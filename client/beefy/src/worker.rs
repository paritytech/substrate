--- conflicted
+++ resolved
@@ -42,8 +42,8 @@
 
 use beefy_primitives::{
 	crypto::{AuthorityId, Signature},
-	known_payload_ids, BeefyApi, Commitment, ConsensusLog, MmrRootHash, Payload, ValidatorSet,
-	VersionedFinalityProof, VoteMessage, BEEFY_ENGINE_ID,
+	known_payload_ids, BeefyApi, Commitment, ConsensusLog, MmrRootHash, Payload, SignedCommitment,
+	ValidatorSet, VersionedFinalityProof, VoteMessage, BEEFY_ENGINE_ID,
 };
 
 use crate::{
@@ -212,11 +212,7 @@
 	/// Buffer holding votes for future processing.
 	pending_votes: BTreeMap<NumberFor<B>, Vec<VoteMessage<NumberFor<B>, AuthorityId, Signature>>>,
 	/// Buffer holding justifications for future processing.
-<<<<<<< HEAD
-	pending_justifications: BTreeMap<NumberFor<B>, BeefySignedCommitment<B>>,
-=======
-	pending_justifications: BTreeMap<NumberFor<B>, Vec<BeefyVersionedFinalityProof<B>>>,
->>>>>>> 317808ab
+	pending_justifications: BTreeMap<NumberFor<B>, BeefyVersionedFinalityProof<B>>,
 	/// Chooses which incoming votes to accept and which votes to generate.
 	voting_oracle: VoterOracle<B>,
 }
@@ -442,31 +438,15 @@
 					validator_set_id: rounds.validator_set_id(),
 				};
 
-<<<<<<< HEAD
-				let signed_commitment = BeefySignedCommitment::<B> { commitment, signatures };
-=======
 				let finality_proof =
 					VersionedFinalityProof::V1(SignedCommitment { commitment, signatures });
->>>>>>> 317808ab
 
 				metric_set!(self, beefy_round_concluded, block_num);
 
 				info!(target: "beefy", "🥩 Round #{} concluded, finality_proof: {:?}.", round.1, finality_proof);
 
-<<<<<<< HEAD
-				// We created the `signed_commitment` and know to be valid.
-				self.finalize(signed_commitment)?;
-=======
-				if let Err(e) = self.backend.append_justification(
-					BlockId::Number(block_num),
-					(BEEFY_ENGINE_ID, finality_proof.clone().encode()),
-				) {
-					debug!(target: "beefy", "🥩 Error {:?} on appending justification: {:?}", e, finality_proof);
-				}
-
 				// We created the `finality_proof` and know to be valid.
-				self.finalize(finality_proof);
->>>>>>> 317808ab
+				self.finalize(finality_proof)?;
 			}
 		}
 		Ok(())
@@ -477,26 +457,17 @@
 	/// 2. Set BEEFY best block,
 	/// 3. Send best block hash and `finality_proof` to RPC worker.
 	///
-<<<<<<< HEAD
-	/// Expects `signed commitment` to be valid.
-	fn finalize(&mut self, signed_commitment: BeefySignedCommitment<B>) -> Result<(), Error> {
-		let block_num = signed_commitment.commitment.block_number;
+	/// Expects `finality proof` to be valid.
+	fn finalize(&mut self, finality_proof: BeefyVersionedFinalityProof<B>) -> Result<(), Error> {
+		let block_num = match finality_proof {
+			VersionedFinalityProof::V1(ref sc) => sc.commitment.block_number,
+		};
 
 		// Conclude voting round for this block.
 		self.voting_oracle.rounds_mut().ok_or(Error::UninitSession)?.conclude(block_num);
 		// Prune any now "finalized" sessions from queue.
 		self.voting_oracle.try_prune();
 
-=======
-	/// Expects `finality proof` to be valid.
-	fn finalize(&mut self, finality_proof: BeefyVersionedFinalityProof<B>) {
-		// Prune any now "finalized" sessions from queue.
-		self.voting_oracle.try_prune();
-		let signed_commitment = match finality_proof {
-			VersionedFinalityProof::V1(ref sc) => sc,
-		};
-		let block_num = signed_commitment.commitment.block_number;
->>>>>>> 317808ab
 		if Some(block_num) > self.best_beefy_block {
 			// Set new best BEEFY block number.
 			self.best_beefy_block = Some(block_num);
@@ -504,9 +475,9 @@
 
 			if let Err(e) = self.backend.append_justification(
 				BlockId::Number(block_num),
-				(BEEFY_ENGINE_ID, VersionedFinalityProof::V1(signed_commitment.clone()).encode()),
+				(BEEFY_ENGINE_ID, finality_proof.clone().encode()),
 			) {
-				debug!(target: "beefy", "🥩 Error {:?} on appending justification: {:?}", e, signed_commitment);
+				debug!(target: "beefy", "🥩 Error {:?} on appending justification: {:?}", e, finality_proof);
 			}
 
 			self.backend.blockchain().hash(block_num).ok().flatten().map(|hash| {
@@ -1241,11 +1212,7 @@
 				block_number: block_num,
 				validator_set_id: validator_set.id(),
 			};
-<<<<<<< HEAD
-			BeefySignedCommitment::<Block> { commitment, signatures: vec![None] }
-=======
 			VersionedFinalityProof::V1(SignedCommitment { commitment, signatures: vec![None] })
->>>>>>> 317808ab
 		};
 
 		// no 'best beefy block' or finality proofs
@@ -1259,29 +1226,19 @@
 		// unknown hash for block #1
 		let (mut best_block_streams, mut finality_proofs) = get_beefy_streams(&mut net, keys);
 		let mut best_block_stream = best_block_streams.drain(..).next().unwrap();
-<<<<<<< HEAD
-		let mut signed_commitments = signed_commitments.drain(..).next().unwrap();
-		let justif = create_signed_commitment(1);
+		let mut finality_proof = finality_proofs.drain(..).next().unwrap();
+		let justif = create_finality_proof(1);
 		// create new session at block #1
 		worker.voting_oracle.add_session(Rounds::new(1, validator_set.clone()));
 		// try to finalize block #1
 		worker.finalize(justif.clone()).unwrap();
 		// verify block finalized
-=======
-		let mut finality_proof = finality_proofs.drain(..).next().unwrap();
-		let justif = create_finality_proof(1);
-		worker.finalize(justif.clone());
->>>>>>> 317808ab
 		assert_eq!(worker.best_beefy_block, Some(1));
 		block_on(poll_fn(move |cx| {
 			// unknown hash -> nothing streamed
 			assert_eq!(best_block_stream.poll_next_unpin(cx), Poll::Pending);
-<<<<<<< HEAD
 			// commitment streamed
-			match signed_commitments.poll_next_unpin(cx) {
-=======
 			match finality_proof.poll_next_unpin(cx) {
->>>>>>> 317808ab
 				// expect justification
 				Poll::Ready(Some(received)) => assert_eq!(received, justif),
 				v => panic!("unexpected value: {:?}", v),
@@ -1297,8 +1254,7 @@
 		backend.finalize_block(BlockId::number(1), None).unwrap();
 		backend.finalize_block(BlockId::number(2), None).unwrap();
 
-<<<<<<< HEAD
-		let justif = create_signed_commitment(2);
+		let justif = create_finality_proof(2);
 		// create new session at block #2
 		worker.voting_oracle.add_session(Rounds::new(2, validator_set));
 		worker.finalize(justif).unwrap();
@@ -1307,10 +1263,6 @@
 		// new session starting at #2 is in front
 		assert_eq!(worker.voting_oracle.rounds_mut().unwrap().session_start(), 2);
 		// verify block finalized
-=======
-		let justif = create_finality_proof(2);
-		worker.finalize(justif);
->>>>>>> 317808ab
 		assert_eq!(worker.best_beefy_block, Some(2));
 		block_on(poll_fn(move |cx| {
 			match best_block_stream.poll_next_unpin(cx) {
