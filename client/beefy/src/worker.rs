// This file is part of Substrate.

// Copyright (C) 2021-2022 Parity Technologies (UK) Ltd.
// SPDX-License-Identifier: GPL-3.0-or-later WITH Classpath-exception-2.0

// This program is free software: you can redistribute it and/or modify
// it under the terms of the GNU General Public License as published by
// the Free Software Foundation, either version 3 of the License, or
// (at your option) any later version.

// This program is distributed in the hope that it will be useful,
// but WITHOUT ANY WARRANTY; without even the implied warranty of
// MERCHANTABILITY or FITNESS FOR A PARTICULAR PURPOSE. See the
// GNU General Public License for more details.

// You should have received a copy of the GNU General Public License
// along with this program. If not, see <https://www.gnu.org/licenses/>.

use std::{
	collections::{BTreeMap, BTreeSet, VecDeque},
	fmt::Debug,
	marker::PhantomData,
	sync::Arc,
};

use codec::{Codec, Decode, Encode};
use futures::{stream::Fuse, FutureExt, StreamExt};
use log::{debug, error, info, log_enabled, trace, warn};
use parking_lot::Mutex;

use sc_client_api::{Backend, FinalityNotification, FinalityNotifications, HeaderBackend};
use sc_network_common::{
	protocol::event::Event as NetEvent,
	service::{NetworkEventStream, NetworkRequest},
};
use sc_network_gossip::GossipEngine;

use sp_api::{BlockId, ProvideRuntimeApi};
use sp_arithmetic::traits::{AtLeast32Bit, Saturating};
use sp_blockchain::Backend as BlockchainBackend;
use sp_consensus::SyncOracle;
use sp_mmr_primitives::MmrApi;
use sp_runtime::{
	generic::OpaqueDigestItemId,
	traits::{Block, Header, NumberFor},
	SaturatedConversion,
};

use beefy_primitives::{
	crypto::{AuthorityId, Signature},
	known_payload_ids, BeefyApi, Commitment, ConsensusLog, MmrRootHash, Payload, SignedCommitment,
	ValidatorSet, VersionedFinalityProof, VoteMessage, BEEFY_ENGINE_ID, GENESIS_AUTHORITY_SET_ID,
};

use crate::{
	communication::{
		gossip::{topic, GossipValidator},
		request_response::outgoing_requests_engine::OnDemandJustificationsEngine,
	},
	error::Error,
	justification::BeefyVersionedFinalityProof,
	keystore::BeefyKeystore,
	metric_inc, metric_set,
	metrics::Metrics,
	round::Rounds,
	BeefyVoterLinks, Client, KnownPeers,
};

enum RoundAction {
	Drop,
	Process,
	Enqueue,
}

/// Responsible for the voting strategy.
/// It chooses which incoming votes to accept and which votes to generate.
struct VoterOracle<B: Block> {
	/// Queue of known sessions. Keeps track of voting rounds (block numbers) within each session.
	///
	/// There are three voter states coresponding to three queue states:
	/// 1. voter uninitialized: queue empty,
	/// 2. up-to-date - all mandatory blocks leading up to current GRANDPA finalized:
	///    queue has ONE element, the 'current session' where `mandatory_done == true`,
	/// 3. lagging behind GRANDPA: queue has [1, N] elements, where all `mandatory_done == false`.
	///    In this state, everytime a session gets its mandatory block BEEFY finalized, it's
	///    popped off the queue, eventually getting to state `2. up-to-date`.
	sessions: VecDeque<Rounds<Payload, B>>,
	/// Min delta in block numbers between two blocks, BEEFY should vote on.
	min_block_delta: u32,
}

impl<B: Block> VoterOracle<B> {
	pub fn new(min_block_delta: u32) -> Self {
		Self {
			sessions: VecDeque::new(),
			// Always target at least one block better than current best beefy.
			min_block_delta: min_block_delta.max(1),
		}
	}

	/// Return mutable reference to rounds pertaining to first session in the queue.
	/// Voting will always happen at the head of the queue.
	pub fn rounds_mut(&mut self) -> Option<&mut Rounds<Payload, B>> {
		self.sessions.front_mut()
	}

	/// Add new observed session to the Oracle.
	pub fn add_session(&mut self, rounds: Rounds<Payload, B>) {
		self.sessions.push_back(rounds);
		self.try_prune();
	}

	/// Prune the queue to keep the Oracle in one of the expected three states.
	///
	/// Call this function on each BEEFY finality,
	/// or at the very least on each BEEFY mandatory block finality.
	pub fn try_prune(&mut self) {
		if self.sessions.len() > 1 {
			// when there's multiple sessions, only keep the `!mandatory_done()` ones.
			self.sessions.retain(|s| !s.mandatory_done())
		}
	}

	/// Return current pending mandatory block, if any.
	pub fn mandatory_pending(&self) -> Option<NumberFor<B>> {
		self.sessions.front().and_then(|round| {
			if round.mandatory_done() {
				None
			} else {
				Some(round.session_start())
			}
		})
	}

	/// Return `(A, B)` tuple representing inclusive [A, B] interval of votes to accept.
	pub fn accepted_interval(
		&self,
		best_grandpa: NumberFor<B>,
	) -> Result<(NumberFor<B>, NumberFor<B>), Error> {
		let rounds = self.sessions.front().ok_or(Error::UninitSession)?;

		if rounds.mandatory_done() {
			// There's only one session active and its mandatory is done.
			// Accept any GRANDPA finalized vote.
			Ok((rounds.session_start(), best_grandpa.into()))
		} else {
			// There's at least one session with mandatory not done.
			// Only accept votes for the mandatory block in the front of queue.
			Ok((rounds.session_start(), rounds.session_start()))
		}
	}

	/// Utility function to quickly decide what to do for each round.
	pub fn triage_round(
		&self,
		round: NumberFor<B>,
		best_grandpa: NumberFor<B>,
	) -> Result<RoundAction, Error> {
		let (start, end) = self.accepted_interval(best_grandpa)?;
		if start <= round && round <= end {
			Ok(RoundAction::Process)
		} else if round > end {
			Ok(RoundAction::Enqueue)
		} else {
			Ok(RoundAction::Drop)
		}
	}

	/// Return `Some(number)` if we should be voting on block `number`,
	/// return `None` if there is no block we should vote on.
	pub fn voting_target(
		&self,
		best_beefy: Option<NumberFor<B>>,
		best_grandpa: NumberFor<B>,
	) -> Option<NumberFor<B>> {
		let rounds = if let Some(r) = self.sessions.front() {
			r
		} else {
			debug!(target: "beefy", "🥩 No voting round started");
			return None
		};

		// `target` is guaranteed > `best_beefy` since `min_block_delta` is at least `1`.
		let target =
			vote_target(best_grandpa, best_beefy, rounds.session_start(), self.min_block_delta);
		trace!(
			target: "beefy",
			"🥩 best beefy: #{:?}, best finalized: #{:?}, current_vote_target: {:?}",
			best_beefy,
			best_grandpa,
			target
		);
		target
	}
}

pub(crate) struct WorkerParams<B: Block, BE, C, R, N> {
	pub client: Arc<C>,
	pub backend: Arc<BE>,
	pub runtime: Arc<R>,
	pub network: N,
	pub key_store: BeefyKeystore,
	pub known_peers: Arc<Mutex<KnownPeers<B>>>,
	pub gossip_engine: GossipEngine<B>,
	pub gossip_validator: Arc<GossipValidator<B>>,
	pub on_demand_justifications: OnDemandJustificationsEngine<B, R>,
	pub links: BeefyVoterLinks<B>,
	pub metrics: Option<Metrics>,
	pub min_block_delta: u32,
}

/// A BEEFY worker plays the BEEFY protocol
pub(crate) struct BeefyWorker<B: Block, BE, C, R, N> {
	// utilities
	client: Arc<C>,
	backend: Arc<BE>,
	runtime: Arc<R>,
	network: N,
	key_store: BeefyKeystore,

	// communication
	known_peers: Arc<Mutex<KnownPeers<B>>>,
	gossip_engine: GossipEngine<B>,
	gossip_validator: Arc<GossipValidator<B>>,
	on_demand_justifications: OnDemandJustificationsEngine<B, R>,

	// channels
	/// Links between the block importer, the background voter and the RPC layer.
	links: BeefyVoterLinks<B>,

	// voter state
	/// BEEFY client metrics.
	metrics: Option<Metrics>,
	/// Best block we received a GRANDPA finality for.
	best_grandpa_block_header: <B as Block>::Header,
	/// Best block a BEEFY voting round has been concluded for.
	best_beefy_block: Option<NumberFor<B>>,
	/// Buffer holding votes for future processing.
	pending_votes: BTreeMap<NumberFor<B>, Vec<VoteMessage<NumberFor<B>, AuthorityId, Signature>>>,
	/// Buffer holding justifications for future processing.
	pending_justifications: BTreeMap<NumberFor<B>, BeefyVersionedFinalityProof<B>>,
	/// Chooses which incoming votes to accept and which votes to generate.
	voting_oracle: VoterOracle<B>,
}

impl<B, BE, C, R, N> BeefyWorker<B, BE, C, R, N>
where
	B: Block + Codec,
	BE: Backend<B>,
	C: Client<B, BE>,
	R: ProvideRuntimeApi<B>,
<<<<<<< HEAD
	R::Api: BeefyApi<B> + MmrApi<B, MmrRootHash, NumberFor<B>>,
	SO: SyncOracle + Send + Sync + Clone + 'static,
=======
	R::Api: BeefyApi<B> + MmrApi<B, MmrRootHash>,
	N: NetworkEventStream + NetworkRequest + SyncOracle + Send + Sync + Clone + 'static,
>>>>>>> 1b23ec9f
{
	/// Return a new BEEFY worker instance.
	///
	/// Note that a BEEFY worker is only fully functional if a corresponding
	/// BEEFY pallet has been deployed on-chain.
	///
	/// The BEEFY pallet is needed in order to keep track of the BEEFY authority set.
	pub(crate) fn new(worker_params: WorkerParams<B, BE, C, R, N>) -> Self {
		let WorkerParams {
			client,
			backend,
			runtime,
			key_store,
			network,
			gossip_engine,
			gossip_validator,
			on_demand_justifications,
			known_peers,
			links,
			metrics,
			min_block_delta,
		} = worker_params;

		let last_finalized_header = backend
			.blockchain()
			.expect_header(BlockId::number(backend.blockchain().info().finalized_number))
			.expect("latest block always has header available; qed.");

		BeefyWorker {
			client: client.clone(),
			backend,
			runtime,
			network,
			known_peers,
			key_store,
			gossip_engine,
			gossip_validator,
			on_demand_justifications,
			links,
			metrics,
			best_grandpa_block_header: last_finalized_header,
			best_beefy_block: None,
			pending_votes: BTreeMap::new(),
			pending_justifications: BTreeMap::new(),
			voting_oracle: VoterOracle::new(min_block_delta),
		}
	}

	/// Simple wrapper that gets MMR root from header digests or from client state.
	fn get_mmr_root_digest(&self, header: &B::Header) -> Option<MmrRootHash> {
		find_mmr_root_digest::<B>(header).or_else(|| {
			self.runtime
				.runtime_api()
				.mmr_root(&BlockId::hash(header.hash()))
				.ok()
				.and_then(|r| r.ok())
		})
	}

	/// Verify `active` validator set for `block` against the key store
	///
	/// We want to make sure that we have _at least one_ key in our keystore that
	/// is part of the validator set, that's because if there are no local keys
	/// then we can't perform our job as a validator.
	///
	/// Note that for a non-authority node there will be no keystore, and we will
	/// return an error and don't check. The error can usually be ignored.
	fn verify_validator_set(
		&self,
		block: &NumberFor<B>,
		active: &ValidatorSet<AuthorityId>,
	) -> Result<(), Error> {
		let active: BTreeSet<&AuthorityId> = active.validators().iter().collect();

		let public_keys = self.key_store.public_keys()?;
		let store: BTreeSet<&AuthorityId> = public_keys.iter().collect();

		if store.intersection(&active).count() == 0 {
			let msg = "no authority public key found in store".to_string();
			debug!(target: "beefy", "🥩 for block {:?} {}", block, msg);
			Err(Error::Keystore(msg))
		} else {
			Ok(())
		}
	}

	/// Handle session changes by starting new voting round for mandatory blocks.
	fn init_session_at(
		&mut self,
		validator_set: ValidatorSet<AuthorityId>,
		new_session_start: NumberFor<B>,
	) {
		debug!(target: "beefy", "🥩 New active validator set: {:?}", validator_set);

		// BEEFY should finalize a mandatory block during each session.
		if let Some(active_session) = self.voting_oracle.rounds_mut() {
			if !active_session.mandatory_done() {
				debug!(
					target: "beefy", "🥩 New session {} while active session {} is still lagging.",
					validator_set.id(),
					active_session.validator_set_id(),
				);
				metric_inc!(self, beefy_lagging_sessions);
			}
		}

		if log_enabled!(target: "beefy", log::Level::Debug) {
			// verify the new validator set - only do it if we're also logging the warning
			let _ = self.verify_validator_set(&new_session_start, &validator_set);
		}

		let id = validator_set.id();
		self.voting_oracle.add_session(Rounds::new(new_session_start, validator_set));
		metric_set!(self, beefy_validator_set_id, id);
		info!(
			target: "beefy",
			"🥩 New Rounds for validator set id: {:?} with session_start {:?}",
			id, new_session_start
		);
	}

	fn handle_finality_notification(&mut self, notification: &FinalityNotification<B>) {
		debug!(target: "beefy", "🥩 Finality notification: {:?}", notification);
		let header = &notification.header;

		if *header.number() > *self.best_grandpa_block_header.number() {
			// update best GRANDPA finalized block we have seen
			self.best_grandpa_block_header = header.clone();

			// Check all (newly) finalized blocks for new session(s).
			let backend = self.backend.clone();
			for header in notification
				.tree_route
				.iter()
				.map(|hash| {
					backend
						.blockchain()
						.expect_header(BlockId::hash(*hash))
						.expect("just finalized block should be available; qed.")
				})
				.chain(std::iter::once(header.clone()))
			{
				if let Some(new_validator_set) = find_authorities_change::<B>(&header) {
					self.init_session_at(new_validator_set, *header.number());
				}
			}
		}
	}

	/// Based on [VoterOracle] this vote is either processed here or enqueued for later.
	fn triage_incoming_vote(
		&mut self,
		vote: VoteMessage<NumberFor<B>, AuthorityId, Signature>,
	) -> Result<(), Error> {
		let block_num = vote.commitment.block_number;
		let best_grandpa = *self.best_grandpa_block_header.number();
		match self.voting_oracle.triage_round(block_num, best_grandpa)? {
			RoundAction::Process => self.handle_vote(
				(vote.commitment.payload, vote.commitment.block_number),
				(vote.id, vote.signature),
				false,
			)?,
			RoundAction::Enqueue => {
				debug!(target: "beefy", "🥩 Buffer vote for round: {:?}.", block_num);
				self.pending_votes.entry(block_num).or_default().push(vote)
			},
			RoundAction::Drop => (),
		};
		Ok(())
	}

	/// Based on [VoterOracle] this justification is either processed here or enqueued for later.
	///
	/// Expects `justification` to be valid.
	fn triage_incoming_justif(
		&mut self,
		justification: BeefyVersionedFinalityProof<B>,
	) -> Result<(), Error> {
		let signed_commitment = match justification {
			VersionedFinalityProof::V1(ref sc) => sc,
		};
		let block_num = signed_commitment.commitment.block_number;
		let best_grandpa = *self.best_grandpa_block_header.number();
		match self.voting_oracle.triage_round(block_num, best_grandpa)? {
			RoundAction::Process => {
				debug!(target: "beefy", "🥩 Process justification for round: {:?}.", block_num);
				self.finalize(justification)?
			},
			RoundAction::Enqueue => {
				debug!(target: "beefy", "🥩 Buffer justification for round: {:?}.", block_num);
				self.pending_justifications.entry(block_num).or_insert(justification);
			},
			RoundAction::Drop => (),
		};
		Ok(())
	}

	fn handle_vote(
		&mut self,
		round: (Payload, NumberFor<B>),
		vote: (AuthorityId, Signature),
		self_vote: bool,
	) -> Result<(), Error> {
		self.gossip_validator.note_round(round.1);

		let rounds = self.voting_oracle.rounds_mut().ok_or(Error::UninitSession)?;

		if rounds.add_vote(&round, vote, self_vote) {
			if let Some(signatures) = rounds.should_conclude(&round) {
				self.gossip_validator.conclude_round(round.1);

				let block_num = round.1;
				let commitment = Commitment {
					payload: round.0,
					block_number: block_num,
					validator_set_id: rounds.validator_set_id(),
				};

				let finality_proof =
					VersionedFinalityProof::V1(SignedCommitment { commitment, signatures });

				metric_set!(self, beefy_round_concluded, block_num);

				info!(target: "beefy", "🥩 Round #{} concluded, finality_proof: {:?}.", round.1, finality_proof);

				// We created the `finality_proof` and know to be valid.
				self.finalize(finality_proof)?;
			}
		}
		Ok(())
	}

	/// Provide BEEFY finality for block based on `finality_proof`:
	/// 1. Prune irrelevant past sessions from the oracle,
	/// 2. Set BEEFY best block,
	/// 3. Send best block hash and `finality_proof` to RPC worker.
	///
	/// Expects `finality proof` to be valid.
	fn finalize(&mut self, finality_proof: BeefyVersionedFinalityProof<B>) -> Result<(), Error> {
		let block_num = match finality_proof {
			VersionedFinalityProof::V1(ref sc) => sc.commitment.block_number,
		};

		// Conclude voting round for this block.
		self.voting_oracle.rounds_mut().ok_or(Error::UninitSession)?.conclude(block_num);
		// Prune any now "finalized" sessions from queue.
		self.voting_oracle.try_prune();

		if Some(block_num) > self.best_beefy_block {
			// Set new best BEEFY block number.
			self.best_beefy_block = Some(block_num);
			metric_set!(self, beefy_best_block, block_num);

			self.on_demand_justifications.cancel_requests_older_than(block_num);

			if let Err(e) = self.backend.append_justification(
				BlockId::Number(block_num),
				(BEEFY_ENGINE_ID, finality_proof.clone().encode()),
			) {
				error!(target: "beefy", "🥩 Error {:?} on appending justification: {:?}", e, finality_proof);
			}

			self.backend.blockchain().hash(block_num).ok().flatten().map(|hash| {
				self.links
					.to_rpc_best_block_sender
					.notify(|| Ok::<_, ()>(hash))
					.expect("forwards closure result; the closure always returns Ok; qed.")
			});

			self.links
				.to_rpc_justif_sender
				.notify(|| Ok::<_, ()>(finality_proof))
				.expect("forwards closure result; the closure always returns Ok; qed.");
		} else {
			debug!(target: "beefy", "🥩 Can't set best beefy to older: {}", block_num);
		}
		Ok(())
	}

	/// Handle previously buffered justifications and votes that now land in the voting interval.
	fn try_pending_justif_and_votes(&mut self) -> Result<(), Error> {
		let best_grandpa = *self.best_grandpa_block_header.number();
		let _ph = PhantomData::<B>::default();

		fn to_process_for<B: Block, T>(
			pending: &mut BTreeMap<NumberFor<B>, T>,
			(start, end): (NumberFor<B>, NumberFor<B>),
			_: PhantomData<B>,
		) -> BTreeMap<NumberFor<B>, T> {
			// These are still pending.
			let still_pending = pending.split_off(&end.saturating_add(1u32.into()));
			// These can be processed.
			let to_handle = pending.split_off(&start);
			// The rest can be dropped.
			*pending = still_pending;
			// Return ones to process.
			to_handle
		}
		// Interval of blocks for which we can process justifications and votes right now.
		let mut interval = self.voting_oracle.accepted_interval(best_grandpa)?;

		// Process pending justifications.
		if !self.pending_justifications.is_empty() {
			let justifs_to_handle = to_process_for(&mut self.pending_justifications, interval, _ph);
			for (num, justification) in justifs_to_handle.into_iter() {
				debug!(target: "beefy", "🥩 Handle buffered justification for: {:?}.", num);
				if let Err(err) = self.finalize(justification) {
					error!(target: "beefy", "🥩 Error finalizing block: {}", err);
				}
			}
			// Possibly new interval after processing justifications.
			interval = self.voting_oracle.accepted_interval(best_grandpa)?;
		}

		// Process pending votes.
		if !self.pending_votes.is_empty() {
			let votes_to_handle = to_process_for(&mut self.pending_votes, interval, _ph);
			for (num, votes) in votes_to_handle.into_iter() {
				debug!(target: "beefy", "🥩 Handle buffered votes for: {:?}.", num);
				for v in votes.into_iter() {
					if let Err(err) = self.handle_vote(
						(v.commitment.payload, v.commitment.block_number),
						(v.id, v.signature),
						false,
					) {
						error!(target: "beefy", "🥩 Error handling buffered vote: {}", err);
					};
				}
			}
		}
		Ok(())
	}

	/// Decide if should vote, then vote.. or don't..
	fn try_to_vote(&mut self) -> Result<(), Error> {
		// Vote if there's now a new vote target.
		if let Some(target) = self
			.voting_oracle
			.voting_target(self.best_beefy_block, *self.best_grandpa_block_header.number())
		{
			metric_set!(self, beefy_should_vote_on, target);
			self.do_vote(target)?;
		}
		Ok(())
	}

	/// Create and gossip Signed Commitment for block number `target_number`.
	///
	/// Also handle this self vote by calling `self.handle_vote()` for it.
	fn do_vote(&mut self, target_number: NumberFor<B>) -> Result<(), Error> {
		debug!(target: "beefy", "🥩 Try voting on {}", target_number);

		// Most of the time we get here, `target` is actually `best_grandpa`,
		// avoid getting header from backend in that case.
		let target_header = if target_number == *self.best_grandpa_block_header.number() {
			self.best_grandpa_block_header.clone()
		} else {
			self.backend
				.blockchain()
				.expect_header(BlockId::Number(target_number))
				.map_err(|err| {
					let err_msg = format!(
						"Couldn't get header for block #{:?} (error: {:?}), skipping vote..",
						target_number, err
					);
					Error::Backend(err_msg)
				})?
		};
		let target_hash = target_header.hash();

		let mmr_root = if let Some(hash) = self.get_mmr_root_digest(&target_header) {
			hash
		} else {
			warn!(target: "beefy", "🥩 No MMR root digest found for: {:?}", target_hash);
			return Ok(())
		};
		let payload = Payload::new(known_payload_ids::MMR_ROOT_ID, mmr_root.encode());

		let rounds = self.voting_oracle.rounds_mut().ok_or(Error::UninitSession)?;
		if !rounds.should_self_vote(&(payload.clone(), target_number)) {
			debug!(target: "beefy", "🥩 Don't double vote for block number: {:?}", target_number);
			return Ok(())
		}
		let (validators, validator_set_id) = (rounds.validators(), rounds.validator_set_id());

		let authority_id = if let Some(id) = self.key_store.authority_id(validators) {
			debug!(target: "beefy", "🥩 Local authority id: {:?}", id);
			id
		} else {
			debug!(target: "beefy", "🥩 Missing validator id - can't vote for: {:?}", target_hash);
			return Ok(())
		};

		let commitment = Commitment { payload, block_number: target_number, validator_set_id };
		let encoded_commitment = commitment.encode();

		let signature = match self.key_store.sign(&authority_id, &encoded_commitment) {
			Ok(sig) => sig,
			Err(err) => {
				warn!(target: "beefy", "🥩 Error signing commitment: {:?}", err);
				return Ok(())
			},
		};

		trace!(
			target: "beefy",
			"🥩 Produced signature using {:?}, is_valid: {:?}",
			authority_id,
			BeefyKeystore::verify(&authority_id, &signature, &encoded_commitment)
		);

		let message = VoteMessage { commitment, id: authority_id, signature };

		let encoded_message = message.encode();

		metric_inc!(self, beefy_votes_sent);

		debug!(target: "beefy", "🥩 Sent vote message: {:?}", message);

		if let Err(err) = self.handle_vote(
			(message.commitment.payload, message.commitment.block_number),
			(message.id, message.signature),
			true,
		) {
			error!(target: "beefy", "🥩 Error handling self vote: {}", err);
		}

		self.gossip_engine.gossip_message(topic::<B>(), encoded_message, false);

		Ok(())
	}

	/// Initialize BEEFY voter state.
	///
	/// Should be called only once during worker initialization with latest GRANDPA finalized
	/// `header` and the validator set `active` at that point.
	fn initialize_voter(&mut self, header: &B::Header, active: ValidatorSet<AuthorityId>) {
		// just a sanity check.
		if let Some(rounds) = self.voting_oracle.rounds_mut() {
			error!(
				target: "beefy",
				"🥩 Voting session already initialized at: {:?}, validator set id {}.",
				rounds.session_start(),
				rounds.validator_set_id(),
			);
			return
		}

		self.best_grandpa_block_header = header.clone();
		if active.id() == GENESIS_AUTHORITY_SET_ID {
			// When starting from genesis, there is no session boundary digest.
			// Just initialize `rounds` to Block #1 as BEEFY mandatory block.
			info!(target: "beefy", "🥩 Initialize voting session at genesis, block 1.");
			self.init_session_at(active, 1u32.into());
		} else {
			// TODO (issue #11837): persist local progress to avoid following look-up during init.
			let blockchain = self.backend.blockchain();
			let mut header = header.clone();

			// Walk back the imported blocks and initialize voter either, at the last block with
			// a BEEFY justification, or at this session's boundary; voter will resume from there.
			loop {
				if let Some(true) = blockchain
					.justifications(BlockId::hash(header.hash()))
					.ok()
					.flatten()
					.map(|justifs| justifs.get(BEEFY_ENGINE_ID).is_some())
				{
					info!(
						target: "beefy",
						"🥩 Initialize voting session at last BEEFY finalized block: {:?}.",
						*header.number()
					);
					self.init_session_at(active, *header.number());
					// Mark the round as already finalized.
					if let Some(round) = self.voting_oracle.rounds_mut() {
						round.conclude(*header.number());
					}
					self.best_beefy_block = Some(*header.number());
					break
				}

				if let Some(validator_set) = find_authorities_change::<B>(&header) {
					info!(
						target: "beefy",
						"🥩 Initialize voting session at current session boundary: {:?}.",
						*header.number()
					);
					self.init_session_at(validator_set, *header.number());
					break
				}

				// Move up the chain.
				header = self
					.client
					.expect_header(BlockId::Hash(*header.parent_hash()))
					// in case of db failure here we want to kill the worker
					.expect("db failure, voter going down.");
			}
		}
	}

	/// Wait for BEEFY runtime pallet to be available.
	/// Should be called only once during worker initialization.
	async fn wait_for_runtime_pallet(&mut self, finality: &mut Fuse<FinalityNotifications<B>>) {
		let mut gossip_engine = &mut self.gossip_engine;
		loop {
			futures::select! {
				notif = finality.next() => {
					let notif = match notif {
						Some(notif) => notif,
						None => break
					};
					let at = BlockId::hash(notif.header.hash());
					if let Some(active) = self.runtime.runtime_api().validator_set(&at).ok().flatten() {
						self.initialize_voter(&notif.header, active);
						if !self.network.is_major_syncing() {
							if let Err(err) = self.try_to_vote() {
								debug!(target: "beefy", "🥩 {}", err);
							}
						}
						// Beefy pallet available and voter initialized.
						break
					} else {
						trace!(target: "beefy", "🥩 Finality notification: {:?}", notif);
						debug!(target: "beefy", "🥩 Waiting for BEEFY pallet to become available...");
					}
				},
				_ = gossip_engine => {
					break
				}
			}
		}
	}

	/// Main loop for BEEFY worker.
	///
	/// Wait for BEEFY runtime pallet to be available, then start the main async loop
	/// which is driven by finality notifications and gossiped votes.
	pub(crate) async fn run(mut self) {
		info!(target: "beefy", "🥩 run BEEFY worker, best grandpa: #{:?}.", self.best_grandpa_block_header.number());
		let mut block_import_justif = self.links.from_block_import_justif_stream.subscribe().fuse();
		// Subscribe to finality notifications before waiting for runtime pallet and reuse stream,
		// so we process notifications for all finalized blocks after pallet is available.
		let mut finality_notifications = self.client.finality_notification_stream().fuse();

		self.wait_for_runtime_pallet(&mut finality_notifications).await;
		trace!(target: "beefy", "🥩 BEEFY pallet available, starting voter.");

		let mut network_events = self.network.event_stream("network-gossip").fuse();
		let mut votes = Box::pin(
			self.gossip_engine
				.messages_for(topic::<B>())
				.filter_map(|notification| async move {
					trace!(target: "beefy", "🥩 Got vote message: {:?}", notification);

					VoteMessage::<NumberFor<B>, AuthorityId, Signature>::decode(
						&mut &notification.message[..],
					)
					.ok()
				})
				.fuse(),
		);

		loop {
			let mut gossip_engine = &mut self.gossip_engine;
			// Wait for, and handle external events.
			// The branches below only change 'state', actual voting happen afterwards,
			// based on the new resulting 'state'.
			futures::select_biased! {
				// Use `select_biased!` to prioritize order below.
				// Make sure to pump gossip engine.
				_ = gossip_engine => {
					error!(target: "beefy", "🥩 Gossip engine has terminated, closing worker.");
					return;
				},
				// Keep track of connected peers.
				net_event = network_events.next() => {
					if let Some(net_event) = net_event {
						self.handle_network_event(net_event);
					} else {
						error!(target: "beefy", "🥩 Network events stream terminated, closing worker.");
						return;
					}
				},
				// Process finality notifications first since these drive the voter.
				notification = finality_notifications.next() => {
					if let Some(notification) = notification {
						self.handle_finality_notification(&notification);
					} else {
						error!(target: "beefy", "🥩 Finality stream terminated, closing worker.");
						return;
					}
				},
				// Process incoming justifications as these can make some in-flight votes obsolete.
				justif = self.on_demand_justifications.next().fuse() => {
					if let Some(justif) = justif {
						if let Err(err) = self.triage_incoming_justif(justif) {
							debug!(target: "beefy", "🥩 {}", err);
						}
					}
				},
				justif = block_import_justif.next() => {
					if let Some(justif) = justif {
						// Block import justifications have already been verified to be valid
						// by `BeefyBlockImport`.
						if let Err(err) = self.triage_incoming_justif(justif) {
							debug!(target: "beefy", "🥩 {}", err);
						}
					} else {
						error!(target: "beefy", "🥩 Block import stream terminated, closing worker.");
						return;
					}
				},
				// Finally process incoming votes.
				vote = votes.next() => {
					if let Some(vote) = vote {
						// Votes have already been verified to be valid by the gossip validator.
						if let Err(err) = self.triage_incoming_vote(vote) {
							debug!(target: "beefy", "🥩 {}", err);
						}
					} else {
						error!(target: "beefy", "🥩 Votes gossiping stream terminated, closing worker.");
						return;
					}
				},
			}

			// Handle pending justifications and/or votes for now GRANDPA finalized blocks.
			if let Err(err) = self.try_pending_justif_and_votes() {
				debug!(target: "beefy", "🥩 {}", err);
			}

			// Don't bother voting or requesting justifications during major sync.
			if !self.network.is_major_syncing() {
				// If the current target is a mandatory block,
				// make sure there's also an on-demand justification request out for it.
				if let Some(block) = self.voting_oracle.mandatory_pending() {
					// This only starts new request if there isn't already an active one.
					self.on_demand_justifications.request(block);
				}
				// There were external events, 'state' is changed, author a vote if needed/possible.
				if let Err(err) = self.try_to_vote() {
					debug!(target: "beefy", "🥩 {}", err);
				}
			} else {
				debug!(target: "beefy", "🥩 Skipping voting while major syncing.");
			}
		}
	}

	/// Update known peers based on network events.
	fn handle_network_event(&mut self, event: NetEvent) {
		match event {
			NetEvent::SyncConnected { remote } => {
				self.known_peers.lock().add_new(remote);
			},
			NetEvent::SyncDisconnected { remote } => {
				self.known_peers.lock().remove(&remote);
			},
			// We don't care about other events.
			_ => (),
		}
	}
}

/// Extract the MMR root hash from a digest in the given header, if it exists.
fn find_mmr_root_digest<B>(header: &B::Header) -> Option<MmrRootHash>
where
	B: Block,
{
	let id = OpaqueDigestItemId::Consensus(&BEEFY_ENGINE_ID);

	let filter = |log: ConsensusLog<AuthorityId>| match log {
		ConsensusLog::MmrRoot(root) => Some(root),
		_ => None,
	};
	header.digest().convert_first(|l| l.try_to(id).and_then(filter))
}

/// Scan the `header` digest log for a BEEFY validator set change. Return either the new
/// validator set or `None` in case no validator set change has been signaled.
fn find_authorities_change<B>(header: &B::Header) -> Option<ValidatorSet<AuthorityId>>
where
	B: Block,
{
	let id = OpaqueDigestItemId::Consensus(&BEEFY_ENGINE_ID);

	let filter = |log: ConsensusLog<AuthorityId>| match log {
		ConsensusLog::AuthoritiesChange(validator_set) => Some(validator_set),
		_ => None,
	};
	header.digest().convert_first(|l| l.try_to(id).and_then(filter))
}

/// Calculate next block number to vote on.
///
/// Return `None` if there is no voteable target yet.
fn vote_target<N>(
	best_grandpa: N,
	best_beefy: Option<N>,
	session_start: N,
	min_delta: u32,
) -> Option<N>
where
	N: AtLeast32Bit + Copy + Debug,
{
	// if the mandatory block (session_start) does not have a beefy justification yet,
	// we vote on it
	let target = match best_beefy {
		None => {
			debug!(
				target: "beefy",
				"🥩 vote target - mandatory block: #{:?}",
				session_start,
			);
			session_start
		},
		Some(bbb) if bbb < session_start => {
			debug!(
				target: "beefy",
				"🥩 vote target - mandatory block: #{:?}",
				session_start,
			);
			session_start
		},
		Some(bbb) => {
			let diff = best_grandpa.saturating_sub(bbb) + 1u32.into();
			let diff = diff.saturated_into::<u32>() / 2;
			let target = bbb + min_delta.max(diff.next_power_of_two()).into();

			debug!(
				target: "beefy",
				"🥩 vote target - diff: {:?}, next_power_of_two: {:?}, target block: #{:?}",
				diff,
				diff.next_power_of_two(),
				target,
			);

			target
		},
	};

	// Don't vote for targets until they've been finalized
	// (`target` can be > `best_grandpa` when `min_delta` is big enough).
	if target > best_grandpa {
		None
	} else {
		Some(target)
	}
}

#[cfg(test)]
pub(crate) mod tests {
	use super::*;
	use crate::{
		communication::notification::{BeefyBestBlockStream, BeefyVersionedFinalityProofStream},
		keystore::tests::Keyring,
		tests::{
			create_beefy_keystore, get_beefy_streams, make_beefy_ids, two_validators::TestApi,
			BeefyPeer, BeefyTestNet,
		},
		BeefyRPCLinks,
	};

	use futures::{executor::block_on, future::poll_fn, task::Poll};

	use sc_client_api::{Backend as BackendT, HeaderBackend};
	use sc_network::NetworkService;
	use sc_network_test::{PeersFullClient, TestNetFactory};
	use sp_api::HeaderT;
	use sp_blockchain::Backend as BlockchainBackendT;
	use substrate_test_runtime_client::{
		runtime::{Block, Digest, DigestItem, Header, H256},
		Backend, ClientExt,
	};

	fn create_beefy_worker(
		peer: &BeefyPeer,
		key: &Keyring,
		min_block_delta: u32,
	) -> BeefyWorker<Block, Backend, PeersFullClient, TestApi, Arc<NetworkService<Block, H256>>> {
		let keystore = create_beefy_keystore(*key);

		let (to_rpc_justif_sender, from_voter_justif_stream) =
			BeefyVersionedFinalityProofStream::<Block>::channel();
		let (to_rpc_best_block_sender, from_voter_best_beefy_stream) =
			BeefyBestBlockStream::<Block>::channel();
		let (_, from_block_import_justif_stream) =
			BeefyVersionedFinalityProofStream::<Block>::channel();

		let beefy_rpc_links =
			BeefyRPCLinks { from_voter_justif_stream, from_voter_best_beefy_stream };
		*peer.data.beefy_rpc_links.lock() = Some(beefy_rpc_links);

		let links = BeefyVoterLinks {
			from_block_import_justif_stream,
			to_rpc_justif_sender,
			to_rpc_best_block_sender,
		};

		let api = Arc::new(TestApi {});
		let network = peer.network_service().clone();
		let known_peers = Arc::new(Mutex::new(KnownPeers::new()));
		let gossip_validator = Arc::new(GossipValidator::new(known_peers.clone()));
		let gossip_engine =
			GossipEngine::new(network.clone(), "/beefy/1", gossip_validator.clone(), None);
		let on_demand_justifications = OnDemandJustificationsEngine::new(
			network.clone(),
			api.clone(),
			"/beefy/justifs/1".into(),
			known_peers.clone(),
		);
		let worker_params = crate::worker::WorkerParams {
			client: peer.client().as_client(),
			backend: peer.client().as_backend(),
			runtime: api,
			key_store: Some(keystore).into(),
			known_peers,
			links,
			gossip_engine,
			gossip_validator,
			min_block_delta,
			metrics: None,
			network,
			on_demand_justifications,
		};
		BeefyWorker::<_, _, _, _, _>::new(worker_params)
	}

	#[test]
	fn vote_on_min_block_delta() {
		let t = vote_target(1u32, Some(1), 1, 4);
		assert_eq!(None, t);
		let t = vote_target(2u32, Some(1), 1, 4);
		assert_eq!(None, t);
		let t = vote_target(4u32, Some(2), 1, 4);
		assert_eq!(None, t);
		let t = vote_target(6u32, Some(2), 1, 4);
		assert_eq!(Some(6), t);

		let t = vote_target(9u32, Some(4), 1, 4);
		assert_eq!(Some(8), t);

		let t = vote_target(10u32, Some(10), 1, 8);
		assert_eq!(None, t);
		let t = vote_target(12u32, Some(10), 1, 8);
		assert_eq!(None, t);
		let t = vote_target(18u32, Some(10), 1, 8);
		assert_eq!(Some(18), t);
	}

	#[test]
	fn vote_on_power_of_two() {
		let t = vote_target(1008u32, Some(1000), 1, 4);
		assert_eq!(Some(1004), t);

		let t = vote_target(1016u32, Some(1000), 1, 4);
		assert_eq!(Some(1008), t);

		let t = vote_target(1032u32, Some(1000), 1, 4);
		assert_eq!(Some(1016), t);

		let t = vote_target(1064u32, Some(1000), 1, 4);
		assert_eq!(Some(1032), t);

		let t = vote_target(1128u32, Some(1000), 1, 4);
		assert_eq!(Some(1064), t);

		let t = vote_target(1256u32, Some(1000), 1, 4);
		assert_eq!(Some(1128), t);

		let t = vote_target(1512u32, Some(1000), 1, 4);
		assert_eq!(Some(1256), t);

		let t = vote_target(1024u32, Some(1), 1, 4);
		assert_eq!(Some(513), t);
	}

	#[test]
	fn vote_on_target_block() {
		let t = vote_target(1008u32, Some(1002), 1, 4);
		assert_eq!(Some(1006), t);
		let t = vote_target(1010u32, Some(1002), 1, 4);
		assert_eq!(Some(1006), t);

		let t = vote_target(1016u32, Some(1006), 1, 4);
		assert_eq!(Some(1014), t);
		let t = vote_target(1022u32, Some(1006), 1, 4);
		assert_eq!(Some(1014), t);

		let t = vote_target(1032u32, Some(1012), 1, 4);
		assert_eq!(Some(1028), t);
		let t = vote_target(1044u32, Some(1012), 1, 4);
		assert_eq!(Some(1028), t);

		let t = vote_target(1064u32, Some(1014), 1, 4);
		assert_eq!(Some(1046), t);
		let t = vote_target(1078u32, Some(1014), 1, 4);
		assert_eq!(Some(1046), t);

		let t = vote_target(1128u32, Some(1008), 1, 4);
		assert_eq!(Some(1072), t);
		let t = vote_target(1136u32, Some(1008), 1, 4);
		assert_eq!(Some(1072), t);
	}

	#[test]
	fn vote_on_mandatory_block() {
		let t = vote_target(1008u32, Some(1002), 1004, 4);
		assert_eq!(Some(1004), t);
		let t = vote_target(1016u32, Some(1006), 1007, 4);
		assert_eq!(Some(1007), t);
		let t = vote_target(1064u32, Some(1014), 1063, 4);
		assert_eq!(Some(1063), t);
		let t = vote_target(1320u32, Some(1012), 1234, 4);
		assert_eq!(Some(1234), t);

		let t = vote_target(1128u32, Some(1008), 1008, 4);
		assert_eq!(Some(1072), t);
	}

	#[test]
	fn should_vote_target() {
		let mut oracle = VoterOracle::<Block>::new(1);

		// rounds not initialized -> should vote: `None`
		assert_eq!(oracle.voting_target(None, 1), None);

		let keys = &[Keyring::Alice];
		let validator_set = ValidatorSet::new(make_beefy_ids(keys), 0).unwrap();

		oracle.add_session(Rounds::new(1, validator_set.clone()));

		// under min delta
		oracle.min_block_delta = 4;
		assert_eq!(oracle.voting_target(Some(1), 1), None);
		assert_eq!(oracle.voting_target(Some(2), 5), None);

		// vote on min delta
		assert_eq!(oracle.voting_target(Some(4), 9), Some(8));
		oracle.min_block_delta = 8;
		assert_eq!(oracle.voting_target(Some(10), 18), Some(18));

		// vote on power of two
		oracle.min_block_delta = 1;
		assert_eq!(oracle.voting_target(Some(1000), 1008), Some(1004));
		assert_eq!(oracle.voting_target(Some(1000), 1016), Some(1008));

		// nothing new to vote on
		assert_eq!(oracle.voting_target(Some(1000), 1000), None);

		// vote on mandatory
		oracle.sessions.clear();
		oracle.add_session(Rounds::new(1000, validator_set.clone()));
		assert_eq!(oracle.voting_target(None, 1008), Some(1000));
		oracle.sessions.clear();
		oracle.add_session(Rounds::new(1001, validator_set.clone()));
		assert_eq!(oracle.voting_target(Some(1000), 1008), Some(1001));
	}

	#[test]
	fn test_oracle_accepted_interval() {
		let keys = &[Keyring::Alice];
		let validator_set = ValidatorSet::new(make_beefy_ids(keys), 0).unwrap();

		let mut oracle = VoterOracle::<Block>::new(1);

		// rounds not initialized -> should accept votes: `None`
		assert!(oracle.accepted_interval(1).is_err());

		let session_one = 1;
		oracle.add_session(Rounds::new(session_one, validator_set.clone()));
		// mandatory not done, only accept mandatory
		for i in 0..15 {
			assert_eq!(oracle.accepted_interval(i), Ok((session_one, session_one)));
		}

		// add more sessions, nothing changes
		let session_two = 11;
		let session_three = 21;
		oracle.add_session(Rounds::new(session_two, validator_set.clone()));
		oracle.add_session(Rounds::new(session_three, validator_set.clone()));
		// mandatory not done, should accept mandatory for session_one
		for i in session_three..session_three + 15 {
			assert_eq!(oracle.accepted_interval(i), Ok((session_one, session_one)));
		}

		// simulate finish mandatory for session one, prune oracle
		oracle.sessions.front_mut().unwrap().test_set_mandatory_done(true);
		oracle.try_prune();
		// session_one pruned, should accept mandatory for session_two
		for i in session_three..session_three + 15 {
			assert_eq!(oracle.accepted_interval(i), Ok((session_two, session_two)));
		}

		// simulate finish mandatory for session two, prune oracle
		oracle.sessions.front_mut().unwrap().test_set_mandatory_done(true);
		oracle.try_prune();
		// session_two pruned, should accept mandatory for session_three
		for i in session_three..session_three + 15 {
			assert_eq!(oracle.accepted_interval(i), Ok((session_three, session_three)));
		}

		// simulate finish mandatory for session three
		oracle.sessions.front_mut().unwrap().test_set_mandatory_done(true);
		// verify all other blocks in this session are now open to voting
		for i in session_three..session_three + 15 {
			assert_eq!(oracle.accepted_interval(i), Ok((session_three, i)));
		}
		// pruning does nothing in this case
		oracle.try_prune();
		for i in session_three..session_three + 15 {
			assert_eq!(oracle.accepted_interval(i), Ok((session_three, i)));
		}

		// adding new session automatically prunes "finalized" previous session
		let session_four = 31;
		oracle.add_session(Rounds::new(session_four, validator_set.clone()));
		assert_eq!(oracle.sessions.front().unwrap().session_start(), session_four);
		assert_eq!(oracle.accepted_interval(session_four + 10), Ok((session_four, session_four)));
	}

	#[test]
	fn extract_authorities_change_digest() {
		let mut header = Header::new(
			1u32.into(),
			Default::default(),
			Default::default(),
			Default::default(),
			Digest::default(),
		);

		// verify empty digest shows nothing
		assert!(find_authorities_change::<Block>(&header).is_none());

		let peers = &[Keyring::One, Keyring::Two];
		let id = 42;
		let validator_set = ValidatorSet::new(make_beefy_ids(peers), id).unwrap();
		header.digest_mut().push(DigestItem::Consensus(
			BEEFY_ENGINE_ID,
			ConsensusLog::<AuthorityId>::AuthoritiesChange(validator_set.clone()).encode(),
		));

		// verify validator set is correctly extracted from digest
		let extracted = find_authorities_change::<Block>(&header);
		assert_eq!(extracted, Some(validator_set));
	}

	#[test]
	fn extract_mmr_root_digest() {
		let mut header = Header::new(
			1u32.into(),
			Default::default(),
			Default::default(),
			Default::default(),
			Digest::default(),
		);

		// verify empty digest shows nothing
		assert!(find_mmr_root_digest::<Block>(&header).is_none());

		let mmr_root_hash = H256::random();
		header.digest_mut().push(DigestItem::Consensus(
			BEEFY_ENGINE_ID,
			ConsensusLog::<AuthorityId>::MmrRoot(mmr_root_hash).encode(),
		));

		// verify validator set is correctly extracted from digest
		let extracted = find_mmr_root_digest::<Block>(&header);
		assert_eq!(extracted, Some(mmr_root_hash));
	}

	#[test]
	fn keystore_vs_validator_set() {
		let keys = &[Keyring::Alice];
		let validator_set = ValidatorSet::new(make_beefy_ids(keys), 0).unwrap();
		let mut net = BeefyTestNet::new(1);
		let mut worker = create_beefy_worker(&net.peer(0), &keys[0], 1);

		// keystore doesn't contain other keys than validators'
		assert_eq!(worker.verify_validator_set(&1, &validator_set), Ok(()));

		// unknown `Bob` key
		let keys = &[Keyring::Bob];
		let validator_set = ValidatorSet::new(make_beefy_ids(keys), 0).unwrap();
		let err_msg = "no authority public key found in store".to_string();
		let expected = Err(Error::Keystore(err_msg));
		assert_eq!(worker.verify_validator_set(&1, &validator_set), expected);

		// worker has no keystore
		worker.key_store = None.into();
		let expected_err = Err(Error::Keystore("no Keystore".into()));
		assert_eq!(worker.verify_validator_set(&1, &validator_set), expected_err);
	}

	#[test]
	fn should_finalize_correctly() {
		let keys = [Keyring::Alice];
		let validator_set = ValidatorSet::new(make_beefy_ids(&keys), 0).unwrap();
		let mut net = BeefyTestNet::new(1);
		let backend = net.peer(0).client().as_backend();
		let mut worker = create_beefy_worker(&net.peer(0), &keys[0], 1);

		let keys = keys.iter().cloned().enumerate();
		let (mut best_block_streams, mut finality_proofs) =
			get_beefy_streams(&mut net, keys.clone());
		let mut best_block_stream = best_block_streams.drain(..).next().unwrap();
		let mut finality_proof = finality_proofs.drain(..).next().unwrap();

		let create_finality_proof = |block_num: NumberFor<Block>| {
			let commitment = Commitment {
				payload: Payload::new(known_payload_ids::MMR_ROOT_ID, vec![]),
				block_number: block_num,
				validator_set_id: validator_set.id(),
			};
			VersionedFinalityProof::V1(SignedCommitment { commitment, signatures: vec![None] })
		};

		// no 'best beefy block' or finality proofs
		assert_eq!(worker.best_beefy_block, None);
		block_on(poll_fn(move |cx| {
			assert_eq!(best_block_stream.poll_next_unpin(cx), Poll::Pending);
			assert_eq!(finality_proof.poll_next_unpin(cx), Poll::Pending);
			Poll::Ready(())
		}));

		// unknown hash for block #1
		let (mut best_block_streams, mut finality_proofs) =
			get_beefy_streams(&mut net, keys.clone());
		let mut best_block_stream = best_block_streams.drain(..).next().unwrap();
		let mut finality_proof = finality_proofs.drain(..).next().unwrap();
		let justif = create_finality_proof(1);
		// create new session at block #1
		worker.voting_oracle.add_session(Rounds::new(1, validator_set.clone()));
		// try to finalize block #1
		worker.finalize(justif.clone()).unwrap();
		// verify block finalized
		assert_eq!(worker.best_beefy_block, Some(1));
		block_on(poll_fn(move |cx| {
			// unknown hash -> nothing streamed
			assert_eq!(best_block_stream.poll_next_unpin(cx), Poll::Pending);
			// commitment streamed
			match finality_proof.poll_next_unpin(cx) {
				// expect justification
				Poll::Ready(Some(received)) => assert_eq!(received, justif),
				v => panic!("unexpected value: {:?}", v),
			}
			Poll::Ready(())
		}));

		// generate 2 blocks, try again expect success
		let (mut best_block_streams, _) = get_beefy_streams(&mut net, keys);
		let mut best_block_stream = best_block_streams.drain(..).next().unwrap();
		net.peer(0).push_blocks(2, false);
		// finalize 1 and 2 without justifications
		backend.finalize_block(BlockId::number(1), None).unwrap();
		backend.finalize_block(BlockId::number(2), None).unwrap();

		let justif = create_finality_proof(2);
		// create new session at block #2
		worker.voting_oracle.add_session(Rounds::new(2, validator_set));
		worker.finalize(justif).unwrap();
		// verify old session pruned
		assert_eq!(worker.voting_oracle.sessions.len(), 1);
		// new session starting at #2 is in front
		assert_eq!(worker.voting_oracle.rounds_mut().unwrap().session_start(), 2);
		// verify block finalized
		assert_eq!(worker.best_beefy_block, Some(2));
		block_on(poll_fn(move |cx| {
			match best_block_stream.poll_next_unpin(cx) {
				// expect Some(hash-of-block-2)
				Poll::Ready(Some(hash)) => {
					let block_num = net.peer(0).client().as_client().number(hash).unwrap();
					assert_eq!(block_num, Some(2));
				},
				v => panic!("unexpected value: {:?}", v),
			}
			Poll::Ready(())
		}));

		// check BEEFY justifications are also appended to backend
		let justifs = backend.blockchain().justifications(BlockId::number(2)).unwrap().unwrap();
		assert!(justifs.get(BEEFY_ENGINE_ID).is_some())
	}

	#[test]
	fn should_init_session() {
		let keys = &[Keyring::Alice];
		let validator_set = ValidatorSet::new(make_beefy_ids(keys), 0).unwrap();
		let mut net = BeefyTestNet::new(1);
		let mut worker = create_beefy_worker(&net.peer(0), &keys[0], 1);

		assert!(worker.voting_oracle.sessions.is_empty());

		worker.init_session_at(validator_set.clone(), 1);
		let worker_rounds = worker.voting_oracle.rounds_mut().unwrap();
		assert_eq!(worker_rounds.session_start(), 1);
		assert_eq!(worker_rounds.validators(), validator_set.validators());
		assert_eq!(worker_rounds.validator_set_id(), validator_set.id());

		// new validator set
		let keys = &[Keyring::Bob];
		let new_validator_set = ValidatorSet::new(make_beefy_ids(keys), 1).unwrap();

		worker.init_session_at(new_validator_set.clone(), 11);
		// Since mandatory is not done for old rounds, we still get those.
		let rounds = worker.voting_oracle.rounds_mut().unwrap();
		assert_eq!(rounds.validator_set_id(), validator_set.id());
		// Let's finalize mandatory.
		rounds.test_set_mandatory_done(true);
		worker.voting_oracle.try_prune();
		// Now we should get the next round.
		let rounds = worker.voting_oracle.rounds_mut().unwrap();
		// Expect new values.
		assert_eq!(rounds.session_start(), 11);
		assert_eq!(rounds.validators(), new_validator_set.validators());
		assert_eq!(rounds.validator_set_id(), new_validator_set.id());
	}

	#[test]
	fn should_triage_votes_and_process_later() {
		let keys = &[Keyring::Alice, Keyring::Bob];
		let validator_set = ValidatorSet::new(make_beefy_ids(keys), 0).unwrap();
		let mut net = BeefyTestNet::new(1);
		let mut worker = create_beefy_worker(&net.peer(0), &keys[0], 1);

		fn new_vote(
			block_number: NumberFor<Block>,
		) -> VoteMessage<NumberFor<Block>, AuthorityId, Signature> {
			let commitment = Commitment {
				payload: Payload::new(*b"BF", vec![]),
				block_number,
				validator_set_id: 0,
			};
			VoteMessage {
				commitment,
				id: Keyring::Alice.public(),
				signature: Keyring::Alice.sign(b"I am committed"),
			}
		}

		// best grandpa is 20
		let best_grandpa_header = Header::new(
			20u32.into(),
			Default::default(),
			Default::default(),
			Default::default(),
			Digest::default(),
		);

		worker.voting_oracle.add_session(Rounds::new(10, validator_set.clone()));
		worker.best_grandpa_block_header = best_grandpa_header;

		// triage votes for blocks 10..13
		worker.triage_incoming_vote(new_vote(10)).unwrap();
		worker.triage_incoming_vote(new_vote(11)).unwrap();
		worker.triage_incoming_vote(new_vote(12)).unwrap();
		// triage votes for blocks 20..23
		worker.triage_incoming_vote(new_vote(20)).unwrap();
		worker.triage_incoming_vote(new_vote(21)).unwrap();
		worker.triage_incoming_vote(new_vote(22)).unwrap();

		// vote for 10 should have been handled, while the rest buffered for later processing
		let mut votes = worker.pending_votes.values();
		assert_eq!(votes.next().unwrap().first().unwrap().commitment.block_number, 11);
		assert_eq!(votes.next().unwrap().first().unwrap().commitment.block_number, 12);
		assert_eq!(votes.next().unwrap().first().unwrap().commitment.block_number, 20);
		assert_eq!(votes.next().unwrap().first().unwrap().commitment.block_number, 21);
		assert_eq!(votes.next().unwrap().first().unwrap().commitment.block_number, 22);
		assert!(votes.next().is_none());

		// simulate mandatory done, and retry buffered votes
		worker.voting_oracle.rounds_mut().unwrap().test_set_mandatory_done(true);
		worker.try_pending_justif_and_votes().unwrap();
		// all blocks <= grandpa finalized should have been handled, rest still buffered
		let mut votes = worker.pending_votes.values();
		assert_eq!(votes.next().unwrap().first().unwrap().commitment.block_number, 21);
		assert_eq!(votes.next().unwrap().first().unwrap().commitment.block_number, 22);
	}

	#[test]
	fn should_initialize_correct_voter() {
		let keys = &[Keyring::Alice];
		let validator_set = ValidatorSet::new(make_beefy_ids(keys), 1).unwrap();
		let mut net = BeefyTestNet::new(1);
		let backend = net.peer(0).client().as_backend();

		// push 15 blocks with `AuthorityChange` digests every 10 blocks
		net.generate_blocks_and_sync(15, 10, &validator_set, false);
		// finalize 13 without justifications
		net.peer(0)
			.client()
			.as_client()
			.finalize_block(BlockId::number(13), None)
			.unwrap();

		// Test initialization at session boundary.
		{
			let mut worker = create_beefy_worker(&net.peer(0), &keys[0], 1);

			// initialize voter at block 13, expect rounds initialized at session_start = 10
			let header = backend.blockchain().header(BlockId::number(13)).unwrap().unwrap();
			worker.initialize_voter(&header, validator_set.clone());

			// verify voter initialized with single session starting at block 10
			assert_eq!(worker.voting_oracle.sessions.len(), 1);
			let rounds = worker.voting_oracle.rounds_mut().unwrap();
			assert_eq!(rounds.session_start(), 10);
			assert_eq!(rounds.validator_set_id(), validator_set.id());

			// verify next vote target is mandatory block 10
			assert_eq!(worker.best_beefy_block, None);
			assert_eq!(*worker.best_grandpa_block_header.number(), 13);
			assert_eq!(worker.voting_oracle.voting_target(worker.best_beefy_block, 13), Some(10));
		}

		// Test corner-case where session boundary == last beefy finalized.
		{
			let mut worker = create_beefy_worker(&net.peer(0), &keys[0], 1);

			// import/append BEEFY justification for session boundary block 10
			let commitment = Commitment {
				payload: Payload::new(known_payload_ids::MMR_ROOT_ID, vec![]),
				block_number: 10,
				validator_set_id: validator_set.id(),
			};
			let justif = VersionedFinalityProof::<_, Signature>::V1(SignedCommitment {
				commitment,
				signatures: vec![None],
			});
			backend
				.append_justification(BlockId::Number(10), (BEEFY_ENGINE_ID, justif.encode()))
				.unwrap();

			// initialize voter at block 13, expect rounds initialized at last beefy finalized 10
			let header = backend.blockchain().header(BlockId::number(13)).unwrap().unwrap();
			worker.initialize_voter(&header, validator_set.clone());

			// verify voter initialized with single session starting at block 10
			assert_eq!(worker.voting_oracle.sessions.len(), 1);
			let rounds = worker.voting_oracle.rounds_mut().unwrap();
			assert_eq!(rounds.session_start(), 10);
			assert_eq!(rounds.validator_set_id(), validator_set.id());

			// verify next vote target is mandatory block 10
			assert_eq!(worker.best_beefy_block, Some(10));
			assert_eq!(*worker.best_grandpa_block_header.number(), 13);
			assert_eq!(worker.voting_oracle.voting_target(worker.best_beefy_block, 13), Some(12));
		}

		// Test initialization at last BEEFY finalized.
		{
			let mut worker = create_beefy_worker(&net.peer(0), &keys[0], 1);

			// import/append BEEFY justification for block 12
			let commitment = Commitment {
				payload: Payload::new(known_payload_ids::MMR_ROOT_ID, vec![]),
				block_number: 12,
				validator_set_id: validator_set.id(),
			};
			let justif = VersionedFinalityProof::<_, Signature>::V1(SignedCommitment {
				commitment,
				signatures: vec![None],
			});
			backend
				.append_justification(BlockId::Number(12), (BEEFY_ENGINE_ID, justif.encode()))
				.unwrap();

			// initialize voter at block 13, expect rounds initialized at last beefy finalized 12
			let header = backend.blockchain().header(BlockId::number(13)).unwrap().unwrap();
			worker.initialize_voter(&header, validator_set.clone());

			// verify voter initialized with single session starting at block 12
			assert_eq!(worker.voting_oracle.sessions.len(), 1);
			let rounds = worker.voting_oracle.rounds_mut().unwrap();
			assert_eq!(rounds.session_start(), 12);
			assert_eq!(rounds.validator_set_id(), validator_set.id());

			// verify next vote target is 13
			assert_eq!(worker.best_beefy_block, Some(12));
			assert_eq!(*worker.best_grandpa_block_header.number(), 13);
			assert_eq!(worker.voting_oracle.voting_target(worker.best_beefy_block, 13), Some(13));
		}
	}
}<|MERGE_RESOLUTION|>--- conflicted
+++ resolved
@@ -249,13 +249,8 @@
 	BE: Backend<B>,
 	C: Client<B, BE>,
 	R: ProvideRuntimeApi<B>,
-<<<<<<< HEAD
 	R::Api: BeefyApi<B> + MmrApi<B, MmrRootHash, NumberFor<B>>,
-	SO: SyncOracle + Send + Sync + Clone + 'static,
-=======
-	R::Api: BeefyApi<B> + MmrApi<B, MmrRootHash>,
 	N: NetworkEventStream + NetworkRequest + SyncOracle + Send + Sync + Clone + 'static,
->>>>>>> 1b23ec9f
 {
 	/// Return a new BEEFY worker instance.
 	///
