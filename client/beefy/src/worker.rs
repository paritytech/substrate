--- conflicted
+++ resolved
@@ -16,7 +16,6 @@
 // You should have received a copy of the GNU General Public License
 // along with this program. If not, see <https://www.gnu.org/licenses/>.
 
-<<<<<<< HEAD
 use std::{
 	collections::{BTreeMap, BTreeSet, VecDeque},
 	fmt::Debug,
@@ -53,8 +52,6 @@
 	ValidatorSet, VersionedFinalityProof, VoteMessage, BEEFY_ENGINE_ID, GENESIS_AUTHORITY_SET_ID,
 };
 
-=======
->>>>>>> 129fee77
 use crate::{
 	communication::{
 		gossip::{topic, GossipValidator},
@@ -110,13 +107,9 @@
 
 /// Responsible for the voting strategy.
 /// It chooses which incoming votes to accept and which votes to generate.
-<<<<<<< HEAD
-struct VoterOracle<B: Block, AuthId: Encode + Decode + Debug + Ord + Sync + Send + std::hash::Hash, TSignature: Encode + Decode + Debug + Clone + Sync + Send,> {
-=======
 /// Keeps track of voting seen for current and future rounds.
 #[derive(Debug, Decode, Encode, PartialEq)]
-pub(crate) struct VoterOracle<B: Block> {
->>>>>>> 129fee77
+struct VoterOracle<B: Block, AuthId: Encode + Decode + Debug + Ord + Sync + Send + std::hash::Hash, TSignature: Encode + Decode + Debug + Clone + Sync + Send,> {
 	/// Queue of known sessions. Keeps track of voting rounds (block numbers) within each session.
 	///
 	/// There are three voter states coresponding to three queue states:
@@ -131,21 +124,7 @@
 	min_block_delta: u32,
 }
 
-<<<<<<< HEAD
 impl<B: Block, AuthId: Encode + Decode + Debug + Ord + Sync + Send + std::hash::Hash, TSignature: Encode + Decode + Debug + Clone + Sync + Send> VoterOracle<B, AuthId, TSignature> {
-	pub fn new(min_block_delta: u32) -> Self {
-		Self {
-			sessions: VecDeque::new(),
-			// Always target at least one block better than current best beefy.
-			min_block_delta: min_block_delta.max(1),
-		}
-	}
-
-	/// Return mutable reference to rounds pertaining to first session in the queue.
-	/// Voting will always happen at the head of the queue.
-	pub fn rounds_mut(&mut self) -> Option<&mut Rounds<Payload, B, AuthId, TSignature>> {
-=======
-impl<B: Block> VoterOracle<B> {
 	/// Verify provided `sessions` satisfies requirements, then build `VoterOracle`.
 	pub fn checked_new(
 		sessions: VecDeque<Rounds<Payload, B>>,
@@ -200,7 +179,6 @@
 	// Return mutable reference to rounds pertaining to first session in the queue.
 	// Voting will always happen at the head of the queue.
 	fn active_rounds_mut(&mut self) -> Option<&mut Rounds<Payload, B>> {
->>>>>>> 129fee77
 		self.sessions.front_mut()
 	}
 
@@ -215,7 +193,7 @@
 	}
 
 	/// Add new observed session to the Oracle.
-	pub fn add_session(&mut self, rounds: Rounds<Payload, B, AuthId, TSignature>) {
+	pub fn add_session(&mut self, rounds: Rounds<Payload, B>) {
 		self.sessions.push_back(rounds);
 		// Once we add a new session we can drop/prune previous session if it's been finalized.
 		self.try_prune();
@@ -303,29 +281,15 @@
 	}
 }
 
-<<<<<<< HEAD
-pub(crate) struct WorkerParams<B: Block, BE, C, P, R, N, AuthId: Encode + Decode + Debug + Ord + Sync + Send + std::hash::Hash, TSignature: Encode + Decode + Debug + Clone + Sync + Send, BKS: BeefyKeystore<AuthId, TSignature, Public = AuthId>> {
-	pub client: Arc<C>,
-=======
-pub(crate) struct WorkerParams<B: Block, BE, P, N> {
->>>>>>> 129fee77
+pub(crate) struct WorkerParams<B: Block, BE, P, N, AuthId: Encode + Decode + Debug + Ord + Sync + Send + std::hash::Hash, TSignature: Encode + Decode + Debug + Clone + Sync + Send, BKS: BeefyKeystore<AuthId, TSignature, Public = AuthId>> {
 	pub backend: Arc<BE>,
 	pub payload_provider: P,
 	pub network: N,
-<<<<<<< HEAD
 	pub key_store: BKS,
-	pub known_peers: Arc<Mutex<KnownPeers<B>>>,
 	pub gossip_engine: GossipEngine<B>,
 	pub gossip_validator: Arc<GossipValidator<B, AuthId, TSignature, BKS>>,
-	pub on_demand_justifications: OnDemandJustificationsEngine<B, R, AuthId, TSignature, BKS>,
+	pub on_demand_justifications: OnDemandJustificationsEngine<B, AuthId, TSignature, BKS>,
 	pub links: BeefyVoterLinks<B, TSignature>,
-=======
-	pub key_store: BeefyKeystore,
-	pub gossip_engine: GossipEngine<B>,
-	pub gossip_validator: Arc<GossipValidator<B>>,
-	pub on_demand_justifications: OnDemandJustificationsEngine<B>,
-	pub links: BeefyVoterLinks<B>,
->>>>>>> 129fee77
 	pub metrics: Option<Metrics>,
 	pub persisted_state: PersistedState<B>,
 }
@@ -365,11 +329,7 @@
 }
 
 /// A BEEFY worker plays the BEEFY protocol
-<<<<<<< HEAD
-pub(crate) struct BeefyWorker<B: Block, BE, C, P, R, N, AuthId: Encode + Decode + Debug + Ord + Sync + Send + std::hash::Hash, TSignature: Encode + Decode + Debug + Clone + Sync + Send, BKS: BeefyKeystore<AuthId, TSignature, Public = AuthId>> {
-=======
-pub(crate) struct BeefyWorker<B: Block, BE, P, N> {
->>>>>>> 129fee77
+pub(crate) struct BeefyWorker<B: Block, BE, P, N, AuthId: Encode + Decode + Debug + Ord + Sync + Send + std::hash::Hash, TSignature: Encode + Decode + Debug + Clone + Sync + Send, BKS: BeefyKeystore<AuthId, TSignature, Public = AuthId>> {
 	// utilities
 	backend: Arc<BE>,
 	payload_provider: P,
@@ -378,13 +338,8 @@
 
 	// communication
 	gossip_engine: GossipEngine<B>,
-<<<<<<< HEAD
 	gossip_validator: Arc<GossipValidator<B, AuthId, TSignature, BKS>>,
-	on_demand_justifications: OnDemandJustificationsEngine<B, R, AuthId, TSignature, BKS>,
-=======
-	gossip_validator: Arc<GossipValidator<B>>,
-	on_demand_justifications: OnDemandJustificationsEngine<B>,
->>>>>>> 129fee77
+	on_demand_justifications: OnDemandJustificationsEngine<B, AuthId, TSignature, BKS>,
 
 	// channels
 	/// Links between the block importer, the background voter and the RPC layer.
@@ -394,40 +349,24 @@
 	/// BEEFY client metrics.
 	metrics: Option<Metrics>,
 	/// Buffer holding votes for future processing.
-<<<<<<< HEAD
-	pending_votes: BTreeMap<NumberFor<B>, Vec<VoteMessage<NumberFor<B>, AuthId, TSignature>>>,
-	/// Buffer holding justifications for future processing.
-	pending_justifications: BTreeMap<NumberFor<B>, BeefyVersionedFinalityProof<B, TSignature>>,
-	/// Chooses which incoming votes to accept and which votes to generate.
-	voting_oracle: VoterOracle<B, AuthId, TSignature>,
-}
-
-impl<B, BE, C, P, R, N, AuthId, TSignature, BKS> BeefyWorker<B, BE, C, P, R, N, AuthId, TSignature, BKS>
-=======
 	pending_votes: BTreeMap<
 		NumberFor<B>,
 		BoundedVec<
-			VoteMessage<NumberFor<B>, AuthorityId, Signature>,
+			VoteMessage<NumberFor<B>, AuthId, TSignature>,
 			ConstU32<MAX_BUFFERED_VOTES_PER_ROUND>,
 		>,
 	>,
 	/// Buffer holding justifications for future processing.
-	pending_justifications: BTreeMap<NumberFor<B>, BeefyVersionedFinalityProof<B>>,
+	pending_justifications: BTreeMap<NumberFor<B>, BeefyVersionedFinalityProof<B, TSignature>>,
 	/// Persisted voter state.
 	persisted_state: PersistedState<B>,
 }
 
-impl<B, BE, P, N> BeefyWorker<B, BE, P, N>
->>>>>>> 129fee77
+impl<B, BE, P, N, AuthId, TSignature, BKS> BeefyWorker<B, BE, P, N, AuthId, TSignature, BKS>
 where
 	B: Block + Codec,
 	BE: Backend<B>,
 	P: PayloadProvider<B>,
-<<<<<<< HEAD
-	R: ProvideRuntimeApi<B>,
-	R::Api: BeefyApi<B, AuthId> + MmrApi<B, MmrRootHash, NumberFor<B>>,
-=======
->>>>>>> 129fee77
 	N: NetworkEventStream + NetworkRequest + SyncOracle + Send + Sync + Clone + 'static,
         AuthId: Encode + Decode + Debug + Ord + Sync + Send + std::hash::Hash,
 	TSignature: Encode + Decode + Debug + Clone + Sync + Send,
@@ -440,11 +379,7 @@
 	/// BEEFY pallet has been deployed on-chain.
 	///
 	/// The BEEFY pallet is needed in order to keep track of the BEEFY authority set.
-<<<<<<< HEAD
-	pub(crate) fn new(worker_params: WorkerParams<B, BE, C, P, R, N, AuthId, TSignature, BKS>) -> Self {
-=======
-	pub(crate) fn new(worker_params: WorkerParams<B, BE, P, N>) -> Self {
->>>>>>> 129fee77
+	pub(crate) fn new(worker_params: WorkerParams<B, BE, P, N, AuthId, TSignature, BKS>) -> Self {
 		let WorkerParams {
 			backend,
 			payload_provider,
@@ -503,7 +438,6 @@
 		block: &NumberFor<B>,
 		active: &ValidatorSet<AuthId>,
 	) -> Result<(), Error> {
-<<<<<<< HEAD
         match self.key_store.authority_id(active.validators()) {
 		// let active: BTreeSet<&AuthId> = active.validators().iter().collect();
 
@@ -513,25 +447,12 @@
 		    // if store.intersection(&active).count() == 0 {
             None => {
 			    let msg = "no authority public key found in store".to_string();
-			    debug!(target: "beefy", "🥩 for block {:?} {}", block, msg);
+			    debug!(target: LOG_TARGET, "🥩 for block {:?} {}", block, msg);
 			    Err(Error::Keystore(msg))
 		    },
             Some(auth_id) => Ok(())     
-=======
-		let active: BTreeSet<&AuthorityId> = active.validators().iter().collect();
-
-		let public_keys = self.key_store.public_keys()?;
-		let store: BTreeSet<&AuthorityId> = public_keys.iter().collect();
-
-		if store.intersection(&active).count() == 0 {
-			let msg = "no authority public key found in store".to_string();
-			debug!(target: LOG_TARGET, "🥩 for block {:?} {}", block, msg);
-			Err(Error::Keystore(msg))
-		} else {
-			Ok(())
->>>>>>> 129fee77
-		}
-        }
+		}
+    }
 	    
 
 	/// Handle session changes by starting new voting round for mandatory blocks.
@@ -947,74 +868,6 @@
 		Ok(())
 	}
 
-<<<<<<< HEAD
-	/// Initialize BEEFY voter state.
-	///
-	/// Should be called only once during worker initialization with latest GRANDPA finalized
-	/// `header` and the validator set `active` at that point.
-	fn initialize_voter(&mut self, header: &B::Header, active: ValidatorSet<AuthId>) {
-		// just a sanity check.
-		if let Some(rounds) = self.voting_oracle.rounds_mut() {
-			error!(
-				target: "beefy",
-				"🥩 Voting session already initialized at: {:?}, validator set id {}.",
-				rounds.session_start(),
-				rounds.validator_set_id(),
-			);
-			return
-		}
-
-		self.best_grandpa_block_header = header.clone();
-		if active.id() == GENESIS_AUTHORITY_SET_ID {
-			// When starting from genesis, there is no session boundary digest.
-			// Just initialize `rounds` to Block #1 as BEEFY mandatory block.
-			info!(target: "beefy", "🥩 Initialize voting session at genesis, block 1.");
-			self.init_session_at(active, 1u32.into());
-		} else {
-			// TODO (issue #11837): persist local progress to avoid following look-up during init.
-			let blockchain = self.backend.blockchain();
-			let mut header = header.clone();
-
-			// Walk back the imported blocks and initialize voter either, at the last block with
-			// a BEEFY justification, or at this session's boundary; voter will resume from there.
-			loop {
-				if let Some(true) = blockchain
-					.justifications(BlockId::hash(header.hash()))
-					.ok()
-					.flatten()
-					.map(|justifs| justifs.get(BEEFY_ENGINE_ID).is_some())
-				{
-					info!(
-						target: "beefy",
-						"🥩 Initialize voting session at last BEEFY finalized block: {:?}.",
-						*header.number()
-					);
-					self.init_session_at(active, *header.number());
-					// Mark the round as already finalized.
-					if let Some(round) = self.voting_oracle.rounds_mut() {
-						round.conclude(*header.number());
-					}
-					self.best_beefy_block = Some(*header.number());
-					break
-				}
-
-				if let Some(validator_set) = find_authorities_change::<B, AuthId>(&header) {
-					info!(
-						target: "beefy",
-						"🥩 Initialize voting session at current session boundary: {:?}.",
-						*header.number()
-					);
-					self.init_session_at(validator_set, *header.number());
-					break
-				}
-
-				// Move up the chain.
-				header = self
-					.client
-					.expect_header(BlockId::Hash(*header.parent_hash()))
-					// in case of db failure here we want to kill the worker
-					.expect("db failure, voter going down.");
-=======
 	fn process_new_state(&mut self) {
 		// Handle pending justifications and/or votes for now GRANDPA finalized blocks.
 		if let Err(err) = self.try_pending_justif_and_votes() {
@@ -1026,7 +879,6 @@
 			// There were external events, 'state' is changed, author a vote if needed/possible.
 			if let Err(err) = self.try_to_vote() {
 				debug!(target: LOG_TARGET, "🥩 {}", err);
->>>>>>> 129fee77
 			}
 			// If the current target is a mandatory block,
 			// make sure there's also an on-demand justification request out for it.
@@ -1129,11 +981,7 @@
 
 /// Scan the `header` digest log for a BEEFY validator set change. Return either the new
 /// validator set or `None` in case no validator set change has been signaled.
-<<<<<<< HEAD
-fn find_authorities_change<B, AuthId>(header: &B::Header) -> Option<ValidatorSet<AuthId>>
-=======
-pub(crate) fn find_authorities_change<B>(header: &B::Header) -> Option<ValidatorSet<AuthorityId>>
->>>>>>> 129fee77
+pub(crate) fn find_authorities_change<B, AuthId>(header: &B::Header) -> Option<ValidatorSet<AuthId>>
 where
 	B: Block,
 	AuthId: Encode + Decode + Debug + Ord + Sync + Send + std::hash::Hash
@@ -1196,15 +1044,10 @@
 		},
 		BeefyRPCLinks, KnownPeers,
 	};
-<<<<<<< HEAD
 
     use beefy_primitives::{known_payloads, mmr::MmrRootProvider, ecdsa_crypto::{self, Public as ECDSAPublic, Signature as ECDSASignature, Pair as ECDSAKeyPair}, bls_crypto::{self, Public as BLSPublic, Signature as BLSSignature}};
 	use futures::{executor::block_on, future::poll_fn, task::Poll};
-=======
-	use beefy_primitives::{known_payloads, mmr::MmrRootProvider};
-	use futures::{future::poll_fn, task::Poll};
 	use parking_lot::Mutex;
->>>>>>> 129fee77
 	use sc_client_api::{Backend as BackendT, HeaderBackend};
 	use sc_network::NetworkService;
 	use sc_network_test::TestNetFactory;
@@ -1216,10 +1059,6 @@
 		Backend,
 	};
 
-<<<<<<< HEAD
-	fn create_beefy_worker<TKeyPair, AuthId, TSignature, BKS>(
-		peer: &BeefyPeer<AuthId, TSignature, BKS>,
-=======
 	impl<B: super::Block> PersistedState<B> {
 		pub fn voting_oracle(&self) -> &VoterOracle<B> {
 			&self.voting_oracle
@@ -1244,9 +1083,8 @@
 		}
 	}
 
-	fn create_beefy_worker(
-		peer: &BeefyPeer,
->>>>>>> 129fee77
+	fn create_beefy_worker<TKeyPair, AuthId, TSignature, BKS>(
+		peer: &BeefyPeer<AuthId, TSignature, BKS>,
 		key: &Keyring,
 		min_block_delta: u32,
 		genesis_validator_set: ValidatorSet<AuthorityId>,
@@ -1318,11 +1156,7 @@
 			on_demand_justifications,
 			persisted_state,
 		};
-<<<<<<< HEAD
-		BeefyWorker::<_, _, _, _, _, _, _, _, _>::new(worker_params)
-=======
-		BeefyWorker::<_, _, _, _>::new(worker_params)
->>>>>>> 129fee77
+		BeefyWorker::<_, _, _, _, _, _, _>::new(worker_params)
 	}
 
 	#[test]
@@ -1417,18 +1251,12 @@
 		assert_eq!(Some(1072), t);
 	}
 
-<<<<<<< HEAD
 	fn should_vote_target<AuthId, TSignature> ()
     where
 	        AuthId: Encode + Decode + Debug + Ord + Sync + Send + std::hash::Hash + BeefyAuthIdMaker + 'static,
 		TSignature: Encode + Decode + Debug + Clone + Sync + Send + 'static,
     {
-		let mut oracle = VoterOracle::<Block, AuthId, TSignature>::new(1);
-=======
-	#[test]
-	fn should_vote_target() {
-		let mut oracle = VoterOracle::<Block> { min_block_delta: 1, sessions: VecDeque::new() };
->>>>>>> 129fee77
+		let mut oracle = VoterOracle::<Block, AuthId, TSignature> { min_block_delta: 1, sessions: VecDeque::new() };
 
 		// rounds not initialized -> should vote: `None`
 		assert_eq!(oracle.voting_target(0, 1), None);
@@ -1483,11 +1311,7 @@
 		let keys = &[Keyring::Alice];
 		let validator_set = ValidatorSet::new(<AuthId as BeefyAuthIdMaker>::make_beefy_ids(keys), 0).unwrap();
 
-<<<<<<< HEAD
-		let mut oracle = VoterOracle::<Block, AuthId, TSignature>::new(1);
-=======
-		let mut oracle = VoterOracle::<Block> { min_block_delta: 1, sessions: VecDeque::new() };
->>>>>>> 129fee77
+		let mut oracle = VoterOracle::<Block, AuthId, TSignature> { min_block_delta: 1, sessions: VecDeque::new() };
 
 		// rounds not initialized -> should accept votes: `None`
 		assert!(oracle.accepted_interval(1).is_err());
@@ -1587,7 +1411,6 @@
     fn extract_authorities_change_digest_with_ecdsa_keys() {
 	    extract_authorities_change_digest::<ECDSAPublic>();
 	}
-<<<<<<< HEAD
     
     #[test]
     fn extract_authorities_change_digest_with_ecdsa_n_bls_keys() {
@@ -1603,19 +1426,10 @@
 		TSignature: Encode + Decode + Debug + Clone + Sync + Send + 'static,
 		BKS: BeefyKeystore<AuthId, TSignature, Public = AuthId> + 'static,
 	{
-=======
-
-	#[tokio::test]
-	async fn keystore_vs_validator_set() {
->>>>>>> 129fee77
 		let keys = &[Keyring::Alice];
 		let validator_set = ValidatorSet::new(<AuthId as BeefyAuthIdMaker>::make_beefy_ids(keys), 0).unwrap();
 		let mut net = BeefyTestNet::new(1);
-<<<<<<< HEAD
-		let mut worker = create_beefy_worker::<TKeyPair, AuthId, TSignature, BKS>(&net.peer(0), &keys[0], 1);
-=======
-		let mut worker = create_beefy_worker(&net.peer(0), &keys[0], 1, validator_set.clone());
->>>>>>> 129fee77
+		let mut worker = create_beefy_worker::<TKeyPair, AuthId, TSignature, BKS>(&net.peer(0), &keys[0], 1, validator_set.clone());
 
 		// keystore doesn't contain other keys than validators'
 		assert_eq!(worker.verify_validator_set(&1, &validator_set), Ok(()));
@@ -1634,13 +1448,12 @@
 		assert_eq!(worker.verify_validator_set(&1, &validator_set), expected_err);
 	}
 
-<<<<<<< HEAD
-    #[test]
+    #[tokio::test]
     fn keystore_vs_validator_set_with_ecdsa_keys() {
 	    keystore_vs_validator_set::<ecdsa_crypto::Pair, ECDSAPublic, ECDSASignature, BeefyECDSAKeystore>();
 	}
     
-    #[test]
+    #[tokio::test]
     fn keystore_vs_validator_set_with_ecdsa_n_bls_keys() {
 	    keystore_vs_validator_set::<ECDSAnBLSPair, (ECDSAPublic,BLSPublic), (ECDSASignature,BLSSignature), BeefyBLSnECDSAKeystore>();
     }
@@ -1656,23 +1469,14 @@
 		TSignature: Encode + Decode + Debug + Clone + Sync + Send + std::cmp::PartialEq + 'static,
 		BKS: BeefyKeystore<AuthId, TSignature, Public = AuthId> + 'static,
     {
-=======
-	#[tokio::test]
-	async fn should_finalize_correctly() {
->>>>>>> 129fee77
 		let keys = [Keyring::Alice];
 		let validator_set = ValidatorSet::new(<AuthId as BeefyAuthIdMaker>::make_beefy_ids(&keys), 0).unwrap();
 		let mut net = BeefyTestNet::new(1);
 		let backend = net.peer(0).client().as_backend();
-<<<<<<< HEAD
-		let mut worker = create_beefy_worker::<TKeyPair, AuthId, TSignature, BKS>(&net.peer(0), &keys[0], 1);
-        
-=======
-		let mut worker = create_beefy_worker(&net.peer(0), &keys[0], 1, validator_set.clone());
+		let mut worker = create_beefy_worker::<TKeyPair, AuthId, TSignature, BKS>(&net.peer(0), &keys[0], 1, validator_set.clone());
 		// remove default session, will manually add custom one.
 		worker.persisted_state.voting_oracle.sessions.clear();
-
->>>>>>> 129fee77
+        
 		let keys = keys.iter().cloned().enumerate();
 		let (mut best_block_streams, mut finality_proofs) =
 			get_beefy_streams(&mut net, keys.clone());
@@ -1763,13 +1567,12 @@
 		assert!(justifs.get(BEEFY_ENGINE_ID).is_some())
 	}
 
-<<<<<<< HEAD
-    #[test]
+    #[tokio::test]
     fn should_finalize_correctly_with_ecdsa_keys() {        
         should_finalize_correctly::<ecdsa_crypto::Pair, ECDSAPublic, ECDSASignature, BeefyECDSAKeystore>();
 	}
     
-    #[test]
+    #[tokio::test]
     fn should_finalize_correctly_with_ecdsa_n_bls_keys() {
 	    should_finalize_correctly::<ECDSAnBLSPair, (ECDSAPublic,BLSPublic), (ECDSASignature,BLSSignature), BeefyBLSnECDSAKeystore>();
     }
@@ -1785,20 +1588,10 @@
 		BKS: BeefyKeystore<AuthId, TSignature, Public = AuthId> + 'static,
         
     {
-		let keys = &[Keyring::Alice];
+		let keys = &[Keyring::Alice, Keyring::Bob];
 		let validator_set = ValidatorSet::new(<AuthId as BeefyAuthIdMaker>::make_beefy_ids(keys), 0).unwrap();
 		let mut net = BeefyTestNet::new(1);
-		let mut worker = create_beefy_worker::<TKeyPair, AuthId, TSignature, BKS>(&net.peer(0), &keys[0], 1);
-
-		assert!(worker.voting_oracle.sessions.is_empty());
-=======
-	#[tokio::test]
-	async fn should_init_session() {
-		let keys = &[Keyring::Alice, Keyring::Bob];
-		let validator_set = ValidatorSet::new(make_beefy_ids(keys), 0).unwrap();
-		let mut net = BeefyTestNet::new(1);
-		let mut worker = create_beefy_worker(&net.peer(0), &keys[0], 1, validator_set.clone());
->>>>>>> 129fee77
+		let mut worker = create_beefy_worker::<TKeyPair, AuthId, TSignature, BKS>(&net.peer(0), &keys[0], 1, validator_set.clone());
 
 		let worker_rounds = worker.active_rounds().unwrap();
 		assert_eq!(worker_rounds.session_start(), 1);
@@ -1823,14 +1616,13 @@
 		assert_eq!(rounds.validators(), new_validator_set.validators());
 		assert_eq!(rounds.validator_set_id(), new_validator_set.id());
 	}
-<<<<<<< HEAD
     
-    #[test]
+    #[tokio::test]
     fn should_init_session_with_ecdsa_keys() {        
         should_init_session::<ecdsa_crypto::Pair, ECDSAPublic, ECDSASignature, BeefyECDSAKeystore>();
 	}
     
-    #[test]
+    #[tokio::test]
     fn should_init_session_with_ecdsa_n_bls_keys() {
 	    should_init_session::<ECDSAnBLSPair, (ECDSAPublic,BLSPublic), (ECDSASignature,BLSSignature), BeefyBLSnECDSAKeystore>();
     }
@@ -1848,18 +1640,9 @@
 		let keys = &[Keyring::Alice, Keyring::Bob];
 		let validator_set = ValidatorSet::new(<AuthId as BeefyAuthIdMaker>::make_beefy_ids(keys), 0).unwrap();
 		let mut net : BeefyTestNet<AuthId, TSignature, BKS> = BeefyTestNet::new(1);
-		let mut worker = create_beefy_worker::<TKeyPair, AuthId, TSignature, BKS>(&net.peer(0), &keys[0], 1);
-=======
-
-	#[tokio::test]
-	async fn should_triage_votes_and_process_later() {
-		let keys = &[Keyring::Alice, Keyring::Bob];
-		let validator_set = ValidatorSet::new(make_beefy_ids(keys), 0).unwrap();
-		let mut net = BeefyTestNet::new(1);
-		let mut worker = create_beefy_worker(&net.peer(0), &keys[0], 1, validator_set.clone());
+		let mut worker = create_beefy_worker::<TKeyPair, AuthId, TSignature, BKS>(&net.peer(0), &keys[0], 1, validator_set.clone());
 		// remove default session, will manually add custom one.
 		worker.persisted_state.voting_oracle.sessions.clear();
->>>>>>> 129fee77
 
 		fn new_vote<TKeyPair, AuthId, TSignature>(
 			block_number: NumberFor<Block>,
@@ -1924,14 +1707,13 @@
 		assert_eq!(votes.next().unwrap().first().unwrap().commitment.block_number, 21);
 		assert_eq!(votes.next().unwrap().first().unwrap().commitment.block_number, 22);
 	}
-<<<<<<< HEAD
-
-    #[test]
+
+    #[tokio::test]
     fn should_triage_votes_and_process_later_with_ecdsa_keys() {        
         should_triage_votes_and_process_later::<ecdsa_crypto::Pair, ECDSAPublic, ECDSASignature, BeefyECDSAKeystore>();
 	}
     
-    #[test]
+    #[tokio::test]
     fn should_triage_votes_and_process_later_with_ecdsa_n_bls_keys() {
 	    should_triage_votes_and_process_later::<ECDSAnBLSPair, (ECDSAPublic,BLSPublic), (ECDSASignature,BLSSignature), BeefyBLSnECDSAKeystore>();
     }
@@ -2049,16 +1831,14 @@
 		}
 	}
 
-    #[test]
+    #[tokio::test]
     fn should_initialize_correct_voter_with_ecdsa_keys() {        
         should_initialize_correct_voter::<ecdsa_crypto::Pair, ECDSAPublic, ECDSASignature, BeefyECDSAKeystore>();
 	}
     
-    #[test]
+    #[tokio::test]
     fn should_initialize_correct_voter_with_ecdsa_n_bls_keys() {
 	    should_initialize_correct_voter::<ECDSAnBLSPair, (ECDSAPublic,BLSPublic), (ECDSASignature,BLSSignature), BeefyBLSnECDSAKeystore>();
     }
 
-=======
->>>>>>> 129fee77
 }