// This file is part of Substrate.

// Copyright (C) 2021-2022 Parity Technologies (UK) Ltd.
// SPDX-License-Identifier: GPL-3.0-or-later WITH Classpath-exception-2.0

// This program is free software: you can redistribute it and/or modify
// it under the terms of the GNU General Public License as published by
// the Free Software Foundation, either version 3 of the License, or
// (at your option) any later version.

// This program is distributed in the hope that it will be useful,
// but WITHOUT ANY WARRANTY; without even the implied warranty of
// MERCHANTABILITY or FITNESS FOR A PARTICULAR PURPOSE. See the
// GNU General Public License for more details.

// You should have received a copy of the GNU General Public License
// along with this program. If not, see <https://www.gnu.org/licenses/>.

use crate::{
	communication::{
		gossip::{topic, GossipValidator},
		request_response::outgoing_requests_engine::OnDemandJustificationsEngine,
	},
	error::Error,
	justification::BeefyVersionedFinalityProof,
	keystore::BeefyKeystore,
	metric_inc, metric_set,
	metrics::Metrics,
	round::Rounds,
	BeefyVoterLinks, LOG_TARGET,
};
use beefy_primitives::{
	crypto::{AuthorityId, Signature},
	Commitment, ConsensusLog, Payload, PayloadProvider, SignedCommitment, ValidatorSet,
	VersionedFinalityProof, VoteMessage, BEEFY_ENGINE_ID,
};
use codec::{Codec, Decode, Encode};
use futures::{stream::Fuse, FutureExt, StreamExt};
use log::{debug, error, info, log_enabled, trace, warn};
use sc_client_api::{Backend, FinalityNotification, FinalityNotifications, HeaderBackend};
use sc_network_common::service::{NetworkEventStream, NetworkRequest};
use sc_network_gossip::GossipEngine;
use sc_utils::notification::NotificationReceiver;
use sp_api::BlockId;
use sp_arithmetic::traits::{AtLeast32Bit, Saturating};
use sp_consensus::SyncOracle;
use sp_runtime::{
	generic::OpaqueDigestItemId,
	traits::{Block, ConstU32, Header, NumberFor, Zero},
	BoundedVec, SaturatedConversion,
};
use std::{
	collections::{BTreeMap, BTreeSet, VecDeque},
	fmt::Debug,
	marker::PhantomData,
	sync::Arc,
};
/// Bound for the number of buffered future voting rounds.
const MAX_BUFFERED_VOTE_ROUNDS: usize = 600;
/// Bound for the number of buffered votes per round number.
const MAX_BUFFERED_VOTES_PER_ROUND: u32 = 1000;
/// Bound for the number of pending justifications - use 2400 - the max number
/// of justifications possible in a single session.
const MAX_BUFFERED_JUSTIFICATIONS: usize = 2400;

pub(crate) enum RoundAction {
	Drop,
	Process,
	Enqueue,
}

/// Responsible for the voting strategy.
/// It chooses which incoming votes to accept and which votes to generate.
/// Keeps track of voting seen for current and future rounds.
#[derive(Debug, Decode, Encode, PartialEq)]
pub(crate) struct VoterOracle<B: Block> {
	/// Queue of known sessions. Keeps track of voting rounds (block numbers) within each session.
	///
	/// There are three voter states coresponding to three queue states:
	/// 1. voter uninitialized: queue empty,
	/// 2. up-to-date - all mandatory blocks leading up to current GRANDPA finalized:
	///    queue has ONE element, the 'current session' where `mandatory_done == true`,
	/// 3. lagging behind GRANDPA: queue has [1, N] elements, where all `mandatory_done == false`.
	///    In this state, everytime a session gets its mandatory block BEEFY finalized, it's
	///    popped off the queue, eventually getting to state `2. up-to-date`.
	sessions: VecDeque<Rounds<Payload, B>>,
	/// Min delta in block numbers between two blocks, BEEFY should vote on.
	min_block_delta: u32,
}

impl<B: Block> VoterOracle<B> {
	/// Verify provided `sessions` satisfies requirements, then build `VoterOracle`.
	pub fn checked_new(
		sessions: VecDeque<Rounds<Payload, B>>,
		min_block_delta: u32,
	) -> Option<Self> {
		let mut prev_start = Zero::zero();
		let mut prev_validator_id = None;
		// verifies the
		let mut validate = || -> bool {
			if sessions.is_empty() {
				return false
			}
			for (idx, session) in sessions.iter().enumerate() {
				if session.validators().is_empty() {
					return false
				}
				if session.session_start() <= prev_start {
					return false
				}
				#[cfg(not(test))]
				if let Some(prev_id) = prev_validator_id {
					if session.validator_set_id() <= prev_id {
						return false
					}
				}
				if idx != 0 && session.mandatory_done() {
					return false
				}
				prev_start = session.session_start();
				prev_validator_id = Some(session.validator_set_id());
			}
			true
		};
		if validate() {
			Some(VoterOracle {
				sessions,
				// Always target at least one block better than current best beefy.
				min_block_delta: min_block_delta.max(1),
			})
		} else {
			error!(target: LOG_TARGET, "🥩 Invalid sessions queue: {:?}.", sessions);
			None
		}
	}

	// Return reference to rounds pertaining to first session in the queue.
	// Voting will always happen at the head of the queue.
	fn active_rounds(&self) -> Option<&Rounds<Payload, B>> {
		self.sessions.front()
	}

	// Return mutable reference to rounds pertaining to first session in the queue.
	// Voting will always happen at the head of the queue.
	fn active_rounds_mut(&mut self) -> Option<&mut Rounds<Payload, B>> {
		self.sessions.front_mut()
	}

	// Prune the sessions queue to keep the Oracle in one of the expected three states.
	//
	// To be called on each BEEFY finality and on each new rounds/session addition.
	fn try_prune(&mut self) {
		if self.sessions.len() > 1 {
			// when there's multiple sessions, only keep the `!mandatory_done()` ones.
			self.sessions.retain(|s| !s.mandatory_done())
		}
	}

	/// Add new observed session to the Oracle.
	pub fn add_session(&mut self, rounds: Rounds<Payload, B>) {
		self.sessions.push_back(rounds);
		// Once we add a new session we can drop/prune previous session if it's been finalized.
		self.try_prune();
	}

	/// Finalize a particular block.
	pub fn finalize(&mut self, block: NumberFor<B>) -> Result<(), Error> {
		// Conclude voting round for this block.
		self.active_rounds_mut().ok_or(Error::UninitSession)?.conclude(block);
		// Prune any now "finalized" sessions from queue.
		self.try_prune();
		Ok(())
	}

	/// Return current pending mandatory block, if any, plus its active validator set.
	pub fn mandatory_pending(&self) -> Option<(NumberFor<B>, ValidatorSet<AuthorityId>)> {
		self.sessions.front().and_then(|round| {
			if round.mandatory_done() {
				None
			} else {
				Some((round.session_start(), round.validator_set().clone()))
			}
		})
	}

	/// Return `(A, B)` tuple representing inclusive [A, B] interval of votes to accept.
	pub fn accepted_interval(
		&self,
		best_grandpa: NumberFor<B>,
	) -> Result<(NumberFor<B>, NumberFor<B>), Error> {
		let rounds = self.sessions.front().ok_or(Error::UninitSession)?;

		if rounds.mandatory_done() {
			// There's only one session active and its mandatory is done.
			// Accept any GRANDPA finalized vote.
			Ok((rounds.session_start(), best_grandpa.into()))
		} else {
			// There's at least one session with mandatory not done.
			// Only accept votes for the mandatory block in the front of queue.
			Ok((rounds.session_start(), rounds.session_start()))
		}
	}

	/// Utility function to quickly decide what to do for each round.
	pub fn triage_round(
		&self,
		round: NumberFor<B>,
		best_grandpa: NumberFor<B>,
	) -> Result<RoundAction, Error> {
		let (start, end) = self.accepted_interval(best_grandpa)?;
		if start <= round && round <= end {
			Ok(RoundAction::Process)
		} else if round > end {
			Ok(RoundAction::Enqueue)
		} else {
			Ok(RoundAction::Drop)
		}
	}

	/// Return `Some(number)` if we should be voting on block `number`,
	/// return `None` if there is no block we should vote on.
	pub fn voting_target(
		&self,
		best_beefy: NumberFor<B>,
		best_grandpa: NumberFor<B>,
	) -> Option<NumberFor<B>> {
		let rounds = if let Some(r) = self.sessions.front() {
			r
		} else {
			debug!(target: LOG_TARGET, "🥩 No voting round started");
			return None
		};

		// `target` is guaranteed > `best_beefy` since `min_block_delta` is at least `1`.
		let target =
			vote_target(best_grandpa, best_beefy, rounds.session_start(), self.min_block_delta);
		trace!(
			target: LOG_TARGET,
			"🥩 best beefy: #{:?}, best finalized: #{:?}, current_vote_target: {:?}",
			best_beefy,
			best_grandpa,
			target
		);
		target
	}
}

pub(crate) struct WorkerParams<B: Block, BE, P, N> {
	pub backend: Arc<BE>,
	pub payload_provider: P,
	pub network: N,
	pub key_store: BeefyKeystore,
	pub gossip_engine: GossipEngine<B>,
	pub gossip_validator: Arc<GossipValidator<B>>,
	pub on_demand_justifications: OnDemandJustificationsEngine<B>,
	pub links: BeefyVoterLinks<B>,
	pub metrics: Option<Metrics>,
	pub persisted_state: PersistedState<B>,
}

#[derive(Debug, Decode, Encode, PartialEq)]
pub(crate) struct PersistedState<B: Block> {
	/// Best block we received a GRANDPA finality for.
	best_grandpa_block_header: <B as Block>::Header,
	/// Best block a BEEFY voting round has been concluded for.
	best_beefy_block: NumberFor<B>,
	/// Chooses which incoming votes to accept and which votes to generate.
	/// Keeps track of voting seen for current and future rounds.
	voting_oracle: VoterOracle<B>,
}

impl<B: Block> PersistedState<B> {
	pub fn checked_new(
		grandpa_header: <B as Block>::Header,
		best_beefy: NumberFor<B>,
		sessions: VecDeque<Rounds<Payload, B>>,
		min_block_delta: u32,
	) -> Option<Self> {
		VoterOracle::checked_new(sessions, min_block_delta).map(|voting_oracle| PersistedState {
			best_grandpa_block_header: grandpa_header,
			best_beefy_block: best_beefy,
			voting_oracle,
		})
	}

	pub(crate) fn set_min_block_delta(&mut self, min_block_delta: u32) {
		self.voting_oracle.min_block_delta = min_block_delta.max(1);
	}

	pub(crate) fn set_best_grandpa(&mut self, best_grandpa: <B as Block>::Header) {
		self.best_grandpa_block_header = best_grandpa;
	}
}

/// A BEEFY worker plays the BEEFY protocol
pub(crate) struct BeefyWorker<B: Block, BE, P, N> {
	// utilities
	backend: Arc<BE>,
	payload_provider: P,
	network: N,
	key_store: BeefyKeystore,

	// communication
	gossip_engine: GossipEngine<B>,
	gossip_validator: Arc<GossipValidator<B>>,
	on_demand_justifications: OnDemandJustificationsEngine<B>,

	// channels
	/// Links between the block importer, the background voter and the RPC layer.
	links: BeefyVoterLinks<B>,

	// voter state
	/// BEEFY client metrics.
	metrics: Option<Metrics>,
	/// Buffer holding votes for future processing.
	pending_votes: BTreeMap<
		NumberFor<B>,
		BoundedVec<
			VoteMessage<NumberFor<B>, AuthorityId, Signature>,
			ConstU32<MAX_BUFFERED_VOTES_PER_ROUND>,
		>,
	>,
	/// Buffer holding justifications for future processing.
	pending_justifications: BTreeMap<NumberFor<B>, BeefyVersionedFinalityProof<B>>,
	/// Persisted voter state.
	persisted_state: PersistedState<B>,
}

impl<B, BE, P, N> BeefyWorker<B, BE, P, N>
where
	B: Block + Codec,
	BE: Backend<B>,
	P: PayloadProvider<B>,
	N: NetworkEventStream + NetworkRequest + SyncOracle + Send + Sync + Clone + 'static,
{
	/// Return a new BEEFY worker instance.
	///
	/// Note that a BEEFY worker is only fully functional if a corresponding
	/// BEEFY pallet has been deployed on-chain.
	///
	/// The BEEFY pallet is needed in order to keep track of the BEEFY authority set.
	pub(crate) fn new(worker_params: WorkerParams<B, BE, P, N>) -> Self {
		let WorkerParams {
			backend,
			payload_provider,
			key_store,
			network,
			gossip_engine,
			gossip_validator,
			on_demand_justifications,
			links,
			metrics,
			persisted_state,
		} = worker_params;

		BeefyWorker {
			backend,
			payload_provider,
			network,
			key_store,
			gossip_engine,
			gossip_validator,
			on_demand_justifications,
			links,
			metrics,
			pending_votes: BTreeMap::new(),
			pending_justifications: BTreeMap::new(),
			persisted_state,
		}
	}

	fn best_grandpa_block(&self) -> NumberFor<B> {
		*self.persisted_state.best_grandpa_block_header.number()
	}

	fn best_beefy_block(&self) -> NumberFor<B> {
		self.persisted_state.best_beefy_block
	}

	fn voting_oracle(&self) -> &VoterOracle<B> {
		&self.persisted_state.voting_oracle
	}

	fn active_rounds(&mut self) -> Option<&Rounds<Payload, B>> {
		self.persisted_state.voting_oracle.active_rounds()
	}

	/// Verify `active` validator set for `block` against the key store
	///
	/// We want to make sure that we have _at least one_ key in our keystore that
	/// is part of the validator set, that's because if there are no local keys
	/// then we can't perform our job as a validator.
	///
	/// Note that for a non-authority node there will be no keystore, and we will
	/// return an error and don't check. The error can usually be ignored.
	fn verify_validator_set(
		&self,
		block: &NumberFor<B>,
		active: &ValidatorSet<AuthorityId>,
	) -> Result<(), Error> {
		let active: BTreeSet<&AuthorityId> = active.validators().iter().collect();

		let public_keys = self.key_store.public_keys()?;
		let store: BTreeSet<&AuthorityId> = public_keys.iter().collect();

		if store.intersection(&active).count() == 0 {
			let msg = "no authority public key found in store".to_string();
<<<<<<< HEAD
			debug!(target: "beefy", "🥩 for block {:?} {}", block, msg);
			metric_inc!(self, beefy_no_authority_found_in_store);
=======
			debug!(target: LOG_TARGET, "🥩 for block {:?} {}", block, msg);
>>>>>>> d2afb5d9
			Err(Error::Keystore(msg))
		} else {
			Ok(())
		}
	}

	/// Handle session changes by starting new voting round for mandatory blocks.
	fn init_session_at(
		&mut self,
		validator_set: ValidatorSet<AuthorityId>,
		new_session_start: NumberFor<B>,
	) {
		debug!(target: LOG_TARGET, "🥩 New active validator set: {:?}", validator_set);

		// BEEFY should finalize a mandatory block during each session.
		if let Some(active_session) = self.active_rounds() {
			if !active_session.mandatory_done() {
				debug!(
					target: LOG_TARGET,
					"🥩 New session {} while active session {} is still lagging.",
					validator_set.id(),
					active_session.validator_set_id(),
				);
				metric_inc!(self, beefy_lagging_sessions);
			}
		}

		if log_enabled!(target: LOG_TARGET, log::Level::Debug) {
			// verify the new validator set - only do it if we're also logging the warning
			let _ = self.verify_validator_set(&new_session_start, &validator_set);
		}

		let id = validator_set.id();
		self.persisted_state
			.voting_oracle
			.add_session(Rounds::new(new_session_start, validator_set));
		metric_set!(self, beefy_validator_set_id, id);
		info!(
			target: LOG_TARGET,
			"🥩 New Rounds for validator set id: {:?} with session_start {:?}",
			id,
			new_session_start
		);
	}

	fn handle_finality_notification(&mut self, notification: &FinalityNotification<B>) {
		debug!(target: LOG_TARGET, "🥩 Finality notification: {:?}", notification);
		let header = &notification.header;

		if *header.number() > self.best_grandpa_block() {
			// update best GRANDPA finalized block we have seen
			self.persisted_state.best_grandpa_block_header = header.clone();

			// Check all (newly) finalized blocks for new session(s).
			let backend = self.backend.clone();
			for header in notification
				.tree_route
				.iter()
				.map(|hash| {
					backend
						.blockchain()
						.expect_header(*hash)
						.expect("just finalized block should be available; qed.")
				})
				.chain(std::iter::once(header.clone()))
			{
				if let Some(new_validator_set) = find_authorities_change::<B>(&header) {
					self.init_session_at(new_validator_set, *header.number());
				}
			}
		}
	}

	/// Based on [VoterOracle] this vote is either processed here or enqueued for later.
	fn triage_incoming_vote(
		&mut self,
		vote: VoteMessage<NumberFor<B>, AuthorityId, Signature>,
	) -> Result<(), Error> {
		let block_num = vote.commitment.block_number;
		let best_grandpa = self.best_grandpa_block();
		match self.voting_oracle().triage_round(block_num, best_grandpa)? {
			RoundAction::Process => self.handle_vote(
				(vote.commitment.payload, vote.commitment.block_number),
				(vote.id, vote.signature),
				false,
			)?,
			RoundAction::Enqueue => {
<<<<<<< HEAD
				metric_inc!(self, beefy_buffered_votes);
				debug!(target: "beefy", "🥩 Buffer vote for round: {:?}.", block_num);
=======
				debug!(target: LOG_TARGET, "🥩 Buffer vote for round: {:?}.", block_num);
>>>>>>> d2afb5d9
				if self.pending_votes.len() < MAX_BUFFERED_VOTE_ROUNDS {
					let votes_vec = self.pending_votes.entry(block_num).or_default();
					if votes_vec.try_push(vote).is_err() {
						warn!(
							target: LOG_TARGET,
							"🥩 Buffer vote dropped for round: {:?}", block_num
						)
					}
				} else {
<<<<<<< HEAD
					metric_inc!(self, beefy_buffered_votes_full);
					error!(target: "beefy", "🥩 Buffer justification dropped for round: {:?}.", block_num);
=======
					warn!(target: LOG_TARGET, "🥩 Buffer vote dropped for round: {:?}.", block_num);
>>>>>>> d2afb5d9
				}
			},
			RoundAction::Drop => (),
		};
		Ok(())
	}

	/// Based on [VoterOracle] this justification is either processed here or enqueued for later.
	///
	/// Expects `justification` to be valid.
	fn triage_incoming_justif(
		&mut self,
		justification: BeefyVersionedFinalityProof<B>,
	) -> Result<(), Error> {
		let signed_commitment = match justification {
			VersionedFinalityProof::V1(ref sc) => sc,
		};
		let block_num = signed_commitment.commitment.block_number;
		let best_grandpa = self.best_grandpa_block();
		match self.voting_oracle().triage_round(block_num, best_grandpa)? {
			RoundAction::Process => {
				debug!(target: LOG_TARGET, "🥩 Process justification for round: {:?}.", block_num);
				self.finalize(justification)?
			},
			RoundAction::Enqueue => {
<<<<<<< HEAD
				metric_inc!(self, beefy_buffered_justifications);
				debug!(target: "beefy", "🥩 Buffer justification for round: {:?}.", block_num);
				if self.pending_justifications.len() < MAX_BUFFERED_JUSTIFICATIONS {
					self.pending_justifications.entry(block_num).or_insert(justification);
				} else {
					metric_inc!(self, beefy_buffered_justifications_full);
					error!(target: "beefy", "🥩 Buffer justification dropped for round: {:?}.", block_num);
=======
				debug!(target: LOG_TARGET, "🥩 Buffer justification for round: {:?}.", block_num);
				if self.pending_justifications.len() < MAX_BUFFERED_JUSTIFICATIONS {
					self.pending_justifications.entry(block_num).or_insert(justification);
				} else {
					warn!(
						target: LOG_TARGET,
						"🥩 Buffer justification dropped for round: {:?}.", block_num
					);
>>>>>>> d2afb5d9
				}
			},
			RoundAction::Drop => (),
		};
		Ok(())
	}

	fn handle_vote(
		&mut self,
		round: (Payload, NumberFor<B>),
		vote: (AuthorityId, Signature),
		self_vote: bool,
	) -> Result<(), Error> {
		self.gossip_validator.note_round(round.1);

		let rounds = self
			.persisted_state
			.voting_oracle
			.active_rounds_mut()
			.ok_or(Error::UninitSession)?;

		if rounds.add_vote(&round, vote, self_vote) {
			if let Some(signatures) = rounds.should_conclude(&round) {
				self.gossip_validator.conclude_round(round.1);

				let block_num = round.1;
				let commitment = Commitment {
					payload: round.0,
					block_number: block_num,
					validator_set_id: rounds.validator_set_id(),
				};

				let finality_proof =
					VersionedFinalityProof::V1(SignedCommitment { commitment, signatures });

				metric_set!(self, beefy_round_concluded, block_num);

				info!(
					target: LOG_TARGET,
					"🥩 Round #{} concluded, finality_proof: {:?}.", round.1, finality_proof
				);

				// We created the `finality_proof` and know to be valid.
				// New state is persisted after finalization.
				self.finalize(finality_proof)?;
			} else {
				let mandatory_round = self
					.voting_oracle()
					.mandatory_pending()
					.map(|p| p.0 == round.1)
					.unwrap_or(false);
				// Persist state after handling self vote to avoid double voting in case
				// of voter restarts.
				// Also persist state after handling mandatory block vote.
				if self_vote || mandatory_round {
					crate::aux_schema::write_voter_state(&*self.backend, &self.persisted_state)
						.map_err(|e| Error::Backend(e.to_string()))?;
				}
			}
		}
		metric_inc!(self, beefy_successful_handled_votes);
		Ok(())
	}

	/// Provide BEEFY finality for block based on `finality_proof`:
	/// 1. Prune now-irrelevant past sessions from the oracle,
	/// 2. Set BEEFY best block,
	/// 3. Persist voter state,
	/// 4. Send best block hash and `finality_proof` to RPC worker.
	///
	/// Expects `finality proof` to be valid.
	fn finalize(&mut self, finality_proof: BeefyVersionedFinalityProof<B>) -> Result<(), Error> {
		let block_num = match finality_proof {
			VersionedFinalityProof::V1(ref sc) => sc.commitment.block_number,
		};

		// Finalize inner round and update voting_oracle state.
		self.persisted_state.voting_oracle.finalize(block_num)?;

		if block_num > self.best_beefy_block() {
			// Set new best BEEFY block number.
			self.persisted_state.best_beefy_block = block_num;
			crate::aux_schema::write_voter_state(&*self.backend, &self.persisted_state)
				.map_err(|e| Error::Backend(e.to_string()))?;

			metric_set!(self, beefy_best_block, block_num);

			self.on_demand_justifications.cancel_requests_older_than(block_num);

			if let Err(e) = self
				.backend
				.blockchain()
				.expect_block_hash_from_id(&BlockId::Number(block_num))
				.and_then(|hash| {
					self.links
						.to_rpc_best_block_sender
						.notify(|| Ok::<_, ()>(hash))
						.expect("forwards closure result; the closure always returns Ok; qed.");

					self.backend
						.append_justification(hash, (BEEFY_ENGINE_ID, finality_proof.encode()))
				}) {
				error!(
					target: LOG_TARGET,
					"🥩 Error {:?} on appending justification: {:?}", e, finality_proof
				);
			}

			self.links
				.to_rpc_justif_sender
				.notify(|| Ok::<_, ()>(finality_proof))
				.expect("forwards closure result; the closure always returns Ok; qed.");
		} else {
<<<<<<< HEAD
			debug!(target: "beefy", "🥩 Can't set best beefy to older: {}", block_num);
			metric_set!(self, beefy_best_block_to_old_block, block_num);
=======
			debug!(target: LOG_TARGET, "🥩 Can't set best beefy to older: {}", block_num);
>>>>>>> d2afb5d9
		}
		Ok(())
	}

	/// Handle previously buffered justifications and votes that now land in the voting interval.
	fn try_pending_justif_and_votes(&mut self) -> Result<(), Error> {
		let best_grandpa = self.best_grandpa_block();
		let _ph = PhantomData::<B>::default();

		fn to_process_for<B: Block, T>(
			pending: &mut BTreeMap<NumberFor<B>, T>,
			(start, end): (NumberFor<B>, NumberFor<B>),
			_: PhantomData<B>,
		) -> BTreeMap<NumberFor<B>, T> {
			// These are still pending.
			let still_pending = pending.split_off(&end.saturating_add(1u32.into()));
			// These can be processed.
			let to_handle = pending.split_off(&start);
			// The rest can be dropped.
			*pending = still_pending;
			// Return ones to process.
			to_handle
		}
		// Interval of blocks for which we can process justifications and votes right now.
		let mut interval = self.voting_oracle().accepted_interval(best_grandpa)?;

		// Process pending justifications.
		if !self.pending_justifications.is_empty() {
			let justifs_to_handle = to_process_for(&mut self.pending_justifications, interval, _ph);
			for (num, justification) in justifs_to_handle.into_iter() {
				debug!(target: LOG_TARGET, "🥩 Handle buffered justification for: {:?}.", num);
				if let Err(err) = self.finalize(justification) {
					error!(target: LOG_TARGET, "🥩 Error finalizing block: {}", err);
				}
			}
			// Possibly new interval after processing justifications.
			interval = self.voting_oracle().accepted_interval(best_grandpa)?;
		}

		// Process pending votes.
		if !self.pending_votes.is_empty() {
			let votes_to_handle = to_process_for(&mut self.pending_votes, interval, _ph);
			for (num, votes) in votes_to_handle.into_iter() {
				debug!(target: LOG_TARGET, "🥩 Handle buffered votes for: {:?}.", num);
				for v in votes.into_iter() {
					if let Err(err) = self.handle_vote(
						(v.commitment.payload, v.commitment.block_number),
						(v.id, v.signature),
						false,
					) {
						error!(target: LOG_TARGET, "🥩 Error handling buffered vote: {}", err);
					};
				}
			}
		}
		Ok(())
	}

	/// Decide if should vote, then vote.. or don't..
	fn try_to_vote(&mut self) -> Result<(), Error> {
		// Vote if there's now a new vote target.
		if let Some(target) = self
			.voting_oracle()
			.voting_target(self.best_beefy_block(), self.best_grandpa_block())
		{
			metric_set!(self, beefy_should_vote_on, target);
			self.do_vote(target)?;
		}
		Ok(())
	}

	/// Create and gossip Signed Commitment for block number `target_number`.
	///
	/// Also handle this self vote by calling `self.handle_vote()` for it.
	fn do_vote(&mut self, target_number: NumberFor<B>) -> Result<(), Error> {
		debug!(target: LOG_TARGET, "🥩 Try voting on {}", target_number);

		// Most of the time we get here, `target` is actually `best_grandpa`,
		// avoid getting header from backend in that case.
		let target_header = if target_number == self.best_grandpa_block() {
			self.persisted_state.best_grandpa_block_header.clone()
		} else {
			let hash = self
				.backend
				.blockchain()
				.expect_block_hash_from_id(&BlockId::Number(target_number))
				.map_err(|err| {
					let err_msg = format!(
						"Couldn't get hash for block #{:?} (error: {:?}), skipping vote..",
						target_number, err
					);
					Error::Backend(err_msg)
				})?;

			self.backend.blockchain().expect_header(hash).map_err(|err| {
				let err_msg = format!(
					"Couldn't get header for block #{:?} ({:?}) (error: {:?}), skipping vote..",
					target_number, hash, err
				);
				Error::Backend(err_msg)
			})?
		};
		let target_hash = target_header.hash();

		let payload = if let Some(hash) = self.payload_provider.payload(&target_header) {
			hash
		} else {
			warn!(target: LOG_TARGET, "🥩 No MMR root digest found for: {:?}", target_hash);
			return Ok(())
		};

		let rounds = self
			.persisted_state
			.voting_oracle
			.active_rounds_mut()
			.ok_or(Error::UninitSession)?;
		if !rounds.should_self_vote(&(payload.clone(), target_number)) {
			debug!(
				target: LOG_TARGET,
				"🥩 Don't double vote for block number: {:?}", target_number
			);
			return Ok(())
		}
		let (validators, validator_set_id) = (rounds.validators(), rounds.validator_set_id());

		let authority_id = if let Some(id) = self.key_store.authority_id(validators) {
			debug!(target: LOG_TARGET, "🥩 Local authority id: {:?}", id);
			id
		} else {
			debug!(
				target: LOG_TARGET,
				"🥩 Missing validator id - can't vote for: {:?}", target_hash
			);
			return Ok(())
		};

		let commitment = Commitment { payload, block_number: target_number, validator_set_id };
		let encoded_commitment = commitment.encode();

		let signature = match self.key_store.sign(&authority_id, &encoded_commitment) {
			Ok(sig) => sig,
			Err(err) => {
				warn!(target: LOG_TARGET, "🥩 Error signing commitment: {:?}", err);
				return Ok(())
			},
		};

		trace!(
			target: LOG_TARGET,
			"🥩 Produced signature using {:?}, is_valid: {:?}",
			authority_id,
			BeefyKeystore::verify(&authority_id, &signature, &encoded_commitment)
		);

		let message = VoteMessage { commitment, id: authority_id, signature };

		let encoded_message = message.encode();

		metric_inc!(self, beefy_votes_sent);

		debug!(target: LOG_TARGET, "🥩 Sent vote message: {:?}", message);

		if let Err(err) = self.handle_vote(
			(message.commitment.payload, message.commitment.block_number),
			(message.id, message.signature),
			true,
		) {
			error!(target: LOG_TARGET, "🥩 Error handling self vote: {}", err);
		}

		self.gossip_engine.gossip_message(topic::<B>(), encoded_message, false);

		metric_inc!(self, beefy_successful_votes);

		Ok(())
	}

	fn process_new_state(&mut self) {
		// Handle pending justifications and/or votes for now GRANDPA finalized blocks.
		if let Err(err) = self.try_pending_justif_and_votes() {
			debug!(target: LOG_TARGET, "🥩 {}", err);
		}

		// Don't bother voting or requesting justifications during major sync.
		if !self.network.is_major_syncing() {
			// There were external events, 'state' is changed, author a vote if needed/possible.
			if let Err(err) = self.try_to_vote() {
				debug!(target: LOG_TARGET, "🥩 {}", err);
			}
			// If the current target is a mandatory block,
			// make sure there's also an on-demand justification request out for it.
			if let Some((block, active)) = self.voting_oracle().mandatory_pending() {
				// This only starts new request if there isn't already an active one.
				self.on_demand_justifications.request(block, active);
			}
		}
	}

	/// Main loop for BEEFY worker.
	///
	/// Wait for BEEFY runtime pallet to be available, then start the main async loop
	/// which is driven by finality notifications and gossiped votes.
	pub(crate) async fn run(
		mut self,
		mut block_import_justif: Fuse<NotificationReceiver<BeefyVersionedFinalityProof<B>>>,
		mut finality_notifications: Fuse<FinalityNotifications<B>>,
	) {
		info!(
			target: LOG_TARGET,
			"🥩 run BEEFY worker, best grandpa: #{:?}.",
			self.best_grandpa_block()
		);

		let mut votes = Box::pin(
			self.gossip_engine
				.messages_for(topic::<B>())
				.filter_map(|notification| async move {
					trace!(target: LOG_TARGET, "🥩 Got vote message: {:?}", notification);

					VoteMessage::<NumberFor<B>, AuthorityId, Signature>::decode(
						&mut &notification.message[..],
					)
					.ok()
				})
				.fuse(),
		);

		loop {
			// Act on changed 'state'.
			self.process_new_state();

			let mut gossip_engine = &mut self.gossip_engine;
			// Wait for, and handle external events.
			// The branches below only change 'state', actual voting happens afterwards,
			// based on the new resulting 'state'.
			futures::select_biased! {
				// Use `select_biased!` to prioritize order below.
				// Make sure to pump gossip engine.
				_ = gossip_engine => {
					error!(target: LOG_TARGET, "🥩 Gossip engine has terminated, closing worker.");
					return;
				},
				// Process finality notifications first since these drive the voter.
				notification = finality_notifications.next() => {
					if let Some(notification) = notification {
						self.handle_finality_notification(&notification);
					} else {
						error!(target: LOG_TARGET, "🥩 Finality stream terminated, closing worker.");
						return;
					}
				},
				// Process incoming justifications as these can make some in-flight votes obsolete.
				justif = self.on_demand_justifications.next().fuse() => {
					if let Some(justif) = justif {
						if let Err(err) = self.triage_incoming_justif(justif) {
							debug!(target: LOG_TARGET, "🥩 {}", err);
						}
					}
				},
				justif = block_import_justif.next() => {
					if let Some(justif) = justif {
						// Block import justifications have already been verified to be valid
						// by `BeefyBlockImport`.
						if let Err(err) = self.triage_incoming_justif(justif) {
							debug!(target: LOG_TARGET, "🥩 {}", err);
						}
					} else {
						error!(target: LOG_TARGET, "🥩 Block import stream terminated, closing worker.");
						return;
					}
				},
				// Finally process incoming votes.
				vote = votes.next() => {
					if let Some(vote) = vote {
						// Votes have already been verified to be valid by the gossip validator.
						if let Err(err) = self.triage_incoming_vote(vote) {
							debug!(target: LOG_TARGET, "🥩 {}", err);
						}
					} else {
						error!(target: LOG_TARGET, "🥩 Votes gossiping stream terminated, closing worker.");
						return;
					}
				},
			}
		}
	}
}

/// Scan the `header` digest log for a BEEFY validator set change. Return either the new
/// validator set or `None` in case no validator set change has been signaled.
pub(crate) fn find_authorities_change<B>(header: &B::Header) -> Option<ValidatorSet<AuthorityId>>
where
	B: Block,
{
	let id = OpaqueDigestItemId::Consensus(&BEEFY_ENGINE_ID);

	let filter = |log: ConsensusLog<AuthorityId>| match log {
		ConsensusLog::AuthoritiesChange(validator_set) => Some(validator_set),
		_ => None,
	};
	header.digest().convert_first(|l| l.try_to(id).and_then(filter))
}

/// Calculate next block number to vote on.
///
/// Return `None` if there is no voteable target yet.
fn vote_target<N>(best_grandpa: N, best_beefy: N, session_start: N, min_delta: u32) -> Option<N>
where
	N: AtLeast32Bit + Copy + Debug,
{
	// if the mandatory block (session_start) does not have a beefy justification yet,
	// we vote on it
	let target = if best_beefy < session_start {
		debug!(target: LOG_TARGET, "🥩 vote target - mandatory block: #{:?}", session_start,);
		session_start
	} else {
		let diff = best_grandpa.saturating_sub(best_beefy) + 1u32.into();
		let diff = diff.saturated_into::<u32>() / 2;
		let target = best_beefy + min_delta.max(diff.next_power_of_two()).into();
		trace!(
			target: LOG_TARGET,
			"🥩 vote target - diff: {:?}, next_power_of_two: {:?}, target block: #{:?}",
			diff,
			diff.next_power_of_two(),
			target,
		);

		target
	};

	// Don't vote for targets until they've been finalized
	// (`target` can be > `best_grandpa` when `min_delta` is big enough).
	if target > best_grandpa {
		None
	} else {
		Some(target)
	}
}

#[cfg(test)]
pub(crate) mod tests {
	use super::*;
	use crate::{
		communication::notification::{BeefyBestBlockStream, BeefyVersionedFinalityProofStream},
		keystore::tests::Keyring,
		tests::{
			create_beefy_keystore, get_beefy_streams, make_beefy_ids, two_validators::TestApi,
			BeefyPeer, BeefyTestNet,
		},
		BeefyRPCLinks, KnownPeers,
	};
	use beefy_primitives::{known_payloads, mmr::MmrRootProvider};
	use futures::{future::poll_fn, task::Poll};
	use parking_lot::Mutex;
	use sc_client_api::{Backend as BackendT, HeaderBackend};
	use sc_network::NetworkService;
	use sc_network_test::TestNetFactory;
	use sp_api::HeaderT;
	use sp_blockchain::Backend as BlockchainBackendT;
	use sp_runtime::traits::{One, Zero};
	use substrate_test_runtime_client::{
		runtime::{Block, Digest, DigestItem, Header, H256},
		Backend,
	};

	impl<B: super::Block> PersistedState<B> {
		pub fn voting_oracle(&self) -> &VoterOracle<B> {
			&self.voting_oracle
		}

		pub fn active_round(&self) -> Option<&Rounds<Payload, B>> {
			self.voting_oracle.active_rounds()
		}

		pub fn best_beefy_block(&self) -> NumberFor<B> {
			self.best_beefy_block
		}

		pub fn best_grandpa_block(&self) -> NumberFor<B> {
			*self.best_grandpa_block_header.number()
		}
	}

	impl<B: super::Block> VoterOracle<B> {
		pub fn sessions(&self) -> &VecDeque<Rounds<Payload, B>> {
			&self.sessions
		}
	}

	fn create_beefy_worker(
		peer: &BeefyPeer,
		key: &Keyring,
		min_block_delta: u32,
		genesis_validator_set: ValidatorSet<AuthorityId>,
	) -> BeefyWorker<
		Block,
		Backend,
		MmrRootProvider<Block, TestApi>,
		Arc<NetworkService<Block, H256>>,
	> {
		let keystore = create_beefy_keystore(*key);

		let (to_rpc_justif_sender, from_voter_justif_stream) =
			BeefyVersionedFinalityProofStream::<Block>::channel();
		let (to_rpc_best_block_sender, from_voter_best_beefy_stream) =
			BeefyBestBlockStream::<Block>::channel();
		let (_, from_block_import_justif_stream) =
			BeefyVersionedFinalityProofStream::<Block>::channel();

		let beefy_rpc_links =
			BeefyRPCLinks { from_voter_justif_stream, from_voter_best_beefy_stream };
		*peer.data.beefy_rpc_links.lock() = Some(beefy_rpc_links);

		let links = BeefyVoterLinks {
			from_block_import_justif_stream,
			to_rpc_justif_sender,
			to_rpc_best_block_sender,
		};

		let backend = peer.client().as_backend();
		let api = Arc::new(TestApi {});
		let network = peer.network_service().clone();
		let known_peers = Arc::new(Mutex::new(KnownPeers::new()));
		let gossip_validator = Arc::new(GossipValidator::new(known_peers.clone()));
		let gossip_engine =
			GossipEngine::new(network.clone(), "/beefy/1", gossip_validator.clone(), None);
		let metrics = None;
		let on_demand_justifications = OnDemandJustificationsEngine::new(
			network.clone(),
			"/beefy/justifs/1".into(),
			known_peers,
			metrics.clone(),
		);
		let genesis_header = backend
			.blockchain()
			.expect_header(backend.blockchain().info().genesis_hash)
			.unwrap();
		let persisted_state = PersistedState::checked_new(
			genesis_header,
			Zero::zero(),
			vec![Rounds::new(One::one(), genesis_validator_set)].into(),
			min_block_delta,
		)
		.unwrap();
		let payload_provider = MmrRootProvider::new(api);
		let worker_params = crate::worker::WorkerParams {
			backend,
			payload_provider,
			key_store: Some(keystore).into(),
			links,
			gossip_engine,
			gossip_validator,
			metrics,
			network,
			on_demand_justifications,
			persisted_state,
		};
		BeefyWorker::<_, _, _, _>::new(worker_params)
	}

	#[test]
	fn vote_on_min_block_delta() {
		let t = vote_target(1u32, 1, 1, 4);
		assert_eq!(None, t);
		let t = vote_target(2u32, 1, 1, 4);
		assert_eq!(None, t);
		let t = vote_target(4u32, 2, 1, 4);
		assert_eq!(None, t);
		let t = vote_target(6u32, 2, 1, 4);
		assert_eq!(Some(6), t);

		let t = vote_target(9u32, 4, 1, 4);
		assert_eq!(Some(8), t);

		let t = vote_target(10u32, 10, 1, 8);
		assert_eq!(None, t);
		let t = vote_target(12u32, 10, 1, 8);
		assert_eq!(None, t);
		let t = vote_target(18u32, 10, 1, 8);
		assert_eq!(Some(18), t);
	}

	#[test]
	fn vote_on_power_of_two() {
		let t = vote_target(1008u32, 1000, 1, 4);
		assert_eq!(Some(1004), t);

		let t = vote_target(1016u32, 1000, 1, 4);
		assert_eq!(Some(1008), t);

		let t = vote_target(1032u32, 1000, 1, 4);
		assert_eq!(Some(1016), t);

		let t = vote_target(1064u32, 1000, 1, 4);
		assert_eq!(Some(1032), t);

		let t = vote_target(1128u32, 1000, 1, 4);
		assert_eq!(Some(1064), t);

		let t = vote_target(1256u32, 1000, 1, 4);
		assert_eq!(Some(1128), t);

		let t = vote_target(1512u32, 1000, 1, 4);
		assert_eq!(Some(1256), t);

		let t = vote_target(1024u32, 1, 1, 4);
		assert_eq!(Some(513), t);
	}

	#[test]
	fn vote_on_target_block() {
		let t = vote_target(1008u32, 1002, 1, 4);
		assert_eq!(Some(1006), t);
		let t = vote_target(1010u32, 1002, 1, 4);
		assert_eq!(Some(1006), t);

		let t = vote_target(1016u32, 1006, 1, 4);
		assert_eq!(Some(1014), t);
		let t = vote_target(1022u32, 1006, 1, 4);
		assert_eq!(Some(1014), t);

		let t = vote_target(1032u32, 1012, 1, 4);
		assert_eq!(Some(1028), t);
		let t = vote_target(1044u32, 1012, 1, 4);
		assert_eq!(Some(1028), t);

		let t = vote_target(1064u32, 1014, 1, 4);
		assert_eq!(Some(1046), t);
		let t = vote_target(1078u32, 1014, 1, 4);
		assert_eq!(Some(1046), t);

		let t = vote_target(1128u32, 1008, 1, 4);
		assert_eq!(Some(1072), t);
		let t = vote_target(1136u32, 1008, 1, 4);
		assert_eq!(Some(1072), t);
	}

	#[test]
	fn vote_on_mandatory_block() {
		let t = vote_target(1008u32, 1002, 1004, 4);
		assert_eq!(Some(1004), t);
		let t = vote_target(1016u32, 1006, 1007, 4);
		assert_eq!(Some(1007), t);
		let t = vote_target(1064u32, 1014, 1063, 4);
		assert_eq!(Some(1063), t);
		let t = vote_target(1320u32, 1012, 1234, 4);
		assert_eq!(Some(1234), t);

		let t = vote_target(1128u32, 1008, 1008, 4);
		assert_eq!(Some(1072), t);
	}

	#[test]
	fn should_vote_target() {
		let mut oracle = VoterOracle::<Block> { min_block_delta: 1, sessions: VecDeque::new() };

		// rounds not initialized -> should vote: `None`
		assert_eq!(oracle.voting_target(0, 1), None);

		let keys = &[Keyring::Alice];
		let validator_set = ValidatorSet::new(make_beefy_ids(keys), 0).unwrap();

		oracle.add_session(Rounds::new(1, validator_set.clone()));

		// under min delta
		oracle.min_block_delta = 4;
		assert_eq!(oracle.voting_target(1, 1), None);
		assert_eq!(oracle.voting_target(2, 5), None);

		// vote on min delta
		assert_eq!(oracle.voting_target(4, 9), Some(8));
		oracle.min_block_delta = 8;
		assert_eq!(oracle.voting_target(10, 18), Some(18));

		// vote on power of two
		oracle.min_block_delta = 1;
		assert_eq!(oracle.voting_target(1000, 1008), Some(1004));
		assert_eq!(oracle.voting_target(1000, 1016), Some(1008));

		// nothing new to vote on
		assert_eq!(oracle.voting_target(1000, 1000), None);

		// vote on mandatory
		oracle.sessions.clear();
		oracle.add_session(Rounds::new(1000, validator_set.clone()));
		assert_eq!(oracle.voting_target(0, 1008), Some(1000));
		oracle.sessions.clear();
		oracle.add_session(Rounds::new(1001, validator_set.clone()));
		assert_eq!(oracle.voting_target(1000, 1008), Some(1001));
	}

	#[test]
	fn test_oracle_accepted_interval() {
		let keys = &[Keyring::Alice];
		let validator_set = ValidatorSet::new(make_beefy_ids(keys), 0).unwrap();

		let mut oracle = VoterOracle::<Block> { min_block_delta: 1, sessions: VecDeque::new() };

		// rounds not initialized -> should accept votes: `None`
		assert!(oracle.accepted_interval(1).is_err());

		let session_one = 1;
		oracle.add_session(Rounds::new(session_one, validator_set.clone()));
		// mandatory not done, only accept mandatory
		for i in 0..15 {
			assert_eq!(oracle.accepted_interval(i), Ok((session_one, session_one)));
		}

		// add more sessions, nothing changes
		let session_two = 11;
		let session_three = 21;
		oracle.add_session(Rounds::new(session_two, validator_set.clone()));
		oracle.add_session(Rounds::new(session_three, validator_set.clone()));
		// mandatory not done, should accept mandatory for session_one
		for i in session_three..session_three + 15 {
			assert_eq!(oracle.accepted_interval(i), Ok((session_one, session_one)));
		}

		// simulate finish mandatory for session one, prune oracle
		oracle.sessions.front_mut().unwrap().test_set_mandatory_done(true);
		oracle.try_prune();
		// session_one pruned, should accept mandatory for session_two
		for i in session_three..session_three + 15 {
			assert_eq!(oracle.accepted_interval(i), Ok((session_two, session_two)));
		}

		// simulate finish mandatory for session two, prune oracle
		oracle.sessions.front_mut().unwrap().test_set_mandatory_done(true);
		oracle.try_prune();
		// session_two pruned, should accept mandatory for session_three
		for i in session_three..session_three + 15 {
			assert_eq!(oracle.accepted_interval(i), Ok((session_three, session_three)));
		}

		// simulate finish mandatory for session three
		oracle.sessions.front_mut().unwrap().test_set_mandatory_done(true);
		// verify all other blocks in this session are now open to voting
		for i in session_three..session_three + 15 {
			assert_eq!(oracle.accepted_interval(i), Ok((session_three, i)));
		}
		// pruning does nothing in this case
		oracle.try_prune();
		for i in session_three..session_three + 15 {
			assert_eq!(oracle.accepted_interval(i), Ok((session_three, i)));
		}

		// adding new session automatically prunes "finalized" previous session
		let session_four = 31;
		oracle.add_session(Rounds::new(session_four, validator_set.clone()));
		assert_eq!(oracle.sessions.front().unwrap().session_start(), session_four);
		assert_eq!(oracle.accepted_interval(session_four + 10), Ok((session_four, session_four)));
	}

	#[test]
	fn extract_authorities_change_digest() {
		let mut header = Header::new(
			1u32.into(),
			Default::default(),
			Default::default(),
			Default::default(),
			Digest::default(),
		);

		// verify empty digest shows nothing
		assert!(find_authorities_change::<Block>(&header).is_none());

		let peers = &[Keyring::One, Keyring::Two];
		let id = 42;
		let validator_set = ValidatorSet::new(make_beefy_ids(peers), id).unwrap();
		header.digest_mut().push(DigestItem::Consensus(
			BEEFY_ENGINE_ID,
			ConsensusLog::<AuthorityId>::AuthoritiesChange(validator_set.clone()).encode(),
		));

		// verify validator set is correctly extracted from digest
		let extracted = find_authorities_change::<Block>(&header);
		assert_eq!(extracted, Some(validator_set));
	}

	#[tokio::test]
	async fn keystore_vs_validator_set() {
		let keys = &[Keyring::Alice];
		let validator_set = ValidatorSet::new(make_beefy_ids(keys), 0).unwrap();
		let mut net = BeefyTestNet::new(1);
		let mut worker = create_beefy_worker(&net.peer(0), &keys[0], 1, validator_set.clone());

		// keystore doesn't contain other keys than validators'
		assert_eq!(worker.verify_validator_set(&1, &validator_set), Ok(()));

		// unknown `Bob` key
		let keys = &[Keyring::Bob];
		let validator_set = ValidatorSet::new(make_beefy_ids(keys), 0).unwrap();
		let err_msg = "no authority public key found in store".to_string();
		let expected = Err(Error::Keystore(err_msg));
		assert_eq!(worker.verify_validator_set(&1, &validator_set), expected);

		// worker has no keystore
		worker.key_store = None.into();
		let expected_err = Err(Error::Keystore("no Keystore".into()));
		assert_eq!(worker.verify_validator_set(&1, &validator_set), expected_err);
	}

	#[tokio::test]
	async fn should_finalize_correctly() {
		let keys = [Keyring::Alice];
		let validator_set = ValidatorSet::new(make_beefy_ids(&keys), 0).unwrap();
		let mut net = BeefyTestNet::new(1);
		let backend = net.peer(0).client().as_backend();
		let mut worker = create_beefy_worker(&net.peer(0), &keys[0], 1, validator_set.clone());
		// remove default session, will manually add custom one.
		worker.persisted_state.voting_oracle.sessions.clear();

		let keys = keys.iter().cloned().enumerate();
		let (mut best_block_streams, mut finality_proofs) =
			get_beefy_streams(&mut net, keys.clone());
		let mut best_block_stream = best_block_streams.drain(..).next().unwrap();
		let mut finality_proof = finality_proofs.drain(..).next().unwrap();

		let create_finality_proof = |block_num: NumberFor<Block>| {
			let commitment = Commitment {
				payload: Payload::from_single_entry(known_payloads::MMR_ROOT_ID, vec![]),
				block_number: block_num,
				validator_set_id: validator_set.id(),
			};
			VersionedFinalityProof::V1(SignedCommitment { commitment, signatures: vec![None] })
		};

		// no 'best beefy block' or finality proofs
		assert_eq!(worker.best_beefy_block(), 0);
		poll_fn(move |cx| {
			assert_eq!(best_block_stream.poll_next_unpin(cx), Poll::Pending);
			assert_eq!(finality_proof.poll_next_unpin(cx), Poll::Pending);
			Poll::Ready(())
		})
		.await;

		// unknown hash for block #1
		let (mut best_block_streams, mut finality_proofs) =
			get_beefy_streams(&mut net, keys.clone());
		let mut best_block_stream = best_block_streams.drain(..).next().unwrap();
		let mut finality_proof = finality_proofs.drain(..).next().unwrap();
		let justif = create_finality_proof(1);
		// create new session at block #1
		worker
			.persisted_state
			.voting_oracle
			.add_session(Rounds::new(1, validator_set.clone()));
		// try to finalize block #1
		worker.finalize(justif.clone()).unwrap();
		// verify block finalized
		assert_eq!(worker.best_beefy_block(), 1);
		poll_fn(move |cx| {
			// unknown hash -> nothing streamed
			assert_eq!(best_block_stream.poll_next_unpin(cx), Poll::Pending);
			// commitment streamed
			match finality_proof.poll_next_unpin(cx) {
				// expect justification
				Poll::Ready(Some(received)) => assert_eq!(received, justif),
				v => panic!("unexpected value: {:?}", v),
			}
			Poll::Ready(())
		})
		.await;

		// generate 2 blocks, try again expect success
		let (mut best_block_streams, _) = get_beefy_streams(&mut net, keys);
		let mut best_block_stream = best_block_streams.drain(..).next().unwrap();
		let hashes = net.peer(0).push_blocks(2, false);
		// finalize 1 and 2 without justifications (hashes does not contain genesis)
		let hashof1 = hashes[0];
		let hashof2 = hashes[1];
		backend.finalize_block(hashof1, None).unwrap();
		backend.finalize_block(hashof2, None).unwrap();

		let justif = create_finality_proof(2);
		// create new session at block #2
		worker.persisted_state.voting_oracle.add_session(Rounds::new(2, validator_set));
		worker.finalize(justif).unwrap();
		// verify old session pruned
		assert_eq!(worker.voting_oracle().sessions.len(), 1);
		// new session starting at #2 is in front
		assert_eq!(worker.active_rounds().unwrap().session_start(), 2);
		// verify block finalized
		assert_eq!(worker.best_beefy_block(), 2);
		poll_fn(move |cx| {
			match best_block_stream.poll_next_unpin(cx) {
				// expect Some(hash-of-block-2)
				Poll::Ready(Some(hash)) => {
					let block_num = net.peer(0).client().as_client().number(hash).unwrap();
					assert_eq!(block_num, Some(2));
				},
				v => panic!("unexpected value: {:?}", v),
			}
			Poll::Ready(())
		})
		.await;

		// check BEEFY justifications are also appended to backend
		let justifs = backend.blockchain().justifications(hashof2).unwrap().unwrap();
		assert!(justifs.get(BEEFY_ENGINE_ID).is_some())
	}

	#[tokio::test]
	async fn should_init_session() {
		let keys = &[Keyring::Alice, Keyring::Bob];
		let validator_set = ValidatorSet::new(make_beefy_ids(keys), 0).unwrap();
		let mut net = BeefyTestNet::new(1);
		let mut worker = create_beefy_worker(&net.peer(0), &keys[0], 1, validator_set.clone());

		let worker_rounds = worker.active_rounds().unwrap();
		assert_eq!(worker_rounds.session_start(), 1);
		assert_eq!(worker_rounds.validators(), validator_set.validators());
		assert_eq!(worker_rounds.validator_set_id(), validator_set.id());

		// new validator set
		let keys = &[Keyring::Bob];
		let new_validator_set = ValidatorSet::new(make_beefy_ids(keys), 1).unwrap();

		worker.init_session_at(new_validator_set.clone(), 11);
		// Since mandatory is not done for old rounds, we still get those.
		let rounds = worker.persisted_state.voting_oracle.active_rounds_mut().unwrap();
		assert_eq!(rounds.validator_set_id(), validator_set.id());
		// Let's finalize mandatory.
		rounds.test_set_mandatory_done(true);
		worker.persisted_state.voting_oracle.try_prune();
		// Now we should get the next round.
		let rounds = worker.active_rounds().unwrap();
		// Expect new values.
		assert_eq!(rounds.session_start(), 11);
		assert_eq!(rounds.validators(), new_validator_set.validators());
		assert_eq!(rounds.validator_set_id(), new_validator_set.id());
	}

	#[tokio::test]
	async fn should_triage_votes_and_process_later() {
		let keys = &[Keyring::Alice, Keyring::Bob];
		let validator_set = ValidatorSet::new(make_beefy_ids(keys), 0).unwrap();
		let mut net = BeefyTestNet::new(1);
		let mut worker = create_beefy_worker(&net.peer(0), &keys[0], 1, validator_set.clone());
		// remove default session, will manually add custom one.
		worker.persisted_state.voting_oracle.sessions.clear();

		fn new_vote(
			block_number: NumberFor<Block>,
		) -> VoteMessage<NumberFor<Block>, AuthorityId, Signature> {
			let commitment = Commitment {
				payload: Payload::from_single_entry(*b"BF", vec![]),
				block_number,
				validator_set_id: 0,
			};
			VoteMessage {
				commitment,
				id: Keyring::Alice.public(),
				signature: Keyring::Alice.sign(b"I am committed"),
			}
		}

		// best grandpa is 20
		let best_grandpa_header = Header::new(
			20u32.into(),
			Default::default(),
			Default::default(),
			Default::default(),
			Digest::default(),
		);

		worker
			.persisted_state
			.voting_oracle
			.add_session(Rounds::new(10, validator_set.clone()));
		worker.persisted_state.best_grandpa_block_header = best_grandpa_header;

		// triage votes for blocks 10..13
		worker.triage_incoming_vote(new_vote(10)).unwrap();
		worker.triage_incoming_vote(new_vote(11)).unwrap();
		worker.triage_incoming_vote(new_vote(12)).unwrap();
		// triage votes for blocks 20..23
		worker.triage_incoming_vote(new_vote(20)).unwrap();
		worker.triage_incoming_vote(new_vote(21)).unwrap();
		worker.triage_incoming_vote(new_vote(22)).unwrap();

		// vote for 10 should have been handled, while the rest buffered for later processing
		let mut votes = worker.pending_votes.values();
		assert_eq!(votes.next().unwrap().first().unwrap().commitment.block_number, 11);
		assert_eq!(votes.next().unwrap().first().unwrap().commitment.block_number, 12);
		assert_eq!(votes.next().unwrap().first().unwrap().commitment.block_number, 20);
		assert_eq!(votes.next().unwrap().first().unwrap().commitment.block_number, 21);
		assert_eq!(votes.next().unwrap().first().unwrap().commitment.block_number, 22);
		assert!(votes.next().is_none());

		// simulate mandatory done, and retry buffered votes
		worker
			.persisted_state
			.voting_oracle
			.active_rounds_mut()
			.unwrap()
			.test_set_mandatory_done(true);
		worker.try_pending_justif_and_votes().unwrap();
		// all blocks <= grandpa finalized should have been handled, rest still buffered
		let mut votes = worker.pending_votes.values();
		assert_eq!(votes.next().unwrap().first().unwrap().commitment.block_number, 21);
		assert_eq!(votes.next().unwrap().first().unwrap().commitment.block_number, 22);
	}
}<|MERGE_RESOLUTION|>--- conflicted
+++ resolved
@@ -405,12 +405,8 @@
 
 		if store.intersection(&active).count() == 0 {
 			let msg = "no authority public key found in store".to_string();
-<<<<<<< HEAD
-			debug!(target: "beefy", "🥩 for block {:?} {}", block, msg);
+			debug!(target: LOG_TARGET, "🥩 for block {:?} {}", block, msg);
 			metric_inc!(self, beefy_no_authority_found_in_store);
-=======
-			debug!(target: LOG_TARGET, "🥩 for block {:?} {}", block, msg);
->>>>>>> d2afb5d9
 			Err(Error::Keystore(msg))
 		} else {
 			Ok(())
@@ -498,12 +494,8 @@
 				false,
 			)?,
 			RoundAction::Enqueue => {
-<<<<<<< HEAD
 				metric_inc!(self, beefy_buffered_votes);
-				debug!(target: "beefy", "🥩 Buffer vote for round: {:?}.", block_num);
-=======
 				debug!(target: LOG_TARGET, "🥩 Buffer vote for round: {:?}.", block_num);
->>>>>>> d2afb5d9
 				if self.pending_votes.len() < MAX_BUFFERED_VOTE_ROUNDS {
 					let votes_vec = self.pending_votes.entry(block_num).or_default();
 					if votes_vec.try_push(vote).is_err() {
@@ -513,12 +505,8 @@
 						)
 					}
 				} else {
-<<<<<<< HEAD
 					metric_inc!(self, beefy_buffered_votes_full);
-					error!(target: "beefy", "🥩 Buffer justification dropped for round: {:?}.", block_num);
-=======
 					warn!(target: LOG_TARGET, "🥩 Buffer vote dropped for round: {:?}.", block_num);
->>>>>>> d2afb5d9
 				}
 			},
 			RoundAction::Drop => (),
@@ -544,24 +532,16 @@
 				self.finalize(justification)?
 			},
 			RoundAction::Enqueue => {
-<<<<<<< HEAD
 				metric_inc!(self, beefy_buffered_justifications);
-				debug!(target: "beefy", "🥩 Buffer justification for round: {:?}.", block_num);
+				debug!(target: LOG_TARGET, "🥩 Buffer justification for round: {:?}.", block_num);
 				if self.pending_justifications.len() < MAX_BUFFERED_JUSTIFICATIONS {
 					self.pending_justifications.entry(block_num).or_insert(justification);
 				} else {
 					metric_inc!(self, beefy_buffered_justifications_full);
-					error!(target: "beefy", "🥩 Buffer justification dropped for round: {:?}.", block_num);
-=======
-				debug!(target: LOG_TARGET, "🥩 Buffer justification for round: {:?}.", block_num);
-				if self.pending_justifications.len() < MAX_BUFFERED_JUSTIFICATIONS {
-					self.pending_justifications.entry(block_num).or_insert(justification);
-				} else {
 					warn!(
 						target: LOG_TARGET,
 						"🥩 Buffer justification dropped for round: {:?}.", block_num
 					);
->>>>>>> d2afb5d9
 				}
 			},
 			RoundAction::Drop => (),
@@ -675,12 +655,8 @@
 				.notify(|| Ok::<_, ()>(finality_proof))
 				.expect("forwards closure result; the closure always returns Ok; qed.");
 		} else {
-<<<<<<< HEAD
 			debug!(target: "beefy", "🥩 Can't set best beefy to older: {}", block_num);
-			metric_set!(self, beefy_best_block_to_old_block, block_num);
-=======
 			debug!(target: LOG_TARGET, "🥩 Can't set best beefy to older: {}", block_num);
->>>>>>> d2afb5d9
 		}
 		Ok(())
 	}
