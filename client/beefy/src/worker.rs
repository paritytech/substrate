--- conflicted
+++ resolved
@@ -520,16 +520,6 @@
 		}
 	}
 
-<<<<<<< HEAD
-	/// Simple wrapper that gets MMR root from client state.
-	fn get_mmr_root_digest(&self, header: &B::Header) -> Option<MmrRootHash> {
-		self.runtime
-			.runtime_api()
-			.mmr_root(&BlockId::hash(header.hash()))
-			.ok()
-			.map(|r| r.ok())
-			.flatten()
-=======
 	/// Simple wrapper that gets MMR root from header digests or from client state.
 	fn get_mmr_root_digest(&self, header: &B::Header) -> Option<MmrRootHash> {
 		find_mmr_root_digest::<B>(header).or_else(|| {
@@ -539,8 +529,21 @@
 				.ok()
 				.and_then(|r| r.ok())
 		})
->>>>>>> 088de688
-	}
+	}
+}
+
+/// Extract the MMR root hash from a digest in the given header, if it exists.
+fn find_mmr_root_digest<B>(header: &B::Header) -> Option<MmrRootHash>
+where
+	B: Block,
+{
+	let id = OpaqueDigestItemId::Consensus(&BEEFY_ENGINE_ID);
+
+	let filter = |log: ConsensusLog<AuthorityId>| match log {
+		ConsensusLog::MmrRoot(root) => Some(root),
+		_ => None,
+	};
+	header.digest().convert_first(|l| l.try_to(id).and_then(filter))
 }
 
 /// Scan the `header` digest log for a BEEFY validator set change. Return either the new
@@ -794,6 +797,30 @@
 	}
 
 	#[test]
+	fn extract_mmr_root_digest() {
+		let mut header = Header::new(
+			1u32.into(),
+			Default::default(),
+			Default::default(),
+			Default::default(),
+			Digest::default(),
+		);
+
+		// verify empty digest shows nothing
+		assert!(find_mmr_root_digest::<Block>(&header).is_none());
+
+		let mmr_root_hash = H256::random();
+		header.digest_mut().push(DigestItem::Consensus(
+			BEEFY_ENGINE_ID,
+			ConsensusLog::<AuthorityId>::MmrRoot(mmr_root_hash.clone()).encode(),
+		));
+
+		// verify validator set is correctly extracted from digest
+		let extracted = find_mmr_root_digest::<Block>(&header);
+		assert_eq!(extracted, Some(mmr_root_hash));
+	}
+
+	#[test]
 	fn should_vote_target() {
 		let keys = &[Keyring::Alice];
 		let validator_set = ValidatorSet::new(make_beefy_ids(keys), 0).unwrap();
