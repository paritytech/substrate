// This file is part of Substrate.

// Copyright (C) 2021-2022 Parity Technologies (UK) Ltd.
// SPDX-License-Identifier: GPL-3.0-or-later WITH Classpath-exception-2.0

// This program is free software: you can redistribute it and/or modify
// it under the terms of the GNU General Public License as published by
// the Free Software Foundation, either version 3 of the License, or
// (at your option) any later version.

// This program is distributed in the hope that it will be useful,
// but WITHOUT ANY WARRANTY; without even the implied warranty of
// MERCHANTABILITY or FITNESS FOR A PARTICULAR PURPOSE. See the
// GNU General Public License for more details.

// You should have received a copy of the GNU General Public License
// along with this program. If not, see <https://www.gnu.org/licenses/>.

use crate::{
	communication::{
		gossip::{topic, GossipValidator},
		request_response::outgoing_requests_engine::OnDemandJustificationsEngine,
	},
	error::Error,
	justification::BeefyVersionedFinalityProof,
	keystore::{BeefyKeystore, BeefySignatureHasher},
	metric_inc, metric_set,
	metrics::Metrics,
<<<<<<< HEAD
	round::{Rounds, VoteImportResult},
	BeefyVoterLinks,
=======
	round::Rounds,
	BeefyVoterLinks, LOG_TARGET,
>>>>>>> 84af6720
};
use beefy_primitives::{
	check_equivocation_proof,
	crypto::{AuthorityId, Signature},
	BeefyApi, Commitment, ConsensusLog, EquivocationProof, PayloadProvider, ValidatorSet,
	VersionedFinalityProof, VoteMessage, BEEFY_ENGINE_ID,
};
use codec::{Codec, Decode, Encode};
use futures::{stream::Fuse, FutureExt, StreamExt};
use log::{debug, error, info, log_enabled, trace, warn};
use sc_client_api::{Backend, FinalityNotification, FinalityNotifications, HeaderBackend};
use sc_network_common::service::{NetworkEventStream, NetworkRequest};
use sc_network_gossip::GossipEngine;
use sc_utils::notification::NotificationReceiver;
use sp_api::{BlockId, ProvideRuntimeApi};
use sp_arithmetic::traits::{AtLeast32Bit, Saturating};
use sp_consensus::SyncOracle;
use sp_runtime::{
	generic::OpaqueDigestItemId,
	traits::{Block, ConstU32, Header, NumberFor, Zero},
	BoundedVec, SaturatedConversion,
};
use std::{
	collections::{BTreeMap, BTreeSet, VecDeque},
	fmt::Debug,
	marker::PhantomData,
	sync::Arc,
};

/// Bound for the number of buffered future voting rounds.
const MAX_BUFFERED_VOTE_ROUNDS: usize = 600;
/// Bound for the number of buffered votes per round number.
const MAX_BUFFERED_VOTES_PER_ROUND: u32 = 1000;
/// Bound for the number of pending justifications - use 2400 - the max number
/// of justifications possible in a single session.
const MAX_BUFFERED_JUSTIFICATIONS: usize = 2400;

pub(crate) enum RoundAction {
	Drop,
	Process,
	Enqueue,
}

/// Responsible for the voting strategy.
/// It chooses which incoming votes to accept and which votes to generate.
/// Keeps track of voting seen for current and future rounds.
#[derive(Debug, Decode, Encode, PartialEq)]
pub(crate) struct VoterOracle<B: Block> {
	/// Queue of known sessions. Keeps track of voting rounds (block numbers) within each session.
	///
	/// There are three voter states coresponding to three queue states:
	/// 1. voter uninitialized: queue empty,
	/// 2. up-to-date - all mandatory blocks leading up to current GRANDPA finalized:
	///    queue has ONE element, the 'current session' where `mandatory_done == true`,
	/// 3. lagging behind GRANDPA: queue has [1, N] elements, where all `mandatory_done == false`.
	///    In this state, everytime a session gets its mandatory block BEEFY finalized, it's
	///    popped off the queue, eventually getting to state `2. up-to-date`.
	sessions: VecDeque<Rounds<B>>,
	/// Min delta in block numbers between two blocks, BEEFY should vote on.
	min_block_delta: u32,
}

impl<B: Block> VoterOracle<B> {
	/// Verify provided `sessions` satisfies requirements, then build `VoterOracle`.
	pub fn checked_new(sessions: VecDeque<Rounds<B>>, min_block_delta: u32) -> Option<Self> {
		let mut prev_start = Zero::zero();
		let mut prev_validator_id = None;
		// verifies the
		let mut validate = || -> bool {
			if sessions.is_empty() {
				return false
			}
			for (idx, session) in sessions.iter().enumerate() {
				if session.validators().is_empty() {
					return false
				}
				if session.session_start() <= prev_start {
					return false
				}
				#[cfg(not(test))]
				if let Some(prev_id) = prev_validator_id {
					if session.validator_set_id() <= prev_id {
						return false
					}
				}
				if idx != 0 && session.mandatory_done() {
					return false
				}
				prev_start = session.session_start();
				prev_validator_id = Some(session.validator_set_id());
			}
			true
		};
		if validate() {
			Some(VoterOracle {
				sessions,
				// Always target at least one block better than current best beefy.
				min_block_delta: min_block_delta.max(1),
			})
		} else {
			error!(target: LOG_TARGET, "🥩 Invalid sessions queue: {:?}.", sessions);
			None
		}
	}

	// Return reference to rounds pertaining to first session in the queue.
	// Voting will always happen at the head of the queue.
	fn active_rounds(&self) -> Option<&Rounds<B>> {
		self.sessions.front()
	}

	// Return mutable reference to rounds pertaining to first session in the queue.
	// Voting will always happen at the head of the queue.
	fn active_rounds_mut(&mut self) -> Option<&mut Rounds<B>> {
		self.sessions.front_mut()
	}

	// Prune the sessions queue to keep the Oracle in one of the expected three states.
	//
	// To be called on each BEEFY finality and on each new rounds/session addition.
	fn try_prune(&mut self) {
		if self.sessions.len() > 1 {
			// when there's multiple sessions, only keep the `!mandatory_done()` ones.
			self.sessions.retain(|s| !s.mandatory_done())
		}
	}

	/// Add new observed session to the Oracle.
	pub fn add_session(&mut self, rounds: Rounds<B>) {
		self.sessions.push_back(rounds);
		// Once we add a new session we can drop/prune previous session if it's been finalized.
		self.try_prune();
	}

	/// Finalize a particular block.
	pub fn finalize(&mut self, block: NumberFor<B>) -> Result<(), Error> {
		// Conclude voting round for this block.
		self.active_rounds_mut().ok_or(Error::UninitSession)?.conclude(block);
		// Prune any now "finalized" sessions from queue.
		self.try_prune();
		Ok(())
	}

	/// Return current pending mandatory block, if any, plus its active validator set.
	pub fn mandatory_pending(&self) -> Option<(NumberFor<B>, ValidatorSet<AuthorityId>)> {
		self.sessions.front().and_then(|round| {
			if round.mandatory_done() {
				None
			} else {
				Some((round.session_start(), round.validator_set().clone()))
			}
		})
	}

	/// Return `(A, B)` tuple representing inclusive [A, B] interval of votes to accept.
	pub fn accepted_interval(
		&self,
		best_grandpa: NumberFor<B>,
	) -> Result<(NumberFor<B>, NumberFor<B>), Error> {
		let rounds = self.sessions.front().ok_or(Error::UninitSession)?;

		if rounds.mandatory_done() {
			// There's only one session active and its mandatory is done.
			// Accept any GRANDPA finalized vote.
			Ok((rounds.session_start(), best_grandpa.into()))
		} else {
			// There's at least one session with mandatory not done.
			// Only accept votes for the mandatory block in the front of queue.
			Ok((rounds.session_start(), rounds.session_start()))
		}
	}

	/// Utility function to quickly decide what to do for each round.
	pub fn triage_round(
		&self,
		round: NumberFor<B>,
		best_grandpa: NumberFor<B>,
	) -> Result<RoundAction, Error> {
		let (start, end) = self.accepted_interval(best_grandpa)?;
		if start <= round && round <= end {
			Ok(RoundAction::Process)
		} else if round > end {
			Ok(RoundAction::Enqueue)
		} else {
			Ok(RoundAction::Drop)
		}
	}

	/// Return `Some(number)` if we should be voting on block `number`,
	/// return `None` if there is no block we should vote on.
	pub fn voting_target(
		&self,
		best_beefy: NumberFor<B>,
		best_grandpa: NumberFor<B>,
	) -> Option<NumberFor<B>> {
		let rounds = if let Some(r) = self.sessions.front() {
			r
		} else {
			debug!(target: LOG_TARGET, "🥩 No voting round started");
			return None
		};

		// `target` is guaranteed > `best_beefy` since `min_block_delta` is at least `1`.
		let target =
			vote_target(best_grandpa, best_beefy, rounds.session_start(), self.min_block_delta);
		trace!(
			target: LOG_TARGET,
			"🥩 best beefy: #{:?}, best finalized: #{:?}, current_vote_target: {:?}",
			best_beefy,
			best_grandpa,
			target
		);
		target
	}
}

pub(crate) struct WorkerParams<B: Block, BE, P, R, N> {
	pub backend: Arc<BE>,
	pub payload_provider: P,
	pub runtime: Arc<R>,
	pub network: N,
	pub key_store: BeefyKeystore,
	pub gossip_engine: GossipEngine<B>,
	pub gossip_validator: Arc<GossipValidator<B>>,
	pub on_demand_justifications: OnDemandJustificationsEngine<B>,
	pub links: BeefyVoterLinks<B>,
	pub metrics: Option<Metrics>,
	pub persisted_state: PersistedState<B>,
}

#[derive(Debug, Decode, Encode, PartialEq)]
pub(crate) struct PersistedState<B: Block> {
	/// Best block we received a GRANDPA finality for.
	best_grandpa_block_header: <B as Block>::Header,
	/// Best block a BEEFY voting round has been concluded for.
	best_beefy_block: NumberFor<B>,
	/// Best block we voted on.
	best_voted: NumberFor<B>,
	/// Chooses which incoming votes to accept and which votes to generate.
	/// Keeps track of voting seen for current and future rounds.
	voting_oracle: VoterOracle<B>,
}

impl<B: Block> PersistedState<B> {
	pub fn checked_new(
		grandpa_header: <B as Block>::Header,
		best_beefy: NumberFor<B>,
		sessions: VecDeque<Rounds<B>>,
		min_block_delta: u32,
	) -> Option<Self> {
		VoterOracle::checked_new(sessions, min_block_delta).map(|voting_oracle| PersistedState {
			best_grandpa_block_header: grandpa_header,
			best_beefy_block: best_beefy,
			best_voted: Zero::zero(),
			voting_oracle,
		})
	}

	pub(crate) fn set_min_block_delta(&mut self, min_block_delta: u32) {
		self.voting_oracle.min_block_delta = min_block_delta.max(1);
	}

	pub(crate) fn set_best_grandpa(&mut self, best_grandpa: <B as Block>::Header) {
		self.best_grandpa_block_header = best_grandpa;
	}
}

/// A BEEFY worker plays the BEEFY protocol
pub(crate) struct BeefyWorker<B: Block, BE, P, RuntimeApi, N> {
	// utilities
	backend: Arc<BE>,
	payload_provider: P,
	runtime: Arc<RuntimeApi>,
	network: N,
	key_store: BeefyKeystore,

	// communication
	gossip_engine: GossipEngine<B>,
	gossip_validator: Arc<GossipValidator<B>>,
	on_demand_justifications: OnDemandJustificationsEngine<B>,

	// channels
	/// Links between the block importer, the background voter and the RPC layer.
	links: BeefyVoterLinks<B>,

	// voter state
	/// BEEFY client metrics.
	metrics: Option<Metrics>,
	/// Buffer holding votes for future processing.
	pending_votes: BTreeMap<
		NumberFor<B>,
		BoundedVec<
			VoteMessage<NumberFor<B>, AuthorityId, Signature>,
			ConstU32<MAX_BUFFERED_VOTES_PER_ROUND>,
		>,
	>,
	/// Buffer holding justifications for future processing.
	pending_justifications: BTreeMap<NumberFor<B>, BeefyVersionedFinalityProof<B>>,
	/// Persisted voter state.
	persisted_state: PersistedState<B>,
}

impl<B, BE, P, R, N> BeefyWorker<B, BE, P, R, N>
where
	B: Block + Codec,
	BE: Backend<B>,
	P: PayloadProvider<B>,
	R: ProvideRuntimeApi<B>,
	R::Api: BeefyApi<B>,
	N: NetworkEventStream + NetworkRequest + SyncOracle + Send + Sync + Clone + 'static,
{
	/// Return a new BEEFY worker instance.
	///
	/// Note that a BEEFY worker is only fully functional if a corresponding
	/// BEEFY pallet has been deployed on-chain.
	///
	/// The BEEFY pallet is needed in order to keep track of the BEEFY authority set.
	pub(crate) fn new(worker_params: WorkerParams<B, BE, P, R, N>) -> Self {
		let WorkerParams {
			backend,
			payload_provider,
			runtime,
			key_store,
			network,
			gossip_engine,
			gossip_validator,
			on_demand_justifications,
			links,
			metrics,
			persisted_state,
		} = worker_params;

		BeefyWorker {
			backend,
			payload_provider,
			runtime,
			network,
			key_store,
			gossip_engine,
			gossip_validator,
			on_demand_justifications,
			links,
			metrics,
			pending_votes: BTreeMap::new(),
			pending_justifications: BTreeMap::new(),
			persisted_state,
		}
	}

	fn best_grandpa_block(&self) -> NumberFor<B> {
		*self.persisted_state.best_grandpa_block_header.number()
	}

	fn best_beefy_block(&self) -> NumberFor<B> {
		self.persisted_state.best_beefy_block
	}

	fn voting_oracle(&self) -> &VoterOracle<B> {
		&self.persisted_state.voting_oracle
	}

	fn active_rounds(&mut self) -> Option<&Rounds<B>> {
		self.persisted_state.voting_oracle.active_rounds()
	}

	/// Verify `active` validator set for `block` against the key store
	///
	/// We want to make sure that we have _at least one_ key in our keystore that
	/// is part of the validator set, that's because if there are no local keys
	/// then we can't perform our job as a validator.
	///
	/// Note that for a non-authority node there will be no keystore, and we will
	/// return an error and don't check. The error can usually be ignored.
	fn verify_validator_set(
		&self,
		block: &NumberFor<B>,
		active: &ValidatorSet<AuthorityId>,
	) -> Result<(), Error> {
		let active: BTreeSet<&AuthorityId> = active.validators().iter().collect();

		let public_keys = self.key_store.public_keys()?;
		let store: BTreeSet<&AuthorityId> = public_keys.iter().collect();

		if store.intersection(&active).count() == 0 {
			let msg = "no authority public key found in store".to_string();
			debug!(target: LOG_TARGET, "🥩 for block {:?} {}", block, msg);
			Err(Error::Keystore(msg))
		} else {
			Ok(())
		}
	}

	/// Handle session changes by starting new voting round for mandatory blocks.
	fn init_session_at(
		&mut self,
		validator_set: ValidatorSet<AuthorityId>,
		new_session_start: NumberFor<B>,
	) {
		debug!(target: LOG_TARGET, "🥩 New active validator set: {:?}", validator_set);

		// BEEFY should finalize a mandatory block during each session.
		if let Some(active_session) = self.active_rounds() {
			if !active_session.mandatory_done() {
				debug!(
					target: LOG_TARGET,
					"🥩 New session {} while active session {} is still lagging.",
					validator_set.id(),
					active_session.validator_set_id(),
				);
				metric_inc!(self, beefy_lagging_sessions);
			}
		}

		if log_enabled!(target: LOG_TARGET, log::Level::Debug) {
			// verify the new validator set - only do it if we're also logging the warning
			let _ = self.verify_validator_set(&new_session_start, &validator_set);
		}

		let id = validator_set.id();
		self.persisted_state
			.voting_oracle
			.add_session(Rounds::new(new_session_start, validator_set));
		metric_set!(self, beefy_validator_set_id, id);
		info!(
			target: LOG_TARGET,
			"🥩 New Rounds for validator set id: {:?} with session_start {:?}",
			id,
			new_session_start
		);
	}

	fn handle_finality_notification(&mut self, notification: &FinalityNotification<B>) {
		debug!(target: LOG_TARGET, "🥩 Finality notification: {:?}", notification);
		let header = &notification.header;

		if *header.number() > self.best_grandpa_block() {
			// update best GRANDPA finalized block we have seen
			self.persisted_state.best_grandpa_block_header = header.clone();

			// Check all (newly) finalized blocks for new session(s).
			let backend = self.backend.clone();
			for header in notification
				.tree_route
				.iter()
				.map(|hash| {
					backend
						.blockchain()
						.expect_header(*hash)
						.expect("just finalized block should be available; qed.")
				})
				.chain(std::iter::once(header.clone()))
			{
				if let Some(new_validator_set) = find_authorities_change::<B>(&header) {
					self.init_session_at(new_validator_set, *header.number());
				}
			}
		}
	}

	/// Based on [VoterOracle] this vote is either processed here or enqueued for later.
	fn triage_incoming_vote(
		&mut self,
		vote: VoteMessage<NumberFor<B>, AuthorityId, Signature>,
	) -> Result<(), Error> {
		let block_num = vote.commitment.block_number;
		let best_grandpa = self.best_grandpa_block();
		self.gossip_validator.note_round(block_num);
		match self.voting_oracle().triage_round(block_num, best_grandpa)? {
			RoundAction::Process => self.handle_vote(vote, false)?,
			RoundAction::Enqueue => {
				debug!(target: LOG_TARGET, "🥩 Buffer vote for round: {:?}.", block_num);
				if self.pending_votes.len() < MAX_BUFFERED_VOTE_ROUNDS {
					let votes_vec = self.pending_votes.entry(block_num).or_default();
					if votes_vec.try_push(vote).is_err() {
						warn!(
							target: LOG_TARGET,
							"🥩 Buffer vote dropped for round: {:?}", block_num
						)
					}
				} else {
					warn!(target: LOG_TARGET, "🥩 Buffer vote dropped for round: {:?}.", block_num);
				}
			},
			RoundAction::Drop => (),
		};
		Ok(())
	}

	/// Based on [VoterOracle] this justification is either processed here or enqueued for later.
	///
	/// Expects `justification` to be valid.
	fn triage_incoming_justif(
		&mut self,
		justification: BeefyVersionedFinalityProof<B>,
	) -> Result<(), Error> {
		let signed_commitment = match justification {
			VersionedFinalityProof::V1(ref sc) => sc,
		};
		let block_num = signed_commitment.commitment.block_number;
		let best_grandpa = self.best_grandpa_block();
		match self.voting_oracle().triage_round(block_num, best_grandpa)? {
			RoundAction::Process => {
				debug!(target: LOG_TARGET, "🥩 Process justification for round: {:?}.", block_num);
				self.finalize(justification)?
			},
			RoundAction::Enqueue => {
				debug!(target: LOG_TARGET, "🥩 Buffer justification for round: {:?}.", block_num);
				if self.pending_justifications.len() < MAX_BUFFERED_JUSTIFICATIONS {
					self.pending_justifications.entry(block_num).or_insert(justification);
				} else {
					warn!(
						target: LOG_TARGET,
						"🥩 Buffer justification dropped for round: {:?}.", block_num
					);
				}
			},
			RoundAction::Drop => (),
		};
		Ok(())
	}

	fn handle_vote(
		&mut self,
		vote: VoteMessage<NumberFor<B>, AuthorityId, Signature>,
		self_vote: bool,
	) -> Result<(), Error> {
		let rounds = self
			.persisted_state
			.voting_oracle
			.active_rounds_mut()
			.ok_or(Error::UninitSession)?;

<<<<<<< HEAD
		let block_number = vote.commitment.block_number;
		match rounds.add_vote(vote) {
			VoteImportResult::RoundConcluded(signed_commitment) => {
				self.gossip_validator.conclude_round(block_number);
				metric_set!(self, beefy_round_concluded, block_number);
=======
		if rounds.add_vote(&round, vote, self_vote) {
			if let Some(signatures) = rounds.should_conclude(&round) {
				self.gossip_validator.conclude_round(round.1);

				let block_num = round.1;
				let commitment = Commitment {
					payload: round.0,
					block_number: block_num,
					validator_set_id: rounds.validator_set_id(),
				};

				let finality_proof =
					VersionedFinalityProof::V1(SignedCommitment { commitment, signatures });

				metric_set!(self, beefy_round_concluded, block_num);

				info!(
					target: LOG_TARGET,
					"🥩 Round #{} concluded, finality_proof: {:?}.", round.1, finality_proof
				);
>>>>>>> 84af6720

				let finality_proof = VersionedFinalityProof::V1(signed_commitment);
				info!(
					target: "beefy", "🥩 Round #{} concluded, finality_proof: {:?}.",
					block_number, finality_proof
				);
				// We created the `finality_proof` and know to be valid.
				// New state is persisted after finalization.
				self.finalize(finality_proof)?;
			},
			VoteImportResult::Ok => {
				let mandatory_round = self
					.voting_oracle()
					.mandatory_pending()
					.map(|(mandatory_num, _)| mandatory_num == block_number)
					.unwrap_or(false);
				// Persist state after handling self vote to avoid double voting in case
				// of voter restarts.
				// Also persist state after handling mandatory block vote.
				if self_vote || mandatory_round {
					crate::aux_schema::write_voter_state(&*self.backend, &self.persisted_state)
						.map_err(|e| Error::Backend(e.to_string()))?;
				}
			},
			VoteImportResult::Equivocation(proof) => {
				self.report_equivocation(proof)?;
			},
			VoteImportResult::Invalid | VoteImportResult::Stale => (),
		};
		Ok(())
	}

	/// Provide BEEFY finality for block based on `finality_proof`:
	/// 1. Prune now-irrelevant past sessions from the oracle,
	/// 2. Set BEEFY best block,
	/// 3. Persist voter state,
	/// 4. Send best block hash and `finality_proof` to RPC worker.
	///
	/// Expects `finality proof` to be valid.
	fn finalize(&mut self, finality_proof: BeefyVersionedFinalityProof<B>) -> Result<(), Error> {
		let block_num = match finality_proof {
			VersionedFinalityProof::V1(ref sc) => sc.commitment.block_number,
		};

		// Finalize inner round and update voting_oracle state.
		self.persisted_state.voting_oracle.finalize(block_num)?;

		if block_num > self.best_beefy_block() {
			// Set new best BEEFY block number.
			self.persisted_state.best_beefy_block = block_num;
			crate::aux_schema::write_voter_state(&*self.backend, &self.persisted_state)
				.map_err(|e| Error::Backend(e.to_string()))?;

			metric_set!(self, beefy_best_block, block_num);

			self.on_demand_justifications.cancel_requests_older_than(block_num);

			if let Err(e) = self
				.backend
				.blockchain()
				.expect_block_hash_from_id(&BlockId::Number(block_num))
				.and_then(|hash| {
					self.links
						.to_rpc_best_block_sender
						.notify(|| Ok::<_, ()>(hash))
						.expect("forwards closure result; the closure always returns Ok; qed.");

					self.backend
						.append_justification(hash, (BEEFY_ENGINE_ID, finality_proof.encode()))
				}) {
				error!(
					target: LOG_TARGET,
					"🥩 Error {:?} on appending justification: {:?}", e, finality_proof
				);
			}

			self.links
				.to_rpc_justif_sender
				.notify(|| Ok::<_, ()>(finality_proof))
				.expect("forwards closure result; the closure always returns Ok; qed.");
		} else {
			debug!(target: LOG_TARGET, "🥩 Can't set best beefy to older: {}", block_num);
		}
		Ok(())
	}

	/// Handle previously buffered justifications and votes that now land in the voting interval.
	fn try_pending_justif_and_votes(&mut self) -> Result<(), Error> {
		let best_grandpa = self.best_grandpa_block();
		let _ph = PhantomData::<B>::default();

		fn to_process_for<B: Block, T>(
			pending: &mut BTreeMap<NumberFor<B>, T>,
			(start, end): (NumberFor<B>, NumberFor<B>),
			_: PhantomData<B>,
		) -> BTreeMap<NumberFor<B>, T> {
			// These are still pending.
			let still_pending = pending.split_off(&end.saturating_add(1u32.into()));
			// These can be processed.
			let to_handle = pending.split_off(&start);
			// The rest can be dropped.
			*pending = still_pending;
			// Return ones to process.
			to_handle
		}
		// Interval of blocks for which we can process justifications and votes right now.
		let mut interval = self.voting_oracle().accepted_interval(best_grandpa)?;

		// Process pending justifications.
		if !self.pending_justifications.is_empty() {
			let justifs_to_handle = to_process_for(&mut self.pending_justifications, interval, _ph);
			for (num, justification) in justifs_to_handle.into_iter() {
				debug!(target: LOG_TARGET, "🥩 Handle buffered justification for: {:?}.", num);
				if let Err(err) = self.finalize(justification) {
					error!(target: LOG_TARGET, "🥩 Error finalizing block: {}", err);
				}
			}
			// Possibly new interval after processing justifications.
			interval = self.voting_oracle().accepted_interval(best_grandpa)?;
		}

		// Process pending votes.
		if !self.pending_votes.is_empty() {
			let votes_to_handle = to_process_for(&mut self.pending_votes, interval, _ph);
			for (num, votes) in votes_to_handle.into_iter() {
				debug!(target: LOG_TARGET, "🥩 Handle buffered votes for: {:?}.", num);
				for v in votes.into_iter() {
<<<<<<< HEAD
					if let Err(err) = self.handle_vote(v, false) {
						error!(target: "beefy", "🥩 Error handling buffered vote: {}", err);
=======
					if let Err(err) = self.handle_vote(
						(v.commitment.payload, v.commitment.block_number),
						(v.id, v.signature),
						false,
					) {
						error!(target: LOG_TARGET, "🥩 Error handling buffered vote: {}", err);
>>>>>>> 84af6720
					};
				}
			}
		}
		Ok(())
	}

	/// Decide if should vote, then vote.. or don't..
	fn try_to_vote(&mut self) -> Result<(), Error> {
		// Vote if there's now a new vote target.
		if let Some(target) = self
			.voting_oracle()
			.voting_target(self.best_beefy_block(), self.best_grandpa_block())
		{
			metric_set!(self, beefy_should_vote_on, target);
			if target > self.persisted_state.best_voted {
				self.do_vote(target)?;
			}
		}
		Ok(())
	}

	/// Create and gossip Signed Commitment for block number `target_number`.
	///
	/// Also handle this self vote by calling `self.handle_vote()` for it.
	fn do_vote(&mut self, target_number: NumberFor<B>) -> Result<(), Error> {
		debug!(target: LOG_TARGET, "🥩 Try voting on {}", target_number);

		// Most of the time we get here, `target` is actually `best_grandpa`,
		// avoid getting header from backend in that case.
		let target_header = if target_number == self.best_grandpa_block() {
			self.persisted_state.best_grandpa_block_header.clone()
		} else {
			let hash = self
				.backend
				.blockchain()
				.expect_block_hash_from_id(&BlockId::Number(target_number))
				.map_err(|err| {
					let err_msg = format!(
						"Couldn't get hash for block #{:?} (error: {:?}), skipping vote..",
						target_number, err
					);
					Error::Backend(err_msg)
				})?;

			self.backend.blockchain().expect_header(hash).map_err(|err| {
				let err_msg = format!(
					"Couldn't get header for block #{:?} ({:?}) (error: {:?}), skipping vote..",
					target_number, hash, err
				);
				Error::Backend(err_msg)
			})?
		};
		let target_hash = target_header.hash();

		let payload = if let Some(hash) = self.payload_provider.payload(&target_header) {
			hash
		} else {
			warn!(target: LOG_TARGET, "🥩 No MMR root digest found for: {:?}", target_hash);
			return Ok(())
		};

		let rounds = self
			.persisted_state
			.voting_oracle
			.active_rounds_mut()
			.ok_or(Error::UninitSession)?;
<<<<<<< HEAD
=======
		if !rounds.should_self_vote(&(payload.clone(), target_number)) {
			debug!(
				target: LOG_TARGET,
				"🥩 Don't double vote for block number: {:?}", target_number
			);
			return Ok(())
		}
>>>>>>> 84af6720
		let (validators, validator_set_id) = (rounds.validators(), rounds.validator_set_id());

		let authority_id = if let Some(id) = self.key_store.authority_id(validators) {
			debug!(target: LOG_TARGET, "🥩 Local authority id: {:?}", id);
			id
		} else {
			debug!(
				target: LOG_TARGET,
				"🥩 Missing validator id - can't vote for: {:?}", target_hash
			);
			return Ok(())
		};

		let commitment = Commitment { payload, block_number: target_number, validator_set_id };
		let encoded_commitment = commitment.encode();

		let signature = match self.key_store.sign(&authority_id, &encoded_commitment) {
			Ok(sig) => sig,
			Err(err) => {
				warn!(target: LOG_TARGET, "🥩 Error signing commitment: {:?}", err);
				return Ok(())
			},
		};

		trace!(
			target: LOG_TARGET,
			"🥩 Produced signature using {:?}, is_valid: {:?}",
			authority_id,
			BeefyKeystore::verify(&authority_id, &signature, &encoded_commitment)
		);

		let message = VoteMessage { commitment, id: authority_id, signature };

		let encoded_message = message.encode();

		metric_inc!(self, beefy_votes_sent);

		debug!(target: LOG_TARGET, "🥩 Sent vote message: {:?}", message);

<<<<<<< HEAD
		if let Err(err) = self.handle_vote(message, true) {
			error!(target: "beefy", "🥩 Error handling self vote: {}", err);
=======
		if let Err(err) = self.handle_vote(
			(message.commitment.payload, message.commitment.block_number),
			(message.id, message.signature),
			true,
		) {
			error!(target: LOG_TARGET, "🥩 Error handling self vote: {}", err);
>>>>>>> 84af6720
		}

		self.gossip_engine.gossip_message(topic::<B>(), encoded_message, false);
		self.persisted_state.best_voted = target_number;
		metric_set!(self, beefy_best_voted, target_number);

		Ok(())
	}

	fn process_new_state(&mut self) {
		// Handle pending justifications and/or votes for now GRANDPA finalized blocks.
		if let Err(err) = self.try_pending_justif_and_votes() {
			debug!(target: LOG_TARGET, "🥩 {}", err);
		}

		// Don't bother voting or requesting justifications during major sync.
		if !self.network.is_major_syncing() {
			// There were external events, 'state' is changed, author a vote if needed/possible.
			if let Err(err) = self.try_to_vote() {
				debug!(target: LOG_TARGET, "🥩 {}", err);
			}
			// If the current target is a mandatory block,
			// make sure there's also an on-demand justification request out for it.
			if let Some((block, active)) = self.voting_oracle().mandatory_pending() {
				// This only starts new request if there isn't already an active one.
				self.on_demand_justifications.request(block, active);
			}
		}
	}

	/// Main loop for BEEFY worker.
	///
	/// Wait for BEEFY runtime pallet to be available, then start the main async loop
	/// which is driven by finality notifications and gossiped votes.
	pub(crate) async fn run(
		mut self,
		mut block_import_justif: Fuse<NotificationReceiver<BeefyVersionedFinalityProof<B>>>,
		mut finality_notifications: Fuse<FinalityNotifications<B>>,
	) {
		info!(
			target: LOG_TARGET,
			"🥩 run BEEFY worker, best grandpa: #{:?}.",
			self.best_grandpa_block()
		);

		let mut votes = Box::pin(
			self.gossip_engine
				.messages_for(topic::<B>())
				.filter_map(|notification| async move {
					trace!(target: LOG_TARGET, "🥩 Got vote message: {:?}", notification);

					VoteMessage::<NumberFor<B>, AuthorityId, Signature>::decode(
						&mut &notification.message[..],
					)
					.ok()
				})
				.fuse(),
		);

		loop {
			// Act on changed 'state'.
			self.process_new_state();

			let mut gossip_engine = &mut self.gossip_engine;
			// Wait for, and handle external events.
			// The branches below only change 'state', actual voting happens afterwards,
			// based on the new resulting 'state'.
			futures::select_biased! {
				// Use `select_biased!` to prioritize order below.
				// Make sure to pump gossip engine.
				_ = gossip_engine => {
					error!(target: LOG_TARGET, "🥩 Gossip engine has terminated, closing worker.");
					return;
				},
				// Process finality notifications first since these drive the voter.
				notification = finality_notifications.next() => {
					if let Some(notification) = notification {
						self.handle_finality_notification(&notification);
					} else {
						error!(target: LOG_TARGET, "🥩 Finality stream terminated, closing worker.");
						return;
					}
				},
				// Process incoming justifications as these can make some in-flight votes obsolete.
				justif = self.on_demand_justifications.next().fuse() => {
					if let Some(justif) = justif {
						if let Err(err) = self.triage_incoming_justif(justif) {
							debug!(target: LOG_TARGET, "🥩 {}", err);
						}
					}
				},
				justif = block_import_justif.next() => {
					if let Some(justif) = justif {
						// Block import justifications have already been verified to be valid
						// by `BeefyBlockImport`.
						if let Err(err) = self.triage_incoming_justif(justif) {
							debug!(target: LOG_TARGET, "🥩 {}", err);
						}
					} else {
						error!(target: LOG_TARGET, "🥩 Block import stream terminated, closing worker.");
						return;
					}
				},
				// Finally process incoming votes.
				vote = votes.next() => {
					if let Some(vote) = vote {
						// Votes have already been verified to be valid by the gossip validator.
						if let Err(err) = self.triage_incoming_vote(vote) {
							debug!(target: LOG_TARGET, "🥩 {}", err);
						}
					} else {
						error!(target: LOG_TARGET, "🥩 Votes gossiping stream terminated, closing worker.");
						return;
					}
				},
			}
		}
	}

	/// Report the given equivocation to the BEEFY runtime module. This method
	/// generates a session membership proof of the offender and then submits an
	/// extrinsic to report the equivocation. In particular, the session membership
	/// proof must be generated at the block at which the given set was active which
	/// isn't necessarily the best block if there are pending authority set changes.
	pub(crate) fn report_equivocation(
		&self,
		proof: EquivocationProof<NumberFor<B>, AuthorityId, Signature>,
	) -> Result<(), Error> {
		let rounds =
			self.persisted_state.voting_oracle.active_rounds().ok_or(Error::UninitSession)?;
		let (validators, validator_set_id) = (rounds.validators(), rounds.validator_set_id());
		let offender_id = proof.offender_id().clone();

		if proof.set_id() != validator_set_id {
			debug!(target: "beefy", "🥩 Skip equivocation report for old set id: {:?}", proof.set_id());
			return Ok(())
		} else if !check_equivocation_proof::<_, _, BeefySignatureHasher>(&proof) {
			debug!(target: "beefy", "🥩 Skip report for bad equivocation {:?}", proof);
			return Ok(())
		} else if let Some(local_id) = self.key_store.authority_id(validators) {
			if offender_id == local_id {
				debug!(target: "beefy", "🥩 Skip equivocation report for own equivocation");
				return Ok(())
			}
		}

		let number = *proof.round_number();
		let runtime_api = self.runtime.runtime_api();
		// generate key ownership proof at that block
		let key_owner_proof = match runtime_api
			.generate_key_ownership_proof(&BlockId::Number(number), validator_set_id, offender_id)
			.map_err(Error::RuntimeApi)?
		{
			Some(proof) => proof,
			None => {
				debug!(target: "beefy", "🥩 Equivocation offender not part of the authority set.");
				return Ok(())
			},
		};

		// submit equivocation report at **best** block
		let best_block_hash = self.backend.blockchain().info().best_hash;
		runtime_api
			.submit_report_equivocation_unsigned_extrinsic(
				&BlockId::Hash(best_block_hash),
				proof,
				key_owner_proof,
			)
			.map_err(Error::RuntimeApi)?;

		Ok(())
	}
}

/// Scan the `header` digest log for a BEEFY validator set change. Return either the new
/// validator set or `None` in case no validator set change has been signaled.
pub(crate) fn find_authorities_change<B>(header: &B::Header) -> Option<ValidatorSet<AuthorityId>>
where
	B: Block,
{
	let id = OpaqueDigestItemId::Consensus(&BEEFY_ENGINE_ID);

	let filter = |log: ConsensusLog<AuthorityId>| match log {
		ConsensusLog::AuthoritiesChange(validator_set) => Some(validator_set),
		_ => None,
	};
	header.digest().convert_first(|l| l.try_to(id).and_then(filter))
}

/// Calculate next block number to vote on.
///
/// Return `None` if there is no voteable target yet.
fn vote_target<N>(best_grandpa: N, best_beefy: N, session_start: N, min_delta: u32) -> Option<N>
where
	N: AtLeast32Bit + Copy + Debug,
{
	// if the mandatory block (session_start) does not have a beefy justification yet,
	// we vote on it
	let target = if best_beefy < session_start {
		debug!(target: LOG_TARGET, "🥩 vote target - mandatory block: #{:?}", session_start,);
		session_start
	} else {
		let diff = best_grandpa.saturating_sub(best_beefy) + 1u32.into();
		let diff = diff.saturated_into::<u32>() / 2;
		let target = best_beefy + min_delta.max(diff.next_power_of_two()).into();
		trace!(
			target: LOG_TARGET,
			"🥩 vote target - diff: {:?}, next_power_of_two: {:?}, target block: #{:?}",
			diff,
			diff.next_power_of_two(),
			target,
		);

		target
	};

	// Don't vote for targets until they've been finalized
	// (`target` can be > `best_grandpa` when `min_delta` is big enough).
	if target > best_grandpa {
		None
	} else {
		Some(target)
	}
}

#[cfg(test)]
pub(crate) mod tests {
	use super::*;
	use crate::{
		communication::notification::{BeefyBestBlockStream, BeefyVersionedFinalityProofStream},
		tests::{
			create_beefy_keystore, get_beefy_streams, make_beefy_ids, two_validators::TestApi,
			BeefyPeer, BeefyTestNet,
		},
		BeefyRPCLinks, KnownPeers,
	};
	use beefy_primitives::{
		keyring::Keyring, known_payloads, mmr::MmrRootProvider, Payload, SignedCommitment,
	};
	use futures::{future::poll_fn, task::Poll};
	use parking_lot::Mutex;
	use sc_client_api::{Backend as BackendT, HeaderBackend};
	use sc_network::NetworkService;
	use sc_network_test::TestNetFactory;
	use sp_api::HeaderT;
	use sp_blockchain::Backend as BlockchainBackendT;
	use sp_runtime::traits::One;
	use substrate_test_runtime_client::{
		runtime::{Block, Digest, DigestItem, Header, H256},
		Backend,
	};

	impl<B: super::Block> PersistedState<B> {
		pub fn voting_oracle(&self) -> &VoterOracle<B> {
			&self.voting_oracle
		}

		pub fn active_round(&self) -> Option<&Rounds<B>> {
			self.voting_oracle.active_rounds()
		}

		pub fn best_beefy_block(&self) -> NumberFor<B> {
			self.best_beefy_block
		}

		pub fn best_grandpa_block(&self) -> NumberFor<B> {
			*self.best_grandpa_block_header.number()
		}
	}

	impl<B: super::Block> VoterOracle<B> {
		pub fn sessions(&self) -> &VecDeque<Rounds<B>> {
			&self.sessions
		}
	}

	fn create_beefy_worker(
		peer: &BeefyPeer,
		key: &Keyring,
		min_block_delta: u32,
		genesis_validator_set: ValidatorSet<AuthorityId>,
	) -> BeefyWorker<
		Block,
		Backend,
		MmrRootProvider<Block, TestApi>,
		TestApi,
		Arc<NetworkService<Block, H256>>,
	> {
		let keystore = create_beefy_keystore(*key);

		let (to_rpc_justif_sender, from_voter_justif_stream) =
			BeefyVersionedFinalityProofStream::<Block>::channel();
		let (to_rpc_best_block_sender, from_voter_best_beefy_stream) =
			BeefyBestBlockStream::<Block>::channel();
		let (_, from_block_import_justif_stream) =
			BeefyVersionedFinalityProofStream::<Block>::channel();

		let beefy_rpc_links =
			BeefyRPCLinks { from_voter_justif_stream, from_voter_best_beefy_stream };
		*peer.data.beefy_rpc_links.lock() = Some(beefy_rpc_links);

		let links = BeefyVoterLinks {
			from_block_import_justif_stream,
			to_rpc_justif_sender,
			to_rpc_best_block_sender,
		};

		let backend = peer.client().as_backend();
		let api = Arc::new(TestApi {});
		let network = peer.network_service().clone();
		let known_peers = Arc::new(Mutex::new(KnownPeers::new()));
		let gossip_validator = Arc::new(GossipValidator::new(known_peers.clone()));
		let gossip_engine =
			GossipEngine::new(network.clone(), "/beefy/1", gossip_validator.clone(), None);
		let on_demand_justifications = OnDemandJustificationsEngine::new(
			network.clone(),
			"/beefy/justifs/1".into(),
			known_peers,
		);
		let genesis_header = backend
			.blockchain()
			.expect_header(backend.blockchain().info().genesis_hash)
			.unwrap();
		let persisted_state = PersistedState::checked_new(
			genesis_header,
			Zero::zero(),
			vec![Rounds::new(One::one(), genesis_validator_set)].into(),
			min_block_delta,
		)
		.unwrap();
		let payload_provider = MmrRootProvider::new(api.clone());
		let worker_params = crate::worker::WorkerParams {
			backend,
			payload_provider,
			runtime: api,
			key_store: Some(keystore).into(),
			links,
			gossip_engine,
			gossip_validator,
			metrics: None,
			network,
			on_demand_justifications,
			persisted_state,
		};
		BeefyWorker::<_, _, _, _, _>::new(worker_params)
	}

	#[test]
	fn vote_on_min_block_delta() {
		let t = vote_target(1u32, 1, 1, 4);
		assert_eq!(None, t);
		let t = vote_target(2u32, 1, 1, 4);
		assert_eq!(None, t);
		let t = vote_target(4u32, 2, 1, 4);
		assert_eq!(None, t);
		let t = vote_target(6u32, 2, 1, 4);
		assert_eq!(Some(6), t);

		let t = vote_target(9u32, 4, 1, 4);
		assert_eq!(Some(8), t);

		let t = vote_target(10u32, 10, 1, 8);
		assert_eq!(None, t);
		let t = vote_target(12u32, 10, 1, 8);
		assert_eq!(None, t);
		let t = vote_target(18u32, 10, 1, 8);
		assert_eq!(Some(18), t);
	}

	#[test]
	fn vote_on_power_of_two() {
		let t = vote_target(1008u32, 1000, 1, 4);
		assert_eq!(Some(1004), t);

		let t = vote_target(1016u32, 1000, 1, 4);
		assert_eq!(Some(1008), t);

		let t = vote_target(1032u32, 1000, 1, 4);
		assert_eq!(Some(1016), t);

		let t = vote_target(1064u32, 1000, 1, 4);
		assert_eq!(Some(1032), t);

		let t = vote_target(1128u32, 1000, 1, 4);
		assert_eq!(Some(1064), t);

		let t = vote_target(1256u32, 1000, 1, 4);
		assert_eq!(Some(1128), t);

		let t = vote_target(1512u32, 1000, 1, 4);
		assert_eq!(Some(1256), t);

		let t = vote_target(1024u32, 1, 1, 4);
		assert_eq!(Some(513), t);
	}

	#[test]
	fn vote_on_target_block() {
		let t = vote_target(1008u32, 1002, 1, 4);
		assert_eq!(Some(1006), t);
		let t = vote_target(1010u32, 1002, 1, 4);
		assert_eq!(Some(1006), t);

		let t = vote_target(1016u32, 1006, 1, 4);
		assert_eq!(Some(1014), t);
		let t = vote_target(1022u32, 1006, 1, 4);
		assert_eq!(Some(1014), t);

		let t = vote_target(1032u32, 1012, 1, 4);
		assert_eq!(Some(1028), t);
		let t = vote_target(1044u32, 1012, 1, 4);
		assert_eq!(Some(1028), t);

		let t = vote_target(1064u32, 1014, 1, 4);
		assert_eq!(Some(1046), t);
		let t = vote_target(1078u32, 1014, 1, 4);
		assert_eq!(Some(1046), t);

		let t = vote_target(1128u32, 1008, 1, 4);
		assert_eq!(Some(1072), t);
		let t = vote_target(1136u32, 1008, 1, 4);
		assert_eq!(Some(1072), t);
	}

	#[test]
	fn vote_on_mandatory_block() {
		let t = vote_target(1008u32, 1002, 1004, 4);
		assert_eq!(Some(1004), t);
		let t = vote_target(1016u32, 1006, 1007, 4);
		assert_eq!(Some(1007), t);
		let t = vote_target(1064u32, 1014, 1063, 4);
		assert_eq!(Some(1063), t);
		let t = vote_target(1320u32, 1012, 1234, 4);
		assert_eq!(Some(1234), t);

		let t = vote_target(1128u32, 1008, 1008, 4);
		assert_eq!(Some(1072), t);
	}

	#[test]
	fn should_vote_target() {
		let mut oracle = VoterOracle::<Block> { min_block_delta: 1, sessions: VecDeque::new() };

		// rounds not initialized -> should vote: `None`
		assert_eq!(oracle.voting_target(0, 1), None);

		let keys = &[Keyring::Alice];
		let validator_set = ValidatorSet::new(make_beefy_ids(keys), 0).unwrap();

		oracle.add_session(Rounds::new(1, validator_set.clone()));

		// under min delta
		oracle.min_block_delta = 4;
		assert_eq!(oracle.voting_target(1, 1), None);
		assert_eq!(oracle.voting_target(2, 5), None);

		// vote on min delta
		assert_eq!(oracle.voting_target(4, 9), Some(8));
		oracle.min_block_delta = 8;
		assert_eq!(oracle.voting_target(10, 18), Some(18));

		// vote on power of two
		oracle.min_block_delta = 1;
		assert_eq!(oracle.voting_target(1000, 1008), Some(1004));
		assert_eq!(oracle.voting_target(1000, 1016), Some(1008));

		// nothing new to vote on
		assert_eq!(oracle.voting_target(1000, 1000), None);

		// vote on mandatory
		oracle.sessions.clear();
		oracle.add_session(Rounds::new(1000, validator_set.clone()));
		assert_eq!(oracle.voting_target(0, 1008), Some(1000));
		oracle.sessions.clear();
		oracle.add_session(Rounds::new(1001, validator_set.clone()));
		assert_eq!(oracle.voting_target(1000, 1008), Some(1001));
	}

	#[test]
	fn test_oracle_accepted_interval() {
		let keys = &[Keyring::Alice];
		let validator_set = ValidatorSet::new(make_beefy_ids(keys), 0).unwrap();

		let mut oracle = VoterOracle::<Block> { min_block_delta: 1, sessions: VecDeque::new() };

		// rounds not initialized -> should accept votes: `None`
		assert!(oracle.accepted_interval(1).is_err());

		let session_one = 1;
		oracle.add_session(Rounds::new(session_one, validator_set.clone()));
		// mandatory not done, only accept mandatory
		for i in 0..15 {
			assert_eq!(oracle.accepted_interval(i), Ok((session_one, session_one)));
		}

		// add more sessions, nothing changes
		let session_two = 11;
		let session_three = 21;
		oracle.add_session(Rounds::new(session_two, validator_set.clone()));
		oracle.add_session(Rounds::new(session_three, validator_set.clone()));
		// mandatory not done, should accept mandatory for session_one
		for i in session_three..session_three + 15 {
			assert_eq!(oracle.accepted_interval(i), Ok((session_one, session_one)));
		}

		// simulate finish mandatory for session one, prune oracle
		oracle.sessions.front_mut().unwrap().test_set_mandatory_done(true);
		oracle.try_prune();
		// session_one pruned, should accept mandatory for session_two
		for i in session_three..session_three + 15 {
			assert_eq!(oracle.accepted_interval(i), Ok((session_two, session_two)));
		}

		// simulate finish mandatory for session two, prune oracle
		oracle.sessions.front_mut().unwrap().test_set_mandatory_done(true);
		oracle.try_prune();
		// session_two pruned, should accept mandatory for session_three
		for i in session_three..session_three + 15 {
			assert_eq!(oracle.accepted_interval(i), Ok((session_three, session_three)));
		}

		// simulate finish mandatory for session three
		oracle.sessions.front_mut().unwrap().test_set_mandatory_done(true);
		// verify all other blocks in this session are now open to voting
		for i in session_three..session_three + 15 {
			assert_eq!(oracle.accepted_interval(i), Ok((session_three, i)));
		}
		// pruning does nothing in this case
		oracle.try_prune();
		for i in session_three..session_three + 15 {
			assert_eq!(oracle.accepted_interval(i), Ok((session_three, i)));
		}

		// adding new session automatically prunes "finalized" previous session
		let session_four = 31;
		oracle.add_session(Rounds::new(session_four, validator_set.clone()));
		assert_eq!(oracle.sessions.front().unwrap().session_start(), session_four);
		assert_eq!(oracle.accepted_interval(session_four + 10), Ok((session_four, session_four)));
	}

	#[test]
	fn extract_authorities_change_digest() {
		let mut header = Header::new(
			1u32.into(),
			Default::default(),
			Default::default(),
			Default::default(),
			Digest::default(),
		);

		// verify empty digest shows nothing
		assert!(find_authorities_change::<Block>(&header).is_none());

		let peers = &[Keyring::One, Keyring::Two];
		let id = 42;
		let validator_set = ValidatorSet::new(make_beefy_ids(peers), id).unwrap();
		header.digest_mut().push(DigestItem::Consensus(
			BEEFY_ENGINE_ID,
			ConsensusLog::<AuthorityId>::AuthoritiesChange(validator_set.clone()).encode(),
		));

		// verify validator set is correctly extracted from digest
		let extracted = find_authorities_change::<Block>(&header);
		assert_eq!(extracted, Some(validator_set));
	}

	#[tokio::test]
	async fn keystore_vs_validator_set() {
		let keys = &[Keyring::Alice];
		let validator_set = ValidatorSet::new(make_beefy_ids(keys), 0).unwrap();
		let mut net = BeefyTestNet::new(1);
		let mut worker = create_beefy_worker(&net.peer(0), &keys[0], 1, validator_set.clone());

		// keystore doesn't contain other keys than validators'
		assert_eq!(worker.verify_validator_set(&1, &validator_set), Ok(()));

		// unknown `Bob` key
		let keys = &[Keyring::Bob];
		let validator_set = ValidatorSet::new(make_beefy_ids(keys), 0).unwrap();
		let err_msg = "no authority public key found in store".to_string();
		let expected = Err(Error::Keystore(err_msg));
		assert_eq!(worker.verify_validator_set(&1, &validator_set), expected);

		// worker has no keystore
		worker.key_store = None.into();
		let expected_err = Err(Error::Keystore("no Keystore".into()));
		assert_eq!(worker.verify_validator_set(&1, &validator_set), expected_err);
	}

	#[tokio::test]
	async fn should_finalize_correctly() {
		let keys = [Keyring::Alice];
		let validator_set = ValidatorSet::new(make_beefy_ids(&keys), 0).unwrap();
		let mut net = BeefyTestNet::new(1);
		let backend = net.peer(0).client().as_backend();
		let mut worker = create_beefy_worker(&net.peer(0), &keys[0], 1, validator_set.clone());
		// remove default session, will manually add custom one.
		worker.persisted_state.voting_oracle.sessions.clear();

		let keys = keys.iter().cloned().enumerate();
		let (mut best_block_streams, mut finality_proofs) =
			get_beefy_streams(&mut net, keys.clone());
		let mut best_block_stream = best_block_streams.drain(..).next().unwrap();
		let mut finality_proof = finality_proofs.drain(..).next().unwrap();

		let create_finality_proof = |block_num: NumberFor<Block>| {
			let commitment = Commitment {
				payload: Payload::from_single_entry(known_payloads::MMR_ROOT_ID, vec![]),
				block_number: block_num,
				validator_set_id: validator_set.id(),
			};
			VersionedFinalityProof::V1(SignedCommitment { commitment, signatures: vec![None] })
		};

		// no 'best beefy block' or finality proofs
		assert_eq!(worker.best_beefy_block(), 0);
		poll_fn(move |cx| {
			assert_eq!(best_block_stream.poll_next_unpin(cx), Poll::Pending);
			assert_eq!(finality_proof.poll_next_unpin(cx), Poll::Pending);
			Poll::Ready(())
		})
		.await;

		// unknown hash for block #1
		let (mut best_block_streams, mut finality_proofs) =
			get_beefy_streams(&mut net, keys.clone());
		let mut best_block_stream = best_block_streams.drain(..).next().unwrap();
		let mut finality_proof = finality_proofs.drain(..).next().unwrap();
		let justif = create_finality_proof(1);
		// create new session at block #1
		worker
			.persisted_state
			.voting_oracle
			.add_session(Rounds::new(1, validator_set.clone()));
		// try to finalize block #1
		worker.finalize(justif.clone()).unwrap();
		// verify block finalized
		assert_eq!(worker.best_beefy_block(), 1);
		poll_fn(move |cx| {
			// unknown hash -> nothing streamed
			assert_eq!(best_block_stream.poll_next_unpin(cx), Poll::Pending);
			// commitment streamed
			match finality_proof.poll_next_unpin(cx) {
				// expect justification
				Poll::Ready(Some(received)) => assert_eq!(received, justif),
				v => panic!("unexpected value: {:?}", v),
			}
			Poll::Ready(())
		})
		.await;

		// generate 2 blocks, try again expect success
		let (mut best_block_streams, _) = get_beefy_streams(&mut net, keys);
		let mut best_block_stream = best_block_streams.drain(..).next().unwrap();
		let hashes = net.peer(0).push_blocks(2, false);
		// finalize 1 and 2 without justifications (hashes does not contain genesis)
		let hashof1 = hashes[0];
		let hashof2 = hashes[1];
		backend.finalize_block(hashof1, None).unwrap();
		backend.finalize_block(hashof2, None).unwrap();

		let justif = create_finality_proof(2);
		// create new session at block #2
		worker.persisted_state.voting_oracle.add_session(Rounds::new(2, validator_set));
		worker.finalize(justif).unwrap();
		// verify old session pruned
		assert_eq!(worker.voting_oracle().sessions.len(), 1);
		// new session starting at #2 is in front
		assert_eq!(worker.active_rounds().unwrap().session_start(), 2);
		// verify block finalized
		assert_eq!(worker.best_beefy_block(), 2);
		poll_fn(move |cx| {
			match best_block_stream.poll_next_unpin(cx) {
				// expect Some(hash-of-block-2)
				Poll::Ready(Some(hash)) => {
					let block_num = net.peer(0).client().as_client().number(hash).unwrap();
					assert_eq!(block_num, Some(2));
				},
				v => panic!("unexpected value: {:?}", v),
			}
			Poll::Ready(())
		})
		.await;

		// check BEEFY justifications are also appended to backend
		let justifs = backend.blockchain().justifications(hashof2).unwrap().unwrap();
		assert!(justifs.get(BEEFY_ENGINE_ID).is_some())
	}

	#[tokio::test]
	async fn should_init_session() {
		let keys = &[Keyring::Alice, Keyring::Bob];
		let validator_set = ValidatorSet::new(make_beefy_ids(keys), 0).unwrap();
		let mut net = BeefyTestNet::new(1);
		let mut worker = create_beefy_worker(&net.peer(0), &keys[0], 1, validator_set.clone());

		let worker_rounds = worker.active_rounds().unwrap();
		assert_eq!(worker_rounds.session_start(), 1);
		assert_eq!(worker_rounds.validators(), validator_set.validators());
		assert_eq!(worker_rounds.validator_set_id(), validator_set.id());

		// new validator set
		let keys = &[Keyring::Bob];
		let new_validator_set = ValidatorSet::new(make_beefy_ids(keys), 1).unwrap();

		worker.init_session_at(new_validator_set.clone(), 11);
		// Since mandatory is not done for old rounds, we still get those.
		let rounds = worker.persisted_state.voting_oracle.active_rounds_mut().unwrap();
		assert_eq!(rounds.validator_set_id(), validator_set.id());
		// Let's finalize mandatory.
		rounds.test_set_mandatory_done(true);
		worker.persisted_state.voting_oracle.try_prune();
		// Now we should get the next round.
		let rounds = worker.active_rounds().unwrap();
		// Expect new values.
		assert_eq!(rounds.session_start(), 11);
		assert_eq!(rounds.validators(), new_validator_set.validators());
		assert_eq!(rounds.validator_set_id(), new_validator_set.id());
	}

	#[tokio::test]
	async fn should_triage_votes_and_process_later() {
		let keys = &[Keyring::Alice, Keyring::Bob];
		let validator_set = ValidatorSet::new(make_beefy_ids(keys), 0).unwrap();
		let mut net = BeefyTestNet::new(1);
		let mut worker = create_beefy_worker(&net.peer(0), &keys[0], 1, validator_set.clone());
		// remove default session, will manually add custom one.
		worker.persisted_state.voting_oracle.sessions.clear();

		fn new_vote(
			block_number: NumberFor<Block>,
		) -> VoteMessage<NumberFor<Block>, AuthorityId, Signature> {
			let commitment = Commitment {
				payload: Payload::from_single_entry(*b"BF", vec![]),
				block_number,
				validator_set_id: 0,
			};
			VoteMessage {
				commitment,
				id: Keyring::Alice.public(),
				signature: Keyring::Alice.sign(b"I am committed"),
			}
		}

		// best grandpa is 20
		let best_grandpa_header = Header::new(
			20u32.into(),
			Default::default(),
			Default::default(),
			Default::default(),
			Digest::default(),
		);

		worker
			.persisted_state
			.voting_oracle
			.add_session(Rounds::new(10, validator_set.clone()));
		worker.persisted_state.best_grandpa_block_header = best_grandpa_header;

		// triage votes for blocks 10..13
		worker.triage_incoming_vote(new_vote(10)).unwrap();
		worker.triage_incoming_vote(new_vote(11)).unwrap();
		worker.triage_incoming_vote(new_vote(12)).unwrap();
		// triage votes for blocks 20..23
		worker.triage_incoming_vote(new_vote(20)).unwrap();
		worker.triage_incoming_vote(new_vote(21)).unwrap();
		worker.triage_incoming_vote(new_vote(22)).unwrap();

		// vote for 10 should have been handled, while the rest buffered for later processing
		let mut votes = worker.pending_votes.values();
		assert_eq!(votes.next().unwrap().first().unwrap().commitment.block_number, 11);
		assert_eq!(votes.next().unwrap().first().unwrap().commitment.block_number, 12);
		assert_eq!(votes.next().unwrap().first().unwrap().commitment.block_number, 20);
		assert_eq!(votes.next().unwrap().first().unwrap().commitment.block_number, 21);
		assert_eq!(votes.next().unwrap().first().unwrap().commitment.block_number, 22);
		assert!(votes.next().is_none());

		// simulate mandatory done, and retry buffered votes
		worker
			.persisted_state
			.voting_oracle
			.active_rounds_mut()
			.unwrap()
			.test_set_mandatory_done(true);
		worker.try_pending_justif_and_votes().unwrap();
		// all blocks <= grandpa finalized should have been handled, rest still buffered
		let mut votes = worker.pending_votes.values();
		assert_eq!(votes.next().unwrap().first().unwrap().commitment.block_number, 21);
		assert_eq!(votes.next().unwrap().first().unwrap().commitment.block_number, 22);
	}
}<|MERGE_RESOLUTION|>--- conflicted
+++ resolved
@@ -26,13 +26,8 @@
 	keystore::{BeefyKeystore, BeefySignatureHasher},
 	metric_inc, metric_set,
 	metrics::Metrics,
-<<<<<<< HEAD
 	round::{Rounds, VoteImportResult},
-	BeefyVoterLinks,
-=======
-	round::Rounds,
 	BeefyVoterLinks, LOG_TARGET,
->>>>>>> 84af6720
 };
 use beefy_primitives::{
 	check_equivocation_proof,
@@ -565,38 +560,15 @@
 			.active_rounds_mut()
 			.ok_or(Error::UninitSession)?;
 
-<<<<<<< HEAD
 		let block_number = vote.commitment.block_number;
 		match rounds.add_vote(vote) {
 			VoteImportResult::RoundConcluded(signed_commitment) => {
 				self.gossip_validator.conclude_round(block_number);
 				metric_set!(self, beefy_round_concluded, block_number);
-=======
-		if rounds.add_vote(&round, vote, self_vote) {
-			if let Some(signatures) = rounds.should_conclude(&round) {
-				self.gossip_validator.conclude_round(round.1);
-
-				let block_num = round.1;
-				let commitment = Commitment {
-					payload: round.0,
-					block_number: block_num,
-					validator_set_id: rounds.validator_set_id(),
-				};
-
-				let finality_proof =
-					VersionedFinalityProof::V1(SignedCommitment { commitment, signatures });
-
-				metric_set!(self, beefy_round_concluded, block_num);
-
-				info!(
-					target: LOG_TARGET,
-					"🥩 Round #{} concluded, finality_proof: {:?}.", round.1, finality_proof
-				);
->>>>>>> 84af6720
 
 				let finality_proof = VersionedFinalityProof::V1(signed_commitment);
 				info!(
-					target: "beefy", "🥩 Round #{} concluded, finality_proof: {:?}.",
+					target: LOG_TARGET, "🥩 Round #{} concluded, finality_proof: {:?}.",
 					block_number, finality_proof
 				);
 				// We created the `finality_proof` and know to be valid.
@@ -720,17 +692,8 @@
 			for (num, votes) in votes_to_handle.into_iter() {
 				debug!(target: LOG_TARGET, "🥩 Handle buffered votes for: {:?}.", num);
 				for v in votes.into_iter() {
-<<<<<<< HEAD
 					if let Err(err) = self.handle_vote(v, false) {
-						error!(target: "beefy", "🥩 Error handling buffered vote: {}", err);
-=======
-					if let Err(err) = self.handle_vote(
-						(v.commitment.payload, v.commitment.block_number),
-						(v.id, v.signature),
-						false,
-					) {
 						error!(target: LOG_TARGET, "🥩 Error handling buffered vote: {}", err);
->>>>>>> 84af6720
 					};
 				}
 			}
@@ -798,16 +761,6 @@
 			.voting_oracle
 			.active_rounds_mut()
 			.ok_or(Error::UninitSession)?;
-<<<<<<< HEAD
-=======
-		if !rounds.should_self_vote(&(payload.clone(), target_number)) {
-			debug!(
-				target: LOG_TARGET,
-				"🥩 Don't double vote for block number: {:?}", target_number
-			);
-			return Ok(())
-		}
->>>>>>> 84af6720
 		let (validators, validator_set_id) = (rounds.validators(), rounds.validator_set_id());
 
 		let authority_id = if let Some(id) = self.key_store.authority_id(validators) {
@@ -847,17 +800,8 @@
 
 		debug!(target: LOG_TARGET, "🥩 Sent vote message: {:?}", message);
 
-<<<<<<< HEAD
 		if let Err(err) = self.handle_vote(message, true) {
-			error!(target: "beefy", "🥩 Error handling self vote: {}", err);
-=======
-		if let Err(err) = self.handle_vote(
-			(message.commitment.payload, message.commitment.block_number),
-			(message.id, message.signature),
-			true,
-		) {
 			error!(target: LOG_TARGET, "🥩 Error handling self vote: {}", err);
->>>>>>> 84af6720
 		}
 
 		self.gossip_engine.gossip_message(topic::<B>(), encoded_message, false);
