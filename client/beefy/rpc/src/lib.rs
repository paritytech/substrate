--- conflicted
+++ resolved
@@ -119,13 +119,8 @@
 		}
 		.boxed();
 
-<<<<<<< HEAD
-		let _ = self.executor.spawn_obj(fut.into());
-=======
 		self.executor
 			.spawn("substrate-rpc-subscription", Some("rpc"), fut.map(drop).boxed());
-		Ok(())
->>>>>>> f502e032
 	}
 
 	async fn latest_finalized(&self) -> RpcResult<Block::Hash> {
