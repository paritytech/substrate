--- conflicted
+++ resolved
@@ -135,18 +135,10 @@
 where
 	Block: BlockT,
 {
-<<<<<<< HEAD
-	fn subscribe_justifications(&self, pending: PendingSubscription) {
+	fn subscribe_justifications(&self, mut sink: SubscriptionSink) -> SubscriptionResult {
 		let stream = self.finality_proof_stream.subscribe().map(|vfp| 
 			notification::EncodedVersionedFinalityProof::new::<Block>(vfp)
 		);
-=======
-	fn subscribe_justifications(&self, mut sink: SubscriptionSink) -> SubscriptionResult {
-		let stream = self
-			.signed_commitment_stream
-			.subscribe()
-			.map(|sc| notification::EncodedSignedCommitment::new::<Block>(sc));
->>>>>>> 862dbbc1
 
 		let fut = async move {
 			sink.pipe_from_stream(stream).await;
