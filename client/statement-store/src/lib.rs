// This file is part of Substrate.

// Copyright (C) Parity Technologies (UK) Ltd.
// SPDX-License-Identifier: GPL-3.0-or-later WITH Classpath-exception-2.0

// This program is free software: you can redistribute it and/or modify
// it under the terms of the GNU General Public License as published by
// the Free Software Foundation, either version 3 of the License, or
// (at your option) any later version.

// This program is distributed in the hope that it will be useful,
// but WITHOUT ANY WARRANTY; without even the implied warranty of
// MERCHANTABILITY or FITNESS FOR A PARTICULAR PURPOSE. See the
// GNU General Public License for more details.

// You should have received a copy of the GNU General Public License
// along with this program. If not, see <https://www.gnu.org/licenses/>.

//! Disk-backed statement store.
//!
//! This module contains an implementation of `sp_statement_store::StatementStore` which is backed
//! by a database.
//!
//! Constraint management.
//!
//! Each time a new statement is inserted into the store, it is first validated with the runtime
//! Validation function computes `global_priority`, 'max_count' and `max_size` for a statement.
//! The following constraints are then checked:
//! * For a given account id, there may be at most `max_count` statements with `max_size` total data
//!   size. To satisfy this, statements for this account ID are removed from the store starting with
//!   the lowest priority until a constraint is satisfied.
//! * There may not be more than `MAX_TOTAL_STATEMENTS` total statements with `MAX_TOTAL_SIZE` size.
//!   To satisfy this, statements are removed from the store starting with the lowest
//!   `global_priority` until a constraint is satisfied.
//!
//! When a new statement is inserted that would not satisfy constraints in the first place, no
//! statements are deleted and `Ignored` result is returned.
//! The order in which statements with the same priority are deleted is unspecified.
//!
//! Statement expiration.
//!
//! Each time a statement is removed from the store (Either evicted by higher priority statement or
//! explicitly with the `remove` function) the statement is marked as expired. Expired statements
//! can't be added to the store for `Options::purge_after_sec` seconds. This is to prevent old
//! statements from being propagated on the network.

#![warn(missing_docs)]
#![warn(unused_extern_crates)]

mod metrics;

pub use sp_statement_store::{Error, StatementStore, MAX_TOPICS};

use metrics::MetricsLink as PrometheusMetrics;
use parking_lot::RwLock;
use prometheus_endpoint::Registry as PrometheusRegistry;
use sc_keystore::LocalKeystore;
use sp_api::ProvideRuntimeApi;
use sp_blockchain::HeaderBackend;
use sp_core::{crypto::UncheckedFrom, hexdisplay::HexDisplay, traits::SpawnNamed, Decode, Encode};
use sp_runtime::traits::Block as BlockT;
use sp_statement_store::{
	runtime_api::{
		InvalidStatement, StatementSource, StatementStoreExt, ValidStatement, ValidateStatement,
	},
	AccountId, BlockHash, Channel, DecryptionKey, Hash, NetworkPriority, Proof, Result, Statement,
	SubmitResult, Topic,
};
use std::{
	collections::{BTreeMap, HashMap, HashSet},
	sync::Arc,
};

const KEY_VERSION: &[u8] = b"version".as_slice();
const CURRENT_VERSION: u32 = 1;

const LOG_TARGET: &str = "statement-store";

const DEFAULT_PURGE_AFTER_SEC: u64 = 2 * 24 * 60 * 60; //48h
const DEFAULT_MAX_TOTAL_STATEMENTS: usize = 8192;
const DEFAULT_MAX_TOTAL_SIZE: usize = 64 * 1024 * 1024;

const MAINTENANCE_PERIOD: std::time::Duration = std::time::Duration::from_secs(30);

mod col {
	pub const META: u8 = 0;
	pub const STATEMENTS: u8 = 1;
	pub const EXPIRED: u8 = 2;

	pub const COUNT: u8 = 3;
}

#[derive(Eq, PartialEq, Debug, Ord, PartialOrd, Clone, Copy)]
struct Priority(u32);

#[derive(PartialEq, Eq)]
struct PriorityKey {
	hash: Hash,
	priority: Priority,
}

impl PartialOrd for PriorityKey {
	fn partial_cmp(&self, other: &Self) -> Option<std::cmp::Ordering> {
		Some(self.cmp(other))
	}
}

impl Ord for PriorityKey {
	fn cmp(&self, other: &Self) -> std::cmp::Ordering {
		self.priority.cmp(&other.priority).then_with(|| self.hash.cmp(&other.hash))
	}
}

#[derive(PartialEq, Eq)]
struct ChannelEntry {
	hash: Hash,
	priority: Priority,
}

#[derive(Default)]
struct StatementsForAccount {
	// Statements ordered by priority.
	by_priority: BTreeMap<PriorityKey, (Option<Channel>, usize)>,
	// Channel to statement map. Only one statement per channel is allowed.
	channels: HashMap<Channel, ChannelEntry>,
	// Sum of all `Data` field sizes.
	data_size: usize,
}

/// Store configuration
pub struct Options {
	/// Maximum statement allowed in the store. Once this limit is reached lower-priority
	/// statements may be evicted.
	max_total_statements: usize,
	/// Maximum total data size allowed in the store. Once this limit is reached lower-priority
	/// statements may be evicted.
	max_total_size: usize,
	/// Number of seconds for which removed statements won't be allowed to be added back in.
	purge_after_sec: u64,
}

impl Default for Options {
	fn default() -> Self {
		Options {
			max_total_statements: DEFAULT_MAX_TOTAL_STATEMENTS,
			max_total_size: DEFAULT_MAX_TOTAL_SIZE,
			purge_after_sec: DEFAULT_PURGE_AFTER_SEC,
		}
	}
}

#[derive(Default)]
struct Index {
	by_topic: HashMap<Topic, HashSet<Hash>>,
	by_dec_key: HashMap<Option<DecryptionKey>, HashSet<Hash>>,
	topics_and_keys: HashMap<Hash, ([Option<Topic>; MAX_TOPICS], Option<DecryptionKey>)>,
	entries: HashMap<Hash, (AccountId, Priority, usize)>,
	expired: HashMap<Hash, u64>, // Value is expiration timestamp.
	accounts: HashMap<AccountId, StatementsForAccount>,
	options: Options,
	total_size: usize,
}

struct ClientWrapper<Block, Client> {
	client: Arc<Client>,
	_block: std::marker::PhantomData<Block>,
}

impl<Block, Client> ClientWrapper<Block, Client>
where
	Block: BlockT,
	Block::Hash: From<BlockHash>,
	Client: ProvideRuntimeApi<Block> + HeaderBackend<Block> + Send + Sync + 'static,
	Client::Api: ValidateStatement<Block>,
{
	fn validate_statement(
		&self,
		block: Option<BlockHash>,
		source: StatementSource,
		statement: Statement,
	) -> std::result::Result<ValidStatement, InvalidStatement> {
		let api = self.client.runtime_api();
		let block = block.map(Into::into).unwrap_or_else(|| {
			// Validate against the finalized state.
			self.client.info().finalized_hash
		});
		api.validate_statement(block, source, statement)
			.map_err(|_| InvalidStatement::InternalError)?
	}
}

/// Statement store.
pub struct Store {
	db: parity_db::Db,
	index: RwLock<Index>,
	validate_fn: Box<
		dyn Fn(
				Option<BlockHash>,
				StatementSource,
				Statement,
			) -> std::result::Result<ValidStatement, InvalidStatement>
			+ Send
			+ Sync,
	>,
	keystore: Arc<LocalKeystore>,
	// Used for testing
	time_override: Option<u64>,
	metrics: PrometheusMetrics,
}

enum IndexQuery {
	Unknown,
	Exists,
	Expired,
}

enum MaybeInserted {
	Inserted(HashSet<Hash>),
	Ignored,
}

impl Index {
	fn new(options: Options) -> Index {
		Index { options, ..Default::default() }
	}

	fn insert_new(&mut self, hash: Hash, account: AccountId, statement: &Statement) {
		let mut all_topics = [None; MAX_TOPICS];
		let mut nt = 0;
		while let Some(t) = statement.topic(nt) {
			self.by_topic.entry(t).or_default().insert(hash);
			all_topics[nt] = Some(t);
			nt += 1;
		}
		let key = statement.decryption_key();
		self.by_dec_key.entry(key).or_default().insert(hash);
		if nt > 0 || key.is_some() {
			self.topics_and_keys.insert(hash, (all_topics, key));
		}
		let priority = Priority(statement.priority().unwrap_or(0));
		self.entries.insert(hash, (account, priority, statement.data_len()));
		self.total_size += statement.data_len();
		let account_info = self.accounts.entry(account).or_default();
		account_info.data_size += statement.data_len();
		if let Some(channel) = statement.channel() {
			account_info.channels.insert(channel, ChannelEntry { hash, priority });
		}
		account_info
			.by_priority
			.insert(PriorityKey { hash, priority }, (statement.channel(), statement.data_len()));
	}

	fn query(&self, hash: &Hash) -> IndexQuery {
		if self.entries.contains_key(hash) {
			return IndexQuery::Exists
		}
		if self.expired.contains_key(hash) {
			return IndexQuery::Expired
		}
		IndexQuery::Unknown
	}

	fn insert_expired(&mut self, hash: Hash, timestamp: u64) {
		self.expired.insert(hash, timestamp);
	}

	fn iterate_with(
		&self,
		key: Option<DecryptionKey>,
		match_all_topics: &[Topic],
		mut f: impl FnMut(&Hash) -> Result<()>,
	) -> Result<()> {
		let empty = HashSet::new();
		let mut sets: [&HashSet<Hash>; MAX_TOPICS + 1] = [&empty; MAX_TOPICS + 1];
		if match_all_topics.len() > MAX_TOPICS {
			return Ok(())
		}
		let key_set = self.by_dec_key.get(&key);
		if key_set.map_or(0, |s| s.len()) == 0 {
			// Key does not exist in the index.
			return Ok(())
		}
		sets[0] = key_set.expect("Function returns if key_set is None");
		for (i, t) in match_all_topics.iter().enumerate() {
			let set = self.by_topic.get(t);
			if set.map_or(0, |s| s.len()) == 0 {
				// At least one of the match_all_topics does not exist in the index.
				return Ok(())
			}
			sets[i + 1] = set.expect("Function returns if set is None");
		}
		let sets = &mut sets[0..match_all_topics.len() + 1];
		// Start with the smallest topic set or the key set.
		sets.sort_by_key(|s| s.len());
		for item in sets[0] {
			if sets[1..].iter().all(|set| set.contains(item)) {
				log::trace!(
					target: LOG_TARGET,
					"Iterating by topic/key: statement {:?}",
					HexDisplay::from(item)
				);
				f(item)?
			}
		}
		Ok(())
	}

	fn maintain(&mut self, current_time: u64) -> Vec<Hash> {
		// Purge previously expired messages.
		let mut purged = Vec::new();
		self.expired.retain(|hash, timestamp| {
			if *timestamp + self.options.purge_after_sec <= current_time {
				purged.push(*hash);
				log::trace!(target: LOG_TARGET, "Purged statement {:?}", HexDisplay::from(hash));
				false
			} else {
				true
			}
		});
		purged
	}

	fn make_expired(&mut self, hash: &Hash, current_time: u64) -> bool {
		if let Some((account, priority, len)) = self.entries.remove(hash) {
			self.total_size -= len;
			if let Some((topics, key)) = self.topics_and_keys.remove(hash) {
				for t in topics.into_iter().flatten() {
					if let std::collections::hash_map::Entry::Occupied(mut set) =
						self.by_topic.entry(t)
					{
						set.get_mut().remove(hash);
						if set.get().is_empty() {
							set.remove_entry();
						}
					}
				}
				if let std::collections::hash_map::Entry::Occupied(mut set) =
					self.by_dec_key.entry(key)
				{
					set.get_mut().remove(hash);
					if set.get().is_empty() {
						set.remove_entry();
					}
				}
			}
			self.expired.insert(*hash, current_time);
			if let std::collections::hash_map::Entry::Occupied(mut account_rec) =
				self.accounts.entry(account)
			{
				let key = PriorityKey { hash: *hash, priority };
				if let Some((channel, len)) = account_rec.get_mut().by_priority.remove(&key) {
					account_rec.get_mut().data_size -= len;
					if let Some(channel) = channel {
						account_rec.get_mut().channels.remove(&channel);
					}
				}
				if account_rec.get().by_priority.is_empty() {
					account_rec.remove_entry();
				}
			}
			log::trace!(target: LOG_TARGET, "Expired statement {:?}", HexDisplay::from(hash));
			true
		} else {
			false
		}
	}

	fn insert(
		&mut self,
		hash: Hash,
		statement: &Statement,
		account: &AccountId,
		validation: &ValidStatement,
		current_time: u64,
	) -> MaybeInserted {
		let statement_len = statement.data_len();
		if statement_len > validation.max_size as usize {
			log::debug!(
				target: LOG_TARGET,
				"Ignored oversize message: {:?} ({} bytes)",
				HexDisplay::from(&hash),
				statement_len,
			);
			return MaybeInserted::Ignored
		}

		let mut evicted = HashSet::new();
		let mut would_free_size = 0;
		let priority = Priority(statement.priority().unwrap_or(0));
		let (max_size, max_count) = (validation.max_size as usize, validation.max_count as usize);
		// It may happen that we can't delete enough lower priority messages
		// to satisfy size constraints. We check for that before deleting anything,
		// taking into account channel message replacement.
		if let Some(account_rec) = self.accounts.get(account) {
			if let Some(channel) = statement.channel() {
				if let Some(channel_record) = account_rec.channels.get(&channel) {
					if priority <= channel_record.priority {
						// Trying to replace channel message with lower priority
						log::debug!(
							target: LOG_TARGET,
							"Ignored lower priority channel message: {:?} {:?} <= {:?}",
							HexDisplay::from(&hash),
							priority,
							channel_record.priority,
						);
						return MaybeInserted::Ignored
					} else {
						// Would replace channel message. Still need to check for size constraints
						// below.
						log::debug!(
							target: LOG_TARGET,
							"Replacing higher priority channel message: {:?} ({:?}) > {:?} ({:?})",
							HexDisplay::from(&hash),
							priority,
							HexDisplay::from(&channel_record.hash),
							channel_record.priority,
						);
						let key = PriorityKey {
							hash: channel_record.hash,
							priority: channel_record.priority,
						};
						if let Some((_channel, len)) = account_rec.by_priority.get(&key) {
							would_free_size += *len;
							evicted.insert(channel_record.hash);
						}
					}
				}
			}
			// Check if we can evict enough lower priority statements to satisfy constraints
			for (entry, (_, len)) in account_rec.by_priority.iter() {
				if (account_rec.data_size - would_free_size + statement_len <= max_size) &&
					account_rec.by_priority.len() + 1 - evicted.len() <= max_count
				{
					// Satisfied
					break
				}
				if evicted.contains(&entry.hash) {
					// Already accounted for above
					continue
				}
				if entry.priority >= priority {
					log::debug!(
						target: LOG_TARGET,
						"Ignored message due to constraints {:?} {:?} < {:?}",
						HexDisplay::from(&hash),
						priority,
						entry.priority,
					);
					return MaybeInserted::Ignored
				}
				evicted.insert(entry.hash);
				would_free_size += len;
			}
		}
		// Now check global constraints as well.
		if !((self.total_size - would_free_size + statement_len <= self.options.max_total_size) &&
			self.entries.len() + 1 - evicted.len() <= self.options.max_total_statements)
		{
			log::debug!(
				target: LOG_TARGET,
				"Ignored statement {} because the store is full (size={}, count={})",
				HexDisplay::from(&hash),
				self.total_size,
				self.entries.len(),
			);
			return MaybeInserted::Ignored
		}

		for h in &evicted {
			self.make_expired(h, current_time);
		}
		self.insert_new(hash, *account, statement);
		MaybeInserted::Inserted(evicted)
	}
}

impl Store {
	/// Create a new shared store instance. There should only be one per process.
	/// `path` will be used to open a statement database or create a new one if it does not exist.
	pub fn new_shared<Block, Client>(
		path: &std::path::Path,
		options: Options,
		client: Arc<Client>,
		keystore: Arc<LocalKeystore>,
		prometheus: Option<&PrometheusRegistry>,
		task_spawner: &dyn SpawnNamed,
	) -> Result<Arc<Store>>
	where
		Block: BlockT,
		Block::Hash: From<BlockHash>,
		Client: ProvideRuntimeApi<Block>
			+ HeaderBackend<Block>
			+ sc_client_api::ExecutorProvider<Block>
			+ Send
			+ Sync
			+ 'static,
		Client::Api: ValidateStatement<Block>,
	{
<<<<<<< HEAD
		let store = Arc::new(Self::new(path, options, client.clone(), keystore, prometheus)?);
		client.execution_extensions().register_statement_store(store.clone());
=======
		let store = Arc::new(Self::new(path, options, client, prometheus)?);
>>>>>>> 5a7003b5

		// Perform periodic statement store maintenance
		let worker_store = store.clone();
		task_spawner.spawn(
			"statement-store-maintenance",
			Some("statement-store"),
			Box::pin(async move {
				let mut interval = tokio::time::interval(MAINTENANCE_PERIOD);
				loop {
					interval.tick().await;
					worker_store.maintain();
				}
			}),
		);

		Ok(store)
	}

	/// Create a new instance.
	/// `path` will be used to open a statement database or create a new one if it does not exist.
	fn new<Block, Client>(
		path: &std::path::Path,
		options: Options,
		client: Arc<Client>,
		keystore: Arc<LocalKeystore>,
		prometheus: Option<&PrometheusRegistry>,
	) -> Result<Store>
	where
		Block: BlockT,
		Block::Hash: From<BlockHash>,
		Client: ProvideRuntimeApi<Block> + HeaderBackend<Block> + Send + Sync + 'static,
		Client::Api: ValidateStatement<Block>,
	{
		let mut path: std::path::PathBuf = path.into();
		path.push("statements");

		let mut config = parity_db::Options::with_columns(&path, col::COUNT);

		let statement_col = &mut config.columns[col::STATEMENTS as usize];
		statement_col.ref_counted = false;
		statement_col.preimage = true;
		statement_col.uniform = true;
		let db = parity_db::Db::open_or_create(&config).map_err(|e| Error::Db(e.to_string()))?;
		match db.get(col::META, &KEY_VERSION).map_err(|e| Error::Db(e.to_string()))? {
			Some(version) => {
				let version = u32::from_le_bytes(
					version
						.try_into()
						.map_err(|_| Error::Db("Error reading database version".into()))?,
				);
				if version != CURRENT_VERSION {
					return Err(Error::Db(format!("Unsupported database version: {version}")))
				}
			},
			None => {
				db.commit([(
					col::META,
					KEY_VERSION.to_vec(),
					Some(CURRENT_VERSION.to_le_bytes().to_vec()),
				)])
				.map_err(|e| Error::Db(e.to_string()))?;
			},
		}

		let validator = ClientWrapper { client, _block: Default::default() };
		let validate_fn = Box::new(move |block, source, statement| {
			validator.validate_statement(block, source, statement)
		});

		let store = Store {
			db,
			index: RwLock::new(Index::new(options)),
			validate_fn,
			keystore,
			time_override: None,
			metrics: PrometheusMetrics::new(prometheus),
		};
		store.populate()?;
		Ok(store)
	}

	/// Create memory index from the data.
	// This may be moved to a background thread if it slows startup too much.
	// This function should only be used on startup. There should be no other DB operations when
	// iterating the index.
	fn populate(&self) -> Result<()> {
		{
			let mut index = self.index.write();
			self.db
				.iter_column_while(col::STATEMENTS, |item| {
					let statement = item.value;
					if let Ok(statement) = Statement::decode(&mut statement.as_slice()) {
						let hash = statement.hash();
						log::trace!(
							target: LOG_TARGET,
							"Statement loaded {:?}",
							HexDisplay::from(&hash)
						);
						if let Some(account_id) = statement.account_id() {
							index.insert_new(hash, account_id, &statement);
						} else {
							log::debug!(
								target: LOG_TARGET,
								"Error decoding statement loaded from the DB: {:?}",
								HexDisplay::from(&hash)
							);
						}
					}
					true
				})
				.map_err(|e| Error::Db(e.to_string()))?;
			self.db
				.iter_column_while(col::EXPIRED, |item| {
					let expired_info = item.value;
					if let Ok((hash, timestamp)) =
						<(Hash, u64)>::decode(&mut expired_info.as_slice())
					{
						log::trace!(
							target: LOG_TARGET,
							"Statement loaded (expired): {:?}",
							HexDisplay::from(&hash)
						);
						index.insert_expired(hash, timestamp);
					}
					true
				})
				.map_err(|e| Error::Db(e.to_string()))?;
		}

		self.maintain();
		Ok(())
	}

	fn collect_statements<R>(
		&self,
		key: Option<DecryptionKey>,
		match_all_topics: &[Topic],
		mut f: impl FnMut(Statement) -> Option<R>,
	) -> Result<Vec<R>> {
		let mut result = Vec::new();
		let index = self.index.read();
		index.iterate_with(key, match_all_topics, |hash| {
			match self.db.get(col::STATEMENTS, hash).map_err(|e| Error::Db(e.to_string()))? {
				Some(entry) => {
					if let Ok(statement) = Statement::decode(&mut entry.as_slice()) {
						if let Some(data) = f(statement) {
							result.push(data);
						}
					} else {
						// DB inconsistency
						log::warn!(
							target: LOG_TARGET,
							"Corrupt statement {:?}",
							HexDisplay::from(hash)
						);
					}
				},
				None => {
					// DB inconsistency
					log::warn!(
						target: LOG_TARGET,
						"Missing statement {:?}",
						HexDisplay::from(hash)
					);
				},
			}
			Ok(())
		})?;
		Ok(result)
	}

	/// Perform periodic store maintenance
	pub fn maintain(&self) {
		log::trace!(target: LOG_TARGET, "Started store maintenance");
		let deleted = self.index.write().maintain(self.timestamp());
		let deleted: Vec<_> =
			deleted.into_iter().map(|hash| (col::EXPIRED, hash.to_vec(), None)).collect();
		let count = deleted.len() as u64;
		if let Err(e) = self.db.commit(deleted) {
			log::warn!(target: LOG_TARGET, "Error writing to the statement database: {:?}", e);
		} else {
			self.metrics.report(|metrics| metrics.statements_pruned.inc_by(count));
		}
		log::trace!(
			target: LOG_TARGET,
			"Completed store maintenance. Purged: {}, Active: {}, Expired: {}",
			count,
			self.index.read().entries.len(),
			self.index.read().expired.len()
		);
	}

	fn timestamp(&self) -> u64 {
		self.time_override.unwrap_or_else(|| {
			std::time::SystemTime::now()
				.duration_since(std::time::UNIX_EPOCH)
				.unwrap_or_default()
				.as_secs()
		})
	}

	#[cfg(test)]
	fn set_time(&mut self, time: u64) {
		self.time_override = Some(time);
	}

	/// Returns `self` as [`StatementStoreExt`].
	pub fn as_statement_store_ext(self: Arc<Self>) -> StatementStoreExt {
		StatementStoreExt::new(self)
	}
}

impl StatementStore for Store {
	/// Return all statements.
	fn statements(&self) -> Result<Vec<(Hash, Statement)>> {
		let index = self.index.read();
		let mut result = Vec::with_capacity(index.entries.len());
		for h in self.index.read().entries.keys() {
			let encoded = self.db.get(col::STATEMENTS, h).map_err(|e| Error::Db(e.to_string()))?;
			if let Some(encoded) = encoded {
				if let Ok(statement) = Statement::decode(&mut encoded.as_slice()) {
					let hash = statement.hash();
					result.push((hash, statement));
				}
			}
		}
		Ok(result)
	}

	/// Returns a statement by hash.
	fn statement(&self, hash: &Hash) -> Result<Option<Statement>> {
		Ok(
			match self
				.db
				.get(col::STATEMENTS, hash.as_slice())
				.map_err(|e| Error::Db(e.to_string()))?
			{
				Some(entry) => {
					log::trace!(
						target: LOG_TARGET,
						"Queried statement {:?}",
						HexDisplay::from(hash)
					);
					Some(
						Statement::decode(&mut entry.as_slice())
							.map_err(|e| Error::Decode(e.to_string()))?,
					)
				},
				None => {
					log::trace!(
						target: LOG_TARGET,
						"Queried missing statement {:?}",
						HexDisplay::from(hash)
					);
					None
				},
			},
		)
	}

	/// Return the data of all known statements which include all topics and have no `DecryptionKey`
	/// field.
	fn broadcasts(&self, match_all_topics: &[Topic]) -> Result<Vec<Vec<u8>>> {
		self.collect_statements(None, match_all_topics, |statement| statement.into_data())
	}

	/// Return the data of all known statements whose decryption key is identified as `dest` (this
	/// will generally be the public key or a hash thereof for symmetric ciphers, or a hash of the
	/// private key for symmetric ciphers).
	fn posted(&self, match_all_topics: &[Topic], dest: [u8; 32]) -> Result<Vec<Vec<u8>>> {
		self.collect_statements(Some(dest), match_all_topics, |statement| statement.into_data())
	}

	/// Return the decrypted data of all known statements whose decryption key is identified as
	/// `dest`. The key must be available to the client.
	fn posted_clear(&self, match_all_topics: &[Topic], dest: [u8; 32]) -> Result<Vec<Vec<u8>>> {
		self.collect_statements(Some(dest), match_all_topics, |statement| {
			if let (Some(key), Some(_)) = (statement.decryption_key(), statement.data()) {
				let public: sp_core::ed25519::Public = UncheckedFrom::unchecked_from(key);
				let public: sp_statement_store::ed25519::Public = public.into();
				match self.keystore.key_pair::<sp_statement_store::ed25519::Pair>(&public) {
					Err(e) => {
						log::debug!(
							target: LOG_TARGET,
							"Keystore error: {:?}, for statement {:?}",
							e,
							HexDisplay::from(&statement.hash())
						);
						None
					},
					Ok(None) => {
						log::debug!(
							target: LOG_TARGET,
							"Keystore is missing key for statement {:?}",
							HexDisplay::from(&statement.hash())
						);
						None
					},
					Ok(Some(pair)) => match statement.decrypt_private(&pair.into_inner()) {
						Ok(r) => r,
						Err(e) => {
							log::debug!(
								target: LOG_TARGET,
								"Decryption error: {:?}, for statement {:?}",
								e,
								HexDisplay::from(&statement.hash())
							);
							None
						},
					},
				}
			} else {
				None
			}
		})
	}

	/// Submit a statement to the store. Validates the statement and returns validation result.
	fn submit(&self, statement: Statement, source: StatementSource) -> SubmitResult {
		let hash = statement.hash();
		match self.index.read().query(&hash) {
			IndexQuery::Expired =>
				if !source.can_be_resubmitted() {
					return SubmitResult::KnownExpired
				},
			IndexQuery::Exists =>
				if !source.can_be_resubmitted() {
					return SubmitResult::Known
				},
			IndexQuery::Unknown => {},
		}

		let Some(account_id) = statement.account_id() else {
			log::debug!(
				target: LOG_TARGET,
				"Statement validation failed: Missing proof ({:?})",
				HexDisplay::from(&hash),
			);
			self.metrics.report(|metrics| metrics.validations_invalid.inc());
			return SubmitResult::Bad("No statement proof")
		};

		// Validate.
		let at_block = if let Some(Proof::OnChain { block_hash, .. }) = statement.proof() {
			Some(*block_hash)
		} else {
			None
		};
		let validation_result = (self.validate_fn)(at_block, source, statement.clone());
		let validation = match validation_result {
			Ok(validation) => validation,
			Err(InvalidStatement::BadProof) => {
				log::debug!(
					target: LOG_TARGET,
					"Statement validation failed: BadProof, {:?}",
					HexDisplay::from(&hash),
				);
				self.metrics.report(|metrics| metrics.validations_invalid.inc());
				return SubmitResult::Bad("Bad statement proof")
			},
			Err(InvalidStatement::NoProof) => {
				log::debug!(
					target: LOG_TARGET,
					"Statement validation failed: NoProof, {:?}",
					HexDisplay::from(&hash),
				);
				self.metrics.report(|metrics| metrics.validations_invalid.inc());
				return SubmitResult::Bad("Missing statement proof")
			},
			Err(InvalidStatement::InternalError) =>
				return SubmitResult::InternalError(Error::Runtime),
		};

		let current_time = self.timestamp();
		let mut commit = Vec::new();
		{
			let mut index = self.index.write();

			let evicted =
				match index.insert(hash, &statement, &account_id, &validation, current_time) {
					MaybeInserted::Ignored => return SubmitResult::Ignored,
					MaybeInserted::Inserted(evicted) => evicted,
				};

			commit.push((col::STATEMENTS, hash.to_vec(), Some(statement.encode())));
			for hash in evicted {
				commit.push((col::STATEMENTS, hash.to_vec(), None));
				commit.push((col::EXPIRED, hash.to_vec(), Some((hash, current_time).encode())));
			}
			if let Err(e) = self.db.commit(commit) {
				log::debug!(
					target: LOG_TARGET,
					"Statement validation failed: database error {}, {:?}",
					e,
					statement
				);
				return SubmitResult::InternalError(Error::Db(e.to_string()))
			}
		} // Release index lock
		self.metrics.report(|metrics| metrics.submitted_statements.inc());
		let network_priority = NetworkPriority::High;
		log::trace!(target: LOG_TARGET, "Statement submitted: {:?}", HexDisplay::from(&hash));
		SubmitResult::New(network_priority)
	}

	/// Remove a statement by hash.
	fn remove(&self, hash: &Hash) -> Result<()> {
		let current_time = self.timestamp();
		{
			let mut index = self.index.write();
			if index.make_expired(hash, current_time) {
				let commit = [
					(col::STATEMENTS, hash.to_vec(), None),
					(col::EXPIRED, hash.to_vec(), Some((hash, current_time).encode())),
				];
				if let Err(e) = self.db.commit(commit) {
					log::debug!(
						target: LOG_TARGET,
						"Error removing statement: database error {}, {:?}",
						e,
						HexDisplay::from(hash),
					);
					return Err(Error::Db(e.to_string()))
				}
			}
		}
		Ok(())
	}
}

#[cfg(test)]
mod tests {
	use crate::Store;
	use sc_keystore::Keystore;
	use sp_core::Pair;
	use sp_statement_store::{
		runtime_api::{InvalidStatement, ValidStatement, ValidateStatement},
		AccountId, Channel, DecryptionKey, NetworkPriority, Proof, SignatureVerificationResult,
		Statement, StatementSource, StatementStore, SubmitResult, Topic,
	};

	type Extrinsic = sp_runtime::OpaqueExtrinsic;
	type Hash = sp_core::H256;
	type Hashing = sp_runtime::traits::BlakeTwo256;
	type BlockNumber = u64;
	type Header = sp_runtime::generic::Header<BlockNumber, Hashing>;
	type Block = sp_runtime::generic::Block<Header, Extrinsic>;

	const CORRECT_BLOCK_HASH: [u8; 32] = [1u8; 32];

	#[derive(Clone)]
	pub(crate) struct TestClient;

	pub(crate) struct RuntimeApi {
		_inner: TestClient,
	}

	impl sp_api::ProvideRuntimeApi<Block> for TestClient {
		type Api = RuntimeApi;
		fn runtime_api(&self) -> sp_api::ApiRef<Self::Api> {
			RuntimeApi { _inner: self.clone() }.into()
		}
	}

	sp_api::mock_impl_runtime_apis! {
		impl ValidateStatement<Block> for RuntimeApi {
			fn validate_statement(
				_source: StatementSource,
				statement: Statement,
			) -> std::result::Result<ValidStatement, InvalidStatement> {
				use crate::tests::account;
				match statement.verify_signature() {
					SignatureVerificationResult::Valid(_) => Ok(ValidStatement{max_count: 100, max_size: 1000}),
					SignatureVerificationResult::Invalid => Err(InvalidStatement::BadProof),
					SignatureVerificationResult::NoSignature => {
						if let Some(Proof::OnChain { block_hash, .. }) = statement.proof() {
							if block_hash == &CORRECT_BLOCK_HASH {
								let (max_count, max_size) = match statement.account_id() {
									Some(a) if a == account(1) => (1, 1000),
									Some(a) if a == account(2) => (2, 1000),
									Some(a) if a == account(3) => (3, 1000),
									Some(a) if a == account(4) => (4, 1000),
									_ => (2, 2000),
								};
								Ok(ValidStatement{ max_count, max_size })
							} else {
								Err(InvalidStatement::BadProof)
							}
						} else {
							Err(InvalidStatement::BadProof)
						}
					}
				}
			}
		}
	}

	impl sp_blockchain::HeaderBackend<Block> for TestClient {
		fn header(&self, _hash: Hash) -> sp_blockchain::Result<Option<Header>> {
			unimplemented!()
		}
		fn info(&self) -> sp_blockchain::Info<Block> {
			sp_blockchain::Info {
				best_hash: CORRECT_BLOCK_HASH.into(),
				best_number: 0,
				genesis_hash: Default::default(),
				finalized_hash: CORRECT_BLOCK_HASH.into(),
				finalized_number: 1,
				finalized_state: None,
				number_leaves: 0,
				block_gap: None,
			}
		}
		fn status(&self, _hash: Hash) -> sp_blockchain::Result<sp_blockchain::BlockStatus> {
			unimplemented!()
		}
		fn number(&self, _hash: Hash) -> sp_blockchain::Result<Option<BlockNumber>> {
			unimplemented!()
		}
		fn hash(&self, _number: BlockNumber) -> sp_blockchain::Result<Option<Hash>> {
			unimplemented!()
		}
	}

	fn test_store() -> (Store, tempfile::TempDir) {
		let _ = env_logger::try_init();
		let temp_dir = tempfile::Builder::new().tempdir().expect("Error creating test dir");

		let client = std::sync::Arc::new(TestClient);
		let mut path: std::path::PathBuf = temp_dir.path().into();
		path.push("db");
		let keystore = std::sync::Arc::new(sc_keystore::LocalKeystore::in_memory());
		let store = Store::new(&path, Default::default(), client, keystore, None).unwrap();
		(store, temp_dir) // return order is important. Store must be dropped before TempDir
	}

	fn signed_statement(data: u8) -> Statement {
		signed_statement_with_topics(data, &[], None)
	}

	fn signed_statement_with_topics(
		data: u8,
		topics: &[Topic],
		dec_key: Option<DecryptionKey>,
	) -> Statement {
		let mut statement = Statement::new();
		statement.set_plain_data(vec![data]);
		for i in 0..topics.len() {
			statement.set_topic(i, topics[i]);
		}
		if let Some(key) = dec_key {
			statement.set_decryption_key(key);
		}
		let kp = sp_core::ed25519::Pair::from_string("//Alice", None).unwrap();
		statement.sign_ed25519_private(&kp);
		statement
	}

	fn topic(data: u64) -> Topic {
		let mut topic: Topic = Default::default();
		topic[0..8].copy_from_slice(&data.to_le_bytes());
		topic
	}

	fn dec_key(data: u64) -> DecryptionKey {
		let mut dec_key: DecryptionKey = Default::default();
		dec_key[0..8].copy_from_slice(&data.to_le_bytes());
		dec_key
	}

	fn account(id: u64) -> AccountId {
		let mut account: AccountId = Default::default();
		account[0..8].copy_from_slice(&id.to_le_bytes());
		account
	}

	fn channel(id: u64) -> Channel {
		let mut channel: Channel = Default::default();
		channel[0..8].copy_from_slice(&id.to_le_bytes());
		channel
	}

	fn statement(account_id: u64, priority: u32, c: Option<u64>, data_len: usize) -> Statement {
		let mut statement = Statement::new();
		let mut data = Vec::new();
		data.resize(data_len, 0);
		statement.set_plain_data(data);
		statement.set_priority(priority);
		if let Some(c) = c {
			statement.set_channel(channel(c));
		}
		statement.set_proof(Proof::OnChain {
			block_hash: CORRECT_BLOCK_HASH,
			who: account(account_id),
			event_index: 0,
		});
		statement
	}

	#[test]
	fn submit_one() {
		let (store, _temp) = test_store();
		let statement0 = signed_statement(0);
		assert_eq!(
			store.submit(statement0, StatementSource::Network),
			SubmitResult::New(NetworkPriority::High)
		);
		let unsigned = statement(0, 1, None, 0);
		assert_eq!(
			store.submit(unsigned, StatementSource::Network),
			SubmitResult::New(NetworkPriority::High)
		);
	}

	#[test]
	fn save_and_load_statements() {
		let (store, temp) = test_store();
		let statement0 = signed_statement(0);
		let statement1 = signed_statement(1);
		let statement2 = signed_statement(2);
		assert_eq!(
			store.submit(statement0.clone(), StatementSource::Network),
			SubmitResult::New(NetworkPriority::High)
		);
		assert_eq!(
			store.submit(statement1.clone(), StatementSource::Network),
			SubmitResult::New(NetworkPriority::High)
		);
		assert_eq!(
			store.submit(statement2.clone(), StatementSource::Network),
			SubmitResult::New(NetworkPriority::High)
		);
		assert_eq!(store.statements().unwrap().len(), 3);
		assert_eq!(store.broadcasts(&[]).unwrap().len(), 3);
		assert_eq!(store.statement(&statement1.hash()).unwrap(), Some(statement1.clone()));
		let keystore = store.keystore.clone();
		drop(store);

		let client = std::sync::Arc::new(TestClient);
		let mut path: std::path::PathBuf = temp.path().into();
		path.push("db");
		let store = Store::new(&path, Default::default(), client, keystore, None).unwrap();
		assert_eq!(store.statements().unwrap().len(), 3);
		assert_eq!(store.broadcasts(&[]).unwrap().len(), 3);
		assert_eq!(store.statement(&statement1.hash()).unwrap(), Some(statement1));
	}

	#[test]
	fn search_by_topic_and_key() {
		let (store, _temp) = test_store();
		let statement0 = signed_statement(0);
		let statement1 = signed_statement_with_topics(1, &[topic(0)], None);
		let statement2 = signed_statement_with_topics(2, &[topic(0), topic(1)], Some(dec_key(2)));
		let statement3 = signed_statement_with_topics(3, &[topic(0), topic(1), topic(2)], None);
		let statement4 =
			signed_statement_with_topics(4, &[topic(0), topic(42), topic(2), topic(3)], None);
		let statements = vec![statement0, statement1, statement2, statement3, statement4];
		for s in &statements {
			store.submit(s.clone(), StatementSource::Network);
		}

		let assert_topics = |topics: &[u64], key: Option<u64>, expected: &[u8]| {
			let key = key.map(dec_key);
			let topics: Vec<_> = topics.iter().map(|t| topic(*t)).collect();
			let mut got_vals: Vec<_> = if let Some(key) = key {
				store.posted(&topics, key).unwrap().into_iter().map(|d| d[0]).collect()
			} else {
				store.broadcasts(&topics).unwrap().into_iter().map(|d| d[0]).collect()
			};
			got_vals.sort();
			assert_eq!(expected.to_vec(), got_vals);
		};

		assert_topics(&[], None, &[0, 1, 3, 4]);
		assert_topics(&[], Some(2), &[2]);
		assert_topics(&[0], None, &[1, 3, 4]);
		assert_topics(&[1], None, &[3]);
		assert_topics(&[2], None, &[3, 4]);
		assert_topics(&[3], None, &[4]);
		assert_topics(&[42], None, &[4]);

		assert_topics(&[0, 1], None, &[3]);
		assert_topics(&[0, 1], Some(2), &[2]);
		assert_topics(&[0, 1, 99], Some(2), &[]);
		assert_topics(&[1, 2], None, &[3]);
		assert_topics(&[99], None, &[]);
		assert_topics(&[0, 99], None, &[]);
		assert_topics(&[0, 1, 2, 3, 42], None, &[]);
	}

	#[test]
	fn constraints() {
		let (store, _temp) = test_store();

		store.index.write().options.max_total_size = 3000;
		let source = StatementSource::Network;
		let ok = SubmitResult::New(NetworkPriority::High);
		let ignored = SubmitResult::Ignored;

		// Account 1 (limit = 1 msg, 1000 bytes)

		// Oversized statement is not allowed. Limit for account 1 is 1 msg, 1000 bytes
		assert_eq!(store.submit(statement(1, 1, Some(1), 2000), source), ignored);
		assert_eq!(store.submit(statement(1, 1, Some(1), 500), source), ok);
		// Would not replace channel message with same priority
		assert_eq!(store.submit(statement(1, 1, Some(1), 200), source), ignored);
		assert_eq!(store.submit(statement(1, 2, Some(1), 600), source), ok);
		// Submit another message to another channel with lower priority. Should not be allowed
		// because msg count limit is 1
		assert_eq!(store.submit(statement(1, 1, Some(2), 100), source), ignored);
		assert_eq!(store.index.read().expired.len(), 1);

		// Account 2 (limit = 2 msg, 1000 bytes)

		assert_eq!(store.submit(statement(2, 1, None, 500), source), ok);
		assert_eq!(store.submit(statement(2, 2, None, 100), source), ok);
		// Should evict priority 1
		assert_eq!(store.submit(statement(2, 3, None, 500), source), ok);
		assert_eq!(store.index.read().expired.len(), 2);
		// Should evict all
		assert_eq!(store.submit(statement(2, 4, None, 1000), source), ok);
		assert_eq!(store.index.read().expired.len(), 4);

		// Account 3 (limit = 3 msg, 1000 bytes)

		assert_eq!(store.submit(statement(3, 2, Some(1), 300), source), ok);
		assert_eq!(store.submit(statement(3, 3, Some(2), 300), source), ok);
		assert_eq!(store.submit(statement(3, 4, Some(3), 300), source), ok);
		// Should evict 2 and 3
		assert_eq!(store.submit(statement(3, 5, None, 500), source), ok);
		assert_eq!(store.index.read().expired.len(), 6);

		assert_eq!(store.index.read().total_size, 2400);
		assert_eq!(store.index.read().entries.len(), 4);

		// Should be over the global size limit
		assert_eq!(store.submit(statement(1, 1, None, 700), source), ignored);
		// Should be over the global count limit
		store.index.write().options.max_total_statements = 4;
		assert_eq!(store.submit(statement(1, 1, None, 100), source), ignored);

		let mut expected_statements = vec![
			statement(1, 2, Some(1), 600).hash(),
			statement(2, 4, None, 1000).hash(),
			statement(3, 4, Some(3), 300).hash(),
			statement(3, 5, None, 500).hash(),
		];
		expected_statements.sort();
		let mut statements: Vec<_> =
			store.statements().unwrap().into_iter().map(|(hash, _)| hash).collect();
		statements.sort();
		assert_eq!(expected_statements, statements);
	}

	#[test]
	fn expired_statements_are_purged() {
		use super::DEFAULT_PURGE_AFTER_SEC;
		let (mut store, temp) = test_store();
		let mut statement = statement(1, 1, Some(3), 100);
		store.set_time(0);
		statement.set_topic(0, topic(4));
		store.submit(statement.clone(), StatementSource::Network);
		assert_eq!(store.index.read().entries.len(), 1);
		store.remove(&statement.hash()).unwrap();
		assert_eq!(store.index.read().entries.len(), 0);
		assert_eq!(store.index.read().accounts.len(), 0);
		store.set_time(DEFAULT_PURGE_AFTER_SEC + 1);
		store.maintain();
		assert_eq!(store.index.read().expired.len(), 0);
		let keystore = store.keystore.clone();
		drop(store);

		let client = std::sync::Arc::new(TestClient);
		let mut path: std::path::PathBuf = temp.path().into();
		path.push("db");
		let store = Store::new(&path, Default::default(), client, keystore, None).unwrap();
		assert_eq!(store.statements().unwrap().len(), 0);
		assert_eq!(store.index.read().expired.len(), 0);
	}

	#[test]
	fn posted_clear_decrypts() {
		let (store, _temp) = test_store();
		let public = store
			.keystore
			.ed25519_generate_new(sp_core::crypto::key_types::STATEMENT, None)
			.unwrap();
		let statement1 = statement(1, 1, None, 100);
		let mut statement2 = statement(1, 2, None, 0);
		let plain = b"The most valuable secret".to_vec();
		statement2.encrypt(&plain, &public).unwrap();
		store.submit(statement1, StatementSource::Network);
		store.submit(statement2, StatementSource::Network);
		let posted_clear = store.posted_clear(&[], public.into()).unwrap();
		assert_eq!(posted_clear, vec![plain]);
	}
}<|MERGE_RESOLUTION|>--- conflicted
+++ resolved
@@ -496,12 +496,7 @@
 			+ 'static,
 		Client::Api: ValidateStatement<Block>,
 	{
-<<<<<<< HEAD
-		let store = Arc::new(Self::new(path, options, client.clone(), keystore, prometheus)?);
-		client.execution_extensions().register_statement_store(store.clone());
-=======
-		let store = Arc::new(Self::new(path, options, client, prometheus)?);
->>>>>>> 5a7003b5
+		let store = Arc::new(Self::new(path, options, client, keystore, prometheus)?);
 
 		// Perform periodic statement store maintenance
 		let worker_store = store.clone();
