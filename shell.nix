--- conflicted
+++ resolved
@@ -5,11 +5,7 @@
       rev = "4a07484cf0e49047f82d83fd119acffbad3b235f";
     });
   nixpkgs = import <nixpkgs> { overlays = [ mozillaOverlay ]; };
-<<<<<<< HEAD
-  rust-nightly = with nixpkgs; ((rustChannelOf { date = "2021-07-10"; channel = "nightly"; }).rust.override {
-=======
   rust-nightly = with nixpkgs; ((rustChannelOf { date = "2021-09-10"; channel = "nightly"; }).rust.override {
->>>>>>> c11a0bf8
     extensions = [ "rust-src" ];
     targets = [ "wasm32-unknown-unknown" ];
   });
