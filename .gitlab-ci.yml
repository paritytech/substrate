# .gitlab-ci.yml
#
# substrate
#
# pipelines can be triggered manually in the web

# SAMPLE JOB TEMPLATE - This is not a complete example but is enough to build a
# simple CI job. For full documentation, visit https://docs.gitlab.com/ee/ci/yaml/
#
# my-example-job:
#   stage:                           test # One of the stages listed below this job (required)
#   image:                           paritytech/tools:latest # Any docker image (required)
#   allow_failure:                   true # Allow the pipeline to continue if this job fails (default: false)
#   needs:
#     - job:                         test-linux # Any jobs that are required to run before this job (optional)
#   variables:
#     MY_ENVIRONMENT_VARIABLE:       "some useful value" # Environment variables passed to the job (optional)
#   script:
#     - echo "List of shell commands to run in your job"
#     - echo "You can also just specify a script here, like so:"
#     - ./.maintain/gitlab/my_amazing_script.sh

stages:
  - check
  - test
  - build
  - publish
  - deploy

workflow:
  rules:
    - if: $CI_COMMIT_TAG
    - if: $CI_COMMIT_BRANCH

variables:                         &default-vars
  GIT_STRATEGY:                    fetch
  GIT_DEPTH:                       100
  CARGO_INCREMENTAL:               0
  DOCKER_OS:                       "debian:stretch"
  ARCH:                            "x86_64"
  CI_IMAGE:                        "paritytech/ci-linux:production"
  # FIXME set to release
  CARGO_UNLEASH_INSTALL_PARAMS:    "--version 1.0.0-alpha.12"
  CARGO_UNLEASH_PKG_DEF:           "--skip node node-* pallet-template pallet-example pallet-example-* subkey chain-spec-builder"
  VAULT_SERVER_URL:                "https://vault.parity-mgmt-vault.parity.io"
  VAULT_AUTH_PATH:                 "gitlab-parity-io-jwt"
  VAULT_AUTH_ROLE:                 "cicd_gitlab_parity_${CI_PROJECT_NAME}"

default:
  cache:                           {}

.collect-artifacts:                &collect-artifacts
  artifacts:
    name:                          "${CI_JOB_NAME}_${CI_COMMIT_REF_NAME}"
    when:                          on_success
    expire_in:                     7 days
    paths:
      - artifacts/

.kubernetes-env:                   &kubernetes-env
  retry:
    max: 2
    when:
      - runner_system_failure
      - unknown_failure
      - api_failure
  interruptible:                   true
  tags:
    - kubernetes-parity-build

.rust-info-script:                 &rust-info-script
  - rustup show
  - cargo --version
  - rustup +nightly show
  - cargo +nightly --version
  - sccache -s

.docker-env:                       &docker-env
  image:                           "${CI_IMAGE}"
  before_script:
    - *rust-info-script
  retry:
    max: 2
    when:
      - runner_system_failure
      - unknown_failure
      - api_failure
  interruptible:                   true
  tags:
    - linux-docker

.test-refs:                        &test-refs
  rules:
    - if: $CI_PIPELINE_SOURCE == "web"
    - if: $CI_PIPELINE_SOURCE == "schedule"
    - if: $CI_COMMIT_REF_NAME == "master"
    - if: $CI_COMMIT_REF_NAME =~ /^[0-9]+$/                         # PRs
    - if: $CI_COMMIT_REF_NAME =~ /^v[0-9]+\.[0-9]+.*$/              # i.e. v1.0, v2.1rc1

.test-refs-no-trigger:             &test-refs-no-trigger
  rules:
    - if: $CI_PIPELINE_SOURCE == "pipeline"
      when: never
    - if: $CI_PIPELINE_SOURCE == "web"
    - if: $CI_PIPELINE_SOURCE == "schedule"
    - if: $CI_COMMIT_REF_NAME == "master"
    - if: $CI_COMMIT_REF_NAME =~ /^[0-9]+$/                         # PRs
    - if: $CI_COMMIT_REF_NAME =~ /^v[0-9]+\.[0-9]+.*$/              # i.e. v1.0, v2.1rc1
    - if: $CI_COMMIT_REF_NAME =~ /^ci-release-.*$/

.test-refs-no-trigger-prs-only:   &test-refs-no-trigger-prs-only
  rules:
    - if: $CI_PIPELINE_SOURCE == "pipeline"
      when: never
    - if: $CI_PIPELINE_SOURCE == "web"
    - if: $CI_PIPELINE_SOURCE == "schedule"
    - if: $CI_COMMIT_REF_NAME =~ /^[0-9]+$/                         # PRs

.test-refs-wasmer-sandbox:                        &test-refs-wasmer-sandbox
  rules:
    - if: $CI_PIPELINE_SOURCE == "web"
    - if: $CI_PIPELINE_SOURCE == "schedule"
    - if: $CI_COMMIT_REF_NAME == "master"
      changes:
        - client/executor/**/*
        - frame/contracts/**/*
        - primitives/sandbox/**/*
    - if: $CI_COMMIT_REF_NAME =~ /^[0-9]+$/                         # PRs
      changes:
        - client/executor/**/*
        - frame/contracts/**/*
        - primitives/sandbox/**/*
    - if: $CI_COMMIT_REF_NAME =~ /^v[0-9]+\.[0-9]+.*$/              # i.e. v1.0, v2.1rc1
      changes:
        - client/executor/**/*
        - frame/contracts/**/*
        - primitives/sandbox/**/*

.build-refs:                       &build-refs
  rules:
    - if: $CI_PIPELINE_SOURCE == "pipeline"
      when: never
    - if: $CI_PIPELINE_SOURCE == "web"
    - if: $CI_PIPELINE_SOURCE == "schedule"
    - if: $CI_COMMIT_REF_NAME == "master"
    - if: $CI_COMMIT_REF_NAME =~ /^v[0-9]+\.[0-9]+.*$/              # i.e. v1.0, v2.1rc1

.nightly-pipeline:                 &nightly-pipeline
  rules:
    # this job runs only on nightly pipeline with the mentioned variable, against `master` branch
    - if: $CI_COMMIT_REF_NAME == "master" && $CI_PIPELINE_SOURCE == "schedule" && $PIPELINE == "nightly"

.merge-ref-into-master-script:     &merge-ref-into-master-script
  - if [ $CI_COMMIT_REF_NAME != "master" ]; then
      git fetch origin +master:master;
      git fetch origin +$CI_COMMIT_REF_NAME:$CI_COMMIT_REF_NAME;
      git checkout master;
      git config user.email "ci@gitlab.parity.io";
      git merge $CI_COMMIT_REF_NAME --verbose --no-edit;
    fi

.cargo-check-benches-script:       &cargo-check-benches-script
  - mkdir -p artifacts/benches/$CI_COMMIT_REF_NAME-$CI_COMMIT_SHORT_SHA
  - SKIP_WASM_BUILD=1 time cargo +nightly check --benches --all
  - 'cargo run --release -p node-bench -- ::node::import::native::sr25519::transfer_keep_alive::paritydb::small --json
    | tee artifacts/benches/$CI_COMMIT_REF_NAME-$CI_COMMIT_SHORT_SHA/::node::import::native::sr25519::transfer_keep_alive::paritydb::small.json'
  - 'cargo run --release -p node-bench -- ::trie::read::small --json
    | tee artifacts/benches/$CI_COMMIT_REF_NAME-$CI_COMMIT_SHORT_SHA/::trie::read::small.json'
  - sccache -s

<<<<<<< HEAD
=======
#### Vault secrets
.vault-secrets:                    &vault-secrets
  secrets:
    DOCKER_HUB_USER:
      vault:                       cicd/gitlab/parity/DOCKER_HUB_USER@kv
      file:                        false
    DOCKER_HUB_PASS:
      vault:                       cicd/gitlab/parity/DOCKER_HUB_PASS@kv
      file:                        false
    GITHUB_PR_TOKEN:
      vault:                       cicd/gitlab/parity/GITHUB_PR_TOKEN@kv
      file:                        false
    AWS_ACCESS_KEY_ID:
      vault:                       cicd/gitlab/$CI_PROJECT_PATH/AWS_ACCESS_KEY_ID@kv
      file:                        false
    AWS_SECRET_ACCESS_KEY:
      vault:                       cicd/gitlab/$CI_PROJECT_PATH/AWS_SECRET_ACCESS_KEY@kv
      file:                        false
    AWX_TOKEN:
      vault:                       cicd/gitlab/$CI_PROJECT_PATH/AWX_TOKEN@kv
      file:                        false    
    CRATES_TOKEN:
      vault:                       cicd/gitlab/$CI_PROJECT_PATH/CRATES_TOKEN@kv
      file:                        false
    DOCKER_CHAOS_TOKEN:
      vault:                       cicd/gitlab/$CI_PROJECT_PATH/DOCKER_CHAOS_TOKEN@kv
      file:                        false   
    DOCKER_CHAOS_USER:
      vault:                       cicd/gitlab/$CI_PROJECT_PATH/DOCKER_CHAOS_USER@kv
      file:                        false
    GITHUB_EMAIL:
      vault:                       cicd/gitlab/$CI_PROJECT_PATH/GITHUB_EMAIL@kv
      file:                        false
    GITHUB_RELEASE_TOKEN:
      vault:                       cicd/gitlab/$CI_PROJECT_PATH/GITHUB_RELEASE_TOKEN@kv
      file:                        false
    GITHUB_TOKEN:
      vault:                       cicd/gitlab/$CI_PROJECT_PATH/GITHUB_TOKEN@kv
      file:                        false
    GITHUB_USER:
      vault:                       cicd/gitlab/$CI_PROJECT_PATH/GITHUB_USER@kv
      file:                        false
    MATRIX_ACCESS_TOKEN:
      vault:                       cicd/gitlab/$CI_PROJECT_PATH/MATRIX_ACCESS_TOKEN@kv
      file:                        false
    MATRIX_ROOM_ID:
      vault:                       cicd/gitlab/$CI_PROJECT_PATH/MATRIX_ROOM_ID@kv
      file:                        false
    PIPELINE_TOKEN:
      vault:                       cicd/gitlab/$CI_PROJECT_PATH/PIPELINE_TOKEN@kv
      file:                        false
    VALIDATOR_KEYS:
      vault:                       cicd/gitlab/$CI_PROJECT_PATH/VALIDATOR_KEYS@kv
      file:                        false
    VALIDATOR_KEYS_CHAOS:
      vault:                       cicd/gitlab/$CI_PROJECT_PATH/VALIDATOR_KEYS_CHAOS@kv
      file:                        false

#### stage:                       .pre

skip-if-draft:
  image:                           paritytech/tools:latest
  <<:                              *kubernetes-env
  <<:                              *vault-secrets
  stage:                           .pre
  rules:
    - if: $CI_COMMIT_REF_NAME =~ /^[0-9]+$/                         # PRs
  script:
     - echo "Commit message is ${CI_COMMIT_MESSAGE}"
     - echo "Ref is ${CI_COMMIT_REF_NAME}"
     - echo "pipeline source is ${CI_PIPELINE_SOURCE}"
     - ./.maintain/gitlab/skip_if_draft.sh

#### stage:                        check

check-runtime:
  stage:                           check
  image:                           paritytech/tools:latest
  <<:                              *kubernetes-env
  <<:                              *vault-secrets
  rules:
    - if: $CI_COMMIT_REF_NAME =~ /^[0-9]+$/                         # PRs
  variables:
    <<:                            *default-vars
    GITLAB_API:                    "https://gitlab.parity.io/api/v4"
    GITHUB_API_PROJECT:            "parity%2Finfrastructure%2Fgithub-api"
  script:
    - ./.maintain/gitlab/check_runtime.sh
  allow_failure:                   true

check-signed-tag:
  stage:                           check
  image:                           paritytech/tools:latest
  <<:                              *kubernetes-env
  <<:                              *vault-secrets
  rules:
    - if: $CI_COMMIT_REF_NAME =~ /^ci-release-.*$/
    - if: $CI_COMMIT_REF_NAME =~ /^v[0-9]+\.[0-9]+.*$/              # i.e. v1.0, v2.1rc1
  script:
    - ./.maintain/gitlab/check_signed.sh

check-line-width:
  stage:                           check
  image:                           paritytech/tools:latest
  <<:                              *kubernetes-env
  rules:
    - if: $CI_COMMIT_REF_NAME =~ /^[0-9]+$/                         # PRs
  script:
    - ./.maintain/gitlab/check_line_width.sh
  allow_failure:                   true

test-dependency-rules:
  stage:                           check
  image:                           paritytech/tools:latest
  <<:                              *kubernetes-env
  rules:
    - if: $CI_COMMIT_REF_NAME =~ /^[0-9]+$/                         # PRs
  script:
    - .maintain/ensure-deps.sh

test-prometheus-alerting-rules:
  stage:                           check
  image:                           paritytech/tools:latest
  <<:                              *kubernetes-env
  rules:
    - if: $CI_PIPELINE_SOURCE == "pipeline"
      when: never
    - if: $CI_COMMIT_BRANCH
      changes:
        - .gitlab-ci.yml
        - .maintain/monitoring/**/*
  script:
    - promtool check rules .maintain/monitoring/alerting-rules/alerting-rules.yaml
    - cat .maintain/monitoring/alerting-rules/alerting-rules.yaml |
        promtool test rules .maintain/monitoring/alerting-rules/alerting-rule-tests.yaml

#### stage:                        test

cargo-deny:
  stage:                           test
  <<:                              *docker-env
  <<:                              *nightly-pipeline
  script:
    - cargo deny check --hide-inclusion-graph -c .maintain/deny.toml
  after_script:
    - echo "___The complete log is in the artifacts___"
    - cargo deny check -c .maintain/deny.toml 2> deny.log
  artifacts:
    name:                          $CI_COMMIT_SHORT_SHA
    expire_in:                     3 days
    when:                          always
    paths:
      - deny.log
  # FIXME: Temorarily allow to fail.
  allow_failure:                   true

cargo-fmt:
  stage:                           test
  <<:                              *docker-env
  <<:                              *test-refs
  script:
    - cargo +nightly fmt --all -- --check

cargo-check-benches:
  stage:                           test
  <<:                              *docker-env
  <<:                              *test-refs
  <<:                              *collect-artifacts
  before_script:
    # merges in the master branch on PRs
    - *merge-ref-into-master-script
    - *rust-info-script
  script:
    - *cargo-check-benches-script

node-bench-regression-guard:
  # it's not belong to `build` semantically, but dag jobs can't depend on each other
  # within the single stage - https://gitlab.com/gitlab-org/gitlab/-/issues/30632
  # more: https://github.com/paritytech/substrate/pull/8519#discussion_r608012402
  stage:                           build
  <<:                              *docker-env
  <<:                              *test-refs-no-trigger-prs-only
  needs:
    # this is a DAG
    - job:                         cargo-check-benches
      artifacts:                   true
    # this does not like a DAG, just polls the artifact
    - project:                     $CI_PROJECT_PATH
      job:                         cargo-check-benches
      ref:                         master
      artifacts:                   true
  variables:
    CI_IMAGE:                      "paritytech/node-bench-regression-guard:latest"
  before_script: [""]
  script:
    - 'node-bench-regression-guard --reference artifacts/benches/master-*
       --compare-with artifacts/benches/$CI_COMMIT_REF_NAME-$CI_COMMIT_SHORT_SHA'

cargo-check-subkey:
  stage:                           test
  <<:                              *docker-env
  <<:                              *test-refs
  script:
    - cd ./bin/utils/subkey
    - SKIP_WASM_BUILD=1 time cargo check --release
    - sccache -s

cargo-check-try-runtime:
  stage:                           test
  <<:                              *docker-env
  <<:                              *test-refs
  script:
    - time cargo check --features try-runtime
    - sccache -s

cargo-check-wasmer-sandbox:
  stage:                           test
  <<:                              *docker-env
  <<:                              *test-refs
  script:
    - time cargo check --features wasmer-sandbox
    - sccache -s

test-deterministic-wasm:
  stage:                           test
  <<:                              *docker-env
  <<:                              *test-refs
  variables:
    <<:                            *default-vars
    WASM_BUILD_NO_COLOR:           1
  script:
    # build runtime
    - cargo build --verbose --release -p node-runtime
    # make checksum
    - sha256sum target/release/wbuild/node-runtime/target/wasm32-unknown-unknown/release/node_runtime.wasm > checksum.sha256
    # clean up – FIXME: can we reuse some of the artifacts?
    - cargo clean
    # build again
    - cargo build --verbose --release -p node-runtime
    # confirm checksum
    - sha256sum -c checksum.sha256
    - sccache -s

test-linux-stable:                 &test-linux
  stage:                           test
  <<:                              *docker-env
  <<:                              *test-refs
  variables:
    <<:                            *default-vars
    # Enable debug assertions since we are running optimized builds for testing
    # but still want to have debug assertions.
    RUSTFLAGS:                     "-Cdebug-assertions=y -Dwarnings"
    RUST_BACKTRACE:                1
    WASM_BUILD_NO_COLOR:           1
  script:
    # this job runs all tests in former runtime-benchmarks, frame-staking and wasmtime tests
    - time cargo test --workspace --locked --release --verbose --features runtime-benchmarks --manifest-path bin/node/cli/Cargo.toml
    - time cargo test -p frame-support-test --features=conditional-storage --manifest-path frame/support/test/Cargo.toml --test pallet # does not reuse cache 1 min 44 sec
    - SUBSTRATE_TEST_TIMEOUT=1 time cargo test -p substrate-test-utils --release --verbose --locked -- --ignored timeout
    - sccache -s

#unleash-check:
  #stage:                           test
  #<<:                              *docker-env
  #<<:                              *test-refs-no-trigger
  #script:
    #- cargo install cargo-unleash ${CARGO_UNLEASH_INSTALL_PARAMS}
    #- cargo unleash de-dev-deps
    # Reuse build artifacts when running checks (cuts down check time by 3x)
    # TODO: Implement this optimization in cargo-unleash rather than here
    #- mkdir -p target/unleash
    #- export CARGO_TARGET_DIR=target/unleash
    #- cargo unleash check ${CARGO_UNLEASH_PKG_DEF}
  # FIXME: this job must not fail, or unleash-to-crates-io will publish broken stuff
  #allow_failure:                   true

test-frame-examples-compile-to-wasm:
  # into one job
  stage:                           test
  <<:                              *docker-env
  <<:                              *test-refs
  variables:
    <<:                            *default-vars
    # Enable debug assertions since we are running optimized builds for testing
    # but still want to have debug assertions.
    RUSTFLAGS:                     "-Cdebug-assertions=y"
    RUST_BACKTRACE: 1
  script:
    - cd frame/example-offchain-worker/
    - cargo +nightly build --target=wasm32-unknown-unknown --no-default-features
    - cd ../example
    - cargo +nightly build --target=wasm32-unknown-unknown --no-default-features
    - sccache -s

test-linux-stable-int:
  <<:                              *test-linux
  stage:                           test
  script:
    - echo "___Logs will be partly shown at the end in case of failure.___"
    - echo "___Full log will be saved to the job artifacts only in case of failure.___"
    - WASM_BUILD_NO_COLOR=1
      RUST_LOG=sync=trace,consensus=trace,client=trace,state-db=trace,db=trace,forks=trace,state_db=trace,storage_cache=trace
        time cargo test -p node-cli --release --verbose --locked -- --ignored
        &> ${CI_COMMIT_SHORT_SHA}_int_failure.log
    - sccache -s
  after_script:
    - awk '/FAILED|^error\[/,0' ${CI_COMMIT_SHORT_SHA}_int_failure.log
  artifacts:
    name:                          $CI_COMMIT_SHORT_SHA
    when:                          on_failure
    expire_in:                     3 days
    paths:
      - ${CI_COMMIT_SHORT_SHA}_int_failure.log

check-tracing:
  stage:                           test
  <<:                              *docker-env
  <<:                              *test-refs
  script:
    # with-tracing must be explicitly activated, we run a test to ensure this works as expected in both cases
    - time cargo +nightly test --manifest-path primitives/tracing/Cargo.toml --no-default-features
    - time cargo +nightly test --manifest-path primitives/tracing/Cargo.toml --no-default-features --features=with-tracing
    - sccache -s

test-full-crypto-feature:
  stage:                           test
  <<:                              *docker-env
  <<:                              *test-refs
  variables:
    <<:                            *default-vars
    # Enable debug assertions since we are running optimized builds for testing
    # but still want to have debug assertions.
    RUSTFLAGS:                     "-Cdebug-assertions=y"
    RUST_BACKTRACE: 1
  script:
    - cd primitives/core/
    - time cargo +nightly build --verbose --no-default-features --features full_crypto
    - cd ../application-crypto
    - time cargo +nightly build --verbose --no-default-features --features full_crypto
    - sccache -s

test-wasmer-sandbox:
  stage:                           test
  <<:                              *docker-env
  <<:                              *test-refs-wasmer-sandbox
  variables:
    <<:                            *default-vars
  script:
    - time cargo test --release --features runtime-benchmarks,wasmer-sandbox
    - sccache -s

cargo-check-macos:
  stage:                           test
  # shell runner on mac ignores the image set in *docker-env
  <<:                              *docker-env
  <<:                              *test-refs-no-trigger
  script:
    - SKIP_WASM_BUILD=1 time cargo check --release
    - sccache -s
  tags:
    - osx

#### stage:                        build

check-polkadot-companion-status:
  stage:                           build
  image:                           paritytech/tools:latest
  <<:                              *kubernetes-env
  <<:                              *vault-secrets
  rules:
    - if: $CI_COMMIT_REF_NAME =~ /^[0-9]+$/                         # PRs
  script:
    - ./.maintain/gitlab/check_polkadot_companion_status.sh

>>>>>>> 558a68f8
check-polkadot-companion-build:
  stage:                           build
  <<:                              *docker-env
  <<:                              *test-refs-no-trigger
<<<<<<< HEAD
=======
  <<:                              *vault-secrets
  needs:
    - job:                         test-linux-stable-int
      artifacts:                   false
>>>>>>> 558a68f8
  script:
    - ./.maintain/gitlab/check_polkadot_companion_build.sh
  after_script:
    - cd polkadot && git rev-parse --abbrev-ref HEAD
<<<<<<< HEAD
  allow_failure:                   true
=======
  allow_failure:                   true

build-linux-substrate:             &build-binary
  stage:                           build
  <<:                              *collect-artifacts
  <<:                              *docker-env
  <<:                              *build-refs
  needs:
    - job:                         test-linux-stable
      artifacts:                   false
  before_script:
    - mkdir -p ./artifacts/substrate/
  script:
    - WASM_BUILD_NO_COLOR=1 time cargo build --release --verbose
    - mv ./target/release/substrate ./artifacts/substrate/.
    - echo -n "Substrate version = "
    - if [ "${CI_COMMIT_TAG}" ]; then
        echo "${CI_COMMIT_TAG}" | tee ./artifacts/substrate/VERSION;
      else
        ./artifacts/substrate/substrate --version |
          sed -n -E 's/^substrate ([0-9.]+.*-[0-9a-f]{7,13})-.*$/\1/p' |
            tee ./artifacts/substrate/VERSION;
      fi
    - sha256sum ./artifacts/substrate/substrate | tee ./artifacts/substrate/substrate.sha256
    - printf '\n# building node-template\n\n'
    - ./.maintain/node-template-release.sh ./artifacts/substrate/substrate-node-template.tar.gz
    - cp -r .maintain/docker/substrate.Dockerfile ./artifacts/substrate/
    - sccache -s

build-linux-subkey:                &build-subkey
  stage:                           build
  <<:                              *collect-artifacts
  <<:                              *docker-env
  <<:                              *build-refs
  needs:
    - job:                         cargo-check-subkey
      artifacts:                   false
  before_script:
    - mkdir -p ./artifacts/subkey
  script:
    - cd ./bin/utils/subkey
    - SKIP_WASM_BUILD=1 time cargo build --release --verbose
    - cd -
    - mv ./target/release/subkey ./artifacts/subkey/.
    - echo -n "Subkey version = "
    - ./artifacts/subkey/subkey --version |
        sed -n -E 's/^subkey ([0-9.]+.*)/\1/p' |
          tee ./artifacts/subkey/VERSION;
    - sha256sum ./artifacts/subkey/subkey | tee ./artifacts/subkey/subkey.sha256
    - cp -r .maintain/docker/subkey.Dockerfile ./artifacts/subkey/
    - sccache -s

build-macos-subkey:
  <<:                              *build-subkey
  tags:
    - osx

build-rustdoc:
  stage:                           build
  <<:                              *docker-env
  <<:                              *test-refs
  variables:
    <<:                            *default-vars
    SKIP_WASM_BUILD:               1
  artifacts:
    name:                          "${CI_JOB_NAME}_${CI_COMMIT_REF_NAME}-doc"
    when:                          on_success
    expire_in:                     7 days
    paths:
    - ./crate-docs/
  script:
    # FIXME: it fails with `RUSTDOCFLAGS="-Dwarnings"`
    - RUSTDOCFLAGS="--html-in-header $(pwd)/.maintain/rustdoc-header.html"
        time cargo +nightly doc --no-deps --workspace --all-features --verbose
    - rm -f ./target/doc/.lock
    - mv ./target/doc ./crate-docs
    # FIXME: remove me after CI image gets nonroot
    - chown -R nonroot:nonroot ./crate-docs
    - echo "<meta http-equiv=refresh content=0;url=sc_service/index.html>" > ./crate-docs/index.html
    - sccache -s

#### stage:                        publish

.build-push-docker-image:          &build-push-docker-image
  <<:                              *build-refs
  <<:                              *kubernetes-env
  <<:                              *vault-secrets
  image:                           quay.io/buildah/stable
  variables:                       &docker-build-vars
    <<:                            *default-vars
    GIT_STRATEGY:                  none
    DOCKERFILE:                    $PRODUCT.Dockerfile
    IMAGE_NAME:                    docker.io/parity/$PRODUCT
  before_script:
    - cd ./artifacts/$PRODUCT/
    - VERSION="$(cat ./VERSION)"
    - echo "${PRODUCT} version = ${VERSION}"
    - test -z "${VERSION}" && exit 1
  script:
    - test "$DOCKER_HUB_USER" -a "$DOCKER_HUB_PASS" ||
        ( echo "no docker credentials provided"; exit 1 )
    - buildah bud
        --format=docker
        --build-arg VCS_REF="${CI_COMMIT_SHA}"
        --build-arg BUILD_DATE="$(date -u '+%Y-%m-%dT%H:%M:%SZ')"
        --tag "$IMAGE_NAME:$VERSION"
        --tag "$IMAGE_NAME:latest"
        --file "$DOCKERFILE" .
    - echo "$DOCKER_HUB_USER" |
        buildah login --username "$DOCKER_HUB_PASS" --password-stdin docker.io
    - buildah info
    - buildah push --format=v2s2 "$IMAGE_NAME:$VERSION"
    - buildah push --format=v2s2 "$IMAGE_NAME:latest"
  after_script:
    - buildah logout --all
    # pass artifacts to the trigger-simnet job
    - echo "SUBSTRATE_IMAGE_NAME=${IMAGE_NAME}" | tee -a ./artifacts/$PRODUCT/build.env
    - IMAGE_TAG="$(cat ./artifacts/$PRODUCT/VERSION)"
    - echo "SUBSTRATE_IMAGE_TAG=${IMAGE_TAG}"   | tee -a ./artifacts/$PRODUCT/build.env
    - cat ./artifacts/$PRODUCT/build.env

publish-docker-substrate:
  stage:                           publish
  <<:                              *build-push-docker-image
  <<:                              *build-refs
  needs:
    - job:                         build-linux-substrate
      artifacts:                   true
  variables:
    <<:                            *docker-build-vars
    PRODUCT:                       substrate
  artifacts:
    reports:
      # this artifact is used in trigger-simnet job
      # https://docs.gitlab.com/ee/ci/multi_project_pipelines.html#with-variable-inheritance
      dotenv: ./artifacts/substrate/build.env

publish-docker-subkey:
  stage:                           publish
  <<:                              *build-push-docker-image
  needs:
    - job:                         build-linux-subkey
      artifacts:                   true
  variables:
    <<:                            *docker-build-vars
    PRODUCT:                       subkey

publish-s3-release:
  stage:                           publish
  <<:                              *build-refs
  <<:                              *kubernetes-env
  <<:                              *vault-secrets
  needs:
    - job:                         build-linux-substrate
      artifacts:                   true
    - job:                         build-linux-subkey
      artifacts:                   true
  image:                           paritytech/awscli:latest
  variables:
    GIT_STRATEGY:                  none
    BUCKET:                        "releases.parity.io"
    PREFIX:                        "substrate/${ARCH}-${DOCKER_OS}"
  script:
    - aws s3 sync ./artifacts/ s3://${BUCKET}/${PREFIX}/$(cat ./artifacts/substrate/VERSION)/
    - echo "update objects in latest path"
    - aws s3 sync s3://${BUCKET}/${PREFIX}/$(cat ./artifacts/substrate/VERSION)/ s3://${BUCKET}/${PREFIX}/latest/
  after_script:
    - aws s3 ls s3://${BUCKET}/${PREFIX}/latest/
        --recursive --human-readable --summarize

publish-rustdoc:
  stage:                           publish
  <<:                              *kubernetes-env
  <<:                              *vault-secrets
  image:                           paritytech/tools:latest
  variables:
    GIT_DEPTH:                     100
  rules:
    - if: $CI_PIPELINE_SOURCE == "pipeline"
      when: never
    - if: $CI_PIPELINE_SOURCE == "web" && $CI_COMMIT_REF_NAME == "master"
    - if: $CI_COMMIT_REF_NAME == "master"
  # `needs:` can be removed after CI image gets nonroot. In this case `needs:` stops other
  # artifacts from being dowloaded by this job.
  needs:
    - job:                         build-rustdoc
      artifacts:                   true
  script:
    - rm -rf /tmp/*
    # Set git config
    - rm -rf .git/config
    - git config user.email "devops-team@parity.io"
    - git config user.name "${GITHUB_USER}"
    - git config remote.origin.url "https://${GITHUB_TOKEN}@github.com/paritytech/substrate.git"
    - git config remote.origin.fetch "+refs/heads/*:refs/remotes/origin/*"
    - git fetch origin gh-pages
    # Save README and docs
    - cp -r ./crate-docs/ /tmp/doc/
    - cp README.md /tmp/doc/
    - git checkout gh-pages
    # Remove everything and restore generated docs and README
    - rm -rf ./*
    - mv /tmp/doc/* .
    # Upload files
    - git add --all --force
    # `git commit` has an exit code of > 0 if there is nothing to commit.
    # This causes GitLab to exit immediately and marks this job failed.
    # We don't want to mark the entire job failed if there's nothing to
    # publish though, hence the `|| true`.
    - git commit -m "Updated docs for ${CI_COMMIT_REF_NAME}" ||
        echo "___Nothing to commit___"
    - git push origin gh-pages --force
  after_script:
    - rm -rf .git/ ./*

publish-draft-release:
  stage:                           publish
  <<:                              *vault-secrets
  image:                           paritytech/tools:latest
  rules:
    - if: $CI_COMMIT_REF_NAME =~ /^ci-release-.*$/
    - if: $CI_COMMIT_REF_NAME =~ /^v[0-9]+\.[0-9]+.*$/              # i.e. v1.0, v2.1rc1
  script:
    - ./.maintain/gitlab/publish_draft_release.sh
  allow_failure:                   true

unleash-to-crates-io:
  stage:                           publish
  <<:                              *docker-env
  <<:                              *vault-secrets
  rules:
    - if: $CI_COMMIT_REF_NAME =~ /^ci-release-.*$/
    # FIXME: wait until https://github.com/paritytech/cargo-unleash/issues/50 is fixed, also
    # remove allow_failure: true on the check job
    # - if: $CI_COMMIT_REF_NAME =~ /^v[0-9]+\.[0-9]+.*$/              # i.e. v1.0, v2.1rc1
  script:
    - cargo install cargo-unleash ${CARGO_UNLEASH_INSTALL_PARAMS}
    - cargo unleash em-dragons --no-check --owner github:paritytech:core-devs ${CARGO_UNLEASH_PKG_DEF}
  allow_failure:                   true

#### stage:                        deploy

deploy-prometheus-alerting-rules:
  stage:                           deploy
  needs:
    - job:                         test-prometheus-alerting-rules
      artifacts:                   false
  allow_failure:                   true
  trigger:
    project:  parity/infrastructure/cloud-infra
  variables:
    SUBSTRATE_CI_COMMIT_NAME:       "${CI_COMMIT_REF_NAME}"
    SUBSTRATE_CI_COMMIT_REF:        "${CI_COMMIT_SHORT_SHA}"
    UPSTREAM_TRIGGER_PROJECT:       "${CI_PROJECT_PATH}"
  rules:
    - if: $CI_PIPELINE_SOURCE == "pipeline"
      when: never
    - if: $CI_COMMIT_REF_NAME == "master"
      changes:
        - .gitlab-ci.yml
        - .maintain/monitoring/**/*

# Runs "quick" and "long" tests on nightly schedule and on commit / merge to master
# A "quick" test is a smoke test where basic check-expect tests run by
# checking values from metrics exposed by the app.
# A "long" test is the load testing where we send 50K transactions into the 
# network and check if all completed successfully
simnet-tests:
  stage:                           deploy
  image:                           docker.io/paritytech/simnet:${SIMNET_REF}
  <<:                              *kubernetes-env
  <<:                              *vault-secrets
  rules:
    - if: $CI_PIPELINE_SOURCE == "pipeline"
      when: never
    - if: $CI_PIPELINE_SOURCE == "web" && $CI_COMMIT_REF_NAME == "master"
    - if: $CI_COMMIT_REF_NAME == "master"
  needs:
    - job:                         publish-docker-substrate
  # variables:
  # `build.env` brings here `${SUBSTRATE_IMAGE_NAME}` and `${SUBSTRATE_IMAGE_TAG}`
  # (`$VERSION` here, # i.e. `2643-0.8.29-5f689e0a-6b24dc54`).
  # ${SIMNET_REF} is a gitlab variable
  before_script:
    - echo "Simnet Tests Config
      docker.io/paritytech/simnet:${SIMNET_REF}
      ${SUBSTRATE_IMAGE_NAME} ${SUBSTRATE_IAMGE_TAG}"
  script:
    - /home/nonroot/simnet/gurke/scripts/run-test-environment-manager.sh
        --github-remote-dir="https://github.com/paritytech/substrate/tree/master/simnet_tests"
        --config="simnet_tests/configs/default_local_testnet.toml"
        --image="${SUBSTRATE_IMAGE_NAME}:${SUBSTRATE_IMAGE_TAG}"
  retry: 2
  tags:
    - parity-simnet
>>>>>>> 558a68f8
<|MERGE_RESOLUTION|>--- conflicted
+++ resolved
@@ -168,8 +168,6 @@
     | tee artifacts/benches/$CI_COMMIT_REF_NAME-$CI_COMMIT_SHORT_SHA/::trie::read::small.json'
   - sccache -s
 
-<<<<<<< HEAD
-=======
 #### Vault secrets
 .vault-secrets:                    &vault-secrets
   secrets:
@@ -544,25 +542,18 @@
   script:
     - ./.maintain/gitlab/check_polkadot_companion_status.sh
 
->>>>>>> 558a68f8
 check-polkadot-companion-build:
   stage:                           build
   <<:                              *docker-env
   <<:                              *test-refs-no-trigger
-<<<<<<< HEAD
-=======
   <<:                              *vault-secrets
   needs:
     - job:                         test-linux-stable-int
       artifacts:                   false
->>>>>>> 558a68f8
   script:
     - ./.maintain/gitlab/check_polkadot_companion_build.sh
   after_script:
     - cd polkadot && git rev-parse --abbrev-ref HEAD
-<<<<<<< HEAD
-  allow_failure:                   true
-=======
   allow_failure:                   true
 
 build-linux-substrate:             &build-binary
@@ -857,5 +848,4 @@
         --image="${SUBSTRATE_IMAGE_NAME}:${SUBSTRATE_IMAGE_TAG}"
   retry: 2
   tags:
-    - parity-simnet
->>>>>>> 558a68f8
+    - parity-simnet