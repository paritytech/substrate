# .gitlab-ci.yml
#
# substrate
#
# pipelines can be triggered manually in the web
# setting DEPLOY_TAG will only deploy the tagged image

# SAMPLE JOB TEMPLATE - This is not a complete example but is enough to build a
# simple CI job. For full documentation, visit https://docs.gitlab.com/ee/ci/yaml/
#
# my-example-job:
#   stage:                           test # One of the stages listed below this job (required)
#   image:                           parity/tools:latest # Any docker image (required)
#   allow_failure:                   true # Allow the pipeline to continue if this job fails (default: false)
#   dependencies:
#     - build-rust-doc-release # Any jobs that are required to run before this job (optional)
#   variables:
#     MY_ENVIRONMENT_VARIABLE:       "some useful value" # Environment variables passed to the job (optional)
#   script:
#     - echo "List of shell commands to run in your job"
#     - echo "You can also just specify a script here, like so:"
#     - ./.maintain/gitlab/my_amazing_script.sh

stages:
  - test
  - build
  - post-build-test
  - publish
  - kubernetes
  - flaming-fir

variables:
<<<<<<< HEAD
  GIT_STRATEGY:                               fetch
  GIT_DEPTH:                                  100
  CARGO_HOME:                                 "/ci-cache/${CI_PROJECT_NAME}/cargo/${CI_JOB_NAME}"
  SCCACHE_DIR:                                "/ci-cache/${CI_PROJECT_NAME}/sccache"
  CARGO_INCREMENTAL:                          0
  CI_SERVER_NAME:                             "GitLab CI"
  DOCKER_OS:                                  "debian:stretch"
  ARCH:                                       "x86_64"
=======
  GIT_STRATEGY:                    fetch
  GIT_DEPTH:                       100
  CARGO_HOME:                      "/ci-cache/${CI_PROJECT_NAME}/cargo/${CI_COMMIT_REF_NAME}/${CI_JOB_NAME}"
  SCCACHE_DIR:                     "/ci-cache/${CI_PROJECT_NAME}/sccache"
  CARGO_INCREMENTAL:               0
  CI_SERVER_NAME:                  "GitLab CI"
  DOCKER_OS:                       "debian:stretch"
  ARCH:                            "x86_64"
>>>>>>> 9974d357
  # FIXME set to release
  CARGO_UNLEASH_INSTALL_PARAMS:    "--version 1.0.0-alpha.10"
  CARGO_UNLEASH_PKG_DEF:           "--skip node node-* pallet-template pallet-example pallet-example-* subkey chain-spec-builder sp-arithmetic-fuzzer"
  CARGO_TARGET_WASM32_UNKNOWN_UNKNOWN_RUNNER: "wasm-bindgen-test-runner"
  WASM_BINDGEN_TEST_TIMEOUT: 60

.collect-artifacts:                &collect-artifacts
  artifacts:
    name:                          "${CI_JOB_NAME}_${CI_COMMIT_REF_NAME}"
    when:                          on_success
    expire_in:                     7 days
    paths:
      - artifacts/

.kubernetes-build:                 &kubernetes-build
  tags:
    - kubernetes-parity-build
  environment:
    name: parity-build

.docker-env:                       &docker-env
  image:                           parity/rust-builder:latest
  before_script:
    - rustup show
    - cargo --version
    - sccache -s
  only:
    - master
    - /^v[0-9]+\.[0-9]+.*$/        # i.e. v1.0, v2.1rc1
    - schedules
    - web
    - /^[0-9]+$/                   # PRs
  retry:
    max: 2
    when:
      - runner_system_failure
      - unknown_failure
      - api_failure
  dependencies:                    []
  interruptible:                   true
  tags:
    - linux-docker

.build-only:                       &build-only
  only:
    - master
    - /^v[0-9]+\.[0-9]+.*$/        # i.e. v1.0, v2.1rc1
    - /^pre-v[0-9]+\.[0-9]+-[0-9a-f]+$/
    - web



#### stage:                        test

check-runtime:
  stage:                           test
  image:                           parity/tools:latest
  <<:                              *kubernetes-build
  only:
    - /^[0-9]+$/
  variables:
    GITLAB_API:                    "https://gitlab.parity.io/api/v4"
    GITHUB_API_PROJECT:            "parity%2Finfrastructure%2Fgithub-api"
  script:
    - ./.maintain/gitlab/check_runtime.sh
  interruptible:                   true
  allow_failure:                   true

check-signed-tag:
  stage:                           test
  image:                           parity/tools:latest
  <<:                              *kubernetes-build
  only:
    - tags
    - /^v[0-9]+\.[0-9]+\.[0-9]+.*$/
  script:
    - ./.maintain/gitlab/check_signed.sh
  allow_failure:                   false

check-line-width:
  stage:                           test
  image:                           parity/tools:latest
  <<:                              *kubernetes-build
  only:
    - /^[0-9]+$/
  script:
    - ./.maintain/gitlab/check_line_width.sh
  interruptible:                   true
  allow_failure:                   true




check-polkadot-companion-build:
  stage:                           build
  <<:                              *docker-env
  script:
    - ./.maintain/gitlab/check_polkadot_companion_build.sh
  interruptible:                   true
  allow_failure:                   true


cargo-audit:
  stage:                           test
  <<:                              *docker-env
  except:
    - /^[0-9]+$/
  script:
    - cargo audit
  allow_failure:                   true

cargo-deny:
  stage:                           test
  <<:                              *docker-env
  script:
    - cargo deny check --hide-inclusion-graph -c .maintain/deny.toml
  after_script:
    - echo "___The complete log is in the artifacts___"
    - cargo deny check -c .maintain/deny.toml 2> deny.log
  artifacts:
    name:                          $CI_COMMIT_SHORT_SHA
    expire_in:                     3 days
    when:                          always
    paths:
      - deny.log

cargo-check-benches:
  stage:                           test
  <<:                              *docker-env
  script:
    - BUILD_DUMMY_WASM_BINARY=1 time cargo +nightly check --benches --all
    - sccache -s


cargo-check-subkey:
  stage:                           test
  <<:                              *docker-env
  except:
    - /^v[0-9]+\.[0-9]+.*$/        # i.e. v1.0, v2.1rc1
  script:
    - cd ./bin/utils/subkey
    - BUILD_DUMMY_WASM_BINARY=1 time cargo check --release
    - sccache -s


test-linux-stable:                 &test-linux
  stage:                           test
  <<:                              *docker-env
  variables:
    # Enable debug assertions since we are running optimized builds for testing
    # but still want to have debug assertions.
    RUSTFLAGS: -Cdebug-assertions=y
  except:
    variables:
      - $DEPLOY_TAG
  script:
    - WASM_BUILD_NO_COLOR=1 time cargo test --all --release --verbose --locked |&
        tee output.log
    - sccache -s
  after_script:
    - echo "___Collecting warnings for check_warnings job___"
    - awk '/^warning:/,/^$/ { print }' output.log > ${CI_COMMIT_SHORT_SHA}_warnings.log
  artifacts:
    name:                          $CI_COMMIT_SHORT_SHA
    expire_in:                     3 days
    paths:
      - ${CI_COMMIT_SHORT_SHA}_warnings.log

test-dependency-rules:
  stage:                           test
  <<:                              *docker-env
  except:
    variables:
      - $DEPLOY_TAG
  script:
    - .maintain/ensure-deps.sh

unleash-check:
  stage:                           test
  <<:                              *docker-env
  only:
    - master
    - tags
  script:
    - cargo install cargo-unleash ${CARGO_UNLEASH_INSTALL_PARAMS}
    - cargo unleash check ${CARGO_UNLEASH_PKG_DEF}

test-frame-staking:
  stage:                           test
  <<:                              *docker-env
  variables:
    # Enable debug assertions since we are running optimized builds for testing
    # but still want to have debug assertions.
    RUSTFLAGS: -Cdebug-assertions=y
    RUST_BACKTRACE: 1
  except:
    variables:
      - $DEPLOY_TAG
  script:
    - cd frame/staking/
    - WASM_BUILD_NO_COLOR=1 time cargo test --release --verbose --no-default-features --features std
    - sccache -s

test-frame-examples-compile-to-wasm:
  stage:                           test
  <<:                              *docker-env
  variables:
    # Enable debug assertions since we are running optimized builds for testing
    # but still want to have debug assertions.
    RUSTFLAGS: -Cdebug-assertions=y
    RUST_BACKTRACE: 1
  except:
    variables:
      - $DEPLOY_TAG
  script:
    - cd frame/example-offchain-worker/
    - cargo +nightly build --target=wasm32-unknown-unknown --no-default-features
    - cd ../example
    - cargo +nightly build --target=wasm32-unknown-unknown --no-default-features
    - sccache -s

test-wasmtime:
  stage:                           test
  <<:                              *docker-env
  variables:
    # Enable debug assertions since we are running optimized builds for testing
    # but still want to have debug assertions.
    RUSTFLAGS: -Cdebug-assertions=y
    RUST_BACKTRACE: 1
  except:
    variables:
      - $DEPLOY_TAG
  script:
    - cd client/executor
    - WASM_BUILD_NO_COLOR=1 time cargo test --release --verbose --features wasmtime
    - sccache -s

test-runtime-benchmarks:
  stage:                           test
  <<:                              *docker-env
  variables:
    # Enable debug assertions since we are running optimized builds for testing
    # but still want to have debug assertions.
    RUSTFLAGS: -Cdebug-assertions=y
    RUST_BACKTRACE: 1
  except:
    variables:
      - $DEPLOY_TAG
  script:
    - cd bin/node/cli
    - BUILD_DUMMY_WASM_BINARY=1 time cargo check --verbose --features runtime-benchmarks
    - sccache -s

test-linux-stable-int:
  <<:                              *test-linux
  except:
    refs:
      - /^v[0-9]+\.[0-9]+.*$/      # i.e. v1.0, v2.1rc1
    variables:
      - $DEPLOY_TAG
  script:
    - echo "___Logs will be partly shown at the end in case of failure.___"
    - echo "___Full log will be saved to the job artifacts only in case of failure.___"
    - WASM_BUILD_NO_COLOR=1 RUST_LOG=sync=trace,consensus=trace,client=trace,state-db=trace,db=trace,forks=trace,state_db=trace,storage_cache=trace
        time cargo test -p node-cli --release --verbose --locked -- --ignored
        &> ${CI_COMMIT_SHORT_SHA}_int_failure.log
    - sccache -s
  after_script:
    - awk '/FAILED|^error\[/,0' ${CI_COMMIT_SHORT_SHA}_int_failure.log
  artifacts:
    name:                          $CI_COMMIT_SHORT_SHA
    when:                          on_failure
    expire_in:                     3 days
    paths:
      - ${CI_COMMIT_SHORT_SHA}_int_failure.log

check-web-wasm:
  stage:                           test
  <<:                              *docker-env
  except:
    - /^v[0-9]+\.[0-9]+.*$/        # i.e. v1.0, v2.1rc1
  script:
    # WASM support is in progress. As more and more crates support WASM, we
    # should add entries here. See https://github.com/paritytech/substrate/issues/2416
    - time cargo build --target=wasm32-unknown-unknown -p sp-io
    - time cargo build --target=wasm32-unknown-unknown -p sp-runtime
    - time cargo build --target=wasm32-unknown-unknown -p sp-std
    - time cargo build --target=wasm32-unknown-unknown -p sc-client
    - time cargo build --target=wasm32-unknown-unknown -p sc-consensus-aura
    - time cargo build --target=wasm32-unknown-unknown -p sc-consensus-babe
    - time cargo build --target=wasm32-unknown-unknown -p sp-consensus
    - time cargo build --target=wasm32-unknown-unknown -p sc-telemetry
    # Note: the command below is a bit weird because several Cargo issues prevent us from compiling the node in a more straight-forward way.
    - time cargo +nightly build --manifest-path=bin/node/cli/Cargo.toml --no-default-features --features "browser" --target=wasm32-unknown-unknown -Z features=itarget
    - sccache -s

test-full-crypto-feature:
  stage:                           test
  <<:                              *docker-env
  variables:
    # Enable debug assertions since we are running optimized builds for testing
    # but still want to have debug assertions.
    RUSTFLAGS: -Cdebug-assertions=y
    RUST_BACKTRACE: 1
  except:
    variables:
      - $DEPLOY_TAG
  script:
    - cd primitives/core/
    - time cargo +nightly build --verbose --no-default-features --features full_crypto
    - cd ../application-crypto
    - time cargo +nightly build --verbose --no-default-features --features full_crypto
    - sccache -s


#### stage:                        build

test-browser-node:
  stage:                           build
  <<:                              *docker-env
  needs:
    - job:                         check-web-wasm
      artifacts:                   false
  script:
    - cargo +nightly test --target wasm32-unknown-unknown -p node-browser-testing -Z features=itarget

build-linux-substrate:             &build-binary
  stage:                           build
  <<:                              *collect-artifacts
  <<:                              *docker-env
  <<:                              *build-only
  before_script:
    - mkdir -p ./artifacts/substrate/
  except:
    variables:
      - $DEPLOY_TAG
  script:
    - WASM_BUILD_NO_COLOR=1 time cargo build --release --verbose
    - mv ./target/release/substrate ./artifacts/substrate/.
    - echo -n "Substrate version = "
    - if [ "${CI_COMMIT_TAG}" ]; then
        echo "${CI_COMMIT_TAG}" | tee ./artifacts/substrate/VERSION;
      else
        ./artifacts/substrate/substrate --version |
          sed -n -r 's/^substrate ([0-9.]+.*-[0-9a-f]{7,13})-.*$/\1/p' |
          tee ./artifacts/substrate/VERSION;
      fi
    - sha256sum ./artifacts/substrate/substrate | tee ./artifacts/substrate/substrate.sha256
    - printf '\n# building node-template\n\n'
    - ./.maintain/node-template-release.sh ./artifacts/substrate/substrate-node-template.tar.gz
    - cp -r .maintain/docker/substrate.Dockerfile ./artifacts/substrate/
    - sccache -s

build-linux-subkey:
  <<:                              *build-binary
  before_script:
    - mkdir -p ./artifacts/subkey
  script:
    - cd ./bin/utils/subkey
    - BUILD_DUMMY_WASM_BINARY=1 time cargo build --release --verbose
    - cd -
    - mv ./target/release/subkey ./artifacts/subkey/.
    - echo -n "Subkey version = "
    - ./artifacts/subkey/subkey --version |
        sed -n -r 's/^subkey ([0-9.]+.*)/\1/p' |
          tee ./artifacts/subkey/VERSION;
    - sha256sum ./artifacts/subkey/subkey | tee ./artifacts/subkey/subkey.sha256
    - cp -r .maintain/docker/subkey.Dockerfile ./artifacts/subkey/
    - sccache -s

build-rust-doc-release:
  stage:                           build
  <<:                              *docker-env
  allow_failure:                   true
  artifacts:
    name:                          "${CI_JOB_NAME}_${CI_COMMIT_REF_NAME}-doc"
    when:                          on_success
    expire_in:                     7 days
    paths:
    - ./crate-docs
  <<:                              *build-only
  script:
    - rm -f ./crate-docs/index.html # use it as an indicator if the job succeeds
    - BUILD_DUMMY_WASM_BINARY=1 RUSTDOCFLAGS="--html-in-header $(pwd)/.maintain/rustdoc-header.html" time cargo +nightly doc --release --all --verbose
    - cp -R ./target/doc ./crate-docs
    - echo "<meta http-equiv=refresh content=0;url=sc_service/index.html>" > ./crate-docs/index.html
    - sccache -s

check_warnings:
  stage:                           build
  <<:                              *docker-env
  except:
    variables:
      - $DEPLOY_TAG
  variables:
    GIT_STRATEGY:                  none
  needs:
    - job:                         test-linux-stable
      artifacts:                   true
  script:
    - if [ -s ${CI_COMMIT_SHORT_SHA}_warnings.log ]; then
        cat ${CI_COMMIT_SHORT_SHA}_warnings.log;
        exit 1;
      else
        echo "___No warnings___";
      fi


check-polkadot-companion-status:
  stage:                           post-build-test
  image:                           parity/tools:latest
  <<:                              *kubernetes-build
  only:
    - /^[0-9]+$/
  script:
    - ./.maintain/gitlab/check_polkadot_companion_status.sh



trigger-contracts-ci:
  stage:                           publish
  needs:
    - job:                         build-linux-substrate
      artifacts:                   false
    - job:                         test-linux-stable
      artifacts:                   false
  trigger:
    project:                       parity/srml-contracts-waterfall
    branch:                        master
    strategy:                      depend
  only:
    - master
    - schedules

#### stage:                        publish

.publish-docker-release:           &publish-docker-release
  <<:                              *build-only
  <<:                              *kubernetes-build
  image:                           docker:stable
  services:
    - docker:dind
  before_script:
    - test "$Docker_Hub_User_Parity" -a "$Docker_Hub_Pass_Parity"
        || ( echo "no docker credentials provided"; exit 1 )
    - docker login -u "$Docker_Hub_User_Parity" -p "$Docker_Hub_Pass_Parity"
    - docker info
  script:
    - cd ./artifacts/$PRODUCT/
    - VERSION="$(cat ./VERSION)"
    - echo "${PRODUCT} version = ${VERSION}"
    - test -z "${VERSION}" && exit 1
    - docker build
      --build-arg VCS_REF="${CI_COMMIT_SHA}"
      --build-arg BUILD_DATE="$(date -u '+%Y-%m-%dT%H:%M:%SZ')"
      --tag $CONTAINER_IMAGE:$VERSION
      --tag $CONTAINER_IMAGE:latest
      --file $DOCKERFILE .
    - docker push $CONTAINER_IMAGE:$VERSION
    - docker push $CONTAINER_IMAGE:latest

publish-docker-substrate:
  stage:                           publish
  <<:                              *publish-docker-release
  # collect VERSION artifact here to pass it on to kubernetes
  <<:                              *collect-artifacts
  dependencies:
    - build-linux-substrate
  variables:
    DOCKER_HOST:                   tcp://localhost:2375
    DOCKER_DRIVER:                 overlay2
    GIT_STRATEGY:                  none
    PRODUCT:                       substrate
    DOCKERFILE:                    $PRODUCT.Dockerfile
    CONTAINER_IMAGE:               parity/$PRODUCT
  after_script:
    - docker logout
    # only VERSION information is needed for the deployment
    - find ./artifacts/ -depth -not -name VERSION -type f -delete

publish-docker-subkey:
  stage:                           publish
  <<:                              *publish-docker-release
  dependencies:
    - build-linux-subkey
  variables:
    DOCKER_HOST:                   tcp://localhost:2375
    DOCKER_DRIVER:                 overlay2
    GIT_STRATEGY:                  none
    PRODUCT:                       subkey
    DOCKERFILE:                    $PRODUCT.Dockerfile
    CONTAINER_IMAGE:               parity/$PRODUCT
  after_script:
    - docker logout

publish-s3-release:
  stage:                           publish
  <<:                              *build-only
  <<:                              *kubernetes-build
  dependencies:
    - build-linux-substrate
    - build-linux-subkey
  image:                           parity/awscli:latest
  variables:
    GIT_STRATEGY:                  none
    BUCKET:                        "releases.parity.io"
    PREFIX:                        "substrate/${ARCH}-${DOCKER_OS}"
  script:
    - aws s3 sync ./artifacts/ s3://${BUCKET}/${PREFIX}/$(cat ./artifacts/substrate/VERSION)/
    - echo "update objects in latest path"
    - aws s3 sync s3://${BUCKET}/${PREFIX}/$(cat ./artifacts/substrate/VERSION)/ s3://${BUCKET}/${PREFIX}/latest/
  after_script:
    - aws s3 ls s3://${BUCKET}/${PREFIX}/latest/
        --recursive --human-readable --summarize


publish-s3-doc:
  stage:                           publish
  image:                           parity/awscli:latest
  allow_failure:                   true
  dependencies:
    - build-rust-doc-release
  cache:                           {}
  <<:                              *build-only
  <<:                              *kubernetes-build
  variables:
    GIT_STRATEGY:                  none
    BUCKET:                        "releases.parity.io"
    PREFIX:                        "substrate-rustdoc"
  script:
    - test -r ./crate-docs/index.html || (
        echo "./crate-docs/index.html not present, build:rust:doc:release job not complete";
        exit 1
      )
    - aws s3 sync --delete --size-only --only-show-errors
        ./crate-docs/ s3://${BUCKET}/${PREFIX}/
  after_script:
    - aws s3 ls s3://${BUCKET}/${PREFIX}/
        --human-readable --summarize


publish-gh-doc:
  stage:                           publish
  image:                           parity/tools:latest
  allow_failure:                   true
  dependencies:
    - build-rust-doc-release
  cache:                           {}
  <<:                              *build-only
  <<:                              *kubernetes-build
  variables:
    GIT_STRATEGY:                  none
    GITHUB_API:                    "https://api.github.com"
  script:
    - test -r ./crate-docs/index.html || (
        echo "./crate-docs/index.html not present, build:rust:doc:release job not complete";
        exit 1
      )
    - test "${GITHUB_USER}" -a "${GITHUB_EMAIL}" -a "${GITHUB_TOKEN}" || (
        echo "environment variables for github insufficient";
        exit 1
      )
    - |
      cat > ${HOME}/.gitconfig <<EOC
      [user]
      name = "${GITHUB_USER}"
      email = "${GITHUB_EMAIL}"

      [url "https://${GITHUB_USER}:${GITHUB_TOKEN}@github.com/"]
      insteadOf = "https://github.com/"
      EOC
    - unset GITHUB_TOKEN
    - git clone --depth 1 https://github.com/substrate-developer-hub/rustdocs.git
    - rsync -ax --delete ./crate-docs/ ./rustdocs/${CI_COMMIT_REF_NAME}/
    - cd ./rustdocs; git add .
    - git commit -m "update rustdoc ${CI_COMMIT_REF_NAME}"
    - git push origin master 2>&1 | sed -r "s|(${GITHUB_USER}):[a-f0-9]+@|\1:REDACTED@|g"
  after_script:
    - rm -vrf ${HOME}/.gitconfig

publish-draft-release:
  stage:                           publish
  image:                           parity/tools:latest
  only:
    - tags
    - /^v[0-9]+\.[0-9]+\.[0-9]+.*$/
  script:
    - ./.maintain/gitlab/publish_draft_release.sh
  interruptible:                   true
  allow_failure:                   true

publish-to-crates-io:
  stage:                           publish
  <<:                              *docker-env
  only:
    - tags
    - /^ci-release-.*$/
  script:
    - cargo install cargo-unleash ${CARGO_UNLEASH_INSTALL_PARAMS}
    - cargo unleash em-dragons --no-check ${CARGO_UNLEASH_PKG_DEF}
  interruptible:                   true
  allow_failure:                   true

.deploy-template:                  &deploy
  stage:                           kubernetes
  when:                            manual
  retry:                           1
  image:                           parity/kubetools:latest
  <<:                              *build-only
  tags:
    # this is the runner that is used to deploy it
    - kubernetes-parity-build
  before_script:
    - test -z "${DEPLOY_TAG}" &&
        test -f ./artifacts/substrate/VERSION &&
        DEPLOY_TAG="$(cat ./artifacts/substrate/VERSION)"
    - test "${DEPLOY_TAG}" || ( echo "Neither DEPLOY_TAG nor VERSION information available"; exit 1 )
  script:
    - echo "Substrate version = ${DEPLOY_TAG}"
    # or use helm to render the template
    - helm template
      --values ./.maintain/kubernetes/values.yaml
      --set image.tag=${DEPLOY_TAG}
      --set validator.keys=${VALIDATOR_KEYS}
      ./.maintain/kubernetes | kubectl apply -f - --dry-run=false
    - echo "# substrate namespace ${KUBE_NAMESPACE}"
    - kubectl -n ${KUBE_NAMESPACE} get all
    - echo "# substrate's nodes' external ip addresses:"
    - kubectl get nodes -l node=substrate
      -o jsonpath='{range .items[*]}{.metadata.name}{"\t"}{range @.status.addresses[?(@.type=="ExternalIP")]}{.address}{"\n"}{end}'
    - echo "# substrate' nodes"
    - kubectl -n ${KUBE_NAMESPACE} get pods
      -o jsonpath='{range .items[*]}{.metadata.name}{"\t"}{.spec.nodeName}{"\n"}{end}'
    - echo "# wait for the rollout to complete"
    - kubectl -n ${KUBE_NAMESPACE} rollout status statefulset/substrate

# have environment:url eventually point to the logs

.deploy-cibuild:                   &deploy-cibuild
  <<:                              *deploy
  dependencies:
    - publish-docker-substrate

.deploy-tag:                       &deploy-tag
  <<:                              *deploy
  only:
    variables:
      - $DEPLOY_TAG

# have environment:url eventually point to the logs

deploy-ew3:
  <<:                              *deploy-cibuild
  environment:
    name:                          parity-prod-ew3

deploy-ue1:
  <<:                              *deploy-cibuild
  environment:
    name:                          parity-prod-ue1

deploy-ew3-tag:
  <<:                              *deploy-tag
  environment:
    name:                          parity-prod-ew3

deploy-ue1-tag:
  <<:                              *deploy-tag
  environment:
    name:                          parity-prod-ue1

.validator-deploy:                 &validator-deploy
  # script will fail if there is no artifacts/substrate/VERSION
  <<:                              *build-only
  stage:                           flaming-fir
  dependencies:
    - build-linux-substrate
  image:                           parity/azure-ansible:v1
  allow_failure:                   true
  when:                            manual
  tags:
    - linux-docker

validator 1 4:
  <<:                              *validator-deploy
  script:
    - ./.maintain/flamingfir-deploy.sh flamingfir-validator1
validator 2 4:
  <<:                              *validator-deploy
  script:
    - ./.maintain/flamingfir-deploy.sh flamingfir-validator2
validator 3 4:
  <<:                              *validator-deploy
  script:
    - ./.maintain/flamingfir-deploy.sh flamingfir-validator3
validator 4 4:
  <<:                              *validator-deploy
  script:
    - ./.maintain/flamingfir-deploy.sh flamingfir-validator4<|MERGE_RESOLUTION|>--- conflicted
+++ resolved
@@ -30,16 +30,6 @@
   - flaming-fir
 
 variables:
-<<<<<<< HEAD
-  GIT_STRATEGY:                               fetch
-  GIT_DEPTH:                                  100
-  CARGO_HOME:                                 "/ci-cache/${CI_PROJECT_NAME}/cargo/${CI_JOB_NAME}"
-  SCCACHE_DIR:                                "/ci-cache/${CI_PROJECT_NAME}/sccache"
-  CARGO_INCREMENTAL:                          0
-  CI_SERVER_NAME:                             "GitLab CI"
-  DOCKER_OS:                                  "debian:stretch"
-  ARCH:                                       "x86_64"
-=======
   GIT_STRATEGY:                    fetch
   GIT_DEPTH:                       100
   CARGO_HOME:                      "/ci-cache/${CI_PROJECT_NAME}/cargo/${CI_COMMIT_REF_NAME}/${CI_JOB_NAME}"
@@ -48,12 +38,12 @@
   CI_SERVER_NAME:                  "GitLab CI"
   DOCKER_OS:                       "debian:stretch"
   ARCH:                            "x86_64"
->>>>>>> 9974d357
   # FIXME set to release
   CARGO_UNLEASH_INSTALL_PARAMS:    "--version 1.0.0-alpha.10"
   CARGO_UNLEASH_PKG_DEF:           "--skip node node-* pallet-template pallet-example pallet-example-* subkey chain-spec-builder sp-arithmetic-fuzzer"
   CARGO_TARGET_WASM32_UNKNOWN_UNKNOWN_RUNNER: "wasm-bindgen-test-runner"
   WASM_BINDGEN_TEST_TIMEOUT: 60
+
 
 .collect-artifacts:                &collect-artifacts
   artifacts:
