# .gitlab-ci.yml
#
# substrate
#
# pipelines can be triggered manually in the web
#
# Currently the file is divided into subfiles. Each stage has a different file which
# can be found here: scripts/ci/gitlab/pipeline/<stage_name>.yml
#
# Instead of YAML anchors "extends" is used.
# Useful links:
#    https://docs.gitlab.com/ee/ci/yaml/index.html#extends
#    https://docs.gitlab.com/ee/ci/yaml/yaml_optimization.html#reference-tags
#
# SAMPLE JOB TEMPLATE - This is not a complete example but is enough to build a
# simple CI job. For full documentation, visit https://docs.gitlab.com/ee/ci/yaml/
#
# my-example-job:
#   stage:                           test # One of the stages listed below this job (required)
#   image:                           paritytech/tools:latest # Any docker image (required)
#   allow_failure:                   true # Allow the pipeline to continue if this job fails (default: false)
#   needs:
#     - job:                         test-linux # Any jobs that are required to run before this job (optional)
#   variables:
#     MY_ENVIRONMENT_VARIABLE:       "some useful value" # Environment variables passed to the job (optional)
#   script:
#     - echo "List of shell commands to run in your job"
#     - echo "You can also just specify a script here, like so:"
#     - ./scripts/ci/gitlab/my_amazing_script.sh

stages:
  - check
  - test
  - build
  - publish
  - zombienet
  - deploy
  - notify

workflow:
  rules:
    - if: $CI_COMMIT_TAG
    - if: $CI_COMMIT_BRANCH

variables:
  GIT_STRATEGY: fetch
  GIT_DEPTH: 100
  CARGO_INCREMENTAL: 0
  DOCKER_OS: "debian:stretch"
  ARCH: "x86_64"
  CI_IMAGE: "paritytech/ci-linux:production"
  BUILDAH_IMAGE: "quay.io/buildah/stable:v1.27"
  RUSTY_CACHIER_SINGLE_BRANCH: master
  RUSTY_CACHIER_DONT_OPERATE_ON_MAIN_BRANCH: "true"
  RUSTY_CACHIER_COMPRESSION_METHOD: zstd
<<<<<<< HEAD
  NEXTEST_FAILURE_OUTPUT:          immediate-final
  NEXTEST_SUCCESS_OUTPUT:          final
  ZOMBIENET_IMAGE:                 "docker.io/paritytech/zombienet:v1.3.35"
=======
  NEXTEST_FAILURE_OUTPUT: immediate-final
  NEXTEST_SUCCESS_OUTPUT: final
  ZOMBIENET_IMAGE: "docker.io/paritytech/zombienet:v1.3.34"
>>>>>>> 6f923eed

.shared-default: &shared-default
  retry:
    max: 2
    when:
      - runner_system_failure
      - unknown_failure
      - api_failure
  cache: {}

.default-pipeline-definitions:
  default:
    <<: *shared-default
    interruptible: true

.crate-publishing-pipeline-definitions:
  default:
    <<: *shared-default
    # The crate-publishing pipeline defaults to `interruptible: false` so that we'll be able to
    # reach and run the publishing jobs despite the "Auto-cancel redundant pipelines" CI setting.
    # The setting is relevant because the crate-publishing pipeline runs on `master`, thus future
    # pipelines on `master` (e.g. created for new commits or other schedules) might unintendedly
    # cancel the publishing jobs or its dependencies before we get to actually publish the crates.
    interruptible: false

.collect-artifacts:
  artifacts:
    name: "${CI_JOB_NAME}_${CI_COMMIT_REF_NAME}"
    when: on_success
    expire_in: 7 days
    paths:
      - artifacts/

.collect-artifacts-short:
  artifacts:
    name: "${CI_JOB_NAME}_${CI_COMMIT_REF_NAME}"
    when: on_success
    expire_in: 3 hours
    paths:
      - artifacts/

.prepare-env:
  before_script:
    # TODO: remove unset invocation when we'll be free from 'ENV RUSTC_WRAPPER=sccache' & sccache
    # itself in all images
    - unset RUSTC_WRAPPER
    # $WASM_BUILD_WORKSPACE_HINT enables wasm-builder to find the Cargo.lock from within generated
    # packages
    - export WASM_BUILD_WORKSPACE_HINT="$PWD"

.job-switcher:
  before_script:
    - if echo "$CI_DISABLED_JOBS" | grep -xF "$CI_JOB_NAME"; then echo "The job has been cancelled in CI settings"; exit 0; fi

.kubernetes-env:
  image: "${CI_IMAGE}"
  before_script:
    - !reference [.job-switcher, before_script]
    - !reference [.prepare-env, before_script]
  tags:
    - kubernetes-parity-build

.rust-info-script:
  script:
    - rustup show
    - cargo --version
    - rustup +nightly show
    - cargo +nightly --version

.pipeline-stopper-vars:
  script:
    - !reference [.job-switcher, before_script]
    - echo "Collecting env variables for the cancel-pipeline job"
    - echo "FAILED_JOB_URL=${CI_JOB_URL}" > pipeline-stopper.env
    - echo "FAILED_JOB_NAME=${CI_JOB_NAME}" >> pipeline-stopper.env
    - echo "PR_NUM=${CI_COMMIT_REF_NAME}" >> pipeline-stopper.env

.pipeline-stopper-artifacts:
  artifacts:
    reports:
      dotenv: pipeline-stopper.env

.docker-env:
  image: "${CI_IMAGE}"
  before_script:
    - !reference [.job-switcher, before_script]
    - !reference [.prepare-env, before_script]
    - !reference [.rust-info-script, script]
    - !reference [.rusty-cachier, before_script]
    - !reference [.pipeline-stopper-vars, script]
  after_script:
    - !reference [.rusty-cachier, after_script]
  tags:
    - linux-docker

# rusty-cachier's hidden job. Parts of this job are used to instrument the pipeline's other real jobs with rusty-cachier
# Description of the commands is available here - https://gitlab.parity.io/parity/infrastructure/ci_cd/rusty-cachier/client#description
.rusty-cachier:
  before_script:
    - curl -s https://gitlab-ci-token:${CI_JOB_TOKEN}@gitlab.parity.io/parity/infrastructure/ci_cd/rusty-cachier/client/-/raw/release/util/install.sh | bash
    - rusty-cachier environment check --gracefully
    - $(rusty-cachier environment inject)
    - rusty-cachier project mtime
  after_script:
    - env RUSTY_CACHIER_SUPRESS_OUTPUT=true rusty-cachier snapshot destroy

.test-refs:
  rules:
    - if: $CI_PIPELINE_SOURCE == "web"
    - if: $CI_PIPELINE_SOURCE == "schedule"
    - if: $CI_COMMIT_REF_NAME == "master"
    - if: $CI_COMMIT_REF_NAME =~ /^[0-9]+$/ # PRs
    - if: $CI_COMMIT_REF_NAME =~ /^v[0-9]+\.[0-9]+.*$/ # i.e. v1.0, v2.1rc1

# handle the specific case where benches could store incorrect bench data because of the downstream staging runs
# exclude cargo-check-benches from such runs
.test-refs-check-benches:
  rules:
    - if: $CI_COMMIT_REF_NAME == "master" && $CI_PIPELINE_SOURCE == "parent_pipeline"  && $CI_IMAGE =~ /staging$/
      when: never
    - if: $CI_PIPELINE_SOURCE == "web"
    - if: $CI_PIPELINE_SOURCE == "schedule"
    - if: $CI_COMMIT_REF_NAME == "master"
    - if: $CI_COMMIT_REF_NAME =~ /^[0-9]+$/ # PRs
    - if: $CI_COMMIT_REF_NAME =~ /^v[0-9]+\.[0-9]+.*$/ # i.e. v1.0, v2.1rc1

.test-refs-no-trigger:
  rules:
    - if: $CI_PIPELINE_SOURCE == "pipeline"
      when: never
    - if: $CI_PIPELINE_SOURCE == "web"
    - if: $CI_PIPELINE_SOURCE == "schedule"
    - if: $CI_COMMIT_REF_NAME == "master"
    - if: $CI_COMMIT_REF_NAME =~ /^[0-9]+$/ # PRs
    - if: $CI_COMMIT_REF_NAME =~ /^v[0-9]+\.[0-9]+.*$/ # i.e. v1.0, v2.1rc1
    - if: $CI_COMMIT_REF_NAME =~ /^ci-release-.*$/

.test-refs-no-trigger-prs-only:
  rules:
    - if: $CI_PIPELINE_SOURCE == "pipeline"
      when: never
    - if: $CI_PIPELINE_SOURCE == "web"
    - if: $CI_PIPELINE_SOURCE == "schedule"
    - if: $CI_COMMIT_REF_NAME =~ /^[0-9]+$/ # PRs

.publish-refs:
  rules:
    - if: $CI_PIPELINE_SOURCE == "pipeline"
      when: never
    - if: $CI_PIPELINE_SOURCE == "web"
    - if: $CI_PIPELINE_SOURCE == "schedule"
    - if: $CI_COMMIT_REF_NAME == "master"
    - if: $CI_COMMIT_REF_NAME =~ /^v[0-9]+\.[0-9]+.*$/ # i.e. v1.0, v2.1rc1

.build-refs:
  # publish-refs + PRs
  rules:
    - if: $CI_PIPELINE_SOURCE == "pipeline"
      when: never
    - if: $CI_PIPELINE_SOURCE == "web"
    - if: $CI_PIPELINE_SOURCE == "schedule"
    - if: $CI_COMMIT_REF_NAME == "master"
    - if: $CI_COMMIT_REF_NAME =~ /^v[0-9]+\.[0-9]+.*$/ # i.e. v1.0, v2.1rc1
    - if: $CI_COMMIT_REF_NAME =~ /^[0-9]+$/ # PRs

.zombienet-refs:
  extends: .build-refs

.nightly-pipeline:
  rules:
    # this job runs only on nightly pipeline with the mentioned variable, against `master` branch
    - if: $CI_COMMIT_REF_NAME == "master" && $CI_PIPELINE_SOURCE == "schedule" && $PIPELINE == "nightly"

.crates-publishing-variables:
  variables:
    CRATESIO_CRATES_OWNER: parity-crate-owner
    REPO: substrate
    REPO_OWNER: paritytech

.crates-publishing-pipeline:
  extends: .crates-publishing-variables
  rules:
    - if: $CI_PIPELINE_SOURCE == "schedule" && $CI_COMMIT_REF_NAME == "master" && $PIPELINE == "automatic-crate-publishing"

.crates-publishing-template:
  extends:
    - .docker-env
    - .crates-publishing-variables
  # collect artifacts even on failure so that we know how the crates were generated (they'll be
  # generated to the artifacts folder according to SPUB_TMP further down)
  artifacts:
    name: "${CI_JOB_NAME}_${CI_COMMIT_REF_NAME}"
    when: always
    expire_in: 7 days
    paths:
      - artifacts/
  variables:
    SPUB_TMP: artifacts

#### stage:                       .pre

skip-if-draft:
  extends: .kubernetes-env
  variables:
    CI_IMAGE: "paritytech/tools:latest"
  stage: .pre
  rules:
    - if: $CI_COMMIT_REF_NAME =~ /^[0-9]+$/ # PRs
  script:
    - echo "Commit message is ${CI_COMMIT_MESSAGE}"
    - echo "Ref is ${CI_COMMIT_REF_NAME}"
    - echo "pipeline source is ${CI_PIPELINE_SOURCE}"
    - ./scripts/ci/gitlab/skip_if_draft.sh
  allow_failure: true

check-crates-publishing-pipeline:
  stage: .pre
  extends:
    - .kubernetes-env
    - .crates-publishing-pipeline
  script:
    - git clone
      --depth 1
      --branch "$RELENG_SCRIPTS_BRANCH"
      https://github.com/paritytech/releng-scripts.git
    - ONLY_CHECK_PIPELINE=true ./releng-scripts/publish-crates

include:
  # check jobs
  - scripts/ci/gitlab/pipeline/check.yml
  # tests jobs
  - scripts/ci/gitlab/pipeline/test.yml
  # build jobs
  - scripts/ci/gitlab/pipeline/build.yml
  # publish jobs
  - scripts/ci/gitlab/pipeline/publish.yml
  # zombienet jobs
  - scripts/ci/gitlab/pipeline/zombienet.yml
  # The crate-publishing pipeline requires a customized `interruptible` configuration. Unfortunately
  # `interruptible` can't currently be dynamically set based on variables as per:
  # - https://gitlab.com/gitlab-org/gitlab/-/issues/38349
  # - https://gitlab.com/gitlab-org/gitlab/-/issues/194023
  # Thus we work around that limitation by using conditional includes.
  # For crate-publishing pipelines: run it with defaults + `interruptible: false`. The WHOLE
  # pipeline is made uninterruptible to ensure that test jobs also get a chance to run to
  # completion, because the publishing jobs depends on them AS INTENDED: crates should not be
  # published before their source code is checked.
  - local: scripts/ci/gitlab/crate-publishing-pipeline.yml
    rules:
      - if: $PIPELINE == "automatic-crate-publishing"
  # For normal pipelines: run it with defaults + `interruptible: true`
  - local: scripts/ci/gitlab/default-pipeline.yml
    rules:
      - if: $PIPELINE != "automatic-crate-publishing"

#### stage:                        notify

# This job notifies rusty-cachier about the latest commit with the cache.
# This info is later used for the cache distribution and an overlay creation.
# Note that we don't use any .rusty-cachier references as we assume that a pipeline has reached this stage with working rusty-cachier.
rusty-cachier-notify:
  stage: notify
  extends: .kubernetes-env
  variables:
    CI_IMAGE: paritytech/rusty-cachier-env:latest
    GIT_STRATEGY: none
  dependencies: []
  script:
    - curl -s https://gitlab-ci-token:${CI_JOB_TOKEN}@gitlab.parity.io/parity/infrastructure/ci_cd/rusty-cachier/client/-/raw/release/util/install.sh | bash
    - rusty-cachier cache notify

#### stage:                        .post

# This job cancels the whole pipeline if any of provided jobs fail.
# In a DAG, every jobs chain is executed independently of others. The `fail_fast` principle suggests
# to fail the pipeline as soon as possible to shorten the feedback loop.
.cancel-pipeline-template:
  stage: .post
  rules:
    - if: $CI_COMMIT_REF_NAME =~ /^[0-9]+$/ # PRs
      when: on_failure
  variables:
    PROJECT_ID: "${CI_PROJECT_ID}"
    PROJECT_NAME: "${CI_PROJECT_NAME}"
    PIPELINE_ID: "${CI_PIPELINE_ID}"
    FAILED_JOB_URL: "${FAILED_JOB_URL}"
    FAILED_JOB_NAME: "${FAILED_JOB_NAME}"
    PR_NUM: "${PR_NUM}"
  trigger:
    project: "parity/infrastructure/ci_cd/pipeline-stopper"

remove-cancel-pipeline-message:
  stage: .post
  rules:
    - if: $CI_COMMIT_REF_NAME =~ /^[0-9]+$/ # PRs
  variables:
    PROJECT_ID: "${CI_PROJECT_ID}"
    PROJECT_NAME: "${CI_PROJECT_NAME}"
    PIPELINE_ID: "${CI_PIPELINE_ID}"
    FAILED_JOB_URL: "https://gitlab.com"
    FAILED_JOB_NAME: "nope"
    PR_NUM: "${CI_COMMIT_REF_NAME}"
  trigger:
    project: "parity/infrastructure/ci_cd/pipeline-stopper"
    branch: "as-improve"

# need to copy jobs this way because otherwise gitlab will wait
# for all 3 jobs to finish instead of cancelling if one fails
cancel-pipeline-test-linux-stable1:
  extends: .cancel-pipeline-template
  needs:
    - job: "test-linux-stable 1/3"

cancel-pipeline-test-linux-stable2:
  extends: .cancel-pipeline-template
  needs:
    - job: "test-linux-stable 2/3"

cancel-pipeline-test-linux-stable3:
  extends: .cancel-pipeline-template
  needs:
    - job: "test-linux-stable 3/3"

cancel-pipeline-cargo-check-benches1:
  extends: .cancel-pipeline-template
  needs:
    - job: "cargo-check-benches 1/2"

cancel-pipeline-cargo-check-benches2:
  extends: .cancel-pipeline-template
  needs:
    - job: "cargo-check-benches 2/2"

cancel-pipeline-test-linux-stable-int:
  extends: .cancel-pipeline-template
  needs:
    - job: test-linux-stable-int

cancel-pipeline-cargo-check-each-crate-1:
  extends: .cancel-pipeline-template
  needs:
    - job: "cargo-check-each-crate 1/2"

cancel-pipeline-cargo-check-each-crate-2:
  extends: .cancel-pipeline-template
  needs:
    - job: "cargo-check-each-crate 2/2"

cancel-pipeline-cargo-check-each-crate-macos:
  extends: .cancel-pipeline-template
  needs:
    - job: cargo-check-each-crate-macos

cancel-pipeline-check-tracing:
  extends: .cancel-pipeline-template
  needs:
    - job: check-tracing<|MERGE_RESOLUTION|>--- conflicted
+++ resolved
@@ -53,15 +53,9 @@
   RUSTY_CACHIER_SINGLE_BRANCH: master
   RUSTY_CACHIER_DONT_OPERATE_ON_MAIN_BRANCH: "true"
   RUSTY_CACHIER_COMPRESSION_METHOD: zstd
-<<<<<<< HEAD
-  NEXTEST_FAILURE_OUTPUT:          immediate-final
-  NEXTEST_SUCCESS_OUTPUT:          final
-  ZOMBIENET_IMAGE:                 "docker.io/paritytech/zombienet:v1.3.35"
-=======
   NEXTEST_FAILURE_OUTPUT: immediate-final
   NEXTEST_SUCCESS_OUTPUT: final
-  ZOMBIENET_IMAGE: "docker.io/paritytech/zombienet:v1.3.34"
->>>>>>> 6f923eed
+  ZOMBIENET_IMAGE: "docker.io/paritytech/zombienet:v1.3.35"
 
 .shared-default: &shared-default
   retry:
