# .gitlab-ci.yml
#
# substrate
#
# pipelines can be triggered manually in the web

# SAMPLE JOB TEMPLATE - This is not a complete example but is enough to build a
# simple CI job. For full documentation, visit https://docs.gitlab.com/ee/ci/yaml/
#
# my-example-job:
#   stage:                           test # One of the stages listed below this job (required)
#   image:                           paritytech/tools:latest # Any docker image (required)
#   allow_failure:                   true # Allow the pipeline to continue if this job fails (default: false)
#   needs:
#     - job:                         test-linux # Any jobs that are required to run before this job (optional)
#   variables:
#     MY_ENVIRONMENT_VARIABLE:       "some useful value" # Environment variables passed to the job (optional)
#   script:
#     - echo "List of shell commands to run in your job"
#     - echo "You can also just specify a script here, like so:"
#     - ./scripts/ci/gitlab/my_amazing_script.sh

stages:
  - check
  - test
  - build
  - publish
  - deploy

workflow:
  rules:
    - if: $CI_COMMIT_TAG
    - if: $CI_COMMIT_BRANCH

variables:                         &default-vars
  GIT_STRATEGY:                    fetch
  GIT_DEPTH:                       100
  CARGO_INCREMENTAL:               0
  DOCKER_OS:                       "debian:stretch"
  ARCH:                            "x86_64"
<<<<<<< HEAD
  CI_IMAGE:                        "paritytech/ci-linux:staging"
  VAULT_SERVER_URL:                "https://vault.parity-mgmt-vault.parity.io"
  VAULT_AUTH_PATH:                 "gitlab-parity-io-jwt"
  VAULT_AUTH_ROLE:                 "cicd_gitlab_parity_${CI_PROJECT_NAME}"
=======
  CI_IMAGE:                        "paritytech/ci-linux:production"
>>>>>>> 174735ea

default:
  cache:                           {}

.collect-artifacts:                &collect-artifacts
  artifacts:
    name:                          "${CI_JOB_NAME}_${CI_COMMIT_REF_NAME}"
    when:                          on_success
    expire_in:                     7 days
    paths:
      - artifacts/

.collect-artifacts-short:          &collect-artifacts-short
  artifacts:
    name:                          "${CI_JOB_NAME}_${CI_COMMIT_REF_NAME}"
    when:                          on_success
    expire_in:                     3 hours
    paths:
      - artifacts/

.kubernetes-env:                   &kubernetes-env
  retry:
    max: 2
    when:
      - runner_system_failure
      - unknown_failure
      - api_failure
  interruptible:                   true
  tags:
    - kubernetes-parity-build

.rust-info-script:                 &rust-info-script
  - rustup show
  - cargo --version
  - rustup +nightly show
  - cargo +nightly --version
  - sccache -s

.docker-env:                       &docker-env
  image:                           "${CI_IMAGE}"
  before_script:
    - *rust-info-script
  retry:
    max: 2
    when:
      - runner_system_failure
      - unknown_failure
      - api_failure
  interruptible:                   true
  tags:
    - linux-docker

.test-refs:                        &test-refs
  rules:
    - if: $CI_PIPELINE_SOURCE == "web"
    - if: $CI_PIPELINE_SOURCE == "schedule"
    - if: $CI_COMMIT_REF_NAME == "master"
    - if: $CI_COMMIT_REF_NAME =~ /^[0-9]+$/                         # PRs
    - if: $CI_COMMIT_REF_NAME =~ /^v[0-9]+\.[0-9]+.*$/              # i.e. v1.0, v2.1rc1

.test-refs-no-trigger:             &test-refs-no-trigger
  rules:
    - if: $CI_PIPELINE_SOURCE == "pipeline"
      when: never
    - if: $CI_PIPELINE_SOURCE == "web"
    - if: $CI_PIPELINE_SOURCE == "schedule"
    - if: $CI_COMMIT_REF_NAME == "master"
    - if: $CI_COMMIT_REF_NAME =~ /^[0-9]+$/                         # PRs
    - if: $CI_COMMIT_REF_NAME =~ /^v[0-9]+\.[0-9]+.*$/              # i.e. v1.0, v2.1rc1
    - if: $CI_COMMIT_REF_NAME =~ /^ci-release-.*$/

.test-refs-no-trigger-prs-only:   &test-refs-no-trigger-prs-only
  rules:
    - if: $CI_PIPELINE_SOURCE == "pipeline"
      when: never
    - if: $CI_PIPELINE_SOURCE == "web"
    - if: $CI_PIPELINE_SOURCE == "schedule"
    - if: $CI_COMMIT_REF_NAME =~ /^[0-9]+$/                         # PRs

.test-refs-wasmer-sandbox:                        &test-refs-wasmer-sandbox
  rules:
    - if: $CI_PIPELINE_SOURCE == "web"
    - if: $CI_PIPELINE_SOURCE == "schedule"
    - if: $CI_COMMIT_REF_NAME == "master"
      changes:
        - client/executor/**/*
        - frame/contracts/**/*
        - primitives/sandbox/**/*
    - if: $CI_COMMIT_REF_NAME =~ /^[0-9]+$/                         # PRs
      changes:
        - client/executor/**/*
        - frame/contracts/**/*
        - primitives/sandbox/**/*
    - if: $CI_COMMIT_REF_NAME =~ /^v[0-9]+\.[0-9]+.*$/              # i.e. v1.0, v2.1rc1
      changes:
        - client/executor/**/*
        - frame/contracts/**/*
        - primitives/sandbox/**/*

.build-refs:                       &build-refs
  rules:
    - if: $CI_PIPELINE_SOURCE == "pipeline"
      when: never
    - if: $CI_PIPELINE_SOURCE == "web"
    - if: $CI_PIPELINE_SOURCE == "schedule"
    - if: $CI_COMMIT_REF_NAME == "master"
    - if: $CI_COMMIT_REF_NAME =~ /^v[0-9]+\.[0-9]+.*$/              # i.e. v1.0, v2.1rc1

.nightly-pipeline:                 &nightly-pipeline
  rules:
    # this job runs only on nightly pipeline with the mentioned variable, against `master` branch
    - if: $CI_COMMIT_REF_NAME == "master" && $CI_PIPELINE_SOURCE == "schedule" && $PIPELINE == "nightly"

.merge-ref-into-master-script:     &merge-ref-into-master-script
  - if [ $CI_COMMIT_REF_NAME != "master" ]; then
      git fetch origin +master:master;
      git fetch origin +$CI_COMMIT_REF_NAME:$CI_COMMIT_REF_NAME;
      git checkout master;
      git config user.email "ci@gitlab.parity.io";
      git merge $CI_COMMIT_REF_NAME --verbose --no-edit;
    fi

.cargo-check-benches-script:       &cargo-check-benches-script
  - mkdir -p ./artifacts/benches/$CI_COMMIT_REF_NAME-$CI_COMMIT_SHORT_SHA
  - SKIP_WASM_BUILD=1 time cargo +nightly check --benches --all
  - 'cargo run --release -p node-bench -- ::node::import::native::sr25519::transfer_keep_alive::paritydb::small --json
    | tee ./artifacts/benches/$CI_COMMIT_REF_NAME-$CI_COMMIT_SHORT_SHA/::node::import::native::sr25519::transfer_keep_alive::paritydb::small.json'
  - 'cargo run --release -p node-bench -- ::trie::read::small --json
    | tee ./artifacts/benches/$CI_COMMIT_REF_NAME-$CI_COMMIT_SHORT_SHA/::trie::read::small.json'
  - sccache -s

.build-linux-substrate-script:     &build-linux-substrate-script
  - WASM_BUILD_NO_COLOR=1 time cargo build --release --verbose
  - mv ./target/release/substrate ./artifacts/substrate/.
  - echo -n "Substrate version = "
  - if [ "${CI_COMMIT_TAG}" ]; then
      echo "${CI_COMMIT_TAG}" | tee ./artifacts/substrate/VERSION;
    else
      ./artifacts/substrate/substrate --version |
        sed -n -E 's/^substrate ([0-9.]+.*-[0-9a-f]{7,13})-.*$/\1/p' |
          tee ./artifacts/substrate/VERSION;
    fi
  - sha256sum ./artifacts/substrate/substrate | tee ./artifacts/substrate/substrate.sha256
  - cp -r ./scripts/ci/docker/substrate.Dockerfile ./artifacts/substrate/
  - sccache -s


#### stage:                       .pre

skip-if-draft:
  image:                           paritytech/tools:latest
  <<:                              *kubernetes-env
  stage:                           .pre
  rules:
    - if: $CI_COMMIT_REF_NAME =~ /^[0-9]+$/                         # PRs
  script:
     - echo "Commit message is ${CI_COMMIT_MESSAGE}"
     - echo "Ref is ${CI_COMMIT_REF_NAME}"
     - echo "pipeline source is ${CI_PIPELINE_SOURCE}"
     - ./scripts/ci/gitlab/skip_if_draft.sh

#### stage:                        check

check-runtime:
  stage:                           check
  image:                           paritytech/tools:latest
  <<:                              *kubernetes-env
  rules:
    - if: $CI_COMMIT_REF_NAME =~ /^[0-9]+$/                         # PRs
  variables:
    <<:                            *default-vars
    GITLAB_API:                    "https://gitlab.parity.io/api/v4"
    GITHUB_API_PROJECT:            "parity%2Finfrastructure%2Fgithub-api"
  script:
    - ./scripts/ci/gitlab/check_runtime.sh
  allow_failure:                   true

check-signed-tag:
  stage:                           check
  image:                           paritytech/tools:latest
  <<:                              *kubernetes-env
  rules:
    - if: $CI_COMMIT_REF_NAME =~ /^ci-release-.*$/
    - if: $CI_COMMIT_REF_NAME =~ /^v[0-9]+\.[0-9]+.*$/              # i.e. v1.0, v2.1rc1
  script:
    - ./scripts/ci/gitlab/check_signed.sh

test-dependency-rules:
  stage:                           check
  image:                           paritytech/tools:latest
  <<:                              *kubernetes-env
  rules:
    - if: $CI_COMMIT_REF_NAME =~ /^[0-9]+$/                         # PRs
  script:
    - ./scripts/ci/gitlab/ensure-deps.sh

test-prometheus-alerting-rules:
  stage:                           check
  image:                           paritytech/tools:latest
  <<:                              *kubernetes-env
  rules:
    - if: $CI_PIPELINE_SOURCE == "pipeline"
      when: never
    - if: $CI_COMMIT_BRANCH
      changes:
        - .gitlab-ci.yml
        - ./scripts/ci/monitoring/**/*
  script:
    - promtool check rules ./scripts/ci/monitoring/alerting-rules/alerting-rules.yaml
    - cat ./scripts/ci/monitoring/alerting-rules/alerting-rules.yaml |
        promtool test rules ./scripts/ci/monitoring/alerting-rules/alerting-rule-tests.yaml

#### stage:                        test

cargo-deny:
  stage:                           test
  <<:                              *docker-env
  <<:                              *nightly-pipeline
  script:
    - cargo deny check --hide-inclusion-graph -c ./scripts/ci/deny.toml
  after_script:
    - echo "___The complete log is in the artifacts___"
    - cargo deny check -c ./scripts/ci/deny.toml 2> deny.log
  artifacts:
    name:                          $CI_COMMIT_SHORT_SHA
    expire_in:                     3 days
    when:                          always
    paths:
      - deny.log
  # FIXME: Temporarily allow to fail.
  allow_failure:                   true

cargo-fmt:
  stage:                           test
  <<:                              *docker-env
  <<:                              *test-refs
  script:
    - cargo +nightly fmt --all -- --check

cargo-clippy:
  stage:                           test
  <<:                              *docker-env
  <<:                              *test-refs
  script:
    - SKIP_WASM_BUILD=1 env -u RUSTFLAGS cargo +nightly clippy --all-targets

cargo-check-benches:
  stage:                           test
  <<:                              *docker-env
  <<:                              *test-refs
  <<:                              *collect-artifacts
  before_script:
    # merges in the master branch on PRs
    - *merge-ref-into-master-script
    - *rust-info-script
  script:
    - *cargo-check-benches-script
  tags:
    - linux-docker-benches

node-bench-regression-guard:
  # it's not belong to `build` semantically, but dag jobs can't depend on each other
  # within the single stage - https://gitlab.com/gitlab-org/gitlab/-/issues/30632
  # more: https://github.com/paritytech/substrate/pull/8519#discussion_r608012402
  stage:                           build
  <<:                              *docker-env
  <<:                              *test-refs-no-trigger-prs-only
  needs:
    # this is a DAG
    - job:                         cargo-check-benches
      artifacts:                   true
    # this does not like a DAG, just polls the artifact
    - project:                     $CI_PROJECT_PATH
      job:                         cargo-check-benches
      ref:                         master
      artifacts:                   true
  variables:
    CI_IMAGE:                      "paritytech/node-bench-regression-guard:latest"
  before_script: [""]
  script:
    - echo "------- IMPORTANT -------"
    - echo "node-bench-regression-guard depends on the results of a cargo-check-benches job"
    - echo "In case of this job failure, check your pipeline's cargo-check-benches"
    - 'node-bench-regression-guard --reference artifacts/benches/master-*
       --compare-with artifacts/benches/$CI_COMMIT_REF_NAME-$CI_COMMIT_SHORT_SHA'

cargo-check-subkey:
  stage:                           test
  <<:                              *docker-env
  <<:                              *test-refs
  script:
    - cd ./bin/utils/subkey
    - SKIP_WASM_BUILD=1 time cargo check --release
    - sccache -s

cargo-check-try-runtime:
  stage:                           test
  <<:                              *docker-env
  <<:                              *test-refs
  script:
    - time cargo check --features try-runtime
    - sccache -s

cargo-check-wasmer-sandbox:
  stage:                           test
  <<:                              *docker-env
  <<:                              *test-refs
  script:
    - time cargo check --features wasmer-sandbox
    - sccache -s

test-deterministic-wasm:
  stage:                           test
  <<:                              *docker-env
  <<:                              *test-refs
  variables:
    <<:                            *default-vars
    WASM_BUILD_NO_COLOR:           1
  script:
    # build runtime
    - cargo build --verbose --release -p node-runtime
    # make checksum
    - sha256sum ./target/release/wbuild/node-runtime/target/wasm32-unknown-unknown/release/node_runtime.wasm > checksum.sha256
    # clean up – FIXME: can we reuse some of the artifacts?
    - cargo clean
    # build again
    - cargo build --verbose --release -p node-runtime
    # confirm checksum
    - sha256sum -c ./checksum.sha256
    - sccache -s

test-linux-stable:                 &test-linux
  stage:                           test
  <<:                              *docker-env
  <<:                              *test-refs
  variables:
    <<:                            *default-vars
    # Enable debug assertions since we are running optimized builds for testing
    # but still want to have debug assertions.
    RUSTFLAGS:                     "-Cdebug-assertions=y -Dwarnings"
    RUST_BACKTRACE:                1
    WASM_BUILD_NO_COLOR:           1
    # Ensure we run the UI tests.
    RUN_UI_TESTS:                  1
  script:
    # this job runs all tests in former runtime-benchmarks, frame-staking and wasmtime tests
    - time cargo test --workspace --locked --release --verbose --features runtime-benchmarks --manifest-path ./bin/node/cli/Cargo.toml
    - time cargo test -p frame-support-test --features=conditional-storage,no-metadata-docs --manifest-path ./frame/support/test/Cargo.toml --test pallet # does not reuse cache 1 min 44 sec
    - SUBSTRATE_TEST_TIMEOUT=1 time cargo test -p substrate-test-utils --release --verbose --locked -- --ignored timeout
    - sccache -s

test-frame-examples-compile-to-wasm:
  # into one job
  stage:                           test
  <<:                              *docker-env
  <<:                              *test-refs
  variables:
    <<:                            *default-vars
    # Enable debug assertions since we are running optimized builds for testing
    # but still want to have debug assertions.
    RUSTFLAGS:                     "-Cdebug-assertions=y"
    RUST_BACKTRACE: 1
  script:
    - cd ./frame/examples/offchain-worker/
    - cargo +nightly build --target=wasm32-unknown-unknown --no-default-features
    - cd ../basic
    - cargo +nightly build --target=wasm32-unknown-unknown --no-default-features
    - sccache -s

test-linux-stable-int:
  <<:                              *test-linux
  stage:                           test
  script:
    - echo "___Logs will be partly shown at the end in case of failure.___"
    - echo "___Full log will be saved to the job artifacts only in case of failure.___"
    - WASM_BUILD_NO_COLOR=1
      RUST_LOG=sync=trace,consensus=trace,client=trace,state-db=trace,db=trace,forks=trace,state_db=trace,storage_cache=trace
        time cargo test -p node-cli --release --verbose --locked -- --ignored
        &> ${CI_COMMIT_SHORT_SHA}_int_failure.log
    - sccache -s
  after_script:
    - awk '/FAILED|^error\[/,0' ${CI_COMMIT_SHORT_SHA}_int_failure.log
  artifacts:
    name:                          $CI_COMMIT_SHORT_SHA
    when:                          on_failure
    expire_in:                     3 days
    paths:
      - ${CI_COMMIT_SHORT_SHA}_int_failure.log

check-tracing:
  stage:                           test
  <<:                              *docker-env
  <<:                              *test-refs
  script:
    # with-tracing must be explicitly activated, we run a test to ensure this works as expected in both cases
    - time cargo +nightly test --manifest-path ./primitives/tracing/Cargo.toml --no-default-features
    - time cargo +nightly test --manifest-path ./primitives/tracing/Cargo.toml --no-default-features --features=with-tracing
    - sccache -s

test-full-crypto-feature:
  stage:                           test
  <<:                              *docker-env
  <<:                              *test-refs
  variables:
    <<:                            *default-vars
    # Enable debug assertions since we are running optimized builds for testing
    # but still want to have debug assertions.
    RUSTFLAGS:                     "-Cdebug-assertions=y"
    RUST_BACKTRACE: 1
  script:
    - cd primitives/core/
    - time cargo +nightly build --verbose --no-default-features --features full_crypto
    - cd ../application-crypto
    - time cargo +nightly build --verbose --no-default-features --features full_crypto
    - sccache -s

test-wasmer-sandbox:
  stage:                           test
  <<:                              *docker-env
  <<:                              *test-refs-wasmer-sandbox
  variables:
    <<:                            *default-vars
  script:
    - time cargo test --release --features runtime-benchmarks,wasmer-sandbox,disable-ui-tests
    - sccache -s

cargo-check-macos:
  stage:                           test
  # shell runner on mac ignores the image set in *docker-env
  <<:                              *docker-env
  <<:                              *test-refs-no-trigger
  script:
    - SKIP_WASM_BUILD=1 time cargo check --release
    - sccache -s
  tags:
    - osx

#### stage:                        build

# PIPELINE_SCRIPTS_TAG can be found in the project variables

.check-dependent-project:          &check-dependent-project
  stage:                           build
  <<:                              *docker-env
  <<:                              *test-refs-no-trigger-prs-only
  script:
    - git clone
        --depth=1
        "--branch=$PIPELINE_SCRIPTS_TAG"
        https://github.com/paritytech/pipeline-scripts
    - ./pipeline-scripts/check_dependent_project.sh
        paritytech
        substrate
        --substrate
        "$DEPENDENT_REPO"
        "$GITHUB_PR_TOKEN"
        "$CARGO_UPDATE_CRATES"

# Individual jobs are set up for each dependent project so that they can be ran in parallel.
# Arguably we could generate a job for each companion in the PR's description using Gitlab's
# parent-child pipelines but that's more complicated.

check-dependent-polkadot:
  <<: *check-dependent-project
  variables:
    DEPENDENT_REPO: polkadot
    CARGO_UPDATE_CRATES: "sp-io"

check-dependent-cumulus:
  <<: *check-dependent-project
  variables:
    DEPENDENT_REPO: cumulus
    CARGO_UPDATE_CRATES: "sp-io polkadot-runtime-common"


build-linux-substrate:
  stage:                           build
  <<:                              *collect-artifacts
  <<:                              *docker-env
  <<:                              *build-refs
  needs:
    - job:                         test-linux-stable
      artifacts:                   false
  before_script:
    - mkdir -p ./artifacts/substrate/
  script:
    - *build-linux-substrate-script
    - printf '\n# building node-template\n\n'
    - ./scripts/ci/node-template-release.sh ./artifacts/substrate/substrate-node-template.tar.gz

build-linux-subkey:                &build-subkey
  stage:                           build
  <<:                              *collect-artifacts
  <<:                              *docker-env
  <<:                              *build-refs
  needs:
    - job:                         cargo-check-subkey
      artifacts:                   false
  before_script:
    - mkdir -p ./artifacts/subkey
  script:
    - cd ./bin/utils/subkey
    - SKIP_WASM_BUILD=1 time cargo build --release --verbose
    - cd -
    - mv ./target/release/subkey ./artifacts/subkey/.
    - echo -n "Subkey version = "
    - ./artifacts/subkey/subkey --version |
        sed -n -E 's/^subkey ([0-9.]+.*)/\1/p' |
          tee ./artifacts/subkey/VERSION;
    - sha256sum ./artifacts/subkey/subkey | tee ./artifacts/subkey/subkey.sha256
    - cp -r ./scripts/ci/docker/subkey.Dockerfile ./artifacts/subkey/
    - sccache -s

build-macos-subkey:
  <<:                              *build-subkey
  tags:
    - osx

check-rustdoc:
  stage:                           test
  <<:                              *docker-env
  <<:                              *test-refs
  variables:
    <<:                            *default-vars
    SKIP_WASM_BUILD:               1
    RUSTDOCFLAGS:                  "-Dwarnings"
  script:
    - time cargo +nightly doc --workspace --all-features --verbose --no-deps
    - sccache -s

build-rustdoc:
  stage:                           build
  <<:                              *docker-env
  <<:                              *test-refs
  variables:
    <<:                            *default-vars
    SKIP_WASM_BUILD:               1
    DOC_INDEX_PAGE:                "sc_service/index.html" # default redirected page
  artifacts:
    name:                          "${CI_JOB_NAME}_${CI_COMMIT_REF_NAME}-doc"
    when:                          on_success
    expire_in:                     7 days
    paths:
    - ./crate-docs/
  script:
    - time cargo +nightly doc --workspace --all-features --verbose
    - rm -f ./target/doc/.lock
    - mv ./target/doc ./crate-docs
    # FIXME: remove me after CI image gets nonroot
    - chown -R nonroot:nonroot ./crate-docs
    - echo "<meta http-equiv=refresh content=0;url=${DOC_INDEX_PAGE}>" > ./crate-docs/index.html
    - sccache -s

#### stage:                        publish

.build-push-docker-image:          &build-push-docker-image
  <<:                              *build-refs
  <<:                              *kubernetes-env
  image:                           quay.io/buildah/stable
  variables:                       &docker-build-vars
    <<:                            *default-vars
    GIT_STRATEGY:                  none
    DOCKERFILE:                    $PRODUCT.Dockerfile
    IMAGE_NAME:                    docker.io/parity/$PRODUCT
  before_script:
    - cd ./artifacts/$PRODUCT/
    - VERSION="$(cat ./VERSION)"
    - echo "${PRODUCT} version = ${VERSION}"
    - test -z "${VERSION}" && exit 1
  script:
    - test "$DOCKER_HUB_USER" -a "$DOCKER_HUB_PASS" ||
        ( echo "no docker credentials provided"; exit 1 )
    - buildah bud
        --format=docker
        --build-arg VCS_REF="${CI_COMMIT_SHA}"
        --build-arg BUILD_DATE="$(date -u '+%Y-%m-%dT%H:%M:%SZ')"
        --tag "$IMAGE_NAME:$VERSION"
        --tag "$IMAGE_NAME:latest"
        --file "$DOCKERFILE" .
    - echo "$DOCKER_HUB_PASS" |
        buildah login --username "$DOCKER_HUB_USER" --password-stdin docker.io
    - buildah info
    - buildah push --format=v2s2 "$IMAGE_NAME:$VERSION"
    - buildah push --format=v2s2 "$IMAGE_NAME:latest"
  after_script:
    - buildah logout --all
    - echo "SUBSTRATE_IMAGE_NAME=${IMAGE_NAME}" | tee -a ./artifacts/$PRODUCT/build.env
    - IMAGE_TAG="$(cat ./artifacts/$PRODUCT/VERSION)"
    - echo "SUBSTRATE_IMAGE_TAG=${IMAGE_TAG}"   | tee -a ./artifacts/$PRODUCT/build.env
    - cat ./artifacts/$PRODUCT/build.env

publish-docker-substrate:
  stage:                           publish
  <<:                              *build-push-docker-image
  <<:                              *build-refs
  needs:
    - job:                         build-linux-substrate
      artifacts:                   true
  variables:
    <<:                            *docker-build-vars
    PRODUCT:                       substrate

publish-docker-subkey:
  stage:                           publish
  <<:                              *build-push-docker-image
  needs:
    - job:                         build-linux-subkey
      artifacts:                   true
  variables:
    <<:                            *docker-build-vars
    PRODUCT:                       subkey

publish-s3-release:
  stage:                           publish
  <<:                              *build-refs
  <<:                              *kubernetes-env
  needs:
    - job:                         build-linux-substrate
      artifacts:                   true
    - job:                         build-linux-subkey
      artifacts:                   true
  image:                           paritytech/awscli:latest
  variables:
    GIT_STRATEGY:                  none
    BUCKET:                        "releases.parity.io"
    PREFIX:                        "substrate/${ARCH}-${DOCKER_OS}"
  script:
    - aws s3 sync ./artifacts/ s3://${BUCKET}/${PREFIX}/$(cat ./artifacts/substrate/VERSION)/
    - echo "update objects in latest path"
    - aws s3 sync s3://${BUCKET}/${PREFIX}/$(cat ./artifacts/substrate/VERSION)/ s3://${BUCKET}/${PREFIX}/latest/
  after_script:
    - aws s3 ls s3://${BUCKET}/${PREFIX}/latest/
        --recursive --human-readable --summarize

publish-rustdoc:
  stage:                           publish
  <<:                              *kubernetes-env
  image:                           node:16
  variables:
    GIT_DEPTH:                     100
    RUSTDOCS_DEPLOY_REFS:          "master"
  rules:
    - if: $CI_PIPELINE_SOURCE == "pipeline"
      when: never
    - if: $CI_PIPELINE_SOURCE == "web" && $CI_COMMIT_REF_NAME == "master"
    - if: $CI_COMMIT_REF_NAME == "master"
    - if: $CI_COMMIT_REF_NAME =~ /^monthly-20[0-9]{2}-[0-9]{2}.*$/  # to support: monthly-2021-09+1
    - if: $CI_COMMIT_REF_NAME =~ /^v[0-9]+\.[0-9]+.*$/              # i.e. v1.0, v2.1rc1
  # `needs:` can be removed after CI image gets nonroot. In this case `needs:` stops other
  # artifacts from being dowloaded by this job.
  needs:
    - job:                         build-rustdoc
      artifacts:                   true
  script:
    # If $CI_COMMIT_REF_NAME doesn't match one of $RUSTDOCS_DEPLOY_REFS space-separated values, we
    # exit immediately.
    # Putting spaces at the front and back to ensure we are not matching just any substring, but the
    # whole space-separated value.
    - '[[ " ${RUSTDOCS_DEPLOY_REFS} " =~ " ${CI_COMMIT_REF_NAME} " ]] || exit 0'
    # setup ssh
    - eval $(ssh-agent)
    - ssh-add - <<< ${GITHUB_SSH_PRIV_KEY}
    - mkdir ~/.ssh && touch ~/.ssh/known_hosts
    - ssh-keyscan -t rsa github.com >> ~/.ssh/known_hosts
    # Set git config
    - git config user.email "devops-team@parity.io"
    - git config user.name "${GITHUB_USER}"
    - git config remote.origin.url "git@github.com:/paritytech/${CI_PROJECT_NAME}.git"
    - git config remote.origin.fetch "+refs/heads/*:refs/remotes/origin/*"
    - git fetch origin gh-pages
    # Save README and docs
    - cp -r ./crate-docs/ /tmp/doc/
    - cp README.md /tmp/doc/
    # we don't need to commit changes because we copy docs to /tmp
    - git checkout gh-pages --force
    # Install `index-tpl-crud` and generate index.html based on RUSTDOCS_DEPLOY_REFS
    - which index-tpl-crud &> /dev/null || yarn global add @substrate/index-tpl-crud
    - index-tpl-crud upsert ./index.html ${CI_COMMIT_REF_NAME}
    # Ensure the destination dir doesn't exist.
    - rm -rf ${CI_COMMIT_REF_NAME}
    - mv -f /tmp/doc ${CI_COMMIT_REF_NAME}
    # Upload files
    - git add --all
    # `git commit` has an exit code of > 0 if there is nothing to commit.
    # This causes GitLab to exit immediately and marks this job failed.
    # We don't want to mark the entire job failed if there's nothing to
    # publish though, hence the `|| true`.
    - git commit -m "___Updated docs for ${CI_COMMIT_REF_NAME}___" ||
        echo "___Nothing to commit___"
    - git push origin gh-pages --force
  after_script:
    - rm -rf .git/ ./*

publish-draft-release:
  stage:                           publish
  image:                           paritytech/tools:latest
  rules:
    - if: $CI_COMMIT_REF_NAME =~ /^ci-release-.*$/
    - if: $CI_COMMIT_REF_NAME =~ /^v[0-9]+\.[0-9]+.*$/              # i.e. v1.0, v2.1rc1
  script:
    - ./scripts/ci/gitlab/publish_draft_release.sh
  allow_failure:                   true

#### stage:                        deploy

deploy-prometheus-alerting-rules:
  stage:                           deploy
  needs:
    - job:                         test-prometheus-alerting-rules
      artifacts:                   false
  allow_failure:                   true
  trigger:
    project:  parity/infrastructure/cloud-infra
  variables:
    SUBSTRATE_CI_COMMIT_NAME:       "${CI_COMMIT_REF_NAME}"
    SUBSTRATE_CI_COMMIT_REF:        "${CI_COMMIT_SHORT_SHA}"
    UPSTREAM_TRIGGER_PROJECT:       "${CI_PROJECT_PATH}"
  rules:
    - if: $CI_PIPELINE_SOURCE == "pipeline"
      when: never
    - if: $CI_COMMIT_REF_NAME == "master"
      changes:
        - .gitlab-ci.yml
        - ./scripts/ci/monitoring/**/*<|MERGE_RESOLUTION|>--- conflicted
+++ resolved
@@ -38,14 +38,7 @@
   CARGO_INCREMENTAL:               0
   DOCKER_OS:                       "debian:stretch"
   ARCH:                            "x86_64"
-<<<<<<< HEAD
   CI_IMAGE:                        "paritytech/ci-linux:staging"
-  VAULT_SERVER_URL:                "https://vault.parity-mgmt-vault.parity.io"
-  VAULT_AUTH_PATH:                 "gitlab-parity-io-jwt"
-  VAULT_AUTH_ROLE:                 "cicd_gitlab_parity_${CI_PROJECT_NAME}"
-=======
-  CI_IMAGE:                        "paritytech/ci-linux:production"
->>>>>>> 174735ea
 
 default:
   cache:                           {}
