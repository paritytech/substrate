--- conflicted
+++ resolved
@@ -21,17 +21,9 @@
 use consensus::{
 	BlockImportParams, BlockImport, BlockOrigin, Error as ConsensusError, ForkChoiceStrategy,
 };
-<<<<<<< HEAD
-use sr_primitives::Justification;
-use sr_primitives::traits::{Block as BlockT};
-use sr_primitives::generic::BlockId;
-=======
-use hash_db::Hasher;
 use sp_runtime::Justification;
 use sp_runtime::traits::{Block as BlockT};
 use sp_runtime::generic::BlockId;
-use primitives::Blake2Hasher;
->>>>>>> c837c8d9
 use codec::alloc::collections::hash_map::HashMap;
 
 /// Extension trait for a test client.
@@ -41,7 +33,7 @@
 		&self,
 		id: BlockId<Block>,
 		justification: Option<Justification>,
-	) -> client::error::Result<()>;
+	) -> sp_blockchain::Result<()>;
 
 	/// Returns hash of the genesis block.
 	fn genesis_hash(&self) -> <Block as BlockT>::Hash;
@@ -79,13 +71,9 @@
 		&self,
 		id: BlockId<Block>,
 		justification: Option<Justification>,
-<<<<<<< HEAD
-	) -> client::error::Result<()> {
+	) -> sp_blockchain::Result<()> {
 		Finalizer::finalize_block(self, id, justification, true)
 	}
-=======
-	) -> sp_blockchain::Result<()>;
->>>>>>> c837c8d9
 
 	fn genesis_hash(&self) -> <Block as BlockT>::Hash {
 		self.block_hash(0.into()).unwrap().unwrap()
@@ -178,7 +166,6 @@
 	}
 }
 
-<<<<<<< HEAD
 impl<B, E, RA, Block: BlockT> ClientBlockImportExt<Block> for Client<B, E, Block, RA>
 	where
 		Self: BlockImport<Block, Error = ConsensusError>,
@@ -196,17 +183,10 @@
 			auxiliary: Vec::new(),
 			fork_choice: ForkChoiceStrategy::LongestChain,
 			allow_missing_state: false,
-		};
-
-		BlockImport::import_block(self, import, HashMap::new()).map(|_| ())
-=======
-	fn finalize_block(
-		&self,
-		id: BlockId<Block>,
-		justification: Option<Justification>,
-	) -> sp_blockchain::Result<()> {
-		Finalizer::finalize_block(self, id, justification, true)
->>>>>>> c837c8d9
+			import_existing: false,
+		};
+
+		BlockImport::import_block(self, import, HashMap::new()).map(|_| ())
 	}
 
 	fn import_as_best(&mut self, origin: BlockOrigin, block: Block) -> Result<(), ConsensusError> {
@@ -222,6 +202,7 @@
 			auxiliary: Vec::new(),
 			fork_choice: ForkChoiceStrategy::Custom(true),
 			allow_missing_state: false,
+			import_existing: false,
 		};
 
 		BlockImport::import_block(self, import, HashMap::new()).map(|_| ())
@@ -240,6 +221,7 @@
 			auxiliary: Vec::new(),
 			fork_choice: ForkChoiceStrategy::Custom(true),
 			allow_missing_state: false,
+			import_existing: false,
 		};
 
 		BlockImport::import_block(self, import, HashMap::new()).map(|_| ())
@@ -263,6 +245,7 @@
 			auxiliary: Vec::new(),
 			fork_choice: ForkChoiceStrategy::LongestChain,
 			allow_missing_state: false,
+			import_existing: false,
 		};
 
 		BlockImport::import_block(self, import, HashMap::new()).map(|_| ())
