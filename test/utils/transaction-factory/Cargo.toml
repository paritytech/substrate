--- conflicted
+++ resolved
@@ -7,12 +7,8 @@
 [dependencies]
 block-builder-api = { package = "substrate-block-builder-runtime-api", path = "../../../primitives/block-builder/runtime-api" }
 cli = { package = "substrate-cli", path = "../../../client/cli" }
-<<<<<<< HEAD
-client = { package = "substrate-client", path = "../../../client/client" }
+client = { package = "substrate-client", path = "../../../client" }
 codec = { package = "parity-scale-codec", version = "1.0.0", features = ["derive"] }
-=======
-client = { package = "substrate-client", path = "../../../client/" }
->>>>>>> 367819e9
 consensus_common = { package = "substrate-consensus-common", path = "../../../primitives/consensus/common" }
 log = "0.4.8"
 primitives = { package = "substrate-primitives", path = "../../../primitives/core" }
