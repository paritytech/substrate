// Copyright 2018-2019 Parity Technologies (UK) Ltd.
// This file is part of Substrate.

// Substrate is free software: you can redistribute it and/or modify
// it under the terms of the GNU General Public License as published by
// the Free Software Foundation, either version 3 of the License, or
// (at your option) any later version.

// Substrate is distributed in the hope that it will be useful,
// but WITHOUT ANY WARRANTY; without even the implied warranty of
// MERCHANTABILITY or FITNESS FOR A PARTICULAR PURPOSE.  See the
// GNU General Public License for more details.

// You should have received a copy of the GNU General Public License
// along with Substrate.  If not, see <http://www.gnu.org/licenses/>.

//! Block Builder extensions for tests.

use primitives::ChangesTrieConfiguration;
use runtime;
use sr_primitives::traits::ProvideRuntimeApi;

use block_builder::BlockBuilderApi;

/// Extension trait for test block builder.
pub trait BlockBuilderExt {
	/// Add transfer extrinsic to the block.
	fn push_transfer(&mut self, transfer: runtime::Transfer) -> Result<(), sp_blockchain::Error>;
	/// Add storage change extrinsic to the block.
	fn push_storage_change(
		&mut self,
		key: Vec<u8>,
		value: Option<Vec<u8>>,
<<<<<<< HEAD
	) -> Result<(), client::error::Error>;
	/// Add changes trie configuration update extrinsic to the block.
	fn push_changes_trie_configuration_update(
		&mut self,
		new_config: Option<ChangesTrieConfiguration>,
	) -> Result<(), client::error::Error>;
=======
	) -> Result<(), sp_blockchain::Error>;
>>>>>>> 229f7156
}

impl<'a, A> BlockBuilderExt for block_builder::BlockBuilder<'a, runtime::Block, A> where
	A: ProvideRuntimeApi + 'a,
	A::Api: BlockBuilderApi<runtime::Block, Error = sp_blockchain::Error>,
{
	fn push_transfer(&mut self, transfer: runtime::Transfer) -> Result<(), sp_blockchain::Error> {
		self.push(transfer.into_signed_tx())
	}

	fn push_storage_change(
		&mut self,
		key: Vec<u8>,
		value: Option<Vec<u8>>,
	) -> Result<(), sp_blockchain::Error> {
		self.push(runtime::Extrinsic::StorageChange(key, value))
	}

	fn push_changes_trie_configuration_update(
		&mut self,
		new_config: Option<ChangesTrieConfiguration>,
	) -> Result<(), client::error::Error> {
		self.push(runtime::Extrinsic::ChangesTrieConfigUpdate(new_config))
	}
}<|MERGE_RESOLUTION|>--- conflicted
+++ resolved
@@ -31,16 +31,12 @@
 		&mut self,
 		key: Vec<u8>,
 		value: Option<Vec<u8>>,
-<<<<<<< HEAD
-	) -> Result<(), client::error::Error>;
+	) -> Result<(), sp_blockchain::Error>;
 	/// Add changes trie configuration update extrinsic to the block.
 	fn push_changes_trie_configuration_update(
 		&mut self,
 		new_config: Option<ChangesTrieConfiguration>,
-	) -> Result<(), client::error::Error>;
-=======
 	) -> Result<(), sp_blockchain::Error>;
->>>>>>> 229f7156
 }
 
 impl<'a, A> BlockBuilderExt for block_builder::BlockBuilder<'a, runtime::Block, A> where
@@ -62,7 +58,7 @@
 	fn push_changes_trie_configuration_update(
 		&mut self,
 		new_config: Option<ChangesTrieConfiguration>,
-	) -> Result<(), client::error::Error> {
+	) -> Result<(), sp_blockchain::Error> {
 		self.push(runtime::Extrinsic::ChangesTrieConfigUpdate(new_config))
 	}
 }