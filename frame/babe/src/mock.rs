--- conflicted
+++ resolved
@@ -117,10 +117,7 @@
 	type SessionHandler = <MockSessionKeys as OpaqueKeys>::KeyTypeIdProviders;
 	type Keys = MockSessionKeys;
 	type DisabledValidatorsThreshold = DisabledValidatorsThreshold;
-<<<<<<< HEAD
-	type NextSessionRotation = Babe;
 	type WeightInfo = ();
-=======
 }
 
 impl pallet_session::historical::Trait for Test {
@@ -141,7 +138,6 @@
 
 parameter_types! {
 	pub const MinimumPeriod: u64 = 1;
->>>>>>> 18334ee1
 }
 
 impl pallet_timestamp::Trait for Test {
