--- conflicted
+++ resolved
@@ -582,7 +582,12 @@
 		// by the session module to be called before this.
 		debug_assert!(Self::initialized().is_some());
 
-<<<<<<< HEAD
+		if authorities.is_empty() {
+			log::warn!(target: LOG_TARGET, "Ignoring empty epoch change.");
+
+			return
+		}
+
 		// Update epoch index.
 		//
 		// NOTE: we figure out the epoch index from the slot, which may not
@@ -596,18 +601,6 @@
 			GenesisSlot::<T>::get(),
 			T::EpochDuration::get(),
 		);
-=======
-		if authorities.is_empty() {
-			log::warn!(target: LOG_TARGET, "Ignoring empty epoch change.");
-
-			return
-		}
-
-		// Update epoch index
-		let epoch_index = EpochIndex::<T>::get()
-			.checked_add(1)
-			.expect("epoch indices will never reach 2^64 before the death of the universe; qed");
->>>>>>> ed31016c
 
 		EpochIndex::<T>::put(epoch_index);
 		Authorities::<T>::put(authorities);
