--- conflicted
+++ resolved
@@ -247,20 +247,6 @@
 		/// duration and the security parameter `c` (where `1 - c` represents
 		/// the probability of a slot being empty).
 		const ExpectedBlockTime: T::Moment = T::ExpectedBlockTime::get();
-
-		// TODO TODO: should return an error which is Encode+IsFatalError
-		fn check_inherent_data(data: &sp_inherents::InherentData) -> sp_inherents::CheckInherentsResult {
-			let timestamp = pallet_timestamp::Module<T>::now();
-
-			let timestamp_based_slot = (timestamp / Self::slot_duration()).saturated_into::<u64>();
-			let seal_slot = data.babe_inherent_data()?;
-
-			if timestamp_based_slot == seal_slot {
-				Ok(())
-			} else {
-				Err(sp_inherents::Error::from("timestamp set in block doesn't match slot in seal").into())
-			}
-		}
 
 		/// Initialization
 		fn on_initialize(now: T::BlockNumber) -> Weight {
@@ -837,20 +823,4 @@
 	}
 
 	sp_io::hashing::blake2_256(&s)
-<<<<<<< HEAD
-}
-
-impl<T: Config> ProvideInherent for Module<T> {
-	type Call = pallet_timestamp::Call<T>;
-	type Error = MakeFatalError<sp_inherents::Error>;
-	const INHERENT_IDENTIFIER: InherentIdentifier = INHERENT_IDENTIFIER;
-
-	fn create_inherent(_: &InherentData) -> Option<Self::Call> {
-		None
-	}
-
-	fn check_inherent(call: &Self::Call, data: &InherentData) -> result::Result<(), Self::Error> {
-	}
-=======
->>>>>>> 7d2de01c
 }