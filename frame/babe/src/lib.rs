// This file is part of Substrate.

// Copyright (C) 2019-2020 Parity Technologies (UK) Ltd.
// SPDX-License-Identifier: Apache-2.0

// Licensed under the Apache License, Version 2.0 (the "License");
// you may not use this file except in compliance with the License.
// You may obtain a copy of the License at
//
// 	http://www.apache.org/licenses/LICENSE-2.0
//
// Unless required by applicable law or agreed to in writing, software
// distributed under the License is distributed on an "AS IS" BASIS,
// WITHOUT WARRANTIES OR CONDITIONS OF ANY KIND, either express or implied.
// See the License for the specific language governing permissions and
// limitations under the License.

//! Consensus extension module for BABE consensus. Collects on-chain randomness
//! from VRF outputs and manages epoch transitions.

#![cfg_attr(not(feature = "std"), no_std)]
#![warn(unused_must_use, unsafe_code, unused_variables, unused_must_use)]

use codec::{Decode, Encode};
use frame_support::{
	decl_error, decl_module, decl_storage,
	dispatch::DispatchResultWithPostInfo,
	traits::{FindAuthor, Get, KeyOwnerProofSystem, Randomness as RandomnessT},
	weights::{Pays, Weight},
	Parameter,
};
use frame_system::{ensure_none, ensure_signed};
use sp_application_crypto::Public;
use sp_runtime::{
	generic::DigestItem,
	traits::{Hash, IsMember, One, SaturatedConversion, Saturating},
	ConsensusEngineId, KeyTypeId,
};
use sp_session::{GetSessionNumber, GetValidatorCount};
use sp_std::{prelude::*, result};
use sp_timestamp::OnTimestampSet;

use sp_consensus_babe::{
	digests::{NextConfigDescriptor, NextEpochDescriptor, PreDigest},
	inherents::{BabeInherentData, INHERENT_IDENTIFIER},
	BabeAuthorityWeight, ConsensusLog, EquivocationProof, SlotNumber, BABE_ENGINE_ID,
};
use sp_consensus_vrf::schnorrkel;
use sp_inherents::{InherentData, InherentIdentifier, MakeFatalError, ProvideInherent};

pub use sp_consensus_babe::{AuthorityId, PUBLIC_KEY_LENGTH, RANDOMNESS_LENGTH, VRF_OUTPUT_LENGTH};

mod equivocation;
mod default_weights;

#[cfg(any(feature = "runtime-benchmarks", test))]
mod benchmarking;
#[cfg(all(feature = "std", test))]
mod mock;
#[cfg(all(feature = "std", test))]
mod tests;

pub use equivocation::{BabeEquivocationOffence, EquivocationHandler, HandleEquivocation};

pub trait Trait: pallet_timestamp::Trait {
	/// The amount of time, in slots, that each epoch should last.
	type EpochDuration: Get<SlotNumber>;

	/// The expected average block time at which BABE should be creating
	/// blocks. Since BABE is probabilistic it is not trivial to figure out
	/// what the expected average block time should be based on the slot
	/// duration and the security parameter `c` (where `1 - c` represents
	/// the probability of a slot being empty).
	type ExpectedBlockTime: Get<Self::Moment>;

	/// BABE requires some logic to be triggered on every block to query for whether an epoch
	/// has ended and to perform the transition to the next epoch.
	///
	/// Typically, the `ExternalTrigger` type should be used. An internal trigger should only be used
	/// when no other module is responsible for changing authority set.
	type EpochChangeTrigger: EpochChangeTrigger;

	/// The proof of key ownership, used for validating equivocation reports.
	/// The proof must include the session index and validator count of the
	/// session at which the equivocation occurred.
	type KeyOwnerProof: Parameter + GetSessionNumber + GetValidatorCount;

	/// The identification of a key owner, used when reporting equivocations.
	type KeyOwnerIdentification: Parameter;

	/// A system for proving ownership of keys, i.e. that a given key was part
	/// of a validator set, needed for validating equivocation reports.
	type KeyOwnerProofSystem: KeyOwnerProofSystem<
		(KeyTypeId, AuthorityId),
		Proof = Self::KeyOwnerProof,
		IdentificationTuple = Self::KeyOwnerIdentification,
	>;

	/// The equivocation handling subsystem, defines methods to report an
	/// offence (after the equivocation has been validated) and for submitting a
	/// transaction to report an equivocation (from an offchain context).
	/// NOTE: when enabling equivocation handling (i.e. this type isn't set to
	/// `()`) you must use this pallet's `ValidateUnsigned` in the runtime
	/// definition.
	type HandleEquivocation: HandleEquivocation<Self>;

	type WeightInfo: WeightInfo;
}

pub trait WeightInfo {
	fn report_equivocation(validator_count: u32) -> Weight;
}

/// Trigger an epoch change, if any should take place.
pub trait EpochChangeTrigger {
	/// Trigger an epoch change, if any should take place. This should be called
	/// during every block, after initialization is done.
	fn trigger<T: Trait>(now: T::BlockNumber);
}

/// A type signifying to BABE that an external trigger
/// for epoch changes (e.g. pallet-session) is used.
pub struct ExternalTrigger;

impl EpochChangeTrigger for ExternalTrigger {
	fn trigger<T: Trait>(_: T::BlockNumber) { } // nothing - trigger is external.
}

/// A type signifying to BABE that it should perform epoch changes
/// with an internal trigger, recycling the same authorities forever.
pub struct SameAuthoritiesForever;

impl EpochChangeTrigger for SameAuthoritiesForever {
	fn trigger<T: Trait>(now: T::BlockNumber) {
		if <Module<T>>::should_epoch_change(now) {
			let authorities = <Module<T>>::authorities();
			let next_authorities = authorities.clone();

			<Module<T>>::enact_epoch_change(authorities, next_authorities);
		}
	}
}

const UNDER_CONSTRUCTION_SEGMENT_LENGTH: usize = 256;

type MaybeRandomness = Option<schnorrkel::Randomness>;

decl_error! {
	pub enum Error for Module<T: Trait> {
		/// An equivocation proof provided as part of an equivocation report is invalid.
		InvalidEquivocationProof,
		/// A key ownership proof provided as part of an equivocation report is invalid.
		InvalidKeyOwnershipProof,
		/// A given equivocation report is valid but already previously reported.
		DuplicateOffenceReport,
	}
}

decl_storage! {
	trait Store for Module<T: Trait> as Babe {
		/// Current epoch index.
		pub EpochIndex get(fn epoch_index): u64;

		/// Current epoch authorities.
		pub Authorities get(fn authorities): Vec<(AuthorityId, BabeAuthorityWeight)>;

		/// The slot at which the first epoch actually started. This is 0
		/// until the first block of the chain.
		pub GenesisSlot get(fn genesis_slot): u64;

		/// Current slot number.
		pub CurrentSlot get(fn current_slot): u64;

		/// The epoch randomness for the *current* epoch.
		///
		/// # Security
		///
		/// This MUST NOT be used for gambling, as it can be influenced by a
		/// malicious validator in the short term. It MAY be used in many
		/// cryptographic protocols, however, so long as one remembers that this
		/// (like everything else on-chain) it is public. For example, it can be
		/// used where a number is needed that cannot have been chosen by an
		/// adversary, for purposes such as public-coin zero-knowledge proofs.
		// NOTE: the following fields don't use the constants to define the
		// array size because the metadata API currently doesn't resolve the
		// variable to its underlying value.
		pub Randomness get(fn randomness): schnorrkel::Randomness;

		/// Next epoch configuration, if changed.
		NextEpochConfig: Option<NextConfigDescriptor>;

		/// Next epoch randomness.
		NextRandomness: schnorrkel::Randomness;

		/// Randomness under construction.
		///
		/// We make a tradeoff between storage accesses and list length.
		/// We store the under-construction randomness in segments of up to
		/// `UNDER_CONSTRUCTION_SEGMENT_LENGTH`.
		///
		/// Once a segment reaches this length, we begin the next one.
		/// We reset all segments and return to `0` at the beginning of every
		/// epoch.
		SegmentIndex build(|_| 0): u32;

		/// TWOX-NOTE: `SegmentIndex` is an increasing integer, so this is okay.
		UnderConstruction: map hasher(twox_64_concat) u32 => Vec<schnorrkel::Randomness>;

		/// Temporary value (cleared at block finalization) which is `Some`
		/// if per-block initialization has already been called for current block.
		Initialized get(fn initialized): Option<MaybeRandomness>;

		/// How late the current block is compared to its parent.
		///
		/// This entry is populated as part of block execution and is cleaned up
		/// on block finalization. Querying this storage entry outside of block
		/// execution context should always yield zero.
		Lateness get(fn lateness): T::BlockNumber;
	}
	add_extra_genesis {
		config(authorities): Vec<(AuthorityId, BabeAuthorityWeight)>;
		build(|config| Module::<T>::initialize_authorities(&config.authorities))
	}
}

decl_module! {
	/// The BABE Pallet
	pub struct Module<T: Trait> for enum Call where origin: T::Origin {
		/// The number of **slots** that an epoch takes. We couple sessions to
		/// epochs, i.e. we start a new session once the new epoch begins.
		const EpochDuration: u64 = T::EpochDuration::get();

		/// The expected average block time at which BABE should be creating
		/// blocks. Since BABE is probabilistic it is not trivial to figure out
		/// what the expected average block time should be based on the slot
		/// duration and the security parameter `c` (where `1 - c` represents
		/// the probability of a slot being empty).
		const ExpectedBlockTime: T::Moment = T::ExpectedBlockTime::get();

		/// Initialization
		fn on_initialize(now: T::BlockNumber) -> Weight {
			Self::do_initialize(now);

			0
		}

		/// Block finalization
		fn on_finalize() {
			// at the end of the block, we can safely include the new VRF output
			// from this block into the under-construction randomness. If we've determined
			// that this block was the first in a new epoch, the changeover logic has
			// already occurred at this point, so the under-construction randomness
			// will only contain outputs from the right epoch.
			if let Some(Some(randomness)) = Initialized::take() {
				Self::deposit_randomness(&randomness);
			}

			// remove temporary "environment" entry from storage
			Lateness::<T>::kill();
		}

		/// Report authority equivocation/misbehavior. This method will verify
		/// the equivocation proof and validate the given key ownership proof
		/// against the extracted offender. If both are valid, the offence will
		/// be reported.
<<<<<<< HEAD
		#[weight = weight_for::report_equivocation::<T>(key_owner_proof.validator_count())]
=======
		#[weight = <T as Trait>::WeightInfo::report_equivocation(key_owner_proof.validator_count())]
>>>>>>> 85fbdc2f
		fn report_equivocation(
			origin,
			equivocation_proof: EquivocationProof<T::Header>,
			key_owner_proof: T::KeyOwnerProof,
		) -> DispatchResultWithPostInfo {
			let reporter = ensure_signed(origin)?;

			Self::do_report_equivocation(
				Some(reporter),
				equivocation_proof,
				key_owner_proof,
			)
		}

		/// Report authority equivocation/misbehavior. This method will verify
		/// the equivocation proof and validate the given key ownership proof
		/// against the extracted offender. If both are valid, the offence will
		/// be reported.
		/// This extrinsic must be called unsigned and it is expected that only
		/// block authors will call it (validated in `ValidateUnsigned`), as such
		/// if the block author is defined it will be defined as the equivocation
		/// reporter.
<<<<<<< HEAD
		#[weight = weight_for::report_equivocation::<T>(key_owner_proof.validator_count())]
=======
		#[weight = <T as Trait>::WeightInfo::report_equivocation(key_owner_proof.validator_count())]
>>>>>>> 85fbdc2f
		fn report_equivocation_unsigned(
			origin,
			equivocation_proof: EquivocationProof<T::Header>,
			key_owner_proof: T::KeyOwnerProof,
		) -> DispatchResultWithPostInfo {
			ensure_none(origin)?;

			Self::do_report_equivocation(
				T::HandleEquivocation::block_author(),
				equivocation_proof,
				key_owner_proof,
			)
		}
	}
}

<<<<<<< HEAD
mod weight_for {
	use frame_support::{
		traits::Get,
		weights::{
			constants::{WEIGHT_PER_MICROS, WEIGHT_PER_NANOS},
			Weight,
		},
	};

	pub fn report_equivocation<T: super::Trait>(validator_count: u32) -> Weight {
		// we take the validator set count from the membership proof to
		// calculate the weight but we set a floor of 100 validators.
		let validator_count = validator_count.max(100) as u64;

		// worst case we are considering is that the given offender
		// is backed by 200 nominators
		const MAX_NOMINATORS: u64 = 200;

		// checking membership proof
		(35 * WEIGHT_PER_MICROS)
			.saturating_add((175 * WEIGHT_PER_NANOS).saturating_mul(validator_count))
			.saturating_add(T::DbWeight::get().reads(5))
			// check equivocation proof
			.saturating_add(110 * WEIGHT_PER_MICROS)
			// report offence
			.saturating_add(110 * WEIGHT_PER_MICROS)
			.saturating_add(25 * WEIGHT_PER_MICROS * MAX_NOMINATORS)
			.saturating_add(T::DbWeight::get().reads(14 + 3 * MAX_NOMINATORS))
			.saturating_add(T::DbWeight::get().writes(10 + 3 * MAX_NOMINATORS))
	}
}

=======
>>>>>>> 85fbdc2f
impl<T: Trait> RandomnessT<<T as frame_system::Trait>::Hash> for Module<T> {
	/// Some BABE blocks have VRF outputs where the block producer has exactly one bit of influence,
	/// either they make the block or they do not make the block and thus someone else makes the
	/// next block. Yet, this randomness is not fresh in all BABE blocks.
	///
	/// If that is an insufficient security guarantee then two things can be used to improve this
	/// randomness:
	///
	/// - Name, in advance, the block number whose random value will be used; ensure your module
	///   retains a buffer of previous random values for its subject and then index into these in
	///   order to obviate the ability of your user to look up the parent hash and choose when to
	///   transact based upon it.
	/// - Require your user to first commit to an additional value by first posting its hash.
	///   Require them to reveal the value to determine the final result, hashing it with the
	///   output of this random function. This reduces the ability of a cabal of block producers
	///   from conspiring against individuals.
	fn random(subject: &[u8]) -> T::Hash {
		let mut subject = subject.to_vec();
		subject.reserve(VRF_OUTPUT_LENGTH);
		subject.extend_from_slice(&Self::randomness()[..]);

		<T as frame_system::Trait>::Hashing::hash(&subject[..])
	}
}

/// A BABE public key
pub type BabeKey = [u8; PUBLIC_KEY_LENGTH];

impl<T: Trait> FindAuthor<u32> for Module<T> {
	fn find_author<'a, I>(digests: I) -> Option<u32> where
		I: 'a + IntoIterator<Item=(ConsensusEngineId, &'a [u8])>
	{
		for (id, mut data) in digests.into_iter() {
			if id == BABE_ENGINE_ID {
				let pre_digest: PreDigest = PreDigest::decode(&mut data).ok()?;
				return Some(pre_digest.authority_index())
			}
		}

		return None;
	}
}

impl<T: Trait> IsMember<AuthorityId> for Module<T> {
	fn is_member(authority_id: &AuthorityId) -> bool {
		<Module<T>>::authorities()
			.iter()
			.any(|id| &id.0 == authority_id)
	}
}

impl<T: Trait> pallet_session::ShouldEndSession<T::BlockNumber> for Module<T> {
	fn should_end_session(now: T::BlockNumber) -> bool {
		// it might be (and it is in current implementation) that session module is calling
		// should_end_session() from it's own on_initialize() handler
		// => because pallet_session on_initialize() is called earlier than ours, let's ensure
		// that we have synced with digest before checking if session should be ended.
		Self::do_initialize(now);

		Self::should_epoch_change(now)
	}
}

impl<T: Trait> Module<T> {
	/// Determine the BABE slot duration based on the Timestamp module configuration.
	pub fn slot_duration() -> T::Moment {
		// we double the minimum block-period so each author can always propose within
		// the majority of their slot.
		<T as pallet_timestamp::Trait>::MinimumPeriod::get().saturating_mul(2.into())
	}

	/// Determine whether an epoch change should take place at this block.
	/// Assumes that initialization has already taken place.
	pub fn should_epoch_change(now: T::BlockNumber) -> bool {
		// The epoch has technically ended during the passage of time
		// between this block and the last, but we have to "end" the epoch now,
		// since there is no earlier possible block we could have done it.
		//
		// The exception is for block 1: the genesis has slot 0, so we treat
		// epoch 0 as having started at the slot of block 1. We want to use
		// the same randomness and validator set as signalled in the genesis,
		// so we don't rotate the epoch.
		now != One::one() && {
			let diff = CurrentSlot::get().saturating_sub(Self::current_epoch_start());
			diff >= T::EpochDuration::get()
		}
	}

	/// Return the _best guess_ block number, at which the next epoch change is predicted to happen.
	///
	/// Returns None if the prediction is in the past; This implies an error internally in the Babe
	/// and should not happen under normal circumstances.
	///
	/// In other word, this is only accurate if no slots are missed. Given missed slots, the slot
	/// number will grow while the block number will not. Hence, the result can be interpreted as an
	/// upper bound.
	// -------------- IMPORTANT NOTE --------------
	// This implementation is linked to how [`should_epoch_change`] is working. This might need to
	// be updated accordingly, if the underlying mechanics of slot and epochs change.
	//
	// WEIGHT NOTE: This function is tied to the weight of `EstimateNextSessionRotation`. If you update
	// this function, you must also update the corresponding weight.
	pub fn next_expected_epoch_change(now: T::BlockNumber) -> Option<T::BlockNumber> {
		let next_slot = Self::current_epoch_start().saturating_add(T::EpochDuration::get());
		next_slot
			.checked_sub(CurrentSlot::get())
			.map(|slots_remaining| {
				// This is a best effort guess. Drifts in the slot/block ratio will cause errors here.
				let blocks_remaining: T::BlockNumber = slots_remaining.saturated_into();
				now.saturating_add(blocks_remaining)
			})
	}

	/// Plan an epoch config change. The epoch config change is recorded and will be enacted on the
	/// next call to `enact_epoch_change`. The config will be activated one epoch after. Multiple calls to this
	/// method will replace any existing planned config change that had not been enacted yet.
	pub fn plan_config_change(
		config: NextConfigDescriptor,
	) {
		NextEpochConfig::put(config);
	}

	/// DANGEROUS: Enact an epoch change. Should be done on every block where `should_epoch_change` has returned `true`,
	/// and the caller is the only caller of this function.
	///
	/// Typically, this is not handled directly by the user, but by higher-level validator-set manager logic like
	/// `pallet-session`.
	pub fn enact_epoch_change(
		authorities: Vec<(AuthorityId, BabeAuthorityWeight)>,
		next_authorities: Vec<(AuthorityId, BabeAuthorityWeight)>,
	) {
		// PRECONDITION: caller has done initialization and is guaranteed
		// by the session module to be called before this.
		debug_assert!(Self::initialized().is_some());

		// Update epoch index
		let epoch_index = EpochIndex::get()
			.checked_add(1)
			.expect("epoch indices will never reach 2^64 before the death of the universe; qed");

		EpochIndex::put(epoch_index);
		Authorities::put(authorities);

		// Update epoch randomness.
		let next_epoch_index = epoch_index
			.checked_add(1)
			.expect("epoch indices will never reach 2^64 before the death of the universe; qed");

		// Returns randomness for the current epoch and computes the *next*
		// epoch randomness.
		let randomness = Self::randomness_change_epoch(next_epoch_index);
		Randomness::put(randomness);

		// After we update the current epoch, we signal the *next* epoch change
		// so that nodes can track changes.
		let next_randomness = NextRandomness::get();

		let next_epoch = NextEpochDescriptor {
			authorities: next_authorities,
			randomness: next_randomness,
		};
		Self::deposit_consensus(ConsensusLog::NextEpochData(next_epoch));

		if let Some(next_config) = NextEpochConfig::take() {
			Self::deposit_consensus(ConsensusLog::NextConfigData(next_config));
		}
	}

	// finds the start slot of the current epoch. only guaranteed to
	// give correct results after `do_initialize` of the first block
	// in the chain (as its result is based off of `GenesisSlot`).
	pub fn current_epoch_start() -> SlotNumber {
		(EpochIndex::get() * T::EpochDuration::get()) + GenesisSlot::get()
	}

	fn deposit_consensus<U: Encode>(new: U) {
		let log: DigestItem<T::Hash> = DigestItem::Consensus(BABE_ENGINE_ID, new.encode());
		<frame_system::Module<T>>::deposit_log(log.into())
	}

	fn deposit_randomness(randomness: &schnorrkel::Randomness) {
		let segment_idx = <SegmentIndex>::get();
		let mut segment = <UnderConstruction>::get(&segment_idx);
		if segment.len() < UNDER_CONSTRUCTION_SEGMENT_LENGTH {
			// push onto current segment: not full.
			segment.push(*randomness);
			<UnderConstruction>::insert(&segment_idx, &segment);
		} else {
			// move onto the next segment and update the index.
			let segment_idx = segment_idx + 1;
			<UnderConstruction>::insert(&segment_idx, &vec![randomness.clone()]);
			<SegmentIndex>::put(&segment_idx);
		}
	}

	fn do_initialize(now: T::BlockNumber) {
		// since do_initialize can be called twice (if session module is present)
		// => let's ensure that we only modify the storage once per block
		let initialized = Self::initialized().is_some();
		if initialized {
			return;
		}

		let maybe_pre_digest: Option<PreDigest> = <frame_system::Module<T>>::digest()
			.logs
			.iter()
			.filter_map(|s| s.as_pre_runtime())
			.filter_map(|(id, mut data)| if id == BABE_ENGINE_ID {
				PreDigest::decode(&mut data).ok()
			} else {
				None
			})
			.next();

		let maybe_randomness: Option<schnorrkel::Randomness> = maybe_pre_digest.and_then(|digest| {
			// on the first non-zero block (i.e. block #1)
			// this is where the first epoch (epoch #0) actually starts.
			// we need to adjust internal storage accordingly.
			if GenesisSlot::get() == 0 {
				GenesisSlot::put(digest.slot_number());
				debug_assert_ne!(GenesisSlot::get(), 0);

				// deposit a log because this is the first block in epoch #0
				// we use the same values as genesis because we haven't collected any
				// randomness yet.
				let next = NextEpochDescriptor {
					authorities: Self::authorities(),
					randomness: Self::randomness(),
				};

				Self::deposit_consensus(ConsensusLog::NextEpochData(next))
			}

			// the slot number of the current block being initialized
			let current_slot = digest.slot_number();

			// how many slots were skipped between current and last block
			let lateness = current_slot.saturating_sub(CurrentSlot::get() + 1);
			let lateness = T::BlockNumber::from(lateness as u32);

			Lateness::<T>::put(lateness);
			CurrentSlot::put(current_slot);

			if let PreDigest::Primary(primary) = digest {
				// place the VRF output into the `Initialized` storage item
				// and it'll be put onto the under-construction randomness
				// later, once we've decided which epoch this block is in.
				//
				// Reconstruct the bytes of VRFInOut using the authority id.
				Authorities::get()
					.get(primary.authority_index as usize)
					.and_then(|author| {
						schnorrkel::PublicKey::from_bytes(author.0.as_slice()).ok()
					})
					.and_then(|pubkey| {
						let transcript = sp_consensus_babe::make_transcript(
							&Self::randomness(),
							current_slot,
							EpochIndex::get(),
						);

						primary.vrf_output.0.attach_input_hash(
							&pubkey,
							transcript
						).ok()
					})
					.map(|inout| {
						inout.make_bytes(&sp_consensus_babe::BABE_VRF_INOUT_CONTEXT)
					})
			} else {
				None
			}
		});

		Initialized::put(maybe_randomness);

		// enact epoch change, if necessary.
		T::EpochChangeTrigger::trigger::<T>(now)
	}

	/// Call this function exactly once when an epoch changes, to update the
	/// randomness. Returns the new randomness.
	fn randomness_change_epoch(next_epoch_index: u64) -> schnorrkel::Randomness {
		let this_randomness = NextRandomness::get();
		let segment_idx: u32 = <SegmentIndex>::mutate(|s| sp_std::mem::replace(s, 0));

		// overestimate to the segment being full.
		let rho_size = segment_idx.saturating_add(1) as usize * UNDER_CONSTRUCTION_SEGMENT_LENGTH;

		let next_randomness = compute_randomness(
			this_randomness,
			next_epoch_index,
			(0..segment_idx).flat_map(|i| <UnderConstruction>::take(&i)),
			Some(rho_size),
		);
		NextRandomness::put(&next_randomness);
		this_randomness
	}

	fn initialize_authorities(authorities: &[(AuthorityId, BabeAuthorityWeight)]) {
		if !authorities.is_empty() {
			assert!(Authorities::get().is_empty(), "Authorities are already initialized!");
			Authorities::put(authorities);
		}
	}

	fn do_report_equivocation(
		reporter: Option<T::AccountId>,
		equivocation_proof: EquivocationProof<T::Header>,
		key_owner_proof: T::KeyOwnerProof,
	) -> DispatchResultWithPostInfo {
		let offender = equivocation_proof.offender.clone();
		let slot_number = equivocation_proof.slot_number;

		// validate the equivocation proof
		if !sp_consensus_babe::check_equivocation_proof(equivocation_proof) {
			return Err(Error::<T>::InvalidEquivocationProof.into());
		}

		let validator_set_count = key_owner_proof.validator_count();
		let session_index = key_owner_proof.session();

		let epoch_index = (slot_number.saturating_sub(GenesisSlot::get()) / T::EpochDuration::get())
			.saturated_into::<u32>();

		// check that the slot number is consistent with the session index
		// in the key ownership proof (i.e. slot is for that epoch)
		if epoch_index != session_index {
			return Err(Error::<T>::InvalidKeyOwnershipProof.into());
		}

		// check the membership proof and extract the offender's id
		let key = (sp_consensus_babe::KEY_TYPE, offender);
		let offender = T::KeyOwnerProofSystem::check_proof(key, key_owner_proof)
			.ok_or(Error::<T>::InvalidKeyOwnershipProof)?;

		let offence = BabeEquivocationOffence {
			slot: slot_number,
			validator_set_count,
			offender,
			session_index,
		};

		let reporters = match reporter {
			Some(id) => vec![id],
			None => vec![],
		};

		T::HandleEquivocation::report_offence(reporters, offence)
			.map_err(|_| Error::<T>::DuplicateOffenceReport)?;

		// waive the fee since the report is valid and beneficial
		Ok(Pays::No.into())
	}

	/// Submits an extrinsic to report an equivocation. This method will create
	/// an unsigned extrinsic with a call to `report_equivocation_unsigned` and
	/// will push the transaction to the pool. Only useful in an offchain
	/// context.
	pub fn submit_unsigned_equivocation_report(
		equivocation_proof: EquivocationProof<T::Header>,
		key_owner_proof: T::KeyOwnerProof,
	) -> Option<()> {
		T::HandleEquivocation::submit_unsigned_equivocation_report(
			equivocation_proof,
			key_owner_proof,
		)
		.ok()
	}
}

impl<T: Trait> OnTimestampSet<T::Moment> for Module<T> {
	fn on_timestamp_set(_moment: T::Moment) { }
}

impl<T: Trait> frame_support::traits::EstimateNextSessionRotation<T::BlockNumber> for Module<T> {
	fn estimate_next_session_rotation(now: T::BlockNumber) -> Option<T::BlockNumber> {
		Self::next_expected_epoch_change(now)
	}

	// The validity of this weight depends on the implementation of `estimate_next_session_rotation`
	fn weight(_now: T::BlockNumber) -> Weight {
		// Read: Current Slot, Epoch Index, Genesis Slot
		T::DbWeight::get().reads(3)
	}
}

impl<T: Trait> frame_support::traits::Lateness<T::BlockNumber> for Module<T> {
	fn lateness(&self) -> T::BlockNumber {
		Self::lateness()
	}
}

impl<T: Trait> sp_runtime::BoundToRuntimeAppPublic for Module<T> {
	type Public = AuthorityId;
}

impl<T: Trait> pallet_session::OneSessionHandler<T::AccountId> for Module<T> {
	type Key = AuthorityId;

	fn on_genesis_session<'a, I: 'a>(validators: I)
		where I: Iterator<Item=(&'a T::AccountId, AuthorityId)>
	{
		let authorities = validators.map(|(_, k)| (k, 1)).collect::<Vec<_>>();
		Self::initialize_authorities(&authorities);
	}

	fn on_new_session<'a, I: 'a>(_changed: bool, validators: I, queued_validators: I)
		where I: Iterator<Item=(&'a T::AccountId, AuthorityId)>
	{
		let authorities = validators.map(|(_account, k)| {
			(k, 1)
		}).collect::<Vec<_>>();

		let next_authorities = queued_validators.map(|(_account, k)| {
			(k, 1)
		}).collect::<Vec<_>>();

		Self::enact_epoch_change(authorities, next_authorities)
	}

	fn on_disabled(i: usize) {
		Self::deposit_consensus(ConsensusLog::OnDisabled(i as u32))
	}
}

// compute randomness for a new epoch. rho is the concatenation of all
// VRF outputs in the prior epoch.
//
// an optional size hint as to how many VRF outputs there were may be provided.
fn compute_randomness(
	last_epoch_randomness: schnorrkel::Randomness,
	epoch_index: u64,
	rho: impl Iterator<Item=schnorrkel::Randomness>,
	rho_size_hint: Option<usize>,
) -> schnorrkel::Randomness {
	let mut s = Vec::with_capacity(40 + rho_size_hint.unwrap_or(0) * VRF_OUTPUT_LENGTH);
	s.extend_from_slice(&last_epoch_randomness);
	s.extend_from_slice(&epoch_index.to_le_bytes());

	for vrf_output in rho {
		s.extend_from_slice(&vrf_output[..]);
	}

	sp_io::hashing::blake2_256(&s)
}

impl<T: Trait> ProvideInherent for Module<T> {
	type Call = pallet_timestamp::Call<T>;
	type Error = MakeFatalError<sp_inherents::Error>;
	const INHERENT_IDENTIFIER: InherentIdentifier = INHERENT_IDENTIFIER;

	fn create_inherent(_: &InherentData) -> Option<Self::Call> {
		None
	}

	fn check_inherent(call: &Self::Call, data: &InherentData) -> result::Result<(), Self::Error> {
		let timestamp = match call {
			pallet_timestamp::Call::set(ref timestamp) => timestamp.clone(),
			_ => return Ok(()),
		};

		let timestamp_based_slot = (timestamp / Self::slot_duration()).saturated_into::<u64>();
		let seal_slot = data.babe_inherent_data()?;

		if timestamp_based_slot == seal_slot {
			Ok(())
		} else {
			Err(sp_inherents::Error::from("timestamp set in block doesn't match slot in seal").into())
		}
	}
}<|MERGE_RESOLUTION|>--- conflicted
+++ resolved
@@ -263,11 +263,7 @@
 		/// the equivocation proof and validate the given key ownership proof
 		/// against the extracted offender. If both are valid, the offence will
 		/// be reported.
-<<<<<<< HEAD
-		#[weight = weight_for::report_equivocation::<T>(key_owner_proof.validator_count())]
-=======
 		#[weight = <T as Trait>::WeightInfo::report_equivocation(key_owner_proof.validator_count())]
->>>>>>> 85fbdc2f
 		fn report_equivocation(
 			origin,
 			equivocation_proof: EquivocationProof<T::Header>,
@@ -290,11 +286,7 @@
 		/// block authors will call it (validated in `ValidateUnsigned`), as such
 		/// if the block author is defined it will be defined as the equivocation
 		/// reporter.
-<<<<<<< HEAD
-		#[weight = weight_for::report_equivocation::<T>(key_owner_proof.validator_count())]
-=======
 		#[weight = <T as Trait>::WeightInfo::report_equivocation(key_owner_proof.validator_count())]
->>>>>>> 85fbdc2f
 		fn report_equivocation_unsigned(
 			origin,
 			equivocation_proof: EquivocationProof<T::Header>,
@@ -311,41 +303,6 @@
 	}
 }
 
-<<<<<<< HEAD
-mod weight_for {
-	use frame_support::{
-		traits::Get,
-		weights::{
-			constants::{WEIGHT_PER_MICROS, WEIGHT_PER_NANOS},
-			Weight,
-		},
-	};
-
-	pub fn report_equivocation<T: super::Trait>(validator_count: u32) -> Weight {
-		// we take the validator set count from the membership proof to
-		// calculate the weight but we set a floor of 100 validators.
-		let validator_count = validator_count.max(100) as u64;
-
-		// worst case we are considering is that the given offender
-		// is backed by 200 nominators
-		const MAX_NOMINATORS: u64 = 200;
-
-		// checking membership proof
-		(35 * WEIGHT_PER_MICROS)
-			.saturating_add((175 * WEIGHT_PER_NANOS).saturating_mul(validator_count))
-			.saturating_add(T::DbWeight::get().reads(5))
-			// check equivocation proof
-			.saturating_add(110 * WEIGHT_PER_MICROS)
-			// report offence
-			.saturating_add(110 * WEIGHT_PER_MICROS)
-			.saturating_add(25 * WEIGHT_PER_MICROS * MAX_NOMINATORS)
-			.saturating_add(T::DbWeight::get().reads(14 + 3 * MAX_NOMINATORS))
-			.saturating_add(T::DbWeight::get().writes(10 + 3 * MAX_NOMINATORS))
-	}
-}
-
-=======
->>>>>>> 85fbdc2f
 impl<T: Trait> RandomnessT<<T as frame_system::Trait>::Hash> for Module<T> {
 	/// Some BABE blocks have VRF outputs where the block producer has exactly one bit of influence,
 	/// either they make the block or they do not make the block and thus someone else makes the
