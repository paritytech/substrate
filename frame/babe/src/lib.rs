// This file is part of Substrate.

// Copyright (C) 2019-2022 Parity Technologies (UK) Ltd.
// SPDX-License-Identifier: Apache-2.0

// Licensed under the Apache License, Version 2.0 (the "License");
// you may not use this file except in compliance with the License.
// You may obtain a copy of the License at
//
// 	http://www.apache.org/licenses/LICENSE-2.0
//
// Unless required by applicable law or agreed to in writing, software
// distributed under the License is distributed on an "AS IS" BASIS,
// WITHOUT WARRANTIES OR CONDITIONS OF ANY KIND, either express or implied.
// See the License for the specific language governing permissions and
// limitations under the License.

//! Consensus extension module for BABE consensus. Collects on-chain randomness
//! from VRF outputs and manages epoch transitions.

#![cfg_attr(not(feature = "std"), no_std)]
#![warn(unused_must_use, unsafe_code, unused_variables, unused_must_use)]

use codec::{Decode, Encode};
use frame_support::{
	dispatch::DispatchResultWithPostInfo,
	traits::{
		ConstU32, DisabledValidators, FindAuthor, Get, KeyOwnerProofSystem, OnTimestampSet,
		OneSessionHandler,
	},
	weights::{Pays, Weight},
	BoundedVec, WeakBoundedVec,
};
use sp_application_crypto::ByteArray;
use sp_runtime::{
	generic::DigestItem,
	traits::{IsMember, One, SaturatedConversion, Saturating, Zero},
	ConsensusEngineId, KeyTypeId, Permill,
};
use sp_session::{GetSessionNumber, GetValidatorCount};
use sp_std::prelude::*;

use sp_consensus_babe::{
	digests::{NextConfigDescriptor, NextEpochDescriptor, PreDigest},
	BabeAuthorityWeight, BabeEpochConfiguration, ConsensusLog, Epoch, EquivocationProof, Slot,
	BABE_ENGINE_ID,
};
use sp_consensus_vrf::schnorrkel;

pub use sp_consensus_babe::{AuthorityId, PUBLIC_KEY_LENGTH, RANDOMNESS_LENGTH, VRF_OUTPUT_LENGTH};

mod default_weights;
mod equivocation;
mod randomness;

#[cfg(any(feature = "runtime-benchmarks", test))]
mod benchmarking;
#[cfg(all(feature = "std", test))]
mod mock;
#[cfg(all(feature = "std", test))]
mod tests;

pub use equivocation::{BabeEquivocationOffence, EquivocationHandler, HandleEquivocation};
#[allow(deprecated)]
pub use randomness::CurrentBlockRandomness;
pub use randomness::{
	ParentBlockRandomness, RandomnessFromOneEpochAgo, RandomnessFromTwoEpochsAgo,
};

pub use pallet::*;

pub trait WeightInfo {
	fn plan_config_change() -> Weight;
	fn report_equivocation(validator_count: u32) -> Weight;
}

/// Trigger an epoch change, if any should take place.
pub trait EpochChangeTrigger {
	/// Trigger an epoch change, if any should take place. This should be called
	/// during every block, after initialization is done.
	fn trigger<T: Config>(now: T::BlockNumber);
}

/// A type signifying to BABE that an external trigger
/// for epoch changes (e.g. pallet-session) is used.
pub struct ExternalTrigger;

impl EpochChangeTrigger for ExternalTrigger {
	fn trigger<T: Config>(_: T::BlockNumber) {} // nothing - trigger is external.
}

/// A type signifying to BABE that it should perform epoch changes
/// with an internal trigger, recycling the same authorities forever.
pub struct SameAuthoritiesForever;

impl EpochChangeTrigger for SameAuthoritiesForever {
	fn trigger<T: Config>(now: T::BlockNumber) {
		if <Pallet<T>>::should_epoch_change(now) {
			let authorities = <Pallet<T>>::authorities();
			let next_authorities = authorities.clone();

			<Pallet<T>>::enact_epoch_change(authorities, next_authorities);
		}
	}
}

const UNDER_CONSTRUCTION_SEGMENT_LENGTH: u32 = 256;

#[frame_support::pallet]
pub mod pallet {
	use super::*;
	use frame_support::pallet_prelude::*;
	use frame_system::pallet_prelude::*;

	/// The BABE Pallet
	#[pallet::pallet]
	#[pallet::generate_store(pub(super) trait Store)]
	pub struct Pallet<T>(_);

	#[pallet::config]
	#[pallet::disable_frame_system_supertrait_check]
	pub trait Config: pallet_timestamp::Config {
		/// The amount of time, in slots, that each epoch should last.
		/// NOTE: Currently it is not possible to change the epoch duration after
		/// the chain has started. Attempting to do so will brick block production.
		#[pallet::constant]
		type EpochDuration: Get<u64>;

		/// The expected average block time at which BABE should be creating
		/// blocks. Since BABE is probabilistic it is not trivial to figure out
		/// what the expected average block time should be based on the slot
		/// duration and the security parameter `c` (where `1 - c` represents
		/// the probability of a slot being empty).
		#[pallet::constant]
		type ExpectedBlockTime: Get<Self::Moment>;

		/// BABE requires some logic to be triggered on every block to query for whether an epoch
		/// has ended and to perform the transition to the next epoch.
		///
		/// Typically, the `ExternalTrigger` type should be used. An internal trigger should only be
		/// used when no other module is responsible for changing authority set.
		type EpochChangeTrigger: EpochChangeTrigger;

		/// A way to check whether a given validator is disabled and should not be authoring blocks.
		/// Blocks authored by a disabled validator will lead to a panic as part of this module's
		/// initialization.
		type DisabledValidators: DisabledValidators;

		/// The proof of key ownership, used for validating equivocation reports.
		/// The proof must include the session index and validator count of the
		/// session at which the equivocation occurred.
		type KeyOwnerProof: Parameter + GetSessionNumber + GetValidatorCount;

		/// The identification of a key owner, used when reporting equivocations.
		type KeyOwnerIdentification: Parameter;

		/// A system for proving ownership of keys, i.e. that a given key was part
		/// of a validator set, needed for validating equivocation reports.
		type KeyOwnerProofSystem: KeyOwnerProofSystem<
			(KeyTypeId, AuthorityId),
			Proof = Self::KeyOwnerProof,
			IdentificationTuple = Self::KeyOwnerIdentification,
		>;

		/// The equivocation handling subsystem, defines methods to report an
		/// offence (after the equivocation has been validated) and for submitting a
		/// transaction to report an equivocation (from an offchain context).
		/// NOTE: when enabling equivocation handling (i.e. this type isn't set to
		/// `()`) you must use this pallet's `ValidateUnsigned` in the runtime
		/// definition.
		type HandleEquivocation: HandleEquivocation<Self>;

		type WeightInfo: WeightInfo;

		/// Max number of authorities allowed
		#[pallet::constant]
		type MaxAuthorities: Get<u32>;
	}

	#[pallet::error]
	pub enum Error<T> {
		/// An equivocation proof provided as part of an equivocation report is invalid.
		InvalidEquivocationProof,
		/// A key ownership proof provided as part of an equivocation report is invalid.
		InvalidKeyOwnershipProof,
		/// A given equivocation report is valid but already previously reported.
		DuplicateOffenceReport,
	}

	/// Current epoch index.
	#[pallet::storage]
	#[pallet::getter(fn epoch_index)]
	pub type EpochIndex<T> = StorageValue<_, u64, ValueQuery>;

	/// Current epoch authorities.
	#[pallet::storage]
	#[pallet::getter(fn authorities)]
	pub type Authorities<T: Config> = StorageValue<
		_,
		WeakBoundedVec<(AuthorityId, BabeAuthorityWeight), T::MaxAuthorities>,
		ValueQuery,
	>;

	/// The slot at which the first epoch actually started. This is 0
	/// until the first block of the chain.
	#[pallet::storage]
	#[pallet::getter(fn genesis_slot)]
	pub type GenesisSlot<T> = StorageValue<_, Slot, ValueQuery>;

	/// Current slot number.
	#[pallet::storage]
	#[pallet::getter(fn current_slot)]
	pub type CurrentSlot<T> = StorageValue<_, Slot, ValueQuery>;

	/// The epoch randomness for the *current* epoch.
	///
	/// # Security
	///
	/// This MUST NOT be used for gambling, as it can be influenced by a
	/// malicious validator in the short term. It MAY be used in many
	/// cryptographic protocols, however, so long as one remembers that this
	/// (like everything else on-chain) it is public. For example, it can be
	/// used where a number is needed that cannot have been chosen by an
	/// adversary, for purposes such as public-coin zero-knowledge proofs.
	// NOTE: the following fields don't use the constants to define the
	// array size because the metadata API currently doesn't resolve the
	// variable to its underlying value.
	#[pallet::storage]
	#[pallet::getter(fn randomness)]
	pub type Randomness<T> = StorageValue<_, schnorrkel::Randomness, ValueQuery>;

	/// Pending epoch configuration change that will be applied when the next epoch is enacted.
	#[pallet::storage]
	pub(super) type PendingEpochConfigChange<T> = StorageValue<_, NextConfigDescriptor>;

	/// Next epoch randomness.
	#[pallet::storage]
	pub(super) type NextRandomness<T> = StorageValue<_, schnorrkel::Randomness, ValueQuery>;

	/// Next epoch authorities.
	#[pallet::storage]
	pub(super) type NextAuthorities<T: Config> = StorageValue<
		_,
		WeakBoundedVec<(AuthorityId, BabeAuthorityWeight), T::MaxAuthorities>,
		ValueQuery,
	>;

	/// Randomness under construction.
	///
	/// We make a trade-off between storage accesses and list length.
	/// We store the under-construction randomness in segments of up to
	/// `UNDER_CONSTRUCTION_SEGMENT_LENGTH`.
	///
	/// Once a segment reaches this length, we begin the next one.
	/// We reset all segments and return to `0` at the beginning of every
	/// epoch.
	#[pallet::storage]
	pub(super) type SegmentIndex<T> = StorageValue<_, u32, ValueQuery>;

	/// TWOX-NOTE: `SegmentIndex` is an increasing integer, so this is okay.
	#[pallet::storage]
	pub(super) type UnderConstruction<T: Config> = StorageMap<
		_,
		Twox64Concat,
		u32,
		BoundedVec<schnorrkel::Randomness, ConstU32<UNDER_CONSTRUCTION_SEGMENT_LENGTH>>,
		ValueQuery,
	>;

	/// Temporary value (cleared at block finalization) which is `Some`
	/// if per-block initialization has already been called for current block.
	#[pallet::storage]
	#[pallet::getter(fn initialized)]
	pub(super) type Initialized<T> = StorageValue<_, Option<PreDigest>>;

	/// This field should always be populated during block processing unless
	/// secondary plain slots are enabled (which don't contain a VRF output).
	///
	/// It is set in `on_finalize`, before it will contain the value from the last block.
	#[pallet::storage]
	#[pallet::getter(fn author_vrf_randomness)]
	pub(super) type AuthorVrfRandomness<T> =
		StorageValue<_, Option<schnorrkel::Randomness>, ValueQuery>;

	/// The block numbers when the last and current epoch have started, respectively `N-1` and
	/// `N`.
	/// NOTE: We track this is in order to annotate the block number when a given pool of
	/// entropy was fixed (i.e. it was known to chain observers). Since epochs are defined in
	/// slots, which may be skipped, the block numbers may not line up with the slot numbers.
	#[pallet::storage]
	pub(super) type EpochStart<T: Config> =
		StorageValue<_, (T::BlockNumber, T::BlockNumber), ValueQuery>;

	/// How late the current block is compared to its parent.
	///
	/// This entry is populated as part of block execution and is cleaned up
	/// on block finalization. Querying this storage entry outside of block
	/// execution context should always yield zero.
	#[pallet::storage]
	#[pallet::getter(fn lateness)]
	pub(super) type Lateness<T: Config> = StorageValue<_, T::BlockNumber, ValueQuery>;

	/// The configuration for the current epoch. Should never be `None` as it is initialized in
	/// genesis.
	#[pallet::storage]
	pub(super) type EpochConfig<T> = StorageValue<_, BabeEpochConfiguration>;

	/// The configuration for the next epoch, `None` if the config will not change
	/// (you can fallback to `EpochConfig` instead in that case).
	#[pallet::storage]
	pub(super) type NextEpochConfig<T> = StorageValue<_, BabeEpochConfiguration>;

	#[cfg_attr(feature = "std", derive(Default))]
	#[pallet::genesis_config]
	pub struct GenesisConfig {
		pub authorities: Vec<(AuthorityId, BabeAuthorityWeight)>,
		pub epoch_config: Option<BabeEpochConfiguration>,
	}

	#[pallet::genesis_build]
	impl<T: Config> GenesisBuild<T> for GenesisConfig {
		fn build(&self) {
			SegmentIndex::<T>::put(0);
			Pallet::<T>::initialize_genesis_authorities(&self.authorities);
			EpochConfig::<T>::put(
				self.epoch_config.clone().expect("epoch_config must not be None"),
			);
		}
	}

	#[pallet::hooks]
	impl<T: Config> Hooks<BlockNumberFor<T>> for Pallet<T> {
		/// Initialization
		fn on_initialize(now: BlockNumberFor<T>) -> Weight {
			Self::initialize(now);
			0
		}

		/// Block finalization
		fn on_finalize(_now: BlockNumberFor<T>) {
			// at the end of the block, we can safely include the new VRF output
			// from this block into the under-construction randomness. If we've determined
			// that this block was the first in a new epoch, the changeover logic has
			// already occurred at this point, so the under-construction randomness
			// will only contain outputs from the right epoch.
			if let Some(Some(pre_digest)) = Initialized::<T>::take() {
				let authority_index = pre_digest.authority_index();

				if T::DisabledValidators::is_disabled(authority_index) {
					panic!(
						"Validator with index {:?} is disabled and should not be attempting to author blocks.",
						authority_index,
					);
				}

				if let Some((vrf_output, vrf_proof)) = pre_digest.vrf() {
					let randomness: Option<schnorrkel::Randomness> = Authorities::<T>::get()
						.get(authority_index as usize)
						.and_then(|(authority, _)| {
							schnorrkel::PublicKey::from_bytes(authority.as_slice()).ok()
						})
						.and_then(|pubkey| {
							let current_slot = CurrentSlot::<T>::get();

							let transcript = sp_consensus_babe::make_transcript(
								&Self::randomness(),
								current_slot,
								EpochIndex::<T>::get(),
							);

							// NOTE: this is verified by the client when importing the block, before
							// execution. we don't run the verification again here to avoid slowing
							// down the runtime.
							debug_assert!(pubkey
								.vrf_verify(transcript.clone(), vrf_output, vrf_proof)
								.is_ok());

							vrf_output.0.attach_input_hash(&pubkey, transcript).ok()
						})
						.map(|inout| inout.make_bytes(&sp_consensus_babe::BABE_VRF_INOUT_CONTEXT));

					if pre_digest.is_primary() {
						if let Some(randomness) = randomness {
							Self::deposit_randomness(&randomness);
						}
					}

					AuthorVrfRandomness::<T>::put(randomness);
				}
			}

			// remove temporary "environment" entry from storage
			Lateness::<T>::kill();
		}
	}

	#[pallet::call]
	impl<T: Config> Pallet<T> {
		/// Report authority equivocation/misbehavior. This method will verify
		/// the equivocation proof and validate the given key ownership proof
		/// against the extracted offender. If both are valid, the offence will
		/// be reported.
		#[pallet::weight(<T as Config>::WeightInfo::report_equivocation(
			key_owner_proof.validator_count(),
		))]
		pub fn report_equivocation(
			origin: OriginFor<T>,
			equivocation_proof: Box<EquivocationProof<T::Header>>,
			key_owner_proof: T::KeyOwnerProof,
		) -> DispatchResultWithPostInfo {
			let reporter = ensure_signed(origin)?;

			Self::do_report_equivocation(Some(reporter), *equivocation_proof, key_owner_proof)
		}

		/// Report authority equivocation/misbehavior. This method will verify
		/// the equivocation proof and validate the given key ownership proof
		/// against the extracted offender. If both are valid, the offence will
		/// be reported.
		/// This extrinsic must be called unsigned and it is expected that only
		/// block authors will call it (validated in `ValidateUnsigned`), as such
		/// if the block author is defined it will be defined as the equivocation
		/// reporter.
		#[pallet::weight(<T as Config>::WeightInfo::report_equivocation(
			key_owner_proof.validator_count(),
		))]
		pub fn report_equivocation_unsigned(
			origin: OriginFor<T>,
			equivocation_proof: Box<EquivocationProof<T::Header>>,
			key_owner_proof: T::KeyOwnerProof,
		) -> DispatchResultWithPostInfo {
			ensure_none(origin)?;

			Self::do_report_equivocation(
				T::HandleEquivocation::block_author(),
				*equivocation_proof,
				key_owner_proof,
			)
		}

		/// Plan an epoch config change. The epoch config change is recorded and will be enacted on
		/// the next call to `enact_epoch_change`. The config will be activated one epoch after.
		/// Multiple calls to this method will replace any existing planned config change that had
		/// not been enacted yet.
		#[pallet::weight(<T as Config>::WeightInfo::plan_config_change())]
		pub fn plan_config_change(
			origin: OriginFor<T>,
			config: NextConfigDescriptor,
		) -> DispatchResult {
			ensure_root(origin)?;
			PendingEpochConfigChange::<T>::put(config);
			Ok(())
		}
	}

	#[pallet::validate_unsigned]
	impl<T: Config> ValidateUnsigned for Pallet<T> {
		type Call = Call<T>;
		fn validate_unsigned(source: TransactionSource, call: &Self::Call) -> TransactionValidity {
			Self::validate_unsigned(source, call)
		}

		fn pre_dispatch(call: &Self::Call) -> Result<(), TransactionValidityError> {
			Self::pre_dispatch(call)
		}
	}
}

/// A BABE public key
pub type BabeKey = [u8; PUBLIC_KEY_LENGTH];

impl<T: Config> FindAuthor<u32> for Pallet<T> {
	fn find_author<'a, I>(digests: I) -> Option<u32>
	where
		I: 'a + IntoIterator<Item = (ConsensusEngineId, &'a [u8])>,
	{
		for (id, mut data) in digests.into_iter() {
			if id == BABE_ENGINE_ID {
				let pre_digest: PreDigest = PreDigest::decode(&mut data).ok()?;
				return Some(pre_digest.authority_index())
			}
		}

		None
	}
}

impl<T: Config> IsMember<AuthorityId> for Pallet<T> {
	fn is_member(authority_id: &AuthorityId) -> bool {
		<Pallet<T>>::authorities().iter().any(|id| &id.0 == authority_id)
	}
}

impl<T: Config> pallet_session::ShouldEndSession<T::BlockNumber> for Pallet<T> {
	fn should_end_session(now: T::BlockNumber) -> bool {
		// it might be (and it is in current implementation) that session module is calling
		// `should_end_session` from it's own `on_initialize` handler, in which case it's
		// possible that babe's own `on_initialize` has not run yet, so let's ensure that we
		// have initialized the pallet and updated the current slot.
		Self::initialize(now);
		Self::should_epoch_change(now)
	}
}

impl<T: Config> Pallet<T> {
	/// Determine the BABE slot duration based on the Timestamp module configuration.
	pub fn slot_duration() -> T::Moment {
		// we double the minimum block-period so each author can always propose within
		// the majority of their slot.
		<T as pallet_timestamp::Config>::MinimumPeriod::get().saturating_mul(2u32.into())
	}

	/// Determine whether an epoch change should take place at this block.
	/// Assumes that initialization has already taken place.
	pub fn should_epoch_change(now: T::BlockNumber) -> bool {
		// The epoch has technically ended during the passage of time
		// between this block and the last, but we have to "end" the epoch now,
		// since there is no earlier possible block we could have done it.
		//
		// The exception is for block 1: the genesis has slot 0, so we treat
		// epoch 0 as having started at the slot of block 1. We want to use
		// the same randomness and validator set as signalled in the genesis,
		// so we don't rotate the epoch.
		now != One::one() && {
			let diff = CurrentSlot::<T>::get().saturating_sub(Self::current_epoch_start());
			*diff >= T::EpochDuration::get()
		}
	}

	/// Return the _best guess_ block number, at which the next epoch change is predicted to happen.
	///
	/// Returns None if the prediction is in the past; This implies an error internally in the Babe
	/// and should not happen under normal circumstances.
	///
	/// In other word, this is only accurate if no slots are missed. Given missed slots, the slot
	/// number will grow while the block number will not. Hence, the result can be interpreted as an
	/// upper bound.
	// ## IMPORTANT NOTE
	//
	// This implementation is linked to how [`should_epoch_change`] is working. This might need to
	// be updated accordingly, if the underlying mechanics of slot and epochs change.
	//
	// WEIGHT NOTE: This function is tied to the weight of `EstimateNextSessionRotation`. If you
	// update this function, you must also update the corresponding weight.
	pub fn next_expected_epoch_change(now: T::BlockNumber) -> Option<T::BlockNumber> {
		let next_slot = Self::current_epoch_start().saturating_add(T::EpochDuration::get());
		next_slot.checked_sub(*CurrentSlot::<T>::get()).map(|slots_remaining| {
			// This is a best effort guess. Drifts in the slot/block ratio will cause errors here.
			let blocks_remaining: T::BlockNumber = slots_remaining.saturated_into();
			now.saturating_add(blocks_remaining)
		})
	}

	/// DANGEROUS: Enact an epoch change. Should be done on every block where `should_epoch_change`
	/// has returned `true`, and the caller is the only caller of this function.
	///
	/// Typically, this is not handled directly by the user, but by higher-level validator-set
	/// manager logic like `pallet-session`.
	pub fn enact_epoch_change(
		authorities: WeakBoundedVec<(AuthorityId, BabeAuthorityWeight), T::MaxAuthorities>,
		next_authorities: WeakBoundedVec<(AuthorityId, BabeAuthorityWeight), T::MaxAuthorities>,
	) {
		// PRECONDITION: caller has done initialization and is guaranteed
		// by the session module to be called before this.
		debug_assert!(Self::initialized().is_some());

		// Update epoch index
		let epoch_index = EpochIndex::<T>::get()
			.checked_add(1)
			.expect("epoch indices will never reach 2^64 before the death of the universe; qed");

		EpochIndex::<T>::put(epoch_index);
		Authorities::<T>::put(authorities);

		// Update epoch randomness.
		let next_epoch_index = epoch_index
			.checked_add(1)
			.expect("epoch indices will never reach 2^64 before the death of the universe; qed");

		// Returns randomness for the current epoch and computes the *next*
		// epoch randomness.
		let randomness = Self::randomness_change_epoch(next_epoch_index);
		Randomness::<T>::put(randomness);

		// Update the next epoch authorities.
		NextAuthorities::<T>::put(&next_authorities);

		// Update the start blocks of the previous and new current epoch.
		<EpochStart<T>>::mutate(|(previous_epoch_start_block, current_epoch_start_block)| {
			*previous_epoch_start_block = sp_std::mem::take(current_epoch_start_block);
			*current_epoch_start_block = <frame_system::Pallet<T>>::block_number();
		});

		// After we update the current epoch, we signal the *next* epoch change
		// so that nodes can track changes.
		let next_randomness = NextRandomness::<T>::get();

		let next_epoch = NextEpochDescriptor {
			authorities: next_authorities.to_vec(),
			randomness: next_randomness,
		};
		Self::deposit_consensus(ConsensusLog::NextEpochData(next_epoch));

		if let Some(next_config) = NextEpochConfig::<T>::get() {
			EpochConfig::<T>::put(next_config);
		}

		if let Some(pending_epoch_config_change) = PendingEpochConfigChange::<T>::take() {
			let next_epoch_config: BabeEpochConfiguration =
				pending_epoch_config_change.clone().into();
			NextEpochConfig::<T>::put(next_epoch_config);

			Self::deposit_consensus(ConsensusLog::NextConfigData(pending_epoch_config_change));
		}
	}

	/// Finds the start slot of the current epoch. only guaranteed to
	/// give correct results after `initialize` of the first block
	/// in the chain (as its result is based off of `GenesisSlot`).
	pub fn current_epoch_start() -> Slot {
		Self::epoch_start(EpochIndex::<T>::get())
	}

	/// Produces information about the current epoch.
	pub fn current_epoch() -> Epoch {
		Epoch {
			epoch_index: EpochIndex::<T>::get(),
			start_slot: Self::current_epoch_start(),
			duration: T::EpochDuration::get(),
			authorities: Self::authorities().to_vec(),
			randomness: Self::randomness(),
			config: EpochConfig::<T>::get()
				.expect("EpochConfig is initialized in genesis; we never `take` or `kill` it; qed"),
		}
	}

	/// Produces information about the next epoch (which was already previously
	/// announced).
	pub fn next_epoch() -> Epoch {
		let next_epoch_index = EpochIndex::<T>::get().checked_add(1).expect(
			"epoch index is u64; it is always only incremented by one; \
			 if u64 is not enough we should crash for safety; qed.",
		);

		Epoch {
			epoch_index: next_epoch_index,
			start_slot: Self::epoch_start(next_epoch_index),
			duration: T::EpochDuration::get(),
			authorities: NextAuthorities::<T>::get().to_vec(),
			randomness: NextRandomness::<T>::get(),
			config: NextEpochConfig::<T>::get().unwrap_or_else(|| {
				EpochConfig::<T>::get().expect(
					"EpochConfig is initialized in genesis; we never `take` or `kill` it; qed",
				)
			}),
		}
	}

	fn epoch_start(epoch_index: u64) -> Slot {
		// (epoch_index * epoch_duration) + genesis_slot

		const PROOF: &str = "slot number is u64; it should relate in some way to wall clock time; \
							 if u64 is not enough we should crash for safety; qed.";

		let epoch_start = epoch_index.checked_mul(T::EpochDuration::get()).expect(PROOF);

		epoch_start.checked_add(*GenesisSlot::<T>::get()).expect(PROOF).into()
	}

	fn deposit_consensus<U: Encode>(new: U) {
		let log = DigestItem::Consensus(BABE_ENGINE_ID, new.encode());
		<frame_system::Pallet<T>>::deposit_log(log)
	}

	fn deposit_randomness(randomness: &schnorrkel::Randomness) {
		let segment_idx = SegmentIndex::<T>::get();
		let mut segment = UnderConstruction::<T>::get(&segment_idx);
		if segment.try_push(*randomness).is_ok() {
			// push onto current segment: not full.
			UnderConstruction::<T>::insert(&segment_idx, &segment);
		} else {
			// move onto the next segment and update the index.
			let segment_idx = segment_idx + 1;
			let bounded_randomness =
				BoundedVec::<_, ConstU32<UNDER_CONSTRUCTION_SEGMENT_LENGTH>>::try_from(vec![
					*randomness,
				])
				.expect("UNDER_CONSTRUCTION_SEGMENT_LENGTH >= 1");
			UnderConstruction::<T>::insert(&segment_idx, bounded_randomness);
			SegmentIndex::<T>::put(&segment_idx);
		}
	}

	fn initialize_genesis_authorities(authorities: &[(AuthorityId, BabeAuthorityWeight)]) {
		if !authorities.is_empty() {
			assert!(Authorities::<T>::get().is_empty(), "Authorities are already initialized!");
			let bounded_authorities =
				WeakBoundedVec::<_, T::MaxAuthorities>::try_from(authorities.to_vec())
					.expect("Initial number of authorities should be lower than T::MaxAuthorities");
			Authorities::<T>::put(&bounded_authorities);
			NextAuthorities::<T>::put(&bounded_authorities);
		}
	}

	fn initialize_genesis_epoch(genesis_slot: Slot) {
		GenesisSlot::<T>::put(genesis_slot);
		debug_assert_ne!(*GenesisSlot::<T>::get(), 0);

		// deposit a log because this is the first block in epoch #0
		// we use the same values as genesis because we haven't collected any
		// randomness yet.
		let next = NextEpochDescriptor {
			authorities: Self::authorities().to_vec(),
			randomness: Self::randomness(),
		};

		Self::deposit_consensus(ConsensusLog::NextEpochData(next));
	}

	fn initialize(now: T::BlockNumber) {
		// since `initialize` can be called twice (e.g. if session module is present)
		// let's ensure that we only do the initialization once per block
		let initialized = Self::initialized().is_some();
		if initialized {
			return
		}

		let pre_digest =
			<frame_system::Pallet<T>>::digest()
				.logs
				.iter()
				.filter_map(|s| s.as_pre_runtime())
				.filter_map(|(id, mut data)| {
					if id == BABE_ENGINE_ID {
						PreDigest::decode(&mut data).ok()
					} else {
						None
					}
				})
				.next();

		if let Some(ref pre_digest) = pre_digest {
			// the slot number of the current block being initialized
			let current_slot = pre_digest.slot();

			// on the first non-zero block (i.e. block #1)
			// this is where the first epoch (epoch #0) actually starts.
			// we need to adjust internal storage accordingly.
			if *GenesisSlot::<T>::get() == 0 {
				Self::initialize_genesis_epoch(current_slot)
			}

			// how many slots were skipped between current and last block
			let lateness = current_slot.saturating_sub(CurrentSlot::<T>::get() + 1);
			let lateness = T::BlockNumber::from(*lateness as u32);

			Lateness::<T>::put(lateness);
			CurrentSlot::<T>::put(current_slot);
		}

<<<<<<< HEAD
		Initialized::<T>::put(pre_digest);
=======
			let authority_index = digest.authority_index();

			if T::DisabledValidators::is_disabled(authority_index) {
				panic!(
					"Validator with index {:?} is disabled and should not be attempting to author blocks.",
					authority_index,
				);
			}

			// Extract out the VRF output if we have it
			digest.vrf_output().and_then(|vrf_output| {
				// Reconstruct the bytes of VRFInOut using the authority id.
				Authorities::<T>::get()
					.get(authority_index as usize)
					.and_then(|author| schnorrkel::PublicKey::from_bytes(author.0.as_slice()).ok())
					.and_then(|pubkey| {
						let transcript = sp_consensus_babe::make_transcript(
							&Self::randomness(),
							current_slot,
							EpochIndex::<T>::get(),
						);

						vrf_output.0.attach_input_hash(&pubkey, transcript).ok()
					})
					.map(|inout| inout.make_bytes(sp_consensus_babe::BABE_VRF_INOUT_CONTEXT))
			})
		});

		// For primary VRF output we place it in the `Initialized` storage
		// item and it'll be put onto the under-construction randomness later,
		// once we've decided which epoch this block is in.
		Initialized::<T>::put(if is_primary { maybe_randomness } else { None });

		// Place either the primary or secondary VRF output into the
		// `AuthorVrfRandomness` storage item.
		AuthorVrfRandomness::<T>::put(maybe_randomness);
>>>>>>> c2fc4b3c

		// enact epoch change, if necessary.
		T::EpochChangeTrigger::trigger::<T>(now);
	}

	/// Call this function exactly once when an epoch changes, to update the
	/// randomness. Returns the new randomness.
	fn randomness_change_epoch(next_epoch_index: u64) -> schnorrkel::Randomness {
		let this_randomness = NextRandomness::<T>::get();
		let segment_idx: u32 = SegmentIndex::<T>::mutate(|s| sp_std::mem::replace(s, 0));

		// overestimate to the segment being full.
		let rho_size = (segment_idx.saturating_add(1) * UNDER_CONSTRUCTION_SEGMENT_LENGTH) as usize;

		let next_randomness = compute_randomness(
			this_randomness,
			next_epoch_index,
			(0..segment_idx).flat_map(|i| UnderConstruction::<T>::take(&i)),
			Some(rho_size),
		);
		NextRandomness::<T>::put(&next_randomness);
		this_randomness
	}

	fn do_report_equivocation(
		reporter: Option<T::AccountId>,
		equivocation_proof: EquivocationProof<T::Header>,
		key_owner_proof: T::KeyOwnerProof,
	) -> DispatchResultWithPostInfo {
		let offender = equivocation_proof.offender.clone();
		let slot = equivocation_proof.slot;

		// validate the equivocation proof
		if !sp_consensus_babe::check_equivocation_proof(equivocation_proof) {
			return Err(Error::<T>::InvalidEquivocationProof.into())
		}

		let validator_set_count = key_owner_proof.validator_count();
		let session_index = key_owner_proof.session();

		let epoch_index = (*slot.saturating_sub(GenesisSlot::<T>::get()) / T::EpochDuration::get())
			.saturated_into::<u32>();

		// check that the slot number is consistent with the session index
		// in the key ownership proof (i.e. slot is for that epoch)
		if epoch_index != session_index {
			return Err(Error::<T>::InvalidKeyOwnershipProof.into())
		}

		// check the membership proof and extract the offender's id
		let key = (sp_consensus_babe::KEY_TYPE, offender);
		let offender = T::KeyOwnerProofSystem::check_proof(key, key_owner_proof)
			.ok_or(Error::<T>::InvalidKeyOwnershipProof)?;

		let offence =
			BabeEquivocationOffence { slot, validator_set_count, offender, session_index };

		let reporters = match reporter {
			Some(id) => vec![id],
			None => vec![],
		};

		T::HandleEquivocation::report_offence(reporters, offence)
			.map_err(|_| Error::<T>::DuplicateOffenceReport)?;

		// waive the fee since the report is valid and beneficial
		Ok(Pays::No.into())
	}

	/// Submits an extrinsic to report an equivocation. This method will create
	/// an unsigned extrinsic with a call to `report_equivocation_unsigned` and
	/// will push the transaction to the pool. Only useful in an offchain
	/// context.
	pub fn submit_unsigned_equivocation_report(
		equivocation_proof: EquivocationProof<T::Header>,
		key_owner_proof: T::KeyOwnerProof,
	) -> Option<()> {
		T::HandleEquivocation::submit_unsigned_equivocation_report(
			equivocation_proof,
			key_owner_proof,
		)
		.ok()
	}
}

impl<T: Config> OnTimestampSet<T::Moment> for Pallet<T> {
	fn on_timestamp_set(moment: T::Moment) {
		let slot_duration = Self::slot_duration();
		assert!(!slot_duration.is_zero(), "Babe slot duration cannot be zero.");

		let timestamp_slot = moment / slot_duration;
		let timestamp_slot = Slot::from(timestamp_slot.saturated_into::<u64>());

		assert!(
			CurrentSlot::<T>::get() == timestamp_slot,
			"Timestamp slot must match `CurrentSlot`"
		);
	}
}

impl<T: Config> frame_support::traits::EstimateNextSessionRotation<T::BlockNumber> for Pallet<T> {
	fn average_session_length() -> T::BlockNumber {
		T::EpochDuration::get().saturated_into()
	}

	fn estimate_current_session_progress(_now: T::BlockNumber) -> (Option<Permill>, Weight) {
		let elapsed = CurrentSlot::<T>::get().saturating_sub(Self::current_epoch_start()) + 1;

		(
			Some(Permill::from_rational(*elapsed, T::EpochDuration::get())),
			// Read: Current Slot, Epoch Index, Genesis Slot
			T::DbWeight::get().reads(3),
		)
	}

	fn estimate_next_session_rotation(now: T::BlockNumber) -> (Option<T::BlockNumber>, Weight) {
		(
			Self::next_expected_epoch_change(now),
			// Read: Current Slot, Epoch Index, Genesis Slot
			T::DbWeight::get().reads(3),
		)
	}
}

impl<T: Config> frame_support::traits::Lateness<T::BlockNumber> for Pallet<T> {
	fn lateness(&self) -> T::BlockNumber {
		Self::lateness()
	}
}

impl<T: Config> sp_runtime::BoundToRuntimeAppPublic for Pallet<T> {
	type Public = AuthorityId;
}

impl<T: Config> OneSessionHandler<T::AccountId> for Pallet<T> {
	type Key = AuthorityId;

	fn on_genesis_session<'a, I: 'a>(validators: I)
	where
		I: Iterator<Item = (&'a T::AccountId, AuthorityId)>,
	{
		let authorities = validators.map(|(_, k)| (k, 1)).collect::<Vec<_>>();
		Self::initialize_genesis_authorities(&authorities);
	}

	fn on_new_session<'a, I: 'a>(_changed: bool, validators: I, queued_validators: I)
	where
		I: Iterator<Item = (&'a T::AccountId, AuthorityId)>,
	{
		let authorities = validators.map(|(_account, k)| (k, 1)).collect::<Vec<_>>();
		let bounded_authorities = WeakBoundedVec::<_, T::MaxAuthorities>::force_from(
			authorities,
			Some(
				"Warning: The session has more validators than expected. \
				A runtime configuration adjustment may be needed.",
			),
		);

		let next_authorities = queued_validators.map(|(_account, k)| (k, 1)).collect::<Vec<_>>();
		let next_bounded_authorities = WeakBoundedVec::<_, T::MaxAuthorities>::force_from(
			next_authorities,
			Some(
				"Warning: The session has more queued validators than expected. \
				A runtime configuration adjustment may be needed.",
			),
		);

		Self::enact_epoch_change(bounded_authorities, next_bounded_authorities)
	}

	fn on_disabled(i: u32) {
		Self::deposit_consensus(ConsensusLog::OnDisabled(i))
	}
}

// compute randomness for a new epoch. rho is the concatenation of all
// VRF outputs in the prior epoch.
//
// an optional size hint as to how many VRF outputs there were may be provided.
fn compute_randomness(
	last_epoch_randomness: schnorrkel::Randomness,
	epoch_index: u64,
	rho: impl Iterator<Item = schnorrkel::Randomness>,
	rho_size_hint: Option<usize>,
) -> schnorrkel::Randomness {
	let mut s = Vec::with_capacity(40 + rho_size_hint.unwrap_or(0) * VRF_OUTPUT_LENGTH);
	s.extend_from_slice(&last_epoch_randomness);
	s.extend_from_slice(&epoch_index.to_le_bytes());

	for vrf_output in rho {
		s.extend_from_slice(&vrf_output[..]);
	}

	sp_io::hashing::blake2_256(&s)
}

pub mod migrations {
	use super::*;
	use frame_support::pallet_prelude::{StorageValue, ValueQuery};

	/// Something that can return the storage prefix of the `Babe` pallet.
	pub trait BabePalletPrefix: Config {
		fn pallet_prefix() -> &'static str;
	}

	struct __OldNextEpochConfig<T>(sp_std::marker::PhantomData<T>);
	impl<T: BabePalletPrefix> frame_support::traits::StorageInstance for __OldNextEpochConfig<T> {
		fn pallet_prefix() -> &'static str {
			T::pallet_prefix()
		}
		const STORAGE_PREFIX: &'static str = "NextEpochConfig";
	}

	type OldNextEpochConfig<T> =
		StorageValue<__OldNextEpochConfig<T>, Option<NextConfigDescriptor>, ValueQuery>;

	/// A storage migration that adds the current epoch configuration for Babe
	/// to storage.
	pub fn add_epoch_configuration<T: BabePalletPrefix>(
		epoch_config: BabeEpochConfiguration,
	) -> Weight {
		let mut writes = 0;
		let mut reads = 0;

		if let Some(pending_change) = OldNextEpochConfig::<T>::get() {
			PendingEpochConfigChange::<T>::put(pending_change);

			writes += 1;
		}

		reads += 1;

		OldNextEpochConfig::<T>::kill();

		EpochConfig::<T>::put(epoch_config.clone());
		NextEpochConfig::<T>::put(epoch_config);

		writes += 3;

		T::DbWeight::get().writes(writes) + T::DbWeight::get().reads(reads)
	}
}<|MERGE_RESOLUTION|>--- conflicted
+++ resolved
@@ -377,7 +377,7 @@
 
 							vrf_output.0.attach_input_hash(&pubkey, transcript).ok()
 						})
-						.map(|inout| inout.make_bytes(&sp_consensus_babe::BABE_VRF_INOUT_CONTEXT));
+						.map(|inout| inout.make_bytes(sp_consensus_babe::BABE_VRF_INOUT_CONTEXT));
 
 					if pre_digest.is_primary() {
 						if let Some(randomness) = randomness {
@@ -758,46 +758,7 @@
 			CurrentSlot::<T>::put(current_slot);
 		}
 
-<<<<<<< HEAD
 		Initialized::<T>::put(pre_digest);
-=======
-			let authority_index = digest.authority_index();
-
-			if T::DisabledValidators::is_disabled(authority_index) {
-				panic!(
-					"Validator with index {:?} is disabled and should not be attempting to author blocks.",
-					authority_index,
-				);
-			}
-
-			// Extract out the VRF output if we have it
-			digest.vrf_output().and_then(|vrf_output| {
-				// Reconstruct the bytes of VRFInOut using the authority id.
-				Authorities::<T>::get()
-					.get(authority_index as usize)
-					.and_then(|author| schnorrkel::PublicKey::from_bytes(author.0.as_slice()).ok())
-					.and_then(|pubkey| {
-						let transcript = sp_consensus_babe::make_transcript(
-							&Self::randomness(),
-							current_slot,
-							EpochIndex::<T>::get(),
-						);
-
-						vrf_output.0.attach_input_hash(&pubkey, transcript).ok()
-					})
-					.map(|inout| inout.make_bytes(sp_consensus_babe::BABE_VRF_INOUT_CONTEXT))
-			})
-		});
-
-		// For primary VRF output we place it in the `Initialized` storage
-		// item and it'll be put onto the under-construction randomness later,
-		// once we've decided which epoch this block is in.
-		Initialized::<T>::put(if is_primary { maybe_randomness } else { None });
-
-		// Place either the primary or secondary VRF output into the
-		// `AuthorVrfRandomness` storage item.
-		AuthorVrfRandomness::<T>::put(maybe_randomness);
->>>>>>> c2fc4b3c
 
 		// enact epoch change, if necessary.
 		T::EpochChangeTrigger::trigger::<T>(now);
