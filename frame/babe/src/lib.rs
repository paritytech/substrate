--- conflicted
+++ resolved
@@ -30,18 +30,6 @@
 	BoundedVec, WeakBoundedVec,
 };
 use sp_application_crypto::ByteArray;
-<<<<<<< HEAD
-=======
-use sp_runtime::{
-	generic::DigestItem,
-	traits::{IsMember, One, SaturatedConversion, Saturating, Zero},
-	ConsensusEngineId, KeyTypeId, Permill,
-};
-use sp_session::{GetSessionNumber, GetValidatorCount};
-use sp_staking::SessionIndex;
-use sp_std::prelude::*;
-
->>>>>>> 1eff8873
 use sp_consensus_babe::{
 	digests::{NextConfigDescriptor, NextEpochDescriptor, PreDigest},
 	AllowedSlots, BabeAuthorityWeight, BabeEpochConfiguration, ConsensusLog, Epoch,
@@ -54,7 +42,7 @@
 	ConsensusEngineId, Permill,
 };
 use sp_session::{GetSessionNumber, GetValidatorCount};
-use sp_staking::offence::OffenceReportSystem;
+use sp_staking::{offence::OffenceReportSystem, SessionIndex};
 use sp_std::prelude::*;
 
 pub use sp_consensus_babe::{AuthorityId, PUBLIC_KEY_LENGTH, RANDOMNESS_LENGTH, VRF_OUTPUT_LENGTH};
@@ -868,15 +856,13 @@
 		this_randomness
 	}
 
-<<<<<<< HEAD
-=======
 	/// Returns the session index that was live when the given epoch happened,
 	/// taking into account any skipped epochs.
 	///
 	/// This function is only well defined for epochs that actually existed,
 	/// e.g. if we skipped from epoch 10 to 20 then a call for epoch 15 (which
 	/// didn't exist) will return an incorrect session index.
-	fn session_index_for_epoch(epoch_index: u64) -> SessionIndex {
+	pub(crate) fn session_index_for_epoch(epoch_index: u64) -> SessionIndex {
 		let skipped_epochs = SkippedEpochs::<T>::get();
 		match skipped_epochs.binary_search_by_key(&epoch_index, |(epoch_index, _)| *epoch_index) {
 			// we have an exact match so we just return the given session index
@@ -900,51 +886,6 @@
 		}
 	}
 
-	fn do_report_equivocation(
-		reporter: Option<T::AccountId>,
-		equivocation_proof: EquivocationProof<T::Header>,
-		key_owner_proof: T::KeyOwnerProof,
-	) -> DispatchResultWithPostInfo {
-		let offender = equivocation_proof.offender.clone();
-		let slot = equivocation_proof.slot;
-
-		// validate the equivocation proof
-		if !sp_consensus_babe::check_equivocation_proof(equivocation_proof) {
-			return Err(Error::<T>::InvalidEquivocationProof.into())
-		}
-
-		let validator_set_count = key_owner_proof.validator_count();
-		let session_index = key_owner_proof.session();
-
-		let epoch_index = *slot.saturating_sub(GenesisSlot::<T>::get()) / T::EpochDuration::get();
-
-		// check that the slot number is consistent with the session index
-		// in the key ownership proof (i.e. slot is for that epoch)
-		if Self::session_index_for_epoch(epoch_index) != session_index {
-			return Err(Error::<T>::InvalidKeyOwnershipProof.into())
-		}
-
-		// check the membership proof and extract the offender's id
-		let key = (sp_consensus_babe::KEY_TYPE, offender);
-		let offender = T::KeyOwnerProofSystem::check_proof(key, key_owner_proof)
-			.ok_or(Error::<T>::InvalidKeyOwnershipProof)?;
-
-		let offence =
-			BabeEquivocationOffence { slot, validator_set_count, offender, session_index };
-
-		let reporters = match reporter {
-			Some(id) => vec![id],
-			None => vec![],
-		};
-
-		T::HandleEquivocation::report_offence(reporters, offence)
-			.map_err(|_| Error::<T>::DuplicateOffenceReport)?;
-
-		// waive the fee since the report is valid and beneficial
-		Ok(Pays::No.into())
-	}
-
->>>>>>> 1eff8873
 	/// Submits an extrinsic to report an equivocation. This method will create
 	/// an unsigned extrinsic with a call to `report_equivocation_unsigned` and
 	/// will push the transaction to the pool. Only useful in an offchain
