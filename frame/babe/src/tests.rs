// This file is part of Substrate.

// Copyright (C) 2019-2021 Parity Technologies (UK) Ltd.
// SPDX-License-Identifier: Apache-2.0

// Licensed under the Apache License, Version 2.0 (the "License");
// you may not use this file except in compliance with the License.
// You may obtain a copy of the License at
//
// 	http://www.apache.org/licenses/LICENSE-2.0
//
// Unless required by applicable law or agreed to in writing, software
// distributed under the License is distributed on an "AS IS" BASIS,
// WITHOUT WARRANTIES OR CONDITIONS OF ANY KIND, either express or implied.
// See the License for the specific language governing permissions and
// limitations under the License.

//! Consensus extension module tests for BABE consensus.

use super::{Call, *};
use frame_support::{
<<<<<<< HEAD
	assert_err, assert_ok, assert_noop,
	traits::{Currency, OnFinalize},
=======
	assert_err, assert_ok,
	traits::{Currency, EstimateNextSessionRotation, OnFinalize},
>>>>>>> cb033a47
	weights::{GetDispatchInfo, Pays},
};
use mock::*;
use pallet_session::ShouldEndSession;
use sp_consensus_babe::{AllowedSlots, BabeEpochConfiguration, Slot};
use sp_core::crypto::Pair;

const EMPTY_RANDOMNESS: [u8; 32] = [
	74, 25, 49, 128, 53, 97, 244, 49,
	222, 202, 176, 2, 231, 66, 95, 10,
	133, 49, 213, 228, 86, 161, 164, 127,
	217, 153, 138, 37, 48, 192, 248, 0,
];

#[test]
fn empty_randomness_is_correct() {
	let s = compute_randomness([0; RANDOMNESS_LENGTH], 0, std::iter::empty(), None);
	assert_eq!(s, EMPTY_RANDOMNESS);
}

#[test]
fn initial_values() {
	new_test_ext(4).execute_with(|| {
		assert_eq!(Babe::authorities().len(), 4)
	})
}

#[test]
fn check_module() {
	new_test_ext(4).execute_with(|| {
		assert!(!Babe::should_end_session(0), "Genesis does not change sessions");
		assert!(!Babe::should_end_session(200000),
			"BABE does not include the block number in epoch calculations");
	})
}

#[test]
fn first_block_epoch_zero_start() {
	let (pairs, mut ext) = new_test_ext_with_pairs(4);

	ext.execute_with(|| {
		let genesis_slot = Slot::from(100);
		let (vrf_output, vrf_proof, vrf_randomness) = make_vrf_output(genesis_slot, &pairs[0]);

		let first_vrf = vrf_output;
		let pre_digest = make_primary_pre_digest(
			0,
			genesis_slot,
			first_vrf.clone(),
			vrf_proof,
		);

		assert_eq!(Babe::genesis_slot(), Slot::from(0));
		System::initialize(
			&1,
			&Default::default(),
			&pre_digest,
			Default::default(),
		);

		// see implementation of the function for details why: we issue an
		// epoch-change digest but don't do it via the normal session mechanism.
		assert!(!Babe::should_end_session(1));
		assert_eq!(Babe::genesis_slot(), genesis_slot);
		assert_eq!(Babe::current_slot(), genesis_slot);
		assert_eq!(Babe::epoch_index(), 0);
		assert_eq!(Babe::author_vrf_randomness(), Some(vrf_randomness));

		Babe::on_finalize(1);
		let header = System::finalize();

		assert_eq!(SegmentIndex::<Test>::get(), 0);
		assert_eq!(UnderConstruction::<Test>::get(0), vec![vrf_randomness]);
		assert_eq!(Babe::randomness(), [0; 32]);
		assert_eq!(Babe::author_vrf_randomness(), None);
		assert_eq!(NextRandomness::<Test>::get(), [0; 32]);

		assert_eq!(header.digest.logs.len(), 2);
		assert_eq!(pre_digest.logs.len(), 1);
		assert_eq!(header.digest.logs[0], pre_digest.logs[0]);

		let consensus_log = sp_consensus_babe::ConsensusLog::NextEpochData(
			sp_consensus_babe::digests::NextEpochDescriptor {
				authorities: Babe::authorities(),
				randomness: Babe::randomness(),
			}
		);
		let consensus_digest = DigestItem::Consensus(BABE_ENGINE_ID, consensus_log.encode());

		// first epoch descriptor has same info as last.
		assert_eq!(header.digest.logs[1], consensus_digest.clone())
	})
}

#[test]
fn author_vrf_output_for_primary() {
	let (pairs, mut ext) = new_test_ext_with_pairs(1);

	ext.execute_with(|| {
		let genesis_slot = Slot::from(10);
		let (vrf_output, vrf_proof, vrf_randomness) = make_vrf_output(genesis_slot, &pairs[0]);
		let primary_pre_digest = make_primary_pre_digest(0, genesis_slot, vrf_output, vrf_proof);

		System::initialize(
			&1,
			&Default::default(),
			&primary_pre_digest,
			Default::default(),
		);
		assert_eq!(Babe::author_vrf_randomness(), None);

		Babe::do_initialize(1);
		assert_eq!(Babe::author_vrf_randomness(), Some(vrf_randomness));

		Babe::on_finalize(1);
		System::finalize();
		assert_eq!(Babe::author_vrf_randomness(), None);
	})
}

#[test]
fn author_vrf_output_for_secondary_vrf() {
	let (pairs, mut ext) = new_test_ext_with_pairs(1);

	ext.execute_with(|| {
		let genesis_slot = Slot::from(10);
		let (vrf_output, vrf_proof, vrf_randomness) = make_vrf_output(genesis_slot, &pairs[0]);
		let secondary_vrf_pre_digest = make_secondary_vrf_pre_digest(0, genesis_slot, vrf_output, vrf_proof);

		System::initialize(
			&1,
			&Default::default(),
			&secondary_vrf_pre_digest,
			Default::default(),
		);
		assert_eq!(Babe::author_vrf_randomness(), None);

		Babe::do_initialize(1);
		assert_eq!(Babe::author_vrf_randomness(), Some(vrf_randomness));

		Babe::on_finalize(1);
		System::finalize();
		assert_eq!(Babe::author_vrf_randomness(), None);
	})
}

#[test]
fn no_author_vrf_output_for_secondary_plain() {
	new_test_ext(1).execute_with(|| {
		let genesis_slot = Slot::from(10);
		let secondary_plain_pre_digest = make_secondary_plain_pre_digest(0, genesis_slot);

		System::initialize(
			&1,
			&Default::default(),
			&secondary_plain_pre_digest,
			Default::default(),
		);
		assert_eq!(Babe::author_vrf_randomness(), None);

		Babe::do_initialize(1);
		assert_eq!(Babe::author_vrf_randomness(), None);

		Babe::on_finalize(1);
		System::finalize();
		assert_eq!(Babe::author_vrf_randomness(), None);
	})
}

#[test]
fn authority_index() {
	new_test_ext(4).execute_with(|| {
		assert_eq!(
			Babe::find_author((&[(BABE_ENGINE_ID, &[][..])]).into_iter().cloned()), None,
			"Trivially invalid authorities are ignored")
	})
}

#[test]
fn can_predict_next_epoch_change() {
	new_test_ext(1).execute_with(|| {
		assert_eq!(<Test as Config>::EpochDuration::get(), 3);
		// this sets the genesis slot to 6;
		go_to_block(1, 6);
		assert_eq!(*Babe::genesis_slot(), 6);
		assert_eq!(*Babe::current_slot(), 6);
		assert_eq!(Babe::epoch_index(), 0);

		progress_to_block(5);

		assert_eq!(Babe::epoch_index(), 5 / 3);
		assert_eq!(*Babe::current_slot(), 10);

		// next epoch change will be at
		assert_eq!(*Babe::current_epoch_start(), 9); // next change will be 12, 2 slots from now
		assert_eq!(Babe::next_expected_epoch_change(System::block_number()), Some(5 + 2));
	})
}

#[test]
fn can_estimate_current_epoch_progress() {
	new_test_ext(1).execute_with(|| {
		assert_eq!(<Test as Config>::EpochDuration::get(), 3);

		// with BABE the genesis block is not part of any epoch, the first epoch starts at block #1,
		// therefore its last block should be #3
		for i in 1u64..4 {
			progress_to_block(i);

			assert_eq!(Babe::estimate_next_session_rotation(i).0.unwrap(), 4);

			// the last block of the epoch must have 100% progress.
			if Babe::estimate_next_session_rotation(i).0.unwrap() - 1 == i {
				assert_eq!(
					Babe::estimate_current_session_progress(i).0.unwrap(),
					Percent::from_percent(100)
				);
			} else {
				assert!(Babe::estimate_current_session_progress(i).0.unwrap() < Percent::from_percent(100));
			}
		}

		// the first block of the new epoch counts towards the epoch progress as well
		progress_to_block(4);
		assert_eq!(
			Babe::estimate_current_session_progress(4).0.unwrap(),
			Percent::from_percent(33),
		);
	})
}

#[test]
fn can_enact_next_config() {
	new_test_ext(1).execute_with(|| {
		assert_eq!(<Test as Config>::EpochDuration::get(), 3);
		// this sets the genesis slot to 6;
		go_to_block(1, 6);
		assert_eq!(*Babe::genesis_slot(), 6);
		assert_eq!(*Babe::current_slot(), 6);
		assert_eq!(Babe::epoch_index(), 0);
		go_to_block(2, 7);

		let current_config = BabeEpochConfiguration {
			c: (0, 4),
			allowed_slots: sp_consensus_babe::AllowedSlots::PrimarySlots,
		};

		let next_config = BabeEpochConfiguration {
			c: (1, 4),
			allowed_slots: sp_consensus_babe::AllowedSlots::PrimarySlots,
		};

		let next_next_config = BabeEpochConfiguration {
			c: (2, 4),
			allowed_slots: sp_consensus_babe::AllowedSlots::PrimarySlots,
		};

		EpochConfig::<Test>::put(current_config);
		NextEpochConfig::<Test>::put(next_config.clone());

		assert_eq!(NextEpochConfig::<Test>::get(), Some(next_config.clone()));

		Babe::plan_config_change(
			Origin::root(),
			NextConfigDescriptor::V1 {
				c: next_next_config.c,
				allowed_slots: next_next_config.allowed_slots,
			},
		).unwrap();

		progress_to_block(4);
		Babe::on_finalize(9);
		let header = System::finalize();

		assert_eq!(EpochConfig::<Test>::get(), Some(next_config));
		assert_eq!(NextEpochConfig::<Test>::get(), Some(next_next_config.clone()));

		let consensus_log = sp_consensus_babe::ConsensusLog::NextConfigData(
			NextConfigDescriptor::V1 {
				c: next_next_config.c,
				allowed_slots: next_next_config.allowed_slots,
			}
		);
		let consensus_digest = DigestItem::Consensus(BABE_ENGINE_ID, consensus_log.encode());

		assert_eq!(header.digest.logs[2], consensus_digest.clone())
	});
}

#[test]
fn only_root_can_enact_config_change() {
	use sp_runtime::DispatchError;

	new_test_ext(1).execute_with(|| {
		let next_config = NextConfigDescriptor::V1 {
			c: (1, 4),
			allowed_slots: AllowedSlots::PrimarySlots,
		};

		let res = Babe::plan_config_change(
			Origin::none(),
			next_config.clone(),
		);

		assert_noop!(res, DispatchError::BadOrigin);

		let res = Babe::plan_config_change(
			Origin::signed(1),
			next_config.clone(),
		);

		assert_noop!(res, DispatchError::BadOrigin);

		let res = Babe::plan_config_change(
			Origin::root(),
			next_config,
		);

		assert!(res.is_ok());
	});
}

#[test]
fn can_fetch_current_and_next_epoch_data() {
	new_test_ext(5).execute_with(|| {
		EpochConfig::<Test>::put(BabeEpochConfiguration {
			c: (1, 4),
			allowed_slots: sp_consensus_babe::AllowedSlots::PrimarySlots,
		});

		// genesis authorities should be used for the first and second epoch
		assert_eq!(
			Babe::current_epoch().authorities,
			Babe::next_epoch().authorities,
		);

		// 1 era = 3 epochs
		// 1 epoch = 3 slots
		// Eras start from 0.
		// Therefore at era 1 we should be starting epoch 3 with slot 10.
		start_era(1);

		let current_epoch = Babe::current_epoch();
		assert_eq!(current_epoch.epoch_index, 3);
		assert_eq!(*current_epoch.start_slot, 10);
		assert_eq!(current_epoch.authorities.len(), 5);

		let next_epoch = Babe::next_epoch();
		assert_eq!(next_epoch.epoch_index, 4);
		assert_eq!(*next_epoch.start_slot, 13);
		assert_eq!(next_epoch.authorities.len(), 5);

		// the on-chain randomness should always change across epochs
		assert!(current_epoch.randomness != next_epoch.randomness);

		// but in this case the authorities stay the same
		assert!(current_epoch.authorities == next_epoch.authorities);
	});
}

#[test]
fn tracks_block_numbers_when_current_and_previous_epoch_started() {
	new_test_ext(5).execute_with(|| {
		// an epoch is 3 slots therefore at block 8 we should be in epoch #3
		// with the previous epochs having the following blocks:
		// epoch 1 - [1, 2, 3]
		// epoch 2 - [4, 5, 6]
		// epoch 3 - [7, 8, 9]
		progress_to_block(8);

		let (last_epoch, current_epoch) = EpochStart::<Test>::get();

		assert_eq!(last_epoch, 4);
		assert_eq!(current_epoch, 7);

		// once we reach block 10 we switch to epoch #4
		progress_to_block(10);

		let (last_epoch, current_epoch) = EpochStart::<Test>::get();

		assert_eq!(last_epoch, 7);
		assert_eq!(current_epoch, 10);
	});
}

#[test]
fn report_equivocation_current_session_works() {
	let (pairs, mut ext) = new_test_ext_with_pairs(3);

	ext.execute_with(|| {
		start_era(1);

		let authorities = Babe::authorities();
		let validators = Session::validators();

		// make sure that all authorities have the same balance
		for validator in &validators {
			assert_eq!(Balances::total_balance(validator), 10_000_000);
			assert_eq!(Staking::slashable_balance_of(validator), 10_000);

			assert_eq!(
				Staking::eras_stakers(1, validator),
				pallet_staking::Exposure {
					total: 10_000,
					own: 10_000,
					others: vec![],
				},
			);
		}

		// we will use the validator at index 0 as the offending authority
		let offending_validator_index = 0;
		let offending_validator_id = Session::validators()[offending_validator_index];
		let offending_authority_pair = pairs
			.into_iter()
			.find(|p| p.public() == authorities[offending_validator_index].0)
			.unwrap();

		// generate an equivocation proof. it creates two headers at the given
		// slot with different block hashes and signed by the given key
		let equivocation_proof = generate_equivocation_proof(
			offending_validator_index as u32,
			&offending_authority_pair,
			CurrentSlot::<Test>::get(),
		);

		// create the key ownership proof
		let key = (
			sp_consensus_babe::KEY_TYPE,
			&offending_authority_pair.public(),
		);
		let key_owner_proof = Historical::prove(key).unwrap();

		// report the equivocation
		Babe::report_equivocation_unsigned(Origin::none(), equivocation_proof, key_owner_proof)
			.unwrap();

		// start a new era so that the results of the offence report
		// are applied at era end
		start_era(2);

		// check that the balance of offending validator is slashed 100%.
		assert_eq!(
			Balances::total_balance(&offending_validator_id),
			10_000_000 - 10_000
		);
		assert_eq!(Staking::slashable_balance_of(&offending_validator_id), 0);
		assert_eq!(
			Staking::eras_stakers(2, offending_validator_id),
			pallet_staking::Exposure {
				total: 0,
				own: 0,
				others: vec![],
			},
		);

		// check that the balances of all other validators are left intact.
		for validator in &validators {
			if *validator == offending_validator_id {
				continue;
			}

			assert_eq!(Balances::total_balance(validator), 10_000_000);
			assert_eq!(Staking::slashable_balance_of(validator), 10_000);
			assert_eq!(
				Staking::eras_stakers(2, validator),
				pallet_staking::Exposure {
					total: 10_000,
					own: 10_000,
					others: vec![],
				},
			);
		}
	})
}

#[test]
fn report_equivocation_old_session_works() {
	let (pairs, mut ext) = new_test_ext_with_pairs(3);

	ext.execute_with(|| {
		start_era(1);

		let authorities = Babe::authorities();

		// we will use the validator at index 0 as the offending authority
		let offending_validator_index = 0;
		let offending_validator_id = Session::validators()[offending_validator_index];
		let offending_authority_pair = pairs
			.into_iter()
			.find(|p| p.public() == authorities[offending_validator_index].0)
			.unwrap();

		// generate an equivocation proof at the current slot
		let equivocation_proof = generate_equivocation_proof(
			offending_validator_index as u32,
			&offending_authority_pair,
			CurrentSlot::<Test>::get(),
		);

		// create the key ownership proof
		let key = (
			sp_consensus_babe::KEY_TYPE,
			&offending_authority_pair.public(),
		);
		let key_owner_proof = Historical::prove(key).unwrap();

		// start a new era and report the equivocation
		// from the previous era
		start_era(2);

		// check the balance of the offending validator
		assert_eq!(Balances::total_balance(&offending_validator_id), 10_000_000);
		assert_eq!(
			Staking::slashable_balance_of(&offending_validator_id),
			10_000
		);

		// report the equivocation
		Babe::report_equivocation_unsigned(Origin::none(), equivocation_proof, key_owner_proof)
			.unwrap();

		// start a new era so that the results of the offence report
		// are applied at era end
		start_era(3);

		// check that the balance of offending validator is slashed 100%.
		assert_eq!(
			Balances::total_balance(&offending_validator_id),
			10_000_000 - 10_000
		);
		assert_eq!(Staking::slashable_balance_of(&offending_validator_id), 0);
		assert_eq!(
			Staking::eras_stakers(3, offending_validator_id),
			pallet_staking::Exposure {
				total: 0,
				own: 0,
				others: vec![],
			},
		);
	})
}

#[test]
fn report_equivocation_invalid_key_owner_proof() {
	let (pairs, mut ext) = new_test_ext_with_pairs(3);

	ext.execute_with(|| {
		start_era(1);

		let authorities = Babe::authorities();

		// we will use the validator at index 0 as the offending authority
		let offending_validator_index = 0;
		let offending_authority_pair = pairs
			.into_iter()
			.find(|p| p.public() == authorities[offending_validator_index].0)
			.unwrap();

		// generate an equivocation proof at the current slot
		let equivocation_proof = generate_equivocation_proof(
			offending_validator_index as u32,
			&offending_authority_pair,
			CurrentSlot::<Test>::get(),
		);

		// create the key ownership proof
		let key = (
			sp_consensus_babe::KEY_TYPE,
			&offending_authority_pair.public(),
		);
		let mut key_owner_proof = Historical::prove(key).unwrap();

		// we change the session index in the key ownership proof
		// which should make it invalid
		key_owner_proof.session = 0;
		assert_err!(
			Babe::report_equivocation_unsigned(
				Origin::none(),
				equivocation_proof.clone(),
				key_owner_proof
			),
			Error::<Test>::InvalidKeyOwnershipProof,
		);

		// it should fail as well if we create a key owner proof
		// for a different authority than the offender
		let key = (sp_consensus_babe::KEY_TYPE, &authorities[1].0);
		let key_owner_proof = Historical::prove(key).unwrap();

		// we need to progress to a new era to make sure that the key
		// ownership proof is properly checked, otherwise since the state
		// is still available the historical module will just check
		// against current session data.
		start_era(2);

		assert_err!(
			Babe::report_equivocation_unsigned(Origin::none(), equivocation_proof, key_owner_proof),
			Error::<Test>::InvalidKeyOwnershipProof,
		);
	})
}

#[test]
fn report_equivocation_invalid_equivocation_proof() {
	use sp_runtime::traits::Header;

	let (pairs, mut ext) = new_test_ext_with_pairs(3);

	ext.execute_with(|| {
		start_era(1);

		let authorities = Babe::authorities();

		// we will use the validator at index 0 as the offending authority
		let offending_validator_index = 0;
		let offending_authority_pair = pairs
			.into_iter()
			.find(|p| p.public() == authorities[offending_validator_index].0)
			.unwrap();

		// create the key ownership proof
		let key = (
			sp_consensus_babe::KEY_TYPE,
			&offending_authority_pair.public(),
		);
		let key_owner_proof = Historical::prove(key).unwrap();

		let assert_invalid_equivocation = |equivocation_proof| {
			assert_err!(
				Babe::report_equivocation_unsigned(
					Origin::none(),
					equivocation_proof,
					key_owner_proof.clone(),
				),
				Error::<Test>::InvalidEquivocationProof,
			)
		};

		// both headers have the same hash, no equivocation.
		let mut equivocation_proof = generate_equivocation_proof(
			offending_validator_index as u32,
			&offending_authority_pair,
			CurrentSlot::<Test>::get(),
		);
		equivocation_proof.second_header = equivocation_proof.first_header.clone();
		assert_invalid_equivocation(equivocation_proof);

		// missing preruntime digest from one header
		let mut equivocation_proof = generate_equivocation_proof(
			offending_validator_index as u32,
			&offending_authority_pair,
			CurrentSlot::<Test>::get(),
		);
		equivocation_proof.first_header.digest_mut().logs.remove(0);
		assert_invalid_equivocation(equivocation_proof);

		// missing seal from one header
		let mut equivocation_proof = generate_equivocation_proof(
			offending_validator_index as u32,
			&offending_authority_pair,
			CurrentSlot::<Test>::get(),
		);
		equivocation_proof.first_header.digest_mut().logs.remove(1);
		assert_invalid_equivocation(equivocation_proof);

		// invalid slot number in proof compared to runtime digest
		let mut equivocation_proof = generate_equivocation_proof(
			offending_validator_index as u32,
			&offending_authority_pair,
			CurrentSlot::<Test>::get(),
		);
		equivocation_proof.slot = Slot::from(0);
		assert_invalid_equivocation(equivocation_proof.clone());

		// different slot numbers in headers
		let h1 = equivocation_proof.first_header;
		let mut equivocation_proof = generate_equivocation_proof(
			offending_validator_index as u32,
			&offending_authority_pair,
			CurrentSlot::<Test>::get() + 1,
		);

		// use the header from the previous equivocation generated
		// at the previous slot
		equivocation_proof.first_header = h1.clone();

		assert_invalid_equivocation(equivocation_proof.clone());

		// invalid seal signature
		let mut equivocation_proof = generate_equivocation_proof(
			offending_validator_index as u32,
			&offending_authority_pair,
			CurrentSlot::<Test>::get() + 1,
		);

		// replace the seal digest with the digest from the
		// previous header at the previous slot
		equivocation_proof.first_header.digest_mut().pop();
		equivocation_proof
			.first_header
			.digest_mut()
			.push(h1.digest().logs().last().unwrap().clone());

		assert_invalid_equivocation(equivocation_proof.clone());
	})
}

#[test]
fn report_equivocation_validate_unsigned_prevents_duplicates() {
	use sp_runtime::transaction_validity::{
		InvalidTransaction, TransactionPriority, TransactionSource, TransactionValidity,
		ValidTransaction,
	};

	let (pairs, mut ext) = new_test_ext_with_pairs(3);

	ext.execute_with(|| {
		start_era(1);

		let authorities = Babe::authorities();

		// generate and report an equivocation for the validator at index 0
		let offending_validator_index = 0;
		let offending_authority_pair = pairs
			.into_iter()
			.find(|p| p.public() == authorities[offending_validator_index].0)
			.unwrap();

		let equivocation_proof = generate_equivocation_proof(
			offending_validator_index as u32,
			&offending_authority_pair,
			CurrentSlot::<Test>::get(),
		);

		let key = (
			sp_consensus_babe::KEY_TYPE,
			&offending_authority_pair.public(),
		);
		let key_owner_proof = Historical::prove(key).unwrap();

		let inner =
			Call::report_equivocation_unsigned(equivocation_proof.clone(), key_owner_proof.clone());

		// only local/inblock reports are allowed
		assert_eq!(
			<Babe as sp_runtime::traits::ValidateUnsigned>::validate_unsigned(
				TransactionSource::External,
				&inner,
			),
			InvalidTransaction::Call.into(),
		);

		// the transaction is valid when passed as local
		let tx_tag = (offending_authority_pair.public(), CurrentSlot::<Test>::get());
		assert_eq!(
			<Babe as sp_runtime::traits::ValidateUnsigned>::validate_unsigned(
				TransactionSource::Local,
				&inner,
			),
			TransactionValidity::Ok(ValidTransaction {
				priority: TransactionPriority::max_value(),
				requires: vec![],
				provides: vec![("BabeEquivocation", tx_tag).encode()],
				longevity: ReportLongevity::get(),
				propagate: false,
			})
		);

		// the pre dispatch checks should also pass
		assert_ok!(<Babe as sp_runtime::traits::ValidateUnsigned>::pre_dispatch(&inner));

		// we submit the report
		Babe::report_equivocation_unsigned(Origin::none(), equivocation_proof, key_owner_proof)
			.unwrap();

		// the report should now be considered stale and the transaction is invalid.
		// the check for staleness should be done on both `validate_unsigned` and on `pre_dispatch`
		assert_err!(
			<Babe as sp_runtime::traits::ValidateUnsigned>::validate_unsigned(
				TransactionSource::Local,
				&inner,
			),
			InvalidTransaction::Stale,
		);

		assert_err!(
			<Babe as sp_runtime::traits::ValidateUnsigned>::pre_dispatch(&inner),
			InvalidTransaction::Stale,
		);
	});
}

#[test]
fn report_equivocation_has_valid_weight() {
	// the weight depends on the size of the validator set,
	// but there's a lower bound of 100 validators.
	assert!(
		(1..=100)
			.map(<Test as Config>::WeightInfo::report_equivocation)
			.collect::<Vec<_>>()
			.windows(2)
			.all(|w| w[0] == w[1])
	);

	// after 100 validators the weight should keep increasing
	// with every extra validator.
	assert!(
		(100..=1000)
			.map(<Test as Config>::WeightInfo::report_equivocation)
			.collect::<Vec<_>>()
			.windows(2)
			.all(|w| w[0] < w[1])
	);
}

#[test]
fn valid_equivocation_reports_dont_pay_fees() {
	let (pairs, mut ext) = new_test_ext_with_pairs(3);

	ext.execute_with(|| {
		start_era(1);

		let offending_authority_pair = &pairs[0];

		// generate an equivocation proof.
		let equivocation_proof =
			generate_equivocation_proof(0, &offending_authority_pair, CurrentSlot::<Test>::get());

		// create the key ownership proof.
		let key_owner_proof = Historical::prove((
			sp_consensus_babe::KEY_TYPE,
			&offending_authority_pair.public(),
		))
		.unwrap();

		// check the dispatch info for the call.
		let info = Call::<Test>::report_equivocation_unsigned(
			equivocation_proof.clone(),
			key_owner_proof.clone(),
		)
		.get_dispatch_info();

		// it should have non-zero weight and the fee has to be paid.
		assert!(info.weight > 0);
		assert_eq!(info.pays_fee, Pays::Yes);

		// report the equivocation.
		let post_info = Babe::report_equivocation_unsigned(
			Origin::none(),
			equivocation_proof.clone(),
			key_owner_proof.clone(),
		)
		.unwrap();

		// the original weight should be kept, but given that the report
		// is valid the fee is waived.
		assert!(post_info.actual_weight.is_none());
		assert_eq!(post_info.pays_fee, Pays::No);

		// report the equivocation again which is invalid now since it is
		// duplicate.
		let post_info =
			Babe::report_equivocation_unsigned(Origin::none(), equivocation_proof, key_owner_proof)
				.err()
				.unwrap()
				.post_info;

		// the fee is not waived and the original weight is kept.
		assert!(post_info.actual_weight.is_none());
		assert_eq!(post_info.pays_fee, Pays::Yes);
	})
}

#[test]
fn add_epoch_configurations_migration_works() {
	use frame_support::storage::migration::{
		put_storage_value, get_storage_value,
	};

	impl crate::migrations::BabePalletPrefix for Test {
		fn pallet_prefix() -> &'static str {
			"Babe"
		}
	}

	new_test_ext(1).execute_with(|| {
		let next_config_descriptor = NextConfigDescriptor::V1 {
			c: (3, 4),
			allowed_slots: AllowedSlots::PrimarySlots
		};

		put_storage_value(
			b"Babe",
			b"NextEpochConfig",
			&[],
			Some(next_config_descriptor.clone())
		);

		assert!(get_storage_value::<Option<NextConfigDescriptor>>(
			b"Babe",
			b"NextEpochConfig",
			&[],
		).is_some());

		let current_epoch = BabeEpochConfiguration {
			c: (1, 4),
			allowed_slots: sp_consensus_babe::AllowedSlots::PrimarySlots,
		};

		crate::migrations::add_epoch_configuration::<Test>(
			current_epoch.clone()
		);

		assert!(get_storage_value::<Option<NextConfigDescriptor>>(
			b"Babe",
			b"NextEpochConfig",
			&[],
		).is_none());

		assert_eq!(EpochConfig::<Test>::get(), Some(current_epoch));
		assert_eq!(PendingEpochConfigChange::<Test>::get(), Some(next_config_descriptor));
	});
}<|MERGE_RESOLUTION|>--- conflicted
+++ resolved
@@ -19,13 +19,8 @@
 
 use super::{Call, *};
 use frame_support::{
-<<<<<<< HEAD
 	assert_err, assert_ok, assert_noop,
-	traits::{Currency, OnFinalize},
-=======
-	assert_err, assert_ok,
 	traits::{Currency, EstimateNextSessionRotation, OnFinalize},
->>>>>>> cb033a47
 	weights::{GetDispatchInfo, Pays},
 };
 use mock::*;
