--- conflicted
+++ resolved
@@ -15,19 +15,11 @@
 frame-system = { version = "4.0.0-dev", default-features = false, path = "../system" }
 pallet-authorship = { version = "4.0.0-dev", default-features = false, path = "../authorship" }
 pallet-session = { version = "4.0.0-dev", default-features = false, path = "../session" }
-<<<<<<< HEAD
 sp-consensus-beefy = { version = "4.0.0-dev", default-features = false, path = "../../primitives/consensus/beefy", features = ["serde"] }
-sp-runtime = { version = "8.0.0", default-features = false, path = "../../primitives/runtime", features = ["serde"] }
+sp-runtime = { version = "24.0.0", default-features = false, path = "../../primitives/runtime", features = ["serde"] }
 sp-session = { version = "4.0.0-dev", default-features = false, path = "../../primitives/session" }
 sp-staking = { version = "4.0.0-dev", default-features = false, path = "../../primitives/staking", features = ["serde"] }
-sp-std = { version = "6.0.0", default-features = false, path = "../../primitives/std" }
-=======
-sp-consensus-beefy = { version = "4.0.0-dev", default-features = false, path = "../../primitives/consensus/beefy" }
-sp-runtime = { version = "24.0.0", default-features = false, path = "../../primitives/runtime" }
-sp-session = { version = "4.0.0-dev", default-features = false, path = "../../primitives/session" }
-sp-staking = { version = "4.0.0-dev", default-features = false, path = "../../primitives/staking" }
 sp-std = { version = "8.0.0", default-features = false, path = "../../primitives/std" }
->>>>>>> 655b81cf
 
 [dev-dependencies]
 frame-election-provider-support = { version = "4.0.0-dev", path = "../election-provider-support" }
