--- conflicted
+++ resolved
@@ -39,11 +39,7 @@
 default = [ "std" ]
 std = [
 	"codec/std",
-<<<<<<< HEAD
-	"frame-election-provider-support/std",
-=======
 	"log/std",
->>>>>>> df383f22
 	"frame-support/std",
 	"frame-system/std",
 	"pallet-authorship/std",
@@ -61,8 +57,6 @@
 	"sp-session/std",
 	"sp-staking/std",
 	"sp-std/std",
-<<<<<<< HEAD
-=======
 	"frame-election-provider-support/std",
 	"pallet-balances/std",
 	"pallet-offences/std",
@@ -71,7 +65,6 @@
 	"sp-core/std",
 	"sp-io/std",
 	"sp-state-machine/std"
->>>>>>> df383f22
 ]
 try-runtime = [
 	"frame-election-provider-support/try-runtime",
