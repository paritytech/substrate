[package]
name = "pallet-beefy"
version = "4.0.0-dev"
authors = ["Parity Technologies <admin@parity.io>"]
edition = "2021"
license = "Apache-2.0"
repository = "https://github.com/paritytech/substrate"
description = "BEEFY FRAME pallet"

[dependencies]
codec = { version = "2.2.0", package = "parity-scale-codec", default-features = false, features = ["derive"] }
scale-info = { version = "1.0", default-features = false, features = ["derive"] }
serde = { version = "1.0.130", optional = true }

frame-support = { version = "4.0.0-dev", path = "../support", default-features = false }
frame-system = { version = "4.0.0-dev", path = "../system", default-features = false }

sp-runtime = { version = "4.0.0", path = "../../primitives/runtime", default-features = false }
sp-std = { version = "4.0.0", path = "../../primitives/std", default-features = false }

pallet-session = { version = "4.0.0-dev", path = "../session", default-features = false }

beefy-primitives = { version = "4.0.0-dev", path = "../../primitives/beefy", default-features = false }

[dev-dependencies]
<<<<<<< HEAD
sp-core = { version = "4.0.0", path = "../../primitives/core" }
sp-io = { version = "4.0.0", path = "../../primitives/io" }
=======
sp-core = { version = "4.1.0-dev", path = "../../primitives/core" }
sp-io = { version = "4.0.0-dev", path = "../../primitives/io" }
>>>>>>> b9cafba3
sp-staking = { version = "4.0.0-dev", path = "../../primitives/staking" }

[features]
default = ["std"]
std = [
	"codec/std",
	"scale-info/std",
	"serde",
	"beefy-primitives/std",
	"frame-support/std",
	"frame-system/std",
	"sp-runtime/std",
	"sp-std/std",
	"pallet-session/std",
]<|MERGE_RESOLUTION|>--- conflicted
+++ resolved
@@ -23,13 +23,8 @@
 beefy-primitives = { version = "4.0.0-dev", path = "../../primitives/beefy", default-features = false }
 
 [dev-dependencies]
-<<<<<<< HEAD
-sp-core = { version = "4.0.0", path = "../../primitives/core" }
-sp-io = { version = "4.0.0", path = "../../primitives/io" }
-=======
 sp-core = { version = "4.1.0-dev", path = "../../primitives/core" }
 sp-io = { version = "4.0.0-dev", path = "../../primitives/io" }
->>>>>>> b9cafba3
 sp-staking = { version = "4.0.0-dev", path = "../../primitives/staking" }
 
 [features]
