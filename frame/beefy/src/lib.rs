--- conflicted
+++ resolved
@@ -51,9 +51,15 @@
 
 	#[pallet::config]
 	pub trait Config: frame_system::Config {
-<<<<<<< HEAD
-		/// Authority identifier type.
-		type BeefyId: Member + Parameter + RuntimeAppPublic + MaybeSerializeDeserialize;
+		/// Authority identifier type
+		type BeefyId: Member
+			+ Parameter
+			+ RuntimeAppPublic
+			+ MaybeSerializeDeserialize
+			+ MaxEncodedLen;
+
+		/// The maximum number of authorities that can be added.
+		type MaxAuthorities: Get<u32>;
 
 		/// A hook to act on the new BEEFY validator set.
 		///
@@ -61,17 +67,6 @@
 		/// externally apart from having it in the storage. For instance you might cache a light
 		/// weight MMR root over validators and make it available for Light Clients.
 		type OnNewValidatorSet: OnNewValidatorSet<<Self as Config>::BeefyId>;
-=======
-		/// Authority identifier type
-		type BeefyId: Member
-			+ Parameter
-			+ RuntimeAppPublic
-			+ MaybeSerializeDeserialize
-			+ MaxEncodedLen;
-
-		/// The maximum number of authorities that can be added.
-		type MaxAuthorities: Get<u32>;
->>>>>>> 0fbf9176
 	}
 
 	#[pallet::pallet]
@@ -154,11 +149,7 @@
 		}
 	}
 
-<<<<<<< HEAD
-	fn initialize_authorities(authorities: &Vec<T::BeefyId>) {
-=======
-	fn initialize_authorities(authorities: &[T::BeefyId]) -> Result<(), ()> {
->>>>>>> 0fbf9176
+	fn initialize_authorities(authorities: &Vec<T::BeefyId>) -> Result<(), ()> {
 		if authorities.is_empty() {
 			return Ok(())
 		}
@@ -168,14 +159,13 @@
 		}
 
 		let bounded_authorities =
-			BoundedSlice::<T::BeefyId, T::MaxAuthorities>::try_from(authorities)?;
-
-<<<<<<< HEAD
+			BoundedSlice::<T::BeefyId, T::MaxAuthorities>::try_from(authorities.as_slice())?;
+
 		let id = 0;
-		<Authorities<T>>::put(authorities);
+		<Authorities<T>>::put(bounded_authorities);
 		<ValidatorSetId<T>>::put(id);
 		// Like `pallet_session`, initialize the next validator set as well.
-		<NextAuthorities<T>>::put(authorities);
+		<NextAuthorities<T>>::put(bounded_authorities);
 
 		if let Some(validator_set) = ValidatorSet::<T::BeefyId>::new(authorities.clone(), id) {
 			let next_id = id + 1;
@@ -188,13 +178,7 @@
 				);
 			}
 		}
-=======
-		<Authorities<T>>::put(bounded_authorities);
-		<ValidatorSetId<T>>::put(0);
-		// Like `pallet_session`, initialize the next validator set as well.
-		<NextAuthorities<T>>::put(bounded_authorities);
 		Ok(())
->>>>>>> 0fbf9176
 	}
 }
 
