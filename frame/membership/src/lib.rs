--- conflicted
+++ resolved
@@ -23,17 +23,7 @@
 // Ensure we're `no_std` when compiling for Wasm.
 #![cfg_attr(not(feature = "std"), no_std)]
 
-<<<<<<< HEAD
-=======
-use frame_support::{
-	decl_error, decl_event, decl_module, decl_storage,
-	traits::{ChangeMembers, Contains, EnsureOrigin, Get, InitializeMembers, SortedMembers},
-};
-use frame_system::ensure_signed;
->>>>>>> 7dcc77b9
-use sp_std::prelude::*;
-
-use frame_support::traits::{ChangeMembers, InitializeMembers, Contains, SortedMembers, Get};
+use frame_support::traits::{ChangeMembers, Contains, Get, InitializeMembers, SortedMembers};
 
 pub mod migrations;
 pub mod weights;
@@ -43,9 +33,9 @@
 
 #[frame_support::pallet]
 pub mod pallet {
+	use super::*;
 	use frame_support::pallet_prelude::*;
 	use frame_system::pallet_prelude::*;
-	use super::*;
 
 	#[pallet::pallet]
 	#[pallet::generate_store(pub(super) trait Store)]
@@ -93,7 +83,8 @@
 	/// The current membership, stored as an ordered Vec.
 	#[pallet::storage]
 	#[pallet::getter(fn members)]
-	pub type Members<T: Config<I>, I: 'static = ()>	= StorageValue<_, Vec<T::AccountId>, ValueQuery>;
+	pub type Members<T: Config<I>, I: 'static = ()> =
+		StorageValue<_, Vec<T::AccountId>, ValueQuery>;
 
 	/// The current prime member, if one exists.
 	#[pallet::storage]
@@ -109,30 +100,22 @@
 	#[cfg(feature = "std")]
 	impl<T: Config<I>, I: 'static> Default for GenesisConfig<T, I> {
 		fn default() -> Self {
-			Self {
-				members: Vec::new(),
-				phantom: Default::default(),
-			}
-		}
-	}
-<<<<<<< HEAD
+			Self { members: Vec::new(), phantom: Default::default() }
+		}
+	}
 
 	#[pallet::genesis_build]
 	impl<T: Config<I>, I: 'static> GenesisBuild<T, I> for GenesisConfig<T, I> {
 		fn build(&self) {
+			use sp_std::collections::btree_set::BTreeSet;
+			let members_set: BTreeSet<_> = self.members.iter().collect();
+			assert_eq!(
+				members_set.len(),
+				self.members.len(),
+				"Members cannot contain duplicate accounts."
+			);
+
 			let mut members = self.members.clone();
-=======
-	add_extra_genesis {
-		config(members): Vec<T::AccountId>;
-		config(phantom): sp_std::marker::PhantomData<I>;
-		build(|config: &Self| {
-			let mut members = config.members.clone();
-
-			use sp_std::collections::btree_set::BTreeSet;
-			let members_set: BTreeSet<_> = config.members.iter().collect();
-			assert!(members_set.len() == config.members.len(), "Members cannot contain duplicate accounts.");
-
->>>>>>> 7dcc77b9
 			members.sort();
 			T::MembershipInitialized::initialize_members(&members);
 			<Members<T, I>>::put(members);
@@ -223,11 +206,13 @@
 		pub fn swap_member(
 			origin: OriginFor<T>,
 			remove: T::AccountId,
-			add: T::AccountId
+			add: T::AccountId,
 		) -> DispatchResult {
 			T::SwapOrigin::ensure_origin(origin)?;
 
-			if remove == add { return Ok(()) }
+			if remove == add {
+				return Ok(());
+			}
 
 			let mut members = <Members<T, I>>::get();
 			let location = members.binary_search(&remove).ok().ok_or(Error::<T, I>::NotMember)?;
@@ -238,11 +223,7 @@
 			Self::maybe_warn_max_members(&members);
 			<Members<T, I>>::put(&members);
 
-			T::MembershipChanged::change_members_sorted(
-				&[add],
-				&[remove],
-				&members[..],
-			);
+			T::MembershipChanged::change_members_sorted(&[add], &[remove], &members[..]);
 			Self::rejig_prime(&members);
 
 			Self::deposit_event(Event::MembersSwapped);
@@ -281,7 +262,8 @@
 
 			if remove != new {
 				let mut members = <Members<T, I>>::get();
-				let location = members.binary_search(&remove).ok().ok_or(Error::<T, I>::NotMember)?;
+				let location =
+					members.binary_search(&remove).ok().ok_or(Error::<T, I>::NotMember)?;
 				let _ = members.binary_search(&new).err().ok_or(Error::<T, I>::AlreadyMember)?;
 				members[location] = new.clone();
 				members.sort();
@@ -370,15 +352,11 @@
 
 #[cfg(feature = "runtime-benchmarks")]
 mod benchmark {
-<<<<<<< HEAD
-	use super::{*, Pallet as Membership};
-	use frame_benchmarking::{benchmarks_instance_pallet, whitelist, account, impl_benchmark_test_suite};
-	use frame_support::{traits::EnsureOrigin, assert_ok};
-=======
-	use super::{Module as Membership, *};
-	use frame_benchmarking::{account, benchmarks_instance, impl_benchmark_test_suite, whitelist};
+	use super::{Pallet as Membership, *};
+	use frame_benchmarking::{
+		account, benchmarks_instance_pallet, impl_benchmark_test_suite, whitelist,
+	};
 	use frame_support::{assert_ok, traits::EnsureOrigin};
->>>>>>> 7dcc77b9
 	use frame_system::RawOrigin;
 
 	const SEED: u32 = 0;
@@ -522,20 +500,16 @@
 	use super::*;
 	use crate as pallet_membership;
 
-<<<<<<< HEAD
-	use sp_core::H256;
-	use sp_runtime::{traits::{BlakeTwo256, IdentityLookup, BadOrigin}, testing::Header};
-
-	use frame_support::{assert_ok, assert_noop, parameter_types, ord_parameter_types, traits::GenesisBuild};
-=======
-	use frame_support::{assert_noop, assert_ok, ord_parameter_types, parameter_types};
->>>>>>> 7dcc77b9
-	use frame_system::EnsureSignedBy;
 	use sp_core::H256;
 	use sp_runtime::{
 		testing::Header,
 		traits::{BadOrigin, BlakeTwo256, IdentityLookup},
 	};
+
+	use frame_support::{
+		assert_noop, assert_ok, ord_parameter_types, parameter_types, traits::GenesisBuild,
+	};
+	use frame_system::EnsureSignedBy;
 
 	type UncheckedExtrinsic = frame_system::mocking::MockUncheckedExtrinsic<Test>;
 	type Block = frame_system::mocking::MockBlock<Test>;
