[package]
name = "pallet-timestamp"
version = "4.0.0-dev"
authors = ["Parity Technologies <admin@parity.io>"]
edition = "2021"
license = "Apache-2.0"
homepage = "https://substrate.io"
repository = "https://github.com/paritytech/substrate/"
description = "FRAME Timestamp Module"
documentation = "https://docs.rs/pallet-timestamp"
readme = "README.md"

[package.metadata.docs.rs]
targets = ["x86_64-unknown-linux-gnu"]

[dependencies]
codec = { package = "parity-scale-codec", version = "3.6.1", default-features = false, features = ["derive", "max-encoded-len"] }
log = { version = "0.4.17", default-features = false }
scale-info = { version = "2.5.0", default-features = false, features = ["derive"] }
frame-benchmarking = { version = "4.0.0-dev", default-features = false, optional = true, path = "../benchmarking" }
frame-support = { version = "4.0.0-dev", default-features = false, path = "../support" }
frame-system = { version = "4.0.0-dev", default-features = false, path = "../system" }
sp-inherents = { version = "4.0.0-dev", default-features = false, path = "../../primitives/inherents" }
sp-io = { version = "23.0.0", default-features = false, optional = true, path = "../../primitives/io" }
sp-runtime = { version = "24.0.0", default-features = false, path = "../../primitives/runtime" }
sp-std = { version = "8.0.0", default-features = false, path = "../../primitives/std" }
sp-storage = { version = "13.0.0", default-features = false, path = "../../primitives/storage" }
sp-timestamp = { version = "4.0.0-dev", default-features = false, path = "../../primitives/timestamp" }

[dev-dependencies]
sp-core = { version = "21.0.0", path = "../../primitives/core" }
sp-io = { version = "23.0.0", path = "../../primitives/io" }

[features]
default = [ "std" ]
std = [
	"codec/std",
	"frame-benchmarking?/std",
	"frame-support/std",
	"frame-system/std",
	"log/std",
	"scale-info/std",
	"sp-core/std",
	"sp-inherents/std",
<<<<<<< HEAD
	"sp-storage/std",
=======
	"sp-io?/std",
>>>>>>> b7c18f1f
	"sp-runtime/std",
	"sp-std/std",
	"sp-timestamp/std",
]
runtime-benchmarks = [
	"frame-benchmarking/runtime-benchmarks",
	"frame-support/runtime-benchmarks",
	"frame-system/runtime-benchmarks",
	"sp-io",
	"sp-runtime/runtime-benchmarks",
]
try-runtime = [
	"frame-support/try-runtime",
	"frame-system/try-runtime",
	"sp-runtime/try-runtime",
]<|MERGE_RESOLUTION|>--- conflicted
+++ resolved
@@ -42,13 +42,10 @@
 	"scale-info/std",
 	"sp-core/std",
 	"sp-inherents/std",
-<<<<<<< HEAD
-	"sp-storage/std",
-=======
 	"sp-io?/std",
->>>>>>> b7c18f1f
 	"sp-runtime/std",
 	"sp-std/std",
+  "sp-storage/std",
 	"sp-timestamp/std",
 ]
 runtime-benchmarks = [
