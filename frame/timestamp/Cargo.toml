[package]
name = "pallet-timestamp"
version = "4.0.0-dev"
authors = ["Parity Technologies <admin@parity.io>"]
edition = "2018"
license = "Apache-2.0"
homepage = "https://substrate.dev"
repository = "https://github.com/paritytech/substrate/"
description = "FRAME Timestamp Module"
documentation = "https://docs.rs/pallet-timestamp"
readme = "README.md"

[package.metadata.docs.rs]
targets = ["x86_64-unknown-linux-gnu"]


[dependencies]
codec = { package = "parity-scale-codec", version = "2.2.0", default-features = false, features = ["derive", "max-encoded-len"] }
<<<<<<< HEAD
scale-info = { version = "0.9.0", default-features = false, features = ["derive"] }
sp-std = { version = "3.0.0", default-features = false, path = "../../primitives/std" }
sp-io = { version = "3.0.0", default-features = false, path = "../../primitives/io", optional = true }
sp-runtime = { version = "3.0.0", default-features = false, path = "../../primitives/runtime" }
sp-inherents = { version = "3.0.0", default-features = false, path = "../../primitives/inherents" }
frame-benchmarking = { version = "3.1.0", default-features = false, path = "../benchmarking", optional = true }
frame-support = { version = "3.0.0", default-features = false, path = "../support" }
frame-system = { version = "3.0.0", default-features = false, path = "../system" }
sp-timestamp = { version = "3.0.0", default-features = false, path = "../../primitives/timestamp" }
=======
sp-std = { version = "4.0.0-dev", default-features = false, path = "../../primitives/std" }
sp-io = { version = "4.0.0-dev", default-features = false, path = "../../primitives/io", optional = true }
sp-runtime = { version = "4.0.0-dev", default-features = false, path = "../../primitives/runtime" }
sp-inherents = { version = "4.0.0-dev", default-features = false, path = "../../primitives/inherents" }
frame-benchmarking = { version = "4.0.0-dev", default-features = false, path = "../benchmarking", optional = true }
frame-support = { version = "4.0.0-dev", default-features = false, path = "../support" }
frame-system = { version = "4.0.0-dev", default-features = false, path = "../system" }
sp-timestamp = { version = "4.0.0-dev", default-features = false, path = "../../primitives/timestamp" }
>>>>>>> 6be513d6
impl-trait-for-tuples = "0.2.1"
log = { version = "0.4.14", default-features = false }

[dev-dependencies]
sp-io ={ version = "4.0.0-dev", path = "../../primitives/io" }
sp-core = { version = "4.0.0-dev", path = "../../primitives/core" }

[features]
default = ["std"]
std = [
	"sp-inherents/std",
	"codec/std",
	"scale-info/std",
	"sp-std/std",
	"sp-runtime/std",
	"frame-benchmarking/std",
	"frame-support/std",
	"frame-system/std",
	"sp-timestamp/std",
	"log/std",
]
runtime-benchmarks = ["frame-benchmarking", "sp-io"]
try-runtime = ["frame-support/try-runtime"]<|MERGE_RESOLUTION|>--- conflicted
+++ resolved
@@ -16,17 +16,7 @@
 
 [dependencies]
 codec = { package = "parity-scale-codec", version = "2.2.0", default-features = false, features = ["derive", "max-encoded-len"] }
-<<<<<<< HEAD
 scale-info = { version = "0.9.0", default-features = false, features = ["derive"] }
-sp-std = { version = "3.0.0", default-features = false, path = "../../primitives/std" }
-sp-io = { version = "3.0.0", default-features = false, path = "../../primitives/io", optional = true }
-sp-runtime = { version = "3.0.0", default-features = false, path = "../../primitives/runtime" }
-sp-inherents = { version = "3.0.0", default-features = false, path = "../../primitives/inherents" }
-frame-benchmarking = { version = "3.1.0", default-features = false, path = "../benchmarking", optional = true }
-frame-support = { version = "3.0.0", default-features = false, path = "../support" }
-frame-system = { version = "3.0.0", default-features = false, path = "../system" }
-sp-timestamp = { version = "3.0.0", default-features = false, path = "../../primitives/timestamp" }
-=======
 sp-std = { version = "4.0.0-dev", default-features = false, path = "../../primitives/std" }
 sp-io = { version = "4.0.0-dev", default-features = false, path = "../../primitives/io", optional = true }
 sp-runtime = { version = "4.0.0-dev", default-features = false, path = "../../primitives/runtime" }
@@ -35,7 +25,6 @@
 frame-support = { version = "4.0.0-dev", default-features = false, path = "../support" }
 frame-system = { version = "4.0.0-dev", default-features = false, path = "../system" }
 sp-timestamp = { version = "4.0.0-dev", default-features = false, path = "../../primitives/timestamp" }
->>>>>>> 6be513d6
 impl-trait-for-tuples = "0.2.1"
 log = { version = "0.4.14", default-features = false }
 
