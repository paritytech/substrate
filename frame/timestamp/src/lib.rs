// Copyright 2017-2020 Parity Technologies (UK) Ltd.
// This file is part of Substrate.

// Substrate is free software: you can redistribute it and/or modify
// it under the terms of the GNU General Public License as published by
// the Free Software Foundation, either version 3 of the License, or
// (at your option) any later version.

// Substrate is distributed in the hope that it will be useful,
// but WITHOUT ANY WARRANTY; without even the implied warranty of
// MERCHANTABILITY or FITNESS FOR A PARTICULAR PURPOSE.  See the
// GNU General Public License for more details.

// You should have received a copy of the GNU General Public License
// along with Substrate.  If not, see <http://www.gnu.org/licenses/>.

//! # Timestamp Module
//!
//! The Timestamp module provides functionality to get and set the on-chain time.
//!
//! - [`timestamp::Trait`](./trait.Trait.html)
//! - [`Call`](./enum.Call.html)
//! - [`Module`](./struct.Module.html)
//!
//! ## Overview
//!
//! The Timestamp module allows the validators to set and validate a timestamp with each block.
//!
//! It uses inherents for timestamp data, which is provided by the block author and validated/verified
//! by other validators. The timestamp can be set only once per block and must be set each block.
//! There could be a constraint on how much time must pass before setting the new timestamp.
//!
//! **NOTE:** The Timestamp module is the recommended way to query the on-chain time instead of using
//! an approach based on block numbers. The block number based time measurement can cause issues
//! because of cumulative calculation errors and hence should be avoided.
//!
//! ## Interface
//!
//! ### Dispatchable Functions
//!
//! * `set` - Sets the current time.
//!
//! ### Public functions
//!
//! * `get` - Gets the current time for the current block. If this function is called prior to
//! setting the timestamp, it will return the timestamp of the previous block.
//!
//! ### Trait Getters
//!
//! * `MinimumPeriod` - Gets the minimum (and advised) period between blocks for the chain.
//!
//! ## Usage
//!
//! The following example shows how to use the Timestamp module in your custom module to query the current timestamp.
//!
//! ### Prerequisites
//!
//! Import the Timestamp module into your custom module and derive the module configuration
//! trait from the timestamp trait.
//!
//! ### Get current timestamp
//!
//! ```
//! use frame_support::{decl_module, dispatch};
//! # use pallet_timestamp as timestamp;
//! use frame_system::{self as system, ensure_signed};
//!
//! pub trait Trait: timestamp::Trait {}
//!
//! decl_module! {
//! 	pub struct Module<T: Trait> for enum Call where origin: T::Origin {
//! 		#[weight = 0]
//! 		pub fn get_time(origin) -> dispatch::DispatchResult {
//! 			let _sender = ensure_signed(origin)?;
//! 			let _now = <timestamp::Module<T>>::get();
//! 			Ok(())
//! 		}
//! 	}
//! }
//! # fn main() {}
//! ```
//!
//! ### Example from the FRAME
//!
//! The [Session module](https://github.com/paritytech/substrate/blob/master/frame/session/src/lib.rs) uses
//! the Timestamp module for session management.
//!
//! ## Related Modules
//!
//! * [Session](../pallet_session/index.html)

#![cfg_attr(not(feature = "std"), no_std)]

mod benchmarking;

use sp_std::{result, cmp};
use sp_inherents::{ProvideInherent, InherentData, InherentIdentifier};
#[cfg(feature = "std")]
use frame_support::debug;
use frame_support::{
	Parameter, decl_storage, decl_module,
	traits::{Time, UnixTime, Get},
	weights::{DispatchClass},
};
use sp_runtime::{
	RuntimeString,
	traits::{
		AtLeast32Bit, Zero, SaturatedConversion, Scale
	}
};
use frame_system::ensure_none;
use sp_timestamp::{
	InherentError, INHERENT_IDENTIFIER, InherentType,
	OnTimestampSet,
};

/// The module configuration trait
pub trait Trait: frame_system::Trait {
	/// Type used for expressing timestamp.
	type Moment: Parameter + Default + AtLeast32Bit
		+ Scale<Self::BlockNumber, Output = Self::Moment> + Copy;

	/// Something which can be notified when the timestamp is set. Set this to `()` if not needed.
	type OnTimestampSet: OnTimestampSet<Self::Moment>;

	/// The minimum period between blocks. Beware that this is different to the *expected* period
	/// that the block production apparatus provides. Your chosen consensus system will generally
	/// work with this to determine a sensible block time. e.g. For Aura, it will be double this
	/// period on default settings.
	type MinimumPeriod: Get<Self::Moment>;
}

decl_module! {
	pub struct Module<T: Trait> for enum Call where origin: T::Origin {
		/// The minimum period between blocks. Beware that this is different to the *expected* period
		/// that the block production apparatus provides. Your chosen consensus system will generally
		/// work with this to determine a sensible block time. e.g. For Aura, it will be double this
		/// period on default settings.
		const MinimumPeriod: T::Moment = T::MinimumPeriod::get();

		/// Set the current time.
		///
		/// This call should be invoked exactly once per block. It will panic at the finalization
		/// phase, if this call hasn't been invoked by that time.
		///
		/// The timestamp should be greater than the previous one by the amount specified by
		/// `MinimumPeriod`.
		///
		/// The dispatch origin for this call must be `Inherent`.
<<<<<<< HEAD
		#[weight = (0, DispatchClass::Mandatory)]
=======
		/// 
		/// # <weight>
		/// - `O(T)` where `T` complexity of `on_timestamp_set`
		/// - 2 storage mutations (codec `O(1)`).
		/// - 1 event handler `on_timestamp_set` `O(T)`.
		/// # </weight>
		#[weight = (MINIMUM_WEIGHT, DispatchClass::Mandatory)]
>>>>>>> 404d078f
		fn set(origin, #[compact] now: T::Moment) {
			ensure_none(origin)?;
			assert!(!<Self as Store>::DidUpdate::exists(), "Timestamp must be updated only once in the block");
			assert!(
				Self::now().is_zero() || now >= Self::now() + T::MinimumPeriod::get(),
				"Timestamp must increment by at least <MinimumPeriod> between sequential blocks"
			);
			<Self as Store>::Now::put(now);
			<Self as Store>::DidUpdate::put(true);

			<T::OnTimestampSet as OnTimestampSet<_>>::on_timestamp_set(now);
		}

		/// # <weight>
		/// - `O(1)`
		/// - 1 storage deletion (codec `O(1)`).
		/// # </weight>
		fn on_finalize() {
			assert!(<Self as Store>::DidUpdate::take(), "Timestamp must be updated once in the block");
		}
	}
}

decl_storage! {
	trait Store for Module<T: Trait> as Timestamp {
		/// Current time for the current block.
		pub Now get(fn now) build(|_| 0.into()): T::Moment;

		/// Did the timestamp get updated in this block?
		DidUpdate: bool;
	}
}

impl<T: Trait> Module<T> {
	/// Get the current time for the current block.
	///
	/// NOTE: if this function is called prior to setting the timestamp,
	/// it will return the timestamp of the previous block.
	pub fn get() -> T::Moment {
		Self::now()
	}

	/// Set the timestamp to something in particular. Only used for tests.
	#[cfg(feature = "std")]
	pub fn set_timestamp(now: T::Moment) {
		<Self as Store>::Now::put(now);
	}
}

fn extract_inherent_data(data: &InherentData) -> Result<InherentType, RuntimeString> {
	data.get_data::<InherentType>(&INHERENT_IDENTIFIER)
		.map_err(|_| RuntimeString::from("Invalid timestamp inherent data encoding."))?
		.ok_or_else(|| "Timestamp inherent data is not provided.".into())
}

impl<T: Trait> ProvideInherent for Module<T> {
	type Call = Call<T>;
	type Error = InherentError;
	const INHERENT_IDENTIFIER: InherentIdentifier = INHERENT_IDENTIFIER;

	fn create_inherent(data: &InherentData) -> Option<Self::Call> {
		let data: T::Moment = extract_inherent_data(data)
			.expect("Gets and decodes timestamp inherent data")
			.saturated_into();

		let next_time = cmp::max(data, Self::now() + T::MinimumPeriod::get());
		Some(Call::set(next_time.into()))
	}

	fn check_inherent(call: &Self::Call, data: &InherentData) -> result::Result<(), Self::Error> {
		const MAX_TIMESTAMP_DRIFT_MILLIS: u64 = 30 * 1000;

		let t: u64 = match call {
			Call::set(ref t) => t.clone().saturated_into::<u64>(),
			_ => return Ok(()),
		};

		let data = extract_inherent_data(data).map_err(|e| InherentError::Other(e))?;

		let minimum = (Self::now() + T::MinimumPeriod::get()).saturated_into::<u64>();
		if t > data + MAX_TIMESTAMP_DRIFT_MILLIS {
			Err(InherentError::Other("Timestamp too far in future to accept".into()))
		} else if t < minimum {
			Err(InherentError::ValidAtTimestamp(minimum))
		} else {
			Ok(())
		}
	}
}

impl<T: Trait> Time for Module<T> {
	type Moment = T::Moment;

	/// Before the first set of now with inherent the value returned is zero.
	fn now() -> Self::Moment {
		Self::now()
	}
}

/// Before the timestamp inherent is applied, it returns the time of previous block.
///
/// On genesis the time returned is not valid.
impl<T: Trait> UnixTime for Module<T> {
	fn now() -> core::time::Duration {
		// now is duration since unix epoch in millisecond as documented in
		// `sp_timestamp::InherentDataProvider`.
		let now = Self::now();
		sp_std::if_std! {
			if now == T::Moment::zero() {
				debug::error!(
					"`pallet_timestamp::UnixTime::now` is called at genesis, invalid value returned: 0"
				);
			}
		}
		core::time::Duration::from_millis(now.saturated_into::<u64>())
	}
}

#[cfg(test)]
mod tests {
	use super::*;

	use frame_support::{impl_outer_origin, assert_ok, parameter_types, weights::Weight};
	use sp_io::TestExternalities;
	use sp_core::H256;
	use sp_runtime::{Perbill, traits::{BlakeTwo256, IdentityLookup}, testing::Header};

	pub fn new_test_ext() -> TestExternalities {
		let t = frame_system::GenesisConfig::default().build_storage::<Test>().unwrap();
		TestExternalities::new(t)
	}

	impl_outer_origin! {
		pub enum Origin for Test  where system = frame_system {}
	}

	#[derive(Clone, Eq, PartialEq)]
	pub struct Test;
	parameter_types! {
		pub const BlockHashCount: u64 = 250;
		pub const MaximumBlockWeight: Weight = 1024;
		pub const MaximumBlockLength: u32 = 2 * 1024;
		pub const AvailableBlockRatio: Perbill = Perbill::one();
	}
	impl frame_system::Trait for Test {
		type Origin = Origin;
		type Index = u64;
		type BlockNumber = u64;
		type Call = ();
		type Hash = H256;
		type Hashing = BlakeTwo256;
		type AccountId = u64;
		type Lookup = IdentityLookup<Self::AccountId>;
		type Header = Header;
		type Event = ();
		type BlockHashCount = BlockHashCount;
		type MaximumBlockWeight = MaximumBlockWeight;
		type DbWeight = ();
		type BlockExecutionWeight = ();
		type ExtrinsicBaseWeight = ();
		type AvailableBlockRatio = AvailableBlockRatio;
		type MaximumBlockLength = MaximumBlockLength;
		type Version = ();
		type ModuleToIndex = ();
		type AccountData = ();
		type OnNewAccount = ();
		type OnKilledAccount = ();
	}
	parameter_types! {
		pub const MinimumPeriod: u64 = 5;
	}
	impl Trait for Test {
		type Moment = u64;
		type OnTimestampSet = ();
		type MinimumPeriod = MinimumPeriod;
	}
	type Timestamp = Module<Test>;

	#[test]
	fn timestamp_works() {
		new_test_ext().execute_with(|| {
			Timestamp::set_timestamp(42);
			assert_ok!(Timestamp::dispatch(Call::set(69), Origin::NONE));
			assert_eq!(Timestamp::now(), 69);
		});
	}

	#[test]
	#[should_panic(expected = "Timestamp must be updated only once in the block")]
	fn double_timestamp_should_fail() {
		new_test_ext().execute_with(|| {
			Timestamp::set_timestamp(42);
			assert_ok!(Timestamp::dispatch(Call::set(69), Origin::NONE));
			let _ = Timestamp::dispatch(Call::set(70), Origin::NONE);
		});
	}

	#[test]
	#[should_panic(expected = "Timestamp must increment by at least <MinimumPeriod> between sequential blocks")]
	fn block_period_minimum_enforced() {
		new_test_ext().execute_with(|| {
			Timestamp::set_timestamp(42);
			let _ = Timestamp::dispatch(Call::set(46), Origin::NONE);
		});
	}
}<|MERGE_RESOLUTION|>--- conflicted
+++ resolved
@@ -147,17 +147,13 @@
 		/// `MinimumPeriod`.
 		///
 		/// The dispatch origin for this call must be `Inherent`.
-<<<<<<< HEAD
-		#[weight = (0, DispatchClass::Mandatory)]
-=======
-		/// 
+		///
 		/// # <weight>
 		/// - `O(T)` where `T` complexity of `on_timestamp_set`
 		/// - 2 storage mutations (codec `O(1)`).
 		/// - 1 event handler `on_timestamp_set` `O(T)`.
 		/// # </weight>
-		#[weight = (MINIMUM_WEIGHT, DispatchClass::Mandatory)]
->>>>>>> 404d078f
+		#[weight = (0, DispatchClass::Mandatory)]
 		fn set(origin, #[compact] now: T::Moment) {
 			ensure_none(origin)?;
 			assert!(!<Self as Store>::DidUpdate::exists(), "Timestamp must be updated only once in the block");
