// This file is part of Substrate.

// Copyright (C) 2020 Parity Technologies (UK) Ltd.
// SPDX-License-Identifier: Apache-2.0

// Licensed under the Apache License, Version 2.0 (the "License");
// you may not use this file except in compliance with the License.
// You may obtain a copy of the License at
//
// 	http://www.apache.org/licenses/LICENSE-2.0
//
// Unless required by applicable law or agreed to in writing, software
// distributed under the License is distributed on an "AS IS" BASIS,
// WITHOUT WARRANTIES OR CONDITIONS OF ANY KIND, either express or implied.
// See the License for the specific language governing permissions and
// limitations under the License.

//! Test utilities

use super::*;
use frame_support::{
	impl_outer_origin, impl_outer_dispatch, impl_outer_event, parameter_types,
	weights::Weight,
};
use sp_core::H256;
use sp_runtime::{Perbill, traits::{BlakeTwo256, IdentityLookup}, testing::Header};
use sp_io;
use crate as sudo;
use frame_support::traits::Filter;

// Logger module to track execution.
pub mod logger {
	use super::*;
	use frame_system::ensure_root;

<<<<<<< HEAD
	pub trait Trait: frame_system::Trait {
=======
	pub trait Config: frame_system::Config {
>>>>>>> 21fe14af
		type Event: From<Event<Self>> + Into<<Self as frame_system::Config>::Event>;
	}

	decl_storage! {
		trait Store for Module<T: Config> as Logger {
			AccountLog get(fn account_log): Vec<T::AccountId>;
			I32Log get(fn i32_log): Vec<i32>;
		}
	}

	decl_event! {
		pub enum Event<T> where AccountId = <T as frame_system::Config>::AccountId {
			AppendI32(i32, Weight),
			AppendI32AndAccount(AccountId, i32, Weight),
		}
	}

	decl_module! {
<<<<<<< HEAD
		pub struct Module<T: Trait> for enum Call where origin: <T as frame_system::Config>::Origin {
=======
		pub struct Module<T: Config> for enum Call where origin: <T as frame_system::Config>::Origin {
>>>>>>> 21fe14af
			fn deposit_event() = default;

			#[weight = *weight]
			fn privileged_i32_log(origin, i: i32, weight: Weight){
				// Ensure that the `origin` is `Root`.
				ensure_root(origin)?;
				<I32Log>::append(i);
				Self::deposit_event(RawEvent::AppendI32(i, weight));
			}

			#[weight = *weight]
			fn non_privileged_log(origin, i: i32, weight: Weight){
				// Ensure that the `origin` is some signed account.
				let sender = ensure_signed(origin)?;
				<I32Log>::append(i);
				<AccountLog<T>>::append(sender.clone());
				Self::deposit_event(RawEvent::AppendI32AndAccount(sender, i, weight));
			}
		}
	}
}

impl_outer_origin! {
	pub enum Origin for Test where system = frame_system {}
}

mod test_events {
	pub use crate::Event;
}

impl_outer_event! {
	pub enum TestEvent for Test {
		frame_system<T>,
		sudo<T>,
		logger<T>,
	}
}

impl_outer_dispatch! {
	pub enum Call for Test where origin: Origin {
		sudo::Sudo,
		logger::Logger,
	}
}

// For testing the pallet, we construct most of a mock runtime. This means
// first constructing a configuration type (`Test`) which `impl`s each of the
// configuration traits of pallets we want to use.
#[derive(Clone, Eq, PartialEq)]
pub struct Test;

parameter_types! {
	pub const BlockHashCount: u64 = 250;
	pub const MaximumBlockWeight: Weight = 1024;
	pub const MaximumBlockLength: u32 = 2 * 1024;
	pub const AvailableBlockRatio: Perbill = Perbill::one();
}

pub struct BlockEverything;
impl Filter<Call> for BlockEverything {
	fn filter(_: &Call) -> bool {
		false
	}
}

impl frame_system::Config for Test {
	type BaseCallFilter = BlockEverything;
	type Origin = Origin;
	type Call = Call;
	type Index = u64;
	type BlockNumber = u64;
	type Hash = H256;
	type Hashing = BlakeTwo256;
	type AccountId = u64;
	type Lookup = IdentityLookup<Self::AccountId>;
	type Header = Header;
	type Event = TestEvent;
	type BlockHashCount = BlockHashCount;
	type MaximumBlockWeight = MaximumBlockWeight;
	type DbWeight = ();
	type BlockExecutionWeight = ();
	type ExtrinsicBaseWeight = ();
	type MaximumExtrinsicWeight = MaximumBlockWeight;
	type MaximumBlockLength = MaximumBlockLength;
	type AvailableBlockRatio = AvailableBlockRatio;
	type Version = ();
	type PalletInfo = ();
	type AccountData = ();
	type OnNewAccount = ();
	type OnKilledAccount = ();
	type SystemWeightInfo = ();
}

// Implement the logger module's `Config` on the Test runtime.
impl logger::Config for Test {
	type Event = TestEvent;
}

// Implement the sudo module's `Config` on the Test runtime.
impl Config for Test {
	type Event = TestEvent;
	type Call = Call;
}

// Assign back to type variables in order to make dispatched calls of these modules later.
pub type Sudo = Module<Test>;
pub type Logger = logger::Module<Test>;
pub type System = frame_system::Module<Test>;

// New types for dispatchable functions.
pub type SudoCall = sudo::Call<Test>;
pub type LoggerCall = logger::Call<Test>;

// Build test environment by setting the root `key` for the Genesis.
pub fn new_test_ext(root_key: u64) -> sp_io::TestExternalities {
	let mut t = frame_system::GenesisConfig::default().build_storage::<Test>().unwrap();
	GenesisConfig::<Test>{
		key: root_key,
	}.assimilate_storage(&mut t).unwrap();
	t.into()
}<|MERGE_RESOLUTION|>--- conflicted
+++ resolved
@@ -33,11 +33,7 @@
 	use super::*;
 	use frame_system::ensure_root;
 
-<<<<<<< HEAD
-	pub trait Trait: frame_system::Trait {
-=======
 	pub trait Config: frame_system::Config {
->>>>>>> 21fe14af
 		type Event: From<Event<Self>> + Into<<Self as frame_system::Config>::Event>;
 	}
 
@@ -56,11 +52,7 @@
 	}
 
 	decl_module! {
-<<<<<<< HEAD
-		pub struct Module<T: Trait> for enum Call where origin: <T as frame_system::Config>::Origin {
-=======
 		pub struct Module<T: Config> for enum Call where origin: <T as frame_system::Config>::Origin {
->>>>>>> 21fe14af
 			fn deposit_event() = default;
 
 			#[weight = *weight]
