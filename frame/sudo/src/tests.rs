// This file is part of Substrate.

// Copyright (C) 2020-2022 Parity Technologies (UK) Ltd.
// SPDX-License-Identifier: Apache-2.0

// Licensed under the Apache License, Version 2.0 (the "License");
// you may not use this file except in compliance with the License.
// You may obtain a copy of the License at
//
// 	http://www.apache.org/licenses/LICENSE-2.0
//
// Unless required by applicable law or agreed to in writing, software
// distributed under the License is distributed on an "AS IS" BASIS,
// WITHOUT WARRANTIES OR CONDITIONS OF ANY KIND, either express or implied.
// See the License for the specific language governing permissions and
// limitations under the License.

//! Tests for the module.

use super::*;
use frame_support::{assert_noop, assert_ok, weights::Weight};
use mock::{
	new_test_ext, Logger, LoggerCall, Origin, RuntimeCall, RuntimeEvent as TestEvent, Sudo,
	SudoCall, System, Test,
};

#[test]
fn test_setup_works() {
	// Environment setup, logger storage, and sudo `key` retrieval should work as expected.
	new_test_ext(1).execute_with(|| {
		assert_eq!(Sudo::key(), Some(1u64));
		assert!(Logger::i32_log().is_empty());
		assert!(Logger::account_log().is_empty());
	});
}

#[test]
fn sudo_basics() {
	// Configure a default test environment and set the root `key` to 1.
	new_test_ext(1).execute_with(|| {
		// A privileged function should work when `sudo` is passed the root `key` as `origin`.
		let call = Box::new(RuntimeCall::Logger(LoggerCall::privileged_i32_log {
			i: 42,
			weight: Weight::from_ref_time(1_000),
		}));
		assert_ok!(Sudo::sudo(Origin::signed(1), call));
		assert_eq!(Logger::i32_log(), vec![42i32]);

		// A privileged function should not work when `sudo` is passed a non-root `key` as `origin`.
		let call = Box::new(RuntimeCall::Logger(LoggerCall::privileged_i32_log {
			i: 42,
			weight: Weight::from_ref_time(1_000),
		}));
		assert_noop!(Sudo::sudo(Origin::signed(2), call), Error::<Test>::RequireSudo);
	});
}

#[test]
fn sudo_emits_events_correctly() {
	new_test_ext(1).execute_with(|| {
		// Set block number to 1 because events are not emitted on block 0.
		System::set_block_number(1);

		// Should emit event to indicate success when called with the root `key` and `call` is `Ok`.
<<<<<<< HEAD
		let call = Box::new(RuntimeCall::Logger(LoggerCall::privileged_i32_log {
			i: 42,
			weight: Weight::one(),
=======
		let call = Box::new(Call::Logger(LoggerCall::privileged_i32_log {
			i: 42,
			weight: Weight::from_ref_time(1),
>>>>>>> 41b6b389
		}));
		assert_ok!(Sudo::sudo(Origin::signed(1), call));
		System::assert_has_event(TestEvent::Sudo(Event::Sudid { sudo_result: Ok(()) }));
	})
}

#[test]
fn sudo_unchecked_weight_basics() {
	new_test_ext(1).execute_with(|| {
		// A privileged function should work when `sudo` is passed the root `key` as origin.
		let call = Box::new(RuntimeCall::Logger(LoggerCall::privileged_i32_log {
			i: 42,
			weight: Weight::from_ref_time(1_000),
		}));
		assert_ok!(Sudo::sudo_unchecked_weight(
			Origin::signed(1),
			call,
			Weight::from_ref_time(1_000)
		));
		assert_eq!(Logger::i32_log(), vec![42i32]);

		// A privileged function should not work when called with a non-root `key`.
		let call = Box::new(RuntimeCall::Logger(LoggerCall::privileged_i32_log {
			i: 42,
			weight: Weight::from_ref_time(1_000),
		}));
		assert_noop!(
			Sudo::sudo_unchecked_weight(Origin::signed(2), call, Weight::from_ref_time(1_000)),
			Error::<Test>::RequireSudo,
		);
		// `I32Log` is unchanged after unsuccessful call.
		assert_eq!(Logger::i32_log(), vec![42i32]);

		// Controls the dispatched weight.
<<<<<<< HEAD
		let call = Box::new(RuntimeCall::Logger(LoggerCall::privileged_i32_log {
			i: 42,
			weight: Weight::one(),
=======
		let call = Box::new(Call::Logger(LoggerCall::privileged_i32_log {
			i: 42,
			weight: Weight::from_ref_time(1),
>>>>>>> 41b6b389
		}));
		let sudo_unchecked_weight_call =
			SudoCall::sudo_unchecked_weight { call, weight: Weight::from_ref_time(1_000) };
		let info = sudo_unchecked_weight_call.get_dispatch_info();
		assert_eq!(info.weight, Weight::from_ref_time(1_000));
	});
}

#[test]
fn sudo_unchecked_weight_emits_events_correctly() {
	new_test_ext(1).execute_with(|| {
		// Set block number to 1 because events are not emitted on block 0.
		System::set_block_number(1);

		// Should emit event to indicate success when called with the root `key` and `call` is `Ok`.
<<<<<<< HEAD
		let call = Box::new(RuntimeCall::Logger(LoggerCall::privileged_i32_log {
			i: 42,
			weight: Weight::one(),
=======
		let call = Box::new(Call::Logger(LoggerCall::privileged_i32_log {
			i: 42,
			weight: Weight::from_ref_time(1),
>>>>>>> 41b6b389
		}));
		assert_ok!(Sudo::sudo_unchecked_weight(
			Origin::signed(1),
			call,
			Weight::from_ref_time(1_000)
		));
		System::assert_has_event(TestEvent::Sudo(Event::Sudid { sudo_result: Ok(()) }));
	})
}

#[test]
fn set_key_basics() {
	new_test_ext(1).execute_with(|| {
		// A root `key` can change the root `key`
		assert_ok!(Sudo::set_key(Origin::signed(1), 2));
		assert_eq!(Sudo::key(), Some(2u64));
	});

	new_test_ext(1).execute_with(|| {
		// A non-root `key` will trigger a `RequireSudo` error and a non-root `key` cannot change
		// the root `key`.
		assert_noop!(Sudo::set_key(Origin::signed(2), 3), Error::<Test>::RequireSudo);
	});
}

#[test]
fn set_key_emits_events_correctly() {
	new_test_ext(1).execute_with(|| {
		// Set block number to 1 because events are not emitted on block 0.
		System::set_block_number(1);

		// A root `key` can change the root `key`.
		assert_ok!(Sudo::set_key(Origin::signed(1), 2));
		System::assert_has_event(TestEvent::Sudo(Event::KeyChanged { old_sudoer: Some(1) }));
		// Double check.
		assert_ok!(Sudo::set_key(Origin::signed(2), 4));
		System::assert_has_event(TestEvent::Sudo(Event::KeyChanged { old_sudoer: Some(2) }));
	});
}

#[test]
fn sudo_as_basics() {
	new_test_ext(1).execute_with(|| {
		// A privileged function will not work when passed to `sudo_as`.
		let call = Box::new(RuntimeCall::Logger(LoggerCall::privileged_i32_log {
			i: 42,
			weight: Weight::from_ref_time(1_000),
		}));
		assert_ok!(Sudo::sudo_as(Origin::signed(1), 2, call));
		assert!(Logger::i32_log().is_empty());
		assert!(Logger::account_log().is_empty());

		// A non-privileged function should not work when called with a non-root `key`.
<<<<<<< HEAD
		let call = Box::new(RuntimeCall::Logger(LoggerCall::non_privileged_log {
			i: 42,
			weight: Weight::one(),
=======
		let call = Box::new(Call::Logger(LoggerCall::non_privileged_log {
			i: 42,
			weight: Weight::from_ref_time(1),
>>>>>>> 41b6b389
		}));
		assert_noop!(Sudo::sudo_as(Origin::signed(3), 2, call), Error::<Test>::RequireSudo);

		// A non-privileged function will work when passed to `sudo_as` with the root `key`.
<<<<<<< HEAD
		let call = Box::new(RuntimeCall::Logger(LoggerCall::non_privileged_log {
			i: 42,
			weight: Weight::one(),
=======
		let call = Box::new(Call::Logger(LoggerCall::non_privileged_log {
			i: 42,
			weight: Weight::from_ref_time(1),
>>>>>>> 41b6b389
		}));
		assert_ok!(Sudo::sudo_as(Origin::signed(1), 2, call));
		assert_eq!(Logger::i32_log(), vec![42i32]);
		// The correct user makes the call within `sudo_as`.
		assert_eq!(Logger::account_log(), vec![2]);
	});
}

#[test]
fn sudo_as_emits_events_correctly() {
	new_test_ext(1).execute_with(|| {
		// Set block number to 1 because events are not emitted on block 0.
		System::set_block_number(1);

		// A non-privileged function will work when passed to `sudo_as` with the root `key`.
<<<<<<< HEAD
		let call = Box::new(RuntimeCall::Logger(LoggerCall::non_privileged_log {
			i: 42,
			weight: Weight::one(),
=======
		let call = Box::new(Call::Logger(LoggerCall::non_privileged_log {
			i: 42,
			weight: Weight::from_ref_time(1),
>>>>>>> 41b6b389
		}));
		assert_ok!(Sudo::sudo_as(Origin::signed(1), 2, call));
		System::assert_has_event(TestEvent::Sudo(Event::SudoAsDone { sudo_result: Ok(()) }));
	});
}<|MERGE_RESOLUTION|>--- conflicted
+++ resolved
@@ -62,15 +62,9 @@
 		System::set_block_number(1);
 
 		// Should emit event to indicate success when called with the root `key` and `call` is `Ok`.
-<<<<<<< HEAD
-		let call = Box::new(RuntimeCall::Logger(LoggerCall::privileged_i32_log {
-			i: 42,
-			weight: Weight::one(),
-=======
-		let call = Box::new(Call::Logger(LoggerCall::privileged_i32_log {
-			i: 42,
-			weight: Weight::from_ref_time(1),
->>>>>>> 41b6b389
+		let call = Box::new(RuntimeCall::Logger(LoggerCall::privileged_i32_log {
+			i: 42,
+			weight: Weight::from_ref_time(1),
 		}));
 		assert_ok!(Sudo::sudo(Origin::signed(1), call));
 		System::assert_has_event(TestEvent::Sudo(Event::Sudid { sudo_result: Ok(()) }));
@@ -105,15 +99,9 @@
 		assert_eq!(Logger::i32_log(), vec![42i32]);
 
 		// Controls the dispatched weight.
-<<<<<<< HEAD
-		let call = Box::new(RuntimeCall::Logger(LoggerCall::privileged_i32_log {
-			i: 42,
-			weight: Weight::one(),
-=======
-		let call = Box::new(Call::Logger(LoggerCall::privileged_i32_log {
-			i: 42,
-			weight: Weight::from_ref_time(1),
->>>>>>> 41b6b389
+		let call = Box::new(RuntimeCall::Logger(LoggerCall::privileged_i32_log {
+			i: 42,
+			weight: Weight::from_ref_time(1),
 		}));
 		let sudo_unchecked_weight_call =
 			SudoCall::sudo_unchecked_weight { call, weight: Weight::from_ref_time(1_000) };
@@ -129,15 +117,9 @@
 		System::set_block_number(1);
 
 		// Should emit event to indicate success when called with the root `key` and `call` is `Ok`.
-<<<<<<< HEAD
-		let call = Box::new(RuntimeCall::Logger(LoggerCall::privileged_i32_log {
-			i: 42,
-			weight: Weight::one(),
-=======
-		let call = Box::new(Call::Logger(LoggerCall::privileged_i32_log {
-			i: 42,
-			weight: Weight::from_ref_time(1),
->>>>>>> 41b6b389
+		let call = Box::new(RuntimeCall::Logger(LoggerCall::privileged_i32_log {
+			i: 42,
+			weight: Weight::from_ref_time(1),
 		}));
 		assert_ok!(Sudo::sudo_unchecked_weight(
 			Origin::signed(1),
@@ -191,28 +173,16 @@
 		assert!(Logger::account_log().is_empty());
 
 		// A non-privileged function should not work when called with a non-root `key`.
-<<<<<<< HEAD
 		let call = Box::new(RuntimeCall::Logger(LoggerCall::non_privileged_log {
 			i: 42,
-			weight: Weight::one(),
-=======
-		let call = Box::new(Call::Logger(LoggerCall::non_privileged_log {
-			i: 42,
-			weight: Weight::from_ref_time(1),
->>>>>>> 41b6b389
+			weight: Weight::from_ref_time(1),
 		}));
 		assert_noop!(Sudo::sudo_as(Origin::signed(3), 2, call), Error::<Test>::RequireSudo);
 
 		// A non-privileged function will work when passed to `sudo_as` with the root `key`.
-<<<<<<< HEAD
 		let call = Box::new(RuntimeCall::Logger(LoggerCall::non_privileged_log {
 			i: 42,
-			weight: Weight::one(),
-=======
-		let call = Box::new(Call::Logger(LoggerCall::non_privileged_log {
-			i: 42,
-			weight: Weight::from_ref_time(1),
->>>>>>> 41b6b389
+			weight: Weight::from_ref_time(1),
 		}));
 		assert_ok!(Sudo::sudo_as(Origin::signed(1), 2, call));
 		assert_eq!(Logger::i32_log(), vec![42i32]);
@@ -228,15 +198,9 @@
 		System::set_block_number(1);
 
 		// A non-privileged function will work when passed to `sudo_as` with the root `key`.
-<<<<<<< HEAD
 		let call = Box::new(RuntimeCall::Logger(LoggerCall::non_privileged_log {
 			i: 42,
-			weight: Weight::one(),
-=======
-		let call = Box::new(Call::Logger(LoggerCall::non_privileged_log {
-			i: 42,
-			weight: Weight::from_ref_time(1),
->>>>>>> 41b6b389
+			weight: Weight::from_ref_time(1),
 		}));
 		assert_ok!(Sudo::sudo_as(Origin::signed(1), 2, call));
 		System::assert_has_event(TestEvent::Sudo(Event::SudoAsDone { sudo_result: Ok(()) }));
