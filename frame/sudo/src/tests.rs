--- conflicted
+++ resolved
@@ -39,28 +39,18 @@
 	// Configure a default test environment and set the root `key` to 1.
 	new_test_ext(1).execute_with(|| {
 		// A privileged function should work when `sudo` is passed the root `key` as `origin`.
-<<<<<<< HEAD
-		let call =
-			Box::new(RuntimeCall::Logger(LoggerCall::privileged_i32_log { i: 42, weight: 1_000 }));
-=======
-		let call = Box::new(Call::Logger(LoggerCall::privileged_i32_log {
+		let call = Box::new(RuntimeCall::Logger(LoggerCall::privileged_i32_log {
 			i: 42,
 			weight: Weight::from_ref_time(1_000),
 		}));
->>>>>>> 7c1a39f0
 		assert_ok!(Sudo::sudo(Origin::signed(1), call));
 		assert_eq!(Logger::i32_log(), vec![42i32]);
 
 		// A privileged function should not work when `sudo` is passed a non-root `key` as `origin`.
-<<<<<<< HEAD
-		let call =
-			Box::new(RuntimeCall::Logger(LoggerCall::privileged_i32_log { i: 42, weight: 1_000 }));
-=======
-		let call = Box::new(Call::Logger(LoggerCall::privileged_i32_log {
+		let call = Box::new(RuntimeCall::Logger(LoggerCall::privileged_i32_log {
 			i: 42,
 			weight: Weight::from_ref_time(1_000),
 		}));
->>>>>>> 7c1a39f0
 		assert_noop!(Sudo::sudo(Origin::signed(2), call), Error::<Test>::RequireSudo);
 	});
 }
@@ -73,11 +63,7 @@
 
 		// Should emit event to indicate success when called with the root `key` and `call` is `Ok`.
 		let call =
-<<<<<<< HEAD
-			Box::new(RuntimeCall::Logger(LoggerCall::privileged_i32_log { i: 42, weight: 1 }));
-=======
-			Box::new(Call::Logger(LoggerCall::privileged_i32_log { i: 42, weight: Weight::one() }));
->>>>>>> 7c1a39f0
+			Box::new(RuntimeCall::Logger(LoggerCall::privileged_i32_log { i: 42, weight: Weight::one() }));
 		assert_ok!(Sudo::sudo(Origin::signed(1), call));
 		System::assert_has_event(TestEvent::Sudo(Event::Sudid { sudo_result: Ok(()) }));
 	})
@@ -87,17 +73,7 @@
 fn sudo_unchecked_weight_basics() {
 	new_test_ext(1).execute_with(|| {
 		// A privileged function should work when `sudo` is passed the root `key` as origin.
-<<<<<<< HEAD
-		let call =
-			Box::new(RuntimeCall::Logger(LoggerCall::privileged_i32_log { i: 42, weight: 1_000 }));
-		assert_ok!(Sudo::sudo_unchecked_weight(Origin::signed(1), call, 1_000));
-		assert_eq!(Logger::i32_log(), vec![42i32]);
-
-		// A privileged function should not work when called with a non-root `key`.
-		let call =
-			Box::new(RuntimeCall::Logger(LoggerCall::privileged_i32_log { i: 42, weight: 1_000 }));
-=======
-		let call = Box::new(Call::Logger(LoggerCall::privileged_i32_log {
+		let call = Box::new(RuntimeCall::Logger(LoggerCall::privileged_i32_log {
 			i: 42,
 			weight: Weight::from_ref_time(1_000),
 		}));
@@ -109,11 +85,10 @@
 		assert_eq!(Logger::i32_log(), vec![42i32]);
 
 		// A privileged function should not work when called with a non-root `key`.
-		let call = Box::new(Call::Logger(LoggerCall::privileged_i32_log {
+		let call = Box::new(RuntimeCall::Logger(LoggerCall::privileged_i32_log {
 			i: 42,
 			weight: Weight::from_ref_time(1_000),
 		}));
->>>>>>> 7c1a39f0
 		assert_noop!(
 			Sudo::sudo_unchecked_weight(Origin::signed(2), call, Weight::from_ref_time(1_000)),
 			Error::<Test>::RequireSudo,
@@ -123,14 +98,9 @@
 
 		// Controls the dispatched weight.
 		let call =
-<<<<<<< HEAD
-			Box::new(RuntimeCall::Logger(LoggerCall::privileged_i32_log { i: 42, weight: 1 }));
-		let sudo_unchecked_weight_call = SudoCall::sudo_unchecked_weight { call, weight: 1_000 };
-=======
-			Box::new(Call::Logger(LoggerCall::privileged_i32_log { i: 42, weight: Weight::one() }));
+			Box::new(RuntimeCall::Logger(LoggerCall::privileged_i32_log { i: 42, weight: Weight::one() }));
 		let sudo_unchecked_weight_call =
 			SudoCall::sudo_unchecked_weight { call, weight: Weight::from_ref_time(1_000) };
->>>>>>> 7c1a39f0
 		let info = sudo_unchecked_weight_call.get_dispatch_info();
 		assert_eq!(info.weight, Weight::from_ref_time(1_000));
 	});
@@ -144,17 +114,12 @@
 
 		// Should emit event to indicate success when called with the root `key` and `call` is `Ok`.
 		let call =
-<<<<<<< HEAD
-			Box::new(RuntimeCall::Logger(LoggerCall::privileged_i32_log { i: 42, weight: 1 }));
-		assert_ok!(Sudo::sudo_unchecked_weight(Origin::signed(1), call, 1_000));
-=======
-			Box::new(Call::Logger(LoggerCall::privileged_i32_log { i: 42, weight: Weight::one() }));
+			Box::new(RuntimeCall::Logger(LoggerCall::privileged_i32_log { i: 42, weight: Weight::one() }));
 		assert_ok!(Sudo::sudo_unchecked_weight(
 			Origin::signed(1),
 			call,
 			Weight::from_ref_time(1_000)
 		));
->>>>>>> 7c1a39f0
 		System::assert_has_event(TestEvent::Sudo(Event::Sudid { sudo_result: Ok(()) }));
 	})
 }
@@ -193,35 +158,22 @@
 fn sudo_as_basics() {
 	new_test_ext(1).execute_with(|| {
 		// A privileged function will not work when passed to `sudo_as`.
-<<<<<<< HEAD
-		let call =
-			Box::new(RuntimeCall::Logger(LoggerCall::privileged_i32_log { i: 42, weight: 1_000 }));
-=======
-		let call = Box::new(Call::Logger(LoggerCall::privileged_i32_log {
+		let call = Box::new(RuntimeCall::Logger(LoggerCall::privileged_i32_log {
 			i: 42,
 			weight: Weight::from_ref_time(1_000),
 		}));
->>>>>>> 7c1a39f0
 		assert_ok!(Sudo::sudo_as(Origin::signed(1), 2, call));
 		assert!(Logger::i32_log().is_empty());
 		assert!(Logger::account_log().is_empty());
 
 		// A non-privileged function should not work when called with a non-root `key`.
 		let call =
-<<<<<<< HEAD
-			Box::new(RuntimeCall::Logger(LoggerCall::non_privileged_log { i: 42, weight: 1 }));
-=======
-			Box::new(Call::Logger(LoggerCall::non_privileged_log { i: 42, weight: Weight::one() }));
->>>>>>> 7c1a39f0
+			Box::new(RuntimeCall::Logger(LoggerCall::non_privileged_log { i: 42, weight: Weight::one() }));
 		assert_noop!(Sudo::sudo_as(Origin::signed(3), 2, call), Error::<Test>::RequireSudo);
 
 		// A non-privileged function will work when passed to `sudo_as` with the root `key`.
 		let call =
-<<<<<<< HEAD
-			Box::new(RuntimeCall::Logger(LoggerCall::non_privileged_log { i: 42, weight: 1 }));
-=======
-			Box::new(Call::Logger(LoggerCall::non_privileged_log { i: 42, weight: Weight::one() }));
->>>>>>> 7c1a39f0
+			Box::new(RuntimeCall::Logger(LoggerCall::non_privileged_log { i: 42, weight: Weight::one() }));
 		assert_ok!(Sudo::sudo_as(Origin::signed(1), 2, call));
 		assert_eq!(Logger::i32_log(), vec![42i32]);
 		// The correct user makes the call within `sudo_as`.
@@ -237,11 +189,7 @@
 
 		// A non-privileged function will work when passed to `sudo_as` with the root `key`.
 		let call =
-<<<<<<< HEAD
-			Box::new(RuntimeCall::Logger(LoggerCall::non_privileged_log { i: 42, weight: 1 }));
-=======
-			Box::new(Call::Logger(LoggerCall::non_privileged_log { i: 42, weight: Weight::one() }));
->>>>>>> 7c1a39f0
+			Box::new(RuntimeCall::Logger(LoggerCall::non_privileged_log { i: 42, weight: Weight::one() }));
 		assert_ok!(Sudo::sudo_as(Origin::signed(1), 2, call));
 		System::assert_has_event(TestEvent::Sudo(Event::SudoAsDone { sudo_result: Ok(()) }));
 	});
