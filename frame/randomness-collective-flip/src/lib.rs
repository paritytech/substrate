// Copyright 2019-2020 Parity Technologies (UK) Ltd.
// This file is part of Substrate.

// Substrate is free software: you can redistribute it and/or modify
// it under the terms of the GNU General Public License as published by
// the Free Software Foundation, either version 3 of the License, or
// (at your option) any later version.

// Substrate is distributed in the hope that it will be useful,
// but WITHOUT ANY WARRANTY; without even the implied warranty of
// MERCHANTABILITY or FITNESS FOR A PARTICULAR PURPOSE.  See the
// GNU General Public License for more details.

// You should have received a copy of the GNU General Public License
// along with Substrate.  If not, see <http://www.gnu.org/licenses/>.

//! # Randomness Module
//!
//! The Randomness Collective Flip module provides a [`random`](./struct.Module.html#method.random)
//! function that generates low-influence random values based on the block hashes from the previous
//! `81` blocks. Low-influence randomness can be useful when defending against relatively weak
//! adversaries.
//!
//! ## Public Functions
//!
//! See the [`Module`](./struct.Module.html) struct for details of publicly available functions.
//!
//! ## Usage
//!
//! ### Prerequisites
//!
//! Import the Randomness Collective Flip module and derive your module's configuration trait from
//! the system trait.
//!
//! ### Example - Get random seed for the current block
//!
//! ```
//! use frame_support::{decl_module, dispatch, traits::Randomness};
//!
//! pub trait Trait: frame_system::Trait {}
//!
//! decl_module! {
//! 	pub struct Module<T: Trait> for enum Call where origin: T::Origin {
//! 		pub fn random_module_example(origin) -> dispatch::DispatchResult {
//! 			let _random_seed = <pallet_randomness_collective_flip::Module<T>>::random_seed();
//! 			Ok(())
//! 		}
//! 	}
//! }
//! # fn main() { }
//! ```

#![cfg_attr(not(feature = "std"), no_std)]

use sp_std::{prelude::*, convert::TryInto};
use sp_runtime::traits::Hash;
use frame_support::{
	decl_module, decl_storage, traits::Randomness,
	weights::{Weight, SimpleDispatchInfo, WeighData}
};
use safe_mix::TripletMix;
use codec::Encode;
use frame_system::Trait;

const RANDOM_MATERIAL_LEN: u32 = 81;

fn block_number_to_index<T: Trait>(block_number: T::BlockNumber) -> usize {
	// on_initialize is called on the first block after genesis
	let index = (block_number - 1.into()) % RANDOM_MATERIAL_LEN.into();
	index.try_into().ok().expect("Something % 81 is always smaller than usize; qed")
}

decl_module! {
	pub struct Module<T: Trait> for enum Call where origin: T::Origin {
<<<<<<< HEAD
		#[weight = frame_support::weights::SimpleDispatchInfo::default()]
		fn on_initialize(block_number: T::BlockNumber) {
=======
		fn on_initialize(block_number: T::BlockNumber) -> Weight {
>>>>>>> 3b7496c4
			let parent_hash = <frame_system::Module<T>>::parent_hash();

			<RandomMaterial<T>>::mutate(|ref mut values| if values.len() < RANDOM_MATERIAL_LEN as usize {
				values.push(parent_hash)
			} else {
				let index = block_number_to_index::<T>(block_number);
				values[index] = parent_hash;
			});

			SimpleDispatchInfo::default().weigh_data(())
		}
	}
}

decl_storage! {
	trait Store for Module<T: Trait> as RandomnessCollectiveFlip {
		/// Series of block headers from the last 81 blocks that acts as random seed material. This
		/// is arranged as a ring buffer with `block_number % 81` being the index into the `Vec` of
		/// the oldest hash.
		RandomMaterial get(fn random_material): Vec<T::Hash>;
	}
}

impl<T: Trait> Randomness<T::Hash> for Module<T> {
	/// Get a low-influence "random" value.
	///
	/// Being a deterministic block chain, real randomness is difficult to come by. This gives you
	/// something that approximates it. `subject` is a context identifier and allows you to get a
	/// different result to other callers of this function; use it like
	/// `random(&b"my context"[..])`. This is initially implemented through a low-influence
	/// "triplet mix" convolution of previous block hash values. In the future it will be generated
	/// from a secure verifiable random function (VRF).
	///
	/// ### Security Notes
	///
	/// This randomness uses a low-influence function, drawing upon the block hashes from the
	/// previous 81 blocks. Its result for any given subject will be known far in advance by anyone
	/// observing the chain. Any block producer has significant influence over their block hashes
	/// bounded only by their computational resources. Our low-influence function reduces the actual
	/// block producer's influence over the randomness, but increases the influence of small
	/// colluding groups of recent block producers.
	///
	/// Some BABE blocks have VRF outputs where the block producer has exactly one bit of influence,
	/// either they make the block or they do not make the block and thus someone else makes the
	/// next block. Yet, this randomness is not fresh in all BABE blocks.
	///
	/// If that is an insufficient security guarantee then two things can be used to improve this
	/// randomness:
	///
	/// - Name, in advance, the block number whose random value will be used; ensure your module
	///   retains a buffer of previous random values for its subject and then index into these in
	///   order to obviate the ability of your user to look up the parent hash and choose when to
	///   transact based upon it.
	/// - Require your user to first commit to an additional value by first posting its hash.
	///   Require them to reveal the value to determine the final result, hashing it with the
	///   output of this random function. This reduces the ability of a cabal of block producers
	///   from conspiring against individuals.
	///
	/// WARNING: Hashing the result of this function will remove any low-influence properties it has
	/// and mean that all bits of the resulting value are entirely manipulatable by the author of
	/// the parent block, who can determine the value of `parent_hash`.
	fn random(subject: &[u8]) -> T::Hash {
		let block_number = <frame_system::Module<T>>::block_number();
		let index = block_number_to_index::<T>(block_number);

		let hash_series = <RandomMaterial<T>>::get();
		if !hash_series.is_empty() {
			// Always the case after block 1 is initialized.
			hash_series.iter()
				.cycle()
				.skip(index)
				.take(RANDOM_MATERIAL_LEN as usize)
				.enumerate()
				.map(|(i, h)| (i as i8, subject, h).using_encoded(T::Hashing::hash))
				.triplet_mix()
		} else {
			T::Hash::default()
		}
	}
}

#[cfg(test)]
mod tests {
	use super::*;
	use sp_core::H256;
	use sp_runtime::{
		Perbill,
		testing::Header,
		traits::{BlakeTwo256, Header as _, IdentityLookup},
	};
	use frame_support::{
		impl_outer_origin, parameter_types, weights::Weight, traits::{Randomness, OnInitialize},
	};

	#[derive(Clone, PartialEq, Eq)]
	pub struct Test;

	impl_outer_origin! {
		pub enum Origin for Test  where system = frame_system {}
	}

	parameter_types! {
		pub const BlockHashCount: u64 = 250;
		pub const MaximumBlockWeight: Weight = 1024;
		pub const MaximumBlockLength: u32 = 2 * 1024;
		pub const AvailableBlockRatio: Perbill = Perbill::one();
	}

	impl frame_system::Trait for Test {
		type Origin = Origin;
		type Index = u64;
		type BlockNumber = u64;
		type Call = ();
		type Hash = H256;
		type Hashing = BlakeTwo256;
		type AccountId = u64;
		type Lookup = IdentityLookup<Self::AccountId>;
		type Header = Header;
		type Event = ();
		type BlockHashCount = BlockHashCount;
		type MaximumBlockWeight = MaximumBlockWeight;
		type AvailableBlockRatio = AvailableBlockRatio;
		type MaximumBlockLength = MaximumBlockLength;
		type Version = ();
		type ModuleToIndex = ();
		type AccountData = ();
		type OnNewAccount = ();
		type OnKilledAccount = ();
	}

	type System = frame_system::Module<Test>;
	type CollectiveFlip = Module<Test>;

	fn new_test_ext() -> sp_io::TestExternalities {
		let t = frame_system::GenesisConfig::default().build_storage::<Test>().unwrap();
		t.into()
	}

	#[test]
	fn test_block_number_to_index() {
		for i in 1 .. 1000 {
			assert_eq!((i - 1) as usize % 81, block_number_to_index::<Test>(i));
		}
	}

	fn setup_blocks(blocks: u64) {
		let mut parent_hash = System::parent_hash();

		for i in 1 .. (blocks + 1) {
			System::initialize(
				&i,
				&parent_hash,
				&Default::default(),
				&Default::default(),
				frame_system::InitKind::Full,
			);
			CollectiveFlip::on_initialize(i);

			let header = System::finalize();
			parent_hash = header.hash();
			System::set_block_number(*header.number());
		}
	}

	#[test]
	fn test_random_material_partial() {
		new_test_ext().execute_with(|| {
			let genesis_hash = System::parent_hash();

			setup_blocks(38);

			let random_material = CollectiveFlip::random_material();

			assert_eq!(random_material.len(), 38);
			assert_eq!(random_material[0], genesis_hash);
		});
	}

	#[test]
	fn test_random_material_filled() {
		new_test_ext().execute_with(|| {
			let genesis_hash = System::parent_hash();

			setup_blocks(81);

			let random_material = CollectiveFlip::random_material();

			assert_eq!(random_material.len(), 81);
			assert_ne!(random_material[0], random_material[1]);
			assert_eq!(random_material[0], genesis_hash);
		});
	}

	#[test]
	fn test_random_material_filled_twice() {
		new_test_ext().execute_with(|| {
			let genesis_hash = System::parent_hash();

			setup_blocks(162);

			let random_material = CollectiveFlip::random_material();

			assert_eq!(random_material.len(), 81);
			assert_ne!(random_material[0], random_material[1]);
			assert_ne!(random_material[0], genesis_hash);
		});
	}

	#[test]
	fn test_random() {
		new_test_ext().execute_with(|| {
			setup_blocks(162);

			assert_eq!(System::block_number(), 162);
			assert_eq!(CollectiveFlip::random_seed(), CollectiveFlip::random_seed());
			assert_ne!(CollectiveFlip::random(b"random_1"), CollectiveFlip::random(b"random_2"));

			let random = CollectiveFlip::random_seed();

			assert_ne!(random, H256::zero());
			assert!(!CollectiveFlip::random_material().contains(&random));
		});
	}
}<|MERGE_RESOLUTION|>--- conflicted
+++ resolved
@@ -72,12 +72,7 @@
 
 decl_module! {
 	pub struct Module<T: Trait> for enum Call where origin: T::Origin {
-<<<<<<< HEAD
-		#[weight = frame_support::weights::SimpleDispatchInfo::default()]
-		fn on_initialize(block_number: T::BlockNumber) {
-=======
 		fn on_initialize(block_number: T::BlockNumber) -> Weight {
->>>>>>> 3b7496c4
 			let parent_hash = <frame_system::Module<T>>::parent_hash();
 
 			<RandomMaterial<T>>::mutate(|ref mut values| if values.len() < RANDOM_MATERIAL_LEN as usize {
