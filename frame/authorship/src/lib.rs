--- conflicted
+++ resolved
@@ -185,12 +185,7 @@
 	pub struct Module<T: Trait> for enum Call where origin: T::Origin {
 		type Error = Error<T>;
 
-<<<<<<< HEAD
-		#[weight = SimpleDispatchInfo::default()]
-		fn on_initialize(now: T::BlockNumber) {
-=======
 		fn on_initialize(now: T::BlockNumber) -> Weight {
->>>>>>> 3b7496c4
 			let uncle_generations = T::UncleGenerations::get();
 			// prune uncles that are older than the allowed number of generations.
 			if uncle_generations <= now {
@@ -205,7 +200,6 @@
 			SimpleDispatchInfo::default().weigh_data(())
 		}
 
-		#[weight = SimpleDispatchInfo::default()]
 		fn on_finalize() {
 			// ensure we never go to trie with these values.
 			<Self as Store>::Author::kill();
