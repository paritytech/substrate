// This file is part of Substrate.

// Copyright (C) 2019-2022 Parity Technologies (UK) Ltd.
// SPDX-License-Identifier: Apache-2.0

// Licensed under the Apache License, Version 2.0 (the "License");
// you may not use this file except in compliance with the License.
// You may obtain a copy of the License at
//
// 	http://www.apache.org/licenses/LICENSE-2.0
//
// Unless required by applicable law or agreed to in writing, software
// distributed under the License is distributed on an "AS IS" BASIS,
// WITHOUT WARRANTIES OR CONDITIONS OF ANY KIND, either express or implied.
// See the License for the specific language governing permissions and
// limitations under the License.

//! Tests for node-authorization pallet.

use super::*;
use crate::mock::*;
use frame_support::{assert_noop, assert_ok, traits::GenesisBuild};
use sp_runtime::traits::BadOrigin;

#[test]
fn add_well_known_node_works() {
	new_test_ext().execute_with(|| {
		assert_noop!(
			NodeAuthorization::add_well_known_node(RuntimeOrigin::signed(2), test_node(15), 15),
			BadOrigin
		);
		assert_noop!(
			NodeAuthorization::add_well_known_node(
				RuntimeOrigin::signed(1),
				PeerId(vec![1, 2, 3]),
				15
			),
			Error::<Test>::PeerIdTooLong
		);
		assert_noop!(
			NodeAuthorization::add_well_known_node(RuntimeOrigin::signed(1), test_node(20), 20),
			Error::<Test>::AlreadyJoined
		);

		assert_ok!(NodeAuthorization::add_well_known_node(
			RuntimeOrigin::signed(1),
			test_node(15),
			15
		));
		assert_eq!(
			WellKnownNodes::<Test>::get().into_inner(),
			BTreeSet::from_iter(vec![
				bounded_node(10),
				bounded_node(15),
				bounded_node(20),
				bounded_node(30)
			])
		);
		assert_eq!(Owners::<Test>::get(bounded_node(10)), Some(10));
		assert_eq!(Owners::<Test>::get(bounded_node(20)), Some(20));
		assert_eq!(Owners::<Test>::get(bounded_node(30)), Some(30));
		assert_eq!(Owners::<Test>::get(bounded_node(15)), Some(15));

		assert_noop!(
			NodeAuthorization::add_well_known_node(RuntimeOrigin::signed(1), test_node(25), 25),
			Error::<Test>::TooManyNodes
		);
	});
}

#[test]
fn remove_well_known_node_works() {
	new_test_ext().execute_with(|| {
		assert_noop!(
			NodeAuthorization::remove_well_known_node(RuntimeOrigin::signed(3), test_node(20)),
			BadOrigin
		);
		assert_noop!(
			NodeAuthorization::remove_well_known_node(
				RuntimeOrigin::signed(2),
				PeerId(vec![1, 2, 3])
			),
			Error::<Test>::PeerIdTooLong
		);
		assert_noop!(
			NodeAuthorization::remove_well_known_node(RuntimeOrigin::signed(2), test_node(40)),
			Error::<Test>::NotExist
		);

		AdditionalConnections::<Test>::insert(
			bounded_node(20),
			bounded_btree_set(vec![bounded_node(40)]),
		);
		assert!(AdditionalConnections::<Test>::contains_key(bounded_node(20)));

		assert_ok!(NodeAuthorization::remove_well_known_node(
			RuntimeOrigin::signed(2),
			test_node(20)
		));
		assert_eq!(
			WellKnownNodes::<Test>::get().into_inner(),
			BTreeSet::from_iter(vec![bounded_node(10), bounded_node(30)])
		);
		assert!(!Owners::<Test>::contains_key(bounded_node(20)));
		assert!(!AdditionalConnections::<Test>::contains_key(bounded_node(20)));
	});
}

#[test]
fn swap_well_known_node_works() {
	new_test_ext().execute_with(|| {
		assert_noop!(
			NodeAuthorization::swap_well_known_node(
				RuntimeOrigin::signed(4),
				test_node(20),
				test_node(5)
			),
			BadOrigin
		);
		assert_noop!(
			NodeAuthorization::swap_well_known_node(
				RuntimeOrigin::signed(3),
				PeerId(vec![1, 2, 3]),
				test_node(20)
			),
			Error::<Test>::PeerIdTooLong
		);
		assert_noop!(
			NodeAuthorization::swap_well_known_node(
				RuntimeOrigin::signed(3),
				test_node(20),
				PeerId(vec![1, 2, 3])
			),
			Error::<Test>::PeerIdTooLong
		);

		assert_ok!(NodeAuthorization::swap_well_known_node(
			RuntimeOrigin::signed(3),
			test_node(20),
			test_node(20)
		));
		assert_eq!(
			WellKnownNodes::<Test>::get().into_inner(),
			BTreeSet::from_iter(vec![bounded_node(10), bounded_node(20), bounded_node(30)])
		);

		assert_noop!(
			NodeAuthorization::swap_well_known_node(
				RuntimeOrigin::signed(3),
				test_node(15),
				test_node(5)
			),
			Error::<Test>::NotExist
		);
		assert_noop!(
			NodeAuthorization::swap_well_known_node(
				RuntimeOrigin::signed(3),
				test_node(20),
				test_node(30)
			),
			Error::<Test>::AlreadyJoined
		);

		AdditionalConnections::<Test>::insert(
			bounded_node(20),
			bounded_btree_set(vec![bounded_node(15)]),
		);
		assert_ok!(NodeAuthorization::swap_well_known_node(
			RuntimeOrigin::signed(3),
			test_node(20),
			test_node(5)
		));
		assert_eq!(
			WellKnownNodes::<Test>::get().into_inner(),
			BTreeSet::from_iter(vec![bounded_node(5), bounded_node(10), bounded_node(30)])
		);
		assert!(!Owners::<Test>::contains_key(bounded_node(20)));
		assert_eq!(Owners::<Test>::get(bounded_node(5)), Some(20));
		assert!(!AdditionalConnections::<Test>::contains_key(bounded_node(20)));
		assert_eq!(
			AdditionalConnections::<Test>::get(bounded_node(5)).into_inner(),
			BTreeSet::from_iter(vec![bounded_node(15)])
		);
	});
}

#[test]
fn reset_well_known_nodes_works() {
	new_test_ext().execute_with(|| {
		assert_noop!(
			NodeAuthorization::reset_well_known_nodes(
				RuntimeOrigin::signed(3),
				vec![(test_node(15), 15), (test_node(5), 5), (test_node(20), 20)]
			),
			BadOrigin
		);
		assert_noop!(
			NodeAuthorization::reset_well_known_nodes(
				RuntimeOrigin::signed(4),
				vec![
					(test_node(15), 15),
					(test_node(5), 5),
					(test_node(20), 20),
					(test_node(25), 25),
					(test_node(30), 30),
				]
			),
			Error::<Test>::TooManyNodes
		);

		assert_ok!(NodeAuthorization::reset_well_known_nodes(
			RuntimeOrigin::signed(4),
			vec![(test_node(15), 15), (test_node(5), 5), (test_node(20), 20)]
		));
		assert_eq!(
			WellKnownNodes::<Test>::get().into_inner(),
			BTreeSet::from_iter(vec![bounded_node(5), bounded_node(15), bounded_node(20)])
		);
		assert_eq!(Owners::<Test>::get(bounded_node(5)), Some(5));
		assert_eq!(Owners::<Test>::get(bounded_node(15)), Some(15));
		assert_eq!(Owners::<Test>::get(bounded_node(20)), Some(20));
	});
}

#[test]
fn reset_well_known_nodes_enforces_peer_id_limit() {
	new_test_ext().execute_with(|| {
		assert_noop!(
			NodeAuthorization::reset_well_known_nodes(
				Origin::signed(4),
				vec![(test_node(15), 15), (PeerId(vec![1, 2, 3]), 5)]
			),
			Error::<Test>::PeerIdTooLong
		);
	});
}

#[test]
fn claim_node_works() {
	new_test_ext().execute_with(|| {
		assert_noop!(
			NodeAuthorization::claim_node(RuntimeOrigin::signed(1), PeerId(vec![1, 2, 3])),
			Error::<Test>::PeerIdTooLong
		);
		assert_noop!(
			NodeAuthorization::claim_node(RuntimeOrigin::signed(1), test_node(20)),
			Error::<Test>::AlreadyClaimed
		);

<<<<<<< HEAD
		assert_ok!(NodeAuthorization::claim_node(Origin::signed(15), test_node(15)));
		assert_eq!(Owners::<Test>::get(bounded_node(15)), Some(15));
=======
		assert_ok!(NodeAuthorization::claim_node(RuntimeOrigin::signed(15), test_node(15)));
		assert_eq!(Owners::<Test>::get(test_node(15)), Some(15));
>>>>>>> b85246bf
	});
}

#[test]
fn remove_claim_works() {
	new_test_ext().execute_with(|| {
		assert_noop!(
			NodeAuthorization::remove_claim(RuntimeOrigin::signed(15), PeerId(vec![1, 2, 3])),
			Error::<Test>::PeerIdTooLong
		);
		assert_noop!(
			NodeAuthorization::remove_claim(RuntimeOrigin::signed(15), test_node(15)),
			Error::<Test>::NotClaimed
		);

		assert_noop!(
			NodeAuthorization::remove_claim(RuntimeOrigin::signed(15), test_node(20)),
			Error::<Test>::NotOwner
		);

		assert_noop!(
			NodeAuthorization::remove_claim(RuntimeOrigin::signed(20), test_node(20)),
			Error::<Test>::PermissionDenied
		);

		Owners::<Test>::insert(bounded_node(15), 15);
		AdditionalConnections::<Test>::insert(
			bounded_node(15),
			bounded_btree_set(vec![bounded_node(20)]),
		);
<<<<<<< HEAD
		assert_ok!(NodeAuthorization::remove_claim(Origin::signed(15), test_node(15)));
		assert!(!Owners::<Test>::contains_key(bounded_node(15)));
		assert!(!AdditionalConnections::<Test>::contains_key(bounded_node(15)));
=======
		assert_ok!(NodeAuthorization::remove_claim(RuntimeOrigin::signed(15), test_node(15)));
		assert!(!Owners::<Test>::contains_key(test_node(15)));
		assert!(!AdditionalConnections::<Test>::contains_key(test_node(15)));
>>>>>>> b85246bf
	});
}

#[test]
fn transfer_node_works() {
	new_test_ext().execute_with(|| {
		assert_noop!(
			NodeAuthorization::transfer_node(RuntimeOrigin::signed(15), PeerId(vec![1, 2, 3]), 10),
			Error::<Test>::PeerIdTooLong
		);
		assert_noop!(
			NodeAuthorization::transfer_node(RuntimeOrigin::signed(15), test_node(15), 10),
			Error::<Test>::NotClaimed
		);

		assert_noop!(
			NodeAuthorization::transfer_node(RuntimeOrigin::signed(15), test_node(20), 10),
			Error::<Test>::NotOwner
		);

<<<<<<< HEAD
		assert_ok!(NodeAuthorization::transfer_node(Origin::signed(20), test_node(20), 15));
		assert_eq!(Owners::<Test>::get(bounded_node(20)), Some(15));
=======
		assert_ok!(NodeAuthorization::transfer_node(RuntimeOrigin::signed(20), test_node(20), 15));
		assert_eq!(Owners::<Test>::get(test_node(20)), Some(15));
>>>>>>> b85246bf
	});
}

#[test]
fn add_connections_works() {
	new_test_ext().execute_with(|| {
		assert_noop!(
			NodeAuthorization::add_connections(
				RuntimeOrigin::signed(15),
				PeerId(vec![1, 2, 3]),
				vec![test_node(5)]
			),
			Error::<Test>::PeerIdTooLong
		);
		assert_noop!(
			NodeAuthorization::add_connections(
				RuntimeOrigin::signed(15),
				test_node(15),
				vec![test_node(5)]
			),
			Error::<Test>::NotClaimed
		);

		assert_noop!(
			NodeAuthorization::add_connections(
				RuntimeOrigin::signed(15),
				test_node(20),
				vec![test_node(5)]
			),
			Error::<Test>::NotOwner
		);

		assert_ok!(NodeAuthorization::add_connections(
			RuntimeOrigin::signed(20),
			test_node(20),
			vec![test_node(15), test_node(5), test_node(25), test_node(20)]
		));
		assert_eq!(
			AdditionalConnections::<Test>::get(bounded_node(20)).into_inner(),
			BTreeSet::from_iter(vec![bounded_node(5), bounded_node(15), bounded_node(25)])
		);
	});
}

#[test]
fn add_connections_enforces_peer_id_limit_on_the_connections() {
	new_test_ext().execute_with(|| {
		assert_noop!(
			NodeAuthorization::add_connections(
				Origin::signed(20),
				test_node(20),
				vec![PeerId(vec![1, 2, 3])]
			),
			Error::<Test>::PeerIdTooLong
		);
	});
}

#[test]
fn remove_connections_works() {
	new_test_ext().execute_with(|| {
		assert_noop!(
			NodeAuthorization::remove_connections(
				RuntimeOrigin::signed(15),
				PeerId(vec![1, 2, 3]),
				vec![test_node(5)]
			),
			Error::<Test>::PeerIdTooLong
		);
		assert_noop!(
			NodeAuthorization::remove_connections(
				RuntimeOrigin::signed(15),
				test_node(15),
				vec![test_node(5)]
			),
			Error::<Test>::NotClaimed
		);

		assert_noop!(
			NodeAuthorization::remove_connections(
				RuntimeOrigin::signed(15),
				test_node(20),
				vec![test_node(5)]
			),
			Error::<Test>::NotOwner
		);

		AdditionalConnections::<Test>::insert(
			bounded_node(20),
			bounded_btree_set(vec![bounded_node(5), bounded_node(15), bounded_node(25)]),
		);
		assert_ok!(NodeAuthorization::remove_connections(
			RuntimeOrigin::signed(20),
			test_node(20),
			vec![test_node(15), test_node(5)]
		));
		assert_eq!(
			AdditionalConnections::<Test>::get(bounded_node(20)).into_inner(),
			BTreeSet::from_iter(vec![bounded_node(25)])
		);
	});
}

#[test]
fn remove_connections_enforces_peer_id_limit_on_the_connections() {
	new_test_ext().execute_with(|| {
		assert_noop!(
			NodeAuthorization::remove_connections(
				Origin::signed(20),
				test_node(20),
				vec![PeerId(vec![1, 2, 3])]
			),
			Error::<Test>::PeerIdTooLong
		);
	});
}

#[test]
fn get_authorized_nodes_works() {
	new_test_ext().execute_with(|| {
		AdditionalConnections::<Test>::insert(
			bounded_node(20),
			bounded_btree_set(vec![bounded_node(5), bounded_node(15), bounded_node(25)]),
		);

		let mut authorized_nodes = Pallet::<Test>::get_authorized_nodes(&bounded_node(20));
		authorized_nodes.sort();
		assert_eq!(
			authorized_nodes,
			vec![test_node(5), test_node(10), test_node(15), test_node(25), test_node(30)]
		);
	});
}

#[test]
#[should_panic(expected = "PeerIdTooLong")]
fn peer_id_limit_is_enforced_on_genesis() {
	let mut t = frame_system::GenesisConfig::default().build_storage::<Test>().unwrap();
	crate::GenesisConfig::<Test> { nodes: vec![(PeerId(vec![1, 2, 3]), 10)] }
		.assimilate_storage(&mut t)
		.unwrap();
}

#[test]
#[should_panic(expected = "TooManyNodes")]
fn maximum_node_limit_is_enforced_on_genesis() {
	let mut t = frame_system::GenesisConfig::default().build_storage::<Test>().unwrap();
	crate::GenesisConfig::<Test> {
		nodes: vec![
			(test_node(1), 1),
			(test_node(2), 2),
			(test_node(3), 3),
			(test_node(4), 4),
			(test_node(5), 5),
		],
	}
	.assimilate_storage(&mut t)
	.unwrap();
}<|MERGE_RESOLUTION|>--- conflicted
+++ resolved
@@ -227,7 +227,7 @@
 	new_test_ext().execute_with(|| {
 		assert_noop!(
 			NodeAuthorization::reset_well_known_nodes(
-				Origin::signed(4),
+				RuntimeOrigin::signed(4),
 				vec![(test_node(15), 15), (PeerId(vec![1, 2, 3]), 5)]
 			),
 			Error::<Test>::PeerIdTooLong
@@ -247,13 +247,8 @@
 			Error::<Test>::AlreadyClaimed
 		);
 
-<<<<<<< HEAD
-		assert_ok!(NodeAuthorization::claim_node(Origin::signed(15), test_node(15)));
+		assert_ok!(NodeAuthorization::claim_node(RuntimeOrigin::signed(15), test_node(15)));
 		assert_eq!(Owners::<Test>::get(bounded_node(15)), Some(15));
-=======
-		assert_ok!(NodeAuthorization::claim_node(RuntimeOrigin::signed(15), test_node(15)));
-		assert_eq!(Owners::<Test>::get(test_node(15)), Some(15));
->>>>>>> b85246bf
 	});
 }
 
@@ -284,15 +279,9 @@
 			bounded_node(15),
 			bounded_btree_set(vec![bounded_node(20)]),
 		);
-<<<<<<< HEAD
-		assert_ok!(NodeAuthorization::remove_claim(Origin::signed(15), test_node(15)));
+		assert_ok!(NodeAuthorization::remove_claim(RuntimeOrigin::signed(15), test_node(15)));
 		assert!(!Owners::<Test>::contains_key(bounded_node(15)));
 		assert!(!AdditionalConnections::<Test>::contains_key(bounded_node(15)));
-=======
-		assert_ok!(NodeAuthorization::remove_claim(RuntimeOrigin::signed(15), test_node(15)));
-		assert!(!Owners::<Test>::contains_key(test_node(15)));
-		assert!(!AdditionalConnections::<Test>::contains_key(test_node(15)));
->>>>>>> b85246bf
 	});
 }
 
@@ -313,13 +302,8 @@
 			Error::<Test>::NotOwner
 		);
 
-<<<<<<< HEAD
-		assert_ok!(NodeAuthorization::transfer_node(Origin::signed(20), test_node(20), 15));
+		assert_ok!(NodeAuthorization::transfer_node(RuntimeOrigin::signed(20), test_node(20), 15));
 		assert_eq!(Owners::<Test>::get(bounded_node(20)), Some(15));
-=======
-		assert_ok!(NodeAuthorization::transfer_node(RuntimeOrigin::signed(20), test_node(20), 15));
-		assert_eq!(Owners::<Test>::get(test_node(20)), Some(15));
->>>>>>> b85246bf
 	});
 }
 
@@ -369,7 +353,7 @@
 	new_test_ext().execute_with(|| {
 		assert_noop!(
 			NodeAuthorization::add_connections(
-				Origin::signed(20),
+				RuntimeOrigin::signed(20),
 				test_node(20),
 				vec![PeerId(vec![1, 2, 3])]
 			),
@@ -428,7 +412,7 @@
 	new_test_ext().execute_with(|| {
 		assert_noop!(
 			NodeAuthorization::remove_connections(
-				Origin::signed(20),
+				RuntimeOrigin::signed(20),
 				test_node(20),
 				vec![PeerId(vec![1, 2, 3])]
 			),
