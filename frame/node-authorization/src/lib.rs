// This file is part of Substrate.

// Copyright (C) 2019-2021 Parity Technologies (UK) Ltd.
// SPDX-License-Identifier: Apache-2.0

// Licensed under the Apache License, Version 2.0 (the "License");
// you may not use this file except in compliance with the License.
// You may obtain a copy of the License at
//
// 	http://www.apache.org/licenses/LICENSE-2.0
//
// Unless required by applicable law or agreed to in writing, software
// distributed under the License is distributed on an "AS IS" BASIS,
// WITHOUT WARRANTIES OR CONDITIONS OF ANY KIND, either express or implied.
// See the License for the specific language governing permissions and
// limitations under the License.

//! # Node authorization pallet
//!
//! This pallet manages a configurable set of nodes for a permissioned network.
//! Each node is dentified by a PeerId (i.e. Vec<u8>). It provides two ways to
//! authorize a node,
//!
//! - a set of well known nodes across different organizations in which the
//! connections are allowed.
//! - users can claim the ownership for each node, then manage the connections of
//! the node.
//!
//! A node must have an owner. The owner can additionally change the connections
//! for the node. Only one user is allowed to claim a specific node. To eliminate
//! false claim, the maintainer of the node should claim it before even starting the
//! node. This pallet uses offchain worker to set reserved nodes, if the node is not
//! an authority, make sure to enable offchain worker with the right CLI flag. The
//! node can be lagged with the latest block, in this case you need to disable offchain
//! worker and manually set reserved nodes when starting it.

// Ensure we're `no_std` when compiling for Wasm.
#![cfg_attr(not(feature = "std"), no_std)]

#[cfg(test)]
mod mock;
#[cfg(test)]
mod tests;

pub mod weights;

use sp_core::OpaquePeerId as PeerId;
use sp_std::{
	collections::btree_set::BTreeSet,
	iter::FromIterator,
	prelude::*,
};
pub use pallet::*;
pub use weights::WeightInfo;

#[frame_support::pallet]
pub mod pallet {
	use super::*;
	use frame_support::{
		dispatch::DispatchResult,
		pallet_prelude::*,
	};
	use frame_system::pallet_prelude::*;

	#[pallet::pallet]
	#[pallet::generate_store(pub(super) trait Store)]
	pub struct Pallet<T>(_);

	/// The module configuration trait
	#[pallet::config]
	pub trait Config: frame_system::Config {
		/// The overarching event type.
		type Event: From<Event<Self>> + IsType<<Self as frame_system::Config>::Event>;

		/// The maximum number of well known nodes that are allowed to set
		#[pallet::constant]
		type MaxWellKnownNodes: Get<u32>;

		/// The maximum length in bytes of PeerId
		#[pallet::constant]
		type MaxPeerIdLength: Get<u32>;

		/// The origin which can add a well known node.
		type AddOrigin: EnsureOrigin<Self::Origin>;

		/// The origin which can remove a well known node.
		type RemoveOrigin: EnsureOrigin<Self::Origin>;

		/// The origin which can swap the well known nodes.
		type SwapOrigin: EnsureOrigin<Self::Origin>;

		/// The origin which can reset the well known nodes.
		type ResetOrigin: EnsureOrigin<Self::Origin>;

		/// Weight information for extrinsics in this pallet.
		type WeightInfo: WeightInfo;
	}

	/// The set of well known nodes. This is stored sorted (just by value).
	#[pallet::storage]
	#[pallet::getter(fn well_known_nodes)]
	pub type WellKnownNodes<T> = StorageValue<_, BTreeSet<PeerId>, ValueQuery>;

	/// A map that maintains the ownership of each node.
	#[pallet::storage]
	#[pallet::getter(fn owners)]
	pub type Owners<T: Config> = StorageMap<
		_,
		Blake2_128Concat,
		PeerId,
		T::AccountId,
	>;

	/// The additional adapative connections of each node.
	#[pallet::storage]
	#[pallet::getter(fn additional_connection)]
	pub type AdditionalConnections<T> = StorageMap<
		_,
		Blake2_128Concat,
		PeerId,
		BTreeSet<PeerId>,
		ValueQuery,
	>;

	#[pallet::genesis_config]
	pub struct GenesisConfig<T: Config> {
		pub nodes: Vec<(PeerId, T::AccountId)>,
	}

	#[cfg(feature = "std")]
	impl<T: Config> Default for GenesisConfig<T> {
		fn default() -> Self {
			Self { nodes: Vec::new() }
		}
	}

	#[pallet::genesis_build]
	impl<T: Config> GenesisBuild<T> for GenesisConfig<T> {
		fn build(&self) {
			Pallet::<T>::initialize_nodes(&self.nodes);
		}
	}

	#[pallet::event]
	#[pallet::generate_deposit(pub(super) fn deposit_event)]
	#[pallet::metadata(T::AccountId = "AccountId")]
	pub enum Event<T: Config> {
		/// The given well known node was added.
		NodeAdded(PeerId, T::AccountId),
		/// The given well known node was removed.
		NodeRemoved(PeerId),
		/// The given well known node was swapped; first item was removed,
		/// the latter was added.
		NodeSwapped(PeerId, PeerId),
		/// The given well known nodes were reset.
		NodesReset(Vec<(PeerId, T::AccountId)>),
		/// The given node was claimed by a user.
		NodeClaimed(PeerId, T::AccountId),
		/// The given claim was removed by its owner.
		ClaimRemoved(PeerId, T::AccountId),
		/// The node was transferred to another account.
		NodeTransferred(PeerId, T::AccountId),
		/// The allowed connections were added to a node.
		ConnectionsAdded(PeerId, Vec<PeerId>),
		/// The allowed connections were removed from a node.
		ConnectionsRemoved(PeerId, Vec<PeerId>),
	}

	#[pallet::error]
	pub enum Error<T> {
		/// The PeerId is too long.
		PeerIdTooLong,
		/// Too many well known nodes.
		TooManyNodes,
		/// The node is already joined in the list.
		AlreadyJoined,
		/// The node doesn't exist in the list.
		NotExist,
		/// The node is already claimed by a user.
		AlreadyClaimed,
		/// The node hasn't been claimed yet.
		NotClaimed,
		/// You are not the owner of the node.
		NotOwner,
		/// No permisson to perform specific operation.
		PermissionDenied,
	}

	#[pallet::hooks]
	impl<T: Config> Hooks<BlockNumberFor<T>> for Pallet<T> {
		/// Set reserved node every block. It may not be enabled depends on the offchain
		/// worker settings when starting the node.
		fn offchain_worker(now: T::BlockNumber) {
			let network_state = sp_io::offchain::network_state();
			match network_state {
				Err(_) => log::error!(
					target: "runtime::node-authorization",
					"Error: failed to get network state of node at {:?}",
					now,
				),
				Ok(state) => {
					let encoded_peer = state.peer_id.0;
					match Decode::decode(&mut &encoded_peer[..]) {
						Err(_) => log::error!(
							target: "runtime::node-authorization",
							"Error: failed to decode PeerId at {:?}",
							now,
						),
						Ok(node) => sp_io::offchain::set_authorized_nodes(
							Self::get_authorized_nodes(&PeerId(node)),
							true
						)
					}
				}
			}
		}
	}

	#[pallet::call]
	impl<T: Config> Pallet<T> {
		/// Add a node to the set of well known nodes. If the node is already claimed, the owner
		/// will be updated and keep the existing additional connection unchanged.
		///
		/// May only be called from `T::AddOrigin`.
		///
		/// - `node`: identifier of the node.
		#[pallet::weight((T::WeightInfo::add_well_known_node(), DispatchClass::Operational))]
		pub fn add_well_known_node(
			origin: OriginFor<T>,
			node: PeerId,
			owner: T::AccountId
		) -> DispatchResult {
			T::AddOrigin::ensure_origin(origin)?;
			ensure!(node.0.len() < T::MaxPeerIdLength::get() as usize, Error::<T>::PeerIdTooLong);

			let mut nodes = WellKnownNodes::<T>::get();
			ensure!(nodes.len() < T::MaxWellKnownNodes::get() as usize, Error::<T>::TooManyNodes);
			ensure!(!nodes.contains(&node), Error::<T>::AlreadyJoined);

			nodes.insert(node.clone());

			WellKnownNodes::<T>::put(&nodes);
			<Owners<T>>::insert(&node, &owner);

			Self::deposit_event(Event::NodeAdded(node, owner));
			Ok(())
		}

		/// Remove a node from the set of well known nodes. The ownership and additional
		/// connections of the node will also be removed.
		///
		/// May only be called from `T::RemoveOrigin`.
		///
		/// - `node`: identifier of the node.
		#[pallet::weight((T::WeightInfo::remove_well_known_node(), DispatchClass::Operational))]
		pub fn remove_well_known_node(origin: OriginFor<T>, node: PeerId) -> DispatchResult {
			T::RemoveOrigin::ensure_origin(origin)?;
			ensure!(node.0.len() < T::MaxPeerIdLength::get() as usize, Error::<T>::PeerIdTooLong);

			let mut nodes = WellKnownNodes::<T>::get();
			ensure!(nodes.contains(&node), Error::<T>::NotExist);

			nodes.remove(&node);

			WellKnownNodes::<T>::put(&nodes);
			<Owners<T>>::remove(&node);
			AdditionalConnections::<T>::remove(&node);

			Self::deposit_event(Event::NodeRemoved(node));
			Ok(())
		}

		/// Swap a well known node to another. Both the ownership and additional connections
		/// stay untouched.
		///
		/// May only be called from `T::SwapOrigin`.
		///
		/// - `remove`: the node which will be moved out from the list.
		/// - `add`: the node which will be put in the list.
		#[pallet::weight((T::WeightInfo::swap_well_known_node(), DispatchClass::Operational))]
		pub fn swap_well_known_node(
			origin: OriginFor<T>,
			remove: PeerId,
			add: PeerId
		) -> DispatchResult {
			T::SwapOrigin::ensure_origin(origin)?;
			ensure!(
				remove.0.len() < T::MaxPeerIdLength::get() as usize,
				Error::<T>::PeerIdTooLong
			);
			ensure!(add.0.len() < T::MaxPeerIdLength::get() as usize, Error::<T>::PeerIdTooLong);

			if remove == add { return Ok(()) }

			let mut nodes = WellKnownNodes::<T>::get();
			ensure!(nodes.contains(&remove), Error::<T>::NotExist);
			ensure!(!nodes.contains(&add), Error::<T>::AlreadyJoined);

			nodes.remove(&remove);
			nodes.insert(add.clone());

			WellKnownNodes::<T>::put(&nodes);
			Owners::<T>::swap(&remove, &add);
			AdditionalConnections::<T>::swap(&remove, &add);

			Self::deposit_event(Event::NodeSwapped(remove, add));
			Ok(())
		}

		/// Reset all the well known nodes. This will not remove the ownership and additional
		/// connections for the removed nodes. The node owner can perform further cleaning if
		/// they decide to leave the network.
		///
		/// May only be called from `T::ResetOrigin`.
		///
		/// - `nodes`: the new nodes for the allow list.
		#[pallet::weight((T::WeightInfo::reset_well_known_nodes(), DispatchClass::Operational))]
		pub fn reset_well_known_nodes(
			origin: OriginFor<T>,
			nodes: Vec<(PeerId, T::AccountId)>
		) -> DispatchResult {
			T::ResetOrigin::ensure_origin(origin)?;
			ensure!(nodes.len() < T::MaxWellKnownNodes::get() as usize, Error::<T>::TooManyNodes);

			Self::initialize_nodes(&nodes);

			Self::deposit_event(Event::NodesReset(nodes));
			Ok(())
		}

		/// A given node can be claimed by anyone. The owner should be the first to know its
		/// PeerId, so claim it right away!
		///
		/// - `node`: identifier of the node.
		#[pallet::weight(T::WeightInfo::claim_node())]
		pub fn claim_node(origin: OriginFor<T>, node: PeerId) -> DispatchResult {
			let sender = ensure_signed(origin)?;

			ensure!(node.0.len() < T::MaxPeerIdLength::get() as usize, Error::<T>::PeerIdTooLong);
			ensure!(!Owners::<T>::contains_key(&node),Error::<T>::AlreadyClaimed);

			Owners::<T>::insert(&node, &sender);
			Self::deposit_event(Event::NodeClaimed(node, sender));
			Ok(())
		}

		/// A claim can be removed by its owner and get back the reservation. The additional
		/// connections are also removed. You can't remove a claim on well known nodes, as it
		/// needs to reach consensus among the network participants.
		///
		/// - `node`: identifier of the node.
		#[pallet::weight(T::WeightInfo::remove_claim())]
		pub fn remove_claim(origin: OriginFor<T>, node: PeerId) -> DispatchResult {
			let sender = ensure_signed(origin)?;

			ensure!(node.0.len() < T::MaxPeerIdLength::get() as usize, Error::<T>::PeerIdTooLong);
			let owner = Owners::<T>::get(&node).ok_or(Error::<T>::NotClaimed)?;
			ensure!(owner == sender, Error::<T>::NotOwner);
			ensure!(!WellKnownNodes::<T>::get().contains(&node), Error::<T>::PermissionDenied);

			Owners::<T>::remove(&node);
			AdditionalConnections::<T>::remove(&node);

			Self::deposit_event(Event::ClaimRemoved(node, sender));
			Ok(())
		}

		/// A node can be transferred to a new owner.
		///
		/// - `node`: identifier of the node.
		/// - `owner`: new owner of the node.
		#[pallet::weight(T::WeightInfo::transfer_node())]
		pub fn transfer_node(
			origin: OriginFor<T>,
			node: PeerId,
			owner: T::AccountId
		) -> DispatchResult {
			let sender = ensure_signed(origin)?;

			ensure!(node.0.len() < T::MaxPeerIdLength::get() as usize, Error::<T>::PeerIdTooLong);
			let pre_owner = Owners::<T>::get(&node).ok_or(Error::<T>::NotClaimed)?;
			ensure!(pre_owner == sender, Error::<T>::NotOwner);

			Owners::<T>::insert(&node, &owner);

			Self::deposit_event(Event::NodeTransferred(node, owner));
			Ok(())
		}

		/// Add additional connections to a given node.
		///
		/// - `node`: identifier of the node.
		/// - `connections`: additonal nodes from which the connections are allowed.
		#[pallet::weight(T::WeightInfo::add_connections())]
		pub fn add_connections(
			origin: OriginFor<T>,
			node: PeerId,
			connections: Vec<PeerId>
		) -> DispatchResult {
			let sender = ensure_signed(origin)?;

			ensure!(node.0.len() < T::MaxPeerIdLength::get() as usize, Error::<T>::PeerIdTooLong);
			let owner = Owners::<T>::get(&node).ok_or(Error::<T>::NotClaimed)?;
			ensure!(owner == sender, Error::<T>::NotOwner);

			let mut nodes = AdditionalConnections::<T>::get(&node);

			for add_node in connections.iter() {
				if *add_node == node {
					continue;
				}
				nodes.insert(add_node.clone());
			}

			AdditionalConnections::<T>::insert(&node, nodes);

			Self::deposit_event(Event::ConnectionsAdded(node, connections));
			Ok(())
		}

		/// Remove additional connections of a given node.
		///
		/// - `node`: identifier of the node.
		/// - `connections`: additonal nodes from which the connections are not allowed anymore.
		#[pallet::weight(T::WeightInfo::remove_connections())]
		pub fn remove_connections(
			origin: OriginFor<T>,
			node: PeerId,
			connections: Vec<PeerId>
		) -> DispatchResult {
			let sender = ensure_signed(origin)?;

			ensure!(node.0.len() < T::MaxPeerIdLength::get() as usize, Error::<T>::PeerIdTooLong);
			let owner = Owners::<T>::get(&node).ok_or(Error::<T>::NotClaimed)?;
			ensure!(owner == sender, Error::<T>::NotOwner);

			let mut nodes = AdditionalConnections::<T>::get(&node);

			for remove_node in connections.iter() {
				nodes.remove(remove_node);
			}

			AdditionalConnections::<T>::insert(&node, nodes);

			Self::deposit_event(Event::ConnectionsRemoved(node, connections));
			Ok(())
		}
	}
}

impl<T: Config> Pallet<T> {
	fn initialize_nodes(nodes: &Vec<(PeerId, T::AccountId)>) {
		let peer_ids = nodes.iter()
			.map(|item| item.0.clone())
			.collect::<BTreeSet<PeerId>>();
		WellKnownNodes::<T>::put(&peer_ids);

		for (node, who) in nodes.iter() {
			Owners::<T>::insert(node, who);
		}
	}

	fn get_authorized_nodes(node: &PeerId) -> Vec<PeerId> {
		let mut nodes = AdditionalConnections::<T>::get(node);

		let mut well_known_nodes = WellKnownNodes::<T>::get();
		if well_known_nodes.contains(node) {
			well_known_nodes.remove(node);
			nodes.extend(well_known_nodes);
		}

		Vec::from_iter(nodes)
	}
<<<<<<< HEAD
}

#[cfg(test)]
mod tests {
	use super::*;
	use crate as pallet_node_authorization;

	use frame_support::{assert_ok, assert_noop, parameter_types, ord_parameter_types};
	use frame_system::EnsureSignedBy;
	use sp_core::H256;
	use sp_runtime::{traits::{BlakeTwo256, IdentityLookup, BadOrigin}, testing::Header};

	type UncheckedExtrinsic = frame_system::mocking::MockUncheckedExtrinsic<Test>;
	type Block = frame_system::mocking::MockBlock<Test>;

	frame_support::construct_runtime!(
		pub enum Test where
			Block = Block,
			NodeBlock = Block,
			UncheckedExtrinsic = UncheckedExtrinsic,
		{
			System: frame_system::{Pallet, Call, Config, Storage, Event<T>},
			NodeAuthorization: pallet_node_authorization::{
				Pallet, Call, Storage, Config<T>, Event<T>,
			},
		}
	);

	parameter_types! {
		pub const BlockHashCount: u64 = 250;
	}
	impl frame_system::Config for Test {
		type BaseCallFilter = ();
		type DbWeight = ();
		type BlockWeights = ();
		type BlockLength = ();
		type Origin = Origin;
		type Index = u64;
		type BlockNumber = u64;
		type Hash = H256;
		type Call = Call;
		type Hashing = BlakeTwo256;
		type AccountId = u64;
		type Lookup = IdentityLookup<Self::AccountId>;
		type Header = Header;
		type Event = Event;
		type BlockHashCount = BlockHashCount;
		type Version = ();
		type PalletInfo = PalletInfo;
		type AccountData = ();
		type OnNewAccount = ();
		type OnKilledAccount = ();
		type SystemWeightInfo = ();
		type SS58Prefix = ();
	}

	ord_parameter_types! {
		pub const One: u64 = 1;
		pub const Two: u64 = 2;
		pub const Three: u64 = 3;
		pub const Four: u64 = 4;
	}
	parameter_types! {
		pub const MaxWellKnownNodes: u32 = 4;
		pub const MaxPeerIdLength: u32 = 2;
	}
	impl Config for Test {
		type Event = Event;
		type MaxWellKnownNodes = MaxWellKnownNodes;
		type MaxPeerIdLength = MaxPeerIdLength;
		type AddOrigin = EnsureSignedBy<One, u64>;
		type RemoveOrigin = EnsureSignedBy<Two, u64>;
		type SwapOrigin = EnsureSignedBy<Three, u64>;
		type ResetOrigin = EnsureSignedBy<Four, u64>;
		type WeightInfo = ();
	}

	fn test_node(id: u8) -> PeerId {
		PeerId(vec![id])
	}

	fn new_test_ext() -> sp_io::TestExternalities {
		let mut t = frame_system::GenesisConfig::default().build_storage::<Test>().unwrap();
		pallet_node_authorization::GenesisConfig::<Test> {
			nodes: vec![(test_node(10), 10), (test_node(20), 20), (test_node(30), 30)],
		}.assimilate_storage(&mut t).unwrap();
		t.into()
	}

	#[test]
	fn add_well_known_node_works() {
		new_test_ext().execute_with(|| {
			assert_noop!(
				NodeAuthorization::add_well_known_node(Origin::signed(2), test_node(15), 15),
				BadOrigin
			);
			assert_noop!(
				NodeAuthorization::add_well_known_node(Origin::signed(1), PeerId(vec![1, 2, 3]), 15),
				Error::<Test>::PeerIdTooLong
			);
			assert_noop!(
				NodeAuthorization::add_well_known_node(Origin::signed(1), test_node(20), 20),
				Error::<Test>::AlreadyJoined
			);

			assert_ok!(
				NodeAuthorization::add_well_known_node(Origin::signed(1), test_node(15), 15)
			);
			assert_eq!(
				WellKnownNodes::get(),
				BTreeSet::from_iter(vec![test_node(10), test_node(15), test_node(20), test_node(30)])
			);
			assert_eq!(Owners::<Test>::get(test_node(10)), 10);
			assert_eq!(Owners::<Test>::get(test_node(20)), 20);
			assert_eq!(Owners::<Test>::get(test_node(30)), 30);
			assert_eq!(Owners::<Test>::get(test_node(15)), 15);

			assert_noop!(
				NodeAuthorization::add_well_known_node(Origin::signed(1), test_node(25), 25),
				Error::<Test>::TooManyNodes
			);
		});
	}

	#[test]
	fn remove_well_known_node_works() {
		new_test_ext().execute_with(|| {
			assert_noop!(
				NodeAuthorization::remove_well_known_node(Origin::signed(3), test_node(20)),
				BadOrigin
			);
			assert_noop!(
				NodeAuthorization::remove_well_known_node(Origin::signed(2), PeerId(vec![1, 2, 3])),
				Error::<Test>::PeerIdTooLong
			);
			assert_noop!(
				NodeAuthorization::remove_well_known_node(Origin::signed(2), test_node(40)),
				Error::<Test>::NotExist
			);

			AdditionalConnections::insert(
				test_node(20),
				BTreeSet::from_iter(vec![test_node(40)])
			);
			assert!(AdditionalConnections::contains_key(test_node(20)));

			assert_ok!(
				NodeAuthorization::remove_well_known_node(Origin::signed(2), test_node(20))
			);
			assert_eq!(
				WellKnownNodes::get(),
				BTreeSet::from_iter(vec![test_node(10), test_node(30)])
			);
			assert!(!Owners::<Test>::contains_key(test_node(20)));
			assert!(!AdditionalConnections::contains_key(test_node(20)));
		});
	}

	#[test]
	fn swap_well_known_node_works() {
		new_test_ext().execute_with(|| {
			assert_noop!(
				NodeAuthorization::swap_well_known_node(
					Origin::signed(4), test_node(20), test_node(5)
				),
				BadOrigin
			);
			assert_noop!(
				NodeAuthorization::swap_well_known_node(
					Origin::signed(3), PeerId(vec![1, 2, 3]), test_node(20)
				),
				Error::<Test>::PeerIdTooLong
			);
			assert_noop!(
				NodeAuthorization::swap_well_known_node(
					Origin::signed(3), test_node(20), PeerId(vec![1, 2, 3])
				),
				Error::<Test>::PeerIdTooLong
			);

			assert_ok!(
				NodeAuthorization::swap_well_known_node(
					Origin::signed(3), test_node(20), test_node(20)
				)
			);
			assert_eq!(
				WellKnownNodes::get(),
				BTreeSet::from_iter(vec![test_node(10), test_node(20), test_node(30)])
			);

			assert_noop!(
				NodeAuthorization::swap_well_known_node(
					Origin::signed(3), test_node(15), test_node(5)
				),
				Error::<Test>::NotExist
			);
			assert_noop!(
				NodeAuthorization::swap_well_known_node(
					Origin::signed(3), test_node(20), test_node(30)
				),
				Error::<Test>::AlreadyJoined
			);

			AdditionalConnections::insert(
				test_node(20),
				BTreeSet::from_iter(vec![test_node(15)])
			);
			assert_ok!(
				NodeAuthorization::swap_well_known_node(
					Origin::signed(3), test_node(20), test_node(5)
				)
			);
			assert_eq!(
				WellKnownNodes::get(),
				BTreeSet::from_iter(vec![test_node(5), test_node(10), test_node(30)])
			);
			assert!(!Owners::<Test>::contains_key(test_node(20)));
			assert_eq!(Owners::<Test>::get(test_node(5)), 20);
			assert!(!AdditionalConnections::contains_key(test_node(20)));
			assert_eq!(
				AdditionalConnections::get(test_node(5)),
				BTreeSet::from_iter(vec![test_node(15)])
			);
		});
	}

	#[test]
	fn reset_well_known_nodes_works() {
		new_test_ext().execute_with(|| {
			assert_noop!(
				NodeAuthorization::reset_well_known_nodes(
					Origin::signed(3),
					vec![(test_node(15), 15), (test_node(5), 5), (test_node(20), 20)]
				),
				BadOrigin
			);
			assert_noop!(
				NodeAuthorization::reset_well_known_nodes(
					Origin::signed(4),
					vec![
						(test_node(15), 15),
						(test_node(5), 5),
						(test_node(20), 20),
						(test_node(25), 25),
					]
				),
				Error::<Test>::TooManyNodes
			);

			assert_ok!(
				NodeAuthorization::reset_well_known_nodes(
					Origin::signed(4),
					vec![(test_node(15), 15), (test_node(5), 5), (test_node(20), 20)]
				)
			);
			assert_eq!(
				WellKnownNodes::get(),
				BTreeSet::from_iter(vec![test_node(5), test_node(15), test_node(20)])
			);
			assert_eq!(Owners::<Test>::get(test_node(5)), 5);
			assert_eq!(Owners::<Test>::get(test_node(15)), 15);
			assert_eq!(Owners::<Test>::get(test_node(20)), 20);
		});
	}

	#[test]
	fn claim_node_works() {
		new_test_ext().execute_with(|| {
			assert_noop!(
				NodeAuthorization::claim_node(Origin::signed(1), PeerId(vec![1, 2, 3])),
				Error::<Test>::PeerIdTooLong
			);
			assert_noop!(
				NodeAuthorization::claim_node(Origin::signed(1), test_node(20)),
				Error::<Test>::AlreadyClaimed
			);

			assert_ok!(NodeAuthorization::claim_node(Origin::signed(15), test_node(15)));
			assert_eq!(Owners::<Test>::get(test_node(15)), 15);
		});
	}

	#[test]
	fn remove_claim_works() {
		new_test_ext().execute_with(|| {
			assert_noop!(
				NodeAuthorization::remove_claim(Origin::signed(15), PeerId(vec![1, 2, 3])),
				Error::<Test>::PeerIdTooLong
			);
			assert_noop!(
				NodeAuthorization::remove_claim(Origin::signed(15), test_node(15)),
				Error::<Test>::NotClaimed
			);

			assert_noop!(
				NodeAuthorization::remove_claim(Origin::signed(15), test_node(20)),
				Error::<Test>::NotOwner
			);

			assert_noop!(
				NodeAuthorization::remove_claim(Origin::signed(20), test_node(20)),
				Error::<Test>::PermissionDenied
			);

			Owners::<Test>::insert(test_node(15), 15);
			AdditionalConnections::insert(
				test_node(15),
				BTreeSet::from_iter(vec![test_node(20)])
			);
			assert_ok!(NodeAuthorization::remove_claim(Origin::signed(15), test_node(15)));
			assert!(!Owners::<Test>::contains_key(test_node(15)));
			assert!(!AdditionalConnections::contains_key(test_node(15)));
		});
	}

	#[test]
	fn transfer_node_works() {
		new_test_ext().execute_with(|| {
			assert_noop!(
				NodeAuthorization::transfer_node(Origin::signed(15), PeerId(vec![1, 2, 3]), 10),
				Error::<Test>::PeerIdTooLong
			);
			assert_noop!(
				NodeAuthorization::transfer_node(Origin::signed(15), test_node(15), 10),
				Error::<Test>::NotClaimed
			);

			assert_noop!(
				NodeAuthorization::transfer_node(Origin::signed(15), test_node(20), 10),
				Error::<Test>::NotOwner
			);

			assert_ok!(NodeAuthorization::transfer_node(Origin::signed(20), test_node(20), 15));
			assert_eq!(Owners::<Test>::get(test_node(20)), 15);
		});
	}

	#[test]
	fn add_connections_works() {
		new_test_ext().execute_with(|| {
			assert_noop!(
				NodeAuthorization::add_connections(
					Origin::signed(15), PeerId(vec![1, 2, 3]), vec![test_node(5)]
				),
				Error::<Test>::PeerIdTooLong
			);
			assert_noop!(
				NodeAuthorization::add_connections(
					Origin::signed(15), test_node(15), vec![test_node(5)]
				),
				Error::<Test>::NotClaimed
			);

			assert_noop!(
				NodeAuthorization::add_connections(
					Origin::signed(15), test_node(20), vec![test_node(5)]
				),
				Error::<Test>::NotOwner
			);

			assert_ok!(
				NodeAuthorization::add_connections(
					Origin::signed(20),
					test_node(20),
					vec![test_node(15), test_node(5), test_node(25), test_node(20)]
				)
			);
			assert_eq!(
				AdditionalConnections::get(test_node(20)),
				BTreeSet::from_iter(vec![test_node(5), test_node(15), test_node(25)])
			);
		});
	}

	#[test]
	fn remove_connections_works() {
		new_test_ext().execute_with(|| {
			assert_noop!(
				NodeAuthorization::remove_connections(
					Origin::signed(15), PeerId(vec![1, 2, 3]), vec![test_node(5)]
				),
				Error::<Test>::PeerIdTooLong
			);
			assert_noop!(
				NodeAuthorization::remove_connections(
					Origin::signed(15), test_node(15), vec![test_node(5)]
				),
				Error::<Test>::NotClaimed
			);

			assert_noop!(
				NodeAuthorization::remove_connections(
					Origin::signed(15), test_node(20), vec![test_node(5)]
				),
				Error::<Test>::NotOwner
			);

			AdditionalConnections::insert(
				test_node(20),
				BTreeSet::from_iter(vec![test_node(5), test_node(15), test_node(25)])
			);
			assert_ok!(
				NodeAuthorization::remove_connections(
					Origin::signed(20),
					test_node(20),
					vec![test_node(15), test_node(5)]
				)
			);
			assert_eq!(
				AdditionalConnections::get(test_node(20)),
				BTreeSet::from_iter(vec![test_node(25)])
			);
		});
	}

	#[test]
	fn get_authorized_nodes_works() {
		new_test_ext().execute_with(|| {
			AdditionalConnections::insert(
				test_node(20),
				BTreeSet::from_iter(vec![test_node(5), test_node(15), test_node(25)])
			);

			let mut authorized_nodes = Module::<Test>::get_authorized_nodes(&test_node(20));
			authorized_nodes.sort();
			assert_eq!(
				authorized_nodes,
				vec![test_node(5), test_node(10), test_node(15), test_node(25), test_node(30)]
			);
		});
	}
=======
>>>>>>> 211be1d5
}<|MERGE_RESOLUTION|>--- conflicted
+++ resolved
@@ -471,438 +471,4 @@
 
 		Vec::from_iter(nodes)
 	}
-<<<<<<< HEAD
-}
-
-#[cfg(test)]
-mod tests {
-	use super::*;
-	use crate as pallet_node_authorization;
-
-	use frame_support::{assert_ok, assert_noop, parameter_types, ord_parameter_types};
-	use frame_system::EnsureSignedBy;
-	use sp_core::H256;
-	use sp_runtime::{traits::{BlakeTwo256, IdentityLookup, BadOrigin}, testing::Header};
-
-	type UncheckedExtrinsic = frame_system::mocking::MockUncheckedExtrinsic<Test>;
-	type Block = frame_system::mocking::MockBlock<Test>;
-
-	frame_support::construct_runtime!(
-		pub enum Test where
-			Block = Block,
-			NodeBlock = Block,
-			UncheckedExtrinsic = UncheckedExtrinsic,
-		{
-			System: frame_system::{Pallet, Call, Config, Storage, Event<T>},
-			NodeAuthorization: pallet_node_authorization::{
-				Pallet, Call, Storage, Config<T>, Event<T>,
-			},
-		}
-	);
-
-	parameter_types! {
-		pub const BlockHashCount: u64 = 250;
-	}
-	impl frame_system::Config for Test {
-		type BaseCallFilter = ();
-		type DbWeight = ();
-		type BlockWeights = ();
-		type BlockLength = ();
-		type Origin = Origin;
-		type Index = u64;
-		type BlockNumber = u64;
-		type Hash = H256;
-		type Call = Call;
-		type Hashing = BlakeTwo256;
-		type AccountId = u64;
-		type Lookup = IdentityLookup<Self::AccountId>;
-		type Header = Header;
-		type Event = Event;
-		type BlockHashCount = BlockHashCount;
-		type Version = ();
-		type PalletInfo = PalletInfo;
-		type AccountData = ();
-		type OnNewAccount = ();
-		type OnKilledAccount = ();
-		type SystemWeightInfo = ();
-		type SS58Prefix = ();
-	}
-
-	ord_parameter_types! {
-		pub const One: u64 = 1;
-		pub const Two: u64 = 2;
-		pub const Three: u64 = 3;
-		pub const Four: u64 = 4;
-	}
-	parameter_types! {
-		pub const MaxWellKnownNodes: u32 = 4;
-		pub const MaxPeerIdLength: u32 = 2;
-	}
-	impl Config for Test {
-		type Event = Event;
-		type MaxWellKnownNodes = MaxWellKnownNodes;
-		type MaxPeerIdLength = MaxPeerIdLength;
-		type AddOrigin = EnsureSignedBy<One, u64>;
-		type RemoveOrigin = EnsureSignedBy<Two, u64>;
-		type SwapOrigin = EnsureSignedBy<Three, u64>;
-		type ResetOrigin = EnsureSignedBy<Four, u64>;
-		type WeightInfo = ();
-	}
-
-	fn test_node(id: u8) -> PeerId {
-		PeerId(vec![id])
-	}
-
-	fn new_test_ext() -> sp_io::TestExternalities {
-		let mut t = frame_system::GenesisConfig::default().build_storage::<Test>().unwrap();
-		pallet_node_authorization::GenesisConfig::<Test> {
-			nodes: vec![(test_node(10), 10), (test_node(20), 20), (test_node(30), 30)],
-		}.assimilate_storage(&mut t).unwrap();
-		t.into()
-	}
-
-	#[test]
-	fn add_well_known_node_works() {
-		new_test_ext().execute_with(|| {
-			assert_noop!(
-				NodeAuthorization::add_well_known_node(Origin::signed(2), test_node(15), 15),
-				BadOrigin
-			);
-			assert_noop!(
-				NodeAuthorization::add_well_known_node(Origin::signed(1), PeerId(vec![1, 2, 3]), 15),
-				Error::<Test>::PeerIdTooLong
-			);
-			assert_noop!(
-				NodeAuthorization::add_well_known_node(Origin::signed(1), test_node(20), 20),
-				Error::<Test>::AlreadyJoined
-			);
-
-			assert_ok!(
-				NodeAuthorization::add_well_known_node(Origin::signed(1), test_node(15), 15)
-			);
-			assert_eq!(
-				WellKnownNodes::get(),
-				BTreeSet::from_iter(vec![test_node(10), test_node(15), test_node(20), test_node(30)])
-			);
-			assert_eq!(Owners::<Test>::get(test_node(10)), 10);
-			assert_eq!(Owners::<Test>::get(test_node(20)), 20);
-			assert_eq!(Owners::<Test>::get(test_node(30)), 30);
-			assert_eq!(Owners::<Test>::get(test_node(15)), 15);
-
-			assert_noop!(
-				NodeAuthorization::add_well_known_node(Origin::signed(1), test_node(25), 25),
-				Error::<Test>::TooManyNodes
-			);
-		});
-	}
-
-	#[test]
-	fn remove_well_known_node_works() {
-		new_test_ext().execute_with(|| {
-			assert_noop!(
-				NodeAuthorization::remove_well_known_node(Origin::signed(3), test_node(20)),
-				BadOrigin
-			);
-			assert_noop!(
-				NodeAuthorization::remove_well_known_node(Origin::signed(2), PeerId(vec![1, 2, 3])),
-				Error::<Test>::PeerIdTooLong
-			);
-			assert_noop!(
-				NodeAuthorization::remove_well_known_node(Origin::signed(2), test_node(40)),
-				Error::<Test>::NotExist
-			);
-
-			AdditionalConnections::insert(
-				test_node(20),
-				BTreeSet::from_iter(vec![test_node(40)])
-			);
-			assert!(AdditionalConnections::contains_key(test_node(20)));
-
-			assert_ok!(
-				NodeAuthorization::remove_well_known_node(Origin::signed(2), test_node(20))
-			);
-			assert_eq!(
-				WellKnownNodes::get(),
-				BTreeSet::from_iter(vec![test_node(10), test_node(30)])
-			);
-			assert!(!Owners::<Test>::contains_key(test_node(20)));
-			assert!(!AdditionalConnections::contains_key(test_node(20)));
-		});
-	}
-
-	#[test]
-	fn swap_well_known_node_works() {
-		new_test_ext().execute_with(|| {
-			assert_noop!(
-				NodeAuthorization::swap_well_known_node(
-					Origin::signed(4), test_node(20), test_node(5)
-				),
-				BadOrigin
-			);
-			assert_noop!(
-				NodeAuthorization::swap_well_known_node(
-					Origin::signed(3), PeerId(vec![1, 2, 3]), test_node(20)
-				),
-				Error::<Test>::PeerIdTooLong
-			);
-			assert_noop!(
-				NodeAuthorization::swap_well_known_node(
-					Origin::signed(3), test_node(20), PeerId(vec![1, 2, 3])
-				),
-				Error::<Test>::PeerIdTooLong
-			);
-
-			assert_ok!(
-				NodeAuthorization::swap_well_known_node(
-					Origin::signed(3), test_node(20), test_node(20)
-				)
-			);
-			assert_eq!(
-				WellKnownNodes::get(),
-				BTreeSet::from_iter(vec![test_node(10), test_node(20), test_node(30)])
-			);
-
-			assert_noop!(
-				NodeAuthorization::swap_well_known_node(
-					Origin::signed(3), test_node(15), test_node(5)
-				),
-				Error::<Test>::NotExist
-			);
-			assert_noop!(
-				NodeAuthorization::swap_well_known_node(
-					Origin::signed(3), test_node(20), test_node(30)
-				),
-				Error::<Test>::AlreadyJoined
-			);
-
-			AdditionalConnections::insert(
-				test_node(20),
-				BTreeSet::from_iter(vec![test_node(15)])
-			);
-			assert_ok!(
-				NodeAuthorization::swap_well_known_node(
-					Origin::signed(3), test_node(20), test_node(5)
-				)
-			);
-			assert_eq!(
-				WellKnownNodes::get(),
-				BTreeSet::from_iter(vec![test_node(5), test_node(10), test_node(30)])
-			);
-			assert!(!Owners::<Test>::contains_key(test_node(20)));
-			assert_eq!(Owners::<Test>::get(test_node(5)), 20);
-			assert!(!AdditionalConnections::contains_key(test_node(20)));
-			assert_eq!(
-				AdditionalConnections::get(test_node(5)),
-				BTreeSet::from_iter(vec![test_node(15)])
-			);
-		});
-	}
-
-	#[test]
-	fn reset_well_known_nodes_works() {
-		new_test_ext().execute_with(|| {
-			assert_noop!(
-				NodeAuthorization::reset_well_known_nodes(
-					Origin::signed(3),
-					vec![(test_node(15), 15), (test_node(5), 5), (test_node(20), 20)]
-				),
-				BadOrigin
-			);
-			assert_noop!(
-				NodeAuthorization::reset_well_known_nodes(
-					Origin::signed(4),
-					vec![
-						(test_node(15), 15),
-						(test_node(5), 5),
-						(test_node(20), 20),
-						(test_node(25), 25),
-					]
-				),
-				Error::<Test>::TooManyNodes
-			);
-
-			assert_ok!(
-				NodeAuthorization::reset_well_known_nodes(
-					Origin::signed(4),
-					vec![(test_node(15), 15), (test_node(5), 5), (test_node(20), 20)]
-				)
-			);
-			assert_eq!(
-				WellKnownNodes::get(),
-				BTreeSet::from_iter(vec![test_node(5), test_node(15), test_node(20)])
-			);
-			assert_eq!(Owners::<Test>::get(test_node(5)), 5);
-			assert_eq!(Owners::<Test>::get(test_node(15)), 15);
-			assert_eq!(Owners::<Test>::get(test_node(20)), 20);
-		});
-	}
-
-	#[test]
-	fn claim_node_works() {
-		new_test_ext().execute_with(|| {
-			assert_noop!(
-				NodeAuthorization::claim_node(Origin::signed(1), PeerId(vec![1, 2, 3])),
-				Error::<Test>::PeerIdTooLong
-			);
-			assert_noop!(
-				NodeAuthorization::claim_node(Origin::signed(1), test_node(20)),
-				Error::<Test>::AlreadyClaimed
-			);
-
-			assert_ok!(NodeAuthorization::claim_node(Origin::signed(15), test_node(15)));
-			assert_eq!(Owners::<Test>::get(test_node(15)), 15);
-		});
-	}
-
-	#[test]
-	fn remove_claim_works() {
-		new_test_ext().execute_with(|| {
-			assert_noop!(
-				NodeAuthorization::remove_claim(Origin::signed(15), PeerId(vec![1, 2, 3])),
-				Error::<Test>::PeerIdTooLong
-			);
-			assert_noop!(
-				NodeAuthorization::remove_claim(Origin::signed(15), test_node(15)),
-				Error::<Test>::NotClaimed
-			);
-
-			assert_noop!(
-				NodeAuthorization::remove_claim(Origin::signed(15), test_node(20)),
-				Error::<Test>::NotOwner
-			);
-
-			assert_noop!(
-				NodeAuthorization::remove_claim(Origin::signed(20), test_node(20)),
-				Error::<Test>::PermissionDenied
-			);
-
-			Owners::<Test>::insert(test_node(15), 15);
-			AdditionalConnections::insert(
-				test_node(15),
-				BTreeSet::from_iter(vec![test_node(20)])
-			);
-			assert_ok!(NodeAuthorization::remove_claim(Origin::signed(15), test_node(15)));
-			assert!(!Owners::<Test>::contains_key(test_node(15)));
-			assert!(!AdditionalConnections::contains_key(test_node(15)));
-		});
-	}
-
-	#[test]
-	fn transfer_node_works() {
-		new_test_ext().execute_with(|| {
-			assert_noop!(
-				NodeAuthorization::transfer_node(Origin::signed(15), PeerId(vec![1, 2, 3]), 10),
-				Error::<Test>::PeerIdTooLong
-			);
-			assert_noop!(
-				NodeAuthorization::transfer_node(Origin::signed(15), test_node(15), 10),
-				Error::<Test>::NotClaimed
-			);
-
-			assert_noop!(
-				NodeAuthorization::transfer_node(Origin::signed(15), test_node(20), 10),
-				Error::<Test>::NotOwner
-			);
-
-			assert_ok!(NodeAuthorization::transfer_node(Origin::signed(20), test_node(20), 15));
-			assert_eq!(Owners::<Test>::get(test_node(20)), 15);
-		});
-	}
-
-	#[test]
-	fn add_connections_works() {
-		new_test_ext().execute_with(|| {
-			assert_noop!(
-				NodeAuthorization::add_connections(
-					Origin::signed(15), PeerId(vec![1, 2, 3]), vec![test_node(5)]
-				),
-				Error::<Test>::PeerIdTooLong
-			);
-			assert_noop!(
-				NodeAuthorization::add_connections(
-					Origin::signed(15), test_node(15), vec![test_node(5)]
-				),
-				Error::<Test>::NotClaimed
-			);
-
-			assert_noop!(
-				NodeAuthorization::add_connections(
-					Origin::signed(15), test_node(20), vec![test_node(5)]
-				),
-				Error::<Test>::NotOwner
-			);
-
-			assert_ok!(
-				NodeAuthorization::add_connections(
-					Origin::signed(20),
-					test_node(20),
-					vec![test_node(15), test_node(5), test_node(25), test_node(20)]
-				)
-			);
-			assert_eq!(
-				AdditionalConnections::get(test_node(20)),
-				BTreeSet::from_iter(vec![test_node(5), test_node(15), test_node(25)])
-			);
-		});
-	}
-
-	#[test]
-	fn remove_connections_works() {
-		new_test_ext().execute_with(|| {
-			assert_noop!(
-				NodeAuthorization::remove_connections(
-					Origin::signed(15), PeerId(vec![1, 2, 3]), vec![test_node(5)]
-				),
-				Error::<Test>::PeerIdTooLong
-			);
-			assert_noop!(
-				NodeAuthorization::remove_connections(
-					Origin::signed(15), test_node(15), vec![test_node(5)]
-				),
-				Error::<Test>::NotClaimed
-			);
-
-			assert_noop!(
-				NodeAuthorization::remove_connections(
-					Origin::signed(15), test_node(20), vec![test_node(5)]
-				),
-				Error::<Test>::NotOwner
-			);
-
-			AdditionalConnections::insert(
-				test_node(20),
-				BTreeSet::from_iter(vec![test_node(5), test_node(15), test_node(25)])
-			);
-			assert_ok!(
-				NodeAuthorization::remove_connections(
-					Origin::signed(20),
-					test_node(20),
-					vec![test_node(15), test_node(5)]
-				)
-			);
-			assert_eq!(
-				AdditionalConnections::get(test_node(20)),
-				BTreeSet::from_iter(vec![test_node(25)])
-			);
-		});
-	}
-
-	#[test]
-	fn get_authorized_nodes_works() {
-		new_test_ext().execute_with(|| {
-			AdditionalConnections::insert(
-				test_node(20),
-				BTreeSet::from_iter(vec![test_node(5), test_node(15), test_node(25)])
-			);
-
-			let mut authorized_nodes = Module::<Test>::get_authorized_nodes(&test_node(20));
-			authorized_nodes.sort();
-			assert_eq!(
-				authorized_nodes,
-				vec![test_node(5), test_node(10), test_node(15), test_node(25), test_node(30)]
-			);
-		});
-	}
-=======
->>>>>>> 211be1d5
 }