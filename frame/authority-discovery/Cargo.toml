--- conflicted
+++ resolved
@@ -27,13 +27,8 @@
 	"authority-discovery-primitives/std",
 	"codec/std",
 	"primitives/std",
-<<<<<<< HEAD
-	"rstd/std",
 	"sp-io/std",
-=======
 	"sp-std/std",
-	"runtime-io/std",
->>>>>>> f588aa53
 	"serde",
 	"session/std",
 	"sp-runtime/std",
