--- conflicted
+++ resolved
@@ -12,13 +12,8 @@
 rstd = { package = "sp-std", path = "../../primitives/sr-std", default-features = false }
 serde = { version = "1.0.101", optional = true }
 runtime-io = { package = "sp-io", path = "../../primitives/sr-io", default-features = false }
-<<<<<<< HEAD
-session = { package = "pallet-session", path = "../session", default-features = false, features = [ "historical" ] }
+session = { package = "pallet-session", path = "../session", default-features = false, features = ["historical" ] }
 sp-runtime = { path = "../../primitives/runtime", default-features = false }
-=======
-session = { package = "pallet-session", path = "../session", default-features = false, features = ["historical"] }
-sp-runtime = { path = "../../primitives/sr-primitives", default-features = false }
->>>>>>> 66530439
 support = { package = "frame-support", path = "../support", default-features = false }
 system = { package = "frame-system", path = "../system", default-features = false }
 
