// This file is part of Substrate.

// Copyright (C) Parity Technologies (UK) Ltd.
// SPDX-License-Identifier: Apache-2.0

// Licensed under the Apache License, Version 2.0 (the "License");
// you may not use this file except in compliance with the License.
// You may obtain a copy of the License at
//
// 	http://www.apache.org/licenses/LICENSE-2.0
//
// Unless required by applicable law or agreed to in writing, software
// distributed under the License is distributed on an "AS IS" BASIS,
// WITHOUT WARRANTIES OR CONDITIONS OF ANY KIND, either express or implied.
// See the License for the specific language governing permissions and
// limitations under the License.

//! # Pallet State Trie Migration
//!
//! Reads and writes all keys and values in the entire state in a systematic way. This is useful for
//! upgrading a chain to [`sp-core::StateVersion::V1`], where all keys need to be touched.
//!
//! ## Migration Types
//!
//! This pallet provides 2 ways to do this, each of which is suited for a particular use-case, and
//! can be enabled independently.
//!
//! ### Auto migration
//!
//! This system will try and migrate all keys by continuously using `on_initialize`. It is only
//! sensible for a relay chain or a solo chain, where going slightly over weight is not a problem.
//! It can be configured so that the migration takes at most `n` items and tries to not go over `x`
//! bytes, but the latter is not guaranteed.
//!
//! For example, if a chain contains keys of 1 byte size, the `on_initialize` could read up to `x -
//! 1` bytes from `n` different keys, while the next key is suddenly `:code:`, and there is no way
//! to bail out of this.
//!
//! ### Signed migration
//!
//! As a backup, the migration process can be set in motion via signed transactions that basically
//! say in advance how many items and how many bytes they will consume, and pay for it as well. This
//! can be a good safe alternative, if the former system is not desirable.
//!
//! The (minor) caveat of this approach is that we cannot know in advance how many bytes reading a
//! certain number of keys will incur. To overcome this, the runtime needs to configure this pallet
//! with a `SignedDepositPerItem`. This is the per-item deposit that the origin of the signed
//! migration transactions need to have in their account (on top of the normal fee) and if the size
//! witness data that they claim is incorrect, this deposit is slashed.
//!
//! ---
//!
//! Initially, this pallet does not contain any auto migration. They must be manually enabled by the
//! `ControlOrigin`.

#![cfg_attr(not(feature = "std"), no_std)]

pub use pallet::*;
pub mod weights;

const LOG_TARGET: &str = "runtime::state-trie-migration";

#[macro_export]
macro_rules! log {
	($level:tt, $patter:expr $(, $values:expr)* $(,)?) => {
		log::$level!(
			target: crate::LOG_TARGET,
			concat!("[{:?}] 🤖 ", $patter), frame_system::Pallet::<T>::block_number() $(, $values)*
		)
	};
}

#[frame_support::pallet]
pub mod pallet {

	pub use crate::weights::WeightInfo;

	use frame_support::{
		dispatch::{DispatchErrorWithPostInfo, PostDispatchInfo},
		ensure,
		pallet_prelude::*,
		traits::{Currency, Get},
	};
	use frame_system::{self, pallet_prelude::*};
	use sp_core::{
		hexdisplay::HexDisplay, storage::well_known_keys::DEFAULT_CHILD_STORAGE_KEY_PREFIX,
	};
	use sp_runtime::{
		self,
		traits::{Saturating, Zero},
	};
	use sp_std::{ops::Deref, prelude::*};

	pub(crate) type BalanceOf<T> =
		<<T as Config>::Currency as Currency<<T as frame_system::Config>::AccountId>>::Balance;

	/// The progress of either the top or child keys.
	#[derive(
		CloneNoBound,
		Encode,
		Decode,
		scale_info::TypeInfo,
		PartialEqNoBound,
		EqNoBound,
		MaxEncodedLen,
	)]
	#[scale_info(skip_type_params(MaxKeyLen))]
	#[codec(mel_bound())]
	pub enum Progress<MaxKeyLen: Get<u32>> {
		/// Yet to begin.
		ToStart,
		/// Ongoing, with the last key given.
		LastKey(BoundedVec<u8, MaxKeyLen>),
		/// All done.
		Complete,
	}

	/// Convenience type for easier usage of [`Progress`].
	pub type ProgressOf<T> = Progress<<T as Config>::MaxKeyLen>;

	/// A migration task stored in state.
	///
	/// It tracks the last top and child keys read.
	#[derive(Clone, Encode, Decode, scale_info::TypeInfo, PartialEq, Eq, MaxEncodedLen)]
	#[codec(mel_bound(T: Config))]
	#[scale_info(skip_type_params(T))]
	pub struct MigrationTask<T: Config> {
		/// The current top trie migration progress.
		pub(crate) progress_top: ProgressOf<T>,
		/// The current child trie migration progress.
		///
		/// If `ToStart`, no further top keys are processed until the child key migration is
		/// `Complete`.
		pub(crate) progress_child: ProgressOf<T>,

		/// Dynamic counter for the number of items that we have processed in this execution from
		/// the top trie.
		///
		/// It is not written to storage.
		#[codec(skip)]
		pub(crate) dyn_top_items: u32,
		/// Dynamic counter for the number of items that we have processed in this execution from
		/// any child trie.
		///
		/// It is not written to storage.
		#[codec(skip)]
		pub(crate) dyn_child_items: u32,

		/// Dynamic counter for for the byte size of items that we have processed in this
		/// execution.
		///
		/// It is not written to storage.
		#[codec(skip)]
		pub(crate) dyn_size: u32,

		/// The total size of the migration, over all executions.
		///
		/// This only kept around for bookkeeping and debugging.
		pub(crate) size: u32,
		/// The total count of top keys in the migration, over all executions.
		///
		/// This only kept around for bookkeeping and debugging.
		pub(crate) top_items: u32,
		/// The total count of child keys in the migration, over all executions.
		///
		/// This only kept around for bookkeeping and debugging.
		pub(crate) child_items: u32,

		#[codec(skip)]
		pub(crate) _ph: sp_std::marker::PhantomData<T>,
	}

	impl<Size: Get<u32>> sp_std::fmt::Debug for Progress<Size> {
		fn fmt(&self, f: &mut sp_std::fmt::Formatter<'_>) -> sp_std::fmt::Result {
			match self {
				Progress::ToStart => f.write_str("To start"),
				Progress::LastKey(key) => write!(f, "Last: {:?}", HexDisplay::from(key.deref())),
				Progress::Complete => f.write_str("Complete"),
			}
		}
	}

	impl<T: Config> sp_std::fmt::Debug for MigrationTask<T> {
		fn fmt(&self, f: &mut sp_std::fmt::Formatter<'_>) -> sp_std::fmt::Result {
			f.debug_struct("MigrationTask")
				.field("top", &self.progress_top)
				.field("child", &self.progress_child)
				.field("dyn_top_items", &self.dyn_top_items)
				.field("dyn_child_items", &self.dyn_child_items)
				.field("dyn_size", &self.dyn_size)
				.field("size", &self.size)
				.field("top_items", &self.top_items)
				.field("child_items", &self.child_items)
				.finish()
		}
	}

	impl<T: Config> Default for MigrationTask<T> {
		fn default() -> Self {
			Self {
				progress_top: Progress::ToStart,
				progress_child: Progress::ToStart,
				dyn_child_items: Default::default(),
				dyn_top_items: Default::default(),
				dyn_size: Default::default(),
				_ph: Default::default(),
				size: Default::default(),
				top_items: Default::default(),
				child_items: Default::default(),
			}
		}
	}

	impl<T: Config> MigrationTask<T> {
		/// Return true if the task is finished.
		pub(crate) fn finished(&self) -> bool {
			matches!(self.progress_top, Progress::Complete)
		}

		/// Check if there's any work left, or if we have exhausted the limits already.
		fn exhausted(&self, limits: MigrationLimits) -> bool {
			self.dyn_total_items() >= limits.item || self.dyn_size >= limits.size
		}

		/// get the total number of keys affected by the current task.
		pub(crate) fn dyn_total_items(&self) -> u32 {
			self.dyn_child_items.saturating_add(self.dyn_top_items)
		}

		/// Migrate keys until either of the given limits are exhausted, or if no more top keys
		/// exist.
		///
		/// Note that this can return after the **first** migration tick that causes exhaustion,
		/// specifically in the case of the `size` constrain. The reason for this is that before
		/// reading a key, we simply cannot know how many bytes it is. In other words, this should
		/// not be used in any environment where resources are strictly bounded (e.g. a parachain),
		/// but it is acceptable otherwise (relay chain, offchain workers).
		pub fn migrate_until_exhaustion(
			&mut self,
			limits: MigrationLimits,
		) -> Result<(), Error<T>> {
			log!(debug, "running migrations on top of {:?} until {:?}", self, limits);

			if limits.item.is_zero() || limits.size.is_zero() {
				// handle this minor edge case, else we would call `migrate_tick` at least once.
				log!(warn, "limits are zero. stopping");
				return Ok(())
			}

			while !self.exhausted(limits) && !self.finished() {
				if let Err(e) = self.migrate_tick() {
					log!(error, "migrate_until_exhaustion failed: {:?}", e);
					return Err(e)
				}
			}

			// accumulate dynamic data into the storage items.
			self.size = self.size.saturating_add(self.dyn_size);
			self.child_items = self.child_items.saturating_add(self.dyn_child_items);
			self.top_items = self.top_items.saturating_add(self.dyn_top_items);
			log!(debug, "finished with {:?}", self);
			Ok(())
		}

		/// Migrate AT MOST ONE KEY. This can be either a top or a child key.
		///
		/// This function is *the* core of this entire pallet.
		fn migrate_tick(&mut self) -> Result<(), Error<T>> {
			match (&self.progress_top, &self.progress_child) {
				(Progress::ToStart, _) => self.migrate_top(),
				(Progress::LastKey(_), Progress::LastKey(_)) => {
					// we're in the middle of doing work on a child tree.
					self.migrate_child()
				},
				(Progress::LastKey(top_key), Progress::ToStart) => {
					// 3. this is the root of a child key, and we are finishing all child-keys (and
					// should call `migrate_top`).

					// NOTE: this block is written intentionally to verbosely for easy of
					// verification.
					if !top_key.starts_with(DEFAULT_CHILD_STORAGE_KEY_PREFIX) {
						// we continue the top key migrations.
						// continue the top key migration
						self.migrate_top()
					} else {
						// this is the root of a child key, and we start processing child keys (and
						// should call `migrate_child`).
						self.migrate_child()
					}
				},
				(Progress::LastKey(_), Progress::Complete) => {
					// we're done with migrating a child-root.
					self.migrate_top()?;
					self.progress_child = Progress::ToStart;
					Ok(())
				},
				(Progress::Complete, _) => {
					// nada
					Ok(())
				},
			}
		}

		/// Migrate the current child key, setting it to its new value, if one exists.
		///
		/// It updates the dynamic counters.
		fn migrate_child(&mut self) -> Result<(), Error<T>> {
			use sp_io::default_child_storage as child_io;
			let (maybe_current_child, child_root) = match (&self.progress_child, &self.progress_top)
			{
				(Progress::LastKey(last_child), Progress::LastKey(last_top)) => {
					let child_root = Pallet::<T>::transform_child_key_or_halt(last_top);
					let maybe_current_child: Option<BoundedVec<u8, T::MaxKeyLen>> =
						if let Some(next) = child_io::next_key(child_root, last_child) {
							Some(next.try_into().map_err(|_| Error::<T>::KeyTooLong)?)
						} else {
							None
						};

					(maybe_current_child, child_root)
				},
				(Progress::ToStart, Progress::LastKey(last_top)) => {
					let child_root = Pallet::<T>::transform_child_key_or_halt(last_top);
					// Start with the empty key as first key.
					(Some(Default::default()), child_root)
				},
				_ => {
					// defensive: there must be an ongoing top migration.
					frame_support::defensive!("cannot migrate child key.");
					return Ok(())
				},
			};

			if let Some(current_child) = maybe_current_child.as_ref() {
				let added_size = if let Some(data) = child_io::get(child_root, current_child) {
					child_io::set(child_root, current_child, &data);
					data.len() as u32
				} else {
					Zero::zero()
				};
				self.dyn_size = self.dyn_size.saturating_add(added_size);
				self.dyn_child_items.saturating_inc();
			}

			log!(trace, "migrated a child key, next_child_key: {:?}", maybe_current_child);
			self.progress_child = match maybe_current_child {
				Some(last_child) => Progress::LastKey(last_child),
				None => Progress::Complete,
			};
			Ok(())
		}

		/// Migrate the current top key, setting it to its new value, if one exists.
		///
		/// It updates the dynamic counters.
		fn migrate_top(&mut self) -> Result<(), Error<T>> {
			let maybe_current_top = match &self.progress_top {
				Progress::LastKey(last_top) => {
					let maybe_top: Option<BoundedVec<u8, T::MaxKeyLen>> =
						if let Some(next) = sp_io::storage::next_key(last_top) {
							Some(next.try_into().map_err(|_| Error::<T>::KeyTooLong)?)
						} else {
							None
						};
					maybe_top
				},
				// Start with the empty key as first key.
				Progress::ToStart => Some(Default::default()),
				Progress::Complete => {
					// defensive: there must be an ongoing top migration.
					frame_support::defensive!("cannot migrate top key.");
					return Ok(())
				},
			};

			if let Some(current_top) = maybe_current_top.as_ref() {
				let added_size = if let Some(data) = sp_io::storage::get(current_top) {
					sp_io::storage::set(current_top, &data);
					data.len() as u32
				} else {
					Zero::zero()
				};
				self.dyn_size = self.dyn_size.saturating_add(added_size);
				self.dyn_top_items.saturating_inc();
			}

			log!(trace, "migrated a top key, next_top_key = {:?}", maybe_current_top);
			self.progress_top = match maybe_current_top {
				Some(last_top) => Progress::LastKey(last_top),
				None => Progress::Complete,
			};
			Ok(())
		}
	}

	/// The limits of a migration.
	#[derive(
		Clone,
		Copy,
		Encode,
		Decode,
		scale_info::TypeInfo,
		Default,
		Debug,
		PartialEq,
		Eq,
		MaxEncodedLen,
	)]
	pub struct MigrationLimits {
		/// The byte size limit.
		pub size: u32,
		/// The number of keys limit.
		pub item: u32,
	}

	/// How a migration was computed.
	#[derive(Clone, Copy, Encode, Decode, scale_info::TypeInfo, Debug, PartialEq, Eq)]
	pub enum MigrationCompute {
		/// A signed origin triggered the migration.
		Signed,
		/// An automatic task triggered the migration.
		Auto,
	}

	/// Inner events of this pallet.
	#[pallet::event]
	#[pallet::generate_deposit(pub(super) fn deposit_event)]
	pub enum Event<T: Config> {
		/// Given number of `(top, child)` keys were migrated respectively, with the given
		/// `compute`.
		Migrated { top: u32, child: u32, compute: MigrationCompute },
		/// Some account got slashed by the given amount.
		Slashed { who: T::AccountId, amount: BalanceOf<T> },
		/// The auto migration task finished.
		AutoMigrationFinished,
		/// Migration got halted due to an error or miss-configuration.
		Halted { error: Error<T> },
	}

	/// The outer Pallet struct.
	#[pallet::pallet]
	pub struct Pallet<T>(_);

	/// Configurations of this pallet.
	#[pallet::config]
	pub trait Config: frame_system::Config {
		/// Origin that can control the configurations of this pallet.
		type ControlOrigin: frame_support::traits::EnsureOrigin<Self::RuntimeOrigin>;

		/// Filter on which origin that trigger the manual migrations.
		type SignedFilter: EnsureOrigin<Self::RuntimeOrigin, Success = Self::AccountId>;

		/// The overarching event type.
		type RuntimeEvent: From<Event<Self>> + IsType<<Self as frame_system::Config>::RuntimeEvent>;

		/// The currency provider type.
		type Currency: Currency<Self::AccountId>;

		/// Maximal number of bytes that a key can have.
		///
		/// FRAME itself does not limit the key length.
		/// The concrete value must therefore depend on your storage usage.
		/// A [`frame_support::storage::StorageNMap`] for example can have an arbitrary number of
		/// keys which are then hashed and concatenated, resulting in arbitrarily long keys.
		///
		/// Use the *state migration RPC* to retrieve the length of the longest key in your
		/// storage: <https://github.com/paritytech/substrate/issues/11642>
		///
		/// The migration will halt with a `Halted` event if this value is too small.
		/// Since there is no real penalty from over-estimating, it is advised to use a large
		/// value. The default is 512 byte.
		///
		/// Some key lengths for reference:
		/// - [`frame_support::storage::StorageValue`]: 32 byte
		/// - [`frame_support::storage::StorageMap`]: 64 byte
		/// - [`frame_support::storage::StorageDoubleMap`]: 96 byte
		///
		/// For more info see
		/// <https://www.shawntabrizi.com/substrate/querying-substrate-storage-via-rpc/>

		#[pallet::constant]
		type MaxKeyLen: Get<u32>;

		/// The amount of deposit collected per item in advance, for signed migrations.
		///
		/// This should reflect the average storage value size in the worse case.
		type SignedDepositPerItem: Get<BalanceOf<Self>>;

		/// The base value of [`Config::SignedDepositPerItem`].
		///
		/// Final deposit is `items * SignedDepositPerItem + SignedDepositBase`.
		type SignedDepositBase: Get<BalanceOf<Self>>;

		/// The weight information of this pallet.
		type WeightInfo: WeightInfo;
	}

	/// Migration progress.
	///
	/// This stores the snapshot of the last migrated keys. It can be set into motion and move
	/// forward by any of the means provided by this pallet.
	#[pallet::storage]
	#[pallet::getter(fn migration_process)]
	pub type MigrationProcess<T> = StorageValue<_, MigrationTask<T>, ValueQuery>;

	/// The limits that are imposed on automatic migrations.
	///
	/// If set to None, then no automatic migration happens.
	#[pallet::storage]
	#[pallet::getter(fn auto_limits)]
	pub type AutoLimits<T> = StorageValue<_, Option<MigrationLimits>, ValueQuery>;

	/// The maximum limits that the signed migration could use.
	///
	/// If not set, no signed submission is allowed.
	#[pallet::storage]
	#[pallet::getter(fn signed_migration_max_limits)]
	pub type SignedMigrationMaxLimits<T> = StorageValue<_, MigrationLimits, OptionQuery>;

	#[pallet::error]
	#[derive(Clone, PartialEq)]
	pub enum Error<T> {
		/// Max signed limits not respected.
		MaxSignedLimits,
		/// A key was longer than the configured maximum.
		///
		/// This means that the migration halted at the current [`Progress`] and
		/// can be resumed with a larger [`crate::Config::MaxKeyLen`] value.
		/// Retrying with the same [`crate::Config::MaxKeyLen`] value will not work.
		/// The value should only be increased to avoid a storage migration for the currently
		/// stored [`crate::Progress::LastKey`].
		KeyTooLong,
		/// submitter does not have enough funds.
		NotEnoughFunds,
		/// Bad witness data provided.
		BadWitness,
		/// Signed migration is not allowed because the maximum limit is not set yet.
		SignedMigrationNotAllowed,
		/// Bad child root provided.
		BadChildRoot,
	}

	#[pallet::call]
	impl<T: Config> Pallet<T> {
		/// Control the automatic migration.
		///
		/// The dispatch origin of this call must be [`Config::ControlOrigin`].
		#[pallet::call_index(0)]
		#[pallet::weight(T::DbWeight::get().reads_writes(1, 1))]
		pub fn control_auto_migration(
			origin: OriginFor<T>,
			maybe_config: Option<MigrationLimits>,
		) -> DispatchResult {
			T::ControlOrigin::ensure_origin(origin)?;
			AutoLimits::<T>::put(maybe_config);
			Ok(())
		}

		/// Continue the migration for the given `limits`.
		///
		/// The dispatch origin of this call can be any signed account.
		///
		/// This transaction has NO MONETARY INCENTIVES. calling it will not reward anyone. Albeit,
		/// Upon successful execution, the transaction fee is returned.
		///
		/// The (potentially over-estimated) of the byte length of all the data read must be
		/// provided for up-front fee-payment and weighing. In essence, the caller is guaranteeing
		/// that executing the current `MigrationTask` with the given `limits` will not exceed
		/// `real_size_upper` bytes of read data.
		///
		/// The `witness_task` is merely a helper to prevent the caller from being slashed or
		/// generally trigger a migration that they do not intend. This parameter is just a message
		/// from caller, saying that they believed `witness_task` was the last state of the
		/// migration, and they only wish for their transaction to do anything, if this assumption
		/// holds. In case `witness_task` does not match, the transaction fails.
		///
		/// Based on the documentation of [`MigrationTask::migrate_until_exhaustion`], the
		/// recommended way of doing this is to pass a `limit` that only bounds `count`, as the
		/// `size` limit can always be overwritten.
		#[pallet::call_index(1)]
		#[pallet::weight(
			// the migration process
			Pallet::<T>::dynamic_weight(limits.item, * real_size_upper)
			// rest of the operations, like deposit etc.
			+ T::WeightInfo::continue_migrate()
		)]
		pub fn continue_migrate(
			origin: OriginFor<T>,
			limits: MigrationLimits,
			real_size_upper: u32,
			witness_task: MigrationTask<T>,
		) -> DispatchResultWithPostInfo {
			let who = T::SignedFilter::ensure_origin(origin)?;

			let max_limits =
				Self::signed_migration_max_limits().ok_or(Error::<T>::SignedMigrationNotAllowed)?;
			ensure!(
				limits.size <= max_limits.size && limits.item <= max_limits.item,
				Error::<T>::MaxSignedLimits,
			);

			// ensure they can pay more than the fee.
			let deposit = T::SignedDepositPerItem::get().saturating_mul(limits.item.into());
			ensure!(T::Currency::can_slash(&who, deposit), Error::<T>::NotEnoughFunds);

			let mut task = Self::migration_process();
			ensure!(
				task == witness_task,
				DispatchErrorWithPostInfo {
					error: Error::<T>::BadWitness.into(),
					post_info: PostDispatchInfo {
						actual_weight: Some(T::WeightInfo::continue_migrate_wrong_witness()),
						pays_fee: Pays::Yes
					}
				}
			);
			let migration = task.migrate_until_exhaustion(limits);

			// ensure that the migration witness data was correct.
			if real_size_upper < task.dyn_size {
				// let the imbalance burn.
				let (_imbalance, _remainder) = T::Currency::slash(&who, deposit);
				Self::deposit_event(Event::<T>::Slashed { who, amount: deposit });
				debug_assert!(_remainder.is_zero());
				return Ok(().into())
			}

			Self::deposit_event(Event::<T>::Migrated {
				top: task.dyn_top_items,
				child: task.dyn_child_items,
				compute: MigrationCompute::Signed,
			});

			// refund and correct the weight.
			let actual_weight = Some(
				Pallet::<T>::dynamic_weight(limits.item, task.dyn_size)
					.saturating_add(T::WeightInfo::continue_migrate()),
			);

			MigrationProcess::<T>::put(task);
			let post_info = PostDispatchInfo { actual_weight, pays_fee: Pays::No };
			if let Err(error) = migration {
				Self::halt(error);
			}
			Ok(post_info)
		}

		/// Migrate the list of top keys by iterating each of them one by one.
		///
		/// This does not affect the global migration process tracker ([`MigrationProcess`]), and
		/// should only be used in case any keys are leftover due to a bug.
		#[pallet::call_index(2)]
		#[pallet::weight(
			T::WeightInfo::migrate_custom_top_success()
				.max(T::WeightInfo::migrate_custom_top_fail())
			.saturating_add(
				Pallet::<T>::dynamic_weight(keys.len() as u32, *witness_size)
			)
		)]
		pub fn migrate_custom_top(
			origin: OriginFor<T>,
			keys: Vec<Vec<u8>>,
			witness_size: u32,
		) -> DispatchResultWithPostInfo {
			let who = T::SignedFilter::ensure_origin(origin)?;

			// ensure they can pay more than the fee.
			let deposit = T::SignedDepositBase::get().saturating_add(
				T::SignedDepositPerItem::get().saturating_mul((keys.len() as u32).into()),
			);
			ensure!(T::Currency::can_slash(&who, deposit), "not enough funds");

			let mut dyn_size = 0u32;
			for key in &keys {
				if let Some(data) = sp_io::storage::get(key) {
					dyn_size = dyn_size.saturating_add(data.len() as u32);
					sp_io::storage::set(key, &data);
				}
			}

			if dyn_size > witness_size {
				let (_imbalance, _remainder) = T::Currency::slash(&who, deposit);
				Self::deposit_event(Event::<T>::Slashed { who, amount: deposit });
				debug_assert!(_remainder.is_zero());
				Ok(().into())
			} else {
				Self::deposit_event(Event::<T>::Migrated {
					top: keys.len() as u32,
					child: 0,
					compute: MigrationCompute::Signed,
				});
				Ok(PostDispatchInfo {
					actual_weight: Some(
						T::WeightInfo::migrate_custom_top_success().saturating_add(
							Pallet::<T>::dynamic_weight(keys.len() as u32, dyn_size),
						),
					),
					pays_fee: Pays::Yes,
				})
			}
		}

		/// Migrate the list of child keys by iterating each of them one by one.
		///
		/// All of the given child keys must be present under one `child_root`.
		///
		/// This does not affect the global migration process tracker ([`MigrationProcess`]), and
		/// should only be used in case any keys are leftover due to a bug.
		#[pallet::call_index(3)]
		#[pallet::weight(
			T::WeightInfo::migrate_custom_child_success()
				.max(T::WeightInfo::migrate_custom_child_fail())
			.saturating_add(
				Pallet::<T>::dynamic_weight(child_keys.len() as u32, *total_size)
			)
		)]
		pub fn migrate_custom_child(
			origin: OriginFor<T>,
			root: Vec<u8>,
			child_keys: Vec<Vec<u8>>,
			total_size: u32,
		) -> DispatchResultWithPostInfo {
			use sp_io::default_child_storage as child_io;
			let who = T::SignedFilter::ensure_origin(origin)?;

			// ensure they can pay more than the fee.
			let deposit = T::SignedDepositBase::get().saturating_add(
				T::SignedDepositPerItem::get().saturating_mul((child_keys.len() as u32).into()),
			);
			sp_std::if_std! {
				println!("+ {:?} / {:?} / {:?}", who, deposit, T::Currency::free_balance(&who));
			}
			ensure!(T::Currency::can_slash(&who, deposit), "not enough funds");

			let mut dyn_size = 0u32;
			let transformed_child_key = Self::transform_child_key(&root).ok_or("bad child key")?;
			for child_key in &child_keys {
				if let Some(data) = child_io::get(transformed_child_key, child_key) {
					dyn_size = dyn_size.saturating_add(data.len() as u32);
					child_io::set(transformed_child_key, child_key, &data);
				}
			}

			if dyn_size != total_size {
				let (_imbalance, _remainder) = T::Currency::slash(&who, deposit);
				debug_assert!(_remainder.is_zero());
				Self::deposit_event(Event::<T>::Slashed { who, amount: deposit });
				Ok(PostDispatchInfo {
					actual_weight: Some(T::WeightInfo::migrate_custom_child_fail()),
					pays_fee: Pays::Yes,
				})
			} else {
				Self::deposit_event(Event::<T>::Migrated {
					top: 0,
					child: child_keys.len() as u32,
					compute: MigrationCompute::Signed,
				});
				Ok(PostDispatchInfo {
					actual_weight: Some(
						T::WeightInfo::migrate_custom_child_success().saturating_add(
							Pallet::<T>::dynamic_weight(child_keys.len() as u32, total_size),
						),
					),
					pays_fee: Pays::Yes,
				})
			}
		}

		/// Set the maximum limit of the signed migration.
		#[pallet::call_index(4)]
		#[pallet::weight(T::DbWeight::get().reads_writes(1, 1))]
		pub fn set_signed_max_limits(
			origin: OriginFor<T>,
			limits: MigrationLimits,
		) -> DispatchResult {
			let _ = T::ControlOrigin::ensure_origin(origin)?;
			SignedMigrationMaxLimits::<T>::put(limits);
			Ok(())
		}

		/// Forcefully set the progress the running migration.
		///
		/// This is only useful in one case: the next key to migrate is too big to be migrated with
		/// a signed account, in a parachain context, and we simply want to skip it. A reasonable
		/// example of this would be `:code:`, which is both very expensive to migrate, and commonly
		/// used, so probably it is already migrated.
		///
		/// In case you mess things up, you can also, in principle, use this to reset the migration
		/// process.
		#[pallet::call_index(5)]
		#[pallet::weight(T::DbWeight::get().reads_writes(1, 1))]
		pub fn force_set_progress(
			origin: OriginFor<T>,
			progress_top: ProgressOf<T>,
			progress_child: ProgressOf<T>,
		) -> DispatchResult {
			let _ = T::ControlOrigin::ensure_origin(origin)?;
			MigrationProcess::<T>::mutate(|task| {
				task.progress_top = progress_top;
				task.progress_child = progress_child;
			});
			Ok(())
		}
	}

	#[pallet::hooks]
	impl<T: Config> Hooks<BlockNumberFor<T>> for Pallet<T> {
		fn on_initialize(_: BlockNumberFor<T>) -> Weight {
			if let Some(limits) = Self::auto_limits() {
				let mut task = Self::migration_process();
				if let Err(e) = task.migrate_until_exhaustion(limits) {
					Self::halt(e);
				}
				let weight = Self::dynamic_weight(task.dyn_total_items(), task.dyn_size);

				log!(
					info,
					"migrated {} top keys, {} child keys, and a total of {} bytes.",
					task.dyn_top_items,
					task.dyn_child_items,
					task.dyn_size,
				);

				if task.finished() {
					Self::deposit_event(Event::<T>::AutoMigrationFinished);
					AutoLimits::<T>::kill();
				} else {
					Self::deposit_event(Event::<T>::Migrated {
						top: task.dyn_top_items,
						child: task.dyn_child_items,
						compute: MigrationCompute::Auto,
					});
				}

				MigrationProcess::<T>::put(task);

				weight
			} else {
				T::DbWeight::get().reads(1)
			}
		}
	}

	impl<T: Config> Pallet<T> {
		/// The real weight of a migration of the given number of `items` with total `size`.
		fn dynamic_weight(items: u32, size: u32) -> frame_support::pallet_prelude::Weight {
			let items = items as u64;
			<T as frame_system::Config>::DbWeight::get()
				.reads_writes(1, 1)
				.saturating_mul(items)
				// we assume that the read/write per-byte weight is the same for child and top tree.
				.saturating_add(T::WeightInfo::process_top_key(size))
		}

		/// Put a stop to all ongoing migrations and logs an error.
		fn halt(error: Error<T>) {
			log!(error, "migration halted due to: {:?}", error);
			AutoLimits::<T>::kill();
			Self::deposit_event(Event::<T>::Halted { error });
		}

		/// Convert a child root key, aka. "Child-bearing top key" into the proper format.
		fn transform_child_key(root: &Vec<u8>) -> Option<&[u8]> {
			use sp_core::storage::{ChildType, PrefixedStorageKey};
			match ChildType::from_prefixed_key(PrefixedStorageKey::new_ref(root)) {
				Some((ChildType::ParentKeyId, root)) => Some(root),
				_ => None,
			}
		}

		/// Same as [`child_io_key`], and it halts the auto/unsigned migrations if a bad child root
		/// is used.
		///
		/// This should be used when we are sure that `root` is a correct default child root.
		fn transform_child_key_or_halt(root: &Vec<u8>) -> &[u8] {
			let key = Self::transform_child_key(root);
			if key.is_none() {
				Self::halt(Error::<T>::BadChildRoot);
			}
			key.unwrap_or_default()
		}

		/// Convert a child root to be in the default child-tree.
		#[cfg(any(test, feature = "runtime-benchmarks"))]
		pub(crate) fn childify(root: &'static str) -> Vec<u8> {
			let mut string = DEFAULT_CHILD_STORAGE_KEY_PREFIX.to_vec();
			string.extend_from_slice(root.as_ref());
			string
		}
	}
}

#[cfg(feature = "runtime-benchmarks")]
mod benchmarks {
	use super::{pallet::Pallet as StateTrieMigration, *};
	use frame_support::traits::{Currency, Get};
	use sp_runtime::traits::Saturating;
	use sp_std::prelude::*;

	// The size of the key seemingly makes no difference in the read/write time, so we make it
	// constant.
	const KEY: &[u8] = b"key";

	frame_benchmarking::benchmarks! {
		continue_migrate {
			// note that this benchmark should migrate nothing, as we only want the overhead weight
			// of the bookkeeping, and the migration cost itself is noted via the `dynamic_weight`
			// function.
			let null = MigrationLimits::default();
			let caller = frame_benchmarking::whitelisted_caller();
			// Allow signed migrations.
			SignedMigrationMaxLimits::<T>::put(MigrationLimits { size: 1024, item: 5 });
		}: _(frame_system::RawOrigin::Signed(caller), null, 0, StateTrieMigration::<T>::migration_process())
		verify {
			assert_eq!(StateTrieMigration::<T>::migration_process(), Default::default())
		}

		continue_migrate_wrong_witness {
			let null = MigrationLimits::default();
			let caller = frame_benchmarking::whitelisted_caller();
			let bad_witness = MigrationTask { progress_top: Progress::LastKey(vec![1u8].try_into().unwrap()), ..Default::default() };
		}: {
			assert!(
				StateTrieMigration::<T>::continue_migrate(
					frame_system::RawOrigin::Signed(caller).into(),
					null,
					0,
					bad_witness,
				)
				.is_err()
			)
		}
		verify {
			assert_eq!(StateTrieMigration::<T>::migration_process(), Default::default())
		}

		migrate_custom_top_success {
			let null = MigrationLimits::default();
			let caller = frame_benchmarking::whitelisted_caller();
			let deposit = T::SignedDepositBase::get().saturating_add(
				T::SignedDepositPerItem::get().saturating_mul(1u32.into()),
			);
			let stash = T::Currency::minimum_balance() * BalanceOf::<T>::from(1000u32) + deposit;
			T::Currency::make_free_balance_be(&caller, stash);
		}: migrate_custom_top(frame_system::RawOrigin::Signed(caller.clone()), Default::default(), 0)
		verify {
			assert_eq!(StateTrieMigration::<T>::migration_process(), Default::default());
			assert_eq!(T::Currency::free_balance(&caller), stash)
		}

		migrate_custom_top_fail {
			let null = MigrationLimits::default();
			let caller = frame_benchmarking::whitelisted_caller();
			let deposit = T::SignedDepositBase::get().saturating_add(
				T::SignedDepositPerItem::get().saturating_mul(1u32.into()),
			);
			let stash = T::Currency::minimum_balance() * BalanceOf::<T>::from(1000u32) + deposit;
			T::Currency::make_free_balance_be(&caller, stash);
			// for tests, we need to make sure there is _something_ in storage that is being
			// migrated.
			sp_io::storage::set(b"foo", vec![1u8;33].as_ref());
		}: {
			assert!(
				StateTrieMigration::<T>::migrate_custom_top(
					frame_system::RawOrigin::Signed(caller.clone()).into(),
					vec![b"foo".to_vec()],
					1,
				).is_ok()
			);

			frame_system::Pallet::<T>::assert_last_event(
				<T as Config>::RuntimeEvent::from(crate::Event::Slashed {
					who: caller.clone(),
					amount: T::SignedDepositBase::get()
						.saturating_add(T::SignedDepositPerItem::get().saturating_mul(1u32.into())),
				}).into(),
			);
		}
		verify {
			assert_eq!(StateTrieMigration::<T>::migration_process(), Default::default());
			// must have gotten slashed
			assert!(T::Currency::free_balance(&caller) < stash)
		}

		migrate_custom_child_success {
			let caller = frame_benchmarking::whitelisted_caller();
			let deposit = T::SignedDepositBase::get().saturating_add(
				T::SignedDepositPerItem::get().saturating_mul(1u32.into()),
			);
			let stash = T::Currency::minimum_balance() * BalanceOf::<T>::from(1000u32) + deposit;
			T::Currency::make_free_balance_be(&caller, stash);
		}: migrate_custom_child(
			frame_system::RawOrigin::Signed(caller.clone()),
			StateTrieMigration::<T>::childify(Default::default()),
			Default::default(),
			0
		)
		verify {
			assert_eq!(StateTrieMigration::<T>::migration_process(), Default::default());
			assert_eq!(T::Currency::free_balance(&caller), stash);
		}

		migrate_custom_child_fail {
			let caller = frame_benchmarking::whitelisted_caller();
			let deposit = T::SignedDepositBase::get().saturating_add(
				T::SignedDepositPerItem::get().saturating_mul(1u32.into()),
			);
			let stash = T::Currency::minimum_balance() * BalanceOf::<T>::from(1000u32) + deposit;
			T::Currency::make_free_balance_be(&caller, stash);
			// for tests, we need to make sure there is _something_ in storage that is being
			// migrated.
			sp_io::default_child_storage::set(b"top", b"foo", vec![1u8;33].as_ref());
		}: {
			assert!(
				StateTrieMigration::<T>::migrate_custom_child(
					frame_system::RawOrigin::Signed(caller.clone()).into(),
					StateTrieMigration::<T>::childify("top"),
					vec![b"foo".to_vec()],
					1,
				).is_ok()
			)
		}
		verify {
			assert_eq!(StateTrieMigration::<T>::migration_process(), Default::default());
			// must have gotten slashed
			assert!(T::Currency::free_balance(&caller) < stash)
		}

		process_top_key {
			let v in 1 .. (4 * 1024 * 1024);

			let value = sp_std::vec![1u8; v as usize];
			sp_io::storage::set(KEY, &value);
		}: {
			let data = sp_io::storage::get(KEY).unwrap();
			sp_io::storage::set(KEY, &data);
			let _next = sp_io::storage::next_key(KEY);
			assert_eq!(data, value);
		}

		impl_benchmark_test_suite!(
			StateTrieMigration,
			crate::mock::new_test_ext(sp_runtime::StateVersion::V0, true, None, None),
			crate::mock::Test
		);
	}
}

#[cfg(test)]
mod mock {
	use super::*;
	use crate as pallet_state_trie_migration;
	use frame_support::{
		parameter_types,
		traits::{ConstU32, ConstU64, Hooks},
		weights::Weight,
	};
	use frame_system::{EnsureRoot, EnsureSigned};
	use sp_core::{
		storage::{ChildInfo, StateVersion},
		H256,
	};
	use sp_runtime::{
		traits::{BlakeTwo256, Header as _, IdentityLookup},
		BuildStorage, StorageChild,
	};

	type Block = frame_system::mocking::MockBlockU32<Test>;

	// Configure a mock runtime to test the pallet.
	frame_support::construct_runtime!(
		pub enum Test
		{
			System: frame_system::{Pallet, Call, Config<T>, Storage, Event<T>},
			Balances: pallet_balances::{Pallet, Call, Config<T>, Storage, Event<T>},
			StateTrieMigration: pallet_state_trie_migration::{Pallet, Call, Storage, Event<T>},
		}
	);

	parameter_types! {
		pub const SS58Prefix: u8 = 42;
	}

	impl frame_system::Config for Test {
		type BaseCallFilter = frame_support::traits::Everything;
		type BlockWeights = ();
		type BlockLength = ();
		type RuntimeOrigin = RuntimeOrigin;
		type RuntimeCall = RuntimeCall;
<<<<<<< HEAD
		type Nonce = u64;
		type BlockNumber = u32;
=======
		type Index = u64;
>>>>>>> ec3bedd5
		type Hash = H256;
		type Hashing = BlakeTwo256;
		type AccountId = u64;
		type Lookup = IdentityLookup<Self::AccountId>;
		type Block = Block;
		type RuntimeEvent = RuntimeEvent;
		type BlockHashCount = ConstU32<250>;
		type DbWeight = ();
		type Version = ();
		type PalletInfo = PalletInfo;
		type AccountData = pallet_balances::AccountData<u64>;
		type OnNewAccount = ();
		type OnKilledAccount = ();
		type SystemWeightInfo = ();
		type SS58Prefix = SS58Prefix;
		type OnSetCode = ();
		type MaxConsumers = ConstU32<16>;
	}

	parameter_types! {
		pub const SignedDepositPerItem: u64 = 1;
		pub const SignedDepositBase: u64 = 5;
		pub const MigrationMaxKeyLen: u32 = 512;
	}

	impl pallet_balances::Config for Test {
		type Balance = u64;
		type RuntimeEvent = RuntimeEvent;
		type DustRemoval = ();
		type ExistentialDeposit = ConstU64<1>;
		type AccountStore = System;
		type MaxLocks = ();
		type MaxReserves = ();
		type ReserveIdentifier = [u8; 8];
		type WeightInfo = ();
		type FreezeIdentifier = ();
		type MaxFreezes = ();
		type RuntimeHoldReason = ();
		type MaxHolds = ();
	}

	/// Test only Weights for state migration.
	pub struct StateMigrationTestWeight;

	impl WeightInfo for StateMigrationTestWeight {
		fn process_top_key(_: u32) -> Weight {
			Weight::from_parts(1000000, 0)
		}
		fn continue_migrate() -> Weight {
			Weight::from_parts(1000000, 0)
		}
		fn continue_migrate_wrong_witness() -> Weight {
			Weight::from_parts(1000000, 0)
		}
		fn migrate_custom_top_fail() -> Weight {
			Weight::from_parts(1000000, 0)
		}
		fn migrate_custom_top_success() -> Weight {
			Weight::from_parts(1000000, 0)
		}
		fn migrate_custom_child_fail() -> Weight {
			Weight::from_parts(1000000, 0)
		}
		fn migrate_custom_child_success() -> Weight {
			Weight::from_parts(1000000, 0)
		}
	}

	impl pallet_state_trie_migration::Config for Test {
		type RuntimeEvent = RuntimeEvent;
		type ControlOrigin = EnsureRoot<u64>;
		type Currency = Balances;
		type MaxKeyLen = MigrationMaxKeyLen;
		type SignedDepositPerItem = SignedDepositPerItem;
		type SignedDepositBase = SignedDepositBase;
		type SignedFilter = EnsureSigned<Self::AccountId>;
		type WeightInfo = StateMigrationTestWeight;
	}

	pub fn new_test_ext(
		version: StateVersion,
		with_pallets: bool,
		custom_keys: Option<Vec<(Vec<u8>, Vec<u8>)>>,
		custom_child: Option<Vec<(Vec<u8>, Vec<u8>, Vec<u8>)>>,
	) -> sp_io::TestExternalities {
		let minimum_size = sp_core::storage::TRIE_VALUE_NODE_THRESHOLD as usize + 1;
		let mut custom_storage = sp_core::storage::Storage {
			top: vec![
				(b"key1".to_vec(), vec![1u8; minimum_size + 1]), // 6b657931
				(b"key2".to_vec(), vec![1u8; minimum_size + 2]), // 6b657931
				(b"key3".to_vec(), vec![1u8; minimum_size + 3]), // 6b657931
				(b"key4".to_vec(), vec![1u8; minimum_size + 4]), // 6b657931
				(b"key5".to_vec(), vec![1u8; minimum_size + 5]), // 6b657932
				(b"key6".to_vec(), vec![1u8; minimum_size + 6]), // 6b657934
				(b"key7".to_vec(), vec![1u8; minimum_size + 7]), // 6b657934
				(b"key8".to_vec(), vec![1u8; minimum_size + 8]), // 6b657934
				(b"key9".to_vec(), vec![1u8; minimum_size + 9]), // 6b657934
				(b"CODE".to_vec(), vec![1u8; minimum_size + 100]), // 434f4445
			]
			.into_iter()
			.chain(custom_keys.unwrap_or_default())
			.collect(),
			children_default: vec![
				(
					b"chk1".to_vec(), // 63686b31
					StorageChild {
						data: vec![
							(b"key1".to_vec(), vec![1u8; 55]),
							(b"key2".to_vec(), vec![2u8; 66]),
						]
						.into_iter()
						.collect(),
						child_info: ChildInfo::new_default(b"chk1"),
					},
				),
				(
					b"chk2".to_vec(),
					StorageChild {
						data: vec![
							(b"key1".to_vec(), vec![1u8; 54]),
							(b"key2".to_vec(), vec![2u8; 64]),
						]
						.into_iter()
						.collect(),
						child_info: ChildInfo::new_default(b"chk2"),
					},
				),
			]
			.into_iter()
			.chain(
				custom_child
					.unwrap_or_default()
					.into_iter()
					.map(|(r, k, v)| {
						(
							r.clone(),
							StorageChild {
								data: vec![(k, v)].into_iter().collect(),
								child_info: ChildInfo::new_default(&r),
							},
						)
					})
					.collect::<Vec<_>>(),
			)
			.collect(),
		};

		if with_pallets {
			frame_system::GenesisConfig::<Test>::default()
				.assimilate_storage(&mut custom_storage)
				.unwrap();
			pallet_balances::GenesisConfig::<Test> { balances: vec![(1, 1000)] }
				.assimilate_storage(&mut custom_storage)
				.unwrap();
		}

		sp_tracing::try_init_simple();
		(custom_storage, version).into()
	}

	pub(crate) fn run_to_block(n: u32) -> (H256, Weight) {
		let mut root = Default::default();
		let mut weight_sum = Weight::zero();
		log::trace!(target: LOG_TARGET, "running from {:?} to {:?}", System::block_number(), n);
		while System::block_number() < n {
			System::set_block_number(System::block_number() + 1);
			System::on_initialize(System::block_number());

			weight_sum += StateTrieMigration::on_initialize(System::block_number());

			root = *System::finalize().state_root();
			System::on_finalize(System::block_number());
		}
		(root, weight_sum)
	}
}

#[cfg(test)]
mod test {
	use super::{mock::*, *};
	use frame_support::{bounded_vec, dispatch::*};
	use sp_runtime::{traits::Bounded, StateVersion};

	#[test]
	fn fails_if_no_migration() {
		let mut ext = new_test_ext(StateVersion::V0, false, None, None);
		let root1 = ext.execute_with(|| run_to_block(30).0);

		let mut ext2 = new_test_ext(StateVersion::V1, false, None, None);
		let root2 = ext2.execute_with(|| run_to_block(30).0);

		// these two roots should not be the same.
		assert_ne!(root1, root2);
	}

	#[test]
	fn halts_if_top_key_too_long() {
		let bad_key = vec![1u8; MigrationMaxKeyLen::get() as usize + 1];
		let bad_top_keys = vec![(bad_key.clone(), vec![])];

		new_test_ext(StateVersion::V0, true, Some(bad_top_keys), None).execute_with(|| {
			System::set_block_number(1);
			assert_eq!(MigrationProcess::<Test>::get(), Default::default());

			// Allow signed migrations.
			SignedMigrationMaxLimits::<Test>::put(MigrationLimits { size: 1 << 20, item: 50 });

			// fails if the top key is too long.
			frame_support::assert_ok!(StateTrieMigration::continue_migrate(
				RuntimeOrigin::signed(1),
				MigrationLimits { item: 50, size: 1 << 20 },
				Bounded::max_value(),
				MigrationProcess::<Test>::get()
			),);
			// The auto migration halted.
			System::assert_last_event(
				crate::Event::Halted { error: Error::<Test>::KeyTooLong }.into(),
			);
			// Limits are killed.
			assert!(AutoLimits::<Test>::get().is_none());

			// Calling `migrate_until_exhaustion` also fails.
			let mut task = StateTrieMigration::migration_process();
			let result = task.migrate_until_exhaustion(
				StateTrieMigration::signed_migration_max_limits().unwrap(),
			);
			assert!(result.is_err());
		});
	}

	#[test]
	fn halts_if_child_key_too_long() {
		let bad_key = vec![1u8; MigrationMaxKeyLen::get() as usize + 1];
		let bad_child_keys = vec![(bad_key.clone(), vec![], vec![])];

		new_test_ext(StateVersion::V0, true, None, Some(bad_child_keys)).execute_with(|| {
			System::set_block_number(1);
			assert_eq!(MigrationProcess::<Test>::get(), Default::default());

			// Allow signed migrations.
			SignedMigrationMaxLimits::<Test>::put(MigrationLimits { size: 1 << 20, item: 50 });

			// fails if the top key is too long.
			frame_support::assert_ok!(StateTrieMigration::continue_migrate(
				RuntimeOrigin::signed(1),
				MigrationLimits { item: 50, size: 1 << 20 },
				Bounded::max_value(),
				MigrationProcess::<Test>::get()
			));
			// The auto migration halted.
			System::assert_last_event(
				crate::Event::Halted { error: Error::<Test>::KeyTooLong }.into(),
			);
			// Limits are killed.
			assert!(AutoLimits::<Test>::get().is_none());

			// Calling `migrate_until_exhaustion` also fails.
			let mut task = StateTrieMigration::migration_process();
			let result = task.migrate_until_exhaustion(
				StateTrieMigration::signed_migration_max_limits().unwrap(),
			);
			assert!(result.is_err());
		});
	}

	#[test]
	fn detects_value_in_empty_top_key() {
		let limit = MigrationLimits { item: 1, size: 1000 };
		let initial_keys = Some(vec![(vec![], vec![66u8; 77])]);
		let mut ext = new_test_ext(StateVersion::V0, false, initial_keys.clone(), None);

		let root_upgraded = ext.execute_with(|| {
			AutoLimits::<Test>::put(Some(limit));
			let root = run_to_block(30).0;

			// eventually everything is over.
			assert!(StateTrieMigration::migration_process().finished());
			root
		});

		let mut ext2 = new_test_ext(StateVersion::V1, false, initial_keys, None);
		let root = ext2.execute_with(|| {
			AutoLimits::<Test>::put(Some(limit));
			run_to_block(30).0
		});

		assert_eq!(root, root_upgraded);
	}

	#[test]
	fn detects_value_in_first_child_key() {
		let limit = MigrationLimits { item: 1, size: 1000 };
		let initial_child = Some(vec![(b"chk1".to_vec(), vec![], vec![66u8; 77])]);
		let mut ext = new_test_ext(StateVersion::V0, false, None, initial_child.clone());

		let root_upgraded = ext.execute_with(|| {
			AutoLimits::<Test>::put(Some(limit));
			let root = run_to_block(30).0;

			// eventually everything is over.
			assert!(StateTrieMigration::migration_process().finished());
			root
		});

		let mut ext2 = new_test_ext(StateVersion::V1, false, None, initial_child);
		let root = ext2.execute_with(|| {
			AutoLimits::<Test>::put(Some(limit));
			run_to_block(30).0
		});

		assert_eq!(root, root_upgraded);
	}

	#[test]
	fn auto_migrate_works() {
		let run_with_limits = |limit, from, until| {
			let mut ext = new_test_ext(StateVersion::V0, false, None, None);
			let root_upgraded = ext.execute_with(|| {
				assert_eq!(AutoLimits::<Test>::get(), None);
				assert_eq!(MigrationProcess::<Test>::get(), Default::default());

				// nothing happens if we don't set the limits.
				let _ = run_to_block(from);
				assert_eq!(MigrationProcess::<Test>::get(), Default::default());

				// this should allow 1 item per block to be migrated.
				AutoLimits::<Test>::put(Some(limit));

				let root = run_to_block(until).0;

				// eventually everything is over.
				assert!(matches!(
					StateTrieMigration::migration_process(),
					MigrationTask { progress_top: Progress::Complete, .. }
				));
				root
			});

			let mut ext2 = new_test_ext(StateVersion::V1, false, None, None);
			let root = ext2.execute_with(|| {
				// update ex2 to contain the new items
				let _ = run_to_block(from);
				AutoLimits::<Test>::put(Some(limit));
				run_to_block(until).0
			});
			assert_eq!(root, root_upgraded);
		};

		// single item
		run_with_limits(MigrationLimits { item: 1, size: 1000 }, 10, 100);
		// multi-item
		run_with_limits(MigrationLimits { item: 5, size: 1000 }, 10, 100);
		// multi-item, based on size. Note that largest value is 100 bytes.
		run_with_limits(MigrationLimits { item: 1000, size: 128 }, 10, 100);
		// unbounded
		run_with_limits(
			MigrationLimits { item: Bounded::max_value(), size: Bounded::max_value() },
			10,
			100,
		);
	}

	#[test]
	fn signed_migrate_works() {
		new_test_ext(StateVersion::V0, true, None, None).execute_with(|| {
			assert_eq!(MigrationProcess::<Test>::get(), Default::default());

			// Allow signed migrations.
			SignedMigrationMaxLimits::<Test>::put(MigrationLimits { size: 1024, item: 5 });

			// can't submit if limit is too high.
			frame_support::assert_err!(
				StateTrieMigration::continue_migrate(
					RuntimeOrigin::signed(1),
					MigrationLimits { item: 5, size: sp_runtime::traits::Bounded::max_value() },
					Bounded::max_value(),
					MigrationProcess::<Test>::get()
				),
				Error::<Test>::MaxSignedLimits,
			);

			// can't submit if poor.
			frame_support::assert_err!(
				StateTrieMigration::continue_migrate(
					RuntimeOrigin::signed(2),
					MigrationLimits { item: 5, size: 100 },
					100,
					MigrationProcess::<Test>::get()
				),
				Error::<Test>::NotEnoughFunds,
			);

			// can't submit with bad witness.
			frame_support::assert_err_ignore_postinfo!(
				StateTrieMigration::continue_migrate(
					RuntimeOrigin::signed(1),
					MigrationLimits { item: 5, size: 100 },
					100,
					MigrationTask {
						progress_top: Progress::LastKey(bounded_vec![1u8]),
						..Default::default()
					}
				),
				Error::<Test>::BadWitness,
			);

			// migrate all keys in a series of submissions
			while !MigrationProcess::<Test>::get().finished() {
				// first we compute the task to get the accurate consumption.
				let mut task = StateTrieMigration::migration_process();
				let result = task.migrate_until_exhaustion(
					StateTrieMigration::signed_migration_max_limits().unwrap(),
				);
				assert!(result.is_ok());

				frame_support::assert_ok!(StateTrieMigration::continue_migrate(
					RuntimeOrigin::signed(1),
					StateTrieMigration::signed_migration_max_limits().unwrap(),
					task.dyn_size,
					MigrationProcess::<Test>::get()
				));

				// no funds should remain reserved.
				assert_eq!(Balances::reserved_balance(&1), 0);

				// and the task should be updated
				assert!(matches!(
					StateTrieMigration::migration_process(),
					MigrationTask { size: x, .. } if x > 0,
				));
			}
		});
	}

	#[test]
	fn custom_migrate_top_works() {
		let correct_witness = 3 + sp_core::storage::TRIE_VALUE_NODE_THRESHOLD * 3 + 1 + 2 + 3;
		new_test_ext(StateVersion::V0, true, None, None).execute_with(|| {
			frame_support::assert_ok!(StateTrieMigration::migrate_custom_top(
				RuntimeOrigin::signed(1),
				vec![b"key1".to_vec(), b"key2".to_vec(), b"key3".to_vec()],
				correct_witness,
			));

			// no funds should remain reserved.
			assert_eq!(Balances::reserved_balance(&1), 0);
			assert_eq!(Balances::free_balance(&1), 1000);
		});

		new_test_ext(StateVersion::V0, true, None, None).execute_with(|| {
			// works if the witness is an overestimate
			frame_support::assert_ok!(StateTrieMigration::migrate_custom_top(
				RuntimeOrigin::signed(1),
				vec![b"key1".to_vec(), b"key2".to_vec(), b"key3".to_vec()],
				correct_witness + 99,
			));

			// no funds should remain reserved.
			assert_eq!(Balances::reserved_balance(&1), 0);
			assert_eq!(Balances::free_balance(&1), 1000);
		});

		new_test_ext(StateVersion::V0, true, None, None).execute_with(|| {
			assert_eq!(Balances::free_balance(&1), 1000);

			// note that we don't expect this to be a noop -- we do slash.
			frame_support::assert_ok!(StateTrieMigration::migrate_custom_top(
				RuntimeOrigin::signed(1),
				vec![b"key1".to_vec(), b"key2".to_vec(), b"key3".to_vec()],
				correct_witness - 1,
			),);

			// no funds should remain reserved.
			assert_eq!(Balances::reserved_balance(&1), 0);
			assert_eq!(
				Balances::free_balance(&1),
				1000 - (3 * SignedDepositPerItem::get() + SignedDepositBase::get())
			);
		});
	}

	#[test]
	fn custom_migrate_child_works() {
		new_test_ext(StateVersion::V0, true, None, None).execute_with(|| {
			frame_support::assert_ok!(StateTrieMigration::migrate_custom_child(
				RuntimeOrigin::signed(1),
				StateTrieMigration::childify("chk1"),
				vec![b"key1".to_vec(), b"key2".to_vec()],
				55 + 66,
			));

			// no funds should remain reserved.
			assert_eq!(Balances::reserved_balance(&1), 0);
			assert_eq!(Balances::free_balance(&1), 1000);
		});

		new_test_ext(StateVersion::V0, true, None, None).execute_with(|| {
			assert_eq!(Balances::free_balance(&1), 1000);

			// note that we don't expect this to be a noop -- we do slash.
			frame_support::assert_ok!(StateTrieMigration::migrate_custom_child(
				RuntimeOrigin::signed(1),
				StateTrieMigration::childify("chk1"),
				vec![b"key1".to_vec(), b"key2".to_vec()],
				999999, // wrong witness
			));

			// no funds should remain reserved.
			assert_eq!(Balances::reserved_balance(&1), 0);
			assert_eq!(
				Balances::free_balance(&1),
				1000 - (2 * SignedDepositPerItem::get() + SignedDepositBase::get())
			);
		});
	}
}

/// Exported set of tests to be called against different runtimes.
#[cfg(feature = "remote-test")]
pub(crate) mod remote_tests {
	use crate::{AutoLimits, MigrationLimits, Pallet as StateTrieMigration, LOG_TARGET};
	use codec::Encode;
	use frame_support::{
		traits::{Get, Hooks},
		weights::Weight,
	};
	use frame_system::{pallet_prelude::BlockNumberFor, Pallet as System};
	use remote_externalities::Mode;
	use sp_core::H256;
	use sp_runtime::{
		traits::{Block as BlockT, HashFor, Header as _, One, Zero},
		DeserializeOwned,
	};
	use thousands::Separable;

	#[allow(dead_code)]
	fn run_to_block<Runtime: crate::Config<Hash = H256>>(
		n: BlockNumberFor<Runtime>,
	) -> (H256, Weight) {
		let mut root = Default::default();
		let mut weight_sum = Weight::zero();
		while System::<Runtime>::block_number() < n {
			System::<Runtime>::set_block_number(System::<Runtime>::block_number() + One::one());
			System::<Runtime>::on_initialize(System::<Runtime>::block_number());

			weight_sum +=
				StateTrieMigration::<Runtime>::on_initialize(System::<Runtime>::block_number());

			root = System::<Runtime>::finalize().state_root().clone();
			System::<Runtime>::on_finalize(System::<Runtime>::block_number());
		}
		(root, weight_sum)
	}

	/// Run the entire migration, against the given `Runtime`, until completion.
	///
	/// This will print some very useful statistics, make sure [`crate::LOG_TARGET`] is enabled.
	#[allow(dead_code)]
	pub(crate) async fn run_with_limits<Runtime, Block>(limits: MigrationLimits, mode: Mode<Block>)
	where
		Runtime: crate::Config<Hash = H256>,
		Block: BlockT<Hash = H256> + DeserializeOwned,
		Block::Header: serde::de::DeserializeOwned,
	{
		let mut ext = remote_externalities::Builder::<Block>::new()
			.mode(mode)
			.overwrite_state_version(sp_core::storage::StateVersion::V0)
			.build()
			.await
			.unwrap();

		let mut now = ext.execute_with(|| {
			AutoLimits::<Runtime>::put(Some(limits));
			// requires the block number type in our tests to be same as with mainnet, u32.
			frame_system::Pallet::<Runtime>::block_number()
		});

		let mut duration: BlockNumberFor<Runtime> = Zero::zero();
		// set the version to 1, as if the upgrade happened.
		ext.state_version = sp_core::storage::StateVersion::V1;

		let status =
			substrate_state_trie_migration_rpc::migration_status(&ext.as_backend()).unwrap();
		assert!(
			status.top_remaining_to_migrate > 0,
			"no node needs migrating, this probably means that state was initialized with `StateVersion::V1`",
		);

		log::info!(
			target: LOG_TARGET,
			"initial check: top_left: {}, child_left: {}, total_top {}, total_child {}",
			status.top_remaining_to_migrate.separate_with_commas(),
			status.child_remaining_to_migrate.separate_with_commas(),
			status.total_top.separate_with_commas(),
			status.total_child.separate_with_commas(),
		);

		loop {
			let last_state_root = ext.backend.root().clone();
			let ((finished, weight), proof) = ext.execute_and_prove(|| {
				let weight = run_to_block::<Runtime>(now + One::one()).1;
				if StateTrieMigration::<Runtime>::migration_process().finished() {
					return (true, weight)
				}
				duration += One::one();
				now += One::one();
				(false, weight)
			});

			let compact_proof =
				proof.clone().into_compact_proof::<HashFor<Block>>(last_state_root).unwrap();
			log::info!(
				target: LOG_TARGET,
				"proceeded to #{}, weight: [{} / {}], proof: [{} / {} / {}]",
				now,
				weight.separate_with_commas(),
				<Runtime as frame_system::Config>::BlockWeights::get()
					.max_block
					.separate_with_commas(),
				proof.encoded_size().separate_with_commas(),
				compact_proof.encoded_size().separate_with_commas(),
				zstd::stream::encode_all(&compact_proof.encode()[..], 0)
					.unwrap()
					.len()
					.separate_with_commas(),
			);
			ext.commit_all().unwrap();

			if finished {
				break
			}
		}

		ext.execute_with(|| {
			log::info!(
				target: LOG_TARGET,
				"finished on_initialize migration in {} block, final state of the task: {:?}",
				duration,
				StateTrieMigration::<Runtime>::migration_process(),
			)
		});

		let status =
			substrate_state_trie_migration_rpc::migration_status(&ext.as_backend()).unwrap();
		assert_eq!(status.top_remaining_to_migrate, 0);
		assert_eq!(status.child_remaining_to_migrate, 0);
	}
}

#[cfg(all(test, feature = "remote-test"))]
mod remote_tests_local {
	use super::{
		mock::{RuntimeCall as MockCall, *},
		remote_tests::run_with_limits,
		*,
	};
	use remote_externalities::{Mode, OfflineConfig, OnlineConfig, SnapshotConfig};
	use sp_runtime::traits::Bounded;
	use std::env::var as env_var;

	// we only use the hash type from this, so using the mock should be fine.
	type Extrinsic = sp_runtime::testing::TestXt<MockCall, ()>;
	type Block = sp_runtime::testing::Block<Extrinsic>;

	#[tokio::test]
	async fn on_initialize_migration() {
		let snap: SnapshotConfig = env_var("SNAP").expect("Need SNAP env var").into();
		let ws_api = env_var("WS_API").expect("Need WS_API env var").into();

		sp_tracing::try_init_simple();
		let mode = Mode::OfflineOrElseOnline(
			OfflineConfig { state_snapshot: snap.clone() },
			OnlineConfig { transport: ws_api, state_snapshot: Some(snap), ..Default::default() },
		);

		// item being the bottleneck
		run_with_limits::<Test, Block>(
			MigrationLimits { item: 8 * 1024, size: 128 * 1024 * 1024 },
			mode.clone(),
		)
		.await;
		// size being the bottleneck
		run_with_limits::<Test, Block>(
			MigrationLimits { item: Bounded::max_value(), size: 64 * 1024 },
			mode,
		)
		.await;
	}
}<|MERGE_RESOLUTION|>--- conflicted
+++ resolved
@@ -1087,12 +1087,7 @@
 		type BlockLength = ();
 		type RuntimeOrigin = RuntimeOrigin;
 		type RuntimeCall = RuntimeCall;
-<<<<<<< HEAD
 		type Nonce = u64;
-		type BlockNumber = u32;
-=======
-		type Index = u64;
->>>>>>> ec3bedd5
 		type Hash = H256;
 		type Hashing = BlakeTwo256;
 		type AccountId = u64;
