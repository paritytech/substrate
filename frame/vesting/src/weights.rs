--- conflicted
+++ resolved
@@ -35,69 +35,63 @@
 // --output=./frame/vesting/src/weights.rs
 // --template=./.maintain/frame-weight-template.hbs
 
-<<<<<<< HEAD
-=======
 
 #![cfg_attr(rustfmt, rustfmt_skip)]
->>>>>>> 1d5abf01
 #![allow(unused_parens)]
 #![allow(unused_imports)]
 
-use frame_support::{
-	traits::Get,
-	weights::{constants::RocksDbWeight, Weight},
-};
+use frame_support::{traits::Get, weights::{Weight, constants::RocksDbWeight}};
 use sp_std::marker::PhantomData;
 
 /// Weight functions needed for pallet_vesting.
 pub trait WeightInfo {
-	fn vest_locked(l: u32) -> Weight;
-	fn vest_unlocked(l: u32) -> Weight;
-	fn vest_other_locked(l: u32) -> Weight;
-	fn vest_other_unlocked(l: u32) -> Weight;
-	fn vested_transfer(l: u32) -> Weight;
-	fn force_vested_transfer(l: u32) -> Weight;
+	fn vest_locked(l: u32, ) -> Weight;
+	fn vest_unlocked(l: u32, ) -> Weight;
+	fn vest_other_locked(l: u32, ) -> Weight;
+	fn vest_other_unlocked(l: u32, ) -> Weight;
+	fn vested_transfer(l: u32, ) -> Weight;
+	fn force_vested_transfer(l: u32, ) -> Weight;
 }
 
 /// Weights for pallet_vesting using the Substrate node and recommended hardware.
 pub struct SubstrateWeight<T>(PhantomData<T>);
 impl<T: frame_system::Config> WeightInfo for SubstrateWeight<T> {
-	fn vest_locked(l: u32) -> Weight {
+	fn vest_locked(l: u32, ) -> Weight {
 		(42_905_000 as Weight)
 			// Standard Error: 13_000
 			.saturating_add((232_000 as Weight).saturating_mul(l as Weight))
 			.saturating_add(T::DbWeight::get().reads(2 as Weight))
 			.saturating_add(T::DbWeight::get().writes(1 as Weight))
 	}
-	fn vest_unlocked(l: u32) -> Weight {
+	fn vest_unlocked(l: u32, ) -> Weight {
 		(45_650_000 as Weight)
 			// Standard Error: 12_000
 			.saturating_add((215_000 as Weight).saturating_mul(l as Weight))
 			.saturating_add(T::DbWeight::get().reads(2 as Weight))
 			.saturating_add(T::DbWeight::get().writes(2 as Weight))
 	}
-	fn vest_other_locked(l: u32) -> Weight {
+	fn vest_other_locked(l: u32, ) -> Weight {
 		(42_273_000 as Weight)
 			// Standard Error: 15_000
 			.saturating_add((246_000 as Weight).saturating_mul(l as Weight))
 			.saturating_add(T::DbWeight::get().reads(3 as Weight))
 			.saturating_add(T::DbWeight::get().writes(2 as Weight))
 	}
-	fn vest_other_unlocked(l: u32) -> Weight {
+	fn vest_other_unlocked(l: u32, ) -> Weight {
 		(45_324_000 as Weight)
 			// Standard Error: 12_000
 			.saturating_add((214_000 as Weight).saturating_mul(l as Weight))
 			.saturating_add(T::DbWeight::get().reads(3 as Weight))
 			.saturating_add(T::DbWeight::get().writes(3 as Weight))
 	}
-	fn vested_transfer(l: u32) -> Weight {
+	fn vested_transfer(l: u32, ) -> Weight {
 		(96_661_000 as Weight)
 			// Standard Error: 10_000
 			.saturating_add((211_000 as Weight).saturating_mul(l as Weight))
 			.saturating_add(T::DbWeight::get().reads(3 as Weight))
 			.saturating_add(T::DbWeight::get().writes(3 as Weight))
 	}
-	fn force_vested_transfer(l: u32) -> Weight {
+	fn force_vested_transfer(l: u32, ) -> Weight {
 		(98_812_000 as Weight)
 			// Standard Error: 13_000
 			.saturating_add((139_000 as Weight).saturating_mul(l as Weight))
@@ -108,42 +102,42 @@
 
 // For backwards compatibility and tests
 impl WeightInfo for () {
-	fn vest_locked(l: u32) -> Weight {
+	fn vest_locked(l: u32, ) -> Weight {
 		(42_905_000 as Weight)
 			// Standard Error: 13_000
 			.saturating_add((232_000 as Weight).saturating_mul(l as Weight))
 			.saturating_add(RocksDbWeight::get().reads(2 as Weight))
 			.saturating_add(RocksDbWeight::get().writes(1 as Weight))
 	}
-	fn vest_unlocked(l: u32) -> Weight {
+	fn vest_unlocked(l: u32, ) -> Weight {
 		(45_650_000 as Weight)
 			// Standard Error: 12_000
 			.saturating_add((215_000 as Weight).saturating_mul(l as Weight))
 			.saturating_add(RocksDbWeight::get().reads(2 as Weight))
 			.saturating_add(RocksDbWeight::get().writes(2 as Weight))
 	}
-	fn vest_other_locked(l: u32) -> Weight {
+	fn vest_other_locked(l: u32, ) -> Weight {
 		(42_273_000 as Weight)
 			// Standard Error: 15_000
 			.saturating_add((246_000 as Weight).saturating_mul(l as Weight))
 			.saturating_add(RocksDbWeight::get().reads(3 as Weight))
 			.saturating_add(RocksDbWeight::get().writes(2 as Weight))
 	}
-	fn vest_other_unlocked(l: u32) -> Weight {
+	fn vest_other_unlocked(l: u32, ) -> Weight {
 		(45_324_000 as Weight)
 			// Standard Error: 12_000
 			.saturating_add((214_000 as Weight).saturating_mul(l as Weight))
 			.saturating_add(RocksDbWeight::get().reads(3 as Weight))
 			.saturating_add(RocksDbWeight::get().writes(3 as Weight))
 	}
-	fn vested_transfer(l: u32) -> Weight {
+	fn vested_transfer(l: u32, ) -> Weight {
 		(96_661_000 as Weight)
 			// Standard Error: 10_000
 			.saturating_add((211_000 as Weight).saturating_mul(l as Weight))
 			.saturating_add(RocksDbWeight::get().reads(3 as Weight))
 			.saturating_add(RocksDbWeight::get().writes(3 as Weight))
 	}
-	fn force_vested_transfer(l: u32) -> Weight {
+	fn force_vested_transfer(l: u32, ) -> Weight {
 		(98_812_000 as Weight)
 			// Standard Error: 13_000
 			.saturating_add((139_000 as Weight).saturating_mul(l as Weight))
