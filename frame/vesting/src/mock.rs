--- conflicted
+++ resolved
@@ -51,13 +51,8 @@
 	type RuntimeEvent = RuntimeEvent;
 	type Hash = H256;
 	type Hashing = BlakeTwo256;
-<<<<<<< HEAD
-	type Header = Header;
+	type Block = Block;
 	type Nonce = u64;
-=======
-	type Block = Block;
-	type Index = u64;
->>>>>>> ec3bedd5
 	type Lookup = IdentityLookup<Self::AccountId>;
 	type OnKilledAccount = ();
 	type OnNewAccount = ();
