--- conflicted
+++ resolved
@@ -52,11 +52,7 @@
 	type Hash = H256;
 	type Hashing = BlakeTwo256;
 	type Block = Block;
-<<<<<<< HEAD
-	type Index = u64;
-=======
 	type Nonce = u64;
->>>>>>> c446786a
 	type Lookup = IdentityLookup<Self::AccountId>;
 	type OnKilledAccount = ();
 	type OnNewAccount = ();
