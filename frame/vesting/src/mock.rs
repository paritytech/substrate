// This file is part of Substrate.

// Copyright (C) Parity Technologies (UK) Ltd.
// SPDX-License-Identifier: Apache-2.0

// Licensed under the Apache License, Version 2.0 (the "License");
// you may not use this file except in compliance with the License.
// You may obtain a copy of the License at
//
// 	http://www.apache.org/licenses/LICENSE-2.0
//
// Unless required by applicable law or agreed to in writing, software
// distributed under the License is distributed on an "AS IS" BASIS,
// WITHOUT WARRANTIES OR CONDITIONS OF ANY KIND, either express or implied.
// See the License for the specific language governing permissions and
// limitations under the License.

use frame_support::{
	parameter_types,
	traits::{ConstU32, ConstU64, WithdrawReasons},
};
use sp_core::H256;
<<<<<<< HEAD
use sp_runtime::traits::{BlakeTwo256, Identity, IdentityLookup};
=======
use sp_runtime::{
	testing::Header,
	traits::{BlakeTwo256, Identity, IdentityLookup},
	BuildStorage,
};
>>>>>>> da65b99f

use super::*;
use crate as pallet_vesting;

type Block = frame_system::mocking::MockBlock<Test>;

frame_support::construct_runtime!(
	pub enum Test
	{
		System: frame_system::{Pallet, Call, Config<T>, Storage, Event<T>},
		Balances: pallet_balances::{Pallet, Call, Storage, Config<T>, Event<T>},
		Vesting: pallet_vesting::{Pallet, Call, Storage, Event<T>, Config<T>},
	}
);

impl frame_system::Config for Test {
	type AccountData = pallet_balances::AccountData<u64>;
	type AccountId = u64;
	type BaseCallFilter = frame_support::traits::Everything;
	type BlockHashCount = ConstU64<250>;
	type BlockLength = ();
	type BlockWeights = ();
	type RuntimeCall = RuntimeCall;
	type DbWeight = ();
	type RuntimeEvent = RuntimeEvent;
	type Hash = H256;
	type Hashing = BlakeTwo256;
	type Block = Block;
	type Index = u64;
	type Lookup = IdentityLookup<Self::AccountId>;
	type OnKilledAccount = ();
	type OnNewAccount = ();
	type OnSetCode = ();
	type MaxConsumers = frame_support::traits::ConstU32<16>;
	type RuntimeOrigin = RuntimeOrigin;
	type PalletInfo = PalletInfo;
	type SS58Prefix = ();
	type SystemWeightInfo = ();
	type Version = ();
}

impl pallet_balances::Config for Test {
	type AccountStore = System;
	type Balance = u64;
	type DustRemoval = ();
	type RuntimeEvent = RuntimeEvent;
	type ExistentialDeposit = ExistentialDeposit;
	type MaxLocks = ConstU32<10>;
	type MaxReserves = ();
	type ReserveIdentifier = [u8; 8];
	type WeightInfo = ();
	type FreezeIdentifier = ();
	type MaxFreezes = ();
	type RuntimeHoldReason = ();
	type MaxHolds = ();
}
parameter_types! {
	pub const MinVestedTransfer: u64 = 256 * 2;
	pub UnvestedFundsAllowedWithdrawReasons: WithdrawReasons =
		WithdrawReasons::except(WithdrawReasons::TRANSFER | WithdrawReasons::RESERVE);
	pub static ExistentialDeposit: u64 = 1;
}
impl Config for Test {
	type BlockNumberToBalance = Identity;
	type Currency = Balances;
	type RuntimeEvent = RuntimeEvent;
	const MAX_VESTING_SCHEDULES: u32 = 3;
	type MinVestedTransfer = MinVestedTransfer;
	type WeightInfo = ();
	type UnvestedFundsAllowedWithdrawReasons = UnvestedFundsAllowedWithdrawReasons;
}

pub struct ExtBuilder {
	existential_deposit: u64,
	vesting_genesis_config: Option<Vec<(u64, u64, u64, u64)>>,
}

impl Default for ExtBuilder {
	fn default() -> Self {
		Self { existential_deposit: 1, vesting_genesis_config: None }
	}
}

impl ExtBuilder {
	pub fn existential_deposit(mut self, existential_deposit: u64) -> Self {
		self.existential_deposit = existential_deposit;
		self
	}

	pub fn vesting_genesis_config(mut self, config: Vec<(u64, u64, u64, u64)>) -> Self {
		self.vesting_genesis_config = Some(config);
		self
	}

	pub fn build(self) -> sp_io::TestExternalities {
		EXISTENTIAL_DEPOSIT.with(|v| *v.borrow_mut() = self.existential_deposit);
		let mut t = frame_system::GenesisConfig::<Test>::default().build_storage().unwrap();
		pallet_balances::GenesisConfig::<Test> {
			balances: vec![
				(1, 10 * self.existential_deposit),
				(2, 20 * self.existential_deposit),
				(3, 30 * self.existential_deposit),
				(4, 40 * self.existential_deposit),
				(12, 10 * self.existential_deposit),
				(13, 9999 * self.existential_deposit),
			],
		}
		.assimilate_storage(&mut t)
		.unwrap();

		let vesting = if let Some(vesting_config) = self.vesting_genesis_config {
			vesting_config
		} else {
			vec![
				(1, 0, 10, 5 * self.existential_deposit),
				(2, 10, 20, 0),
				(12, 10, 20, 5 * self.existential_deposit),
			]
		};

		pallet_vesting::GenesisConfig::<Test> { vesting }
			.assimilate_storage(&mut t)
			.unwrap();
		let mut ext = sp_io::TestExternalities::new(t);
		ext.execute_with(|| System::set_block_number(1));
		ext
	}
}<|MERGE_RESOLUTION|>--- conflicted
+++ resolved
@@ -20,15 +20,10 @@
 	traits::{ConstU32, ConstU64, WithdrawReasons},
 };
 use sp_core::H256;
-<<<<<<< HEAD
-use sp_runtime::traits::{BlakeTwo256, Identity, IdentityLookup};
-=======
 use sp_runtime::{
-	testing::Header,
 	traits::{BlakeTwo256, Identity, IdentityLookup},
 	BuildStorage,
 };
->>>>>>> da65b99f
 
 use super::*;
 use crate as pallet_vesting;
