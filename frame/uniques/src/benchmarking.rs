--- conflicted
+++ resolved
@@ -429,11 +429,7 @@
 		let (item, ..) = mint_item::<T, I>(0);
 		let buyer: T::AccountId = account("buyer", 0, SEED);
 		let buyer_lookup = T::Lookup::unlookup(buyer.clone());
-<<<<<<< HEAD
-		let price = ItemPrice::<T, I>::from(100u32);
-=======
 		let price = ItemPrice::<T, I>::from(0u32);
->>>>>>> dc44829d
 		let origin = SystemOrigin::Signed(seller.clone()).into();
 		Uniques::<T, I>::set_price(origin, collection, item, Some(price.clone()), Some(buyer_lookup))?;
 		T::Currency::make_free_balance_be(&buyer, DepositBalanceOf::<T, I>::max_value());
@@ -448,7 +444,6 @@
 		}.into());
 	}
 
-<<<<<<< HEAD
 	set_royalties {
 		let (collection, caller, _) = create_collection::<T, I>();
 		let royalties = Perbill::from_percent(100);
@@ -457,7 +452,5 @@
 		assert_last_event::<T, I>(Event::RoyaltiesChanged { collection, royalties }.into());
 	}
 
-=======
->>>>>>> dc44829d
 	impl_benchmark_test_suite!(Uniques, crate::mock::new_test_ext(), crate::mock::Test);
 }