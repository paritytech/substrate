// This file is part of Substrate.

// Copyright (C) 2019-2022 Parity Technologies (UK) Ltd.
// SPDX-License-Identifier: Apache-2.0

// Licensed under the Apache License, Version 2.0 (the "License");
// you may not use this file except in compliance with the License.
// You may obtain a copy of the License at
//
// 	http://www.apache.org/licenses/LICENSE-2.0
//
// Unless required by applicable law or agreed to in writing, software
// distributed under the License is distributed on an "AS IS" BASIS,
// WITHOUT WARRANTIES OR CONDITIONS OF ANY KIND, either express or implied.
// See the License for the specific language governing permissions and
// limitations under the License.

//! Tests for Uniques pallet.

use crate::{mock::*, Event, *};
use frame_support::{assert_noop, assert_ok, dispatch::Dispatchable, traits::Currency};
use pallet_balances::Error as BalancesError;
use sp_runtime::Perbill;
use sp_std::prelude::*;

fn items() -> Vec<(u64, u32, u32)> {
	let mut r: Vec<_> = Account::<Test>::iter().map(|x| x.0).collect();
	r.sort();
	let mut s: Vec<_> = Item::<Test>::iter().map(|x| (x.2.owner, x.0, x.1)).collect();
	s.sort();
	assert_eq!(r, s);
	for collection in Item::<Test>::iter()
		.map(|x| x.0)
		.scan(None, |s, item| {
			if s.map_or(false, |last| last == item) {
				*s = Some(item);
				Some(None)
			} else {
				Some(Some(item))
			}
		})
		.flatten()
	{
		let details = Collection::<Test>::get(collection).unwrap();
		let items = Item::<Test>::iter_prefix(collection).count() as u32;
		assert_eq!(details.items, items);
	}
	r
}

fn collections() -> Vec<(u64, u32)> {
	let mut r: Vec<_> = CollectionAccount::<Test>::iter().map(|x| (x.0, x.1)).collect();
	r.sort();
	let mut s: Vec<_> = Collection::<Test>::iter().map(|x| (x.1.owner, x.0)).collect();
	s.sort();
	assert_eq!(r, s);
	r
}

macro_rules! bvec {
	($( $x:tt )*) => {
		vec![$( $x )*].try_into().unwrap()
	}
}

fn attributes(collection: u32) -> Vec<(Option<u32>, Vec<u8>, Vec<u8>)> {
	let mut s: Vec<_> = Attribute::<Test>::iter_prefix((collection,))
		.map(|(k, v)| (k.0, k.1.into(), v.0.into()))
		.collect();
	s.sort();
	s
}

fn events() -> Vec<Event<Test>> {
	let result = System::events()
		.into_iter()
		.map(|r| r.event)
		.filter_map(|e| if let mock::Event::Uniques(inner) = e { Some(inner) } else { None })
		.collect::<Vec<_>>();

	System::reset_events();

	result
}

#[test]
fn basic_setup_works() {
	new_test_ext().execute_with(|| {
		assert_eq!(items(), vec![]);
	});
}

#[test]
fn basic_minting_should_work() {
	new_test_ext().execute_with(|| {
		assert_ok!(Uniques::force_create(Origin::root(), 0, 1, true));
		assert_eq!(collections(), vec![(1, 0)]);
		assert_ok!(Uniques::mint(Origin::signed(1), 0, 42, 1));
		assert_eq!(items(), vec![(1, 0, 42)]);

		assert_ok!(Uniques::force_create(Origin::root(), 1, 2, true));
		assert_eq!(collections(), vec![(1, 0), (2, 1)]);
		assert_ok!(Uniques::mint(Origin::signed(2), 1, 69, 1));
		assert_eq!(items(), vec![(1, 0, 42), (1, 1, 69)]);
	});
}

#[test]
fn lifecycle_should_work() {
	new_test_ext().execute_with(|| {
		Balances::make_free_balance_be(&1, 100);
		assert_ok!(Uniques::create(Origin::signed(1), 0, 1));
		assert_eq!(Balances::reserved_balance(&1), 2);
		assert_eq!(collections(), vec![(1, 0)]);
		assert_ok!(Uniques::set_collection_metadata(Origin::signed(1), 0, bvec![0, 0], false));
		assert_eq!(Balances::reserved_balance(&1), 5);
		assert!(CollectionMetadataOf::<Test>::contains_key(0));

		assert_ok!(Uniques::mint(Origin::signed(1), 0, 42, 10));
		assert_eq!(Balances::reserved_balance(&1), 6);
		assert_ok!(Uniques::mint(Origin::signed(1), 0, 69, 20));
		assert_eq!(Balances::reserved_balance(&1), 7);
		assert_eq!(items(), vec![(10, 0, 42), (20, 0, 69)]);
		assert_eq!(Collection::<Test>::get(0).unwrap().items, 2);
		assert_eq!(Collection::<Test>::get(0).unwrap().item_metadatas, 0);

		assert_ok!(Uniques::set_metadata(Origin::signed(1), 0, 42, bvec![42, 42], false));
		assert_eq!(Balances::reserved_balance(&1), 10);
		assert!(ItemMetadataOf::<Test>::contains_key(0, 42));
		assert_ok!(Uniques::set_metadata(Origin::signed(1), 0, 69, bvec![69, 69], false));
		assert_eq!(Balances::reserved_balance(&1), 13);
		assert!(ItemMetadataOf::<Test>::contains_key(0, 69));

		let w = Collection::<Test>::get(0).unwrap().destroy_witness();
		assert_eq!(w.items, 2);
		assert_eq!(w.item_metadatas, 2);
		assert_ok!(Uniques::destroy(Origin::signed(1), 0, w));
		assert_eq!(Balances::reserved_balance(&1), 0);

		assert!(!Collection::<Test>::contains_key(0));
		assert!(!Item::<Test>::contains_key(0, 42));
		assert!(!Item::<Test>::contains_key(0, 69));
		assert!(!CollectionMetadataOf::<Test>::contains_key(0));
		assert!(!ItemMetadataOf::<Test>::contains_key(0, 42));
		assert!(!ItemMetadataOf::<Test>::contains_key(0, 69));
		assert_eq!(collections(), vec![]);
		assert_eq!(items(), vec![]);
	});
}

#[test]
fn destroy_with_bad_witness_should_not_work() {
	new_test_ext().execute_with(|| {
		Balances::make_free_balance_be(&1, 100);
		assert_ok!(Uniques::create(Origin::signed(1), 0, 1));

		let w = Collection::<Test>::get(0).unwrap().destroy_witness();
		assert_ok!(Uniques::mint(Origin::signed(1), 0, 42, 1));
		assert_noop!(Uniques::destroy(Origin::signed(1), 0, w), Error::<Test>::BadWitness);
	});
}

#[test]
fn mint_should_work() {
	new_test_ext().execute_with(|| {
		assert_ok!(Uniques::force_create(Origin::root(), 0, 1, true));
		assert_ok!(Uniques::mint(Origin::signed(1), 0, 42, 1));
		assert_eq!(Uniques::owner(0, 42).unwrap(), 1);
		assert_eq!(collections(), vec![(1, 0)]);
		assert_eq!(items(), vec![(1, 0, 42)]);
	});
}

#[test]
fn transfer_should_work() {
	new_test_ext().execute_with(|| {
		assert_ok!(Uniques::force_create(Origin::root(), 0, 1, true));
		assert_ok!(Uniques::mint(Origin::signed(1), 0, 42, 2));

		assert_ok!(Uniques::transfer(Origin::signed(2), 0, 42, 3));
		assert_eq!(items(), vec![(3, 0, 42)]);
		assert_noop!(Uniques::transfer(Origin::signed(2), 0, 42, 4), Error::<Test>::NoPermission);

		assert_ok!(Uniques::approve_transfer(Origin::signed(3), 0, 42, 2));
		assert_ok!(Uniques::transfer(Origin::signed(2), 0, 42, 4));
	});
}

#[test]
fn freezing_should_work() {
	new_test_ext().execute_with(|| {
		assert_ok!(Uniques::force_create(Origin::root(), 0, 1, true));
		assert_ok!(Uniques::mint(Origin::signed(1), 0, 42, 1));
		assert_ok!(Uniques::freeze(Origin::signed(1), 0, 42));
		assert_noop!(Uniques::transfer(Origin::signed(1), 0, 42, 2), Error::<Test>::Frozen);

		assert_ok!(Uniques::thaw(Origin::signed(1), 0, 42));
		assert_ok!(Uniques::freeze_collection(Origin::signed(1), 0));
		assert_noop!(Uniques::transfer(Origin::signed(1), 0, 42, 2), Error::<Test>::Frozen);

		assert_ok!(Uniques::thaw_collection(Origin::signed(1), 0));
		assert_ok!(Uniques::transfer(Origin::signed(1), 0, 42, 2));
	});
}

#[test]
fn origin_guards_should_work() {
	new_test_ext().execute_with(|| {
		assert_ok!(Uniques::force_create(Origin::root(), 0, 1, true));
		assert_ok!(Uniques::mint(Origin::signed(1), 0, 42, 1));

		Balances::make_free_balance_be(&2, 100);
		assert_ok!(Uniques::set_accept_ownership(Origin::signed(2), Some(0)));
		assert_noop!(
			Uniques::transfer_ownership(Origin::signed(2), 0, 2),
			Error::<Test>::NoPermission
		);
		assert_noop!(Uniques::set_team(Origin::signed(2), 0, 2, 2, 2), Error::<Test>::NoPermission);
		assert_noop!(Uniques::freeze(Origin::signed(2), 0, 42), Error::<Test>::NoPermission);
		assert_noop!(Uniques::thaw(Origin::signed(2), 0, 42), Error::<Test>::NoPermission);
		assert_noop!(Uniques::mint(Origin::signed(2), 0, 69, 2), Error::<Test>::NoPermission);
		assert_noop!(Uniques::burn(Origin::signed(2), 0, 42, None), Error::<Test>::NoPermission);
		let w = Collection::<Test>::get(0).unwrap().destroy_witness();
		assert_noop!(Uniques::destroy(Origin::signed(2), 0, w), Error::<Test>::NoPermission);
	});
}

#[test]
fn transfer_owner_should_work() {
	new_test_ext().execute_with(|| {
		Balances::make_free_balance_be(&1, 100);
		Balances::make_free_balance_be(&2, 100);
		Balances::make_free_balance_be(&3, 100);
		assert_ok!(Uniques::create(Origin::signed(1), 0, 1));
		assert_eq!(collections(), vec![(1, 0)]);
		assert_noop!(
			Uniques::transfer_ownership(Origin::signed(1), 0, 2),
			Error::<Test>::Unaccepted
		);
		assert_ok!(Uniques::set_accept_ownership(Origin::signed(2), Some(0)));
		assert_ok!(Uniques::transfer_ownership(Origin::signed(1), 0, 2));

		assert_eq!(collections(), vec![(2, 0)]);
		assert_eq!(Balances::total_balance(&1), 98);
		assert_eq!(Balances::total_balance(&2), 102);
		assert_eq!(Balances::reserved_balance(&1), 0);
		assert_eq!(Balances::reserved_balance(&2), 2);

		assert_ok!(Uniques::set_accept_ownership(Origin::signed(1), Some(0)));
		assert_noop!(
			Uniques::transfer_ownership(Origin::signed(1), 0, 1),
			Error::<Test>::NoPermission
		);

		// Mint and set metadata now and make sure that deposit gets transferred back.
		assert_ok!(Uniques::set_collection_metadata(Origin::signed(2), 0, bvec![0u8; 20], false));
		assert_ok!(Uniques::mint(Origin::signed(1), 0, 42, 1));
		assert_ok!(Uniques::set_metadata(Origin::signed(2), 0, 42, bvec![0u8; 20], false));
		assert_ok!(Uniques::set_accept_ownership(Origin::signed(3), Some(0)));
		assert_ok!(Uniques::transfer_ownership(Origin::signed(2), 0, 3));
		assert_eq!(collections(), vec![(3, 0)]);
		assert_eq!(Balances::total_balance(&2), 57);
		assert_eq!(Balances::total_balance(&3), 145);
		assert_eq!(Balances::reserved_balance(&2), 0);
		assert_eq!(Balances::reserved_balance(&3), 45);

		// 2's acceptence from before is reset when it became owner, so it cannot be transfered
		// without a fresh acceptance.
		assert_noop!(
			Uniques::transfer_ownership(Origin::signed(3), 0, 2),
			Error::<Test>::Unaccepted
		);
	});
}

#[test]
fn set_team_should_work() {
	new_test_ext().execute_with(|| {
		assert_ok!(Uniques::force_create(Origin::root(), 0, 1, true));
		assert_ok!(Uniques::set_team(Origin::signed(1), 0, 2, 3, 4));

		assert_ok!(Uniques::mint(Origin::signed(2), 0, 42, 2));
		assert_ok!(Uniques::freeze(Origin::signed(4), 0, 42));
		assert_ok!(Uniques::thaw(Origin::signed(3), 0, 42));
		assert_ok!(Uniques::transfer(Origin::signed(3), 0, 42, 3));
		assert_ok!(Uniques::burn(Origin::signed(3), 0, 42, None));
	});
}

#[test]
fn set_collection_metadata_should_work() {
	new_test_ext().execute_with(|| {
		// Cannot add metadata to unknown item
		assert_noop!(
			Uniques::set_collection_metadata(Origin::signed(1), 0, bvec![0u8; 20], false),
			Error::<Test>::UnknownCollection,
		);
		assert_ok!(Uniques::force_create(Origin::root(), 0, 1, false));
		// Cannot add metadata to unowned item
		assert_noop!(
			Uniques::set_collection_metadata(Origin::signed(2), 0, bvec![0u8; 20], false),
			Error::<Test>::NoPermission,
		);

		// Successfully add metadata and take deposit
		Balances::make_free_balance_be(&1, 30);
		assert_ok!(Uniques::set_collection_metadata(Origin::signed(1), 0, bvec![0u8; 20], false));
		assert_eq!(Balances::free_balance(&1), 9);
		assert!(CollectionMetadataOf::<Test>::contains_key(0));

		// Force origin works, too.
		assert_ok!(Uniques::set_collection_metadata(Origin::root(), 0, bvec![0u8; 18], false));

		// Update deposit
		assert_ok!(Uniques::set_collection_metadata(Origin::signed(1), 0, bvec![0u8; 15], false));
		assert_eq!(Balances::free_balance(&1), 14);
		assert_ok!(Uniques::set_collection_metadata(Origin::signed(1), 0, bvec![0u8; 25], false));
		assert_eq!(Balances::free_balance(&1), 4);

		// Cannot over-reserve
		assert_noop!(
			Uniques::set_collection_metadata(Origin::signed(1), 0, bvec![0u8; 40], false),
			BalancesError::<Test, _>::InsufficientBalance,
		);

		// Can't set or clear metadata once frozen
		assert_ok!(Uniques::set_collection_metadata(Origin::signed(1), 0, bvec![0u8; 15], true));
		assert_noop!(
			Uniques::set_collection_metadata(Origin::signed(1), 0, bvec![0u8; 15], false),
			Error::<Test, _>::Frozen,
		);
		assert_noop!(
			Uniques::clear_collection_metadata(Origin::signed(1), 0),
			Error::<Test>::Frozen
		);

		// Clear Metadata
		assert_ok!(Uniques::set_collection_metadata(Origin::root(), 0, bvec![0u8; 15], false));
		assert_noop!(
			Uniques::clear_collection_metadata(Origin::signed(2), 0),
			Error::<Test>::NoPermission
		);
		assert_noop!(
			Uniques::clear_collection_metadata(Origin::signed(1), 1),
			Error::<Test>::UnknownCollection
		);
		assert_ok!(Uniques::clear_collection_metadata(Origin::signed(1), 0));
		assert!(!CollectionMetadataOf::<Test>::contains_key(0));
	});
}

#[test]
fn set_item_metadata_should_work() {
	new_test_ext().execute_with(|| {
		Balances::make_free_balance_be(&1, 30);

		// Cannot add metadata to unknown item
		assert_ok!(Uniques::force_create(Origin::root(), 0, 1, false));
		assert_ok!(Uniques::mint(Origin::signed(1), 0, 42, 1));
		// Cannot add metadata to unowned item
		assert_noop!(
			Uniques::set_metadata(Origin::signed(2), 0, 42, bvec![0u8; 20], false),
			Error::<Test>::NoPermission,
		);

		// Successfully add metadata and take deposit
		assert_ok!(Uniques::set_metadata(Origin::signed(1), 0, 42, bvec![0u8; 20], false));
		assert_eq!(Balances::free_balance(&1), 8);
		assert!(ItemMetadataOf::<Test>::contains_key(0, 42));

		// Force origin works, too.
		assert_ok!(Uniques::set_metadata(Origin::root(), 0, 42, bvec![0u8; 18], false));

		// Update deposit
		assert_ok!(Uniques::set_metadata(Origin::signed(1), 0, 42, bvec![0u8; 15], false));
		assert_eq!(Balances::free_balance(&1), 13);
		assert_ok!(Uniques::set_metadata(Origin::signed(1), 0, 42, bvec![0u8; 25], false));
		assert_eq!(Balances::free_balance(&1), 3);

		// Cannot over-reserve
		assert_noop!(
			Uniques::set_metadata(Origin::signed(1), 0, 42, bvec![0u8; 40], false),
			BalancesError::<Test, _>::InsufficientBalance,
		);

		// Can't set or clear metadata once frozen
		assert_ok!(Uniques::set_metadata(Origin::signed(1), 0, 42, bvec![0u8; 15], true));
		assert_noop!(
			Uniques::set_metadata(Origin::signed(1), 0, 42, bvec![0u8; 15], false),
			Error::<Test, _>::Frozen,
		);
		assert_noop!(Uniques::clear_metadata(Origin::signed(1), 0, 42), Error::<Test>::Frozen);

		// Clear Metadata
		assert_ok!(Uniques::set_metadata(Origin::root(), 0, 42, bvec![0u8; 15], false));
		assert_noop!(
			Uniques::clear_metadata(Origin::signed(2), 0, 42),
			Error::<Test>::NoPermission
		);
		assert_noop!(
			Uniques::clear_metadata(Origin::signed(1), 1, 42),
			Error::<Test>::UnknownCollection
		);
		assert_ok!(Uniques::clear_metadata(Origin::signed(1), 0, 42));
		assert!(!ItemMetadataOf::<Test>::contains_key(0, 42));
	});
}

#[test]
fn set_attribute_should_work() {
	new_test_ext().execute_with(|| {
		Balances::make_free_balance_be(&1, 100);

		assert_ok!(Uniques::force_create(Origin::root(), 0, 1, false));

		assert_ok!(Uniques::set_attribute(Origin::signed(1), 0, None, bvec![0], bvec![0]));
		assert_ok!(Uniques::set_attribute(Origin::signed(1), 0, Some(0), bvec![0], bvec![0]));
		assert_ok!(Uniques::set_attribute(Origin::signed(1), 0, Some(0), bvec![1], bvec![0]));
		assert_eq!(
			attributes(0),
			vec![
				(None, bvec![0], bvec![0]),
				(Some(0), bvec![0], bvec![0]),
				(Some(0), bvec![1], bvec![0]),
			]
		);
		assert_eq!(Balances::reserved_balance(1), 9);

		assert_ok!(Uniques::set_attribute(Origin::signed(1), 0, None, bvec![0], bvec![0; 10]));
		assert_eq!(
			attributes(0),
			vec![
				(None, bvec![0], bvec![0; 10]),
				(Some(0), bvec![0], bvec![0]),
				(Some(0), bvec![1], bvec![0]),
			]
		);
		assert_eq!(Balances::reserved_balance(1), 18);

		assert_ok!(Uniques::clear_attribute(Origin::signed(1), 0, Some(0), bvec![1]));
		assert_eq!(
			attributes(0),
			vec![(None, bvec![0], bvec![0; 10]), (Some(0), bvec![0], bvec![0]),]
		);
		assert_eq!(Balances::reserved_balance(1), 15);

		let w = Collection::<Test>::get(0).unwrap().destroy_witness();
		assert_ok!(Uniques::destroy(Origin::signed(1), 0, w));
		assert_eq!(attributes(0), vec![]);
		assert_eq!(Balances::reserved_balance(1), 0);
	});
}

#[test]
fn set_attribute_should_respect_freeze() {
	new_test_ext().execute_with(|| {
		Balances::make_free_balance_be(&1, 100);

		assert_ok!(Uniques::force_create(Origin::root(), 0, 1, false));

		assert_ok!(Uniques::set_attribute(Origin::signed(1), 0, None, bvec![0], bvec![0]));
		assert_ok!(Uniques::set_attribute(Origin::signed(1), 0, Some(0), bvec![0], bvec![0]));
		assert_ok!(Uniques::set_attribute(Origin::signed(1), 0, Some(1), bvec![0], bvec![0]));
		assert_eq!(
			attributes(0),
			vec![
				(None, bvec![0], bvec![0]),
				(Some(0), bvec![0], bvec![0]),
				(Some(1), bvec![0], bvec![0]),
			]
		);
		assert_eq!(Balances::reserved_balance(1), 9);

		assert_ok!(Uniques::set_collection_metadata(Origin::signed(1), 0, bvec![], true));
		let e = Error::<Test>::Frozen;
		assert_noop!(Uniques::set_attribute(Origin::signed(1), 0, None, bvec![0], bvec![0]), e);
		assert_ok!(Uniques::set_attribute(Origin::signed(1), 0, Some(0), bvec![0], bvec![1]));

		assert_ok!(Uniques::set_metadata(Origin::signed(1), 0, 0, bvec![], true));
		let e = Error::<Test>::Frozen;
		assert_noop!(Uniques::set_attribute(Origin::signed(1), 0, Some(0), bvec![0], bvec![1]), e);
		assert_ok!(Uniques::set_attribute(Origin::signed(1), 0, Some(1), bvec![0], bvec![1]));
	});
}

#[test]
fn force_item_status_should_work() {
	new_test_ext().execute_with(|| {
		Balances::make_free_balance_be(&1, 100);

		assert_ok!(Uniques::force_create(Origin::root(), 0, 1, false));
		assert_ok!(Uniques::mint(Origin::signed(1), 0, 42, 1));
		assert_ok!(Uniques::mint(Origin::signed(1), 0, 69, 2));
		assert_ok!(Uniques::set_collection_metadata(Origin::signed(1), 0, bvec![0; 20], false));
		assert_ok!(Uniques::set_metadata(Origin::signed(1), 0, 42, bvec![0; 20], false));
		assert_ok!(Uniques::set_metadata(Origin::signed(1), 0, 69, bvec![0; 20], false));
		assert_eq!(Balances::reserved_balance(1), 65);

		// force item status to be free holding
		assert_ok!(Uniques::force_item_status(Origin::root(), 0, 1, 1, 1, 1, true, false));
		assert_ok!(Uniques::mint(Origin::signed(1), 0, 142, 1));
		assert_ok!(Uniques::mint(Origin::signed(1), 0, 169, 2));
		assert_ok!(Uniques::set_metadata(Origin::signed(1), 0, 142, bvec![0; 20], false));
		assert_ok!(Uniques::set_metadata(Origin::signed(1), 0, 169, bvec![0; 20], false));
		assert_eq!(Balances::reserved_balance(1), 65);

		assert_ok!(Uniques::redeposit(Origin::signed(1), 0, bvec![0, 42, 50, 69, 100]));
		assert_eq!(Balances::reserved_balance(1), 63);

		assert_ok!(Uniques::set_metadata(Origin::signed(1), 0, 42, bvec![0; 20], false));
		assert_eq!(Balances::reserved_balance(1), 42);

		assert_ok!(Uniques::set_metadata(Origin::signed(1), 0, 69, bvec![0; 20], false));
		assert_eq!(Balances::reserved_balance(1), 21);

		assert_ok!(Uniques::set_collection_metadata(Origin::signed(1), 0, bvec![0; 20], false));
		assert_eq!(Balances::reserved_balance(1), 0);
	});
}

#[test]
fn burn_works() {
	new_test_ext().execute_with(|| {
		Balances::make_free_balance_be(&1, 100);
		assert_ok!(Uniques::force_create(Origin::root(), 0, 1, false));
		assert_ok!(Uniques::set_team(Origin::signed(1), 0, 2, 3, 4));

		assert_noop!(
			Uniques::burn(Origin::signed(5), 0, 42, Some(5)),
			Error::<Test>::UnknownCollection
		);

		assert_ok!(Uniques::mint(Origin::signed(2), 0, 42, 5));
		assert_ok!(Uniques::mint(Origin::signed(2), 0, 69, 5));
		assert_eq!(Balances::reserved_balance(1), 2);

		assert_noop!(Uniques::burn(Origin::signed(0), 0, 42, None), Error::<Test>::NoPermission);
		assert_noop!(Uniques::burn(Origin::signed(5), 0, 42, Some(6)), Error::<Test>::WrongOwner);

		assert_ok!(Uniques::burn(Origin::signed(5), 0, 42, Some(5)));
		assert_ok!(Uniques::burn(Origin::signed(3), 0, 69, Some(5)));
		assert_eq!(Balances::reserved_balance(1), 0);
	});
}

#[test]
fn approval_lifecycle_works() {
	new_test_ext().execute_with(|| {
		assert_ok!(Uniques::force_create(Origin::root(), 0, 1, true));
		assert_ok!(Uniques::mint(Origin::signed(1), 0, 42, 2));
		assert_ok!(Uniques::approve_transfer(Origin::signed(2), 0, 42, 3));
		assert_ok!(Uniques::transfer(Origin::signed(3), 0, 42, 4));
		assert_noop!(Uniques::transfer(Origin::signed(3), 0, 42, 3), Error::<Test>::NoPermission);
		assert!(Item::<Test>::get(0, 42).unwrap().approved.is_none());

		assert_ok!(Uniques::approve_transfer(Origin::signed(4), 0, 42, 2));
		assert_ok!(Uniques::transfer(Origin::signed(2), 0, 42, 2));
	});
}

#[test]
fn cancel_approval_works() {
	new_test_ext().execute_with(|| {
		assert_ok!(Uniques::force_create(Origin::root(), 0, 1, true));
		assert_ok!(Uniques::mint(Origin::signed(1), 0, 42, 2));

		assert_ok!(Uniques::approve_transfer(Origin::signed(2), 0, 42, 3));
		assert_noop!(
			Uniques::cancel_approval(Origin::signed(2), 1, 42, None),
			Error::<Test>::UnknownCollection
		);
		assert_noop!(
			Uniques::cancel_approval(Origin::signed(2), 0, 43, None),
			Error::<Test>::UnknownCollection
		);
		assert_noop!(
			Uniques::cancel_approval(Origin::signed(3), 0, 42, None),
			Error::<Test>::NoPermission
		);
		assert_noop!(
			Uniques::cancel_approval(Origin::signed(2), 0, 42, Some(4)),
			Error::<Test>::WrongDelegate
		);

		assert_ok!(Uniques::cancel_approval(Origin::signed(2), 0, 42, Some(3)));
		assert_noop!(
			Uniques::cancel_approval(Origin::signed(2), 0, 42, None),
			Error::<Test>::NoDelegate
		);
	});
}

#[test]
fn cancel_approval_works_with_admin() {
	new_test_ext().execute_with(|| {
		assert_ok!(Uniques::force_create(Origin::root(), 0, 1, true));
		assert_ok!(Uniques::mint(Origin::signed(1), 0, 42, 2));

		assert_ok!(Uniques::approve_transfer(Origin::signed(2), 0, 42, 3));
		assert_noop!(
			Uniques::cancel_approval(Origin::signed(1), 1, 42, None),
			Error::<Test>::UnknownCollection
		);
		assert_noop!(
			Uniques::cancel_approval(Origin::signed(1), 0, 43, None),
			Error::<Test>::UnknownCollection
		);
		assert_noop!(
			Uniques::cancel_approval(Origin::signed(1), 0, 42, Some(4)),
			Error::<Test>::WrongDelegate
		);

		assert_ok!(Uniques::cancel_approval(Origin::signed(1), 0, 42, Some(3)));
		assert_noop!(
			Uniques::cancel_approval(Origin::signed(1), 0, 42, None),
			Error::<Test>::NoDelegate
		);
	});
}

#[test]
fn cancel_approval_works_with_force() {
	new_test_ext().execute_with(|| {
		assert_ok!(Uniques::force_create(Origin::root(), 0, 1, true));
		assert_ok!(Uniques::mint(Origin::signed(1), 0, 42, 2));

		assert_ok!(Uniques::approve_transfer(Origin::signed(2), 0, 42, 3));
		assert_noop!(
			Uniques::cancel_approval(Origin::root(), 1, 42, None),
			Error::<Test>::UnknownCollection
		);
		assert_noop!(
			Uniques::cancel_approval(Origin::root(), 0, 43, None),
			Error::<Test>::UnknownCollection
		);
		assert_noop!(
			Uniques::cancel_approval(Origin::root(), 0, 42, Some(4)),
			Error::<Test>::WrongDelegate
		);

		assert_ok!(Uniques::cancel_approval(Origin::root(), 0, 42, Some(3)));
		assert_noop!(
			Uniques::cancel_approval(Origin::root(), 0, 42, None),
			Error::<Test>::NoDelegate
		);
	});
}

#[test]
fn max_supply_should_work() {
	new_test_ext().execute_with(|| {
		let collection_id = 0;
		let user_id = 1;
		let max_supply = 2;

		// validate set_collection_max_supply
		assert_ok!(Uniques::force_create(Origin::root(), collection_id, user_id, true));
		assert!(!CollectionMaxSupply::<Test>::contains_key(collection_id));

		assert_ok!(Uniques::set_collection_max_supply(
			Origin::signed(user_id),
			collection_id,
			max_supply
		));
		assert_eq!(CollectionMaxSupply::<Test>::get(collection_id).unwrap(), max_supply);

		assert!(events().contains(&Event::<Test>::CollectionMaxSupplySet {
			collection: collection_id,
			max_supply,
		}));

		assert_noop!(
			Uniques::set_collection_max_supply(
				Origin::signed(user_id),
				collection_id,
				max_supply + 1
			),
			Error::<Test>::MaxSupplyAlreadySet
		);

		// validate we can't mint more to max supply
		assert_ok!(Uniques::mint(Origin::signed(user_id), collection_id, 0, user_id));
		assert_ok!(Uniques::mint(Origin::signed(user_id), collection_id, 1, user_id));
		assert_noop!(
			Uniques::mint(Origin::signed(user_id), collection_id, 2, user_id),
			Error::<Test>::MaxSupplyReached
		);

		// validate we remove the CollectionMaxSupply record when we destroy the collection
		assert_ok!(Uniques::destroy(
			Origin::signed(user_id),
			collection_id,
			Collection::<Test>::get(collection_id).unwrap().destroy_witness()
		));
		assert!(!CollectionMaxSupply::<Test>::contains_key(collection_id));
	});
}

#[test]
fn set_price_should_work() {
	new_test_ext().execute_with(|| {
		let user_id = 1;
		let collection_id = 0;
		let item_1 = 1;
		let item_2 = 2;

		assert_ok!(Uniques::force_create(Origin::root(), collection_id, user_id, true));

		assert_ok!(Uniques::mint(Origin::signed(user_id), collection_id, item_1, user_id));
		assert_ok!(Uniques::mint(Origin::signed(user_id), collection_id, item_2, user_id));

		assert_ok!(Uniques::set_price(
			Origin::signed(user_id),
			collection_id,
			item_1,
			Some(1),
			None,
		));

		assert_ok!(Uniques::set_price(
			Origin::signed(user_id),
			collection_id,
			item_2,
			Some(2),
			Some(3)
		));

		let item = ItemPriceOf::<Test>::get(collection_id, item_1).unwrap();
		assert_eq!(item.0, 1);
		assert_eq!(item.1, None);

		let item = ItemPriceOf::<Test>::get(collection_id, item_2).unwrap();
		assert_eq!(item.0, 2);
		assert_eq!(item.1, Some(3));

		assert!(events().contains(&Event::<Test>::ItemPriceSet {
			collection: collection_id,
			item: item_1,
			price: 1,
			whitelisted_buyer: None,
		}));

		// validate we can unset the price
		assert_ok!(Uniques::set_price(Origin::signed(user_id), collection_id, item_2, None, None));
		assert!(events().contains(&Event::<Test>::ItemPriceRemoved {
			collection: collection_id,
			item: item_2
		}));
		assert!(!ItemPriceOf::<Test>::contains_key(collection_id, item_2));
<<<<<<< HEAD

		// ensure we can't set the price when a collection or an item are frozen
		let collection_id = 1;
		assert_ok!(Uniques::force_create(Origin::root(), collection_id, user_id, true));
		assert_ok!(Uniques::mint(Origin::signed(user_id), collection_id, item_1, user_id));

		// freeze collection
		assert_ok!(Uniques::freeze_collection(Origin::signed(user_id), collection_id));

		assert_noop!(
			Uniques::set_price(Origin::signed(user_id), collection_id, item_1, Some(1), None),
			Error::<Test>::Frozen
		);
		assert_ok!(Uniques::thaw_collection(Origin::signed(user_id), collection_id));

		// freeze item
		assert_ok!(Uniques::freeze(Origin::signed(user_id), collection_id, item_1));

		assert_noop!(
			Uniques::set_price(Origin::signed(user_id), collection_id, item_1, Some(1), None),
			Error::<Test>::Frozen
		);
=======
>>>>>>> dc44829d
	});
}

#[test]
fn buy_item_should_work() {
	new_test_ext().execute_with(|| {
		let user_1 = 1;
		let user_2 = 2;
		let user_3 = 3;
		let collection_id = 0;
		let item_1 = 1;
		let item_2 = 2;
		let item_3 = 3;
		let price_1 = 20;
		let price_2 = 30;
		let initial_balance = 100;

		Balances::make_free_balance_be(&user_1, initial_balance);
		Balances::make_free_balance_be(&user_2, initial_balance);
		Balances::make_free_balance_be(&user_3, initial_balance);

		assert_ok!(Uniques::force_create(Origin::root(), collection_id, user_1, true));

		assert_ok!(Uniques::mint(Origin::signed(user_1), collection_id, item_1, user_1));
		assert_ok!(Uniques::mint(Origin::signed(user_1), collection_id, item_2, user_1));
		assert_ok!(Uniques::mint(Origin::signed(user_1), collection_id, item_3, user_1));

		assert_ok!(Uniques::set_price(
			Origin::signed(user_1),
			collection_id,
			item_1,
			Some(price_1),
			None,
		));

		assert_ok!(Uniques::set_price(
			Origin::signed(user_1),
			collection_id,
			item_2,
			Some(price_2),
			Some(user_3),
		));

		// can't buy for less
		assert_noop!(
			Uniques::buy_item(Origin::signed(user_2), collection_id, item_1, 1),
			Error::<Test>::BidTooLow
		);

		// pass the higher price to validate it will still deduct correctly
<<<<<<< HEAD
		assert_ok!(Uniques::buy_item(Origin::signed(user_2), collection_id, item_1, price_1 + 1));
=======
		assert_ok!(Uniques::buy_item(Origin::signed(user_2), collection_id, item_1, price_1 + 1,));
>>>>>>> dc44829d

		// validate the new owner & balances
		let item = Item::<Test>::get(collection_id, item_1).unwrap();
		assert_eq!(item.owner, user_2);
		assert_eq!(Balances::total_balance(&user_1), initial_balance + price_1);
		assert_eq!(Balances::total_balance(&user_2), initial_balance - price_1);

		// can't buy from yourself
		assert_noop!(
			Uniques::buy_item(Origin::signed(user_1), collection_id, item_2, price_2),
			Error::<Test>::NoPermission
		);

		// can't buy when the item is listed for a specific buyer
		assert_noop!(
			Uniques::buy_item(Origin::signed(user_2), collection_id, item_2, price_2),
			Error::<Test>::NoPermission
		);

		// can buy when I'm a whitelisted buyer
<<<<<<< HEAD
		assert_ok!(Uniques::buy_item(Origin::signed(user_3), collection_id, item_2, price_2));
=======
		assert_ok!(Uniques::buy_item(Origin::signed(user_3), collection_id, item_2, price_2,));
>>>>>>> dc44829d

		assert!(events().contains(&Event::<Test>::ItemBought {
			collection: collection_id,
			item: item_2,
			price: price_2,
			seller: user_1,
			buyer: user_3,
		}));

		// ensure we reset the buyer field
		assert!(!ItemPriceOf::<Test>::contains_key(collection_id, item_2));

		// can't buy when item is not for sale
		assert_noop!(
			Uniques::buy_item(Origin::signed(user_2), collection_id, item_3, price_2),
			Error::<Test>::NotForSale
		);
<<<<<<< HEAD
	});
}

#[test]
fn set_royalties_should_work() {
	new_test_ext().execute_with(|| {
		let user_id = 1;
		let collection_id = 0;
		let item_id = 0;
		let royalties = 30;

		assert_ok!(Uniques::force_create(Origin::root(), collection_id, user_id, true));
		assert_ok!(Uniques::mint(Origin::signed(user_id), collection_id, item_id, user_id));
		assert!(!CollectionRoyaltiesOf::<Test>::contains_key(collection_id));

		assert_ok!(Uniques::set_royalties(
			Origin::signed(user_id),
			collection_id,
			Perbill::from_percent(royalties),
		));
		assert_eq!(
			CollectionRoyaltiesOf::<Test>::get(collection_id).unwrap(),
			Perbill::from_percent(royalties)
		);

		// validate royalties can only be decreased
		assert_noop!(
			Uniques::set_royalties(
				Origin::signed(user_id),
				collection_id,
				Perbill::from_percent(royalties + 10),
			),
			Error::<Test>::RoyaltiesCantBeIncreased
		);

		// validate we can't change royalties if the collection is locked
		assert_ok!(Uniques::freeze_collection(Origin::signed(user_id), collection_id));
		assert_noop!(
			Uniques::set_royalties(
				Origin::signed(user_id),
				collection_id,
				Perbill::from_percent(royalties - 10),
			),
			Error::<Test>::Frozen
		);

		assert_ok!(Uniques::thaw_collection(Origin::signed(user_id), collection_id));

		// validate we can remove royalties
		assert_ok!(
			Uniques::set_royalties(Origin::signed(user_id), collection_id, Perbill::zero(),)
		);
		assert_eq!(CollectionRoyaltiesOf::<Test>::get(collection_id).unwrap(), Perbill::zero());

		// validate event
		assert!(events().contains(&Event::<Test>::RoyaltiesChanged {
			collection: collection_id,
			royalties: Perbill::zero(),
		}));
	});
}

#[test]
fn royalties_payent_should_work() {
	new_test_ext().execute_with(|| {
		let collection_id = 0;
		let item_id = 1;
		let user_1 = 1;
		let user_2 = 2;
		let collection_owner = 4;
		let price = 10;
		let royalties = 10;
		let initial_balance = 2000;

		Balances::make_free_balance_be(&user_1, initial_balance);
		Balances::make_free_balance_be(&user_2, initial_balance);
		Balances::make_free_balance_be(&collection_owner, initial_balance);

		assert_ok!(Uniques::force_create(Origin::root(), collection_id, collection_owner, true));
		assert_ok!(Uniques::mint(Origin::signed(collection_owner), collection_id, item_id, user_1));

		assert_ok!(Uniques::set_royalties(
			Origin::signed(collection_owner),
			collection_id,
			Perbill::from_percent(royalties),
		));

		assert_ok!(Uniques::set_price(
			Origin::signed(user_1),
			collection_id,
			item_id,
			Some(price),
			None,
		));
		assert_ok!(Uniques::buy_item(Origin::signed(user_2), collection_id, item_id, price));

		// validate balances
		let expect_royalties_payment = 1;
		let expect_received_for_item = price - expect_royalties_payment;

		assert_eq!(
			Balances::total_balance(&collection_owner),
			initial_balance + expect_royalties_payment
		);
		assert_eq!(Balances::total_balance(&user_1), initial_balance + expect_received_for_item);
		assert_eq!(Balances::total_balance(&user_2), initial_balance - price);

		// validate events
		assert!(events().contains(&Event::<Test>::RoyaltiesPaid {
			collection_id,
			item_id,
			amount: expect_royalties_payment,
			payer: user_2,
			receiver: collection_owner,
		}));
=======

		// ensure we can't buy an item when the collection or an item is frozen
		{
			assert_ok!(Uniques::set_price(
				Origin::signed(user_1),
				collection_id,
				item_3,
				Some(price_1),
				None,
			));

			// freeze collection
			assert_ok!(Uniques::freeze_collection(Origin::signed(user_1), collection_id));

			let buy_item_call = mock::Call::Uniques(crate::Call::<Test>::buy_item {
				collection: collection_id,
				item: item_3,
				bid_price: price_1,
			});
			assert_noop!(buy_item_call.dispatch(Origin::signed(user_2)), Error::<Test>::Frozen);

			assert_ok!(Uniques::thaw_collection(Origin::signed(user_1), collection_id));

			// freeze item
			assert_ok!(Uniques::freeze(Origin::signed(user_1), collection_id, item_3));

			let buy_item_call = mock::Call::Uniques(crate::Call::<Test>::buy_item {
				collection: collection_id,
				item: item_3,
				bid_price: price_1,
			});
			assert_noop!(buy_item_call.dispatch(Origin::signed(user_2)), Error::<Test>::Frozen);
		}
>>>>>>> dc44829d
	});
}<|MERGE_RESOLUTION|>--- conflicted
+++ resolved
@@ -747,31 +747,6 @@
 			item: item_2
 		}));
 		assert!(!ItemPriceOf::<Test>::contains_key(collection_id, item_2));
-<<<<<<< HEAD
-
-		// ensure we can't set the price when a collection or an item are frozen
-		let collection_id = 1;
-		assert_ok!(Uniques::force_create(Origin::root(), collection_id, user_id, true));
-		assert_ok!(Uniques::mint(Origin::signed(user_id), collection_id, item_1, user_id));
-
-		// freeze collection
-		assert_ok!(Uniques::freeze_collection(Origin::signed(user_id), collection_id));
-
-		assert_noop!(
-			Uniques::set_price(Origin::signed(user_id), collection_id, item_1, Some(1), None),
-			Error::<Test>::Frozen
-		);
-		assert_ok!(Uniques::thaw_collection(Origin::signed(user_id), collection_id));
-
-		// freeze item
-		assert_ok!(Uniques::freeze(Origin::signed(user_id), collection_id, item_1));
-
-		assert_noop!(
-			Uniques::set_price(Origin::signed(user_id), collection_id, item_1, Some(1), None),
-			Error::<Test>::Frozen
-		);
-=======
->>>>>>> dc44829d
 	});
 }
 
@@ -822,11 +797,7 @@
 		);
 
 		// pass the higher price to validate it will still deduct correctly
-<<<<<<< HEAD
 		assert_ok!(Uniques::buy_item(Origin::signed(user_2), collection_id, item_1, price_1 + 1));
-=======
-		assert_ok!(Uniques::buy_item(Origin::signed(user_2), collection_id, item_1, price_1 + 1,));
->>>>>>> dc44829d
 
 		// validate the new owner & balances
 		let item = Item::<Test>::get(collection_id, item_1).unwrap();
@@ -847,11 +818,7 @@
 		);
 
 		// can buy when I'm a whitelisted buyer
-<<<<<<< HEAD
 		assert_ok!(Uniques::buy_item(Origin::signed(user_3), collection_id, item_2, price_2));
-=======
-		assert_ok!(Uniques::buy_item(Origin::signed(user_3), collection_id, item_2, price_2,));
->>>>>>> dc44829d
 
 		assert!(events().contains(&Event::<Test>::ItemBought {
 			collection: collection_id,
@@ -869,123 +836,6 @@
 			Uniques::buy_item(Origin::signed(user_2), collection_id, item_3, price_2),
 			Error::<Test>::NotForSale
 		);
-<<<<<<< HEAD
-	});
-}
-
-#[test]
-fn set_royalties_should_work() {
-	new_test_ext().execute_with(|| {
-		let user_id = 1;
-		let collection_id = 0;
-		let item_id = 0;
-		let royalties = 30;
-
-		assert_ok!(Uniques::force_create(Origin::root(), collection_id, user_id, true));
-		assert_ok!(Uniques::mint(Origin::signed(user_id), collection_id, item_id, user_id));
-		assert!(!CollectionRoyaltiesOf::<Test>::contains_key(collection_id));
-
-		assert_ok!(Uniques::set_royalties(
-			Origin::signed(user_id),
-			collection_id,
-			Perbill::from_percent(royalties),
-		));
-		assert_eq!(
-			CollectionRoyaltiesOf::<Test>::get(collection_id).unwrap(),
-			Perbill::from_percent(royalties)
-		);
-
-		// validate royalties can only be decreased
-		assert_noop!(
-			Uniques::set_royalties(
-				Origin::signed(user_id),
-				collection_id,
-				Perbill::from_percent(royalties + 10),
-			),
-			Error::<Test>::RoyaltiesCantBeIncreased
-		);
-
-		// validate we can't change royalties if the collection is locked
-		assert_ok!(Uniques::freeze_collection(Origin::signed(user_id), collection_id));
-		assert_noop!(
-			Uniques::set_royalties(
-				Origin::signed(user_id),
-				collection_id,
-				Perbill::from_percent(royalties - 10),
-			),
-			Error::<Test>::Frozen
-		);
-
-		assert_ok!(Uniques::thaw_collection(Origin::signed(user_id), collection_id));
-
-		// validate we can remove royalties
-		assert_ok!(
-			Uniques::set_royalties(Origin::signed(user_id), collection_id, Perbill::zero(),)
-		);
-		assert_eq!(CollectionRoyaltiesOf::<Test>::get(collection_id).unwrap(), Perbill::zero());
-
-		// validate event
-		assert!(events().contains(&Event::<Test>::RoyaltiesChanged {
-			collection: collection_id,
-			royalties: Perbill::zero(),
-		}));
-	});
-}
-
-#[test]
-fn royalties_payent_should_work() {
-	new_test_ext().execute_with(|| {
-		let collection_id = 0;
-		let item_id = 1;
-		let user_1 = 1;
-		let user_2 = 2;
-		let collection_owner = 4;
-		let price = 10;
-		let royalties = 10;
-		let initial_balance = 2000;
-
-		Balances::make_free_balance_be(&user_1, initial_balance);
-		Balances::make_free_balance_be(&user_2, initial_balance);
-		Balances::make_free_balance_be(&collection_owner, initial_balance);
-
-		assert_ok!(Uniques::force_create(Origin::root(), collection_id, collection_owner, true));
-		assert_ok!(Uniques::mint(Origin::signed(collection_owner), collection_id, item_id, user_1));
-
-		assert_ok!(Uniques::set_royalties(
-			Origin::signed(collection_owner),
-			collection_id,
-			Perbill::from_percent(royalties),
-		));
-
-		assert_ok!(Uniques::set_price(
-			Origin::signed(user_1),
-			collection_id,
-			item_id,
-			Some(price),
-			None,
-		));
-		assert_ok!(Uniques::buy_item(Origin::signed(user_2), collection_id, item_id, price));
-
-		// validate balances
-		let expect_royalties_payment = 1;
-		let expect_received_for_item = price - expect_royalties_payment;
-
-		assert_eq!(
-			Balances::total_balance(&collection_owner),
-			initial_balance + expect_royalties_payment
-		);
-		assert_eq!(Balances::total_balance(&user_1), initial_balance + expect_received_for_item);
-		assert_eq!(Balances::total_balance(&user_2), initial_balance - price);
-
-		// validate events
-		assert!(events().contains(&Event::<Test>::RoyaltiesPaid {
-			collection_id,
-			item_id,
-			amount: expect_royalties_payment,
-			payer: user_2,
-			receiver: collection_owner,
-		}));
-=======
 
 		// ensure we can't buy an item when the collection or an item is frozen
 		{
@@ -1019,6 +869,120 @@
 			});
 			assert_noop!(buy_item_call.dispatch(Origin::signed(user_2)), Error::<Test>::Frozen);
 		}
->>>>>>> dc44829d
+	});
+}
+
+#[test]
+fn set_royalties_should_work() {
+	new_test_ext().execute_with(|| {
+		let user_id = 1;
+		let collection_id = 0;
+		let item_id = 0;
+		let royalties = 30;
+
+		assert_ok!(Uniques::force_create(Origin::root(), collection_id, user_id, true));
+		assert_ok!(Uniques::mint(Origin::signed(user_id), collection_id, item_id, user_id));
+		assert!(!CollectionRoyaltiesOf::<Test>::contains_key(collection_id));
+
+		assert_ok!(Uniques::set_royalties(
+			Origin::signed(user_id),
+			collection_id,
+			Perbill::from_percent(royalties),
+		));
+		assert_eq!(
+			CollectionRoyaltiesOf::<Test>::get(collection_id).unwrap(),
+			Perbill::from_percent(royalties)
+		);
+
+		// validate royalties can only be decreased
+		assert_noop!(
+			Uniques::set_royalties(
+				Origin::signed(user_id),
+				collection_id,
+				Perbill::from_percent(royalties + 10),
+			),
+			Error::<Test>::RoyaltiesCantBeIncreased
+		);
+
+		// validate we can't change royalties if the collection is locked
+		assert_ok!(Uniques::freeze_collection(Origin::signed(user_id), collection_id));
+		assert_noop!(
+			Uniques::set_royalties(
+				Origin::signed(user_id),
+				collection_id,
+				Perbill::from_percent(royalties - 10),
+			),
+			Error::<Test>::Frozen
+		);
+
+		assert_ok!(Uniques::thaw_collection(Origin::signed(user_id), collection_id));
+
+		// validate we can remove royalties
+		assert_ok!(
+			Uniques::set_royalties(Origin::signed(user_id), collection_id, Perbill::zero(),)
+		);
+		assert_eq!(CollectionRoyaltiesOf::<Test>::get(collection_id).unwrap(), Perbill::zero());
+
+		// validate event
+		assert!(events().contains(&Event::<Test>::RoyaltiesChanged {
+			collection: collection_id,
+			royalties: Perbill::zero(),
+		}));
+	});
+}
+
+#[test]
+fn royalties_payent_should_work() {
+	new_test_ext().execute_with(|| {
+		let collection_id = 0;
+		let item_id = 1;
+		let user_1 = 1;
+		let user_2 = 2;
+		let collection_owner = 4;
+		let price = 10;
+		let royalties = 10;
+		let initial_balance = 2000;
+
+		Balances::make_free_balance_be(&user_1, initial_balance);
+		Balances::make_free_balance_be(&user_2, initial_balance);
+		Balances::make_free_balance_be(&collection_owner, initial_balance);
+
+		assert_ok!(Uniques::force_create(Origin::root(), collection_id, collection_owner, true));
+		assert_ok!(Uniques::mint(Origin::signed(collection_owner), collection_id, item_id, user_1));
+
+		assert_ok!(Uniques::set_royalties(
+			Origin::signed(collection_owner),
+			collection_id,
+			Perbill::from_percent(royalties),
+		));
+
+		assert_ok!(Uniques::set_price(
+			Origin::signed(user_1),
+			collection_id,
+			item_id,
+			Some(price),
+			None,
+		));
+		assert_ok!(Uniques::buy_item(Origin::signed(user_2), collection_id, item_id, price));
+
+		// validate balances
+		let expect_royalties_payment = 1;
+		let expect_received_for_item = price - expect_royalties_payment;
+
+		assert_eq!(
+			Balances::total_balance(&collection_owner),
+			initial_balance + expect_royalties_payment
+		);
+		assert_eq!(Balances::total_balance(&user_1), initial_balance + expect_received_for_item);
+		assert_eq!(Balances::total_balance(&user_2), initial_balance - price);
+
+		// validate events
+		assert!(events().contains(&Event::<Test>::RoyaltiesPaid {
+			collection_id,
+			item_id,
+			amount: expect_royalties_payment,
+			payer: user_2,
+			receiver: collection_owner,
+		}));
 	});
 }