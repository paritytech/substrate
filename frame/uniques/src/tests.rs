// This file is part of Substrate.

// Copyright (C) 2019-2022 Parity Technologies (UK) Ltd.
// SPDX-License-Identifier: Apache-2.0

// Licensed under the Apache License, Version 2.0 (the "License");
// you may not use this file except in compliance with the License.
// You may obtain a copy of the License at
//
// 	http://www.apache.org/licenses/LICENSE-2.0
//
// Unless required by applicable law or agreed to in writing, software
// distributed under the License is distributed on an "AS IS" BASIS,
// WITHOUT WARRANTIES OR CONDITIONS OF ANY KIND, either express or implied.
// See the License for the specific language governing permissions and
// limitations under the License.

//! Tests for Uniques pallet.

use crate::{mock::*, Event, *};
use frame_support::{assert_noop, assert_ok, dispatch::Dispatchable, traits::Currency};
use pallet_balances::Error as BalancesError;
use sp_std::prelude::*;

fn items() -> Vec<(u64, u32, u32)> {
	let mut r: Vec<_> = Account::<Test>::iter().map(|x| x.0).collect();
	r.sort();
	let mut s: Vec<_> = Item::<Test>::iter().map(|x| (x.2.owner, x.0, x.1)).collect();
	s.sort();
	assert_eq!(r, s);
	for collection in Item::<Test>::iter()
		.map(|x| x.0)
		.scan(None, |s, item| {
			if s.map_or(false, |last| last == item) {
				*s = Some(item);
				Some(None)
			} else {
				Some(Some(item))
			}
		})
		.flatten()
	{
		let details = Collection::<Test>::get(collection).unwrap();
		let items = Item::<Test>::iter_prefix(collection).count() as u32;
		assert_eq!(details.items, items);
	}
	r
}

fn collections() -> Vec<(u64, u32)> {
	let mut r: Vec<_> = CollectionAccount::<Test>::iter().map(|x| (x.0, x.1)).collect();
	r.sort();
	let mut s: Vec<_> = Collection::<Test>::iter().map(|x| (x.1.owner, x.0)).collect();
	s.sort();
	assert_eq!(r, s);
	r
}

macro_rules! bvec {
	($( $x:tt )*) => {
		vec![$( $x )*].try_into().unwrap()
	}
}

fn attributes(collection: u32) -> Vec<(Option<u32>, Vec<u8>, Vec<u8>)> {
	let mut s: Vec<_> = Attribute::<Test>::iter_prefix((collection,))
		.map(|(k, v)| (k.0, k.1.into(), v.0.into()))
		.collect();
	s.sort();
	s
}

fn events() -> Vec<Event<Test>> {
	let result = System::events()
		.into_iter()
		.map(|r| r.event)
		.filter_map(|e| if let mock::Event::Uniques(inner) = e { Some(inner) } else { None })
		.collect::<Vec<_>>();

	System::reset_events();

	result
}

#[test]
fn basic_setup_works() {
	new_test_ext().execute_with(|| {
		assert_eq!(items(), vec![]);
	});
}

#[test]
fn basic_minting_should_work() {
	new_test_ext().execute_with(|| {
		assert_ok!(Uniques::force_create(Origin::root(), 0, 1, true));
		assert_eq!(collections(), vec![(1, 0)]);
		assert_ok!(Uniques::mint(Origin::signed(1), 0, 42, 1));
		assert_eq!(items(), vec![(1, 0, 42)]);

		assert_ok!(Uniques::force_create(Origin::root(), 1, 2, true));
		assert_eq!(collections(), vec![(1, 0), (2, 1)]);
		assert_ok!(Uniques::mint(Origin::signed(2), 1, 69, 1));
		assert_eq!(items(), vec![(1, 0, 42), (1, 1, 69)]);
	});
}

#[test]
fn lifecycle_should_work() {
	new_test_ext().execute_with(|| {
		Balances::make_free_balance_be(&1, 100);
		assert_ok!(Uniques::create(Origin::signed(1), 0, 1));
		assert_eq!(Balances::reserved_balance(&1), 2);
		assert_eq!(collections(), vec![(1, 0)]);
		assert_ok!(Uniques::set_collection_metadata(Origin::signed(1), 0, bvec![0, 0], false));
		assert_eq!(Balances::reserved_balance(&1), 5);
		assert!(CollectionMetadataOf::<Test>::contains_key(0));

		assert_ok!(Uniques::mint(Origin::signed(1), 0, 42, 10));
		assert_eq!(Balances::reserved_balance(&1), 6);
		assert_ok!(Uniques::mint(Origin::signed(1), 0, 69, 20));
		assert_eq!(Balances::reserved_balance(&1), 7);
		assert_eq!(items(), vec![(10, 0, 42), (20, 0, 69)]);
		assert_eq!(Collection::<Test>::get(0).unwrap().items, 2);
		assert_eq!(Collection::<Test>::get(0).unwrap().item_metadatas, 0);

		assert_ok!(Uniques::set_metadata(Origin::signed(1), 0, 42, bvec![42, 42], false));
		assert_eq!(Balances::reserved_balance(&1), 10);
		assert!(ItemMetadataOf::<Test>::contains_key(0, 42));
		assert_ok!(Uniques::set_metadata(Origin::signed(1), 0, 69, bvec![69, 69], false));
		assert_eq!(Balances::reserved_balance(&1), 13);
		assert!(ItemMetadataOf::<Test>::contains_key(0, 69));

		let w = Collection::<Test>::get(0).unwrap().destroy_witness();
		assert_eq!(w.items, 2);
		assert_eq!(w.item_metadatas, 2);
		assert_ok!(Uniques::destroy(Origin::signed(1), 0, w));
		assert_eq!(Balances::reserved_balance(&1), 0);

		assert!(!Collection::<Test>::contains_key(0));
		assert!(!Item::<Test>::contains_key(0, 42));
		assert!(!Item::<Test>::contains_key(0, 69));
		assert!(!CollectionMetadataOf::<Test>::contains_key(0));
		assert!(!ItemMetadataOf::<Test>::contains_key(0, 42));
		assert!(!ItemMetadataOf::<Test>::contains_key(0, 69));
		assert_eq!(collections(), vec![]);
		assert_eq!(items(), vec![]);
	});
}

#[test]
fn destroy_with_bad_witness_should_not_work() {
	new_test_ext().execute_with(|| {
		Balances::make_free_balance_be(&1, 100);
		assert_ok!(Uniques::create(Origin::signed(1), 0, 1));

		let w = Collection::<Test>::get(0).unwrap().destroy_witness();
		assert_ok!(Uniques::mint(Origin::signed(1), 0, 42, 1));
		assert_noop!(Uniques::destroy(Origin::signed(1), 0, w), Error::<Test>::BadWitness);
	});
}

#[test]
fn mint_should_work() {
	new_test_ext().execute_with(|| {
		assert_ok!(Uniques::force_create(Origin::root(), 0, 1, true));
		assert_ok!(Uniques::mint(Origin::signed(1), 0, 42, 1));
		assert_eq!(Uniques::owner(0, 42).unwrap(), 1);
		assert_eq!(collections(), vec![(1, 0)]);
		assert_eq!(items(), vec![(1, 0, 42)]);
	});
}

#[test]
fn transfer_should_work() {
	new_test_ext().execute_with(|| {
		assert_ok!(Uniques::force_create(Origin::root(), 0, 1, true));
		assert_ok!(Uniques::mint(Origin::signed(1), 0, 42, 2));

		assert_ok!(Uniques::transfer(Origin::signed(2), 0, 42, 3));
		assert_eq!(items(), vec![(3, 0, 42)]);
		assert_noop!(Uniques::transfer(Origin::signed(2), 0, 42, 4), Error::<Test>::NoPermission);

		assert_ok!(Uniques::approve_transfer(Origin::signed(3), 0, 42, 2));
		assert_ok!(Uniques::transfer(Origin::signed(2), 0, 42, 4));
	});
}

#[test]
fn freezing_should_work() {
	new_test_ext().execute_with(|| {
		assert_ok!(Uniques::force_create(Origin::root(), 0, 1, true));
		assert_ok!(Uniques::mint(Origin::signed(1), 0, 42, 1));
		assert_ok!(Uniques::freeze(Origin::signed(1), 0, 42));
		assert_noop!(Uniques::transfer(Origin::signed(1), 0, 42, 2), Error::<Test>::Frozen);

		assert_ok!(Uniques::thaw(Origin::signed(1), 0, 42));
		assert_ok!(Uniques::freeze_collection(Origin::signed(1), 0));
		assert_noop!(Uniques::transfer(Origin::signed(1), 0, 42, 2), Error::<Test>::Frozen);

		assert_ok!(Uniques::thaw_collection(Origin::signed(1), 0));
		assert_ok!(Uniques::transfer(Origin::signed(1), 0, 42, 2));
	});
}

#[test]
fn origin_guards_should_work() {
	new_test_ext().execute_with(|| {
		assert_ok!(Uniques::force_create(Origin::root(), 0, 1, true));
		assert_ok!(Uniques::mint(Origin::signed(1), 0, 42, 1));

		Balances::make_free_balance_be(&2, 100);
		assert_ok!(Uniques::set_accept_ownership(Origin::signed(2), Some(0)));
		assert_noop!(
			Uniques::transfer_ownership(Origin::signed(2), 0, 2),
			Error::<Test>::NoPermission
		);
		assert_noop!(Uniques::set_team(Origin::signed(2), 0, 2, 2, 2), Error::<Test>::NoPermission);
		assert_noop!(Uniques::freeze(Origin::signed(2), 0, 42), Error::<Test>::NoPermission);
		assert_noop!(Uniques::thaw(Origin::signed(2), 0, 42), Error::<Test>::NoPermission);
		assert_noop!(Uniques::mint(Origin::signed(2), 0, 69, 2), Error::<Test>::NoPermission);
		assert_noop!(Uniques::burn(Origin::signed(2), 0, 42, None), Error::<Test>::NoPermission);
		let w = Collection::<Test>::get(0).unwrap().destroy_witness();
		assert_noop!(Uniques::destroy(Origin::signed(2), 0, w), Error::<Test>::NoPermission);
	});
}

#[test]
fn transfer_owner_should_work() {
	new_test_ext().execute_with(|| {
		Balances::make_free_balance_be(&1, 100);
		Balances::make_free_balance_be(&2, 100);
		Balances::make_free_balance_be(&3, 100);
		assert_ok!(Uniques::create(Origin::signed(1), 0, 1));
		assert_eq!(collections(), vec![(1, 0)]);
		assert_noop!(
			Uniques::transfer_ownership(Origin::signed(1), 0, 2),
			Error::<Test>::Unaccepted
		);
		assert_ok!(Uniques::set_accept_ownership(Origin::signed(2), Some(0)));
		assert_ok!(Uniques::transfer_ownership(Origin::signed(1), 0, 2));

		assert_eq!(collections(), vec![(2, 0)]);
		assert_eq!(Balances::total_balance(&1), 98);
		assert_eq!(Balances::total_balance(&2), 102);
		assert_eq!(Balances::reserved_balance(&1), 0);
		assert_eq!(Balances::reserved_balance(&2), 2);

		assert_ok!(Uniques::set_accept_ownership(Origin::signed(1), Some(0)));
		assert_noop!(
			Uniques::transfer_ownership(Origin::signed(1), 0, 1),
			Error::<Test>::NoPermission
		);

		// Mint and set metadata now and make sure that deposit gets transferred back.
		assert_ok!(Uniques::set_collection_metadata(Origin::signed(2), 0, bvec![0u8; 20], false));
		assert_ok!(Uniques::mint(Origin::signed(1), 0, 42, 1));
		assert_ok!(Uniques::set_metadata(Origin::signed(2), 0, 42, bvec![0u8; 20], false));
		assert_ok!(Uniques::set_accept_ownership(Origin::signed(3), Some(0)));
		assert_ok!(Uniques::transfer_ownership(Origin::signed(2), 0, 3));
		assert_eq!(collections(), vec![(3, 0)]);
		assert_eq!(Balances::total_balance(&2), 57);
		assert_eq!(Balances::total_balance(&3), 145);
		assert_eq!(Balances::reserved_balance(&2), 0);
		assert_eq!(Balances::reserved_balance(&3), 45);

		// 2's acceptence from before is reset when it became owner, so it cannot be transfered
		// without a fresh acceptance.
		assert_noop!(
			Uniques::transfer_ownership(Origin::signed(3), 0, 2),
			Error::<Test>::Unaccepted
		);
	});
}

#[test]
fn set_team_should_work() {
	new_test_ext().execute_with(|| {
		assert_ok!(Uniques::force_create(Origin::root(), 0, 1, true));
		assert_ok!(Uniques::set_team(Origin::signed(1), 0, 2, 3, 4));

		assert_ok!(Uniques::mint(Origin::signed(2), 0, 42, 2));
		assert_ok!(Uniques::freeze(Origin::signed(4), 0, 42));
		assert_ok!(Uniques::thaw(Origin::signed(3), 0, 42));
		assert_ok!(Uniques::transfer(Origin::signed(3), 0, 42, 3));
		assert_ok!(Uniques::burn(Origin::signed(3), 0, 42, None));
	});
}

#[test]
fn set_collection_metadata_should_work() {
	new_test_ext().execute_with(|| {
		// Cannot add metadata to unknown item
		assert_noop!(
			Uniques::set_collection_metadata(Origin::signed(1), 0, bvec![0u8; 20], false),
			Error::<Test>::UnknownCollection,
		);
		assert_ok!(Uniques::force_create(Origin::root(), 0, 1, false));
		// Cannot add metadata to unowned item
		assert_noop!(
			Uniques::set_collection_metadata(Origin::signed(2), 0, bvec![0u8; 20], false),
			Error::<Test>::NoPermission,
		);

		// Successfully add metadata and take deposit
		Balances::make_free_balance_be(&1, 30);
		assert_ok!(Uniques::set_collection_metadata(Origin::signed(1), 0, bvec![0u8; 20], false));
		assert_eq!(Balances::free_balance(&1), 9);
		assert!(CollectionMetadataOf::<Test>::contains_key(0));

		// Force origin works, too.
		assert_ok!(Uniques::set_collection_metadata(Origin::root(), 0, bvec![0u8; 18], false));

		// Update deposit
		assert_ok!(Uniques::set_collection_metadata(Origin::signed(1), 0, bvec![0u8; 15], false));
		assert_eq!(Balances::free_balance(&1), 14);
		assert_ok!(Uniques::set_collection_metadata(Origin::signed(1), 0, bvec![0u8; 25], false));
		assert_eq!(Balances::free_balance(&1), 4);

		// Cannot over-reserve
		assert_noop!(
			Uniques::set_collection_metadata(Origin::signed(1), 0, bvec![0u8; 40], false),
			BalancesError::<Test, _>::InsufficientBalance,
		);

		// Can't set or clear metadata once frozen
		assert_ok!(Uniques::set_collection_metadata(Origin::signed(1), 0, bvec![0u8; 15], true));
		assert_noop!(
			Uniques::set_collection_metadata(Origin::signed(1), 0, bvec![0u8; 15], false),
			Error::<Test, _>::Frozen,
		);
		assert_noop!(
			Uniques::clear_collection_metadata(Origin::signed(1), 0),
			Error::<Test>::Frozen
		);

		// Clear Metadata
		assert_ok!(Uniques::set_collection_metadata(Origin::root(), 0, bvec![0u8; 15], false));
		assert_noop!(
			Uniques::clear_collection_metadata(Origin::signed(2), 0),
			Error::<Test>::NoPermission
		);
		assert_noop!(
			Uniques::clear_collection_metadata(Origin::signed(1), 1),
			Error::<Test>::UnknownCollection
		);
		assert_ok!(Uniques::clear_collection_metadata(Origin::signed(1), 0));
		assert!(!CollectionMetadataOf::<Test>::contains_key(0));
	});
}

#[test]
fn set_item_metadata_should_work() {
	new_test_ext().execute_with(|| {
		Balances::make_free_balance_be(&1, 30);

		// Cannot add metadata to unknown item
		assert_ok!(Uniques::force_create(Origin::root(), 0, 1, false));
		assert_ok!(Uniques::mint(Origin::signed(1), 0, 42, 1));
		// Cannot add metadata to unowned item
		assert_noop!(
			Uniques::set_metadata(Origin::signed(2), 0, 42, bvec![0u8; 20], false),
			Error::<Test>::NoPermission,
		);

		// Successfully add metadata and take deposit
		assert_ok!(Uniques::set_metadata(Origin::signed(1), 0, 42, bvec![0u8; 20], false));
		assert_eq!(Balances::free_balance(&1), 8);
		assert!(ItemMetadataOf::<Test>::contains_key(0, 42));

		// Force origin works, too.
		assert_ok!(Uniques::set_metadata(Origin::root(), 0, 42, bvec![0u8; 18], false));

		// Update deposit
		assert_ok!(Uniques::set_metadata(Origin::signed(1), 0, 42, bvec![0u8; 15], false));
		assert_eq!(Balances::free_balance(&1), 13);
		assert_ok!(Uniques::set_metadata(Origin::signed(1), 0, 42, bvec![0u8; 25], false));
		assert_eq!(Balances::free_balance(&1), 3);

		// Cannot over-reserve
		assert_noop!(
			Uniques::set_metadata(Origin::signed(1), 0, 42, bvec![0u8; 40], false),
			BalancesError::<Test, _>::InsufficientBalance,
		);

		// Can't set or clear metadata once frozen
		assert_ok!(Uniques::set_metadata(Origin::signed(1), 0, 42, bvec![0u8; 15], true));
		assert_noop!(
			Uniques::set_metadata(Origin::signed(1), 0, 42, bvec![0u8; 15], false),
			Error::<Test, _>::Frozen,
		);
		assert_noop!(Uniques::clear_metadata(Origin::signed(1), 0, 42), Error::<Test>::Frozen);

		// Clear Metadata
		assert_ok!(Uniques::set_metadata(Origin::root(), 0, 42, bvec![0u8; 15], false));
		assert_noop!(
			Uniques::clear_metadata(Origin::signed(2), 0, 42),
			Error::<Test>::NoPermission
		);
		assert_noop!(
			Uniques::clear_metadata(Origin::signed(1), 1, 42),
			Error::<Test>::UnknownCollection
		);
		assert_ok!(Uniques::clear_metadata(Origin::signed(1), 0, 42));
		assert!(!ItemMetadataOf::<Test>::contains_key(0, 42));
	});
}

#[test]
fn set_attribute_should_work() {
	new_test_ext().execute_with(|| {
		Balances::make_free_balance_be(&1, 100);

		assert_ok!(Uniques::force_create(Origin::root(), 0, 1, false));

		assert_ok!(Uniques::set_attribute(Origin::signed(1), 0, None, bvec![0], bvec![0]));
		assert_ok!(Uniques::set_attribute(Origin::signed(1), 0, Some(0), bvec![0], bvec![0]));
		assert_ok!(Uniques::set_attribute(Origin::signed(1), 0, Some(0), bvec![1], bvec![0]));
		assert_eq!(
			attributes(0),
			vec![
				(None, bvec![0], bvec![0]),
				(Some(0), bvec![0], bvec![0]),
				(Some(0), bvec![1], bvec![0]),
			]
		);
		assert_eq!(Balances::reserved_balance(1), 9);

		assert_ok!(Uniques::set_attribute(Origin::signed(1), 0, None, bvec![0], bvec![0; 10]));
		assert_eq!(
			attributes(0),
			vec![
				(None, bvec![0], bvec![0; 10]),
				(Some(0), bvec![0], bvec![0]),
				(Some(0), bvec![1], bvec![0]),
			]
		);
		assert_eq!(Balances::reserved_balance(1), 18);

		assert_ok!(Uniques::clear_attribute(Origin::signed(1), 0, Some(0), bvec![1]));
		assert_eq!(
			attributes(0),
			vec![(None, bvec![0], bvec![0; 10]), (Some(0), bvec![0], bvec![0]),]
		);
		assert_eq!(Balances::reserved_balance(1), 15);

		let w = Collection::<Test>::get(0).unwrap().destroy_witness();
		assert_ok!(Uniques::destroy(Origin::signed(1), 0, w));
		assert_eq!(attributes(0), vec![]);
		assert_eq!(Balances::reserved_balance(1), 0);
	});
}

#[test]
fn set_attribute_should_respect_freeze() {
	new_test_ext().execute_with(|| {
		Balances::make_free_balance_be(&1, 100);

		assert_ok!(Uniques::force_create(Origin::root(), 0, 1, false));

		assert_ok!(Uniques::set_attribute(Origin::signed(1), 0, None, bvec![0], bvec![0]));
		assert_ok!(Uniques::set_attribute(Origin::signed(1), 0, Some(0), bvec![0], bvec![0]));
		assert_ok!(Uniques::set_attribute(Origin::signed(1), 0, Some(1), bvec![0], bvec![0]));
		assert_eq!(
			attributes(0),
			vec![
				(None, bvec![0], bvec![0]),
				(Some(0), bvec![0], bvec![0]),
				(Some(1), bvec![0], bvec![0]),
			]
		);
		assert_eq!(Balances::reserved_balance(1), 9);

		assert_ok!(Uniques::set_collection_metadata(Origin::signed(1), 0, bvec![], true));
		let e = Error::<Test>::Frozen;
		assert_noop!(Uniques::set_attribute(Origin::signed(1), 0, None, bvec![0], bvec![0]), e);
		assert_ok!(Uniques::set_attribute(Origin::signed(1), 0, Some(0), bvec![0], bvec![1]));

		assert_ok!(Uniques::set_metadata(Origin::signed(1), 0, 0, bvec![], true));
		let e = Error::<Test>::Frozen;
		assert_noop!(Uniques::set_attribute(Origin::signed(1), 0, Some(0), bvec![0], bvec![1]), e);
		assert_ok!(Uniques::set_attribute(Origin::signed(1), 0, Some(1), bvec![0], bvec![1]));
	});
}

#[test]
fn force_item_status_should_work() {
	new_test_ext().execute_with(|| {
		Balances::make_free_balance_be(&1, 100);

		assert_ok!(Uniques::force_create(Origin::root(), 0, 1, false));
		assert_ok!(Uniques::mint(Origin::signed(1), 0, 42, 1));
		assert_ok!(Uniques::mint(Origin::signed(1), 0, 69, 2));
		assert_ok!(Uniques::set_collection_metadata(Origin::signed(1), 0, bvec![0; 20], false));
		assert_ok!(Uniques::set_metadata(Origin::signed(1), 0, 42, bvec![0; 20], false));
		assert_ok!(Uniques::set_metadata(Origin::signed(1), 0, 69, bvec![0; 20], false));
		assert_eq!(Balances::reserved_balance(1), 65);

		// force item status to be free holding
		assert_ok!(Uniques::force_item_status(Origin::root(), 0, 1, 1, 1, 1, true, false));
		assert_ok!(Uniques::mint(Origin::signed(1), 0, 142, 1));
		assert_ok!(Uniques::mint(Origin::signed(1), 0, 169, 2));
		assert_ok!(Uniques::set_metadata(Origin::signed(1), 0, 142, bvec![0; 20], false));
		assert_ok!(Uniques::set_metadata(Origin::signed(1), 0, 169, bvec![0; 20], false));
		assert_eq!(Balances::reserved_balance(1), 65);

		assert_ok!(Uniques::redeposit(Origin::signed(1), 0, bvec![0, 42, 50, 69, 100]));
		assert_eq!(Balances::reserved_balance(1), 63);

		assert_ok!(Uniques::set_metadata(Origin::signed(1), 0, 42, bvec![0; 20], false));
		assert_eq!(Balances::reserved_balance(1), 42);

		assert_ok!(Uniques::set_metadata(Origin::signed(1), 0, 69, bvec![0; 20], false));
		assert_eq!(Balances::reserved_balance(1), 21);

		assert_ok!(Uniques::set_collection_metadata(Origin::signed(1), 0, bvec![0; 20], false));
		assert_eq!(Balances::reserved_balance(1), 0);
	});
}

#[test]
fn burn_works() {
	new_test_ext().execute_with(|| {
		Balances::make_free_balance_be(&1, 100);
		assert_ok!(Uniques::force_create(Origin::root(), 0, 1, false));
		assert_ok!(Uniques::set_team(Origin::signed(1), 0, 2, 3, 4));

		assert_noop!(
			Uniques::burn(Origin::signed(5), 0, 42, Some(5)),
			Error::<Test>::UnknownCollection
		);

		assert_ok!(Uniques::mint(Origin::signed(2), 0, 42, 5));
		assert_ok!(Uniques::mint(Origin::signed(2), 0, 69, 5));
		assert_eq!(Balances::reserved_balance(1), 2);

		assert_noop!(Uniques::burn(Origin::signed(0), 0, 42, None), Error::<Test>::NoPermission);
		assert_noop!(Uniques::burn(Origin::signed(5), 0, 42, Some(6)), Error::<Test>::WrongOwner);

		assert_ok!(Uniques::burn(Origin::signed(5), 0, 42, Some(5)));
		assert_ok!(Uniques::burn(Origin::signed(3), 0, 69, Some(5)));
		assert_eq!(Balances::reserved_balance(1), 0);
	});
}

#[test]
fn approval_lifecycle_works() {
	new_test_ext().execute_with(|| {
		assert_ok!(Uniques::force_create(Origin::root(), 0, 1, true));
		assert_ok!(Uniques::mint(Origin::signed(1), 0, 42, 2));
		assert_ok!(Uniques::approve_transfer(Origin::signed(2), 0, 42, 3));
		assert_ok!(Uniques::transfer(Origin::signed(3), 0, 42, 4));
		assert_noop!(Uniques::transfer(Origin::signed(3), 0, 42, 3), Error::<Test>::NoPermission);
		assert!(Item::<Test>::get(0, 42).unwrap().approved.is_empty());

		assert_ok!(Uniques::approve_transfer(Origin::signed(4), 0, 42, 2));
		assert_ok!(Uniques::transfer(Origin::signed(2), 0, 42, 2));
	});
}

#[test]
<<<<<<< HEAD
fn approving_multiple_accounts_works() {
=======
fn approved_account_gets_reset_after_transfer() {
>>>>>>> 6bd6b310
	new_test_ext().execute_with(|| {
		assert_ok!(Uniques::force_create(Origin::root(), 0, 1, true));
		assert_ok!(Uniques::mint(Origin::signed(1), 0, 42, 2));

		assert_ok!(Uniques::approve_transfer(Origin::signed(2), 0, 42, 3));
<<<<<<< HEAD
		assert_ok!(Uniques::approve_transfer(Origin::signed(2), 0, 42, 4));
		assert_ok!(Uniques::approve_transfer(Origin::signed(2), 0, 42, 5));

		assert_ok!(Uniques::transfer(Origin::signed(4), 0, 42, 6));
		assert_noop!(Uniques::transfer(Origin::signed(3), 0, 42, 7), Error::<Test>::NoPermission);
		assert_noop!(Uniques::transfer(Origin::signed(5), 0, 42, 8), Error::<Test>::NoPermission);
=======
		assert_ok!(Uniques::transfer(Origin::signed(2), 0, 42, 5));

		// this shouldn't work because we have just transfered the item to another account.
		assert_noop!(Uniques::transfer(Origin::signed(3), 0, 42, 4), Error::<Test>::NoPermission);
		// The new owner can transfer fine:
		assert_ok!(Uniques::transfer(Origin::signed(5), 0, 42, 6));
	});
}

#[test]
fn approved_account_gets_reset_after_buy_item() {
	new_test_ext().execute_with(|| {
		let item = 1;
		let price = 15;

		Balances::make_free_balance_be(&2, 100);

		assert_ok!(Uniques::force_create(Origin::root(), 0, 1, true));
		assert_ok!(Uniques::mint(Origin::signed(1), 0, item, 1));
		assert_ok!(Uniques::approve_transfer(Origin::signed(1), 0, item, 5));

		assert_ok!(Uniques::set_price(Origin::signed(1), 0, item, Some(price), None));

		assert_ok!(Uniques::buy_item(Origin::signed(2), 0, item, price));

		// this shouldn't work because the item has been bough and the approved account should be
		// reset.
		assert_noop!(Uniques::transfer(Origin::signed(5), 0, item, 4), Error::<Test>::NoPermission);
>>>>>>> 6bd6b310
	});
}

#[test]
fn cancel_approval_works() {
	new_test_ext().execute_with(|| {
		assert_ok!(Uniques::force_create(Origin::root(), 0, 1, true));
		assert_ok!(Uniques::mint(Origin::signed(1), 0, 42, 2));

		assert_ok!(Uniques::approve_transfer(Origin::signed(2), 0, 42, 3));
		assert_noop!(
			Uniques::cancel_approval(Origin::signed(2), 1, 42, 3),
			Error::<Test>::UnknownCollection
		);
		assert_noop!(
			Uniques::cancel_approval(Origin::signed(2), 0, 43, 3),
			Error::<Test>::UnknownCollection
		);
		assert_noop!(
			Uniques::cancel_approval(Origin::signed(3), 0, 42, 3),
			Error::<Test>::NoPermission
		);
		assert_noop!(
			Uniques::cancel_approval(Origin::signed(2), 0, 42, 4),
			Error::<Test>::WrongDelegate
		);

		assert_ok!(Uniques::cancel_approval(Origin::signed(2), 0, 42, 3));
		assert_noop!(
			Uniques::cancel_approval(Origin::signed(2), 0, 42, 3),
			Error::<Test>::NoDelegate
		);
	});
}

#[test]
fn cancel_approval_works_with_admin() {
	new_test_ext().execute_with(|| {
		assert_ok!(Uniques::force_create(Origin::root(), 0, 1, true));
		assert_ok!(Uniques::mint(Origin::signed(1), 0, 42, 2));

		assert_ok!(Uniques::approve_transfer(Origin::signed(2), 0, 42, 3));
		assert_noop!(
			Uniques::cancel_approval(Origin::signed(1), 1, 42, 1),
			Error::<Test>::UnknownCollection
		);
		assert_noop!(
			Uniques::cancel_approval(Origin::signed(1), 0, 43, 1),
			Error::<Test>::UnknownCollection
		);
		assert_noop!(
			Uniques::cancel_approval(Origin::signed(1), 0, 42, 4),
			Error::<Test>::WrongDelegate
		);

		assert_ok!(Uniques::cancel_approval(Origin::signed(1), 0, 42, 3));
		assert_noop!(
			Uniques::cancel_approval(Origin::signed(1), 0, 42, 1),
			Error::<Test>::NoDelegate
		);
	});
}

#[test]
fn cancel_approval_works_with_force() {
	new_test_ext().execute_with(|| {
		assert_ok!(Uniques::force_create(Origin::root(), 0, 1, true));
		assert_ok!(Uniques::mint(Origin::signed(1), 0, 42, 2));

		assert_ok!(Uniques::approve_transfer(Origin::signed(2), 0, 42, 3));
		assert_noop!(
			Uniques::cancel_approval(Origin::root(), 1, 42, 1),
			Error::<Test>::UnknownCollection
		);
		assert_noop!(
			Uniques::cancel_approval(Origin::root(), 0, 43, 1),
			Error::<Test>::UnknownCollection
		);
		assert_noop!(
			Uniques::cancel_approval(Origin::root(), 0, 42, 4),
			Error::<Test>::WrongDelegate
		);

		assert_ok!(Uniques::cancel_approval(Origin::root(), 0, 42, 3));
		assert_noop!(Uniques::cancel_approval(Origin::root(), 0, 42, 1), Error::<Test>::NoDelegate);
	});
}

#[test]
fn max_supply_should_work() {
	new_test_ext().execute_with(|| {
		let collection_id = 0;
		let user_id = 1;
		let max_supply = 2;

		// validate set_collection_max_supply
		assert_ok!(Uniques::force_create(Origin::root(), collection_id, user_id, true));
		assert!(!CollectionMaxSupply::<Test>::contains_key(collection_id));

		assert_ok!(Uniques::set_collection_max_supply(
			Origin::signed(user_id),
			collection_id,
			max_supply
		));
		assert_eq!(CollectionMaxSupply::<Test>::get(collection_id).unwrap(), max_supply);

		assert!(events().contains(&Event::<Test>::CollectionMaxSupplySet {
			collection: collection_id,
			max_supply,
		}));

		assert_noop!(
			Uniques::set_collection_max_supply(
				Origin::signed(user_id),
				collection_id,
				max_supply + 1
			),
			Error::<Test>::MaxSupplyAlreadySet
		);

		// validate we can't mint more to max supply
		assert_ok!(Uniques::mint(Origin::signed(user_id), collection_id, 0, user_id));
		assert_ok!(Uniques::mint(Origin::signed(user_id), collection_id, 1, user_id));
		assert_noop!(
			Uniques::mint(Origin::signed(user_id), collection_id, 2, user_id),
			Error::<Test>::MaxSupplyReached
		);

		// validate we remove the CollectionMaxSupply record when we destroy the collection
		assert_ok!(Uniques::destroy(
			Origin::signed(user_id),
			collection_id,
			Collection::<Test>::get(collection_id).unwrap().destroy_witness()
		));
		assert!(!CollectionMaxSupply::<Test>::contains_key(collection_id));
	});
}

#[test]
fn set_price_should_work() {
	new_test_ext().execute_with(|| {
		let user_id = 1;
		let collection_id = 0;
		let item_1 = 1;
		let item_2 = 2;

		assert_ok!(Uniques::force_create(Origin::root(), collection_id, user_id, true));

		assert_ok!(Uniques::mint(Origin::signed(user_id), collection_id, item_1, user_id));
		assert_ok!(Uniques::mint(Origin::signed(user_id), collection_id, item_2, user_id));

		assert_ok!(Uniques::set_price(
			Origin::signed(user_id),
			collection_id,
			item_1,
			Some(1),
			None,
		));

		assert_ok!(Uniques::set_price(
			Origin::signed(user_id),
			collection_id,
			item_2,
			Some(2),
			Some(3)
		));

		let item = ItemPriceOf::<Test>::get(collection_id, item_1).unwrap();
		assert_eq!(item.0, 1);
		assert_eq!(item.1, None);

		let item = ItemPriceOf::<Test>::get(collection_id, item_2).unwrap();
		assert_eq!(item.0, 2);
		assert_eq!(item.1, Some(3));

		assert!(events().contains(&Event::<Test>::ItemPriceSet {
			collection: collection_id,
			item: item_1,
			price: 1,
			whitelisted_buyer: None,
		}));

		// validate we can unset the price
		assert_ok!(Uniques::set_price(Origin::signed(user_id), collection_id, item_2, None, None));
		assert!(events().contains(&Event::<Test>::ItemPriceRemoved {
			collection: collection_id,
			item: item_2
		}));
		assert!(!ItemPriceOf::<Test>::contains_key(collection_id, item_2));
	});
}

#[test]
fn buy_item_should_work() {
	new_test_ext().execute_with(|| {
		let user_1 = 1;
		let user_2 = 2;
		let user_3 = 3;
		let collection_id = 0;
		let item_1 = 1;
		let item_2 = 2;
		let item_3 = 3;
		let price_1 = 20;
		let price_2 = 30;
		let initial_balance = 100;

		Balances::make_free_balance_be(&user_1, initial_balance);
		Balances::make_free_balance_be(&user_2, initial_balance);
		Balances::make_free_balance_be(&user_3, initial_balance);

		assert_ok!(Uniques::force_create(Origin::root(), collection_id, user_1, true));

		assert_ok!(Uniques::mint(Origin::signed(user_1), collection_id, item_1, user_1));
		assert_ok!(Uniques::mint(Origin::signed(user_1), collection_id, item_2, user_1));
		assert_ok!(Uniques::mint(Origin::signed(user_1), collection_id, item_3, user_1));

		assert_ok!(Uniques::set_price(
			Origin::signed(user_1),
			collection_id,
			item_1,
			Some(price_1),
			None,
		));

		assert_ok!(Uniques::set_price(
			Origin::signed(user_1),
			collection_id,
			item_2,
			Some(price_2),
			Some(user_3),
		));

		// can't buy for less
		assert_noop!(
			Uniques::buy_item(Origin::signed(user_2), collection_id, item_1, 1),
			Error::<Test>::BidTooLow
		);

		// pass the higher price to validate it will still deduct correctly
		assert_ok!(Uniques::buy_item(Origin::signed(user_2), collection_id, item_1, price_1 + 1,));

		// validate the new owner & balances
		let item = Item::<Test>::get(collection_id, item_1).unwrap();
		assert_eq!(item.owner, user_2);
		assert_eq!(Balances::total_balance(&user_1), initial_balance + price_1);
		assert_eq!(Balances::total_balance(&user_2), initial_balance - price_1);

		// can't buy from yourself
		assert_noop!(
			Uniques::buy_item(Origin::signed(user_1), collection_id, item_2, price_2),
			Error::<Test>::NoPermission
		);

		// can't buy when the item is listed for a specific buyer
		assert_noop!(
			Uniques::buy_item(Origin::signed(user_2), collection_id, item_2, price_2),
			Error::<Test>::NoPermission
		);

		// can buy when I'm a whitelisted buyer
		assert_ok!(Uniques::buy_item(Origin::signed(user_3), collection_id, item_2, price_2,));

		assert!(events().contains(&Event::<Test>::ItemBought {
			collection: collection_id,
			item: item_2,
			price: price_2,
			seller: user_1,
			buyer: user_3,
		}));

		// ensure we reset the buyer field
		assert!(!ItemPriceOf::<Test>::contains_key(collection_id, item_2));

		// can't buy when item is not for sale
		assert_noop!(
			Uniques::buy_item(Origin::signed(user_2), collection_id, item_3, price_2),
			Error::<Test>::NotForSale
		);

		// ensure we can't buy an item when the collection or an item is frozen
		{
			assert_ok!(Uniques::set_price(
				Origin::signed(user_1),
				collection_id,
				item_3,
				Some(price_1),
				None,
			));

			// freeze collection
			assert_ok!(Uniques::freeze_collection(Origin::signed(user_1), collection_id));

			let buy_item_call = mock::Call::Uniques(crate::Call::<Test>::buy_item {
				collection: collection_id,
				item: item_3,
				bid_price: price_1,
			});
			assert_noop!(buy_item_call.dispatch(Origin::signed(user_2)), Error::<Test>::Frozen);

			assert_ok!(Uniques::thaw_collection(Origin::signed(user_1), collection_id));

			// freeze item
			assert_ok!(Uniques::freeze(Origin::signed(user_1), collection_id, item_3));

			let buy_item_call = mock::Call::Uniques(crate::Call::<Test>::buy_item {
				collection: collection_id,
				item: item_3,
				bid_price: price_1,
			});
			assert_noop!(buy_item_call.dispatch(Origin::signed(user_2)), Error::<Test>::Frozen);
		}
	});
}<|MERGE_RESOLUTION|>--- conflicted
+++ resolved
@@ -558,24 +558,12 @@
 }
 
 #[test]
-<<<<<<< HEAD
-fn approving_multiple_accounts_works() {
-=======
 fn approved_account_gets_reset_after_transfer() {
->>>>>>> 6bd6b310
 	new_test_ext().execute_with(|| {
 		assert_ok!(Uniques::force_create(Origin::root(), 0, 1, true));
 		assert_ok!(Uniques::mint(Origin::signed(1), 0, 42, 2));
 
 		assert_ok!(Uniques::approve_transfer(Origin::signed(2), 0, 42, 3));
-<<<<<<< HEAD
-		assert_ok!(Uniques::approve_transfer(Origin::signed(2), 0, 42, 4));
-		assert_ok!(Uniques::approve_transfer(Origin::signed(2), 0, 42, 5));
-
-		assert_ok!(Uniques::transfer(Origin::signed(4), 0, 42, 6));
-		assert_noop!(Uniques::transfer(Origin::signed(3), 0, 42, 7), Error::<Test>::NoPermission);
-		assert_noop!(Uniques::transfer(Origin::signed(5), 0, 42, 8), Error::<Test>::NoPermission);
-=======
 		assert_ok!(Uniques::transfer(Origin::signed(2), 0, 42, 5));
 
 		// this shouldn't work because we have just transfered the item to another account.
@@ -604,7 +592,22 @@
 		// this shouldn't work because the item has been bough and the approved account should be
 		// reset.
 		assert_noop!(Uniques::transfer(Origin::signed(5), 0, item, 4), Error::<Test>::NoPermission);
->>>>>>> 6bd6b310
+	});
+}
+
+#[test]
+fn approving_multiple_accounts_works() {
+	new_test_ext().execute_with(|| {
+		assert_ok!(Uniques::force_create(Origin::root(), 0, 1, true));
+		assert_ok!(Uniques::mint(Origin::signed(1), 0, 42, 2));
+
+		assert_ok!(Uniques::approve_transfer(Origin::signed(2), 0, 42, 3));
+		assert_ok!(Uniques::approve_transfer(Origin::signed(2), 0, 42, 4));
+		assert_ok!(Uniques::approve_transfer(Origin::signed(2), 0, 42, 5));
+
+		assert_ok!(Uniques::transfer(Origin::signed(4), 0, 42, 6));
+		assert_noop!(Uniques::transfer(Origin::signed(3), 0, 42, 7), Error::<Test>::NoPermission);
+		assert_noop!(Uniques::transfer(Origin::signed(5), 0, 42, 8), Error::<Test>::NoPermission);
 	});
 }
 
