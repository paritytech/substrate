--- conflicted
+++ resolved
@@ -696,7 +696,6 @@
 }
 
 #[test]
-<<<<<<< HEAD
 fn try_increment_id_works() {
 	new_test_ext().execute_with(|| {
 		// should fail because the next `CollectionId` is not being used.
@@ -724,7 +723,9 @@
 		assert_ok!(Uniques::try_increment_id(Origin::signed(2)));
 		// should fail because the next `CollectionId` is not being used.
 		assert_noop!(Uniques::try_increment_id(Origin::signed(2)), Error::<Test>::NextIdNotUsed);
-=======
+  });
+}
+
 fn set_price_should_work() {
 	new_test_ext().execute_with(|| {
 		let user_id = 1;
@@ -897,6 +898,5 @@
 			});
 			assert_noop!(buy_item_call.dispatch(Origin::signed(user_2)), Error::<Test>::Frozen);
 		}
->>>>>>> 37cca710
-	});
+  }
 }