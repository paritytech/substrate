// This file is part of Substrate.

// Copyright (C) 2017-2022 Parity Technologies (UK) Ltd.
// SPDX-License-Identifier: Apache-2.0

// Licensed under the Apache License, Version 2.0 (the "License");
// you may not use this file except in compliance with the License.
// You may obtain a copy of the License at
//
// 	http://www.apache.org/licenses/LICENSE-2.0
//
// Unless required by applicable law or agreed to in writing, software
// distributed under the License is distributed on an "AS IS" BASIS,
// WITHOUT WARRANTIES OR CONDITIONS OF ANY KIND, either express or implied.
// See the License for the specific language governing permissions and
// limitations under the License.

//! # Unique (Items) Module
//!
//! A simple, secure module for dealing with non-fungible items.
//!
//! ## Related Modules
//!
//! * [`System`](../frame_system/index.html)
//! * [`Support`](../frame_support/index.html)

#![recursion_limit = "256"]
// Ensure we're `no_std` when compiling for Wasm.
#![cfg_attr(not(feature = "std"), no_std)]

#[cfg(feature = "runtime-benchmarks")]
mod benchmarking;
#[cfg(test)]
pub mod mock;
#[cfg(test)]
mod tests;

mod functions;
mod impl_nonfungibles;
mod types;

pub mod migration;
pub mod weights;

use codec::{Decode, Encode};
use frame_support::{
	traits::{
		tokens::Locker, BalanceStatus::Reserved, Currency, EnsureOriginWithArg, ReservableCurrency,
	},
	transactional,
};
use frame_system::Config as SystemConfig;
use sp_runtime::{
	traits::{Saturating, StaticLookup, Zero},
	ArithmeticError, RuntimeDebug,
};
use sp_std::prelude::*;

pub use pallet::*;
pub use types::*;
pub use weights::WeightInfo;

type AccountIdLookupOf<T> = <<T as frame_system::Config>::Lookup as StaticLookup>::Source;

#[frame_support::pallet]
pub mod pallet {
	use super::*;
	use frame_support::pallet_prelude::*;
	use frame_system::pallet_prelude::*;

	#[pallet::pallet]
	#[pallet::generate_store(pub(super) trait Store)]
	pub struct Pallet<T, I = ()>(_);

	#[cfg(feature = "runtime-benchmarks")]
	pub trait BenchmarkHelper<CollectionId, ItemId> {
		fn collection(i: u16) -> CollectionId;
		fn item(i: u16) -> ItemId;
	}
	#[cfg(feature = "runtime-benchmarks")]
	impl<CollectionId: From<u16>, ItemId: From<u16>> BenchmarkHelper<CollectionId, ItemId> for () {
		fn collection(i: u16) -> CollectionId {
			i.into()
		}
		fn item(i: u16) -> ItemId {
			i.into()
		}
	}

	#[pallet::config]
	/// The module configuration trait.
	pub trait Config<I: 'static = ()>: frame_system::Config {
		/// The overarching event type.
		type RuntimeEvent: From<Event<Self, I>>
			+ IsType<<Self as frame_system::Config>::RuntimeEvent>;

		/// Identifier for the collection of item.
		type CollectionId: Member + Parameter + MaxEncodedLen + Copy;

		/// The type used to identify a unique item within a collection.
		type ItemId: Member + Parameter + MaxEncodedLen + Copy;

		/// The currency mechanism, used for paying for reserves.
		type Currency: ReservableCurrency<Self::AccountId>;

		/// The origin which may forcibly create or destroy an item or otherwise alter privileged
		/// attributes.
		type ForceOrigin: EnsureOrigin<Self::RuntimeOrigin>;

		/// Standard collection creation is only allowed if the origin attempting it and the
		/// collection are in this set.
		type CreateOrigin: EnsureOriginWithArg<
<<<<<<< HEAD
			Success = Self::AccountId,
			Self::RuntimeOrigin,
=======
			Self::Origin,
>>>>>>> c24431eb
			Self::CollectionId,
			Success = Self::AccountId,
		>;

		/// Locker trait to enable Locking mechanism downstream.
		type Locker: Locker<Self::CollectionId, Self::ItemId>;

		/// The basic amount of funds that must be reserved for collection.
		#[pallet::constant]
		type CollectionDeposit: Get<DepositBalanceOf<Self, I>>;

		/// The basic amount of funds that must be reserved for an item.
		#[pallet::constant]
		type ItemDeposit: Get<DepositBalanceOf<Self, I>>;

		/// The basic amount of funds that must be reserved when adding metadata to your item.
		#[pallet::constant]
		type MetadataDepositBase: Get<DepositBalanceOf<Self, I>>;

		/// The basic amount of funds that must be reserved when adding an attribute to an item.
		#[pallet::constant]
		type AttributeDepositBase: Get<DepositBalanceOf<Self, I>>;

		/// The additional funds that must be reserved for the number of bytes store in metadata,
		/// either "normal" metadata or attribute metadata.
		#[pallet::constant]
		type DepositPerByte: Get<DepositBalanceOf<Self, I>>;

		/// The maximum length of data stored on-chain.
		#[pallet::constant]
		type StringLimit: Get<u32>;

		/// The maximum length of an attribute key.
		#[pallet::constant]
		type KeyLimit: Get<u32>;

		/// The maximum length of an attribute value.
		#[pallet::constant]
		type ValueLimit: Get<u32>;

		#[cfg(feature = "runtime-benchmarks")]
		/// A set of helper functions for benchmarking.
		type Helper: BenchmarkHelper<Self::CollectionId, Self::ItemId>;

		/// Weight information for extrinsics in this pallet.
		type WeightInfo: WeightInfo;
	}

	#[pallet::storage]
	#[pallet::storage_prefix = "Class"]
	/// Details of a collection.
	pub(super) type Collection<T: Config<I>, I: 'static = ()> = StorageMap<
		_,
		Blake2_128Concat,
		T::CollectionId,
		CollectionDetails<T::AccountId, DepositBalanceOf<T, I>>,
	>;

	#[pallet::storage]
	/// The collection, if any, of which an account is willing to take ownership.
	pub(super) type OwnershipAcceptance<T: Config<I>, I: 'static = ()> =
		StorageMap<_, Blake2_128Concat, T::AccountId, T::CollectionId>;

	#[pallet::storage]
	/// The items held by any given account; set out this way so that items owned by a single
	/// account can be enumerated.
	pub(super) type Account<T: Config<I>, I: 'static = ()> = StorageNMap<
		_,
		(
			NMapKey<Blake2_128Concat, T::AccountId>, // owner
			NMapKey<Blake2_128Concat, T::CollectionId>,
			NMapKey<Blake2_128Concat, T::ItemId>,
		),
		(),
		OptionQuery,
	>;

	#[pallet::storage]
	#[pallet::storage_prefix = "ClassAccount"]
	/// The collections owned by any given account; set out this way so that collections owned by
	/// a single account can be enumerated.
	pub(super) type CollectionAccount<T: Config<I>, I: 'static = ()> = StorageDoubleMap<
		_,
		Blake2_128Concat,
		T::AccountId,
		Blake2_128Concat,
		T::CollectionId,
		(),
		OptionQuery,
	>;

	#[pallet::storage]
	#[pallet::storage_prefix = "Asset"]
	/// The items in existence and their ownership details.
	pub(super) type Item<T: Config<I>, I: 'static = ()> = StorageDoubleMap<
		_,
		Blake2_128Concat,
		T::CollectionId,
		Blake2_128Concat,
		T::ItemId,
		ItemDetails<T::AccountId, DepositBalanceOf<T, I>>,
		OptionQuery,
	>;

	#[pallet::storage]
	#[pallet::storage_prefix = "ClassMetadataOf"]
	/// Metadata of a collection.
	pub(super) type CollectionMetadataOf<T: Config<I>, I: 'static = ()> = StorageMap<
		_,
		Blake2_128Concat,
		T::CollectionId,
		CollectionMetadata<DepositBalanceOf<T, I>, T::StringLimit>,
		OptionQuery,
	>;

	#[pallet::storage]
	#[pallet::storage_prefix = "InstanceMetadataOf"]
	/// Metadata of an item.
	pub(super) type ItemMetadataOf<T: Config<I>, I: 'static = ()> = StorageDoubleMap<
		_,
		Blake2_128Concat,
		T::CollectionId,
		Blake2_128Concat,
		T::ItemId,
		ItemMetadata<DepositBalanceOf<T, I>, T::StringLimit>,
		OptionQuery,
	>;

	#[pallet::storage]
	/// Attributes of a collection.
	pub(super) type Attribute<T: Config<I>, I: 'static = ()> = StorageNMap<
		_,
		(
			NMapKey<Blake2_128Concat, T::CollectionId>,
			NMapKey<Blake2_128Concat, Option<T::ItemId>>,
			NMapKey<Blake2_128Concat, BoundedVec<u8, T::KeyLimit>>,
		),
		(BoundedVec<u8, T::ValueLimit>, DepositBalanceOf<T, I>),
		OptionQuery,
	>;

	#[pallet::storage]
	/// Price of an asset instance.
	pub(super) type ItemPriceOf<T: Config<I>, I: 'static = ()> = StorageDoubleMap<
		_,
		Blake2_128Concat,
		T::CollectionId,
		Blake2_128Concat,
		T::ItemId,
		(ItemPrice<T, I>, Option<T::AccountId>),
		OptionQuery,
	>;

	#[pallet::storage]
	/// Keeps track of the number of items a collection might have.
	pub(super) type CollectionMaxSupply<T: Config<I>, I: 'static = ()> =
		StorageMap<_, Blake2_128Concat, T::CollectionId, u32, OptionQuery>;

	#[pallet::event]
	#[pallet::generate_deposit(pub(super) fn deposit_event)]
	pub enum Event<T: Config<I>, I: 'static = ()> {
		/// A `collection` was created.
		Created { collection: T::CollectionId, creator: T::AccountId, owner: T::AccountId },
		/// A `collection` was force-created.
		ForceCreated { collection: T::CollectionId, owner: T::AccountId },
		/// A `collection` was destroyed.
		Destroyed { collection: T::CollectionId },
		/// An `item` was issued.
		Issued { collection: T::CollectionId, item: T::ItemId, owner: T::AccountId },
		/// An `item` was transferred.
		Transferred {
			collection: T::CollectionId,
			item: T::ItemId,
			from: T::AccountId,
			to: T::AccountId,
		},
		/// An `item` was destroyed.
		Burned { collection: T::CollectionId, item: T::ItemId, owner: T::AccountId },
		/// Some `item` was frozen.
		Frozen { collection: T::CollectionId, item: T::ItemId },
		/// Some `item` was thawed.
		Thawed { collection: T::CollectionId, item: T::ItemId },
		/// Some `collection` was frozen.
		CollectionFrozen { collection: T::CollectionId },
		/// Some `collection` was thawed.
		CollectionThawed { collection: T::CollectionId },
		/// The owner changed.
		OwnerChanged { collection: T::CollectionId, new_owner: T::AccountId },
		/// The management team changed.
		TeamChanged {
			collection: T::CollectionId,
			issuer: T::AccountId,
			admin: T::AccountId,
			freezer: T::AccountId,
		},
		/// An `item` of a `collection` has been approved by the `owner` for transfer by
		/// a `delegate`.
		ApprovedTransfer {
			collection: T::CollectionId,
			item: T::ItemId,
			owner: T::AccountId,
			delegate: T::AccountId,
		},
		/// An approval for a `delegate` account to transfer the `item` of an item
		/// `collection` was cancelled by its `owner`.
		ApprovalCancelled {
			collection: T::CollectionId,
			item: T::ItemId,
			owner: T::AccountId,
			delegate: T::AccountId,
		},
		/// A `collection` has had its attributes changed by the `Force` origin.
		ItemStatusChanged { collection: T::CollectionId },
		/// New metadata has been set for a `collection`.
		CollectionMetadataSet {
			collection: T::CollectionId,
			data: BoundedVec<u8, T::StringLimit>,
			is_frozen: bool,
		},
		/// Metadata has been cleared for a `collection`.
		CollectionMetadataCleared { collection: T::CollectionId },
		/// New metadata has been set for an item.
		MetadataSet {
			collection: T::CollectionId,
			item: T::ItemId,
			data: BoundedVec<u8, T::StringLimit>,
			is_frozen: bool,
		},
		/// Metadata has been cleared for an item.
		MetadataCleared { collection: T::CollectionId, item: T::ItemId },
		/// Metadata has been cleared for an item.
		Redeposited { collection: T::CollectionId, successful_items: Vec<T::ItemId> },
		/// New attribute metadata has been set for a `collection` or `item`.
		AttributeSet {
			collection: T::CollectionId,
			maybe_item: Option<T::ItemId>,
			key: BoundedVec<u8, T::KeyLimit>,
			value: BoundedVec<u8, T::ValueLimit>,
		},
		/// Attribute metadata has been cleared for a `collection` or `item`.
		AttributeCleared {
			collection: T::CollectionId,
			maybe_item: Option<T::ItemId>,
			key: BoundedVec<u8, T::KeyLimit>,
		},
		/// Ownership acceptance has changed for an account.
		OwnershipAcceptanceChanged { who: T::AccountId, maybe_collection: Option<T::CollectionId> },
		/// Max supply has been set for a collection.
		CollectionMaxSupplySet { collection: T::CollectionId, max_supply: u32 },
		/// The price was set for the instance.
		ItemPriceSet {
			collection: T::CollectionId,
			item: T::ItemId,
			price: ItemPrice<T, I>,
			whitelisted_buyer: Option<T::AccountId>,
		},
		/// The price for the instance was removed.
		ItemPriceRemoved { collection: T::CollectionId, item: T::ItemId },
		/// An item was bought.
		ItemBought {
			collection: T::CollectionId,
			item: T::ItemId,
			price: ItemPrice<T, I>,
			seller: T::AccountId,
			buyer: T::AccountId,
		},
	}

	#[pallet::error]
	pub enum Error<T, I = ()> {
		/// The signing account has no permission to do the operation.
		NoPermission,
		/// The given item ID is unknown.
		UnknownCollection,
		/// The item ID has already been used for an item.
		AlreadyExists,
		/// The owner turned out to be different to what was expected.
		WrongOwner,
		/// Invalid witness data given.
		BadWitness,
		/// The item ID is already taken.
		InUse,
		/// The item or collection is frozen.
		Frozen,
		/// The delegate turned out to be different to what was expected.
		WrongDelegate,
		/// There is no delegate approved.
		NoDelegate,
		/// No approval exists that would allow the transfer.
		Unapproved,
		/// The named owner has not signed ownership of the collection is acceptable.
		Unaccepted,
		/// The item is locked.
		Locked,
		/// All items have been minted.
		MaxSupplyReached,
		/// The max supply has already been set.
		MaxSupplyAlreadySet,
		/// The provided max supply is less to the amount of items a collection already has.
		MaxSupplyTooSmall,
		/// The given item ID is unknown.
		UnknownItem,
		/// Item is not for sale.
		NotForSale,
		/// The provided bid is too low.
		BidTooLow,
	}

	impl<T: Config<I>, I: 'static> Pallet<T, I> {
		/// Get the owner of the item, if the item exists.
		pub fn owner(collection: T::CollectionId, item: T::ItemId) -> Option<T::AccountId> {
			Item::<T, I>::get(collection, item).map(|i| i.owner)
		}

		/// Get the owner of the item, if the item exists.
		pub fn collection_owner(collection: T::CollectionId) -> Option<T::AccountId> {
			Collection::<T, I>::get(collection).map(|i| i.owner)
		}
	}

	#[pallet::call]
	impl<T: Config<I>, I: 'static> Pallet<T, I> {
		/// Issue a new collection of non-fungible items from a public origin.
		///
		/// This new collection has no items initially and its owner is the origin.
		///
		/// The origin must be Signed and the sender must have sufficient funds free.
		///
		/// `ItemDeposit` funds of sender are reserved.
		///
		/// Parameters:
		/// - `collection`: The identifier of the new collection. This must not be currently in use.
		/// - `admin`: The admin of this collection. The admin is the initial address of each
		/// member of the collection's admin team.
		///
		/// Emits `Created` event when successful.
		///
		/// Weight: `O(1)`
		#[pallet::weight(T::WeightInfo::create())]
		pub fn create(
			origin: OriginFor<T>,
			collection: T::CollectionId,
			admin: AccountIdLookupOf<T>,
		) -> DispatchResult {
			let owner = T::CreateOrigin::ensure_origin(origin, &collection)?;
			let admin = T::Lookup::lookup(admin)?;

			Self::do_create_collection(
				collection,
				owner.clone(),
				admin.clone(),
				T::CollectionDeposit::get(),
				false,
				Event::Created { collection, creator: owner, owner: admin },
			)
		}

		/// Issue a new collection of non-fungible items from a privileged origin.
		///
		/// This new collection has no items initially.
		///
		/// The origin must conform to `ForceOrigin`.
		///
		/// Unlike `create`, no funds are reserved.
		///
		/// - `collection`: The identifier of the new item. This must not be currently in use.
		/// - `owner`: The owner of this collection of items. The owner has full superuser
		///   permissions
		/// over this item, but may later change and configure the permissions using
		/// `transfer_ownership` and `set_team`.
		///
		/// Emits `ForceCreated` event when successful.
		///
		/// Weight: `O(1)`
		#[pallet::weight(T::WeightInfo::force_create())]
		pub fn force_create(
			origin: OriginFor<T>,
			collection: T::CollectionId,
			owner: AccountIdLookupOf<T>,
			free_holding: bool,
		) -> DispatchResult {
			T::ForceOrigin::ensure_origin(origin)?;
			let owner = T::Lookup::lookup(owner)?;

			Self::do_create_collection(
				collection,
				owner.clone(),
				owner.clone(),
				Zero::zero(),
				free_holding,
				Event::ForceCreated { collection, owner },
			)
		}

		/// Destroy a collection of fungible items.
		///
		/// The origin must conform to `ForceOrigin` or must be `Signed` and the sender must be the
		/// owner of the `collection`.
		///
		/// - `collection`: The identifier of the collection to be destroyed.
		/// - `witness`: Information on the items minted in the collection. This must be
		/// correct.
		///
		/// Emits `Destroyed` event when successful.
		///
		/// Weight: `O(n + m)` where:
		/// - `n = witness.items`
		/// - `m = witness.item_metadatas`
		/// - `a = witness.attributes`
		#[pallet::weight(T::WeightInfo::destroy(
			witness.items,
 			witness.item_metadatas,
			witness.attributes,
 		))]
		pub fn destroy(
			origin: OriginFor<T>,
			collection: T::CollectionId,
			witness: DestroyWitness,
		) -> DispatchResultWithPostInfo {
			let maybe_check_owner = match T::ForceOrigin::try_origin(origin) {
				Ok(_) => None,
				Err(origin) => Some(ensure_signed(origin)?),
			};
			let details = Self::do_destroy_collection(collection, witness, maybe_check_owner)?;

			Ok(Some(T::WeightInfo::destroy(
				details.items,
				details.item_metadatas,
				details.attributes,
			))
			.into())
		}

		/// Mint an item of a particular collection.
		///
		/// The origin must be Signed and the sender must be the Issuer of the `collection`.
		///
		/// - `collection`: The collection of the item to be minted.
		/// - `item`: The item value of the item to be minted.
		/// - `beneficiary`: The initial owner of the minted item.
		///
		/// Emits `Issued` event when successful.
		///
		/// Weight: `O(1)`
		#[pallet::weight(T::WeightInfo::mint())]
		pub fn mint(
			origin: OriginFor<T>,
			collection: T::CollectionId,
			item: T::ItemId,
			owner: AccountIdLookupOf<T>,
		) -> DispatchResult {
			let origin = ensure_signed(origin)?;
			let owner = T::Lookup::lookup(owner)?;

			Self::do_mint(collection, item, owner, |collection_details| {
				ensure!(collection_details.issuer == origin, Error::<T, I>::NoPermission);
				Ok(())
			})
		}

		/// Destroy a single item.
		///
		/// Origin must be Signed and the sender should be the Admin of the `collection`.
		///
		/// - `collection`: The collection of the item to be burned.
		/// - `item`: The item of the item to be burned.
		/// - `check_owner`: If `Some` then the operation will fail with `WrongOwner` unless the
		///   item is owned by this value.
		///
		/// Emits `Burned` with the actual amount burned.
		///
		/// Weight: `O(1)`
		/// Modes: `check_owner.is_some()`.
		#[pallet::weight(T::WeightInfo::burn())]
		pub fn burn(
			origin: OriginFor<T>,
			collection: T::CollectionId,
			item: T::ItemId,
			check_owner: Option<AccountIdLookupOf<T>>,
		) -> DispatchResult {
			let origin = ensure_signed(origin)?;
			let check_owner = check_owner.map(T::Lookup::lookup).transpose()?;

			Self::do_burn(collection, item, |collection_details, details| {
				let is_permitted = collection_details.admin == origin || details.owner == origin;
				ensure!(is_permitted, Error::<T, I>::NoPermission);
				ensure!(
					check_owner.map_or(true, |o| o == details.owner),
					Error::<T, I>::WrongOwner
				);
				Ok(())
			})
		}

		/// Move an item from the sender account to another.
		///
		/// This resets the approved account of the item.
		///
		/// Origin must be Signed and the signing account must be either:
		/// - the Admin of the `collection`;
		/// - the Owner of the `item`;
		/// - the approved delegate for the `item` (in this case, the approval is reset).
		///
		/// Arguments:
		/// - `collection`: The collection of the item to be transferred.
		/// - `item`: The item of the item to be transferred.
		/// - `dest`: The account to receive ownership of the item.
		///
		/// Emits `Transferred`.
		///
		/// Weight: `O(1)`
		#[pallet::weight(T::WeightInfo::transfer())]
		pub fn transfer(
			origin: OriginFor<T>,
			collection: T::CollectionId,
			item: T::ItemId,
			dest: AccountIdLookupOf<T>,
		) -> DispatchResult {
			let origin = ensure_signed(origin)?;
			let dest = T::Lookup::lookup(dest)?;

			Self::do_transfer(collection, item, dest, |collection_details, details| {
				if details.owner != origin && collection_details.admin != origin {
					let approved = details.approved.take().map_or(false, |i| i == origin);
					ensure!(approved, Error::<T, I>::NoPermission);
				}
				Ok(())
			})
		}

		/// Reevaluate the deposits on some items.
		///
		/// Origin must be Signed and the sender should be the Owner of the `collection`.
		///
		/// - `collection`: The collection to be frozen.
		/// - `items`: The items of the collection whose deposits will be reevaluated.
		///
		/// NOTE: This exists as a best-effort function. Any items which are unknown or
		/// in the case that the owner account does not have reservable funds to pay for a
		/// deposit increase are ignored. Generally the owner isn't going to call this on items
		/// whose existing deposit is less than the refreshed deposit as it would only cost them,
		/// so it's of little consequence.
		///
		/// It will still return an error in the case that the collection is unknown of the signer
		/// is not permitted to call it.
		///
		/// Weight: `O(items.len())`
		#[pallet::weight(T::WeightInfo::redeposit(items.len() as u32))]
		pub fn redeposit(
			origin: OriginFor<T>,
			collection: T::CollectionId,
			items: Vec<T::ItemId>,
		) -> DispatchResult {
			let origin = ensure_signed(origin)?;

			let mut collection_details =
				Collection::<T, I>::get(&collection).ok_or(Error::<T, I>::UnknownCollection)?;
			ensure!(collection_details.owner == origin, Error::<T, I>::NoPermission);
			let deposit = match collection_details.free_holding {
				true => Zero::zero(),
				false => T::ItemDeposit::get(),
			};

			let mut successful = Vec::with_capacity(items.len());
			for item in items.into_iter() {
				let mut details = match Item::<T, I>::get(&collection, &item) {
					Some(x) => x,
					None => continue,
				};
				let old = details.deposit;
				if old > deposit {
					T::Currency::unreserve(&collection_details.owner, old - deposit);
				} else if deposit > old {
					if T::Currency::reserve(&collection_details.owner, deposit - old).is_err() {
						// NOTE: No alterations made to collection_details in this iteration so far,
						// so this is OK to do.
						continue
					}
				} else {
					continue
				}
				collection_details.total_deposit.saturating_accrue(deposit);
				collection_details.total_deposit.saturating_reduce(old);
				details.deposit = deposit;
				Item::<T, I>::insert(&collection, &item, &details);
				successful.push(item);
			}
			Collection::<T, I>::insert(&collection, &collection_details);

			Self::deposit_event(Event::<T, I>::Redeposited {
				collection,
				successful_items: successful,
			});

			Ok(())
		}

		/// Disallow further unprivileged transfer of an item.
		///
		/// Origin must be Signed and the sender should be the Freezer of the `collection`.
		///
		/// - `collection`: The collection of the item to be frozen.
		/// - `item`: The item of the item to be frozen.
		///
		/// Emits `Frozen`.
		///
		/// Weight: `O(1)`
		#[pallet::weight(T::WeightInfo::freeze())]
		pub fn freeze(
			origin: OriginFor<T>,
			collection: T::CollectionId,
			item: T::ItemId,
		) -> DispatchResult {
			let origin = ensure_signed(origin)?;

			let mut details =
				Item::<T, I>::get(&collection, &item).ok_or(Error::<T, I>::UnknownCollection)?;
			let collection_details =
				Collection::<T, I>::get(&collection).ok_or(Error::<T, I>::UnknownCollection)?;
			ensure!(collection_details.freezer == origin, Error::<T, I>::NoPermission);

			details.is_frozen = true;
			Item::<T, I>::insert(&collection, &item, &details);

			Self::deposit_event(Event::<T, I>::Frozen { collection, item });
			Ok(())
		}

		/// Re-allow unprivileged transfer of an item.
		///
		/// Origin must be Signed and the sender should be the Freezer of the `collection`.
		///
		/// - `collection`: The collection of the item to be thawed.
		/// - `item`: The item of the item to be thawed.
		///
		/// Emits `Thawed`.
		///
		/// Weight: `O(1)`
		#[pallet::weight(T::WeightInfo::thaw())]
		pub fn thaw(
			origin: OriginFor<T>,
			collection: T::CollectionId,
			item: T::ItemId,
		) -> DispatchResult {
			let origin = ensure_signed(origin)?;

			let mut details =
				Item::<T, I>::get(&collection, &item).ok_or(Error::<T, I>::UnknownCollection)?;
			let collection_details =
				Collection::<T, I>::get(&collection).ok_or(Error::<T, I>::UnknownCollection)?;
			ensure!(collection_details.admin == origin, Error::<T, I>::NoPermission);

			details.is_frozen = false;
			Item::<T, I>::insert(&collection, &item, &details);

			Self::deposit_event(Event::<T, I>::Thawed { collection, item });
			Ok(())
		}

		/// Disallow further unprivileged transfers for a whole collection.
		///
		/// Origin must be Signed and the sender should be the Freezer of the `collection`.
		///
		/// - `collection`: The collection to be frozen.
		///
		/// Emits `CollectionFrozen`.
		///
		/// Weight: `O(1)`
		#[pallet::weight(T::WeightInfo::freeze_collection())]
		pub fn freeze_collection(
			origin: OriginFor<T>,
			collection: T::CollectionId,
		) -> DispatchResult {
			let origin = ensure_signed(origin)?;

			Collection::<T, I>::try_mutate(collection, |maybe_details| {
				let details = maybe_details.as_mut().ok_or(Error::<T, I>::UnknownCollection)?;
				ensure!(origin == details.freezer, Error::<T, I>::NoPermission);

				details.is_frozen = true;

				Self::deposit_event(Event::<T, I>::CollectionFrozen { collection });
				Ok(())
			})
		}

		/// Re-allow unprivileged transfers for a whole collection.
		///
		/// Origin must be Signed and the sender should be the Admin of the `collection`.
		///
		/// - `collection`: The collection to be thawed.
		///
		/// Emits `CollectionThawed`.
		///
		/// Weight: `O(1)`
		#[pallet::weight(T::WeightInfo::thaw_collection())]
		pub fn thaw_collection(
			origin: OriginFor<T>,
			collection: T::CollectionId,
		) -> DispatchResult {
			let origin = ensure_signed(origin)?;

			Collection::<T, I>::try_mutate(collection, |maybe_details| {
				let details = maybe_details.as_mut().ok_or(Error::<T, I>::UnknownCollection)?;
				ensure!(origin == details.admin, Error::<T, I>::NoPermission);

				details.is_frozen = false;

				Self::deposit_event(Event::<T, I>::CollectionThawed { collection });
				Ok(())
			})
		}

		/// Change the Owner of a collection.
		///
		/// Origin must be Signed and the sender should be the Owner of the `collection`.
		///
		/// - `collection`: The collection whose owner should be changed.
		/// - `owner`: The new Owner of this collection. They must have called
		///   `set_accept_ownership` with `collection` in order for this operation to succeed.
		///
		/// Emits `OwnerChanged`.
		///
		/// Weight: `O(1)`
		#[pallet::weight(T::WeightInfo::transfer_ownership())]
		pub fn transfer_ownership(
			origin: OriginFor<T>,
			collection: T::CollectionId,
			owner: AccountIdLookupOf<T>,
		) -> DispatchResult {
			let origin = ensure_signed(origin)?;
			let owner = T::Lookup::lookup(owner)?;

			let acceptable_collection = OwnershipAcceptance::<T, I>::get(&owner);
			ensure!(acceptable_collection.as_ref() == Some(&collection), Error::<T, I>::Unaccepted);

			Collection::<T, I>::try_mutate(collection, |maybe_details| {
				let details = maybe_details.as_mut().ok_or(Error::<T, I>::UnknownCollection)?;
				ensure!(origin == details.owner, Error::<T, I>::NoPermission);
				if details.owner == owner {
					return Ok(())
				}

				// Move the deposit to the new owner.
				T::Currency::repatriate_reserved(
					&details.owner,
					&owner,
					details.total_deposit,
					Reserved,
				)?;
				CollectionAccount::<T, I>::remove(&details.owner, &collection);
				CollectionAccount::<T, I>::insert(&owner, &collection, ());
				details.owner = owner.clone();
				OwnershipAcceptance::<T, I>::remove(&owner);

				Self::deposit_event(Event::OwnerChanged { collection, new_owner: owner });
				Ok(())
			})
		}

		/// Change the Issuer, Admin and Freezer of a collection.
		///
		/// Origin must be Signed and the sender should be the Owner of the `collection`.
		///
		/// - `collection`: The collection whose team should be changed.
		/// - `issuer`: The new Issuer of this collection.
		/// - `admin`: The new Admin of this collection.
		/// - `freezer`: The new Freezer of this collection.
		///
		/// Emits `TeamChanged`.
		///
		/// Weight: `O(1)`
		#[pallet::weight(T::WeightInfo::set_team())]
		pub fn set_team(
			origin: OriginFor<T>,
			collection: T::CollectionId,
			issuer: AccountIdLookupOf<T>,
			admin: AccountIdLookupOf<T>,
			freezer: AccountIdLookupOf<T>,
		) -> DispatchResult {
			let origin = ensure_signed(origin)?;
			let issuer = T::Lookup::lookup(issuer)?;
			let admin = T::Lookup::lookup(admin)?;
			let freezer = T::Lookup::lookup(freezer)?;

			Collection::<T, I>::try_mutate(collection, |maybe_details| {
				let details = maybe_details.as_mut().ok_or(Error::<T, I>::UnknownCollection)?;
				ensure!(origin == details.owner, Error::<T, I>::NoPermission);

				details.issuer = issuer.clone();
				details.admin = admin.clone();
				details.freezer = freezer.clone();

				Self::deposit_event(Event::TeamChanged { collection, issuer, admin, freezer });
				Ok(())
			})
		}

		/// Approve an item to be transferred by a delegated third-party account.
		///
		/// The origin must conform to `ForceOrigin` or must be `Signed` and the sender must be
		/// either the owner of the `item` or the admin of the collection.
		///
		/// - `collection`: The collection of the item to be approved for delegated transfer.
		/// - `item`: The item of the item to be approved for delegated transfer.
		/// - `delegate`: The account to delegate permission to transfer the item.
		///
		/// Important NOTE: The `approved` account gets reset after each transfer.
		///
		/// Emits `ApprovedTransfer` on success.
		///
		/// Weight: `O(1)`
		#[pallet::weight(T::WeightInfo::approve_transfer())]
		pub fn approve_transfer(
			origin: OriginFor<T>,
			collection: T::CollectionId,
			item: T::ItemId,
			delegate: AccountIdLookupOf<T>,
		) -> DispatchResult {
			let maybe_check: Option<T::AccountId> = T::ForceOrigin::try_origin(origin)
				.map(|_| None)
				.or_else(|origin| ensure_signed(origin).map(Some).map_err(DispatchError::from))?;

			let delegate = T::Lookup::lookup(delegate)?;

			let collection_details =
				Collection::<T, I>::get(&collection).ok_or(Error::<T, I>::UnknownCollection)?;
			let mut details =
				Item::<T, I>::get(&collection, &item).ok_or(Error::<T, I>::UnknownCollection)?;

			if let Some(check) = maybe_check {
				let permitted = check == collection_details.admin || check == details.owner;
				ensure!(permitted, Error::<T, I>::NoPermission);
			}

			details.approved = Some(delegate);
			Item::<T, I>::insert(&collection, &item, &details);

			let delegate = details.approved.expect("set as Some above; qed");
			Self::deposit_event(Event::ApprovedTransfer {
				collection,
				item,
				owner: details.owner,
				delegate,
			});

			Ok(())
		}

		/// Cancel the prior approval for the transfer of an item by a delegate.
		///
		/// Origin must be either:
		/// - the `Force` origin;
		/// - `Signed` with the signer being the Admin of the `collection`;
		/// - `Signed` with the signer being the Owner of the `item`;
		///
		/// Arguments:
		/// - `collection`: The collection of the item of whose approval will be cancelled.
		/// - `item`: The item of the item of whose approval will be cancelled.
		/// - `maybe_check_delegate`: If `Some` will ensure that the given account is the one to
		///   which permission of transfer is delegated.
		///
		/// Emits `ApprovalCancelled` on success.
		///
		/// Weight: `O(1)`
		#[pallet::weight(T::WeightInfo::cancel_approval())]
		pub fn cancel_approval(
			origin: OriginFor<T>,
			collection: T::CollectionId,
			item: T::ItemId,
			maybe_check_delegate: Option<AccountIdLookupOf<T>>,
		) -> DispatchResult {
			let maybe_check: Option<T::AccountId> = T::ForceOrigin::try_origin(origin)
				.map(|_| None)
				.or_else(|origin| ensure_signed(origin).map(Some).map_err(DispatchError::from))?;

			let collection_details =
				Collection::<T, I>::get(&collection).ok_or(Error::<T, I>::UnknownCollection)?;
			let mut details =
				Item::<T, I>::get(&collection, &item).ok_or(Error::<T, I>::UnknownCollection)?;
			if let Some(check) = maybe_check {
				let permitted = check == collection_details.admin || check == details.owner;
				ensure!(permitted, Error::<T, I>::NoPermission);
			}
			let maybe_check_delegate = maybe_check_delegate.map(T::Lookup::lookup).transpose()?;
			let old = details.approved.take().ok_or(Error::<T, I>::NoDelegate)?;
			if let Some(check_delegate) = maybe_check_delegate {
				ensure!(check_delegate == old, Error::<T, I>::WrongDelegate);
			}

			Item::<T, I>::insert(&collection, &item, &details);
			Self::deposit_event(Event::ApprovalCancelled {
				collection,
				item,
				owner: details.owner,
				delegate: old,
			});

			Ok(())
		}

		/// Alter the attributes of a given item.
		///
		/// Origin must be `ForceOrigin`.
		///
		/// - `collection`: The identifier of the item.
		/// - `owner`: The new Owner of this item.
		/// - `issuer`: The new Issuer of this item.
		/// - `admin`: The new Admin of this item.
		/// - `freezer`: The new Freezer of this item.
		/// - `free_holding`: Whether a deposit is taken for holding an item of this collection.
		/// - `is_frozen`: Whether this collection is frozen except for permissioned/admin
		/// instructions.
		///
		/// Emits `ItemStatusChanged` with the identity of the item.
		///
		/// Weight: `O(1)`
		#[pallet::weight(T::WeightInfo::force_item_status())]
		pub fn force_item_status(
			origin: OriginFor<T>,
			collection: T::CollectionId,
			owner: AccountIdLookupOf<T>,
			issuer: AccountIdLookupOf<T>,
			admin: AccountIdLookupOf<T>,
			freezer: AccountIdLookupOf<T>,
			free_holding: bool,
			is_frozen: bool,
		) -> DispatchResult {
			T::ForceOrigin::ensure_origin(origin)?;

			Collection::<T, I>::try_mutate(collection, |maybe_item| {
				let mut item = maybe_item.take().ok_or(Error::<T, I>::UnknownCollection)?;
				let old_owner = item.owner;
				let new_owner = T::Lookup::lookup(owner)?;
				item.owner = new_owner.clone();
				item.issuer = T::Lookup::lookup(issuer)?;
				item.admin = T::Lookup::lookup(admin)?;
				item.freezer = T::Lookup::lookup(freezer)?;
				item.free_holding = free_holding;
				item.is_frozen = is_frozen;
				*maybe_item = Some(item);
				CollectionAccount::<T, I>::remove(&old_owner, &collection);
				CollectionAccount::<T, I>::insert(&new_owner, &collection, ());

				Self::deposit_event(Event::ItemStatusChanged { collection });
				Ok(())
			})
		}

		/// Set an attribute for a collection or item.
		///
		/// Origin must be either `ForceOrigin` or Signed and the sender should be the Owner of the
		/// `collection`.
		///
		/// If the origin is Signed, then funds of signer are reserved according to the formula:
		/// `MetadataDepositBase + DepositPerByte * (key.len + value.len)` taking into
		/// account any already reserved funds.
		///
		/// - `collection`: The identifier of the collection whose item's metadata to set.
		/// - `maybe_item`: The identifier of the item whose metadata to set.
		/// - `key`: The key of the attribute.
		/// - `value`: The value to which to set the attribute.
		///
		/// Emits `AttributeSet`.
		///
		/// Weight: `O(1)`
		#[pallet::weight(T::WeightInfo::set_attribute())]
		pub fn set_attribute(
			origin: OriginFor<T>,
			collection: T::CollectionId,
			maybe_item: Option<T::ItemId>,
			key: BoundedVec<u8, T::KeyLimit>,
			value: BoundedVec<u8, T::ValueLimit>,
		) -> DispatchResult {
			let maybe_check_owner = T::ForceOrigin::try_origin(origin)
				.map(|_| None)
				.or_else(|origin| ensure_signed(origin).map(Some))?;

			let mut collection_details =
				Collection::<T, I>::get(&collection).ok_or(Error::<T, I>::UnknownCollection)?;
			if let Some(check_owner) = &maybe_check_owner {
				ensure!(check_owner == &collection_details.owner, Error::<T, I>::NoPermission);
			}
			let maybe_is_frozen = match maybe_item {
				None => CollectionMetadataOf::<T, I>::get(collection).map(|v| v.is_frozen),
				Some(item) => ItemMetadataOf::<T, I>::get(collection, item).map(|v| v.is_frozen),
			};
			ensure!(!maybe_is_frozen.unwrap_or(false), Error::<T, I>::Frozen);

			let attribute = Attribute::<T, I>::get((collection, maybe_item, &key));
			if attribute.is_none() {
				collection_details.attributes.saturating_inc();
			}
			let old_deposit = attribute.map_or(Zero::zero(), |m| m.1);
			collection_details.total_deposit.saturating_reduce(old_deposit);
			let mut deposit = Zero::zero();
			if !collection_details.free_holding && maybe_check_owner.is_some() {
				deposit = T::DepositPerByte::get()
					.saturating_mul(((key.len() + value.len()) as u32).into())
					.saturating_add(T::AttributeDepositBase::get());
			}
			collection_details.total_deposit.saturating_accrue(deposit);
			if deposit > old_deposit {
				T::Currency::reserve(&collection_details.owner, deposit - old_deposit)?;
			} else if deposit < old_deposit {
				T::Currency::unreserve(&collection_details.owner, old_deposit - deposit);
			}

			Attribute::<T, I>::insert((&collection, maybe_item, &key), (&value, deposit));
			Collection::<T, I>::insert(collection, &collection_details);
			Self::deposit_event(Event::AttributeSet { collection, maybe_item, key, value });
			Ok(())
		}

		/// Clear an attribute for a collection or item.
		///
		/// Origin must be either `ForceOrigin` or Signed and the sender should be the Owner of the
		/// `collection`.
		///
		/// Any deposit is freed for the collection's owner.
		///
		/// - `collection`: The identifier of the collection whose item's metadata to clear.
		/// - `maybe_item`: The identifier of the item whose metadata to clear.
		/// - `key`: The key of the attribute.
		///
		/// Emits `AttributeCleared`.
		///
		/// Weight: `O(1)`
		#[pallet::weight(T::WeightInfo::clear_attribute())]
		pub fn clear_attribute(
			origin: OriginFor<T>,
			collection: T::CollectionId,
			maybe_item: Option<T::ItemId>,
			key: BoundedVec<u8, T::KeyLimit>,
		) -> DispatchResult {
			let maybe_check_owner = T::ForceOrigin::try_origin(origin)
				.map(|_| None)
				.or_else(|origin| ensure_signed(origin).map(Some))?;

			let mut collection_details =
				Collection::<T, I>::get(&collection).ok_or(Error::<T, I>::UnknownCollection)?;
			if let Some(check_owner) = &maybe_check_owner {
				ensure!(check_owner == &collection_details.owner, Error::<T, I>::NoPermission);
			}
			let maybe_is_frozen = match maybe_item {
				None => CollectionMetadataOf::<T, I>::get(collection).map(|v| v.is_frozen),
				Some(item) => ItemMetadataOf::<T, I>::get(collection, item).map(|v| v.is_frozen),
			};
			ensure!(!maybe_is_frozen.unwrap_or(false), Error::<T, I>::Frozen);

			if let Some((_, deposit)) = Attribute::<T, I>::take((collection, maybe_item, &key)) {
				collection_details.attributes.saturating_dec();
				collection_details.total_deposit.saturating_reduce(deposit);
				T::Currency::unreserve(&collection_details.owner, deposit);
				Collection::<T, I>::insert(collection, &collection_details);
				Self::deposit_event(Event::AttributeCleared { collection, maybe_item, key });
			}
			Ok(())
		}

		/// Set the metadata for an item.
		///
		/// Origin must be either `ForceOrigin` or Signed and the sender should be the Owner of the
		/// `collection`.
		///
		/// If the origin is Signed, then funds of signer are reserved according to the formula:
		/// `MetadataDepositBase + DepositPerByte * data.len` taking into
		/// account any already reserved funds.
		///
		/// - `collection`: The identifier of the collection whose item's metadata to set.
		/// - `item`: The identifier of the item whose metadata to set.
		/// - `data`: The general information of this item. Limited in length by `StringLimit`.
		/// - `is_frozen`: Whether the metadata should be frozen against further changes.
		///
		/// Emits `MetadataSet`.
		///
		/// Weight: `O(1)`
		#[pallet::weight(T::WeightInfo::set_metadata())]
		pub fn set_metadata(
			origin: OriginFor<T>,
			collection: T::CollectionId,
			item: T::ItemId,
			data: BoundedVec<u8, T::StringLimit>,
			is_frozen: bool,
		) -> DispatchResult {
			let maybe_check_owner = T::ForceOrigin::try_origin(origin)
				.map(|_| None)
				.or_else(|origin| ensure_signed(origin).map(Some))?;

			let mut collection_details =
				Collection::<T, I>::get(&collection).ok_or(Error::<T, I>::UnknownCollection)?;

			if let Some(check_owner) = &maybe_check_owner {
				ensure!(check_owner == &collection_details.owner, Error::<T, I>::NoPermission);
			}

			ItemMetadataOf::<T, I>::try_mutate_exists(collection, item, |metadata| {
				let was_frozen = metadata.as_ref().map_or(false, |m| m.is_frozen);
				ensure!(maybe_check_owner.is_none() || !was_frozen, Error::<T, I>::Frozen);

				if metadata.is_none() {
					collection_details.item_metadatas.saturating_inc();
				}
				let old_deposit = metadata.take().map_or(Zero::zero(), |m| m.deposit);
				collection_details.total_deposit.saturating_reduce(old_deposit);
				let mut deposit = Zero::zero();
				if !collection_details.free_holding && maybe_check_owner.is_some() {
					deposit = T::DepositPerByte::get()
						.saturating_mul(((data.len()) as u32).into())
						.saturating_add(T::MetadataDepositBase::get());
				}
				if deposit > old_deposit {
					T::Currency::reserve(&collection_details.owner, deposit - old_deposit)?;
				} else if deposit < old_deposit {
					T::Currency::unreserve(&collection_details.owner, old_deposit - deposit);
				}
				collection_details.total_deposit.saturating_accrue(deposit);

				*metadata = Some(ItemMetadata { deposit, data: data.clone(), is_frozen });

				Collection::<T, I>::insert(&collection, &collection_details);
				Self::deposit_event(Event::MetadataSet { collection, item, data, is_frozen });
				Ok(())
			})
		}

		/// Clear the metadata for an item.
		///
		/// Origin must be either `ForceOrigin` or Signed and the sender should be the Owner of the
		/// `item`.
		///
		/// Any deposit is freed for the collection's owner.
		///
		/// - `collection`: The identifier of the collection whose item's metadata to clear.
		/// - `item`: The identifier of the item whose metadata to clear.
		///
		/// Emits `MetadataCleared`.
		///
		/// Weight: `O(1)`
		#[pallet::weight(T::WeightInfo::clear_metadata())]
		pub fn clear_metadata(
			origin: OriginFor<T>,
			collection: T::CollectionId,
			item: T::ItemId,
		) -> DispatchResult {
			let maybe_check_owner = T::ForceOrigin::try_origin(origin)
				.map(|_| None)
				.or_else(|origin| ensure_signed(origin).map(Some))?;

			let mut collection_details =
				Collection::<T, I>::get(&collection).ok_or(Error::<T, I>::UnknownCollection)?;
			if let Some(check_owner) = &maybe_check_owner {
				ensure!(check_owner == &collection_details.owner, Error::<T, I>::NoPermission);
			}

			ItemMetadataOf::<T, I>::try_mutate_exists(collection, item, |metadata| {
				let was_frozen = metadata.as_ref().map_or(false, |m| m.is_frozen);
				ensure!(maybe_check_owner.is_none() || !was_frozen, Error::<T, I>::Frozen);

				if metadata.is_some() {
					collection_details.item_metadatas.saturating_dec();
				}
				let deposit = metadata.take().ok_or(Error::<T, I>::UnknownCollection)?.deposit;
				T::Currency::unreserve(&collection_details.owner, deposit);
				collection_details.total_deposit.saturating_reduce(deposit);

				Collection::<T, I>::insert(&collection, &collection_details);
				Self::deposit_event(Event::MetadataCleared { collection, item });
				Ok(())
			})
		}

		/// Set the metadata for a collection.
		///
		/// Origin must be either `ForceOrigin` or `Signed` and the sender should be the Owner of
		/// the `collection`.
		///
		/// If the origin is `Signed`, then funds of signer are reserved according to the formula:
		/// `MetadataDepositBase + DepositPerByte * data.len` taking into
		/// account any already reserved funds.
		///
		/// - `collection`: The identifier of the item whose metadata to update.
		/// - `data`: The general information of this item. Limited in length by `StringLimit`.
		/// - `is_frozen`: Whether the metadata should be frozen against further changes.
		///
		/// Emits `CollectionMetadataSet`.
		///
		/// Weight: `O(1)`
		#[pallet::weight(T::WeightInfo::set_collection_metadata())]
		pub fn set_collection_metadata(
			origin: OriginFor<T>,
			collection: T::CollectionId,
			data: BoundedVec<u8, T::StringLimit>,
			is_frozen: bool,
		) -> DispatchResult {
			let maybe_check_owner = T::ForceOrigin::try_origin(origin)
				.map(|_| None)
				.or_else(|origin| ensure_signed(origin).map(Some))?;

			let mut details =
				Collection::<T, I>::get(&collection).ok_or(Error::<T, I>::UnknownCollection)?;
			if let Some(check_owner) = &maybe_check_owner {
				ensure!(check_owner == &details.owner, Error::<T, I>::NoPermission);
			}

			CollectionMetadataOf::<T, I>::try_mutate_exists(collection, |metadata| {
				let was_frozen = metadata.as_ref().map_or(false, |m| m.is_frozen);
				ensure!(maybe_check_owner.is_none() || !was_frozen, Error::<T, I>::Frozen);

				let old_deposit = metadata.take().map_or(Zero::zero(), |m| m.deposit);
				details.total_deposit.saturating_reduce(old_deposit);
				let mut deposit = Zero::zero();
				if maybe_check_owner.is_some() && !details.free_holding {
					deposit = T::DepositPerByte::get()
						.saturating_mul(((data.len()) as u32).into())
						.saturating_add(T::MetadataDepositBase::get());
				}
				if deposit > old_deposit {
					T::Currency::reserve(&details.owner, deposit - old_deposit)?;
				} else if deposit < old_deposit {
					T::Currency::unreserve(&details.owner, old_deposit - deposit);
				}
				details.total_deposit.saturating_accrue(deposit);

				Collection::<T, I>::insert(&collection, details);

				*metadata = Some(CollectionMetadata { deposit, data: data.clone(), is_frozen });

				Self::deposit_event(Event::CollectionMetadataSet { collection, data, is_frozen });
				Ok(())
			})
		}

		/// Clear the metadata for a collection.
		///
		/// Origin must be either `ForceOrigin` or `Signed` and the sender should be the Owner of
		/// the `collection`.
		///
		/// Any deposit is freed for the collection's owner.
		///
		/// - `collection`: The identifier of the collection whose metadata to clear.
		///
		/// Emits `CollectionMetadataCleared`.
		///
		/// Weight: `O(1)`
		#[pallet::weight(T::WeightInfo::clear_collection_metadata())]
		pub fn clear_collection_metadata(
			origin: OriginFor<T>,
			collection: T::CollectionId,
		) -> DispatchResult {
			let maybe_check_owner = T::ForceOrigin::try_origin(origin)
				.map(|_| None)
				.or_else(|origin| ensure_signed(origin).map(Some))?;

			let details =
				Collection::<T, I>::get(&collection).ok_or(Error::<T, I>::UnknownCollection)?;
			if let Some(check_owner) = &maybe_check_owner {
				ensure!(check_owner == &details.owner, Error::<T, I>::NoPermission);
			}

			CollectionMetadataOf::<T, I>::try_mutate_exists(collection, |metadata| {
				let was_frozen = metadata.as_ref().map_or(false, |m| m.is_frozen);
				ensure!(maybe_check_owner.is_none() || !was_frozen, Error::<T, I>::Frozen);

				let deposit = metadata.take().ok_or(Error::<T, I>::UnknownCollection)?.deposit;
				T::Currency::unreserve(&details.owner, deposit);
				Self::deposit_event(Event::CollectionMetadataCleared { collection });
				Ok(())
			})
		}

		/// Set (or reset) the acceptance of ownership for a particular account.
		///
		/// Origin must be `Signed` and if `maybe_collection` is `Some`, then the signer must have a
		/// provider reference.
		///
		/// - `maybe_collection`: The identifier of the collection whose ownership the signer is
		///   willing to accept, or if `None`, an indication that the signer is willing to accept no
		///   ownership transferal.
		///
		/// Emits `OwnershipAcceptanceChanged`.
		#[pallet::weight(T::WeightInfo::set_accept_ownership())]
		pub fn set_accept_ownership(
			origin: OriginFor<T>,
			maybe_collection: Option<T::CollectionId>,
		) -> DispatchResult {
			let who = ensure_signed(origin)?;
			let old = OwnershipAcceptance::<T, I>::get(&who);
			match (old.is_some(), maybe_collection.is_some()) {
				(false, true) => {
					frame_system::Pallet::<T>::inc_consumers(&who)?;
				},
				(true, false) => {
					frame_system::Pallet::<T>::dec_consumers(&who);
				},
				_ => {},
			}
			if let Some(collection) = maybe_collection.as_ref() {
				OwnershipAcceptance::<T, I>::insert(&who, collection);
			} else {
				OwnershipAcceptance::<T, I>::remove(&who);
			}
			Self::deposit_event(Event::OwnershipAcceptanceChanged { who, maybe_collection });
			Ok(())
		}

		/// Set the maximum amount of items a collection could have.
		///
		/// Origin must be either `ForceOrigin` or `Signed` and the sender should be the Owner of
		/// the `collection`.
		///
		/// Note: This function can only succeed once per collection.
		///
		/// - `collection`: The identifier of the collection to change.
		/// - `max_supply`: The maximum amount of items a collection could have.
		///
		/// Emits `CollectionMaxSupplySet` event when successful.
		#[pallet::weight(T::WeightInfo::set_collection_max_supply())]
		pub fn set_collection_max_supply(
			origin: OriginFor<T>,
			collection: T::CollectionId,
			max_supply: u32,
		) -> DispatchResult {
			let maybe_check_owner = T::ForceOrigin::try_origin(origin)
				.map(|_| None)
				.or_else(|origin| ensure_signed(origin).map(Some))?;

			ensure!(
				!CollectionMaxSupply::<T, I>::contains_key(&collection),
				Error::<T, I>::MaxSupplyAlreadySet
			);

			let details =
				Collection::<T, I>::get(&collection).ok_or(Error::<T, I>::UnknownCollection)?;
			if let Some(check_owner) = &maybe_check_owner {
				ensure!(check_owner == &details.owner, Error::<T, I>::NoPermission);
			}

			ensure!(details.items <= max_supply, Error::<T, I>::MaxSupplyTooSmall);

			CollectionMaxSupply::<T, I>::insert(&collection, max_supply);
			Self::deposit_event(Event::CollectionMaxSupplySet { collection, max_supply });
			Ok(())
		}

		/// Set (or reset) the price for an item.
		///
		/// Origin must be Signed and must be the owner of the asset `item`.
		///
		/// - `collection`: The collection of the item.
		/// - `item`: The item to set the price for.
		/// - `price`: The price for the item. Pass `None`, to reset the price.
		/// - `buyer`: Restricts the buy operation to a specific account.
		///
		/// Emits `ItemPriceSet` on success if the price is not `None`.
		/// Emits `ItemPriceRemoved` on success if the price is `None`.
		#[pallet::weight(T::WeightInfo::set_price())]
		pub fn set_price(
			origin: OriginFor<T>,
			collection: T::CollectionId,
			item: T::ItemId,
			price: Option<ItemPrice<T, I>>,
			whitelisted_buyer: Option<AccountIdLookupOf<T>>,
		) -> DispatchResult {
			let origin = ensure_signed(origin)?;
			let whitelisted_buyer = whitelisted_buyer.map(T::Lookup::lookup).transpose()?;
			Self::do_set_price(collection, item, origin, price, whitelisted_buyer)
		}

		/// Allows to buy an item if it's up for sale.
		///
		/// Origin must be Signed and must not be the owner of the `item`.
		///
		/// - `collection`: The collection of the item.
		/// - `item`: The item the sender wants to buy.
		/// - `bid_price`: The price the sender is willing to pay.
		///
		/// Emits `ItemBought` on success.
		#[pallet::weight(T::WeightInfo::buy_item())]
		#[transactional]
		pub fn buy_item(
			origin: OriginFor<T>,
			collection: T::CollectionId,
			item: T::ItemId,
			bid_price: ItemPrice<T, I>,
		) -> DispatchResult {
			let origin = ensure_signed(origin)?;
			Self::do_buy_item(collection, item, origin, bid_price)
		}
	}
}<|MERGE_RESOLUTION|>--- conflicted
+++ resolved
@@ -110,12 +110,7 @@
 		/// Standard collection creation is only allowed if the origin attempting it and the
 		/// collection are in this set.
 		type CreateOrigin: EnsureOriginWithArg<
-<<<<<<< HEAD
-			Success = Self::AccountId,
 			Self::RuntimeOrigin,
-=======
-			Self::Origin,
->>>>>>> c24431eb
 			Self::CollectionId,
 			Success = Self::AccountId,
 		>;
