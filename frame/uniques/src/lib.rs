--- conflicted
+++ resolved
@@ -274,7 +274,6 @@
 	>;
 
 	#[pallet::storage]
-<<<<<<< HEAD
 	/// Price of an asset instance.
 	pub(super) type InstancePriceOf<T: Config<I>, I: 'static = ()> = StorageDoubleMap<
 		_,
@@ -285,11 +284,11 @@
 		(BalanceOrAssetOf<T, I>, Option<T::AccountId>),
 		OptionQuery,
 	>;
-=======
+
+	#[pallet::storage]
 	/// Keeps track of the number of items a collection might have.
 	pub(super) type CollectionMaxSupply<T: Config<I>, I: 'static = ()> =
 		StorageMap<_, Blake2_128Concat, T::CollectionId, u32, OptionQuery>;
->>>>>>> 699375ef
 
 	#[pallet::event]
 	#[pallet::generate_deposit(pub(super) fn deposit_event)]
@@ -379,30 +378,26 @@
 			key: BoundedVec<u8, T::KeyLimit>,
 		},
 		/// Ownership acceptance has changed for an account.
-<<<<<<< HEAD
-		OwnershipAcceptanceChanged { who: T::AccountId, maybe_class: Option<T::ClassId> },
+		OwnershipAcceptanceChanged { who: T::AccountId, maybe_collection: Option<T::CollectionId> },
+		/// Max supply has been set for a collection.
+		CollectionMaxSupplySet { collection: T::CollectionId, max_supply: u32 },
 		/// The price was set for the instance.
 		InstancePriceSet {
-			class: T::ClassId,
-			instance: T::InstanceId,
+			class: T::CollectionId,
+			instance: T::ItemId,
 			price: BalanceOrAssetOf<T, I>,
 			whitelisted_buyer: Option<T::AccountId>,
 		},
 		/// The price for the instance was removed.
-		InstancePriceRemoved { class: T::ClassId, instance: T::InstanceId },
+		InstancePriceRemoved { class: T::CollectionId, instance: T::ItemId },
 		/// An item was bought.
 		ItemBought {
-			class: T::ClassId,
-			instance: T::InstanceId,
+			class: T::CollectionId,
+			instance: T::ItemId,
 			price: BalanceOrAssetOf<T, I>,
 			seller: T::AccountId,
 			buyer: T::AccountId,
 		},
-=======
-		OwnershipAcceptanceChanged { who: T::AccountId, maybe_collection: Option<T::CollectionId> },
-		/// Max supply has been set for a collection.
-		CollectionMaxSupplySet { collection: T::CollectionId, max_supply: u32 },
->>>>>>> 699375ef
 	}
 
 	#[pallet::error]
@@ -431,7 +426,12 @@
 		Unaccepted,
 		/// The item is locked.
 		Locked,
-<<<<<<< HEAD
+		/// All items have been minted.
+		MaxSupplyReached,
+		/// The max supply has already been set.
+		MaxSupplyAlreadySet,
+		/// The provided max supply is less to the amount of items a collection already has.
+		MaxSupplyTooSmall,
 		/// The given item ID is unknown.
 		UnknownItem,
 		/// Item is not for sale.
@@ -440,14 +440,6 @@
 		WrongCurrency,
 		/// The provided bid is too low.
 		BidTooLow,
-=======
-		/// All items have been minted.
-		MaxSupplyReached,
-		/// The max supply has already been set.
-		MaxSupplyAlreadySet,
-		/// The provided max supply is less to the amount of items a collection already has.
-		MaxSupplyTooSmall,
->>>>>>> 699375ef
 	}
 
 	impl<T: Config<I>, I: 'static> Pallet<T, I> {
