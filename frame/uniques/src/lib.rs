// This file is part of Substrate.

// Copyright (C) 2017-2022 Parity Technologies (UK) Ltd.
// SPDX-License-Identifier: Apache-2.0

// Licensed under the Apache License, Version 2.0 (the "License");
// you may not use this file except in compliance with the License.
// You may obtain a copy of the License at
//
// 	http://www.apache.org/licenses/LICENSE-2.0
//
// Unless required by applicable law or agreed to in writing, software
// distributed under the License is distributed on an "AS IS" BASIS,
// WITHOUT WARRANTIES OR CONDITIONS OF ANY KIND, either express or implied.
// See the License for the specific language governing permissions and
// limitations under the License.

//! # Unique (Items) Module
//!
//! A simple, secure module for dealing with non-fungible items.
//!
//! ## Related Modules
//!
//! * [`System`](../frame_system/index.html)
//! * [`Support`](../frame_support/index.html)

// Ensure we're `no_std` when compiling for Wasm.
#![cfg_attr(not(feature = "std"), no_std)]

#[cfg(feature = "runtime-benchmarks")]
mod benchmarking;
#[cfg(test)]
pub mod mock;
#[cfg(test)]
mod tests;

mod functions;
mod impl_nonfungibles;
mod types;

pub mod migration;
pub mod weights;

use codec::{Decode, Encode};
use frame_support::traits::{
	tokens::Locker, BalanceStatus::Reserved, Currency, EnsureOriginWithArg, ReservableCurrency,
};
use frame_system::Config as SystemConfig;
use sp_runtime::{
	traits::{Saturating, StaticLookup, Zero},
	ArithmeticError, RuntimeDebug,
};
use sp_std::prelude::*;

pub use pallet::*;
pub use types::*;
pub use weights::WeightInfo;

#[frame_support::pallet]
pub mod pallet {
	use super::*;
	use frame_support::pallet_prelude::*;
	use frame_system::pallet_prelude::*;

	#[pallet::pallet]
	#[pallet::generate_store(pub(super) trait Store)]
	pub struct Pallet<T, I = ()>(_);

	#[cfg(feature = "runtime-benchmarks")]
	pub trait BenchmarkHelper<CollectionId, ItemId> {
		fn collection(i: u16) -> CollectionId;
		fn item(i: u16) -> ItemId;
	}
	#[cfg(feature = "runtime-benchmarks")]
	impl<CollectionId: From<u16>, ItemId: From<u16>> BenchmarkHelper<CollectionId, ItemId> for () {
		fn collection(i: u16) -> CollectionId {
			i.into()
		}
		fn item(i: u16) -> ItemId {
			i.into()
		}
	}

	#[pallet::config]
	/// The module configuration trait.
	pub trait Config<I: 'static = ()>: frame_system::Config {
		/// The overarching event type.
		type Event: From<Event<Self, I>> + IsType<<Self as frame_system::Config>::Event>;

		/// Identifier for the collection of item.
<<<<<<< HEAD
		type CollectionId: Member + Parameter + MaxEncodedLen + Copy + MaybeSerializeDeserialize;

		/// The type used to identify a unique item within a collection.
		type ItemId: Member + Parameter + MaxEncodedLen + Copy + MaybeSerializeDeserialize;
=======
		type CollectionId: Member + Parameter + MaxEncodedLen + Copy;

		/// The type used to identify a unique item within a collection.
		type ItemId: Member + Parameter + MaxEncodedLen + Copy;
>>>>>>> b49d8ee5

		/// The currency mechanism, used for paying for reserves.
		type Currency: ReservableCurrency<Self::AccountId>;

		/// The origin which may forcibly create or destroy an item or otherwise alter privileged
		/// attributes.
		type ForceOrigin: EnsureOrigin<Self::Origin>;

		/// Standard collection creation is only allowed if the origin attempting it and the
		/// collection are in this set.
		type CreateOrigin: EnsureOriginWithArg<
			Success = Self::AccountId,
			Self::Origin,
			Self::CollectionId,
		>;

		/// Locker trait to enable Locking mechanism downstream.
		type Locker: Locker<Self::CollectionId, Self::ItemId>;

		/// The basic amount of funds that must be reserved for collection.
		#[pallet::constant]
		type CollectionDeposit: Get<DepositBalanceOf<Self, I>>;

		/// The basic amount of funds that must be reserved for an item.
		#[pallet::constant]
		type ItemDeposit: Get<DepositBalanceOf<Self, I>>;

		/// The basic amount of funds that must be reserved when adding metadata to your item.
		#[pallet::constant]
		type MetadataDepositBase: Get<DepositBalanceOf<Self, I>>;

		/// The basic amount of funds that must be reserved when adding an attribute to an item.
		#[pallet::constant]
		type AttributeDepositBase: Get<DepositBalanceOf<Self, I>>;

		/// The additional funds that must be reserved for the number of bytes store in metadata,
		/// either "normal" metadata or attribute metadata.
		#[pallet::constant]
		type DepositPerByte: Get<DepositBalanceOf<Self, I>>;

		/// The maximum length of data stored on-chain.
		#[pallet::constant]
		type StringLimit: Get<u32>;

		/// The maximum length of an attribute key.
		#[pallet::constant]
		type KeyLimit: Get<u32>;

		/// The maximum length of an attribute value.
		#[pallet::constant]
		type ValueLimit: Get<u32>;

		#[cfg(feature = "runtime-benchmarks")]
		/// A set of helper functions for benchmarking.
		type Helper: BenchmarkHelper<Self::CollectionId, Self::ItemId>;

		/// Weight information for extrinsics in this pallet.
		type WeightInfo: WeightInfo;
	}

	#[pallet::storage]
	#[pallet::storage_prefix = "Class"]
	/// Details of a collection.
	pub(super) type Collection<T: Config<I>, I: 'static = ()> = StorageMap<
		_,
		Blake2_128Concat,
		T::CollectionId,
		CollectionDetails<T::AccountId, DepositBalanceOf<T, I>>,
	>;

	#[pallet::storage]
	/// The collection, if any, of which an account is willing to take ownership.
	pub(super) type OwnershipAcceptance<T: Config<I>, I: 'static = ()> =
		StorageMap<_, Blake2_128Concat, T::AccountId, T::CollectionId>;

	#[pallet::storage]
	/// The items held by any given account; set out this way so that items owned by a single
	/// account can be enumerated.
	pub(super) type Account<T: Config<I>, I: 'static = ()> = StorageNMap<
		_,
		(
			NMapKey<Blake2_128Concat, T::AccountId>, // owner
			NMapKey<Blake2_128Concat, T::CollectionId>,
			NMapKey<Blake2_128Concat, T::ItemId>,
		),
		(),
		OptionQuery,
	>;

	#[pallet::storage]
	#[pallet::storage_prefix = "ClassAccount"]
	/// The collections owned by any given account; set out this way so that collections owned by
	/// a single account can be enumerated.
	pub(super) type CollectionAccount<T: Config<I>, I: 'static = ()> = StorageDoubleMap<
		_,
		Blake2_128Concat,
		T::AccountId,
		Blake2_128Concat,
		T::CollectionId,
		(),
		OptionQuery,
	>;

	#[pallet::storage]
	#[pallet::storage_prefix = "Asset"]
	/// The items in existence and their ownership details.
	pub(super) type Item<T: Config<I>, I: 'static = ()> = StorageDoubleMap<
		_,
		Blake2_128Concat,
		T::CollectionId,
		Blake2_128Concat,
		T::ItemId,
		ItemDetails<T::AccountId, DepositBalanceOf<T, I>>,
		OptionQuery,
	>;

	#[pallet::storage]
	#[pallet::storage_prefix = "ClassMetadataOf"]
	/// Metadata of a collection.
	pub(super) type CollectionMetadataOf<T: Config<I>, I: 'static = ()> = StorageMap<
		_,
		Blake2_128Concat,
		T::CollectionId,
		CollectionMetadata<DepositBalanceOf<T, I>, T::StringLimit>,
		OptionQuery,
	>;

	#[pallet::storage]
	#[pallet::storage_prefix = "InstanceMetadataOf"]
	/// Metadata of an item.
	pub(super) type ItemMetadataOf<T: Config<I>, I: 'static = ()> = StorageDoubleMap<
		_,
		Blake2_128Concat,
		T::CollectionId,
		Blake2_128Concat,
		T::ItemId,
		ItemMetadata<DepositBalanceOf<T, I>, T::StringLimit>,
		OptionQuery,
	>;

	#[pallet::storage]
	/// Attributes of a collection.
	pub(super) type Attribute<T: Config<I>, I: 'static = ()> = StorageNMap<
		_,
		(
			NMapKey<Blake2_128Concat, T::CollectionId>,
			NMapKey<Blake2_128Concat, Option<T::ItemId>>,
			NMapKey<Blake2_128Concat, BoundedVec<u8, T::KeyLimit>>,
		),
		(BoundedVec<u8, T::ValueLimit>, DepositBalanceOf<T, I>),
		OptionQuery,
	>;

<<<<<<< HEAD
	#[pallet::genesis_config]
	pub struct GenesisConfig<T: Config<I>, I: 'static = ()> {
		/// Genesis assets collections: collection, owner, admin, deposit, free_holding
		pub collections:
			Vec<(T::CollectionId, T::AccountId, T::AccountId, DepositBalanceOf<T, I>, bool)>,
		/// Genesis assets collections items: collection, item, owner
		pub items: Vec<(T::CollectionId, T::ItemId, T::AccountId)>,
		/// Genesis assets collections metadata: collection, data, is_frozen
		pub collections_metadata: Vec<(T::CollectionId, Vec<u8>, bool)>,
		/// Genesis assets collections attributes: collection, key, value
		pub collections_attributes: Vec<(T::CollectionId, Vec<u8>, Vec<u8>)>,
		/// Genesis assets collections items metadatas: collection, item, data, is_frozen  
		pub item_metadata: Vec<(T::CollectionId, T::ItemId, Vec<u8>, bool)>,
		/// Genesis assets collections items attributes: collection, item, key, value
		pub item_attributes: Vec<(T::CollectionId, T::ItemId, Vec<u8>, Vec<u8>)>,
	}

	#[cfg(feature = "std")]
	impl<T: Config<I>, I: 'static> Default for GenesisConfig<T, I> {
		fn default() -> Self {
			Self {
				collections: Default::default(),
				items: Default::default(),
				collections_metadata: Default::default(),
				collections_attributes: Default::default(),
				item_metadata: Default::default(),
				item_attributes: Default::default(),
			}
		}
	}

	#[pallet::genesis_build]
	impl<T: Config<I>, I: 'static> GenesisBuild<T, I> for GenesisConfig<T, I> {
		fn build(&self) {
			for item in self.collections {
				Pallet::<T, I>::do_create_collection(
					item.0,
					item.1,
					item.2,
					item.3,
					item.4,
					Event::Created {
						collection: item.0,
						creator: ::RawOrigin::Root.into(),
						owner: item.1,
					},
				)
				.expect("can't create collection");
			}

			for item in self.items {
				Pallet::<T, I>::do_mint(item.0, item.1, item.2, |_| Ok(()))
					.expect("can't mint item");
			}

			for item in self.collections_metadata {
				let data = item.1.try_into().expect("can't convect collections_metadata's data");
				Pallet::<T, I>::do_set_collection_metadata(item.0, data, item.2, None, |_, _| {
					Ok(())
				})
				.expect("can't set collection metadata");
			}

			for item in self.collections_attributes {
				let key = item.1.try_into().expect("can't convect collections_attributes's key");
				let value =
					item.2.try_into().expect("can't convect collections_attributes's value");
				Pallet::<T, I>::do_set_attribute(item.0, None, &key, &value)
					.expect("can't set collection attribute");
			}

			for item in self.item_metadata {
				let data = item.2.try_into().expect("can't convect item_metadata's data");
				Pallet::<T, I>::do_set_item_metadata(item.0, item.1, data, item.3, None, |_, _| {
					Ok(())
				})
				.expect("can't set item metadata");
			}

			for item in self.item_attributes {
				let key = item.2.try_into().expect("can't convect item_attributes's key");
				let value = item.3.try_into().expect("can't convect item_attributes's value");
				Pallet::<T, I>::do_set_attribute(item.0, Some(item.1), &key, &value)
					.expect("can't set item attribute");
			}
		}
	}

=======
>>>>>>> b49d8ee5
	#[pallet::storage]
	/// Keeps track of the number of items a collection might have.
	pub(super) type CollectionMaxSupply<T: Config<I>, I: 'static = ()> =
		StorageMap<_, Blake2_128Concat, T::CollectionId, u32, OptionQuery>;

	#[pallet::event]
	#[pallet::generate_deposit(pub(super) fn deposit_event)]
	pub enum Event<T: Config<I>, I: 'static = ()> {
		/// A `collection` was created.
		Created { collection: T::CollectionId, creator: T::AccountId, owner: T::AccountId },
		/// A `collection` was force-created.
		ForceCreated { collection: T::CollectionId, owner: T::AccountId },
		/// A `collection` was destroyed.
		Destroyed { collection: T::CollectionId },
		/// An `item` was issued.
		Issued { collection: T::CollectionId, item: T::ItemId, owner: T::AccountId },
		/// An `item` was transferred.
		Transferred {
			collection: T::CollectionId,
			item: T::ItemId,
			from: T::AccountId,
			to: T::AccountId,
		},
		/// An `item` was destroyed.
		Burned { collection: T::CollectionId, item: T::ItemId, owner: T::AccountId },
		/// Some `item` was frozen.
		Frozen { collection: T::CollectionId, item: T::ItemId },
		/// Some `item` was thawed.
		Thawed { collection: T::CollectionId, item: T::ItemId },
		/// Some `collection` was frozen.
		CollectionFrozen { collection: T::CollectionId },
		/// Some `collection` was thawed.
		CollectionThawed { collection: T::CollectionId },
		/// The owner changed.
		OwnerChanged { collection: T::CollectionId, new_owner: T::AccountId },
		/// The management team changed.
		TeamChanged {
			collection: T::CollectionId,
			issuer: T::AccountId,
			admin: T::AccountId,
			freezer: T::AccountId,
		},
		/// An `item` of a `collection` has been approved by the `owner` for transfer by
		/// a `delegate`.
		ApprovedTransfer {
			collection: T::CollectionId,
			item: T::ItemId,
			owner: T::AccountId,
			delegate: T::AccountId,
		},
		/// An approval for a `delegate` account to transfer the `item` of an item
		/// `collection` was cancelled by its `owner`.
		ApprovalCancelled {
			collection: T::CollectionId,
			item: T::ItemId,
			owner: T::AccountId,
			delegate: T::AccountId,
		},
		/// A `collection` has had its attributes changed by the `Force` origin.
		ItemStatusChanged { collection: T::CollectionId },
		/// New metadata has been set for a `collection`.
		CollectionMetadataSet {
			collection: T::CollectionId,
			data: BoundedVec<u8, T::StringLimit>,
			is_frozen: bool,
		},
		/// Metadata has been cleared for a `collection`.
		CollectionMetadataCleared { collection: T::CollectionId },
		/// New metadata has been set for an item.
		MetadataSet {
			collection: T::CollectionId,
			item: T::ItemId,
			data: BoundedVec<u8, T::StringLimit>,
			is_frozen: bool,
		},
		/// Metadata has been cleared for an item.
		MetadataCleared { collection: T::CollectionId, item: T::ItemId },
		/// Metadata has been cleared for an item.
		Redeposited { collection: T::CollectionId, successful_items: Vec<T::ItemId> },
		/// New attribute metadata has been set for a `collection` or `item`.
		AttributeSet {
			collection: T::CollectionId,
			maybe_item: Option<T::ItemId>,
			key: BoundedVec<u8, T::KeyLimit>,
			value: BoundedVec<u8, T::ValueLimit>,
		},
		/// Attribute metadata has been cleared for a `collection` or `item`.
		AttributeCleared {
			collection: T::CollectionId,
			maybe_item: Option<T::ItemId>,
			key: BoundedVec<u8, T::KeyLimit>,
		},
		/// Ownership acceptance has changed for an account.
		OwnershipAcceptanceChanged { who: T::AccountId, maybe_collection: Option<T::CollectionId> },
		/// Max supply has been set for a collection.
		CollectionMaxSupplySet { collection: T::CollectionId, max_supply: u32 },
	}

	#[pallet::error]
	pub enum Error<T, I = ()> {
		/// The signing account has no permission to do the operation.
		NoPermission,
		/// The given item ID is unknown.
		UnknownCollection,
		/// The item ID has already been used for an item.
		AlreadyExists,
		/// The owner turned out to be different to what was expected.
		WrongOwner,
		/// Invalid witness data given.
		BadWitness,
		/// The item ID is already taken.
		InUse,
		/// The item or collection is frozen.
		Frozen,
		/// The delegate turned out to be different to what was expected.
		WrongDelegate,
		/// There is no delegate approved.
		NoDelegate,
		/// No approval exists that would allow the transfer.
		Unapproved,
		/// The named owner has not signed ownership of the collection is acceptable.
		Unaccepted,
		/// The item is locked.
		Locked,
		/// All items have been minted.
		MaxSupplyReached,
		/// The max supply has already been set.
		MaxSupplyAlreadySet,
		/// The provided max supply is less to the amount of items a collection already has.
		MaxSupplyTooSmall,
	}

	impl<T: Config<I>, I: 'static> Pallet<T, I> {
		/// Get the owner of the item, if the item exists.
		pub fn owner(collection: T::CollectionId, item: T::ItemId) -> Option<T::AccountId> {
			Item::<T, I>::get(collection, item).map(|i| i.owner)
		}

		/// Get the owner of the item, if the item exists.
		pub fn collection_owner(collection: T::CollectionId) -> Option<T::AccountId> {
			Collection::<T, I>::get(collection).map(|i| i.owner)
		}
	}

	#[pallet::call]
	impl<T: Config<I>, I: 'static> Pallet<T, I> {
		/// Issue a new collection of non-fungible items from a public origin.
		///
		/// This new collection has no items initially and its owner is the origin.
		///
		/// The origin must be Signed and the sender must have sufficient funds free.
		///
		/// `ItemDeposit` funds of sender are reserved.
		///
		/// Parameters:
		/// - `collection`: The identifier of the new collection. This must not be currently in use.
		/// - `admin`: The admin of this collection. The admin is the initial address of each
		/// member of the collection's admin team.
		///
		/// Emits `Created` event when successful.
		///
		/// Weight: `O(1)`
		#[pallet::weight(T::WeightInfo::create())]
		pub fn create(
			origin: OriginFor<T>,
			collection: T::CollectionId,
			admin: <T::Lookup as StaticLookup>::Source,
		) -> DispatchResult {
			let owner = T::CreateOrigin::ensure_origin(origin, &collection)?;
			let admin = T::Lookup::lookup(admin)?;

			Self::do_create_collection(
				collection,
				owner.clone(),
				admin.clone(),
				T::CollectionDeposit::get(),
				false,
				Event::Created { collection, creator: owner, owner: admin },
			)
		}

		/// Issue a new collection of non-fungible items from a privileged origin.
		///
		/// This new collection has no items initially.
		///
		/// The origin must conform to `ForceOrigin`.
		///
		/// Unlike `create`, no funds are reserved.
		///
		/// - `collection`: The identifier of the new item. This must not be currently in use.
		/// - `owner`: The owner of this collection of items. The owner has full superuser
		///   permissions
		/// over this item, but may later change and configure the permissions using
		/// `transfer_ownership` and `set_team`.
		///
		/// Emits `ForceCreated` event when successful.
		///
		/// Weight: `O(1)`
		#[pallet::weight(T::WeightInfo::force_create())]
		pub fn force_create(
			origin: OriginFor<T>,
			collection: T::CollectionId,
			owner: <T::Lookup as StaticLookup>::Source,
			free_holding: bool,
		) -> DispatchResult {
			T::ForceOrigin::ensure_origin(origin)?;
			let owner = T::Lookup::lookup(owner)?;

			Self::do_create_collection(
				collection,
				owner.clone(),
				owner.clone(),
				Zero::zero(),
				free_holding,
				Event::ForceCreated { collection, owner },
			)
		}

		/// Destroy a collection of fungible items.
		///
		/// The origin must conform to `ForceOrigin` or must be `Signed` and the sender must be the
		/// owner of the `collection`.
		///
		/// - `collection`: The identifier of the collection to be destroyed.
		/// - `witness`: Information on the items minted in the collection. This must be
		/// correct.
		///
		/// Emits `Destroyed` event when successful.
		///
		/// Weight: `O(n + m)` where:
		/// - `n = witness.items`
		/// - `m = witness.item_metadatas`
		/// - `a = witness.attributes`
		#[pallet::weight(T::WeightInfo::destroy(
			witness.items,
 			witness.item_metadatas,
			witness.attributes,
 		))]
		pub fn destroy(
			origin: OriginFor<T>,
			collection: T::CollectionId,
			witness: DestroyWitness,
		) -> DispatchResultWithPostInfo {
			let maybe_check_owner = match T::ForceOrigin::try_origin(origin) {
				Ok(_) => None,
				Err(origin) => Some(ensure_signed(origin)?),
			};
			let details = Self::do_destroy_collection(collection, witness, maybe_check_owner)?;

			Ok(Some(T::WeightInfo::destroy(
				details.items,
				details.item_metadatas,
				details.attributes,
			))
			.into())
		}

		/// Mint an item of a particular collection.
		///
		/// The origin must be Signed and the sender must be the Issuer of the `collection`.
		///
		/// - `collection`: The collection of the item to be minted.
		/// - `item`: The item value of the item to be minted.
		/// - `beneficiary`: The initial owner of the minted item.
		///
		/// Emits `Issued` event when successful.
		///
		/// Weight: `O(1)`
		#[pallet::weight(T::WeightInfo::mint())]
		pub fn mint(
			origin: OriginFor<T>,
			collection: T::CollectionId,
			item: T::ItemId,
			owner: <T::Lookup as StaticLookup>::Source,
		) -> DispatchResult {
			let origin = ensure_signed(origin)?;
			let owner = T::Lookup::lookup(owner)?;

			Self::do_mint(collection, item, owner, |collection_details| {
				ensure!(collection_details.issuer == origin, Error::<T, I>::NoPermission);
				Ok(())
			})
		}

		/// Destroy a single item.
		///
		/// Origin must be Signed and the sender should be the Admin of the `collection`.
		///
		/// - `collection`: The collection of the item to be burned.
		/// - `item`: The item of the item to be burned.
		/// - `check_owner`: If `Some` then the operation will fail with `WrongOwner` unless the
		///   item is owned by this value.
		///
		/// Emits `Burned` with the actual amount burned.
		///
		/// Weight: `O(1)`
		/// Modes: `check_owner.is_some()`.
		#[pallet::weight(T::WeightInfo::burn())]
		pub fn burn(
			origin: OriginFor<T>,
			collection: T::CollectionId,
			item: T::ItemId,
			check_owner: Option<<T::Lookup as StaticLookup>::Source>,
		) -> DispatchResult {
			let origin = ensure_signed(origin)?;
			let check_owner = check_owner.map(T::Lookup::lookup).transpose()?;

			Self::do_burn(collection, item, |collection_details, details| {
				let is_permitted = collection_details.admin == origin || details.owner == origin;
				ensure!(is_permitted, Error::<T, I>::NoPermission);
				ensure!(
					check_owner.map_or(true, |o| o == details.owner),
					Error::<T, I>::WrongOwner
				);
				Ok(())
			})
		}

		/// Move an item from the sender account to another.
		///
		/// Origin must be Signed and the signing account must be either:
		/// - the Admin of the `collection`;
		/// - the Owner of the `item`;
		/// - the approved delegate for the `item` (in this case, the approval is reset).
		///
		/// Arguments:
		/// - `collection`: The collection of the item to be transferred.
		/// - `item`: The item of the item to be transferred.
		/// - `dest`: The account to receive ownership of the item.
		///
		/// Emits `Transferred`.
		///
		/// Weight: `O(1)`
		#[pallet::weight(T::WeightInfo::transfer())]
		pub fn transfer(
			origin: OriginFor<T>,
			collection: T::CollectionId,
			item: T::ItemId,
			dest: <T::Lookup as StaticLookup>::Source,
		) -> DispatchResult {
			let origin = ensure_signed(origin)?;
			let dest = T::Lookup::lookup(dest)?;

			Self::do_transfer(collection, item, dest, |collection_details, details| {
				if details.owner != origin && collection_details.admin != origin {
					let approved = details.approved.take().map_or(false, |i| i == origin);
					ensure!(approved, Error::<T, I>::NoPermission);
				}
				Ok(())
			})
		}

		/// Reevaluate the deposits on some items.
		///
		/// Origin must be Signed and the sender should be the Owner of the `collection`.
		///
		/// - `collection`: The collection to be frozen.
		/// - `items`: The items of the collection whose deposits will be reevaluated.
		///
		/// NOTE: This exists as a best-effort function. Any items which are unknown or
		/// in the case that the owner account does not have reservable funds to pay for a
		/// deposit increase are ignored. Generally the owner isn't going to call this on items
		/// whose existing deposit is less than the refreshed deposit as it would only cost them,
		/// so it's of little consequence.
		///
		/// It will still return an error in the case that the collection is unknown of the signer
		/// is not permitted to call it.
		///
		/// Weight: `O(items.len())`
		#[pallet::weight(T::WeightInfo::redeposit(items.len() as u32))]
		pub fn redeposit(
			origin: OriginFor<T>,
			collection: T::CollectionId,
			items: Vec<T::ItemId>,
		) -> DispatchResult {
			let origin = ensure_signed(origin)?;

			let mut collection_details =
				Collection::<T, I>::get(&collection).ok_or(Error::<T, I>::UnknownCollection)?;
			ensure!(collection_details.owner == origin, Error::<T, I>::NoPermission);
			let deposit = match collection_details.free_holding {
				true => Zero::zero(),
				false => T::ItemDeposit::get(),
			};

			let mut successful = Vec::with_capacity(items.len());
			for item in items.into_iter() {
				let mut details = match Item::<T, I>::get(&collection, &item) {
					Some(x) => x,
					None => continue,
				};
				let old = details.deposit;
				if old > deposit {
					T::Currency::unreserve(&collection_details.owner, old - deposit);
				} else if deposit > old {
					if T::Currency::reserve(&collection_details.owner, deposit - old).is_err() {
						// NOTE: No alterations made to collection_details in this iteration so far,
						// so this is OK to do.
						continue
					}
				} else {
					continue
				}
				collection_details.total_deposit.saturating_accrue(deposit);
				collection_details.total_deposit.saturating_reduce(old);
				details.deposit = deposit;
				Item::<T, I>::insert(&collection, &item, &details);
				successful.push(item);
			}
			Collection::<T, I>::insert(&collection, &collection_details);

			Self::deposit_event(Event::<T, I>::Redeposited {
				collection,
				successful_items: successful,
			});

			Ok(())
		}

		/// Disallow further unprivileged transfer of an item.
		///
		/// Origin must be Signed and the sender should be the Freezer of the `collection`.
		///
		/// - `collection`: The collection of the item to be frozen.
		/// - `item`: The item of the item to be frozen.
		///
		/// Emits `Frozen`.
		///
		/// Weight: `O(1)`
		#[pallet::weight(T::WeightInfo::freeze())]
		pub fn freeze(
			origin: OriginFor<T>,
			collection: T::CollectionId,
			item: T::ItemId,
		) -> DispatchResult {
			let origin = ensure_signed(origin)?;

			let mut details =
				Item::<T, I>::get(&collection, &item).ok_or(Error::<T, I>::UnknownCollection)?;
			let collection_details =
				Collection::<T, I>::get(&collection).ok_or(Error::<T, I>::UnknownCollection)?;
			ensure!(collection_details.freezer == origin, Error::<T, I>::NoPermission);

			details.is_frozen = true;
			Item::<T, I>::insert(&collection, &item, &details);

			Self::deposit_event(Event::<T, I>::Frozen { collection, item });
			Ok(())
		}

		/// Re-allow unprivileged transfer of an item.
		///
		/// Origin must be Signed and the sender should be the Freezer of the `collection`.
		///
		/// - `collection`: The collection of the item to be thawed.
		/// - `item`: The item of the item to be thawed.
		///
		/// Emits `Thawed`.
		///
		/// Weight: `O(1)`
		#[pallet::weight(T::WeightInfo::thaw())]
		pub fn thaw(
			origin: OriginFor<T>,
			collection: T::CollectionId,
			item: T::ItemId,
		) -> DispatchResult {
			let origin = ensure_signed(origin)?;

			let mut details =
				Item::<T, I>::get(&collection, &item).ok_or(Error::<T, I>::UnknownCollection)?;
			let collection_details =
				Collection::<T, I>::get(&collection).ok_or(Error::<T, I>::UnknownCollection)?;
			ensure!(collection_details.admin == origin, Error::<T, I>::NoPermission);

			details.is_frozen = false;
			Item::<T, I>::insert(&collection, &item, &details);

			Self::deposit_event(Event::<T, I>::Thawed { collection, item });
			Ok(())
		}

		/// Disallow further unprivileged transfers for a whole collection.
		///
		/// Origin must be Signed and the sender should be the Freezer of the `collection`.
		///
		/// - `collection`: The collection to be frozen.
		///
		/// Emits `CollectionFrozen`.
		///
		/// Weight: `O(1)`
		#[pallet::weight(T::WeightInfo::freeze_collection())]
		pub fn freeze_collection(
			origin: OriginFor<T>,
			collection: T::CollectionId,
		) -> DispatchResult {
			let origin = ensure_signed(origin)?;

			Collection::<T, I>::try_mutate(collection, |maybe_details| {
				let details = maybe_details.as_mut().ok_or(Error::<T, I>::UnknownCollection)?;
				ensure!(origin == details.freezer, Error::<T, I>::NoPermission);

				details.is_frozen = true;

				Self::deposit_event(Event::<T, I>::CollectionFrozen { collection });
				Ok(())
			})
		}

		/// Re-allow unprivileged transfers for a whole collection.
		///
		/// Origin must be Signed and the sender should be the Admin of the `collection`.
		///
		/// - `collection`: The collection to be thawed.
		///
		/// Emits `CollectionThawed`.
		///
		/// Weight: `O(1)`
		#[pallet::weight(T::WeightInfo::thaw_collection())]
		pub fn thaw_collection(
			origin: OriginFor<T>,
			collection: T::CollectionId,
		) -> DispatchResult {
			let origin = ensure_signed(origin)?;

			Collection::<T, I>::try_mutate(collection, |maybe_details| {
				let details = maybe_details.as_mut().ok_or(Error::<T, I>::UnknownCollection)?;
				ensure!(origin == details.admin, Error::<T, I>::NoPermission);

				details.is_frozen = false;

				Self::deposit_event(Event::<T, I>::CollectionThawed { collection });
				Ok(())
			})
		}

		/// Change the Owner of a collection.
		///
		/// Origin must be Signed and the sender should be the Owner of the `collection`.
		///
		/// - `collection`: The collection whose owner should be changed.
		/// - `owner`: The new Owner of this collection. They must have called
		///   `set_accept_ownership` with `collection` in order for this operation to succeed.
		///
		/// Emits `OwnerChanged`.
		///
		/// Weight: `O(1)`
		#[pallet::weight(T::WeightInfo::transfer_ownership())]
		pub fn transfer_ownership(
			origin: OriginFor<T>,
			collection: T::CollectionId,
			owner: <T::Lookup as StaticLookup>::Source,
		) -> DispatchResult {
			let origin = ensure_signed(origin)?;
			let owner = T::Lookup::lookup(owner)?;

			let acceptable_collection = OwnershipAcceptance::<T, I>::get(&owner);
			ensure!(acceptable_collection.as_ref() == Some(&collection), Error::<T, I>::Unaccepted);

			Collection::<T, I>::try_mutate(collection, |maybe_details| {
				let details = maybe_details.as_mut().ok_or(Error::<T, I>::UnknownCollection)?;
				ensure!(origin == details.owner, Error::<T, I>::NoPermission);
				if details.owner == owner {
					return Ok(())
				}

				// Move the deposit to the new owner.
				T::Currency::repatriate_reserved(
					&details.owner,
					&owner,
					details.total_deposit,
					Reserved,
				)?;
				CollectionAccount::<T, I>::remove(&details.owner, &collection);
				CollectionAccount::<T, I>::insert(&owner, &collection, ());
				details.owner = owner.clone();
				OwnershipAcceptance::<T, I>::remove(&owner);

				Self::deposit_event(Event::OwnerChanged { collection, new_owner: owner });
				Ok(())
			})
		}

		/// Change the Issuer, Admin and Freezer of a collection.
		///
		/// Origin must be Signed and the sender should be the Owner of the `collection`.
		///
		/// - `collection`: The collection whose team should be changed.
		/// - `issuer`: The new Issuer of this collection.
		/// - `admin`: The new Admin of this collection.
		/// - `freezer`: The new Freezer of this collection.
		///
		/// Emits `TeamChanged`.
		///
		/// Weight: `O(1)`
		#[pallet::weight(T::WeightInfo::set_team())]
		pub fn set_team(
			origin: OriginFor<T>,
			collection: T::CollectionId,
			issuer: <T::Lookup as StaticLookup>::Source,
			admin: <T::Lookup as StaticLookup>::Source,
			freezer: <T::Lookup as StaticLookup>::Source,
		) -> DispatchResult {
			let origin = ensure_signed(origin)?;
			let issuer = T::Lookup::lookup(issuer)?;
			let admin = T::Lookup::lookup(admin)?;
			let freezer = T::Lookup::lookup(freezer)?;

			Collection::<T, I>::try_mutate(collection, |maybe_details| {
				let details = maybe_details.as_mut().ok_or(Error::<T, I>::UnknownCollection)?;
				ensure!(origin == details.owner, Error::<T, I>::NoPermission);

				details.issuer = issuer.clone();
				details.admin = admin.clone();
				details.freezer = freezer.clone();

				Self::deposit_event(Event::TeamChanged { collection, issuer, admin, freezer });
				Ok(())
			})
		}

		/// Approve an item to be transferred by a delegated third-party account.
		///
		/// Origin must be Signed and must be the owner of the `item`.
		///
		/// - `collection`: The collection of the item to be approved for delegated transfer.
		/// - `item`: The item of the item to be approved for delegated transfer.
		/// - `delegate`: The account to delegate permission to transfer the item.
		///
		/// Emits `ApprovedTransfer` on success.
		///
		/// Weight: `O(1)`
		#[pallet::weight(T::WeightInfo::approve_transfer())]
		pub fn approve_transfer(
			origin: OriginFor<T>,
			collection: T::CollectionId,
			item: T::ItemId,
			delegate: <T::Lookup as StaticLookup>::Source,
		) -> DispatchResult {
			let maybe_check: Option<T::AccountId> = T::ForceOrigin::try_origin(origin)
				.map(|_| None)
				.or_else(|origin| ensure_signed(origin).map(Some).map_err(DispatchError::from))?;

			let delegate = T::Lookup::lookup(delegate)?;

			let collection_details =
				Collection::<T, I>::get(&collection).ok_or(Error::<T, I>::UnknownCollection)?;
			let mut details =
				Item::<T, I>::get(&collection, &item).ok_or(Error::<T, I>::UnknownCollection)?;

			if let Some(check) = maybe_check {
				let permitted = check == collection_details.admin || check == details.owner;
				ensure!(permitted, Error::<T, I>::NoPermission);
			}

			details.approved = Some(delegate);
			Item::<T, I>::insert(&collection, &item, &details);

			let delegate = details.approved.expect("set as Some above; qed");
			Self::deposit_event(Event::ApprovedTransfer {
				collection,
				item,
				owner: details.owner,
				delegate,
			});

			Ok(())
		}

		/// Cancel the prior approval for the transfer of an item by a delegate.
		///
		/// Origin must be either:
		/// - the `Force` origin;
		/// - `Signed` with the signer being the Admin of the `collection`;
		/// - `Signed` with the signer being the Owner of the `item`;
		///
		/// Arguments:
		/// - `collection`: The collection of the item of whose approval will be cancelled.
		/// - `item`: The item of the item of whose approval will be cancelled.
		/// - `maybe_check_delegate`: If `Some` will ensure that the given account is the one to
		///   which permission of transfer is delegated.
		///
		/// Emits `ApprovalCancelled` on success.
		///
		/// Weight: `O(1)`
		#[pallet::weight(T::WeightInfo::cancel_approval())]
		pub fn cancel_approval(
			origin: OriginFor<T>,
			collection: T::CollectionId,
			item: T::ItemId,
			maybe_check_delegate: Option<<T::Lookup as StaticLookup>::Source>,
		) -> DispatchResult {
			let maybe_check: Option<T::AccountId> = T::ForceOrigin::try_origin(origin)
				.map(|_| None)
				.or_else(|origin| ensure_signed(origin).map(Some).map_err(DispatchError::from))?;

			let collection_details =
				Collection::<T, I>::get(&collection).ok_or(Error::<T, I>::UnknownCollection)?;
			let mut details =
				Item::<T, I>::get(&collection, &item).ok_or(Error::<T, I>::UnknownCollection)?;
			if let Some(check) = maybe_check {
				let permitted = check == collection_details.admin || check == details.owner;
				ensure!(permitted, Error::<T, I>::NoPermission);
			}
			let maybe_check_delegate = maybe_check_delegate.map(T::Lookup::lookup).transpose()?;
			let old = details.approved.take().ok_or(Error::<T, I>::NoDelegate)?;
			if let Some(check_delegate) = maybe_check_delegate {
				ensure!(check_delegate == old, Error::<T, I>::WrongDelegate);
			}

			Item::<T, I>::insert(&collection, &item, &details);
			Self::deposit_event(Event::ApprovalCancelled {
				collection,
				item,
				owner: details.owner,
				delegate: old,
			});

			Ok(())
		}

		/// Alter the attributes of a given item.
		///
		/// Origin must be `ForceOrigin`.
		///
		/// - `collection`: The identifier of the item.
		/// - `owner`: The new Owner of this item.
		/// - `issuer`: The new Issuer of this item.
		/// - `admin`: The new Admin of this item.
		/// - `freezer`: The new Freezer of this item.
		/// - `free_holding`: Whether a deposit is taken for holding an item of this collection.
		/// - `is_frozen`: Whether this collection is frozen except for permissioned/admin
		/// instructions.
		///
		/// Emits `ItemStatusChanged` with the identity of the item.
		///
		/// Weight: `O(1)`
		#[pallet::weight(T::WeightInfo::force_item_status())]
		pub fn force_item_status(
			origin: OriginFor<T>,
			collection: T::CollectionId,
			owner: <T::Lookup as StaticLookup>::Source,
			issuer: <T::Lookup as StaticLookup>::Source,
			admin: <T::Lookup as StaticLookup>::Source,
			freezer: <T::Lookup as StaticLookup>::Source,
			free_holding: bool,
			is_frozen: bool,
		) -> DispatchResult {
			T::ForceOrigin::ensure_origin(origin)?;

			Collection::<T, I>::try_mutate(collection, |maybe_item| {
				let mut item = maybe_item.take().ok_or(Error::<T, I>::UnknownCollection)?;
				let old_owner = item.owner;
				let new_owner = T::Lookup::lookup(owner)?;
				item.owner = new_owner.clone();
				item.issuer = T::Lookup::lookup(issuer)?;
				item.admin = T::Lookup::lookup(admin)?;
				item.freezer = T::Lookup::lookup(freezer)?;
				item.free_holding = free_holding;
				item.is_frozen = is_frozen;
				*maybe_item = Some(item);
				CollectionAccount::<T, I>::remove(&old_owner, &collection);
				CollectionAccount::<T, I>::insert(&new_owner, &collection, ());

				Self::deposit_event(Event::ItemStatusChanged { collection });
				Ok(())
			})
		}

		/// Set an attribute for a collection or item.
		///
		/// Origin must be either `ForceOrigin` or Signed and the sender should be the Owner of the
		/// `collection`.
		///
		/// If the origin is Signed, then funds of signer are reserved according to the formula:
		/// `MetadataDepositBase + DepositPerByte * (key.len + value.len)` taking into
		/// account any already reserved funds.
		///
		/// - `collection`: The identifier of the collection whose item's metadata to set.
		/// - `maybe_item`: The identifier of the item whose metadata to set.
		/// - `key`: The key of the attribute.
		/// - `value`: The value to which to set the attribute.
		///
		/// Emits `AttributeSet`.
		///
		/// Weight: `O(1)`
		#[pallet::weight(T::WeightInfo::set_attribute())]
		pub fn set_attribute(
			origin: OriginFor<T>,
			collection: T::CollectionId,
			maybe_item: Option<T::ItemId>,
			key: BoundedVec<u8, T::KeyLimit>,
			value: BoundedVec<u8, T::ValueLimit>,
		) -> DispatchResult {
			let maybe_check_owner = T::ForceOrigin::try_origin(origin)
				.map(|_| None)
				.or_else(|origin| ensure_signed(origin).map(Some))?;

			let mut collection_details =
				Collection::<T, I>::get(&collection).ok_or(Error::<T, I>::UnknownCollection)?;
<<<<<<< HEAD

			Self::is_collection_owner(&maybe_check_owner, &collection_details)?;
			Self::is_unfrozen(&collection, &maybe_item);
=======
			if let Some(check_owner) = &maybe_check_owner {
				ensure!(check_owner == &collection_details.owner, Error::<T, I>::NoPermission);
			}
			let maybe_is_frozen = match maybe_item {
				None => CollectionMetadataOf::<T, I>::get(collection).map(|v| v.is_frozen),
				Some(item) => ItemMetadataOf::<T, I>::get(collection, item).map(|v| v.is_frozen),
			};
			ensure!(!maybe_is_frozen.unwrap_or(false), Error::<T, I>::Frozen);
>>>>>>> b49d8ee5

			let attribute = Attribute::<T, I>::get((collection, maybe_item, &key));
			if attribute.is_none() {
				collection_details.attributes.saturating_inc();
			}
			let old_deposit = attribute.map_or(Zero::zero(), |m| m.1);
			collection_details.total_deposit.saturating_reduce(old_deposit);
			let mut deposit = Zero::zero();
			if !collection_details.free_holding && maybe_check_owner.is_some() {
				deposit = T::DepositPerByte::get()
					.saturating_mul(((key.len() + value.len()) as u32).into())
					.saturating_add(T::AttributeDepositBase::get());
			}
			collection_details.total_deposit.saturating_accrue(deposit);
			if deposit > old_deposit {
				T::Currency::reserve(&collection_details.owner, deposit - old_deposit)?;
			} else if deposit < old_deposit {
				T::Currency::unreserve(&collection_details.owner, old_deposit - deposit);
			}

			Attribute::<T, I>::insert((&collection, maybe_item, &key), (&value, deposit));
			Collection::<T, I>::insert(collection, &collection_details);
			Self::deposit_event(Event::AttributeSet { collection, maybe_item, key, value });
			Ok(())
		}

		/// Clear an attribute for a collection or item.
		///
		/// Origin must be either `ForceOrigin` or Signed and the sender should be the Owner of the
		/// `collection`.
		///
		/// Any deposit is freed for the collection's owner.
		///
		/// - `collection`: The identifier of the collection whose item's metadata to clear.
		/// - `maybe_item`: The identifier of the item whose metadata to clear.
		/// - `key`: The key of the attribute.
		///
		/// Emits `AttributeCleared`.
		///
		/// Weight: `O(1)`
		#[pallet::weight(T::WeightInfo::clear_attribute())]
		pub fn clear_attribute(
			origin: OriginFor<T>,
			collection: T::CollectionId,
			maybe_item: Option<T::ItemId>,
			key: BoundedVec<u8, T::KeyLimit>,
		) -> DispatchResult {
			let maybe_check_owner = T::ForceOrigin::try_origin(origin)
				.map(|_| None)
				.or_else(|origin| ensure_signed(origin).map(Some))?;

			let mut collection_details =
				Collection::<T, I>::get(&collection).ok_or(Error::<T, I>::UnknownCollection)?;
<<<<<<< HEAD

			Self::is_collection_owner(&maybe_check_owner, &collection_details)?;
			Self::is_unfrozen(&collection, &maybe_item)?;
=======
			if let Some(check_owner) = &maybe_check_owner {
				ensure!(check_owner == &collection_details.owner, Error::<T, I>::NoPermission);
			}
			let maybe_is_frozen = match maybe_item {
				None => CollectionMetadataOf::<T, I>::get(collection).map(|v| v.is_frozen),
				Some(item) => ItemMetadataOf::<T, I>::get(collection, item).map(|v| v.is_frozen),
			};
			ensure!(!maybe_is_frozen.unwrap_or(false), Error::<T, I>::Frozen);
>>>>>>> b49d8ee5

			if let Some((_, deposit)) = Attribute::<T, I>::take((collection, maybe_item, &key)) {
				collection_details.attributes.saturating_dec();
				collection_details.total_deposit.saturating_reduce(deposit);
				T::Currency::unreserve(&collection_details.owner, deposit);
				Collection::<T, I>::insert(collection, &collection_details);
				Self::deposit_event(Event::AttributeCleared { collection, maybe_item, key });
			}
			Ok(())
		}

		/// Set the metadata for an item.
		///
		/// Origin must be either `ForceOrigin` or Signed and the sender should be the Owner of the
		/// `collection`.
		///
		/// If the origin is Signed, then funds of signer are reserved according to the formula:
		/// `MetadataDepositBase + DepositPerByte * data.len` taking into
		/// account any already reserved funds.
		///
		/// - `collection`: The identifier of the collection whose item's metadata to set.
		/// - `item`: The identifier of the item whose metadata to set.
		/// - `data`: The general information of this item. Limited in length by `StringLimit`.
		/// - `is_frozen`: Whether the metadata should be frozen against further changes.
		///
		/// Emits `MetadataSet`.
		///
		/// Weight: `O(1)`
		#[pallet::weight(T::WeightInfo::set_metadata())]
		pub fn set_metadata(
			origin: OriginFor<T>,
			collection: T::CollectionId,
			item: T::ItemId,
			data: BoundedVec<u8, T::StringLimit>,
			is_frozen: bool,
		) -> DispatchResult {
			let maybe_check_owner = T::ForceOrigin::try_origin(origin)
				.map(|_| None)
				.or_else(|origin| ensure_signed(origin).map(Some))?;

<<<<<<< HEAD
			Self::do_set_item_metadata(
				collection,
				item,
				data,
				is_frozen,
				maybe_check_owner,
				|collection_details, metadata| {
					let was_frozen = metadata.as_ref().map_or(false, |m| m.is_frozen);
					Self::is_collection_owner(&maybe_check_owner, &collection_details)?;
					ensure!(maybe_check_owner.is_none() || !was_frozen, Error::<T, I>::Frozen);
					Ok(())
				},
			)
=======
			let mut collection_details =
				Collection::<T, I>::get(&collection).ok_or(Error::<T, I>::UnknownCollection)?;

			if let Some(check_owner) = &maybe_check_owner {
				ensure!(check_owner == &collection_details.owner, Error::<T, I>::NoPermission);
			}

			ItemMetadataOf::<T, I>::try_mutate_exists(collection, item, |metadata| {
				let was_frozen = metadata.as_ref().map_or(false, |m| m.is_frozen);
				ensure!(maybe_check_owner.is_none() || !was_frozen, Error::<T, I>::Frozen);

				if metadata.is_none() {
					collection_details.item_metadatas.saturating_inc();
				}
				let old_deposit = metadata.take().map_or(Zero::zero(), |m| m.deposit);
				collection_details.total_deposit.saturating_reduce(old_deposit);
				let mut deposit = Zero::zero();
				if !collection_details.free_holding && maybe_check_owner.is_some() {
					deposit = T::DepositPerByte::get()
						.saturating_mul(((data.len()) as u32).into())
						.saturating_add(T::MetadataDepositBase::get());
				}
				if deposit > old_deposit {
					T::Currency::reserve(&collection_details.owner, deposit - old_deposit)?;
				} else if deposit < old_deposit {
					T::Currency::unreserve(&collection_details.owner, old_deposit - deposit);
				}
				collection_details.total_deposit.saturating_accrue(deposit);

				*metadata = Some(ItemMetadata { deposit, data: data.clone(), is_frozen });

				Collection::<T, I>::insert(&collection, &collection_details);
				Self::deposit_event(Event::MetadataSet { collection, item, data, is_frozen });
				Ok(())
			})
>>>>>>> b49d8ee5
		}

		/// Clear the metadata for an item.
		///
		/// Origin must be either `ForceOrigin` or Signed and the sender should be the Owner of the
		/// `item`.
		///
		/// Any deposit is freed for the collection's owner.
		///
		/// - `collection`: The identifier of the collection whose item's metadata to clear.
		/// - `item`: The identifier of the item whose metadata to clear.
		///
		/// Emits `MetadataCleared`.
		///
		/// Weight: `O(1)`
		#[pallet::weight(T::WeightInfo::clear_metadata())]
		pub fn clear_metadata(
			origin: OriginFor<T>,
			collection: T::CollectionId,
			item: T::ItemId,
		) -> DispatchResult {
			let maybe_check_owner = T::ForceOrigin::try_origin(origin)
				.map(|_| None)
				.or_else(|origin| ensure_signed(origin).map(Some))?;

			let mut collection_details =
				Collection::<T, I>::get(&collection).ok_or(Error::<T, I>::UnknownCollection)?;
<<<<<<< HEAD

			Self::is_collection_owner(&maybe_check_owner, &collection_details)?;
=======
			if let Some(check_owner) = &maybe_check_owner {
				ensure!(check_owner == &collection_details.owner, Error::<T, I>::NoPermission);
			}
>>>>>>> b49d8ee5

			ItemMetadataOf::<T, I>::try_mutate_exists(collection, item, |metadata| {
				let was_frozen = metadata.as_ref().map_or(false, |m| m.is_frozen);
				ensure!(maybe_check_owner.is_none() || !was_frozen, Error::<T, I>::Frozen);

				if metadata.is_some() {
					collection_details.item_metadatas.saturating_dec();
				}
				let deposit = metadata.take().ok_or(Error::<T, I>::UnknownCollection)?.deposit;
				T::Currency::unreserve(&collection_details.owner, deposit);
				collection_details.total_deposit.saturating_reduce(deposit);

				Collection::<T, I>::insert(&collection, &collection_details);
				Self::deposit_event(Event::MetadataCleared { collection, item });
				Ok(())
			})
		}

		/// Set the metadata for a collection.
		///
		/// Origin must be either `ForceOrigin` or `Signed` and the sender should be the Owner of
		/// the `collection`.
		///
		/// If the origin is `Signed`, then funds of signer are reserved according to the formula:
		/// `MetadataDepositBase + DepositPerByte * data.len` taking into
		/// account any already reserved funds.
		///
		/// - `collection`: The identifier of the item whose metadata to update.
		/// - `data`: The general information of this item. Limited in length by `StringLimit`.
		/// - `is_frozen`: Whether the metadata should be frozen against further changes.
		///
		/// Emits `CollectionMetadataSet`.
		///
		/// Weight: `O(1)`
		#[pallet::weight(T::WeightInfo::set_collection_metadata())]
		pub fn set_collection_metadata(
			origin: OriginFor<T>,
			collection: T::CollectionId,
			data: BoundedVec<u8, T::StringLimit>,
			is_frozen: bool,
		) -> DispatchResult {
			let maybe_check_owner = T::ForceOrigin::try_origin(origin)
				.map(|_| None)
				.or_else(|origin| ensure_signed(origin).map(Some))?;

<<<<<<< HEAD
			Self::do_set_collection_metadata(
				collection,
				data,
				is_frozen,
				maybe_check_owner,
				|collection_details, metadata| {
					let was_frozen = metadata.as_ref().map_or(false, |m| m.is_frozen);
					Self::is_collection_owner(&maybe_check_owner, &collection_details)?;
					ensure!(maybe_check_owner.is_none() || !was_frozen, Error::<T, I>::Frozen);
					Ok(())
				},
			)
=======
			let mut details =
				Collection::<T, I>::get(&collection).ok_or(Error::<T, I>::UnknownCollection)?;
			if let Some(check_owner) = &maybe_check_owner {
				ensure!(check_owner == &details.owner, Error::<T, I>::NoPermission);
			}

			CollectionMetadataOf::<T, I>::try_mutate_exists(collection, |metadata| {
				let was_frozen = metadata.as_ref().map_or(false, |m| m.is_frozen);
				ensure!(maybe_check_owner.is_none() || !was_frozen, Error::<T, I>::Frozen);

				let old_deposit = metadata.take().map_or(Zero::zero(), |m| m.deposit);
				details.total_deposit.saturating_reduce(old_deposit);
				let mut deposit = Zero::zero();
				if maybe_check_owner.is_some() && !details.free_holding {
					deposit = T::DepositPerByte::get()
						.saturating_mul(((data.len()) as u32).into())
						.saturating_add(T::MetadataDepositBase::get());
				}
				if deposit > old_deposit {
					T::Currency::reserve(&details.owner, deposit - old_deposit)?;
				} else if deposit < old_deposit {
					T::Currency::unreserve(&details.owner, old_deposit - deposit);
				}
				details.total_deposit.saturating_accrue(deposit);

				Collection::<T, I>::insert(&collection, details);

				*metadata = Some(CollectionMetadata { deposit, data: data.clone(), is_frozen });

				Self::deposit_event(Event::CollectionMetadataSet { collection, data, is_frozen });
				Ok(())
			})
>>>>>>> b49d8ee5
		}

		/// Clear the metadata for a collection.
		///
		/// Origin must be either `ForceOrigin` or `Signed` and the sender should be the Owner of
		/// the `collection`.
		///
		/// Any deposit is freed for the collection's owner.
		///
		/// - `collection`: The identifier of the collection whose metadata to clear.
		///
		/// Emits `CollectionMetadataCleared`.
		///
		/// Weight: `O(1)`
		#[pallet::weight(T::WeightInfo::clear_collection_metadata())]
		pub fn clear_collection_metadata(
			origin: OriginFor<T>,
			collection: T::CollectionId,
		) -> DispatchResult {
			let maybe_check_owner = T::ForceOrigin::try_origin(origin)
				.map(|_| None)
				.or_else(|origin| ensure_signed(origin).map(Some))?;

			let details =
				Collection::<T, I>::get(&collection).ok_or(Error::<T, I>::UnknownCollection)?;
<<<<<<< HEAD
			Self::is_collection_owner(&maybe_check_owner, &details)?;
=======
			if let Some(check_owner) = &maybe_check_owner {
				ensure!(check_owner == &details.owner, Error::<T, I>::NoPermission);
			}
>>>>>>> b49d8ee5

			CollectionMetadataOf::<T, I>::try_mutate_exists(collection, |metadata| {
				let was_frozen = metadata.as_ref().map_or(false, |m| m.is_frozen);
				ensure!(maybe_check_owner.is_none() || !was_frozen, Error::<T, I>::Frozen);

				let deposit = metadata.take().ok_or(Error::<T, I>::UnknownCollection)?.deposit;
				T::Currency::unreserve(&details.owner, deposit);
				Self::deposit_event(Event::CollectionMetadataCleared { collection });
				Ok(())
			})
		}

		/// Set (or reset) the acceptance of ownership for a particular account.
		///
		/// Origin must be `Signed` and if `maybe_collection` is `Some`, then the signer must have a
		/// provider reference.
		///
		/// - `maybe_collection`: The identifier of the collection whose ownership the signer is
		///   willing to accept, or if `None`, an indication that the signer is willing to accept no
		///   ownership transferal.
		///
		/// Emits `OwnershipAcceptanceChanged`.
		#[pallet::weight(T::WeightInfo::set_accept_ownership())]
		pub fn set_accept_ownership(
			origin: OriginFor<T>,
			maybe_collection: Option<T::CollectionId>,
		) -> DispatchResult {
			let who = ensure_signed(origin)?;
			let old = OwnershipAcceptance::<T, I>::get(&who);
			match (old.is_some(), maybe_collection.is_some()) {
				(false, true) => {
					frame_system::Pallet::<T>::inc_consumers(&who)?;
				},
				(true, false) => {
					frame_system::Pallet::<T>::dec_consumers(&who);
				},
				_ => {},
			}
			if let Some(collection) = maybe_collection.as_ref() {
				OwnershipAcceptance::<T, I>::insert(&who, collection);
			} else {
				OwnershipAcceptance::<T, I>::remove(&who);
			}
			Self::deposit_event(Event::OwnershipAcceptanceChanged { who, maybe_collection });
			Ok(())
		}

		/// Set the maximum amount of items a collection could have.
		///
		/// Origin must be either `ForceOrigin` or `Signed` and the sender should be the Owner of
		/// the `collection`.
		///
		/// Note: This function can only succeed once per collection.
		///
		/// - `collection`: The identifier of the collection to change.
		/// - `max_supply`: The maximum amount of items a collection could have.
		///
		/// Emits `CollectionMaxSupplySet` event when successful.
		#[pallet::weight(T::WeightInfo::set_collection_max_supply())]
		pub fn set_collection_max_supply(
			origin: OriginFor<T>,
			collection: T::CollectionId,
			max_supply: u32,
		) -> DispatchResult {
			let maybe_check_owner = T::ForceOrigin::try_origin(origin)
				.map(|_| None)
				.or_else(|origin| ensure_signed(origin).map(Some))?;

			ensure!(
				!CollectionMaxSupply::<T, I>::contains_key(&collection),
				Error::<T, I>::MaxSupplyAlreadySet
			);

			let details =
				Collection::<T, I>::get(&collection).ok_or(Error::<T, I>::UnknownCollection)?;
			if let Some(check_owner) = &maybe_check_owner {
				ensure!(check_owner == &details.owner, Error::<T, I>::NoPermission);
			}

			ensure!(details.items <= max_supply, Error::<T, I>::MaxSupplyTooSmall);

			CollectionMaxSupply::<T, I>::insert(&collection, max_supply);
			Self::deposit_event(Event::CollectionMaxSupplySet { collection, max_supply });
<<<<<<< HEAD
			Ok(())
		}
	}

	impl<T: Config<I>, I: 'static> Pallet<T, I> {
		fn is_collection_owner(
			maybe_check_owner: &Option<T::AccountId>,
			collection_details: &CollectionDetails<T::AccountId, DepositBalanceOf<T, I>>,
		) -> DispatchResult {
			if let Some(check_owner) = &maybe_check_owner {
				ensure!(check_owner == &collection_details.owner, Error::<T, I>::NoPermission);
			}

			Ok(())
		}

		fn is_unfrozen(
			collection: &T::CollectionId,
			maybe_item: &Option<T::ItemId>,
		) -> DispatchResult {
			let maybe_is_frozen = match maybe_item {
				None => CollectionMetadataOf::<T, I>::get(collection).map(|v| v.is_frozen),
				Some(item) => ItemMetadataOf::<T, I>::get(collection, item).map(|v| v.is_frozen),
			};
			ensure!(!maybe_is_frozen.unwrap_or(false), Error::<T, I>::Frozen);

=======
>>>>>>> b49d8ee5
			Ok(())
		}
	}
}<|MERGE_RESOLUTION|>--- conflicted
+++ resolved
@@ -88,17 +88,10 @@
 		type Event: From<Event<Self, I>> + IsType<<Self as frame_system::Config>::Event>;
 
 		/// Identifier for the collection of item.
-<<<<<<< HEAD
 		type CollectionId: Member + Parameter + MaxEncodedLen + Copy + MaybeSerializeDeserialize;
 
 		/// The type used to identify a unique item within a collection.
 		type ItemId: Member + Parameter + MaxEncodedLen + Copy + MaybeSerializeDeserialize;
-=======
-		type CollectionId: Member + Parameter + MaxEncodedLen + Copy;
-
-		/// The type used to identify a unique item within a collection.
-		type ItemId: Member + Parameter + MaxEncodedLen + Copy;
->>>>>>> b49d8ee5
 
 		/// The currency mechanism, used for paying for reserves.
 		type Currency: ReservableCurrency<Self::AccountId>;
@@ -252,7 +245,6 @@
 		OptionQuery,
 	>;
 
-<<<<<<< HEAD
 	#[pallet::genesis_config]
 	pub struct GenesisConfig<T: Config<I>, I: 'static = ()> {
 		/// Genesis assets collections: collection, owner, admin, deposit, free_holding
@@ -340,9 +332,7 @@
 			}
 		}
 	}
-
-=======
->>>>>>> b49d8ee5
+  
 	#[pallet::storage]
 	/// Keeps track of the number of items a collection might have.
 	pub(super) type CollectionMaxSupply<T: Config<I>, I: 'static = ()> =
@@ -1142,20 +1132,9 @@
 
 			let mut collection_details =
 				Collection::<T, I>::get(&collection).ok_or(Error::<T, I>::UnknownCollection)?;
-<<<<<<< HEAD
 
 			Self::is_collection_owner(&maybe_check_owner, &collection_details)?;
 			Self::is_unfrozen(&collection, &maybe_item);
-=======
-			if let Some(check_owner) = &maybe_check_owner {
-				ensure!(check_owner == &collection_details.owner, Error::<T, I>::NoPermission);
-			}
-			let maybe_is_frozen = match maybe_item {
-				None => CollectionMetadataOf::<T, I>::get(collection).map(|v| v.is_frozen),
-				Some(item) => ItemMetadataOf::<T, I>::get(collection, item).map(|v| v.is_frozen),
-			};
-			ensure!(!maybe_is_frozen.unwrap_or(false), Error::<T, I>::Frozen);
->>>>>>> b49d8ee5
 
 			let attribute = Attribute::<T, I>::get((collection, maybe_item, &key));
 			if attribute.is_none() {
@@ -1209,20 +1188,9 @@
 
 			let mut collection_details =
 				Collection::<T, I>::get(&collection).ok_or(Error::<T, I>::UnknownCollection)?;
-<<<<<<< HEAD
-
+      
 			Self::is_collection_owner(&maybe_check_owner, &collection_details)?;
 			Self::is_unfrozen(&collection, &maybe_item)?;
-=======
-			if let Some(check_owner) = &maybe_check_owner {
-				ensure!(check_owner == &collection_details.owner, Error::<T, I>::NoPermission);
-			}
-			let maybe_is_frozen = match maybe_item {
-				None => CollectionMetadataOf::<T, I>::get(collection).map(|v| v.is_frozen),
-				Some(item) => ItemMetadataOf::<T, I>::get(collection, item).map(|v| v.is_frozen),
-			};
-			ensure!(!maybe_is_frozen.unwrap_or(false), Error::<T, I>::Frozen);
->>>>>>> b49d8ee5
 
 			if let Some((_, deposit)) = Attribute::<T, I>::take((collection, maybe_item, &key)) {
 				collection_details.attributes.saturating_dec();
@@ -1263,7 +1231,6 @@
 				.map(|_| None)
 				.or_else(|origin| ensure_signed(origin).map(Some))?;
 
-<<<<<<< HEAD
 			Self::do_set_item_metadata(
 				collection,
 				item,
@@ -1277,43 +1244,6 @@
 					Ok(())
 				},
 			)
-=======
-			let mut collection_details =
-				Collection::<T, I>::get(&collection).ok_or(Error::<T, I>::UnknownCollection)?;
-
-			if let Some(check_owner) = &maybe_check_owner {
-				ensure!(check_owner == &collection_details.owner, Error::<T, I>::NoPermission);
-			}
-
-			ItemMetadataOf::<T, I>::try_mutate_exists(collection, item, |metadata| {
-				let was_frozen = metadata.as_ref().map_or(false, |m| m.is_frozen);
-				ensure!(maybe_check_owner.is_none() || !was_frozen, Error::<T, I>::Frozen);
-
-				if metadata.is_none() {
-					collection_details.item_metadatas.saturating_inc();
-				}
-				let old_deposit = metadata.take().map_or(Zero::zero(), |m| m.deposit);
-				collection_details.total_deposit.saturating_reduce(old_deposit);
-				let mut deposit = Zero::zero();
-				if !collection_details.free_holding && maybe_check_owner.is_some() {
-					deposit = T::DepositPerByte::get()
-						.saturating_mul(((data.len()) as u32).into())
-						.saturating_add(T::MetadataDepositBase::get());
-				}
-				if deposit > old_deposit {
-					T::Currency::reserve(&collection_details.owner, deposit - old_deposit)?;
-				} else if deposit < old_deposit {
-					T::Currency::unreserve(&collection_details.owner, old_deposit - deposit);
-				}
-				collection_details.total_deposit.saturating_accrue(deposit);
-
-				*metadata = Some(ItemMetadata { deposit, data: data.clone(), is_frozen });
-
-				Collection::<T, I>::insert(&collection, &collection_details);
-				Self::deposit_event(Event::MetadataSet { collection, item, data, is_frozen });
-				Ok(())
-			})
->>>>>>> b49d8ee5
 		}
 
 		/// Clear the metadata for an item.
@@ -1341,14 +1271,8 @@
 
 			let mut collection_details =
 				Collection::<T, I>::get(&collection).ok_or(Error::<T, I>::UnknownCollection)?;
-<<<<<<< HEAD
 
 			Self::is_collection_owner(&maybe_check_owner, &collection_details)?;
-=======
-			if let Some(check_owner) = &maybe_check_owner {
-				ensure!(check_owner == &collection_details.owner, Error::<T, I>::NoPermission);
-			}
->>>>>>> b49d8ee5
 
 			ItemMetadataOf::<T, I>::try_mutate_exists(collection, item, |metadata| {
 				let was_frozen = metadata.as_ref().map_or(false, |m| m.is_frozen);
@@ -1393,8 +1317,7 @@
 			let maybe_check_owner = T::ForceOrigin::try_origin(origin)
 				.map(|_| None)
 				.or_else(|origin| ensure_signed(origin).map(Some))?;
-
-<<<<<<< HEAD
+      
 			Self::do_set_collection_metadata(
 				collection,
 				data,
@@ -1407,40 +1330,6 @@
 					Ok(())
 				},
 			)
-=======
-			let mut details =
-				Collection::<T, I>::get(&collection).ok_or(Error::<T, I>::UnknownCollection)?;
-			if let Some(check_owner) = &maybe_check_owner {
-				ensure!(check_owner == &details.owner, Error::<T, I>::NoPermission);
-			}
-
-			CollectionMetadataOf::<T, I>::try_mutate_exists(collection, |metadata| {
-				let was_frozen = metadata.as_ref().map_or(false, |m| m.is_frozen);
-				ensure!(maybe_check_owner.is_none() || !was_frozen, Error::<T, I>::Frozen);
-
-				let old_deposit = metadata.take().map_or(Zero::zero(), |m| m.deposit);
-				details.total_deposit.saturating_reduce(old_deposit);
-				let mut deposit = Zero::zero();
-				if maybe_check_owner.is_some() && !details.free_holding {
-					deposit = T::DepositPerByte::get()
-						.saturating_mul(((data.len()) as u32).into())
-						.saturating_add(T::MetadataDepositBase::get());
-				}
-				if deposit > old_deposit {
-					T::Currency::reserve(&details.owner, deposit - old_deposit)?;
-				} else if deposit < old_deposit {
-					T::Currency::unreserve(&details.owner, old_deposit - deposit);
-				}
-				details.total_deposit.saturating_accrue(deposit);
-
-				Collection::<T, I>::insert(&collection, details);
-
-				*metadata = Some(CollectionMetadata { deposit, data: data.clone(), is_frozen });
-
-				Self::deposit_event(Event::CollectionMetadataSet { collection, data, is_frozen });
-				Ok(())
-			})
->>>>>>> b49d8ee5
 		}
 
 		/// Clear the metadata for a collection.
@@ -1466,14 +1355,9 @@
 
 			let details =
 				Collection::<T, I>::get(&collection).ok_or(Error::<T, I>::UnknownCollection)?;
-<<<<<<< HEAD
+
 			Self::is_collection_owner(&maybe_check_owner, &details)?;
-=======
-			if let Some(check_owner) = &maybe_check_owner {
-				ensure!(check_owner == &details.owner, Error::<T, I>::NoPermission);
-			}
->>>>>>> b49d8ee5
-
+      
 			CollectionMetadataOf::<T, I>::try_mutate_exists(collection, |metadata| {
 				let was_frozen = metadata.as_ref().map_or(false, |m| m.is_frozen);
 				ensure!(maybe_check_owner.is_none() || !was_frozen, Error::<T, I>::Frozen);
@@ -1556,7 +1440,6 @@
 
 			CollectionMaxSupply::<T, I>::insert(&collection, max_supply);
 			Self::deposit_event(Event::CollectionMaxSupplySet { collection, max_supply });
-<<<<<<< HEAD
 			Ok(())
 		}
 	}
@@ -1582,9 +1465,6 @@
 				Some(item) => ItemMetadataOf::<T, I>::get(collection, item).map(|v| v.is_frozen),
 			};
 			ensure!(!maybe_is_frozen.unwrap_or(false), Error::<T, I>::Frozen);
-
-=======
->>>>>>> b49d8ee5
 			Ok(())
 		}
 	}
