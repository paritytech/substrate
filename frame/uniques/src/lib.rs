--- conflicted
+++ resolved
@@ -505,34 +505,6 @@
 			)
 		}
 
-<<<<<<< HEAD
-		/// Increments the `CollectionId` stored in `NextCollectionId`.
-		///
-		/// This is only callable when the next `CollectionId` is already being
-		/// used for some other collection.
-		///
-		/// The origin must be Signed and the sender must have sufficient funds
-		/// free.
-		///
-		/// Emits `NextCollectionIdIncremented` event when successful.
-		///
-		/// Weight: `O(1)`
-		#[pallet::weight(T::WeightInfo::try_increment_id())]
-		pub fn try_increment_id(origin: OriginFor<T>) -> DispatchResult {
-			ensure_signed(origin)?;
-			ensure!(
-				Collection::<T, I>::contains_key(NextCollectionId::<T, I>::get()),
-				Error::<T, I>::NextIdNotUsed
-			);
-
-			let next_id = NextCollectionId::<T, I>::get().saturating_add(1u32.into());
-			NextCollectionId::<T, I>::set(next_id);
-			Self::deposit_event(PalletEvent::NextCollectionIdIncremented { next_id });
-			Ok(())
-		}
-
-=======
->>>>>>> 28f0cb18
 		/// Destroy a collection of fungible items.
 		///
 		/// The origin must conform to `ForceOrigin` or must be `Signed` and the sender must be the
