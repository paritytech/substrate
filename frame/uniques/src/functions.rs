--- conflicted
+++ resolved
@@ -22,11 +22,7 @@
 	ensure,
 	traits::{ExistenceRequirement, Get},
 };
-<<<<<<< HEAD
 use sp_runtime::{DispatchError, DispatchResult, Perbill};
-=======
-use sp_runtime::{DispatchError, DispatchResult};
->>>>>>> dc44829d
 
 impl<T: Config<I>, I: 'static> Pallet<T, I> {
 	pub fn do_transfer(
@@ -220,17 +216,7 @@
 		price: Option<ItemPrice<T, I>>,
 		whitelisted_buyer: Option<T::AccountId>,
 	) -> DispatchResult {
-<<<<<<< HEAD
-		let collection_details =
-			Collection::<T, I>::get(&collection).ok_or(Error::<T, I>::UnknownCollection)?;
-		ensure!(!collection_details.is_frozen, Error::<T, I>::Frozen);
-		ensure!(!T::Locker::is_locked(collection, item), Error::<T, I>::Locked);
-
 		let details = Item::<T, I>::get(&collection, &item).ok_or(Error::<T, I>::UnknownItem)?;
-		ensure!(!details.is_frozen, Error::<T, I>::Frozen);
-=======
-		let details = Item::<T, I>::get(&collection, &item).ok_or(Error::<T, I>::UnknownItem)?;
->>>>>>> dc44829d
 		ensure!(details.owner == sender, Error::<T, I>::NoPermission);
 
 		if let Some(ref price) = price {
@@ -271,7 +257,6 @@
 			ensure!(only_buyer == buyer, Error::<T, I>::NoPermission);
 		}
 
-<<<<<<< HEAD
 		let mut transfer_amount = price_info.0.clone();
 		if let Ok(royalties) = CollectionRoyaltiesOf::<T, I>::try_get(&collection) {
 			transfer_amount = Self::process_royalties(
@@ -287,12 +272,6 @@
 			&buyer,
 			&details.owner,
 			transfer_amount,
-=======
-		T::Currency::transfer(
-			&buyer,
-			&details.owner,
-			price_info.0,
->>>>>>> dc44829d
 			ExistenceRequirement::KeepAlive,
 		)?;
 
@@ -310,7 +289,6 @@
 
 		Ok(())
 	}
-<<<<<<< HEAD
 
 	pub fn do_set_royalties(
 		sender: T::AccountId,
@@ -377,6 +355,4 @@
 
 		Ok(amount_left)
 	}
-=======
->>>>>>> dc44829d
 }