// This file is part of Substrate.

// Copyright (C) 2017-2022 Parity Technologies (UK) Ltd.
// SPDX-License-Identifier: Apache-2.0

// Licensed under the Apache License, Version 2.0 (the "License");
// you may not use this file except in compliance with the License.
// You may obtain a copy of the License at
//
// 	http://www.apache.org/licenses/LICENSE-2.0
//
// Unless required by applicable law or agreed to in writing, software
// distributed under the License is distributed on an "AS IS" BASIS,
// WITHOUT WARRANTIES OR CONDITIONS OF ANY KIND, either express or implied.
// See the License for the specific language governing permissions and
// limitations under the License.

//! Various pieces of common functionality.

use super::*;
use frame_support::{ensure, traits::Get, BoundedVec};
use sp_runtime::{DispatchError, DispatchResult};

impl<T: Config<I>, I: 'static> Pallet<T, I> {
	pub fn do_transfer(
		collection: T::CollectionId,
		item: T::ItemId,
		dest: T::AccountId,
		with_details: impl FnOnce(
			&CollectionDetailsFor<T, I>,
			&mut ItemDetailsFor<T, I>,
		) -> DispatchResult,
	) -> DispatchResult {
		let collection_details =
			Collection::<T, I>::get(&collection).ok_or(Error::<T, I>::UnknownCollection)?;
		ensure!(!collection_details.is_frozen, Error::<T, I>::Frozen);
		ensure!(!T::Locker::is_locked(collection, item), Error::<T, I>::Locked);

		let mut details =
			Item::<T, I>::get(&collection, &item).ok_or(Error::<T, I>::UnknownCollection)?;
		ensure!(!details.is_frozen, Error::<T, I>::Frozen);
		with_details(&collection_details, &mut details)?;

		Account::<T, I>::remove((&details.owner, &collection, &item));
		Account::<T, I>::insert((&dest, &collection, &item), ());
		let origin = details.owner;
		details.owner = dest;
		Item::<T, I>::insert(&collection, &item, &details);

		Self::deposit_event(Event::Transferred {
			collection,
			item,
			from: origin,
			to: details.owner,
		});
		Ok(())
	}

	pub fn do_create_collection(
		collection: T::CollectionId,
		owner: T::AccountId,
		admin: T::AccountId,
		deposit: DepositBalanceOf<T, I>,
		free_holding: bool,
		event: Event<T, I>,
	) -> DispatchResult {
		ensure!(!Collection::<T, I>::contains_key(collection), Error::<T, I>::InUse);

		T::Currency::reserve(&owner, deposit)?;

		Collection::<T, I>::insert(
			collection,
			CollectionDetails {
				owner: owner.clone(),
				issuer: admin.clone(),
				admin: admin.clone(),
				freezer: admin,
				total_deposit: deposit,
				free_holding,
				items: 0,
				item_metadatas: 0,
				attributes: 0,
				is_frozen: false,
			},
		);

		CollectionAccount::<T, I>::insert(&owner, &collection, ());
		Self::deposit_event(event);
		Ok(())
	}

	pub fn do_destroy_collection(
		collection: T::CollectionId,
		witness: DestroyWitness,
		maybe_check_owner: Option<T::AccountId>,
	) -> Result<DestroyWitness, DispatchError> {
		Collection::<T, I>::try_mutate_exists(collection, |maybe_details| {
			let collection_details =
				maybe_details.take().ok_or(Error::<T, I>::UnknownCollection)?;
			if let Some(check_owner) = maybe_check_owner {
				ensure!(collection_details.owner == check_owner, Error::<T, I>::NoPermission);
			}
			ensure!(collection_details.items == witness.items, Error::<T, I>::BadWitness);
			ensure!(
				collection_details.item_metadatas == witness.item_metadatas,
				Error::<T, I>::BadWitness
			);
			ensure!(collection_details.attributes == witness.attributes, Error::<T, I>::BadWitness);

			for (item, details) in Item::<T, I>::drain_prefix(&collection) {
				Account::<T, I>::remove((&details.owner, &collection, &item));
			}
			#[allow(deprecated)]
			ItemMetadataOf::<T, I>::remove_prefix(&collection, None);
			CollectionMetadataOf::<T, I>::remove(&collection);
			#[allow(deprecated)]
			Attribute::<T, I>::remove_prefix((&collection,), None);
			CollectionAccount::<T, I>::remove(&collection_details.owner, &collection);
			T::Currency::unreserve(&collection_details.owner, collection_details.total_deposit);
			CollectionMaxSupply::<T, I>::remove(&collection);

			Self::deposit_event(Event::Destroyed { collection });

			Ok(DestroyWitness {
				items: collection_details.items,
				item_metadatas: collection_details.item_metadatas,
				attributes: collection_details.attributes,
			})
		})
	}

	pub fn do_mint(
		collection: T::CollectionId,
		item: T::ItemId,
		owner: T::AccountId,
		with_details: impl FnOnce(&CollectionDetailsFor<T, I>) -> DispatchResult,
	) -> DispatchResult {
		ensure!(!Item::<T, I>::contains_key(collection, item), Error::<T, I>::AlreadyExists);

		Collection::<T, I>::try_mutate(
			&collection,
			|maybe_collection_details| -> DispatchResult {
				let collection_details =
					maybe_collection_details.as_mut().ok_or(Error::<T, I>::UnknownCollection)?;

				with_details(collection_details)?;

				if let Ok(max_supply) = CollectionMaxSupply::<T, I>::try_get(&collection) {
					ensure!(collection_details.items < max_supply, Error::<T, I>::MaxSupplyReached);
				}

				let items =
					collection_details.items.checked_add(1).ok_or(ArithmeticError::Overflow)?;
				collection_details.items = items;

				let deposit = match collection_details.free_holding {
					true => Zero::zero(),
					false => T::ItemDeposit::get(),
				};
				T::Currency::reserve(&collection_details.owner, deposit)?;
				collection_details.total_deposit += deposit;

				let owner = owner.clone();
				Account::<T, I>::insert((&owner, &collection, &item), ());
				let details = ItemDetails { owner, approved: None, is_frozen: false, deposit };
				Item::<T, I>::insert(&collection, &item, details);
				Ok(())
			},
		)?;

		Self::deposit_event(Event::Issued { collection, item, owner });
		Ok(())
	}

	pub fn do_burn(
		collection: T::CollectionId,
		item: T::ItemId,
		with_details: impl FnOnce(&CollectionDetailsFor<T, I>, &ItemDetailsFor<T, I>) -> DispatchResult,
	) -> DispatchResult {
		let owner = Collection::<T, I>::try_mutate(
			&collection,
			|maybe_collection_details| -> Result<T::AccountId, DispatchError> {
				let collection_details =
					maybe_collection_details.as_mut().ok_or(Error::<T, I>::UnknownCollection)?;
				let details = Item::<T, I>::get(&collection, &item)
					.ok_or(Error::<T, I>::UnknownCollection)?;
				with_details(collection_details, &details)?;

				// Return the deposit.
				T::Currency::unreserve(&collection_details.owner, details.deposit);
				collection_details.total_deposit.saturating_reduce(details.deposit);
				collection_details.items.saturating_dec();
				Ok(details.owner)
			},
		)?;

		Item::<T, I>::remove(&collection, &item);
		Account::<T, I>::remove((&owner, &collection, &item));
<<<<<<< HEAD

		Self::deposit_event(Event::Burned { collection, item, owner });
		Ok(())
	}

	pub fn do_set_item_metadata(
		collection: T::CollectionId,
		item: T::ItemId,
		data: BoundedVec<u8, T::StringLimit>,
		is_frozen: bool,
		maybe_check_owner: Option<T::AccountId>,
		with_details: impl FnOnce(
			&CollectionDetailsFor<T, I>,
			&Option<ItemMetadata<DepositBalanceOf<T, I>, T::StringLimit>>,
		) -> DispatchResult,
	) -> DispatchResult {
		ItemMetadataOf::<T, I>::try_mutate_exists(collection, item, |metadata| {
			let mut collection_details =
				Collection::<T, I>::get(&collection).ok_or(Error::<T, I>::UnknownCollection)?;

			with_details(&collection_details, metadata)?;

			if metadata.is_none() {
				collection_details.item_metadatas.saturating_inc();
			}

			let old_deposit = metadata.take().map_or(Zero::zero(), |m| m.deposit);
			collection_details.total_deposit.saturating_reduce(old_deposit);
			let mut deposit = Zero::zero();
			if !collection_details.free_holding && maybe_check_owner.is_some() {
				deposit = T::DepositPerByte::get()
					.saturating_mul(((data.len()) as u32).into())
					.saturating_add(T::MetadataDepositBase::get());
			}
			if deposit > old_deposit {
				T::Currency::reserve(&collection_details.owner, deposit - old_deposit)?;
			} else if deposit < old_deposit {
				T::Currency::unreserve(&collection_details.owner, old_deposit - deposit);
			}
			collection_details.total_deposit.saturating_accrue(deposit);

			*metadata = Some(ItemMetadata { deposit, data: data.clone(), is_frozen });

			Collection::<T, I>::insert(&collection, &collection_details);
			Self::deposit_event(Event::MetadataSet { collection, item, data, is_frozen });
			Ok(())
		})
	}

	pub fn do_set_collection_metadata(
		collection: T::CollectionId,
		data: BoundedVec<u8, T::StringLimit>,
		is_frozen: bool,
		maybe_check_owner: Option<T::AccountId>,
		with_details: impl FnOnce(
			&CollectionDetailsFor<T, I>,
			&Option<CollectionMetadata<DepositBalanceOf<T, I>, T::StringLimit>>,
		) -> DispatchResult,
	) -> DispatchResult {
		CollectionMetadataOf::<T, I>::try_mutate_exists(collection, |metadata| {
			let mut collection_details =
				Collection::<T, I>::get(&collection).ok_or(Error::<T, I>::UnknownCollection)?;

			with_details(&collection_details, metadata)?;

			let old_deposit = metadata.take().map_or(Zero::zero(), |m| m.deposit);
			collection_details.total_deposit.saturating_reduce(old_deposit);
			let mut deposit = Zero::zero();
			if maybe_check_owner.is_some() && !collection_details.free_holding {
				deposit = T::DepositPerByte::get()
					.saturating_mul(((data.len()) as u32).into())
					.saturating_add(T::MetadataDepositBase::get());
			}
			if deposit > old_deposit {
				T::Currency::reserve(&collection_details.owner, deposit - old_deposit)?;
			} else if deposit < old_deposit {
				T::Currency::unreserve(&collection_details.owner, old_deposit - deposit);
			}
			collection_details.total_deposit.saturating_accrue(deposit);

			*metadata = Some(CollectionMetadata { deposit, data: data.clone(), is_frozen });

			Collection::<T, I>::insert(&collection, collection_details);
			Self::deposit_event(Event::CollectionMetadataSet { collection, data, is_frozen });
			Ok(())
		})
	}

	pub fn do_set_attribute(
		collection: T::CollectionId,
		maybe_item: Option<T::ItemId>,
		key: &BoundedVec<u8, T::KeyLimit>,
		value: &BoundedVec<u8, T::ValueLimit>,
	) -> DispatchResult {
		// If collection exists, update collection metadata and set/update attribute
		Collection::<T, I>::mutate_exists(collection, |opt_collection_details| {
			match opt_collection_details {
				Some(collection_details) => {
					let attribute = Attribute::<T, I>::get((collection, maybe_item, &key));
					// If the collection does not have an attribute for the given key, increase the
					// counter of the number of attributes
					if attribute.is_none() {
						collection_details.attributes.saturating_inc();
					}

					let mut deposit = Attribute::<T, I>::get((collection, maybe_item, &key))
						.map_or(Zero::zero(), |m| m.1);
					//Set attribute value
					Attribute::<T, I>::insert((&collection, maybe_item, &key), (&value, deposit));
					Ok(())
				},
				None => Err(Error::<T, I>::UnknownCollection),
			}
		})?;
=======

		Self::deposit_event(Event::Burned { collection, item, owner });
>>>>>>> b49d8ee5
		Ok(())
	}
}<|MERGE_RESOLUTION|>--- conflicted
+++ resolved
@@ -196,8 +196,7 @@
 
 		Item::<T, I>::remove(&collection, &item);
 		Account::<T, I>::remove((&owner, &collection, &item));
-<<<<<<< HEAD
-
+    
 		Self::deposit_event(Event::Burned { collection, item, owner });
 		Ok(())
 	}
@@ -311,10 +310,7 @@
 				None => Err(Error::<T, I>::UnknownCollection),
 			}
 		})?;
-=======
-
 		Self::deposit_event(Event::Burned { collection, item, owner });
->>>>>>> b49d8ee5
 		Ok(())
 	}
 }