--- conflicted
+++ resolved
@@ -23,13 +23,8 @@
 
 [dev-dependencies]
 sp-std = { version = "4.0.0", path = "../../primitives/std" }
-<<<<<<< HEAD
-sp-core = { version = "4.0.0", path = "../../primitives/core" }
-sp-io = { version = "4.0.0", path = "../../primitives/io" }
-=======
 sp-core = { version = "4.1.0-dev", path = "../../primitives/core" }
 sp-io = { version = "4.0.0-dev", path = "../../primitives/io" }
->>>>>>> b9cafba3
 pallet-balances = { version = "4.0.0-dev", path = "../balances" }
 
 [features]
