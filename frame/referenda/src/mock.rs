--- conflicted
+++ resolved
@@ -105,13 +105,8 @@
 	type RuntimeEvent = RuntimeEvent;
 	type Origin = Origin;
 	type PalletsOrigin = OriginCaller;
-<<<<<<< HEAD
 	type RuntimeCall = RuntimeCall;
-	type MaximumWeight = ConstU64<2_000_000_000_000>;
-=======
-	type Call = Call;
 	type MaximumWeight = MaxWeight;
->>>>>>> 7c1a39f0
 	type ScheduleOrigin = EnsureRoot<u64>;
 	type MaxScheduledPerBlock = ConstU32<100>;
 	type WeightInfo = ();
