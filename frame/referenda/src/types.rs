--- conflicted
+++ resolved
@@ -209,20 +209,16 @@
 > {
 	/// Referendum has been submitted and is being voted on.
 	Ongoing(
-<<<<<<< HEAD
-		ReferendumStatus<TrackId, Origin, Moment, Call, Balance, Tally, AccountId, ScheduleAddress>,
-=======
 		ReferendumStatus<
 			TrackId,
 			RuntimeOrigin,
 			Moment,
-			Hash,
+			Call,
 			Balance,
 			Tally,
 			AccountId,
 			ScheduleAddress,
 		>,
->>>>>>> be976154
 	),
 	/// Referendum finished with approval. Submission deposit is held.
 	Approved(Moment, Deposit<AccountId, Balance>, Option<Deposit<AccountId, Balance>>),
@@ -245,11 +241,7 @@
 		Tally: Eq + PartialEq + Debug + Encode + Decode + TypeInfo + Clone,
 		AccountId: Eq + PartialEq + Debug + Encode + Decode + TypeInfo + Clone,
 		ScheduleAddress: Eq + PartialEq + Debug + Encode + Decode + TypeInfo + Clone,
-<<<<<<< HEAD
-	> ReferendumInfo<TrackId, Origin, Moment, Call, Balance, Tally, AccountId, ScheduleAddress>
-=======
-	> ReferendumInfo<TrackId, RuntimeOrigin, Moment, Hash, Balance, Tally, AccountId, ScheduleAddress>
->>>>>>> be976154
+	> ReferendumInfo<TrackId, RuntimeOrigin, Moment, Call, Balance, Tally, AccountId, ScheduleAddress>
 {
 	/// Take the Decision Deposit from `self`, if there is one. Returns an `Err` if `self` is not
 	/// in a valid state for the Decision Deposit to be refunded.
