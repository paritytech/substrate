// This file is part of Substrate.

// Copyright (C) Parity Technologies (UK) Ltd.
// SPDX-License-Identifier: Apache-2.0

// Licensed under the Apache License, Version 2.0 (the "License");
// you may not use this file except in compliance with the License.
// You may obtain a copy of the License at
//
// 	http://www.apache.org/licenses/LICENSE-2.0
//
// Unless required by applicable law or agreed to in writing, software
// distributed under the License is distributed on an "AS IS" BASIS,
// WITHOUT WARRANTIES OR CONDITIONS OF ANY KIND, either express or implied.
// See the License for the specific language governing permissions and
// limitations under the License.

//! # Generalized Message Queue Pallet
//!
//! Provides generalized message queuing and processing capabilities on a per-queue basis for
//! arbitrary use-cases.
//!
//! # Design Goals
//!
//! 1. Minimal assumptions about `Message`s and `MessageOrigin`s. Both should be MEL bounded blobs.
//!  This ensures the generality and reusability of the pallet.
//! 2. Well known and tightly limited pre-dispatch PoV weights, especially for message execution.
//!  This is paramount for the success of the pallet since message execution is done in
//!  `on_initialize` which must _never_ under-estimate its PoV weight. It also needs a frugal PoV
//!  footprint since PoV is scarce and this is (possibly) done in every block. This must also hold
//! in  the presence of unpredictable message size distributions.
//! 3. Usable as XCMP, DMP and UMP message/dispatch queue - possibly through adapter types.
//!
//! # Design
//!
//! The pallet has means to enqueue, store and process messages. This is implemented by having
//! *queues* which store enqueued messages and can be *served* to process said messages. A queue is
//! identified by its origin in the `BookStateFor`. Each message has an origin which defines into
//! which queue it will be stored. Messages are stored by being appended to the last [`Page`] of a
//! book. Each book keeps track of its pages by indexing `Pages`. The `ReadyRing` contains all
//! queues which hold at least one unprocessed message and are thereby *ready* to be serviced. The
//! `ServiceHead` indicates which *ready* queue is the next to be serviced.
//! The pallet implements [`frame_support::traits::EnqueueMessage`],
//! [`frame_support::traits::ServiceQueues`] and has [`frame_support::traits::ProcessMessage`] and
//! [`OnQueueChanged`] hooks to communicate with the outside world.
//!
//! NOTE: The storage items are not linked since they are not public.
//!
//! **Message Execution**
//!
//! Executing a message is offloaded to the [`Config::MessageProcessor`] which contains the actual
//! logic of how to handle the message since they are blobs. A message can be temporarily or
//! permanently overweight. The pallet will perpetually try to execute a temporarily overweight
//! message. A permanently overweight message is skipped and must be executed manually.
//!
//! **Pagination**
//!
//! Queues are stored in a *paged* manner by splitting their messages into [`Page`]s. This results
//! in a lot of complexity when implementing the pallet but is completely necessary to achieve the
//! second #[Design Goal](design-goals). The problem comes from the fact a message can *possibly* be
//! quite large, lets say 64KiB. This then results in a *MEL* of at least 64KiB which results in a
//! PoV of at least 64KiB. Now we have the assumption that most messages are much shorter than their
//! maximum allowed length. This would result in most messages having a pre-dispatch PoV size which
//! is much larger than their post-dispatch PoV size, possibly by a factor of thousand. Disregarding
//! this observation would cripple the processing power of the pallet since it cannot straighten out
//! this discrepancy at runtime. Conceptually, the implementation is packing as many messages into a
//! single bounded vec, as actually fit into the bounds. This reduces the wasted PoV.
//!
//! **Page Data Layout**
//!
//! A Page contains a heap which holds all its messages. The heap is built by concatenating
//! `(ItemHeader, Message)` pairs. The [`ItemHeader`] contains the length of the message which is
//! needed for retrieving it. This layout allows for constant access time of the next message and
//! linear access time for any message in the page. The header must remain minimal to reduce its PoV
//! impact.
//!
//! **Weight Metering**
//!
//! The pallet utilizes the [`sp_weights::WeightMeter`] to manually track its consumption to always
//! stay within the required limit. This implies that the message processor hook can calculate the
//! weight of a message without executing it. This restricts the possible use-cases but is necessary
//! since the pallet runs in `on_initialize` which has a hard weight limit. The weight meter is used
//! in a way that `can_accrue` and `check_accrue` are always used to check the remaining weight of
//! an operation before committing to it. The process of exiting due to insufficient weight is
//! termed "bailing".
//!
//! # Scenario: Message enqueuing
//!
//! A message `m` is enqueued for origin `o` into queue `Q[o]` through
//! [`frame_support::traits::EnqueueMessage::enqueue_message`]`(m, o)`.
//!
//! First the queue is either loaded if it exists or otherwise created with empty default values.
//! The message is then inserted to the queue by appended it into its last `Page` or by creating a
//! new `Page` just for `m` if it does not fit in there. The number of messages in the `Book` is
//! incremented.
//!
//! `Q[o]` is now *ready* which will eventually result in `m` being processed.
//!
//! # Scenario: Message processing
//!
//! The pallet runs each block in `on_initialize` or when being manually called through
//! [`frame_support::traits::ServiceQueues::service_queues`].
//!
//! First it tries to "rotate" the `ReadyRing` by one through advancing the `ServiceHead` to the
//! next *ready* queue. It then starts to service this queue by servicing as many pages of it as
//! possible. Servicing a page means to execute as many message of it as possible. Each executed
//! message is marked as *processed* if the [`Config::MessageProcessor`] return Ok. An event
//! [`Event::Processed`] is emitted afterwards. It is possible that the weight limit of the pallet
//! will never allow a specific message to be executed. In this case it remains as unprocessed and
//! is skipped. This process stops if either there are no more messages in the queue or the
//! remaining weight became insufficient to service this queue. If there is enough weight it tries
//! to advance to the next *ready* queue and service it. This continues until there are no more
//! queues on which it can make progress or not enough weight to check that.
//!
//! # Scenario: Overweight execution
//!
//! A permanently over-weight message which was skipped by the message processing will never be
//! executed automatically through `on_initialize` nor by calling
//! [`frame_support::traits::ServiceQueues::service_queues`].
//!
//! Manual intervention in the form of
//! [`frame_support::traits::ServiceQueues::execute_overweight`] is necessary. Overweight messages
//! emit an [`Event::OverweightEnqueued`] event which can be used to extract the arguments for
//! manual execution. This only works on permanently overweight messages. There is no guarantee that
//! this will work since the message could be part of a stale page and be reaped before execution
//! commences.
//!
//! # Terminology
//!
//! - `Message`: A blob of data into which the pallet has no introspection, defined as
//! [`BoundedSlice<u8, MaxMessageLenOf<T>>`]. The message length is limited by [`MaxMessageLenOf`]
//! which is calculated from [`Config::HeapSize`] and [`ItemHeader::max_encoded_len()`].
//! - `MessageOrigin`: A generic *origin* of a message, defined as [`MessageOriginOf`]. The
//! requirements for it are kept minimal to remain as generic as possible. The type is defined in
//! [`frame_support::traits::ProcessMessage::Origin`].
//! - `Page`: An array of `Message`s, see [`Page`]. Can never be empty.
//! - `Book`: A list of `Page`s, see [`BookState`]. Can be empty.
//! - `Queue`: A `Book` together with an `MessageOrigin` which can be part of the `ReadyRing`. Can
//!   be empty.
//! - `ReadyRing`: A double-linked list which contains all *ready* `Queue`s. It chains together the
//!   queues via their `ready_neighbours` fields. A `Queue` is *ready* if it contains at least one
//!   `Message` which can be processed. Can be empty.
//! - `ServiceHead`: A pointer into the `ReadyRing` to the next `Queue` to be serviced.
//! - (`un`)`processed`: A message is marked as *processed* after it was executed by the pallet. A
//!   message which was either: not yet executed or could not be executed remains as `unprocessed`
//!   which is the default state for a message after being enqueued.
//! - `knitting`/`unknitting`: The means of adding or removing a `Queue` from the `ReadyRing`.
//! - `MEL`: The Max Encoded Length of a type, see [`codec::MaxEncodedLen`].
//!
//! # Properties
//!
//! **Liveness - Enqueueing**
//!
//! It is always possible to enqueue any message for any `MessageOrigin`.
//!
//! **Liveness - Processing**
//!
//! `on_initialize` always respects its finite weight-limit.
//!
//! **Progress - Enqueueing**
//!
//! An enqueued message immediately becomes *unprocessed* and thereby eligible for execution.
//!
//! **Progress - Processing**
//!
//! The pallet will execute at least one unprocessed message per block, if there is any. Ensuring
//! this property needs careful consideration of the concrete weights, since it is possible that the
//! weight limit of `on_initialize` never allows for the execution of even one message; trivially if
//! the limit is set to zero. `integrity_test` can be used to ensure that this property holds.
//!
//! **Fairness - Enqueuing**
//!
//! Enqueueing a message for a specific `MessageOrigin` does not influence the ability to enqueue a
//! message for the same of any other `MessageOrigin`; guaranteed by **Liveness - Enqueueing**.
//!
//! **Fairness - Processing**
//!
//! The average amount of weight available for message processing is the same for each queue if the
//! number of queues is constant. Creating a new queue must therefore be, possibly economically,
//! expensive. Currently this is archived by having one queue per para-chain/thread, which keeps the
//! number of queues within `O(n)` and should be "good enough".

#![cfg_attr(not(feature = "std"), no_std)]

mod benchmarking;
mod integration_test;
mod mock;
pub mod mock_helpers;
mod tests;
pub mod weights;

use codec::{Codec, Decode, Encode, MaxEncodedLen};
use frame_support::{
	defensive, defensive_assert,
	pallet_prelude::*,
	traits::{
		DefensiveSaturating, DefensiveTruncateFrom, DiscardOverweightError, EnqueueMessage,
		EnsureOriginWithArg, ExecuteOverweightError, Footprint, ProcessMessage,
		ProcessMessageError, ServiceQueues,
	},
	BoundedSlice, CloneNoBound, DefaultNoBound,
};
use frame_system::pallet_prelude::*;
pub use pallet::*;
use scale_info::TypeInfo;
use sp_arithmetic::traits::{BaseArithmetic, Unsigned};
use sp_runtime::{
	traits::{One, Zero},
	SaturatedConversion, Saturating,
};
use sp_std::{fmt::Debug, ops::Deref, prelude::*, vec};
use sp_weights::WeightMeter;
pub use weights::WeightInfo;

/// Type for identifying a page.
type PageIndex = u32;

/// Data encoded and prefixed to the encoded `MessageItem`.
#[derive(Encode, Decode, PartialEq, MaxEncodedLen, Debug)]
pub struct ItemHeader<Size> {
	/// The length of this item, not including the size of this header. The next item of the page
	/// follows immediately after the payload of this item.
	payload_len: Size,
	/// Whether this item has been processed.
	is_processed: bool,
}

/// A page of messages. Pages always contain at least one item.
#[derive(
	CloneNoBound, Encode, Decode, RuntimeDebugNoBound, DefaultNoBound, TypeInfo, MaxEncodedLen,
)]
#[scale_info(skip_type_params(HeapSize))]
#[codec(mel_bound(Size: MaxEncodedLen))]
pub struct Page<Size: Into<u32> + Debug + Clone + Default, HeapSize: Get<Size>> {
	/// Messages remaining to be processed; this includes overweight messages which have been
	/// skipped.
	remaining: Size,
	/// The size of all remaining messages to be processed.
	///
	/// Includes overweight messages outside of the `first` to `last` window.
	remaining_size: Size,
	/// The number of items before the `first` item in this page.
	first_index: Size,
	/// The heap-offset of the header of the first message item in this page which is ready for
	/// processing.
	first: Size,
	/// The heap-offset of the header of the last message item in this page.
	last: Size,
	/// The heap. If `self.offset == self.heap.len()` then the page is empty and should be deleted.
	heap: BoundedVec<u8, IntoU32<HeapSize, Size>>,
}

impl<
		Size: BaseArithmetic + Unsigned + Copy + Into<u32> + Codec + MaxEncodedLen + Debug + Default,
		HeapSize: Get<Size>,
	> Page<Size, HeapSize>
{
	/// Create a [`Page`] from one unprocessed message.
	fn from_message<T: Config>(message: BoundedSlice<u8, MaxMessageLenOf<T>>) -> Self {
		let payload_len = message.len();
		let data_len = ItemHeader::<Size>::max_encoded_len().saturating_add(payload_len);
		let payload_len = payload_len.saturated_into();
		let header = ItemHeader::<Size> { payload_len, is_processed: false };

		let mut heap = Vec::with_capacity(data_len);
		header.using_encoded(|h| heap.extend_from_slice(h));
		heap.extend_from_slice(message.deref());

		Page {
			remaining: One::one(),
			remaining_size: payload_len,
			first_index: Zero::zero(),
			first: Zero::zero(),
			last: Zero::zero(),
			heap: BoundedVec::defensive_truncate_from(heap),
		}
	}

	/// Try to append one message to a page.
	fn try_append_message<T: Config>(
		&mut self,
		message: BoundedSlice<u8, MaxMessageLenOf<T>>,
	) -> Result<(), ()> {
		let pos = self.heap.len();
		let payload_len = message.len();
		let data_len = ItemHeader::<Size>::max_encoded_len().saturating_add(payload_len);
		let payload_len = payload_len.saturated_into();
		let header = ItemHeader::<Size> { payload_len, is_processed: false };
		let heap_size: u32 = HeapSize::get().into();
		if (heap_size as usize).saturating_sub(self.heap.len()) < data_len {
			// Can't fit.
			return Err(())
		}

		let mut heap = sp_std::mem::take(&mut self.heap).into_inner();
		header.using_encoded(|h| heap.extend_from_slice(h));
		heap.extend_from_slice(message.deref());
		self.heap = BoundedVec::defensive_truncate_from(heap);
		self.last = pos.saturated_into();
		self.remaining.saturating_inc();
		self.remaining_size.saturating_accrue(payload_len);
		Ok(())
	}

	/// Returns the first message in the page without removing it.
	///
	/// SAFETY: Does not panic even on corrupted storage.
	fn peek_first(&self) -> Option<BoundedSlice<u8, IntoU32<HeapSize, Size>>> {
		if self.first > self.last {
			return None
		}
		let f = (self.first.into() as usize).min(self.heap.len());
		let mut item_slice = &self.heap[f..];
		if let Ok(h) = ItemHeader::<Size>::decode(&mut item_slice) {
			let payload_len = h.payload_len.into() as usize;
			if payload_len <= item_slice.len() {
				// impossible to truncate since is sliced up from `self.heap: BoundedVec<u8,
				// HeapSize>`
				return Some(BoundedSlice::defensive_truncate_from(&item_slice[..payload_len]))
			}
		}
		defensive!("message-queue: heap corruption");
		None
	}

	/// Point `first` at the next message, marking the first as processed if `is_processed` is true.
	fn skip_first(&mut self, is_processed: bool) {
		let f = (self.first.into() as usize).min(self.heap.len());
		if let Ok(mut h) = ItemHeader::decode(&mut &self.heap[f..]) {
			if is_processed && !h.is_processed {
				h.is_processed = true;
				h.using_encoded(|d| self.heap[f..f + d.len()].copy_from_slice(d));
				self.remaining.saturating_dec();
				self.remaining_size.saturating_reduce(h.payload_len);
			}
			self.first
				.saturating_accrue(ItemHeader::<Size>::max_encoded_len().saturated_into());
			self.first.saturating_accrue(h.payload_len);
			self.first_index.saturating_inc();
		}
	}

	/// Return the message with index `index` in the form of `(position, processed, message)`.
	fn peek_index(&self, index: usize) -> Option<(usize, bool, &[u8])> {
		let mut pos = 0;
		let mut item_slice = &self.heap[..];
		let header_len: usize = ItemHeader::<Size>::max_encoded_len().saturated_into();
		for _ in 0..index {
			let h = ItemHeader::<Size>::decode(&mut item_slice).ok()?;
			let item_len = h.payload_len.into() as usize;
			if item_slice.len() < item_len {
				return None
			}
			item_slice = &item_slice[item_len..];
			pos.saturating_accrue(header_len.saturating_add(item_len));
		}
		let h = ItemHeader::<Size>::decode(&mut item_slice).ok()?;
		if item_slice.len() < h.payload_len.into() as usize {
			return None
		}
		item_slice = &item_slice[..h.payload_len.into() as usize];
		Some((pos, h.is_processed, item_slice))
	}

	/// Set the `is_processed` flag for the item at `pos` to be `true`. Errors if the message was
	/// processed or could not be decoded.
	fn note_processed_at_pos(&mut self, pos: usize) -> Result<(), ()> {
		let Ok(mut h) = ItemHeader::<Size>::decode(&mut &self.heap[pos..]) else {
			return Err(());
		};

		if !h.is_processed {
			h.is_processed = true;
			h.using_encoded(|d| self.heap[pos..pos + d.len()].copy_from_slice(d));
			self.remaining.defensive_saturating_dec();
			self.remaining_size.defensive_saturating_reduce(h.payload_len);
			Ok(())
		} else {
			Err(())
		}
	}

	/// Returns whether the page is *complete* which means that no messages remain.
	fn is_complete(&self) -> bool {
		self.remaining.is_zero()
	}
}

/// A single link in the double-linked Ready Ring list.
#[derive(Clone, Encode, Decode, MaxEncodedLen, TypeInfo, RuntimeDebug, PartialEq)]
pub struct Neighbours<MessageOrigin> {
	/// The previous queue.
	prev: MessageOrigin,
	/// The next queue.
	next: MessageOrigin,
}

/// The state of a queue as represented by a book of its pages.
///
/// Each queue has exactly one book which holds all of its pages. All pages of a book combined
/// contain all of the messages of its queue; hence the name *Book*.
/// Books can be chained together in a double-linked fashion through their `ready_neighbours` field.
#[derive(Clone, Encode, Decode, MaxEncodedLen, TypeInfo, RuntimeDebug)]
pub struct BookState<MessageOrigin> {
	/// The first page with some items to be processed in it. If this is `>= end`, then there are
	/// no pages with items to be processing in them.
	begin: PageIndex,
	/// One more than the last page with some items to be processed in it.
	end: PageIndex,
	/// The number of pages stored at present.
	///
	/// This might be larger than `end-begin`, because we keep pages with unprocessed overweight
	/// messages outside of the end/begin window.
	count: PageIndex,
	/// If this book has any ready pages, then this will be `Some` with the previous and next
	/// neighbours. This wraps around.
	ready_neighbours: Option<Neighbours<MessageOrigin>>,
	/// The number of unprocessed messages stored at present.
	message_count: u64,
	/// The total size of all unprocessed messages stored at present.
	size: u64,
}

impl<MessageOrigin> Default for BookState<MessageOrigin> {
	fn default() -> Self {
		Self { begin: 0, end: 0, count: 0, ready_neighbours: None, message_count: 0, size: 0 }
	}
}

/// Handler code for when the items in a queue change.
pub trait OnQueueChanged<Id> {
	/// Note that the queue `id` now has `item_count` items in it, taking up `items_size` bytes.
	fn on_queue_changed(id: Id, items_count: u64, items_size: u64);
}

impl<Id> OnQueueChanged<Id> for () {
	fn on_queue_changed(_: Id, _: u64, _: u64) {}
}

#[frame_support::pallet]
pub mod pallet {
	use super::*;

	#[pallet::pallet]
	pub struct Pallet<T>(_);

	/// The module configuration trait.
	#[pallet::config]
	pub trait Config: frame_system::Config {
		/// The overarching event type.
		type RuntimeEvent: From<Event<Self>> + IsType<<Self as frame_system::Config>::RuntimeEvent>;

		/// Weight information for extrinsics in this pallet.
		type WeightInfo: WeightInfo;

		/// Processor for a message.
		///
		/// Must be set to [`mock_helpers::NoopMessageProcessor`] for benchmarking.
		/// Other message processors that consumes exactly (1, 1) weight for any give message will
		/// work as well. Otherwise the benchmarking will also measure the weight of the message
		/// processor, which is not desired.
		type MessageProcessor: ProcessMessage;

		/// Page/heap size type.
		///
		/// Must have a constant encoded size across all instances to allow for in-place operations.
		type Size: BaseArithmetic
			+ Unsigned
			+ Copy
			+ Into<u32>
			+ Member
			+ Encode
			+ Decode
			+ MaxEncodedLen
			+ TypeInfo
			+ Default;

		/// Code to be called when a message queue changes - either with items introduced or
		/// removed.
		type QueueChangeHandler: OnQueueChanged<<Self::MessageProcessor as ProcessMessage>::Origin>;

		/// The only origin that can discard overweight messages via
		/// [`crate::Pallet::discard_overweight`].
		///
		/// The argument is the origin of the message that should be discarded.
		type DiscardOverweightOrigin: EnsureOriginWithArg<
			Self::RuntimeOrigin,
			MessageOriginOf<Self>,
			Success = (),
		>;

		/// The size of the page; this implies the maximum message size which can be sent.
		///
		/// A good value depends on the expected message sizes, their weights, the weight that is
		/// available for processing them and the maximal needed message size. The maximal message
		/// size is slightly lower than this as defined by [`MaxMessageLenOf`].
		#[pallet::constant]
		type HeapSize: Get<Self::Size>;

		/// The maximum number of stale pages (i.e. of overweight messages) allowed before culling
		/// can happen. Once there are more stale pages than this, then historical pages may be
		/// dropped, even if they contain unprocessed overweight messages.
		#[pallet::constant]
		type MaxStale: Get<u32>;

		/// The amount of weight (if any) which should be provided to the message queue for
		/// servicing enqueued items.
		///
		/// This may be legitimately `None` in the case that you will call
		/// `ServiceQueues::service_queues` manually.
		#[pallet::constant]
		type ServiceWeight: Get<Option<Weight>>;
	}

	#[pallet::event]
	#[pallet::generate_deposit(pub(super) fn deposit_event)]
	pub enum Event<T: Config> {
<<<<<<< HEAD
		/// Message discarded due to an inability to decode the item. Usually caused by state
		/// corruption.
		Discarded { hash: T::Hash },
		/// An overweight message was explicitly discarded by a privileged origin.
		OverweightDiscarded {
			hash: T::Hash,
			origin: MessageOriginOf<T>,
			page_index: PageIndex,
			message_index: T::Size,
		},
=======
>>>>>>> ba29e114
		/// Message discarded due to an error in the `MessageProcessor` (usually a format error).
		ProcessingFailed { id: [u8; 32], origin: MessageOriginOf<T>, error: ProcessMessageError },
		/// Message is processed.
		Processed { id: [u8; 32], origin: MessageOriginOf<T>, weight_used: Weight, success: bool },
		/// Message placed in overweight queue.
		OverweightEnqueued {
			id: [u8; 32],
			origin: MessageOriginOf<T>,
			page_index: PageIndex,
			message_index: T::Size,
		},
		/// This page was reaped.
		PageReaped { origin: MessageOriginOf<T>, index: PageIndex },
	}

	#[pallet::error]
	pub enum Error<T> {
		/// Page is not reapable because it has items remaining to be processed and is not old
		/// enough.
		NotReapable,
		/// Page to be reaped does not exist.
		NoPage,
		/// The referenced message could not be found.
		NoMessage,
		/// The message was already processed and cannot be processed again.
		AlreadyProcessed,
		/// The message is queued for future execution.
		Queued,
		/// There is temporarily not enough weight to continue servicing messages.
		InsufficientWeight,
		/// This message is temporarily unprocessable.
		///
		/// Such errors are expected, but not guaranteed, to resolve themselves eventually through
		/// retrying.
		TemporarilyUnprocessable,
		/// A storage invariant of the pallet has been violated. Please report this as a bug.
		Corruption,
	}

	/// The index of the first and last (non-empty) pages.
	#[pallet::storage]
	pub(super) type BookStateFor<T: Config> =
		StorageMap<_, Twox64Concat, MessageOriginOf<T>, BookState<MessageOriginOf<T>>, ValueQuery>;

	/// The origin at which we should begin servicing.
	#[pallet::storage]
	pub(super) type ServiceHead<T: Config> = StorageValue<_, MessageOriginOf<T>, OptionQuery>;

	/// The map of page indices to pages.
	#[pallet::storage]
	pub(super) type Pages<T: Config> = StorageDoubleMap<
		_,
		Twox64Concat,
		MessageOriginOf<T>,
		Twox64Concat,
		PageIndex,
		Page<T::Size, T::HeapSize>,
		OptionQuery,
	>;

	#[pallet::hooks]
	impl<T: Config> Hooks<BlockNumberFor<T>> for Pallet<T> {
		fn on_initialize(_n: BlockNumberFor<T>) -> Weight {
			if let Some(weight_limit) = T::ServiceWeight::get() {
				Self::service_queues(weight_limit)
			} else {
				Weight::zero()
			}
		}

		/// Check all assumptions about [`crate::Config`].
		fn integrity_test() {
			assert!(!MaxMessageLenOf::<T>::get().is_zero(), "HeapSize too low");
		}
	}

	#[pallet::call]
	impl<T: Config> Pallet<T> {
		/// Remove a page which has no more messages remaining to be processed or is stale.
		#[pallet::call_index(0)]
		#[pallet::weight(T::WeightInfo::reap_page())]
		pub fn reap_page(
			origin: OriginFor<T>,
			message_origin: MessageOriginOf<T>,
			page_index: PageIndex,
		) -> DispatchResult {
			let _ = ensure_signed(origin)?;
			Self::do_reap_page(&message_origin, page_index)
		}

		/// Execute an overweight message.
		///
		/// Temporary processing errors will be propagated whereas permanent errors are treated
		/// as success condition.
		///
		/// - `origin`: Must be `Signed`.
		/// - `message_origin`: The origin from which the message to be executed arrived.
		/// - `page`: The page in the queue in which the message to be executed is sitting.
		/// - `index`: The index into the queue of the message to be executed.
		/// - `weight_limit`: The maximum amount of weight allowed to be consumed in the execution
		///   of the message.
		///
		/// Benchmark complexity considerations: O(index + weight_limit).
		#[pallet::call_index(1)]
		#[pallet::weight(
			T::WeightInfo::execute_overweight_page_updated().max(
			T::WeightInfo::execute_overweight_page_removed()).saturating_add(*weight_limit)
		)]
		pub fn execute_overweight(
			origin: OriginFor<T>,
			message_origin: MessageOriginOf<T>,
			page: PageIndex,
			index: T::Size,
			weight_limit: Weight,
		) -> DispatchResultWithPostInfo {
			let _ = ensure_signed(origin)?;
			let actual_weight =
				Self::do_execute_overweight(message_origin, page, index, weight_limit)?;
			Ok(Some(actual_weight).into())
		}

		/// Discard an overweight message without processing it.
		///
		/// Can only be called by `DiscardOverweightOrigin`.
		#[pallet::call_index(2)]
		#[pallet::weight(
			T::WeightInfo::discard_overweight_page_updated()
				.max(T::WeightInfo::discard_overweight_page_removed())
		)]
		pub fn discard_overweight(
			origin: OriginFor<T>,
			queue: MessageOriginOf<T>,
			page: PageIndex,
			index: T::Size,
		) -> DispatchResult {
			let () = T::DiscardOverweightOrigin::ensure_origin(origin, &queue)?;

			Self::do_discard_overweight(queue, page, index).map_err(Into::into)
		}
	}
}

/// The status of a page after trying to execute its next message.
#[derive(PartialEq, Debug)]
enum PageExecutionStatus {
	/// The execution bailed because there was not enough weight remaining.
	Bailed,
	/// The page did not make any progress on its execution.
	///
	/// This is a transient condition and can be handled by retrying - exactly like [Bailed].
	NoProgress,
	/// No more messages could be loaded. This does _not_ imply `page.is_complete()`.
	///
	/// The reasons for this status are:
	///  - The end of the page is reached but there could still be skipped messages.
	///  - The storage is corrupted.
	NoMore,
}

/// The status after trying to execute the next item of a [`Page`].
#[derive(PartialEq, Debug)]
enum ItemExecutionStatus {
	/// The execution bailed because there was not enough weight remaining.
	Bailed,
	/// The item did not make any progress on its execution.
	///
	/// This is a transient condition and can be handled by retrying - exactly like [Bailed].
	NoProgress,
	/// The item was not found.
	NoItem,
	/// Whether the execution of an item resulted in it being processed.
	///
	/// One reason for `false` would be permanently overweight.
	Executed(bool),
}

/// The status of an attempt to process a message.
#[derive(PartialEq)]
enum MessageExecutionStatus {
	/// There is not enough weight remaining at present.
	InsufficientWeight,
	/// There will never be enough weight.
	Overweight,
	/// The message was processed successfully.
	Processed,
	/// The message was processed and resulted in a, possibly permanent, error.
	Unprocessable { permanent: bool },
}

impl<T: Config> Pallet<T> {
	/// Knit `origin` into the ready ring right at the end.
	///
	/// Return the two ready ring neighbours of `origin`.
	fn ready_ring_knit(origin: &MessageOriginOf<T>) -> Result<Neighbours<MessageOriginOf<T>>, ()> {
		if let Some(head) = ServiceHead::<T>::get() {
			let mut head_book_state = BookStateFor::<T>::get(&head);
			let mut head_neighbours = head_book_state.ready_neighbours.take().ok_or(())?;
			let tail = head_neighbours.prev;
			head_neighbours.prev = origin.clone();
			head_book_state.ready_neighbours = Some(head_neighbours);
			BookStateFor::<T>::insert(&head, head_book_state);

			let mut tail_book_state = BookStateFor::<T>::get(&tail);
			let mut tail_neighbours = tail_book_state.ready_neighbours.take().ok_or(())?;
			tail_neighbours.next = origin.clone();
			tail_book_state.ready_neighbours = Some(tail_neighbours);
			BookStateFor::<T>::insert(&tail, tail_book_state);

			Ok(Neighbours { next: head, prev: tail })
		} else {
			ServiceHead::<T>::put(origin);
			Ok(Neighbours { next: origin.clone(), prev: origin.clone() })
		}
	}

	fn ready_ring_unknit(origin: &MessageOriginOf<T>, neighbours: Neighbours<MessageOriginOf<T>>) {
		if origin == &neighbours.next {
			debug_assert!(
				origin == &neighbours.prev,
				"unknitting from single item ring; outgoing must be only item"
			);
			// Service queue empty.
			ServiceHead::<T>::kill();
		} else {
			BookStateFor::<T>::mutate(&neighbours.next, |book_state| {
				if let Some(ref mut n) = book_state.ready_neighbours {
					n.prev = neighbours.prev.clone()
				}
			});
			BookStateFor::<T>::mutate(&neighbours.prev, |book_state| {
				if let Some(ref mut n) = book_state.ready_neighbours {
					n.next = neighbours.next.clone()
				}
			});
			if let Some(head) = ServiceHead::<T>::get() {
				if &head == origin {
					ServiceHead::<T>::put(neighbours.next);
				}
			} else {
				defensive!("`ServiceHead` must be some if there was a ready queue");
			}
		}
	}

	/// Tries to bump the current `ServiceHead` to the next ready queue.
	///
	/// Returns the current head if it got be bumped and `None` otherwise.
	fn bump_service_head(weight: &mut WeightMeter) -> Option<MessageOriginOf<T>> {
		if !weight.check_accrue(T::WeightInfo::bump_service_head()) {
			return None
		}

		if let Some(head) = ServiceHead::<T>::get() {
			let mut head_book_state = BookStateFor::<T>::get(&head);
			if let Some(head_neighbours) = head_book_state.ready_neighbours.take() {
				ServiceHead::<T>::put(&head_neighbours.next);
				Some(head)
			} else {
				None
			}
		} else {
			None
		}
	}

	fn do_enqueue_message(
		origin: &MessageOriginOf<T>,
		message: BoundedSlice<u8, MaxMessageLenOf<T>>,
	) {
		let mut book_state = BookStateFor::<T>::get(origin);
		book_state.message_count.saturating_inc();
		book_state
			.size
			// This should be payload size, but here the payload *is* the message.
			.saturating_accrue(message.len() as u64);

		if book_state.end > book_state.begin {
			debug_assert!(book_state.ready_neighbours.is_some(), "Must be in ready ring if ready");
			// Already have a page in progress - attempt to append.
			let last = book_state.end - 1;
			let mut page = match Pages::<T>::get(origin, last) {
				Some(p) => p,
				None => {
					defensive!("Corruption: referenced page doesn't exist.");
					return
				},
			};
			if page.try_append_message::<T>(message).is_ok() {
				Pages::<T>::insert(origin, last, &page);
				BookStateFor::<T>::insert(origin, book_state);
				return
			}
		} else {
			debug_assert!(
				book_state.ready_neighbours.is_none(),
				"Must not be in ready ring if not ready"
			);
			// insert into ready queue.
			match Self::ready_ring_knit(origin) {
				Ok(neighbours) => book_state.ready_neighbours = Some(neighbours),
				Err(()) => {
					defensive!("Ring state invalid when knitting");
				},
			}
		}
		// No room on the page or no page - link in a new page.
		book_state.end.saturating_inc();
		book_state.count.saturating_inc();
		let page = Page::from_message::<T>(message);
		Pages::<T>::insert(origin, book_state.end - 1, page);
		// NOTE: `T::QueueChangeHandler` is called by the caller.
		BookStateFor::<T>::insert(origin, book_state);
	}

	/// Try to execute a single message that was marked as overweight.
	///
	/// The `weight_limit` is the weight that can be consumed to execute the message. The base
	/// weight of the function it self must be measured by the caller.
	pub fn do_execute_overweight(
		origin: MessageOriginOf<T>,
		page_index: PageIndex,
		index: T::Size,
		weight_limit: Weight,
	) -> Result<Weight, Error<T>> {
		let (page, book_state, pos, payload) =
			Self::extract_overweight(&origin, page_index, index)?;

		use MessageExecutionStatus::*;
		let mut weight_counter = WeightMeter::from_limit(weight_limit);
		let page_removed = match Self::process_message_payload(
			origin.clone(),
			page_index,
			index,
			payload.as_slice(),
			&mut weight_counter,
			Weight::MAX,
			// ^^^ We never recognise it as permanently overweight, since that would result in an
			// additional overweight event being deposited.
		) {
			Overweight | InsufficientWeight => Err(Error::<T>::InsufficientWeight),
			Unprocessable { permanent: false } => Err(Error::<T>::TemporarilyUnprocessable),
			Unprocessable { permanent: true } | Processed =>
				Self::remove_overweight(origin, book_state, page, page_index, pos, payload.len()),
		}?;
		let page_weight = match page_removed {
			true => T::WeightInfo::execute_overweight_page_removed(),
			false => T::WeightInfo::execute_overweight_page_updated(),
		};

		Ok(weight_counter.consumed.saturating_add(page_weight))
	}

	/// Remove a stale page or one which has no more messages remaining to be processed.
	fn do_reap_page(origin: &MessageOriginOf<T>, page_index: PageIndex) -> DispatchResult {
		let mut book_state = BookStateFor::<T>::get(origin);
		// definitely not reapable if the page's index is no less than the `begin`ning of ready
		// pages.
		ensure!(page_index < book_state.begin, Error::<T>::NotReapable);

		let page = Pages::<T>::get(origin, page_index).ok_or(Error::<T>::NoPage)?;

		// definitely reapable if the page has no messages in it.
		let reapable = page.remaining.is_zero();

		// also reapable if the page index has dropped below our watermark.
		let cullable = || {
			let total_pages = book_state.count;
			let ready_pages = book_state.end.saturating_sub(book_state.begin).min(total_pages);

			// The number of stale pages - i.e. pages which contain unprocessed overweight messages.
			// We would prefer to keep these around but will restrict how far into history they can
			// extend if we notice that there's too many of them.
			//
			// We don't know *where* in history these pages are so we use a dynamic formula which
			// reduces the historical time horizon as the stale pages pile up and increases it as
			// they reduce.
			let stale_pages = total_pages - ready_pages;

			// The maximum number of stale pages (i.e. of overweight messages) allowed before
			// culling can happen at all. Once there are more stale pages than this, then historical
			// pages may be dropped, even if they contain unprocessed overweight messages.
			let max_stale = T::MaxStale::get();

			// The amount beyond the maximum which are being used. If it's not beyond the maximum
			// then we exit now since no culling is needed.
			let overflow = match stale_pages.checked_sub(max_stale + 1) {
				Some(x) => x + 1,
				None => return false,
			};

			// The special formula which tells us how deep into index-history we will pages. As
			// the overflow is greater (and thus the need to drop items from storage is more urgent)
			// this is reduced, allowing a greater range of pages to be culled.
			// With a minimum `overflow` (`1`), this returns `max_stale ** 2`, indicating we only
			// cull beyond that number of indices deep into history.
			// At this overflow increases, our depth reduces down to a limit of `max_stale`. We
			// never want to reduce below this since this will certainly allow enough pages to be
			// culled in order to bring `overflow` back to zero.
			let backlog = (max_stale * max_stale / overflow).max(max_stale);

			let watermark = book_state.begin.saturating_sub(backlog);
			page_index < watermark
		};
		ensure!(reapable || cullable(), Error::<T>::NotReapable);

		Pages::<T>::remove(origin, page_index);
		debug_assert!(book_state.count > 0, "reaping a page implies there are pages");
		book_state.count.saturating_dec();
		book_state.message_count.saturating_reduce(page.remaining.into() as u64);
		book_state.size.saturating_reduce(page.remaining_size.into() as u64);
		BookStateFor::<T>::insert(origin, &book_state);
		T::QueueChangeHandler::on_queue_changed(
			origin.clone(),
			book_state.message_count,
			book_state.size,
		);
		Self::deposit_event(Event::PageReaped { origin: origin.clone(), index: page_index });

		Ok(())
	}

	pub fn do_discard_overweight(
		origin: MessageOriginOf<T>,
		page_index: PageIndex,
		message_index: T::Size,
	) -> Result<(), Error<T>> {
		let (page, book_state, message_pos, message) =
			Self::extract_overweight(&origin, page_index, message_index)?;
		// A post-dispatch refund is not needed since we don't process the message.
		let _page_removed = Self::remove_overweight(
			origin.clone(),
			book_state,
			page,
			page_index,
			message_pos,
			message.len(),
		)?;
		let hash = T::Hashing::hash(&message);
		Self::deposit_event(Event::OverweightDiscarded { hash, origin, page_index, message_index });

		Ok(())
	}

	/// Extract an overweight message and return `(Page, Book, position, message)`.
	fn extract_overweight(
		queue: &MessageOriginOf<T>,
		page_index: PageIndex,
		message_index: T::Size,
	) -> Result<(PageOf<T>, BookStateOf<T>, usize, Vec<u8>), Error<T>> {
		let book_state = BookStateFor::<T>::get(queue);
		let page = Pages::<T>::get(queue, page_index).ok_or(Error::<T>::NoPage)?;
		let (pos, is_processed, payload) =
			page.peek_index(message_index.into() as usize).ok_or(Error::<T>::NoMessage)?;

		ensure!(!is_processed, Error::<T>::AlreadyProcessed);
		ensure!(
			page_index < book_state.begin ||
				(page_index == book_state.begin && pos < page.first.into() as usize),
			Error::<T>::Queued
		);

		let msg = payload.to_vec();
		Ok((page, book_state, pos, msg))
	}

	/// Remove an overweight message.
	///
	/// Returns whether the page was removed.
	fn remove_overweight(
		origin: MessageOriginOf<T>,
		mut book_state: BookStateOf<T>,
		mut page: PageOf<T>,
		page_index: PageIndex,
		message_pos: usize,
		payload_len: usize,
	) -> Result<bool, Error<T>> {
		page.note_processed_at_pos(message_pos).map_err(|_| Error::<T>::Corruption)?;
		book_state.message_count.defensive_saturating_dec();
		book_state.size.defensive_saturating_reduce(payload_len as u64);

		let page_removed = if page.remaining.is_zero() {
			defensive_assert!(
				page.remaining_size.is_zero(),
				"no messages remaining; no space taken; qed"
			);
			Pages::<T>::remove(&origin, page_index);
			book_state.count.saturating_dec();
			true
		// no need to consider .first or ready ring since processing an overweight page
		// would not alter that state.
		} else {
			Pages::<T>::insert(&origin, page_index, page);
			false
		};
		BookStateFor::<T>::insert(&origin, &book_state);
		T::QueueChangeHandler::on_queue_changed(origin, book_state.message_count, book_state.size);

		Ok(page_removed)
	}

	/// Execute any messages remaining to be processed in the queue of `origin`, using up to
	/// `weight_limit` to do so. Any messages which would take more than `overweight_limit` to
	/// execute are deemed overweight and ignored.
	fn service_queue(
		origin: MessageOriginOf<T>,
		weight: &mut WeightMeter,
		overweight_limit: Weight,
	) -> (bool, Option<MessageOriginOf<T>>) {
		use PageExecutionStatus::*;
		if !weight.check_accrue(
			T::WeightInfo::service_queue_base().saturating_add(T::WeightInfo::ready_ring_unknit()),
		) {
			return (false, None)
		}

		let mut book_state = BookStateFor::<T>::get(&origin);
		let mut total_processed = 0;

		while book_state.end > book_state.begin {
			let (processed, status) =
				Self::service_page(&origin, &mut book_state, weight, overweight_limit);
			total_processed.saturating_accrue(processed);
			match status {
				// Store the page progress and do not go to the next one.
				Bailed | NoProgress => break,
				// Go to the next page if this one is at the end.
				NoMore => (),
			};
			book_state.begin.saturating_inc();
		}
		let next_ready = book_state.ready_neighbours.as_ref().map(|x| x.next.clone());
		if book_state.begin >= book_state.end {
			// No longer ready - unknit.
			if let Some(neighbours) = book_state.ready_neighbours.take() {
				Self::ready_ring_unknit(&origin, neighbours);
			} else if total_processed > 0 {
				defensive!("Freshly processed queue must have been ready");
			}
		}
		BookStateFor::<T>::insert(&origin, &book_state);
		if total_processed > 0 {
			T::QueueChangeHandler::on_queue_changed(
				origin,
				book_state.message_count,
				book_state.size,
			);
		}
		(total_processed > 0, next_ready)
	}

	/// Service as many messages of a page as possible.
	///
	/// Returns how many messages were processed and the page's status.
	fn service_page(
		origin: &MessageOriginOf<T>,
		book_state: &mut BookStateOf<T>,
		weight: &mut WeightMeter,
		overweight_limit: Weight,
	) -> (u32, PageExecutionStatus) {
		use PageExecutionStatus::*;
		if !weight.check_accrue(
			T::WeightInfo::service_page_base_completion()
				.max(T::WeightInfo::service_page_base_no_completion()),
		) {
			return (0, Bailed)
		}

		let page_index = book_state.begin;
		let mut page = match Pages::<T>::get(origin, page_index) {
			Some(p) => p,
			None => {
				defensive!("message-queue: referenced page not found");
				return (0, NoMore)
			},
		};

		let mut total_processed = 0;

		// Execute as many messages as possible.
		let status = loop {
			use ItemExecutionStatus::*;
			match Self::service_page_item(
				origin,
				page_index,
				book_state,
				&mut page,
				weight,
				overweight_limit,
			) {
				Bailed => break PageExecutionStatus::Bailed,
				NoItem => break PageExecutionStatus::NoMore,
				NoProgress => break PageExecutionStatus::NoProgress,
				// Keep going as long as we make progress...
				Executed(true) => total_processed.saturating_inc(),
				Executed(false) => (),
			}
		};

		if page.is_complete() {
			debug_assert!(status != Bailed, "we never bail if a page became complete");
			Pages::<T>::remove(origin, page_index);
			debug_assert!(book_state.count > 0, "completing a page implies there are pages");
			book_state.count.saturating_dec();
		} else {
			Pages::<T>::insert(origin, page_index, page);
		}
		(total_processed, status)
	}

	/// Execute the next message of a page.
	pub(crate) fn service_page_item(
		origin: &MessageOriginOf<T>,
		page_index: PageIndex,
		book_state: &mut BookStateOf<T>,
		page: &mut PageOf<T>,
		weight: &mut WeightMeter,
		overweight_limit: Weight,
	) -> ItemExecutionStatus {
		// This ugly pre-checking is needed for the invariant
		// "we never bail if a page became complete".
		if page.is_complete() {
			return ItemExecutionStatus::NoItem
		}
		if !weight.check_accrue(T::WeightInfo::service_page_item()) {
			return ItemExecutionStatus::Bailed
		}

		let payload = &match page.peek_first() {
			Some(m) => m,
			None => return ItemExecutionStatus::NoItem,
		}[..];

		use MessageExecutionStatus::*;
		let is_processed = match Self::process_message_payload(
			origin.clone(),
			page_index,
			page.first_index,
			payload.deref(),
			weight,
			overweight_limit,
		) {
			InsufficientWeight => return ItemExecutionStatus::Bailed,
			Unprocessable { permanent: false } => return ItemExecutionStatus::NoProgress,
			Processed | Unprocessable { permanent: true } => true,
			Overweight => false,
		};

		if is_processed {
			book_state.message_count.saturating_dec();
			book_state.size.saturating_reduce(payload.len() as u64);
		}
		page.skip_first(is_processed);
		ItemExecutionStatus::Executed(is_processed)
	}

	/// Print the pages in each queue and the messages in each page.
	///
	/// Processed messages are prefixed with a `*` and the current `begin`ning page with a `>`.
	///
	/// # Example output
	///
	/// ```text
	/// queue Here:
	///   page 0: []
	/// > page 1: []
	///   page 2: ["\0weight=4", "\0c", ]
	///   page 3: ["\0bigbig 1", ]
	///   page 4: ["\0bigbig 2", ]
	///   page 5: ["\0bigbig 3", ]
	/// ```
	#[cfg(feature = "std")]
	pub fn debug_info() -> String {
		let mut info = String::new();
		for (origin, book_state) in BookStateFor::<T>::iter() {
			let mut queue = format!("queue {:?}:\n", &origin);
			let mut pages = Pages::<T>::iter_prefix(&origin).collect::<Vec<_>>();
			pages.sort_by(|(a, _), (b, _)| a.cmp(b));
			for (page_index, mut page) in pages.into_iter() {
				let page_info = if book_state.begin == page_index { ">" } else { " " };
				let mut page_info = format!(
					"{} page {} ({:?} first, {:?} last, {:?} remain): [ ",
					page_info, page_index, page.first, page.last, page.remaining
				);
				for i in 0..u32::MAX {
					if let Some((_, processed, message)) =
						page.peek_index(i.try_into().expect("std-only code"))
					{
						let msg = String::from_utf8_lossy(message.deref());
						if processed {
							page_info.push('*');
						}
						page_info.push_str(&format!("{:?}, ", msg));
						page.skip_first(true);
					} else {
						break
					}
				}
				page_info.push_str("]\n");
				queue.push_str(&page_info);
			}
			info.push_str(&queue);
		}
		info
	}

	/// Process a single message.
	///
	/// The base weight of this function needs to be accounted for by the caller. `weight` is the
	/// remaining weight to process the message. `overweight_limit` is the maximum weight that a
	/// message can ever consume. Messages above this limit are marked as permanently overweight.
	fn process_message_payload(
		origin: MessageOriginOf<T>,
		page_index: PageIndex,
		message_index: T::Size,
		message: &[u8],
		meter: &mut WeightMeter,
		overweight_limit: Weight,
	) -> MessageExecutionStatus {
		let hash = sp_io::hashing::blake2_256(message);
		use ProcessMessageError::*;
		let prev_consumed = meter.consumed;
		let mut id = hash;

		match T::MessageProcessor::process_message(message, origin.clone(), meter, &mut id) {
			Err(Overweight(w)) if w.any_gt(overweight_limit) => {
				// Permanently overweight.
				Self::deposit_event(Event::<T>::OverweightEnqueued {
					id,
					origin,
					page_index,
					message_index,
				});
				MessageExecutionStatus::Overweight
			},
			Err(Overweight(_)) => {
				// Temporarily overweight - save progress and stop processing this
				// queue.
				MessageExecutionStatus::InsufficientWeight
			},
			Err(Yield) => {
				// Processing should be reattempted later.
				MessageExecutionStatus::Unprocessable { permanent: false }
			},
			Err(error @ BadFormat | error @ Corrupt | error @ Unsupported) => {
				// Permanent error - drop
				Self::deposit_event(Event::<T>::ProcessingFailed { id, origin, error });
				MessageExecutionStatus::Unprocessable { permanent: true }
			},
			Ok(success) => {
				// Success
				let weight_used = meter.consumed.saturating_sub(prev_consumed);
				Self::deposit_event(Event::<T>::Processed { id, origin, weight_used, success });
				MessageExecutionStatus::Processed
			},
		}
	}
}

/// Provides a [`sp_core::Get`] to access the `MEL` of a [`codec::MaxEncodedLen`] type.
pub struct MaxEncodedLenOf<T>(sp_std::marker::PhantomData<T>);
impl<T: MaxEncodedLen> Get<u32> for MaxEncodedLenOf<T> {
	fn get() -> u32 {
		T::max_encoded_len() as u32
	}
}

/// Calculates the maximum message length and exposed it through the [`codec::MaxEncodedLen`] trait.
pub struct MaxMessageLen<Origin, Size, HeapSize>(
	sp_std::marker::PhantomData<(Origin, Size, HeapSize)>,
);
impl<Origin: MaxEncodedLen, Size: MaxEncodedLen + Into<u32>, HeapSize: Get<Size>> Get<u32>
	for MaxMessageLen<Origin, Size, HeapSize>
{
	fn get() -> u32 {
		(HeapSize::get().into()).saturating_sub(ItemHeader::<Size>::max_encoded_len() as u32)
	}
}

/// The maximal message length.
pub type MaxMessageLenOf<T> =
	MaxMessageLen<MessageOriginOf<T>, <T as Config>::Size, <T as Config>::HeapSize>;
/// The maximal encoded origin length.
pub type MaxOriginLenOf<T> = MaxEncodedLenOf<MessageOriginOf<T>>;
/// The `MessageOrigin` of this pallet.
pub type MessageOriginOf<T> = <<T as Config>::MessageProcessor as ProcessMessage>::Origin;
/// The maximal heap size of a page.
pub type HeapSizeU32Of<T> = IntoU32<<T as Config>::HeapSize, <T as Config>::Size>;
/// The [`Page`] of this pallet.
pub type PageOf<T> = Page<<T as Config>::Size, <T as Config>::HeapSize>;
/// The [`BookState`] of this pallet.
pub type BookStateOf<T> = BookState<MessageOriginOf<T>>;

/// Converts a [`sp_core::Get`] with returns a type that can be cast into an `u32` into a `Get`
/// which returns an `u32`.
pub struct IntoU32<T, O>(sp_std::marker::PhantomData<(T, O)>);
impl<T: Get<O>, O: Into<u32>> Get<u32> for IntoU32<T, O> {
	fn get() -> u32 {
		T::get().into()
	}
}

impl<T: Config> ServiceQueues for Pallet<T> {
	type OverweightMessageAddress = (MessageOriginOf<T>, PageIndex, T::Size);

	fn service_queues(weight_limit: Weight) -> Weight {
		// The maximum weight that processing a single message may take.
		let overweight_limit = weight_limit;
		let mut weight = WeightMeter::from_limit(weight_limit);

		let mut next = match Self::bump_service_head(&mut weight) {
			Some(h) => h,
			None => return weight.consumed,
		};
		// The last queue that did not make any progress.
		// The loop aborts as soon as it arrives at this queue again without making any progress
		// on other queues in between.
		let mut last_no_progress = None;

		loop {
			let (progressed, n) = Self::service_queue(next.clone(), &mut weight, overweight_limit);
			next = match n {
				Some(n) =>
					if !progressed {
						if last_no_progress == Some(n.clone()) {
							break
						}
						if last_no_progress.is_none() {
							last_no_progress = Some(next.clone())
						}
						n
					} else {
						last_no_progress = None;
						n
					},
				None => break,
			}
		}
		weight.consumed
	}

	/// Execute a single overweight message.
	///
	/// The weight limit must be enough for `execute_overweight` and the message execution itself.
	fn execute_overweight(
		weight_limit: Weight,
		(message_origin, page, index): Self::OverweightMessageAddress,
	) -> Result<Weight, ExecuteOverweightError> {
		let mut weight = WeightMeter::from_limit(weight_limit);
		if !weight.check_accrue(
			T::WeightInfo::execute_overweight_page_removed()
				.max(T::WeightInfo::execute_overweight_page_updated()),
		) {
			return Err(ExecuteOverweightError::InsufficientWeight)
		}

		Pallet::<T>::do_execute_overweight(message_origin, page, index, weight.remaining()).map_err(
			|e| match e {
				Error::<T>::InsufficientWeight => ExecuteOverweightError::InsufficientWeight,
				_ => ExecuteOverweightError::NotFound,
			},
		)
	}

	fn discard_overweight(
		(message_origin, page, index): Self::OverweightMessageAddress,
	) -> Result<(), DiscardOverweightError> {
		Pallet::<T>::do_discard_overweight(message_origin, page, index)
			.map_err(|_| DiscardOverweightError::NotFound)
	}
}

impl<T: Config> EnqueueMessage<MessageOriginOf<T>> for Pallet<T> {
	type MaxMessageLen =
		MaxMessageLen<<T::MessageProcessor as ProcessMessage>::Origin, T::Size, T::HeapSize>;

	fn enqueue_message(
		message: BoundedSlice<u8, Self::MaxMessageLen>,
		origin: <T::MessageProcessor as ProcessMessage>::Origin,
	) {
		Self::do_enqueue_message(&origin, message);
		let book_state = BookStateFor::<T>::get(&origin);
		T::QueueChangeHandler::on_queue_changed(origin, book_state.message_count, book_state.size);
	}

	fn enqueue_messages<'a>(
		messages: impl Iterator<Item = BoundedSlice<'a, u8, Self::MaxMessageLen>>,
		origin: <T::MessageProcessor as ProcessMessage>::Origin,
	) {
		for message in messages {
			Self::do_enqueue_message(&origin, message);
		}
		let book_state = BookStateFor::<T>::get(&origin);
		T::QueueChangeHandler::on_queue_changed(origin, book_state.message_count, book_state.size);
	}

	fn sweep_queue(origin: MessageOriginOf<T>) {
		if !BookStateFor::<T>::contains_key(&origin) {
			return
		}
		let mut book_state = BookStateFor::<T>::get(&origin);
		book_state.begin = book_state.end;
		if let Some(neighbours) = book_state.ready_neighbours.take() {
			Self::ready_ring_unknit(&origin, neighbours);
		}
		BookStateFor::<T>::insert(&origin, &book_state);
	}

	fn footprint(origin: MessageOriginOf<T>) -> Footprint {
		let book_state = BookStateFor::<T>::get(&origin);
		Footprint { count: book_state.message_count, size: book_state.size }
	}
}<|MERGE_RESOLUTION|>--- conflicted
+++ resolved
@@ -515,7 +515,6 @@
 	#[pallet::event]
 	#[pallet::generate_deposit(pub(super) fn deposit_event)]
 	pub enum Event<T: Config> {
-<<<<<<< HEAD
 		/// Message discarded due to an inability to decode the item. Usually caused by state
 		/// corruption.
 		Discarded { hash: T::Hash },
@@ -526,8 +525,6 @@
 			page_index: PageIndex,
 			message_index: T::Size,
 		},
-=======
->>>>>>> ba29e114
 		/// Message discarded due to an error in the `MessageProcessor` (usually a format error).
 		ProcessingFailed { id: [u8; 32], origin: MessageOriginOf<T>, error: ProcessMessageError },
 		/// Message is processed.
