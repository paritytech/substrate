// This file is part of Substrate.

// Copyright (C) Parity Technologies (UK) Ltd.
// SPDX-License-Identifier: Apache-2.0

// Licensed under the Apache License, Version 2.0 (the "License");
// you may not use this file except in compliance with the License.
// You may obtain a copy of the License at
//
// 	http://www.apache.org/licenses/LICENSE-2.0
//
// Unless required by applicable law or agreed to in writing, software
// distributed under the License is distributed on an "AS IS" BASIS,
// WITHOUT WARRANTIES OR CONDITIONS OF ANY KIND, either express or implied.
// See the License for the specific language governing permissions and
// limitations under the License.

//! Stress tests pallet-message-queue. Defines its own runtime config to use larger constants for
//! `HeapSize` and `MaxStale`.

#![cfg(test)]

use crate::{
	mock::{
<<<<<<< HEAD
		build_and_execute, new_test_ext, CountingMessageProcessor, IntoWeight, MockedWeightInfo,
		NumMessagesProcessed, SuspendedQueues,

=======
		new_test_ext, CountingMessageProcessor, IntoWeight, MockedWeightInfo, NumMessagesProcessed,
		YieldingQueues,
>>>>>>> d6e9c579
	},
	mock_helpers::MessageOrigin,
	*,
};

use crate as pallet_message_queue;
use frame_support::{
	parameter_types,
	traits::{ConstU32, ConstU64},
};
use rand::{rngs::StdRng, Rng, SeedableRng};
use rand_distr::Pareto;
use sp_core::H256;
use sp_runtime::{
	testing::Header,
	traits::{BlakeTwo256, IdentityLookup},
};
use std::collections::{BTreeMap, BTreeSet};

type UncheckedExtrinsic = frame_system::mocking::MockUncheckedExtrinsic<Test>;
type Block = frame_system::mocking::MockBlock<Test>;

frame_support::construct_runtime!(
	pub enum Test where
		Block = Block,
		NodeBlock = Block,
		UncheckedExtrinsic = UncheckedExtrinsic,
	{
		System: frame_system::{Pallet, Call, Config<T>, Storage, Event<T>},
		MessageQueue: pallet_message_queue::{Pallet, Call, Storage, Event<T>},
	}
);

impl frame_system::Config for Test {
	type BaseCallFilter = frame_support::traits::Everything;
	type BlockWeights = ();
	type BlockLength = ();
	type DbWeight = ();
	type RuntimeOrigin = RuntimeOrigin;
	type Index = u64;
	type BlockNumber = u64;
	type Hash = H256;
	type RuntimeCall = RuntimeCall;
	type Hashing = BlakeTwo256;
	type AccountId = u64;
	type Lookup = IdentityLookup<Self::AccountId>;
	type Header = Header;
	type RuntimeEvent = RuntimeEvent;
	type BlockHashCount = ConstU64<250>;
	type Version = ();
	type PalletInfo = PalletInfo;
	type AccountData = ();
	type OnNewAccount = ();
	type OnKilledAccount = ();
	type SystemWeightInfo = ();
	type SS58Prefix = ();
	type OnSetCode = ();
	type MaxConsumers = ConstU32<16>;
}

parameter_types! {
	pub const HeapSize: u32 = 32 * 1024;
	pub const MaxStale: u32 = 32;
	pub static ServiceWeight: Option<Weight> = Some(Weight::from_parts(100, 100));
}

impl Config for Test {
	type RuntimeEvent = RuntimeEvent;
	type WeightInfo = MockedWeightInfo;
	type MessageProcessor = CountingMessageProcessor;
	type Size = u32;
	type QueueChangeHandler = ();
	type QueuePausedQuery = ();
	type HeapSize = HeapSize;
	type MaxStale = MaxStale;
	type ServiceWeight = ServiceWeight;
}

/// Simulates heavy usage by enqueueing and processing large amounts of messages.
///
/// Best to run with `RUST_LOG=info RUSTFLAGS='-Cdebug-assertions=y' cargo test -r -p
/// pallet-message-queue -- --ignored`.
///
/// # Example output
///
/// ```pre
/// Enqueued 1189 messages across 176 queues. Payload 46.97 KiB    
/// Processing 772 of 1189 messages    
/// Enqueued 9270 messages across 1559 queues. Payload 131.85 KiB    
/// Processing 6262 of 9687 messages    
/// Enqueued 5025 messages across 1225 queues. Payload 100.23 KiB    
/// Processing 1739 of 8450 messages    
/// Enqueued 42061 messages across 6357 queues. Payload 536.29 KiB    
/// Processing 11675 of 48772 messages    
/// Enqueued 20253 messages across 2420 queues. Payload 288.34 KiB    
/// Processing 28711 of 57350 messages
/// Processing all remaining 28639 messages
/// ```
#[test]
#[ignore] // Only run in the CI.
fn stress_test_enqueue_and_service() {
	let blocks = 20;
	let max_queues = 10_000;
	let max_messages_per_queue = 10_000;
	let max_msg_len = MaxMessageLenOf::<Test>::get();
	let mut rng = StdRng::seed_from_u64(42);

	build_and_execute::<Test>(|| {
		let mut msgs_remaining = 0;
		for _ in 0..blocks {
			// Start by enqueuing a large number of messages.
			let enqueued =
				enqueue_messages(max_queues, max_messages_per_queue, max_msg_len, &mut rng);
			msgs_remaining += enqueued;

			// Pick a fraction of all messages currently in queue and process them.
			let processed = rng.gen_range(1..=msgs_remaining);
			log::info!("Processing {} of all messages {}", processed, msgs_remaining);
			process_some_messages(processed); // This also advances the block.
			msgs_remaining -= processed;
		}
		log::info!("Processing all remaining {} messages", msgs_remaining);
		process_all_messages(msgs_remaining);
		post_conditions();
	});
}

/// Simulates heavy usage of the suspension logic via `Yield`.
///
/// Best to run with `RUST_LOG=info RUSTFLAGS='-Cdebug-assertions=y' cargo test -r -p
/// pallet-message-queue -- --ignored`.
///
/// # Example output
///
/// ```pre
/// Enqueued 11776 messages across 2526 queues. Payload 173.94 KiB    
/// Suspended 63 and resumed 7 queues of 2526 in total    
/// Processing 593 messages. Resumed msgs: 11599, All msgs: 11776    
/// Enqueued 30104 messages across 5533 queues. Payload 416.62 KiB    
/// Suspended 24 and resumed 15 queues of 5533 in total    
/// Processing 12841 messages. Resumed msgs: 40857, All msgs: 41287    
/// Processing all 28016 remaining resumed messages    
/// Resumed all 64 suspended queues    
/// Processing all remaining 430 messages
/// ```
#[test]
#[ignore] // Only run in the CI.
fn stress_test_queue_suspension() {
	let blocks = 20;
	let max_queues = 10_000;
	let max_messages_per_queue = 10_000;
	let (max_suspend_per_block, max_resume_per_block) = (100, 50);
	let max_msg_len = MaxMessageLenOf::<Test>::get();
	let mut rng = StdRng::seed_from_u64(41);

	build_and_execute::<Test>(|| {
		let mut suspended = BTreeSet::<u32>::new();
		let mut msgs_remaining = 0;

		for _ in 0..blocks {
			// Start by enqueuing a large number of messages.
			let enqueued =
				enqueue_messages(max_queues, max_messages_per_queue, max_msg_len, &mut rng);
			msgs_remaining += enqueued;
			let per_queue = msgs_per_queue();

			// Suspend a random subset of queues.
			let to_suspend = rng.gen_range(0..max_suspend_per_block).min(per_queue.len());
			for _ in 0..to_suspend {
				let q = rng.gen_range(0..per_queue.len());
				suspended.insert(*per_queue.iter().nth(q).map(|(q, _)| q).unwrap());
			}
			// Resume a random subst of suspended queues.
			let to_resume = rng.gen_range(0..max_resume_per_block).min(suspended.len());
			for _ in 0..to_resume {
				let q = rng.gen_range(0..suspended.len());
				suspended.remove(&suspended.iter().nth(q).unwrap().clone());
			}
			log::info!(
				"Suspended {} and resumed {} queues of {} in total",
				to_suspend,
				to_resume,
				per_queue.len()
			);
			YieldingQueues::set(suspended.iter().map(|q| MessageOrigin::Everywhere(*q)).collect());

			// Pick a fraction of all messages currently in queue and process them.
			let resumed_messages =
				per_queue.iter().filter(|(q, _)| !suspended.contains(q)).map(|(_, n)| n).sum();
			let processed = rng.gen_range(1..=resumed_messages);
			log::info!(
				"Processing {} messages. Resumed msgs: {}, All msgs: {}",
				processed,
				resumed_messages,
				msgs_remaining
			);
			process_some_messages(processed); // This also advances the block.
			msgs_remaining -= processed;
		}
		let per_queue = msgs_per_queue();
		let resumed_messages =
			per_queue.iter().filter(|(q, _)| !suspended.contains(q)).map(|(_, n)| n).sum();
		log::info!("Processing all {} remaining resumed messages", resumed_messages);
		process_all_messages(resumed_messages);
		msgs_remaining -= resumed_messages;

		let resumed = YieldingQueues::take();
		log::info!("Resumed all {} suspended queues", resumed.len());
		log::info!("Processing all remaining {} messages", msgs_remaining);
		process_all_messages(msgs_remaining);
		post_conditions();
	});
}

/// How many messages are in each queue.
fn msgs_per_queue() -> BTreeMap<u32, u32> {
	let mut per_queue = BTreeMap::new();
	for (o, q) in BookStateFor::<Test>::iter() {
		let MessageOrigin::Everywhere(o) = o else {
			unreachable!();
		};
		per_queue.insert(o, q.message_count as u32);
	}
	per_queue
}

/// Enqueue a random number of random messages into a random number of queues.
///
/// Returns the total number of enqueued messages, their combined length and the number of messages
/// per queue.
fn enqueue_messages(
	max_queues: u32,
	max_per_queue: u32,
	max_msg_len: u32,
	rng: &mut StdRng,
) -> u32 {
	let num_queues = rng.gen_range(1..max_queues);
	let mut num_messages = 0;
	let mut total_msg_len = 0;
	for origin in 0..num_queues {
		let num_messages_per_queue =
			(rng.sample(Pareto::new(1.0, 1.1).unwrap()) as u32).min(max_per_queue);

		for m in 0..num_messages_per_queue {
			let mut message = format!("{}:{}", &origin, &m).into_bytes();
			let msg_len = (rng.sample(Pareto::new(1.0, 1.0).unwrap()) as u32)
				.clamp(message.len() as u32, max_msg_len);
			message.resize(msg_len as usize, 0);
			MessageQueue::enqueue_message(
				BoundedSlice::defensive_truncate_from(&message),
				origin.into(),
			);
			total_msg_len += msg_len;
		}
		num_messages += num_messages_per_queue;
	}
	log::info!(
		"Enqueued {} messages across {} queues. Payload {:.2} KiB",
		num_messages,
		num_queues,
		total_msg_len as f64 / 1024.0
	);
	num_messages
}

/// Process the number of messages.
fn process_some_messages(num_msgs: u32) {
	let weight = (num_msgs as u64).into_weight();
	ServiceWeight::set(Some(weight));
	let consumed = next_block();

	assert_eq!(consumed, weight, "\n{}", MessageQueue::debug_info());
	assert_eq!(NumMessagesProcessed::take(), num_msgs as usize);
}

/// Process all remaining messages and assert their number.
fn process_all_messages(expected: u32) {
	ServiceWeight::set(Some(Weight::MAX));
	let consumed = next_block();

	assert_eq!(consumed, Weight::from_all(expected as u64));
	assert_eq!(NumMessagesProcessed::take(), expected as usize);
}

/// Returns the weight consumed by `MessageQueue::on_initialize()`.
fn next_block() -> Weight {
	MessageQueue::on_finalize(System::block_number());
	System::on_finalize(System::block_number());
	System::set_block_number(System::block_number() + 1);
	System::on_initialize(System::block_number());
	MessageQueue::on_initialize(System::block_number())
}

/// Assert that the pallet is in the expected post state.
fn post_conditions() {
	// All queues are empty.
	for (_, book) in BookStateFor::<Test>::iter() {
		assert!(book.end >= book.begin);
		assert_eq!(book.count, 0);
		assert_eq!(book.size, 0);
		assert_eq!(book.message_count, 0);
		assert!(book.ready_neighbours.is_none());
	}
	// No pages remain.
	assert_eq!(Pages::<Test>::iter().count(), 0);
	// Service head is gone.
	assert!(ServiceHead::<Test>::get().is_none());
	// This still works fine.
	assert_eq!(MessageQueue::service_queues(Weight::MAX), Weight::zero(), "Nothing left");
	next_block();
}<|MERGE_RESOLUTION|>--- conflicted
+++ resolved
@@ -22,14 +22,8 @@
 
 use crate::{
 	mock::{
-<<<<<<< HEAD
 		build_and_execute, new_test_ext, CountingMessageProcessor, IntoWeight, MockedWeightInfo,
-		NumMessagesProcessed, SuspendedQueues,
-
-=======
-		new_test_ext, CountingMessageProcessor, IntoWeight, MockedWeightInfo, NumMessagesProcessed,
-		YieldingQueues,
->>>>>>> d6e9c579
+		NumMessagesProcessed, YieldingQueues,
 	},
 	mock_helpers::MessageOrigin,
 	*,
