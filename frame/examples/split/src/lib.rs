// This file is part of Substrate.

// Copyright (C) Parity Technologies (UK) Ltd.
// SPDX-License-Identifier: Apache-2.0

// Licensed under the Apache License, Version 2.0 (the "License");
// you may not use this file except in compliance with the License.
// You may obtain a copy of the License at
//
// 	http://www.apache.org/licenses/LICENSE-2.0
//
// Unless required by applicable law or agreed to in writing, software
// distributed under the License is distributed on an "AS IS" BASIS,
// WITHOUT WARRANTIES OR CONDITIONS OF ANY KIND, either express or implied.
// See the License for the specific language governing permissions and
// limitations under the License.

//! # Split Example Pallet
//!
//! **This pallet serves as an example and is not meant to be used in production.**
//!
//! A FRAME pallet demonstrating the ability to split sections across multiple files.
//!
//! Note that this is purely experimental at this point.

#![cfg_attr(not(feature = "std"), no_std)]

// Re-export pallet items so that they can be accessed from the crate namespace.
pub use pallet::*;

#[cfg(test)]
mod mock;

#[cfg(test)]
mod tests;

#[cfg(feature = "runtime-benchmarks")]
mod benchmarking;
mod events;

pub mod weights;
pub use weights::*;

use frame_support::pallet_macros::*;

/// Imports a [`pallet_section`] defined at [`events::events`].
/// This brings the events defined in that section into the pallet's namespace.
#[import_section(events::events)]
#[frame_support::pallet]
pub mod pallet {
	use super::*;
	use frame_support::pallet_prelude::*;
	use frame_system::pallet_prelude::*;

	#[pallet::pallet]
	pub struct Pallet<T>(_);

	/// Configure the pallet by specifying the parameters and types on which it depends.
	#[pallet::config]
	pub trait Config: frame_system::Config {
		/// Because this pallet emits events, it depends on the runtime's definition of an event.
		type RuntimeEvent: From<Event<Self>> + IsType<<Self as frame_system::Config>::RuntimeEvent>;
		/// Type representing the weight of this pallet
		type WeightInfo: WeightInfo;
	}

	// The pallet's runtime storage items.
	#[pallet::storage]
<<<<<<< HEAD
=======
	#[pallet::getter(fn something)] // optional
								// Learn more about declaring storage items:
								// https://docs.substrate.io/main-docs/build/runtime-storage/#declaring-storage-items
>>>>>>> ebf806df
	pub type Something<T> = StorageValue<_, u32>;

	// Errors inform users that something went wrong.
	#[pallet::error]
	pub enum Error<T> {
		/// Error names should be descriptive.
		NoneValue,
		/// Errors should have helpful documentation associated with them.
		StorageOverflow,
	}

	// Dispatchable functions allows users to interact with the pallet and invoke state changes.
	// These functions materialize as "extrinsics", which are often compared to transactions.
	// Dispatchable functions must be annotated with a weight and must return a DispatchResult.
	#[pallet::call]
	impl<T: Config> Pallet<T> {
		/// An example dispatchable that takes a singles value as a parameter, writes the value to
		/// storage and emits an event. This function must be dispatched by a signed extrinsic.
		#[pallet::call_index(0)]
		#[pallet::weight(T::WeightInfo::do_something())]
		pub fn do_something(origin: OriginFor<T>, something: u32) -> DispatchResult {
			// Check that the extrinsic was signed and get the signer.
			// This function will return an error if the extrinsic is not signed.
			let who = ensure_signed(origin)?;

			// Update storage.
			<Something<T>>::put(something);

			// Emit an event.
			Self::deposit_event(Event::SomethingStored { something, who });
			// Return a successful DispatchResultWithPostInfo
			Ok(())
		}

		/// An example dispatchable that may throw a custom error.
		#[pallet::call_index(1)]
		#[pallet::weight(T::WeightInfo::cause_error())]
		pub fn cause_error(origin: OriginFor<T>) -> DispatchResult {
			let _who = ensure_signed(origin)?;

			// Read a value from storage.
			match <Something<T>>::get() {
				// Return an error if the value has not been set.
				None => return Err(Error::<T>::NoneValue.into()),
				Some(old) => {
					// Increment the value read from storage; will error in the event of overflow.
					let new = old.checked_add(1).ok_or(Error::<T>::StorageOverflow)?;
					// Update the value in storage with the incremented result.
					<Something<T>>::put(new);
					Ok(())
				},
			}
		}
	}
}<|MERGE_RESOLUTION|>--- conflicted
+++ resolved
@@ -66,12 +66,6 @@
 
 	// The pallet's runtime storage items.
 	#[pallet::storage]
-<<<<<<< HEAD
-=======
-	#[pallet::getter(fn something)] // optional
-								// Learn more about declaring storage items:
-								// https://docs.substrate.io/main-docs/build/runtime-storage/#declaring-storage-items
->>>>>>> ebf806df
 	pub type Something<T> = StorageValue<_, u32>;
 
 	// Errors inform users that something went wrong.
