--- conflicted
+++ resolved
@@ -132,14 +132,8 @@
 #[cfg(any(test, doc))]
 pub mod tests {
 	use super::*;
-<<<<<<< HEAD
-	use frame_support::derive_impl;
-
-	use super::pallet as pallet_default_config_example;
-=======
 	use frame_support::{derive_impl, parameter_types};
 	use pallet::{self as pallet_default_config_example, config_preludes::*};
->>>>>>> 90e379ab
 
 	type Block = frame_system::mocking::MockBlock<Runtime>;
 
@@ -151,23 +145,7 @@
 	);
 
 	#[derive_impl(frame_system::config_preludes::TestDefaultConfig as frame_system::DefaultConfig)]
-<<<<<<< HEAD
-	impl frame_system::Config for Test {
-=======
 	impl frame_system::Config for Runtime {
-		// these items are defined by frame-system as `no_default`, so we must specify them here.
-		// Note that these are types that actually rely on the outer runtime, and can't sensibly
-		// have an _independent_ default.
-		type Block = Block;
-		type BlockHashCount = frame_support::traits::ConstU64<10>;
-		type BaseCallFilter = frame_support::traits::Everything;
-		type RuntimeOrigin = RuntimeOrigin;
-		type RuntimeCall = RuntimeCall;
-		type RuntimeEvent = RuntimeEvent;
-		type PalletInfo = PalletInfo;
-		type OnSetCode = ();
-
->>>>>>> 90e379ab
 		// all of this is coming from `frame_system::config_preludes::TestDefaultConfig`.
 
 		// type Nonce = u32;
