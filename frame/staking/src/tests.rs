--- conflicted
+++ resolved
@@ -4529,15 +4529,11 @@
 	fn set_minimum_active_stake_lower_bond_works() {
 		// if there are no voters, minimum active stake is zero (should not happen).
 		ExtBuilder::default().has_stakers(false).build_and_execute(|| {
-<<<<<<< HEAD
 			// default bounds are unbounded.
 			assert_ok!(<Staking as ElectionDataProvider>::electing_voters(
 				DataProviderBounds::default()
 			));
-=======
 			assert_eq!(<Test as Config>::VoterList::count(), 0);
-			assert_ok!(<Staking as ElectionDataProvider>::electing_voters(None));
->>>>>>> 28e906df
 			assert_eq!(MinimumActiveStake::<Test>::get(), 0);
 		});
 
@@ -4551,7 +4547,9 @@
 			assert_ok!(Staking::nominate(RuntimeOrigin::signed(4), vec![1]));
 			assert_eq!(<Test as Config>::VoterList::count(), 5);
 
-			let voters_before = <Staking as ElectionDataProvider>::electing_voters(None).unwrap();
+			let voters_before =
+				<Staking as ElectionDataProvider>::electing_voters(DataProviderBounds::default())
+					.unwrap();
 			assert_eq!(MinimumActiveStake::<Test>::get(), 5);
 
 			// update minimum nominator bond.
@@ -4561,7 +4559,9 @@
 			// lower than `MinNominatorBond`.
 			assert_eq!(<Test as Config>::VoterList::count(), 5);
 
-			let voters = <Staking as ElectionDataProvider>::electing_voters(None).unwrap();
+			let voters =
+				<Staking as ElectionDataProvider>::electing_voters(DataProviderBounds::default())
+					.unwrap();
 			assert_eq!(voters_before, voters);
 
 			// minimum active stake is lower than `MinNominatorBond`.
@@ -4577,7 +4577,10 @@
 			.add_staker(61, 61, 2_000, StakerStatus::<AccountId>::Nominator(vec![21]))
 			.build_and_execute(|| {
 				assert_eq!(Staking::weight_of(&101), 500);
-				let voters = <Staking as ElectionDataProvider>::electing_voters(None).unwrap();
+				let voters = <Staking as ElectionDataProvider>::electing_voters(
+					DataProviderBounds::default(),
+				)
+				.unwrap();
 				assert_eq!(voters.len(), 5);
 				assert_eq!(MinimumActiveStake::<Test>::get(), 500);
 
@@ -4589,7 +4592,10 @@
 				// corrupt ledger state by lowering max unlocking chunks bounds.
 				MaxUnlockingChunks::set(1);
 
-				let voters = <Staking as ElectionDataProvider>::electing_voters(None).unwrap();
+				let voters = <Staking as ElectionDataProvider>::electing_voters(
+					DataProviderBounds::default(),
+				)
+				.unwrap();
 				// number of returned voters decreases since ledger entry of stash 101 is now
 				// corrupt.
 				assert_eq!(voters.len(), 4);
