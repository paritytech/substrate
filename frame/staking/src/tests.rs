// This file is part of Substrate.

// Copyright (C) 2017-2021 Parity Technologies (UK) Ltd.
// SPDX-License-Identifier: Apache-2.0

// Licensed under the Apache License, Version 2.0 (the "License");
// you may not use this file except in compliance with the License.
// You may obtain a copy of the License at
//
// 	http://www.apache.org/licenses/LICENSE-2.0
//
// Unless required by applicable law or agreed to in writing, software
// distributed under the License is distributed on an "AS IS" BASIS,
// WITHOUT WARRANTIES OR CONDITIONS OF ANY KIND, either express or implied.
// See the License for the specific language governing permissions and
// limitations under the License.

//! Tests for the module.

use super::{Event, *};
use frame_election_provider_support::Support;
use frame_support::{
	assert_noop, assert_ok,
	traits::{Currency, OnInitialize, ReservableCurrency},
	weights::{extract_actual_weight, GetDispatchInfo},
};
use mock::*;
use pallet_balances::Error as BalancesError;
use sp_npos_elections::supports_eq_unordered;
use sp_runtime::{
	assert_eq_error_rate,
	traits::{BadOrigin, Dispatchable},
};
use sp_staking::offence::OffenceDetails;
use substrate_test_utils::assert_eq_uvec;

#[test]
fn force_unstake_works() {
	ExtBuilder::default().build_and_execute(|| {
		// Account 11 is stashed and locked, and account 10 is the controller
		assert_eq!(Staking::bonded(&11), Some(10));
		// Adds 2 slashing spans
		add_slash(&11);
		// Cant transfer
		assert_noop!(
			Balances::transfer(Origin::signed(11), 1, 10),
			BalancesError::<Test, _>::LiquidityRestrictions
		);
		// Force unstake requires root.
		assert_noop!(Staking::force_unstake(Origin::signed(11), 11, 2), BadOrigin);
		// Force unstake needs correct number of slashing spans (for weight calculation)
		assert_noop!(
			Staking::force_unstake(Origin::root(), 11, 0),
			Error::<Test>::IncorrectSlashingSpans
		);
		// We now force them to unstake
		assert_ok!(Staking::force_unstake(Origin::root(), 11, 2));
		// No longer bonded.
		assert_eq!(Staking::bonded(&11), None);
		// Transfer works.
		assert_ok!(Balances::transfer(Origin::signed(11), 1, 10));
	});
}

#[test]
fn kill_stash_works() {
	ExtBuilder::default().build_and_execute(|| {
		// Account 11 is stashed and locked, and account 10 is the controller
		assert_eq!(Staking::bonded(&11), Some(10));
		// Adds 2 slashing spans
		add_slash(&11);
		// Only can kill a stash account
		assert_noop!(Staking::kill_stash(&12, 0), Error::<Test>::NotStash);
		// Respects slashing span count
		assert_noop!(Staking::kill_stash(&11, 0), Error::<Test>::IncorrectSlashingSpans);
		// Correct inputs, everything works
		assert_ok!(Staking::kill_stash(&11, 2));
		// No longer bonded.
		assert_eq!(Staking::bonded(&11), None);
	});
}

#[test]
fn basic_setup_works() {
	// Verifies initial conditions of mock
	ExtBuilder::default().build_and_execute(|| {
		// Account 11 is stashed and locked, and account 10 is the controller
		assert_eq!(Staking::bonded(&11), Some(10));
		// Account 21 is stashed and locked, and account 20 is the controller
		assert_eq!(Staking::bonded(&21), Some(20));
		// Account 1 is not a stashed
		assert_eq!(Staking::bonded(&1), None);

		// Account 10 controls the stash from account 11, which is 100 * balance_factor units
		assert_eq!(
			Staking::ledger(&10),
			Some(StakingLedger {
				stash: 11,
				total: 1000,
				active: 1000,
				unlocking: vec![],
				claimed_rewards: vec![]
			})
		);
		// Account 20 controls the stash from account 21, which is 200 * balance_factor units
		assert_eq!(
			Staking::ledger(&20),
			Some(StakingLedger {
				stash: 21,
				total: 1000,
				active: 1000,
				unlocking: vec![],
				claimed_rewards: vec![]
			})
		);
		// Account 1 does not control any stash
		assert_eq!(Staking::ledger(&1), None);

		// ValidatorPrefs are default
		assert_eq_uvec!(
			<Validators<Test>>::iter().collect::<Vec<_>>(),
			vec![
				(31, ValidatorPrefs::default()),
				(21, ValidatorPrefs::default()),
				(11, ValidatorPrefs::default())
			]
		);

		assert_eq!(
			Staking::ledger(100),
			Some(StakingLedger {
				stash: 101,
				total: 500,
				active: 500,
				unlocking: vec![],
				claimed_rewards: vec![]
			})
		);
		assert_eq!(Staking::nominators(101).unwrap().targets, vec![11, 21]);

		assert_eq!(
			Staking::eras_stakers(Staking::active_era().unwrap().index, 11),
			Exposure {
				total: 1125,
				own: 1000,
				others: vec![IndividualExposure { who: 101, value: 125 }]
			},
		);
		assert_eq!(
			Staking::eras_stakers(Staking::active_era().unwrap().index, 21),
			Exposure {
				total: 1375,
				own: 1000,
				others: vec![IndividualExposure { who: 101, value: 375 }]
			},
		);

		// initial total stake = 1125 + 1375
		assert_eq!(Staking::eras_total_stake(Staking::active_era().unwrap().index), 2500);

		// The number of validators required.
		assert_eq!(Staking::validator_count(), 2);

		// Initial Era and session
		assert_eq!(Staking::active_era().unwrap().index, 0);

		// Account 10 has `balance_factor` free balance
		assert_eq!(Balances::free_balance(10), 1);
		assert_eq!(Balances::free_balance(10), 1);

		// New era is not being forced
		assert_eq!(Staking::force_era(), Forcing::NotForcing);

		// check the bags
		assert_eq!(CounterForVoters::<Test>::get(), 4);

		assert_eq!(get_bags(), vec![(10, vec![31]), (1000, vec![11, 21, 101])],);
	});
}

#[test]
fn change_controller_works() {
	ExtBuilder::default().build_and_execute(|| {
		// 10 and 11 are bonded as stash controller.
		assert_eq!(Staking::bonded(&11), Some(10));

		// 10 can control 11 who is initially a validator.
		assert_ok!(Staking::chill(Origin::signed(10)));

		// change controller
		assert_ok!(Staking::set_controller(Origin::signed(11), 5));
		assert_eq!(Staking::bonded(&11), Some(5));
		mock::start_active_era(1);

		// 10 is no longer in control.
		assert_noop!(
			Staking::validate(Origin::signed(10), ValidatorPrefs::default()),
			Error::<Test>::NotController,
		);
		assert_ok!(Staking::validate(Origin::signed(5), ValidatorPrefs::default()));
	})
}

#[test]
fn rewards_should_work() {
	ExtBuilder::default().nominate(true).session_per_era(3).build_and_execute(|| {
		let init_balance_10 = Balances::total_balance(&10);
		let init_balance_11 = Balances::total_balance(&11);
		let init_balance_20 = Balances::total_balance(&20);
		let init_balance_21 = Balances::total_balance(&21);
		let init_balance_100 = Balances::total_balance(&100);
		let init_balance_101 = Balances::total_balance(&101);

		// Set payees
		Payee::<Test>::insert(11, RewardDestination::Controller);
		Payee::<Test>::insert(21, RewardDestination::Controller);
		Payee::<Test>::insert(101, RewardDestination::Controller);

		<Pallet<Test>>::reward_by_ids(vec![(11, 50)]);
		<Pallet<Test>>::reward_by_ids(vec![(11, 50)]);
		// This is the second validator of the current elected set.
		<Pallet<Test>>::reward_by_ids(vec![(21, 50)]);

		// Compute total payout now for whole duration of the session.
		let total_payout_0 = current_total_payout_for_duration(reward_time_per_era());
		let maximum_payout = maximum_payout_for_duration(reward_time_per_era());

		start_session(1);

		assert_eq!(Balances::total_balance(&10), init_balance_10);
		assert_eq!(Balances::total_balance(&11), init_balance_11);
		assert_eq!(Balances::total_balance(&20), init_balance_20);
		assert_eq!(Balances::total_balance(&21), init_balance_21);
		assert_eq!(Balances::total_balance(&100), init_balance_100);
		assert_eq!(Balances::total_balance(&101), init_balance_101);
		assert_eq_uvec!(Session::validators(), vec![11, 21]);
		assert_eq!(
			Staking::eras_reward_points(Staking::active_era().unwrap().index),
			EraRewardPoints {
				total: 50 * 3,
				individual: vec![(11, 100), (21, 50)].into_iter().collect(),
			}
		);
		let part_for_10 = Perbill::from_rational::<u32>(1000, 1125);
		let part_for_20 = Perbill::from_rational::<u32>(1000, 1375);
		let part_for_100_from_10 = Perbill::from_rational::<u32>(125, 1125);
		let part_for_100_from_20 = Perbill::from_rational::<u32>(375, 1375);

		start_session(2);
		start_session(3);

		assert_eq!(Staking::active_era().unwrap().index, 1);
		assert_eq!(
			mock::REWARD_REMAINDER_UNBALANCED.with(|v| *v.borrow()),
			maximum_payout - total_payout_0,
		);
		assert_eq!(
			*mock::staking_events().last().unwrap(),
			Event::EraPayout(0, total_payout_0, maximum_payout - total_payout_0)
		);
		mock::make_all_reward_payment(0);

		assert_eq_error_rate!(
			Balances::total_balance(&10),
			init_balance_10 + part_for_10 * total_payout_0 * 2 / 3,
			2,
		);
		assert_eq_error_rate!(Balances::total_balance(&11), init_balance_11, 2);
		assert_eq_error_rate!(
			Balances::total_balance(&20),
			init_balance_20 + part_for_20 * total_payout_0 * 1 / 3,
			2,
		);
		assert_eq_error_rate!(Balances::total_balance(&21), init_balance_21, 2);
		assert_eq_error_rate!(
			Balances::total_balance(&100),
			init_balance_100 +
				part_for_100_from_10 * total_payout_0 * 2 / 3 +
				part_for_100_from_20 * total_payout_0 * 1 / 3,
			2
		);
		assert_eq_error_rate!(Balances::total_balance(&101), init_balance_101, 2);

		assert_eq_uvec!(Session::validators(), vec![11, 21]);
		<Pallet<Test>>::reward_by_ids(vec![(11, 1)]);

		// Compute total payout now for whole duration as other parameter won't change
		let total_payout_1 = current_total_payout_for_duration(reward_time_per_era());

		mock::start_active_era(2);
		assert_eq!(
			mock::REWARD_REMAINDER_UNBALANCED.with(|v| *v.borrow()),
			maximum_payout * 2 - total_payout_0 - total_payout_1,
		);
		assert_eq!(
			*mock::staking_events().last().unwrap(),
			Event::EraPayout(1, total_payout_1, maximum_payout - total_payout_1)
		);
		mock::make_all_reward_payment(1);

		assert_eq_error_rate!(
			Balances::total_balance(&10),
			init_balance_10 + part_for_10 * (total_payout_0 * 2 / 3 + total_payout_1),
			2,
		);
		assert_eq_error_rate!(Balances::total_balance(&11), init_balance_11, 2);
		assert_eq_error_rate!(
			Balances::total_balance(&20),
			init_balance_20 + part_for_20 * total_payout_0 * 1 / 3,
			2,
		);
		assert_eq_error_rate!(Balances::total_balance(&21), init_balance_21, 2);
		assert_eq_error_rate!(
			Balances::total_balance(&100),
			init_balance_100 +
				part_for_100_from_10 * (total_payout_0 * 2 / 3 + total_payout_1) +
				part_for_100_from_20 * total_payout_0 * 1 / 3,
			2
		);
		assert_eq_error_rate!(Balances::total_balance(&101), init_balance_101, 2);
	});
}

#[test]
fn staking_should_work() {
	ExtBuilder::default()
		.nominate(false)
		.fair(false) // to give 20 more staked value
		.build_and_execute(|| {
			// remember + compare this along with the test.
			assert_eq_uvec!(validator_controllers(), vec![20, 10]);

			// put some money in account that we'll use.
			for i in 1..5 {
				let _ = Balances::make_free_balance_be(&i, 2000);
			}

			// --- Block 2:
			start_session(2);
			// add a new candidate for being a validator. account 3 controlled by 4.
			assert_ok!(Staking::bond(Origin::signed(3), 4, 1500, RewardDestination::Controller));
			assert_ok!(Staking::validate(Origin::signed(4), ValidatorPrefs::default()));

			// No effects will be seen so far.
			assert_eq_uvec!(validator_controllers(), vec![20, 10]);

			// --- Block 3:
			start_session(3);

			// No effects will be seen so far. Era has not been yet triggered.
			assert_eq_uvec!(validator_controllers(), vec![20, 10]);

			// --- Block 4: the validators will now be queued.
			start_session(4);
			assert_eq!(Staking::active_era().unwrap().index, 1);

			// --- Block 5: the validators are still in queue.
			start_session(5);

			// --- Block 6: the validators will now be changed.
			start_session(6);

			assert_eq_uvec!(validator_controllers(), vec![20, 4]);
			// --- Block 6: Unstake 4 as a validator, freeing up the balance stashed in 3
			// 4 will chill
			Staking::chill(Origin::signed(4)).unwrap();

			// --- Block 7: nothing. 4 is still there.
			start_session(7);
			assert_eq_uvec!(validator_controllers(), vec![20, 4]);

			// --- Block 8:
			start_session(8);

			// --- Block 9: 4 will not be a validator.
			start_session(9);
			assert_eq_uvec!(validator_controllers(), vec![20, 10]);

			// Note: the stashed value of 4 is still lock
			assert_eq!(
				Staking::ledger(&4),
				Some(StakingLedger {
					stash: 3,
					total: 1500,
					active: 1500,
					unlocking: vec![],
					claimed_rewards: vec![0],
				})
			);
			// e.g. it cannot reserve more than 500 that it has free from the total 2000
			assert_noop!(
				Balances::reserve(&3, 501),
				BalancesError::<Test, _>::LiquidityRestrictions
			);
			assert_ok!(Balances::reserve(&3, 409));
		});
}

#[test]
fn blocking_and_kicking_works() {
	ExtBuilder::default()
		.minimum_validator_count(1)
		.validator_count(4)
		.nominate(true)
		.num_validators(3)
		.build_and_execute(|| {
			// block validator 10/11
			assert_ok!(Staking::validate(
				Origin::signed(10),
				ValidatorPrefs { blocked: true, ..Default::default() }
			));
			// attempt to nominate from 100/101...
			assert_ok!(Staking::nominate(Origin::signed(100), vec![11]));
			// should have worked since we're already nominated them
			assert_eq!(Nominators::<Test>::get(&101).unwrap().targets, vec![11]);
			// kick the nominator
			assert_ok!(Staking::kick(Origin::signed(10), vec![101]));
			// should have been kicked now
			assert!(Nominators::<Test>::get(&101).unwrap().targets.is_empty());
			// attempt to nominate from 100/101...
			assert_noop!(
				Staking::nominate(Origin::signed(100), vec![11]),
				Error::<Test>::BadTarget
			);
		});
}

#[test]
fn less_than_needed_candidates_works() {
	ExtBuilder::default()
		.minimum_validator_count(1)
		.validator_count(4)
		.nominate(false)
		.num_validators(3)
		.build_and_execute(|| {
			assert_eq!(Staking::validator_count(), 4);
			assert_eq!(Staking::minimum_validator_count(), 1);
			assert_eq_uvec!(validator_controllers(), vec![30, 20, 10]);

			mock::start_active_era(1);

			// Previous set is selected. NO election algorithm is even executed.
			assert_eq_uvec!(validator_controllers(), vec![30, 20, 10]);

			// But the exposure is updated in a simple way. No external votes exists.
			// This is purely self-vote.
			assert!(ErasStakers::<Test>::iter_prefix_values(Staking::active_era().unwrap().index)
				.all(|exposure| exposure.others.is_empty()));
		});
}

#[test]
fn no_candidate_emergency_condition() {
	ExtBuilder::default()
		.minimum_validator_count(1)
		.validator_count(15)
		.num_validators(4)
		.validator_pool(true)
		.nominate(false)
		.build_and_execute(|| {
			// initial validators
			assert_eq_uvec!(validator_controllers(), vec![10, 20, 30, 40]);
			let prefs = ValidatorPrefs { commission: Perbill::one(), ..Default::default() };
			<Staking as crate::Store>::Validators::insert(11, prefs.clone());

			// set the minimum validator count.
			<Staking as crate::Store>::MinimumValidatorCount::put(10);

			// try to chill
			let res = Staking::chill(Origin::signed(10));
			assert_ok!(res);

			let current_era = CurrentEra::<Test>::get();

			// try trigger new era
			mock::run_to_block(20);
			assert_eq!(*staking_events().last().unwrap(), Event::StakingElectionFailed);
			// No new era is created
			assert_eq!(current_era, CurrentEra::<Test>::get());

			// Go to far further session to see if validator have changed
			mock::run_to_block(100);

			// Previous ones are elected. chill is not effective in active era (as era hasn't changed)
			assert_eq_uvec!(validator_controllers(), vec![10, 20, 30, 40]);
			// The chill is still pending.
			assert!(!<Staking as crate::Store>::Validators::contains_key(11));
			// No new era is created.
			assert_eq!(current_era, CurrentEra::<Test>::get());
		});
}

#[test]
fn nominating_and_rewards_should_work() {
	ExtBuilder::default()
		.nominate(false)
		.validator_pool(true)
		.build_and_execute(|| {
			// initial validators -- everyone is actually even.
			assert_eq_uvec!(validator_controllers(), vec![40, 30]);

			// Set payee to controller
			assert_ok!(Staking::set_payee(Origin::signed(10), RewardDestination::Controller));
			assert_ok!(Staking::set_payee(Origin::signed(20), RewardDestination::Controller));
			assert_ok!(Staking::set_payee(Origin::signed(30), RewardDestination::Controller));
			assert_ok!(Staking::set_payee(Origin::signed(40), RewardDestination::Controller));

			// give the man some money
			let initial_balance = 1000;
			for i in [1, 2, 3, 4, 5, 10, 11, 20, 21].iter() {
				let _ = Balances::make_free_balance_be(i, initial_balance);
			}

			// bond two account pairs and state interest in nomination.
			// 2 will nominate for 10, 20, 30
			assert_ok!(Staking::bond(Origin::signed(1), 2, 1000, RewardDestination::Controller));
			assert_ok!(Staking::nominate(Origin::signed(2), vec![11, 21, 31]));
			// 4 will nominate for 10, 20, 40
			assert_ok!(Staking::bond(Origin::signed(3), 4, 1000, RewardDestination::Controller));
			assert_ok!(Staking::nominate(Origin::signed(4), vec![11, 21, 41]));

			// the total reward for era 0
			let total_payout_0 = current_total_payout_for_duration(reward_time_per_era());
			<Pallet<Test>>::reward_by_ids(vec![(41, 1)]);
			<Pallet<Test>>::reward_by_ids(vec![(31, 1)]);

			mock::start_active_era(1);

			// 10 and 20 have more votes, they will be chosen.
			assert_eq_uvec!(validator_controllers(), vec![20, 10]);

			// OLD validators must have already received some rewards.
			mock::make_all_reward_payment(0);
			assert_eq!(Balances::total_balance(&40), 1 + total_payout_0 / 2);
			assert_eq!(Balances::total_balance(&30), 1 + total_payout_0 / 2);

			// ------ check the staked value of all parties.

			// 30 and 40 are not chosen anymore
			assert_eq!(
				ErasStakers::<Test>::iter_prefix_values(Staking::active_era().unwrap().index)
					.count(),
				2
			);
			assert_eq!(
				Staking::eras_stakers(Staking::active_era().unwrap().index, 11),
				Exposure {
					total: 1000 + 800,
					own: 1000,
					others: vec![
						IndividualExposure { who: 1, value: 400 },
						IndividualExposure { who: 3, value: 400 },
					]
				},
			);
			assert_eq!(
				Staking::eras_stakers(Staking::active_era().unwrap().index, 21),
				Exposure {
					total: 1000 + 1200,
					own: 1000,
					others: vec![
						IndividualExposure { who: 1, value: 600 },
						IndividualExposure { who: 3, value: 600 },
					]
				},
			);

			// the total reward for era 1
			let total_payout_1 = current_total_payout_for_duration(reward_time_per_era());
			<Pallet<Test>>::reward_by_ids(vec![(21, 2)]);
			<Pallet<Test>>::reward_by_ids(vec![(11, 1)]);

			mock::start_active_era(2);

			// nothing else will happen, era ends and rewards are paid again,
			// it is expected that nominators will also be paid. See below

			mock::make_all_reward_payment(1);
			let payout_for_10 = total_payout_1 / 3;
			let payout_for_20 = 2 * total_payout_1 / 3;
			// Nominator 2: has [400/1800 ~ 2/9 from 10] + [600/2200 ~ 3/11 from 20]'s reward. ==> 2/9 + 3/11
			assert_eq_error_rate!(
				Balances::total_balance(&2),
				initial_balance + (2 * payout_for_10 / 9 + 3 * payout_for_20 / 11),
				2,
			);
			// Nominator 4: has [400/1800 ~ 2/9 from 10] + [600/2200 ~ 3/11 from 20]'s reward. ==> 2/9 + 3/11
			assert_eq_error_rate!(
				Balances::total_balance(&4),
				initial_balance + (2 * payout_for_10 / 9 + 3 * payout_for_20 / 11),
				2,
			);

			// Validator 10: got 800 / 1800 external stake => 8/18 =? 4/9 => Validator's share = 5/9
			assert_eq_error_rate!(
				Balances::total_balance(&10),
				initial_balance + 5 * payout_for_10 / 9,
				2,
			);
			// Validator 20: got 1200 / 2200 external stake => 12/22 =? 6/11 => Validator's share = 5/11
			assert_eq_error_rate!(
				Balances::total_balance(&20),
				initial_balance + 5 * payout_for_20 / 11,
				2,
			);
		});
}

#[test]
fn nominators_also_get_slashed_pro_rata() {
	ExtBuilder::default().build_and_execute(|| {
		mock::start_active_era(1);
		let slash_percent = Perbill::from_percent(5);
		let initial_exposure = Staking::eras_stakers(active_era(), 11);
		// 101 is a nominator for 11
		assert_eq!(initial_exposure.others.first().unwrap().who, 101);

		// staked values;
		let nominator_stake = Staking::ledger(100).unwrap().active;
		let nominator_balance = balances(&101).0;
		let validator_stake = Staking::ledger(10).unwrap().active;
		let validator_balance = balances(&11).0;
		let exposed_stake = initial_exposure.total;
		let exposed_validator = initial_exposure.own;
		let exposed_nominator = initial_exposure.others.first().unwrap().value;

		// 11 goes offline
		on_offence_now(
			&[OffenceDetails { offender: (11, initial_exposure.clone()), reporters: vec![] }],
			&[slash_percent],
		);

		// both stakes must have been decreased.
		assert!(Staking::ledger(100).unwrap().active < nominator_stake);
		assert!(Staking::ledger(10).unwrap().active < validator_stake);

		let slash_amount = slash_percent * exposed_stake;
		let validator_share =
			Perbill::from_rational(exposed_validator, exposed_stake) * slash_amount;
		let nominator_share =
			Perbill::from_rational(exposed_nominator, exposed_stake) * slash_amount;

		// both slash amounts need to be positive for the test to make sense.
		assert!(validator_share > 0);
		assert!(nominator_share > 0);

		// both stakes must have been decreased pro-rata.
		assert_eq!(Staking::ledger(100).unwrap().active, nominator_stake - nominator_share);
		assert_eq!(Staking::ledger(10).unwrap().active, validator_stake - validator_share);
		assert_eq!(
			balances(&101).0, // free balance
			nominator_balance - nominator_share,
		);
		assert_eq!(
			balances(&11).0, // free balance
			validator_balance - validator_share,
		);
		// Because slashing happened.
		assert!(is_disabled(10));
	});
}

#[test]
fn double_staking_should_fail() {
	// should test (in the same order):
	// * an account already bonded as stash cannot be be stashed again.
	// * an account already bonded as stash cannot nominate.
	// * an account already bonded as controller can nominate.
	ExtBuilder::default().build_and_execute(|| {
		let arbitrary_value = 5;
		// 2 = controller, 1 stashed => ok
		assert_ok!(Staking::bond(
			Origin::signed(1),
			2,
			arbitrary_value,
			RewardDestination::default()
		));
		// 4 = not used so far, 1 stashed => not allowed.
		assert_noop!(
			Staking::bond(Origin::signed(1), 4, arbitrary_value, RewardDestination::default()),
			Error::<Test>::AlreadyBonded,
		);
		// 1 = stashed => attempting to nominate should fail.
		assert_noop!(Staking::nominate(Origin::signed(1), vec![1]), Error::<Test>::NotController);
		// 2 = controller  => nominating should work.
		assert_ok!(Staking::nominate(Origin::signed(2), vec![1]));
	});
}

#[test]
fn double_controlling_should_fail() {
	// should test (in the same order):
	// * an account already bonded as controller CANNOT be reused as the controller of another account.
	ExtBuilder::default().build_and_execute(|| {
		let arbitrary_value = 5;
		// 2 = controller, 1 stashed => ok
		assert_ok!(Staking::bond(
			Origin::signed(1),
			2,
			arbitrary_value,
			RewardDestination::default(),
		));
		// 2 = controller, 3 stashed (Note that 2 is reused.) => no-op
		assert_noop!(
			Staking::bond(Origin::signed(3), 2, arbitrary_value, RewardDestination::default()),
			Error::<Test>::AlreadyPaired,
		);
	});
}

#[test]
fn session_and_eras_work_simple() {
	ExtBuilder::default().period(1).build_and_execute(|| {
		assert_eq!(active_era(), 0);
		assert_eq!(current_era(), 0);
		assert_eq!(Session::current_index(), 1);
		assert_eq!(System::block_number(), 1);

		// Session 1: this is basically a noop. This has already been started.
		start_session(1);
		assert_eq!(Session::current_index(), 1);
		assert_eq!(active_era(), 0);
		assert_eq!(System::block_number(), 1);

		// Session 2: No change.
		start_session(2);
		assert_eq!(Session::current_index(), 2);
		assert_eq!(active_era(), 0);
		assert_eq!(System::block_number(), 2);

		// Session 3: Era increment.
		start_session(3);
		assert_eq!(Session::current_index(), 3);
		assert_eq!(active_era(), 1);
		assert_eq!(System::block_number(), 3);

		// Session 4: No change.
		start_session(4);
		assert_eq!(Session::current_index(), 4);
		assert_eq!(active_era(), 1);
		assert_eq!(System::block_number(), 4);

		// Session 5: No change.
		start_session(5);
		assert_eq!(Session::current_index(), 5);
		assert_eq!(active_era(), 1);
		assert_eq!(System::block_number(), 5);

		// Session 6: Era increment.
		start_session(6);
		assert_eq!(Session::current_index(), 6);
		assert_eq!(active_era(), 2);
		assert_eq!(System::block_number(), 6);
	});
}

#[test]
fn session_and_eras_work_complex() {
	ExtBuilder::default().period(5).build_and_execute(|| {
		assert_eq!(active_era(), 0);
		assert_eq!(Session::current_index(), 0);
		assert_eq!(System::block_number(), 1);

		start_session(1);
		assert_eq!(Session::current_index(), 1);
		assert_eq!(active_era(), 0);
		assert_eq!(System::block_number(), 5);

		start_session(2);
		assert_eq!(Session::current_index(), 2);
		assert_eq!(active_era(), 0);
		assert_eq!(System::block_number(), 10);

		start_session(3);
		assert_eq!(Session::current_index(), 3);
		assert_eq!(active_era(), 1);
		assert_eq!(System::block_number(), 15);

		start_session(4);
		assert_eq!(Session::current_index(), 4);
		assert_eq!(active_era(), 1);
		assert_eq!(System::block_number(), 20);

		start_session(5);
		assert_eq!(Session::current_index(), 5);
		assert_eq!(active_era(), 1);
		assert_eq!(System::block_number(), 25);

		start_session(6);
		assert_eq!(Session::current_index(), 6);
		assert_eq!(active_era(), 2);
		assert_eq!(System::block_number(), 30);
	});
}

#[test]
fn forcing_new_era_works() {
	ExtBuilder::default().build_and_execute(|| {
		// normal flow of session.
		start_session(1);
		assert_eq!(active_era(), 0);

		start_session(2);
		assert_eq!(active_era(), 0);

		start_session(3);
		assert_eq!(active_era(), 1);

		// no era change.
		ForceEra::<Test>::put(Forcing::ForceNone);

		start_session(4);
		assert_eq!(active_era(), 1);

		start_session(5);
		assert_eq!(active_era(), 1);

		start_session(6);
		assert_eq!(active_era(), 1);

		start_session(7);
		assert_eq!(active_era(), 1);

		// back to normal.
		// this immediately starts a new session.
		ForceEra::<Test>::put(Forcing::NotForcing);

		start_session(8);
		assert_eq!(active_era(), 1);

		start_session(9);
		assert_eq!(active_era(), 2);
		// forceful change
		ForceEra::<Test>::put(Forcing::ForceAlways);

		start_session(10);
		assert_eq!(active_era(), 2);

		start_session(11);
		assert_eq!(active_era(), 3);

		start_session(12);
		assert_eq!(active_era(), 4);

		// just one forceful change
		ForceEra::<Test>::put(Forcing::ForceNew);
		start_session(13);
		assert_eq!(active_era(), 5);
		assert_eq!(ForceEra::<Test>::get(), Forcing::NotForcing);

		start_session(14);
		assert_eq!(active_era(), 6);

		start_session(15);
		assert_eq!(active_era(), 6);
	});
}

#[test]
fn cannot_transfer_staked_balance() {
	// Tests that a stash account cannot transfer funds
	ExtBuilder::default().nominate(false).build_and_execute(|| {
		// Confirm account 11 is stashed
		assert_eq!(Staking::bonded(&11), Some(10));
		// Confirm account 11 has some free balance
		assert_eq!(Balances::free_balance(11), 1000);
		// Confirm account 11 (via controller 10) is totally staked
		assert_eq!(Staking::eras_stakers(active_era(), 11).total, 1000);
		// Confirm account 11 cannot transfer as a result
		assert_noop!(
			Balances::transfer(Origin::signed(11), 20, 1),
			BalancesError::<Test, _>::LiquidityRestrictions
		);

		// Give account 11 extra free balance
		let _ = Balances::make_free_balance_be(&11, 10000);
		// Confirm that account 11 can now transfer some balance
		assert_ok!(Balances::transfer(Origin::signed(11), 20, 1));
	});
}

#[test]
fn cannot_transfer_staked_balance_2() {
	// Tests that a stash account cannot transfer funds
	// Same test as above but with 20, and more accurate.
	// 21 has 2000 free balance but 1000 at stake
	ExtBuilder::default().nominate(false).fair(true).build_and_execute(|| {
		// Confirm account 21 is stashed
		assert_eq!(Staking::bonded(&21), Some(20));
		// Confirm account 21 has some free balance
		assert_eq!(Balances::free_balance(21), 2000);
		// Confirm account 21 (via controller 20) is totally staked
		assert_eq!(Staking::eras_stakers(Staking::active_era().unwrap().index, 21).total, 1000);
		// Confirm account 21 can transfer at most 1000
		assert_noop!(
			Balances::transfer(Origin::signed(21), 20, 1001),
			BalancesError::<Test, _>::LiquidityRestrictions
		);
		assert_ok!(Balances::transfer(Origin::signed(21), 20, 1000));
	});
}

#[test]
fn cannot_reserve_staked_balance() {
	// Checks that a bonded account cannot reserve balance from free balance
	ExtBuilder::default().build_and_execute(|| {
		// Confirm account 11 is stashed
		assert_eq!(Staking::bonded(&11), Some(10));
		// Confirm account 11 has some free balance
		assert_eq!(Balances::free_balance(11), 1000);
		// Confirm account 11 (via controller 10) is totally staked
		assert_eq!(Staking::eras_stakers(Staking::active_era().unwrap().index, 11).own, 1000);
		// Confirm account 11 cannot reserve as a result
		assert_noop!(Balances::reserve(&11, 1), BalancesError::<Test, _>::LiquidityRestrictions);

		// Give account 11 extra free balance
		let _ = Balances::make_free_balance_be(&11, 10000);
		// Confirm account 11 can now reserve balance
		assert_ok!(Balances::reserve(&11, 1));
	});
}

#[test]
fn reward_destination_works() {
	// Rewards go to the correct destination as determined in Payee
	ExtBuilder::default().nominate(false).build_and_execute(|| {
		// Check that account 11 is a validator
		assert!(Session::validators().contains(&11));
		// Check the balance of the validator account
		assert_eq!(Balances::free_balance(10), 1);
		// Check the balance of the stash account
		assert_eq!(Balances::free_balance(11), 1000);
		// Check how much is at stake
		assert_eq!(
			Staking::ledger(&10),
			Some(StakingLedger {
				stash: 11,
				total: 1000,
				active: 1000,
				unlocking: vec![],
				claimed_rewards: vec![],
			})
		);

		// Compute total payout now for whole duration as other parameter won't change
		let total_payout_0 = current_total_payout_for_duration(reward_time_per_era());
		<Pallet<Test>>::reward_by_ids(vec![(11, 1)]);

		mock::start_active_era(1);
		mock::make_all_reward_payment(0);

		// Check that RewardDestination is Staked (default)
		assert_eq!(Staking::payee(&11), RewardDestination::Staked);
		// Check that reward went to the stash account of validator
		assert_eq!(Balances::free_balance(11), 1000 + total_payout_0);
		// Check that amount at stake increased accordingly
		assert_eq!(
			Staking::ledger(&10),
			Some(StakingLedger {
				stash: 11,
				total: 1000 + total_payout_0,
				active: 1000 + total_payout_0,
				unlocking: vec![],
				claimed_rewards: vec![0],
			})
		);

		// Change RewardDestination to Stash
		<Payee<Test>>::insert(&11, RewardDestination::Stash);

		// Compute total payout now for whole duration as other parameter won't change
		let total_payout_1 = current_total_payout_for_duration(reward_time_per_era());
		<Pallet<Test>>::reward_by_ids(vec![(11, 1)]);

		mock::start_active_era(2);
		mock::make_all_reward_payment(1);

		// Check that RewardDestination is Stash
		assert_eq!(Staking::payee(&11), RewardDestination::Stash);
		// Check that reward went to the stash account
		assert_eq!(Balances::free_balance(11), 1000 + total_payout_0 + total_payout_1);
		// Record this value
		let recorded_stash_balance = 1000 + total_payout_0 + total_payout_1;
		// Check that amount at stake is NOT increased
		assert_eq!(
			Staking::ledger(&10),
			Some(StakingLedger {
				stash: 11,
				total: 1000 + total_payout_0,
				active: 1000 + total_payout_0,
				unlocking: vec![],
				claimed_rewards: vec![0, 1],
			})
		);

		// Change RewardDestination to Controller
		<Payee<Test>>::insert(&11, RewardDestination::Controller);

		// Check controller balance
		assert_eq!(Balances::free_balance(10), 1);

		// Compute total payout now for whole duration as other parameter won't change
		let total_payout_2 = current_total_payout_for_duration(reward_time_per_era());
		<Pallet<Test>>::reward_by_ids(vec![(11, 1)]);

		mock::start_active_era(3);
		mock::make_all_reward_payment(2);

		// Check that RewardDestination is Controller
		assert_eq!(Staking::payee(&11), RewardDestination::Controller);
		// Check that reward went to the controller account
		assert_eq!(Balances::free_balance(10), 1 + total_payout_2);
		// Check that amount at stake is NOT increased
		assert_eq!(
			Staking::ledger(&10),
			Some(StakingLedger {
				stash: 11,
				total: 1000 + total_payout_0,
				active: 1000 + total_payout_0,
				unlocking: vec![],
				claimed_rewards: vec![0, 1, 2],
			})
		);
		// Check that amount in staked account is NOT increased.
		assert_eq!(Balances::free_balance(11), recorded_stash_balance);
	});
}

#[test]
fn validator_payment_prefs_work() {
	// Test that validator preferences are correctly honored
	// Note: unstake threshold is being directly tested in slashing tests.
	// This test will focus on validator payment.
	ExtBuilder::default().build_and_execute(|| {
		let commission = Perbill::from_percent(40);
		<Validators<Test>>::insert(
			&11,
			ValidatorPrefs { commission: commission.clone(), ..Default::default() },
		);

		// Reward controller so staked ratio doesn't change.
		<Payee<Test>>::insert(&11, RewardDestination::Controller);
		<Payee<Test>>::insert(&101, RewardDestination::Controller);

		mock::start_active_era(1);
		mock::make_all_reward_payment(0);

		let balance_era_1_10 = Balances::total_balance(&10);
		let balance_era_1_100 = Balances::total_balance(&100);

		// Compute total payout now for whole duration as other parameter won't change
		let total_payout_1 = current_total_payout_for_duration(reward_time_per_era());
		let exposure_1 = Staking::eras_stakers(Staking::active_era().unwrap().index, 11);
		<Pallet<Test>>::reward_by_ids(vec![(11, 1)]);

		mock::start_active_era(2);
		mock::make_all_reward_payment(1);

		let taken_cut = commission * total_payout_1;
		let shared_cut = total_payout_1 - taken_cut;
		let reward_of_10 = shared_cut * exposure_1.own / exposure_1.total + taken_cut;
		let reward_of_100 = shared_cut * exposure_1.others[0].value / exposure_1.total;
		assert_eq_error_rate!(Balances::total_balance(&10), balance_era_1_10 + reward_of_10, 2);
		assert_eq_error_rate!(Balances::total_balance(&100), balance_era_1_100 + reward_of_100, 2);
	});
}

#[test]
fn bond_extra_works() {
	// Tests that extra `free_balance` in the stash can be added to stake
	// NOTE: this tests only verifies `StakingLedger` for correct updates
	// See `bond_extra_and_withdraw_unbonded_works` for more details and updates on `Exposure`.
	ExtBuilder::default().build_and_execute(|| {
		// Check that account 10 is a validator
		assert!(<Validators<Test>>::contains_key(11));
		// Check that account 10 is bonded to account 11
		assert_eq!(Staking::bonded(&11), Some(10));
		// Check how much is at stake
		assert_eq!(
			Staking::ledger(&10),
			Some(StakingLedger {
				stash: 11,
				total: 1000,
				active: 1000,
				unlocking: vec![],
				claimed_rewards: vec![],
			})
		);

		// Give account 11 some large free balance greater than total
		let _ = Balances::make_free_balance_be(&11, 1000000);

		// Call the bond_extra function from controller, add only 100
		assert_ok!(Staking::bond_extra(Origin::signed(11), 100));
		// There should be 100 more `total` and `active` in the ledger
		assert_eq!(
			Staking::ledger(&10),
			Some(StakingLedger {
				stash: 11,
				total: 1000 + 100,
				active: 1000 + 100,
				unlocking: vec![],
				claimed_rewards: vec![],
			})
		);

		// Call the bond_extra function with a large number, should handle it
		assert_ok!(Staking::bond_extra(Origin::signed(11), Balance::max_value()));
		// The full amount of the funds should now be in the total and active
		assert_eq!(
			Staking::ledger(&10),
			Some(StakingLedger {
				stash: 11,
				total: 1000000,
				active: 1000000,
				unlocking: vec![],
				claimed_rewards: vec![],
			})
		);
	});
}

#[test]
fn bond_extra_and_withdraw_unbonded_works() {
	// * Should test
	// * Given an account being bonded [and chosen as a validator](not mandatory)
	// * It can add extra funds to the bonded account.
	// * it can unbond a portion of its funds from the stash account.
	// * Once the unbonding period is done, it can actually take the funds out of the stash.
	ExtBuilder::default().nominate(false).build_and_execute(|| {
		// Set payee to controller. avoids confusion
		assert_ok!(Staking::set_payee(Origin::signed(10), RewardDestination::Controller));

		// Give account 11 some large free balance greater than total
		let _ = Balances::make_free_balance_be(&11, 1000000);

		// Initial config should be correct
		assert_eq!(Staking::active_era().unwrap().index, 0);

		// check the balance of a validator accounts.
		assert_eq!(Balances::total_balance(&10), 1);

		// confirm that 10 is a normal validator and gets paid at the end of the era.
		mock::start_active_era(1);

		// Initial state of 10
		assert_eq!(
			Staking::ledger(&10),
			Some(StakingLedger {
				stash: 11,
				total: 1000,
				active: 1000,
				unlocking: vec![],
				claimed_rewards: vec![],
			})
		);
		assert_eq!(
			Staking::eras_stakers(Staking::active_era().unwrap().index, 11),
			Exposure { total: 1000, own: 1000, others: vec![] }
		);

		// deposit the extra 100 units
		Staking::bond_extra(Origin::signed(11), 100).unwrap();

		assert_eq!(
			Staking::ledger(&10),
			Some(StakingLedger {
				stash: 11,
				total: 1000 + 100,
				active: 1000 + 100,
				unlocking: vec![],
				claimed_rewards: vec![],
			})
		);
		// Exposure is a snapshot! only updated after the next era update.
		assert_ne!(
			Staking::eras_stakers(Staking::active_era().unwrap().index, 11),
			Exposure { total: 1000 + 100, own: 1000 + 100, others: vec![] }
		);

		// trigger next era.
		mock::start_active_era(2);
		assert_eq!(Staking::active_era().unwrap().index, 2);

		// ledger should be the same.
		assert_eq!(
			Staking::ledger(&10),
			Some(StakingLedger {
				stash: 11,
				total: 1000 + 100,
				active: 1000 + 100,
				unlocking: vec![],
				claimed_rewards: vec![],
			})
		);
		// Exposure is now updated.
		assert_eq!(
			Staking::eras_stakers(Staking::active_era().unwrap().index, 11),
			Exposure { total: 1000 + 100, own: 1000 + 100, others: vec![] }
		);

		// Unbond almost all of the funds in stash.
		Staking::unbond(Origin::signed(10), 1000).unwrap();
		assert_eq!(
			Staking::ledger(&10),
			Some(StakingLedger {
				stash: 11,
				total: 1000 + 100,
				active: 100,
				unlocking: vec![UnlockChunk { value: 1000, era: 2 + 3 }],
				claimed_rewards: vec![]
			}),
		);

		// Attempting to free the balances now will fail. 2 eras need to pass.
		assert_ok!(Staking::withdraw_unbonded(Origin::signed(10), 0));
		assert_eq!(
			Staking::ledger(&10),
			Some(StakingLedger {
				stash: 11,
				total: 1000 + 100,
				active: 100,
				unlocking: vec![UnlockChunk { value: 1000, era: 2 + 3 }],
				claimed_rewards: vec![]
			}),
		);

		// trigger next era.
		mock::start_active_era(3);

		// nothing yet
		assert_ok!(Staking::withdraw_unbonded(Origin::signed(10), 0));
		assert_eq!(
			Staking::ledger(&10),
			Some(StakingLedger {
				stash: 11,
				total: 1000 + 100,
				active: 100,
				unlocking: vec![UnlockChunk { value: 1000, era: 2 + 3 }],
				claimed_rewards: vec![]
			}),
		);

		// trigger next era.
		mock::start_active_era(5);

		assert_ok!(Staking::withdraw_unbonded(Origin::signed(10), 0));
		// Now the value is free and the staking ledger is updated.
		assert_eq!(
			Staking::ledger(&10),
			Some(StakingLedger {
				stash: 11,
				total: 100,
				active: 100,
				unlocking: vec![],
				claimed_rewards: vec![]
			}),
		);
	})
}

#[test]
fn too_many_unbond_calls_should_not_work() {
	ExtBuilder::default().build_and_execute(|| {
		// locked at era 0 until 3
		for _ in 0..MAX_UNLOCKING_CHUNKS - 1 {
			assert_ok!(Staking::unbond(Origin::signed(10), 1));
		}

		mock::start_active_era(1);

		// locked at era 1 until 4
		assert_ok!(Staking::unbond(Origin::signed(10), 1));
		// can't do more.
		assert_noop!(Staking::unbond(Origin::signed(10), 1), Error::<Test>::NoMoreChunks);

		mock::start_active_era(3);

		assert_noop!(Staking::unbond(Origin::signed(10), 1), Error::<Test>::NoMoreChunks);
		// free up.
		assert_ok!(Staking::withdraw_unbonded(Origin::signed(10), 0));

		// Can add again.
		assert_ok!(Staking::unbond(Origin::signed(10), 1));
		assert_eq!(Staking::ledger(&10).unwrap().unlocking.len(), 2);
	})
}

#[test]
fn rebond_works() {
	// * Should test
	// * Given an account being bonded [and chosen as a validator](not mandatory)
	// * it can unbond a portion of its funds from the stash account.
	// * it can re-bond a portion of the funds scheduled to unlock.
	ExtBuilder::default().nominate(false).build_and_execute(|| {
		// Set payee to controller. avoids confusion
		assert_ok!(Staking::set_payee(Origin::signed(10), RewardDestination::Controller));

		// Give account 11 some large free balance greater than total
		let _ = Balances::make_free_balance_be(&11, 1000000);

		// confirm that 10 is a normal validator and gets paid at the end of the era.
		mock::start_active_era(1);

		// Initial state of 10
		assert_eq!(
			Staking::ledger(&10),
			Some(StakingLedger {
				stash: 11,
				total: 1000,
				active: 1000,
				unlocking: vec![],
				claimed_rewards: vec![],
			})
		);

		mock::start_active_era(2);
		assert_eq!(Staking::active_era().unwrap().index, 2);

		// Try to rebond some funds. We get an error since no fund is unbonded.
		assert_noop!(Staking::rebond(Origin::signed(10), 500), Error::<Test>::NoUnlockChunk);

		// Unbond almost all of the funds in stash.
		Staking::unbond(Origin::signed(10), 900).unwrap();
		assert_eq!(
			Staking::ledger(&10),
			Some(StakingLedger {
				stash: 11,
				total: 1000,
				active: 100,
				unlocking: vec![UnlockChunk { value: 900, era: 2 + 3 }],
				claimed_rewards: vec![],
			})
		);

		// Re-bond all the funds unbonded.
		Staking::rebond(Origin::signed(10), 900).unwrap();
		assert_eq!(
			Staking::ledger(&10),
			Some(StakingLedger {
				stash: 11,
				total: 1000,
				active: 1000,
				unlocking: vec![],
				claimed_rewards: vec![],
			})
		);

		// Unbond almost all of the funds in stash.
		Staking::unbond(Origin::signed(10), 900).unwrap();
		assert_eq!(
			Staking::ledger(&10),
			Some(StakingLedger {
				stash: 11,
				total: 1000,
				active: 100,
				unlocking: vec![UnlockChunk { value: 900, era: 5 }],
				claimed_rewards: vec![],
			})
		);

		// Re-bond part of the funds unbonded.
		Staking::rebond(Origin::signed(10), 500).unwrap();
		assert_eq!(
			Staking::ledger(&10),
			Some(StakingLedger {
				stash: 11,
				total: 1000,
				active: 600,
				unlocking: vec![UnlockChunk { value: 400, era: 5 }],
				claimed_rewards: vec![],
			})
		);

		// Re-bond the remainder of the funds unbonded.
		Staking::rebond(Origin::signed(10), 500).unwrap();
		assert_eq!(
			Staking::ledger(&10),
			Some(StakingLedger {
				stash: 11,
				total: 1000,
				active: 1000,
				unlocking: vec![],
				claimed_rewards: vec![],
			})
		);

		// Unbond parts of the funds in stash.
		Staking::unbond(Origin::signed(10), 300).unwrap();
		Staking::unbond(Origin::signed(10), 300).unwrap();
		Staking::unbond(Origin::signed(10), 300).unwrap();
		assert_eq!(
			Staking::ledger(&10),
			Some(StakingLedger {
				stash: 11,
				total: 1000,
				active: 100,
				unlocking: vec![
					UnlockChunk { value: 300, era: 5 },
					UnlockChunk { value: 300, era: 5 },
					UnlockChunk { value: 300, era: 5 },
				],
				claimed_rewards: vec![],
			})
		);

		// Re-bond part of the funds unbonded.
		Staking::rebond(Origin::signed(10), 500).unwrap();
		assert_eq!(
			Staking::ledger(&10),
			Some(StakingLedger {
				stash: 11,
				total: 1000,
				active: 600,
				unlocking: vec![
					UnlockChunk { value: 300, era: 5 },
					UnlockChunk { value: 100, era: 5 },
				],
				claimed_rewards: vec![],
			})
		);
	})
}

#[test]
fn rebond_is_fifo() {
	// Rebond should proceed by reversing the most recent bond operations.
	ExtBuilder::default().nominate(false).build_and_execute(|| {
		// Set payee to controller. avoids confusion
		assert_ok!(Staking::set_payee(Origin::signed(10), RewardDestination::Controller));

		// Give account 11 some large free balance greater than total
		let _ = Balances::make_free_balance_be(&11, 1000000);

		// confirm that 10 is a normal validator and gets paid at the end of the era.
		mock::start_active_era(1);

		// Initial state of 10
		assert_eq!(
			Staking::ledger(&10),
			Some(StakingLedger {
				stash: 11,
				total: 1000,
				active: 1000,
				unlocking: vec![],
				claimed_rewards: vec![],
			})
		);

		mock::start_active_era(2);

		// Unbond some of the funds in stash.
		Staking::unbond(Origin::signed(10), 400).unwrap();
		assert_eq!(
			Staking::ledger(&10),
			Some(StakingLedger {
				stash: 11,
				total: 1000,
				active: 600,
				unlocking: vec![UnlockChunk { value: 400, era: 2 + 3 },],
				claimed_rewards: vec![],
			})
		);

		mock::start_active_era(3);

		// Unbond more of the funds in stash.
		Staking::unbond(Origin::signed(10), 300).unwrap();
		assert_eq!(
			Staking::ledger(&10),
			Some(StakingLedger {
				stash: 11,
				total: 1000,
				active: 300,
				unlocking: vec![
					UnlockChunk { value: 400, era: 2 + 3 },
					UnlockChunk { value: 300, era: 3 + 3 },
				],
				claimed_rewards: vec![],
			})
		);

		mock::start_active_era(4);

		// Unbond yet more of the funds in stash.
		Staking::unbond(Origin::signed(10), 200).unwrap();
		assert_eq!(
			Staking::ledger(&10),
			Some(StakingLedger {
				stash: 11,
				total: 1000,
				active: 100,
				unlocking: vec![
					UnlockChunk { value: 400, era: 2 + 3 },
					UnlockChunk { value: 300, era: 3 + 3 },
					UnlockChunk { value: 200, era: 4 + 3 },
				],
				claimed_rewards: vec![],
			})
		);

		// Re-bond half of the unbonding funds.
		Staking::rebond(Origin::signed(10), 400).unwrap();
		assert_eq!(
			Staking::ledger(&10),
			Some(StakingLedger {
				stash: 11,
				total: 1000,
				active: 500,
				unlocking: vec![
					UnlockChunk { value: 400, era: 2 + 3 },
					UnlockChunk { value: 100, era: 3 + 3 },
				],
				claimed_rewards: vec![],
			})
		);
	})
}

#[test]
fn reward_to_stake_works() {
	ExtBuilder::default().nominate(false).fair(false).build_and_execute(|| {
		// Confirm validator count is 2
		assert_eq!(Staking::validator_count(), 2);
		// Confirm account 10 and 20 are validators
		assert!(<Validators<Test>>::contains_key(&11) && <Validators<Test>>::contains_key(&21));

		assert_eq!(Staking::eras_stakers(Staking::active_era().unwrap().index, 11).total, 1000);
		assert_eq!(Staking::eras_stakers(Staking::active_era().unwrap().index, 21).total, 2000);

		// Give the man some money.
		let _ = Balances::make_free_balance_be(&10, 1000);
		let _ = Balances::make_free_balance_be(&20, 1000);

		// Bypass logic and change current exposure
		ErasStakers::<Test>::insert(0, 21, Exposure { total: 69, own: 69, others: vec![] });

		// Now lets lower account 20 stake
		assert_eq!(Staking::eras_stakers(Staking::active_era().unwrap().index, 21).total, 69);
		<Ledger<Test>>::insert(
			&20,
			StakingLedger {
				stash: 21,
				total: 69,
				active: 69,
				unlocking: vec![],
				claimed_rewards: vec![],
			},
		);

		// Compute total payout now for whole duration as other parameter won't change
		let total_payout_0 = current_total_payout_for_duration(reward_time_per_era());
		<Pallet<Test>>::reward_by_ids(vec![(11, 1)]);
		<Pallet<Test>>::reward_by_ids(vec![(21, 1)]);

		// New era --> rewards are paid --> stakes are changed
		mock::start_active_era(1);
		mock::make_all_reward_payment(0);

		assert_eq!(Staking::eras_stakers(Staking::active_era().unwrap().index, 11).total, 1000);
		assert_eq!(Staking::eras_stakers(Staking::active_era().unwrap().index, 21).total, 69);

		let _11_balance = Balances::free_balance(&11);
		assert_eq!(_11_balance, 1000 + total_payout_0 / 2);

		// Trigger another new era as the info are frozen before the era start.
		mock::start_active_era(2);

		// -- new infos
		assert_eq!(
			Staking::eras_stakers(Staking::active_era().unwrap().index, 11).total,
			1000 + total_payout_0 / 2
		);
		assert_eq!(
			Staking::eras_stakers(Staking::active_era().unwrap().index, 21).total,
			69 + total_payout_0 / 2
		);
	});
}

#[test]
fn on_free_balance_zero_stash_removes_validator() {
	// Tests that validator storage items are cleaned up when stash is empty
	// Tests that storage items are untouched when controller is empty
	ExtBuilder::default()
		.existential_deposit(10)
		.min_nominator_bond(10)
		.min_validator_bond(10)
		.build_and_execute(|| {
			// Check the balance of the validator account
			assert_eq!(Balances::free_balance(10), 256);
			// Check the balance of the stash account
			assert_eq!(Balances::free_balance(11), 256000);
			// Check these two accounts are bonded
			assert_eq!(Staking::bonded(&11), Some(10));

			// Set some storage items which we expect to be cleaned up
			// Set payee information
			assert_ok!(Staking::set_payee(Origin::signed(10), RewardDestination::Stash));

			// Check storage items that should be cleaned up
			assert!(<Ledger<Test>>::contains_key(&10));
			assert!(<Bonded<Test>>::contains_key(&11));
			assert!(<Validators<Test>>::contains_key(&11));
			assert!(<Payee<Test>>::contains_key(&11));

			// Reduce free_balance of controller to 0
			let _ = Balances::slash(&10, Balance::max_value());

			// Check the balance of the stash account has not been touched
			assert_eq!(Balances::free_balance(11), 256000);
			// Check these two accounts are still bonded
			assert_eq!(Staking::bonded(&11), Some(10));

			// Check storage items have not changed
			assert!(<Ledger<Test>>::contains_key(&10));
			assert!(<Bonded<Test>>::contains_key(&11));
			assert!(<Validators<Test>>::contains_key(&11));
			assert!(<Payee<Test>>::contains_key(&11));

			// Reduce free_balance of stash to 0
			let _ = Balances::slash(&11, Balance::max_value());
			// Check total balance of stash
			assert_eq!(Balances::total_balance(&11), 10);

			// Reap the stash
			assert_ok!(Staking::reap_stash(Origin::none(), 11, 0));

			// Check storage items do not exist
			assert!(!<Ledger<Test>>::contains_key(&10));
			assert!(!<Bonded<Test>>::contains_key(&11));
			assert!(!<Validators<Test>>::contains_key(&11));
			assert!(!<Nominators<Test>>::contains_key(&11));
			assert!(!<Payee<Test>>::contains_key(&11));
		});
}

#[test]
fn on_free_balance_zero_stash_removes_nominator() {
	// Tests that nominator storage items are cleaned up when stash is empty
	// Tests that storage items are untouched when controller is empty
	ExtBuilder::default()
		.existential_deposit(10)
		.min_nominator_bond(10)
		.min_validator_bond(10)
		.build_and_execute(|| {
			// Make 10 a nominator
			assert_ok!(Staking::nominate(Origin::signed(10), vec![20]));
			// Check that account 10 is a nominator
			assert!(<Nominators<Test>>::contains_key(11));
			// Check the balance of the nominator account
			assert_eq!(Balances::free_balance(10), 256);
			// Check the balance of the stash account
			assert_eq!(Balances::free_balance(11), 256000);

			// Set payee information
			assert_ok!(Staking::set_payee(Origin::signed(10), RewardDestination::Stash));

			// Check storage items that should be cleaned up
			assert!(<Ledger<Test>>::contains_key(&10));
			assert!(<Bonded<Test>>::contains_key(&11));
			assert!(<Nominators<Test>>::contains_key(&11));
			assert!(<Payee<Test>>::contains_key(&11));

			// Reduce free_balance of controller to 0
			let _ = Balances::slash(&10, Balance::max_value());
			// Check total balance of account 10
			assert_eq!(Balances::total_balance(&10), 0);

			// Check the balance of the stash account has not been touched
			assert_eq!(Balances::free_balance(11), 256000);
			// Check these two accounts are still bonded
			assert_eq!(Staking::bonded(&11), Some(10));

			// Check storage items have not changed
			assert!(<Ledger<Test>>::contains_key(&10));
			assert!(<Bonded<Test>>::contains_key(&11));
			assert!(<Nominators<Test>>::contains_key(&11));
			assert!(<Payee<Test>>::contains_key(&11));

			// Reduce free_balance of stash to 0
			let _ = Balances::slash(&11, Balance::max_value());
			// Check total balance of stash
			assert_eq!(Balances::total_balance(&11), 10);

			// Reap the stash
			assert_ok!(Staking::reap_stash(Origin::none(), 11, 0));

			// Check storage items do not exist
			assert!(!<Ledger<Test>>::contains_key(&10));
			assert!(!<Bonded<Test>>::contains_key(&11));
			assert!(!<Validators<Test>>::contains_key(&11));
			assert!(!<Nominators<Test>>::contains_key(&11));
			assert!(!<Payee<Test>>::contains_key(&11));
		});
}

#[test]
fn switching_roles() {
	// Test that it should be possible to switch between roles (nominator, validator, idle) with minimal overhead.
	ExtBuilder::default().nominate(false).build_and_execute(|| {
		// Reset reward destination
		for i in &[10, 20] {
			assert_ok!(Staking::set_payee(Origin::signed(*i), RewardDestination::Controller));
		}

		assert_eq_uvec!(validator_controllers(), vec![20, 10]);

		// put some money in account that we'll use.
		for i in 1..7 {
			let _ = Balances::deposit_creating(&i, 5000);
		}

		// add 2 nominators
		assert_ok!(Staking::bond(Origin::signed(1), 2, 2000, RewardDestination::Controller));
		assert_ok!(Staking::nominate(Origin::signed(2), vec![11, 5]));

		assert_ok!(Staking::bond(Origin::signed(3), 4, 500, RewardDestination::Controller));
		assert_ok!(Staking::nominate(Origin::signed(4), vec![21, 1]));

		// add a new validator candidate
		assert_ok!(Staking::bond(Origin::signed(5), 6, 1000, RewardDestination::Controller));
		assert_ok!(Staking::validate(Origin::signed(6), ValidatorPrefs::default()));

		mock::start_active_era(1);

		// with current nominators 10 and 5 have the most stake
		assert_eq_uvec!(validator_controllers(), vec![6, 10]);

		// 2 decides to be a validator. Consequences:
		assert_ok!(Staking::validate(Origin::signed(2), ValidatorPrefs::default()));
		// new stakes:
		// 10: 1000 self vote
		// 20: 1000 self vote + 250 vote
		// 6 : 1000 self vote
		// 2 : 2000 self vote + 250 vote.
		// Winners: 20 and 2

		mock::start_active_era(2);

		assert_eq_uvec!(validator_controllers(), vec![2, 20]);
	});
}

#[test]
fn wrong_vote_is_null() {
	ExtBuilder::default()
		.nominate(false)
		.validator_pool(true)
		.build_and_execute(|| {
			assert_eq_uvec!(validator_controllers(), vec![40, 30]);

			// put some money in account that we'll use.
			for i in 1..3 {
				let _ = Balances::deposit_creating(&i, 5000);
			}

			// add 1 nominators
			assert_ok!(Staking::bond(Origin::signed(1), 2, 2000, RewardDestination::default()));
			assert_ok!(Staking::nominate(
				Origin::signed(2),
				vec![
					11, 21, // good votes
					1, 2, 15, 1000, 25 // crap votes. No effect.
				]
			));

			// new block
			mock::start_active_era(1);

			assert_eq_uvec!(validator_controllers(), vec![20, 10]);
		});
}

#[test]
fn bond_with_no_staked_value() {
	// Behavior when someone bonds with no staked value.
	// Particularly when she votes and the candidate is elected.
	ExtBuilder::default()
		.validator_count(3)
		.existential_deposit(5)
		.min_nominator_bond(5)
		.min_validator_bond(5)
		.nominate(false)
		.minimum_validator_count(1)
		.build_and_execute(|| {
			// Can't bond with 1
			assert_noop!(
				Staking::bond(Origin::signed(1), 2, 1, RewardDestination::Controller),
				Error::<Test>::InsufficientBond,
			);
			// bonded with absolute minimum value possible.
			assert_ok!(Staking::bond(Origin::signed(1), 2, 5, RewardDestination::Controller));
			assert_eq!(Balances::locks(&1)[0].amount, 5);

			// unbonding even 1 will cause all to be unbonded.
			assert_ok!(Staking::unbond(Origin::signed(2), 1));
			assert_eq!(
				Staking::ledger(2),
				Some(StakingLedger {
					stash: 1,
					active: 0,
					total: 5,
					unlocking: vec![UnlockChunk { value: 5, era: 3 }],
					claimed_rewards: vec![],
				})
			);

			mock::start_active_era(1);
			mock::start_active_era(2);

			// not yet removed.
			assert_ok!(Staking::withdraw_unbonded(Origin::signed(2), 0));
			assert!(Staking::ledger(2).is_some());
			assert_eq!(Balances::locks(&1)[0].amount, 5);

			mock::start_active_era(3);

			// poof. Account 1 is removed from the staking system.
			assert_ok!(Staking::withdraw_unbonded(Origin::signed(2), 0));
			assert!(Staking::ledger(2).is_none());
			assert_eq!(Balances::locks(&1).len(), 0);
		});
}

#[test]
fn bond_with_little_staked_value_bounded() {
	ExtBuilder::default()
		.validator_count(3)
		.nominate(false)
		.minimum_validator_count(1)
		.build_and_execute(|| {
			// setup
			assert_ok!(Staking::chill(Origin::signed(30)));
			assert_ok!(Staking::set_payee(Origin::signed(10), RewardDestination::Controller));
			let init_balance_2 = Balances::free_balance(&2);
			let init_balance_10 = Balances::free_balance(&10);

			// Stingy validator.
			assert_ok!(Staking::bond(Origin::signed(1), 2, 1, RewardDestination::Controller));
			assert_ok!(Staking::validate(Origin::signed(2), ValidatorPrefs::default()));

			// 1 era worth of reward. BUT, we set the timestamp after on_initialize, so outdated by
			// one block.
			let total_payout_0 = current_total_payout_for_duration(reward_time_per_era());

			reward_all_elected();
			mock::start_active_era(1);
			mock::make_all_reward_payment(0);

			// 2 is elected.
			assert_eq_uvec!(validator_controllers(), vec![20, 10, 2]);
			assert_eq!(Staking::eras_stakers(active_era(), 2).total, 0);

			// Old ones are rewarded.
			assert_eq_error_rate!(
				Balances::free_balance(10),
				init_balance_10 + total_payout_0 / 3,
				1
			);
			// no rewards paid to 2. This was initial election.
			assert_eq!(Balances::free_balance(2), init_balance_2);

			// reward era 2
			let total_payout_1 = current_total_payout_for_duration(reward_time_per_era());
			reward_all_elected();
			mock::start_active_era(2);
			mock::make_all_reward_payment(1);

			assert_eq_uvec!(validator_controllers(), vec![20, 10, 2]);
			assert_eq!(Staking::eras_stakers(active_era(), 2).total, 0);

			// 2 is now rewarded.
			assert_eq_error_rate!(
				Balances::free_balance(2),
				init_balance_2 + total_payout_1 / 3,
				1
			);
			assert_eq_error_rate!(
				Balances::free_balance(&10),
				init_balance_10 + total_payout_0 / 3 + total_payout_1 / 3,
				2,
			);
		});
}

#[test]
fn bond_with_duplicate_vote_should_be_ignored_by_election_provider() {
	ExtBuilder::default()
		.validator_count(2)
		.nominate(false)
		.minimum_validator_count(1)
		.build_and_execute(|| {
			// disable the nominator
			assert_ok!(Staking::chill(Origin::signed(100)));
			// make stakes equal.
			assert_ok!(Staking::bond_extra(Origin::signed(31), 999));
			// ensure all have equal stake.
			assert_eq!(
				<Validators<Test>>::iter()
					.map(|(v, _)| (v, Staking::ledger(v - 1).unwrap().total))
					.collect::<Vec<_>>(),
				vec![(31, 1000), (21, 1000), (11, 1000)],
			);
			// no nominators shall exist.
			assert!(<Nominators<Test>>::iter().map(|(n, _)| n).collect::<Vec<_>>().is_empty());

			// give the man some money.
			let initial_balance = 1000;
			for i in [1, 2, 3, 4].iter() {
				let _ = Balances::make_free_balance_be(i, initial_balance);
			}

			assert_ok!(Staking::bond(Origin::signed(1), 2, 1000, RewardDestination::Controller));
			assert_ok!(Staking::nominate(Origin::signed(2), vec![11, 11, 11, 21, 31]));

			assert_ok!(Staking::bond(Origin::signed(3), 4, 1000, RewardDestination::Controller));
			assert_ok!(Staking::nominate(Origin::signed(4), vec![21, 31]));

			// winners should be 21 and 31. Otherwise this election is taking duplicates into
			// account.
			let supports = <Test as Config>::ElectionProvider::elect().unwrap().0;
			assert!(supports_eq_unordered(
				&supports,
				&vec![
					(21, Support { total: 1800, voters: vec![(21, 1000), (3, 400), (1, 400)] }),
					(31, Support { total: 2200, voters: vec![(31, 1000), (3, 600), (1, 600)] })
				],
			));
		});
}

#[test]
fn bond_with_duplicate_vote_should_be_ignored_by_election_provider_elected() {
	// same as above but ensures that even when the duple is being elected, everything is sane.
	ExtBuilder::default()
		.validator_count(2)
		.nominate(false)
		.minimum_validator_count(1)
		.build_and_execute(|| {
			// disable the nominator
			assert_ok!(Staking::chill(Origin::signed(100)));
			// 31/30 will have less stake
			assert_ok!(Staking::bond_extra(Origin::signed(31), 99));
			// ensure all have equal stake.
			assert_eq!(
				<Validators<Test>>::iter()
					.map(|(v, _)| (v, Staking::ledger(v - 1).unwrap().total))
					.collect::<Vec<_>>(),
				vec![(31, 100), (21, 1000), (11, 1000)],
			);
			// no nominators shall exist.
			assert!(<Nominators<Test>>::iter().map(|(n, _)| n).collect::<Vec<_>>().is_empty());

			// give the man some money.
			let initial_balance = 1000;
			for i in [1, 2, 3, 4].iter() {
				let _ = Balances::make_free_balance_be(i, initial_balance);
			}

			assert_ok!(Staking::bond(Origin::signed(1), 2, 1000, RewardDestination::Controller));
			assert_ok!(Staking::nominate(Origin::signed(2), vec![11, 11, 11, 21, 31]));

			assert_ok!(Staking::bond(Origin::signed(3), 4, 1000, RewardDestination::Controller));
			assert_ok!(Staking::nominate(Origin::signed(4), vec![21, 31]));

			// winners should be 21 and 11.
			let supports = <Test as Config>::ElectionProvider::elect().unwrap().0;
			assert!(supports_eq_unordered(
				&supports,
				&vec![
					(11, Support { total: 1500, voters: vec![(11, 1000), (1, 500)] }),
					(21, Support { total: 2500, voters: vec![(21, 1000), (3, 1000), (1, 500)] })
				],
			));
		});
}

#[test]
fn new_era_elects_correct_number_of_validators() {
	ExtBuilder::default()
		.nominate(true)
		.validator_pool(true)
		.fair(true)
		.validator_count(1)
		.build_and_execute(|| {
			assert_eq!(Staking::validator_count(), 1);
			assert_eq!(validator_controllers().len(), 1);

			Session::on_initialize(System::block_number());

			assert_eq!(validator_controllers().len(), 1);
		})
}

#[test]
fn phragmen_should_not_overflow() {
	ExtBuilder::default().nominate(false).build_and_execute(|| {
		// This is the maximum value that we can have as the outcome of CurrencyToVote.
		type Votes = u64;

		let _ = Staking::chill(Origin::signed(10));
		let _ = Staking::chill(Origin::signed(20));

		bond_validator(3, 2, Votes::max_value() as Balance);
		bond_validator(5, 4, Votes::max_value() as Balance);

		bond_nominator(7, 6, Votes::max_value() as Balance, vec![3, 5]);
		bond_nominator(9, 8, Votes::max_value() as Balance, vec![3, 5]);

		mock::start_active_era(1);

		assert_eq_uvec!(validator_controllers(), vec![4, 2]);

		// We can safely convert back to values within [u64, u128].
		assert!(Staking::eras_stakers(active_era(), 3).total > Votes::max_value() as Balance);
		assert!(Staking::eras_stakers(active_era(), 5).total > Votes::max_value() as Balance);
	})
}

#[test]
fn reward_validator_slashing_validator_does_not_overflow() {
	ExtBuilder::default().build_and_execute(|| {
		let stake = u64::MAX as Balance * 2;
		let reward_slash = u64::MAX as Balance * 2;

		// Assert multiplication overflows in balance arithmetic.
		assert!(stake.checked_mul(reward_slash).is_none());

		// Set staker
		let _ = Balances::make_free_balance_be(&11, stake);

		let exposure = Exposure::<AccountId, Balance> { total: stake, own: stake, others: vec![] };
		let reward = EraRewardPoints::<AccountId> {
			total: 1,
			individual: vec![(11, 1)].into_iter().collect(),
		};

		// Check reward
		ErasRewardPoints::<Test>::insert(0, reward);
		ErasStakers::<Test>::insert(0, 11, &exposure);
		ErasStakersClipped::<Test>::insert(0, 11, exposure);
		ErasValidatorReward::<Test>::insert(0, stake);
		assert_ok!(Staking::payout_stakers(Origin::signed(1337), 11, 0));
		assert_eq!(Balances::total_balance(&11), stake * 2);

		// Set staker
		let _ = Balances::make_free_balance_be(&11, stake);
		let _ = Balances::make_free_balance_be(&2, stake);

		// only slashes out of bonded stake are applied. without this line,
		// it is 0.
		Staking::bond(Origin::signed(2), 20000, stake - 1, RewardDestination::default()).unwrap();
		// Override exposure of 11
		ErasStakers::<Test>::insert(
			0,
			11,
			Exposure {
				total: stake,
				own: 1,
				others: vec![IndividualExposure { who: 2, value: stake - 1 }],
			},
		);

		// Check slashing
		on_offence_now(
			&[OffenceDetails {
				offender: (11, Staking::eras_stakers(Staking::active_era().unwrap().index, 11)),
				reporters: vec![],
			}],
			&[Perbill::from_percent(100)],
		);

		assert_eq!(Balances::total_balance(&11), stake - 1);
		assert_eq!(Balances::total_balance(&2), 1);
	})
}

#[test]
fn reward_from_authorship_event_handler_works() {
	ExtBuilder::default().build_and_execute(|| {
		use pallet_authorship::EventHandler;

		assert_eq!(<pallet_authorship::Pallet<Test>>::author(), 11);

		<Pallet<Test>>::note_author(11);
		<Pallet<Test>>::note_uncle(21, 1);
		// Rewarding the same two times works.
		<Pallet<Test>>::note_uncle(11, 1);

		// Not mandatory but must be coherent with rewards
		assert_eq_uvec!(Session::validators(), vec![11, 21]);

		// 21 is rewarded as an uncle producer
		// 11 is rewarded as a block producer and uncle referencer and uncle producer
		assert_eq!(
			ErasRewardPoints::<Test>::get(Staking::active_era().unwrap().index),
			EraRewardPoints {
				individual: vec![(11, 20 + 2 * 2 + 1), (21, 1)].into_iter().collect(),
				total: 26,
			},
		);
	})
}

#[test]
fn add_reward_points_fns_works() {
	ExtBuilder::default().build_and_execute(|| {
		// Not mandatory but must be coherent with rewards
		assert_eq_uvec!(Session::validators(), vec![21, 11]);

		<Pallet<Test>>::reward_by_ids(vec![(21, 1), (11, 1), (11, 1)]);

		<Pallet<Test>>::reward_by_ids(vec![(21, 1), (11, 1), (11, 1)]);

		assert_eq!(
			ErasRewardPoints::<Test>::get(Staking::active_era().unwrap().index),
			EraRewardPoints { individual: vec![(11, 4), (21, 2)].into_iter().collect(), total: 6 },
		);
	})
}

#[test]
fn unbonded_balance_is_not_slashable() {
	ExtBuilder::default().build_and_execute(|| {
		// total amount staked is slashable.
		assert_eq!(Staking::slashable_balance_of(&11), 1000);

		assert_ok!(Staking::unbond(Origin::signed(10), 800));

		// only the active portion.
		assert_eq!(Staking::slashable_balance_of(&11), 200);
	})
}

#[test]
fn era_is_always_same_length() {
	// This ensures that the sessions is always of the same length if there is no forcing no
	// session changes.
	ExtBuilder::default().build_and_execute(|| {
		let session_per_era = <SessionsPerEra as Get<SessionIndex>>::get();

		mock::start_active_era(1);
		assert_eq!(Staking::eras_start_session_index(current_era()).unwrap(), session_per_era);

		mock::start_active_era(2);
		assert_eq!(
			Staking::eras_start_session_index(current_era()).unwrap(),
			session_per_era * 2u32
		);

		let session = Session::current_index();
		ForceEra::<Test>::put(Forcing::ForceNew);
		advance_session();
		advance_session();
		assert_eq!(current_era(), 3);
		assert_eq!(Staking::eras_start_session_index(current_era()).unwrap(), session + 2);

		mock::start_active_era(4);
		assert_eq!(
			Staking::eras_start_session_index(current_era()).unwrap(),
			session + 2u32 + session_per_era
		);
	});
}

#[test]
fn offence_forces_new_era() {
	ExtBuilder::default().build_and_execute(|| {
		on_offence_now(
			&[OffenceDetails {
				offender: (11, Staking::eras_stakers(Staking::active_era().unwrap().index, 11)),
				reporters: vec![],
			}],
			&[Perbill::from_percent(5)],
		);

		assert_eq!(Staking::force_era(), Forcing::ForceNew);
	});
}

#[test]
fn offence_ensures_new_era_without_clobbering() {
	ExtBuilder::default().build_and_execute(|| {
		assert_ok!(Staking::force_new_era_always(Origin::root()));
		assert_eq!(Staking::force_era(), Forcing::ForceAlways);

		on_offence_now(
			&[OffenceDetails {
				offender: (11, Staking::eras_stakers(Staking::active_era().unwrap().index, 11)),
				reporters: vec![],
			}],
			&[Perbill::from_percent(5)],
		);

		assert_eq!(Staking::force_era(), Forcing::ForceAlways);
	});
}

#[test]
fn offence_deselects_validator_even_when_slash_is_zero() {
	ExtBuilder::default().build_and_execute(|| {
		assert!(Session::validators().contains(&11));
		assert!(<Validators<Test>>::contains_key(11));

		on_offence_now(
			&[OffenceDetails {
				offender: (11, Staking::eras_stakers(Staking::active_era().unwrap().index, 11)),
				reporters: vec![],
			}],
			&[Perbill::from_percent(0)],
		);

		assert_eq!(Staking::force_era(), Forcing::ForceNew);
		assert!(!<Validators<Test>>::contains_key(11));

		mock::start_active_era(1);

		assert!(!Session::validators().contains(&11));
		assert!(!<Validators<Test>>::contains_key(11));
	});
}

#[test]
fn slashing_performed_according_exposure() {
	// This test checks that slashing is performed according the exposure (or more precisely,
	// historical exposure), not the current balance.
	ExtBuilder::default().build_and_execute(|| {
		assert_eq!(Staking::eras_stakers(Staking::active_era().unwrap().index, 11).own, 1000);

		// Handle an offence with a historical exposure.
		on_offence_now(
			&[OffenceDetails {
				offender: (11, Exposure { total: 500, own: 500, others: vec![] }),
				reporters: vec![],
			}],
			&[Perbill::from_percent(50)],
		);

		// The stash account should be slashed for 250 (50% of 500).
		assert_eq!(Balances::free_balance(11), 1000 - 250);
	});
}

#[test]
fn slash_in_old_span_does_not_deselect() {
	ExtBuilder::default().build_and_execute(|| {
		mock::start_active_era(1);

		assert!(<Validators<Test>>::contains_key(11));
		assert!(Session::validators().contains(&11));

		on_offence_now(
			&[OffenceDetails {
				offender: (11, Staking::eras_stakers(Staking::active_era().unwrap().index, 11)),
				reporters: vec![],
			}],
			&[Perbill::from_percent(0)],
		);

		assert_eq!(Staking::force_era(), Forcing::ForceNew);
		assert!(!<Validators<Test>>::contains_key(11));

		mock::start_active_era(2);

		Staking::validate(Origin::signed(10), Default::default()).unwrap();
		assert_eq!(Staking::force_era(), Forcing::NotForcing);
		assert!(<Validators<Test>>::contains_key(11));
		assert!(!Session::validators().contains(&11));

		mock::start_active_era(3);

		// this staker is in a new slashing span now, having re-registered after
		// their prior slash.

		on_offence_in_era(
			&[OffenceDetails {
				offender: (11, Staking::eras_stakers(Staking::active_era().unwrap().index, 11)),
				reporters: vec![],
			}],
			&[Perbill::from_percent(0)],
			1,
		);

		// not forcing for zero-slash and previous span.
		assert_eq!(Staking::force_era(), Forcing::NotForcing);
		assert!(<Validators<Test>>::contains_key(11));
		assert!(Session::validators().contains(&11));

		on_offence_in_era(
			&[OffenceDetails {
				offender: (11, Staking::eras_stakers(Staking::active_era().unwrap().index, 11)),
				reporters: vec![],
			}],
			// NOTE: A 100% slash here would clean up the account, causing de-registration.
			&[Perbill::from_percent(95)],
			1,
		);

		// or non-zero.
		assert_eq!(Staking::force_era(), Forcing::NotForcing);
		assert!(<Validators<Test>>::contains_key(11));
		assert!(Session::validators().contains(&11));
	});
}

#[test]
fn reporters_receive_their_slice() {
	// This test verifies that the reporters of the offence receive their slice from the slashed
	// amount.
	ExtBuilder::default().build_and_execute(|| {
		// The reporters' reward is calculated from the total exposure.
		let initial_balance = 1125;

		assert_eq!(
			Staking::eras_stakers(Staking::active_era().unwrap().index, 11).total,
			initial_balance
		);

		on_offence_now(
			&[OffenceDetails {
				offender: (11, Staking::eras_stakers(Staking::active_era().unwrap().index, 11)),
				reporters: vec![1, 2],
			}],
			&[Perbill::from_percent(50)],
		);

		// F1 * (reward_proportion * slash - 0)
		// 50% * (10% * initial_balance / 2)
		let reward = (initial_balance / 20) / 2;
		let reward_each = reward / 2; // split into two pieces.
		assert_eq!(Balances::free_balance(1), 10 + reward_each);
		assert_eq!(Balances::free_balance(2), 20 + reward_each);
	});
}

#[test]
fn subsequent_reports_in_same_span_pay_out_less() {
	// This test verifies that the reporters of the offence receive their slice from the slashed
	// amount, but less and less if they submit multiple reports in one span.
	ExtBuilder::default().build_and_execute(|| {
		// The reporters' reward is calculated from the total exposure.
		let initial_balance = 1125;

		assert_eq!(
			Staking::eras_stakers(Staking::active_era().unwrap().index, 11).total,
			initial_balance
		);

		on_offence_now(
			&[OffenceDetails {
				offender: (11, Staking::eras_stakers(Staking::active_era().unwrap().index, 11)),
				reporters: vec![1],
			}],
			&[Perbill::from_percent(20)],
		);

		// F1 * (reward_proportion * slash - 0)
		// 50% * (10% * initial_balance * 20%)
		let reward = (initial_balance / 5) / 20;
		assert_eq!(Balances::free_balance(1), 10 + reward);

		on_offence_now(
			&[OffenceDetails {
				offender: (11, Staking::eras_stakers(Staking::active_era().unwrap().index, 11)),
				reporters: vec![1],
			}],
			&[Perbill::from_percent(50)],
		);

		let prior_payout = reward;

		// F1 * (reward_proportion * slash - prior_payout)
		// 50% * (10% * (initial_balance / 2) - prior_payout)
		let reward = ((initial_balance / 20) - prior_payout) / 2;
		assert_eq!(Balances::free_balance(1), 10 + prior_payout + reward);
	});
}

#[test]
fn invulnerables_are_not_slashed() {
	// For invulnerable validators no slashing is performed.
	ExtBuilder::default().invulnerables(vec![11]).build_and_execute(|| {
		assert_eq!(Balances::free_balance(11), 1000);
		assert_eq!(Balances::free_balance(21), 2000);

		let exposure = Staking::eras_stakers(Staking::active_era().unwrap().index, 21);
		let initial_balance = Staking::slashable_balance_of(&21);

		let nominator_balances: Vec<_> =
			exposure.others.iter().map(|o| Balances::free_balance(&o.who)).collect();

		on_offence_now(
			&[
				OffenceDetails {
					offender: (11, Staking::eras_stakers(Staking::active_era().unwrap().index, 11)),
					reporters: vec![],
				},
				OffenceDetails {
					offender: (21, Staking::eras_stakers(Staking::active_era().unwrap().index, 21)),
					reporters: vec![],
				},
			],
			&[Perbill::from_percent(50), Perbill::from_percent(20)],
		);

		// The validator 11 hasn't been slashed, but 21 has been.
		assert_eq!(Balances::free_balance(11), 1000);
		// 2000 - (0.2 * initial_balance)
		assert_eq!(Balances::free_balance(21), 2000 - (2 * initial_balance / 10));

		// ensure that nominators were slashed as well.
		for (initial_balance, other) in nominator_balances.into_iter().zip(exposure.others) {
			assert_eq!(
				Balances::free_balance(&other.who),
				initial_balance - (2 * other.value / 10),
			);
		}
	});
}

#[test]
fn dont_slash_if_fraction_is_zero() {
	// Don't slash if the fraction is zero.
	ExtBuilder::default().build_and_execute(|| {
		assert_eq!(Balances::free_balance(11), 1000);

		on_offence_now(
			&[OffenceDetails {
				offender: (11, Staking::eras_stakers(Staking::active_era().unwrap().index, 11)),
				reporters: vec![],
			}],
			&[Perbill::from_percent(0)],
		);

		// The validator hasn't been slashed. The new era is not forced.
		assert_eq!(Balances::free_balance(11), 1000);
		assert_eq!(Staking::force_era(), Forcing::ForceNew);
	});
}

#[test]
fn only_slash_for_max_in_era() {
	// multiple slashes within one era are only applied if it is more than any previous slash in the
	// same era.
	ExtBuilder::default().build_and_execute(|| {
		assert_eq!(Balances::free_balance(11), 1000);

		on_offence_now(
			&[OffenceDetails {
				offender: (11, Staking::eras_stakers(Staking::active_era().unwrap().index, 11)),
				reporters: vec![],
			}],
			&[Perbill::from_percent(50)],
		);

		// The validator has been slashed and has been force-chilled.
		assert_eq!(Balances::free_balance(11), 500);
		assert_eq!(Staking::force_era(), Forcing::ForceNew);

		on_offence_now(
			&[OffenceDetails {
				offender: (11, Staking::eras_stakers(Staking::active_era().unwrap().index, 11)),
				reporters: vec![],
			}],
			&[Perbill::from_percent(25)],
		);

		// The validator has not been slashed additionally.
		assert_eq!(Balances::free_balance(11), 500);

		on_offence_now(
			&[OffenceDetails {
				offender: (11, Staking::eras_stakers(Staking::active_era().unwrap().index, 11)),
				reporters: vec![],
			}],
			&[Perbill::from_percent(60)],
		);

		// The validator got slashed 10% more.
		assert_eq!(Balances::free_balance(11), 400);
	})
}

#[test]
fn garbage_collection_after_slashing() {
	// ensures that `SlashingSpans` and `SpanSlash` of an account is removed after reaping.
	ExtBuilder::default()
		.existential_deposit(2)
		.min_nominator_bond(2)
		.min_validator_bond(2)
		.build_and_execute(|| {
			assert_eq!(Balances::free_balance(11), 256_000);

			on_offence_now(
				&[OffenceDetails {
					offender: (11, Staking::eras_stakers(Staking::active_era().unwrap().index, 11)),
					reporters: vec![],
				}],
				&[Perbill::from_percent(10)],
			);

			assert_eq!(Balances::free_balance(11), 256_000 - 25_600);
			assert!(<Staking as crate::Store>::SlashingSpans::get(&11).is_some());
			assert_eq!(
				<Staking as crate::Store>::SpanSlash::get(&(11, 0)).amount_slashed(),
				&25_600
			);

			on_offence_now(
				&[OffenceDetails {
					offender: (11, Staking::eras_stakers(Staking::active_era().unwrap().index, 11)),
					reporters: vec![],
				}],
				&[Perbill::from_percent(100)],
			);

			// validator and nominator slash in era are garbage-collected by era change,
			// so we don't test those here.

			assert_eq!(Balances::free_balance(11), 2);
			assert_eq!(Balances::total_balance(&11), 2);

			let slashing_spans = <Staking as crate::Store>::SlashingSpans::get(&11).unwrap();
			assert_eq!(slashing_spans.iter().count(), 2);

			// reap_stash respects num_slashing_spans so that weight is accurate
			assert_noop!(
				Staking::reap_stash(Origin::none(), 11, 0),
				Error::<Test>::IncorrectSlashingSpans
			);
			assert_ok!(Staking::reap_stash(Origin::none(), 11, 2));

			assert!(<Staking as crate::Store>::SlashingSpans::get(&11).is_none());
			assert_eq!(<Staking as crate::Store>::SpanSlash::get(&(11, 0)).amount_slashed(), &0);
		})
}

#[test]
fn garbage_collection_on_window_pruning() {
	// ensures that `ValidatorSlashInEra` and `NominatorSlashInEra` are cleared after
	// `BondingDuration`.
	ExtBuilder::default().build_and_execute(|| {
		mock::start_active_era(1);

		assert_eq!(Balances::free_balance(11), 1000);
		let now = Staking::active_era().unwrap().index;

		let exposure = Staking::eras_stakers(now, 11);
		assert_eq!(Balances::free_balance(101), 2000);
		let nominated_value = exposure.others.iter().find(|o| o.who == 101).unwrap().value;

		on_offence_now(
			&[OffenceDetails { offender: (11, Staking::eras_stakers(now, 11)), reporters: vec![] }],
			&[Perbill::from_percent(10)],
		);

		assert_eq!(Balances::free_balance(11), 900);
		assert_eq!(Balances::free_balance(101), 2000 - (nominated_value / 10));

		assert!(<Staking as crate::Store>::ValidatorSlashInEra::get(&now, &11).is_some());
		assert!(<Staking as crate::Store>::NominatorSlashInEra::get(&now, &101).is_some());

		// + 1 because we have to exit the bonding window.
		for era in (0..(BondingDuration::get() + 1)).map(|offset| offset + now + 1) {
			assert!(<Staking as crate::Store>::ValidatorSlashInEra::get(&now, &11).is_some());
			assert!(<Staking as crate::Store>::NominatorSlashInEra::get(&now, &101).is_some());

			mock::start_active_era(era);
		}

		assert!(<Staking as crate::Store>::ValidatorSlashInEra::get(&now, &11).is_none());
		assert!(<Staking as crate::Store>::NominatorSlashInEra::get(&now, &101).is_none());
	})
}

#[test]
fn slashing_nominators_by_span_max() {
	ExtBuilder::default().build_and_execute(|| {
		mock::start_active_era(1);
		mock::start_active_era(2);
		mock::start_active_era(3);

		assert_eq!(Balances::free_balance(11), 1000);
		assert_eq!(Balances::free_balance(21), 2000);
		assert_eq!(Balances::free_balance(101), 2000);
		assert_eq!(Staking::slashable_balance_of(&21), 1000);

		let exposure_11 = Staking::eras_stakers(Staking::active_era().unwrap().index, 11);
		let exposure_21 = Staking::eras_stakers(Staking::active_era().unwrap().index, 21);
		let nominated_value_11 = exposure_11.others.iter().find(|o| o.who == 101).unwrap().value;
		let nominated_value_21 = exposure_21.others.iter().find(|o| o.who == 101).unwrap().value;

		on_offence_in_era(
			&[OffenceDetails {
				offender: (11, Staking::eras_stakers(Staking::active_era().unwrap().index, 11)),
				reporters: vec![],
			}],
			&[Perbill::from_percent(10)],
			2,
		);

		assert_eq!(Balances::free_balance(11), 900);

		let slash_1_amount = Perbill::from_percent(10) * nominated_value_11;
		assert_eq!(Balances::free_balance(101), 2000 - slash_1_amount);

		let expected_spans = vec![
			slashing::SlashingSpan { index: 1, start: 4, length: None },
			slashing::SlashingSpan { index: 0, start: 0, length: Some(4) },
		];

		let get_span = |account| <Staking as crate::Store>::SlashingSpans::get(&account).unwrap();

		assert_eq!(get_span(11).iter().collect::<Vec<_>>(), expected_spans);

		assert_eq!(get_span(101).iter().collect::<Vec<_>>(), expected_spans);

		// second slash: higher era, higher value, same span.
		on_offence_in_era(
			&[OffenceDetails {
				offender: (21, Staking::eras_stakers(Staking::active_era().unwrap().index, 21)),
				reporters: vec![],
			}],
			&[Perbill::from_percent(30)],
			3,
		);

		// 11 was not further slashed, but 21 and 101 were.
		assert_eq!(Balances::free_balance(11), 900);
		assert_eq!(Balances::free_balance(21), 1700);

		let slash_2_amount = Perbill::from_percent(30) * nominated_value_21;
		assert!(slash_2_amount > slash_1_amount);

		// only the maximum slash in a single span is taken.
		assert_eq!(Balances::free_balance(101), 2000 - slash_2_amount);

		// third slash: in same era and on same validator as first, higher
		// in-era value, but lower slash value than slash 2.
		on_offence_in_era(
			&[OffenceDetails {
				offender: (11, Staking::eras_stakers(Staking::active_era().unwrap().index, 11)),
				reporters: vec![],
			}],
			&[Perbill::from_percent(20)],
			2,
		);

		// 11 was further slashed, but 21 and 101 were not.
		assert_eq!(Balances::free_balance(11), 800);
		assert_eq!(Balances::free_balance(21), 1700);

		let slash_3_amount = Perbill::from_percent(20) * nominated_value_21;
		assert!(slash_3_amount < slash_2_amount);
		assert!(slash_3_amount > slash_1_amount);

		// only the maximum slash in a single span is taken.
		assert_eq!(Balances::free_balance(101), 2000 - slash_2_amount);
	});
}

#[test]
fn slashes_are_summed_across_spans() {
	ExtBuilder::default().build_and_execute(|| {
		mock::start_active_era(1);
		mock::start_active_era(2);
		mock::start_active_era(3);

		assert_eq!(Balances::free_balance(21), 2000);
		assert_eq!(Staking::slashable_balance_of(&21), 1000);

		let get_span = |account| <Staking as crate::Store>::SlashingSpans::get(&account).unwrap();

		on_offence_now(
			&[OffenceDetails {
				offender: (21, Staking::eras_stakers(Staking::active_era().unwrap().index, 21)),
				reporters: vec![],
			}],
			&[Perbill::from_percent(10)],
		);

		let expected_spans = vec![
			slashing::SlashingSpan { index: 1, start: 4, length: None },
			slashing::SlashingSpan { index: 0, start: 0, length: Some(4) },
		];

		assert_eq!(get_span(21).iter().collect::<Vec<_>>(), expected_spans);
		assert_eq!(Balances::free_balance(21), 1900);

		// 21 has been force-chilled. re-signal intent to validate.
		Staking::validate(Origin::signed(20), Default::default()).unwrap();

		mock::start_active_era(4);

		assert_eq!(Staking::slashable_balance_of(&21), 900);

		on_offence_now(
			&[OffenceDetails {
				offender: (21, Staking::eras_stakers(Staking::active_era().unwrap().index, 21)),
				reporters: vec![],
			}],
			&[Perbill::from_percent(10)],
		);

		let expected_spans = vec![
			slashing::SlashingSpan { index: 2, start: 5, length: None },
			slashing::SlashingSpan { index: 1, start: 4, length: Some(1) },
			slashing::SlashingSpan { index: 0, start: 0, length: Some(4) },
		];

		assert_eq!(get_span(21).iter().collect::<Vec<_>>(), expected_spans);
		assert_eq!(Balances::free_balance(21), 1810);
	});
}

#[test]
fn deferred_slashes_are_deferred() {
	ExtBuilder::default().slash_defer_duration(2).build_and_execute(|| {
		mock::start_active_era(1);

		assert_eq!(Balances::free_balance(11), 1000);

		let exposure = Staking::eras_stakers(Staking::active_era().unwrap().index, 11);
		assert_eq!(Balances::free_balance(101), 2000);
		let nominated_value = exposure.others.iter().find(|o| o.who == 101).unwrap().value;

		on_offence_now(
			&[OffenceDetails {
				offender: (11, Staking::eras_stakers(Staking::active_era().unwrap().index, 11)),
				reporters: vec![],
			}],
			&[Perbill::from_percent(10)],
		);

		assert_eq!(Balances::free_balance(11), 1000);
		assert_eq!(Balances::free_balance(101), 2000);

		mock::start_active_era(2);

		assert_eq!(Balances::free_balance(11), 1000);
		assert_eq!(Balances::free_balance(101), 2000);

		mock::start_active_era(3);

		assert_eq!(Balances::free_balance(11), 1000);
		assert_eq!(Balances::free_balance(101), 2000);

		// at the start of era 4, slashes from era 1 are processed,
		// after being deferred for at least 2 full eras.
		mock::start_active_era(4);

		assert_eq!(Balances::free_balance(11), 900);
		assert_eq!(Balances::free_balance(101), 2000 - (nominated_value / 10));
	})
}

#[test]
fn remove_deferred() {
	ExtBuilder::default().slash_defer_duration(2).build_and_execute(|| {
		mock::start_active_era(1);

		assert_eq!(Balances::free_balance(11), 1000);

		let exposure = Staking::eras_stakers(Staking::active_era().unwrap().index, 11);
		assert_eq!(Balances::free_balance(101), 2000);
		let nominated_value = exposure.others.iter().find(|o| o.who == 101).unwrap().value;

		on_offence_now(
			&[OffenceDetails { offender: (11, exposure.clone()), reporters: vec![] }],
			&[Perbill::from_percent(10)],
		);

		assert_eq!(Balances::free_balance(11), 1000);
		assert_eq!(Balances::free_balance(101), 2000);

		mock::start_active_era(2);

		on_offence_in_era(
			&[OffenceDetails { offender: (11, exposure.clone()), reporters: vec![] }],
			&[Perbill::from_percent(15)],
			1,
		);

		// fails if empty
		assert_noop!(
			Staking::cancel_deferred_slash(Origin::root(), 1, vec![]),
			Error::<Test>::EmptyTargets
		);

		assert_ok!(Staking::cancel_deferred_slash(Origin::root(), 1, vec![0]));

		assert_eq!(Balances::free_balance(11), 1000);
		assert_eq!(Balances::free_balance(101), 2000);

		mock::start_active_era(3);

		assert_eq!(Balances::free_balance(11), 1000);
		assert_eq!(Balances::free_balance(101), 2000);

		// at the start of era 4, slashes from era 1 are processed,
		// after being deferred for at least 2 full eras.
		mock::start_active_era(4);

		// the first slash for 10% was cancelled, so no effect.
		assert_eq!(Balances::free_balance(11), 1000);
		assert_eq!(Balances::free_balance(101), 2000);

		mock::start_active_era(5);

		let slash_10 = Perbill::from_percent(10);
		let slash_15 = Perbill::from_percent(15);
		let initial_slash = slash_10 * nominated_value;

		let total_slash = slash_15 * nominated_value;
		let actual_slash = total_slash - initial_slash;

		// 5% slash (15 - 10) processed now.
		assert_eq!(Balances::free_balance(11), 950);
		assert_eq!(Balances::free_balance(101), 2000 - actual_slash);
	})
}

#[test]
fn remove_multi_deferred() {
	ExtBuilder::default().slash_defer_duration(2).build_and_execute(|| {
		mock::start_active_era(1);

		assert_eq!(Balances::free_balance(11), 1000);

		let exposure = Staking::eras_stakers(Staking::active_era().unwrap().index, 11);
		assert_eq!(Balances::free_balance(101), 2000);

		on_offence_now(
			&[OffenceDetails { offender: (11, exposure.clone()), reporters: vec![] }],
			&[Perbill::from_percent(10)],
		);

		on_offence_now(
			&[OffenceDetails {
				offender: (21, Staking::eras_stakers(Staking::active_era().unwrap().index, 21)),
				reporters: vec![],
			}],
			&[Perbill::from_percent(10)],
		);

		on_offence_now(
			&[OffenceDetails { offender: (11, exposure.clone()), reporters: vec![] }],
			&[Perbill::from_percent(25)],
		);

		on_offence_now(
			&[OffenceDetails { offender: (42, exposure.clone()), reporters: vec![] }],
			&[Perbill::from_percent(25)],
		);

		on_offence_now(
			&[OffenceDetails { offender: (69, exposure.clone()), reporters: vec![] }],
			&[Perbill::from_percent(25)],
		);

		assert_eq!(<Staking as Store>::UnappliedSlashes::get(&1).len(), 5);

		// fails if list is not sorted
		assert_noop!(
			Staking::cancel_deferred_slash(Origin::root(), 1, vec![2, 0, 4]),
			Error::<Test>::NotSortedAndUnique
		);
		// fails if list is not unique
		assert_noop!(
			Staking::cancel_deferred_slash(Origin::root(), 1, vec![0, 2, 2]),
			Error::<Test>::NotSortedAndUnique
		);
		// fails if bad index
		assert_noop!(
			Staking::cancel_deferred_slash(Origin::root(), 1, vec![1, 2, 3, 4, 5]),
			Error::<Test>::InvalidSlashIndex
		);

		assert_ok!(Staking::cancel_deferred_slash(Origin::root(), 1, vec![0, 2, 4]));

		let slashes = <Staking as Store>::UnappliedSlashes::get(&1);
		assert_eq!(slashes.len(), 2);
		assert_eq!(slashes[0].validator, 21);
		assert_eq!(slashes[1].validator, 42);
	})
}

#[test]
fn slash_kicks_validators_not_nominators_and_disables_nominator_for_kicked_validator() {
	ExtBuilder::default().build_and_execute(|| {
		mock::start_active_era(1);
		assert_eq_uvec!(Session::validators(), vec![11, 21]);

		// pre-slash balance
		assert_eq!(Balances::free_balance(11), 1000);
		assert_eq!(Balances::free_balance(101), 2000);

		// 11 and 21 both have the support of 100
		let exposure_11 = Staking::eras_stakers(Staking::active_era().unwrap().index, &11);
		let exposure_21 = Staking::eras_stakers(Staking::active_era().unwrap().index, &21);

		assert_eq!(exposure_11.total, 1000 + 125);
		assert_eq!(exposure_21.total, 1000 + 375);

		on_offence_now(
			&[OffenceDetails { offender: (11, exposure_11.clone()), reporters: vec![] }],
			&[Perbill::from_percent(10)],
		);

		// post-slash balance
		let nominator_slash_amount_11 = 125 / 10;
		assert_eq!(Balances::free_balance(11), 900);
		assert_eq!(Balances::free_balance(101), 2000 - nominator_slash_amount_11);

		// This is the best way to check that the validator was chilled; `get` will
		// return default value.
		for (stash, _) in <Staking as Store>::Validators::iter() {
			assert!(stash != 11);
		}

		let nominations = <Staking as Store>::Nominators::get(&101).unwrap();

		// and make sure that the vote will be ignored even if the validator
		// re-registers.
		let last_slash = <Staking as Store>::SlashingSpans::get(&11).unwrap().last_nonzero_slash();
		assert!(nominations.submitted_in < last_slash);

		// actually re-bond the slashed validator
		assert_ok!(Staking::validate(Origin::signed(10), Default::default()));

		mock::start_active_era(2);
		let exposure_11 = Staking::eras_stakers(Staking::active_era().unwrap().index, &11);
		let exposure_21 = Staking::eras_stakers(Staking::active_era().unwrap().index, &21);

		// 10 is re-elected, but without the support of 100
		assert_eq!(exposure_11.total, 900);

		// 20 is re-elected, with the (almost) entire support of 100
		assert_eq!(exposure_21.total, 1000 + 500 - nominator_slash_amount_11);
	});
}

#[test]
fn claim_reward_at_the_last_era_and_no_double_claim_and_invalid_claim() {
	// should check that:
	// * rewards get paid until history_depth for both validators and nominators
	// * an invalid era to claim doesn't update last_reward
	// * double claim of one era fails
	ExtBuilder::default().nominate(true).build_and_execute(|| {
		// Consumed weight for all payout_stakers dispatches that fail
		let err_weight = weights::SubstrateWeight::<Test>::payout_stakers_alive_staked(0);

		let init_balance_10 = Balances::total_balance(&10);
		let init_balance_100 = Balances::total_balance(&100);

		let part_for_10 = Perbill::from_rational::<u32>(1000, 1125);
		let part_for_100 = Perbill::from_rational::<u32>(125, 1125);

		// Check state
		Payee::<Test>::insert(11, RewardDestination::Controller);
		Payee::<Test>::insert(101, RewardDestination::Controller);

		<Pallet<Test>>::reward_by_ids(vec![(11, 1)]);
		// Compute total payout now for whole duration as other parameter won't change
		let total_payout_0 = current_total_payout_for_duration(reward_time_per_era());

		mock::start_active_era(1);

		<Pallet<Test>>::reward_by_ids(vec![(11, 1)]);
		// Change total issuance in order to modify total payout
		let _ = Balances::deposit_creating(&999, 1_000_000_000);
		// Compute total payout now for whole duration as other parameter won't change
		let total_payout_1 = current_total_payout_for_duration(reward_time_per_era());
		assert!(total_payout_1 != total_payout_0);

		mock::start_active_era(2);

		<Pallet<Test>>::reward_by_ids(vec![(11, 1)]);
		// Change total issuance in order to modify total payout
		let _ = Balances::deposit_creating(&999, 1_000_000_000);
		// Compute total payout now for whole duration as other parameter won't change
		let total_payout_2 = current_total_payout_for_duration(reward_time_per_era());
		assert!(total_payout_2 != total_payout_0);
		assert!(total_payout_2 != total_payout_1);

		mock::start_active_era(Staking::history_depth() + 1);

		let active_era = Staking::active_era().unwrap().index;

		// This is the latest planned era in staking, not the active era
		let current_era = Staking::current_era().unwrap();

		// Last kept is 1:
		assert!(current_era - Staking::history_depth() == 1);
		assert_noop!(
			Staking::payout_stakers(Origin::signed(1337), 11, 0),
			// Fail: Era out of history
			Error::<Test>::InvalidEraToReward.with_weight(err_weight)
		);
		assert_ok!(Staking::payout_stakers(Origin::signed(1337), 11, 1));
		assert_ok!(Staking::payout_stakers(Origin::signed(1337), 11, 2));
		assert_noop!(
			Staking::payout_stakers(Origin::signed(1337), 11, 2),
			// Fail: Double claim
			Error::<Test>::AlreadyClaimed.with_weight(err_weight)
		);
		assert_noop!(
			Staking::payout_stakers(Origin::signed(1337), 11, active_era),
			// Fail: Era not finished yet
			Error::<Test>::InvalidEraToReward.with_weight(err_weight)
		);

		// Era 0 can't be rewarded anymore and current era can't be rewarded yet
		// only era 1 and 2 can be rewarded.

		assert_eq!(
			Balances::total_balance(&10),
			init_balance_10 + part_for_10 * (total_payout_1 + total_payout_2),
		);
		assert_eq!(
			Balances::total_balance(&100),
			init_balance_100 + part_for_100 * (total_payout_1 + total_payout_2),
		);
	});
}

#[test]
fn zero_slash_keeps_nominators() {
	ExtBuilder::default().build_and_execute(|| {
		mock::start_active_era(1);

		assert_eq!(Balances::free_balance(11), 1000);

		let exposure = Staking::eras_stakers(Staking::active_era().unwrap().index, 11);
		assert_eq!(Balances::free_balance(101), 2000);

		on_offence_now(
			&[OffenceDetails { offender: (11, exposure.clone()), reporters: vec![] }],
			&[Perbill::from_percent(0)],
		);

		assert_eq!(Balances::free_balance(11), 1000);
		assert_eq!(Balances::free_balance(101), 2000);

		// This is the best way to check that the validator was chilled; `get` will
		// return default value.
		for (stash, _) in <Staking as Store>::Validators::iter() {
			assert!(stash != 11);
		}

		let nominations = <Staking as Store>::Nominators::get(&101).unwrap();

		// and make sure that the vote will not be ignored, because the slash was
		// zero.
		let last_slash = <Staking as Store>::SlashingSpans::get(&11).unwrap().last_nonzero_slash();
		assert!(nominations.submitted_in >= last_slash);
	});
}

#[test]
fn six_session_delay() {
	ExtBuilder::default().initialize_first_session(false).build_and_execute(|| {
		use pallet_session::SessionManager;

		let val_set = Session::validators();
		let init_session = Session::current_index();
		let init_active_era = Staking::active_era().unwrap().index;

		// pallet-session is delaying session by one, thus the next session to plan is +2.
		assert_eq!(<Staking as SessionManager<_>>::new_session(init_session + 2), None);
		assert_eq!(
			<Staking as SessionManager<_>>::new_session(init_session + 3),
			Some(val_set.clone())
		);
		assert_eq!(<Staking as SessionManager<_>>::new_session(init_session + 4), None);
		assert_eq!(<Staking as SessionManager<_>>::new_session(init_session + 5), None);
		assert_eq!(
			<Staking as SessionManager<_>>::new_session(init_session + 6),
			Some(val_set.clone())
		);

		<Staking as SessionManager<_>>::end_session(init_session);
		<Staking as SessionManager<_>>::start_session(init_session + 1);
		assert_eq!(active_era(), init_active_era);

		<Staking as SessionManager<_>>::end_session(init_session + 1);
		<Staking as SessionManager<_>>::start_session(init_session + 2);
		assert_eq!(active_era(), init_active_era);

		// Reward current era
		Staking::reward_by_ids(vec![(11, 1)]);

		// New active era is triggered here.
		<Staking as SessionManager<_>>::end_session(init_session + 2);
		<Staking as SessionManager<_>>::start_session(init_session + 3);
		assert_eq!(active_era(), init_active_era + 1);

		<Staking as SessionManager<_>>::end_session(init_session + 3);
		<Staking as SessionManager<_>>::start_session(init_session + 4);
		assert_eq!(active_era(), init_active_era + 1);

		<Staking as SessionManager<_>>::end_session(init_session + 4);
		<Staking as SessionManager<_>>::start_session(init_session + 5);
		assert_eq!(active_era(), init_active_era + 1);

		// Reward current era
		Staking::reward_by_ids(vec![(21, 2)]);

		// New active era is triggered here.
		<Staking as SessionManager<_>>::end_session(init_session + 5);
		<Staking as SessionManager<_>>::start_session(init_session + 6);
		assert_eq!(active_era(), init_active_era + 2);

		// That reward are correct
		assert_eq!(Staking::eras_reward_points(init_active_era).total, 1);
		assert_eq!(Staking::eras_reward_points(init_active_era + 1).total, 2);
	});
}

#[test]
fn test_max_nominator_rewarded_per_validator_and_cant_steal_someone_else_reward() {
	ExtBuilder::default().build_and_execute(|| {
		for i in 0..=<Test as Config>::MaxNominatorRewardedPerValidator::get() {
			let stash = 10_000 + i as AccountId;
			let controller = 20_000 + i as AccountId;
			let balance = 10_000 + i as Balance;
			Balances::make_free_balance_be(&stash, balance);
			assert_ok!(Staking::bond(
				Origin::signed(stash),
				controller,
				balance,
				RewardDestination::Stash
			));
			assert_ok!(Staking::nominate(Origin::signed(controller), vec![11]));
		}
		mock::start_active_era(1);

		<Pallet<Test>>::reward_by_ids(vec![(11, 1)]);
		// compute and ensure the reward amount is greater than zero.
		let _ = current_total_payout_for_duration(reward_time_per_era());

		mock::start_active_era(2);
		mock::make_all_reward_payment(1);

		// Assert only nominators from 1 to Max are rewarded
		for i in 0..=<Test as Config>::MaxNominatorRewardedPerValidator::get() {
			let stash = 10_000 + i as AccountId;
			let balance = 10_000 + i as Balance;
			if stash == 10_000 {
				assert!(Balances::free_balance(&stash) == balance);
			} else {
				assert!(Balances::free_balance(&stash) > balance);
			}
		}
	});
}

#[test]
fn set_history_depth_works() {
	ExtBuilder::default().build_and_execute(|| {
		mock::start_active_era(10);
		Staking::set_history_depth(Origin::root(), 20, 0).unwrap();
		assert!(<Staking as Store>::ErasTotalStake::contains_key(10 - 4));
		assert!(<Staking as Store>::ErasTotalStake::contains_key(10 - 5));
		Staking::set_history_depth(Origin::root(), 4, 0).unwrap();
		assert!(<Staking as Store>::ErasTotalStake::contains_key(10 - 4));
		assert!(!<Staking as Store>::ErasTotalStake::contains_key(10 - 5));
		Staking::set_history_depth(Origin::root(), 3, 0).unwrap();
		assert!(!<Staking as Store>::ErasTotalStake::contains_key(10 - 4));
		assert!(!<Staking as Store>::ErasTotalStake::contains_key(10 - 5));
		Staking::set_history_depth(Origin::root(), 8, 0).unwrap();
		assert!(!<Staking as Store>::ErasTotalStake::contains_key(10 - 4));
		assert!(!<Staking as Store>::ErasTotalStake::contains_key(10 - 5));
	});
}

#[test]
fn test_payout_stakers() {
	// Here we will test validator can set `max_nominators_payout` and it works.
	// We also test that `payout_extra_nominators` works.
	ExtBuilder::default().has_stakers(false).build_and_execute(|| {
		let balance = 1000;
		// Create a validator:
		bond_validator(11, 10, balance); // Default(64)

		// Create nominators, targeting stash of validators
		for i in 0..100 {
			bond_nominator(1000 + i, 100 + i, balance + i as Balance, vec![11]);
		}

		mock::start_active_era(1);
		Staking::reward_by_ids(vec![(11, 1)]);

		// compute and ensure the reward amount is greater than zero.
		let _ = current_total_payout_for_duration(reward_time_per_era());

		mock::start_active_era(2);
		assert_ok!(Staking::payout_stakers(Origin::signed(1337), 11, 1));

		// Top 64 nominators of validator 11 automatically paid out, including the validator
		// Validator payout goes to controller.
		assert!(Balances::free_balance(&10) > balance);
		for i in 36..100 {
			assert!(Balances::free_balance(&(100 + i)) > balance + i as Balance);
		}
		// The bottom 36 do not
		for i in 0..36 {
			assert_eq!(Balances::free_balance(&(100 + i)), balance + i as Balance);
		}

		// We track rewards in `claimed_rewards` vec
		assert_eq!(
			Staking::ledger(&10),
			Some(StakingLedger {
				stash: 11,
				total: 1000,
				active: 1000,
				unlocking: vec![],
				claimed_rewards: vec![1]
			})
		);

		for i in 3..16 {
			Staking::reward_by_ids(vec![(11, 1)]);

			// compute and ensure the reward amount is greater than zero.
			let _ = current_total_payout_for_duration(reward_time_per_era());

			mock::start_active_era(i);
			assert_ok!(Staking::payout_stakers(Origin::signed(1337), 11, i - 1));
		}

		// We track rewards in `claimed_rewards` vec
		assert_eq!(
			Staking::ledger(&10),
			Some(StakingLedger {
				stash: 11,
				total: 1000,
				active: 1000,
				unlocking: vec![],
				claimed_rewards: (1..=14).collect()
			})
		);

		for i in 16..100 {
			Staking::reward_by_ids(vec![(11, 1)]);
			// compute and ensure the reward amount is greater than zero.
			let _ = current_total_payout_for_duration(reward_time_per_era());
			mock::start_active_era(i);
		}

		// We clean it up as history passes
		assert_ok!(Staking::payout_stakers(Origin::signed(1337), 11, 15));
		assert_ok!(Staking::payout_stakers(Origin::signed(1337), 11, 98));
		assert_eq!(
			Staking::ledger(&10),
			Some(StakingLedger {
				stash: 11,
				total: 1000,
				active: 1000,
				unlocking: vec![],
				claimed_rewards: vec![15, 98]
			})
		);

		// Out of order claims works.
		assert_ok!(Staking::payout_stakers(Origin::signed(1337), 11, 69));
		assert_ok!(Staking::payout_stakers(Origin::signed(1337), 11, 23));
		assert_ok!(Staking::payout_stakers(Origin::signed(1337), 11, 42));
		assert_eq!(
			Staking::ledger(&10),
			Some(StakingLedger {
				stash: 11,
				total: 1000,
				active: 1000,
				unlocking: vec![],
				claimed_rewards: vec![15, 23, 42, 69, 98]
			})
		);
	});
}

#[test]
fn payout_stakers_handles_basic_errors() {
	// Here we will test payouts handle all errors.
	ExtBuilder::default().has_stakers(false).build_and_execute(|| {
		// Consumed weight for all payout_stakers dispatches that fail
		let err_weight = weights::SubstrateWeight::<Test>::payout_stakers_alive_staked(0);

		// Same setup as the test above
		let balance = 1000;
		bond_validator(11, 10, balance); // Default(64)

		// Create nominators, targeting stash
		for i in 0..100 {
			bond_nominator(1000 + i, 100 + i, balance + i as Balance, vec![11]);
		}

		mock::start_active_era(1);
		Staking::reward_by_ids(vec![(11, 1)]);

		// compute and ensure the reward amount is greater than zero.
		let _ = current_total_payout_for_duration(reward_time_per_era());

		mock::start_active_era(2);

		// Wrong Era, too big
		assert_noop!(
			Staking::payout_stakers(Origin::signed(1337), 11, 2),
			Error::<Test>::InvalidEraToReward.with_weight(err_weight)
		);
		// Wrong Staker
		assert_noop!(
			Staking::payout_stakers(Origin::signed(1337), 10, 1),
			Error::<Test>::NotStash.with_weight(err_weight)
		);

		for i in 3..100 {
			Staking::reward_by_ids(vec![(11, 1)]);
			// compute and ensure the reward amount is greater than zero.
			let _ = current_total_payout_for_duration(reward_time_per_era());
			mock::start_active_era(i);
		}
		// We are at era 99, with history depth of 84
		// We should be able to payout era 15 through 98 (84 total eras), but not 14 or 99.
		assert_noop!(
			Staking::payout_stakers(Origin::signed(1337), 11, 14),
			Error::<Test>::InvalidEraToReward.with_weight(err_weight)
		);
		assert_noop!(
			Staking::payout_stakers(Origin::signed(1337), 11, 99),
			Error::<Test>::InvalidEraToReward.with_weight(err_weight)
		);
		assert_ok!(Staking::payout_stakers(Origin::signed(1337), 11, 15));
		assert_ok!(Staking::payout_stakers(Origin::signed(1337), 11, 98));

		// Can't claim again
		assert_noop!(
			Staking::payout_stakers(Origin::signed(1337), 11, 15),
			Error::<Test>::AlreadyClaimed.with_weight(err_weight)
		);
		assert_noop!(
			Staking::payout_stakers(Origin::signed(1337), 11, 98),
			Error::<Test>::AlreadyClaimed.with_weight(err_weight)
		);
	});
}

#[test]
fn payout_stakers_handles_weight_refund() {
	// Note: this test relies on the assumption that `payout_stakers_alive_staked` is solely used by
	// `payout_stakers` to calculate the weight of each payout op.
	ExtBuilder::default().has_stakers(false).build_and_execute(|| {
		let max_nom_rewarded = <Test as Config>::MaxNominatorRewardedPerValidator::get();
		// Make sure the configured value is meaningful for our use.
		assert!(max_nom_rewarded >= 4);
		let half_max_nom_rewarded = max_nom_rewarded / 2;
		// Sanity check our max and half max nominator quantities.
		assert!(half_max_nom_rewarded > 0);
		assert!(max_nom_rewarded > half_max_nom_rewarded);

		let max_nom_rewarded_weight =
			<Test as Config>::WeightInfo::payout_stakers_alive_staked(max_nom_rewarded);
		let half_max_nom_rewarded_weight =
			<Test as Config>::WeightInfo::payout_stakers_alive_staked(half_max_nom_rewarded);
		let zero_nom_payouts_weight = <Test as Config>::WeightInfo::payout_stakers_alive_staked(0);
		assert!(zero_nom_payouts_weight > 0);
		assert!(half_max_nom_rewarded_weight > zero_nom_payouts_weight);
		assert!(max_nom_rewarded_weight > half_max_nom_rewarded_weight);

		let balance = 1000;
		bond_validator(11, 10, balance);

		// Era 1
		start_active_era(1);

		// Reward just the validator.
		Staking::reward_by_ids(vec![(11, 1)]);

		// Add some `half_max_nom_rewarded` nominators who will start backing the validator in the
		// next era.
		for i in 0..half_max_nom_rewarded {
			bond_nominator((1000 + i).into(), (100 + i).into(), balance + i as Balance, vec![11]);
		}

		// Era 2
		start_active_era(2);

		// Collect payouts when there are no nominators
		let call = TestRuntimeCall::Staking(StakingCall::payout_stakers(11, 1));
		let info = call.get_dispatch_info();
		let result = call.dispatch(Origin::signed(20));
		assert_ok!(result);
		assert_eq!(extract_actual_weight(&result, &info), zero_nom_payouts_weight);

		// The validator is not rewarded in this era; so there will be zero payouts to claim for this era.

		// Era 3
		start_active_era(3);

		// Collect payouts for an era where the validator did not receive any points.
		let call = TestRuntimeCall::Staking(StakingCall::payout_stakers(11, 2));
		let info = call.get_dispatch_info();
		let result = call.dispatch(Origin::signed(20));
		assert_ok!(result);
		assert_eq!(extract_actual_weight(&result, &info), zero_nom_payouts_weight);

		// Reward the validator and its nominators.
		Staking::reward_by_ids(vec![(11, 1)]);

		// Era 4
		start_active_era(4);

		// Collect payouts when the validator has `half_max_nom_rewarded` nominators.
		let call = TestRuntimeCall::Staking(StakingCall::payout_stakers(11, 3));
		let info = call.get_dispatch_info();
		let result = call.dispatch(Origin::signed(20));
		assert_ok!(result);
		assert_eq!(extract_actual_weight(&result, &info), half_max_nom_rewarded_weight);

		// Add enough nominators so that we are at the limit. They will be active nominators
		// in the next era.
		for i in half_max_nom_rewarded..max_nom_rewarded {
			bond_nominator((1000 + i).into(), (100 + i).into(), balance + i as Balance, vec![11]);
		}

		// Era 5
		start_active_era(5);
		// We now have `max_nom_rewarded` nominators actively nominating our validator.

		// Reward the validator so we can collect for everyone in the next era.
		Staking::reward_by_ids(vec![(11, 1)]);

		// Era 6
		start_active_era(6);

		// Collect payouts when the validator had `half_max_nom_rewarded` nominators.
		let call = TestRuntimeCall::Staking(StakingCall::payout_stakers(11, 5));
		let info = call.get_dispatch_info();
		let result = call.dispatch(Origin::signed(20));
		assert_ok!(result);
		assert_eq!(extract_actual_weight(&result, &info), max_nom_rewarded_weight);

		// Try and collect payouts for an era that has already been collected.
		let call = TestRuntimeCall::Staking(StakingCall::payout_stakers(11, 5));
		let info = call.get_dispatch_info();
		let result = call.dispatch(Origin::signed(20));
		assert!(result.is_err());
		// When there is an error the consumed weight == weight when there are 0 nominator payouts.
		assert_eq!(extract_actual_weight(&result, &info), zero_nom_payouts_weight);
	});
}

#[test]
fn bond_during_era_correctly_populates_claimed_rewards() {
	ExtBuilder::default().has_stakers(false).build_and_execute(|| {
		// Era = None
		bond_validator(9, 8, 1000);
		assert_eq!(
			Staking::ledger(&8),
			Some(StakingLedger {
				stash: 9,
				total: 1000,
				active: 1000,
				unlocking: vec![],
				claimed_rewards: vec![],
			})
		);
		mock::start_active_era(5);
		bond_validator(11, 10, 1000);
		assert_eq!(
			Staking::ledger(&10),
			Some(StakingLedger {
				stash: 11,
				total: 1000,
				active: 1000,
				unlocking: vec![],
				claimed_rewards: (0..5).collect(),
			})
		);
		mock::start_active_era(99);
		bond_validator(13, 12, 1000);
		assert_eq!(
			Staking::ledger(&12),
			Some(StakingLedger {
				stash: 13,
				total: 1000,
				active: 1000,
				unlocking: vec![],
				claimed_rewards: (15..99).collect(),
			})
		);
	});
}

#[test]
fn offences_weight_calculated_correctly() {
	ExtBuilder::default().nominate(true).build_and_execute(|| {
		// On offence with zero offenders: 4 Reads, 1 Write
		let zero_offence_weight = <Test as frame_system::Config>::DbWeight::get().reads_writes(4, 1);
		assert_eq!(Staking::on_offence(&[], &[Perbill::from_percent(50)], 0), zero_offence_weight);

		// On Offence with N offenders, Unapplied: 4 Reads, 1 Write + 4 Reads, 5 Writes
		let n_offence_unapplied_weight = <Test as frame_system::Config>::DbWeight::get().reads_writes(4, 1)
			+ <Test as frame_system::Config>::DbWeight::get().reads_writes(4, 5);

		let offenders: Vec<OffenceDetails<<Test as frame_system::Config>::AccountId, pallet_session::historical::IdentificationTuple<Test>>>
			= (1..10).map(|i|
				OffenceDetails {
					offender: (i, Staking::eras_stakers(Staking::active_era().unwrap().index, i)),
					reporters: vec![],
				}
			).collect();
		assert_eq!(Staking::on_offence(&offenders, &[Perbill::from_percent(50)], 0), n_offence_unapplied_weight);

		// On Offence with one offenders, Applied
		let one_offender = [
			OffenceDetails {
				offender: (11, Staking::eras_stakers(Staking::active_era().unwrap().index, 11)),
				reporters: vec![1],
			},
		];

		let n = 1; // Number of offenders
		let rw = 3 + 3 * n; // rw reads and writes
		let one_offence_unapplied_weight = <Test as frame_system::Config>::DbWeight::get().reads_writes(4, 1)
			+ <Test as frame_system::Config>::DbWeight::get().reads_writes(rw, rw)
			// One `slash_cost`
			+ <Test as frame_system::Config>::DbWeight::get().reads_writes(6, 5)
			// `slash_cost` * nominators (1)
			+ <Test as frame_system::Config>::DbWeight::get().reads_writes(6, 5)
			// `reward_cost` * reporters (1)
			+ <Test as frame_system::Config>::DbWeight::get().reads_writes(2, 2);

		assert_eq!(Staking::on_offence(&one_offender, &[Perbill::from_percent(50)], 0), one_offence_unapplied_weight);
	});
}

#[test]
fn payout_creates_controller() {
	ExtBuilder::default().has_stakers(false).build_and_execute(|| {
		let balance = 1000;
		// Create a validator:
		bond_validator(11, 10, balance);

		// Create a stash/controller pair
		bond_nominator(1234, 1337, 100, vec![11]);

		// kill controller
		assert_ok!(Balances::transfer(Origin::signed(1337), 1234, 100));
		assert_eq!(Balances::free_balance(1337), 0);

		mock::start_active_era(1);
		Staking::reward_by_ids(vec![(11, 1)]);
		// compute and ensure the reward amount is greater than zero.
		let _ = current_total_payout_for_duration(reward_time_per_era());
		mock::start_active_era(2);
		assert_ok!(Staking::payout_stakers(Origin::signed(1337), 11, 1));

		// Controller is created
		assert!(Balances::free_balance(1337) > 0);
	})
}

#[test]
fn payout_to_any_account_works() {
	ExtBuilder::default().has_stakers(false).build_and_execute(|| {
		let balance = 1000;
		// Create a validator:
		bond_validator(11, 10, balance); // Default(64)

		// Create a stash/controller pair
		bond_nominator(1234, 1337, 100, vec![11]);

		// Update payout location
		assert_ok!(Staking::set_payee(Origin::signed(1337), RewardDestination::Account(42)));

		// Reward Destination account doesn't exist
		assert_eq!(Balances::free_balance(42), 0);

		mock::start_active_era(1);
		Staking::reward_by_ids(vec![(11, 1)]);
		// compute and ensure the reward amount is greater than zero.
		let _ = current_total_payout_for_duration(reward_time_per_era());
		mock::start_active_era(2);
		assert_ok!(Staking::payout_stakers(Origin::signed(1337), 11, 1));

		// Payment is successful
		assert!(Balances::free_balance(42) > 0);
	})
}

#[test]
fn session_buffering_with_offset() {
	// similar to live-chains, have some offset for the first session
	ExtBuilder::default()
		.offset(2)
		.period(5)
		.session_per_era(5)
		.build_and_execute(|| {
			assert_eq!(current_era(), 0);
			assert_eq!(active_era(), 0);
			assert_eq!(Session::current_index(), 0);

			start_session(1);
			assert_eq!(current_era(), 0);
			assert_eq!(active_era(), 0);
			assert_eq!(Session::current_index(), 1);
			assert_eq!(System::block_number(), 2);

			start_session(2);
			assert_eq!(current_era(), 0);
			assert_eq!(active_era(), 0);
			assert_eq!(Session::current_index(), 2);
			assert_eq!(System::block_number(), 7);

			start_session(3);
			assert_eq!(current_era(), 0);
			assert_eq!(active_era(), 0);
			assert_eq!(Session::current_index(), 3);
			assert_eq!(System::block_number(), 12);

			// active era is lagging behind by one session, because of how session module works.
			start_session(4);
			assert_eq!(current_era(), 1);
			assert_eq!(active_era(), 0);
			assert_eq!(Session::current_index(), 4);
			assert_eq!(System::block_number(), 17);

			start_session(5);
			assert_eq!(current_era(), 1);
			assert_eq!(active_era(), 1);
			assert_eq!(Session::current_index(), 5);
			assert_eq!(System::block_number(), 22);

			// go all the way to active 2.
			start_active_era(2);
			assert_eq!(current_era(), 2);
			assert_eq!(active_era(), 2);
			assert_eq!(Session::current_index(), 10);
		});
}

#[test]
fn session_buffering_no_offset() {
	// no offset, first session starts immediately
	ExtBuilder::default()
		.offset(0)
		.period(5)
		.session_per_era(5)
		.build_and_execute(|| {
			assert_eq!(current_era(), 0);
			assert_eq!(active_era(), 0);
			assert_eq!(Session::current_index(), 0);

			start_session(1);
			assert_eq!(current_era(), 0);
			assert_eq!(active_era(), 0);
			assert_eq!(Session::current_index(), 1);
			assert_eq!(System::block_number(), 5);

			start_session(2);
			assert_eq!(current_era(), 0);
			assert_eq!(active_era(), 0);
			assert_eq!(Session::current_index(), 2);
			assert_eq!(System::block_number(), 10);

			start_session(3);
			assert_eq!(current_era(), 0);
			assert_eq!(active_era(), 0);
			assert_eq!(Session::current_index(), 3);
			assert_eq!(System::block_number(), 15);

			// active era is lagging behind by one session, because of how session module works.
			start_session(4);
			assert_eq!(current_era(), 1);
			assert_eq!(active_era(), 0);
			assert_eq!(Session::current_index(), 4);
			assert_eq!(System::block_number(), 20);

			start_session(5);
			assert_eq!(current_era(), 1);
			assert_eq!(active_era(), 1);
			assert_eq!(Session::current_index(), 5);
			assert_eq!(System::block_number(), 25);

			// go all the way to active 2.
			start_active_era(2);
			assert_eq!(current_era(), 2);
			assert_eq!(active_era(), 2);
			assert_eq!(Session::current_index(), 10);
		});
}

#[test]
fn cannot_rebond_to_lower_than_ed() {
	ExtBuilder::default()
		.existential_deposit(10)
		.min_nominator_bond(10)
		.min_validator_bond(10)
		.build_and_execute(|| {
			// stash must have more balance than bonded for this to work.
			assert_eq!(Balances::free_balance(&21), 512_000);

			// initial stuff.
			assert_eq!(
				Staking::ledger(&20).unwrap(),
				StakingLedger {
					stash: 21,
					total: 1000,
					active: 1000,
					unlocking: vec![],
					claimed_rewards: vec![]
				}
			);

			// unbond all of it. must be chilled first.
			assert_ok!(Staking::chill(Origin::signed(20)));
			assert_ok!(Staking::unbond(Origin::signed(20), 1000));
			assert_eq!(
				Staking::ledger(&20).unwrap(),
				StakingLedger {
					stash: 21,
					total: 1000,
					active: 0,
					unlocking: vec![UnlockChunk { value: 1000, era: 3 }],
					claimed_rewards: vec![]
				}
			);

			// now bond a wee bit more
			assert_noop!(Staking::rebond(Origin::signed(20), 5), Error::<Test>::InsufficientBond);
		})
}

#[test]
fn cannot_bond_extra_to_lower_than_ed() {
	ExtBuilder::default()
		.existential_deposit(10)
		.min_nominator_bond(10)
		.min_validator_bond(10)
		.build_and_execute(|| {
			// stash must have more balance than bonded for this to work.
			assert_eq!(Balances::free_balance(&21), 512_000);

			// initial stuff.
			assert_eq!(
				Staking::ledger(&20).unwrap(),
				StakingLedger {
					stash: 21,
					total: 1000,
					active: 1000,
					unlocking: vec![],
					claimed_rewards: vec![]
				}
			);

			// unbond all of it. must be chilled first.
			assert_ok!(Staking::chill(Origin::signed(20)));
			assert_ok!(Staking::unbond(Origin::signed(20), 1000));
			assert_eq!(
				Staking::ledger(&20).unwrap(),
				StakingLedger {
					stash: 21,
					total: 1000,
					active: 0,
					unlocking: vec![UnlockChunk { value: 1000, era: 3 }],
					claimed_rewards: vec![]
				}
			);

			// now bond a wee bit more
			assert_noop!(
				Staking::bond_extra(Origin::signed(21), 5),
				Error::<Test>::InsufficientBond,
			);
		})
}

#[test]
fn do_not_die_when_active_is_ed() {
	let ed = 10;
	ExtBuilder::default()
		.existential_deposit(ed)
		.min_nominator_bond(ed)
		.min_validator_bond(ed)
		.build_and_execute(|| {
			// initial stuff.
			assert_eq!(
				Staking::ledger(&20).unwrap(),
				StakingLedger {
					stash: 21,
					total: 1000,
					active: 1000,
					unlocking: vec![],
					claimed_rewards: vec![]
				}
			);

			// unbond all of it except ed.
			assert_ok!(Staking::unbond(Origin::signed(20), 1000 - ed));
			start_active_era(3);
			assert_ok!(Staking::withdraw_unbonded(Origin::signed(20), 100));

			// initial stuff.
			assert_eq!(
				Staking::ledger(&20).unwrap(),
				StakingLedger {
					stash: 21,
					total: ed,
					active: ed,
					unlocking: vec![],
					claimed_rewards: vec![]
				}
			);
		})
}

#[test]
fn on_finalize_weight_is_nonzero() {
	ExtBuilder::default().build_and_execute(|| {
		let on_finalize_weight = <Test as frame_system::Config>::DbWeight::get().reads(1);
		assert!(<Staking as Hooks<u64>>::on_initialize(1) >= on_finalize_weight);
	})
}

// end-to-end nodes of the voter bags operation.
mod voter_bags {

	#[test]
	fn rebag_works() {
		todo!()
	}
}
/*
// TODO: this needs some love, retire it in favour of the one above. Use the mock data, don't make
// it complicated with data setup, use the simplest data possible, instead check multiple
// edge-cases.
#[test]
fn test_rebag() {
	use crate::{
		testing_utils::create_stash_controller,
		voter_bags::{Bag, Node},
	};
	use frame_system::RawOrigin;

	/// Make a validator and return its stash
	fn make_validator(n: u32, balance_factor: u32) -> Result<AccountIdOf<Test>, &'static str> {
		let (stash, controller) = create_stash_controller::<Test>(n, balance_factor, Default::default()).unwrap();

		// Bond the full value of the stash
		//
		// By default, `create_stash_controller` only bonds 10% of the stash. However, we're going
		// to want to edit one account's bonded value to match another's, so it's simpler if 100% of
		// the balance is bonded.
		let balance = <Test as Config>::Currency::free_balance(&stash);
		Staking::bond_extra(RawOrigin::Signed(stash.clone()).into(), balance).unwrap();
		Staking::validate(
			RawOrigin::Signed(controller.clone()).into(),
			ValidatorPrefs::default(),
		).unwrap();

		Ok(stash)
	}

	ExtBuilder::default().build_and_execute(|| {
		// We want to have two validators: one, `stash`, is the one we will rebag.
		// The other, `other_stash`, exists only so that the destination bag is not empty.
		let stash = make_validator(0, 2000).unwrap();
		let other_stash = make_validator(1, 9000).unwrap();

		// verify preconditions
		let weight_of = Staking::weight_of_fn();
		let node = Node::<Test>::from_id(&stash).unwrap();
		assert_eq!(
			{
				let origin_bag = Bag::<Test>::get(node.bag_upper).unwrap();
				origin_bag.iter().count()
			},
			1,
			"stash should be the only node in origin bag",
		);
		let other_node = Node::<Test>::from_id(&other_stash).unwrap();
		assert!(!other_node.is_misplaced(&weight_of), "other stash balance never changed");
		assert_ne!(
			{
				let destination_bag = Bag::<Test>::get(other_node.bag_upper);
				destination_bag.iter().count()
			},
			0,
			"destination bag should not be empty",
		);

		// Update `stash`'s value to match `other_stash`, and bond extra to update its weight.
		//
		// This implicitly calls rebag, so the user stays in the best bag they qualify for.
		let new_balance = <Test as Config>::Currency::free_balance(&other_stash);
		<Test as Config>::Currency::make_free_balance_be(&stash, new_balance);
		Staking::bond_extra(
			RawOrigin::Signed(stash.clone()).into(),
			new_balance,
		).unwrap();

		// node should no longer be misplaced
		// note that we refresh the node, in case the storage value has changed
		let node = Node::<Test>::from_id(&stash).unwrap();
		assert!(!node.is_misplaced(&weight_of), "node must be in proper place after rebag");
	});
}
*/

mod election_data_provider {
	use super::*;
	use frame_election_provider_support::ElectionDataProvider;

	#[test]
	fn targets_2sec_block() {
		let mut validators = 1000;
		while <Test as Config>::WeightInfo::get_npos_targets(validators) <
			2 * frame_support::weights::constants::WEIGHT_PER_SECOND
		{
			validators += 1;
		}

		println!("Can create a snapshot of {} validators in 2sec block", validators);
	}

	#[test]
	fn voters_2sec_block() {
		// we assume a network only wants up to 1000 validators in most cases, thus having 2000
		// candidates is as high as it gets.
		let validators = 2000;
		// we assume the worse case: each validator also has a slashing span.
		let slashing_spans = validators;
		let mut nominators = 1000;

		while <Test as Config>::WeightInfo::get_npos_voters(validators, nominators, slashing_spans) <
			2 * frame_support::weights::constants::WEIGHT_PER_SECOND
		{
			nominators += 1;
		}

		println!(
			"Can create a snapshot of {} nominators [{} validators, each 1 slashing] in 2sec block",
			nominators, validators
		);
	}

	#[test]
	fn voters_include_self_vote() {
		ExtBuilder::default().nominate(false).build_and_execute(|| {
			assert!(<Validators<Test>>::iter().map(|(x, _)| x).all(|v| Staking::voters(None)
				.unwrap()
				.0
				.into_iter()
				.find(|(w, _, t)| { v == *w && t[0] == *w })
				.is_some()))
		})
	}

	#[test]
	fn voters_exclude_slashed() {
		ExtBuilder::default().build_and_execute(|| {
			assert_eq!(Staking::nominators(101).unwrap().targets, vec![11, 21]);
			assert_eq!(
				<Staking as ElectionDataProvider<AccountId, BlockNumber>>::voters(None)
					.unwrap()
					.0
					.iter()
					.find(|x| x.0 == 101)
					.unwrap()
					.2,
				vec![11, 21]
			);

			start_active_era(1);
			add_slash(&11);

			// 11 is gone.
			start_active_era(2);
			assert_eq!(
				<Staking as ElectionDataProvider<AccountId, BlockNumber>>::voters(None)
					.unwrap()
					.0
					.iter()
					.find(|x| x.0 == 101)
					.unwrap()
					.2,
				vec![21]
			);

			// resubmit and it is back
			assert_ok!(Staking::nominate(Origin::signed(100), vec![11, 21]));
			assert_eq!(
				<Staking as ElectionDataProvider<AccountId, BlockNumber>>::voters(None)
					.unwrap()
					.0
					.iter()
					.find(|x| x.0 == 101)
					.unwrap()
					.2,
				vec![11, 21]
			);
		})
	}

	#[test]
<<<<<<< HEAD
	fn respects_len_limits() {
		ExtBuilder::default().build_and_execute(|| {
			assert_eq!(Staking::voters(Some(1)).unwrap().0.len(), 1);
=======
	fn respects_snapshot_len_limits() {
		ExtBuilder::default().validator_pool(true).build_and_execute(|| {
			// sum of all validators and nominators who'd be voters.
			assert_eq!(VoterList::<Test>::decode_len().unwrap(), 5);

			// if limits is less..
			assert_eq!(Staking::voters(Some(1)).unwrap().0.len(), 1);

			// if limit is equal..
			assert_eq!(Staking::voters(Some(5)).unwrap().0.len(), 5);

			// if limit is more.
			assert_eq!(Staking::voters(Some(55)).unwrap().0.len(), 5);

			// if target limit is less, then we return an error.
>>>>>>> c1c4fcd9
			assert_eq!(Staking::targets(Some(1)).unwrap_err(), "Target snapshot too big");
		});
	}

	#[test]
	fn estimate_next_election_works() {
		ExtBuilder::default().session_per_era(5).period(5).build_and_execute(|| {
			// first session is always length 0.
			for b in 1..20 {
				run_to_block(b);
				assert_eq!(Staking::next_election_prediction(System::block_number()), 20);
			}

			// election
			run_to_block(20);
			assert_eq!(Staking::next_election_prediction(System::block_number()), 45);
			assert_eq!(staking_events().len(), 1);
			assert_eq!(*staking_events().last().unwrap(), Event::StakingElection);

			for b in 21..45 {
				run_to_block(b);
				assert_eq!(Staking::next_election_prediction(System::block_number()), 45);
			}

			// election
			run_to_block(45);
			assert_eq!(Staking::next_election_prediction(System::block_number()), 70);
			assert_eq!(staking_events().len(), 3);
			assert_eq!(*staking_events().last().unwrap(), Event::StakingElection);

			Staking::force_no_eras(Origin::root()).unwrap();
			assert_eq!(Staking::next_election_prediction(System::block_number()), u64::MAX);

			Staking::force_new_era_always(Origin::root()).unwrap();
			assert_eq!(Staking::next_election_prediction(System::block_number()), 45 + 5);

			Staking::force_new_era(Origin::root()).unwrap();
			assert_eq!(Staking::next_election_prediction(System::block_number()), 45 + 5);

			// Do a fail election
			MinimumValidatorCount::<Test>::put(1000);
			run_to_block(50);
			// Election: failed, next session is a new election
			assert_eq!(Staking::next_election_prediction(System::block_number()), 50 + 5);
			// The new era is still forced until a new era is planned.
			assert_eq!(ForceEra::<Test>::get(), Forcing::ForceNew);

			MinimumValidatorCount::<Test>::put(2);
			run_to_block(55);
			assert_eq!(Staking::next_election_prediction(System::block_number()), 55 + 25);
			assert_eq!(staking_events().len(), 6);
			assert_eq!(*staking_events().last().unwrap(), Event::StakingElection);
			// The new era has been planned, forcing is changed from `ForceNew` to `NotForcing`.
			assert_eq!(ForceEra::<Test>::get(), Forcing::NotForcing);
		})
	}

	#[test]
	#[should_panic]
	fn count_check_prevents_validator_insert() {
		ExtBuilder::default().build_and_execute(|| {
			// We should never insert into the validators or nominators map directly as this will
			// not keep track of the count. This test should panic as we verify the count is accurate
			// after every test using the `post_conditions` in `mock`.
			Validators::<Test>::insert(987654321, ValidatorPrefs::default());
		})
	}

	#[test]
	#[should_panic]
	fn count_check_prevents_nominator_insert() {
		ExtBuilder::default().build_and_execute(|| {
			// We should never insert into the validators or nominators map directly as this will
			// not keep track of the count. This test should panic as we verify the count is accurate
			// after every test using the `post_conditions` in `mock`.
			Nominators::<Test>::insert(
				987654321,
				Nominations {
					targets: vec![],
					submitted_in: Default::default(),
					suppressed: false,
				},
			);
		})
	}

	#[test]
	fn min_bond_checks_work() {
		ExtBuilder::default()
			.existential_deposit(100)
			.min_nominator_bond(1_000)
			.min_validator_bond(1_500)
			.build_and_execute(|| {
				// 500 is not enough for any role
				assert_ok!(Staking::bond(Origin::signed(3), 4, 500, RewardDestination::Controller));
				assert_noop!(
					Staking::nominate(Origin::signed(4), vec![1]),
					Error::<Test>::InsufficientBond
				);
				assert_noop!(
					Staking::validate(Origin::signed(4), ValidatorPrefs::default()),
					Error::<Test>::InsufficientBond,
				);

				// 1000 is enough for nominator
				assert_ok!(Staking::bond_extra(Origin::signed(3), 500));
				assert_ok!(Staking::nominate(Origin::signed(4), vec![1]));
				assert_noop!(
					Staking::validate(Origin::signed(4), ValidatorPrefs::default()),
					Error::<Test>::InsufficientBond,
				);

				// 1500 is enough for validator
				assert_ok!(Staking::bond_extra(Origin::signed(3), 500));
				assert_ok!(Staking::nominate(Origin::signed(4), vec![1]));
				assert_ok!(Staking::validate(Origin::signed(4), ValidatorPrefs::default()));

				// Can't unbond anything as validator
				assert_noop!(
					Staking::unbond(Origin::signed(4), 500),
					Error::<Test>::InsufficientBond
				);

				// Once they are a nominator, they can unbond 500
				assert_ok!(Staking::nominate(Origin::signed(4), vec![1]));
				assert_ok!(Staking::unbond(Origin::signed(4), 500));
				assert_noop!(
					Staking::unbond(Origin::signed(4), 500),
					Error::<Test>::InsufficientBond
				);

				// Once they are chilled they can unbond everything
				assert_ok!(Staking::chill(Origin::signed(4)));
				assert_ok!(Staking::unbond(Origin::signed(4), 1000));
			})
	}

	#[test]
	fn chill_other_works() {
		ExtBuilder::default()
			.existential_deposit(100)
			.min_nominator_bond(1_000)
			.min_validator_bond(1_500)
			.build_and_execute(|| {
				for i in 0..15 {
					let a = 4 * i;
					let b = 4 * i + 1;
					let c = 4 * i + 2;
					let d = 4 * i + 3;
					Balances::make_free_balance_be(&a, 100_000);
					Balances::make_free_balance_be(&b, 100_000);
					Balances::make_free_balance_be(&c, 100_000);
					Balances::make_free_balance_be(&d, 100_000);

					// Nominator
					assert_ok!(Staking::bond(
						Origin::signed(a),
						b,
						1000,
						RewardDestination::Controller
					));
					assert_ok!(Staking::nominate(Origin::signed(b), vec![1]));

					// Validator
					assert_ok!(Staking::bond(
						Origin::signed(c),
						d,
						1500,
						RewardDestination::Controller
					));
					assert_ok!(Staking::validate(Origin::signed(d), ValidatorPrefs::default()));
				}

				// To chill other users, we need to:
				// * Set a minimum bond amount
				// * Set a limit
				// * Set a threshold
				//
				// If any of these are missing, we do not have enough information to allow the
				// `chill_other` to succeed from one user to another.

				// Can't chill these users
				assert_noop!(
					Staking::chill_other(Origin::signed(1337), 1),
					Error::<Test>::CannotChillOther
				);
				assert_noop!(
					Staking::chill_other(Origin::signed(1337), 3),
					Error::<Test>::CannotChillOther
				);

				// Change the minimum bond... but no limits.
				assert_ok!(Staking::set_staking_limits(
					Origin::root(),
					1_500,
					2_000,
					None,
					None,
					None
				));

				// Still can't chill these users
				assert_noop!(
					Staking::chill_other(Origin::signed(1337), 1),
					Error::<Test>::CannotChillOther
				);
				assert_noop!(
					Staking::chill_other(Origin::signed(1337), 3),
					Error::<Test>::CannotChillOther
				);

				// Add limits, but no threshold
				assert_ok!(Staking::set_staking_limits(
					Origin::root(),
					1_500,
					2_000,
					Some(10),
					Some(10),
					None
				));

				// Still can't chill these users
				assert_noop!(
					Staking::chill_other(Origin::signed(1337), 1),
					Error::<Test>::CannotChillOther
				);
				assert_noop!(
					Staking::chill_other(Origin::signed(1337), 3),
					Error::<Test>::CannotChillOther
				);

				// Add threshold, but no limits
				assert_ok!(Staking::set_staking_limits(
					Origin::root(),
					1_500,
					2_000,
					None,
					None,
					Some(Percent::from_percent(0))
				));

				// Still can't chill these users
				assert_noop!(
					Staking::chill_other(Origin::signed(1337), 1),
					Error::<Test>::CannotChillOther
				);
				assert_noop!(
					Staking::chill_other(Origin::signed(1337), 3),
					Error::<Test>::CannotChillOther
				);

				// Add threshold and limits
				assert_ok!(Staking::set_staking_limits(
					Origin::root(),
					1_500,
					2_000,
					Some(10),
					Some(10),
					Some(Percent::from_percent(75))
				));

				// 16 people total because tests start with 1 active one
				assert_eq!(CounterForNominators::<Test>::get(), 16);
				assert_eq!(CounterForValidators::<Test>::get(), 16);

				// Users can now be chilled down to 7 people, so we try to remove 9 of them (starting with 16)
				for i in 6..15 {
					let b = 4 * i + 1;
					let d = 4 * i + 3;
					assert_ok!(Staking::chill_other(Origin::signed(1337), b));
					assert_ok!(Staking::chill_other(Origin::signed(1337), d));
				}

				// Cant go lower.
				assert_noop!(
					Staking::chill_other(Origin::signed(1337), 1),
					Error::<Test>::CannotChillOther
				);
				assert_noop!(
					Staking::chill_other(Origin::signed(1337), 3),
					Error::<Test>::CannotChillOther
				);
			})
	}

	#[test]
	fn capped_stakers_works() {
		ExtBuilder::default().build_and_execute(|| {
			let validator_count = CounterForValidators::<Test>::get();
			assert_eq!(validator_count, 3);
			let nominator_count = CounterForNominators::<Test>::get();
			assert_eq!(nominator_count, 1);

			// Change the maximums
			let max = 10;
			assert_ok!(Staking::set_staking_limits(
				Origin::root(),
				10,
				10,
				Some(max),
				Some(max),
				Some(Percent::from_percent(0))
			));

			// can create `max - validator_count` validators
			let mut some_existing_validator = AccountId::default();
			for i in 0..max - validator_count {
				let (_, controller) = testing_utils::create_stash_controller::<Test>(
					i + 10_000_000,
					100,
					RewardDestination::Controller,
				)
				.unwrap();
				assert_ok!(Staking::validate(
					Origin::signed(controller),
					ValidatorPrefs::default()
				));
				some_existing_validator = controller;
			}

			// but no more
			let (_, last_validator) = testing_utils::create_stash_controller::<Test>(
				1337,
				100,
				RewardDestination::Controller,
			)
			.unwrap();

			assert_noop!(
				Staking::validate(Origin::signed(last_validator), ValidatorPrefs::default()),
				Error::<Test>::TooManyValidators,
			);

			// same with nominators
			let mut some_existing_nominator = AccountId::default();
			for i in 0..max - nominator_count {
				let (_, controller) = testing_utils::create_stash_controller::<Test>(
					i + 20_000_000,
					100,
					RewardDestination::Controller,
				)
				.unwrap();
				assert_ok!(Staking::nominate(Origin::signed(controller), vec![1]));
				some_existing_nominator = controller;
			}

			// one more is too many
			let (_, last_nominator) = testing_utils::create_stash_controller::<Test>(
				30_000_000,
				100,
				RewardDestination::Controller,
			)
			.unwrap();
			assert_noop!(
				Staking::nominate(Origin::signed(last_nominator), vec![1]),
				Error::<Test>::TooManyNominators
			);

			// Re-nominate works fine
			assert_ok!(Staking::nominate(Origin::signed(some_existing_nominator), vec![1]));
			// Re-validate works fine
			assert_ok!(Staking::validate(
				Origin::signed(some_existing_validator),
				ValidatorPrefs::default()
			));

			// No problem when we set to `None` again
			assert_ok!(Staking::set_staking_limits(Origin::root(), 10, 10, None, None, None));
			assert_ok!(Staking::nominate(Origin::signed(last_nominator), vec![1]));
			assert_ok!(Staking::validate(
				Origin::signed(last_validator),
				ValidatorPrefs::default()
			));
		})
	}
}<|MERGE_RESOLUTION|>--- conflicted
+++ resolved
@@ -4006,11 +4006,6 @@
 	}
 
 	#[test]
-<<<<<<< HEAD
-	fn respects_len_limits() {
-		ExtBuilder::default().build_and_execute(|| {
-			assert_eq!(Staking::voters(Some(1)).unwrap().0.len(), 1);
-=======
 	fn respects_snapshot_len_limits() {
 		ExtBuilder::default().validator_pool(true).build_and_execute(|| {
 			// sum of all validators and nominators who'd be voters.
@@ -4026,7 +4021,6 @@
 			assert_eq!(Staking::voters(Some(55)).unwrap().0.len(), 5);
 
 			// if target limit is less, then we return an error.
->>>>>>> c1c4fcd9
 			assert_eq!(Staking::targets(Some(1)).unwrap_err(), "Target snapshot too big");
 		});
 	}
