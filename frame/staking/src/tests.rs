--- conflicted
+++ resolved
@@ -1722,19 +1722,11 @@
 		let _ = Staking::chill(Origin::signed(10));
 		let _ = Staking::chill(Origin::signed(20));
 
-<<<<<<< HEAD
-		bond_validator(2, 3, u64::max_value());
-		bond_validator(4, 5, u64::max_value());
-
-		bond_nominator(6, 7, u64::max_value() / 2, vec![3, 5]);
-		bond_nominator(8, 9, u64::max_value() / 2, vec![3, 5]);
-=======
 		bond_validator(3, 2, u64::max_value());
 		bond_validator(5, 4, u64::max_value());
 
 		bond_nominator(7, 6, u64::max_value() / 2, vec![3, 5]);
 		bond_nominator(9, 8, u64::max_value() / 2, vec![3, 5]);
->>>>>>> 2ba47dbc
 
 		start_era(1);
 
@@ -1753,19 +1745,11 @@
 		let _ = Staking::chill(Origin::signed(10));
 		let _ = Staking::chill(Origin::signed(20));
 
-<<<<<<< HEAD
-		bond_validator(2, 3, u64::max_value() / 2);
-		bond_validator(4, 5, u64::max_value() / 2);
-
-		bond_nominator(6, 7, u64::max_value(), vec![3, 5]);
-		bond_nominator(8, 9, u64::max_value(), vec![3, 5]);
-=======
 		bond_validator(3, 2, u64::max_value() / 2);
 		bond_validator(5, 4, u64::max_value() / 2);
 
 		bond_nominator(7, 6, u64::max_value(), vec![3, 5]);
 		bond_nominator(9, 8, u64::max_value(), vec![3, 5]);
->>>>>>> 2ba47dbc
 
 		start_era(1);
 
@@ -1780,19 +1764,11 @@
 #[test]
 fn phragmen_should_not_overflow_ultimate() {
 	ExtBuilder::default().nominate(false).build().execute_with(|| {
-<<<<<<< HEAD
-		bond_validator(2, 3, u64::max_value());
-		bond_validator(4, 5, u64::max_value());
-
-		bond_nominator(6, 7, u64::max_value(), vec![3, 5]);
-		bond_nominator(8, 9, u64::max_value(), vec![3, 5]);
-=======
 		bond_validator(3, 2, u64::max_value());
 		bond_validator(5, 4, u64::max_value());
 
 		bond_nominator(7, 6, u64::max_value(), vec![3, 5]);
 		bond_nominator(9, 8, u64::max_value(), vec![3, 5]);
->>>>>>> 2ba47dbc
 
 		start_era(1);
 
