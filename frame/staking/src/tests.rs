--- conflicted
+++ resolved
@@ -29,11 +29,7 @@
 };
 use pallet_balances::Error as BalancesError;
 use substrate_test_utils::assert_eq_uvec;
-<<<<<<< HEAD
-use sp_election_providers::Support;
-=======
 use frame_election_provider_support::Support;
->>>>>>> 36d77bcf
 
 #[test]
 fn force_unstake_works() {
@@ -1846,11 +1842,7 @@
 
 			// winners should be 21 and 31. Otherwise this election is taking duplicates into
 			// account.
-<<<<<<< HEAD
-			let supports = <Test as Config>::ElectionProvider::elect().unwrap();
-=======
 			let supports = <Test as Config>::ElectionProvider::elect().unwrap().0;
->>>>>>> 36d77bcf
 			assert_eq!(
 				supports,
 				vec![
@@ -1897,11 +1889,7 @@
 			assert_ok!(Staking::nominate(Origin::signed(4), vec![21, 31]));
 
 			// winners should be 21 and 11.
-<<<<<<< HEAD
-			let supports = <Test as Config>::ElectionProvider::elect().unwrap();
-=======
 			let supports = <Test as Config>::ElectionProvider::elect().unwrap().0;
->>>>>>> 36d77bcf
 			assert_eq!(
 				supports,
 				vec![
