--- conflicted
+++ resolved
@@ -4667,7 +4667,6 @@
 }
 
 #[test]
-<<<<<<< HEAD
 fn offences_weight_calculated_correctly() {
 	ExtBuilder::default().nominate(true).build_and_execute(|| {
 		// On offence with zero offenders: 4 Reads, 1 Write
@@ -4707,7 +4706,10 @@
 			+ <Test as frame_system::Trait>::DbWeight::get().reads_writes(2, 2);
 
 		assert_eq!(Staking::on_offence(&one_offender, &[Perbill::from_percent(50)], 0), Ok(one_offence_unapplied_weight));
-=======
+	});
+}
+
+#[test]
 fn on_initialize_weight_is_correct() {
 	ExtBuilder::default().has_stakers(false).build_and_execute(|| {
 		assert_eq!(Validators::<Test>::iter().count(), 0);
@@ -4737,6 +4739,5 @@
 		// - 3 Writes
 		let final_weight = <Test as frame_system::Trait>::DbWeight::get().reads_writes(4 + 9, 3);
 		assert_eq!(final_weight, Staking::on_initialize(System::block_number()));
->>>>>>> 940e5211
 	});
 }