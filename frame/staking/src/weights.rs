--- conflicted
+++ resolved
@@ -152,13 +152,8 @@
 	// Storage: BagsList CounterForListNodes (r:1 w:1)
 	// Storage: Staking CounterForValidators (r:1 w:1)
 	fn validate() -> Weight {
-<<<<<<< HEAD
-		(69_092_000 as Weight)
-			.saturating_add(T::DbWeight::get().reads(10 as Weight))
-=======
 		(66_587_000 as Weight)
-			.saturating_add(T::DbWeight::get().reads(12 as Weight))
->>>>>>> 88a00328
+			.saturating_add(T::DbWeight::get().reads(11 as Weight))
 			.saturating_add(T::DbWeight::get().writes(8 as Weight))
 	}
 	// Storage: Staking Ledger (r:1 w:0)
@@ -425,15 +420,9 @@
 	// Storage: Staking ChillThreshold (r:0 w:1)
 	// Storage: Staking MaxNominatorsCount (r:0 w:1)
 	// Storage: Staking MinNominatorBond (r:0 w:1)
-<<<<<<< HEAD
-	fn set_staking_limits() -> Weight {
-		(6_353_000 as Weight)
-			.saturating_add(T::DbWeight::get().writes(4 as Weight))
-=======
 	fn set_staking_configs() -> Weight {
 		(6_187_000 as Weight)
-			.saturating_add(T::DbWeight::get().writes(6 as Weight))
->>>>>>> 88a00328
+			.saturating_add(T::DbWeight::get().writes(5 as Weight))
 	}
 	// Storage: Staking Ledger (r:1 w:0)
 	// Storage: Staking ChillThreshold (r:1 w:0)
@@ -529,13 +518,8 @@
 	// Storage: BagsList CounterForListNodes (r:1 w:1)
 	// Storage: Staking CounterForValidators (r:1 w:1)
 	fn validate() -> Weight {
-<<<<<<< HEAD
-		(69_092_000 as Weight)
-			.saturating_add(RocksDbWeight::get().reads(10 as Weight))
-=======
 		(66_587_000 as Weight)
-			.saturating_add(RocksDbWeight::get().reads(12 as Weight))
->>>>>>> 88a00328
+			.saturating_add(RocksDbWeight::get().reads(11 as Weight))
 			.saturating_add(RocksDbWeight::get().writes(8 as Weight))
 	}
 	// Storage: Staking Ledger (r:1 w:0)
@@ -802,15 +786,9 @@
 	// Storage: Staking ChillThreshold (r:0 w:1)
 	// Storage: Staking MaxNominatorsCount (r:0 w:1)
 	// Storage: Staking MinNominatorBond (r:0 w:1)
-<<<<<<< HEAD
-	fn set_staking_limits() -> Weight {
-		(6_353_000 as Weight)
-			.saturating_add(RocksDbWeight::get().writes(4 as Weight))
-=======
 	fn set_staking_configs() -> Weight {
 		(6_187_000 as Weight)
-			.saturating_add(RocksDbWeight::get().writes(6 as Weight))
->>>>>>> 88a00328
+			.saturating_add(RocksDbWeight::get().writes(5 as Weight))
 	}
 	// Storage: Staking Ledger (r:1 w:0)
 	// Storage: Staking ChillThreshold (r:1 w:0)
