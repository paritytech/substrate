--- conflicted
+++ resolved
@@ -1720,18 +1720,6 @@
 		pub fn validate(origin: OriginFor<T>, prefs: ValidatorPrefs) -> DispatchResult {
 			let controller = ensure_signed(origin)?;
 
-<<<<<<< HEAD
-			// If this error is reached, we need to adjust the `MinValidatorBond` and start calling `chill_other`.
-			// Until then, we explicitly block new validators to protect the runtime.
-			if let Some(max_validators) = MaxValidatorsCount::<T>::get() {
-				ensure!(CounterForValidators::<T>::get() < max_validators, Error::<T>::TooManyValidators);
-			}
-
-			let ledger = Self::ledger(&controller).ok_or(Error::<T>::NotController)?;
-			ensure!(ledger.active >= MinValidatorBond::<T>::get(), Error::<T>::InsufficientBond);
-
-			let stash = &ledger.stash;
-=======
 			let ledger = Self::ledger(&controller).ok_or(Error::<T>::NotController)?;
 			ensure!(ledger.active >= MinValidatorBond::<T>::get(), Error::<T>::InsufficientBond);
 			let stash = &ledger.stash;
@@ -1745,7 +1733,6 @@
 				}
 			}
 
->>>>>>> 74101dc2
 			Self::do_remove_nominator(stash);
 			Self::do_add_validator(stash, prefs);
 			Ok(())
@@ -1777,20 +1764,8 @@
 		) -> DispatchResult {
 			let controller = ensure_signed(origin)?;
 
-<<<<<<< HEAD
-			// If this error is reached, we need to adjust the `MinNominatorBond` and start calling `chill_other`.
-			// Until then, we explicitly block new nominators to protect the runtime.
-			if let Some(max_nominators) = MaxNominatorsCount::<T>::get() {
-				ensure!(CounterForNominators::<T>::get() < max_nominators, Error::<T>::TooManyNominators);
-			}
-
 			let ledger = Self::ledger(&controller).ok_or(Error::<T>::NotController)?;
 			ensure!(ledger.active >= MinNominatorBond::<T>::get(), Error::<T>::InsufficientBond);
-
-=======
-			let ledger = Self::ledger(&controller).ok_or(Error::<T>::NotController)?;
-			ensure!(ledger.active >= MinNominatorBond::<T>::get(), Error::<T>::InsufficientBond);
->>>>>>> 74101dc2
 			let stash = &ledger.stash;
 
 			// Only check limits if they are not already a nominator.
@@ -2303,50 +2278,30 @@
 		///
 		/// NOTE: Existing nominators and validators will not be affected by this update.
 		/// to kick people under the new limits, `chill_other` should be called.
-<<<<<<< HEAD
-		#[pallet::weight(T::WeightInfo::update_staking_limits())]
-		pub fn update_staking_limits(
-=======
 		#[pallet::weight(T::WeightInfo::set_staking_limits())]
 		pub fn set_staking_limits(
->>>>>>> 74101dc2
 			origin: OriginFor<T>,
 			min_nominator_bond: BalanceOf<T>,
 			min_validator_bond: BalanceOf<T>,
 			max_nominator_count: Option<u32>,
 			max_validator_count: Option<u32>,
-<<<<<<< HEAD
-=======
 			threshold: Option<Percent>,
->>>>>>> 74101dc2
 		) -> DispatchResult {
 			ensure_root(origin)?;
 			MinNominatorBond::<T>::set(min_nominator_bond);
 			MinValidatorBond::<T>::set(min_validator_bond);
 			MaxNominatorsCount::<T>::set(max_nominator_count);
 			MaxValidatorsCount::<T>::set(max_validator_count);
-<<<<<<< HEAD
-			Ok(())
-		}
-
-		/// Declare a `controller` as having no desire to either validator or nominate.
-=======
 			ChillThreshold::<T>::set(threshold);
 			Ok(())
 		}
 
 		/// Declare a `controller` to stop participating as either a validator or nominator.
->>>>>>> 74101dc2
 		///
 		/// Effects will be felt at the beginning of the next era.
 		///
 		/// The dispatch origin for this call must be _Signed_, but can be called by anyone.
 		///
-<<<<<<< HEAD
-		/// If the caller is the same as the controller being targeted, then no further checks
-		/// are enforced. However, this call can also be made by an third party user who witnesses
-		/// that this controller does not satisfy the minimum bond requirements to be in their role.
-=======
 		/// If the caller is the same as the controller being targeted, then no further checks are
 		/// enforced, and this function behaves just like `chill`.
 		///
@@ -2359,7 +2314,6 @@
 		/// * A `MinNominatorBond` and `MinValidatorBond` must be set and checked, which determines
 		///   if this is a person that should be chilled because they have not met the threshold
 		///   bond required.
->>>>>>> 74101dc2
 		///
 		/// This can be helpful if bond requirements are updated, and we need to remove old users
 		/// who do not satisfy these requirements.
@@ -2376,16 +2330,6 @@
 			let ledger = Self::ledger(&controller).ok_or(Error::<T>::NotController)?;
 			let stash = ledger.stash;
 
-<<<<<<< HEAD
-			// If the caller is not the controller, we want to check that the minimum bond
-			// requirements are not satisfied, and thus we have reason to chill this user.
-			//
-			// Otherwise, if caller is the same as the controller, this is just like `chill`.
-			if caller != controller {
-				let min_active_bond = if Nominators::<T>::contains_key(&stash) {
-					MinNominatorBond::<T>::get()
-				} else if Validators::<T>::contains_key(&stash) {
-=======
 			// In order for one user to chill another user, the following conditions must be met:
 			// * A `ChillThreshold` is set which defines how close to the max nominators or
 			//   validators we must reach before users can start chilling one-another.
@@ -2407,7 +2351,6 @@
 					let max_validator_count = MaxValidatorsCount::<T>::get().ok_or(Error::<T>::CannotChillOther)?;
 					let current_validator_count = CounterForValidators::<T>::get();
 					ensure!(threshold * max_validator_count < current_validator_count, Error::<T>::CannotChillOther);
->>>>>>> 74101dc2
 					MinValidatorBond::<T>::get()
 				} else {
 					Zero::zero()
