// This file is part of Substrate.

// Copyright (C) 2017-2021 Parity Technologies (UK) Ltd.
// SPDX-License-Identifier: Apache-2.0

// Licensed under the Apache License, Version 2.0 (the "License");
// you may not use this file except in compliance with the License.
// You may obtain a copy of the License at
//
// 	http://www.apache.org/licenses/LICENSE-2.0
//
// Unless required by applicable law or agreed to in writing, software
// distributed under the License is distributed on an "AS IS" BASIS,
// WITHOUT WARRANTIES OR CONDITIONS OF ANY KIND, either express or implied.
// See the License for the specific language governing permissions and
// limitations under the License.

//! # Staking Module
//!
//! The Staking module is used to manage funds at stake by network maintainers.
//!
//! - [`staking::Config`](./trait.Config.html)
//! - [`Call`](./enum.Call.html)
//! - [`Module`](./struct.Module.html)
//!
//! ## Overview
//!
//! The Staking module is the means by which a set of network maintainers (known as _authorities_ in
//! some contexts and _validators_ in others) are chosen based upon those who voluntarily place
//! funds under deposit. Under deposit, those funds are rewarded under normal operation but are held
//! at pain of _slash_ (expropriation) should the staked maintainer be found not to be discharging
//! its duties properly.
//!
//! ### Terminology
//! <!-- Original author of paragraph: @gavofyork -->
//!
//! - Staking: The process of locking up funds for some time, placing them at risk of slashing
//!   (loss) in order to become a rewarded maintainer of the network.
//! - Validating: The process of running a node to actively maintain the network, either by
//!   producing blocks or guaranteeing finality of the chain.
//! - Nominating: The process of placing staked funds behind one or more validators in order to
//!   share in any reward, and punishment, they take.
//! - Stash account: The account holding an owner's funds used for staking.
//! - Controller account: The account that controls an owner's funds for staking.
//! - Era: A (whole) number of sessions, which is the period that the validator set (and each
//!   validator's active nominator set) is recalculated and where rewards are paid out.
//! - Slash: The punishment of a staker by reducing its funds.
//!
//! ### Goals
//! <!-- Original author of paragraph: @gavofyork -->
//!
//! The staking system in Substrate NPoS is designed to make the following possible:
//!
//! - Stake funds that are controlled by a cold wallet.
//! - Withdraw some, or deposit more, funds without interrupting the role of an entity.
//! - Switch between roles (nominator, validator, idle) with minimal overhead.
//!
//! ### Scenarios
//!
//! #### Staking
//!
//! Almost any interaction with the Staking module requires a process of _**bonding**_ (also known
//! as being a _staker_). To become *bonded*, a fund-holding account known as the _stash account_,
//! which holds some or all of the funds that become frozen in place as part of the staking process,
//! is paired with an active **controller** account, which issues instructions on how they shall be
//! used.
//!
//! An account pair can become bonded using the [`bond`](./enum.Call.html#variant.bond) call.
//!
//! Stash accounts can change their associated controller using the
//! [`set_controller`](./enum.Call.html#variant.set_controller) call.
//!
//! There are three possible roles that any staked account pair can be in: `Validator`, `Nominator`
//! and `Idle` (defined in [`StakerStatus`](./enum.StakerStatus.html)). There are three
//! corresponding instructions to change between roles, namely:
//! [`validate`](./enum.Call.html#variant.validate),
//! [`nominate`](./enum.Call.html#variant.nominate), and [`chill`](./enum.Call.html#variant.chill).
//!
//! #### Validating
//!
//! A **validator** takes the role of either validating blocks or ensuring their finality,
//! maintaining the veracity of the network. A validator should avoid both any sort of malicious
//! misbehavior and going offline. Bonded accounts that state interest in being a validator do NOT
//! get immediately chosen as a validator. Instead, they are declared as a _candidate_ and they
//! _might_ get elected at the _next era_ as a validator. The result of the election is determined
//! by nominators and their votes.
//!
//! An account can become a validator candidate via the
//! [`validate`](./enum.Call.html#variant.validate) call.
//!
//! #### Nomination
//!
//! A **nominator** does not take any _direct_ role in maintaining the network, instead, it votes on
//! a set of validators  to be elected. Once interest in nomination is stated by an account, it
//! takes effect at the next election round. The funds in the nominator's stash account indicate the
//! _weight_ of its vote. Both the rewards and any punishment that a validator earns are shared
//! between the validator and its nominators. This rule incentivizes the nominators to NOT vote for
//! the misbehaving/offline validators as much as possible, simply because the nominators will also
//! lose funds if they vote poorly.
//!
//! An account can become a nominator via the [`nominate`](enum.Call.html#variant.nominate) call.
//!
//! #### Rewards and Slash
//!
//! The **reward and slashing** procedure is the core of the Staking module, attempting to _embrace
//! valid behavior_ while _punishing any misbehavior or lack of availability_.
//!
//! Rewards must be claimed for each era before it gets too old by `$HISTORY_DEPTH` using the
//! `payout_stakers` call. Any account can call `payout_stakers`, which pays the reward to the
//! validator as well as its nominators. Only the [`Config::MaxNominatorRewardedPerValidator`]
//! biggest stakers can claim their reward. This is to limit the i/o cost to mutate storage for each
//! nominator's account.
//!
//! Slashing can occur at any point in time, once misbehavior is reported. Once slashing is
//! determined, a value is deducted from the balance of the validator and all the nominators who
//! voted for this validator (values are deducted from the _stash_ account of the slashed entity).
//!
//! Slashing logic is further described in the documentation of the `slashing` module.
//!
//! Similar to slashing, rewards are also shared among a validator and its associated nominators.
//! Yet, the reward funds are not always transferred to the stash account and can be configured. See
//! [Reward Calculation](#reward-calculation) for more details.
//!
//! #### Chilling
//!
//! Finally, any of the roles above can choose to step back temporarily and just chill for a while.
//! This means that if they are a nominator, they will not be considered as voters anymore and if
//! they are validators, they will no longer be a candidate for the next election.
//!
//! An account can step back via the [`chill`](enum.Call.html#variant.chill) call.
//!
//! ### Session managing
//!
//! The module implement the trait `SessionManager`. Which is the only API to query new validator
//! set and allowing these validator set to be rewarded once their era is ended.
//!
//! ## Interface
//!
//! ### Dispatchable Functions
//!
//! The dispatchable functions of the Staking module enable the steps needed for entities to accept
//! and change their role, alongside some helper functions to get/set the metadata of the module.
//!
//! ### Public Functions
//!
//! The Staking module contains many public storage items and (im)mutable functions.
//!
//! ## Usage
//!
//! ### Example: Rewarding a validator by id.
//!
//! ```
//! use frame_support::{decl_module, dispatch};
//! use frame_system::ensure_signed;
//! use pallet_staking::{self as staking};
//!
//! pub trait Config: staking::Config {}
//!
//! decl_module! {
//!     pub struct Module<T: Config> for enum Call where origin: T::Origin {
//!         /// Reward a validator.
//!         #[weight = 0]
//!         pub fn reward_myself(origin) -> dispatch::DispatchResult {
//!             let reported = ensure_signed(origin)?;
//!             <staking::Module<T>>::reward_by_ids(vec![(reported, 10)]);
//!             Ok(())
//!         }
//!     }
//! }
//! # fn main() { }
//! ```
//!
//! ## Implementation Details
//!
//! ### Era payout
//!
//! The era payout is computed using yearly inflation curve defined at
//! [`T::RewardCurve`](./trait.Config.html#associatedtype.RewardCurve) as such:
//!
//! ```nocompile
//! staker_payout = yearly_inflation(npos_token_staked / total_tokens) * total_tokens / era_per_year
//! ```
//! This payout is used to reward stakers as defined in next section
//!
//! ```nocompile
//! remaining_payout = max_yearly_inflation * total_tokens / era_per_year - staker_payout
//! ```
//! The remaining reward is send to the configurable end-point
//! [`T::RewardRemainder`](./trait.Config.html#associatedtype.RewardRemainder).
//!
//! ### Reward Calculation
//!
//! Validators and nominators are rewarded at the end of each era. The total reward of an era is
//! calculated using the era duration and the staking rate (the total amount of tokens staked by
//! nominators and validators, divided by the total token supply). It aims to incentivize toward a
//! defined staking rate. The full specification can be found
//! [here](https://research.web3.foundation/en/latest/polkadot/Token%20Economics.html#inflation-model).
//!
//! Total reward is split among validators and their nominators depending on the number of points
//! they received during the era. Points are added to a validator using
//! [`reward_by_ids`](./enum.Call.html#variant.reward_by_ids) or
//! [`reward_by_indices`](./enum.Call.html#variant.reward_by_indices).
//!
//! [`Module`](./struct.Module.html) implements
//! [`pallet_authorship::EventHandler`](../pallet_authorship/trait.EventHandler.html) to add reward
//! points to block producer and block producer of referenced uncles.
//!
//! The validator and its nominator split their reward as following:
//!
//! The validator can declare an amount, named
//! [`commission`](./struct.ValidatorPrefs.html#structfield.commission), that does not get shared
//! with the nominators at each reward payout through its
//! [`ValidatorPrefs`](./struct.ValidatorPrefs.html). This value gets deducted from the total reward
//! that is paid to the validator and its nominators. The remaining portion is split among the
//! validator and all of the nominators that nominated the validator, proportional to the value
//! staked behind this validator (_i.e._ dividing the
//! [`own`](./struct.Exposure.html#structfield.own) or
//! [`others`](./struct.Exposure.html#structfield.others) by
//! [`total`](./struct.Exposure.html#structfield.total) in [`Exposure`](./struct.Exposure.html)).
//!
//! All entities who receive a reward have the option to choose their reward destination through the
//! [`Payee`](./struct.Payee.html) storage item (see
//! [`set_payee`](enum.Call.html#variant.set_payee)), to be one of the following:
//!
//! - Controller account, (obviously) not increasing the staked value.
//! - Stash account, not increasing the staked value.
//! - Stash account, also increasing the staked value.
//!
//! ### Additional Fund Management Operations
//!
//! Any funds already placed into stash can be the target of the following operations:
//!
//! The controller account can free a portion (or all) of the funds using the
//! [`unbond`](enum.Call.html#variant.unbond) call. Note that the funds are not immediately
//! accessible. Instead, a duration denoted by
//! [`BondingDuration`](./trait.Config.html#associatedtype.BondingDuration) (in number of eras) must
//! pass until the funds can actually be removed. Once the `BondingDuration` is over, the
//! [`withdraw_unbonded`](./enum.Call.html#variant.withdraw_unbonded) call can be used to actually
//! withdraw the funds.
//!
//! Note that there is a limitation to the number of fund-chunks that can be scheduled to be
//! unlocked in the future via [`unbond`](enum.Call.html#variant.unbond). In case this maximum
//! (`MAX_UNLOCKING_CHUNKS`) is reached, the bonded account _must_ first wait until a successful
//! call to `withdraw_unbonded` to remove some of the chunks.
//!
//! ### Election Algorithm
//!
//! The current election algorithm is implemented based on Phragmén. The reference implementation
//! can be found [here](https://github.com/w3f/consensus/tree/master/NPoS).
//!
//! The election algorithm, aside from electing the validators with the most stake value and votes,
//! tries to divide the nominator votes among candidates in an equal manner. To further assure this,
//! an optional post-processing can be applied that iteratively normalizes the nominator staked
//! values until the total difference among votes of a particular nominator are less than a
//! threshold.
//!
//! ## GenesisConfig
//!
//! The Staking module depends on the [`GenesisConfig`](./struct.GenesisConfig.html). The
//! `GenesisConfig` is optional and allow to set some initial stakers.
//!
//! ## Related Modules
//!
//! - [Balances](../pallet_balances/index.html): Used to manage values at stake.
//! - [Session](../pallet_session/index.html): Used to manage sessions. Also, a list of new
//!   validators is stored in the Session module's `Validators` at the end of each era.

#![recursion_limit = "128"]
#![cfg_attr(not(feature = "std"), no_std)]

#[cfg(test)]
mod mock;
#[cfg(test)]
mod tests;
#[cfg(any(feature = "runtime-benchmarks", test))]
pub mod testing_utils;
#[cfg(any(feature = "runtime-benchmarks", test))]
pub mod benchmarking;

pub mod slashing;
pub mod inflation;
pub mod weights;

#[doc(hidden)]
pub use sp_std;
#[doc(hidden)]
pub use frame_support;

use sp_std::{
	result,
	prelude::*,
	collections::btree_map::BTreeMap,
	convert::{TryInto, From},
	mem::size_of,
};
use codec::{HasCompact, Encode, Decode};
use frame_support::{
	decl_module, decl_event, decl_storage, ensure, decl_error,
	weights::{
		Weight,
		constants::{WEIGHT_PER_MICROS, WEIGHT_PER_NANOS},
	},
	storage::IterableStorageMap,
	dispatch::{DispatchResult, DispatchResultWithPostInfo},
	traits::{
		Currency, LockIdentifier, LockableCurrency, WithdrawReasons, OnUnbalanced, Imbalance, Get,
		UnixTime, EstimateNextNewSession, EnsureOrigin, CurrencyToVote,
	},
};
use pallet_session::historical;
use sp_runtime::{
	Percent, Perbill, PerU16, RuntimeDebug, DispatchError,
	curve::PiecewiseLinear,
	traits::{
		Convert, Zero, StaticLookup, CheckedSub, Saturating, SaturatedConversion,
		AtLeast32BitUnsigned,
	},
};
use sp_staking::{
	SessionIndex,
	offence::{OnOffenceHandler, OffenceDetails, Offence, ReportOffence, OffenceError},
};
#[cfg(feature = "std")]
use sp_runtime::{Serialize, Deserialize};
use frame_system::{
	self as system, ensure_signed, ensure_root,
	offchain::SendTransactionTypes,
};
<<<<<<< HEAD
use sp_election_providers::{ElectionProvider, VoteWeight, Supports};
=======
use sp_npos_elections::{
	ExtendedBalance, Assignment, ElectionScore, ElectionResult as PrimitiveElectionResult,
	to_supports, EvaluateSupport, seq_phragmen, generate_solution_type, is_score_better, Supports,
	VoteWeight, CompactSolution, PerThing128,
};
use frame_election_provider_support::{ElectionProvider, data_provider};
>>>>>>> 39b31316
pub use weights::WeightInfo;

const STAKING_ID: LockIdentifier = *b"staking ";
pub(crate) const LOG_TARGET: &'static str = "runtime::staking";

// syntactic sugar for logging.
#[macro_export]
macro_rules! log {
	($level:tt, $patter:expr $(, $values:expr)* $(,)?) => {
		log::$level!(
			target: crate::LOG_TARGET,
			concat!("[{:?}] 💸 ", $patter), <frame_system::Pallet<T>>::block_number() $(, $values)*
		)
	};
}

/// Data type used to index nominators in the compact type
pub type NominatorIndex = u32;

/// Data type used to index validators in the compact type.
pub type ValidatorIndex = u16;

// Ensure the size of both ValidatorIndex and NominatorIndex. They both need to be well below usize.
static_assertions::const_assert!(size_of::<ValidatorIndex>() <= size_of::<usize>());
static_assertions::const_assert!(size_of::<NominatorIndex>() <= size_of::<usize>());
static_assertions::const_assert!(size_of::<ValidatorIndex>() <= size_of::<u32>());
static_assertions::const_assert!(size_of::<NominatorIndex>() <= size_of::<u32>());

/// Maximum number of stakers that can be stored in a snapshot.
pub const MAX_NOMINATIONS: usize =
	<CompactAssignments as sp_npos_elections::CompactSolution>::LIMIT;

pub const MAX_UNLOCKING_CHUNKS: usize = 32;

/// Counter for the number of eras that have passed.
pub type EraIndex = u32;

/// Counter for the number of "reward" points earned by a given validator.
pub type RewardPoint = u32;

// Note: Maximum nomination limit is set here -- 16.
sp_npos_elections::generate_solution_type!(
	#[compact]
	pub struct CompactAssignments::<NominatorIndex, ValidatorIndex, OffchainAccuracy>(16)
);

/// Accuracy used for on-chain election.
pub type ChainAccuracy = Perbill;

/// Accuracy used for off-chain election. This better be small.
pub type OffchainAccuracy = PerU16;

/// The balance type of this module.
pub type BalanceOf<T> =
	<<T as Config>::Currency as Currency<<T as frame_system::Config>::AccountId>>::Balance;

type PositiveImbalanceOf<T> = <<T as Config>::Currency as Currency<
	<T as frame_system::Config>::AccountId,
>>::PositiveImbalance;
type NegativeImbalanceOf<T> = <<T as Config>::Currency as Currency<
	<T as frame_system::Config>::AccountId,
>>::NegativeImbalance;

/// Information regarding the active era (era in used in session).
#[derive(Encode, Decode, RuntimeDebug)]
pub struct ActiveEraInfo {
	/// Index of era.
	pub index: EraIndex,
	/// Moment of start expressed as millisecond from `$UNIX_EPOCH`.
	///
	/// Start can be none if start hasn't been set for the era yet,
	/// Start is set on the first on_finalize of the era to guarantee usage of `Time`.
	start: Option<u64>,
}

/// Reward points of an era. Used to split era total payout between validators.
///
/// This points will be used to reward validators and their respective nominators.
#[derive(PartialEq, Encode, Decode, Default, RuntimeDebug)]
pub struct EraRewardPoints<AccountId: Ord> {
	/// Total number of points. Equals the sum of reward points for each validator.
	total: RewardPoint,
	/// The reward points earned by a given validator.
	individual: BTreeMap<AccountId, RewardPoint>,
}

/// Indicates the initial status of the staker.
#[derive(RuntimeDebug)]
#[cfg_attr(feature = "std", derive(Serialize, Deserialize))]
pub enum StakerStatus<AccountId> {
	/// Chilling.
	Idle,
	/// Declared desire in validating or already participating in it.
	Validator,
	/// Nominating for a group of other stakers.
	Nominator(Vec<AccountId>),
}

/// A destination account for payment.
#[derive(PartialEq, Eq, Copy, Clone, Encode, Decode, RuntimeDebug)]
pub enum RewardDestination<AccountId> {
	/// Pay into the stash account, increasing the amount at stake accordingly.
	Staked,
	/// Pay into the stash account, not increasing the amount at stake.
	Stash,
	/// Pay into the controller account.
	Controller,
	/// Pay into a specified account.
	Account(AccountId),
	/// Receive no reward.
	None,
}

impl<AccountId> Default for RewardDestination<AccountId> {
	fn default() -> Self {
		RewardDestination::Staked
	}
}

/// Preference of what happens regarding validation.
#[derive(PartialEq, Eq, Clone, Encode, Decode, RuntimeDebug)]
pub struct ValidatorPrefs {
	/// Reward that validator takes up-front; only the rest is split between themselves and
	/// nominators.
	#[codec(compact)]
	pub commission: Perbill,
	/// Whether or not this validator is accepting more nominations. If `true`, then no nominator
	/// who is not already nominating this validator may nominate them. By default, validators
	/// are accepting nominations.
	pub blocked: bool,
}

impl Default for ValidatorPrefs {
	fn default() -> Self {
		ValidatorPrefs {
			commission: Default::default(),
			blocked: false,
		}
	}
}

/// Just a Balance/BlockNumber tuple to encode when a chunk of funds will be unlocked.
#[derive(PartialEq, Eq, Clone, Encode, Decode, RuntimeDebug)]
pub struct UnlockChunk<Balance: HasCompact> {
	/// Amount of funds to be unlocked.
	#[codec(compact)]
	value: Balance,
	/// Era number at which point it'll be unlocked.
	#[codec(compact)]
	era: EraIndex,
}

/// The ledger of a (bonded) stash.
#[derive(PartialEq, Eq, Clone, Encode, Decode, RuntimeDebug)]
pub struct StakingLedger<AccountId, Balance: HasCompact> {
	/// The stash account whose balance is actually locked and at stake.
	pub stash: AccountId,
	/// The total amount of the stash's balance that we are currently accounting for.
	/// It's just `active` plus all the `unlocking` balances.
	#[codec(compact)]
	pub total: Balance,
	/// The total amount of the stash's balance that will be at stake in any forthcoming
	/// rounds.
	#[codec(compact)]
	pub active: Balance,
	/// Any balance that is becoming free, which may eventually be transferred out
	/// of the stash (assuming it doesn't get slashed first).
	pub unlocking: Vec<UnlockChunk<Balance>>,
	/// List of eras for which the stakers behind a validator have claimed rewards. Only updated
	/// for validators.
	pub claimed_rewards: Vec<EraIndex>,
}

impl<
	AccountId,
	Balance: HasCompact + Copy + Saturating + AtLeast32BitUnsigned,
> StakingLedger<AccountId, Balance> {
	/// Remove entries from `unlocking` that are sufficiently old and reduce the
	/// total by the sum of their balances.
	fn consolidate_unlocked(self, current_era: EraIndex) -> Self {
		let mut total = self.total;
		let unlocking = self.unlocking.into_iter()
			.filter(|chunk| if chunk.era > current_era {
				true
			} else {
				total = total.saturating_sub(chunk.value);
				false
			})
			.collect();

		Self {
			stash: self.stash,
			total,
			active: self.active,
			unlocking,
			claimed_rewards: self.claimed_rewards
		}
	}

	/// Re-bond funds that were scheduled for unlocking.
	fn rebond(mut self, value: Balance) -> Self {
		let mut unlocking_balance: Balance = Zero::zero();

		while let Some(last) = self.unlocking.last_mut() {
			if unlocking_balance + last.value <= value {
				unlocking_balance += last.value;
				self.active += last.value;
				self.unlocking.pop();
			} else {
				let diff = value - unlocking_balance;

				unlocking_balance += diff;
				self.active += diff;
				last.value -= diff;
			}

			if unlocking_balance >= value {
				break
			}
		}

		self
	}
}

impl<AccountId, Balance> StakingLedger<AccountId, Balance> where
	Balance: AtLeast32BitUnsigned + Saturating + Copy,
{
	/// Slash the validator for a given amount of balance. This can grow the value
	/// of the slash in the case that the validator has less than `minimum_balance`
	/// active funds. Returns the amount of funds actually slashed.
	///
	/// Slashes from `active` funds first, and then `unlocking`, starting with the
	/// chunks that are closest to unlocking.
	fn slash(
		&mut self,
		mut value: Balance,
		minimum_balance: Balance,
	) -> Balance {
		let pre_total = self.total;
		let total = &mut self.total;
		let active = &mut self.active;

		let slash_out_of = |
			total_remaining: &mut Balance,
			target: &mut Balance,
			value: &mut Balance,
		| {
			let mut slash_from_target = (*value).min(*target);

			if !slash_from_target.is_zero() {
				*target -= slash_from_target;

				// don't leave a dust balance in the staking system.
				if *target <= minimum_balance {
					slash_from_target += *target;
					*value += sp_std::mem::replace(target, Zero::zero());
				}

				*total_remaining = total_remaining.saturating_sub(slash_from_target);
				*value -= slash_from_target;
			}
		};

		slash_out_of(total, active, &mut value);

		let i = self.unlocking.iter_mut()
			.map(|chunk| {
				slash_out_of(total, &mut chunk.value, &mut value);
				chunk.value
			})
			.take_while(|value| value.is_zero()) // take all fully-consumed chunks out.
			.count();

		// kill all drained chunks.
		let _ = self.unlocking.drain(..i);

		pre_total.saturating_sub(*total)
	}
}

/// A record of the nominations made by a specific account.
#[derive(PartialEq, Eq, Clone, Encode, Decode, RuntimeDebug)]
pub struct Nominations<AccountId> {
	/// The targets of nomination.
	pub targets: Vec<AccountId>,
	/// The era the nominations were submitted.
	///
	/// Except for initial nominations which are considered submitted at era 0.
	pub submitted_in: EraIndex,
	/// Whether the nominations have been suppressed. This can happen due to slashing of the
	/// validators, or other events that might invalidate the nomination.
	///
	/// NOTE: this for future proofing and is thus far not used.
	pub suppressed: bool,
}

/// The amount of exposure (to slashing) than an individual nominator has.
#[derive(PartialEq, Eq, PartialOrd, Ord, Clone, Encode, Decode, RuntimeDebug)]
pub struct IndividualExposure<AccountId, Balance: HasCompact> {
	/// The stash account of the nominator in question.
	pub who: AccountId,
	/// Amount of funds exposed.
	#[codec(compact)]
	pub value: Balance,
}

/// A snapshot of the stake backing a single validator in the system.
#[derive(PartialEq, Eq, PartialOrd, Ord, Clone, Encode, Decode, Default, RuntimeDebug)]
pub struct Exposure<AccountId, Balance: HasCompact> {
	/// The total balance backing this validator.
	#[codec(compact)]
	pub total: Balance,
	/// The validator's own stash that is exposed.
	#[codec(compact)]
	pub own: Balance,
	/// The portions of nominators stashes that are exposed.
	pub others: Vec<IndividualExposure<AccountId, Balance>>,
}

/// A pending slash record. The value of the slash has been computed but not applied yet,
/// rather deferred for several eras.
#[derive(Encode, Decode, Default, RuntimeDebug)]
pub struct UnappliedSlash<AccountId, Balance: HasCompact> {
	/// The stash ID of the offending validator.
	validator: AccountId,
	/// The validator's own slash.
	own: Balance,
	/// All other slashed stakers and amounts.
	others: Vec<(AccountId, Balance)>,
	/// Reporters of the offence; bounty payout recipients.
	reporters: Vec<AccountId>,
	/// The amount of payout.
	payout: Balance,
}

/// Means for interacting with a specialized version of the `session` trait.
///
/// This is needed because `Staking` sets the `ValidatorIdOf` of the `pallet_session::Config`
pub trait SessionInterface<AccountId>: frame_system::Config {
	/// Disable a given validator by stash ID.
	///
	/// Returns `true` if new era should be forced at the end of this session.
	/// This allows preventing a situation where there is too many validators
	/// disabled and block production stalls.
	fn disable_validator(validator: &AccountId) -> Result<bool, ()>;
	/// Get the validators from session.
	fn validators() -> Vec<AccountId>;
	/// Prune historical session tries up to but not including the given index.
	fn prune_historical_up_to(up_to: SessionIndex);
}

impl<T: Config> SessionInterface<<T as frame_system::Config>::AccountId> for T where
	T: pallet_session::Config<ValidatorId = <T as frame_system::Config>::AccountId>,
	T: pallet_session::historical::Config<
		FullIdentification = Exposure<<T as frame_system::Config>::AccountId, BalanceOf<T>>,
		FullIdentificationOf = ExposureOf<T>,
	>,
	T::SessionHandler: pallet_session::SessionHandler<<T as frame_system::Config>::AccountId>,
	T::SessionManager: pallet_session::SessionManager<<T as frame_system::Config>::AccountId>,
	T::ValidatorIdOf:
		Convert<<T as frame_system::Config>::AccountId, Option<<T as frame_system::Config>::AccountId>>,
{
	fn disable_validator(validator: &<T as frame_system::Config>::AccountId) -> Result<bool, ()> {
		<pallet_session::Module<T>>::disable(validator)
	}

	fn validators() -> Vec<<T as frame_system::Config>::AccountId> {
		<pallet_session::Module<T>>::validators()
	}

	fn prune_historical_up_to(up_to: SessionIndex) {
		<pallet_session::historical::Module<T>>::prune_up_to(up_to);
	}
}

/// Handler for determining how much of a balance should be paid out on the current era.
pub trait EraPayout<Balance> {
	/// Determine the payout for this era.
	///
	/// Returns the amount to be paid to stakers in this era, as well as whatever else should be
	/// paid out ("the rest").
	fn era_payout(
		total_staked: Balance,
		total_issuance: Balance,
		era_duration_millis: u64,
	) -> (Balance, Balance);
}

impl<Balance: Default> EraPayout<Balance> for () {
	fn era_payout(
		_total_staked: Balance,
		_total_issuance: Balance,
		_era_duration_millis: u64,
	) -> (Balance, Balance) {
		(Default::default(), Default::default())
	}
}

pub struct ConvertCurve<T>(sp_std::marker::PhantomData<T>);
impl<
	Balance: AtLeast32BitUnsigned + Clone,
	T: Get<&'static PiecewiseLinear<'static>>,
> EraPayout<Balance> for ConvertCurve<T> {
	fn era_payout(
		total_staked: Balance,
		total_issuance: Balance,
		era_duration_millis: u64,
	) -> (Balance, Balance) {
		let (validator_payout, max_payout) = inflation::compute_total_payout(
			&T::get(),
			total_staked,
			total_issuance,
			// Duration of era; more than u64::MAX is rewarded as u64::MAX.
			era_duration_millis,
		);
		let rest = max_payout.saturating_sub(validator_payout.clone());
		(validator_payout, rest)
	}
}

pub trait Config: frame_system::Config + SendTransactionTypes<Call<Self>> {
	/// The staking balance.
	type Currency: LockableCurrency<Self::AccountId, Moment = Self::BlockNumber>;

	/// Time used for computing era duration.
	///
	/// It is guaranteed to start being called from the first `on_finalize`. Thus value at genesis
	/// is not used.
	type UnixTime: UnixTime;

	/// Convert a balance into a number used for election calculation. This must fit into a `u64`
	/// but is allowed to be sensibly lossy. The `u64` is used to communicate with the
	/// [`sp_npos_elections`] crate which accepts u64 numbers and does operations in 128.
	/// Consequently, the backward convert is used convert the u128s from sp-elections back to a
	/// [`BalanceOf`].
	type CurrencyToVote: CurrencyToVote<BalanceOf<Self>>;

	/// Something that provides the election functionality.
	type ElectionProvider: frame_election_provider_support::ElectionProvider<
		Self::AccountId,
		Self::BlockNumber,
		// we only accept an election provider that has staking as data provider.
		DataProvider = Module<Self>,
	>;

	/// Tokens have been minted and are unused for validator-reward.
	/// See [Era payout](./index.html#era-payout).
	type RewardRemainder: OnUnbalanced<NegativeImbalanceOf<Self>>;

	/// The overarching event type.
	type Event: From<Event<Self>> + Into<<Self as frame_system::Config>::Event>;

	/// Handler for the unbalanced reduction when slashing a staker.
	type Slash: OnUnbalanced<NegativeImbalanceOf<Self>>;

	/// Handler for the unbalanced increment when rewarding a staker.
	type Reward: OnUnbalanced<PositiveImbalanceOf<Self>>;

	/// Number of sessions per era.
	type SessionsPerEra: Get<SessionIndex>;

	/// Number of eras that staked funds must remain bonded for.
	type BondingDuration: Get<EraIndex>;

	/// Number of eras that slashes are deferred by, after computation.
	///
	/// This should be less than the bonding duration. Set to 0 if slashes
	/// should be applied immediately, without opportunity for intervention.
	type SlashDeferDuration: Get<EraIndex>;

	/// The origin which can cancel a deferred slash. Root can always do this.
	type SlashCancelOrigin: EnsureOrigin<Self::Origin>;

	/// Interface for interacting with a session module.
	type SessionInterface: self::SessionInterface<Self::AccountId>;

	/// The payout for validators and the system for the current era.
	/// See [Era payout](./index.html#era-payout).
	type EraPayout: EraPayout<BalanceOf<Self>>;

	/// Something that can estimate the next session change, accurately or as a best effort guess.
	type NextNewSession: EstimateNextNewSession<Self::BlockNumber>;

	/// The maximum number of nominators rewarded for each validator.
	///
	/// For each validator only the `$MaxNominatorRewardedPerValidator` biggest stakers can claim
	/// their reward. This used to limit the i/o cost for the nominator payout.
	type MaxNominatorRewardedPerValidator: Get<u32>;

	/// Weight information for extrinsics in this pallet.
	type WeightInfo: WeightInfo;
}

/// Mode of era-forcing.
#[derive(Copy, Clone, PartialEq, Eq, Encode, Decode, RuntimeDebug)]
#[cfg_attr(feature = "std", derive(Serialize, Deserialize))]
pub enum Forcing {
	/// Not forcing anything - just let whatever happen.
	NotForcing,
	/// Force a new era, then reset to `NotForcing` as soon as it is done.
	ForceNew,
	/// Avoid a new era indefinitely.
	ForceNone,
	/// Force a new era at the end of all sessions indefinitely.
	ForceAlways,
}

impl Default for Forcing {
	fn default() -> Self {
		Forcing::NotForcing
	}
}

// A value placed in storage that represents the current version of the Staking storage. This value
// is used by the `on_runtime_upgrade` logic to determine whether we run storage migration logic.
// This should match directly with the semantic versions of the Rust crate.
#[derive(Encode, Decode, Clone, Copy, PartialEq, Eq, RuntimeDebug)]
enum Releases {
	V1_0_0Ancient,
	V2_0_0,
	V3_0_0,
	V4_0_0,
	V5_0_0, // blockable validators.
	V6_0_0, // removal of all storage associated with offchain phragmen.
}

impl Default for Releases {
	fn default() -> Self {
		Releases::V6_0_0
	}
}

decl_storage! {
	trait Store for Module<T: Config> as Staking {
		/// Number of eras to keep in history.
		///
		/// Information is kept for eras in `[current_era - history_depth; current_era]`.
		///
		/// Must be more than the number of eras delayed by session otherwise. I.e. active era must
		/// always be in history. I.e. `active_era > current_era - history_depth` must be
		/// guaranteed.
		HistoryDepth get(fn history_depth) config(): u32 = 84;

		/// The ideal number of staking participants.
		pub ValidatorCount get(fn validator_count) config(): u32;

		/// Minimum number of staking participants before emergency conditions are imposed.
		pub MinimumValidatorCount get(fn minimum_validator_count) config(): u32;

		/// Any validators that may never be slashed or forcibly kicked. It's a Vec since they're
		/// easy to initialize and the performance hit is minimal (we expect no more than four
		/// invulnerables) and restricted to testnets.
		pub Invulnerables get(fn invulnerables) config(): Vec<T::AccountId>;

		/// Map from all locked "stash" accounts to the controller account.
		pub Bonded get(fn bonded): map hasher(twox_64_concat) T::AccountId => Option<T::AccountId>;

		/// Map from all (unlocked) "controller" accounts to the info regarding the staking.
		pub Ledger get(fn ledger):
			map hasher(blake2_128_concat) T::AccountId
			=> Option<StakingLedger<T::AccountId, BalanceOf<T>>>;

		/// Where the reward payment should be made. Keyed by stash.
		pub Payee get(fn payee): map hasher(twox_64_concat) T::AccountId => RewardDestination<T::AccountId>;

		/// The map from (wannabe) validator stash key to the preferences of that validator.
		pub Validators get(fn validators):
			map hasher(twox_64_concat) T::AccountId => ValidatorPrefs;

		/// The map from nominator stash key to the set of stash keys of all validators to nominate.
		pub Nominators get(fn nominators):
			map hasher(twox_64_concat) T::AccountId => Option<Nominations<T::AccountId>>;

		/// The current era index.
		///
		/// This is the latest planned era, depending on how the Session pallet queues the validator
		/// set, it might be active or not.
		pub CurrentEra get(fn current_era): Option<EraIndex>;

		/// The active era information, it holds index and start.
		///
		/// The active era is the era being currently rewarded. Validator set of this era must be
		/// equal to [`SessionInterface::validators`].
		pub ActiveEra get(fn active_era): Option<ActiveEraInfo>;

		/// The session index at which the era start for the last `HISTORY_DEPTH` eras.
		///
		/// Note: This tracks the starting session (i.e. session index when era start being active)
		/// for the eras in `[CurrentEra - HISTORY_DEPTH, CurrentEra]`.
		pub ErasStartSessionIndex get(fn eras_start_session_index):
			map hasher(twox_64_concat) EraIndex => Option<SessionIndex>;

		/// Exposure of validator at era.
		///
		/// This is keyed first by the era index to allow bulk deletion and then the stash account.
		///
		/// Is it removed after `HISTORY_DEPTH` eras.
		/// If stakers hasn't been set or has been removed then empty exposure is returned.
		pub ErasStakers get(fn eras_stakers):
			double_map hasher(twox_64_concat) EraIndex, hasher(twox_64_concat) T::AccountId
			=> Exposure<T::AccountId, BalanceOf<T>>;

		/// Clipped Exposure of validator at era.
		///
		/// This is similar to [`ErasStakers`] but number of nominators exposed is reduced to the
		/// `T::MaxNominatorRewardedPerValidator` biggest stakers.
		/// (Note: the field `total` and `own` of the exposure remains unchanged).
		/// This is used to limit the i/o cost for the nominator payout.
		///
		/// This is keyed fist by the era index to allow bulk deletion and then the stash account.
		///
		/// Is it removed after `HISTORY_DEPTH` eras.
		/// If stakers hasn't been set or has been removed then empty exposure is returned.
		pub ErasStakersClipped get(fn eras_stakers_clipped):
			double_map hasher(twox_64_concat) EraIndex, hasher(twox_64_concat) T::AccountId
			=> Exposure<T::AccountId, BalanceOf<T>>;

		/// Similar to `ErasStakers`, this holds the preferences of validators.
		///
		/// This is keyed first by the era index to allow bulk deletion and then the stash account.
		///
		/// Is it removed after `HISTORY_DEPTH` eras.
		// If prefs hasn't been set or has been removed then 0 commission is returned.
		pub ErasValidatorPrefs get(fn eras_validator_prefs):
			double_map hasher(twox_64_concat) EraIndex, hasher(twox_64_concat) T::AccountId
			=> ValidatorPrefs;

		/// The total validator era payout for the last `HISTORY_DEPTH` eras.
		///
		/// Eras that haven't finished yet or has been removed doesn't have reward.
		pub ErasValidatorReward get(fn eras_validator_reward):
			map hasher(twox_64_concat) EraIndex => Option<BalanceOf<T>>;

		/// Rewards for the last `HISTORY_DEPTH` eras.
		/// If reward hasn't been set or has been removed then 0 reward is returned.
		pub ErasRewardPoints get(fn eras_reward_points):
			map hasher(twox_64_concat) EraIndex => EraRewardPoints<T::AccountId>;

		/// The total amount staked for the last `HISTORY_DEPTH` eras.
		/// If total hasn't been set or has been removed then 0 stake is returned.
		pub ErasTotalStake get(fn eras_total_stake):
			map hasher(twox_64_concat) EraIndex => BalanceOf<T>;

		/// Mode of era forcing.
		pub ForceEra get(fn force_era) config(): Forcing;

		/// The percentage of the slash that is distributed to reporters.
		///
		/// The rest of the slashed value is handled by the `Slash`.
		pub SlashRewardFraction get(fn slash_reward_fraction) config(): Perbill;

		/// The amount of currency given to reporters of a slash event which was
		/// canceled by extraordinary circumstances (e.g. governance).
		pub CanceledSlashPayout get(fn canceled_payout) config(): BalanceOf<T>;

		/// All unapplied slashes that are queued for later.
		pub UnappliedSlashes:
			map hasher(twox_64_concat) EraIndex => Vec<UnappliedSlash<T::AccountId, BalanceOf<T>>>;

		/// A mapping from still-bonded eras to the first session index of that era.
		///
		/// Must contains information for eras for the range:
		/// `[active_era - bounding_duration; active_era]`
		BondedEras: Vec<(EraIndex, SessionIndex)>;

		/// All slashing events on validators, mapped by era to the highest slash proportion
		/// and slash value of the era.
		ValidatorSlashInEra:
			double_map hasher(twox_64_concat) EraIndex, hasher(twox_64_concat) T::AccountId
			=> Option<(Perbill, BalanceOf<T>)>;

		/// All slashing events on nominators, mapped by era to the highest slash value of the era.
		NominatorSlashInEra:
			double_map hasher(twox_64_concat) EraIndex, hasher(twox_64_concat) T::AccountId
			=> Option<BalanceOf<T>>;

		/// Slashing spans for stash accounts.
		SlashingSpans get(fn slashing_spans): map hasher(twox_64_concat) T::AccountId => Option<slashing::SlashingSpans>;

		/// Records information about the maximum slash of a stash within a slashing span,
		/// as well as how much reward has been paid out.
		SpanSlash:
			map hasher(twox_64_concat) (T::AccountId, slashing::SpanIndex)
			=> slashing::SpanRecord<BalanceOf<T>>;

		/// The earliest era for which we have a pending, unapplied slash.
		EarliestUnappliedSlash: Option<EraIndex>;

		/// The last planned session scheduled by the session pallet.
		///
		/// This is basically in sync with the call to [`SessionManager::new_session`].
		pub CurrentPlannedSession get(fn current_planned_session): SessionIndex;

		/// True if network has been upgraded to this version.
		/// Storage version of the pallet.
		///
		/// This is set to v5.0.0 for new networks.
		StorageVersion build(|_: &GenesisConfig<T>| Releases::V6_0_0): Releases;
	}
	add_extra_genesis {
		config(stakers):
			Vec<(T::AccountId, T::AccountId, BalanceOf<T>, StakerStatus<T::AccountId>)>;
		build(|config: &GenesisConfig<T>| {
			for &(ref stash, ref controller, balance, ref status) in &config.stakers {
				assert!(
					T::Currency::free_balance(&stash) >= balance,
					"Stash does not have enough balance to bond."
				);
				let _ = <Module<T>>::bond(
					T::Origin::from(Some(stash.clone()).into()),
					T::Lookup::unlookup(controller.clone()),
					balance,
					RewardDestination::Staked,
				);
				let _ = match status {
					StakerStatus::Validator => {
						<Module<T>>::validate(
							T::Origin::from(Some(controller.clone()).into()),
							Default::default(),
						)
					},
					StakerStatus::Nominator(votes) => {
						<Module<T>>::nominate(
							T::Origin::from(Some(controller.clone()).into()),
							votes.iter().map(|l| T::Lookup::unlookup(l.clone())).collect(),
						)
					}, _ => Ok(())
				};
			}
		});
	}
}

pub mod migrations {
	use super::*;

	pub mod v6 {
		use super::*;
		use frame_support::{traits::Get, weights::Weight, pallet_prelude::*};

		pub trait V6Config: crate::Config {
			/// The storage prefix of the pallet set by the outer runtime declaration.
			type PalletPrefix: Get<&'static str>;
		}

		macro_rules! generate_storage_types {
			($name:ident<T: $trait:tt> => Map<$key:ty, $value:ty>) => {
				// NOTE: just demonstrating what could be done here, maybe we can move this to
				// frame-support so that other can use as well.
				compile_error!("unreachable!")
			};
			($name:ident<T: $trait:tt> => Value<$value:ty>) => {
				paste::paste! {
					struct [<$name Instance>]<T>($crate::sp_std::marker::PhantomData<T>);
					impl<T: $trait> $crate::frame_support::traits::StorageInstance for [<$name Instance>]<T> {
						fn pallet_prefix() -> &'static str {
							T::PalletPrefix::get()
						}
						const STORAGE_PREFIX: &'static str = stringify!($name);
					}
					type $name<T> = StorageValue<[<$name Instance>]<T>, $value, ValueQuery>;
				}
			}
		}

		// NOTE: value type doesn't matter, we just set it to () here.
		generate_storage_types!(SnapshotValidators<T: V6Config> => Value<()>);
		generate_storage_types!(SnapshotNominators<T: V6Config> => Value<()>);
		generate_storage_types!(QueuedElected<T: V6Config> => Value<()>);
		generate_storage_types!(QueuedScore<T: V6Config> => Value<()>);
		generate_storage_types!(EraElectionStatus<T: V6Config> => Value<()>);
		generate_storage_types!(IsCurrentSessionFinal<T: V6Config> => Value<()>);

		/// check to execute prior to migration.
		pub fn pre_migration<T: V6Config>() -> Result<(), &'static str> {
			// these may or may not exist.
			log!(info, "SnapshotValidators.exits()? {:?}", SnapshotValidators::<T>::exists());
			log!(info, "SnapshotNominators.exits()? {:?}", SnapshotNominators::<T>::exists());
			log!(info, "QueuedElected.exits()? {:?}", QueuedElected::<T>::exists());
			log!(info, "QueuedScore.exits()? {:?}", QueuedScore::<T>::exists());
			// these must exist.
			assert!(IsCurrentSessionFinal::<T>::exists(), "IsCurrentSessionFinal storage item not found!");
			assert!(EraElectionStatus::<T>::exists(), "EraElectionStatus storage item not found!");
			Ok(())
		}

		/// Migrate storage to v6.
		pub fn migrate<T: V6Config>() -> Weight {
			if StorageVersion::get() == Releases::V5_0_0 {
				log!(info, "Migrating staking to Releases::V6_0_0");

				SnapshotValidators::<T>::kill();
				SnapshotNominators::<T>::kill();
				QueuedElected::<T>::kill();
				QueuedScore::<T>::kill();
				EraElectionStatus::<T>::kill();
				IsCurrentSessionFinal::<T>::kill();

				StorageVersion::put(Releases::V6_0_0);
			}
			T::DbWeight::get().writes(6 + 1)
		}
	}
}

decl_event!(
	pub enum Event<T> where Balance = BalanceOf<T>, <T as frame_system::Config>::AccountId {
		/// The era payout has been set; the first balance is the validator-payout; the second is
		/// the remainder from the maximum amount of reward.
		/// \[era_index, validator_payout, remainder\]
		EraPayout(EraIndex, Balance, Balance),
		/// The staker has been rewarded by this amount. \[stash, amount\]
		Reward(AccountId, Balance),
		/// One validator (and its nominators) has been slashed by the given amount.
		/// \[validator, amount\]
		Slash(AccountId, Balance),
		/// An old slashing report from a prior era was discarded because it could
		/// not be processed. \[session_index\]
		OldSlashingReportDiscarded(SessionIndex),
		/// A new set of stakers was elected.
		StakingElection,
		/// An account has bonded this amount. \[stash, amount\]
		///
		/// NOTE: This event is only emitted when funds are bonded via a dispatchable. Notably,
		/// it will not be emitted for staking rewards when they are added to stake.
		Bonded(AccountId, Balance),
		/// An account has unbonded this amount. \[stash, amount\]
		Unbonded(AccountId, Balance),
		/// An account has called `withdraw_unbonded` and removed unbonding chunks worth `Balance`
		/// from the unlocking queue. \[stash, amount\]
		Withdrawn(AccountId, Balance),
		/// A nominator has been kicked from a validator. \[nominator, stash\]
		Kicked(AccountId, AccountId),
	}
);

decl_error! {
	/// Error for the staking module.
	pub enum Error for Module<T: Config> {
		/// Not a controller account.
		NotController,
		/// Not a stash account.
		NotStash,
		/// Stash is already bonded.
		AlreadyBonded,
		/// Controller is already paired.
		AlreadyPaired,
		/// Targets cannot be empty.
		EmptyTargets,
		/// Duplicate index.
		DuplicateIndex,
		/// Slash record index out of bounds.
		InvalidSlashIndex,
		/// Can not bond with value less than minimum balance.
		InsufficientValue,
		/// Can not schedule more unlock chunks.
		NoMoreChunks,
		/// Can not rebond without unlocking chunks.
		NoUnlockChunk,
		/// Attempting to target a stash that still has funds.
		FundedTarget,
		/// Invalid era to reward.
		InvalidEraToReward,
		/// Invalid number of nominations.
		InvalidNumberOfNominations,
		/// Items are not sorted and unique.
		NotSortedAndUnique,
		/// Rewards for this era have already been claimed for this validator.
		AlreadyClaimed,
		/// Incorrect previous history depth input provided.
		IncorrectHistoryDepth,
		/// Incorrect number of slashing spans provided.
		IncorrectSlashingSpans,
		/// Internal state has become somehow corrupted and the operation cannot continue.
		BadState,
		/// Too many nomination targets supplied.
		TooManyTargets,
		/// A nomination target was supplied that was blocked or otherwise not a validator.
		BadTarget,
	}
}

decl_module! {
	pub struct Module<T: Config> for enum Call where origin: T::Origin {
		/// Number of sessions per era.
		const SessionsPerEra: SessionIndex = T::SessionsPerEra::get();

		/// Number of eras that staked funds must remain bonded for.
		const BondingDuration: EraIndex = T::BondingDuration::get();

		/// Number of eras that slashes are deferred by, after computation.
		///
		/// This should be less than the bonding duration.
		/// Set to 0 if slashes should be applied immediately, without opportunity for
		/// intervention.
		const SlashDeferDuration: EraIndex = T::SlashDeferDuration::get();

		/// The maximum number of nominators rewarded for each validator.
		///
		/// For each validator only the `$MaxNominatorRewardedPerValidator` biggest stakers can claim
		/// their reward. This used to limit the i/o cost for the nominator payout.
		const MaxNominatorRewardedPerValidator: u32 = T::MaxNominatorRewardedPerValidator::get();

		type Error = Error<T>;

		fn deposit_event() = default;

		fn on_finalize() {
			// Set the start of the first era.
			if let Some(mut active_era) = Self::active_era() {
				if active_era.start.is_none() {
					let now_as_millis_u64 = T::UnixTime::now().as_millis().saturated_into::<u64>();
					active_era.start = Some(now_as_millis_u64);
					// This write only ever happens once, we don't include it in the weight in general
					ActiveEra::put(active_era);
				}
			}
			// `on_finalize` weight is tracked in `on_initialize`
		}

		fn integrity_test() {
			sp_io::TestExternalities::new_empty().execute_with(||
				assert!(
					T::SlashDeferDuration::get() < T::BondingDuration::get() || T::BondingDuration::get() == 0,
					"As per documentation, slash defer duration ({}) should be less than bonding duration ({}).",
					T::SlashDeferDuration::get(),
					T::BondingDuration::get(),
				)
			);

			use sp_runtime::UpperOf;
			// see the documentation of `Assignment::try_normalize`. Now we can ensure that this
			// will always return `Ok`.
			// 1. Maximum sum of Vec<ChainAccuracy> must fit into `UpperOf<ChainAccuracy>`.
			assert!(
				<usize as TryInto<UpperOf<ChainAccuracy>>>::try_into(MAX_NOMINATIONS)
				.unwrap()
				.checked_mul(<ChainAccuracy>::one().deconstruct().try_into().unwrap())
				.is_some()
			);

			// 2. Maximum sum of Vec<OffchainAccuracy> must fit into `UpperOf<OffchainAccuracy>`.
			assert!(
				<usize as TryInto<UpperOf<OffchainAccuracy>>>::try_into(MAX_NOMINATIONS)
				.unwrap()
				.checked_mul(<OffchainAccuracy>::one().deconstruct().try_into().unwrap())
				.is_some()
			);
		}

		/// Take the origin account as a stash and lock up `value` of its balance. `controller` will
		/// be the account that controls it.
		///
		/// `value` must be more than the `minimum_balance` specified by `T::Currency`.
		///
		/// The dispatch origin for this call must be _Signed_ by the stash account.
		///
		/// Emits `Bonded`.
		///
		/// # <weight>
		/// - Independent of the arguments. Moderate complexity.
		/// - O(1).
		/// - Three extra DB entries.
		///
		/// NOTE: Two of the storage writes (`Self::bonded`, `Self::payee`) are _never_ cleaned
		/// unless the `origin` falls below _existential deposit_ and gets removed as dust.
		/// ------------------
		/// Weight: O(1)
		/// DB Weight:
		/// - Read: Bonded, Ledger, [Origin Account], Current Era, History Depth, Locks
		/// - Write: Bonded, Payee, [Origin Account], Locks, Ledger
		/// # </weight>
		#[weight = T::WeightInfo::bond()]
		pub fn bond(origin,
			controller: <T::Lookup as StaticLookup>::Source,
			#[compact] value: BalanceOf<T>,
			payee: RewardDestination<T::AccountId>,
		) {
			let stash = ensure_signed(origin)?;

			if <Bonded<T>>::contains_key(&stash) {
				Err(Error::<T>::AlreadyBonded)?
			}

			let controller = T::Lookup::lookup(controller)?;

			if <Ledger<T>>::contains_key(&controller) {
				Err(Error::<T>::AlreadyPaired)?
			}

			// reject a bond which is considered to be _dust_.
			if value < T::Currency::minimum_balance() {
				Err(Error::<T>::InsufficientValue)?
			}

			system::Module::<T>::inc_consumers(&stash).map_err(|_| Error::<T>::BadState)?;

			// You're auto-bonded forever, here. We might improve this by only bonding when
			// you actually validate/nominate and remove once you unbond __everything__.
			<Bonded<T>>::insert(&stash, &controller);
			<Payee<T>>::insert(&stash, payee);

			let current_era = CurrentEra::get().unwrap_or(0);
			let history_depth = Self::history_depth();
			let last_reward_era = current_era.saturating_sub(history_depth);

			let stash_balance = T::Currency::free_balance(&stash);
			let value = value.min(stash_balance);
			Self::deposit_event(RawEvent::Bonded(stash.clone(), value));
			let item = StakingLedger {
				stash,
				total: value,
				active: value,
				unlocking: vec![],
				claimed_rewards: (last_reward_era..current_era).collect(),
			};
			Self::update_ledger(&controller, &item);
		}

		/// Add some extra amount that have appeared in the stash `free_balance` into the balance up
		/// for staking.
		///
		/// Use this if there are additional funds in your stash account that you wish to bond.
		/// Unlike [`bond`] or [`unbond`] this function does not impose any limitation on the amount
		/// that can be added.
		///
		/// The dispatch origin for this call must be _Signed_ by the stash, not the controller and
		/// it can be only called when [`EraElectionStatus`] is `Closed`.
		///
		/// Emits `Bonded`.
		///
		/// # <weight>
		/// - Independent of the arguments. Insignificant complexity.
		/// - O(1).
		/// - One DB entry.
		/// ------------
		/// DB Weight:
		/// - Read: Era Election Status, Bonded, Ledger, [Origin Account], Locks
		/// - Write: [Origin Account], Locks, Ledger
		/// # </weight>
		#[weight = T::WeightInfo::bond_extra()]
		fn bond_extra(origin, #[compact] max_additional: BalanceOf<T>) {
			let stash = ensure_signed(origin)?;

			let controller = Self::bonded(&stash).ok_or(Error::<T>::NotStash)?;
			let mut ledger = Self::ledger(&controller).ok_or(Error::<T>::NotController)?;

			let stash_balance = T::Currency::free_balance(&stash);
			if let Some(extra) = stash_balance.checked_sub(&ledger.total) {
				let extra = extra.min(max_additional);
				ledger.total += extra;
				ledger.active += extra;
				// last check: the new active amount of ledger must be more than ED.
				ensure!(ledger.active >= T::Currency::minimum_balance(), Error::<T>::InsufficientValue);

				Self::deposit_event(RawEvent::Bonded(stash, extra));
				Self::update_ledger(&controller, &ledger);
			}
		}

		/// Schedule a portion of the stash to be unlocked ready for transfer out after the bond
		/// period ends. If this leaves an amount actively bonded less than
		/// T::Currency::minimum_balance(), then it is increased to the full amount.
		///
		/// Once the unlock period is done, you can call `withdraw_unbonded` to actually move
		/// the funds out of management ready for transfer.
		///
		/// No more than a limited number of unlocking chunks (see `MAX_UNLOCKING_CHUNKS`)
		/// can co-exists at the same time. In that case, [`Call::withdraw_unbonded`] need
		/// to be called first to remove some of the chunks (if possible).
		///
		/// The dispatch origin for this call must be _Signed_ by the controller, not the stash.
		/// And, it can be only called when [`EraElectionStatus`] is `Closed`.
		///
		/// Emits `Unbonded`.
		///
		/// See also [`Call::withdraw_unbonded`].
		///
		/// # <weight>
		/// - Independent of the arguments. Limited but potentially exploitable complexity.
		/// - Contains a limited number of reads.
		/// - Each call (requires the remainder of the bonded balance to be above `minimum_balance`)
		///   will cause a new entry to be inserted into a vector (`Ledger.unlocking`) kept in storage.
		///   The only way to clean the aforementioned storage item is also user-controlled via
		///   `withdraw_unbonded`.
		/// - One DB entry.
		/// ----------
		/// Weight: O(1)
		/// DB Weight:
		/// - Read: EraElectionStatus, Ledger, CurrentEra, Locks, BalanceOf Stash,
		/// - Write: Locks, Ledger, BalanceOf Stash,
		/// </weight>
		#[weight = T::WeightInfo::unbond()]
		fn unbond(origin, #[compact] value: BalanceOf<T>) {
			let controller = ensure_signed(origin)?;
			let mut ledger = Self::ledger(&controller).ok_or(Error::<T>::NotController)?;
			ensure!(
				ledger.unlocking.len() < MAX_UNLOCKING_CHUNKS,
				Error::<T>::NoMoreChunks,
			);

			let mut value = value.min(ledger.active);

			if !value.is_zero() {
				ledger.active -= value;

				// Avoid there being a dust balance left in the staking system.
				if ledger.active < T::Currency::minimum_balance() {
					value += ledger.active;
					ledger.active = Zero::zero();
				}

				// Note: in case there is no current era it is fine to bond one era more.
				let era = Self::current_era().unwrap_or(0) + T::BondingDuration::get();
				ledger.unlocking.push(UnlockChunk { value, era });
				Self::update_ledger(&controller, &ledger);
				Self::deposit_event(RawEvent::Unbonded(ledger.stash, value));
			}
		}

		/// Remove any unlocked chunks from the `unlocking` queue from our management.
		///
		/// This essentially frees up that balance to be used by the stash account to do
		/// whatever it wants.
		///
		/// The dispatch origin for this call must be _Signed_ by the controller, not the stash.
		/// And, it can be only called when [`EraElectionStatus`] is `Closed`.
		///
		/// Emits `Withdrawn`.
		///
		/// See also [`Call::unbond`].
		///
		/// # <weight>
		/// - Could be dependent on the `origin` argument and how much `unlocking` chunks exist.
		///  It implies `consolidate_unlocked` which loops over `Ledger.unlocking`, which is
		///  indirectly user-controlled. See [`unbond`] for more detail.
		/// - Contains a limited number of reads, yet the size of which could be large based on `ledger`.
		/// - Writes are limited to the `origin` account key.
		/// ---------------
		/// Complexity O(S) where S is the number of slashing spans to remove
		/// Update:
		/// - Reads: EraElectionStatus, Ledger, Current Era, Locks, [Origin Account]
		/// - Writes: [Origin Account], Locks, Ledger
		/// Kill:
		/// - Reads: EraElectionStatus, Ledger, Current Era, Bonded, Slashing Spans, [Origin
		///   Account], Locks, BalanceOf stash
		/// - Writes: Bonded, Slashing Spans (if S > 0), Ledger, Payee, Validators, Nominators,
		///   [Origin Account], Locks, BalanceOf stash.
		/// - Writes Each: SpanSlash * S
		/// NOTE: Weight annotation is the kill scenario, we refund otherwise.
		/// # </weight>
		#[weight = T::WeightInfo::withdraw_unbonded_kill(*num_slashing_spans)]
		fn withdraw_unbonded(origin, num_slashing_spans: u32) -> DispatchResultWithPostInfo {
			let controller = ensure_signed(origin)?;
			let mut ledger = Self::ledger(&controller).ok_or(Error::<T>::NotController)?;
			let (stash, old_total) = (ledger.stash.clone(), ledger.total);
			if let Some(current_era) = Self::current_era() {
				ledger = ledger.consolidate_unlocked(current_era)
			}

			let post_info_weight = if ledger.unlocking.is_empty() && ledger.active < T::Currency::minimum_balance() {
				// This account must have called `unbond()` with some value that caused the active
				// portion to fall below existential deposit + will have no more unlocking chunks
				// left. We can now safely remove all staking-related information.
				Self::kill_stash(&stash, num_slashing_spans)?;
				// remove the lock.
				T::Currency::remove_lock(STAKING_ID, &stash);
				// This is worst case scenario, so we use the full weight and return None
				None
			} else {
				// This was the consequence of a partial unbond. just update the ledger and move on.
				Self::update_ledger(&controller, &ledger);

				// This is only an update, so we use less overall weight.
				Some(T::WeightInfo::withdraw_unbonded_update(num_slashing_spans))
			};

			// `old_total` should never be less than the new total because
			// `consolidate_unlocked` strictly subtracts balance.
			if ledger.total < old_total {
				// Already checked that this won't overflow by entry condition.
				let value = old_total - ledger.total;
				Self::deposit_event(RawEvent::Withdrawn(stash, value));
			}

			Ok(post_info_weight.into())
		}

		/// Declare the desire to validate for the origin controller.
		///
		/// Effects will be felt at the beginning of the next era.
		///
		/// The dispatch origin for this call must be _Signed_ by the controller, not the stash.
		/// And, it can be only called when [`EraElectionStatus`] is `Closed`.
		///
		/// # <weight>
		/// - Independent of the arguments. Insignificant complexity.
		/// - Contains a limited number of reads.
		/// - Writes are limited to the `origin` account key.
		/// -----------
		/// Weight: O(1)
		/// DB Weight:
		/// - Read: Era Election Status, Ledger
		/// - Write: Nominators, Validators
		/// # </weight>
		#[weight = T::WeightInfo::validate()]
		pub fn validate(origin, prefs: ValidatorPrefs) {
			let controller = ensure_signed(origin)?;
			let ledger = Self::ledger(&controller).ok_or(Error::<T>::NotController)?;
			let stash = &ledger.stash;
			<Nominators<T>>::remove(stash);
			<Validators<T>>::insert(stash, prefs);
		}

		/// Declare the desire to nominate `targets` for the origin controller.
		///
		/// Effects will be felt at the beginning of the next era. This can only be called when
		/// [`EraElectionStatus`] is `Closed`.
		///
		/// The dispatch origin for this call must be _Signed_ by the controller, not the stash.
		/// And, it can be only called when [`EraElectionStatus`] is `Closed`.
		///
		/// # <weight>
		/// - The transaction's complexity is proportional to the size of `targets` (N)
		/// which is capped at CompactAssignments::LIMIT (MAX_NOMINATIONS).
		/// - Both the reads and writes follow a similar pattern.
		/// ---------
		/// Weight: O(N)
		/// where N is the number of targets
		/// DB Weight:
		/// - Reads: Era Election Status, Ledger, Current Era
		/// - Writes: Validators, Nominators
		/// # </weight>
		#[weight = T::WeightInfo::nominate(targets.len() as u32)]
		pub fn nominate(origin, targets: Vec<<T::Lookup as StaticLookup>::Source>) {
			let controller = ensure_signed(origin)?;
			let ledger = Self::ledger(&controller).ok_or(Error::<T>::NotController)?;
			let stash = &ledger.stash;
			ensure!(!targets.is_empty(), Error::<T>::EmptyTargets);
			ensure!(targets.len() <= MAX_NOMINATIONS, Error::<T>::TooManyTargets);

			let old = Nominators::<T>::get(stash).map_or_else(Vec::new, |x| x.targets);

			let targets = targets.into_iter()
				.map(|t| T::Lookup::lookup(t).map_err(DispatchError::from))
				.map(|n| n.and_then(|n| if old.contains(&n) || !Validators::<T>::get(&n).blocked {
					Ok(n)
				} else {
					Err(Error::<T>::BadTarget.into())
				}))
				.collect::<result::Result<Vec<T::AccountId>, _>>()?;

			let nominations = Nominations {
				targets,
				// initial nominations are considered submitted at era 0. See `Nominations` doc
				submitted_in: Self::current_era().unwrap_or(0),
				suppressed: false,
			};

			<Validators<T>>::remove(stash);
			<Nominators<T>>::insert(stash, &nominations);
		}

		/// Declare no desire to either validate or nominate.
		///
		/// Effects will be felt at the beginning of the next era.
		///
		/// The dispatch origin for this call must be _Signed_ by the controller, not the stash.
		/// And, it can be only called when [`EraElectionStatus`] is `Closed`.
		///
		/// # <weight>
		/// - Independent of the arguments. Insignificant complexity.
		/// - Contains one read.
		/// - Writes are limited to the `origin` account key.
		/// --------
		/// Weight: O(1)
		/// DB Weight:
		/// - Read: EraElectionStatus, Ledger
		/// - Write: Validators, Nominators
		/// # </weight>
		#[weight = T::WeightInfo::chill()]
		fn chill(origin) {
			let controller = ensure_signed(origin)?;
			let ledger = Self::ledger(&controller).ok_or(Error::<T>::NotController)?;
			Self::chill_stash(&ledger.stash);
		}

		/// (Re-)set the payment target for a controller.
		///
		/// Effects will be felt at the beginning of the next era.
		///
		/// The dispatch origin for this call must be _Signed_ by the controller, not the stash.
		///
		/// # <weight>
		/// - Independent of the arguments. Insignificant complexity.
		/// - Contains a limited number of reads.
		/// - Writes are limited to the `origin` account key.
		/// ---------
		/// - Weight: O(1)
		/// - DB Weight:
		///     - Read: Ledger
		///     - Write: Payee
		/// # </weight>
		#[weight = T::WeightInfo::set_payee()]
		fn set_payee(origin, payee: RewardDestination<T::AccountId>) {
			let controller = ensure_signed(origin)?;
			let ledger = Self::ledger(&controller).ok_or(Error::<T>::NotController)?;
			let stash = &ledger.stash;
			<Payee<T>>::insert(stash, payee);
		}

		/// (Re-)set the controller of a stash.
		///
		/// Effects will be felt at the beginning of the next era.
		///
		/// The dispatch origin for this call must be _Signed_ by the stash, not the controller.
		///
		/// # <weight>
		/// - Independent of the arguments. Insignificant complexity.
		/// - Contains a limited number of reads.
		/// - Writes are limited to the `origin` account key.
		/// ----------
		/// Weight: O(1)
		/// DB Weight:
		/// - Read: Bonded, Ledger New Controller, Ledger Old Controller
		/// - Write: Bonded, Ledger New Controller, Ledger Old Controller
		/// # </weight>
		#[weight = T::WeightInfo::set_controller()]
		fn set_controller(origin, controller: <T::Lookup as StaticLookup>::Source) {
			let stash = ensure_signed(origin)?;
			let old_controller = Self::bonded(&stash).ok_or(Error::<T>::NotStash)?;
			let controller = T::Lookup::lookup(controller)?;
			if <Ledger<T>>::contains_key(&controller) {
				Err(Error::<T>::AlreadyPaired)?
			}
			if controller != old_controller {
				<Bonded<T>>::insert(&stash, &controller);
				if let Some(l) = <Ledger<T>>::take(&old_controller) {
					<Ledger<T>>::insert(&controller, l);
				}
			}
		}

		/// Sets the ideal number of validators.
		///
		/// The dispatch origin must be Root.
		///
		/// # <weight>
		/// Weight: O(1)
		/// Write: Validator Count
		/// # </weight>
		#[weight = T::WeightInfo::set_validator_count()]
		fn set_validator_count(origin, #[compact] new: u32) {
			ensure_root(origin)?;
			ValidatorCount::put(new);
		}

		/// Increments the ideal number of validators.
		///
		/// The dispatch origin must be Root.
		///
		/// # <weight>
		/// Same as [`set_validator_count`].
		/// # </weight>
		#[weight = T::WeightInfo::set_validator_count()]
		fn increase_validator_count(origin, #[compact] additional: u32) {
			ensure_root(origin)?;
			ValidatorCount::mutate(|n| *n += additional);
		}

		/// Scale up the ideal number of validators by a factor.
		///
		/// The dispatch origin must be Root.
		///
		/// # <weight>
		/// Same as [`set_validator_count`].
		/// # </weight>
		#[weight = T::WeightInfo::set_validator_count()]
		fn scale_validator_count(origin, factor: Percent) {
			ensure_root(origin)?;
			ValidatorCount::mutate(|n| *n += factor * *n);
		}

		/// Force there to be no new eras indefinitely.
		///
		/// The dispatch origin must be Root.
		///
		/// # <weight>
		/// - No arguments.
		/// - Weight: O(1)
		/// - Write: ForceEra
		/// # </weight>
		#[weight = T::WeightInfo::force_no_eras()]
		fn force_no_eras(origin) {
			ensure_root(origin)?;
			ForceEra::put(Forcing::ForceNone);
		}

		/// Force there to be a new era at the end of the next session. After this, it will be
		/// reset to normal (non-forced) behaviour.
		///
		/// The dispatch origin must be Root.
		///
		/// # <weight>
		/// - No arguments.
		/// - Weight: O(1)
		/// - Write ForceEra
		/// # </weight>
		#[weight = T::WeightInfo::force_new_era()]
		fn force_new_era(origin) {
			ensure_root(origin)?;
			ForceEra::put(Forcing::ForceNew);
		}

		/// Set the validators who cannot be slashed (if any).
		///
		/// The dispatch origin must be Root.
		///
		/// # <weight>
		/// - O(V)
		/// - Write: Invulnerables
		/// # </weight>
		#[weight = T::WeightInfo::set_invulnerables(invulnerables.len() as u32)]
		fn set_invulnerables(origin, invulnerables: Vec<T::AccountId>) {
			ensure_root(origin)?;
			<Invulnerables<T>>::put(invulnerables);
		}

		/// Force a current staker to become completely unstaked, immediately.
		///
		/// The dispatch origin must be Root.
		///
		/// # <weight>
		/// O(S) where S is the number of slashing spans to be removed
		/// Reads: Bonded, Slashing Spans, Account, Locks
		/// Writes: Bonded, Slashing Spans (if S > 0), Ledger, Payee, Validators, Nominators, Account, Locks
		/// Writes Each: SpanSlash * S
		/// # </weight>
		#[weight = T::WeightInfo::force_unstake(*num_slashing_spans)]
		fn force_unstake(origin, stash: T::AccountId, num_slashing_spans: u32) {
			ensure_root(origin)?;

			// remove all staking-related information.
			Self::kill_stash(&stash, num_slashing_spans)?;

			// remove the lock.
			T::Currency::remove_lock(STAKING_ID, &stash);
		}

		/// Force there to be a new era at the end of sessions indefinitely.
		///
		/// The dispatch origin must be Root.
		///
		/// # <weight>
		/// - Weight: O(1)
		/// - Write: ForceEra
		/// # </weight>
		#[weight = T::WeightInfo::force_new_era_always()]
		fn force_new_era_always(origin) {
			ensure_root(origin)?;
			ForceEra::put(Forcing::ForceAlways);
		}

		/// Cancel enactment of a deferred slash.
		///
		/// Can be called by the `T::SlashCancelOrigin`.
		///
		/// Parameters: era and indices of the slashes for that era to kill.
		///
		/// # <weight>
		/// Complexity: O(U + S)
		/// with U unapplied slashes weighted with U=1000
		/// and S is the number of slash indices to be canceled.
		/// - Read: Unapplied Slashes
		/// - Write: Unapplied Slashes
		/// # </weight>
		#[weight = T::WeightInfo::cancel_deferred_slash(slash_indices.len() as u32)]
		fn cancel_deferred_slash(origin, era: EraIndex, slash_indices: Vec<u32>) {
			T::SlashCancelOrigin::ensure_origin(origin)?;

			ensure!(!slash_indices.is_empty(), Error::<T>::EmptyTargets);
			ensure!(is_sorted_and_unique(&slash_indices), Error::<T>::NotSortedAndUnique);

			let mut unapplied = <Self as Store>::UnappliedSlashes::get(&era);
			let last_item = slash_indices[slash_indices.len() - 1];
			ensure!((last_item as usize) < unapplied.len(), Error::<T>::InvalidSlashIndex);

			for (removed, index) in slash_indices.into_iter().enumerate() {
				let index = (index as usize) - removed;
				unapplied.remove(index);
			}

			<Self as Store>::UnappliedSlashes::insert(&era, &unapplied);
		}

		/// Pay out all the stakers behind a single validator for a single era.
		///
		/// - `validator_stash` is the stash account of the validator. Their nominators, up to
		///   `T::MaxNominatorRewardedPerValidator`, will also receive their rewards.
		/// - `era` may be any era between `[current_era - history_depth; current_era]`.
		///
		/// The origin of this call must be _Signed_. Any account can call this function, even if
		/// it is not one of the stakers.
		///
		/// This can only be called when [`EraElectionStatus`] is `Closed`.
		///
		/// # <weight>
		/// - Time complexity: at most O(MaxNominatorRewardedPerValidator).
		/// - Contains a limited number of reads and writes.
		/// -----------
		/// N is the Number of payouts for the validator (including the validator)
		/// Weight:
		/// - Reward Destination Staked: O(N)
		/// - Reward Destination Controller (Creating): O(N)
		/// DB Weight:
		/// - Read: EraElectionStatus, CurrentEra, HistoryDepth, ErasValidatorReward,
		///         ErasStakersClipped, ErasRewardPoints, ErasValidatorPrefs (8 items)
		/// - Read Each: Bonded, Ledger, Payee, Locks, System Account (5 items)
		/// - Write Each: System Account, Locks, Ledger (3 items)
		///
		///   NOTE: weights are assuming that payouts are made to alive stash account (Staked).
		///   Paying even a dead controller is cheaper weight-wise. We don't do any refunds here.
		/// # </weight>
		#[weight = T::WeightInfo::payout_stakers_alive_staked(T::MaxNominatorRewardedPerValidator::get())]
		fn payout_stakers(origin, validator_stash: T::AccountId, era: EraIndex) -> DispatchResult {
			ensure_signed(origin)?;
			Self::do_payout_stakers(validator_stash, era)
		}

		/// Rebond a portion of the stash scheduled to be unlocked.
		///
		/// The dispatch origin must be signed by the controller, and it can be only called when
		/// [`EraElectionStatus`] is `Closed`.
		///
		/// # <weight>
		/// - Time complexity: O(L), where L is unlocking chunks
		/// - Bounded by `MAX_UNLOCKING_CHUNKS`.
		/// - Storage changes: Can't increase storage, only decrease it.
		/// ---------------
		/// - DB Weight:
		///     - Reads: EraElectionStatus, Ledger, Locks, [Origin Account]
		///     - Writes: [Origin Account], Locks, Ledger
		/// # </weight>
		#[weight = T::WeightInfo::rebond(MAX_UNLOCKING_CHUNKS as u32)]
		fn rebond(origin, #[compact] value: BalanceOf<T>) -> DispatchResultWithPostInfo {
			let controller = ensure_signed(origin)?;
			let ledger = Self::ledger(&controller).ok_or(Error::<T>::NotController)?;
			ensure!(!ledger.unlocking.is_empty(), Error::<T>::NoUnlockChunk);

			let ledger = ledger.rebond(value);
			// last check: the new active amount of ledger must be more than ED.
			ensure!(ledger.active >= T::Currency::minimum_balance(), Error::<T>::InsufficientValue);

			Self::update_ledger(&controller, &ledger);
			Ok(Some(
				35 * WEIGHT_PER_MICROS
				+ 50 * WEIGHT_PER_NANOS * (ledger.unlocking.len() as Weight)
				+ T::DbWeight::get().reads_writes(3, 2)
			).into())
		}

		/// Set `HistoryDepth` value. This function will delete any history information
		/// when `HistoryDepth` is reduced.
		///
		/// Parameters:
		/// - `new_history_depth`: The new history depth you would like to set.
		/// - `era_items_deleted`: The number of items that will be deleted by this dispatch.
		///    This should report all the storage items that will be deleted by clearing old
		///    era history. Needed to report an accurate weight for the dispatch. Trusted by
		///    `Root` to report an accurate number.
		///
		/// Origin must be root.
		///
		/// # <weight>
		/// - E: Number of history depths removed, i.e. 10 -> 7 = 3
		/// - Weight: O(E)
		/// - DB Weight:
		///     - Reads: Current Era, History Depth
		///     - Writes: History Depth
		///     - Clear Prefix Each: Era Stakers, EraStakersClipped, ErasValidatorPrefs
		///     - Writes Each: ErasValidatorReward, ErasRewardPoints, ErasTotalStake, ErasStartSessionIndex
		/// # </weight>
		#[weight = T::WeightInfo::set_history_depth(*_era_items_deleted)]
		fn set_history_depth(origin,
			#[compact] new_history_depth: EraIndex,
			#[compact] _era_items_deleted: u32,
		) {
			ensure_root(origin)?;
			if let Some(current_era) = Self::current_era() {
				HistoryDepth::mutate(|history_depth| {
					let last_kept = current_era.checked_sub(*history_depth).unwrap_or(0);
					let new_last_kept = current_era.checked_sub(new_history_depth).unwrap_or(0);
					for era_index in last_kept..new_last_kept {
						Self::clear_era_information(era_index);
					}
					*history_depth = new_history_depth
				})
			}
		}

		/// Remove all data structure concerning a staker/stash once its balance is at the minimum.
		/// This is essentially equivalent to `withdraw_unbonded` except it can be called by anyone
		/// and the target `stash` must have no funds left beyond the ED.
		///
		/// This can be called from any origin.
		///
		/// - `stash`: The stash account to reap. Its balance must be zero.
		///
		/// # <weight>
		/// Complexity: O(S) where S is the number of slashing spans on the account.
		/// DB Weight:
		/// - Reads: Stash Account, Bonded, Slashing Spans, Locks
		/// - Writes: Bonded, Slashing Spans (if S > 0), Ledger, Payee, Validators, Nominators, Stash Account, Locks
		/// - Writes Each: SpanSlash * S
		/// # </weight>
		#[weight = T::WeightInfo::reap_stash(*num_slashing_spans)]
		fn reap_stash(_origin, stash: T::AccountId, num_slashing_spans: u32) {
			let at_minimum = T::Currency::total_balance(&stash) == T::Currency::minimum_balance();
			ensure!(at_minimum, Error::<T>::FundedTarget);
			Self::kill_stash(&stash, num_slashing_spans)?;
			T::Currency::remove_lock(STAKING_ID, &stash);
		}

		/// Remove the given nominations from the calling validator.
		///
		/// Effects will be felt at the beginning of the next era.
		///
		/// The dispatch origin for this call must be _Signed_ by the controller, not the stash.
		/// And, it can be only called when [`EraElectionStatus`] is `Closed`. The controller
		/// account should represent a validator.
		///
		/// - `who`: A list of nominator stash accounts who are nominating this validator which
		///   should no longer be nominating this validator.
		///
		/// Note: Making this call only makes sense if you first set the validator preferences to
		/// block any further nominations.
		#[weight = T::WeightInfo::kick(who.len() as u32)]
		pub fn kick(origin, who: Vec<<T::Lookup as StaticLookup>::Source>) -> DispatchResult {
			let controller = ensure_signed(origin)?;
			let ledger = Self::ledger(&controller).ok_or(Error::<T>::NotController)?;
			let stash = &ledger.stash;

			for nom_stash in who.into_iter()
				.map(T::Lookup::lookup)
				.collect::<Result<Vec<T::AccountId>, _>>()?
				.into_iter()
			{
				Nominators::<T>::mutate(&nom_stash, |maybe_nom| if let Some(ref mut nom) = maybe_nom {
					if let Some(pos) = nom.targets.iter().position(|v| v == stash) {
						nom.targets.swap_remove(pos);
						Self::deposit_event(RawEvent::Kicked(nom_stash.clone(), stash.clone()));
					}
				});
			}

			Ok(())
		}
	}
}

impl<T: Config> Module<T> {
	/// The total balance that can be slashed from a stash account as of right now.
	pub fn slashable_balance_of(stash: &T::AccountId) -> BalanceOf<T> {
		// Weight note: consider making the stake accessible through stash.
		Self::bonded(stash).and_then(Self::ledger).map(|l| l.active).unwrap_or_default()
	}

	/// Internal impl of [`Self::slashable_balance_of`] that returns [`VoteWeight`].
	pub fn slashable_balance_of_vote_weight(
		stash: &T::AccountId,
		issuance: BalanceOf<T>,
	) -> VoteWeight {
		T::CurrencyToVote::to_vote(Self::slashable_balance_of(stash), issuance)
	}

	/// Returns a closure around `slashable_balance_of_vote_weight` that can be passed around.
	///
	/// This prevents call sites from repeatedly requesting `total_issuance` from backend. But it is
	/// important to be only used while the total issuance is not changing.
	pub fn slashable_balance_of_fn() -> Box<dyn Fn(&T::AccountId) -> VoteWeight> {
		// NOTE: changing this to unboxed `impl Fn(..)` return type and the module will still
		// compile, while some types in mock fail to resolve.
		let issuance = T::Currency::total_issuance();
		Box::new(move |who: &T::AccountId| -> VoteWeight {
			Self::slashable_balance_of_vote_weight(who, issuance)
		})
	}

	fn do_payout_stakers(validator_stash: T::AccountId, era: EraIndex) -> DispatchResult {
		// Validate input data
		let current_era = CurrentEra::get().ok_or(Error::<T>::InvalidEraToReward)?;
		ensure!(era <= current_era, Error::<T>::InvalidEraToReward);
		let history_depth = Self::history_depth();
		ensure!(era >= current_era.saturating_sub(history_depth), Error::<T>::InvalidEraToReward);

		// Note: if era has no reward to be claimed, era may be future. better not to update
		// `ledger.claimed_rewards` in this case.
		let era_payout = <ErasValidatorReward<T>>::get(&era)
			.ok_or_else(|| Error::<T>::InvalidEraToReward)?;

		let controller = Self::bonded(&validator_stash).ok_or(Error::<T>::NotStash)?;
		let mut ledger = <Ledger<T>>::get(&controller).ok_or_else(|| Error::<T>::NotController)?;

		ledger.claimed_rewards.retain(|&x| x >= current_era.saturating_sub(history_depth));
		match ledger.claimed_rewards.binary_search(&era) {
			Ok(_) => Err(Error::<T>::AlreadyClaimed)?,
			Err(pos) => ledger.claimed_rewards.insert(pos, era),
		}

		let exposure = <ErasStakersClipped<T>>::get(&era, &ledger.stash);

		/* Input data seems good, no errors allowed after this point */

		<Ledger<T>>::insert(&controller, &ledger);

		// Get Era reward points. It has TOTAL and INDIVIDUAL
		// Find the fraction of the era reward that belongs to the validator
		// Take that fraction of the eras rewards to split to nominator and validator
		//
		// Then look at the validator, figure out the proportion of their reward
		// which goes to them and each of their nominators.

		let era_reward_points = <ErasRewardPoints<T>>::get(&era);
		let total_reward_points = era_reward_points.total;
		let validator_reward_points = era_reward_points.individual.get(&ledger.stash)
			.map(|points| *points)
			.unwrap_or_else(|| Zero::zero());

		// Nothing to do if they have no reward points.
		if validator_reward_points.is_zero() { return Ok(())}

		// This is the fraction of the total reward that the validator and the
		// nominators will get.
		let validator_total_reward_part = Perbill::from_rational(
			validator_reward_points,
			total_reward_points,
		);

		// This is how much validator + nominators are entitled to.
		let validator_total_payout = validator_total_reward_part * era_payout;

		let validator_prefs = Self::eras_validator_prefs(&era, &validator_stash);
		// Validator first gets a cut off the top.
		let validator_commission = validator_prefs.commission;
		let validator_commission_payout = validator_commission * validator_total_payout;

		let validator_leftover_payout = validator_total_payout - validator_commission_payout;
		// Now let's calculate how this is split to the validator.
		let validator_exposure_part = Perbill::from_rational(
			exposure.own,
			exposure.total,
		);
		let validator_staking_payout = validator_exposure_part * validator_leftover_payout;

		// We can now make total validator payout:
		if let Some(imbalance) = Self::make_payout(
			&ledger.stash,
			validator_staking_payout + validator_commission_payout
		) {
			Self::deposit_event(RawEvent::Reward(ledger.stash, imbalance.peek()));
		}

		// Lets now calculate how this is split to the nominators.
		// Reward only the clipped exposures. Note this is not necessarily sorted.
		for nominator in exposure.others.iter() {
			let nominator_exposure_part = Perbill::from_rational(
				nominator.value,
				exposure.total,
			);

			let nominator_reward: BalanceOf<T> = nominator_exposure_part * validator_leftover_payout;
			// We can now make nominator payout:
			if let Some(imbalance) = Self::make_payout(&nominator.who, nominator_reward) {
				Self::deposit_event(RawEvent::Reward(nominator.who.clone(), imbalance.peek()));
			}
		}

		Ok(())
	}

	/// Update the ledger for a controller.
	///
	/// This will also update the stash lock.
	fn update_ledger(
		controller: &T::AccountId,
		ledger: &StakingLedger<T::AccountId, BalanceOf<T>>
	) {
		T::Currency::set_lock(
			STAKING_ID,
			&ledger.stash,
			ledger.total,
			WithdrawReasons::all(),
		);
		<Ledger<T>>::insert(controller, ledger);
	}

	/// Chill a stash account.
	fn chill_stash(stash: &T::AccountId) {
		<Validators<T>>::remove(stash);
		<Nominators<T>>::remove(stash);
	}

	/// Actually make a payment to a staker. This uses the currency's reward function
	/// to pay the right payee for the given staker account.
	fn make_payout(stash: &T::AccountId, amount: BalanceOf<T>) -> Option<PositiveImbalanceOf<T>> {
		let dest = Self::payee(stash);
		match dest {
			RewardDestination::Controller => Self::bonded(stash)
				.and_then(|controller|
					Some(T::Currency::deposit_creating(&controller, amount))
				),
			RewardDestination::Stash =>
				T::Currency::deposit_into_existing(stash, amount).ok(),
			RewardDestination::Staked => Self::bonded(stash)
				.and_then(|c| Self::ledger(&c).map(|l| (c, l)))
				.and_then(|(controller, mut l)| {
					l.active += amount;
					l.total += amount;
					let r = T::Currency::deposit_into_existing(stash, amount).ok();
					Self::update_ledger(&controller, &l);
					r
				}),
			RewardDestination::Account(dest_account) => {
				Some(T::Currency::deposit_creating(&dest_account, amount))
			},
			RewardDestination::None => None,
		}
	}

	/// Plan a new session potentially trigger a new era.
	fn new_session(session_index: SessionIndex) -> Option<Vec<T::AccountId>> {
		if let Some(current_era) = Self::current_era() {
			// Initial era has been set.

			let current_era_start_session_index = Self::eras_start_session_index(current_era)
				.unwrap_or_else(|| {
					frame_support::print("Error: start_session_index must be set for current_era");
					0
				});

			let era_length = session_index.checked_sub(current_era_start_session_index)
				.unwrap_or(0); // Must never happen.

			match ForceEra::get() {
				// Will set to default again, which is `NorForcing`.
				Forcing::ForceNew => ForceEra::kill(),
				// Short circuit to `new_era`.
				Forcing::ForceAlways => (),
				// Only go to `new_era` if deadline reached.
				Forcing::NotForcing if era_length >= T::SessionsPerEra::get() => (),
				_ => {
					// either `Forcing::ForceNone`,
					// or `Forcing::NotForcing if era_length >= T::SessionsPerEra::get()`.
					return None
				},
			}

			// new era.
			Self::new_era(session_index)
		} else {
			// Set initial era
			Self::new_era(session_index)
		}
	}

	/// Start a session potentially starting an era.
	fn start_session(start_session: SessionIndex) {
		let next_active_era = Self::active_era().map(|e| e.index + 1).unwrap_or(0);
		// This is only `Some` when current era has already progressed to the next era, while the
		// active era is one behind (i.e. in the *last session of the active era*, or *first session
		// of the new current era*, depending on how you look at it).
		if let Some(next_active_era_start_session_index) =
			Self::eras_start_session_index(next_active_era)
		{
			if next_active_era_start_session_index == start_session {
				Self::start_era(start_session);
			} else if next_active_era_start_session_index < start_session {
				// This arm should never happen, but better handle it than to stall the staking
				// pallet.
				frame_support::print("Warning: A session appears to have been skipped.");
				Self::start_era(start_session);
			}
		}
	}

	/// End a session potentially ending an era.
	fn end_session(session_index: SessionIndex) {
		if let Some(active_era) = Self::active_era() {
			if let Some(next_active_era_start_session_index) =
				Self::eras_start_session_index(active_era.index + 1)
			{
				if next_active_era_start_session_index == session_index + 1 {
					Self::end_era(active_era, session_index);
				}
			}
		}
	}

	/// * Increment `active_era.index`,
	/// * reset `active_era.start`,
	/// * update `BondedEras` and apply slashes.
	fn start_era(start_session: SessionIndex) {
		let active_era = ActiveEra::mutate(|active_era| {
			let new_index = active_era.as_ref().map(|info| info.index + 1).unwrap_or(0);
			*active_era = Some(ActiveEraInfo {
				index: new_index,
				// Set new active era start in next `on_finalize`. To guarantee usage of `Time`
				start: None,
			});
			new_index
		});

		let bonding_duration = T::BondingDuration::get();

		BondedEras::mutate(|bonded| {
			bonded.push((active_era, start_session));

			if active_era > bonding_duration {
				let first_kept = active_era - bonding_duration;

				// prune out everything that's from before the first-kept index.
				let n_to_prune = bonded.iter()
					.take_while(|&&(era_idx, _)| era_idx < first_kept)
					.count();

				// kill slashing metadata.
				for (pruned_era, _) in bonded.drain(..n_to_prune) {
					slashing::clear_era_metadata::<T>(pruned_era);
				}

				if let Some(&(_, first_session)) = bonded.first() {
					T::SessionInterface::prune_historical_up_to(first_session);
				}
			}
		});

		Self::apply_unapplied_slashes(active_era);
	}

	/// Compute payout for era.
	fn end_era(active_era: ActiveEraInfo, _session_index: SessionIndex) {
		// Note: active_era_start can be None if end era is called during genesis config.
		if let Some(active_era_start) = active_era.start {
			let now_as_millis_u64 = T::UnixTime::now().as_millis().saturated_into::<u64>();

			let era_duration = (now_as_millis_u64 - active_era_start).saturated_into::<u64>();
			let staked = Self::eras_total_stake(&active_era.index);
			let issuance = T::Currency::total_issuance();
			let (validator_payout, rest) = T::EraPayout::era_payout(staked, issuance, era_duration);

			Self::deposit_event(RawEvent::EraPayout(active_era.index, validator_payout, rest));

			// Set ending era reward.
			<ErasValidatorReward<T>>::insert(&active_era.index, validator_payout);
			T::RewardRemainder::on_unbalanced(T::Currency::issue(rest));
		}
	}

	/// Plan a new era. Return the potential new staking set.
	fn new_era(start_session_index: SessionIndex) -> Option<Vec<T::AccountId>> {
		// Increment or set current era.
		let current_era = CurrentEra::mutate(|s| {
			*s = Some(s.map(|s| s + 1).unwrap_or(0));
			s.unwrap()
		});
		ErasStartSessionIndex::insert(&current_era, &start_session_index);

		// Clean old era information.
		if let Some(old_era) = current_era.checked_sub(Self::history_depth() + 1) {
			Self::clear_era_information(old_era);
		}

		// Set staking information for new era.
		let maybe_new_validators = Self::enact_election(current_era);

		maybe_new_validators
	}

	/// Consume a set of [`Supports`] from [`sp_npos_elections`] and collect them into a
	/// [`Exposure`].
	fn collect_exposures(
		supports: Supports<T::AccountId>,
	) -> Vec<(T::AccountId, Exposure<T::AccountId, BalanceOf<T>>)> {
		let total_issuance = T::Currency::total_issuance();
		let to_currency = |e: sp_election_providers::ExtendedBalance| {
			T::CurrencyToVote::to_currency(e, total_issuance)
		};

		supports
			.into_iter()
			.map(|(validator, support)| {
				// build `struct exposure` from `support`
				let mut others = Vec::with_capacity(support.voters.len());
				let mut own: BalanceOf<T> = Zero::zero();
				let mut total: BalanceOf<T> = Zero::zero();
				support
					.voters
					.into_iter()
					.map(|(nominator, weight)| (nominator, to_currency(weight)))
					.for_each(|(nominator, stake)| {
						if nominator == validator {
						own = own.saturating_add(stake);
						} else {
							others.push(IndividualExposure { who: nominator, value: stake });
						}
						total = total.saturating_add(stake);
					});

			let exposure = Exposure { own, others, total };

				(validator, exposure)
			})
			.collect::<Vec<(T::AccountId, Exposure<_, _>)>>()
	}

	/// Process the output of the election.
	///
	/// This ensures enough validators have been elected, converts all supports to exposures and
	/// writes them to the associated storage.
	///
	/// Returns `Err(())` if less than [`MinimumValidatorCount`] validators have been elected, `Ok`
	/// otherwise.
	pub fn process_election(
		flat_supports: sp_npos_elections::Supports<T::AccountId>,
		current_era: EraIndex,
	) -> Result<Vec<T::AccountId>, ()> {
		let exposures = Self::collect_exposures(flat_supports);
		let elected_stashes = exposures.iter().cloned().map(|(x, _)| x).collect::<Vec<_>>();

		if (elected_stashes.len() as u32) <= Self::minimum_validator_count() {
			if current_era > 0 {
				log!(
					warn,
					"chain does not have enough staking candidates to operate for era {:?}",
					current_era,
				);
			}
			return Err(());
		}

		// Populate stakers, exposures, and the snapshot of validator prefs.
		let mut total_stake: BalanceOf<T> = Zero::zero();
		exposures.into_iter().for_each(|(stash, exposure)| {
			total_stake = total_stake.saturating_add(exposure.total);
			<ErasStakers<T>>::insert(current_era, &stash, &exposure);

			let mut exposure_clipped = exposure;
			let clipped_max_len = T::MaxNominatorRewardedPerValidator::get() as usize;
			if exposure_clipped.others.len() > clipped_max_len {
				exposure_clipped.others.sort_by(|a, b| a.value.cmp(&b.value).reverse());
				exposure_clipped.others.truncate(clipped_max_len);
			}
			<ErasStakersClipped<T>>::insert(&current_era, &stash, exposure_clipped);
		});

		// Insert current era staking information
		<ErasTotalStake<T>>::insert(&current_era, total_stake);

		// collect the pref of all winners
		for stash in &elected_stashes {
			let pref = Self::validators(stash);
			<ErasValidatorPrefs<T>>::insert(&current_era, stash, pref);
		}

		// emit event
		Self::deposit_event(RawEvent::StakingElection);

		log!(
			info,
			"new validator set of size {:?} has been processed for era {:?}",
			elected_stashes.len(),
			current_era,
		);

		Ok(elected_stashes)
	}

	/// Enact and process the election using the `ElectionProvider` type.
	///
	/// This will also process the election, as noted in [`process_election`].
	fn enact_election(current_era: EraIndex) -> Option<Vec<T::AccountId>> {
		T::ElectionProvider::elect()
			.map_err(|e| log!(warn, "election provider failed due to {:?}", e))
			.and_then(|r| Self::process_election(r, current_era))
			.ok()
	}

	/// Remove all associated data of a stash account from the staking system.
	///
	/// Assumes storage is upgraded before calling.
	///
	/// This is called:
	/// - after a `withdraw_unbonded()` call that frees all of a stash's bonded balance.
	/// - through `reap_stash()` if the balance has fallen to zero (through slashing).
	fn kill_stash(stash: &T::AccountId, num_slashing_spans: u32) -> DispatchResult {
		let controller = <Bonded<T>>::get(stash).ok_or(Error::<T>::NotStash)?;

		slashing::clear_stash_metadata::<T>(stash, num_slashing_spans)?;

		<Bonded<T>>::remove(stash);
		<Ledger<T>>::remove(&controller);

		<Payee<T>>::remove(stash);
		<Validators<T>>::remove(stash);
		<Nominators<T>>::remove(stash);

		system::Module::<T>::dec_consumers(stash);

		Ok(())
	}

	/// Clear all era information for given era.
	fn clear_era_information(era_index: EraIndex) {
		<ErasStakers<T>>::remove_prefix(era_index);
		<ErasStakersClipped<T>>::remove_prefix(era_index);
		<ErasValidatorPrefs<T>>::remove_prefix(era_index);
		<ErasValidatorReward<T>>::remove(era_index);
		<ErasRewardPoints<T>>::remove(era_index);
		<ErasTotalStake<T>>::remove(era_index);
		ErasStartSessionIndex::remove(era_index);
	}

	/// Apply previously-unapplied slashes on the beginning of a new era, after a delay.
	fn apply_unapplied_slashes(active_era: EraIndex) {
		let slash_defer_duration = T::SlashDeferDuration::get();
		<Self as Store>::EarliestUnappliedSlash::mutate(|earliest| if let Some(ref mut earliest) = earliest {
			let keep_from = active_era.saturating_sub(slash_defer_duration);
			for era in (*earliest)..keep_from {
				let era_slashes = <Self as Store>::UnappliedSlashes::take(&era);
				for slash in era_slashes {
					slashing::apply_slash::<T>(slash);
				}
			}

			*earliest = (*earliest).max(keep_from)
		})
	}

	/// Add reward points to validators using their stash account ID.
	///
	/// Validators are keyed by stash account ID and must be in the current elected set.
	///
	/// For each element in the iterator the given number of points in u32 is added to the
	/// validator, thus duplicates are handled.
	///
	/// At the end of the era each the total payout will be distributed among validator
	/// relatively to their points.
	///
	/// COMPLEXITY: Complexity is `number_of_validator_to_reward x current_elected_len`.
	/// If you need to reward lots of validator consider using `reward_by_indices`.
	pub fn reward_by_ids(
		validators_points: impl IntoIterator<Item = (T::AccountId, u32)>
	) {
		if let Some(active_era) = Self::active_era() {
			<ErasRewardPoints<T>>::mutate(active_era.index, |era_rewards| {
				for (validator, points) in validators_points.into_iter() {
					*era_rewards.individual.entry(validator).or_default() += points;
					era_rewards.total += points;
				}
			});
		}
	}

	/// Ensures that at the end of the current session there will be a new era.
	fn ensure_new_era() {
		match ForceEra::get() {
			Forcing::ForceAlways | Forcing::ForceNew => (),
			_ => ForceEra::put(Forcing::ForceNew),
		}
	}

	#[cfg(feature = "runtime-benchmarks")]
	pub fn add_era_stakers(
		current_era: EraIndex,
		controller: T::AccountId,
		exposure: Exposure<T::AccountId, BalanceOf<T>>,
	) {
		<ErasStakers<T>>::insert(&current_era, &controller, &exposure);
	}

	#[cfg(feature = "runtime-benchmarks")]
	pub fn set_slash_reward_fraction(fraction: Perbill) {
		SlashRewardFraction::put(fraction);
	}

	/// Get all of the voters that are eligible for the npos election.
	///
	/// This will use all on-chain nominators, and all the validators will inject a self vote.
	///
	/// ### Slashing
	///
	/// All nominations that have been submitted before the last non-zero slash of the validator are
	/// auto-chilled.
	///
	/// Note that this is VERY expensive. Use with care.
	pub fn get_npos_voters() -> Vec<(T::AccountId, VoteWeight, Vec<T::AccountId>)> {
		let weight_of = Self::slashable_balance_of_fn();
		let mut all_voters = Vec::new();

		for (validator, _) in <Validators<T>>::iter() {
			// append self vote
			let self_vote = (validator.clone(), weight_of(&validator), vec![validator.clone()]);
			all_voters.push(self_vote);
		}

		for (nominator, nominations) in <Nominators<T>>::iter() {
			let Nominations { submitted_in, mut targets, suppressed: _ } = nominations;

			// Filter out nomination targets which were nominated before the most recent
			// slashing span.
			targets.retain(|stash| {
				Self::slashing_spans(&stash)
					.map_or(true, |spans| submitted_in >= spans.last_nonzero_slash())
			});

			let vote_weight = weight_of(&nominator);
			all_voters.push((nominator, vote_weight, targets))
		}

		all_voters
	}

	pub fn get_npos_targets() -> Vec<T::AccountId> {
		<Validators<T>>::iter().map(|(v, _)| v).collect::<Vec<_>>()
	}
}

impl<T: Config> frame_election_provider_support::ElectionDataProvider<T::AccountId, T::BlockNumber>
	for Module<T>
{
	fn desired_targets() -> data_provider::Result<(u32, Weight)> {
		Ok((Self::validator_count(), <T as frame_system::Config>::DbWeight::get().reads(1)))
	}

	fn voters(
		maybe_max_len: Option<usize>,
	) -> data_provider::Result<(Vec<(T::AccountId, VoteWeight, Vec<T::AccountId>)>, Weight)> {
		// NOTE: reading these counts already needs to iterate a lot of storage keys, but they get
		// cached. This is okay for the case of `Ok(_)`, but bad for `Err(_)`, as the trait does not
		// report weight in failures.
		let nominator_count = <Nominators<T>>::iter().count();
		let validator_count = <Validators<T>>::iter().count();
		let voter_count = nominator_count.saturating_add(validator_count);

		if maybe_max_len.map_or(false, |max_len| voter_count > max_len) {
			return Err("Voter snapshot too big");
		}

		let slashing_span_count = <SlashingSpans<T>>::iter().count();
		let weight = T::WeightInfo::get_npos_voters(
			nominator_count as u32,
			validator_count as u32,
			slashing_span_count as u32,
		);
		Ok((Self::get_npos_voters(), weight))
	}

	fn targets(maybe_max_len: Option<usize>) -> data_provider::Result<(Vec<T::AccountId>, Weight)> {
		let target_count = <Validators<T>>::iter().count();

		if maybe_max_len.map_or(false, |max_len| target_count > max_len) {
			return Err("Target snapshot too big");
		}

		let weight = <T as frame_system::Config>::DbWeight::get().reads(target_count as u64);
		Ok((Self::get_npos_targets(), weight))
	}

	fn next_election_prediction(now: T::BlockNumber) -> T::BlockNumber {
		let current_era = Self::current_era().unwrap_or(0);
		let current_session = Self::current_planned_session();
		let current_era_start_session_index =
			Self::eras_start_session_index(current_era).unwrap_or(0);
		let era_length = current_session
			.saturating_sub(current_era_start_session_index)
			.min(T::SessionsPerEra::get());

		let session_length = T::NextNewSession::average_session_length();

		let until_this_session_end = T::NextNewSession::estimate_next_new_session(now)
			.0
			.unwrap_or_default()
			.saturating_sub(now);

		let sessions_left: T::BlockNumber = T::SessionsPerEra::get()
			.saturating_sub(era_length)
			// one session is computed in this_session_end.
			.saturating_sub(1)
			.into();

		now.saturating_add(
			until_this_session_end.saturating_add(sessions_left.saturating_mul(session_length)),
		)
	}

	#[cfg(any(feature = "runtime-benchmarks", test))]
	fn put_snapshot(
		voters: Vec<(T::AccountId, VoteWeight, Vec<T::AccountId>)>,
		targets: Vec<T::AccountId>,
		target_stake: Option<VoteWeight>,
	) {
		use sp_std::convert::TryFrom;
		targets.into_iter().for_each(|v| {
			let stake: BalanceOf<T> = target_stake
				.and_then(|w| <BalanceOf<T>>::try_from(w).ok())
				.unwrap_or(T::Currency::minimum_balance() * 100u32.into());
			<Bonded<T>>::insert(v.clone(), v.clone());
			<Ledger<T>>::insert(
				v.clone(),
				StakingLedger {
					stash: v.clone(),
					active: stake,
					total: stake,
					unlocking: vec![],
					claimed_rewards: vec![],
				},
			);
			<Validators<T>>::insert(
				v,
				ValidatorPrefs { commission: Perbill::zero(), blocked: false },
			);
		});

		voters.into_iter().for_each(|(v, s, t)| {
			let stake = <BalanceOf<T>>::try_from(s).unwrap_or_else(|_| {
				panic!("cannot convert a VoteWeight into BalanceOf, benchmark needs reconfiguring.")
			});
			<Bonded<T>>::insert(v.clone(), v.clone());
			<Ledger<T>>::insert(
				v.clone(),
				StakingLedger {
					stash: v.clone(),
					active: stake,
					total: stake,
					unlocking: vec![],
					claimed_rewards: vec![],
				},
			);
			<Nominators<T>>::insert(
				v,
				Nominations { targets: t, submitted_in: 0, suppressed: false },
			);
		});
	}
}

/// In this implementation `new_session(session)` must be called before `end_session(session-1)`
/// i.e. the new session must be planned before the ending of the previous session.
///
/// Once the first new_session is planned, all session must start and then end in order, though
/// some session can lag in between the newest session planned and the latest session started.
impl<T: Config> pallet_session::SessionManager<T::AccountId> for Module<T> {
	fn new_session(new_index: SessionIndex) -> Option<Vec<T::AccountId>> {
		log!(trace, "planning new_session({})", new_index);
		CurrentPlannedSession::put(new_index);
		Self::new_session(new_index)
	}
	fn start_session(start_index: SessionIndex) {
		log!(trace, "starting start_session({})", start_index);
		Self::start_session(start_index)
	}
	fn end_session(end_index: SessionIndex) {
		log!(trace, "ending end_session({})", end_index);
		Self::end_session(end_index)
	}
}

impl<T: Config> historical::SessionManager<T::AccountId, Exposure<T::AccountId, BalanceOf<T>>>
	for Module<T>
{
	fn new_session(
		new_index: SessionIndex,
	) -> Option<Vec<(T::AccountId, Exposure<T::AccountId, BalanceOf<T>>)>> {
		<Self as pallet_session::SessionManager<_>>::new_session(new_index).map(|validators| {
			let current_era = Self::current_era()
				// Must be some as a new era has been created.
				.unwrap_or(0);

			validators.into_iter().map(|v| {
				let exposure = Self::eras_stakers(current_era, &v);
				(v, exposure)
			}).collect()
		})
	}
	fn start_session(start_index: SessionIndex) {
		<Self as pallet_session::SessionManager<_>>::start_session(start_index)
	}
	fn end_session(end_index: SessionIndex) {
		<Self as pallet_session::SessionManager<_>>::end_session(end_index)
	}
}

/// Add reward points to block authors:
/// * 20 points to the block producer for producing a (non-uncle) block in the relay chain,
/// * 2 points to the block producer for each reference to a previously unreferenced uncle, and
/// * 1 point to the producer of each referenced uncle block.
impl<T> pallet_authorship::EventHandler<T::AccountId, T::BlockNumber> for Module<T>
where
	T: Config + pallet_authorship::Config + pallet_session::Config,
{
	fn note_author(author: T::AccountId) {
		Self::reward_by_ids(vec![(author, 20)])
	}
	fn note_uncle(author: T::AccountId, _age: T::BlockNumber) {
		Self::reward_by_ids(vec![
			(<pallet_authorship::Module<T>>::author(), 2),
			(author, 1)
		])
	}
}

/// A `Convert` implementation that finds the stash of the given controller account,
/// if any.
pub struct StashOf<T>(sp_std::marker::PhantomData<T>);

impl<T: Config> Convert<T::AccountId, Option<T::AccountId>> for StashOf<T> {
	fn convert(controller: T::AccountId) -> Option<T::AccountId> {
		<Module<T>>::ledger(&controller).map(|l| l.stash)
	}
}

/// A typed conversion from stash account ID to the active exposure of nominators
/// on that account.
///
/// Active exposure is the exposure of the validator set currently validating, i.e. in
/// `active_era`. It can differ from the latest planned exposure in `current_era`.
pub struct ExposureOf<T>(sp_std::marker::PhantomData<T>);

impl<T: Config> Convert<T::AccountId, Option<Exposure<T::AccountId, BalanceOf<T>>>>
	for ExposureOf<T>
{
	fn convert(validator: T::AccountId) -> Option<Exposure<T::AccountId, BalanceOf<T>>> {
		if let Some(active_era) = <Module<T>>::active_era() {
			Some(<Module<T>>::eras_stakers(active_era.index, &validator))
		} else {
			None
		}
	}
}

/// This is intended to be used with `FilterHistoricalOffences`.
impl<T: Config>
	OnOffenceHandler<T::AccountId, pallet_session::historical::IdentificationTuple<T>, Weight>
	for Module<T>
where
	T: pallet_session::Config<ValidatorId = <T as frame_system::Config>::AccountId>,
	T: pallet_session::historical::Config<
		FullIdentification = Exposure<<T as frame_system::Config>::AccountId, BalanceOf<T>>,
		FullIdentificationOf = ExposureOf<T>,
	>,
	T::SessionHandler: pallet_session::SessionHandler<<T as frame_system::Config>::AccountId>,
	T::SessionManager: pallet_session::SessionManager<<T as frame_system::Config>::AccountId>,
	T::ValidatorIdOf: Convert<
		<T as frame_system::Config>::AccountId,
		Option<<T as frame_system::Config>::AccountId>,
	>,
{
	fn on_offence(
		offenders: &[OffenceDetails<
			T::AccountId,
			pallet_session::historical::IdentificationTuple<T>,
		>],
		slash_fraction: &[Perbill],
		slash_session: SessionIndex,
	) -> Result<Weight, ()> {
		if !Self::can_report() {
			return Err(());
		}

		let reward_proportion = SlashRewardFraction::get();
		let mut consumed_weight: Weight = 0;
		let mut add_db_reads_writes = |reads, writes| {
			consumed_weight += T::DbWeight::get().reads_writes(reads, writes);
		};

		let active_era = {
			let active_era = Self::active_era();
			add_db_reads_writes(1, 0);
			if active_era.is_none() {
				// this offence need not be re-submitted.
				return Ok(consumed_weight)
			}
			active_era.expect("value checked not to be `None`; qed").index
		};
		let active_era_start_session_index = Self::eras_start_session_index(active_era)
			.unwrap_or_else(|| {
				frame_support::print("Error: start_session_index must be set for current_era");
				0
			});
		add_db_reads_writes(1, 0);

		let window_start = active_era.saturating_sub(T::BondingDuration::get());

		// fast path for active-era report - most likely.
		// `slash_session` cannot be in a future active era. It must be in `active_era` or before.
		let slash_era = if slash_session >= active_era_start_session_index {
			active_era
		} else {
			let eras = BondedEras::get();
			add_db_reads_writes(1, 0);

			// reverse because it's more likely to find reports from recent eras.
			match eras.iter().rev().filter(|&&(_, ref sesh)| sesh <= &slash_session).next() {
				Some(&(ref slash_era, _)) => *slash_era,
				// before bonding period. defensive - should be filtered out.
				None => return Ok(consumed_weight),
			}
		};

		<Self as Store>::EarliestUnappliedSlash::mutate(|earliest| {
			if earliest.is_none() {
				*earliest = Some(active_era)
			}
		});
		add_db_reads_writes(1, 1);

		let slash_defer_duration = T::SlashDeferDuration::get();

		let invulnerables = Self::invulnerables();
		add_db_reads_writes(1, 0);

		for (details, slash_fraction) in offenders.iter().zip(slash_fraction) {
			let (stash, exposure) = &details.offender;

			// Skip if the validator is invulnerable.
			if invulnerables.contains(stash) {
				continue
			}

			let unapplied = slashing::compute_slash::<T>(slashing::SlashParams {
				stash,
				slash: *slash_fraction,
				exposure,
				slash_era,
				window_start,
				now: active_era,
				reward_proportion,
			});

			if let Some(mut unapplied) = unapplied {
				let nominators_len = unapplied.others.len() as u64;
				let reporters_len = details.reporters.len() as u64;

				{
					let upper_bound = 1 /* Validator/NominatorSlashInEra */ + 2 /* fetch_spans */;
					let rw = upper_bound + nominators_len * upper_bound;
					add_db_reads_writes(rw, rw);
				}
				unapplied.reporters = details.reporters.clone();
				if slash_defer_duration == 0 {
					// apply right away.
					slashing::apply_slash::<T>(unapplied);
					{
						let slash_cost = (6, 5);
						let reward_cost = (2, 2);
						add_db_reads_writes(
							(1 + nominators_len) * slash_cost.0 + reward_cost.0 * reporters_len,
							(1 + nominators_len) * slash_cost.1 + reward_cost.1 * reporters_len
						);
					}
				} else {
					// defer to end of some `slash_defer_duration` from now.
					<Self as Store>::UnappliedSlashes::mutate(
						active_era,
						move |for_later| for_later.push(unapplied),
					);
					add_db_reads_writes(1, 1);
				}
			} else {
				add_db_reads_writes(4 /* fetch_spans */, 5 /* kick_out_if_recent */)
			}
		}

		Ok(consumed_weight)
	}

	fn can_report() -> bool {
		// TODO: https://github.com/paritytech/substrate/issues/8343
		true
	}
}

/// Filter historical offences out and only allow those from the bonding period.
pub struct FilterHistoricalOffences<T, R> {
	_inner: sp_std::marker::PhantomData<(T, R)>,
}

impl<T, Reporter, Offender, R, O> ReportOffence<Reporter, Offender, O>
	for FilterHistoricalOffences<Module<T>, R>
where
	T: Config,
	R: ReportOffence<Reporter, Offender, O>,
	O: Offence<Offender>,
{
	fn report_offence(reporters: Vec<Reporter>, offence: O) -> Result<(), OffenceError> {
		// disallow any slashing from before the current bonding period.
		let offence_session = offence.session_index();
		let bonded_eras = BondedEras::get();

		if bonded_eras.first().filter(|(_, start)| offence_session >= *start).is_some() {
			R::report_offence(reporters, offence)
		} else {
			<Module<T>>::deposit_event(
				RawEvent::OldSlashingReportDiscarded(offence_session)
			);
			Ok(())
		}
	}

	fn is_known_offence(offenders: &[Offender], time_slot: &O::TimeSlot) -> bool {
		R::is_known_offence(offenders, time_slot)
	}
}

/// Check that list is sorted and has no duplicates.
fn is_sorted_and_unique(list: &[u32]) -> bool {
	list.windows(2).all(|w| w[0] < w[1])
}<|MERGE_RESOLUTION|>--- conflicted
+++ resolved
@@ -326,16 +326,7 @@
 	self as system, ensure_signed, ensure_root,
 	offchain::SendTransactionTypes,
 };
-<<<<<<< HEAD
-use sp_election_providers::{ElectionProvider, VoteWeight, Supports};
-=======
-use sp_npos_elections::{
-	ExtendedBalance, Assignment, ElectionScore, ElectionResult as PrimitiveElectionResult,
-	to_supports, EvaluateSupport, seq_phragmen, generate_solution_type, is_score_better, Supports,
-	VoteWeight, CompactSolution, PerThing128,
-};
-use frame_election_provider_support::{ElectionProvider, data_provider};
->>>>>>> 39b31316
+use frame_election_provider_support::{ElectionProvider, VoteWeight, Supports, data_provider};
 pub use weights::WeightInfo;
 
 const STAKING_ID: LockIdentifier = *b"staking ";
@@ -381,9 +372,6 @@
 	#[compact]
 	pub struct CompactAssignments::<NominatorIndex, ValidatorIndex, OffchainAccuracy>(16)
 );
-
-/// Accuracy used for on-chain election.
-pub type ChainAccuracy = Perbill;
 
 /// Accuracy used for off-chain election. This better be small.
 pub type OffchainAccuracy = PerU16;
@@ -1268,17 +1256,7 @@
 			);
 
 			use sp_runtime::UpperOf;
-			// see the documentation of `Assignment::try_normalize`. Now we can ensure that this
-			// will always return `Ok`.
-			// 1. Maximum sum of Vec<ChainAccuracy> must fit into `UpperOf<ChainAccuracy>`.
-			assert!(
-				<usize as TryInto<UpperOf<ChainAccuracy>>>::try_into(MAX_NOMINATIONS)
-				.unwrap()
-				.checked_mul(<ChainAccuracy>::one().deconstruct().try_into().unwrap())
-				.is_some()
-			);
-
-			// 2. Maximum sum of Vec<OffchainAccuracy> must fit into `UpperOf<OffchainAccuracy>`.
+			// 1. Maximum sum of Vec<OffchainAccuracy> must fit into `UpperOf<OffchainAccuracy>`.
 			assert!(
 				<usize as TryInto<UpperOf<OffchainAccuracy>>>::try_into(MAX_NOMINATIONS)
 				.unwrap()
@@ -2321,7 +2299,7 @@
 		supports: Supports<T::AccountId>,
 	) -> Vec<(T::AccountId, Exposure<T::AccountId, BalanceOf<T>>)> {
 		let total_issuance = T::Currency::total_issuance();
-		let to_currency = |e: sp_election_providers::ExtendedBalance| {
+		let to_currency = |e: frame_election_provider_support::ExtendedBalance| {
 			T::CurrencyToVote::to_currency(e, total_issuance)
 		};
 
@@ -2420,7 +2398,10 @@
 	fn enact_election(current_era: EraIndex) -> Option<Vec<T::AccountId>> {
 		T::ElectionProvider::elect()
 			.map_err(|e| log!(warn, "election provider failed due to {:?}", e))
-			.and_then(|r| Self::process_election(r, current_era))
+			.and_then(|(r, w)| {
+				<frame_system::Pallet<T>>::register_extra_weight_unchecked(w, frame_support::weights::DispatchClass::Mandatory);
+				Self::process_election(r, current_era)
+			})
 			.ok()
 	}
 
