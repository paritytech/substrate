// This file is part of Substrate.

// Copyright (C) 2017-2020 Parity Technologies (UK) Ltd.
// SPDX-License-Identifier: Apache-2.0

// Licensed under the Apache License, Version 2.0 (the "License");
// you may not use this file except in compliance with the License.
// You may obtain a copy of the License at
//
// 	http://www.apache.org/licenses/LICENSE-2.0
//
// Unless required by applicable law or agreed to in writing, software
// distributed under the License is distributed on an "AS IS" BASIS,
// WITHOUT WARRANTIES OR CONDITIONS OF ANY KIND, either express or implied.
// See the License for the specific language governing permissions and
// limitations under the License.

//! # Staking Module
//!
//! The Staking module is used to manage funds at stake by network maintainers.
//!
//! - [`staking::Trait`](./trait.Trait.html)
//! - [`Call`](./enum.Call.html)
//! - [`Module`](./struct.Module.html)
//!
//! ## Overview
//!
//! The Staking module is the means by which a set of network maintainers (known as _authorities_ in
//! some contexts and _validators_ in others) are chosen based upon those who voluntarily place
//! funds under deposit. Under deposit, those funds are rewarded under normal operation but are held
//! at pain of _slash_ (expropriation) should the staked maintainer be found not to be discharging
//! its duties properly.
//!
//! ### Terminology
//! <!-- Original author of paragraph: @gavofyork -->
//!
//! - Staking: The process of locking up funds for some time, placing them at risk of slashing
//!   (loss) in order to become a rewarded maintainer of the network.
//! - Validating: The process of running a node to actively maintain the network, either by
//!   producing blocks or guaranteeing finality of the chain.
//! - Nominating: The process of placing staked funds behind one or more validators in order to
//!   share in any reward, and punishment, they take.
//! - Stash account: The account holding an owner's funds used for staking.
//! - Controller account: The account that controls an owner's funds for staking.
//! - Era: A (whole) number of sessions, which is the period that the validator set (and each
//!   validator's active nominator set) is recalculated and where rewards are paid out.
//! - Slash: The punishment of a staker by reducing its funds.
//!
//! ### Goals
//! <!-- Original author of paragraph: @gavofyork -->
//!
//! The staking system in Substrate NPoS is designed to make the following possible:
//!
//! - Stake funds that are controlled by a cold wallet.
//! - Withdraw some, or deposit more, funds without interrupting the role of an entity.
//! - Switch between roles (nominator, validator, idle) with minimal overhead.
//!
//! ### Scenarios
//!
//! #### Staking
//!
//! Almost any interaction with the Staking module requires a process of _**bonding**_ (also known
//! as being a _staker_). To become *bonded*, a fund-holding account known as the _stash account_,
//! which holds some or all of the funds that become frozen in place as part of the staking process,
//! is paired with an active **controller** account, which issues instructions on how they shall be
//! used.
//!
//! An account pair can become bonded using the [`bond`](./enum.Call.html#variant.bond) call.
//!
//! Stash accounts can change their associated controller using the
//! [`set_controller`](./enum.Call.html#variant.set_controller) call.
//!
//! There are three possible roles that any staked account pair can be in: `Validator`, `Nominator`
//! and `Idle` (defined in [`StakerStatus`](./enum.StakerStatus.html)). There are three
//! corresponding instructions to change between roles, namely:
//! [`validate`](./enum.Call.html#variant.validate),
//! [`nominate`](./enum.Call.html#variant.nominate), and [`chill`](./enum.Call.html#variant.chill).
//!
//! #### Validating
//!
//! A **validator** takes the role of either validating blocks or ensuring their finality,
//! maintaining the veracity of the network. A validator should avoid both any sort of malicious
//! misbehavior and going offline. Bonded accounts that state interest in being a validator do NOT
//! get immediately chosen as a validator. Instead, they are declared as a _candidate_ and they
//! _might_ get elected at the _next era_ as a validator. The result of the election is determined
//! by nominators and their votes.
//!
//! An account can become a validator candidate via the
//! [`validate`](./enum.Call.html#variant.validate) call.
//!
//! #### Nomination
//!
//! A **nominator** does not take any _direct_ role in maintaining the network, instead, it votes on
//! a set of validators  to be elected. Once interest in nomination is stated by an account, it
//! takes effect at the next election round. The funds in the nominator's stash account indicate the
//! _weight_ of its vote. Both the rewards and any punishment that a validator earns are shared
//! between the validator and its nominators. This rule incentivizes the nominators to NOT vote for
//! the misbehaving/offline validators as much as possible, simply because the nominators will also
//! lose funds if they vote poorly.
//!
//! An account can become a nominator via the [`nominate`](enum.Call.html#variant.nominate) call.
//!
//! #### Rewards and Slash
//!
//! The **reward and slashing** procedure is the core of the Staking module, attempting to _embrace
//! valid behavior_ while _punishing any misbehavior or lack of availability_.
//!
//! Rewards must be claimed for each era before it gets too old by `$HISTORY_DEPTH` using the
//! `payout_stakers` call. Any account can call `payout_stakers`, which pays the reward to the
//! validator as well as its nominators. Only the [`Trait::MaxNominatorRewardedPerValidator`]
//! biggest stakers can claim their reward. This is to limit the i/o cost to mutate storage for each
//! nominator's account.
//!
//! Slashing can occur at any point in time, once misbehavior is reported. Once slashing is
//! determined, a value is deducted from the balance of the validator and all the nominators who
//! voted for this validator (values are deducted from the _stash_ account of the slashed entity).
//!
//! Slashing logic is further described in the documentation of the `slashing` module.
//!
//! Similar to slashing, rewards are also shared among a validator and its associated nominators.
//! Yet, the reward funds are not always transferred to the stash account and can be configured. See
//! [Reward Calculation](#reward-calculation) for more details.
//!
//! #### Chilling
//!
//! Finally, any of the roles above can choose to step back temporarily and just chill for a while.
//! This means that if they are a nominator, they will not be considered as voters anymore and if
//! they are validators, they will no longer be a candidate for the next election.
//!
//! An account can step back via the [`chill`](enum.Call.html#variant.chill) call.
//!
//! ### Session managing
//!
//! The module implement the trait `SessionManager`. Which is the only API to query new validator
//! set and allowing these validator set to be rewarded once their era is ended.
//!
//! ## Interface
//!
//! ### Dispatchable Functions
//!
//! The dispatchable functions of the Staking module enable the steps needed for entities to accept
//! and change their role, alongside some helper functions to get/set the metadata of the module.
//!
//! ### Public Functions
//!
//! The Staking module contains many public storage items and (im)mutable functions.
//!
//! ## Usage
//!
//! ### Example: Rewarding a validator by id.
//!
//! ```
//! use frame_support::{decl_module, dispatch};
//! use frame_system::ensure_signed;
//! use pallet_staking::{self as staking};
//!
//! pub trait Trait: staking::Trait {}
//!
//! decl_module! {
//!     pub struct Module<T: Trait> for enum Call where origin: T::Origin {
//!         /// Reward a validator.
//!         #[weight = 0]
//!         pub fn reward_myself(origin) -> dispatch::DispatchResult {
//!             let reported = ensure_signed(origin)?;
//!             <staking::Module<T>>::reward_by_ids(vec![(reported, 10)]);
//!             Ok(())
//!         }
//!     }
//! }
//! # fn main() { }
//! ```
//!
//! ## Implementation Details
//!
//! ### Era payout
//!
//! The era payout is computed using yearly inflation curve defined at
//! [`T::RewardCurve`](./trait.Trait.html#associatedtype.RewardCurve) as such:
//!
//! ```nocompile
//! staker_payout = yearly_inflation(npos_token_staked / total_tokens) * total_tokens / era_per_year
//! ```
//! This payout is used to reward stakers as defined in next section
//!
//! ```nocompile
//! remaining_payout = max_yearly_inflation * total_tokens / era_per_year - staker_payout
//! ```
//! The remaining reward is send to the configurable end-point
//! [`T::RewardRemainder`](./trait.Trait.html#associatedtype.RewardRemainder).
//!
//! ### Reward Calculation
//!
//! Validators and nominators are rewarded at the end of each era. The total reward of an era is
//! calculated using the era duration and the staking rate (the total amount of tokens staked by
//! nominators and validators, divided by the total token supply). It aims to incentivize toward a
//! defined staking rate. The full specification can be found
//! [here](https://research.web3.foundation/en/latest/polkadot/Token%20Economics.html#inflation-model).
//!
//! Total reward is split among validators and their nominators depending on the number of points
//! they received during the era. Points are added to a validator using
//! [`reward_by_ids`](./enum.Call.html#variant.reward_by_ids) or
//! [`reward_by_indices`](./enum.Call.html#variant.reward_by_indices).
//!
//! [`Module`](./struct.Module.html) implements
//! [`pallet_authorship::EventHandler`](../pallet_authorship/trait.EventHandler.html) to add reward
//! points to block producer and block producer of referenced uncles.
//!
//! The validator and its nominator split their reward as following:
//!
//! The validator can declare an amount, named
//! [`commission`](./struct.ValidatorPrefs.html#structfield.commission), that does not get shared
//! with the nominators at each reward payout through its
//! [`ValidatorPrefs`](./struct.ValidatorPrefs.html). This value gets deducted from the total reward
//! that is paid to the validator and its nominators. The remaining portion is split among the
//! validator and all of the nominators that nominated the validator, proportional to the value
//! staked behind this validator (_i.e._ dividing the
//! [`own`](./struct.Exposure.html#structfield.own) or
//! [`others`](./struct.Exposure.html#structfield.others) by
//! [`total`](./struct.Exposure.html#structfield.total) in [`Exposure`](./struct.Exposure.html)).
//!
//! All entities who receive a reward have the option to choose their reward destination through the
//! [`Payee`](./struct.Payee.html) storage item (see
//! [`set_payee`](enum.Call.html#variant.set_payee)), to be one of the following:
//!
//! - Controller account, (obviously) not increasing the staked value.
//! - Stash account, not increasing the staked value.
//! - Stash account, also increasing the staked value.
//!
//! ### Additional Fund Management Operations
//!
//! Any funds already placed into stash can be the target of the following operations:
//!
//! The controller account can free a portion (or all) of the funds using the
//! [`unbond`](enum.Call.html#variant.unbond) call. Note that the funds are not immediately
//! accessible. Instead, a duration denoted by [`BondingDuration`](./struct.BondingDuration.html)
//! (in number of eras) must pass until the funds can actually be removed. Once the
//! `BondingDuration` is over, the [`withdraw_unbonded`](./enum.Call.html#variant.withdraw_unbonded)
//! call can be used to actually withdraw the funds.
//!
//! Note that there is a limitation to the number of fund-chunks that can be scheduled to be
//! unlocked in the future via [`unbond`](enum.Call.html#variant.unbond). In case this maximum
//! (`MAX_UNLOCKING_CHUNKS`) is reached, the bonded account _must_ first wait until a successful
//! call to `withdraw_unbonded` to remove some of the chunks.
//!
//! ### Election Algorithm
//!
//! The current election algorithm is implemented based on Phragmén. The reference implementation
//! can be found [here](https://github.com/w3f/consensus/tree/master/NPoS).
//!
//! The election algorithm, aside from electing the validators with the most stake value and votes,
//! tries to divide the nominator votes among candidates in an equal manner. To further assure this,
//! an optional post-processing can be applied that iteratively normalizes the nominator staked
//! values until the total difference among votes of a particular nominator are less than a
//! threshold.
//!
//! ## GenesisConfig
//!
//! The Staking module depends on the [`GenesisConfig`](./struct.GenesisConfig.html). The
//! `GenesisConfig` is optional and allow to set some initial stakers.
//!
//! ## Related Modules
//!
//! - [Balances](../pallet_balances/index.html): Used to manage values at stake.
//! - [Session](../pallet_session/index.html): Used to manage sessions. Also, a list of new
//!   validators is stored in the Session module's `Validators` at the end of each era.

#![recursion_limit = "128"]
#![cfg_attr(not(feature = "std"), no_std)]

#[cfg(test)]
mod mock;
#[cfg(test)]
mod tests;
#[cfg(any(feature = "runtime-benchmarks", test))]
pub mod testing_utils;
#[cfg(any(feature = "runtime-benchmarks", test))]
pub mod benchmarking;

pub mod slashing;
pub mod offchain_election;
pub mod inflation;
pub mod default_weights;

use sp_std::{
	result,
	prelude::*,
	collections::btree_map::BTreeMap,
	convert::{TryInto, From},
	mem::size_of,
};
use codec::{HasCompact, Encode, Decode};
use frame_support::{
	decl_module, decl_event, decl_storage, ensure, decl_error,
	weights::{Weight, constants::{WEIGHT_PER_MICROS, WEIGHT_PER_NANOS}},
	storage::IterableStorageMap,
	dispatch::{
		IsSubType, DispatchResult, DispatchResultWithPostInfo, DispatchErrorWithPostInfo,
		WithPostDispatchInfo,
	},
	traits::{
		Currency, LockIdentifier, LockableCurrency, WithdrawReasons, OnUnbalanced, Imbalance, Get,
		UnixTime, EstimateNextNewSession, EnsureOrigin, CurrencyToVote,
	}
};
use pallet_session::historical;
use sp_runtime::{
	Percent, Perbill, PerU16, PerThing, InnerOf, RuntimeDebug, DispatchError,
	curve::PiecewiseLinear,
	traits::{
		Convert, Zero, StaticLookup, CheckedSub, Saturating, SaturatedConversion,
		AtLeast32BitUnsigned, Dispatchable,
	},
	transaction_validity::{
		TransactionValidityError, TransactionValidity, ValidTransaction, InvalidTransaction,
		TransactionSource, TransactionPriority,
	},
};
use sp_staking::{
	SessionIndex,
	offence::{OnOffenceHandler, OffenceDetails, Offence, ReportOffence, OffenceError},
};
#[cfg(feature = "std")]
use sp_runtime::{Serialize, Deserialize};
use frame_system::{
	self as system, ensure_signed, ensure_root, ensure_none,
	offchain::SendTransactionTypes,
};
use sp_npos_elections::{
	ExtendedBalance, Assignment, ElectionScore, ElectionResult as PrimitiveElectionResult,
	build_support_map, evaluate_support, seq_phragmen, generate_solution_type,
	is_score_better, VotingLimit, SupportMap, VoteWeight,
};

const STAKING_ID: LockIdentifier = *b"staking ";
pub const MAX_UNLOCKING_CHUNKS: usize = 32;
pub const MAX_NOMINATIONS: usize = <CompactAssignments as VotingLimit>::LIMIT;

pub(crate) const LOG_TARGET: &'static str = "staking";

// syntactic sugar for logging.
#[macro_export]
macro_rules! log {
	($level:tt, $patter:expr $(, $values:expr)* $(,)?) => {
		frame_support::debug::$level!(
			target: crate::LOG_TARGET,
			$patter $(, $values)*
		)
	};
}

/// Data type used to index nominators in the compact type
pub type NominatorIndex = u32;

/// Data type used to index validators in the compact type.
pub type ValidatorIndex = u16;

// Ensure the size of both ValidatorIndex and NominatorIndex. They both need to be well below usize.
static_assertions::const_assert!(size_of::<ValidatorIndex>() <= size_of::<usize>());
static_assertions::const_assert!(size_of::<NominatorIndex>() <= size_of::<usize>());
static_assertions::const_assert!(size_of::<ValidatorIndex>() <= size_of::<u32>());
static_assertions::const_assert!(size_of::<NominatorIndex>() <= size_of::<u32>());

/// Maximum number of stakers that can be stored in a snapshot.
pub(crate) const MAX_VALIDATORS: usize = ValidatorIndex::max_value() as usize;
pub(crate) const MAX_NOMINATORS: usize = NominatorIndex::max_value() as usize;

/// Counter for the number of eras that have passed.
pub type EraIndex = u32;

/// Counter for the number of "reward" points earned by a given validator.
pub type RewardPoint = u32;

// Note: Maximum nomination limit is set here -- 16.
generate_solution_type!(
	#[compact]
	pub struct CompactAssignments::<NominatorIndex, ValidatorIndex, OffchainAccuracy>(16)
);

/// Accuracy used for on-chain election.
pub type ChainAccuracy = Perbill;

/// Accuracy used for off-chain election. This better be small.
pub type OffchainAccuracy = PerU16;

/// The balance type of this module.
pub type BalanceOf<T> =
	<<T as Trait>::Currency as Currency<<T as frame_system::Trait>::AccountId>>::Balance;

type PositiveImbalanceOf<T> =
	<<T as Trait>::Currency as Currency<<T as frame_system::Trait>::AccountId>>::PositiveImbalance;
type NegativeImbalanceOf<T> =
	<<T as Trait>::Currency as Currency<<T as frame_system::Trait>::AccountId>>::NegativeImbalance;

/// Information regarding the active era (era in used in session).
#[derive(Encode, Decode, RuntimeDebug)]
pub struct ActiveEraInfo {
	/// Index of era.
	pub index: EraIndex,
	/// Moment of start expressed as millisecond from `$UNIX_EPOCH`.
	///
	/// Start can be none if start hasn't been set for the era yet,
	/// Start is set on the first on_finalize of the era to guarantee usage of `Time`.
	start: Option<u64>,
}

/// Reward points of an era. Used to split era total payout between validators.
///
/// This points will be used to reward validators and their respective nominators.
#[derive(PartialEq, Encode, Decode, Default, RuntimeDebug)]
pub struct EraRewardPoints<AccountId: Ord> {
	/// Total number of points. Equals the sum of reward points for each validator.
	total: RewardPoint,
	/// The reward points earned by a given validator.
	individual: BTreeMap<AccountId, RewardPoint>,
}

/// Indicates the initial status of the staker.
#[derive(RuntimeDebug)]
#[cfg_attr(feature = "std", derive(Serialize, Deserialize))]
pub enum StakerStatus<AccountId> {
	/// Chilling.
	Idle,
	/// Declared desire in validating or already participating in it.
	Validator,
	/// Nominating for a group of other stakers.
	Nominator(Vec<AccountId>),
}

/// A destination account for payment.
#[derive(PartialEq, Eq, Copy, Clone, Encode, Decode, RuntimeDebug)]
pub enum RewardDestination<AccountId> {
	/// Pay into the stash account, increasing the amount at stake accordingly.
	Staked,
	/// Pay into the stash account, not increasing the amount at stake.
	Stash,
	/// Pay into the controller account.
	Controller,
	/// Pay into a specified account.
	Account(AccountId),
}

impl<AccountId> Default for RewardDestination<AccountId> {
	fn default() -> Self {
		RewardDestination::Staked
	}
}

/// Preference of what happens regarding validation.
#[derive(PartialEq, Eq, Clone, Encode, Decode, RuntimeDebug)]
pub struct ValidatorPrefs {
	/// Reward that validator takes up-front; only the rest is split between themselves and
	/// nominators.
	#[codec(compact)]
	pub commission: Perbill,
}

impl Default for ValidatorPrefs {
	fn default() -> Self {
		ValidatorPrefs {
			commission: Default::default(),
		}
	}
}

/// Just a Balance/BlockNumber tuple to encode when a chunk of funds will be unlocked.
#[derive(PartialEq, Eq, Clone, Encode, Decode, RuntimeDebug)]
pub struct UnlockChunk<Balance: HasCompact> {
	/// Amount of funds to be unlocked.
	#[codec(compact)]
	value: Balance,
	/// Era number at which point it'll be unlocked.
	#[codec(compact)]
	era: EraIndex,
}

/// The ledger of a (bonded) stash.
#[derive(PartialEq, Eq, Clone, Encode, Decode, RuntimeDebug)]
pub struct StakingLedger<AccountId, Balance: HasCompact> {
	/// The stash account whose balance is actually locked and at stake.
	pub stash: AccountId,
	/// The total amount of the stash's balance that we are currently accounting for.
	/// It's just `active` plus all the `unlocking` balances.
	#[codec(compact)]
	pub total: Balance,
	/// The total amount of the stash's balance that will be at stake in any forthcoming
	/// rounds.
	#[codec(compact)]
	pub active: Balance,
	/// Any balance that is becoming free, which may eventually be transferred out
	/// of the stash (assuming it doesn't get slashed first).
	pub unlocking: Vec<UnlockChunk<Balance>>,
	/// List of eras for which the stakers behind a validator have claimed rewards. Only updated
	/// for validators.
	pub claimed_rewards: Vec<EraIndex>,
}

impl<
	AccountId,
	Balance: HasCompact + Copy + Saturating + AtLeast32BitUnsigned,
> StakingLedger<AccountId, Balance> {
	/// Remove entries from `unlocking` that are sufficiently old and reduce the
	/// total by the sum of their balances.
	fn consolidate_unlocked(self, current_era: EraIndex) -> Self {
		let mut total = self.total;
		let unlocking = self.unlocking.into_iter()
			.filter(|chunk| if chunk.era > current_era {
				true
			} else {
				total = total.saturating_sub(chunk.value);
				false
			})
			.collect();

		Self {
			stash: self.stash,
			total,
			active: self.active,
			unlocking,
			claimed_rewards: self.claimed_rewards
		}
	}

	/// Re-bond funds that were scheduled for unlocking.
	fn rebond(mut self, value: Balance) -> Self {
		let mut unlocking_balance: Balance = Zero::zero();

		while let Some(last) = self.unlocking.last_mut() {
			if unlocking_balance + last.value <= value {
				unlocking_balance += last.value;
				self.active += last.value;
				self.unlocking.pop();
			} else {
				let diff = value - unlocking_balance;

				unlocking_balance += diff;
				self.active += diff;
				last.value -= diff;
			}

			if unlocking_balance >= value {
				break
			}
		}

		self
	}
}

impl<AccountId, Balance> StakingLedger<AccountId, Balance> where
	Balance: AtLeast32BitUnsigned + Saturating + Copy,
{
	/// Slash the validator for a given amount of balance. This can grow the value
	/// of the slash in the case that the validator has less than `minimum_balance`
	/// active funds. Returns the amount of funds actually slashed.
	///
	/// Slashes from `active` funds first, and then `unlocking`, starting with the
	/// chunks that are closest to unlocking.
	fn slash(
		&mut self,
		mut value: Balance,
		minimum_balance: Balance,
	) -> Balance {
		let pre_total = self.total;
		let total = &mut self.total;
		let active = &mut self.active;

		let slash_out_of = |
			total_remaining: &mut Balance,
			target: &mut Balance,
			value: &mut Balance,
		| {
			let mut slash_from_target = (*value).min(*target);

			if !slash_from_target.is_zero() {
				*target -= slash_from_target;

				// don't leave a dust balance in the staking system.
				if *target <= minimum_balance {
					slash_from_target += *target;
					*value += sp_std::mem::replace(target, Zero::zero());
				}

				*total_remaining = total_remaining.saturating_sub(slash_from_target);
				*value -= slash_from_target;
			}
		};

		slash_out_of(total, active, &mut value);

		let i = self.unlocking.iter_mut()
			.map(|chunk| {
				slash_out_of(total, &mut chunk.value, &mut value);
				chunk.value
			})
			.take_while(|value| value.is_zero()) // take all fully-consumed chunks out.
			.count();

		// kill all drained chunks.
		let _ = self.unlocking.drain(..i);

		pre_total.saturating_sub(*total)
	}
}

/// A record of the nominations made by a specific account.
#[derive(PartialEq, Eq, Clone, Encode, Decode, RuntimeDebug)]
pub struct Nominations<AccountId> {
	/// The targets of nomination.
	pub targets: Vec<AccountId>,
	/// The era the nominations were submitted.
	///
	/// Except for initial nominations which are considered submitted at era 0.
	pub submitted_in: EraIndex,
	/// Whether the nominations have been suppressed. This can happen due to slashing of the
	/// validators, or other events that might invalidate the nomination.
	///
	/// NOTE: this for future proofing and is thus far not used.
	pub suppressed: bool,
}

/// The amount of exposure (to slashing) than an individual nominator has.
#[derive(PartialEq, Eq, PartialOrd, Ord, Clone, Encode, Decode, RuntimeDebug)]
pub struct IndividualExposure<AccountId, Balance: HasCompact> {
	/// The stash account of the nominator in question.
	pub who: AccountId,
	/// Amount of funds exposed.
	#[codec(compact)]
	pub value: Balance,
}

/// A snapshot of the stake backing a single validator in the system.
#[derive(PartialEq, Eq, PartialOrd, Ord, Clone, Encode, Decode, Default, RuntimeDebug)]
pub struct Exposure<AccountId, Balance: HasCompact> {
	/// The total balance backing this validator.
	#[codec(compact)]
	pub total: Balance,
	/// The validator's own stash that is exposed.
	#[codec(compact)]
	pub own: Balance,
	/// The portions of nominators stashes that are exposed.
	pub others: Vec<IndividualExposure<AccountId, Balance>>,
}

/// A pending slash record. The value of the slash has been computed but not applied yet,
/// rather deferred for several eras.
#[derive(Encode, Decode, Default, RuntimeDebug)]
pub struct UnappliedSlash<AccountId, Balance: HasCompact> {
	/// The stash ID of the offending validator.
	validator: AccountId,
	/// The validator's own slash.
	own: Balance,
	/// All other slashed stakers and amounts.
	others: Vec<(AccountId, Balance)>,
	/// Reporters of the offence; bounty payout recipients.
	reporters: Vec<AccountId>,
	/// The amount of payout.
	payout: Balance,
}

/// Indicate how an election round was computed.
#[derive(PartialEq, Eq, Clone, Copy, Encode, Decode, RuntimeDebug)]
pub enum ElectionCompute {
	/// Result was forcefully computed on chain at the end of the session.
	OnChain,
	/// Result was submitted and accepted to the chain via a signed transaction.
	Signed,
	/// Result was submitted and accepted to the chain via an unsigned transaction (by an
	/// authority).
	Unsigned,
}

/// The result of an election round.
#[derive(PartialEq, Eq, Clone, Encode, Decode, RuntimeDebug)]
pub struct ElectionResult<AccountId, Balance: HasCompact> {
	/// Flat list of validators who have been elected.
	elected_stashes: Vec<AccountId>,
	/// Flat list of new exposures, to be updated in the [`Exposure`] storage.
	exposures: Vec<(AccountId, Exposure<AccountId, Balance>)>,
	/// Type of the result. This is kept on chain only to track and report the best score's
	/// submission type. An optimisation could remove this.
	compute: ElectionCompute,
}

/// The status of the upcoming (offchain) election.
#[derive(PartialEq, Eq, Clone, Encode, Decode, RuntimeDebug)]
pub enum ElectionStatus<BlockNumber> {
	/// Nothing has and will happen for now. submission window is not open.
	Closed,
	/// The submission window has been open since the contained block number.
	Open(BlockNumber),
}

/// Some indications about the size of the election. This must be submitted with the solution.
///
/// Note that these values must reflect the __total__ number, not only those that are present in the
/// solution. In short, these should be the same size as the size of the values dumped in
/// `SnapshotValidators` and `SnapshotNominators`.
#[derive(PartialEq, Eq, Clone, Copy, Encode, Decode, RuntimeDebug, Default)]
pub struct ElectionSize {
	/// Number of validators in the snapshot of the current election round.
	#[codec(compact)]
	pub validators: ValidatorIndex,
	/// Number of nominators in the snapshot of the current election round.
	#[codec(compact)]
	pub nominators: NominatorIndex,
}


impl<BlockNumber: PartialEq> ElectionStatus<BlockNumber> {
	pub fn is_open_at(&self, n: BlockNumber) -> bool {
		*self == Self::Open(n)
	}

	pub fn is_closed(&self) -> bool {
		match self {
			Self::Closed => true,
			_ => false
		}
	}

	pub fn is_open(&self) -> bool {
		!self.is_closed()
	}
}

impl<BlockNumber> Default for ElectionStatus<BlockNumber> {
	fn default() -> Self {
		Self::Closed
	}
}

/// Means for interacting with a specialized version of the `session` trait.
///
/// This is needed because `Staking` sets the `ValidatorIdOf` of the `pallet_session::Trait`
pub trait SessionInterface<AccountId>: frame_system::Trait {
	/// Disable a given validator by stash ID.
	///
	/// Returns `true` if new era should be forced at the end of this session.
	/// This allows preventing a situation where there is too many validators
	/// disabled and block production stalls.
	fn disable_validator(validator: &AccountId) -> Result<bool, ()>;
	/// Get the validators from session.
	fn validators() -> Vec<AccountId>;
	/// Prune historical session tries up to but not including the given index.
	fn prune_historical_up_to(up_to: SessionIndex);
}

impl<T: Trait> SessionInterface<<T as frame_system::Trait>::AccountId> for T where
	T: pallet_session::Trait<ValidatorId = <T as frame_system::Trait>::AccountId>,
	T: pallet_session::historical::Trait<
		FullIdentification = Exposure<<T as frame_system::Trait>::AccountId, BalanceOf<T>>,
		FullIdentificationOf = ExposureOf<T>,
	>,
	T::SessionHandler: pallet_session::SessionHandler<<T as frame_system::Trait>::AccountId>,
	T::SessionManager: pallet_session::SessionManager<<T as frame_system::Trait>::AccountId>,
	T::ValidatorIdOf:
		Convert<<T as frame_system::Trait>::AccountId, Option<<T as frame_system::Trait>::AccountId>>,
{
	fn disable_validator(validator: &<T as frame_system::Trait>::AccountId) -> Result<bool, ()> {
		<pallet_session::Module<T>>::disable(validator)
	}

	fn validators() -> Vec<<T as frame_system::Trait>::AccountId> {
		<pallet_session::Module<T>>::validators()
	}

	fn prune_historical_up_to(up_to: SessionIndex) {
		<pallet_session::historical::Module<T>>::prune_up_to(up_to);
	}
}

pub trait WeightInfo {
	fn bond() -> Weight;
	fn bond_extra() -> Weight;
	fn unbond() -> Weight;
	fn withdraw_unbonded_update(s: u32, ) -> Weight;
	fn withdraw_unbonded_kill(s: u32, ) -> Weight;
	fn validate() -> Weight;
	fn nominate(n: u32, ) -> Weight;
	fn chill() -> Weight;
	fn set_payee() -> Weight;
	fn set_controller() -> Weight;
	fn set_validator_count() -> Weight;
	fn force_no_eras() -> Weight;
	fn force_new_era() -> Weight;
	fn force_new_era_always() -> Weight;
	fn set_invulnerables(v: u32, ) -> Weight;
	fn force_unstake(s: u32, ) -> Weight;
	fn cancel_deferred_slash(s: u32, ) -> Weight;
	fn payout_stakers_alive_staked(n: u32, ) -> Weight;
	fn payout_stakers_dead_controller(n: u32, ) -> Weight;
	fn rebond(l: u32, ) -> Weight;
	fn set_history_depth(e: u32, ) -> Weight;
	fn reap_stash(s: u32, ) -> Weight;
	fn new_era(v: u32, n: u32, ) -> Weight;
	fn submit_solution_better(v: u32, n: u32, a: u32, w: u32, ) -> Weight;
}

pub trait Trait: frame_system::Trait + SendTransactionTypes<Call<Self>> {
	/// The staking balance.
	type Currency: LockableCurrency<Self::AccountId, Moment=Self::BlockNumber>;

	/// Time used for computing era duration.
	///
	/// It is guaranteed to start being called from the first `on_finalize`. Thus value at genesis
	/// is not used.
	type UnixTime: UnixTime;

	/// Convert a balance into a number used for election calculation. This must fit into a `u64`
	/// but is allowed to be sensibly lossy. The `u64` is used to communicate with the
	/// [`sp_npos_elections`] crate which accepts u64 numbers and does operations in 128.
	/// Consequently, the backward convert is used convert the u128s from sp-elections back to a
	/// [`BalanceOf`].
	type CurrencyToVote: CurrencyToVote<BalanceOf<Self>>;

	/// Tokens have been minted and are unused for validator-reward.
	/// See [Era payout](./index.html#era-payout).
	type RewardRemainder: OnUnbalanced<NegativeImbalanceOf<Self>>;

	/// The overarching event type.
	type Event: From<Event<Self>> + Into<<Self as frame_system::Trait>::Event>;

	/// Handler for the unbalanced reduction when slashing a staker.
	type Slash: OnUnbalanced<NegativeImbalanceOf<Self>>;

	/// Handler for the unbalanced increment when rewarding a staker.
	type Reward: OnUnbalanced<PositiveImbalanceOf<Self>>;

	/// Number of sessions per era.
	type SessionsPerEra: Get<SessionIndex>;

	/// Number of eras that staked funds must remain bonded for.
	type BondingDuration: Get<EraIndex>;

	/// Number of eras that slashes are deferred by, after computation.
	///
	/// This should be less than the bonding duration. Set to 0 if slashes
	/// should be applied immediately, without opportunity for intervention.
	type SlashDeferDuration: Get<EraIndex>;

	/// The origin which can cancel a deferred slash. Root can always do this.
	type SlashCancelOrigin: EnsureOrigin<Self::Origin>;

	/// Interface for interacting with a session module.
	type SessionInterface: self::SessionInterface<Self::AccountId>;

	/// The NPoS reward curve used to define yearly inflation.
	/// See [Era payout](./index.html#era-payout).
	type RewardCurve: Get<&'static PiecewiseLinear<'static>>;

	/// Something that can estimate the next session change, accurately or as a best effort guess.
	type NextNewSession: EstimateNextNewSession<Self::BlockNumber>;

	/// The number of blocks before the end of the era from which election submissions are allowed.
	///
	/// Setting this to zero will disable the offchain compute and only on-chain seq-phragmen will
	/// be used.
	///
	/// This is bounded by being within the last session. Hence, setting it to a value more than the
	/// length of a session will be pointless.
	type ElectionLookahead: Get<Self::BlockNumber>;

	/// The overarching call type.
	type Call: Dispatchable + From<Call<Self>> + IsSubType<Call<Self>> + Clone;

	/// Maximum number of balancing iterations to run in the offchain submission.
	///
	/// If set to 0, balance_solution will not be executed at all.
	type MaxIterations: Get<u32>;

	/// The threshold of improvement that should be provided for a new solution to be accepted.
	type MinSolutionScoreBump: Get<Perbill>;

	/// The maximum number of nominators rewarded for each validator.
	///
	/// For each validator only the `$MaxNominatorRewardedPerValidator` biggest stakers can claim
	/// their reward. This used to limit the i/o cost for the nominator payout.
	type MaxNominatorRewardedPerValidator: Get<u32>;

	/// A configuration for base priority of unsigned transactions.
	///
	/// This is exposed so that it can be tuned for particular runtime, when
	/// multiple pallets send unsigned transactions.
	type UnsignedPriority: Get<TransactionPriority>;

	/// Maximum weight that the unsigned transaction can have.
	///
	/// Chose this value with care. On one hand, it should be as high as possible, so the solution
	/// can contain as many nominators/validators as possible. On the other hand, it should be small
	/// enough to fit in the block.
	type OffchainSolutionWeightLimit: Get<Weight>;

	/// Weight information for extrinsics in this pallet.
	type WeightInfo: WeightInfo;
}

/// Mode of era-forcing.
#[derive(Copy, Clone, PartialEq, Eq, Encode, Decode, RuntimeDebug)]
#[cfg_attr(feature = "std", derive(Serialize, Deserialize))]
pub enum Forcing {
	/// Not forcing anything - just let whatever happen.
	NotForcing,
	/// Force a new era, then reset to `NotForcing` as soon as it is done.
	ForceNew,
	/// Avoid a new era indefinitely.
	ForceNone,
	/// Force a new era at the end of all sessions indefinitely.
	ForceAlways,
}

impl Default for Forcing {
	fn default() -> Self { Forcing::NotForcing }
}

// A value placed in storage that represents the current version of the Staking storage. This value
// is used by the `on_runtime_upgrade` logic to determine whether we run storage migration logic.
// This should match directly with the semantic versions of the Rust crate.
#[derive(Encode, Decode, Clone, Copy, PartialEq, Eq, RuntimeDebug)]
enum Releases {
	V1_0_0Ancient,
	V2_0_0,
	V3_0_0,
	V4_0_0,
}

impl Default for Releases {
	fn default() -> Self {
		Releases::V4_0_0
	}
}

decl_storage! {
	trait Store for Module<T: Trait> as Staking {
		/// Number of eras to keep in history.
		///
		/// Information is kept for eras in `[current_era - history_depth; current_era]`.
		///
		/// Must be more than the number of eras delayed by session otherwise. I.e. active era must
		/// always be in history. I.e. `active_era > current_era - history_depth` must be
		/// guaranteed.
		HistoryDepth get(fn history_depth) config(): u32 = 84;

		/// The ideal number of staking participants.
		pub ValidatorCount get(fn validator_count) config(): u32;

		/// Minimum number of staking participants before emergency conditions are imposed.
		pub MinimumValidatorCount get(fn minimum_validator_count) config(): u32;

		/// Any validators that may never be slashed or forcibly kicked. It's a Vec since they're
		/// easy to initialize and the performance hit is minimal (we expect no more than four
		/// invulnerables) and restricted to testnets.
		pub Invulnerables get(fn invulnerables) config(): Vec<T::AccountId>;

		/// Map from all locked "stash" accounts to the controller account.
		pub Bonded get(fn bonded): map hasher(twox_64_concat) T::AccountId => Option<T::AccountId>;

		/// Map from all (unlocked) "controller" accounts to the info regarding the staking.
		pub Ledger get(fn ledger):
			map hasher(blake2_128_concat) T::AccountId
			=> Option<StakingLedger<T::AccountId, BalanceOf<T>>>;

		/// Where the reward payment should be made. Keyed by stash.
		pub Payee get(fn payee): map hasher(twox_64_concat) T::AccountId => RewardDestination<T::AccountId>;

		/// The map from (wannabe) validator stash key to the preferences of that validator.
		pub Validators get(fn validators):
			map hasher(twox_64_concat) T::AccountId => ValidatorPrefs;

		/// The map from nominator stash key to the set of stash keys of all validators to nominate.
		pub Nominators get(fn nominators):
			map hasher(twox_64_concat) T::AccountId => Option<Nominations<T::AccountId>>;

		/// The current era index.
		///
		/// This is the latest planned era, depending on how the Session pallet queues the validator
		/// set, it might be active or not.
		pub CurrentEra get(fn current_era): Option<EraIndex>;

		/// The active era information, it holds index and start.
		///
		/// The active era is the era currently rewarded.
		/// Validator set of this era must be equal to `SessionInterface::validators`.
		pub ActiveEra get(fn active_era): Option<ActiveEraInfo>;

		/// The session index at which the era start for the last `HISTORY_DEPTH` eras.
		pub ErasStartSessionIndex get(fn eras_start_session_index):
			map hasher(twox_64_concat) EraIndex => Option<SessionIndex>;

		/// Exposure of validator at era.
		///
		/// This is keyed first by the era index to allow bulk deletion and then the stash account.
		///
		/// Is it removed after `HISTORY_DEPTH` eras.
		/// If stakers hasn't been set or has been removed then empty exposure is returned.
		pub ErasStakers get(fn eras_stakers):
			double_map hasher(twox_64_concat) EraIndex, hasher(twox_64_concat) T::AccountId
			=> Exposure<T::AccountId, BalanceOf<T>>;

		/// Clipped Exposure of validator at era.
		///
		/// This is similar to [`ErasStakers`] but number of nominators exposed is reduced to the
		/// `T::MaxNominatorRewardedPerValidator` biggest stakers.
		/// (Note: the field `total` and `own` of the exposure remains unchanged).
		/// This is used to limit the i/o cost for the nominator payout.
		///
		/// This is keyed fist by the era index to allow bulk deletion and then the stash account.
		///
		/// Is it removed after `HISTORY_DEPTH` eras.
		/// If stakers hasn't been set or has been removed then empty exposure is returned.
		pub ErasStakersClipped get(fn eras_stakers_clipped):
			double_map hasher(twox_64_concat) EraIndex, hasher(twox_64_concat) T::AccountId
			=> Exposure<T::AccountId, BalanceOf<T>>;

		/// Similar to `ErasStakers`, this holds the preferences of validators.
		///
		/// This is keyed first by the era index to allow bulk deletion and then the stash account.
		///
		/// Is it removed after `HISTORY_DEPTH` eras.
		// If prefs hasn't been set or has been removed then 0 commission is returned.
		pub ErasValidatorPrefs get(fn eras_validator_prefs):
			double_map hasher(twox_64_concat) EraIndex, hasher(twox_64_concat) T::AccountId
			=> ValidatorPrefs;

		/// The total validator era payout for the last `HISTORY_DEPTH` eras.
		///
		/// Eras that haven't finished yet or has been removed doesn't have reward.
		pub ErasValidatorReward get(fn eras_validator_reward):
			map hasher(twox_64_concat) EraIndex => Option<BalanceOf<T>>;

		/// Rewards for the last `HISTORY_DEPTH` eras.
		/// If reward hasn't been set or has been removed then 0 reward is returned.
		pub ErasRewardPoints get(fn eras_reward_points):
			map hasher(twox_64_concat) EraIndex => EraRewardPoints<T::AccountId>;

		/// The total amount staked for the last `HISTORY_DEPTH` eras.
		/// If total hasn't been set or has been removed then 0 stake is returned.
		pub ErasTotalStake get(fn eras_total_stake):
			map hasher(twox_64_concat) EraIndex => BalanceOf<T>;

		/// Mode of era forcing.
		pub ForceEra get(fn force_era) config(): Forcing;

		/// The percentage of the slash that is distributed to reporters.
		///
		/// The rest of the slashed value is handled by the `Slash`.
		pub SlashRewardFraction get(fn slash_reward_fraction) config(): Perbill;

		/// The amount of currency given to reporters of a slash event which was
		/// canceled by extraordinary circumstances (e.g. governance).
		pub CanceledSlashPayout get(fn canceled_payout) config(): BalanceOf<T>;

		/// All unapplied slashes that are queued for later.
		pub UnappliedSlashes:
			map hasher(twox_64_concat) EraIndex => Vec<UnappliedSlash<T::AccountId, BalanceOf<T>>>;

		/// A mapping from still-bonded eras to the first session index of that era.
		///
		/// Must contains information for eras for the range:
		/// `[active_era - bounding_duration; active_era]`
		BondedEras: Vec<(EraIndex, SessionIndex)>;

		/// All slashing events on validators, mapped by era to the highest slash proportion
		/// and slash value of the era.
		ValidatorSlashInEra:
			double_map hasher(twox_64_concat) EraIndex, hasher(twox_64_concat) T::AccountId
			=> Option<(Perbill, BalanceOf<T>)>;

		/// All slashing events on nominators, mapped by era to the highest slash value of the era.
		NominatorSlashInEra:
			double_map hasher(twox_64_concat) EraIndex, hasher(twox_64_concat) T::AccountId
			=> Option<BalanceOf<T>>;

		/// Slashing spans for stash accounts.
		SlashingSpans get(fn slashing_spans): map hasher(twox_64_concat) T::AccountId => Option<slashing::SlashingSpans>;

		/// Records information about the maximum slash of a stash within a slashing span,
		/// as well as how much reward has been paid out.
		SpanSlash:
			map hasher(twox_64_concat) (T::AccountId, slashing::SpanIndex)
			=> slashing::SpanRecord<BalanceOf<T>>;

		/// The earliest era for which we have a pending, unapplied slash.
		EarliestUnappliedSlash: Option<EraIndex>;

		/// Snapshot of validators at the beginning of the current election window. This should only
		/// have a value when [`EraElectionStatus`] == `ElectionStatus::Open(_)`.
		pub SnapshotValidators get(fn snapshot_validators): Option<Vec<T::AccountId>>;

		/// Snapshot of nominators at the beginning of the current election window. This should only
		/// have a value when [`EraElectionStatus`] == `ElectionStatus::Open(_)`.
		pub SnapshotNominators get(fn snapshot_nominators): Option<Vec<T::AccountId>>;

		/// The next validator set. At the end of an era, if this is available (potentially from the
		/// result of an offchain worker), it is immediately used. Otherwise, the on-chain election
		/// is executed.
		pub QueuedElected get(fn queued_elected): Option<ElectionResult<T::AccountId, BalanceOf<T>>>;

		/// The score of the current [`QueuedElected`].
		pub QueuedScore get(fn queued_score): Option<ElectionScore>;

		/// Flag to control the execution of the offchain election. When `Open(_)`, we accept
		/// solutions to be submitted.
		pub EraElectionStatus get(fn era_election_status): ElectionStatus<T::BlockNumber>;

		/// True if the current **planned** session is final. Note that this does not take era
		/// forcing into account.
		pub IsCurrentSessionFinal get(fn is_current_session_final): bool = false;

		/// True if network has been upgraded to this version.
		/// Storage version of the pallet.
		///
		/// This is set to v3.0.0 for new networks.
		StorageVersion build(|_: &GenesisConfig<T>| Releases::V4_0_0): Releases;
	}
	add_extra_genesis {
		config(stakers):
			Vec<(T::AccountId, T::AccountId, BalanceOf<T>, StakerStatus<T::AccountId>)>;
		build(|config: &GenesisConfig<T>| {
			for &(ref stash, ref controller, balance, ref status) in &config.stakers {
				assert!(
					T::Currency::free_balance(&stash) >= balance,
					"Stash does not have enough balance to bond."
				);
				let _ = <Module<T>>::bond(
					T::Origin::from(Some(stash.clone()).into()),
					T::Lookup::unlookup(controller.clone()),
					balance,
					RewardDestination::Staked,
				);
				let _ = match status {
					StakerStatus::Validator => {
						<Module<T>>::validate(
							T::Origin::from(Some(controller.clone()).into()),
							Default::default(),
						)
					},
					StakerStatus::Nominator(votes) => {
						<Module<T>>::nominate(
							T::Origin::from(Some(controller.clone()).into()),
							votes.iter().map(|l| T::Lookup::unlookup(l.clone())).collect(),
						)
					}, _ => Ok(())
				};
			}
		});
	}
}

decl_event!(
	pub enum Event<T> where Balance = BalanceOf<T>, <T as frame_system::Trait>::AccountId {
		/// The era payout has been set; the first balance is the validator-payout; the second is
		/// the remainder from the maximum amount of reward.
		/// \[era_index, validator_payout, remainder\]
		EraPayout(EraIndex, Balance, Balance),
		/// The staker has been rewarded by this amount. \[stash, amount\]
		Reward(AccountId, Balance),
		/// One validator (and its nominators) has been slashed by the given amount.
		/// \[validator, amount\]
		Slash(AccountId, Balance),
		/// An old slashing report from a prior era was discarded because it could
		/// not be processed. \[session_index\]
		OldSlashingReportDiscarded(SessionIndex),
		/// A new set of stakers was elected with the given \[compute\].
		StakingElection(ElectionCompute),
		/// A new solution for the upcoming election has been stored. \[compute\]
		SolutionStored(ElectionCompute),
		/// An account has bonded this amount. \[stash, amount\]
		///
		/// NOTE: This event is only emitted when funds are bonded via a dispatchable. Notably,
		/// it will not be emitted for staking rewards when they are added to stake.
		Bonded(AccountId, Balance),
		/// An account has unbonded this amount. \[stash, amount\]
		Unbonded(AccountId, Balance),
		/// An account has called `withdraw_unbonded` and removed unbonding chunks worth `Balance`
		/// from the unlocking queue. \[stash, amount\]
		Withdrawn(AccountId, Balance),
	}
);

decl_error! {
	/// Error for the staking module.
	pub enum Error for Module<T: Trait> {
		/// Not a controller account.
		NotController,
		/// Not a stash account.
		NotStash,
		/// Stash is already bonded.
		AlreadyBonded,
		/// Controller is already paired.
		AlreadyPaired,
		/// Targets cannot be empty.
		EmptyTargets,
		/// Duplicate index.
		DuplicateIndex,
		/// Slash record index out of bounds.
		InvalidSlashIndex,
		/// Can not bond with value less than minimum balance.
		InsufficientValue,
		/// Can not schedule more unlock chunks.
		NoMoreChunks,
		/// Can not rebond without unlocking chunks.
		NoUnlockChunk,
		/// Attempting to target a stash that still has funds.
		FundedTarget,
		/// Invalid era to reward.
		InvalidEraToReward,
		/// Invalid number of nominations.
		InvalidNumberOfNominations,
		/// Items are not sorted and unique.
		NotSortedAndUnique,
		/// Rewards for this era have already been claimed for this validator.
		AlreadyClaimed,
		/// The submitted result is received out of the open window.
		OffchainElectionEarlySubmission,
		/// The submitted result is not as good as the one stored on chain.
		OffchainElectionWeakSubmission,
		/// The snapshot data of the current window is missing.
		SnapshotUnavailable,
		/// Incorrect number of winners were presented.
		OffchainElectionBogusWinnerCount,
		/// One of the submitted winners is not an active candidate on chain (index is out of range
		/// in snapshot).
		OffchainElectionBogusWinner,
		/// Error while building the assignment type from the compact. This can happen if an index
		/// is invalid, or if the weights _overflow_.
		OffchainElectionBogusCompact,
		/// One of the submitted nominators is not an active nominator on chain.
		OffchainElectionBogusNominator,
		/// One of the submitted nominators has an edge to which they have not voted on chain.
		OffchainElectionBogusNomination,
		/// One of the submitted nominators has an edge which is submitted before the last non-zero
		/// slash of the target.
		OffchainElectionSlashedNomination,
		/// A self vote must only be originated from a validator to ONLY themselves.
		OffchainElectionBogusSelfVote,
		/// The submitted result has unknown edges that are not among the presented winners.
		OffchainElectionBogusEdge,
		/// The claimed score does not match with the one computed from the data.
		OffchainElectionBogusScore,
		/// The election size is invalid.
		OffchainElectionBogusElectionSize,
		/// The call is not allowed at the given time due to restrictions of election period.
		CallNotAllowed,
		/// Incorrect previous history depth input provided.
		IncorrectHistoryDepth,
		/// Incorrect number of slashing spans provided.
		IncorrectSlashingSpans,
	}
}

decl_module! {
	pub struct Module<T: Trait> for enum Call where origin: T::Origin {
		/// Number of sessions per era.
		const SessionsPerEra: SessionIndex = T::SessionsPerEra::get();

		/// Number of eras that staked funds must remain bonded for.
		const BondingDuration: EraIndex = T::BondingDuration::get();

		/// Number of eras that slashes are deferred by, after computation.
		///
		/// This should be less than the bonding duration.
		/// Set to 0 if slashes should be applied immediately, without opportunity for
		/// intervention.
		const SlashDeferDuration: EraIndex = T::SlashDeferDuration::get();

		/// The number of blocks before the end of the era from which election submissions are allowed.
		///
		/// Setting this to zero will disable the offchain compute and only on-chain seq-phragmen will
		/// be used.
		///
		/// This is bounded by being within the last session. Hence, setting it to a value more than the
		/// length of a session will be pointless.
		const ElectionLookahead: T::BlockNumber = T::ElectionLookahead::get();

		/// Maximum number of balancing iterations to run in the offchain submission.
		///
		/// If set to 0, balance_solution will not be executed at all.
		const MaxIterations: u32 = T::MaxIterations::get();

		/// The threshold of improvement that should be provided for a new solution to be accepted.
		const MinSolutionScoreBump: Perbill = T::MinSolutionScoreBump::get();

		/// The maximum number of nominators rewarded for each validator.
		///
		/// For each validator only the `$MaxNominatorRewardedPerValidator` biggest stakers can claim
		/// their reward. This used to limit the i/o cost for the nominator payout.
		const MaxNominatorRewardedPerValidator: u32 = T::MaxNominatorRewardedPerValidator::get();

		type Error = Error<T>;

		fn deposit_event() = default;

		/// sets `ElectionStatus` to `Open(now)` where `now` is the block number at which the
		/// election window has opened, if we are at the last session and less blocks than
		/// `T::ElectionLookahead` is remaining until the next new session schedule. The offchain
		/// worker, if applicable, will execute at the end of the current block, and solutions may
		/// be submitted.
		fn on_initialize(now: T::BlockNumber) -> Weight {
			let mut consumed_weight = 0;
			let mut add_weight = |reads, writes, weight| {
				consumed_weight += T::DbWeight::get().reads_writes(reads, writes);
				consumed_weight += weight;
			};

			if
				// if we don't have any ongoing offchain compute.
				Self::era_election_status().is_closed() &&
				// either current session final based on the plan, or we're forcing.
				(Self::is_current_session_final() || Self::will_era_be_forced())
			{
				if let Some(next_session_change) = T::NextNewSession::estimate_next_new_session(now) {
					if let Some(remaining) = next_session_change.checked_sub(&now) {
						if remaining <= T::ElectionLookahead::get() && !remaining.is_zero() {
							// create snapshot.
							let (did_snapshot, snapshot_weight) = Self::create_stakers_snapshot();
							add_weight(0, 0, snapshot_weight);
							if did_snapshot {
								// Set the flag to make sure we don't waste any compute here in the same era
								// after we have triggered the offline compute.
								<EraElectionStatus<T>>::put(
									ElectionStatus::<T::BlockNumber>::Open(now)
								);
								add_weight(0, 1, 0);
								log!(info, "💸 Election window is Open({:?}). Snapshot created", now);
							} else {
								log!(warn, "💸 Failed to create snapshot at {:?}.", now);
							}
						}
					}
				} else {
					log!(warn, "💸 Estimating next session change failed.");
				}
				add_weight(0, 0, T::NextNewSession::weight(now))
			}
			// For `era_election_status`, `is_current_session_final`, `will_era_be_forced`
			add_weight(3, 0, 0);
			// Additional read from `on_finalize`
			add_weight(1, 0, 0);
			consumed_weight
		}

		/// Check if the current block number is the one at which the election window has been set
		/// to open. If so, it runs the offchain worker code.
		fn offchain_worker(now: T::BlockNumber) {
			use offchain_election::{set_check_offchain_execution_status, compute_offchain_election};

			if Self::era_election_status().is_open_at(now) {
				let offchain_status = set_check_offchain_execution_status::<T>(now);
				if let Err(why) = offchain_status {
					log!(warn, "💸 skipping offchain worker in open election window due to [{}]", why);
				} else {
					if let Err(e) = compute_offchain_election::<T>() {
						log!(error, "💸 Error in election offchain worker: {:?}", e);
					} else {
						log!(debug, "💸 Executed offchain worker thread without errors.");
					}
				}
			}
		}

		fn on_finalize() {
			// Set the start of the first era.
			if let Some(mut active_era) = Self::active_era() {
				if active_era.start.is_none() {
					let now_as_millis_u64 = T::UnixTime::now().as_millis().saturated_into::<u64>();
					active_era.start = Some(now_as_millis_u64);
					// This write only ever happens once, we don't include it in the weight in general
					ActiveEra::put(active_era);
				}
			}
			// `on_finalize` weight is tracked in `on_initialize`
		}

		fn integrity_test() {
			sp_io::TestExternalities::new_empty().execute_with(||
				assert!(
					T::SlashDeferDuration::get() < T::BondingDuration::get() || T::BondingDuration::get() == 0,
					"As per documentation, slash defer duration ({}) should be less than bonding duration ({}).",
					T::SlashDeferDuration::get(),
					T::BondingDuration::get(),
				)
			);

			use sp_runtime::UpperOf;
			// see the documentation of `Assignment::try_normalize`. Now we can ensure that this
			// will always return `Ok`.
			// 1. Maximum sum of Vec<ChainAccuracy> must fit into `UpperOf<ChainAccuracy>`.
			assert!(
				<usize as TryInto<UpperOf<ChainAccuracy>>>::try_into(MAX_NOMINATIONS)
				.unwrap()
				.checked_mul(<ChainAccuracy>::one().deconstruct().try_into().unwrap())
				.is_some()
			);

			// 2. Maximum sum of Vec<OffchainAccuracy> must fit into `UpperOf<OffchainAccuracy>`.
			assert!(
				<usize as TryInto<UpperOf<OffchainAccuracy>>>::try_into(MAX_NOMINATIONS)
				.unwrap()
				.checked_mul(<OffchainAccuracy>::one().deconstruct().try_into().unwrap())
				.is_some()
			);
		}

		/// Take the origin account as a stash and lock up `value` of its balance. `controller` will
		/// be the account that controls it.
		///
		/// `value` must be more than the `minimum_balance` specified by `T::Currency`.
		///
		/// The dispatch origin for this call must be _Signed_ by the stash account.
		///
		/// Emits `Bonded`.
		///
		/// # <weight>
		/// - Independent of the arguments. Moderate complexity.
		/// - O(1).
		/// - Three extra DB entries.
		///
		/// NOTE: Two of the storage writes (`Self::bonded`, `Self::payee`) are _never_ cleaned
		/// unless the `origin` falls below _existential deposit_ and gets removed as dust.
		/// ------------------
		/// Weight: O(1)
		/// DB Weight:
		/// - Read: Bonded, Ledger, [Origin Account], Current Era, History Depth, Locks
		/// - Write: Bonded, Payee, [Origin Account], Locks, Ledger
		/// # </weight>
		#[weight = T::WeightInfo::bond()]
		pub fn bond(origin,
			controller: <T::Lookup as StaticLookup>::Source,
			#[compact] value: BalanceOf<T>,
			payee: RewardDestination<T::AccountId>,
		) {
			let stash = ensure_signed(origin)?;

			if <Bonded<T>>::contains_key(&stash) {
				Err(Error::<T>::AlreadyBonded)?
			}

			let controller = T::Lookup::lookup(controller)?;

			if <Ledger<T>>::contains_key(&controller) {
				Err(Error::<T>::AlreadyPaired)?
			}

			// reject a bond which is considered to be _dust_.
			if value < T::Currency::minimum_balance() {
				Err(Error::<T>::InsufficientValue)?
			}

			// You're auto-bonded forever, here. We might improve this by only bonding when
			// you actually validate/nominate and remove once you unbond __everything__.
			<Bonded<T>>::insert(&stash, &controller);
			<Payee<T>>::insert(&stash, payee);

			system::Module::<T>::inc_ref(&stash);

			let current_era = CurrentEra::get().unwrap_or(0);
			let history_depth = Self::history_depth();
			let last_reward_era = current_era.saturating_sub(history_depth);

			let stash_balance = T::Currency::free_balance(&stash);
			let value = value.min(stash_balance);
			Self::deposit_event(RawEvent::Bonded(stash.clone(), value));
			let item = StakingLedger {
				stash,
				total: value,
				active: value,
				unlocking: vec![],
				claimed_rewards: (last_reward_era..current_era).collect(),
			};
			Self::update_ledger(&controller, &item);
		}

		/// Add some extra amount that have appeared in the stash `free_balance` into the balance up
		/// for staking.
		///
		/// Use this if there are additional funds in your stash account that you wish to bond.
		/// Unlike [`bond`] or [`unbond`] this function does not impose any limitation on the amount
		/// that can be added.
		///
		/// The dispatch origin for this call must be _Signed_ by the stash, not the controller and
		/// it can be only called when [`EraElectionStatus`] is `Closed`.
		///
		/// Emits `Bonded`.
		///
		/// # <weight>
		/// - Independent of the arguments. Insignificant complexity.
		/// - O(1).
		/// - One DB entry.
		/// ------------
		/// DB Weight:
		/// - Read: Era Election Status, Bonded, Ledger, [Origin Account], Locks
		/// - Write: [Origin Account], Locks, Ledger
		/// # </weight>
		#[weight = T::WeightInfo::bond_extra()]
		fn bond_extra(origin, #[compact] max_additional: BalanceOf<T>) {
			ensure!(Self::era_election_status().is_closed(), Error::<T>::CallNotAllowed);
			let stash = ensure_signed(origin)?;

			let controller = Self::bonded(&stash).ok_or(Error::<T>::NotStash)?;
			let mut ledger = Self::ledger(&controller).ok_or(Error::<T>::NotController)?;

			let stash_balance = T::Currency::free_balance(&stash);

			if let Some(extra) = stash_balance.checked_sub(&ledger.total) {
				let extra = extra.min(max_additional);
				ledger.total += extra;
				ledger.active += extra;
				Self::deposit_event(RawEvent::Bonded(stash, extra));
				Self::update_ledger(&controller, &ledger);
			}
		}

		/// Schedule a portion of the stash to be unlocked ready for transfer out after the bond
		/// period ends. If this leaves an amount actively bonded less than
		/// T::Currency::minimum_balance(), then it is increased to the full amount.
		///
		/// Once the unlock period is done, you can call `withdraw_unbonded` to actually move
		/// the funds out of management ready for transfer.
		///
		/// No more than a limited number of unlocking chunks (see `MAX_UNLOCKING_CHUNKS`)
		/// can co-exists at the same time. In that case, [`Call::withdraw_unbonded`] need
		/// to be called first to remove some of the chunks (if possible).
		///
		/// The dispatch origin for this call must be _Signed_ by the controller, not the stash.
		/// And, it can be only called when [`EraElectionStatus`] is `Closed`.
		///
		/// Emits `Unbonded`.
		///
		/// See also [`Call::withdraw_unbonded`].
		///
		/// # <weight>
		/// - Independent of the arguments. Limited but potentially exploitable complexity.
		/// - Contains a limited number of reads.
		/// - Each call (requires the remainder of the bonded balance to be above `minimum_balance`)
		///   will cause a new entry to be inserted into a vector (`Ledger.unlocking`) kept in storage.
		///   The only way to clean the aforementioned storage item is also user-controlled via
		///   `withdraw_unbonded`.
		/// - One DB entry.
		/// ----------
		/// Weight: O(1)
		/// DB Weight:
		/// - Read: EraElectionStatus, Ledger, CurrentEra, Locks, BalanceOf Stash,
		/// - Write: Locks, Ledger, BalanceOf Stash,
		/// </weight>
		#[weight = T::WeightInfo::unbond()]
		fn unbond(origin, #[compact] value: BalanceOf<T>) {
			ensure!(Self::era_election_status().is_closed(), Error::<T>::CallNotAllowed);
			let controller = ensure_signed(origin)?;
			let mut ledger = Self::ledger(&controller).ok_or(Error::<T>::NotController)?;
			ensure!(
				ledger.unlocking.len() < MAX_UNLOCKING_CHUNKS,
				Error::<T>::NoMoreChunks,
			);

			let mut value = value.min(ledger.active);

			if !value.is_zero() {
				ledger.active -= value;

				// Avoid there being a dust balance left in the staking system.
				if ledger.active < T::Currency::minimum_balance() {
					value += ledger.active;
					ledger.active = Zero::zero();
				}

				// Note: in case there is no current era it is fine to bond one era more.
				let era = Self::current_era().unwrap_or(0) + T::BondingDuration::get();
				ledger.unlocking.push(UnlockChunk { value, era });
				Self::update_ledger(&controller, &ledger);
				Self::deposit_event(RawEvent::Unbonded(ledger.stash, value));
			}
		}

		/// Remove any unlocked chunks from the `unlocking` queue from our management.
		///
		/// This essentially frees up that balance to be used by the stash account to do
		/// whatever it wants.
		///
		/// The dispatch origin for this call must be _Signed_ by the controller, not the stash.
		/// And, it can be only called when [`EraElectionStatus`] is `Closed`.
		///
		/// Emits `Withdrawn`.
		///
		/// See also [`Call::unbond`].
		///
		/// # <weight>
		/// - Could be dependent on the `origin` argument and how much `unlocking` chunks exist.
		///  It implies `consolidate_unlocked` which loops over `Ledger.unlocking`, which is
		///  indirectly user-controlled. See [`unbond`] for more detail.
		/// - Contains a limited number of reads, yet the size of which could be large based on `ledger`.
		/// - Writes are limited to the `origin` account key.
		/// ---------------
		/// Complexity O(S) where S is the number of slashing spans to remove
		/// Update:
		/// - Reads: EraElectionStatus, Ledger, Current Era, Locks, [Origin Account]
		/// - Writes: [Origin Account], Locks, Ledger
		/// Kill:
		/// - Reads: EraElectionStatus, Ledger, Current Era, Bonded, Slashing Spans, [Origin
		///   Account], Locks, BalanceOf stash
		/// - Writes: Bonded, Slashing Spans (if S > 0), Ledger, Payee, Validators, Nominators,
		///   [Origin Account], Locks, BalanceOf stash.
		/// - Writes Each: SpanSlash * S
		/// NOTE: Weight annotation is the kill scenario, we refund otherwise.
		/// # </weight>
		#[weight = T::WeightInfo::withdraw_unbonded_kill(*num_slashing_spans)]
		fn withdraw_unbonded(origin, num_slashing_spans: u32) -> DispatchResultWithPostInfo {
			ensure!(Self::era_election_status().is_closed(), Error::<T>::CallNotAllowed);
			let controller = ensure_signed(origin)?;
			let mut ledger = Self::ledger(&controller).ok_or(Error::<T>::NotController)?;
			let (stash, old_total) = (ledger.stash.clone(), ledger.total);
			if let Some(current_era) = Self::current_era() {
				ledger = ledger.consolidate_unlocked(current_era)
			}

			let post_info_weight = if ledger.unlocking.is_empty() && ledger.active.is_zero() {
				// This account must have called `unbond()` with some value that caused the active
				// portion to fall below existential deposit + will have no more unlocking chunks
				// left. We can now safely remove all staking-related information.
				Self::kill_stash(&stash, num_slashing_spans)?;
				// remove the lock.
				T::Currency::remove_lock(STAKING_ID, &stash);
				// This is worst case scenario, so we use the full weight and return None
				None
			} else {
				// This was the consequence of a partial unbond. just update the ledger and move on.
				Self::update_ledger(&controller, &ledger);

				// This is only an update, so we use less overall weight.
				Some(T::WeightInfo::withdraw_unbonded_update(num_slashing_spans))
			};

			// `old_total` should never be less than the new total because
			// `consolidate_unlocked` strictly subtracts balance.
			if ledger.total < old_total {
				// Already checked that this won't overflow by entry condition.
				let value = old_total - ledger.total;
				Self::deposit_event(RawEvent::Withdrawn(stash, value));
			}

			Ok(post_info_weight.into())
		}

		/// Declare the desire to validate for the origin controller.
		///
		/// Effects will be felt at the beginning of the next era.
		///
		/// The dispatch origin for this call must be _Signed_ by the controller, not the stash.
		/// And, it can be only called when [`EraElectionStatus`] is `Closed`.
		///
		/// # <weight>
		/// - Independent of the arguments. Insignificant complexity.
		/// - Contains a limited number of reads.
		/// - Writes are limited to the `origin` account key.
		/// -----------
		/// Weight: O(1)
		/// DB Weight:
		/// - Read: Era Election Status, Ledger
		/// - Write: Nominators, Validators
		/// # </weight>
		#[weight = T::WeightInfo::validate()]
		pub fn validate(origin, prefs: ValidatorPrefs) {
			ensure!(Self::era_election_status().is_closed(), Error::<T>::CallNotAllowed);
			let controller = ensure_signed(origin)?;
			let ledger = Self::ledger(&controller).ok_or(Error::<T>::NotController)?;
			let stash = &ledger.stash;
			<Nominators<T>>::remove(stash);
			<Validators<T>>::insert(stash, prefs);
		}

		/// Declare the desire to nominate `targets` for the origin controller.
		///
		/// Effects will be felt at the beginning of the next era. This can only be called when
		/// [`EraElectionStatus`] is `Closed`.
		///
		/// The dispatch origin for this call must be _Signed_ by the controller, not the stash.
		/// And, it can be only called when [`EraElectionStatus`] is `Closed`.
		///
		/// # <weight>
		/// - The transaction's complexity is proportional to the size of `targets` (N)
		/// which is capped at CompactAssignments::LIMIT (MAX_NOMINATIONS).
		/// - Both the reads and writes follow a similar pattern.
		/// ---------
		/// Weight: O(N)
		/// where N is the number of targets
		/// DB Weight:
		/// - Reads: Era Election Status, Ledger, Current Era
		/// - Writes: Validators, Nominators
		/// # </weight>
		#[weight = T::WeightInfo::nominate(targets.len() as u32)]
		pub fn nominate(origin, targets: Vec<<T::Lookup as StaticLookup>::Source>) {
			ensure!(Self::era_election_status().is_closed(), Error::<T>::CallNotAllowed);
			let controller = ensure_signed(origin)?;
			let ledger = Self::ledger(&controller).ok_or(Error::<T>::NotController)?;
			let stash = &ledger.stash;
			ensure!(!targets.is_empty(), Error::<T>::EmptyTargets);
			let targets = targets.into_iter()
				.take(MAX_NOMINATIONS)
				.map(|t| T::Lookup::lookup(t))
				.collect::<result::Result<Vec<T::AccountId>, _>>()?;

			let nominations = Nominations {
				targets,
				// initial nominations are considered submitted at era 0. See `Nominations` doc
				submitted_in: Self::current_era().unwrap_or(0),
				suppressed: false,
			};

			<Validators<T>>::remove(stash);
			<Nominators<T>>::insert(stash, &nominations);
		}

		/// Declare no desire to either validate or nominate.
		///
		/// Effects will be felt at the beginning of the next era.
		///
		/// The dispatch origin for this call must be _Signed_ by the controller, not the stash.
		/// And, it can be only called when [`EraElectionStatus`] is `Closed`.
		///
		/// # <weight>
		/// - Independent of the arguments. Insignificant complexity.
		/// - Contains one read.
		/// - Writes are limited to the `origin` account key.
		/// --------
		/// Weight: O(1)
		/// DB Weight:
		/// - Read: EraElectionStatus, Ledger
		/// - Write: Validators, Nominators
		/// # </weight>
		#[weight = T::WeightInfo::chill()]
		fn chill(origin) {
			ensure!(Self::era_election_status().is_closed(), Error::<T>::CallNotAllowed);
			let controller = ensure_signed(origin)?;
			let ledger = Self::ledger(&controller).ok_or(Error::<T>::NotController)?;
			Self::chill_stash(&ledger.stash);
		}

		/// (Re-)set the payment target for a controller.
		///
		/// Effects will be felt at the beginning of the next era.
		///
		/// The dispatch origin for this call must be _Signed_ by the controller, not the stash.
		///
		/// # <weight>
		/// - Independent of the arguments. Insignificant complexity.
		/// - Contains a limited number of reads.
		/// - Writes are limited to the `origin` account key.
		/// ---------
		/// - Weight: O(1)
		/// - DB Weight:
		///     - Read: Ledger
		///     - Write: Payee
		/// # </weight>
		#[weight = T::WeightInfo::set_payee()]
		fn set_payee(origin, payee: RewardDestination<T::AccountId>) {
			let controller = ensure_signed(origin)?;
			let ledger = Self::ledger(&controller).ok_or(Error::<T>::NotController)?;
			let stash = &ledger.stash;
			<Payee<T>>::insert(stash, payee);
		}

		/// (Re-)set the controller of a stash.
		///
		/// Effects will be felt at the beginning of the next era.
		///
		/// The dispatch origin for this call must be _Signed_ by the stash, not the controller.
		///
		/// # <weight>
		/// - Independent of the arguments. Insignificant complexity.
		/// - Contains a limited number of reads.
		/// - Writes are limited to the `origin` account key.
		/// ----------
		/// Weight: O(1)
		/// DB Weight:
		/// - Read: Bonded, Ledger New Controller, Ledger Old Controller
		/// - Write: Bonded, Ledger New Controller, Ledger Old Controller
		/// # </weight>
		#[weight = T::WeightInfo::set_controller()]
		fn set_controller(origin, controller: <T::Lookup as StaticLookup>::Source) {
			let stash = ensure_signed(origin)?;
			let old_controller = Self::bonded(&stash).ok_or(Error::<T>::NotStash)?;
			let controller = T::Lookup::lookup(controller)?;
			if <Ledger<T>>::contains_key(&controller) {
				Err(Error::<T>::AlreadyPaired)?
			}
			if controller != old_controller {
				<Bonded<T>>::insert(&stash, &controller);
				if let Some(l) = <Ledger<T>>::take(&old_controller) {
					<Ledger<T>>::insert(&controller, l);
				}
			}
		}

		/// Sets the ideal number of validators.
		///
		/// The dispatch origin must be Root.
		///
		/// # <weight>
		/// Weight: O(1)
		/// Write: Validator Count
		/// # </weight>
		#[weight = T::WeightInfo::set_validator_count()]
		fn set_validator_count(origin, #[compact] new: u32) {
			ensure_root(origin)?;
			ValidatorCount::put(new);
		}

		/// Increments the ideal number of validators.
		///
		/// The dispatch origin must be Root.
		///
		/// # <weight>
		/// Same as [`set_validator_count`].
		/// # </weight>
		#[weight = T::WeightInfo::set_validator_count()]
		fn increase_validator_count(origin, #[compact] additional: u32) {
			ensure_root(origin)?;
			ValidatorCount::mutate(|n| *n += additional);
		}

		/// Scale up the ideal number of validators by a factor.
		///
		/// The dispatch origin must be Root.
		///
		/// # <weight>
		/// Same as [`set_validator_count`].
		/// # </weight>
		#[weight = T::WeightInfo::set_validator_count()]
		fn scale_validator_count(origin, factor: Percent) {
			ensure_root(origin)?;
			ValidatorCount::mutate(|n| *n += factor * *n);
		}

		/// Force there to be no new eras indefinitely.
		///
		/// The dispatch origin must be Root.
		///
		/// # <weight>
		/// - No arguments.
		/// - Weight: O(1)
		/// - Write: ForceEra
		/// # </weight>
		#[weight = T::WeightInfo::force_no_eras()]
		fn force_no_eras(origin) {
			ensure_root(origin)?;
			ForceEra::put(Forcing::ForceNone);
		}

		/// Force there to be a new era at the end of the next session. After this, it will be
		/// reset to normal (non-forced) behaviour.
		///
		/// The dispatch origin must be Root.
		///
		/// # <weight>
		/// - No arguments.
		/// - Weight: O(1)
		/// - Write ForceEra
		/// # </weight>
		#[weight = T::WeightInfo::force_new_era()]
		fn force_new_era(origin) {
			ensure_root(origin)?;
			ForceEra::put(Forcing::ForceNew);
		}

		/// Set the validators who cannot be slashed (if any).
		///
		/// The dispatch origin must be Root.
		///
		/// # <weight>
		/// - O(V)
		/// - Write: Invulnerables
		/// # </weight>
		#[weight = T::WeightInfo::set_invulnerables(invulnerables.len() as u32)]
		fn set_invulnerables(origin, invulnerables: Vec<T::AccountId>) {
			ensure_root(origin)?;
			<Invulnerables<T>>::put(invulnerables);
		}

		/// Force a current staker to become completely unstaked, immediately.
		///
		/// The dispatch origin must be Root.
		///
		/// # <weight>
		/// O(S) where S is the number of slashing spans to be removed
		/// Reads: Bonded, Slashing Spans, Account, Locks
		/// Writes: Bonded, Slashing Spans (if S > 0), Ledger, Payee, Validators, Nominators, Account, Locks
		/// Writes Each: SpanSlash * S
		/// # </weight>
		#[weight = T::WeightInfo::force_unstake(*num_slashing_spans)]
		fn force_unstake(origin, stash: T::AccountId, num_slashing_spans: u32) {
			ensure_root(origin)?;

			// remove all staking-related information.
			Self::kill_stash(&stash, num_slashing_spans)?;

			// remove the lock.
			T::Currency::remove_lock(STAKING_ID, &stash);
		}

		/// Force there to be a new era at the end of sessions indefinitely.
		///
		/// The dispatch origin must be Root.
		///
		/// # <weight>
		/// - Weight: O(1)
		/// - Write: ForceEra
		/// # </weight>
		#[weight = T::WeightInfo::force_new_era_always()]
		fn force_new_era_always(origin) {
			ensure_root(origin)?;
			ForceEra::put(Forcing::ForceAlways);
		}

		/// Cancel enactment of a deferred slash.
		///
		/// Can be called by the `T::SlashCancelOrigin`.
		///
		/// Parameters: era and indices of the slashes for that era to kill.
		///
		/// # <weight>
		/// Complexity: O(U + S)
		/// with U unapplied slashes weighted with U=1000
		/// and S is the number of slash indices to be canceled.
		/// - Read: Unapplied Slashes
		/// - Write: Unapplied Slashes
		/// # </weight>
		#[weight = T::WeightInfo::cancel_deferred_slash(slash_indices.len() as u32)]
		fn cancel_deferred_slash(origin, era: EraIndex, slash_indices: Vec<u32>) {
			T::SlashCancelOrigin::ensure_origin(origin)?;

			ensure!(!slash_indices.is_empty(), Error::<T>::EmptyTargets);
			ensure!(is_sorted_and_unique(&slash_indices), Error::<T>::NotSortedAndUnique);

			let mut unapplied = <Self as Store>::UnappliedSlashes::get(&era);
			let last_item = slash_indices[slash_indices.len() - 1];
			ensure!((last_item as usize) < unapplied.len(), Error::<T>::InvalidSlashIndex);

			for (removed, index) in slash_indices.into_iter().enumerate() {
				let index = (index as usize) - removed;
				unapplied.remove(index);
			}

			<Self as Store>::UnappliedSlashes::insert(&era, &unapplied);
		}

		/// Pay out all the stakers behind a single validator for a single era.
		///
		/// - `validator_stash` is the stash account of the validator. Their nominators, up to
		///   `T::MaxNominatorRewardedPerValidator`, will also receive their rewards.
		/// - `era` may be any era between `[current_era - history_depth; current_era]`.
		///
		/// The origin of this call must be _Signed_. Any account can call this function, even if
		/// it is not one of the stakers.
		///
		/// This can only be called when [`EraElectionStatus`] is `Closed`.
		///
		/// # <weight>
		/// - Time complexity: at most O(MaxNominatorRewardedPerValidator).
		/// - Contains a limited number of reads and writes.
		/// -----------
		/// N is the Number of payouts for the validator (including the validator)
		/// Weight:
		/// - Reward Destination Staked: O(N)
		/// - Reward Destination Controller (Creating): O(N)
		/// DB Weight:
		/// - Read: EraElectionStatus, CurrentEra, HistoryDepth, ErasValidatorReward,
		///         ErasStakersClipped, ErasRewardPoints, ErasValidatorPrefs (8 items)
		/// - Read Each: Bonded, Ledger, Payee, Locks, System Account (5 items)
		/// - Write Each: System Account, Locks, Ledger (3 items)
		///
		///   NOTE: weights are assuming that payouts are made to alive stash account (Staked).
		///   Paying even a dead controller is cheaper weight-wise. We don't do any refunds here.
		/// # </weight>
		#[weight = T::WeightInfo::payout_stakers_alive_staked(T::MaxNominatorRewardedPerValidator::get())]
		fn payout_stakers(origin, validator_stash: T::AccountId, era: EraIndex) -> DispatchResult {
			ensure!(Self::era_election_status().is_closed(), Error::<T>::CallNotAllowed);
			ensure_signed(origin)?;
			Self::do_payout_stakers(validator_stash, era)
		}

		/// Rebond a portion of the stash scheduled to be unlocked.
		///
		/// The dispatch origin must be signed by the controller, and it can be only called when
		/// [`EraElectionStatus`] is `Closed`.
		///
		/// # <weight>
		/// - Time complexity: O(L), where L is unlocking chunks
		/// - Bounded by `MAX_UNLOCKING_CHUNKS`.
		/// - Storage changes: Can't increase storage, only decrease it.
		/// ---------------
		/// - DB Weight:
		///     - Reads: EraElectionStatus, Ledger, Locks, [Origin Account]
		///     - Writes: [Origin Account], Locks, Ledger
		/// # </weight>
		#[weight = T::WeightInfo::rebond(MAX_UNLOCKING_CHUNKS as u32)]
		fn rebond(origin, #[compact] value: BalanceOf<T>) -> DispatchResultWithPostInfo {
			ensure!(Self::era_election_status().is_closed(), Error::<T>::CallNotAllowed);
			let controller = ensure_signed(origin)?;
			let ledger = Self::ledger(&controller).ok_or(Error::<T>::NotController)?;
			ensure!(!ledger.unlocking.is_empty(), Error::<T>::NoUnlockChunk);

			let ledger = ledger.rebond(value);
			Self::update_ledger(&controller, &ledger);
			Ok(Some(
				35 * WEIGHT_PER_MICROS
				+ 50 * WEIGHT_PER_NANOS * (ledger.unlocking.len() as Weight)
				+ T::DbWeight::get().reads_writes(3, 2)
			).into())
		}

		/// Set `HistoryDepth` value. This function will delete any history information
		/// when `HistoryDepth` is reduced.
		///
		/// Parameters:
		/// - `new_history_depth`: The new history depth you would like to set.
		/// - `era_items_deleted`: The number of items that will be deleted by this dispatch.
		///    This should report all the storage items that will be deleted by clearing old
		///    era history. Needed to report an accurate weight for the dispatch. Trusted by
		///    `Root` to report an accurate number.
		///
		/// Origin must be root.
		///
		/// # <weight>
		/// - E: Number of history depths removed, i.e. 10 -> 7 = 3
		/// - Weight: O(E)
		/// - DB Weight:
		///     - Reads: Current Era, History Depth
		///     - Writes: History Depth
		///     - Clear Prefix Each: Era Stakers, EraStakersClipped, ErasValidatorPrefs
		///     - Writes Each: ErasValidatorReward, ErasRewardPoints, ErasTotalStake, ErasStartSessionIndex
		/// # </weight>
		#[weight = T::WeightInfo::set_history_depth(*_era_items_deleted)]
		fn set_history_depth(origin,
			#[compact] new_history_depth: EraIndex,
			#[compact] _era_items_deleted: u32,
		) {
			ensure_root(origin)?;
			if let Some(current_era) = Self::current_era() {
				HistoryDepth::mutate(|history_depth| {
					let last_kept = current_era.checked_sub(*history_depth).unwrap_or(0);
					let new_last_kept = current_era.checked_sub(new_history_depth).unwrap_or(0);
					for era_index in last_kept..new_last_kept {
						Self::clear_era_information(era_index);
					}
					*history_depth = new_history_depth
				})
			}
		}

		/// Remove all data structure concerning a staker/stash once its balance is zero.
		/// This is essentially equivalent to `withdraw_unbonded` except it can be called by anyone
		/// and the target `stash` must have no funds left.
		///
		/// This can be called from any origin.
		///
		/// - `stash`: The stash account to reap. Its balance must be zero.
		///
		/// # <weight>
		/// Complexity: O(S) where S is the number of slashing spans on the account.
		/// DB Weight:
		/// - Reads: Stash Account, Bonded, Slashing Spans, Locks
		/// - Writes: Bonded, Slashing Spans (if S > 0), Ledger, Payee, Validators, Nominators, Stash Account, Locks
		/// - Writes Each: SpanSlash * S
		/// # </weight>
		#[weight = T::WeightInfo::reap_stash(*num_slashing_spans)]
		fn reap_stash(_origin, stash: T::AccountId, num_slashing_spans: u32) {
			ensure!(T::Currency::total_balance(&stash).is_zero(), Error::<T>::FundedTarget);
			Self::kill_stash(&stash, num_slashing_spans)?;
			T::Currency::remove_lock(STAKING_ID, &stash);
		}

		/// Submit an election result to the chain. If the solution:
		///
		/// 1. is valid.
		/// 2. has a better score than a potentially existing solution on chain.
		///
		/// then, it will be _put_ on chain.
		///
		/// A solution consists of two pieces of data:
		///
		/// 1. `winners`: a flat vector of all the winners of the round.
		/// 2. `assignments`: the compact version of an assignment vector that encodes the edge
		///    weights.
		///
		/// Both of which may be computed using _phragmen_, or any other algorithm.
		///
		/// Additionally, the submitter must provide:
		///
		/// - The `score` that they claim their solution has.
		///
		/// Both validators and nominators will be represented by indices in the solution. The
		/// indices should respect the corresponding types ([`ValidatorIndex`] and
		/// [`NominatorIndex`]). Moreover, they should be valid when used to index into
		/// [`SnapshotValidators`] and [`SnapshotNominators`]. Any invalid index will cause the
		/// solution to be rejected. These two storage items are set during the election window and
		/// may be used to determine the indices.
		///
		/// A solution is valid if:
		///
		/// 0. It is submitted when [`EraElectionStatus`] is `Open`.
		/// 1. Its claimed score is equal to the score computed on-chain.
		/// 2. Presents the correct number of winners.
		/// 3. All indexes must be value according to the snapshot vectors. All edge values must
		///    also be correct and should not overflow the granularity of the ratio type (i.e. 256
		///    or billion).
		/// 4. For each edge, all targets are actually nominated by the voter.
		/// 5. Has correct self-votes.
		///
		/// A solutions score is consisted of 3 parameters:
		///
		/// 1. `min { support.total }` for each support of a winner. This value should be maximized.
		/// 2. `sum { support.total }` for each support of a winner. This value should be minimized.
		/// 3. `sum { support.total^2 }` for each support of a winner. This value should be
		///    minimized (to ensure less variance)
		///
		/// # <weight>
		/// The transaction is assumed to be the longest path, a better solution.
		///   - Initial solution is almost the same.
		///   - Worse solution is retraced in pre-dispatch-checks which sets its own weight.
		/// # </weight>
		#[weight = T::WeightInfo::submit_solution_better(
			size.validators.into(),
			size.nominators.into(),
			compact.len() as u32,
			winners.len() as u32,
		)]
		pub fn submit_election_solution(
			origin,
			winners: Vec<ValidatorIndex>,
			compact: CompactAssignments,
			score: ElectionScore,
			era: EraIndex,
			size: ElectionSize,
		) -> DispatchResultWithPostInfo {
			let _who = ensure_signed(origin)?;
			Self::check_and_replace_solution(
				winners,
				compact,
				ElectionCompute::Signed,
				score,
				era,
				size,
			)
		}

		/// Unsigned version of `submit_election_solution`.
		///
		/// Note that this must pass the [`ValidateUnsigned`] check which only allows transactions
		/// from the local node to be included. In other words, only the block author can include a
		/// transaction in the block.
		///
		/// # <weight>
		/// See [`submit_election_solution`].
		/// # </weight>
		#[weight = T::WeightInfo::submit_solution_better(
			size.validators.into(),
			size.nominators.into(),
			compact.len() as u32,
			winners.len() as u32,
		)]
		pub fn submit_election_solution_unsigned(
			origin,
			winners: Vec<ValidatorIndex>,
			compact: CompactAssignments,
			score: ElectionScore,
			era: EraIndex,
			size: ElectionSize,
		) -> DispatchResultWithPostInfo {
			ensure_none(origin)?;
			let adjustments = Self::check_and_replace_solution(
				winners,
				compact,
				ElectionCompute::Unsigned,
				score,
				era,
				size,
			).expect(
				"An unsigned solution can only be submitted by validators; A validator should \
				always produce correct solutions, else this block should not be imported, thus \
				effectively depriving the validators from their authoring reward. Hence, this panic
				is expected."
			);

			Ok(adjustments)
		}
	}
}

impl<T: Trait> Module<T> {
	/// The total balance that can be slashed from a stash account as of right now.
	pub fn slashable_balance_of(stash: &T::AccountId) -> BalanceOf<T> {
		// Weight note: consider making the stake accessible through stash.
		Self::bonded(stash).and_then(Self::ledger).map(|l| l.active).unwrap_or_default()
	}

<<<<<<< HEAD
	/// Internal impl of [`slashable_balance_of`] that returns [`VoteWeight`].
	fn slashable_balance_of_vote_weight(stash: &T::AccountId, issuance: BalanceOf<T>) -> VoteWeight {
		T::CurrencyToVote::to_vote(Self::slashable_balance_of(stash), issuance)
	}

	/// Returns a closure around `slashable_balance_of_vote_weight` that can be passed around.
	///
	/// This prevents call sites from repeatedly requesting `total_issuance` from backend.
	pub(crate) fn weight_of_fn() -> Box<dyn Fn(&T::AccountId) -> VoteWeight> {
		// TODO: changing this to unboxed `impl Fn(..)` return type and the module will still
		// compile, while some types in mock fail to resolve, all in all, wtf is all I can say.
		let issuance = T::Currency::total_issuance();
		Box::new(move |who: &T::AccountId| -> VoteWeight {
			Self::slashable_balance_of_vote_weight(who, issuance)
		})
=======
	/// internal impl of [`slashable_balance_of`] that returns [`VoteWeight`].
	pub fn slashable_balance_of_vote_weight(stash: &T::AccountId) -> VoteWeight {
		<T::CurrencyToVote as Convert<BalanceOf<T>, VoteWeight>>::convert(
			Self::slashable_balance_of(stash)
		)
>>>>>>> 81f3e7ca
	}

	/// Dump the list of validators and nominators into vectors and keep them on-chain.
	///
	/// This data is used to efficiently evaluate election results. returns `true` if the operation
	/// is successful.
	pub fn create_stakers_snapshot() -> (bool, Weight) {
		let mut consumed_weight = 0;
		let mut add_db_reads_writes = |reads, writes| {
			consumed_weight += T::DbWeight::get().reads_writes(reads, writes);
		};
		let validators = <Validators<T>>::iter().map(|(v, _)| v).collect::<Vec<_>>();
		let mut nominators = <Nominators<T>>::iter().map(|(n, _)| n).collect::<Vec<_>>();

		let num_validators = validators.len();
		let num_nominators = nominators.len();
		add_db_reads_writes((num_validators + num_nominators) as Weight, 0);

		if
			num_validators > MAX_VALIDATORS ||
			num_nominators.saturating_add(num_validators) > MAX_NOMINATORS
		{
			log!(
				warn,
				"💸 Snapshot size too big [{} <> {}][{} <> {}].",
				num_validators,
				MAX_VALIDATORS,
				num_nominators,
				MAX_NOMINATORS,
			);
			(false, consumed_weight)
		} else {
			// all validators nominate themselves;
			nominators.extend(validators.clone());

			<SnapshotValidators<T>>::put(validators);
			<SnapshotNominators<T>>::put(nominators);
			add_db_reads_writes(0, 2);
			(true, consumed_weight)
		}
	}

	/// Clears both snapshots of stakers.
	fn kill_stakers_snapshot() {
		<SnapshotValidators<T>>::kill();
		<SnapshotNominators<T>>::kill();
	}

	fn do_payout_stakers(
		validator_stash: T::AccountId,
		era: EraIndex,
	) -> DispatchResult {
		// Validate input data
		let current_era = CurrentEra::get().ok_or(Error::<T>::InvalidEraToReward)?;
		ensure!(era <= current_era, Error::<T>::InvalidEraToReward);
		let history_depth = Self::history_depth();
		ensure!(era >= current_era.saturating_sub(history_depth), Error::<T>::InvalidEraToReward);

		// Note: if era has no reward to be claimed, era may be future. better not to update
		// `ledger.claimed_rewards` in this case.
		let era_payout = <ErasValidatorReward<T>>::get(&era)
			.ok_or_else(|| Error::<T>::InvalidEraToReward)?;

		let controller = Self::bonded(&validator_stash).ok_or(Error::<T>::NotStash)?;
		let mut ledger = <Ledger<T>>::get(&controller).ok_or_else(|| Error::<T>::NotController)?;

		ledger.claimed_rewards.retain(|&x| x >= current_era.saturating_sub(history_depth));
		match ledger.claimed_rewards.binary_search(&era) {
			Ok(_) => Err(Error::<T>::AlreadyClaimed)?,
			Err(pos) => ledger.claimed_rewards.insert(pos, era),
		}

		let exposure = <ErasStakersClipped<T>>::get(&era, &ledger.stash);

		/* Input data seems good, no errors allowed after this point */

		<Ledger<T>>::insert(&controller, &ledger);

		// Get Era reward points. It has TOTAL and INDIVIDUAL
		// Find the fraction of the era reward that belongs to the validator
		// Take that fraction of the eras rewards to split to nominator and validator
		//
		// Then look at the validator, figure out the proportion of their reward
		// which goes to them and each of their nominators.

		let era_reward_points = <ErasRewardPoints<T>>::get(&era);
		let total_reward_points = era_reward_points.total;
		let validator_reward_points = era_reward_points.individual.get(&ledger.stash)
			.map(|points| *points)
			.unwrap_or_else(|| Zero::zero());

		// Nothing to do if they have no reward points.
		if validator_reward_points.is_zero() { return Ok(())}

		// This is the fraction of the total reward that the validator and the
		// nominators will get.
		let validator_total_reward_part = Perbill::from_rational_approximation(
			validator_reward_points,
			total_reward_points,
		);

		// This is how much validator + nominators are entitled to.
		let validator_total_payout = validator_total_reward_part * era_payout;

		let validator_prefs = Self::eras_validator_prefs(&era, &validator_stash);
		// Validator first gets a cut off the top.
		let validator_commission = validator_prefs.commission;
		let validator_commission_payout = validator_commission * validator_total_payout;

		let validator_leftover_payout = validator_total_payout - validator_commission_payout;
		// Now let's calculate how this is split to the validator.
		let validator_exposure_part = Perbill::from_rational_approximation(
			exposure.own,
			exposure.total,
		);
		let validator_staking_payout = validator_exposure_part * validator_leftover_payout;

		// We can now make total validator payout:
		if let Some(imbalance) = Self::make_payout(
			&ledger.stash,
			validator_staking_payout + validator_commission_payout
		) {
			Self::deposit_event(RawEvent::Reward(ledger.stash, imbalance.peek()));
		}

		// Lets now calculate how this is split to the nominators.
		// Reward only the clipped exposures. Note this is not necessarily sorted.
		for nominator in exposure.others.iter() {
			let nominator_exposure_part = Perbill::from_rational_approximation(
				nominator.value,
				exposure.total,
			);

			let nominator_reward: BalanceOf<T> = nominator_exposure_part * validator_leftover_payout;
			// We can now make nominator payout:
			if let Some(imbalance) = Self::make_payout(&nominator.who, nominator_reward) {
				Self::deposit_event(RawEvent::Reward(nominator.who.clone(), imbalance.peek()));
			}
		}

		Ok(())
	}

	/// Update the ledger for a controller.
	///
	/// This will also update the stash lock.
	fn update_ledger(
		controller: &T::AccountId,
		ledger: &StakingLedger<T::AccountId, BalanceOf<T>>
	) {
		T::Currency::set_lock(
			STAKING_ID,
			&ledger.stash,
			ledger.total,
			WithdrawReasons::all(),
		);
		<Ledger<T>>::insert(controller, ledger);
	}

	/// Chill a stash account.
	fn chill_stash(stash: &T::AccountId) {
		<Validators<T>>::remove(stash);
		<Nominators<T>>::remove(stash);
	}

	/// Actually make a payment to a staker. This uses the currency's reward function
	/// to pay the right payee for the given staker account.
	fn make_payout(stash: &T::AccountId, amount: BalanceOf<T>) -> Option<PositiveImbalanceOf<T>> {
		let dest = Self::payee(stash);
		match dest {
			RewardDestination::Controller => Self::bonded(stash)
				.and_then(|controller|
					Some(T::Currency::deposit_creating(&controller, amount))
				),
			RewardDestination::Stash =>
				T::Currency::deposit_into_existing(stash, amount).ok(),
			RewardDestination::Staked => Self::bonded(stash)
				.and_then(|c| Self::ledger(&c).map(|l| (c, l)))
				.and_then(|(controller, mut l)| {
					l.active += amount;
					l.total += amount;
					let r = T::Currency::deposit_into_existing(stash, amount).ok();
					Self::update_ledger(&controller, &l);
					r
				}),
			RewardDestination::Account(dest_account) => {
				Some(T::Currency::deposit_creating(&dest_account, amount))
			}
		}
	}

	/// Plan a new session potentially trigger a new era.
	fn new_session(session_index: SessionIndex) -> Option<Vec<T::AccountId>> {
		if let Some(current_era) = Self::current_era() {
			// Initial era has been set.

			let current_era_start_session_index = Self::eras_start_session_index(current_era)
				.unwrap_or_else(|| {
					frame_support::print("Error: start_session_index must be set for current_era");
					0
				});

			let era_length = session_index.checked_sub(current_era_start_session_index)
				.unwrap_or(0); // Must never happen.

			match ForceEra::get() {
				Forcing::ForceNew => ForceEra::kill(),
				Forcing::ForceAlways => (),
				Forcing::NotForcing if era_length >= T::SessionsPerEra::get() => (),
				_ => {
					// Either `ForceNone`, or `NotForcing && era_length < T::SessionsPerEra::get()`.
					if era_length + 1 == T::SessionsPerEra::get() {
						IsCurrentSessionFinal::put(true);
					} else if era_length >= T::SessionsPerEra::get() {
						// Should only happen when we are ready to trigger an era but we have ForceNone,
						// otherwise previous arm would short circuit.
						Self::close_election_window();
					}
					return None
				},
			}

			// new era.
			Self::new_era(session_index)
		} else {
			// Set initial era
			Self::new_era(session_index)
		}
	}

	/// Basic and cheap checks that we perform in validate unsigned, and in the execution.
	///
	/// State reads: ElectionState, CurrentEr, QueuedScore.
	///
	/// This function does weight refund in case of errors, which is based upon the fact that it is
	/// called at the very beginning of the call site's function.
	pub fn pre_dispatch_checks(score: ElectionScore, era: EraIndex) -> DispatchResultWithPostInfo {
		// discard solutions that are not in-time
		// check window open
		ensure!(
			Self::era_election_status().is_open(),
			Error::<T>::OffchainElectionEarlySubmission.with_weight(T::DbWeight::get().reads(1)),
		);

		// check current era.
		if let Some(current_era) = Self::current_era() {
			ensure!(
				current_era == era,
				Error::<T>::OffchainElectionEarlySubmission.with_weight(T::DbWeight::get().reads(2)),
			)
		}

		// assume the given score is valid. Is it better than what we have on-chain, if we have any?
		if let Some(queued_score) = Self::queued_score() {
			ensure!(
				is_score_better(score, queued_score, T::MinSolutionScoreBump::get()),
				Error::<T>::OffchainElectionWeakSubmission.with_weight(T::DbWeight::get().reads(3)),
			)
		}

		Ok(None.into())
	}

	/// Checks a given solution and if correct and improved, writes it on chain as the queued result
	/// of the next round. This may be called by both a signed and an unsigned transaction.
	pub fn check_and_replace_solution(
		winners: Vec<ValidatorIndex>,
		compact_assignments: CompactAssignments,
		compute: ElectionCompute,
		claimed_score: ElectionScore,
		era: EraIndex,
		election_size: ElectionSize,
	) -> DispatchResultWithPostInfo {
		// Do the basic checks. era, claimed score and window open.
		let _ = Self::pre_dispatch_checks(claimed_score, era)?;

		// before we read any further state, we check that the unique targets in compact is same as
		// compact. is a all in-memory check and easy to do. Moreover, it ensures that the solution
		// is not full of bogus edges that can cause lots of reads to SlashingSpans. Thus, we can
		// assume that the storage access of this function is always O(|winners|), not
		// O(|compact.edge_count()|).
		ensure!(
			compact_assignments.unique_targets().len() == winners.len(),
			Error::<T>::OffchainElectionBogusWinnerCount,
		);

		// Check that the number of presented winners is sane. Most often we have more candidates
		// than we need. Then it should be `Self::validator_count()`. Else it should be all the
		// candidates.
		let snapshot_validators_length = <SnapshotValidators<T>>::decode_len()
			.map(|l| l as u32)
			.ok_or_else(|| Error::<T>::SnapshotUnavailable)?;

		// size of the solution must be correct.
		ensure!(
			snapshot_validators_length == u32::from(election_size.validators),
			Error::<T>::OffchainElectionBogusElectionSize,
		);

		// check the winner length only here and when we know the length of the snapshot validators
		// length.
		let desired_winners = Self::validator_count().min(snapshot_validators_length);
		ensure!(winners.len() as u32 == desired_winners, Error::<T>::OffchainElectionBogusWinnerCount);

		let snapshot_nominators_len = <SnapshotNominators<T>>::decode_len()
			.map(|l| l as u32)
			.ok_or_else(|| Error::<T>::SnapshotUnavailable)?;

		// rest of the size of the solution must be correct.
		ensure!(
			snapshot_nominators_len == election_size.nominators,
			Error::<T>::OffchainElectionBogusElectionSize,
		);

		// decode snapshot validators.
		let snapshot_validators = Self::snapshot_validators()
			.ok_or(Error::<T>::SnapshotUnavailable)?;

		// check if all winners were legit; this is rather cheap. Replace with accountId.
		let winners = winners.into_iter().map(|widx| {
			// NOTE: at the moment, since staking is explicitly blocking any offence until election
			// is closed, we don't check here if the account id at `snapshot_validators[widx]` is
			// actually a validator. If this ever changes, this loop needs to also check this.
			snapshot_validators.get(widx as usize).cloned().ok_or(Error::<T>::OffchainElectionBogusWinner)
		}).collect::<Result<Vec<T::AccountId>, Error<T>>>()?;

		// decode the rest of the snapshot.
		let snapshot_nominators = Self::snapshot_nominators()
			.ok_or(Error::<T>::SnapshotUnavailable)?;

		// helpers
		let nominator_at = |i: NominatorIndex| -> Option<T::AccountId> {
			snapshot_nominators.get(i as usize).cloned()
		};
		let validator_at = |i: ValidatorIndex| -> Option<T::AccountId> {
			snapshot_validators.get(i as usize).cloned()
		};

		// un-compact.
		let assignments = compact_assignments.into_assignment(
			nominator_at,
			validator_at,
		).map_err(|e| {
			// log the error since it is not propagated into the runtime error.
			log!(warn, "💸 un-compacting solution failed due to {:?}", e);
			Error::<T>::OffchainElectionBogusCompact
		})?;

		// check all nominators actually including the claimed vote. Also check correct self votes.
		// Note that we assume all validators and nominators in `assignments` are properly bonded,
		// because they are coming from the snapshot via a given index.
		for Assignment { who, distribution } in assignments.iter() {
			let is_validator = <Validators<T>>::contains_key(&who);
			let maybe_nomination = Self::nominators(&who);

			if !(maybe_nomination.is_some() ^ is_validator) {
				// all of the indices must map to either a validator or a nominator. If this is ever
				// not the case, then the locking system of staking is most likely faulty, or we
				// have bigger problems.
				log!(error, "💸 detected an error in the staking locking and snapshot.");
				// abort.
				return Err(Error::<T>::OffchainElectionBogusNominator.into());
			}

			if !is_validator {
				// a normal vote
				let nomination = maybe_nomination.expect(
					"exactly one of `maybe_validator` and `maybe_nomination.is_some` is true. \
					is_validator is false; maybe_nomination is some; qed"
				);

				// NOTE: we don't really have to check here if the sum of all edges are the
				// nominator correct. Un-compacting assures this by definition.

				for (t, _) in distribution {
					// each target in the provided distribution must be actually nominated by the
					// nominator after the last non-zero slash.
					if nomination.targets.iter().find(|&tt| tt == t).is_none() {
						return Err(Error::<T>::OffchainElectionBogusNomination.into());
					}

					if <Self as Store>::SlashingSpans::get(&t).map_or(
						false,
						|spans| nomination.submitted_in < spans.last_nonzero_slash(),
					) {
						return Err(Error::<T>::OffchainElectionSlashedNomination.into());
					}
				}
			} else {
				// a self vote
				ensure!(distribution.len() == 1, Error::<T>::OffchainElectionBogusSelfVote);
				ensure!(distribution[0].0 == *who, Error::<T>::OffchainElectionBogusSelfVote);
				// defensive only. A compact assignment of length one does NOT encode the weight and
				// it is always created to be 100%.
				ensure!(
					distribution[0].1 == OffchainAccuracy::one(),
					Error::<T>::OffchainElectionBogusSelfVote,
				);
			}
		}

		// convert into staked assignments.
		let staked_assignments = sp_npos_elections::assignment_ratio_to_staked(
			assignments,
			Self::weight_of_fn(),
		);

		// build the support map thereof in order to evaluate.
		let supports = build_support_map::<T::AccountId>(
			&winners,
			&staked_assignments,
		).map_err(|_| Error::<T>::OffchainElectionBogusEdge)?;

		// Check if the score is the same as the claimed one.
		let submitted_score = evaluate_support(&supports);
		ensure!(submitted_score == claimed_score, Error::<T>::OffchainElectionBogusScore);

		// At last, alles Ok. Exposures and store the result.
		let exposures = Self::collect_exposure(supports);
		log!(
			info,
			"💸 A better solution (with compute {:?} and score {:?}) has been validated and stored on chain.",
			compute,
			submitted_score,
		);

		// write new results.
		<QueuedElected<T>>::put(ElectionResult {
			elected_stashes: winners,
			compute,
			exposures,
		});
		QueuedScore::put(submitted_score);

		// emit event.
		Self::deposit_event(RawEvent::SolutionStored(compute));

		Ok(None.into())
	}

	/// Start a session potentially starting an era.
	fn start_session(start_session: SessionIndex) {
		let next_active_era = Self::active_era().map(|e| e.index + 1).unwrap_or(0);
		if let Some(next_active_era_start_session_index) =
			Self::eras_start_session_index(next_active_era)
		{
			if next_active_era_start_session_index == start_session {
				Self::start_era(start_session);
			} else if next_active_era_start_session_index < start_session {
				// This arm should never happen, but better handle it than to stall the
				// staking pallet.
				frame_support::print("Warning: A session appears to have been skipped.");
				Self::start_era(start_session);
			}
		}
	}

	/// End a session potentially ending an era.
	fn end_session(session_index: SessionIndex) {
		if let Some(active_era) = Self::active_era() {
			if let Some(next_active_era_start_session_index) =
				Self::eras_start_session_index(active_era.index + 1)
			{
				if next_active_era_start_session_index == session_index + 1 {
					Self::end_era(active_era, session_index);
				}
			}
		}
	}

	/// * Increment `active_era.index`,
	/// * reset `active_era.start`,
	/// * update `BondedEras` and apply slashes.
	fn start_era(start_session: SessionIndex) {
		let active_era = ActiveEra::mutate(|active_era| {
			let new_index = active_era.as_ref().map(|info| info.index + 1).unwrap_or(0);
			*active_era = Some(ActiveEraInfo {
				index: new_index,
				// Set new active era start in next `on_finalize`. To guarantee usage of `Time`
				start: None,
			});
			new_index
		});

		let bonding_duration = T::BondingDuration::get();

		BondedEras::mutate(|bonded| {
			bonded.push((active_era, start_session));

			if active_era > bonding_duration {
				let first_kept = active_era - bonding_duration;

				// prune out everything that's from before the first-kept index.
				let n_to_prune = bonded.iter()
					.take_while(|&&(era_idx, _)| era_idx < first_kept)
					.count();

				// kill slashing metadata.
				for (pruned_era, _) in bonded.drain(..n_to_prune) {
					slashing::clear_era_metadata::<T>(pruned_era);
				}

				if let Some(&(_, first_session)) = bonded.first() {
					T::SessionInterface::prune_historical_up_to(first_session);
				}
			}
		});

		Self::apply_unapplied_slashes(active_era);
	}

	/// Compute payout for era.
	fn end_era(active_era: ActiveEraInfo, _session_index: SessionIndex) {
		// Note: active_era_start can be None if end era is called during genesis config.
		if let Some(active_era_start) = active_era.start {
			let now_as_millis_u64 = T::UnixTime::now().as_millis().saturated_into::<u64>();

			let era_duration = now_as_millis_u64 - active_era_start;
			let (validator_payout, max_payout) = inflation::compute_total_payout(
				&T::RewardCurve::get(),
				Self::eras_total_stake(&active_era.index),
				T::Currency::total_issuance(),
				// Duration of era; more than u64::MAX is rewarded as u64::MAX.
				era_duration.saturated_into::<u64>(),
			);
			let rest = max_payout.saturating_sub(validator_payout);

			Self::deposit_event(RawEvent::EraPayout(active_era.index, validator_payout, rest));

			// Set ending era reward.
			<ErasValidatorReward<T>>::insert(&active_era.index, validator_payout);
			T::RewardRemainder::on_unbalanced(T::Currency::issue(rest));
		}
	}

	/// Plan a new era. Return the potential new staking set.
	fn new_era(start_session_index: SessionIndex) -> Option<Vec<T::AccountId>> {
		// Increment or set current era.
		let current_era = CurrentEra::mutate(|s| {
			*s = Some(s.map(|s| s + 1).unwrap_or(0));
			s.unwrap()
		});
		ErasStartSessionIndex::insert(&current_era, &start_session_index);

		// Clean old era information.
		if let Some(old_era) = current_era.checked_sub(Self::history_depth() + 1) {
			Self::clear_era_information(old_era);
		}

		// Set staking information for new era.
		let maybe_new_validators = Self::select_and_update_validators(current_era);

		maybe_new_validators
	}

	/// Remove all the storage items associated with the election.
	fn close_election_window() {
		// Close window.
		<EraElectionStatus<T>>::put(ElectionStatus::Closed);
		// Kill snapshots.
		Self::kill_stakers_snapshot();
		// Don't track final session.
		IsCurrentSessionFinal::put(false);
	}

	/// Select the new validator set at the end of the era.
	///
	/// Runs [`try_do_phragmen`] and updates the following storage items:
	/// - [`EraElectionStatus`]: with `None`.
	/// - [`ErasStakers`]: with the new staker set.
	/// - [`ErasStakersClipped`].
	/// - [`ErasValidatorPrefs`].
	/// - [`ErasTotalStake`]: with the new total stake.
	/// - [`SnapshotValidators`] and [`SnapshotNominators`] are both removed.
	///
	/// Internally, [`QueuedElected`], snapshots and [`QueuedScore`] are also consumed.
	///
	/// If the election has been successful, It passes the new set upwards.
	///
	/// This should only be called at the end of an era.
	fn select_and_update_validators(current_era: EraIndex) -> Option<Vec<T::AccountId>> {
		if let Some(ElectionResult::<T::AccountId, BalanceOf<T>> {
			elected_stashes,
			exposures,
			compute,
		}) = Self::try_do_election() {
			// Totally close the election round and data.
			Self::close_election_window();

			// Populate Stakers and write slot stake.
			let mut total_stake: BalanceOf<T> = Zero::zero();
			exposures.into_iter().for_each(|(stash, exposure)| {
				total_stake = total_stake.saturating_add(exposure.total);
				<ErasStakers<T>>::insert(current_era, &stash, &exposure);

				let mut exposure_clipped = exposure;
				let clipped_max_len = T::MaxNominatorRewardedPerValidator::get() as usize;
				if exposure_clipped.others.len() > clipped_max_len {
					exposure_clipped.others.sort_by(|a, b| a.value.cmp(&b.value).reverse());
					exposure_clipped.others.truncate(clipped_max_len);
				}
				<ErasStakersClipped<T>>::insert(&current_era, &stash, exposure_clipped);
			});

			// Insert current era staking information
			<ErasTotalStake<T>>::insert(&current_era, total_stake);

			// collect the pref of all winners
			for stash in &elected_stashes {
				let pref = Self::validators(stash);
				<ErasValidatorPrefs<T>>::insert(&current_era, stash, pref);
			}

			// emit event
			Self::deposit_event(RawEvent::StakingElection(compute));

			log!(
				info,
				"💸 new validator set of size {:?} has been elected via {:?} for era {:?}",
				elected_stashes.len(),
				compute,
				current_era,
			);

			Some(elected_stashes)
		} else {
			None
		}
	}

	/// Select a new validator set from the assembled stakers and their role preferences. It tries
	/// first to peek into [`QueuedElected`]. Otherwise, it runs a new on-chain phragmen election.
	///
	/// If [`QueuedElected`] and [`QueuedScore`] exists, they are both removed. No further storage
	/// is updated.
	fn try_do_election() -> Option<ElectionResult<T::AccountId, BalanceOf<T>>> {
		// an election result from either a stored submission or locally executed one.
		let next_result = <QueuedElected<T>>::take().or_else(||
			Self::do_on_chain_phragmen()
		);

		// either way, kill this. We remove it here to make sure it always has the exact same
		// lifetime as `QueuedElected`.
		QueuedScore::kill();

		next_result
	}

	/// Execute election and return the new results. The edge weights are processed into support
	/// values.
	///
	/// This is basically a wrapper around [`do_phragmen`] which translates
	/// `PrimitiveElectionResult` into `ElectionResult`.
	///
	/// No storage item is updated.
	fn do_on_chain_phragmen() -> Option<ElectionResult<T::AccountId, BalanceOf<T>>> {
		if let Some(phragmen_result) = Self::do_phragmen::<ChainAccuracy>(0) {
			let elected_stashes = phragmen_result.winners.iter()
				.map(|(s, _)| s.clone())
				.collect::<Vec<T::AccountId>>();
			let assignments = phragmen_result.assignments;

			let staked_assignments = sp_npos_elections::assignment_ratio_to_staked(
				assignments,
				Self::weight_of_fn(),
			);

			let supports = build_support_map::<T::AccountId>(
				&elected_stashes,
				&staked_assignments,
			)
			.map_err(|_|
				log!(
					error,
					"💸 on-chain phragmen is failing due to a problem in the result. This must be a bug."
				)
			)
			.ok()?;

			// collect exposures
			let exposures = Self::collect_exposure(supports);

			// In order to keep the property required by `on_session_ending` that we must return the
			// new validator set even if it's the same as the old, as long as any underlying
			// economic conditions have changed, we don't attempt to do any optimization where we
			// compare against the prior set.
			Some(ElectionResult::<T::AccountId, BalanceOf<T>> {
				elected_stashes,
				exposures,
				compute: ElectionCompute::OnChain,
			})
		} else {
			// There were not enough candidates for even our minimal level of functionality. This is
			// bad. We should probably disable all functionality except for block production and let
			// the chain keep producing blocks until we can decide on a sufficiently substantial
			// set. TODO: #2494
			None
		}
	}

	/// Execute phragmen election and return the new results. No post-processing is applied and the
	/// raw edge weights are returned.
	///
	/// Self votes are added and nominations before the most recent slashing span are ignored.
	///
	/// No storage item is updated.
<<<<<<< HEAD
	fn do_phragmen<Accuracy: PerThing>() -> Option<PrimitiveElectionResult<T::AccountId, Accuracy>> {
		let weight_of = Self::weight_of_fn();
=======
	pub fn do_phragmen<Accuracy: PerThing>(
		iterations: usize,
	) -> Option<PrimitiveElectionResult<T::AccountId, Accuracy>>
		where ExtendedBalance: From<InnerOf<Accuracy>>
	{
>>>>>>> 81f3e7ca
		let mut all_nominators: Vec<(T::AccountId, VoteWeight, Vec<T::AccountId>)> = Vec::new();
		let mut all_validators = Vec::new();
		for (validator, _) in <Validators<T>>::iter() {
			// append self vote
			let self_vote = (validator.clone(), weight_of(&validator), vec![validator.clone()]);
			all_nominators.push(self_vote);
			all_validators.push(validator);
		}

		let nominator_votes = <Nominators<T>>::iter().map(|(nominator, nominations)| {
			let Nominations { submitted_in, mut targets, suppressed: _ } = nominations;

			// Filter out nomination targets which were nominated before the most recent
			// slashing span.
			targets.retain(|stash| {
				<Self as Store>::SlashingSpans::get(&stash).map_or(
					true,
					|spans| submitted_in >= spans.last_nonzero_slash(),
				)
			});

			(nominator, targets)
		});
		all_nominators.extend(nominator_votes.map(|(n, ns)| {
			let s = weight_of(&n);
			(n, s, ns)
		}));

		if all_validators.len() < Self::minimum_validator_count().max(1) as usize {
			// If we don't have enough candidates, nothing to do.
			log!(error, "💸 Chain does not have enough staking candidates to operate. Era {:?}.", Self::current_era());
			None
		} else {
			seq_phragmen::<_, Accuracy>(
				Self::validator_count() as usize,
				all_validators,
				all_nominators,
				Some((iterations, 0)), // exactly run `iterations` rounds.
			)
			.map_err(|err| log!(error, "Call to seq-phragmen failed due to {}", err))
			.ok()
		}
	}

	/// Consume a set of [`Supports`] from [`sp_npos_elections`] and collect them into a [`Exposure`]
<<<<<<< HEAD
	fn collect_exposure(supports: SupportMap<T::AccountId>) -> Vec<(T::AccountId, Exposure<T::AccountId, BalanceOf<T>>)> {
		let total_issuance = T::Currency::total_issuance();
		let to_currency = |e: ExtendedBalance|
			<T::CurrencyToVote>::to_currency(e, total_issuance);
=======
	fn collect_exposure(
		supports: SupportMap<T::AccountId>,
	) -> Vec<(T::AccountId, Exposure<T::AccountId, BalanceOf<T>>)> {
		let to_balance = |e: ExtendedBalance|
			<T::CurrencyToVote as Convert<ExtendedBalance, BalanceOf<T>>>::convert(e);
>>>>>>> 81f3e7ca

		supports.into_iter().map(|(validator, support)| {
			// build `struct exposure` from `support`
			let mut others = Vec::with_capacity(support.voters.len());
			let mut own: BalanceOf<T> = Zero::zero();
			let mut total: BalanceOf<T> = Zero::zero();
			support.voters
				.into_iter()
				.map(|(nominator, weight)| (nominator, to_currency(weight)))
				.for_each(|(nominator, stake)| {
					if nominator == validator {
						own = own.saturating_add(stake);
					} else {
						others.push(IndividualExposure { who: nominator, value: stake });
					}
					total = total.saturating_add(stake);
				});

			let exposure = Exposure {
				own,
				others,
				total,
			};

			(validator, exposure)
		}).collect::<Vec<(T::AccountId, Exposure<_, _>)>>()
	}

	/// Remove all associated data of a stash account from the staking system.
	///
	/// Assumes storage is upgraded before calling.
	///
	/// This is called:
	/// - after a `withdraw_unbond()` call that frees all of a stash's bonded balance.
	/// - through `reap_stash()` if the balance has fallen to zero (through slashing).
	fn kill_stash(stash: &T::AccountId, num_slashing_spans: u32) -> DispatchResult {
		let controller = <Bonded<T>>::get(stash).ok_or(Error::<T>::NotStash)?;

		slashing::clear_stash_metadata::<T>(stash, num_slashing_spans)?;

		<Bonded<T>>::remove(stash);
		<Ledger<T>>::remove(&controller);

		<Payee<T>>::remove(stash);
		<Validators<T>>::remove(stash);
		<Nominators<T>>::remove(stash);

		system::Module::<T>::dec_ref(stash);

		Ok(())
	}

	/// Clear all era information for given era.
	fn clear_era_information(era_index: EraIndex) {
		<ErasStakers<T>>::remove_prefix(era_index);
		<ErasStakersClipped<T>>::remove_prefix(era_index);
		<ErasValidatorPrefs<T>>::remove_prefix(era_index);
		<ErasValidatorReward<T>>::remove(era_index);
		<ErasRewardPoints<T>>::remove(era_index);
		<ErasTotalStake<T>>::remove(era_index);
		ErasStartSessionIndex::remove(era_index);
	}

	/// Apply previously-unapplied slashes on the beginning of a new era, after a delay.
	fn apply_unapplied_slashes(active_era: EraIndex) {
		let slash_defer_duration = T::SlashDeferDuration::get();
		<Self as Store>::EarliestUnappliedSlash::mutate(|earliest| if let Some(ref mut earliest) = earliest {
			let keep_from = active_era.saturating_sub(slash_defer_duration);
			for era in (*earliest)..keep_from {
				let era_slashes = <Self as Store>::UnappliedSlashes::take(&era);
				for slash in era_slashes {
					slashing::apply_slash::<T>(slash);
				}
			}

			*earliest = (*earliest).max(keep_from)
		})
	}

	/// Add reward points to validators using their stash account ID.
	///
	/// Validators are keyed by stash account ID and must be in the current elected set.
	///
	/// For each element in the iterator the given number of points in u32 is added to the
	/// validator, thus duplicates are handled.
	///
	/// At the end of the era each the total payout will be distributed among validator
	/// relatively to their points.
	///
	/// COMPLEXITY: Complexity is `number_of_validator_to_reward x current_elected_len`.
	/// If you need to reward lots of validator consider using `reward_by_indices`.
	pub fn reward_by_ids(
		validators_points: impl IntoIterator<Item = (T::AccountId, u32)>
	) {
		if let Some(active_era) = Self::active_era() {
			<ErasRewardPoints<T>>::mutate(active_era.index, |era_rewards| {
				for (validator, points) in validators_points.into_iter() {
					*era_rewards.individual.entry(validator).or_default() += points;
					era_rewards.total += points;
				}
			});
		}
	}

	/// Ensures that at the end of the current session there will be a new era.
	fn ensure_new_era() {
		match ForceEra::get() {
			Forcing::ForceAlways | Forcing::ForceNew => (),
			_ => ForceEra::put(Forcing::ForceNew),
		}
	}

	fn will_era_be_forced() -> bool {
		match ForceEra::get() {
			Forcing::ForceAlways | Forcing::ForceNew => true,
			Forcing::ForceNone | Forcing::NotForcing => false,
		}
	}

	#[cfg(feature = "runtime-benchmarks")]
	pub fn add_era_stakers(current_era: EraIndex, controller: T::AccountId, exposure: Exposure<T::AccountId, BalanceOf<T>>) {
		<ErasStakers<T>>::insert(&current_era, &controller, &exposure);
	}

	#[cfg(feature = "runtime-benchmarks")]
	pub fn put_election_status(status: ElectionStatus::<T::BlockNumber>) {
		<EraElectionStatus<T>>::put(status);
	}

	#[cfg(feature = "runtime-benchmarks")]
	pub fn set_slash_reward_fraction(fraction: Perbill) {
		SlashRewardFraction::put(fraction);
	}
}

/// In this implementation `new_session(session)` must be called before `end_session(session-1)`
/// i.e. the new session must be planned before the ending of the previous session.
///
/// Once the first new_session is planned, all session must start and then end in order, though
/// some session can lag in between the newest session planned and the latest session started.
impl<T: Trait> pallet_session::SessionManager<T::AccountId> for Module<T> {
	fn new_session(new_index: SessionIndex) -> Option<Vec<T::AccountId>> {
		Self::new_session(new_index)
	}
	fn start_session(start_index: SessionIndex) {
		Self::start_session(start_index)
	}
	fn end_session(end_index: SessionIndex) {
		Self::end_session(end_index)
	}
}

impl<T: Trait> historical::SessionManager<T::AccountId, Exposure<T::AccountId, BalanceOf<T>>> for Module<T> {
	fn new_session(new_index: SessionIndex)
		-> Option<Vec<(T::AccountId, Exposure<T::AccountId, BalanceOf<T>>)>>
	{
		<Self as pallet_session::SessionManager<_>>::new_session(new_index).map(|validators| {
			let current_era = Self::current_era()
				// Must be some as a new era has been created.
				.unwrap_or(0);

			validators.into_iter().map(|v| {
				let exposure = Self::eras_stakers(current_era, &v);
				(v, exposure)
			}).collect()
		})
	}
	fn start_session(start_index: SessionIndex) {
		<Self as pallet_session::SessionManager<_>>::start_session(start_index)
	}
	fn end_session(end_index: SessionIndex) {
		<Self as pallet_session::SessionManager<_>>::end_session(end_index)
	}
}

/// Add reward points to block authors:
/// * 20 points to the block producer for producing a (non-uncle) block in the relay chain,
/// * 2 points to the block producer for each reference to a previously unreferenced uncle, and
/// * 1 point to the producer of each referenced uncle block.
impl<T> pallet_authorship::EventHandler<T::AccountId, T::BlockNumber> for Module<T>
	where
		T: Trait + pallet_authorship::Trait + pallet_session::Trait
{
	fn note_author(author: T::AccountId) {
		Self::reward_by_ids(vec![(author, 20)])
	}
	fn note_uncle(author: T::AccountId, _age: T::BlockNumber) {
		Self::reward_by_ids(vec![
			(<pallet_authorship::Module<T>>::author(), 2),
			(author, 1)
		])
	}
}

/// A `Convert` implementation that finds the stash of the given controller account,
/// if any.
pub struct StashOf<T>(sp_std::marker::PhantomData<T>);

impl<T: Trait> Convert<T::AccountId, Option<T::AccountId>> for StashOf<T> {
	fn convert(controller: T::AccountId) -> Option<T::AccountId> {
		<Module<T>>::ledger(&controller).map(|l| l.stash)
	}
}

/// A typed conversion from stash account ID to the active exposure of nominators
/// on that account.
///
/// Active exposure is the exposure of the validator set currently validating, i.e. in
/// `active_era`. It can differ from the latest planned exposure in `current_era`.
pub struct ExposureOf<T>(sp_std::marker::PhantomData<T>);

impl<T: Trait> Convert<T::AccountId, Option<Exposure<T::AccountId, BalanceOf<T>>>>
	for ExposureOf<T>
{
	fn convert(validator: T::AccountId) -> Option<Exposure<T::AccountId, BalanceOf<T>>> {
		if let Some(active_era) = <Module<T>>::active_era() {
			Some(<Module<T>>::eras_stakers(active_era.index, &validator))
		} else {
			None
		}
	}
}

/// This is intended to be used with `FilterHistoricalOffences`.
impl <T: Trait>
	OnOffenceHandler<T::AccountId, pallet_session::historical::IdentificationTuple<T>, Weight>
for Module<T> where
	T: pallet_session::Trait<ValidatorId = <T as frame_system::Trait>::AccountId>,
	T: pallet_session::historical::Trait<
		FullIdentification = Exposure<<T as frame_system::Trait>::AccountId, BalanceOf<T>>,
		FullIdentificationOf = ExposureOf<T>,
	>,
	T::SessionHandler: pallet_session::SessionHandler<<T as frame_system::Trait>::AccountId>,
	T::SessionManager: pallet_session::SessionManager<<T as frame_system::Trait>::AccountId>,
	T::ValidatorIdOf: Convert<
		<T as frame_system::Trait>::AccountId,
		Option<<T as frame_system::Trait>::AccountId>,
	>,
{
	fn on_offence(
		offenders: &[OffenceDetails<T::AccountId, pallet_session::historical::IdentificationTuple<T>>],
		slash_fraction: &[Perbill],
		slash_session: SessionIndex,
	) -> Result<Weight, ()> {
		if !Self::can_report() {
			return Err(())
		}

		let reward_proportion = SlashRewardFraction::get();
		let mut consumed_weight: Weight = 0;
		let mut add_db_reads_writes = |reads, writes| {
			consumed_weight += T::DbWeight::get().reads_writes(reads, writes);
		};

		let active_era = {
			let active_era = Self::active_era();
			add_db_reads_writes(1, 0);
			if active_era.is_none() {
				// this offence need not be re-submitted.
				return Ok(consumed_weight)
			}
			active_era.expect("value checked not to be `None`; qed").index
		};
		let active_era_start_session_index = Self::eras_start_session_index(active_era)
			.unwrap_or_else(|| {
				frame_support::print("Error: start_session_index must be set for current_era");
				0
			});
		add_db_reads_writes(1, 0);

		let window_start = active_era.saturating_sub(T::BondingDuration::get());

		// fast path for active-era report - most likely.
		// `slash_session` cannot be in a future active era. It must be in `active_era` or before.
		let slash_era = if slash_session >= active_era_start_session_index {
			active_era
		} else {
			let eras = BondedEras::get();
			add_db_reads_writes(1, 0);

			// reverse because it's more likely to find reports from recent eras.
			match eras.iter().rev().filter(|&&(_, ref sesh)| sesh <= &slash_session).next() {
				Some(&(ref slash_era, _)) => *slash_era,
				// before bonding period. defensive - should be filtered out.
				None => return Ok(consumed_weight),
			}
		};

		<Self as Store>::EarliestUnappliedSlash::mutate(|earliest| {
			if earliest.is_none() {
				*earliest = Some(active_era)
			}
		});
		add_db_reads_writes(1, 1);

		let slash_defer_duration = T::SlashDeferDuration::get();

		let invulnerables = Self::invulnerables();
		add_db_reads_writes(1, 0);

		for (details, slash_fraction) in offenders.iter().zip(slash_fraction) {
			let (stash, exposure) = &details.offender;

			// Skip if the validator is invulnerable.
			if invulnerables.contains(stash) {
				continue
			}

			let unapplied = slashing::compute_slash::<T>(slashing::SlashParams {
				stash,
				slash: *slash_fraction,
				exposure,
				slash_era,
				window_start,
				now: active_era,
				reward_proportion,
			});

			if let Some(mut unapplied) = unapplied {
				let nominators_len = unapplied.others.len() as u64;
				let reporters_len = details.reporters.len() as u64;

				{
					let upper_bound = 1 /* Validator/NominatorSlashInEra */ + 2 /* fetch_spans */;
					let rw = upper_bound + nominators_len * upper_bound;
					add_db_reads_writes(rw, rw);
				}
				unapplied.reporters = details.reporters.clone();
				if slash_defer_duration == 0 {
					// apply right away.
					slashing::apply_slash::<T>(unapplied);
					{
						let slash_cost = (6, 5);
						let reward_cost = (2, 2);
						add_db_reads_writes(
							(1 + nominators_len) * slash_cost.0 + reward_cost.0 * reporters_len,
							(1 + nominators_len) * slash_cost.1 + reward_cost.1 * reporters_len
						);
					}
				} else {
					// defer to end of some `slash_defer_duration` from now.
					<Self as Store>::UnappliedSlashes::mutate(
						active_era,
						move |for_later| for_later.push(unapplied),
					);
					add_db_reads_writes(1, 1);
				}
			} else {
				add_db_reads_writes(4 /* fetch_spans */, 5 /* kick_out_if_recent */)
			}
		}

		Ok(consumed_weight)
	}

	fn can_report() -> bool {
		Self::era_election_status().is_closed()
	}
}

/// Filter historical offences out and only allow those from the bonding period.
pub struct FilterHistoricalOffences<T, R> {
	_inner: sp_std::marker::PhantomData<(T, R)>,
}

impl<T, Reporter, Offender, R, O> ReportOffence<Reporter, Offender, O>
	for FilterHistoricalOffences<Module<T>, R> where
	T: Trait,
	R: ReportOffence<Reporter, Offender, O>,
	O: Offence<Offender>,
{
	fn report_offence(reporters: Vec<Reporter>, offence: O) -> Result<(), OffenceError> {
		// disallow any slashing from before the current bonding period.
		let offence_session = offence.session_index();
		let bonded_eras = BondedEras::get();

		if bonded_eras.first().filter(|(_, start)| offence_session >= *start).is_some() {
			R::report_offence(reporters, offence)
		} else {
			<Module<T>>::deposit_event(
				RawEvent::OldSlashingReportDiscarded(offence_session)
			);
			Ok(())
		}
	}

	fn is_known_offence(offenders: &[Offender], time_slot: &O::TimeSlot) -> bool {
		R::is_known_offence(offenders, time_slot)
	}
}

#[allow(deprecated)]
impl<T: Trait> frame_support::unsigned::ValidateUnsigned for Module<T> {
	type Call = Call<T>;
	fn validate_unsigned(source: TransactionSource, call: &Self::Call) -> TransactionValidity {
		if let Call::submit_election_solution_unsigned(
			_,
			_,
			score,
			era,
			_,
		) = call {
			use offchain_election::DEFAULT_LONGEVITY;

			// discard solution not coming from the local OCW.
			match source {
				TransactionSource::Local | TransactionSource::InBlock => { /* allowed */ }
				_ => {
					log!(debug, "rejecting unsigned transaction because it is not local/in-block.");
					return InvalidTransaction::Call.into();
				}
			}

			if let Err(error_with_post_info) = Self::pre_dispatch_checks(*score, *era) {
				let invalid = to_invalid(error_with_post_info);
				log!(
					debug,
					"💸 validate unsigned pre dispatch checks failed due to error #{:?}.",
					invalid,
				);
				return invalid.into();
			}

			log!(debug, "💸 validateUnsigned succeeded for a solution at era {}.", era);

			ValidTransaction::with_tag_prefix("StakingOffchain")
				// The higher the score[0], the better a solution is.
				.priority(T::UnsignedPriority::get().saturating_add(score[0].saturated_into()))
				// Defensive only. A single solution can exist in the pool per era. Each validator
				// will run OCW at most once per era, hence there should never exist more than one
				// transaction anyhow.
				.and_provides(era)
				// Note: this can be more accurate in the future. We do something like
				// `era_end_block - current_block` but that is not needed now as we eagerly run
				// offchain workers now and the above should be same as `T::ElectionLookahead`
				// without the need to query more storage in the validation phase. If we randomize
				// offchain worker, then we might re-consider this.
				.longevity(TryInto::<u64>::try_into(
						T::ElectionLookahead::get()).unwrap_or(DEFAULT_LONGEVITY)
				)
				// We don't propagate this. This can never the validated at a remote node.
				.propagate(false)
				.build()
		} else {
			InvalidTransaction::Call.into()
		}
	}

	fn pre_dispatch(call: &Self::Call) -> Result<(), TransactionValidityError> {
		if let Call::submit_election_solution_unsigned(
			_,
			_,
			score,
			era,
			_,
		) = call {
			// IMPORTANT NOTE: These checks are performed in the dispatch call itself, yet we need
			// to duplicate them here to prevent a block producer from putting a previously
			// validated, yet no longer valid solution on chain.
			// OPTIMISATION NOTE: we could skip this in the `submit_election_solution_unsigned`
			// since we already do it here. The signed version needs it though. Yer for now we keep
			// this duplicate check here so both signed and unsigned can use a singular
			// `check_and_replace_solution`.
			Self::pre_dispatch_checks(*score, *era)
				.map(|_| ())
				.map_err(to_invalid)
				.map_err(Into::into)
		} else {
			Err(InvalidTransaction::Call.into())
		}
	}
}

/// Check that list is sorted and has no duplicates.
fn is_sorted_and_unique(list: &[u32]) -> bool {
	list.windows(2).all(|w| w[0] < w[1])
}

/// convert a DispatchErrorWithPostInfo to a custom InvalidTransaction with the inner code being the
/// error number.
fn to_invalid(error_with_post_info: DispatchErrorWithPostInfo) -> InvalidTransaction {
	let error = error_with_post_info.error;
	let error_number = match error {
		DispatchError::Module { error, ..} => error,
		_ => 0,
	};
	InvalidTransaction::Custom(error_number)
}<|MERGE_RESOLUTION|>--- conflicted
+++ resolved
@@ -2192,29 +2192,22 @@
 		Self::bonded(stash).and_then(Self::ledger).map(|l| l.active).unwrap_or_default()
 	}
 
-<<<<<<< HEAD
 	/// Internal impl of [`slashable_balance_of`] that returns [`VoteWeight`].
-	fn slashable_balance_of_vote_weight(stash: &T::AccountId, issuance: BalanceOf<T>) -> VoteWeight {
+	pub fn slashable_balance_of_vote_weight(stash: &T::AccountId, issuance: BalanceOf<T>) -> VoteWeight {
 		T::CurrencyToVote::to_vote(Self::slashable_balance_of(stash), issuance)
 	}
 
 	/// Returns a closure around `slashable_balance_of_vote_weight` that can be passed around.
 	///
-	/// This prevents call sites from repeatedly requesting `total_issuance` from backend.
-	pub(crate) fn weight_of_fn() -> Box<dyn Fn(&T::AccountId) -> VoteWeight> {
-		// TODO: changing this to unboxed `impl Fn(..)` return type and the module will still
-		// compile, while some types in mock fail to resolve, all in all, wtf is all I can say.
+	/// This prevents call sites from repeatedly requesting `total_issuance` from backend. But it is
+	/// important to be only used while the total issuance is not changing.
+	pub fn slashable_balance_of_fn() -> Box<dyn Fn(&T::AccountId) -> VoteWeight> {
+		// NOTE: changing this to unboxed `impl Fn(..)` return type and the module will still
+		// compile, while some types in mock fail to resolve.
 		let issuance = T::Currency::total_issuance();
 		Box::new(move |who: &T::AccountId| -> VoteWeight {
 			Self::slashable_balance_of_vote_weight(who, issuance)
 		})
-=======
-	/// internal impl of [`slashable_balance_of`] that returns [`VoteWeight`].
-	pub fn slashable_balance_of_vote_weight(stash: &T::AccountId) -> VoteWeight {
-		<T::CurrencyToVote as Convert<BalanceOf<T>, VoteWeight>>::convert(
-			Self::slashable_balance_of(stash)
-		)
->>>>>>> 81f3e7ca
 	}
 
 	/// Dump the list of validators and nominators into vectors and keep them on-chain.
@@ -2619,7 +2612,7 @@
 		// convert into staked assignments.
 		let staked_assignments = sp_npos_elections::assignment_ratio_to_staked(
 			assignments,
-			Self::weight_of_fn(),
+			Self::slashable_balance_of_fn(),
 		);
 
 		// build the support map thereof in order to evaluate.
@@ -2870,7 +2863,7 @@
 	/// `PrimitiveElectionResult` into `ElectionResult`.
 	///
 	/// No storage item is updated.
-	fn do_on_chain_phragmen() -> Option<ElectionResult<T::AccountId, BalanceOf<T>>> {
+	pub fn do_on_chain_phragmen() -> Option<ElectionResult<T::AccountId, BalanceOf<T>>> {
 		if let Some(phragmen_result) = Self::do_phragmen::<ChainAccuracy>(0) {
 			let elected_stashes = phragmen_result.winners.iter()
 				.map(|(s, _)| s.clone())
@@ -2879,7 +2872,7 @@
 
 			let staked_assignments = sp_npos_elections::assignment_ratio_to_staked(
 				assignments,
-				Self::weight_of_fn(),
+				Self::slashable_balance_of_fn(),
 			);
 
 			let supports = build_support_map::<T::AccountId>(
@@ -2921,16 +2914,11 @@
 	/// Self votes are added and nominations before the most recent slashing span are ignored.
 	///
 	/// No storage item is updated.
-<<<<<<< HEAD
-	fn do_phragmen<Accuracy: PerThing>() -> Option<PrimitiveElectionResult<T::AccountId, Accuracy>> {
-		let weight_of = Self::weight_of_fn();
-=======
-	pub fn do_phragmen<Accuracy: PerThing>(
-		iterations: usize,
-	) -> Option<PrimitiveElectionResult<T::AccountId, Accuracy>>
+	pub fn do_phragmen<Accuracy: PerThing>(iterations: usize)
+	-> Option<PrimitiveElectionResult<T::AccountId, Accuracy>>
 		where ExtendedBalance: From<InnerOf<Accuracy>>
 	{
->>>>>>> 81f3e7ca
+		let weight_of = Self::slashable_balance_of_fn();
 		let mut all_nominators: Vec<(T::AccountId, VoteWeight, Vec<T::AccountId>)> = Vec::new();
 		let mut all_validators = Vec::new();
 		for (validator, _) in <Validators<T>>::iter() {
@@ -2976,18 +2964,11 @@
 	}
 
 	/// Consume a set of [`Supports`] from [`sp_npos_elections`] and collect them into a [`Exposure`]
-<<<<<<< HEAD
-	fn collect_exposure(supports: SupportMap<T::AccountId>) -> Vec<(T::AccountId, Exposure<T::AccountId, BalanceOf<T>>)> {
-		let total_issuance = T::Currency::total_issuance();
-		let to_currency = |e: ExtendedBalance|
-			<T::CurrencyToVote>::to_currency(e, total_issuance);
-=======
 	fn collect_exposure(
 		supports: SupportMap<T::AccountId>,
 	) -> Vec<(T::AccountId, Exposure<T::AccountId, BalanceOf<T>>)> {
-		let to_balance = |e: ExtendedBalance|
-			<T::CurrencyToVote as Convert<ExtendedBalance, BalanceOf<T>>>::convert(e);
->>>>>>> 81f3e7ca
+		let total_issuance = T::Currency::total_issuance();
+		let to_currency = |e: ExtendedBalance| T::CurrencyToVote::to_currency(e, total_issuance);
 
 		supports.into_iter().map(|(validator, support)| {
 			// build `struct exposure` from `support`
