// This file is part of Substrate.

// Copyright (C) 2017-2022 Parity Technologies (UK) Ltd.
// SPDX-License-Identifier: Apache-2.0

// Licensed under the Apache License, Version 2.0 (the "License");
// you may not use this file except in compliance with the License.
// You may obtain a copy of the License at
//
// 	http://www.apache.org/licenses/LICENSE-2.0
//
// Unless required by applicable law or agreed to in writing, software
// distributed under the License is distributed on an "AS IS" BASIS,
// WITHOUT WARRANTIES OR CONDITIONS OF ANY KIND, either express or implied.
// See the License for the specific language governing permissions and
// limitations under the License.

//! # Staking Pallet
//!
//! The Staking pallet is used to manage funds at stake by network maintainers.
//!
//! - [`Config`]
//! - [`Call`]
//! - [`Pallet`]
//!
//! ## Overview
//!
//! The Staking pallet is the means by which a set of network maintainers (known as _authorities_ in
//! some contexts and _validators_ in others) are chosen based upon those who voluntarily place
//! funds under deposit. Under deposit, those funds are rewarded under normal operation but are held
//! at pain of _slash_ (expropriation) should the staked maintainer be found not to be discharging
//! its duties properly.
//!
//! ### Terminology
//! <!-- Original author of paragraph: @gavofyork -->
//!
//! - Staking: The process of locking up funds for some time, placing them at risk of slashing
//!   (loss) in order to become a rewarded maintainer of the network.
//! - Validating: The process of running a node to actively maintain the network, either by
//!   producing blocks or guaranteeing finality of the chain.
//! - Nominating: The process of placing staked funds behind one or more validators in order to
//!   share in any reward, and punishment, they take.
//! - Stash account: The account holding an owner's funds used for staking.
//! - Controller account: The account that controls an owner's funds for staking.
//! - Era: A (whole) number of sessions, which is the period that the validator set (and each
//!   validator's active nominator set) is recalculated and where rewards are paid out.
//! - Slash: The punishment of a staker by reducing its funds.
//!
//! ### Goals
//! <!-- Original author of paragraph: @gavofyork -->
//!
//! The staking system in Substrate NPoS is designed to make the following possible:
//!
//! - Stake funds that are controlled by a cold wallet.
//! - Withdraw some, or deposit more, funds without interrupting the role of an entity.
//! - Switch between roles (nominator, validator, idle) with minimal overhead.
//!
//! ### Scenarios
//!
//! #### Staking
//!
//! Almost any interaction with the Staking pallet requires a process of _**bonding**_ (also known
//! as being a _staker_). To become *bonded*, a fund-holding register known as the _stash account_,
//! which holds some or all of the funds that become frozen in place as part of the staking process,
//! is paired with an active **controller** account, which issues instructions on how they shall be
//! used.
//!
//! An account pair can become bonded using the [`bond`](Call::bond) call.
//!
//! Stash accounts can change their associated controller using the
//! [`set_controller`](Call::set_controller) call.
//!
//! There are three possible roles that any staked account pair can be in: `Validator`, `Nominator`
//! and `Idle` (defined in [`StakerStatus`]). There are three
//! corresponding instructions to change between roles, namely:
//! [`validate`](Call::validate),
//! [`nominate`](Call::nominate), and [`chill`](Call::chill).
//!
//! #### Validating
//!
//! A **validator** takes the role of either validating blocks or ensuring their finality,
//! maintaining the veracity of the network. A validator should avoid both any sort of malicious
//! misbehavior and going offline. Bonded accounts that state interest in being a validator do NOT
//! get immediately chosen as a validator. Instead, they are declared as a _candidate_ and they
//! _might_ get elected at the _next era_ as a validator. The result of the election is determined
//! by nominators and their votes.
//!
//! An account can become a validator candidate via the
//! [`validate`](Call::validate) call.
//!
//! #### Nomination
//!
//! A **nominator** does not take any _direct_ role in maintaining the network, instead, it votes on
//! a set of validators  to be elected. Once interest in nomination is stated by an account, it
//! takes effect at the next election round. The funds in the nominator's stash account indicate the
//! _weight_ of its vote. Both the rewards and any punishment that a validator earns are shared
//! between the validator and its nominators. This rule incentivizes the nominators to NOT vote for
//! the misbehaving/offline validators as much as possible, simply because the nominators will also
//! lose funds if they vote poorly.
//!
//! An account can become a nominator via the [`nominate`](Call::nominate) call.
//!
//! #### Voting
//!
//! Staking is closely related to elections; actual validators are chosen from among all potential
//! validators via election by the potential validators and nominators. To reduce use of the phrase
//! "potential validators and nominators", we often use the term **voters**, who are simply
//! the union of potential validators and nominators.
//!
//! #### Rewards and Slash
//!
//! The **reward and slashing** procedure is the core of the Staking pallet, attempting to _embrace
//! valid behavior_ while _punishing any misbehavior or lack of availability_.
//!
//! Rewards must be claimed for each era before it gets too old by `$HISTORY_DEPTH` using the
//! `payout_stakers` call. Any account can call `payout_stakers`, which pays the reward to the
//! validator as well as its nominators. Only the [`Config::MaxNominatorRewardedPerValidator`]
//! biggest stakers can claim their reward. This is to limit the i/o cost to mutate storage for each
//! nominator's account.
//!
//! Slashing can occur at any point in time, once misbehavior is reported. Once slashing is
//! determined, a value is deducted from the balance of the validator and all the nominators who
//! voted for this validator (values are deducted from the _stash_ account of the slashed entity).
//!
//! Slashing logic is further described in the documentation of the `slashing` pallet.
//!
//! Similar to slashing, rewards are also shared among a validator and its associated nominators.
//! Yet, the reward funds are not always transferred to the stash account and can be configured. See
//! [Reward Calculation](#reward-calculation) for more details.
//!
//! #### Chilling
//!
//! Finally, any of the roles above can choose to step back temporarily and just chill for a while.
//! This means that if they are a nominator, they will not be considered as voters anymore and if
//! they are validators, they will no longer be a candidate for the next election.
//!
//! An account can step back via the [`chill`](Call::chill) call.
//!
//! ### Session managing
//!
//! The pallet implement the trait `SessionManager`. Which is the only API to query new validator
//! set and allowing these validator set to be rewarded once their era is ended.
//!
//! ## Interface
//!
//! ### Dispatchable Functions
//!
//! The dispatchable functions of the Staking pallet enable the steps needed for entities to accept
//! and change their role, alongside some helper functions to get/set the metadata of the pallet.
//!
//! ### Public Functions
//!
//! The Staking pallet contains many public storage items and (im)mutable functions.
//!
//! ## Usage
//!
//! ### Example: Rewarding a validator by id.
//!
//! ```
//! use pallet_staking::{self as staking};
//!
//! #[frame_support::pallet]
//! pub mod pallet {
//! 	use super::*;
//! 	use frame_support::pallet_prelude::*;
//! 	use frame_system::pallet_prelude::*;
//!
//! 	#[pallet::pallet]
//! 	pub struct Pallet<T>(_);
//!
//! 	#[pallet::config]
//! 	pub trait Config: frame_system::Config + staking::Config {}
//!
//! 	#[pallet::call]
//! 	impl<T: Config> Pallet<T> {
//!         /// Reward a validator.
//!         #[pallet::weight(0)]
//!         pub fn reward_myself(origin: OriginFor<T>) -> DispatchResult {
//!             let reported = ensure_signed(origin)?;
//!             <staking::Pallet<T>>::reward_by_ids(vec![(reported, 10)]);
//!             Ok(())
//!         }
//!     }
//! }
//! # fn main() { }
//! ```
//!
//! ## Implementation Details
//!
//! ### Era payout
//!
//! The era payout is computed using yearly inflation curve defined at
//! [`Config::EraPayout`] as such:
//!
//! ```nocompile
//! staker_payout = yearly_inflation(npos_token_staked / total_tokens) * total_tokens / era_per_year
//! ```
//! This payout is used to reward stakers as defined in next section
//!
//! ```nocompile
//! remaining_payout = max_yearly_inflation * total_tokens / era_per_year - staker_payout
//! ```
//! The remaining reward is send to the configurable end-point
//! [`Config::RewardRemainder`].
//!
//! ### Reward Calculation
//!
//! Validators and nominators are rewarded at the end of each era. The total reward of an era is
//! calculated using the era duration and the staking rate (the total amount of tokens staked by
//! nominators and validators, divided by the total token supply). It aims to incentivize toward a
//! defined staking rate. The full specification can be found
//! [here](https://research.web3.foundation/en/latest/polkadot/Token%20Economics.html#inflation-model).
//!
//! Total reward is split among validators and their nominators depending on the number of points
//! they received during the era. Points are added to a validator using
//! [`reward_by_ids`](Pallet::reward_by_ids).
//!
//! [`Pallet`] implements
//! [`pallet_authorship::EventHandler`] to add reward
//! points to block producer and block producer of referenced uncles.
//!
//! The validator and its nominator split their reward as following:
//!
//! The validator can declare an amount, named [`commission`](ValidatorPrefs::commission), that does
//! not get shared with the nominators at each reward payout through its [`ValidatorPrefs`]. This
//! value gets deducted from the total reward that is paid to the validator and its nominators. The
//! remaining portion is split pro rata among the validator and the top
//! [`Config::MaxNominatorRewardedPerValidator`] nominators that nominated the validator,
//! proportional to the value staked behind the validator (_i.e._ dividing the
//! [`own`](Exposure::own) or [`others`](Exposure::others) by [`total`](Exposure::total) in
//! [`Exposure`]). Note that the pro rata division of rewards uses the total exposure behind the
//! validator, *not* just the exposure of the validator and the top
//! [`Config::MaxNominatorRewardedPerValidator`] nominators.
//!
//! All entities who receive a reward have the option to choose their reward destination through the
//! [`Payee`] storage item (see
//! [`set_payee`](Call::set_payee)), to be one of the following:
//!
//! - Controller account, (obviously) not increasing the staked value.
//! - Stash account, not increasing the staked value.
//! - Stash account, also increasing the staked value.
//!
//! ### Additional Fund Management Operations
//!
//! Any funds already placed into stash can be the target of the following operations:
//!
//! The controller account can free a portion (or all) of the funds using the
//! [`unbond`](Call::unbond) call. Note that the funds are not immediately
//! accessible. Instead, a duration denoted by
//! [`Config::BondingDuration`] (in number of eras) must
//! pass until the funds can actually be removed. Once the `BondingDuration` is over, the
//! [`withdraw_unbonded`](Call::withdraw_unbonded) call can be used to actually
//! withdraw the funds.
//!
//! Note that there is a limitation to the number of fund-chunks that can be scheduled to be
//! unlocked in the future via [`unbond`](Call::unbond). In case this maximum
//! (`MAX_UNLOCKING_CHUNKS`) is reached, the bonded account _must_ first wait until a successful
//! call to `withdraw_unbonded` to remove some of the chunks.
//!
//! ### Election Algorithm
//!
//! The current election algorithm is implemented based on Phragmén. The reference implementation
//! can be found [here](https://github.com/w3f/consensus/tree/master/NPoS).
//!
//! The election algorithm, aside from electing the validators with the most stake value and votes,
//! tries to divide the nominator votes among candidates in an equal manner. To further assure this,
//! an optional post-processing can be applied that iteratively normalizes the nominator staked
//! values until the total difference among votes of a particular nominator are less than a
//! threshold.
//!
//! ## GenesisConfig
//!
//! The Staking pallet depends on the [`GenesisConfig`]. The
//! `GenesisConfig` is optional and allow to set some initial stakers.
//!
//! ## Related Modules
//!
//! - [Balances](../pallet_balances/index.html): Used to manage values at stake.
//! - [Session](../pallet_session/index.html): Used to manage sessions. Also, a list of new
//!   validators is stored in the Session pallet's `Validators` at the end of each era.

#![cfg_attr(not(feature = "std"), no_std)]
#![recursion_limit = "256"]

#[cfg(feature = "runtime-benchmarks")]
pub mod benchmarking;
#[cfg(any(feature = "runtime-benchmarks", test))]
pub mod testing_utils;

#[cfg(test)]
pub(crate) mod mock;
#[cfg(test)]
mod tests;

pub mod inflation;
pub mod migrations;
pub mod slashing;
pub mod weights;

mod pallet;

use codec::{Decode, Encode, HasCompact, MaxEncodedLen};
use frame_support::{
	traits::{Currency, Defensive, Get},
	weights::Weight,
	BoundedVec, CloneNoBound, EqNoBound, PartialEqNoBound, RuntimeDebugNoBound,
};
use scale_info::TypeInfo;
use sp_runtime::{
	curve::PiecewiseLinear,
	traits::{AtLeast32BitUnsigned, Convert, Saturating, StaticLookup, Zero},
	Perbill, Perquintill, Rounding, RuntimeDebug,
};
use sp_staking::{
	offence::{Offence, OffenceError, ReportOffence},
	EraIndex, SessionIndex,
};
use sp_std::{collections::btree_map::BTreeMap, prelude::*};
pub use weights::WeightInfo;

pub use pallet::{pallet::*, *};

pub(crate) const LOG_TARGET: &str = "runtime::staking";

// syntactic sugar for logging.
#[macro_export]
macro_rules! log {
	($level:tt, $patter:expr $(, $values:expr)* $(,)?) => {
		log::$level!(
			target: crate::LOG_TARGET,
			concat!("[{:?}] 💸 ", $patter), <frame_system::Pallet<T>>::block_number() $(, $values)*
		)
	};
}

/// Counter for the number of "reward" points earned by a given validator.
pub type RewardPoint = u32;

/// The balance type of this pallet.
pub type BalanceOf<T> = <T as Config>::CurrencyBalance;

type PositiveImbalanceOf<T> = <<T as Config>::Currency as Currency<
	<T as frame_system::Config>::AccountId,
>>::PositiveImbalance;
type NegativeImbalanceOf<T> = <<T as Config>::Currency as Currency<
	<T as frame_system::Config>::AccountId,
>>::NegativeImbalance;

type AccountIdLookupOf<T> = <<T as frame_system::Config>::Lookup as StaticLookup>::Source;

<<<<<<< HEAD
=======

>>>>>>> 355729c2

/// Information regarding the active era (era in used in session).
#[derive(Encode, Decode, RuntimeDebug, TypeInfo, MaxEncodedLen)]
pub struct ActiveEraInfo {
	/// Index of era.
	pub index: EraIndex,
	/// Moment of start expressed as millisecond from `$UNIX_EPOCH`.
	///
	/// Start can be none if start hasn't been set for the era yet,
	/// Start is set on the first on_finalize of the era to guarantee usage of `Time`.
	start: Option<u64>,
}

/// Reward points of an era. Used to split era total payout between validators.
///
/// This points will be used to reward validators and their respective nominators.
#[derive(PartialEq, Encode, Decode, RuntimeDebug, TypeInfo)]
pub struct EraRewardPoints<AccountId: Ord> {
	/// Total number of points. Equals the sum of reward points for each validator.
	pub total: RewardPoint,
	/// The reward points earned by a given validator.
	pub individual: BTreeMap<AccountId, RewardPoint>,
}

impl<AccountId: Ord> Default for EraRewardPoints<AccountId> {
	fn default() -> Self {
		EraRewardPoints { total: Default::default(), individual: BTreeMap::new() }
	}
}

/// Indicates the initial status of the staker.
#[derive(RuntimeDebug, TypeInfo)]
#[cfg_attr(feature = "std", derive(serde::Serialize, serde::Deserialize, Clone))]
pub enum StakerStatus<AccountId> {
	/// Chilling.
	Idle,
	/// Declared desire in validating or already participating in it.
	Validator,
	/// Nominating for a group of other stakers.
	Nominator(Vec<AccountId>),
}

/// A destination account for payment.
#[derive(PartialEq, Eq, Copy, Clone, Encode, Decode, RuntimeDebug, TypeInfo, MaxEncodedLen)]
pub enum RewardDestination<AccountId> {
	/// Pay into the stash account, increasing the amount at stake accordingly.
	Staked,
	/// Pay into the stash account, not increasing the amount at stake.
	Stash,
	/// Pay into the controller account.
	Controller,
	/// Pay into a specified account.
	Account(AccountId),
	/// Receive no reward.
	None,
}

impl<AccountId> Default for RewardDestination<AccountId> {
	fn default() -> Self {
		RewardDestination::Staked
	}
}

/// Preference of what happens regarding validation.
#[derive(PartialEq, Eq, Clone, Encode, Decode, RuntimeDebug, TypeInfo, Default, MaxEncodedLen)]
pub struct ValidatorPrefs {
	/// Reward that validator takes up-front; only the rest is split between themselves and
	/// nominators.
	#[codec(compact)]
	pub commission: Perbill,
	/// Whether or not this validator is accepting more nominations. If `true`, then no nominator
	/// who is not already nominating this validator may nominate them. By default, validators
	/// are accepting nominations.
	pub blocked: bool,
}

/// Just a Balance/BlockNumber tuple to encode when a chunk of funds will be unlocked.
#[derive(PartialEq, Eq, Clone, Encode, Decode, RuntimeDebug, TypeInfo, MaxEncodedLen)]
pub struct UnlockChunk<Balance: HasCompact + MaxEncodedLen> {
	/// Amount of funds to be unlocked.
	#[codec(compact)]
	value: Balance,
	/// Era number at which point it'll be unlocked.
	#[codec(compact)]
	era: EraIndex,
}

/// The ledger of a (bonded) stash.
#[derive(
	PartialEqNoBound,
	EqNoBound,
	CloneNoBound,
	Encode,
	Decode,
	RuntimeDebugNoBound,
	TypeInfo,
	MaxEncodedLen,
)]
#[scale_info(skip_type_params(T))]
pub struct StakingLedger<T: Config> {
	/// The stash account whose balance is actually locked and at stake.
	pub stash: T::AccountId,
	/// The total amount of the stash's balance that we are currently accounting for.
	/// It's just `active` plus all the `unlocking` balances.
	#[codec(compact)]
	pub total: BalanceOf<T>,
	/// The total amount of the stash's balance that will be at stake in any forthcoming
	/// rounds.
	#[codec(compact)]
	pub active: BalanceOf<T>,
	/// Any balance that is becoming free, which may eventually be transferred out of the stash
	/// (assuming it doesn't get slashed first). It is assumed that this will be treated as a first
	/// in, first out queue where the new (higher value) eras get pushed on the back.
	pub unlocking: BoundedVec<UnlockChunk<BalanceOf<T>>, T::MaxUnlockingChunks>,
	/// List of eras for which the stakers behind a validator have claimed rewards. Only updated
	/// for validators.
	pub claimed_rewards: BoundedVec<EraIndex, T::HistoryDepth>,
}

impl<T: Config> StakingLedger<T> {
	/// Initializes the default object using the given `validator`.
	pub fn default_from(stash: T::AccountId) -> Self {
		Self {
			stash,
			total: Zero::zero(),
			active: Zero::zero(),
			unlocking: Default::default(),
			claimed_rewards: Default::default(),
		}
	}

	/// Remove entries from `unlocking` that are sufficiently old and reduce the
	/// total by the sum of their balances.
	fn consolidate_unlocked(self, current_era: EraIndex) -> Self {
		let mut total = self.total;
		let unlocking: BoundedVec<_, _> = self
			.unlocking
			.into_iter()
			.filter(|chunk| {
				if chunk.era > current_era {
					true
				} else {
					total = total.saturating_sub(chunk.value);
					false
				}
			})
			.collect::<Vec<_>>()
			.try_into()
			.expect(
				"filtering items from a bounded vec always leaves length less than bounds. qed",
			);

		Self {
			stash: self.stash,
			total,
			active: self.active,
			unlocking,
			claimed_rewards: self.claimed_rewards,
		}
	}

	/// Re-bond funds that were scheduled for unlocking.
	///
	/// Returns the updated ledger, and the amount actually rebonded.
	fn rebond(mut self, value: BalanceOf<T>) -> (Self, BalanceOf<T>) {
		let mut unlocking_balance = BalanceOf::<T>::zero();

		while let Some(last) = self.unlocking.last_mut() {
			if unlocking_balance + last.value <= value {
				unlocking_balance += last.value;
				self.active += last.value;
				self.unlocking.pop();
			} else {
				let diff = value - unlocking_balance;

				unlocking_balance += diff;
				self.active += diff;
				last.value -= diff;
			}

			if unlocking_balance >= value {
				break
			}
		}

		(self, unlocking_balance)
	}

	/// Slash the staker for a given amount of balance.
	///
	/// This implements a proportional slashing system, whereby we set our preference to slash as
	/// such:
	///
	/// - If any unlocking chunks exist that are scheduled to be unlocked at `slash_era +
	///   bonding_duration` and onwards, the slash is divided equally between the active ledger and
	///   the unlocking chunks.
	/// - If no such chunks exist, then only the active balance is slashed.
	///
	/// Note that the above is only a *preference*. If for any reason the active ledger, with or
	/// without some portion of the unlocking chunks that are more justified to be slashed are not
	/// enough, then the slashing will continue and will consume as much of the active and unlocking
	/// chunks as needed.
	///
	/// This will never slash more than the given amount. If any of the chunks become dusted, the
	/// last chunk is slashed slightly less to compensate. Returns the amount of funds actually
	/// slashed.
	///
	/// `slash_era` is the era in which the slash (which is being enacted now) actually happened.
	///
	/// This calls `Config::OnStakerSlash::on_slash` with information as to how the slash was
	/// applied.
	fn slash(
		&mut self,
		slash_amount: BalanceOf<T>,
		minimum_balance: BalanceOf<T>,
		slash_era: EraIndex,
	) -> BalanceOf<T> {
		if slash_amount.is_zero() {
			return Zero::zero()
		}

		use sp_runtime::PerThing as _;
		use sp_staking::OnStakerSlash as _;
		let mut remaining_slash = slash_amount;
		let pre_slash_total = self.total;

		// for a `slash_era = x`, any chunk that is scheduled to be unlocked at era `x + 28`
		// (assuming 28 is the bonding duration) onwards should be slashed.
		let slashable_chunks_start = slash_era + T::BondingDuration::get();

		// `Some(ratio)` if this is proportional, with `ratio`, `None` otherwise. In both cases, we
		// slash first the active chunk, and then `slash_chunks_priority`.
		let (maybe_proportional, slash_chunks_priority) = {
			if let Some(first_slashable_index) =
				self.unlocking.iter().position(|c| c.era >= slashable_chunks_start)
			{
				// If there exists a chunk who's after the first_slashable_start, then this is a
				// proportional slash, because we want to slash active and these chunks
				// proportionally.

				// The indices of the first chunk after the slash up through the most recent chunk.
				// (The most recent chunk is at greatest from this era)
				let affected_indices = first_slashable_index..self.unlocking.len();
				let unbonding_affected_balance =
					affected_indices.clone().fold(BalanceOf::<T>::zero(), |sum, i| {
						if let Some(chunk) = self.unlocking.get(i).defensive() {
							sum.saturating_add(chunk.value)
						} else {
							sum
						}
					});
				let affected_balance = self.active.saturating_add(unbonding_affected_balance);
				let ratio = Perquintill::from_rational_with_rounding(
					slash_amount,
					affected_balance,
					Rounding::Up,
				)
				.unwrap_or_else(|_| Perquintill::one());
				(
					Some(ratio),
					affected_indices.chain((0..first_slashable_index).rev()).collect::<Vec<_>>(),
				)
			} else {
				// We just slash from the last chunk to the most recent one, if need be.
				(None, (0..self.unlocking.len()).rev().collect::<Vec<_>>())
			}
		};

		// Helper to update `target` and the ledgers total after accounting for slashing `target`.
		log!(
			debug,
			"slashing {:?} for era {:?} out of {:?}, priority: {:?}, proportional = {:?}",
			slash_amount,
			slash_era,
			self,
			slash_chunks_priority,
			maybe_proportional,
		);

		let mut slash_out_of = |target: &mut BalanceOf<T>, slash_remaining: &mut BalanceOf<T>| {
			let mut slash_from_target = if let Some(ratio) = maybe_proportional {
				ratio.mul_ceil(*target)
			} else {
				*slash_remaining
			}
			// this is the total that that the slash target has. We can't slash more than
			// this anyhow!
			.min(*target)
			// this is the total amount that we would have wanted to slash
			// non-proportionally, a proportional slash should never exceed this either!
			.min(*slash_remaining);

			// slash out from *target exactly `slash_from_target`.
			*target = *target - slash_from_target;
			if *target < minimum_balance {
				// Slash the rest of the target if it's dust. This might cause the last chunk to be
				// slightly under-slashed, by at most `MaxUnlockingChunks * ED`, which is not a big
				// deal.
				slash_from_target =
					sp_std::mem::replace(target, Zero::zero()).saturating_add(slash_from_target)
			}

			self.total = self.total.saturating_sub(slash_from_target);
			*slash_remaining = slash_remaining.saturating_sub(slash_from_target);
		};

		// If this is *not* a proportional slash, the active will always wiped to 0.
		slash_out_of(&mut self.active, &mut remaining_slash);

		let mut slashed_unlocking = BTreeMap::<_, _>::new();
		for i in slash_chunks_priority {
			if remaining_slash.is_zero() {
				break
			}

			if let Some(chunk) = self.unlocking.get_mut(i).defensive() {
				slash_out_of(&mut chunk.value, &mut remaining_slash);
				// write the new slashed value of this chunk to the map.
				slashed_unlocking.insert(chunk.era, chunk.value);
			} else {
				break
			}
		}

		// clean unlocking chunks that are set to zero.
		self.unlocking.retain(|c| !c.value.is_zero());

		T::OnStakerSlash::on_slash(&self.stash, self.active, &slashed_unlocking);
		pre_slash_total.saturating_sub(self.total)
	}
}

/// A record of the nominations made by a specific account.
#[derive(
	PartialEqNoBound, EqNoBound, Clone, Encode, Decode, RuntimeDebugNoBound, TypeInfo, MaxEncodedLen,
)]
#[codec(mel_bound())]
#[scale_info(skip_type_params(T))]
pub struct Nominations<T: Config> {
	/// The targets of nomination.
	pub targets: BoundedVec<T::AccountId, T::MaxNominations>,
	/// The era the nominations were submitted.
	///
	/// Except for initial nominations which are considered submitted at era 0.
	pub submitted_in: EraIndex,
	/// Whether the nominations have been suppressed. This can happen due to slashing of the
	/// validators, or other events that might invalidate the nomination.
	///
	/// NOTE: this for future proofing and is thus far not used.
	pub suppressed: bool,
}

/// The amount of exposure (to slashing) than an individual nominator has.
#[derive(PartialEq, Eq, PartialOrd, Ord, Clone, Encode, Decode, RuntimeDebug, TypeInfo)]
pub struct IndividualExposure<AccountId, Balance: HasCompact> {
	/// The stash account of the nominator in question.
	pub who: AccountId,
	/// Amount of funds exposed.
	#[codec(compact)]
	pub value: Balance,
}

/// A snapshot of the stake backing a single validator in the system.
#[derive(PartialEq, Eq, PartialOrd, Ord, Clone, Encode, Decode, RuntimeDebug, TypeInfo)]
pub struct Exposure<AccountId, Balance: HasCompact> {
	/// The total balance backing this validator.
	#[codec(compact)]
	pub total: Balance,
	/// The validator's own stash that is exposed.
	#[codec(compact)]
	pub own: Balance,
	/// The portions of nominators stashes that are exposed.
	pub others: Vec<IndividualExposure<AccountId, Balance>>,
}

impl<AccountId, Balance: Default + HasCompact> Default for Exposure<AccountId, Balance> {
	fn default() -> Self {
		Self { total: Default::default(), own: Default::default(), others: vec![] }
	}
}

/// A pending slash record. The value of the slash has been computed but not applied yet,
/// rather deferred for several eras.
#[derive(Encode, Decode, RuntimeDebug, TypeInfo)]
pub struct UnappliedSlash<AccountId, Balance: HasCompact> {
	/// The stash ID of the offending validator.
	validator: AccountId,
	/// The validator's own slash.
	own: Balance,
	/// All other slashed stakers and amounts.
	others: Vec<(AccountId, Balance)>,
	/// Reporters of the offence; bounty payout recipients.
	reporters: Vec<AccountId>,
	/// The amount of payout.
	payout: Balance,
}

impl<AccountId, Balance: HasCompact + Zero> UnappliedSlash<AccountId, Balance> {
	/// Initializes the default object using the given `validator`.
	pub fn default_from(validator: AccountId) -> Self {
		Self {
			validator,
			own: Zero::zero(),
			others: vec![],
			reporters: vec![],
			payout: Zero::zero(),
		}
	}
}

/// Means for interacting with a specialized version of the `session` trait.
///
/// This is needed because `Staking` sets the `ValidatorIdOf` of the `pallet_session::Config`
pub trait SessionInterface<AccountId> {
	/// Disable the validator at the given index, returns `false` if the validator was already
	/// disabled or the index is out of bounds.
	fn disable_validator(validator_index: u32) -> bool;
	/// Get the validators from session.
	fn validators() -> Vec<AccountId>;
	/// Prune historical session tries up to but not including the given index.
	fn prune_historical_up_to(up_to: SessionIndex);
}

impl<T: Config> SessionInterface<<T as frame_system::Config>::AccountId> for T
where
	T: pallet_session::Config<ValidatorId = <T as frame_system::Config>::AccountId>,
	T: pallet_session::historical::Config<
		FullIdentification = Exposure<<T as frame_system::Config>::AccountId, BalanceOf<T>>,
		FullIdentificationOf = ExposureOf<T>,
	>,
	T::SessionHandler: pallet_session::SessionHandler<<T as frame_system::Config>::AccountId>,
	T::SessionManager: pallet_session::SessionManager<<T as frame_system::Config>::AccountId>,
	T::ValidatorIdOf: Convert<
		<T as frame_system::Config>::AccountId,
		Option<<T as frame_system::Config>::AccountId>,
	>,
{
	fn disable_validator(validator_index: u32) -> bool {
		<pallet_session::Pallet<T>>::disable_index(validator_index)
	}

	fn validators() -> Vec<<T as frame_system::Config>::AccountId> {
		<pallet_session::Pallet<T>>::validators()
	}

	fn prune_historical_up_to(up_to: SessionIndex) {
		<pallet_session::historical::Pallet<T>>::prune_up_to(up_to);
	}
}

impl<AccountId> SessionInterface<AccountId> for () {
	fn disable_validator(_: u32) -> bool {
		true
	}
	fn validators() -> Vec<AccountId> {
		Vec::new()
	}
	fn prune_historical_up_to(_: SessionIndex) {
		()
	}
}

/// Handler for determining how much of a balance should be paid out on the current era.
pub trait EraPayout<Balance> {
	/// Determine the payout for this era.
	///
	/// Returns the amount to be paid to stakers in this era, as well as whatever else should be
	/// paid out ("the rest").
	fn era_payout(
		total_staked: Balance,
		total_issuance: Balance,
		era_duration_millis: u64,
	) -> (Balance, Balance);
}

impl<Balance: Default> EraPayout<Balance> for () {
	fn era_payout(
		_total_staked: Balance,
		_total_issuance: Balance,
		_era_duration_millis: u64,
	) -> (Balance, Balance) {
		(Default::default(), Default::default())
	}
}

/// Adaptor to turn a `PiecewiseLinear` curve definition into an `EraPayout` impl, used for
/// backwards compatibility.
pub struct ConvertCurve<T>(sp_std::marker::PhantomData<T>);
impl<Balance: AtLeast32BitUnsigned + Clone, T: Get<&'static PiecewiseLinear<'static>>>
	EraPayout<Balance> for ConvertCurve<T>
{
	fn era_payout(
		total_staked: Balance,
		total_issuance: Balance,
		era_duration_millis: u64,
	) -> (Balance, Balance) {
		let (validator_payout, max_payout) = inflation::compute_total_payout(
			T::get(),
			total_staked,
			total_issuance,
			// Duration of era; more than u64::MAX is rewarded as u64::MAX.
			era_duration_millis,
		);
		let rest = max_payout.saturating_sub(validator_payout.clone());
		(validator_payout, rest)
	}
}

/// Mode of era-forcing.
#[derive(Copy, Clone, PartialEq, Eq, Encode, Decode, RuntimeDebug, TypeInfo, MaxEncodedLen)]
#[cfg_attr(feature = "std", derive(serde::Serialize, serde::Deserialize))]
pub enum Forcing {
	/// Not forcing anything - just let whatever happen.
	NotForcing,
	/// Force a new era, then reset to `NotForcing` as soon as it is done.
	/// Note that this will force to trigger an election until a new era is triggered, if the
	/// election failed, the next session end will trigger a new election again, until success.
	ForceNew,
	/// Avoid a new era indefinitely.
	ForceNone,
	/// Force a new era at the end of all sessions indefinitely.
	ForceAlways,
}

impl Default for Forcing {
	fn default() -> Self {
		Forcing::NotForcing
	}
}

// A value placed in storage that represents the current version of the Staking storage. This value
// is used by the `on_runtime_upgrade` logic to determine whether we run storage migration logic.
// This should match directly with the semantic versions of the Rust crate.
#[derive(Encode, Decode, Clone, Copy, PartialEq, Eq, RuntimeDebug, TypeInfo, MaxEncodedLen)]
enum Releases {
	V1_0_0Ancient,
	V2_0_0,
	V3_0_0,
	V4_0_0,
	V5_0_0,  // blockable validators.
	V6_0_0,  // removal of all storage associated with offchain phragmen.
	V7_0_0,  // keep track of number of nominators / validators in map
	V8_0_0,  // populate `VoterList`.
	V9_0_0,  // inject validators into `VoterList` as well.
	V10_0_0, // remove `EarliestUnappliedSlash`.
	V11_0_0, // Move pallet storage prefix, e.g. BagsList -> VoterBagsList
	V12_0_0, // remove `HistoryDepth`.
}

impl Default for Releases {
	fn default() -> Self {
		Releases::V11_0_0
	}
}

/// A `Convert` implementation that finds the stash of the given controller account,
/// if any.
pub struct StashOf<T>(sp_std::marker::PhantomData<T>);

impl<T: Config> Convert<T::AccountId, Option<T::AccountId>> for StashOf<T> {
	fn convert(controller: T::AccountId) -> Option<T::AccountId> {
		<Pallet<T>>::ledger(&controller).map(|l| l.stash)
	}
}

/// A typed conversion from stash account ID to the active exposure of nominators
/// on that account.
///
/// Active exposure is the exposure of the validator set currently validating, i.e. in
/// `active_era`. It can differ from the latest planned exposure in `current_era`.
pub struct ExposureOf<T>(sp_std::marker::PhantomData<T>);

impl<T: Config> Convert<T::AccountId, Option<Exposure<T::AccountId, BalanceOf<T>>>>
	for ExposureOf<T>
{
	fn convert(validator: T::AccountId) -> Option<Exposure<T::AccountId, BalanceOf<T>>> {
		<Pallet<T>>::active_era()
			.map(|active_era| <Pallet<T>>::eras_stakers(active_era.index, &validator))
	}
}

/// Filter historical offences out and only allow those from the bonding period.
pub struct FilterHistoricalOffences<T, R> {
	_inner: sp_std::marker::PhantomData<(T, R)>,
}

impl<T, Reporter, Offender, R, O> ReportOffence<Reporter, Offender, O>
	for FilterHistoricalOffences<Pallet<T>, R>
where
	T: Config,
	R: ReportOffence<Reporter, Offender, O>,
	O: Offence<Offender>,
{
	fn report_offence(reporters: Vec<Reporter>, offence: O) -> Result<(), OffenceError> {
		// Disallow any slashing from before the current bonding period.
		let offence_session = offence.session_index();
		let bonded_eras = BondedEras::<T>::get();

		if bonded_eras.first().filter(|(_, start)| offence_session >= *start).is_some() {
			R::report_offence(reporters, offence)
		} else {
			<Pallet<T>>::deposit_event(Event::<T>::OldSlashingReportDiscarded(offence_session));
			Ok(())
		}
	}

	fn is_known_offence(offenders: &[Offender], time_slot: &O::TimeSlot) -> bool {
		R::is_known_offence(offenders, time_slot)
	}
}

/// Configurations of the benchmarking of the pallet.
pub trait BenchmarkingConfig {
	/// The maximum number of validators to use.
	type MaxValidators: Get<u32>;
	/// The maximum number of nominators to use.
	type MaxNominators: Get<u32>;
}

/// A mock benchmarking config for pallet-staking.
///
/// Should only be used for testing.
#[cfg(feature = "std")]
pub struct TestBenchmarkingConfig;

#[cfg(feature = "std")]
impl BenchmarkingConfig for TestBenchmarkingConfig {
	type MaxValidators = frame_support::traits::ConstU32<100>;
	type MaxNominators = frame_support::traits::ConstU32<100>;
}<|MERGE_RESOLUTION|>--- conflicted
+++ resolved
@@ -301,6 +301,7 @@
 
 use codec::{Decode, Encode, HasCompact, MaxEncodedLen};
 use frame_support::{
+	parameter_types,
 	traits::{Currency, Defensive, Get},
 	weights::Weight,
 	BoundedVec, CloneNoBound, EqNoBound, PartialEqNoBound, RuntimeDebugNoBound,
@@ -348,10 +349,7 @@
 
 type AccountIdLookupOf<T> = <<T as frame_system::Config>::Lookup as StaticLookup>::Source;
 
-<<<<<<< HEAD
-=======
-
->>>>>>> 355729c2
+
 
 /// Information regarding the active era (era in used in session).
 #[derive(Encode, Decode, RuntimeDebug, TypeInfo, MaxEncodedLen)]
