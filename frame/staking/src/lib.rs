--- conflicted
+++ resolved
@@ -1444,12 +1444,8 @@
 		/// - Writes are limited to the `origin` account key.
 		/// # </weight>
 		#[weight = SimpleDispatchInfo::FixedNormal(750_000)]
-<<<<<<< HEAD
-		fn validate(origin, prefs: ValidatorPrefs) {
+		pub fn validate(origin, prefs: ValidatorPrefs) {
 			ensure!(Self::era_election_status().is_closed(), Error::<T>::CallNotAllowed);
-=======
-		pub fn validate(origin, prefs: ValidatorPrefs) {
->>>>>>> 028a7159
 			let controller = ensure_signed(origin)?;
 			let ledger = Self::ledger(&controller).ok_or(Error::<T>::NotController)?;
 			let stash = &ledger.stash;
@@ -1471,12 +1467,8 @@
 		/// - Both the reads and writes follow a similar pattern.
 		/// # </weight>
 		#[weight = SimpleDispatchInfo::FixedNormal(750_000)]
-<<<<<<< HEAD
-		fn nominate(origin, targets: Vec<<T::Lookup as StaticLookup>::Source>) {
+		pub fn nominate(origin, targets: Vec<<T::Lookup as StaticLookup>::Source>) {
 			ensure!(Self::era_election_status().is_closed(), Error::<T>::CallNotAllowed);
-=======
-		pub fn nominate(origin, targets: Vec<<T::Lookup as StaticLookup>::Source>) {
->>>>>>> 028a7159
 			let controller = ensure_signed(origin)?;
 			let ledger = Self::ledger(&controller).ok_or(Error::<T>::NotController)?;
 			let stash = &ledger.stash;
@@ -1722,6 +1714,8 @@
 		///
 		/// The origin of this call must be _Signed_. Any account can call this function, even if
 		/// it is not one of the stakers.
+		///
+		/// This can only be called when [`EraElectionStatus`] is `Closed`.
 		///
 		/// # <weight>
 		/// - Time complexity: at most O(MaxNominatorRewardedPerValidator).
