--- conflicted
+++ resolved
@@ -712,97 +712,6 @@
 	}
 }
 
-<<<<<<< HEAD
-pub trait Config: frame_system::Config + SendTransactionTypes<Call<Self>> {
-	/// The staking balance.
-	type Currency: LockableCurrency<Self::AccountId, Moment = Self::BlockNumber>;
-
-	/// Time used for computing era duration.
-	///
-	/// It is guaranteed to start being called from the first `on_finalize`. Thus value at genesis
-	/// is not used.
-	type UnixTime: UnixTime;
-
-	/// Convert a balance into a number used for election calculation. This must fit into a `u64`
-	/// but is allowed to be sensibly lossy. The `u64` is used to communicate with the
-	/// [`sp_npos_elections`] crate which accepts u64 numbers and does operations in 128.
-	/// Consequently, the backward convert is used convert the u128s from sp-elections back to a
-	/// [`BalanceOf`].
-	type CurrencyToVote: CurrencyToVote<BalanceOf<Self>>;
-
-	/// Something that provides the election functionality.
-	type ElectionProvider: frame_election_provider_support::ElectionProvider<
-		Self::AccountId,
-		Self::BlockNumber,
-		// we only accept an election provider that has staking as data provider.
-		DataProvider = Module<Self>,
-	>;
-
-	/// Maximum number of nominations per nominator.
-	const MAX_NOMINATIONS: u32;
-
-	/// Tokens have been minted and are unused for validator-reward.
-	/// See [Era payout](./index.html#era-payout).
-	type RewardRemainder: OnUnbalanced<NegativeImbalanceOf<Self>>;
-
-	/// The overarching event type.
-	type Event: From<Event<Self>> + Into<<Self as frame_system::Config>::Event>;
-
-	/// Handler for the unbalanced reduction when slashing a staker.
-	type Slash: OnUnbalanced<NegativeImbalanceOf<Self>>;
-
-	/// Handler for the unbalanced increment when rewarding a staker.
-	type Reward: OnUnbalanced<PositiveImbalanceOf<Self>>;
-
-	/// Number of sessions per era.
-	type SessionsPerEra: Get<SessionIndex>;
-
-	/// Number of eras that staked funds must remain bonded for.
-	type BondingDuration: Get<EraIndex>;
-
-	/// Number of eras that slashes are deferred by, after computation.
-	///
-	/// This should be less than the bonding duration. Set to 0 if slashes
-	/// should be applied immediately, without opportunity for intervention.
-	type SlashDeferDuration: Get<EraIndex>;
-
-	/// The origin which can cancel a deferred slash. Root can always do this.
-	type SlashCancelOrigin: EnsureOrigin<Self::Origin>;
-
-	/// Interface for interacting with a session module.
-	type SessionInterface: self::SessionInterface<Self::AccountId>;
-
-	/// The payout for validators and the system for the current era.
-	/// See [Era payout](./index.html#era-payout).
-	type EraPayout: EraPayout<BalanceOf<Self>>;
-
-	/// Something that can estimate the next session change, accurately or as a best effort guess.
-	type NextNewSession: EstimateNextNewSession<Self::BlockNumber>;
-
-	/// The maximum number of nominators rewarded for each validator.
-	///
-	/// For each validator only the `$MaxNominatorRewardedPerValidator` biggest stakers can claim
-	/// their reward. This used to limit the i/o cost for the nominator payout.
-	type MaxNominatorRewardedPerValidator: Get<u32>;
-
-	/// The maximum number of validators.
-	type MaxValidators: Get<u32>;
-
-	/// The maximum number of nominators.
-	type MaxNominators: Get<u32>;
-
-	/// The minimum bonded to be a validator.
-	type MinValidatorBond: Get<BalanceOf<Self>>;
-
-	/// The minimum bond.
-	type MinBond: Get<BalanceOf<Self>>;
-
-	/// Weight information for extrinsics in this pallet.
-	type WeightInfo: WeightInfo;
-}
-
-=======
->>>>>>> 6b3c76a2
 /// Mode of era-forcing.
 #[derive(Copy, Clone, PartialEq, Eq, Encode, Decode, RuntimeDebug)]
 #[cfg_attr(feature = "std", derive(serde::Serialize, serde::Deserialize))]
@@ -897,26 +806,12 @@
 	#[pallet::generate_store(pub(super) trait Store)]
 	pub struct Pallet<T>(_);
 
-<<<<<<< HEAD
-		/// A tracker to keep count of the number of items in the `Validators` map.
-		pub ValidatorsCount get(fn validators_count): u32;
-
-		/// The map from nominator stash key to the set of stash keys of all validators to nominate.
-		pub Nominators get(fn nominators):
-			map hasher(twox_64_concat) T::AccountId => Option<Nominations<T::AccountId>>;
-
-		/// A tracker to keep count of the number of items in the `Nominators` map.
-		pub NominatorsCount get(fn nominators_count): u32;
-
-		/// The current era index.
-=======
 	#[pallet::config]
 	pub trait Config: frame_system::Config + SendTransactionTypes<Call<Self>> {
 		/// The staking balance.
 		type Currency: LockableCurrency<Self::AccountId, Moment = Self::BlockNumber>;
 
 		/// Time used for computing era duration.
->>>>>>> 6b3c76a2
 		///
 		/// It is guaranteed to start being called from the first `on_finalize`. Thus value at genesis
 		/// is not used.
@@ -987,6 +882,14 @@
 		/// their reward. This used to limit the i/o cost for the nominator payout.
 		#[pallet::constant]
 		type MaxNominatorRewardedPerValidator: Get<u32>;
+
+		/// The minimum bonded to be a validator.
+		#[pallet::constant]
+		type MinValidatorBond: Get<BalanceOf<Self>>;
+
+		/// The minimum bond.
+		#[pallet::constant]
+		type MinBond: Get<BalanceOf<Self>>;
 
 		/// Weight information for extrinsics in this pallet.
 		type WeightInfo: WeightInfo;
@@ -1061,10 +964,18 @@
 	#[pallet::getter(fn validators)]
 	pub type Validators<T: Config> = StorageMap<_, Twox64Concat, T::AccountId, ValidatorPrefs, ValueQuery>;
 
+	/// A tracker to keep count of the number of items in the `Validators` map.
+	#[pallet::storage]
+	pub type ValidatorsCount<T> = StorageValue<_, u32>;
+
 	/// The map from nominator stash key to the set of stash keys of all validators to nominate.
 	#[pallet::storage]
 	#[pallet::getter(fn nominators)]
 	pub type Nominators<T: Config> = StorageMap<_, Twox64Concat, T::AccountId, Nominations<T::AccountId>>;
+
+	/// A tracker to keep count of the number of items in the `Nominators` map.
+	#[pallet::storage]
+	pub type NominatorsCount<T> = StorageValue<_, u32>;
 
 	/// The current era index.
 	///
@@ -1318,83 +1229,6 @@
 					}, _ => Ok(())
 				};
 			}
-<<<<<<< HEAD
-		});
-	}
-}
-
-pub mod migrations {
-	use super::*;
-
-	pub mod v7 {
-		use super::*;
-
-		pub fn pre_migrate<T: Config>() -> Result<(), &'static str> {
-			assert!(ValidatorsCount::get().is_zero(), "ValidatorsCount already set.");
-			assert!(NominatorsCount::get().is_zero(), "NominatorsCount already set.");
-			assert!(StorageVersion::get() == Releases::V6_0_0);
-			Ok(())
-		}
-
-		pub fn migrate<T: Config>() -> Weight {
-			log!(info, "Migrating staking to Releases::V6_1_0");
-			let validator_count = Validators::<T>::iter().count() as u32;
-			let nominator_count = Nominators::<T>::iter().count() as u32;
-
-			ValidatorsCount::put(validator_count);
-			NominatorsCount::put(nominator_count);
-
-			StorageVersion::put(Releases::V6_1_0);
-			log!(info, "Done.");
-
-			T::DbWeight::get().reads_writes(
-				validator_count.saturating_add(nominator_count).into(),
-				2,
-			)
-		}
-	}
-
-	pub mod v6 {
-		use super::*;
-		use frame_support::{traits::Get, weights::Weight, generate_storage_alias};
-
-		// NOTE: value type doesn't matter, we just set it to () here.
-		generate_storage_alias!(Staking, SnapshotValidators => Value<()>);
-		generate_storage_alias!(Staking, SnapshotNominators => Value<()>);
-		generate_storage_alias!(Staking, QueuedElected => Value<()>);
-		generate_storage_alias!(Staking, QueuedScore => Value<()>);
-		generate_storage_alias!(Staking, EraElectionStatus => Value<()>);
-		generate_storage_alias!(Staking, IsCurrentSessionFinal => Value<()>);
-
-		/// check to execute prior to migration.
-		pub fn pre_migrate<T: Config>() -> Result<(), &'static str> {
-			// these may or may not exist.
-			log!(info, "SnapshotValidators.exits()? {:?}", SnapshotValidators::exists());
-			log!(info, "SnapshotNominators.exits()? {:?}", SnapshotNominators::exists());
-			log!(info, "QueuedElected.exits()? {:?}", QueuedElected::exists());
-			log!(info, "QueuedScore.exits()? {:?}", QueuedScore::exists());
-			// these must exist.
-			assert!(IsCurrentSessionFinal::exists(), "IsCurrentSessionFinal storage item not found!");
-			assert!(EraElectionStatus::exists(), "EraElectionStatus storage item not found!");
-			Ok(())
-		}
-
-		/// Migrate storage to v6.
-		pub fn migrate<T: Config>() -> Weight {
-			log!(info, "Migrating staking to Releases::V6_0_0");
-
-			SnapshotValidators::kill();
-			SnapshotNominators::kill();
-			QueuedElected::kill();
-			QueuedScore::kill();
-			EraElectionStatus::kill();
-			IsCurrentSessionFinal::kill();
-
-			StorageVersion::put(Releases::V6_0_0);
-			log!(info, "Done.");
-			T::DbWeight::get().writes(6 + 1)
-=======
->>>>>>> 6b3c76a2
 		}
 	}
 
@@ -1478,6 +1312,35 @@
 		TooManyValidators,
 	}
 
+
+		pub mod v7 {
+		use super::*;
+
+		pub fn pre_migrate<T: Config>() -> Result<(), &'static str> {
+			assert!(ValidatorsCount::get().is_zero(), "ValidatorsCount already set.");
+			assert!(NominatorsCount::get().is_zero(), "NominatorsCount already set.");
+			assert!(StorageVersion::get() == Releases::V6_0_0);
+			Ok(())
+		}
+
+		pub fn migrate<T: Config>() -> Weight {
+			log!(info, "Migrating staking to Releases::V6_1_0");
+			let validator_count = Validators::<T>::iter().count() as u32;
+			let nominator_count = Nominators::<T>::iter().count() as u32;
+
+			ValidatorsCount::put(validator_count);
+			NominatorsCount::put(nominator_count);
+
+			StorageVersion::put(Releases::V6_1_0);
+			log!(info, "Done.");
+
+			T::DbWeight::get().reads_writes(
+				validator_count.saturating_add(nominator_count).into(),
+				2,
+			)
+		}
+	}
+
 	#[pallet::hooks]
 	impl<T: Config> Hooks<BlockNumberFor<T>> for Pallet<T> {
 		fn on_runtime_upgrade() -> Weight {
@@ -1801,7 +1664,6 @@
 			ensure!(ValidatorsCount::get() < T::MaxValidators::get(), Error::<T>::TooManyValidators);
 
 			let stash = &ledger.stash;
-<<<<<<< HEAD
 			if Nominators::<T>::contains_key(stash) {
 				Nominators::<T>::remove(stash);
 				NominatorsCount::mutate(|x| *x = x.saturating_sub(One::one()));
@@ -1810,11 +1672,7 @@
 				ValidatorsCount::mutate(|x| *x = x.saturating_add(One::one()));
 			}
 			Validators::<T>::insert(stash, prefs);
-=======
-			<Nominators<T>>::remove(stash);
-			<Validators<T>>::insert(stash, prefs);
 			Ok(())
->>>>>>> 6b3c76a2
 		}
 
 		/// Declare the desire to nominate `targets` for the origin controller.
@@ -1866,7 +1724,6 @@
 				suppressed: false,
 			};
 
-<<<<<<< HEAD
 			if Validators::<T>::contains_key(stash) {
 				Validators::<T>::remove(stash);
 				ValidatorsCount::mutate(|x| *x = x.saturating_sub(One::one()));
@@ -1876,11 +1733,7 @@
 			}
 
 			Nominators::<T>::insert(stash, &nominations);
-=======
-			<Validators<T>>::remove(stash);
-			<Nominators<T>>::insert(stash, &nominations);
 			Ok(())
->>>>>>> 6b3c76a2
 		}
 
 		/// Declare no desire to either validate or nominate.
@@ -1986,13 +1839,8 @@
 			#[pallet::compact] new: u32,
 		) -> DispatchResult {
 			ensure_root(origin)?;
-<<<<<<< HEAD
-			ensure!(new <= T::MaxValidators::get(), Error::<T>::TooManyValidators);
-			ValidatorCount::put(new);
-=======
 			ValidatorCount::<T>::put(new);
 			Ok(())
->>>>>>> 6b3c76a2
 		}
 
 		/// Increments the ideal number of validators.
@@ -2008,16 +1856,8 @@
 			#[pallet::compact] additional: u32,
 		) -> DispatchResult {
 			ensure_root(origin)?;
-<<<<<<< HEAD
-			ValidatorCount::try_mutate(|n| -> DispatchResult {
-				*n += additional;
-				ensure!(*n <= T::MaxValidators::get(), Error::<T>::TooManyValidators);
-				Ok(())
-			})?;
-=======
 			ValidatorCount::<T>::mutate(|n| *n += additional);
 			Ok(())
->>>>>>> 6b3c76a2
 		}
 
 		/// Scale up the ideal number of validators by a factor.
@@ -2030,16 +1870,8 @@
 		#[pallet::weight(T::WeightInfo::set_validator_count())]
 		pub fn scale_validator_count(origin: OriginFor<T>, factor: Percent) -> DispatchResult {
 			ensure_root(origin)?;
-<<<<<<< HEAD
-			ValidatorCount::try_mutate(|n| -> DispatchResult {
-				*n += factor * *n;
-				ensure!(*n <= T::MaxValidators::get(), Error::<T>::TooManyValidators);
-				Ok(())
-			})?;
-=======
 			ValidatorCount::<T>::mutate(|n| *n += factor * *n);
 			Ok(())
->>>>>>> 6b3c76a2
 		}
 
 		/// Force there to be no new eras indefinitely.
