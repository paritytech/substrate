// This file is part of Substrate.

// Copyright (C) 2017-2022 Parity Technologies (UK) Ltd.
// SPDX-License-Identifier: Apache-2.0

// Licensed under the Apache License, Version 2.0 (the "License");
// you may not use this file except in compliance with the License.
// You may obtain a copy of the License at
//
// 	http://www.apache.org/licenses/LICENSE-2.0
//
// Unless required by applicable law or agreed to in writing, software
// distributed under the License is distributed on an "AS IS" BASIS,
// WITHOUT WARRANTIES OR CONDITIONS OF ANY KIND, either express or implied.
// See the License for the specific language governing permissions and
// limitations under the License.

//! # Staking Pallet
//!
//! The Staking pallet is used to manage funds at stake by network maintainers.
//!
//! - [`Config`]
//! - [`Call`]
//! - [`Pallet`]
//!
//! ## Overview
//!
//! The Staking pallet is the means by which a set of network maintainers (known as _authorities_ in
//! some contexts and _validators_ in others) are chosen based upon those who voluntarily place
//! funds under deposit. Under deposit, those funds are rewarded under normal operation but are held
//! at pain of _slash_ (expropriation) should the staked maintainer be found not to be discharging
//! its duties properly.
//!
//! ### Terminology
//! <!-- Original author of paragraph: @gavofyork -->
//!
//! - Staking: The process of locking up funds for some time, placing them at risk of slashing
//!   (loss) in order to become a rewarded maintainer of the network.
//! - Validating: The process of running a node to actively maintain the network, either by
//!   producing blocks or guaranteeing finality of the chain.
//! - Nominating: The process of placing staked funds behind one or more validators in order to
//!   share in any reward, and punishment, they take.
//! - Stash account: The account holding an owner's funds used for staking.
//! - Controller account: The account that controls an owner's funds for staking.
//! - Era: A (whole) number of sessions, which is the period that the validator set (and each
//!   validator's active nominator set) is recalculated and where rewards are paid out.
//! - Slash: The punishment of a staker by reducing its funds.
//!
//! ### Goals
//! <!-- Original author of paragraph: @gavofyork -->
//!
//! The staking system in Substrate NPoS is designed to make the following possible:
//!
//! - Stake funds that are controlled by a cold wallet.
//! - Withdraw some, or deposit more, funds without interrupting the role of an entity.
//! - Switch between roles (nominator, validator, idle) with minimal overhead.
//!
//! ### Scenarios
//!
//! #### Staking
//!
//! Almost any interaction with the Staking pallet requires a process of _**bonding**_ (also known
//! as being a _staker_). To become *bonded*, a fund-holding register known as the _stash account_,
//! which holds some or all of the funds that become frozen in place as part of the staking process,
//! is paired with an active **controller** account, which issues instructions on how they shall be
//! used.
//!
//! An account pair can become bonded using the [`bond`](Call::bond) call.
//!
//! Stash accounts can change their associated controller using the
//! [`set_controller`](Call::set_controller) call.
//!
//! There are three possible roles that any staked account pair can be in: `Validator`, `Nominator`
//! and `Idle` (defined in [`StakerStatus`]). There are three
//! corresponding instructions to change between roles, namely:
//! [`validate`](Call::validate),
//! [`nominate`](Call::nominate), and [`chill`](Call::chill).
//!
//! #### Validating
//!
//! A **validator** takes the role of either validating blocks or ensuring their finality,
//! maintaining the veracity of the network. A validator should avoid both any sort of malicious
//! misbehavior and going offline. Bonded accounts that state interest in being a validator do NOT
//! get immediately chosen as a validator. Instead, they are declared as a _candidate_ and they
//! _might_ get elected at the _next era_ as a validator. The result of the election is determined
//! by nominators and their votes.
//!
//! An account can become a validator candidate via the
//! [`validate`](Call::validate) call.
//!
//! #### Nomination
//!
//! A **nominator** does not take any _direct_ role in maintaining the network, instead, it votes on
//! a set of validators  to be elected. Once interest in nomination is stated by an account, it
//! takes effect at the next election round. The funds in the nominator's stash account indicate the
//! _weight_ of its vote. Both the rewards and any punishment that a validator earns are shared
//! between the validator and its nominators. This rule incentivizes the nominators to NOT vote for
//! the misbehaving/offline validators as much as possible, simply because the nominators will also
//! lose funds if they vote poorly.
//!
//! An account can become a nominator via the [`nominate`](Call::nominate) call.
//!
//! #### Voting
//!
//! Staking is closely related to elections; actual validators are chosen from among all potential
//! validators via election by the potential validators and nominators. To reduce use of the phrase
//! "potential validators and nominators", we often use the term **voters**, who are simply
//! the union of potential validators and nominators.
//!
//! #### Rewards and Slash
//!
//! The **reward and slashing** procedure is the core of the Staking pallet, attempting to _embrace
//! valid behavior_ while _punishing any misbehavior or lack of availability_.
//!
//! Rewards must be claimed for each era before it gets too old by `$HISTORY_DEPTH` using the
//! `payout_stakers` call. Any account can call `payout_stakers`, which pays the reward to the
//! validator as well as its nominators. Only the [`Config::MaxNominatorRewardedPerValidator`]
//! biggest stakers can claim their reward. This is to limit the i/o cost to mutate storage for each
//! nominator's account.
//!
//! Slashing can occur at any point in time, once misbehavior is reported. Once slashing is
//! determined, a value is deducted from the balance of the validator and all the nominators who
//! voted for this validator (values are deducted from the _stash_ account of the slashed entity).
//!
//! Slashing logic is further described in the documentation of the `slashing` pallet.
//!
//! Similar to slashing, rewards are also shared among a validator and its associated nominators.
//! Yet, the reward funds are not always transferred to the stash account and can be configured. See
//! [Reward Calculation](#reward-calculation) for more details.
//!
//! #### Chilling
//!
//! Finally, any of the roles above can choose to step back temporarily and just chill for a while.
//! This means that if they are a nominator, they will not be considered as voters anymore and if
//! they are validators, they will no longer be a candidate for the next election.
//!
//! An account can step back via the [`chill`](Call::chill) call.
//!
//! ### Session managing
//!
//! The pallet implement the trait `SessionManager`. Which is the only API to query new validator
//! set and allowing these validator set to be rewarded once their era is ended.
//!
//! ## Interface
//!
//! ### Dispatchable Functions
//!
//! The dispatchable functions of the Staking pallet enable the steps needed for entities to accept
//! and change their role, alongside some helper functions to get/set the metadata of the pallet.
//!
//! ### Public Functions
//!
//! The Staking pallet contains many public storage items and (im)mutable functions.
//!
//! ## Usage
//!
//! ### Example: Rewarding a validator by id.
//!
//! ```
//! use pallet_staking::{self as staking};
//!
//! #[frame_support::pallet]
//! pub mod pallet {
//! 	use super::*;
//! 	use frame_support::pallet_prelude::*;
//! 	use frame_system::pallet_prelude::*;
//!
//! 	#[pallet::pallet]
//! 	pub struct Pallet<T>(_);
//!
//! 	#[pallet::config]
//! 	pub trait Config: frame_system::Config + staking::Config {}
//!
//! 	#[pallet::call]
//! 	impl<T: Config> Pallet<T> {
//!         /// Reward a validator.
//!         #[pallet::weight(0)]
//!         pub fn reward_myself(origin: OriginFor<T>) -> DispatchResult {
//!             let reported = ensure_signed(origin)?;
//!             <staking::Pallet<T>>::reward_by_ids(vec![(reported, 10)]);
//!             Ok(())
//!         }
//!     }
//! }
//! # fn main() { }
//! ```
//!
//! ## Implementation Details
//!
//! ### Era payout
//!
//! The era payout is computed using yearly inflation curve defined at
//! [`Config::EraPayout`] as such:
//!
//! ```nocompile
//! staker_payout = yearly_inflation(npos_token_staked / total_tokens) * total_tokens / era_per_year
//! ```
//! This payout is used to reward stakers as defined in next section
//!
//! ```nocompile
//! remaining_payout = max_yearly_inflation * total_tokens / era_per_year - staker_payout
//! ```
//! The remaining reward is send to the configurable end-point
//! [`Config::RewardRemainder`].
//!
//! ### Reward Calculation
//!
//! Validators and nominators are rewarded at the end of each era. The total reward of an era is
//! calculated using the era duration and the staking rate (the total amount of tokens staked by
//! nominators and validators, divided by the total token supply). It aims to incentivize toward a
//! defined staking rate. The full specification can be found
//! [here](https://research.web3.foundation/en/latest/polkadot/Token%20Economics.html#inflation-model).
//!
//! Total reward is split among validators and their nominators depending on the number of points
//! they received during the era. Points are added to a validator using
//! [`reward_by_ids`](Pallet::reward_by_ids).
//!
//! [`Pallet`] implements
//! [`pallet_authorship::EventHandler`] to add reward
//! points to block producer and block producer of referenced uncles.
//!
//! The validator and its nominator split their reward as following:
//!
//! The validator can declare an amount, named [`commission`](ValidatorPrefs::commission), that does
//! not get shared with the nominators at each reward payout through its [`ValidatorPrefs`]. This
//! value gets deducted from the total reward that is paid to the validator and its nominators. The
//! remaining portion is split pro rata among the validator and the top
//! [`Config::MaxNominatorRewardedPerValidator`] nominators that nominated the validator,
//! proportional to the value staked behind the validator (_i.e._ dividing the
//! [`own`](Exposure::own) or [`others`](Exposure::others) by [`total`](Exposure::total) in
//! [`Exposure`]). Note that the pro rata division of rewards uses the total exposure behind the
//! validator, *not* just the exposure of the validator and the top
//! [`Config::MaxNominatorRewardedPerValidator`] nominators.
//!
//! All entities who receive a reward have the option to choose their reward destination through the
//! [`Payee`] storage item (see
//! [`set_payee`](Call::set_payee)), to be one of the following:
//!
//! - Controller account, (obviously) not increasing the staked value.
//! - Stash account, not increasing the staked value.
//! - Stash account, also increasing the staked value.
//!
//! ### Additional Fund Management Operations
//!
//! Any funds already placed into stash can be the target of the following operations:
//!
//! The controller account can free a portion (or all) of the funds using the
//! [`unbond`](Call::unbond) call. Note that the funds are not immediately
//! accessible. Instead, a duration denoted by
//! [`Config::BondingDuration`] (in number of eras) must
//! pass until the funds can actually be removed. Once the `BondingDuration` is over, the
//! [`withdraw_unbonded`](Call::withdraw_unbonded) call can be used to actually
//! withdraw the funds.
//!
//! Note that there is a limitation to the number of fund-chunks that can be scheduled to be
//! unlocked in the future via [`unbond`](Call::unbond). In case this maximum
//! (`MAX_UNLOCKING_CHUNKS`) is reached, the bonded account _must_ first wait until a successful
//! call to `withdraw_unbonded` to remove some of the chunks.
//!
//! ### Election Algorithm
//!
//! The current election algorithm is implemented based on Phragmén. The reference implementation
//! can be found [here](https://github.com/w3f/consensus/tree/master/NPoS).
//!
//! The election algorithm, aside from electing the validators with the most stake value and votes,
//! tries to divide the nominator votes among candidates in an equal manner. To further assure this,
//! an optional post-processing can be applied that iteratively normalizes the nominator staked
//! values until the total difference among votes of a particular nominator are less than a
//! threshold.
//!
//! ## GenesisConfig
//!
//! The Staking pallet depends on the [`GenesisConfig`]. The
//! `GenesisConfig` is optional and allow to set some initial stakers.
//!
//! ## Related Modules
//!
//! - [Balances](../pallet_balances/index.html): Used to manage values at stake.
//! - [Session](../pallet_session/index.html): Used to manage sessions. Also, a list of new
//!   validators is stored in the Session pallet's `Validators` at the end of each era.

#![cfg_attr(not(feature = "std"), no_std)]
#![recursion_limit = "256"]

#[cfg(feature = "runtime-benchmarks")]
pub mod benchmarking;
#[cfg(any(feature = "runtime-benchmarks", test))]
pub mod testing_utils;

#[cfg(test)]
pub(crate) mod mock;
#[cfg(test)]
mod tests;

pub mod inflation;
pub mod migrations;
pub mod slashing;
pub mod weights;

mod pallet;

use codec::{Decode, Encode, HasCompact};
use frame_support::{
	parameter_types,
	traits::{Currency, Defensive, Get},
	weights::Weight,
	BoundedVec, EqNoBound, PartialEqNoBound, RuntimeDebugNoBound,
};
use scale_info::TypeInfo;
use sp_runtime::{
	curve::PiecewiseLinear,
	traits::{AtLeast32BitUnsigned, Convert, Saturating, Zero},
	Perbill, Perquintill, RuntimeDebug,
};
use sp_staking::{
	offence::{Offence, OffenceError, ReportOffence},
	EraIndex, SessionIndex,
};
use sp_std::{collections::btree_map::BTreeMap, prelude::*};
pub use weights::WeightInfo;

pub use pallet::{pallet::*, *};

pub(crate) const LOG_TARGET: &str = "runtime::staking";

// syntactic sugar for logging.
#[macro_export]
macro_rules! log {
	($level:tt, $patter:expr $(, $values:expr)* $(,)?) => {
		log::$level!(
			target: crate::LOG_TARGET,
			concat!("[{:?}] 💸 ", $patter), <frame_system::Pallet<T>>::block_number() $(, $values)*
		)
	};
}

/// Counter for the number of "reward" points earned by a given validator.
pub type RewardPoint = u32;

/// The balance type of this pallet.
pub type BalanceOf<T> = <T as Config>::CurrencyBalance;

type PositiveImbalanceOf<T> = <<T as Config>::Currency as Currency<
	<T as frame_system::Config>::AccountId,
>>::PositiveImbalance;
type NegativeImbalanceOf<T> = <<T as Config>::Currency as Currency<
	<T as frame_system::Config>::AccountId,
>>::NegativeImbalance;

parameter_types! {
	pub MaxUnlockingChunks: u32 = 32;
}

/// Information regarding the active era (era in used in session).
#[derive(Encode, Decode, RuntimeDebug, TypeInfo)]
pub struct ActiveEraInfo {
	/// Index of era.
	pub index: EraIndex,
	/// Moment of start expressed as millisecond from `$UNIX_EPOCH`.
	///
	/// Start can be none if start hasn't been set for the era yet,
	/// Start is set on the first on_finalize of the era to guarantee usage of `Time`.
	start: Option<u64>,
}

/// Reward points of an era. Used to split era total payout between validators.
///
/// This points will be used to reward validators and their respective nominators.
#[derive(PartialEq, Encode, Decode, RuntimeDebug, TypeInfo)]
pub struct EraRewardPoints<AccountId: Ord> {
	/// Total number of points. Equals the sum of reward points for each validator.
	pub total: RewardPoint,
	/// The reward points earned by a given validator.
	pub individual: BTreeMap<AccountId, RewardPoint>,
}

impl<AccountId: Ord> Default for EraRewardPoints<AccountId> {
	fn default() -> Self {
		EraRewardPoints { total: Default::default(), individual: BTreeMap::new() }
	}
}

/// Indicates the initial status of the staker.
#[derive(RuntimeDebug, TypeInfo)]
#[cfg_attr(feature = "std", derive(serde::Serialize, serde::Deserialize, Clone))]
pub enum StakerStatus<AccountId> {
	/// Chilling.
	Idle,
	/// Declared desire in validating or already participating in it.
	Validator,
	/// Nominating for a group of other stakers.
	Nominator(Vec<AccountId>),
}

/// A destination account for payment.
#[derive(PartialEq, Eq, Copy, Clone, Encode, Decode, RuntimeDebug, TypeInfo)]
pub enum RewardDestination<AccountId> {
	/// Pay into the stash account, increasing the amount at stake accordingly.
	Staked,
	/// Pay into the stash account, not increasing the amount at stake.
	Stash,
	/// Pay into the controller account.
	Controller,
	/// Pay into a specified account.
	Account(AccountId),
	/// Receive no reward.
	None,
}

impl<AccountId> Default for RewardDestination<AccountId> {
	fn default() -> Self {
		RewardDestination::Staked
	}
}

/// Preference of what happens regarding validation.
#[derive(PartialEq, Eq, Clone, Encode, Decode, RuntimeDebug, TypeInfo, Default)]
pub struct ValidatorPrefs {
	/// Reward that validator takes up-front; only the rest is split between themselves and
	/// nominators.
	#[codec(compact)]
	pub commission: Perbill,
	/// Whether or not this validator is accepting more nominations. If `true`, then no nominator
	/// who is not already nominating this validator may nominate them. By default, validators
	/// are accepting nominations.
	pub blocked: bool,
}

/// Just a Balance/BlockNumber tuple to encode when a chunk of funds will be unlocked.
#[derive(PartialEq, Eq, Clone, Encode, Decode, RuntimeDebug, TypeInfo)]
pub struct UnlockChunk<Balance: HasCompact> {
	/// Amount of funds to be unlocked.
	#[codec(compact)]
	value: Balance,
	/// Era number at which point it'll be unlocked.
	#[codec(compact)]
	era: EraIndex,
}

/// The ledger of a (bonded) stash.
#[derive(PartialEq, Eq, Clone, Encode, Decode, RuntimeDebugNoBound, TypeInfo)]
#[scale_info(skip_type_params(T))]
pub struct StakingLedger<T: Config> {
	/// The stash account whose balance is actually locked and at stake.
	pub stash: T::AccountId,
	/// The total amount of the stash's balance that we are currently accounting for.
	/// It's just `active` plus all the `unlocking` balances.
	#[codec(compact)]
	pub total: BalanceOf<T>,
	/// The total amount of the stash's balance that will be at stake in any forthcoming
	/// rounds.
	#[codec(compact)]
	pub active: BalanceOf<T>,
	/// Any balance that is becoming free, which may eventually be transferred out of the stash
	/// (assuming it doesn't get slashed first). It is assumed that this will be treated as a first
	/// in, first out queue where the new (higher value) eras get pushed on the back.
	pub unlocking: BoundedVec<UnlockChunk<BalanceOf<T>>, MaxUnlockingChunks>,
	/// List of eras for which the stakers behind a validator have claimed rewards. Only updated
	/// for validators.
	pub claimed_rewards: Vec<EraIndex>,
}

impl<T: Config> StakingLedger<T> {
	/// Initializes the default object using the given `validator`.
	pub fn default_from(stash: T::AccountId) -> Self {
		Self {
			stash,
			total: Zero::zero(),
			active: Zero::zero(),
			unlocking: Default::default(),
			claimed_rewards: vec![],
		}
	}

	/// Remove entries from `unlocking` that are sufficiently old and reduce the
	/// total by the sum of their balances.
	fn consolidate_unlocked(self, current_era: EraIndex) -> Self {
		let mut total = self.total;
		let unlocking: BoundedVec<_, _> = self
			.unlocking
			.into_iter()
			.filter(|chunk| {
				if chunk.era > current_era {
					true
				} else {
					total = total.saturating_sub(chunk.value);
					false
				}
			})
			.collect::<Vec<_>>()
			.try_into()
			.expect(
				"filtering items from a bounded vec always leaves length less than bounds. qed",
			);

		Self {
			stash: self.stash,
			total,
			active: self.active,
			unlocking,
			claimed_rewards: self.claimed_rewards,
		}
	}

	/// Re-bond funds that were scheduled for unlocking.
	///
	/// Returns the updated ledger, and the amount actually rebonded.
	fn rebond(mut self, value: BalanceOf<T>) -> (Self, BalanceOf<T>) {
		let mut unlocking_balance = BalanceOf::<T>::zero();

		while let Some(last) = self.unlocking.last_mut() {
			if unlocking_balance + last.value <= value {
				unlocking_balance += last.value;
				self.active += last.value;
				self.unlocking.pop();
			} else {
				let diff = value - unlocking_balance;

				unlocking_balance += diff;
				self.active += diff;
				last.value -= diff;
			}

			if unlocking_balance >= value {
				break
			}
		}

		(self, unlocking_balance)
	}

	/// Slash the staker for a given amount of balance.
	///
	/// This implements a proportional slashing system, whereby we set our preference to slash as
	/// such:
	///
	/// - If any unlocking chunks exist that are scheduled to be unlocked at `slash_era +
	///   bonding_duration` and onwards, the slash is divided equally between the active ledger and
	///   the unlocking chunks.
	/// - If no such chunks exist, then only the active balance is slashed.
<<<<<<< HEAD
	///
	/// Note that the above is only a *preference*. If for any reason the active ledger, which or
	/// without some portion of the unlocking chunks that are more justified to be slashed are not
	/// enough, then the slashing will continue and will consume as much of the active and unlocking
	/// chunks as needed.
	///
=======
	///
	/// Note that the above is only a *preference*. If for any reason the active ledger, with or
	/// without some portion of the unlocking chunks that are more justified to be slashed are not
	/// enough, then the slashing will continue and will consume as much of the active and unlocking
	/// chunks as needed.
	///
>>>>>>> 42044053
	/// This will never slash more than the given amount. If any of the chunks become dusted, the
	/// last chunk is slashed slightly less to compensate. Returns the amount of funds actually
	/// slashed.
	///
	/// `slash_era` is the era in which the slash (which is being enacted now) actually happened.
	///
	/// This calls `Config::OnStakerSlash::on_slash` with information as to how the slash was
	/// applied.
	fn slash(
		&mut self,
		slash_amount: BalanceOf<T>,
		minimum_balance: BalanceOf<T>,
		slash_era: EraIndex,
	) -> BalanceOf<T> {
		if slash_amount.is_zero() {
			return Zero::zero()
		}

		use sp_staking::OnStakerSlash as _;
		let mut remaining_slash = slash_amount;
		let pre_slash_total = self.total;

<<<<<<< HEAD
		// for a slash_era = x, any chunk that is scheduled to be unlocked at era `x + 28` (assuming
		// 28 is the bonding duration) onwards should be slashed.
		let slashable_chunks_start = slash_era + T::BondingDuration::get();

		// Calculate the total balance of active funds and unlocking funds in the affected range.
		let (is_proportional, affected_balance, slash_chunks_priority) = {
=======
		// for a `slash_era = x`, any chunk that is scheduled to be unlocked at era `x + 28`
		// (assuming 28 is the bonding duration) onwards should be slashed.
		let slashable_chunks_start = slash_era + T::BondingDuration::get();

		// `Some(ratio)` if this is proportional, with `ratio`, `None` otherwise. In both cases, we
		// slash first the active chunk, and then `slash_chunks_priority`.
		let (maybe_proportional, slash_chunks_priority) = {
>>>>>>> 42044053
			if let Some(first_slashable_index) =
				self.unlocking.iter().position(|c| c.era >= slashable_chunks_start)
			{
				// If there exists a chunk who's after the first_slashable_start, then this is a
				// proportional slash, because we want to slash active and these chunks
				// proportionally.

				// The indices of the first chunk after the slash up through the most recent chunk.
				// (The most recent chunk is at greatest from this era)
				let affected_indices = first_slashable_index..self.unlocking.len();
				let unbonding_affected_balance =
					affected_indices.clone().fold(BalanceOf::<T>::zero(), |sum, i| {
						if let Some(chunk) = self.unlocking.get(i).defensive() {
							sum.saturating_add(chunk.value)
						} else {
							sum
						}
					});
				let affected_balance = self.active.saturating_add(unbonding_affected_balance);
				let ratio = Perquintill::from_rational(slash_amount, affected_balance);
				(
<<<<<<< HEAD
					true,
					self.active.saturating_add(unbonding_affected_balance),
=======
					Some(ratio),
>>>>>>> 42044053
					affected_indices.chain((0..first_slashable_index).rev()).collect::<Vec<_>>(),
				)
			} else {
				// We just slash from the last chunk to the most recent one, if need be.
<<<<<<< HEAD
				(false, self.active, (0..self.unlocking.len()).rev().collect::<Vec<_>>())
=======
				(None, (0..self.unlocking.len()).rev().collect::<Vec<_>>())
>>>>>>> 42044053
			}
		};

		// Helper to update `target` and the ledgers total after accounting for slashing `target`.
<<<<<<< HEAD
		let ratio = Perquintill::from_rational(slash_amount, affected_balance);
		log!(
			debug,
			"slashing {:?} for era {:?} out of {:?}, affected balance = {:?}, priority: {:?}, ratio = {:?}",
			slash_amount,
			slash_era,
			self,
			affected_balance,
			slash_chunks_priority,
			ratio,
		);

		let mut slash_out_of = |target: &mut BalanceOf<T>, slash_remaining: &mut BalanceOf<T>| {
			let mut slash_from_target =
				if is_proportional { ratio * (*target) } else { *slash_remaining }
					.min(*target)
					.min(*slash_remaining);
=======
		log!(
			debug,
			"slashing {:?} for era {:?} out of {:?}, priority: {:?}, proportional = {:?}",
			slash_amount,
			slash_era,
			self,
			slash_chunks_priority,
			maybe_proportional,
		);

		let mut slash_out_of = |target: &mut BalanceOf<T>, slash_remaining: &mut BalanceOf<T>| {
			let mut slash_from_target = if let Some(ratio) = maybe_proportional {
				ratio * (*target)
			} else {
				*slash_remaining
			}
			// this is the total that that the slash target has. We can't slash more than
			// this anyhow!
			.min(*target)
			// this is the total amount that we would have wanted to slash
			// non-proportionally, a proportional slash should never exceed this either!
			.min(*slash_remaining);
>>>>>>> 42044053

			// slash out from *target exactly `slash_from_target`.
			*target = *target - slash_from_target;
			if *target < minimum_balance {
<<<<<<< HEAD
				// Slash the rest of the target if its dust. This might cause the last chunk to be
=======
				// Slash the rest of the target if it's dust. This might cause the last chunk to be
>>>>>>> 42044053
				// slightly under-slashed, by at most `MaxUnlockingChunks * ED`, which is not a big
				// deal.
				slash_from_target =
					sp_std::mem::replace(target, Zero::zero()).saturating_add(slash_from_target)
			}

			self.total = self.total.saturating_sub(slash_from_target);
			*slash_remaining = slash_remaining.saturating_sub(slash_from_target);
		};

		// If this is *not* a proportional slash, the active will always wiped to 0.
		slash_out_of(&mut self.active, &mut remaining_slash);

		let mut slashed_unlocking = BTreeMap::<_, _>::new();
		for i in slash_chunks_priority {
			if remaining_slash.is_zero() {
				break
			}

			if let Some(chunk) = self.unlocking.get_mut(i).defensive() {
				slash_out_of(&mut chunk.value, &mut remaining_slash);
				// write the new slashed value of this chunk to the map.
				slashed_unlocking.insert(chunk.era, chunk.value);
			} else {
				break
			}
		}

		// clean unlocking chunks that are set to zero.
		self.unlocking.retain(|c| !c.value.is_zero());

		T::OnStakerSlash::on_slash(&self.stash, self.active, &slashed_unlocking);
		pre_slash_total.saturating_sub(self.total)
	}
}

/// A record of the nominations made by a specific account.
#[derive(PartialEqNoBound, EqNoBound, Clone, Encode, Decode, RuntimeDebugNoBound, TypeInfo)]
#[codec(mel_bound())]
#[scale_info(skip_type_params(T))]
pub struct Nominations<T: Config> {
	/// The targets of nomination.
	pub targets: BoundedVec<T::AccountId, T::MaxNominations>,
	/// The era the nominations were submitted.
	///
	/// Except for initial nominations which are considered submitted at era 0.
	pub submitted_in: EraIndex,
	/// Whether the nominations have been suppressed. This can happen due to slashing of the
	/// validators, or other events that might invalidate the nomination.
	///
	/// NOTE: this for future proofing and is thus far not used.
	pub suppressed: bool,
}

/// The amount of exposure (to slashing) than an individual nominator has.
#[derive(PartialEq, Eq, PartialOrd, Ord, Clone, Encode, Decode, RuntimeDebug, TypeInfo)]
pub struct IndividualExposure<AccountId, Balance: HasCompact> {
	/// The stash account of the nominator in question.
	pub who: AccountId,
	/// Amount of funds exposed.
	#[codec(compact)]
	pub value: Balance,
}

/// A snapshot of the stake backing a single validator in the system.
#[derive(PartialEq, Eq, PartialOrd, Ord, Clone, Encode, Decode, RuntimeDebug, TypeInfo)]
pub struct Exposure<AccountId, Balance: HasCompact> {
	/// The total balance backing this validator.
	#[codec(compact)]
	pub total: Balance,
	/// The validator's own stash that is exposed.
	#[codec(compact)]
	pub own: Balance,
	/// The portions of nominators stashes that are exposed.
	pub others: Vec<IndividualExposure<AccountId, Balance>>,
}

impl<AccountId, Balance: Default + HasCompact> Default for Exposure<AccountId, Balance> {
	fn default() -> Self {
		Self { total: Default::default(), own: Default::default(), others: vec![] }
	}
}

/// A pending slash record. The value of the slash has been computed but not applied yet,
/// rather deferred for several eras.
#[derive(Encode, Decode, RuntimeDebug, TypeInfo)]
pub struct UnappliedSlash<AccountId, Balance: HasCompact> {
	/// The stash ID of the offending validator.
	validator: AccountId,
	/// The validator's own slash.
	own: Balance,
	/// All other slashed stakers and amounts.
	others: Vec<(AccountId, Balance)>,
	/// Reporters of the offence; bounty payout recipients.
	reporters: Vec<AccountId>,
	/// The amount of payout.
	payout: Balance,
}

impl<AccountId, Balance: HasCompact + Zero> UnappliedSlash<AccountId, Balance> {
	/// Initializes the default object using the given `validator`.
	pub fn default_from(validator: AccountId) -> Self {
		Self {
			validator,
			own: Zero::zero(),
			others: vec![],
			reporters: vec![],
			payout: Zero::zero(),
		}
	}
}

/// Means for interacting with a specialized version of the `session` trait.
///
/// This is needed because `Staking` sets the `ValidatorIdOf` of the `pallet_session::Config`
pub trait SessionInterface<AccountId> {
	/// Disable the validator at the given index, returns `false` if the validator was already
	/// disabled or the index is out of bounds.
	fn disable_validator(validator_index: u32) -> bool;
	/// Get the validators from session.
	fn validators() -> Vec<AccountId>;
	/// Prune historical session tries up to but not including the given index.
	fn prune_historical_up_to(up_to: SessionIndex);
}

impl<T: Config> SessionInterface<<T as frame_system::Config>::AccountId> for T
where
	T: pallet_session::Config<ValidatorId = <T as frame_system::Config>::AccountId>,
	T: pallet_session::historical::Config<
		FullIdentification = Exposure<<T as frame_system::Config>::AccountId, BalanceOf<T>>,
		FullIdentificationOf = ExposureOf<T>,
	>,
	T::SessionHandler: pallet_session::SessionHandler<<T as frame_system::Config>::AccountId>,
	T::SessionManager: pallet_session::SessionManager<<T as frame_system::Config>::AccountId>,
	T::ValidatorIdOf: Convert<
		<T as frame_system::Config>::AccountId,
		Option<<T as frame_system::Config>::AccountId>,
	>,
{
	fn disable_validator(validator_index: u32) -> bool {
		<pallet_session::Pallet<T>>::disable_index(validator_index)
	}

	fn validators() -> Vec<<T as frame_system::Config>::AccountId> {
		<pallet_session::Pallet<T>>::validators()
	}

	fn prune_historical_up_to(up_to: SessionIndex) {
		<pallet_session::historical::Pallet<T>>::prune_up_to(up_to);
	}
}

impl<AccountId> SessionInterface<AccountId> for () {
	fn disable_validator(_: u32) -> bool {
		true
	}
	fn validators() -> Vec<AccountId> {
		Vec::new()
	}
	fn prune_historical_up_to(_: SessionIndex) {
		()
	}
}

/// Handler for determining how much of a balance should be paid out on the current era.
pub trait EraPayout<Balance> {
	/// Determine the payout for this era.
	///
	/// Returns the amount to be paid to stakers in this era, as well as whatever else should be
	/// paid out ("the rest").
	fn era_payout(
		total_staked: Balance,
		total_issuance: Balance,
		era_duration_millis: u64,
	) -> (Balance, Balance);
}

impl<Balance: Default> EraPayout<Balance> for () {
	fn era_payout(
		_total_staked: Balance,
		_total_issuance: Balance,
		_era_duration_millis: u64,
	) -> (Balance, Balance) {
		(Default::default(), Default::default())
	}
}

/// Adaptor to turn a `PiecewiseLinear` curve definition into an `EraPayout` impl, used for
/// backwards compatibility.
pub struct ConvertCurve<T>(sp_std::marker::PhantomData<T>);
impl<Balance: AtLeast32BitUnsigned + Clone, T: Get<&'static PiecewiseLinear<'static>>>
	EraPayout<Balance> for ConvertCurve<T>
{
	fn era_payout(
		total_staked: Balance,
		total_issuance: Balance,
		era_duration_millis: u64,
	) -> (Balance, Balance) {
		let (validator_payout, max_payout) = inflation::compute_total_payout(
			T::get(),
			total_staked,
			total_issuance,
			// Duration of era; more than u64::MAX is rewarded as u64::MAX.
			era_duration_millis,
		);
		let rest = max_payout.saturating_sub(validator_payout.clone());
		(validator_payout, rest)
	}
}

/// Mode of era-forcing.
#[derive(Copy, Clone, PartialEq, Eq, Encode, Decode, RuntimeDebug, TypeInfo)]
#[cfg_attr(feature = "std", derive(serde::Serialize, serde::Deserialize))]
pub enum Forcing {
	/// Not forcing anything - just let whatever happen.
	NotForcing,
	/// Force a new era, then reset to `NotForcing` as soon as it is done.
	/// Note that this will force to trigger an election until a new era is triggered, if the
	/// election failed, the next session end will trigger a new election again, until success.
	ForceNew,
	/// Avoid a new era indefinitely.
	ForceNone,
	/// Force a new era at the end of all sessions indefinitely.
	ForceAlways,
}

impl Default for Forcing {
	fn default() -> Self {
		Forcing::NotForcing
	}
}

// A value placed in storage that represents the current version of the Staking storage. This value
// is used by the `on_runtime_upgrade` logic to determine whether we run storage migration logic.
// This should match directly with the semantic versions of the Rust crate.
#[derive(Encode, Decode, Clone, Copy, PartialEq, Eq, RuntimeDebug, TypeInfo)]
enum Releases {
	V1_0_0Ancient,
	V2_0_0,
	V3_0_0,
	V4_0_0,
	V5_0_0, // blockable validators.
	V6_0_0, // removal of all storage associated with offchain phragmen.
	V7_0_0, // keep track of number of nominators / validators in map
	V8_0_0, // populate `VoterList`.
	V9_0_0, // inject validators into `VoterList` as well.
}

impl Default for Releases {
	fn default() -> Self {
		Releases::V8_0_0
	}
}

/// A `Convert` implementation that finds the stash of the given controller account,
/// if any.
pub struct StashOf<T>(sp_std::marker::PhantomData<T>);

impl<T: Config> Convert<T::AccountId, Option<T::AccountId>> for StashOf<T> {
	fn convert(controller: T::AccountId) -> Option<T::AccountId> {
		<Pallet<T>>::ledger(&controller).map(|l| l.stash)
	}
}

/// A typed conversion from stash account ID to the active exposure of nominators
/// on that account.
///
/// Active exposure is the exposure of the validator set currently validating, i.e. in
/// `active_era`. It can differ from the latest planned exposure in `current_era`.
pub struct ExposureOf<T>(sp_std::marker::PhantomData<T>);

impl<T: Config> Convert<T::AccountId, Option<Exposure<T::AccountId, BalanceOf<T>>>>
	for ExposureOf<T>
{
	fn convert(validator: T::AccountId) -> Option<Exposure<T::AccountId, BalanceOf<T>>> {
		<Pallet<T>>::active_era()
			.map(|active_era| <Pallet<T>>::eras_stakers(active_era.index, &validator))
	}
}

/// Filter historical offences out and only allow those from the bonding period.
pub struct FilterHistoricalOffences<T, R> {
	_inner: sp_std::marker::PhantomData<(T, R)>,
}

impl<T, Reporter, Offender, R, O> ReportOffence<Reporter, Offender, O>
	for FilterHistoricalOffences<Pallet<T>, R>
where
	T: Config,
	R: ReportOffence<Reporter, Offender, O>,
	O: Offence<Offender>,
{
	fn report_offence(reporters: Vec<Reporter>, offence: O) -> Result<(), OffenceError> {
		// Disallow any slashing from before the current bonding period.
		let offence_session = offence.session_index();
		let bonded_eras = BondedEras::<T>::get();

		if bonded_eras.first().filter(|(_, start)| offence_session >= *start).is_some() {
			R::report_offence(reporters, offence)
		} else {
			<Pallet<T>>::deposit_event(Event::<T>::OldSlashingReportDiscarded(offence_session));
			Ok(())
		}
	}

	fn is_known_offence(offenders: &[Offender], time_slot: &O::TimeSlot) -> bool {
		R::is_known_offence(offenders, time_slot)
	}
}

/// Configurations of the benchmarking of the pallet.
pub trait BenchmarkingConfig {
	/// The maximum number of validators to use.
	type MaxValidators: Get<u32>;
	/// The maximum number of nominators to use.
	type MaxNominators: Get<u32>;
}

/// A mock benchmarking config for pallet-staking.
///
/// Should only be used for testing.
#[cfg(feature = "std")]
pub struct TestBenchmarkingConfig;

#[cfg(feature = "std")]
impl BenchmarkingConfig for TestBenchmarkingConfig {
	type MaxValidators = frame_support::traits::ConstU32<100>;
	type MaxNominators = frame_support::traits::ConstU32<100>;
}<|MERGE_RESOLUTION|>--- conflicted
+++ resolved
@@ -538,21 +538,12 @@
 	///   bonding_duration` and onwards, the slash is divided equally between the active ledger and
 	///   the unlocking chunks.
 	/// - If no such chunks exist, then only the active balance is slashed.
-<<<<<<< HEAD
-	///
-	/// Note that the above is only a *preference*. If for any reason the active ledger, which or
-	/// without some portion of the unlocking chunks that are more justified to be slashed are not
-	/// enough, then the slashing will continue and will consume as much of the active and unlocking
-	/// chunks as needed.
-	///
-=======
 	///
 	/// Note that the above is only a *preference*. If for any reason the active ledger, with or
 	/// without some portion of the unlocking chunks that are more justified to be slashed are not
 	/// enough, then the slashing will continue and will consume as much of the active and unlocking
 	/// chunks as needed.
 	///
->>>>>>> 42044053
 	/// This will never slash more than the given amount. If any of the chunks become dusted, the
 	/// last chunk is slashed slightly less to compensate. Returns the amount of funds actually
 	/// slashed.
@@ -575,14 +566,6 @@
 		let mut remaining_slash = slash_amount;
 		let pre_slash_total = self.total;
 
-<<<<<<< HEAD
-		// for a slash_era = x, any chunk that is scheduled to be unlocked at era `x + 28` (assuming
-		// 28 is the bonding duration) onwards should be slashed.
-		let slashable_chunks_start = slash_era + T::BondingDuration::get();
-
-		// Calculate the total balance of active funds and unlocking funds in the affected range.
-		let (is_proportional, affected_balance, slash_chunks_priority) = {
-=======
 		// for a `slash_era = x`, any chunk that is scheduled to be unlocked at era `x + 28`
 		// (assuming 28 is the bonding duration) onwards should be slashed.
 		let slashable_chunks_start = slash_era + T::BondingDuration::get();
@@ -590,7 +573,6 @@
 		// `Some(ratio)` if this is proportional, with `ratio`, `None` otherwise. In both cases, we
 		// slash first the active chunk, and then `slash_chunks_priority`.
 		let (maybe_proportional, slash_chunks_priority) = {
->>>>>>> 42044053
 			if let Some(first_slashable_index) =
 				self.unlocking.iter().position(|c| c.era >= slashable_chunks_start)
 			{
@@ -612,44 +594,16 @@
 				let affected_balance = self.active.saturating_add(unbonding_affected_balance);
 				let ratio = Perquintill::from_rational(slash_amount, affected_balance);
 				(
-<<<<<<< HEAD
-					true,
-					self.active.saturating_add(unbonding_affected_balance),
-=======
 					Some(ratio),
->>>>>>> 42044053
 					affected_indices.chain((0..first_slashable_index).rev()).collect::<Vec<_>>(),
 				)
 			} else {
 				// We just slash from the last chunk to the most recent one, if need be.
-<<<<<<< HEAD
-				(false, self.active, (0..self.unlocking.len()).rev().collect::<Vec<_>>())
-=======
 				(None, (0..self.unlocking.len()).rev().collect::<Vec<_>>())
->>>>>>> 42044053
 			}
 		};
 
 		// Helper to update `target` and the ledgers total after accounting for slashing `target`.
-<<<<<<< HEAD
-		let ratio = Perquintill::from_rational(slash_amount, affected_balance);
-		log!(
-			debug,
-			"slashing {:?} for era {:?} out of {:?}, affected balance = {:?}, priority: {:?}, ratio = {:?}",
-			slash_amount,
-			slash_era,
-			self,
-			affected_balance,
-			slash_chunks_priority,
-			ratio,
-		);
-
-		let mut slash_out_of = |target: &mut BalanceOf<T>, slash_remaining: &mut BalanceOf<T>| {
-			let mut slash_from_target =
-				if is_proportional { ratio * (*target) } else { *slash_remaining }
-					.min(*target)
-					.min(*slash_remaining);
-=======
 		log!(
 			debug,
 			"slashing {:?} for era {:?} out of {:?}, priority: {:?}, proportional = {:?}",
@@ -672,16 +626,11 @@
 			// this is the total amount that we would have wanted to slash
 			// non-proportionally, a proportional slash should never exceed this either!
 			.min(*slash_remaining);
->>>>>>> 42044053
 
 			// slash out from *target exactly `slash_from_target`.
 			*target = *target - slash_from_target;
 			if *target < minimum_balance {
-<<<<<<< HEAD
-				// Slash the rest of the target if its dust. This might cause the last chunk to be
-=======
 				// Slash the rest of the target if it's dust. This might cause the last chunk to be
->>>>>>> 42044053
 				// slightly under-slashed, by at most `MaxUnlockingChunks * ED`, which is not a big
 				// deal.
 				slash_from_target =
