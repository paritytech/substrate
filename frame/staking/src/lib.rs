// Copyright 2017-2020 Parity Technologies (UK) Ltd.
// This file is part of Substrate.

// Substrate is free software: you can redistribute it and/or modify
// it under the terms of the GNU General Public License as published by
// the Free Software Foundation, either version 3 of the License, or
// (at your option) any later version.

// Substrate is distributed in the hope that it will be useful,
// but WITHOUT ANY WARRANTY; without even the implied warranty of
// MERCHANTABILITY or FITNESS FOR A PARTICULAR PURPOSE.  See the
// GNU General Public License for more details.

// You should have received a copy of the GNU General Public License
// along with Substrate.  If not, see <http://www.gnu.org/licenses/>.

//! # Staking Module
//!
//! The Staking module is used to manage funds at stake by network maintainers.
//!
//! - [`staking::Trait`](./trait.Trait.html)
//! - [`Call`](./enum.Call.html)
//! - [`Module`](./struct.Module.html)
//!
//! ## Overview
//!
//! The Staking module is the means by which a set of network maintainers (known as _authorities_
//! in some contexts and _validators_ in others) are chosen based upon those who voluntarily place
//! funds under deposit. Under deposit, those funds are rewarded under normal operation but are
//! held at pain of _slash_ (expropriation) should the staked maintainer be found not to be
//! discharging its duties properly.
//!
//! ### Terminology
//! <!-- Original author of paragraph: @gavofyork -->
//!
//! - Staking: The process of locking up funds for some time, placing them at risk of slashing
//! (loss) in order to become a rewarded maintainer of the network.
//! - Validating: The process of running a node to actively maintain the network, either by
//! producing blocks or guaranteeing finality of the chain.
//! - Nominating: The process of placing staked funds behind one or more validators in order to
//! share in any reward, and punishment, they take.
//! - Stash account: The account holding an owner's funds used for staking.
//! - Controller account: The account that controls an owner's funds for staking.
//! - Era: A (whole) number of sessions, which is the period that the validator set (and each
//! validator's active nominator set) is recalculated and where rewards are paid out.
//! - Slash: The punishment of a staker by reducing its funds.
//!
//! ### Goals
//! <!-- Original author of paragraph: @gavofyork -->
//!
//! The staking system in Substrate NPoS is designed to make the following possible:
//!
//! - Stake funds that are controlled by a cold wallet.
//! - Withdraw some, or deposit more, funds without interrupting the role of an entity.
//! - Switch between roles (nominator, validator, idle) with minimal overhead.
//!
//! ### Scenarios
//!
//! #### Staking
//!
//! Almost any interaction with the Staking module requires a process of _**bonding**_ (also known
//! as being a _staker_). To become *bonded*, a fund-holding account known as the _stash account_,
//! which holds some or all of the funds that become frozen in place as part of the staking process,
//! is paired with an active **controller** account, which issues instructions on how they shall be
//! used.
//!
//! An account pair can become bonded using the [`bond`](./enum.Call.html#variant.bond) call.
//!
//! Stash accounts can change their associated controller using the
//! [`set_controller`](./enum.Call.html#variant.set_controller) call.
//!
//! There are three possible roles that any staked account pair can be in: `Validator`, `Nominator`
//! and `Idle` (defined in [`StakerStatus`](./enum.StakerStatus.html)). There are three
//! corresponding instructions to change between roles, namely:
//! [`validate`](./enum.Call.html#variant.validate),
//! [`nominate`](./enum.Call.html#variant.nominate), and [`chill`](./enum.Call.html#variant.chill).
//!
//! #### Validating
//!
//! A **validator** takes the role of either validating blocks or ensuring their finality,
//! maintaining the veracity of the network. A validator should avoid both any sort of malicious
//! misbehavior and going offline. Bonded accounts that state interest in being a validator do NOT
//! get immediately chosen as a validator. Instead, they are declared as a _candidate_ and they
//! _might_ get elected at the _next era_ as a validator. The result of the election is determined
//! by nominators and their votes.
//!
//! An account can become a validator candidate via the
//! [`validate`](./enum.Call.html#variant.validate) call.
//!
//! #### Nomination
//!
//! A **nominator** does not take any _direct_ role in maintaining the network, instead, it votes on
//! a set of validators  to be elected. Once interest in nomination is stated by an account, it
//! takes effect at the next election round. The funds in the nominator's stash account indicate the
//! _weight_ of its vote. Both the rewards and any punishment that a validator earns are shared
//! between the validator and its nominators. This rule incentivizes the nominators to NOT vote for
//! the misbehaving/offline validators as much as possible, simply because the nominators will also
//! lose funds if they vote poorly.
//!
//! An account can become a nominator via the [`nominate`](enum.Call.html#variant.nominate) call.
//!
//! #### Rewards and Slash
//!
//! The **reward and slashing** procedure is the core of the Staking module, attempting to _embrace
//! valid behavior_ while _punishing any misbehavior or lack of availability_.
//!
//! Reward must be claimed by stakers for each era before it gets too old by $HISTORY_DEPTH using
//! `payout_nominator` and `payout_validator` calls.
//! Only the [`T::MaxNominatorRewardedPerValidator`] biggest stakers can claim their reward. This
//! limit the i/o cost to compute nominators payout.
//!
//! Slashing can occur at any point in time, once misbehavior is reported. Once slashing is
//! determined, a value is deducted from the balance of the validator and all the nominators who
//! voted for this validator (values are deducted from the _stash_ account of the slashed entity).
//!
//! Slashing logic is further described in the documentation of the `slashing` module.
//!
//! Similar to slashing, rewards are also shared among a validator and its associated nominators.
//! Yet, the reward funds are not always transferred to the stash account and can be configured.
//! See [Reward Calculation](#reward-calculation) for more details.
//!
//! #### Chilling
//!
//! Finally, any of the roles above can choose to step back temporarily and just chill for a while.
//! This means that if they are a nominator, they will not be considered as voters anymore and if
//! they are validators, they will no longer be a candidate for the next election.
//!
//! An account can step back via the [`chill`](enum.Call.html#variant.chill) call.
//!
//! ### Session managing
//!
//! The module implement the trait `SessionManager`. Which is the only API to query new validator
//! set and allowing these validator set to be rewarded once their era is ended.
//!
//! ## Interface
//!
//! ### Dispatchable Functions
//!
//! The dispatchable functions of the Staking module enable the steps needed for entities to accept
//! and change their role, alongside some helper functions to get/set the metadata of the module.
//!
//! ### Public Functions
//!
//! The Staking module contains many public storage items and (im)mutable functions.
//!
//! ## Usage
//!
//! ### Example: Rewarding a validator by id.
//!
//! ```
//! use frame_support::{decl_module, dispatch};
//! use frame_system::{self as system, ensure_signed};
//! use pallet_staking::{self as staking};
//!
//! pub trait Trait: staking::Trait {}
//!
//! decl_module! {
//! 	pub struct Module<T: Trait> for enum Call where origin: T::Origin {
//!			/// Reward a validator.
//! 		pub fn reward_myself(origin) -> dispatch::DispatchResult {
//! 			let reported = ensure_signed(origin)?;
//! 			<staking::Module<T>>::reward_by_ids(vec![(reported, 10)]);
//! 			Ok(())
//! 		}
//! 	}
//! }
//! # fn main() { }
//! ```
//!
//! ## Implementation Details
//!
//! ### Reward Calculation
//!
//! Validators and nominators are rewarded at the end of each era. The total reward of an era is
//! calculated using the era duration and the staking rate (the total amount of tokens staked by
//! nominators and validators, divided by the total token supply). It aims to incentivize toward a
//! defined staking rate. The full specification can be found
//! [here](https://research.web3.foundation/en/latest/polkadot/Token%20Economics.html#inflation-model).
//!
//! Total reward is split among validators and their nominators depending on the number of points
//! they received during the era. Points are added to a validator using
//! [`reward_by_ids`](./enum.Call.html#variant.reward_by_ids) or
//! [`reward_by_indices`](./enum.Call.html#variant.reward_by_indices).
//!
//! [`Module`](./struct.Module.html) implements
//! [`pallet_authorship::EventHandler`](../pallet_authorship/trait.EventHandler.html) to add reward
//! points to block producer and block producer of referenced uncles.
//!
//! The validator and its nominator split their reward as following:
//!
//! The validator can declare an amount, named
//! [`commission`](./struct.ValidatorPrefs.html#structfield.commission), that does not
//! get shared with the nominators at each reward payout through its
//! [`ValidatorPrefs`](./struct.ValidatorPrefs.html). This value gets deducted from the total reward
//! that is paid to the validator and its nominators. The remaining portion is split among the
//! validator and all of the nominators that nominated the validator, proportional to the value
//! staked behind this validator (_i.e._ dividing the
//! [`own`](./struct.Exposure.html#structfield.own) or
//! [`others`](./struct.Exposure.html#structfield.others) by
//! [`total`](./struct.Exposure.html#structfield.total) in [`Exposure`](./struct.Exposure.html)).
//!
//! All entities who receive a reward have the option to choose their reward destination
//! through the [`Payee`](./struct.Payee.html) storage item (see
//! [`set_payee`](enum.Call.html#variant.set_payee)), to be one of the following:
//!
//! - Controller account, (obviously) not increasing the staked value.
//! - Stash account, not increasing the staked value.
//! - Stash account, also increasing the staked value.
//!
//! ### Additional Fund Management Operations
//!
//! Any funds already placed into stash can be the target of the following operations:
//!
//! The controller account can free a portion (or all) of the funds using the
//! [`unbond`](enum.Call.html#variant.unbond) call. Note that the funds are not immediately
//! accessible. Instead, a duration denoted by [`BondingDuration`](./struct.BondingDuration.html)
//! (in number of eras) must pass until the funds can actually be removed. Once the
//! `BondingDuration` is over, the [`withdraw_unbonded`](./enum.Call.html#variant.withdraw_unbonded)
//! call can be used to actually withdraw the funds.
//!
//! Note that there is a limitation to the number of fund-chunks that can be scheduled to be
//! unlocked in the future via [`unbond`](enum.Call.html#variant.unbond). In case this maximum
//! (`MAX_UNLOCKING_CHUNKS`) is reached, the bonded account _must_ first wait until a successful
//! call to `withdraw_unbonded` to remove some of the chunks.
//!
//! ### Election Algorithm
//!
//! The current election algorithm is implemented based on Phragmén.
//! The reference implementation can be found
//! [here](https://github.com/w3f/consensus/tree/master/NPoS).
//!
//! The election algorithm, aside from electing the validators with the most stake value and votes,
//! tries to divide the nominator votes among candidates in an equal manner. To further assure this,
//! an optional post-processing can be applied that iteratively normalizes the nominator staked
//! values until the total difference among votes of a particular nominator are less than a
//! threshold.
//!
//! ## GenesisConfig
//!
//! The Staking module depends on the [`GenesisConfig`](./struct.GenesisConfig.html).
//! The `GenesisConfig` is optional and allow to set some initial stakers.
//!
//! ## Related Modules
//!
//! - [Balances](../pallet_balances/index.html): Used to manage values at stake.
//! - [Session](../pallet_session/index.html): Used to manage sessions. Also, a list of new
//!   validators is stored in the Session module's `Validators` at the end of each era.

#![recursion_limit = "128"]
#![cfg_attr(not(feature = "std"), no_std)]

#[cfg(test)]
mod mock;
#[cfg(test)]
mod tests;
#[cfg(feature = "testing-utils")]
pub mod testing_utils;

mod migration;
pub mod slashing;
pub mod offchain_election;
pub mod inflation;

use sp_std::{
	result,
	prelude::*,
	collections::btree_map::BTreeMap,
	convert::{TryInto, From},
	mem::size_of,
};
use codec::{HasCompact, Encode, Decode};
use frame_support::{
	decl_module, decl_event, decl_storage, ensure, decl_error, debug, Parameter,
	weights::SimpleDispatchInfo,
	dispatch::{IsSubType, DispatchResult},
	traits::{
		Currency, LockIdentifier, LockableCurrency, WithdrawReasons, OnUnbalanced, Imbalance, Get,
		Time, EstimateNextNewSession,
	}
};
use pallet_session::historical;
use sp_runtime::{
	Perbill, PerU16, PerThing, RuntimeDebug, RuntimeAppPublic,
	curve::PiecewiseLinear,
	traits::{
		Convert, Zero, StaticLookup, CheckedSub, Saturating, SaturatedConversion, AtLeast32Bit,
		EnsureOrigin, Member, SignedExtension,
	},
	transaction_validity::{
		TransactionValidityError, TransactionValidity, ValidTransaction, InvalidTransaction,
		UnknownTransaction,
	},
};
use sp_staking::{
	SessionIndex,
	offence::{OnOffenceHandler, OffenceDetails, Offence, ReportOffence, OffenceError},
};
#[cfg(feature = "std")]
use sp_runtime::{Serialize, Deserialize};
use frame_system::{
	self as system, ensure_signed, ensure_root, ensure_none,
	offchain::SubmitUnsignedTransaction,
};
use sp_phragmen::{
	ExtendedBalance, Assignment, PhragmenScore, PhragmenResult, build_support_map, evaluate_support,
	elect, generate_compact_solution_type, is_score_better, VotingLimit, SupportMap,
};

const DEFAULT_MINIMUM_VALIDATOR_COUNT: u32 = 4;
const MAX_UNLOCKING_CHUNKS: usize = 32;
const MAX_NOMINATIONS: usize = <CompactAssignments as VotingLimit>::LIMIT;
const STAKING_ID: LockIdentifier = *b"staking ";

/// Data type used to index nominators in the compact type
pub type NominatorIndex = u32;

/// Data type used to index validators in the compact type.
pub type ValidatorIndex = u16;

// Ensure the size of both ValidatorIndex and NominatorIndex. They both need to be well below usize.
static_assertions::const_assert!(size_of::<ValidatorIndex>() <= size_of::<usize>());
static_assertions::const_assert!(size_of::<NominatorIndex>() <= size_of::<usize>());

/// Maximum number of stakers that can be stored in a snapshot.
pub(crate) const MAX_VALIDATORS: usize = ValidatorIndex::max_value() as usize;
pub(crate) const MAX_NOMINATORS: usize = NominatorIndex::max_value() as usize;

/// Counter for the number of eras that have passed.
pub type EraIndex = u32;

/// Counter for the number of "reward" points earned by a given validator.
pub type RewardPoint = u32;

// Note: Maximum nomination limit is set here -- 16.
generate_compact_solution_type!(pub GenericCompactAssignments, 16);

/// Information regarding the active era (era in used in session).
#[derive(Encode, Decode, RuntimeDebug)]
pub struct ActiveEraInfo<Moment> {
	/// Index of era.
	index: EraIndex,
	/// Moment of start
	///
	/// Start can be none if start hasn't been set for the era yet,
	/// Start is set on the first on_finalize of the era to guarantee usage of `Time`.
	start: Option<Moment>,
}

/// Accuracy used for on-chain phragmen.
pub type ChainAccuracy = Perbill;

/// Accuracy used for off-chain phragmen. This better be small.
pub type OffchainAccuracy = PerU16;

/// The balance type of this module.
pub type BalanceOf<T> =
	<<T as Trait>::Currency as Currency<<T as frame_system::Trait>::AccountId>>::Balance;

/// The compact type for election solutions.
pub type CompactAssignments =
	GenericCompactAssignments<NominatorIndex, ValidatorIndex, OffchainAccuracy>;

type PositiveImbalanceOf<T> =
	<<T as Trait>::Currency as Currency<<T as frame_system::Trait>::AccountId>>::PositiveImbalance;
type NegativeImbalanceOf<T> =
	<<T as Trait>::Currency as Currency<<T as frame_system::Trait>::AccountId>>::NegativeImbalance;
type MomentOf<T> = <<T as Trait>::Time as Time>::Moment;

/// Staking's key type used for submitting unsigned solutions.
pub mod sr25519 {
	mod app_sr25519 {
		use sp_application_crypto::{app_crypto, key_types::STAKING, sr25519};
		app_crypto!(sr25519, STAKING);
	}

	sp_application_crypto::with_pair! {
		/// A staking keypair using sr25519 as its crypto.
		pub type AuthorityPair = app_sr25519::Pair;
	}

	/// Staking signature using sr25519 as its crypto.
	pub type AuthoritySignature = app_sr25519::Signature;

	/// Staking identifier using sr25519 as its crypto.
	pub type AuthorityId = app_sr25519::Public;
}

/// Reward points of an era. Used to split era total payout between validators.
///
/// This points will be used to reward validators and their respective nominators.
#[derive(PartialEq, Encode, Decode, Default, RuntimeDebug)]
pub struct EraRewardPoints<AccountId: Ord> {
	/// Total number of points. Equals the sum of reward points for each validator.
	total: RewardPoint,
	/// The reward points earned by a given validator.
	individual: BTreeMap<AccountId, RewardPoint>,
}

/// Indicates the initial status of the staker.
#[derive(RuntimeDebug)]
#[cfg_attr(feature = "std", derive(Serialize, Deserialize))]
pub enum StakerStatus<AccountId> {
	/// Chilling.
	Idle,
	/// Declared desire in validating or already participating in it.
	Validator,
	/// Nominating for a group of other stakers.
	Nominator(Vec<AccountId>),
}

/// A destination account for payment.
#[derive(PartialEq, Eq, Copy, Clone, Encode, Decode, RuntimeDebug)]
pub enum RewardDestination {
	/// Pay into the stash account, increasing the amount at stake accordingly.
	Staked,
	/// Pay into the stash account, not increasing the amount at stake.
	Stash,
	/// Pay into the controller account.
	Controller,
}

impl Default for RewardDestination {
	fn default() -> Self {
		RewardDestination::Staked
	}
}

/// Preference of what happens regarding validation.
#[derive(PartialEq, Eq, Clone, Encode, Decode, RuntimeDebug)]
pub struct ValidatorPrefs {
	/// Reward that validator takes up-front; only the rest is split between themselves and
	/// nominators.
	#[codec(compact)]
	pub commission: Perbill,
}

impl Default for ValidatorPrefs {
	fn default() -> Self {
		ValidatorPrefs {
			commission: Default::default(),
		}
	}
}

/// Just a Balance/BlockNumber tuple to encode when a chunk of funds will be unlocked.
#[derive(PartialEq, Eq, Clone, Encode, Decode, RuntimeDebug)]
pub struct UnlockChunk<Balance: HasCompact> {
	/// Amount of funds to be unlocked.
	#[codec(compact)]
	value: Balance,
	/// Era number at which point it'll be unlocked.
	#[codec(compact)]
	era: EraIndex,
}

/// The ledger of a (bonded) stash.
#[derive(PartialEq, Eq, Clone, Encode, Decode, RuntimeDebug)]
pub struct StakingLedger<AccountId, Balance: HasCompact> {
	/// The stash account whose balance is actually locked and at stake.
	pub stash: AccountId,
	/// The total amount of the stash's balance that we are currently accounting for.
	/// It's just `active` plus all the `unlocking` balances.
	#[codec(compact)]
	pub total: Balance,
	/// The total amount of the stash's balance that will be at stake in any forthcoming
	/// rounds.
	#[codec(compact)]
	pub active: Balance,
	/// Any balance that is becoming free, which may eventually be transferred out
	/// of the stash (assuming it doesn't get slashed first).
	pub unlocking: Vec<UnlockChunk<Balance>>,
	/// The latest and highest era which the staker has claimed reward for.
	pub last_reward: Option<EraIndex>,
}

impl<
	AccountId,
	Balance: HasCompact + Copy + Saturating + AtLeast32Bit,
> StakingLedger<AccountId, Balance> {
	/// Remove entries from `unlocking` that are sufficiently old and reduce the
	/// total by the sum of their balances.
	fn consolidate_unlocked(self, current_era: EraIndex) -> Self {
		let mut total = self.total;
		let unlocking = self.unlocking.into_iter()
			.filter(|chunk| if chunk.era > current_era {
				true
			} else {
				total = total.saturating_sub(chunk.value);
				false
			})
			.collect();

		Self {
			stash: self.stash,
			total,
			active: self.active,
			unlocking,
			last_reward: self.last_reward
		}
	}

	/// Re-bond funds that were scheduled for unlocking.
	fn rebond(mut self, value: Balance) -> Self {
		let mut unlocking_balance: Balance = Zero::zero();

		while let Some(last) = self.unlocking.last_mut() {
			if unlocking_balance + last.value <= value {
				unlocking_balance += last.value;
				self.active += last.value;
				self.unlocking.pop();
			} else {
				let diff = value - unlocking_balance;

				unlocking_balance += diff;
				self.active += diff;
				last.value -= diff;
			}

			if unlocking_balance >= value {
				break
			}
		}

		self
	}
}

impl<AccountId, Balance> StakingLedger<AccountId, Balance> where
	Balance: AtLeast32Bit + Saturating + Copy,
{
	/// Slash the validator for a given amount of balance. This can grow the value
	/// of the slash in the case that the validator has less than `minimum_balance`
	/// active funds. Returns the amount of funds actually slashed.
	///
	/// Slashes from `active` funds first, and then `unlocking`, starting with the
	/// chunks that are closest to unlocking.
	fn slash(
		&mut self,
		mut value: Balance,
		minimum_balance: Balance,
	) -> Balance {
		let pre_total = self.total;
		let total = &mut self.total;
		let active = &mut self.active;

		let slash_out_of = |
			total_remaining: &mut Balance,
			target: &mut Balance,
			value: &mut Balance,
		| {
			let mut slash_from_target = (*value).min(*target);

			if !slash_from_target.is_zero() {
				*target -= slash_from_target;

				// don't leave a dust balance in the staking system.
				if *target <= minimum_balance {
					slash_from_target += *target;
					*value += sp_std::mem::replace(target, Zero::zero());
				}

				*total_remaining = total_remaining.saturating_sub(slash_from_target);
				*value -= slash_from_target;
			}
		};

		slash_out_of(total, active, &mut value);

		let i = self.unlocking.iter_mut()
			.map(|chunk| {
				slash_out_of(total, &mut chunk.value, &mut value);
				chunk.value
			})
			.take_while(|value| value.is_zero()) // take all fully-consumed chunks out.
			.count();

		// kill all drained chunks.
		let _ = self.unlocking.drain(..i);

		pre_total.saturating_sub(*total)
	}
}

/// A record of the nominations made by a specific account.
#[derive(PartialEq, Eq, Clone, Encode, Decode, RuntimeDebug)]
pub struct Nominations<AccountId> {
	/// The targets of nomination.
	pub targets: Vec<AccountId>,
	/// The era the nominations were submitted.
	///
	/// Except for initial nominations which are considered submitted at era 0.
	pub submitted_in: EraIndex,
	/// Whether the nominations have been suppressed.
	pub suppressed: bool,
}

/// The amount of exposure (to slashing) than an individual nominator has.
#[derive(PartialEq, Eq, PartialOrd, Ord, Clone, Encode, Decode, RuntimeDebug)]
pub struct IndividualExposure<AccountId, Balance: HasCompact> {
	/// The stash account of the nominator in question.
	who: AccountId,
	/// Amount of funds exposed.
	#[codec(compact)]
	value: Balance,
}

/// A snapshot of the stake backing a single validator in the system.
#[derive(PartialEq, Eq, PartialOrd, Ord, Clone, Encode, Decode, Default, RuntimeDebug)]
pub struct Exposure<AccountId, Balance: HasCompact> {
	/// The total balance backing this validator.
	#[codec(compact)]
	pub total: Balance,
	/// The validator's own stash that is exposed.
	#[codec(compact)]
	pub own: Balance,
	/// The portions of nominators stashes that are exposed.
	pub others: Vec<IndividualExposure<AccountId, Balance>>,
}

/// A pending slash record. The value of the slash has been computed but not applied yet,
/// rather deferred for several eras.
#[derive(Encode, Decode, Default, RuntimeDebug)]
pub struct UnappliedSlash<AccountId, Balance: HasCompact> {
	/// The stash ID of the offending validator.
	validator: AccountId,
	/// The validator's own slash.
	own: Balance,
	/// All other slashed stakers and amounts.
	others: Vec<(AccountId, Balance)>,
	/// Reporters of the offence; bounty payout recipients.
	reporters: Vec<AccountId>,
	/// The amount of payout.
	payout: Balance,
}

/// Indicate how an election round was computed.
#[derive(PartialEq, Eq, Clone, Copy, Encode, Decode, RuntimeDebug)]
pub enum ElectionCompute {
	/// Result was forcefully computed on chain at the end of the session.
	OnChain,
	/// Result was submitted and accepted to the chain via a signed transaction.
	Signed,
	/// Result was submitted and accepted to the chain via an unsigned transaction (by an
	/// authority).
	Unsigned,
}

/// The result of an election round.
#[derive(PartialEq, Eq, Clone, Encode, Decode, RuntimeDebug)]
pub struct ElectionResult<AccountId, Balance: HasCompact> {
	/// Flat list of validators who have been elected.
	elected_stashes: Vec<AccountId>,
	/// Flat list of new exposures, to be updated in the [`Exposure`] storage.
	exposures: Vec<(AccountId, Exposure<AccountId, Balance>)>,
	/// Type of the result. This is kept on chain only to track and report the best score's
	/// submission type. An optimisation could remove this.
	compute: ElectionCompute,
}

/// The status of the upcoming (offchain) election.
#[derive(PartialEq, Eq, Clone, Encode, Decode, RuntimeDebug)]
pub enum ElectionStatus<BlockNumber> {
	/// Nothing has and will happen for now. submission window is not open.
	Closed,
	/// The submission window has been open since the contained block number.
	Open(BlockNumber),
}

impl<BlockNumber: PartialEq> ElectionStatus<BlockNumber> {
	fn is_open_at(&self, n: BlockNumber) -> bool {
		*self == Self::Open(n)
	}

	fn is_closed(&self) -> bool {
		match self {
			Self::Closed => true,
			_ => false
		}
	}

	fn is_open(&self) -> bool {
		!self.is_closed()
	}
}

impl<BlockNumber> Default for ElectionStatus<BlockNumber> {
	fn default() -> Self {
		Self::Closed
	}
}

/// Means for interacting with a specialized version of the `session` trait.
///
/// This is needed because `Staking` sets the `ValidatorIdOf` of the `pallet_session::Trait`
pub trait SessionInterface<AccountId>: frame_system::Trait {
	/// Disable a given validator by stash ID.
	///
	/// Returns `true` if new era should be forced at the end of this session.
	/// This allows preventing a situation where there is too many validators
	/// disabled and block production stalls.
	fn disable_validator(validator: &AccountId) -> Result<bool, ()>;
	/// Get the validators from session.
	fn validators() -> Vec<AccountId>;
	/// Prune historical session tries up to but not including the given index.
	fn prune_historical_up_to(up_to: SessionIndex);
}

impl<T: Trait> SessionInterface<<T as frame_system::Trait>::AccountId> for T where
	T: pallet_session::Trait<ValidatorId = <T as frame_system::Trait>::AccountId>,
	T: pallet_session::historical::Trait<
		FullIdentification = Exposure<<T as frame_system::Trait>::AccountId, BalanceOf<T>>,
		FullIdentificationOf = ExposureOf<T>,
	>,
	T::SessionHandler: pallet_session::SessionHandler<<T as frame_system::Trait>::AccountId>,
	T::SessionManager: pallet_session::SessionManager<<T as frame_system::Trait>::AccountId>,
	T::ValidatorIdOf:
		Convert<<T as frame_system::Trait>::AccountId, Option<<T as frame_system::Trait>::AccountId>>,
{
	fn disable_validator(validator: &<T as frame_system::Trait>::AccountId) -> Result<bool, ()> {
		<pallet_session::Module<T>>::disable(validator)
	}

	fn validators() -> Vec<<T as frame_system::Trait>::AccountId> {
		<pallet_session::Module<T>>::validators()
	}

	fn prune_historical_up_to(up_to: SessionIndex) {
		<pallet_session::historical::Module<T>>::prune_up_to(up_to);
	}
}

pub trait Trait: frame_system::Trait {
	/// The staking balance.
	type Currency: LockableCurrency<Self::AccountId, Moment=Self::BlockNumber>;

	/// Time used for computing era duration.
	///
	/// It is guaranteed to start being called from the first `on_finalize`. Thus value at genesis
	/// is not used.
	type Time: Time;

	/// Convert a balance into a number used for election calculation.
	/// This must fit into a `u64` but is allowed to be sensibly lossy.
	/// TODO: #1377
	/// The backward convert should be removed as the new Phragmen API returns ratio.
	/// The post-processing needs it but will be moved to off-chain. TODO: #2908
	type CurrencyToVote: Convert<BalanceOf<Self>, u64> + Convert<u128, BalanceOf<Self>>;

	/// Tokens have been minted and are unused for validator-reward.
	type RewardRemainder: OnUnbalanced<NegativeImbalanceOf<Self>>;

	/// The overarching event type.
	type Event: From<Event<Self>> + Into<<Self as frame_system::Trait>::Event>;

	/// Handler for the unbalanced reduction when slashing a staker.
	type Slash: OnUnbalanced<NegativeImbalanceOf<Self>>;

	/// Handler for the unbalanced increment when rewarding a staker.
	type Reward: OnUnbalanced<PositiveImbalanceOf<Self>>;

	/// Number of sessions per era.
	type SessionsPerEra: Get<SessionIndex>;

	/// Number of eras that staked funds must remain bonded for.
	type BondingDuration: Get<EraIndex>;

	/// Number of eras that slashes are deferred by, after computation. This
	/// should be less than the bonding duration. Set to 0 if slashes should be
	/// applied immediately, without opportunity for intervention.
	type SlashDeferDuration: Get<EraIndex>;

	/// The origin which can cancel a deferred slash. Root can always do this.
	type SlashCancelOrigin: EnsureOrigin<Self::Origin>;

	/// Interface for interacting with a session module.
	type SessionInterface: self::SessionInterface<Self::AccountId>;

	/// The NPoS reward curve to use.
	type RewardCurve: Get<&'static PiecewiseLinear<'static>>;

	/// Something that can estimate the next session change, accurately or as a best effort guess.
	type NextNewSession: EstimateNextNewSession<Self::BlockNumber>;

	/// How many blocks ahead of the era, within the last do we try to run the phragmen offchain?
	/// Setting this to zero will disable the offchain compute and only on-chain seq-phragmen will
	/// be used.
	type ElectionLookahead: Get<Self::BlockNumber>;

	/// The overarching call type.
	type Call: From<Call<Self>> + IsSubType<Module<Self>, Self> + Clone;

	/// A transaction submitter.
	type SubmitTransaction: SubmitUnsignedTransaction<Self, <Self as Trait>::Call>;

	/// Key type used to sign and verify transaction.
	type KeyType: RuntimeAppPublic + Member + Parameter + Default;

	/// The maximum number of nominator rewarded for each validator.
	///
	/// For each validator only the `$MaxNominatorRewardedPerValidator` biggest stakers can claim
	/// their reward. This used to limit the i/o cost for the nominator payout.
	type MaxNominatorRewardedPerValidator: Get<u32>;
}

/// Mode of era-forcing.
#[derive(Copy, Clone, PartialEq, Eq, Encode, Decode, RuntimeDebug)]
#[cfg_attr(feature = "std", derive(Serialize, Deserialize))]
pub enum Forcing {
	/// Not forcing anything - just let whatever happen.
	NotForcing,
	/// Force a new era, then reset to `NotForcing` as soon as it is done.
	ForceNew,
	/// Avoid a new era indefinitely.
	ForceNone,
	/// Force a new era at the end of all sessions indefinitely.
	ForceAlways,
}

impl Default for Forcing {
	fn default() -> Self { Forcing::NotForcing }
}

// A value placed in storage that represents the current version of the Staking storage.
// This value is used by the `on_runtime_upgrade` logic to determine whether we run
// storage migration logic. This should match directly with the semantic versions of the Rust crate.
#[derive(Encode, Decode, Clone, Copy, PartialEq, Eq, RuntimeDebug)]
enum Releases {
	V1_0_0,
	V2_0_0,
}

impl Default for Releases {
	fn default() -> Self {
		Releases::V1_0_0
	}
}

decl_storage! {
	trait Store for Module<T: Trait> as Staking {
		/// Number of era to keep in history.
		///
		/// Information is kept for eras in `[current_era - history_depth; current_era]
		///
		/// Must be more than the number of era delayed by session otherwise.
		/// i.e. active era must always be in history.
		/// i.e. `active_era > current_era - history_depth` must be guaranteed.
		HistoryDepth get(fn history_depth) config(): u32 = 84;

		/// The ideal number of staking participants.
		pub ValidatorCount get(fn validator_count) config(): u32;

		/// Minimum number of staking participants before emergency conditions are imposed.
		pub MinimumValidatorCount get(fn minimum_validator_count) config():
			u32 = DEFAULT_MINIMUM_VALIDATOR_COUNT;

		/// Any validators that may never be slashed or forcibly kicked. It's a Vec since they're
		/// easy to initialize and the performance hit is minimal (we expect no more than four
		/// invulnerables) and restricted to testnets.
		pub Invulnerables get(fn invulnerables) config(): Vec<T::AccountId>;

		/// Map from all locked "stash" accounts to the controller account.
		pub Bonded get(fn bonded): map hasher(blake2_256) T::AccountId => Option<T::AccountId>;

		/// Map from all (unlocked) "controller" accounts to the info regarding the staking.
		pub Ledger get(fn ledger):
			map hasher(blake2_256) T::AccountId
			=> Option<StakingLedger<T::AccountId, BalanceOf<T>>>;

		/// Where the reward payment should be made. Keyed by stash.
		pub Payee get(fn payee): map hasher(blake2_256) T::AccountId => RewardDestination;

		/// The map from (wannabe) validator stash key to the preferences of that validator.
		pub Validators get(fn validators):
			linked_map hasher(blake2_256) T::AccountId => ValidatorPrefs;

		/// The map from nominator stash key to the set of stash keys of all validators to nominate.
		pub Nominators get(fn nominators):
			linked_map hasher(blake2_256) T::AccountId => Option<Nominations<T::AccountId>>;

		/// The current era index.
		///
		/// This is the latest planned era, depending on how session module queues the validator
		/// set, it might be active or not.
		pub CurrentEra get(fn current_era): Option<EraIndex>;

		/// The active era information, it holds index and start.
		///
		/// The active era is the era currently rewarded.
		/// Validator set of this era must be equal to `SessionInterface::validators`.
		pub ActiveEra get(fn active_era): Option<ActiveEraInfo<MomentOf<T>>>;

		/// The session index at which the era start for the last `HISTORY_DEPTH` eras
		pub ErasStartSessionIndex get(fn eras_start_session_index):
			map hasher(blake2_256) EraIndex => Option<SessionIndex>;

		/// Exposure of validator at era.
		///
		/// This is keyed first by the era index to allow bulk deletion and then the stash account.
		///
		/// Is it removed after `HISTORY_DEPTH` eras.
		/// If stakers hasn't been set or has been removed then empty exposure is returned.
		pub ErasStakers get(fn eras_stakers):
			double_map hasher(twox_64_concat) EraIndex, hasher(twox_64_concat) T::AccountId
			=> Exposure<T::AccountId, BalanceOf<T>>;

		/// Clipped Exposure of validator at era.
		///
		/// This is similar to [`ErasStakers`] but number of nominators exposed is reduce to the
		/// `T::MaxNominatorRewardedPerValidator` biggest stakers.
		/// (Note: the field `total` and `own` of the exposure remains unchanged).
		/// This is used to limit the i/o cost for the nominator payout.
		///
		/// This is keyed fist by the era index to allow bulk deletion and then the stash account.
		///
		/// Is it removed after `HISTORY_DEPTH` eras.
		/// If stakers hasn't been set or has been removed then empty exposure is returned.
		pub ErasStakersClipped get(fn eras_stakers_clipped):
			double_map hasher(twox_64_concat) EraIndex, hasher(twox_64_concat) T::AccountId
			=> Exposure<T::AccountId, BalanceOf<T>>;

		/// Similarly to `ErasStakers` this holds the preferences of validators.
		///
		/// This is keyed fist by the era index to allow bulk deletion and then the stash account.
		///
		/// Is it removed after `HISTORY_DEPTH` eras.
		// If prefs hasn't been set or has been removed then 0 commission is returned.
		pub ErasValidatorPrefs get(fn eras_validator_prefs):
			double_map hasher(twox_64_concat) EraIndex, hasher(twox_64_concat) T::AccountId
			=> ValidatorPrefs;

		/// The total validator era payout for the last `HISTORY_DEPTH` eras.
		///
		/// Eras that haven't finished yet or has been removed doesn't have reward.
		pub ErasValidatorReward get(fn eras_validator_reward):
			map hasher(blake2_256) EraIndex => Option<BalanceOf<T>>;

		/// Rewards for the last `HISTORY_DEPTH` eras.
		/// If reward hasn't been set or has been removed then 0 reward is returned.
		pub ErasRewardPoints get(fn eras_reward_points):
			map hasher(blake2_256) EraIndex => EraRewardPoints<T::AccountId>;

		/// The total amount staked for the last `HISTORY_DEPTH` eras.
		/// If total hasn't been set or has been removed then 0 stake is returned.
		pub ErasTotalStake get(fn eras_total_stake):
			map hasher(blake2_256) EraIndex => BalanceOf<T>;

		/// Mode of era forcing.
		pub ForceEra get(fn force_era) config(): Forcing;

		/// The percentage of the slash that is distributed to reporters.
		///
		/// The rest of the slashed value is handled by the `Slash`.
		pub SlashRewardFraction get(fn slash_reward_fraction) config(): Perbill;

		/// The amount of currency given to reporters of a slash event which was
		/// canceled by extraordinary circumstances (e.g. governance).
		pub CanceledSlashPayout get(fn canceled_payout) config(): BalanceOf<T>;

		/// All unapplied slashes that are queued for later.
		pub UnappliedSlashes:
			map hasher(blake2_256) EraIndex => Vec<UnappliedSlash<T::AccountId, BalanceOf<T>>>;

		/// A mapping from still-bonded eras to the first session index of that era.
		///
		/// Must contains information for eras for the range:
		/// `[active_era - bounding_duration; active_era]`
		BondedEras: Vec<(EraIndex, SessionIndex)>;

		/// All slashing events on validators, mapped by era to the highest slash proportion
		/// and slash value of the era.
		ValidatorSlashInEra:
			double_map hasher(blake2_256) EraIndex, hasher(twox_128) T::AccountId
			=> Option<(Perbill, BalanceOf<T>)>;

		/// All slashing events on nominators, mapped by era to the highest slash value of the era.
		NominatorSlashInEra:
			double_map hasher(blake2_256) EraIndex, hasher(twox_128) T::AccountId
			=> Option<BalanceOf<T>>;

		/// Slashing spans for stash accounts.
		SlashingSpans: map hasher(blake2_256) T::AccountId => Option<slashing::SlashingSpans>;

		/// Records information about the maximum slash of a stash within a slashing span,
		/// as well as how much reward has been paid out.
		SpanSlash:
			map hasher(blake2_256) (T::AccountId, slashing::SpanIndex)
			=> slashing::SpanRecord<BalanceOf<T>>;

		/// The earliest era for which we have a pending, unapplied slash.
		EarliestUnappliedSlash: Option<EraIndex>;

		/// Snapshot of validators at the beginning of the current election window. This should only
		/// have a value when [`EraElectionStatus`] == `ElectionStatus::Open(_)`.
		pub SnapshotValidators get(fn snapshot_validators): Option<Vec<T::AccountId>>;

		/// Snapshot of nominators at the beginning of the current election window. This should only
		/// have a value when [`EraElectionStatus`] == `ElectionStatus::Open(_)`.
		pub SnapshotNominators get(fn snapshot_nominators): Option<Vec<T::AccountId>>;

		/// The current set of staking keys.
		pub Keys get(fn keys): Vec<T::KeyType>;

		/// The next validator set. At the end of an era, if this is available (potentially from the
		/// result of an offchain worker), it is immediately used. Otherwise, the on-chain election
		/// is executed.
		pub QueuedElected get(fn queued_elected): Option<ElectionResult<T::AccountId, BalanceOf<T>>>;

		/// The score of the current [`QueuedElected`].
		pub QueuedScore get(fn queued_score): Option<PhragmenScore>;

		/// Flag to control the execution of the offchain election. When `Open(_)`, we accept
		/// solutions to be submitted.
		pub EraElectionStatus get(fn era_election_status): ElectionStatus<T::BlockNumber>;

		/// True if the current planned session is final.
		pub IsCurrentSessionFinal get(fn is_current_session_final): bool = false;

		/// True if network has been upgraded to this version.
		/// Storage version of the pallet.
		///
		/// This is set to v2.0.0 for new networks.
		StorageVersion build(|_: &GenesisConfig<T>| Releases::V2_0_0): Releases;
	}
	add_extra_genesis {
		config(stakers):
			Vec<(T::AccountId, T::AccountId, BalanceOf<T>, StakerStatus<T::AccountId>)>;
		build(|config: &GenesisConfig<T>| {
			for &(ref stash, ref controller, balance, ref status) in &config.stakers {
				assert!(
					T::Currency::free_balance(&stash) >= balance,
					"Stash does not have enough balance to bond."
				);
				let _ = <Module<T>>::bond(
					T::Origin::from(Some(stash.clone()).into()),
					T::Lookup::unlookup(controller.clone()),
					balance,
					RewardDestination::Staked,
				);
				let _ = match status {
					StakerStatus::Validator => {
						<Module<T>>::validate(
							T::Origin::from(Some(controller.clone()).into()),
							Default::default(),
						)
					},
					StakerStatus::Nominator(votes) => {
						<Module<T>>::nominate(
							T::Origin::from(Some(controller.clone()).into()),
							votes.iter().map(|l| T::Lookup::unlookup(l.clone())).collect(),
						)
					}, _ => Ok(())
				};
			}
		});
	}
}

decl_event!(
	pub enum Event<T> where Balance = BalanceOf<T>, <T as frame_system::Trait>::AccountId {
		/// The staker has been rewarded by this amount. AccountId is controller account.
		Reward(AccountId, Balance),
		/// One validator (and its nominators) has been slashed by the given amount.
		Slash(AccountId, Balance),
		/// An old slashing report from a prior era was discarded because it could
		/// not be processed.
		OldSlashingReportDiscarded(SessionIndex),
<<<<<<< HEAD
		/// A new set of stakers was elected with the given computation method.
		StakingElection(ElectionCompute),
=======
		/// An account has bonded this amount.
		///
		/// NOTE: This event is only emitted when funds are bonded via a dispatchable. Notably,
		/// it will not be emitted for staking rewards when they are added to stake.
		Bonded(AccountId, Balance),
		/// An account has unbonded this amount.
		Unbonded(AccountId, Balance),
		/// An account has called `withdraw_unbonded` and removed unbonding chunks worth `Balance`
		/// from the unlocking queue.
		Withdrawn(AccountId, Balance),
>>>>>>> 34a6d796
	}
);

decl_error! {
	/// Error for the staking module.
	pub enum Error for Module<T: Trait> {
		/// Not a controller account.
		NotController,
		/// Not a stash account.
		NotStash,
		/// Stash is already bonded.
		AlreadyBonded,
		/// Controller is already paired.
		AlreadyPaired,
		/// Targets cannot be empty.
		EmptyTargets,
		/// Duplicate index.
		DuplicateIndex,
		/// Slash record index out of bounds.
		InvalidSlashIndex,
		/// Can not bond with value less than minimum balance.
		InsufficientValue,
		/// Can not schedule more unlock chunks.
		NoMoreChunks,
		/// Can not rebond without unlocking chunks.
		NoUnlockChunk,
		/// Attempting to target a stash that still has funds.
		FundedTarget,
		/// Invalid era to reward.
		InvalidEraToReward,
		/// Invalid number of nominations.
		InvalidNumberOfNominations,
		/// Items are not sorted and unique.
		NotSortedAndUnique,
		/// The submitted result is received out of the open window.
		PhragmenEarlySubmission,
		/// The submitted result is not as good as the one stored on chain.
		PhragmenWeakSubmission,
		/// The snapshot data of the current window is missing.
		SnapshotUnavailable,
		/// Incorrect number of winners were presented.
		PhragmenBogusWinnerCount,
		/// One of the submitted winners is not an active candidate on chain (index is out of range
		/// in snapshot).
		PhragmenBogusWinner,
		/// Error while building the assignment type from the compact. This can happen if an index
		/// is invalid, or if the weights _overflow_.
		PhragmenBogusCompact,
		/// One of the submitted nominators is not an active nominator on chain.
		PhragmenBogusNominator,
		/// One of the submitted nominators has an edge to which they have not voted on chain.
		PhragmenBogusNomination,
		/// One of the submitted nominators has an edge which is submitted before the last non-zero
		/// slash of the target.
		PhragmenSlashedNomination,
		/// A self vote must only be originated from a validator to ONLY themselves.
		PhragmenBogusSelfVote,
		/// The submitted result has unknown edges that are not among the presented winners.
		PhragmenBogusEdge,
		/// The claimed score does not match with the one computed from the data.
		PhragmenBogusScore,
	}
}

decl_module! {
	pub struct Module<T: Trait> for enum Call where origin: T::Origin {
		/// Number of sessions per era.
		const SessionsPerEra: SessionIndex = T::SessionsPerEra::get();

		/// Number of eras that staked funds must remain bonded for.
		const BondingDuration: EraIndex = T::BondingDuration::get();

		type Error = Error<T>;

		fn deposit_event() = default;

		/// sets `ElectionStatus` to `Open(now)` where `now` is the block number at which the
		/// election window has opened, if we are at the last session and less blocks than
		/// `T::ElectionLookahead` is remaining until the next new session schedule. The offchain
		/// worker, if applicable, will execute at the end of the current block, and solutions may
		/// be submitted.
		fn on_initialize(now: T::BlockNumber) {
			if
				// if we don't have any ongoing offchain compute.
				Self::era_election_status().is_closed() &&
				Self::is_current_session_final()
			{
				if let Some(next_session_change) = T::NextNewSession::estimate_next_new_session(now){
					if let Some(remaining) = next_session_change.checked_sub(&now) {
						if remaining <= T::ElectionLookahead::get() && !remaining.is_zero() {
							// create snapshot.
							if Self::create_stakers_snapshot() {
								// Set the flag to make sure we don't waste any compute here in the same era
								// after we have triggered the offline compute.
								<EraElectionStatus<T>>::put(
									ElectionStatus::<T::BlockNumber>::Open(now)
								);
								debug::native::info!(
									target: "staking",
									"Election window is Open({:?}). Snapshot created",
									now,
								);
							} else {
								debug::native::warn!(
									target: "staking",
									"Failed to create snapshot at {:?}. Election window will remain closed.",
									now,
								);
							}

						}
					}
				} else {
					debug::native::warn!(
						target: "staking",
						"estimate_next_new_session() failed to execute. Election status cannot be changed.",
					);
				}
			}
		}

		/// Check if the current block number is the one at which the election window has been set
		/// to open. If so, it runs the offchain worker code.
		fn offchain_worker(now: T::BlockNumber) {
			use offchain_election::{set_check_offchain_execution_status, compute_offchain_election};



			if Self::era_election_status().is_open_at(now) {
				let offchain_status = set_check_offchain_execution_status::<T>(now);
				if let Err(why) = offchain_status {
					debug::native::warn!(
						target: "staking",
						"skipping offchain worker in open election window due to [{}]",
						why,
					);
				} else {
					if let Err(e) = compute_offchain_election::<T>() {
						debug::native::warn!(
							target: "staking",
							"Error in phragmen offchain worker: {:?}",
							e,
						);
					};
				}
			}
		}

		fn on_finalize() {
			// Set the start of the first era.
			if let Some(mut active_era) = Self::active_era() {
				if active_era.start.is_none() {
					active_era.start = Some(T::Time::now());
					<ActiveEra<T>>::put(active_era);
				}
			}
		}

		fn on_runtime_upgrade() {
			migration::on_runtime_upgrade::<T>();
		}

		/// Take the origin account as a stash and lock up `value` of its balance. `controller` will
		/// be the account that controls it.
		///
		/// `value` must be more than the `minimum_balance` specified by `T::Currency`.
		///
		/// The dispatch origin for this call must be _Signed_ by the stash account.
		///
		/// Emits `Bonded`.
		///
		/// # <weight>
		/// - Independent of the arguments. Moderate complexity.
		/// - O(1).
		/// - Three extra DB entries.
		///
		/// NOTE: Two of the storage writes (`Self::bonded`, `Self::payee`) are _never_ cleaned
		/// unless the `origin` falls below _existential deposit_ and gets removed as dust.
		/// # </weight>
		#[weight = SimpleDispatchInfo::FixedNormal(500_000)]
		fn bond(origin,
			controller: <T::Lookup as StaticLookup>::Source,
			#[compact] value: BalanceOf<T>,
			payee: RewardDestination,
		) {
			let stash = ensure_signed(origin)?;

			if <Bonded<T>>::contains_key(&stash) {
				Err(Error::<T>::AlreadyBonded)?
			}

			let controller = T::Lookup::lookup(controller)?;

			if <Ledger<T>>::contains_key(&controller) {
				Err(Error::<T>::AlreadyPaired)?
			}

			// reject a bond which is considered to be _dust_.
			if value < T::Currency::minimum_balance() {
				Err(Error::<T>::InsufficientValue)?
			}

			// You're auto-bonded forever, here. We might improve this by only bonding when
			// you actually validate/nominate and remove once you unbond __everything__.
			<Bonded<T>>::insert(&stash, &controller);
			<Payee<T>>::insert(&stash, payee);

			system::Module::<T>::inc_ref(&stash);

			let stash_balance = T::Currency::free_balance(&stash);
			let value = value.min(stash_balance);
			Self::deposit_event(RawEvent::Bonded(stash.clone(), value));
			let item = StakingLedger {
				stash,
				total: value,
				active: value,
				unlocking: vec![],
				last_reward: Self::current_era(),
			};
			Self::update_ledger(&controller, &item);
		}

		/// Add some extra amount that have appeared in the stash `free_balance` into the balance up
		/// for staking.
		///
		/// Use this if there are additional funds in your stash account that you wish to bond.
		/// Unlike [`bond`] or [`unbond`] this function does not impose any limitation on the amount
		/// that can be added.
		///
		/// The dispatch origin for this call must be _Signed_ by the stash, not the controller.
		///
		/// Emits `Bonded`.
		///
		/// # <weight>
		/// - Independent of the arguments. Insignificant complexity.
		/// - O(1).
		/// - One DB entry.
		/// # </weight>
		#[weight = SimpleDispatchInfo::FixedNormal(500_000)]
		fn bond_extra(origin, #[compact] max_additional: BalanceOf<T>) {
			let stash = ensure_signed(origin)?;

			let controller = Self::bonded(&stash).ok_or(Error::<T>::NotStash)?;
			let mut ledger = Self::ledger(&controller).ok_or(Error::<T>::NotController)?;

			let stash_balance = T::Currency::free_balance(&stash);

			if let Some(extra) = stash_balance.checked_sub(&ledger.total) {
				let extra = extra.min(max_additional);
				ledger.total += extra;
				ledger.active += extra;
				Self::deposit_event(RawEvent::Bonded(stash, extra));
				Self::update_ledger(&controller, &ledger);
			}
		}

		/// Schedule a portion of the stash to be unlocked ready for transfer out after the bond
		/// period ends. If this leaves an amount actively bonded less than
		/// T::Currency::minimum_balance(), then it is increased to the full amount.
		///
		/// Once the unlock period is done, you can call `withdraw_unbonded` to actually move
		/// the funds out of management ready for transfer.
		///
		/// No more than a limited number of unlocking chunks (see `MAX_UNLOCKING_CHUNKS`)
		/// can co-exists at the same time. In that case, [`Call::withdraw_unbonded`] need
		/// to be called first to remove some of the chunks (if possible).
		///
		/// The dispatch origin for this call must be _Signed_ by the controller, not the stash.
		///
		/// Emits `Unbonded`.
		///
		/// See also [`Call::withdraw_unbonded`].
		///
		/// # <weight>
		/// - Independent of the arguments. Limited but potentially exploitable complexity.
		/// - Contains a limited number of reads.
		/// - Each call (requires the remainder of the bonded balance to be above `minimum_balance`)
		///   will cause a new entry to be inserted into a vector (`Ledger.unlocking`) kept in storage.
		///   The only way to clean the aforementioned storage item is also user-controlled via
		///   `withdraw_unbonded`.
		/// - One DB entry.
		/// </weight>
		#[weight = SimpleDispatchInfo::FixedNormal(400_000)]
		fn unbond(origin, #[compact] value: BalanceOf<T>) {
			let controller = ensure_signed(origin)?;
			let mut ledger = Self::ledger(&controller).ok_or(Error::<T>::NotController)?;
			ensure!(
				ledger.unlocking.len() < MAX_UNLOCKING_CHUNKS,
				Error::<T>::NoMoreChunks,
			);

			let mut value = value.min(ledger.active);

			if !value.is_zero() {
				ledger.active -= value;

				// Avoid there being a dust balance left in the staking system.
				if ledger.active < T::Currency::minimum_balance() {
					value += ledger.active;
					ledger.active = Zero::zero();
				}

				// Note: in case there is no current era it is fine to bond one era more.
				let era = Self::current_era().unwrap_or(0) + T::BondingDuration::get();
				ledger.unlocking.push(UnlockChunk { value, era });
				Self::update_ledger(&controller, &ledger);
				Self::deposit_event(RawEvent::Unbonded(ledger.stash.clone(), value));
			}
		}

		/// Remove any unlocked chunks from the `unlocking` queue from our management.
		///
		/// This essentially frees up that balance to be used by the stash account to do
		/// whatever it wants.
		///
		/// The dispatch origin for this call must be _Signed_ by the controller, not the stash.
		///
		/// Emits `Withdrawn`.
		///
		/// See also [`Call::unbond`].
		///
		/// # <weight>
		/// - Could be dependent on the `origin` argument and how much `unlocking` chunks exist.
		///  It implies `consolidate_unlocked` which loops over `Ledger.unlocking`, which is
		///  indirectly user-controlled. See [`unbond`] for more detail.
		/// - Contains a limited number of reads, yet the size of which could be large based on `ledger`.
		/// - Writes are limited to the `origin` account key.
		/// # </weight>
		#[weight = SimpleDispatchInfo::FixedNormal(400_000)]
		fn withdraw_unbonded(origin) {
			let controller = ensure_signed(origin)?;
			let mut ledger = Self::ledger(&controller).ok_or(Error::<T>::NotController)?;
			let (stash, old_total) = (ledger.stash.clone(), ledger.total);
			if let Some(current_era) = Self::current_era() {
				ledger = ledger.consolidate_unlocked(current_era)
			}

			if ledger.unlocking.is_empty() && ledger.active.is_zero() {
				// This account must have called `unbond()` with some value that caused the active
				// portion to fall below existential deposit + will have no more unlocking chunks
				// left. We can now safely remove all staking-related information.
				Self::kill_stash(&stash)?;
				// remove the lock.
				T::Currency::remove_lock(STAKING_ID, &stash);
			} else {
				// This was the consequence of a partial unbond. just update the ledger and move on.
				Self::update_ledger(&controller, &ledger);
			}

			// `old_total` should never be less than the new total because
			// `consolidate_unlocked` strictly subtracts balance.
			if ledger.total < old_total {
				// Already checked that this won't overflow by entry condition.
				let value = old_total - ledger.total;
				Self::deposit_event(RawEvent::Withdrawn(stash, value));
			}
		}

		/// Declare the desire to validate for the origin controller.
		///
		/// Effects will be felt at the beginning of the next era.
		///
		/// The dispatch origin for this call must be _Signed_ by the controller, not the stash.
		///
		/// # <weight>
		/// - Independent of the arguments. Insignificant complexity.
		/// - Contains a limited number of reads.
		/// - Writes are limited to the `origin` account key.
		/// # </weight>
		#[weight = SimpleDispatchInfo::FixedNormal(750_000)]
		fn validate(origin, prefs: ValidatorPrefs) {
			let controller = ensure_signed(origin)?;
			let ledger = Self::ledger(&controller).ok_or(Error::<T>::NotController)?;
			let stash = &ledger.stash;
			<Nominators<T>>::remove(stash);
			<Validators<T>>::insert(stash, prefs);
		}

		/// Declare the desire to nominate `targets` for the origin controller.
		///
		/// Effects will be felt at the beginning of the next era.
		///
		/// The dispatch origin for this call must be _Signed_ by the controller, not the stash.
		///
		/// # <weight>
		/// - The transaction's complexity is proportional to the size of `targets`,
		/// which is capped at CompactAssignments::LIMIT.
		/// - Both the reads and writes follow a similar pattern.
		/// # </weight>
		#[weight = SimpleDispatchInfo::FixedNormal(750_000)]
		fn nominate(origin, targets: Vec<<T::Lookup as StaticLookup>::Source>) {
			let controller = ensure_signed(origin)?;
			let ledger = Self::ledger(&controller).ok_or(Error::<T>::NotController)?;
			let stash = &ledger.stash;
			ensure!(!targets.is_empty(), Error::<T>::EmptyTargets);
			let targets = targets.into_iter()
				.take(<CompactAssignments as VotingLimit>::LIMIT)
				.map(|t| T::Lookup::lookup(t))
				.collect::<result::Result<Vec<T::AccountId>, _>>()?;

			let nominations = Nominations {
				targets,
				// initial nominations are considered submitted at era 0. See `Nominations` doc
				submitted_in: Self::current_era().unwrap_or(0),
				suppressed: false,
			};

			<Validators<T>>::remove(stash);
			<Nominators<T>>::insert(stash, &nominations);
		}

		/// Declare no desire to either validate or nominate.
		///
		/// Effects will be felt at the beginning of the next era.
		///
		/// The dispatch origin for this call must be _Signed_ by the controller, not the stash.
		///
		/// # <weight>
		/// - Independent of the arguments. Insignificant complexity.
		/// - Contains one read.
		/// - Writes are limited to the `origin` account key.
		/// # </weight>
		#[weight = SimpleDispatchInfo::FixedNormal(500_000)]
		fn chill(origin) {
			let controller = ensure_signed(origin)?;
			let ledger = Self::ledger(&controller).ok_or(Error::<T>::NotController)?;
			Self::chill_stash(&ledger.stash);
		}

		/// (Re-)set the payment target for a controller.
		///
		/// Effects will be felt at the beginning of the next era.
		///
		/// The dispatch origin for this call must be _Signed_ by the controller, not the stash.
		///
		/// # <weight>
		/// - Independent of the arguments. Insignificant complexity.
		/// - Contains a limited number of reads.
		/// - Writes are limited to the `origin` account key.
		/// # </weight>
		#[weight = SimpleDispatchInfo::FixedNormal(500_000)]
		fn set_payee(origin, payee: RewardDestination) {
			let controller = ensure_signed(origin)?;
			let ledger = Self::ledger(&controller).ok_or(Error::<T>::NotController)?;
			let stash = &ledger.stash;
			<Payee<T>>::insert(stash, payee);
		}

		/// (Re-)set the controller of a stash.
		///
		/// Effects will be felt at the beginning of the next era.
		///
		/// The dispatch origin for this call must be _Signed_ by the stash, not the controller.
		///
		/// # <weight>
		/// - Independent of the arguments. Insignificant complexity.
		/// - Contains a limited number of reads.
		/// - Writes are limited to the `origin` account key.
		/// # </weight>
		#[weight = SimpleDispatchInfo::FixedNormal(750_000)]
		fn set_controller(origin, controller: <T::Lookup as StaticLookup>::Source) {
			let stash = ensure_signed(origin)?;
			let old_controller = Self::bonded(&stash).ok_or(Error::<T>::NotStash)?;
			let controller = T::Lookup::lookup(controller)?;
			if <Ledger<T>>::contains_key(&controller) {
				Err(Error::<T>::AlreadyPaired)?
			}
			if controller != old_controller {
				<Bonded<T>>::insert(&stash, &controller);
				if let Some(l) = <Ledger<T>>::take(&old_controller) {
					<Ledger<T>>::insert(&controller, l);
				}
			}
		}

		// ----- Root calls.

		/// The ideal number of validators.
		#[weight = SimpleDispatchInfo::FixedNormal(5_000)]
		fn set_validator_count(origin, #[compact] new: u32) {
			ensure_root(origin)?;
			ValidatorCount::put(new);
		}

		/// Force there to be no new eras indefinitely.
		///
		/// # <weight>
		/// - No arguments.
		/// # </weight>
		#[weight = SimpleDispatchInfo::FixedNormal(5_000)]
		fn force_no_eras(origin) {
			ensure_root(origin)?;
			ForceEra::put(Forcing::ForceNone);
		}

		/// Force there to be a new era at the end of the next session. After this, it will be
		/// reset to normal (non-forced) behaviour.
		///
		/// # <weight>
		/// - No arguments.
		/// # </weight>
		#[weight = SimpleDispatchInfo::FixedNormal(5_000)]
		fn force_new_era(origin) {
			ensure_root(origin)?;
			ForceEra::put(Forcing::ForceNew);
		}

		/// Set the validators who cannot be slashed (if any).
		#[weight = SimpleDispatchInfo::FixedNormal(5_000)]
		fn set_invulnerables(origin, validators: Vec<T::AccountId>) {
			ensure_root(origin)?;
			<Invulnerables<T>>::put(validators);
		}

		/// Force a current staker to become completely unstaked, immediately.
		#[weight = SimpleDispatchInfo::FixedNormal(10_000)]
		fn force_unstake(origin, stash: T::AccountId) {
			ensure_root(origin)?;

			// remove all staking-related information.
			Self::kill_stash(&stash)?;

			// remove the lock.
			T::Currency::remove_lock(STAKING_ID, &stash);
		}

		/// Force there to be a new era at the end of sessions indefinitely.
		///
		/// # <weight>
		/// - One storage write
		/// # </weight>
		#[weight = SimpleDispatchInfo::FixedNormal(5_000)]
		fn force_new_era_always(origin) {
			ensure_root(origin)?;
			ForceEra::put(Forcing::ForceAlways);
		}

		/// Cancel enactment of a deferred slash. Can be called by either the root origin or
		/// the `T::SlashCancelOrigin`.
		/// passing the era and indices of the slashes for that era to kill.
		///
		/// # <weight>
		/// - One storage write.
		/// # </weight>
		#[weight = SimpleDispatchInfo::FixedNormal(1_000_000)]
		fn cancel_deferred_slash(origin, era: EraIndex, slash_indices: Vec<u32>) {
			T::SlashCancelOrigin::try_origin(origin)
				.map(|_| ())
				.or_else(ensure_root)?;

			ensure!(!slash_indices.is_empty(), Error::<T>::EmptyTargets);
			ensure!(Self::is_sorted_and_unique(&slash_indices), Error::<T>::NotSortedAndUnique);

			let mut unapplied = <Self as Store>::UnappliedSlashes::get(&era);
			let last_item = slash_indices[slash_indices.len() - 1];
			ensure!((last_item as usize) < unapplied.len(), Error::<T>::InvalidSlashIndex);

			for (removed, index) in slash_indices.into_iter().enumerate() {
				let index = (index as usize) - removed;
				unapplied.remove(index);
			}

			<Self as Store>::UnappliedSlashes::insert(&era, &unapplied);
		}

		/// Make one nominator's payout for one era.
		///
		/// - `who` is the controller account of the nominator to pay out.
		/// - `era` may not be lower than one following the most recently paid era. If it is higher,
		///   then it indicates an instruction to skip the payout of all previous eras.
		/// - `validators` is the list of all validators that `who` had exposure to during `era`,
		///   alongside the index of `who` in the clipped exposure of the validator.
		///   I.e. each element is a tuple of
		///   `(validator, index of `who` in clipped exposure of validator)`.
		///   If it is incomplete, then less than the full reward will be paid out.
		///   It must not exceed `MAX_NOMINATIONS`.
		///
		/// WARNING: once an era is payed for a validator such validator can't claim the payout of
		/// previous era.
		///
		/// WARNING: Incorrect arguments here can result in loss of payout. Be very careful.
		///
		/// # <weight>
		/// - Number of storage read of `O(validators)`; `validators` is the argument of the call,
		///   and is bounded by `MAX_NOMINATIONS`.
		/// - Each storage read is `O(N)` size and decode complexity; `N` is the  maximum
		///   nominations that can be given to a single validator.
		/// - Computation complexity: `O(MAX_NOMINATIONS * logN)`; `MAX_NOMINATIONS` is the
		///   maximum number of validators that may be nominated by a single nominator, it is
		///   bounded only economically (all nominators are required to place a minimum stake).
		/// # </weight>
		#[weight = SimpleDispatchInfo::FixedNormal(500_000)]
		fn payout_nominator(origin, era: EraIndex, validators: Vec<(T::AccountId, u32)>)
			-> DispatchResult
		{
			let who = ensure_signed(origin)?;
			Self::do_payout_nominator(who, era, validators)
		}

		/// Make one validator's payout for one era.
		///
		/// - `who` is the controller account of the validator to pay out.
		/// - `era` may not be lower than one following the most recently paid era. If it is higher,
		///   then it indicates an instruction to skip the payout of all previous eras.
		///
		/// WARNING: once an era is payed for a validator such validator can't claim the payout of
		/// previous era.
		///
		/// WARNING: Incorrect arguments here can result in loss of payout. Be very careful.
		///
		/// # <weight>
		/// - Time complexity: O(1).
		/// - Contains a limited number of reads and writes.
		/// # </weight>
		#[weight = SimpleDispatchInfo::FixedNormal(500_000)]
		fn payout_validator(origin, era: EraIndex) -> DispatchResult {
			let who = ensure_signed(origin)?;
			Self::do_payout_validator(who, era)
		}

		/// Rebond a portion of the stash scheduled to be unlocked.
		///
		/// # <weight>
		/// - Time complexity: O(1). Bounded by `MAX_UNLOCKING_CHUNKS`.
		/// - Storage changes: Can't increase storage, only decrease it.
		/// # </weight>
		#[weight = SimpleDispatchInfo::FixedNormal(500_000)]
		fn rebond(origin, #[compact] value: BalanceOf<T>) {
			let controller = ensure_signed(origin)?;
			let ledger = Self::ledger(&controller).ok_or(Error::<T>::NotController)?;
			ensure!(
				!ledger.unlocking.is_empty(),
				Error::<T>::NoUnlockChunk,
			);

			let ledger = ledger.rebond(value);
			Self::update_ledger(&controller, &ledger);
		}

		/// Set history_depth value.
		///
		/// Origin must be root.
		#[weight = SimpleDispatchInfo::FixedOperational(500_000)]
		fn set_history_depth(origin, #[compact] new_history_depth: EraIndex) {
			ensure_root(origin)?;
			if let Some(current_era) = Self::current_era() {
				HistoryDepth::mutate(|history_depth| {
					let last_kept = current_era.checked_sub(*history_depth).unwrap_or(0);
					let new_last_kept = current_era.checked_sub(new_history_depth).unwrap_or(0);
					for era_index in last_kept..new_last_kept {
						Self::clear_era_information(era_index);
					}
					*history_depth = new_history_depth
				})
			}
		}

		/// Remove all data structure concerning a staker/stash once its balance is zero.
		/// This is essentially equivalent to `withdraw_unbonded` except it can be called by anyone
		/// and the target `stash` must have no funds left.
		///
		/// This can be called from any origin.
		///
		/// - `stash`: The stash account to reap. Its balance must be zero.
		fn reap_stash(_origin, stash: T::AccountId) {
			ensure!(T::Currency::total_balance(&stash).is_zero(), Error::<T>::FundedTarget);
			Self::kill_stash(&stash)?;
			T::Currency::remove_lock(STAKING_ID, &stash);
		}

		/// Submit a phragmen result to the chain. If the solution:
		///
		/// 1. is valid.
		/// 2. has a better score than a potentially existing solution on chain.
		///
		/// then, it will be _put_ on chain.
		///
		/// A solution consists of two pieces of data:
		///
		/// 1. `winners`: a flat vector of all the winners of the round.
		/// 2. `assignments`: the compact version of an assignment vector that encodes the edge
		///    weights.
		///
		/// Both of which may be computed using [`phragmen`], or any other algorithm.
		///
		/// Additionally, the submitter must provide:
		///
		/// - The `score` that they claim their solution has.
		///
		/// Both validators and nominators will be represented by indices in the solution. The
		/// indices should respect the corresponding types ([`ValidatorIndex`] and
		/// [`NominatorIndex`]). Moreover, they should be valid when used to index into
		/// [`SnapshotValidators`] and [`SnapshotNominators`]. Any invalid index will cause the
		/// solution to be rejected. These two storage items are set during the election window and
		/// may be used to determine the indices.
		///
		/// A solution is valid if:
		///
		/// 0. It is submitted when [`EraElectionStatus`] is `Open`.
		/// 1. Its claimed score is equal to the score computed on-chain.
		/// 2. Presents the correct number of winners.
		/// 3. All indexes must be value according to the snapshot vectors. All edge values must
		///    also be correct and should not overflow the granularity of the ratio type (i.e. 256
		///    or billion).
		/// 4. For each edge, all targets are actually nominated by the voter.
		/// 5. Has correct self-votes.
		///
		/// A solutions score is consisted of 3 parameters:
		///
		/// 1. `min { support.total }` for each support of a winner. This value should be maximized.
		/// 2. `sum { support.total }` for each support of a winner. This value should be minimized.
		/// 3. `sum { support.total^2 }` for each support of a winner. This value should be
		///    minimized (to ensure less variance)
		///
		/// # <weight>
		/// E: number of edges. m: size of winner committee. n: number of nominators. d: edge degree
		/// (16 for now) v: number of on-chain validator candidates.
		///
		/// NOTE: given a solution which is reduced, we can enable a new check the ensure `|E| < n +
		/// m`. We don't do this _yet_, but our offchain worker code executes it nonetheless.
		///
		/// major steps (all done in `check_and_replace_solution`):
		///
		/// - Storage: O(1) read `ElectionStatus`.
		/// - Storage: O(1) read `PhragmenScore`.
		/// - Storage: O(1) read `ValidatorCount`.
		/// - Storage: O(1) length read from `SnapshotValidators`.
		///
		/// - Storage: O(v) reads of `AccountId` to fetch `snapshot_validators`.
		/// - Memory: O(m) iterations to map winner index to validator id.
		/// - Storage: O(n) reads `AccountId` to fetch `snapshot_nominators`.
		/// - Memory: O(n + m) reads to map index to `AccountId` for un-compact.
		///
		/// - Storage: O(e) accountid reads from `Nomination` to read correct nominations.
		/// - Storage: O(e) calls into `slashable_balance_of_extended` to convert ratio to staked.
		///
		/// - Memory: build_support_map. O(e).
		/// - Memory: evaluate_support: O(E).
		///
		/// - Storage: O(e) writes to `QueuedElected`.
		/// - Storage: O(1) write to `QueuedScore`
		///
		/// The weight of this call is 1/10th of the blocks total weight.
		/// # </weight>
		#[weight = SimpleDispatchInfo::FixedNormal(100_000_000)]
		pub fn submit_election_solution(
			origin,
			winners: Vec<ValidatorIndex>,
			compact_assignments: CompactAssignments,
			score: PhragmenScore,
		) {
			let _who = ensure_signed(origin)?;
			Self::check_and_replace_solution(
				winners,
				compact_assignments,
				ElectionCompute::Signed,
				score,
			)?
		}

		/// Unsigned version of `submit_election_solution`. A signature and claimed validator index
		/// must be provided. For the call to be validated, the signature must contain the signed
		/// payload of the first three elements, and match the public key at the claimed validator
		/// index (using the staking key).
		#[weight = SimpleDispatchInfo::FixedNormal(100_000_000)]
		pub fn submit_election_solution_unsigned(
			origin,
			winners: Vec<ValidatorIndex>,
			compact_assignments: CompactAssignments,
			score: PhragmenScore,
			// already used and checked in ValidateUnsigned.
			_validator_index: u32,
			_signature: <T::KeyType as RuntimeAppPublic>::Signature,
		) {
			ensure_none(origin)?;
			Self::check_and_replace_solution(
				winners,
				compact_assignments,
				ElectionCompute::Unsigned,
				score,
			)?
		}
	}
}

impl<T: Trait> Module<T> {
	/// The total balance that can be slashed from a stash account as of right now.
	pub fn slashable_balance_of(stash: &T::AccountId) -> BalanceOf<T> {
		Self::bonded(stash).and_then(Self::ledger).map(|l| l.active).unwrap_or_default()
	}

	/// internal impl of [`slashable_balance_of`] that returns [`ExtendedBalance`].
	fn slashable_balance_of_extended(stash: &T::AccountId) -> ExtendedBalance {
		<T::CurrencyToVote as Convert<BalanceOf<T>, u64>>::convert(
			Self::slashable_balance_of(stash)
		) as ExtendedBalance
	}

	/// Dump the list of validators and nominators into vectors and keep them on-chain.
	///
	/// This data is used to efficiently evaluate election results. returns `true` if the operation
	/// is successful.
	fn create_stakers_snapshot() -> bool {
		let validators = <Validators<T>>::enumerate().map(|(v, _)| v).collect::<Vec<_>>();
		let mut nominators = <Nominators<T>>::enumerate().map(|(n, _)| n).collect::<Vec<_>>();

		let num_validators = validators.len();
		let num_nominators = nominators.len();
		if
			num_validators > MAX_VALIDATORS ||
			num_nominators.saturating_add(num_validators) > MAX_NOMINATORS
		{
			debug::native::warn!(
				target: "staking",
				"Snapshot size too big [{} <> {}][{} <> {}].",
				num_validators,
				MAX_VALIDATORS,
				num_nominators,
				MAX_NOMINATORS,
			);
			false
		} else {
			// all validators nominate themselves;
			nominators.extend(validators.clone());

			<SnapshotValidators<T>>::put(validators);
			<SnapshotNominators<T>>::put(nominators);
			true
		}
	}

	/// Clears both snapshots of stakers.
	fn kill_stakers_snapshot() {
		<SnapshotValidators<T>>::kill();
		<SnapshotNominators<T>>::kill();
	}

	/// Check that list is sorted and has no duplicates.
	fn is_sorted_and_unique(list: &Vec<u32>) -> bool {
		list.windows(2).all(|w| w[0] < w[1])
	}

	// MUTABLES (DANGEROUS)

	fn do_payout_nominator(who: T::AccountId, era: EraIndex, validators: Vec<(T::AccountId, u32)>)
		-> DispatchResult
	{
		// validators len must not exceed `MAX_NOMINATIONS` to avoid querying more validator
		// exposure than necessary.
		if validators.len() > MAX_NOMINATIONS {
			return Err(Error::<T>::InvalidNumberOfNominations.into());
		}

		// Note: if era has no reward to be claimed, era may be future. better not to update
		// `nominator_ledger.last_reward` in this case.
		let era_payout = <ErasValidatorReward<T>>::get(&era)
			.ok_or_else(|| Error::<T>::InvalidEraToReward)?;

		let mut nominator_ledger = <Ledger<T>>::get(&who).ok_or_else(|| Error::<T>::NotController)?;

		if nominator_ledger.last_reward.map(|last_reward| last_reward >= era).unwrap_or(false) {
			return Err(Error::<T>::InvalidEraToReward.into());
		}

		nominator_ledger.last_reward = Some(era);
		<Ledger<T>>::insert(&who, &nominator_ledger);

		let mut reward = Perbill::zero();
		let era_reward_points = <ErasRewardPoints<T>>::get(&era);

		for (validator, nominator_index) in validators.into_iter() {
			let commission = Self::eras_validator_prefs(&era, &validator).commission;
			let validator_exposure = <ErasStakersClipped<T>>::get(&era, &validator);

			if let Some(nominator_exposure) = validator_exposure.others
				.get(nominator_index as usize)
			{
				if nominator_exposure.who != nominator_ledger.stash {
					continue;
				}

				let nominator_exposure_part = Perbill::from_rational_approximation(
					nominator_exposure.value,
					validator_exposure.total,
				);
				let validator_point = era_reward_points.individual.get(&validator)
					.map(|points| *points)
					.unwrap_or_else(|| Zero::zero());
				let validator_point_part = Perbill::from_rational_approximation(
					validator_point,
					era_reward_points.total,
				);
				reward = reward.saturating_add(
					validator_point_part
						.saturating_mul(Perbill::one().saturating_sub(commission))
						.saturating_mul(nominator_exposure_part)
				);
			}
		}

		if let Some(imbalance) = Self::make_payout(&nominator_ledger.stash, reward * era_payout) {
			Self::deposit_event(RawEvent::Reward(who, imbalance.peek()));
		}

		Ok(())
	}

	fn do_payout_validator(who: T::AccountId, era: EraIndex) -> DispatchResult {
		// Note: if era has no reward to be claimed, era may be future. better not to update
		// `ledger.last_reward` in this case.
		let era_payout = <ErasValidatorReward<T>>::get(&era)
			.ok_or_else(|| Error::<T>::InvalidEraToReward)?;

		let mut ledger = <Ledger<T>>::get(&who).ok_or_else(|| Error::<T>::NotController)?;
		if ledger.last_reward.map(|last_reward| last_reward >= era).unwrap_or(false) {
			return Err(Error::<T>::InvalidEraToReward.into());
		}

		ledger.last_reward = Some(era);
		<Ledger<T>>::insert(&who, &ledger);

		let era_reward_points = <ErasRewardPoints<T>>::get(&era);
		let commission = Self::eras_validator_prefs(&era, &ledger.stash).commission;
		let exposure = <ErasStakersClipped<T>>::get(&era, &ledger.stash);

		let exposure_part = Perbill::from_rational_approximation(
			exposure.own,
			exposure.total,
		);
		let validator_point = era_reward_points.individual.get(&ledger.stash)
			.map(|points| *points)
			.unwrap_or_else(|| Zero::zero());
		let validator_point_part = Perbill::from_rational_approximation(
			validator_point,
			era_reward_points.total,
		);
		let reward = validator_point_part.saturating_mul(
			commission.saturating_add(
				Perbill::one().saturating_sub(commission).saturating_mul(exposure_part)
			)
		);

		if let Some(imbalance) = Self::make_payout(&ledger.stash, reward * era_payout) {
			Self::deposit_event(RawEvent::Reward(who, imbalance.peek()));
		}

		Ok(())
	}

	/// Update the ledger for a controller. This will also update the stash lock. The lock will
	/// will lock the entire funds except paying for further transactions.
	fn update_ledger(
		controller: &T::AccountId,
		ledger: &StakingLedger<T::AccountId, BalanceOf<T>>
	) {
		T::Currency::set_lock(
			STAKING_ID,
			&ledger.stash,
			ledger.total,
			WithdrawReasons::all(),
		);
		<Ledger<T>>::insert(controller, ledger);
	}

	/// Chill a stash account.
	fn chill_stash(stash: &T::AccountId) {
		<Validators<T>>::remove(stash);
		<Nominators<T>>::remove(stash);
	}

	/// Actually make a payment to a staker. This uses the currency's reward function
	/// to pay the right payee for the given staker account.
	fn make_payout(stash: &T::AccountId, amount: BalanceOf<T>) -> Option<PositiveImbalanceOf<T>> {
		let dest = Self::payee(stash);
		match dest {
			RewardDestination::Controller => Self::bonded(stash)
				.and_then(|controller|
					T::Currency::deposit_into_existing(&controller, amount).ok()
				),
			RewardDestination::Stash =>
				T::Currency::deposit_into_existing(stash, amount).ok(),
			RewardDestination::Staked => Self::bonded(stash)
				.and_then(|c| Self::ledger(&c).map(|l| (c, l)))
				.and_then(|(controller, mut l)| {
					l.active += amount;
					l.total += amount;
					let r = T::Currency::deposit_into_existing(stash, amount).ok();
					Self::update_ledger(&controller, &l);
					r
				}),
		}
	}

	/// Plan a new session potentially trigger a new era.
	fn new_session(session_index: SessionIndex) -> Option<Vec<T::AccountId>> {
		if let Some(current_era) = Self::current_era() {
			// Initial era has been set.

			let current_era_start_session_index = Self::eras_start_session_index(current_era)
				.unwrap_or_else(|| {
					frame_support::print("Error: start_session_index must be set for current_era");
					0
				});

			let era_length = session_index.checked_sub(current_era_start_session_index)
				.unwrap_or(0); // Must never happen.

			match ForceEra::get() {
				Forcing::ForceNew => ForceEra::kill(),
				Forcing::ForceAlways => (),
				Forcing::NotForcing if era_length >= T::SessionsPerEra::get() => (),
				_ => {
					// not forcing, not a new era either. If final, set the flag.
					if era_length + 1 >= T::SessionsPerEra::get() {
						IsCurrentSessionFinal::put(true);
					}
					return None
				},
			}

			// new era.
			IsCurrentSessionFinal::put(false);
			Self::new_era(session_index)
		} else {
			// Set initial era
			Self::new_era(session_index)
		}
	}

	/// Checks a given solution and if correct and improved, writes it on chain as the queued result
	/// of the next round. This may be called by both a signed and an unsigned transaction.
	pub fn check_and_replace_solution(
		winners: Vec<ValidatorIndex>,
		compact_assignments: CompactAssignments,
		compute: ElectionCompute,
		claimed_score: PhragmenScore,
	) -> Result<(), Error<T>> {
		// discard early solutions
		ensure!(
			Self::era_election_status().is_open(),
			Error::<T>::PhragmenEarlySubmission,
		);

		// assume the given score is valid. Is it better than what we have on-chain, if we have any?
		if let Some(queued_score) = Self::queued_score() {
			ensure!(
				is_score_better(queued_score, claimed_score),
				Error::<T>::PhragmenWeakSubmission,
			)
		}

		// Check that the number of presented winners is sane. Most often we have more candidates
		// that we need. Then it should be Self::validator_count(). Else it should be all the
		// candidates.
		let snapshot_length = <SnapshotValidators<T>>::decode_len()
			.map_err(|_| Error::<T>::SnapshotUnavailable)?;
		let desired_winners = Self::validator_count().min(snapshot_length as u32);
		ensure!(winners.len() as u32 == desired_winners, Error::<T>::PhragmenBogusWinnerCount);

		// decode snapshot validators.
		let snapshot_validators = Self::snapshot_validators()
			.ok_or(Error::<T>::SnapshotUnavailable)?;

		// check if all winners were legit; this is rather cheap. Replace with accountId.
		let winners = winners.into_iter().map(|widx| {
			// NOTE: at the moment, since staking is explicitly blocking any offence until election
			// is closed, we don't check here if the account id at `snapshot_validators[widx]` is
			// actually a validator. If this ever changes, this loop needs to also check this.
			snapshot_validators.get(widx as usize).cloned().ok_or(Error::<T>::PhragmenBogusWinner)
		}).collect::<Result<Vec<T::AccountId>, Error<T>>>()?;

		// decode the rest of the snapshot.
		let snapshot_nominators = <Module<T>>::snapshot_nominators()
			.ok_or(Error::<T>::SnapshotUnavailable)?;

		// helpers
		let nominator_at = |i: NominatorIndex| -> Option<T::AccountId> {
			snapshot_nominators.get(i as usize).cloned()
		};
		let validator_at = |i: ValidatorIndex| -> Option<T::AccountId> {
			snapshot_validators.get(i as usize).cloned()
		};

		// un-compact.
		let assignments = compact_assignments.into_assignment(
			nominator_at,
			validator_at,
		).map_err(|e| {
			// log the error since it is not propagated into the runtime error.
			debug::native::warn!(
				target: "staking",
				"un-compacting solution failed due to {:?}",
				e,
			);
			Error::<T>::PhragmenBogusCompact
		})?;

		// check all nominators actually including the claimed vote. Also check correct self votes.
		// Note that we assume all validators and nominators in `assignments` are properly bonded,
		// because they are coming from the snapshot via a given index.
		for Assignment { who, distribution } in assignments.iter() {
			let is_validator = <Validators<T>>::contains_key(&who);
			let maybe_nomination = Self::nominators(&who);

			if !(maybe_nomination.is_some() ^ is_validator) {
				// all of the indices must map to either a validator or a nominator. If this is ever
				// not the case, then the locking system of staking is most likely faulty, or we
				// have bigger problems.
				debug::native::error!(
					target: "staking",
					"detected an error in the staking locking and snapshot."
				);
				// abort.
				return Err(Error::<T>::PhragmenBogusNominator);
			}

			if !is_validator {
				// a normal vote
				let nomination = maybe_nomination.expect(
					"exactly one of `maybe_validator` and `maybe_nomination.is_some` is true. \
					is_validator is false; maybe_nomination is some; qed"
				);

				// NOTE: we don't really have to check here if the sum of all edges are the
				// nominator correct. Un-compacting assures this by definition.

				for (t, _) in distribution {
					// each target in the provided distribution must be actually nominated by the
					// nominator after the last non-zero slash.
					if nomination.targets.iter().find(|&tt| tt == t).is_none() {
						return Err(Error::<T>::PhragmenBogusNomination);
					}

					if <Self as Store>::SlashingSpans::get(&t).map_or(
						false,
						|spans| nomination.submitted_in < spans.last_nonzero_slash(),
					) {
						return Err(Error::<T>::PhragmenSlashedNomination);
					}
				}
			} else {
				// a self vote
				ensure!(distribution.len() == 1, Error::<T>::PhragmenBogusSelfVote);
				ensure!(distribution[0].0 == *who, Error::<T>::PhragmenBogusSelfVote);
				// defensive only. A compact assignment of length one does NOT encode the weight and
				// it is always created to be 100%.
				ensure!(
					distribution[0].1 == OffchainAccuracy::one(),
					Error::<T>::PhragmenBogusSelfVote,
				);
			}
		}

		// convert into staked assignments.
		let staked_assignments = sp_phragmen::assignment_ratio_to_staked(
			assignments,
			Self::slashable_balance_of_extended,
		);

		// build the support map thereof in order to evaluate.
		// OPTIMIZATION: loop to create the staked assignments but it would bloat the code. Okay for
		// now as it does not add to the complexity order.
		let (supports, num_error) = build_support_map::<T::AccountId>(
			&winners,
			&staked_assignments,
		);
		// This technically checks that all targets in all nominators were among the winners.
		ensure!(num_error == 0, Error::<T>::PhragmenBogusEdge);

		// Check if the score is the same as the claimed one.
		let submitted_score = evaluate_support(&supports);
		ensure!(submitted_score == claimed_score, Error::<T>::PhragmenBogusScore);

		// At last, alles Ok. Exposures and store the result.
		let exposures = Self::collect_exposure(supports);
		debug::native::info!(
			target: "staking",
			"A better solution (with compute {:?}) has been validated and stored on chain.",
			compute,
		);

		// write new results.
		<QueuedElected<T>>::put(ElectionResult {
			elected_stashes: winners,
			compute,
			exposures,
		});
		QueuedScore::put(submitted_score);

		Ok(())

	}

	/// Start a session potentially starting an era.
	fn start_session(start_session: SessionIndex) {
		let next_active_era = Self::active_era().map(|e| e.index + 1).unwrap_or(0);
		if let Some(next_active_era_start_session_index) =
			Self::eras_start_session_index(next_active_era)
		{
			if next_active_era_start_session_index == start_session {
				Self::start_era(start_session);
			} else if next_active_era_start_session_index < start_session {
				// This arm should never happen, but better handle it than to stall the
				// staking pallet.
				frame_support::print("Warning: A session appears to have been skipped.");
				Self::start_era(start_session);
			}
		}
	}

	/// End a session potentially ending an era.
	fn end_session(session_index: SessionIndex) {
		if let Some(active_era) = Self::active_era() {
			if let Some(next_active_era_start_session_index) =
				Self::eras_start_session_index(active_era.index + 1)
			{
				if next_active_era_start_session_index == session_index + 1 {
					Self::end_era(active_era, session_index);
				}
			}
		}
	}

	/// * Increment `active_era.index`,
	/// * reset `active_era.start`,
	/// * update `BondedEras` and apply slashes.
	fn start_era(start_session: SessionIndex) {
		let active_era = <ActiveEra<T>>::mutate(|active_era| {
			let new_index = active_era.as_ref().map(|info| info.index + 1).unwrap_or(0);
			*active_era = Some(ActiveEraInfo {
				index: new_index,
				// Set new active era start in next `on_finalize`. To guarantee usage of `Time`
				start: None,
			});
			new_index
		});

		let bonding_duration = T::BondingDuration::get();

		BondedEras::mutate(|bonded| {
			bonded.push((active_era, start_session));

			if active_era > bonding_duration {
				let first_kept = active_era - bonding_duration;

				// prune out everything that's from before the first-kept index.
				let n_to_prune = bonded.iter()
					.take_while(|&&(era_idx, _)| era_idx < first_kept)
					.count();

				// kill slashing metadata.
				for (pruned_era, _) in bonded.drain(..n_to_prune) {
					slashing::clear_era_metadata::<T>(pruned_era);
				}

				if let Some(&(_, first_session)) = bonded.first() {
					T::SessionInterface::prune_historical_up_to(first_session);
				}
			}
		});

		Self::apply_unapplied_slashes(active_era);
	}

	/// Compute payout for era.
	fn end_era(active_era: ActiveEraInfo<MomentOf<T>>, _session_index: SessionIndex) {
		// Note: active_era_start can be None if end era is called during genesis config.
		if let Some(active_era_start) = active_era.start {
			let now = T::Time::now();

			let era_duration = now - active_era_start;
			let (total_payout, _max_payout) = inflation::compute_total_payout(
				&T::RewardCurve::get(),
				Self::eras_total_stake(&active_era.index),
				T::Currency::total_issuance(),
				// Duration of era; more than u64::MAX is rewarded as u64::MAX.
				era_duration.saturated_into::<u64>(),
			);

			// Set ending era reward.
			<ErasValidatorReward<T>>::insert(&active_era.index, total_payout);
		}
	}

	/// Plan a new era. Return the potential new staking set.
	fn new_era(start_session_index: SessionIndex) -> Option<Vec<T::AccountId>> {
		// Increment or set current era.
		let current_era = CurrentEra::mutate(|s| {
			*s = Some(s.map(|s| s + 1).unwrap_or(0));
			s.unwrap()
		});
		ErasStartSessionIndex::insert(&current_era, &start_session_index);

		// Clean old era information.
		if let Some(old_era) = current_era.checked_sub(Self::history_depth() + 1) {
			Self::clear_era_information(old_era);
		}

		// Set staking information for new era.
		let maybe_new_validators = Self::select_and_update_validators(current_era);

		maybe_new_validators
	}

	/// Select the new validator set at the end of the era.
	///
	/// Runs [`try_do_phragmen`] and updates the following storage items:
	/// - [`EraElectionStatus`]: with `None`.
	/// - [`ErasStakers`]: with the new staker set.
	/// - [`ErasStakersClipped`].
	/// - [`ErasValidatorPrefs`].
	/// - [`ErasTotalStake`]: with the new total stake.
	/// - [`SnapshotValidators`] and [`SnapshotNominators`] are both removed.
	///
	/// Internally, [`QueuedElected`], snapshots and [`QueuedScore`] are also consumed.
	///
	/// If the election has been successful, It passes the new set upwards.
	///
	/// This should only be called at the end of an era.
	fn select_and_update_validators(current_era: EraIndex) -> Option<Vec<T::AccountId>> {
		if let Some(ElectionResult::<T::AccountId, BalanceOf<T>> {
			elected_stashes,
			exposures,
			compute,
		}) = Self::try_do_phragmen() {
			// We have chosen the new validator set. Submission is no longer allowed.
			<EraElectionStatus<T>>::put(ElectionStatus::Closed);

			// kill the snapshots.
			Self::kill_stakers_snapshot();

			// Populate Stakers and write slot stake.
			let mut total_stake: BalanceOf<T> = Zero::zero();
			exposures.into_iter().for_each(|(stash, exposure)| {
				total_stake = total_stake.saturating_add(exposure.total);
				<ErasStakers<T>>::insert(current_era, &stash, &exposure);

				let mut exposure_clipped = exposure;
				let clipped_max_len = T::MaxNominatorRewardedPerValidator::get() as usize;
				if exposure_clipped.others.len() > clipped_max_len {
					exposure_clipped.others.sort_unstable_by(|a, b| a.value.cmp(&b.value).reverse());
					exposure_clipped.others.truncate(clipped_max_len);
				}
				<ErasStakersClipped<T>>::insert(&current_era, &stash, exposure_clipped);
			});

			// Insert current era staking information
			<ErasTotalStake<T>>::insert(&current_era, total_stake);

			// collect the pref of all winners
			for stash in &elected_stashes {
				let pref = Self::validators(stash);
				<ErasValidatorPrefs<T>>::insert(&current_era, stash, pref);
			}

			// emit event
			Self::deposit_event(RawEvent::StakingElection(compute));

			debug::native::info!(
				target: "staking",
				"new validator set of size {:?} has been elected via {:?} for era {:?}",
				elected_stashes.len(),
				compute,
				current_era,
			);

			Some(elected_stashes)
		} else {
			None
		}
	}

	/// Select a new validator set from the assembled stakers and their role preferences. It tries
	/// first to peek into [`QueuedElected`]. Otherwise, it runs a new phragmen.
	///
	/// If [`QueuedElected`] and [`QueuedScore`] exists, they are both removed. No further storage
	/// is updated.
	fn try_do_phragmen() -> Option<ElectionResult<T::AccountId, BalanceOf<T>>> {
		// a phragmen result from either a stored submission or locally executed one.
		let next_result = <QueuedElected<T>>::take().or_else(||
			Self::do_phragmen_with_post_processing::<ChainAccuracy>(ElectionCompute::OnChain)
		);

		// either way, kill this. We remove it here to make sure it always has the exact same
		// lifetime as `QueuedElected`.
		QueuedScore::kill();

		next_result
	}

	/// Execute phragmen and return the new results. The edge weights are processed into support
	/// values.
	///
	/// This is basically a wrapper around [`do_phragmen`] which translates `PhragmenResult` into
	/// `ElectionResult`.
	///
	/// No storage item is updated.
	fn do_phragmen_with_post_processing<Accuracy: PerThing>(compute: ElectionCompute)
	-> Option<ElectionResult<T::AccountId, BalanceOf<T>>>
		where
			Accuracy: sp_std::ops::Mul<ExtendedBalance, Output=ExtendedBalance>,
			ExtendedBalance: From<<Accuracy as PerThing>::Inner>,
	{
		if let Some(phragmen_result) = Self::do_phragmen::<Accuracy>() {
			let elected_stashes = phragmen_result.winners.iter()
				.map(|(s, _)| s.clone())
				.collect::<Vec<T::AccountId>>();
			let assignments = phragmen_result.assignments;

			let staked_assignments = sp_phragmen::assignment_ratio_to_staked(
				assignments,
				Self::slashable_balance_of_extended,
			);

			let (supports, _) = build_support_map::<T::AccountId>(
				&elected_stashes,
				&staked_assignments,
			);

			// collect exposures
			let exposures = Self::collect_exposure(supports);

			// In order to keep the property required by `on_session_ending` that we must return the
			// new validator set even if it's the same as the old, as long as any underlying
			// economic conditions have changed, we don't attempt to do any optimization where we
			// compare against the prior set.
			Some(ElectionResult::<T::AccountId, BalanceOf<T>> {
				elected_stashes,
				exposures,
				compute,
			})
		} else {
			// There were not enough candidates for even our minimal level of functionality. This is
			// bad. We should probably disable all functionality except for block production and let
			// the chain keep producing blocks until we can decide on a sufficiently substantial
			// set. TODO: #2494
			None
		}
	}

	/// Execute phragmen and return the new results. No post-processing is applied and the raw edge
	/// weights are returned.
	///
	/// Self votes are added and nominations before the most recent slashing span are reaped.
	///
	/// No storage item is updated.
	fn do_phragmen<Accuracy: PerThing>() -> Option<PhragmenResult<T::AccountId, Accuracy>> {
		let mut all_nominators: Vec<(T::AccountId, Vec<T::AccountId>)> = Vec::new();
		let all_validators = <Validators<T>>::enumerate().map(|(who, _pref)| {
			// append self vote
			let self_vote = (who.clone(), vec![who.clone()]);
			all_nominators.push(self_vote);

			who
		}).collect::<Vec<T::AccountId>>();

		let nominator_votes = <Nominators<T>>::enumerate().map(|(nominator, nominations)| {
			let Nominations { submitted_in, mut targets, suppressed: _ } = nominations;

			// Filter out nomination targets which were nominated before the most recent
			// slashing span.
			targets.retain(|stash| {
				<Self as Store>::SlashingSpans::get(&stash).map_or(
					true,
					|spans| submitted_in >= spans.last_nonzero_slash(),
				)
			});

			(nominator, targets)
		});
		all_nominators.extend(nominator_votes);

		elect::<_, _, _, T::CurrencyToVote, Accuracy>(
			Self::validator_count() as usize,
			Self::minimum_validator_count().max(1) as usize,
			all_validators,
			all_nominators,
			Self::slashable_balance_of,
		)
	}

	/// Consume a set of [`Supports`] from [`sp_phragmen`] and collect them into a [`Exposure`]
	fn collect_exposure(supports: SupportMap<T::AccountId>) -> Vec<(T::AccountId, Exposure<T::AccountId, BalanceOf<T>>)> {
		let to_balance = |e: ExtendedBalance|
			<T::CurrencyToVote as Convert<ExtendedBalance, BalanceOf<T>>>::convert(e);

		supports.into_iter().map(|(validator, support)| {
			// build `struct exposure` from `support`
			let mut others = Vec::new();
			let mut own: BalanceOf<T> = Zero::zero();
			let mut total: BalanceOf<T> = Zero::zero();
			support.voters
				.into_iter()
				.map(|(nominator, weight)| (nominator, to_balance(weight)))
				.for_each(|(nominator, stake)| {
					if nominator == validator {
						own = own.saturating_add(stake);
					} else {
						others.push(IndividualExposure { who: nominator, value: stake });
					}
					total = total.saturating_add(stake);
				});

			let exposure = Exposure {
				own,
				others,
				total,
			};

			(validator, exposure)
		}).collect::<Vec<(T::AccountId, Exposure<_, _>)>>()
	}

	/// Remove all associated data of a stash account from the staking system.
	///
	/// Assumes storage is upgraded before calling.
	///
	/// This is called:
	/// - after a `withdraw_unbond()` call that frees all of a stash's bonded balance.
	/// - through `reap_stash()` if the balance has fallen to zero (through slashing).
	fn kill_stash(stash: &T::AccountId) -> DispatchResult {
		let controller = Bonded::<T>::take(stash).ok_or(Error::<T>::NotStash)?;
		<Ledger<T>>::remove(&controller);

		<Payee<T>>::remove(stash);
		<Validators<T>>::remove(stash);
		<Nominators<T>>::remove(stash);

		slashing::clear_stash_metadata::<T>(stash);

		system::Module::<T>::dec_ref(stash);

		Ok(())
	}

	/// Clear all era information for given era.
	fn clear_era_information(era_index: EraIndex) {
		<ErasStakers<T>>::remove_prefix(era_index);
		<ErasStakersClipped<T>>::remove_prefix(era_index);
		<ErasValidatorPrefs<T>>::remove_prefix(era_index);
		<ErasValidatorReward<T>>::remove(era_index);
		<ErasRewardPoints<T>>::remove(era_index);
		<ErasTotalStake<T>>::remove(era_index);
		ErasStartSessionIndex::remove(era_index);
	}

	/// Apply previously-unapplied slashes on the beginning of a new era, after a delay.
	fn apply_unapplied_slashes(active_era: EraIndex) {
		let slash_defer_duration = T::SlashDeferDuration::get();
		<Self as Store>::EarliestUnappliedSlash::mutate(|earliest| if let Some(ref mut earliest) = earliest {
			let keep_from = active_era.saturating_sub(slash_defer_duration);
			for era in (*earliest)..keep_from {
				let era_slashes = <Self as Store>::UnappliedSlashes::take(&era);
				for slash in era_slashes {
					slashing::apply_slash::<T>(slash);
				}
			}

			*earliest = (*earliest).max(keep_from)
		})
	}

	/// Add reward points to validators using their stash account ID.
	///
	/// Validators are keyed by stash account ID and must be in the current elected set.
	///
	/// For each element in the iterator the given number of points in u32 is added to the
	/// validator, thus duplicates are handled.
	///
	/// At the end of the era each the total payout will be distributed among validator
	/// relatively to their points.
	///
	/// COMPLEXITY: Complexity is `number_of_validator_to_reward x current_elected_len`.
	/// If you need to reward lots of validator consider using `reward_by_indices`.
	pub fn reward_by_ids(
		validators_points: impl IntoIterator<Item = (T::AccountId, u32)>
	) {
		if let Some(active_era) = Self::active_era() {
			<ErasRewardPoints<T>>::mutate(active_era.index, |era_rewards| {
				for (validator, points) in validators_points.into_iter() {
					*era_rewards.individual.entry(validator).or_default() += points;
					era_rewards.total += points;
				}
			});
		}
	}

	/// Ensures that at the end of the current session there will be a new era.
	fn ensure_new_era() {
		match ForceEra::get() {
			Forcing::ForceAlways | Forcing::ForceNew => (),
			_ => ForceEra::put(Forcing::ForceNew),
		}
	}
}

/// In this implementation `new_session(session)` must be called before `end_session(session-1)`
/// i.e. the new session must be planned before the ending of the previous session.
///
/// Once the first new_session is planned, all session must start and then end in order, though
/// some session can lag in between the newest session planned and the latest session started.
impl<T: Trait> pallet_session::SessionManager<T::AccountId> for Module<T> {
	fn new_session(new_index: SessionIndex) -> Option<Vec<T::AccountId>> {
		Self::new_session(new_index)
	}
	fn start_session(start_index: SessionIndex) {
		Self::start_session(start_index)
	}
	fn end_session(end_index: SessionIndex) {
		Self::end_session(end_index)
	}
}

impl<T: Trait> historical::SessionManager<T::AccountId, Exposure<T::AccountId, BalanceOf<T>>> for Module<T> {
	fn new_session(new_index: SessionIndex)
		-> Option<Vec<(T::AccountId, Exposure<T::AccountId, BalanceOf<T>>)>>
	{
		<Self as pallet_session::SessionManager<_>>::new_session(new_index).map(|validators| {
			let current_era = Self::current_era()
				// Must be some as a new era has been created.
				.unwrap_or(0);

			validators.into_iter().map(|v| {
				let exposure = Self::eras_stakers(current_era, &v);
				(v, exposure)
			}).collect()
		})
	}
	fn start_session(start_index: SessionIndex) {
		<Self as pallet_session::SessionManager<_>>::start_session(start_index)
	}
	fn end_session(end_index: SessionIndex) {
		<Self as pallet_session::SessionManager<_>>::end_session(end_index)
	}
}

/// Add reward points to block authors:
/// * 20 points to the block producer for producing a (non-uncle) block in the relay chain,
/// * 2 points to the block producer for each reference to a previously unreferenced uncle, and
/// * 1 point to the producer of each referenced uncle block.
impl<T> pallet_authorship::EventHandler<T::AccountId, T::BlockNumber> for Module<T>
	where
		T: Trait + pallet_authorship::Trait + pallet_session::Trait
{
	fn note_author(author: T::AccountId) {
		Self::reward_by_ids(vec![(author, 20)])
	}
	fn note_uncle(author: T::AccountId, _age: T::BlockNumber) {
		Self::reward_by_ids(vec![
			(<pallet_authorship::Module<T>>::author(), 2),
			(author, 1)
		])
	}
}

/// A `Convert` implementation that finds the stash of the given controller account,
/// if any.
pub struct StashOf<T>(sp_std::marker::PhantomData<T>);

impl<T: Trait> Convert<T::AccountId, Option<T::AccountId>> for StashOf<T> {
	fn convert(controller: T::AccountId) -> Option<T::AccountId> {
		<Module<T>>::ledger(&controller).map(|l| l.stash)
	}
}

/// A typed conversion from stash account ID to the active exposure of nominators
/// on that account.
///
/// Active exposure is the exposure of the validator set currently validating, i.e. in
/// `active_era`. It can differ from the latest planned exposure in `current_era`.
pub struct ExposureOf<T>(sp_std::marker::PhantomData<T>);

impl<T: Trait> Convert<T::AccountId, Option<Exposure<T::AccountId, BalanceOf<T>>>>
	for ExposureOf<T>
{
	fn convert(validator: T::AccountId) -> Option<Exposure<T::AccountId, BalanceOf<T>>> {
		if let Some(active_era) = <Module<T>>::active_era() {
			Some(<Module<T>>::eras_stakers(active_era.index, &validator))
		} else {
			None
		}
	}
}

/// This is intended to be used with `FilterHistoricalOffences`.
impl <T: Trait> OnOffenceHandler<T::AccountId, pallet_session::historical::IdentificationTuple<T>> for Module<T> where
	T: pallet_session::Trait<ValidatorId = <T as frame_system::Trait>::AccountId>,
	T: pallet_session::historical::Trait<
		FullIdentification = Exposure<<T as frame_system::Trait>::AccountId, BalanceOf<T>>,
		FullIdentificationOf = ExposureOf<T>,
	>,
	T::SessionHandler: pallet_session::SessionHandler<<T as frame_system::Trait>::AccountId>,
	T::SessionManager: pallet_session::SessionManager<<T as frame_system::Trait>::AccountId>,
	T::ValidatorIdOf: Convert<<T as frame_system::Trait>::AccountId, Option<<T as frame_system::Trait>::AccountId>>
{
	fn on_offence(
		offenders: &[OffenceDetails<T::AccountId, pallet_session::historical::IdentificationTuple<T>>],
		slash_fraction: &[Perbill],
		slash_session: SessionIndex,
	) -> Result<(), ()> {
		if !Self::can_report() {
			return Err(())
		}

		let reward_proportion = SlashRewardFraction::get();

		let active_era = {
			let active_era = Self::active_era();
			if active_era.is_none() {
				// this offence need not be re-submitted.
				return Ok(())
			}
			active_era.expect("value checked not to be `None`; qed").index
		};
		let active_era_start_session_index = Self::eras_start_session_index(active_era)
			.unwrap_or_else(|| {
				frame_support::print("Error: start_session_index must be set for current_era");
				0
			});

		let window_start = active_era.saturating_sub(T::BondingDuration::get());

		// fast path for active-era report - most likely.
		// `slash_session` cannot be in a future active era. It must be in `active_era` or before.
		let slash_era = if slash_session >= active_era_start_session_index {
			active_era
		} else {
			let eras = BondedEras::get();

			// reverse because it's more likely to find reports from recent eras.
			match eras.iter().rev().filter(|&&(_, ref sesh)| sesh <= &slash_session).next() {
				None => return Ok(()), // before bonding period. defensive - should be filtered out.
				Some(&(ref slash_era, _)) => *slash_era,
			}
		};

		<Self as Store>::EarliestUnappliedSlash::mutate(|earliest| {
			if earliest.is_none() {
				*earliest = Some(active_era)
			}
		});

		let slash_defer_duration = T::SlashDeferDuration::get();

		for (details, slash_fraction) in offenders.iter().zip(slash_fraction) {
			let (stash, exposure) = &details.offender;

			// Skip if the validator is invulnerable.
			if Self::invulnerables().contains(stash) {
				continue
			}

			let unapplied = slashing::compute_slash::<T>(slashing::SlashParams {
				stash,
				slash: *slash_fraction,
				exposure,
				slash_era,
				window_start,
				now: active_era,
				reward_proportion,
			});

			if let Some(mut unapplied) = unapplied {
				unapplied.reporters = details.reporters.clone();
				if slash_defer_duration == 0 {
					// apply right away.
					slashing::apply_slash::<T>(unapplied);
				} else {
					// defer to end of some `slash_defer_duration` from now.
					<Self as Store>::UnappliedSlashes::mutate(
						active_era,
						move |for_later| for_later.push(unapplied),
					);
				}
			}
		}

		Ok(())
	}

	fn can_report() -> bool {
		Self::era_election_status().is_closed()
	}
}

/// Filter historical offences out and only allow those from the bonding period.
pub struct FilterHistoricalOffences<T, R> {
	_inner: sp_std::marker::PhantomData<(T, R)>,
}

impl<T, Reporter, Offender, R, O> ReportOffence<Reporter, Offender, O>
	for FilterHistoricalOffences<Module<T>, R> where
	T: Trait,
	R: ReportOffence<Reporter, Offender, O>,
	O: Offence<Offender>,
{
	fn report_offence(reporters: Vec<Reporter>, offence: O) -> Result<(), OffenceError> {
		// disallow any slashing from before the current bonding period.
		let offence_session = offence.session_index();
		let bonded_eras = BondedEras::get();

		if bonded_eras.first().filter(|(_, start)| offence_session >= *start).is_some() {
			R::report_offence(reporters, offence)
		} else {
			<Module<T>>::deposit_event(
				RawEvent::OldSlashingReportDiscarded(offence_session)
			);
			Ok(())
		}
	}
}

impl<T: Trait> sp_runtime::BoundToRuntimeAppPublic for Module<T> {
	type Public = T::KeyType;
}

impl<T: Trait> pallet_session::OneSessionHandler<T::AccountId> for Module<T> {
	type Key = T::KeyType;

	fn on_genesis_session<'a, I: 'a>(validators: I)
		where I: Iterator<Item=(&'a T::AccountId, T::KeyType)>
	{
		assert!(Self::keys().is_empty(), "Keys are already initialized!");
		<Keys<T>>::put(validators.map(|x| x.1).collect::<Vec<_>>());
	}

	fn on_new_session<'a, I: 'a>(_changed: bool, validators: I, _queued_validators: I)
		where I: Iterator<Item=(&'a T::AccountId, T::KeyType)>
	{
		// Update they keys
		<Keys<T>>::put(validators.map(|x| x.1).collect::<Vec<_>>());
	}

	fn on_before_session_ending() {}

	fn on_disabled(_i: usize) {}
}


/// Disallows any transactions that change the election result to be submitted after the election
/// window is open.
#[derive(Encode, Decode, Clone, Eq, PartialEq)]
pub struct LockStakingStatus<T>(sp_std::marker::PhantomData<T>);

impl<T: Trait + Send + Sync> sp_std::fmt::Debug for LockStakingStatus<T> {
	fn fmt(&self, f: &mut sp_std::fmt::Formatter) -> sp_std::fmt::Result {
		write!(f, "LockStakingStatus")
	}
}

impl<T> LockStakingStatus<T> {
	/// Create new `LockStakingStatus`.
	pub fn new() -> Self {
		Self(sp_std::marker::PhantomData)
	}
}

impl<T> Default for LockStakingStatus<T> {
	fn default() -> Self {
		Self::new()
	}
}

impl<T: Trait + Send + Sync> SignedExtension for LockStakingStatus<T> {
	const IDENTIFIER: &'static str = "LockStakingStatus";
	type AccountId = T::AccountId;
	type Call = <T as Trait>::Call;
	type AdditionalSigned = ();
	type DispatchInfo = frame_support::weights::DispatchInfo;
	type Pre = ();

	fn additional_signed(&self) -> Result<(), TransactionValidityError> { Ok(()) }

	fn validate(
		&self,
		_who: &Self::AccountId,
		call: &Self::Call,
		_info: Self::DispatchInfo,
		_len: usize,
	) -> TransactionValidity {
		if let Some(inner_call) = call.is_sub_type() {
			if let ElectionStatus::Open(_) = <Module<T>>::era_election_status() {
				match inner_call {
					Call::<T>::set_payee(..) |
					Call::<T>::set_controller(..) |
					Call::<T>::set_validator_count(..) |
					Call::<T>::force_no_eras(..) |
					Call::<T>::force_new_era(..) |
					Call::<T>::set_invulnerables(..) |
					Call::<T>::force_unstake(..) |
					Call::<T>::force_new_era_always(..) |
					Call::<T>::cancel_deferred_slash(..) |
					Call::<T>::set_history_depth(..) |
					Call::<T>::reap_stash(..) |
					Call::<T>::submit_election_solution(..) |
					Call::<T>::submit_election_solution_unsigned(..) => {
						// These calls are allowed. Nothing.
					}
					_ => {
						return Err(InvalidTransaction::Stale.into());
					}
				}
			}
		}

		Ok(Default::default())
	}
}

#[allow(deprecated)]
impl<T: Trait> frame_support::unsigned::ValidateUnsigned for Module<T> {
	type Call = Call<T>;
	fn validate_unsigned(call: &Self::Call) -> TransactionValidity {
		if let Call::submit_election_solution_unsigned(
			winners,
			compact,
			score,
			validator_index,
			signature,
		) = call {
			use offchain_election::SignaturePayload;

			// discard early solution
			if Self::era_election_status().is_closed() {
				debug::native::debug!(
					target: "staking",
					"rejecting unsigned transaction because it is too early."
				);
				return InvalidTransaction::Future.into();
			}

			// discard weak solution
			if let Some(queued_score) = Self::queued_score() {
				if !is_score_better(queued_score, *score) {
					debug::native::debug!(
						target: "staking",
						"rejecting unsigned transaction because the claimed score is not good enough."
					);
					return InvalidTransaction::Custom(1u8).into();
				}
			}

			// check signature
			let payload: SignaturePayload = (
				winners,
				compact,
				score,
				validator_index,
			);

			let all_keys = Self::keys();
			let validator_key = all_keys.get(*validator_index as usize)
				// validator index is incorrect -- no key corresponds to it.
				.ok_or(TransactionValidityError::Unknown(UnknownTransaction::CannotLookup.into()))?;

			let signature_valid = payload.using_encoded(|encoded_payload| {
				validator_key.verify(&encoded_payload, &signature)
			});

			if !signature_valid {
				return InvalidTransaction::BadProof.into();
			}

			Ok(ValidTransaction {
				// The higher the score[0], the better a solution is.
				priority: score[0].saturated_into(),
				requires: vec![],
				// a duplicate solution from the same validator within an era cannot be accepted
				// at the transaction pool layer.
				provides: vec![(Self::current_era(), validator_key).encode()],
				// Note: this can be more accurate in the future. We do something like
				// `era_end_block - current_block` but that is not needed now as we eagerly run
				// offchain workers now and the above should be same as `T::ElectionLookahead`
				// without the need to query more storage in the validation phase. If we randomize
				// offchain worker, then we might re-consider this.
				longevity: TryInto::<u64>::try_into(T::ElectionLookahead::get()).unwrap_or(150_u64),
				propagate: true,
			})
		} else {
			InvalidTransaction::Call.into()
		}
	}
}<|MERGE_RESOLUTION|>--- conflicted
+++ resolved
@@ -1064,10 +1064,8 @@
 		/// An old slashing report from a prior era was discarded because it could
 		/// not be processed.
 		OldSlashingReportDiscarded(SessionIndex),
-<<<<<<< HEAD
 		/// A new set of stakers was elected with the given computation method.
 		StakingElection(ElectionCompute),
-=======
 		/// An account has bonded this amount.
 		///
 		/// NOTE: This event is only emitted when funds are bonded via a dispatchable. Notably,
@@ -1078,7 +1076,6 @@
 		/// An account has called `withdraw_unbonded` and removed unbonding chunks worth `Balance`
 		/// from the unlocking queue.
 		Withdrawn(AccountId, Balance),
->>>>>>> 34a6d796
 	}
 );
 
