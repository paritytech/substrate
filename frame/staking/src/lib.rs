// Copyright 2017-2020 Parity Technologies (UK) Ltd.
// This file is part of Substrate.

// Substrate is free software: you can redistribute it and/or modify
// it under the terms of the GNU General Public License as published by
// the Free Software Foundation, either version 3 of the License, or
// (at your option) any later version.

// Substrate is distributed in the hope that it will be useful,
// but WITHOUT ANY WARRANTY; without even the implied warranty of
// MERCHANTABILITY or FITNESS FOR A PARTICULAR PURPOSE.  See the
// GNU General Public License for more details.

// You should have received a copy of the GNU General Public License
// along with Substrate.  If not, see <http://www.gnu.org/licenses/>.

//! # Staking Module
//!
//! The Staking module is used to manage funds at stake by network maintainers.
//!
//! - [`staking::Trait`](./trait.Trait.html)
//! - [`Call`](./enum.Call.html)
//! - [`Module`](./struct.Module.html)
//!
//! ## Overview
//!
//! The Staking module is the means by which a set of network maintainers (known as _authorities_
//! in some contexts and _validators_ in others) are chosen based upon those who voluntarily place
//! funds under deposit. Under deposit, those funds are rewarded under normal operation but are
//! held at pain of _slash_ (expropriation) should the staked maintainer be found not to be
//! discharging its duties properly.
//!
//! ### Terminology
//! <!-- Original author of paragraph: @gavofyork -->
//!
//! - Staking: The process of locking up funds for some time, placing them at risk of slashing
//! (loss) in order to become a rewarded maintainer of the network.
//! - Validating: The process of running a node to actively maintain the network, either by
//! producing blocks or guaranteeing finality of the chain.
//! - Nominating: The process of placing staked funds behind one or more validators in order to
//! share in any reward, and punishment, they take.
//! - Stash account: The account holding an owner's funds used for staking.
//! - Controller account: The account that controls an owner's funds for staking.
//! - Era: A (whole) number of sessions, which is the period that the validator set (and each
//! validator's active nominator set) is recalculated and where rewards are paid out.
//! - Slash: The punishment of a staker by reducing its funds.
//!
//! ### Goals
//! <!-- Original author of paragraph: @gavofyork -->
//!
//! The staking system in Substrate NPoS is designed to make the following possible:
//!
//! - Stake funds that are controlled by a cold wallet.
//! - Withdraw some, or deposit more, funds without interrupting the role of an entity.
//! - Switch between roles (nominator, validator, idle) with minimal overhead.
//!
//! ### Scenarios
//!
//! #### Staking
//!
//! Almost any interaction with the Staking module requires a process of _**bonding**_ (also known
//! as being a _staker_). To become *bonded*, a fund-holding account known as the _stash account_,
//! which holds some or all of the funds that become frozen in place as part of the staking process,
//! is paired with an active **controller** account, which issues instructions on how they shall be
//! used.
//!
//! An account pair can become bonded using the [`bond`](./enum.Call.html#variant.bond) call.
//!
//! Stash accounts can change their associated controller using the
//! [`set_controller`](./enum.Call.html#variant.set_controller) call.
//!
//! There are three possible roles that any staked account pair can be in: `Validator`, `Nominator`
//! and `Idle` (defined in [`StakerStatus`](./enum.StakerStatus.html)). There are three
//! corresponding instructions to change between roles, namely:
//! [`validate`](./enum.Call.html#variant.validate),
//! [`nominate`](./enum.Call.html#variant.nominate), and [`chill`](./enum.Call.html#variant.chill).
//!
//! #### Validating
//!
//! A **validator** takes the role of either validating blocks or ensuring their finality,
//! maintaining the veracity of the network. A validator should avoid both any sort of malicious
//! misbehavior and going offline. Bonded accounts that state interest in being a validator do NOT
//! get immediately chosen as a validator. Instead, they are declared as a _candidate_ and they
//! _might_ get elected at the _next era_ as a validator. The result of the election is determined
//! by nominators and their votes.
//!
//! An account can become a validator candidate via the
//! [`validate`](./enum.Call.html#variant.validate) call.
//!
//! #### Nomination
//!
//! A **nominator** does not take any _direct_ role in maintaining the network, instead, it votes on
//! a set of validators  to be elected. Once interest in nomination is stated by an account, it
//! takes effect at the next election round. The funds in the nominator's stash account indicate the
//! _weight_ of its vote. Both the rewards and any punishment that a validator earns are shared
//! between the validator and its nominators. This rule incentivizes the nominators to NOT vote for
//! the misbehaving/offline validators as much as possible, simply because the nominators will also
//! lose funds if they vote poorly.
//!
//! An account can become a nominator via the [`nominate`](enum.Call.html#variant.nominate) call.
//!
//! #### Rewards and Slash
//!
//! The **reward and slashing** procedure is the core of the Staking module, attempting to _embrace
//! valid behavior_ while _punishing any misbehavior or lack of availability_.
//!
//! Rewards must be claimed for each era before it gets too old by `$HISTORY_DEPTH` using the
//! `payout_stakers` call. Any account can call `payout_stakers`, which pays the reward to
//! the validator as well as its nominators.
//! Only the [`T::MaxNominatorRewardedPerValidator`] biggest stakers can claim their reward. This
//! is to limit the i/o cost to mutate storage for each nominator's account.
//!
//! Slashing can occur at any point in time, once misbehavior is reported. Once slashing is
//! determined, a value is deducted from the balance of the validator and all the nominators who
//! voted for this validator (values are deducted from the _stash_ account of the slashed entity).
//!
//! Slashing logic is further described in the documentation of the `slashing` module.
//!
//! Similar to slashing, rewards are also shared among a validator and its associated nominators.
//! Yet, the reward funds are not always transferred to the stash account and can be configured.
//! See [Reward Calculation](#reward-calculation) for more details.
//!
//! #### Chilling
//!
//! Finally, any of the roles above can choose to step back temporarily and just chill for a while.
//! This means that if they are a nominator, they will not be considered as voters anymore and if
//! they are validators, they will no longer be a candidate for the next election.
//!
//! An account can step back via the [`chill`](enum.Call.html#variant.chill) call.
//!
//! ### Session managing
//!
//! The module implement the trait `SessionManager`. Which is the only API to query new validator
//! set and allowing these validator set to be rewarded once their era is ended.
//!
//! ## Interface
//!
//! ### Dispatchable Functions
//!
//! The dispatchable functions of the Staking module enable the steps needed for entities to accept
//! and change their role, alongside some helper functions to get/set the metadata of the module.
//!
//! ### Public Functions
//!
//! The Staking module contains many public storage items and (im)mutable functions.
//!
//! ## Usage
//!
//! ### Example: Rewarding a validator by id.
//!
//! ```
//! use frame_support::{decl_module, dispatch};
//! use frame_system::{self as system, ensure_signed};
//! use pallet_staking::{self as staking};
//!
//! pub trait Trait: staking::Trait {}
//!
//! decl_module! {
//! 	pub struct Module<T: Trait> for enum Call where origin: T::Origin {
//!			/// Reward a validator.
//! 		#[weight = 0]
//! 		pub fn reward_myself(origin) -> dispatch::DispatchResult {
//! 			let reported = ensure_signed(origin)?;
//! 			<staking::Module<T>>::reward_by_ids(vec![(reported, 10)]);
//! 			Ok(())
//! 		}
//! 	}
//! }
//! # fn main() { }
//! ```
//!
//! ## Implementation Details
//!
//! ### Era payout
//!
//! The era payout is computed using yearly inflation curve defined at
//! [`T::RewardCurve`](./trait.Trait.html#associatedtype.RewardCurve) as such:
//!
//! ```nocompile
//! staker_payout = yearly_inflation(npos_token_staked / total_tokens) * total_tokens / era_per_year
//! ```
//! This payout is used to reward stakers as defined in next section
//!
//! ```nocompile
//! remaining_payout = max_yearly_inflation * total_tokens / era_per_year - staker_payout
//! ```
//! The remaining reward is send to the configurable end-point
//! [`T::RewardRemainder`](./trait.Trait.html#associatedtype.RewardRemainder).
//!
//! ### Reward Calculation
//!
//! Validators and nominators are rewarded at the end of each era. The total reward of an era is
//! calculated using the era duration and the staking rate (the total amount of tokens staked by
//! nominators and validators, divided by the total token supply). It aims to incentivize toward a
//! defined staking rate. The full specification can be found
//! [here](https://research.web3.foundation/en/latest/polkadot/Token%20Economics.html#inflation-model).
//!
//! Total reward is split among validators and their nominators depending on the number of points
//! they received during the era. Points are added to a validator using
//! [`reward_by_ids`](./enum.Call.html#variant.reward_by_ids) or
//! [`reward_by_indices`](./enum.Call.html#variant.reward_by_indices).
//!
//! [`Module`](./struct.Module.html) implements
//! [`pallet_authorship::EventHandler`](../pallet_authorship/trait.EventHandler.html) to add reward
//! points to block producer and block producer of referenced uncles.
//!
//! The validator and its nominator split their reward as following:
//!
//! The validator can declare an amount, named
//! [`commission`](./struct.ValidatorPrefs.html#structfield.commission), that does not
//! get shared with the nominators at each reward payout through its
//! [`ValidatorPrefs`](./struct.ValidatorPrefs.html). This value gets deducted from the total reward
//! that is paid to the validator and its nominators. The remaining portion is split among the
//! validator and all of the nominators that nominated the validator, proportional to the value
//! staked behind this validator (_i.e._ dividing the
//! [`own`](./struct.Exposure.html#structfield.own) or
//! [`others`](./struct.Exposure.html#structfield.others) by
//! [`total`](./struct.Exposure.html#structfield.total) in [`Exposure`](./struct.Exposure.html)).
//!
//! All entities who receive a reward have the option to choose their reward destination
//! through the [`Payee`](./struct.Payee.html) storage item (see
//! [`set_payee`](enum.Call.html#variant.set_payee)), to be one of the following:
//!
//! - Controller account, (obviously) not increasing the staked value.
//! - Stash account, not increasing the staked value.
//! - Stash account, also increasing the staked value.
//!
//! ### Additional Fund Management Operations
//!
//! Any funds already placed into stash can be the target of the following operations:
//!
//! The controller account can free a portion (or all) of the funds using the
//! [`unbond`](enum.Call.html#variant.unbond) call. Note that the funds are not immediately
//! accessible. Instead, a duration denoted by [`BondingDuration`](./struct.BondingDuration.html)
//! (in number of eras) must pass until the funds can actually be removed. Once the
//! `BondingDuration` is over, the [`withdraw_unbonded`](./enum.Call.html#variant.withdraw_unbonded)
//! call can be used to actually withdraw the funds.
//!
//! Note that there is a limitation to the number of fund-chunks that can be scheduled to be
//! unlocked in the future via [`unbond`](enum.Call.html#variant.unbond). In case this maximum
//! (`MAX_UNLOCKING_CHUNKS`) is reached, the bonded account _must_ first wait until a successful
//! call to `withdraw_unbonded` to remove some of the chunks.
//!
//! ### Election Algorithm
//!
//! The current election algorithm is implemented based on Phragmén.
//! The reference implementation can be found
//! [here](https://github.com/w3f/consensus/tree/master/NPoS).
//!
//! The election algorithm, aside from electing the validators with the most stake value and votes,
//! tries to divide the nominator votes among candidates in an equal manner. To further assure this,
//! an optional post-processing can be applied that iteratively normalizes the nominator staked
//! values until the total difference among votes of a particular nominator are less than a
//! threshold.
//!
//! ## GenesisConfig
//!
//! The Staking module depends on the [`GenesisConfig`](./struct.GenesisConfig.html).
//! The `GenesisConfig` is optional and allow to set some initial stakers.
//!
//! ## Related Modules
//!
//! - [Balances](../pallet_balances/index.html): Used to manage values at stake.
//! - [Session](../pallet_session/index.html): Used to manage sessions. Also, a list of new
//!   validators is stored in the Session module's `Validators` at the end of each era.

#![recursion_limit = "128"]
#![cfg_attr(not(feature = "std"), no_std)]

#[cfg(test)]
mod mock;
#[cfg(test)]
mod tests;
#[cfg(feature = "testing-utils")]
pub mod testing_utils;
#[cfg(any(feature = "runtime-benchmarks", test))]
pub mod benchmarking;

pub mod slashing;
pub mod offchain_election;
pub mod inflation;

use sp_std::{
	result,
	prelude::*,
	collections::btree_map::BTreeMap,
	convert::{TryInto, From},
	mem::size_of,
};
use codec::{HasCompact, Encode, Decode};
use frame_support::{
	decl_module, decl_event, decl_storage, ensure, decl_error, debug,
	weights::{Weight, DispatchClass},
	storage::IterableStorageMap,
	dispatch::{IsSubType, DispatchResult},
	traits::{
		Currency, LockIdentifier, LockableCurrency, WithdrawReasons, OnUnbalanced, Imbalance, Get,
		UnixTime, EstimateNextNewSession, EnsureOrigin,
	}
};
use pallet_session::historical;
use sp_runtime::{
	Perbill, PerU16, PerThing, RuntimeDebug,
	curve::PiecewiseLinear,
	traits::{
		Convert, Zero, StaticLookup, CheckedSub, Saturating, SaturatedConversion, AtLeast32Bit,
		Dispatchable,
	},
	transaction_validity::{
		TransactionValidityError, TransactionValidity, ValidTransaction, InvalidTransaction,
		TransactionSource, TransactionPriority,
	},
};
use sp_staking::{
	SessionIndex,
	offence::{OnOffenceHandler, OffenceDetails, Offence, ReportOffence, OffenceError},
};
#[cfg(feature = "std")]
use sp_runtime::{Serialize, Deserialize};
use frame_system::{
	self as system, ensure_signed, ensure_root, ensure_none,
	offchain::SendTransactionTypes,
};
use sp_phragmen::{
	ExtendedBalance, Assignment, PhragmenScore, PhragmenResult, build_support_map, evaluate_support,
	elect, generate_compact_solution_type, is_score_better, VotingLimit, SupportMap, VoteWeight,
};

const DEFAULT_MINIMUM_VALIDATOR_COUNT: u32 = 4;
const STAKING_ID: LockIdentifier = *b"staking ";
pub const MAX_UNLOCKING_CHUNKS: usize = 32;
pub const MAX_NOMINATIONS: usize = <CompactAssignments as VotingLimit>::LIMIT;

// syntactic sugar for logging
#[cfg(feature = "std")]
const LOG_TARGET: &'static str = "staking";
macro_rules! log {
	($level:tt, $patter:expr $(, $values:expr)* $(,)?) => {
		debug::native::$level!(
			target: LOG_TARGET,
			$patter $(, $values)*
		)
	};
}

/// Data type used to index nominators in the compact type
pub type NominatorIndex = u32;

/// Data type used to index validators in the compact type.
pub type ValidatorIndex = u16;

// Ensure the size of both ValidatorIndex and NominatorIndex. They both need to be well below usize.
static_assertions::const_assert!(size_of::<ValidatorIndex>() <= size_of::<usize>());
static_assertions::const_assert!(size_of::<NominatorIndex>() <= size_of::<usize>());

/// Maximum number of stakers that can be stored in a snapshot.
pub(crate) const MAX_VALIDATORS: usize = ValidatorIndex::max_value() as usize;
pub(crate) const MAX_NOMINATORS: usize = NominatorIndex::max_value() as usize;

/// Counter for the number of eras that have passed.
pub type EraIndex = u32;

/// Counter for the number of "reward" points earned by a given validator.
pub type RewardPoint = u32;

// Note: Maximum nomination limit is set here -- 16.
generate_compact_solution_type!(pub GenericCompactAssignments, 16);

/// Information regarding the active era (era in used in session).
#[derive(Encode, Decode, RuntimeDebug)]
pub struct ActiveEraInfo {
	/// Index of era.
	index: EraIndex,
	/// Moment of start expresed as millisecond from `$UNIX_EPOCH`.
	///
	/// Start can be none if start hasn't been set for the era yet,
	/// Start is set on the first on_finalize of the era to guarantee usage of `Time`.
	start: Option<u64>,
}

/// Accuracy used for on-chain phragmen.
pub type ChainAccuracy = Perbill;

/// Accuracy used for off-chain phragmen. This better be small.
pub type OffchainAccuracy = PerU16;

/// The balance type of this module.
pub type BalanceOf<T> =
	<<T as Trait>::Currency as Currency<<T as frame_system::Trait>::AccountId>>::Balance;

/// The compact type for election solutions.
pub type CompactAssignments =
	GenericCompactAssignments<NominatorIndex, ValidatorIndex, OffchainAccuracy>;

type PositiveImbalanceOf<T> =
	<<T as Trait>::Currency as Currency<<T as frame_system::Trait>::AccountId>>::PositiveImbalance;
type NegativeImbalanceOf<T> =
	<<T as Trait>::Currency as Currency<<T as frame_system::Trait>::AccountId>>::NegativeImbalance;

/// Reward points of an era. Used to split era total payout between validators.
///
/// This points will be used to reward validators and their respective nominators.
#[derive(PartialEq, Encode, Decode, Default, RuntimeDebug)]
pub struct EraRewardPoints<AccountId: Ord> {
	/// Total number of points. Equals the sum of reward points for each validator.
	total: RewardPoint,
	/// The reward points earned by a given validator.
	individual: BTreeMap<AccountId, RewardPoint>,
}

/// Indicates the initial status of the staker.
#[derive(RuntimeDebug)]
#[cfg_attr(feature = "std", derive(Serialize, Deserialize))]
pub enum StakerStatus<AccountId> {
	/// Chilling.
	Idle,
	/// Declared desire in validating or already participating in it.
	Validator,
	/// Nominating for a group of other stakers.
	Nominator(Vec<AccountId>),
}

/// A destination account for payment.
#[derive(PartialEq, Eq, Copy, Clone, Encode, Decode, RuntimeDebug)]
pub enum RewardDestination {
	/// Pay into the stash account, increasing the amount at stake accordingly.
	Staked,
	/// Pay into the stash account, not increasing the amount at stake.
	Stash,
	/// Pay into the controller account.
	Controller,
}

impl Default for RewardDestination {
	fn default() -> Self {
		RewardDestination::Staked
	}
}

/// Preference of what happens regarding validation.
#[derive(PartialEq, Eq, Clone, Encode, Decode, RuntimeDebug)]
pub struct ValidatorPrefs {
	/// Reward that validator takes up-front; only the rest is split between themselves and
	/// nominators.
	#[codec(compact)]
	pub commission: Perbill,
}

impl Default for ValidatorPrefs {
	fn default() -> Self {
		ValidatorPrefs {
			commission: Default::default(),
		}
	}
}

/// Just a Balance/BlockNumber tuple to encode when a chunk of funds will be unlocked.
#[derive(PartialEq, Eq, Clone, Encode, Decode, RuntimeDebug)]
pub struct UnlockChunk<Balance: HasCompact> {
	/// Amount of funds to be unlocked.
	#[codec(compact)]
	value: Balance,
	/// Era number at which point it'll be unlocked.
	#[codec(compact)]
	era: EraIndex,
}

/// The ledger of a (bonded) stash.
#[derive(PartialEq, Eq, Clone, Encode, Decode, RuntimeDebug)]
pub struct StakingLedger<AccountId, Balance: HasCompact> {
	/// The stash account whose balance is actually locked and at stake.
	pub stash: AccountId,
	/// The total amount of the stash's balance that we are currently accounting for.
	/// It's just `active` plus all the `unlocking` balances.
	#[codec(compact)]
	pub total: Balance,
	/// The total amount of the stash's balance that will be at stake in any forthcoming
	/// rounds.
	#[codec(compact)]
	pub active: Balance,
	/// Any balance that is becoming free, which may eventually be transferred out
	/// of the stash (assuming it doesn't get slashed first).
	pub unlocking: Vec<UnlockChunk<Balance>>,
	/// List of eras for which the stakers behind a validator have claimed rewards. Only updated
	/// for validators.
	pub claimed_rewards: Vec<EraIndex>,
}

impl<
	AccountId,
	Balance: HasCompact + Copy + Saturating + AtLeast32Bit,
> StakingLedger<AccountId, Balance> {
	/// Remove entries from `unlocking` that are sufficiently old and reduce the
	/// total by the sum of their balances.
	fn consolidate_unlocked(self, current_era: EraIndex) -> Self {
		let mut total = self.total;
		let unlocking = self.unlocking.into_iter()
			.filter(|chunk| if chunk.era > current_era {
				true
			} else {
				total = total.saturating_sub(chunk.value);
				false
			})
			.collect();

		Self {
			stash: self.stash,
			total,
			active: self.active,
			unlocking,
			claimed_rewards: self.claimed_rewards
		}
	}

	/// Re-bond funds that were scheduled for unlocking.
	fn rebond(mut self, value: Balance) -> Self {
		let mut unlocking_balance: Balance = Zero::zero();

		while let Some(last) = self.unlocking.last_mut() {
			if unlocking_balance + last.value <= value {
				unlocking_balance += last.value;
				self.active += last.value;
				self.unlocking.pop();
			} else {
				let diff = value - unlocking_balance;

				unlocking_balance += diff;
				self.active += diff;
				last.value -= diff;
			}

			if unlocking_balance >= value {
				break
			}
		}

		self
	}
}

impl<AccountId, Balance> StakingLedger<AccountId, Balance> where
	Balance: AtLeast32Bit + Saturating + Copy,
{
	/// Slash the validator for a given amount of balance. This can grow the value
	/// of the slash in the case that the validator has less than `minimum_balance`
	/// active funds. Returns the amount of funds actually slashed.
	///
	/// Slashes from `active` funds first, and then `unlocking`, starting with the
	/// chunks that are closest to unlocking.
	fn slash(
		&mut self,
		mut value: Balance,
		minimum_balance: Balance,
	) -> Balance {
		let pre_total = self.total;
		let total = &mut self.total;
		let active = &mut self.active;

		let slash_out_of = |
			total_remaining: &mut Balance,
			target: &mut Balance,
			value: &mut Balance,
		| {
			let mut slash_from_target = (*value).min(*target);

			if !slash_from_target.is_zero() {
				*target -= slash_from_target;

				// don't leave a dust balance in the staking system.
				if *target <= minimum_balance {
					slash_from_target += *target;
					*value += sp_std::mem::replace(target, Zero::zero());
				}

				*total_remaining = total_remaining.saturating_sub(slash_from_target);
				*value -= slash_from_target;
			}
		};

		slash_out_of(total, active, &mut value);

		let i = self.unlocking.iter_mut()
			.map(|chunk| {
				slash_out_of(total, &mut chunk.value, &mut value);
				chunk.value
			})
			.take_while(|value| value.is_zero()) // take all fully-consumed chunks out.
			.count();

		// kill all drained chunks.
		let _ = self.unlocking.drain(..i);

		pre_total.saturating_sub(*total)
	}
}

/// A record of the nominations made by a specific account.
#[derive(PartialEq, Eq, Clone, Encode, Decode, RuntimeDebug)]
pub struct Nominations<AccountId> {
	/// The targets of nomination.
	pub targets: Vec<AccountId>,
	/// The era the nominations were submitted.
	///
	/// Except for initial nominations which are considered submitted at era 0.
	pub submitted_in: EraIndex,
	/// Whether the nominations have been suppressed.
	pub suppressed: bool,
}

/// The amount of exposure (to slashing) than an individual nominator has.
#[derive(PartialEq, Eq, PartialOrd, Ord, Clone, Encode, Decode, RuntimeDebug)]
pub struct IndividualExposure<AccountId, Balance: HasCompact> {
	/// The stash account of the nominator in question.
	pub who: AccountId,
	/// Amount of funds exposed.
	#[codec(compact)]
	pub value: Balance,
}

/// A snapshot of the stake backing a single validator in the system.
#[derive(PartialEq, Eq, PartialOrd, Ord, Clone, Encode, Decode, Default, RuntimeDebug)]
pub struct Exposure<AccountId, Balance: HasCompact> {
	/// The total balance backing this validator.
	#[codec(compact)]
	pub total: Balance,
	/// The validator's own stash that is exposed.
	#[codec(compact)]
	pub own: Balance,
	/// The portions of nominators stashes that are exposed.
	pub others: Vec<IndividualExposure<AccountId, Balance>>,
}

/// A pending slash record. The value of the slash has been computed but not applied yet,
/// rather deferred for several eras.
#[derive(Encode, Decode, Default, RuntimeDebug)]
pub struct UnappliedSlash<AccountId, Balance: HasCompact> {
	/// The stash ID of the offending validator.
	validator: AccountId,
	/// The validator's own slash.
	own: Balance,
	/// All other slashed stakers and amounts.
	others: Vec<(AccountId, Balance)>,
	/// Reporters of the offence; bounty payout recipients.
	reporters: Vec<AccountId>,
	/// The amount of payout.
	payout: Balance,
}

/// Indicate how an election round was computed.
#[derive(PartialEq, Eq, Clone, Copy, Encode, Decode, RuntimeDebug)]
pub enum ElectionCompute {
	/// Result was forcefully computed on chain at the end of the session.
	OnChain,
	/// Result was submitted and accepted to the chain via a signed transaction.
	Signed,
	/// Result was submitted and accepted to the chain via an unsigned transaction (by an
	/// authority).
	Unsigned,
}

/// The result of an election round.
#[derive(PartialEq, Eq, Clone, Encode, Decode, RuntimeDebug)]
pub struct ElectionResult<AccountId, Balance: HasCompact> {
	/// Flat list of validators who have been elected.
	elected_stashes: Vec<AccountId>,
	/// Flat list of new exposures, to be updated in the [`Exposure`] storage.
	exposures: Vec<(AccountId, Exposure<AccountId, Balance>)>,
	/// Type of the result. This is kept on chain only to track and report the best score's
	/// submission type. An optimisation could remove this.
	compute: ElectionCompute,
}

/// The status of the upcoming (offchain) election.
#[derive(PartialEq, Eq, Clone, Encode, Decode, RuntimeDebug)]
pub enum ElectionStatus<BlockNumber> {
	/// Nothing has and will happen for now. submission window is not open.
	Closed,
	/// The submission window has been open since the contained block number.
	Open(BlockNumber),
}

impl<BlockNumber: PartialEq> ElectionStatus<BlockNumber> {
	fn is_open_at(&self, n: BlockNumber) -> bool {
		*self == Self::Open(n)
	}

	fn is_closed(&self) -> bool {
		match self {
			Self::Closed => true,
			_ => false
		}
	}

	fn is_open(&self) -> bool {
		!self.is_closed()
	}
}

impl<BlockNumber> Default for ElectionStatus<BlockNumber> {
	fn default() -> Self {
		Self::Closed
	}
}

/// Means for interacting with a specialized version of the `session` trait.
///
/// This is needed because `Staking` sets the `ValidatorIdOf` of the `pallet_session::Trait`
pub trait SessionInterface<AccountId>: frame_system::Trait {
	/// Disable a given validator by stash ID.
	///
	/// Returns `true` if new era should be forced at the end of this session.
	/// This allows preventing a situation where there is too many validators
	/// disabled and block production stalls.
	fn disable_validator(validator: &AccountId) -> Result<bool, ()>;
	/// Get the validators from session.
	fn validators() -> Vec<AccountId>;
	/// Prune historical session tries up to but not including the given index.
	fn prune_historical_up_to(up_to: SessionIndex);
}

impl<T: Trait> SessionInterface<<T as frame_system::Trait>::AccountId> for T where
	T: pallet_session::Trait<ValidatorId = <T as frame_system::Trait>::AccountId>,
	T: pallet_session::historical::Trait<
		FullIdentification = Exposure<<T as frame_system::Trait>::AccountId, BalanceOf<T>>,
		FullIdentificationOf = ExposureOf<T>,
	>,
	T::SessionHandler: pallet_session::SessionHandler<<T as frame_system::Trait>::AccountId>,
	T::SessionManager: pallet_session::SessionManager<<T as frame_system::Trait>::AccountId>,
	T::ValidatorIdOf:
		Convert<<T as frame_system::Trait>::AccountId, Option<<T as frame_system::Trait>::AccountId>>,
{
	fn disable_validator(validator: &<T as frame_system::Trait>::AccountId) -> Result<bool, ()> {
		<pallet_session::Module<T>>::disable(validator)
	}

	fn validators() -> Vec<<T as frame_system::Trait>::AccountId> {
		<pallet_session::Module<T>>::validators()
	}

	fn prune_historical_up_to(up_to: SessionIndex) {
		<pallet_session::historical::Module<T>>::prune_up_to(up_to);
	}
}

pub trait Trait: frame_system::Trait + SendTransactionTypes<Call<Self>> {
	/// The staking balance.
	type Currency: LockableCurrency<Self::AccountId, Moment=Self::BlockNumber>;

	/// Time used for computing era duration.
	///
	/// It is guaranteed to start being called from the first `on_finalize`. Thus value at genesis
	/// is not used.
	type UnixTime: UnixTime;

	/// Convert a balance into a number used for election calculation. This must fit into a `u64`
	/// but is allowed to be sensibly lossy. The `u64` is used to communicate with the
	/// [`sp_phragmen`] crate which accepts u64 numbers and does operations in 128. Consequently,
	/// the backward convert is used convert the u128s from phragmen back to a [`BalanceOf`].
	type CurrencyToVote: Convert<BalanceOf<Self>, VoteWeight> + Convert<u128, BalanceOf<Self>>;

	/// Tokens have been minted and are unused for validator-reward.
	/// See [Era payout](./index.html#era-payout).
	type RewardRemainder: OnUnbalanced<NegativeImbalanceOf<Self>>;

	/// The overarching event type.
	type Event: From<Event<Self>> + Into<<Self as frame_system::Trait>::Event>;

	/// Handler for the unbalanced reduction when slashing a staker.
	type Slash: OnUnbalanced<NegativeImbalanceOf<Self>>;

	/// Handler for the unbalanced increment when rewarding a staker.
	type Reward: OnUnbalanced<PositiveImbalanceOf<Self>>;

	/// Number of sessions per era.
	type SessionsPerEra: Get<SessionIndex>;

	/// Number of eras that staked funds must remain bonded for.
	type BondingDuration: Get<EraIndex>;

	/// Number of eras that slashes are deferred by, after computation. This
	/// should be less than the bonding duration. Set to 0 if slashes should be
	/// applied immediately, without opportunity for intervention.
	type SlashDeferDuration: Get<EraIndex>;

	/// The origin which can cancel a deferred slash. Root can always do this.
	type SlashCancelOrigin: EnsureOrigin<Self::Origin>;

	/// Interface for interacting with a session module.
	type SessionInterface: self::SessionInterface<Self::AccountId>;

	/// The NPoS reward curve used to define yearly inflation.
	/// See [Era payout](./index.html#era-payout).
	type RewardCurve: Get<&'static PiecewiseLinear<'static>>;

	/// Something that can estimate the next session change, accurately or as a best effort guess.
	type NextNewSession: EstimateNextNewSession<Self::BlockNumber>;

	/// How many blocks ahead of the era, within the last do we try to run the phragmen offchain?
	/// Setting this to zero will disable the offchain compute and only on-chain seq-phragmen will
	/// be used.
	type ElectionLookahead: Get<Self::BlockNumber>;

	/// The overarching call type.
	type Call: Dispatchable + From<Call<Self>> + IsSubType<Module<Self>, Self> + Clone;

	/// The maximum number of nominator rewarded for each validator.
	///
	/// For each validator only the `$MaxNominatorRewardedPerValidator` biggest stakers can claim
	/// their reward. This used to limit the i/o cost for the nominator payout.
	type MaxNominatorRewardedPerValidator: Get<u32>;

	/// A configuration for base priority of unsigned transactions.
	///
	/// This is exposed so that it can be tuned for particular runtime, when
	/// multiple pallets send unsigned transactions.
	type UnsignedPriority: Get<TransactionPriority>;
}

/// Mode of era-forcing.
#[derive(Copy, Clone, PartialEq, Eq, Encode, Decode, RuntimeDebug)]
#[cfg_attr(feature = "std", derive(Serialize, Deserialize))]
pub enum Forcing {
	/// Not forcing anything - just let whatever happen.
	NotForcing,
	/// Force a new era, then reset to `NotForcing` as soon as it is done.
	ForceNew,
	/// Avoid a new era indefinitely.
	ForceNone,
	/// Force a new era at the end of all sessions indefinitely.
	ForceAlways,
}

impl Default for Forcing {
	fn default() -> Self { Forcing::NotForcing }
}

// A value placed in storage that represents the current version of the Staking storage.
// This value is used by the `on_runtime_upgrade` logic to determine whether we run
// storage migration logic. This should match directly with the semantic versions of the Rust crate.
#[derive(Encode, Decode, Clone, Copy, PartialEq, Eq, RuntimeDebug)]
enum Releases {
	V1_0_0Ancient,
	V2_0_0,
	V3_0_0,
}

impl Default for Releases {
	fn default() -> Self {
		Releases::V3_0_0
	}
}

decl_storage! {
	trait Store for Module<T: Trait> as Staking {
		/// Number of eras to keep in history.
		///
		/// Information is kept for eras in `[current_era - history_depth; current_era]`.
		///
		/// Must be more than the number of eras delayed by session otherwise.
		/// I.e. active era must always be in history.
		/// I.e. `active_era > current_era - history_depth` must be guaranteed.
		HistoryDepth get(fn history_depth) config(): u32 = 84;

		/// The ideal number of staking participants.
		pub ValidatorCount get(fn validator_count) config(): u32;

		/// Minimum number of staking participants before emergency conditions are imposed.
		pub MinimumValidatorCount get(fn minimum_validator_count) config():
			u32 = DEFAULT_MINIMUM_VALIDATOR_COUNT;

		/// Any validators that may never be slashed or forcibly kicked. It's a Vec since they're
		/// easy to initialize and the performance hit is minimal (we expect no more than four
		/// invulnerables) and restricted to testnets.
		pub Invulnerables get(fn invulnerables) config(): Vec<T::AccountId>;

		/// Map from all locked "stash" accounts to the controller account.
		pub Bonded get(fn bonded): map hasher(twox_64_concat) T::AccountId => Option<T::AccountId>;

		/// Map from all (unlocked) "controller" accounts to the info regarding the staking.
		pub Ledger get(fn ledger):
			map hasher(blake2_128_concat) T::AccountId
			=> Option<StakingLedger<T::AccountId, BalanceOf<T>>>;

		/// Where the reward payment should be made. Keyed by stash.
		pub Payee get(fn payee): map hasher(twox_64_concat) T::AccountId => RewardDestination;

		/// The map from (wannabe) validator stash key to the preferences of that validator.
		pub Validators get(fn validators):
			map hasher(twox_64_concat) T::AccountId => ValidatorPrefs;

		/// The map from nominator stash key to the set of stash keys of all validators to nominate.
		pub Nominators get(fn nominators):
			map hasher(twox_64_concat) T::AccountId => Option<Nominations<T::AccountId>>;

		/// The current era index.
		///
		/// This is the latest planned era, depending on how the Session pallet queues the validator
		/// set, it might be active or not.
		pub CurrentEra get(fn current_era): Option<EraIndex>;

		/// The active era information, it holds index and start.
		///
		/// The active era is the era currently rewarded.
		/// Validator set of this era must be equal to `SessionInterface::validators`.
		pub ActiveEra get(fn active_era): Option<ActiveEraInfo>;

		/// The session index at which the era start for the last `HISTORY_DEPTH` eras.
		pub ErasStartSessionIndex get(fn eras_start_session_index):
			map hasher(twox_64_concat) EraIndex => Option<SessionIndex>;

		/// Exposure of validator at era.
		///
		/// This is keyed first by the era index to allow bulk deletion and then the stash account.
		///
		/// Is it removed after `HISTORY_DEPTH` eras.
		/// If stakers hasn't been set or has been removed then empty exposure is returned.
		pub ErasStakers get(fn eras_stakers):
			double_map hasher(twox_64_concat) EraIndex, hasher(twox_64_concat) T::AccountId
			=> Exposure<T::AccountId, BalanceOf<T>>;

		/// Clipped Exposure of validator at era.
		///
		/// This is similar to [`ErasStakers`] but number of nominators exposed is reduced to the
		/// `T::MaxNominatorRewardedPerValidator` biggest stakers.
		/// (Note: the field `total` and `own` of the exposure remains unchanged).
		/// This is used to limit the i/o cost for the nominator payout.
		///
		/// This is keyed fist by the era index to allow bulk deletion and then the stash account.
		///
		/// Is it removed after `HISTORY_DEPTH` eras.
		/// If stakers hasn't been set or has been removed then empty exposure is returned.
		pub ErasStakersClipped get(fn eras_stakers_clipped):
			double_map hasher(twox_64_concat) EraIndex, hasher(twox_64_concat) T::AccountId
			=> Exposure<T::AccountId, BalanceOf<T>>;

		/// Similar to `ErasStakers`, this holds the preferences of validators.
		///
		/// This is keyed first by the era index to allow bulk deletion and then the stash account.
		///
		/// Is it removed after `HISTORY_DEPTH` eras.
		// If prefs hasn't been set or has been removed then 0 commission is returned.
		pub ErasValidatorPrefs get(fn eras_validator_prefs):
			double_map hasher(twox_64_concat) EraIndex, hasher(twox_64_concat) T::AccountId
			=> ValidatorPrefs;

		/// The total validator era payout for the last `HISTORY_DEPTH` eras.
		///
		/// Eras that haven't finished yet or has been removed doesn't have reward.
		pub ErasValidatorReward get(fn eras_validator_reward):
			map hasher(twox_64_concat) EraIndex => Option<BalanceOf<T>>;

		/// Rewards for the last `HISTORY_DEPTH` eras.
		/// If reward hasn't been set or has been removed then 0 reward is returned.
		pub ErasRewardPoints get(fn eras_reward_points):
			map hasher(twox_64_concat) EraIndex => EraRewardPoints<T::AccountId>;

		/// The total amount staked for the last `HISTORY_DEPTH` eras.
		/// If total hasn't been set or has been removed then 0 stake is returned.
		pub ErasTotalStake get(fn eras_total_stake):
			map hasher(twox_64_concat) EraIndex => BalanceOf<T>;

		/// Mode of era forcing.
		pub ForceEra get(fn force_era) config(): Forcing;

		/// The percentage of the slash that is distributed to reporters.
		///
		/// The rest of the slashed value is handled by the `Slash`.
		pub SlashRewardFraction get(fn slash_reward_fraction) config(): Perbill;

		/// The amount of currency given to reporters of a slash event which was
		/// canceled by extraordinary circumstances (e.g. governance).
		pub CanceledSlashPayout get(fn canceled_payout) config(): BalanceOf<T>;

		/// All unapplied slashes that are queued for later.
		pub UnappliedSlashes:
			map hasher(twox_64_concat) EraIndex => Vec<UnappliedSlash<T::AccountId, BalanceOf<T>>>;

		/// A mapping from still-bonded eras to the first session index of that era.
		///
		/// Must contains information for eras for the range:
		/// `[active_era - bounding_duration; active_era]`
		BondedEras: Vec<(EraIndex, SessionIndex)>;

		/// All slashing events on validators, mapped by era to the highest slash proportion
		/// and slash value of the era.
		ValidatorSlashInEra:
			double_map hasher(twox_64_concat) EraIndex, hasher(twox_64_concat) T::AccountId
			=> Option<(Perbill, BalanceOf<T>)>;

		/// All slashing events on nominators, mapped by era to the highest slash value of the era.
		NominatorSlashInEra:
			double_map hasher(twox_64_concat) EraIndex, hasher(twox_64_concat) T::AccountId
			=> Option<BalanceOf<T>>;

		/// Slashing spans for stash accounts.
		SlashingSpans: map hasher(twox_64_concat) T::AccountId => Option<slashing::SlashingSpans>;

		/// Records information about the maximum slash of a stash within a slashing span,
		/// as well as how much reward has been paid out.
		SpanSlash:
			map hasher(twox_64_concat) (T::AccountId, slashing::SpanIndex)
			=> slashing::SpanRecord<BalanceOf<T>>;

		/// The earliest era for which we have a pending, unapplied slash.
		EarliestUnappliedSlash: Option<EraIndex>;

		/// Snapshot of validators at the beginning of the current election window. This should only
		/// have a value when [`EraElectionStatus`] == `ElectionStatus::Open(_)`.
		pub SnapshotValidators get(fn snapshot_validators): Option<Vec<T::AccountId>>;

		/// Snapshot of nominators at the beginning of the current election window. This should only
		/// have a value when [`EraElectionStatus`] == `ElectionStatus::Open(_)`.
		pub SnapshotNominators get(fn snapshot_nominators): Option<Vec<T::AccountId>>;

		/// The next validator set. At the end of an era, if this is available (potentially from the
		/// result of an offchain worker), it is immediately used. Otherwise, the on-chain election
		/// is executed.
		pub QueuedElected get(fn queued_elected): Option<ElectionResult<T::AccountId, BalanceOf<T>>>;

		/// The score of the current [`QueuedElected`].
		pub QueuedScore get(fn queued_score): Option<PhragmenScore>;

		/// Flag to control the execution of the offchain election. When `Open(_)`, we accept
		/// solutions to be submitted.
		pub EraElectionStatus get(fn era_election_status): ElectionStatus<T::BlockNumber>;

		/// True if the current **planned** session is final. Note that this does not take era
		/// forcing into account.
		pub IsCurrentSessionFinal get(fn is_current_session_final): bool = false;

		/// True if network has been upgraded to this version.
		/// Storage version of the pallet.
		///
		/// This is set to v3.0.0 for new networks.
		StorageVersion build(|_: &GenesisConfig<T>| Releases::V3_0_0): Releases;

		/// The era where we migrated from Lazy Payouts to Simple Payouts
		MigrateEra: Option<EraIndex>;
	}
	add_extra_genesis {
		config(stakers):
			Vec<(T::AccountId, T::AccountId, BalanceOf<T>, StakerStatus<T::AccountId>)>;
		build(|config: &GenesisConfig<T>| {
			for &(ref stash, ref controller, balance, ref status) in &config.stakers {
				assert!(
					T::Currency::free_balance(&stash) >= balance,
					"Stash does not have enough balance to bond."
				);
				let _ = <Module<T>>::bond(
					T::Origin::from(Some(stash.clone()).into()),
					T::Lookup::unlookup(controller.clone()),
					balance,
					RewardDestination::Staked,
				);
				let _ = match status {
					StakerStatus::Validator => {
						<Module<T>>::validate(
							T::Origin::from(Some(controller.clone()).into()),
							Default::default(),
						)
					},
					StakerStatus::Nominator(votes) => {
						<Module<T>>::nominate(
							T::Origin::from(Some(controller.clone()).into()),
							votes.iter().map(|l| T::Lookup::unlookup(l.clone())).collect(),
						)
					}, _ => Ok(())
				};
			}
		});
	}
}

decl_event!(
	pub enum Event<T> where Balance = BalanceOf<T>, <T as frame_system::Trait>::AccountId {
		/// The era payout has been set; the first balance is the validator-payout; the second is
		/// the remainder from the maximum amount of reward.
		EraPayout(EraIndex, Balance, Balance),
		/// The staker has been rewarded by this amount. `AccountId` is the stash account.
		Reward(AccountId, Balance),
		/// One validator (and its nominators) has been slashed by the given amount.
		Slash(AccountId, Balance),
		/// An old slashing report from a prior era was discarded because it could
		/// not be processed.
		OldSlashingReportDiscarded(SessionIndex),
		/// A new set of stakers was elected with the given computation method.
		StakingElection(ElectionCompute),
		/// An account has bonded this amount.
		///
		/// NOTE: This event is only emitted when funds are bonded via a dispatchable. Notably,
		/// it will not be emitted for staking rewards when they are added to stake.
		Bonded(AccountId, Balance),
		/// An account has unbonded this amount.
		Unbonded(AccountId, Balance),
		/// An account has called `withdraw_unbonded` and removed unbonding chunks worth `Balance`
		/// from the unlocking queue.
		Withdrawn(AccountId, Balance),
	}
);

decl_error! {
	/// Error for the staking module.
	pub enum Error for Module<T: Trait> {
		/// Not a controller account.
		NotController,
		/// Not a stash account.
		NotStash,
		/// Stash is already bonded.
		AlreadyBonded,
		/// Controller is already paired.
		AlreadyPaired,
		/// Targets cannot be empty.
		EmptyTargets,
		/// Duplicate index.
		DuplicateIndex,
		/// Slash record index out of bounds.
		InvalidSlashIndex,
		/// Can not bond with value less than minimum balance.
		InsufficientValue,
		/// Can not schedule more unlock chunks.
		NoMoreChunks,
		/// Can not rebond without unlocking chunks.
		NoUnlockChunk,
		/// Attempting to target a stash that still has funds.
		FundedTarget,
		/// Invalid era to reward.
		InvalidEraToReward,
		/// Invalid number of nominations.
		InvalidNumberOfNominations,
		/// Items are not sorted and unique.
		NotSortedAndUnique,
		/// Rewards for this era have already been claimed for this validator.
		AlreadyClaimed,
		/// The submitted result is received out of the open window.
		PhragmenEarlySubmission,
		/// The submitted result is not as good as the one stored on chain.
		PhragmenWeakSubmission,
		/// The snapshot data of the current window is missing.
		SnapshotUnavailable,
		/// Incorrect number of winners were presented.
		PhragmenBogusWinnerCount,
		/// One of the submitted winners is not an active candidate on chain (index is out of range
		/// in snapshot).
		PhragmenBogusWinner,
		/// Error while building the assignment type from the compact. This can happen if an index
		/// is invalid, or if the weights _overflow_.
		PhragmenBogusCompact,
		/// One of the submitted nominators is not an active nominator on chain.
		PhragmenBogusNominator,
		/// One of the submitted nominators has an edge to which they have not voted on chain.
		PhragmenBogusNomination,
		/// One of the submitted nominators has an edge which is submitted before the last non-zero
		/// slash of the target.
		PhragmenSlashedNomination,
		/// A self vote must only be originated from a validator to ONLY themselves.
		PhragmenBogusSelfVote,
		/// The submitted result has unknown edges that are not among the presented winners.
		PhragmenBogusEdge,
		/// The claimed score does not match with the one computed from the data.
		PhragmenBogusScore,
		/// The call is not allowed at the given time due to restrictions of election period.
		CallNotAllowed,
	}
}

decl_module! {
	pub struct Module<T: Trait> for enum Call where origin: T::Origin {
		/// Number of sessions per era.
		const SessionsPerEra: SessionIndex = T::SessionsPerEra::get();

		/// Number of eras that staked funds must remain bonded for.
		const BondingDuration: EraIndex = T::BondingDuration::get();

		type Error = Error<T>;

		fn deposit_event() = default;

		/// sets `ElectionStatus` to `Open(now)` where `now` is the block number at which the
		/// election window has opened, if we are at the last session and less blocks than
		/// `T::ElectionLookahead` is remaining until the next new session schedule. The offchain
		/// worker, if applicable, will execute at the end of the current block, and solutions may
		/// be submitted.
		fn on_initialize(now: T::BlockNumber) -> Weight {
			if
				// if we don't have any ongoing offchain compute.
				Self::era_election_status().is_closed() &&
				// either current session final based on the plan, or we're forcing.
				(Self::is_current_session_final() || Self::will_era_be_forced())
			{
				if let Some(next_session_change) = T::NextNewSession::estimate_next_new_session(now){
					if let Some(remaining) = next_session_change.checked_sub(&now) {
						if remaining <= T::ElectionLookahead::get() && !remaining.is_zero() {
							// create snapshot.
							if Self::create_stakers_snapshot() {
								// Set the flag to make sure we don't waste any compute here in the same era
								// after we have triggered the offline compute.
								<EraElectionStatus<T>>::put(
									ElectionStatus::<T::BlockNumber>::Open(now)
								);
								log!(info, "💸 Election window is Open({:?}). Snapshot created", now);
							} else {
								log!(warn, "💸 Failed to create snapshot at {:?}.", now);
							}
						}
					}
				} else {
					log!(warn, "💸 Estimating next session change failed.");
				}
			}

			// weight
			50_000
		}

		/// Check if the current block number is the one at which the election window has been set
		/// to open. If so, it runs the offchain worker code.
		fn offchain_worker(now: T::BlockNumber) {
			use offchain_election::{set_check_offchain_execution_status, compute_offchain_election};

			if Self::era_election_status().is_open_at(now) {
				let offchain_status = set_check_offchain_execution_status::<T>(now);
				if let Err(why) = offchain_status {
					log!(debug, "skipping offchain worker in open election window due to [{}]", why);
				} else {
					if let Err(e) = compute_offchain_election::<T>() {
						log!(warn, "💸 Error in phragmen offchain worker: {:?}", e);
					} else {
						log!(debug, "Executed offchain worker thread without errors.");
					}
				}
			}
		}

		fn on_finalize() {
			// Set the start of the first era.
			if let Some(mut active_era) = Self::active_era() {
				if active_era.start.is_none() {
					let now_as_millis_u64 = T::UnixTime::now().as_millis().saturated_into::<u64>();
					active_era.start = Some(now_as_millis_u64);
					ActiveEra::put(active_era);
				}
			}
		}

		fn on_runtime_upgrade() -> Weight {
			// For Kusama the type hasn't actually changed as Moment was u64 and was the number of
			// millisecond since unix epoch.
			StorageVersion::mutate(|v| {
				if matches!(v, Releases::V2_0_0) {
					Self::migrate_last_reward_to_claimed_rewards();
				}
				*v = Releases::V3_0_0;
			});
			0
		}

		/// Take the origin account as a stash and lock up `value` of its balance. `controller` will
		/// be the account that controls it.
		///
		/// `value` must be more than the `minimum_balance` specified by `T::Currency`.
		///
		/// The dispatch origin for this call must be _Signed_ by the stash account.
		///
		/// Emits `Bonded`.
		///
		/// # <weight>
		/// - Independent of the arguments. Moderate complexity.
		/// - O(1).
		/// - Three extra DB entries.
		///
		/// NOTE: Two of the storage writes (`Self::bonded`, `Self::payee`) are _never_ cleaned
		/// unless the `origin` falls below _existential deposit_ and gets removed as dust.
		/// # </weight>
		#[weight = 500_000_000]
		pub fn bond(origin,
			controller: <T::Lookup as StaticLookup>::Source,
			#[compact] value: BalanceOf<T>,
			payee: RewardDestination,
		) {
			let stash = ensure_signed(origin)?;

			if <Bonded<T>>::contains_key(&stash) {
				Err(Error::<T>::AlreadyBonded)?
			}

			let controller = T::Lookup::lookup(controller)?;

			if <Ledger<T>>::contains_key(&controller) {
				Err(Error::<T>::AlreadyPaired)?
			}

			// reject a bond which is considered to be _dust_.
			if value < T::Currency::minimum_balance() {
				Err(Error::<T>::InsufficientValue)?
			}

			// You're auto-bonded forever, here. We might improve this by only bonding when
			// you actually validate/nominate and remove once you unbond __everything__.
			<Bonded<T>>::insert(&stash, &controller);
			<Payee<T>>::insert(&stash, payee);

			system::Module::<T>::inc_ref(&stash);

			let current_era = CurrentEra::get().unwrap_or(0);
			let history_depth = Self::history_depth();
			let last_reward_era = current_era.saturating_sub(history_depth);

			let stash_balance = T::Currency::free_balance(&stash);
			let value = value.min(stash_balance);
			Self::deposit_event(RawEvent::Bonded(stash.clone(), value));
			let item = StakingLedger {
				stash,
				total: value,
				active: value,
				unlocking: vec![],
				claimed_rewards: (last_reward_era..current_era).collect(),
			};
			Self::update_ledger(&controller, &item);
		}

		/// Add some extra amount that have appeared in the stash `free_balance` into the balance up
		/// for staking.
		///
		/// Use this if there are additional funds in your stash account that you wish to bond.
		/// Unlike [`bond`] or [`unbond`] this function does not impose any limitation on the amount
		/// that can be added.
		///
		/// The dispatch origin for this call must be _Signed_ by the stash, not the controller and
		/// it can be only called when [`EraElectionStatus`] is `Closed`.
		///
		/// Emits `Bonded`.
		///
		/// # <weight>
		/// - Independent of the arguments. Insignificant complexity.
		/// - O(1).
		/// - One DB entry.
		/// # </weight>
		#[weight = 500_000_000]
		fn bond_extra(origin, #[compact] max_additional: BalanceOf<T>) {
			ensure!(Self::era_election_status().is_closed(), Error::<T>::CallNotAllowed);
			let stash = ensure_signed(origin)?;

			let controller = Self::bonded(&stash).ok_or(Error::<T>::NotStash)?;
			let mut ledger = Self::ledger(&controller).ok_or(Error::<T>::NotController)?;

			let stash_balance = T::Currency::free_balance(&stash);

			if let Some(extra) = stash_balance.checked_sub(&ledger.total) {
				let extra = extra.min(max_additional);
				ledger.total += extra;
				ledger.active += extra;
				Self::deposit_event(RawEvent::Bonded(stash, extra));
				Self::update_ledger(&controller, &ledger);
			}
		}

		/// Schedule a portion of the stash to be unlocked ready for transfer out after the bond
		/// period ends. If this leaves an amount actively bonded less than
		/// T::Currency::minimum_balance(), then it is increased to the full amount.
		///
		/// Once the unlock period is done, you can call `withdraw_unbonded` to actually move
		/// the funds out of management ready for transfer.
		///
		/// No more than a limited number of unlocking chunks (see `MAX_UNLOCKING_CHUNKS`)
		/// can co-exists at the same time. In that case, [`Call::withdraw_unbonded`] need
		/// to be called first to remove some of the chunks (if possible).
		///
		/// The dispatch origin for this call must be _Signed_ by the controller, not the stash.
		/// And, it can be only called when [`EraElectionStatus`] is `Closed`.
		///
		/// Emits `Unbonded`.
		///
		/// See also [`Call::withdraw_unbonded`].
		///
		/// # <weight>
		/// - Independent of the arguments. Limited but potentially exploitable complexity.
		/// - Contains a limited number of reads.
		/// - Each call (requires the remainder of the bonded balance to be above `minimum_balance`)
		///   will cause a new entry to be inserted into a vector (`Ledger.unlocking`) kept in storage.
		///   The only way to clean the aforementioned storage item is also user-controlled via
		///   `withdraw_unbonded`.
		/// - One DB entry.
		/// </weight>
		#[weight = 400_000_000]
		fn unbond(origin, #[compact] value: BalanceOf<T>) {
			ensure!(Self::era_election_status().is_closed(), Error::<T>::CallNotAllowed);
			let controller = ensure_signed(origin)?;
			let mut ledger = Self::ledger(&controller).ok_or(Error::<T>::NotController)?;
			ensure!(
				ledger.unlocking.len() < MAX_UNLOCKING_CHUNKS,
				Error::<T>::NoMoreChunks,
			);

			let mut value = value.min(ledger.active);

			if !value.is_zero() {
				ledger.active -= value;

				// Avoid there being a dust balance left in the staking system.
				if ledger.active < T::Currency::minimum_balance() {
					value += ledger.active;
					ledger.active = Zero::zero();
				}

				// Note: in case there is no current era it is fine to bond one era more.
				let era = Self::current_era().unwrap_or(0) + T::BondingDuration::get();
				ledger.unlocking.push(UnlockChunk { value, era });
				Self::update_ledger(&controller, &ledger);
				Self::deposit_event(RawEvent::Unbonded(ledger.stash.clone(), value));
			}
		}

		/// Remove any unlocked chunks from the `unlocking` queue from our management.
		///
		/// This essentially frees up that balance to be used by the stash account to do
		/// whatever it wants.
		///
		/// The dispatch origin for this call must be _Signed_ by the controller, not the stash.
		/// And, it can be only called when [`EraElectionStatus`] is `Closed`.
		///
		/// Emits `Withdrawn`.
		///
		/// See also [`Call::unbond`].
		///
		/// # <weight>
		/// - Could be dependent on the `origin` argument and how much `unlocking` chunks exist.
		///  It implies `consolidate_unlocked` which loops over `Ledger.unlocking`, which is
		///  indirectly user-controlled. See [`unbond`] for more detail.
		/// - Contains a limited number of reads, yet the size of which could be large based on `ledger`.
		/// - Writes are limited to the `origin` account key.
		/// # </weight>
		#[weight = 400_000_000]
		fn withdraw_unbonded(origin) {
			ensure!(Self::era_election_status().is_closed(), Error::<T>::CallNotAllowed);
			let controller = ensure_signed(origin)?;
			let mut ledger = Self::ledger(&controller).ok_or(Error::<T>::NotController)?;
			let (stash, old_total) = (ledger.stash.clone(), ledger.total);
			if let Some(current_era) = Self::current_era() {
				ledger = ledger.consolidate_unlocked(current_era)
			}

			if ledger.unlocking.is_empty() && ledger.active.is_zero() {
				// This account must have called `unbond()` with some value that caused the active
				// portion to fall below existential deposit + will have no more unlocking chunks
				// left. We can now safely remove all staking-related information.
				Self::kill_stash(&stash)?;
				// remove the lock.
				T::Currency::remove_lock(STAKING_ID, &stash);
			} else {
				// This was the consequence of a partial unbond. just update the ledger and move on.
				Self::update_ledger(&controller, &ledger);
			}

			// `old_total` should never be less than the new total because
			// `consolidate_unlocked` strictly subtracts balance.
			if ledger.total < old_total {
				// Already checked that this won't overflow by entry condition.
				let value = old_total - ledger.total;
				Self::deposit_event(RawEvent::Withdrawn(stash, value));
			}
		}

		/// Declare the desire to validate for the origin controller.
		///
		/// Effects will be felt at the beginning of the next era.
		///
		/// The dispatch origin for this call must be _Signed_ by the controller, not the stash.
		/// And, it can be only called when [`EraElectionStatus`] is `Closed`.
		///
		/// # <weight>
		/// - Independent of the arguments. Insignificant complexity.
		/// - Contains a limited number of reads.
		/// - Writes are limited to the `origin` account key.
		/// # </weight>
		#[weight = 750_000_000]
		pub fn validate(origin, prefs: ValidatorPrefs) {
			ensure!(Self::era_election_status().is_closed(), Error::<T>::CallNotAllowed);
			let controller = ensure_signed(origin)?;
			let ledger = Self::ledger(&controller).ok_or(Error::<T>::NotController)?;
			let stash = &ledger.stash;
			<Nominators<T>>::remove(stash);
			<Validators<T>>::insert(stash, prefs);
		}

		/// Declare the desire to nominate `targets` for the origin controller.
		///
		/// Effects will be felt at the beginning of the next era. This can only be called when
		/// [`EraElectionStatus`] is `Closed`.
		///
		/// The dispatch origin for this call must be _Signed_ by the controller, not the stash.
		/// And, it can be only called when [`EraElectionStatus`] is `Closed`.
		///
		/// # <weight>
		/// - The transaction's complexity is proportional to the size of `targets`,
		/// which is capped at CompactAssignments::LIMIT.
		/// - Both the reads and writes follow a similar pattern.
		/// # </weight>
		#[weight = 750_000_000]
		pub fn nominate(origin, targets: Vec<<T::Lookup as StaticLookup>::Source>) {
			ensure!(Self::era_election_status().is_closed(), Error::<T>::CallNotAllowed);
			let controller = ensure_signed(origin)?;
			let ledger = Self::ledger(&controller).ok_or(Error::<T>::NotController)?;
			let stash = &ledger.stash;
			ensure!(!targets.is_empty(), Error::<T>::EmptyTargets);
			let targets = targets.into_iter()
				.take(<CompactAssignments as VotingLimit>::LIMIT)
				.map(|t| T::Lookup::lookup(t))
				.collect::<result::Result<Vec<T::AccountId>, _>>()?;

			let nominations = Nominations {
				targets,
				// initial nominations are considered submitted at era 0. See `Nominations` doc
				submitted_in: Self::current_era().unwrap_or(0),
				suppressed: false,
			};

			<Validators<T>>::remove(stash);
			<Nominators<T>>::insert(stash, &nominations);
		}

		/// Declare no desire to either validate or nominate.
		///
		/// Effects will be felt at the beginning of the next era.
		///
		/// The dispatch origin for this call must be _Signed_ by the controller, not the stash.
		/// And, it can be only called when [`EraElectionStatus`] is `Closed`.
		///
		/// # <weight>
		/// - Independent of the arguments. Insignificant complexity.
		/// - Contains one read.
		/// - Writes are limited to the `origin` account key.
		/// # </weight>
		#[weight = 500_000_000]
		fn chill(origin) {
			ensure!(Self::era_election_status().is_closed(), Error::<T>::CallNotAllowed);
			let controller = ensure_signed(origin)?;
			let ledger = Self::ledger(&controller).ok_or(Error::<T>::NotController)?;
			Self::chill_stash(&ledger.stash);
		}

		/// (Re-)set the payment target for a controller.
		///
		/// Effects will be felt at the beginning of the next era.
		///
		/// The dispatch origin for this call must be _Signed_ by the controller, not the stash.
		///
		/// # <weight>
		/// - Independent of the arguments. Insignificant complexity.
		/// - Contains a limited number of reads.
		/// - Writes are limited to the `origin` account key.
		/// # </weight>
		#[weight = 500_000_000]
		fn set_payee(origin, payee: RewardDestination) {
			let controller = ensure_signed(origin)?;
			let ledger = Self::ledger(&controller).ok_or(Error::<T>::NotController)?;
			let stash = &ledger.stash;
			<Payee<T>>::insert(stash, payee);
		}

		/// (Re-)set the controller of a stash.
		///
		/// Effects will be felt at the beginning of the next era.
		///
		/// The dispatch origin for this call must be _Signed_ by the stash, not the controller.
		///
		/// # <weight>
		/// - Independent of the arguments. Insignificant complexity.
		/// - Contains a limited number of reads.
		/// - Writes are limited to the `origin` account key.
		/// # </weight>
		#[weight = 750_000_000]
		fn set_controller(origin, controller: <T::Lookup as StaticLookup>::Source) {
			let stash = ensure_signed(origin)?;
			let old_controller = Self::bonded(&stash).ok_or(Error::<T>::NotStash)?;
			let controller = T::Lookup::lookup(controller)?;
			if <Ledger<T>>::contains_key(&controller) {
				Err(Error::<T>::AlreadyPaired)?
			}
			if controller != old_controller {
				<Bonded<T>>::insert(&stash, &controller);
				if let Some(l) = <Ledger<T>>::take(&old_controller) {
					<Ledger<T>>::insert(&controller, l);
				}
			}
		}

		/// The ideal number of validators.
		#[weight = 5_000_000]
		fn set_validator_count(origin, #[compact] new: u32) {
			ensure_root(origin)?;
			ValidatorCount::put(new);
		}

		/// Force there to be no new eras indefinitely.
		///
		/// # <weight>
		/// - No arguments.
		/// # </weight>
		#[weight = 5_000_000]
		fn force_no_eras(origin) {
			ensure_root(origin)?;
			ForceEra::put(Forcing::ForceNone);
		}

		/// Force there to be a new era at the end of the next session. After this, it will be
		/// reset to normal (non-forced) behaviour.
		///
		/// # <weight>
		/// - No arguments.
		/// # </weight>
		#[weight = 5_000_000]
		fn force_new_era(origin) {
			ensure_root(origin)?;
			ForceEra::put(Forcing::ForceNew);
		}

		/// Set the validators who cannot be slashed (if any).
		#[weight = 5_000_000]
		fn set_invulnerables(origin, validators: Vec<T::AccountId>) {
			ensure_root(origin)?;
			<Invulnerables<T>>::put(validators);
		}

		/// Force a current staker to become completely unstaked, immediately.
<<<<<<< HEAD
		///
		/// # <weight>
		/// - O(1) storage writes
		/// # </weight>
		#[weight = SimpleDispatchInfo::FixedNormal(MINIMUM_WEIGHT)]
=======
		#[weight = 0]
>>>>>>> 31d5d3bb
		fn force_unstake(origin, stash: T::AccountId) {
			ensure_root(origin)?;

			// remove all staking-related information.
			Self::kill_stash(&stash)?;

			// remove the lock.
			T::Currency::remove_lock(STAKING_ID, &stash);
		}

		/// Force there to be a new era at the end of sessions indefinitely.
		///
		/// # <weight>
		/// - One storage write
		/// # </weight>
		#[weight = 5_000_000]
		fn force_new_era_always(origin) {
			ensure_root(origin)?;
			ForceEra::put(Forcing::ForceAlways);
		}

		/// Cancel enactment of a deferred slash. Can be called by either the root origin or
		/// the `T::SlashCancelOrigin`.
		/// passing the era and indices of the slashes for that era to kill.
		///
		/// # <weight>
		/// - One storage write.
		/// # </weight>
		#[weight = 1_000_000_000]
		fn cancel_deferred_slash(origin, era: EraIndex, slash_indices: Vec<u32>) {
			T::SlashCancelOrigin::try_origin(origin)
				.map(|_| ())
				.or_else(ensure_root)?;

			ensure!(!slash_indices.is_empty(), Error::<T>::EmptyTargets);
			ensure!(is_sorted_and_unique(&slash_indices), Error::<T>::NotSortedAndUnique);

			let mut unapplied = <Self as Store>::UnappliedSlashes::get(&era);
			let last_item = slash_indices[slash_indices.len() - 1];
			ensure!((last_item as usize) < unapplied.len(), Error::<T>::InvalidSlashIndex);

			for (removed, index) in slash_indices.into_iter().enumerate() {
				let index = (index as usize) - removed;
				unapplied.remove(index);
			}

			<Self as Store>::UnappliedSlashes::insert(&era, &unapplied);
		}

		/// **This extrinsic will be removed after `MigrationEra + HistoryDepth` has passed, giving
		/// opportunity for users to claim all rewards before moving to Simple Payouts. After this
		/// time, you should use `payout_stakers` instead.**
		///
		/// Make one nominator's payout for one era.
		///
		/// - `who` is the controller account of the nominator to pay out.
		/// - `era` may not be lower than one following the most recently paid era. If it is higher,
		///   then it indicates an instruction to skip the payout of all previous eras.
		/// - `validators` is the list of all validators that `who` had exposure to during `era`,
		///   alongside the index of `who` in the clipped exposure of the validator.
		///   I.e. each element is a tuple of
		///   `(validator, index of `who` in clipped exposure of validator)`.
		///   If it is incomplete, then less than the full reward will be paid out.
		///   It must not exceed `MAX_NOMINATIONS`.
		///
		/// WARNING: once an era is payed for a validator such validator can't claim the payout of
		/// previous era.
		///
		/// WARNING: Incorrect arguments here can result in loss of payout. Be very careful.
		///
		/// # <weight>
		/// - Number of storage read of `O(validators)`; `validators` is the argument of the call,
		///   and is bounded by `MAX_NOMINATIONS`.
		/// - Each storage read is `O(N)` size and decode complexity; `N` is the  maximum
		///   nominations that can be given to a single validator.
		/// - Computation complexity: `O(MAX_NOMINATIONS * logN)`; `MAX_NOMINATIONS` is the
		///   maximum number of validators that may be nominated by a single nominator, it is
		///   bounded only economically (all nominators are required to place a minimum stake).
		/// # </weight>
		#[weight = 500_000_000]
		fn payout_nominator(origin, era: EraIndex, validators: Vec<(T::AccountId, u32)>)
			-> DispatchResult
		{
			let ctrl = ensure_signed(origin)?;
			Self::do_payout_nominator(ctrl, era, validators)
		}

		/// **This extrinsic will be removed after `MigrationEra + HistoryDepth` has passed, giving
		/// opportunity for users to claim all rewards before moving to Simple Payouts. After this
		/// time, you should use `payout_stakers` instead.**
		///
		/// Make one validator's payout for one era.
		///
		/// - `who` is the controller account of the validator to pay out.
		/// - `era` may not be lower than one following the most recently paid era. If it is higher,
		///   then it indicates an instruction to skip the payout of all previous eras.
		///
		/// WARNING: once an era is payed for a validator such validator can't claim the payout of
		/// previous era.
		///
		/// WARNING: Incorrect arguments here can result in loss of payout. Be very careful.
		///
		/// # <weight>
		/// - Time complexity: O(1).
		/// - Contains a limited number of reads and writes.
		/// # </weight>
		#[weight = 500_000_000]
		fn payout_validator(origin, era: EraIndex) -> DispatchResult {
			let ctrl = ensure_signed(origin)?;
			Self::do_payout_validator(ctrl, era)
		}

		/// Pay out all the stakers behind a single validator for a single era.
		///
		/// - `validator_stash` is the stash account of the validator. Their nominators, up to
		///   `T::MaxNominatorRewardedPerValidator`, will also receive their rewards.
		/// - `era` may be any era between `[current_era - history_depth; current_era]`.
		///
		/// The origin of this call must be _Signed_. Any account can call this function, even if
		/// it is not one of the stakers.
		///
		/// This can only be called when [`EraElectionStatus`] is `Closed`.
		///
		/// # <weight>
		/// - Time complexity: at most O(MaxNominatorRewardedPerValidator).
		/// - Contains a limited number of reads and writes.
		/// # </weight>
		#[weight = 500_000_000]
		fn payout_stakers(origin, validator_stash: T::AccountId, era: EraIndex) -> DispatchResult {
			ensure!(Self::era_election_status().is_closed(), Error::<T>::CallNotAllowed);
			ensure_signed(origin)?;
			Self::do_payout_stakers(validator_stash, era)
		}

		/// Rebond a portion of the stash scheduled to be unlocked.
		///
		/// The dispatch origin must be signed by the controller, and it can be only called when
		/// [`EraElectionStatus`] is `Closed`.
		///
		/// # <weight>
		/// - Time complexity: O(1). Bounded by `MAX_UNLOCKING_CHUNKS`.
		/// - Storage changes: Can't increase storage, only decrease it.
		/// # </weight>
		#[weight = 500_000_000]
		fn rebond(origin, #[compact] value: BalanceOf<T>) {
			ensure!(Self::era_election_status().is_closed(), Error::<T>::CallNotAllowed);
			let controller = ensure_signed(origin)?;
			let ledger = Self::ledger(&controller).ok_or(Error::<T>::NotController)?;
			ensure!(!ledger.unlocking.is_empty(), Error::<T>::NoUnlockChunk);

			let ledger = ledger.rebond(value);
			Self::update_ledger(&controller, &ledger);
		}

		/// Set history_depth value.
		///
		/// Origin must be root.
		#[weight = (500_000_000, DispatchClass::Operational)]
		fn set_history_depth(origin, #[compact] new_history_depth: EraIndex) {
			ensure_root(origin)?;
			if let Some(current_era) = Self::current_era() {
				HistoryDepth::mutate(|history_depth| {
					let last_kept = current_era.checked_sub(*history_depth).unwrap_or(0);
					let new_last_kept = current_era.checked_sub(new_history_depth).unwrap_or(0);
					for era_index in last_kept..new_last_kept {
						Self::clear_era_information(era_index);
					}
					*history_depth = new_history_depth
				})
			}
		}

		/// Remove all data structure concerning a staker/stash once its balance is zero.
		/// This is essentially equivalent to `withdraw_unbonded` except it can be called by anyone
		/// and the target `stash` must have no funds left.
		///
		/// This can be called from any origin.
		///
		/// - `stash`: The stash account to reap. Its balance must be zero.
		#[weight = 0]
		fn reap_stash(_origin, stash: T::AccountId) {
			ensure!(T::Currency::total_balance(&stash).is_zero(), Error::<T>::FundedTarget);
			Self::kill_stash(&stash)?;
			T::Currency::remove_lock(STAKING_ID, &stash);
		}

		/// Submit a phragmen result to the chain. If the solution:
		///
		/// 1. is valid.
		/// 2. has a better score than a potentially existing solution on chain.
		///
		/// then, it will be _put_ on chain.
		///
		/// A solution consists of two pieces of data:
		///
		/// 1. `winners`: a flat vector of all the winners of the round.
		/// 2. `assignments`: the compact version of an assignment vector that encodes the edge
		///    weights.
		///
		/// Both of which may be computed using [`phragmen`], or any other algorithm.
		///
		/// Additionally, the submitter must provide:
		///
		/// - The `score` that they claim their solution has.
		///
		/// Both validators and nominators will be represented by indices in the solution. The
		/// indices should respect the corresponding types ([`ValidatorIndex`] and
		/// [`NominatorIndex`]). Moreover, they should be valid when used to index into
		/// [`SnapshotValidators`] and [`SnapshotNominators`]. Any invalid index will cause the
		/// solution to be rejected. These two storage items are set during the election window and
		/// may be used to determine the indices.
		///
		/// A solution is valid if:
		///
		/// 0. It is submitted when [`EraElectionStatus`] is `Open`.
		/// 1. Its claimed score is equal to the score computed on-chain.
		/// 2. Presents the correct number of winners.
		/// 3. All indexes must be value according to the snapshot vectors. All edge values must
		///    also be correct and should not overflow the granularity of the ratio type (i.e. 256
		///    or billion).
		/// 4. For each edge, all targets are actually nominated by the voter.
		/// 5. Has correct self-votes.
		///
		/// A solutions score is consisted of 3 parameters:
		///
		/// 1. `min { support.total }` for each support of a winner. This value should be maximized.
		/// 2. `sum { support.total }` for each support of a winner. This value should be minimized.
		/// 3. `sum { support.total^2 }` for each support of a winner. This value should be
		///    minimized (to ensure less variance)
		///
		/// # <weight>
		/// E: number of edges. m: size of winner committee. n: number of nominators. d: edge degree
		/// (16 for now) v: number of on-chain validator candidates.
		///
		/// NOTE: given a solution which is reduced, we can enable a new check the ensure `|E| < n +
		/// m`. We don't do this _yet_, but our offchain worker code executes it nonetheless.
		///
		/// major steps (all done in `check_and_replace_solution`):
		///
		/// - Storage: O(1) read `ElectionStatus`.
		/// - Storage: O(1) read `PhragmenScore`.
		/// - Storage: O(1) read `ValidatorCount`.
		/// - Storage: O(1) length read from `SnapshotValidators`.
		///
		/// - Storage: O(v) reads of `AccountId` to fetch `snapshot_validators`.
		/// - Memory: O(m) iterations to map winner index to validator id.
		/// - Storage: O(n) reads `AccountId` to fetch `snapshot_nominators`.
		/// - Memory: O(n + m) reads to map index to `AccountId` for un-compact.
		///
		/// - Storage: O(e) accountid reads from `Nomination` to read correct nominations.
		/// - Storage: O(e) calls into `slashable_balance_of_vote_weight` to convert ratio to staked.
		///
		/// - Memory: build_support_map. O(e).
		/// - Memory: evaluate_support: O(E).
		///
		/// - Storage: O(e) writes to `QueuedElected`.
		/// - Storage: O(1) write to `QueuedScore`
		///
		/// The weight of this call is 1/10th of the blocks total weight.
		/// # </weight>
		#[weight = 100_000_000_000]
		pub fn submit_election_solution(
			origin,
			winners: Vec<ValidatorIndex>,
			compact_assignments: CompactAssignments,
			score: PhragmenScore,
			era: EraIndex,
		) {
			let _who = ensure_signed(origin)?;
			Self::check_and_replace_solution(
				winners,
				compact_assignments,
				ElectionCompute::Signed,
				score,
				era,
			)?
		}

		/// Unsigned version of `submit_election_solution`.
		///
		/// Note that this must pass the [`ValidateUnsigned`] check which only allows transactions
		/// from the local node to be included. In other words, only the block author can include a
		/// transaction in the block.
		#[weight = 100_000_000_000]
		pub fn submit_election_solution_unsigned(
			origin,
			winners: Vec<ValidatorIndex>,
			compact_assignments: CompactAssignments,
			score: PhragmenScore,
			era: EraIndex,
		) {
			ensure_none(origin)?;
			Self::check_and_replace_solution(
				winners,
				compact_assignments,
				ElectionCompute::Unsigned,
				score,
				era,
			)?
			// TODO: instead of returning an error, panic. This makes the entire produced block
			// invalid.
			// This ensures that block authors will not ever try and submit a solution which is not
			// an improvement, since they will lose their authoring points/rewards.
		}
	}
}

impl<T: Trait> Module<T> {
	/// Migrate `last_reward` to `claimed_rewards`
	pub fn migrate_last_reward_to_claimed_rewards() {
		use frame_support::migration::{StorageIterator, put_storage_value};
		// Migrate from `last_reward` to `claimed_rewards`.
		// We will construct a vector from `current_era - history_depth` to `last_reward`
		// for each validator and nominator.
		//
		// Old Staking Ledger
		#[derive(PartialEq, Eq, Clone, Encode, Decode, RuntimeDebug)]
		struct OldStakingLedger<AccountId, Balance: HasCompact> {
			pub stash: AccountId,
			#[codec(compact)]
			pub total: Balance,
			#[codec(compact)]
			pub active: Balance,
			pub unlocking: Vec<UnlockChunk<Balance>>,
			pub last_reward: Option<EraIndex>,
		}
		// Current era and history depth
		let current_era = Self::current_era().unwrap_or(0);
		let history_depth = Self::history_depth();
		let last_payout_era = current_era.saturating_sub(history_depth);
		// Convert all ledgers to the new format.
		for (hash, old_ledger) in StorageIterator::<OldStakingLedger<T::AccountId, BalanceOf<T>>>::new(b"Staking", b"Ledger").drain() {
			let last_reward = old_ledger.last_reward.unwrap_or(0);
			let new_ledger = StakingLedger {
				stash: old_ledger.stash,
				total: old_ledger.total,
				active: old_ledger.active,
				unlocking: old_ledger.unlocking,
				claimed_rewards: (last_payout_era..=last_reward).collect(),
			};
			put_storage_value(b"Staking", b"Ledger", &hash, new_ledger);
		}
		MigrateEra::put(current_era);
	}

	/// The total balance that can be slashed from a stash account as of right now.
	pub fn slashable_balance_of(stash: &T::AccountId) -> BalanceOf<T> {
		Self::bonded(stash).and_then(Self::ledger).map(|l| l.active).unwrap_or_default()
	}

	/// internal impl of [`slashable_balance_of`] that returns [`VoteWeight`].
	fn slashable_balance_of_vote_weight(stash: &T::AccountId) -> VoteWeight {
		<T::CurrencyToVote as Convert<BalanceOf<T>, VoteWeight>>::convert(
			Self::slashable_balance_of(stash)
		)
	}

	/// Dump the list of validators and nominators into vectors and keep them on-chain.
	///
	/// This data is used to efficiently evaluate election results. returns `true` if the operation
	/// is successful.
	fn create_stakers_snapshot() -> bool {
		let validators = <Validators<T>>::iter().map(|(v, _)| v).collect::<Vec<_>>();
		let mut nominators = <Nominators<T>>::iter().map(|(n, _)| n).collect::<Vec<_>>();

		let num_validators = validators.len();
		let num_nominators = nominators.len();
		if
			num_validators > MAX_VALIDATORS ||
			num_nominators.saturating_add(num_validators) > MAX_NOMINATORS
		{
			log!(
				warn,
				"💸 Snapshot size too big [{} <> {}][{} <> {}].",
				num_validators,
				MAX_VALIDATORS,
				num_nominators,
				MAX_NOMINATORS,
			);
			false
		} else {
			// all validators nominate themselves;
			nominators.extend(validators.clone());

			<SnapshotValidators<T>>::put(validators);
			<SnapshotNominators<T>>::put(nominators);
			true
		}
	}

	/// Clears both snapshots of stakers.
	fn kill_stakers_snapshot() {
		<SnapshotValidators<T>>::kill();
		<SnapshotNominators<T>>::kill();
	}

	fn do_payout_nominator(ctrl: T::AccountId, era: EraIndex, validators: Vec<(T::AccountId, u32)>)
		-> DispatchResult
	{
		// validators len must not exceed `MAX_NOMINATIONS` to avoid querying more validator
		// exposure than necessary.
		if validators.len() > MAX_NOMINATIONS {
			return Err(Error::<T>::InvalidNumberOfNominations.into());
		}
		// If migrate_era is not populated, then you should use `payout_stakers`
		let migrate_era = MigrateEra::get().ok_or(Error::<T>::InvalidEraToReward)?;
		// This payout mechanism will only work for eras before the migration.
		// Subsequent payouts should use `payout_stakers`.
		ensure!(era < migrate_era, Error::<T>::InvalidEraToReward);
		let current_era = CurrentEra::get().ok_or(Error::<T>::InvalidEraToReward)?;
		ensure!(era <= current_era, Error::<T>::InvalidEraToReward);
		let history_depth = Self::history_depth();
		ensure!(era >= current_era.saturating_sub(history_depth), Error::<T>::InvalidEraToReward);

		// Note: if era has no reward to be claimed, era may be future. better not to update
		// `nominator_ledger.last_reward` in this case.
		let era_payout = <ErasValidatorReward<T>>::get(&era)
			.ok_or_else(|| Error::<T>::InvalidEraToReward)?;

		let mut nominator_ledger = <Ledger<T>>::get(&ctrl).ok_or_else(|| Error::<T>::NotController)?;

		ensure!(
			Self::era_election_status().is_closed() || Self::payee(&nominator_ledger.stash) != RewardDestination::Staked,
			Error::<T>::CallNotAllowed,
		);

		nominator_ledger.claimed_rewards.retain(|&x| x >= current_era.saturating_sub(history_depth));
		match nominator_ledger.claimed_rewards.binary_search(&era) {
			Ok(_) => Err(Error::<T>::AlreadyClaimed)?,
			Err(pos) => nominator_ledger.claimed_rewards.insert(pos, era),
		}

		<Ledger<T>>::insert(&ctrl, &nominator_ledger);

		let mut reward = Perbill::zero();
		let era_reward_points = <ErasRewardPoints<T>>::get(&era);

		for (validator, nominator_index) in validators.into_iter() {
			let commission = Self::eras_validator_prefs(&era, &validator).commission;
			let validator_exposure = <ErasStakersClipped<T>>::get(&era, &validator);

			if let Some(nominator_exposure) = validator_exposure.others
				.get(nominator_index as usize)
			{
				if nominator_exposure.who != nominator_ledger.stash {
					continue;
				}

				let nominator_exposure_part = Perbill::from_rational_approximation(
					nominator_exposure.value,
					validator_exposure.total,
				);
				let validator_point = era_reward_points.individual.get(&validator)
					.map(|points| *points)
					.unwrap_or_else(|| Zero::zero());
				let validator_point_part = Perbill::from_rational_approximation(
					validator_point,
					era_reward_points.total,
				);
				reward = reward.saturating_add(
					validator_point_part
						.saturating_mul(Perbill::one().saturating_sub(commission))
						.saturating_mul(nominator_exposure_part)
				);
			}
		}

		if let Some(imbalance) = Self::make_payout(&nominator_ledger.stash, reward * era_payout) {
			Self::deposit_event(RawEvent::Reward(ctrl, imbalance.peek()));
		}

		Ok(())
	}

	fn do_payout_validator(ctrl: T::AccountId, era: EraIndex) -> DispatchResult {
		// If migrate_era is not populated, then you should use `payout_stakers`
		let migrate_era = MigrateEra::get().ok_or(Error::<T>::InvalidEraToReward)?;
		// This payout mechanism will only work for eras before the migration.
		// Subsequent payouts should use `payout_stakers`.
		ensure!(era < migrate_era, Error::<T>::InvalidEraToReward);
		let current_era = CurrentEra::get().ok_or(Error::<T>::InvalidEraToReward)?;
		ensure!(era <= current_era, Error::<T>::InvalidEraToReward);
		let history_depth = Self::history_depth();
		ensure!(era >= current_era.saturating_sub(history_depth), Error::<T>::InvalidEraToReward);

		// Note: if era has no reward to be claimed, era may be future. better not to update
		// `ledger.last_reward` in this case.
		let era_payout = <ErasValidatorReward<T>>::get(&era)
			.ok_or_else(|| Error::<T>::InvalidEraToReward)?;

		let mut ledger = <Ledger<T>>::get(&ctrl).ok_or_else(|| Error::<T>::NotController)?;

		ensure!(
			Self::era_election_status().is_closed() || Self::payee(&ledger.stash) != RewardDestination::Staked,
			Error::<T>::CallNotAllowed,
		);

		ledger.claimed_rewards.retain(|&x| x >= current_era.saturating_sub(history_depth));
		match ledger.claimed_rewards.binary_search(&era) {
			Ok(_) => Err(Error::<T>::AlreadyClaimed)?,
			Err(pos) => ledger.claimed_rewards.insert(pos, era),
		}

		<Ledger<T>>::insert(&ctrl, &ledger);

		let era_reward_points = <ErasRewardPoints<T>>::get(&era);
		let commission = Self::eras_validator_prefs(&era, &ledger.stash).commission;
		let exposure = <ErasStakersClipped<T>>::get(&era, &ledger.stash);

		let exposure_part = Perbill::from_rational_approximation(
			exposure.own,
			exposure.total,
		);
		let validator_point = era_reward_points.individual.get(&ledger.stash)
			.map(|points| *points)
			.unwrap_or_else(|| Zero::zero());
		let validator_point_part = Perbill::from_rational_approximation(
			validator_point,
			era_reward_points.total,
		);
		let reward = validator_point_part.saturating_mul(
			commission.saturating_add(
				Perbill::one().saturating_sub(commission).saturating_mul(exposure_part)
			)
		);

		if let Some(imbalance) = Self::make_payout(&ledger.stash, reward * era_payout) {
			Self::deposit_event(RawEvent::Reward(ctrl, imbalance.peek()));
		}

		Ok(())
	}

	fn do_payout_stakers(
		validator_stash: T::AccountId,
		era: EraIndex,
	) -> DispatchResult {
		// Validate input data
		let current_era = CurrentEra::get().ok_or(Error::<T>::InvalidEraToReward)?;
		ensure!(era <= current_era, Error::<T>::InvalidEraToReward);
		let history_depth = Self::history_depth();
		ensure!(era >= current_era.saturating_sub(history_depth), Error::<T>::InvalidEraToReward);

		// If there was no migration, then this function is always valid.
		if let Some(migrate_era) = MigrateEra::get() {
			// This payout mechanism will only work for eras on and after the migration.
			// Payouts before then should use `payout_nominator`/`payout_validator`.
			ensure!(migrate_era <= era, Error::<T>::InvalidEraToReward);
		}

		// Note: if era has no reward to be claimed, era may be future. better not to update
		// `ledger.claimed_rewards` in this case.
		let era_payout = <ErasValidatorReward<T>>::get(&era)
			.ok_or_else(|| Error::<T>::InvalidEraToReward)?;

		let controller = Self::bonded(&validator_stash).ok_or(Error::<T>::NotStash)?;
		let mut ledger = <Ledger<T>>::get(&controller).ok_or_else(|| Error::<T>::NotController)?;

		ledger.claimed_rewards.retain(|&x| x >= current_era.saturating_sub(history_depth));
		match ledger.claimed_rewards.binary_search(&era) {
			Ok(_) => Err(Error::<T>::AlreadyClaimed)?,
			Err(pos) => ledger.claimed_rewards.insert(pos, era),
		}

		let exposure = <ErasStakersClipped<T>>::get(&era, &ledger.stash);

		/* Input data seems good, no errors allowed after this point */

		<Ledger<T>>::insert(&controller, &ledger);

		// Get Era reward points. It has TOTAL and INDIVIDUAL
		// Find the fraction of the era reward that belongs to the validator
		// Take that fraction of the eras rewards to split to nominator and validator
		//
		// Then look at the validator, figure out the proportion of their reward
		// which goes to them and each of their nominators.

		let era_reward_points = <ErasRewardPoints<T>>::get(&era);
		let total_reward_points = era_reward_points.total;
		let validator_reward_points = era_reward_points.individual.get(&ledger.stash)
			.map(|points| *points)
			.unwrap_or_else(|| Zero::zero());

		// Nothing to do if they have no reward points.
		if validator_reward_points.is_zero() { return Ok(())}

		// This is the fraction of the total reward that the validator and the
		// nominators will get.
		let validator_total_reward_part = Perbill::from_rational_approximation(
			validator_reward_points,
			total_reward_points,
		);

		// This is how much validator + nominators are entitled to.
		let validator_total_payout = validator_total_reward_part * era_payout;

		let validator_prefs = Self::eras_validator_prefs(&era, &validator_stash);
		// Validator first gets a cut off the top.
		let validator_commission = validator_prefs.commission;
		let validator_commission_payout = validator_commission * validator_total_payout;

		let validator_leftover_payout = validator_total_payout - validator_commission_payout;
		// Now let's calculate how this is split to the validator.
		let validator_exposure_part = Perbill::from_rational_approximation(
			exposure.own,
			exposure.total,
		);
		let validator_staking_payout = validator_exposure_part * validator_leftover_payout;

		// We can now make total validator payout:
		if let Some(imbalance) = Self::make_payout(
			&ledger.stash,
			validator_staking_payout + validator_commission_payout
		) {
			Self::deposit_event(RawEvent::Reward(ledger.stash, imbalance.peek()));
		}

		// Lets now calculate how this is split to the nominators.
		// Sort nominators by highest to lowest exposure, but only keep `max_nominator_payouts` of them.
		for nominator in exposure.others.iter() {
			let nominator_exposure_part = Perbill::from_rational_approximation(
				nominator.value,
				exposure.total,
			);

			let nominator_reward: BalanceOf<T> = nominator_exposure_part * validator_leftover_payout;
			// We can now make nominator payout:
			if let Some(imbalance) = Self::make_payout(&nominator.who, nominator_reward) {
				Self::deposit_event(RawEvent::Reward(nominator.who.clone(), imbalance.peek()));
			}
		}

		Ok(())
	}

	/// Update the ledger for a controller. This will also update the stash lock. The lock will
	/// will lock the entire funds except paying for further transactions.
	fn update_ledger(
		controller: &T::AccountId,
		ledger: &StakingLedger<T::AccountId, BalanceOf<T>>
	) {
		T::Currency::set_lock(
			STAKING_ID,
			&ledger.stash,
			ledger.total,
			WithdrawReasons::all(),
		);
		<Ledger<T>>::insert(controller, ledger);
	}

	/// Chill a stash account.
	fn chill_stash(stash: &T::AccountId) {
		<Validators<T>>::remove(stash);
		<Nominators<T>>::remove(stash);
	}

	/// Actually make a payment to a staker. This uses the currency's reward function
	/// to pay the right payee for the given staker account.
	fn make_payout(stash: &T::AccountId, amount: BalanceOf<T>) -> Option<PositiveImbalanceOf<T>> {
		let dest = Self::payee(stash);
		match dest {
			RewardDestination::Controller => Self::bonded(stash)
				.and_then(|controller|
					T::Currency::deposit_into_existing(&controller, amount).ok()
				),
			RewardDestination::Stash =>
				T::Currency::deposit_into_existing(stash, amount).ok(),
			RewardDestination::Staked => Self::bonded(stash)
				.and_then(|c| Self::ledger(&c).map(|l| (c, l)))
				.and_then(|(controller, mut l)| {
					l.active += amount;
					l.total += amount;
					let r = T::Currency::deposit_into_existing(stash, amount).ok();
					Self::update_ledger(&controller, &l);
					r
				}),
		}
	}

	/// Plan a new session potentially trigger a new era.
	fn new_session(session_index: SessionIndex) -> Option<Vec<T::AccountId>> {
		if let Some(current_era) = Self::current_era() {
			// Initial era has been set.

			let current_era_start_session_index = Self::eras_start_session_index(current_era)
				.unwrap_or_else(|| {
					frame_support::print("Error: start_session_index must be set for current_era");
					0
				});

			let era_length = session_index.checked_sub(current_era_start_session_index)
				.unwrap_or(0); // Must never happen.

			match ForceEra::get() {
				Forcing::ForceNew => ForceEra::kill(),
				Forcing::ForceAlways => (),
				Forcing::NotForcing if era_length >= T::SessionsPerEra::get() => (),
				_ => {
					// not forcing, not a new era either. If final, set the flag.
					if era_length + 1 >= T::SessionsPerEra::get() {
						IsCurrentSessionFinal::put(true);
					}
					return None
				},
			}

			// new era.
			IsCurrentSessionFinal::put(false);
			Self::new_era(session_index)
		} else {
			// Set initial era
			Self::new_era(session_index)
		}
	}

	/// Basic and cheap checks that we perform in validate unsigned, and in the execution.
	pub fn pre_dispatch_checks(score: PhragmenScore, era: EraIndex) -> Result<(), Error<T>> {
		// discard solutions that are not in-time
		// check window open
		ensure!(
			Self::era_election_status().is_open(),
			Error::<T>::PhragmenEarlySubmission,
		);

		// check current era.
		if let Some(current_era) = Self::current_era() {
			ensure!(
				current_era == era,
				Error::<T>::PhragmenEarlySubmission,
			)
		}

		// assume the given score is valid. Is it better than what we have on-chain, if we have any?
		if let Some(queued_score) = Self::queued_score() {
			ensure!(
				is_score_better(queued_score, score),
				Error::<T>::PhragmenWeakSubmission,
			)
		}

		Ok(())
	}

	/// Checks a given solution and if correct and improved, writes it on chain as the queued result
	/// of the next round. This may be called by both a signed and an unsigned transaction.
	pub fn check_and_replace_solution(
		winners: Vec<ValidatorIndex>,
		compact_assignments: CompactAssignments,
		compute: ElectionCompute,
		claimed_score: PhragmenScore,
		era: EraIndex,
	) -> Result<(), Error<T>> {
		// Do the basic checks. era, claimed score and window open.
		Self::pre_dispatch_checks(claimed_score, era)?;

		// Check that the number of presented winners is sane. Most often we have more candidates
		// that we need. Then it should be Self::validator_count(). Else it should be all the
		// candidates.
		let snapshot_length = <SnapshotValidators<T>>::decode_len()
			.map_err(|_| Error::<T>::SnapshotUnavailable)?;
		let desired_winners = Self::validator_count().min(snapshot_length as u32);
		ensure!(winners.len() as u32 == desired_winners, Error::<T>::PhragmenBogusWinnerCount);

		// decode snapshot validators.
		let snapshot_validators = Self::snapshot_validators()
			.ok_or(Error::<T>::SnapshotUnavailable)?;

		// check if all winners were legit; this is rather cheap. Replace with accountId.
		let winners = winners.into_iter().map(|widx| {
			// NOTE: at the moment, since staking is explicitly blocking any offence until election
			// is closed, we don't check here if the account id at `snapshot_validators[widx]` is
			// actually a validator. If this ever changes, this loop needs to also check this.
			snapshot_validators.get(widx as usize).cloned().ok_or(Error::<T>::PhragmenBogusWinner)
		}).collect::<Result<Vec<T::AccountId>, Error<T>>>()?;

		// decode the rest of the snapshot.
		let snapshot_nominators = <Module<T>>::snapshot_nominators()
			.ok_or(Error::<T>::SnapshotUnavailable)?;

		// helpers
		let nominator_at = |i: NominatorIndex| -> Option<T::AccountId> {
			snapshot_nominators.get(i as usize).cloned()
		};
		let validator_at = |i: ValidatorIndex| -> Option<T::AccountId> {
			snapshot_validators.get(i as usize).cloned()
		};

		// un-compact.
		let assignments = compact_assignments.into_assignment(
			nominator_at,
			validator_at,
		).map_err(|e| {
			// log the error since it is not propagated into the runtime error.
			log!(warn, "💸 un-compacting solution failed due to {:?}", e);
			Error::<T>::PhragmenBogusCompact
		})?;

		// check all nominators actually including the claimed vote. Also check correct self votes.
		// Note that we assume all validators and nominators in `assignments` are properly bonded,
		// because they are coming from the snapshot via a given index.
		for Assignment { who, distribution } in assignments.iter() {
			let is_validator = <Validators<T>>::contains_key(&who);
			let maybe_nomination = Self::nominators(&who);

			if !(maybe_nomination.is_some() ^ is_validator) {
				// all of the indices must map to either a validator or a nominator. If this is ever
				// not the case, then the locking system of staking is most likely faulty, or we
				// have bigger problems.
				log!(error, "💸 detected an error in the staking locking and snapshot.");
				// abort.
				return Err(Error::<T>::PhragmenBogusNominator);
			}

			if !is_validator {
				// a normal vote
				let nomination = maybe_nomination.expect(
					"exactly one of `maybe_validator` and `maybe_nomination.is_some` is true. \
					is_validator is false; maybe_nomination is some; qed"
				);

				// NOTE: we don't really have to check here if the sum of all edges are the
				// nominator correct. Un-compacting assures this by definition.

				for (t, _) in distribution {
					// each target in the provided distribution must be actually nominated by the
					// nominator after the last non-zero slash.
					if nomination.targets.iter().find(|&tt| tt == t).is_none() {
						return Err(Error::<T>::PhragmenBogusNomination);
					}

					if <Self as Store>::SlashingSpans::get(&t).map_or(
						false,
						|spans| nomination.submitted_in < spans.last_nonzero_slash(),
					) {
						return Err(Error::<T>::PhragmenSlashedNomination);
					}
				}
			} else {
				// a self vote
				ensure!(distribution.len() == 1, Error::<T>::PhragmenBogusSelfVote);
				ensure!(distribution[0].0 == *who, Error::<T>::PhragmenBogusSelfVote);
				// defensive only. A compact assignment of length one does NOT encode the weight and
				// it is always created to be 100%.
				ensure!(
					distribution[0].1 == OffchainAccuracy::one(),
					Error::<T>::PhragmenBogusSelfVote,
				);
			}
		}

		// convert into staked assignments.
		let staked_assignments = sp_phragmen::assignment_ratio_to_staked(
			assignments,
			Self::slashable_balance_of_vote_weight,
		);

		// build the support map thereof in order to evaluate.
		// OPTIMIZATION: loop to create the staked assignments but it would bloat the code. Okay for
		// now as it does not add to the complexity order.
		let (supports, num_error) = build_support_map::<T::AccountId>(
			&winners,
			&staked_assignments,
		);
		// This technically checks that all targets in all nominators were among the winners.
		ensure!(num_error == 0, Error::<T>::PhragmenBogusEdge);

		// Check if the score is the same as the claimed one.
		let submitted_score = evaluate_support(&supports);
		ensure!(submitted_score == claimed_score, Error::<T>::PhragmenBogusScore);

		// At last, alles Ok. Exposures and store the result.
		let exposures = Self::collect_exposure(supports);
		log!(
			info,
			"💸 A better solution (with compute {:?}) has been validated and stored on chain.",
			compute,
		);

		// write new results.
		<QueuedElected<T>>::put(ElectionResult {
			elected_stashes: winners,
			compute,
			exposures,
		});
		QueuedScore::put(submitted_score);

		Ok(())

	}

	/// Start a session potentially starting an era.
	fn start_session(start_session: SessionIndex) {
		let next_active_era = Self::active_era().map(|e| e.index + 1).unwrap_or(0);
		if let Some(next_active_era_start_session_index) =
			Self::eras_start_session_index(next_active_era)
		{
			if next_active_era_start_session_index == start_session {
				Self::start_era(start_session);
			} else if next_active_era_start_session_index < start_session {
				// This arm should never happen, but better handle it than to stall the
				// staking pallet.
				frame_support::print("Warning: A session appears to have been skipped.");
				Self::start_era(start_session);
			}
		}
	}

	/// End a session potentially ending an era.
	fn end_session(session_index: SessionIndex) {
		if let Some(active_era) = Self::active_era() {
			if let Some(next_active_era_start_session_index) =
				Self::eras_start_session_index(active_era.index + 1)
			{
				if next_active_era_start_session_index == session_index + 1 {
					Self::end_era(active_era, session_index);
				}
			}
		}
	}

	/// * Increment `active_era.index`,
	/// * reset `active_era.start`,
	/// * update `BondedEras` and apply slashes.
	fn start_era(start_session: SessionIndex) {
		let active_era = ActiveEra::mutate(|active_era| {
			let new_index = active_era.as_ref().map(|info| info.index + 1).unwrap_or(0);
			*active_era = Some(ActiveEraInfo {
				index: new_index,
				// Set new active era start in next `on_finalize`. To guarantee usage of `Time`
				start: None,
			});
			new_index
		});

		let bonding_duration = T::BondingDuration::get();

		BondedEras::mutate(|bonded| {
			bonded.push((active_era, start_session));

			if active_era > bonding_duration {
				let first_kept = active_era - bonding_duration;

				// prune out everything that's from before the first-kept index.
				let n_to_prune = bonded.iter()
					.take_while(|&&(era_idx, _)| era_idx < first_kept)
					.count();

				// kill slashing metadata.
				for (pruned_era, _) in bonded.drain(..n_to_prune) {
					slashing::clear_era_metadata::<T>(pruned_era);
				}

				if let Some(&(_, first_session)) = bonded.first() {
					T::SessionInterface::prune_historical_up_to(first_session);
				}
			}
		});

		Self::apply_unapplied_slashes(active_era);
	}

	/// Compute payout for era.
	fn end_era(active_era: ActiveEraInfo, _session_index: SessionIndex) {
		// Note: active_era_start can be None if end era is called during genesis config.
		if let Some(active_era_start) = active_era.start {
			let now_as_millis_u64 = T::UnixTime::now().as_millis().saturated_into::<u64>();

			let era_duration = now_as_millis_u64 - active_era_start;
			let (validator_payout, max_payout) = inflation::compute_total_payout(
				&T::RewardCurve::get(),
				Self::eras_total_stake(&active_era.index),
				T::Currency::total_issuance(),
				// Duration of era; more than u64::MAX is rewarded as u64::MAX.
				era_duration.saturated_into::<u64>(),
			);
			let rest = max_payout.saturating_sub(validator_payout);

			Self::deposit_event(RawEvent::EraPayout(active_era.index, validator_payout, rest));

			// Set ending era reward.
			<ErasValidatorReward<T>>::insert(&active_era.index, validator_payout);
			T::RewardRemainder::on_unbalanced(T::Currency::issue(rest));
		}
	}

	/// Plan a new era. Return the potential new staking set.
	fn new_era(start_session_index: SessionIndex) -> Option<Vec<T::AccountId>> {
		// Increment or set current era.
		let current_era = CurrentEra::mutate(|s| {
			*s = Some(s.map(|s| s + 1).unwrap_or(0));
			s.unwrap()
		});
		ErasStartSessionIndex::insert(&current_era, &start_session_index);

		// Clean old era information.
		if let Some(old_era) = current_era.checked_sub(Self::history_depth() + 1) {
			Self::clear_era_information(old_era);
		}

		// Set staking information for new era.
		let maybe_new_validators = Self::select_and_update_validators(current_era);

		maybe_new_validators
	}

	/// Select the new validator set at the end of the era.
	///
	/// Runs [`try_do_phragmen`] and updates the following storage items:
	/// - [`EraElectionStatus`]: with `None`.
	/// - [`ErasStakers`]: with the new staker set.
	/// - [`ErasStakersClipped`].
	/// - [`ErasValidatorPrefs`].
	/// - [`ErasTotalStake`]: with the new total stake.
	/// - [`SnapshotValidators`] and [`SnapshotNominators`] are both removed.
	///
	/// Internally, [`QueuedElected`], snapshots and [`QueuedScore`] are also consumed.
	///
	/// If the election has been successful, It passes the new set upwards.
	///
	/// This should only be called at the end of an era.
	fn select_and_update_validators(current_era: EraIndex) -> Option<Vec<T::AccountId>> {
		if let Some(ElectionResult::<T::AccountId, BalanceOf<T>> {
			elected_stashes,
			exposures,
			compute,
		}) = Self::try_do_phragmen() {
			// We have chosen the new validator set. Submission is no longer allowed.
			<EraElectionStatus<T>>::put(ElectionStatus::Closed);

			// kill the snapshots.
			Self::kill_stakers_snapshot();

			// Populate Stakers and write slot stake.
			let mut total_stake: BalanceOf<T> = Zero::zero();
			exposures.into_iter().for_each(|(stash, exposure)| {
				total_stake = total_stake.saturating_add(exposure.total);
				<ErasStakers<T>>::insert(current_era, &stash, &exposure);

				let mut exposure_clipped = exposure;
				let clipped_max_len = T::MaxNominatorRewardedPerValidator::get() as usize;
				if exposure_clipped.others.len() > clipped_max_len {
					exposure_clipped.others.sort_unstable_by(|a, b| a.value.cmp(&b.value).reverse());
					exposure_clipped.others.truncate(clipped_max_len);
				}
				<ErasStakersClipped<T>>::insert(&current_era, &stash, exposure_clipped);
			});

			// Insert current era staking information
			<ErasTotalStake<T>>::insert(&current_era, total_stake);

			// collect the pref of all winners
			for stash in &elected_stashes {
				let pref = Self::validators(stash);
				<ErasValidatorPrefs<T>>::insert(&current_era, stash, pref);
			}

			// emit event
			Self::deposit_event(RawEvent::StakingElection(compute));

			log!(
				info,
				"💸 new validator set of size {:?} has been elected via {:?} for era {:?}",
				elected_stashes.len(),
				compute,
				current_era,
			);

			Some(elected_stashes)
		} else {
			None
		}
	}

	/// Select a new validator set from the assembled stakers and their role preferences. It tries
	/// first to peek into [`QueuedElected`]. Otherwise, it runs a new phragmen.
	///
	/// If [`QueuedElected`] and [`QueuedScore`] exists, they are both removed. No further storage
	/// is updated.
	fn try_do_phragmen() -> Option<ElectionResult<T::AccountId, BalanceOf<T>>> {
		// a phragmen result from either a stored submission or locally executed one.
		let next_result = <QueuedElected<T>>::take().or_else(||
			Self::do_phragmen_with_post_processing::<ChainAccuracy>(ElectionCompute::OnChain)
		);

		// either way, kill this. We remove it here to make sure it always has the exact same
		// lifetime as `QueuedElected`.
		QueuedScore::kill();

		next_result
	}

	/// Execute phragmen and return the new results. The edge weights are processed into support
	/// values.
	///
	/// This is basically a wrapper around [`do_phragmen`] which translates `PhragmenResult` into
	/// `ElectionResult`.
	///
	/// No storage item is updated.
	fn do_phragmen_with_post_processing<Accuracy: PerThing>(compute: ElectionCompute)
		-> Option<ElectionResult<T::AccountId, BalanceOf<T>>>
	where
		Accuracy: sp_std::ops::Mul<ExtendedBalance, Output=ExtendedBalance>,
		ExtendedBalance: From<<Accuracy as PerThing>::Inner>,
	{
		if let Some(phragmen_result) = Self::do_phragmen::<Accuracy>() {
			let elected_stashes = phragmen_result.winners.iter()
				.map(|(s, _)| s.clone())
				.collect::<Vec<T::AccountId>>();
			let assignments = phragmen_result.assignments;

			let staked_assignments = sp_phragmen::assignment_ratio_to_staked(
				assignments,
				Self::slashable_balance_of_vote_weight,
			);

			let (supports, _) = build_support_map::<T::AccountId>(
				&elected_stashes,
				&staked_assignments,
			);

			// collect exposures
			let exposures = Self::collect_exposure(supports);

			// In order to keep the property required by `on_session_ending` that we must return the
			// new validator set even if it's the same as the old, as long as any underlying
			// economic conditions have changed, we don't attempt to do any optimization where we
			// compare against the prior set.
			Some(ElectionResult::<T::AccountId, BalanceOf<T>> {
				elected_stashes,
				exposures,
				compute,
			})
		} else {
			// There were not enough candidates for even our minimal level of functionality. This is
			// bad. We should probably disable all functionality except for block production and let
			// the chain keep producing blocks until we can decide on a sufficiently substantial
			// set. TODO: #2494
			None
		}
	}

	/// Execute phragmen and return the new results. No post-processing is applied and the raw edge
	/// weights are returned.
	///
	/// Self votes are added and nominations before the most recent slashing span are reaped.
	///
	/// No storage item is updated.
	fn do_phragmen<Accuracy: PerThing>() -> Option<PhragmenResult<T::AccountId, Accuracy>> {
		let mut all_nominators: Vec<(T::AccountId, VoteWeight, Vec<T::AccountId>)> = Vec::new();
		let mut all_validators = Vec::new();
		for (validator, _) in <Validators<T>>::iter() {
			// append self vote
			let self_vote = (validator.clone(), Self::slashable_balance_of_vote_weight(&validator), vec![validator.clone()]);
			all_nominators.push(self_vote);
			all_validators.push(validator);
		}

		let nominator_votes = <Nominators<T>>::iter().map(|(nominator, nominations)| {
			let Nominations { submitted_in, mut targets, suppressed: _ } = nominations;

			// Filter out nomination targets which were nominated before the most recent
			// slashing span.
			targets.retain(|stash| {
				<Self as Store>::SlashingSpans::get(&stash).map_or(
					true,
					|spans| submitted_in >= spans.last_nonzero_slash(),
				)
			});

			(nominator, targets)
		});
		all_nominators.extend(nominator_votes.map(|(n, ns)| {
			let s = Self::slashable_balance_of_vote_weight(&n);
			(n, s, ns)
		}));

		elect::<_, Accuracy>(
			Self::validator_count() as usize,
			Self::minimum_validator_count().max(1) as usize,
			all_validators,
			all_nominators,
		)
	}

	/// Consume a set of [`Supports`] from [`sp_phragmen`] and collect them into a [`Exposure`]
	fn collect_exposure(supports: SupportMap<T::AccountId>) -> Vec<(T::AccountId, Exposure<T::AccountId, BalanceOf<T>>)> {
		let to_balance = |e: ExtendedBalance|
			<T::CurrencyToVote as Convert<ExtendedBalance, BalanceOf<T>>>::convert(e);

		supports.into_iter().map(|(validator, support)| {
			// build `struct exposure` from `support`
			let mut others = Vec::new();
			let mut own: BalanceOf<T> = Zero::zero();
			let mut total: BalanceOf<T> = Zero::zero();
			support.voters
				.into_iter()
				.map(|(nominator, weight)| (nominator, to_balance(weight)))
				.for_each(|(nominator, stake)| {
					if nominator == validator {
						own = own.saturating_add(stake);
					} else {
						others.push(IndividualExposure { who: nominator, value: stake });
					}
					total = total.saturating_add(stake);
				});

			let exposure = Exposure {
				own,
				others,
				total,
			};

			(validator, exposure)
		}).collect::<Vec<(T::AccountId, Exposure<_, _>)>>()
	}

	/// Remove all associated data of a stash account from the staking system.
	///
	/// Assumes storage is upgraded before calling.
	///
	/// This is called:
	/// - after a `withdraw_unbond()` call that frees all of a stash's bonded balance.
	/// - through `reap_stash()` if the balance has fallen to zero (through slashing).
	fn kill_stash(stash: &T::AccountId) -> DispatchResult {
		let controller = Bonded::<T>::take(stash).ok_or(Error::<T>::NotStash)?;
		<Ledger<T>>::remove(&controller);

		<Payee<T>>::remove(stash);
		<Validators<T>>::remove(stash);
		<Nominators<T>>::remove(stash);

		slashing::clear_stash_metadata::<T>(stash);

		system::Module::<T>::dec_ref(stash);

		Ok(())
	}

	/// Clear all era information for given era.
	fn clear_era_information(era_index: EraIndex) {
		<ErasStakers<T>>::remove_prefix(era_index);
		<ErasStakersClipped<T>>::remove_prefix(era_index);
		<ErasValidatorPrefs<T>>::remove_prefix(era_index);
		<ErasValidatorReward<T>>::remove(era_index);
		<ErasRewardPoints<T>>::remove(era_index);
		<ErasTotalStake<T>>::remove(era_index);
		ErasStartSessionIndex::remove(era_index);
	}

	/// Apply previously-unapplied slashes on the beginning of a new era, after a delay.
	fn apply_unapplied_slashes(active_era: EraIndex) {
		let slash_defer_duration = T::SlashDeferDuration::get();
		<Self as Store>::EarliestUnappliedSlash::mutate(|earliest| if let Some(ref mut earliest) = earliest {
			let keep_from = active_era.saturating_sub(slash_defer_duration);
			for era in (*earliest)..keep_from {
				let era_slashes = <Self as Store>::UnappliedSlashes::take(&era);
				for slash in era_slashes {
					slashing::apply_slash::<T>(slash);
				}
			}

			*earliest = (*earliest).max(keep_from)
		})
	}

	/// Add reward points to validators using their stash account ID.
	///
	/// Validators are keyed by stash account ID and must be in the current elected set.
	///
	/// For each element in the iterator the given number of points in u32 is added to the
	/// validator, thus duplicates are handled.
	///
	/// At the end of the era each the total payout will be distributed among validator
	/// relatively to their points.
	///
	/// COMPLEXITY: Complexity is `number_of_validator_to_reward x current_elected_len`.
	/// If you need to reward lots of validator consider using `reward_by_indices`.
	pub fn reward_by_ids(
		validators_points: impl IntoIterator<Item = (T::AccountId, u32)>
	) {
		if let Some(active_era) = Self::active_era() {
			<ErasRewardPoints<T>>::mutate(active_era.index, |era_rewards| {
				for (validator, points) in validators_points.into_iter() {
					*era_rewards.individual.entry(validator).or_default() += points;
					era_rewards.total += points;
				}
			});
		}
	}

	/// Ensures that at the end of the current session there will be a new era.
	fn ensure_new_era() {
		match ForceEra::get() {
			Forcing::ForceAlways | Forcing::ForceNew => (),
			_ => ForceEra::put(Forcing::ForceNew),
		}
	}

	fn will_era_be_forced() -> bool {
		match ForceEra::get() {
			Forcing::ForceAlways | Forcing::ForceNew => true,
			Forcing::ForceNone | Forcing::NotForcing => false,
		}
	}

	#[cfg(feature = "runtime-benchmarks")]
	pub fn add_era_stakers(current_era: EraIndex, controller: T::AccountId, exposure: Exposure<T::AccountId, BalanceOf<T>>) {
		<ErasStakers<T>>::insert(&current_era, &controller, &exposure);
	}

	#[cfg(feature = "runtime-benchmarks")]
	pub fn put_election_status(status: ElectionStatus::<T::BlockNumber>) {
		<EraElectionStatus<T>>::put(status);
	}
}

/// In this implementation `new_session(session)` must be called before `end_session(session-1)`
/// i.e. the new session must be planned before the ending of the previous session.
///
/// Once the first new_session is planned, all session must start and then end in order, though
/// some session can lag in between the newest session planned and the latest session started.
impl<T: Trait> pallet_session::SessionManager<T::AccountId> for Module<T> {
	fn new_session(new_index: SessionIndex) -> Option<Vec<T::AccountId>> {
		Self::new_session(new_index)
	}
	fn start_session(start_index: SessionIndex) {
		Self::start_session(start_index)
	}
	fn end_session(end_index: SessionIndex) {
		Self::end_session(end_index)
	}
}

impl<T: Trait> historical::SessionManager<T::AccountId, Exposure<T::AccountId, BalanceOf<T>>> for Module<T> {
	fn new_session(new_index: SessionIndex)
		-> Option<Vec<(T::AccountId, Exposure<T::AccountId, BalanceOf<T>>)>>
	{
		<Self as pallet_session::SessionManager<_>>::new_session(new_index).map(|validators| {
			let current_era = Self::current_era()
				// Must be some as a new era has been created.
				.unwrap_or(0);

			validators.into_iter().map(|v| {
				let exposure = Self::eras_stakers(current_era, &v);
				(v, exposure)
			}).collect()
		})
	}
	fn start_session(start_index: SessionIndex) {
		<Self as pallet_session::SessionManager<_>>::start_session(start_index)
	}
	fn end_session(end_index: SessionIndex) {
		<Self as pallet_session::SessionManager<_>>::end_session(end_index)
	}
}

/// Add reward points to block authors:
/// * 20 points to the block producer for producing a (non-uncle) block in the relay chain,
/// * 2 points to the block producer for each reference to a previously unreferenced uncle, and
/// * 1 point to the producer of each referenced uncle block.
impl<T> pallet_authorship::EventHandler<T::AccountId, T::BlockNumber> for Module<T>
	where
		T: Trait + pallet_authorship::Trait + pallet_session::Trait
{
	fn note_author(author: T::AccountId) {
		Self::reward_by_ids(vec![(author, 20)])
	}
	fn note_uncle(author: T::AccountId, _age: T::BlockNumber) {
		Self::reward_by_ids(vec![
			(<pallet_authorship::Module<T>>::author(), 2),
			(author, 1)
		])
	}
}

/// A `Convert` implementation that finds the stash of the given controller account,
/// if any.
pub struct StashOf<T>(sp_std::marker::PhantomData<T>);

impl<T: Trait> Convert<T::AccountId, Option<T::AccountId>> for StashOf<T> {
	fn convert(controller: T::AccountId) -> Option<T::AccountId> {
		<Module<T>>::ledger(&controller).map(|l| l.stash)
	}
}

/// A typed conversion from stash account ID to the active exposure of nominators
/// on that account.
///
/// Active exposure is the exposure of the validator set currently validating, i.e. in
/// `active_era`. It can differ from the latest planned exposure in `current_era`.
pub struct ExposureOf<T>(sp_std::marker::PhantomData<T>);

impl<T: Trait> Convert<T::AccountId, Option<Exposure<T::AccountId, BalanceOf<T>>>>
	for ExposureOf<T>
{
	fn convert(validator: T::AccountId) -> Option<Exposure<T::AccountId, BalanceOf<T>>> {
		if let Some(active_era) = <Module<T>>::active_era() {
			Some(<Module<T>>::eras_stakers(active_era.index, &validator))
		} else {
			None
		}
	}
}

/// This is intended to be used with `FilterHistoricalOffences`.
impl <T: Trait> OnOffenceHandler<T::AccountId, pallet_session::historical::IdentificationTuple<T>> for Module<T> where
	T: pallet_session::Trait<ValidatorId = <T as frame_system::Trait>::AccountId>,
	T: pallet_session::historical::Trait<
		FullIdentification = Exposure<<T as frame_system::Trait>::AccountId, BalanceOf<T>>,
		FullIdentificationOf = ExposureOf<T>,
	>,
	T::SessionHandler: pallet_session::SessionHandler<<T as frame_system::Trait>::AccountId>,
	T::SessionManager: pallet_session::SessionManager<<T as frame_system::Trait>::AccountId>,
	T::ValidatorIdOf: Convert<<T as frame_system::Trait>::AccountId, Option<<T as frame_system::Trait>::AccountId>>
{
	fn on_offence(
		offenders: &[OffenceDetails<T::AccountId, pallet_session::historical::IdentificationTuple<T>>],
		slash_fraction: &[Perbill],
		slash_session: SessionIndex,
	) -> Result<(), ()> {
		if !Self::can_report() {
			return Err(())
		}

		let reward_proportion = SlashRewardFraction::get();

		let active_era = {
			let active_era = Self::active_era();
			if active_era.is_none() {
				// this offence need not be re-submitted.
				return Ok(())
			}
			active_era.expect("value checked not to be `None`; qed").index
		};
		let active_era_start_session_index = Self::eras_start_session_index(active_era)
			.unwrap_or_else(|| {
				frame_support::print("Error: start_session_index must be set for current_era");
				0
			});

		let window_start = active_era.saturating_sub(T::BondingDuration::get());

		// fast path for active-era report - most likely.
		// `slash_session` cannot be in a future active era. It must be in `active_era` or before.
		let slash_era = if slash_session >= active_era_start_session_index {
			active_era
		} else {
			let eras = BondedEras::get();

			// reverse because it's more likely to find reports from recent eras.
			match eras.iter().rev().filter(|&&(_, ref sesh)| sesh <= &slash_session).next() {
				None => return Ok(()), // before bonding period. defensive - should be filtered out.
				Some(&(ref slash_era, _)) => *slash_era,
			}
		};

		<Self as Store>::EarliestUnappliedSlash::mutate(|earliest| {
			if earliest.is_none() {
				*earliest = Some(active_era)
			}
		});

		let slash_defer_duration = T::SlashDeferDuration::get();

		for (details, slash_fraction) in offenders.iter().zip(slash_fraction) {
			let (stash, exposure) = &details.offender;

			// Skip if the validator is invulnerable.
			if Self::invulnerables().contains(stash) {
				continue
			}

			let unapplied = slashing::compute_slash::<T>(slashing::SlashParams {
				stash,
				slash: *slash_fraction,
				exposure,
				slash_era,
				window_start,
				now: active_era,
				reward_proportion,
			});

			if let Some(mut unapplied) = unapplied {
				unapplied.reporters = details.reporters.clone();
				if slash_defer_duration == 0 {
					// apply right away.
					slashing::apply_slash::<T>(unapplied);
				} else {
					// defer to end of some `slash_defer_duration` from now.
					<Self as Store>::UnappliedSlashes::mutate(
						active_era,
						move |for_later| for_later.push(unapplied),
					);
				}
			}
		}

		Ok(())
	}

	fn can_report() -> bool {
		Self::era_election_status().is_closed()
	}
}

/// Filter historical offences out and only allow those from the bonding period.
pub struct FilterHistoricalOffences<T, R> {
	_inner: sp_std::marker::PhantomData<(T, R)>,
}

impl<T, Reporter, Offender, R, O> ReportOffence<Reporter, Offender, O>
	for FilterHistoricalOffences<Module<T>, R> where
	T: Trait,
	R: ReportOffence<Reporter, Offender, O>,
	O: Offence<Offender>,
{
	fn report_offence(reporters: Vec<Reporter>, offence: O) -> Result<(), OffenceError> {
		// disallow any slashing from before the current bonding period.
		let offence_session = offence.session_index();
		let bonded_eras = BondedEras::get();

		if bonded_eras.first().filter(|(_, start)| offence_session >= *start).is_some() {
			R::report_offence(reporters, offence)
		} else {
			<Module<T>>::deposit_event(
				RawEvent::OldSlashingReportDiscarded(offence_session)
			);
			Ok(())
		}
	}
}

impl<T: Trait> From<Error<T>> for InvalidTransaction {
	fn from(e: Error<T>) -> Self {
		InvalidTransaction::Custom(e.as_u8())
	}
}

#[allow(deprecated)]
impl<T: Trait> frame_support::unsigned::ValidateUnsigned for Module<T> {
	type Call = Call<T>;
	fn validate_unsigned(source: TransactionSource, call: &Self::Call) -> TransactionValidity {
		if let Call::submit_election_solution_unsigned(
			_,
			_,
			score,
			era,
		) = call {
			use offchain_election::DEFAULT_LONGEVITY;

			// discard solution not coming from the local OCW.
			match source {
				TransactionSource::Local | TransactionSource::InBlock => { /* allowed */ }
				_ => {
					log!(debug, "rejecting unsigned transaction because it is not local/in-block.");
					return InvalidTransaction::Call.into();
				}
			}

			if let Err(e) = Self::pre_dispatch_checks(*score, *era) {
				log!(debug, "validate unsigned pre dispatch checks failed due to {:?}.", e);
				return InvalidTransaction::from(e).into();
			}

			log!(debug, "validateUnsigned succeeded for a solution at era {}.", era);

			ValidTransaction::with_tag_prefix("StakingOffchain")
				// The higher the score[0], the better a solution is.
				.priority(T::UnsignedPriority::get().saturating_add(score[0].saturated_into()))
				// Defensive only. A single solution can exist in the pool per era. Each validator
				// will run OCW at most once per era, hence there should never exist more than one
				// transaction anyhow.
				.and_provides(era)
				// Note: this can be more accurate in the future. We do something like
				// `era_end_block - current_block` but that is not needed now as we eagerly run
				// offchain workers now and the above should be same as `T::ElectionLookahead`
				// without the need to query more storage in the validation phase. If we randomize
				// offchain worker, then we might re-consider this.
				.longevity(TryInto::<u64>::try_into(
						T::ElectionLookahead::get()).unwrap_or(DEFAULT_LONGEVITY)
				)
				// We don't propagate this. This can never the validated at a remote node.
				.propagate(false)
				.build()
		} else {
			InvalidTransaction::Call.into()
		}
	}

	fn pre_dispatch(_: &Self::Call) -> Result<(), TransactionValidityError> {
		// IMPORTANT NOTE: By default, a sane `pre-dispatch` should always do the same checks as
		// `validate_unsigned` and overriding this should be done with care. this module has only
		// one unsigned entry point, in which we call into `<Module<T>>::pre_dispatch_checks()`
		// which is all the important checks that we do in `validate_unsigned`. Hence, we can safely
		// override this to save some time.
		Ok(())
	}
}

/// Check that list is sorted and has no duplicates.
fn is_sorted_and_unique(list: &[u32]) -> bool {
	list.windows(2).all(|w| w[0] < w[1])
}<|MERGE_RESOLUTION|>--- conflicted
+++ resolved
@@ -1622,15 +1622,11 @@
 		}
 
 		/// Force a current staker to become completely unstaked, immediately.
-<<<<<<< HEAD
 		///
 		/// # <weight>
 		/// - O(1) storage writes
 		/// # </weight>
-		#[weight = SimpleDispatchInfo::FixedNormal(MINIMUM_WEIGHT)]
-=======
 		#[weight = 0]
->>>>>>> 31d5d3bb
 		fn force_unstake(origin, stash: T::AccountId) {
 			ensure_root(origin)?;
 
