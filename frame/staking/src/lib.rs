--- conflicted
+++ resolved
@@ -344,22 +344,6 @@
 /// Counter for the number of "reward" points earned by a given validator.
 pub type RewardPoint = u32;
 
-<<<<<<< HEAD
-// Note: Maximum nomination limit is set here -- 16.
-sp_npos_elections::generate_solution_type!(
-	#[compact]
-	pub struct CompactAssignments::<
-		VoterIndex = NominatorIndex,
-		CandidateIndex = ValidatorIndex,
-		Accuracy = OffchainAccuracy,
-	>(16)
-);
-
-/// Accuracy used for off-chain election. This better be small.
-pub type OffchainAccuracy = PerU16;
-
-=======
->>>>>>> e60597df
 /// The balance type of this module.
 pub type BalanceOf<T> =
 	<<T as Config>::Currency as Currency<<T as frame_system::Config>::AccountId>>::Balance;
