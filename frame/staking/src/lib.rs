// This file is part of Substrate.

// Copyright (C) 2017-2021 Parity Technologies (UK) Ltd.
// SPDX-License-Identifier: Apache-2.0

// Licensed under the Apache License, Version 2.0 (the "License");
// you may not use this file except in compliance with the License.
// You may obtain a copy of the License at
//
// 	http://www.apache.org/licenses/LICENSE-2.0
//
// Unless required by applicable law or agreed to in writing, software
// distributed under the License is distributed on an "AS IS" BASIS,
// WITHOUT WARRANTIES OR CONDITIONS OF ANY KIND, either express or implied.
// See the License for the specific language governing permissions and
// limitations under the License.

//! # Staking Pallet
//!
//! The Staking pallet is used to manage funds at stake by network maintainers.
//!
//! - [`Config`]
//! - [`Call`]
//! - [`Pallet`]
//!
//! ## Overview
//!
//! The Staking pallet is the means by which a set of network maintainers (known as _authorities_ in
//! some contexts and _validators_ in others) are chosen based upon those who voluntarily place
//! funds under deposit. Under deposit, those funds are rewarded under normal operation but are held
//! at pain of _slash_ (expropriation) should the staked maintainer be found not to be discharging
//! its duties properly.
//!
//! ### Terminology
//! <!-- Original author of paragraph: @gavofyork -->
//!
//! - Staking: The process of locking up funds for some time, placing them at risk of slashing
//!   (loss) in order to become a rewarded maintainer of the network.
//! - Validating: The process of running a node to actively maintain the network, either by
//!   producing blocks or guaranteeing finality of the chain.
//! - Nominating: The process of placing staked funds behind one or more validators in order to
//!   share in any reward, and punishment, they take.
//! - Stash account: The account holding an owner's funds used for staking.
//! - Controller account: The account that controls an owner's funds for staking.
//! - Era: A (whole) number of sessions, which is the period that the validator set (and each
//!   validator's active nominator set) is recalculated and where rewards are paid out.
//! - Slash: The punishment of a staker by reducing its funds.
//!
//! ### Goals
//! <!-- Original author of paragraph: @gavofyork -->
//!
//! The staking system in Substrate NPoS is designed to make the following possible:
//!
//! - Stake funds that are controlled by a cold wallet.
//! - Withdraw some, or deposit more, funds without interrupting the role of an entity.
//! - Switch between roles (nominator, validator, idle) with minimal overhead.
//!
//! ### Scenarios
//!
//! #### Staking
//!
//! Almost any interaction with the Staking pallet requires a process of _**bonding**_ (also known
//! as being a _staker_). To become *bonded*, a fund-holding account known as the _stash account_,
//! which holds some or all of the funds that become frozen in place as part of the staking process,
//! is paired with an active **controller** account, which issues instructions on how they shall be
//! used.
//!
//! An account pair can become bonded using the [`bond`](Call::bond) call.
//!
//! Stash accounts can change their associated controller using the
//! [`set_controller`](Call::set_controller) call.
//!
//! There are three possible roles that any staked account pair can be in: `Validator`, `Nominator`
//! and `Idle` (defined in [`StakerStatus`]). There are three
//! corresponding instructions to change between roles, namely:
//! [`validate`](Call::validate),
//! [`nominate`](Call::nominate), and [`chill`](Call::chill).
//!
//! #### Validating
//!
//! A **validator** takes the role of either validating blocks or ensuring their finality,
//! maintaining the veracity of the network. A validator should avoid both any sort of malicious
//! misbehavior and going offline. Bonded accounts that state interest in being a validator do NOT
//! get immediately chosen as a validator. Instead, they are declared as a _candidate_ and they
//! _might_ get elected at the _next era_ as a validator. The result of the election is determined
//! by nominators and their votes.
//!
//! An account can become a validator candidate via the
//! [`validate`](Call::validate) call.
//!
//! #### Nomination
//!
//! A **nominator** does not take any _direct_ role in maintaining the network, instead, it votes on
//! a set of validators  to be elected. Once interest in nomination is stated by an account, it
//! takes effect at the next election round. The funds in the nominator's stash account indicate the
//! _weight_ of its vote. Both the rewards and any punishment that a validator earns are shared
//! between the validator and its nominators. This rule incentivizes the nominators to NOT vote for
//! the misbehaving/offline validators as much as possible, simply because the nominators will also
//! lose funds if they vote poorly.
//!
//! An account can become a nominator via the [`nominate`](Call::nominate) call.
//!
//! #### Rewards and Slash
//!
//! The **reward and slashing** procedure is the core of the Staking pallet, attempting to _embrace
//! valid behavior_ while _punishing any misbehavior or lack of availability_.
//!
//! Rewards must be claimed for each era before it gets too old by `$HISTORY_DEPTH` using the
//! `payout_stakers` call. Any account can call `payout_stakers`, which pays the reward to the
//! validator as well as its nominators. Only the [`Config::MaxNominatorRewardedPerValidator`]
//! biggest stakers can claim their reward. This is to limit the i/o cost to mutate storage for each
//! nominator's account.
//!
//! Slashing can occur at any point in time, once misbehavior is reported. Once slashing is
//! determined, a value is deducted from the balance of the validator and all the nominators who
//! voted for this validator (values are deducted from the _stash_ account of the slashed entity).
//!
//! Slashing logic is further described in the documentation of the `slashing` pallet.
//!
//! Similar to slashing, rewards are also shared among a validator and its associated nominators.
//! Yet, the reward funds are not always transferred to the stash account and can be configured. See
//! [Reward Calculation](#reward-calculation) for more details.
//!
//! #### Chilling
//!
//! Finally, any of the roles above can choose to step back temporarily and just chill for a while.
//! This means that if they are a nominator, they will not be considered as voters anymore and if
//! they are validators, they will no longer be a candidate for the next election.
//!
//! An account can step back via the [`chill`](Call::chill) call.
//!
//! ### Session managing
//!
//! The pallet implement the trait `SessionManager`. Which is the only API to query new validator
//! set and allowing these validator set to be rewarded once their era is ended.
//!
//! ## Interface
//!
//! ### Dispatchable Functions
//!
//! The dispatchable functions of the Staking pallet enable the steps needed for entities to accept
//! and change their role, alongside some helper functions to get/set the metadata of the pallet.
//!
//! ### Public Functions
//!
//! The Staking pallet contains many public storage items and (im)mutable functions.
//!
//! ## Usage
//!
//! ### Example: Rewarding a validator by id.
//!
//! ```
//! use frame_support::{decl_module, dispatch};
//! use frame_system::ensure_signed;
//! use pallet_staking::{self as staking};
//!
//! pub trait Config: staking::Config {}
//!
//! decl_module! {
//!     pub struct Module<T: Config> for enum Call where origin: T::Origin {
//!         /// Reward a validator.
//!         #[weight = 0]
//!         pub fn reward_myself(origin) -> dispatch::DispatchResult {
//!             let reported = ensure_signed(origin)?;
//!             <staking::Pallet<T>>::reward_by_ids(vec![(reported, 10)]);
//!             Ok(())
//!         }
//!     }
//! }
//! # fn main() { }
//! ```
//!
//! ## Implementation Details
//!
//! ### Era payout
//!
//! The era payout is computed using yearly inflation curve defined at
//! [`Config::EraPayout`] as such:
//!
//! ```nocompile
//! staker_payout = yearly_inflation(npos_token_staked / total_tokens) * total_tokens / era_per_year
//! ```
//! This payout is used to reward stakers as defined in next section
//!
//! ```nocompile
//! remaining_payout = max_yearly_inflation * total_tokens / era_per_year - staker_payout
//! ```
//! The remaining reward is send to the configurable end-point
//! [`Config::RewardRemainder`].
//!
//! ### Reward Calculation
//!
//! Validators and nominators are rewarded at the end of each era. The total reward of an era is
//! calculated using the era duration and the staking rate (the total amount of tokens staked by
//! nominators and validators, divided by the total token supply). It aims to incentivize toward a
//! defined staking rate. The full specification can be found
//! [here](https://research.web3.foundation/en/latest/polkadot/Token%20Economics.html#inflation-model).
//!
//! Total reward is split among validators and their nominators depending on the number of points
//! they received during the era. Points are added to a validator using
//! [`reward_by_ids`](Pallet::reward_by_ids).
//!
//! [`Pallet`] implements
//! [`pallet_authorship::EventHandler`] to add reward
//! points to block producer and block producer of referenced uncles.
//!
//! The validator and its nominator split their reward as following:
//!
//! The validator can declare an amount, named
//! [`commission`](ValidatorPrefs::commission), that does not get shared
//! with the nominators at each reward payout through its
//! [`ValidatorPrefs`]. This value gets deducted from the total reward
//! that is paid to the validator and its nominators. The remaining portion is split among the
//! validator and all of the nominators that nominated the validator, proportional to the value
//! staked behind this validator (_i.e._ dividing the
//! [`own`](Exposure::own) or
//! [`others`](Exposure::others) by
//! [`total`](Exposure::total) in [`Exposure`]).
//!
//! All entities who receive a reward have the option to choose their reward destination through the
//! [`Payee`] storage item (see
//! [`set_payee`](Call::set_payee)), to be one of the following:
//!
//! - Controller account, (obviously) not increasing the staked value.
//! - Stash account, not increasing the staked value.
//! - Stash account, also increasing the staked value.
//!
//! ### Additional Fund Management Operations
//!
//! Any funds already placed into stash can be the target of the following operations:
//!
//! The controller account can free a portion (or all) of the funds using the
//! [`unbond`](Call::unbond) call. Note that the funds are not immediately
//! accessible. Instead, a duration denoted by
//! [`Config::BondingDuration`] (in number of eras) must
//! pass until the funds can actually be removed. Once the `BondingDuration` is over, the
//! [`withdraw_unbonded`](Call::withdraw_unbonded) call can be used to actually
//! withdraw the funds.
//!
//! Note that there is a limitation to the number of fund-chunks that can be scheduled to be
//! unlocked in the future via [`unbond`](Call::unbond). In case this maximum
//! (`MAX_UNLOCKING_CHUNKS`) is reached, the bonded account _must_ first wait until a successful
//! call to `withdraw_unbonded` to remove some of the chunks.
//!
//! ### Election Algorithm
//!
//! The current election algorithm is implemented based on Phragmén. The reference implementation
//! can be found [here](https://github.com/w3f/consensus/tree/master/NPoS).
//!
//! The election algorithm, aside from electing the validators with the most stake value and votes,
//! tries to divide the nominator votes among candidates in an equal manner. To further assure this,
//! an optional post-processing can be applied that iteratively normalizes the nominator staked
//! values until the total difference among votes of a particular nominator are less than a
//! threshold.
//!
//! ## GenesisConfig
//!
//! The Staking pallet depends on the [`GenesisConfig`]. The
//! `GenesisConfig` is optional and allow to set some initial stakers.
//!
//! ## Related Modules
//!
//! - [Balances](../pallet_balances/index.html): Used to manage values at stake.
//! - [Session](../pallet_session/index.html): Used to manage sessions. Also, a list of new
//!   validators is stored in the Session pallet's `Validators` at the end of each era.

#![recursion_limit = "128"]
#![cfg_attr(not(feature = "std"), no_std)]

#[cfg(any(feature = "runtime-benchmarks", test))]
pub mod benchmarking;
#[cfg(test)]
mod mock;
#[cfg(any(feature = "runtime-benchmarks", test))]
pub mod testing_utils;
#[cfg(test)]
mod tests;

pub mod inflation;
pub mod slashing;
pub mod weights;

use codec::{Decode, Encode, HasCompact};
use frame_election_provider_support::{data_provider, ElectionProvider, Supports, VoteWeight};
use frame_support::{
	pallet_prelude::*,
	traits::{
		Currency, CurrencyToVote, EnsureOrigin, EstimateNextNewSession, Get, Imbalance,
		LockIdentifier, LockableCurrency, OnUnbalanced, UnixTime, WithdrawReasons,
	},
	weights::{
		constants::{WEIGHT_PER_MICROS, WEIGHT_PER_NANOS},
		Weight, WithPostDispatchInfo,
	},
};
use frame_system::{ensure_root, ensure_signed, offchain::SendTransactionTypes, pallet_prelude::*};
pub use pallet::*;
use pallet_session::historical;
use sp_runtime::{
	curve::PiecewiseLinear,
	traits::{
		AtLeast32BitUnsigned, Bounded, CheckedSub, Convert, SaturatedConversion, Saturating,
		StaticLookup, Zero,
	},
	DispatchError, Perbill, Percent, RuntimeDebug,
};
use sp_staking::{
	offence::{Offence, OffenceDetails, OffenceError, OnOffenceHandler, ReportOffence},
	SessionIndex,
};
use sp_std::{collections::btree_map::BTreeMap, convert::From, prelude::*, result};
pub use weights::WeightInfo;

const STAKING_ID: LockIdentifier = *b"staking ";
pub(crate) const LOG_TARGET: &'static str = "runtime::staking";

// syntactic sugar for logging.
#[macro_export]
macro_rules! log {
	($level:tt, $patter:expr $(, $values:expr)* $(,)?) => {
		log::$level!(
			target: crate::LOG_TARGET,
			concat!("[{:?}] 💸 ", $patter), <frame_system::Pallet<T>>::block_number() $(, $values)*
		)
	};
}

pub const MAX_UNLOCKING_CHUNKS: usize = 32;

/// Counter for the number of eras that have passed.
pub type EraIndex = u32;

/// Counter for the number of "reward" points earned by a given validator.
pub type RewardPoint = u32;

/// The balance type of this pallet.
pub type BalanceOf<T> =
	<<T as Config>::Currency as Currency<<T as frame_system::Config>::AccountId>>::Balance;

type PositiveImbalanceOf<T> = <<T as Config>::Currency as Currency<
	<T as frame_system::Config>::AccountId,
>>::PositiveImbalance;
type NegativeImbalanceOf<T> = <<T as Config>::Currency as Currency<
	<T as frame_system::Config>::AccountId,
>>::NegativeImbalance;

/// Information regarding the active era (era in used in session).
#[derive(Encode, Decode, RuntimeDebug)]
pub struct ActiveEraInfo {
	/// Index of era.
	pub index: EraIndex,
	/// Moment of start expressed as millisecond from `$UNIX_EPOCH`.
	///
	/// Start can be none if start hasn't been set for the era yet,
	/// Start is set on the first on_finalize of the era to guarantee usage of `Time`.
	start: Option<u64>,
}

/// Reward points of an era. Used to split era total payout between validators.
///
/// This points will be used to reward validators and their respective nominators.
#[derive(PartialEq, Encode, Decode, Default, RuntimeDebug)]
pub struct EraRewardPoints<AccountId: Ord> {
	/// Total number of points. Equals the sum of reward points for each validator.
	total: RewardPoint,
	/// The reward points earned by a given validator.
	individual: BTreeMap<AccountId, RewardPoint>,
}

/// Indicates the initial status of the staker.
#[derive(RuntimeDebug)]
#[cfg_attr(feature = "std", derive(serde::Serialize, serde::Deserialize))]
pub enum StakerStatus<AccountId> {
	/// Chilling.
	Idle,
	/// Declared desire in validating or already participating in it.
	Validator,
	/// Nominating for a group of other stakers.
	Nominator(Vec<AccountId>),
}

/// A destination account for payment.
#[derive(PartialEq, Eq, Copy, Clone, Encode, Decode, RuntimeDebug)]
pub enum RewardDestination<AccountId> {
	/// Pay into the stash account, increasing the amount at stake accordingly.
	Staked,
	/// Pay into the stash account, not increasing the amount at stake.
	Stash,
	/// Pay into the controller account.
	Controller,
	/// Pay into a specified account.
	Account(AccountId),
	/// Receive no reward.
	None,
}

impl<AccountId> Default for RewardDestination<AccountId> {
	fn default() -> Self {
		RewardDestination::Staked
	}
}

/// Preference of what happens regarding validation.
#[derive(PartialEq, Eq, Clone, Encode, Decode, RuntimeDebug)]
pub struct ValidatorPrefs {
	/// Reward that validator takes up-front; only the rest is split between themselves and
	/// nominators.
	#[codec(compact)]
	pub commission: Perbill,
	/// Whether or not this validator is accepting more nominations. If `true`, then no nominator
	/// who is not already nominating this validator may nominate them. By default, validators
	/// are accepting nominations.
	pub blocked: bool,
}

impl Default for ValidatorPrefs {
	fn default() -> Self {
		ValidatorPrefs { commission: Default::default(), blocked: false }
	}
}

/// Just a Balance/BlockNumber tuple to encode when a chunk of funds will be unlocked.
#[derive(PartialEq, Eq, Clone, Encode, Decode, RuntimeDebug)]
pub struct UnlockChunk<Balance: HasCompact> {
	/// Amount of funds to be unlocked.
	#[codec(compact)]
	value: Balance,
	/// Era number at which point it'll be unlocked.
	#[codec(compact)]
	era: EraIndex,
}

/// The ledger of a (bonded) stash.
#[derive(PartialEq, Eq, Clone, Encode, Decode, RuntimeDebug)]
pub struct StakingLedger<AccountId, Balance: HasCompact> {
	/// The stash account whose balance is actually locked and at stake.
	pub stash: AccountId,
	/// The total amount of the stash's balance that we are currently accounting for.
	/// It's just `active` plus all the `unlocking` balances.
	#[codec(compact)]
	pub total: Balance,
	/// The total amount of the stash's balance that will be at stake in any forthcoming
	/// rounds.
	#[codec(compact)]
	pub active: Balance,
	/// Any balance that is becoming free, which may eventually be transferred out
	/// of the stash (assuming it doesn't get slashed first).
	pub unlocking: Vec<UnlockChunk<Balance>>,
	/// List of eras for which the stakers behind a validator have claimed rewards. Only updated
	/// for validators.
	pub claimed_rewards: Vec<EraIndex>,
}

impl<AccountId, Balance: HasCompact + Copy + Saturating + AtLeast32BitUnsigned>
	StakingLedger<AccountId, Balance>
{
	/// Remove entries from `unlocking` that are sufficiently old and reduce the
	/// total by the sum of their balances.
	fn consolidate_unlocked(self, current_era: EraIndex) -> Self {
		let mut total = self.total;
		let unlocking = self
			.unlocking
			.into_iter()
			.filter(|chunk| {
				if chunk.era > current_era {
					true
				} else {
					total = total.saturating_sub(chunk.value);
					false
				}
			})
			.collect();

		Self {
			stash: self.stash,
			total,
			active: self.active,
			unlocking,
			claimed_rewards: self.claimed_rewards,
		}
	}

	/// Re-bond funds that were scheduled for unlocking.
	fn rebond(mut self, value: Balance) -> Self {
		let mut unlocking_balance: Balance = Zero::zero();

		while let Some(last) = self.unlocking.last_mut() {
			if unlocking_balance + last.value <= value {
				unlocking_balance += last.value;
				self.active += last.value;
				self.unlocking.pop();
			} else {
				let diff = value - unlocking_balance;

				unlocking_balance += diff;
				self.active += diff;
				last.value -= diff;
			}

			if unlocking_balance >= value {
				break
			}
		}

		self
	}
}

impl<AccountId, Balance> StakingLedger<AccountId, Balance>
where
	Balance: AtLeast32BitUnsigned + Saturating + Copy,
{
	/// Slash the validator for a given amount of balance. This can grow the value
	/// of the slash in the case that the validator has less than `minimum_balance`
	/// active funds. Returns the amount of funds actually slashed.
	///
	/// Slashes from `active` funds first, and then `unlocking`, starting with the
	/// chunks that are closest to unlocking.
	fn slash(&mut self, mut value: Balance, minimum_balance: Balance) -> Balance {
		let pre_total = self.total;
		let total = &mut self.total;
		let active = &mut self.active;

		let slash_out_of =
			|total_remaining: &mut Balance, target: &mut Balance, value: &mut Balance| {
				let mut slash_from_target = (*value).min(*target);

				if !slash_from_target.is_zero() {
					*target -= slash_from_target;

					// Don't leave a dust balance in the staking system.
					if *target <= minimum_balance {
						slash_from_target += *target;
						*value += sp_std::mem::replace(target, Zero::zero());
					}

					*total_remaining = total_remaining.saturating_sub(slash_from_target);
					*value -= slash_from_target;
				}
			};

		slash_out_of(total, active, &mut value);

		let i = self
			.unlocking
			.iter_mut()
			.map(|chunk| {
				slash_out_of(total, &mut chunk.value, &mut value);
				chunk.value
			})
			.take_while(|value| value.is_zero()) // Take all fully-consumed chunks out.
			.count();

		// Kill all drained chunks.
		let _ = self.unlocking.drain(..i);

		pre_total.saturating_sub(*total)
	}
}

/// A record of the nominations made by a specific account.
#[derive(PartialEq, Eq, Clone, Encode, Decode, RuntimeDebug)]
pub struct Nominations<AccountId> {
	/// The targets of nomination.
	pub targets: Vec<AccountId>,
	/// The era the nominations were submitted.
	///
	/// Except for initial nominations which are considered submitted at era 0.
	pub submitted_in: EraIndex,
	/// Whether the nominations have been suppressed. This can happen due to slashing of the
	/// validators, or other events that might invalidate the nomination.
	///
	/// NOTE: this for future proofing and is thus far not used.
	pub suppressed: bool,
}

/// The amount of exposure (to slashing) than an individual nominator has.
#[derive(PartialEq, Eq, PartialOrd, Ord, Clone, Encode, Decode, RuntimeDebug)]
pub struct IndividualExposure<AccountId, Balance: HasCompact> {
	/// The stash account of the nominator in question.
	pub who: AccountId,
	/// Amount of funds exposed.
	#[codec(compact)]
	pub value: Balance,
}

/// A snapshot of the stake backing a single validator in the system.
#[derive(PartialEq, Eq, PartialOrd, Ord, Clone, Encode, Decode, Default, RuntimeDebug)]
pub struct Exposure<AccountId, Balance: HasCompact> {
	/// The total balance backing this validator.
	#[codec(compact)]
	pub total: Balance,
	/// The validator's own stash that is exposed.
	#[codec(compact)]
	pub own: Balance,
	/// The portions of nominators stashes that are exposed.
	pub others: Vec<IndividualExposure<AccountId, Balance>>,
}

/// A pending slash record. The value of the slash has been computed but not applied yet,
/// rather deferred for several eras.
#[derive(Encode, Decode, Default, RuntimeDebug)]
pub struct UnappliedSlash<AccountId, Balance: HasCompact> {
	/// The stash ID of the offending validator.
	validator: AccountId,
	/// The validator's own slash.
	own: Balance,
	/// All other slashed stakers and amounts.
	others: Vec<(AccountId, Balance)>,
	/// Reporters of the offence; bounty payout recipients.
	reporters: Vec<AccountId>,
	/// The amount of payout.
	payout: Balance,
}

/// Means for interacting with a specialized version of the `session` trait.
///
/// This is needed because `Staking` sets the `ValidatorIdOf` of the `pallet_session::Config`
pub trait SessionInterface<AccountId>: frame_system::Config {
	/// Disable a given validator by stash ID.
	///
	/// Returns `true` if new era should be forced at the end of this session.
	/// This allows preventing a situation where there is too many validators
	/// disabled and block production stalls.
	fn disable_validator(validator: &AccountId) -> Result<bool, ()>;
	/// Get the validators from session.
	fn validators() -> Vec<AccountId>;
	/// Prune historical session tries up to but not including the given index.
	fn prune_historical_up_to(up_to: SessionIndex);
}

impl<T: Config> SessionInterface<<T as frame_system::Config>::AccountId> for T
where
	T: pallet_session::Config<ValidatorId = <T as frame_system::Config>::AccountId>,
	T: pallet_session::historical::Config<
		FullIdentification = Exposure<<T as frame_system::Config>::AccountId, BalanceOf<T>>,
		FullIdentificationOf = ExposureOf<T>,
	>,
	T::SessionHandler: pallet_session::SessionHandler<<T as frame_system::Config>::AccountId>,
	T::SessionManager: pallet_session::SessionManager<<T as frame_system::Config>::AccountId>,
	T::ValidatorIdOf: Convert<
		<T as frame_system::Config>::AccountId,
		Option<<T as frame_system::Config>::AccountId>,
	>,
{
	fn disable_validator(validator: &<T as frame_system::Config>::AccountId) -> Result<bool, ()> {
		<pallet_session::Pallet<T>>::disable(validator)
	}

	fn validators() -> Vec<<T as frame_system::Config>::AccountId> {
		<pallet_session::Pallet<T>>::validators()
	}

	fn prune_historical_up_to(up_to: SessionIndex) {
		<pallet_session::historical::Pallet<T>>::prune_up_to(up_to);
	}
}

/// Handler for determining how much of a balance should be paid out on the current era.
pub trait EraPayout<Balance> {
	/// Determine the payout for this era.
	///
	/// Returns the amount to be paid to stakers in this era, as well as whatever else should be
	/// paid out ("the rest").
	fn era_payout(
		total_staked: Balance,
		total_issuance: Balance,
		era_duration_millis: u64,
	) -> (Balance, Balance);
}

impl<Balance: Default> EraPayout<Balance> for () {
	fn era_payout(
		_total_staked: Balance,
		_total_issuance: Balance,
		_era_duration_millis: u64,
	) -> (Balance, Balance) {
		(Default::default(), Default::default())
	}
}

/// Adaptor to turn a `PiecewiseLinear` curve definition into an `EraPayout` impl, used for
/// backwards compatibility.
pub struct ConvertCurve<T>(sp_std::marker::PhantomData<T>);
impl<Balance: AtLeast32BitUnsigned + Clone, T: Get<&'static PiecewiseLinear<'static>>>
	EraPayout<Balance> for ConvertCurve<T>
{
	fn era_payout(
		total_staked: Balance,
		total_issuance: Balance,
		era_duration_millis: u64,
	) -> (Balance, Balance) {
		let (validator_payout, max_payout) = inflation::compute_total_payout(
			&T::get(),
			total_staked,
			total_issuance,
			// Duration of era; more than u64::MAX is rewarded as u64::MAX.
			era_duration_millis,
		);
		let rest = max_payout.saturating_sub(validator_payout.clone());
		(validator_payout, rest)
	}
}

/// Mode of era-forcing.
#[derive(Copy, Clone, PartialEq, Eq, Encode, Decode, RuntimeDebug)]
#[cfg_attr(feature = "std", derive(serde::Serialize, serde::Deserialize))]
pub enum Forcing {
	/// Not forcing anything - just let whatever happen.
	NotForcing,
	/// Force a new era, then reset to `NotForcing` as soon as it is done.
	/// Note that this will force to trigger an election until a new era is triggered, if the
	/// election failed, the next session end will trigger a new election again, until success.
	ForceNew,
	/// Avoid a new era indefinitely.
	ForceNone,
	/// Force a new era at the end of all sessions indefinitely.
	ForceAlways,
}

impl Default for Forcing {
	fn default() -> Self {
		Forcing::NotForcing
	}
}

// A value placed in storage that represents the current version of the Staking storage. This value
// is used by the `on_runtime_upgrade` logic to determine whether we run storage migration logic.
// This should match directly with the semantic versions of the Rust crate.
#[derive(Encode, Decode, Clone, Copy, PartialEq, Eq, RuntimeDebug)]
enum Releases {
	V1_0_0Ancient,
	V2_0_0,
	V3_0_0,
	V4_0_0,
	V5_0_0, // blockable validators.
	V6_0_0, // removal of all storage associated with offchain phragmen.
	V7_0_0, // keep track of number of nominators / validators in map
}

impl Default for Releases {
	fn default() -> Self {
		Releases::V7_0_0
	}
}

pub mod migrations {
	use super::*;

	pub mod v7 {
		use super::*;

		pub fn pre_migrate<T: Config>() -> Result<(), &'static str> {
			assert!(
				CounterForValidators::<T>::get().is_zero(),
				"CounterForValidators already set."
			);
			assert!(
				CounterForNominators::<T>::get().is_zero(),
				"CounterForNominators already set."
			);
			assert!(StorageVersion::<T>::get() == Releases::V6_0_0);
			Ok(())
		}

		pub fn migrate<T: Config>() -> Weight {
			log!(info, "Migrating staking to Releases::V7_0_0");
			let validator_count = Validators::<T>::iter().count() as u32;
			let nominator_count = Nominators::<T>::iter().count() as u32;

			CounterForValidators::<T>::put(validator_count);
			CounterForNominators::<T>::put(nominator_count);

			StorageVersion::<T>::put(Releases::V7_0_0);
			log!(info, "Completed staking migration to Releases::V7_0_0");

			T::DbWeight::get()
				.reads_writes(validator_count.saturating_add(nominator_count).into(), 2)
		}
	}

	pub mod v6 {
		use super::*;
		use frame_support::{generate_storage_alias, traits::Get, weights::Weight};

		// NOTE: value type doesn't matter, we just set it to () here.
		generate_storage_alias!(Staking, SnapshotValidators => Value<()>);
		generate_storage_alias!(Staking, SnapshotNominators => Value<()>);
		generate_storage_alias!(Staking, QueuedElected => Value<()>);
		generate_storage_alias!(Staking, QueuedScore => Value<()>);
		generate_storage_alias!(Staking, EraElectionStatus => Value<()>);
		generate_storage_alias!(Staking, IsCurrentSessionFinal => Value<()>);

		/// check to execute prior to migration.
		pub fn pre_migrate<T: Config>() -> Result<(), &'static str> {
			// these may or may not exist.
			log!(info, "SnapshotValidators.exits()? {:?}", SnapshotValidators::exists());
			log!(info, "SnapshotNominators.exits()? {:?}", SnapshotNominators::exists());
			log!(info, "QueuedElected.exits()? {:?}", QueuedElected::exists());
			log!(info, "QueuedScore.exits()? {:?}", QueuedScore::exists());
			// these must exist.
			assert!(
				IsCurrentSessionFinal::exists(),
				"IsCurrentSessionFinal storage item not found!"
			);
			assert!(EraElectionStatus::exists(), "EraElectionStatus storage item not found!");
			Ok(())
		}

		/// Migrate storage to v6.
		pub fn migrate<T: Config>() -> Weight {
			log!(info, "Migrating staking to Releases::V6_0_0");

			SnapshotValidators::kill();
			SnapshotNominators::kill();
			QueuedElected::kill();
			QueuedScore::kill();
			EraElectionStatus::kill();
			IsCurrentSessionFinal::kill();

			StorageVersion::<T>::put(Releases::V6_0_0);
			log!(info, "Done.");
			T::DbWeight::get().writes(6 + 1)
		}
	}
}

#[frame_support::pallet]
pub mod pallet {
	use super::*;

	#[pallet::pallet]
	#[pallet::generate_store(pub(super) trait Store)]
	pub struct Pallet<T>(_);

	#[pallet::config]
	pub trait Config: frame_system::Config + SendTransactionTypes<Call<Self>> {
		/// The staking balance.
		type Currency: LockableCurrency<Self::AccountId, Moment = Self::BlockNumber>;

		/// Time used for computing era duration.
		///
		/// It is guaranteed to start being called from the first `on_finalize`. Thus value at genesis
		/// is not used.
		type UnixTime: UnixTime;

		/// Convert a balance into a number used for election calculation. This must fit into a `u64`
		/// but is allowed to be sensibly lossy. The `u64` is used to communicate with the
		/// [`sp_npos_elections`] crate which accepts u64 numbers and does operations in 128.
		/// Consequently, the backward convert is used convert the u128s from sp-elections back to a
		/// [`BalanceOf`].
		type CurrencyToVote: CurrencyToVote<BalanceOf<Self>>;

		/// Something that provides the election functionality.
		type ElectionProvider: frame_election_provider_support::ElectionProvider<
			Self::AccountId,
			Self::BlockNumber,
			// we only accept an election provider that has staking as data provider.
			DataProvider = Pallet<Self>,
		>;

		/// Something that provides the election functionality at genesis.
		type GenesisElectionProvider: frame_election_provider_support::ElectionProvider<
			Self::AccountId,
			Self::BlockNumber,
			DataProvider = Pallet<Self>,
		>;

		/// Maximum number of nominations per nominator.
		const MAX_NOMINATIONS: u32;

		/// Tokens have been minted and are unused for validator-reward.
		/// See [Era payout](./index.html#era-payout).
		type RewardRemainder: OnUnbalanced<NegativeImbalanceOf<Self>>;

		/// The overarching event type.
		type Event: From<Event<Self>> + IsType<<Self as frame_system::Config>::Event>;

		/// Handler for the unbalanced reduction when slashing a staker.
		type Slash: OnUnbalanced<NegativeImbalanceOf<Self>>;

		/// Handler for the unbalanced increment when rewarding a staker.
		type Reward: OnUnbalanced<PositiveImbalanceOf<Self>>;

		/// Number of sessions per era.
		#[pallet::constant]
		type SessionsPerEra: Get<SessionIndex>;

		/// Number of eras that staked funds must remain bonded for.
		#[pallet::constant]
		type BondingDuration: Get<EraIndex>;

		/// Number of eras that slashes are deferred by, after computation.
		///
		/// This should be less than the bonding duration. Set to 0 if slashes
		/// should be applied immediately, without opportunity for intervention.
		#[pallet::constant]
		type SlashDeferDuration: Get<EraIndex>;

		/// The origin which can cancel a deferred slash. Root can always do this.
		type SlashCancelOrigin: EnsureOrigin<Self::Origin>;

		/// Interface for interacting with a session pallet.
		type SessionInterface: self::SessionInterface<Self::AccountId>;

		/// The payout for validators and the system for the current era.
		/// See [Era payout](./index.html#era-payout).
		type EraPayout: EraPayout<BalanceOf<Self>>;

		/// Something that can estimate the next session change, accurately or as a best effort guess.
		type NextNewSession: EstimateNextNewSession<Self::BlockNumber>;

		/// The maximum number of nominators rewarded for each validator.
		///
		/// For each validator only the `$MaxNominatorRewardedPerValidator` biggest stakers can claim
		/// their reward. This used to limit the i/o cost for the nominator payout.
		#[pallet::constant]
		type MaxNominatorRewardedPerValidator: Get<u32>;

		/// Weight information for extrinsics in this pallet.
		type WeightInfo: WeightInfo;
	}

	#[pallet::extra_constants]
	impl<T: Config> Pallet<T> {
		// TODO: rename to snake case after https://github.com/paritytech/substrate/issues/8826 fixed.
		#[allow(non_snake_case)]
		fn MaxNominations() -> u32 {
			T::MAX_NOMINATIONS
		}
	}

	#[pallet::type_value]
	pub(crate) fn HistoryDepthOnEmpty() -> u32 {
		84u32
	}

	/// Number of eras to keep in history.
	///
	/// Information is kept for eras in `[current_era - history_depth; current_era]`.
	///
	/// Must be more than the number of eras delayed by session otherwise. I.e. active era must
	/// always be in history. I.e. `active_era > current_era - history_depth` must be
	/// guaranteed.
	#[pallet::storage]
	#[pallet::getter(fn history_depth)]
	pub(crate) type HistoryDepth<T> = StorageValue<_, u32, ValueQuery, HistoryDepthOnEmpty>;

	/// The ideal number of staking participants.
	#[pallet::storage]
	#[pallet::getter(fn validator_count)]
	pub type ValidatorCount<T> = StorageValue<_, u32, ValueQuery>;

	/// Minimum number of staking participants before emergency conditions are imposed.
	#[pallet::storage]
	#[pallet::getter(fn minimum_validator_count)]
	pub type MinimumValidatorCount<T> = StorageValue<_, u32, ValueQuery>;

	/// Any validators that may never be slashed or forcibly kicked. It's a Vec since they're
	/// easy to initialize and the performance hit is minimal (we expect no more than four
	/// invulnerables) and restricted to testnets.
	#[pallet::storage]
	#[pallet::getter(fn invulnerables)]
	pub type Invulnerables<T: Config> = StorageValue<_, Vec<T::AccountId>, ValueQuery>;

	/// Map from all locked "stash" accounts to the controller account.
	#[pallet::storage]
	#[pallet::getter(fn bonded)]
	pub type Bonded<T: Config> = StorageMap<_, Twox64Concat, T::AccountId, T::AccountId>;

	/// The minimum active bond to become and maintain the role of a nominator.
	#[pallet::storage]
	pub type MinNominatorBond<T: Config> = StorageValue<_, BalanceOf<T>, ValueQuery>;

	/// The minimum active bond to become and maintain the role of a validator.
	#[pallet::storage]
	pub type MinValidatorBond<T: Config> = StorageValue<_, BalanceOf<T>, ValueQuery>;

	/// Map from all (unlocked) "controller" accounts to the info regarding the staking.
	#[pallet::storage]
	#[pallet::getter(fn ledger)]
	pub type Ledger<T: Config> =
		StorageMap<_, Blake2_128Concat, T::AccountId, StakingLedger<T::AccountId, BalanceOf<T>>>;

	/// Where the reward payment should be made. Keyed by stash.
	#[pallet::storage]
	#[pallet::getter(fn payee)]
	pub type Payee<T: Config> =
		StorageMap<_, Twox64Concat, T::AccountId, RewardDestination<T::AccountId>, ValueQuery>;

	/// The map from (wannabe) validator stash key to the preferences of that validator.
	///
	/// When updating this storage item, you must also update the `CounterForValidators`.
	#[pallet::storage]
	#[pallet::getter(fn validators)]
	pub type Validators<T: Config> =
		StorageMap<_, Twox64Concat, T::AccountId, ValidatorPrefs, ValueQuery>;

	/// A tracker to keep count of the number of items in the `Validators` map.
	#[pallet::storage]
	pub type CounterForValidators<T> = StorageValue<_, u32, ValueQuery>;

	/// The maximum validator count before we stop allowing new validators to join.
	///
	/// When this value is not set, no limits are enforced.
	#[pallet::storage]
	pub type MaxValidatorsCount<T> = StorageValue<_, u32, OptionQuery>;

	/// The map from nominator stash key to the set of stash keys of all validators to nominate.
	///
	/// When updating this storage item, you must also update the `CounterForNominators`.
	#[pallet::storage]
	#[pallet::getter(fn nominators)]
	pub type Nominators<T: Config> =
		StorageMap<_, Twox64Concat, T::AccountId, Nominations<T::AccountId>>;

	/// A tracker to keep count of the number of items in the `Nominators` map.
	#[pallet::storage]
	pub type CounterForNominators<T> = StorageValue<_, u32, ValueQuery>;

	/// The maximum nominator count before we stop allowing new validators to join.
	///
	/// When this value is not set, no limits are enforced.
	#[pallet::storage]
	pub type MaxNominatorsCount<T> = StorageValue<_, u32, OptionQuery>;

	/// The current era index.
	///
	/// This is the latest planned era, depending on how the Session pallet queues the validator
	/// set, it might be active or not.
	#[pallet::storage]
	#[pallet::getter(fn current_era)]
	pub type CurrentEra<T> = StorageValue<_, EraIndex>;

	/// The active era information, it holds index and start.
	///
	/// The active era is the era being currently rewarded. Validator set of this era must be
	/// equal to [`SessionInterface::validators`].
	#[pallet::storage]
	#[pallet::getter(fn active_era)]
	pub type ActiveEra<T> = StorageValue<_, ActiveEraInfo>;

	/// The session index at which the era start for the last `HISTORY_DEPTH` eras.
	///
	/// Note: This tracks the starting session (i.e. session index when era start being active)
	/// for the eras in `[CurrentEra - HISTORY_DEPTH, CurrentEra]`.
	#[pallet::storage]
	#[pallet::getter(fn eras_start_session_index)]
	pub type ErasStartSessionIndex<T> = StorageMap<_, Twox64Concat, EraIndex, SessionIndex>;

	/// Exposure of validator at era.
	///
	/// This is keyed first by the era index to allow bulk deletion and then the stash account.
	///
	/// Is it removed after `HISTORY_DEPTH` eras.
	/// If stakers hasn't been set or has been removed then empty exposure is returned.
	#[pallet::storage]
	#[pallet::getter(fn eras_stakers)]
	pub type ErasStakers<T: Config> = StorageDoubleMap<
		_,
		Twox64Concat,
		EraIndex,
		Twox64Concat,
		T::AccountId,
		Exposure<T::AccountId, BalanceOf<T>>,
		ValueQuery,
	>;

	/// Clipped Exposure of validator at era.
	///
	/// This is similar to [`ErasStakers`] but number of nominators exposed is reduced to the
	/// `T::MaxNominatorRewardedPerValidator` biggest stakers.
	/// (Note: the field `total` and `own` of the exposure remains unchanged).
	/// This is used to limit the i/o cost for the nominator payout.
	///
	/// This is keyed fist by the era index to allow bulk deletion and then the stash account.
	///
	/// Is it removed after `HISTORY_DEPTH` eras.
	/// If stakers hasn't been set or has been removed then empty exposure is returned.
	#[pallet::storage]
	#[pallet::getter(fn eras_stakers_clipped)]
	pub type ErasStakersClipped<T: Config> = StorageDoubleMap<
		_,
		Twox64Concat,
		EraIndex,
		Twox64Concat,
		T::AccountId,
		Exposure<T::AccountId, BalanceOf<T>>,
		ValueQuery,
	>;

	/// Similar to `ErasStakers`, this holds the preferences of validators.
	///
	/// This is keyed first by the era index to allow bulk deletion and then the stash account.
	///
	/// Is it removed after `HISTORY_DEPTH` eras.
	// If prefs hasn't been set or has been removed then 0 commission is returned.
	#[pallet::storage]
	#[pallet::getter(fn eras_validator_prefs)]
	pub type ErasValidatorPrefs<T: Config> = StorageDoubleMap<
		_,
		Twox64Concat,
		EraIndex,
		Twox64Concat,
		T::AccountId,
		ValidatorPrefs,
		ValueQuery,
	>;

	/// The total validator era payout for the last `HISTORY_DEPTH` eras.
	///
	/// Eras that haven't finished yet or has been removed doesn't have reward.
	#[pallet::storage]
	#[pallet::getter(fn eras_validator_reward)]
	pub type ErasValidatorReward<T: Config> = StorageMap<_, Twox64Concat, EraIndex, BalanceOf<T>>;

	/// Rewards for the last `HISTORY_DEPTH` eras.
	/// If reward hasn't been set or has been removed then 0 reward is returned.
	#[pallet::storage]
	#[pallet::getter(fn eras_reward_points)]
	pub type ErasRewardPoints<T: Config> =
		StorageMap<_, Twox64Concat, EraIndex, EraRewardPoints<T::AccountId>, ValueQuery>;

	/// The total amount staked for the last `HISTORY_DEPTH` eras.
	/// If total hasn't been set or has been removed then 0 stake is returned.
	#[pallet::storage]
	#[pallet::getter(fn eras_total_stake)]
	pub type ErasTotalStake<T: Config> =
		StorageMap<_, Twox64Concat, EraIndex, BalanceOf<T>, ValueQuery>;

	/// Mode of era forcing.
	#[pallet::storage]
	#[pallet::getter(fn force_era)]
	pub type ForceEra<T> = StorageValue<_, Forcing, ValueQuery>;

	/// The percentage of the slash that is distributed to reporters.
	///
	/// The rest of the slashed value is handled by the `Slash`.
	#[pallet::storage]
	#[pallet::getter(fn slash_reward_fraction)]
	pub type SlashRewardFraction<T> = StorageValue<_, Perbill, ValueQuery>;

	/// The amount of currency given to reporters of a slash event which was
	/// canceled by extraordinary circumstances (e.g. governance).
	#[pallet::storage]
	#[pallet::getter(fn canceled_payout)]
	pub type CanceledSlashPayout<T: Config> = StorageValue<_, BalanceOf<T>, ValueQuery>;

	/// All unapplied slashes that are queued for later.
	#[pallet::storage]
	pub type UnappliedSlashes<T: Config> = StorageMap<
		_,
		Twox64Concat,
		EraIndex,
		Vec<UnappliedSlash<T::AccountId, BalanceOf<T>>>,
		ValueQuery,
	>;

	/// A mapping from still-bonded eras to the first session index of that era.
	///
	/// Must contains information for eras for the range:
	/// `[active_era - bounding_duration; active_era]`
	#[pallet::storage]
	pub(crate) type BondedEras<T: Config> =
		StorageValue<_, Vec<(EraIndex, SessionIndex)>, ValueQuery>;

	/// All slashing events on validators, mapped by era to the highest slash proportion
	/// and slash value of the era.
	#[pallet::storage]
	pub(crate) type ValidatorSlashInEra<T: Config> = StorageDoubleMap<
		_,
		Twox64Concat,
		EraIndex,
		Twox64Concat,
		T::AccountId,
		(Perbill, BalanceOf<T>),
	>;

	/// All slashing events on nominators, mapped by era to the highest slash value of the era.
	#[pallet::storage]
	pub(crate) type NominatorSlashInEra<T: Config> =
		StorageDoubleMap<_, Twox64Concat, EraIndex, Twox64Concat, T::AccountId, BalanceOf<T>>;

	/// Slashing spans for stash accounts.
	#[pallet::storage]
	pub(crate) type SlashingSpans<T: Config> =
		StorageMap<_, Twox64Concat, T::AccountId, slashing::SlashingSpans>;

	/// Records information about the maximum slash of a stash within a slashing span,
	/// as well as how much reward has been paid out.
	#[pallet::storage]
	pub(crate) type SpanSlash<T: Config> = StorageMap<
		_,
		Twox64Concat,
		(T::AccountId, slashing::SpanIndex),
		slashing::SpanRecord<BalanceOf<T>>,
		ValueQuery,
	>;

	/// The earliest era for which we have a pending, unapplied slash.
	#[pallet::storage]
	pub(crate) type EarliestUnappliedSlash<T> = StorageValue<_, EraIndex>;

	/// The last planned session scheduled by the session pallet.
	///
	/// This is basically in sync with the call to [`pallet_session::SessionManager::new_session`].
	#[pallet::storage]
	#[pallet::getter(fn current_planned_session)]
	pub type CurrentPlannedSession<T> = StorageValue<_, SessionIndex, ValueQuery>;

	/// True if network has been upgraded to this version.
	/// Storage version of the pallet.
	///
	/// This is set to v7.0.0 for new networks.
	#[pallet::storage]
	pub(crate) type StorageVersion<T: Config> = StorageValue<_, Releases, ValueQuery>;

	/// The threshold for when users can start calling `chill_other` for other validators / nominators.
	/// The threshold is compared to the actual number of validators / nominators (`CountFor*`) in
	/// the system compared to the configured max (`Max*Count`).
	#[pallet::storage]
	pub(crate) type ChillThreshold<T: Config> = StorageValue<_, Percent, OptionQuery>;

	#[pallet::genesis_config]
	pub struct GenesisConfig<T: Config> {
		pub history_depth: u32,
		pub validator_count: u32,
		pub minimum_validator_count: u32,
		pub invulnerables: Vec<T::AccountId>,
		pub force_era: Forcing,
		pub slash_reward_fraction: Perbill,
		pub canceled_payout: BalanceOf<T>,
		pub stakers: Vec<(T::AccountId, T::AccountId, BalanceOf<T>, StakerStatus<T::AccountId>)>,
		pub min_nominator_bond: BalanceOf<T>,
		pub min_validator_bond: BalanceOf<T>,
	}

	#[cfg(feature = "std")]
	impl<T: Config> Default for GenesisConfig<T> {
		fn default() -> Self {
			GenesisConfig {
				history_depth: 84u32,
				validator_count: Default::default(),
				minimum_validator_count: Default::default(),
				invulnerables: Default::default(),
				force_era: Default::default(),
				slash_reward_fraction: Default::default(),
				canceled_payout: Default::default(),
				stakers: Default::default(),
				min_nominator_bond: Default::default(),
				min_validator_bond: Default::default(),
			}
		}
	}

	#[pallet::genesis_build]
	impl<T: Config> GenesisBuild<T> for GenesisConfig<T> {
		fn build(&self) {
			HistoryDepth::<T>::put(self.history_depth);
			ValidatorCount::<T>::put(self.validator_count);
			MinimumValidatorCount::<T>::put(self.minimum_validator_count);
			Invulnerables::<T>::put(&self.invulnerables);
			ForceEra::<T>::put(self.force_era);
			CanceledSlashPayout::<T>::put(self.canceled_payout);
			SlashRewardFraction::<T>::put(self.slash_reward_fraction);
			StorageVersion::<T>::put(Releases::V7_0_0);
			MinNominatorBond::<T>::put(self.min_nominator_bond);
			MinValidatorBond::<T>::put(self.min_validator_bond);

			for &(ref stash, ref controller, balance, ref status) in &self.stakers {
				assert!(
					T::Currency::free_balance(&stash) >= balance,
					"Stash does not have enough balance to bond."
				);
				let _ = <Pallet<T>>::bond(
					T::Origin::from(Some(stash.clone()).into()),
					T::Lookup::unlookup(controller.clone()),
					balance,
					RewardDestination::Staked,
				);
				let _ = match status {
					StakerStatus::Validator => <Pallet<T>>::validate(
						T::Origin::from(Some(controller.clone()).into()),
						Default::default(),
					),
					StakerStatus::Nominator(votes) => <Pallet<T>>::nominate(
						T::Origin::from(Some(controller.clone()).into()),
						votes.iter().map(|l| T::Lookup::unlookup(l.clone())).collect(),
					),
					_ => Ok(()),
				};
			}
		}
	}

	#[pallet::event]
	#[pallet::generate_deposit(pub(super) fn deposit_event)]
	#[pallet::metadata(T::AccountId = "AccountId", BalanceOf<T> = "Balance")]
	pub enum Event<T: Config> {
		/// The era payout has been set; the first balance is the validator-payout; the second is
		/// the remainder from the maximum amount of reward.
		/// \[era_index, validator_payout, remainder\]
		EraPayout(EraIndex, BalanceOf<T>, BalanceOf<T>),
		/// The staker has been rewarded by this amount. \[stash, amount\]
		Reward(T::AccountId, BalanceOf<T>),
		/// One validator (and its nominators) has been slashed by the given amount.
		/// \[validator, amount\]
		Slash(T::AccountId, BalanceOf<T>),
		/// An old slashing report from a prior era was discarded because it could
		/// not be processed. \[session_index\]
		OldSlashingReportDiscarded(SessionIndex),
		/// A new set of stakers was elected.
		StakingElection,
		/// An account has bonded this amount. \[stash, amount\]
		///
		/// NOTE: This event is only emitted when funds are bonded via a dispatchable. Notably,
		/// it will not be emitted for staking rewards when they are added to stake.
		Bonded(T::AccountId, BalanceOf<T>),
		/// An account has unbonded this amount. \[stash, amount\]
		Unbonded(T::AccountId, BalanceOf<T>),
		/// An account has called `withdraw_unbonded` and removed unbonding chunks worth `Balance`
		/// from the unlocking queue. \[stash, amount\]
		Withdrawn(T::AccountId, BalanceOf<T>),
		/// A nominator has been kicked from a validator. \[nominator, stash\]
		Kicked(T::AccountId, T::AccountId),
		/// The election failed. No new era is planned.
		StakingElectionFailed,
		/// An account has stopped participating as either a validator or nominator.
		/// \[stash\]
		Chilled(T::AccountId),
	}

	#[pallet::error]
	pub enum Error<T> {
		/// Not a controller account.
		NotController,
		/// Not a stash account.
		NotStash,
		/// Stash is already bonded.
		AlreadyBonded,
		/// Controller is already paired.
		AlreadyPaired,
		/// Targets cannot be empty.
		EmptyTargets,
		/// Duplicate index.
		DuplicateIndex,
		/// Slash record index out of bounds.
		InvalidSlashIndex,
		/// Can not bond with value less than minimum required.
		InsufficientBond,
		/// Can not schedule more unlock chunks.
		NoMoreChunks,
		/// Can not rebond without unlocking chunks.
		NoUnlockChunk,
		/// Attempting to target a stash that still has funds.
		FundedTarget,
		/// Invalid era to reward.
		InvalidEraToReward,
		/// Invalid number of nominations.
		InvalidNumberOfNominations,
		/// Items are not sorted and unique.
		NotSortedAndUnique,
		/// Rewards for this era have already been claimed for this validator.
		AlreadyClaimed,
		/// Incorrect previous history depth input provided.
		IncorrectHistoryDepth,
		/// Incorrect number of slashing spans provided.
		IncorrectSlashingSpans,
		/// Internal state has become somehow corrupted and the operation cannot continue.
		BadState,
		/// Too many nomination targets supplied.
		TooManyTargets,
		/// A nomination target was supplied that was blocked or otherwise not a validator.
		BadTarget,
		/// The user has enough bond and thus cannot be chilled forcefully by an external person.
		CannotChillOther,
		/// There are too many nominators in the system. Governance needs to adjust the staking settings
		/// to keep things safe for the runtime.
		TooManyNominators,
		/// There are too many validators in the system. Governance needs to adjust the staking settings
		/// to keep things safe for the runtime.
		TooManyValidators,
	}

	#[pallet::hooks]
	impl<T: Config> Hooks<BlockNumberFor<T>> for Pallet<T> {
		fn on_runtime_upgrade() -> Weight {
			if StorageVersion::<T>::get() == Releases::V6_0_0 {
				migrations::v7::migrate::<T>()
			} else {
				T::DbWeight::get().reads(1)
			}
		}

		#[cfg(feature = "try-runtime")]
		fn pre_upgrade() -> Result<(), &'static str> {
			if StorageVersion::<T>::get() == Releases::V6_0_0 {
				migrations::v7::pre_migrate::<T>()
			} else {
				Ok(())
			}
		}

		fn on_initialize(_now: BlockNumberFor<T>) -> Weight {
			// just return the weight of the on_finalize.
			T::DbWeight::get().reads(1)
		}

		fn on_finalize(_n: BlockNumberFor<T>) {
			// Set the start of the first era.
			if let Some(mut active_era) = Self::active_era() {
				if active_era.start.is_none() {
					let now_as_millis_u64 = T::UnixTime::now().as_millis().saturated_into::<u64>();
					active_era.start = Some(now_as_millis_u64);
					// This write only ever happens once, we don't include it in the weight in general
					ActiveEra::<T>::put(active_era);
				}
			}
			// `on_finalize` weight is tracked in `on_initialize`
		}

		fn integrity_test() {
			sp_std::if_std! {
				sp_io::TestExternalities::new_empty().execute_with(||
					assert!(
						T::SlashDeferDuration::get() < T::BondingDuration::get() || T::BondingDuration::get() == 0,
						"As per documentation, slash defer duration ({}) should be less than bonding duration ({}).",
						T::SlashDeferDuration::get(),
						T::BondingDuration::get(),
					)
				);
			}
		}
	}

	#[pallet::call]
	impl<T: Config> Pallet<T> {
		/// Take the origin account as a stash and lock up `value` of its balance. `controller` will
		/// be the account that controls it.
		///
		/// `value` must be more than the `minimum_balance` specified by `T::Currency`.
		///
		/// The dispatch origin for this call must be _Signed_ by the stash account.
		///
		/// Emits `Bonded`.
		/// # <weight>
		/// - Independent of the arguments. Moderate complexity.
		/// - O(1).
		/// - Three extra DB entries.
		///
		/// NOTE: Two of the storage writes (`Self::bonded`, `Self::payee`) are _never_ cleaned
		/// unless the `origin` falls below _existential deposit_ and gets removed as dust.
		/// ------------------
		/// # </weight>
		#[pallet::weight(T::WeightInfo::bond())]
		pub fn bond(
			origin: OriginFor<T>,
			controller: <T::Lookup as StaticLookup>::Source,
			#[pallet::compact] value: BalanceOf<T>,
			payee: RewardDestination<T::AccountId>,
		) -> DispatchResult {
			let stash = ensure_signed(origin)?;

			if <Bonded<T>>::contains_key(&stash) {
				Err(Error::<T>::AlreadyBonded)?
			}

			let controller = T::Lookup::lookup(controller)?;

			if <Ledger<T>>::contains_key(&controller) {
				Err(Error::<T>::AlreadyPaired)?
			}

			// Reject a bond which is considered to be _dust_.
			if value < T::Currency::minimum_balance() {
				Err(Error::<T>::InsufficientBond)?
			}

			frame_system::Pallet::<T>::inc_consumers(&stash).map_err(|_| Error::<T>::BadState)?;

			// You're auto-bonded forever, here. We might improve this by only bonding when
			// you actually validate/nominate and remove once you unbond __everything__.
			<Bonded<T>>::insert(&stash, &controller);
			<Payee<T>>::insert(&stash, payee);

			let current_era = CurrentEra::<T>::get().unwrap_or(0);
			let history_depth = Self::history_depth();
			let last_reward_era = current_era.saturating_sub(history_depth);

			let stash_balance = T::Currency::free_balance(&stash);
			let value = value.min(stash_balance);
			Self::deposit_event(Event::<T>::Bonded(stash.clone(), value));
			let item = StakingLedger {
				stash,
				total: value,
				active: value,
				unlocking: vec![],
				claimed_rewards: (last_reward_era..current_era).collect(),
			};
			Self::update_ledger(&controller, &item);
			Ok(())
		}

		/// Add some extra amount that have appeared in the stash `free_balance` into the balance up
		/// for staking.
		///
		/// The dispatch origin for this call must be _Signed_ by the stash, not the controller.
		///
		/// Use this if there are additional funds in your stash account that you wish to bond.
		/// Unlike [`bond`](Self::bond) or [`unbond`](Self::unbond) this function does not impose any limitation
		/// on the amount that can be added.
		///
		/// Emits `Bonded`.
		///
		/// # <weight>
		/// - Independent of the arguments. Insignificant complexity.
		/// - O(1).
		/// # </weight>
		#[pallet::weight(T::WeightInfo::bond_extra())]
		pub fn bond_extra(
			origin: OriginFor<T>,
			#[pallet::compact] max_additional: BalanceOf<T>,
		) -> DispatchResult {
			let stash = ensure_signed(origin)?;

			let controller = Self::bonded(&stash).ok_or(Error::<T>::NotStash)?;
			let mut ledger = Self::ledger(&controller).ok_or(Error::<T>::NotController)?;

			let stash_balance = T::Currency::free_balance(&stash);
			if let Some(extra) = stash_balance.checked_sub(&ledger.total) {
				let extra = extra.min(max_additional);
				ledger.total += extra;
				ledger.active += extra;
				// Last check: the new active amount of ledger must be more than ED.
				ensure!(
					ledger.active >= T::Currency::minimum_balance(),
					Error::<T>::InsufficientBond
				);

				Self::deposit_event(Event::<T>::Bonded(stash, extra));
				Self::update_ledger(&controller, &ledger);
			}
			Ok(())
		}

		/// Schedule a portion of the stash to be unlocked ready for transfer out after the bond
		/// period ends. If this leaves an amount actively bonded less than
		/// T::Currency::minimum_balance(), then it is increased to the full amount.
		///
		/// The dispatch origin for this call must be _Signed_ by the controller, not the stash.
		///
		/// Once the unlock period is done, you can call `withdraw_unbonded` to actually move
		/// the funds out of management ready for transfer.
		///
		/// No more than a limited number of unlocking chunks (see `MAX_UNLOCKING_CHUNKS`)
		/// can co-exists at the same time. In that case, [`Call::withdraw_unbonded`] need
		/// to be called first to remove some of the chunks (if possible).
		///
		/// If a user encounters the `InsufficientBond` error when calling this extrinsic,
		/// they should call `chill` first in order to free up their bonded funds.
		///
		/// Emits `Unbonded`.
		///
		/// See also [`Call::withdraw_unbonded`].
		#[pallet::weight(T::WeightInfo::unbond())]
		pub fn unbond(
			origin: OriginFor<T>,
			#[pallet::compact] value: BalanceOf<T>,
		) -> DispatchResult {
			let controller = ensure_signed(origin)?;
			let mut ledger = Self::ledger(&controller).ok_or(Error::<T>::NotController)?;
			ensure!(ledger.unlocking.len() < MAX_UNLOCKING_CHUNKS, Error::<T>::NoMoreChunks,);

			let mut value = value.min(ledger.active);

			if !value.is_zero() {
				ledger.active -= value;

				// Avoid there being a dust balance left in the staking system.
				if ledger.active < T::Currency::minimum_balance() {
					value += ledger.active;
					ledger.active = Zero::zero();
				}

				let min_active_bond = if Nominators::<T>::contains_key(&ledger.stash) {
					MinNominatorBond::<T>::get()
				} else if Validators::<T>::contains_key(&ledger.stash) {
					MinValidatorBond::<T>::get()
				} else {
					Zero::zero()
				};

				// Make sure that the user maintains enough active bond for their role.
				// If a user runs into this error, they should chill first.
				ensure!(ledger.active >= min_active_bond, Error::<T>::InsufficientBond);

				// Note: in case there is no current era it is fine to bond one era more.
				let era = Self::current_era().unwrap_or(0) + T::BondingDuration::get();
				ledger.unlocking.push(UnlockChunk { value, era });
				Self::update_ledger(&controller, &ledger);
				Self::deposit_event(Event::<T>::Unbonded(ledger.stash, value));
			}
			Ok(())
		}

		/// Remove any unlocked chunks from the `unlocking` queue from our management.
		///
		/// This essentially frees up that balance to be used by the stash account to do
		/// whatever it wants.
		///
		/// The dispatch origin for this call must be _Signed_ by the controller.
		///
		/// Emits `Withdrawn`.
		///
		/// See also [`Call::unbond`].
		///
		/// # <weight>
		/// Complexity O(S) where S is the number of slashing spans to remove
		/// NOTE: Weight annotation is the kill scenario, we refund otherwise.
		/// # </weight>
		#[pallet::weight(T::WeightInfo::withdraw_unbonded_kill(*num_slashing_spans))]
		pub fn withdraw_unbonded(
			origin: OriginFor<T>,
			num_slashing_spans: u32,
		) -> DispatchResultWithPostInfo {
			let controller = ensure_signed(origin)?;
			let mut ledger = Self::ledger(&controller).ok_or(Error::<T>::NotController)?;
			let (stash, old_total) = (ledger.stash.clone(), ledger.total);
			if let Some(current_era) = Self::current_era() {
				ledger = ledger.consolidate_unlocked(current_era)
			}

			let post_info_weight =
				if ledger.unlocking.is_empty() && ledger.active < T::Currency::minimum_balance() {
					// This account must have called `unbond()` with some value that caused the active
					// portion to fall below existential deposit + will have no more unlocking chunks
					// left. We can now safely remove all staking-related information.
					Self::kill_stash(&stash, num_slashing_spans)?;
					// Remove the lock.
					T::Currency::remove_lock(STAKING_ID, &stash);
					// This is worst case scenario, so we use the full weight and return None
					None
				} else {
					// This was the consequence of a partial unbond. just update the ledger and move on.
					Self::update_ledger(&controller, &ledger);

					// This is only an update, so we use less overall weight.
					Some(T::WeightInfo::withdraw_unbonded_update(num_slashing_spans))
				};

			// `old_total` should never be less than the new total because
			// `consolidate_unlocked` strictly subtracts balance.
			if ledger.total < old_total {
				// Already checked that this won't overflow by entry condition.
				let value = old_total - ledger.total;
				Self::deposit_event(Event::<T>::Withdrawn(stash, value));
			}

			Ok(post_info_weight.into())
		}

		/// Declare the desire to validate for the origin controller.
		///
		/// Effects will be felt at the beginning of the next era.
		///
		/// The dispatch origin for this call must be _Signed_ by the controller, not the stash.
		#[pallet::weight(T::WeightInfo::validate())]
		pub fn validate(origin: OriginFor<T>, prefs: ValidatorPrefs) -> DispatchResult {
			let controller = ensure_signed(origin)?;

			let ledger = Self::ledger(&controller).ok_or(Error::<T>::NotController)?;
			ensure!(ledger.active >= MinValidatorBond::<T>::get(), Error::<T>::InsufficientBond);
			let stash = &ledger.stash;

			// Only check limits if they are not already a validator.
			if !Validators::<T>::contains_key(stash) {
				// If this error is reached, we need to adjust the `MinValidatorBond` and start calling `chill_other`.
				// Until then, we explicitly block new validators to protect the runtime.
				if let Some(max_validators) = MaxValidatorsCount::<T>::get() {
					ensure!(
						CounterForValidators::<T>::get() < max_validators,
						Error::<T>::TooManyValidators
					);
				}
			}

			Self::do_remove_nominator(stash);
			Self::do_add_validator(stash, prefs);
			Ok(())
		}

		/// Declare the desire to nominate `targets` for the origin controller.
		///
		/// Effects will be felt at the beginning of the next era.
		///
		/// The dispatch origin for this call must be _Signed_ by the controller, not the stash.
		///
		/// # <weight>
		/// - The transaction's complexity is proportional to the size of `targets` (N)
		/// which is capped at CompactAssignments::LIMIT (MAX_NOMINATIONS).
		/// - Both the reads and writes follow a similar pattern.
		/// # </weight>
		#[pallet::weight(T::WeightInfo::nominate(targets.len() as u32))]
		pub fn nominate(
			origin: OriginFor<T>,
			targets: Vec<<T::Lookup as StaticLookup>::Source>,
		) -> DispatchResult {
			let controller = ensure_signed(origin)?;

			let ledger = Self::ledger(&controller).ok_or(Error::<T>::NotController)?;
			ensure!(ledger.active >= MinNominatorBond::<T>::get(), Error::<T>::InsufficientBond);
			let stash = &ledger.stash;

			// Only check limits if they are not already a nominator.
			if !Nominators::<T>::contains_key(stash) {
				// If this error is reached, we need to adjust the `MinNominatorBond` and start calling `chill_other`.
				// Until then, we explicitly block new nominators to protect the runtime.
				if let Some(max_nominators) = MaxNominatorsCount::<T>::get() {
					ensure!(
						CounterForNominators::<T>::get() < max_nominators,
						Error::<T>::TooManyNominators
					);
				}
			}

			ensure!(!targets.is_empty(), Error::<T>::EmptyTargets);
			ensure!(targets.len() <= T::MAX_NOMINATIONS as usize, Error::<T>::TooManyTargets);

			let old = Nominators::<T>::get(stash).map_or_else(Vec::new, |x| x.targets);

			let targets = targets
				.into_iter()
				.map(|t| T::Lookup::lookup(t).map_err(DispatchError::from))
				.map(|n| {
					n.and_then(|n| {
						if old.contains(&n) || !Validators::<T>::get(&n).blocked {
							Ok(n)
						} else {
							Err(Error::<T>::BadTarget.into())
						}
					})
				})
				.collect::<result::Result<Vec<T::AccountId>, _>>()?;

			let nominations = Nominations {
				targets,
				// Initial nominations are considered submitted at era 0. See `Nominations` doc
				submitted_in: Self::current_era().unwrap_or(0),
				suppressed: false,
			};

			Self::do_remove_validator(stash);
			Self::do_add_nominator(stash, nominations);
			Ok(())
		}

		/// Declare no desire to either validate or nominate.
		///
		/// Effects will be felt at the beginning of the next era.
		///
		/// The dispatch origin for this call must be _Signed_ by the controller, not the stash.
		///
		/// # <weight>
		/// - Independent of the arguments. Insignificant complexity.
		/// - Contains one read.
		/// - Writes are limited to the `origin` account key.
		/// # </weight>
		#[pallet::weight(T::WeightInfo::chill())]
		pub fn chill(origin: OriginFor<T>) -> DispatchResult {
			let controller = ensure_signed(origin)?;
			let ledger = Self::ledger(&controller).ok_or(Error::<T>::NotController)?;
			Self::chill_stash(&ledger.stash);
			Ok(())
		}

		/// (Re-)set the payment target for a controller.
		///
		/// Effects will be felt at the beginning of the next era.
		///
		/// The dispatch origin for this call must be _Signed_ by the controller, not the stash.
		///
		/// # <weight>
		/// - Independent of the arguments. Insignificant complexity.
		/// - Contains a limited number of reads.
		/// - Writes are limited to the `origin` account key.
		/// ---------
		/// - Weight: O(1)
		/// - DB Weight:
		///     - Read: Ledger
		///     - Write: Payee
		/// # </weight>
		#[pallet::weight(T::WeightInfo::set_payee())]
		pub fn set_payee(
			origin: OriginFor<T>,
			payee: RewardDestination<T::AccountId>,
		) -> DispatchResult {
			let controller = ensure_signed(origin)?;
			let ledger = Self::ledger(&controller).ok_or(Error::<T>::NotController)?;
			let stash = &ledger.stash;
			<Payee<T>>::insert(stash, payee);
			Ok(())
		}

		/// (Re-)set the controller of a stash.
		///
		/// Effects will be felt at the beginning of the next era.
		///
		/// The dispatch origin for this call must be _Signed_ by the stash, not the controller.
		///
		/// # <weight>
		/// - Independent of the arguments. Insignificant complexity.
		/// - Contains a limited number of reads.
		/// - Writes are limited to the `origin` account key.
		/// ----------
		/// Weight: O(1)
		/// DB Weight:
		/// - Read: Bonded, Ledger New Controller, Ledger Old Controller
		/// - Write: Bonded, Ledger New Controller, Ledger Old Controller
		/// # </weight>
		#[pallet::weight(T::WeightInfo::set_controller())]
		pub fn set_controller(
			origin: OriginFor<T>,
			controller: <T::Lookup as StaticLookup>::Source,
		) -> DispatchResult {
			let stash = ensure_signed(origin)?;
			let old_controller = Self::bonded(&stash).ok_or(Error::<T>::NotStash)?;
			let controller = T::Lookup::lookup(controller)?;
			if <Ledger<T>>::contains_key(&controller) {
				Err(Error::<T>::AlreadyPaired)?
			}
			if controller != old_controller {
				<Bonded<T>>::insert(&stash, &controller);
				if let Some(l) = <Ledger<T>>::take(&old_controller) {
					<Ledger<T>>::insert(&controller, l);
				}
			}
			Ok(())
		}

		/// Sets the ideal number of validators.
		///
		/// The dispatch origin must be Root.
		///
		/// # <weight>
		/// Weight: O(1)
		/// Write: Validator Count
		/// # </weight>
		#[pallet::weight(T::WeightInfo::set_validator_count())]
		pub fn set_validator_count(
			origin: OriginFor<T>,
			#[pallet::compact] new: u32,
		) -> DispatchResult {
			ensure_root(origin)?;
			ValidatorCount::<T>::put(new);
			Ok(())
		}

		/// Increments the ideal number of validators.
		///
		/// The dispatch origin must be Root.
		///
		/// # <weight>
		/// Same as [`Self::set_validator_count`].
		/// # </weight>
		#[pallet::weight(T::WeightInfo::set_validator_count())]
		pub fn increase_validator_count(
			origin: OriginFor<T>,
			#[pallet::compact] additional: u32,
		) -> DispatchResult {
			ensure_root(origin)?;
			ValidatorCount::<T>::mutate(|n| *n += additional);
			Ok(())
		}

		/// Scale up the ideal number of validators by a factor.
		///
		/// The dispatch origin must be Root.
		///
		/// # <weight>
		/// Same as [`Self::set_validator_count`].
		/// # </weight>
		#[pallet::weight(T::WeightInfo::set_validator_count())]
		pub fn scale_validator_count(origin: OriginFor<T>, factor: Percent) -> DispatchResult {
			ensure_root(origin)?;
			ValidatorCount::<T>::mutate(|n| *n += factor * *n);
			Ok(())
		}

		/// Force there to be no new eras indefinitely.
		///
		/// The dispatch origin must be Root.
		///
		/// # Warning
		///
		/// The election process starts multiple blocks before the end of the era.
		/// Thus the election process may be ongoing when this is called. In this case the
		/// election will continue until the next era is triggered.
		///
		/// # <weight>
		/// - No arguments.
		/// - Weight: O(1)
		/// - Write: ForceEra
		/// # </weight>
		#[pallet::weight(T::WeightInfo::force_no_eras())]
		pub fn force_no_eras(origin: OriginFor<T>) -> DispatchResult {
			ensure_root(origin)?;
			ForceEra::<T>::put(Forcing::ForceNone);
			Ok(())
		}

		/// Force there to be a new era at the end of the next session. After this, it will be
		/// reset to normal (non-forced) behaviour.
		///
		/// The dispatch origin must be Root.
		///
		/// # Warning
		///
		/// The election process starts multiple blocks before the end of the era.
		/// If this is called just before a new era is triggered, the election process may not
		/// have enough blocks to get a result.
		///
		/// # <weight>
		/// - No arguments.
		/// - Weight: O(1)
		/// - Write ForceEra
		/// # </weight>
		#[pallet::weight(T::WeightInfo::force_new_era())]
		pub fn force_new_era(origin: OriginFor<T>) -> DispatchResult {
			ensure_root(origin)?;
			ForceEra::<T>::put(Forcing::ForceNew);
			Ok(())
		}

		/// Set the validators who cannot be slashed (if any).
		///
		/// The dispatch origin must be Root.
		///
		/// # <weight>
		/// - O(V)
		/// - Write: Invulnerables
		/// # </weight>
		#[pallet::weight(T::WeightInfo::set_invulnerables(invulnerables.len() as u32))]
		pub fn set_invulnerables(
			origin: OriginFor<T>,
			invulnerables: Vec<T::AccountId>,
		) -> DispatchResult {
			ensure_root(origin)?;
			<Invulnerables<T>>::put(invulnerables);
			Ok(())
		}

		/// Force a current staker to become completely unstaked, immediately.
		///
		/// The dispatch origin must be Root.
		///
		/// # <weight>
		/// O(S) where S is the number of slashing spans to be removed
		/// Reads: Bonded, Slashing Spans, Account, Locks
		/// Writes: Bonded, Slashing Spans (if S > 0), Ledger, Payee, Validators, Nominators, Account, Locks
		/// Writes Each: SpanSlash * S
		/// # </weight>
		#[pallet::weight(T::WeightInfo::force_unstake(*num_slashing_spans))]
		pub fn force_unstake(
			origin: OriginFor<T>,
			stash: T::AccountId,
			num_slashing_spans: u32,
		) -> DispatchResult {
			ensure_root(origin)?;

			// Remove all staking-related information.
			Self::kill_stash(&stash, num_slashing_spans)?;

			// Remove the lock.
			T::Currency::remove_lock(STAKING_ID, &stash);
			Ok(())
		}

		/// Force there to be a new era at the end of sessions indefinitely.
		///
		/// The dispatch origin must be Root.
		///
		/// # Warning
		///
		/// The election process starts multiple blocks before the end of the era.
		/// If this is called just before a new era is triggered, the election process may not
		/// have enough blocks to get a result.
		///
		/// # <weight>
		/// - Weight: O(1)
		/// - Write: ForceEra
		/// # </weight>
		#[pallet::weight(T::WeightInfo::force_new_era_always())]
		pub fn force_new_era_always(origin: OriginFor<T>) -> DispatchResult {
			ensure_root(origin)?;
			ForceEra::<T>::put(Forcing::ForceAlways);
			Ok(())
		}

		/// Cancel enactment of a deferred slash.
		///
		/// Can be called by the `T::SlashCancelOrigin`.
		///
		/// Parameters: era and indices of the slashes for that era to kill.
		///
		/// # <weight>
		/// Complexity: O(U + S)
		/// with U unapplied slashes weighted with U=1000
		/// and S is the number of slash indices to be canceled.
		/// - Read: Unapplied Slashes
		/// - Write: Unapplied Slashes
		/// # </weight>
		#[pallet::weight(T::WeightInfo::cancel_deferred_slash(slash_indices.len() as u32))]
		pub fn cancel_deferred_slash(
			origin: OriginFor<T>,
			era: EraIndex,
			slash_indices: Vec<u32>,
		) -> DispatchResult {
			T::SlashCancelOrigin::ensure_origin(origin)?;

			ensure!(!slash_indices.is_empty(), Error::<T>::EmptyTargets);
			ensure!(is_sorted_and_unique(&slash_indices), Error::<T>::NotSortedAndUnique);

			let mut unapplied = <Self as Store>::UnappliedSlashes::get(&era);
			let last_item = slash_indices[slash_indices.len() - 1];
			ensure!((last_item as usize) < unapplied.len(), Error::<T>::InvalidSlashIndex);

			for (removed, index) in slash_indices.into_iter().enumerate() {
				let index = (index as usize) - removed;
				unapplied.remove(index);
			}

			<Self as Store>::UnappliedSlashes::insert(&era, &unapplied);
			Ok(())
		}

		/// Pay out all the stakers behind a single validator for a single era.
		///
		/// - `validator_stash` is the stash account of the validator. Their nominators, up to
		///   `T::MaxNominatorRewardedPerValidator`, will also receive their rewards.
		/// - `era` may be any era between `[current_era - history_depth; current_era]`.
		///
		/// The origin of this call must be _Signed_. Any account can call this function, even if
		/// it is not one of the stakers.
		///
		/// # <weight>
		/// - Time complexity: at most O(MaxNominatorRewardedPerValidator).
		/// - Contains a limited number of reads and writes.
		/// -----------
		/// N is the Number of payouts for the validator (including the validator)
		/// Weight:
		/// - Reward Destination Staked: O(N)
		/// - Reward Destination Controller (Creating): O(N)
		///
		///   NOTE: weights are assuming that payouts are made to alive stash account (Staked).
		///   Paying even a dead controller is cheaper weight-wise. We don't do any refunds here.
		/// # </weight>
		#[pallet::weight(T::WeightInfo::payout_stakers_alive_staked(
			T::MaxNominatorRewardedPerValidator::get()
		))]
		pub fn payout_stakers(
			origin: OriginFor<T>,
			validator_stash: T::AccountId,
			era: EraIndex,
		) -> DispatchResultWithPostInfo {
			ensure_signed(origin)?;
			Self::do_payout_stakers(validator_stash, era)
		}

		/// Rebond a portion of the stash scheduled to be unlocked.
		///
		/// The dispatch origin must be signed by the controller.
		///
		/// # <weight>
		/// - Time complexity: O(L), where L is unlocking chunks
		/// - Bounded by `MAX_UNLOCKING_CHUNKS`.
		/// - Storage changes: Can't increase storage, only decrease it.
		/// # </weight>
		#[pallet::weight(T::WeightInfo::rebond(MAX_UNLOCKING_CHUNKS as u32))]
		pub fn rebond(
			origin: OriginFor<T>,
			#[pallet::compact] value: BalanceOf<T>,
		) -> DispatchResultWithPostInfo {
			let controller = ensure_signed(origin)?;
			let ledger = Self::ledger(&controller).ok_or(Error::<T>::NotController)?;
			ensure!(!ledger.unlocking.is_empty(), Error::<T>::NoUnlockChunk);

			let ledger = ledger.rebond(value);
			// Last check: the new active amount of ledger must be more than ED.
			ensure!(ledger.active >= T::Currency::minimum_balance(), Error::<T>::InsufficientBond);

			Self::deposit_event(Event::<T>::Bonded(ledger.stash.clone(), value));
			Self::update_ledger(&controller, &ledger);
			Ok(Some(
				35 * WEIGHT_PER_MICROS +
					50 * WEIGHT_PER_NANOS * (ledger.unlocking.len() as Weight) +
					T::DbWeight::get().reads_writes(3, 2),
			)
			.into())
		}

		/// Set `HistoryDepth` value. This function will delete any history information
		/// when `HistoryDepth` is reduced.
		///
		/// Parameters:
		/// - `new_history_depth`: The new history depth you would like to set.
		/// - `era_items_deleted`: The number of items that will be deleted by this dispatch.
		///    This should report all the storage items that will be deleted by clearing old
		///    era history. Needed to report an accurate weight for the dispatch. Trusted by
		///    `Root` to report an accurate number.
		///
		/// Origin must be root.
		///
		/// # <weight>
		/// - E: Number of history depths removed, i.e. 10 -> 7 = 3
		/// - Weight: O(E)
		/// - DB Weight:
		///     - Reads: Current Era, History Depth
		///     - Writes: History Depth
		///     - Clear Prefix Each: Era Stakers, EraStakersClipped, ErasValidatorPrefs
		///     - Writes Each: ErasValidatorReward, ErasRewardPoints, ErasTotalStake, ErasStartSessionIndex
		/// # </weight>
		#[pallet::weight(T::WeightInfo::set_history_depth(*_era_items_deleted))]
		pub fn set_history_depth(
			origin: OriginFor<T>,
			#[pallet::compact] new_history_depth: EraIndex,
			#[pallet::compact] _era_items_deleted: u32,
		) -> DispatchResult {
			ensure_root(origin)?;
			if let Some(current_era) = Self::current_era() {
				HistoryDepth::<T>::mutate(|history_depth| {
					let last_kept = current_era.checked_sub(*history_depth).unwrap_or(0);
					let new_last_kept = current_era.checked_sub(new_history_depth).unwrap_or(0);
					for era_index in last_kept..new_last_kept {
						Self::clear_era_information(era_index);
					}
					*history_depth = new_history_depth
				})
			}
			Ok(())
		}

		/// Remove all data structure concerning a staker/stash once its balance is at the minimum.
		/// This is essentially equivalent to `withdraw_unbonded` except it can be called by anyone
		/// and the target `stash` must have no funds left beyond the ED.
		///
		/// This can be called from any origin.
		///
		/// - `stash`: The stash account to reap. Its balance must be zero.
		///
		/// # <weight>
		/// Complexity: O(S) where S is the number of slashing spans on the account.
		/// DB Weight:
		/// - Reads: Stash Account, Bonded, Slashing Spans, Locks
		/// - Writes: Bonded, Slashing Spans (if S > 0), Ledger, Payee, Validators, Nominators, Stash Account, Locks
		/// - Writes Each: SpanSlash * S
		/// # </weight>
		#[pallet::weight(T::WeightInfo::reap_stash(*num_slashing_spans))]
		pub fn reap_stash(
			_origin: OriginFor<T>,
			stash: T::AccountId,
			num_slashing_spans: u32,
		) -> DispatchResult {
			let at_minimum = T::Currency::total_balance(&stash) == T::Currency::minimum_balance();
			ensure!(at_minimum, Error::<T>::FundedTarget);
			Self::kill_stash(&stash, num_slashing_spans)?;
			T::Currency::remove_lock(STAKING_ID, &stash);
			Ok(())
		}

		/// Remove the given nominations from the calling validator.
		///
		/// Effects will be felt at the beginning of the next era.
		///
		/// The dispatch origin for this call must be _Signed_ by the controller, not the stash.
		///
		/// - `who`: A list of nominator stash accounts who are nominating this validator which
		///   should no longer be nominating this validator.
		///
		/// Note: Making this call only makes sense if you first set the validator preferences to
		/// block any further nominations.
		#[pallet::weight(T::WeightInfo::kick(who.len() as u32))]
		pub fn kick(
			origin: OriginFor<T>,
			who: Vec<<T::Lookup as StaticLookup>::Source>,
		) -> DispatchResult {
			let controller = ensure_signed(origin)?;
			let ledger = Self::ledger(&controller).ok_or(Error::<T>::NotController)?;
			let stash = &ledger.stash;

			for nom_stash in who
				.into_iter()
				.map(T::Lookup::lookup)
				.collect::<Result<Vec<T::AccountId>, _>>()?
				.into_iter()
			{
				Nominators::<T>::mutate(&nom_stash, |maybe_nom| {
					if let Some(ref mut nom) = maybe_nom {
						if let Some(pos) = nom.targets.iter().position(|v| v == stash) {
							nom.targets.swap_remove(pos);
							Self::deposit_event(Event::<T>::Kicked(
								nom_stash.clone(),
								stash.clone(),
							));
						}
					}
				});
			}

			Ok(())
		}

		/// Update the various staking limits this pallet.
		///
		/// * `min_nominator_bond`: The minimum active bond needed to be a nominator.
		/// * `min_validator_bond`: The minimum active bond needed to be a validator.
		/// * `max_nominator_count`: The max number of users who can be a nominator at once.
		///   When set to `None`, no limit is enforced.
		/// * `max_validator_count`: The max number of users who can be a validator at once.
		///   When set to `None`, no limit is enforced.
		///
		/// Origin must be Root to call this function.
		///
		/// NOTE: Existing nominators and validators will not be affected by this update.
		/// to kick people under the new limits, `chill_other` should be called.
		#[pallet::weight(T::WeightInfo::set_staking_limits())]
		pub fn set_staking_limits(
			origin: OriginFor<T>,
			min_nominator_bond: BalanceOf<T>,
			min_validator_bond: BalanceOf<T>,
			max_nominator_count: Option<u32>,
			max_validator_count: Option<u32>,
			threshold: Option<Percent>,
		) -> DispatchResult {
			ensure_root(origin)?;
			MinNominatorBond::<T>::set(min_nominator_bond);
			MinValidatorBond::<T>::set(min_validator_bond);
			MaxNominatorsCount::<T>::set(max_nominator_count);
			MaxValidatorsCount::<T>::set(max_validator_count);
			ChillThreshold::<T>::set(threshold);
			Ok(())
		}

		/// Declare a `controller` to stop participating as either a validator or nominator.
		///
		/// Effects will be felt at the beginning of the next era.
		///
		/// The dispatch origin for this call must be _Signed_, but can be called by anyone.
		///
		/// If the caller is the same as the controller being targeted, then no further checks are
		/// enforced, and this function behaves just like `chill`.
		///
		/// If the caller is different than the controller being targeted, the following conditions
		/// must be met:
		/// * A `ChillThreshold` must be set and checked which defines how close to the max
		///   nominators or validators we must reach before users can start chilling one-another.
		/// * A `MaxNominatorCount` and `MaxValidatorCount` must be set which is used to determine
		///   how close we are to the threshold.
		/// * A `MinNominatorBond` and `MinValidatorBond` must be set and checked, which determines
		///   if this is a person that should be chilled because they have not met the threshold
		///   bond required.
		///
		/// This can be helpful if bond requirements are updated, and we need to remove old users
		/// who do not satisfy these requirements.
		// TODO: Maybe we can deprecate `chill` in the future.
		// https://github.com/paritytech/substrate/issues/9111
		#[pallet::weight(T::WeightInfo::chill_other())]
		pub fn chill_other(origin: OriginFor<T>, controller: T::AccountId) -> DispatchResult {
			// Anyone can call this function.
			let caller = ensure_signed(origin)?;
			let ledger = Self::ledger(&controller).ok_or(Error::<T>::NotController)?;
			let stash = ledger.stash;

			// In order for one user to chill another user, the following conditions must be met:
			// * A `ChillThreshold` is set which defines how close to the max nominators or
			//   validators we must reach before users can start chilling one-another.
			// * A `MaxNominatorCount` and `MaxValidatorCount` which is used to determine how close
			//   we are to the threshold.
			// * A `MinNominatorBond` and `MinValidatorBond` which is the final condition checked to
			//   determine this is a person that should be chilled because they have not met the
			//   threshold bond required.
			//
			// Otherwise, if caller is the same as the controller, this is just like `chill`.
			if caller != controller {
				let threshold = ChillThreshold::<T>::get().ok_or(Error::<T>::CannotChillOther)?;
				let min_active_bond = if Nominators::<T>::contains_key(&stash) {
					let max_nominator_count =
						MaxNominatorsCount::<T>::get().ok_or(Error::<T>::CannotChillOther)?;
					let current_nominator_count = CounterForNominators::<T>::get();
					ensure!(
						threshold * max_nominator_count < current_nominator_count,
						Error::<T>::CannotChillOther
					);
					MinNominatorBond::<T>::get()
				} else if Validators::<T>::contains_key(&stash) {
					let max_validator_count =
						MaxValidatorsCount::<T>::get().ok_or(Error::<T>::CannotChillOther)?;
					let current_validator_count = CounterForValidators::<T>::get();
					ensure!(
						threshold * max_validator_count < current_validator_count,
						Error::<T>::CannotChillOther
					);
					MinValidatorBond::<T>::get()
				} else {
					Zero::zero()
				};

				ensure!(ledger.active < min_active_bond, Error::<T>::CannotChillOther);
			}

			Self::chill_stash(&stash);
			Ok(())
		}
	}
}

impl<T: Config> Pallet<T> {
	/// The total balance that can be slashed from a stash account as of right now.
	pub fn slashable_balance_of(stash: &T::AccountId) -> BalanceOf<T> {
		// Weight note: consider making the stake accessible through stash.
		Self::bonded(stash).and_then(Self::ledger).map(|l| l.active).unwrap_or_default()
	}

	/// Internal impl of [`Self::slashable_balance_of`] that returns [`VoteWeight`].
	pub fn slashable_balance_of_vote_weight(
		stash: &T::AccountId,
		issuance: BalanceOf<T>,
	) -> VoteWeight {
		T::CurrencyToVote::to_vote(Self::slashable_balance_of(stash), issuance)
	}

	/// Returns a closure around `slashable_balance_of_vote_weight` that can be passed around.
	///
	/// This prevents call sites from repeatedly requesting `total_issuance` from backend. But it is
	/// important to be only used while the total issuance is not changing.
	pub fn slashable_balance_of_fn() -> Box<dyn Fn(&T::AccountId) -> VoteWeight> {
		// NOTE: changing this to unboxed `impl Fn(..)` return type and the pallet will still
		// compile, while some types in mock fail to resolve.
		let issuance = T::Currency::total_issuance();
		Box::new(move |who: &T::AccountId| -> VoteWeight {
			Self::slashable_balance_of_vote_weight(who, issuance)
		})
	}

	fn do_payout_stakers(
		validator_stash: T::AccountId,
		era: EraIndex,
	) -> DispatchResultWithPostInfo {
		// Validate input data
<<<<<<< HEAD
		let current_era = CurrentEra::<T>::get().ok_or_else(
			|| Error::<T>::InvalidEraToReward.with_weight(T::WeightInfo::payout_stakers_alive_staked(0))
=======
		let current_era = CurrentEra::<T>::get().ok_or(
			Error::<T>::InvalidEraToReward
				.with_weight(T::WeightInfo::payout_stakers_alive_staked(0)),
>>>>>>> 7960c9eb
		)?;
		let history_depth = Self::history_depth();
		ensure!(
			era <= current_era && era >= current_era.saturating_sub(history_depth),
			Error::<T>::InvalidEraToReward
				.with_weight(T::WeightInfo::payout_stakers_alive_staked(0))
		);

		// Note: if era has no reward to be claimed, era may be future. better not to update
		// `ledger.claimed_rewards` in this case.
		let era_payout = <ErasValidatorReward<T>>::get(&era).ok_or_else(|| {
			Error::<T>::InvalidEraToReward
				.with_weight(T::WeightInfo::payout_stakers_alive_staked(0))
		})?;

<<<<<<< HEAD
		let controller = Self::bonded(&validator_stash).ok_or_else(
			|| Error::<T>::NotStash.with_weight(T::WeightInfo::payout_stakers_alive_staked(0))
=======
		let controller = Self::bonded(&validator_stash).ok_or(
			Error::<T>::NotStash.with_weight(T::WeightInfo::payout_stakers_alive_staked(0)),
>>>>>>> 7960c9eb
		)?;
		let mut ledger = <Ledger<T>>::get(&controller).ok_or(Error::<T>::NotController)?;

		ledger
			.claimed_rewards
			.retain(|&x| x >= current_era.saturating_sub(history_depth));
		match ledger.claimed_rewards.binary_search(&era) {
			Ok(_) => Err(Error::<T>::AlreadyClaimed
				.with_weight(T::WeightInfo::payout_stakers_alive_staked(0)))?,
			Err(pos) => ledger.claimed_rewards.insert(pos, era),
		}

		let exposure = <ErasStakersClipped<T>>::get(&era, &ledger.stash);

		// Input data seems good, no errors allowed after this point

		<Ledger<T>>::insert(&controller, &ledger);

		// Get Era reward points. It has TOTAL and INDIVIDUAL
		// Find the fraction of the era reward that belongs to the validator
		// Take that fraction of the eras rewards to split to nominator and validator
		//
		// Then look at the validator, figure out the proportion of their reward
		// which goes to them and each of their nominators.

		let era_reward_points = <ErasRewardPoints<T>>::get(&era);
		let total_reward_points = era_reward_points.total;
		let validator_reward_points = era_reward_points
			.individual
			.get(&ledger.stash)
			.map(|points| *points)
			.unwrap_or_else(|| Zero::zero());

		// Nothing to do if they have no reward points.
		if validator_reward_points.is_zero() {
			return Ok(Some(T::WeightInfo::payout_stakers_alive_staked(0)).into())
		}

		// This is the fraction of the total reward that the validator and the
		// nominators will get.
		let validator_total_reward_part =
			Perbill::from_rational(validator_reward_points, total_reward_points);

		// This is how much validator + nominators are entitled to.
		let validator_total_payout = validator_total_reward_part * era_payout;

		let validator_prefs = Self::eras_validator_prefs(&era, &validator_stash);
		// Validator first gets a cut off the top.
		let validator_commission = validator_prefs.commission;
		let validator_commission_payout = validator_commission * validator_total_payout;

		let validator_leftover_payout = validator_total_payout - validator_commission_payout;
		// Now let's calculate how this is split to the validator.
		let validator_exposure_part = Perbill::from_rational(exposure.own, exposure.total);
		let validator_staking_payout = validator_exposure_part * validator_leftover_payout;

		// We can now make total validator payout:
		if let Some(imbalance) =
			Self::make_payout(&ledger.stash, validator_staking_payout + validator_commission_payout)
		{
			Self::deposit_event(Event::<T>::Reward(ledger.stash, imbalance.peek()));
		}

		// Track the number of payout ops to nominators. Note: `WeightInfo::payout_stakers_alive_staked`
		// always assumes at least a validator is paid out, so we do not need to count their payout op.
		let mut nominator_payout_count: u32 = 0;

		// Lets now calculate how this is split to the nominators.
		// Reward only the clipped exposures. Note this is not necessarily sorted.
		for nominator in exposure.others.iter() {
			let nominator_exposure_part = Perbill::from_rational(nominator.value, exposure.total);

			let nominator_reward: BalanceOf<T> =
				nominator_exposure_part * validator_leftover_payout;
			// We can now make nominator payout:
			if let Some(imbalance) = Self::make_payout(&nominator.who, nominator_reward) {
				// Note: this logic does not count payouts for `RewardDestination::None`.
				nominator_payout_count += 1;
				Self::deposit_event(Event::<T>::Reward(nominator.who.clone(), imbalance.peek()));
			}
		}

		debug_assert!(nominator_payout_count <= T::MaxNominatorRewardedPerValidator::get());
		Ok(Some(T::WeightInfo::payout_stakers_alive_staked(nominator_payout_count)).into())
	}

	/// Update the ledger for a controller.
	///
	/// This will also update the stash lock.
	fn update_ledger(
		controller: &T::AccountId,
		ledger: &StakingLedger<T::AccountId, BalanceOf<T>>,
	) {
		T::Currency::set_lock(STAKING_ID, &ledger.stash, ledger.total, WithdrawReasons::all());
		<Ledger<T>>::insert(controller, ledger);
	}

	/// Chill a stash account.
	fn chill_stash(stash: &T::AccountId) {
		let chilled_as_validator = Self::do_remove_validator(stash);
		let chilled_as_nominator = Self::do_remove_nominator(stash);
		if chilled_as_validator || chilled_as_nominator {
			Self::deposit_event(Event::<T>::Chilled(stash.clone()));
		}
	}

	/// Actually make a payment to a staker. This uses the currency's reward function
	/// to pay the right payee for the given staker account.
	fn make_payout(stash: &T::AccountId, amount: BalanceOf<T>) -> Option<PositiveImbalanceOf<T>> {
		let dest = Self::payee(stash);
		match dest {
			RewardDestination::Controller => Self::bonded(stash)
				.and_then(|controller| Some(T::Currency::deposit_creating(&controller, amount))),
			RewardDestination::Stash => T::Currency::deposit_into_existing(stash, amount).ok(),
			RewardDestination::Staked => Self::bonded(stash)
				.and_then(|c| Self::ledger(&c).map(|l| (c, l)))
				.and_then(|(controller, mut l)| {
					l.active += amount;
					l.total += amount;
					let r = T::Currency::deposit_into_existing(stash, amount).ok();
					Self::update_ledger(&controller, &l);
					r
				}),
			RewardDestination::Account(dest_account) =>
				Some(T::Currency::deposit_creating(&dest_account, amount)),
			RewardDestination::None => None,
		}
	}

	/// Plan a new session potentially trigger a new era.
	fn new_session(session_index: SessionIndex, is_genesis: bool) -> Option<Vec<T::AccountId>> {
		if let Some(current_era) = Self::current_era() {
			// Initial era has been set.
			let current_era_start_session_index = Self::eras_start_session_index(current_era)
				.unwrap_or_else(|| {
					frame_support::print("Error: start_session_index must be set for current_era");
					0
				});

			let era_length =
				session_index.checked_sub(current_era_start_session_index).unwrap_or(0); // Must never happen.

			match ForceEra::<T>::get() {
				// Will be set to `NotForcing` again if a new era has been triggered.
				Forcing::ForceNew => (),
				// Short circuit to `try_trigger_new_era`.
				Forcing::ForceAlways => (),
				// Only go to `try_trigger_new_era` if deadline reached.
				Forcing::NotForcing if era_length >= T::SessionsPerEra::get() => (),
				_ => {
					// Either `Forcing::ForceNone`,
					// or `Forcing::NotForcing if era_length >= T::SessionsPerEra::get()`.
					return None
				},
			}

			// New era.
			let maybe_new_era_validators = Self::try_trigger_new_era(session_index, is_genesis);
			if maybe_new_era_validators.is_some() &&
				matches!(ForceEra::<T>::get(), Forcing::ForceNew)
			{
				ForceEra::<T>::put(Forcing::NotForcing);
			}

			maybe_new_era_validators
		} else {
			// Set initial era.
			log!(debug, "Starting the first era.");
			Self::try_trigger_new_era(session_index, is_genesis)
		}
	}

	/// Start a session potentially starting an era.
	fn start_session(start_session: SessionIndex) {
		let next_active_era = Self::active_era().map(|e| e.index + 1).unwrap_or(0);
		// This is only `Some` when current era has already progressed to the next era, while the
		// active era is one behind (i.e. in the *last session of the active era*, or *first session
		// of the new current era*, depending on how you look at it).
		if let Some(next_active_era_start_session_index) =
			Self::eras_start_session_index(next_active_era)
		{
			if next_active_era_start_session_index == start_session {
				Self::start_era(start_session);
			} else if next_active_era_start_session_index < start_session {
				// This arm should never happen, but better handle it than to stall the staking
				// pallet.
				frame_support::print("Warning: A session appears to have been skipped.");
				Self::start_era(start_session);
			}
		}
	}

	/// End a session potentially ending an era.
	fn end_session(session_index: SessionIndex) {
		if let Some(active_era) = Self::active_era() {
			if let Some(next_active_era_start_session_index) =
				Self::eras_start_session_index(active_era.index + 1)
			{
				if next_active_era_start_session_index == session_index + 1 {
					Self::end_era(active_era, session_index);
				}
			}
		}
	}

	/// * Increment `active_era.index`,
	/// * reset `active_era.start`,
	/// * update `BondedEras` and apply slashes.
	fn start_era(start_session: SessionIndex) {
		let active_era = ActiveEra::<T>::mutate(|active_era| {
			let new_index = active_era.as_ref().map(|info| info.index + 1).unwrap_or(0);
			*active_era = Some(ActiveEraInfo {
				index: new_index,
				// Set new active era start in next `on_finalize`. To guarantee usage of `Time`
				start: None,
			});
			new_index
		});

		let bonding_duration = T::BondingDuration::get();

		BondedEras::<T>::mutate(|bonded| {
			bonded.push((active_era, start_session));

			if active_era > bonding_duration {
				let first_kept = active_era - bonding_duration;

				// Prune out everything that's from before the first-kept index.
				let n_to_prune =
					bonded.iter().take_while(|&&(era_idx, _)| era_idx < first_kept).count();

				// Kill slashing metadata.
				for (pruned_era, _) in bonded.drain(..n_to_prune) {
					slashing::clear_era_metadata::<T>(pruned_era);
				}

				if let Some(&(_, first_session)) = bonded.first() {
					T::SessionInterface::prune_historical_up_to(first_session);
				}
			}
		});

		Self::apply_unapplied_slashes(active_era);
	}

	/// Compute payout for era.
	fn end_era(active_era: ActiveEraInfo, _session_index: SessionIndex) {
		// Note: active_era_start can be None if end era is called during genesis config.
		if let Some(active_era_start) = active_era.start {
			let now_as_millis_u64 = T::UnixTime::now().as_millis().saturated_into::<u64>();

			let era_duration = (now_as_millis_u64 - active_era_start).saturated_into::<u64>();
			let staked = Self::eras_total_stake(&active_era.index);
			let issuance = T::Currency::total_issuance();
			let (validator_payout, rest) = T::EraPayout::era_payout(staked, issuance, era_duration);

			Self::deposit_event(Event::<T>::EraPayout(active_era.index, validator_payout, rest));

			// Set ending era reward.
			<ErasValidatorReward<T>>::insert(&active_era.index, validator_payout);
			T::RewardRemainder::on_unbalanced(T::Currency::issue(rest));
		}
	}

	/// Plan a new era.
	///
	/// * Bump the current era storage (which holds the latest planned era).
	/// * Store start session index for the new planned era.
	/// * Clean old era information.
	/// * Store staking information for the new planned era
	///
	/// Returns the new validator set.
	pub fn trigger_new_era(
		start_session_index: SessionIndex,
		exposures: Vec<(T::AccountId, Exposure<T::AccountId, BalanceOf<T>>)>,
	) -> Vec<T::AccountId> {
		// Increment or set current era.
		let new_planned_era = CurrentEra::<T>::mutate(|s| {
			*s = Some(s.map(|s| s + 1).unwrap_or(0));
			s.unwrap()
		});
		ErasStartSessionIndex::<T>::insert(&new_planned_era, &start_session_index);

		// Clean old era information.
		if let Some(old_era) = new_planned_era.checked_sub(Self::history_depth() + 1) {
			Self::clear_era_information(old_era);
		}

		// Set staking information for the new era.
		Self::store_stakers_info(exposures, new_planned_era)
	}

	/// Potentially plan a new era.
	///
	/// Get election result from `T::ElectionProvider`.
	/// In case election result has more than [`MinimumValidatorCount`] validator trigger a new era.
	///
	/// In case a new era is planned, the new validator set is returned.
	fn try_trigger_new_era(
		start_session_index: SessionIndex,
		is_genesis: bool,
	) -> Option<Vec<T::AccountId>> {
		let (election_result, weight) = if is_genesis {
			T::GenesisElectionProvider::elect().map_err(|e| {
				log!(warn, "genesis election provider failed due to {:?}", e);
				Self::deposit_event(Event::StakingElectionFailed);
			})
		} else {
			T::ElectionProvider::elect().map_err(|e| {
				log!(warn, "election provider failed due to {:?}", e);
				Self::deposit_event(Event::StakingElectionFailed);
			})
		}
		.ok()?;

		<frame_system::Pallet<T>>::register_extra_weight_unchecked(
			weight,
			frame_support::weights::DispatchClass::Mandatory,
		);

		let exposures = Self::collect_exposures(election_result);

		if (exposures.len() as u32) < Self::minimum_validator_count().max(1) {
			// Session will panic if we ever return an empty validator set, thus max(1) ^^.
			match CurrentEra::<T>::get() {
				Some(current_era) if current_era > 0 => log!(
					warn,
					"chain does not have enough staking candidates to operate for era {:?} ({} \
					elected, minimum is {})",
					CurrentEra::<T>::get().unwrap_or(0),
					exposures.len(),
					Self::minimum_validator_count(),
				),
				None => {
					// The initial era is allowed to have no exposures.
					// In this case the SessionManager is expected to choose a sensible validator
					// set.
					// TODO: this should be simplified #8911
					CurrentEra::<T>::put(0);
					ErasStartSessionIndex::<T>::insert(&0, &start_session_index);
				},
				_ => (),
			}

			Self::deposit_event(Event::StakingElectionFailed);
			return None
		}

		Self::deposit_event(Event::StakingElection);
		Some(Self::trigger_new_era(start_session_index, exposures))
	}

	/// Process the output of the election.
	///
	/// Store staking information for the new planned era
	pub fn store_stakers_info(
		exposures: Vec<(T::AccountId, Exposure<T::AccountId, BalanceOf<T>>)>,
		new_planned_era: EraIndex,
	) -> Vec<T::AccountId> {
		let elected_stashes = exposures.iter().cloned().map(|(x, _)| x).collect::<Vec<_>>();

		// Populate stakers, exposures, and the snapshot of validator prefs.
		let mut total_stake: BalanceOf<T> = Zero::zero();
		exposures.into_iter().for_each(|(stash, exposure)| {
			total_stake = total_stake.saturating_add(exposure.total);
			<ErasStakers<T>>::insert(new_planned_era, &stash, &exposure);

			let mut exposure_clipped = exposure;
			let clipped_max_len = T::MaxNominatorRewardedPerValidator::get() as usize;
			if exposure_clipped.others.len() > clipped_max_len {
				exposure_clipped.others.sort_by(|a, b| a.value.cmp(&b.value).reverse());
				exposure_clipped.others.truncate(clipped_max_len);
			}
			<ErasStakersClipped<T>>::insert(&new_planned_era, &stash, exposure_clipped);
		});

		// Insert current era staking information
		<ErasTotalStake<T>>::insert(&new_planned_era, total_stake);

		// Collect the pref of all winners.
		for stash in &elected_stashes {
			let pref = Self::validators(stash);
			<ErasValidatorPrefs<T>>::insert(&new_planned_era, stash, pref);
		}

		if new_planned_era > 0 {
			log!(
				info,
				"new validator set of size {:?} has been processed for era {:?}",
				elected_stashes.len(),
				new_planned_era,
			);
		}

		elected_stashes
	}

	/// Consume a set of [`Supports`] from [`sp_npos_elections`] and collect them into a
	/// [`Exposure`].
	fn collect_exposures(
		supports: Supports<T::AccountId>,
	) -> Vec<(T::AccountId, Exposure<T::AccountId, BalanceOf<T>>)> {
		let total_issuance = T::Currency::total_issuance();
		let to_currency = |e: frame_election_provider_support::ExtendedBalance| {
			T::CurrencyToVote::to_currency(e, total_issuance)
		};

		supports
			.into_iter()
			.map(|(validator, support)| {
				// Build `struct exposure` from `support`.
				let mut others = Vec::with_capacity(support.voters.len());
				let mut own: BalanceOf<T> = Zero::zero();
				let mut total: BalanceOf<T> = Zero::zero();
				support
					.voters
					.into_iter()
					.map(|(nominator, weight)| (nominator, to_currency(weight)))
					.for_each(|(nominator, stake)| {
						if nominator == validator {
							own = own.saturating_add(stake);
						} else {
							others.push(IndividualExposure { who: nominator, value: stake });
						}
						total = total.saturating_add(stake);
					});

				let exposure = Exposure { own, others, total };
				(validator, exposure)
			})
			.collect::<Vec<(T::AccountId, Exposure<_, _>)>>()
	}

	/// Remove all associated data of a stash account from the staking system.
	///
	/// Assumes storage is upgraded before calling.
	///
	/// This is called:
	/// - after a `withdraw_unbonded()` call that frees all of a stash's bonded balance.
	/// - through `reap_stash()` if the balance has fallen to zero (through slashing).
	fn kill_stash(stash: &T::AccountId, num_slashing_spans: u32) -> DispatchResult {
		let controller = <Bonded<T>>::get(stash).ok_or(Error::<T>::NotStash)?;

		slashing::clear_stash_metadata::<T>(stash, num_slashing_spans)?;

		<Bonded<T>>::remove(stash);
		<Ledger<T>>::remove(&controller);

		<Payee<T>>::remove(stash);
		Self::do_remove_validator(stash);
		Self::do_remove_nominator(stash);

		frame_system::Pallet::<T>::dec_consumers(stash);

		Ok(())
	}

	/// Clear all era information for given era.
	fn clear_era_information(era_index: EraIndex) {
		<ErasStakers<T>>::remove_prefix(era_index, None);
		<ErasStakersClipped<T>>::remove_prefix(era_index, None);
		<ErasValidatorPrefs<T>>::remove_prefix(era_index, None);
		<ErasValidatorReward<T>>::remove(era_index);
		<ErasRewardPoints<T>>::remove(era_index);
		<ErasTotalStake<T>>::remove(era_index);
		ErasStartSessionIndex::<T>::remove(era_index);
	}

	/// Apply previously-unapplied slashes on the beginning of a new era, after a delay.
	fn apply_unapplied_slashes(active_era: EraIndex) {
		let slash_defer_duration = T::SlashDeferDuration::get();
		<Self as Store>::EarliestUnappliedSlash::mutate(|earliest| {
			if let Some(ref mut earliest) = earliest {
				let keep_from = active_era.saturating_sub(slash_defer_duration);
				for era in (*earliest)..keep_from {
					let era_slashes = <Self as Store>::UnappliedSlashes::take(&era);
					for slash in era_slashes {
						slashing::apply_slash::<T>(slash);
					}
				}

				*earliest = (*earliest).max(keep_from)
			}
		})
	}

	/// Add reward points to validators using their stash account ID.
	///
	/// Validators are keyed by stash account ID and must be in the current elected set.
	///
	/// For each element in the iterator the given number of points in u32 is added to the
	/// validator, thus duplicates are handled.
	///
	/// At the end of the era each the total payout will be distributed among validator
	/// relatively to their points.
	///
	/// COMPLEXITY: Complexity is `number_of_validator_to_reward x current_elected_len`.
	pub fn reward_by_ids(validators_points: impl IntoIterator<Item = (T::AccountId, u32)>) {
		if let Some(active_era) = Self::active_era() {
			<ErasRewardPoints<T>>::mutate(active_era.index, |era_rewards| {
				for (validator, points) in validators_points.into_iter() {
					*era_rewards.individual.entry(validator).or_default() += points;
					era_rewards.total += points;
				}
			});
		}
	}

	/// Ensures that at the end of the current session there will be a new era.
	fn ensure_new_era() {
		match ForceEra::<T>::get() {
			Forcing::ForceAlways | Forcing::ForceNew => (),
			_ => ForceEra::<T>::put(Forcing::ForceNew),
		}
	}

	#[cfg(feature = "runtime-benchmarks")]
	pub fn add_era_stakers(
		current_era: EraIndex,
		controller: T::AccountId,
		exposure: Exposure<T::AccountId, BalanceOf<T>>,
	) {
		<ErasStakers<T>>::insert(&current_era, &controller, &exposure);
	}

	#[cfg(feature = "runtime-benchmarks")]
	pub fn set_slash_reward_fraction(fraction: Perbill) {
		SlashRewardFraction::<T>::put(fraction);
	}

	/// Get all of the voters that are eligible for the npos election.
	///
	/// This will use all on-chain nominators, and all the validators will inject a self vote.
	///
	/// ### Slashing
	///
	/// All nominations that have been submitted before the last non-zero slash of the validator are
	/// auto-chilled.
	///
	/// Note that this is VERY expensive. Use with care.
	pub fn get_npos_voters() -> Vec<(T::AccountId, VoteWeight, Vec<T::AccountId>)> {
		let weight_of = Self::slashable_balance_of_fn();
		let mut all_voters = Vec::new();

		for (validator, _) in <Validators<T>>::iter() {
			// Append self vote.
			let self_vote = (validator.clone(), weight_of(&validator), vec![validator.clone()]);
			all_voters.push(self_vote);
		}

		// Collect all slashing spans into a BTreeMap for further queries.
		let slashing_spans = <SlashingSpans<T>>::iter().collect::<BTreeMap<_, _>>();

		for (nominator, nominations) in Nominators::<T>::iter() {
			let Nominations { submitted_in, mut targets, suppressed: _ } = nominations;

			// Filter out nomination targets which were nominated before the most recent
			// slashing span.
			targets.retain(|stash| {
				slashing_spans
					.get(stash)
					.map_or(true, |spans| submitted_in >= spans.last_nonzero_slash())
			});

			if !targets.is_empty() {
				let vote_weight = weight_of(&nominator);
				all_voters.push((nominator, vote_weight, targets))
			}
		}

		all_voters
	}

	/// This is a very expensive function and result should be cached versus being called multiple times.
	pub fn get_npos_targets() -> Vec<T::AccountId> {
		Validators::<T>::iter().map(|(v, _)| v).collect::<Vec<_>>()
	}

	/// This function will add a nominator to the `Nominators` storage map,
	/// and keep track of the `CounterForNominators`.
	///
	/// If the nominator already exists, their nominations will be updated.
	pub fn do_add_nominator(who: &T::AccountId, nominations: Nominations<T::AccountId>) {
		if !Nominators::<T>::contains_key(who) {
			CounterForNominators::<T>::mutate(|x| x.saturating_inc())
		}
		Nominators::<T>::insert(who, nominations);
	}

	/// This function will remove a nominator from the `Nominators` storage map,
	/// and keep track of the `CounterForNominators`.
	///
	/// Returns true if `who` was removed from `Nominators`, otherwise false.
	pub fn do_remove_nominator(who: &T::AccountId) -> bool {
		if Nominators::<T>::contains_key(who) {
			Nominators::<T>::remove(who);
			CounterForNominators::<T>::mutate(|x| x.saturating_dec());
			true
		} else {
			false
		}
	}

	/// This function will add a validator to the `Validators` storage map,
	/// and keep track of the `CounterForValidators`.
	///
	/// If the validator already exists, their preferences will be updated.
	pub fn do_add_validator(who: &T::AccountId, prefs: ValidatorPrefs) {
		if !Validators::<T>::contains_key(who) {
			CounterForValidators::<T>::mutate(|x| x.saturating_inc())
		}
		Validators::<T>::insert(who, prefs);
	}

	/// This function will remove a validator from the `Validators` storage map,
	/// and keep track of the `CounterForValidators`.
	///
	/// Returns true if `who` was removed from `Validators`, otherwise false.
	pub fn do_remove_validator(who: &T::AccountId) -> bool {
		if Validators::<T>::contains_key(who) {
			Validators::<T>::remove(who);
			CounterForValidators::<T>::mutate(|x| x.saturating_dec());
			true
		} else {
			false
		}
	}
}

impl<T: Config> frame_election_provider_support::ElectionDataProvider<T::AccountId, T::BlockNumber>
	for Pallet<T>
{
	const MAXIMUM_VOTES_PER_VOTER: u32 = T::MAX_NOMINATIONS;
	fn desired_targets() -> data_provider::Result<(u32, Weight)> {
		Ok((Self::validator_count(), <T as frame_system::Config>::DbWeight::get().reads(1)))
	}

	fn voters(
		maybe_max_len: Option<usize>,
	) -> data_provider::Result<(Vec<(T::AccountId, VoteWeight, Vec<T::AccountId>)>, Weight)> {
		let nominator_count = CounterForNominators::<T>::get();
		let validator_count = CounterForValidators::<T>::get();
		let voter_count = nominator_count.saturating_add(validator_count) as usize;
		debug_assert!(<Nominators<T>>::iter().count() as u32 == CounterForNominators::<T>::get());
		debug_assert!(<Validators<T>>::iter().count() as u32 == CounterForValidators::<T>::get());

		if maybe_max_len.map_or(false, |max_len| voter_count > max_len) {
			return Err("Voter snapshot too big")
		}

		let slashing_span_count = <SlashingSpans<T>>::iter().count();
		let weight = T::WeightInfo::get_npos_voters(
			nominator_count,
			validator_count,
			slashing_span_count as u32,
		);
		Ok((Self::get_npos_voters(), weight))
	}

	fn targets(maybe_max_len: Option<usize>) -> data_provider::Result<(Vec<T::AccountId>, Weight)> {
		let target_count = CounterForValidators::<T>::get() as usize;

		if maybe_max_len.map_or(false, |max_len| target_count > max_len) {
			return Err("Target snapshot too big")
		}

		let weight = <T as frame_system::Config>::DbWeight::get().reads(target_count as u64);
		Ok((Self::get_npos_targets(), weight))
	}

	fn next_election_prediction(now: T::BlockNumber) -> T::BlockNumber {
		let current_era = Self::current_era().unwrap_or(0);
		let current_session = Self::current_planned_session();
		let current_era_start_session_index =
			Self::eras_start_session_index(current_era).unwrap_or(0);
		// Number of session in the current era or the maximum session per era if reached.
		let era_progress = current_session
			.saturating_sub(current_era_start_session_index)
			.min(T::SessionsPerEra::get());

		let until_this_session_end = T::NextNewSession::estimate_next_new_session(now)
			.0
			.unwrap_or_default()
			.saturating_sub(now);

		let session_length = T::NextNewSession::average_session_length();

		let sessions_left: T::BlockNumber = match ForceEra::<T>::get() {
			Forcing::ForceNone => Bounded::max_value(),
			Forcing::ForceNew | Forcing::ForceAlways => Zero::zero(),
			Forcing::NotForcing if era_progress >= T::SessionsPerEra::get() => Zero::zero(),
			Forcing::NotForcing => T::SessionsPerEra::get()
				.saturating_sub(era_progress)
				// One session is computed in this_session_end.
				.saturating_sub(1)
				.into(),
		};

		now.saturating_add(
			until_this_session_end.saturating_add(sessions_left.saturating_mul(session_length)),
		)
	}

	#[cfg(any(feature = "runtime-benchmarks", test))]
	fn add_voter(voter: T::AccountId, weight: VoteWeight, targets: Vec<T::AccountId>) {
		use sp_std::convert::TryFrom;
		let stake = <BalanceOf<T>>::try_from(weight).unwrap_or_else(|_| {
			panic!("cannot convert a VoteWeight into BalanceOf, benchmark needs reconfiguring.")
		});
		<Bonded<T>>::insert(voter.clone(), voter.clone());
		<Ledger<T>>::insert(
			voter.clone(),
			StakingLedger {
				stash: voter.clone(),
				active: stake,
				total: stake,
				unlocking: vec![],
				claimed_rewards: vec![],
			},
		);
		Self::do_add_nominator(&voter, Nominations { targets, submitted_in: 0, suppressed: false });
	}

	#[cfg(any(feature = "runtime-benchmarks", test))]
	fn add_target(target: T::AccountId) {
		let stake = MinValidatorBond::<T>::get() * 100u32.into();
		<Bonded<T>>::insert(target.clone(), target.clone());
		<Ledger<T>>::insert(
			target.clone(),
			StakingLedger {
				stash: target.clone(),
				active: stake,
				total: stake,
				unlocking: vec![],
				claimed_rewards: vec![],
			},
		);
		Self::do_add_validator(
			&target,
			ValidatorPrefs { commission: Perbill::zero(), blocked: false },
		);
	}

	#[cfg(any(feature = "runtime-benchmarks", test))]
	fn clear() {
		<Bonded<T>>::remove_all(None);
		<Ledger<T>>::remove_all(None);
		<Validators<T>>::remove_all(None);
		<Nominators<T>>::remove_all(None);
	}

	#[cfg(any(feature = "runtime-benchmarks", test))]
	fn put_snapshot(
		voters: Vec<(T::AccountId, VoteWeight, Vec<T::AccountId>)>,
		targets: Vec<T::AccountId>,
		target_stake: Option<VoteWeight>,
	) {
		use sp_std::convert::TryFrom;
		targets.into_iter().for_each(|v| {
			let stake: BalanceOf<T> = target_stake
				.and_then(|w| <BalanceOf<T>>::try_from(w).ok())
				.unwrap_or_else(|| MinNominatorBond::<T>::get() * 100u32.into());
			<Bonded<T>>::insert(v.clone(), v.clone());
			<Ledger<T>>::insert(
				v.clone(),
				StakingLedger {
					stash: v.clone(),
					active: stake,
					total: stake,
					unlocking: vec![],
					claimed_rewards: vec![],
				},
			);
			Self::do_add_validator(
				&v,
				ValidatorPrefs { commission: Perbill::zero(), blocked: false },
			);
		});

		voters.into_iter().for_each(|(v, s, t)| {
			let stake = <BalanceOf<T>>::try_from(s).unwrap_or_else(|_| {
				panic!("cannot convert a VoteWeight into BalanceOf, benchmark needs reconfiguring.")
			});
			<Bonded<T>>::insert(v.clone(), v.clone());
			<Ledger<T>>::insert(
				v.clone(),
				StakingLedger {
					stash: v.clone(),
					active: stake,
					total: stake,
					unlocking: vec![],
					claimed_rewards: vec![],
				},
			);
			Self::do_add_nominator(
				&v,
				Nominations { targets: t, submitted_in: 0, suppressed: false },
			);
		});
	}
}

/// In this implementation `new_session(session)` must be called before `end_session(session-1)`
/// i.e. the new session must be planned before the ending of the previous session.
///
/// Once the first new_session is planned, all session must start and then end in order, though
/// some session can lag in between the newest session planned and the latest session started.
impl<T: Config> pallet_session::SessionManager<T::AccountId> for Pallet<T> {
	fn new_session(new_index: SessionIndex) -> Option<Vec<T::AccountId>> {
		log!(trace, "planning new session {}", new_index);
		CurrentPlannedSession::<T>::put(new_index);
		Self::new_session(new_index, false)
	}
	fn new_session_genesis(new_index: SessionIndex) -> Option<Vec<T::AccountId>> {
		log!(trace, "planning new session {} at genesis", new_index);
		CurrentPlannedSession::<T>::put(new_index);
		Self::new_session(new_index, true)
	}
	fn start_session(start_index: SessionIndex) {
		log!(trace, "starting session {}", start_index);
		Self::start_session(start_index)
	}
	fn end_session(end_index: SessionIndex) {
		log!(trace, "ending session {}", end_index);
		Self::end_session(end_index)
	}
}

impl<T: Config> historical::SessionManager<T::AccountId, Exposure<T::AccountId, BalanceOf<T>>>
	for Pallet<T>
{
	fn new_session(
		new_index: SessionIndex,
	) -> Option<Vec<(T::AccountId, Exposure<T::AccountId, BalanceOf<T>>)>> {
		<Self as pallet_session::SessionManager<_>>::new_session(new_index).map(|validators| {
			let current_era = Self::current_era()
				// Must be some as a new era has been created.
				.unwrap_or(0);

			validators
				.into_iter()
				.map(|v| {
					let exposure = Self::eras_stakers(current_era, &v);
					(v, exposure)
				})
				.collect()
		})
	}
	fn new_session_genesis(
		new_index: SessionIndex,
	) -> Option<Vec<(T::AccountId, Exposure<T::AccountId, BalanceOf<T>>)>> {
		<Self as pallet_session::SessionManager<_>>::new_session_genesis(new_index).map(
			|validators| {
				let current_era = Self::current_era()
					// Must be some as a new era has been created.
					.unwrap_or(0);

				validators
					.into_iter()
					.map(|v| {
						let exposure = Self::eras_stakers(current_era, &v);
						(v, exposure)
					})
					.collect()
			},
		)
	}
	fn start_session(start_index: SessionIndex) {
		<Self as pallet_session::SessionManager<_>>::start_session(start_index)
	}
	fn end_session(end_index: SessionIndex) {
		<Self as pallet_session::SessionManager<_>>::end_session(end_index)
	}
}

/// Add reward points to block authors:
/// * 20 points to the block producer for producing a (non-uncle) block in the relay chain,
/// * 2 points to the block producer for each reference to a previously unreferenced uncle, and
/// * 1 point to the producer of each referenced uncle block.
impl<T> pallet_authorship::EventHandler<T::AccountId, T::BlockNumber> for Pallet<T>
where
	T: Config + pallet_authorship::Config + pallet_session::Config,
{
	fn note_author(author: T::AccountId) {
		Self::reward_by_ids(vec![(author, 20)])
	}
	fn note_uncle(author: T::AccountId, _age: T::BlockNumber) {
		Self::reward_by_ids(vec![(<pallet_authorship::Pallet<T>>::author(), 2), (author, 1)])
	}
}

/// A `Convert` implementation that finds the stash of the given controller account,
/// if any.
pub struct StashOf<T>(sp_std::marker::PhantomData<T>);

impl<T: Config> Convert<T::AccountId, Option<T::AccountId>> for StashOf<T> {
	fn convert(controller: T::AccountId) -> Option<T::AccountId> {
		<Pallet<T>>::ledger(&controller).map(|l| l.stash)
	}
}

/// A typed conversion from stash account ID to the active exposure of nominators
/// on that account.
///
/// Active exposure is the exposure of the validator set currently validating, i.e. in
/// `active_era`. It can differ from the latest planned exposure in `current_era`.
pub struct ExposureOf<T>(sp_std::marker::PhantomData<T>);

impl<T: Config> Convert<T::AccountId, Option<Exposure<T::AccountId, BalanceOf<T>>>>
	for ExposureOf<T>
{
	fn convert(validator: T::AccountId) -> Option<Exposure<T::AccountId, BalanceOf<T>>> {
		<Pallet<T>>::active_era()
			.map(|active_era| <Pallet<T>>::eras_stakers(active_era.index, &validator))
	}
}

/// This is intended to be used with `FilterHistoricalOffences`.
impl<T: Config>
	OnOffenceHandler<T::AccountId, pallet_session::historical::IdentificationTuple<T>, Weight>
	for Pallet<T>
where
	T: pallet_session::Config<ValidatorId = <T as frame_system::Config>::AccountId>,
	T: pallet_session::historical::Config<
		FullIdentification = Exposure<<T as frame_system::Config>::AccountId, BalanceOf<T>>,
		FullIdentificationOf = ExposureOf<T>,
	>,
	T::SessionHandler: pallet_session::SessionHandler<<T as frame_system::Config>::AccountId>,
	T::SessionManager: pallet_session::SessionManager<<T as frame_system::Config>::AccountId>,
	T::ValidatorIdOf: Convert<
		<T as frame_system::Config>::AccountId,
		Option<<T as frame_system::Config>::AccountId>,
	>,
{
	fn on_offence(
		offenders: &[OffenceDetails<
			T::AccountId,
			pallet_session::historical::IdentificationTuple<T>,
		>],
		slash_fraction: &[Perbill],
		slash_session: SessionIndex,
	) -> Weight {
		let reward_proportion = SlashRewardFraction::<T>::get();
		let mut consumed_weight: Weight = 0;
		let mut add_db_reads_writes = |reads, writes| {
			consumed_weight += T::DbWeight::get().reads_writes(reads, writes);
		};

		let active_era = {
			let active_era = Self::active_era();
			add_db_reads_writes(1, 0);
			if active_era.is_none() {
				// This offence need not be re-submitted.
				return consumed_weight
			}
			active_era.expect("value checked not to be `None`; qed").index
		};
		let active_era_start_session_index = Self::eras_start_session_index(active_era)
			.unwrap_or_else(|| {
				frame_support::print("Error: start_session_index must be set for current_era");
				0
			});
		add_db_reads_writes(1, 0);

		let window_start = active_era.saturating_sub(T::BondingDuration::get());

		// Fast path for active-era report - most likely.
		// `slash_session` cannot be in a future active era. It must be in `active_era` or before.
		let slash_era = if slash_session >= active_era_start_session_index {
			active_era
		} else {
			let eras = BondedEras::<T>::get();
			add_db_reads_writes(1, 0);

			// Reverse because it's more likely to find reports from recent eras.
			match eras.iter().rev().filter(|&&(_, ref sesh)| sesh <= &slash_session).next() {
				Some(&(ref slash_era, _)) => *slash_era,
				// Before bonding period. defensive - should be filtered out.
				None => return consumed_weight,
			}
		};

		<Self as Store>::EarliestUnappliedSlash::mutate(|earliest| {
			if earliest.is_none() {
				*earliest = Some(active_era)
			}
		});
		add_db_reads_writes(1, 1);

		let slash_defer_duration = T::SlashDeferDuration::get();

		let invulnerables = Self::invulnerables();
		add_db_reads_writes(1, 0);

		for (details, slash_fraction) in offenders.iter().zip(slash_fraction) {
			let (stash, exposure) = &details.offender;

			// Skip if the validator is invulnerable.
			if invulnerables.contains(stash) {
				continue
			}

			let unapplied = slashing::compute_slash::<T>(slashing::SlashParams {
				stash,
				slash: *slash_fraction,
				exposure,
				slash_era,
				window_start,
				now: active_era,
				reward_proportion,
			});

			if let Some(mut unapplied) = unapplied {
				let nominators_len = unapplied.others.len() as u64;
				let reporters_len = details.reporters.len() as u64;

				{
					let upper_bound = 1 /* Validator/NominatorSlashInEra */ + 2 /* fetch_spans */;
					let rw = upper_bound + nominators_len * upper_bound;
					add_db_reads_writes(rw, rw);
				}
				unapplied.reporters = details.reporters.clone();
				if slash_defer_duration == 0 {
					// Apply right away.
					slashing::apply_slash::<T>(unapplied);
					{
						let slash_cost = (6, 5);
						let reward_cost = (2, 2);
						add_db_reads_writes(
							(1 + nominators_len) * slash_cost.0 + reward_cost.0 * reporters_len,
							(1 + nominators_len) * slash_cost.1 + reward_cost.1 * reporters_len,
						);
					}
				} else {
					// Defer to end of some `slash_defer_duration` from now.
					<Self as Store>::UnappliedSlashes::mutate(active_era, move |for_later| {
						for_later.push(unapplied)
					});
					add_db_reads_writes(1, 1);
				}
			} else {
				add_db_reads_writes(4 /* fetch_spans */, 5 /* kick_out_if_recent */)
			}
		}

		consumed_weight
	}
}

/// Filter historical offences out and only allow those from the bonding period.
pub struct FilterHistoricalOffences<T, R> {
	_inner: sp_std::marker::PhantomData<(T, R)>,
}

impl<T, Reporter, Offender, R, O> ReportOffence<Reporter, Offender, O>
	for FilterHistoricalOffences<Pallet<T>, R>
where
	T: Config,
	R: ReportOffence<Reporter, Offender, O>,
	O: Offence<Offender>,
{
	fn report_offence(reporters: Vec<Reporter>, offence: O) -> Result<(), OffenceError> {
		// Disallow any slashing from before the current bonding period.
		let offence_session = offence.session_index();
		let bonded_eras = BondedEras::<T>::get();

		if bonded_eras.first().filter(|(_, start)| offence_session >= *start).is_some() {
			R::report_offence(reporters, offence)
		} else {
			<Pallet<T>>::deposit_event(Event::<T>::OldSlashingReportDiscarded(offence_session));
			Ok(())
		}
	}

	fn is_known_offence(offenders: &[Offender], time_slot: &O::TimeSlot) -> bool {
		R::is_known_offence(offenders, time_slot)
	}
}

/// Check that list is sorted and has no duplicates.
fn is_sorted_and_unique(list: &[u32]) -> bool {
	list.windows(2).all(|w| w[0] < w[1])
}<|MERGE_RESOLUTION|>--- conflicted
+++ resolved
@@ -2346,14 +2346,8 @@
 		era: EraIndex,
 	) -> DispatchResultWithPostInfo {
 		// Validate input data
-<<<<<<< HEAD
 		let current_era = CurrentEra::<T>::get().ok_or_else(
 			|| Error::<T>::InvalidEraToReward.with_weight(T::WeightInfo::payout_stakers_alive_staked(0))
-=======
-		let current_era = CurrentEra::<T>::get().ok_or(
-			Error::<T>::InvalidEraToReward
-				.with_weight(T::WeightInfo::payout_stakers_alive_staked(0)),
->>>>>>> 7960c9eb
 		)?;
 		let history_depth = Self::history_depth();
 		ensure!(
@@ -2369,13 +2363,8 @@
 				.with_weight(T::WeightInfo::payout_stakers_alive_staked(0))
 		})?;
 
-<<<<<<< HEAD
 		let controller = Self::bonded(&validator_stash).ok_or_else(
 			|| Error::<T>::NotStash.with_weight(T::WeightInfo::payout_stakers_alive_staked(0))
-=======
-		let controller = Self::bonded(&validator_stash).ok_or(
-			Error::<T>::NotStash.with_weight(T::WeightInfo::payout_stakers_alive_staked(0)),
->>>>>>> 7960c9eb
 		)?;
 		let mut ledger = <Ledger<T>>::get(&controller).ok_or(Error::<T>::NotController)?;
 
