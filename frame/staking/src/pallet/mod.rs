--- conflicted
+++ resolved
@@ -163,25 +163,17 @@
 		/// After the threshold is reached a new era will be forced.
 		type OffendingValidatorsThreshold: Get<Perbill>;
 
-<<<<<<< HEAD
-		/// Something that can provide a list of voters in a somewhat sorted way. The original use
-		/// case for this was designed with `pallet_bags_list::Pallet` in mind. Otherwise,
-		/// [`impls::UseNominatorsAndValidatorsMap`] is likely the second option.
-		type VoterList: SortedListProvider<Self::AccountId>;
-		/// Something that can provide a list of targets in a somewhat sorted way. The original use
-		/// case for this was designed with `pallet_bags_list::Pallet` in mind.
-		type TargetList: SortedListProvider<Self::AccountId>;
-=======
-		/// Something that can provide a sorted list of voters in a somewhat sorted way. The
-		/// original use case for this was designed with `pallet_bags_list::Pallet` in mind. If
-		/// the bags-list is not desired, [`impls::UseNominatorsMap`] is likely the desired option.
-		type SortedListProvider: SortedListProvider<
+		type VoterList: SortedListProvider<
 			Self::AccountId,
 			Score = frame_election_provider_support::VoteWeight,
 		>;
->>>>>>> 1ac8c349
-
-		/// The maximum number of `unlocking` chunks a [`StakingLedger`] can have. Effectively
+
+		// type TargetList: SortedListProvider<Self::AccountId, Score = BalanceOf<Self>>;
+		type TargetList: SortedListProvider<
+			Self::AccountId,
+			Score = frame_election_provider_support::VoteWeight,
+		>;
+
 		/// determines how many unique eras a staker may be unbonding in.
 		#[pallet::constant]
 		type MaxUnlockingChunks: Get<u32>;
@@ -1116,7 +1108,6 @@
 			ensure!(targets.len() <= T::MaxNominations::get() as usize, Error::<T>::TooManyTargets);
 
 			let old = NominatorsHelper::<T>::get_any(stash).map(|n| n.targets).unwrap_or_default();
-
 			let targets: BoundedVec<_, _> = targets
 				.into_iter()
 				.map(|t| T::Lookup::lookup(t).map_err(DispatchError::from))
@@ -1144,6 +1135,7 @@
 
 			let incoming = targets.iter().cloned().filter(|x| !old.contains(x)).collect::<Vec<_>>();
 			let outgoing = old.iter().cloned().filter(|x| !targets.contains(x)).collect::<Vec<_>>();
+
 			// TODO: these are all rather inefficient now based on how vote_weight is
 			// implemented, but I don't care because: https://github.com/paritytech/substrate/issues/10990
 			let weight = Self::weight_of(stash);
