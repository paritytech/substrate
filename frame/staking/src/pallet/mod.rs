// This file is part of Substrate.

// Copyright (C) 2017-2022 Parity Technologies (UK) Ltd.
// SPDX-License-Identifier: Apache-2.0

// Licensed under the Apache License, Version 2.0 (the "License");
// you may not use this file except in compliance with the License.
// You may obtain a copy of the License at
//
// 	http://www.apache.org/licenses/LICENSE-2.0
//
// Unless required by applicable law or agreed to in writing, software
// distributed under the License is distributed on an "AS IS" BASIS,
// WITHOUT WARRANTIES OR CONDITIONS OF ANY KIND, either express or implied.
// See the License for the specific language governing permissions and
// limitations under the License.

//! Staking FRAME Pallet.

use frame_election_provider_support::{
	ElectionProvider, ElectionProviderBase, SortedListProvider, VoteWeight,
};
use frame_support::{
	dispatch::Codec,
	pallet_prelude::*,
	traits::{
		Currency, CurrencyToVote, Defensive, DefensiveResult, DefensiveSaturating, EnsureOrigin,
		EstimateNextNewSession, Get, LockIdentifier, LockableCurrency, OnUnbalanced, TryCollect,
		UnixTime,
	},
	weights::Weight,
	BoundedVec,
};
use frame_system::{ensure_root, ensure_signed, pallet_prelude::*};
use sp_runtime::{
	traits::{CheckedSub, SaturatedConversion, StaticLookup, Zero},
	ArithmeticError, Perbill, Percent,
};
use sp_staking::{EraIndex, SessionIndex};
use sp_std::prelude::*;

mod impls;

pub use impls::*;

use crate::{
	slashing, weights::WeightInfo, AccountIdLookupOf, ActiveEraInfo, BalanceOf, EraPayout,
	EraRewardPoints, Exposure, Forcing, NegativeImbalanceOf, Nominations, PositiveImbalanceOf,
	Releases, RewardDestination, SessionInterface, StakingLedger, UnappliedSlash, UnlockChunk,
	ValidatorPrefs,
};

<<<<<<< HEAD
const STAKING_ID: fungibles::LockIdentifier = *b"staking ";
// The speculative number of spans are used as an input of the weight annotation of
// [`Call::unbond`], as the post dipatch weight may depend on the number of slashing span on the
// account which is not provided as an input. The value set should be conservative but sensible.
pub(crate) const SPECULATIVE_NUM_SPANS: u32 = 32;
=======
const STAKING_ID: LockIdentifier = *b"staking ";
>>>>>>> 2f6105bb

#[frame_support::pallet]
pub mod pallet {
	use frame_election_provider_support::ElectionDataProvider;

	use crate::BenchmarkingConfig;

	use super::*;

	#[pallet::pallet]
	#[pallet::generate_store(pub(crate) trait Store)]
	pub struct Pallet<T>(_);

	/// Possible operations on the configuration values of this pallet.
	#[derive(TypeInfo, Debug, Clone, Encode, Decode, PartialEq)]
	pub enum ConfigOp<T: Default + Codec> {
		/// Don't change.
		Noop,
		/// Set the given value.
		Set(T),
		/// Remove from storage.
		Remove,
	}

	#[pallet::config]
	pub trait Config: frame_system::Config {
		/// The staking balance.
		type Currency: LockableCurrency<
			Self::AccountId,
			Moment = Self::BlockNumber,
			Balance = Self::CurrencyBalance,
		>;
		/// Just the `Currency::Balance` type; we have this item to allow us to constrain it to
		/// `From<u64>`.
		type CurrencyBalance: sp_runtime::traits::AtLeast32BitUnsigned
			+ codec::FullCodec
			+ Copy
			+ MaybeSerializeDeserialize
			+ sp_std::fmt::Debug
			+ Default
			+ From<u64>
			+ TypeInfo
			+ MaxEncodedLen;
		/// Time used for computing era duration.
		///
		/// It is guaranteed to start being called from the first `on_finalize`. Thus value at
		/// genesis is not used.
		type UnixTime: UnixTime;

		/// Convert a balance into a number used for election calculation. This must fit into a
		/// `u64` but is allowed to be sensibly lossy. The `u64` is used to communicate with the
		/// [`frame_election_provider_support`] crate which accepts u64 numbers and does operations
		/// in 128.
		/// Consequently, the backward convert is used convert the u128s from sp-elections back to a
		/// [`BalanceOf`].
		type CurrencyToVote: CurrencyToVote<BalanceOf<Self>>;

		/// Something that provides the election functionality.
		type ElectionProvider: ElectionProvider<
			AccountId = Self::AccountId,
			BlockNumber = Self::BlockNumber,
			// we only accept an election provider that has staking as data provider.
			DataProvider = Pallet<Self>,
		>;
		/// Something that provides the election functionality at genesis.
		type GenesisElectionProvider: ElectionProvider<
			AccountId = Self::AccountId,
			BlockNumber = Self::BlockNumber,
			DataProvider = Pallet<Self>,
		>;

		/// Maximum number of nominations per nominator.
		#[pallet::constant]
		type MaxNominations: Get<u32>;

		/// Number of eras to keep in history.
		///
		/// Following information is kept for eras in `[current_era -
		/// HistoryDepth, current_era]`: `ErasStakers`, `ErasStakersClipped`,
		/// `ErasValidatorPrefs`, `ErasValidatorReward`, `ErasRewardPoints`,
		/// `ErasTotalStake`, `ErasStartSessionIndex`,
		/// `StakingLedger.claimed_rewards`.
		///
		/// Must be more than the number of eras delayed by session.
		/// I.e. active era must always be in history. I.e. `active_era >
		/// current_era - history_depth` must be guaranteed.
		///
		/// If migrating an existing pallet from storage value to config value,
		/// this should be set to same value or greater as in storage.
		///
		/// Note: `HistoryDepth` is used as the upper bound for the `BoundedVec`
		/// item `StakingLedger.claimed_rewards`. Setting this value lower than
		/// the existing value can lead to inconsistencies in the
		/// `StakingLedger` and will need to be handled properly in a migration.
		/// The test `reducing_history_depth_abrupt` shows this effect.
		#[pallet::constant]
		type HistoryDepth: Get<u32>;

		/// Tokens have been minted and are unused for validator-reward.
		/// See [Era payout](./index.html#era-payout).
		type RewardRemainder: OnUnbalanced<NegativeImbalanceOf<Self>>;

		/// The overarching event type.
		type RuntimeEvent: From<Event<Self>> + IsType<<Self as frame_system::Config>::RuntimeEvent>;

		/// Handler for the unbalanced reduction when slashing a staker.
		type Slash: OnUnbalanced<NegativeImbalanceOf<Self>>;

		/// Handler for the unbalanced increment when rewarding a staker.
		/// NOTE: in most cases, the implementation of `OnUnbalanced` should modify the total
		/// issuance.
		type Reward: OnUnbalanced<PositiveImbalanceOf<Self>>;

		/// Number of sessions per era.
		#[pallet::constant]
		type SessionsPerEra: Get<SessionIndex>;

		/// Number of eras that staked funds must remain bonded for.
		#[pallet::constant]
		type BondingDuration: Get<EraIndex>;

		/// Number of eras that slashes are deferred by, after computation.
		///
		/// This should be less than the bonding duration. Set to 0 if slashes
		/// should be applied immediately, without opportunity for intervention.
		#[pallet::constant]
		type SlashDeferDuration: Get<EraIndex>;

		/// The origin which can cancel a deferred slash. Root can always do this.
		type SlashCancelOrigin: EnsureOrigin<Self::RuntimeOrigin>;

		/// Interface for interacting with a session pallet.
		type SessionInterface: SessionInterface<Self::AccountId>;

		/// The payout for validators and the system for the current era.
		/// See [Era payout](./index.html#era-payout).
		type EraPayout: EraPayout<BalanceOf<Self>>;

		/// Something that can estimate the next session change, accurately or as a best effort
		/// guess.
		type NextNewSession: EstimateNextNewSession<Self::BlockNumber>;

		/// The maximum number of nominators rewarded for each validator.
		///
		/// For each validator only the `$MaxNominatorRewardedPerValidator` biggest stakers can
		/// claim their reward. This used to limit the i/o cost for the nominator payout.
		#[pallet::constant]
		type MaxNominatorRewardedPerValidator: Get<u32>;

		/// The fraction of the validator set that is safe to be offending.
		/// After the threshold is reached a new era will be forced.
		type OffendingValidatorsThreshold: Get<Perbill>;

		/// Something that provides a best-effort sorted list of voters aka electing nominators,
		/// used for NPoS election.
		///
		/// The changes to nominators are reported to this. Moreover, each validator's self-vote is
		/// also reported as one independent vote.
		///
		/// To keep the load off the chain as much as possible, changes made to the staked amount
		/// via rewards and slashes are not reported and thus need to be manually fixed by the
		/// staker. In case of `bags-list`, this always means using `rebag` and `putInFrontOf`.
		///
		/// Invariant: what comes out of this list will always be a nominator.
		type VoterList: SortedListProvider<Self::AccountId, Score = VoteWeight>;

		/// WIP: This is a noop as of now, the actual business logic that's described below is going
		/// to be introduced in a follow-up PR.
		///
		/// Something that provides a best-effort sorted list of targets aka electable validators,
		/// used for NPoS election.
		///
		/// The changes to the approval stake of each validator are reported to this. This means any
		/// change to:
		/// 1. The stake of any validator or nominator.
		/// 2. The targets of any nominator
		/// 3. The role of any staker (e.g. validator -> chilled, nominator -> validator, etc)
		///
		/// Unlike `VoterList`, the values in this list are always kept up to date with reward and
		/// slash as well, and thus represent the accurate approval stake of all account being
		/// nominated by nominators.
		///
		/// Note that while at the time of nomination, all targets are checked to be real
		/// validators, they can chill at any point, and their approval stakes will still be
		/// recorded. This implies that what comes out of iterating this list MIGHT NOT BE AN ACTIVE
		/// VALIDATOR.
		type TargetList: SortedListProvider<Self::AccountId, Score = BalanceOf<Self>>;

		/// The maximum number of `unlocking` chunks a [`StakingLedger`] can
		/// have. Effectively determines how many unique eras a staker may be
		/// unbonding in.
		///
		/// Note: `MaxUnlockingChunks` is used as the upper bound for the
		/// `BoundedVec` item `StakingLedger.unlocking`. Setting this value
		/// lower than the existing value can lead to inconsistencies in the
		/// `StakingLedger` and will need to be handled properly in a runtime
		/// migration. The test `reducing_max_unlocking_chunks_abrupt` shows
		/// this effect.
		#[pallet::constant]
		type MaxUnlockingChunks: Get<u32>;

		/// A hook called when any staker is slashed. Mostly likely this can be a no-op unless
		/// other pallets exist that are affected by slashing per-staker.
		type OnStakerSlash: sp_staking::OnStakerSlash<Self::AccountId, BalanceOf<Self>>;

		/// Some parameters of the benchmarking.
		type BenchmarkingConfig: BenchmarkingConfig;

		/// Weight information for extrinsics in this pallet.
		type WeightInfo: WeightInfo;
	}

	/// The ideal number of active validators.
	#[pallet::storage]
	#[pallet::getter(fn validator_count)]
	pub type ValidatorCount<T> = StorageValue<_, u32, ValueQuery>;

	/// Minimum number of staking participants before emergency conditions are imposed.
	#[pallet::storage]
	#[pallet::getter(fn minimum_validator_count)]
	pub type MinimumValidatorCount<T> = StorageValue<_, u32, ValueQuery>;

	/// Any validators that may never be slashed or forcibly kicked. It's a Vec since they're
	/// easy to initialize and the performance hit is minimal (we expect no more than four
	/// invulnerables) and restricted to testnets.
	#[pallet::storage]
	#[pallet::getter(fn invulnerables)]
	#[pallet::unbounded]
	pub type Invulnerables<T: Config> = StorageValue<_, Vec<T::AccountId>, ValueQuery>;

	/// Map from all locked "stash" accounts to the controller account.
	#[pallet::storage]
	#[pallet::getter(fn bonded)]
	pub type Bonded<T: Config> = StorageMap<_, Twox64Concat, T::AccountId, T::AccountId>;

	/// The minimum active bond to become and maintain the role of a nominator.
	#[pallet::storage]
	pub type MinNominatorBond<T: Config> = StorageValue<_, BalanceOf<T>, ValueQuery>;

	/// The minimum active bond to become and maintain the role of a validator.
	#[pallet::storage]
	pub type MinValidatorBond<T: Config> = StorageValue<_, BalanceOf<T>, ValueQuery>;

	/// The minimum amount of commission that validators can set.
	///
	/// If set to `0`, no limit exists.
	#[pallet::storage]
	pub type MinCommission<T: Config> = StorageValue<_, Perbill, ValueQuery>;

	/// Map from all (unlocked) "controller" accounts to the info regarding the staking.
	#[pallet::storage]
	#[pallet::getter(fn ledger)]
	pub type Ledger<T: Config> = StorageMap<_, Blake2_128Concat, T::AccountId, StakingLedger<T>>;

	/// Where the reward payment should be made. Keyed by stash.
	#[pallet::storage]
	#[pallet::getter(fn payee)]
	pub type Payee<T: Config> =
		StorageMap<_, Twox64Concat, T::AccountId, RewardDestination<T::AccountId>, ValueQuery>;

	/// The map from (wannabe) validator stash key to the preferences of that validator.
	#[pallet::storage]
	#[pallet::getter(fn validators)]
	pub type Validators<T: Config> =
		CountedStorageMap<_, Twox64Concat, T::AccountId, ValidatorPrefs, ValueQuery>;

	/// The maximum validator count before we stop allowing new validators to join.
	///
	/// When this value is not set, no limits are enforced.
	#[pallet::storage]
	pub type MaxValidatorsCount<T> = StorageValue<_, u32, OptionQuery>;

	/// The map from nominator stash key to their nomination preferences, namely the validators that
	/// they wish to support.
	///
	/// Note that the keys of this storage map might become non-decodable in case the
	/// [`Config::MaxNominations`] configuration is decreased. In this rare case, these nominators
	/// are still existent in storage, their key is correct and retrievable (i.e. `contains_key`
	/// indicates that they exist), but their value cannot be decoded. Therefore, the non-decodable
	/// nominators will effectively not-exist, until they re-submit their preferences such that it
	/// is within the bounds of the newly set `Config::MaxNominations`.
	///
	/// This implies that `::iter_keys().count()` and `::iter().count()` might return different
	/// values for this map. Moreover, the main `::count()` is aligned with the former, namely the
	/// number of keys that exist.
	///
	/// Lastly, if any of the nominators become non-decodable, they can be chilled immediately via
	/// [`Call::chill_other`] dispatchable by anyone.
	#[pallet::storage]
	#[pallet::getter(fn nominators)]
	pub type Nominators<T: Config> =
		CountedStorageMap<_, Twox64Concat, T::AccountId, Nominations<T>>;

	/// The maximum nominator count before we stop allowing new validators to join.
	///
	/// When this value is not set, no limits are enforced.
	#[pallet::storage]
	pub type MaxNominatorsCount<T> = StorageValue<_, u32, OptionQuery>;

	/// The current era index.
	///
	/// This is the latest planned era, depending on how the Session pallet queues the validator
	/// set, it might be active or not.
	#[pallet::storage]
	#[pallet::getter(fn current_era)]
	pub type CurrentEra<T> = StorageValue<_, EraIndex>;

	/// The active era information, it holds index and start.
	///
	/// The active era is the era being currently rewarded. Validator set of this era must be
	/// equal to [`SessionInterface::validators`].
	#[pallet::storage]
	#[pallet::getter(fn active_era)]
	pub type ActiveEra<T> = StorageValue<_, ActiveEraInfo>;

	/// The session index at which the era start for the last `HISTORY_DEPTH` eras.
	///
	/// Note: This tracks the starting session (i.e. session index when era start being active)
	/// for the eras in `[CurrentEra - HISTORY_DEPTH, CurrentEra]`.
	#[pallet::storage]
	#[pallet::getter(fn eras_start_session_index)]
	pub type ErasStartSessionIndex<T> = StorageMap<_, Twox64Concat, EraIndex, SessionIndex>;

	/// Exposure of validator at era.
	///
	/// This is keyed first by the era index to allow bulk deletion and then the stash account.
	///
	/// Is it removed after `HISTORY_DEPTH` eras.
	/// If stakers hasn't been set or has been removed then empty exposure is returned.
	#[pallet::storage]
	#[pallet::getter(fn eras_stakers)]
	#[pallet::unbounded]
	pub type ErasStakers<T: Config> = StorageDoubleMap<
		_,
		Twox64Concat,
		EraIndex,
		Twox64Concat,
		T::AccountId,
		Exposure<T::AccountId, BalanceOf<T>>,
		ValueQuery,
	>;

	/// Clipped Exposure of validator at era.
	///
	/// This is similar to [`ErasStakers`] but number of nominators exposed is reduced to the
	/// `T::MaxNominatorRewardedPerValidator` biggest stakers.
	/// (Note: the field `total` and `own` of the exposure remains unchanged).
	/// This is used to limit the i/o cost for the nominator payout.
	///
	/// This is keyed fist by the era index to allow bulk deletion and then the stash account.
	///
	/// Is it removed after `HISTORY_DEPTH` eras.
	/// If stakers hasn't been set or has been removed then empty exposure is returned.
	#[pallet::storage]
	#[pallet::unbounded]
	#[pallet::getter(fn eras_stakers_clipped)]
	pub type ErasStakersClipped<T: Config> = StorageDoubleMap<
		_,
		Twox64Concat,
		EraIndex,
		Twox64Concat,
		T::AccountId,
		Exposure<T::AccountId, BalanceOf<T>>,
		ValueQuery,
	>;

	/// Similar to `ErasStakers`, this holds the preferences of validators.
	///
	/// This is keyed first by the era index to allow bulk deletion and then the stash account.
	///
	/// Is it removed after `HISTORY_DEPTH` eras.
	// If prefs hasn't been set or has been removed then 0 commission is returned.
	#[pallet::storage]
	#[pallet::getter(fn eras_validator_prefs)]
	pub type ErasValidatorPrefs<T: Config> = StorageDoubleMap<
		_,
		Twox64Concat,
		EraIndex,
		Twox64Concat,
		T::AccountId,
		ValidatorPrefs,
		ValueQuery,
	>;

	/// The total validator era payout for the last `HISTORY_DEPTH` eras.
	///
	/// Eras that haven't finished yet or has been removed doesn't have reward.
	#[pallet::storage]
	#[pallet::getter(fn eras_validator_reward)]
	pub type ErasValidatorReward<T: Config> = StorageMap<_, Twox64Concat, EraIndex, BalanceOf<T>>;

	/// Rewards for the last `HISTORY_DEPTH` eras.
	/// If reward hasn't been set or has been removed then 0 reward is returned.
	#[pallet::storage]
	#[pallet::unbounded]
	#[pallet::getter(fn eras_reward_points)]
	pub type ErasRewardPoints<T: Config> =
		StorageMap<_, Twox64Concat, EraIndex, EraRewardPoints<T::AccountId>, ValueQuery>;

	/// The total amount staked for the last `HISTORY_DEPTH` eras.
	/// If total hasn't been set or has been removed then 0 stake is returned.
	#[pallet::storage]
	#[pallet::getter(fn eras_total_stake)]
	pub type ErasTotalStake<T: Config> =
		StorageMap<_, Twox64Concat, EraIndex, BalanceOf<T>, ValueQuery>;

	/// Mode of era forcing.
	#[pallet::storage]
	#[pallet::getter(fn force_era)]
	pub type ForceEra<T> = StorageValue<_, Forcing, ValueQuery>;

	/// The percentage of the slash that is distributed to reporters.
	///
	/// The rest of the slashed value is handled by the `Slash`.
	#[pallet::storage]
	#[pallet::getter(fn slash_reward_fraction)]
	pub type SlashRewardFraction<T> = StorageValue<_, Perbill, ValueQuery>;

	/// The amount of currency given to reporters of a slash event which was
	/// canceled by extraordinary circumstances (e.g. governance).
	#[pallet::storage]
	#[pallet::getter(fn canceled_payout)]
	pub type CanceledSlashPayout<T: Config> = StorageValue<_, BalanceOf<T>, ValueQuery>;

	/// All unapplied slashes that are queued for later.
	#[pallet::storage]
	#[pallet::unbounded]
	pub type UnappliedSlashes<T: Config> = StorageMap<
		_,
		Twox64Concat,
		EraIndex,
		Vec<UnappliedSlash<T::AccountId, BalanceOf<T>>>,
		ValueQuery,
	>;

	/// A mapping from still-bonded eras to the first session index of that era.
	///
	/// Must contains information for eras for the range:
	/// `[active_era - bounding_duration; active_era]`
	#[pallet::storage]
	#[pallet::unbounded]
	pub(crate) type BondedEras<T: Config> =
		StorageValue<_, Vec<(EraIndex, SessionIndex)>, ValueQuery>;

	/// All slashing events on validators, mapped by era to the highest slash proportion
	/// and slash value of the era.
	#[pallet::storage]
	pub(crate) type ValidatorSlashInEra<T: Config> = StorageDoubleMap<
		_,
		Twox64Concat,
		EraIndex,
		Twox64Concat,
		T::AccountId,
		(Perbill, BalanceOf<T>),
	>;

	/// All slashing events on nominators, mapped by era to the highest slash value of the era.
	#[pallet::storage]
	pub(crate) type NominatorSlashInEra<T: Config> =
		StorageDoubleMap<_, Twox64Concat, EraIndex, Twox64Concat, T::AccountId, BalanceOf<T>>;

	/// Slashing spans for stash accounts.
	#[pallet::storage]
	#[pallet::getter(fn slashing_spans)]
	#[pallet::unbounded]
	pub type SlashingSpans<T: Config> =
		StorageMap<_, Twox64Concat, T::AccountId, slashing::SlashingSpans>;

	/// Records information about the maximum slash of a stash within a slashing span,
	/// as well as how much reward has been paid out.
	#[pallet::storage]
	pub(crate) type SpanSlash<T: Config> = StorageMap<
		_,
		Twox64Concat,
		(T::AccountId, slashing::SpanIndex),
		slashing::SpanRecord<BalanceOf<T>>,
		ValueQuery,
	>;

	/// The last planned session scheduled by the session pallet.
	///
	/// This is basically in sync with the call to [`pallet_session::SessionManager::new_session`].
	#[pallet::storage]
	#[pallet::getter(fn current_planned_session)]
	pub type CurrentPlannedSession<T> = StorageValue<_, SessionIndex, ValueQuery>;

	/// Indices of validators that have offended in the active era and whether they are currently
	/// disabled.
	///
	/// This value should be a superset of disabled validators since not all offences lead to the
	/// validator being disabled (if there was no slash). This is needed to track the percentage of
	/// validators that have offended in the current era, ensuring a new era is forced if
	/// `OffendingValidatorsThreshold` is reached. The vec is always kept sorted so that we can find
	/// whether a given validator has previously offended using binary search. It gets cleared when
	/// the era ends.
	#[pallet::storage]
	#[pallet::unbounded]
	#[pallet::getter(fn offending_validators)]
	pub type OffendingValidators<T: Config> = StorageValue<_, Vec<(u32, bool)>, ValueQuery>;

	/// True if network has been upgraded to this version.
	/// Storage version of the pallet.
	///
	/// This is set to v7.0.0 for new networks.
	#[pallet::storage]
	pub(crate) type StorageVersion<T: Config> = StorageValue<_, Releases, ValueQuery>;

	/// The threshold for when users can start calling `chill_other` for other validators /
	/// nominators. The threshold is compared to the actual number of validators / nominators
	/// (`CountFor*`) in the system compared to the configured max (`Max*Count`).
	#[pallet::storage]
	pub(crate) type ChillThreshold<T: Config> = StorageValue<_, Percent, OptionQuery>;

	#[pallet::genesis_config]
	pub struct GenesisConfig<T: Config> {
		pub validator_count: u32,
		pub minimum_validator_count: u32,
		pub invulnerables: Vec<T::AccountId>,
		pub force_era: Forcing,
		pub slash_reward_fraction: Perbill,
		pub canceled_payout: BalanceOf<T>,
		pub stakers:
			Vec<(T::AccountId, T::AccountId, BalanceOf<T>, crate::StakerStatus<T::AccountId>)>,
		pub min_nominator_bond: BalanceOf<T>,
		pub min_validator_bond: BalanceOf<T>,
		pub max_validator_count: Option<u32>,
		pub max_nominator_count: Option<u32>,
	}

	#[cfg(feature = "std")]
	impl<T: Config> Default for GenesisConfig<T> {
		fn default() -> Self {
			GenesisConfig {
				validator_count: Default::default(),
				minimum_validator_count: Default::default(),
				invulnerables: Default::default(),
				force_era: Default::default(),
				slash_reward_fraction: Default::default(),
				canceled_payout: Default::default(),
				stakers: Default::default(),
				min_nominator_bond: Default::default(),
				min_validator_bond: Default::default(),
				max_validator_count: None,
				max_nominator_count: None,
			}
		}
	}

	#[pallet::genesis_build]
	impl<T: Config> GenesisBuild<T> for GenesisConfig<T> {
		fn build(&self) {
			ValidatorCount::<T>::put(self.validator_count);
			MinimumValidatorCount::<T>::put(self.minimum_validator_count);
			Invulnerables::<T>::put(&self.invulnerables);
			ForceEra::<T>::put(self.force_era);
			CanceledSlashPayout::<T>::put(self.canceled_payout);
			SlashRewardFraction::<T>::put(self.slash_reward_fraction);
			StorageVersion::<T>::put(Releases::V7_0_0);
			MinNominatorBond::<T>::put(self.min_nominator_bond);
			MinValidatorBond::<T>::put(self.min_validator_bond);
			if let Some(x) = self.max_validator_count {
				MaxValidatorsCount::<T>::put(x);
			}
			if let Some(x) = self.max_nominator_count {
				MaxNominatorsCount::<T>::put(x);
			}

			for &(ref stash, ref controller, balance, ref status) in &self.stakers {
				crate::log!(
					trace,
					"inserting genesis staker: {:?} => {:?} => {:?}",
					stash,
					balance,
					status
				);
				assert!(
					T::Currency::free_balance(stash) >= balance,
					"Stash does not have enough balance to bond."
				);
				frame_support::assert_ok!(<Pallet<T>>::bond(
					T::RuntimeOrigin::from(Some(stash.clone()).into()),
					T::Lookup::unlookup(controller.clone()),
					balance,
					RewardDestination::Staked,
				));
				frame_support::assert_ok!(match status {
					crate::StakerStatus::Validator => <Pallet<T>>::validate(
						T::RuntimeOrigin::from(Some(controller.clone()).into()),
						Default::default(),
					),
					crate::StakerStatus::Nominator(votes) => <Pallet<T>>::nominate(
						T::RuntimeOrigin::from(Some(controller.clone()).into()),
						votes.iter().map(|l| T::Lookup::unlookup(l.clone())).collect(),
					),
					_ => Ok(()),
				});
				assert!(
					ValidatorCount::<T>::get() <=
						<T::ElectionProvider as ElectionProviderBase>::MaxWinners::get()
				);
			}

			// all voters are reported to the `VoterList`.
			assert_eq!(
				T::VoterList::count(),
				Nominators::<T>::count() + Validators::<T>::count(),
				"not all genesis stakers were inserted into sorted list provider, something is wrong."
			);
		}
	}

	#[pallet::event]
	#[pallet::generate_deposit(pub(crate) fn deposit_event)]
	pub enum Event<T: Config> {
		/// The era payout has been set; the first balance is the validator-payout; the second is
		/// the remainder from the maximum amount of reward.
		EraPaid { era_index: EraIndex, validator_payout: BalanceOf<T>, remainder: BalanceOf<T> },
		/// The nominator has been rewarded by this amount.
		Rewarded { stash: T::AccountId, amount: BalanceOf<T> },
		/// A staker (validator or nominator) has been slashed by the given amount.
		Slashed { staker: T::AccountId, amount: BalanceOf<T> },
		/// A slash for the given validator, for the given percentage of their stake, at the given
		/// era as been reported.
		SlashReported { validator: T::AccountId, fraction: Perbill, slash_era: EraIndex },
		/// An old slashing report from a prior era was discarded because it could
		/// not be processed.
		OldSlashingReportDiscarded { session_index: SessionIndex },
		/// A new set of stakers was elected.
		StakersElected,
		/// An account has bonded this amount. \[stash, amount\]
		///
		/// NOTE: This event is only emitted when funds are bonded via a dispatchable. Notably,
		/// it will not be emitted for staking rewards when they are added to stake.
		Bonded { stash: T::AccountId, amount: BalanceOf<T> },
		/// An account has unbonded this amount.
		Unbonded { stash: T::AccountId, amount: BalanceOf<T> },
		/// An account has called `withdraw_unbonded` and removed unbonding chunks worth `Balance`
		/// from the unlocking queue.
		Withdrawn { stash: T::AccountId, amount: BalanceOf<T> },
		/// A nominator has been kicked from a validator.
		Kicked { nominator: T::AccountId, stash: T::AccountId },
		/// The election failed. No new era is planned.
		StakingElectionFailed,
		/// An account has stopped participating as either a validator or nominator.
		Chilled { stash: T::AccountId },
		/// The stakers' rewards are getting paid.
		PayoutStarted { era_index: EraIndex, validator_stash: T::AccountId },
		/// A validator has set their preferences.
		ValidatorPrefsSet { stash: T::AccountId, prefs: ValidatorPrefs },
	}

	#[pallet::error]
	pub enum Error<T> {
		/// Not a controller account.
		NotController,
		/// Not a stash account.
		NotStash,
		/// Stash is already bonded.
		AlreadyBonded,
		/// Controller is already paired.
		AlreadyPaired,
		/// Targets cannot be empty.
		EmptyTargets,
		/// Duplicate index.
		DuplicateIndex,
		/// Slash record index out of bounds.
		InvalidSlashIndex,
		/// Cannot have a validator or nominator role, with value less than the minimum defined by
		/// governance (see `MinValidatorBond` and `MinNominatorBond`). If unbonding is the
		/// intention, `chill` first to remove one's role as validator/nominator.
		InsufficientBond,
		/// Can not schedule more unlock chunks.
		NoMoreChunks,
		/// Can not rebond without unlocking chunks.
		NoUnlockChunk,
		/// Attempting to target a stash that still has funds.
		FundedTarget,
		/// Invalid era to reward.
		InvalidEraToReward,
		/// Invalid number of nominations.
		InvalidNumberOfNominations,
		/// Items are not sorted and unique.
		NotSortedAndUnique,
		/// Rewards for this era have already been claimed for this validator.
		AlreadyClaimed,
		/// Incorrect previous history depth input provided.
		IncorrectHistoryDepth,
		/// Incorrect number of slashing spans provided.
		IncorrectSlashingSpans,
		/// Internal state has become somehow corrupted and the operation cannot continue.
		BadState,
		/// Too many nomination targets supplied.
		TooManyTargets,
		/// A nomination target was supplied that was blocked or otherwise not a validator.
		BadTarget,
		/// The user has enough bond and thus cannot be chilled forcefully by an external person.
		CannotChillOther,
		/// There are too many nominators in the system. Governance needs to adjust the staking
		/// settings to keep things safe for the runtime.
		TooManyNominators,
		/// There are too many validator candidates in the system. Governance needs to adjust the
		/// staking settings to keep things safe for the runtime.
		TooManyValidators,
		/// Commission is too low. Must be at least `MinCommission`.
		CommissionTooLow,
		/// Some bound is not met.
		BoundNotMet,
	}

	#[pallet::hooks]
	impl<T: Config> Hooks<BlockNumberFor<T>> for Pallet<T> {
		fn on_initialize(_now: BlockNumberFor<T>) -> Weight {
			// just return the weight of the on_finalize.
			T::DbWeight::get().reads(1)
		}

		fn on_finalize(_n: BlockNumberFor<T>) {
			// Set the start of the first era.
			if let Some(mut active_era) = Self::active_era() {
				if active_era.start.is_none() {
					let now_as_millis_u64 = T::UnixTime::now().as_millis().saturated_into::<u64>();
					active_era.start = Some(now_as_millis_u64);
					// This write only ever happens once, we don't include it in the weight in
					// general
					ActiveEra::<T>::put(active_era);
				}
			}
			// `on_finalize` weight is tracked in `on_initialize`
		}

		fn integrity_test() {
			// ensure that we funnel the correct value to the `DataProvider::MaxVotesPerVoter`;
			assert_eq!(
				T::MaxNominations::get(),
				<Self as ElectionDataProvider>::MaxVotesPerVoter::get()
			);
			// and that MaxNominations is always greater than 1, since we count on this.
			assert!(!T::MaxNominations::get().is_zero());

			// ensure election results are always bounded with the same value
			assert!(
				<T::ElectionProvider as ElectionProviderBase>::MaxWinners::get() ==
					<T::GenesisElectionProvider as ElectionProviderBase>::MaxWinners::get()
			);

			sp_std::if_std! {
				sp_io::TestExternalities::new_empty().execute_with(||
					assert!(
						T::SlashDeferDuration::get() < T::BondingDuration::get() || T::BondingDuration::get() == 0,
						"As per documentation, slash defer duration ({}) should be less than bonding duration ({}).",
						T::SlashDeferDuration::get(),
						T::BondingDuration::get(),
					)
				);
			}
		}

		#[cfg(feature = "try-runtime")]
		fn try_state(n: BlockNumberFor<T>) -> Result<(), &'static str> {
			Self::do_try_state(n)
		}
	}

	#[pallet::call]
	impl<T: Config> Pallet<T> {
		/// Take the origin account as a stash and lock up `value` of its balance. `controller` will
		/// be the account that controls it.
		///
		/// `value` must be more than the `minimum_balance` specified by `T::Currency`.
		///
		/// The dispatch origin for this call must be _Signed_ by the stash account.
		///
		/// Emits `Bonded`.
		/// # <weight>
		/// - Independent of the arguments. Moderate complexity.
		/// - O(1).
		/// - Three extra DB entries.
		///
		/// NOTE: Two of the storage writes (`Self::bonded`, `Self::payee`) are _never_ cleaned
		/// unless the `origin` falls below _existential deposit_ and gets removed as dust.
		/// ------------------
		/// # </weight>
		#[pallet::call_index(0)]
		#[pallet::weight(T::WeightInfo::bond())]
		pub fn bond(
			origin: OriginFor<T>,
			controller: AccountIdLookupOf<T>,
			#[pallet::compact] value: BalanceOf<T>,
			payee: RewardDestination<T::AccountId>,
		) -> DispatchResult {
			let stash = ensure_signed(origin)?;

			if <Bonded<T>>::contains_key(&stash) {
				return Err(Error::<T>::AlreadyBonded.into())
			}

			let controller = T::Lookup::lookup(controller)?;

			if <Ledger<T>>::contains_key(&controller) {
				return Err(Error::<T>::AlreadyPaired.into())
			}

			// Reject a bond which is considered to be _dust_.
			if value < T::Currency::minimum_balance() {
				return Err(Error::<T>::InsufficientBond.into())
			}

			frame_system::Pallet::<T>::inc_consumers(&stash).map_err(|_| Error::<T>::BadState)?;

			// You're auto-bonded forever, here. We might improve this by only bonding when
			// you actually validate/nominate and remove once you unbond __everything__.
			<Bonded<T>>::insert(&stash, &controller);
			<Payee<T>>::insert(&stash, payee);

			let current_era = CurrentEra::<T>::get().unwrap_or(0);
			let history_depth = T::HistoryDepth::get();
			let last_reward_era = current_era.saturating_sub(history_depth);

			let stash_balance = T::Currency::free_balance(&stash);
			let value = value.min(stash_balance);
			Self::deposit_event(Event::<T>::Bonded { stash: stash.clone(), amount: value });
			let item = StakingLedger {
				stash,
				total: value,
				active: value,
				unlocking: Default::default(),
				claimed_rewards: (last_reward_era..current_era)
					.try_collect()
					// Since last_reward_era is calculated as `current_era -
					// HistoryDepth`, following bound is always expected to be
					// satisfied.
					.defensive_map_err(|_| Error::<T>::BoundNotMet)?,
			};
			Self::update_ledger(&controller, &item);
			Ok(())
		}

		/// Add some extra amount that have appeared in the stash `free_balance` into the balance up
		/// for staking.
		///
		/// The dispatch origin for this call must be _Signed_ by the stash, not the controller.
		///
		/// Use this if there are additional funds in your stash account that you wish to bond.
		/// Unlike [`bond`](Self::bond) or [`unbond`](Self::unbond) this function does not impose
		/// any limitation on the amount that can be added.
		///
		/// Emits `Bonded`.
		///
		/// # <weight>
		/// - Independent of the arguments. Insignificant complexity.
		/// - O(1).
		/// # </weight>
		#[pallet::call_index(1)]
		#[pallet::weight(T::WeightInfo::bond_extra())]
		pub fn bond_extra(
			origin: OriginFor<T>,
			#[pallet::compact] max_additional: BalanceOf<T>,
		) -> DispatchResult {
			let stash = ensure_signed(origin)?;

			let controller = Self::bonded(&stash).ok_or(Error::<T>::NotStash)?;
			let mut ledger = Self::ledger(&controller).ok_or(Error::<T>::NotController)?;

			let stash_balance = T::Currency::free_balance(&stash);
			if let Some(extra) = stash_balance.checked_sub(&ledger.total) {
				let extra = extra.min(max_additional);
				ledger.total += extra;
				ledger.active += extra;
				// Last check: the new active amount of ledger must be more than ED.
				ensure!(
					ledger.active >= T::Currency::minimum_balance(),
					Error::<T>::InsufficientBond
				);

				// NOTE: ledger must be updated prior to calling `Self::weight_of`.
				Self::update_ledger(&controller, &ledger);
				// update this staker in the sorted list, if they exist in it.
				if T::VoterList::contains(&stash) {
					let _ =
						T::VoterList::on_update(&stash, Self::weight_of(&ledger.stash)).defensive();
				}

				Self::deposit_event(Event::<T>::Bonded { stash, amount: extra });
			}
			Ok(())
		}

		/// Schedule a portion of the stash to be unlocked ready for transfer out after the bond
		/// period ends. If this leaves an amount actively bonded less than
		/// T::Currency::minimum_balance(), then it is increased to the full amount.
		///
		/// The dispatch origin for this call must be _Signed_ by the controller, not the stash.
		///
		/// Once the unlock period is done, you can call `withdraw_unbonded` to actually move
		/// the funds out of management ready for transfer.
		///
		/// No more than a limited number of unlocking chunks (see `MaxUnlockingChunks`)
		/// can co-exists at the same time. If there are no unlocking chunks slots available
		/// [`Call::withdraw_unbonded`] is called to remove some of the chunks (if possible).
		///
		/// If a user encounters the `InsufficientBond` error when calling this extrinsic,
		/// they should call `chill` first in order to free up their bonded funds.
		///
		/// Emits `Unbonded`.
		///
		/// See also [`Call::withdraw_unbonded`].
<<<<<<< HEAD
		#[pallet::weight(
            T::WeightInfo::withdraw_unbonded_kill(SPECULATIVE_NUM_SPANS).saturating_add(T::WeightInfo::unbond()))
        ]
=======
		#[pallet::call_index(2)]
		#[pallet::weight(T::WeightInfo::unbond())]
>>>>>>> 2f6105bb
		pub fn unbond(
			origin: OriginFor<T>,
			#[pallet::compact] value: BalanceOf<T>,
		) -> DispatchResultWithPostInfo {
			let controller = ensure_signed(origin)?;
			let unlocking = Self::ledger(&controller)
				.map(|l| l.unlocking.len())
				.ok_or(Error::<T>::NotController)?;

			// if there are no unlocking chunks available, try to withdraw chunks older than
			// `BondingDuration` to proceed with the unbonding.
			let maybe_withdraw_weight = {
				if unlocking == T::MaxUnlockingChunks::get() as usize {
					let real_num_slashing_spans = Self::slashing_spans(&controller).iter().count();
					Some(Self::do_withdraw_unbonded(&controller, real_num_slashing_spans as u32)?)
				} else {
					None
				}
			};

			// we need to fetch the ledger again because it may have been mutated in the call
			// to `Self::do_withdraw_unbonded` above.
			let mut ledger = Self::ledger(&controller).ok_or(Error::<T>::NotController)?;
			let mut value = value.min(ledger.active);

			ensure!(
				ledger.unlocking.len() < T::MaxUnlockingChunks::get() as usize,
				Error::<T>::NoMoreChunks,
			);

			if !value.is_zero() {
				ledger.active -= value;

				// Avoid there being a dust balance left in the staking system.
				if ledger.active < T::Currency::minimum_balance() {
					value += ledger.active;
					ledger.active = Zero::zero();
				}

				let min_active_bond = if Nominators::<T>::contains_key(&ledger.stash) {
					MinNominatorBond::<T>::get()
				} else if Validators::<T>::contains_key(&ledger.stash) {
					MinValidatorBond::<T>::get()
				} else {
					Zero::zero()
				};

				// Make sure that the user maintains enough active bond for their role.
				// If a user runs into this error, they should chill first.
				ensure!(ledger.active >= min_active_bond, Error::<T>::InsufficientBond);

				// Note: in case there is no current era it is fine to bond one era more.
				let era = Self::current_era().unwrap_or(0) + T::BondingDuration::get();
				if let Some(mut chunk) =
					ledger.unlocking.last_mut().filter(|chunk| chunk.era == era)
				{
					// To keep the chunk count down, we only keep one chunk per era. Since
					// `unlocking` is a FiFo queue, if a chunk exists for `era` we know that it will
					// be the last one.
					chunk.value = chunk.value.defensive_saturating_add(value)
				} else {
					ledger
						.unlocking
						.try_push(UnlockChunk { value, era })
						.map_err(|_| Error::<T>::NoMoreChunks)?;
				};
				// NOTE: ledger must be updated prior to calling `Self::weight_of`.
				Self::update_ledger(&controller, &ledger);

				// update this staker in the sorted list, if they exist in it.
				if T::VoterList::contains(&ledger.stash) {
					let _ = T::VoterList::on_update(&ledger.stash, Self::weight_of(&ledger.stash))
						.defensive();
				}

				Self::deposit_event(Event::<T>::Unbonded { stash: ledger.stash, amount: value });
			}

			let actual_weight = if let Some(withdraw_weight) = maybe_withdraw_weight {
				Some(T::WeightInfo::unbond().saturating_add(withdraw_weight))
			} else {
				Some(T::WeightInfo::unbond())
			};

			Ok(actual_weight.into())
		}

		/// Remove any unlocked chunks from the `unlocking` queue from our management.
		///
		/// This essentially frees up that balance to be used by the stash account to do
		/// whatever it wants.
		///
		/// The dispatch origin for this call must be _Signed_ by the controller.
		///
		/// Emits `Withdrawn`.
		///
		/// See also [`Call::unbond`].
		///
		/// # <weight>
		/// Complexity O(S) where S is the number of slashing spans to remove
		/// NOTE: Weight annotation is the kill scenario, we refund otherwise.
		/// # </weight>
		#[pallet::call_index(3)]
		#[pallet::weight(T::WeightInfo::withdraw_unbonded_kill(*num_slashing_spans))]
		pub fn withdraw_unbonded(
			origin: OriginFor<T>,
			num_slashing_spans: u32,
		) -> DispatchResultWithPostInfo {
			let controller = ensure_signed(origin)?;

			let actual_weight = Self::do_withdraw_unbonded(&controller, num_slashing_spans)?;
			Ok(Some(actual_weight).into())
		}

		/// Declare the desire to validate for the origin controller.
		///
		/// Effects will be felt at the beginning of the next era.
		///
		/// The dispatch origin for this call must be _Signed_ by the controller, not the stash.
		#[pallet::call_index(4)]
		#[pallet::weight(T::WeightInfo::validate())]
		pub fn validate(origin: OriginFor<T>, prefs: ValidatorPrefs) -> DispatchResult {
			let controller = ensure_signed(origin)?;

			let ledger = Self::ledger(&controller).ok_or(Error::<T>::NotController)?;

			ensure!(ledger.active >= MinValidatorBond::<T>::get(), Error::<T>::InsufficientBond);
			let stash = &ledger.stash;

			// ensure their commission is correct.
			ensure!(prefs.commission >= MinCommission::<T>::get(), Error::<T>::CommissionTooLow);

			// Only check limits if they are not already a validator.
			if !Validators::<T>::contains_key(stash) {
				// If this error is reached, we need to adjust the `MinValidatorBond` and start
				// calling `chill_other`. Until then, we explicitly block new validators to protect
				// the runtime.
				if let Some(max_validators) = MaxValidatorsCount::<T>::get() {
					ensure!(
						Validators::<T>::count() < max_validators,
						Error::<T>::TooManyValidators
					);
				}
			}

			Self::do_remove_nominator(stash);
			Self::do_add_validator(stash, prefs.clone());
			Self::deposit_event(Event::<T>::ValidatorPrefsSet { stash: ledger.stash, prefs });

			Ok(())
		}

		/// Declare the desire to nominate `targets` for the origin controller.
		///
		/// Effects will be felt at the beginning of the next era.
		///
		/// The dispatch origin for this call must be _Signed_ by the controller, not the stash.
		///
		/// # <weight>
		/// - The transaction's complexity is proportional to the size of `targets` (N)
		/// which is capped at CompactAssignments::LIMIT (T::MaxNominations).
		/// - Both the reads and writes follow a similar pattern.
		/// # </weight>
		#[pallet::call_index(5)]
		#[pallet::weight(T::WeightInfo::nominate(targets.len() as u32))]
		pub fn nominate(
			origin: OriginFor<T>,
			targets: Vec<AccountIdLookupOf<T>>,
		) -> DispatchResult {
			let controller = ensure_signed(origin)?;

			let ledger = Self::ledger(&controller).ok_or(Error::<T>::NotController)?;
			ensure!(ledger.active >= MinNominatorBond::<T>::get(), Error::<T>::InsufficientBond);
			let stash = &ledger.stash;

			// Only check limits if they are not already a nominator.
			if !Nominators::<T>::contains_key(stash) {
				// If this error is reached, we need to adjust the `MinNominatorBond` and start
				// calling `chill_other`. Until then, we explicitly block new nominators to protect
				// the runtime.
				if let Some(max_nominators) = MaxNominatorsCount::<T>::get() {
					ensure!(
						Nominators::<T>::count() < max_nominators,
						Error::<T>::TooManyNominators
					);
				}
			}

			ensure!(!targets.is_empty(), Error::<T>::EmptyTargets);
			ensure!(targets.len() <= T::MaxNominations::get() as usize, Error::<T>::TooManyTargets);

			let old = Nominators::<T>::get(stash).map_or_else(Vec::new, |x| x.targets.into_inner());

			let targets: BoundedVec<_, _> = targets
				.into_iter()
				.map(|t| T::Lookup::lookup(t).map_err(DispatchError::from))
				.map(|n| {
					n.and_then(|n| {
						if old.contains(&n) || !Validators::<T>::get(&n).blocked {
							Ok(n)
						} else {
							Err(Error::<T>::BadTarget.into())
						}
					})
				})
				.collect::<Result<Vec<_>, _>>()?
				.try_into()
				.map_err(|_| Error::<T>::TooManyNominators)?;

			let nominations = Nominations {
				targets,
				// Initial nominations are considered submitted at era 0. See `Nominations` doc.
				submitted_in: Self::current_era().unwrap_or(0),
				suppressed: false,
			};

			Self::do_remove_validator(stash);
			Self::do_add_nominator(stash, nominations);
			Ok(())
		}

		/// Declare no desire to either validate or nominate.
		///
		/// Effects will be felt at the beginning of the next era.
		///
		/// The dispatch origin for this call must be _Signed_ by the controller, not the stash.
		///
		/// # <weight>
		/// - Independent of the arguments. Insignificant complexity.
		/// - Contains one read.
		/// - Writes are limited to the `origin` account key.
		/// # </weight>
		#[pallet::call_index(6)]
		#[pallet::weight(T::WeightInfo::chill())]
		pub fn chill(origin: OriginFor<T>) -> DispatchResult {
			let controller = ensure_signed(origin)?;
			let ledger = Self::ledger(&controller).ok_or(Error::<T>::NotController)?;
			Self::chill_stash(&ledger.stash);
			Ok(())
		}

		/// (Re-)set the payment target for a controller.
		///
		/// Effects will be felt instantly (as soon as this function is completed successfully).
		///
		/// The dispatch origin for this call must be _Signed_ by the controller, not the stash.
		///
		/// # <weight>
		/// - Independent of the arguments. Insignificant complexity.
		/// - Contains a limited number of reads.
		/// - Writes are limited to the `origin` account key.
		/// ---------
		/// - Weight: O(1)
		/// - DB Weight:
		///     - Read: Ledger
		///     - Write: Payee
		/// # </weight>
		#[pallet::call_index(7)]
		#[pallet::weight(T::WeightInfo::set_payee())]
		pub fn set_payee(
			origin: OriginFor<T>,
			payee: RewardDestination<T::AccountId>,
		) -> DispatchResult {
			let controller = ensure_signed(origin)?;
			let ledger = Self::ledger(&controller).ok_or(Error::<T>::NotController)?;
			let stash = &ledger.stash;
			<Payee<T>>::insert(stash, payee);
			Ok(())
		}

		/// (Re-)set the controller of a stash.
		///
		/// Effects will be felt instantly (as soon as this function is completed successfully).
		///
		/// The dispatch origin for this call must be _Signed_ by the stash, not the controller.
		///
		/// # <weight>
		/// - Independent of the arguments. Insignificant complexity.
		/// - Contains a limited number of reads.
		/// - Writes are limited to the `origin` account key.
		/// ----------
		/// Weight: O(1)
		/// DB Weight:
		/// - Read: Bonded, Ledger New Controller, Ledger Old Controller
		/// - Write: Bonded, Ledger New Controller, Ledger Old Controller
		/// # </weight>
		#[pallet::call_index(8)]
		#[pallet::weight(T::WeightInfo::set_controller())]
		pub fn set_controller(
			origin: OriginFor<T>,
			controller: AccountIdLookupOf<T>,
		) -> DispatchResult {
			let stash = ensure_signed(origin)?;
			let old_controller = Self::bonded(&stash).ok_or(Error::<T>::NotStash)?;
			let controller = T::Lookup::lookup(controller)?;
			if <Ledger<T>>::contains_key(&controller) {
				return Err(Error::<T>::AlreadyPaired.into())
			}
			if controller != old_controller {
				<Bonded<T>>::insert(&stash, &controller);
				if let Some(l) = <Ledger<T>>::take(&old_controller) {
					<Ledger<T>>::insert(&controller, l);
				}
			}
			Ok(())
		}

		/// Sets the ideal number of validators.
		///
		/// The dispatch origin must be Root.
		///
		/// # <weight>
		/// Weight: O(1)
		/// Write: Validator Count
		/// # </weight>
		#[pallet::call_index(9)]
		#[pallet::weight(T::WeightInfo::set_validator_count())]
		pub fn set_validator_count(
			origin: OriginFor<T>,
			#[pallet::compact] new: u32,
		) -> DispatchResult {
			ensure_root(origin)?;
			// ensure new validator count does not exceed maximum winners
			// support by election provider.
			ensure!(
				new <= <T::ElectionProvider as ElectionProviderBase>::MaxWinners::get(),
				Error::<T>::TooManyValidators
			);
			ValidatorCount::<T>::put(new);
			Ok(())
		}

		/// Increments the ideal number of validators upto maximum of
		/// `ElectionProviderBase::MaxWinners`.
		///
		/// The dispatch origin must be Root.
		///
		/// # <weight>
		/// Same as [`Self::set_validator_count`].
		/// # </weight>
		#[pallet::call_index(10)]
		#[pallet::weight(T::WeightInfo::set_validator_count())]
		pub fn increase_validator_count(
			origin: OriginFor<T>,
			#[pallet::compact] additional: u32,
		) -> DispatchResult {
			ensure_root(origin)?;
			let old = ValidatorCount::<T>::get();
			let new = old.checked_add(additional).ok_or(ArithmeticError::Overflow)?;
			ensure!(
				new <= <T::ElectionProvider as ElectionProviderBase>::MaxWinners::get(),
				Error::<T>::TooManyValidators
			);

			ValidatorCount::<T>::put(new);
			Ok(())
		}

		/// Scale up the ideal number of validators by a factor upto maximum of
		/// `ElectionProviderBase::MaxWinners`.
		///
		/// The dispatch origin must be Root.
		///
		/// # <weight>
		/// Same as [`Self::set_validator_count`].
		/// # </weight>
		#[pallet::call_index(11)]
		#[pallet::weight(T::WeightInfo::set_validator_count())]
		pub fn scale_validator_count(origin: OriginFor<T>, factor: Percent) -> DispatchResult {
			ensure_root(origin)?;
			let old = ValidatorCount::<T>::get();
			let new = old.checked_add(factor.mul_floor(old)).ok_or(ArithmeticError::Overflow)?;

			ensure!(
				new <= <T::ElectionProvider as ElectionProviderBase>::MaxWinners::get(),
				Error::<T>::TooManyValidators
			);

			ValidatorCount::<T>::put(new);
			Ok(())
		}

		/// Force there to be no new eras indefinitely.
		///
		/// The dispatch origin must be Root.
		///
		/// # Warning
		///
		/// The election process starts multiple blocks before the end of the era.
		/// Thus the election process may be ongoing when this is called. In this case the
		/// election will continue until the next era is triggered.
		///
		/// # <weight>
		/// - No arguments.
		/// - Weight: O(1)
		/// - Write: ForceEra
		/// # </weight>
		#[pallet::call_index(12)]
		#[pallet::weight(T::WeightInfo::force_no_eras())]
		pub fn force_no_eras(origin: OriginFor<T>) -> DispatchResult {
			ensure_root(origin)?;
			ForceEra::<T>::put(Forcing::ForceNone);
			Ok(())
		}

		/// Force there to be a new era at the end of the next session. After this, it will be
		/// reset to normal (non-forced) behaviour.
		///
		/// The dispatch origin must be Root.
		///
		/// # Warning
		///
		/// The election process starts multiple blocks before the end of the era.
		/// If this is called just before a new era is triggered, the election process may not
		/// have enough blocks to get a result.
		///
		/// # <weight>
		/// - No arguments.
		/// - Weight: O(1)
		/// - Write ForceEra
		/// # </weight>
		#[pallet::call_index(13)]
		#[pallet::weight(T::WeightInfo::force_new_era())]
		pub fn force_new_era(origin: OriginFor<T>) -> DispatchResult {
			ensure_root(origin)?;
			ForceEra::<T>::put(Forcing::ForceNew);
			Ok(())
		}

		/// Set the validators who cannot be slashed (if any).
		///
		/// The dispatch origin must be Root.
		#[pallet::call_index(14)]
		#[pallet::weight(T::WeightInfo::set_invulnerables(invulnerables.len() as u32))]
		pub fn set_invulnerables(
			origin: OriginFor<T>,
			invulnerables: Vec<T::AccountId>,
		) -> DispatchResult {
			ensure_root(origin)?;
			<Invulnerables<T>>::put(invulnerables);
			Ok(())
		}

		/// Force a current staker to become completely unstaked, immediately.
		///
		/// The dispatch origin must be Root.
		#[pallet::call_index(15)]
		#[pallet::weight(T::WeightInfo::force_unstake(*num_slashing_spans))]
		pub fn force_unstake(
			origin: OriginFor<T>,
			stash: T::AccountId,
			num_slashing_spans: u32,
		) -> DispatchResult {
			ensure_root(origin)?;

			// Remove all staking-related information.
			Self::kill_stash(&stash, num_slashing_spans)?;

			// Remove the lock.
			T::Currency::remove_lock(STAKING_ID, &stash);
			Ok(())
		}

		/// Force there to be a new era at the end of sessions indefinitely.
		///
		/// The dispatch origin must be Root.
		///
		/// # Warning
		///
		/// The election process starts multiple blocks before the end of the era.
		/// If this is called just before a new era is triggered, the election process may not
		/// have enough blocks to get a result.
		#[pallet::call_index(16)]
		#[pallet::weight(T::WeightInfo::force_new_era_always())]
		pub fn force_new_era_always(origin: OriginFor<T>) -> DispatchResult {
			ensure_root(origin)?;
			ForceEra::<T>::put(Forcing::ForceAlways);
			Ok(())
		}

		/// Cancel enactment of a deferred slash.
		///
		/// Can be called by the `T::SlashCancelOrigin`.
		///
		/// Parameters: era and indices of the slashes for that era to kill.
		#[pallet::call_index(17)]
		#[pallet::weight(T::WeightInfo::cancel_deferred_slash(slash_indices.len() as u32))]
		pub fn cancel_deferred_slash(
			origin: OriginFor<T>,
			era: EraIndex,
			slash_indices: Vec<u32>,
		) -> DispatchResult {
			T::SlashCancelOrigin::ensure_origin(origin)?;

			ensure!(!slash_indices.is_empty(), Error::<T>::EmptyTargets);
			ensure!(is_sorted_and_unique(&slash_indices), Error::<T>::NotSortedAndUnique);

			let mut unapplied = <Self as Store>::UnappliedSlashes::get(&era);
			let last_item = slash_indices[slash_indices.len() - 1];
			ensure!((last_item as usize) < unapplied.len(), Error::<T>::InvalidSlashIndex);

			for (removed, index) in slash_indices.into_iter().enumerate() {
				let index = (index as usize) - removed;
				unapplied.remove(index);
			}

			<Self as Store>::UnappliedSlashes::insert(&era, &unapplied);
			Ok(())
		}

		/// Pay out all the stakers behind a single validator for a single era.
		///
		/// - `validator_stash` is the stash account of the validator. Their nominators, up to
		///   `T::MaxNominatorRewardedPerValidator`, will also receive their rewards.
		/// - `era` may be any era between `[current_era - history_depth; current_era]`.
		///
		/// The origin of this call must be _Signed_. Any account can call this function, even if
		/// it is not one of the stakers.
		///
		/// # <weight>
		/// - Time complexity: at most O(MaxNominatorRewardedPerValidator).
		/// - Contains a limited number of reads and writes.
		/// -----------
		/// N is the Number of payouts for the validator (including the validator)
		/// Weight:
		/// - Reward Destination Staked: O(N)
		/// - Reward Destination Controller (Creating): O(N)
		///
		///   NOTE: weights are assuming that payouts are made to alive stash account (Staked).
		///   Paying even a dead controller is cheaper weight-wise. We don't do any refunds here.
		/// # </weight>
		#[pallet::call_index(18)]
		#[pallet::weight(T::WeightInfo::payout_stakers_alive_staked(
			T::MaxNominatorRewardedPerValidator::get()
		))]
		pub fn payout_stakers(
			origin: OriginFor<T>,
			validator_stash: T::AccountId,
			era: EraIndex,
		) -> DispatchResultWithPostInfo {
			ensure_signed(origin)?;
			Self::do_payout_stakers(validator_stash, era)
		}

		/// Rebond a portion of the stash scheduled to be unlocked.
		///
		/// The dispatch origin must be signed by the controller.
		///
		/// # <weight>
		/// - Time complexity: O(L), where L is unlocking chunks
		/// - Bounded by `MaxUnlockingChunks`.
		/// - Storage changes: Can't increase storage, only decrease it.
		/// # </weight>
		#[pallet::call_index(19)]
		#[pallet::weight(T::WeightInfo::rebond(T::MaxUnlockingChunks::get() as u32))]
		pub fn rebond(
			origin: OriginFor<T>,
			#[pallet::compact] value: BalanceOf<T>,
		) -> DispatchResultWithPostInfo {
			let controller = ensure_signed(origin)?;
			let ledger = Self::ledger(&controller).ok_or(Error::<T>::NotController)?;
			ensure!(!ledger.unlocking.is_empty(), Error::<T>::NoUnlockChunk);

			let initial_unlocking = ledger.unlocking.len() as u32;
			let (ledger, rebonded_value) = ledger.rebond(value);
			// Last check: the new active amount of ledger must be more than ED.
			ensure!(ledger.active >= T::Currency::minimum_balance(), Error::<T>::InsufficientBond);

			Self::deposit_event(Event::<T>::Bonded {
				stash: ledger.stash.clone(),
				amount: rebonded_value,
			});

			// NOTE: ledger must be updated prior to calling `Self::weight_of`.
			Self::update_ledger(&controller, &ledger);
			if T::VoterList::contains(&ledger.stash) {
				let _ = T::VoterList::on_update(&ledger.stash, Self::weight_of(&ledger.stash))
					.defensive();
			}

			let removed_chunks = 1u32 // for the case where the last iterated chunk is not removed
				.saturating_add(initial_unlocking)
				.saturating_sub(ledger.unlocking.len() as u32);
			Ok(Some(T::WeightInfo::rebond(removed_chunks)).into())
		}

		/// Remove all data structures concerning a staker/stash once it is at a state where it can
		/// be considered `dust` in the staking system. The requirements are:
		///
		/// 1. the `total_balance` of the stash is below existential deposit.
		/// 2. or, the `ledger.total` of the stash is below existential deposit.
		///
		/// The former can happen in cases like a slash; the latter when a fully unbonded account
		/// is still receiving staking rewards in `RewardDestination::Staked`.
		///
		/// It can be called by anyone, as long as `stash` meets the above requirements.
		///
		/// Refunds the transaction fees upon successful execution.
		#[pallet::call_index(20)]
		#[pallet::weight(T::WeightInfo::reap_stash(*num_slashing_spans))]
		pub fn reap_stash(
			origin: OriginFor<T>,
			stash: T::AccountId,
			num_slashing_spans: u32,
		) -> DispatchResultWithPostInfo {
			let _ = ensure_signed(origin)?;

			let ed = T::Currency::minimum_balance();
			let reapable = T::Currency::total_balance(&stash) < ed ||
				Self::ledger(Self::bonded(stash.clone()).ok_or(Error::<T>::NotStash)?)
					.map(|l| l.total)
					.unwrap_or_default() < ed;
			ensure!(reapable, Error::<T>::FundedTarget);

			Self::kill_stash(&stash, num_slashing_spans)?;
			T::Currency::remove_lock(STAKING_ID, &stash);

			Ok(Pays::No.into())
		}

		/// Remove the given nominations from the calling validator.
		///
		/// Effects will be felt at the beginning of the next era.
		///
		/// The dispatch origin for this call must be _Signed_ by the controller, not the stash.
		///
		/// - `who`: A list of nominator stash accounts who are nominating this validator which
		///   should no longer be nominating this validator.
		///
		/// Note: Making this call only makes sense if you first set the validator preferences to
		/// block any further nominations.
		#[pallet::call_index(21)]
		#[pallet::weight(T::WeightInfo::kick(who.len() as u32))]
		pub fn kick(origin: OriginFor<T>, who: Vec<AccountIdLookupOf<T>>) -> DispatchResult {
			let controller = ensure_signed(origin)?;
			let ledger = Self::ledger(&controller).ok_or(Error::<T>::NotController)?;
			let stash = &ledger.stash;

			for nom_stash in who
				.into_iter()
				.map(T::Lookup::lookup)
				.collect::<Result<Vec<T::AccountId>, _>>()?
				.into_iter()
			{
				Nominators::<T>::mutate(&nom_stash, |maybe_nom| {
					if let Some(ref mut nom) = maybe_nom {
						if let Some(pos) = nom.targets.iter().position(|v| v == stash) {
							nom.targets.swap_remove(pos);
							Self::deposit_event(Event::<T>::Kicked {
								nominator: nom_stash.clone(),
								stash: stash.clone(),
							});
						}
					}
				});
			}

			Ok(())
		}

		/// Update the various staking configurations .
		///
		/// * `min_nominator_bond`: The minimum active bond needed to be a nominator.
		/// * `min_validator_bond`: The minimum active bond needed to be a validator.
		/// * `max_nominator_count`: The max number of users who can be a nominator at once. When
		///   set to `None`, no limit is enforced.
		/// * `max_validator_count`: The max number of users who can be a validator at once. When
		///   set to `None`, no limit is enforced.
		/// * `chill_threshold`: The ratio of `max_nominator_count` or `max_validator_count` which
		///   should be filled in order for the `chill_other` transaction to work.
		/// * `min_commission`: The minimum amount of commission that each validators must maintain.
		///   This is checked only upon calling `validate`. Existing validators are not affected.
		///
		/// RuntimeOrigin must be Root to call this function.
		///
		/// NOTE: Existing nominators and validators will not be affected by this update.
		/// to kick people under the new limits, `chill_other` should be called.
		// We assume the worst case for this call is either: all items are set or all items are
		// removed.
		#[pallet::call_index(22)]
		#[pallet::weight(
			T::WeightInfo::set_staking_configs_all_set()
				.max(T::WeightInfo::set_staking_configs_all_remove())
		)]
		pub fn set_staking_configs(
			origin: OriginFor<T>,
			min_nominator_bond: ConfigOp<BalanceOf<T>>,
			min_validator_bond: ConfigOp<BalanceOf<T>>,
			max_nominator_count: ConfigOp<u32>,
			max_validator_count: ConfigOp<u32>,
			chill_threshold: ConfigOp<Percent>,
			min_commission: ConfigOp<Perbill>,
		) -> DispatchResult {
			ensure_root(origin)?;

			macro_rules! config_op_exp {
				($storage:ty, $op:ident) => {
					match $op {
						ConfigOp::Noop => (),
						ConfigOp::Set(v) => <$storage>::put(v),
						ConfigOp::Remove => <$storage>::kill(),
					}
				};
			}

			config_op_exp!(MinNominatorBond<T>, min_nominator_bond);
			config_op_exp!(MinValidatorBond<T>, min_validator_bond);
			config_op_exp!(MaxNominatorsCount<T>, max_nominator_count);
			config_op_exp!(MaxValidatorsCount<T>, max_validator_count);
			config_op_exp!(ChillThreshold<T>, chill_threshold);
			config_op_exp!(MinCommission<T>, min_commission);
			Ok(())
		}

		/// Declare a `controller` to stop participating as either a validator or nominator.
		///
		/// Effects will be felt at the beginning of the next era.
		///
		/// The dispatch origin for this call must be _Signed_, but can be called by anyone.
		///
		/// If the caller is the same as the controller being targeted, then no further checks are
		/// enforced, and this function behaves just like `chill`.
		///
		/// If the caller is different than the controller being targeted, the following conditions
		/// must be met:
		///
		/// * `controller` must belong to a nominator who has become non-decodable,
		///
		/// Or:
		///
		/// * A `ChillThreshold` must be set and checked which defines how close to the max
		///   nominators or validators we must reach before users can start chilling one-another.
		/// * A `MaxNominatorCount` and `MaxValidatorCount` must be set which is used to determine
		///   how close we are to the threshold.
		/// * A `MinNominatorBond` and `MinValidatorBond` must be set and checked, which determines
		///   if this is a person that should be chilled because they have not met the threshold
		///   bond required.
		///
		/// This can be helpful if bond requirements are updated, and we need to remove old users
		/// who do not satisfy these requirements.
		#[pallet::call_index(23)]
		#[pallet::weight(T::WeightInfo::chill_other())]
		pub fn chill_other(origin: OriginFor<T>, controller: T::AccountId) -> DispatchResult {
			// Anyone can call this function.
			let caller = ensure_signed(origin)?;
			let ledger = Self::ledger(&controller).ok_or(Error::<T>::NotController)?;
			let stash = ledger.stash;

			// In order for one user to chill another user, the following conditions must be met:
			//
			// * `controller` belongs to a nominator who has become non-decodable,
			//
			// Or
			//
			// * A `ChillThreshold` is set which defines how close to the max nominators or
			//   validators we must reach before users can start chilling one-another.
			// * A `MaxNominatorCount` and `MaxValidatorCount` which is used to determine how close
			//   we are to the threshold.
			// * A `MinNominatorBond` and `MinValidatorBond` which is the final condition checked to
			//   determine this is a person that should be chilled because they have not met the
			//   threshold bond required.
			//
			// Otherwise, if caller is the same as the controller, this is just like `chill`.

			if Nominators::<T>::contains_key(&stash) && Nominators::<T>::get(&stash).is_none() {
				Self::chill_stash(&stash);
				return Ok(())
			}

			if caller != controller {
				let threshold = ChillThreshold::<T>::get().ok_or(Error::<T>::CannotChillOther)?;
				let min_active_bond = if Nominators::<T>::contains_key(&stash) {
					let max_nominator_count =
						MaxNominatorsCount::<T>::get().ok_or(Error::<T>::CannotChillOther)?;
					let current_nominator_count = Nominators::<T>::count();
					ensure!(
						threshold * max_nominator_count < current_nominator_count,
						Error::<T>::CannotChillOther
					);
					MinNominatorBond::<T>::get()
				} else if Validators::<T>::contains_key(&stash) {
					let max_validator_count =
						MaxValidatorsCount::<T>::get().ok_or(Error::<T>::CannotChillOther)?;
					let current_validator_count = Validators::<T>::count();
					ensure!(
						threshold * max_validator_count < current_validator_count,
						Error::<T>::CannotChillOther
					);
					MinValidatorBond::<T>::get()
				} else {
					Zero::zero()
				};

				ensure!(ledger.active < min_active_bond, Error::<T>::CannotChillOther);
			}

			Self::chill_stash(&stash);
			Ok(())
		}

		/// Force a validator to have at least the minimum commission. This will not affect a
		/// validator who already has a commission greater than or equal to the minimum. Any account
		/// can call this.
		#[pallet::call_index(24)]
		#[pallet::weight(T::WeightInfo::force_apply_min_commission())]
		pub fn force_apply_min_commission(
			origin: OriginFor<T>,
			validator_stash: T::AccountId,
		) -> DispatchResult {
			ensure_signed(origin)?;
			let min_commission = MinCommission::<T>::get();
			Validators::<T>::try_mutate_exists(validator_stash, |maybe_prefs| {
				maybe_prefs
					.as_mut()
					.map(|prefs| {
						(prefs.commission < min_commission)
							.then(|| prefs.commission = min_commission)
					})
					.ok_or(Error::<T>::NotStash)
			})?;
			Ok(())
		}
	}
}

/// Check that list is sorted and has no duplicates.
fn is_sorted_and_unique(list: &[u32]) -> bool {
	list.windows(2).all(|w| w[0] < w[1])
}<|MERGE_RESOLUTION|>--- conflicted
+++ resolved
@@ -50,15 +50,11 @@
 	ValidatorPrefs,
 };
 
-<<<<<<< HEAD
-const STAKING_ID: fungibles::LockIdentifier = *b"staking ";
+const STAKING_ID: LockIdentifier = *b"staking ";
 // The speculative number of spans are used as an input of the weight annotation of
 // [`Call::unbond`], as the post dipatch weight may depend on the number of slashing span on the
 // account which is not provided as an input. The value set should be conservative but sensible.
 pub(crate) const SPECULATIVE_NUM_SPANS: u32 = 32;
-=======
-const STAKING_ID: LockIdentifier = *b"staking ";
->>>>>>> 2f6105bb
 
 #[frame_support::pallet]
 pub mod pallet {
@@ -965,14 +961,10 @@
 		/// Emits `Unbonded`.
 		///
 		/// See also [`Call::withdraw_unbonded`].
-<<<<<<< HEAD
+		#[pallet::call_index(2)]
 		#[pallet::weight(
             T::WeightInfo::withdraw_unbonded_kill(SPECULATIVE_NUM_SPANS).saturating_add(T::WeightInfo::unbond()))
         ]
-=======
-		#[pallet::call_index(2)]
-		#[pallet::weight(T::WeightInfo::unbond())]
->>>>>>> 2f6105bb
 		pub fn unbond(
 			origin: OriginFor<T>,
 			#[pallet::compact] value: BalanceOf<T>,
