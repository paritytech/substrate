// This file is part of Substrate.

// Copyright (C) 2017-2021 Parity Technologies (UK) Ltd.
// SPDX-License-Identifier: Apache-2.0

// Licensed under the Apache License, Version 2.0 (the "License");
// you may not use this file except in compliance with the License.
// You may obtain a copy of the License at
//
// 	http://www.apache.org/licenses/LICENSE-2.0
//
// Unless required by applicable law or agreed to in writing, software
// distributed under the License is distributed on an "AS IS" BASIS,
// WITHOUT WARRANTIES OR CONDITIONS OF ANY KIND, either express or implied.
// See the License for the specific language governing permissions and
// limitations under the License.

//! Staking FRAME Pallet.

use frame_election_provider_support::SortedListProvider;
use frame_support::{
	pallet_prelude::*,
	traits::{
		Currency, CurrencyToVote, EnsureOrigin, EstimateNextNewSession, Get, LockIdentifier,
		LockableCurrency, OnUnbalanced, UnixTime,
	},
	weights::Weight,
};
use frame_system::{ensure_root, ensure_signed, offchain::SendTransactionTypes, pallet_prelude::*};
use sp_runtime::{
	traits::{CheckedSub, SaturatedConversion, StaticLookup, Zero},
	DispatchError, Perbill, Percent,
};
use sp_staking::SessionIndex;
use sp_std::{convert::From, prelude::*, result};

mod impls;

pub use impls::*;

use crate::{
	log, migrations, slashing, weights::WeightInfo, ActiveEraInfo, BalanceOf, EraIndex, EraPayout,
	EraRewardPoints, Exposure, Forcing, NegativeImbalanceOf, Nominations, PositiveImbalanceOf,
	Releases, RewardDestination, SessionInterface, StakingLedger, UnappliedSlash, UnlockChunk,
	ValidatorPrefs,
};

pub const MAX_UNLOCKING_CHUNKS: usize = 32;
const STAKING_ID: LockIdentifier = *b"staking ";

#[frame_support::pallet]
pub mod pallet {
	use super::*;

	#[pallet::pallet]
	#[pallet::generate_store(pub(crate) trait Store)]
	pub struct Pallet<T>(_);

	#[pallet::config]
	pub trait Config: frame_system::Config + SendTransactionTypes<Call<Self>> {
		/// The staking balance.
		type Currency: LockableCurrency<Self::AccountId, Moment = Self::BlockNumber>;

		/// Time used for computing era duration.
		///
		/// It is guaranteed to start being called from the first `on_finalize`. Thus value at
		/// genesis is not used.
		type UnixTime: UnixTime;

		/// Convert a balance into a number used for election calculation. This must fit into a
		/// `u64` but is allowed to be sensibly lossy. The `u64` is used to communicate with the
		/// [`sp_npos_elections`] crate which accepts u64 numbers and does operations in 128.
		/// Consequently, the backward convert is used convert the u128s from sp-elections back to a
		/// [`BalanceOf`].
		type CurrencyToVote: CurrencyToVote<BalanceOf<Self>>;

		/// Something that provides the election functionality.
		type ElectionProvider: frame_election_provider_support::ElectionProvider<
			Self::AccountId,
			Self::BlockNumber,
			// we only accept an election provider that has staking as data provider.
			DataProvider = Pallet<Self>,
		>;

		/// Something that provides the election functionality at genesis.
		type GenesisElectionProvider: frame_election_provider_support::ElectionProvider<
			Self::AccountId,
			Self::BlockNumber,
			DataProvider = Pallet<Self>,
		>;

		/// Maximum number of nominations per nominator.
		const MAX_NOMINATIONS: u32;

		/// Tokens have been minted and are unused for validator-reward.
		/// See [Era payout](./index.html#era-payout).
		type RewardRemainder: OnUnbalanced<NegativeImbalanceOf<Self>>;

		/// The overarching event type.
		type Event: From<Event<Self>> + IsType<<Self as frame_system::Config>::Event>;

		/// Handler for the unbalanced reduction when slashing a staker.
		type Slash: OnUnbalanced<NegativeImbalanceOf<Self>>;

		/// Handler for the unbalanced increment when rewarding a staker.
		type Reward: OnUnbalanced<PositiveImbalanceOf<Self>>;

		/// Number of sessions per era.
		#[pallet::constant]
		type SessionsPerEra: Get<SessionIndex>;

		/// Number of eras that staked funds must remain bonded for.
		#[pallet::constant]
		type BondingDuration: Get<EraIndex>;

		/// Number of eras that slashes are deferred by, after computation.
		///
		/// This should be less than the bonding duration. Set to 0 if slashes
		/// should be applied immediately, without opportunity for intervention.
		#[pallet::constant]
		type SlashDeferDuration: Get<EraIndex>;

		/// The origin which can cancel a deferred slash. Root can always do this.
		type SlashCancelOrigin: EnsureOrigin<Self::Origin>;

		/// Interface for interacting with a session pallet.
		type SessionInterface: SessionInterface<Self::AccountId>;

		/// The payout for validators and the system for the current era.
		/// See [Era payout](./index.html#era-payout).
		type EraPayout: EraPayout<BalanceOf<Self>>;

		/// Something that can estimate the next session change, accurately or as a best effort
		/// guess.
		type NextNewSession: EstimateNextNewSession<Self::BlockNumber>;

		/// The maximum number of nominators rewarded for each validator.
		///
		/// For each validator only the `$MaxNominatorRewardedPerValidator` biggest stakers can
		/// claim their reward. This used to limit the i/o cost for the nominator payout.
		#[pallet::constant]
		type MaxNominatorRewardedPerValidator: Get<u32>;

<<<<<<< HEAD
		/// The fraction of the validator set that is safe to be offending.
		/// After the threshold is reached a new era will be forced.
		type OffendingValidatorsThreshold: Get<Perbill>;
=======
		/// Something that can provide a sorted list of voters in a somewhat sorted way. The
		/// original use case for this was designed with [`pallet_bags_list::Pallet`] in mind. If
		/// the bags-list is not desired, [`impls::UseNominatorsMap`] is likely the desired option.
		type SortedListProvider: SortedListProvider<Self::AccountId>;
>>>>>>> 4930977a

		/// Weight information for extrinsics in this pallet.
		type WeightInfo: WeightInfo;
	}

	#[pallet::extra_constants]
	impl<T: Config> Pallet<T> {
		// TODO: rename to snake case after https://github.com/paritytech/substrate/issues/8826 fixed.
		#[allow(non_snake_case)]
		fn MaxNominations() -> u32 {
			T::MAX_NOMINATIONS
		}
	}

	#[pallet::type_value]
	pub(crate) fn HistoryDepthOnEmpty() -> u32 {
		84u32
	}

	/// Number of eras to keep in history.
	///
	/// Information is kept for eras in `[current_era - history_depth; current_era]`.
	///
	/// Must be more than the number of eras delayed by session otherwise. I.e. active era must
	/// always be in history. I.e. `active_era > current_era - history_depth` must be
	/// guaranteed.
	#[pallet::storage]
	#[pallet::getter(fn history_depth)]
	pub(crate) type HistoryDepth<T> = StorageValue<_, u32, ValueQuery, HistoryDepthOnEmpty>;

	/// The ideal number of staking participants.
	#[pallet::storage]
	#[pallet::getter(fn validator_count)]
	pub type ValidatorCount<T> = StorageValue<_, u32, ValueQuery>;

	/// Minimum number of staking participants before emergency conditions are imposed.
	#[pallet::storage]
	#[pallet::getter(fn minimum_validator_count)]
	pub type MinimumValidatorCount<T> = StorageValue<_, u32, ValueQuery>;

	/// Any validators that may never be slashed or forcibly kicked. It's a Vec since they're
	/// easy to initialize and the performance hit is minimal (we expect no more than four
	/// invulnerables) and restricted to testnets.
	#[pallet::storage]
	#[pallet::getter(fn invulnerables)]
	pub type Invulnerables<T: Config> = StorageValue<_, Vec<T::AccountId>, ValueQuery>;

	/// Map from all locked "stash" accounts to the controller account.
	#[pallet::storage]
	#[pallet::getter(fn bonded)]
	pub type Bonded<T: Config> = StorageMap<_, Twox64Concat, T::AccountId, T::AccountId>;

	/// The minimum active bond to become and maintain the role of a nominator.
	#[pallet::storage]
	pub type MinNominatorBond<T: Config> = StorageValue<_, BalanceOf<T>, ValueQuery>;

	/// The minimum active bond to become and maintain the role of a validator.
	#[pallet::storage]
	pub type MinValidatorBond<T: Config> = StorageValue<_, BalanceOf<T>, ValueQuery>;

	/// Map from all (unlocked) "controller" accounts to the info regarding the staking.
	#[pallet::storage]
	#[pallet::getter(fn ledger)]
	pub type Ledger<T: Config> =
		StorageMap<_, Blake2_128Concat, T::AccountId, StakingLedger<T::AccountId, BalanceOf<T>>>;

	/// Where the reward payment should be made. Keyed by stash.
	#[pallet::storage]
	#[pallet::getter(fn payee)]
	pub type Payee<T: Config> =
		StorageMap<_, Twox64Concat, T::AccountId, RewardDestination<T::AccountId>, ValueQuery>;

	/// The map from (wannabe) validator stash key to the preferences of that validator.
	///
	/// When updating this storage item, you must also update the `CounterForValidators`.
	#[pallet::storage]
	#[pallet::getter(fn validators)]
	pub type Validators<T: Config> =
		StorageMap<_, Twox64Concat, T::AccountId, ValidatorPrefs, ValueQuery>;

	/// A tracker to keep count of the number of items in the `Validators` map.
	#[pallet::storage]
	pub type CounterForValidators<T> = StorageValue<_, u32, ValueQuery>;

	/// The maximum validator count before we stop allowing new validators to join.
	///
	/// When this value is not set, no limits are enforced.
	#[pallet::storage]
	pub type MaxValidatorsCount<T> = StorageValue<_, u32, OptionQuery>;

	/// The map from nominator stash key to the set of stash keys of all validators to nominate.
	///
	/// When updating this storage item, you must also update the `CounterForNominators`.
	#[pallet::storage]
	#[pallet::getter(fn nominators)]
	pub type Nominators<T: Config> =
		StorageMap<_, Twox64Concat, T::AccountId, Nominations<T::AccountId>>;

	/// A tracker to keep count of the number of items in the `Nominators` map.
	#[pallet::storage]
	pub type CounterForNominators<T> = StorageValue<_, u32, ValueQuery>;

	/// The maximum nominator count before we stop allowing new validators to join.
	///
	/// When this value is not set, no limits are enforced.
	#[pallet::storage]
	pub type MaxNominatorsCount<T> = StorageValue<_, u32, OptionQuery>;

	/// The current era index.
	///
	/// This is the latest planned era, depending on how the Session pallet queues the validator
	/// set, it might be active or not.
	#[pallet::storage]
	#[pallet::getter(fn current_era)]
	pub type CurrentEra<T> = StorageValue<_, EraIndex>;

	/// The active era information, it holds index and start.
	///
	/// The active era is the era being currently rewarded. Validator set of this era must be
	/// equal to [`SessionInterface::validators`].
	#[pallet::storage]
	#[pallet::getter(fn active_era)]
	pub type ActiveEra<T> = StorageValue<_, ActiveEraInfo>;

	/// The session index at which the era start for the last `HISTORY_DEPTH` eras.
	///
	/// Note: This tracks the starting session (i.e. session index when era start being active)
	/// for the eras in `[CurrentEra - HISTORY_DEPTH, CurrentEra]`.
	#[pallet::storage]
	#[pallet::getter(fn eras_start_session_index)]
	pub type ErasStartSessionIndex<T> = StorageMap<_, Twox64Concat, EraIndex, SessionIndex>;

	/// Exposure of validator at era.
	///
	/// This is keyed first by the era index to allow bulk deletion and then the stash account.
	///
	/// Is it removed after `HISTORY_DEPTH` eras.
	/// If stakers hasn't been set or has been removed then empty exposure is returned.
	#[pallet::storage]
	#[pallet::getter(fn eras_stakers)]
	pub type ErasStakers<T: Config> = StorageDoubleMap<
		_,
		Twox64Concat,
		EraIndex,
		Twox64Concat,
		T::AccountId,
		Exposure<T::AccountId, BalanceOf<T>>,
		ValueQuery,
	>;

	/// Clipped Exposure of validator at era.
	///
	/// This is similar to [`ErasStakers`] but number of nominators exposed is reduced to the
	/// `T::MaxNominatorRewardedPerValidator` biggest stakers.
	/// (Note: the field `total` and `own` of the exposure remains unchanged).
	/// This is used to limit the i/o cost for the nominator payout.
	///
	/// This is keyed fist by the era index to allow bulk deletion and then the stash account.
	///
	/// Is it removed after `HISTORY_DEPTH` eras.
	/// If stakers hasn't been set or has been removed then empty exposure is returned.
	#[pallet::storage]
	#[pallet::getter(fn eras_stakers_clipped)]
	pub type ErasStakersClipped<T: Config> = StorageDoubleMap<
		_,
		Twox64Concat,
		EraIndex,
		Twox64Concat,
		T::AccountId,
		Exposure<T::AccountId, BalanceOf<T>>,
		ValueQuery,
	>;

	/// Similar to `ErasStakers`, this holds the preferences of validators.
	///
	/// This is keyed first by the era index to allow bulk deletion and then the stash account.
	///
	/// Is it removed after `HISTORY_DEPTH` eras.
	// If prefs hasn't been set or has been removed then 0 commission is returned.
	#[pallet::storage]
	#[pallet::getter(fn eras_validator_prefs)]
	pub type ErasValidatorPrefs<T: Config> = StorageDoubleMap<
		_,
		Twox64Concat,
		EraIndex,
		Twox64Concat,
		T::AccountId,
		ValidatorPrefs,
		ValueQuery,
	>;

	/// The total validator era payout for the last `HISTORY_DEPTH` eras.
	///
	/// Eras that haven't finished yet or has been removed doesn't have reward.
	#[pallet::storage]
	#[pallet::getter(fn eras_validator_reward)]
	pub type ErasValidatorReward<T: Config> = StorageMap<_, Twox64Concat, EraIndex, BalanceOf<T>>;

	/// Rewards for the last `HISTORY_DEPTH` eras.
	/// If reward hasn't been set or has been removed then 0 reward is returned.
	#[pallet::storage]
	#[pallet::getter(fn eras_reward_points)]
	pub type ErasRewardPoints<T: Config> =
		StorageMap<_, Twox64Concat, EraIndex, EraRewardPoints<T::AccountId>, ValueQuery>;

	/// The total amount staked for the last `HISTORY_DEPTH` eras.
	/// If total hasn't been set or has been removed then 0 stake is returned.
	#[pallet::storage]
	#[pallet::getter(fn eras_total_stake)]
	pub type ErasTotalStake<T: Config> =
		StorageMap<_, Twox64Concat, EraIndex, BalanceOf<T>, ValueQuery>;

	/// Mode of era forcing.
	#[pallet::storage]
	#[pallet::getter(fn force_era)]
	pub type ForceEra<T> = StorageValue<_, Forcing, ValueQuery>;

	/// The percentage of the slash that is distributed to reporters.
	///
	/// The rest of the slashed value is handled by the `Slash`.
	#[pallet::storage]
	#[pallet::getter(fn slash_reward_fraction)]
	pub type SlashRewardFraction<T> = StorageValue<_, Perbill, ValueQuery>;

	/// The amount of currency given to reporters of a slash event which was
	/// canceled by extraordinary circumstances (e.g. governance).
	#[pallet::storage]
	#[pallet::getter(fn canceled_payout)]
	pub type CanceledSlashPayout<T: Config> = StorageValue<_, BalanceOf<T>, ValueQuery>;

	/// All unapplied slashes that are queued for later.
	#[pallet::storage]
	pub type UnappliedSlashes<T: Config> = StorageMap<
		_,
		Twox64Concat,
		EraIndex,
		Vec<UnappliedSlash<T::AccountId, BalanceOf<T>>>,
		ValueQuery,
	>;

	/// A mapping from still-bonded eras to the first session index of that era.
	///
	/// Must contains information for eras for the range:
	/// `[active_era - bounding_duration; active_era]`
	#[pallet::storage]
	pub(crate) type BondedEras<T: Config> =
		StorageValue<_, Vec<(EraIndex, SessionIndex)>, ValueQuery>;

	/// All slashing events on validators, mapped by era to the highest slash proportion
	/// and slash value of the era.
	#[pallet::storage]
	pub(crate) type ValidatorSlashInEra<T: Config> = StorageDoubleMap<
		_,
		Twox64Concat,
		EraIndex,
		Twox64Concat,
		T::AccountId,
		(Perbill, BalanceOf<T>),
	>;

	/// All slashing events on nominators, mapped by era to the highest slash value of the era.
	#[pallet::storage]
	pub(crate) type NominatorSlashInEra<T: Config> =
		StorageDoubleMap<_, Twox64Concat, EraIndex, Twox64Concat, T::AccountId, BalanceOf<T>>;

	/// Slashing spans for stash accounts.
	#[pallet::storage]
	pub(crate) type SlashingSpans<T: Config> =
		StorageMap<_, Twox64Concat, T::AccountId, slashing::SlashingSpans>;

	/// Records information about the maximum slash of a stash within a slashing span,
	/// as well as how much reward has been paid out.
	#[pallet::storage]
	pub(crate) type SpanSlash<T: Config> = StorageMap<
		_,
		Twox64Concat,
		(T::AccountId, slashing::SpanIndex),
		slashing::SpanRecord<BalanceOf<T>>,
		ValueQuery,
	>;

	/// The earliest era for which we have a pending, unapplied slash.
	#[pallet::storage]
	pub(crate) type EarliestUnappliedSlash<T> = StorageValue<_, EraIndex>;

	/// The last planned session scheduled by the session pallet.
	///
	/// This is basically in sync with the call to [`pallet_session::SessionManager::new_session`].
	#[pallet::storage]
	#[pallet::getter(fn current_planned_session)]
	pub type CurrentPlannedSession<T> = StorageValue<_, SessionIndex, ValueQuery>;

	/// Indices of validators that have offended in the active era and whether they are currently
	/// disabled.
	///
	/// This value should be a superset of disabled validators since not all offences lead to the
	/// validator being disabled (if there was no slash). This is needed to track the percentage of
	/// validators that have offended in the current era, ensuring a new era is forced if
	/// `OffendingValidatorsThreshold` is reached. The vec is always kept sorted so that we can find
	/// whether a given validator has previously offended using binary search. It gets cleared when
	/// the era ends.
	#[pallet::storage]
	#[pallet::getter(fn offending_validators)]
	pub type OffendingValidators<T: Config> = StorageValue<_, Vec<(u32, bool)>, ValueQuery>;

	/// True if network has been upgraded to this version.
	/// Storage version of the pallet.
	///
	/// This is set to v7.0.0 for new networks.
	#[pallet::storage]
	pub(crate) type StorageVersion<T: Config> = StorageValue<_, Releases, ValueQuery>;

	/// The threshold for when users can start calling `chill_other` for other validators /
	/// nominators. The threshold is compared to the actual number of validators / nominators
	/// (`CountFor*`) in the system compared to the configured max (`Max*Count`).
	#[pallet::storage]
	pub(crate) type ChillThreshold<T: Config> = StorageValue<_, Percent, OptionQuery>;

	#[pallet::genesis_config]
	pub struct GenesisConfig<T: Config> {
		pub history_depth: u32,
		pub validator_count: u32,
		pub minimum_validator_count: u32,
		pub invulnerables: Vec<T::AccountId>,
		pub force_era: Forcing,
		pub slash_reward_fraction: Perbill,
		pub canceled_payout: BalanceOf<T>,
		pub stakers:
			Vec<(T::AccountId, T::AccountId, BalanceOf<T>, crate::StakerStatus<T::AccountId>)>,
		pub min_nominator_bond: BalanceOf<T>,
		pub min_validator_bond: BalanceOf<T>,
	}

	#[cfg(feature = "std")]
	impl<T: Config> Default for GenesisConfig<T> {
		fn default() -> Self {
			GenesisConfig {
				history_depth: 84u32,
				validator_count: Default::default(),
				minimum_validator_count: Default::default(),
				invulnerables: Default::default(),
				force_era: Default::default(),
				slash_reward_fraction: Default::default(),
				canceled_payout: Default::default(),
				stakers: Default::default(),
				min_nominator_bond: Default::default(),
				min_validator_bond: Default::default(),
			}
		}
	}

	#[pallet::genesis_build]
	impl<T: Config> GenesisBuild<T> for GenesisConfig<T> {
		fn build(&self) {
			HistoryDepth::<T>::put(self.history_depth);
			ValidatorCount::<T>::put(self.validator_count);
			MinimumValidatorCount::<T>::put(self.minimum_validator_count);
			Invulnerables::<T>::put(&self.invulnerables);
			ForceEra::<T>::put(self.force_era);
			CanceledSlashPayout::<T>::put(self.canceled_payout);
			SlashRewardFraction::<T>::put(self.slash_reward_fraction);
			StorageVersion::<T>::put(Releases::V7_0_0);
			MinNominatorBond::<T>::put(self.min_nominator_bond);
			MinValidatorBond::<T>::put(self.min_validator_bond);

			for &(ref stash, ref controller, balance, ref status) in &self.stakers {
				log!(
					trace,
					"inserting genesis staker: {:?} => {:?} => {:?}",
					stash,
					balance,
					status
				);
				assert!(
					T::Currency::free_balance(&stash) >= balance,
					"Stash does not have enough balance to bond."
				);
				frame_support::assert_ok!(<Pallet<T>>::bond(
					T::Origin::from(Some(stash.clone()).into()),
					T::Lookup::unlookup(controller.clone()),
					balance,
					RewardDestination::Staked,
				));
				frame_support::assert_ok!(match status {
					crate::StakerStatus::Validator => <Pallet<T>>::validate(
						T::Origin::from(Some(controller.clone()).into()),
						Default::default(),
					),
					crate::StakerStatus::Nominator(votes) => <Pallet<T>>::nominate(
						T::Origin::from(Some(controller.clone()).into()),
						votes.iter().map(|l| T::Lookup::unlookup(l.clone())).collect(),
					),
					_ => Ok(()),
				});
			}

			// all voters are reported to the `SortedListProvider`.
			assert_eq!(
				T::SortedListProvider::count(),
				CounterForNominators::<T>::get(),
				"not all genesis stakers were inserted into sorted list provider, something is wrong."
			);
		}
	}

	#[pallet::event]
	#[pallet::generate_deposit(pub(crate) fn deposit_event)]
	pub enum Event<T: Config> {
		/// The era payout has been set; the first balance is the validator-payout; the second is
		/// the remainder from the maximum amount of reward.
		/// \[era_index, validator_payout, remainder\]
		EraPaid(EraIndex, BalanceOf<T>, BalanceOf<T>),
		/// The nominator has been rewarded by this amount. \[stash, amount\]
		Rewarded(T::AccountId, BalanceOf<T>),
		/// One validator (and its nominators) has been slashed by the given amount.
		/// \[validator, amount\]
		Slashed(T::AccountId, BalanceOf<T>),
		/// An old slashing report from a prior era was discarded because it could
		/// not be processed. \[session_index\]
		OldSlashingReportDiscarded(SessionIndex),
		/// A new set of stakers was elected.
		StakersElected,
		/// An account has bonded this amount. \[stash, amount\]
		///
		/// NOTE: This event is only emitted when funds are bonded via a dispatchable. Notably,
		/// it will not be emitted for staking rewards when they are added to stake.
		Bonded(T::AccountId, BalanceOf<T>),
		/// An account has unbonded this amount. \[stash, amount\]
		Unbonded(T::AccountId, BalanceOf<T>),
		/// An account has called `withdraw_unbonded` and removed unbonding chunks worth `Balance`
		/// from the unlocking queue. \[stash, amount\]
		Withdrawn(T::AccountId, BalanceOf<T>),
		/// A nominator has been kicked from a validator. \[nominator, stash\]
		Kicked(T::AccountId, T::AccountId),
		/// The election failed. No new era is planned.
		StakingElectionFailed,
		/// An account has stopped participating as either a validator or nominator.
		/// \[stash\]
		Chilled(T::AccountId),
		/// The stakers' rewards are getting paid. \[era_index, validator_stash\]
		PayoutStarted(EraIndex, T::AccountId),
	}

	#[pallet::error]
	pub enum Error<T> {
		/// Not a controller account.
		NotController,
		/// Not a stash account.
		NotStash,
		/// Stash is already bonded.
		AlreadyBonded,
		/// Controller is already paired.
		AlreadyPaired,
		/// Targets cannot be empty.
		EmptyTargets,
		/// Duplicate index.
		DuplicateIndex,
		/// Slash record index out of bounds.
		InvalidSlashIndex,
		/// Can not bond with value less than minimum required.
		InsufficientBond,
		/// Can not schedule more unlock chunks.
		NoMoreChunks,
		/// Can not rebond without unlocking chunks.
		NoUnlockChunk,
		/// Attempting to target a stash that still has funds.
		FundedTarget,
		/// Invalid era to reward.
		InvalidEraToReward,
		/// Invalid number of nominations.
		InvalidNumberOfNominations,
		/// Items are not sorted and unique.
		NotSortedAndUnique,
		/// Rewards for this era have already been claimed for this validator.
		AlreadyClaimed,
		/// Incorrect previous history depth input provided.
		IncorrectHistoryDepth,
		/// Incorrect number of slashing spans provided.
		IncorrectSlashingSpans,
		/// Internal state has become somehow corrupted and the operation cannot continue.
		BadState,
		/// Too many nomination targets supplied.
		TooManyTargets,
		/// A nomination target was supplied that was blocked or otherwise not a validator.
		BadTarget,
		/// The user has enough bond and thus cannot be chilled forcefully by an external person.
		CannotChillOther,
		/// There are too many nominators in the system. Governance needs to adjust the staking
		/// settings to keep things safe for the runtime.
		TooManyNominators,
		/// There are too many validators in the system. Governance needs to adjust the staking
		/// settings to keep things safe for the runtime.
		TooManyValidators,
	}

	#[pallet::hooks]
	impl<T: Config> Hooks<BlockNumberFor<T>> for Pallet<T> {
		fn on_runtime_upgrade() -> Weight {
			if StorageVersion::<T>::get() == Releases::V6_0_0 {
				migrations::v7::migrate::<T>()
			} else {
				T::DbWeight::get().reads(1)
			}
		}

		#[cfg(feature = "try-runtime")]
		fn pre_upgrade() -> Result<(), &'static str> {
			if StorageVersion::<T>::get() == Releases::V6_0_0 {
				migrations::v7::pre_migrate::<T>()
			} else {
				Ok(())
			}
		}

		fn on_initialize(_now: BlockNumberFor<T>) -> Weight {
			// just return the weight of the on_finalize.
			T::DbWeight::get().reads(1)
		}

		fn on_finalize(_n: BlockNumberFor<T>) {
			// Set the start of the first era.
			if let Some(mut active_era) = Self::active_era() {
				if active_era.start.is_none() {
					let now_as_millis_u64 = T::UnixTime::now().as_millis().saturated_into::<u64>();
					active_era.start = Some(now_as_millis_u64);
					// This write only ever happens once, we don't include it in the weight in
					// general
					ActiveEra::<T>::put(active_era);
				}
			}
			// `on_finalize` weight is tracked in `on_initialize`
		}

		fn integrity_test() {
			sp_std::if_std! {
				sp_io::TestExternalities::new_empty().execute_with(||
					assert!(
						T::SlashDeferDuration::get() < T::BondingDuration::get() || T::BondingDuration::get() == 0,
						"As per documentation, slash defer duration ({}) should be less than bonding duration ({}).",
						T::SlashDeferDuration::get(),
						T::BondingDuration::get(),
					)
				);
			}
		}
	}

	#[pallet::call]
	impl<T: Config> Pallet<T> {
		/// Take the origin account as a stash and lock up `value` of its balance. `controller` will
		/// be the account that controls it.
		///
		/// `value` must be more than the `minimum_balance` specified by `T::Currency`.
		///
		/// The dispatch origin for this call must be _Signed_ by the stash account.
		///
		/// Emits `Bonded`.
		/// # <weight>
		/// - Independent of the arguments. Moderate complexity.
		/// - O(1).
		/// - Three extra DB entries.
		///
		/// NOTE: Two of the storage writes (`Self::bonded`, `Self::payee`) are _never_ cleaned
		/// unless the `origin` falls below _existential deposit_ and gets removed as dust.
		/// ------------------
		/// # </weight>
		#[pallet::weight(T::WeightInfo::bond())]
		pub fn bond(
			origin: OriginFor<T>,
			controller: <T::Lookup as StaticLookup>::Source,
			#[pallet::compact] value: BalanceOf<T>,
			payee: RewardDestination<T::AccountId>,
		) -> DispatchResult {
			let stash = ensure_signed(origin)?;

			if <Bonded<T>>::contains_key(&stash) {
				Err(Error::<T>::AlreadyBonded)?
			}

			let controller = T::Lookup::lookup(controller)?;

			if <Ledger<T>>::contains_key(&controller) {
				Err(Error::<T>::AlreadyPaired)?
			}

			// Reject a bond which is considered to be _dust_.
			if value < T::Currency::minimum_balance() {
				Err(Error::<T>::InsufficientBond)?
			}

			frame_system::Pallet::<T>::inc_consumers(&stash).map_err(|_| Error::<T>::BadState)?;

			// You're auto-bonded forever, here. We might improve this by only bonding when
			// you actually validate/nominate and remove once you unbond __everything__.
			<Bonded<T>>::insert(&stash, &controller);
			<Payee<T>>::insert(&stash, payee);

			let current_era = CurrentEra::<T>::get().unwrap_or(0);
			let history_depth = Self::history_depth();
			let last_reward_era = current_era.saturating_sub(history_depth);

			let stash_balance = T::Currency::free_balance(&stash);
			let value = value.min(stash_balance);
			Self::deposit_event(Event::<T>::Bonded(stash.clone(), value));
			let item = StakingLedger {
				stash,
				total: value,
				active: value,
				unlocking: vec![],
				claimed_rewards: (last_reward_era..current_era).collect(),
			};
			Self::update_ledger(&controller, &item);
			Ok(())
		}

		/// Add some extra amount that have appeared in the stash `free_balance` into the balance up
		/// for staking.
		///
		/// The dispatch origin for this call must be _Signed_ by the stash, not the controller.
		///
		/// Use this if there are additional funds in your stash account that you wish to bond.
		/// Unlike [`bond`](Self::bond) or [`unbond`](Self::unbond) this function does not impose
		/// any limitation on the amount that can be added.
		///
		/// Emits `Bonded`.
		///
		/// # <weight>
		/// - Independent of the arguments. Insignificant complexity.
		/// - O(1).
		/// # </weight>
		#[pallet::weight(T::WeightInfo::bond_extra())]
		pub fn bond_extra(
			origin: OriginFor<T>,
			#[pallet::compact] max_additional: BalanceOf<T>,
		) -> DispatchResult {
			let stash = ensure_signed(origin)?;

			let controller = Self::bonded(&stash).ok_or(Error::<T>::NotStash)?;
			let mut ledger = Self::ledger(&controller).ok_or(Error::<T>::NotController)?;

			let stash_balance = T::Currency::free_balance(&stash);
			if let Some(extra) = stash_balance.checked_sub(&ledger.total) {
				let extra = extra.min(max_additional);
				ledger.total += extra;
				ledger.active += extra;
				// Last check: the new active amount of ledger must be more than ED.
				ensure!(
					ledger.active >= T::Currency::minimum_balance(),
					Error::<T>::InsufficientBond
				);

				// NOTE: ledger must be updated prior to calling `Self::weight_of`.
				Self::update_ledger(&controller, &ledger);
				// update this staker in the sorted list, if they exist in it.
				if T::SortedListProvider::contains(&stash) {
					T::SortedListProvider::on_update(&stash, Self::weight_of(&ledger.stash));
					debug_assert_eq!(T::SortedListProvider::sanity_check(), Ok(()));
				}

				Self::deposit_event(Event::<T>::Bonded(stash.clone(), extra));
			}
			Ok(())
		}

		/// Schedule a portion of the stash to be unlocked ready for transfer out after the bond
		/// period ends. If this leaves an amount actively bonded less than
		/// T::Currency::minimum_balance(), then it is increased to the full amount.
		///
		/// The dispatch origin for this call must be _Signed_ by the controller, not the stash.
		///
		/// Once the unlock period is done, you can call `withdraw_unbonded` to actually move
		/// the funds out of management ready for transfer.
		///
		/// No more than a limited number of unlocking chunks (see `MAX_UNLOCKING_CHUNKS`)
		/// can co-exists at the same time. In that case, [`Call::withdraw_unbonded`] need
		/// to be called first to remove some of the chunks (if possible).
		///
		/// If a user encounters the `InsufficientBond` error when calling this extrinsic,
		/// they should call `chill` first in order to free up their bonded funds.
		///
		/// Emits `Unbonded`.
		///
		/// See also [`Call::withdraw_unbonded`].
		#[pallet::weight(T::WeightInfo::unbond())]
		pub fn unbond(
			origin: OriginFor<T>,
			#[pallet::compact] value: BalanceOf<T>,
		) -> DispatchResult {
			let controller = ensure_signed(origin)?;
			let mut ledger = Self::ledger(&controller).ok_or(Error::<T>::NotController)?;
			ensure!(ledger.unlocking.len() < MAX_UNLOCKING_CHUNKS, Error::<T>::NoMoreChunks,);

			let mut value = value.min(ledger.active);

			if !value.is_zero() {
				ledger.active -= value;

				// Avoid there being a dust balance left in the staking system.
				if ledger.active < T::Currency::minimum_balance() {
					value += ledger.active;
					ledger.active = Zero::zero();
				}

				let min_active_bond = if Nominators::<T>::contains_key(&ledger.stash) {
					MinNominatorBond::<T>::get()
				} else if Validators::<T>::contains_key(&ledger.stash) {
					MinValidatorBond::<T>::get()
				} else {
					Zero::zero()
				};

				// Make sure that the user maintains enough active bond for their role.
				// If a user runs into this error, they should chill first.
				ensure!(ledger.active >= min_active_bond, Error::<T>::InsufficientBond);

				// Note: in case there is no current era it is fine to bond one era more.
				let era = Self::current_era().unwrap_or(0) + T::BondingDuration::get();
				ledger.unlocking.push(UnlockChunk { value, era });
				// NOTE: ledger must be updated prior to calling `Self::weight_of`.
				Self::update_ledger(&controller, &ledger);

				// update this staker in the sorted list, if they exist in it.
				if T::SortedListProvider::contains(&ledger.stash) {
					T::SortedListProvider::on_update(&ledger.stash, Self::weight_of(&ledger.stash));
				}

				Self::deposit_event(Event::<T>::Unbonded(ledger.stash, value));
			}
			Ok(())
		}

		/// Remove any unlocked chunks from the `unlocking` queue from our management.
		///
		/// This essentially frees up that balance to be used by the stash account to do
		/// whatever it wants.
		///
		/// The dispatch origin for this call must be _Signed_ by the controller.
		///
		/// Emits `Withdrawn`.
		///
		/// See also [`Call::unbond`].
		///
		/// # <weight>
		/// Complexity O(S) where S is the number of slashing spans to remove
		/// NOTE: Weight annotation is the kill scenario, we refund otherwise.
		/// # </weight>
		#[pallet::weight(T::WeightInfo::withdraw_unbonded_kill(*num_slashing_spans))]
		pub fn withdraw_unbonded(
			origin: OriginFor<T>,
			num_slashing_spans: u32,
		) -> DispatchResultWithPostInfo {
			let controller = ensure_signed(origin)?;
			let mut ledger = Self::ledger(&controller).ok_or(Error::<T>::NotController)?;
			let (stash, old_total) = (ledger.stash.clone(), ledger.total);
			if let Some(current_era) = Self::current_era() {
				ledger = ledger.consolidate_unlocked(current_era)
			}

			let post_info_weight = if ledger.unlocking.is_empty() &&
				ledger.active < T::Currency::minimum_balance()
			{
				// This account must have called `unbond()` with some value that caused the active
				// portion to fall below existential deposit + will have no more unlocking chunks
				// left. We can now safely remove all staking-related information.
				Self::kill_stash(&stash, num_slashing_spans)?;
				// Remove the lock.
				T::Currency::remove_lock(STAKING_ID, &stash);
				// This is worst case scenario, so we use the full weight and return None
				None
			} else {
				// This was the consequence of a partial unbond. just update the ledger and move on.
				Self::update_ledger(&controller, &ledger);

				// This is only an update, so we use less overall weight.
				Some(T::WeightInfo::withdraw_unbonded_update(num_slashing_spans))
			};

			// `old_total` should never be less than the new total because
			// `consolidate_unlocked` strictly subtracts balance.
			if ledger.total < old_total {
				// Already checked that this won't overflow by entry condition.
				let value = old_total - ledger.total;
				Self::deposit_event(Event::<T>::Withdrawn(stash, value));
			}

			Ok(post_info_weight.into())
		}

		/// Declare the desire to validate for the origin controller.
		///
		/// Effects will be felt at the beginning of the next era.
		///
		/// The dispatch origin for this call must be _Signed_ by the controller, not the stash.
		#[pallet::weight(T::WeightInfo::validate())]
		pub fn validate(origin: OriginFor<T>, prefs: ValidatorPrefs) -> DispatchResult {
			let controller = ensure_signed(origin)?;

			let ledger = Self::ledger(&controller).ok_or(Error::<T>::NotController)?;
			ensure!(ledger.active >= MinValidatorBond::<T>::get(), Error::<T>::InsufficientBond);
			let stash = &ledger.stash;

			// Only check limits if they are not already a validator.
			if !Validators::<T>::contains_key(stash) {
				// If this error is reached, we need to adjust the `MinValidatorBond` and start
				// calling `chill_other`. Until then, we explicitly block new validators to protect
				// the runtime.
				if let Some(max_validators) = MaxValidatorsCount::<T>::get() {
					ensure!(
						CounterForValidators::<T>::get() < max_validators,
						Error::<T>::TooManyValidators
					);
				}
			}

			Self::do_remove_nominator(stash);
			Self::do_add_validator(stash, prefs);
			Ok(())
		}

		/// Declare the desire to nominate `targets` for the origin controller.
		///
		/// Effects will be felt at the beginning of the next era.
		///
		/// The dispatch origin for this call must be _Signed_ by the controller, not the stash.
		///
		/// # <weight>
		/// - The transaction's complexity is proportional to the size of `targets` (N)
		/// which is capped at CompactAssignments::LIMIT (MAX_NOMINATIONS).
		/// - Both the reads and writes follow a similar pattern.
		/// # </weight>
		#[pallet::weight(T::WeightInfo::nominate(targets.len() as u32))]
		pub fn nominate(
			origin: OriginFor<T>,
			targets: Vec<<T::Lookup as StaticLookup>::Source>,
		) -> DispatchResult {
			let controller = ensure_signed(origin)?;

			let ledger = Self::ledger(&controller).ok_or(Error::<T>::NotController)?;
			ensure!(ledger.active >= MinNominatorBond::<T>::get(), Error::<T>::InsufficientBond);
			let stash = &ledger.stash;

			// Only check limits if they are not already a nominator.
			if !Nominators::<T>::contains_key(stash) {
				// If this error is reached, we need to adjust the `MinNominatorBond` and start
				// calling `chill_other`. Until then, we explicitly block new nominators to protect
				// the runtime.
				if let Some(max_nominators) = MaxNominatorsCount::<T>::get() {
					ensure!(
						CounterForNominators::<T>::get() < max_nominators,
						Error::<T>::TooManyNominators
					);
				}
			}

			ensure!(!targets.is_empty(), Error::<T>::EmptyTargets);
			ensure!(targets.len() <= T::MAX_NOMINATIONS as usize, Error::<T>::TooManyTargets);

			let old = Nominators::<T>::get(stash).map_or_else(Vec::new, |x| x.targets);

			let targets = targets
				.into_iter()
				.map(|t| T::Lookup::lookup(t).map_err(DispatchError::from))
				.map(|n| {
					n.and_then(|n| {
						if old.contains(&n) || !Validators::<T>::get(&n).blocked {
							Ok(n)
						} else {
							Err(Error::<T>::BadTarget.into())
						}
					})
				})
				.collect::<result::Result<Vec<T::AccountId>, _>>()?;

			let nominations = Nominations {
				targets,
				// Initial nominations are considered submitted at era 0. See `Nominations` doc
				submitted_in: Self::current_era().unwrap_or(0),
				suppressed: false,
			};

			Self::do_remove_validator(stash);
			Self::do_add_nominator(stash, nominations);
			Ok(())
		}

		/// Declare no desire to either validate or nominate.
		///
		/// Effects will be felt at the beginning of the next era.
		///
		/// The dispatch origin for this call must be _Signed_ by the controller, not the stash.
		///
		/// # <weight>
		/// - Independent of the arguments. Insignificant complexity.
		/// - Contains one read.
		/// - Writes are limited to the `origin` account key.
		/// # </weight>
		#[pallet::weight(T::WeightInfo::chill())]
		pub fn chill(origin: OriginFor<T>) -> DispatchResult {
			let controller = ensure_signed(origin)?;
			let ledger = Self::ledger(&controller).ok_or(Error::<T>::NotController)?;
			Self::chill_stash(&ledger.stash);
			Ok(())
		}

		/// (Re-)set the payment target for a controller.
		///
		/// Effects will be felt at the beginning of the next era.
		///
		/// The dispatch origin for this call must be _Signed_ by the controller, not the stash.
		///
		/// # <weight>
		/// - Independent of the arguments. Insignificant complexity.
		/// - Contains a limited number of reads.
		/// - Writes are limited to the `origin` account key.
		/// ---------
		/// - Weight: O(1)
		/// - DB Weight:
		///     - Read: Ledger
		///     - Write: Payee
		/// # </weight>
		#[pallet::weight(T::WeightInfo::set_payee())]
		pub fn set_payee(
			origin: OriginFor<T>,
			payee: RewardDestination<T::AccountId>,
		) -> DispatchResult {
			let controller = ensure_signed(origin)?;
			let ledger = Self::ledger(&controller).ok_or(Error::<T>::NotController)?;
			let stash = &ledger.stash;
			<Payee<T>>::insert(stash, payee);
			Ok(())
		}

		/// (Re-)set the controller of a stash.
		///
		/// Effects will be felt at the beginning of the next era.
		///
		/// The dispatch origin for this call must be _Signed_ by the stash, not the controller.
		///
		/// # <weight>
		/// - Independent of the arguments. Insignificant complexity.
		/// - Contains a limited number of reads.
		/// - Writes are limited to the `origin` account key.
		/// ----------
		/// Weight: O(1)
		/// DB Weight:
		/// - Read: Bonded, Ledger New Controller, Ledger Old Controller
		/// - Write: Bonded, Ledger New Controller, Ledger Old Controller
		/// # </weight>
		#[pallet::weight(T::WeightInfo::set_controller())]
		pub fn set_controller(
			origin: OriginFor<T>,
			controller: <T::Lookup as StaticLookup>::Source,
		) -> DispatchResult {
			let stash = ensure_signed(origin)?;
			let old_controller = Self::bonded(&stash).ok_or(Error::<T>::NotStash)?;
			let controller = T::Lookup::lookup(controller)?;
			if <Ledger<T>>::contains_key(&controller) {
				Err(Error::<T>::AlreadyPaired)?
			}
			if controller != old_controller {
				<Bonded<T>>::insert(&stash, &controller);
				if let Some(l) = <Ledger<T>>::take(&old_controller) {
					<Ledger<T>>::insert(&controller, l);
				}
			}
			Ok(())
		}

		/// Sets the ideal number of validators.
		///
		/// The dispatch origin must be Root.
		///
		/// # <weight>
		/// Weight: O(1)
		/// Write: Validator Count
		/// # </weight>
		#[pallet::weight(T::WeightInfo::set_validator_count())]
		pub fn set_validator_count(
			origin: OriginFor<T>,
			#[pallet::compact] new: u32,
		) -> DispatchResult {
			ensure_root(origin)?;
			ValidatorCount::<T>::put(new);
			Ok(())
		}

		/// Increments the ideal number of validators.
		///
		/// The dispatch origin must be Root.
		///
		/// # <weight>
		/// Same as [`Self::set_validator_count`].
		/// # </weight>
		#[pallet::weight(T::WeightInfo::set_validator_count())]
		pub fn increase_validator_count(
			origin: OriginFor<T>,
			#[pallet::compact] additional: u32,
		) -> DispatchResult {
			ensure_root(origin)?;
			ValidatorCount::<T>::mutate(|n| *n += additional);
			Ok(())
		}

		/// Scale up the ideal number of validators by a factor.
		///
		/// The dispatch origin must be Root.
		///
		/// # <weight>
		/// Same as [`Self::set_validator_count`].
		/// # </weight>
		#[pallet::weight(T::WeightInfo::set_validator_count())]
		pub fn scale_validator_count(origin: OriginFor<T>, factor: Percent) -> DispatchResult {
			ensure_root(origin)?;
			ValidatorCount::<T>::mutate(|n| *n += factor * *n);
			Ok(())
		}

		/// Force there to be no new eras indefinitely.
		///
		/// The dispatch origin must be Root.
		///
		/// # Warning
		///
		/// The election process starts multiple blocks before the end of the era.
		/// Thus the election process may be ongoing when this is called. In this case the
		/// election will continue until the next era is triggered.
		///
		/// # <weight>
		/// - No arguments.
		/// - Weight: O(1)
		/// - Write: ForceEra
		/// # </weight>
		#[pallet::weight(T::WeightInfo::force_no_eras())]
		pub fn force_no_eras(origin: OriginFor<T>) -> DispatchResult {
			ensure_root(origin)?;
			ForceEra::<T>::put(Forcing::ForceNone);
			Ok(())
		}

		/// Force there to be a new era at the end of the next session. After this, it will be
		/// reset to normal (non-forced) behaviour.
		///
		/// The dispatch origin must be Root.
		///
		/// # Warning
		///
		/// The election process starts multiple blocks before the end of the era.
		/// If this is called just before a new era is triggered, the election process may not
		/// have enough blocks to get a result.
		///
		/// # <weight>
		/// - No arguments.
		/// - Weight: O(1)
		/// - Write ForceEra
		/// # </weight>
		#[pallet::weight(T::WeightInfo::force_new_era())]
		pub fn force_new_era(origin: OriginFor<T>) -> DispatchResult {
			ensure_root(origin)?;
			ForceEra::<T>::put(Forcing::ForceNew);
			Ok(())
		}

		/// Set the validators who cannot be slashed (if any).
		///
		/// The dispatch origin must be Root.
		///
		/// # <weight>
		/// - O(V)
		/// - Write: Invulnerables
		/// # </weight>
		#[pallet::weight(T::WeightInfo::set_invulnerables(invulnerables.len() as u32))]
		pub fn set_invulnerables(
			origin: OriginFor<T>,
			invulnerables: Vec<T::AccountId>,
		) -> DispatchResult {
			ensure_root(origin)?;
			<Invulnerables<T>>::put(invulnerables);
			Ok(())
		}

		/// Force a current staker to become completely unstaked, immediately.
		///
		/// The dispatch origin must be Root.
		///
		/// # <weight>
		/// O(S) where S is the number of slashing spans to be removed
		/// Reads: Bonded, Slashing Spans, Account, Locks
		/// Writes: Bonded, Slashing Spans (if S > 0), Ledger, Payee, Validators, Nominators,
		/// Account, Locks Writes Each: SpanSlash * S
		/// # </weight>
		#[pallet::weight(T::WeightInfo::force_unstake(*num_slashing_spans))]
		pub fn force_unstake(
			origin: OriginFor<T>,
			stash: T::AccountId,
			num_slashing_spans: u32,
		) -> DispatchResult {
			ensure_root(origin)?;

			// Remove all staking-related information.
			Self::kill_stash(&stash, num_slashing_spans)?;

			// Remove the lock.
			T::Currency::remove_lock(STAKING_ID, &stash);
			Ok(())
		}

		/// Force there to be a new era at the end of sessions indefinitely.
		///
		/// The dispatch origin must be Root.
		///
		/// # Warning
		///
		/// The election process starts multiple blocks before the end of the era.
		/// If this is called just before a new era is triggered, the election process may not
		/// have enough blocks to get a result.
		///
		/// # <weight>
		/// - Weight: O(1)
		/// - Write: ForceEra
		/// # </weight>
		#[pallet::weight(T::WeightInfo::force_new_era_always())]
		pub fn force_new_era_always(origin: OriginFor<T>) -> DispatchResult {
			ensure_root(origin)?;
			ForceEra::<T>::put(Forcing::ForceAlways);
			Ok(())
		}

		/// Cancel enactment of a deferred slash.
		///
		/// Can be called by the `T::SlashCancelOrigin`.
		///
		/// Parameters: era and indices of the slashes for that era to kill.
		///
		/// # <weight>
		/// Complexity: O(U + S)
		/// with U unapplied slashes weighted with U=1000
		/// and S is the number of slash indices to be canceled.
		/// - Read: Unapplied Slashes
		/// - Write: Unapplied Slashes
		/// # </weight>
		#[pallet::weight(T::WeightInfo::cancel_deferred_slash(slash_indices.len() as u32))]
		pub fn cancel_deferred_slash(
			origin: OriginFor<T>,
			era: EraIndex,
			slash_indices: Vec<u32>,
		) -> DispatchResult {
			T::SlashCancelOrigin::ensure_origin(origin)?;

			ensure!(!slash_indices.is_empty(), Error::<T>::EmptyTargets);
			ensure!(is_sorted_and_unique(&slash_indices), Error::<T>::NotSortedAndUnique);

			let mut unapplied = <Self as Store>::UnappliedSlashes::get(&era);
			let last_item = slash_indices[slash_indices.len() - 1];
			ensure!((last_item as usize) < unapplied.len(), Error::<T>::InvalidSlashIndex);

			for (removed, index) in slash_indices.into_iter().enumerate() {
				let index = (index as usize) - removed;
				unapplied.remove(index);
			}

			<Self as Store>::UnappliedSlashes::insert(&era, &unapplied);
			Ok(())
		}

		/// Pay out all the stakers behind a single validator for a single era.
		///
		/// - `validator_stash` is the stash account of the validator. Their nominators, up to
		///   `T::MaxNominatorRewardedPerValidator`, will also receive their rewards.
		/// - `era` may be any era between `[current_era - history_depth; current_era]`.
		///
		/// The origin of this call must be _Signed_. Any account can call this function, even if
		/// it is not one of the stakers.
		///
		/// # <weight>
		/// - Time complexity: at most O(MaxNominatorRewardedPerValidator).
		/// - Contains a limited number of reads and writes.
		/// -----------
		/// N is the Number of payouts for the validator (including the validator)
		/// Weight:
		/// - Reward Destination Staked: O(N)
		/// - Reward Destination Controller (Creating): O(N)
		///
		///   NOTE: weights are assuming that payouts are made to alive stash account (Staked).
		///   Paying even a dead controller is cheaper weight-wise. We don't do any refunds here.
		/// # </weight>
		#[pallet::weight(T::WeightInfo::payout_stakers_alive_staked(
			T::MaxNominatorRewardedPerValidator::get()
		))]
		pub fn payout_stakers(
			origin: OriginFor<T>,
			validator_stash: T::AccountId,
			era: EraIndex,
		) -> DispatchResultWithPostInfo {
			ensure_signed(origin)?;
			Self::do_payout_stakers(validator_stash, era)
		}

		/// Rebond a portion of the stash scheduled to be unlocked.
		///
		/// The dispatch origin must be signed by the controller.
		///
		/// # <weight>
		/// - Time complexity: O(L), where L is unlocking chunks
		/// - Bounded by `MAX_UNLOCKING_CHUNKS`.
		/// - Storage changes: Can't increase storage, only decrease it.
		/// # </weight>
		#[pallet::weight(T::WeightInfo::rebond(MAX_UNLOCKING_CHUNKS as u32))]
		pub fn rebond(
			origin: OriginFor<T>,
			#[pallet::compact] value: BalanceOf<T>,
		) -> DispatchResultWithPostInfo {
			let controller = ensure_signed(origin)?;
			let ledger = Self::ledger(&controller).ok_or(Error::<T>::NotController)?;
			ensure!(!ledger.unlocking.is_empty(), Error::<T>::NoUnlockChunk);

			let initial_unlocking = ledger.unlocking.len() as u32;
			let (ledger, rebonded_value) = ledger.rebond(value);
			// Last check: the new active amount of ledger must be more than ED.
			ensure!(ledger.active >= T::Currency::minimum_balance(), Error::<T>::InsufficientBond);

			Self::deposit_event(Event::<T>::Bonded(ledger.stash.clone(), rebonded_value));

			// NOTE: ledger must be updated prior to calling `Self::weight_of`.
			Self::update_ledger(&controller, &ledger);
			if T::SortedListProvider::contains(&ledger.stash) {
				T::SortedListProvider::on_update(&ledger.stash, Self::weight_of(&ledger.stash));
			}

			let removed_chunks = 1u32 // for the case where the last iterated chunk is not removed
				.saturating_add(initial_unlocking)
				.saturating_sub(ledger.unlocking.len() as u32);
			Ok(Some(T::WeightInfo::rebond(removed_chunks)).into())
		}

		/// Set `HistoryDepth` value. This function will delete any history information
		/// when `HistoryDepth` is reduced.
		///
		/// Parameters:
		/// - `new_history_depth`: The new history depth you would like to set.
		/// - `era_items_deleted`: The number of items that will be deleted by this dispatch. This
		///   should report all the storage items that will be deleted by clearing old era history.
		///   Needed to report an accurate weight for the dispatch. Trusted by `Root` to report an
		///   accurate number.
		///
		/// Origin must be root.
		///
		/// # <weight>
		/// - E: Number of history depths removed, i.e. 10 -> 7 = 3
		/// - Weight: O(E)
		/// - DB Weight:
		///     - Reads: Current Era, History Depth
		///     - Writes: History Depth
		///     - Clear Prefix Each: Era Stakers, EraStakersClipped, ErasValidatorPrefs
		///     - Writes Each: ErasValidatorReward, ErasRewardPoints, ErasTotalStake,
		///       ErasStartSessionIndex
		/// # </weight>
		#[pallet::weight(T::WeightInfo::set_history_depth(*_era_items_deleted))]
		pub fn set_history_depth(
			origin: OriginFor<T>,
			#[pallet::compact] new_history_depth: EraIndex,
			#[pallet::compact] _era_items_deleted: u32,
		) -> DispatchResult {
			ensure_root(origin)?;
			if let Some(current_era) = Self::current_era() {
				HistoryDepth::<T>::mutate(|history_depth| {
					let last_kept = current_era.checked_sub(*history_depth).unwrap_or(0);
					let new_last_kept = current_era.checked_sub(new_history_depth).unwrap_or(0);
					for era_index in last_kept..new_last_kept {
						Self::clear_era_information(era_index);
					}
					*history_depth = new_history_depth
				})
			}
			Ok(())
		}

		/// Remove all data structure concerning a staker/stash once its balance is at the minimum.
		/// This is essentially equivalent to `withdraw_unbonded` except it can be called by anyone
		/// and the target `stash` must have no funds left beyond the ED.
		///
		/// This can be called from any origin.
		///
		/// - `stash`: The stash account to reap. Its balance must be zero.
		///
		/// # <weight>
		/// Complexity: O(S) where S is the number of slashing spans on the account.
		/// DB Weight:
		/// - Reads: Stash Account, Bonded, Slashing Spans, Locks
		/// - Writes: Bonded, Slashing Spans (if S > 0), Ledger, Payee, Validators, Nominators,
		///   Stash Account, Locks
		/// - Writes Each: SpanSlash * S
		/// # </weight>
		#[pallet::weight(T::WeightInfo::reap_stash(*num_slashing_spans))]
		pub fn reap_stash(
			_origin: OriginFor<T>,
			stash: T::AccountId,
			num_slashing_spans: u32,
		) -> DispatchResult {
			let at_minimum = T::Currency::total_balance(&stash) == T::Currency::minimum_balance();
			ensure!(at_minimum, Error::<T>::FundedTarget);
			Self::kill_stash(&stash, num_slashing_spans)?;
			T::Currency::remove_lock(STAKING_ID, &stash);
			Ok(())
		}

		/// Remove the given nominations from the calling validator.
		///
		/// Effects will be felt at the beginning of the next era.
		///
		/// The dispatch origin for this call must be _Signed_ by the controller, not the stash.
		///
		/// - `who`: A list of nominator stash accounts who are nominating this validator which
		///   should no longer be nominating this validator.
		///
		/// Note: Making this call only makes sense if you first set the validator preferences to
		/// block any further nominations.
		#[pallet::weight(T::WeightInfo::kick(who.len() as u32))]
		pub fn kick(
			origin: OriginFor<T>,
			who: Vec<<T::Lookup as StaticLookup>::Source>,
		) -> DispatchResult {
			let controller = ensure_signed(origin)?;
			let ledger = Self::ledger(&controller).ok_or(Error::<T>::NotController)?;
			let stash = &ledger.stash;

			for nom_stash in who
				.into_iter()
				.map(T::Lookup::lookup)
				.collect::<Result<Vec<T::AccountId>, _>>()?
				.into_iter()
			{
				Nominators::<T>::mutate(&nom_stash, |maybe_nom| {
					if let Some(ref mut nom) = maybe_nom {
						if let Some(pos) = nom.targets.iter().position(|v| v == stash) {
							nom.targets.swap_remove(pos);
							Self::deposit_event(Event::<T>::Kicked(
								nom_stash.clone(),
								stash.clone(),
							));
						}
					}
				});
			}

			Ok(())
		}

		/// Update the various staking limits this pallet.
		///
		/// * `min_nominator_bond`: The minimum active bond needed to be a nominator.
		/// * `min_validator_bond`: The minimum active bond needed to be a validator.
		/// * `max_nominator_count`: The max number of users who can be a nominator at once. When
		///   set to `None`, no limit is enforced.
		/// * `max_validator_count`: The max number of users who can be a validator at once. When
		///   set to `None`, no limit is enforced.
		///
		/// Origin must be Root to call this function.
		///
		/// NOTE: Existing nominators and validators will not be affected by this update.
		/// to kick people under the new limits, `chill_other` should be called.
		#[pallet::weight(T::WeightInfo::set_staking_limits())]
		pub fn set_staking_limits(
			origin: OriginFor<T>,
			min_nominator_bond: BalanceOf<T>,
			min_validator_bond: BalanceOf<T>,
			max_nominator_count: Option<u32>,
			max_validator_count: Option<u32>,
			threshold: Option<Percent>,
		) -> DispatchResult {
			ensure_root(origin)?;
			MinNominatorBond::<T>::set(min_nominator_bond);
			MinValidatorBond::<T>::set(min_validator_bond);
			MaxNominatorsCount::<T>::set(max_nominator_count);
			MaxValidatorsCount::<T>::set(max_validator_count);
			ChillThreshold::<T>::set(threshold);
			Ok(())
		}

		/// Declare a `controller` to stop participating as either a validator or nominator.
		///
		/// Effects will be felt at the beginning of the next era.
		///
		/// The dispatch origin for this call must be _Signed_, but can be called by anyone.
		///
		/// If the caller is the same as the controller being targeted, then no further checks are
		/// enforced, and this function behaves just like `chill`.
		///
		/// If the caller is different than the controller being targeted, the following conditions
		/// must be met:
		/// * A `ChillThreshold` must be set and checked which defines how close to the max
		///   nominators or validators we must reach before users can start chilling one-another.
		/// * A `MaxNominatorCount` and `MaxValidatorCount` must be set which is used to determine
		///   how close we are to the threshold.
		/// * A `MinNominatorBond` and `MinValidatorBond` must be set and checked, which determines
		///   if this is a person that should be chilled because they have not met the threshold
		///   bond required.
		///
		/// This can be helpful if bond requirements are updated, and we need to remove old users
		/// who do not satisfy these requirements.
		#[pallet::weight(T::WeightInfo::chill_other())]
		pub fn chill_other(origin: OriginFor<T>, controller: T::AccountId) -> DispatchResult {
			// Anyone can call this function.
			let caller = ensure_signed(origin)?;
			let ledger = Self::ledger(&controller).ok_or(Error::<T>::NotController)?;
			let stash = ledger.stash;

			// In order for one user to chill another user, the following conditions must be met:
			// * A `ChillThreshold` is set which defines how close to the max nominators or
			//   validators we must reach before users can start chilling one-another.
			// * A `MaxNominatorCount` and `MaxValidatorCount` which is used to determine how close
			//   we are to the threshold.
			// * A `MinNominatorBond` and `MinValidatorBond` which is the final condition checked to
			//   determine this is a person that should be chilled because they have not met the
			//   threshold bond required.
			//
			// Otherwise, if caller is the same as the controller, this is just like `chill`.
			if caller != controller {
				let threshold = ChillThreshold::<T>::get().ok_or(Error::<T>::CannotChillOther)?;
				let min_active_bond = if Nominators::<T>::contains_key(&stash) {
					let max_nominator_count =
						MaxNominatorsCount::<T>::get().ok_or(Error::<T>::CannotChillOther)?;
					let current_nominator_count = CounterForNominators::<T>::get();
					ensure!(
						threshold * max_nominator_count < current_nominator_count,
						Error::<T>::CannotChillOther
					);
					MinNominatorBond::<T>::get()
				} else if Validators::<T>::contains_key(&stash) {
					let max_validator_count =
						MaxValidatorsCount::<T>::get().ok_or(Error::<T>::CannotChillOther)?;
					let current_validator_count = CounterForValidators::<T>::get();
					ensure!(
						threshold * max_validator_count < current_validator_count,
						Error::<T>::CannotChillOther
					);
					MinValidatorBond::<T>::get()
				} else {
					Zero::zero()
				};

				ensure!(ledger.active < min_active_bond, Error::<T>::CannotChillOther);
			}

			Self::chill_stash(&stash);
			Ok(())
		}
	}
}

/// Check that list is sorted and has no duplicates.
fn is_sorted_and_unique(list: &[u32]) -> bool {
	list.windows(2).all(|w| w[0] < w[1])
}<|MERGE_RESOLUTION|>--- conflicted
+++ resolved
@@ -141,16 +141,14 @@
 		#[pallet::constant]
 		type MaxNominatorRewardedPerValidator: Get<u32>;
 
-<<<<<<< HEAD
 		/// The fraction of the validator set that is safe to be offending.
 		/// After the threshold is reached a new era will be forced.
 		type OffendingValidatorsThreshold: Get<Perbill>;
-=======
+
 		/// Something that can provide a sorted list of voters in a somewhat sorted way. The
 		/// original use case for this was designed with [`pallet_bags_list::Pallet`] in mind. If
 		/// the bags-list is not desired, [`impls::UseNominatorsMap`] is likely the desired option.
 		type SortedListProvider: SortedListProvider<Self::AccountId>;
->>>>>>> 4930977a
 
 		/// Weight information for extrinsics in this pallet.
 		type WeightInfo: WeightInfo;
