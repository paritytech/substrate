// This file is part of Substrate.

// Copyright (C) 2017-2022 Parity Technologies (UK) Ltd.
// SPDX-License-Identifier: Apache-2.0

// Licensed under the Apache License, Version 2.0 (the "License");
// you may not use this file except in compliance with the License.
// You may obtain a copy of the License at
//
// 	http://www.apache.org/licenses/LICENSE-2.0
//
// Unless required by applicable law or agreed to in writing, software
// distributed under the License is distributed on an "AS IS" BASIS,
// WITHOUT WARRANTIES OR CONDITIONS OF ANY KIND, either express or implied.
// See the License for the specific language governing permissions and
// limitations under the License.

//! Staking FRAME Pallet.

use frame_election_provider_support::{SortedListProvider, VoteWeight};
use frame_support::{
	dispatch::Codec,
	pallet_prelude::*,
	traits::{
		Currency, CurrencyToVote, Defensive, DefensiveResult, DefensiveSaturating, EnsureOrigin,
		EstimateNextNewSession, Get, LockIdentifier, LockableCurrency, OnUnbalanced, TryCollect,
		UnixTime,
	},
	weights::Weight,
	BoundedVec,
};
use frame_system::{ensure_root, ensure_signed, pallet_prelude::*};
use sp_runtime::{
	traits::{CheckedSub, SaturatedConversion, StaticLookup, Zero},
	Perbill, Percent,
};
use sp_staking::{EraIndex, SessionIndex};
use sp_std::prelude::*;

mod impls;

pub use impls::*;

use crate::{
	slashing, weights::WeightInfo, AccountIdLookupOf, ActiveEraInfo, BalanceOf, EraPayout,
	EraRewardPoints, Exposure, Forcing, MaxUnlockingChunks, NegativeImbalanceOf, Nominations,
	PositiveImbalanceOf, Releases, RewardDestination, SessionInterface, StakingLedger,
	UnappliedSlash, UnlockChunk, ValidatorPrefs,
};

const STAKING_ID: LockIdentifier = *b"staking ";

#[frame_support::pallet]
pub mod pallet {
	use frame_election_provider_support::ElectionDataProvider;

	use crate::BenchmarkingConfig;

	use super::*;

	#[pallet::pallet]
	#[pallet::generate_store(pub(crate) trait Store)]
	pub struct Pallet<T>(_);

	/// Possible operations on the configuration values of this pallet.
	#[derive(TypeInfo, Debug, Clone, Encode, Decode, PartialEq)]
	pub enum ConfigOp<T: Default + Codec> {
		/// Don't change.
		Noop,
		/// Set the given value.
		Set(T),
		/// Remove from storage.
		Remove,
	}

	#[pallet::config]
	pub trait Config: frame_system::Config {
		/// The staking balance.
		type Currency: LockableCurrency<
			Self::AccountId,
			Moment = Self::BlockNumber,
			Balance = Self::CurrencyBalance,
		>;
		/// Just the `Currency::Balance` type; we have this item to allow us to constrain it to
		/// `From<u64>`.
		type CurrencyBalance: sp_runtime::traits::AtLeast32BitUnsigned
			+ codec::FullCodec
			+ Copy
			+ MaybeSerializeDeserialize
			+ sp_std::fmt::Debug
			+ Default
			+ From<u64>
			+ TypeInfo
			+ MaxEncodedLen;
		/// Time used for computing era duration.
		///
		/// It is guaranteed to start being called from the first `on_finalize`. Thus value at
		/// genesis is not used.
		type UnixTime: UnixTime;

		/// Convert a balance into a number used for election calculation. This must fit into a
		/// `u64` but is allowed to be sensibly lossy. The `u64` is used to communicate with the
		/// [`frame_election_provider_support`] crate which accepts u64 numbers and does operations
		/// in 128.
		/// Consequently, the backward convert is used convert the u128s from sp-elections back to a
		/// [`BalanceOf`].
		type CurrencyToVote: CurrencyToVote<BalanceOf<Self>>;

		/// Something that provides the election functionality.
		type ElectionProvider: frame_election_provider_support::ElectionProvider<
			AccountId = Self::AccountId,
			BlockNumber = Self::BlockNumber,
			// we only accept an election provider that has staking as data provider.
			DataProvider = Pallet<Self>,
		>;

		/// Something that provides the election functionality at genesis.
		type GenesisElectionProvider: frame_election_provider_support::ElectionProvider<
			AccountId = Self::AccountId,
			BlockNumber = Self::BlockNumber,
			DataProvider = Pallet<Self>,
		>;

		/// Maximum number of nominations per nominator.
		#[pallet::constant]
		type MaxNominations: Get<u32>;

		/// Number of eras to keep in history.
		///
		/// Following information is kept for eras in `[current_era -
		/// HistoryDepth, current_era]`: `ErasStakers`, `ErasStakersClipped`,
		/// `ErasValidatorPrefs`, `ErasValidatorReward`, `ErasRewardPoints`,
		/// `ErasTotalStake`, `ErasStartSessionIndex`,
		/// `StakingLedger.claimed_rewards`.
		///
		/// Must be more than the number of eras delayed by session.
		/// I.e. active era must always be in history. I.e. `active_era >
		/// current_era - history_depth` must be guaranteed.
		///
		/// If migrating an existing pallet from storage value to config value,
		/// this should be set to same value or greater as in storage.
		///
		/// Note: `HistoryDepth` is used as the upper bound for the `BoundedVec`
		/// item `StakingLedger.claimed_rewards`. Setting this value lower than
		/// the existing value can lead to inconsistencies and will need to be
		/// handled properly in a migration.
		#[pallet::constant]
		type HistoryDepth: Get<u32>;

		/// Tokens have been minted and are unused for validator-reward.
		/// See [Era payout](./index.html#era-payout).
		type RewardRemainder: OnUnbalanced<NegativeImbalanceOf<Self>>;

		/// The overarching event type.
		type RuntimeEvent: From<Event<Self>> + IsType<<Self as frame_system::Config>::RuntimeEvent>;

		/// Handler for the unbalanced reduction when slashing a staker.
		type Slash: OnUnbalanced<NegativeImbalanceOf<Self>>;

		/// Handler for the unbalanced increment when rewarding a staker.
		/// NOTE: in most cases, the implementation of `OnUnbalanced` should modify the total
		/// issuance.
		type Reward: OnUnbalanced<PositiveImbalanceOf<Self>>;

		/// Number of sessions per era.
		#[pallet::constant]
		type SessionsPerEra: Get<SessionIndex>;

		/// Number of eras that staked funds must remain bonded for.
		#[pallet::constant]
		type BondingDuration: Get<EraIndex>;

		/// Number of eras that slashes are deferred by, after computation.
		///
		/// This should be less than the bonding duration. Set to 0 if slashes
		/// should be applied immediately, without opportunity for intervention.
		#[pallet::constant]
		type SlashDeferDuration: Get<EraIndex>;

		/// The origin which can cancel a deferred slash. Root can always do this.
		type SlashCancelOrigin: EnsureOrigin<Self::RuntimeOrigin>;

		/// Interface for interacting with a session pallet.
		type SessionInterface: SessionInterface<Self::AccountId>;

		/// The payout for validators and the system for the current era.
		/// See [Era payout](./index.html#era-payout).
		type EraPayout: EraPayout<BalanceOf<Self>>;

		/// Something that can estimate the next session change, accurately or as a best effort
		/// guess.
		type NextNewSession: EstimateNextNewSession<Self::BlockNumber>;

		/// The maximum number of nominators rewarded for each validator.
		///
		/// For each validator only the `$MaxNominatorRewardedPerValidator` biggest stakers can
		/// claim their reward. This used to limit the i/o cost for the nominator payout.
		#[pallet::constant]
		type MaxNominatorRewardedPerValidator: Get<u32>;

		/// The fraction of the validator set that is safe to be offending.
		/// After the threshold is reached a new era will be forced.
		type OffendingValidatorsThreshold: Get<Perbill>;

		/// Something that provides a best-effort sorted list of voters aka electing nominators,
		/// used for NPoS election.
		///
		/// The changes to nominators are reported to this. Moreover, each validator's self-vote is
		/// also reported as one independent vote.
		///
		/// To keep the load off the chain as much as possible, changes made to the staked amount
		/// via rewards and slashes are not reported and thus need to be manually fixed by the
		/// staker. In case of `bags-list`, this always means using `rebag` and `putInFrontOf`.
		///
		/// Invariant: what comes out of this list will always be a nominator.
		type VoterList: SortedListProvider<Self::AccountId, Score = VoteWeight>;

		/// WIP: This is a noop as of now, the actual business logic that's described below is going
		/// to be introduced in a follow-up PR.
		///
		/// Something that provides a best-effort sorted list of targets aka electable validators,
		/// used for NPoS election.
		///
		/// The changes to the approval stake of each validator are reported to this. This means any
		/// change to:
		/// 1. The stake of any validator or nominator.
		/// 2. The targets of any nominator
		/// 3. The role of any staker (e.g. validator -> chilled, nominator -> validator, etc)
		///
		/// Unlike `VoterList`, the values in this list are always kept up to date with reward and
		/// slash as well, and thus represent the accurate approval stake of all account being
		/// nominated by nominators.
		///
		/// Note that while at the time of nomination, all targets are checked to be real
		/// validators, they can chill at any point, and their approval stakes will still be
		/// recorded. This implies that what comes out of iterating this list MIGHT NOT BE AN ACTIVE
		/// VALIDATOR.
		type TargetList: SortedListProvider<Self::AccountId, Score = BalanceOf<Self>>;

		/// The maximum number of `unlocking` chunks a [`StakingLedger`] can have. Effectively
		/// determines how many unique eras a staker may be unbonding in.
		#[pallet::constant]
		type MaxUnlockingChunks: Get<u32>;

		/// A hook called when any staker is slashed. Mostly likely this can be a no-op unless
		/// other pallets exist that are affected by slashing per-staker.
		type OnStakerSlash: sp_staking::OnStakerSlash<Self::AccountId, BalanceOf<Self>>;

		/// Some parameters of the benchmarking.
		type BenchmarkingConfig: BenchmarkingConfig;

		/// Weight information for extrinsics in this pallet.
		type WeightInfo: WeightInfo;
	}

	/// The ideal number of staking participants.
	#[pallet::storage]
	#[pallet::getter(fn validator_count)]
	pub type ValidatorCount<T> = StorageValue<_, u32, ValueQuery>;

	/// Minimum number of staking participants before emergency conditions are imposed.
	#[pallet::storage]
	#[pallet::getter(fn minimum_validator_count)]
	pub type MinimumValidatorCount<T> = StorageValue<_, u32, ValueQuery>;

	/// Any validators that may never be slashed or forcibly kicked. It's a Vec since they're
	/// easy to initialize and the performance hit is minimal (we expect no more than four
	/// invulnerables) and restricted to testnets.
	#[pallet::storage]
	#[pallet::getter(fn invulnerables)]
	#[pallet::unbounded]
	pub type Invulnerables<T: Config> = StorageValue<_, Vec<T::AccountId>, ValueQuery>;

	/// Map from all locked "stash" accounts to the controller account.
	#[pallet::storage]
	#[pallet::getter(fn bonded)]
	pub type Bonded<T: Config> = StorageMap<_, Twox64Concat, T::AccountId, T::AccountId>;

	/// The minimum active bond to become and maintain the role of a nominator.
	#[pallet::storage]
	pub type MinNominatorBond<T: Config> = StorageValue<_, BalanceOf<T>, ValueQuery>;

	/// The minimum active bond to become and maintain the role of a validator.
	#[pallet::storage]
	pub type MinValidatorBond<T: Config> = StorageValue<_, BalanceOf<T>, ValueQuery>;

	/// The minimum amount of commission that validators can set.
	///
	/// If set to `0`, no limit exists.
	#[pallet::storage]
	pub type MinCommission<T: Config> = StorageValue<_, Perbill, ValueQuery>;

	/// Map from all (unlocked) "controller" accounts to the info regarding the staking.
	#[pallet::storage]
	#[pallet::getter(fn ledger)]
	pub type Ledger<T: Config> = StorageMap<_, Blake2_128Concat, T::AccountId, StakingLedger<T>>;

	/// Where the reward payment should be made. Keyed by stash.
	#[pallet::storage]
	#[pallet::getter(fn payee)]
	pub type Payee<T: Config> =
		StorageMap<_, Twox64Concat, T::AccountId, RewardDestination<T::AccountId>, ValueQuery>;

	/// The map from (wannabe) validator stash key to the preferences of that validator.
	#[pallet::storage]
	#[pallet::getter(fn validators)]
	pub type Validators<T: Config> =
		CountedStorageMap<_, Twox64Concat, T::AccountId, ValidatorPrefs, ValueQuery>;

	/// The maximum validator count before we stop allowing new validators to join.
	///
	/// When this value is not set, no limits are enforced.
	#[pallet::storage]
	pub type MaxValidatorsCount<T> = StorageValue<_, u32, OptionQuery>;

	/// The map from nominator stash key to their nomination preferences, namely the validators that
	/// they wish to support.
	///
	/// Note that the keys of this storage map might become non-decodable in case the
	/// [`Config::MaxNominations`] configuration is decreased. In this rare case, these nominators
	/// are still existent in storage, their key is correct and retrievable (i.e. `contains_key`
	/// indicates that they exist), but their value cannot be decoded. Therefore, the non-decodable
	/// nominators will effectively not-exist, until they re-submit their preferences such that it
	/// is within the bounds of the newly set `Config::MaxNominations`.
	///
	/// This implies that `::iter_keys().count()` and `::iter().count()` might return different
	/// values for this map. Moreover, the main `::count()` is aligned with the former, namely the
	/// number of keys that exist.
	///
	/// Lastly, if any of the nominators become non-decodable, they can be chilled immediately via
	/// [`Call::chill_other`] dispatchable by anyone.
	#[pallet::storage]
	#[pallet::getter(fn nominators)]
	pub type Nominators<T: Config> =
		CountedStorageMap<_, Twox64Concat, T::AccountId, Nominations<T>>;

	/// The maximum nominator count before we stop allowing new validators to join.
	///
	/// When this value is not set, no limits are enforced.
	#[pallet::storage]
	pub type MaxNominatorsCount<T> = StorageValue<_, u32, OptionQuery>;

	/// The current era index.
	///
	/// This is the latest planned era, depending on how the Session pallet queues the validator
	/// set, it might be active or not.
	#[pallet::storage]
	#[pallet::getter(fn current_era)]
	pub type CurrentEra<T> = StorageValue<_, EraIndex>;

	/// The active era information, it holds index and start.
	///
	/// The active era is the era being currently rewarded. Validator set of this era must be
	/// equal to [`SessionInterface::validators`].
	#[pallet::storage]
	#[pallet::getter(fn active_era)]
	pub type ActiveEra<T> = StorageValue<_, ActiveEraInfo>;

	/// The session index at which the era start for the last `HISTORY_DEPTH` eras.
	///
	/// Note: This tracks the starting session (i.e. session index when era start being active)
	/// for the eras in `[CurrentEra - HISTORY_DEPTH, CurrentEra]`.
	#[pallet::storage]
	#[pallet::getter(fn eras_start_session_index)]
	pub type ErasStartSessionIndex<T> = StorageMap<_, Twox64Concat, EraIndex, SessionIndex>;

	/// Exposure of validator at era.
	///
	/// This is keyed first by the era index to allow bulk deletion and then the stash account.
	///
	/// Is it removed after `HISTORY_DEPTH` eras.
	/// If stakers hasn't been set or has been removed then empty exposure is returned.
	#[pallet::storage]
	#[pallet::getter(fn eras_stakers)]
	#[pallet::unbounded]
	pub type ErasStakers<T: Config> = StorageDoubleMap<
		_,
		Twox64Concat,
		EraIndex,
		Twox64Concat,
		T::AccountId,
		Exposure<T::AccountId, BalanceOf<T>>,
		ValueQuery,
	>;

	/// Clipped Exposure of validator at era.
	///
	/// This is similar to [`ErasStakers`] but number of nominators exposed is reduced to the
	/// `T::MaxNominatorRewardedPerValidator` biggest stakers.
	/// (Note: the field `total` and `own` of the exposure remains unchanged).
	/// This is used to limit the i/o cost for the nominator payout.
	///
	/// This is keyed fist by the era index to allow bulk deletion and then the stash account.
	///
	/// Is it removed after `HISTORY_DEPTH` eras.
	/// If stakers hasn't been set or has been removed then empty exposure is returned.
	#[pallet::storage]
	#[pallet::unbounded]
	#[pallet::getter(fn eras_stakers_clipped)]
	pub type ErasStakersClipped<T: Config> = StorageDoubleMap<
		_,
		Twox64Concat,
		EraIndex,
		Twox64Concat,
		T::AccountId,
		Exposure<T::AccountId, BalanceOf<T>>,
		ValueQuery,
	>;

	/// Similar to `ErasStakers`, this holds the preferences of validators.
	///
	/// This is keyed first by the era index to allow bulk deletion and then the stash account.
	///
	/// Is it removed after `HISTORY_DEPTH` eras.
	// If prefs hasn't been set or has been removed then 0 commission is returned.
	#[pallet::storage]
	#[pallet::getter(fn eras_validator_prefs)]
	pub type ErasValidatorPrefs<T: Config> = StorageDoubleMap<
		_,
		Twox64Concat,
		EraIndex,
		Twox64Concat,
		T::AccountId,
		ValidatorPrefs,
		ValueQuery,
	>;

	/// The total validator era payout for the last `HISTORY_DEPTH` eras.
	///
	/// Eras that haven't finished yet or has been removed doesn't have reward.
	#[pallet::storage]
	#[pallet::getter(fn eras_validator_reward)]
	pub type ErasValidatorReward<T: Config> = StorageMap<_, Twox64Concat, EraIndex, BalanceOf<T>>;

	/// Rewards for the last `HISTORY_DEPTH` eras.
	/// If reward hasn't been set or has been removed then 0 reward is returned.
	#[pallet::storage]
	#[pallet::unbounded]
	#[pallet::getter(fn eras_reward_points)]
	pub type ErasRewardPoints<T: Config> =
		StorageMap<_, Twox64Concat, EraIndex, EraRewardPoints<T::AccountId>, ValueQuery>;

	/// The total amount staked for the last `HISTORY_DEPTH` eras.
	/// If total hasn't been set or has been removed then 0 stake is returned.
	#[pallet::storage]
	#[pallet::getter(fn eras_total_stake)]
	pub type ErasTotalStake<T: Config> =
		StorageMap<_, Twox64Concat, EraIndex, BalanceOf<T>, ValueQuery>;

	/// Mode of era forcing.
	#[pallet::storage]
	#[pallet::getter(fn force_era)]
	pub type ForceEra<T> = StorageValue<_, Forcing, ValueQuery>;

	/// The percentage of the slash that is distributed to reporters.
	///
	/// The rest of the slashed value is handled by the `Slash`.
	#[pallet::storage]
	#[pallet::getter(fn slash_reward_fraction)]
	pub type SlashRewardFraction<T> = StorageValue<_, Perbill, ValueQuery>;

	/// The amount of currency given to reporters of a slash event which was
	/// canceled by extraordinary circumstances (e.g. governance).
	#[pallet::storage]
	#[pallet::getter(fn canceled_payout)]
	pub type CanceledSlashPayout<T: Config> = StorageValue<_, BalanceOf<T>, ValueQuery>;

	/// All unapplied slashes that are queued for later.
	#[pallet::storage]
	#[pallet::unbounded]
	pub type UnappliedSlashes<T: Config> = StorageMap<
		_,
		Twox64Concat,
		EraIndex,
		Vec<UnappliedSlash<T::AccountId, BalanceOf<T>>>,
		ValueQuery,
	>;

	/// A mapping from still-bonded eras to the first session index of that era.
	///
	/// Must contains information for eras for the range:
	/// `[active_era - bounding_duration; active_era]`
	#[pallet::storage]
	#[pallet::unbounded]
	pub(crate) type BondedEras<T: Config> =
		StorageValue<_, Vec<(EraIndex, SessionIndex)>, ValueQuery>;

	/// All slashing events on validators, mapped by era to the highest slash proportion
	/// and slash value of the era.
	#[pallet::storage]
	pub(crate) type ValidatorSlashInEra<T: Config> = StorageDoubleMap<
		_,
		Twox64Concat,
		EraIndex,
		Twox64Concat,
		T::AccountId,
		(Perbill, BalanceOf<T>),
	>;

	/// All slashing events on nominators, mapped by era to the highest slash value of the era.
	#[pallet::storage]
	pub(crate) type NominatorSlashInEra<T: Config> =
		StorageDoubleMap<_, Twox64Concat, EraIndex, Twox64Concat, T::AccountId, BalanceOf<T>>;

	/// Slashing spans for stash accounts.
	#[pallet::storage]
	#[pallet::unbounded]
	pub(crate) type SlashingSpans<T: Config> =
		StorageMap<_, Twox64Concat, T::AccountId, slashing::SlashingSpans>;

	/// Records information about the maximum slash of a stash within a slashing span,
	/// as well as how much reward has been paid out.
	#[pallet::storage]
	pub(crate) type SpanSlash<T: Config> = StorageMap<
		_,
		Twox64Concat,
		(T::AccountId, slashing::SpanIndex),
		slashing::SpanRecord<BalanceOf<T>>,
		ValueQuery,
	>;

	/// The last planned session scheduled by the session pallet.
	///
	/// This is basically in sync with the call to [`pallet_session::SessionManager::new_session`].
	#[pallet::storage]
	#[pallet::getter(fn current_planned_session)]
	pub type CurrentPlannedSession<T> = StorageValue<_, SessionIndex, ValueQuery>;

	/// Indices of validators that have offended in the active era and whether they are currently
	/// disabled.
	///
	/// This value should be a superset of disabled validators since not all offences lead to the
	/// validator being disabled (if there was no slash). This is needed to track the percentage of
	/// validators that have offended in the current era, ensuring a new era is forced if
	/// `OffendingValidatorsThreshold` is reached. The vec is always kept sorted so that we can find
	/// whether a given validator has previously offended using binary search. It gets cleared when
	/// the era ends.
	#[pallet::storage]
	#[pallet::unbounded]
	#[pallet::getter(fn offending_validators)]
	pub type OffendingValidators<T: Config> = StorageValue<_, Vec<(u32, bool)>, ValueQuery>;

	/// True if network has been upgraded to this version.
	/// Storage version of the pallet.
	///
	/// This is set to v7.0.0 for new networks.
	#[pallet::storage]
	pub(crate) type StorageVersion<T: Config> = StorageValue<_, Releases, ValueQuery>;

	/// The threshold for when users can start calling `chill_other` for other validators /
	/// nominators. The threshold is compared to the actual number of validators / nominators
	/// (`CountFor*`) in the system compared to the configured max (`Max*Count`).
	#[pallet::storage]
	pub(crate) type ChillThreshold<T: Config> = StorageValue<_, Percent, OptionQuery>;

	#[pallet::genesis_config]
	pub struct GenesisConfig<T: Config> {
		pub validator_count: u32,
		pub minimum_validator_count: u32,
		pub invulnerables: Vec<T::AccountId>,
		pub force_era: Forcing,
		pub slash_reward_fraction: Perbill,
		pub canceled_payout: BalanceOf<T>,
		pub stakers:
			Vec<(T::AccountId, T::AccountId, BalanceOf<T>, crate::StakerStatus<T::AccountId>)>,
		pub min_nominator_bond: BalanceOf<T>,
		pub min_validator_bond: BalanceOf<T>,
		pub max_validator_count: Option<u32>,
		pub max_nominator_count: Option<u32>,
	}

	#[cfg(feature = "std")]
	impl<T: Config> Default for GenesisConfig<T> {
		fn default() -> Self {
			GenesisConfig {
				validator_count: Default::default(),
				minimum_validator_count: Default::default(),
				invulnerables: Default::default(),
				force_era: Default::default(),
				slash_reward_fraction: Default::default(),
				canceled_payout: Default::default(),
				stakers: Default::default(),
				min_nominator_bond: Default::default(),
				min_validator_bond: Default::default(),
				max_validator_count: None,
				max_nominator_count: None,
			}
		}
	}

	#[pallet::genesis_build]
	impl<T: Config> GenesisBuild<T> for GenesisConfig<T> {
		fn build(&self) {
			ValidatorCount::<T>::put(self.validator_count);
			MinimumValidatorCount::<T>::put(self.minimum_validator_count);
			Invulnerables::<T>::put(&self.invulnerables);
			ForceEra::<T>::put(self.force_era);
			CanceledSlashPayout::<T>::put(self.canceled_payout);
			SlashRewardFraction::<T>::put(self.slash_reward_fraction);
			StorageVersion::<T>::put(Releases::V7_0_0);
			MinNominatorBond::<T>::put(self.min_nominator_bond);
			MinValidatorBond::<T>::put(self.min_validator_bond);
			if let Some(x) = self.max_validator_count {
				MaxValidatorsCount::<T>::put(x);
			}
			if let Some(x) = self.max_nominator_count {
				MaxNominatorsCount::<T>::put(x);
			}

			for &(ref stash, ref controller, balance, ref status) in &self.stakers {
				crate::log!(
					trace,
					"inserting genesis staker: {:?} => {:?} => {:?}",
					stash,
					balance,
					status
				);
				assert!(
					T::Currency::free_balance(stash) >= balance,
					"Stash does not have enough balance to bond."
				);
				frame_support::assert_ok!(<Pallet<T>>::bond(
					T::RuntimeOrigin::from(Some(stash.clone()).into()),
					T::Lookup::unlookup(controller.clone()),
					balance,
					RewardDestination::Staked,
				));
				frame_support::assert_ok!(match status {
					crate::StakerStatus::Validator => <Pallet<T>>::validate(
						T::RuntimeOrigin::from(Some(controller.clone()).into()),
						Default::default(),
					),
					crate::StakerStatus::Nominator(votes) => <Pallet<T>>::nominate(
						T::RuntimeOrigin::from(Some(controller.clone()).into()),
						votes.iter().map(|l| T::Lookup::unlookup(l.clone())).collect(),
					),
					_ => Ok(()),
				});
			}

			// all voters are reported to the `VoterList`.
			assert_eq!(
				T::VoterList::count(),
				Nominators::<T>::count() + Validators::<T>::count(),
				"not all genesis stakers were inserted into sorted list provider, something is wrong."
			);
		}
	}

	#[pallet::event]
	#[pallet::generate_deposit(pub(crate) fn deposit_event)]
	pub enum Event<T: Config> {
		/// The era payout has been set; the first balance is the validator-payout; the second is
		/// the remainder from the maximum amount of reward.
		/// \[era_index, validator_payout, remainder\]
		EraPaid(EraIndex, BalanceOf<T>, BalanceOf<T>),
		/// The nominator has been rewarded by this amount. \[stash, amount\]
		Rewarded(T::AccountId, BalanceOf<T>),
		/// One validator (and its nominators) has been slashed by the given amount.
		/// \[validator, amount\]
		Slashed(T::AccountId, BalanceOf<T>),
		/// An old slashing report from a prior era was discarded because it could
		/// not be processed. \[session_index\]
		OldSlashingReportDiscarded(SessionIndex),
		/// A new set of stakers was elected.
		StakersElected,
		/// An account has bonded this amount. \[stash, amount\]
		///
		/// NOTE: This event is only emitted when funds are bonded via a dispatchable. Notably,
		/// it will not be emitted for staking rewards when they are added to stake.
		Bonded(T::AccountId, BalanceOf<T>),
		/// An account has unbonded this amount. \[stash, amount\]
		Unbonded(T::AccountId, BalanceOf<T>),
		/// An account has called `withdraw_unbonded` and removed unbonding chunks worth `Balance`
		/// from the unlocking queue. \[stash, amount\]
		Withdrawn(T::AccountId, BalanceOf<T>),
		/// A nominator has been kicked from a validator. \[nominator, stash\]
		Kicked(T::AccountId, T::AccountId),
		/// The election failed. No new era is planned.
		StakingElectionFailed,
		/// An account has stopped participating as either a validator or nominator.
		/// \[stash\]
		Chilled(T::AccountId),
		/// The stakers' rewards are getting paid. \[era_index, validator_stash\]
		PayoutStarted(EraIndex, T::AccountId),
		/// A validator has set their preferences.
		ValidatorPrefsSet(T::AccountId, ValidatorPrefs),
	}

	#[pallet::error]
	pub enum Error<T> {
		/// Not a controller account.
		NotController,
		/// Not a stash account.
		NotStash,
		/// Stash is already bonded.
		AlreadyBonded,
		/// Controller is already paired.
		AlreadyPaired,
		/// Targets cannot be empty.
		EmptyTargets,
		/// Duplicate index.
		DuplicateIndex,
		/// Slash record index out of bounds.
		InvalidSlashIndex,
		/// Cannot have a validator or nominator role, with value less than the minimum defined by
		/// governance (see `MinValidatorBond` and `MinNominatorBond`). If unbonding is the
		/// intention, `chill` first to remove one's role as validator/nominator.
		InsufficientBond,
		/// Can not schedule more unlock chunks.
		NoMoreChunks,
		/// Can not rebond without unlocking chunks.
		NoUnlockChunk,
		/// Attempting to target a stash that still has funds.
		FundedTarget,
		/// Invalid era to reward.
		InvalidEraToReward,
		/// Invalid number of nominations.
		InvalidNumberOfNominations,
		/// Items are not sorted and unique.
		NotSortedAndUnique,
		/// Rewards for this era have already been claimed for this validator.
		AlreadyClaimed,
		/// Incorrect previous history depth input provided.
		IncorrectHistoryDepth,
		/// Incorrect number of slashing spans provided.
		IncorrectSlashingSpans,
		/// Internal state has become somehow corrupted and the operation cannot continue.
		BadState,
		/// Too many nomination targets supplied.
		TooManyTargets,
		/// A nomination target was supplied that was blocked or otherwise not a validator.
		BadTarget,
		/// The user has enough bond and thus cannot be chilled forcefully by an external person.
		CannotChillOther,
		/// There are too many nominators in the system. Governance needs to adjust the staking
		/// settings to keep things safe for the runtime.
		TooManyNominators,
		/// There are too many validators in the system. Governance needs to adjust the staking
		/// settings to keep things safe for the runtime.
		TooManyValidators,
		/// Commission is too low. Must be at least `MinCommission`.
		CommissionTooLow,
		/// Some bound is not met.
		BoundNotMet,
	}

	#[pallet::hooks]
	impl<T: Config> Hooks<BlockNumberFor<T>> for Pallet<T> {
		fn on_initialize(_now: BlockNumberFor<T>) -> Weight {
			// just return the weight of the on_finalize.
			T::DbWeight::get().reads(1)
		}

		fn on_finalize(_n: BlockNumberFor<T>) {
			// Set the start of the first era.
			if let Some(mut active_era) = Self::active_era() {
				if active_era.start.is_none() {
					let now_as_millis_u64 = T::UnixTime::now().as_millis().saturated_into::<u64>();
					active_era.start = Some(now_as_millis_u64);
					// This write only ever happens once, we don't include it in the weight in
					// general
					ActiveEra::<T>::put(active_era);
				}
			}
			// `on_finalize` weight is tracked in `on_initialize`
		}

		fn integrity_test() {
			// ensure that we funnel the correct value to the `DataProvider::MaxVotesPerVoter`;
			assert_eq!(
				T::MaxNominations::get(),
				<Self as ElectionDataProvider>::MaxVotesPerVoter::get()
			);
			// and that MaxNominations is always greater than 1, since we count on this.
			assert!(!T::MaxNominations::get().is_zero());

			sp_std::if_std! {
				sp_io::TestExternalities::new_empty().execute_with(||
					assert!(
						T::SlashDeferDuration::get() < T::BondingDuration::get() || T::BondingDuration::get() == 0,
						"As per documentation, slash defer duration ({}) should be less than bonding duration ({}).",
						T::SlashDeferDuration::get(),
						T::BondingDuration::get(),
					)
				);
			}
		}

		#[cfg(feature = "try-runtime")]
		fn try_state(n: BlockNumberFor<T>) -> Result<(), &'static str> {
			Self::do_try_state(n)
		}
	}

	#[pallet::call]
	impl<T: Config> Pallet<T> {
		/// Take the origin account as a stash and lock up `value` of its balance. `controller` will
		/// be the account that controls it.
		///
		/// `value` must be more than the `minimum_balance` specified by `T::Currency`.
		///
		/// The dispatch origin for this call must be _Signed_ by the stash account.
		///
		/// Emits `Bonded`.
		/// # <weight>
		/// - Independent of the arguments. Moderate complexity.
		/// - O(1).
		/// - Three extra DB entries.
		///
		/// NOTE: Two of the storage writes (`Self::bonded`, `Self::payee`) are _never_ cleaned
		/// unless the `origin` falls below _existential deposit_ and gets removed as dust.
		/// ------------------
		/// # </weight>
		#[pallet::weight(T::WeightInfo::bond())]
		pub fn bond(
			origin: OriginFor<T>,
			controller: AccountIdLookupOf<T>,
			#[pallet::compact] value: BalanceOf<T>,
			payee: RewardDestination<T::AccountId>,
		) -> DispatchResult {
			let stash = ensure_signed(origin)?;

			if <Bonded<T>>::contains_key(&stash) {
				return Err(Error::<T>::AlreadyBonded.into())
			}

			let controller = T::Lookup::lookup(controller)?;

			if <Ledger<T>>::contains_key(&controller) {
				return Err(Error::<T>::AlreadyPaired.into())
			}

			// Reject a bond which is considered to be _dust_.
			if value < T::Currency::minimum_balance() {
				return Err(Error::<T>::InsufficientBond.into())
			}

			frame_system::Pallet::<T>::inc_consumers(&stash).map_err(|_| Error::<T>::BadState)?;

			// You're auto-bonded forever, here. We might improve this by only bonding when
			// you actually validate/nominate and remove once you unbond __everything__.
			<Bonded<T>>::insert(&stash, &controller);
			<Payee<T>>::insert(&stash, payee);

			let current_era = CurrentEra::<T>::get().unwrap_or(0);
			let history_depth = T::HistoryDepth::get();
			let last_reward_era = current_era.saturating_sub(history_depth);

			let stash_balance = T::Currency::free_balance(&stash);
			let value = value.min(stash_balance);
			Self::deposit_event(Event::<T>::Bonded(stash.clone(), value));
			let item = StakingLedger {
				stash,
				total: value,
				active: value,
				unlocking: Default::default(),
				claimed_rewards: (last_reward_era..current_era)
					.try_collect()
					// Since last_reward_era is calculated as `current_era -
					// HistoryDepth`, following bound is always expected to be
					// satisfied.
					.defensive_map_err(|_| Error::<T>::BoundNotMet)?,
			};
			Self::update_ledger(&controller, &item);
			Ok(())
		}

		/// Add some extra amount that have appeared in the stash `free_balance` into the balance up
		/// for staking.
		///
		/// The dispatch origin for this call must be _Signed_ by the stash, not the controller.
		///
		/// Use this if there are additional funds in your stash account that you wish to bond.
		/// Unlike [`bond`](Self::bond) or [`unbond`](Self::unbond) this function does not impose
		/// any limitation on the amount that can be added.
		///
		/// Emits `Bonded`.
		///
		/// # <weight>
		/// - Independent of the arguments. Insignificant complexity.
		/// - O(1).
		/// # </weight>
		#[pallet::weight(T::WeightInfo::bond_extra())]
		pub fn bond_extra(
			origin: OriginFor<T>,
			#[pallet::compact] max_additional: BalanceOf<T>,
		) -> DispatchResult {
			let stash = ensure_signed(origin)?;

			let controller = Self::bonded(&stash).ok_or(Error::<T>::NotStash)?;
			let mut ledger = Self::ledger(&controller).ok_or(Error::<T>::NotController)?;

			let stash_balance = T::Currency::free_balance(&stash);
			if let Some(extra) = stash_balance.checked_sub(&ledger.total) {
				let extra = extra.min(max_additional);
				ledger.total += extra;
				ledger.active += extra;
				// Last check: the new active amount of ledger must be more than ED.
				ensure!(
					ledger.active >= T::Currency::minimum_balance(),
					Error::<T>::InsufficientBond
				);

				// NOTE: ledger must be updated prior to calling `Self::weight_of`.
				Self::update_ledger(&controller, &ledger);
				// update this staker in the sorted list, if they exist in it.
				if T::VoterList::contains(&stash) {
					let _ =
						T::VoterList::on_update(&stash, Self::weight_of(&ledger.stash)).defensive();
				}

				Self::deposit_event(Event::<T>::Bonded(stash, extra));
			}
			Ok(())
		}

		/// Schedule a portion of the stash to be unlocked ready for transfer out after the bond
		/// period ends. If this leaves an amount actively bonded less than
		/// T::Currency::minimum_balance(), then it is increased to the full amount.
		///
		/// The dispatch origin for this call must be _Signed_ by the controller, not the stash.
		///
		/// Once the unlock period is done, you can call `withdraw_unbonded` to actually move
		/// the funds out of management ready for transfer.
		///
		/// No more than a limited number of unlocking chunks (see `MaxUnlockingChunks`)
		/// can co-exists at the same time. In that case, [`Call::withdraw_unbonded`] need
		/// to be called first to remove some of the chunks (if possible).
		///
		/// If a user encounters the `InsufficientBond` error when calling this extrinsic,
		/// they should call `chill` first in order to free up their bonded funds.
		///
		/// Emits `Unbonded`.
		///
		/// See also [`Call::withdraw_unbonded`].
		#[pallet::weight(T::WeightInfo::unbond())]
		pub fn unbond(
			origin: OriginFor<T>,
			#[pallet::compact] value: BalanceOf<T>,
		) -> DispatchResult {
			let controller = ensure_signed(origin)?;
			let mut ledger = Self::ledger(&controller).ok_or(Error::<T>::NotController)?;
			ensure!(
				ledger.unlocking.len() < MaxUnlockingChunks::get() as usize,
				Error::<T>::NoMoreChunks,
			);

			let mut value = value.min(ledger.active);

			if !value.is_zero() {
				ledger.active -= value;

				// Avoid there being a dust balance left in the staking system.
				if ledger.active < T::Currency::minimum_balance() {
					value += ledger.active;
					ledger.active = Zero::zero();
				}

				let min_active_bond = if Nominators::<T>::contains_key(&ledger.stash) {
					MinNominatorBond::<T>::get()
				} else if Validators::<T>::contains_key(&ledger.stash) {
					MinValidatorBond::<T>::get()
				} else {
					Zero::zero()
				};

				// Make sure that the user maintains enough active bond for their role.
				// If a user runs into this error, they should chill first.
				ensure!(ledger.active >= min_active_bond, Error::<T>::InsufficientBond);

				// Note: in case there is no current era it is fine to bond one era more.
				let era = Self::current_era().unwrap_or(0) + T::BondingDuration::get();
				if let Some(mut chunk) =
					ledger.unlocking.last_mut().filter(|chunk| chunk.era == era)
				{
					// To keep the chunk count down, we only keep one chunk per era. Since
					// `unlocking` is a FiFo queue, if a chunk exists for `era` we know that it will
					// be the last one.
					chunk.value = chunk.value.defensive_saturating_add(value)
				} else {
					ledger
						.unlocking
						.try_push(UnlockChunk { value, era })
						.map_err(|_| Error::<T>::NoMoreChunks)?;
				};
				// NOTE: ledger must be updated prior to calling `Self::weight_of`.
				Self::update_ledger(&controller, &ledger);

				// update this staker in the sorted list, if they exist in it.
				if T::VoterList::contains(&ledger.stash) {
					let _ = T::VoterList::on_update(&ledger.stash, Self::weight_of(&ledger.stash))
						.defensive();
				}

				Self::deposit_event(Event::<T>::Unbonded(ledger.stash, value));
			}
			Ok(())
		}

		/// Remove any unlocked chunks from the `unlocking` queue from our management.
		///
		/// This essentially frees up that balance to be used by the stash account to do
		/// whatever it wants.
		///
		/// The dispatch origin for this call must be _Signed_ by the controller.
		///
		/// Emits `Withdrawn`.
		///
		/// See also [`Call::unbond`].
		///
		/// # <weight>
		/// Complexity O(S) where S is the number of slashing spans to remove
		/// NOTE: Weight annotation is the kill scenario, we refund otherwise.
		/// # </weight>
		#[pallet::weight(T::WeightInfo::withdraw_unbonded_kill(*num_slashing_spans))]
		pub fn withdraw_unbonded(
			origin: OriginFor<T>,
			num_slashing_spans: u32,
		) -> DispatchResultWithPostInfo {
			let controller = ensure_signed(origin)?;
			let mut ledger = Self::ledger(&controller).ok_or(Error::<T>::NotController)?;
			let (stash, old_total) = (ledger.stash.clone(), ledger.total);
			if let Some(current_era) = Self::current_era() {
				ledger = ledger.consolidate_unlocked(current_era)
			}

			let post_info_weight = if ledger.unlocking.is_empty() &&
				ledger.active < T::Currency::minimum_balance()
			{
				// This account must have called `unbond()` with some value that caused the active
				// portion to fall below existential deposit + will have no more unlocking chunks
				// left. We can now safely remove all staking-related information.
				Self::kill_stash(&stash, num_slashing_spans)?;
				// Remove the lock.
				T::Currency::remove_lock(STAKING_ID, &stash);
				// This is worst case scenario, so we use the full weight and return None
				None
			} else {
				// This was the consequence of a partial unbond. just update the ledger and move on.
				Self::update_ledger(&controller, &ledger);

				// This is only an update, so we use less overall weight.
				Some(T::WeightInfo::withdraw_unbonded_update(num_slashing_spans))
			};

			// `old_total` should never be less than the new total because
			// `consolidate_unlocked` strictly subtracts balance.
			if ledger.total < old_total {
				// Already checked that this won't overflow by entry condition.
				let value = old_total - ledger.total;
				Self::deposit_event(Event::<T>::Withdrawn(stash, value));
			}

			Ok(post_info_weight.into())
		}

		/// Declare the desire to validate for the origin controller.
		///
		/// Effects will be felt at the beginning of the next era.
		///
		/// The dispatch origin for this call must be _Signed_ by the controller, not the stash.
		#[pallet::weight(T::WeightInfo::validate())]
		pub fn validate(origin: OriginFor<T>, prefs: ValidatorPrefs) -> DispatchResult {
			let controller = ensure_signed(origin)?;

			let ledger = Self::ledger(&controller).ok_or(Error::<T>::NotController)?;

			ensure!(ledger.active >= MinValidatorBond::<T>::get(), Error::<T>::InsufficientBond);
			let stash = &ledger.stash;

			// ensure their commission is correct.
			ensure!(prefs.commission >= MinCommission::<T>::get(), Error::<T>::CommissionTooLow);

			// Only check limits if they are not already a validator.
			if !Validators::<T>::contains_key(stash) {
				// If this error is reached, we need to adjust the `MinValidatorBond` and start
				// calling `chill_other`. Until then, we explicitly block new validators to protect
				// the runtime.
				if let Some(max_validators) = MaxValidatorsCount::<T>::get() {
					ensure!(
						Validators::<T>::count() < max_validators,
						Error::<T>::TooManyValidators
					);
				}
			}

			Self::do_remove_nominator(stash);
			Self::do_add_validator(stash, prefs.clone());
			Self::deposit_event(Event::<T>::ValidatorPrefsSet(ledger.stash, prefs));

			Ok(())
		}

		/// Declare the desire to nominate `targets` for the origin controller.
		///
		/// Effects will be felt at the beginning of the next era.
		///
		/// The dispatch origin for this call must be _Signed_ by the controller, not the stash.
		///
		/// # <weight>
		/// - The transaction's complexity is proportional to the size of `targets` (N)
		/// which is capped at CompactAssignments::LIMIT (T::MaxNominations).
		/// - Both the reads and writes follow a similar pattern.
		/// # </weight>
		#[pallet::weight(T::WeightInfo::nominate(targets.len() as u32))]
		pub fn nominate(
			origin: OriginFor<T>,
			targets: Vec<AccountIdLookupOf<T>>,
		) -> DispatchResult {
			let controller = ensure_signed(origin)?;

			let ledger = Self::ledger(&controller).ok_or(Error::<T>::NotController)?;
			ensure!(ledger.active >= MinNominatorBond::<T>::get(), Error::<T>::InsufficientBond);
			let stash = &ledger.stash;

			// Only check limits if they are not already a nominator.
			if !Nominators::<T>::contains_key(stash) {
				// If this error is reached, we need to adjust the `MinNominatorBond` and start
				// calling `chill_other`. Until then, we explicitly block new nominators to protect
				// the runtime.
				if let Some(max_nominators) = MaxNominatorsCount::<T>::get() {
					ensure!(
						Nominators::<T>::count() < max_nominators,
						Error::<T>::TooManyNominators
					);
				}
			}

			ensure!(!targets.is_empty(), Error::<T>::EmptyTargets);
			ensure!(targets.len() <= T::MaxNominations::get() as usize, Error::<T>::TooManyTargets);

			let old = Nominators::<T>::get(stash).map_or_else(Vec::new, |x| x.targets.into_inner());

			let targets: BoundedVec<_, _> = targets
				.into_iter()
				.map(|t| T::Lookup::lookup(t).map_err(DispatchError::from))
				.map(|n| {
					n.and_then(|n| {
						if old.contains(&n) || !Validators::<T>::get(&n).blocked {
							Ok(n)
						} else {
							Err(Error::<T>::BadTarget.into())
						}
					})
				})
				.collect::<Result<Vec<_>, _>>()?
				.try_into()
				.map_err(|_| Error::<T>::TooManyNominators)?;

			let nominations = Nominations {
				targets,
				// Initial nominations are considered submitted at era 0. See `Nominations` doc.
				submitted_in: Self::current_era().unwrap_or(0),
				suppressed: false,
			};

			Self::do_remove_validator(stash);
			Self::do_add_nominator(stash, nominations);
			Ok(())
		}

		/// Declare no desire to either validate or nominate.
		///
		/// Effects will be felt at the beginning of the next era.
		///
		/// The dispatch origin for this call must be _Signed_ by the controller, not the stash.
		///
		/// # <weight>
		/// - Independent of the arguments. Insignificant complexity.
		/// - Contains one read.
		/// - Writes are limited to the `origin` account key.
		/// # </weight>
		#[pallet::weight(T::WeightInfo::chill())]
		pub fn chill(origin: OriginFor<T>) -> DispatchResult {
			let controller = ensure_signed(origin)?;
			let ledger = Self::ledger(&controller).ok_or(Error::<T>::NotController)?;
			Self::chill_stash(&ledger.stash);
			Ok(())
		}

		/// (Re-)set the payment target for a controller.
		///
		/// Effects will be felt instantly (as soon as this function is completed successfully).
		///
		/// The dispatch origin for this call must be _Signed_ by the controller, not the stash.
		///
		/// # <weight>
		/// - Independent of the arguments. Insignificant complexity.
		/// - Contains a limited number of reads.
		/// - Writes are limited to the `origin` account key.
		/// ---------
		/// - Weight: O(1)
		/// - DB Weight:
		///     - Read: Ledger
		///     - Write: Payee
		/// # </weight>
		#[pallet::weight(T::WeightInfo::set_payee())]
		pub fn set_payee(
			origin: OriginFor<T>,
			payee: RewardDestination<T::AccountId>,
		) -> DispatchResult {
			let controller = ensure_signed(origin)?;
			let ledger = Self::ledger(&controller).ok_or(Error::<T>::NotController)?;
			let stash = &ledger.stash;
			<Payee<T>>::insert(stash, payee);
			Ok(())
		}

		/// (Re-)set the controller of a stash.
		///
		/// Effects will be felt instantly (as soon as this function is completed successfully).
		///
		/// The dispatch origin for this call must be _Signed_ by the stash, not the controller.
		///
		/// # <weight>
		/// - Independent of the arguments. Insignificant complexity.
		/// - Contains a limited number of reads.
		/// - Writes are limited to the `origin` account key.
		/// ----------
		/// Weight: O(1)
		/// DB Weight:
		/// - Read: Bonded, Ledger New Controller, Ledger Old Controller
		/// - Write: Bonded, Ledger New Controller, Ledger Old Controller
		/// # </weight>
		#[pallet::weight(T::WeightInfo::set_controller())]
		pub fn set_controller(
			origin: OriginFor<T>,
			controller: AccountIdLookupOf<T>,
		) -> DispatchResult {
			let stash = ensure_signed(origin)?;
			let old_controller = Self::bonded(&stash).ok_or(Error::<T>::NotStash)?;
			let controller = T::Lookup::lookup(controller)?;
			if <Ledger<T>>::contains_key(&controller) {
				return Err(Error::<T>::AlreadyPaired.into())
			}
			if controller != old_controller {
				<Bonded<T>>::insert(&stash, &controller);
				if let Some(l) = <Ledger<T>>::take(&old_controller) {
					<Ledger<T>>::insert(&controller, l);
				}
			}
			Ok(())
		}

		/// Sets the ideal number of validators.
		///
		/// The dispatch origin must be Root.
		///
		/// # <weight>
		/// Weight: O(1)
		/// Write: Validator Count
		/// # </weight>
		#[pallet::weight(T::WeightInfo::set_validator_count())]
		pub fn set_validator_count(
			origin: OriginFor<T>,
			#[pallet::compact] new: u32,
		) -> DispatchResult {
			ensure_root(origin)?;
			ValidatorCount::<T>::put(new);
			Ok(())
		}

		/// Increments the ideal number of validators.
		///
		/// The dispatch origin must be Root.
		///
		/// # <weight>
		/// Same as [`Self::set_validator_count`].
		/// # </weight>
		#[pallet::weight(T::WeightInfo::set_validator_count())]
		pub fn increase_validator_count(
			origin: OriginFor<T>,
			#[pallet::compact] additional: u32,
		) -> DispatchResult {
			ensure_root(origin)?;
			ValidatorCount::<T>::mutate(|n| *n += additional);
			Ok(())
		}

		/// Scale up the ideal number of validators by a factor.
		///
		/// The dispatch origin must be Root.
		///
		/// # <weight>
		/// Same as [`Self::set_validator_count`].
		/// # </weight>
		#[pallet::weight(T::WeightInfo::set_validator_count())]
		pub fn scale_validator_count(origin: OriginFor<T>, factor: Percent) -> DispatchResult {
			ensure_root(origin)?;
			ValidatorCount::<T>::mutate(|n| *n += factor * *n);
			Ok(())
		}

		/// Force there to be no new eras indefinitely.
		///
		/// The dispatch origin must be Root.
		///
		/// # Warning
		///
		/// The election process starts multiple blocks before the end of the era.
		/// Thus the election process may be ongoing when this is called. In this case the
		/// election will continue until the next era is triggered.
		///
		/// # <weight>
		/// - No arguments.
		/// - Weight: O(1)
		/// - Write: ForceEra
		/// # </weight>
		#[pallet::weight(T::WeightInfo::force_no_eras())]
		pub fn force_no_eras(origin: OriginFor<T>) -> DispatchResult {
			ensure_root(origin)?;
			ForceEra::<T>::put(Forcing::ForceNone);
			Ok(())
		}

		/// Force there to be a new era at the end of the next session. After this, it will be
		/// reset to normal (non-forced) behaviour.
		///
		/// The dispatch origin must be Root.
		///
		/// # Warning
		///
		/// The election process starts multiple blocks before the end of the era.
		/// If this is called just before a new era is triggered, the election process may not
		/// have enough blocks to get a result.
		///
		/// # <weight>
		/// - No arguments.
		/// - Weight: O(1)
		/// - Write ForceEra
		/// # </weight>
		#[pallet::weight(T::WeightInfo::force_new_era())]
		pub fn force_new_era(origin: OriginFor<T>) -> DispatchResult {
			ensure_root(origin)?;
			ForceEra::<T>::put(Forcing::ForceNew);
			Ok(())
		}

		/// Set the validators who cannot be slashed (if any).
		///
		/// The dispatch origin must be Root.
		#[pallet::weight(T::WeightInfo::set_invulnerables(invulnerables.len() as u32))]
		pub fn set_invulnerables(
			origin: OriginFor<T>,
			invulnerables: Vec<T::AccountId>,
		) -> DispatchResult {
			ensure_root(origin)?;
			<Invulnerables<T>>::put(invulnerables);
			Ok(())
		}

		/// Force a current staker to become completely unstaked, immediately.
		///
		/// The dispatch origin must be Root.
		#[pallet::weight(T::WeightInfo::force_unstake(*num_slashing_spans))]
		pub fn force_unstake(
			origin: OriginFor<T>,
			stash: T::AccountId,
			num_slashing_spans: u32,
		) -> DispatchResult {
			ensure_root(origin)?;

			// Remove all staking-related information.
			Self::kill_stash(&stash, num_slashing_spans)?;

			// Remove the lock.
			T::Currency::remove_lock(STAKING_ID, &stash);
			Ok(())
		}

		/// Force there to be a new era at the end of sessions indefinitely.
		///
		/// The dispatch origin must be Root.
		///
		/// # Warning
		///
		/// The election process starts multiple blocks before the end of the era.
		/// If this is called just before a new era is triggered, the election process may not
		/// have enough blocks to get a result.
		#[pallet::weight(T::WeightInfo::force_new_era_always())]
		pub fn force_new_era_always(origin: OriginFor<T>) -> DispatchResult {
			ensure_root(origin)?;
			ForceEra::<T>::put(Forcing::ForceAlways);
			Ok(())
		}

		/// Cancel enactment of a deferred slash.
		///
		/// Can be called by the `T::SlashCancelOrigin`.
		///
		/// Parameters: era and indices of the slashes for that era to kill.
		#[pallet::weight(T::WeightInfo::cancel_deferred_slash(slash_indices.len() as u32))]
		pub fn cancel_deferred_slash(
			origin: OriginFor<T>,
			era: EraIndex,
			slash_indices: Vec<u32>,
		) -> DispatchResult {
			T::SlashCancelOrigin::ensure_origin(origin)?;

			ensure!(!slash_indices.is_empty(), Error::<T>::EmptyTargets);
			ensure!(is_sorted_and_unique(&slash_indices), Error::<T>::NotSortedAndUnique);

			let mut unapplied = <Self as Store>::UnappliedSlashes::get(&era);
			let last_item = slash_indices[slash_indices.len() - 1];
			ensure!((last_item as usize) < unapplied.len(), Error::<T>::InvalidSlashIndex);

			for (removed, index) in slash_indices.into_iter().enumerate() {
				let index = (index as usize) - removed;
				unapplied.remove(index);
			}

			<Self as Store>::UnappliedSlashes::insert(&era, &unapplied);
			Ok(())
		}

		/// Pay out all the stakers behind a single validator for a single era.
		///
		/// - `validator_stash` is the stash account of the validator. Their nominators, up to
		///   `T::MaxNominatorRewardedPerValidator`, will also receive their rewards.
		/// - `era` may be any era between `[current_era - history_depth; current_era]`.
		///
		/// The origin of this call must be _Signed_. Any account can call this function, even if
		/// it is not one of the stakers.
		///
		/// # <weight>
		/// - Time complexity: at most O(MaxNominatorRewardedPerValidator).
		/// - Contains a limited number of reads and writes.
		/// -----------
		/// N is the Number of payouts for the validator (including the validator)
		/// Weight:
		/// - Reward Destination Staked: O(N)
		/// - Reward Destination Controller (Creating): O(N)
		///
		///   NOTE: weights are assuming that payouts are made to alive stash account (Staked).
		///   Paying even a dead controller is cheaper weight-wise. We don't do any refunds here.
		/// # </weight>
		#[pallet::weight(T::WeightInfo::payout_stakers_alive_staked(
			T::MaxNominatorRewardedPerValidator::get()
		))]
		pub fn payout_stakers(
			origin: OriginFor<T>,
			validator_stash: T::AccountId,
			era: EraIndex,
		) -> DispatchResultWithPostInfo {
			ensure_signed(origin)?;
			Self::do_payout_stakers(validator_stash, era)
		}

		/// Rebond a portion of the stash scheduled to be unlocked.
		///
		/// The dispatch origin must be signed by the controller.
		///
		/// # <weight>
		/// - Time complexity: O(L), where L is unlocking chunks
		/// - Bounded by `MaxUnlockingChunks`.
		/// - Storage changes: Can't increase storage, only decrease it.
		/// # </weight>
		#[pallet::weight(T::WeightInfo::rebond(MaxUnlockingChunks::get() as u32))]
		pub fn rebond(
			origin: OriginFor<T>,
			#[pallet::compact] value: BalanceOf<T>,
		) -> DispatchResultWithPostInfo {
			let controller = ensure_signed(origin)?;
			let ledger = Self::ledger(&controller).ok_or(Error::<T>::NotController)?;
			ensure!(!ledger.unlocking.is_empty(), Error::<T>::NoUnlockChunk);

			let initial_unlocking = ledger.unlocking.len() as u32;
			let (ledger, rebonded_value) = ledger.rebond(value);
			// Last check: the new active amount of ledger must be more than ED.
			ensure!(ledger.active >= T::Currency::minimum_balance(), Error::<T>::InsufficientBond);

			Self::deposit_event(Event::<T>::Bonded(ledger.stash.clone(), rebonded_value));

			// NOTE: ledger must be updated prior to calling `Self::weight_of`.
			Self::update_ledger(&controller, &ledger);
			if T::VoterList::contains(&ledger.stash) {
				let _ = T::VoterList::on_update(&ledger.stash, Self::weight_of(&ledger.stash))
					.defensive();
			}

			let removed_chunks = 1u32 // for the case where the last iterated chunk is not removed
				.saturating_add(initial_unlocking)
				.saturating_sub(ledger.unlocking.len() as u32);
			Ok(Some(T::WeightInfo::rebond(removed_chunks)).into())
		}

<<<<<<< HEAD
=======
		/// Set `HistoryDepth` value. This function will delete any history information
		/// when `HistoryDepth` is reduced.
		///
		/// Parameters:
		/// - `new_history_depth`: The new history depth you would like to set.
		/// - `era_items_deleted`: The number of items that will be deleted by this dispatch. This
		///   should report all the storage items that will be deleted by clearing old era history.
		///   Needed to report an accurate weight for the dispatch. Trusted by `Root` to report an
		///   accurate number.
		///
		/// RuntimeOrigin must be root.
		///
		/// # <weight>
		/// - E: Number of history depths removed, i.e. 10 -> 7 = 3
		/// - Weight: O(E)
		/// - DB Weight:
		///     - Reads: Current Era, History Depth
		///     - Writes: History Depth
		///     - Clear Prefix Each: Era Stakers, EraStakersClipped, ErasValidatorPrefs
		///     - Writes Each: ErasValidatorReward, ErasRewardPoints, ErasTotalStake,
		///       ErasStartSessionIndex
		/// # </weight>
		#[pallet::weight(T::WeightInfo::set_history_depth(*_era_items_deleted))]
		pub fn set_history_depth(
			origin: OriginFor<T>,
			#[pallet::compact] new_history_depth: EraIndex,
			#[pallet::compact] _era_items_deleted: u32,
		) -> DispatchResult {
			ensure_root(origin)?;
			if let Some(current_era) = Self::current_era() {
				HistoryDepth::<T>::mutate(|history_depth| {
					let last_kept = current_era.saturating_sub(*history_depth);
					let new_last_kept = current_era.saturating_sub(new_history_depth);
					for era_index in last_kept..new_last_kept {
						Self::clear_era_information(era_index);
					}
					*history_depth = new_history_depth
				})
			}
			Ok(())
		}

>>>>>>> 409167ef
		/// Remove all data structures concerning a staker/stash once it is at a state where it can
		/// be considered `dust` in the staking system. The requirements are:
		///
		/// 1. the `total_balance` of the stash is below existential deposit.
		/// 2. or, the `ledger.total` of the stash is below existential deposit.
		///
		/// The former can happen in cases like a slash; the latter when a fully unbonded account
		/// is still receiving staking rewards in `RewardDestination::Staked`.
		///
		/// It can be called by anyone, as long as `stash` meets the above requirements.
		///
		/// Refunds the transaction fees upon successful execution.
		#[pallet::weight(T::WeightInfo::reap_stash(*num_slashing_spans))]
		pub fn reap_stash(
			origin: OriginFor<T>,
			stash: T::AccountId,
			num_slashing_spans: u32,
		) -> DispatchResultWithPostInfo {
			let _ = ensure_signed(origin)?;

			let ed = T::Currency::minimum_balance();
			let reapable = T::Currency::total_balance(&stash) < ed ||
				Self::ledger(Self::bonded(stash.clone()).ok_or(Error::<T>::NotStash)?)
					.map(|l| l.total)
					.unwrap_or_default() < ed;
			ensure!(reapable, Error::<T>::FundedTarget);

			Self::kill_stash(&stash, num_slashing_spans)?;
			T::Currency::remove_lock(STAKING_ID, &stash);

			Ok(Pays::No.into())
		}

		/// Remove the given nominations from the calling validator.
		///
		/// Effects will be felt at the beginning of the next era.
		///
		/// The dispatch origin for this call must be _Signed_ by the controller, not the stash.
		///
		/// - `who`: A list of nominator stash accounts who are nominating this validator which
		///   should no longer be nominating this validator.
		///
		/// Note: Making this call only makes sense if you first set the validator preferences to
		/// block any further nominations.
		#[pallet::weight(T::WeightInfo::kick(who.len() as u32))]
		pub fn kick(origin: OriginFor<T>, who: Vec<AccountIdLookupOf<T>>) -> DispatchResult {
			let controller = ensure_signed(origin)?;
			let ledger = Self::ledger(&controller).ok_or(Error::<T>::NotController)?;
			let stash = &ledger.stash;

			for nom_stash in who
				.into_iter()
				.map(T::Lookup::lookup)
				.collect::<Result<Vec<T::AccountId>, _>>()?
				.into_iter()
			{
				Nominators::<T>::mutate(&nom_stash, |maybe_nom| {
					if let Some(ref mut nom) = maybe_nom {
						if let Some(pos) = nom.targets.iter().position(|v| v == stash) {
							nom.targets.swap_remove(pos);
							Self::deposit_event(Event::<T>::Kicked(
								nom_stash.clone(),
								stash.clone(),
							));
						}
					}
				});
			}

			Ok(())
		}

		/// Update the various staking configurations .
		///
		/// * `min_nominator_bond`: The minimum active bond needed to be a nominator.
		/// * `min_validator_bond`: The minimum active bond needed to be a validator.
		/// * `max_nominator_count`: The max number of users who can be a nominator at once. When
		///   set to `None`, no limit is enforced.
		/// * `max_validator_count`: The max number of users who can be a validator at once. When
		///   set to `None`, no limit is enforced.
		/// * `chill_threshold`: The ratio of `max_nominator_count` or `max_validator_count` which
		///   should be filled in order for the `chill_other` transaction to work.
		/// * `min_commission`: The minimum amount of commission that each validators must maintain.
		///   This is checked only upon calling `validate`. Existing validators are not affected.
		///
		/// RuntimeOrigin must be Root to call this function.
		///
		/// NOTE: Existing nominators and validators will not be affected by this update.
		/// to kick people under the new limits, `chill_other` should be called.
		// We assume the worst case for this call is either: all items are set or all items are
		// removed.
		#[pallet::weight(
			T::WeightInfo::set_staking_configs_all_set()
				.max(T::WeightInfo::set_staking_configs_all_remove())
		)]
		pub fn set_staking_configs(
			origin: OriginFor<T>,
			min_nominator_bond: ConfigOp<BalanceOf<T>>,
			min_validator_bond: ConfigOp<BalanceOf<T>>,
			max_nominator_count: ConfigOp<u32>,
			max_validator_count: ConfigOp<u32>,
			chill_threshold: ConfigOp<Percent>,
			min_commission: ConfigOp<Perbill>,
		) -> DispatchResult {
			ensure_root(origin)?;

			macro_rules! config_op_exp {
				($storage:ty, $op:ident) => {
					match $op {
						ConfigOp::Noop => (),
						ConfigOp::Set(v) => <$storage>::put(v),
						ConfigOp::Remove => <$storage>::kill(),
					}
				};
			}

			config_op_exp!(MinNominatorBond<T>, min_nominator_bond);
			config_op_exp!(MinValidatorBond<T>, min_validator_bond);
			config_op_exp!(MaxNominatorsCount<T>, max_nominator_count);
			config_op_exp!(MaxValidatorsCount<T>, max_validator_count);
			config_op_exp!(ChillThreshold<T>, chill_threshold);
			config_op_exp!(MinCommission<T>, min_commission);
			Ok(())
		}

		/// Declare a `controller` to stop participating as either a validator or nominator.
		///
		/// Effects will be felt at the beginning of the next era.
		///
		/// The dispatch origin for this call must be _Signed_, but can be called by anyone.
		///
		/// If the caller is the same as the controller being targeted, then no further checks are
		/// enforced, and this function behaves just like `chill`.
		///
		/// If the caller is different than the controller being targeted, the following conditions
		/// must be met:
		///
		/// * `controller` must belong to a nominator who has become non-decodable,
		///
		/// Or:
		///
		/// * A `ChillThreshold` must be set and checked which defines how close to the max
		///   nominators or validators we must reach before users can start chilling one-another.
		/// * A `MaxNominatorCount` and `MaxValidatorCount` must be set which is used to determine
		///   how close we are to the threshold.
		/// * A `MinNominatorBond` and `MinValidatorBond` must be set and checked, which determines
		///   if this is a person that should be chilled because they have not met the threshold
		///   bond required.
		///
		/// This can be helpful if bond requirements are updated, and we need to remove old users
		/// who do not satisfy these requirements.
		#[pallet::weight(T::WeightInfo::chill_other())]
		pub fn chill_other(origin: OriginFor<T>, controller: T::AccountId) -> DispatchResult {
			// Anyone can call this function.
			let caller = ensure_signed(origin)?;
			let ledger = Self::ledger(&controller).ok_or(Error::<T>::NotController)?;
			let stash = ledger.stash;

			// In order for one user to chill another user, the following conditions must be met:
			//
			// * `controller` belongs to a nominator who has become non-decodable,
			//
			// Or
			//
			// * A `ChillThreshold` is set which defines how close to the max nominators or
			//   validators we must reach before users can start chilling one-another.
			// * A `MaxNominatorCount` and `MaxValidatorCount` which is used to determine how close
			//   we are to the threshold.
			// * A `MinNominatorBond` and `MinValidatorBond` which is the final condition checked to
			//   determine this is a person that should be chilled because they have not met the
			//   threshold bond required.
			//
			// Otherwise, if caller is the same as the controller, this is just like `chill`.

			if Nominators::<T>::contains_key(&stash) && Nominators::<T>::get(&stash).is_none() {
				Self::chill_stash(&stash);
				return Ok(())
			}

			if caller != controller {
				let threshold = ChillThreshold::<T>::get().ok_or(Error::<T>::CannotChillOther)?;
				let min_active_bond = if Nominators::<T>::contains_key(&stash) {
					let max_nominator_count =
						MaxNominatorsCount::<T>::get().ok_or(Error::<T>::CannotChillOther)?;
					let current_nominator_count = Nominators::<T>::count();
					ensure!(
						threshold * max_nominator_count < current_nominator_count,
						Error::<T>::CannotChillOther
					);
					MinNominatorBond::<T>::get()
				} else if Validators::<T>::contains_key(&stash) {
					let max_validator_count =
						MaxValidatorsCount::<T>::get().ok_or(Error::<T>::CannotChillOther)?;
					let current_validator_count = Validators::<T>::count();
					ensure!(
						threshold * max_validator_count < current_validator_count,
						Error::<T>::CannotChillOther
					);
					MinValidatorBond::<T>::get()
				} else {
					Zero::zero()
				};

				ensure!(ledger.active < min_active_bond, Error::<T>::CannotChillOther);
			}

			Self::chill_stash(&stash);
			Ok(())
		}

		/// Force a validator to have at least the minimum commission. This will not affect a
		/// validator who already has a commission greater than or equal to the minimum. Any account
		/// can call this.
		#[pallet::weight(T::WeightInfo::force_apply_min_commission())]
		pub fn force_apply_min_commission(
			origin: OriginFor<T>,
			validator_stash: T::AccountId,
		) -> DispatchResult {
			ensure_signed(origin)?;
			let min_commission = MinCommission::<T>::get();
			Validators::<T>::try_mutate_exists(validator_stash, |maybe_prefs| {
				maybe_prefs
					.as_mut()
					.map(|prefs| {
						(prefs.commission < min_commission)
							.then(|| prefs.commission = min_commission)
					})
					.ok_or(Error::<T>::NotStash)
			})?;
			Ok(())
		}
	}
}

/// Check that list is sorted and has no duplicates.
fn is_sorted_and_unique(list: &[u32]) -> bool {
	list.windows(2).all(|w| w[0] < w[1])
}<|MERGE_RESOLUTION|>--- conflicted
+++ resolved
@@ -1485,51 +1485,6 @@
 			Ok(Some(T::WeightInfo::rebond(removed_chunks)).into())
 		}
 
-<<<<<<< HEAD
-=======
-		/// Set `HistoryDepth` value. This function will delete any history information
-		/// when `HistoryDepth` is reduced.
-		///
-		/// Parameters:
-		/// - `new_history_depth`: The new history depth you would like to set.
-		/// - `era_items_deleted`: The number of items that will be deleted by this dispatch. This
-		///   should report all the storage items that will be deleted by clearing old era history.
-		///   Needed to report an accurate weight for the dispatch. Trusted by `Root` to report an
-		///   accurate number.
-		///
-		/// RuntimeOrigin must be root.
-		///
-		/// # <weight>
-		/// - E: Number of history depths removed, i.e. 10 -> 7 = 3
-		/// - Weight: O(E)
-		/// - DB Weight:
-		///     - Reads: Current Era, History Depth
-		///     - Writes: History Depth
-		///     - Clear Prefix Each: Era Stakers, EraStakersClipped, ErasValidatorPrefs
-		///     - Writes Each: ErasValidatorReward, ErasRewardPoints, ErasTotalStake,
-		///       ErasStartSessionIndex
-		/// # </weight>
-		#[pallet::weight(T::WeightInfo::set_history_depth(*_era_items_deleted))]
-		pub fn set_history_depth(
-			origin: OriginFor<T>,
-			#[pallet::compact] new_history_depth: EraIndex,
-			#[pallet::compact] _era_items_deleted: u32,
-		) -> DispatchResult {
-			ensure_root(origin)?;
-			if let Some(current_era) = Self::current_era() {
-				HistoryDepth::<T>::mutate(|history_depth| {
-					let last_kept = current_era.saturating_sub(*history_depth);
-					let new_last_kept = current_era.saturating_sub(new_history_depth);
-					for era_index in last_kept..new_last_kept {
-						Self::clear_era_information(era_index);
-					}
-					*history_depth = new_history_depth
-				})
-			}
-			Ok(())
-		}
-
->>>>>>> 409167ef
 		/// Remove all data structures concerning a staker/stash once it is at a state where it can
 		/// be considered `dust` in the staking system. The requirements are:
 		///
