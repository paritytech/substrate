--- conflicted
+++ resolved
@@ -190,11 +190,7 @@
 		type MaxUnlockingChunks: Get<u32>;
 
 		/// A hook called when any staker is slashed. Mostly likely this can be a no-op unless
-<<<<<<< HEAD
-		/// there are delegation pools.
-=======
 		/// other pallets exist that are affected by slashing per-staker.
->>>>>>> d3ef3b45
 		type OnStakerSlash: sp_staking::OnStakerSlash<Self::AccountId, BalanceOf<Self>>;
 
 		/// Some parameters of the benchmarking.
