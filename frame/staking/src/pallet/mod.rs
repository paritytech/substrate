// This file is part of Substrate.

// Copyright (C) 2017-2021 Parity Technologies (UK) Ltd.
// SPDX-License-Identifier: Apache-2.0

// Licensed under the Apache License, Version 2.0 (the "License");
// you may not use this file except in compliance with the License.
// You may obtain a copy of the License at
//
// 	http://www.apache.org/licenses/LICENSE-2.0
//
// Unless required by applicable law or agreed to in writing, software
// distributed under the License is distributed on an "AS IS" BASIS,
// WITHOUT WARRANTIES OR CONDITIONS OF ANY KIND, either express or implied.
// See the License for the specific language governing permissions and
// limitations under the License.

//! Staking FRAME Pallet.

use frame_election_provider_support::SortedListProvider;
use frame_support::{
	pallet_prelude::*,
	traits::{
		Currency, CurrencyToVote, EnsureOrigin, EstimateNextNewSession, Get, LockIdentifier,
		LockableCurrency, OnUnbalanced, UnixTime,
	},
	weights::Weight,
	BoundedVec, WeakBoundedVec,
};
use frame_system::{ensure_root, ensure_signed, offchain::SendTransactionTypes, pallet_prelude::*};
use sp_runtime::{
	traits::{CheckedSub, SaturatedConversion, StaticLookup, Zero},
	DispatchError, Perbill, Percent,
};
use sp_staking::SessionIndex;
use sp_std::{
	convert::{From, TryFrom},
	prelude::*,
	result,
};

mod impls;

pub use impls::*;

use crate::{
	log, migrations, slashing, weights::WeightInfo, ActiveEraInfo, BalanceOf, EraIndex, EraPayout,
	EraRewardPoints, Exposure, Forcing, NegativeImbalanceOf, Nominations, PositiveImbalanceOf,
	Releases, RewardDestination, SessionInterface, StakingLedger, UnappliedSlash, UnlockChunk,
	ValidatorPrefs,
};

const STAKING_ID: LockIdentifier = *b"staking ";

#[frame_support::pallet]
pub mod pallet {
	use crate::BenchmarkingConfig;

	use super::*;

	#[pallet::pallet]
	#[pallet::generate_store(pub(crate) trait Store)]
	#[pallet::generate_storage_info]
	pub struct Pallet<T>(_);

	#[pallet::config]
	pub trait Config: frame_system::Config + SendTransactionTypes<Call<Self>> {
		/// The staking balance.
		type Currency: LockableCurrency<Self::AccountId, Moment = Self::BlockNumber>;

		/// Time used for computing era duration.
		///
		/// It is guaranteed to start being called from the first `on_finalize`. Thus value at
		/// genesis is not used.
		type UnixTime: UnixTime;

		/// Convert a balance into a number used for election calculation. This must fit into a
		/// `u64` but is allowed to be sensibly lossy. The `u64` is used to communicate with the
		/// [`frame_election_provider_support`] crate which accepts u64 numbers and does operations
		/// in 128.
		/// Consequently, the backward convert is used convert the u128s from sp-elections back to a
		/// [`BalanceOf`].
		type CurrencyToVote: CurrencyToVote<BalanceOf<Self>>;

		/// Something that provides the election functionality.
		type ElectionProvider: frame_election_provider_support::ElectionProvider<
			AccountId = Self::AccountId,
			BlockNumber = Self::BlockNumber,
			// we only accept an election provider that has staking as data provider.
			DataProvider = Pallet<Self>,
		>;

		/// Something that provides the election functionality at genesis.
		type GenesisElectionProvider: frame_election_provider_support::ElectionProvider<
			AccountId = Self::AccountId,
			BlockNumber = Self::BlockNumber,
			DataProvider = Pallet<Self>,
		>;

		/// Maximum number of nominations per nominator.
		type MaxNominations: Get<u32>;

		/// Tokens have been minted and are unused for validator-reward.
		/// See [Era payout](./index.html#era-payout).
		type RewardRemainder: OnUnbalanced<NegativeImbalanceOf<Self>>;

		/// The overarching event type.
		type Event: From<Event<Self>> + IsType<<Self as frame_system::Config>::Event>;

		/// Handler for the unbalanced reduction when slashing a staker.
		type Slash: OnUnbalanced<NegativeImbalanceOf<Self>>;

		/// Handler for the unbalanced increment when rewarding a staker.
		type Reward: OnUnbalanced<PositiveImbalanceOf<Self>>;

		/// Number of sessions per era.
		#[pallet::constant]
		type SessionsPerEra: Get<SessionIndex>;

		/// Number of eras that staked funds must remain bonded for.
		#[pallet::constant]
		type BondingDuration: Get<EraIndex>;

		/// Number of eras that slashes are deferred by, after computation.
		///
		/// This should be less than the bonding duration. Set to 0 if slashes
		/// should be applied immediately, without opportunity for intervention.
		#[pallet::constant]
		type SlashDeferDuration: Get<EraIndex>;

		/// The origin which can cancel a deferred slash. Root can always do this.
		type SlashCancelOrigin: EnsureOrigin<Self::Origin>;

		/// Interface for interacting with a session pallet.
		type SessionInterface: SessionInterface<Self::AccountId>;

		/// The payout for validators and the system for the current era.
		/// See [Era payout](./index.html#era-payout).
		type EraPayout: EraPayout<BalanceOf<Self>>;

		/// Something that can estimate the next session change, accurately or as a best effort
		/// guess.
		type NextNewSession: EstimateNextNewSession<Self::BlockNumber>;

		/// The maximum number of nominators rewarded for each validator.
		///
		/// For each validator only the `$MaxRewardableIndividualExposures` biggest stakers can
		/// claim their reward. This used to limit the i/o cost for the nominator payout.
		#[pallet::constant]
		type MaxRewardableIndividualExposures: Get<u32>;

		/// The maximum number of exposure of a certain validator at a given era.
		type MaxIndividualExposures: Get<u32>;

		/// The maximum number of unapplied slashes to be stored in `UnappliedSlashes`.
		type MaxUnappliedSlashes: Get<u32>;

		/// The maximum number of invulnerables, we expect no more than four invulnerables and
		/// restricted to testnets.
		type MaxInvulnerablesCount: Get<u32>;

		/// Maximum number of eras for which the stakers behind a validator have claimed rewards.
		/// This also corresponds to maximum value that `HistoryDepth` can take.
		type MaxHistoryDepth: Get<u32>;

		/// Maximum number of validators.
		type MaxValidatorsCount: Get<u32>;

		/// Maximum number of reporters for slashing.
		type MaxReportersCount: Get<u32>;

		/// Maximum number of slashing spans that is stored.
		type MaxPriorSlashingSpans: Get<u32>;

		/// Note that there is a limitation to the number of fund-chunks that can be scheduled to be
		/// unlocked in the future via [`unbond`](Call::unbond). In case this maximum
		/// (`MaxUnlockingChunks`) is reached, the bonded account _must_ first wait until a
		/// successful call to `withdraw_unbonded` to remove some of the chunks.
		type MaxUnlockingChunks: Get<u32>;

		/// The fraction of the validator set that is safe to be offending.
		/// After the threshold is reached a new era will be forced.
		type OffendingValidatorsThreshold: Get<Perbill>;

		/// Something that can provide a sorted list of voters in a somewhat sorted way. The
		/// original use case for this was designed with `pallet_bags_list::Pallet` in mind. If
		/// the bags-list is not desired, [`impls::UseNominatorsMap`] is likely the desired option.
		type SortedListProvider: SortedListProvider<Self::AccountId>;

		/// Some parameters of the benchmarking.
		type BenchmarkingConfig: BenchmarkingConfig;

		/// Weight information for extrinsics in this pallet.
		type WeightInfo: WeightInfo;
	}

	#[pallet::extra_constants]
	impl<T: Config> Pallet<T> {
		// TODO: rename to snake case after https://github.com/paritytech/substrate/issues/8826 fixed.
		#[allow(non_snake_case)]
		fn MaxNominations() -> u32 {
			T::MaxNominations::get()
		}
	}

	#[pallet::type_value]
	pub(crate) fn HistoryDepthOnEmpty() -> u32 {
		84u32
	}

	/// Number of eras to keep in history.
	///
	/// Information is kept for eras in `[current_era - history_depth; current_era]`.
	///
	/// Must be more than the number of eras delayed by session otherwise. I.e. active era must
	/// always be in history. I.e. `active_era > current_era - history_depth` must be
	/// guaranteed.
	#[pallet::storage]
	#[pallet::getter(fn history_depth)]
	pub(crate) type HistoryDepth<T> = StorageValue<_, u32, ValueQuery, HistoryDepthOnEmpty>;

	/// The ideal number of staking participants.
	#[pallet::storage]
	#[pallet::getter(fn validator_count)]
	pub type ValidatorCount<T> = StorageValue<_, u32, ValueQuery>;

	/// Minimum number of staking participants before emergency conditions are imposed.
	#[pallet::storage]
	#[pallet::getter(fn minimum_validator_count)]
	pub type MinimumValidatorCount<T> = StorageValue<_, u32, ValueQuery>;

	/// Any validators that may never be slashed or forcibly kicked. It's a `BoundedVec`
	/// since they're easy to initialize and are bounded in size, and the performance hit
	/// is minimal (we expect no more than four invulnerables) and restricted to testnets.
	#[pallet::storage]
	#[pallet::getter(fn invulnerables)]
	pub type Invulnerables<T: Config> =
		StorageValue<_, BoundedVec<T::AccountId, T::MaxInvulnerablesCount>, ValueQuery>;

	/// Map from all locked "stash" accounts to the controller account.
	#[pallet::storage]
	#[pallet::getter(fn bonded)]
	pub type Bonded<T: Config> = StorageMap<_, Twox64Concat, T::AccountId, T::AccountId>;

	/// The minimum active bond to become and maintain the role of a nominator.
	#[pallet::storage]
	pub type MinNominatorBond<T: Config> = StorageValue<_, BalanceOf<T>, ValueQuery>;

	/// The minimum active bond to become and maintain the role of a validator.
	#[pallet::storage]
	pub type MinValidatorBond<T: Config> = StorageValue<_, BalanceOf<T>, ValueQuery>;

	/// The minimum amount of commission that validators can set.
	///
	/// If set to `0`, no limit exists.
	#[pallet::storage]
	pub type MinCommission<T: Config> = StorageValue<_, Perbill, ValueQuery>;

	/// Map from all (unlocked) "controller" accounts to the info regarding the staking.
	#[pallet::storage]
	#[pallet::getter(fn ledger)]
	pub type Ledger<T: Config> = StorageMap<
		_,
		Blake2_128Concat,
		T::AccountId,
		StakingLedger<T::AccountId, BalanceOf<T>, T::MaxUnlockingChunks, T::MaxHistoryDepth>,
	>;

	/// Where the reward payment should be made. Keyed by stash.
	#[pallet::storage]
	#[pallet::getter(fn payee)]
	pub type Payee<T: Config> =
		StorageMap<_, Twox64Concat, T::AccountId, RewardDestination<T::AccountId>, ValueQuery>;

	/// The map from (wannabe) validator stash key to the preferences of that validator.
	#[pallet::storage]
	#[pallet::getter(fn validators)]
	pub type Validators<T: Config> =
		CountedStorageMap<_, Twox64Concat, T::AccountId, ValidatorPrefs, ValueQuery>;

	/// The map from nominator stash key to the set of stash keys of all validators to nominate.
	#[pallet::storage]
	#[pallet::getter(fn nominators)]
	pub type Nominators<T: Config> =
<<<<<<< HEAD
		StorageMap<_, Twox64Concat, T::AccountId, Nominations<T::AccountId, T::MaxNominations>>;

	/// A tracker to keep count of the number of items in the `Nominators` map.
	#[pallet::storage]
	pub type CounterForNominators<T> = StorageValue<_, u32, ValueQuery>;
=======
		CountedStorageMap<_, Twox64Concat, T::AccountId, Nominations<T::AccountId>>;
>>>>>>> 88a00328

	/// The maximum nominator count before we stop allowing new nominators to join.
	///
	/// When this value is not set, no limits are enforced.
	#[pallet::storage]
	pub type MaxNominatorsCount<T> = StorageValue<_, u32, OptionQuery>;

	/// The current era index.
	///
	/// This is the latest planned era, depending on how the Session pallet queues the validator
	/// set, it might be active or not.
	#[pallet::storage]
	#[pallet::getter(fn current_era)]
	pub type CurrentEra<T> = StorageValue<_, EraIndex>;

	/// The active era information, it holds index and start.
	///
	/// The active era is the era being currently rewarded. Validator set of this era must be
	/// equal to [`SessionInterface::validators`].
	#[pallet::storage]
	#[pallet::getter(fn active_era)]
	pub type ActiveEra<T> = StorageValue<_, ActiveEraInfo>;

	/// The session index at which the era start for the last `HISTORY_DEPTH` eras.
	///
	/// Note: This tracks the starting session (i.e. session index when era start being active)
	/// for the eras in `[CurrentEra - HISTORY_DEPTH, CurrentEra]`.
	#[pallet::storage]
	#[pallet::getter(fn eras_start_session_index)]
	pub type ErasStartSessionIndex<T> = StorageMap<_, Twox64Concat, EraIndex, SessionIndex>;

	/// Exposure of validator at era.
	///
	/// This is keyed first by the era index to allow bulk deletion and then the stash account.
	///
	/// Is it removed after `HISTORY_DEPTH` eras.
	/// If stakers hasn't been set or has been removed then empty exposure is returned.
	#[pallet::storage]
	#[pallet::getter(fn eras_stakers)]
	pub type ErasStakers<T: Config> = StorageDoubleMap<
		_,
		Twox64Concat,
		EraIndex,
		Twox64Concat,
		T::AccountId,
		Exposure<T::AccountId, BalanceOf<T>, T::MaxIndividualExposures>,
		ValueQuery,
	>;

	/// Clipped Exposure of validator at era.
	///
	/// This is similar to [`ErasStakers`] but number of nominators exposed is reduced to the
	/// `T::MaxRewardableIndividualExposures` biggest stakers.
	/// (Note: the field `total` and `own` of the exposure remains unchanged).
	/// This is used to limit the i/o cost for the nominator payout.
	///
	/// This is keyed fist by the era index to allow bulk deletion and then the stash account.
	///
	/// Is it removed after `HISTORY_DEPTH` eras.
	/// If stakers hasn't been set or has been removed then empty exposure is returned.
	#[pallet::storage]
	#[pallet::getter(fn eras_stakers_clipped)]
	pub type ErasStakersClipped<T: Config> = StorageDoubleMap<
		_,
		Twox64Concat,
		EraIndex,
		Twox64Concat,
		T::AccountId,
		Exposure<T::AccountId, BalanceOf<T>, T::MaxRewardableIndividualExposures>,
		ValueQuery,
	>;

	/// Similar to `ErasStakers`, this holds the preferences of validators.
	///
	/// This is keyed first by the era index to allow bulk deletion and then the stash account.
	///
	/// Is it removed after `HISTORY_DEPTH` eras.
	// If prefs hasn't been set or has been removed then 0 commission is returned.
	#[pallet::storage]
	#[pallet::getter(fn eras_validator_prefs)]
	pub type ErasValidatorPrefs<T: Config> = StorageDoubleMap<
		_,
		Twox64Concat,
		EraIndex,
		Twox64Concat,
		T::AccountId,
		ValidatorPrefs,
		ValueQuery,
	>;

	/// The total validator era payout for the last `HISTORY_DEPTH` eras.
	///
	/// Eras that haven't finished yet or has been removed doesn't have reward.
	#[pallet::storage]
	#[pallet::getter(fn eras_validator_reward)]
	pub type ErasValidatorReward<T: Config> = StorageMap<_, Twox64Concat, EraIndex, BalanceOf<T>>;

	/// Rewards for the last `HISTORY_DEPTH` eras.
	/// If reward hasn't been set or has been removed then 0 reward is returned.
	#[pallet::storage]
	#[pallet::getter(fn eras_reward_points)]
	pub type ErasRewardPoints<T: Config> = StorageMap<
		_,
		Twox64Concat,
		EraIndex,
		EraRewardPoints<T::AccountId, T::MaxValidatorsCount>,
		ValueQuery,
	>;

	/// The total amount staked for the last `HISTORY_DEPTH` eras.
	/// If total hasn't been set or has been removed then 0 stake is returned.
	#[pallet::storage]
	#[pallet::getter(fn eras_total_stake)]
	pub type ErasTotalStake<T: Config> =
		StorageMap<_, Twox64Concat, EraIndex, BalanceOf<T>, ValueQuery>;

	/// Mode of era forcing.
	#[pallet::storage]
	#[pallet::getter(fn force_era)]
	pub type ForceEra<T> = StorageValue<_, Forcing, ValueQuery>;

	/// The percentage of the slash that is distributed to reporters.
	///
	/// The rest of the slashed value is handled by the `Slash`.
	#[pallet::storage]
	#[pallet::getter(fn slash_reward_fraction)]
	pub type SlashRewardFraction<T> = StorageValue<_, Perbill, ValueQuery>;

	/// The amount of currency given to reporters of a slash event which was
	/// canceled by extraordinary circumstances (e.g. governance).
	#[pallet::storage]
	#[pallet::getter(fn canceled_payout)]
	pub type CanceledSlashPayout<T: Config> = StorageValue<_, BalanceOf<T>, ValueQuery>;

	/// All unapplied slashes that are queued for later.
	#[pallet::storage]
	pub type UnappliedSlashes<T: Config> = StorageMap<
		_,
		Twox64Concat,
		EraIndex,
		WeakBoundedVec<
			UnappliedSlash<
				T::AccountId,
				BalanceOf<T>,
				T::MaxIndividualExposures,
				T::MaxReportersCount,
			>,
			T::MaxUnappliedSlashes,
		>,
		ValueQuery,
	>;

	/// A mapping from still-bonded eras to the first session index of that era.
	///
	/// Must contains information for eras for the range:
	/// `[active_era - bounding_duration; active_era]`
	#[pallet::storage]
	pub(crate) type BondedEras<T: Config> =
		StorageValue<_, WeakBoundedVec<(EraIndex, SessionIndex), T::BondingDuration>, ValueQuery>;

	/// All slashing events on validators, mapped by era to the highest slash proportion
	/// and slash value of the era.
	#[pallet::storage]
	pub(crate) type ValidatorSlashInEra<T: Config> = StorageDoubleMap<
		_,
		Twox64Concat,
		EraIndex,
		Twox64Concat,
		T::AccountId,
		(Perbill, BalanceOf<T>),
	>;

	/// All slashing events on nominators, mapped by era to the highest slash value of the era.
	#[pallet::storage]
	pub(crate) type NominatorSlashInEra<T: Config> =
		StorageDoubleMap<_, Twox64Concat, EraIndex, Twox64Concat, T::AccountId, BalanceOf<T>>;

	/// Slashing spans for stash accounts.
	#[pallet::storage]
	pub(crate) type SlashingSpans<T: Config> = StorageMap<
		_,
		Twox64Concat,
		T::AccountId,
		slashing::SlashingSpans<T::MaxPriorSlashingSpans>,
	>;

	/// Records information about the maximum slash of a stash within a slashing span,
	/// as well as how much reward has been paid out.
	#[pallet::storage]
	pub(crate) type SpanSlash<T: Config> = StorageMap<
		_,
		Twox64Concat,
		(T::AccountId, slashing::SpanIndex),
		slashing::SpanRecord<BalanceOf<T>>,
		ValueQuery,
	>;

	/// The earliest era for which we have a pending, unapplied slash.
	#[pallet::storage]
	pub(crate) type EarliestUnappliedSlash<T> = StorageValue<_, EraIndex>;

	/// The last planned session scheduled by the session pallet.
	///
	/// This is basically in sync with the call to [`pallet_session::SessionManager::new_session`].
	#[pallet::storage]
	#[pallet::getter(fn current_planned_session)]
	pub type CurrentPlannedSession<T> = StorageValue<_, SessionIndex, ValueQuery>;

	/// Indices of validators that have offended in the active era and whether they are currently
	/// disabled.
	///
	/// This value should be a superset of disabled validators since not all offences lead to the
	/// validator being disabled (if there was no slash). This is needed to track the percentage of
	/// validators that have offended in the current era, ensuring a new era is forced if
	/// `OffendingValidatorsThreshold` is reached. The vec is always kept sorted so that we can find
	/// whether a given validator has previously offended using binary search. It gets cleared when
	/// the era ends.
	#[pallet::storage]
	#[pallet::getter(fn offending_validators)]
	pub type OffendingValidators<T: Config> =
		StorageValue<_, BoundedVec<(u32, bool), T::MaxValidatorsCount>, ValueQuery>;

	/// True if network has been upgraded to this version.
	/// Storage version of the pallet.
	///
	/// This is set to v7.0.0 for new networks.
	#[pallet::storage]
	pub(crate) type StorageVersion<T: Config> = StorageValue<_, Releases, ValueQuery>;

	/// The threshold for when users can start calling `chill_other` for other validators /
	/// nominators. The threshold is compared to the actual number of validators / nominators
	/// (`CountFor*`) in the system compared to the configured max (`Max*Count`).
	#[pallet::storage]
	pub(crate) type ChillThreshold<T: Config> = StorageValue<_, Percent, OptionQuery>;

	#[pallet::genesis_config]
	pub struct GenesisConfig<T: Config> {
		pub history_depth: u32,
		pub validator_count: u32,
		pub minimum_validator_count: u32,
		pub invulnerables: Vec<T::AccountId>,
		pub force_era: Forcing,
		pub slash_reward_fraction: Perbill,
		pub canceled_payout: BalanceOf<T>,
		pub stakers:
			Vec<(T::AccountId, T::AccountId, BalanceOf<T>, crate::StakerStatus<T::AccountId>)>,
		pub min_nominator_bond: BalanceOf<T>,
		pub min_validator_bond: BalanceOf<T>,
		pub max_validator_count: Option<u32>,
		pub max_nominator_count: Option<u32>,
	}

	#[cfg(feature = "std")]
	impl<T: Config> Default for GenesisConfig<T> {
		fn default() -> Self {
			GenesisConfig {
				history_depth: 84u32,
				validator_count: Default::default(),
				minimum_validator_count: Default::default(),
				invulnerables: Default::default(),
				force_era: Default::default(),
				slash_reward_fraction: Default::default(),
				canceled_payout: Default::default(),
				stakers: Default::default(),
				min_nominator_bond: Default::default(),
				min_validator_bond: Default::default(),
				max_validator_count: None,
				max_nominator_count: None,
			}
		}
	}

	#[pallet::genesis_build]
	impl<T: Config> GenesisBuild<T> for GenesisConfig<T> {
		fn build(&self) {
			assert!(
				self.history_depth < T::MaxHistoryDepth::get(),
				"history_depth too big, a runtime adjustment may be needed."
			);

			HistoryDepth::<T>::put(self.history_depth);
			ValidatorCount::<T>::put(self.validator_count);
			MinimumValidatorCount::<T>::put(self.minimum_validator_count);
			ForceEra::<T>::put(self.force_era);
			CanceledSlashPayout::<T>::put(self.canceled_payout);
			SlashRewardFraction::<T>::put(self.slash_reward_fraction);
			StorageVersion::<T>::put(Releases::V7_0_0);
			MinNominatorBond::<T>::put(self.min_nominator_bond);
			MinValidatorBond::<T>::put(self.min_validator_bond);
			if let Some(x) = self.max_validator_count {
				MaxValidatorsCount::<T>::put(x);
			}
			if let Some(x) = self.max_nominator_count {
				MaxNominatorsCount::<T>::put(x);
			}

			let invulnerables =
				BoundedVec::<_, T::MaxInvulnerablesCount>::try_from(self.invulnerables.clone())
					.expect(
					"Too many invulnerables passed, a runtime parameters adjustment may be needed",
				);
			Invulnerables::<T>::put(&invulnerables);

			for &(ref stash, ref controller, balance, ref status) in &self.stakers {
				log!(
					trace,
					"inserting genesis staker: {:?} => {:?} => {:?}",
					stash,
					balance,
					status
				);
				assert!(
					T::Currency::free_balance(&stash) >= balance,
					"Stash does not have enough balance to bond."
				);
				frame_support::assert_ok!(<Pallet<T>>::bond(
					T::Origin::from(Some(stash.clone()).into()),
					T::Lookup::unlookup(controller.clone()),
					balance,
					RewardDestination::Staked,
				));
				frame_support::assert_ok!(match status {
					crate::StakerStatus::Validator => <Pallet<T>>::validate(
						T::Origin::from(Some(controller.clone()).into()),
						Default::default(),
					),
					crate::StakerStatus::Nominator(votes) => <Pallet<T>>::nominate(
						T::Origin::from(Some(controller.clone()).into()),
						votes.iter().map(|l| T::Lookup::unlookup(l.clone())).collect(),
					),
					_ => Ok(()),
				});
			}

			// all voters are reported to the `SortedListProvider`.
			assert_eq!(
				T::SortedListProvider::count(),
				Nominators::<T>::count(),
				"not all genesis stakers were inserted into sorted list provider, something is wrong."
			);
		}
	}

	#[pallet::event]
	#[pallet::generate_deposit(pub(crate) fn deposit_event)]
	pub enum Event<T: Config> {
		/// The era payout has been set; the first balance is the validator-payout; the second is
		/// the remainder from the maximum amount of reward.
		/// \[era_index, validator_payout, remainder\]
		EraPaid(EraIndex, BalanceOf<T>, BalanceOf<T>),
		/// The nominator has been rewarded by this amount. \[stash, amount\]
		Rewarded(T::AccountId, BalanceOf<T>),
		/// One validator (and its nominators) has been slashed by the given amount.
		/// \[validator, amount\]
		Slashed(T::AccountId, BalanceOf<T>),
		/// An old slashing report from a prior era was discarded because it could
		/// not be processed. \[session_index\]
		OldSlashingReportDiscarded(SessionIndex),
		/// A new set of stakers was elected.
		StakersElected,
		/// An account has bonded this amount. \[stash, amount\]
		///
		/// NOTE: This event is only emitted when funds are bonded via a dispatchable. Notably,
		/// it will not be emitted for staking rewards when they are added to stake.
		Bonded(T::AccountId, BalanceOf<T>),
		/// An account has unbonded this amount. \[stash, amount\]
		Unbonded(T::AccountId, BalanceOf<T>),
		/// An account has called `withdraw_unbonded` and removed unbonding chunks worth `Balance`
		/// from the unlocking queue. \[stash, amount\]
		Withdrawn(T::AccountId, BalanceOf<T>),
		/// A nominator has been kicked from a validator. \[nominator, stash\]
		Kicked(T::AccountId, T::AccountId),
		/// The election failed. No new era is planned.
		StakingElectionFailed,
		/// An account has stopped participating as either a validator or nominator.
		/// \[stash\]
		Chilled(T::AccountId),
		/// The stakers' rewards are getting paid. \[era_index, validator_stash\]
		PayoutStarted(EraIndex, T::AccountId),
	}

	#[pallet::error]
	pub enum Error<T> {
		/// Not a controller account.
		NotController,
		/// Not a stash account.
		NotStash,
		/// Stash is already bonded.
		AlreadyBonded,
		/// Controller is already paired.
		AlreadyPaired,
		/// Targets cannot be empty.
		EmptyTargets,
		/// Duplicate index.
		DuplicateIndex,
		/// Slash record index out of bounds.
		InvalidSlashIndex,
		/// Cannot have a validator or nominator role, with value less than the minimum defined by
		/// governance (see `MinValidatorBond` and `MinNominatorBond`). If unbonding is the
		/// intention, `chill` first to remove one's role as validator/nominator.
		InsufficientBond,
		/// Can not schedule more unlock chunks.
		NoMoreChunks,
		/// Can not rebond without unlocking chunks.
		NoUnlockChunk,
		/// Attempting to target a stash that still has funds.
		FundedTarget,
		/// Invalid era to reward.
		InvalidEraToReward,
		/// Invalid number of nominations.
		InvalidNumberOfNominations,
		/// Items are not sorted and unique.
		NotSortedAndUnique,
		/// Rewards for this era have already been claimed for this validator.
		AlreadyClaimed,
		/// Incorrect previous history depth input provided.
		IncorrectHistoryDepth,
		/// Incorrect number of slashing spans provided.
		IncorrectSlashingSpans,
		/// Internal state has become somehow corrupted and the operation cannot continue.
		BadState,
		/// Too many nomination targets supplied.
		TooManyTargets,
		/// A nomination target was supplied that was blocked or otherwise not a validator.
		BadTarget,
		/// The user has enough bond and thus cannot be chilled forcefully by an external person.
		CannotChillOther,
		/// There are too many nominators in the system. Governance needs to adjust the staking
		/// settings to keep things safe for the runtime.
		TooManyNominators,
		/// There are too many validators in the system. Governance needs to adjust the staking
		/// settings to keep things safe for the runtime.
		TooManyValidators,
<<<<<<< HEAD
		/// Too many invulnerables are passed, a runtime configuration adjustment may be needed.
		TooManyInvulnerables,
		/// Too many Rewards Eras are passed, a runtime configuration adjustment may be needed.
		TooManyRewardsEras,
=======
		/// Commission is too low. Must be at least `MinCommission`.
		CommissionTooLow,
>>>>>>> 88a00328
	}

	#[pallet::hooks]
	impl<T: Config> Hooks<BlockNumberFor<T>> for Pallet<T> {
		fn on_runtime_upgrade() -> Weight {
			if StorageVersion::<T>::get() == Releases::V6_0_0 {
				migrations::v7::migrate::<T>()
			} else {
				T::DbWeight::get().reads(1)
			}
		}

		#[cfg(feature = "try-runtime")]
		fn pre_upgrade() -> Result<(), &'static str> {
			if StorageVersion::<T>::get() == Releases::V6_0_0 {
				migrations::v7::pre_migrate::<T>()
			} else {
				Ok(())
			}
		}

		fn on_initialize(_now: BlockNumberFor<T>) -> Weight {
			// just return the weight of the on_finalize.
			T::DbWeight::get().reads(1)
		}

		fn on_finalize(_n: BlockNumberFor<T>) {
			// Set the start of the first era.
			if let Some(mut active_era) = Self::active_era() {
				if active_era.start.is_none() {
					let now_as_millis_u64 = T::UnixTime::now().as_millis().saturated_into::<u64>();
					active_era.start = Some(now_as_millis_u64);
					// This write only ever happens once, we don't include it in the weight in
					// general
					ActiveEra::<T>::put(active_era);
				}
			}
			// `on_finalize` weight is tracked in `on_initialize`
		}

		fn integrity_test() {
			sp_std::if_std! {
				sp_io::TestExternalities::new_empty().execute_with(||
					assert!(
						T::SlashDeferDuration::get() < T::BondingDuration::get() || T::BondingDuration::get() == 0,
						"As per documentation, slash defer duration ({}) should be less than bonding duration ({}).",
						T::SlashDeferDuration::get(),
						T::BondingDuration::get(),
					)
				);
			}
		}
	}

	#[pallet::call]
	impl<T: Config> Pallet<T> {
		/// Take the origin account as a stash and lock up `value` of its balance. `controller` will
		/// be the account that controls it.
		///
		/// `value` must be more than the `minimum_balance` specified by `T::Currency`.
		///
		/// The dispatch origin for this call must be _Signed_ by the stash account.
		///
		/// Emits `Bonded`.
		/// # <weight>
		/// - Independent of the arguments. Moderate complexity.
		/// - O(1).
		/// - Three extra DB entries.
		///
		/// NOTE: Two of the storage writes (`Self::bonded`, `Self::payee`) are _never_ cleaned
		/// unless the `origin` falls below _existential deposit_ and gets removed as dust.
		/// ------------------
		/// # </weight>
		#[pallet::weight(T::WeightInfo::bond())]
		pub fn bond(
			origin: OriginFor<T>,
			controller: <T::Lookup as StaticLookup>::Source,
			#[pallet::compact] value: BalanceOf<T>,
			payee: RewardDestination<T::AccountId>,
		) -> DispatchResult {
			let stash = ensure_signed(origin)?;

			if <Bonded<T>>::contains_key(&stash) {
				Err(Error::<T>::AlreadyBonded)?
			}

			let controller = T::Lookup::lookup(controller)?;

			if <Ledger<T>>::contains_key(&controller) {
				Err(Error::<T>::AlreadyPaired)?
			}

			// Reject a bond which is considered to be _dust_.
			if value < T::Currency::minimum_balance() {
				Err(Error::<T>::InsufficientBond)?
			}

			frame_system::Pallet::<T>::inc_consumers(&stash).map_err(|_| Error::<T>::BadState)?;

			// You're auto-bonded forever, here. We might improve this by only bonding when
			// you actually validate/nominate and remove once you unbond __everything__.
			<Bonded<T>>::insert(&stash, &controller);
			<Payee<T>>::insert(&stash, payee);

			let current_era = CurrentEra::<T>::get().unwrap_or(0);
			let history_depth = Self::history_depth();
			let last_reward_era = current_era.saturating_sub(history_depth);

			let stash_balance = T::Currency::free_balance(&stash);
			let value = value.min(stash_balance);
			Self::deposit_event(Event::<T>::Bonded(stash.clone(), value));

			let claimed_rewards = WeakBoundedVec::<_, T::MaxHistoryDepth>::force_from(
				(last_reward_era..current_era).collect(),
				Some("StakingLedger.claimed_rewards"),
			);
			let item = StakingLedger {
				stash,
				total: value,
				active: value,
				unlocking: BoundedVec::<_, T::MaxUnlockingChunks>::default(),
				claimed_rewards,
			};
			Self::update_ledger(&controller, &item);
			Ok(())
		}

		/// Add some extra amount that have appeared in the stash `free_balance` into the balance up
		/// for staking.
		///
		/// The dispatch origin for this call must be _Signed_ by the stash, not the controller.
		///
		/// Use this if there are additional funds in your stash account that you wish to bond.
		/// Unlike [`bond`](Self::bond) or [`unbond`](Self::unbond) this function does not impose
		/// any limitation on the amount that can be added.
		///
		/// Emits `Bonded`.
		///
		/// # <weight>
		/// - Independent of the arguments. Insignificant complexity.
		/// - O(1).
		/// # </weight>
		#[pallet::weight(T::WeightInfo::bond_extra())]
		pub fn bond_extra(
			origin: OriginFor<T>,
			#[pallet::compact] max_additional: BalanceOf<T>,
		) -> DispatchResult {
			let stash = ensure_signed(origin)?;

			let controller = Self::bonded(&stash).ok_or(Error::<T>::NotStash)?;
			let mut ledger = Self::ledger(&controller).ok_or(Error::<T>::NotController)?;

			let stash_balance = T::Currency::free_balance(&stash);
			if let Some(extra) = stash_balance.checked_sub(&ledger.total) {
				let extra = extra.min(max_additional);
				ledger.total += extra;
				ledger.active += extra;
				// Last check: the new active amount of ledger must be more than ED.
				ensure!(
					ledger.active >= T::Currency::minimum_balance(),
					Error::<T>::InsufficientBond
				);

				// NOTE: ledger must be updated prior to calling `Self::weight_of`.
				Self::update_ledger(&controller, &ledger);
				// update this staker in the sorted list, if they exist in it.
				if T::SortedListProvider::contains(&stash) {
					T::SortedListProvider::on_update(&stash, Self::weight_of(&ledger.stash));
					debug_assert_eq!(T::SortedListProvider::sanity_check(), Ok(()));
				}

				Self::deposit_event(Event::<T>::Bonded(stash.clone(), extra));
			}
			Ok(())
		}

		/// Schedule a portion of the stash to be unlocked ready for transfer out after the bond
		/// period ends. If this leaves an amount actively bonded less than
		/// T::Currency::minimum_balance(), then it is increased to the full amount.
		///
		/// The dispatch origin for this call must be _Signed_ by the controller, not the stash.
		///
		/// Once the unlock period is done, you can call `withdraw_unbonded` to actually move
		/// the funds out of management ready for transfer.
		///
		/// No more than a limited number of unlocking chunks (see `MaxUnlockingChunks`)
		/// can co-exists at the same time. In that case, [`Call::withdraw_unbonded`] need
		/// to be called first to remove some of the chunks (if possible).
		///
		/// If a user encounters the `InsufficientBond` error when calling this extrinsic,
		/// they should call `chill` first in order to free up their bonded funds.
		///
		/// Emits `Unbonded`.
		///
		/// See also [`Call::withdraw_unbonded`].
		#[pallet::weight(T::WeightInfo::unbond())]
		pub fn unbond(
			origin: OriginFor<T>,
			#[pallet::compact] value: BalanceOf<T>,
		) -> DispatchResult {
			let controller = ensure_signed(origin)?;
			let mut ledger = Self::ledger(&controller).ok_or(Error::<T>::NotController)?;

			let mut value = value.min(ledger.active);

			if !value.is_zero() {
				ledger.active -= value;

				// Avoid there being a dust balance left in the staking system.
				if ledger.active < T::Currency::minimum_balance() {
					value += ledger.active;
					ledger.active = Zero::zero();
				}

				let min_active_bond = if Nominators::<T>::contains_key(&ledger.stash) {
					MinNominatorBond::<T>::get()
				} else if Validators::<T>::contains_key(&ledger.stash) {
					MinValidatorBond::<T>::get()
				} else {
					Zero::zero()
				};

				// Make sure that the user maintains enough active bond for their role.
				// If a user runs into this error, they should chill first.
				ensure!(ledger.active >= min_active_bond, Error::<T>::InsufficientBond);

				// Note: in case there is no current era it is fine to bond one era more.
				let era = Self::current_era().unwrap_or(0) + T::BondingDuration::get();
				ledger
					.unlocking
					.try_push(UnlockChunk { value, era })
					.map_err(|_| Error::<T>::NoMoreChunks)?;
				// NOTE: ledger must be updated prior to calling `Self::weight_of`.
				Self::update_ledger(&controller, &ledger);

				// update this staker in the sorted list, if they exist in it.
				if T::SortedListProvider::contains(&ledger.stash) {
					T::SortedListProvider::on_update(&ledger.stash, Self::weight_of(&ledger.stash));
				}

				Self::deposit_event(Event::<T>::Unbonded(ledger.stash, value));
			}
			Ok(())
		}

		/// Remove any unlocked chunks from the `unlocking` queue from our management.
		///
		/// This essentially frees up that balance to be used by the stash account to do
		/// whatever it wants.
		///
		/// The dispatch origin for this call must be _Signed_ by the controller.
		///
		/// Emits `Withdrawn`.
		///
		/// See also [`Call::unbond`].
		///
		/// # <weight>
		/// Complexity O(S) where S is the number of slashing spans to remove
		/// NOTE: Weight annotation is the kill scenario, we refund otherwise.
		/// # </weight>
		#[pallet::weight(T::WeightInfo::withdraw_unbonded_kill(*num_slashing_spans))]
		pub fn withdraw_unbonded(
			origin: OriginFor<T>,
			num_slashing_spans: u32,
		) -> DispatchResultWithPostInfo {
			let controller = ensure_signed(origin)?;
			let mut ledger = Self::ledger(&controller).ok_or(Error::<T>::NotController)?;
			let (stash, old_total) = (ledger.stash.clone(), ledger.total);
			if let Some(current_era) = Self::current_era() {
				ledger = ledger.consolidate_unlocked(current_era)
			}

			let post_info_weight = if ledger.unlocking.is_empty() &&
				ledger.active < T::Currency::minimum_balance()
			{
				// This account must have called `unbond()` with some value that caused the active
				// portion to fall below existential deposit + will have no more unlocking chunks
				// left. We can now safely remove all staking-related information.
				Self::kill_stash(&stash, num_slashing_spans)?;
				// Remove the lock.
				T::Currency::remove_lock(STAKING_ID, &stash);
				// This is worst case scenario, so we use the full weight and return None
				None
			} else {
				// This was the consequence of a partial unbond. just update the ledger and move on.
				Self::update_ledger(&controller, &ledger);

				// This is only an update, so we use less overall weight.
				Some(T::WeightInfo::withdraw_unbonded_update(num_slashing_spans))
			};

			// `old_total` should never be less than the new total because
			// `consolidate_unlocked` strictly subtracts balance.
			if ledger.total < old_total {
				// Already checked that this won't overflow by entry condition.
				let value = old_total - ledger.total;
				Self::deposit_event(Event::<T>::Withdrawn(stash, value));
			}

			Ok(post_info_weight.into())
		}

		/// Declare the desire to validate for the origin controller.
		///
		/// Effects will be felt at the beginning of the next era.
		///
		/// The dispatch origin for this call must be _Signed_ by the controller, not the stash.
		#[pallet::weight(T::WeightInfo::validate())]
		pub fn validate(origin: OriginFor<T>, prefs: ValidatorPrefs) -> DispatchResult {
			let controller = ensure_signed(origin)?;

			let ledger = Self::ledger(&controller).ok_or(Error::<T>::NotController)?;

			ensure!(ledger.active >= MinValidatorBond::<T>::get(), Error::<T>::InsufficientBond);
			let stash = &ledger.stash;

			// ensure their commission is correct.
			ensure!(prefs.commission >= MinCommission::<T>::get(), Error::<T>::CommissionTooLow);

			// Only check limits if they are not already a validator.
			if !Validators::<T>::contains_key(stash) {
				// If this error is reached, we need to adjust the `MinValidatorBond` and start
				// calling `chill_other`. Until then, we explicitly block new validators to protect
				// the runtime.
<<<<<<< HEAD
				ensure!(
					CounterForValidators::<T>::get() < T::MaxValidatorsCount::get(),
					Error::<T>::TooManyValidators
				);
=======
				if let Some(max_validators) = MaxValidatorsCount::<T>::get() {
					ensure!(
						Validators::<T>::count() < max_validators,
						Error::<T>::TooManyValidators
					);
				}
>>>>>>> 88a00328
			}

			Self::do_remove_nominator(stash);
			Self::do_add_validator(stash, prefs);
			Ok(())
		}

		/// Declare the desire to nominate `targets` for the origin controller.
		///
		/// Effects will be felt at the beginning of the next era.
		///
		/// The dispatch origin for this call must be _Signed_ by the controller, not the stash.
		///
		/// # <weight>
		/// - The transaction's complexity is proportional to the size of `targets` (N)
		/// which is capped at CompactAssignments::LIMIT (T::MaxNominations).
		/// - Both the reads and writes follow a similar pattern.
		/// # </weight>
		#[pallet::weight(T::WeightInfo::nominate(targets.len() as u32))]
		pub fn nominate(
			origin: OriginFor<T>,
			targets: Vec<<T::Lookup as StaticLookup>::Source>,
		) -> DispatchResult {
			let controller = ensure_signed(origin)?;

			let ledger = Self::ledger(&controller).ok_or(Error::<T>::NotController)?;
			ensure!(ledger.active >= MinNominatorBond::<T>::get(), Error::<T>::InsufficientBond);
			let stash = &ledger.stash;

			// Only check limits if they are not already a nominator.
			if !Nominators::<T>::contains_key(stash) {
				// If this error is reached, we need to adjust the `MinNominatorBond` and start
				// calling `chill_other`. Until then, we explicitly block new nominators to protect
				// the runtime.
				if let Some(max_nominators) = MaxNominatorsCount::<T>::get() {
					ensure!(
						Nominators::<T>::count() < max_nominators,
						Error::<T>::TooManyNominators
					);
				}
			}

			ensure!(!targets.is_empty(), Error::<T>::EmptyTargets);

			let old = Nominators::<T>::get(stash).map_or_else(Vec::new, |x| x.targets.to_vec());

			let targets = targets
				.into_iter()
				.map(|t| T::Lookup::lookup(t).map_err(DispatchError::from))
				.map(|n| {
					n.and_then(|n| {
						if old.contains(&n) || !Validators::<T>::get(&n).blocked {
							Ok(n)
						} else {
							Err(Error::<T>::BadTarget.into())
						}
					})
				})
				.collect::<result::Result<Vec<T::AccountId>, _>>()?;

			let targets = BoundedVec::<_, T::MaxNominations>::try_from(targets)
				.map_err(|_| Error::<T>::TooManyTargets)?;

			let nominations = Nominations {
				targets,
				// Initial nominations are considered submitted at era 0. See `Nominations` doc
				submitted_in: Self::current_era().unwrap_or(0),
				suppressed: false,
			};

			Self::do_remove_validator(stash);
			Self::do_add_nominator(stash, nominations);
			Ok(())
		}

		/// Declare no desire to either validate or nominate.
		///
		/// Effects will be felt at the beginning of the next era.
		///
		/// The dispatch origin for this call must be _Signed_ by the controller, not the stash.
		///
		/// # <weight>
		/// - Independent of the arguments. Insignificant complexity.
		/// - Contains one read.
		/// - Writes are limited to the `origin` account key.
		/// # </weight>
		#[pallet::weight(T::WeightInfo::chill())]
		pub fn chill(origin: OriginFor<T>) -> DispatchResult {
			let controller = ensure_signed(origin)?;
			let ledger = Self::ledger(&controller).ok_or(Error::<T>::NotController)?;
			Self::chill_stash(&ledger.stash);
			Ok(())
		}

		/// (Re-)set the payment target for a controller.
		///
		/// Effects will be felt at the beginning of the next era.
		///
		/// The dispatch origin for this call must be _Signed_ by the controller, not the stash.
		///
		/// # <weight>
		/// - Independent of the arguments. Insignificant complexity.
		/// - Contains a limited number of reads.
		/// - Writes are limited to the `origin` account key.
		/// ---------
		/// - Weight: O(1)
		/// - DB Weight:
		///     - Read: Ledger
		///     - Write: Payee
		/// # </weight>
		#[pallet::weight(T::WeightInfo::set_payee())]
		pub fn set_payee(
			origin: OriginFor<T>,
			payee: RewardDestination<T::AccountId>,
		) -> DispatchResult {
			let controller = ensure_signed(origin)?;
			let ledger = Self::ledger(&controller).ok_or(Error::<T>::NotController)?;
			let stash = &ledger.stash;
			<Payee<T>>::insert(stash, payee);
			Ok(())
		}

		/// (Re-)set the controller of a stash.
		///
		/// Effects will be felt at the beginning of the next era.
		///
		/// The dispatch origin for this call must be _Signed_ by the stash, not the controller.
		///
		/// # <weight>
		/// - Independent of the arguments. Insignificant complexity.
		/// - Contains a limited number of reads.
		/// - Writes are limited to the `origin` account key.
		/// ----------
		/// Weight: O(1)
		/// DB Weight:
		/// - Read: Bonded, Ledger New Controller, Ledger Old Controller
		/// - Write: Bonded, Ledger New Controller, Ledger Old Controller
		/// # </weight>
		#[pallet::weight(T::WeightInfo::set_controller())]
		pub fn set_controller(
			origin: OriginFor<T>,
			controller: <T::Lookup as StaticLookup>::Source,
		) -> DispatchResult {
			let stash = ensure_signed(origin)?;
			let old_controller = Self::bonded(&stash).ok_or(Error::<T>::NotStash)?;
			let controller = T::Lookup::lookup(controller)?;
			if <Ledger<T>>::contains_key(&controller) {
				Err(Error::<T>::AlreadyPaired)?
			}
			if controller != old_controller {
				<Bonded<T>>::insert(&stash, &controller);
				if let Some(l) = <Ledger<T>>::take(&old_controller) {
					<Ledger<T>>::insert(&controller, l);
				}
			}
			Ok(())
		}

		/// Sets the ideal number of validators.
		///
		/// The dispatch origin must be Root.
		///
		/// # <weight>
		/// Weight: O(1)
		/// Write: Validator Count
		/// # </weight>
		#[pallet::weight(T::WeightInfo::set_validator_count())]
		pub fn set_validator_count(
			origin: OriginFor<T>,
			#[pallet::compact] new: u32,
		) -> DispatchResult {
			ensure_root(origin)?;
			ValidatorCount::<T>::put(new);
			Ok(())
		}

		/// Increments the ideal number of validators.
		///
		/// The dispatch origin must be Root.
		///
		/// # <weight>
		/// Same as [`Self::set_validator_count`].
		/// # </weight>
		#[pallet::weight(T::WeightInfo::set_validator_count())]
		pub fn increase_validator_count(
			origin: OriginFor<T>,
			#[pallet::compact] additional: u32,
		) -> DispatchResult {
			ensure_root(origin)?;
			ValidatorCount::<T>::mutate(|n| *n += additional);
			Ok(())
		}

		/// Scale up the ideal number of validators by a factor.
		///
		/// The dispatch origin must be Root.
		///
		/// # <weight>
		/// Same as [`Self::set_validator_count`].
		/// # </weight>
		#[pallet::weight(T::WeightInfo::set_validator_count())]
		pub fn scale_validator_count(origin: OriginFor<T>, factor: Percent) -> DispatchResult {
			ensure_root(origin)?;
			ValidatorCount::<T>::mutate(|n| *n += factor * *n);
			Ok(())
		}

		/// Force there to be no new eras indefinitely.
		///
		/// The dispatch origin must be Root.
		///
		/// # Warning
		///
		/// The election process starts multiple blocks before the end of the era.
		/// Thus the election process may be ongoing when this is called. In this case the
		/// election will continue until the next era is triggered.
		///
		/// # <weight>
		/// - No arguments.
		/// - Weight: O(1)
		/// - Write: ForceEra
		/// # </weight>
		#[pallet::weight(T::WeightInfo::force_no_eras())]
		pub fn force_no_eras(origin: OriginFor<T>) -> DispatchResult {
			ensure_root(origin)?;
			ForceEra::<T>::put(Forcing::ForceNone);
			Ok(())
		}

		/// Force there to be a new era at the end of the next session. After this, it will be
		/// reset to normal (non-forced) behaviour.
		///
		/// The dispatch origin must be Root.
		///
		/// # Warning
		///
		/// The election process starts multiple blocks before the end of the era.
		/// If this is called just before a new era is triggered, the election process may not
		/// have enough blocks to get a result.
		///
		/// # <weight>
		/// - No arguments.
		/// - Weight: O(1)
		/// - Write ForceEra
		/// # </weight>
		#[pallet::weight(T::WeightInfo::force_new_era())]
		pub fn force_new_era(origin: OriginFor<T>) -> DispatchResult {
			ensure_root(origin)?;
			ForceEra::<T>::put(Forcing::ForceNew);
			Ok(())
		}

		/// Set the validators who cannot be slashed (if any).
		///
		/// The dispatch origin must be Root.
		///
		/// # <weight>
		/// - O(V)
		/// - Write: Invulnerables
		/// # </weight>
		#[pallet::weight(T::WeightInfo::set_invulnerables(invulnerables.len() as u32))]
		pub fn set_invulnerables(
			origin: OriginFor<T>,
			invulnerables: Vec<T::AccountId>,
		) -> DispatchResult {
			ensure_root(origin)?;
			let invulnerables = BoundedVec::<_, T::MaxInvulnerablesCount>::try_from(invulnerables)
				.map_err(|_| Error::<T>::TooManyInvulnerables)?;
			<Invulnerables<T>>::put(invulnerables);
			Ok(())
		}

		/// Force a current staker to become completely unstaked, immediately.
		///
		/// The dispatch origin must be Root.
		///
		/// # <weight>
		/// O(S) where S is the number of slashing spans to be removed
		/// Reads: Bonded, Slashing Spans, Account, Locks
		/// Writes: Bonded, Slashing Spans (if S > 0), Ledger, Payee, Validators, Nominators,
		/// Account, Locks Writes Each: SpanSlash * S
		/// # </weight>
		#[pallet::weight(T::WeightInfo::force_unstake(*num_slashing_spans))]
		pub fn force_unstake(
			origin: OriginFor<T>,
			stash: T::AccountId,
			num_slashing_spans: u32,
		) -> DispatchResult {
			ensure_root(origin)?;

			// Remove all staking-related information.
			Self::kill_stash(&stash, num_slashing_spans)?;

			// Remove the lock.
			T::Currency::remove_lock(STAKING_ID, &stash);
			Ok(())
		}

		/// Force there to be a new era at the end of sessions indefinitely.
		///
		/// The dispatch origin must be Root.
		///
		/// # Warning
		///
		/// The election process starts multiple blocks before the end of the era.
		/// If this is called just before a new era is triggered, the election process may not
		/// have enough blocks to get a result.
		///
		/// # <weight>
		/// - Weight: O(1)
		/// - Write: ForceEra
		/// # </weight>
		#[pallet::weight(T::WeightInfo::force_new_era_always())]
		pub fn force_new_era_always(origin: OriginFor<T>) -> DispatchResult {
			ensure_root(origin)?;
			ForceEra::<T>::put(Forcing::ForceAlways);
			Ok(())
		}

		/// Cancel enactment of a deferred slash.
		///
		/// Can be called by the `T::SlashCancelOrigin`.
		///
		/// Parameters: era and indices of the slashes for that era to kill.
		///
		/// # <weight>
		/// Complexity: O(U + S)
		/// with U unapplied slashes weighted with U=1000
		/// and S is the number of slash indices to be canceled.
		/// - Read: Unapplied Slashes
		/// - Write: Unapplied Slashes
		/// # </weight>
		#[pallet::weight(T::WeightInfo::cancel_deferred_slash(slash_indices.len() as u32))]
		pub fn cancel_deferred_slash(
			origin: OriginFor<T>,
			era: EraIndex,
			slash_indices: Vec<u32>,
		) -> DispatchResult {
			T::SlashCancelOrigin::ensure_origin(origin)?;

			ensure!(!slash_indices.is_empty(), Error::<T>::EmptyTargets);
			ensure!(is_sorted_and_unique(&slash_indices), Error::<T>::NotSortedAndUnique);

			let mut unapplied = <Self as Store>::UnappliedSlashes::get(&era);
			let last_item = slash_indices[slash_indices.len() - 1];
			ensure!((last_item as usize) < unapplied.len(), Error::<T>::InvalidSlashIndex);

			for (removed, index) in slash_indices.into_iter().enumerate() {
				let index = (index as usize) - removed;
				unapplied.remove(index);
			}

			<Self as Store>::UnappliedSlashes::insert(&era, &unapplied);
			Ok(())
		}

		/// Pay out all the stakers behind a single validator for a single era.
		///
		/// - `validator_stash` is the stash account of the validator. Their nominators, up to
		///   `T::MaxRewardableIndividualExposures`, will also receive their rewards.
		/// - `era` may be any era between `[current_era - history_depth; current_era]`.
		///
		/// The origin of this call must be _Signed_. Any account can call this function, even if
		/// it is not one of the stakers.
		///
		/// # <weight>
		/// - Time complexity: at most O(MaxRewardableIndividualExposures).
		/// - Contains a limited number of reads and writes.
		/// -----------
		/// N is the Number of payouts for the validator (including the validator)
		/// Weight:
		/// - Reward Destination Staked: O(N)
		/// - Reward Destination Controller (Creating): O(N)
		///
		///   NOTE: weights are assuming that payouts are made to alive stash account (Staked).
		///   Paying even a dead controller is cheaper weight-wise. We don't do any refunds here.
		/// # </weight>
		#[pallet::weight(T::WeightInfo::payout_stakers_alive_staked(
			T::MaxRewardableIndividualExposures::get()
		))]
		pub fn payout_stakers(
			origin: OriginFor<T>,
			validator_stash: T::AccountId,
			era: EraIndex,
		) -> DispatchResultWithPostInfo {
			ensure_signed(origin)?;
			Self::do_payout_stakers(validator_stash, era)
		}

		/// Rebond a portion of the stash scheduled to be unlocked.
		///
		/// The dispatch origin must be signed by the controller.
		///
		/// # <weight>
		/// - Time complexity: O(L), where L is unlocking chunks
		/// - Bounded by `MaxUnlockingChunks`.
		/// - Storage changes: Can't increase storage, only decrease it.
		/// # </weight>
		#[pallet::weight(T::WeightInfo::rebond(T::MaxUnlockingChunks::get()))]
		pub fn rebond(
			origin: OriginFor<T>,
			#[pallet::compact] value: BalanceOf<T>,
		) -> DispatchResultWithPostInfo {
			let controller = ensure_signed(origin)?;
			let ledger = Self::ledger(&controller).ok_or(Error::<T>::NotController)?;
			ensure!(!ledger.unlocking.is_empty(), Error::<T>::NoUnlockChunk);

			let initial_unlocking = ledger.unlocking.len() as u32;
			let (ledger, rebonded_value) = ledger.rebond(value);
			// Last check: the new active amount of ledger must be more than ED.
			ensure!(ledger.active >= T::Currency::minimum_balance(), Error::<T>::InsufficientBond);

			Self::deposit_event(Event::<T>::Bonded(ledger.stash.clone(), rebonded_value));

			// NOTE: ledger must be updated prior to calling `Self::weight_of`.
			Self::update_ledger(&controller, &ledger);
			if T::SortedListProvider::contains(&ledger.stash) {
				T::SortedListProvider::on_update(&ledger.stash, Self::weight_of(&ledger.stash));
			}

			let removed_chunks = 1u32 // for the case where the last iterated chunk is not removed
				.saturating_add(initial_unlocking)
				.saturating_sub(ledger.unlocking.len() as u32);
			Ok(Some(T::WeightInfo::rebond(removed_chunks)).into())
		}

		/// Set `HistoryDepth` value. This function will delete any history information
		/// when `HistoryDepth` is reduced.
		///
		/// Parameters:
		/// - `new_history_depth`: The new history depth you would like to set.
		/// - `era_items_deleted`: The number of items that will be deleted by this dispatch. This
		///   should report all the storage items that will be deleted by clearing old era history.
		///   Needed to report an accurate weight for the dispatch. Trusted by `Root` to report an
		///   accurate number.
		///
		/// Origin must be root.
		///
		/// # <weight>
		/// - E: Number of history depths removed, i.e. 10 -> 7 = 3
		/// - Weight: O(E)
		/// - DB Weight:
		///     - Reads: Current Era, History Depth
		///     - Writes: History Depth
		///     - Clear Prefix Each: Era Stakers, EraStakersClipped, ErasValidatorPrefs
		///     - Writes Each: ErasValidatorReward, ErasRewardPoints, ErasTotalStake,
		///       ErasStartSessionIndex
		/// # </weight>
		#[pallet::weight(T::WeightInfo::set_history_depth(*_era_items_deleted))]
		pub fn set_history_depth(
			origin: OriginFor<T>,
			#[pallet::compact] new_history_depth: EraIndex,
			#[pallet::compact] _era_items_deleted: u32,
		) -> DispatchResult {
			ensure_root(origin)?;
			ensure!(
				new_history_depth < T::MaxHistoryDepth::get(),
				Error::<T>::IncorrectHistoryDepth
			);
			if let Some(current_era) = Self::current_era() {
				HistoryDepth::<T>::mutate(|history_depth| {
					let last_kept = current_era.checked_sub(*history_depth).unwrap_or(0);
					let new_last_kept = current_era.checked_sub(new_history_depth).unwrap_or(0);
					for era_index in last_kept..new_last_kept {
						Self::clear_era_information(era_index);
					}
					*history_depth = new_history_depth
				})
			}
			Ok(())
		}

		/// Remove all data structures concerning a staker/stash once it is at a state where it can
		/// be considered `dust` in the staking system. The requirements are:
		///
		/// 1. the `total_balance` of the stash is below existential deposit.
		/// 2. or, the `ledger.total` of the stash is below existential deposit.
		///
		/// The former can happen in cases like a slash; the latter when a fully unbonded account
		/// is still receiving staking rewards in `RewardDestination::Staked`.
		///
		/// It can be called by anyone, as long as `stash` meets the above requirements.
		///
		/// Refunds the transaction fees upon successful execution.
		#[pallet::weight(T::WeightInfo::reap_stash(*num_slashing_spans))]
		pub fn reap_stash(
			origin: OriginFor<T>,
			stash: T::AccountId,
			num_slashing_spans: u32,
		) -> DispatchResultWithPostInfo {
			let _ = ensure_signed(origin)?;

			let ed = T::Currency::minimum_balance();
			let reapable = T::Currency::total_balance(&stash) < ed ||
				Self::ledger(Self::bonded(stash.clone()).ok_or(Error::<T>::NotStash)?)
					.map(|l| l.total)
					.unwrap_or_default() < ed;
			ensure!(reapable, Error::<T>::FundedTarget);

			Self::kill_stash(&stash, num_slashing_spans)?;
			T::Currency::remove_lock(STAKING_ID, &stash);

			Ok(Pays::No.into())
		}

		/// Remove the given nominations from the calling validator.
		///
		/// Effects will be felt at the beginning of the next era.
		///
		/// The dispatch origin for this call must be _Signed_ by the controller, not the stash.
		///
		/// - `who`: A list of nominator stash accounts who are nominating this validator which
		///   should no longer be nominating this validator.
		///
		/// Note: Making this call only makes sense if you first set the validator preferences to
		/// block any further nominations.
		#[pallet::weight(T::WeightInfo::kick(who.len() as u32))]
		pub fn kick(
			origin: OriginFor<T>,
			who: Vec<<T::Lookup as StaticLookup>::Source>,
		) -> DispatchResult {
			let controller = ensure_signed(origin)?;
			let ledger = Self::ledger(&controller).ok_or(Error::<T>::NotController)?;
			let stash = &ledger.stash;

			for nom_stash in who
				.into_iter()
				.map(T::Lookup::lookup)
				.collect::<Result<Vec<T::AccountId>, _>>()?
				.into_iter()
			{
				Nominators::<T>::mutate(&nom_stash, |maybe_nom| {
					if let Some(ref mut nom) = maybe_nom {
						if let Some(pos) = nom.targets.iter().position(|v| v == stash) {
							nom.targets.swap_remove(pos);
							Self::deposit_event(Event::<T>::Kicked(
								nom_stash.clone(),
								stash.clone(),
							));
						}
					}
				});
			}

			Ok(())
		}

		/// Update the various staking configurations .
		///
		/// * `min_nominator_bond`: The minimum active bond needed to be a nominator.
		/// * `min_validator_bond`: The minimum active bond needed to be a validator.
		/// * `max_nominator_count`: The max number of users who can be a nominator at once. When
		///   set to `None`, no limit is enforced.
		/// * `max_validator_count`: The max number of users who can be a validator at once. When
		///   set to `None`, no limit is enforced.
		/// * `chill_threshold`: The ratio of `max_nominator_count` or `max_validator_count` which
		///   should be filled in order for the `chill_other` transaction to work.
		/// * `min_commission`: The minimum amount of commission that each validators must maintain.
		///   This is checked only upon calling `validate`. Existing validators are not affected.
		///
		/// Origin must be Root to call this function.
		///
		/// NOTE: Existing nominators and validators will not be affected by this update.
		/// to kick people under the new limits, `chill_other` should be called.
		#[pallet::weight(T::WeightInfo::set_staking_configs())]
		pub fn set_staking_configs(
			origin: OriginFor<T>,
			min_nominator_bond: BalanceOf<T>,
			min_validator_bond: BalanceOf<T>,
			max_nominator_count: Option<u32>,
<<<<<<< HEAD
			threshold: Option<Percent>,
=======
			max_validator_count: Option<u32>,
			chill_threshold: Option<Percent>,
			min_commission: Perbill,
>>>>>>> 88a00328
		) -> DispatchResult {
			ensure_root(origin)?;
			MinNominatorBond::<T>::set(min_nominator_bond);
			MinValidatorBond::<T>::set(min_validator_bond);
			MaxNominatorsCount::<T>::set(max_nominator_count);
<<<<<<< HEAD
			ChillThreshold::<T>::set(threshold);
=======
			MaxValidatorsCount::<T>::set(max_validator_count);
			ChillThreshold::<T>::set(chill_threshold);
			MinCommission::<T>::set(min_commission);
>>>>>>> 88a00328
			Ok(())
		}

		/// Declare a `controller` to stop participating as either a validator or nominator.
		///
		/// Effects will be felt at the beginning of the next era.
		///
		/// The dispatch origin for this call must be _Signed_, but can be called by anyone.
		///
		/// If the caller is the same as the controller being targeted, then no further checks are
		/// enforced, and this function behaves just like `chill`.
		///
		/// If the caller is different than the controller being targeted, the following conditions
		/// must be met:
		/// * A `ChillThreshold` must be set and checked which defines how close to the max
		///   nominators or validators we must reach before users can start chilling one-another.
		/// * A `MaxNominatorCount` must be set which is used to determine how close we are to the
		///   threshold.
		/// * A `MinNominatorBond` and `MinValidatorBond` must be set and checked, which determines
		///   if this is a person that should be chilled because they have not met the threshold
		///   bond required.
		///
		/// This can be helpful if bond requirements are updated, and we need to remove old users
		/// who do not satisfy these requirements.
		#[pallet::weight(T::WeightInfo::chill_other())]
		pub fn chill_other(origin: OriginFor<T>, controller: T::AccountId) -> DispatchResult {
			// Anyone can call this function.
			let caller = ensure_signed(origin)?;
			let ledger = Self::ledger(&controller).ok_or(Error::<T>::NotController)?;
			let stash = ledger.stash;

			// In order for one user to chill another user, the following conditions must be met:
			// * A `ChillThreshold` is set which defines how close to the max nominators or
			//   validators we must reach before users can start chilling one-another.
			// * A `MaxNominatorCount` which is used to determine how close we are to the threshold.
			// * A `MinNominatorBond` and `MinValidatorBond` which is the final condition checked to
			//   determine this is a person that should be chilled because they have not met the
			//   threshold bond required.
			//
			// Otherwise, if caller is the same as the controller, this is just like `chill`.
			if caller != controller {
				let threshold = ChillThreshold::<T>::get().ok_or(Error::<T>::CannotChillOther)?;
				let min_active_bond = if Nominators::<T>::contains_key(&stash) {
					let max_nominator_count =
						MaxNominatorsCount::<T>::get().ok_or(Error::<T>::CannotChillOther)?;
					let current_nominator_count = Nominators::<T>::count();
					ensure!(
						threshold * max_nominator_count < current_nominator_count,
						Error::<T>::CannotChillOther
					);
					MinNominatorBond::<T>::get()
				} else if Validators::<T>::contains_key(&stash) {
<<<<<<< HEAD
					let max_validator_count = T::MaxValidatorsCount::get();
					let current_validator_count = CounterForValidators::<T>::get();
=======
					let max_validator_count =
						MaxValidatorsCount::<T>::get().ok_or(Error::<T>::CannotChillOther)?;
					let current_validator_count = Validators::<T>::count();
>>>>>>> 88a00328
					ensure!(
						threshold * max_validator_count < current_validator_count,
						Error::<T>::CannotChillOther
					);
					MinValidatorBond::<T>::get()
				} else {
					Zero::zero()
				};

				ensure!(ledger.active < min_active_bond, Error::<T>::CannotChillOther);
			}

			Self::chill_stash(&stash);
			Ok(())
		}
	}
}

/// Check that list is sorted and has no duplicates.
fn is_sorted_and_unique(list: &[u32]) -> bool {
	list.windows(2).all(|w| w[0] < w[1])
}<|MERGE_RESOLUTION|>--- conflicted
+++ resolved
@@ -281,16 +281,12 @@
 	/// The map from nominator stash key to the set of stash keys of all validators to nominate.
 	#[pallet::storage]
 	#[pallet::getter(fn nominators)]
-	pub type Nominators<T: Config> =
-<<<<<<< HEAD
-		StorageMap<_, Twox64Concat, T::AccountId, Nominations<T::AccountId, T::MaxNominations>>;
-
-	/// A tracker to keep count of the number of items in the `Nominators` map.
-	#[pallet::storage]
-	pub type CounterForNominators<T> = StorageValue<_, u32, ValueQuery>;
-=======
-		CountedStorageMap<_, Twox64Concat, T::AccountId, Nominations<T::AccountId>>;
->>>>>>> 88a00328
+	pub type Nominators<T: Config> = CountedStorageMap<
+		_,
+		Twox64Concat,
+		T::AccountId,
+		Nominations<T::AccountId, T::MaxNominations>,
+	>;
 
 	/// The maximum nominator count before we stop allowing new nominators to join.
 	///
@@ -539,8 +535,6 @@
 			Vec<(T::AccountId, T::AccountId, BalanceOf<T>, crate::StakerStatus<T::AccountId>)>,
 		pub min_nominator_bond: BalanceOf<T>,
 		pub min_validator_bond: BalanceOf<T>,
-		pub max_validator_count: Option<u32>,
-		pub max_nominator_count: Option<u32>,
 	}
 
 	#[cfg(feature = "std")]
@@ -557,8 +551,6 @@
 				stakers: Default::default(),
 				min_nominator_bond: Default::default(),
 				min_validator_bond: Default::default(),
-				max_validator_count: None,
-				max_nominator_count: None,
 			}
 		}
 	}
@@ -580,12 +572,6 @@
 			StorageVersion::<T>::put(Releases::V7_0_0);
 			MinNominatorBond::<T>::put(self.min_nominator_bond);
 			MinValidatorBond::<T>::put(self.min_validator_bond);
-			if let Some(x) = self.max_validator_count {
-				MaxValidatorsCount::<T>::put(x);
-			}
-			if let Some(x) = self.max_nominator_count {
-				MaxNominatorsCount::<T>::put(x);
-			}
 
 			let invulnerables =
 				BoundedVec::<_, T::MaxInvulnerablesCount>::try_from(self.invulnerables.clone())
@@ -724,15 +710,12 @@
 		/// There are too many validators in the system. Governance needs to adjust the staking
 		/// settings to keep things safe for the runtime.
 		TooManyValidators,
-<<<<<<< HEAD
 		/// Too many invulnerables are passed, a runtime configuration adjustment may be needed.
 		TooManyInvulnerables,
 		/// Too many Rewards Eras are passed, a runtime configuration adjustment may be needed.
 		TooManyRewardsEras,
-=======
 		/// Commission is too low. Must be at least `MinCommission`.
 		CommissionTooLow,
->>>>>>> 88a00328
 	}
 
 	#[pallet::hooks]
@@ -1057,19 +1040,10 @@
 				// If this error is reached, we need to adjust the `MinValidatorBond` and start
 				// calling `chill_other`. Until then, we explicitly block new validators to protect
 				// the runtime.
-<<<<<<< HEAD
 				ensure!(
-					CounterForValidators::<T>::get() < T::MaxValidatorsCount::get(),
+					Validators::<T>::count() < T::MaxValidatorsCount::get(),
 					Error::<T>::TooManyValidators
 				);
-=======
-				if let Some(max_validators) = MaxValidatorsCount::<T>::get() {
-					ensure!(
-						Validators::<T>::count() < max_validators,
-						Error::<T>::TooManyValidators
-					);
-				}
->>>>>>> 88a00328
 			}
 
 			Self::do_remove_nominator(stash);
@@ -1640,25 +1614,15 @@
 			min_nominator_bond: BalanceOf<T>,
 			min_validator_bond: BalanceOf<T>,
 			max_nominator_count: Option<u32>,
-<<<<<<< HEAD
-			threshold: Option<Percent>,
-=======
-			max_validator_count: Option<u32>,
 			chill_threshold: Option<Percent>,
 			min_commission: Perbill,
->>>>>>> 88a00328
 		) -> DispatchResult {
 			ensure_root(origin)?;
 			MinNominatorBond::<T>::set(min_nominator_bond);
 			MinValidatorBond::<T>::set(min_validator_bond);
 			MaxNominatorsCount::<T>::set(max_nominator_count);
-<<<<<<< HEAD
-			ChillThreshold::<T>::set(threshold);
-=======
-			MaxValidatorsCount::<T>::set(max_validator_count);
 			ChillThreshold::<T>::set(chill_threshold);
 			MinCommission::<T>::set(min_commission);
->>>>>>> 88a00328
 			Ok(())
 		}
 
@@ -1711,16 +1675,9 @@
 					);
 					MinNominatorBond::<T>::get()
 				} else if Validators::<T>::contains_key(&stash) {
-<<<<<<< HEAD
-					let max_validator_count = T::MaxValidatorsCount::get();
-					let current_validator_count = CounterForValidators::<T>::get();
-=======
-					let max_validator_count =
-						MaxValidatorsCount::<T>::get().ok_or(Error::<T>::CannotChillOther)?;
 					let current_validator_count = Validators::<T>::count();
->>>>>>> 88a00328
 					ensure!(
-						threshold * max_validator_count < current_validator_count,
+						threshold * T::MaxValidatorsCount::get() < current_validator_count,
 						Error::<T>::CannotChillOther
 					);
 					MinValidatorBond::<T>::get()
