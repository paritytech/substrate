// This file is part of Substrate.

// Copyright (C) 2017-2022 Parity Technologies (UK) Ltd.
// SPDX-License-Identifier: Apache-2.0

// Licensed under the Apache License, Version 2.0 (the "License");
// you may not use this file except in compliance with the License.
// You may obtain a copy of the License at
//
// 	http://www.apache.org/licenses/LICENSE-2.0
//
// Unless required by applicable law or agreed to in writing, software
// distributed under the License is distributed on an "AS IS" BASIS,
// WITHOUT WARRANTIES OR CONDITIONS OF ANY KIND, either express or implied.
// See the License for the specific language governing permissions and
// limitations under the License.

//! Staking FRAME Pallet.

use frame_election_provider_support::{
	ElectionProvider, ElectionProviderBase, SortedListProvider, VoteWeight,
};
use frame_support::{
	dispatch::Codec,
	pallet_prelude::*,
	traits::{
		fungibles, fungibles::Lockable, Currency, CurrencyToVote, Defensive, DefensiveResult,
		DefensiveSaturating, EnsureOrigin, EstimateNextNewSession, Get, OnUnbalanced, TryCollect,
		UnixTime,
	},
	weights::Weight,
	BoundedVec,
};
use frame_system::{ensure_root, ensure_signed, pallet_prelude::*};
use sp_runtime::{
	traits::{CheckedSub, SaturatedConversion, StaticLookup, Zero},
	ArithmeticError, Perbill, Percent,
};
use sp_staking::{EraIndex, SessionIndex};
use sp_std::prelude::*;

mod impls;

pub use impls::*;

use crate::{
	slashing, weights::WeightInfo, AccountIdLookupOf, ActiveEraInfo, BalanceOf, EraPayout,
	EraRewardPoints, Exposure, Forcing, NegativeImbalanceOf, Nominations, PositiveImbalanceOf,
	Releases, RewardDestination, SessionInterface, StakingLedger, UnappliedSlash, UnlockChunk,
	ValidatorPrefs,
};

<<<<<<< HEAD
const STAKING_ID: LockIdentifier = *b"staking ";
// The speculative number of spans are used as an input of the weight annotation of
// [`Call::unbond`], as the post dipatch weight may depend on the number of slashing span on the
// account which is not provided as an input. The value set should be conservative but sensible.
pub(crate) const SPECULATIVE_NUM_SPANS: u32 = 32;
=======
const STAKING_ID: fungibles::LockIdentifier = *b"staking ";
>>>>>>> fae9e366

#[frame_support::pallet]
pub mod pallet {
	use frame_election_provider_support::ElectionDataProvider;

	use crate::BenchmarkingConfig;

	use super::*;

	#[pallet::pallet]
	#[pallet::generate_store(pub(crate) trait Store)]
	pub struct Pallet<T>(_);

	/// Possible operations on the configuration values of this pallet.
	#[derive(TypeInfo, Debug, Clone, Encode, Decode, PartialEq)]
	pub enum ConfigOp<T: Default + Codec> {
		/// Don't change.
		Noop,
		/// Set the given value.
		Set(T),
		/// Remove from storage.
		Remove,
	}

	#[pallet::config]
	pub trait Config: frame_system::Config {
		/// The staking balance.
		type Currency: fungibles::Lockable<
			Self::AccountId,
			Moment = Self::BlockNumber,
			Balance = Self::CurrencyBalance,
		>;
		/// Just the `Currency::Balance` type; we have this item to allow us to constrain it to
		/// `From<u64>`.
		type CurrencyBalance: sp_runtime::traits::AtLeast32BitUnsigned
			+ codec::FullCodec
			+ Copy
			+ MaybeSerializeDeserialize
			+ sp_std::fmt::Debug
			+ Default
			+ From<u64>
			+ TypeInfo
			+ MaxEncodedLen;
		/// Time used for computing era duration.
		///
		/// It is guaranteed to start being called from the first `on_finalize`. Thus value at
		/// genesis is not used.
		type UnixTime: UnixTime;

		/// Convert a balance into a number used for election calculation. This must fit into a
		/// `u64` but is allowed to be sensibly lossy. The `u64` is used to communicate with the
		/// [`frame_election_provider_support`] crate which accepts u64 numbers and does operations
		/// in 128.
		/// Consequently, the backward convert is used convert the u128s from sp-elections back to a
		/// [`BalanceOf`].
		type CurrencyToVote: CurrencyToVote<BalanceOf<Self>>;

		/// Something that provides the election functionality.
		type ElectionProvider: ElectionProvider<
			AccountId = Self::AccountId,
			BlockNumber = Self::BlockNumber,
			// we only accept an election provider that has staking as data provider.
			DataProvider = Pallet<Self>,
		>;
		/// Something that provides the election functionality at genesis.
		type GenesisElectionProvider: ElectionProvider<
			AccountId = Self::AccountId,
			BlockNumber = Self::BlockNumber,
			DataProvider = Pallet<Self>,
		>;

		/// Maximum number of nominations per nominator.
		#[pallet::constant]
		type MaxNominations: Get<u32>;

		/// Number of eras to keep in history.
		///
		/// Following information is kept for eras in `[current_era -
		/// HistoryDepth, current_era]`: `ErasStakers`, `ErasStakersClipped`,
		/// `ErasValidatorPrefs`, `ErasValidatorReward`, `ErasRewardPoints`,
		/// `ErasTotalStake`, `ErasStartSessionIndex`,
		/// `StakingLedger.claimed_rewards`.
		///
		/// Must be more than the number of eras delayed by session.
		/// I.e. active era must always be in history. I.e. `active_era >
		/// current_era - history_depth` must be guaranteed.
		///
		/// If migrating an existing pallet from storage value to config value,
		/// this should be set to same value or greater as in storage.
		///
		/// Note: `HistoryDepth` is used as the upper bound for the `BoundedVec`
		/// item `StakingLedger.claimed_rewards`. Setting this value lower than
		/// the existing value can lead to inconsistencies in the
		/// `StakingLedger` and will need to be handled properly in a migration.
		/// The test `reducing_history_depth_abrupt` shows this effect.
		#[pallet::constant]
		type HistoryDepth: Get<u32>;

		/// Tokens have been minted and are unused for validator-reward.
		/// See [Era payout](./index.html#era-payout).
		type RewardRemainder: OnUnbalanced<NegativeImbalanceOf<Self>>;

		/// The overarching event type.
		type RuntimeEvent: From<Event<Self>> + IsType<<Self as frame_system::Config>::RuntimeEvent>;

		/// Handler for the unbalanced reduction when slashing a staker.
		type Slash: OnUnbalanced<NegativeImbalanceOf<Self>>;

		/// Handler for the unbalanced increment when rewarding a staker.
		/// NOTE: in most cases, the implementation of `OnUnbalanced` should modify the total
		/// issuance.
		type Reward: OnUnbalanced<PositiveImbalanceOf<Self>>;

		/// Number of sessions per era.
		#[pallet::constant]
		type SessionsPerEra: Get<SessionIndex>;

		/// Number of eras that staked funds must remain bonded for.
		#[pallet::constant]
		type BondingDuration: Get<EraIndex>;

		/// Number of eras that slashes are deferred by, after computation.
		///
		/// This should be less than the bonding duration. Set to 0 if slashes
		/// should be applied immediately, without opportunity for intervention.
		#[pallet::constant]
		type SlashDeferDuration: Get<EraIndex>;

		/// The origin which can cancel a deferred slash. Root can always do this.
		type SlashCancelOrigin: EnsureOrigin<Self::RuntimeOrigin>;

		/// Interface for interacting with a session pallet.
		type SessionInterface: SessionInterface<Self::AccountId>;

		/// The payout for validators and the system for the current era.
		/// See [Era payout](./index.html#era-payout).
		type EraPayout: EraPayout<BalanceOf<Self>>;

		/// Something that can estimate the next session change, accurately or as a best effort
		/// guess.
		type NextNewSession: EstimateNextNewSession<Self::BlockNumber>;

		/// The maximum number of nominators rewarded for each validator.
		///
		/// For each validator only the `$MaxNominatorRewardedPerValidator` biggest stakers can
		/// claim their reward. This used to limit the i/o cost for the nominator payout.
		#[pallet::constant]
		type MaxNominatorRewardedPerValidator: Get<u32>;

		/// The fraction of the validator set that is safe to be offending.
		/// After the threshold is reached a new era will be forced.
		type OffendingValidatorsThreshold: Get<Perbill>;

		/// Something that provides a best-effort sorted list of voters aka electing nominators,
		/// used for NPoS election.
		///
		/// The changes to nominators are reported to this. Moreover, each validator's self-vote is
		/// also reported as one independent vote.
		///
		/// To keep the load off the chain as much as possible, changes made to the staked amount
		/// via rewards and slashes are not reported and thus need to be manually fixed by the
		/// staker. In case of `bags-list`, this always means using `rebag` and `putInFrontOf`.
		///
		/// Invariant: what comes out of this list will always be a nominator.
		type VoterList: SortedListProvider<Self::AccountId, Score = VoteWeight>;

		/// WIP: This is a noop as of now, the actual business logic that's described below is going
		/// to be introduced in a follow-up PR.
		///
		/// Something that provides a best-effort sorted list of targets aka electable validators,
		/// used for NPoS election.
		///
		/// The changes to the approval stake of each validator are reported to this. This means any
		/// change to:
		/// 1. The stake of any validator or nominator.
		/// 2. The targets of any nominator
		/// 3. The role of any staker (e.g. validator -> chilled, nominator -> validator, etc)
		///
		/// Unlike `VoterList`, the values in this list are always kept up to date with reward and
		/// slash as well, and thus represent the accurate approval stake of all account being
		/// nominated by nominators.
		///
		/// Note that while at the time of nomination, all targets are checked to be real
		/// validators, they can chill at any point, and their approval stakes will still be
		/// recorded. This implies that what comes out of iterating this list MIGHT NOT BE AN ACTIVE
		/// VALIDATOR.
		type TargetList: SortedListProvider<Self::AccountId, Score = BalanceOf<Self>>;

		/// The maximum number of `unlocking` chunks a [`StakingLedger`] can
		/// have. Effectively determines how many unique eras a staker may be
		/// unbonding in.
		///
		/// Note: `MaxUnlockingChunks` is used as the upper bound for the
		/// `BoundedVec` item `StakingLedger.unlocking`. Setting this value
		/// lower than the existing value can lead to inconsistencies in the
		/// `StakingLedger` and will need to be handled properly in a runtime
		/// migration. The test `reducing_max_unlocking_chunks_abrupt` shows
		/// this effect.
		#[pallet::constant]
		type MaxUnlockingChunks: Get<u32>;

		/// A hook called when any staker is slashed. Mostly likely this can be a no-op unless
		/// other pallets exist that are affected by slashing per-staker.
		type OnStakerSlash: sp_staking::OnStakerSlash<Self::AccountId, BalanceOf<Self>>;

		/// Some parameters of the benchmarking.
		type BenchmarkingConfig: BenchmarkingConfig;

		/// Weight information for extrinsics in this pallet.
		type WeightInfo: WeightInfo;
	}

	/// The ideal number of active validators.
	#[pallet::storage]
	#[pallet::getter(fn validator_count)]
	pub type ValidatorCount<T> = StorageValue<_, u32, ValueQuery>;

	/// Minimum number of staking participants before emergency conditions are imposed.
	#[pallet::storage]
	#[pallet::getter(fn minimum_validator_count)]
	pub type MinimumValidatorCount<T> = StorageValue<_, u32, ValueQuery>;

	/// Any validators that may never be slashed or forcibly kicked. It's a Vec since they're
	/// easy to initialize and the performance hit is minimal (we expect no more than four
	/// invulnerables) and restricted to testnets.
	#[pallet::storage]
	#[pallet::getter(fn invulnerables)]
	#[pallet::unbounded]
	pub type Invulnerables<T: Config> = StorageValue<_, Vec<T::AccountId>, ValueQuery>;

	/// Map from all locked "stash" accounts to the controller account.
	#[pallet::storage]
	#[pallet::getter(fn bonded)]
	pub type Bonded<T: Config> = StorageMap<_, Twox64Concat, T::AccountId, T::AccountId>;

	/// The minimum active bond to become and maintain the role of a nominator.
	#[pallet::storage]
	pub type MinNominatorBond<T: Config> = StorageValue<_, BalanceOf<T>, ValueQuery>;

	/// The minimum active bond to become and maintain the role of a validator.
	#[pallet::storage]
	pub type MinValidatorBond<T: Config> = StorageValue<_, BalanceOf<T>, ValueQuery>;

	/// The minimum amount of commission that validators can set.
	///
	/// If set to `0`, no limit exists.
	#[pallet::storage]
	pub type MinCommission<T: Config> = StorageValue<_, Perbill, ValueQuery>;

	/// Map from all (unlocked) "controller" accounts to the info regarding the staking.
	#[pallet::storage]
	#[pallet::getter(fn ledger)]
	pub type Ledger<T: Config> = StorageMap<_, Blake2_128Concat, T::AccountId, StakingLedger<T>>;

	/// Where the reward payment should be made. Keyed by stash.
	#[pallet::storage]
	#[pallet::getter(fn payee)]
	pub type Payee<T: Config> =
		StorageMap<_, Twox64Concat, T::AccountId, RewardDestination<T::AccountId>, ValueQuery>;

	/// The map from (wannabe) validator stash key to the preferences of that validator.
	#[pallet::storage]
	#[pallet::getter(fn validators)]
	pub type Validators<T: Config> =
		CountedStorageMap<_, Twox64Concat, T::AccountId, ValidatorPrefs, ValueQuery>;

	/// The maximum validator count before we stop allowing new validators to join.
	///
	/// When this value is not set, no limits are enforced.
	#[pallet::storage]
	pub type MaxValidatorsCount<T> = StorageValue<_, u32, OptionQuery>;

	/// The map from nominator stash key to their nomination preferences, namely the validators that
	/// they wish to support.
	///
	/// Note that the keys of this storage map might become non-decodable in case the
	/// [`Config::MaxNominations`] configuration is decreased. In this rare case, these nominators
	/// are still existent in storage, their key is correct and retrievable (i.e. `contains_key`
	/// indicates that they exist), but their value cannot be decoded. Therefore, the non-decodable
	/// nominators will effectively not-exist, until they re-submit their preferences such that it
	/// is within the bounds of the newly set `Config::MaxNominations`.
	///
	/// This implies that `::iter_keys().count()` and `::iter().count()` might return different
	/// values for this map. Moreover, the main `::count()` is aligned with the former, namely the
	/// number of keys that exist.
	///
	/// Lastly, if any of the nominators become non-decodable, they can be chilled immediately via
	/// [`Call::chill_other`] dispatchable by anyone.
	#[pallet::storage]
	#[pallet::getter(fn nominators)]
	pub type Nominators<T: Config> =
		CountedStorageMap<_, Twox64Concat, T::AccountId, Nominations<T>>;

	/// The maximum nominator count before we stop allowing new validators to join.
	///
	/// When this value is not set, no limits are enforced.
	#[pallet::storage]
	pub type MaxNominatorsCount<T> = StorageValue<_, u32, OptionQuery>;

	/// The current era index.
	///
	/// This is the latest planned era, depending on how the Session pallet queues the validator
	/// set, it might be active or not.
	#[pallet::storage]
	#[pallet::getter(fn current_era)]
	pub type CurrentEra<T> = StorageValue<_, EraIndex>;

	/// The active era information, it holds index and start.
	///
	/// The active era is the era being currently rewarded. Validator set of this era must be
	/// equal to [`SessionInterface::validators`].
	#[pallet::storage]
	#[pallet::getter(fn active_era)]
	pub type ActiveEra<T> = StorageValue<_, ActiveEraInfo>;

	/// The session index at which the era start for the last `HISTORY_DEPTH` eras.
	///
	/// Note: This tracks the starting session (i.e. session index when era start being active)
	/// for the eras in `[CurrentEra - HISTORY_DEPTH, CurrentEra]`.
	#[pallet::storage]
	#[pallet::getter(fn eras_start_session_index)]
	pub type ErasStartSessionIndex<T> = StorageMap<_, Twox64Concat, EraIndex, SessionIndex>;

	/// Exposure of validator at era.
	///
	/// This is keyed first by the era index to allow bulk deletion and then the stash account.
	///
	/// Is it removed after `HISTORY_DEPTH` eras.
	/// If stakers hasn't been set or has been removed then empty exposure is returned.
	#[pallet::storage]
	#[pallet::getter(fn eras_stakers)]
	#[pallet::unbounded]
	pub type ErasStakers<T: Config> = StorageDoubleMap<
		_,
		Twox64Concat,
		EraIndex,
		Twox64Concat,
		T::AccountId,
		Exposure<T::AccountId, BalanceOf<T>>,
		ValueQuery,
	>;

	/// Clipped Exposure of validator at era.
	///
	/// This is similar to [`ErasStakers`] but number of nominators exposed is reduced to the
	/// `T::MaxNominatorRewardedPerValidator` biggest stakers.
	/// (Note: the field `total` and `own` of the exposure remains unchanged).
	/// This is used to limit the i/o cost for the nominator payout.
	///
	/// This is keyed fist by the era index to allow bulk deletion and then the stash account.
	///
	/// Is it removed after `HISTORY_DEPTH` eras.
	/// If stakers hasn't been set or has been removed then empty exposure is returned.
	#[pallet::storage]
	#[pallet::unbounded]
	#[pallet::getter(fn eras_stakers_clipped)]
	pub type ErasStakersClipped<T: Config> = StorageDoubleMap<
		_,
		Twox64Concat,
		EraIndex,
		Twox64Concat,
		T::AccountId,
		Exposure<T::AccountId, BalanceOf<T>>,
		ValueQuery,
	>;

	/// Similar to `ErasStakers`, this holds the preferences of validators.
	///
	/// This is keyed first by the era index to allow bulk deletion and then the stash account.
	///
	/// Is it removed after `HISTORY_DEPTH` eras.
	// If prefs hasn't been set or has been removed then 0 commission is returned.
	#[pallet::storage]
	#[pallet::getter(fn eras_validator_prefs)]
	pub type ErasValidatorPrefs<T: Config> = StorageDoubleMap<
		_,
		Twox64Concat,
		EraIndex,
		Twox64Concat,
		T::AccountId,
		ValidatorPrefs,
		ValueQuery,
	>;

	/// The total validator era payout for the last `HISTORY_DEPTH` eras.
	///
	/// Eras that haven't finished yet or has been removed doesn't have reward.
	#[pallet::storage]
	#[pallet::getter(fn eras_validator_reward)]
	pub type ErasValidatorReward<T: Config> = StorageMap<_, Twox64Concat, EraIndex, BalanceOf<T>>;

	/// Rewards for the last `HISTORY_DEPTH` eras.
	/// If reward hasn't been set or has been removed then 0 reward is returned.
	#[pallet::storage]
	#[pallet::unbounded]
	#[pallet::getter(fn eras_reward_points)]
	pub type ErasRewardPoints<T: Config> =
		StorageMap<_, Twox64Concat, EraIndex, EraRewardPoints<T::AccountId>, ValueQuery>;

	/// The total amount staked for the last `HISTORY_DEPTH` eras.
	/// If total hasn't been set or has been removed then 0 stake is returned.
	#[pallet::storage]
	#[pallet::getter(fn eras_total_stake)]
	pub type ErasTotalStake<T: Config> =
		StorageMap<_, Twox64Concat, EraIndex, BalanceOf<T>, ValueQuery>;

	/// Mode of era forcing.
	#[pallet::storage]
	#[pallet::getter(fn force_era)]
	pub type ForceEra<T> = StorageValue<_, Forcing, ValueQuery>;

	/// The percentage of the slash that is distributed to reporters.
	///
	/// The rest of the slashed value is handled by the `Slash`.
	#[pallet::storage]
	#[pallet::getter(fn slash_reward_fraction)]
	pub type SlashRewardFraction<T> = StorageValue<_, Perbill, ValueQuery>;

	/// The amount of currency given to reporters of a slash event which was
	/// canceled by extraordinary circumstances (e.g. governance).
	#[pallet::storage]
	#[pallet::getter(fn canceled_payout)]
	pub type CanceledSlashPayout<T: Config> = StorageValue<_, BalanceOf<T>, ValueQuery>;

	/// All unapplied slashes that are queued for later.
	#[pallet::storage]
	#[pallet::unbounded]
	pub type UnappliedSlashes<T: Config> = StorageMap<
		_,
		Twox64Concat,
		EraIndex,
		Vec<UnappliedSlash<T::AccountId, BalanceOf<T>>>,
		ValueQuery,
	>;

	/// A mapping from still-bonded eras to the first session index of that era.
	///
	/// Must contains information for eras for the range:
	/// `[active_era - bounding_duration; active_era]`
	#[pallet::storage]
	#[pallet::unbounded]
	pub(crate) type BondedEras<T: Config> =
		StorageValue<_, Vec<(EraIndex, SessionIndex)>, ValueQuery>;

	/// All slashing events on validators, mapped by era to the highest slash proportion
	/// and slash value of the era.
	#[pallet::storage]
	pub(crate) type ValidatorSlashInEra<T: Config> = StorageDoubleMap<
		_,
		Twox64Concat,
		EraIndex,
		Twox64Concat,
		T::AccountId,
		(Perbill, BalanceOf<T>),
	>;

	/// All slashing events on nominators, mapped by era to the highest slash value of the era.
	#[pallet::storage]
	pub(crate) type NominatorSlashInEra<T: Config> =
		StorageDoubleMap<_, Twox64Concat, EraIndex, Twox64Concat, T::AccountId, BalanceOf<T>>;

	/// Slashing spans for stash accounts.
	#[pallet::storage]
	#[pallet::getter(fn slashing_spans)]
	#[pallet::unbounded]
	pub(crate) type SlashingSpans<T: Config> =
		StorageMap<_, Twox64Concat, T::AccountId, slashing::SlashingSpans>;

	/// Records information about the maximum slash of a stash within a slashing span,
	/// as well as how much reward has been paid out.
	#[pallet::storage]
	pub(crate) type SpanSlash<T: Config> = StorageMap<
		_,
		Twox64Concat,
		(T::AccountId, slashing::SpanIndex),
		slashing::SpanRecord<BalanceOf<T>>,
		ValueQuery,
	>;

	/// The last planned session scheduled by the session pallet.
	///
	/// This is basically in sync with the call to [`pallet_session::SessionManager::new_session`].
	#[pallet::storage]
	#[pallet::getter(fn current_planned_session)]
	pub type CurrentPlannedSession<T> = StorageValue<_, SessionIndex, ValueQuery>;

	/// Indices of validators that have offended in the active era and whether they are currently
	/// disabled.
	///
	/// This value should be a superset of disabled validators since not all offences lead to the
	/// validator being disabled (if there was no slash). This is needed to track the percentage of
	/// validators that have offended in the current era, ensuring a new era is forced if
	/// `OffendingValidatorsThreshold` is reached. The vec is always kept sorted so that we can find
	/// whether a given validator has previously offended using binary search. It gets cleared when
	/// the era ends.
	#[pallet::storage]
	#[pallet::unbounded]
	#[pallet::getter(fn offending_validators)]
	pub type OffendingValidators<T: Config> = StorageValue<_, Vec<(u32, bool)>, ValueQuery>;

	/// True if network has been upgraded to this version.
	/// Storage version of the pallet.
	///
	/// This is set to v7.0.0 for new networks.
	#[pallet::storage]
	pub(crate) type StorageVersion<T: Config> = StorageValue<_, Releases, ValueQuery>;

	/// The threshold for when users can start calling `chill_other` for other validators /
	/// nominators. The threshold is compared to the actual number of validators / nominators
	/// (`CountFor*`) in the system compared to the configured max (`Max*Count`).
	#[pallet::storage]
	pub(crate) type ChillThreshold<T: Config> = StorageValue<_, Percent, OptionQuery>;

	#[pallet::genesis_config]
	pub struct GenesisConfig<T: Config> {
		pub validator_count: u32,
		pub minimum_validator_count: u32,
		pub invulnerables: Vec<T::AccountId>,
		pub force_era: Forcing,
		pub slash_reward_fraction: Perbill,
		pub canceled_payout: BalanceOf<T>,
		pub stakers:
			Vec<(T::AccountId, T::AccountId, BalanceOf<T>, crate::StakerStatus<T::AccountId>)>,
		pub min_nominator_bond: BalanceOf<T>,
		pub min_validator_bond: BalanceOf<T>,
		pub max_validator_count: Option<u32>,
		pub max_nominator_count: Option<u32>,
	}

	#[cfg(feature = "std")]
	impl<T: Config> Default for GenesisConfig<T> {
		fn default() -> Self {
			GenesisConfig {
				validator_count: Default::default(),
				minimum_validator_count: Default::default(),
				invulnerables: Default::default(),
				force_era: Default::default(),
				slash_reward_fraction: Default::default(),
				canceled_payout: Default::default(),
				stakers: Default::default(),
				min_nominator_bond: Default::default(),
				min_validator_bond: Default::default(),
				max_validator_count: None,
				max_nominator_count: None,
			}
		}
	}

	#[pallet::genesis_build]
	impl<T: Config> GenesisBuild<T> for GenesisConfig<T> {
		fn build(&self) {
			ValidatorCount::<T>::put(self.validator_count);
			MinimumValidatorCount::<T>::put(self.minimum_validator_count);
			Invulnerables::<T>::put(&self.invulnerables);
			ForceEra::<T>::put(self.force_era);
			CanceledSlashPayout::<T>::put(self.canceled_payout);
			SlashRewardFraction::<T>::put(self.slash_reward_fraction);
			StorageVersion::<T>::put(Releases::V7_0_0);
			MinNominatorBond::<T>::put(self.min_nominator_bond);
			MinValidatorBond::<T>::put(self.min_validator_bond);
			if let Some(x) = self.max_validator_count {
				MaxValidatorsCount::<T>::put(x);
			}
			if let Some(x) = self.max_nominator_count {
				MaxNominatorsCount::<T>::put(x);
			}

			for &(ref stash, ref controller, balance, ref status) in &self.stakers {
				crate::log!(
					trace,
					"inserting genesis staker: {:?} => {:?} => {:?}",
					stash,
					balance,
					status
				);
				assert!(
					T::Currency::free_balance(stash) >= balance,
					"Stash does not have enough balance to bond."
				);
				frame_support::assert_ok!(<Pallet<T>>::bond(
					T::RuntimeOrigin::from(Some(stash.clone()).into()),
					T::Lookup::unlookup(controller.clone()),
					balance,
					RewardDestination::Staked,
				));
				frame_support::assert_ok!(match status {
					crate::StakerStatus::Validator => <Pallet<T>>::validate(
						T::RuntimeOrigin::from(Some(controller.clone()).into()),
						Default::default(),
					),
					crate::StakerStatus::Nominator(votes) => <Pallet<T>>::nominate(
						T::RuntimeOrigin::from(Some(controller.clone()).into()),
						votes.iter().map(|l| T::Lookup::unlookup(l.clone())).collect(),
					),
					_ => Ok(()),
				});
				assert!(
					ValidatorCount::<T>::get() <=
						<T::ElectionProvider as ElectionProviderBase>::MaxWinners::get()
				);
			}

			// all voters are reported to the `VoterList`.
			assert_eq!(
				T::VoterList::count(),
				Nominators::<T>::count() + Validators::<T>::count(),
				"not all genesis stakers were inserted into sorted list provider, something is wrong."
			);
		}
	}

	#[pallet::event]
	#[pallet::generate_deposit(pub(crate) fn deposit_event)]
	pub enum Event<T: Config> {
		/// The era payout has been set; the first balance is the validator-payout; the second is
		/// the remainder from the maximum amount of reward.
		EraPaid { era_index: EraIndex, validator_payout: BalanceOf<T>, remainder: BalanceOf<T> },
		/// The nominator has been rewarded by this amount.
		Rewarded { stash: T::AccountId, amount: BalanceOf<T> },
		/// One staker (and potentially its nominators) has been slashed by the given amount.
		Slashed { staker: T::AccountId, amount: BalanceOf<T> },
		/// An old slashing report from a prior era was discarded because it could
		/// not be processed.
		OldSlashingReportDiscarded { session_index: SessionIndex },
		/// A new set of stakers was elected.
		StakersElected,
		/// An account has bonded this amount. \[stash, amount\]
		///
		/// NOTE: This event is only emitted when funds are bonded via a dispatchable. Notably,
		/// it will not be emitted for staking rewards when they are added to stake.
		Bonded { stash: T::AccountId, amount: BalanceOf<T> },
		/// An account has unbonded this amount.
		Unbonded { stash: T::AccountId, amount: BalanceOf<T> },
		/// An account has called `withdraw_unbonded` and removed unbonding chunks worth `Balance`
		/// from the unlocking queue.
		Withdrawn { stash: T::AccountId, amount: BalanceOf<T> },
		/// A nominator has been kicked from a validator.
		Kicked { nominator: T::AccountId, stash: T::AccountId },
		/// The election failed. No new era is planned.
		StakingElectionFailed,
		/// An account has stopped participating as either a validator or nominator.
		Chilled { stash: T::AccountId },
		/// The stakers' rewards are getting paid.
		PayoutStarted { era_index: EraIndex, validator_stash: T::AccountId },
		/// A validator has set their preferences.
		ValidatorPrefsSet { stash: T::AccountId, prefs: ValidatorPrefs },
	}

	#[pallet::error]
	pub enum Error<T> {
		/// Not a controller account.
		NotController,
		/// Not a stash account.
		NotStash,
		/// Stash is already bonded.
		AlreadyBonded,
		/// Controller is already paired.
		AlreadyPaired,
		/// Targets cannot be empty.
		EmptyTargets,
		/// Duplicate index.
		DuplicateIndex,
		/// Slash record index out of bounds.
		InvalidSlashIndex,
		/// Cannot have a validator or nominator role, with value less than the minimum defined by
		/// governance (see `MinValidatorBond` and `MinNominatorBond`). If unbonding is the
		/// intention, `chill` first to remove one's role as validator/nominator.
		InsufficientBond,
		/// Can not schedule more unlock chunks.
		NoMoreChunks,
		/// Can not rebond without unlocking chunks.
		NoUnlockChunk,
		/// Attempting to target a stash that still has funds.
		FundedTarget,
		/// Invalid era to reward.
		InvalidEraToReward,
		/// Invalid number of nominations.
		InvalidNumberOfNominations,
		/// Items are not sorted and unique.
		NotSortedAndUnique,
		/// Rewards for this era have already been claimed for this validator.
		AlreadyClaimed,
		/// Incorrect previous history depth input provided.
		IncorrectHistoryDepth,
		/// Incorrect number of slashing spans provided.
		IncorrectSlashingSpans,
		/// Internal state has become somehow corrupted and the operation cannot continue.
		BadState,
		/// Too many nomination targets supplied.
		TooManyTargets,
		/// A nomination target was supplied that was blocked or otherwise not a validator.
		BadTarget,
		/// The user has enough bond and thus cannot be chilled forcefully by an external person.
		CannotChillOther,
		/// There are too many nominators in the system. Governance needs to adjust the staking
		/// settings to keep things safe for the runtime.
		TooManyNominators,
		/// There are too many validator candidates in the system. Governance needs to adjust the
		/// staking settings to keep things safe for the runtime.
		TooManyValidators,
		/// Commission is too low. Must be at least `MinCommission`.
		CommissionTooLow,
		/// Some bound is not met.
		BoundNotMet,
	}

	#[pallet::hooks]
	impl<T: Config> Hooks<BlockNumberFor<T>> for Pallet<T> {
		fn on_initialize(_now: BlockNumberFor<T>) -> Weight {
			// just return the weight of the on_finalize.
			T::DbWeight::get().reads(1)
		}

		fn on_finalize(_n: BlockNumberFor<T>) {
			// Set the start of the first era.
			if let Some(mut active_era) = Self::active_era() {
				if active_era.start.is_none() {
					let now_as_millis_u64 = T::UnixTime::now().as_millis().saturated_into::<u64>();
					active_era.start = Some(now_as_millis_u64);
					// This write only ever happens once, we don't include it in the weight in
					// general
					ActiveEra::<T>::put(active_era);
				}
			}
			// `on_finalize` weight is tracked in `on_initialize`
		}

		fn integrity_test() {
			// ensure that we funnel the correct value to the `DataProvider::MaxVotesPerVoter`;
			assert_eq!(
				T::MaxNominations::get(),
				<Self as ElectionDataProvider>::MaxVotesPerVoter::get()
			);
			// and that MaxNominations is always greater than 1, since we count on this.
			assert!(!T::MaxNominations::get().is_zero());

			// ensure election results are always bounded with the same value
			assert!(
				<T::ElectionProvider as ElectionProviderBase>::MaxWinners::get() ==
					<T::GenesisElectionProvider as ElectionProviderBase>::MaxWinners::get()
			);

			sp_std::if_std! {
				sp_io::TestExternalities::new_empty().execute_with(||
					assert!(
						T::SlashDeferDuration::get() < T::BondingDuration::get() || T::BondingDuration::get() == 0,
						"As per documentation, slash defer duration ({}) should be less than bonding duration ({}).",
						T::SlashDeferDuration::get(),
						T::BondingDuration::get(),
					)
				);
			}
		}

		#[cfg(feature = "try-runtime")]
		fn try_state(n: BlockNumberFor<T>) -> Result<(), &'static str> {
			Self::do_try_state(n)
		}
	}

	#[pallet::call]
	impl<T: Config> Pallet<T> {
		/// Take the origin account as a stash and lock up `value` of its balance. `controller` will
		/// be the account that controls it.
		///
		/// `value` must be more than the `minimum_balance` specified by `T::Currency`.
		///
		/// The dispatch origin for this call must be _Signed_ by the stash account.
		///
		/// Emits `Bonded`.
		/// # <weight>
		/// - Independent of the arguments. Moderate complexity.
		/// - O(1).
		/// - Three extra DB entries.
		///
		/// NOTE: Two of the storage writes (`Self::bonded`, `Self::payee`) are _never_ cleaned
		/// unless the `origin` falls below _existential deposit_ and gets removed as dust.
		/// ------------------
		/// # </weight>
		#[pallet::weight(T::WeightInfo::bond())]
		pub fn bond(
			origin: OriginFor<T>,
			controller: AccountIdLookupOf<T>,
			#[pallet::compact] value: BalanceOf<T>,
			payee: RewardDestination<T::AccountId>,
		) -> DispatchResult {
			let stash = ensure_signed(origin)?;

			if <Bonded<T>>::contains_key(&stash) {
				return Err(Error::<T>::AlreadyBonded.into())
			}

			let controller = T::Lookup::lookup(controller)?;

			if <Ledger<T>>::contains_key(&controller) {
				return Err(Error::<T>::AlreadyPaired.into())
			}

			// Reject a bond which is considered to be _dust_.
			if value < T::Currency::minimum_balance() {
				return Err(Error::<T>::InsufficientBond.into())
			}

			frame_system::Pallet::<T>::inc_consumers(&stash).map_err(|_| Error::<T>::BadState)?;

			// You're auto-bonded forever, here. We might improve this by only bonding when
			// you actually validate/nominate and remove once you unbond __everything__.
			<Bonded<T>>::insert(&stash, &controller);
			<Payee<T>>::insert(&stash, payee);

			let current_era = CurrentEra::<T>::get().unwrap_or(0);
			let history_depth = T::HistoryDepth::get();
			let last_reward_era = current_era.saturating_sub(history_depth);

			let stash_balance = T::Currency::free_balance(&stash);
			let value = value.min(stash_balance);
			Self::deposit_event(Event::<T>::Bonded { stash: stash.clone(), amount: value });
			let item = StakingLedger {
				stash,
				total: value,
				active: value,
				unlocking: Default::default(),
				claimed_rewards: (last_reward_era..current_era)
					.try_collect()
					// Since last_reward_era is calculated as `current_era -
					// HistoryDepth`, following bound is always expected to be
					// satisfied.
					.defensive_map_err(|_| Error::<T>::BoundNotMet)?,
			};
			Self::update_ledger(&controller, &item);
			Ok(())
		}

		/// Add some extra amount that have appeared in the stash `free_balance` into the balance up
		/// for staking.
		///
		/// The dispatch origin for this call must be _Signed_ by the stash, not the controller.
		///
		/// Use this if there are additional funds in your stash account that you wish to bond.
		/// Unlike [`bond`](Self::bond) or [`unbond`](Self::unbond) this function does not impose
		/// any limitation on the amount that can be added.
		///
		/// Emits `Bonded`.
		///
		/// # <weight>
		/// - Independent of the arguments. Insignificant complexity.
		/// - O(1).
		/// # </weight>
		#[pallet::weight(T::WeightInfo::bond_extra())]
		pub fn bond_extra(
			origin: OriginFor<T>,
			#[pallet::compact] max_additional: BalanceOf<T>,
		) -> DispatchResult {
			let stash = ensure_signed(origin)?;

			let controller = Self::bonded(&stash).ok_or(Error::<T>::NotStash)?;
			let mut ledger = Self::ledger(&controller).ok_or(Error::<T>::NotController)?;

			let stash_balance = T::Currency::free_balance(&stash);
			if let Some(extra) = stash_balance.checked_sub(&ledger.total) {
				let extra = extra.min(max_additional);
				ledger.total += extra;
				ledger.active += extra;
				// Last check: the new active amount of ledger must be more than ED.
				ensure!(
					ledger.active >= T::Currency::minimum_balance(),
					Error::<T>::InsufficientBond
				);

				// NOTE: ledger must be updated prior to calling `Self::weight_of`.
				Self::update_ledger(&controller, &ledger);
				// update this staker in the sorted list, if they exist in it.
				if T::VoterList::contains(&stash) {
					let _ =
						T::VoterList::on_update(&stash, Self::weight_of(&ledger.stash)).defensive();
				}

				Self::deposit_event(Event::<T>::Bonded { stash, amount: extra });
			}
			Ok(())
		}

		/// Schedule a portion of the stash to be unlocked ready for transfer out after the bond
		/// period ends. If this leaves an amount actively bonded less than
		/// T::Currency::minimum_balance(), then it is increased to the full amount.
		///
		/// The dispatch origin for this call must be _Signed_ by the controller, not the stash.
		///
		/// Once the unlock period is done, you can call `withdraw_unbonded` to actually move
		/// the funds out of management ready for transfer.
		///
		/// No more than a limited number of unlocking chunks (see `MaxUnlockingChunks`)
		/// can co-exists at the same time. If there are no unlocking chunks slots available
		/// [`Call::withdraw_unbonded`] is called to remove some of the chunks (if possible).
		///
		/// If a user encounters the `InsufficientBond` error when calling this extrinsic,
		/// they should call `chill` first in order to free up their bonded funds.
		///
		/// Emits `Unbonded`.
		///
		/// See also [`Call::withdraw_unbonded`].
		#[pallet::weight(
            T::WeightInfo::withdraw_unbonded_kill(SPECULATIVE_NUM_SPANS).saturating_add(T::WeightInfo::unbond()))
        ]
		pub fn unbond(
			origin: OriginFor<T>,
			#[pallet::compact] value: BalanceOf<T>,
		) -> DispatchResultWithPostInfo {
			let controller = ensure_signed(origin)?;
			let unlocking = Self::ledger(&controller)
				.map(|l| l.unlocking.len())
				.ok_or(Error::<T>::NotController)?;

			// if there are no unlocking chunks available, try to withdraw chunks older than
			// `BondingDuration` to proceed with the unbonding.
			let maybe_withdraw_weight = {
				if unlocking == T::MaxUnlockingChunks::get() as usize {
					let real_num_slashing_spans = Self::slashing_spans(&controller).iter().count();
					Some(Self::do_withdraw_unbonded(&controller, real_num_slashing_spans as u32)?)
				} else {
					None
				}
			};

			// we need to fetch the ledger again because it may have been mutated in the call
			// to `Self::do_withdraw_unbonded` above.
			let mut ledger = Self::ledger(&controller).ok_or(Error::<T>::NotController)?;
			let mut value = value.min(ledger.active);

			ensure!(
				ledger.unlocking.len() < T::MaxUnlockingChunks::get() as usize,
				Error::<T>::NoMoreChunks,
			);

			if !value.is_zero() {
				ledger.active -= value;

				// Avoid there being a dust balance left in the staking system.
				if ledger.active < T::Currency::minimum_balance() {
					value += ledger.active;
					ledger.active = Zero::zero();
				}

				let min_active_bond = if Nominators::<T>::contains_key(&ledger.stash) {
					MinNominatorBond::<T>::get()
				} else if Validators::<T>::contains_key(&ledger.stash) {
					MinValidatorBond::<T>::get()
				} else {
					Zero::zero()
				};

				// Make sure that the user maintains enough active bond for their role.
				// If a user runs into this error, they should chill first.
				ensure!(ledger.active >= min_active_bond, Error::<T>::InsufficientBond);

				// Note: in case there is no current era it is fine to bond one era more.
				let era = Self::current_era().unwrap_or(0) + T::BondingDuration::get();
				if let Some(mut chunk) =
					ledger.unlocking.last_mut().filter(|chunk| chunk.era == era)
				{
					// To keep the chunk count down, we only keep one chunk per era. Since
					// `unlocking` is a FiFo queue, if a chunk exists for `era` we know that it will
					// be the last one.
					chunk.value = chunk.value.defensive_saturating_add(value)
				} else {
					ledger
						.unlocking
						.try_push(UnlockChunk { value, era })
						.map_err(|_| Error::<T>::NoMoreChunks)?;
				};
				// NOTE: ledger must be updated prior to calling `Self::weight_of`.
				Self::update_ledger(&controller, &ledger);

				// update this staker in the sorted list, if they exist in it.
				if T::VoterList::contains(&ledger.stash) {
					let _ = T::VoterList::on_update(&ledger.stash, Self::weight_of(&ledger.stash))
						.defensive();
				}

				Self::deposit_event(Event::<T>::Unbonded { stash: ledger.stash, amount: value });
			}

			let actual_weight = if let Some(withdraw_weight) = maybe_withdraw_weight {
				Some(T::WeightInfo::unbond().saturating_add(withdraw_weight))
			} else {
				Some(T::WeightInfo::unbond())
			};

			Ok(actual_weight.into())
		}

		/// Remove any unlocked chunks from the `unlocking` queue from our management.
		///
		/// This essentially frees up that balance to be used by the stash account to do
		/// whatever it wants.
		///
		/// The dispatch origin for this call must be _Signed_ by the controller.
		///
		/// Emits `Withdrawn`.
		///
		/// See also [`Call::unbond`].
		///
		/// # <weight>
		/// Complexity O(S) where S is the number of slashing spans to remove
		/// NOTE: Weight annotation is the kill scenario, we refund otherwise.
		/// # </weight>
		#[pallet::weight(T::WeightInfo::withdraw_unbonded_kill(*num_slashing_spans))]
		pub fn withdraw_unbonded(
			origin: OriginFor<T>,
			num_slashing_spans: u32,
		) -> DispatchResultWithPostInfo {
			let controller = ensure_signed(origin)?;

			let actual_weight = Self::do_withdraw_unbonded(&controller, num_slashing_spans)?;
			Ok(Some(actual_weight).into())
		}

		/// Declare the desire to validate for the origin controller.
		///
		/// Effects will be felt at the beginning of the next era.
		///
		/// The dispatch origin for this call must be _Signed_ by the controller, not the stash.
		#[pallet::weight(T::WeightInfo::validate())]
		pub fn validate(origin: OriginFor<T>, prefs: ValidatorPrefs) -> DispatchResult {
			let controller = ensure_signed(origin)?;

			let ledger = Self::ledger(&controller).ok_or(Error::<T>::NotController)?;

			ensure!(ledger.active >= MinValidatorBond::<T>::get(), Error::<T>::InsufficientBond);
			let stash = &ledger.stash;

			// ensure their commission is correct.
			ensure!(prefs.commission >= MinCommission::<T>::get(), Error::<T>::CommissionTooLow);

			// Only check limits if they are not already a validator.
			if !Validators::<T>::contains_key(stash) {
				// If this error is reached, we need to adjust the `MinValidatorBond` and start
				// calling `chill_other`. Until then, we explicitly block new validators to protect
				// the runtime.
				if let Some(max_validators) = MaxValidatorsCount::<T>::get() {
					ensure!(
						Validators::<T>::count() < max_validators,
						Error::<T>::TooManyValidators
					);
				}
			}

			Self::do_remove_nominator(stash);
			Self::do_add_validator(stash, prefs.clone());
			Self::deposit_event(Event::<T>::ValidatorPrefsSet { stash: ledger.stash, prefs });

			Ok(())
		}

		/// Declare the desire to nominate `targets` for the origin controller.
		///
		/// Effects will be felt at the beginning of the next era.
		///
		/// The dispatch origin for this call must be _Signed_ by the controller, not the stash.
		///
		/// # <weight>
		/// - The transaction's complexity is proportional to the size of `targets` (N)
		/// which is capped at CompactAssignments::LIMIT (T::MaxNominations).
		/// - Both the reads and writes follow a similar pattern.
		/// # </weight>
		#[pallet::weight(T::WeightInfo::nominate(targets.len() as u32))]
		pub fn nominate(
			origin: OriginFor<T>,
			targets: Vec<AccountIdLookupOf<T>>,
		) -> DispatchResult {
			let controller = ensure_signed(origin)?;

			let ledger = Self::ledger(&controller).ok_or(Error::<T>::NotController)?;
			ensure!(ledger.active >= MinNominatorBond::<T>::get(), Error::<T>::InsufficientBond);
			let stash = &ledger.stash;

			// Only check limits if they are not already a nominator.
			if !Nominators::<T>::contains_key(stash) {
				// If this error is reached, we need to adjust the `MinNominatorBond` and start
				// calling `chill_other`. Until then, we explicitly block new nominators to protect
				// the runtime.
				if let Some(max_nominators) = MaxNominatorsCount::<T>::get() {
					ensure!(
						Nominators::<T>::count() < max_nominators,
						Error::<T>::TooManyNominators
					);
				}
			}

			ensure!(!targets.is_empty(), Error::<T>::EmptyTargets);
			ensure!(targets.len() <= T::MaxNominations::get() as usize, Error::<T>::TooManyTargets);

			let old = Nominators::<T>::get(stash).map_or_else(Vec::new, |x| x.targets.into_inner());

			let targets: BoundedVec<_, _> = targets
				.into_iter()
				.map(|t| T::Lookup::lookup(t).map_err(DispatchError::from))
				.map(|n| {
					n.and_then(|n| {
						if old.contains(&n) || !Validators::<T>::get(&n).blocked {
							Ok(n)
						} else {
							Err(Error::<T>::BadTarget.into())
						}
					})
				})
				.collect::<Result<Vec<_>, _>>()?
				.try_into()
				.map_err(|_| Error::<T>::TooManyNominators)?;

			let nominations = Nominations {
				targets,
				// Initial nominations are considered submitted at era 0. See `Nominations` doc.
				submitted_in: Self::current_era().unwrap_or(0),
				suppressed: false,
			};

			Self::do_remove_validator(stash);
			Self::do_add_nominator(stash, nominations);
			Ok(())
		}

		/// Declare no desire to either validate or nominate.
		///
		/// Effects will be felt at the beginning of the next era.
		///
		/// The dispatch origin for this call must be _Signed_ by the controller, not the stash.
		///
		/// # <weight>
		/// - Independent of the arguments. Insignificant complexity.
		/// - Contains one read.
		/// - Writes are limited to the `origin` account key.
		/// # </weight>
		#[pallet::weight(T::WeightInfo::chill())]
		pub fn chill(origin: OriginFor<T>) -> DispatchResult {
			let controller = ensure_signed(origin)?;
			let ledger = Self::ledger(&controller).ok_or(Error::<T>::NotController)?;
			Self::chill_stash(&ledger.stash);
			Ok(())
		}

		/// (Re-)set the payment target for a controller.
		///
		/// Effects will be felt instantly (as soon as this function is completed successfully).
		///
		/// The dispatch origin for this call must be _Signed_ by the controller, not the stash.
		///
		/// # <weight>
		/// - Independent of the arguments. Insignificant complexity.
		/// - Contains a limited number of reads.
		/// - Writes are limited to the `origin` account key.
		/// ---------
		/// - Weight: O(1)
		/// - DB Weight:
		///     - Read: Ledger
		///     - Write: Payee
		/// # </weight>
		#[pallet::weight(T::WeightInfo::set_payee())]
		pub fn set_payee(
			origin: OriginFor<T>,
			payee: RewardDestination<T::AccountId>,
		) -> DispatchResult {
			let controller = ensure_signed(origin)?;
			let ledger = Self::ledger(&controller).ok_or(Error::<T>::NotController)?;
			let stash = &ledger.stash;
			<Payee<T>>::insert(stash, payee);
			Ok(())
		}

		/// (Re-)set the controller of a stash.
		///
		/// Effects will be felt instantly (as soon as this function is completed successfully).
		///
		/// The dispatch origin for this call must be _Signed_ by the stash, not the controller.
		///
		/// # <weight>
		/// - Independent of the arguments. Insignificant complexity.
		/// - Contains a limited number of reads.
		/// - Writes are limited to the `origin` account key.
		/// ----------
		/// Weight: O(1)
		/// DB Weight:
		/// - Read: Bonded, Ledger New Controller, Ledger Old Controller
		/// - Write: Bonded, Ledger New Controller, Ledger Old Controller
		/// # </weight>
		#[pallet::weight(T::WeightInfo::set_controller())]
		pub fn set_controller(
			origin: OriginFor<T>,
			controller: AccountIdLookupOf<T>,
		) -> DispatchResult {
			let stash = ensure_signed(origin)?;
			let old_controller = Self::bonded(&stash).ok_or(Error::<T>::NotStash)?;
			let controller = T::Lookup::lookup(controller)?;
			if <Ledger<T>>::contains_key(&controller) {
				return Err(Error::<T>::AlreadyPaired.into())
			}
			if controller != old_controller {
				<Bonded<T>>::insert(&stash, &controller);
				if let Some(l) = <Ledger<T>>::take(&old_controller) {
					<Ledger<T>>::insert(&controller, l);
				}
			}
			Ok(())
		}

		/// Sets the ideal number of validators.
		///
		/// The dispatch origin must be Root.
		///
		/// # <weight>
		/// Weight: O(1)
		/// Write: Validator Count
		/// # </weight>
		#[pallet::weight(T::WeightInfo::set_validator_count())]
		pub fn set_validator_count(
			origin: OriginFor<T>,
			#[pallet::compact] new: u32,
		) -> DispatchResult {
			ensure_root(origin)?;
			// ensure new validator count does not exceed maximum winners
			// support by election provider.
			ensure!(
				new <= <T::ElectionProvider as ElectionProviderBase>::MaxWinners::get(),
				Error::<T>::TooManyValidators
			);
			ValidatorCount::<T>::put(new);
			Ok(())
		}

		/// Increments the ideal number of validators upto maximum of
		/// `ElectionProviderBase::MaxWinners`.
		///
		/// The dispatch origin must be Root.
		///
		/// # <weight>
		/// Same as [`Self::set_validator_count`].
		/// # </weight>
		#[pallet::weight(T::WeightInfo::set_validator_count())]
		pub fn increase_validator_count(
			origin: OriginFor<T>,
			#[pallet::compact] additional: u32,
		) -> DispatchResult {
			ensure_root(origin)?;
			let old = ValidatorCount::<T>::get();
			let new = old.checked_add(additional).ok_or(ArithmeticError::Overflow)?;
			ensure!(
				new <= <T::ElectionProvider as ElectionProviderBase>::MaxWinners::get(),
				Error::<T>::TooManyValidators
			);

			ValidatorCount::<T>::put(new);
			Ok(())
		}

		/// Scale up the ideal number of validators by a factor upto maximum of
		/// `ElectionProviderBase::MaxWinners`.
		///
		/// The dispatch origin must be Root.
		///
		/// # <weight>
		/// Same as [`Self::set_validator_count`].
		/// # </weight>
		#[pallet::weight(T::WeightInfo::set_validator_count())]
		pub fn scale_validator_count(origin: OriginFor<T>, factor: Percent) -> DispatchResult {
			ensure_root(origin)?;
			let old = ValidatorCount::<T>::get();
			let new = old.checked_add(factor.mul_floor(old)).ok_or(ArithmeticError::Overflow)?;

			ensure!(
				new <= <T::ElectionProvider as ElectionProviderBase>::MaxWinners::get(),
				Error::<T>::TooManyValidators
			);

			ValidatorCount::<T>::put(new);
			Ok(())
		}

		/// Force there to be no new eras indefinitely.
		///
		/// The dispatch origin must be Root.
		///
		/// # Warning
		///
		/// The election process starts multiple blocks before the end of the era.
		/// Thus the election process may be ongoing when this is called. In this case the
		/// election will continue until the next era is triggered.
		///
		/// # <weight>
		/// - No arguments.
		/// - Weight: O(1)
		/// - Write: ForceEra
		/// # </weight>
		#[pallet::weight(T::WeightInfo::force_no_eras())]
		pub fn force_no_eras(origin: OriginFor<T>) -> DispatchResult {
			ensure_root(origin)?;
			ForceEra::<T>::put(Forcing::ForceNone);
			Ok(())
		}

		/// Force there to be a new era at the end of the next session. After this, it will be
		/// reset to normal (non-forced) behaviour.
		///
		/// The dispatch origin must be Root.
		///
		/// # Warning
		///
		/// The election process starts multiple blocks before the end of the era.
		/// If this is called just before a new era is triggered, the election process may not
		/// have enough blocks to get a result.
		///
		/// # <weight>
		/// - No arguments.
		/// - Weight: O(1)
		/// - Write ForceEra
		/// # </weight>
		#[pallet::weight(T::WeightInfo::force_new_era())]
		pub fn force_new_era(origin: OriginFor<T>) -> DispatchResult {
			ensure_root(origin)?;
			ForceEra::<T>::put(Forcing::ForceNew);
			Ok(())
		}

		/// Set the validators who cannot be slashed (if any).
		///
		/// The dispatch origin must be Root.
		#[pallet::weight(T::WeightInfo::set_invulnerables(invulnerables.len() as u32))]
		pub fn set_invulnerables(
			origin: OriginFor<T>,
			invulnerables: Vec<T::AccountId>,
		) -> DispatchResult {
			ensure_root(origin)?;
			<Invulnerables<T>>::put(invulnerables);
			Ok(())
		}

		/// Force a current staker to become completely unstaked, immediately.
		///
		/// The dispatch origin must be Root.
		#[pallet::weight(T::WeightInfo::force_unstake(*num_slashing_spans))]
		pub fn force_unstake(
			origin: OriginFor<T>,
			stash: T::AccountId,
			num_slashing_spans: u32,
		) -> DispatchResult {
			ensure_root(origin)?;

			// Remove all staking-related information.
			Self::kill_stash(&stash, num_slashing_spans)?;

			// Remove the lock.
			T::Currency::remove_lock(STAKING_ID, &stash);
			Ok(())
		}

		/// Force there to be a new era at the end of sessions indefinitely.
		///
		/// The dispatch origin must be Root.
		///
		/// # Warning
		///
		/// The election process starts multiple blocks before the end of the era.
		/// If this is called just before a new era is triggered, the election process may not
		/// have enough blocks to get a result.
		#[pallet::weight(T::WeightInfo::force_new_era_always())]
		pub fn force_new_era_always(origin: OriginFor<T>) -> DispatchResult {
			ensure_root(origin)?;
			ForceEra::<T>::put(Forcing::ForceAlways);
			Ok(())
		}

		/// Cancel enactment of a deferred slash.
		///
		/// Can be called by the `T::SlashCancelOrigin`.
		///
		/// Parameters: era and indices of the slashes for that era to kill.
		#[pallet::weight(T::WeightInfo::cancel_deferred_slash(slash_indices.len() as u32))]
		pub fn cancel_deferred_slash(
			origin: OriginFor<T>,
			era: EraIndex,
			slash_indices: Vec<u32>,
		) -> DispatchResult {
			T::SlashCancelOrigin::ensure_origin(origin)?;

			ensure!(!slash_indices.is_empty(), Error::<T>::EmptyTargets);
			ensure!(is_sorted_and_unique(&slash_indices), Error::<T>::NotSortedAndUnique);

			let mut unapplied = <Self as Store>::UnappliedSlashes::get(&era);
			let last_item = slash_indices[slash_indices.len() - 1];
			ensure!((last_item as usize) < unapplied.len(), Error::<T>::InvalidSlashIndex);

			for (removed, index) in slash_indices.into_iter().enumerate() {
				let index = (index as usize) - removed;
				unapplied.remove(index);
			}

			<Self as Store>::UnappliedSlashes::insert(&era, &unapplied);
			Ok(())
		}

		/// Pay out all the stakers behind a single validator for a single era.
		///
		/// - `validator_stash` is the stash account of the validator. Their nominators, up to
		///   `T::MaxNominatorRewardedPerValidator`, will also receive their rewards.
		/// - `era` may be any era between `[current_era - history_depth; current_era]`.
		///
		/// The origin of this call must be _Signed_. Any account can call this function, even if
		/// it is not one of the stakers.
		///
		/// # <weight>
		/// - Time complexity: at most O(MaxNominatorRewardedPerValidator).
		/// - Contains a limited number of reads and writes.
		/// -----------
		/// N is the Number of payouts for the validator (including the validator)
		/// Weight:
		/// - Reward Destination Staked: O(N)
		/// - Reward Destination Controller (Creating): O(N)
		///
		///   NOTE: weights are assuming that payouts are made to alive stash account (Staked).
		///   Paying even a dead controller is cheaper weight-wise. We don't do any refunds here.
		/// # </weight>
		#[pallet::weight(T::WeightInfo::payout_stakers_alive_staked(
			T::MaxNominatorRewardedPerValidator::get()
		))]
		pub fn payout_stakers(
			origin: OriginFor<T>,
			validator_stash: T::AccountId,
			era: EraIndex,
		) -> DispatchResultWithPostInfo {
			ensure_signed(origin)?;
			Self::do_payout_stakers(validator_stash, era)
		}

		/// Rebond a portion of the stash scheduled to be unlocked.
		///
		/// The dispatch origin must be signed by the controller.
		///
		/// # <weight>
		/// - Time complexity: O(L), where L is unlocking chunks
		/// - Bounded by `MaxUnlockingChunks`.
		/// - Storage changes: Can't increase storage, only decrease it.
		/// # </weight>
		#[pallet::weight(T::WeightInfo::rebond(T::MaxUnlockingChunks::get() as u32))]
		pub fn rebond(
			origin: OriginFor<T>,
			#[pallet::compact] value: BalanceOf<T>,
		) -> DispatchResultWithPostInfo {
			let controller = ensure_signed(origin)?;
			let ledger = Self::ledger(&controller).ok_or(Error::<T>::NotController)?;
			ensure!(!ledger.unlocking.is_empty(), Error::<T>::NoUnlockChunk);

			let initial_unlocking = ledger.unlocking.len() as u32;
			let (ledger, rebonded_value) = ledger.rebond(value);
			// Last check: the new active amount of ledger must be more than ED.
			ensure!(ledger.active >= T::Currency::minimum_balance(), Error::<T>::InsufficientBond);

			Self::deposit_event(Event::<T>::Bonded {
				stash: ledger.stash.clone(),
				amount: rebonded_value,
			});

			// NOTE: ledger must be updated prior to calling `Self::weight_of`.
			Self::update_ledger(&controller, &ledger);
			if T::VoterList::contains(&ledger.stash) {
				let _ = T::VoterList::on_update(&ledger.stash, Self::weight_of(&ledger.stash))
					.defensive();
			}

			let removed_chunks = 1u32 // for the case where the last iterated chunk is not removed
				.saturating_add(initial_unlocking)
				.saturating_sub(ledger.unlocking.len() as u32);
			Ok(Some(T::WeightInfo::rebond(removed_chunks)).into())
		}

		/// Remove all data structures concerning a staker/stash once it is at a state where it can
		/// be considered `dust` in the staking system. The requirements are:
		///
		/// 1. the `total_balance` of the stash is below existential deposit.
		/// 2. or, the `ledger.total` of the stash is below existential deposit.
		///
		/// The former can happen in cases like a slash; the latter when a fully unbonded account
		/// is still receiving staking rewards in `RewardDestination::Staked`.
		///
		/// It can be called by anyone, as long as `stash` meets the above requirements.
		///
		/// Refunds the transaction fees upon successful execution.
		#[pallet::weight(T::WeightInfo::reap_stash(*num_slashing_spans))]
		pub fn reap_stash(
			origin: OriginFor<T>,
			stash: T::AccountId,
			num_slashing_spans: u32,
		) -> DispatchResultWithPostInfo {
			let _ = ensure_signed(origin)?;

			let ed = T::Currency::minimum_balance();
			let reapable = T::Currency::total_balance(&stash) < ed ||
				Self::ledger(Self::bonded(stash.clone()).ok_or(Error::<T>::NotStash)?)
					.map(|l| l.total)
					.unwrap_or_default() < ed;
			ensure!(reapable, Error::<T>::FundedTarget);

			Self::kill_stash(&stash, num_slashing_spans)?;
			T::Currency::remove_lock(STAKING_ID, &stash);

			Ok(Pays::No.into())
		}

		/// Remove the given nominations from the calling validator.
		///
		/// Effects will be felt at the beginning of the next era.
		///
		/// The dispatch origin for this call must be _Signed_ by the controller, not the stash.
		///
		/// - `who`: A list of nominator stash accounts who are nominating this validator which
		///   should no longer be nominating this validator.
		///
		/// Note: Making this call only makes sense if you first set the validator preferences to
		/// block any further nominations.
		#[pallet::weight(T::WeightInfo::kick(who.len() as u32))]
		pub fn kick(origin: OriginFor<T>, who: Vec<AccountIdLookupOf<T>>) -> DispatchResult {
			let controller = ensure_signed(origin)?;
			let ledger = Self::ledger(&controller).ok_or(Error::<T>::NotController)?;
			let stash = &ledger.stash;

			for nom_stash in who
				.into_iter()
				.map(T::Lookup::lookup)
				.collect::<Result<Vec<T::AccountId>, _>>()?
				.into_iter()
			{
				Nominators::<T>::mutate(&nom_stash, |maybe_nom| {
					if let Some(ref mut nom) = maybe_nom {
						if let Some(pos) = nom.targets.iter().position(|v| v == stash) {
							nom.targets.swap_remove(pos);
							Self::deposit_event(Event::<T>::Kicked {
								nominator: nom_stash.clone(),
								stash: stash.clone(),
							});
						}
					}
				});
			}

			Ok(())
		}

		/// Update the various staking configurations .
		///
		/// * `min_nominator_bond`: The minimum active bond needed to be a nominator.
		/// * `min_validator_bond`: The minimum active bond needed to be a validator.
		/// * `max_nominator_count`: The max number of users who can be a nominator at once. When
		///   set to `None`, no limit is enforced.
		/// * `max_validator_count`: The max number of users who can be a validator at once. When
		///   set to `None`, no limit is enforced.
		/// * `chill_threshold`: The ratio of `max_nominator_count` or `max_validator_count` which
		///   should be filled in order for the `chill_other` transaction to work.
		/// * `min_commission`: The minimum amount of commission that each validators must maintain.
		///   This is checked only upon calling `validate`. Existing validators are not affected.
		///
		/// RuntimeOrigin must be Root to call this function.
		///
		/// NOTE: Existing nominators and validators will not be affected by this update.
		/// to kick people under the new limits, `chill_other` should be called.
		// We assume the worst case for this call is either: all items are set or all items are
		// removed.
		#[pallet::weight(
			T::WeightInfo::set_staking_configs_all_set()
				.max(T::WeightInfo::set_staking_configs_all_remove())
		)]
		pub fn set_staking_configs(
			origin: OriginFor<T>,
			min_nominator_bond: ConfigOp<BalanceOf<T>>,
			min_validator_bond: ConfigOp<BalanceOf<T>>,
			max_nominator_count: ConfigOp<u32>,
			max_validator_count: ConfigOp<u32>,
			chill_threshold: ConfigOp<Percent>,
			min_commission: ConfigOp<Perbill>,
		) -> DispatchResult {
			ensure_root(origin)?;

			macro_rules! config_op_exp {
				($storage:ty, $op:ident) => {
					match $op {
						ConfigOp::Noop => (),
						ConfigOp::Set(v) => <$storage>::put(v),
						ConfigOp::Remove => <$storage>::kill(),
					}
				};
			}

			config_op_exp!(MinNominatorBond<T>, min_nominator_bond);
			config_op_exp!(MinValidatorBond<T>, min_validator_bond);
			config_op_exp!(MaxNominatorsCount<T>, max_nominator_count);
			config_op_exp!(MaxValidatorsCount<T>, max_validator_count);
			config_op_exp!(ChillThreshold<T>, chill_threshold);
			config_op_exp!(MinCommission<T>, min_commission);
			Ok(())
		}

		/// Declare a `controller` to stop participating as either a validator or nominator.
		///
		/// Effects will be felt at the beginning of the next era.
		///
		/// The dispatch origin for this call must be _Signed_, but can be called by anyone.
		///
		/// If the caller is the same as the controller being targeted, then no further checks are
		/// enforced, and this function behaves just like `chill`.
		///
		/// If the caller is different than the controller being targeted, the following conditions
		/// must be met:
		///
		/// * `controller` must belong to a nominator who has become non-decodable,
		///
		/// Or:
		///
		/// * A `ChillThreshold` must be set and checked which defines how close to the max
		///   nominators or validators we must reach before users can start chilling one-another.
		/// * A `MaxNominatorCount` and `MaxValidatorCount` must be set which is used to determine
		///   how close we are to the threshold.
		/// * A `MinNominatorBond` and `MinValidatorBond` must be set and checked, which determines
		///   if this is a person that should be chilled because they have not met the threshold
		///   bond required.
		///
		/// This can be helpful if bond requirements are updated, and we need to remove old users
		/// who do not satisfy these requirements.
		#[pallet::weight(T::WeightInfo::chill_other())]
		pub fn chill_other(origin: OriginFor<T>, controller: T::AccountId) -> DispatchResult {
			// Anyone can call this function.
			let caller = ensure_signed(origin)?;
			let ledger = Self::ledger(&controller).ok_or(Error::<T>::NotController)?;
			let stash = ledger.stash;

			// In order for one user to chill another user, the following conditions must be met:
			//
			// * `controller` belongs to a nominator who has become non-decodable,
			//
			// Or
			//
			// * A `ChillThreshold` is set which defines how close to the max nominators or
			//   validators we must reach before users can start chilling one-another.
			// * A `MaxNominatorCount` and `MaxValidatorCount` which is used to determine how close
			//   we are to the threshold.
			// * A `MinNominatorBond` and `MinValidatorBond` which is the final condition checked to
			//   determine this is a person that should be chilled because they have not met the
			//   threshold bond required.
			//
			// Otherwise, if caller is the same as the controller, this is just like `chill`.

			if Nominators::<T>::contains_key(&stash) && Nominators::<T>::get(&stash).is_none() {
				Self::chill_stash(&stash);
				return Ok(())
			}

			if caller != controller {
				let threshold = ChillThreshold::<T>::get().ok_or(Error::<T>::CannotChillOther)?;
				let min_active_bond = if Nominators::<T>::contains_key(&stash) {
					let max_nominator_count =
						MaxNominatorsCount::<T>::get().ok_or(Error::<T>::CannotChillOther)?;
					let current_nominator_count = Nominators::<T>::count();
					ensure!(
						threshold * max_nominator_count < current_nominator_count,
						Error::<T>::CannotChillOther
					);
					MinNominatorBond::<T>::get()
				} else if Validators::<T>::contains_key(&stash) {
					let max_validator_count =
						MaxValidatorsCount::<T>::get().ok_or(Error::<T>::CannotChillOther)?;
					let current_validator_count = Validators::<T>::count();
					ensure!(
						threshold * max_validator_count < current_validator_count,
						Error::<T>::CannotChillOther
					);
					MinValidatorBond::<T>::get()
				} else {
					Zero::zero()
				};

				ensure!(ledger.active < min_active_bond, Error::<T>::CannotChillOther);
			}

			Self::chill_stash(&stash);
			Ok(())
		}

		/// Force a validator to have at least the minimum commission. This will not affect a
		/// validator who already has a commission greater than or equal to the minimum. Any account
		/// can call this.
		#[pallet::weight(T::WeightInfo::force_apply_min_commission())]
		pub fn force_apply_min_commission(
			origin: OriginFor<T>,
			validator_stash: T::AccountId,
		) -> DispatchResult {
			ensure_signed(origin)?;
			let min_commission = MinCommission::<T>::get();
			Validators::<T>::try_mutate_exists(validator_stash, |maybe_prefs| {
				maybe_prefs
					.as_mut()
					.map(|prefs| {
						(prefs.commission < min_commission)
							.then(|| prefs.commission = min_commission)
					})
					.ok_or(Error::<T>::NotStash)
			})?;
			Ok(())
		}
	}
}

/// Check that list is sorted and has no duplicates.
fn is_sorted_and_unique(list: &[u32]) -> bool {
	list.windows(2).all(|w| w[0] < w[1])
}<|MERGE_RESOLUTION|>--- conflicted
+++ resolved
@@ -50,15 +50,11 @@
 	ValidatorPrefs,
 };
 
-<<<<<<< HEAD
-const STAKING_ID: LockIdentifier = *b"staking ";
+const STAKING_ID: fungibles::LockIdentifier = *b"staking ";
 // The speculative number of spans are used as an input of the weight annotation of
 // [`Call::unbond`], as the post dipatch weight may depend on the number of slashing span on the
 // account which is not provided as an input. The value set should be conservative but sensible.
 pub(crate) const SPECULATIVE_NUM_SPANS: u32 = 32;
-=======
-const STAKING_ID: fungibles::LockIdentifier = *b"staking ";
->>>>>>> fae9e366
 
 #[frame_support::pallet]
 pub mod pallet {
