--- conflicted
+++ resolved
@@ -807,13 +807,8 @@
 		}
 
 		#[cfg(feature = "try-runtime")]
-<<<<<<< HEAD
-		fn try_state(n: BlockNumberFor<T>, select: TryStateSelect) -> Result<(), &'static str> {
+		fn try_state(n: BlockNumberFor<T>, select: TryStateSelect) -> Result<(), sp_runtime::TryRuntimeError> {
 			Self::do_try_state(n, select == TryStateSelect::Fast)
-=======
-		fn try_state(n: BlockNumberFor<T>) -> Result<(), sp_runtime::TryRuntimeError> {
-			Self::do_try_state(n)
->>>>>>> 8b1af507
 		}
 	}
 
