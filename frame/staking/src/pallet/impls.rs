--- conflicted
+++ resolved
@@ -736,29 +736,14 @@
 				None => break,
 			};
 
-<<<<<<< HEAD
-			if let Some(Nominations { submitted_in, mut targets, suppressed: _ }) =
-				<Nominators<T>>::get(&voter)
-			{
-				// if this voter is a nominator:
-				targets.retain(|stash| {
-					slashing_spans
-						.get(stash)
-						.map_or(true, |spans| submitted_in >= spans.last_nonzero_slash())
-				});
+			if let Some(Nominations { targets, .. }) = <Nominators<T>>::get(&voter) {
 				let voter_weight = weight_of(&voter);
-				if !targets.len().is_zero() {
+				if !targets.is_empty() {
 					all_voters.push((voter.clone(), voter_weight, targets));
-=======
-			if let Some(Nominations { targets, .. }) = <Nominators<T>>::get(&voter) {
-				if !targets.is_empty() {
-					all_voters.push((voter.clone(), weight_of(&voter), targets));
->>>>>>> 2a0eeff4
 					nominators_taken.saturating_inc();
 				} else {
 					// Technically should never happen, but not much we can do about it.
 				}
-
 				min_active_stake =
 					if voter_weight < min_active_stake { voter_weight } else { min_active_stake };
 			} else if Validators::<T>::contains_key(&voter) {
