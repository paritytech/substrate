// This file is part of Substrate.

// Copyright (C) Parity Technologies (UK) Ltd.
// SPDX-License-Identifier: Apache-2.0

// Licensed under the Apache License, Version 2.0 (the "License");
// you may not use this file except in compliance with the License.
// You may obtain a copy of the License at
//
// 	http://www.apache.org/licenses/LICENSE-2.0
//
// Unless required by applicable law or agreed to in writing, software
// distributed under the License is distributed on an "AS IS" BASIS,
// WITHOUT WARRANTIES OR CONDITIONS OF ANY KIND, either express or implied.
// See the License for the specific language governing permissions and
// limitations under the License.

//! Implementations for the Staking FRAME Pallet.

use frame_election_provider_support::{
	data_provider, BoundedSupportsOf, ElectionDataProvider, ElectionProvider, ScoreProvider,
	SortedListProvider, VoteWeight, VoterOf,
};
use frame_support::{
	dispatch::WithPostDispatchInfo,
	pallet_prelude::*,
	traits::{
		Currency, CurrencyToVote, Defensive, DefensiveResult, EstimateNextNewSession, Get,
		Imbalance, OnUnbalanced, TryCollect, UnixTime,
	},
	weights::Weight,
};
use frame_system::{pallet_prelude::BlockNumberFor, RawOrigin};
use pallet_session::historical;
use sp_runtime::{
	traits::{Bounded, Convert, One, SaturatedConversion, Saturating, StaticLookup, Zero},
	Perbill,
};
use sp_staking::{
	offence::{DisableStrategy, OffenceDetails, OnOffenceHandler},
	EraIndex, OnStakingUpdate, SessionIndex, Stake, StakingInterface,
};
use sp_std::prelude::*;

use crate::{
	log, slashing, weights::WeightInfo, ActiveEraInfo, BalanceOf, EraPayout, Exposure, ExposureOf,
	Forcing, IndividualExposure, MaxWinnersOf, Nominations, PositiveImbalanceOf, RewardDestination,
	SessionInterface, StakingLedger, ValidatorPrefs,
};

use super::pallet::*;

/// The maximum number of iterations that we do whilst iterating over `T::VoterList` in
/// `get_npos_voters`.
///
/// In most cases, if we want n items, we iterate exactly n times. In rare cases, if a voter is
/// invalid (for any reason) the iteration continues. With this constant, we iterate at most 2 * n
/// times and then give up.
const NPOS_MAX_ITERATIONS_COEFFICIENT: u32 = 2;

impl<T: Config> Pallet<T> {
	pub fn ledger(controller: &T::AccountId) -> Option<StakingLedger<T>> {
		StakingLedger::<T>::get_storage(controller)
	}

	/// The total balance that can be slashed from a stash account as of right now.
	pub fn slashable_balance_of(stash: &T::AccountId) -> BalanceOf<T> {
		// Weight note: consider making the stake accessible through stash.
		Self::bonded(stash)
			.and_then(|c| Self::ledger(&c))
			.map(|l| l.active)
			.unwrap_or_default()
	}

	/// Internal impl of [`Self::slashable_balance_of`] that returns [`VoteWeight`].
	pub fn slashable_balance_of_vote_weight(
		stash: &T::AccountId,
		issuance: BalanceOf<T>,
	) -> VoteWeight {
		T::CurrencyToVote::to_vote(Self::slashable_balance_of(stash), issuance)
	}

	/// Returns a closure around `slashable_balance_of_vote_weight` that can be passed around.
	///
	/// This prevents call sites from repeatedly requesting `total_issuance` from backend. But it is
	/// important to be only used while the total issuance is not changing.
	pub fn weight_of_fn() -> Box<dyn Fn(&T::AccountId) -> VoteWeight> {
		// NOTE: changing this to unboxed `impl Fn(..)` return type and the pallet will still
		// compile, while some types in mock fail to resolve.
		let issuance = T::Currency::total_issuance();
		Box::new(move |who: &T::AccountId| -> VoteWeight {
			Self::slashable_balance_of_vote_weight(who, issuance)
		})
	}

	/// Same as `weight_of_fn`, but made for one time use.
	pub fn weight_of(who: &T::AccountId) -> VoteWeight {
		let issuance = T::Currency::total_issuance();
		Self::slashable_balance_of_vote_weight(who, issuance)
	}

	pub(super) fn do_withdraw_unbonded(
		controller: &T::AccountId,
		num_slashing_spans: u32,
	) -> Result<Weight, DispatchError> {
		let mut ledger =
			StakingLedger::<T>::get_storage(&controller).ok_or(Error::<T>::NotController)?;
		let (stash, old_total) = (ledger.stash.clone(), ledger.total);
		if let Some(current_era) = Self::current_era() {
			ledger = ledger.consolidate_unlocked(current_era)
		}

		let (used_weight, ledger_total) =
			if ledger.unlocking.is_empty() && ledger.active < T::Currency::minimum_balance() {
				// This account must have called `unbond()` with some value that caused the active
				// portion to fall below existential deposit + will have no more unlocking chunks
				// left. We can now safely remove all staking-related information.
				Self::kill_stash(&stash, num_slashing_spans)?;

				(T::WeightInfo::withdraw_unbonded_kill(num_slashing_spans), ledger.total)
			} else {
				// This was the consequence of a partial unbond. just update the ledger and move on.
				let total = ledger.total;
				ledger.put_storage();

				// This is only an update, so we use less overall weight.
				(T::WeightInfo::withdraw_unbonded_update(num_slashing_spans), total)
			};

		// `old_total` should never be less than the new total because
		// `consolidate_unlocked` strictly subtracts balance.
		if ledger_total < old_total {
			// Already checked that this won't overflow by entry condition.
			let value = old_total - ledger_total;
			Self::deposit_event(Event::<T>::Withdrawn { stash, amount: value });
		}

		Ok(used_weight)
	}

	pub(super) fn do_payout_stakers(
		validator_stash: T::AccountId,
		era: EraIndex,
	) -> DispatchResultWithPostInfo {
		// Validate input data
		let current_era = CurrentEra::<T>::get().ok_or_else(|| {
			Error::<T>::InvalidEraToReward
				.with_weight(T::WeightInfo::payout_stakers_alive_staked(0))
		})?;
		let history_depth = T::HistoryDepth::get();
		ensure!(
			era <= current_era && era >= current_era.saturating_sub(history_depth),
			Error::<T>::InvalidEraToReward
				.with_weight(T::WeightInfo::payout_stakers_alive_staked(0))
		);

		// Note: if era has no reward to be claimed, era may be future. better not to update
		// `ledger.claimed_rewards` in this case.
		let era_payout = <ErasValidatorReward<T>>::get(&era).ok_or_else(|| {
			Error::<T>::InvalidEraToReward
				.with_weight(T::WeightInfo::payout_stakers_alive_staked(0))
		})?;

		let controller = Self::bonded(&validator_stash).ok_or_else(|| {
			Error::<T>::NotStash.with_weight(T::WeightInfo::payout_stakers_alive_staked(0))
		})?;
		let mut ledger =
			StakingLedger::<T>::get_storage(&controller).ok_or(Error::<T>::NotController)?;

		ledger
			.claimed_rewards
			.retain(|&x| x >= current_era.saturating_sub(history_depth));

		match ledger.claimed_rewards.binary_search(&era) {
			Ok(_) =>
				return Err(Error::<T>::AlreadyClaimed
					.with_weight(T::WeightInfo::payout_stakers_alive_staked(0))),
			Err(pos) => ledger
				.claimed_rewards
				.try_insert(pos, era)
				// Since we retain era entries in `claimed_rewards` only upto
				// `HistoryDepth`, following bound is always expected to be
				// satisfied.
				.defensive_map_err(|_| Error::<T>::BoundNotMet)?,
		}

		let exposure = <ErasStakersClipped<T>>::get(&era, &ledger.stash);

		// Input data seems good, no errors allowed after this point
		let ledger_stash = ledger.stash.clone();
		ledger.put_storage();

		// Get Era reward points. It has TOTAL and INDIVIDUAL
		// Find the fraction of the era reward that belongs to the validator
		// Take that fraction of the eras rewards to split to nominator and validator
		//
		// Then look at the validator, figure out the proportion of their reward
		// which goes to them and each of their nominators.

		let era_reward_points = <ErasRewardPoints<T>>::get(&era);
		let total_reward_points = era_reward_points.total;
		let validator_reward_points = era_reward_points
			.individual
			.get(&ledger_stash)
			.copied()
			.unwrap_or_else(Zero::zero);

		// Nothing to do if they have no reward points.
		if validator_reward_points.is_zero() {
			return Ok(Some(T::WeightInfo::payout_stakers_alive_staked(0)).into())
		}

		// This is the fraction of the total reward that the validator and the
		// nominators will get.
		let validator_total_reward_part =
			Perbill::from_rational(validator_reward_points, total_reward_points);

		// This is how much validator + nominators are entitled to.
		let validator_total_payout = validator_total_reward_part * era_payout;

		let validator_prefs = Self::eras_validator_prefs(&era, &validator_stash);
		// Validator first gets a cut off the top.
		let validator_commission = validator_prefs.commission;
		let validator_commission_payout = validator_commission * validator_total_payout;

		let validator_leftover_payout = validator_total_payout - validator_commission_payout;
		// Now let's calculate how this is split to the validator.
		let validator_exposure_part = Perbill::from_rational(exposure.own, exposure.total);
		let validator_staking_payout = validator_exposure_part * validator_leftover_payout;

		Self::deposit_event(Event::<T>::PayoutStarted {
			era_index: era,
			validator_stash: ledger_stash.clone(),
		});

		let mut total_imbalance = PositiveImbalanceOf::<T>::zero();
		// We can now make total validator payout:
		if let Some(imbalance) =
			Self::make_payout(&ledger_stash, validator_staking_payout + validator_commission_payout)
		{
			Self::deposit_event(Event::<T>::Rewarded {
				stash: ledger_stash,
				amount: imbalance.peek(),
			});
			total_imbalance.subsume(imbalance);
		}

		// Track the number of payout ops to nominators. Note:
		// `WeightInfo::payout_stakers_alive_staked` always assumes at least a validator is paid
		// out, so we do not need to count their payout op.
		let mut nominator_payout_count: u32 = 0;

		// Lets now calculate how this is split to the nominators.
		// Reward only the clipped exposures. Note this is not necessarily sorted.
		for nominator in exposure.others.iter() {
			let nominator_exposure_part = Perbill::from_rational(nominator.value, exposure.total);

			let nominator_reward: BalanceOf<T> =
				nominator_exposure_part * validator_leftover_payout;
			// We can now make nominator payout:
			if let Some(imbalance) = Self::make_payout(&nominator.who, nominator_reward) {
				// Note: this logic does not count payouts for `RewardDestination::None`.
				nominator_payout_count += 1;
				let e =
					Event::<T>::Rewarded { stash: nominator.who.clone(), amount: imbalance.peek() };
				Self::deposit_event(e);
				total_imbalance.subsume(imbalance);
			}
		}

		T::Reward::on_unbalanced(total_imbalance);
		debug_assert!(nominator_payout_count <= T::MaxNominatorRewardedPerValidator::get());
		Ok(Some(T::WeightInfo::payout_stakers_alive_staked(nominator_payout_count)).into())
	}

	/// Chill a stash account.
	pub(crate) fn chill_stash(stash: &T::AccountId) {
		let chilled_as_validator = Self::do_remove_validator(stash);
		let chilled_as_nominator = Self::do_remove_nominator(stash);
		if chilled_as_validator || chilled_as_nominator {
			Self::deposit_event(Event::<T>::Chilled { stash: stash.clone() });
		}
	}

	/// Actually make a payment to a staker. This uses the currency's reward function
	/// to pay the right payee for the given staker account.
	fn make_payout(stash: &T::AccountId, amount: BalanceOf<T>) -> Option<PositiveImbalanceOf<T>> {
		let dest = Self::payee(stash);
		match dest {
			RewardDestination::Controller => Self::bonded(stash)
				.map(|controller| T::Currency::deposit_creating(&controller, amount)),
			RewardDestination::Stash => T::Currency::deposit_into_existing(stash, amount).ok(),
			RewardDestination::Staked =>
				Self::bonded(stash).and_then(|c| Self::ledger(&c)).and_then(|mut l| {
					l.active += amount;
					l.total += amount;
					let r = T::Currency::deposit_into_existing(stash, amount).ok();
					l.put_storage();
					r
				}),
			RewardDestination::Account(dest_account) =>
				Some(T::Currency::deposit_creating(&dest_account, amount)),
			RewardDestination::None => None,
		}
	}

	/// Plan a new session potentially trigger a new era.
	fn new_session(
		session_index: SessionIndex,
		is_genesis: bool,
	) -> Option<BoundedVec<T::AccountId, MaxWinnersOf<T>>> {
		if let Some(current_era) = Self::current_era() {
			// Initial era has been set.
			let current_era_start_session_index = Self::eras_start_session_index(current_era)
				.unwrap_or_else(|| {
					frame_support::print("Error: start_session_index must be set for current_era");
					0
				});

			let era_length = session_index.saturating_sub(current_era_start_session_index); // Must never happen.

			match ForceEra::<T>::get() {
				// Will be set to `NotForcing` again if a new era has been triggered.
				Forcing::ForceNew => (),
				// Short circuit to `try_trigger_new_era`.
				Forcing::ForceAlways => (),
				// Only go to `try_trigger_new_era` if deadline reached.
				Forcing::NotForcing if era_length >= T::SessionsPerEra::get() => (),
				_ => {
					// Either `Forcing::ForceNone`,
					// or `Forcing::NotForcing if era_length >= T::SessionsPerEra::get()`.
					return None
				},
			}

			// New era.
			let maybe_new_era_validators = Self::try_trigger_new_era(session_index, is_genesis);
			if maybe_new_era_validators.is_some() &&
				matches!(ForceEra::<T>::get(), Forcing::ForceNew)
			{
				Self::set_force_era(Forcing::NotForcing);
			}

			maybe_new_era_validators
		} else {
			// Set initial era.
			log!(debug, "Starting the first era.");
			Self::try_trigger_new_era(session_index, is_genesis)
		}
	}

	/// Start a session potentially starting an era.
	fn start_session(start_session: SessionIndex) {
		let next_active_era = Self::active_era().map(|e| e.index + 1).unwrap_or(0);
		// This is only `Some` when current era has already progressed to the next era, while the
		// active era is one behind (i.e. in the *last session of the active era*, or *first session
		// of the new current era*, depending on how you look at it).
		if let Some(next_active_era_start_session_index) =
			Self::eras_start_session_index(next_active_era)
		{
			if next_active_era_start_session_index == start_session {
				Self::start_era(start_session);
			} else if next_active_era_start_session_index < start_session {
				// This arm should never happen, but better handle it than to stall the staking
				// pallet.
				frame_support::print("Warning: A session appears to have been skipped.");
				Self::start_era(start_session);
			}
		}

		// disable all offending validators that have been disabled for the whole era
		for (index, disabled) in <OffendingValidators<T>>::get() {
			if disabled {
				T::SessionInterface::disable_validator(index);
			}
		}
	}

	/// End a session potentially ending an era.
	fn end_session(session_index: SessionIndex) {
		if let Some(active_era) = Self::active_era() {
			if let Some(next_active_era_start_session_index) =
				Self::eras_start_session_index(active_era.index + 1)
			{
				if next_active_era_start_session_index == session_index + 1 {
					Self::end_era(active_era, session_index);
				}
			}
		}
	}

	/// Start a new era. It does:
	///
	/// * Increment `active_era.index`,
	/// * reset `active_era.start`,
	/// * update `BondedEras` and apply slashes.
	fn start_era(start_session: SessionIndex) {
		let active_era = ActiveEra::<T>::mutate(|active_era| {
			let new_index = active_era.as_ref().map(|info| info.index + 1).unwrap_or(0);
			*active_era = Some(ActiveEraInfo {
				index: new_index,
				// Set new active era start in next `on_finalize`. To guarantee usage of `Time`
				start: None,
			});
			new_index
		});

		let bonding_duration = T::BondingDuration::get();

		BondedEras::<T>::mutate(|bonded| {
			bonded.push((active_era, start_session));

			if active_era > bonding_duration {
				let first_kept = active_era - bonding_duration;

				// Prune out everything that's from before the first-kept index.
				let n_to_prune =
					bonded.iter().take_while(|&&(era_idx, _)| era_idx < first_kept).count();

				// Kill slashing metadata.
				for (pruned_era, _) in bonded.drain(..n_to_prune) {
					slashing::clear_era_metadata::<T>(pruned_era);
				}

				if let Some(&(_, first_session)) = bonded.first() {
					T::SessionInterface::prune_historical_up_to(first_session);
				}
			}
		});

		Self::apply_unapplied_slashes(active_era);
	}

	/// Compute payout for era.
	fn end_era(active_era: ActiveEraInfo, _session_index: SessionIndex) {
		// Note: active_era_start can be None if end era is called during genesis config.
		if let Some(active_era_start) = active_era.start {
			let now_as_millis_u64 = T::UnixTime::now().as_millis().saturated_into::<u64>();

			let era_duration = (now_as_millis_u64 - active_era_start).saturated_into::<u64>();
			let staked = Self::eras_total_stake(&active_era.index);
			let issuance = T::Currency::total_issuance();
			let (validator_payout, remainder) =
				T::EraPayout::era_payout(staked, issuance, era_duration);

			Self::deposit_event(Event::<T>::EraPaid {
				era_index: active_era.index,
				validator_payout,
				remainder,
			});

			// Set ending era reward.
			<ErasValidatorReward<T>>::insert(&active_era.index, validator_payout);
			T::RewardRemainder::on_unbalanced(T::Currency::issue(remainder));

			// Clear offending validators.
			<OffendingValidators<T>>::kill();
		}
	}

	/// Plan a new era.
	///
	/// * Bump the current era storage (which holds the latest planned era).
	/// * Store start session index for the new planned era.
	/// * Clean old era information.
	/// * Store staking information for the new planned era
	///
	/// Returns the new validator set.
	pub fn trigger_new_era(
		start_session_index: SessionIndex,
		exposures: BoundedVec<
			(T::AccountId, Exposure<T::AccountId, BalanceOf<T>>),
			MaxWinnersOf<T>,
		>,
	) -> BoundedVec<T::AccountId, MaxWinnersOf<T>> {
		// Increment or set current era.
		let new_planned_era = CurrentEra::<T>::mutate(|s| {
			*s = Some(s.map(|s| s + 1).unwrap_or(0));
			s.unwrap()
		});
		ErasStartSessionIndex::<T>::insert(&new_planned_era, &start_session_index);

		// Clean old era information.
		if let Some(old_era) = new_planned_era.checked_sub(T::HistoryDepth::get() + 1) {
			Self::clear_era_information(old_era);
		}

		// Set staking information for the new era.
		Self::store_stakers_info(exposures, new_planned_era)
	}

	/// Potentially plan a new era.
	///
	/// Get election result from `T::ElectionProvider`.
	/// In case election result has more than [`MinimumValidatorCount`] validator trigger a new era.
	///
	/// In case a new era is planned, the new validator set is returned.
	pub(crate) fn try_trigger_new_era(
		start_session_index: SessionIndex,
		is_genesis: bool,
	) -> Option<BoundedVec<T::AccountId, MaxWinnersOf<T>>> {
		let election_result: BoundedVec<_, MaxWinnersOf<T>> = if is_genesis {
			let result = <T::GenesisElectionProvider>::elect().map_err(|e| {
				log!(warn, "genesis election provider failed due to {:?}", e);
				Self::deposit_event(Event::StakingElectionFailed);
			});

			result
				.ok()?
				.into_inner()
				.try_into()
				// both bounds checked in integrity test to be equal
				.defensive_unwrap_or_default()
		} else {
			let result = <T::ElectionProvider>::elect().map_err(|e| {
				log!(warn, "election provider failed due to {:?}", e);
				Self::deposit_event(Event::StakingElectionFailed);
			});
			result.ok()?
		};

		let exposures = Self::collect_exposures(election_result);
		if (exposures.len() as u32) < Self::minimum_validator_count().max(1) {
			// Session will panic if we ever return an empty validator set, thus max(1) ^^.
			match CurrentEra::<T>::get() {
				Some(current_era) if current_era > 0 => log!(
					warn,
					"chain does not have enough staking candidates to operate for era {:?} ({} \
					elected, minimum is {})",
					CurrentEra::<T>::get().unwrap_or(0),
					exposures.len(),
					Self::minimum_validator_count(),
				),
				None => {
					// The initial era is allowed to have no exposures.
					// In this case the SessionManager is expected to choose a sensible validator
					// set.
					// TODO: this should be simplified #8911
					CurrentEra::<T>::put(0);
					ErasStartSessionIndex::<T>::insert(&0, &start_session_index);
				},
				_ => (),
			}

			Self::deposit_event(Event::StakingElectionFailed);
			return None
		}

		Self::deposit_event(Event::StakersElected);
		Some(Self::trigger_new_era(start_session_index, exposures))
	}

	/// Process the output of the election.
	///
	/// Store staking information for the new planned era
	pub fn store_stakers_info(
		exposures: BoundedVec<
			(T::AccountId, Exposure<T::AccountId, BalanceOf<T>>),
			MaxWinnersOf<T>,
		>,
		new_planned_era: EraIndex,
	) -> BoundedVec<T::AccountId, MaxWinnersOf<T>> {
		let elected_stashes: BoundedVec<_, MaxWinnersOf<T>> = exposures
			.iter()
			.cloned()
			.map(|(x, _)| x)
			.collect::<Vec<_>>()
			.try_into()
			.expect("since we only map through exposures, size of elected_stashes is always same as exposures; qed");

		// Populate stakers, exposures, and the snapshot of validator prefs.
		let mut total_stake: BalanceOf<T> = Zero::zero();
		exposures.into_iter().for_each(|(stash, exposure)| {
			total_stake = total_stake.saturating_add(exposure.total);
			<ErasStakers<T>>::insert(new_planned_era, &stash, &exposure);

			let mut exposure_clipped = exposure;
			let clipped_max_len = T::MaxNominatorRewardedPerValidator::get() as usize;
			if exposure_clipped.others.len() > clipped_max_len {
				exposure_clipped.others.sort_by(|a, b| a.value.cmp(&b.value).reverse());
				exposure_clipped.others.truncate(clipped_max_len);
			}
			<ErasStakersClipped<T>>::insert(&new_planned_era, &stash, exposure_clipped);
		});

		// Insert current era staking information
		<ErasTotalStake<T>>::insert(&new_planned_era, total_stake);

		// Collect the pref of all winners.
		for stash in &elected_stashes {
			let pref = Self::validators(stash);
			<ErasValidatorPrefs<T>>::insert(&new_planned_era, stash, pref);
		}

		if new_planned_era > 0 {
			log!(
				info,
				"new validator set of size {:?} has been processed for era {:?}",
				elected_stashes.len(),
				new_planned_era,
			);
		}

		elected_stashes
	}

	/// Consume a set of [`BoundedSupports`] from [`sp_npos_elections`] and collect them into a
	/// [`Exposure`].
	fn collect_exposures(
		supports: BoundedSupportsOf<T::ElectionProvider>,
	) -> BoundedVec<(T::AccountId, Exposure<T::AccountId, BalanceOf<T>>), MaxWinnersOf<T>> {
		let total_issuance = T::Currency::total_issuance();
		let to_currency = |e: frame_election_provider_support::ExtendedBalance| {
			T::CurrencyToVote::to_currency(e, total_issuance)
		};

		supports
			.into_iter()
			.map(|(validator, support)| {
				// Build `struct exposure` from `support`.
				let mut others = Vec::with_capacity(support.voters.len());
				let mut own: BalanceOf<T> = Zero::zero();
				let mut total: BalanceOf<T> = Zero::zero();
				support
					.voters
					.into_iter()
					.map(|(nominator, weight)| (nominator, to_currency(weight)))
					.for_each(|(nominator, stake)| {
						if nominator == validator {
							own = own.saturating_add(stake);
						} else {
							others.push(IndividualExposure { who: nominator, value: stake });
						}
						total = total.saturating_add(stake);
					});

				let exposure = Exposure { own, others, total };
				(validator, exposure)
			})
			.try_collect()
			.expect("we only map through support vector which cannot change the size; qed")
	}

	/// Remove all associated data of a stash account from the staking system.
	///
	/// Assumes storage is upgraded before calling.
	///
	/// This is called:
	/// - after a `withdraw_unbonded()` call that frees all of a stash's bonded balance.
	/// - through `reap_stash()` if the balance has fallen to zero (through slashing).
	pub(crate) fn kill_stash(stash: &T::AccountId, num_slashing_spans: u32) -> DispatchResult {
		let controller = <Bonded<T>>::get(stash).ok_or(Error::<T>::NotStash)?;

		slashing::clear_stash_metadata::<T>(stash, num_slashing_spans)?;

		<Bonded<T>>::remove(stash);
		<Payee<T>>::remove(stash);
		Self::do_remove_validator(stash);
		Self::do_remove_nominator(stash);

		StakingLedger::<T>::get_storage(&controller).map(|l| l.remove());

		frame_system::Pallet::<T>::dec_consumers(stash);

		Ok(())
	}

	/// Clear all era information for given era.
	pub(crate) fn clear_era_information(era_index: EraIndex) {
		#[allow(deprecated)]
		<ErasStakers<T>>::remove_prefix(era_index, None);
		#[allow(deprecated)]
		<ErasStakersClipped<T>>::remove_prefix(era_index, None);
		#[allow(deprecated)]
		<ErasValidatorPrefs<T>>::remove_prefix(era_index, None);
		<ErasValidatorReward<T>>::remove(era_index);
		<ErasRewardPoints<T>>::remove(era_index);
		<ErasTotalStake<T>>::remove(era_index);
		ErasStartSessionIndex::<T>::remove(era_index);
	}

	/// Apply previously-unapplied slashes on the beginning of a new era, after a delay.
	fn apply_unapplied_slashes(active_era: EraIndex) {
		let era_slashes = UnappliedSlashes::<T>::take(&active_era);
		log!(
			debug,
			"found {} slashes scheduled to be executed in era {:?}",
			era_slashes.len(),
			active_era,
		);
		for slash in era_slashes {
			let slash_era = active_era.saturating_sub(T::SlashDeferDuration::get());
			slashing::apply_slash::<T>(slash, slash_era);
		}
	}

	/// Add reward points to validators using their stash account ID.
	///
	/// Validators are keyed by stash account ID and must be in the current elected set.
	///
	/// For each element in the iterator the given number of points in u32 is added to the
	/// validator, thus duplicates are handled.
	///
	/// At the end of the era each the total payout will be distributed among validator
	/// relatively to their points.
	///
	/// COMPLEXITY: Complexity is `number_of_validator_to_reward x current_elected_len`.
	pub fn reward_by_ids(validators_points: impl IntoIterator<Item = (T::AccountId, u32)>) {
		if let Some(active_era) = Self::active_era() {
			<ErasRewardPoints<T>>::mutate(active_era.index, |era_rewards| {
				for (validator, points) in validators_points.into_iter() {
					*era_rewards.individual.entry(validator).or_default() += points;
					era_rewards.total += points;
				}
			});
		}
	}

	/// Helper to set a new `ForceEra` mode.
	pub(crate) fn set_force_era(mode: Forcing) {
		log!(info, "Setting force era mode {:?}.", mode);
		ForceEra::<T>::put(mode);
		Self::deposit_event(Event::<T>::ForceEra { mode });
	}

	/// Ensures that at the end of the current session there will be a new era.
	pub(crate) fn ensure_new_era() {
		match ForceEra::<T>::get() {
			Forcing::ForceAlways | Forcing::ForceNew => (),
			_ => Self::set_force_era(Forcing::ForceNew),
		}
	}

	#[cfg(feature = "runtime-benchmarks")]
	pub fn add_era_stakers(
		current_era: EraIndex,
		stash: T::AccountId,
		exposure: Exposure<T::AccountId, BalanceOf<T>>,
	) {
		<ErasStakers<T>>::insert(&current_era, &stash, &exposure);
	}

	#[cfg(feature = "runtime-benchmarks")]
	pub fn set_slash_reward_fraction(fraction: Perbill) {
		SlashRewardFraction::<T>::put(fraction);
	}

	/// Get all of the voters that are eligible for the npos election.
	///
	/// `maybe_max_len` can imposes a cap on the number of voters returned;
	///
	/// Sets `MinimumActiveStake` to the minimum active nominator stake in the returned set of
	/// nominators.
	///
	/// This function is self-weighing as [`DispatchClass::Mandatory`].
	pub fn get_npos_voters(maybe_max_len: Option<usize>) -> Vec<VoterOf<Self>> {
		let max_allowed_len = {
			let all_voter_count = T::VoterList::count() as usize;
			maybe_max_len.unwrap_or(all_voter_count).min(all_voter_count)
		};

		let mut all_voters = Vec::<_>::with_capacity(max_allowed_len);

		// cache a few things.
		let weight_of = Self::weight_of_fn();

		let mut voters_seen = 0u32;
		let mut validators_taken = 0u32;
		let mut nominators_taken = 0u32;
		let mut min_active_stake = u64::MAX;

		let mut sorted_voters = T::VoterList::iter();
		while all_voters.len() < max_allowed_len &&
			voters_seen < (NPOS_MAX_ITERATIONS_COEFFICIENT * max_allowed_len as u32)
		{
			let voter = match sorted_voters.next() {
				Some(voter) => {
					voters_seen.saturating_inc();
					voter
				},
				None => break,
			};

			if let Some(Nominations { targets, .. }) = <Nominators<T>>::get(&voter) {
				let voter_weight = weight_of(&voter);
				if !targets.is_empty() {
					all_voters.push((voter.clone(), voter_weight, targets));
					nominators_taken.saturating_inc();
				} else {
					// Technically should never happen, but not much we can do about it.
				}
				min_active_stake =
					if voter_weight < min_active_stake { voter_weight } else { min_active_stake };
			} else if Validators::<T>::contains_key(&voter) {
				// if this voter is a validator:
				let self_vote = (
					voter.clone(),
					weight_of(&voter),
					vec![voter.clone()]
						.try_into()
						.expect("`MaxVotesPerVoter` must be greater than or equal to 1"),
				);
				all_voters.push(self_vote);
				validators_taken.saturating_inc();
			} else {
				// this can only happen if: 1. there a bug in the bags-list (or whatever is the
				// sorted list) logic and the state of the two pallets is no longer compatible, or
				// because the nominators is not decodable since they have more nomination than
				// `T::MaxNominations`. The latter can rarely happen, and is not really an emergency
				// or bug if it does.
				log!(
					warn,
					"DEFENSIVE: invalid item in `VoterList`: {:?}, this nominator probably has too many nominations now",
					voter
				);
			}
		}

		// all_voters should have not re-allocated.
		debug_assert!(all_voters.capacity() == max_allowed_len);

		Self::register_weight(T::WeightInfo::get_npos_voters(validators_taken, nominators_taken));

		let min_active_stake: T::CurrencyBalance =
			if all_voters.len() == 0 { 0u64.into() } else { min_active_stake.into() };

		MinimumActiveStake::<T>::put(min_active_stake);

		log!(
			info,
			"generated {} npos voters, {} from validators and {} nominators",
			all_voters.len(),
			validators_taken,
			nominators_taken
		);

		all_voters
	}

	/// Get the targets for an upcoming npos election.
	///
	/// This function is self-weighing as [`DispatchClass::Mandatory`].
	pub fn get_npos_targets(maybe_max_len: Option<usize>) -> Vec<T::AccountId> {
		let max_allowed_len = maybe_max_len.unwrap_or_else(|| T::TargetList::count() as usize);
		let mut all_targets = Vec::<T::AccountId>::with_capacity(max_allowed_len);
		let mut targets_seen = 0;

		let mut targets_iter = T::TargetList::iter();
		while all_targets.len() < max_allowed_len &&
			targets_seen < (NPOS_MAX_ITERATIONS_COEFFICIENT * max_allowed_len as u32)
		{
			let target = match targets_iter.next() {
				Some(target) => {
					targets_seen.saturating_inc();
					target
				},
				None => break,
			};

			if Validators::<T>::contains_key(&target) {
				all_targets.push(target);
			}
		}

		Self::register_weight(T::WeightInfo::get_npos_targets(all_targets.len() as u32));
		log!(info, "generated {} npos targets", all_targets.len());

		all_targets
	}

	/// This function will add a nominator to the `Nominators` storage map,
	/// and `VoterList`.
	///
	/// If the nominator already exists, their nominations will be updated.
	///
	/// NOTE: you must ALWAYS use this function to add nominator or update their targets. Any access
	/// to `Nominators` or `VoterList` outside of this function is almost certainly
	/// wrong.
	pub fn do_add_nominator(who: &T::AccountId, nominations: Nominations<T>) {
		let nominator_exists = Nominators::<T>::contains_key(who);
		// Get previous nominations before the nominator is updated.
		let prev_nominations = Self::nominations(who);

		Nominators::<T>::insert(who, nominations);

		if nominator_exists {
			T::EventListeners::on_nominator_update(who, prev_nominations.unwrap_or_default());
		} else {
			T::EventListeners::on_nominator_add(who);
		}
	}

	/// This function will remove a nominator from the `Nominators` storage map,
	/// and `VoterList`.
	///
	/// Returns true if `who` was removed from `Nominators`, otherwise false.
	///
	/// NOTE: you must ALWAYS use this function to remove a nominator from the system. Any access to
	/// `Nominators` outside of this function is almost certainly wrong.
	pub fn do_remove_nominator(who: &T::AccountId) -> bool {
		if let Some(nominations) = Self::nominations(who) {
			Nominators::<T>::remove(who);
			T::EventListeners::on_nominator_remove(who, nominations);
			return true
		}
		false
	}

	/// This function will add a validator to the `Validators` storage map.
	///
	/// If the validator already exists, their preferences will be updated.
	///
	/// NOTE: you must ALWAYS use this function to add a validator to the system. Any access to
	/// `Validators` or `VoterList` outside of this function is almost certainly
	/// wrong.
	pub fn do_add_validator(who: &T::AccountId, prefs: ValidatorPrefs) {
		let validator_exists = Validators::<T>::contains_key(who);

		Validators::<T>::insert(who, prefs);

		if validator_exists {
			T::EventListeners::on_validator_update(who);
		} else {
			T::EventListeners::on_validator_add(who);
		}
	}

	/// This function will remove a validator from the `Validators` storage map.
	///
	/// Returns true if `who` was removed from `Validators`, otherwise false.
	///
	/// NOTE: you must ALWAYS use this function to remove a validator from the system. Any access to
	/// `Validators` outside of this function is almost certainly wrong.
	pub fn do_remove_validator(who: &T::AccountId) -> bool {
		if Validators::<T>::contains_key(who) {
			Validators::<T>::remove(who);
			T::EventListeners::on_validator_remove(who);
			return true
		}
		false
	}

	/// Register some amount of weight directly with the system pallet.
	///
	/// This is always mandatory weight.
	fn register_weight(weight: Weight) {
		<frame_system::Pallet<T>>::register_extra_weight_unchecked(
			weight,
			DispatchClass::Mandatory,
		);
	}
}

impl<T: Config> Pallet<T> {
	/// Returns the current nominations quota for nominators.
	///
	/// Used by the runtime API.
	/// Note: for now, this api runtime will always return value of `T::MaxNominations` and thus it
	/// is redundant. However, with the upcoming changes in
	/// <https://github.com/paritytech/substrate/pull/12970>, the nominations quota will change
	/// depending on the nominators balance. We're introducing this runtime API now to prepare the
	/// community to use it before rolling out PR#12970.
	pub fn api_nominations_quota(_balance: BalanceOf<T>) -> u32 {
		T::MaxNominations::get()
	}
}

impl<T: Config> ElectionDataProvider for Pallet<T> {
	type AccountId = T::AccountId;
	type BlockNumber = BlockNumberFor<T>;
	type MaxVotesPerVoter = T::MaxNominations;

	fn desired_targets() -> data_provider::Result<u32> {
		Self::register_weight(T::DbWeight::get().reads(1));
		Ok(Self::validator_count())
	}

	fn electing_voters(maybe_max_len: Option<usize>) -> data_provider::Result<Vec<VoterOf<Self>>> {
		// This can never fail -- if `maybe_max_len` is `Some(_)` we handle it.
		let voters = Self::get_npos_voters(maybe_max_len);
		debug_assert!(maybe_max_len.map_or(true, |max| voters.len() <= max));

		Ok(voters)
	}

	fn electable_targets(maybe_max_len: Option<usize>) -> data_provider::Result<Vec<T::AccountId>> {
		let target_count = T::TargetList::count();

		// We can't handle this case yet -- return an error.
		if maybe_max_len.map_or(false, |max_len| target_count > max_len as u32) {
			return Err("Target snapshot too big")
		}

		Ok(Self::get_npos_targets(None))
	}

	fn next_election_prediction(now: T::BlockNumber) -> T::BlockNumber {
		let current_era = Self::current_era().unwrap_or(0);
		let current_session = Self::current_planned_session();
		let current_era_start_session_index =
			Self::eras_start_session_index(current_era).unwrap_or(0);
		// Number of session in the current era or the maximum session per era if reached.
		let era_progress = current_session
			.saturating_sub(current_era_start_session_index)
			.min(T::SessionsPerEra::get());

		let until_this_session_end = T::NextNewSession::estimate_next_new_session(now)
			.0
			.unwrap_or_default()
			.saturating_sub(now);

		let session_length = T::NextNewSession::average_session_length();

		let sessions_left: T::BlockNumber = match ForceEra::<T>::get() {
			Forcing::ForceNone => Bounded::max_value(),
			Forcing::ForceNew | Forcing::ForceAlways => Zero::zero(),
			Forcing::NotForcing if era_progress >= T::SessionsPerEra::get() => Zero::zero(),
			Forcing::NotForcing => T::SessionsPerEra::get()
				.saturating_sub(era_progress)
				// One session is computed in this_session_end.
				.saturating_sub(1)
				.into(),
		};

		now.saturating_add(
			until_this_session_end.saturating_add(sessions_left.saturating_mul(session_length)),
		)
	}

	#[cfg(feature = "runtime-benchmarks")]
	fn add_voter(
		voter: T::AccountId,
		weight: VoteWeight,
		targets: BoundedVec<T::AccountId, Self::MaxVotesPerVoter>,
	) {
		let stake = <BalanceOf<T>>::try_from(weight).unwrap_or_else(|_| {
			panic!("cannot convert a VoteWeight into BalanceOf, benchmark needs reconfiguring.")
		});
		<Bonded<T>>::insert(voter.clone(), voter.clone());
		StakingLedger::<T>::new(voter.clone(), voter, stake).put_storage();
		Self::do_add_nominator(&voter, Nominations { targets, submitted_in: 0, suppressed: false });
	}

	#[cfg(feature = "runtime-benchmarks")]
	fn add_target(target: T::AccountId) {
		let stake = MinValidatorBond::<T>::get() * 100u32.into();
		<Bonded<T>>::insert(target.clone(), target.clone());
		StakingLedger::<T>::new(target.clone(), target, stake).put_storage();
		Self::do_add_validator(
			&target,
			ValidatorPrefs { commission: Perbill::zero(), blocked: false },
		);
	}

	#[cfg(feature = "runtime-benchmarks")]
	fn clear() {
		#[allow(deprecated)]
		<Bonded<T>>::remove_all(None);
		#[allow(deprecated)]
		<Ledger<T>>::remove_all(None);
		#[allow(deprecated)]
		<Validators<T>>::remove_all();
		#[allow(deprecated)]
		<Nominators<T>>::remove_all();
		T::VoterList::unsafe_clear();
	}

	#[cfg(feature = "runtime-benchmarks")]
	fn put_snapshot(
		voters: Vec<VoterOf<Self>>,
		targets: Vec<T::AccountId>,
		target_stake: Option<VoteWeight>,
	) {
		targets.into_iter().for_each(|v| {
			let stake: BalanceOf<T> = target_stake
				.and_then(|w| <BalanceOf<T>>::try_from(w).ok())
				.unwrap_or_else(|| MinNominatorBond::<T>::get() * 100u32.into());
			<Bonded<T>>::insert(v.clone(), v.clone());
			StakingLedger::<T>::new(v.clone(), v, stake).put_storage();
			Self::do_add_validator(
				&v,
				ValidatorPrefs { commission: Perbill::zero(), blocked: false },
			);
		});

		voters.into_iter().for_each(|(v, s, t)| {
			let stake = <BalanceOf<T>>::try_from(s).unwrap_or_else(|_| {
				panic!("cannot convert a VoteWeight into BalanceOf, benchmark needs reconfiguring.")
			});
			<Bonded<T>>::insert(v.clone(), v.clone());
			StakingLedger::<T>::new(v.clone(), v, stake).put_storage();
			Self::do_add_nominator(
				&v,
				Nominations { targets: t, submitted_in: 0, suppressed: false },
			);
		});
	}
}

/// In this implementation `new_session(session)` must be called before `end_session(session-1)`
/// i.e. the new session must be planned before the ending of the previous session.
///
/// Once the first new_session is planned, all session must start and then end in order, though
/// some session can lag in between the newest session planned and the latest session started.
impl<T: Config> pallet_session::SessionManager<T::AccountId> for Pallet<T> {
	fn new_session(new_index: SessionIndex) -> Option<Vec<T::AccountId>> {
		log!(trace, "planning new session {}", new_index);
		CurrentPlannedSession::<T>::put(new_index);
		Self::new_session(new_index, false).map(|v| v.into_inner())
	}
	fn new_session_genesis(new_index: SessionIndex) -> Option<Vec<T::AccountId>> {
		log!(trace, "planning new session {} at genesis", new_index);
		CurrentPlannedSession::<T>::put(new_index);
		Self::new_session(new_index, true).map(|v| v.into_inner())
	}
	fn start_session(start_index: SessionIndex) {
		log!(trace, "starting session {}", start_index);
		Self::start_session(start_index)
	}
	fn end_session(end_index: SessionIndex) {
		log!(trace, "ending session {}", end_index);
		Self::end_session(end_index)
	}
}

impl<T: Config> historical::SessionManager<T::AccountId, Exposure<T::AccountId, BalanceOf<T>>>
	for Pallet<T>
{
	fn new_session(
		new_index: SessionIndex,
	) -> Option<Vec<(T::AccountId, Exposure<T::AccountId, BalanceOf<T>>)>> {
		<Self as pallet_session::SessionManager<_>>::new_session(new_index).map(|validators| {
			let current_era = Self::current_era()
				// Must be some as a new era has been created.
				.unwrap_or(0);

			validators
				.into_iter()
				.map(|v| {
					let exposure = Self::eras_stakers(current_era, &v);
					(v, exposure)
				})
				.collect()
		})
	}
	fn new_session_genesis(
		new_index: SessionIndex,
	) -> Option<Vec<(T::AccountId, Exposure<T::AccountId, BalanceOf<T>>)>> {
		<Self as pallet_session::SessionManager<_>>::new_session_genesis(new_index).map(
			|validators| {
				let current_era = Self::current_era()
					// Must be some as a new era has been created.
					.unwrap_or(0);

				validators
					.into_iter()
					.map(|v| {
						let exposure = Self::eras_stakers(current_era, &v);
						(v, exposure)
					})
					.collect()
			},
		)
	}
	fn start_session(start_index: SessionIndex) {
		<Self as pallet_session::SessionManager<_>>::start_session(start_index)
	}
	fn end_session(end_index: SessionIndex) {
		<Self as pallet_session::SessionManager<_>>::end_session(end_index)
	}
}

/// Add reward points to block authors:
/// * 20 points to the block producer for producing a (non-uncle) block,
impl<T> pallet_authorship::EventHandler<T::AccountId, T::BlockNumber> for Pallet<T>
where
	T: Config + pallet_authorship::Config + pallet_session::Config,
{
	fn note_author(author: T::AccountId) {
		Self::reward_by_ids(vec![(author, 20)])
	}
}

/// This is intended to be used with `FilterHistoricalOffences`.
impl<T: Config>
	OnOffenceHandler<T::AccountId, pallet_session::historical::IdentificationTuple<T>, Weight>
	for Pallet<T>
where
	T: pallet_session::Config<ValidatorId = <T as frame_system::Config>::AccountId>,
	T: pallet_session::historical::Config<
		FullIdentification = Exposure<<T as frame_system::Config>::AccountId, BalanceOf<T>>,
		FullIdentificationOf = ExposureOf<T>,
	>,
	T::SessionHandler: pallet_session::SessionHandler<<T as frame_system::Config>::AccountId>,
	T::SessionManager: pallet_session::SessionManager<<T as frame_system::Config>::AccountId>,
	T::ValidatorIdOf: Convert<
		<T as frame_system::Config>::AccountId,
		Option<<T as frame_system::Config>::AccountId>,
	>,
{
	fn on_offence(
		offenders: &[OffenceDetails<
			T::AccountId,
			pallet_session::historical::IdentificationTuple<T>,
		>],
		slash_fraction: &[Perbill],
		slash_session: SessionIndex,
		disable_strategy: DisableStrategy,
	) -> Weight {
		let reward_proportion = SlashRewardFraction::<T>::get();
		let mut consumed_weight = Weight::from_parts(0, 0);
		let mut add_db_reads_writes = |reads, writes| {
			consumed_weight += T::DbWeight::get().reads_writes(reads, writes);
		};

		let active_era = {
			let active_era = Self::active_era();
			add_db_reads_writes(1, 0);
			if active_era.is_none() {
				// This offence need not be re-submitted.
				return consumed_weight
			}
			active_era.expect("value checked not to be `None`; qed").index
		};
		let active_era_start_session_index = Self::eras_start_session_index(active_era)
			.unwrap_or_else(|| {
				frame_support::print("Error: start_session_index must be set for current_era");
				0
			});
		add_db_reads_writes(1, 0);

		let window_start = active_era.saturating_sub(T::BondingDuration::get());

		// Fast path for active-era report - most likely.
		// `slash_session` cannot be in a future active era. It must be in `active_era` or before.
		let slash_era = if slash_session >= active_era_start_session_index {
			active_era
		} else {
			let eras = BondedEras::<T>::get();
			add_db_reads_writes(1, 0);

			// Reverse because it's more likely to find reports from recent eras.
			match eras.iter().rev().find(|&(_, sesh)| sesh <= &slash_session) {
				Some((slash_era, _)) => *slash_era,
				// Before bonding period. defensive - should be filtered out.
				None => return consumed_weight,
			}
		};

		add_db_reads_writes(1, 1);

		let slash_defer_duration = T::SlashDeferDuration::get();

		let invulnerables = Self::invulnerables();
		add_db_reads_writes(1, 0);

		for (details, slash_fraction) in offenders.iter().zip(slash_fraction) {
			let (stash, exposure) = &details.offender;

			// Skip if the validator is invulnerable.
			if invulnerables.contains(stash) {
				continue
			}

			let unapplied = slashing::compute_slash::<T>(slashing::SlashParams {
				stash,
				slash: *slash_fraction,
				exposure,
				slash_era,
				window_start,
				now: active_era,
				reward_proportion,
				disable_strategy,
			});

			Self::deposit_event(Event::<T>::SlashReported {
				validator: stash.clone(),
				fraction: *slash_fraction,
				slash_era,
			});

			if let Some(mut unapplied) = unapplied {
				let nominators_len = unapplied.others.len() as u64;
				let reporters_len = details.reporters.len() as u64;

				{
					let upper_bound = 1 /* Validator/NominatorSlashInEra */ + 2 /* fetch_spans */;
					let rw = upper_bound + nominators_len * upper_bound;
					add_db_reads_writes(rw, rw);
				}
				unapplied.reporters = details.reporters.clone();
				if slash_defer_duration == 0 {
					// Apply right away.
					slashing::apply_slash::<T>(unapplied, slash_era);
					{
						let slash_cost = (6, 5);
						let reward_cost = (2, 2);
						add_db_reads_writes(
							(1 + nominators_len) * slash_cost.0 + reward_cost.0 * reporters_len,
							(1 + nominators_len) * slash_cost.1 + reward_cost.1 * reporters_len,
						);
					}
				} else {
					// Defer to end of some `slash_defer_duration` from now.
					log!(
						debug,
						"deferring slash of {:?}% happened in {:?} (reported in {:?}) to {:?}",
						slash_fraction,
						slash_era,
						active_era,
						slash_era + slash_defer_duration + 1,
					);
					UnappliedSlashes::<T>::mutate(
						slash_era.saturating_add(slash_defer_duration).saturating_add(One::one()),
						move |for_later| for_later.push(unapplied),
					);
					add_db_reads_writes(1, 1);
				}
			} else {
				add_db_reads_writes(4 /* fetch_spans */, 5 /* kick_out_if_recent */)
			}
		}

		consumed_weight
	}
}

impl<T: Config> ScoreProvider<T::AccountId> for Pallet<T> {
	type Score = VoteWeight;

	fn score(who: &T::AccountId) -> Self::Score {
		Self::weight_of(who)
	}

	#[cfg(feature = "runtime-benchmarks")]
	fn set_score_of(who: &T::AccountId, weight: Self::Score) {
		// this will clearly results in an inconsistent state, but it should not matter for a
		// benchmark.
		let active: BalanceOf<T> = weight.try_into().map_err(|_| ()).unwrap();
		let mut ledger = match Self::ledger(who) {
			None => StakingLedger::default_from(who.clone()),
			Some(l) => l,
		};
		ledger.active = active;

		<Ledger<T>>::insert(who, ledger);
		<Bonded<T>>::insert(who, who);

		// also, we play a trick to make sure that a issuance based-`CurrencyToVote` behaves well:
		// This will make sure that total issuance is zero, thus the currency to vote will be a 1-1
		// conversion.
		let imbalance = T::Currency::burn(T::Currency::total_issuance());
		// kinda ugly, but gets the job done. The fact that this works here is a HUGE exception.
		// Don't try this pattern in other places.
		sp_std::mem::forget(imbalance);
	}
}

/// A simple sorted list implementation that does not require any additional pallets. Note, this
/// does not provide validators in sorted order. If you desire nominators in a sorted order take
/// a look at [`pallet-bags-list`].
pub struct UseValidatorsMap<T>(sp_std::marker::PhantomData<T>);

impl<T: Config> SortedListProvider<T::AccountId> for UseValidatorsMap<T> {
	type Score = BalanceOf<T>;
	type Error = ();

	/// Returns iterator over voter list, which can have `take` called on it.
	fn iter() -> Box<dyn Iterator<Item = T::AccountId>> {
		Box::new(Validators::<T>::iter().map(|(v, _)| v))
	}

	fn iter_from(
		start: &T::AccountId,
	) -> Result<Box<dyn Iterator<Item = T::AccountId>>, Self::Error> {
		if Validators::<T>::contains_key(start) {
			let start_key = Validators::<T>::hashed_key_for(start);
			Ok(Box::new(Validators::<T>::iter_from(start_key).map(|(n, _)| n)))
		} else {
			Err(())
		}
	}

	fn count() -> u32 {
		Validators::<T>::count()
	}

	fn contains(id: &T::AccountId) -> bool {
		Validators::<T>::contains_key(id)
	}

	fn on_insert(_: T::AccountId, _weight: Self::Score) -> Result<(), Self::Error> {
		// nothing to do on insert.
		Ok(())
	}

	fn get_score(id: &T::AccountId) -> Result<Self::Score, Self::Error> {
		Ok(Pallet::<T>::weight_of(id).into())
	}

	fn on_update(_: &T::AccountId, _weight: Self::Score) -> Result<(), Self::Error> {
		// nothing to do on update.
		Ok(())
	}

	fn on_remove(_: &T::AccountId) -> Result<(), Self::Error> {
		// nothing to do on remove.
		Ok(())
	}

	fn unsafe_regenerate(
		_: impl IntoIterator<Item = T::AccountId>,
		_: Box<dyn Fn(&T::AccountId) -> Self::Score>,
	) -> u32 {
		// nothing to do upon regenerate.
		0
	}

	#[cfg(feature = "try-runtime")]
	fn try_state() -> Result<(), &'static str> {
		Ok(())
	}

	frame_election_provider_support::runtime_benchmarks_or_test_enabled! {
		fn unsafe_clear() {
			#[allow(deprecated)]
			Validators::<T>::remove_all();
		}

		fn score_update_worst_case(_who: &T::AccountId, _is_increase: bool) -> Self::Score {
			unimplemented!()
		}
	}
}

/// A simple voter list implementation that does not require any additional pallets. Note, this
/// does not provided nominators in sorted ordered. If you desire nominators in a sorted order take
/// a look at [`pallet-bags-list].
pub struct UseNominatorsAndValidatorsMap<T>(sp_std::marker::PhantomData<T>);

impl<T: Config> SortedListProvider<T::AccountId> for UseNominatorsAndValidatorsMap<T> {
	type Error = ();
	type Score = VoteWeight;

	fn iter() -> Box<dyn Iterator<Item = T::AccountId>> {
		Box::new(
			Validators::<T>::iter()
				.map(|(v, _)| v)
				.chain(Nominators::<T>::iter().map(|(n, _)| n)),
		)
	}

	fn iter_from(
		start: &T::AccountId,
	) -> Result<Box<dyn Iterator<Item = T::AccountId>>, Self::Error> {
		if Validators::<T>::contains_key(start) {
			let start_key = Validators::<T>::hashed_key_for(start);
			Ok(Box::new(
				Validators::<T>::iter_from(start_key)
					.map(|(n, _)| n)
					.chain(Nominators::<T>::iter().map(|(x, _)| x)),
			))
		} else if Nominators::<T>::contains_key(start) {
			let start_key = Nominators::<T>::hashed_key_for(start);
			Ok(Box::new(Nominators::<T>::iter_from(start_key).map(|(n, _)| n)))
		} else {
			Err(())
		}
	}

	fn count() -> u32 {
		Nominators::<T>::count().saturating_add(Validators::<T>::count())
	}

	fn contains(id: &T::AccountId) -> bool {
		Nominators::<T>::contains_key(id) || Validators::<T>::contains_key(id)
	}

	fn on_insert(_: T::AccountId, _weight: Self::Score) -> Result<(), Self::Error> {
		// nothing to do on insert.
		Ok(())
	}

	fn get_score(id: &T::AccountId) -> Result<Self::Score, Self::Error> {
		Ok(Pallet::<T>::weight_of(id))
	}

	fn on_update(_: &T::AccountId, _weight: Self::Score) -> Result<(), Self::Error> {
		// nothing to do on update.
		Ok(())
	}

	fn on_remove(_: &T::AccountId) -> Result<(), Self::Error> {
		// nothing to do on remove.
		Ok(())
	}

	fn unsafe_regenerate(
		_: impl IntoIterator<Item = T::AccountId>,
		_: Box<dyn Fn(&T::AccountId) -> Self::Score>,
	) -> u32 {
		// nothing to do upon regenerate.
		0
	}

	#[cfg(feature = "try-runtime")]
	fn try_state() -> Result<(), &'static str> {
		Ok(())
	}

	frame_election_provider_support::runtime_benchmarks_or_test_enabled! {
		fn unsafe_clear() {
			// NOTE: Caller must ensure this doesn't lead to too many storage accesses. This is a
			// condition of SortedListProvider::unsafe_clear.
			#[allow(deprecated)]
			Nominators::<T>::remove_all();
			#[allow(deprecated)]
			Validators::<T>::remove_all();
		}

		fn score_update_worst_case(_who: &T::AccountId, _is_increase: bool) -> Self::Score {
			unimplemented!()
		}
	}
}

// NOTE: in this entire impl block, the assumption is that `who` is a stash account.
impl<T: Config> StakingInterface for Pallet<T> {
	type AccountId = T::AccountId;
	type Balance = BalanceOf<T>;
	type CurrencyToVote = T::CurrencyToVote;

	fn minimum_nominator_bond() -> Self::Balance {
		MinNominatorBond::<T>::get()
	}

	fn desired_validator_count() -> u32 {
		ValidatorCount::<T>::get()
	}

	fn election_ongoing() -> bool {
		T::ElectionProvider::ongoing()
	}

	fn force_unstake(who: Self::AccountId) -> sp_runtime::DispatchResult {
		let num_slashing_spans = Self::slashing_spans(&who).map_or(0, |s| s.iter().count() as u32);
		Self::force_unstake(RawOrigin::Root.into(), who.clone(), num_slashing_spans)
	}

	fn minimum_validator_bond() -> Self::Balance {
		MinValidatorBond::<T>::get()
	}

	fn stash_by_ctrl(controller: &Self::AccountId) -> Result<Self::AccountId, DispatchError> {
		Self::ledger(controller)
			.map(|l| l.stash)
			.ok_or(Error::<T>::NotController.into())
	}

	fn is_exposed_in_era(who: &Self::AccountId, era: &EraIndex) -> bool {
		ErasStakers::<T>::iter_prefix(era).any(|(validator, exposures)| {
			validator == *who || exposures.others.iter().any(|i| i.who == *who)
		})
	}

	fn bonding_duration() -> EraIndex {
		T::BondingDuration::get()
	}

	fn current_era() -> EraIndex {
		Self::current_era().unwrap_or(Zero::zero())
	}

	fn stake(
		who: &Self::AccountId,
	) -> Result<Stake<Self::AccountId, Self::Balance>, DispatchError> {
		Self::bonded(who)
<<<<<<< HEAD
			.and_then(|c| Self::ledger(&c))
			.map(Into::into)
=======
			.and_then(|c| Self::ledger(c))
			.map(|l| Stake { total: l.total, active: l.active })
>>>>>>> c4f425b0
			.ok_or(Error::<T>::NotStash.into())
	}

	fn bond_extra(who: &Self::AccountId, extra: Self::Balance) -> DispatchResult {
		Self::bond_extra(RawOrigin::Signed(who.clone()).into(), extra)
	}

	fn unbond(who: &Self::AccountId, value: Self::Balance) -> DispatchResult {
		let ctrl = Self::bonded(who).ok_or(Error::<T>::NotStash)?;
		Self::unbond(RawOrigin::Signed(ctrl).into(), value)
			.map_err(|with_post| with_post.error)
			.map(|_| ())
	}

	fn chill(who: &Self::AccountId) -> DispatchResult {
		// defensive-only: any account bonded via this interface has the stash set as the
		// controller, but we have to be sure. Same comment anywhere else that we read this.
		let ctrl = Self::bonded(who).ok_or(Error::<T>::NotStash)?;
		Self::chill(RawOrigin::Signed(ctrl).into())
	}

	fn withdraw_unbonded(
		who: Self::AccountId,
		num_slashing_spans: u32,
	) -> Result<bool, DispatchError> {
		let ctrl = Self::bonded(who).ok_or(Error::<T>::NotStash)?;
		Self::withdraw_unbonded(RawOrigin::Signed(ctrl.clone()).into(), num_slashing_spans)
			.map(|_| !Ledger::<T>::contains_key(&ctrl))
			.map_err(|with_post| with_post.error)
	}

	fn bond(
		who: &Self::AccountId,
		value: Self::Balance,
		payee: &Self::AccountId,
	) -> DispatchResult {
		Self::bond(
			RawOrigin::Signed(who.clone()).into(),
			T::Lookup::unlookup(who.clone()),
			value,
			RewardDestination::Account(payee.clone()),
		)
	}

	fn nominate(who: &Self::AccountId, targets: Vec<Self::AccountId>) -> DispatchResult {
		let ctrl = Self::bonded(who).ok_or(Error::<T>::NotStash)?;
		let targets = targets.into_iter().map(T::Lookup::unlookup).collect::<Vec<_>>();
		Self::nominate(RawOrigin::Signed(ctrl).into(), targets)
	}

	fn is_validator(who: &Self::AccountId) -> bool {
		Validators::<T>::contains_key(who)
	}

	fn nominations(who: &Self::AccountId) -> Option<Vec<T::AccountId>> {
		Nominators::<T>::get(who).map(|n| n.targets.into_inner())
	}

	sp_staking::runtime_benchmarks_enabled! {
		fn add_era_stakers(
			current_era: &EraIndex,
			stash: &T::AccountId,
			exposures: Vec<(Self::AccountId, Self::Balance)>,
		) {
			let others = exposures
				.iter()
				.map(|(who, value)| IndividualExposure { who: who.clone(), value: value.clone() })
				.collect::<Vec<_>>();
			let exposure = Exposure { total: Default::default(), own: Default::default(), others };
			<ErasStakers<T>>::insert(&current_era, &stash, &exposure);
		}

		fn set_current_era(era: EraIndex) {
			CurrentEra::<T>::put(era);
		}
	}
}

#[cfg(any(test, feature = "try-runtime"))]
impl<T: Config> Pallet<T> {
	pub(crate) fn do_try_state(_: BlockNumberFor<T>) -> Result<(), &'static str> {
		ensure!(
			T::VoterList::iter()
				.all(|x| <Nominators<T>>::contains_key(&x) || <Validators<T>>::contains_key(&x)),
			"VoterList contains non-staker"
		);

		Self::check_nominators()?;
		Self::check_exposures()?;
		Self::check_ledgers()?;
		Self::check_count()
	}

	fn check_count() -> Result<(), &'static str> {
		ensure!(
			<T as Config>::VoterList::count() ==
				Nominators::<T>::count() + Validators::<T>::count(),
			"wrong external count"
		);
		ensure!(
			<T as Config>::TargetList::count() == Validators::<T>::count(),
			"wrong external count"
		);
		ensure!(
			ValidatorCount::<T>::get() <=
				<T::ElectionProvider as frame_election_provider_support::ElectionProviderBase>::MaxWinners::get(),
			"validator count exceeded election max winners"
		);
		Ok(())
	}

	fn check_ledgers() -> Result<(), &'static str> {
		Bonded::<T>::iter()
			.map(|(_, ctrl)| Self::ensure_ledger_consistent(ctrl))
			.collect::<Result<_, _>>()
	}

	fn check_exposures() -> Result<(), &'static str> {
		// a check per validator to ensure the exposure struct is always sane.
		let era = Self::active_era().unwrap().index;
		ErasStakers::<T>::iter_prefix_values(era)
			.map(|expo| {
				ensure!(
					expo.total ==
						expo.own +
							expo.others
								.iter()
								.map(|e| e.value)
								.fold(Zero::zero(), |acc, x| acc + x),
					"wrong total exposure.",
				);
				Ok(())
			})
			.collect::<Result<_, _>>()
	}

	fn check_nominators() -> Result<(), &'static str> {
		// a check per nominator to ensure their entire stake is correctly distributed. Will only
		// kick-in if the nomination was submitted before the current era.
		let era = Self::active_era().unwrap().index;
		<Nominators<T>>::iter()
			.filter_map(
				|(nominator, nomination)| {
					if nomination.submitted_in < era {
						Some(nominator)
					} else {
						None
					}
				},
			)
			.map(|nominator| {
				// must be bonded.
				Self::ensure_is_stash(&nominator)?;
				let mut sum = BalanceOf::<T>::zero();
				T::SessionInterface::validators()
					.iter()
					.map(|v| Self::eras_stakers(era, v))
					.map(|e| {
						let individual =
							e.others.iter().filter(|e| e.who == nominator).collect::<Vec<_>>();
						let len = individual.len();
						match len {
							0 => { /* not supporting this validator at all. */ },
							1 => sum += individual[0].value,
							_ => return Err("nominator cannot back a validator more than once."),
						};
						Ok(())
					})
					.collect::<Result<_, _>>()
			})
			.collect::<Result<_, _>>()
	}

	fn ensure_is_stash(who: &T::AccountId) -> Result<(), &'static str> {
		ensure!(Self::bonded(who).is_some(), "Not a stash.");
		Ok(())
	}

	fn ensure_ledger_consistent(ctrl: T::AccountId) -> Result<(), &'static str> {
		// ensures ledger.total == ledger.active + sum(ledger.unlocking).
		let ledger = Self::ledger(&ctrl.clone()).ok_or("Not a controller.")?;
		let real_total: BalanceOf<T> =
			ledger.unlocking.iter().fold(ledger.active, |a, c| a + c.value);
		ensure!(real_total == ledger.total, "ledger.total corrupt");

		if !(ledger.active >= T::Currency::minimum_balance() || ledger.active.is_zero()) {
			log!(warn, "ledger.active less than ED: {:?}, {:?}", ctrl, ledger)
		}

		Ok(())
	}
}<|MERGE_RESOLUTION|>--- conflicted
+++ resolved
@@ -1571,17 +1571,10 @@
 		Self::current_era().unwrap_or(Zero::zero())
 	}
 
-	fn stake(
-		who: &Self::AccountId,
-	) -> Result<Stake<Self::AccountId, Self::Balance>, DispatchError> {
+	fn stake(who: &Self::AccountId) -> Result<Stake<BalanceOf<T>>, DispatchError> {
 		Self::bonded(who)
-<<<<<<< HEAD
 			.and_then(|c| Self::ledger(&c))
 			.map(Into::into)
-=======
-			.and_then(|c| Self::ledger(c))
-			.map(|l| Stake { total: l.total, active: l.active })
->>>>>>> c4f425b0
 			.ok_or(Error::<T>::NotStash.into())
 	}
 
