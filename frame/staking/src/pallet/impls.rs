--- conflicted
+++ resolved
@@ -410,16 +410,11 @@
 	/// Returns the new validator set.
 	pub fn trigger_new_era(
 		start_session_index: SessionIndex,
-<<<<<<< HEAD
-		exposures: Vec<(T::AccountId, Exposure<T::AccountId, BalanceOf<T>>)>,
-	) -> BoundedVec<T::AccountId, T::MaxValidatorsCount> {
-=======
 		exposures: Vec<(
 			T::AccountId,
 			Exposure<T::AccountId, BalanceOf<T>, T::MaxIndividualExposures>,
 		)>,
-	) -> Vec<T::AccountId> {
->>>>>>> d70e2e61
+	) -> BoundedVec<T::AccountId, T::MaxValidatorsCount> {
 		// Increment or set current era.
 		let new_planned_era = CurrentEra::<T>::mutate(|s| {
 			*s = Some(s.map(|s| s + 1).unwrap_or(0));
@@ -1103,24 +1098,18 @@
 impl<T: Config>
 	historical::SessionManager<
 		T::AccountId,
-<<<<<<< HEAD
-		Exposure<T::AccountId, BalanceOf<T>>,
+		Exposure<T::AccountId, BalanceOf<T>, T::MaxIndividualExposures>,
 		T::MaxValidatorsCount,
-=======
-		Exposure<T::AccountId, BalanceOf<T>, T::MaxIndividualExposures>,
->>>>>>> d70e2e61
 	> for Pallet<T>
 {
 	fn new_session(
 		new_index: SessionIndex,
-<<<<<<< HEAD
 	) -> Option<
-		BoundedVec<(T::AccountId, Exposure<T::AccountId, BalanceOf<T>>), T::MaxValidatorsCount>,
+		BoundedVec<
+			(T::AccountId, Exposure<T::AccountId, BalanceOf<T>, T::MaxIndividualExposures>),
+			T::MaxValidatorsCount,
+		>,
 	> {
-=======
-	) -> Option<Vec<(T::AccountId, Exposure<T::AccountId, BalanceOf<T>, T::MaxIndividualExposures>)>>
-	{
->>>>>>> d70e2e61
 		<Self as pallet_session::SessionManager<_>>::new_session(new_index).map(|validators| {
 			let current_era = Self::current_era()
 				// Must be some as a new era has been created.
@@ -1137,14 +1126,12 @@
 	}
 	fn new_session_genesis(
 		new_index: SessionIndex,
-<<<<<<< HEAD
 	) -> Option<
-		BoundedVec<(T::AccountId, Exposure<T::AccountId, BalanceOf<T>>), T::MaxValidatorsCount>,
+		BoundedVec<
+			(T::AccountId, Exposure<T::AccountId, BalanceOf<T>, T::MaxIndividualExposures>),
+			T::MaxValidatorsCount,
+		>,
 	> {
-=======
-	) -> Option<Vec<(T::AccountId, Exposure<T::AccountId, BalanceOf<T>, T::MaxIndividualExposures>)>>
-	{
->>>>>>> d70e2e61
 		<Self as pallet_session::SessionManager<_>>::new_session_genesis(new_index).map(
 			|validators| {
 				let current_era = Self::current_era()
