--- conflicted
+++ resolved
@@ -749,15 +749,7 @@
 						.map_or(true, |spans| submitted_in >= spans.last_nonzero_slash())
 				});
 				if !targets.len().is_zero() {
-<<<<<<< HEAD
-					all_voters.push((
-						nominator.clone(),
-						Self::weight_of(&nominator),
-						targets.to_vec(),
-					));
-=======
-					all_voters.push((nominator.clone(), weight_of(&nominator), targets));
->>>>>>> dc899259
+					all_voters.push((nominator.clone(), weight_of(&nominator), targets.to_vec()));
 					nominators_taken.saturating_inc();
 				}
 			} else {
