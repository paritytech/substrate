--- conflicted
+++ resolved
@@ -26,13 +26,8 @@
 	dispatch::WithPostDispatchInfo,
 	pallet_prelude::*,
 	traits::{
-<<<<<<< HEAD
-		Currency, CurrencyToVote, Defensive, DefensiveResult, EstimateNextNewSession, Get,
-		Imbalance, OnUnbalanced, TryCollect, UnixTime,
-=======
-		Currency, Defensive, DefensiveResult, EstimateNextNewSession, Get, Imbalance,
-		LockableCurrency, OnUnbalanced, TryCollect, UnixTime, WithdrawReasons,
->>>>>>> 3fee5c7a
+		Currency, Defensive, DefensiveResult, EstimateNextNewSession, Get, Imbalance, OnUnbalanced,
+		TryCollect, UnixTime,
 	},
 	weights::Weight,
 };
