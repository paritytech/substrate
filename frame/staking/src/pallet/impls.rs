// This file is part of Substrate.

// Copyright (C) Parity Technologies (UK) Ltd.
// SPDX-License-Identifier: Apache-2.0

// Licensed under the Apache License, Version 2.0 (the "License");
// you may not use this file except in compliance with the License.
// You may obtain a copy of the License at
//
// 	http://www.apache.org/licenses/LICENSE-2.0
//
// Unless required by applicable law or agreed to in writing, software
// distributed under the License is distributed on an "AS IS" BASIS,
// WITHOUT WARRANTIES OR CONDITIONS OF ANY KIND, either express or implied.
// See the License for the specific language governing permissions and
// limitations under the License.

//! Implementations for the Staking FRAME Pallet.

use frame_election_provider_support::{
	bounds::{CountBound, SizeBound},
	data_provider, BoundedSupportsOf, DataProviderBounds, ElectionDataProvider, ElectionProvider,
	ScoreProvider, SortedListProvider, VoteWeight, VoterOf,
};
use frame_support::{
	defensive,
	dispatch::WithPostDispatchInfo,
	pallet_prelude::*,
	traits::{
		Currency, Defensive, DefensiveResult, EstimateNextNewSession, Get, Imbalance, OnUnbalanced,
		TryCollect, UnixTime,
	},
	weights::Weight,
};
use frame_system::{pallet_prelude::BlockNumberFor, RawOrigin};
use pallet_session::historical;
use sp_runtime::{
	traits::{Bounded, Convert, One, SaturatedConversion, Saturating, StaticLookup, Zero},
	Perbill,
};
use sp_staking::{
	currency_to_vote::CurrencyToVote,
	offence::{DisableStrategy, OffenceDetails, OnOffenceHandler},
	EraIndex, SessionIndex, Stake,
	StakingAccount::{self, Controller, Stash},
	StakingInterface,
};
use sp_std::prelude::*;

use crate::{
	election_size_tracker::StaticTracker, log, slashing, weights::WeightInfo, ActiveEraInfo,
	BalanceOf, EraPayout, Exposure, ExposureOf, Forcing, IndividualExposure, MaxNominationsOf,
	MaxWinnersOf, Nominations, NominationsQuota, PositiveImbalanceOf, RewardDestination,
	SessionInterface, StakingLedger, ValidatorPrefs,
};

use super::pallet::*;

#[cfg(feature = "try-runtime")]
use frame_support::ensure;
#[cfg(any(test, feature = "try-runtime"))]
use sp_runtime::TryRuntimeError;

/// The maximum number of iterations that we do whilst iterating over `T::VoterList` in
/// `get_npos_voters`.
///
/// In most cases, if we want n items, we iterate exactly n times. In rare cases, if a voter is
/// invalid (for any reason) the iteration continues. With this constant, we iterate at most 2 * n
/// times and then give up.
const NPOS_MAX_ITERATIONS_COEFFICIENT: u32 = 2;

impl<T: Config> Pallet<T> {
	/// Fetches the ledger associated with a controller or stash account, if any.
	pub fn ledger(account: StakingAccount<T::AccountId>) -> Result<StakingLedger<T>, Error<T>> {
		StakingLedger::<T>::get(account)
	}

	pub fn payee(account: StakingAccount<T::AccountId>) -> RewardDestination<T::AccountId> {
		StakingLedger::<T>::reward_destination(account)
	}

	/// Fetches the controller bonded to a stash account, if any.
	pub fn bonded(stash: &T::AccountId) -> Option<T::AccountId> {
		StakingLedger::<T>::paired_account(Stash(stash.clone()))
	}

	/// The total balance that can be slashed from a stash account as of right now.
	pub fn slashable_balance_of(stash: &T::AccountId) -> BalanceOf<T> {
		// Weight note: consider making the stake accessible through stash.
		Self::ledger(Stash(stash.clone())).map(|l| l.active).unwrap_or_default()
	}

	/// Internal impl of [`Self::slashable_balance_of`] that returns [`VoteWeight`].
	pub fn slashable_balance_of_vote_weight(
		stash: &T::AccountId,
		issuance: BalanceOf<T>,
	) -> VoteWeight {
		T::CurrencyToVote::to_vote(Self::slashable_balance_of(stash), issuance)
	}

	/// Returns a closure around `slashable_balance_of_vote_weight` that can be passed around.
	///
	/// This prevents call sites from repeatedly requesting `total_issuance` from backend. But it is
	/// important to be only used while the total issuance is not changing.
	pub fn weight_of_fn() -> Box<dyn Fn(&T::AccountId) -> VoteWeight> {
		// NOTE: changing this to unboxed `impl Fn(..)` return type and the pallet will still
		// compile, while some types in mock fail to resolve.
		let issuance = T::Currency::total_issuance();
		Box::new(move |who: &T::AccountId| -> VoteWeight {
			Self::slashable_balance_of_vote_weight(who, issuance)
		})
	}

	/// Same as `weight_of_fn`, but made for one time use.
	pub fn weight_of(who: &T::AccountId) -> VoteWeight {
		let issuance = T::Currency::total_issuance();
		Self::slashable_balance_of_vote_weight(who, issuance)
	}

	pub(super) fn do_withdraw_unbonded(
		controller: &T::AccountId,
		num_slashing_spans: u32,
	) -> Result<Weight, DispatchError> {
		let mut ledger = Self::ledger(Controller(controller.clone()))?;
		let (stash, old_total) = (ledger.stash.clone(), ledger.total);
		if let Some(current_era) = Self::current_era() {
			ledger = ledger.consolidate_unlocked(current_era)
		}
		let new_total = ledger.total;

		let used_weight =
			if ledger.unlocking.is_empty() && ledger.active < T::Currency::minimum_balance() {
				// This account must have called `unbond()` with some value that caused the active
				// portion to fall below existential deposit + will have no more unlocking chunks
				// left. We can now safely remove all staking-related information.
				Self::kill_stash(&ledger.stash, num_slashing_spans)?;

				T::WeightInfo::withdraw_unbonded_kill(num_slashing_spans)
			} else {
				// This was the consequence of a partial unbond. just update the ledger and move on.
				ledger.update()?;

				// This is only an update, so we use less overall weight.
				T::WeightInfo::withdraw_unbonded_update(num_slashing_spans)
			};

		// `old_total` should never be less than the new total because
		// `consolidate_unlocked` strictly subtracts balance.
		if new_total < old_total {
			// Already checked that this won't overflow by entry condition.
			let value = old_total - new_total;
			Self::deposit_event(Event::<T>::Withdrawn { stash, amount: value });
		}

		Ok(used_weight)
	}

	pub(super) fn do_payout_stakers(
		validator_stash: T::AccountId,
		era: EraIndex,
	) -> DispatchResultWithPostInfo {
		// Validate input data
		let current_era = CurrentEra::<T>::get().ok_or_else(|| {
			Error::<T>::InvalidEraToReward
				.with_weight(T::WeightInfo::payout_stakers_alive_staked(0))
		})?;
		let history_depth = T::HistoryDepth::get();
		ensure!(
			era <= current_era && era >= current_era.saturating_sub(history_depth),
			Error::<T>::InvalidEraToReward
				.with_weight(T::WeightInfo::payout_stakers_alive_staked(0))
		);

		// Note: if era has no reward to be claimed, era may be future. better not to update
		// `ledger.claimed_rewards` in this case.
		let era_payout = <ErasValidatorReward<T>>::get(&era).ok_or_else(|| {
			Error::<T>::InvalidEraToReward
				.with_weight(T::WeightInfo::payout_stakers_alive_staked(0))
		})?;

		let account = StakingAccount::Stash(validator_stash.clone());
		let mut ledger = Self::ledger(account.clone()).or_else(|_| {
			if StakingLedger::<T>::is_bonded(account) {
				Err(Error::<T>::NotController.into())
			} else {
				Err(Error::<T>::NotStash.with_weight(T::WeightInfo::payout_stakers_alive_staked(0)))
			}
		})?;
		let stash = ledger.stash.clone();

		ledger
			.claimed_rewards
			.retain(|&x| x >= current_era.saturating_sub(history_depth));

		match ledger.claimed_rewards.binary_search(&era) {
			Ok(_) =>
				return Err(Error::<T>::AlreadyClaimed
					.with_weight(T::WeightInfo::payout_stakers_alive_staked(0))),
			Err(pos) => ledger
				.claimed_rewards
				.try_insert(pos, era)
				// Since we retain era entries in `claimed_rewards` only upto
				// `HistoryDepth`, following bound is always expected to be
				// satisfied.
				.defensive_map_err(|_| Error::<T>::BoundNotMet)?,
		}

		let exposure = <ErasStakersClipped<T>>::get(&era, &stash);

		// Input data seems good, no errors allowed after this point

		ledger.update()?;

		// Get Era reward points. It has TOTAL and INDIVIDUAL
		// Find the fraction of the era reward that belongs to the validator
		// Take that fraction of the eras rewards to split to nominator and validator
		//
		// Then look at the validator, figure out the proportion of their reward
		// which goes to them and each of their nominators.

		let era_reward_points = <ErasRewardPoints<T>>::get(&era);
		let total_reward_points = era_reward_points.total;
		let validator_reward_points =
			era_reward_points.individual.get(&stash).copied().unwrap_or_else(Zero::zero);

		// Nothing to do if they have no reward points.
		if validator_reward_points.is_zero() {
			return Ok(Some(T::WeightInfo::payout_stakers_alive_staked(0)).into())
		}

		// This is the fraction of the total reward that the validator and the
		// nominators will get.
		let validator_total_reward_part =
			Perbill::from_rational(validator_reward_points, total_reward_points);

		// This is how much validator + nominators are entitled to.
		let validator_total_payout = validator_total_reward_part * era_payout;

		let validator_prefs = Self::eras_validator_prefs(&era, &validator_stash);
		// Validator first gets a cut off the top.
		let validator_commission = validator_prefs.commission;
		let validator_commission_payout = validator_commission * validator_total_payout;

		let validator_leftover_payout = validator_total_payout - validator_commission_payout;
		// Now let's calculate how this is split to the validator.
		let validator_exposure_part = Perbill::from_rational(exposure.own, exposure.total);
		let validator_staking_payout = validator_exposure_part * validator_leftover_payout;

		Self::deposit_event(Event::<T>::PayoutStarted {
			era_index: era,
			validator_stash: stash.clone(),
		});

		let mut total_imbalance = PositiveImbalanceOf::<T>::zero();
		// We can now make total validator payout:
		if let Some(imbalance) =
			Self::make_payout(&stash, validator_staking_payout + validator_commission_payout)
		{
			Self::deposit_event(Event::<T>::Rewarded { stash, amount: imbalance.peek() });
			total_imbalance.subsume(imbalance);
		}

		// Track the number of payout ops to nominators. Note:
		// `WeightInfo::payout_stakers_alive_staked` always assumes at least a validator is paid
		// out, so we do not need to count their payout op.
		let mut nominator_payout_count: u32 = 0;

		// Lets now calculate how this is split to the nominators.
		// Reward only the clipped exposures. Note this is not necessarily sorted.
		for nominator in exposure.others.iter() {
			let nominator_exposure_part = Perbill::from_rational(nominator.value, exposure.total);

			let nominator_reward: BalanceOf<T> =
				nominator_exposure_part * validator_leftover_payout;
			// We can now make nominator payout:
			if let Some(imbalance) = Self::make_payout(&nominator.who, nominator_reward) {
				// Note: this logic does not count payouts for `RewardDestination::None`.
				nominator_payout_count += 1;
				let e =
					Event::<T>::Rewarded { stash: nominator.who.clone(), amount: imbalance.peek() };
				Self::deposit_event(e);
				total_imbalance.subsume(imbalance);
			}
		}

		T::Reward::on_unbalanced(total_imbalance);
		debug_assert!(nominator_payout_count <= T::MaxNominatorRewardedPerValidator::get());
		Ok(Some(T::WeightInfo::payout_stakers_alive_staked(nominator_payout_count)).into())
	}

	/// Chill a stash account.
	pub(crate) fn chill_stash(stash: &T::AccountId) {
		let chilled_as_validator = Self::do_remove_validator(stash);
		let chilled_as_nominator = Self::do_remove_nominator(stash);
		if chilled_as_validator || chilled_as_nominator {
			Self::deposit_event(Event::<T>::Chilled { stash: stash.clone() });
		}
	}

	/// Actually make a payment to a staker. This uses the currency's reward function
	/// to pay the right payee for the given staker account.
	fn make_payout(stash: &T::AccountId, amount: BalanceOf<T>) -> Option<PositiveImbalanceOf<T>> {
		let dest = Self::payee(StakingAccount::Stash(stash.clone()));
		match dest {
			RewardDestination::Controller => Self::bonded(stash)
				.map(|controller| T::Currency::deposit_creating(&controller, amount)),
			RewardDestination::Stash => T::Currency::deposit_into_existing(stash, amount).ok(),
			RewardDestination::Staked => Self::ledger(Stash(stash.clone()))
				.and_then(|mut ledger| {
					ledger.active += amount;
					ledger.total += amount;
					let r = T::Currency::deposit_into_existing(stash, amount).ok();

					let _ = ledger
						.update()
						.defensive_proof("ledger fetched from storage, so it exists; qed.");

					Ok(r)
				})
				.unwrap_or_default(),
			RewardDestination::Account(dest_account) =>
				Some(T::Currency::deposit_creating(&dest_account, amount)),
			RewardDestination::None => None,
		}
	}

	/// Plan a new session potentially trigger a new era.
	fn new_session(
		session_index: SessionIndex,
		is_genesis: bool,
	) -> Option<BoundedVec<T::AccountId, MaxWinnersOf<T>>> {
		if let Some(current_era) = Self::current_era() {
			// Initial era has been set.
			let current_era_start_session_index = Self::eras_start_session_index(current_era)
				.unwrap_or_else(|| {
					frame_support::print("Error: start_session_index must be set for current_era");
					0
				});

			let era_length = session_index.saturating_sub(current_era_start_session_index); // Must never happen.

			match ForceEra::<T>::get() {
				// Will be set to `NotForcing` again if a new era has been triggered.
				Forcing::ForceNew => (),
				// Short circuit to `try_trigger_new_era`.
				Forcing::ForceAlways => (),
				// Only go to `try_trigger_new_era` if deadline reached.
				Forcing::NotForcing if era_length >= T::SessionsPerEra::get() => (),
				_ => {
					// Either `Forcing::ForceNone`,
					// or `Forcing::NotForcing if era_length >= T::SessionsPerEra::get()`.
					return None
				},
			}

			// New era.
			let maybe_new_era_validators = Self::try_trigger_new_era(session_index, is_genesis);
			if maybe_new_era_validators.is_some() &&
				matches!(ForceEra::<T>::get(), Forcing::ForceNew)
			{
				Self::set_force_era(Forcing::NotForcing);
			}

			maybe_new_era_validators
		} else {
			// Set initial era.
			log!(debug, "Starting the first era.");
			Self::try_trigger_new_era(session_index, is_genesis)
		}
	}

	/// Start a session potentially starting an era.
	fn start_session(start_session: SessionIndex) {
		let next_active_era = Self::active_era().map(|e| e.index + 1).unwrap_or(0);
		// This is only `Some` when current era has already progressed to the next era, while the
		// active era is one behind (i.e. in the *last session of the active era*, or *first session
		// of the new current era*, depending on how you look at it).
		if let Some(next_active_era_start_session_index) =
			Self::eras_start_session_index(next_active_era)
		{
			if next_active_era_start_session_index == start_session {
				Self::start_era(start_session);
			} else if next_active_era_start_session_index < start_session {
				// This arm should never happen, but better handle it than to stall the staking
				// pallet.
				frame_support::print("Warning: A session appears to have been skipped.");
				Self::start_era(start_session);
			}
		}

		// disable all offending validators that have been disabled for the whole era
		for (index, disabled) in <OffendingValidators<T>>::get() {
			if disabled {
				T::SessionInterface::disable_validator(index);
			}
		}
	}

	/// End a session potentially ending an era.
	fn end_session(session_index: SessionIndex) {
		if let Some(active_era) = Self::active_era() {
			if let Some(next_active_era_start_session_index) =
				Self::eras_start_session_index(active_era.index + 1)
			{
				if next_active_era_start_session_index == session_index + 1 {
					Self::end_era(active_era, session_index);
				}
			}
		}
	}

	/// Start a new era. It does:
	/// * Increment `active_era.index`,
	/// * reset `active_era.start`,
	/// * update `BondedEras` and apply slashes.
	fn start_era(start_session: SessionIndex) {
		let active_era = ActiveEra::<T>::mutate(|active_era| {
			let new_index = active_era.as_ref().map(|info| info.index + 1).unwrap_or(0);
			*active_era = Some(ActiveEraInfo {
				index: new_index,
				// Set new active era start in next `on_finalize`. To guarantee usage of `Time`
				start: None,
			});
			new_index
		});

		let bonding_duration = T::BondingDuration::get();

		BondedEras::<T>::mutate(|bonded| {
			bonded.push((active_era, start_session));

			if active_era > bonding_duration {
				let first_kept = active_era - bonding_duration;

				// Prune out everything that's from before the first-kept index.
				let n_to_prune =
					bonded.iter().take_while(|&&(era_idx, _)| era_idx < first_kept).count();

				// Kill slashing metadata.
				for (pruned_era, _) in bonded.drain(..n_to_prune) {
					slashing::clear_era_metadata::<T>(pruned_era);
				}

				if let Some(&(_, first_session)) = bonded.first() {
					T::SessionInterface::prune_historical_up_to(first_session);
				}
			}
		});

		Self::apply_unapplied_slashes(active_era);
	}

	/// Compute payout for era.
	fn end_era(active_era: ActiveEraInfo, _session_index: SessionIndex) {
		// Note: active_era_start can be None if end era is called during genesis config.
		if let Some(active_era_start) = active_era.start {
			let now_as_millis_u64 = T::UnixTime::now().as_millis().saturated_into::<u64>();

			let era_duration = (now_as_millis_u64 - active_era_start).saturated_into::<u64>();
			let staked = Self::eras_total_stake(&active_era.index);
			let issuance = T::Currency::total_issuance();
			let (validator_payout, remainder) =
				T::EraPayout::era_payout(staked, issuance, era_duration);

			Self::deposit_event(Event::<T>::EraPaid {
				era_index: active_era.index,
				validator_payout,
				remainder,
			});

			// Set ending era reward.
			<ErasValidatorReward<T>>::insert(&active_era.index, validator_payout);
			T::RewardRemainder::on_unbalanced(T::Currency::issue(remainder));

			// Clear offending validators.
			<OffendingValidators<T>>::kill();
		}
	}

	/// Plan a new era.
	///
	/// * Bump the current era storage (which holds the latest planned era).
	/// * Store start session index for the new planned era.
	/// * Clean old era information.
	/// * Store staking information for the new planned era
	///
	/// Returns the new validator set.
	pub fn trigger_new_era(
		start_session_index: SessionIndex,
		exposures: BoundedVec<
			(T::AccountId, Exposure<T::AccountId, BalanceOf<T>>),
			MaxWinnersOf<T>,
		>,
	) -> BoundedVec<T::AccountId, MaxWinnersOf<T>> {
		// Increment or set current era.
		let new_planned_era = CurrentEra::<T>::mutate(|s| {
			*s = Some(s.map(|s| s + 1).unwrap_or(0));
			s.unwrap()
		});
		ErasStartSessionIndex::<T>::insert(&new_planned_era, &start_session_index);

		// Clean old era information.
		if let Some(old_era) = new_planned_era.checked_sub(T::HistoryDepth::get() + 1) {
			Self::clear_era_information(old_era);
		}

		// Set staking information for the new era.
		Self::store_stakers_info(exposures, new_planned_era)
	}

	/// Potentially plan a new era.
	///
	/// Get election result from `T::ElectionProvider`.
	/// In case election result has more than [`MinimumValidatorCount`] validator trigger a new era.
	///
	/// In case a new era is planned, the new validator set is returned.
	pub(crate) fn try_trigger_new_era(
		start_session_index: SessionIndex,
		is_genesis: bool,
	) -> Option<BoundedVec<T::AccountId, MaxWinnersOf<T>>> {
		let election_result: BoundedVec<_, MaxWinnersOf<T>> = if is_genesis {
			let result = <T::GenesisElectionProvider>::elect().map_err(|e| {
				log!(warn, "genesis election provider failed due to {:?}", e);
				Self::deposit_event(Event::StakingElectionFailed);
			});

			result
				.ok()?
				.into_inner()
				.try_into()
				// both bounds checked in integrity test to be equal
				.defensive_unwrap_or_default()
		} else {
			let result = <T::ElectionProvider>::elect().map_err(|e| {
				log!(warn, "election provider failed due to {:?}", e);
				Self::deposit_event(Event::StakingElectionFailed);
			});
			result.ok()?
		};

		let exposures = Self::collect_exposures(election_result);
		if (exposures.len() as u32) < Self::minimum_validator_count().max(1) {
			// Session will panic if we ever return an empty validator set, thus max(1) ^^.
			match CurrentEra::<T>::get() {
				Some(current_era) if current_era > 0 => log!(
					warn,
					"chain does not have enough staking candidates to operate for era {:?} ({} \
					elected, minimum is {})",
					CurrentEra::<T>::get().unwrap_or(0),
					exposures.len(),
					Self::minimum_validator_count(),
				),
				None => {
					// The initial era is allowed to have no exposures.
					// In this case the SessionManager is expected to choose a sensible validator
					// set.
					// TODO: this should be simplified #8911
					CurrentEra::<T>::put(0);
					ErasStartSessionIndex::<T>::insert(&0, &start_session_index);
				},
				_ => (),
			}

			Self::deposit_event(Event::StakingElectionFailed);
			return None
		}

		Self::deposit_event(Event::StakersElected);
		Some(Self::trigger_new_era(start_session_index, exposures))
	}

	/// Process the output of the election.
	///
	/// Store staking information for the new planned era
	pub fn store_stakers_info(
		exposures: BoundedVec<
			(T::AccountId, Exposure<T::AccountId, BalanceOf<T>>),
			MaxWinnersOf<T>,
		>,
		new_planned_era: EraIndex,
	) -> BoundedVec<T::AccountId, MaxWinnersOf<T>> {
		let elected_stashes: BoundedVec<_, MaxWinnersOf<T>> = exposures
			.iter()
			.cloned()
			.map(|(x, _)| x)
			.collect::<Vec<_>>()
			.try_into()
			.expect("since we only map through exposures, size of elected_stashes is always same as exposures; qed");

		// Populate stakers, exposures, and the snapshot of validator prefs.
		let mut total_stake: BalanceOf<T> = Zero::zero();
		exposures.into_iter().for_each(|(stash, exposure)| {
			total_stake = total_stake.saturating_add(exposure.total);
			<ErasStakers<T>>::insert(new_planned_era, &stash, &exposure);

			let mut exposure_clipped = exposure;
			let clipped_max_len = T::MaxNominatorRewardedPerValidator::get() as usize;
			if exposure_clipped.others.len() > clipped_max_len {
				exposure_clipped.others.sort_by(|a, b| a.value.cmp(&b.value).reverse());
				exposure_clipped.others.truncate(clipped_max_len);
			}
			<ErasStakersClipped<T>>::insert(&new_planned_era, &stash, exposure_clipped);
		});

		// Insert current era staking information
		<ErasTotalStake<T>>::insert(&new_planned_era, total_stake);

		// Collect the pref of all winners.
		for stash in &elected_stashes {
			let pref = Self::validators(stash);
			<ErasValidatorPrefs<T>>::insert(&new_planned_era, stash, pref);
		}

		if new_planned_era > 0 {
			log!(
				info,
				"new validator set of size {:?} has been processed for era {:?}",
				elected_stashes.len(),
				new_planned_era,
			);
		}

		elected_stashes
	}

	/// Consume a set of [`BoundedSupports`] from [`sp_npos_elections`] and collect them into a
	/// [`Exposure`].
	fn collect_exposures(
		supports: BoundedSupportsOf<T::ElectionProvider>,
	) -> BoundedVec<(T::AccountId, Exposure<T::AccountId, BalanceOf<T>>), MaxWinnersOf<T>> {
		let total_issuance = T::Currency::total_issuance();
		let to_currency = |e: frame_election_provider_support::ExtendedBalance| {
			T::CurrencyToVote::to_currency(e, total_issuance)
		};

		supports
			.into_iter()
			.map(|(validator, support)| {
				// Build `struct exposure` from `support`.
				let mut others = Vec::with_capacity(support.voters.len());
				let mut own: BalanceOf<T> = Zero::zero();
				let mut total: BalanceOf<T> = Zero::zero();
				support
					.voters
					.into_iter()
					.map(|(nominator, weight)| (nominator, to_currency(weight)))
					.for_each(|(nominator, stake)| {
						if nominator == validator {
							own = own.saturating_add(stake);
						} else {
							others.push(IndividualExposure { who: nominator, value: stake });
						}
						total = total.saturating_add(stake);
					});

				let exposure = Exposure { own, others, total };
				(validator, exposure)
			})
			.try_collect()
			.expect("we only map through support vector which cannot change the size; qed")
	}

	/// Remove all associated data of a stash account from the staking system.
	///
	/// Assumes storage is upgraded before calling.
	///
	/// This is called:
	/// - after a `withdraw_unbonded()` call that frees all of a stash's bonded balance.
	/// - through `reap_stash()` if the balance has fallen to zero (through slashing).
	pub(crate) fn kill_stash(stash: &T::AccountId, num_slashing_spans: u32) -> DispatchResult {
		slashing::clear_stash_metadata::<T>(&stash, num_slashing_spans)?;

		// removes controller from `Bonded` and staking ledger from `Ledger`, as well as reward
		// setting of the stash in `Payee`.
		StakingLedger::<T>::kill(&stash)?;

		Self::do_remove_validator(&stash);
		Self::do_remove_nominator(&stash);

		frame_system::Pallet::<T>::dec_consumers(&stash);

		Ok(())
	}

	/// Clear all era information for given era.
	pub(crate) fn clear_era_information(era_index: EraIndex) {
		let mut cursor = <ErasStakers<T>>::clear_prefix(era_index, u32::MAX, None);
		debug_assert!(cursor.maybe_cursor.is_none());
		cursor = <ErasStakersClipped<T>>::clear_prefix(era_index, u32::MAX, None);
		debug_assert!(cursor.maybe_cursor.is_none());
		cursor = <ErasValidatorPrefs<T>>::clear_prefix(era_index, u32::MAX, None);
		debug_assert!(cursor.maybe_cursor.is_none());
		<ErasValidatorReward<T>>::remove(era_index);
		<ErasRewardPoints<T>>::remove(era_index);
		<ErasTotalStake<T>>::remove(era_index);
		ErasStartSessionIndex::<T>::remove(era_index);
	}

	/// Apply previously-unapplied slashes on the beginning of a new era, after a delay.
	fn apply_unapplied_slashes(active_era: EraIndex) {
		let era_slashes = UnappliedSlashes::<T>::take(&active_era);
		log!(
			debug,
			"found {} slashes scheduled to be executed in era {:?}",
			era_slashes.len(),
			active_era,
		);
		for slash in era_slashes {
			let slash_era = active_era.saturating_sub(T::SlashDeferDuration::get());
			slashing::apply_slash::<T>(slash, slash_era);
		}
	}

	/// Add reward points to validators using their stash account ID.
	///
	/// Validators are keyed by stash account ID and must be in the current elected set.
	///
	/// For each element in the iterator the given number of points in u32 is added to the
	/// validator, thus duplicates are handled.
	///
	/// At the end of the era each the total payout will be distributed among validator
	/// relatively to their points.
	///
	/// COMPLEXITY: Complexity is `number_of_validator_to_reward x current_elected_len`.
	pub fn reward_by_ids(validators_points: impl IntoIterator<Item = (T::AccountId, u32)>) {
		if let Some(active_era) = Self::active_era() {
			<ErasRewardPoints<T>>::mutate(active_era.index, |era_rewards| {
				for (validator, points) in validators_points.into_iter() {
					*era_rewards.individual.entry(validator).or_default() += points;
					era_rewards.total += points;
				}
			});
		}
	}

	/// Helper to set a new `ForceEra` mode.
	pub(crate) fn set_force_era(mode: Forcing) {
		log!(info, "Setting force era mode {:?}.", mode);
		ForceEra::<T>::put(mode);
		Self::deposit_event(Event::<T>::ForceEra { mode });
	}

	/// Ensures that at the end of the current session there will be a new era.
	pub(crate) fn ensure_new_era() {
		match ForceEra::<T>::get() {
			Forcing::ForceAlways | Forcing::ForceNew => (),
			_ => Self::set_force_era(Forcing::ForceNew),
		}
	}

	#[cfg(feature = "runtime-benchmarks")]
	pub fn add_era_stakers(
		current_era: EraIndex,
		stash: T::AccountId,
		exposure: Exposure<T::AccountId, BalanceOf<T>>,
	) {
		<ErasStakers<T>>::insert(&current_era, &stash, &exposure);
	}

	#[cfg(feature = "runtime-benchmarks")]
	pub fn set_slash_reward_fraction(fraction: Perbill) {
		SlashRewardFraction::<T>::put(fraction);
	}

	/// Get all of the voters that are eligible for the npos election.
	///
	/// `maybe_max_len` can imposes a cap on the number of voters returned;
	///
	/// Sets `MinimumActiveStake` to the minimum active nominator stake in the returned set of
	/// nominators.
	///
	/// This function is self-weighing as [`DispatchClass::Mandatory`].
	pub fn get_npos_voters(bounds: DataProviderBounds) -> Vec<VoterOf<Self>> {
		let mut voters_size_tracker: StaticTracker<Self> = StaticTracker::default();

		let final_predicted_len = {
			let all_voter_count = T::VoterList::count();
			bounds.count.unwrap_or(all_voter_count.into()).min(all_voter_count.into()).0
		};

		let mut all_voters = Vec::<_>::with_capacity(final_predicted_len as usize);

		// cache a few things.
		let weight_of = Self::weight_of_fn();

		let mut voters_seen = 0u32;
		let mut validators_taken = 0u32;
		let mut nominators_taken = 0u32;
		let mut min_active_stake = u64::MAX;

		let mut sorted_voters = T::VoterList::iter();
		while all_voters.len() < final_predicted_len as usize &&
			voters_seen < (NPOS_MAX_ITERATIONS_COEFFICIENT * final_predicted_len as u32)
		{
			let voter = match sorted_voters.next() {
				Some(voter) => {
					voters_seen.saturating_inc();
					voter
				},
				None => break,
			};

			let voter_weight = weight_of(&voter);
			// if voter weight is zero, do not consider this voter for the snapshot.
			if voter_weight.is_zero() {
				log!(debug, "voter's active balance is 0. skip this voter.");
				continue
			}

			if let Some(Nominations { targets, .. }) = <Nominators<T>>::get(&voter) {
				if !targets.is_empty() {
					// Note on lazy nomination quota: we do not check the nomination quota of the
					// voter at this point and accept all the current nominations. The nomination
					// quota is only enforced at `nominate` time.

					let voter = (voter, voter_weight, targets);
					if voters_size_tracker.try_register_voter(&voter, &bounds).is_err() {
						// no more space left for the election result, stop iterating.
						Self::deposit_event(Event::<T>::SnapshotVotersSizeExceeded {
							size: voters_size_tracker.size as u32,
						});
						break
					}

					all_voters.push(voter);
					nominators_taken.saturating_inc();
				} else {
					// technically should never happen, but not much we can do about it.
				}
				min_active_stake =
					if voter_weight < min_active_stake { voter_weight } else { min_active_stake };
			} else if Validators::<T>::contains_key(&voter) {
				// if this voter is a validator:
				let self_vote = (
					voter.clone(),
					voter_weight,
					vec![voter.clone()]
						.try_into()
						.expect("`MaxVotesPerVoter` must be greater than or equal to 1"),
				);

				if voters_size_tracker.try_register_voter(&self_vote, &bounds).is_err() {
					// no more space left for the election snapshot, stop iterating.
					Self::deposit_event(Event::<T>::SnapshotVotersSizeExceeded {
						size: voters_size_tracker.size as u32,
					});
					break
				}
				all_voters.push(self_vote);
				validators_taken.saturating_inc();
			} else {
				// this can only happen if: 1. there a bug in the bags-list (or whatever is the
				// sorted list) logic and the state of the two pallets is no longer compatible, or
				// because the nominators is not decodable since they have more nomination than
				// `T::NominationsQuota::get_quota`. The latter can rarely happen, and is not
				// really an emergency or bug if it does.
				defensive!(
				    "DEFENSIVE: invalid item in `VoterList`: {:?}, this nominator probably has too many nominations now",
                    voter,
                );
			}
		}

		// all_voters should have not re-allocated.
		debug_assert!(all_voters.capacity() == final_predicted_len as usize);

		Self::register_weight(T::WeightInfo::get_npos_voters(validators_taken, nominators_taken));

		let min_active_stake: T::CurrencyBalance =
			if all_voters.is_empty() { Zero::zero() } else { min_active_stake.into() };

		MinimumActiveStake::<T>::put(min_active_stake);

		log!(
			info,
			"generated {} npos voters, {} from validators and {} nominators",
			all_voters.len(),
			validators_taken,
			nominators_taken
		);

		all_voters
	}

	/// Get the targets for an upcoming npos election.
	///
	/// This function is self-weighing as [`DispatchClass::Mandatory`].
	pub fn get_npos_targets(bounds: DataProviderBounds) -> Vec<T::AccountId> {
		let mut targets_size_tracker: StaticTracker<Self> = StaticTracker::default();

		let final_predicted_len = {
			let all_target_count = T::TargetList::count();
			bounds.count.unwrap_or(all_target_count.into()).min(all_target_count.into()).0
		};

		let mut all_targets = Vec::<T::AccountId>::with_capacity(final_predicted_len as usize);
		let mut targets_seen = 0;

		let mut targets_iter = T::TargetList::iter();
		while all_targets.len() < final_predicted_len as usize &&
			targets_seen < (NPOS_MAX_ITERATIONS_COEFFICIENT * final_predicted_len as u32)
		{
			let target = match targets_iter.next() {
				Some(target) => {
					targets_seen.saturating_inc();
					target
				},
				None => break,
			};

			if targets_size_tracker.try_register_target(target.clone(), &bounds).is_err() {
				// no more space left for the election snapshot, stop iterating.
				Self::deposit_event(Event::<T>::SnapshotTargetsSizeExceeded {
					size: targets_size_tracker.size as u32,
				});
				break
			}

			if Validators::<T>::contains_key(&target) {
				all_targets.push(target);
			}
		}

		Self::register_weight(T::WeightInfo::get_npos_targets(all_targets.len() as u32));
		log!(info, "generated {} npos targets", all_targets.len());

		all_targets
	}

	/// This function will add a nominator to the `Nominators` storage map,
	/// and `VoterList`.
	///
	/// If the nominator already exists, their nominations will be updated.
	///
	/// NOTE: you must ALWAYS use this function to add nominator or update their targets. Any access
	/// to `Nominators` or `VoterList` outside of this function is almost certainly
	/// wrong.
	pub fn do_add_nominator(who: &T::AccountId, nominations: Nominations<T>) {
		if !Nominators::<T>::contains_key(who) {
			// maybe update sorted list.
			let _ = T::VoterList::on_insert(who.clone(), Self::weight_of(who))
				.defensive_unwrap_or_default();
		}
		Nominators::<T>::insert(who, nominations);

		debug_assert_eq!(
			Nominators::<T>::count() + Validators::<T>::count(),
			T::VoterList::count()
		);
	}

	/// This function will remove a nominator from the `Nominators` storage map,
	/// and `VoterList`.
	///
	/// Returns true if `who` was removed from `Nominators`, otherwise false.
	///
	/// NOTE: you must ALWAYS use this function to remove a nominator from the system. Any access to
	/// `Nominators` or `VoterList` outside of this function is almost certainly
	/// wrong.
	pub fn do_remove_nominator(who: &T::AccountId) -> bool {
		let outcome = if Nominators::<T>::contains_key(who) {
			Nominators::<T>::remove(who);
			let _ = T::VoterList::on_remove(who).defensive();
			true
		} else {
			false
		};

		debug_assert_eq!(
			Nominators::<T>::count() + Validators::<T>::count(),
			T::VoterList::count()
		);

		outcome
	}

	/// This function will add a validator to the `Validators` storage map.
	///
	/// If the validator already exists, their preferences will be updated.
	///
	/// NOTE: you must ALWAYS use this function to add a validator to the system. Any access to
	/// `Validators` or `VoterList` outside of this function is almost certainly
	/// wrong.
	pub fn do_add_validator(who: &T::AccountId, prefs: ValidatorPrefs) {
		if !Validators::<T>::contains_key(who) {
			// maybe update sorted list.
			let _ = T::VoterList::on_insert(who.clone(), Self::weight_of(who))
				.defensive_unwrap_or_default();
		}
		Validators::<T>::insert(who, prefs);

		debug_assert_eq!(
			Nominators::<T>::count() + Validators::<T>::count(),
			T::VoterList::count()
		);
	}

	/// This function will remove a validator from the `Validators` storage map.
	///
	/// Returns true if `who` was removed from `Validators`, otherwise false.
	///
	/// NOTE: you must ALWAYS use this function to remove a validator from the system. Any access to
	/// `Validators` or `VoterList` outside of this function is almost certainly
	/// wrong.
	pub fn do_remove_validator(who: &T::AccountId) -> bool {
		let outcome = if Validators::<T>::contains_key(who) {
			Validators::<T>::remove(who);
			let _ = T::VoterList::on_remove(who).defensive();
			true
		} else {
			false
		};

		debug_assert_eq!(
			Nominators::<T>::count() + Validators::<T>::count(),
			T::VoterList::count()
		);

		outcome
	}

	/// Register some amount of weight directly with the system pallet.
	///
	/// This is always mandatory weight.
	fn register_weight(weight: Weight) {
		<frame_system::Pallet<T>>::register_extra_weight_unchecked(
			weight,
			DispatchClass::Mandatory,
		);
	}
}

impl<T: Config> Pallet<T> {
	/// Returns the current nominations quota for nominators.
	///
	/// Used by the runtime API.
	pub fn api_nominations_quota(balance: BalanceOf<T>) -> u32 {
		T::NominationsQuota::get_quota(balance)
	}
}

impl<T: Config> ElectionDataProvider for Pallet<T> {
	type AccountId = T::AccountId;
	type BlockNumber = BlockNumberFor<T>;
	type MaxVotesPerVoter = MaxNominationsOf<T>;

	fn desired_targets() -> data_provider::Result<u32> {
		Self::register_weight(T::DbWeight::get().reads(1));
		Ok(Self::validator_count())
	}

	fn electing_voters(bounds: DataProviderBounds) -> data_provider::Result<Vec<VoterOf<Self>>> {
		// This can never fail -- if `maybe_max_len` is `Some(_)` we handle it.
<<<<<<< HEAD
		let voters = Self::get_npos_voters(maybe_max_len);
		debug_assert!(maybe_max_len.map_or(true, |max| voters.len() <= max));
=======
		let voters = Self::get_npos_voters(bounds);

		debug_assert!(!bounds.exhausted(
			SizeBound(voters.encoded_size() as u32).into(),
			CountBound(voters.len() as u32).into()
		));

>>>>>>> 884a288c
		Ok(voters)
	}

	fn electable_targets(bounds: DataProviderBounds) -> data_provider::Result<Vec<T::AccountId>> {
		let targets = Self::get_npos_targets(bounds);

		// We can't handle this case yet -- return an error. WIP to improve handling this case in
		// <https://github.com/paritytech/substrate/pull/13195>.
		if bounds.exhausted(None, CountBound(T::TargetList::count() as u32).into()) {
			return Err("Target snapshot too big")
		}

		debug_assert!(!bounds.exhausted(
			SizeBound(targets.encoded_size() as u32).into(),
			CountBound(targets.len() as u32).into()
		));

		Ok(targets)
	}

	fn next_election_prediction(now: BlockNumberFor<T>) -> BlockNumberFor<T> {
		let current_era = Self::current_era().unwrap_or(0);
		let current_session = Self::current_planned_session();
		let current_era_start_session_index =
			Self::eras_start_session_index(current_era).unwrap_or(0);
		// Number of session in the current era or the maximum session per era if reached.
		let era_progress = current_session
			.saturating_sub(current_era_start_session_index)
			.min(T::SessionsPerEra::get());

		let until_this_session_end = T::NextNewSession::estimate_next_new_session(now)
			.0
			.unwrap_or_default()
			.saturating_sub(now);

		let session_length = T::NextNewSession::average_session_length();

		let sessions_left: BlockNumberFor<T> = match ForceEra::<T>::get() {
			Forcing::ForceNone => Bounded::max_value(),
			Forcing::ForceNew | Forcing::ForceAlways => Zero::zero(),
			Forcing::NotForcing if era_progress >= T::SessionsPerEra::get() => Zero::zero(),
			Forcing::NotForcing => T::SessionsPerEra::get()
				.saturating_sub(era_progress)
				// One session is computed in this_session_end.
				.saturating_sub(1)
				.into(),
		};

		now.saturating_add(
			until_this_session_end.saturating_add(sessions_left.saturating_mul(session_length)),
		)
	}

	#[cfg(feature = "runtime-benchmarks")]
	fn add_voter(
		voter: T::AccountId,
		weight: VoteWeight,
		targets: BoundedVec<T::AccountId, Self::MaxVotesPerVoter>,
	) {
		let stake = <BalanceOf<T>>::try_from(weight).unwrap_or_else(|_| {
			panic!("cannot convert a VoteWeight into BalanceOf, benchmark needs reconfiguring.")
		});
		<Bonded<T>>::insert(voter.clone(), voter.clone());
		<Ledger<T>>::insert(
			voter.clone(),
			StakingLedger::<T>::new(
				voter.clone(),
				stake,
				stake,
				Default::default(),
				Default::default(),
			),
		);

		Self::do_add_nominator(&voter, Nominations { targets, submitted_in: 0, suppressed: false });
	}

	#[cfg(feature = "runtime-benchmarks")]
	fn add_target(target: T::AccountId) {
		let stake = MinValidatorBond::<T>::get() * 100u32.into();
		<Bonded<T>>::insert(target.clone(), target.clone());
		<Ledger<T>>::insert(
			target.clone(),
			StakingLedger::<T>::new(
				target.clone(),
				stake,
				stake,
				Default::default(),
				Default::default(),
			),
		);
		Self::do_add_validator(
			&target,
			ValidatorPrefs { commission: Perbill::zero(), blocked: false },
		);
	}

	#[cfg(feature = "runtime-benchmarks")]
	fn clear() {
		#[allow(deprecated)]
		<Bonded<T>>::remove_all(None);
		#[allow(deprecated)]
		<Ledger<T>>::remove_all(None);
		#[allow(deprecated)]
		<Validators<T>>::remove_all();
		#[allow(deprecated)]
		<Nominators<T>>::remove_all();

		T::VoterList::unsafe_clear();
	}

	#[cfg(feature = "runtime-benchmarks")]
	fn put_snapshot(
		voters: Vec<VoterOf<Self>>,
		targets: Vec<T::AccountId>,
		target_stake: Option<VoteWeight>,
	) {
		targets.into_iter().for_each(|v| {
			let stake: BalanceOf<T> = target_stake
				.and_then(|w| <BalanceOf<T>>::try_from(w).ok())
				.unwrap_or_else(|| MinNominatorBond::<T>::get() * 100u32.into());
			<Bonded<T>>::insert(v.clone(), v.clone());
			<Ledger<T>>::insert(
				v.clone(),
				StakingLedger::<T>::new(
					v.clone(),
					stake,
					stake,
					Default::default(),
					Default::default(),
				),
			);
			Self::do_add_validator(
				&v,
				ValidatorPrefs { commission: Perbill::zero(), blocked: false },
			);
		});

		voters.into_iter().for_each(|(v, s, t)| {
			let stake = <BalanceOf<T>>::try_from(s).unwrap_or_else(|_| {
				panic!("cannot convert a VoteWeight into BalanceOf, benchmark needs reconfiguring.")
			});
			<Bonded<T>>::insert(v.clone(), v.clone());
			<Ledger<T>>::insert(
				v.clone(),
				StakingLedger::<T>::new(
					v.clone(),
					stake,
					stake,
					Default::default(),
					Default::default(),
				),
			);
			Self::do_add_nominator(
				&v,
				Nominations { targets: t, submitted_in: 0, suppressed: false },
			);
		});
	}
}

/// In this implementation `new_session(session)` must be called before `end_session(session-1)`
/// i.e. the new session must be planned before the ending of the previous session.
///
/// Once the first new_session is planned, all session must start and then end in order, though
/// some session can lag in between the newest session planned and the latest session started.
impl<T: Config> pallet_session::SessionManager<T::AccountId> for Pallet<T> {
	fn new_session(new_index: SessionIndex) -> Option<Vec<T::AccountId>> {
		log!(trace, "planning new session {}", new_index);
		CurrentPlannedSession::<T>::put(new_index);
		Self::new_session(new_index, false).map(|v| v.into_inner())
	}
	fn new_session_genesis(new_index: SessionIndex) -> Option<Vec<T::AccountId>> {
		log!(trace, "planning new session {} at genesis", new_index);
		CurrentPlannedSession::<T>::put(new_index);
		Self::new_session(new_index, true).map(|v| v.into_inner())
	}
	fn start_session(start_index: SessionIndex) {
		log!(trace, "starting session {}", start_index);
		Self::start_session(start_index)
	}
	fn end_session(end_index: SessionIndex) {
		log!(trace, "ending session {}", end_index);
		Self::end_session(end_index)
	}
}

impl<T: Config> historical::SessionManager<T::AccountId, Exposure<T::AccountId, BalanceOf<T>>>
	for Pallet<T>
{
	fn new_session(
		new_index: SessionIndex,
	) -> Option<Vec<(T::AccountId, Exposure<T::AccountId, BalanceOf<T>>)>> {
		<Self as pallet_session::SessionManager<_>>::new_session(new_index).map(|validators| {
			let current_era = Self::current_era()
				// Must be some as a new era has been created.
				.unwrap_or(0);

			validators
				.into_iter()
				.map(|v| {
					let exposure = Self::eras_stakers(current_era, &v);
					(v, exposure)
				})
				.collect()
		})
	}
	fn new_session_genesis(
		new_index: SessionIndex,
	) -> Option<Vec<(T::AccountId, Exposure<T::AccountId, BalanceOf<T>>)>> {
		<Self as pallet_session::SessionManager<_>>::new_session_genesis(new_index).map(
			|validators| {
				let current_era = Self::current_era()
					// Must be some as a new era has been created.
					.unwrap_or(0);

				validators
					.into_iter()
					.map(|v| {
						let exposure = Self::eras_stakers(current_era, &v);
						(v, exposure)
					})
					.collect()
			},
		)
	}
	fn start_session(start_index: SessionIndex) {
		<Self as pallet_session::SessionManager<_>>::start_session(start_index)
	}
	fn end_session(end_index: SessionIndex) {
		<Self as pallet_session::SessionManager<_>>::end_session(end_index)
	}
}

/// Add reward points to block authors:
/// * 20 points to the block producer for producing a (non-uncle) block,
impl<T> pallet_authorship::EventHandler<T::AccountId, BlockNumberFor<T>> for Pallet<T>
where
	T: Config + pallet_authorship::Config + pallet_session::Config,
{
	fn note_author(author: T::AccountId) {
		Self::reward_by_ids(vec![(author, 20)])
	}
}

/// This is intended to be used with `FilterHistoricalOffences`.
impl<T: Config>
	OnOffenceHandler<T::AccountId, pallet_session::historical::IdentificationTuple<T>, Weight>
	for Pallet<T>
where
	T: pallet_session::Config<ValidatorId = <T as frame_system::Config>::AccountId>,
	T: pallet_session::historical::Config<
		FullIdentification = Exposure<<T as frame_system::Config>::AccountId, BalanceOf<T>>,
		FullIdentificationOf = ExposureOf<T>,
	>,
	T::SessionHandler: pallet_session::SessionHandler<<T as frame_system::Config>::AccountId>,
	T::SessionManager: pallet_session::SessionManager<<T as frame_system::Config>::AccountId>,
	T::ValidatorIdOf: Convert<
		<T as frame_system::Config>::AccountId,
		Option<<T as frame_system::Config>::AccountId>,
	>,
{
	fn on_offence(
		offenders: &[OffenceDetails<
			T::AccountId,
			pallet_session::historical::IdentificationTuple<T>,
		>],
		slash_fraction: &[Perbill],
		slash_session: SessionIndex,
		disable_strategy: DisableStrategy,
	) -> Weight {
		let reward_proportion = SlashRewardFraction::<T>::get();
		let mut consumed_weight = Weight::from_parts(0, 0);
		let mut add_db_reads_writes = |reads, writes| {
			consumed_weight += T::DbWeight::get().reads_writes(reads, writes);
		};

		let active_era = {
			let active_era = Self::active_era();
			add_db_reads_writes(1, 0);
			if active_era.is_none() {
				// This offence need not be re-submitted.
				return consumed_weight
			}
			active_era.expect("value checked not to be `None`; qed").index
		};
		let active_era_start_session_index = Self::eras_start_session_index(active_era)
			.unwrap_or_else(|| {
				frame_support::print("Error: start_session_index must be set for current_era");
				0
			});
		add_db_reads_writes(1, 0);

		let window_start = active_era.saturating_sub(T::BondingDuration::get());

		// Fast path for active-era report - most likely.
		// `slash_session` cannot be in a future active era. It must be in `active_era` or before.
		let slash_era = if slash_session >= active_era_start_session_index {
			active_era
		} else {
			let eras = BondedEras::<T>::get();
			add_db_reads_writes(1, 0);

			// Reverse because it's more likely to find reports from recent eras.
			match eras.iter().rev().find(|&(_, sesh)| sesh <= &slash_session) {
				Some((slash_era, _)) => *slash_era,
				// Before bonding period. defensive - should be filtered out.
				None => return consumed_weight,
			}
		};

		add_db_reads_writes(1, 1);

		let slash_defer_duration = T::SlashDeferDuration::get();

		let invulnerables = Self::invulnerables();
		add_db_reads_writes(1, 0);

		for (details, slash_fraction) in offenders.iter().zip(slash_fraction) {
			let (stash, exposure) = &details.offender;

			// Skip if the validator is invulnerable.
			if invulnerables.contains(stash) {
				continue
			}

			let unapplied = slashing::compute_slash::<T>(slashing::SlashParams {
				stash,
				slash: *slash_fraction,
				exposure,
				slash_era,
				window_start,
				now: active_era,
				reward_proportion,
				disable_strategy,
			});

			Self::deposit_event(Event::<T>::SlashReported {
				validator: stash.clone(),
				fraction: *slash_fraction,
				slash_era,
			});

			if let Some(mut unapplied) = unapplied {
				let nominators_len = unapplied.others.len() as u64;
				let reporters_len = details.reporters.len() as u64;

				{
					let upper_bound = 1 /* Validator/NominatorSlashInEra */ + 2 /* fetch_spans */;
					let rw = upper_bound + nominators_len * upper_bound;
					add_db_reads_writes(rw, rw);
				}
				unapplied.reporters = details.reporters.clone();
				if slash_defer_duration == 0 {
					// Apply right away.
					slashing::apply_slash::<T>(unapplied, slash_era);
					{
						let slash_cost = (6, 5);
						let reward_cost = (2, 2);
						add_db_reads_writes(
							(1 + nominators_len) * slash_cost.0 + reward_cost.0 * reporters_len,
							(1 + nominators_len) * slash_cost.1 + reward_cost.1 * reporters_len,
						);
					}
				} else {
					// Defer to end of some `slash_defer_duration` from now.
					log!(
						debug,
						"deferring slash of {:?}% happened in {:?} (reported in {:?}) to {:?}",
						slash_fraction,
						slash_era,
						active_era,
						slash_era + slash_defer_duration + 1,
					);
					UnappliedSlashes::<T>::mutate(
						slash_era.saturating_add(slash_defer_duration).saturating_add(One::one()),
						move |for_later| for_later.push(unapplied),
					);
					add_db_reads_writes(1, 1);
				}
			} else {
				add_db_reads_writes(4 /* fetch_spans */, 5 /* kick_out_if_recent */)
			}
		}

		consumed_weight
	}
}

impl<T: Config> ScoreProvider<T::AccountId> for Pallet<T> {
	type Score = VoteWeight;

	fn score(who: &T::AccountId) -> Self::Score {
		Self::weight_of(who)
	}

	#[cfg(feature = "runtime-benchmarks")]
	fn set_score_of(who: &T::AccountId, weight: Self::Score) {
		// this will clearly results in an inconsistent state, but it should not matter for a
		// benchmark.
		let active: BalanceOf<T> = weight.try_into().map_err(|_| ()).unwrap();
		let mut ledger = match Self::ledger(StakingAccount::Stash(who.clone())) {
			Ok(l) => l,
			Err(_) => StakingLedger::default_from(who.clone()),
		};
		ledger.active = active;

		<Ledger<T>>::insert(who, ledger);
		<Bonded<T>>::insert(who, who);

		// also, we play a trick to make sure that a issuance based-`CurrencyToVote` behaves well:
		// This will make sure that total issuance is zero, thus the currency to vote will be a 1-1
		// conversion.
		let imbalance = T::Currency::burn(T::Currency::total_issuance());
		// kinda ugly, but gets the job done. The fact that this works here is a HUGE exception.
		// Don't try this pattern in other places.
		sp_std::mem::forget(imbalance);
	}
}

/// A simple sorted list implementation that does not require any additional pallets. Note, this
/// does not provide validators in sorted order. If you desire nominators in a sorted order take
/// a look at [`pallet-bags-list`].
pub struct UseValidatorsMap<T>(sp_std::marker::PhantomData<T>);
impl<T: Config> SortedListProvider<T::AccountId> for UseValidatorsMap<T> {
	type Score = BalanceOf<T>;
	type Error = ();

	/// Returns iterator over voter list, which can have `take` called on it.
	fn iter() -> Box<dyn Iterator<Item = T::AccountId>> {
		Box::new(Validators::<T>::iter().map(|(v, _)| v))
	}
	fn iter_from(
		start: &T::AccountId,
	) -> Result<Box<dyn Iterator<Item = T::AccountId>>, Self::Error> {
		if Validators::<T>::contains_key(start) {
			let start_key = Validators::<T>::hashed_key_for(start);
			Ok(Box::new(Validators::<T>::iter_from(start_key).map(|(n, _)| n)))
		} else {
			Err(())
		}
	}
	fn count() -> u32 {
		Validators::<T>::count()
	}
	fn contains(id: &T::AccountId) -> bool {
		Validators::<T>::contains_key(id)
	}
	fn on_insert(_: T::AccountId, _weight: Self::Score) -> Result<(), Self::Error> {
		// nothing to do on insert.
		Ok(())
	}
	fn get_score(id: &T::AccountId) -> Result<Self::Score, Self::Error> {
		Ok(Pallet::<T>::weight_of(id).into())
	}
	fn on_update(_: &T::AccountId, _weight: Self::Score) -> Result<(), Self::Error> {
		// nothing to do on update.
		Ok(())
	}
	fn on_remove(_: &T::AccountId) -> Result<(), Self::Error> {
		// nothing to do on remove.
		Ok(())
	}
	fn unsafe_regenerate(
		_: impl IntoIterator<Item = T::AccountId>,
		_: Box<dyn Fn(&T::AccountId) -> Self::Score>,
	) -> u32 {
		// nothing to do upon regenerate.
		0
	}
	#[cfg(feature = "try-runtime")]
	fn try_state() -> Result<(), TryRuntimeError> {
		Ok(())
	}

	fn unsafe_clear() {
		#[allow(deprecated)]
		Validators::<T>::remove_all();
	}

	#[cfg(feature = "runtime-benchmarks")]
	fn score_update_worst_case(_who: &T::AccountId, _is_increase: bool) -> Self::Score {
		unimplemented!()
	}
}

/// A simple voter list implementation that does not require any additional pallets. Note, this
/// does not provided nominators in sorted ordered. If you desire nominators in a sorted order take
/// a look at [`pallet-bags-list].
pub struct UseNominatorsAndValidatorsMap<T>(sp_std::marker::PhantomData<T>);
impl<T: Config> SortedListProvider<T::AccountId> for UseNominatorsAndValidatorsMap<T> {
	type Error = ();
	type Score = VoteWeight;

	fn iter() -> Box<dyn Iterator<Item = T::AccountId>> {
		Box::new(
			Validators::<T>::iter()
				.map(|(v, _)| v)
				.chain(Nominators::<T>::iter().map(|(n, _)| n)),
		)
	}
	fn iter_from(
		start: &T::AccountId,
	) -> Result<Box<dyn Iterator<Item = T::AccountId>>, Self::Error> {
		if Validators::<T>::contains_key(start) {
			let start_key = Validators::<T>::hashed_key_for(start);
			Ok(Box::new(
				Validators::<T>::iter_from(start_key)
					.map(|(n, _)| n)
					.chain(Nominators::<T>::iter().map(|(x, _)| x)),
			))
		} else if Nominators::<T>::contains_key(start) {
			let start_key = Nominators::<T>::hashed_key_for(start);
			Ok(Box::new(Nominators::<T>::iter_from(start_key).map(|(n, _)| n)))
		} else {
			Err(())
		}
	}
	fn count() -> u32 {
		Nominators::<T>::count().saturating_add(Validators::<T>::count())
	}
	fn contains(id: &T::AccountId) -> bool {
		Nominators::<T>::contains_key(id) || Validators::<T>::contains_key(id)
	}
	fn on_insert(_: T::AccountId, _weight: Self::Score) -> Result<(), Self::Error> {
		// nothing to do on insert.
		Ok(())
	}
	fn get_score(id: &T::AccountId) -> Result<Self::Score, Self::Error> {
		Ok(Pallet::<T>::weight_of(id))
	}
	fn on_update(_: &T::AccountId, _weight: Self::Score) -> Result<(), Self::Error> {
		// nothing to do on update.
		Ok(())
	}
	fn on_remove(_: &T::AccountId) -> Result<(), Self::Error> {
		// nothing to do on remove.
		Ok(())
	}
	fn unsafe_regenerate(
		_: impl IntoIterator<Item = T::AccountId>,
		_: Box<dyn Fn(&T::AccountId) -> Self::Score>,
	) -> u32 {
		// nothing to do upon regenerate.
		0
	}

	#[cfg(feature = "try-runtime")]
	fn try_state() -> Result<(), TryRuntimeError> {
		Ok(())
	}

	fn unsafe_clear() {
		// NOTE: Caller must ensure this doesn't lead to too many storage accesses. This is a
		// condition of SortedListProvider::unsafe_clear.
		#[allow(deprecated)]
		Nominators::<T>::remove_all();
		#[allow(deprecated)]
		Validators::<T>::remove_all();
	}

	#[cfg(feature = "runtime-benchmarks")]
	fn score_update_worst_case(_who: &T::AccountId, _is_increase: bool) -> Self::Score {
		unimplemented!()
	}
}

impl<T: Config> StakingInterface for Pallet<T> {
	type AccountId = T::AccountId;
	type Balance = BalanceOf<T>;
	type CurrencyToVote = T::CurrencyToVote;

	fn minimum_nominator_bond() -> Self::Balance {
		MinNominatorBond::<T>::get()
	}

	fn minimum_validator_bond() -> Self::Balance {
		MinValidatorBond::<T>::get()
	}

	fn desired_validator_count() -> u32 {
		ValidatorCount::<T>::get()
	}

	fn election_ongoing() -> bool {
		T::ElectionProvider::ongoing()
	}

	fn force_unstake(who: Self::AccountId) -> sp_runtime::DispatchResult {
		let num_slashing_spans = Self::slashing_spans(&who).map_or(0, |s| s.iter().count() as u32);
		Self::force_unstake(RawOrigin::Root.into(), who.clone(), num_slashing_spans)
	}

	fn stash_by_ctrl(controller: &Self::AccountId) -> Result<Self::AccountId, DispatchError> {
		Self::ledger(Controller(controller.clone()))
			.map(|l| l.stash)
			.map_err(|e| e.into())
	}

	fn is_exposed_in_era(who: &Self::AccountId, era: &EraIndex) -> bool {
		ErasStakers::<T>::iter_prefix(era).any(|(validator, exposures)| {
			validator == *who || exposures.others.iter().any(|i| i.who == *who)
		})
	}

	fn bonding_duration() -> EraIndex {
		T::BondingDuration::get()
	}

	fn current_era() -> EraIndex {
		Self::current_era().unwrap_or(Zero::zero())
	}

	fn stake(who: &Self::AccountId) -> Result<Stake<BalanceOf<T>>, DispatchError> {
		Self::ledger(Stash(who.clone()))
			.map(|l| Stake { total: l.total, active: l.active })
			.map_err(|e| e.into())
	}

	fn bond_extra(who: &Self::AccountId, extra: Self::Balance) -> DispatchResult {
		Self::bond_extra(RawOrigin::Signed(who.clone()).into(), extra)
	}

	fn unbond(who: &Self::AccountId, value: Self::Balance) -> DispatchResult {
		let ctrl = Self::bonded(who).ok_or(Error::<T>::NotStash)?;
		Self::unbond(RawOrigin::Signed(ctrl).into(), value)
			.map_err(|with_post| with_post.error)
			.map(|_| ())
	}

	fn chill(who: &Self::AccountId) -> DispatchResult {
		// defensive-only: any account bonded via this interface has the stash set as the
		// controller, but we have to be sure. Same comment anywhere else that we read this.
		let ctrl = Self::bonded(who).ok_or(Error::<T>::NotStash)?;
		Self::chill(RawOrigin::Signed(ctrl).into())
	}

	fn withdraw_unbonded(
		who: Self::AccountId,
		num_slashing_spans: u32,
	) -> Result<bool, DispatchError> {
		let ctrl = Self::bonded(&who).ok_or(Error::<T>::NotStash)?;
		Self::withdraw_unbonded(RawOrigin::Signed(ctrl.clone()).into(), num_slashing_spans)
			.map(|_| !Ledger::<T>::contains_key(&ctrl))
			.map_err(|with_post| with_post.error)
	}

	fn bond(
		who: &Self::AccountId,
		value: Self::Balance,
		payee: &Self::AccountId,
	) -> DispatchResult {
		Self::bond(
			RawOrigin::Signed(who.clone()).into(),
			value,
			RewardDestination::Account(payee.clone()),
		)
	}

	fn nominate(who: &Self::AccountId, targets: Vec<Self::AccountId>) -> DispatchResult {
		let ctrl = Self::bonded(who).ok_or(Error::<T>::NotStash)?;
		let targets = targets.into_iter().map(T::Lookup::unlookup).collect::<Vec<_>>();
		Self::nominate(RawOrigin::Signed(ctrl).into(), targets)
	}

	fn status(
		who: &Self::AccountId,
	) -> Result<sp_staking::StakerStatus<Self::AccountId>, DispatchError> {
		if !StakingLedger::<T>::is_bonded(StakingAccount::Stash(who.clone())) {
			return Err(Error::<T>::NotStash.into())
		}

		let is_validator = Validators::<T>::contains_key(&who);
		let is_nominator = Nominators::<T>::get(&who);

		use sp_staking::StakerStatus;
		match (is_validator, is_nominator.is_some()) {
			(false, false) => Ok(StakerStatus::Idle),
			(true, false) => Ok(StakerStatus::Validator),
			(false, true) => Ok(StakerStatus::Nominator(
				is_nominator.expect("is checked above; qed").targets.into_inner(),
			)),
			(true, true) => {
				defensive!("cannot be both validators and nominator");
				Err(Error::<T>::BadState.into())
			},
		}
	}

	sp_staking::runtime_benchmarks_enabled! {
		fn nominations(who: &Self::AccountId) -> Option<Vec<T::AccountId>> {
			Nominators::<T>::get(who).map(|n| n.targets.into_inner())
		}

		fn add_era_stakers(
			current_era: &EraIndex,
			stash: &T::AccountId,
			exposures: Vec<(Self::AccountId, Self::Balance)>,
		) {
			let others = exposures
				.iter()
				.map(|(who, value)| IndividualExposure { who: who.clone(), value: value.clone() })
				.collect::<Vec<_>>();
			let exposure = Exposure { total: Default::default(), own: Default::default(), others };
			<ErasStakers<T>>::insert(&current_era, &stash, &exposure);
		}

		fn set_current_era(era: EraIndex) {
			CurrentEra::<T>::put(era);
		}
	}
}

#[cfg(any(test, feature = "try-runtime"))]
impl<T: Config> Pallet<T> {
	pub(crate) fn do_try_state(_: BlockNumberFor<T>) -> Result<(), TryRuntimeError> {
		ensure!(
			T::VoterList::iter()
				.all(|x| <Nominators<T>>::contains_key(&x) || <Validators<T>>::contains_key(&x)),
			"VoterList contains non-staker"
		);

		Self::check_nominators()?;
		Self::check_exposures()?;
		Self::check_ledgers()?;
		Self::check_count()
	}

	fn check_count() -> Result<(), TryRuntimeError> {
		ensure!(
			<T as Config>::VoterList::count() ==
				Nominators::<T>::count() + Validators::<T>::count(),
			"wrong external count"
		);
		ensure!(
			<T as Config>::TargetList::count() == Validators::<T>::count(),
			"wrong external count"
		);
		ensure!(
			ValidatorCount::<T>::get() <=
				<T::ElectionProvider as frame_election_provider_support::ElectionProviderBase>::MaxWinners::get(),
			Error::<T>::TooManyValidators
		);
		Ok(())
	}

	fn check_ledgers() -> Result<(), TryRuntimeError> {
		Bonded::<T>::iter()
			.map(|(_, ctrl)| Self::ensure_ledger_consistent(ctrl))
			.collect::<Result<Vec<_>, _>>()?;
		Ok(())
	}

	fn check_exposures() -> Result<(), TryRuntimeError> {
		// a check per validator to ensure the exposure struct is always sane.
		let era = Self::active_era().unwrap().index;
		ErasStakers::<T>::iter_prefix_values(era)
			.map(|expo| {
				ensure!(
					expo.total ==
						expo.own +
							expo.others
								.iter()
								.map(|e| e.value)
								.fold(Zero::zero(), |acc, x| acc + x),
					"wrong total exposure.",
				);
				Ok(())
			})
			.collect::<Result<(), TryRuntimeError>>()
	}

	fn check_nominators() -> Result<(), TryRuntimeError> {
		// a check per nominator to ensure their entire stake is correctly distributed. Will only
		// kick-in if the nomination was submitted before the current era.
		let era = Self::active_era().unwrap().index;
		<Nominators<T>>::iter()
			.filter_map(
				|(nominator, nomination)| {
					if nomination.submitted_in < era {
						Some(nominator)
					} else {
						None
					}
				},
			)
			.map(|nominator| -> Result<(), TryRuntimeError> {
				// must be bonded.
				Self::ensure_is_stash(&nominator)?;
				let mut sum = BalanceOf::<T>::zero();
				T::SessionInterface::validators()
					.iter()
					.map(|v| Self::eras_stakers(era, v))
					.map(|e| -> Result<(), TryRuntimeError> {
						let individual =
							e.others.iter().filter(|e| e.who == nominator).collect::<Vec<_>>();
						let len = individual.len();
						match len {
							0 => { /* not supporting this validator at all. */ },
							1 => sum += individual[0].value,
							_ =>
								return Err(
									"nominator cannot back a validator more than once.".into()
								),
						};
						Ok(())
					})
					.collect::<Result<Vec<_>, _>>()?;
				Ok(())
			})
			.collect::<Result<Vec<_>, _>>()?;

		Ok(())
	}

	fn ensure_is_stash(who: &T::AccountId) -> Result<(), &'static str> {
		ensure!(Self::bonded(who).is_some(), "Not a stash.");
		Ok(())
	}

	fn ensure_ledger_consistent(ctrl: T::AccountId) -> Result<(), TryRuntimeError> {
		// ensures ledger.total == ledger.active + sum(ledger.unlocking).
		let ledger = Self::ledger(StakingAccount::Controller(ctrl.clone()))?;

		let real_total: BalanceOf<T> =
			ledger.unlocking.iter().fold(ledger.active, |a, c| a + c.value);
		ensure!(real_total == ledger.total, "ledger.total corrupt");

		Ok(())
	}
}<|MERGE_RESOLUTION|>--- conflicted
+++ resolved
@@ -1051,10 +1051,6 @@
 
 	fn electing_voters(bounds: DataProviderBounds) -> data_provider::Result<Vec<VoterOf<Self>>> {
 		// This can never fail -- if `maybe_max_len` is `Some(_)` we handle it.
-<<<<<<< HEAD
-		let voters = Self::get_npos_voters(maybe_max_len);
-		debug_assert!(maybe_max_len.map_or(true, |max| voters.len() <= max));
-=======
 		let voters = Self::get_npos_voters(bounds);
 
 		debug_assert!(!bounds.exhausted(
@@ -1062,7 +1058,6 @@
 			CountBound(voters.len() as u32).into()
 		));
 
->>>>>>> 884a288c
 		Ok(voters)
 	}
 
