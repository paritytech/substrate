// This file is part of Substrate.

// Copyright (C) Parity Technologies (UK) Ltd.
// SPDX-License-Identifier: Apache-2.0

// Licensed under the Apache License, Version 2.0 (the "License");
// you may not use this file except in compliance with the License.
// You may obtain a copy of the License at
//
// 	http://www.apache.org/licenses/LICENSE-2.0
//
// Unless required by applicable law or agreed to in writing, software
// distributed under the License is distributed on an "AS IS" BASIS,
// WITHOUT WARRANTIES OR CONDITIONS OF ANY KIND, either express or implied.
// See the License for the specific language governing permissions and
// limitations under the License.

//! Implementations for the Staking FRAME Pallet.

use frame_election_provider_support::{
	data_provider, BoundedSupportsOf, ElectionDataProvider, ElectionProvider, ScoreProvider,
	SortedListProvider, VoteWeight, VoterOf,
};
use frame_support::{
	defensive,
	dispatch::WithPostDispatchInfo,
	pallet_prelude::*,
	traits::{
		Currency, CurrencyToVote, Defensive, DefensiveResult, EstimateNextNewSession, Get,
		Imbalance, OnUnbalanced, TryCollect, UnixTime,
	},
	weights::Weight,
};
use frame_system::{pallet_prelude::BlockNumberFor, RawOrigin};
use pallet_session::historical;
use sp_runtime::{
	traits::{Bounded, Convert, One, SaturatedConversion, Saturating, StaticLookup, Zero},
	Perbill,
};
use sp_staking::{
	offence::{DisableStrategy, OffenceDetails, OnOffenceHandler},
	EraIndex, OnStakingUpdate, SessionIndex, Stake, StakerStatus, StakingInterface,
};
use sp_std::prelude::*;

use crate::{
	log, slashing, weights::WeightInfo, ActiveEraInfo, BalanceOf, EraPayout, Exposure, ExposureOf,
	Forcing, IndividualExposure, MaxWinnersOf, Nominations, PositiveImbalanceOf, RewardDestination,
	SessionInterface, StakingLedger, ValidatorPrefs,
};

use super::pallet::*;

/// The maximum number of iterations that we do whilst iterating over `T::VoterList` in
/// `get_npos_voters`.
///
/// In most cases, if we want n items, we iterate exactly n times. In rare cases, if a voter is
/// invalid (for any reason) the iteration continues. With this constant, we iterate at most 2 * n
/// times and then give up.
const NPOS_MAX_ITERATIONS_COEFFICIENT: u32 = 2;

impl<T: Config> Pallet<T> {
	pub fn ledger(controller: &T::AccountId) -> Option<StakingLedger<T>> {
		StakingLedger::<T>::get_storage(controller)
	}

	/// The total balance that can be slashed from a stash account as of right now.
	pub fn slashable_balance_of(stash: &T::AccountId) -> BalanceOf<T> {
		// Weight note: consider making the stake accessible through stash.
		Self::bonded(stash)
			.and_then(|c| Self::ledger(&c))
			.map(|l| l.active)
			.unwrap_or_default()
	}

	/// Internal impl of [`Self::slashable_balance_of`] that returns [`VoteWeight`].
	pub fn slashable_balance_of_vote_weight(
		stash: &T::AccountId,
		issuance: BalanceOf<T>,
	) -> VoteWeight {
		T::CurrencyToVote::to_vote(Self::slashable_balance_of(stash), issuance)
	}

	/// Returns a closure around `slashable_balance_of_vote_weight` that can be passed around.
	///
	/// This prevents call sites from repeatedly requesting `total_issuance` from backend. But it is
	/// important to be only used while the total issuance is not changing.
	pub fn weight_of_fn() -> Box<dyn Fn(&T::AccountId) -> VoteWeight> {
		// NOTE: changing this to unboxed `impl Fn(..)` return type and the pallet will still
		// compile, while some types in mock fail to resolve.
		let issuance = T::Currency::total_issuance();
		Box::new(move |who: &T::AccountId| -> VoteWeight {
			Self::slashable_balance_of_vote_weight(who, issuance)
		})
	}

	/// Same as `weight_of_fn`, but made for one time use.
	pub fn weight_of(who: &T::AccountId) -> VoteWeight {
		let issuance = T::Currency::total_issuance();
		Self::slashable_balance_of_vote_weight(who, issuance)
	}

	pub(super) fn do_withdraw_unbonded(
		controller: &T::AccountId,
		num_slashing_spans: u32,
	) -> Result<Weight, DispatchError> {
		let mut ledger =
			StakingLedger::<T>::get_storage(&controller).ok_or(Error::<T>::NotController)?;
		let (stash, old_total) = (ledger.stash.clone(), ledger.total);
		if let Some(current_era) = Self::current_era() {
			ledger = ledger.consolidate_unlocked(current_era)
		}

		let (used_weight, ledger_total) =
			if ledger.unlocking.is_empty() && ledger.active < T::Currency::minimum_balance() {
				// This account must have called `unbond()` with some value that caused the active
				// portion to fall below existential deposit + will have no more unlocking chunks
				// left. We can now safely remove all staking-related information.
				Self::kill_stash(&stash, num_slashing_spans)?;

				(T::WeightInfo::withdraw_unbonded_kill(num_slashing_spans), ledger.total)
			} else {
				// This was the consequence of a partial unbond. just update the ledger and move on.
				let total = ledger.total;
				ledger.put_storage();

				// This is only an update, so we use less overall weight.
				(T::WeightInfo::withdraw_unbonded_update(num_slashing_spans), total)
			};

		// `old_total` should never be less than the new total because
		// `consolidate_unlocked` strictly subtracts balance.
		if ledger_total < old_total {
			// Already checked that this won't overflow by entry condition.
			let value = old_total - ledger_total;
			Self::deposit_event(Event::<T>::Withdrawn { stash, amount: value });
		}

		Ok(used_weight)
	}

	pub(super) fn do_payout_stakers(
		validator_stash: T::AccountId,
		era: EraIndex,
	) -> DispatchResultWithPostInfo {
		// Validate input data
		let current_era = CurrentEra::<T>::get().ok_or_else(|| {
			Error::<T>::InvalidEraToReward
				.with_weight(T::WeightInfo::payout_stakers_alive_staked(0))
		})?;
		let history_depth = T::HistoryDepth::get();
		ensure!(
			era <= current_era && era >= current_era.saturating_sub(history_depth),
			Error::<T>::InvalidEraToReward
				.with_weight(T::WeightInfo::payout_stakers_alive_staked(0))
		);

		// Note: if era has no reward to be claimed, era may be future. better not to update
		// `ledger.claimed_rewards` in this case.
		let era_payout = <ErasValidatorReward<T>>::get(&era).ok_or_else(|| {
			Error::<T>::InvalidEraToReward
				.with_weight(T::WeightInfo::payout_stakers_alive_staked(0))
		})?;

		let controller = Self::bonded(&validator_stash).ok_or_else(|| {
			Error::<T>::NotStash.with_weight(T::WeightInfo::payout_stakers_alive_staked(0))
		})?;
		let mut ledger =
			StakingLedger::<T>::get_storage(&controller).ok_or(Error::<T>::NotController)?;

		ledger
			.claimed_rewards
			.retain(|&x| x >= current_era.saturating_sub(history_depth));

		match ledger.claimed_rewards.binary_search(&era) {
			Ok(_) =>
				return Err(Error::<T>::AlreadyClaimed
					.with_weight(T::WeightInfo::payout_stakers_alive_staked(0))),
			Err(pos) => ledger
				.claimed_rewards
				.try_insert(pos, era)
				// Since we retain era entries in `claimed_rewards` only upto
				// `HistoryDepth`, following bound is always expected to be
				// satisfied.
				.defensive_map_err(|_| Error::<T>::BoundNotMet)?,
		}

		let exposure = <ErasStakersClipped<T>>::get(&era, &ledger.stash);

		// Input data seems good, no errors allowed after this point
		let ledger_stash = ledger.stash.clone();
		ledger.put_storage();

		// Get Era reward points. It has TOTAL and INDIVIDUAL
		// Find the fraction of the era reward that belongs to the validator
		// Take that fraction of the eras rewards to split to nominator and validator
		//
		// Then look at the validator, figure out the proportion of their reward
		// which goes to them and each of their nominators.

		let era_reward_points = <ErasRewardPoints<T>>::get(&era);
		let total_reward_points = era_reward_points.total;
		let validator_reward_points = era_reward_points
			.individual
			.get(&ledger_stash)
			.copied()
			.unwrap_or_else(Zero::zero);

		// Nothing to do if they have no reward points.
		if validator_reward_points.is_zero() {
			return Ok(Some(T::WeightInfo::payout_stakers_alive_staked(0)).into())
		}

		// This is the fraction of the total reward that the validator and the
		// nominators will get.
		let validator_total_reward_part =
			Perbill::from_rational(validator_reward_points, total_reward_points);

		// This is how much validator + nominators are entitled to.
		let validator_total_payout = validator_total_reward_part * era_payout;

		let validator_prefs = Self::eras_validator_prefs(&era, &validator_stash);
		// Validator first gets a cut off the top.
		let validator_commission = validator_prefs.commission;
		let validator_commission_payout = validator_commission * validator_total_payout;

		let validator_leftover_payout = validator_total_payout - validator_commission_payout;
		// Now let's calculate how this is split to the validator.
		let validator_exposure_part = Perbill::from_rational(exposure.own, exposure.total);
		let validator_staking_payout = validator_exposure_part * validator_leftover_payout;

		Self::deposit_event(Event::<T>::PayoutStarted {
			era_index: era,
			validator_stash: ledger_stash.clone(),
		});

		let mut total_imbalance = PositiveImbalanceOf::<T>::zero();
		// We can now make total validator payout:
		if let Some(imbalance) =
			Self::make_payout(&ledger_stash, validator_staking_payout + validator_commission_payout)
		{
			Self::deposit_event(Event::<T>::Rewarded {
				stash: ledger_stash,
				amount: imbalance.peek(),
			});
			total_imbalance.subsume(imbalance);
		}

		// Track the number of payout ops to nominators. Note:
		// `WeightInfo::payout_stakers_alive_staked` always assumes at least a validator is paid
		// out, so we do not need to count their payout op.
		let mut nominator_payout_count: u32 = 0;

		// Lets now calculate how this is split to the nominators.
		// Reward only the clipped exposures. Note this is not necessarily sorted.
		for nominator in exposure.others.iter() {
			let nominator_exposure_part = Perbill::from_rational(nominator.value, exposure.total);

			let nominator_reward: BalanceOf<T> =
				nominator_exposure_part * validator_leftover_payout;
			// We can now make nominator payout:
			if let Some(imbalance) = Self::make_payout(&nominator.who, nominator_reward) {
				// Note: this logic does not count payouts for `RewardDestination::None`.
				nominator_payout_count += 1;
				let e =
					Event::<T>::Rewarded { stash: nominator.who.clone(), amount: imbalance.peek() };
				Self::deposit_event(e);
				total_imbalance.subsume(imbalance);
			}
		}

		T::Reward::on_unbalanced(total_imbalance);
		debug_assert!(nominator_payout_count <= T::MaxNominatorRewardedPerValidator::get());
		Ok(Some(T::WeightInfo::payout_stakers_alive_staked(nominator_payout_count)).into())
	}

	/// Chill a stash account.
	pub(crate) fn chill_stash(stash: &T::AccountId) {
		let chilled_as_validator = Self::do_remove_validator(stash);
		let chilled_as_nominator = Self::do_remove_nominator(stash);
		if chilled_as_validator || chilled_as_nominator {
			Self::deposit_event(Event::<T>::Chilled { stash: stash.clone() });
		}
	}

	/// Actually make a payment to a staker. This uses the currency's reward function
	/// to pay the right payee for the given staker account.
	fn make_payout(stash: &T::AccountId, amount: BalanceOf<T>) -> Option<PositiveImbalanceOf<T>> {
		let dest = Self::payee(stash);
		match dest {
			RewardDestination::Controller => Self::bonded(stash)
				.map(|controller| T::Currency::deposit_creating(&controller, amount)),
			RewardDestination::Stash => T::Currency::deposit_into_existing(stash, amount).ok(),
			RewardDestination::Staked =>
				Self::bonded(stash).and_then(|c| Self::ledger(&c)).and_then(|mut l| {
					l.active += amount;
					l.total += amount;
					let r = T::Currency::deposit_into_existing(stash, amount).ok();
					l.put_storage();
					r
				}),
			RewardDestination::Account(dest_account) =>
				Some(T::Currency::deposit_creating(&dest_account, amount)),
			RewardDestination::None => None,
		}
	}

	/// Plan a new session potentially trigger a new era.
	fn new_session(
		session_index: SessionIndex,
		is_genesis: bool,
	) -> Option<BoundedVec<T::AccountId, MaxWinnersOf<T>>> {
		if let Some(current_era) = Self::current_era() {
			// Initial era has been set.
			let current_era_start_session_index = Self::eras_start_session_index(current_era)
				.unwrap_or_else(|| {
					frame_support::print("Error: start_session_index must be set for current_era");
					0
				});

			let era_length = session_index.saturating_sub(current_era_start_session_index); // Must never happen.

			match ForceEra::<T>::get() {
				// Will be set to `NotForcing` again if a new era has been triggered.
				Forcing::ForceNew => (),
				// Short circuit to `try_trigger_new_era`.
				Forcing::ForceAlways => (),
				// Only go to `try_trigger_new_era` if deadline reached.
				Forcing::NotForcing if era_length >= T::SessionsPerEra::get() => (),
				_ => {
					// Either `Forcing::ForceNone`,
					// or `Forcing::NotForcing if era_length >= T::SessionsPerEra::get()`.
					return None
				},
			}

			// New era.
			let maybe_new_era_validators = Self::try_trigger_new_era(session_index, is_genesis);
			if maybe_new_era_validators.is_some() &&
				matches!(ForceEra::<T>::get(), Forcing::ForceNew)
			{
				Self::set_force_era(Forcing::NotForcing);
			}

			maybe_new_era_validators
		} else {
			// Set initial era.
			log!(debug, "Starting the first era.");
			Self::try_trigger_new_era(session_index, is_genesis)
		}
	}

	/// Start a session potentially starting an era.
	fn start_session(start_session: SessionIndex) {
		let next_active_era = Self::active_era().map(|e| e.index + 1).unwrap_or(0);
		// This is only `Some` when current era has already progressed to the next era, while the
		// active era is one behind (i.e. in the *last session of the active era*, or *first session
		// of the new current era*, depending on how you look at it).
		if let Some(next_active_era_start_session_index) =
			Self::eras_start_session_index(next_active_era)
		{
			if next_active_era_start_session_index == start_session {
				Self::start_era(start_session);
			} else if next_active_era_start_session_index < start_session {
				// This arm should never happen, but better handle it than to stall the staking
				// pallet.
				frame_support::print("Warning: A session appears to have been skipped.");
				Self::start_era(start_session);
			}
		}

		// disable all offending validators that have been disabled for the whole era
		for (index, disabled) in <OffendingValidators<T>>::get() {
			if disabled {
				T::SessionInterface::disable_validator(index);
			}
		}
	}

	/// End a session potentially ending an era.
	fn end_session(session_index: SessionIndex) {
		if let Some(active_era) = Self::active_era() {
			if let Some(next_active_era_start_session_index) =
				Self::eras_start_session_index(active_era.index + 1)
			{
				if next_active_era_start_session_index == session_index + 1 {
					Self::end_era(active_era, session_index);
				}
			}
		}
	}

	/// Start a new era. It does:
	///
	/// * Increment `active_era.index`,
	/// * reset `active_era.start`,
	/// * update `BondedEras` and apply slashes.
	fn start_era(start_session: SessionIndex) {
		let active_era = ActiveEra::<T>::mutate(|active_era| {
			let new_index = active_era.as_ref().map(|info| info.index + 1).unwrap_or(0);
			*active_era = Some(ActiveEraInfo {
				index: new_index,
				// Set new active era start in next `on_finalize`. To guarantee usage of `Time`
				start: None,
			});
			new_index
		});

		let bonding_duration = T::BondingDuration::get();

		BondedEras::<T>::mutate(|bonded| {
			bonded.push((active_era, start_session));

			if active_era > bonding_duration {
				let first_kept = active_era - bonding_duration;

				// Prune out everything that's from before the first-kept index.
				let n_to_prune =
					bonded.iter().take_while(|&&(era_idx, _)| era_idx < first_kept).count();

				// Kill slashing metadata.
				for (pruned_era, _) in bonded.drain(..n_to_prune) {
					slashing::clear_era_metadata::<T>(pruned_era);
				}

				if let Some(&(_, first_session)) = bonded.first() {
					T::SessionInterface::prune_historical_up_to(first_session);
				}
			}
		});

		Self::apply_unapplied_slashes(active_era);
	}

	/// Compute payout for era.
	fn end_era(active_era: ActiveEraInfo, _session_index: SessionIndex) {
		// Note: active_era_start can be None if end era is called during genesis config.
		if let Some(active_era_start) = active_era.start {
			let now_as_millis_u64 = T::UnixTime::now().as_millis().saturated_into::<u64>();

			let era_duration = (now_as_millis_u64 - active_era_start).saturated_into::<u64>();
			let staked = Self::eras_total_stake(&active_era.index);
			let issuance = T::Currency::total_issuance();
			let (validator_payout, remainder) =
				T::EraPayout::era_payout(staked, issuance, era_duration);

			Self::deposit_event(Event::<T>::EraPaid {
				era_index: active_era.index,
				validator_payout,
				remainder,
			});

			// Set ending era reward.
			<ErasValidatorReward<T>>::insert(&active_era.index, validator_payout);
			T::RewardRemainder::on_unbalanced(T::Currency::issue(remainder));

			// Clear offending validators.
			<OffendingValidators<T>>::kill();
		}
	}

	/// Plan a new era.
	///
	/// * Bump the current era storage (which holds the latest planned era).
	/// * Store start session index for the new planned era.
	/// * Clean old era information.
	/// * Store staking information for the new planned era
	///
	/// Returns the new validator set.
	pub fn trigger_new_era(
		start_session_index: SessionIndex,
		exposures: BoundedVec<
			(T::AccountId, Exposure<T::AccountId, BalanceOf<T>>),
			MaxWinnersOf<T>,
		>,
	) -> BoundedVec<T::AccountId, MaxWinnersOf<T>> {
		// Increment or set current era.
		let new_planned_era = CurrentEra::<T>::mutate(|s| {
			*s = Some(s.map(|s| s + 1).unwrap_or(0));
			s.unwrap()
		});
		ErasStartSessionIndex::<T>::insert(&new_planned_era, &start_session_index);

		// Clean old era information.
		if let Some(old_era) = new_planned_era.checked_sub(T::HistoryDepth::get() + 1) {
			Self::clear_era_information(old_era);
		}

		// Set staking information for the new era.
		Self::store_stakers_info(exposures, new_planned_era)
	}

	/// Potentially plan a new era.
	///
	/// Get election result from `T::ElectionProvider`.
	/// In case election result has more than [`MinimumValidatorCount`] validator trigger a new era.
	///
	/// In case a new era is planned, the new validator set is returned.
	pub(crate) fn try_trigger_new_era(
		start_session_index: SessionIndex,
		is_genesis: bool,
	) -> Option<BoundedVec<T::AccountId, MaxWinnersOf<T>>> {
		let election_result: BoundedVec<_, MaxWinnersOf<T>> = if is_genesis {
			let result = <T::GenesisElectionProvider>::elect().map_err(|e| {
				log!(warn, "genesis election provider failed due to {:?}", e);
				Self::deposit_event(Event::StakingElectionFailed);
			});

			result
				.ok()?
				.into_inner()
				.try_into()
				// both bounds checked in integrity test to be equal
				.defensive_unwrap_or_default()
		} else {
			let result = <T::ElectionProvider>::elect().map_err(|e| {
				log!(warn, "election provider failed due to {:?}", e);
				Self::deposit_event(Event::StakingElectionFailed);
			});
			result.ok()?
		};

		let exposures = Self::collect_exposures(election_result);
		if (exposures.len() as u32) < Self::minimum_validator_count().max(1) {
			// Session will panic if we ever return an empty validator set, thus max(1) ^^.
			match CurrentEra::<T>::get() {
				Some(current_era) if current_era > 0 => log!(
					warn,
					"chain does not have enough staking candidates to operate for era {:?} ({} \
					elected, minimum is {})",
					CurrentEra::<T>::get().unwrap_or(0),
					exposures.len(),
					Self::minimum_validator_count(),
				),
				None => {
					// The initial era is allowed to have no exposures.
					// In this case the SessionManager is expected to choose a sensible validator
					// set.
					// TODO: this should be simplified #8911
					CurrentEra::<T>::put(0);
					ErasStartSessionIndex::<T>::insert(&0, &start_session_index);
				},
				_ => (),
			}

			Self::deposit_event(Event::StakingElectionFailed);
			return None
		}

		Self::deposit_event(Event::StakersElected);
		Some(Self::trigger_new_era(start_session_index, exposures))
	}

	/// Process the output of the election.
	///
	/// Store staking information for the new planned era
	pub fn store_stakers_info(
		exposures: BoundedVec<
			(T::AccountId, Exposure<T::AccountId, BalanceOf<T>>),
			MaxWinnersOf<T>,
		>,
		new_planned_era: EraIndex,
	) -> BoundedVec<T::AccountId, MaxWinnersOf<T>> {
		let elected_stashes: BoundedVec<_, MaxWinnersOf<T>> = exposures
			.iter()
			.cloned()
			.map(|(x, _)| x)
			.collect::<Vec<_>>()
			.try_into()
			.expect("since we only map through exposures, size of elected_stashes is always same as exposures; qed");

		// Populate stakers, exposures, and the snapshot of validator prefs.
		let mut total_stake: BalanceOf<T> = Zero::zero();
		exposures.into_iter().for_each(|(stash, exposure)| {
			total_stake = total_stake.saturating_add(exposure.total);
			<ErasStakers<T>>::insert(new_planned_era, &stash, &exposure);

			let mut exposure_clipped = exposure;
			let clipped_max_len = T::MaxNominatorRewardedPerValidator::get() as usize;
			if exposure_clipped.others.len() > clipped_max_len {
				exposure_clipped.others.sort_by(|a, b| a.value.cmp(&b.value).reverse());
				exposure_clipped.others.truncate(clipped_max_len);
			}
			<ErasStakersClipped<T>>::insert(&new_planned_era, &stash, exposure_clipped);
		});

		// Insert current era staking information
		<ErasTotalStake<T>>::insert(&new_planned_era, total_stake);

		// Collect the pref of all winners.
		for stash in &elected_stashes {
			let pref = Self::validators(stash);
			<ErasValidatorPrefs<T>>::insert(&new_planned_era, stash, pref);
		}

		if new_planned_era > 0 {
			log!(
				info,
				"new validator set of size {:?} has been processed for era {:?}",
				elected_stashes.len(),
				new_planned_era,
			);
		}

		elected_stashes
	}

	/// Consume a set of [`BoundedSupports`] from [`sp_npos_elections`] and collect them into a
	/// [`Exposure`].
	fn collect_exposures(
		supports: BoundedSupportsOf<T::ElectionProvider>,
	) -> BoundedVec<(T::AccountId, Exposure<T::AccountId, BalanceOf<T>>), MaxWinnersOf<T>> {
		let total_issuance = T::Currency::total_issuance();
		let to_currency = |e: frame_election_provider_support::ExtendedBalance| {
			T::CurrencyToVote::to_currency(e, total_issuance)
		};

		supports
			.into_iter()
			.map(|(validator, support)| {
				// Build `struct exposure` from `support`.
				let mut others = Vec::with_capacity(support.voters.len());
				let mut own: BalanceOf<T> = Zero::zero();
				let mut total: BalanceOf<T> = Zero::zero();
				support
					.voters
					.into_iter()
					.map(|(nominator, weight)| (nominator, to_currency(weight)))
					.for_each(|(nominator, stake)| {
						if nominator == validator {
							own = own.saturating_add(stake);
						} else {
							others.push(IndividualExposure { who: nominator, value: stake });
						}
						total = total.saturating_add(stake);
					});

				let exposure = Exposure { own, others, total };
				(validator, exposure)
			})
			.try_collect()
			.expect("we only map through support vector which cannot change the size; qed")
	}

	/// Remove all associated data of a stash account from the staking system.
	///
	/// Assumes storage is upgraded before calling.
	///
	/// This is called:
	/// - after a `withdraw_unbonded()` call that frees all of a stash's bonded balance.
	/// - through `reap_stash()` if the balance has fallen to zero (through slashing).
	pub(crate) fn kill_stash(stash: &T::AccountId, num_slashing_spans: u32) -> DispatchResult {
		let controller = <Bonded<T>>::get(stash).ok_or(Error::<T>::NotStash)?;

		slashing::clear_stash_metadata::<T>(stash, num_slashing_spans)?;

		Self::do_remove_validator(stash);
		Self::do_remove_nominator(stash);

		<Bonded<T>>::remove(stash);
		<Payee<T>>::remove(stash);
		StakingLedger::<T>::get_storage(&controller).map(|l| l.remove());

		frame_system::Pallet::<T>::dec_consumers(stash);

		Ok(())
	}

	/// Clear all era information for given era.
	pub(crate) fn clear_era_information(era_index: EraIndex) {
		#[allow(deprecated)]
		<ErasStakers<T>>::remove_prefix(era_index, None);
		#[allow(deprecated)]
		<ErasStakersClipped<T>>::remove_prefix(era_index, None);
		#[allow(deprecated)]
		<ErasValidatorPrefs<T>>::remove_prefix(era_index, None);
		<ErasValidatorReward<T>>::remove(era_index);
		<ErasRewardPoints<T>>::remove(era_index);
		<ErasTotalStake<T>>::remove(era_index);
		ErasStartSessionIndex::<T>::remove(era_index);
	}

	/// Apply previously-unapplied slashes on the beginning of a new era, after a delay.
	fn apply_unapplied_slashes(active_era: EraIndex) {
		let era_slashes = UnappliedSlashes::<T>::take(&active_era);
		log!(
			debug,
			"found {} slashes scheduled to be executed in era {:?}",
			era_slashes.len(),
			active_era,
		);
		for slash in era_slashes {
			let slash_era = active_era.saturating_sub(T::SlashDeferDuration::get());
			slashing::apply_slash::<T>(slash, slash_era);
		}
	}

	/// Add reward points to validators using their stash account ID.
	///
	/// Validators are keyed by stash account ID and must be in the current elected set.
	///
	/// For each element in the iterator the given number of points in u32 is added to the
	/// validator, thus duplicates are handled.
	///
	/// At the end of the era each the total payout will be distributed among validator
	/// relatively to their points.
	///
	/// COMPLEXITY: Complexity is `number_of_validator_to_reward x current_elected_len`.
	pub fn reward_by_ids(validators_points: impl IntoIterator<Item = (T::AccountId, u32)>) {
		if let Some(active_era) = Self::active_era() {
			<ErasRewardPoints<T>>::mutate(active_era.index, |era_rewards| {
				for (validator, points) in validators_points.into_iter() {
					*era_rewards.individual.entry(validator).or_default() += points;
					era_rewards.total += points;
				}
			});
		}
	}

	/// Helper to set a new `ForceEra` mode.
	pub(crate) fn set_force_era(mode: Forcing) {
		log!(info, "Setting force era mode {:?}.", mode);
		ForceEra::<T>::put(mode);
		Self::deposit_event(Event::<T>::ForceEra { mode });
	}

	/// Ensures that at the end of the current session there will be a new era.
	pub(crate) fn ensure_new_era() {
		match ForceEra::<T>::get() {
			Forcing::ForceAlways | Forcing::ForceNew => (),
			_ => Self::set_force_era(Forcing::ForceNew),
		}
	}

	#[cfg(feature = "runtime-benchmarks")]
	pub fn add_era_stakers(
		current_era: EraIndex,
		stash: T::AccountId,
		exposure: Exposure<T::AccountId, BalanceOf<T>>,
	) {
		<ErasStakers<T>>::insert(&current_era, &stash, &exposure);
	}

	#[cfg(feature = "runtime-benchmarks")]
	pub fn set_slash_reward_fraction(fraction: Perbill) {
		SlashRewardFraction::<T>::put(fraction);
	}

	/// Get all of the voters that are eligible for the npos election.
	///
	/// `maybe_max_len` can imposes a cap on the number of voters returned;
	///
	/// Sets `MinimumActiveStake` to the minimum active nominator stake in the returned set of
	/// nominators.
	///
	/// This function is self-weighing as [`DispatchClass::Mandatory`].
	pub fn get_npos_voters(maybe_max_len: Option<usize>) -> Vec<VoterOf<Self>> {
		let max_allowed_len = {
			let all_voter_count = T::VoterList::count() as usize;
			maybe_max_len.unwrap_or(all_voter_count).min(all_voter_count)
		};

		let mut all_voters = Vec::<_>::with_capacity(max_allowed_len);

		// cache a few things.
		let weight_of = Self::weight_of_fn();

		let mut voters_seen = 0u32;
		let mut validators_taken = 0u32;
		let mut nominators_taken = 0u32;
		let mut min_active_stake = u64::MAX;

		let mut sorted_voters = T::VoterList::iter();
		while all_voters.len() < max_allowed_len &&
			voters_seen < (NPOS_MAX_ITERATIONS_COEFFICIENT * max_allowed_len as u32)
		{
			let voter = match sorted_voters.next() {
				Some(voter) => {
					voters_seen.saturating_inc();
					voter
				},
				None => break,
			};

			if let Some(Nominations { targets, .. }) = <Nominators<T>>::get(&voter) {
				let voter_weight = weight_of(&voter);
				if !targets.is_empty() {
					all_voters.push((voter.clone(), voter_weight, targets));
					nominators_taken.saturating_inc();
				} else {
					// Technically should never happen, but not much we can do about it.
				}
				min_active_stake =
					if voter_weight < min_active_stake { voter_weight } else { min_active_stake };
			} else if Validators::<T>::contains_key(&voter) {
				// if this voter is a validator:
				let self_vote = (
					voter.clone(),
					weight_of(&voter),
					vec![voter.clone()]
						.try_into()
						.expect("`MaxVotesPerVoter` must be greater than or equal to 1"),
				);
				all_voters.push(self_vote);
				validators_taken.saturating_inc();
			} else {
				// this can only happen if: 1. there a bug in the bags-list (or whatever is the
				// sorted list) logic and the state of the two pallets is no longer compatible, or
				// because the nominators is not decodable since they have more nomination than
				// `T::MaxNominations`. The latter can rarely happen, and is not really an emergency
				// or bug if it does.
				log!(
					warn,
					"DEFENSIVE: invalid item in `VoterList`: {:?}, this nominator probably has too many nominations now",
					voter
				);
			}
		}

		// all_voters should have not re-allocated.
		debug_assert!(all_voters.capacity() == max_allowed_len);

		Self::register_weight(T::WeightInfo::get_npos_voters(validators_taken, nominators_taken));

		let min_active_stake: T::CurrencyBalance =
			if all_voters.len() == 0 { 0u64.into() } else { min_active_stake.into() };

		MinimumActiveStake::<T>::put(min_active_stake);

		log!(
			info,
			"generated {} npos voters, {} from validators and {} nominators",
			all_voters.len(),
			validators_taken,
			nominators_taken
		);

		all_voters
	}

	/// Get the targets for an upcoming npos election.
	///
	/// This function is self-weighing as [`DispatchClass::Mandatory`].
	pub fn get_npos_targets(maybe_max_len: Option<usize>) -> Vec<T::AccountId> {
		let max_allowed_len = maybe_max_len.unwrap_or_else(|| T::TargetList::count() as usize);
		let mut all_targets = Vec::<T::AccountId>::with_capacity(max_allowed_len);
		let mut targets_seen = 0;

		let mut targets_iter = T::TargetList::iter();
		while all_targets.len() < max_allowed_len &&
			targets_seen < (NPOS_MAX_ITERATIONS_COEFFICIENT * max_allowed_len as u32)
		{
			let target = match targets_iter.next() {
				Some(target) => {
					targets_seen.saturating_inc();
					target
				},
				None => break,
			};

			if Validators::<T>::contains_key(&target) {
				all_targets.push(target);
			}
		}

		Self::register_weight(T::WeightInfo::get_npos_targets(all_targets.len() as u32));
		log!(info, "generated {} npos targets", all_targets.len());

		all_targets
	}

	/// This function will add a nominator to the `Nominators` storage map,
	/// and `VoterList`.
	///
	/// If the nominator already exists, their nominations will be updated.
	///
	/// NOTE: you must ALWAYS use this function to add nominator or update their targets. Any access
	/// to `Nominators` or `VoterList` outside of this function is almost certainly
	/// wrong.
	pub fn do_add_nominator(who: &T::AccountId, nominations: Nominations<T>) {
		let nominator_exists = Nominators::<T>::contains_key(who);
		// Get previous nominations before the nominator is updated.
		let prev_targets = Self::nominations(who);
		let new_targets = nominations.targets.clone().into_inner();

		Nominators::<T>::insert(who, nominations);

		if nominator_exists {
			if prev_targets != Some(new_targets) {
				T::EventListeners::on_nominator_update(who, prev_targets.unwrap_or_default());
			}
		} else {
			T::EventListeners::on_nominator_add(who);
		}
	}

	/// This function will remove a nominator from the `Nominators` storage map,
	/// and `VoterList`.
	///
	/// Returns true if `who` was removed from `Nominators`, otherwise false.
	///
	/// NOTE: you must ALWAYS use this function to remove a nominator from the system. Any access to
	/// `Nominators` outside of this function is almost certainly wrong.
	pub fn do_remove_nominator(who: &T::AccountId) -> bool {
		if let Some(nominations) = Self::nominations(who) {
			Nominators::<T>::remove(who);
			T::EventListeners::on_nominator_remove(who, nominations);
			return true
		}
		false
	}

	/// This function will add a validator to the `Validators` storage map.
	///
	/// If the validator already exists, their preferences will be updated.
	///
	/// NOTE: you must ALWAYS use this function to add a validator to the system. Any access to
	/// `Validators` or `VoterList` outside of this function is almost certainly
	/// wrong.
	pub fn do_add_validator(who: &T::AccountId, prefs: ValidatorPrefs) {
		let validator_exists = Validators::<T>::contains_key(who);

		let prev_prefs = Validators::<T>::get(who);
		Validators::<T>::insert(who, prefs.clone());

		if validator_exists {
			if prev_prefs != prefs {
				T::EventListeners::on_validator_update(who);
			}
		} else {
			T::EventListeners::on_validator_add(who);
		}
	}

	/// This function will remove a validator from the `Validators` storage map.
	///
	/// Returns true if `who` was removed from `Validators`, otherwise false.
	///
	/// NOTE: you must ALWAYS use this function to remove a validator from the system. Any access to
	/// `Validators` outside of this function is almost certainly wrong.
	pub fn do_remove_validator(who: &T::AccountId) -> bool {
		if Validators::<T>::contains_key(who) {
			Validators::<T>::remove(who);
			T::EventListeners::on_validator_remove(who);
			return true
		}
		false
	}

	/// Register some amount of weight directly with the system pallet.
	///
	/// This is always mandatory weight.
	fn register_weight(weight: Weight) {
		<frame_system::Pallet<T>>::register_extra_weight_unchecked(
			weight,
			DispatchClass::Mandatory,
		);
	}
}

impl<T: Config> Pallet<T> {
	/// Returns the current nominations quota for nominators.
	///
	/// Used by the runtime API.
	/// Note: for now, this api runtime will always return value of `T::MaxNominations` and thus it
	/// is redundant. However, with the upcoming changes in
	/// <https://github.com/paritytech/substrate/pull/12970>, the nominations quota will change
	/// depending on the nominators balance. We're introducing this runtime API now to prepare the
	/// community to use it before rolling out PR#12970.
	pub fn api_nominations_quota(_balance: BalanceOf<T>) -> u32 {
		T::MaxNominations::get()
	}
}

impl<T: Config> ElectionDataProvider for Pallet<T> {
	type AccountId = T::AccountId;
	type BlockNumber = BlockNumberFor<T>;
	type MaxVotesPerVoter = T::MaxNominations;

	fn desired_targets() -> data_provider::Result<u32> {
		Self::register_weight(T::DbWeight::get().reads(1));
		Ok(Self::validator_count())
	}

	fn electing_voters(maybe_max_len: Option<usize>) -> data_provider::Result<Vec<VoterOf<Self>>> {
		// This can never fail -- if `maybe_max_len` is `Some(_)` we handle it.
		let voters = Self::get_npos_voters(maybe_max_len);
		debug_assert!(maybe_max_len.map_or(true, |max| voters.len() <= max));

		Ok(voters)
	}

	fn electable_targets(maybe_max_len: Option<usize>) -> data_provider::Result<Vec<T::AccountId>> {
		let target_count = T::TargetList::count();

		// We can't handle this case yet -- return an error.
		if maybe_max_len.map_or(false, |max_len| target_count > max_len as u32) {
			return Err("Target snapshot too big")
		}

		Ok(Self::get_npos_targets(None))
	}

	fn next_election_prediction(now: T::BlockNumber) -> T::BlockNumber {
		let current_era = Self::current_era().unwrap_or(0);
		let current_session = Self::current_planned_session();
		let current_era_start_session_index =
			Self::eras_start_session_index(current_era).unwrap_or(0);
		// Number of session in the current era or the maximum session per era if reached.
		let era_progress = current_session
			.saturating_sub(current_era_start_session_index)
			.min(T::SessionsPerEra::get());

		let until_this_session_end = T::NextNewSession::estimate_next_new_session(now)
			.0
			.unwrap_or_default()
			.saturating_sub(now);

		let session_length = T::NextNewSession::average_session_length();

		let sessions_left: T::BlockNumber = match ForceEra::<T>::get() {
			Forcing::ForceNone => Bounded::max_value(),
			Forcing::ForceNew | Forcing::ForceAlways => Zero::zero(),
			Forcing::NotForcing if era_progress >= T::SessionsPerEra::get() => Zero::zero(),
			Forcing::NotForcing => T::SessionsPerEra::get()
				.saturating_sub(era_progress)
				// One session is computed in this_session_end.
				.saturating_sub(1)
				.into(),
		};

		now.saturating_add(
			until_this_session_end.saturating_add(sessions_left.saturating_mul(session_length)),
		)
	}

	#[cfg(feature = "runtime-benchmarks")]
	fn add_voter(
		voter: T::AccountId,
		weight: VoteWeight,
		targets: BoundedVec<T::AccountId, Self::MaxVotesPerVoter>,
	) {
		let stake = <BalanceOf<T>>::try_from(weight).unwrap_or_else(|_| {
			panic!("cannot convert a VoteWeight into BalanceOf, benchmark needs reconfiguring.")
		});
		<Bonded<T>>::insert(voter.clone(), voter.clone());
		StakingLedger::<T>::new(voter.clone(), voter, stake).put_storage();
		Self::do_add_nominator(&voter, Nominations { targets, submitted_in: 0, suppressed: false });
	}

	#[cfg(feature = "runtime-benchmarks")]
	fn add_target(target: T::AccountId) {
		let stake = MinValidatorBond::<T>::get() * 100u32.into();
		<Bonded<T>>::insert(target.clone(), target.clone());
		StakingLedger::<T>::new(target.clone(), target, stake).put_storage();
		Self::do_add_validator(
			&target,
			ValidatorPrefs { commission: Perbill::zero(), blocked: false },
		);
	}

	#[cfg(feature = "runtime-benchmarks")]
	fn clear() {
		#[allow(deprecated)]
		<Bonded<T>>::remove_all(None);
		#[allow(deprecated)]
		<Ledger<T>>::remove_all(None);
		#[allow(deprecated)]
		<Validators<T>>::remove_all();
		#[allow(deprecated)]
		<Nominators<T>>::remove_all();
		T::VoterList::unsafe_clear();
	}

	#[cfg(feature = "runtime-benchmarks")]
	fn put_snapshot(
		voters: Vec<VoterOf<Self>>,
		targets: Vec<T::AccountId>,
		target_stake: Option<VoteWeight>,
	) {
		targets.into_iter().for_each(|v| {
			let stake: BalanceOf<T> = target_stake
				.and_then(|w| <BalanceOf<T>>::try_from(w).ok())
				.unwrap_or_else(|| MinNominatorBond::<T>::get() * 100u32.into());
			<Bonded<T>>::insert(v.clone(), v.clone());
			StakingLedger::<T>::new(v.clone(), v, stake).put_storage();
			Self::do_add_validator(
				&v,
				ValidatorPrefs { commission: Perbill::zero(), blocked: false },
			);
		});

		voters.into_iter().for_each(|(v, s, t)| {
			let stake = <BalanceOf<T>>::try_from(s).unwrap_or_else(|_| {
				panic!("cannot convert a VoteWeight into BalanceOf, benchmark needs reconfiguring.")
			});
			<Bonded<T>>::insert(v.clone(), v.clone());
			StakingLedger::<T>::new(v.clone(), v, stake).put_storage();
			Self::do_add_nominator(
				&v,
				Nominations { targets: t, submitted_in: 0, suppressed: false },
			);
		});
	}
}

/// In this implementation `new_session(session)` must be called before `end_session(session-1)`
/// i.e. the new session must be planned before the ending of the previous session.
///
/// Once the first new_session is planned, all session must start and then end in order, though
/// some session can lag in between the newest session planned and the latest session started.
impl<T: Config> pallet_session::SessionManager<T::AccountId> for Pallet<T> {
	fn new_session(new_index: SessionIndex) -> Option<Vec<T::AccountId>> {
		log!(trace, "planning new session {}", new_index);
		CurrentPlannedSession::<T>::put(new_index);
		Self::new_session(new_index, false).map(|v| v.into_inner())
	}
	fn new_session_genesis(new_index: SessionIndex) -> Option<Vec<T::AccountId>> {
		log!(trace, "planning new session {} at genesis", new_index);
		CurrentPlannedSession::<T>::put(new_index);
		Self::new_session(new_index, true).map(|v| v.into_inner())
	}
	fn start_session(start_index: SessionIndex) {
		log!(trace, "starting session {}", start_index);
		Self::start_session(start_index)
	}
	fn end_session(end_index: SessionIndex) {
		log!(trace, "ending session {}", end_index);
		Self::end_session(end_index)
	}
}

impl<T: Config> historical::SessionManager<T::AccountId, Exposure<T::AccountId, BalanceOf<T>>>
	for Pallet<T>
{
	fn new_session(
		new_index: SessionIndex,
	) -> Option<Vec<(T::AccountId, Exposure<T::AccountId, BalanceOf<T>>)>> {
		<Self as pallet_session::SessionManager<_>>::new_session(new_index).map(|validators| {
			let current_era = Self::current_era()
				// Must be some as a new era has been created.
				.unwrap_or(0);

			validators
				.into_iter()
				.map(|v| {
					let exposure = Self::eras_stakers(current_era, &v);
					(v, exposure)
				})
				.collect()
		})
	}
	fn new_session_genesis(
		new_index: SessionIndex,
	) -> Option<Vec<(T::AccountId, Exposure<T::AccountId, BalanceOf<T>>)>> {
		<Self as pallet_session::SessionManager<_>>::new_session_genesis(new_index).map(
			|validators| {
				let current_era = Self::current_era()
					// Must be some as a new era has been created.
					.unwrap_or(0);

				validators
					.into_iter()
					.map(|v| {
						let exposure = Self::eras_stakers(current_era, &v);
						(v, exposure)
					})
					.collect()
			},
		)
	}
	fn start_session(start_index: SessionIndex) {
		<Self as pallet_session::SessionManager<_>>::start_session(start_index)
	}
	fn end_session(end_index: SessionIndex) {
		<Self as pallet_session::SessionManager<_>>::end_session(end_index)
	}
}

/// Add reward points to block authors:
/// * 20 points to the block producer for producing a (non-uncle) block,
impl<T> pallet_authorship::EventHandler<T::AccountId, T::BlockNumber> for Pallet<T>
where
	T: Config + pallet_authorship::Config + pallet_session::Config,
{
	fn note_author(author: T::AccountId) {
		Self::reward_by_ids(vec![(author, 20)])
	}
}

/// This is intended to be used with `FilterHistoricalOffences`.
impl<T: Config>
	OnOffenceHandler<T::AccountId, pallet_session::historical::IdentificationTuple<T>, Weight>
	for Pallet<T>
where
	T: pallet_session::Config<ValidatorId = <T as frame_system::Config>::AccountId>,
	T: pallet_session::historical::Config<
		FullIdentification = Exposure<<T as frame_system::Config>::AccountId, BalanceOf<T>>,
		FullIdentificationOf = ExposureOf<T>,
	>,
	T::SessionHandler: pallet_session::SessionHandler<<T as frame_system::Config>::AccountId>,
	T::SessionManager: pallet_session::SessionManager<<T as frame_system::Config>::AccountId>,
	T::ValidatorIdOf: Convert<
		<T as frame_system::Config>::AccountId,
		Option<<T as frame_system::Config>::AccountId>,
	>,
{
	fn on_offence(
		offenders: &[OffenceDetails<
			T::AccountId,
			pallet_session::historical::IdentificationTuple<T>,
		>],
		slash_fraction: &[Perbill],
		slash_session: SessionIndex,
		disable_strategy: DisableStrategy,
	) -> Weight {
		let reward_proportion = SlashRewardFraction::<T>::get();
		let mut consumed_weight = Weight::from_parts(0, 0);
		let mut add_db_reads_writes = |reads, writes| {
			consumed_weight += T::DbWeight::get().reads_writes(reads, writes);
		};

		let active_era = {
			let active_era = Self::active_era();
			add_db_reads_writes(1, 0);
			if active_era.is_none() {
				// This offence need not be re-submitted.
				return consumed_weight
			}
			active_era.expect("value checked not to be `None`; qed").index
		};
		let active_era_start_session_index = Self::eras_start_session_index(active_era)
			.unwrap_or_else(|| {
				frame_support::print("Error: start_session_index must be set for current_era");
				0
			});
		add_db_reads_writes(1, 0);

		let window_start = active_era.saturating_sub(T::BondingDuration::get());

		// Fast path for active-era report - most likely.
		// `slash_session` cannot be in a future active era. It must be in `active_era` or before.
		let slash_era = if slash_session >= active_era_start_session_index {
			active_era
		} else {
			let eras = BondedEras::<T>::get();
			add_db_reads_writes(1, 0);

			// Reverse because it's more likely to find reports from recent eras.
			match eras.iter().rev().find(|&(_, sesh)| sesh <= &slash_session) {
				Some((slash_era, _)) => *slash_era,
				// Before bonding period. defensive - should be filtered out.
				None => return consumed_weight,
			}
		};

		add_db_reads_writes(1, 1);

		let slash_defer_duration = T::SlashDeferDuration::get();

		let invulnerables = Self::invulnerables();
		add_db_reads_writes(1, 0);

		for (details, slash_fraction) in offenders.iter().zip(slash_fraction) {
			let (stash, exposure) = &details.offender;

			// Skip if the validator is invulnerable.
			if invulnerables.contains(stash) {
				continue
			}

			let unapplied = slashing::compute_slash::<T>(slashing::SlashParams {
				stash,
				slash: *slash_fraction,
				exposure,
				slash_era,
				window_start,
				now: active_era,
				reward_proportion,
				disable_strategy,
			});

			Self::deposit_event(Event::<T>::SlashReported {
				validator: stash.clone(),
				fraction: *slash_fraction,
				slash_era,
			});

			if let Some(mut unapplied) = unapplied {
				let nominators_len = unapplied.others.len() as u64;
				let reporters_len = details.reporters.len() as u64;

				{
					let upper_bound = 1 /* Validator/NominatorSlashInEra */ + 2 /* fetch_spans */;
					let rw = upper_bound + nominators_len * upper_bound;
					add_db_reads_writes(rw, rw);
				}
				unapplied.reporters = details.reporters.clone();
				if slash_defer_duration == 0 {
					// Apply right away.
					slashing::apply_slash::<T>(unapplied, slash_era);
					{
						let slash_cost = (6, 5);
						let reward_cost = (2, 2);
						add_db_reads_writes(
							(1 + nominators_len) * slash_cost.0 + reward_cost.0 * reporters_len,
							(1 + nominators_len) * slash_cost.1 + reward_cost.1 * reporters_len,
						);
					}
				} else {
					// Defer to end of some `slash_defer_duration` from now.
					log!(
						debug,
						"deferring slash of {:?}% happened in {:?} (reported in {:?}) to {:?}",
						slash_fraction,
						slash_era,
						active_era,
						slash_era + slash_defer_duration + 1,
					);
					UnappliedSlashes::<T>::mutate(
						slash_era.saturating_add(slash_defer_duration).saturating_add(One::one()),
						move |for_later| for_later.push(unapplied),
					);
					add_db_reads_writes(1, 1);
				}
			} else {
				add_db_reads_writes(4 /* fetch_spans */, 5 /* kick_out_if_recent */)
			}
		}

		consumed_weight
	}
}

impl<T: Config> ScoreProvider<T::AccountId> for Pallet<T> {
	type Score = VoteWeight;

	fn score(who: &T::AccountId) -> Self::Score {
		Self::weight_of(who)
	}

	#[cfg(feature = "runtime-benchmarks")]
	fn set_score_of(who: &T::AccountId, weight: Self::Score) {
		// this will clearly results in an inconsistent state, but it should not matter for a
		// benchmark.
		let active: BalanceOf<T> = weight.try_into().map_err(|_| ()).unwrap();
		let mut ledger = match Self::ledger(who) {
			None => StakingLedger::default_from(who.clone()),
			Some(l) => l,
		};
		ledger.active = active;

		<Ledger<T>>::insert(who, ledger);
		<Bonded<T>>::insert(who, who);

		// also, we play a trick to make sure that a issuance based-`CurrencyToVote` behaves well:
		// This will make sure that total issuance is zero, thus the currency to vote will be a 1-1
		// conversion.
		let imbalance = T::Currency::burn(T::Currency::total_issuance());
		// kinda ugly, but gets the job done. The fact that this works here is a HUGE exception.
		// Don't try this pattern in other places.
		sp_std::mem::forget(imbalance);
	}
}

/// A simple sorted list implementation that does not require any additional pallets. Note, this
/// does not provide validators in sorted order. If you desire nominators in a sorted order take
/// a look at [`pallet-bags-list`].
pub struct UseValidatorsMap<T>(sp_std::marker::PhantomData<T>);

impl<T: Config> SortedListProvider<T::AccountId> for UseValidatorsMap<T> {
	type Score = BalanceOf<T>;
	type Error = ();

	/// Returns iterator over voter list, which can have `take` called on it.
	fn iter() -> Box<dyn Iterator<Item = T::AccountId>> {
		Box::new(Validators::<T>::iter().map(|(v, _)| v))
	}

	fn iter_from(
		start: &T::AccountId,
	) -> Result<Box<dyn Iterator<Item = T::AccountId>>, Self::Error> {
		if Validators::<T>::contains_key(start) {
			let start_key = Validators::<T>::hashed_key_for(start);
			Ok(Box::new(Validators::<T>::iter_from(start_key).map(|(n, _)| n)))
		} else {
			Err(())
		}
	}

	fn count() -> u32 {
		Validators::<T>::count()
	}

	fn contains(id: &T::AccountId) -> bool {
		Validators::<T>::contains_key(id)
	}

	fn on_insert(_: T::AccountId, _weight: Self::Score) -> Result<(), Self::Error> {
		// nothing to do on insert.
		Ok(())
	}

	fn get_score(id: &T::AccountId) -> Result<Self::Score, Self::Error> {
		Ok(Pallet::<T>::weight_of(id).into())
	}

	fn on_update(_: &T::AccountId, _weight: Self::Score) -> Result<(), Self::Error> {
		// nothing to do on update.
		Ok(())
	}

	fn on_remove(_: &T::AccountId) -> Result<(), Self::Error> {
		// nothing to do on remove.
		Ok(())
	}

	fn unsafe_regenerate(
		_: impl IntoIterator<Item = T::AccountId>,
		_: Box<dyn Fn(&T::AccountId) -> Self::Score>,
	) -> u32 {
		// nothing to do upon regenerate.
		0
	}

	#[cfg(feature = "try-runtime")]
	fn try_state() -> Result<(), &'static str> {
		Ok(())
	}

	frame_election_provider_support::runtime_benchmarks_or_test_enabled! {
		fn unsafe_clear() {
			#[allow(deprecated)]
			Validators::<T>::remove_all();
		}

		fn score_update_worst_case(_who: &T::AccountId, _is_increase: bool) -> Self::Score {
			unimplemented!()
		}
	}
}

/// A simple voter list implementation that does not require any additional pallets. Note, this
/// does not provided nominators in sorted ordered. If you desire nominators in a sorted order take
/// a look at [`pallet-bags-list].
pub struct UseNominatorsAndValidatorsMap<T>(sp_std::marker::PhantomData<T>);

impl<T: Config> SortedListProvider<T::AccountId> for UseNominatorsAndValidatorsMap<T> {
	type Error = ();
	type Score = VoteWeight;

	fn iter() -> Box<dyn Iterator<Item = T::AccountId>> {
		Box::new(
			Validators::<T>::iter()
				.map(|(v, _)| v)
				.chain(Nominators::<T>::iter().map(|(n, _)| n)),
		)
	}

	fn iter_from(
		start: &T::AccountId,
	) -> Result<Box<dyn Iterator<Item = T::AccountId>>, Self::Error> {
		if Validators::<T>::contains_key(start) {
			let start_key = Validators::<T>::hashed_key_for(start);
			Ok(Box::new(
				Validators::<T>::iter_from(start_key)
					.map(|(n, _)| n)
					.chain(Nominators::<T>::iter().map(|(x, _)| x)),
			))
		} else if Nominators::<T>::contains_key(start) {
			let start_key = Nominators::<T>::hashed_key_for(start);
			Ok(Box::new(Nominators::<T>::iter_from(start_key).map(|(n, _)| n)))
		} else {
			Err(())
		}
	}

	fn count() -> u32 {
		Nominators::<T>::count().saturating_add(Validators::<T>::count())
	}

	fn contains(id: &T::AccountId) -> bool {
		Nominators::<T>::contains_key(id) || Validators::<T>::contains_key(id)
	}

	fn on_insert(_: T::AccountId, _weight: Self::Score) -> Result<(), Self::Error> {
		// nothing to do on insert.
		Ok(())
	}

	fn get_score(id: &T::AccountId) -> Result<Self::Score, Self::Error> {
		Ok(Pallet::<T>::weight_of(id))
	}

	fn on_update(_: &T::AccountId, _weight: Self::Score) -> Result<(), Self::Error> {
		// nothing to do on update.
		Ok(())
	}

	fn on_remove(_: &T::AccountId) -> Result<(), Self::Error> {
		// nothing to do on remove.
		Ok(())
	}

	fn unsafe_regenerate(
		_: impl IntoIterator<Item = T::AccountId>,
		_: Box<dyn Fn(&T::AccountId) -> Self::Score>,
	) -> u32 {
		// nothing to do upon regenerate.
		0
	}

	#[cfg(feature = "try-runtime")]
	fn try_state() -> Result<(), &'static str> {
		Ok(())
	}

	frame_election_provider_support::runtime_benchmarks_or_test_enabled! {
		fn unsafe_clear() {
			// NOTE: Caller must ensure this doesn't lead to too many storage accesses. This is a
			// condition of SortedListProvider::unsafe_clear.
			#[allow(deprecated)]
			Nominators::<T>::remove_all();
			#[allow(deprecated)]
			Validators::<T>::remove_all();
		}

		fn score_update_worst_case(_who: &T::AccountId, _is_increase: bool) -> Self::Score {
			unimplemented!()
		}
	}
}

// NOTE: in this entire impl block, the assumption is that `who` is a stash account.
impl<T: Config> StakingInterface for Pallet<T> {
	type AccountId = T::AccountId;
	type Balance = BalanceOf<T>;
	type CurrencyToVote = T::CurrencyToVote;

	fn minimum_nominator_bond() -> Self::Balance {
		MinNominatorBond::<T>::get()
	}

	fn desired_validator_count() -> u32 {
		ValidatorCount::<T>::get()
	}

	fn election_ongoing() -> bool {
		T::ElectionProvider::ongoing()
	}

	fn force_unstake(who: Self::AccountId) -> sp_runtime::DispatchResult {
		let num_slashing_spans = Self::slashing_spans(&who).map_or(0, |s| s.iter().count() as u32);
		Self::force_unstake(RawOrigin::Root.into(), who.clone(), num_slashing_spans)
	}

	fn minimum_validator_bond() -> Self::Balance {
		MinValidatorBond::<T>::get()
	}

	fn stash_by_ctrl(controller: &Self::AccountId) -> Result<Self::AccountId, DispatchError> {
		Self::ledger(controller)
			.map(|l| l.stash)
			.ok_or(Error::<T>::NotController.into())
	}

	fn is_exposed_in_era(who: &Self::AccountId, era: &EraIndex) -> bool {
		ErasStakers::<T>::iter_prefix(era).any(|(validator, exposures)| {
			validator == *who || exposures.others.iter().any(|i| i.who == *who)
		})
	}

	fn bonding_duration() -> EraIndex {
		T::BondingDuration::get()
	}

	fn current_era() -> EraIndex {
		Self::current_era().unwrap_or(Zero::zero())
	}

	fn stake(who: &Self::AccountId) -> Result<Stake<BalanceOf<T>>, DispatchError> {
		Self::bonded(who)
			.and_then(|c| Self::ledger(&c))
			.map(Into::into)
			.ok_or(Error::<T>::NotStash.into())
	}

	fn bond_extra(who: &Self::AccountId, extra: Self::Balance) -> DispatchResult {
		Self::bond_extra(RawOrigin::Signed(who.clone()).into(), extra)
	}

	fn unbond(who: &Self::AccountId, value: Self::Balance) -> DispatchResult {
		let ctrl = Self::bonded(who).ok_or(Error::<T>::NotStash)?;
		Self::unbond(RawOrigin::Signed(ctrl).into(), value)
			.map_err(|with_post| with_post.error)
			.map(|_| ())
	}

	fn chill(who: &Self::AccountId) -> DispatchResult {
		// defensive-only: any account bonded via this interface has the stash set as the
		// controller, but we have to be sure. Same comment anywhere else that we read this.
		let ctrl = Self::bonded(who).ok_or(Error::<T>::NotStash)?;
		Self::chill(RawOrigin::Signed(ctrl).into())
	}

	fn withdraw_unbonded(
		who: Self::AccountId,
		num_slashing_spans: u32,
	) -> Result<bool, DispatchError> {
		let ctrl = Self::bonded(who).ok_or(Error::<T>::NotStash)?;
		Self::withdraw_unbonded(RawOrigin::Signed(ctrl.clone()).into(), num_slashing_spans)
			.map(|_| !Ledger::<T>::contains_key(&ctrl))
			.map_err(|with_post| with_post.error)
	}

	fn bond(
		who: &Self::AccountId,
		value: Self::Balance,
		payee: &Self::AccountId,
	) -> DispatchResult {
		Self::bond(
			RawOrigin::Signed(who.clone()).into(),
			T::Lookup::unlookup(who.clone()),
			value,
			RewardDestination::Account(payee.clone()),
		)
	}

	fn nominate(who: &Self::AccountId, targets: Vec<Self::AccountId>) -> DispatchResult {
		let ctrl = Self::bonded(who).ok_or(Error::<T>::NotStash)?;
		let targets = targets.into_iter().map(T::Lookup::unlookup).collect::<Vec<_>>();
		Self::nominate(RawOrigin::Signed(ctrl).into(), targets)
	}

<<<<<<< HEAD
	fn status(who: &Self::AccountId) -> Option<sp_staking::StakerStatus<Self::AccountId>> {
		// This pesky or-statement is to prevent edge cases where this is being called while an
		// account is being partially deleted. This should be refactored as well.
		let is_bonded = Self::bonded(who).is_some() || Self::ledger(who).is_some();
		if !is_bonded {
			return None
=======
	fn status(
		who: &Self::AccountId,
	) -> Result<sp_staking::StakerStatus<Self::AccountId>, DispatchError> {
		let is_bonded = Self::bonded(who).is_some();
		if !is_bonded {
			return Err(Error::<T>::NotStash.into())
		}

		let is_validator = Validators::<T>::contains_key(&who);
		let is_nominator = Nominators::<T>::get(&who);

		use sp_staking::StakerStatus;
		match (is_validator, is_nominator.is_some()) {
			(false, false) => Ok(StakerStatus::Idle),
			(true, false) => Ok(StakerStatus::Validator),
			(false, true) => Ok(StakerStatus::Nominator(
				is_nominator.expect("is checked above; qed").targets.into_inner(),
			)),
			(true, true) => {
				defensive!("cannot be both validators and nominator");
				Err(Error::<T>::BadState.into())
			},
		}
	}

	sp_staking::runtime_benchmarks_enabled! {
		fn nominations(who: &Self::AccountId) -> Option<Vec<T::AccountId>> {
			Nominators::<T>::get(who).map(|n| n.targets.into_inner())
>>>>>>> c014d4a8
		}

		let is_validator = Validators::<T>::contains_key(&who);
		let is_nominator = Nominators::<T>::get(&who);

		match (is_validator, is_nominator.is_some()) {
			(false, false) => Some(StakerStatus::Idle),
			(true, false) => Some(StakerStatus::Validator),
			(false, true) => Some(StakerStatus::Nominator(
				is_nominator.expect("is checked above; qed").targets.into_inner(),
			)),
			(true, true) => {
				defensive!("cannot be both validators and nominator");
				None
			},
		}
	}

	sp_staking::runtime_benchmarks_enabled! {
		fn add_era_stakers(
			current_era: &EraIndex,
			stash: &T::AccountId,
			exposures: Vec<(Self::AccountId, Self::Balance)>,
		) {
			let others = exposures
				.iter()
				.map(|(who, value)| IndividualExposure { who: who.clone(), value: value.clone() })
				.collect::<Vec<_>>();
			let exposure = Exposure { total: Default::default(), own: Default::default(), others };
			<ErasStakers<T>>::insert(&current_era, &stash, &exposure);
		}

		fn set_current_era(era: EraIndex) {
			CurrentEra::<T>::put(era);
		}
	}
}

#[cfg(any(test, feature = "try-runtime"))]
impl<T: Config> Pallet<T> {
	pub(crate) fn do_try_state(_: BlockNumberFor<T>) -> Result<(), &'static str> {
		ensure!(
			T::VoterList::iter()
				.all(|x| <Nominators<T>>::contains_key(&x) || <Validators<T>>::contains_key(&x)),
			"VoterList contains non-staker"
		);

		Self::check_nominators()?;
		Self::check_exposures()?;
		Self::check_ledgers()?;
		Self::check_count()
	}

	fn check_count() -> Result<(), &'static str> {
		ensure!(
			<T as Config>::VoterList::count() ==
				Nominators::<T>::count() + Validators::<T>::count(),
			"wrong external count"
		);
		ensure!(
			<T as Config>::TargetList::count() == Validators::<T>::count(),
			"wrong external count"
		);
		ensure!(
			ValidatorCount::<T>::get() <=
				<T::ElectionProvider as frame_election_provider_support::ElectionProviderBase>::MaxWinners::get(),
			"validator count exceeded election max winners"
		);
		Ok(())
	}

	fn check_ledgers() -> Result<(), &'static str> {
		Bonded::<T>::iter()
			.map(|(_, ctrl)| Self::ensure_ledger_consistent(ctrl))
			.collect::<Result<_, _>>()
	}

	fn check_exposures() -> Result<(), &'static str> {
		// a check per validator to ensure the exposure struct is always sane.
		let era = Self::active_era().unwrap().index;
		ErasStakers::<T>::iter_prefix_values(era)
			.map(|expo| {
				ensure!(
					expo.total ==
						expo.own +
							expo.others
								.iter()
								.map(|e| e.value)
								.fold(Zero::zero(), |acc, x| acc + x),
					"wrong total exposure.",
				);
				Ok(())
			})
			.collect::<Result<_, _>>()
	}

	fn check_nominators() -> Result<(), &'static str> {
		// a check per nominator to ensure their entire stake is correctly distributed. Will only
		// kick-in if the nomination was submitted before the current era.
		let era = Self::active_era().unwrap().index;
		<Nominators<T>>::iter()
			.filter_map(
				|(nominator, nomination)| {
					if nomination.submitted_in < era {
						Some(nominator)
					} else {
						None
					}
				},
			)
			.map(|nominator| {
				// must be bonded.
				Self::ensure_is_stash(&nominator)?;
				let mut sum = BalanceOf::<T>::zero();
				T::SessionInterface::validators()
					.iter()
					.map(|v| Self::eras_stakers(era, v))
					.map(|e| {
						let individual =
							e.others.iter().filter(|e| e.who == nominator).collect::<Vec<_>>();
						let len = individual.len();
						match len {
							0 => { /* not supporting this validator at all. */ },
							1 => sum += individual[0].value,
							_ => return Err("nominator cannot back a validator more than once."),
						};
						Ok(())
					})
					.collect::<Result<_, _>>()
			})
			.collect::<Result<_, _>>()
	}

	fn ensure_is_stash(who: &T::AccountId) -> Result<(), &'static str> {
		ensure!(Self::bonded(who).is_some(), "Not a stash.");
		Ok(())
	}

	fn ensure_ledger_consistent(ctrl: T::AccountId) -> Result<(), &'static str> {
		// ensures ledger.total == ledger.active + sum(ledger.unlocking).
		let ledger = Self::ledger(&ctrl.clone()).ok_or("Not a controller.")?;
		let real_total: BalanceOf<T> =
			ledger.unlocking.iter().fold(ledger.active, |a, c| a + c.value);
		ensure!(real_total == ledger.total, "ledger.total corrupt");

		if !(ledger.active >= T::Currency::minimum_balance() || ledger.active.is_zero()) {
			log!(warn, "ledger.active less than ED: {:?}, {:?}", ctrl, ledger)
		}

		Ok(())
	}
}<|MERGE_RESOLUTION|>--- conflicted
+++ resolved
@@ -1632,14 +1632,6 @@
 		Self::nominate(RawOrigin::Signed(ctrl).into(), targets)
 	}
 
-<<<<<<< HEAD
-	fn status(who: &Self::AccountId) -> Option<sp_staking::StakerStatus<Self::AccountId>> {
-		// This pesky or-statement is to prevent edge cases where this is being called while an
-		// account is being partially deleted. This should be refactored as well.
-		let is_bonded = Self::bonded(who).is_some() || Self::ledger(who).is_some();
-		if !is_bonded {
-			return None
-=======
 	fn status(
 		who: &Self::AccountId,
 	) -> Result<sp_staking::StakerStatus<Self::AccountId>, DispatchError> {
@@ -1668,7 +1660,6 @@
 	sp_staking::runtime_benchmarks_enabled! {
 		fn nominations(who: &Self::AccountId) -> Option<Vec<T::AccountId>> {
 			Nominators::<T>::get(who).map(|n| n.targets.into_inner())
->>>>>>> c014d4a8
 		}
 
 		let is_validator = Validators::<T>::contains_key(&who);
