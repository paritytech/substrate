--- conflicted
+++ resolved
@@ -801,11 +801,6 @@
 			}
 
 			if let Some(Nominations { targets, .. }) = <Nominators<T>>::get(&voter) {
-<<<<<<< HEAD
-				// if this voter is a nominator:
-				let voter_weight = weight_of(&voter);
-=======
->>>>>>> 28e906df
 				if !targets.is_empty() {
 					// Note on lazy nomination quota: we do not check the nomination quota of the
 					// voter at this point and accept all the current nominations. The nomination
