// This file is part of Substrate.

// Copyright (C) 2019-2022 Parity Technologies (UK) Ltd.
// SPDX-License-Identifier: Apache-2.0

// Licensed under the Apache License, Version 2.0 (the "License");
// you may not use this file except in compliance with the License.
// You may obtain a copy of the License at
//
// 	http://www.apache.org/licenses/LICENSE-2.0
//
// Unless required by applicable law or agreed to in writing, software
// distributed under the License is distributed on an "AS IS" BASIS,
// WITHOUT WARRANTIES OR CONDITIONS OF ANY KIND, either express or implied.
// See the License for the specific language governing permissions and
// limitations under the License.

//! A slashing implementation for NPoS systems.
//!
//! For the purposes of the economic model, it is easiest to think of each validator as a nominator
//! which nominates only its own identity.
//!
//! The act of nomination signals intent to unify economic identity with the validator - to take
//! part in the rewards of a job well done, and to take part in the punishment of a job done badly.
//!
//! There are 3 main difficulties to account for with slashing in NPoS:
//!   - A nominator can nominate multiple validators and be slashed via any of them.
//!   - Until slashed, stake is reused from era to era. Nominating with N coins for E eras in a row
//!     does not mean you have N*E coins to be slashed - you've only ever had N.
//!   - Slashable offences can be found after the fact and out of order.
//!
//! The algorithm implemented in this module tries to balance these 3 difficulties.
//!
//! First, we only slash participants for the _maximum_ slash they receive in some time period,
//! rather than the sum. This ensures a protection from overslashing.
//!
//! Second, we do not want the time period (or "span") that the maximum is computed
//! over to last indefinitely. That would allow participants to begin acting with
//! impunity after some point, fearing no further repercussions. For that reason, we
//! automatically "chill" validators and withdraw a nominator's nomination after a slashing event,
//! requiring them to re-enlist voluntarily (acknowledging the slash) and begin a new
//! slashing span.
//!
//! Typically, you will have a single slashing event per slashing span. Only in the case
//! where a validator releases many misbehaviors at once, or goes "back in time" to misbehave in
//! eras that have already passed, would you encounter situations where a slashing span
//! has multiple misbehaviors. However, accounting for such cases is necessary
//! to deter a class of "rage-quit" attacks.
//!
//! Based on research at <https://research.web3.foundation/en/latest/polkadot/slashing/npos.html>

use crate::{
	BalanceOf, Config, Error, Exposure, NegativeImbalanceOf, Pallet, Perbill, SessionInterface,
	Store, UnappliedSlash,
};
use codec::{Decode, Encode};
use frame_support::{
	ensure,
	traits::{Currency, Get, Imbalance, OnUnbalanced},
};
use scale_info::TypeInfo;
use sp_runtime::{
	traits::{Saturating, Zero},
	DispatchResult, RuntimeDebug,
};
use sp_staking::{offence::DisableStrategy, EraIndex};
use sp_std::vec::Vec;

/// The proportion of the slashing reward to be paid out on the first slashing detection.
/// This is f_1 in the paper.
const REWARD_F1: Perbill = Perbill::from_percent(50);

/// The index of a slashing span - unique to each stash.
pub type SpanIndex = u32;

// A range of start..end eras for a slashing span.
#[derive(Encode, Decode, TypeInfo)]
#[cfg_attr(test, derive(Debug, PartialEq))]
pub(crate) struct SlashingSpan {
	pub(crate) index: SpanIndex,
	pub(crate) start: EraIndex,
	pub(crate) length: Option<EraIndex>, // the ongoing slashing span has indeterminate length.
}

impl SlashingSpan {
	fn contains_era(&self, era: EraIndex) -> bool {
		self.start <= era && self.length.map_or(true, |l| self.start + l > era)
	}
}

/// An encoding of all of a nominator's slashing spans.
#[derive(Encode, Decode, RuntimeDebug, TypeInfo)]
pub struct SlashingSpans {
	// the index of the current slashing span of the nominator. different for
	// every stash, resets when the account hits free balance 0.
	span_index: SpanIndex,
	// the start era of the most recent (ongoing) slashing span.
	last_start: EraIndex,
	// the last era at which a non-zero slash occurred.
	last_nonzero_slash: EraIndex,
	// all prior slashing spans' start indices, in reverse order (most recent first)
	// encoded as offsets relative to the slashing span after it.
	prior: Vec<EraIndex>,
}

impl SlashingSpans {
	// creates a new record of slashing spans for a stash, starting at the beginning
	// of the bonding period, relative to now.
	pub(crate) fn new(window_start: EraIndex) -> Self {
		SlashingSpans {
			span_index: 0,
			last_start: window_start,
			// initialize to zero, as this structure is lazily created until
			// the first slash is applied. setting equal to `window_start` would
			// put a time limit on nominations.
			last_nonzero_slash: 0,
			prior: Vec::new(),
		}
	}

	// update the slashing spans to reflect the start of a new span at the era after `now`
	// returns `true` if a new span was started, `false` otherwise. `false` indicates
	// that internal state is unchanged.
	pub(crate) fn end_span(&mut self, now: EraIndex) -> bool {
		let next_start = now + 1;
		if next_start <= self.last_start {
			return false
		}

		let last_length = next_start - self.last_start;
		self.prior.insert(0, last_length);
		self.last_start = next_start;
		self.span_index += 1;
		true
	}

	// an iterator over all slashing spans in _reverse_ order - most recent first.
	pub(crate) fn iter(&'_ self) -> impl Iterator<Item = SlashingSpan> + '_ {
		let mut last_start = self.last_start;
		let mut index = self.span_index;
		let last = SlashingSpan { index, start: last_start, length: None };
		let prior = self.prior.iter().cloned().map(move |length| {
			let start = last_start - length;
			last_start = start;
			index -= 1;

			SlashingSpan { index, start, length: Some(length) }
		});

		sp_std::iter::once(last).chain(prior)
	}

	/// Yields the era index where the most recent non-zero slash occurred.
	pub fn last_nonzero_slash(&self) -> EraIndex {
		self.last_nonzero_slash
	}

	// prune the slashing spans against a window, whose start era index is given.
	//
	// If this returns `Some`, then it includes a range start..end of all the span
	// indices which were pruned.
	fn prune(&mut self, window_start: EraIndex) -> Option<(SpanIndex, SpanIndex)> {
		let old_idx = self
			.iter()
			.skip(1) // skip ongoing span.
			.position(|span| span.length.map_or(false, |len| span.start + len <= window_start));

		let earliest_span_index = self.span_index - self.prior.len() as SpanIndex;
		let pruned = match old_idx {
			Some(o) => {
				self.prior.truncate(o);
				let new_earliest = self.span_index - self.prior.len() as SpanIndex;
				Some((earliest_span_index, new_earliest))
			},
			None => None,
		};

		// readjust the ongoing span, if it started before the beginning of the window.
		self.last_start = sp_std::cmp::max(self.last_start, window_start);
		pruned
	}
}

/// A slashing-span record for a particular stash.
#[derive(Encode, Decode, Default, TypeInfo)]
pub(crate) struct SpanRecord<Balance> {
	slashed: Balance,
	paid_out: Balance,
}

impl<Balance> SpanRecord<Balance> {
	/// The value of stash balance slashed in this span.
	#[cfg(test)]
	pub(crate) fn amount(&self) -> &Balance {
		&self.slashed
	}
}

/// Parameters for performing a slash.
#[derive(Clone)]
pub(crate) struct SlashParams<'a, T: 'a + Config> {
	/// The stash account being slashed.
	pub(crate) stash: &'a T::AccountId,
	/// The proportion of the slash.
	pub(crate) slash: Perbill,
	/// The exposure of the stash and all nominators.
	pub(crate) exposure: &'a Exposure<T::AccountId, BalanceOf<T>>,
	/// The era where the offence occurred.
	pub(crate) slash_era: EraIndex,
	/// The first era in the current bonding period.
	pub(crate) window_start: EraIndex,
	/// The current era.
	pub(crate) now: EraIndex,
	/// The maximum percentage of a slash that ever gets paid out.
	/// This is f_inf in the paper.
	pub(crate) reward_proportion: Perbill,
	/// When to disable offenders.
	pub(crate) disable_strategy: DisableStrategy,
}

/// Computes a slash of a validator and nominators. It returns an unapplied
/// record to be applied at some later point. Slashing metadata is updated in storage,
/// since unapplied records are only rarely intended to be dropped.
///
/// The pending slash record returned does not have initialized reporters. Those have
/// to be set at a higher level, if any.
pub(crate) fn compute_slash<T: Config>(
	params: SlashParams<T>,
) -> Option<UnappliedSlash<T::AccountId, BalanceOf<T>>> {
	let mut reward_payout = Zero::zero();
	let mut val_slashed = Zero::zero();

	// is the slash amount here a maximum for the era?
	let own_slash = params.slash * params.exposure.own;
	if params.slash * params.exposure.total == Zero::zero() {
		// kick out the validator even if they won't be slashed,
		// as long as the misbehavior is from their most recent slashing span.
		kick_out_if_recent::<T>(params);
		return None
	}

	let (prior_slash_p, _era_slash) =
		<Pallet<T> as Store>::ValidatorSlashInEra::get(&params.slash_era, params.stash)
			.unwrap_or((Perbill::zero(), Zero::zero()));

	// compare slash proportions rather than slash values to avoid issues due to rounding
	// error.
	if params.slash.deconstruct() > prior_slash_p.deconstruct() {
		<Pallet<T> as Store>::ValidatorSlashInEra::insert(
			&params.slash_era,
			params.stash,
			&(params.slash, own_slash),
		);
	} else {
		// we slash based on the max in era - this new event is not the max,
		// so neither the validator or any nominators will need an update.
		//
		// this does lead to a divergence of our system from the paper, which
		// pays out some reward even if the latest report is not max-in-era.
		// we opt to avoid the nominator lookups and edits and leave more rewards
		// for more drastic misbehavior.
		return None
	}

	// apply slash to validator.
	{
		let mut spans = fetch_spans::<T>(
			params.stash,
			params.window_start,
			&mut reward_payout,
			&mut val_slashed,
			params.reward_proportion,
		);

		let target_span = spans.compare_and_update_span_slash(params.slash_era, own_slash);

		if target_span == Some(spans.span_index()) {
			// misbehavior occurred within the current slashing span - take appropriate
			// actions.

			// chill the validator - it misbehaved in the current span and should
			// not continue in the next election. also end the slashing span.
			spans.end_span(params.now);
			<Pallet<T>>::chill_stash(params.stash);
		}
	}

	let disable_when_slashed = params.disable_strategy != DisableStrategy::Never;
	add_offending_validator::<T>(params.stash, disable_when_slashed);

	let mut nominators_slashed = Vec::new();
	reward_payout += slash_nominators::<T>(params.clone(), prior_slash_p, &mut nominators_slashed);

	Some(UnappliedSlash {
		validator: params.stash.clone(),
		own: val_slashed,
		others: nominators_slashed,
		reporters: Vec::new(),
		payout: reward_payout,
	})
}

// doesn't apply any slash, but kicks out the validator if the misbehavior is from
// the most recent slashing span.
fn kick_out_if_recent<T: Config>(params: SlashParams<T>) {
	// these are not updated by era-span or end-span.
	let mut reward_payout = Zero::zero();
	let mut val_slashed = Zero::zero();
	let mut spans = fetch_spans::<T>(
		params.stash,
		params.window_start,
		&mut reward_payout,
		&mut val_slashed,
		params.reward_proportion,
	);

	if spans.era_span(params.slash_era).map(|s| s.index) == Some(spans.span_index()) {
		spans.end_span(params.now);
		<Pallet<T>>::chill_stash(params.stash);
	}

	let disable_without_slash = params.disable_strategy == DisableStrategy::Always;
	add_offending_validator::<T>(params.stash, disable_without_slash);
}

/// Add the given validator to the offenders list and optionally disable it.
/// If after adding the validator `OffendingValidatorsThreshold` is reached
/// a new era will be forced.
fn add_offending_validator<T: Config>(stash: &T::AccountId, disable: bool) {
	<Pallet<T> as Store>::OffendingValidators::mutate(|offending| {
		let validators = T::SessionInterface::validators();
		let validator_index = match validators.iter().position(|i| i == stash) {
			Some(index) => index,
			None => return,
		};

		let validator_index_u32 = validator_index as u32;

		match offending.binary_search_by_key(&validator_index_u32, |(index, _)| *index) {
			// this is a new offending validator
			Err(index) => {
				offending.insert(index, (validator_index_u32, disable));

				let offending_threshold =
					T::OffendingValidatorsThreshold::get() * validators.len() as u32;

				if offending.len() >= offending_threshold as usize {
					// force a new era, to select a new validator set
					<Pallet<T>>::ensure_new_era()
				}

				if disable {
					T::SessionInterface::disable_validator(validator_index_u32);
				}
			},
			Ok(index) => {
				if disable && !offending[index].1 {
					// the validator had previously offended without being disabled,
					// let's make sure we disable it now
					offending[index].1 = true;
					T::SessionInterface::disable_validator(validator_index_u32);
				}
			},
		}
	});
}

/// Slash nominators. Accepts general parameters and the prior slash percentage of the validator.
///
/// Returns the amount of reward to pay out.
fn slash_nominators<T: Config>(
	params: SlashParams<T>,
	prior_slash_p: Perbill,
	nominators_slashed: &mut Vec<(T::AccountId, BalanceOf<T>)>,
) -> BalanceOf<T> {
	let mut reward_payout = Zero::zero();

	nominators_slashed.reserve(params.exposure.others.len());
	for nominator in &params.exposure.others {
		let stash = &nominator.who;
		let mut nom_slashed = Zero::zero();

		// the era slash of a nominator always grows, if the validator
		// had a new max slash for the era.
		let era_slash = {
			let own_slash_prior = prior_slash_p * nominator.value;
			let own_slash_by_validator = params.slash * nominator.value;
			let own_slash_difference = own_slash_by_validator.saturating_sub(own_slash_prior);

			let mut era_slash =
				<Pallet<T> as Store>::NominatorSlashInEra::get(&params.slash_era, stash)
					.unwrap_or_else(Zero::zero);

			era_slash += own_slash_difference;

			<Pallet<T> as Store>::NominatorSlashInEra::insert(&params.slash_era, stash, &era_slash);

			era_slash
		};

		// compare the era slash against other eras in the same span.
		{
			let mut spans = fetch_spans::<T>(
				stash,
				params.window_start,
				&mut reward_payout,
				&mut nom_slashed,
				params.reward_proportion,
			);

			let target_span = spans.compare_and_update_span_slash(params.slash_era, era_slash);

			if target_span == Some(spans.span_index()) {
				// End the span, but don't chill the nominator. its nomination
				// on this validator will be ignored in the future.
				spans.end_span(params.now);
			}
		}

		nominators_slashed.push((stash.clone(), nom_slashed));
	}

	reward_payout
}

// helper struct for managing a set of spans we are currently inspecting.
// writes alterations to disk on drop, but only if a slash has been carried out.
//
// NOTE: alterations to slashing metadata should not be done after this is dropped.
// dropping this struct applies any necessary slashes, which can lead to free balance
// being 0, and the account being garbage-collected -- a dead account should get no new
// metadata.
struct InspectingSpans<'a, T: Config + 'a> {
	dirty: bool,
	window_start: EraIndex,
	stash: &'a T::AccountId,
	spans: SlashingSpans,
	paid_out: &'a mut BalanceOf<T>,
	slash_of: &'a mut BalanceOf<T>,
	reward_proportion: Perbill,
	_marker: sp_std::marker::PhantomData<T>,
}

// fetches the slashing spans record for a stash account, initializing it if necessary.
fn fetch_spans<'a, T: Config + 'a>(
	stash: &'a T::AccountId,
	window_start: EraIndex,
	paid_out: &'a mut BalanceOf<T>,
	slash_of: &'a mut BalanceOf<T>,
	reward_proportion: Perbill,
) -> InspectingSpans<'a, T> {
	let spans = <Pallet<T> as Store>::SlashingSpans::get(stash).unwrap_or_else(|| {
		let spans = SlashingSpans::new(window_start);
		<Pallet<T> as Store>::SlashingSpans::insert(stash, &spans);
		spans
	});

	InspectingSpans {
		dirty: false,
		window_start,
		stash,
		spans,
		slash_of,
		paid_out,
		reward_proportion,
		_marker: sp_std::marker::PhantomData,
	}
}

impl<'a, T: 'a + Config> InspectingSpans<'a, T> {
	fn span_index(&self) -> SpanIndex {
		self.spans.span_index
	}

	fn end_span(&mut self, now: EraIndex) {
		self.dirty = self.spans.end_span(now) || self.dirty;
	}

	// add some value to the slash of the staker.
	// invariant: the staker is being slashed for non-zero value here
	// although `amount` may be zero, as it is only a difference.
	fn add_slash(&mut self, amount: BalanceOf<T>, slash_era: EraIndex) {
		*self.slash_of += amount;
		self.spans.last_nonzero_slash = sp_std::cmp::max(self.spans.last_nonzero_slash, slash_era);
	}

	// find the span index of the given era, if covered.
	fn era_span(&self, era: EraIndex) -> Option<SlashingSpan> {
		self.spans.iter().find(|span| span.contains_era(era))
	}

	// compares the slash in an era to the overall current span slash.
	// if it's higher, applies the difference of the slashes and then updates the span on disk.
	//
	// returns the span index of the era where the slash occurred, if any.
	fn compare_and_update_span_slash(
		&mut self,
		slash_era: EraIndex,
		slash: BalanceOf<T>,
	) -> Option<SpanIndex> {
		let target_span = self.era_span(slash_era)?;
		let span_slash_key = (self.stash.clone(), target_span.index);
		let mut span_record = <Pallet<T> as Store>::SpanSlash::get(&span_slash_key);
		let mut changed = false;

		let reward = if span_record.slashed < slash {
			// new maximum span slash. apply the difference.
			let difference = slash - span_record.slashed;
			span_record.slashed = slash;

			// compute reward.
			let reward =
				REWARD_F1 * (self.reward_proportion * slash).saturating_sub(span_record.paid_out);

			self.add_slash(difference, slash_era);
			changed = true;

			reward
		} else if span_record.slashed == slash {
			// compute reward. no slash difference to apply.
			REWARD_F1 * (self.reward_proportion * slash).saturating_sub(span_record.paid_out)
		} else {
			Zero::zero()
		};

		if !reward.is_zero() {
			changed = true;
			span_record.paid_out += reward;
			*self.paid_out += reward;
		}

		if changed {
			self.dirty = true;
			<Pallet<T> as Store>::SpanSlash::insert(&span_slash_key, &span_record);
		}

		Some(target_span.index)
	}
}

impl<'a, T: 'a + Config> Drop for InspectingSpans<'a, T> {
	fn drop(&mut self) {
		// only update on disk if we slashed this account.
		if !self.dirty {
			return
		}

		if let Some((start, end)) = self.spans.prune(self.window_start) {
			for span_index in start..end {
				<Pallet<T> as Store>::SpanSlash::remove(&(self.stash.clone(), span_index));
			}
		}

		<Pallet<T> as Store>::SlashingSpans::insert(self.stash, &self.spans);
	}
}

/// Clear slashing metadata for an obsolete era.
pub(crate) fn clear_era_metadata<T: Config>(obsolete_era: EraIndex) {
	<Pallet<T> as Store>::ValidatorSlashInEra::remove_prefix(&obsolete_era, None);
	<Pallet<T> as Store>::NominatorSlashInEra::remove_prefix(&obsolete_era, None);
}

/// Clear slashing metadata for a dead account.
pub(crate) fn clear_stash_metadata<T: Config>(
	stash: &T::AccountId,
	num_slashing_spans: u32,
) -> DispatchResult {
	let spans = match <Pallet<T> as Store>::SlashingSpans::get(stash) {
		None => return Ok(()),
		Some(s) => s,
	};

	ensure!(
		num_slashing_spans as usize >= spans.iter().count(),
		Error::<T>::IncorrectSlashingSpans
	);

	<Pallet<T> as Store>::SlashingSpans::remove(stash);

	// kill slashing-span metadata for account.
	//
	// this can only happen while the account is staked _if_ they are completely slashed.
	// in that case, they may re-bond, but it would count again as span 0. Further ancient
	// slashes would slash into this new bond, since metadata has now been cleared.
	for span in spans.iter() {
		<Pallet<T> as Store>::SpanSlash::remove(&(stash.clone(), span.index));
	}

	Ok(())
}

// apply the slash to a stash account, deducting any missing funds from the reward
// payout, saturating at 0. this is mildly unfair but also an edge-case that
// can only occur when overlapping locked funds have been slashed.
pub fn do_slash<T: Config>(
	stash: &T::AccountId,
	value: BalanceOf<T>,
	reward_payout: &mut BalanceOf<T>,
	slashed_imbalance: &mut NegativeImbalanceOf<T>,
	slash_era: EraIndex,
) {
	let controller = match <Pallet<T>>::bonded(stash) {
		None => return, // defensive: should always exist.
		Some(c) => c,
	};

	let mut ledger = match <Pallet<T>>::ledger(&controller) {
		Some(ledger) => ledger,
		None => return, // nothing to do.
	};

	let value = ledger.slash(value, T::Currency::minimum_balance(), slash_era);

	if !value.is_zero() {
		let (imbalance, missing) = T::Currency::slash(stash, value);
		slashed_imbalance.subsume(imbalance);

		if !missing.is_zero() {
			// deduct overslash from the reward payout
			*reward_payout = reward_payout.saturating_sub(missing);
		}

		<Pallet<T>>::update_ledger(&controller, &ledger);

		// trigger the event
		<Pallet<T>>::deposit_event(super::Event::<T>::Slashed(stash.clone(), value));
	}
}

/// Apply a previously-unapplied slash.
pub(crate) fn apply_slash<T: Config>(
	unapplied_slash: UnappliedSlash<T::AccountId, BalanceOf<T>>,
	slash_era: EraIndex,
) {
	let mut slashed_imbalance = NegativeImbalanceOf::<T>::zero();
	let mut reward_payout = unapplied_slash.payout;

	do_slash::<T>(
		&unapplied_slash.validator,
		unapplied_slash.own,
		&mut reward_payout,
		&mut slashed_imbalance,
		slash_era,
	);

	for &(ref nominator, nominator_slash) in &unapplied_slash.others {
<<<<<<< HEAD
		do_slash::<T>(nominator, nominator_slash, &mut reward_payout, &mut slashed_imbalance);
=======
		do_slash::<T>(
			&nominator,
			nominator_slash,
			&mut reward_payout,
			&mut slashed_imbalance,
			slash_era,
		);
>>>>>>> 4289b32f
	}

	pay_reporters::<T>(reward_payout, slashed_imbalance, &unapplied_slash.reporters);
}

/// Apply a reward payout to some reporters, paying the rewards out of the slashed imbalance.
fn pay_reporters<T: Config>(
	reward_payout: BalanceOf<T>,
	slashed_imbalance: NegativeImbalanceOf<T>,
	reporters: &[T::AccountId],
) {
	if reward_payout.is_zero() || reporters.is_empty() {
		// nobody to pay out to or nothing to pay;
		// just treat the whole value as slashed.
		T::Slash::on_unbalanced(slashed_imbalance);
		return
	}

	// take rewards out of the slashed imbalance.
	let reward_payout = reward_payout.min(slashed_imbalance.peek());
	let (mut reward_payout, mut value_slashed) = slashed_imbalance.split(reward_payout);

	let per_reporter = reward_payout.peek() / (reporters.len() as u32).into();
	for reporter in reporters {
		let (reporter_reward, rest) = reward_payout.split(per_reporter);
		reward_payout = rest;

		// this cancels out the reporter reward imbalance internally, leading
		// to no change in total issuance.
		T::Currency::resolve_creating(reporter, reporter_reward);
	}

	// the rest goes to the on-slash imbalance handler (e.g. treasury)
	value_slashed.subsume(reward_payout); // remainder of reward division remains.
	T::Slash::on_unbalanced(value_slashed);
}

#[cfg(test)]
mod tests {
	use super::*;

	#[test]
	fn span_contains_era() {
		// unbounded end
		let span = SlashingSpan { index: 0, start: 1000, length: None };
		assert!(!span.contains_era(0));
		assert!(!span.contains_era(999));

		assert!(span.contains_era(1000));
		assert!(span.contains_era(1001));
		assert!(span.contains_era(10000));

		// bounded end - non-inclusive range.
		let span = SlashingSpan { index: 0, start: 1000, length: Some(10) };
		assert!(!span.contains_era(0));
		assert!(!span.contains_era(999));

		assert!(span.contains_era(1000));
		assert!(span.contains_era(1001));
		assert!(span.contains_era(1009));
		assert!(!span.contains_era(1010));
		assert!(!span.contains_era(1011));
	}

	#[test]
	fn single_slashing_span() {
		let spans = SlashingSpans {
			span_index: 0,
			last_start: 1000,
			last_nonzero_slash: 0,
			prior: Vec::new(),
		};

		assert_eq!(
			spans.iter().collect::<Vec<_>>(),
			vec![SlashingSpan { index: 0, start: 1000, length: None }],
		);
	}

	#[test]
	fn many_prior_spans() {
		let spans = SlashingSpans {
			span_index: 10,
			last_start: 1000,
			last_nonzero_slash: 0,
			prior: vec![10, 9, 8, 10],
		};

		assert_eq!(
			spans.iter().collect::<Vec<_>>(),
			vec![
				SlashingSpan { index: 10, start: 1000, length: None },
				SlashingSpan { index: 9, start: 990, length: Some(10) },
				SlashingSpan { index: 8, start: 981, length: Some(9) },
				SlashingSpan { index: 7, start: 973, length: Some(8) },
				SlashingSpan { index: 6, start: 963, length: Some(10) },
			],
		)
	}

	#[test]
	fn pruning_spans() {
		let mut spans = SlashingSpans {
			span_index: 10,
			last_start: 1000,
			last_nonzero_slash: 0,
			prior: vec![10, 9, 8, 10],
		};

		assert_eq!(spans.prune(981), Some((6, 8)));
		assert_eq!(
			spans.iter().collect::<Vec<_>>(),
			vec![
				SlashingSpan { index: 10, start: 1000, length: None },
				SlashingSpan { index: 9, start: 990, length: Some(10) },
				SlashingSpan { index: 8, start: 981, length: Some(9) },
			],
		);

		assert_eq!(spans.prune(982), None);
		assert_eq!(
			spans.iter().collect::<Vec<_>>(),
			vec![
				SlashingSpan { index: 10, start: 1000, length: None },
				SlashingSpan { index: 9, start: 990, length: Some(10) },
				SlashingSpan { index: 8, start: 981, length: Some(9) },
			],
		);

		assert_eq!(spans.prune(989), None);
		assert_eq!(
			spans.iter().collect::<Vec<_>>(),
			vec![
				SlashingSpan { index: 10, start: 1000, length: None },
				SlashingSpan { index: 9, start: 990, length: Some(10) },
				SlashingSpan { index: 8, start: 981, length: Some(9) },
			],
		);

		assert_eq!(spans.prune(1000), Some((8, 10)));
		assert_eq!(
			spans.iter().collect::<Vec<_>>(),
			vec![SlashingSpan { index: 10, start: 1000, length: None },],
		);

		assert_eq!(spans.prune(2000), None);
		assert_eq!(
			spans.iter().collect::<Vec<_>>(),
			vec![SlashingSpan { index: 10, start: 2000, length: None },],
		);

		// now all in one shot.
		let mut spans = SlashingSpans {
			span_index: 10,
			last_start: 1000,
			last_nonzero_slash: 0,
			prior: vec![10, 9, 8, 10],
		};
		assert_eq!(spans.prune(2000), Some((6, 10)));
		assert_eq!(
			spans.iter().collect::<Vec<_>>(),
			vec![SlashingSpan { index: 10, start: 2000, length: None },],
		);
	}

	#[test]
	fn ending_span() {
		let mut spans = SlashingSpans {
			span_index: 1,
			last_start: 10,
			last_nonzero_slash: 0,
			prior: Vec::new(),
		};

		assert!(spans.end_span(10));

		assert_eq!(
			spans.iter().collect::<Vec<_>>(),
			vec![
				SlashingSpan { index: 2, start: 11, length: None },
				SlashingSpan { index: 1, start: 10, length: Some(1) },
			],
		);

		assert!(spans.end_span(15));
		assert_eq!(
			spans.iter().collect::<Vec<_>>(),
			vec![
				SlashingSpan { index: 3, start: 16, length: None },
				SlashingSpan { index: 2, start: 11, length: Some(5) },
				SlashingSpan { index: 1, start: 10, length: Some(1) },
			],
		);

		// does nothing if not a valid end.
		assert!(!spans.end_span(15));
		assert_eq!(
			spans.iter().collect::<Vec<_>>(),
			vec![
				SlashingSpan { index: 3, start: 16, length: None },
				SlashingSpan { index: 2, start: 11, length: Some(5) },
				SlashingSpan { index: 1, start: 10, length: Some(1) },
			],
		);
	}
}<|MERGE_RESOLUTION|>--- conflicted
+++ resolved
@@ -645,17 +645,13 @@
 	);
 
 	for &(ref nominator, nominator_slash) in &unapplied_slash.others {
-<<<<<<< HEAD
-		do_slash::<T>(nominator, nominator_slash, &mut reward_payout, &mut slashed_imbalance);
-=======
 		do_slash::<T>(
-			&nominator,
+			nominator,
 			nominator_slash,
 			&mut reward_payout,
 			&mut slashed_imbalance,
 			slash_era,
 		);
->>>>>>> 4289b32f
 	}
 
 	pay_reporters::<T>(reward_payout, slashed_imbalance, &unapplied_slash.reporters);
