// This file is part of Substrate.

// Copyright (C) 2020 Parity Technologies (UK) Ltd.
// SPDX-License-Identifier: Apache-2.0

// Licensed under the Apache License, Version 2.0 (the "License");
// you may not use this file except in compliance with the License.
// You may obtain a copy of the License at
//
// 	http://www.apache.org/licenses/LICENSE-2.0
//
// Unless required by applicable law or agreed to in writing, software
// distributed under the License is distributed on an "AS IS" BASIS,
// WITHOUT WARRANTIES OR CONDITIONS OF ANY KIND, either express or implied.
// See the License for the specific language governing permissions and
// limitations under the License.

//! Testing utils for staking. Provides some common functions to setup staking state, such as
//! bonding validators, nominators, and generating different types of solutions.

use crate::*;
use crate::Module as Staking;
use frame_benchmarking::account;
use frame_system::RawOrigin;
use sp_io::hashing::blake2_256;
use rand_chacha::{rand_core::{RngCore, SeedableRng}, ChaChaRng};
use sp_npos_elections::*;

const SEED: u32 = 0;

/// Grab a funded user.
pub fn create_funded_user<T: Trait>(
	string: &'static str,
	n: u32,
	balance_factor: u32,
) -> T::AccountId {
	let user = account(string, n, SEED);
	let balance = T::Currency::minimum_balance() * balance_factor.into();
	T::Currency::make_free_balance_be(&user, balance);
	// ensure T::CurrencyToVote will work correctly.
	T::Currency::issue(balance);
	user
}

/// Create a stash and controller pair.
pub fn create_stash_controller<T: Trait>(
	n: u32,
	balance_factor: u32,
	destination: RewardDestination<T::AccountId>,
)
	-> Result<(T::AccountId, T::AccountId), &'static str>
{
	let stash = create_funded_user::<T>("stash", n, balance_factor);
	let controller = create_funded_user::<T>("controller", n, balance_factor);
	let controller_lookup: <T::Lookup as StaticLookup>::Source = T::Lookup::unlookup(controller.clone());
	let amount = T::Currency::minimum_balance() * (balance_factor / 10).max(1).into();
	Staking::<T>::bond(RawOrigin::Signed(stash.clone()).into(), controller_lookup, amount, destination)?;
	return Ok((stash, controller))
}

/// Create a stash and controller pair, where the controller is dead, and payouts go to controller.
/// This is used to test worst case payout scenarios.
pub fn create_stash_and_dead_controller<T: Trait>(
	n: u32,
	balance_factor: u32,
	destination: RewardDestination<T::AccountId>,
)
	-> Result<(T::AccountId, T::AccountId), &'static str>
{
	let stash = create_funded_user::<T>("stash", n, balance_factor);
	// controller has no funds
	let controller = create_funded_user::<T>("controller", n, 0);
	let controller_lookup: <T::Lookup as StaticLookup>::Source = T::Lookup::unlookup(controller.clone());
	let amount = T::Currency::minimum_balance() * (balance_factor / 10).max(1).into();
	Staking::<T>::bond(RawOrigin::Signed(stash.clone()).into(), controller_lookup, amount, destination)?;
	return Ok((stash, controller))
}

/// create `max` validators.
pub fn create_validators<T: Trait>(
	max: u32,
	balance_factor: u32,
) -> Result<Vec<<T::Lookup as StaticLookup>::Source>, &'static str> {
	let mut validators: Vec<<T::Lookup as StaticLookup>::Source> = Vec::with_capacity(max as usize);
	for i in 0 .. max {
		let (stash, controller) = create_stash_controller::<T>(i, balance_factor, RewardDestination::Staked)?;
		let validator_prefs = ValidatorPrefs {
			commission: Perbill::from_percent(50),
		};
		Staking::<T>::validate(RawOrigin::Signed(controller).into(), validator_prefs)?;
		let stash_lookup: <T::Lookup as StaticLookup>::Source = T::Lookup::unlookup(stash);
		validators.push(stash_lookup);
	}
	Ok(validators)
}

/// This function generates validators and nominators who are randomly nominating
/// `edge_per_nominator` random validators (until `to_nominate` if provided).
///
/// Parameters:
/// - `validators`: number of bonded validators
/// - `nominators`: number of bonded nominators.
/// - `edge_per_nominator`: number of edge (vote) per nominator.
/// - `randomize_stake`: whether to randomize the stakes.
/// - `to_nominate`: if `Some(n)`, only the first `n` bonded validator are voted upon.
///    Else, all of them are considered and `edge_per_nominator` random validators are voted for.
///
/// Return the validators choosen to be nominated.
pub fn create_validators_with_nominators_for_era<T: Trait>(
	validators: u32,
	nominators: u32,
	edge_per_nominator: usize,
	randomize_stake: bool,
	to_nominate: Option<u32>,
) -> Result<Vec<<T::Lookup as StaticLookup>::Source>, &'static str> {
	let mut validators_stash: Vec<<T::Lookup as StaticLookup>::Source>
		= Vec::with_capacity(validators as usize);
	let mut rng = ChaChaRng::from_seed(SEED.using_encoded(blake2_256));

	// Create validators
	for i in 0 .. validators {
		let balance_factor = if randomize_stake { rng.next_u32() % 255 + 10 } else { 100u32 };
		let (v_stash, v_controller) = create_stash_controller::<T>(i, balance_factor, RewardDestination::Staked)?;
		let validator_prefs = ValidatorPrefs {
			commission: Perbill::from_percent(50),
		};
		Staking::<T>::validate(RawOrigin::Signed(v_controller.clone()).into(), validator_prefs)?;
		let stash_lookup: <T::Lookup as StaticLookup>::Source = T::Lookup::unlookup(v_stash.clone());
		validators_stash.push(stash_lookup.clone());
	}

	let to_nominate = to_nominate.unwrap_or(validators_stash.len() as u32) as usize;
	let validator_choosen = validators_stash[0..to_nominate].to_vec();

	// Create nominators
	for j in 0 .. nominators {
		let balance_factor = if randomize_stake { rng.next_u32() % 255 + 10 } else { 100u32 };
		let (_n_stash, n_controller) = create_stash_controller::<T>(
			u32::max_value() - j,
			balance_factor,
			RewardDestination::Staked,
		)?;

		// Have them randomly validate
		let mut available_validators = validator_choosen.clone();
		let mut selected_validators: Vec<<T::Lookup as StaticLookup>::Source> =
			Vec::with_capacity(edge_per_nominator);

		for _ in 0 .. validators.min(edge_per_nominator as u32) {
			let selected = rng.next_u32() as usize % available_validators.len();
			let validator = available_validators.remove(selected);
			selected_validators.push(validator);
		}
		Staking::<T>::nominate(RawOrigin::Signed(n_controller.clone()).into(), selected_validators)?;
	}

	ValidatorCount::put(validators);

	Ok(validator_choosen)
}


/// Build a _really bad_ but acceptable solution for election. This should always yield a solution
/// which has a less score than the seq-phragmen.
pub fn get_weak_solution<T: Trait>(
	do_reduce: bool,
) -> (Vec<ValidatorIndex>, CompactAssignments, ElectionScore, ElectionSize) {
	let mut backing_stake_of: BTreeMap<T::AccountId, BalanceOf<T>> = BTreeMap::new();

	// self stake
	<Validators<T>>::iter().for_each(|(who, _p)| {
		*backing_stake_of.entry(who.clone()).or_insert_with(|| Zero::zero()) +=
			<Module<T>>::slashable_balance_of(&who)
	});

	// elect winners. We chose the.. least backed ones.
	let mut sorted: Vec<T::AccountId> = backing_stake_of.keys().cloned().collect();
	sorted.sort_by_key(|x| backing_stake_of.get(x).unwrap());
	let winners: Vec<T::AccountId> = sorted
		.iter()
		.rev()
		.cloned()
		.take(<Module<T>>::validator_count() as usize)
		.collect();

	let mut staked_assignments: Vec<StakedAssignment<T::AccountId>> = Vec::new();
	// you could at this point start adding some of the nominator's stake, but for now we don't.
	// This solution must be bad.

	// add self support to winners.
	winners.iter().for_each(|w| {
		staked_assignments.push(StakedAssignment {
			who: w.clone(),
			distribution: vec![(
				w.clone(),
				<Module<T>>::slashable_balance_of_vote_weight(
					&w,
					T::Currency::total_issuance(),
				).into(),
			)],
		})
	});

	if do_reduce {
		reduce(&mut staked_assignments);
	}

	// helpers for building the compact
	let snapshot_validators = <Module<T>>::snapshot_validators().unwrap();
	let snapshot_nominators = <Module<T>>::snapshot_nominators().unwrap();

	let nominator_index = |a: &T::AccountId| -> Option<NominatorIndex> {
		snapshot_nominators
			.iter()
			.position(|x| x == a)
			.and_then(|i| <usize as TryInto<NominatorIndex>>::try_into(i).ok())
	};
	let validator_index = |a: &T::AccountId| -> Option<ValidatorIndex> {
		snapshot_validators
			.iter()
			.position(|x| x == a)
			.and_then(|i| <usize as TryInto<ValidatorIndex>>::try_into(i).ok())
	};

	// convert back to ratio assignment. This takes less space.
	let low_accuracy_assignment = assignment_staked_to_ratio_normalized(staked_assignments)
		.expect("Failed to normalize");

	// re-calculate score based on what the chain will decode.
	let score = {
		let staked = assignment_ratio_to_staked::<_, OffchainAccuracy, _>(
			low_accuracy_assignment.clone(),
			<Module<T>>::weight_of_fn(),
		);

		let support_map = build_support_map::<T::AccountId>(
			winners.as_slice(),
			staked.as_slice(),
		).unwrap();
		evaluate_support::<T::AccountId>(&support_map)
	};

	// compact encode the assignment.
	let compact = CompactAssignments::from_assignment(
		low_accuracy_assignment,
		nominator_index,
		validator_index,
	)
	.unwrap();

	// winners to index.
	let winners = winners
		.into_iter()
		.map(|w| {
			snapshot_validators
				.iter()
				.position(|v| *v == w)
				.unwrap()
				.try_into()
				.unwrap()
		})
		.collect::<Vec<ValidatorIndex>>();

	let size = ElectionSize {
		validators: snapshot_validators.len() as ValidatorIndex,
		nominators: snapshot_nominators.len() as NominatorIndex,
	};

	(winners, compact, score, size)
}

/// Create a solution for seq-phragmen. This uses the same internal function as used by the offchain
/// worker code.
pub fn get_seq_phragmen_solution<T: Trait>(
	do_reduce: bool,
) -> (
	Vec<ValidatorIndex>,
	CompactAssignments,
	ElectionScore,
	ElectionSize,
) {
	let iters = offchain_election::get_balancing_iters::<T>();

	let sp_npos_elections::ElectionResult {
		winners,
		assignments,
	} = <Module<T>>::do_phragmen::<OffchainAccuracy>(iters).unwrap();

	offchain_election::prepare_submission::<T>(
		assignments,
		winners,
		do_reduce,
		T::MaximumBlockWeight::get(),
	)
	.unwrap()
}

/// Returns a solution in which only one winner is elected with just a self vote.
pub fn get_single_winner_solution<T: Trait>(
	winner: T::AccountId,
) -> Result<
	(
		Vec<ValidatorIndex>,
		CompactAssignments,
		ElectionScore,
		ElectionSize,
	),
	&'static str,
> {
	let snapshot_validators = <Module<T>>::snapshot_validators().unwrap();
	let snapshot_nominators = <Module<T>>::snapshot_nominators().unwrap();

	let val_index = snapshot_validators
		.iter()
		.position(|x| *x == winner)
		.ok_or("not a validator")?;
	let nom_index = snapshot_nominators
		.iter()
		.position(|x| *x == winner)
		.ok_or("not a nominator")?;

	let stake = <Staking<T>>::slashable_balance_of(&winner);
<<<<<<< HEAD
	let stake = <T::CurrencyToVote>::to_vote(stake, T::Currency::total_issuance()) as ExtendedBalance;
=======
	let stake =
		<T::CurrencyToVote as Convert<BalanceOf<T>, VoteWeight>>::convert(stake) as ExtendedBalance;
>>>>>>> 81f3e7ca

	let val_index = val_index as ValidatorIndex;
	let nom_index = nom_index as NominatorIndex;

	let winners = vec![val_index];
	let compact = CompactAssignments {
		votes1: vec![(nom_index, val_index)],
		..Default::default()
	};
	let score = [stake, stake, stake * stake];
	let size = ElectionSize {
		validators: snapshot_validators.len() as ValidatorIndex,
		nominators: snapshot_nominators.len() as NominatorIndex,
	};

	Ok((winners, compact, score, size))
}

/// get the active era.
pub fn current_era<T: Trait>() -> EraIndex {
	<Module<T>>::current_era().unwrap_or(0)
}

/// initialize the first era.
pub fn init_active_era() {
	ActiveEra::put(ActiveEraInfo {
		index: 1,
		start: None,
	})
}

/// Create random assignments for the given list of winners. Each assignment will have
/// MAX_NOMINATIONS edges.
pub fn create_assignments_for_offchain<T: Trait>(
	num_assignments: u32,
	winners: Vec<<T::Lookup as StaticLookup>::Source>,
) -> Result<
	(
		Vec<(T::AccountId, ExtendedBalance)>,
		Vec<Assignment<T::AccountId, OffchainAccuracy>>,
	),
	&'static str
> {
	let ratio = OffchainAccuracy::from_rational_approximation(1, MAX_NOMINATIONS);
	let assignments: Vec<Assignment<T::AccountId, OffchainAccuracy>> = <Nominators<T>>::iter()
		.take(num_assignments as usize)
		.map(|(n, t)| Assignment {
			who: n,
			distribution: t.targets.iter().map(|v| (v.clone(), ratio)).collect(),
		})
		.collect();

	ensure!(assignments.len() == num_assignments as usize, "must bench for `a` assignments");

	let winners = winners.into_iter().map(|v| {
		(<T::Lookup as StaticLookup>::lookup(v).unwrap(), 0)
	}).collect();

	Ok((winners, assignments))
}<|MERGE_RESOLUTION|>--- conflicted
+++ resolved
@@ -230,7 +230,7 @@
 	let score = {
 		let staked = assignment_ratio_to_staked::<_, OffchainAccuracy, _>(
 			low_accuracy_assignment.clone(),
-			<Module<T>>::weight_of_fn(),
+			<Module<T>>::slashable_balance_of_fn(),
 		);
 
 		let support_map = build_support_map::<T::AccountId>(
@@ -320,12 +320,8 @@
 		.ok_or("not a nominator")?;
 
 	let stake = <Staking<T>>::slashable_balance_of(&winner);
-<<<<<<< HEAD
-	let stake = <T::CurrencyToVote>::to_vote(stake, T::Currency::total_issuance()) as ExtendedBalance;
-=======
 	let stake =
-		<T::CurrencyToVote as Convert<BalanceOf<T>, VoteWeight>>::convert(stake) as ExtendedBalance;
->>>>>>> 81f3e7ca
+		<T::CurrencyToVote>::to_vote(stake, T::Currency::total_issuance()) as ExtendedBalance;
 
 	let val_index = val_index as ValidatorIndex;
 	let nom_index = nom_index as NominatorIndex;
