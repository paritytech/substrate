--- conflicted
+++ resolved
@@ -158,13 +158,9 @@
 	/// Note: To ensure lock consistency, all the [`Ledger`] storage updates should be made through
 	/// this helper function.
 	pub(crate) fn update(&self) -> Result<(), Error<T>> {
-<<<<<<< HEAD
 		let mut prev_stake: Stake<BalanceOf<T>> = self.into();
 
-		if <Bonded<T>>::get(&self.stash).is_none() {
-=======
 		if !<Bonded<T>>::contains_key(&self.stash) {
->>>>>>> 10fa2b34
 			// not bonded yet, new ledger. Note: controllers are deprecated, stash is the
 			// controller.
 			<Bonded<T>>::insert(&self.stash, &self.stash);
