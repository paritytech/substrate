--- conflicted
+++ resolved
@@ -601,25 +601,12 @@
 		assert_eq!(targets.len() as u32, v);
 	}
 
-<<<<<<< HEAD
-	update_staking_limits {
-=======
 	set_staking_limits {
->>>>>>> 74101dc2
 		// This function always does the same thing... just write to 4 storage items.
 	}: _(
 		RawOrigin::Root,
 		BalanceOf::<T>::max_value(),
 		BalanceOf::<T>::max_value(),
-<<<<<<< HEAD
-		Some(u32::max_value()),
-		Some(u32::max_value())
-	) verify {
-		assert_eq!(MinNominatorBond::<T>::get(), BalanceOf::<T>::max_value());
-		assert_eq!(MinValidatorBond::<T>::get(), BalanceOf::<T>::max_value());
-		assert_eq!(MaxNominatorsCount::<T>::get(), Some(u32::max_value()));
-		assert_eq!(MaxValidatorsCount::<T>::get(), Some(u32::max_value()));
-=======
 		Some(u32::MAX),
 		Some(u32::MAX),
 		Some(Percent::max_value())
@@ -629,16 +616,11 @@
 		assert_eq!(MaxNominatorsCount::<T>::get(), Some(u32::MAX));
 		assert_eq!(MaxValidatorsCount::<T>::get(), Some(u32::MAX));
 		assert_eq!(ChillThreshold::<T>::get(), Some(Percent::from_percent(100)));
->>>>>>> 74101dc2
 	}
 
 	chill_other {
 		let (_, controller) = create_stash_controller::<T>(USER_SEED, 100, Default::default())?;
 		Staking::<T>::validate(RawOrigin::Signed(controller.clone()).into(), ValidatorPrefs::default())?;
-<<<<<<< HEAD
-		Staking::<T>::update_staking_limits(
-			RawOrigin::Root.into(), BalanceOf::<T>::max_value(), BalanceOf::<T>::max_value(), None, None,
-=======
 		Staking::<T>::set_staking_limits(
 			RawOrigin::Root.into(),
 			BalanceOf::<T>::max_value(),
@@ -646,7 +628,6 @@
 			Some(0),
 			Some(0),
 			Some(Percent::from_percent(0))
->>>>>>> 74101dc2
 		)?;
 		let caller = whitelisted_caller();
 	}: _(RawOrigin::Signed(caller), controller.clone())
