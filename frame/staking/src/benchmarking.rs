--- conflicted
+++ resolved
@@ -803,11 +803,7 @@
 			slash_amount,
 			&mut BalanceOf::<T>::zero(),
 			&mut NegativeImbalanceOf::<T>::zero(),
-<<<<<<< HEAD
-			0,
-=======
 			EraIndex::zero()
->>>>>>> d3ef3b45
 		);
 	} verify {
 		let balance_after = T::Currency::free_balance(&stash);
