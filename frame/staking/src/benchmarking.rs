// This file is part of Substrate.

// Copyright (C) 2020-2021 Parity Technologies (UK) Ltd.
// SPDX-License-Identifier: Apache-2.0

// Licensed under the Apache License, Version 2.0 (the "License");
// you may not use this file except in compliance with the License.
// You may obtain a copy of the License at
//
// 	http://www.apache.org/licenses/LICENSE-2.0
//
// Unless required by applicable law or agreed to in writing, software
// distributed under the License is distributed on an "AS IS" BASIS,
// WITHOUT WARRANTIES OR CONDITIONS OF ANY KIND, either express or implied.
// See the License for the specific language governing permissions and
// limitations under the License.

//! Staking pallet benchmarking.

use super::*;
use crate::Module as Staking;
use testing_utils::*;

use sp_runtime::traits::One;
use frame_system::RawOrigin;
pub use frame_benchmarking::{
	benchmarks, account, whitelisted_caller, whitelist_account, impl_benchmark_test_suite,
};

const SEED: u32 = 0;
const MAX_SPANS: u32 = 100;
const MAX_VALIDATORS: u32 = 1000;
const MAX_SLASHES: u32 = 1000;

// Add slashing spans to a user account. Not relevant for actual use, only to benchmark
// read and write operations.
fn add_slashing_spans<T: Config>(who: &T::AccountId, spans: u32) {
	if spans == 0 { return }

	// For the first slashing span, we initialize
	let mut slashing_spans = crate::slashing::SlashingSpans::new(0);
	SpanSlash::<T>::insert((who, 0), crate::slashing::SpanRecord::default());

	for i in 1 .. spans {
		assert!(slashing_spans.end_span(i));
		SpanSlash::<T>::insert((who, i), crate::slashing::SpanRecord::default());
	}
	SlashingSpans::<T>::insert(who, slashing_spans);
}

// This function clears all existing validators and nominators from the set, and generates one new
// validator being nominated by n nominators, and returns the validator stash account and the
// nominators' stash and controller. It also starts an era and creates pending payouts.
pub fn create_validator_with_nominators<T: Config>(
	n: u32,
	upper_bound: u32,
	dead: bool,
	destination: RewardDestination<T::AccountId>
) -> Result<(T::AccountId, Vec<(T::AccountId, T::AccountId)>), &'static str> {
	// Clean up any existing state.
	clear_validators_and_nominators::<T>();
	let mut points_total = 0;
	let mut points_individual = Vec::new();

	let (v_stash, v_controller) = create_stash_controller::<T>(0, 100, destination.clone())?;
	let validator_prefs = ValidatorPrefs {
		commission: Perbill::from_percent(50),
		.. Default::default()
	};
	Staking::<T>::validate(RawOrigin::Signed(v_controller).into(), validator_prefs)?;
	let stash_lookup: <T::Lookup as StaticLookup>::Source = T::Lookup::unlookup(v_stash.clone());

	points_total += 10;
	points_individual.push((v_stash.clone(), 10));

	let mut nominators = Vec::new();

	// Give the validator n nominators, but keep total users in the system the same.
	for i in 0 .. upper_bound {
		let (n_stash, n_controller) = if !dead {
			create_stash_controller::<T>(u32::max_value() - i, 100, destination.clone())?
		} else {
			create_stash_and_dead_controller::<T>(u32::max_value() - i, 100, destination.clone())?
		};
		if i < n {
			Staking::<T>::nominate(RawOrigin::Signed(n_controller.clone()).into(), vec![stash_lookup.clone()])?;
			nominators.push((n_stash, n_controller));
		}
	}

	ValidatorCount::put(1);

	// Start a new Era
	let new_validators = Staking::<T>::new_era(SessionIndex::one()).unwrap();

	assert_eq!(new_validators.len(), 1);
	assert_eq!(new_validators[0], v_stash, "Our validator was not selected!");

	// Give Era Points
	let reward = EraRewardPoints::<T::AccountId> {
		total: points_total,
		individual: points_individual.into_iter().collect(),
	};

	let current_era = CurrentEra::get().unwrap();
	ErasRewardPoints::<T>::insert(current_era, reward);

	// Create reward pool
	let total_payout = T::Currency::minimum_balance()
		.saturating_mul(upper_bound.into())
		.saturating_mul(1000u32.into());
	<ErasValidatorReward<T>>::insert(current_era, total_payout);

	Ok((v_stash, nominators))
}

const USER_SEED: u32 = 999666;

benchmarks! {
	bond {
		let stash = create_funded_user::<T>("stash", USER_SEED, 100);
		let controller = create_funded_user::<T>("controller", USER_SEED, 100);
		let controller_lookup: <T::Lookup as StaticLookup>::Source = T::Lookup::unlookup(controller.clone());
		let reward_destination = RewardDestination::Staked;
		let amount = T::Currency::minimum_balance() * 10u32.into();
		whitelist_account!(stash);
	}: _(RawOrigin::Signed(stash.clone()), controller_lookup, amount, reward_destination)
	verify {
		assert!(Bonded::<T>::contains_key(stash));
		assert!(Ledger::<T>::contains_key(controller));
	}

	bond_extra {
		let (stash, controller) = create_stash_controller::<T>(USER_SEED, 100, Default::default())?;
		let max_additional = T::Currency::minimum_balance() * 10u32.into();
		let ledger = Ledger::<T>::get(&controller).ok_or("ledger not created before")?;
		let original_bonded: BalanceOf<T> = ledger.active;
		whitelist_account!(stash);
	}: _(RawOrigin::Signed(stash), max_additional)
	verify {
		let ledger = Ledger::<T>::get(&controller).ok_or("ledger not created after")?;
		let new_bonded: BalanceOf<T> = ledger.active;
		assert!(original_bonded < new_bonded);
	}

	unbond {
		let (_, controller) = create_stash_controller::<T>(USER_SEED, 100, Default::default())?;
		let amount = T::Currency::minimum_balance() * 10u32.into();
		let ledger = Ledger::<T>::get(&controller).ok_or("ledger not created before")?;
		let original_bonded: BalanceOf<T> = ledger.active;
		whitelist_account!(controller);
	}: _(RawOrigin::Signed(controller.clone()), amount)
	verify {
		let ledger = Ledger::<T>::get(&controller).ok_or("ledger not created after")?;
		let new_bonded: BalanceOf<T> = ledger.active;
		assert!(original_bonded > new_bonded);
	}

	// Withdraw only updates the ledger
	withdraw_unbonded_update {
		// Slashing Spans
		let s in 0 .. MAX_SPANS;
		let (stash, controller) = create_stash_controller::<T>(0, 100, Default::default())?;
		add_slashing_spans::<T>(&stash, s);
		let amount = T::Currency::minimum_balance() * 5u32.into(); // Half of total
		Staking::<T>::unbond(RawOrigin::Signed(controller.clone()).into(), amount)?;
		CurrentEra::put(EraIndex::max_value());
		let ledger = Ledger::<T>::get(&controller).ok_or("ledger not created before")?;
		let original_total: BalanceOf<T> = ledger.total;
		whitelist_account!(controller);
	}: withdraw_unbonded(RawOrigin::Signed(controller.clone()), s)
	verify {
		let ledger = Ledger::<T>::get(&controller).ok_or("ledger not created after")?;
		let new_total: BalanceOf<T> = ledger.total;
		assert!(original_total > new_total);
	}

	// Worst case scenario, everything is removed after the bonding duration
	withdraw_unbonded_kill {
		// Slashing Spans
		let s in 0 .. MAX_SPANS;
		let (stash, controller) = create_stash_controller::<T>(0, 100, Default::default())?;
		add_slashing_spans::<T>(&stash, s);
		let amount = T::Currency::minimum_balance() * 10u32.into();
		Staking::<T>::unbond(RawOrigin::Signed(controller.clone()).into(), amount)?;
		CurrentEra::put(EraIndex::max_value());
		let ledger = Ledger::<T>::get(&controller).ok_or("ledger not created before")?;
		let original_total: BalanceOf<T> = ledger.total;
		whitelist_account!(controller);
	}: withdraw_unbonded(RawOrigin::Signed(controller.clone()), s)
	verify {
		assert!(!Ledger::<T>::contains_key(controller));
	}

	validate {
		let (stash, controller) = create_stash_controller::<T>(USER_SEED, 100, Default::default())?;
		let prefs = ValidatorPrefs::default();
		whitelist_account!(controller);
	}: _(RawOrigin::Signed(controller), prefs)
	verify {
		assert!(Validators::<T>::contains_key(stash));
	}

	kick {
		// scenario: we want to kick `k` nominators from nominating us (we are a validator).
		// we'll assume that `k` is under 128 for the purposes of determining the slope.
		// each nominator should have `T::MAX_NOMINATIONS` validators nominated, and our validator
		// should be somewhere in there.
		let k in 1 .. 128;

		// these are the other validators; there are `T::MAX_NOMINATIONS - 1` of them, so
		// there are a total of `T::MAX_NOMINATIONS` validators in the system.
		let rest_of_validators = create_validators::<T>(T::MAX_NOMINATIONS - 1, 100)?;

		// this is the validator that will be kicking.
		let (stash, controller) = create_stash_controller::<T>(
			T::MAX_NOMINATIONS - 1,
			100,
			Default::default(),
		)?;
		let stash_lookup: <T::Lookup as StaticLookup>::Source = T::Lookup::unlookup(stash.clone());

		// they start validating.
		Staking::<T>::validate(RawOrigin::Signed(controller.clone()).into(), Default::default())?;

		// we now create the nominators. there will be `k` of them; each will nominate all
		// validators. we will then kick each of the `k` nominators from the main validator.
		let mut nominator_stashes = Vec::with_capacity(k as usize);
		for i in 0 .. k {
			// create a nominator stash.
			let (n_stash, n_controller) = create_stash_controller::<T>(
				T::MAX_NOMINATIONS + i,
				100,
				Default::default(),
			)?;

			// bake the nominations; we first clone them from the rest of the validators.
			let mut nominations = rest_of_validators.clone();
			// then insert "our" validator somewhere in there (we vary it) to avoid accidental
			// optimisations/pessimisations.
			nominations.insert(i as usize % (nominations.len() + 1), stash_lookup.clone());
			// then we nominate.
			Staking::<T>::nominate(RawOrigin::Signed(n_controller.clone()).into(), nominations)?;

			nominator_stashes.push(n_stash);
		}

		// all nominators now should be nominating our validator...
		for n in nominator_stashes.iter() {
			assert!(Nominators::<T>::get(n).unwrap().targets.contains(&stash));
		}

		// we need the unlookuped version of the nominator stash for the kick.
		let kicks = nominator_stashes.iter()
			.map(|n| T::Lookup::unlookup(n.clone()))
			.collect::<Vec<_>>();

		whitelist_account!(controller);
	}: _(RawOrigin::Signed(controller), kicks)
	verify {
		// all nominators now should *not* be nominating our validator...
		for n in nominator_stashes.iter() {
			assert!(!Nominators::<T>::get(n).unwrap().targets.contains(&stash));
		}
	}

	// Worst case scenario, T::MAX_NOMINATIONS
	nominate {
		let n in 1 .. T::MAX_NOMINATIONS;
		let (stash, controller) = create_stash_controller::<T>(n + 1, 100, Default::default())?;
		let validators = create_validators::<T>(n, 100)?;
		whitelist_account!(controller);
	}: _(RawOrigin::Signed(controller), validators)
	verify {
		assert!(Nominators::<T>::contains_key(stash));
	}

	chill {
		let (_, controller) = create_stash_controller::<T>(USER_SEED, 100, Default::default())?;
		whitelist_account!(controller);
	}: _(RawOrigin::Signed(controller))

	set_payee {
		let (stash, controller) = create_stash_controller::<T>(USER_SEED, 100, Default::default())?;
		assert_eq!(Payee::<T>::get(&stash), RewardDestination::Staked);
		whitelist_account!(controller);
	}: _(RawOrigin::Signed(controller), RewardDestination::Controller)
	verify {
		assert_eq!(Payee::<T>::get(&stash), RewardDestination::Controller);
	}

	set_controller {
		let (stash, _) = create_stash_controller::<T>(USER_SEED, 100, Default::default())?;
		let new_controller = create_funded_user::<T>("new_controller", USER_SEED, 100);
		let new_controller_lookup = T::Lookup::unlookup(new_controller.clone());
		whitelist_account!(stash);
	}: _(RawOrigin::Signed(stash), new_controller_lookup)
	verify {
		assert!(Ledger::<T>::contains_key(&new_controller));
	}

	set_validator_count {
		let validator_count = MAX_VALIDATORS;
	}: _(RawOrigin::Root, validator_count)
	verify {
		assert_eq!(ValidatorCount::get(), validator_count);
	}

	force_no_eras {}: _(RawOrigin::Root)
	verify { assert_eq!(ForceEra::get(), Forcing::ForceNone); }

	force_new_era {}: _(RawOrigin::Root)
	verify { assert_eq!(ForceEra::get(), Forcing::ForceNew); }

	force_new_era_always {}: _(RawOrigin::Root)
	verify { assert_eq!(ForceEra::get(), Forcing::ForceAlways); }

	// Worst case scenario, the list of invulnerables is very long.
	set_invulnerables {
		let v in 0 .. MAX_VALIDATORS;
		let mut invulnerables = Vec::new();
		for i in 0 .. v {
			invulnerables.push(account("invulnerable", i, SEED));
		}
	}: _(RawOrigin::Root, invulnerables)
	verify {
		assert_eq!(Invulnerables::<T>::get().len(), v as usize);
	}

	force_unstake {
		// Slashing Spans
		let s in 0 .. MAX_SPANS;
		let (stash, controller) = create_stash_controller::<T>(0, 100, Default::default())?;
		add_slashing_spans::<T>(&stash, s);
	}: _(RawOrigin::Root, stash, s)
	verify {
		assert!(!Ledger::<T>::contains_key(&controller));
	}

	cancel_deferred_slash {
		let s in 1 .. MAX_SLASHES;
		let mut unapplied_slashes = Vec::new();
		let era = EraIndex::one();
		for _ in 0 .. MAX_SLASHES {
			unapplied_slashes.push(UnappliedSlash::<T::AccountId, BalanceOf<T>>::default());
		}
		UnappliedSlashes::<T>::insert(era, &unapplied_slashes);

		let slash_indices: Vec<u32> = (0 .. s).collect();
	}: _(RawOrigin::Root, era, slash_indices)
	verify {
		assert_eq!(UnappliedSlashes::<T>::get(&era).len(), (MAX_SLASHES - s) as usize);
	}

	payout_stakers_dead_controller {
		let n in 1 .. T::MaxNominatorRewardedPerValidator::get() as u32;
		let (validator, nominators) = create_validator_with_nominators::<T>(
			n,
			T::MaxNominatorRewardedPerValidator::get() as u32,
			true,
			RewardDestination::Controller,
		)?;

		let current_era = CurrentEra::get().unwrap();
		// set the commission for this particular era as well.
		<ErasValidatorPrefs<T>>::insert(current_era, validator.clone(), <Staking<T>>::validators(&validator));

		let caller = whitelisted_caller();
		let validator_controller = <Bonded<T>>::get(&validator).unwrap();
		let balance_before = T::Currency::free_balance(&validator_controller);
		for (_, controller) in &nominators {
			let balance = T::Currency::free_balance(&controller);
			ensure!(balance.is_zero(), "Controller has balance, but should be dead.");
		}
	}: payout_stakers(RawOrigin::Signed(caller), validator.clone(), current_era)
	verify {
		let balance_after = T::Currency::free_balance(&validator_controller);
		ensure!(
			balance_before < balance_after,
			"Balance of validator controller should have increased after payout.",
		);
		for (_, controller) in &nominators {
			let balance = T::Currency::free_balance(&controller);
			ensure!(!balance.is_zero(), "Payout not given to controller.");
		}
	}

	payout_stakers_alive_staked {
		let n in 1 .. T::MaxNominatorRewardedPerValidator::get() as u32;
		let (validator, nominators) = create_validator_with_nominators::<T>(
			n,
			T::MaxNominatorRewardedPerValidator::get() as u32,
			false,
			RewardDestination::Staked,
		)?;

		let current_era = CurrentEra::get().unwrap();
		// set the commission for this particular era as well.
		<ErasValidatorPrefs<T>>::insert(current_era, validator.clone(), <Staking<T>>::validators(&validator));

		let caller = whitelisted_caller();
		let balance_before = T::Currency::free_balance(&validator);
		let mut nominator_balances_before = Vec::new();
		for (stash, _) in &nominators {
			let balance = T::Currency::free_balance(&stash);
			nominator_balances_before.push(balance);
		}
	}: payout_stakers(RawOrigin::Signed(caller), validator.clone(), current_era)
	verify {
		let balance_after = T::Currency::free_balance(&validator);
		ensure!(
			balance_before < balance_after,
			"Balance of validator stash should have increased after payout.",
		);
		for ((stash, _), balance_before) in nominators.iter().zip(nominator_balances_before.iter()) {
			let balance_after = T::Currency::free_balance(&stash);
			ensure!(
				balance_before < &balance_after,
				"Balance of nominator stash should have increased after payout.",
			);
		}
	}

	rebond {
		let l in 1 .. MAX_UNLOCKING_CHUNKS as u32;
		let (_, controller) = create_stash_controller::<T>(USER_SEED, 100, Default::default())?;
		let mut staking_ledger = Ledger::<T>::get(controller.clone()).unwrap();
		let unlock_chunk = UnlockChunk::<BalanceOf<T>> {
			value: 1u32.into(),
			era: EraIndex::zero(),
		};
		for _ in 0 .. l {
			staking_ledger.unlocking.push(unlock_chunk.clone())
		}
		Ledger::<T>::insert(controller.clone(), staking_ledger.clone());
		let original_bonded: BalanceOf<T> = staking_ledger.active;
		whitelist_account!(controller);
	}: _(RawOrigin::Signed(controller.clone()), (l + 100).into())
	verify {
		let ledger = Ledger::<T>::get(&controller).ok_or("ledger not created after")?;
		let new_bonded: BalanceOf<T> = ledger.active;
		assert!(original_bonded < new_bonded);
	}

	set_history_depth {
		let e in 1 .. 100;
		HistoryDepth::put(e);
		CurrentEra::put(e);
		for i in 0 .. e {
			<ErasStakers<T>>::insert(i, T::AccountId::default(), Exposure::<T::AccountId, BalanceOf<T>>::default());
			<ErasStakersClipped<T>>::insert(i, T::AccountId::default(), Exposure::<T::AccountId, BalanceOf<T>>::default());
			<ErasValidatorPrefs<T>>::insert(i, T::AccountId::default(), ValidatorPrefs::default());
			<ErasValidatorReward<T>>::insert(i, BalanceOf::<T>::one());
			<ErasRewardPoints<T>>::insert(i, EraRewardPoints::<T::AccountId>::default());
			<ErasTotalStake<T>>::insert(i, BalanceOf::<T>::one());
			ErasStartSessionIndex::insert(i, i);
		}
	}: _(RawOrigin::Root, EraIndex::zero(), u32::max_value())
	verify {
		assert_eq!(HistoryDepth::get(), 0);
	}

	reap_stash {
		let s in 1 .. MAX_SPANS;
		let (stash, controller) = create_stash_controller::<T>(0, 100, Default::default())?;
		add_slashing_spans::<T>(&stash, s);
		T::Currency::make_free_balance_be(&stash, T::Currency::minimum_balance());
		whitelist_account!(controller);
	}: _(RawOrigin::Signed(controller), stash.clone(), s)
	verify {
		assert!(!Bonded::<T>::contains_key(&stash));
	}

	new_era {
		let v in 1 .. 10;
		let n in 1 .. 100;

		create_validators_with_nominators_for_era::<T>(
			v,
			n,
			<T as Config>::MAX_NOMINATIONS as usize,
			false,
			None,
		)?;
		let session_index = SessionIndex::one();
	}: {
		let validators = Staking::<T>::new_era(session_index).ok_or("`new_era` failed")?;
		assert!(validators.len() == v as usize);
	}

	#[extra]
	payout_all {
		let v in 1 .. 10;
		let n in 1 .. 100;
		create_validators_with_nominators_for_era::<T>(
			v,
			n,
			<T as Config>::MAX_NOMINATIONS as usize,
			false,
			None,
		)?;
		// Start a new Era
		let new_validators = Staking::<T>::new_era(SessionIndex::one()).unwrap();
		assert!(new_validators.len() == v as usize);

		let current_era = CurrentEra::get().unwrap();
		let mut points_total = 0;
		let mut points_individual = Vec::new();
		let mut payout_calls_arg = Vec::new();

		for validator in new_validators.iter() {
			points_total += 10;
			points_individual.push((validator.clone(), 10));
			payout_calls_arg.push((validator.clone(), current_era));
		}

		// Give Era Points
		let reward = EraRewardPoints::<T::AccountId> {
			total: points_total,
			individual: points_individual.into_iter().collect(),
		};

		ErasRewardPoints::<T>::insert(current_era, reward);

		// Create reward pool
		let total_payout = T::Currency::minimum_balance() * 1000u32.into();
		<ErasValidatorReward<T>>::insert(current_era, total_payout);

		let caller: T::AccountId = whitelisted_caller();
	}: {
		for arg in payout_calls_arg {
			<Staking<T>>::payout_stakers(RawOrigin::Signed(caller.clone()).into(), arg.0, arg.1)?;
		}
	}

	#[extra]
	do_slash {
		let l in 1 .. MAX_UNLOCKING_CHUNKS as u32;
		let (stash, controller) = create_stash_controller::<T>(0, 100, Default::default())?;
		let mut staking_ledger = Ledger::<T>::get(controller.clone()).unwrap();
		let unlock_chunk = UnlockChunk::<BalanceOf<T>> {
			value: 1u32.into(),
			era: EraIndex::zero(),
		};
		for _ in 0 .. l {
			staking_ledger.unlocking.push(unlock_chunk.clone())
		}
		Ledger::<T>::insert(controller, staking_ledger);
		let slash_amount = T::Currency::minimum_balance() * 10u32.into();
		let balance_before = T::Currency::free_balance(&stash);
	}: {
		crate::slashing::do_slash::<T>(
			&stash,
			slash_amount,
			&mut BalanceOf::<T>::zero(),
			&mut NegativeImbalanceOf::<T>::zero()
		);
	} verify {
		let balance_after = T::Currency::free_balance(&stash);
		assert!(balance_before > balance_after);
	}
<<<<<<< HEAD
=======

	get_npos_voters {
		// number of validator intention.
		let v in 200 .. 400;
		// number of nominator intention.
		let n in 200 .. 400;
		// total number of slashing spans. Assigned to validators randomly.
		let s in 1 .. 20;

		let validators = create_validators_with_nominators_for_era::<T>(v, n, MAX_NOMINATIONS, false, None)?
			.into_iter()
			.map(|v| T::Lookup::lookup(v).unwrap())
			.collect::<Vec<_>>();

		(0..s).for_each(|index| {
			add_slashing_spans::<T>(&validators[index as usize], 10);
		});
	}: {
		let voters = <Staking<T>>::get_npos_voters();
		assert_eq!(voters.len() as u32, v + n);
	}

	get_npos_targets {
		// number of validator intention.
		let v in 200 .. 400;
		// number of nominator intention.
		let n = 500;

		let _ = create_validators_with_nominators_for_era::<T>(v, n, MAX_NOMINATIONS, false, None)?;
	}: {
		let targets = <Staking<T>>::get_npos_targets();
		assert_eq!(targets.len() as u32, v);
	}
>>>>>>> 36d77bcf
}

#[cfg(test)]
mod tests {
	use super::*;
	use crate::mock::{ExtBuilder, Test, Balances, Staking, Origin};
	use frame_support::assert_ok;

	#[test]
	fn create_validators_with_nominators_for_era_works() {
		ExtBuilder::default().has_stakers(true).build().execute_with(|| {
			let v = 10;
			let n = 100;

			create_validators_with_nominators_for_era::<Test>(
				v,
				n,
				<Test as Config>::MAX_NOMINATIONS as usize,
				false,
				None,
			).unwrap();

			let count_validators = Validators::<Test>::iter().count();
			let count_nominators = Nominators::<Test>::iter().count();

			assert_eq!(count_validators, v as usize);
			assert_eq!(count_nominators, n as usize);
		});
	}

	#[test]
	fn create_validator_with_nominators_works() {
		ExtBuilder::default().has_stakers(true).build().execute_with(|| {
			let n = 10;

			let (validator_stash, nominators) = create_validator_with_nominators::<Test>(
				n,
				<Test as Config>::MaxNominatorRewardedPerValidator::get() as u32,
				false,
				RewardDestination::Staked,
			).unwrap();

			assert_eq!(nominators.len() as u32, n);

			let current_era = CurrentEra::get().unwrap();

			let original_free_balance = Balances::free_balance(&validator_stash);
			assert_ok!(Staking::payout_stakers(Origin::signed(1337), validator_stash, current_era));
			let new_free_balance = Balances::free_balance(&validator_stash);

			assert!(original_free_balance < new_free_balance);
		});
	}

	#[test]
	fn add_slashing_spans_works() {
		ExtBuilder::default().has_stakers(true).build().execute_with(|| {
			let n = 10;

			let (validator_stash, _nominators) = create_validator_with_nominators::<Test>(
				n,
				<Test as Config>::MaxNominatorRewardedPerValidator::get() as u32,
				false,
				RewardDestination::Staked,
			).unwrap();

			// Add 20 slashing spans
			let num_of_slashing_spans = 20;
			add_slashing_spans::<Test>(&validator_stash, num_of_slashing_spans);

			let slashing_spans = SlashingSpans::<Test>::get(&validator_stash).unwrap();
			assert_eq!(slashing_spans.iter().count(), num_of_slashing_spans as usize);
			for i in 0 .. num_of_slashing_spans {
				assert!(SpanSlash::<Test>::contains_key((&validator_stash, i)));
			}

			// Test everything is cleaned up
			assert_ok!(Staking::kill_stash(&validator_stash, num_of_slashing_spans));
			assert!(SlashingSpans::<Test>::get(&validator_stash).is_none());
			for i in 0 .. num_of_slashing_spans {
				assert!(!SpanSlash::<Test>::contains_key((&validator_stash, i)));
			}
		});
	}

	#[test]
	fn test_payout_all() {
		ExtBuilder::default().has_stakers(true).build().execute_with(|| {
			let v = 10;
			let n = 100;

			let selected_benchmark = SelectedBenchmark::payout_all;
			let c = vec![(frame_benchmarking::BenchmarkParameter::v, v), (frame_benchmarking::BenchmarkParameter::n, n)];
			let closure_to_benchmark =
				<SelectedBenchmark as frame_benchmarking::BenchmarkingSetup<Test>>::instance(
					&selected_benchmark,
					&c,
					true
				).unwrap();

			assert_ok!(closure_to_benchmark());
		});
	}
}

impl_benchmark_test_suite!(
	Staking,
	crate::mock::ExtBuilder::default().has_stakers(true).build(),
	crate::mock::Test,
);<|MERGE_RESOLUTION|>--- conflicted
+++ resolved
@@ -559,8 +559,6 @@
 		let balance_after = T::Currency::free_balance(&stash);
 		assert!(balance_before > balance_after);
 	}
-<<<<<<< HEAD
-=======
 
 	get_npos_voters {
 		// number of validator intention.
@@ -570,7 +568,7 @@
 		// total number of slashing spans. Assigned to validators randomly.
 		let s in 1 .. 20;
 
-		let validators = create_validators_with_nominators_for_era::<T>(v, n, MAX_NOMINATIONS, false, None)?
+		let validators = create_validators_with_nominators_for_era::<T>(v, n, T::MAX_NOMINATIONS as usize, false, None)?
 			.into_iter()
 			.map(|v| T::Lookup::lookup(v).unwrap())
 			.collect::<Vec<_>>();
@@ -589,12 +587,11 @@
 		// number of nominator intention.
 		let n = 500;
 
-		let _ = create_validators_with_nominators_for_era::<T>(v, n, MAX_NOMINATIONS, false, None)?;
+		let _ = create_validators_with_nominators_for_era::<T>(v, n, T::MAX_NOMINATIONS as usize, false, None)?;
 	}: {
 		let targets = <Staking<T>>::get_npos_targets();
 		assert_eq!(targets.len() as u32, v);
 	}
->>>>>>> 36d77bcf
 }
 
 #[cfg(test)]
