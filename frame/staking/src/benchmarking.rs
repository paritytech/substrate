--- conflicted
+++ resolved
@@ -418,25 +418,10 @@
 	}
 
 	#[test]
-<<<<<<< HEAD
 	fn test_payout_all() {
 		ExtBuilder::default().stakers(false).build().execute_with(|| {
 			let v = 10;
 			let n = 100;
-=======
-	fn create_nominator_with_validators_works() {
-		ExtBuilder::default().has_stakers(false).build().execute_with(|| {
-			let v = 5;
-
-			let (nominator, validators) = create_nominator_with_validators::<Test>(v).unwrap();
-
-			let current_era = CurrentEra::get().unwrap();
-			let controller = nominator;
-			let ledger = Staking::ledger(&controller).unwrap();
-			let stash = &ledger.stash;
-
-			let find_nominator = validators.into_iter().map(|x| (x, 0)).collect();
->>>>>>> 2ba47dbc
 
 			let selected_benchmark = SelectedBenchmark::payout_all;
 			let c = vec![(frame_benchmarking::BenchmarkParameter::v, v), (frame_benchmarking::BenchmarkParameter::n, n)];
