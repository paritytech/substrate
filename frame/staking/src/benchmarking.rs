--- conflicted
+++ resolved
@@ -99,13 +99,9 @@
 	ErasRewardPoints::<T>::insert(current_era, reward);
 
 	// Create reward pool
-<<<<<<< HEAD
-	let total_payout = T::Currency::minimum_balance() * 1000u32.into();
-=======
 	let total_payout = T::Currency::minimum_balance()
 		.saturating_mul(upper_bound.into())
-		.saturating_mul(1000.into());
->>>>>>> 7314a78d
+		.saturating_mul(1000u32.into());
 	<ErasValidatorReward<T>>::insert(current_era, total_payout);
 
 	Ok((v_stash, nominators))
@@ -121,13 +117,8 @@
 		let controller = create_funded_user::<T>("controller", USER_SEED, 100);
 		let controller_lookup: <T::Lookup as StaticLookup>::Source = T::Lookup::unlookup(controller.clone());
 		let reward_destination = RewardDestination::Staked;
-<<<<<<< HEAD
 		let amount = T::Currency::minimum_balance() * 10u32.into();
-		do_whitelist!(stash);
-=======
-		let amount = T::Currency::minimum_balance() * 10.into();
 		whitelist_account!(stash);
->>>>>>> 7314a78d
 	}: _(RawOrigin::Signed(stash.clone()), controller_lookup, amount, reward_destination)
 	verify {
 		assert!(Bonded::<T>::contains_key(stash));
@@ -409,13 +400,8 @@
 		let s in 1 .. MAX_SPANS;
 		let (stash, controller) = create_stash_controller::<T>(0, 100, Default::default())?;
 		add_slashing_spans::<T>(&stash, s);
-<<<<<<< HEAD
 		T::Currency::make_free_balance_be(&stash, 0u32.into());
-		do_whitelist!(controller);
-=======
-		T::Currency::make_free_balance_be(&stash, 0.into());
 		whitelist_account!(controller);
->>>>>>> 7314a78d
 	}: _(RawOrigin::Signed(controller), stash.clone(), s)
 	verify {
 		assert!(!Bonded::<T>::contains_key(&stash));
