--- conflicted
+++ resolved
@@ -42,11 +42,6 @@
 
 const SEED: u32 = 0;
 const MAX_SPANS: u32 = 100;
-<<<<<<< HEAD
-const MAX_VALIDATORS: u32 = 100;
-const MAX_NOMINATORS: u32 = 1000;
-=======
->>>>>>> 88a00328
 const MAX_SLASHES: u32 = 1000;
 
 type MaxValidators<T> = <<T as Config>::BenchmarkingConfig as BenchmarkingConfig>::MaxValidators;
@@ -545,12 +540,8 @@
 		let era = EraIndex::one();
 		let dummy = || T::AccountId::decode(&mut TrailingZeroInput::zeroes()).unwrap();
 		for _ in 0 .. MAX_SLASHES {
-<<<<<<< HEAD
 			unapplied_slashes.push(UnappliedSlash::<T::AccountId, BalanceOf<T>, T::MaxIndividualExposures,
-				T::MaxReportersCount>::default());
-=======
-			unapplied_slashes.push(UnappliedSlash::<T::AccountId, BalanceOf<T>>::default_from(dummy()));
->>>>>>> 88a00328
+				T::MaxReportersCount>::default_from(dummy()));
 		}
 		let unapplied_slashes = WeakBoundedVec::<_, T::MaxUnappliedSlashes>::try_from(unapplied_slashes)
 			.expect("MAX_SLASHES should be <= MaxUnappliedSlashes, runtime benchmarks need adjustment");
@@ -686,15 +677,9 @@
 		CurrentEra::<T>::put(e);
 		let dummy = || -> T::AccountId { codec::Decode::decode(&mut TrailingZeroInput::zeroes()).unwrap() };
 		for i in 0 .. e {
-<<<<<<< HEAD
-			<ErasStakers<T>>::insert(i, T::AccountId::default(), Exposure::default());
-			<ErasStakersClipped<T>>::insert(i, T::AccountId::default(), Exposure::default());
-			<ErasValidatorPrefs<T>>::insert(i, T::AccountId::default(), ValidatorPrefs::default());
-=======
-			<ErasStakers<T>>::insert(i, dummy(), Exposure::<T::AccountId, BalanceOf<T>>::default());
-			<ErasStakersClipped<T>>::insert(i, dummy(), Exposure::<T::AccountId, BalanceOf<T>>::default());
+			<ErasStakers<T>>::insert(i, dummy(), Exposure::default());
+			<ErasStakersClipped<T>>::insert(i, dummy(), Exposure::default());
 			<ErasValidatorPrefs<T>>::insert(i, dummy(), ValidatorPrefs::default());
->>>>>>> 88a00328
 			<ErasValidatorReward<T>>::insert(i, BalanceOf::<T>::one());
 			<ErasRewardPoints<T>>::insert(i, EraRewardPoints::default());
 			<ErasTotalStake<T>>::insert(i, BalanceOf::<T>::one());
@@ -723,8 +708,8 @@
 			stash: stash.clone(),
 			active: T::Currency::minimum_balance() - One::one(),
 			total: T::Currency::minimum_balance() - One::one(),
-			unlocking: vec![],
-			claimed_rewards: vec![],
+			unlocking: Default::default(),
+			claimed_rewards: Default::default(),
 		};
 		Ledger::<T>::insert(&controller, l);
 
@@ -885,13 +870,8 @@
 		BalanceOf::<T>::max_value(),
 		BalanceOf::<T>::max_value(),
 		Some(u32::MAX),
-<<<<<<< HEAD
-		Some(Percent::max_value())
-=======
-		Some(u32::MAX),
 		Some(Percent::max_value()),
 		Perbill::max_value()
->>>>>>> 88a00328
 	) verify {
 		assert_eq!(MinNominatorBond::<T>::get(), BalanceOf::<T>::max_value());
 		assert_eq!(MinValidatorBond::<T>::get(), BalanceOf::<T>::max_value());
@@ -918,13 +898,8 @@
 			BalanceOf::<T>::max_value(),
 			BalanceOf::<T>::max_value(),
 			Some(0),
-<<<<<<< HEAD
-			Some(Percent::from_percent(0))
-=======
-			Some(0),
 			Some(Percent::from_percent(0)),
 			Zero::zero(),
->>>>>>> 88a00328
 		)?;
 
 		let caller = whitelisted_caller();
@@ -952,15 +927,10 @@
 		ExtBuilder::default().build_and_execute(|| {
 			let v = 10;
 			let n = 100;
-
-			create_validators_with_nominators_for_era::<Test>(
-				v,
-				n,
-				<Test as Config>::MaxNominations::get() as usize,
-				false,
-				None,
-			)
-			.unwrap();
+			let max: u32 = <Test as Config>::MaxNominations::get();
+
+			create_validators_with_nominators_for_era::<Test>(v, n, max as usize, false, None)
+				.unwrap();
 
 			let count_validators = Validators::<Test>::iter().count();
 			let count_nominators = Nominators::<Test>::iter().count();
@@ -977,18 +947,11 @@
 	fn create_validator_with_nominators_works() {
 		ExtBuilder::default().build_and_execute(|| {
 			let n = 10;
-
-			let (validator_stash, nominators) = create_validator_with_nominators::<Test>(
-				n,
-<<<<<<< HEAD
-				<Test as Config>::MaxRewardableIndividualExposures::get() as u32,
-=======
-				<Test as Config>::MaxNominatorRewardedPerValidator::get(),
->>>>>>> 88a00328
-				false,
-				RewardDestination::Staked,
-			)
-			.unwrap();
+			let max: u32 = <Test as Config>::MaxRewardableIndividualExposures::get();
+
+			let (validator_stash, nominators) =
+				create_validator_with_nominators::<Test>(n, max, false, RewardDestination::Staked)
+					.unwrap();
 
 			assert_eq!(nominators.len() as u32, n);
 
@@ -1006,18 +969,11 @@
 	fn add_slashing_spans_works() {
 		ExtBuilder::default().build_and_execute(|| {
 			let n = 10;
-
-			let (validator_stash, _nominators) = create_validator_with_nominators::<Test>(
-				n,
-<<<<<<< HEAD
-				<Test as Config>::MaxRewardableIndividualExposures::get() as u32,
-=======
-				<Test as Config>::MaxNominatorRewardedPerValidator::get(),
->>>>>>> 88a00328
-				false,
-				RewardDestination::Staked,
-			)
-			.unwrap();
+			let max: u32 = <Test as Config>::MaxRewardableIndividualExposures::get();
+
+			let (validator_stash, _nominators) =
+				create_validator_with_nominators::<Test>(n, max, false, RewardDestination::Staked)
+					.unwrap();
 
 			// Add 20 slashing spans
 			let num_of_slashing_spans = 20;
