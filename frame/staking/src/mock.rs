// Copyright 2018-2020 Parity Technologies (UK) Ltd.
// This file is part of Substrate.

// Substrate is free software: you can redistribute it and/or modify
// it under the terms of the GNU General Public License as published by
// the Free Software Foundation, either version 3 of the License, or
// (at your option) any later version.

// Substrate is distributed in the hope that it will be useful,
// but WITHOUT ANY WARRANTY; without even the implied warranty of
// MERCHANTABILITY or FITNESS FOR A PARTICULAR PURPOSE.  See the
// GNU General Public License for more details.

// You should have received a copy of the GNU General Public License
// along with Substrate.  If not, see <http://www.gnu.org/licenses/>.

//! Test utilities

use std::{collections::{HashSet, HashMap}, cell::RefCell};
use sp_runtime::Perbill;
use sp_runtime::curve::PiecewiseLinear;
use sp_runtime::traits::{IdentityLookup, Convert, SaturatedConversion, Zero};
use sp_runtime::testing::{Header, UintAuthorityId, TestXt};
use sp_staking::{SessionIndex, offence::{OffenceDetails, OnOffenceHandler}};
use sp_core::H256;
use frame_support::{
	assert_ok, impl_outer_origin, parameter_types, impl_outer_dispatch, impl_outer_event,
	StorageValue, StorageMap, StorageDoubleMap, IterableStorageMap,
	traits::{Currency, Get, FindAuthor, OnFinalize, OnInitialize},
	weights::Weight,
};
use frame_system::offchain::TransactionSubmitter;
use sp_io;
use sp_phragmen::{
	build_support_map, evaluate_support, reduce, ExtendedBalance, StakedAssignment, PhragmenScore,
};
use crate::*;

const INIT_TIMESTAMP: u64 = 30_000;

/// The AccountId alias in this test module.
pub(crate) type AccountId = u64;
pub(crate) type AccountIndex = u64;
pub(crate) type BlockNumber = u64;
pub(crate) type Balance = u128;

/// Simple structure that exposes how u64 currency can be represented as... u64.
pub struct CurrencyToVoteHandler;
impl Convert<Balance, u64> for CurrencyToVoteHandler {
	fn convert(x: Balance) -> u64 {
		x.saturated_into()
	}
}
impl Convert<u128, Balance> for CurrencyToVoteHandler {
	fn convert(x: u128) -> Balance {
		x
	}
}

thread_local! {
	static SESSION: RefCell<(Vec<AccountId>, HashSet<AccountId>)> = RefCell::new(Default::default());
	static SESSION_PER_ERA: RefCell<SessionIndex> = RefCell::new(3);
	static EXISTENTIAL_DEPOSIT: RefCell<Balance> = RefCell::new(0);
	static SLASH_DEFER_DURATION: RefCell<EraIndex> = RefCell::new(0);
	static ELECTION_LOOKAHEAD: RefCell<BlockNumber> = RefCell::new(0);
	static PERIOD: RefCell<BlockNumber> = RefCell::new(1);
}

/// Another session handler struct to test on_disabled.
pub struct OtherSessionHandler;
impl pallet_session::OneSessionHandler<AccountId> for OtherSessionHandler {
	type Key = UintAuthorityId;

	fn on_genesis_session<'a, I: 'a>(_: I)
		where I: Iterator<Item=(&'a AccountId, Self::Key)>, AccountId: 'a {}

	fn on_new_session<'a, I: 'a>(_: bool, validators: I, _: I,)
		where I: Iterator<Item=(&'a AccountId, Self::Key)>, AccountId: 'a
	{
		SESSION.with(|x| {
			*x.borrow_mut() = (
				validators.map(|x| x.0.clone()).collect(),
				HashSet::new(),
			)
		});
	}

	fn on_disabled(validator_index: usize) {
		SESSION.with(|d| {
			let mut d = d.borrow_mut();
			let value = d.0[validator_index];
			d.1.insert(value);
		})
	}
}

impl sp_runtime::BoundToRuntimeAppPublic for OtherSessionHandler {
	type Public = UintAuthorityId;
}

pub fn is_disabled(controller: AccountId) -> bool {
	let stash = Staking::ledger(&controller).unwrap().stash;
	SESSION.with(|d| d.borrow().1.contains(&stash))
}

pub struct ExistentialDeposit;
impl Get<Balance> for ExistentialDeposit {
	fn get() -> Balance {
		EXISTENTIAL_DEPOSIT.with(|v| *v.borrow())
	}
}

pub struct SessionsPerEra;
impl Get<SessionIndex> for SessionsPerEra {
	fn get() -> SessionIndex {
		SESSION_PER_ERA.with(|v| *v.borrow())
	}
}
impl Get<BlockNumber> for SessionsPerEra {
	fn get() -> BlockNumber {
		SESSION_PER_ERA.with(|v| *v.borrow() as BlockNumber)
	}
}

pub struct ElectionLookahead;
impl Get<BlockNumber> for ElectionLookahead {
	fn get() -> BlockNumber {
		ELECTION_LOOKAHEAD.with(|v| *v.borrow())
	}
}

pub struct Period;
impl Get<BlockNumber> for Period {
	fn get() -> BlockNumber {
		PERIOD.with(|v| *v.borrow())
	}
}

pub struct SlashDeferDuration;
impl Get<EraIndex> for SlashDeferDuration {
	fn get() -> EraIndex {
		SLASH_DEFER_DURATION.with(|v| *v.borrow())
	}
}

impl_outer_origin! {
	pub enum Origin for Test  where system = frame_system {}
}

impl_outer_dispatch! {
	pub enum Call for Test where origin: Origin {
		staking::Staking,
	}
}

mod staking {
	// Re-export needed for `impl_outer_event!`.
	pub use super::super::*;
}
use frame_system as system;
use pallet_balances as balances;
use pallet_session as session;

impl_outer_event! {
	pub enum MetaEvent for Test {
		system<T>,
		balances<T>,
		session,
		staking<T>,
	}
}

/// Author of block is always 11
pub struct Author11;
impl FindAuthor<AccountId> for Author11 {
	fn find_author<'a, I>(_digests: I) -> Option<AccountId>
		where I: 'a + IntoIterator<Item = (frame_support::ConsensusEngineId, &'a [u8])>,
	{
		Some(11)
	}
}

// Workaround for https://github.com/rust-lang/rust/issues/26925 . Remove when sorted.
#[derive(Clone, Eq, PartialEq, Debug)]
pub struct Test;

parameter_types! {
	pub const BlockHashCount: u64 = 250;
	pub const MaximumBlockWeight: Weight = 1024;
	pub const MaximumBlockLength: u32 = 2 * 1024;
	pub const AvailableBlockRatio: Perbill = Perbill::one();
}
impl frame_system::Trait for Test {
	type Origin = Origin;
	type Index = AccountIndex;
	type BlockNumber = BlockNumber;
	type Call = Call;
	type Hash = H256;
	type Hashing = ::sp_runtime::traits::BlakeTwo256;
	type AccountId = AccountId;
	type Lookup = IdentityLookup<Self::AccountId>;
	type Header = Header;
	type Event = MetaEvent;
	type BlockHashCount = BlockHashCount;
	type MaximumBlockWeight = MaximumBlockWeight;
	type AvailableBlockRatio = AvailableBlockRatio;
	type MaximumBlockLength = MaximumBlockLength;
	type Version = ();
	type ModuleToIndex = ();
	type AccountData = pallet_balances::AccountData<Balance>;
	type OnNewAccount = ();
	type OnKilledAccount = ();
}
impl pallet_balances::Trait for Test {
	type Balance = Balance;
	type Event = MetaEvent;
	type DustRemoval = ();
	type ExistentialDeposit = ExistentialDeposit;
	type AccountStore = System;
}
parameter_types! {
	pub const Offset: BlockNumber = 0;
	pub const UncleGenerations: u64 = 0;
	pub const DisabledValidatorsThreshold: Perbill = Perbill::from_percent(25);
}
sp_runtime::impl_opaque_keys! {
	pub struct SessionKeys {
		pub other: OtherSessionHandler,
	}
}
impl pallet_session::Trait for Test {
	type SessionManager = pallet_session::historical::NoteHistoricalRoot<Test, Staking>;
	type Keys = SessionKeys;
	type ShouldEndSession = pallet_session::PeriodicSessions<Period, Offset>;
	type SessionHandler = (OtherSessionHandler,);
	type Event = MetaEvent;
	type ValidatorId = AccountId;
	type ValidatorIdOf = crate::StashOf<Test>;
	type DisabledValidatorsThreshold = DisabledValidatorsThreshold;
	type NextSessionRotation = pallet_session::PeriodicSessions<Period, Offset>;
}

impl pallet_session::historical::Trait for Test {
	type FullIdentification = crate::Exposure<AccountId, Balance>;
	type FullIdentificationOf = crate::ExposureOf<Test>;
}
impl pallet_authorship::Trait for Test {
	type FindAuthor = Author11;
	type UncleGenerations = UncleGenerations;
	type FilterUncle = ();
	type EventHandler = Module<Test>;
}
parameter_types! {
	pub const MinimumPeriod: u64 = 5;
}
impl pallet_timestamp::Trait for Test {
	type Moment = u64;
	type OnTimestampSet = ();
	type MinimumPeriod = MinimumPeriod;
}
pallet_staking_reward_curve::build! {
	const I_NPOS: PiecewiseLinear<'static> = curve!(
		min_inflation: 0_025_000,
		max_inflation: 0_100_000,
		ideal_stake: 0_500_000,
		falloff: 0_050_000,
		max_piece_count: 40,
		test_precision: 0_005_000,
	);
}
parameter_types! {
	pub const BondingDuration: EraIndex = 3;
	pub const RewardCurve: &'static PiecewiseLinear<'static> = &I_NPOS;
	pub const MaxNominatorRewardedPerValidator: u32 = 64;
	pub const UnsignedPriority: u64 = 1 << 20;
}

impl Trait for Test {
	type Currency = Balances;
	type UnixTime = Timestamp;
	type CurrencyToVote = CurrencyToVoteHandler;
	type RewardRemainder = ();
	type Event = MetaEvent;
	type Slash = ();
	type Reward = ();
	type SessionsPerEra = SessionsPerEra;
	type SlashDeferDuration = SlashDeferDuration;
	type SlashCancelOrigin = frame_system::EnsureRoot<Self::AccountId>;
	type BondingDuration = BondingDuration;
	type SessionInterface = Self;
	type RewardCurve = RewardCurve;
	type NextNewSession = Session;
	type ElectionLookahead = ElectionLookahead;
	type Call = Call;
	type SubmitTransaction = SubmitTransaction;
	type MaxNominatorRewardedPerValidator = MaxNominatorRewardedPerValidator;
	type UnsignedPriority = UnsignedPriority;
}

pub type Extrinsic = TestXt<Call, ()>;
type SubmitTransaction = TransactionSubmitter<(), Test, Extrinsic>;

pub struct ExtBuilder {
	session_length: BlockNumber,
	election_lookahead: BlockNumber,
	session_per_era: SessionIndex,
	existential_deposit: Balance,
	validator_pool: bool,
	nominate: bool,
	validator_count: u32,
	minimum_validator_count: u32,
	slash_defer_duration: EraIndex,
	fair: bool,
	num_validators: Option<u32>,
	invulnerables: Vec<AccountId>,
	has_stakers: bool,
}

impl Default for ExtBuilder {
	fn default() -> Self {
		Self {
			session_length: 1,
			election_lookahead: 0,
			session_per_era: 3,
			existential_deposit: 1,
			validator_pool: false,
			nominate: true,
			validator_count: 2,
			minimum_validator_count: 0,
			slash_defer_duration: 0,
			fair: true,
			num_validators: None,
			invulnerables: vec![],
			has_stakers: true,
		}
	}
}

impl ExtBuilder {
	pub fn existential_deposit(mut self, existential_deposit: Balance) -> Self {
		self.existential_deposit = existential_deposit;
		self
	}
	pub fn validator_pool(mut self, validator_pool: bool) -> Self {
		self.validator_pool = validator_pool;
		self
	}
	pub fn nominate(mut self, nominate: bool) -> Self {
		self.nominate = nominate;
		self
	}
	pub fn validator_count(mut self, count: u32) -> Self {
		self.validator_count = count;
		self
	}
	pub fn minimum_validator_count(mut self, count: u32) -> Self {
		self.minimum_validator_count = count;
		self
	}
	pub fn slash_defer_duration(mut self, eras: EraIndex) -> Self {
		self.slash_defer_duration = eras;
		self
	}
	pub fn fair(mut self, is_fair: bool) -> Self {
		self.fair = is_fair;
		self
	}
	pub fn num_validators(mut self, num_validators: u32) -> Self {
		self.num_validators = Some(num_validators);
		self
	}
	pub fn invulnerables(mut self, invulnerables: Vec<AccountId>) -> Self {
		self.invulnerables = invulnerables;
		self
	}
	pub fn session_per_era(mut self, length: SessionIndex) -> Self {
		self.session_per_era = length;
		self
	}
	pub fn election_lookahead(mut self, look: BlockNumber) -> Self {
		self.election_lookahead = look;
		self
	}
	pub fn session_length(mut self, length: BlockNumber) -> Self {
		self.session_length = length;
		self
	}
	pub fn has_stakers(mut self, has: bool) -> Self {
		self.has_stakers = has;
		self
	}
	pub fn offchain_phragmen_ext(self) -> Self {
		self.session_per_era(4)
			.session_length(5)
			.election_lookahead(3)
	}
	pub fn set_associated_constants(&self) {
		EXISTENTIAL_DEPOSIT.with(|v| *v.borrow_mut() = self.existential_deposit);
		SLASH_DEFER_DURATION.with(|v| *v.borrow_mut() = self.slash_defer_duration);
		SESSION_PER_ERA.with(|v| *v.borrow_mut() = self.session_per_era);
		ELECTION_LOOKAHEAD.with(|v| *v.borrow_mut() = self.election_lookahead);
		PERIOD.with(|v| *v.borrow_mut() = self.session_length);
	}
	pub fn build(self) -> sp_io::TestExternalities {
		let _ = env_logger::try_init();
		self.set_associated_constants();
		let mut storage = frame_system::GenesisConfig::default()
			.build_storage::<Test>()
			.unwrap();
		let balance_factor = if self.existential_deposit > 1 {
			256
		} else {
			1
		};

		let num_validators = self.num_validators.unwrap_or(self.validator_count);
		let validators = (0..num_validators)
			.map(|x| ((x + 1) * 10 + 1) as AccountId)
			.collect::<Vec<_>>();

		let _ = pallet_balances::GenesisConfig::<Test> {
			balances: vec![
				(1, 10 * balance_factor),
				(2, 20 * balance_factor),
				(3, 300 * balance_factor),
				(4, 400 * balance_factor),
				(10, balance_factor),
				(11, balance_factor * 1000),
				(20, balance_factor),
				(21, balance_factor * 2000),
				(30, balance_factor),
				(31, balance_factor * 2000),
				(40, balance_factor),
				(41, balance_factor * 2000),
				(100, 2000 * balance_factor),
				(101, 2000 * balance_factor),
				// This allow us to have a total_payout different from 0.
				(999, 1_000_000_000_000),
			],
		}.assimilate_storage(&mut storage);

		let mut stakers = vec![];
		if self.has_stakers {
			let stake_21 = if self.fair { 1000 } else { 2000 };
			let stake_31 = if self.validator_pool { balance_factor * 1000 } else { 1 };
			let status_41 = if self.validator_pool {
				StakerStatus::<AccountId>::Validator
			} else {
				StakerStatus::<AccountId>::Idle
			};
			let nominated = if self.nominate { vec![11, 21] } else { vec![] };
			stakers = vec![
				// (stash, controller, staked_amount, status)
				(11, 10, balance_factor * 1000, StakerStatus::<AccountId>::Validator),
				(21, 20, stake_21, StakerStatus::<AccountId>::Validator),
				(31, 30, stake_31, StakerStatus::<AccountId>::Validator),
				(41, 40, balance_factor * 1000, status_41),
				// nominator
				(101, 100, balance_factor * 500, StakerStatus::<AccountId>::Nominator(nominated))
			];
		}
		let _ = GenesisConfig::<Test>{
			stakers: stakers,
			validator_count: self.validator_count,
			minimum_validator_count: self.minimum_validator_count,
			invulnerables: self.invulnerables,
			slash_reward_fraction: Perbill::from_percent(10),
			..Default::default()
		}
		.assimilate_storage(&mut storage);

		let _ = pallet_session::GenesisConfig::<Test> {
			keys: validators.iter().map(|x| (
				*x,
				*x,
				SessionKeys { other: UintAuthorityId(*x as u64) }
			)).collect(),
		}.assimilate_storage(&mut storage);

		let mut ext = sp_io::TestExternalities::from(storage);
		ext.execute_with(|| {
			let validators = Session::validators();
			SESSION.with(|x| *x.borrow_mut() = (validators.clone(), HashSet::new()));
		});

		// We consider all test to start after timestamp is initialized
		// This must be ensured by having `timestamp::on_initialize` called before
		// `staking::on_initialize`
		ext.execute_with(|| {
			System::set_block_number(1);
			Timestamp::set_timestamp(INIT_TIMESTAMP);
		});

		ext
	}
	pub fn build_and_execute(self, test: impl FnOnce() -> ()) {
		let mut ext = self.build();
		ext.execute_with(test);
		ext.execute_with(post_conditions);
	}
}

pub type System = frame_system::Module<Test>;
pub type Balances = pallet_balances::Module<Test>;
pub type Session = pallet_session::Module<Test>;
pub type Timestamp = pallet_timestamp::Module<Test>;
pub type Staking = Module<Test>;

fn post_conditions() {
	check_nominators();
	check_exposures();
	check_ledgers();
}

<<<<<<< HEAD
pub fn check_exposure_all(era: EraIndex) {
	ErasStakers::<Test>::iter_prefix_values(era).for_each(check_exposure)
=======
pub(crate) fn active_era() -> EraIndex {
	Staking::active_era().unwrap().index
>>>>>>> 48b8adb2
}

fn check_ledgers() {
	// check the ledger of all stakers.
	Bonded::<Test>::iter().for_each(|(_, ctrl)| assert_ledger_consistent(ctrl))
}

fn check_exposures() {
	// a check per validator to ensure the exposure struct is always sane.
	let era = active_era();
	ErasStakers::<Test>::iter_prefix(era).for_each(|expo| {
		assert_eq!(
			expo.total as u128,
			expo.own as u128 + expo.others.iter().map(|e| e.value as u128).sum::<u128>(),
			"wrong total exposure.",
		);
	})
}

fn check_nominators() {
	// a check per nominator to ensure their entire stake is correctly distributed. Will only kick-
	// in if the nomination was submitted before the current era.
	let era = active_era();
	<Nominators<Test>>::iter()
		.filter_map(|(nominator, nomination)|
			if nomination.submitted_in > era {
				Some(nominator)
			} else {
				None
		})
		.for_each(|nominator| {
		// must be bonded.
		assert_is_stash(nominator);
		let mut sum = 0;
		Session::validators()
			.iter()
			.map(|v| Staking::eras_stakers(era, v))
			.for_each(|e| {
				let individual = e.others.iter().filter(|e| e.who == nominator).collect::<Vec<_>>();
				let len = individual.len();
				match len {
					0 => { /* not supporting this validator at all. */ },
					1 => sum += individual[0].value,
					_ => panic!("nominator cannot back a validator more than once."),
				};
			});

		let nominator_stake = Staking::slashable_balance_of(&nominator);
		// a nominator cannot over-spend.
		assert!(
			nominator_stake >= sum,
			"failed: Nominator({}) stake({}) >= sum divided({})",
			nominator,
			nominator_stake,
			sum,
		);

		let diff = nominator_stake - sum;
		assert!(diff < 100);
	});
}

fn assert_is_stash(acc: AccountId) {
	assert!(Staking::bonded(&acc).is_some(), "Not a stash.");
}

fn assert_ledger_consistent(ctrl: AccountId) {
	// ensures ledger.total == ledger.active + sum(ledger.unlocking).
	let ledger = Staking::ledger(ctrl).expect("Not a controller.");
	let real_total: Balance = ledger.unlocking.iter().fold(ledger.active, |a, c| a + c.value);
	assert_eq!(real_total, ledger.total);
}

pub(crate) fn bond_validator(stash: AccountId, ctrl: AccountId, val: Balance) {
	let _ = Balances::make_free_balance_be(&stash, val);
	let _ = Balances::make_free_balance_be(&ctrl, val);
	assert_ok!(Staking::bond(
		Origin::signed(stash),
		ctrl,
		val,
		RewardDestination::Controller,
	));
	assert_ok!(Staking::validate(
		Origin::signed(ctrl),
		ValidatorPrefs::default()
	));
}

pub(crate) fn bond_nominator(
	stash: AccountId,
	ctrl: AccountId,
	val: Balance,
	target: Vec<AccountId>,
) {
	let _ = Balances::make_free_balance_be(&stash, val);
	let _ = Balances::make_free_balance_be(&ctrl, val);
	assert_ok!(Staking::bond(
		Origin::signed(stash),
		ctrl,
		val,
		RewardDestination::Controller,
	));
	assert_ok!(Staking::nominate(Origin::signed(ctrl), target));
}

pub(crate) fn run_to_block(n: BlockNumber) {
	Staking::on_finalize(System::block_number());
	for b in System::block_number() + 1..=n {
		System::set_block_number(b);
		Session::on_initialize(b);
		Staking::on_initialize(b);
		if b != n {
			Staking::on_finalize(System::block_number());
		}
	}
}

pub(crate) fn advance_session() {
	let current_index = Session::current_index();
	start_session(current_index + 1);
}

pub(crate) fn start_session(session_index: SessionIndex) {
	assert_eq!(<Period as Get<BlockNumber>>::get(), 1, "start_session can only be used with session length 1.");
	for i in Session::current_index()..session_index {
		Staking::on_finalize(System::block_number());
		System::set_block_number((i + 1).into());
		Timestamp::set_timestamp(System::block_number() * 1000 + INIT_TIMESTAMP);
		Session::on_initialize(System::block_number());
		Staking::on_initialize(System::block_number());
	}

	assert_eq!(Session::current_index(), session_index);
}

pub(crate) fn start_era(era_index: EraIndex) {
	start_session((era_index * <SessionsPerEra as Get<u32>>::get()).into());
	assert_eq!(Staking::current_era().unwrap(), era_index);
}

pub(crate) fn current_total_payout_for_duration(duration: u64) -> Balance {
	inflation::compute_total_payout(
		<Test as Trait>::RewardCurve::get(),
		Staking::eras_total_stake(Staking::active_era().unwrap().index),
		Balances::total_issuance(),
		duration,
	).0
}

pub(crate) fn reward_all_elected() {
	let rewards = <Test as Trait>::SessionInterface::validators()
		.into_iter()
		.map(|v| (v, 1));

	<Module<Test>>::reward_by_ids(rewards)
}

pub(crate) fn validator_controllers() -> Vec<AccountId> {
	Session::validators()
		.into_iter()
		.map(|s| Staking::bonded(&s).expect("no controller for validator"))
		.collect()
}

pub(crate) fn on_offence_in_era(
	offenders: &[OffenceDetails<
		AccountId,
		pallet_session::historical::IdentificationTuple<Test>,
	>],
	slash_fraction: &[Perbill],
	era: EraIndex,
) {
	let bonded_eras = crate::BondedEras::get();
	for &(bonded_era, start_session) in bonded_eras.iter() {
		if bonded_era == era {
			let _ = Staking::on_offence(offenders, slash_fraction, start_session).unwrap();
			return;
		} else if bonded_era > era {
			break;
		}
	}

	if Staking::active_era().unwrap().index == era {
		let _ =
			Staking::on_offence(
				offenders,
				slash_fraction,
				Staking::eras_start_session_index(era).unwrap()
			).unwrap();
	} else {
		panic!("cannot slash in era {}", era);
	}
}

pub(crate) fn on_offence_now(
	offenders: &[OffenceDetails<AccountId, pallet_session::historical::IdentificationTuple<Test>>],
	slash_fraction: &[Perbill],
) {
	let now = Staking::active_era().unwrap().index;
	on_offence_in_era(offenders, slash_fraction, now)
}

// winners will be chosen by simply their unweighted total backing stake. Nominator stake is
// distributed evenly.
pub(crate) fn horrible_phragmen_with_post_processing(
	do_reduce: bool,
) -> (CompactAssignments, Vec<ValidatorIndex>, PhragmenScore) {
	let mut backing_stake_of: BTreeMap<AccountId, Balance> = BTreeMap::new();

	// self stake
	<Validators<Test>>::iter().for_each(|(who, _p)| {
		*backing_stake_of.entry(who).or_insert(Zero::zero()) += Staking::slashable_balance_of(&who)
	});

	// add nominator stuff
	<Nominators<Test>>::iter().for_each(|(who, nomination)| {
		nomination.targets.iter().for_each(|v| {
			*backing_stake_of.entry(*v).or_insert(Zero::zero()) +=
				Staking::slashable_balance_of(&who)
		})
	});

	// elect winners
	let mut sorted: Vec<AccountId> = backing_stake_of.keys().cloned().collect();
	sorted.sort_by_key(|x| backing_stake_of.get(x).unwrap());
	let winners: Vec<AccountId> = sorted
		.iter()
		.cloned()
		.take(Staking::validator_count() as usize)
		.collect();

	// create assignments
	let mut staked_assignment: Vec<StakedAssignment<AccountId>> = Vec::new();
	<Nominators<Test>>::iter().for_each(|(who, nomination)| {
		let mut dist: Vec<(AccountId, ExtendedBalance)> = Vec::new();
		nomination.targets.iter().for_each(|v| {
			if winners.iter().find(|w| *w == v).is_some() {
				dist.push((*v, ExtendedBalance::zero()));
			}
		});

		if dist.len() == 0 {
			return;
		}

		// assign real stakes. just split the stake.
		let stake = Staking::slashable_balance_of(&who) as ExtendedBalance;
		let mut sum: ExtendedBalance = Zero::zero();
		let dist_len = dist.len();
		{
			dist.iter_mut().for_each(|(_, w)| {
				let partial = stake / (dist_len as ExtendedBalance);
				*w = partial;
				sum += partial;
			});
		}

		// assign the leftover to last.
		{
			let leftover = stake - sum;
			let last = dist.last_mut().unwrap();
			last.1 += leftover;
		}

		staked_assignment.push(StakedAssignment {
			who,
			distribution: dist,
		});
	});

	// Ensure that this result is worse than seq-phragmen. Otherwise, it should not have been used
	// for testing.
	let score = {
		let (_, _, better_score) = prepare_submission_with(true, |_| {});

		let support = build_support_map::<AccountId>(&winners, &staked_assignment).0;
		let score = evaluate_support(&support);

		assert!(sp_phragmen::is_score_better(score, better_score));

		score
	};

	if do_reduce {
		reduce(&mut staked_assignment);
	}

	let snapshot_validators = Staking::snapshot_validators().unwrap();
	let snapshot_nominators = Staking::snapshot_nominators().unwrap();
	let nominator_index = |a: &AccountId| -> Option<NominatorIndex> {
		snapshot_nominators.iter().position(|x| x == a).map(|i| i as NominatorIndex)
	};
	let validator_index = |a: &AccountId| -> Option<ValidatorIndex> {
		snapshot_validators.iter().position(|x| x == a).map(|i| i as ValidatorIndex)
	};

	// convert back to ratio assignment. This takes less space.
	let assignments_reduced =
		sp_phragmen::assignment_staked_to_ratio::<AccountId, OffchainAccuracy>(staked_assignment);

	let compact =
		CompactAssignments::from_assignment(assignments_reduced, nominator_index, validator_index)
			.unwrap();

	// winner ids to index
	let winners = winners.into_iter().map(|w| validator_index(&w).unwrap()).collect::<Vec<_>>();

	(compact, winners, score)
}

// Note: this should always logically reproduce [`offchain_election::prepare_submission`], yet we
// cannot do it since we want to have `tweak` injected into the process.
pub(crate) fn prepare_submission_with(
	do_reduce: bool,
	tweak: impl FnOnce(&mut Vec<StakedAssignment<AccountId>>),
) -> (CompactAssignments, Vec<ValidatorIndex>, PhragmenScore) {
	// run phragmen on the default stuff.
	let sp_phragmen::PhragmenResult {
		winners,
		assignments,
	} = Staking::do_phragmen::<OffchainAccuracy>().unwrap();
	let winners = winners.into_iter().map(|(w, _)| w).collect::<Vec<AccountId>>();

	let stake_of = |who: &AccountId| -> ExtendedBalance {
		<CurrencyToVoteHandler as Convert<Balance, u64>>::convert(
			Staking::slashable_balance_of(&who)
		) as ExtendedBalance
	};
	let mut staked = sp_phragmen::assignment_ratio_to_staked(assignments, stake_of);

	// apply custom tweaks. awesome for testing.
	tweak(&mut staked);

	if do_reduce {
		reduce(&mut staked);
	}

	// convert back to ratio assignment. This takes less space.
	let snapshot_validators = Staking::snapshot_validators().expect("snapshot not created.");
	let snapshot_nominators = Staking::snapshot_nominators().expect("snapshot not created.");
	let nominator_index = |a: &AccountId| -> Option<NominatorIndex> {
		snapshot_nominators
			.iter()
			.position(|x| x == a)
			.map_or_else(
				|| { println!("unable to find nominator index for {:?}", a); None },
				|i| Some(i as NominatorIndex),
			)
	};
	let validator_index = |a: &AccountId| -> Option<ValidatorIndex> {
		snapshot_validators
			.iter()
			.position(|x| x == a)
			.map_or_else(
				|| { println!("unable to find validator index for {:?}", a); None },
				|i| Some(i as ValidatorIndex),
			)
	};

	let assignments_reduced = sp_phragmen::assignment_staked_to_ratio(staked);

	// re-compute score by converting, yet again, into staked type
	let score = {
		let staked = sp_phragmen::assignment_ratio_to_staked(
			assignments_reduced.clone(),
			Staking::slashable_balance_of_extended,
		);

		let (support_map, _) = build_support_map::<AccountId>(
			winners.as_slice(),
			staked.as_slice(),
		);
		evaluate_support::<AccountId>(&support_map)
	};

	let compact =
		CompactAssignments::from_assignment(assignments_reduced, nominator_index, validator_index)
			.map_err(|e| { println!("error in compact: {:?}", e); e })
			.expect("Failed to create compact");


	// winner ids to index
	let winners = winners.into_iter().map(|w| validator_index(&w).unwrap()).collect::<Vec<_>>();

	(compact, winners, score)
}

/// Make all validator and nominator request their payment
pub(crate) fn make_all_reward_payment_before_migration(era: EraIndex) {
	let validators_with_reward = ErasRewardPoints::<Test>::get(era).individual.keys()
		.cloned()
		.collect::<Vec<_>>();

	// reward nominators
	let mut nominator_controllers = HashMap::new();
	for validator in Staking::eras_reward_points(era).individual.keys() {
		let validator_exposure = Staking::eras_stakers_clipped(era, validator);
		for (nom_index, nom) in validator_exposure.others.iter().enumerate() {
			if let Some(nom_ctrl) = Staking::bonded(nom.who) {
				nominator_controllers.entry(nom_ctrl)
					.or_insert(vec![])
					.push((validator.clone(), nom_index as u32));
			}
		}
	}
	for (nominator_controller, validators_with_nom_index) in nominator_controllers {
		assert_ok!(Staking::payout_nominator(
			Origin::signed(nominator_controller),
			era,
			validators_with_nom_index,
		));
	}

	// reward validators
	for validator_controller in validators_with_reward.iter().filter_map(Staking::bonded) {
		assert_ok!(Staking::payout_validator(Origin::signed(validator_controller), era));
	}
}

/// Make all validator and nominator request their payment
pub(crate) fn make_all_reward_payment(era: EraIndex) {
	let validators_with_reward = ErasRewardPoints::<Test>::get(era).individual.keys()
		.cloned()
		.collect::<Vec<_>>();

	// reward validators
	for validator_controller in validators_with_reward.iter().filter_map(Staking::bonded) {
		let ledger = <Ledger<Test>>::get(&validator_controller).unwrap();

		assert_ok!(Staking::payout_stakers(Origin::signed(1337), ledger.stash, era));
	}
}

#[macro_export]
macro_rules! assert_session_era {
	($session:expr, $era:expr) => {
		assert_eq!(
			Session::current_index(),
			$session,
			"wrong session {} != {}",
			Session::current_index(),
			$session,
		);
		assert_eq!(
			Staking::active_era().unwrap().index,
			$era,
			"wrong active era {} != {}",
			Staking::active_era().unwrap().index,
			$era,
		);
	};
}<|MERGE_RESOLUTION|>--- conflicted
+++ resolved
@@ -512,13 +512,13 @@
 	check_ledgers();
 }
 
-<<<<<<< HEAD
+
 pub fn check_exposure_all(era: EraIndex) {
 	ErasStakers::<Test>::iter_prefix_values(era).for_each(check_exposure)
-=======
+}
+
 pub(crate) fn active_era() -> EraIndex {
 	Staking::active_era().unwrap().index
->>>>>>> 48b8adb2
 }
 
 fn check_ledgers() {
