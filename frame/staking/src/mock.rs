// Copyright 2018-2020 Parity Technologies (UK) Ltd.
// This file is part of Substrate.

// Substrate is free software: you can redistribute it and/or modify
// it under the terms of the GNU General Public License as published by
// the Free Software Foundation, either version 3 of the License, or
// (at your option) any later version.

// Substrate is distributed in the hope that it will be useful,
// but WITHOUT ANY WARRANTY; without even the implied warranty of
// MERCHANTABILITY or FITNESS FOR A PARTICULAR PURPOSE.  See the
// GNU General Public License for more details.

// You should have received a copy of the GNU General Public License
// along with Substrate.  If not, see <http://www.gnu.org/licenses/>.

//! Test utilities

use std::{collections::{HashSet, HashMap}, cell::RefCell};
use sp_runtime::Perbill;
use sp_runtime::curve::PiecewiseLinear;
use sp_runtime::traits::{IdentityLookup, Convert, SaturatedConversion, Zero};
use sp_runtime::testing::{Header, UintAuthorityId, TestXt};
use sp_staking::{SessionIndex, offence::{OffenceDetails, OnOffenceHandler}};
use sp_core::H256;
use frame_support::{
	assert_ok, impl_outer_origin, parameter_types, impl_outer_dispatch, impl_outer_event,
	StorageValue, StorageMap, StorageDoubleMap, IterableStorageMap,
	traits::{Currency, Get, FindAuthor, OnFinalize, OnInitialize},
	weights::Weight,
};
use frame_system::offchain::TransactionSubmitter;
use sp_io;
use sp_phragmen::{
	build_support_map, evaluate_support, reduce, ExtendedBalance, StakedAssignment, PhragmenScore,
};
use crate::*;

const INIT_TIMESTAMP: u64 = 30_000;

/// The AccountId alias in this test module.
pub(crate) type AccountId = u64;
pub(crate) type AccountIndex = u64;
pub(crate) type BlockNumber = u64;
pub(crate) type Balance = u128;

/// Simple structure that exposes how u64 currency can be represented as... u64.
pub struct CurrencyToVoteHandler;
impl Convert<Balance, u64> for CurrencyToVoteHandler {
	fn convert(x: Balance) -> u64 {
		x.saturated_into()
	}
}
impl Convert<u128, Balance> for CurrencyToVoteHandler {
	fn convert(x: u128) -> Balance {
		x
	}
}

thread_local! {
	static SESSION: RefCell<(Vec<AccountId>, HashSet<AccountId>)> = RefCell::new(Default::default());
	static SESSION_PER_ERA: RefCell<SessionIndex> = RefCell::new(3);
	static EXISTENTIAL_DEPOSIT: RefCell<Balance> = RefCell::new(0);
	static SLASH_DEFER_DURATION: RefCell<EraIndex> = RefCell::new(0);
	static ELECTION_LOOKAHEAD: RefCell<BlockNumber> = RefCell::new(0);
	static PERIOD: RefCell<BlockNumber> = RefCell::new(1);
}

/// Another session handler struct to test on_disabled.
pub struct OtherSessionHandler;
impl pallet_session::OneSessionHandler<AccountId> for OtherSessionHandler {
	type Key = UintAuthorityId;

	fn on_genesis_session<'a, I: 'a>(_: I)
		where I: Iterator<Item=(&'a AccountId, Self::Key)>, AccountId: 'a {}

	fn on_new_session<'a, I: 'a>(_: bool, validators: I, _: I,)
		where I: Iterator<Item=(&'a AccountId, Self::Key)>, AccountId: 'a
	{
		SESSION.with(|x| {
			*x.borrow_mut() = (
				validators.map(|x| x.0.clone()).collect(),
				HashSet::new(),
			)
		});
	}

	fn on_disabled(validator_index: usize) {
		SESSION.with(|d| {
			let mut d = d.borrow_mut();
			let value = d.0[validator_index];
			d.1.insert(value);
		})
	}
}

impl sp_runtime::BoundToRuntimeAppPublic for OtherSessionHandler {
	type Public = UintAuthorityId;
}

pub fn is_disabled(controller: AccountId) -> bool {
	let stash = Staking::ledger(&controller).unwrap().stash;
	SESSION.with(|d| d.borrow().1.contains(&stash))
}

pub struct ExistentialDeposit;
impl Get<Balance> for ExistentialDeposit {
	fn get() -> Balance {
		EXISTENTIAL_DEPOSIT.with(|v| *v.borrow())
	}
}

pub struct SessionsPerEra;
impl Get<SessionIndex> for SessionsPerEra {
	fn get() -> SessionIndex {
		SESSION_PER_ERA.with(|v| *v.borrow())
	}
}
impl Get<BlockNumber> for SessionsPerEra {
	fn get() -> BlockNumber {
		SESSION_PER_ERA.with(|v| *v.borrow() as BlockNumber)
	}
}

pub struct ElectionLookahead;
impl Get<BlockNumber> for ElectionLookahead {
	fn get() -> BlockNumber {
		ELECTION_LOOKAHEAD.with(|v| *v.borrow())
	}
}

pub struct Period;
impl Get<BlockNumber> for Period {
	fn get() -> BlockNumber {
		PERIOD.with(|v| *v.borrow())
	}
}

pub struct SlashDeferDuration;
impl Get<EraIndex> for SlashDeferDuration {
	fn get() -> EraIndex {
		SLASH_DEFER_DURATION.with(|v| *v.borrow())
	}
}

impl_outer_origin! {
	pub enum Origin for Test  where system = frame_system {}
}

impl_outer_dispatch! {
	pub enum Call for Test where origin: Origin {
		staking::Staking,
	}
}

mod staking {
	// Re-export needed for `impl_outer_event!`.
	pub use super::super::*;
}
use frame_system as system;
use pallet_balances as balances;
use pallet_session as session;

impl_outer_event! {
	pub enum MetaEvent for Test {
		system<T>,
		balances<T>,
		session,
		staking<T>,
	}
}

/// Author of block is always 11
pub struct Author11;
impl FindAuthor<AccountId> for Author11 {
	fn find_author<'a, I>(_digests: I) -> Option<AccountId>
		where I: 'a + IntoIterator<Item = (frame_support::ConsensusEngineId, &'a [u8])>,
	{
		Some(11)
	}
}

// Workaround for https://github.com/rust-lang/rust/issues/26925 . Remove when sorted.
#[derive(Clone, Eq, PartialEq, Debug)]
pub struct Test;

parameter_types! {
	pub const BlockHashCount: u64 = 250;
	pub const MaximumBlockWeight: Weight = 1024;
	pub const MaximumBlockLength: u32 = 2 * 1024;
	pub const AvailableBlockRatio: Perbill = Perbill::one();
}
impl frame_system::Trait for Test {
	type Origin = Origin;
	type Index = AccountIndex;
	type BlockNumber = BlockNumber;
	type Call = Call;
	type Hash = H256;
	type Hashing = ::sp_runtime::traits::BlakeTwo256;
	type AccountId = AccountId;
	type Lookup = IdentityLookup<Self::AccountId>;
	type Header = Header;
	type Event = MetaEvent;
	type BlockHashCount = BlockHashCount;
	type MaximumBlockWeight = MaximumBlockWeight;
	type AvailableBlockRatio = AvailableBlockRatio;
	type MaximumBlockLength = MaximumBlockLength;
	type Version = ();
	type ModuleToIndex = ();
	type AccountData = pallet_balances::AccountData<Balance>;
	type OnNewAccount = ();
	type OnKilledAccount = ();
}
impl pallet_balances::Trait for Test {
	type Balance = Balance;
	type Event = MetaEvent;
	type DustRemoval = ();
	type ExistentialDeposit = ExistentialDeposit;
	type AccountStore = System;
}
parameter_types! {
	pub const Offset: BlockNumber = 0;
	pub const UncleGenerations: u64 = 0;
	pub const DisabledValidatorsThreshold: Perbill = Perbill::from_percent(25);
}
sp_runtime::impl_opaque_keys! {
	pub struct SessionKeys {
		pub other: OtherSessionHandler,
	}
}
impl pallet_session::Trait for Test {
	type SessionManager = pallet_session::historical::NoteHistoricalRoot<Test, Staking>;
	type Keys = SessionKeys;
	type ShouldEndSession = pallet_session::PeriodicSessions<Period, Offset>;
	type SessionHandler = (OtherSessionHandler,);
	type Event = MetaEvent;
	type ValidatorId = AccountId;
	type ValidatorIdOf = crate::StashOf<Test>;
	type DisabledValidatorsThreshold = DisabledValidatorsThreshold;
	type NextSessionRotation = pallet_session::PeriodicSessions<Period, Offset>;
}

impl pallet_session::historical::Trait for Test {
	type FullIdentification = crate::Exposure<AccountId, Balance>;
	type FullIdentificationOf = crate::ExposureOf<Test>;
}
impl pallet_authorship::Trait for Test {
	type FindAuthor = Author11;
	type UncleGenerations = UncleGenerations;
	type FilterUncle = ();
	type EventHandler = Module<Test>;
}
parameter_types! {
	pub const MinimumPeriod: u64 = 5;
}
impl pallet_timestamp::Trait for Test {
	type Moment = u64;
	type OnTimestampSet = ();
	type MinimumPeriod = MinimumPeriod;
}
pallet_staking_reward_curve::build! {
	const I_NPOS: PiecewiseLinear<'static> = curve!(
		min_inflation: 0_025_000,
		max_inflation: 0_100_000,
		ideal_stake: 0_500_000,
		falloff: 0_050_000,
		max_piece_count: 40,
		test_precision: 0_005_000,
	);
}
parameter_types! {
	pub const BondingDuration: EraIndex = 3;
	pub const RewardCurve: &'static PiecewiseLinear<'static> = &I_NPOS;
	pub const MaxNominatorRewardedPerValidator: u32 = 64;
	pub const UnsignedPriority: u64 = 1 << 20;
}

impl Trait for Test {
	type Currency = Balances;
	type UnixTime = Timestamp;
	type CurrencyToVote = CurrencyToVoteHandler;
	type RewardRemainder = ();
	type Event = MetaEvent;
	type Slash = ();
	type Reward = ();
	type SessionsPerEra = SessionsPerEra;
	type SlashDeferDuration = SlashDeferDuration;
	type SlashCancelOrigin = frame_system::EnsureRoot<Self::AccountId>;
	type BondingDuration = BondingDuration;
	type SessionInterface = Self;
	type RewardCurve = RewardCurve;
	type NextNewSession = Session;
	type ElectionLookahead = ElectionLookahead;
	type Call = Call;
	type SubmitTransaction = SubmitTransaction;
	type MaxNominatorRewardedPerValidator = MaxNominatorRewardedPerValidator;
	type UnsignedPriority = UnsignedPriority;
}

pub type Extrinsic = TestXt<Call, ()>;
type SubmitTransaction = TransactionSubmitter<(), Test, Extrinsic>;

pub struct ExtBuilder {
	session_length: BlockNumber,
	election_lookahead: BlockNumber,
	session_per_era: SessionIndex,
	existential_deposit: Balance,
	validator_pool: bool,
	nominate: bool,
	validator_count: u32,
	minimum_validator_count: u32,
	slash_defer_duration: EraIndex,
	fair: bool,
	num_validators: Option<u32>,
	invulnerables: Vec<AccountId>,
	has_stakers: bool,
}

impl Default for ExtBuilder {
	fn default() -> Self {
		Self {
			session_length: 1,
			election_lookahead: 0,
			session_per_era: 3,
			existential_deposit: 1,
			validator_pool: false,
			nominate: true,
			validator_count: 2,
			minimum_validator_count: 0,
			slash_defer_duration: 0,
			fair: true,
			num_validators: None,
			invulnerables: vec![],
			has_stakers: true,
		}
	}
}

impl ExtBuilder {
	pub fn existential_deposit(mut self, existential_deposit: Balance) -> Self {
		self.existential_deposit = existential_deposit;
		self
	}
	pub fn validator_pool(mut self, validator_pool: bool) -> Self {
		self.validator_pool = validator_pool;
		self
	}
	pub fn nominate(mut self, nominate: bool) -> Self {
		self.nominate = nominate;
		self
	}
	pub fn validator_count(mut self, count: u32) -> Self {
		self.validator_count = count;
		self
	}
	pub fn minimum_validator_count(mut self, count: u32) -> Self {
		self.minimum_validator_count = count;
		self
	}
	pub fn slash_defer_duration(mut self, eras: EraIndex) -> Self {
		self.slash_defer_duration = eras;
		self
	}
	pub fn fair(mut self, is_fair: bool) -> Self {
		self.fair = is_fair;
		self
	}
	pub fn num_validators(mut self, num_validators: u32) -> Self {
		self.num_validators = Some(num_validators);
		self
	}
	pub fn invulnerables(mut self, invulnerables: Vec<AccountId>) -> Self {
		self.invulnerables = invulnerables;
		self
	}
	pub fn session_per_era(mut self, length: SessionIndex) -> Self {
		self.session_per_era = length;
		self
	}
	pub fn election_lookahead(mut self, look: BlockNumber) -> Self {
		self.election_lookahead = look;
		self
	}
	pub fn session_length(mut self, length: BlockNumber) -> Self {
		self.session_length = length;
		self
	}
	pub fn has_stakers(mut self, has: bool) -> Self {
		self.has_stakers = has;
		self
	}
	pub fn offchain_phragmen_ext(self) -> Self {
		self.session_per_era(4)
			.session_length(5)
			.election_lookahead(3)
	}
	pub fn set_associated_constants(&self) {
		EXISTENTIAL_DEPOSIT.with(|v| *v.borrow_mut() = self.existential_deposit);
		SLASH_DEFER_DURATION.with(|v| *v.borrow_mut() = self.slash_defer_duration);
		SESSION_PER_ERA.with(|v| *v.borrow_mut() = self.session_per_era);
		ELECTION_LOOKAHEAD.with(|v| *v.borrow_mut() = self.election_lookahead);
		PERIOD.with(|v| *v.borrow_mut() = self.session_length);
	}
	pub fn build(self) -> sp_io::TestExternalities {
		let _ = env_logger::try_init();
		self.set_associated_constants();
		let mut storage = frame_system::GenesisConfig::default()
			.build_storage::<Test>()
			.unwrap();
		let balance_factor = if self.existential_deposit > 1 {
			256
		} else {
			1
		};

		let num_validators = self.num_validators.unwrap_or(self.validator_count);
		let validators = (0..num_validators)
			.map(|x| ((x + 1) * 10 + 1) as AccountId)
			.collect::<Vec<_>>();

		let _ = pallet_balances::GenesisConfig::<Test> {
			balances: vec![
				(1, 10 * balance_factor),
				(2, 20 * balance_factor),
				(3, 300 * balance_factor),
				(4, 400 * balance_factor),
				(10, balance_factor),
				(11, balance_factor * 1000),
				(20, balance_factor),
				(21, balance_factor * 2000),
				(30, balance_factor),
				(31, balance_factor * 2000),
				(40, balance_factor),
				(41, balance_factor * 2000),
				(100, 2000 * balance_factor),
				(101, 2000 * balance_factor),
				// This allow us to have a total_payout different from 0.
				(999, 1_000_000_000_000),
			],
		}.assimilate_storage(&mut storage);

		let mut stakers = vec![];
		if self.has_stakers {
			let stake_21 = if self.fair { 1000 } else { 2000 };
			let stake_31 = if self.validator_pool { balance_factor * 1000 } else { 1 };
			let status_41 = if self.validator_pool {
				StakerStatus::<AccountId>::Validator
			} else {
				StakerStatus::<AccountId>::Idle
			};
			let nominated = if self.nominate { vec![11, 21] } else { vec![] };
			stakers = vec![
				// (stash, controller, staked_amount, status)
				(11, 10, balance_factor * 1000, StakerStatus::<AccountId>::Validator),
				(21, 20, stake_21, StakerStatus::<AccountId>::Validator),
				(31, 30, stake_31, StakerStatus::<AccountId>::Validator),
				(41, 40, balance_factor * 1000, status_41),
				// nominator
				(101, 100, balance_factor * 500, StakerStatus::<AccountId>::Nominator(nominated))
			];
		}
		let _ = GenesisConfig::<Test>{
			stakers: stakers,
			validator_count: self.validator_count,
			minimum_validator_count: self.minimum_validator_count,
			invulnerables: self.invulnerables,
			slash_reward_fraction: Perbill::from_percent(10),
			..Default::default()
		}
		.assimilate_storage(&mut storage);

		let _ = pallet_session::GenesisConfig::<Test> {
			keys: validators.iter().map(|x| (
				*x,
				*x,
				SessionKeys { other: UintAuthorityId(*x as u64) }
			)).collect(),
		}.assimilate_storage(&mut storage);

		let mut ext = sp_io::TestExternalities::from(storage);
		ext.execute_with(|| {
			let validators = Session::validators();
			SESSION.with(|x| *x.borrow_mut() = (validators.clone(), HashSet::new()));
		});

		// We consider all test to start after timestamp is initialized
		// This must be ensured by having `timestamp::on_initialize` called before
		// `staking::on_initialize`
		ext.execute_with(|| {
			System::set_block_number(1);
			Timestamp::set_timestamp(INIT_TIMESTAMP);
		});

		ext
	}
	pub fn build_and_execute(self, test: impl FnOnce() -> ()) {
		let mut ext = self.build();
		ext.execute_with(test);
		ext.execute_with(post_conditions);
	}
}

pub type System = frame_system::Module<Test>;
pub type Balances = pallet_balances::Module<Test>;
pub type Session = pallet_session::Module<Test>;
pub type Timestamp = pallet_timestamp::Module<Test>;
pub type Staking = Module<Test>;

<<<<<<< HEAD
pub fn current_era() -> EraIndex {
	Staking::current_era().unwrap()
=======
fn post_conditions() {
	check_nominators();
	check_exposures();
	check_ledgers();
>>>>>>> 8e658e72
}

pub(crate) fn active_era() -> EraIndex {
	Staking::active_era().unwrap().index
}

fn check_ledgers() {
	// check the ledger of all stakers.
	Bonded::<Test>::iter().for_each(|(_, ctrl)| assert_ledger_consistent(ctrl))
}

fn check_exposures() {
	// a check per validator to ensure the exposure struct is always sane.
	let era = active_era();
	ErasStakers::<Test>::iter_prefix(era).for_each(|expo| {
		assert_eq!(
			expo.total as u128,
			expo.own as u128 + expo.others.iter().map(|e| e.value as u128).sum::<u128>(),
			"wrong total exposure.",
		);
	})
}

fn check_nominators() {
	// a check per nominator to ensure their entire stake is correctly distributed. Will only kick-
	// in if the nomination was submitted before the current era.
	let era = active_era();
	<Nominators<Test>>::iter()
		.filter_map(|(nominator, nomination)|
			if nomination.submitted_in > era {
				Some(nominator)
			} else {
				None
		})
		.for_each(|nominator| {
		// must be bonded.
		assert_is_stash(nominator);
		let mut sum = 0;
		Session::validators()
			.iter()
			.map(|v| Staking::eras_stakers(era, v))
			.for_each(|e| {
				let individual = e.others.iter().filter(|e| e.who == nominator).collect::<Vec<_>>();
				let len = individual.len();
				match len {
					0 => { /* not supporting this validator at all. */ },
					1 => sum += individual[0].value,
					_ => panic!("nominator cannot back a validator more than once."),
				};
			});

		let nominator_stake = Staking::slashable_balance_of(&nominator);
		// a nominator cannot over-spend.
		assert!(
			nominator_stake >= sum,
			"failed: Nominator({}) stake({}) >= sum divided({})",
			nominator,
			nominator_stake,
			sum,
		);

		let diff = nominator_stake - sum;
		assert!(diff < 100);
	});
}

fn assert_is_stash(acc: AccountId) {
	assert!(Staking::bonded(&acc).is_some(), "Not a stash.");
}

fn assert_ledger_consistent(ctrl: AccountId) {
	// ensures ledger.total == ledger.active + sum(ledger.unlocking).
	let ledger = Staking::ledger(ctrl).expect("Not a controller.");
	let real_total: Balance = ledger.unlocking.iter().fold(ledger.active, |a, c| a + c.value);
	assert_eq!(real_total, ledger.total);
}

pub(crate) fn bond_validator(stash: AccountId, ctrl: AccountId, val: Balance) {
	let _ = Balances::make_free_balance_be(&stash, val);
	let _ = Balances::make_free_balance_be(&ctrl, val);
	assert_ok!(Staking::bond(
		Origin::signed(stash),
		ctrl,
		val,
		RewardDestination::Controller,
	));
	assert_ok!(Staking::validate(
		Origin::signed(ctrl),
		ValidatorPrefs::default()
	));
}

pub(crate) fn bond_nominator(
	stash: AccountId,
	ctrl: AccountId,
	val: Balance,
	target: Vec<AccountId>,
) {
	let _ = Balances::make_free_balance_be(&stash, val);
	let _ = Balances::make_free_balance_be(&ctrl, val);
	assert_ok!(Staking::bond(
		Origin::signed(stash),
		ctrl,
		val,
		RewardDestination::Controller,
	));
	assert_ok!(Staking::nominate(Origin::signed(ctrl), target));
}

pub(crate) fn run_to_block(n: BlockNumber) {
	Staking::on_finalize(System::block_number());
	for b in System::block_number() + 1..=n {
		System::set_block_number(b);
		Session::on_initialize(b);
		Staking::on_initialize(b);
		if b != n {
			Staking::on_finalize(System::block_number());
		}
	}
}

pub(crate) fn advance_session() {
	let current_index = Session::current_index();
	start_session(current_index + 1);
}

pub(crate) fn start_session(session_index: SessionIndex) {
	assert_eq!(<Period as Get<BlockNumber>>::get(), 1, "start_session can only be used with session length 1.");
	for i in Session::current_index()..session_index {
		Staking::on_finalize(System::block_number());
		System::set_block_number((i + 1).into());
		Timestamp::set_timestamp(System::block_number() * 1000 + INIT_TIMESTAMP);
		Session::on_initialize(System::block_number());
		Staking::on_initialize(System::block_number());
	}

	assert_eq!(Session::current_index(), session_index);
}

<<<<<<< HEAD
// This start and activate the era given.
// Because the mock use pallet-session which delays session by one, this will be one session after
// the election happened, not the first session after the election has happened.
pub fn start_era(era_index: EraIndex) {
=======
pub(crate) fn start_era(era_index: EraIndex) {
>>>>>>> 8e658e72
	start_session((era_index * <SessionsPerEra as Get<u32>>::get()).into());
	assert_eq!(Staking::current_era().unwrap(), era_index);
	assert_eq!(Staking::active_era().unwrap().index, era_index);
}

pub(crate) fn current_total_payout_for_duration(duration: u64) -> Balance {
	inflation::compute_total_payout(
		<Test as Trait>::RewardCurve::get(),
		Staking::eras_total_stake(Staking::active_era().unwrap().index),
		Balances::total_issuance(),
		duration,
	).0
}

pub(crate) fn reward_all_elected() {
	let rewards = <Test as Trait>::SessionInterface::validators()
		.into_iter()
		.map(|v| (v, 1));

	<Module<Test>>::reward_by_ids(rewards)
}

pub(crate) fn validator_controllers() -> Vec<AccountId> {
	Session::validators()
		.into_iter()
		.map(|s| Staking::bonded(&s).expect("no controller for validator"))
		.collect()
}

pub(crate) fn on_offence_in_era(
	offenders: &[OffenceDetails<
		AccountId,
		pallet_session::historical::IdentificationTuple<Test>,
	>],
	slash_fraction: &[Perbill],
	era: EraIndex,
) {
	let bonded_eras = crate::BondedEras::get();
	for &(bonded_era, start_session) in bonded_eras.iter() {
		if bonded_era == era {
			let _ = Staking::on_offence(offenders, slash_fraction, start_session).unwrap();
			return;
		} else if bonded_era > era {
			break;
		}
	}

	if Staking::active_era().unwrap().index == era {
		let _ =
			Staking::on_offence(
				offenders,
				slash_fraction,
				Staking::eras_start_session_index(era).unwrap()
			).unwrap();
	} else {
		panic!("cannot slash in era {}", era);
	}
}

pub(crate) fn on_offence_now(
	offenders: &[OffenceDetails<AccountId, pallet_session::historical::IdentificationTuple<Test>>],
	slash_fraction: &[Perbill],
) {
	let now = Staking::active_era().unwrap().index;
	on_offence_in_era(offenders, slash_fraction, now)
}

// winners will be chosen by simply their unweighted total backing stake. Nominator stake is
// distributed evenly.
pub(crate) fn horrible_phragmen_with_post_processing(
	do_reduce: bool,
) -> (CompactAssignments, Vec<ValidatorIndex>, PhragmenScore) {
	let mut backing_stake_of: BTreeMap<AccountId, Balance> = BTreeMap::new();

	// self stake
	<Validators<Test>>::iter().for_each(|(who, _p)| {
		*backing_stake_of.entry(who).or_insert(Zero::zero()) += Staking::slashable_balance_of(&who)
	});

	// add nominator stuff
	<Nominators<Test>>::iter().for_each(|(who, nomination)| {
		nomination.targets.iter().for_each(|v| {
			*backing_stake_of.entry(*v).or_insert(Zero::zero()) +=
				Staking::slashable_balance_of(&who)
		})
	});

	// elect winners
	let mut sorted: Vec<AccountId> = backing_stake_of.keys().cloned().collect();
	sorted.sort_by_key(|x| backing_stake_of.get(x).unwrap());
	let winners: Vec<AccountId> = sorted
		.iter()
		.cloned()
		.take(Staking::validator_count() as usize)
		.collect();

	// create assignments
	let mut staked_assignment: Vec<StakedAssignment<AccountId>> = Vec::new();
	<Nominators<Test>>::iter().for_each(|(who, nomination)| {
		let mut dist: Vec<(AccountId, ExtendedBalance)> = Vec::new();
		nomination.targets.iter().for_each(|v| {
			if winners.iter().find(|w| *w == v).is_some() {
				dist.push((*v, ExtendedBalance::zero()));
			}
		});

		if dist.len() == 0 {
			return;
		}

		// assign real stakes. just split the stake.
		let stake = Staking::slashable_balance_of(&who) as ExtendedBalance;
		let mut sum: ExtendedBalance = Zero::zero();
		let dist_len = dist.len();
		{
			dist.iter_mut().for_each(|(_, w)| {
				let partial = stake / (dist_len as ExtendedBalance);
				*w = partial;
				sum += partial;
			});
		}

		// assign the leftover to last.
		{
			let leftover = stake - sum;
			let last = dist.last_mut().unwrap();
			last.1 += leftover;
		}

		staked_assignment.push(StakedAssignment {
			who,
			distribution: dist,
		});
	});

	// Ensure that this result is worse than seq-phragmen. Otherwise, it should not have been used
	// for testing.
	let score = {
		let (_, _, better_score) = prepare_submission_with(true, |_| {});

		let support = build_support_map::<AccountId>(&winners, &staked_assignment).0;
		let score = evaluate_support(&support);

		assert!(sp_phragmen::is_score_better(score, better_score));

		score
	};

	if do_reduce {
		reduce(&mut staked_assignment);
	}

	let snapshot_validators = Staking::snapshot_validators().unwrap();
	let snapshot_nominators = Staking::snapshot_nominators().unwrap();
	let nominator_index = |a: &AccountId| -> Option<NominatorIndex> {
		snapshot_nominators.iter().position(|x| x == a).map(|i| i as NominatorIndex)
	};
	let validator_index = |a: &AccountId| -> Option<ValidatorIndex> {
		snapshot_validators.iter().position(|x| x == a).map(|i| i as ValidatorIndex)
	};

	// convert back to ratio assignment. This takes less space.
	let assignments_reduced =
		sp_phragmen::assignment_staked_to_ratio::<AccountId, OffchainAccuracy>(staked_assignment);

	let compact =
		CompactAssignments::from_assignment(assignments_reduced, nominator_index, validator_index)
			.unwrap();

	// winner ids to index
	let winners = winners.into_iter().map(|w| validator_index(&w).unwrap()).collect::<Vec<_>>();

	(compact, winners, score)
}

// Note: this should always logically reproduce [`offchain_election::prepare_submission`], yet we
// cannot do it since we want to have `tweak` injected into the process.
pub(crate) fn prepare_submission_with(
	do_reduce: bool,
	tweak: impl FnOnce(&mut Vec<StakedAssignment<AccountId>>),
) -> (CompactAssignments, Vec<ValidatorIndex>, PhragmenScore) {
	// run phragmen on the default stuff.
	let sp_phragmen::PhragmenResult {
		winners,
		assignments,
	} = Staking::do_phragmen::<OffchainAccuracy>().unwrap();
	let winners = winners.into_iter().map(|(w, _)| w).collect::<Vec<AccountId>>();

	let stake_of = |who: &AccountId| -> ExtendedBalance {
		<CurrencyToVoteHandler as Convert<Balance, u64>>::convert(
			Staking::slashable_balance_of(&who)
		) as ExtendedBalance
	};
	let mut staked = sp_phragmen::assignment_ratio_to_staked(assignments, stake_of);

	// apply custom tweaks. awesome for testing.
	tweak(&mut staked);

	if do_reduce {
		reduce(&mut staked);
	}

	// convert back to ratio assignment. This takes less space.
	let snapshot_validators = Staking::snapshot_validators().expect("snapshot not created.");
	let snapshot_nominators = Staking::snapshot_nominators().expect("snapshot not created.");
	let nominator_index = |a: &AccountId| -> Option<NominatorIndex> {
		snapshot_nominators
			.iter()
			.position(|x| x == a)
			.map_or_else(
				|| { println!("unable to find nominator index for {:?}", a); None },
				|i| Some(i as NominatorIndex),
			)
	};
	let validator_index = |a: &AccountId| -> Option<ValidatorIndex> {
		snapshot_validators
			.iter()
			.position(|x| x == a)
			.map_or_else(
				|| { println!("unable to find validator index for {:?}", a); None },
				|i| Some(i as ValidatorIndex),
			)
	};

	let assignments_reduced = sp_phragmen::assignment_staked_to_ratio(staked);

	// re-compute score by converting, yet again, into staked type
	let score = {
		let staked = sp_phragmen::assignment_ratio_to_staked(
			assignments_reduced.clone(),
			Staking::slashable_balance_of_extended,
		);

		let (support_map, _) = build_support_map::<AccountId>(
			winners.as_slice(),
			staked.as_slice(),
		);
		evaluate_support::<AccountId>(&support_map)
	};

	let compact =
		CompactAssignments::from_assignment(assignments_reduced, nominator_index, validator_index)
			.map_err(|e| { println!("error in compact: {:?}", e); e })
			.expect("Failed to create compact");


	// winner ids to index
	let winners = winners.into_iter().map(|w| validator_index(&w).unwrap()).collect::<Vec<_>>();

	(compact, winners, score)
}

/// Make all validator and nominator request their payment
pub(crate) fn make_all_reward_payment_before_migration(era: EraIndex) {
	let validators_with_reward = ErasRewardPoints::<Test>::get(era).individual.keys()
		.cloned()
		.collect::<Vec<_>>();

	// reward nominators
	let mut nominator_controllers = HashMap::new();
	for validator in Staking::eras_reward_points(era).individual.keys() {
		let validator_exposure = Staking::eras_stakers_clipped(era, validator);
		for (nom_index, nom) in validator_exposure.others.iter().enumerate() {
			if let Some(nom_ctrl) = Staking::bonded(nom.who) {
				nominator_controllers.entry(nom_ctrl)
					.or_insert(vec![])
					.push((validator.clone(), nom_index as u32));
			}
		}
	}
	for (nominator_controller, validators_with_nom_index) in nominator_controllers {
		assert_ok!(Staking::payout_nominator(
			Origin::signed(nominator_controller),
			era,
			validators_with_nom_index,
		));
	}

	// reward validators
	for validator_controller in validators_with_reward.iter().filter_map(Staking::bonded) {
		assert_ok!(Staking::payout_validator(Origin::signed(validator_controller), era));
	}
}

/// Make all validator and nominator request their payment
pub(crate) fn make_all_reward_payment(era: EraIndex) {
	let validators_with_reward = ErasRewardPoints::<Test>::get(era).individual.keys()
		.cloned()
		.collect::<Vec<_>>();

	// reward validators
	for validator_controller in validators_with_reward.iter().filter_map(Staking::bonded) {
		let ledger = <Ledger<Test>>::get(&validator_controller).unwrap();

		assert_ok!(Staking::payout_stakers(Origin::signed(1337), ledger.stash, era));
	}
}

#[macro_export]
macro_rules! assert_session_era {
	($session:expr, $era:expr) => {
		assert_eq!(
			Session::current_index(),
			$session,
			"wrong session {} != {}",
			Session::current_index(),
			$session,
		);
		assert_eq!(
			Staking::active_era().unwrap().index,
			$era,
			"wrong active era {} != {}",
			Staking::active_era().unwrap().index,
			$era,
		);
	};
}<|MERGE_RESOLUTION|>--- conflicted
+++ resolved
@@ -506,15 +506,14 @@
 pub type Timestamp = pallet_timestamp::Module<Test>;
 pub type Staking = Module<Test>;
 
-<<<<<<< HEAD
-pub fn current_era() -> EraIndex {
+pub(crate) fn current_era() -> EraIndex {
 	Staking::current_era().unwrap()
-=======
+}
+
 fn post_conditions() {
 	check_nominators();
 	check_exposures();
 	check_ledgers();
->>>>>>> 8e658e72
 }
 
 pub(crate) fn active_era() -> EraIndex {
@@ -654,14 +653,10 @@
 	assert_eq!(Session::current_index(), session_index);
 }
 
-<<<<<<< HEAD
 // This start and activate the era given.
 // Because the mock use pallet-session which delays session by one, this will be one session after
 // the election happened, not the first session after the election has happened.
-pub fn start_era(era_index: EraIndex) {
-=======
 pub(crate) fn start_era(era_index: EraIndex) {
->>>>>>> 8e658e72
 	start_session((era_index * <SessionsPerEra as Get<u32>>::get()).into());
 	assert_eq!(Staking::current_era().unwrap(), era_index);
 	assert_eq!(Staking::active_era().unwrap().index, era_index);
