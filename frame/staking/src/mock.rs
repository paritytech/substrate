--- conflicted
+++ resolved
@@ -125,11 +125,7 @@
 	pub static SlashDeferDuration: EraIndex = 0;
 	pub static Period: BlockNumber = 5;
 	pub static Offset: BlockNumber = 0;
-<<<<<<< HEAD
-	pub static MaxIterations: u32 = 0;
 	pub static DynamicDamping: bool = false;
-=======
->>>>>>> 283bb609
 }
 
 impl frame_system::Config for Test {
