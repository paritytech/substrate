// This file is part of Substrate.

// Copyright (C) 2018-2021 Parity Technologies (UK) Ltd.
// SPDX-License-Identifier: Apache-2.0

// Licensed under the Apache License, Version 2.0 (the "License");
// you may not use this file except in compliance with the License.
// You may obtain a copy of the License at
//
// 	http://www.apache.org/licenses/LICENSE-2.0
//
// Unless required by applicable law or agreed to in writing, software
// distributed under the License is distributed on an "AS IS" BASIS,
// WITHOUT WARRANTIES OR CONDITIONS OF ANY KIND, either express or implied.
// See the License for the specific language governing permissions and
// limitations under the License.

//! Test utilities

use crate::{self as pallet_staking, *};
use frame_election_provider_support::{onchain, SortedListProvider};
use frame_support::{
	assert_ok, parameter_types,
	traits::{
		Currency, FindAuthor, GenesisBuild, Get, Hooks, Imbalance, OnUnbalanced, OneSessionHandler,
	},
	weights::constants::RocksDbWeight,
};
use sp_core::H256;
use sp_io;
use sp_runtime::{
	curve::PiecewiseLinear,
	testing::{Header, TestXt, UintAuthorityId},
	traits::{IdentityLookup, Zero},
};
use sp_staking::offence::{OffenceDetails, OnOffenceHandler};
<<<<<<< HEAD
use std::{
	cell::RefCell,
	collections::{BTreeMap, HashSet},
};
=======
use std::cell::RefCell;
>>>>>>> 90dd23e7

pub const INIT_TIMESTAMP: u64 = 30_000;
pub const BLOCK_TIME: u64 = 1000;

/// The AccountId alias in this test module.
pub(crate) type AccountId = u64;
pub(crate) type AccountIndex = u64;
pub(crate) type BlockNumber = u64;
pub(crate) type Balance = u128;

/// Another session handler struct to test on_disabled.
pub struct OtherSessionHandler;
impl OneSessionHandler<AccountId> for OtherSessionHandler {
	type Key = UintAuthorityId;

	fn on_genesis_session<'a, I: 'a>(_: I)
	where
		I: Iterator<Item = (&'a AccountId, Self::Key)>,
		AccountId: 'a,
	{
	}

	fn on_new_session<'a, I: 'a>(_: bool, _: I, _: I)
	where
		I: Iterator<Item = (&'a AccountId, Self::Key)>,
		AccountId: 'a,
	{
	}

	fn on_disabled(_validator_index: u32) {}
}

impl sp_runtime::BoundToRuntimeAppPublic for OtherSessionHandler {
	type Public = UintAuthorityId;
}

pub fn is_disabled(controller: AccountId) -> bool {
	let stash = Staking::ledger(&controller).unwrap().stash;
	let validator_index = match Session::validators().iter().position(|v| *v == stash) {
		Some(index) => index as u32,
		None => return false,
	};

	Session::disabled_validators().contains(&validator_index)
}

type UncheckedExtrinsic = frame_system::mocking::MockUncheckedExtrinsic<Test>;
type Block = frame_system::mocking::MockBlock<Test>;

frame_support::construct_runtime!(
	pub enum Test where
		Block = Block,
		NodeBlock = Block,
		UncheckedExtrinsic = UncheckedExtrinsic,
	{
		System: frame_system::{Pallet, Call, Config, Storage, Event<T>},
		Authorship: pallet_authorship::{Pallet, Call, Storage, Inherent},
		Timestamp: pallet_timestamp::{Pallet, Call, Storage, Inherent},
		Balances: pallet_balances::{Pallet, Call, Storage, Config<T>, Event<T>},
		Staking: pallet_staking::{Pallet, Call, Config<T>, Storage, Event<T>},
		Session: pallet_session::{Pallet, Call, Storage, Event, Config<T>},
		BagsList: pallet_bags_list::{Pallet, Call, Storage, Event<T>},
	}
);

/// Author of block is always 11
pub struct Author11;
impl FindAuthor<AccountId> for Author11 {
	fn find_author<'a, I>(_digests: I) -> Option<AccountId>
	where
		I: 'a + IntoIterator<Item = (frame_support::ConsensusEngineId, &'a [u8])>,
	{
		Some(11)
	}
}

parameter_types! {
	pub const BlockHashCount: u64 = 250;
	pub BlockWeights: frame_system::limits::BlockWeights =
		frame_system::limits::BlockWeights::simple_max(
			frame_support::weights::constants::WEIGHT_PER_SECOND * 2
		);
	pub const MaxLocks: u32 = 1024;
	pub static SessionsPerEra: SessionIndex = 3;
	pub static ExistentialDeposit: Balance = 1;
	pub static SlashDeferDuration: EraIndex = 0;
	pub static Period: BlockNumber = 5;
	pub static Offset: BlockNumber = 0;
}

impl frame_system::Config for Test {
	type BaseCallFilter = frame_support::traits::Everything;
	type BlockWeights = ();
	type BlockLength = ();
	type DbWeight = RocksDbWeight;
	type Origin = Origin;
	type Index = AccountIndex;
	type BlockNumber = BlockNumber;
	type Call = Call;
	type Hash = H256;
	type Hashing = ::sp_runtime::traits::BlakeTwo256;
	type AccountId = AccountId;
	type Lookup = IdentityLookup<Self::AccountId>;
	type Header = Header;
	type Event = Event;
	type BlockHashCount = BlockHashCount;
	type Version = ();
	type PalletInfo = PalletInfo;
	type AccountData = pallet_balances::AccountData<Balance>;
	type OnNewAccount = ();
	type OnKilledAccount = ();
	type SystemWeightInfo = ();
	type SS58Prefix = ();
	type OnSetCode = ();
}
impl pallet_balances::Config for Test {
	type MaxLocks = MaxLocks;
	type MaxReserves = ();
	type ReserveIdentifier = [u8; 8];
	type Balance = Balance;
	type Event = Event;
	type DustRemoval = ();
	type ExistentialDeposit = ExistentialDeposit;
	type AccountStore = System;
	type WeightInfo = ();
}
parameter_types! {
	pub const UncleGenerations: u64 = 0;
}
sp_runtime::impl_opaque_keys! {
	pub struct SessionKeys {
		pub other: OtherSessionHandler,
	}
}
impl pallet_session::Config for Test {
	type SessionManager = pallet_session::historical::NoteHistoricalRoot<Test, Staking>;
	type Keys = SessionKeys;
	type ShouldEndSession = pallet_session::PeriodicSessions<Period, Offset>;
	type SessionHandler = (OtherSessionHandler,);
	type Event = Event;
	type ValidatorId = AccountId;
	type ValidatorIdOf = crate::StashOf<Test>;
	type NextSessionRotation = pallet_session::PeriodicSessions<Period, Offset>;
	type WeightInfo = ();
}

impl pallet_session::historical::Config for Test {
	type FullIdentification = crate::Exposure<AccountId, Balance, MaxIndividualExposures>;
	type FullIdentificationOf = crate::ExposureOf<Test>;
}
impl pallet_authorship::Config for Test {
	type FindAuthor = Author11;
	type UncleGenerations = UncleGenerations;
	type FilterUncle = ();
	type EventHandler = Pallet<Test>;
}
parameter_types! {
	pub const MinimumPeriod: u64 = 5;
}
impl pallet_timestamp::Config for Test {
	type Moment = u64;
	type OnTimestampSet = ();
	type MinimumPeriod = MinimumPeriod;
	type WeightInfo = ();
}
pallet_staking_reward_curve::build! {
	const I_NPOS: PiecewiseLinear<'static> = curve!(
		min_inflation: 0_025_000,
		max_inflation: 0_100_000,
		ideal_stake: 0_500_000,
		falloff: 0_050_000,
		max_piece_count: 40,
		test_precision: 0_005_000,
	);
}
parameter_types! {
	pub const BondingDuration: EraIndex = 3;
	pub const RewardCurve: &'static PiecewiseLinear<'static> = &I_NPOS;
<<<<<<< HEAD
	pub const MaxRewardableIndividualExposures: u32 = 64;
	pub const MaxIndividualExposures: u32 = 64;
=======
	pub const MaxNominatorRewardedPerValidator: u32 = 64;
	pub const OffendingValidatorsThreshold: Perbill = Perbill::from_percent(75);
>>>>>>> 90dd23e7
}

thread_local! {
	pub static REWARD_REMAINDER_UNBALANCED: RefCell<u128> = RefCell::new(0);
}

pub struct RewardRemainderMock;

impl OnUnbalanced<NegativeImbalanceOf<Test>> for RewardRemainderMock {
	fn on_nonzero_unbalanced(amount: NegativeImbalanceOf<Test>) {
		REWARD_REMAINDER_UNBALANCED.with(|v| {
			*v.borrow_mut() += amount.peek();
		});
		drop(amount);
	}
}

const THRESHOLDS: [sp_npos_elections::VoteWeight; 9] =
	[10, 20, 30, 40, 50, 60, 1_000, 2_000, 10_000];

parameter_types! {
	pub static BagThresholds: &'static [sp_npos_elections::VoteWeight] = &THRESHOLDS;
	pub const MaxNominations: u32 = 16;
	pub const MaxUnappliedSlashes: u32 = 1_000;
	pub const MaxInvulnerablesCount: u32 = 100;
	pub const MaxHistoryDepth: u32 = 10_000;
	pub const MaxReportersCount: u32 = 1_000;
	pub const MaxPriorSlashingSpans: u32 = 1_000;
	pub const MaxValidatorsCount: u32 = 100;
	pub const MaxUnlockingChunks: u32 = 32;
}

impl pallet_bags_list::Config for Test {
	type Event = Event;
	type WeightInfo = ();
	type VoteWeightProvider = Staking;
	type BagThresholds = BagThresholds;
}

impl onchain::Config for Test {
	type Accuracy = Perbill;
	type DataProvider = Staking;
}

impl crate::pallet::pallet::Config for Test {
	type Currency = Balances;
	type UnixTime = Timestamp;
	type CurrencyToVote = frame_support::traits::SaturatingCurrencyToVote;
	type RewardRemainder = RewardRemainderMock;
	type Event = Event;
	type Slash = ();
	type Reward = ();
	type SessionsPerEra = SessionsPerEra;
	type SlashDeferDuration = SlashDeferDuration;
	type SlashCancelOrigin = frame_system::EnsureRoot<Self::AccountId>;
	type BondingDuration = BondingDuration;
	type SessionInterface = Self;
	type EraPayout = ConvertCurve<RewardCurve>;
	type NextNewSession = Session;
<<<<<<< HEAD
	type MaxRewardableIndividualExposures = MaxRewardableIndividualExposures;
	type MaxIndividualExposures = MaxIndividualExposures;
=======
	type MaxNominatorRewardedPerValidator = MaxNominatorRewardedPerValidator;
	type OffendingValidatorsThreshold = OffendingValidatorsThreshold;
>>>>>>> 90dd23e7
	type ElectionProvider = onchain::OnChainSequentialPhragmen<Self>;
	type GenesisElectionProvider = Self::ElectionProvider;
	type WeightInfo = ();
	// NOTE: consider a macro and use `UseNominatorsMap<Self>` as well.
	type SortedListProvider = BagsList;
	type MaxNominations = MaxNominations;
	type MaxUnappliedSlashes = MaxUnappliedSlashes;
	type MaxInvulnerablesCount = MaxInvulnerablesCount;
	type MaxHistoryDepth = MaxHistoryDepth;
	type MaxReportersCount = MaxReportersCount;
	type MaxPriorSlashingSpans = MaxPriorSlashingSpans;
	type MaxValidatorsCount = MaxValidatorsCount;
	type MaxUnlockingChunks = MaxUnlockingChunks;
}

impl<LocalCall> frame_system::offchain::SendTransactionTypes<LocalCall> for Test
where
	Call: From<LocalCall>,
{
	type OverarchingCall = Call;
	type Extrinsic = Extrinsic;
}

pub type Extrinsic = TestXt<Call, ()>;
pub(crate) type StakingCall = crate::Call<Test>;
pub(crate) type TestRuntimeCall = <Test as frame_system::Config>::Call;

pub struct ExtBuilder {
	nominate: bool,
	validator_count: u32,
	minimum_validator_count: u32,
	invulnerables: Vec<AccountId>,
	has_stakers: bool,
	initialize_first_session: bool,
	min_nominator_bond: Balance,
	min_validator_bond: Balance,
	balance_factor: Balance,
	status: BTreeMap<AccountId, StakerStatus<AccountId>>,
	stakes: BTreeMap<AccountId, Balance>,
	stakers: Vec<(AccountId, AccountId, Balance, StakerStatus<AccountId>)>,
}

impl Default for ExtBuilder {
	fn default() -> Self {
		Self {
			nominate: true,
			validator_count: 2,
			minimum_validator_count: 0,
			balance_factor: 1,
			invulnerables: vec![],
			has_stakers: true,
			initialize_first_session: true,
			min_nominator_bond: ExistentialDeposit::get(),
			min_validator_bond: ExistentialDeposit::get(),
			status: Default::default(),
			stakes: Default::default(),
			stakers: Default::default(),
		}
	}
}

impl ExtBuilder {
	pub fn existential_deposit(self, existential_deposit: Balance) -> Self {
		EXISTENTIAL_DEPOSIT.with(|v| *v.borrow_mut() = existential_deposit);
		self
	}
	pub fn nominate(mut self, nominate: bool) -> Self {
		self.nominate = nominate;
		self
	}
	pub fn validator_count(mut self, count: u32) -> Self {
		self.validator_count = count;
		self
	}
	pub fn minimum_validator_count(mut self, count: u32) -> Self {
		self.minimum_validator_count = count;
		self
	}
	pub fn slash_defer_duration(self, eras: EraIndex) -> Self {
		SLASH_DEFER_DURATION.with(|v| *v.borrow_mut() = eras);
		self
	}
	pub fn invulnerables(mut self, invulnerables: Vec<AccountId>) -> Self {
		self.invulnerables = invulnerables;
		self
	}
	pub fn session_per_era(self, length: SessionIndex) -> Self {
		SESSIONS_PER_ERA.with(|v| *v.borrow_mut() = length);
		self
	}
	pub fn period(self, length: BlockNumber) -> Self {
		PERIOD.with(|v| *v.borrow_mut() = length);
		self
	}
	pub fn has_stakers(mut self, has: bool) -> Self {
		self.has_stakers = has;
		self
	}
	pub fn initialize_first_session(mut self, init: bool) -> Self {
		self.initialize_first_session = init;
		self
	}
	pub fn offset(self, offset: BlockNumber) -> Self {
		OFFSET.with(|v| *v.borrow_mut() = offset);
		self
	}
	pub fn min_nominator_bond(mut self, amount: Balance) -> Self {
		self.min_nominator_bond = amount;
		self
	}
	pub fn min_validator_bond(mut self, amount: Balance) -> Self {
		self.min_validator_bond = amount;
		self
	}
	pub fn set_status(mut self, who: AccountId, status: StakerStatus<AccountId>) -> Self {
		self.status.insert(who, status);
		self
	}
	pub fn set_stake(mut self, who: AccountId, stake: Balance) -> Self {
		self.stakes.insert(who, stake);
		self
	}
	pub fn add_staker(
		mut self,
		stash: AccountId,
		ctrl: AccountId,
		stake: Balance,
		status: StakerStatus<AccountId>,
	) -> Self {
		self.stakers.push((stash, ctrl, stake, status));
		self
	}
	pub fn balance_factor(mut self, factor: Balance) -> Self {
		self.balance_factor = factor;
		self
	}
	fn build(self) -> sp_io::TestExternalities {
		sp_tracing::try_init_simple();
		let mut storage = frame_system::GenesisConfig::default().build_storage::<Test>().unwrap();

		let _ = pallet_balances::GenesisConfig::<Test> {
			balances: vec![
				(1, 10 * self.balance_factor),
				(2, 20 * self.balance_factor),
				(3, 300 * self.balance_factor),
				(4, 400 * self.balance_factor),
				// controllers
				(10, self.balance_factor),
				(20, self.balance_factor),
				(30, self.balance_factor),
				(40, self.balance_factor),
				(50, self.balance_factor),
				// stashes
				(11, self.balance_factor * 1000),
				(21, self.balance_factor * 2000),
				(31, self.balance_factor * 2000),
				(41, self.balance_factor * 2000),
				(51, self.balance_factor * 2000),
				// optional nominator
				(100, self.balance_factor * 2000),
				(101, self.balance_factor * 2000),
				// aux accounts
				(60, self.balance_factor),
				(61, self.balance_factor * 2000),
				(70, self.balance_factor),
				(71, self.balance_factor * 2000),
				(80, self.balance_factor),
				(81, self.balance_factor * 2000),
				// This allows us to have a total_payout different from 0.
				(999, 1_000_000_000_000),
			],
		}
		.assimilate_storage(&mut storage);

		let mut stakers = vec![];
		if self.has_stakers {
			stakers = vec![
				// (stash, ctrl, stake, status)
				// these two will be elected in the default test where we elect 2.
				(11, 10, self.balance_factor * 1000, StakerStatus::<AccountId>::Validator),
				(21, 20, self.balance_factor * 1000, StakerStatus::<AccountId>::Validator),
				// a loser validator
				(31, 30, self.balance_factor * 500, StakerStatus::<AccountId>::Validator),
				// an idle validator
				(41, 40, self.balance_factor * 1000, StakerStatus::<AccountId>::Idle),
			];
			// optionally add a nominator
			if self.nominate {
				stakers.push((
					101,
					100,
					self.balance_factor * 500,
					StakerStatus::<AccountId>::Nominator(vec![11, 21]),
				))
			}
			// replace any of the status if needed.
			self.status.into_iter().for_each(|(stash, status)| {
				let (_, _, _, ref mut prev_status) = stakers
					.iter_mut()
					.find(|s| s.0 == stash)
					.expect("set_status staker should exist; qed");
				*prev_status = status;
			});
			// replaced any of the stakes if needed.
			self.stakes.into_iter().for_each(|(stash, stake)| {
				let (_, _, ref mut prev_stake, _) = stakers
					.iter_mut()
					.find(|s| s.0 == stash)
					.expect("set_stake staker should exits; qed.");
				*prev_stake = stake;
			});
			// extend stakers if needed.
			stakers.extend(self.stakers)
		}

		let _ = pallet_staking::GenesisConfig::<Test> {
			stakers,
			validator_count: self.validator_count,
			minimum_validator_count: self.minimum_validator_count,
			invulnerables: self.invulnerables,
			slash_reward_fraction: Perbill::from_percent(10),
			min_nominator_bond: self.min_nominator_bond,
			min_validator_bond: self.min_validator_bond,
			..Default::default()
		}
		.assimilate_storage(&mut storage);

		let _ = pallet_session::GenesisConfig::<Test> {
			keys: if self.has_stakers {
				// genesis election will overwrite this, no worries.
				Default::default()
			} else {
				// set some dummy validators in genesis.
				(0..self.validator_count as u64)
					.map(|x| (x, x, SessionKeys { other: UintAuthorityId(x as u64) }))
					.collect()
			},
		}
		.assimilate_storage(&mut storage);

		let mut ext = sp_io::TestExternalities::from(storage);

		if self.initialize_first_session {
			// We consider all test to start after timestamp is initialized This must be ensured by
			// having `timestamp::on_initialize` called before `staking::on_initialize`. Also, if
			// session length is 1, then it is already triggered.
			ext.execute_with(|| {
				System::set_block_number(1);
				Session::on_initialize(1);
				<Staking as Hooks<u64>>::on_initialize(1);
				Timestamp::set_timestamp(INIT_TIMESTAMP);
			});
		}

		ext
	}
	pub fn build_and_execute(self, test: impl FnOnce() -> ()) {
		let mut ext = self.build();
		ext.execute_with(test);
		ext.execute_with(post_conditions);
	}
}

fn post_conditions() {
	check_nominators();
	check_exposures();
	check_ledgers();
	check_count();
}

fn check_count() {
	let nominator_count = Nominators::<Test>::iter().count() as u32;
	let validator_count = Validators::<Test>::iter().count() as u32;
	assert_eq!(nominator_count, CounterForNominators::<Test>::get());
	assert_eq!(validator_count, CounterForValidators::<Test>::get());

	// the voters that the `SortedListProvider` list is storing for us.
	let external_voters = <Test as Config>::SortedListProvider::count();
	assert_eq!(external_voters, nominator_count);
}

fn check_ledgers() {
	// check the ledger of all stakers.
	Bonded::<Test>::iter().for_each(|(_, ctrl)| assert_ledger_consistent(ctrl))
}

fn check_exposures() {
	// a check per validator to ensure the exposure struct is always sane.
	let era = active_era();
	ErasStakers::<Test>::iter_prefix_values(era).for_each(|expo| {
		assert_eq!(
			expo.total as u128,
			expo.own as u128 + expo.others.iter().map(|e| e.value as u128).sum::<u128>(),
			"wrong total exposure.",
		);
	})
}

fn check_nominators() {
	// a check per nominator to ensure their entire stake is correctly distributed. Will only kick-
	// in if the nomination was submitted before the current era.
	let era = active_era();
	<Nominators<Test>>::iter()
		.filter_map(
			|(nominator, nomination)| {
				if nomination.submitted_in > era {
					Some(nominator)
				} else {
					None
				}
			},
		)
		.for_each(|nominator| {
			// must be bonded.
			assert_is_stash(nominator);
			let mut sum = 0;
			Session::validators()
				.iter()
				.map(|v| Staking::eras_stakers(era, v))
				.for_each(|e| {
					let individual =
						e.others.iter().filter(|e| e.who == nominator).collect::<Vec<_>>();
					let len = individual.len();
					match len {
						0 => { /* not supporting this validator at all. */ },
						1 => sum += individual[0].value,
						_ => panic!("nominator cannot back a validator more than once."),
					};
				});

			let nominator_stake = Staking::slashable_balance_of(&nominator);
			// a nominator cannot over-spend.
			assert!(
				nominator_stake >= sum,
				"failed: Nominator({}) stake({}) >= sum divided({})",
				nominator,
				nominator_stake,
				sum,
			);

			let diff = nominator_stake - sum;
			assert!(diff < 100);
		});
}

fn assert_is_stash(acc: AccountId) {
	assert!(Staking::bonded(&acc).is_some(), "Not a stash.");
}

fn assert_ledger_consistent(ctrl: AccountId) {
	// ensures ledger.total == ledger.active + sum(ledger.unlocking).
	let ledger = Staking::ledger(ctrl).expect("Not a controller.");
	let real_total: Balance = ledger.unlocking.iter().fold(ledger.active, |a, c| a + c.value);
	assert_eq!(real_total, ledger.total);
	assert!(
		ledger.active >= Balances::minimum_balance() || ledger.active == 0,
		"{}: active ledger amount ({}) must be greater than ED {}",
		ctrl,
		ledger.active,
		Balances::minimum_balance()
	);
}

pub(crate) fn active_era() -> EraIndex {
	Staking::active_era().unwrap().index
}

pub(crate) fn current_era() -> EraIndex {
	Staking::current_era().unwrap()
}

pub(crate) fn bond(stash: AccountId, ctrl: AccountId, val: Balance) {
	let _ = Balances::make_free_balance_be(&stash, val);
	let _ = Balances::make_free_balance_be(&ctrl, val);
	assert_ok!(Staking::bond(Origin::signed(stash), ctrl, val, RewardDestination::Controller));
}

pub(crate) fn bond_validator(stash: AccountId, ctrl: AccountId, val: Balance) {
	bond(stash, ctrl, val);
	assert_ok!(Staking::validate(Origin::signed(ctrl), ValidatorPrefs::default()));
}

pub(crate) fn bond_nominator(
	stash: AccountId,
	ctrl: AccountId,
	val: Balance,
	target: Vec<AccountId>,
) {
	bond(stash, ctrl, val);
	assert_ok!(Staking::nominate(Origin::signed(ctrl), target));
}

/// Progress to the given block, triggering session and era changes as we progress.
///
/// This will finalize the previous block, initialize up to the given block, essentially simulating
/// a block import/propose process where we first initialize the block, then execute some stuff (not
/// in the function), and then finalize the block.
pub(crate) fn run_to_block(n: BlockNumber) {
	Staking::on_finalize(System::block_number());
	for b in (System::block_number() + 1)..=n {
		System::set_block_number(b);
		Session::on_initialize(b);
		<Staking as Hooks<u64>>::on_initialize(b);
		Timestamp::set_timestamp(System::block_number() * BLOCK_TIME + INIT_TIMESTAMP);
		if b != n {
			Staking::on_finalize(System::block_number());
		}
	}
}

/// Progresses from the current block number (whatever that may be) to the `P * session_index + 1`.
pub(crate) fn start_session(session_index: SessionIndex) {
	let end: u64 = if Offset::get().is_zero() {
		(session_index as u64) * Period::get()
	} else {
		Offset::get() + (session_index.saturating_sub(1) as u64) * Period::get()
	};
	run_to_block(end);
	// session must have progressed properly.
	assert_eq!(
		Session::current_index(),
		session_index,
		"current session index = {}, expected = {}",
		Session::current_index(),
		session_index,
	);
}

/// Go one session forward.
pub(crate) fn advance_session() {
	let current_index = Session::current_index();
	start_session(current_index + 1);
}

/// Progress until the given era.
pub(crate) fn start_active_era(era_index: EraIndex) {
	start_session((era_index * <SessionsPerEra as Get<u32>>::get()).into());
	assert_eq!(active_era(), era_index);
	// One way or another, current_era must have changed before the active era, so they must match
	// at this point.
	assert_eq!(current_era(), active_era());
}

pub(crate) fn current_total_payout_for_duration(duration: u64) -> Balance {
	let (payout, _rest) = <Test as Config>::EraPayout::era_payout(
		Staking::eras_total_stake(active_era()),
		Balances::total_issuance(),
		duration,
	);
	assert!(payout > 0);
	payout
}

pub(crate) fn maximum_payout_for_duration(duration: u64) -> Balance {
	let (payout, rest) = <Test as Config>::EraPayout::era_payout(
		Staking::eras_total_stake(active_era()),
		Balances::total_issuance(),
		duration,
	);
	payout + rest
}

/// Time it takes to finish a session.
///
/// Note, if you see `time_per_session() - BLOCK_TIME`, it is fine. This is because we set the
/// timestamp after on_initialize, so the timestamp is always one block old.
pub(crate) fn time_per_session() -> u64 {
	Period::get() * BLOCK_TIME
}

/// Time it takes to finish an era.
///
/// Note, if you see `time_per_era() - BLOCK_TIME`, it is fine. This is because we set the
/// timestamp after on_initialize, so the timestamp is always one block old.
pub(crate) fn time_per_era() -> u64 {
	time_per_session() * SessionsPerEra::get() as u64
}

/// Time that will be calculated for the reward per era.
pub(crate) fn reward_time_per_era() -> u64 {
	time_per_era() - BLOCK_TIME
}

pub(crate) fn reward_all_elected() {
	let rewards = <Test as Config>::SessionInterface::validators().into_iter().map(|v| (v, 1));

	<Pallet<Test>>::reward_by_ids(rewards)
}

pub(crate) fn validator_controllers() -> Vec<AccountId> {
	Session::validators()
		.into_iter()
		.map(|s| Staking::bonded(&s).expect("no controller for validator"))
		.collect()
}

pub(crate) fn on_offence_in_era(
	offenders: &[OffenceDetails<
		AccountId,
		pallet_session::historical::IdentificationTuple<Test>,
	>],
	slash_fraction: &[Perbill],
	era: EraIndex,
) {
	let bonded_eras = crate::BondedEras::<Test>::get();
	for &(bonded_era, start_session) in bonded_eras.iter() {
		if bonded_era == era {
			let _ = Staking::on_offence(offenders, slash_fraction, start_session);
			return
		} else if bonded_era > era {
			break
		}
	}

	if Staking::active_era().unwrap().index == era {
		let _ = Staking::on_offence(
			offenders,
			slash_fraction,
			Staking::eras_start_session_index(era).unwrap(),
		);
	} else {
		panic!("cannot slash in era {}", era);
	}
}

pub(crate) fn on_offence_now(
	offenders: &[OffenceDetails<
		AccountId,
		pallet_session::historical::IdentificationTuple<Test>,
	>],
	slash_fraction: &[Perbill],
) {
	let now = Staking::active_era().unwrap().index;
	on_offence_in_era(offenders, slash_fraction, now)
}

pub(crate) fn add_slash(who: &AccountId) {
	on_offence_now(
		&[OffenceDetails {
			offender: (who.clone(), Staking::eras_stakers(active_era(), who.clone())),
			reporters: vec![],
		}],
		&[Perbill::from_percent(10)],
	);
}

/// Make all validator and nominator request their payment
pub(crate) fn make_all_reward_payment(era: EraIndex) {
	let validators_with_reward = ErasRewardPoints::<Test>::get(era)
		.individual
		.keys()
		.cloned()
		.collect::<Vec<_>>();

	// reward validators
	for validator_controller in validators_with_reward.iter().filter_map(Staking::bonded) {
		let ledger = <Ledger<Test>>::get(&validator_controller).unwrap();
		assert_ok!(Staking::payout_stakers(Origin::signed(1337), ledger.stash, era));
	}
}

#[macro_export]
macro_rules! assert_session_era {
	($session:expr, $era:expr) => {
		assert_eq!(
			Session::current_index(),
			$session,
			"wrong session {} != {}",
			Session::current_index(),
			$session,
		);
		assert_eq!(
			Staking::current_era().unwrap(),
			$era,
			"wrong current era {} != {}",
			Staking::current_era().unwrap(),
			$era,
		);
	};
}

pub(crate) fn staking_events() -> Vec<crate::Event<Test>> {
	System::events()
		.into_iter()
		.map(|r| r.event)
		.filter_map(|e| if let Event::Staking(inner) = e { Some(inner) } else { None })
		.collect()
}

pub(crate) fn balances(who: &AccountId) -> (Balance, Balance) {
	(Balances::free_balance(who), Balances::reserved_balance(who))
}<|MERGE_RESOLUTION|>--- conflicted
+++ resolved
@@ -34,14 +34,7 @@
 	traits::{IdentityLookup, Zero},
 };
 use sp_staking::offence::{OffenceDetails, OnOffenceHandler};
-<<<<<<< HEAD
-use std::{
-	cell::RefCell,
-	collections::{BTreeMap, HashSet},
-};
-=======
 use std::cell::RefCell;
->>>>>>> 90dd23e7
 
 pub const INIT_TIMESTAMP: u64 = 30_000;
 pub const BLOCK_TIME: u64 = 1000;
@@ -220,13 +213,9 @@
 parameter_types! {
 	pub const BondingDuration: EraIndex = 3;
 	pub const RewardCurve: &'static PiecewiseLinear<'static> = &I_NPOS;
-<<<<<<< HEAD
 	pub const MaxRewardableIndividualExposures: u32 = 64;
 	pub const MaxIndividualExposures: u32 = 64;
-=======
-	pub const MaxNominatorRewardedPerValidator: u32 = 64;
 	pub const OffendingValidatorsThreshold: Perbill = Perbill::from_percent(75);
->>>>>>> 90dd23e7
 }
 
 thread_local! {
@@ -286,13 +275,9 @@
 	type SessionInterface = Self;
 	type EraPayout = ConvertCurve<RewardCurve>;
 	type NextNewSession = Session;
-<<<<<<< HEAD
 	type MaxRewardableIndividualExposures = MaxRewardableIndividualExposures;
 	type MaxIndividualExposures = MaxIndividualExposures;
-=======
-	type MaxNominatorRewardedPerValidator = MaxNominatorRewardedPerValidator;
 	type OffendingValidatorsThreshold = OffendingValidatorsThreshold;
->>>>>>> 90dd23e7
 	type ElectionProvider = onchain::OnChainSequentialPhragmen<Self>;
 	type GenesisElectionProvider = Self::ElectionProvider;
 	type WeightInfo = ();
