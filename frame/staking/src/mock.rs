// This file is part of Substrate.

// Copyright (C) Parity Technologies (UK) Ltd.
// SPDX-License-Identifier: Apache-2.0

// Licensed under the Apache License, Version 2.0 (the "License");
// you may not use this file except in compliance with the License.
// You may obtain a copy of the License at
//
// 	http://www.apache.org/licenses/LICENSE-2.0
//
// Unless required by applicable law or agreed to in writing, software
// distributed under the License is distributed on an "AS IS" BASIS,
// WITHOUT WARRANTIES OR CONDITIONS OF ANY KIND, either express or implied.
// See the License for the specific language governing permissions and
// limitations under the License.

//! Test utilities

use crate::{self as pallet_staking, *};
use frame_election_provider_support::{onchain, SequentialPhragmen, VoteWeight};
use frame_support::{
	assert_ok, ord_parameter_types, parameter_types,
	traits::{
		ConstU32, ConstU64, Currency, EitherOfDiverse, FindAuthor, Get, Hooks, Imbalance,
		OnUnbalanced, OneSessionHandler,
	},
	weights::constants::RocksDbWeight,
};
use frame_system::{EnsureRoot, EnsureSignedBy};
use sp_core::H256;
use sp_io;
use sp_runtime::{
	curve::PiecewiseLinear,
	testing::UintAuthorityId,
	traits::{IdentityLookup, Zero},
	BuildStorage,
};
use sp_staking::offence::{DisableStrategy, OffenceDetails, OnOffenceHandler};

pub const INIT_TIMESTAMP: u64 = 30_000;
pub const BLOCK_TIME: u64 = 1000;

/// The AccountId alias in this test module.
pub(crate) type AccountId = u64;
pub(crate) type Nonce = u64;
pub(crate) type BlockNumber = u64;
pub(crate) type Balance = u128;

/// Another session handler struct to test on_disabled.
pub struct OtherSessionHandler;
impl OneSessionHandler<AccountId> for OtherSessionHandler {
	type Key = UintAuthorityId;

	fn on_genesis_session<'a, I: 'a>(_: I)
	where
		I: Iterator<Item = (&'a AccountId, Self::Key)>,
		AccountId: 'a,
	{
	}

	fn on_new_session<'a, I: 'a>(_: bool, _: I, _: I)
	where
		I: Iterator<Item = (&'a AccountId, Self::Key)>,
		AccountId: 'a,
	{
	}

	fn on_disabled(_validator_index: u32) {}
}

impl sp_runtime::BoundToRuntimeAppPublic for OtherSessionHandler {
	type Public = UintAuthorityId;
}

pub fn is_disabled(controller: AccountId) -> bool {
	let stash = Staking::ledger(&controller).unwrap().stash;
	let validator_index = match Session::validators().iter().position(|v| *v == stash) {
		Some(index) => index as u32,
		None => return false,
	};

	Session::disabled_validators().contains(&validator_index)
}

type Block = frame_system::mocking::MockBlock<Test>;

frame_support::construct_runtime!(
	pub enum Test
	{
		System: frame_system,
		Authorship: pallet_authorship,
		Timestamp: pallet_timestamp,
		Balances: pallet_balances,
		Staking: pallet_staking,
		Session: pallet_session,
		Historical: pallet_session::historical,
		VoterBagsList: pallet_bags_list::<Instance1>,
	}
);

/// Author of block is always 11
pub struct Author11;
impl FindAuthor<AccountId> for Author11 {
	fn find_author<'a, I>(_digests: I) -> Option<AccountId>
	where
		I: 'a + IntoIterator<Item = (frame_support::ConsensusEngineId, &'a [u8])>,
	{
		Some(11)
	}
}

parameter_types! {
	pub static SessionsPerEra: SessionIndex = 3;
	pub static ExistentialDeposit: Balance = 1;
	pub static SlashDeferDuration: EraIndex = 0;
	pub static Period: BlockNumber = 5;
	pub static Offset: BlockNumber = 0;
}

impl frame_system::Config for Test {
	type BaseCallFilter = frame_support::traits::Everything;
	type BlockWeights = ();
	type BlockLength = ();
	type DbWeight = RocksDbWeight;
	type RuntimeOrigin = RuntimeOrigin;
<<<<<<< HEAD
	type Nonce = Nonce;
	type BlockNumber = BlockNumber;
=======
	type Index = AccountIndex;
>>>>>>> ec3bedd5
	type RuntimeCall = RuntimeCall;
	type Hash = H256;
	type Hashing = ::sp_runtime::traits::BlakeTwo256;
	type AccountId = AccountId;
	type Lookup = IdentityLookup<Self::AccountId>;
	type Block = Block;
	type RuntimeEvent = RuntimeEvent;
	type BlockHashCount = frame_support::traits::ConstU64<250>;
	type Version = ();
	type PalletInfo = PalletInfo;
	type AccountData = pallet_balances::AccountData<Balance>;
	type OnNewAccount = ();
	type OnKilledAccount = ();
	type SystemWeightInfo = ();
	type SS58Prefix = ();
	type OnSetCode = ();
	type MaxConsumers = frame_support::traits::ConstU32<16>;
}
impl pallet_balances::Config for Test {
	type MaxLocks = frame_support::traits::ConstU32<1024>;
	type MaxReserves = ();
	type ReserveIdentifier = [u8; 8];
	type Balance = Balance;
	type RuntimeEvent = RuntimeEvent;
	type DustRemoval = ();
	type ExistentialDeposit = ExistentialDeposit;
	type AccountStore = System;
	type WeightInfo = ();
	type FreezeIdentifier = ();
	type MaxFreezes = ();
	type RuntimeHoldReason = ();
	type MaxHolds = ();
}

sp_runtime::impl_opaque_keys! {
	pub struct SessionKeys {
		pub other: OtherSessionHandler,
	}
}
impl pallet_session::Config for Test {
	type SessionManager = pallet_session::historical::NoteHistoricalRoot<Test, Staking>;
	type Keys = SessionKeys;
	type ShouldEndSession = pallet_session::PeriodicSessions<Period, Offset>;
	type SessionHandler = (OtherSessionHandler,);
	type RuntimeEvent = RuntimeEvent;
	type ValidatorId = AccountId;
	type ValidatorIdOf = crate::StashOf<Test>;
	type NextSessionRotation = pallet_session::PeriodicSessions<Period, Offset>;
	type WeightInfo = ();
}

impl pallet_session::historical::Config for Test {
	type FullIdentification = crate::Exposure<AccountId, Balance>;
	type FullIdentificationOf = crate::ExposureOf<Test>;
}
impl pallet_authorship::Config for Test {
	type FindAuthor = Author11;
	type EventHandler = Pallet<Test>;
}

impl pallet_timestamp::Config for Test {
	type Moment = u64;
	type OnTimestampSet = ();
	type MinimumPeriod = ConstU64<5>;
	type WeightInfo = ();
}

pallet_staking_reward_curve::build! {
	const I_NPOS: PiecewiseLinear<'static> = curve!(
		min_inflation: 0_025_000,
		max_inflation: 0_100_000,
		ideal_stake: 0_500_000,
		falloff: 0_050_000,
		max_piece_count: 40,
		test_precision: 0_005_000,
	);
}
parameter_types! {
	pub const BondingDuration: EraIndex = 3;
	pub const RewardCurve: &'static PiecewiseLinear<'static> = &I_NPOS;
	pub const OffendingValidatorsThreshold: Perbill = Perbill::from_percent(75);
}

parameter_types! {
	pub static RewardRemainderUnbalanced: u128 = 0;
}

pub struct RewardRemainderMock;

impl OnUnbalanced<NegativeImbalanceOf<Test>> for RewardRemainderMock {
	fn on_nonzero_unbalanced(amount: NegativeImbalanceOf<Test>) {
		RewardRemainderUnbalanced::mutate(|v| {
			*v += amount.peek();
		});
		drop(amount);
	}
}

const THRESHOLDS: [sp_npos_elections::VoteWeight; 9] =
	[10, 20, 30, 40, 50, 60, 1_000, 2_000, 10_000];

parameter_types! {
	pub static BagThresholds: &'static [sp_npos_elections::VoteWeight] = &THRESHOLDS;
	pub static MaxNominations: u32 = 16;
	pub static HistoryDepth: u32 = 80;
	pub static MaxUnlockingChunks: u32 = 32;
	pub static RewardOnUnbalanceWasCalled: bool = false;
	pub static MaxWinners: u32 = 100;
}

type VoterBagsListInstance = pallet_bags_list::Instance1;
impl pallet_bags_list::Config<VoterBagsListInstance> for Test {
	type RuntimeEvent = RuntimeEvent;
	type WeightInfo = ();
	// Staking is the source of truth for voter bags list, since they are not kept up to date.
	type ScoreProvider = Staking;
	type BagThresholds = BagThresholds;
	type Score = VoteWeight;
}

pub struct OnChainSeqPhragmen;
impl onchain::Config for OnChainSeqPhragmen {
	type System = Test;
	type Solver = SequentialPhragmen<AccountId, Perbill>;
	type DataProvider = Staking;
	type WeightInfo = ();
	type MaxWinners = MaxWinners;
	type VotersBound = ConstU32<{ u32::MAX }>;
	type TargetsBound = ConstU32<{ u32::MAX }>;
}

pub struct MockReward {}
impl OnUnbalanced<PositiveImbalanceOf<Test>> for MockReward {
	fn on_unbalanced(_: PositiveImbalanceOf<Test>) {
		RewardOnUnbalanceWasCalled::set(true);
	}
}

parameter_types! {
	pub static LedgerSlashPerEra:
		(BalanceOf<Test>, BTreeMap<EraIndex, BalanceOf<Test>>) =
		(Zero::zero(), BTreeMap::new());
}

pub struct EventListenerMock;
impl OnStakingUpdate<AccountId, Balance> for EventListenerMock {
	fn on_slash(
		_pool_account: &AccountId,
		slashed_bonded: Balance,
		slashed_chunks: &BTreeMap<EraIndex, Balance>,
	) {
		LedgerSlashPerEra::set((slashed_bonded, slashed_chunks.clone()));
	}
}

impl crate::pallet::pallet::Config for Test {
	type MaxNominations = MaxNominations;
	type Currency = Balances;
	type CurrencyBalance = <Self as pallet_balances::Config>::Balance;
	type UnixTime = Timestamp;
	type CurrencyToVote = ();
	type RewardRemainder = RewardRemainderMock;
	type RuntimeEvent = RuntimeEvent;
	type Slash = ();
	type Reward = MockReward;
	type SessionsPerEra = SessionsPerEra;
	type SlashDeferDuration = SlashDeferDuration;
	type AdminOrigin = EnsureOneOrRoot;
	type BondingDuration = BondingDuration;
	type SessionInterface = Self;
	type EraPayout = ConvertCurve<RewardCurve>;
	type NextNewSession = Session;
	type MaxNominatorRewardedPerValidator = ConstU32<64>;
	type OffendingValidatorsThreshold = OffendingValidatorsThreshold;
	type ElectionProvider = onchain::OnChainExecution<OnChainSeqPhragmen>;
	type GenesisElectionProvider = Self::ElectionProvider;
	// NOTE: consider a macro and use `UseNominatorsAndValidatorsMap<Self>` as well.
	type VoterList = VoterBagsList;
	type TargetList = UseValidatorsMap<Self>;
	type MaxUnlockingChunks = MaxUnlockingChunks;
	type HistoryDepth = HistoryDepth;
	type EventListeners = EventListenerMock;
	type BenchmarkingConfig = TestBenchmarkingConfig;
	type WeightInfo = ();
}

pub(crate) type StakingCall = crate::Call<Test>;
pub(crate) type TestCall = <Test as frame_system::Config>::RuntimeCall;

pub struct ExtBuilder {
	nominate: bool,
	validator_count: u32,
	minimum_validator_count: u32,
	invulnerables: Vec<AccountId>,
	has_stakers: bool,
	initialize_first_session: bool,
	pub min_nominator_bond: Balance,
	min_validator_bond: Balance,
	balance_factor: Balance,
	status: BTreeMap<AccountId, StakerStatus<AccountId>>,
	stakes: BTreeMap<AccountId, Balance>,
	stakers: Vec<(AccountId, AccountId, Balance, StakerStatus<AccountId>)>,
}

impl Default for ExtBuilder {
	fn default() -> Self {
		Self {
			nominate: true,
			validator_count: 2,
			minimum_validator_count: 0,
			balance_factor: 1,
			invulnerables: vec![],
			has_stakers: true,
			initialize_first_session: true,
			min_nominator_bond: ExistentialDeposit::get(),
			min_validator_bond: ExistentialDeposit::get(),
			status: Default::default(),
			stakes: Default::default(),
			stakers: Default::default(),
		}
	}
}

impl ExtBuilder {
	pub fn existential_deposit(self, existential_deposit: Balance) -> Self {
		EXISTENTIAL_DEPOSIT.with(|v| *v.borrow_mut() = existential_deposit);
		self
	}
	pub fn nominate(mut self, nominate: bool) -> Self {
		self.nominate = nominate;
		self
	}
	pub fn validator_count(mut self, count: u32) -> Self {
		self.validator_count = count;
		self
	}
	pub fn minimum_validator_count(mut self, count: u32) -> Self {
		self.minimum_validator_count = count;
		self
	}
	pub fn slash_defer_duration(self, eras: EraIndex) -> Self {
		SLASH_DEFER_DURATION.with(|v| *v.borrow_mut() = eras);
		self
	}
	pub fn invulnerables(mut self, invulnerables: Vec<AccountId>) -> Self {
		self.invulnerables = invulnerables;
		self
	}
	pub fn session_per_era(self, length: SessionIndex) -> Self {
		SESSIONS_PER_ERA.with(|v| *v.borrow_mut() = length);
		self
	}
	pub fn period(self, length: BlockNumber) -> Self {
		PERIOD.with(|v| *v.borrow_mut() = length);
		self
	}
	pub fn has_stakers(mut self, has: bool) -> Self {
		self.has_stakers = has;
		self
	}
	pub fn initialize_first_session(mut self, init: bool) -> Self {
		self.initialize_first_session = init;
		self
	}
	pub fn offset(self, offset: BlockNumber) -> Self {
		OFFSET.with(|v| *v.borrow_mut() = offset);
		self
	}
	pub fn min_nominator_bond(mut self, amount: Balance) -> Self {
		self.min_nominator_bond = amount;
		self
	}
	pub fn min_validator_bond(mut self, amount: Balance) -> Self {
		self.min_validator_bond = amount;
		self
	}
	pub fn set_status(mut self, who: AccountId, status: StakerStatus<AccountId>) -> Self {
		self.status.insert(who, status);
		self
	}
	pub fn set_stake(mut self, who: AccountId, stake: Balance) -> Self {
		self.stakes.insert(who, stake);
		self
	}
	pub fn add_staker(
		mut self,
		stash: AccountId,
		ctrl: AccountId,
		stake: Balance,
		status: StakerStatus<AccountId>,
	) -> Self {
		self.stakers.push((stash, ctrl, stake, status));
		self
	}
	pub fn balance_factor(mut self, factor: Balance) -> Self {
		self.balance_factor = factor;
		self
	}
	fn build(self) -> sp_io::TestExternalities {
		sp_tracing::try_init_simple();
		let mut storage = frame_system::GenesisConfig::<Test>::default().build_storage().unwrap();

		let _ = pallet_balances::GenesisConfig::<Test> {
			balances: vec![
				(1, 10 * self.balance_factor),
				(2, 20 * self.balance_factor),
				(3, 300 * self.balance_factor),
				(4, 400 * self.balance_factor),
				// controllers (still used in some tests. Soon to be deprecated).
				(10, self.balance_factor),
				(20, self.balance_factor),
				(30, self.balance_factor),
				(40, self.balance_factor),
				(50, self.balance_factor),
				// stashes
				(11, self.balance_factor * 1000),
				(21, self.balance_factor * 2000),
				(31, self.balance_factor * 2000),
				(41, self.balance_factor * 2000),
				(51, self.balance_factor * 2000),
				// optional nominator
				(100, self.balance_factor * 2000),
				(101, self.balance_factor * 2000),
				// aux accounts
				(60, self.balance_factor),
				(61, self.balance_factor * 2000),
				(70, self.balance_factor),
				(71, self.balance_factor * 2000),
				(80, self.balance_factor),
				(81, self.balance_factor * 2000),
				// This allows us to have a total_payout different from 0.
				(999, 1_000_000_000_000),
			],
		}
		.assimilate_storage(&mut storage);

		let mut stakers = vec![];
		if self.has_stakers {
			stakers = vec![
				// (stash, ctrl, stake, status)
				// these two will be elected in the default test where we elect 2.
				(11, 11, self.balance_factor * 1000, StakerStatus::<AccountId>::Validator),
				(21, 21, self.balance_factor * 1000, StakerStatus::<AccountId>::Validator),
				// a loser validator
				(31, 31, self.balance_factor * 500, StakerStatus::<AccountId>::Validator),
				// an idle validator
				(41, 41, self.balance_factor * 1000, StakerStatus::<AccountId>::Idle),
			];
			// optionally add a nominator
			if self.nominate {
				stakers.push((
					101,
					101,
					self.balance_factor * 500,
					StakerStatus::<AccountId>::Nominator(vec![11, 21]),
				))
			}
			// replace any of the status if needed.
			self.status.into_iter().for_each(|(stash, status)| {
				let (_, _, _, ref mut prev_status) = stakers
					.iter_mut()
					.find(|s| s.0 == stash)
					.expect("set_status staker should exist; qed");
				*prev_status = status;
			});
			// replaced any of the stakes if needed.
			self.stakes.into_iter().for_each(|(stash, stake)| {
				let (_, _, ref mut prev_stake, _) = stakers
					.iter_mut()
					.find(|s| s.0 == stash)
					.expect("set_stake staker should exits; qed.");
				*prev_stake = stake;
			});
			// extend stakers if needed.
			stakers.extend(self.stakers)
		}

		let _ = pallet_staking::GenesisConfig::<Test> {
			stakers: stakers.clone(),
			validator_count: self.validator_count,
			minimum_validator_count: self.minimum_validator_count,
			invulnerables: self.invulnerables,
			slash_reward_fraction: Perbill::from_percent(10),
			min_nominator_bond: self.min_nominator_bond,
			min_validator_bond: self.min_validator_bond,
			..Default::default()
		}
		.assimilate_storage(&mut storage);

		let _ = pallet_session::GenesisConfig::<Test> {
			keys: if self.has_stakers {
				// set the keys for the first session.
				stakers
					.into_iter()
					.map(|(id, ..)| (id, id, SessionKeys { other: id.into() }))
					.collect()
			} else {
				// set some dummy validators in genesis.
				(0..self.validator_count as u64)
					.map(|id| (id, id, SessionKeys { other: id.into() }))
					.collect()
			},
		}
		.assimilate_storage(&mut storage);

		let mut ext = sp_io::TestExternalities::from(storage);

		if self.initialize_first_session {
			// We consider all test to start after timestamp is initialized This must be ensured by
			// having `timestamp::on_initialize` called before `staking::on_initialize`. Also, if
			// session length is 1, then it is already triggered.
			ext.execute_with(|| {
				System::set_block_number(1);
				Session::on_initialize(1);
				<Staking as Hooks<u64>>::on_initialize(1);
				Timestamp::set_timestamp(INIT_TIMESTAMP);
			});
		}

		ext
	}
	pub fn build_and_execute(self, test: impl FnOnce() -> ()) {
		sp_tracing::try_init_simple();
		let mut ext = self.build();
		ext.execute_with(test);
		ext.execute_with(|| {
			Staking::do_try_state(System::block_number()).unwrap();
		});
	}
}

pub(crate) fn active_era() -> EraIndex {
	Staking::active_era().unwrap().index
}

pub(crate) fn current_era() -> EraIndex {
	Staking::current_era().unwrap()
}

pub(crate) fn bond(who: AccountId, val: Balance) {
	let _ = Balances::make_free_balance_be(&who, val);
	assert_ok!(Staking::bond(RuntimeOrigin::signed(who), val, RewardDestination::Controller));
}

pub(crate) fn bond_validator(who: AccountId, val: Balance) {
	bond(who, val);
	assert_ok!(Staking::validate(RuntimeOrigin::signed(who), ValidatorPrefs::default()));
	assert_ok!(Session::set_keys(
		RuntimeOrigin::signed(who),
		SessionKeys { other: who.into() },
		vec![]
	));
}

pub(crate) fn bond_nominator(who: AccountId, val: Balance, target: Vec<AccountId>) {
	bond(who, val);
	assert_ok!(Staking::nominate(RuntimeOrigin::signed(who), target));
}

/// Progress to the given block, triggering session and era changes as we progress.
///
/// This will finalize the previous block, initialize up to the given block, essentially simulating
/// a block import/propose process where we first initialize the block, then execute some stuff (not
/// in the function), and then finalize the block.
pub(crate) fn run_to_block(n: BlockNumber) {
	Staking::on_finalize(System::block_number());
	for b in (System::block_number() + 1)..=n {
		System::set_block_number(b);
		Session::on_initialize(b);
		<Staking as Hooks<u64>>::on_initialize(b);
		Timestamp::set_timestamp(System::block_number() * BLOCK_TIME + INIT_TIMESTAMP);
		if b != n {
			Staking::on_finalize(System::block_number());
		}
	}
}

/// Progresses from the current block number (whatever that may be) to the `P * session_index + 1`.
pub(crate) fn start_session(session_index: SessionIndex) {
	let end: u64 = if Offset::get().is_zero() {
		(session_index as u64) * Period::get()
	} else {
		Offset::get() + (session_index.saturating_sub(1) as u64) * Period::get()
	};
	run_to_block(end);
	// session must have progressed properly.
	assert_eq!(
		Session::current_index(),
		session_index,
		"current session index = {}, expected = {}",
		Session::current_index(),
		session_index,
	);
}

/// Go one session forward.
pub(crate) fn advance_session() {
	let current_index = Session::current_index();
	start_session(current_index + 1);
}

/// Progress until the given era.
pub(crate) fn start_active_era(era_index: EraIndex) {
	start_session((era_index * <SessionsPerEra as Get<u32>>::get()).into());
	assert_eq!(active_era(), era_index);
	// One way or another, current_era must have changed before the active era, so they must match
	// at this point.
	assert_eq!(current_era(), active_era());
}

pub(crate) fn current_total_payout_for_duration(duration: u64) -> Balance {
	let (payout, _rest) = <Test as Config>::EraPayout::era_payout(
		Staking::eras_total_stake(active_era()),
		Balances::total_issuance(),
		duration,
	);
	assert!(payout > 0);
	payout
}

pub(crate) fn maximum_payout_for_duration(duration: u64) -> Balance {
	let (payout, rest) = <Test as Config>::EraPayout::era_payout(
		Staking::eras_total_stake(active_era()),
		Balances::total_issuance(),
		duration,
	);
	payout + rest
}

/// Time it takes to finish a session.
///
/// Note, if you see `time_per_session() - BLOCK_TIME`, it is fine. This is because we set the
/// timestamp after on_initialize, so the timestamp is always one block old.
pub(crate) fn time_per_session() -> u64 {
	Period::get() * BLOCK_TIME
}

/// Time it takes to finish an era.
///
/// Note, if you see `time_per_era() - BLOCK_TIME`, it is fine. This is because we set the
/// timestamp after on_initialize, so the timestamp is always one block old.
pub(crate) fn time_per_era() -> u64 {
	time_per_session() * SessionsPerEra::get() as u64
}

/// Time that will be calculated for the reward per era.
pub(crate) fn reward_time_per_era() -> u64 {
	time_per_era() - BLOCK_TIME
}

pub(crate) fn reward_all_elected() {
	let rewards = <Test as Config>::SessionInterface::validators().into_iter().map(|v| (v, 1));

	<Pallet<Test>>::reward_by_ids(rewards)
}

pub(crate) fn validator_controllers() -> Vec<AccountId> {
	Session::validators()
		.into_iter()
		.map(|s| Staking::bonded(&s).expect("no controller for validator"))
		.collect()
}

pub(crate) fn on_offence_in_era(
	offenders: &[OffenceDetails<
		AccountId,
		pallet_session::historical::IdentificationTuple<Test>,
	>],
	slash_fraction: &[Perbill],
	era: EraIndex,
	disable_strategy: DisableStrategy,
) {
	let bonded_eras = crate::BondedEras::<Test>::get();
	for &(bonded_era, start_session) in bonded_eras.iter() {
		if bonded_era == era {
			let _ = Staking::on_offence(offenders, slash_fraction, start_session, disable_strategy);
			return
		} else if bonded_era > era {
			break
		}
	}

	if Staking::active_era().unwrap().index == era {
		let _ = Staking::on_offence(
			offenders,
			slash_fraction,
			Staking::eras_start_session_index(era).unwrap(),
			disable_strategy,
		);
	} else {
		panic!("cannot slash in era {}", era);
	}
}

pub(crate) fn on_offence_now(
	offenders: &[OffenceDetails<
		AccountId,
		pallet_session::historical::IdentificationTuple<Test>,
	>],
	slash_fraction: &[Perbill],
) {
	let now = Staking::active_era().unwrap().index;
	on_offence_in_era(offenders, slash_fraction, now, DisableStrategy::WhenSlashed)
}

pub(crate) fn add_slash(who: &AccountId) {
	on_offence_now(
		&[OffenceDetails {
			offender: (*who, Staking::eras_stakers(active_era(), *who)),
			reporters: vec![],
		}],
		&[Perbill::from_percent(10)],
	);
}

/// Make all validator and nominator request their payment
pub(crate) fn make_all_reward_payment(era: EraIndex) {
	let validators_with_reward = ErasRewardPoints::<Test>::get(era)
		.individual
		.keys()
		.cloned()
		.collect::<Vec<_>>();

	// reward validators
	for validator_controller in validators_with_reward.iter().filter_map(Staking::bonded) {
		let ledger = <Ledger<Test>>::get(&validator_controller).unwrap();
		assert_ok!(Staking::payout_stakers(RuntimeOrigin::signed(1337), ledger.stash, era));
	}
}

#[macro_export]
macro_rules! assert_session_era {
	($session:expr, $era:expr) => {
		assert_eq!(
			Session::current_index(),
			$session,
			"wrong session {} != {}",
			Session::current_index(),
			$session,
		);
		assert_eq!(
			Staking::current_era().unwrap(),
			$era,
			"wrong current era {} != {}",
			Staking::current_era().unwrap(),
			$era,
		);
	};
}

pub(crate) fn staking_events() -> Vec<crate::Event<Test>> {
	System::events()
		.into_iter()
		.map(|r| r.event)
		.filter_map(|e| if let RuntimeEvent::Staking(inner) = e { Some(inner) } else { None })
		.collect()
}

parameter_types! {
	static StakingEventsIndex: usize = 0;
}
ord_parameter_types! {
	pub const One: u64 = 1;
}

type EnsureOneOrRoot = EitherOfDiverse<EnsureRoot<AccountId>, EnsureSignedBy<One, AccountId>>;

pub(crate) fn staking_events_since_last_call() -> Vec<crate::Event<Test>> {
	let all: Vec<_> = System::events()
		.into_iter()
		.filter_map(|r| if let RuntimeEvent::Staking(inner) = r.event { Some(inner) } else { None })
		.collect();
	let seen = StakingEventsIndex::get();
	StakingEventsIndex::set(all.len());
	all.into_iter().skip(seen).collect()
}

pub(crate) fn balances(who: &AccountId) -> (Balance, Balance) {
	(Balances::free_balance(who), Balances::reserved_balance(who))
}<|MERGE_RESOLUTION|>--- conflicted
+++ resolved
@@ -124,12 +124,7 @@
 	type BlockLength = ();
 	type DbWeight = RocksDbWeight;
 	type RuntimeOrigin = RuntimeOrigin;
-<<<<<<< HEAD
 	type Nonce = Nonce;
-	type BlockNumber = BlockNumber;
-=======
-	type Index = AccountIndex;
->>>>>>> ec3bedd5
 	type RuntimeCall = RuntimeCall;
 	type Hash = H256;
 	type Hashing = ::sp_runtime::traits::BlakeTwo256;
