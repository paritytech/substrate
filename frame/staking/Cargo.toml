--- conflicted
+++ resolved
@@ -27,11 +27,8 @@
 pallet-session = { version = "3.0.0", default-features = false, features = ["historical"], path = "../session" }
 pallet-authorship = { version = "3.0.0", default-features = false, path = "../authorship" }
 sp-application-crypto = { version = "3.0.0", default-features = false, path = "../../primitives/application-crypto" }
-<<<<<<< HEAD
 log = { version = "0.4.14", default-features = false }
-=======
 sp-election-providers = { version = "3.0.0", default-features = false, path = "../../primitives/election-providers" }
->>>>>>> ad8c585d
 
 # Optional imports for benchmarking
 frame-benchmarking = { version = "3.0.0", default-features = false, path = "../benchmarking", optional = true }
@@ -66,11 +63,8 @@
 	"frame-system/std",
 	"pallet-authorship/std",
 	"sp-application-crypto/std",
-<<<<<<< HEAD
 	"log/std",
-=======
 	"sp-election-providers/std",
->>>>>>> ad8c585d
 ]
 runtime-benchmarks = [
 	"frame-benchmarking",
