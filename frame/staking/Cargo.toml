--- conflicted
+++ resolved
@@ -17,10 +17,6 @@
 serde = { version = "1.0.101", optional = true }
 codec = { package = "parity-scale-codec", version = "2.0.0", default-features = false, features = ["derive"] }
 sp-std = { version = "3.0.0", default-features = false, path = "../../primitives/std" }
-<<<<<<< HEAD
-=======
-sp-npos-elections = { version = "3.0.0", default-features = false, path = "../../primitives/npos-elections" }
->>>>>>> 36d77bcf
 sp-io ={ version = "3.0.0", default-features = false, path = "../../primitives/io" }
 sp-runtime = { version = "3.0.0", default-features = false, path = "../../primitives/runtime" }
 sp-staking = { version = "3.0.0", default-features = false, path = "../../primitives/staking" }
@@ -32,10 +28,6 @@
 frame-election-provider-support = { version = "3.0.0", default-features = false, path = "../election-provider-support" }
 log = { version = "0.4.14", default-features = false }
 paste = "1.0"
-<<<<<<< HEAD
-sp-election-providers = { version = "3.0.0", default-features = false, path = "../../primitives/election-providers" }
-=======
->>>>>>> 36d77bcf
 
 # Optional imports for benchmarking
 frame-benchmarking = { version = "3.1.0", default-features = false, path = "../benchmarking", optional = true }
