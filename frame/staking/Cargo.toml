--- conflicted
+++ resolved
@@ -13,11 +13,7 @@
 targets = ["x86_64-unknown-linux-gnu"]
 
 [dependencies]
-<<<<<<< HEAD
-serde = { version = "1.0.136", default-features = false, features = ["alloc", "derive"]}
-=======
-serde = { version = "1.0.163", optional = true }
->>>>>>> b7c8bf7a
+serde = { version = "1.0.163", default-features = false, features = ["alloc", "derive"]}
 codec = { package = "parity-scale-codec", version = "3.2.2", default-features = false, features = [
 	"derive",
 ] }
