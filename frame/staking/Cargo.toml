[package]
name = "pallet-staking"
version = "4.0.0-dev"
authors = ["Parity Technologies <admin@parity.io>"]
edition = "2021"
license = "Apache-2.0"
homepage = "https://substrate.io"
repository = "https://github.com/paritytech/substrate/"
description = "FRAME pallet staking"
readme = "README.md"

[package.metadata.docs.rs]
targets = ["x86_64-unknown-linux-gnu"]

[dependencies]
serde = { version = "1.0.136", optional = true }
codec = { package = "parity-scale-codec", version = "3.2.2", default-features = false, features = [
	"derive",
] }
<<<<<<< HEAD
scale-info = { version = "2.1.1", default-features = false, features = ["derive"] }
sp-arithmetic = { version = "6.0.0", default-features = false, path = "../../primitives/arithmetic" }
=======
scale-info = { version = "2.5.0", default-features = false, features = ["derive"] }
>>>>>>> 16b2e644
sp-std = { version = "5.0.0", default-features = false, path = "../../primitives/std" }
sp-io = { version = "7.0.0", default-features = false, path = "../../primitives/io" }
sp-runtime = { version = "7.0.0", default-features = false, path = "../../primitives/runtime" }
sp-staking = { version = "4.0.0-dev", default-features = false, path = "../../primitives/staking" }
frame-support = { version = "4.0.0-dev", default-features = false, path = "../support" }
frame-system = { version = "4.0.0-dev", default-features = false, path = "../system" }
pallet-session = { version = "4.0.0-dev", default-features = false, features = [
	"historical",
], path = "../session" }
pallet-authorship = { version = "4.0.0-dev", default-features = false, path = "../authorship" }
sp-application-crypto = { version = "7.0.0", default-features = false, path = "../../primitives/application-crypto" }
frame-election-provider-support = { version = "4.0.0-dev", default-features = false, path = "../election-provider-support" }
log = { version = "0.4.17", default-features = false }

# Optional imports for benchmarking
frame-benchmarking = { version = "4.0.0-dev", default-features = false, path = "../benchmarking", optional = true }
rand_chacha = { version = "0.2", default-features = false, optional = true }

[dev-dependencies]
sp-tracing = { version = "6.0.0", path = "../../primitives/tracing" }
sp-core = { version = "7.0.0", path = "../../primitives/core" }
sp-npos-elections = { version = "4.0.0-dev", path = "../../primitives/npos-elections" }
pallet-balances = { version = "4.0.0-dev", path = "../balances" }
pallet-timestamp = { version = "4.0.0-dev", path = "../timestamp" }
pallet-staking-reward-curve = { version = "4.0.0-dev", path = "../staking/reward-curve" }
pallet-bags-list = { version = "4.0.0-dev", path = "../bags-list" }
substrate-test-utils = { version = "4.0.0-dev", path = "../../test-utils" }
frame-benchmarking = { version = "4.0.0-dev", path = "../benchmarking" }
frame-election-provider-support = { version = "4.0.0-dev", path = "../election-provider-support" }
rand_chacha = { version = "0.2" }

[features]
default = ["std"]
std = [
	"frame-benchmarking?/std",
	"serde",
	"codec/std",
	"scale-info/std",
	"sp-arithmetic/std",
	"sp-std/std",
	"sp-io/std",
	"frame-support/std",
	"sp-runtime/std",
	"sp-staking/std",
	"pallet-session/std",
	"frame-system/std",
	"pallet-authorship/std",
	"sp-application-crypto/std",
	"log/std",
	"frame-election-provider-support/std",
]
runtime-benchmarks = [
	"frame-benchmarking/runtime-benchmarks",
	"frame-election-provider-support/runtime-benchmarks",
	"rand_chacha",
	"sp-staking/runtime-benchmarks",
]
try-runtime = ["frame-support/try-runtime", "frame-election-provider-support/try-runtime"]<|MERGE_RESOLUTION|>--- conflicted
+++ resolved
@@ -17,12 +17,8 @@
 codec = { package = "parity-scale-codec", version = "3.2.2", default-features = false, features = [
 	"derive",
 ] }
-<<<<<<< HEAD
-scale-info = { version = "2.1.1", default-features = false, features = ["derive"] }
 sp-arithmetic = { version = "6.0.0", default-features = false, path = "../../primitives/arithmetic" }
-=======
 scale-info = { version = "2.5.0", default-features = false, features = ["derive"] }
->>>>>>> 16b2e644
 sp-std = { version = "5.0.0", default-features = false, path = "../../primitives/std" }
 sp-io = { version = "7.0.0", default-features = false, path = "../../primitives/io" }
 sp-runtime = { version = "7.0.0", default-features = false, path = "../../primitives/runtime" }
