--- conflicted
+++ resolved
@@ -90,12 +90,8 @@
 		let k in 1 .. MAX_KEYS;
 		let e in 1 .. MAX_EXTERNAL_ADDRESSES;
 		let (input_heartbeat, signature) = create_heartbeat::<T>(k, e)?;
-<<<<<<< HEAD
-		let call = Call::heartbeat(input_heartbeat, signature);
+		let call = Call::heartbeat { heartbeat: input_heartbeat, signature };
 		let call_enc = call.encode();
-=======
-		let call = Call::heartbeat { heartbeat: input_heartbeat, signature };
->>>>>>> ba153b9a
 	}: {
 		ImOnline::<T>::validate_unsigned(TransactionSource::InBlock, &call).map_err(<&str>::from)?;
 		<Call<T> as Decode>::decode(&mut &*call_enc)?.dispatch_bypass_filter(RawOrigin::None.into())?;
