--- conflicted
+++ resolved
@@ -51,12 +51,7 @@
 	Keys::<T>::put(bounded_keys);
 
 	let input_heartbeat = Heartbeat {
-<<<<<<< HEAD
 		block_number: frame_system::BlockNumberOf::<T>::zero(),
-		network_state,
-=======
-		block_number: T::BlockNumber::zero(),
->>>>>>> cbf8939f
 		session_index: 0,
 		authority_index: k - 1,
 		validators_len: keys.len() as u32,
