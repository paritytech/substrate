// This file is part of Substrate.

// Copyright (C) Parity Technologies (UK) Ltd.
// SPDX-License-Identifier: Apache-2.0

// Licensed under the Apache License, Version 2.0 (the "License");
// you may not use this file except in compliance with the License.
// You may obtain a copy of the License at
//
// 	http://www.apache.org/licenses/LICENSE-2.0
//
// Unless required by applicable law or agreed to in writing, software
// distributed under the License is distributed on an "AS IS" BASIS,
// WITHOUT WARRANTIES OR CONDITIONS OF ANY KIND, either express or implied.
// See the License for the specific language governing permissions and
// limitations under the License.

//! # I'm online Pallet
//!
//! If the local node is a validator (i.e. contains an authority key), this pallet
//! gossips a heartbeat transaction with each new session. The heartbeat functions
//! as a simple mechanism to signal that the node is online in the current era.
//!
//! Received heartbeats are tracked for one era and reset with each new era. The
//! pallet exposes two public functions to query if a heartbeat has been received
//! in the current era or session.
//!
//! The heartbeat is a signed transaction, which was signed using the session key
//! and includes the recent best block number of the local validators chain.
//! It is submitted as an Unsigned Transaction via off-chain workers.
//!
//! - [`Config`]
//! - [`Call`]
//! - [`Pallet`]
//!
//! ## Interface
//!
//! ### Public Functions
//!
//! - `is_online` - True if the validator sent a heartbeat in the current session.
//!
//! ## Usage
//!
//! ```
//! use pallet_im_online::{self as im_online};
//!
//! #[frame_support::pallet]
//! pub mod pallet {
//! 	use super::*;
//! 	use frame_support::pallet_prelude::*;
//! 	use frame_system::pallet_prelude::*;
//!
//! 	#[pallet::pallet]
//! 	pub struct Pallet<T>(_);
//!
//! 	#[pallet::config]
//! 	pub trait Config: frame_system::Config + im_online::Config {}
//!
//! 	#[pallet::call]
//! 	impl<T: Config> Pallet<T> {
//! 		#[pallet::weight(0)]
//! 		pub fn is_online(origin: OriginFor<T>, authority_index: u32) -> DispatchResult {
//! 			let _sender = ensure_signed(origin)?;
//! 			let _is_online = <im_online::Pallet<T>>::is_online(authority_index);
//! 			Ok(())
//! 		}
//! 	}
//! }
//! # fn main() { }
//! ```
//!
//! ## Dependencies
//!
//! This pallet depends on the [Session pallet](../pallet_session/index.html).

// Ensure we're `no_std` when compiling for Wasm.
#![cfg_attr(not(feature = "std"), no_std)]

mod benchmarking;
pub mod migration;
mod mock;
mod tests;
pub mod weights;

use codec::{Decode, Encode, MaxEncodedLen};
use frame_support::{
	pallet_prelude::*,
	traits::{
		EstimateNextSessionRotation, Get, OneSessionHandler, ValidatorSet,
		ValidatorSetWithIdentification,
	},
	BoundedSlice, WeakBoundedVec,
};
use frame_system::{
	offchain::{SendTransactionTypes, SubmitTransaction},
	pallet_prelude::*,
};
pub use pallet::*;
use scale_info::TypeInfo;
use sp_application_crypto::RuntimeAppPublic;
use sp_runtime::{
	offchain::storage::{MutateStorageError, StorageRetrievalError, StorageValueRef},
	traits::{AtLeast32BitUnsigned, Convert, Saturating, TrailingZeroInput},
	PerThing, Perbill, Permill, RuntimeDebug, SaturatedConversion,
};
use sp_staking::{
	offence::{DisableStrategy, Kind, Offence, ReportOffence},
	SessionIndex,
};
use sp_std::prelude::*;
pub use weights::WeightInfo;

pub mod sr25519 {
	mod app_sr25519 {
		use sp_application_crypto::{app_crypto, key_types::IM_ONLINE, sr25519};
		app_crypto!(sr25519, IM_ONLINE);
	}

	sp_application_crypto::with_pair! {
		/// An i'm online keypair using sr25519 as its crypto.
		pub type AuthorityPair = app_sr25519::Pair;
	}

	/// An i'm online signature using sr25519 as its crypto.
	pub type AuthoritySignature = app_sr25519::Signature;

	/// An i'm online identifier using sr25519 as its crypto.
	pub type AuthorityId = app_sr25519::Public;
}

pub mod ed25519 {
	mod app_ed25519 {
		use sp_application_crypto::{app_crypto, ed25519, key_types::IM_ONLINE};
		app_crypto!(ed25519, IM_ONLINE);
	}

	sp_application_crypto::with_pair! {
		/// An i'm online keypair using ed25519 as its crypto.
		pub type AuthorityPair = app_ed25519::Pair;
	}

	/// An i'm online signature using ed25519 as its crypto.
	pub type AuthoritySignature = app_ed25519::Signature;

	/// An i'm online identifier using ed25519 as its crypto.
	pub type AuthorityId = app_ed25519::Public;
}

const DB_PREFIX: &[u8] = b"parity/im-online-heartbeat/";
/// How many blocks do we wait for heartbeat transaction to be included
/// before sending another one.
const INCLUDE_THRESHOLD: u32 = 3;

/// Status of the offchain worker code.
///
/// This stores the block number at which heartbeat was requested and when the worker
/// has actually managed to produce it.
/// Note we store such status for every `authority_index` separately.
#[derive(Encode, Decode, Clone, PartialEq, Eq, RuntimeDebug, TypeInfo)]
struct HeartbeatStatus<BlockNumber> {
	/// An index of the session that we are supposed to send heartbeat for.
	pub session_index: SessionIndex,
	/// A block number at which the heartbeat for that session has been actually sent.
	///
	/// It may be 0 in case the sending failed. In such case we should just retry
	/// as soon as possible (i.e. in a worker running for the next block).
	pub sent_at: BlockNumber,
}

impl<BlockNumber: PartialEq + AtLeast32BitUnsigned + Copy> HeartbeatStatus<BlockNumber> {
	/// Returns true if heartbeat has been recently sent.
	///
	/// Parameters:
	/// `session_index` - index of current session.
	/// `now` - block at which the offchain worker is running.
	///
	/// This function will return `true` iff:
	/// 1. the session index is the same (we don't care if it went up or down)
	/// 2. the heartbeat has been sent recently (within the threshold)
	///
	/// The reasoning for 1. is that it's better to send an extra heartbeat than
	/// to stall or not send one in case of a bug.
	fn is_recent(&self, session_index: SessionIndex, now: BlockNumber) -> bool {
		self.session_index == session_index && self.sent_at + INCLUDE_THRESHOLD.into() > now
	}
}

/// Error which may occur while executing the off-chain code.
#[cfg_attr(test, derive(PartialEq))]
enum OffchainErr<BlockNumber> {
	TooEarly,
	WaitingForInclusion(BlockNumber),
	AlreadyOnline(u32),
	FailedSigning,
	FailedToAcquireLock,
	SubmitTransaction,
}

impl<BlockNumber: sp_std::fmt::Debug> sp_std::fmt::Debug for OffchainErr<BlockNumber> {
	fn fmt(&self, fmt: &mut sp_std::fmt::Formatter) -> sp_std::fmt::Result {
		match *self {
			OffchainErr::TooEarly => write!(fmt, "Too early to send heartbeat."),
			OffchainErr::WaitingForInclusion(ref block) => {
				write!(fmt, "Heartbeat already sent at {:?}. Waiting for inclusion.", block)
			},
			OffchainErr::AlreadyOnline(auth_idx) => {
				write!(fmt, "Authority {} is already online", auth_idx)
			},
			OffchainErr::FailedSigning => write!(fmt, "Failed to sign heartbeat"),
			OffchainErr::FailedToAcquireLock => write!(fmt, "Failed to acquire lock"),
			OffchainErr::SubmitTransaction => write!(fmt, "Failed to submit transaction"),
		}
	}
}

pub type AuthIndex = u32;

/// Heartbeat which is sent/received.
#[derive(Encode, Decode, Clone, PartialEq, Eq, RuntimeDebug, TypeInfo)]
pub struct Heartbeat<BlockNumber>
where
	BlockNumber: PartialEq + Eq + Decode + Encode,
{
	/// Block number at the time heartbeat is created..
	pub block_number: BlockNumber,
	/// Index of the current session.
	pub session_index: SessionIndex,
	/// An index of the authority on the list of validators.
	pub authority_index: AuthIndex,
	/// The length of session validator set
	pub validators_len: u32,
}

/// A type for representing the validator id in a session.
pub type ValidatorId<T> = <<T as Config>::ValidatorSet as ValidatorSet<
	<T as frame_system::Config>::AccountId,
>>::ValidatorId;

/// A tuple of (ValidatorId, Identification) where `Identification` is the full identification of
/// `ValidatorId`.
pub type IdentificationTuple<T> = (
	ValidatorId<T>,
	<<T as Config>::ValidatorSet as ValidatorSetWithIdentification<
		<T as frame_system::Config>::AccountId,
	>>::Identification,
);

type OffchainResult<T, A> = Result<A, OffchainErr<frame_system::BlockNumberOf<T>>>;

#[frame_support::pallet]
pub mod pallet {
	use super::*;

	/// The current storage version.
	const STORAGE_VERSION: StorageVersion = StorageVersion::new(1);

	#[pallet::pallet]
	#[pallet::storage_version(STORAGE_VERSION)]
	pub struct Pallet<T>(_);

	#[pallet::config]
	pub trait Config: SendTransactionTypes<Call<Self>> + frame_system::Config {
		/// The identifier type for an authority.
		type AuthorityId: Member
			+ Parameter
			+ RuntimeAppPublic
			+ Ord
			+ MaybeSerializeDeserialize
			+ MaxEncodedLen;

		/// The maximum number of keys that can be added.
		type MaxKeys: Get<u32>;

		/// The maximum number of peers to be stored in `ReceivedHeartbeats`
		type MaxPeerInHeartbeats: Get<u32>;

		/// The overarching event type.
		type RuntimeEvent: From<Event<Self>> + IsType<<Self as frame_system::Config>::RuntimeEvent>;

		/// A type for retrieving the validators supposed to be online in a session.
		type ValidatorSet: ValidatorSetWithIdentification<Self::AccountId>;

		/// A trait that allows us to estimate the current session progress and also the
		/// average session length.
		///
		/// This parameter is used to determine the longevity of `heartbeat` transaction and a
		/// rough time when we should start considering sending heartbeats, since the workers
		/// avoids sending them at the very beginning of the session, assuming there is a
		/// chance the authority will produce a block and they won't be necessary.
		type NextSessionRotation: EstimateNextSessionRotation<frame_system::BlockNumberOf<Self>>;

		/// A type that gives us the ability to submit unresponsiveness offence reports.
		type ReportUnresponsiveness: ReportOffence<
			Self::AccountId,
			IdentificationTuple<Self>,
			UnresponsivenessOffence<IdentificationTuple<Self>>,
		>;

		/// A configuration for base priority of unsigned transactions.
		///
		/// This is exposed so that it can be tuned for particular runtime, when
		/// multiple pallets send unsigned transactions.
		#[pallet::constant]
		type UnsignedPriority: Get<TransactionPriority>;

		/// Weight information for extrinsics in this pallet.
		type WeightInfo: WeightInfo;
	}

	#[pallet::event]
	#[pallet::generate_deposit(pub(super) fn deposit_event)]
	pub enum Event<T: Config> {
		/// A new heartbeat was received from `AuthorityId`.
		HeartbeatReceived { authority_id: T::AuthorityId },
		/// At the end of the session, no offence was committed.
		AllGood,
		/// At the end of the session, at least one validator was found to be offline.
		SomeOffline { offline: Vec<IdentificationTuple<T>> },
	}

	#[pallet::error]
	pub enum Error<T> {
		/// Non existent public key.
		InvalidKey,
		/// Duplicated heartbeat.
		DuplicatedHeartbeat,
	}

	/// The block number after which it's ok to send heartbeats in the current
	/// session.
	///
	/// At the beginning of each session we set this to a value that should fall
	/// roughly in the middle of the session duration. The idea is to first wait for
	/// the validators to produce a block in the current session, so that the
	/// heartbeat later on will not be necessary.
	///
	/// This value will only be used as a fallback if we fail to get a proper session
	/// progress estimate from `NextSessionRotation`, as those estimates should be
	/// more accurate then the value we calculate for `HeartbeatAfter`.
	#[pallet::storage]
	#[pallet::getter(fn heartbeat_after)]
<<<<<<< HEAD
	pub(crate) type HeartbeatAfter<T: Config> =
		StorageValue<_, frame_system::BlockNumberOf<T>, ValueQuery>;
=======
	pub(super) type HeartbeatAfter<T: Config> = StorageValue<_, T::BlockNumber, ValueQuery>;
>>>>>>> cbf8939f

	/// The current set of keys that may issue a heartbeat.
	#[pallet::storage]
	#[pallet::getter(fn keys)]
	pub(super) type Keys<T: Config> =
		StorageValue<_, WeakBoundedVec<T::AuthorityId, T::MaxKeys>, ValueQuery>;

	/// For each session index, we keep a mapping of `SessionIndex` and `AuthIndex`.
	#[pallet::storage]
	#[pallet::getter(fn received_heartbeats)]
	pub(super) type ReceivedHeartbeats<T: Config> =
		StorageDoubleMap<_, Twox64Concat, SessionIndex, Twox64Concat, AuthIndex, bool>;

	/// For each session index, we keep a mapping of `ValidatorId<T>` to the
	/// number of blocks authored by the given authority.
	#[pallet::storage]
	#[pallet::getter(fn authored_blocks)]
	pub(super) type AuthoredBlocks<T: Config> = StorageDoubleMap<
		_,
		Twox64Concat,
		SessionIndex,
		Twox64Concat,
		ValidatorId<T>,
		u32,
		ValueQuery,
	>;

	#[pallet::genesis_config]
	#[derive(frame_support::DefaultNoBound)]
	pub struct GenesisConfig<T: Config> {
		pub keys: Vec<T::AuthorityId>,
	}

	#[pallet::genesis_build]
	impl<T: Config> GenesisBuild<T> for GenesisConfig<T> {
		fn build(&self) {
			Pallet::<T>::initialize_keys(&self.keys);
		}
	}

	#[pallet::call]
	impl<T: Config> Pallet<T> {
		/// ## Complexity:
		/// - `O(K)` where K is length of `Keys` (heartbeat.validators_len)
		///   - `O(K)`: decoding of length `K`
		// NOTE: the weight includes the cost of validate_unsigned as it is part of the cost to
		// import block with such an extrinsic.
		#[pallet::call_index(0)]
		#[pallet::weight(<T as Config>::WeightInfo::validate_unsigned_and_then_heartbeat(
			heartbeat.validators_len,
		))]
		pub fn heartbeat(
			origin: OriginFor<T>,
			heartbeat: Heartbeat<frame_system::BlockNumberOf<T>>,
			// since signature verification is done in `validate_unsigned`
			// we can skip doing it here again.
			_signature: <T::AuthorityId as RuntimeAppPublic>::Signature,
		) -> DispatchResult {
			ensure_none(origin)?;

			let current_session = T::ValidatorSet::session_index();
			let exists =
				ReceivedHeartbeats::<T>::contains_key(current_session, heartbeat.authority_index);
			let keys = Keys::<T>::get();
			let public = keys.get(heartbeat.authority_index as usize);
			if let (false, Some(public)) = (exists, public) {
				Self::deposit_event(Event::<T>::HeartbeatReceived { authority_id: public.clone() });

				ReceivedHeartbeats::<T>::insert(current_session, heartbeat.authority_index, true);

				Ok(())
			} else if exists {
				Err(Error::<T>::DuplicatedHeartbeat.into())
			} else {
				Err(Error::<T>::InvalidKey.into())
			}
		}
	}

	#[pallet::hooks]
	impl<T: Config> Hooks<BlockNumberFor<T>> for Pallet<T> {
		fn offchain_worker(now: BlockNumberFor<T>) {
			// Only send messages if we are a potential validator.
			if sp_io::offchain::is_validator() {
				for res in Self::send_heartbeats(now).into_iter().flatten() {
					if let Err(e) = res {
						log::debug!(
							target: "runtime::im-online",
							"Skipping heartbeat at {:?}: {:?}",
							now,
							e,
						)
					}
				}
			} else {
				log::trace!(
					target: "runtime::im-online",
					"Skipping heartbeat at {:?}. Not a validator.",
					now,
				)
			}
		}
	}

	/// Invalid transaction custom error. Returned when validators_len field in heartbeat is
	/// incorrect.
	pub(crate) const INVALID_VALIDATORS_LEN: u8 = 10;

	#[pallet::validate_unsigned]
	impl<T: Config> ValidateUnsigned for Pallet<T> {
		type Call = Call<T>;

		fn validate_unsigned(_source: TransactionSource, call: &Self::Call) -> TransactionValidity {
			if let Call::heartbeat { heartbeat, signature } = call {
				if <Pallet<T>>::is_online(heartbeat.authority_index) {
					// we already received a heartbeat for this authority
					return InvalidTransaction::Stale.into()
				}

				// check if session index from heartbeat is recent
				let current_session = T::ValidatorSet::session_index();
				if heartbeat.session_index != current_session {
					return InvalidTransaction::Stale.into()
				}

				// verify that the incoming (unverified) pubkey is actually an authority id
				let keys = Keys::<T>::get();
				if keys.len() as u32 != heartbeat.validators_len {
					return InvalidTransaction::Custom(INVALID_VALIDATORS_LEN).into()
				}
				let authority_id = match keys.get(heartbeat.authority_index as usize) {
					Some(id) => id,
					None => return InvalidTransaction::BadProof.into(),
				};

				// check signature (this is expensive so we do it last).
				let signature_valid = heartbeat.using_encoded(|encoded_heartbeat| {
					authority_id.verify(&encoded_heartbeat, signature)
				});

				if !signature_valid {
					return InvalidTransaction::BadProof.into()
				}

				ValidTransaction::with_tag_prefix("ImOnline")
					.priority(T::UnsignedPriority::get())
					.and_provides((current_session, authority_id))
					.longevity(
						TryInto::<u64>::try_into(
							T::NextSessionRotation::average_session_length() / 2u32.into(),
						)
						.unwrap_or(64_u64),
					)
					.propagate(true)
					.build()
			} else {
				InvalidTransaction::Call.into()
			}
		}
	}
}

/// Keep track of number of authored blocks per authority, uncles are counted as
/// well since they're a valid proof of being online.
impl<T: Config + pallet_authorship::Config>
	pallet_authorship::EventHandler<ValidatorId<T>, frame_system::BlockNumberOf<T>> for Pallet<T>
{
	fn note_author(author: ValidatorId<T>) {
		Self::note_authorship(author);
	}
}

impl<T: Config> Pallet<T> {
	/// Returns `true` if a heartbeat has been received for the authority at
	/// `authority_index` in the authorities series or if the authority has
	/// authored at least one block, during the current session. Otherwise
	/// `false`.
	pub fn is_online(authority_index: AuthIndex) -> bool {
		let current_validators = T::ValidatorSet::validators();

		if authority_index >= current_validators.len() as u32 {
			return false
		}

		let authority = &current_validators[authority_index as usize];

		Self::is_online_aux(authority_index, authority)
	}

	fn is_online_aux(authority_index: AuthIndex, authority: &ValidatorId<T>) -> bool {
		let current_session = T::ValidatorSet::session_index();

		ReceivedHeartbeats::<T>::contains_key(current_session, authority_index) ||
			AuthoredBlocks::<T>::get(current_session, authority) != 0
	}

	/// Returns `true` if a heartbeat has been received for the authority at `authority_index` in
	/// the authorities series, during the current session. Otherwise `false`.
	pub fn received_heartbeat_in_current_session(authority_index: AuthIndex) -> bool {
		let current_session = T::ValidatorSet::session_index();
		ReceivedHeartbeats::<T>::contains_key(current_session, authority_index)
	}

	/// Note that the given authority has authored a block in the current session.
	fn note_authorship(author: ValidatorId<T>) {
		let current_session = T::ValidatorSet::session_index();

		AuthoredBlocks::<T>::mutate(current_session, author, |authored| *authored += 1);
	}

	pub(crate) fn send_heartbeats(
		block_number: frame_system::BlockNumberOf<T>,
	) -> OffchainResult<T, impl Iterator<Item = OffchainResult<T, ()>>> {
		const START_HEARTBEAT_RANDOM_PERIOD: Permill = Permill::from_percent(10);
		const START_HEARTBEAT_FINAL_PERIOD: Permill = Permill::from_percent(80);

		// this should give us a residual probability of 1/SESSION_LENGTH of sending an heartbeat,
		// i.e. all heartbeats spread uniformly, over most of the session. as the session progresses
		// the probability of sending an heartbeat starts to increase exponentially.
		let random_choice = |progress: Permill| {
			// given session progress `p` and session length `l`
			// the threshold formula is: p^6 + 1/l
			let session_length = T::NextSessionRotation::average_session_length();
			let residual = Permill::from_rational(1u32, session_length.saturated_into());
			let threshold: Permill = progress.saturating_pow(6).saturating_add(residual);

			let seed = sp_io::offchain::random_seed();
			let random = <u32>::decode(&mut TrailingZeroInput::new(seed.as_ref()))
				.expect("input is padded with zeroes; qed");
			let random = Permill::from_parts(random % Permill::ACCURACY);

			random <= threshold
		};

		let should_heartbeat = if let (Some(progress), _) =
			T::NextSessionRotation::estimate_current_session_progress(block_number)
		{
			// we try to get an estimate of the current session progress first since it should
			// provide more accurate results. we will start an early heartbeat period where we'll
			// randomly pick whether to heartbeat. after 80% of the session has elapsed, if we
			// haven't sent an heartbeat yet we'll send one unconditionally. the idea is to prevent
			// all nodes from sending the heartbeats at the same block and causing a temporary (but
			// deterministic) spike in transactions.
			progress >= START_HEARTBEAT_FINAL_PERIOD ||
				progress >= START_HEARTBEAT_RANDOM_PERIOD && random_choice(progress)
		} else {
			// otherwise we fallback to using the block number calculated at the beginning
			// of the session that should roughly correspond to the middle of the session
			let heartbeat_after = <HeartbeatAfter<T>>::get();
			block_number >= heartbeat_after
		};

		if !should_heartbeat {
			return Err(OffchainErr::TooEarly)
		}

		let session_index = T::ValidatorSet::session_index();
		let validators_len = Keys::<T>::decode_len().unwrap_or_default() as u32;

		Ok(Self::local_authority_keys().map(move |(authority_index, key)| {
			Self::send_single_heartbeat(
				authority_index,
				key,
				session_index,
				block_number,
				validators_len,
			)
		}))
	}

	fn send_single_heartbeat(
		authority_index: u32,
		key: T::AuthorityId,
		session_index: SessionIndex,
		block_number: frame_system::BlockNumberOf<T>,
		validators_len: u32,
	) -> OffchainResult<T, ()> {
		// A helper function to prepare heartbeat call.
		let prepare_heartbeat = || -> OffchainResult<T, Call<T>> {
			let heartbeat =
				Heartbeat { block_number, session_index, authority_index, validators_len };

			let signature = key.sign(&heartbeat.encode()).ok_or(OffchainErr::FailedSigning)?;

			Ok(Call::heartbeat { heartbeat, signature })
		};

		if Self::is_online(authority_index) {
			return Err(OffchainErr::AlreadyOnline(authority_index))
		}

		// acquire lock for that authority at current heartbeat to make sure we don't
		// send concurrent heartbeats.
		Self::with_heartbeat_lock(authority_index, session_index, block_number, || {
			let call = prepare_heartbeat()?;
			log::info!(
				target: "runtime::im-online",
				"[index: {:?}] Reporting im-online at block: {:?} (session: {:?}): {:?}",
				authority_index,
				block_number,
				session_index,
				call,
			);

			SubmitTransaction::<T, Call<T>>::submit_unsigned_transaction(call.into())
				.map_err(|_| OffchainErr::SubmitTransaction)?;

			Ok(())
		})
	}

	fn local_authority_keys() -> impl Iterator<Item = (u32, T::AuthorityId)> {
		// on-chain storage
		//
		// At index `idx`:
		// 1. A (ImOnline) public key to be used by a validator at index `idx` to send im-online
		//          heartbeats.
		let authorities = Keys::<T>::get();

		// local keystore
		//
		// All `ImOnline` public (+private) keys currently in the local keystore.
		let mut local_keys = T::AuthorityId::all();

		local_keys.sort();

		authorities.into_iter().enumerate().filter_map(move |(index, authority)| {
			local_keys
				.binary_search(&authority)
				.ok()
				.map(|location| (index as u32, local_keys[location].clone()))
		})
	}

	fn with_heartbeat_lock<R>(
		authority_index: u32,
		session_index: SessionIndex,
		now: frame_system::BlockNumberOf<T>,
		f: impl FnOnce() -> OffchainResult<T, R>,
	) -> OffchainResult<T, R> {
		let key = {
			let mut key = DB_PREFIX.to_vec();
			key.extend(authority_index.encode());
			key
		};
		let storage = StorageValueRef::persistent(&key);
		let res = storage.mutate(
			|status: Result<
				Option<HeartbeatStatus<frame_system::BlockNumberOf<T>>>,
				StorageRetrievalError,
			>| {
				// Check if there is already a lock for that particular block.
				// This means that the heartbeat has already been sent, and we are just waiting
				// for it to be included. However if it doesn't get included for INCLUDE_THRESHOLD
				// we will re-send it.
				match status {
					// we are still waiting for inclusion.
					Ok(Some(status)) if status.is_recent(session_index, now) =>
						Err(OffchainErr::WaitingForInclusion(status.sent_at)),
					// attempt to set new status
					_ => Ok(HeartbeatStatus { session_index, sent_at: now }),
				}
			},
		);
		if let Err(MutateStorageError::ValueFunctionFailed(err)) = res {
			return Err(err)
		}

		let mut new_status = res.map_err(|_| OffchainErr::FailedToAcquireLock)?;

		// we got the lock, let's try to send the heartbeat.
		let res = f();

		// clear the lock in case we have failed to send transaction.
		if res.is_err() {
			new_status.sent_at = 0u32.into();
			storage.set(&new_status);
		}

		res
	}

	fn initialize_keys(keys: &[T::AuthorityId]) {
		if !keys.is_empty() {
			assert!(Keys::<T>::get().is_empty(), "Keys are already initialized!");
			let bounded_keys = <BoundedSlice<'_, _, T::MaxKeys>>::try_from(keys)
				.expect("More than the maximum number of keys provided");
			Keys::<T>::put(bounded_keys);
		}
	}

	#[cfg(test)]
	fn set_keys(keys: Vec<T::AuthorityId>) {
		let bounded_keys = WeakBoundedVec::<_, T::MaxKeys>::try_from(keys)
			.expect("More than the maximum number of keys provided");
		Keys::<T>::put(bounded_keys);
	}
}

impl<T: Config> sp_runtime::BoundToRuntimeAppPublic for Pallet<T> {
	type Public = T::AuthorityId;
}

impl<T: Config> OneSessionHandler<T::AccountId> for Pallet<T> {
	type Key = T::AuthorityId;

	fn on_genesis_session<'a, I: 'a>(validators: I)
	where
		I: Iterator<Item = (&'a T::AccountId, T::AuthorityId)>,
	{
		let keys = validators.map(|x| x.1).collect::<Vec<_>>();
		Self::initialize_keys(&keys);
	}

	fn on_new_session<'a, I: 'a>(_changed: bool, validators: I, _queued_validators: I)
	where
		I: Iterator<Item = (&'a T::AccountId, T::AuthorityId)>,
	{
		// Tell the offchain worker to start making the next session's heartbeats.
		// Since we consider producing blocks as being online,
		// the heartbeat is deferred a bit to prevent spamming.
		let block_number = <frame_system::Pallet<T>>::block_number();
		let half_session = T::NextSessionRotation::average_session_length() / 2u32.into();
		<HeartbeatAfter<T>>::put(block_number + half_session);

		// Remember who the authorities are for the new session.
		let keys = validators.map(|x| x.1).collect::<Vec<_>>();
		let bounded_keys = WeakBoundedVec::<_, T::MaxKeys>::force_from(
			keys,
			Some(
				"Warning: The session has more keys than expected. \
  				A runtime configuration adjustment may be needed.",
			),
		);
		Keys::<T>::put(bounded_keys);
	}

	fn on_before_session_ending() {
		let session_index = T::ValidatorSet::session_index();
		let keys = Keys::<T>::get();
		let current_validators = T::ValidatorSet::validators();

		let offenders = current_validators
			.into_iter()
			.enumerate()
			.filter(|(index, id)| !Self::is_online_aux(*index as u32, id))
			.filter_map(|(_, id)| {
				<T::ValidatorSet as ValidatorSetWithIdentification<T::AccountId>>::IdentificationOf::convert(
					id.clone()
				).map(|full_id| (id, full_id))
			})
			.collect::<Vec<IdentificationTuple<T>>>();

		// Remove all received heartbeats and number of authored blocks from the
		// current session, they have already been processed and won't be needed
		// anymore.
		#[allow(deprecated)]
		ReceivedHeartbeats::<T>::remove_prefix(T::ValidatorSet::session_index(), None);
		#[allow(deprecated)]
		AuthoredBlocks::<T>::remove_prefix(T::ValidatorSet::session_index(), None);

		if offenders.is_empty() {
			Self::deposit_event(Event::<T>::AllGood);
		} else {
			Self::deposit_event(Event::<T>::SomeOffline { offline: offenders.clone() });

			let validator_set_count = keys.len() as u32;
			let offence = UnresponsivenessOffence { session_index, validator_set_count, offenders };
			if let Err(e) = T::ReportUnresponsiveness::report_offence(vec![], offence) {
				sp_runtime::print(e);
			}
		}
	}

	fn on_disabled(_i: u32) {
		// ignore
	}
}

/// An offence that is filed if a validator didn't send a heartbeat message.
#[derive(RuntimeDebug, TypeInfo)]
#[cfg_attr(feature = "std", derive(Clone, PartialEq, Eq))]
pub struct UnresponsivenessOffence<Offender> {
	/// The current session index in which we report the unresponsive validators.
	///
	/// It acts as a time measure for unresponsiveness reports and effectively will always point
	/// at the end of the session.
	pub session_index: SessionIndex,
	/// The size of the validator set in current session/era.
	pub validator_set_count: u32,
	/// Authorities that were unresponsive during the current era.
	pub offenders: Vec<Offender>,
}

impl<Offender: Clone> Offence<Offender> for UnresponsivenessOffence<Offender> {
	const ID: Kind = *b"im-online:offlin";
	type TimeSlot = SessionIndex;

	fn offenders(&self) -> Vec<Offender> {
		self.offenders.clone()
	}

	fn session_index(&self) -> SessionIndex {
		self.session_index
	}

	fn validator_set_count(&self) -> u32 {
		self.validator_set_count
	}

	fn time_slot(&self) -> Self::TimeSlot {
		self.session_index
	}

	fn disable_strategy(&self) -> DisableStrategy {
		DisableStrategy::Never
	}

	fn slash_fraction(&self, offenders: u32) -> Perbill {
		// the formula is min((3 * (k - (n / 10 + 1))) / n, 1) * 0.07
		// basically, 10% can be offline with no slash, but after that, it linearly climbs up to 7%
		// when 13/30 are offline (around 5% when 1/3 are offline).
		if let Some(threshold) = offenders.checked_sub(self.validator_set_count / 10 + 1) {
			let x = Perbill::from_rational(3 * threshold, self.validator_set_count);
			x.saturating_mul(Perbill::from_percent(7))
		} else {
			Perbill::default()
		}
	}
}<|MERGE_RESOLUTION|>--- conflicted
+++ resolved
@@ -339,12 +339,8 @@
 	/// more accurate then the value we calculate for `HeartbeatAfter`.
 	#[pallet::storage]
 	#[pallet::getter(fn heartbeat_after)]
-<<<<<<< HEAD
 	pub(crate) type HeartbeatAfter<T: Config> =
 		StorageValue<_, frame_system::BlockNumberOf<T>, ValueQuery>;
-=======
-	pub(super) type HeartbeatAfter<T: Config> = StorageValue<_, T::BlockNumber, ValueQuery>;
->>>>>>> cbf8939f
 
 	/// The current set of keys that may issue a heartbeat.
 	#[pallet::storage]
