[package]
name = "pallet-elections-phragmen"
version = "5.0.0-dev"
authors = ["Parity Technologies <admin@parity.io>"]
edition = "2021"
license = "Apache-2.0"
homepage = "https://substrate.io"
repository = "https://github.com/paritytech/substrate/"
description = "FRAME pallet based on seq-Phragmén election method."
readme = "README.md"

[package.metadata.docs.rs]
targets = ["x86_64-unknown-linux-gnu"]

[dependencies]
codec = { package = "parity-scale-codec", version = "3.2.2", default-features = false, features = [
	"derive",
] }
log = { version = "0.4.14", default-features = false }
scale-info = { version = "2.0.0", default-features = false, features = ["derive"] }
frame-benchmarking = { version = "4.0.0-dev", default-features = false, optional = true, path = "../benchmarking" }
frame-support = { version = "4.0.0-dev", default-features = false, path = "../support" }
frame-system = { version = "4.0.0-dev", default-features = false, path = "../system" }
sp-core = { version = "8.0.0", default-features = false, path = "../../primitives/core" }
sp-io = { version = "8.0.0", default-features = false, path = "../../primitives/io" }
sp-npos-elections = { version = "4.0.0-dev", default-features = false, path = "../../primitives/npos-elections" }
<<<<<<< HEAD
sp-runtime = { version = "7.0.0", default-features = false, path = "../../primitives/runtime" }
sp-std = { version = "5.0.0", default-features = false, path = "../../primitives/std" }
pallet-balances = { version = "4.0.0-dev", default-features = false, path = "../balances" }

[dev-dependencies]
sp-core = { version = "7.0.0", path = "../../primitives/core" }
=======
sp-runtime = { version = "8.0.0", default-features = false, path = "../../primitives/runtime" }
sp-std = { version = "6.0.0", default-features = false, path = "../../primitives/std" }

[dev-dependencies]
pallet-balances = { version = "4.0.0-dev", path = "../balances" }
sp-core = { version = "8.0.0", path = "../../primitives/core" }
>>>>>>> 06d8934f
sp-tracing = { path = "../../primitives/tracing" }
substrate-test-utils = { version = "4.0.0-dev", path = "../../test-utils" }

[features]
default = ["std"]
std = [
	"frame-benchmarking?/std",
	"codec/std",
	"frame-support/std",
	"frame-system/std",
	"pallet-balances/std",
	"log/std",
	"scale-info/std",
	"sp-core/std",
	"sp-io/std",
	"sp-npos-elections/std",
	"sp-runtime/std",
	"sp-std/std",
]
runtime-benchmarks = [
	"frame-benchmarking/runtime-benchmarks",
	"frame-support/runtime-benchmarks",
	"frame-system/runtime-benchmarks",
]
try-runtime = ["frame-support/try-runtime"]<|MERGE_RESOLUTION|>--- conflicted
+++ resolved
@@ -24,21 +24,12 @@
 sp-core = { version = "8.0.0", default-features = false, path = "../../primitives/core" }
 sp-io = { version = "8.0.0", default-features = false, path = "../../primitives/io" }
 sp-npos-elections = { version = "4.0.0-dev", default-features = false, path = "../../primitives/npos-elections" }
-<<<<<<< HEAD
-sp-runtime = { version = "7.0.0", default-features = false, path = "../../primitives/runtime" }
-sp-std = { version = "5.0.0", default-features = false, path = "../../primitives/std" }
-pallet-balances = { version = "4.0.0-dev", default-features = false, path = "../balances" }
-
-[dev-dependencies]
-sp-core = { version = "7.0.0", path = "../../primitives/core" }
-=======
 sp-runtime = { version = "8.0.0", default-features = false, path = "../../primitives/runtime" }
 sp-std = { version = "6.0.0", default-features = false, path = "../../primitives/std" }
 
 [dev-dependencies]
 pallet-balances = { version = "4.0.0-dev", path = "../balances" }
 sp-core = { version = "8.0.0", path = "../../primitives/core" }
->>>>>>> 06d8934f
 sp-tracing = { path = "../../primitives/tracing" }
 substrate-test-utils = { version = "4.0.0-dev", path = "../../test-utils" }
 
@@ -49,7 +40,6 @@
 	"codec/std",
 	"frame-support/std",
 	"frame-system/std",
-	"pallet-balances/std",
 	"log/std",
 	"scale-info/std",
 	"sp-core/std",
