--- conflicted
+++ resolved
@@ -303,15 +303,9 @@
 			ensure!(votes.len() <= MAXIMUM_VOTE, Error::<T>::MaximumVotesExceeded);
 			ensure!(!votes.is_empty(), Error::<T>::NoVotes);
 
-<<<<<<< HEAD
-			let candidates_count = <Candidates<T>>::decode_len().unwrap_or(0) as usize;
-			let members_count = <Members<T>>::decode_len().unwrap_or(0) as usize;
-			let runners_up_count = <RunnersUp<T>>::decode_len().unwrap_or(0) as usize;
-=======
 			let candidates_count = <Candidates<T>>::decode_len().unwrap_or(0);
 			let members_count = <Members<T>>::decode_len().unwrap_or(0);
 			let runners_up_count = <RunnersUp<T>>::decode_len().unwrap_or(0);
->>>>>>> cdbf7dae
 			// addition is valid: candidates, members and runners-up will never overlap.
 			let allowed_votes = candidates_count + members_count + runners_up_count;
 
@@ -363,13 +357,10 @@
 		/// A defunct voter is defined to be:
 		///   - a voter whose current submitted votes are all invalid. i.e. all of them are no
 		///     longer a candidate nor an active member or a runner-up.
-<<<<<<< HEAD
 		///
 		///
 		/// The origin must provide teh number of current candidates for the purpose of accurate
 		/// weight calculation.
-=======
->>>>>>> cdbf7dae
 		///
 		/// # <weight>
 		/// #### State
@@ -466,7 +457,6 @@
 		#[weight = (2_000_000_000, DispatchClass::Operational)]
 		fn renounce_candidacy(origin, renouncing: Renouncing) {
 			let who = ensure_signed(origin)?;
-<<<<<<< HEAD
 			match renouncing {
 				Renouncing::Member => {
 					// returns NorMember error in case of error.
@@ -504,51 +494,6 @@
 					}
 				}
 			};
-=======
-
-			// NOTE: this function attempts the 3 conditions (being a candidate, member, runner) and
-			// fails if none are matched. Unlike other Palette functions and modules where checks
-			// happen first and then execution happens, this function is written the other way
-			// around. The main intention is that reading all of the candidates, members and runners
-			// from storage is expensive. Furthermore, we know (soft proof) that they are always
-			// mutually exclusive. Hence, we try one, and only then decode more storage.
-
-			if let Ok(_replacement) = Self::remove_and_replace_member(&who) {
-				T::Currency::unreserve(&who, T::CandidacyBond::get());
-				Self::deposit_event(RawEvent::MemberRenounced(who.clone()));
-
-				// safety guard to make sure we do only one arm. Better to read runners later.
-				return Ok(());
-			}
-
-			let mut runners_up_with_stake = Self::runners_up();
-			// runners-up are NOT sorted based on account id. Linear search.
-			if let Some(index) = runners_up_with_stake.iter()
-				.position(|(ref r, ref _s)| r == &who)
-			{
-				runners_up_with_stake.remove(index);
-				// unreserve the bond
-				T::Currency::unreserve(&who, T::CandidacyBond::get());
-				// update storage.
-				<RunnersUp<T>>::put(runners_up_with_stake);
-
-				// safety guard to make sure we do only one arm. Better to read candidates later.
-				return Ok(());
-			}
-
-			let mut candidates = Self::candidates();
-			if let Ok(index) = candidates.binary_search(&who) {
-				candidates.remove(index);
-				// unreserve the bond
-				T::Currency::unreserve(&who, T::CandidacyBond::get());
-				// update storage.
-				<Candidates<T>>::put(candidates);
-
-				return Ok(());
-			}
-
-			Err(Error::<T>::InvalidOrigin)?
->>>>>>> cdbf7dae
 		}
 
 		/// Remove a particular member from the set. This is effective immediately and the bond of
