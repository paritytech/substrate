--- conflicted
+++ resolved
@@ -503,14 +503,9 @@
 		})]
 		pub fn remove_member(
 			origin: OriginFor<T>,
-<<<<<<< HEAD
 			who: AccountIdLookupOf<T>,
-			has_replacement: bool,
-=======
-			who: <T::Lookup as StaticLookup>::Source,
 			slash_bond: bool,
 			rerun_election: bool,
->>>>>>> 367dab0d
 		) -> DispatchResultWithPostInfo {
 			ensure_root(origin)?;
 			let who = T::Lookup::lookup(who)?;
