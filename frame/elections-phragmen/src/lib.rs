--- conflicted
+++ resolved
@@ -200,12 +200,7 @@
 
 	#[pallet::pallet]
 	#[pallet::storage_version(STORAGE_VERSION)]
-<<<<<<< HEAD
-	pub struct Pallet<T>(PhantomData<T>);
-=======
-	#[pallet::without_storage_info]
 	pub struct Pallet<T>(_);
->>>>>>> ac9c1c2b
 
 	#[pallet::config]
 	pub trait Config: frame_system::Config {
