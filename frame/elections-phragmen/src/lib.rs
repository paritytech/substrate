--- conflicted
+++ resolved
@@ -918,16 +918,9 @@
 		let _ = sp_npos_elections::seq_phragmen::<T::AccountId, Perbill>(
 			num_to_elect,
 			candidates,
-<<<<<<< HEAD
 			voters_and_votes.clone(),
 			None,
 		).map(|ElectionResult { winners, assignments: _ }| {
-=======
-			voters_and_votes,
-		);
-
-		if let Some(ElectionResult { winners, assignments }) = maybe_phragmen_result {
->>>>>>> 08828f29
 			let old_members_ids = <Members<T>>::take().into_iter()
 				.map(|(m, _)| m)
 				.collect::<Vec<T::AccountId>>();
