--- conflicted
+++ resolved
@@ -1020,15 +1020,12 @@
 		fn convert(x: u128) -> u64 {
 			x as u64
 		}
-<<<<<<< HEAD
 	}
 
 	parameter_types!{
 		pub const ElectionsPhragmenModuleId: LockIdentifier = *b"phrelect";
-=======
->>>>>>> f4b0afc6
-	}
-
+	}
+	
 	impl Trait for Test {
 		type ModuleId = ElectionsPhragmenModuleId;
 		type Event = Event;
