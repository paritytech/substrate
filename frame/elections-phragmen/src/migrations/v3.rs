--- conflicted
+++ resolved
@@ -19,13 +19,9 @@
 
 use codec::{Decode, Encode, FullCodec};
 use frame_support::{
-<<<<<<< HEAD
-	RuntimeDebug, Twox64Concat, traits::{PalletInfoAccess, StorageVersion}, weights::Weight,
-=======
-	traits::{GetPalletVersion, PalletVersion},
+	traits::{PalletInfoAccess, StorageVersion},
 	weights::Weight,
 	RuntimeDebug, Twox64Concat,
->>>>>>> cae555e3
 };
 use sp_std::prelude::*;
 
@@ -87,7 +83,6 @@
 		"Running migration for elections-phragmen with storage version {:?}",
 		storage_version,
 	);
-<<<<<<< HEAD
 
 	if storage_version <= 2 {
 		migrate_voters_to_recorded_deposit::<T>(old_voter_bond);
@@ -105,24 +100,6 @@
 			storage_version,
 		);
 		0
-=======
-	match maybe_storage_version {
-		Some(storage_version) if storage_version <= PalletVersion::new(2, 0, 0) => {
-			migrate_voters_to_recorded_deposit::<T>(old_voter_bond);
-			migrate_candidates_to_recorded_deposit::<T>(old_candidacy_bond);
-			migrate_runners_up_to_recorded_deposit::<T>(old_candidacy_bond);
-			migrate_members_to_recorded_deposit::<T>(old_candidacy_bond);
-			Weight::max_value()
-		},
-		_ => {
-			log::warn!(
-				target: "runtime::elections-phragmen",
-				"Attempted to apply migration to V3 but failed because storage version is {:?}",
-				maybe_storage_version,
-			);
-			0
-		},
->>>>>>> cae555e3
 	}
 }
 
