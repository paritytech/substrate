--- conflicted
+++ resolved
@@ -40,12 +40,7 @@
 /// (See also the `RemovePallet` migration in `frame/support/src/migrations.rs`)
 pub struct UnlockAndUnreserveAllFunds<T: crate::Config>(sp_std::marker::PhantomData<T>);
 
-<<<<<<< HEAD
 impl<T: crate::Config> UnlockAndUnreserveAllFunds<T> {
-=======
-impl<T: crate::Config> UnlockAndUnreserveAllFunds<T>
-{
->>>>>>> 29d1319f
 	/// Calculates and returns the total amounts deposited and staked by each account in the context
 	/// of this pallet.
 	///
