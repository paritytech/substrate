// This file is part of Substrate.

// Copyright (C) 2021 Parity Technologies (UK) Ltd.
// SPDX-License-Identifier: Apache-2.0

// Licensed under the Apache License, Version 2.0 (the "License");
// you may not use this file except in compliance with the License.
// You may obtain a copy of the License at
//
// 	http://www.apache.org/licenses/LICENSE-2.0
//
// Unless required by applicable law or agreed to in writing, software
// distributed under the License is distributed on an "AS IS" BASIS,
// WITHOUT WARRANTIES OR CONDITIONS OF ANY KIND, either express or implied.
// See the License for the specific language governing permissions and
// limitations under the License.

//! Migrations to version [`4.0.0`], as denoted by the changelog.

<<<<<<< HEAD
use frame_support::{weights::Weight, traits::{StorageVersion, Get}};
=======
use frame_support::{
	traits::{Get, GetPalletVersion, PalletVersion},
	weights::Weight,
};
>>>>>>> cae555e3

/// The old prefix.
pub const OLD_PREFIX: &[u8] = b"PhragmenElection";

/// Migrate the entire storage of this pallet to a new prefix.
///
/// This new prefix must be the same as the one set in construct_runtime. For safety, use
/// `PalletInfo` to get it, as:
/// `<Runtime as frame_system::Config>::PalletInfo::name::<ElectionsPhragmenPallet>`.
///
/// The old storage prefix, `PhragmenElection` is hardcoded in the migration code.
<<<<<<< HEAD
pub fn migrate<
	T: crate::Config,
	N: AsRef<str>,
>(new_pallet_name: N) -> Weight {
=======
pub fn migrate<T: frame_system::Config, P: GetPalletVersion, N: AsRef<str>>(
	new_pallet_name: N,
) -> Weight {
>>>>>>> cae555e3
	if new_pallet_name.as_ref().as_bytes() == OLD_PREFIX {
		log::info!(
			target: "runtime::elections-phragmen",
			"New pallet name is equal to the old prefix. No migration needs to be done.",
		);
		return 0
	}
	let storage_version = StorageVersion::get::<crate::Pallet<T>>();
	log::info!(
		target: "runtime::elections-phragmen",
		"Running migration to v4 for elections-phragmen with storage version {:?}",
		storage_version,
	);

<<<<<<< HEAD
	if storage_version <= 3 {
		log::info!("new prefix: {}", new_pallet_name.as_ref());
		frame_support::storage::migration::move_pallet(
			OLD_PREFIX,
			new_pallet_name.as_ref().as_bytes(),
		);

		StorageVersion::new(4).put::<crate::Pallet<T>>();

		<T as frame_system::Config>::BlockWeights::get().max_block
	} else {
		log::warn!(
			target: "runtime::elections-phragmen",
			"Attempted to apply migration to v4 but failed because storage version is {:?}",
			storage_version,
		);
		0
=======
	match maybe_storage_version {
		Some(storage_version) if storage_version <= PalletVersion::new(3, 0, 0) => {
			log::info!("new prefix: {}", new_pallet_name.as_ref());
			frame_support::storage::migration::move_pallet(
				OLD_PREFIX,
				new_pallet_name.as_ref().as_bytes(),
			);
			<T as frame_system::Config>::BlockWeights::get().max_block
		},
		_ => {
			log::warn!(
				target: "runtime::elections-phragmen",
				"Attempted to apply migration to v4 but failed because storage version is {:?}",
				maybe_storage_version,
			);
			0
		},
>>>>>>> cae555e3
	}
}

/// Some checks prior to migration. This can be linked to
/// [`frame_support::traits::OnRuntimeUpgrade::pre_upgrade`] for further testing.
///
/// Panics if anything goes wrong.
pub fn pre_migration<T: crate::Config, N: AsRef<str>>(new: N) {
	let new = new.as_ref();
	log::info!("pre-migration elections-phragmen test with new = {}", new);

	// the next key must exist, and start with the hash of `OLD_PREFIX`.
	let next_key = sp_io::storage::next_key(OLD_PREFIX).unwrap();
	assert!(next_key.starts_with(&sp_io::hashing::twox_128(OLD_PREFIX)));

	// ensure nothing is stored in the new prefix.
	assert!(
		sp_io::storage::next_key(new.as_bytes()).map_or(
			// either nothing is there
			true,
			// or we ensure that it has no common prefix with twox_128(new).
			|next_key| !next_key.starts_with(&sp_io::hashing::twox_128(new.as_bytes()))
		),
		"unexpected next_key({}) = {:?}",
		new,
		sp_core::hexdisplay::HexDisplay::from(&sp_io::storage::next_key(new.as_bytes()).unwrap())
	);
	// ensure storage version is 3.
	assert_eq!(StorageVersion::get::<crate::Pallet<T>>(), 3);
}

/// Some checks for after migration. This can be linked to
/// [`frame_support::traits::OnRuntimeUpgrade::post_upgrade`] for further testing.
///
/// Panics if anything goes wrong.
<<<<<<< HEAD
pub fn post_migration<T : crate::Config>() {
=======
pub fn post_migration<P: GetPalletVersion>() {
>>>>>>> cae555e3
	log::info!("post-migration elections-phragmen");
	// ensure we've been updated to v4 by the automatic write of crate version -> storage version.
	assert_eq!(StorageVersion::get::<crate::Pallet<T>>(), 4);
}<|MERGE_RESOLUTION|>--- conflicted
+++ resolved
@@ -17,14 +17,10 @@
 
 //! Migrations to version [`4.0.0`], as denoted by the changelog.
 
-<<<<<<< HEAD
-use frame_support::{weights::Weight, traits::{StorageVersion, Get}};
-=======
 use frame_support::{
-	traits::{Get, GetPalletVersion, PalletVersion},
+	traits::{Get, StorageVersion},
 	weights::Weight,
 };
->>>>>>> cae555e3
 
 /// The old prefix.
 pub const OLD_PREFIX: &[u8] = b"PhragmenElection";
@@ -36,16 +32,7 @@
 /// `<Runtime as frame_system::Config>::PalletInfo::name::<ElectionsPhragmenPallet>`.
 ///
 /// The old storage prefix, `PhragmenElection` is hardcoded in the migration code.
-<<<<<<< HEAD
-pub fn migrate<
-	T: crate::Config,
-	N: AsRef<str>,
->(new_pallet_name: N) -> Weight {
-=======
-pub fn migrate<T: frame_system::Config, P: GetPalletVersion, N: AsRef<str>>(
-	new_pallet_name: N,
-) -> Weight {
->>>>>>> cae555e3
+pub fn migrate<T: crate::Config, N: AsRef<str>>(new_pallet_name: N) -> Weight {
 	if new_pallet_name.as_ref().as_bytes() == OLD_PREFIX {
 		log::info!(
 			target: "runtime::elections-phragmen",
@@ -60,7 +47,6 @@
 		storage_version,
 	);
 
-<<<<<<< HEAD
 	if storage_version <= 3 {
 		log::info!("new prefix: {}", new_pallet_name.as_ref());
 		frame_support::storage::migration::move_pallet(
@@ -78,25 +64,6 @@
 			storage_version,
 		);
 		0
-=======
-	match maybe_storage_version {
-		Some(storage_version) if storage_version <= PalletVersion::new(3, 0, 0) => {
-			log::info!("new prefix: {}", new_pallet_name.as_ref());
-			frame_support::storage::migration::move_pallet(
-				OLD_PREFIX,
-				new_pallet_name.as_ref().as_bytes(),
-			);
-			<T as frame_system::Config>::BlockWeights::get().max_block
-		},
-		_ => {
-			log::warn!(
-				target: "runtime::elections-phragmen",
-				"Attempted to apply migration to v4 but failed because storage version is {:?}",
-				maybe_storage_version,
-			);
-			0
-		},
->>>>>>> cae555e3
 	}
 }
 
@@ -132,11 +99,7 @@
 /// [`frame_support::traits::OnRuntimeUpgrade::post_upgrade`] for further testing.
 ///
 /// Panics if anything goes wrong.
-<<<<<<< HEAD
-pub fn post_migration<T : crate::Config>() {
-=======
-pub fn post_migration<P: GetPalletVersion>() {
->>>>>>> cae555e3
+pub fn post_migration<T: crate::Config>() {
 	log::info!("post-migration elections-phragmen");
 	// ensure we've been updated to v4 by the automatic write of crate version -> storage version.
 	assert_eq!(StorageVersion::get::<crate::Pallet<T>>(), 4);
