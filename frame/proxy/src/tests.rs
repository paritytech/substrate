--- conflicted
+++ resolved
@@ -345,11 +345,7 @@
 		System::assert_last_event(ProxyEvent::ProxyExecuted { result: Ok(()) }.into());
 		assert_ok!(Proxy::proxy(Origin::signed(4), 1, None, call.clone()));
 		System::assert_last_event(
-<<<<<<< HEAD
-			ProxyEvent::ProxyExecuted { result: Err(DispatchError::BadOrigin) }.into(),
-=======
-			ProxyEvent::ProxyExecuted(Err(SystemError::CallFiltered.into())).into(),
->>>>>>> 3524f6e6
+			ProxyEvent::ProxyExecuted { result: Err(SystemError::CallFiltered.into()) }.into(),
 		);
 
 		let derivative_id = Utility::derivative_account_id(1, 0);
@@ -362,19 +358,11 @@
 		System::assert_last_event(ProxyEvent::ProxyExecuted { result: Ok(()) }.into());
 		assert_ok!(Proxy::proxy(Origin::signed(3), 1, None, call.clone()));
 		System::assert_last_event(
-<<<<<<< HEAD
-			ProxyEvent::ProxyExecuted { result: Err(DispatchError::BadOrigin) }.into(),
+			ProxyEvent::ProxyExecuted { result: Err(SystemError::CallFiltered.into()) }.into(),
 		);
 		assert_ok!(Proxy::proxy(Origin::signed(4), 1, None, call.clone()));
 		System::assert_last_event(
-			ProxyEvent::ProxyExecuted { result: Err(DispatchError::BadOrigin) }.into(),
-=======
-			ProxyEvent::ProxyExecuted(Err(SystemError::CallFiltered.into())).into(),
-		);
-		assert_ok!(Proxy::proxy(Origin::signed(4), 1, None, call.clone()));
-		System::assert_last_event(
-			ProxyEvent::ProxyExecuted(Err(SystemError::CallFiltered.into())).into(),
->>>>>>> 3524f6e6
+			ProxyEvent::ProxyExecuted { result: Err(SystemError::CallFiltered.into()) }.into(),
 		);
 
 		let call = Box::new(Call::Utility(UtilityCall::batch { calls: vec![*inner] }));
@@ -385,21 +373,12 @@
 		]);
 		assert_ok!(Proxy::proxy(Origin::signed(3), 1, None, call.clone()));
 		System::assert_last_event(
-<<<<<<< HEAD
-			ProxyEvent::ProxyExecuted { result: Err(DispatchError::BadOrigin) }.into(),
-		);
-		assert_ok!(Proxy::proxy(Origin::signed(4), 1, None, call.clone()));
-		expect_events(vec![
-			UtilityEvent::BatchInterrupted(0, DispatchError::BadOrigin).into(),
-			ProxyEvent::ProxyExecuted { result: Ok(()) }.into(),
-=======
-			ProxyEvent::ProxyExecuted(Err(SystemError::CallFiltered.into())).into(),
+			ProxyEvent::ProxyExecuted { result: Err(SystemError::CallFiltered.into()) }.into(),
 		);
 		assert_ok!(Proxy::proxy(Origin::signed(4), 1, None, call.clone()));
 		expect_events(vec![
 			UtilityEvent::BatchInterrupted(0, SystemError::CallFiltered.into()).into(),
-			ProxyEvent::ProxyExecuted(Ok(())).into(),
->>>>>>> 3524f6e6
+			ProxyEvent::ProxyExecuted { result: Ok(()) }.into(),
 		]);
 
 		let inner =
@@ -412,39 +391,22 @@
 		]);
 		assert_ok!(Proxy::proxy(Origin::signed(3), 1, None, call.clone()));
 		System::assert_last_event(
-<<<<<<< HEAD
-			ProxyEvent::ProxyExecuted { result: Err(DispatchError::BadOrigin) }.into(),
-		);
-		assert_ok!(Proxy::proxy(Origin::signed(4), 1, None, call.clone()));
-		expect_events(vec![
-			UtilityEvent::BatchInterrupted(0, DispatchError::BadOrigin).into(),
-			ProxyEvent::ProxyExecuted { result: Ok(()) }.into(),
-=======
-			ProxyEvent::ProxyExecuted(Err(SystemError::CallFiltered.into())).into(),
+			ProxyEvent::ProxyExecuted { result: Err(SystemError::CallFiltered.into()) }.into(),
 		);
 		assert_ok!(Proxy::proxy(Origin::signed(4), 1, None, call.clone()));
 		expect_events(vec![
 			UtilityEvent::BatchInterrupted(0, SystemError::CallFiltered.into()).into(),
-			ProxyEvent::ProxyExecuted(Ok(())).into(),
->>>>>>> 3524f6e6
+			ProxyEvent::ProxyExecuted { result: Ok(()) }.into(),
 		]);
 
 		let call = Box::new(Call::Proxy(ProxyCall::remove_proxies {}));
 		assert_ok!(Proxy::proxy(Origin::signed(3), 1, None, call.clone()));
 		System::assert_last_event(
-<<<<<<< HEAD
-			ProxyEvent::ProxyExecuted { result: Err(DispatchError::BadOrigin) }.into(),
+			ProxyEvent::ProxyExecuted { result: Err(SystemError::CallFiltered.into()) }.into(),
 		);
 		assert_ok!(Proxy::proxy(Origin::signed(4), 1, None, call.clone()));
 		System::assert_last_event(
-			ProxyEvent::ProxyExecuted { result: Err(DispatchError::BadOrigin) }.into(),
-=======
-			ProxyEvent::ProxyExecuted(Err(SystemError::CallFiltered.into())).into(),
-		);
-		assert_ok!(Proxy::proxy(Origin::signed(4), 1, None, call.clone()));
-		System::assert_last_event(
-			ProxyEvent::ProxyExecuted(Err(SystemError::CallFiltered.into())).into(),
->>>>>>> 3524f6e6
+			ProxyEvent::ProxyExecuted { result: Err(SystemError::CallFiltered.into()) }.into(),
 		);
 		assert_ok!(Proxy::proxy(Origin::signed(2), 1, None, call.clone()));
 		expect_events(vec![
@@ -526,11 +488,7 @@
 		let call = Box::new(Call::System(SystemCall::set_code { code: vec![] }));
 		assert_ok!(Proxy::proxy(Origin::signed(3), 1, None, call.clone()));
 		System::assert_last_event(
-<<<<<<< HEAD
-			ProxyEvent::ProxyExecuted { result: Err(DispatchError::BadOrigin) }.into(),
-=======
-			ProxyEvent::ProxyExecuted(Err(SystemError::CallFiltered.into())).into(),
->>>>>>> 3524f6e6
+			ProxyEvent::ProxyExecuted { result: Err(SystemError::CallFiltered.into()) }.into(),
 		);
 
 		let call =
@@ -538,11 +496,7 @@
 		assert_ok!(Call::Proxy(super::Call::new_call_variant_proxy(1, None, call.clone()))
 			.dispatch(Origin::signed(2)));
 		System::assert_last_event(
-<<<<<<< HEAD
-			ProxyEvent::ProxyExecuted { result: Err(DispatchError::BadOrigin) }.into(),
-=======
-			ProxyEvent::ProxyExecuted(Err(SystemError::CallFiltered.into())).into(),
->>>>>>> 3524f6e6
+			ProxyEvent::ProxyExecuted { result: Err(SystemError::CallFiltered.into()) }.into(),
 		);
 		assert_ok!(Proxy::proxy(Origin::signed(3), 1, None, call.clone()));
 		System::assert_last_event(ProxyEvent::ProxyExecuted { result: Ok(()) }.into());
