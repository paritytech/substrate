--- conflicted
+++ resolved
@@ -377,14 +377,9 @@
 		);
 		assert_ok!(Proxy::proxy(Origin::signed(4), 1, None, call.clone()));
 		expect_events(vec![
-<<<<<<< HEAD
-			UtilityEvent::BatchInterrupted(0, SystemError::CallFiltered.into()).into(),
-			ProxyEvent::ProxyExecuted { result: Ok(()) }.into(),
-=======
 			UtilityEvent::BatchInterrupted { index: 0, error: SystemError::CallFiltered.into() }
 				.into(),
-			ProxyEvent::ProxyExecuted(Ok(())).into(),
->>>>>>> 7ebab91e
+			ProxyEvent::ProxyExecuted { result: Ok(()) }.into(),
 		]);
 
 		let inner =
@@ -401,14 +396,9 @@
 		);
 		assert_ok!(Proxy::proxy(Origin::signed(4), 1, None, call.clone()));
 		expect_events(vec![
-<<<<<<< HEAD
-			UtilityEvent::BatchInterrupted(0, SystemError::CallFiltered.into()).into(),
-			ProxyEvent::ProxyExecuted { result: Ok(()) }.into(),
-=======
 			UtilityEvent::BatchInterrupted { index: 0, error: SystemError::CallFiltered.into() }
 				.into(),
-			ProxyEvent::ProxyExecuted(Ok(())).into(),
->>>>>>> 7ebab91e
+			ProxyEvent::ProxyExecuted { result: Ok(()) }.into(),
 		]);
 
 		let call = Box::new(Call::Proxy(ProxyCall::remove_proxies {}));
