--- conflicted
+++ resolved
@@ -368,11 +368,7 @@
 		);
 		assert_ok!(Proxy::proxy(Origin::signed(4), 1, None, call.clone()));
 		expect_events(vec![
-<<<<<<< HEAD
-			UtilityEvent::BatchInterrupted { index: 0, error: DispatchError::BadOrigin }.into(),
-=======
 			UtilityEvent::BatchInterrupted(0, SystemError::CallFiltered.into()).into(),
->>>>>>> 7e42d778
 			ProxyEvent::ProxyExecuted(Ok(())).into(),
 		]);
 
@@ -390,11 +386,7 @@
 		);
 		assert_ok!(Proxy::proxy(Origin::signed(4), 1, None, call.clone()));
 		expect_events(vec![
-<<<<<<< HEAD
-			UtilityEvent::BatchInterrupted { index: 0, error: DispatchError::BadOrigin }.into(),
-=======
 			UtilityEvent::BatchInterrupted(0, SystemError::CallFiltered.into()).into(),
->>>>>>> 7e42d778
 			ProxyEvent::ProxyExecuted(Ok(())).into(),
 		]);
 
