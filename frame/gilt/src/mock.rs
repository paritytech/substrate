--- conflicted
+++ resolved
@@ -77,11 +77,6 @@
 }
 
 impl pallet_balances::Config for Test {
-<<<<<<< HEAD
-	type MaxLocks = ();
-	type MaxReserves = ();
-=======
->>>>>>> f6e265d5
 	type Balance = u64;
 	type DustRemoval = ();
 	type Event = Event;
@@ -89,6 +84,7 @@
 	type AccountStore = System;
 	type WeightInfo = ();
 	type MaxLocks = ();
+	type MaxReserves = ();
 }
 
 parameter_types! {
