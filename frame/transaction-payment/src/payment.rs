--- conflicted
+++ resolved
@@ -55,11 +55,7 @@
 /// Default implementation for a Currency and an OnUnbalanced handler.
 impl<T, C, OU> OnChargeTransaction<T> for CurrencyAdapter<C, OU>
 where
-<<<<<<< HEAD
-	T: Trait,
-=======
 	T: Config,
->>>>>>> 21fe14af
 	T::TransactionByteFee: Get<<C as Currency<<T as frame_system::Config>::AccountId>>::Balance>,
 	C: Currency<<T as frame_system::Config>::AccountId>,
 	C::PositiveImbalance:
