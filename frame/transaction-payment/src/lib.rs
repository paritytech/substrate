--- conflicted
+++ resolved
@@ -160,22 +160,12 @@
 
 		let weights = T::BlockWeights::get();
 		// the computed ratio is only among the normal class.
-<<<<<<< HEAD
 		let normal_max_weight = weights.get(DispatchClass::Normal).max_total
 			.unwrap_or_else(|| weights.max_block);
 		let current_block_weight = <frame_system::Module<T>>::block_weight();
 		let normal_block_weight = *current_block_weight
 			.get(DispatchClass::Normal)
 			.min(&normal_max_weight);
-=======
-		let normal_max_weight =
-			<T as frame_system::Config>::AvailableBlockRatio::get() *
-			<T as frame_system::Config>::MaximumBlockWeight::get();
-		let normal_block_weight =
-			<frame_system::Module<T>>::block_weight()
-			.get(frame_support::weights::DispatchClass::Normal)
-			.min(normal_max_weight);
->>>>>>> e4ae38b0
 
 		let s = S::get();
 		let v = V::get();
@@ -273,11 +263,7 @@
 			assert!(
 				<Multiplier as sp_runtime::traits::Bounded>::max_value() >=
 				Multiplier::checked_from_integer(
-<<<<<<< HEAD
 					T::BlockWeights::get().max_block.try_into().unwrap()
-=======
-					<T as frame_system::Config>::MaximumBlockWeight::get().try_into().unwrap()
->>>>>>> e4ae38b0
 				).unwrap(),
 			);
 
@@ -436,11 +422,7 @@
 	fn weight_to_fee(weight: Weight) -> BalanceOf<T> {
 		// cap the weight to the maximum defined in runtime, otherwise it will be the
 		// `Bounded` maximum of its data type, which is not desired.
-<<<<<<< HEAD
 		let capped_weight = weight.min(T::BlockWeights::get().max_block);
-=======
-		let capped_weight = weight.min(<T as frame_system::Config>::MaximumBlockWeight::get());
->>>>>>> e4ae38b0
 		T::WeightToFee::calc(&capped_weight)
 	}
 }
@@ -887,11 +869,7 @@
 			// fee will be proportional to what is the actual maximum weight in the runtime.
 			assert_eq!(
 				Balances::free_balance(&1),
-<<<<<<< HEAD
-				(10000 - <Runtime as frame_system::Trait>::BlockWeights::get().max_block) as u64
-=======
-				(10000 - <Runtime as frame_system::Config>::MaximumBlockWeight::get()) as u64
->>>>>>> e4ae38b0
+				(10000 - <Runtime as frame_system::Config>::BlockWeights::get().max_block) as u64
 			);
 		});
 	}
