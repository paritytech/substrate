// This file is part of Substrate.

// Copyright (C) 2019-2021 Parity Technologies (UK) Ltd.
// SPDX-License-Identifier: Apache-2.0

// Licensed under the Apache License, Version 2.0 (the "License");
// you may not use this file except in compliance with the License.
// You may obtain a copy of the License at
//
// 	http://www.apache.org/licenses/LICENSE-2.0
//
// Unless required by applicable law or agreed to in writing, software
// distributed under the License is distributed on an "AS IS" BASIS,
// WITHOUT WARRANTIES OR CONDITIONS OF ANY KIND, either express or implied.
// See the License for the specific language governing permissions and
// limitations under the License.

//! # Transaction Payment Pallet
//!
//! This pallet provides the basic logic needed to pay the absolute minimum amount needed for a
//! transaction to be included. This includes:
//!   - _base fee_: This is the minimum amount a user pays for a transaction. It is declared
//! 	as a base _weight_ in the runtime and converted to a fee using `WeightToFee`.
//!   - _weight fee_: A fee proportional to amount of weight a transaction consumes.
//!   - _length fee_: A fee proportional to the encoded length of the transaction.
//!   - _tip_: An optional tip. Tip increases the priority of the transaction, giving it a higher
//!     chance to be included by the transaction queue.
//!
//! The base fee and adjusted weight and length fees constitute the _inclusion fee_, which is
//! the minimum fee for a transaction to be included in a block.
//!
//! The formula of final fee:
//!   ```ignore
//!   inclusion_fee = base_fee + length_fee + [targeted_fee_adjustment * weight_fee];
//!   final_fee = inclusion_fee + tip;
//!   ```
//!
//!   - `targeted_fee_adjustment`: This is a multiplier that can tune the final fee based on
//! 	the congestion of the network.
//!
//! Additionally, this pallet allows one to configure:
//!   - The mapping between one unit of weight to one unit of fee via [`Config::WeightToFee`].
//!   - A means of updating the fee for the next block, via defining a multiplier, based on the
//!     final state of the chain at the end of the previous block. This can be configured via
//!     [`Config::FeeMultiplierUpdate`]
//!   - How the fees are paid via [`Config::OnChargeTransaction`].

#![cfg_attr(not(feature = "std"), no_std)]

use codec::{Encode, Decode};

use sp_runtime::{
	FixedU128, FixedPointNumber, FixedPointOperand, Perquintill, RuntimeDebug,
	transaction_validity::{
		TransactionPriority, ValidTransaction, TransactionValidityError, TransactionValidity,
	},
	traits::{
		Saturating, SignedExtension, SaturatedConversion, Convert, Dispatchable,
		DispatchInfoOf, PostDispatchInfoOf,
	},
};
use sp_std::prelude::*;

use frame_support::{
	traits::Get,
	weights::{
		Weight, DispatchInfo, PostDispatchInfo, GetDispatchInfo, Pays, WeightToFeePolynomial,
		WeightToFeeCoefficient, DispatchClass,
	},
	dispatch::DispatchResult,
};

mod payment;
mod types;

pub use pallet::*;
pub use payment::*;
pub use types::{InclusionFee, FeeDetails, RuntimeDispatchInfo};

/// Fee multiplier.
pub type Multiplier = FixedU128;

type BalanceOf<T> = <<T as Config>::OnChargeTransaction as OnChargeTransaction<T>>::Balance;

/// A struct to update the weight multiplier per block. It implements `Convert<Multiplier,
/// Multiplier>`, meaning that it can convert the previous multiplier to the next one. This should
/// be called on `on_finalize` of a block, prior to potentially cleaning the weight data from the
/// system pallet.
///
/// given:
/// 	s = previous block weight
/// 	s'= ideal block weight
/// 	m = maximum block weight
///		diff = (s - s')/m
///		v = 0.00001
///		t1 = (v * diff)
///		t2 = (v * diff)^2 / 2
///	then:
/// 	next_multiplier = prev_multiplier * (1 + t1 + t2)
///
/// Where `(s', v)` must be given as the `Get` implementation of the `T` generic type. Moreover, `M`
/// must provide the minimum allowed value for the multiplier. Note that a runtime should ensure
/// with tests that the combination of this `M` and `V` is not such that the multiplier can drop to
/// zero and never recover.
///
/// note that `s'` is interpreted as a portion in the _normal transaction_ capacity of the block.
/// For example, given `s' == 0.25` and `AvailableBlockRatio = 0.75`, then the target fullness is
/// _0.25 of the normal capacity_ and _0.1875 of the entire block_.
///
/// This implementation implies the bound:
/// - `v ≤ p / k * (s − s')`
/// - or, solving for `p`: `p >= v * k * (s - s')`
///
/// where `p` is the amount of change over `k` blocks.
///
/// Hence:
/// - in a fully congested chain: `p >= v * k * (1 - s')`.
/// - in an empty chain: `p >= v * k * (-s')`.
///
/// For example, when all blocks are full and there are 28800 blocks per day (default in `substrate-node`)
/// and v == 0.00001, s' == 0.1875, we'd have:
///
/// p >= 0.00001 * 28800 * 0.8125
/// p >= 0.234
///
/// Meaning that fees can change by around ~23% per day, given extreme congestion.
///
/// More info can be found at:
/// <https://w3f-research.readthedocs.io/en/latest/polkadot/Token%20Economics.html>
pub struct TargetedFeeAdjustment<T, S, V, M>(sp_std::marker::PhantomData<(T, S, V, M)>);

/// Something that can convert the current multiplier to the next one.
pub trait MultiplierUpdate: Convert<Multiplier, Multiplier> {
	/// Minimum multiplier
	fn min() -> Multiplier;
	/// Target block saturation level
	fn target() -> Perquintill;
	/// Variability factor
	fn variability() -> Multiplier;
}

impl MultiplierUpdate for () {
	fn min() -> Multiplier {
		Default::default()
	}
	fn target() -> Perquintill {
		Default::default()
	}
	fn variability() -> Multiplier {
		Default::default()
	}
}

impl<T, S, V, M> MultiplierUpdate for TargetedFeeAdjustment<T, S, V, M>
	where T: frame_system::Config, S: Get<Perquintill>, V: Get<Multiplier>, M: Get<Multiplier>,
{
	fn min() -> Multiplier {
		M::get()
	}
	fn target() -> Perquintill {
		S::get()
	}
	fn variability() -> Multiplier {
		V::get()
	}
}

impl<T, S, V, M> Convert<Multiplier, Multiplier> for TargetedFeeAdjustment<T, S, V, M>
	where T: frame_system::Config, S: Get<Perquintill>, V: Get<Multiplier>, M: Get<Multiplier>,
{
	fn convert(previous: Multiplier) -> Multiplier {
		// Defensive only. The multiplier in storage should always be at most positive. Nonetheless
		// we recover here in case of errors, because any value below this would be stale and can
		// never change.
		let min_multiplier = M::get();
		let previous = previous.max(min_multiplier);

		let weights = T::BlockWeights::get();
		// the computed ratio is only among the normal class.
		let normal_max_weight = weights.get(DispatchClass::Normal).max_total
			.unwrap_or_else(|| weights.max_block);
		let current_block_weight = <frame_system::Pallet<T>>::block_weight();
		let normal_block_weight = *current_block_weight
			.get(DispatchClass::Normal)
			.min(&normal_max_weight);

		let s = S::get();
		let v = V::get();

		let target_weight = (s * normal_max_weight) as u128;
		let block_weight = normal_block_weight as u128;

		// determines if the first_term is positive
		let positive = block_weight >= target_weight;
		let diff_abs = block_weight.max(target_weight) - block_weight.min(target_weight);

		// defensive only, a test case assures that the maximum weight diff can fit in Multiplier
		// without any saturation.
		let diff = Multiplier::saturating_from_rational(diff_abs, normal_max_weight.max(1));
		let diff_squared = diff.saturating_mul(diff);

		let v_squared_2 = v.saturating_mul(v) / Multiplier::saturating_from_integer(2);

		let first_term = v.saturating_mul(diff);
		let second_term = v_squared_2.saturating_mul(diff_squared);

		if positive {
			let excess = first_term.saturating_add(second_term).saturating_mul(previous);
			previous.saturating_add(excess).max(min_multiplier)
		} else {
			// Defensive-only: first_term > second_term. Safe subtraction.
			let negative = first_term.saturating_sub(second_term).saturating_mul(previous);
			previous.saturating_sub(negative).max(min_multiplier)
		}
	}
}

/// Storage releases of the pallet.
#[derive(Encode, Decode, Clone, Copy, PartialEq, Eq, RuntimeDebug)]
enum Releases {
	/// Original version of the pallet.
	V1Ancient,
	/// One that bumps the usage to FixedU128 from FixedI128.
	V2,
}

impl Default for Releases {
	fn default() -> Self {
		Releases::V1Ancient
	}
}

#[frame_support::pallet]
pub mod pallet {
	use frame_support::pallet_prelude::*;
	use frame_system::pallet_prelude::*;
	use super::*;

	#[pallet::pallet]
	#[pallet::generate_store(pub(super) trait Store)]
	pub struct Pallet<T>(_);

	#[pallet::config]
	pub trait Config: frame_system::Config {
		/// Handler for withdrawing, refunding and depositing the transaction fee.
		/// Transaction fees are withdrawn before the transaction is executed.
		/// After the transaction was executed the transaction weight can be
		/// adjusted, depending on the used resources by the transaction. If the
		/// transaction weight is lower than expected, parts of the transaction fee
		/// might be refunded. In the end the fees can be deposited.
		type OnChargeTransaction: OnChargeTransaction<Self>;

		/// The fee to be paid for making a transaction; the per-byte portion.
		#[pallet::constant]
		type TransactionByteFee: Get<BalanceOf<Self>>;

		/// Convert a weight value into a deductible fee based on the currency type.
		type WeightToFee: WeightToFeePolynomial<Balance = BalanceOf<Self>>;

		/// Update the multiplier of the next block, based on the previous block's weight.
		type FeeMultiplierUpdate: MultiplierUpdate;
	}

	#[pallet::extra_constants]
	impl<T: Config> Pallet<T> {
		//TODO: rename to snake case after https://github.com/paritytech/substrate/issues/8826 fixed.
		#[allow(non_snake_case)]
		/// The polynomial that is applied in order to derive fee from weight.
		fn WeightToFee() -> Vec<WeightToFeeCoefficient<BalanceOf<T>>> {
			T::WeightToFee::polynomial().to_vec()
		}
	}

	#[pallet::type_value]
	pub fn NextFeeMultiplierOnEmpty() -> Multiplier { Multiplier::saturating_from_integer(1) }

	#[pallet::storage]
	#[pallet::getter(fn next_fee_multiplier)]
	pub type NextFeeMultiplier<T: Config> = StorageValue<
		_,
		Multiplier,
		ValueQuery,
		NextFeeMultiplierOnEmpty
	>;

	#[pallet::storage]
	pub(super) type StorageVersion<T: Config> = StorageValue<_, Releases, ValueQuery>;

	#[pallet::genesis_config]
	pub struct GenesisConfig;

	#[cfg(feature = "std")]
	impl Default for GenesisConfig {
		fn default() -> Self {
			Self
		}
	}

	#[pallet::genesis_build]
	impl<T: Config> GenesisBuild<T> for GenesisConfig {
		fn build(&self) {
			StorageVersion::<T>::put(Releases::V2);
		}
	}

	#[pallet::hooks]
	impl<T: Config> Hooks<BlockNumberFor<T>> for Pallet<T> {
		fn on_finalize(_: T::BlockNumber) {
			<NextFeeMultiplier<T>>::mutate(|fm| {
				*fm = T::FeeMultiplierUpdate::convert(*fm);
			});
		}

		fn integrity_test() {
			// given weight == u64, we build multipliers from `diff` of two weight values, which can
			// at most be maximum block weight. Make sure that this can fit in a multiplier without
			// loss.
			use sp_std::convert::TryInto;
			assert!(
				<Multiplier as sp_runtime::traits::Bounded>::max_value() >=
				Multiplier::checked_from_integer(
					T::BlockWeights::get().max_block.try_into().unwrap()
				).unwrap(),
			);

			// This is the minimum value of the multiplier. Make sure that if we collapse to this
			// value, we can recover with a reasonable amount of traffic. For this test we assert
			// that if we collapse to minimum, the trend will be positive with a weight value
			// which is 1% more than the target.
			let min_value = T::FeeMultiplierUpdate::min();
			let mut target = T::FeeMultiplierUpdate::target() *
				T::BlockWeights::get().get(DispatchClass::Normal).max_total.expect(
					"Setting `max_total` for `Normal` dispatch class is not compatible with \
					`transaction-payment` pallet."
				);
			// add 1 percent;
			let addition = target / 100;
			if addition == 0 {
				// this is most likely because in a test setup we set everything to ().
				return;
			}
			target += addition;

			#[cfg(any(feature = "std", test))]
			sp_io::TestExternalities::new_empty().execute_with(|| {
				<frame_system::Pallet<T>>::set_block_consumed_resources(target, 0);
				let next = T::FeeMultiplierUpdate::convert(min_value);
				assert!(next > min_value, "The minimum bound of the multiplier is too low. When \
					block saturation is more than target by 1% and multiplier is minimal then \
					the multiplier doesn't increase."
				);
			});
		}
	}
}

impl<T: Config> Pallet<T> where
	BalanceOf<T>: FixedPointOperand
{
	/// Query the data that we know about the fee of a given `call`.
	///
	/// This pallet is not and cannot be aware of the internals of a signed extension, for example
	/// a tip. It only interprets the extrinsic as some encoded value and accounts for its weight
	/// and length, the runtime's extrinsic base weight, and the current fee multiplier.
	///
	/// All dispatchables must be annotated with weight and will have some fee info. This function
	/// always returns.
	pub fn query_info<Extrinsic: GetDispatchInfo>(
		unchecked_extrinsic: Extrinsic,
		len: u32,
	) -> RuntimeDispatchInfo<BalanceOf<T>>
	where
		T::Call: Dispatchable<Info = DispatchInfo>,
	{
		// NOTE: we can actually make it understand `ChargeTransactionPayment`, but would be some
		// hassle for sure. We have to make it aware of the index of `ChargeTransactionPayment` in
		// `Extra`. Alternatively, we could actually execute the tx's per-dispatch and record the
		// balance of the sender before and after the pipeline.. but this is way too much hassle for
		// a very very little potential gain in the future.
		let dispatch_info = <Extrinsic as GetDispatchInfo>::get_dispatch_info(&unchecked_extrinsic);

		let partial_fee = Self::compute_fee(len, &dispatch_info, 0u32.into());
		let DispatchInfo { weight, class, .. } = dispatch_info;

		RuntimeDispatchInfo { weight, class, partial_fee }
	}

	/// Query the detailed fee of a given `call`.
	pub fn query_fee_details<Extrinsic: GetDispatchInfo>(
		unchecked_extrinsic: Extrinsic,
		len: u32,
	) -> FeeDetails<BalanceOf<T>>
	where
		T::Call: Dispatchable<Info = DispatchInfo>,
	{
		let dispatch_info = <Extrinsic as GetDispatchInfo>::get_dispatch_info(&unchecked_extrinsic);
		Self::compute_fee_details(len, &dispatch_info, 0u32.into())
	}

	/// Compute the final fee value for a particular transaction.
	pub fn compute_fee(
		len: u32,
		info: &DispatchInfoOf<T::Call>,
		tip: BalanceOf<T>,
	) -> BalanceOf<T> where
		T::Call: Dispatchable<Info = DispatchInfo>,
	{
		Self::compute_fee_details(len, info, tip).final_fee()
	}

	/// Compute the fee details for a particular transaction.
	pub fn compute_fee_details(
		len: u32,
		info: &DispatchInfoOf<T::Call>,
		tip: BalanceOf<T>,
	) -> FeeDetails<BalanceOf<T>> where
		T::Call: Dispatchable<Info = DispatchInfo>,
	{
		Self::compute_fee_raw(len, info.weight, tip, info.pays_fee, info.class)
	}

	/// Compute the actual post dispatch fee for a particular transaction.
	///
	/// Identical to `compute_fee` with the only difference that the post dispatch corrected
	/// weight is used for the weight fee calculation.
	pub fn compute_actual_fee(
		len: u32,
		info: &DispatchInfoOf<T::Call>,
		post_info: &PostDispatchInfoOf<T::Call>,
		tip: BalanceOf<T>,
	) -> BalanceOf<T> where
		T::Call: Dispatchable<Info = DispatchInfo, PostInfo = PostDispatchInfo>,
	{
		Self::compute_actual_fee_details(len, info, post_info, tip).final_fee()
	}

	/// Compute the actual post dispatch fee details for a particular transaction.
	pub fn compute_actual_fee_details(
		len: u32,
		info: &DispatchInfoOf<T::Call>,
		post_info: &PostDispatchInfoOf<T::Call>,
		tip: BalanceOf<T>,
	) -> FeeDetails<BalanceOf<T>> where
		T::Call: Dispatchable<Info = DispatchInfo, PostInfo = PostDispatchInfo>,
	{
		Self::compute_fee_raw(
			len,
			post_info.calc_actual_weight(info),
			tip,
			post_info.pays_fee(info),
			info.class,
		)
	}

	fn compute_fee_raw(
		len: u32,
		weight: Weight,
		tip: BalanceOf<T>,
		pays_fee: Pays,
		class: DispatchClass,
	) -> FeeDetails<BalanceOf<T>> {
		if pays_fee == Pays::Yes {
			let len = <BalanceOf<T>>::from(len);
			let per_byte = T::TransactionByteFee::get();

			// length fee. this is not adjusted.
			let fixed_len_fee = per_byte.saturating_mul(len);

			// the adjustable part of the fee.
			let unadjusted_weight_fee = Self::weight_to_fee(weight);
			let multiplier = Self::next_fee_multiplier();
			// final adjusted weight fee.
			let adjusted_weight_fee = multiplier.saturating_mul_int(unadjusted_weight_fee);

			let base_fee = Self::weight_to_fee(T::BlockWeights::get().get(class).base_extrinsic);
			FeeDetails {
				inclusion_fee: Some(InclusionFee {
					base_fee,
					len_fee: fixed_len_fee,
					adjusted_weight_fee
				}),
				tip
			}
		} else {
			FeeDetails {
				inclusion_fee: None,
				tip
			}
		}
	}

	fn weight_to_fee(weight: Weight) -> BalanceOf<T> {
		// cap the weight to the maximum defined in runtime, otherwise it will be the
		// `Bounded` maximum of its data type, which is not desired.
		let capped_weight = weight.min(T::BlockWeights::get().max_block);
		T::WeightToFee::calc(&capped_weight)
	}
}

impl<T> Convert<Weight, BalanceOf<T>> for Pallet<T> where
	T: Config,
	BalanceOf<T>: FixedPointOperand,
{
	/// Compute the fee for the specified weight.
	///
	/// This fee is already adjusted by the per block fee adjustment factor and is therefore the
	/// share that the weight contributes to the overall fee of a transaction. It is mainly
	/// for informational purposes and not used in the actual fee calculation.
	fn convert(weight: Weight) -> BalanceOf<T> {
		<NextFeeMultiplier<T>>::get().saturating_mul_int(Self::weight_to_fee(weight))
	}
}

/// Require the transactor pay for themselves and maybe include a tip to gain additional priority
/// in the queue.
#[derive(Encode, Decode, Clone, Eq, PartialEq)]
pub struct ChargeTransactionPayment<T: Config>(#[codec(compact)] BalanceOf<T>);

impl<T: Config> ChargeTransactionPayment<T> where
	T::Call: Dispatchable<Info = DispatchInfo, PostInfo = PostDispatchInfo>,
	BalanceOf<T>: Send + Sync + FixedPointOperand,
{
	/// utility constructor. Used only in client/factory code.
	pub fn from(fee: BalanceOf<T>) -> Self {
		Self(fee)
	}

	fn withdraw_fee(
		&self,
		who: &T::AccountId,
		call: &T::Call,
		info: &DispatchInfoOf<T::Call>,
		len: usize,
	) -> Result<
		(
			BalanceOf<T>,
			<<T as Config>::OnChargeTransaction as OnChargeTransaction<T>>::LiquidityInfo,
		),
		TransactionValidityError,
	> {
		let tip = self.0;
		let fee = Pallet::<T>::compute_fee(len as u32, info, tip);

		<<T as Config>::OnChargeTransaction as OnChargeTransaction<T>>::withdraw_fee(who, call, info, fee, tip)
			.map(|i| (fee, i))
	}

	/// Get an appropriate priority for a transaction with the given length and info.
	///
	/// This will try and optimise the `fee/weight` `fee/length`, whichever is consuming more of the
	/// maximum corresponding limit.
	///
	/// For example, if a transaction consumed 1/4th of the block length and half of the weight, its
	/// final priority is `fee * min(2, 4) = fee * 2`. If it consumed `1/4th` of the block length
	/// and the entire block weight `(1/1)`, its priority is `fee * min(1, 4) = fee * 1`. This means
	///  that the transaction which consumes more resources (either length or weight) with the same
	/// `fee` ends up having lower priority.
	fn get_priority(len: usize, info: &DispatchInfoOf<T::Call>, final_fee: BalanceOf<T>) -> TransactionPriority {
		let weight_saturation = T::BlockWeights::get().max_block / info.weight.max(1);
		let max_block_length = *T::BlockLength::get().max.get(DispatchClass::Normal);
		let len_saturation = max_block_length as u64 / (len as u64).max(1);
		let coefficient: BalanceOf<T> = weight_saturation.min(len_saturation).saturated_into::<BalanceOf<T>>();
		final_fee.saturating_mul(coefficient).saturated_into::<TransactionPriority>()
	}
}

impl<T: Config> sp_std::fmt::Debug for ChargeTransactionPayment<T> {
	#[cfg(feature = "std")]
	fn fmt(&self, f: &mut sp_std::fmt::Formatter) -> sp_std::fmt::Result {
		write!(f, "ChargeTransactionPayment<{:?}>", self.0)
	}
	#[cfg(not(feature = "std"))]
	fn fmt(&self, _: &mut sp_std::fmt::Formatter) -> sp_std::fmt::Result {
		Ok(())
	}
}

impl<T: Config> SignedExtension for ChargeTransactionPayment<T> where
	BalanceOf<T>: Send + Sync + From<u64> + FixedPointOperand,
	T::Call: Dispatchable<Info = DispatchInfo, PostInfo = PostDispatchInfo>,
{
	const IDENTIFIER: &'static str = "ChargeTransactionPayment";
	type AccountId = T::AccountId;
	type Call = T::Call;
	type AdditionalSigned = ();
	type Pre = (
		// tip
		BalanceOf<T>,
		// who paid the fee
		Self::AccountId,
		// imbalance resulting from withdrawing the fee
		<<T as Config>::OnChargeTransaction as OnChargeTransaction<T>>::LiquidityInfo,
	);
	fn additional_signed(&self) -> sp_std::result::Result<(), TransactionValidityError> { Ok(()) }

	fn validate(
		&self,
		who: &Self::AccountId,
		call: &Self::Call,
		info: &DispatchInfoOf<Self::Call>,
		len: usize,
	) -> TransactionValidity {
		let (fee, _) = self.withdraw_fee(who, call, info, len)?;
		Ok(ValidTransaction {
			priority: Self::get_priority(len, info, fee),
			..Default::default()
		})
	}

	fn pre_dispatch(
		self,
		who: &Self::AccountId,
		call: &Self::Call,
		info: &DispatchInfoOf<Self::Call>,
		len: usize
	) -> Result<Self::Pre, TransactionValidityError> {
		let (_fee, imbalance) = self.withdraw_fee(who, call, info, len)?;
		Ok((self.0, who.clone(), imbalance))
	}

	fn post_dispatch(
		pre: Self::Pre,
		info: &DispatchInfoOf<Self::Call>,
		post_info: &PostDispatchInfoOf<Self::Call>,
		len: usize,
		_result: &DispatchResult,
	) -> Result<(), TransactionValidityError> {
		let (tip, who, imbalance) = pre;
		let actual_fee = Pallet::<T>::compute_actual_fee(
			len as u32,
			info,
			post_info,
			tip,
		);
		T::OnChargeTransaction::correct_and_deposit_fee(&who, info, post_info, actual_fee, tip, imbalance)?;
		Ok(())
	}
}

#[cfg(test)]
mod tests {
	use super::*;
	use crate as pallet_transaction_payment;

	use std::cell::RefCell;

	use codec::Encode;
	use smallvec::smallvec;

	use sp_core::H256;
	use sp_runtime::{
		testing::{Header, TestXt},
		traits::{BlakeTwo256, IdentityLookup, One},
		transaction_validity::InvalidTransaction,
		Perbill,
	};

	use frame_support::{
		assert_noop, assert_ok, parameter_types,
		weights::{
			DispatchClass, DispatchInfo, PostDispatchInfo, GetDispatchInfo, Weight,
			WeightToFeePolynomial, WeightToFeeCoefficients, WeightToFeeCoefficient,
		},
		traits::{Currency, OnUnbalanced, Imbalance},
	};
	use frame_system as system;
	use pallet_balances::Call as BalancesCall;

	type UncheckedExtrinsic = frame_system::mocking::MockUncheckedExtrinsic<Runtime>;
	type Block = frame_system::mocking::MockBlock<Runtime>;

	frame_support::construct_runtime!(
		pub enum Runtime where
			Block = Block,
			NodeBlock = Block,
			UncheckedExtrinsic = UncheckedExtrinsic,
		{
			System: system::{Pallet, Call, Config, Storage, Event<T>},
			Balances: pallet_balances::{Pallet, Call, Storage, Config<T>, Event<T>},
			TransactionPayment: pallet_transaction_payment::{Pallet, Storage},
		}
	);

	const CALL: &<Runtime as frame_system::Config>::Call =
		&Call::Balances(BalancesCall::transfer(2, 69));

	thread_local! {
		static EXTRINSIC_BASE_WEIGHT: RefCell<u64> = RefCell::new(0);
	}

	pub struct BlockWeights;
	impl Get<frame_system::limits::BlockWeights> for BlockWeights {
		fn get() -> frame_system::limits::BlockWeights {
			frame_system::limits::BlockWeights::builder()
				.base_block(0)
				.for_class(DispatchClass::all(), |weights| {
					weights.base_extrinsic = EXTRINSIC_BASE_WEIGHT.with(|v| *v.borrow()).into();
				})
				.for_class(DispatchClass::non_mandatory(), |weights| {
					weights.max_total = 1024.into();
				})
				.build_or_panic()
		}
	}

	parameter_types! {
		pub const BlockHashCount: u64 = 250;
		pub static TransactionByteFee: u64 = 1;
		pub static WeightToFee: u64 = 1;
	}

	impl frame_system::Config for Runtime {
		type BaseCallFilter = ();
		type BlockWeights = BlockWeights;
		type BlockLength = ();
		type DbWeight = ();
		type Origin = Origin;
		type Index = u64;
		type BlockNumber = u64;
		type Call = Call;
		type Hash = H256;
		type Hashing = BlakeTwo256;
		type AccountId = u64;
		type Lookup = IdentityLookup<Self::AccountId>;
		type Header = Header;
		type Event = Event;
		type BlockHashCount = BlockHashCount;
		type Version = ();
		type PalletInfo = PalletInfo;
		type AccountData = pallet_balances::AccountData<u64>;
		type OnNewAccount = ();
		type OnKilledAccount = ();
		type SystemWeightInfo = ();
		type SS58Prefix = ();
		type OnSetCode = ();
	}

	parameter_types! {
		pub const ExistentialDeposit: u64 = 1;
	}

	impl pallet_balances::Config for Runtime {
		type Balance = u64;
		type Event = Event;
		type DustRemoval = ();
		type ExistentialDeposit = ExistentialDeposit;
		type AccountStore = System;
		type MaxLocks = ();
		type MaxReserves = ();
		type ReserveIdentifier = [u8; 8];
		type WeightInfo = ();
	}

	impl WeightToFeePolynomial for WeightToFee {
		type Balance = u64;

		fn polynomial() -> WeightToFeeCoefficients<Self::Balance> {
			smallvec![WeightToFeeCoefficient {
				degree: 1,
				coeff_frac: Perbill::zero(),
				coeff_integer: WEIGHT_TO_FEE.with(|v| *v.borrow()),
				negative: false,
			}]
		}
	}

	thread_local! {
		static TIP_UNBALANCED_AMOUNT: RefCell<u64> = RefCell::new(0);
		static FEE_UNBALANCED_AMOUNT: RefCell<u64> = RefCell::new(0);
	}

	pub struct DealWithFees;
	impl OnUnbalanced<pallet_balances::NegativeImbalance<Runtime>> for DealWithFees {
		fn on_unbalanceds<B>(
			mut fees_then_tips: impl Iterator<Item = pallet_balances::NegativeImbalance<Runtime>>
		) {
			if let Some(fees) = fees_then_tips.next() {
				FEE_UNBALANCED_AMOUNT.with(|a| *a.borrow_mut() += fees.peek());
				if let Some(tips) = fees_then_tips.next() {
					TIP_UNBALANCED_AMOUNT.with(|a| *a.borrow_mut() += tips.peek());
				}
			}
		}
	}

	impl Config for Runtime {
		type OnChargeTransaction = CurrencyAdapter<Balances, DealWithFees>;
		type TransactionByteFee = TransactionByteFee;
		type WeightToFee = WeightToFee;
		type FeeMultiplierUpdate = ();
	}

	pub struct ExtBuilder {
		balance_factor: u64,
		base_weight: u64,
		byte_fee: u64,
		weight_to_fee: u64
	}

	impl Default for ExtBuilder {
		fn default() -> Self {
			Self {
				balance_factor: 1,
				base_weight: 0,
				byte_fee: 1,
				weight_to_fee: 1,
			}
		}
	}

	impl ExtBuilder {
		pub fn base_weight(mut self, base_weight: u64) -> Self {
			self.base_weight = base_weight;
			self
		}
		pub fn byte_fee(mut self, byte_fee: u64) -> Self {
			self.byte_fee = byte_fee;
			self
		}
		pub fn weight_fee(mut self, weight_to_fee: u64) -> Self {
			self.weight_to_fee = weight_to_fee;
			self
		}
		pub fn balance_factor(mut self, factor: u64) -> Self {
			self.balance_factor = factor;
			self
		}
		fn set_constants(&self) {
			EXTRINSIC_BASE_WEIGHT.with(|v| *v.borrow_mut() = self.base_weight);
			TRANSACTION_BYTE_FEE.with(|v| *v.borrow_mut() = self.byte_fee);
			WEIGHT_TO_FEE.with(|v| *v.borrow_mut() = self.weight_to_fee);
		}
		pub fn build(self) -> sp_io::TestExternalities {
			self.set_constants();
			let mut t = frame_system::GenesisConfig::default().build_storage::<Runtime>().unwrap();
			pallet_balances::GenesisConfig::<Runtime> {
				balances: if self.balance_factor > 0 {
					vec![
						(1, 10 * self.balance_factor),
						(2, 20 * self.balance_factor),
						(3, 30 * self.balance_factor),
						(4, 40 * self.balance_factor),
						(5, 50 * self.balance_factor),
						(6, 60 * self.balance_factor)
					]
				} else {
					vec![]
				},
			}.assimilate_storage(&mut t).unwrap();
			t.into()
		}
	}

	/// create a transaction info struct from weight. Handy to avoid building the whole struct.
	pub fn info_from_weight(w: Weight) -> DispatchInfo {
		// pays_fee: Pays::Yes -- class: DispatchClass::Normal
		DispatchInfo { weight: w, ..Default::default() }
	}

	fn post_info_from_weight(w: Weight) -> PostDispatchInfo {
		PostDispatchInfo {
			actual_weight: Some(w),
			pays_fee: Default::default(),
		}
	}

	fn post_info_from_pays(p: Pays) -> PostDispatchInfo {
		PostDispatchInfo {
			actual_weight: None,
			pays_fee: p,
		}
	}

	fn default_post_info() -> PostDispatchInfo {
		PostDispatchInfo {
			actual_weight: None,
			pays_fee: Default::default(),
		}
	}

	#[test]
	fn signed_extension_transaction_payment_work() {
		ExtBuilder::default()
			.balance_factor(10)
			.base_weight(5)
			.build()
			.execute_with(||
		{
			let len = 10;
			let pre = ChargeTransactionPayment::<Runtime>::from(0)
				.pre_dispatch(&1, CALL, &info_from_weight(5), len)
				.unwrap();
			assert_eq!(Balances::free_balance(1), 100 - 5 - 5 - 10);

			assert_ok!(
				ChargeTransactionPayment::<Runtime>
					::post_dispatch(pre, &info_from_weight(5), &default_post_info(), len, &Ok(()))
			);
			assert_eq!(Balances::free_balance(1), 100 - 5 - 5 - 10);
			assert_eq!(FEE_UNBALANCED_AMOUNT.with(|a| a.borrow().clone()), 5 + 5 + 10);
			assert_eq!(TIP_UNBALANCED_AMOUNT.with(|a| a.borrow().clone()), 0);

			FEE_UNBALANCED_AMOUNT.with(|a| *a.borrow_mut() = 0);

			let pre = ChargeTransactionPayment::<Runtime>::from(5 /* tipped */)
				.pre_dispatch(&2, CALL, &info_from_weight(100), len)
				.unwrap();
			assert_eq!(Balances::free_balance(2), 200 - 5 - 10 - 100 - 5);

			assert_ok!(
				ChargeTransactionPayment::<Runtime>
					::post_dispatch(pre, &info_from_weight(100), &post_info_from_weight(50), len, &Ok(()))
			);
			assert_eq!(Balances::free_balance(2), 200 - 5 - 10 - 50 - 5);
			assert_eq!(FEE_UNBALANCED_AMOUNT.with(|a| a.borrow().clone()), 5 + 10 + 50);
			assert_eq!(TIP_UNBALANCED_AMOUNT.with(|a| a.borrow().clone()), 5);
		});
	}

	#[test]
	fn signed_extension_transaction_payment_multiplied_refund_works() {
		ExtBuilder::default()
			.balance_factor(10)
			.base_weight(5)
			.build()
			.execute_with(||
		{
			let len = 10;
			<NextFeeMultiplier<Runtime>>::put(Multiplier::saturating_from_rational(3, 2));

			let pre = ChargeTransactionPayment::<Runtime>::from(5 /* tipped */)
				.pre_dispatch(&2, CALL, &info_from_weight(100), len)
				.unwrap();
			// 5 base fee, 10 byte fee, 3/2 * 100 weight fee, 5 tip
			assert_eq!(Balances::free_balance(2), 200 - 5 - 10 - 150 - 5);

			assert_ok!(
				ChargeTransactionPayment::<Runtime>
					::post_dispatch(pre, &info_from_weight(100), &post_info_from_weight(50), len, &Ok(()))
			);
			// 75 (3/2 of the returned 50 units of weight) is refunded
			assert_eq!(Balances::free_balance(2), 200 - 5 - 10 - 75 - 5);
		});
	}

	#[test]
	fn signed_extension_transaction_payment_is_bounded() {
		ExtBuilder::default()
			.balance_factor(1000)
			.byte_fee(0)
			.build()
			.execute_with(||
		{
			// maximum weight possible
			assert_ok!(
				ChargeTransactionPayment::<Runtime>::from(0)
					.pre_dispatch(&1, CALL, &info_from_weight(Weight::max_value()), 10)
			);
			// fee will be proportional to what is the actual maximum weight in the runtime.
			assert_eq!(
				Balances::free_balance(&1),
				(10000 - <Runtime as frame_system::Config>::BlockWeights::get().max_block) as u64
			);
		});
	}

	#[test]
	fn signed_extension_allows_free_transactions() {
		ExtBuilder::default()
			.base_weight(100)
			.balance_factor(0)
			.build()
			.execute_with(||
		{
			// 1 ain't have a penny.
			assert_eq!(Balances::free_balance(1), 0);

			let len = 100;

			// This is a completely free (and thus wholly insecure/DoS-ridden) transaction.
			let operational_transaction = DispatchInfo {
				weight: 0,
				class: DispatchClass::Operational,
				pays_fee: Pays::No,
			};
			assert_ok!(
				ChargeTransactionPayment::<Runtime>::from(0)
					.validate(&1, CALL, &operational_transaction , len)
			);

			// like a InsecureFreeNormal
			let free_transaction = DispatchInfo {
				weight: 0,
				class: DispatchClass::Normal,
				pays_fee: Pays::Yes,
			};
			assert_noop!(
				ChargeTransactionPayment::<Runtime>::from(0)
					.validate(&1, CALL, &free_transaction , len),
				TransactionValidityError::Invalid(InvalidTransaction::Payment),
			);
		});
	}

	#[test]
	fn signed_ext_length_fee_is_also_updated_per_congestion() {
		ExtBuilder::default()
			.base_weight(5)
			.balance_factor(10)
			.build()
			.execute_with(||
		{
			// all fees should be x1.5
			<NextFeeMultiplier<Runtime>>::put(Multiplier::saturating_from_rational(3, 2));
			let len = 10;

			assert_ok!(
				ChargeTransactionPayment::<Runtime>::from(10) // tipped
					.pre_dispatch(&1, CALL, &info_from_weight(3), len)
			);
			assert_eq!(
				Balances::free_balance(1),
				100 // original
				- 10 // tip
				- 5 // base
				- 10 // len
				- (3 * 3 / 2) // adjusted weight
			);
		})
	}

	#[test]
	fn query_info_works() {
		let call = Call::Balances(BalancesCall::transfer(2, 69));
		let origin = 111111;
		let extra = ();
		let xt = TestXt::new(call, Some((origin, extra)));
		let info  = xt.get_dispatch_info();
		let ext = xt.encode();
		let len = ext.len() as u32;
		ExtBuilder::default()
			.base_weight(5)
			.weight_fee(2)
			.build()
			.execute_with(||
		{
			// all fees should be x1.5
			<NextFeeMultiplier<Runtime>>::put(Multiplier::saturating_from_rational(3, 2));

			assert_eq!(
				TransactionPayment::query_info(xt, len),
				RuntimeDispatchInfo {
					weight: info.weight,
					class: info.class,
					partial_fee:
						5 * 2 /* base * weight_fee */
						+ len as u64  /* len * 1 */
						+ info.weight.min(BlockWeights::get().max_block) as u64 * 2 * 3 / 2 /* weight */
				},
			);

		});
	}

	#[test]
	fn compute_fee_works_without_multiplier() {
		ExtBuilder::default()
			.base_weight(100)
			.byte_fee(10)
			.balance_factor(0)
			.build()
			.execute_with(||
		{
			// Next fee multiplier is zero
			assert_eq!(<NextFeeMultiplier<Runtime>>::get(), Multiplier::one());

			// Tip only, no fees works
			let dispatch_info = DispatchInfo {
				weight: 0,
				class: DispatchClass::Operational,
				pays_fee: Pays::No,
			};
			assert_eq!(Pallet::<Runtime>::compute_fee(0, &dispatch_info, 10), 10);
			// No tip, only base fee works
			let dispatch_info = DispatchInfo {
				weight: 0,
				class: DispatchClass::Operational,
				pays_fee: Pays::Yes,
			};
			assert_eq!(Pallet::<Runtime>::compute_fee(0, &dispatch_info, 0), 100);
			// Tip + base fee works
			assert_eq!(Pallet::<Runtime>::compute_fee(0, &dispatch_info, 69), 169);
			// Len (byte fee) + base fee works
			assert_eq!(Pallet::<Runtime>::compute_fee(42, &dispatch_info, 0), 520);
			// Weight fee + base fee works
			let dispatch_info = DispatchInfo {
				weight: 1000,
				class: DispatchClass::Operational,
				pays_fee: Pays::Yes,
			};
			assert_eq!(Pallet::<Runtime>::compute_fee(0, &dispatch_info, 0), 1100);
		});
	}

	#[test]
	fn compute_fee_works_with_multiplier() {
		ExtBuilder::default()
			.base_weight(100)
			.byte_fee(10)
			.balance_factor(0)
			.build()
			.execute_with(||
		{
			// Add a next fee multiplier. Fees will be x3/2.
			<NextFeeMultiplier<Runtime>>::put(Multiplier::saturating_from_rational(3, 2));
			// Base fee is unaffected by multiplier
			let dispatch_info = DispatchInfo {
				weight: 0,
				class: DispatchClass::Operational,
				pays_fee: Pays::Yes,
			};
			assert_eq!(Pallet::<Runtime>::compute_fee(0, &dispatch_info, 0), 100);

			// Everything works together :)
			let dispatch_info = DispatchInfo {
				weight: 123,
				class: DispatchClass::Operational,
				pays_fee: Pays::Yes,
			};
			// 123 weight, 456 length, 100 base
			assert_eq!(
				Pallet::<Runtime>::compute_fee(456, &dispatch_info, 789),
				100 + (3 * 123 / 2) + 4560 + 789,
			);
		});
	}

	#[test]
	fn compute_fee_works_with_negative_multiplier() {
		ExtBuilder::default()
			.base_weight(100)
			.byte_fee(10)
			.balance_factor(0)
			.build()
			.execute_with(||
		{
			// Add a next fee multiplier. All fees will be x1/2.
			<NextFeeMultiplier<Runtime>>::put(Multiplier::saturating_from_rational(1, 2));

			// Base fee is unaffected by multiplier.
			let dispatch_info = DispatchInfo {
				weight: 0,
				class: DispatchClass::Operational,
				pays_fee: Pays::Yes,
			};
			assert_eq!(Pallet::<Runtime>::compute_fee(0, &dispatch_info, 0), 100);

			// Everything works together.
			let dispatch_info = DispatchInfo {
				weight: 123,
				class: DispatchClass::Operational,
				pays_fee: Pays::Yes,
			};
			// 123 weight, 456 length, 100 base
			assert_eq!(
				Pallet::<Runtime>::compute_fee(456, &dispatch_info, 789),
				100 + (123 / 2) + 4560 + 789,
			);
		});
	}

	#[test]
	fn compute_fee_does_not_overflow() {
		ExtBuilder::default()
			.base_weight(100)
			.byte_fee(10)
			.balance_factor(0)
			.build()
			.execute_with(||
		{
			// Overflow is handled
			let dispatch_info = DispatchInfo {
				weight: Weight::max_value(),
				class: DispatchClass::Operational,
				pays_fee: Pays::Yes,
			};
			assert_eq!(
<<<<<<< HEAD
				Pallet::<Runtime>::compute_fee(
					<u32>::max_value(),
=======
				Module::<Runtime>::compute_fee(
					u32::MAX,
>>>>>>> bab9deca
					&dispatch_info,
					u64::MAX
				),
				u64::MAX
			);
		});
	}

	#[test]
	fn refund_does_not_recreate_account() {
		ExtBuilder::default()
			.balance_factor(10)
			.base_weight(5)
			.build()
			.execute_with(||
		{
			// So events are emitted
			System::set_block_number(10);
			let len = 10;
			let pre = ChargeTransactionPayment::<Runtime>::from(5 /* tipped */)
				.pre_dispatch(&2, CALL, &info_from_weight(100), len)
				.unwrap();
			assert_eq!(Balances::free_balance(2), 200 - 5 - 10 - 100 - 5);

			// kill the account between pre and post dispatch
			assert_ok!(Balances::transfer(Some(2).into(), 3, Balances::free_balance(2)));
			assert_eq!(Balances::free_balance(2), 0);

			assert_ok!(
				ChargeTransactionPayment::<Runtime>
					::post_dispatch(pre, &info_from_weight(100), &post_info_from_weight(50), len, &Ok(()))
			);
			assert_eq!(Balances::free_balance(2), 0);
			// Transfer Event
			System::assert_has_event(Event::Balances(pallet_balances::Event::Transfer(2, 3, 80)));
			// Killed Event
			System::assert_has_event(Event::System(system::Event::KilledAccount(2)));
		});
	}

	#[test]
	fn actual_weight_higher_than_max_refunds_nothing() {
		ExtBuilder::default()
			.balance_factor(10)
			.base_weight(5)
			.build()
			.execute_with(||
		{
			let len = 10;
			let pre = ChargeTransactionPayment::<Runtime>::from(5 /* tipped */)
				.pre_dispatch(&2, CALL, &info_from_weight(100), len)
				.unwrap();
			assert_eq!(Balances::free_balance(2), 200 - 5 - 10 - 100 - 5);

			assert_ok!(
				ChargeTransactionPayment::<Runtime>
					::post_dispatch(pre, &info_from_weight(100), &post_info_from_weight(101), len, &Ok(()))
			);
			assert_eq!(Balances::free_balance(2), 200 - 5 - 10 - 100 - 5);
		});
	}

	#[test]
	fn zero_transfer_on_free_transaction() {
		ExtBuilder::default()
			.balance_factor(10)
			.base_weight(5)
			.build()
			.execute_with(||
		{
			// So events are emitted
			System::set_block_number(10);
			let len = 10;
			let dispatch_info = DispatchInfo {
				weight: 100,
				pays_fee: Pays::No,
				class: DispatchClass::Normal,
			};
			let user = 69;
			let pre = ChargeTransactionPayment::<Runtime>::from(0)
				.pre_dispatch(&user, CALL, &dispatch_info, len)
				.unwrap();
			assert_eq!(Balances::total_balance(&user), 0);
			assert_ok!(
				ChargeTransactionPayment::<Runtime>
					::post_dispatch(pre, &dispatch_info, &default_post_info(), len, &Ok(()))
			);
			assert_eq!(Balances::total_balance(&user), 0);
			// No events for such a scenario
			assert_eq!(System::events().len(), 0);
		});
	}

	#[test]
	fn refund_consistent_with_actual_weight() {
		ExtBuilder::default()
			.balance_factor(10)
			.base_weight(7)
			.build()
			.execute_with(||
		{
			let info = info_from_weight(100);
			let post_info = post_info_from_weight(33);
			let prev_balance = Balances::free_balance(2);
			let len = 10;
			let tip = 5;

			<NextFeeMultiplier<Runtime>>::put(Multiplier::saturating_from_rational(5, 4));

			let pre = ChargeTransactionPayment::<Runtime>::from(tip)
				.pre_dispatch(&2, CALL, &info, len)
				.unwrap();

			ChargeTransactionPayment::<Runtime>
				::post_dispatch(pre, &info, &post_info, len, &Ok(()))
				.unwrap();

			let refund_based_fee = prev_balance - Balances::free_balance(2);
			let actual_fee = Pallet::<Runtime>
				::compute_actual_fee(len as u32, &info, &post_info, tip);

			// 33 weight, 10 length, 7 base, 5 tip
			assert_eq!(actual_fee, 7 + 10 + (33 * 5 / 4) + 5);
			assert_eq!(refund_based_fee, actual_fee);
		});
	}

	#[test]
	fn post_info_can_change_pays_fee() {
		ExtBuilder::default()
			.balance_factor(10)
			.base_weight(7)
			.build()
			.execute_with(||
		{
			let info = info_from_weight(100);
			let post_info = post_info_from_pays(Pays::No);
			let prev_balance = Balances::free_balance(2);
			let len = 10;
			let tip = 5;

			<NextFeeMultiplier<Runtime>>::put(Multiplier::saturating_from_rational(5, 4));

			let pre = ChargeTransactionPayment::<Runtime>::from(tip)
				.pre_dispatch(&2, CALL, &info, len)
				.unwrap();

			ChargeTransactionPayment::<Runtime>
				::post_dispatch(pre, &info, &post_info, len, &Ok(()))
				.unwrap();

			let refund_based_fee = prev_balance - Balances::free_balance(2);
			let actual_fee = Pallet::<Runtime>
				::compute_actual_fee(len as u32, &info, &post_info, tip);

			// Only 5 tip is paid
			assert_eq!(actual_fee, 5);
			assert_eq!(refund_based_fee, actual_fee);
		});
	}
}<|MERGE_RESOLUTION|>--- conflicted
+++ resolved
@@ -1185,13 +1185,8 @@
 				pays_fee: Pays::Yes,
 			};
 			assert_eq!(
-<<<<<<< HEAD
 				Pallet::<Runtime>::compute_fee(
-					<u32>::max_value(),
-=======
-				Module::<Runtime>::compute_fee(
 					u32::MAX,
->>>>>>> bab9deca
 					&dispatch_info,
 					u64::MAX
 				),
