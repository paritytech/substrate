// Copyright 2019-2020 Parity Technologies (UK) Ltd.
// This file is part of Substrate.

// Substrate is free software: you can redistribute it and/or modify
// it under the terms of the GNU General Public License as published by
// the Free Software Foundation, either version 3 of the License, or
// (at your option) any later version.

// Substrate is distributed in the hope that it will be useful,
// but WITHOUT ANY WARRANTY; without even the implied warranty of
// MERCHANTABILITY or FITNESS FOR A PARTICULAR PURPOSE.  See the
// GNU General Public License for more details.

// You should have received a copy of the GNU General Public License
// along with Substrate.  If not, see <http://www.gnu.org/licenses/>.

//! # Transaction Payment Module
//!
//! This module provides the basic logic needed to pay the absolute minimum amount needed for a
//! transaction to be included. This includes:
//!   - _weight fee_: A fee proportional to amount of weight a transaction consumes.
//!   - _length fee_: A fee proportional to the encoded length of the transaction.
//!   - _tip_: An optional tip. Tip increases the priority of the transaction, giving it a higher
//!     chance to be included by the transaction queue.
//!
//! Additionally, this module allows one to configure:
//!   - The mapping between one unit of weight to one unit of fee via [`WeightToFee`].
//!   - A means of updating the fee for the next block, via defining a multiplier, based on the
//!     final state of the chain at the end of the previous block. This can be configured via
//!     [`FeeMultiplierUpdate`]

#![cfg_attr(not(feature = "std"), no_std)]

use sp_std::prelude::*;
use codec::{Encode, Decode};
use frame_support::{
	decl_storage, decl_module,
	traits::{Currency, Get, OnUnbalanced, ExistenceRequirement, WithdrawReason, Imbalance},
	weights::{Weight, DispatchInfo, GetDispatchInfo},
};
use sp_runtime::{
	Fixed64,
	transaction_validity::{
		TransactionPriority, ValidTransaction, InvalidTransaction, TransactionValidityError,
		TransactionValidity, TransactionSource,
	},
	traits::{
		Zero, Saturating, SignedExtension, SaturatedConversion, Convert, Dispatchable,
		DispatchInfoOf,
	},
};
use pallet_transaction_payment_rpc_runtime_api::RuntimeDispatchInfo;

type Multiplier = Fixed64;
type BalanceOf<T> =
	<<T as Trait>::Currency as Currency<<T as frame_system::Trait>::AccountId>>::Balance;
type NegativeImbalanceOf<T> =
	<<T as Trait>::Currency as Currency<<T as frame_system::Trait>::AccountId>>::NegativeImbalance;

pub trait Trait: frame_system::Trait {
	/// The currency type in which fees will be paid.
	type Currency: Currency<Self::AccountId> + Send + Sync;

	/// Handler for the unbalanced reduction when taking transaction fees. This is either one or
	/// two separate imbalances, the first is the transaction fee paid, the second is the tip paid,
	/// if any.
	type OnTransactionPayment: OnUnbalanced<NegativeImbalanceOf<Self>>;

	/// The fee to be paid for making a transaction; the base.
	type TransactionBaseFee: Get<BalanceOf<Self>>;

	/// The fee to be paid for making a transaction; the per-byte portion.
	type TransactionByteFee: Get<BalanceOf<Self>>;

	/// Convert a weight value into a deductible fee based on the currency type.
	type WeightToFee: Convert<Weight, BalanceOf<Self>>;

	/// Update the multiplier of the next block, based on the previous block's weight.
	type FeeMultiplierUpdate: Convert<Multiplier, Multiplier>;
}

decl_storage! {
	trait Store for Module<T: Trait> as TransactionPayment {
		pub NextFeeMultiplier get(fn next_fee_multiplier): Multiplier = Multiplier::from_parts(0);
	}
}

decl_module! {
	pub struct Module<T: Trait> for enum Call where origin: T::Origin {
		/// The fee to be paid for making a transaction; the base.
		const TransactionBaseFee: BalanceOf<T> = T::TransactionBaseFee::get();

		/// The fee to be paid for making a transaction; the per-byte portion.
		const TransactionByteFee: BalanceOf<T> = T::TransactionByteFee::get();

		fn on_finalize() {
			NextFeeMultiplier::mutate(|fm| {
				*fm = T::FeeMultiplierUpdate::convert(*fm)
			});
		}
	}
}

impl<T: Trait> Module<T> where
	T::Call: Dispatchable<Info=DispatchInfo>,
{
	/// Query the data that we know about the fee of a given `call`.
	///
	/// As this module is not and cannot be aware of the internals of a signed extension, it only
	/// interprets them as some encoded value and takes their length into account.
	///
	/// All dispatchables must be annotated with weight and will have some fee info. This function
	/// always returns.
	pub fn query_info<Extrinsic: GetDispatchInfo>(
		unchecked_extrinsic: Extrinsic,
		len: u32,
	) -> RuntimeDispatchInfo<BalanceOf<T>>
	where
		T: Send + Sync,
		BalanceOf<T>: Send + Sync,
	{
		// NOTE: we can actually make it understand `ChargeTransactionPayment`, but would be some
		// hassle for sure. We have to make it aware of the index of `ChargeTransactionPayment` in
		// `Extra`. Alternatively, we could actually execute the tx's per-dispatch and record the
		// balance of the sender before and after the pipeline.. but this is way too much hassle for
		// a very very little potential gain in the future.
		let dispatch_info = <Extrinsic as GetDispatchInfo>::get_dispatch_info(&unchecked_extrinsic);

		let partial_fee =
			<ChargeTransactionPayment<T>>::compute_fee(len, &dispatch_info, 0u32.into());
		let DispatchInfo { weight, class, .. } = dispatch_info;

		RuntimeDispatchInfo { weight, class, partial_fee }
	}
}

/// Require the transactor pay for themselves and maybe include a tip to gain additional priority
/// in the queue.
#[derive(Encode, Decode, Clone, Eq, PartialEq)]
pub struct ChargeTransactionPayment<T: Trait + Send + Sync>(#[codec(compact)] BalanceOf<T>);

impl<T: Trait + Send + Sync> ChargeTransactionPayment<T> where
	T::Call: Dispatchable<Info=DispatchInfo>,
{
	/// utility constructor. Used only in client/factory code.
	pub fn from(fee: BalanceOf<T>) -> Self {
		Self(fee)
	}

	/// Compute the final fee value for a particular transaction.
	///
	/// The final fee is composed of:
	///   - _base_fee_: This is the minimum amount a user pays for a transaction.
	///   - _len_fee_: This is the amount paid merely to pay for size of the transaction.
	///   - _weight_fee_: This amount is computed based on the weight of the transaction. Unlike
	///      size-fee, this is not input dependent and reflects the _complexity_ of the execution
	///      and the time it consumes.
	///   - _targeted_fee_adjustment_: This is a multiplier that can tune the final fee based on
	///     the congestion of the network.
	///   - (optional) _tip_: if included in the transaction, it will be added on top. Only signed
	///      transactions can have a tip.
	///
	/// final_fee = base_fee + targeted_fee_adjustment(len_fee + weight_fee) + tip;
	pub fn compute_fee(
		len: u32,
		info: &DispatchInfoOf<T::Call>,
		tip: BalanceOf<T>,
	) -> BalanceOf<T>
	where
		BalanceOf<T>: Sync + Send,
	{
		if info.pays_fee {
			let len = <BalanceOf<T>>::from(len);
			let per_byte = T::TransactionByteFee::get();
			let len_fee = per_byte.saturating_mul(len);

			let weight_fee = {
				// cap the weight to the maximum defined in runtime, otherwise it will be the
				// `Bounded` maximum of its data type, which is not desired.
				let capped_weight = info.weight
					.min(<T as frame_system::Trait>::MaximumBlockWeight::get());
				T::WeightToFee::convert(capped_weight)
			};

			// the adjustable part of the fee
			let adjustable_fee = len_fee.saturating_add(weight_fee);
			let targeted_fee_adjustment = NextFeeMultiplier::get();
			// adjusted_fee = adjustable_fee + (adjustable_fee * targeted_fee_adjustment)
			let adjusted_fee = targeted_fee_adjustment.saturated_multiply_accumulate(adjustable_fee);

			let base_fee = T::TransactionBaseFee::get();
			base_fee.saturating_add(adjusted_fee).saturating_add(tip)
		} else {
			tip
		}
	}
}

impl<T: Trait + Send + Sync> sp_std::fmt::Debug for ChargeTransactionPayment<T> {
	#[cfg(feature = "std")]
	fn fmt(&self, f: &mut sp_std::fmt::Formatter) -> sp_std::fmt::Result {
		write!(f, "ChargeTransactionPayment<{:?}>", self.0)
	}
	#[cfg(not(feature = "std"))]
	fn fmt(&self, _: &mut sp_std::fmt::Formatter) -> sp_std::fmt::Result {
		Ok(())
	}
}

impl<T: Trait + Send + Sync> SignedExtension for ChargeTransactionPayment<T> where
	BalanceOf<T>: Send + Sync,
	T::Call: Dispatchable<Info=DispatchInfo>,
{
	const IDENTIFIER: &'static str = "ChargeTransactionPayment";
	type AccountId = T::AccountId;
	type Call = T::Call;
	type AdditionalSigned = ();
	type Pre = ();
	fn additional_signed(&self) -> sp_std::result::Result<(), TransactionValidityError> { Ok(()) }

	fn validate(
		&self,
		who: &Self::AccountId,
		_source: TransactionSource,
		_call: &Self::Call,
		info: &DispatchInfoOf<Self::Call>,
		len: usize,
	) -> TransactionValidity {
		// pay any fees.
		let tip = self.0;
		let fee = Self::compute_fee(len as u32, info, tip);
		// Only mess with balances if fee is not zero.
		if !fee.is_zero() {
			let imbalance = match T::Currency::withdraw(
				who,
				fee,
				if tip.is_zero() {
					WithdrawReason::TransactionPayment.into()
				} else {
					WithdrawReason::TransactionPayment | WithdrawReason::Tip
				},
				ExistenceRequirement::KeepAlive,
			) {
				Ok(imbalance) => imbalance,
				Err(_) => return InvalidTransaction::Payment.into(),
			};
			let imbalances = imbalance.split(tip);
			T::OnTransactionPayment::on_unbalanceds(Some(imbalances.0).into_iter()
				.chain(Some(imbalances.1)));
		}

		let mut r = ValidTransaction::default();
		// NOTE: we probably want to maximize the _fee (of any type) per weight unit_ here, which
		// will be a bit more than setting the priority to tip. For now, this is enough.
		r.priority = fee.saturated_into::<TransactionPriority>();
		Ok(r)
	}
}

#[cfg(test)]
mod tests {
	use super::*;
	use codec::Encode;
	use frame_support::{
		impl_outer_dispatch, impl_outer_origin, parameter_types,
		weights::{DispatchClass, DispatchInfo, GetDispatchInfo, Weight},
	};
	use pallet_balances::Call as BalancesCall;
	use pallet_transaction_payment_rpc_runtime_api::RuntimeDispatchInfo;
	use sp_core::H256;
	use sp_runtime::{
		testing::{Header, TestXt},
		traits::{BlakeTwo256, IdentityLookup},
		Perbill,
	};
	use std::cell::RefCell;

	const CALL: &<Runtime as frame_system::Trait>::Call =
		&Call::Balances(BalancesCall::transfer(2, 69));

	impl_outer_dispatch! {
		pub enum Call for Runtime where origin: Origin {
			pallet_balances::Balances,
			frame_system::System,
		}
	}

	#[derive(Clone, PartialEq, Eq, Debug)]
	pub struct Runtime;

	use frame_system as system;
	impl_outer_origin!{
		pub enum Origin for Runtime {}
	}

	parameter_types! {
		pub const BlockHashCount: u64 = 250;
		pub const MaximumBlockWeight: Weight = 1024;
		pub const MaximumBlockLength: u32 = 2 * 1024;
		pub const AvailableBlockRatio: Perbill = Perbill::one();
	}

	impl frame_system::Trait for Runtime {
		type Origin = Origin;
		type Index = u64;
		type BlockNumber = u64;
		type Call = Call;
		type Hash = H256;
		type Hashing = BlakeTwo256;
		type AccountId = u64;
		type Lookup = IdentityLookup<Self::AccountId>;
		type Header = Header;
		type Event = ();
		type BlockHashCount = BlockHashCount;
		type MaximumBlockWeight = MaximumBlockWeight;
		type MaximumBlockLength = MaximumBlockLength;
		type AvailableBlockRatio = AvailableBlockRatio;
		type Version = ();
		type ModuleToIndex = ();
		type AccountData = pallet_balances::AccountData<u64>;
		type OnNewAccount = ();
		type OnKilledAccount = ();
	}

	parameter_types! {
		pub const ExistentialDeposit: u64 = 1;
	}

	impl pallet_balances::Trait for Runtime {
		type Balance = u64;
		type Event = ();
		type DustRemoval = ();
		type ExistentialDeposit = ExistentialDeposit;
		type AccountStore = System;
	}
	thread_local! {
		static TRANSACTION_BASE_FEE: RefCell<u64> = RefCell::new(0);
		static TRANSACTION_BYTE_FEE: RefCell<u64> = RefCell::new(1);
		static WEIGHT_TO_FEE: RefCell<u64> = RefCell::new(1);
	}

	pub struct TransactionBaseFee;
	impl Get<u64> for TransactionBaseFee {
		fn get() -> u64 { TRANSACTION_BASE_FEE.with(|v| *v.borrow()) }
	}

	pub struct TransactionByteFee;
	impl Get<u64> for TransactionByteFee {
		fn get() -> u64 { TRANSACTION_BYTE_FEE.with(|v| *v.borrow()) }
	}

	pub struct WeightToFee(u64);
	impl Convert<Weight, u64> for WeightToFee {
		fn convert(t: Weight) -> u64 {
			WEIGHT_TO_FEE.with(|v| *v.borrow() * (t as u64))
		}
	}

	impl Trait for Runtime {
		type Currency = pallet_balances::Module<Runtime>;
		type OnTransactionPayment = ();
		type TransactionBaseFee = TransactionBaseFee;
		type TransactionByteFee = TransactionByteFee;
		type WeightToFee = WeightToFee;
		type FeeMultiplierUpdate = ();
	}

	type Balances = pallet_balances::Module<Runtime>;
	type System = frame_system::Module<Runtime>;
	type TransactionPayment = Module<Runtime>;

	pub struct ExtBuilder {
		balance_factor: u64,
		base_fee: u64,
		byte_fee: u64,
		weight_to_fee: u64
	}

	impl Default for ExtBuilder {
		fn default() -> Self {
			Self {
				balance_factor: 1,
				base_fee: 0,
				byte_fee: 1,
				weight_to_fee: 1,
			}
		}
	}

	impl ExtBuilder {
		pub fn base_fee(mut self, base_fee: u64) -> Self {
			self.base_fee = base_fee;
			self
		}
		pub fn byte_fee(mut self, byte_fee: u64) -> Self {
			self.byte_fee = byte_fee;
			self
		}
		pub fn weight_fee(mut self, weight_to_fee: u64) -> Self {
			self.weight_to_fee = weight_to_fee;
			self
		}
		pub fn balance_factor(mut self, factor: u64) -> Self {
			self.balance_factor = factor;
			self
		}
		fn set_constants(&self) {
			TRANSACTION_BASE_FEE.with(|v| *v.borrow_mut() = self.base_fee);
			TRANSACTION_BYTE_FEE.with(|v| *v.borrow_mut() = self.byte_fee);
			WEIGHT_TO_FEE.with(|v| *v.borrow_mut() = self.weight_to_fee);
		}
		pub fn build(self) -> sp_io::TestExternalities {
			self.set_constants();
			let mut t = frame_system::GenesisConfig::default().build_storage::<Runtime>().unwrap();
			pallet_balances::GenesisConfig::<Runtime> {
				balances: if self.balance_factor > 0 {
					vec![
						(1, 10 * self.balance_factor),
						(2, 20 * self.balance_factor),
						(3, 30 * self.balance_factor),
						(4, 40 * self.balance_factor),
						(5, 50 * self.balance_factor),
						(6, 60 * self.balance_factor)
					]
				} else {
					vec![]
				},
			}.assimilate_storage(&mut t).unwrap();
			t.into()
		}
	}

	/// create a transaction info struct from weight. Handy to avoid building the whole struct.
	pub fn info_from_weight(w: Weight) -> DispatchInfo {
		DispatchInfo { weight: w, pays_fee: true, ..Default::default() }
	}

	#[test]
	fn signed_extension_transaction_payment_work() {
		ExtBuilder::default()
			.balance_factor(10)
			.base_fee(5)
			.build()
			.execute_with(||
		{
			let len = 10;
			assert!(
				ChargeTransactionPayment::<Runtime>::from(0)
					.pre_dispatch(&1, CALL, &info_from_weight(5), len)
					.is_ok()
			);
			assert_eq!(Balances::free_balance(1), 100 - 5 - 5 - 10);

			assert!(
				ChargeTransactionPayment::<Runtime>::from(5 /* tipped */)
					.pre_dispatch(&2, CALL, &info_from_weight(3), len)
					.is_ok()
			);
			assert_eq!(Balances::free_balance(2), 200 - 5 - 10 - 3 - 5);
		});
	}

	#[test]
	fn signed_extension_transaction_payment_is_bounded() {
		ExtBuilder::default()
			.balance_factor(1000)
			.byte_fee(0)
			.build()
			.execute_with(||
		{
			// maximum weight possible
			assert!(
				ChargeTransactionPayment::<Runtime>::from(0)
					.pre_dispatch(&1, CALL, &info_from_weight(Weight::max_value()), 10)
					.is_ok()
			);
			// fee will be proportional to what is the actual maximum weight in the runtime.
			assert_eq!(
				Balances::free_balance(&1),
				(10000 - <Runtime as frame_system::Trait>::MaximumBlockWeight::get()) as u64
			);
		});
	}

	#[test]
	fn signed_extension_allows_free_transactions() {
		ExtBuilder::default()
			.base_fee(100)
			.balance_factor(0)
			.build()
			.execute_with(||
		{
			// 1 ain't have a penny.
			assert_eq!(Balances::free_balance(1), 0);

			let len = 100;
			let source = TransactionSource::External;

			// This is a completely free (and thus wholly insecure/DoS-ridden) transaction.
			let operational_transaction = DispatchInfo {
				weight: 0,
				class: DispatchClass::Operational,
				pays_fee: false,
			};
			assert!(
				ChargeTransactionPayment::<Runtime>::from(0)
<<<<<<< HEAD
					.validate(&1, source, CALL, operational_transaction , len)
=======
					.validate(&1, CALL, &operational_transaction , len)
>>>>>>> b5e8592d
					.is_ok()
			);

			// like a InsecureFreeNormal
			let free_transaction = DispatchInfo {
				weight: 0,
				class: DispatchClass::Normal,
				pays_fee: true,
			};
			assert!(
				ChargeTransactionPayment::<Runtime>::from(0)
<<<<<<< HEAD
					.validate(&1, source, CALL, free_transaction , len)
=======
					.validate(&1, CALL, &free_transaction , len)
>>>>>>> b5e8592d
					.is_err()
			);
		});
	}

	#[test]
	fn signed_ext_length_fee_is_also_updated_per_congestion() {
		ExtBuilder::default()
			.base_fee(5)
			.balance_factor(10)
			.build()
			.execute_with(||
		{
			// all fees should be x1.5
			NextFeeMultiplier::put(Fixed64::from_rational(1, 2));
			let len = 10;

			assert!(
				ChargeTransactionPayment::<Runtime>::from(10) // tipped
					.pre_dispatch(&1, CALL, &info_from_weight(3), len)
					.is_ok()
			);
			assert_eq!(Balances::free_balance(1), 100 - 10 - 5 - (10 + 3) * 3 / 2);
		})
	}

	#[test]
	fn query_info_works() {
		let call = Call::Balances(BalancesCall::transfer(2, 69));
		let origin = 111111;
		let extra = ();
		let xt = TestXt::new(call, Some((origin, extra)));
		let info  = xt.get_dispatch_info();
		let ext = xt.encode();
		let len = ext.len() as u32;
		ExtBuilder::default()
			.base_fee(5)
			.weight_fee(2)
			.build()
			.execute_with(||
		{
			// all fees should be x1.5
			NextFeeMultiplier::put(Fixed64::from_rational(1, 2));

			assert_eq!(
				TransactionPayment::query_info(xt, len),
				RuntimeDispatchInfo {
					weight: info.weight,
					class: info.class,
					partial_fee:
						5 /* base */
						+ (
							len as u64 /* len * 1 */
							+ info.weight.min(MaximumBlockWeight::get()) as u64 * 2 /* weight * weight_to_fee */
						) * 3 / 2
				},
			);

		});
	}

	#[test]
	fn compute_fee_works_without_multiplier() {
		ExtBuilder::default()
			.base_fee(100)
			.byte_fee(10)
			.balance_factor(0)
			.build()
			.execute_with(||
		{
			// Next fee multiplier is zero
			assert_eq!(NextFeeMultiplier::get(), Fixed64::from_natural(0));

			// Tip only, no fees works
			let dispatch_info = DispatchInfo {
				weight: 0,
				class: DispatchClass::Operational,
				pays_fee: false,
			};
			assert_eq!(ChargeTransactionPayment::<Runtime>::compute_fee(0, &dispatch_info, 10), 10);
			// No tip, only base fee works
			let dispatch_info = DispatchInfo {
				weight: 0,
				class: DispatchClass::Operational,
				pays_fee: true,
			};
			assert_eq!(ChargeTransactionPayment::<Runtime>::compute_fee(0, &dispatch_info, 0), 100);
			// Tip + base fee works
			assert_eq!(ChargeTransactionPayment::<Runtime>::compute_fee(0, &dispatch_info, 69), 169);
			// Len (byte fee) + base fee works
			assert_eq!(ChargeTransactionPayment::<Runtime>::compute_fee(42, &dispatch_info, 0), 520);
			// Weight fee + base fee works
			let dispatch_info = DispatchInfo {
				weight: 1000,
				class: DispatchClass::Operational,
				pays_fee: true,
			};
			assert_eq!(ChargeTransactionPayment::<Runtime>::compute_fee(0, &dispatch_info, 0), 1100);
		});
	}

	#[test]
	fn compute_fee_works_with_multiplier() {
		ExtBuilder::default()
			.base_fee(100)
			.byte_fee(10)
			.balance_factor(0)
			.build()
			.execute_with(||
		{
			// Add a next fee multiplier
			NextFeeMultiplier::put(Fixed64::from_rational(1, 2)); // = 1/2 = .5
			// Base fee is unaffected by multiplier
			let dispatch_info = DispatchInfo {
				weight: 0,
				class: DispatchClass::Operational,
				pays_fee: true,
			};
			assert_eq!(ChargeTransactionPayment::<Runtime>::compute_fee(0, &dispatch_info, 0), 100);

			// Everything works together :)
			let dispatch_info = DispatchInfo {
				weight: 123,
				class: DispatchClass::Operational,
				pays_fee: true,
			};
			// 123 weight, 456 length, 100 base
			// adjustable fee = (123 * 1) + (456 * 10) = 4683
			// adjusted fee = (4683 * .5) + 4683 = 7024.5 -> 7024
			// final fee = 100 + 7024 + 789 tip = 7913
			assert_eq!(ChargeTransactionPayment::<Runtime>::compute_fee(456, &dispatch_info, 789), 7913);
		});
	}

	#[test]
	fn compute_fee_does_not_overflow() {
		ExtBuilder::default()
			.base_fee(100)
			.byte_fee(10)
			.balance_factor(0)
			.build()
			.execute_with(||
		{
			// Overflow is handled
			let dispatch_info = DispatchInfo {
				weight: <u32>::max_value(),
				class: DispatchClass::Operational,
				pays_fee: true,
			};
			assert_eq!(
				ChargeTransactionPayment::<Runtime>::compute_fee(
					<u32>::max_value(),
					&dispatch_info,
					<u64>::max_value()
				),
				<u64>::max_value()
			);
		});
	}
}<|MERGE_RESOLUTION|>--- conflicted
+++ resolved
@@ -504,11 +504,7 @@
 			};
 			assert!(
 				ChargeTransactionPayment::<Runtime>::from(0)
-<<<<<<< HEAD
-					.validate(&1, source, CALL, operational_transaction , len)
-=======
-					.validate(&1, CALL, &operational_transaction , len)
->>>>>>> b5e8592d
+					.validate(&1, source, CALL, &operational_transaction , len)
 					.is_ok()
 			);
 
@@ -520,11 +516,7 @@
 			};
 			assert!(
 				ChargeTransactionPayment::<Runtime>::from(0)
-<<<<<<< HEAD
-					.validate(&1, source, CALL, free_transaction , len)
-=======
-					.validate(&1, CALL, &free_transaction , len)
->>>>>>> b5e8592d
+					.validate(&1, source, CALL, &free_transaction , len)
 					.is_err()
 			);
 		});
