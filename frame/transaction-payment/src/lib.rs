// This file is part of Substrate.

// Copyright (C) 2019-2020 Parity Technologies (UK) Ltd.
// SPDX-License-Identifier: Apache-2.0

// Licensed under the Apache License, Version 2.0 (the "License");
// you may not use this file except in compliance with the License.
// You may obtain a copy of the License at
//
// 	http://www.apache.org/licenses/LICENSE-2.0
//
// Unless required by applicable law or agreed to in writing, software
// distributed under the License is distributed on an "AS IS" BASIS,
// WITHOUT WARRANTIES OR CONDITIONS OF ANY KIND, either express or implied.
// See the License for the specific language governing permissions and
// limitations under the License.

//! # Transaction Payment Module
//!
//! This module provides the basic logic needed to pay the absolute minimum amount needed for a
//! transaction to be included. This includes:
//!   - _weight fee_: A fee proportional to amount of weight a transaction consumes.
//!   - _length fee_: A fee proportional to the encoded length of the transaction.
//!   - _tip_: An optional tip. Tip increases the priority of the transaction, giving it a higher
//!     chance to be included by the transaction queue.
//!
//! Additionally, this module allows one to configure:
//!   - The mapping between one unit of weight to one unit of fee via [`Config::WeightToFee`].
//!   - A means of updating the fee for the next block, via defining a multiplier, based on the
//!     final state of the chain at the end of the previous block. This can be configured via
//!     [`Config::FeeMultiplierUpdate`]
//!   - How the fees are paid via [`Config::OnChargeTransaction`].

#![cfg_attr(not(feature = "std"), no_std)]

use sp_std::prelude::*;
use codec::{Encode, Decode};
use frame_support::{
	decl_storage, decl_module,
	traits::Get,
	weights::{
		Weight, DispatchInfo, PostDispatchInfo, GetDispatchInfo, Pays, WeightToFeePolynomial,
		WeightToFeeCoefficient, DispatchClass,
	},
	dispatch::DispatchResult,
};
use sp_runtime::{
	FixedU128, FixedPointNumber, FixedPointOperand, Perquintill, RuntimeDebug,
	transaction_validity::{
		TransactionPriority, ValidTransaction, TransactionValidityError, TransactionValidity,
	},
	traits::{
		Saturating, SignedExtension, SaturatedConversion, Convert, Dispatchable,
		DispatchInfoOf, PostDispatchInfoOf
	},
};
use pallet_transaction_payment_rpc_runtime_api::{FeeDetails, InclusionFee, RuntimeDispatchInfo};

mod payment;
pub use payment::*;

/// Fee multiplier.
pub type Multiplier = FixedU128;

type BalanceOf<T> =
	<<T as Config>::OnChargeTransaction as OnChargeTransaction<T>>::Balance;

/// A struct to update the weight multiplier per block. It implements `Convert<Multiplier,
/// Multiplier>`, meaning that it can convert the previous multiplier to the next one. This should
/// be called on `on_finalize` of a block, prior to potentially cleaning the weight data from the
/// system module.
///
/// given:
/// 	s = previous block weight
/// 	s'= ideal block weight
/// 	m = maximum block weight
///		diff = (s - s')/m
///		v = 0.00001
///		t1 = (v * diff)
///		t2 = (v * diff)^2 / 2
///	then:
/// 	next_multiplier = prev_multiplier * (1 + t1 + t2)
///
/// Where `(s', v)` must be given as the `Get` implementation of the `T` generic type. Moreover, `M`
/// must provide the minimum allowed value for the multiplier. Note that a runtime should ensure
/// with tests that the combination of this `M` and `V` is not such that the multiplier can drop to
/// zero and never recover.
///
/// note that `s'` is interpreted as a portion in the _normal transaction_ capacity of the block.
/// For example, given `s' == 0.25` and `AvailableBlockRatio = 0.75`, then the target fullness is
/// _0.25 of the normal capacity_ and _0.1875 of the entire block_.
///
/// This implementation implies the bound:
/// - `v ≤ p / k * (s − s')`
/// - or, solving for `p`: `p >= v * k * (s - s')`
///
/// where `p` is the amount of change over `k` blocks.
///
/// Hence:
/// - in a fully congested chain: `p >= v * k * (1 - s')`.
/// - in an empty chain: `p >= v * k * (-s')`.
///
/// For example, when all blocks are full and there are 28800 blocks per day (default in `substrate-node`)
/// and v == 0.00001, s' == 0.1875, we'd have:
///
/// p >= 0.00001 * 28800 * 0.8125
/// p >= 0.234
///
/// Meaning that fees can change by around ~23% per day, given extreme congestion.
///
/// More info can be found at:
/// https://w3f-research.readthedocs.io/en/latest/polkadot/Token%20Economics.html
pub struct TargetedFeeAdjustment<T, S, V, M>(sp_std::marker::PhantomData<(T, S, V, M)>);

/// Something that can convert the current multiplier to the next one.
pub trait MultiplierUpdate: Convert<Multiplier, Multiplier> {
	/// Minimum multiplier
	fn min() -> Multiplier;
	/// Target block saturation level
	fn target() -> Perquintill;
	/// Variability factor
	fn variability() -> Multiplier;
}

impl MultiplierUpdate for () {
	fn min() -> Multiplier {
		Default::default()
	}
	fn target() -> Perquintill {
		Default::default()
	}
	fn variability() -> Multiplier {
		Default::default()
	}
}

impl<T, S, V, M> MultiplierUpdate for TargetedFeeAdjustment<T, S, V, M>
	where T: frame_system::Config, S: Get<Perquintill>, V: Get<Multiplier>, M: Get<Multiplier>,
{
	fn min() -> Multiplier {
		M::get()
	}
	fn target() -> Perquintill {
		S::get()
	}
	fn variability() -> Multiplier {
		V::get()
	}
}

impl<T, S, V, M> Convert<Multiplier, Multiplier> for TargetedFeeAdjustment<T, S, V, M>
	where T: frame_system::Config, S: Get<Perquintill>, V: Get<Multiplier>, M: Get<Multiplier>,
{
	fn convert(previous: Multiplier) -> Multiplier {
		// Defensive only. The multiplier in storage should always be at most positive. Nonetheless
		// we recover here in case of errors, because any value below this would be stale and can
		// never change.
		let min_multiplier = M::get();
		let previous = previous.max(min_multiplier);

		let weights = T::BlockWeights::get();
		// the computed ratio is only among the normal class.
		let normal_max_weight = weights.get(DispatchClass::Normal).max_total
			.unwrap_or_else(|| weights.max_block);
		let current_block_weight = <frame_system::Module<T>>::block_weight();
		let normal_block_weight = *current_block_weight
			.get(DispatchClass::Normal)
			.min(&normal_max_weight);

		let s = S::get();
		let v = V::get();

		let target_weight = (s * normal_max_weight) as u128;
		let block_weight = normal_block_weight as u128;

		// determines if the first_term is positive
		let positive = block_weight >= target_weight;
		let diff_abs = block_weight.max(target_weight) - block_weight.min(target_weight);

		// defensive only, a test case assures that the maximum weight diff can fit in Multiplier
		// without any saturation.
		let diff = Multiplier::saturating_from_rational(diff_abs, normal_max_weight.max(1));
		let diff_squared = diff.saturating_mul(diff);

		let v_squared_2 = v.saturating_mul(v) / Multiplier::saturating_from_integer(2);

		let first_term = v.saturating_mul(diff);
		let second_term = v_squared_2.saturating_mul(diff_squared);

		if positive {
			let excess = first_term.saturating_add(second_term).saturating_mul(previous);
			previous.saturating_add(excess).max(min_multiplier)
		} else {
			// Defensive-only: first_term > second_term. Safe subtraction.
			let negative = first_term.saturating_sub(second_term).saturating_mul(previous);
			previous.saturating_sub(negative).max(min_multiplier)
		}
	}
}

/// Storage releases of the module.
#[derive(Encode, Decode, Clone, Copy, PartialEq, Eq, RuntimeDebug)]
enum Releases {
	/// Original version of the module.
	V1Ancient,
	/// One that bumps the usage to FixedU128 from FixedI128.
	V2,
}

impl Default for Releases {
	fn default() -> Self {
		Releases::V1Ancient
	}
}

pub trait Config: frame_system::Config {
	/// Handler for withdrawing, refunding and depositing the transaction fee.
	/// Transaction fees are withdrawn before the transaction is executed.
	/// After the transaction was executed the transaction weight can be
	/// adjusted, depending on the used resources by the transaction. If the
	/// transaction weight is lower than expected, parts of the transaction fee
	/// might be refunded. In the end the fees can be deposited.
	type OnChargeTransaction: OnChargeTransaction<Self>;

	/// The fee to be paid for making a transaction; the per-byte portion.
	type TransactionByteFee: Get<BalanceOf<Self>>;

	/// Convert a weight value into a deductible fee based on the currency type.
	type WeightToFee: WeightToFeePolynomial<Balance=BalanceOf<Self>>;

	/// Update the multiplier of the next block, based on the previous block's weight.
	type FeeMultiplierUpdate: MultiplierUpdate;
}

decl_storage! {
	trait Store for Module<T: Config> as TransactionPayment {
		pub NextFeeMultiplier get(fn next_fee_multiplier): Multiplier = Multiplier::saturating_from_integer(1);

		StorageVersion build(|_: &GenesisConfig| Releases::V2): Releases;
	}
}

decl_module! {
	pub struct Module<T: Config> for enum Call where origin: T::Origin {
		/// The fee to be paid for making a transaction; the per-byte portion.
		const TransactionByteFee: BalanceOf<T> = T::TransactionByteFee::get();

		/// The polynomial that is applied in order to derive fee from weight.
		const WeightToFee: Vec<WeightToFeeCoefficient<BalanceOf<T>>> =
			T::WeightToFee::polynomial().to_vec();

		fn on_finalize() {
			NextFeeMultiplier::mutate(|fm| {
				*fm = T::FeeMultiplierUpdate::convert(*fm);
			});
		}

		fn integrity_test() {
			// given weight == u64, we build multipliers from `diff` of two weight values, which can
			// at most be maximum block weight. Make sure that this can fit in a multiplier without
			// loss.
			use sp_std::convert::TryInto;
			assert!(
				<Multiplier as sp_runtime::traits::Bounded>::max_value() >=
				Multiplier::checked_from_integer(
					T::BlockWeights::get().max_block.try_into().unwrap()
				).unwrap(),
			);

			// This is the minimum value of the multiplier. Make sure that if we collapse to this
			// value, we can recover with a reasonable amount of traffic. For this test we assert
			// that if we collapse to minimum, the trend will be positive with a weight value
			// which is 1% more than the target.
			let min_value = T::FeeMultiplierUpdate::min();
			let mut target = T::FeeMultiplierUpdate::target() *
				T::BlockWeights::get().get(DispatchClass::Normal).max_total.expect(
					"Setting `max_total` for `Normal` dispatch class is not compatible with \
					`transaction-payment` pallet."
				);

			// add 1 percent;
			let addition = target / 100;
			if addition == 0 {
				// this is most likely because in a test setup we set everything to ().
				return;
			}
			target += addition;

			sp_io::TestExternalities::new_empty().execute_with(|| {
				<frame_system::Module<T>>::set_block_consumed_resources(target, 0);
				let next = T::FeeMultiplierUpdate::convert(min_value);
				assert!(next > min_value, "The minimum bound of the multiplier is too low. When \
					block saturation is more than target by 1% and multiplier is minimal then \
					the multiplier doesn't increase."
				);
			})
		}
	}
}

impl<T: Config> Module<T> where
	BalanceOf<T>: FixedPointOperand
{
	/// Query the data that we know about the fee of a given `call`.
	///
	/// This module is not and cannot be aware of the internals of a signed extension, for example
	/// a tip. It only interprets the extrinsic as some encoded value and accounts for its weight
	/// and length, the runtime's extrinsic base weight, and the current fee multiplier.
	///
	/// All dispatchables must be annotated with weight and will have some fee info. This function
	/// always returns.
	pub fn query_info<Extrinsic: GetDispatchInfo>(
		unchecked_extrinsic: Extrinsic,
		len: u32,
	) -> RuntimeDispatchInfo<BalanceOf<T>>
	where
		T: Send + Sync,
		BalanceOf<T>: Send + Sync,
		T::Call: Dispatchable<Info=DispatchInfo>,
	{
		// NOTE: we can actually make it understand `ChargeTransactionPayment`, but would be some
		// hassle for sure. We have to make it aware of the index of `ChargeTransactionPayment` in
		// `Extra`. Alternatively, we could actually execute the tx's per-dispatch and record the
		// balance of the sender before and after the pipeline.. but this is way too much hassle for
		// a very very little potential gain in the future.
		let dispatch_info = <Extrinsic as GetDispatchInfo>::get_dispatch_info(&unchecked_extrinsic);

		let partial_fee = Self::compute_fee(len, &dispatch_info, 0u32.into());
		let DispatchInfo { weight, class, .. } = dispatch_info;

		RuntimeDispatchInfo { weight, class, partial_fee }
	}

	/// Query the detailed fee of a given `call`.
	pub fn query_fee_details<Extrinsic: GetDispatchInfo>(
		unchecked_extrinsic: Extrinsic,
		len: u32,
	) -> FeeDetails<BalanceOf<T>>
	where
		T: Send + Sync,
		BalanceOf<T>: Send + Sync,
		T::Call: Dispatchable<Info=DispatchInfo>,
	{
		let dispatch_info = <Extrinsic as GetDispatchInfo>::get_dispatch_info(&unchecked_extrinsic);
		Self::compute_fee_details(len, &dispatch_info, 0u32.into())
	}

	/// Compute the final fee value for a particular transaction.
	pub fn compute_fee(
		len: u32,
		info: &DispatchInfoOf<T::Call>,
		tip: BalanceOf<T>,
	) -> BalanceOf<T> where
		T::Call: Dispatchable<Info=DispatchInfo>,
	{
<<<<<<< HEAD
		Self::compute_fee_details(len, info, tip).final_fee()
	}

	/// Compute the fee details for a particular transaction.
	pub fn compute_fee_details(
		len: u32,
		info: &DispatchInfoOf<T::Call>,
		tip: BalanceOf<T>,
	) -> FeeDetails<BalanceOf<T>> where
		T::Call: Dispatchable<Info=DispatchInfo>,
	{
		Self::compute_fee_raw(len, info.weight, tip, info.pays_fee)
=======
		Self::compute_fee_raw(
			len,
			info.weight,
			tip,
			info.pays_fee,
			info.class,
		)
>>>>>>> 332399d1
	}

	/// Compute the actual post dispatch fee for a particular transaction.
	///
	/// Identical to `compute_fee` with the only difference that the post dispatch corrected
	/// weight is used for the weight fee calculation.
	pub fn compute_actual_fee(
		len: u32,
		info: &DispatchInfoOf<T::Call>,
		post_info: &PostDispatchInfoOf<T::Call>,
		tip: BalanceOf<T>,
	) -> BalanceOf<T> where
		T::Call: Dispatchable<Info=DispatchInfo,PostInfo=PostDispatchInfo>,
	{
<<<<<<< HEAD
		Self::compute_actual_fee_details(len, info, post_info, tip).final_fee()
	}

	/// Compute the actual post dispatch fee details for a particular transaction.
	pub fn compute_actual_fee_details(
		len: u32,
		info: &DispatchInfoOf<T::Call>,
		post_info: &PostDispatchInfoOf<T::Call>,
		tip: BalanceOf<T>,
	) -> FeeDetails<BalanceOf<T>> where
		T::Call: Dispatchable<Info=DispatchInfo,PostInfo=PostDispatchInfo>,
	{
		Self::compute_fee_raw(len, post_info.calc_actual_weight(info), tip, post_info.pays_fee(info))
=======
		Self::compute_fee_raw(
			len,
			post_info.calc_actual_weight(info),
			tip,
			post_info.pays_fee(info),
			info.class,
		)
>>>>>>> 332399d1
	}

	fn compute_fee_raw(
		len: u32,
		weight: Weight,
		tip: BalanceOf<T>,
		pays_fee: Pays,
<<<<<<< HEAD
	) -> FeeDetails<BalanceOf<T>> {
=======
		class: DispatchClass,
	) -> BalanceOf<T> {
>>>>>>> 332399d1
		if pays_fee == Pays::Yes {
			let len = <BalanceOf<T>>::from(len);
			let per_byte = T::TransactionByteFee::get();

			// length fee. this is not adjusted.
			let fixed_len_fee = per_byte.saturating_mul(len);

			// the adjustable part of the fee.
			let unadjusted_weight_fee = Self::weight_to_fee(weight);
			let multiplier = Self::next_fee_multiplier();
			// final adjusted weight fee.
			let adjusted_weight_fee = multiplier.saturating_mul_int(unadjusted_weight_fee);

<<<<<<< HEAD
			let base_fee = Self::weight_to_fee(T::ExtrinsicBaseWeight::get());
			FeeDetails {
				inclusion_fee: Some(InclusionFee {
                    base_fee,
					len_fee: fixed_len_fee,
					adjusted_weight_fee
				}),
				tip
			}
=======
			let base_fee = Self::weight_to_fee(T::BlockWeights::get().get(class).base_extrinsic);
			base_fee
				.saturating_add(fixed_len_fee)
				.saturating_add(adjusted_weight_fee)
				.saturating_add(tip)
>>>>>>> 332399d1
		} else {
			FeeDetails {
				inclusion_fee: None,
				tip
			}
		}
	}

	fn weight_to_fee(weight: Weight) -> BalanceOf<T> {
		// cap the weight to the maximum defined in runtime, otherwise it will be the
		// `Bounded` maximum of its data type, which is not desired.
		let capped_weight = weight.min(T::BlockWeights::get().max_block);
		T::WeightToFee::calc(&capped_weight)
	}
}

impl<T> Convert<Weight, BalanceOf<T>> for Module<T> where
	T: Config,
	BalanceOf<T>: FixedPointOperand,
{
	/// Compute the fee for the specified weight.
	///
	/// This fee is already adjusted by the per block fee adjustment factor and is therefore the
	/// share that the weight contributes to the overall fee of a transaction. It is mainly
	/// for informational purposes and not used in the actual fee calculation.
	fn convert(weight: Weight) -> BalanceOf<T> {
		NextFeeMultiplier::get().saturating_mul_int(Self::weight_to_fee(weight))
	}
}

/// Require the transactor pay for themselves and maybe include a tip to gain additional priority
/// in the queue.
#[derive(Encode, Decode, Clone, Eq, PartialEq)]
pub struct ChargeTransactionPayment<T: Config + Send + Sync>(#[codec(compact)] BalanceOf<T>);

impl<T: Config + Send + Sync> ChargeTransactionPayment<T> where
	T::Call: Dispatchable<Info=DispatchInfo, PostInfo=PostDispatchInfo>,
	BalanceOf<T>: Send + Sync + FixedPointOperand,
{
	/// utility constructor. Used only in client/factory code.
	pub fn from(fee: BalanceOf<T>) -> Self {
		Self(fee)
	}

	fn withdraw_fee(
		&self,
		who: &T::AccountId,
		call: &T::Call,
		info: &DispatchInfoOf<T::Call>,
		len: usize,
	) -> Result<
		(
			BalanceOf<T>,
			<<T as Config>::OnChargeTransaction as OnChargeTransaction<T>>::LiquidityInfo,
		),
		TransactionValidityError,
	> {
		let tip = self.0;
		let fee = Module::<T>::compute_fee(len as u32, info, tip);

		<<T as Config>::OnChargeTransaction as OnChargeTransaction<T>>::withdraw_fee(who, call, info, fee, tip)
			.map(|i| (fee, i))
	}

	/// Get an appropriate priority for a transaction with the given length and info.
	///
	/// This will try and optimise the `fee/weight` `fee/length`, whichever is consuming more of the
	/// maximum corresponding limit.
	///
	/// For example, if a transaction consumed 1/4th of the block length and half of the weight, its
	/// final priority is `fee * min(2, 4) = fee * 2`. If it consumed `1/4th` of the block length
	/// and the entire block weight `(1/1)`, its priority is `fee * min(1, 4) = fee * 1`. This means
	///  that the transaction which consumes more resources (either length or weight) with the same
	/// `fee` ends up having lower priority.
	fn get_priority(len: usize, info: &DispatchInfoOf<T::Call>, final_fee: BalanceOf<T>) -> TransactionPriority {
		let weight_saturation = T::BlockWeights::get().max_block / info.weight.max(1);
		let max_block_length = *T::BlockLength::get().max.get(DispatchClass::Normal);
		let len_saturation = max_block_length as u64 / (len as u64).max(1);
		let coefficient: BalanceOf<T> = weight_saturation.min(len_saturation).saturated_into::<BalanceOf<T>>();
		final_fee.saturating_mul(coefficient).saturated_into::<TransactionPriority>()
	}
}

impl<T: Config + Send + Sync> sp_std::fmt::Debug for ChargeTransactionPayment<T> {
	#[cfg(feature = "std")]
	fn fmt(&self, f: &mut sp_std::fmt::Formatter) -> sp_std::fmt::Result {
		write!(f, "ChargeTransactionPayment<{:?}>", self.0)
	}
	#[cfg(not(feature = "std"))]
	fn fmt(&self, _: &mut sp_std::fmt::Formatter) -> sp_std::fmt::Result {
		Ok(())
	}
}

impl<T: Config + Send + Sync> SignedExtension for ChargeTransactionPayment<T> where
	BalanceOf<T>: Send + Sync + From<u64> + FixedPointOperand,
	T::Call: Dispatchable<Info=DispatchInfo, PostInfo=PostDispatchInfo>,
{
	const IDENTIFIER: &'static str = "ChargeTransactionPayment";
	type AccountId = T::AccountId;
	type Call = T::Call;
	type AdditionalSigned = ();
	type Pre = (
		// tip
		BalanceOf<T>,
		// who paid the fee
		Self::AccountId,
		// imbalance resulting from withdrawing the fee
		<<T as Config>::OnChargeTransaction as OnChargeTransaction<T>>::LiquidityInfo,
	);
	fn additional_signed(&self) -> sp_std::result::Result<(), TransactionValidityError> { Ok(()) }

	fn validate(
		&self,
		who: &Self::AccountId,
		call: &Self::Call,
		info: &DispatchInfoOf<Self::Call>,
		len: usize,
	) -> TransactionValidity {
		let (fee, _) = self.withdraw_fee(who, call, info, len)?;
		Ok(ValidTransaction {
			priority: Self::get_priority(len, info, fee),
			..Default::default()
		})
	}

	fn pre_dispatch(
		self,
		who: &Self::AccountId,
		call: &Self::Call,
		info: &DispatchInfoOf<Self::Call>,
		len: usize
	) -> Result<Self::Pre, TransactionValidityError> {
		let (_fee, imbalance) = self.withdraw_fee(who, call, info, len)?;
		Ok((self.0, who.clone(), imbalance))
	}

	fn post_dispatch(
		pre: Self::Pre,
		info: &DispatchInfoOf<Self::Call>,
		post_info: &PostDispatchInfoOf<Self::Call>,
		len: usize,
		_result: &DispatchResult,
	) -> Result<(), TransactionValidityError> {
		let (tip, who, imbalance) = pre;
		let actual_fee = Module::<T>::compute_actual_fee(
			len as u32,
			info,
			post_info,
			tip,
		);
		T::OnChargeTransaction::correct_and_deposit_fee(&who, info, post_info, actual_fee, tip, imbalance)?;
		Ok(())
	}
}

#[cfg(test)]
mod tests {
	use super::*;
	use codec::Encode;
	use frame_support::{
		impl_outer_dispatch, impl_outer_origin, impl_outer_event, parameter_types,
		weights::{
			DispatchClass, DispatchInfo, PostDispatchInfo, GetDispatchInfo, Weight,
			WeightToFeePolynomial, WeightToFeeCoefficients, WeightToFeeCoefficient,
		},
		traits::Currency,
	};
	use pallet_balances::Call as BalancesCall;
	use pallet_transaction_payment_rpc_runtime_api::RuntimeDispatchInfo;
	use sp_core::H256;
	use sp_runtime::{
		testing::{Header, TestXt},
		traits::{BlakeTwo256, IdentityLookup},
		Perbill,
	};
	use std::cell::RefCell;
	use smallvec::smallvec;

	const CALL: &<Runtime as frame_system::Config>::Call =
		&Call::Balances(BalancesCall::transfer(2, 69));

	impl_outer_dispatch! {
		pub enum Call for Runtime where origin: Origin {
			pallet_balances::Balances,
			frame_system::System,
		}
	}

	impl_outer_event! {
		pub enum Event for Runtime {
			system<T>,
			pallet_balances<T>,
		}
	}

	#[derive(Clone, PartialEq, Eq, Debug)]
	pub struct Runtime;

	use frame_system as system;
	impl_outer_origin!{
		pub enum Origin for Runtime {}
	}

	thread_local! {
		static EXTRINSIC_BASE_WEIGHT: RefCell<u64> = RefCell::new(0);
	}

	pub struct BlockWeights;
	impl Get<frame_system::limits::BlockWeights> for BlockWeights {
		fn get() -> frame_system::limits::BlockWeights {
			frame_system::limits::BlockWeights::builder()
				.base_block(0)
				.for_class(DispatchClass::all(), |weights| {
					weights.base_extrinsic = EXTRINSIC_BASE_WEIGHT.with(|v| *v.borrow()).into();
				})
				.for_class(DispatchClass::non_mandatory(), |weights| {
					weights.max_total = 1024.into();
				})
				.build_or_panic()
		}
	}

	parameter_types! {
		pub const BlockHashCount: u64 = 250;
		pub static TransactionByteFee: u64 = 1;
		pub static WeightToFee: u64 = 1;
	}

	impl frame_system::Config for Runtime {
		type BaseCallFilter = ();
		type BlockWeights = BlockWeights;
		type BlockLength = ();
		type DbWeight = ();
		type Origin = Origin;
		type Index = u64;
		type BlockNumber = u64;
		type Call = Call;
		type Hash = H256;
		type Hashing = BlakeTwo256;
		type AccountId = u64;
		type Lookup = IdentityLookup<Self::AccountId>;
		type Header = Header;
		type Event = Event;
		type BlockHashCount = BlockHashCount;
		type Version = ();
		type PalletInfo = ();
		type AccountData = pallet_balances::AccountData<u64>;
		type OnNewAccount = ();
		type OnKilledAccount = ();
		type SystemWeightInfo = ();
	}

	parameter_types! {
		pub const ExistentialDeposit: u64 = 1;
	}

	impl pallet_balances::Config for Runtime {
		type Balance = u64;
		type Event = Event;
		type DustRemoval = ();
		type ExistentialDeposit = ExistentialDeposit;
		type AccountStore = System;
		type MaxLocks = ();
		type WeightInfo = ();
	}

	impl WeightToFeePolynomial for WeightToFee {
		type Balance = u64;

		fn polynomial() -> WeightToFeeCoefficients<Self::Balance> {
			smallvec![WeightToFeeCoefficient {
				degree: 1,
				coeff_frac: Perbill::zero(),
				coeff_integer: WEIGHT_TO_FEE.with(|v| *v.borrow()),
				negative: false,
			}]
		}
	}

	impl Config for Runtime {
		type OnChargeTransaction = CurrencyAdapter<Balances, ()>;
		type TransactionByteFee = TransactionByteFee;
		type WeightToFee = WeightToFee;
		type FeeMultiplierUpdate = ();
	}

	type Balances = pallet_balances::Module<Runtime>;
	type System = frame_system::Module<Runtime>;
	type TransactionPayment = Module<Runtime>;

	pub struct ExtBuilder {
		balance_factor: u64,
		base_weight: u64,
		byte_fee: u64,
		weight_to_fee: u64
	}

	impl Default for ExtBuilder {
		fn default() -> Self {
			Self {
				balance_factor: 1,
				base_weight: 0,
				byte_fee: 1,
				weight_to_fee: 1,
			}
		}
	}

	impl ExtBuilder {
		pub fn base_weight(mut self, base_weight: u64) -> Self {
			self.base_weight = base_weight;
			self
		}
		pub fn byte_fee(mut self, byte_fee: u64) -> Self {
			self.byte_fee = byte_fee;
			self
		}
		pub fn weight_fee(mut self, weight_to_fee: u64) -> Self {
			self.weight_to_fee = weight_to_fee;
			self
		}
		pub fn balance_factor(mut self, factor: u64) -> Self {
			self.balance_factor = factor;
			self
		}
		fn set_constants(&self) {
			EXTRINSIC_BASE_WEIGHT.with(|v| *v.borrow_mut() = self.base_weight);
			TRANSACTION_BYTE_FEE.with(|v| *v.borrow_mut() = self.byte_fee);
			WEIGHT_TO_FEE.with(|v| *v.borrow_mut() = self.weight_to_fee);
		}
		pub fn build(self) -> sp_io::TestExternalities {
			self.set_constants();
			let mut t = frame_system::GenesisConfig::default().build_storage::<Runtime>().unwrap();
			pallet_balances::GenesisConfig::<Runtime> {
				balances: if self.balance_factor > 0 {
					vec![
						(1, 10 * self.balance_factor),
						(2, 20 * self.balance_factor),
						(3, 30 * self.balance_factor),
						(4, 40 * self.balance_factor),
						(5, 50 * self.balance_factor),
						(6, 60 * self.balance_factor)
					]
				} else {
					vec![]
				},
			}.assimilate_storage(&mut t).unwrap();
			t.into()
		}
	}

	/// create a transaction info struct from weight. Handy to avoid building the whole struct.
	pub fn info_from_weight(w: Weight) -> DispatchInfo {
		// pays_fee: Pays::Yes -- class: DispatchClass::Normal
		DispatchInfo { weight: w, ..Default::default() }
	}

	fn post_info_from_weight(w: Weight) -> PostDispatchInfo {
		PostDispatchInfo {
			actual_weight: Some(w),
			pays_fee: Default::default(),
		}
	}

	fn post_info_from_pays(p: Pays) -> PostDispatchInfo {
		PostDispatchInfo {
			actual_weight: None,
			pays_fee: p,
		}
	}

	fn default_post_info() -> PostDispatchInfo {
		PostDispatchInfo {
			actual_weight: None,
			pays_fee: Default::default(),
		}
	}

	#[test]
	fn signed_extension_transaction_payment_work() {
		ExtBuilder::default()
			.balance_factor(10)
			.base_weight(5)
			.build()
			.execute_with(||
		{
			let len = 10;
			let pre = ChargeTransactionPayment::<Runtime>::from(0)
				.pre_dispatch(&1, CALL, &info_from_weight(5), len)
				.unwrap();
			assert_eq!(Balances::free_balance(1), 100 - 5 - 5 - 10);

			assert!(
				ChargeTransactionPayment::<Runtime>
					::post_dispatch(pre, &info_from_weight(5), &default_post_info(), len, &Ok(()))
					.is_ok()
			);
			assert_eq!(Balances::free_balance(1), 100 - 5 - 5 - 10);

			let pre = ChargeTransactionPayment::<Runtime>::from(5 /* tipped */)
				.pre_dispatch(&2, CALL, &info_from_weight(100), len)
				.unwrap();
			assert_eq!(Balances::free_balance(2), 200 - 5 - 10 - 100 - 5);

			assert!(
				ChargeTransactionPayment::<Runtime>
					::post_dispatch(pre, &info_from_weight(100), &post_info_from_weight(50), len, &Ok(()))
					.is_ok()
			);
			assert_eq!(Balances::free_balance(2), 200 - 5 - 10 - 50 - 5);
		});
	}

	#[test]
	fn signed_extension_transaction_payment_multiplied_refund_works() {
		ExtBuilder::default()
			.balance_factor(10)
			.base_weight(5)
			.build()
			.execute_with(||
		{
			let len = 10;
			NextFeeMultiplier::put(Multiplier::saturating_from_rational(3, 2));

			let pre = ChargeTransactionPayment::<Runtime>::from(5 /* tipped */)
				.pre_dispatch(&2, CALL, &info_from_weight(100), len)
				.unwrap();
			// 5 base fee, 10 byte fee, 3/2 * 100 weight fee, 5 tip
			assert_eq!(Balances::free_balance(2), 200 - 5 - 10 - 150 - 5);

			assert!(
				ChargeTransactionPayment::<Runtime>
					::post_dispatch(pre, &info_from_weight(100), &post_info_from_weight(50), len, &Ok(()))
					.is_ok()
			);
			// 75 (3/2 of the returned 50 units of weight) is refunded
			assert_eq!(Balances::free_balance(2), 200 - 5 - 10 - 75 - 5);
		});
	}

	#[test]
	fn signed_extension_transaction_payment_is_bounded() {
		ExtBuilder::default()
			.balance_factor(1000)
			.byte_fee(0)
			.build()
			.execute_with(||
		{
			// maximum weight possible
			assert!(
				ChargeTransactionPayment::<Runtime>::from(0)
					.pre_dispatch(&1, CALL, &info_from_weight(Weight::max_value()), 10)
					.is_ok()
			);
			// fee will be proportional to what is the actual maximum weight in the runtime.
			assert_eq!(
				Balances::free_balance(&1),
				(10000 - <Runtime as frame_system::Config>::BlockWeights::get().max_block) as u64
			);
		});
	}

	#[test]
	fn signed_extension_allows_free_transactions() {
		ExtBuilder::default()
			.base_weight(100)
			.balance_factor(0)
			.build()
			.execute_with(||
		{
			// 1 ain't have a penny.
			assert_eq!(Balances::free_balance(1), 0);

			let len = 100;

			// This is a completely free (and thus wholly insecure/DoS-ridden) transaction.
			let operational_transaction = DispatchInfo {
				weight: 0,
				class: DispatchClass::Operational,
				pays_fee: Pays::No,
			};
			assert!(
				ChargeTransactionPayment::<Runtime>::from(0)
					.validate(&1, CALL, &operational_transaction , len)
					.is_ok()
			);

			// like a InsecureFreeNormal
			let free_transaction = DispatchInfo {
				weight: 0,
				class: DispatchClass::Normal,
				pays_fee: Pays::Yes,
			};
			assert!(
				ChargeTransactionPayment::<Runtime>::from(0)
					.validate(&1, CALL, &free_transaction , len)
					.is_err()
			);
		});
	}

	#[test]
	fn signed_ext_length_fee_is_also_updated_per_congestion() {
		ExtBuilder::default()
			.base_weight(5)
			.balance_factor(10)
			.build()
			.execute_with(||
		{
			// all fees should be x1.5
			NextFeeMultiplier::put(Multiplier::saturating_from_rational(3, 2));
			let len = 10;

			assert!(
				ChargeTransactionPayment::<Runtime>::from(10) // tipped
					.pre_dispatch(&1, CALL, &info_from_weight(3), len)
					.is_ok()
			);
			assert_eq!(
				Balances::free_balance(1),
				100 // original
				- 10 // tip
				- 5 // base
				- 10 // len
				- (3 * 3 / 2) // adjusted weight
			);
		})
	}

	#[test]
	fn query_info_works() {
		let call = Call::Balances(BalancesCall::transfer(2, 69));
		let origin = 111111;
		let extra = ();
		let xt = TestXt::new(call, Some((origin, extra)));
		let info  = xt.get_dispatch_info();
		let ext = xt.encode();
		let len = ext.len() as u32;
		ExtBuilder::default()
			.base_weight(5)
			.weight_fee(2)
			.build()
			.execute_with(||
		{
			// all fees should be x1.5
			NextFeeMultiplier::put(Multiplier::saturating_from_rational(3, 2));

			assert_eq!(
				TransactionPayment::query_info(xt, len),
				RuntimeDispatchInfo {
					weight: info.weight,
					class: info.class,
					partial_fee:
						5 * 2 /* base * weight_fee */
						+ len as u64  /* len * 1 */
						+ info.weight.min(BlockWeights::get().max_block) as u64 * 2 * 3 / 2 /* weight */
				},
			);

		});
	}

	#[test]
	fn compute_fee_works_without_multiplier() {
		ExtBuilder::default()
			.base_weight(100)
			.byte_fee(10)
			.balance_factor(0)
			.build()
			.execute_with(||
		{
			// Next fee multiplier is zero
			assert_eq!(NextFeeMultiplier::get(), Multiplier::one());

			// Tip only, no fees works
			let dispatch_info = DispatchInfo {
				weight: 0,
				class: DispatchClass::Operational,
				pays_fee: Pays::No,
			};
			assert_eq!(Module::<Runtime>::compute_fee(0, &dispatch_info, 10), 10);
			// No tip, only base fee works
			let dispatch_info = DispatchInfo {
				weight: 0,
				class: DispatchClass::Operational,
				pays_fee: Pays::Yes,
			};
			assert_eq!(Module::<Runtime>::compute_fee(0, &dispatch_info, 0), 100);
			// Tip + base fee works
			assert_eq!(Module::<Runtime>::compute_fee(0, &dispatch_info, 69), 169);
			// Len (byte fee) + base fee works
			assert_eq!(Module::<Runtime>::compute_fee(42, &dispatch_info, 0), 520);
			// Weight fee + base fee works
			let dispatch_info = DispatchInfo {
				weight: 1000,
				class: DispatchClass::Operational,
				pays_fee: Pays::Yes,
			};
			assert_eq!(Module::<Runtime>::compute_fee(0, &dispatch_info, 0), 1100);
		});
	}

	#[test]
	fn compute_fee_works_with_multiplier() {
		ExtBuilder::default()
			.base_weight(100)
			.byte_fee(10)
			.balance_factor(0)
			.build()
			.execute_with(||
		{
			// Add a next fee multiplier. Fees will be x3/2.
			NextFeeMultiplier::put(Multiplier::saturating_from_rational(3, 2));
			// Base fee is unaffected by multiplier
			let dispatch_info = DispatchInfo {
				weight: 0,
				class: DispatchClass::Operational,
				pays_fee: Pays::Yes,
			};
			assert_eq!(Module::<Runtime>::compute_fee(0, &dispatch_info, 0), 100);

			// Everything works together :)
			let dispatch_info = DispatchInfo {
				weight: 123,
				class: DispatchClass::Operational,
				pays_fee: Pays::Yes,
			};
			// 123 weight, 456 length, 100 base
			assert_eq!(
				Module::<Runtime>::compute_fee(456, &dispatch_info, 789),
				100 + (3 * 123 / 2) + 4560 + 789,
			);
		});
	}

	#[test]
	fn compute_fee_works_with_negative_multiplier() {
		ExtBuilder::default()
			.base_weight(100)
			.byte_fee(10)
			.balance_factor(0)
			.build()
			.execute_with(||
		{
			// Add a next fee multiplier. All fees will be x1/2.
			NextFeeMultiplier::put(Multiplier::saturating_from_rational(1, 2));

			// Base fee is unaffected by multiplier.
			let dispatch_info = DispatchInfo {
				weight: 0,
				class: DispatchClass::Operational,
				pays_fee: Pays::Yes,
			};
			assert_eq!(Module::<Runtime>::compute_fee(0, &dispatch_info, 0), 100);

			// Everything works together.
			let dispatch_info = DispatchInfo {
				weight: 123,
				class: DispatchClass::Operational,
				pays_fee: Pays::Yes,
			};
			// 123 weight, 456 length, 100 base
			assert_eq!(
				Module::<Runtime>::compute_fee(456, &dispatch_info, 789),
				100 + (123 / 2) + 4560 + 789,
			);
		});
	}

	#[test]
	fn compute_fee_does_not_overflow() {
		ExtBuilder::default()
			.base_weight(100)
			.byte_fee(10)
			.balance_factor(0)
			.build()
			.execute_with(||
		{
			// Overflow is handled
			let dispatch_info = DispatchInfo {
				weight: Weight::max_value(),
				class: DispatchClass::Operational,
				pays_fee: Pays::Yes,
			};
			assert_eq!(
				Module::<Runtime>::compute_fee(
					<u32>::max_value(),
					&dispatch_info,
					<u64>::max_value()
				),
				<u64>::max_value()
			);
		});
	}

	#[test]
	fn refund_does_not_recreate_account() {
		ExtBuilder::default()
			.balance_factor(10)
			.base_weight(5)
			.build()
			.execute_with(||
		{
			// So events are emitted
			System::set_block_number(10);
			let len = 10;
			let pre = ChargeTransactionPayment::<Runtime>::from(5 /* tipped */)
				.pre_dispatch(&2, CALL, &info_from_weight(100), len)
				.unwrap();
			assert_eq!(Balances::free_balance(2), 200 - 5 - 10 - 100 - 5);

			// kill the account between pre and post dispatch
			assert!(Balances::transfer(Some(2).into(), 3, Balances::free_balance(2)).is_ok());
			assert_eq!(Balances::free_balance(2), 0);

			assert!(
				ChargeTransactionPayment::<Runtime>
					::post_dispatch(pre, &info_from_weight(100), &post_info_from_weight(50), len, &Ok(()))
					.is_ok()
			);
			assert_eq!(Balances::free_balance(2), 0);
			// Transfer Event
			assert!(System::events().iter().any(|event| {
				event.event == Event::pallet_balances(pallet_balances::RawEvent::Transfer(2, 3, 80))
			}));
			// Killed Event
			assert!(System::events().iter().any(|event| {
				event.event == Event::system(system::RawEvent::KilledAccount(2))
			}));
		});
	}

	#[test]
	fn actual_weight_higher_than_max_refunds_nothing() {
		ExtBuilder::default()
			.balance_factor(10)
			.base_weight(5)
			.build()
			.execute_with(||
		{
			let len = 10;
			let pre = ChargeTransactionPayment::<Runtime>::from(5 /* tipped */)
				.pre_dispatch(&2, CALL, &info_from_weight(100), len)
				.unwrap();
			assert_eq!(Balances::free_balance(2), 200 - 5 - 10 - 100 - 5);

			assert!(
				ChargeTransactionPayment::<Runtime>
					::post_dispatch(pre, &info_from_weight(100), &post_info_from_weight(101), len, &Ok(()))
					.is_ok()
			);
			assert_eq!(Balances::free_balance(2), 200 - 5 - 10 - 100 - 5);
		});
	}

	#[test]
	fn zero_transfer_on_free_transaction() {
		ExtBuilder::default()
			.balance_factor(10)
			.base_weight(5)
			.build()
			.execute_with(||
		{
			// So events are emitted
			System::set_block_number(10);
			let len = 10;
			let dispatch_info = DispatchInfo {
				weight: 100,
				pays_fee: Pays::No,
				class: DispatchClass::Normal,
			};
			let user = 69;
			let pre = ChargeTransactionPayment::<Runtime>::from(0)
				.pre_dispatch(&user, CALL, &dispatch_info, len)
				.unwrap();
			assert_eq!(Balances::total_balance(&user), 0);
			assert!(
				ChargeTransactionPayment::<Runtime>
					::post_dispatch(pre, &dispatch_info, &default_post_info(), len, &Ok(()))
					.is_ok()
			);
			assert_eq!(Balances::total_balance(&user), 0);
			// No events for such a scenario
			assert_eq!(System::events().len(), 0);
		});
	}

	#[test]
	fn refund_consistent_with_actual_weight() {
		ExtBuilder::default()
			.balance_factor(10)
			.base_weight(7)
			.build()
			.execute_with(||
		{
			let info = info_from_weight(100);
			let post_info = post_info_from_weight(33);
			let prev_balance = Balances::free_balance(2);
			let len = 10;
			let tip = 5;

			NextFeeMultiplier::put(Multiplier::saturating_from_rational(5, 4));

			let pre = ChargeTransactionPayment::<Runtime>::from(tip)
				.pre_dispatch(&2, CALL, &info, len)
				.unwrap();

			ChargeTransactionPayment::<Runtime>
				::post_dispatch(pre, &info, &post_info, len, &Ok(()))
				.unwrap();

			let refund_based_fee = prev_balance - Balances::free_balance(2);
			let actual_fee = Module::<Runtime>
				::compute_actual_fee(len as u32, &info, &post_info, tip);

			// 33 weight, 10 length, 7 base, 5 tip
			assert_eq!(actual_fee, 7 + 10 + (33 * 5 / 4) + 5);
			assert_eq!(refund_based_fee, actual_fee);
		});
	}

	#[test]
	fn post_info_can_change_pays_fee() {
		ExtBuilder::default()
			.balance_factor(10)
			.base_weight(7)
			.build()
			.execute_with(||
		{
			let info = info_from_weight(100);
			let post_info = post_info_from_pays(Pays::No);
			let prev_balance = Balances::free_balance(2);
			let len = 10;
			let tip = 5;

			NextFeeMultiplier::put(Multiplier::saturating_from_rational(5, 4));

			let pre = ChargeTransactionPayment::<Runtime>::from(tip)
				.pre_dispatch(&2, CALL, &info, len)
				.unwrap();

			ChargeTransactionPayment::<Runtime>
				::post_dispatch(pre, &info, &post_info, len, &Ok(()))
				.unwrap();

			let refund_based_fee = prev_balance - Balances::free_balance(2);
			let actual_fee = Module::<Runtime>
				::compute_actual_fee(len as u32, &info, &post_info, tip);

			// Only 5 tip is paid
			assert_eq!(actual_fee, 5);
			assert_eq!(refund_based_fee, actual_fee);
		});
	}
}<|MERGE_RESOLUTION|>--- conflicted
+++ resolved
@@ -353,7 +353,6 @@
 	) -> BalanceOf<T> where
 		T::Call: Dispatchable<Info=DispatchInfo>,
 	{
-<<<<<<< HEAD
 		Self::compute_fee_details(len, info, tip).final_fee()
 	}
 
@@ -365,16 +364,7 @@
 	) -> FeeDetails<BalanceOf<T>> where
 		T::Call: Dispatchable<Info=DispatchInfo>,
 	{
-		Self::compute_fee_raw(len, info.weight, tip, info.pays_fee)
-=======
-		Self::compute_fee_raw(
-			len,
-			info.weight,
-			tip,
-			info.pays_fee,
-			info.class,
-		)
->>>>>>> 332399d1
+		Self::compute_fee_raw(len, info.weight, tip, info.pays_fee, info.class)
 	}
 
 	/// Compute the actual post dispatch fee for a particular transaction.
@@ -389,7 +379,6 @@
 	) -> BalanceOf<T> where
 		T::Call: Dispatchable<Info=DispatchInfo,PostInfo=PostDispatchInfo>,
 	{
-<<<<<<< HEAD
 		Self::compute_actual_fee_details(len, info, post_info, tip).final_fee()
 	}
 
@@ -402,8 +391,6 @@
 	) -> FeeDetails<BalanceOf<T>> where
 		T::Call: Dispatchable<Info=DispatchInfo,PostInfo=PostDispatchInfo>,
 	{
-		Self::compute_fee_raw(len, post_info.calc_actual_weight(info), tip, post_info.pays_fee(info))
-=======
 		Self::compute_fee_raw(
 			len,
 			post_info.calc_actual_weight(info),
@@ -411,7 +398,6 @@
 			post_info.pays_fee(info),
 			info.class,
 		)
->>>>>>> 332399d1
 	}
 
 	fn compute_fee_raw(
@@ -419,12 +405,8 @@
 		weight: Weight,
 		tip: BalanceOf<T>,
 		pays_fee: Pays,
-<<<<<<< HEAD
+		class: DispatchClass,
 	) -> FeeDetails<BalanceOf<T>> {
-=======
-		class: DispatchClass,
-	) -> BalanceOf<T> {
->>>>>>> 332399d1
 		if pays_fee == Pays::Yes {
 			let len = <BalanceOf<T>>::from(len);
 			let per_byte = T::TransactionByteFee::get();
@@ -438,23 +420,15 @@
 			// final adjusted weight fee.
 			let adjusted_weight_fee = multiplier.saturating_mul_int(unadjusted_weight_fee);
 
-<<<<<<< HEAD
-			let base_fee = Self::weight_to_fee(T::ExtrinsicBaseWeight::get());
+			let base_fee = Self::weight_to_fee(T::BlockWeights::get().get(class).base_extrinsic);
 			FeeDetails {
 				inclusion_fee: Some(InclusionFee {
-                    base_fee,
+					base_fee,
 					len_fee: fixed_len_fee,
 					adjusted_weight_fee
 				}),
 				tip
 			}
-=======
-			let base_fee = Self::weight_to_fee(T::BlockWeights::get().get(class).base_extrinsic);
-			base_fee
-				.saturating_add(fixed_len_fee)
-				.saturating_add(adjusted_weight_fee)
-				.saturating_add(tip)
->>>>>>> 332399d1
 		} else {
 			FeeDetails {
 				inclusion_fee: None,
