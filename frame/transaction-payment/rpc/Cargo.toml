--- conflicted
+++ resolved
@@ -14,15 +14,8 @@
 
 [dependencies]
 codec = { package = "parity-scale-codec", version = "3.0.0" }
-<<<<<<< HEAD
 jsonrpsee = { version = "0.11.0", features = ["server", "macros"] }
-
-=======
-jsonrpc-core = "18.0.0"
-jsonrpc-core-client = "18.0.0"
-jsonrpc-derive = "18.0.0"
 pallet-transaction-payment-rpc-runtime-api = { version = "4.0.0-dev", path = "./runtime-api" }
->>>>>>> 6f3aafba
 sp-api = { version = "4.0.0-dev", path = "../../../primitives/api" }
 sp-blockchain = { version = "4.0.0-dev", path = "../../../primitives/blockchain" }
 sp-core = { version = "6.0.0", path = "../../../primitives/core" }
