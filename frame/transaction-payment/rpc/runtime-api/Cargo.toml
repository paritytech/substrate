[package]
name = "pallet-transaction-payment-rpc-runtime-api"
version = "4.0.0-dev"
authors = ["Parity Technologies <admin@parity.io>"]
edition = "2021"
license = "Apache-2.0"
homepage = "https://substrate.io"
repository = "https://github.com/paritytech/substrate/"
description = "RPC runtime API for transaction payment FRAME pallet"
readme = "README.md"

[package.metadata.docs.rs]
targets = ["x86_64-unknown-linux-gnu"]

[dependencies]
codec = { package = "parity-scale-codec", version = "3.0.0", default-features = false, features = ["derive"] }
pallet-transaction-payment = { version = "4.0.0-dev", default-features = false, path = "../../../transaction-payment" }
sp-api = { version = "4.0.0-dev", default-features = false, path = "../../../../primitives/api" }
<<<<<<< HEAD
sp-runtime = { version = "7.0.0", default-features = false, path = "../../../../primitives/runtime" }
=======
sp-runtime = { version = "6.0.0", default-features = false, path = "../../../../primitives/runtime" }
sp-weights = { version = "4.0.0", default-features = false, path = "../../../../primitives/weights" }
>>>>>>> 3e71d606

[features]
default = ["std"]
std = [
	"codec/std",
	"pallet-transaction-payment/std",
	"sp-api/std",
	"sp-runtime/std",
	"sp-weights/std",
]<|MERGE_RESOLUTION|>--- conflicted
+++ resolved
@@ -16,12 +16,8 @@
 codec = { package = "parity-scale-codec", version = "3.0.0", default-features = false, features = ["derive"] }
 pallet-transaction-payment = { version = "4.0.0-dev", default-features = false, path = "../../../transaction-payment" }
 sp-api = { version = "4.0.0-dev", default-features = false, path = "../../../../primitives/api" }
-<<<<<<< HEAD
 sp-runtime = { version = "7.0.0", default-features = false, path = "../../../../primitives/runtime" }
-=======
-sp-runtime = { version = "6.0.0", default-features = false, path = "../../../../primitives/runtime" }
 sp-weights = { version = "4.0.0", default-features = false, path = "../../../../primitives/weights" }
->>>>>>> 3e71d606
 
 [features]
 default = ["std"]
