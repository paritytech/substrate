[package]
name = "pallet-transaction-payment"
version = "2.0.0-alpha.3"
authors = ["Parity Technologies <admin@parity.io>"]
edition = "2018"
license = "GPL-3.0"
homepage = "https://substrate.dev"
repository = "https://github.com/paritytech/substrate/"
description = "FRAME pallet to manage transaction payments"

[dependencies]
<<<<<<< HEAD
serde = { version = "1.0.101", optional = true }
codec = { package = "parity-scale-codec", version = "1.0.0", default-features = false, features = ["derive"] }
=======
codec = { package = "parity-scale-codec", version = "1.2.0", default-features = false, features = ["derive"] }
>>>>>>> 9a1524b8
sp-std = { version = "2.0.0-alpha.2", default-features = false, path = "../../primitives/std" }
sp-runtime = { version = "2.0.0-alpha.2", default-features = false, path = "../../primitives/runtime" }
frame-support = { version = "2.0.0-alpha.2", default-features = false, path = "../support" }
frame-system = { version = "2.0.0-alpha.2", default-features = false, path = "../system" }
pallet-transaction-payment-rpc-runtime-api = { version = "2.0.0-alpha.2", default-features = false, path = "./rpc/runtime-api" }

[dev-dependencies]
sp-io = { version = "2.0.0-alpha.2", path = "../../primitives/io" }
sp-core = { version = "2.0.0-alpha.2", path = "../../primitives/core" }
pallet-balances = { version = "2.0.0-alpha.2", path = "../balances" }

[features]
default = ["std"]
std = [
	"serde",
	"codec/std",
	"sp-std/std",
	"sp-runtime/std",
	"frame-support/std",
	"frame-system/std",
	"pallet-transaction-payment-rpc-runtime-api/std"
]<|MERGE_RESOLUTION|>--- conflicted
+++ resolved
@@ -9,12 +9,8 @@
 description = "FRAME pallet to manage transaction payments"
 
 [dependencies]
-<<<<<<< HEAD
 serde = { version = "1.0.101", optional = true }
-codec = { package = "parity-scale-codec", version = "1.0.0", default-features = false, features = ["derive"] }
-=======
 codec = { package = "parity-scale-codec", version = "1.2.0", default-features = false, features = ["derive"] }
->>>>>>> 9a1524b8
 sp-std = { version = "2.0.0-alpha.2", default-features = false, path = "../../primitives/std" }
 sp-runtime = { version = "2.0.0-alpha.2", default-features = false, path = "../../primitives/runtime" }
 frame-support = { version = "2.0.0-alpha.2", default-features = false, path = "../support" }
