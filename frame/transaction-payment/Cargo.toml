--- conflicted
+++ resolved
@@ -15,35 +15,20 @@
 [dependencies]
 codec = { package = "parity-scale-codec", version = "2.0.0", default-features = false, features = ["derive"] }
 serde = { version = "1.0.101", optional = true }
-<<<<<<< HEAD
+smallvec = "1.4.1"
+
+sp-core = { version = "4.0.0-dev", path = "../../primitives/core", default-features = false }
+sp-io = { version = "4.0.0-dev", path = "../../primitives/io", default-features = false }
+sp-runtime = { version = "4.0.0-dev", default-features = false, path = "../../primitives/runtime" }
 sp-std = { version = "4.0.0-dev", default-features = false, path = "../../primitives/std" }
-sp-runtime = { version = "4.0.0-dev", default-features = false, path = "../../primitives/runtime" }
+
 frame-support = { version = "4.0.0-dev", default-features = false, path = "../support" }
 frame-system = { version = "4.0.0-dev", default-features = false, path = "../system" }
-smallvec = "1.4.1"
-sp-io = { version = "4.0.0-dev", path = "../../primitives/io", default-features = false }
-sp-core = { version = "4.0.0-dev", path = "../../primitives/core", default-features = false }
 
 [dev-dependencies]
 serde_json = "1.0.41"
+sp-storage = { version = "4.0.0-dev", path = "../../primitives/storage" }
 pallet-balances = { version = "4.0.0-dev", path = "../balances" }
-sp-storage = { version = "4.0.0-dev", path = "../../primitives/storage" }
-=======
-smallvec = "1.4.1"
-
-sp-core = { version = "3.0.0", path = "../../primitives/core", default-features = false }
-sp-io = { version = "3.0.0", path = "../../primitives/io", default-features = false }
-sp-runtime = { version = "3.0.0", default-features = false, path = "../../primitives/runtime" }
-sp-std = { version = "3.0.0", default-features = false, path = "../../primitives/std" }
-
-frame-support = { version = "3.0.0", default-features = false, path = "../support" }
-frame-system = { version = "3.0.0", default-features = false, path = "../system" }
-
-[dev-dependencies]
-serde_json = "1.0.41"
-sp-storage = { version = "3.0.0", path = "../../primitives/storage" }
-pallet-balances = { version = "3.0.0", path = "../balances" }
->>>>>>> fdfb8b30
 
 [features]
 default = ["std"]
