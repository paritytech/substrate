// Copyright (C) Parity Technologies (UK) Ltd.
// SPDX-License-Identifier: Apache-2.0

// Licensed under the Apache License, Version 2.0 (the "License");
// you may not use this file except in compliance with the License.
// You may obtain a copy of the License at
//
// 	http://www.apache.org/licenses/LICENSE-2.0
//
// Unless required by applicable law or agreed to in writing, software
// distributed under the License is distributed on an "AS IS" BASIS,
// WITHOUT WARRANTIES OR CONDITIONS OF ANY KIND, either express or implied.
// See the License for the specific language governing permissions and
// limitations under the License.

///! Traits and default implementation for paying transaction fees in assets.
use super::*;
use crate::Config;

use codec::FullCodec;
use frame_support::{
	traits::{
<<<<<<< HEAD
		fungibles::{Balanced, CreditOf, Inspect},
		tokens::{Balance, ConversionToAssetBalance},
=======
		fungibles::{Balanced, Credit, Inspect},
		tokens::{
			Balance, BalanceConversion, Fortitude::Polite, Precision::Exact, Preservation::Protect,
		},
>>>>>>> dd45632f
	},
	unsigned::TransactionValidityError,
};
use scale_info::TypeInfo;
use sp_runtime::{
	traits::{DispatchInfoOf, MaybeSerializeDeserialize, One, PostDispatchInfoOf},
	transaction_validity::InvalidTransaction,
};
use sp_std::{fmt::Debug, marker::PhantomData};

/// Handle withdrawing, refunding and depositing of transaction fees.
pub trait OnChargeAssetTransaction<T: Config> {
	/// The underlying integer type in which fees are calculated.
	type Balance: Balance;
	/// The type used to identify the assets used for transaction payment.
	type AssetId: FullCodec + Copy + MaybeSerializeDeserialize + Debug + Default + Eq + TypeInfo;
	/// The type used to store the intermediate values between pre- and post-dispatch.
	type LiquidityInfo;

	/// Before the transaction is executed the payment of the transaction fees needs to be secured.
	///
	/// Note: The `fee` already includes the `tip`.
	fn withdraw_fee(
		who: &T::AccountId,
		call: &T::RuntimeCall,
		dispatch_info: &DispatchInfoOf<T::RuntimeCall>,
		asset_id: Self::AssetId,
		fee: Self::Balance,
		tip: Self::Balance,
	) -> Result<Self::LiquidityInfo, TransactionValidityError>;

	/// After the transaction was executed the actual fee can be calculated.
	/// This function should refund any overpaid fees and optionally deposit
	/// the corrected amount.
	///
	/// Note: The `fee` already includes the `tip`.
	///
	/// Returns the fee and tip in the asset used for payment as (fee, tip).
	fn correct_and_deposit_fee(
		who: &T::AccountId,
		dispatch_info: &DispatchInfoOf<T::RuntimeCall>,
		post_info: &PostDispatchInfoOf<T::RuntimeCall>,
		corrected_fee: Self::Balance,
		tip: Self::Balance,
		already_withdrawn: Self::LiquidityInfo,
	) -> Result<(AssetBalanceOf<T>, AssetBalanceOf<T>), TransactionValidityError>;
}

/// Allows specifying what to do with the withdrawn asset fees.
pub trait HandleCredit<AccountId, B: Balanced<AccountId>> {
	/// Implement to determine what to do with the withdrawn asset fees.
	/// Default for `CreditOf` from the assets pallet is to burn and
	/// decrease total issuance.
	fn handle_credit(credit: Credit<AccountId, B>);
}

/// Default implementation that just drops the credit according to the `OnDrop` in the underlying
/// imbalance type.
impl<A, B: Balanced<A>> HandleCredit<A, B> for () {
	fn handle_credit(_credit: Credit<A, B>) {}
}

/// Implements the asset transaction for a balance to asset converter (implementing
/// [`ConversionToAssetBalance`]) and a credit handler (implementing [`HandleCredit`]).
///
/// The credit handler is given the complete fee in terms of the asset used for the transaction.
pub struct FungiblesAdapter<CON, HC>(PhantomData<(CON, HC)>);

/// Default implementation for a runtime instantiating this pallet, a balance to asset converter and
/// a credit handler.
impl<T, CON, HC> OnChargeAssetTransaction<T> for FungiblesAdapter<CON, HC>
where
	T: Config,
	CON: ConversionToAssetBalance<BalanceOf<T>, AssetIdOf<T>, AssetBalanceOf<T>>,
	HC: HandleCredit<T::AccountId, T::Fungibles>,
	AssetIdOf<T>: FullCodec + Copy + MaybeSerializeDeserialize + Debug + Default + Eq + TypeInfo,
{
	type Balance = BalanceOf<T>;
	type AssetId = AssetIdOf<T>;
	type LiquidityInfo = Credit<T::AccountId, T::Fungibles>;

	/// Withdraw the predicted fee from the transaction origin.
	///
	/// Note: The `fee` already includes the `tip`.
	fn withdraw_fee(
		who: &T::AccountId,
		_call: &T::RuntimeCall,
		_info: &DispatchInfoOf<T::RuntimeCall>,
		asset_id: Self::AssetId,
		fee: Self::Balance,
		_tip: Self::Balance,
	) -> Result<Self::LiquidityInfo, TransactionValidityError> {
		// We don't know the precision of the underlying asset. Because the converted fee could be
		// less than one (e.g. 0.5) but gets rounded down by integer division we introduce a minimum
		// fee.
		let min_converted_fee = if fee.is_zero() { Zero::zero() } else { One::one() };
		let converted_fee = CON::to_asset_balance(fee, asset_id)
			.map_err(|_| TransactionValidityError::from(InvalidTransaction::Payment))?
			.max(min_converted_fee);
		let can_withdraw =
			<T::Fungibles as Inspect<T::AccountId>>::can_withdraw(asset_id, who, converted_fee);
		if !matches!(can_withdraw, WithdrawConsequence::Success) {
			return Err(InvalidTransaction::Payment.into())
		}
		<T::Fungibles as Balanced<T::AccountId>>::withdraw(
			asset_id,
			who,
			converted_fee,
			Exact,
			Protect,
			Polite,
		)
		.map_err(|_| TransactionValidityError::from(InvalidTransaction::Payment))
	}

	/// Hand the fee and the tip over to the `[HandleCredit]` implementation.
	/// Since the predicted fee might have been too high, parts of the fee may be refunded.
	///
	/// Note: The `corrected_fee` already includes the `tip`.
	///
	/// Returns the fee and tip in the asset used for payment as (fee, tip).
	fn correct_and_deposit_fee(
		who: &T::AccountId,
		_dispatch_info: &DispatchInfoOf<T::RuntimeCall>,
		_post_info: &PostDispatchInfoOf<T::RuntimeCall>,
		corrected_fee: Self::Balance,
		tip: Self::Balance,
		paid: Self::LiquidityInfo,
	) -> Result<(AssetBalanceOf<T>, AssetBalanceOf<T>), TransactionValidityError> {
		let min_converted_fee = if corrected_fee.is_zero() { Zero::zero() } else { One::one() };
		// Convert the corrected fee and tip into the asset used for payment.
		let converted_fee = CON::to_asset_balance(corrected_fee, paid.asset())
			.map_err(|_| -> TransactionValidityError { InvalidTransaction::Payment.into() })?
			.max(min_converted_fee);
		let converted_tip = CON::to_asset_balance(tip, paid.asset())
			.map_err(|_| -> TransactionValidityError { InvalidTransaction::Payment.into() })?;

		// Calculate how much refund we should return.
		let (final_fee, refund) = paid.split(converted_fee);
		// Refund to the account that paid the fees. If this fails, the account might have dropped
		// below the existential balance. In that case we don't refund anything.
		let _ = <T::Fungibles as Balanced<T::AccountId>>::resolve(who, refund);
		// Handle the final fee, e.g. by transferring to the block author or burning.
		HC::handle_credit(final_fee);
		Ok((converted_fee, converted_tip))
	}
}<|MERGE_RESOLUTION|>--- conflicted
+++ resolved
@@ -20,15 +20,11 @@
 use codec::FullCodec;
 use frame_support::{
 	traits::{
-<<<<<<< HEAD
-		fungibles::{Balanced, CreditOf, Inspect},
-		tokens::{Balance, ConversionToAssetBalance},
-=======
 		fungibles::{Balanced, Credit, Inspect},
 		tokens::{
-			Balance, BalanceConversion, Fortitude::Polite, Precision::Exact, Preservation::Protect,
+			Balance, ConversionToAssetBalance, Fortitude::Polite, Precision::Exact,
+			Preservation::Protect,
 		},
->>>>>>> dd45632f
 	},
 	unsigned::TransactionValidityError,
 };
