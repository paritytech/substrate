// Copyright (C) 2021-2022 Parity Technologies (UK) Ltd.
// SPDX-License-Identifier: Apache-2.0

// Licensed under the Apache License, Version 2.0 (the "License");
// you may not use this file except in compliance with the License.
// You may obtain a copy of the License at
//
// 	http://www.apache.org/licenses/LICENSE-2.0
//
// Unless required by applicable law or agreed to in writing, software
// distributed under the License is distributed on an "AS IS" BASIS,
// WITHOUT WARRANTIES OR CONDITIONS OF ANY KIND, either express or implied.
// See the License for the specific language governing permissions and
// limitations under the License.

use super::*;
use crate as pallet_asset_tx_payment;

use frame_support::{
	assert_ok,
	pallet_prelude::*,
	parameter_types,
	traits::{fungibles::Mutate, ConstU32, ConstU64, ConstU8, FindAuthor},
	weights::{DispatchClass, DispatchInfo, PostDispatchInfo, Weight, WeightToFee as WeightToFeeT},
	ConsensusEngineId,
};
use frame_system as system;
use frame_system::EnsureRoot;
use pallet_balances::Call as BalancesCall;
use pallet_transaction_payment::CurrencyAdapter;
use sp_core::H256;
use sp_runtime::{
	testing::Header,
	traits::{BlakeTwo256, ConvertInto, IdentityLookup, SaturatedConversion, StaticLookup},
};

type UncheckedExtrinsic = frame_system::mocking::MockUncheckedExtrinsic<Runtime>;
type Block = frame_system::mocking::MockBlock<Runtime>;
type Balance = u64;
type AccountId = u64;

frame_support::construct_runtime!(
	pub enum Runtime where
		Block = Block,
		NodeBlock = Block,
		UncheckedExtrinsic = UncheckedExtrinsic,
	{
		System: system::{Pallet, Call, Config, Storage, Event<T>},
		Balances: pallet_balances::{Pallet, Call, Storage, Config<T>, Event<T>},
		TransactionPayment: pallet_transaction_payment::{Pallet, Storage, Event<T>},
		Assets: pallet_assets::{Pallet, Call, Storage, Event<T>},
		Authorship: pallet_authorship::{Pallet, Call, Storage},
		AssetTxPayment: pallet_asset_tx_payment::{Pallet, Event<T>},
	}
);

const CALL: &<Runtime as frame_system::Config>::Call =
	&Call::Balances(BalancesCall::transfer { dest: 2, value: 69 });

<<<<<<< HEAD
parameter_types! {
	static ExtrinsicBaseWeight: u64 = 0;
=======
thread_local! {
	static EXTRINSIC_BASE_WEIGHT: RefCell<Weight> = RefCell::new(Weight::zero());
>>>>>>> 4b791160
}

pub struct BlockWeights;
impl Get<frame_system::limits::BlockWeights> for BlockWeights {
	fn get() -> frame_system::limits::BlockWeights {
		frame_system::limits::BlockWeights::builder()
			.base_block(Weight::zero())
			.for_class(DispatchClass::all(), |weights| {
				weights.base_extrinsic = ExtrinsicBaseWeight::get().into();
			})
			.for_class(DispatchClass::non_mandatory(), |weights| {
				weights.max_total = Weight::from_ref_time(1024).into();
			})
			.build_or_panic()
	}
}

parameter_types! {
	pub static WeightToFee: u64 = 1;
	pub static TransactionByteFee: u64 = 1;
}

impl frame_system::Config for Runtime {
	type BaseCallFilter = frame_support::traits::Everything;
	type BlockWeights = BlockWeights;
	type BlockLength = ();
	type DbWeight = ();
	type Origin = Origin;
	type Index = u64;
	type BlockNumber = u64;
	type Call = Call;
	type Hash = H256;
	type Hashing = BlakeTwo256;
	type AccountId = AccountId;
	type Lookup = IdentityLookup<Self::AccountId>;
	type Header = Header;
	type Event = Event;
	type BlockHashCount = ConstU64<250>;
	type Version = ();
	type PalletInfo = PalletInfo;
	type AccountData = pallet_balances::AccountData<u64>;
	type OnNewAccount = ();
	type OnKilledAccount = ();
	type SystemWeightInfo = ();
	type SS58Prefix = ();
	type OnSetCode = ();
	type MaxConsumers = ConstU32<16>;
}

parameter_types! {
	pub const ExistentialDeposit: u64 = 10;
}

impl pallet_balances::Config for Runtime {
	type Balance = Balance;
	type Event = Event;
	type DustRemoval = ();
	type ExistentialDeposit = ConstU64<10>;
	type AccountStore = System;
	type MaxLocks = ();
	type WeightInfo = ();
	type MaxReserves = ConstU32<50>;
	type ReserveIdentifier = [u8; 8];
}

impl WeightToFeeT for WeightToFee {
	type Balance = u64;

	fn weight_to_fee(weight: &Weight) -> Self::Balance {
		Self::Balance::saturated_from(weight.ref_time())
			.saturating_mul(WEIGHT_TO_FEE.with(|v| *v.borrow()))
	}
}

impl WeightToFeeT for TransactionByteFee {
	type Balance = u64;

	fn weight_to_fee(weight: &Weight) -> Self::Balance {
		Self::Balance::saturated_from(weight.ref_time())
			.saturating_mul(TRANSACTION_BYTE_FEE.with(|v| *v.borrow()))
	}
}

impl pallet_transaction_payment::Config for Runtime {
	type Event = Event;
	type OnChargeTransaction = CurrencyAdapter<Balances, ()>;
	type WeightToFee = WeightToFee;
	type LengthToFee = TransactionByteFee;
	type FeeMultiplierUpdate = ();
	type OperationalFeeMultiplier = ConstU8<5>;
}

impl pallet_assets::Config for Runtime {
	type Event = Event;
	type Balance = Balance;
	type AssetId = u32;
	type Currency = Balances;
	type ForceOrigin = EnsureRoot<AccountId>;
	type AssetDeposit = ConstU64<2>;
	type AssetAccountDeposit = ConstU64<2>;
	type MetadataDepositBase = ConstU64<0>;
	type MetadataDepositPerByte = ConstU64<0>;
	type ApprovalDeposit = ConstU64<0>;
	type StringLimit = ConstU32<20>;
	type Freezer = ();
	type Extra = ();
	type WeightInfo = ();
}

pub struct HardcodedAuthor;
const BLOCK_AUTHOR: AccountId = 1234;
impl FindAuthor<AccountId> for HardcodedAuthor {
	fn find_author<'a, I>(_: I) -> Option<AccountId>
	where
		I: 'a + IntoIterator<Item = (ConsensusEngineId, &'a [u8])>,
	{
		Some(BLOCK_AUTHOR)
	}
}

impl pallet_authorship::Config for Runtime {
	type FindAuthor = HardcodedAuthor;
	type UncleGenerations = ();
	type FilterUncle = ();
	type EventHandler = ();
}

pub struct CreditToBlockAuthor;
impl HandleCredit<AccountId, Assets> for CreditToBlockAuthor {
	fn handle_credit(credit: CreditOf<AccountId, Assets>) {
		if let Some(author) = pallet_authorship::Pallet::<Runtime>::author() {
			// What to do in case paying the author fails (e.g. because `fee < min_balance`)
			// default: drop the result which will trigger the `OnDrop` of the imbalance.
			let _ = <Assets as Balanced<AccountId>>::resolve(&author, credit);
		}
	}
}

impl Config for Runtime {
	type Event = Event;
	type Fungibles = Assets;
	type OnChargeAssetTransaction = FungiblesAdapter<
		pallet_assets::BalanceToAssetBalance<Balances, Runtime, ConvertInto>,
		CreditToBlockAuthor,
	>;
}

pub struct ExtBuilder {
	balance_factor: u64,
	base_weight: Weight,
	byte_fee: u64,
	weight_to_fee: u64,
}

impl Default for ExtBuilder {
	fn default() -> Self {
		Self {
			balance_factor: 1,
			base_weight: Weight::from_ref_time(0),
			byte_fee: 1,
			weight_to_fee: 1,
		}
	}
}

impl ExtBuilder {
	pub fn base_weight(mut self, base_weight: Weight) -> Self {
		self.base_weight = base_weight;
		self
	}
	pub fn balance_factor(mut self, factor: u64) -> Self {
		self.balance_factor = factor;
		self
	}
	fn set_constants(&self) {
		ExtrinsicBaseWeight::mutate(|v| *v = self.base_weight);
		TRANSACTION_BYTE_FEE.with(|v| *v.borrow_mut() = self.byte_fee);
		WEIGHT_TO_FEE.with(|v| *v.borrow_mut() = self.weight_to_fee);
	}
	pub fn build(self) -> sp_io::TestExternalities {
		self.set_constants();
		let mut t = frame_system::GenesisConfig::default().build_storage::<Runtime>().unwrap();
		pallet_balances::GenesisConfig::<Runtime> {
			balances: if self.balance_factor > 0 {
				vec![
					(1, 10 * self.balance_factor),
					(2, 20 * self.balance_factor),
					(3, 30 * self.balance_factor),
					(4, 40 * self.balance_factor),
					(5, 50 * self.balance_factor),
					(6, 60 * self.balance_factor),
				]
			} else {
				vec![]
			},
		}
		.assimilate_storage(&mut t)
		.unwrap();
		t.into()
	}
}

/// create a transaction info struct from weight. Handy to avoid building the whole struct.
pub fn info_from_weight(w: Weight) -> DispatchInfo {
	// pays_fee: Pays::Yes -- class: DispatchClass::Normal
	DispatchInfo { weight: w, ..Default::default() }
}

fn post_info_from_weight(w: Weight) -> PostDispatchInfo {
	PostDispatchInfo { actual_weight: Some(w), pays_fee: Default::default() }
}

fn info_from_pays(p: Pays) -> DispatchInfo {
	DispatchInfo { pays_fee: p, ..Default::default() }
}

fn post_info_from_pays(p: Pays) -> PostDispatchInfo {
	PostDispatchInfo { actual_weight: None, pays_fee: p }
}

fn default_post_info() -> PostDispatchInfo {
	PostDispatchInfo { actual_weight: None, pays_fee: Default::default() }
}

#[test]
fn transaction_payment_in_native_possible() {
	let balance_factor = 100;
	ExtBuilder::default()
		.balance_factor(balance_factor)
		.base_weight(Weight::from_ref_time(5))
		.build()
		.execute_with(|| {
			let len = 10;
			let pre = ChargeAssetTxPayment::<Runtime>::from(0, None)
				.pre_dispatch(&1, CALL, &info_from_weight(Weight::from_ref_time(5)), len)
				.unwrap();
			let initial_balance = 10 * balance_factor;
			assert_eq!(Balances::free_balance(1), initial_balance - 5 - 5 - 10);

			assert_ok!(ChargeAssetTxPayment::<Runtime>::post_dispatch(
				Some(pre),
				&info_from_weight(Weight::from_ref_time(5)),
				&default_post_info(),
				len,
				&Ok(())
			));
			assert_eq!(Balances::free_balance(1), initial_balance - 5 - 5 - 10);

			let pre = ChargeAssetTxPayment::<Runtime>::from(5 /* tipped */, None)
				.pre_dispatch(&2, CALL, &info_from_weight(Weight::from_ref_time(100)), len)
				.unwrap();
			let initial_balance_for_2 = 20 * balance_factor;
			assert_eq!(Balances::free_balance(2), initial_balance_for_2 - 5 - 10 - 100 - 5);

			assert_ok!(ChargeAssetTxPayment::<Runtime>::post_dispatch(
				Some(pre),
				&info_from_weight(Weight::from_ref_time(100)),
				&post_info_from_weight(Weight::from_ref_time(50)),
				len,
				&Ok(())
			));
			assert_eq!(Balances::free_balance(2), initial_balance_for_2 - 5 - 10 - 50 - 5);
		});
}

#[test]
fn transaction_payment_in_asset_possible() {
	let base_weight = 5;
	let balance_factor = 100;
	ExtBuilder::default()
		.balance_factor(balance_factor)
		.base_weight(Weight::from_ref_time(base_weight))
		.build()
		.execute_with(|| {
			// create the asset
			let asset_id = 1;
			let min_balance = 2;
			assert_ok!(Assets::force_create(
				Origin::root(),
				asset_id,
				42,   /* owner */
				true, /* is_sufficient */
				min_balance
			));

			// mint into the caller account
			let caller = 1;
			let beneficiary = <Runtime as system::Config>::Lookup::unlookup(caller);
			let balance = 100;
			assert_ok!(Assets::mint_into(asset_id, &beneficiary, balance));
			assert_eq!(Assets::balance(asset_id, caller), balance);
			let weight = 5;
			let len = 10;
			// we convert the from weight to fee based on the ratio between asset min balance and
			// existential deposit
			let fee = (base_weight + weight + len as u64) * min_balance / ExistentialDeposit::get();
			let pre = ChargeAssetTxPayment::<Runtime>::from(0, Some(asset_id))
				.pre_dispatch(&caller, CALL, &info_from_weight(Weight::from_ref_time(weight)), len)
				.unwrap();
			// assert that native balance is not used
			assert_eq!(Balances::free_balance(caller), 10 * balance_factor);
			// check that fee was charged in the given asset
			assert_eq!(Assets::balance(asset_id, caller), balance - fee);
			assert_eq!(Assets::balance(asset_id, BLOCK_AUTHOR), 0);

			assert_ok!(ChargeAssetTxPayment::<Runtime>::post_dispatch(
				Some(pre),
				&info_from_weight(Weight::from_ref_time(weight)),
				&default_post_info(),
				len,
				&Ok(())
			));
			assert_eq!(Assets::balance(asset_id, caller), balance - fee);
			// check that the block author gets rewarded
			assert_eq!(Assets::balance(asset_id, BLOCK_AUTHOR), fee);
		});
}

#[test]
fn transaction_payment_without_fee() {
	let base_weight = 5;
	let balance_factor = 100;
	ExtBuilder::default()
		.balance_factor(balance_factor)
		.base_weight(Weight::from_ref_time(base_weight))
		.build()
		.execute_with(|| {
			// create the asset
			let asset_id = 1;
			let min_balance = 2;
			assert_ok!(Assets::force_create(
				Origin::root(),
				asset_id,
				42,   /* owner */
				true, /* is_sufficient */
				min_balance
			));

			// mint into the caller account
			let caller = 1;
			let beneficiary = <Runtime as system::Config>::Lookup::unlookup(caller);
			let balance = 100;
			assert_ok!(Assets::mint_into(asset_id, &beneficiary, balance));
			assert_eq!(Assets::balance(asset_id, caller), balance);
			let weight = 5;
			let len = 10;
			// we convert the from weight to fee based on the ratio between asset min balance and
			// existential deposit
			let fee = (base_weight + weight + len as u64) * min_balance / ExistentialDeposit::get();
			let pre = ChargeAssetTxPayment::<Runtime>::from(0, Some(asset_id))
				.pre_dispatch(&caller, CALL, &info_from_weight(Weight::from_ref_time(weight)), len)
				.unwrap();
			// assert that native balance is not used
			assert_eq!(Balances::free_balance(caller), 10 * balance_factor);
			// check that fee was charged in the given asset
			assert_eq!(Assets::balance(asset_id, caller), balance - fee);
			assert_eq!(Assets::balance(asset_id, BLOCK_AUTHOR), 0);

			assert_ok!(ChargeAssetTxPayment::<Runtime>::post_dispatch(
				Some(pre),
				&info_from_weight(Weight::from_ref_time(weight)),
				&post_info_from_pays(Pays::No),
				len,
				&Ok(())
			));
			// caller should be refunded
			assert_eq!(Assets::balance(asset_id, caller), balance);
			// check that the block author did not get rewarded
			assert_eq!(Assets::balance(asset_id, BLOCK_AUTHOR), 0);
		});
}

#[test]
fn asset_transaction_payment_with_tip_and_refund() {
	let base_weight = 5;
	ExtBuilder::default()
		.balance_factor(100)
		.base_weight(Weight::from_ref_time(base_weight))
		.build()
		.execute_with(|| {
			// create the asset
			let asset_id = 1;
			let min_balance = 2;
			assert_ok!(Assets::force_create(
				Origin::root(),
				asset_id,
				42,   /* owner */
				true, /* is_sufficient */
				min_balance
			));

			// mint into the caller account
			let caller = 2;
			let beneficiary = <Runtime as system::Config>::Lookup::unlookup(caller);
			let balance = 1000;
			assert_ok!(Assets::mint_into(asset_id, &beneficiary, balance));
			assert_eq!(Assets::balance(asset_id, caller), balance);
			let weight = 100;
			let tip = 5;
			let len = 10;
			// we convert the from weight to fee based on the ratio between asset min balance and
			// existential deposit
			let fee_with_tip =
				(base_weight + weight + len as u64 + tip) * min_balance / ExistentialDeposit::get();
			let pre = ChargeAssetTxPayment::<Runtime>::from(tip, Some(asset_id))
				.pre_dispatch(&caller, CALL, &info_from_weight(Weight::from_ref_time(weight)), len)
				.unwrap();
			assert_eq!(Assets::balance(asset_id, caller), balance - fee_with_tip);

			let final_weight = 50;
			assert_ok!(ChargeAssetTxPayment::<Runtime>::post_dispatch(
				Some(pre),
				&info_from_weight(Weight::from_ref_time(weight)),
				&post_info_from_weight(Weight::from_ref_time(final_weight)),
				len,
				&Ok(())
			));
			let final_fee =
				fee_with_tip - (weight - final_weight) * min_balance / ExistentialDeposit::get();
			assert_eq!(Assets::balance(asset_id, caller), balance - (final_fee));
			assert_eq!(Assets::balance(asset_id, BLOCK_AUTHOR), final_fee);
		});
}

#[test]
fn payment_from_account_with_only_assets() {
	let base_weight = 5;
	ExtBuilder::default()
		.balance_factor(100)
		.base_weight(Weight::from_ref_time(base_weight))
		.build()
		.execute_with(|| {
			// create the asset
			let asset_id = 1;
			let min_balance = 2;
			assert_ok!(Assets::force_create(
				Origin::root(),
				asset_id,
				42,   /* owner */
				true, /* is_sufficient */
				min_balance
			));

			// mint into the caller account
			let caller = 333;
			let beneficiary = <Runtime as system::Config>::Lookup::unlookup(caller);
			let balance = 100;
			assert_ok!(Assets::mint_into(asset_id, &beneficiary, balance));
			assert_eq!(Assets::balance(asset_id, caller), balance);
			// assert that native balance is not necessary
			assert_eq!(Balances::free_balance(caller), 0);
			let weight = 5;
			let len = 10;
			// we convert the from weight to fee based on the ratio between asset min balance and
			// existential deposit
			let fee = (base_weight + weight + len as u64) * min_balance / ExistentialDeposit::get();
			let pre = ChargeAssetTxPayment::<Runtime>::from(0, Some(asset_id))
				.pre_dispatch(&caller, CALL, &info_from_weight(Weight::from_ref_time(weight)), len)
				.unwrap();
			assert_eq!(Balances::free_balance(caller), 0);
			// check that fee was charged in the given asset
			assert_eq!(Assets::balance(asset_id, caller), balance - fee);

			assert_ok!(ChargeAssetTxPayment::<Runtime>::post_dispatch(
				Some(pre),
				&info_from_weight(Weight::from_ref_time(weight)),
				&default_post_info(),
				len,
				&Ok(())
			));
			assert_eq!(Assets::balance(asset_id, caller), balance - fee);
			assert_eq!(Balances::free_balance(caller), 0);
		});
}

#[test]
fn payment_only_with_existing_sufficient_asset() {
	let base_weight = 5;
	ExtBuilder::default()
		.balance_factor(100)
		.base_weight(Weight::from_ref_time(base_weight))
		.build()
		.execute_with(|| {
			let asset_id = 1;
			let caller = 1;
			let weight = 5;
			let len = 10;
			// pre_dispatch fails for non-existent asset
			assert!(ChargeAssetTxPayment::<Runtime>::from(0, Some(asset_id))
				.pre_dispatch(&caller, CALL, &info_from_weight(Weight::from_ref_time(weight)), len)
				.is_err());

			// create the non-sufficient asset
			let min_balance = 2;
			assert_ok!(Assets::force_create(
				Origin::root(),
				asset_id,
				42,    /* owner */
				false, /* is_sufficient */
				min_balance
			));
			// pre_dispatch fails for non-sufficient asset
			assert!(ChargeAssetTxPayment::<Runtime>::from(0, Some(asset_id))
				.pre_dispatch(&caller, CALL, &info_from_weight(Weight::from_ref_time(weight)), len)
				.is_err());
		});
}

#[test]
fn converted_fee_is_never_zero_if_input_fee_is_not() {
	let base_weight = 1;
	ExtBuilder::default()
		.balance_factor(100)
		.base_weight(Weight::from_ref_time(base_weight))
		.build()
		.execute_with(|| {
			// create the asset
			let asset_id = 1;
			let min_balance = 1;
			assert_ok!(Assets::force_create(
				Origin::root(),
				asset_id,
				42,   /* owner */
				true, /* is_sufficient */
				min_balance
			));

			// mint into the caller account
			let caller = 333;
			let beneficiary = <Runtime as system::Config>::Lookup::unlookup(caller);
			let balance = 100;
			assert_ok!(Assets::mint_into(asset_id, &beneficiary, balance));
			assert_eq!(Assets::balance(asset_id, caller), balance);
			let weight = 1;
			let len = 1;
			// we convert the from weight to fee based on the ratio between asset min balance and
			// existential deposit
			let fee = (base_weight + weight + len as u64) * min_balance / ExistentialDeposit::get();
			// naive fee calculation would round down to zero
			assert_eq!(fee, 0);
			{
				let pre = ChargeAssetTxPayment::<Runtime>::from(0, Some(asset_id))
					.pre_dispatch(&caller, CALL, &info_from_pays(Pays::No), len)
					.unwrap();
				// `Pays::No` still implies no fees
				assert_eq!(Assets::balance(asset_id, caller), balance);

				assert_ok!(ChargeAssetTxPayment::<Runtime>::post_dispatch(
					Some(pre),
					&info_from_pays(Pays::No),
					&post_info_from_pays(Pays::No),
					len,
					&Ok(())
				));
				assert_eq!(Assets::balance(asset_id, caller), balance);
			}
			let pre = ChargeAssetTxPayment::<Runtime>::from(0, Some(asset_id))
				.pre_dispatch(&caller, CALL, &info_from_weight(Weight::from_ref_time(weight)), len)
				.unwrap();
			// check that at least one coin was charged in the given asset
			assert_eq!(Assets::balance(asset_id, caller), balance - 1);

			assert_ok!(ChargeAssetTxPayment::<Runtime>::post_dispatch(
				Some(pre),
				&info_from_weight(Weight::from_ref_time(weight)),
				&default_post_info(),
				len,
				&Ok(())
			));
			assert_eq!(Assets::balance(asset_id, caller), balance - 1);
		});
}

#[test]
fn post_dispatch_fee_is_zero_if_pre_dispatch_fee_is_zero() {
	let base_weight = 1;
	ExtBuilder::default()
		.balance_factor(100)
		.base_weight(Weight::from_ref_time(base_weight))
		.build()
		.execute_with(|| {
			// create the asset
			let asset_id = 1;
			let min_balance = 100;
			assert_ok!(Assets::force_create(
				Origin::root(),
				asset_id,
				42,   /* owner */
				true, /* is_sufficient */
				min_balance
			));

			// mint into the caller account
			let caller = 333;
			let beneficiary = <Runtime as system::Config>::Lookup::unlookup(caller);
			let balance = 100;
			assert_ok!(Assets::mint_into(asset_id, &beneficiary, balance));
			assert_eq!(Assets::balance(asset_id, caller), balance);
			let weight = 1;
			let len = 1;
			// we convert the from weight to fee based on the ratio between asset min balance and
			// existential deposit
			let fee = (base_weight + weight + len as u64) * min_balance / ExistentialDeposit::get();
			// calculated fee is greater than 0
			assert!(fee > 0);
			let pre = ChargeAssetTxPayment::<Runtime>::from(0, Some(asset_id))
				.pre_dispatch(&caller, CALL, &info_from_pays(Pays::No), len)
				.unwrap();
			// `Pays::No` implies no pre-dispatch fees
			assert_eq!(Assets::balance(asset_id, caller), balance);
			let (_tip, _who, initial_payment, _asset_id) = &pre;
			let not_paying = match initial_payment {
				&InitialPayment::Nothing => true,
				_ => false,
			};
			assert!(not_paying, "initial payment should be Nothing if we pass Pays::No");

			// `Pays::Yes` on post-dispatch does not mean we pay (we never charge more than the
			// initial fee)
			assert_ok!(ChargeAssetTxPayment::<Runtime>::post_dispatch(
				Some(pre),
				&info_from_pays(Pays::No),
				&post_info_from_pays(Pays::Yes),
				len,
				&Ok(())
			));
			assert_eq!(Assets::balance(asset_id, caller), balance);
		});
}

#[test]
fn post_dispatch_fee_is_zero_if_unsigned_pre_dispatch_fee_is_zero() {
	let base_weight = 1;
	ExtBuilder::default()
		.balance_factor(100)
		.base_weight(Weight::from_ref_time(base_weight))
		.build()
		.execute_with(|| {
			// create the asset
			let asset_id = 1;
			let min_balance = 100;
			assert_ok!(Assets::force_create(
				Origin::root(),
				asset_id,
				42,   /* owner */
				true, /* is_sufficient */
				min_balance
			));

			// mint into the caller account
			let caller = 333;
			let beneficiary = <Runtime as system::Config>::Lookup::unlookup(caller);
			let balance = 100;
			assert_ok!(Assets::mint_into(asset_id, &beneficiary, balance));
			assert_eq!(Assets::balance(asset_id, caller), balance);
			let weight = 1;
			let len = 1;
			ChargeAssetTxPayment::<Runtime>::pre_dispatch_unsigned(
				CALL,
				&info_from_weight(Weight::from_ref_time(weight)),
				len,
			)
			.unwrap();

			assert_eq!(Assets::balance(asset_id, caller), balance);

			// `Pays::Yes` on post-dispatch does not mean we pay (we never charge more than the
			// initial fee)
			assert_ok!(ChargeAssetTxPayment::<Runtime>::post_dispatch(
				None,
				&info_from_weight(Weight::from_ref_time(weight)),
				&post_info_from_pays(Pays::Yes),
				len,
				&Ok(())
			));
			assert_eq!(Assets::balance(asset_id, caller), balance);
		});
}<|MERGE_RESOLUTION|>--- conflicted
+++ resolved
@@ -57,13 +57,8 @@
 const CALL: &<Runtime as frame_system::Config>::Call =
 	&Call::Balances(BalancesCall::transfer { dest: 2, value: 69 });
 
-<<<<<<< HEAD
 parameter_types! {
-	static ExtrinsicBaseWeight: u64 = 0;
-=======
-thread_local! {
-	static EXTRINSIC_BASE_WEIGHT: RefCell<Weight> = RefCell::new(Weight::zero());
->>>>>>> 4b791160
+	static ExtrinsicBaseWeight: Weight = Weight::zero();
 }
 
 pub struct BlockWeights;
