--- conflicted
+++ resolved
@@ -33,15 +33,9 @@
 };
 use codec::{Encode, Decode};
 use sp_std::vec::Vec;
-<<<<<<< HEAD
-use serde::{Deserialize, Deserializer};
-use serde_json;
 use pallet_contracts;
-=======
 // use lite_json::json::JsonValue;
 use alt_serde::{Deserialize, Deserializer};
->>>>>>> 0797fe46
-
 
 // use serde_json::{Value};
 
