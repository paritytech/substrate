// Offchain worker for DDC metrics.
//
// Inspired from https://github.com/paritytech/substrate/tree/master/frame/example-offchain-worker

#![cfg_attr(not(feature = "std"), no_std)]

#[cfg(test)]
mod tests;

use frame_support::traits::Get;
use frame_system::{
	offchain::{
		AppCrypto, SendSignedTransaction,
		SigningTypes, Signer, CreateSignedTransaction
	}
};
use frame_support::{
	debug, decl_module, decl_storage, decl_event,
};
use sp_core::crypto::KeyTypeId;
use sp_runtime::{
	offchain::{
		http,
		Duration,
		storage::StorageValueRef
	},
	traits::StaticLookup,
	traits::Zero,
};
use codec::{Encode, Decode};
use sp_std::{vec::Vec, str::from_utf8};
use pallet_contracts;
// use lite_json::json::JsonValue;
use alt_serde::{Deserialize, Deserializer};
use hex_literal::hex;

#[macro_use]
extern crate alloc;

// The address of the metrics contract, in SS58 and in bytes formats.
// To change the address, see tests/mod.rs decode_contract_address().
pub const METRICS_CONTRACT_ADDR: &str = "5GH4ZTxrrhqo9E19SVbC8sRgDLSDhprE6WXdanR7BA7ioV1L"; // address params: no salt, symbol: CERE, endowement: 1000
pub const METRICS_CONTRACT_ID: [u8; 32] = [186, 93, 146, 143, 201, 9, 246, 178, 152, 136, 23, 105, 215, 109, 14, 80, 130, 231, 133, 165, 178, 143, 133, 193, 166, 190, 163, 106, 171, 113, 117, 250];
pub const BLOCK_INTERVAL: u32 = 10;

pub const REPORT_METRICS_SELECTOR: [u8; 4] = hex!("35320bbe");

// use serde_json::{Value};

// Specifying serde path as `alt_serde`
// ref: https://serde.rs/container-attrs.html#crate
#[serde(crate = "alt_serde")]
#[derive(Deserialize, Encode, Decode, Default)]
#[derive(Debug)]
#[allow(non_snake_case)]
struct NodeInfo {
	#[serde(deserialize_with = "de_string_to_bytes")]
	id: Vec<u8>,
	#[serde(deserialize_with = "de_string_to_bytes")]
	httpAddr: Vec<u8>,
	totalPartitions: u32,
	reservedPartitions: u32,
	availablePartitions: u32,
	#[serde(deserialize_with = "de_string_to_bytes")]
	status: Vec<u8>,
	deleted: bool,
}

#[serde(crate = "alt_serde")]
#[derive(Deserialize, Encode, Decode, Default)]
#[derive(Debug)]
#[allow(non_snake_case)]
struct PartitionInfo {
	#[serde(deserialize_with = "de_string_to_bytes")]
	id: Vec<u8>,
	#[serde(deserialize_with = "de_string_to_bytes")]
	appPubKey: Vec<u8>,
	#[serde(deserialize_with = "de_string_to_bytes")]
	nodeId: Vec<u8>,
	#[serde(deserialize_with = "de_string_to_bytes")]
	status: Vec<u8>,
	isMaster: bool,
	ringToken: u32,
	backup: bool,
	deleted: bool,
	replicaIndex: u32,
}

#[serde(crate = "alt_serde")]
#[derive(Deserialize, Encode, Decode, Default)]
#[derive(Debug)]
#[allow(non_snake_case)]
struct MetricInfo {
	#[serde(deserialize_with = "de_string_to_bytes")]
	appPubKey: Vec<u8>,
	#[serde(deserialize_with = "de_string_to_bytes")]
	partitionId: Vec<u8>,
<<<<<<< HEAD
	bytes: u128,
	requests: u128,
=======
	bytes: u32,
	requests: u32,
>>>>>>> b5cc29a8
}

impl MetricInfo {
    fn new() -> Self {
        Self {
            appPubKey: Default::default(),
			partitionId: Default::default(),
            bytes: Default::default(),
			requests: Default::default(),
        }
    }
}

pub fn de_string_to_bytes<'de, D>(de: D) -> Result<Vec<u8>, D::Error>
	where
		D: Deserializer<'de>,
{
	let s: &str = Deserialize::deserialize(de)?;
	Ok(s.as_bytes().to_vec())
}

#[derive(Debug, Clone, PartialEq, Eq)]
pub struct CallData {
    bytes: Vec<u8>,
}

impl CallData {
    /// Creates new call ABI data for the given selector.
    pub fn new() -> Self {
        Self {
            bytes: vec![REPORT_METRICS_SELECTOR[0], REPORT_METRICS_SELECTOR[1], REPORT_METRICS_SELECTOR[2], REPORT_METRICS_SELECTOR[3]],
        }
    }

    /// Pushes the given argument onto the call ABI data in encoded form.
    pub fn push_arg<A>(&mut self, arg: &A)
    where
        A: codec::Encode,
    {
        arg.encode_to(&mut self.bytes)
    }

    /// Returns the underlying bytes of the encoded input parameters.
    pub fn params(&self) -> &[u8] {
        debug_assert!(self.bytes.len() >= 4);
        &self.bytes[4..]
    }
}

impl codec::Encode for CallData {

    fn encode_to<T: codec::Output + ?Sized>(&self, dest: &mut T) {
        dest.write(self.bytes.as_slice());
    }
}

/// Defines application identifier for crypto keys of this module.
///
/// Every module that deals with signatures needs to declare its unique identifier for
/// its crypto keys.
/// When offchain worker is signing transactions it's going to request keys of type
/// `KeyTypeId` from the keystore and use the ones it finds to sign the transaction.
/// The keys can be inserted manually via RPC (see `author_insertKey`).
pub const KEY_TYPE: KeyTypeId = KeyTypeId(*b"ddc1");

pub const HTTP_NODES: &str = "/api/rest/nodes";
pub const HTTP_PARTITIONS: &str = "/api/rest/partitions?isMaster=true&active=true";
pub const HTTP_METRICS: &str = "/api/rest/metrics?appPubKey=";
pub const METRICS_PARAM_PARTITIONID: &str = "&partitionId="; // partition.id
pub const METRICS_PARAM_FROM: &str = "&from="; // lastTimestamp
pub const METRICS_PARAM_TO: &str = "&to="; // now() - 2 minutes
pub const FETCH_TIMEOUT_PERIOD: u64 = 3000; // in milli-seconds

/// Based on the above `KeyTypeId` we need to generate a pallet-specific crypto type wrappers.
/// We can use from supported crypto kinds (`sr25519`, `ed25519` and `ecdsa`) and augment
/// the types with this pallet-specific identifier.
pub mod crypto {
	use super::KEY_TYPE;
	use sp_runtime::{
		app_crypto::{app_crypto, sr25519},
		traits::Verify,
	};
	use frame_system::offchain::AppCrypto;
	use sp_core::sr25519::Signature as Sr25519Signature;
	app_crypto!(sr25519, KEY_TYPE);

	use sp_runtime::{
		MultiSignature,
		MultiSigner,
	};

	pub struct TestAuthId;
	impl AppCrypto<<Sr25519Signature as Verify>::Signer, Sr25519Signature> for TestAuthId {
		type RuntimeAppPublic = Public;
		type GenericSignature = sp_core::sr25519::Signature;
		type GenericPublic = sp_core::sr25519::Public;
	}

	impl AppCrypto<MultiSigner, MultiSignature> for TestAuthId {
		type RuntimeAppPublic = Public;
		type GenericSignature = sp_core::sr25519::Signature;
		type GenericPublic = sp_core::sr25519::Public;
	}
}



decl_module! {
	/// A public part of the pallet.
	pub struct Module<T: Trait> for enum Call where origin: T::Origin {
		//fn deposit_event() = default;

		/// Offchain Worker entry point.
		///
		/// By implementing `fn offchain_worker` within `decl_module!` you declare a new offchain
		/// worker.
		/// This function will be called when the node is fully synced and a new best block is
		/// succesfuly imported.
		/// Note that it's not guaranteed for offchain workers to run on EVERY block, there might
		/// be cases where some blocks are skipped, or for some the worker runs twice (re-orgs),
		/// so the code should be able to handle that.
		/// You can use `Local Storage` API to coordinate runs of the worker.
		/// You can use `debug::native` namespace to not log in wasm mode.
		fn offchain_worker(block_number: T::BlockNumber) {
			debug::info!("[OCW] Hello World from offchain workers!");

			let check_result = Self::check_if_should_proceed(block_number);

			if check_result == false {
				debug::info!("[OCW] Too early to execute OCW. Skipping");
				return; // Skip the execution for this block
			}

			let aggregated_metrics = Self::fetch_app_metrics(block_number);

			// TODO: abort on error.
			if let Err(ref e) = aggregated_metrics {
				debug::error!("Some error occurred: {:?}", e);
			}

			if let Ok(aggregated_metrics) = aggregated_metrics {
				debug::info!("[OCW] About to send mock transaction");
				let sc_res = Self::send_metrics_to_sc(aggregated_metrics);

				if let Err(e) = sc_res {
					debug::error!("Some error occurred: {:?}", e);
				}
			}

            debug::info!("[OCW] Finishing!");
		}
	}
}

decl_storage! {
	trait Store for Module<T: Trait> as ExampleOffchainWorker {
	}
}

impl<T: Trait> Module<T> {
	fn check_if_should_proceed(_block_number: T::BlockNumber) -> bool {
		let s_next_at = StorageValueRef::persistent(b"example-offchain-worker::next-at"); // TODO: Rename after OCW renamed

		match s_next_at.mutate(
			|current_next_at| {
				let current_next_at = current_next_at.unwrap_or(Some(T::BlockNumber::default()));

				if let Some(current_next_at) = current_next_at {
					if current_next_at > _block_number {
						debug::info!("[OCW] Too early to execute. Current: {:?}, next execution at: {:?}", _block_number, current_next_at);
						Err("Skipping")
					} else {
						// set new value
						Ok(T::BlockInterval::get() + _block_number)
					}
				} else {
					debug::error!("[OCW] Something went wrong in `check_if_should_proceed`");
					Err("Unexpected error")
				}
			}
		) {
			Ok(_val) => true,
			Err(_e) => {
				false
			}
		}
	}


	fn send_metrics_to_sc(metrics: Vec<MetricInfo>) -> Result<(), &'static str> {
		let signer = Signer::<T::CST, T::AuthorityId>::any_account();
		if !signer.can_sign() {
			return Err(
				"No local accounts available. Consider adding one via `author_insertKey` RPC."
			)?
		}

		for one_metric in metrics.iter() {
			// Prepare call params: app_id, day_start_ms, metrics: MetricValue. Reference: https://github.com/Cerebellum-Network/cere-enterprise-smart-contracts/blob/dev/cere02/lib.rs#L587


			const SEC_PER_DAY: u64 = 24 * 3600;

			let now = sp_io::offchain::timestamp();
			let current_day = now.unix_millis() / SEC_PER_DAY; // take only
			let day_start_ms: u64 = current_day * SEC_PER_DAY * 1000;

			let results = signer.send_signed_transaction(
				|_account| {

//					let hex = String::from_utf8_lossy(&one_metric.appPubKey);

					let mut test_call_param = CallData::new();
					test_call_param.push_arg(&REPORT_METRICS_SELECTOR);
					test_call_param.push_arg(&hex!("6eb75cc7ab2984a4e703ed0af415195dd51f05b8c662bc52ee302a43792f2322")); // TODO: Fix hardcoded hex value
					test_call_param.push_arg(&day_start_ms);
					test_call_param.push_arg(&one_metric.bytes);
					test_call_param.push_arg(&one_metric.requests);

					debug::info!("Params: {:?} {:?} {:?} {:?}", one_metric.appPubKey, day_start_ms, one_metric.bytes, one_metric.requests);

					pallet_contracts::Call::call(
						T::ContractId::get(),
						0u32.into(),
						100_000_000_000,
						test_call_param.params().to_vec()
					)
				}
			);

			for (_acc, res) in &results {
				match res {
					Ok(()) => debug::info!("Submitted TX to SC!"),
					Err(e) => debug::error!("Some error occured: {:?}", e),
				}
			}
		}

		Ok(())
	}

<<<<<<< HEAD
=======
//	fn get_nodes_data(topology: Vec<u32>) -> Result<u32, http::Error> {
//		debug::warn("Topology: {}", topology)
//	}
>>>>>>> b5cc29a8

	/// This function uses the `offchain::http` API to query data
	/// For get method, input url and returns the JSON response as vector of bytes.
	fn http_get_request(http_url: &str) -> Result<Vec<u8>, http::Error> {
		debug::info!("Sending request to: {:?}", http_url);

		// Initiate an external HTTP GET request. This is using high-level wrappers from `sp_runtime`.
		let request = http::Request::get(http_url);

		let deadline = sp_io::offchain::timestamp().add(Duration::from_millis(FETCH_TIMEOUT_PERIOD));

		let pending = request
			.deadline(deadline)
			.send()
			.map_err(|_| http::Error::IoError)?;

		let response = pending.try_wait(deadline)
			.map_err(|_| http::Error::DeadlineReached)??;

		if response.code != 200 {
			debug::warn!("http_get_request unexpected status code: {}", response.code);
			return Err(http::Error::Unknown);
		}

		// Next we fully read the response body and collect it to a vector of bytes.
		Ok(response.body().collect::<Vec<u8>>())
	}

	/// This function uses the `offchain::http` API to query the remote github information,
	///   and returns the JSON response as vector of bytes.
	fn fetch_from_node(one_node: &NodeInfo) -> Result<Vec<u8>, http::Error> {
		let node_url = sp_std::str::from_utf8(&one_node.httpAddr).unwrap();

		let response_data = Self::http_get_request(node_url).map_err(|e| {
			debug::error!("fetch_from_node error: {:?}", e);
			http::Error::Unknown
		})?;

		// Next we fully read the response body and collect it to a vector of bytes.
		Ok(response_data)
	}

<<<<<<< HEAD
	fn fetch_app_metrics(_block_number: T::BlockNumber) -> Result<Vec<MetricInfo>, http::Error> {
=======
	fn fetch_ddc_network_topology() -> Result<(), http::Error> {
>>>>>>> b5cc29a8
		let mut url = T::DdcUrl::get();
		url.extend_from_slice(HTTP_NODES.as_bytes());
		let url = from_utf8(&url).unwrap();

		let fetch_node_list_bytes = Self::http_get_request(url).map_err(|e| {
			debug::error!("fetch_from_node error: {:?}", e);
			http::Error::Unknown
		})?;

		let fetch_node_list_str = sp_std::str::from_utf8(&fetch_node_list_bytes).map_err(|_| {
			debug::warn!("fetch_node_list_str: No UTF8 body");
			http::Error::Unknown
		})?;

		// debug::info!("fetch_node_list_str: {}", fetch_node_list_str);
		// Parse the string of data into serde_json::Value.
		let node_info: Vec<NodeInfo> = serde_json::from_str(&fetch_node_list_str).map_err(|_| {
			debug::warn!("Parse body to Vec<NodeInfo> error");
			http::Error::Unknown
		})?;
		debug::info!("node_info length: {:?}", node_info.len());

		let mut url_partitions = T::DdcUrl::get();
		url_partitions.extend_from_slice(HTTP_PARTITIONS.as_bytes());
		let url_partitions = from_utf8(&url_partitions).unwrap();

		let fetch_partition_list_bytes = Self::http_get_request(url_partitions).map_err(|e| {
			debug::error!("fetch_partition_list_bytes error: {:?}", e);
			http::Error::Unknown
		})?;

		let fetch_partition_list_str = sp_std::str::from_utf8(&fetch_partition_list_bytes).map_err(|_| {
			debug::warn!("fetch_partition_list_str: No UTF8 body");
			http::Error::Unknown
		})?;
		// debug::info!("fetch_partition_list_str: {}", fetch_partition_list_str);

		// Parse the string of data into serde_json::Value.
		let partition_info: Vec<PartitionInfo> = serde_json::from_str(&fetch_partition_list_str).map_err(|_| {
			debug::warn!("Parse body to Vec<PartitionInfo> error");
			http::Error::Unknown
		})?;
		debug::info!("Partition_info length: {:#?}", partition_info.len());

		let mut agreated_result: Vec<MetricInfo> = Vec::new();
		for one_partition in partition_info.iter() {
			let id_from_partition = sp_std::str::from_utf8(&one_partition.nodeId).unwrap();
<<<<<<< HEAD

			let mut node_info_iter = node_info.iter(); // id is Vec<u8>
			let equal_index = node_info_iter.position(|node| id_from_partition.eq(sp_std::str::from_utf8(&node.id).unwrap()));
			// debug::info!("id_from_partition: {}", id_from_partition);
			debug::info!("equal_index: {:?}", &equal_index);

			if equal_index.is_none() {
				debug::info!("Can not found in nodeId {:?} in the topology", sp_std::str::from_utf8(&one_partition.nodeId).unwrap());
				continue;
			}

			let metrics_url = sp_std::str::from_utf8(&node_info[equal_index.unwrap()].httpAddr).map_err(|_| {
				debug::warn!("httpAddr");
				http::Error::Unknown
			})?;

			let app_pubkey_str = sp_std::str::from_utf8(&one_partition.appPubKey).map_err(|_| {
				debug::warn!("appPubKey error");
=======

			let mut node_info_iter = node_info.iter(); // id is Vec<u8>
			let equal_index = node_info_iter.position(|node| id_from_partition.eq(sp_std::str::from_utf8(&node.id).unwrap()));
			// debug::info!("id_from_partition: {}", id_from_partition);
			debug::info!("equal_index: {:?}", &equal_index);

			if equal_index.is_none() {
				debug::info!("Can not found in nodeId {:?} in the topology", sp_std::str::from_utf8(&one_partition.nodeId).unwrap());
				continue;
			}

			let metrics_url = sp_std::str::from_utf8(&node_info[equal_index.unwrap()].httpAddr).map_err(|_| {
				debug::warn!("httpAddr");
>>>>>>> b5cc29a8
				http::Error::Unknown
			})?;
			let metrics_url_with_key = format!("{}{}{}", metrics_url, HTTP_METRICS, app_pubkey_str);
			// debug::info!("metrics_url_with_key: {}", metrics_url_with_key);

<<<<<<< HEAD
			let partition_id_str = sp_std::str::from_utf8(&one_partition.id).map_err(|_| {
				debug::warn!("partition id error");
				http::Error::Unknown
			})?;

			let metrics_url_with_partition = format!("{}{}{}", metrics_url_with_key, METRICS_PARAM_PARTITIONID, partition_id_str);
			// debug::info!("metrics_url_with_partition: {}", metrics_url_with_partition);

			let last_time_stamp = sp_io::offchain::timestamp().sub(Duration::from_millis(24*3_600_000));
			let metrics_url_with_last_time = format!("{}{}{}", metrics_url_with_partition, METRICS_PARAM_FROM, last_time_stamp.unix_millis());
			// debug::info!("metrics_url_with_last_time: {}", metrics_url_with_last_time);

			let to_time = sp_io::offchain::timestamp().sub(Duration::from_millis(120_000));
			let metrics_url_final = format!("{}{}{}", metrics_url_with_last_time, METRICS_PARAM_TO, to_time.unix_millis());
			// debug::info!("to_time: {:?}", to_time);

			let fetch_metric_bytes = Self::http_get_request(&metrics_url_final).map_err(|e| {
				debug::error!("fetch_metric_bytes error: {:?}", e);
				http::Error::Unknown
			})?;

			let fetch_metric_str = sp_std::str::from_utf8(&fetch_metric_bytes).map_err(|_| {
				debug::warn!("fetch_metric_str: No UTF8 body");
				http::Error::Unknown
			})?;

=======
			let app_pubkey_str = sp_std::str::from_utf8(&one_partition.appPubKey).map_err(|_| {
				debug::warn!("appPubKey error");
				http::Error::Unknown
			})?;
			let metrics_url_with_key = format!("{}{}{}", metrics_url, HTTP_METRICS, app_pubkey_str);
			// debug::info!("metrics_url_with_key: {}", metrics_url_with_key);

			let partition_id_str = sp_std::str::from_utf8(&one_partition.id).map_err(|_| {
				debug::warn!("partition id error");
				http::Error::Unknown
			})?;

			let metrics_url_with_partition = format!("{}{}{}", metrics_url_with_key, METRICS_PARAM_PARTITIONID, partition_id_str);
			// debug::info!("metrics_url_with_partition: {}", metrics_url_with_partition);

			let last_time_stamp = sp_io::offchain::timestamp().sub(Duration::from_millis(24*3_600_000));
			let metrics_url_with_last_time = format!("{}{}{}", metrics_url_with_partition, METRICS_PARAM_FROM, last_time_stamp.unix_millis());
			// debug::info!("metrics_url_with_last_time: {}", metrics_url_with_last_time);

			let to_time = sp_io::offchain::timestamp().sub(Duration::from_millis(120_000));
			let metrics_url_final = format!("{}{}{}", metrics_url_with_last_time, METRICS_PARAM_TO, to_time.unix_millis());
			// debug::info!("to_time: {:?}", to_time);

			let fetch_metric_bytes = Self::http_get_request(&metrics_url_final).map_err(|e| {
				debug::error!("fetch_metric_bytes error: {:?}", e);
				http::Error::Unknown
			})?;

			let fetch_metric_str = sp_std::str::from_utf8(&fetch_metric_bytes).map_err(|_| {
				debug::warn!("fetch_metric_str: No UTF8 body");
				http::Error::Unknown
			})?;

>>>>>>> b5cc29a8
			let fetch_metric: Vec<MetricInfo> = serde_json::from_str(&fetch_metric_str).map_err(|_| {
				debug::warn!("Parse body to Vec<NodeInfo> error");
				http::Error::Unknown
			})?;
			debug::info!("fetch_metric length: {:?}", fetch_metric.len());

			// for one_metric in fetch_metric.iter() {
			// let mut agreated_temp = agreated_result.iter();
			let pubkey_from_metric = sp_std::str::from_utf8(&fetch_metric[0].appPubKey).unwrap();
			let existing_pubkey_index = agreated_result.iter().position(|one_result_obj| pubkey_from_metric.eq(sp_std::str::from_utf8(&one_result_obj.appPubKey).unwrap()));

			if existing_pubkey_index.is_none() {
				// Pust data to result
				let mut new_metric_obj = MetricInfo::new();
				new_metric_obj.appPubKey =  fetch_metric[0].appPubKey.clone();
				new_metric_obj.requests =  fetch_metric[0].requests;
				new_metric_obj.bytes =  fetch_metric[0].bytes;

				agreated_result.push(new_metric_obj);
			} else {
				// Agreate request and byte
				agreated_result[existing_pubkey_index.unwrap()].requests +=  fetch_metric[0].requests;
				agreated_result[existing_pubkey_index.unwrap()].bytes +=  fetch_metric[0].bytes;
			}
			// debug::info!("Metric item. App: {:?}, bytes: {:?}, requests: {:?}", sp_std::str::from_utf8(&one_metric.appPubKey).unwrap(), one_metric.bytes, one_metric.requests);
			// }
		}
	
<<<<<<< HEAD
		Ok(agreated_result)
=======
		debug::info!("Metric. agreated_result: {:?}", agreated_result);

		Ok(())
>>>>>>> b5cc29a8
	}

    fn encode_report_metrics(
        app_id: T::AccountId,
        day_start_ms: u64,
        stored_bytes: u128,
        requests: u128,
    ) -> Vec<u8> {
        let mut call_data = REPORT_METRICS_SELECTOR.to_vec();
        app_id.encode_to(&mut call_data);
        day_start_ms.encode_to(&mut call_data);
        stored_bytes.encode_to(&mut call_data);
        requests.encode_to(&mut call_data);
        call_data
    }
}


// TODO: remove, or write meaningful events.
decl_event!(
	/// Events generated by the module.
	pub enum Event<T> where AccountId = <T as frame_system::Trait>::AccountId {
		NewDdcMetric(AccountId, Vec<u8>),
	}
);


pub trait Trait: frame_system::Trait {
	type ContractId: Get<<<Self::CT as frame_system::Trait>::Lookup as StaticLookup>::Source>;
	type DdcUrl: Get<Vec<u8>>;

	type CT: pallet_contracts::Trait;
	type CST: CreateSignedTransaction<pallet_contracts::Call<Self::CT>>;

	/// The identifier type for an offchain worker.
	type AuthorityId: AppCrypto<<Self::CST as SigningTypes>::Public, <Self::CST as SigningTypes>::Signature>;

	// TODO: remove, or use Event and Call.
	/// The overarching event type.
	type Event: From<Event<Self>> + Into<<Self as frame_system::Trait>::Event>;
	/// The overarching dispatch call type.
	type Call: From<Call<Self>>;

	type BlockInterval: Get<Self::BlockNumber>;
}<|MERGE_RESOLUTION|>--- conflicted
+++ resolved
@@ -95,13 +95,8 @@
 	appPubKey: Vec<u8>,
 	#[serde(deserialize_with = "de_string_to_bytes")]
 	partitionId: Vec<u8>,
-<<<<<<< HEAD
 	bytes: u128,
 	requests: u128,
-=======
-	bytes: u32,
-	requests: u32,
->>>>>>> b5cc29a8
 }
 
 impl MetricInfo {
@@ -343,12 +338,6 @@
 		Ok(())
 	}
 
-<<<<<<< HEAD
-=======
-//	fn get_nodes_data(topology: Vec<u32>) -> Result<u32, http::Error> {
-//		debug::warn("Topology: {}", topology)
-//	}
->>>>>>> b5cc29a8
 
 	/// This function uses the `offchain::http` API to query data
 	/// For get method, input url and returns the JSON response as vector of bytes.
@@ -391,11 +380,7 @@
 		Ok(response_data)
 	}
 
-<<<<<<< HEAD
 	fn fetch_app_metrics(_block_number: T::BlockNumber) -> Result<Vec<MetricInfo>, http::Error> {
-=======
-	fn fetch_ddc_network_topology() -> Result<(), http::Error> {
->>>>>>> b5cc29a8
 		let mut url = T::DdcUrl::get();
 		url.extend_from_slice(HTTP_NODES.as_bytes());
 		let url = from_utf8(&url).unwrap();
@@ -443,7 +428,6 @@
 		let mut agreated_result: Vec<MetricInfo> = Vec::new();
 		for one_partition in partition_info.iter() {
 			let id_from_partition = sp_std::str::from_utf8(&one_partition.nodeId).unwrap();
-<<<<<<< HEAD
 
 			let mut node_info_iter = node_info.iter(); // id is Vec<u8>
 			let equal_index = node_info_iter.position(|node| id_from_partition.eq(sp_std::str::from_utf8(&node.id).unwrap()));
@@ -460,56 +444,6 @@
 				http::Error::Unknown
 			})?;
 
-			let app_pubkey_str = sp_std::str::from_utf8(&one_partition.appPubKey).map_err(|_| {
-				debug::warn!("appPubKey error");
-=======
-
-			let mut node_info_iter = node_info.iter(); // id is Vec<u8>
-			let equal_index = node_info_iter.position(|node| id_from_partition.eq(sp_std::str::from_utf8(&node.id).unwrap()));
-			// debug::info!("id_from_partition: {}", id_from_partition);
-			debug::info!("equal_index: {:?}", &equal_index);
-
-			if equal_index.is_none() {
-				debug::info!("Can not found in nodeId {:?} in the topology", sp_std::str::from_utf8(&one_partition.nodeId).unwrap());
-				continue;
-			}
-
-			let metrics_url = sp_std::str::from_utf8(&node_info[equal_index.unwrap()].httpAddr).map_err(|_| {
-				debug::warn!("httpAddr");
->>>>>>> b5cc29a8
-				http::Error::Unknown
-			})?;
-			let metrics_url_with_key = format!("{}{}{}", metrics_url, HTTP_METRICS, app_pubkey_str);
-			// debug::info!("metrics_url_with_key: {}", metrics_url_with_key);
-
-<<<<<<< HEAD
-			let partition_id_str = sp_std::str::from_utf8(&one_partition.id).map_err(|_| {
-				debug::warn!("partition id error");
-				http::Error::Unknown
-			})?;
-
-			let metrics_url_with_partition = format!("{}{}{}", metrics_url_with_key, METRICS_PARAM_PARTITIONID, partition_id_str);
-			// debug::info!("metrics_url_with_partition: {}", metrics_url_with_partition);
-
-			let last_time_stamp = sp_io::offchain::timestamp().sub(Duration::from_millis(24*3_600_000));
-			let metrics_url_with_last_time = format!("{}{}{}", metrics_url_with_partition, METRICS_PARAM_FROM, last_time_stamp.unix_millis());
-			// debug::info!("metrics_url_with_last_time: {}", metrics_url_with_last_time);
-
-			let to_time = sp_io::offchain::timestamp().sub(Duration::from_millis(120_000));
-			let metrics_url_final = format!("{}{}{}", metrics_url_with_last_time, METRICS_PARAM_TO, to_time.unix_millis());
-			// debug::info!("to_time: {:?}", to_time);
-
-			let fetch_metric_bytes = Self::http_get_request(&metrics_url_final).map_err(|e| {
-				debug::error!("fetch_metric_bytes error: {:?}", e);
-				http::Error::Unknown
-			})?;
-
-			let fetch_metric_str = sp_std::str::from_utf8(&fetch_metric_bytes).map_err(|_| {
-				debug::warn!("fetch_metric_str: No UTF8 body");
-				http::Error::Unknown
-			})?;
-
-=======
 			let app_pubkey_str = sp_std::str::from_utf8(&one_partition.appPubKey).map_err(|_| {
 				debug::warn!("appPubKey error");
 				http::Error::Unknown
@@ -543,7 +477,6 @@
 				http::Error::Unknown
 			})?;
 
->>>>>>> b5cc29a8
 			let fetch_metric: Vec<MetricInfo> = serde_json::from_str(&fetch_metric_str).map_err(|_| {
 				debug::warn!("Parse body to Vec<NodeInfo> error");
 				http::Error::Unknown
@@ -572,13 +505,7 @@
 			// }
 		}
 	
-<<<<<<< HEAD
 		Ok(agreated_result)
-=======
-		debug::info!("Metric. agreated_result: {:?}", agreated_result);
-
-		Ok(())
->>>>>>> b5cc29a8
 	}
 
     fn encode_report_metrics(
