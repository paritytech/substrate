[package]
name = "pallet-evm"
version = "2.0.0"
authors = ["Parity Technologies <admin@parity.io>"]
edition = "2018"

[dependencies]
serde = { version = "1.0.101", optional = true, features = ["derive"] }
codec = { package = "parity-scale-codec", version = "1.0.0", default-features = false }
support = { package = "frame-support", path = "../support", default-features = false }
system = { package = "frame-system", path = "../system", default-features = false }
timestamp = { package = "pallet-timestamp", path = "../timestamp", default-features = false }
balances = { package = "pallet-balances", path = "../balances", default-features = false }
primitives = { package = "sp-core", path = "../../primitives/core", default-features = false }
sp-runtime = { path = "../../primitives/runtime", default-features = false }
<<<<<<< HEAD
rstd = { package = "sp-std", path = "../../primitives/sr-std", default-features = false }
sp-io = { path = "../../primitives/io", default-features = false }
=======
sp-std = { path = "../../primitives/std", default-features = false }
runtime-io = { package = "sp-io", path = "../../primitives/sr-io", default-features = false }
>>>>>>> f588aa53
primitive-types = { version = "0.6", default-features = false, features = ["rlp"] }
rlp = { version = "0.4", default-features = false }
evm = { version = "0.14", default-features = false }
sha3 = { version = "0.8", default-features = false }

[features]
default = ["std"]
std = [
	"serde",
	"codec/std",
	"primitives/std",
	"sp-runtime/std",
	"support/std",
	"system/std",
	"balances/std",
<<<<<<< HEAD
	"sp-io/std",
	"rstd/std",
=======
	"runtime-io/std",
	"sp-std/std",
>>>>>>> f588aa53
	"sha3/std",
	"rlp/std",
	"primitive-types/std",
	"evm/std",
	"timestamp/std",
]<|MERGE_RESOLUTION|>--- conflicted
+++ resolved
@@ -13,13 +13,8 @@
 balances = { package = "pallet-balances", path = "../balances", default-features = false }
 primitives = { package = "sp-core", path = "../../primitives/core", default-features = false }
 sp-runtime = { path = "../../primitives/runtime", default-features = false }
-<<<<<<< HEAD
-rstd = { package = "sp-std", path = "../../primitives/sr-std", default-features = false }
 sp-io = { path = "../../primitives/io", default-features = false }
-=======
 sp-std = { path = "../../primitives/std", default-features = false }
-runtime-io = { package = "sp-io", path = "../../primitives/sr-io", default-features = false }
->>>>>>> f588aa53
 primitive-types = { version = "0.6", default-features = false, features = ["rlp"] }
 rlp = { version = "0.4", default-features = false }
 evm = { version = "0.14", default-features = false }
@@ -35,13 +30,8 @@
 	"support/std",
 	"system/std",
 	"balances/std",
-<<<<<<< HEAD
 	"sp-io/std",
-	"rstd/std",
-=======
-	"runtime-io/std",
 	"sp-std/std",
->>>>>>> f588aa53
 	"sha3/std",
 	"rlp/std",
 	"primitive-types/std",
