// Copyright 2017-2020 Parity Technologies (UK) Ltd.
// This file is part of Substrate.

// Substrate is free software: you can redistribute it and/or modify
// it under the terms of the GNU General Public License as published by
// the Free Software Foundation, either version 3 of the License, or
// (at your option) any later version.

// Substrate is distributed in the hope that it will be useful,
// but WITHOUT ANY WARRANTY; without even the implied warranty of
// MERCHANTABILITY or FITNESS FOR A PARTICULAR PURPOSE.  See the
// GNU General Public License for more details.

// You should have received a copy of the GNU General Public License
// along with Substrate.  If not, see <http://www.gnu.org/licenses/>.

//! EVM execution module for Substrate

// Ensure we're `no_std` when compiling for Wasm.
#![cfg_attr(not(feature = "std"), no_std)]

mod backend;

pub use crate::backend::{Account, Log, Vicinity, Backend};

use sp_std::{vec::Vec, marker::PhantomData};
use frame_support::{ensure, decl_module, decl_storage, decl_event, decl_error};
use frame_support::weights::{Weight, DispatchClass, FunctionOf};
use frame_support::traits::{Currency, WithdrawReason, ExistenceRequirement};
use frame_system::{self as system, ensure_signed};
use sp_runtime::ModuleId;
use frame_support::weights::SimpleDispatchInfo;
use sp_core::{U256, H256, H160, Hasher};
use sp_runtime::{
	DispatchResult, traits::{UniqueSaturatedInto, AccountIdConversion, SaturatedConversion},
};
use sha3::{Digest, Keccak256};
use evm::{ExitReason, ExitSucceed, ExitError};
use evm::executor::StackExecutor;
use evm::backend::ApplyBackend;

const MODULE_ID: ModuleId = ModuleId(*b"py/ethvm");

/// Type alias for currency balance.
pub type BalanceOf<T> = <<T as Trait>::Currency as Currency<<T as frame_system::Trait>::AccountId>>::Balance;

/// Trait that outputs the current transaction gas price.
pub trait FeeCalculator {
	/// Return the minimal required gas price.
	fn min_gas_price() -> U256;
}

impl FeeCalculator for () {
	fn min_gas_price() -> U256 { U256::zero() }
}

/// Trait for converting account ids of `balances` module into
/// `H160` for EVM module.
///
/// Accounts and contracts of this module are stored in its own
/// storage, in an Ethereum-compatible format. In order to communicate
/// with the rest of Substrate module, we require an one-to-one
/// mapping of Substrate account to Ethereum address.
pub trait ConvertAccountId<A> {
	/// Given a Substrate address, return the corresponding Ethereum address.
	fn convert_account_id(account_id: &A) -> H160;
}

/// Hash and then truncate the account id, taking the last 160-bit as the Ethereum address.
pub struct HashTruncateConvertAccountId<H>(PhantomData<H>);

impl<H: Hasher> Default for HashTruncateConvertAccountId<H> {
	fn default() -> Self {
		Self(PhantomData)
	}
}

impl<H: Hasher, A: AsRef<[u8]>> ConvertAccountId<A> for HashTruncateConvertAccountId<H> {
	fn convert_account_id(account_id: &A) -> H160 {
		let account_id = H::hash(account_id.as_ref());
		let account_id_len = account_id.as_ref().len();
		let mut value = [0u8; 20];
		let value_len = value.len();

		if value_len > account_id_len {
			value[(value_len - account_id_len)..].copy_from_slice(account_id.as_ref());
		} else {
			value.copy_from_slice(&account_id.as_ref()[(account_id_len - value_len)..]);
		}

		H160::from(value)
	}
}

/// Custom precompiles to be used by EVM engine.
pub trait Precompiles {
	/// Try to execute the code address as precompile. If the code address is not
	/// a precompile or the precompile is not yet available, return `None`.
	/// Otherwise, calculate the amount of gas needed with given `input` and
	/// `target_gas`. Return `Some(Ok(status, output, gas_used))` if the execution
	/// is successful. Otherwise return `Some(Err(_))`.
	fn execute(
		address: H160,
		input: &[u8],
		target_gas: Option<usize>
	) -> Option<core::result::Result<(ExitSucceed, Vec<u8>, usize), ExitError>>;
}

impl Precompiles for () {
	fn execute(
		_address: H160,
		_input: &[u8],
		_target_gas: Option<usize>
	) -> Option<core::result::Result<(ExitSucceed, Vec<u8>, usize), ExitError>> {
		None
	}
}

/// EVM module trait
pub trait Trait: frame_system::Trait + pallet_timestamp::Trait {
	/// Calculator for current gas price.
	type FeeCalculator: FeeCalculator;
	/// Convert account ID to H160;
	type ConvertAccountId: ConvertAccountId<Self::AccountId>;
	/// Currency type for deposit and withdraw.
	type Currency: Currency<Self::AccountId>;
	/// The overarching event type.
	type Event: From<Event> + Into<<Self as frame_system::Trait>::Event>;
	/// Precompiles associated with this EVM engine.
	type Precompiles: Precompiles;
}

decl_storage! {
<<<<<<< HEAD
	trait Store for Module<T: Trait> as Example {
		Accounts get(fn accounts) config(): map hasher(blake2_128_concat) H160 => Account;
		AccountCodes: map hasher(blake2_128_concat) H160 => Vec<u8>;
		AccountStorages: double_map hasher(blake2_128_concat) H160, hasher(blake2_128_concat) H256 => H256;
=======
	trait Store for Module<T: Trait> as EVM {
		Accounts get(fn accounts) config(): map hasher(blake2_256) H160 => Account;
		AccountCodes: map hasher(blake2_256) H160 => Vec<u8>;
		AccountStorages: double_map hasher(blake2_256) H160, hasher(blake2_256) H256 => H256;
>>>>>>> 064ca16f
	}
}

decl_event! {
	/// EVM events
	pub enum Event {
		/// Ethereum events from contracts.
		Log(Log),
		/// A contract has been created at given address.
		Created(H160),
	}
}

decl_error! {
	pub enum Error for Module<T: Trait> {
		/// Not enough balance to perform action
		BalanceLow,
		/// Calculating total fee overflowed
		FeeOverflow,
		/// Calculating total payment overflowed
		PaymentOverflow,
		/// Withdraw fee failed
		WithdrawFailed,
		/// Gas price is too low.
		GasPriceTooLow,
		/// Call failed
		ExitReasonFailed,
		/// Call reverted
		ExitReasonRevert,
		/// Call returned VM fatal error
		ExitReasonFatal,
		/// Nonce is invalid
		InvalidNonce,
	}
}

decl_module! {
	pub struct Module<T: Trait> for enum Call where origin: T::Origin {
		type Error = Error<T>;

		fn deposit_event() = default;

		/// Deposit balance from currency/balances module into EVM.
		#[weight = SimpleDispatchInfo::FixedNormal(10_000)]
		fn deposit_balance(origin, value: BalanceOf<T>) {
			let sender = ensure_signed(origin)?;

			let imbalance = T::Currency::withdraw(
				&sender,
				value,
				WithdrawReason::Reserve.into(),
				ExistenceRequirement::AllowDeath,
			)?;
			T::Currency::resolve_creating(&Self::account_id(), imbalance);

			let bvalue = U256::from(UniqueSaturatedInto::<u128>::unique_saturated_into(value));
			let address = T::ConvertAccountId::convert_account_id(&sender);
			Accounts::mutate(&address, |account| {
				account.balance += bvalue;
			});
		}

		/// Withdraw balance from EVM into currency/balances module.
		#[weight = SimpleDispatchInfo::FixedNormal(10_000)]
		fn withdraw_balance(origin, value: BalanceOf<T>) {
			let sender = ensure_signed(origin)?;
			let address = T::ConvertAccountId::convert_account_id(&sender);
			let bvalue = U256::from(UniqueSaturatedInto::<u128>::unique_saturated_into(value));

			let mut account = Accounts::get(&address);
			account.balance = account.balance.checked_sub(bvalue)
				.ok_or(Error::<T>::BalanceLow)?;

			let imbalance = T::Currency::withdraw(
				&Self::account_id(),
				value,
				WithdrawReason::Reserve.into(),
				ExistenceRequirement::AllowDeath
			)?;

			Accounts::insert(&address, account);

			T::Currency::resolve_creating(&sender, imbalance);
		}

		/// Issue an EVM call operation. This is similar to a message call transaction in Ethereum.
		#[weight = FunctionOf(|(_, _, _, gas_limit, gas_price, _): (&H160, &Vec<u8>, &U256, &u32, &U256, &Option<U256>)| (*gas_price).saturated_into::<Weight>().saturating_mul(*gas_limit), DispatchClass::Normal, true)]
		fn call(
			origin,
			target: H160,
			input: Vec<u8>,
			value: U256,
			gas_limit: u32,
			gas_price: U256,
			nonce: Option<U256>,
		) -> DispatchResult {
			let sender = ensure_signed(origin)?;
			let source = T::ConvertAccountId::convert_account_id(&sender);

			Self::execute_evm(
				source,
				value,
				gas_limit,
				gas_price,
				nonce,
				|executor| ((), executor.transact_call(
					source,
					target,
					value,
					input,
					gas_limit as usize,
				)),
			).map_err(Into::into)
		}

		/// Issue an EVM create operation. This is similar to a contract creation transaction in
		/// Ethereum.
		#[weight = FunctionOf(|(_, _, gas_limit, gas_price, _): (&Vec<u8>, &U256, &u32, &U256, &Option<U256>)| (*gas_price).saturated_into::<Weight>().saturating_mul(*gas_limit), DispatchClass::Normal, true)]
		fn create(
			origin,
			init: Vec<u8>,
			value: U256,
			gas_limit: u32,
			gas_price: U256,
			nonce: Option<U256>,
		) -> DispatchResult {
			let sender = ensure_signed(origin)?;
			let source = T::ConvertAccountId::convert_account_id(&sender);

			let create_address = Self::execute_evm(
				source,
				value,
				gas_limit,
				gas_price,
				nonce,
				|executor| {
					(executor.create_address(
						evm::CreateScheme::Legacy { caller: source },
					), executor.transact_create(
						source,
						value,
						init,
						gas_limit as usize,
					))
				},
			)?;

			Module::<T>::deposit_event(Event::Created(create_address));
			Ok(())
		}

		/// Issue an EVM create2 operation.
		#[weight = FunctionOf(|(_, _, _, gas_limit, gas_price, _): (&Vec<u8>, &H256, &U256, &u32, &U256, &Option<U256>)| (*gas_price).saturated_into::<Weight>().saturating_mul(*gas_limit), DispatchClass::Normal, true)]
		fn create2(
			origin,
			init: Vec<u8>,
			salt: H256,
			value: U256,
			gas_limit: u32,
			gas_price: U256,
			nonce: Option<U256>,
		) -> DispatchResult {
			let sender = ensure_signed(origin)?;
			let source = T::ConvertAccountId::convert_account_id(&sender);

			let code_hash = H256::from_slice(Keccak256::digest(&init).as_slice());
			let create_address = Self::execute_evm(
				source,
				value,
				gas_limit,
				gas_price,
				nonce,
				|executor| {
					(executor.create_address(
						evm::CreateScheme::Create2 { caller: source, code_hash, salt },
					), executor.transact_create2(
						source,
						value,
						init,
						salt,
						gas_limit as usize,
					))
				},
			)?;

			Module::<T>::deposit_event(Event::Created(create_address));
			Ok(())
		}
	}
}

impl<T: Trait> Module<T> {
	/// The account ID of the EVM module.
	///
	/// This actually does computation. If you need to keep using it, then make sure you cache the
	/// value and only call this once.
	pub fn account_id() -> T::AccountId {
		MODULE_ID.into_account()
	}

	/// Check whether an account is empty.
	pub fn is_account_empty(address: &H160) -> bool {
		let account = Accounts::get(address);
		let code_len = AccountCodes::decode_len(address).unwrap_or(0);

		account.nonce == U256::zero() &&
			account.balance == U256::zero() &&
			code_len == 0
	}

	/// Remove an account if its empty.
	pub fn remove_account_if_empty(address: &H160) {
		if Self::is_account_empty(address) {
			Self::remove_account(address)
		}
	}

	/// Remove an account from state.
	fn remove_account(address: &H160) {
		Accounts::remove(address);
		AccountCodes::remove(address);
		AccountStorages::remove_prefix(address);
	}

	/// Execute an EVM operation.
	fn execute_evm<F, R>(
		source: H160,
		value: U256,
		gas_limit: u32,
		gas_price: U256,
		nonce: Option<U256>,
		f: F,
	) -> Result<R, Error<T>> where
		F: FnOnce(&mut StackExecutor<Backend<T>>) -> (R, ExitReason),
	{
		ensure!(gas_price >= T::FeeCalculator::min_gas_price(), Error::<T>::GasPriceTooLow);

		let vicinity = Vicinity {
			gas_price,
			origin: source,
		};

		let mut backend = Backend::<T>::new(&vicinity);
		let mut executor = StackExecutor::new_with_precompile(
			&backend,
			gas_limit as usize,
			&backend::GASOMETER_CONFIG,
			T::Precompiles::execute,
		);

		let total_fee = gas_price.checked_mul(U256::from(gas_limit))
			.ok_or(Error::<T>::FeeOverflow)?;
		let total_payment = value.checked_add(total_fee).ok_or(Error::<T>::PaymentOverflow)?;
		let source_account = Accounts::get(&source);
		ensure!(source_account.balance >= total_payment, Error::<T>::BalanceLow);
		executor.withdraw(source, total_fee).map_err(|_| Error::<T>::WithdrawFailed)?;

		if let Some(nonce) = nonce {
			ensure!(source_account.nonce == nonce, Error::<T>::InvalidNonce);
		}

		let (retv, reason) = f(&mut executor);

		let ret = match reason {
			ExitReason::Succeed(_) => Ok(retv),
			ExitReason::Error(_) => Err(Error::<T>::ExitReasonFailed),
			ExitReason::Revert(_) => Err(Error::<T>::ExitReasonRevert),
			ExitReason::Fatal(_) => Err(Error::<T>::ExitReasonFatal),
		};

		let actual_fee = executor.fee(gas_price);
		executor.deposit(source, total_fee.saturating_sub(actual_fee));

		let (values, logs) = executor.deconstruct();
		backend.apply(values, logs, true);

		ret
	}
}<|MERGE_RESOLUTION|>--- conflicted
+++ resolved
@@ -131,17 +131,10 @@
 }
 
 decl_storage! {
-<<<<<<< HEAD
-	trait Store for Module<T: Trait> as Example {
+	trait Store for Module<T: Trait> as EVM {
 		Accounts get(fn accounts) config(): map hasher(blake2_128_concat) H160 => Account;
 		AccountCodes: map hasher(blake2_128_concat) H160 => Vec<u8>;
 		AccountStorages: double_map hasher(blake2_128_concat) H160, hasher(blake2_128_concat) H256 => H256;
-=======
-	trait Store for Module<T: Trait> as EVM {
-		Accounts get(fn accounts) config(): map hasher(blake2_256) H160 => Account;
-		AccountCodes: map hasher(blake2_256) H160 => Vec<u8>;
-		AccountStorages: double_map hasher(blake2_256) H160, hasher(blake2_256) H256 => H256;
->>>>>>> 064ca16f
 	}
 }
 
