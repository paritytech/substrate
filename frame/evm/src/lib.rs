--- conflicted
+++ resolved
@@ -309,20 +309,12 @@
 				gas_limit,
 				gas_price,
 				nonce,
-<<<<<<< HEAD
 				true,
 			)? {
 				(ExitReason::Succeed(_), _, _) => {
 					Module::<T>::deposit_event(Event::<T>::Executed(target));
 				},
 				(_, _, _) => {
-=======
-			)? {
-				ExitReason::Succeed(_) => {
-					Module::<T>::deposit_event(Event::<T>::Executed(target));
-				},
-				ExitReason::Error(_) | ExitReason::Revert(_) | ExitReason::Fatal(_) => {
->>>>>>> 0ab1c4f9
 					Module::<T>::deposit_event(Event::<T>::ExecutedFailed(target));
 				},
 			}
@@ -352,7 +344,6 @@
 				value,
 				gas_limit,
 				gas_price,
-<<<<<<< HEAD
 				nonce,
 				true,
 			)? {
@@ -360,14 +351,6 @@
 					Module::<T>::deposit_event(Event::<T>::Created(create_address));
 				},
 				(_, create_address, _) => {
-=======
-				nonce
-			)? {
-				(create_address, ExitReason::Succeed(_)) => {
-					Module::<T>::deposit_event(Event::<T>::Created(create_address));
-				},
-				(create_address, _) => {
->>>>>>> 0ab1c4f9
 					Module::<T>::deposit_event(Event::<T>::CreatedFailed(create_address));
 				},
 			}
@@ -398,7 +381,6 @@
 				value,
 				gas_limit,
 				gas_price,
-<<<<<<< HEAD
 				nonce,
 				true,
 			)? {
@@ -406,14 +388,6 @@
 					Module::<T>::deposit_event(Event::<T>::Created(create_address));
 				},
 				(_, create_address, _) => {
-=======
-				nonce
-			)? {
-				(create_address, ExitReason::Succeed(_)) => {
-					Module::<T>::deposit_event(Event::<T>::Created(create_address));
-				},
-				(create_address, _) => {
->>>>>>> 0ab1c4f9
 					Module::<T>::deposit_event(Event::<T>::CreatedFailed(create_address));
 				},
 			}
@@ -463,14 +437,9 @@
 		value: U256,
 		gas_limit: u32,
 		gas_price: U256,
-<<<<<<< HEAD
 		nonce: Option<U256>,
 		apply_state: bool,
 	) -> Result<(ExitReason, H160, U256), Error<T>> {
-=======
-		nonce: Option<U256>
-	) -> Result<(H160, ExitReason), Error<T>> {
->>>>>>> 0ab1c4f9
 		Self::execute_evm(
 			source,
 			value,
@@ -500,14 +469,9 @@
 		value: U256,
 		gas_limit: u32,
 		gas_price: U256,
-<<<<<<< HEAD
 		nonce: Option<U256>,
 		apply_state: bool,
 	) -> Result<(ExitReason, H160, U256), Error<T>> {
-=======
-		nonce: Option<U256>
-	) -> Result<(H160, ExitReason), Error<T>> {
->>>>>>> 0ab1c4f9
 		let code_hash = H256::from_slice(Keccak256::digest(&init).as_slice());
 		Self::execute_evm(
 			source,
@@ -540,14 +504,9 @@
 		gas_limit: u32,
 		gas_price: U256,
 		nonce: Option<U256>,
-<<<<<<< HEAD
 		apply_state: bool,
 	) -> Result<(ExitReason, Vec<u8>, U256), Error<T>> {
 		Self::execute_evm(
-=======
-	) -> Result<ExitReason, Error<T>> {
-		Ok(Self::execute_evm(
->>>>>>> 0ab1c4f9
 			source,
 			value,
 			gas_limit,
@@ -560,13 +519,8 @@
 				value,
 				input,
 				gas_limit as usize,
-<<<<<<< HEAD
 			),
 		)
-=======
-			)),
-		)?.1)
->>>>>>> 0ab1c4f9
 	}
 
 	/// Execute an EVM operation.
@@ -578,13 +532,8 @@
 		nonce: Option<U256>,
 		apply_state: bool,
 		f: F,
-<<<<<<< HEAD
 	) -> Result<(ExitReason, R, U256), Error<T>> where
 		F: FnOnce(&mut StackExecutor<Backend<T>>) -> (ExitReason, R),
-=======
-	) -> Result<(R, ExitReason), Error<T>> where
-		F: FnOnce(&mut StackExecutor<Backend<T>>) -> (R, ExitReason),
->>>>>>> 0ab1c4f9
 	{
 		let vicinity = Vicinity {
 			gas_price,
@@ -612,10 +561,7 @@
 
 		let (retv, reason) = f(&mut executor);
 
-<<<<<<< HEAD
 		let used_gas = U256::from(executor.used_gas());
-=======
->>>>>>> 0ab1c4f9
 		let actual_fee = executor.fee(gas_price);
 		executor.deposit(source, total_fee.saturating_sub(actual_fee));
 
@@ -624,10 +570,6 @@
 			backend.apply(values, logs, true);
 		}
 
-<<<<<<< HEAD
 		Ok((retv, reason, used_gas))
-=======
-		Ok((retv, reason))
->>>>>>> 0ab1c4f9
 	}
 }