--- conflicted
+++ resolved
@@ -11,22 +11,13 @@
 [dependencies]
 serde = { version = "1.0.101", optional = true }
 codec = { package = "parity-scale-codec", version = "1.2.0", default-features = false, features = ["derive"] }
-<<<<<<< HEAD
-sp-core = { version = "2.0.0-alpha.4", default-features = false, path = "../../primitives/core" }
-sp-std = { version = "2.0.0-alpha.4", default-features = false, path = "../../primitives/std" }
-sp-io = { version = "2.0.0-alpha.4", default-features = false, path = "../../primitives/io" }
-sp-runtime = { version = "2.0.0-alpha.4", default-features = false, path = "../../primitives/runtime" }
-frame-benchmarking = { version = "2.0.0-alpha.4", default-features = false, path = "../benchmarking", optional = true }
-frame-support = { version = "2.0.0-alpha.4", default-features = false, path = "../support" }
-frame-system = { version = "2.0.0-alpha.4", default-features = false, path = "../system" }
-=======
 sp-core = { version = "2.0.0-alpha.5", default-features = false, path = "../../primitives/core" }
 sp-std = { version = "2.0.0-alpha.5", default-features = false, path = "../../primitives/std" }
 sp-io = { version = "2.0.0-alpha.5", default-features = false, path = "../../primitives/io" }
 sp-runtime = { version = "2.0.0-alpha.5", default-features = false, path = "../../primitives/runtime" }
+frame-benchmarking = { version = "2.0.0-alpha.5", default-features = false, path = "../benchmarking", optional = true }
 frame-support = { version = "2.0.0-alpha.5", default-features = false, path = "../support" }
 frame-system = { version = "2.0.0-alpha.5", default-features = false, path = "../system" }
->>>>>>> e796df18
 
 [dev-dependencies]
 hex-literal = "0.2.1"
