[package]
name = "pallet-collective"
version = "4.0.0-dev"
authors = ["Parity Technologies <admin@parity.io>"]
edition = "2018"
license = "Apache-2.0"
homepage = "https://substrate.dev"
repository = "https://github.com/paritytech/substrate/"
description = "Collective system: Members of a set of account IDs can make their collective feelings known through dispatched calls from one of two specialized origins."
readme = "README.md"

[package.metadata.docs.rs]
targets = ["x86_64-unknown-linux-gnu"]

[dependencies]
<<<<<<< HEAD
codec = { package = "parity-scale-codec", version = "2.0.0", default-features = false, features = [
	"derive",
] }
scale-info = { version = "1.0", default-features = false, features = ["derive"] }
=======
codec = { package = "parity-scale-codec", version = "2.0.0", default-features = false, features = ["derive"] }
log = { version = "0.4.14", default-features = false }

>>>>>>> 598d74bc
sp-core = { version = "4.0.0-dev", default-features = false, path = "../../primitives/core" }
sp-io = { version = "4.0.0-dev", default-features = false, path = "../../primitives/io" }
sp-runtime = { version = "4.0.0-dev", default-features = false, path = "../../primitives/runtime" }
sp-std = { version = "4.0.0-dev", default-features = false, path = "../../primitives/std" }

frame-benchmarking = { version = "4.0.0-dev", default-features = false, path = "../benchmarking", optional = true }
frame-support = { version = "4.0.0-dev", default-features = false, path = "../support" }
frame-system = { version = "4.0.0-dev", default-features = false, path = "../system" }

[features]
default = ["std"]
std = [
	"codec/std",
<<<<<<< HEAD
	"scale-info/std",
=======
	"log/std",
>>>>>>> 598d74bc
	"sp-core/std",
	"sp-io/std",
	"sp-runtime/std",
	"sp-std/std",
	"frame-benchmarking/std",
	"frame-support/std",
	"frame-system/std",
]
runtime-benchmarks = [
	"frame-benchmarking",
	"sp-runtime/runtime-benchmarks",
	"frame-support/runtime-benchmarks",
	"frame-system/runtime-benchmarks",
]
try-runtime = ["frame-support/try-runtime"]<|MERGE_RESOLUTION|>--- conflicted
+++ resolved
@@ -13,16 +13,10 @@
 targets = ["x86_64-unknown-linux-gnu"]
 
 [dependencies]
-<<<<<<< HEAD
-codec = { package = "parity-scale-codec", version = "2.0.0", default-features = false, features = [
-	"derive",
-] }
-scale-info = { version = "1.0", default-features = false, features = ["derive"] }
-=======
 codec = { package = "parity-scale-codec", version = "2.0.0", default-features = false, features = ["derive"] }
 log = { version = "0.4.14", default-features = false }
+scale-info = { version = "1.0", default-features = false, features = ["derive"] }
 
->>>>>>> 598d74bc
 sp-core = { version = "4.0.0-dev", default-features = false, path = "../../primitives/core" }
 sp-io = { version = "4.0.0-dev", default-features = false, path = "../../primitives/io" }
 sp-runtime = { version = "4.0.0-dev", default-features = false, path = "../../primitives/runtime" }
@@ -36,11 +30,8 @@
 default = ["std"]
 std = [
 	"codec/std",
-<<<<<<< HEAD
+	"log/std",
 	"scale-info/std",
-=======
-	"log/std",
->>>>>>> 598d74bc
 	"sp-core/std",
 	"sp-io/std",
 	"sp-runtime/std",
