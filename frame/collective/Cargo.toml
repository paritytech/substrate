[package]
name = "pallet-collective"
version = "3.0.0"
authors = ["Parity Technologies <admin@parity.io>"]
edition = "2018"
license = "Apache-2.0"
homepage = "https://substrate.dev"
repository = "https://github.com/paritytech/substrate/"
description = "Collective system: Members of a set of account IDs can make their collective feelings known through dispatched calls from one of two specialized origins."
readme = "README.md"

[package.metadata.docs.rs]
targets = ["x86_64-unknown-linux-gnu"]

[dependencies]
serde = { version = "1.0.101", optional = true }
codec = { package = "parity-scale-codec", version = "2.0.0", default-features = false, features = ["derive"] }
sp-core = { version = "3.0.0", default-features = false, path = "../../primitives/core" }
sp-std = { version = "3.0.0", default-features = false, path = "../../primitives/std" }
sp-io = { version = "3.0.0", default-features = false, path = "../../primitives/io" }
sp-runtime = { version = "3.0.0", default-features = false, path = "../../primitives/runtime" }
frame-benchmarking = { version = "3.1.0", default-features = false, path = "../benchmarking", optional = true }
frame-support = { version = "3.0.0", default-features = false, path = "../support" }
frame-system = { version = "3.0.0", default-features = false, path = "../system" }
<<<<<<< HEAD
tracing = { version = "0.1.22", default-features = false }
=======
log = { version = "0.4.14", default-features = false }
>>>>>>> d309d836

[dev-dependencies]
hex-literal = "0.3.1"
pallet-balances = { version = "3.0.0", path = "../balances" }

[features]
default = ["std"]
std = [
	"codec/std",
	"sp-core/std",
	"sp-std/std",
	"serde",
	"sp-io/std",
	"frame-support/std",
	"sp-runtime/std",
	"frame-system/std",
<<<<<<< HEAD
	"tracing/std",
=======
	"log/std",
>>>>>>> d309d836
]
runtime-benchmarks = [
	"frame-benchmarking",
	"sp-runtime/runtime-benchmarks",
	"frame-system/runtime-benchmarks",
]
try-runtime = ["frame-support/try-runtime"]<|MERGE_RESOLUTION|>--- conflicted
+++ resolved
@@ -22,11 +22,7 @@
 frame-benchmarking = { version = "3.1.0", default-features = false, path = "../benchmarking", optional = true }
 frame-support = { version = "3.0.0", default-features = false, path = "../support" }
 frame-system = { version = "3.0.0", default-features = false, path = "../system" }
-<<<<<<< HEAD
-tracing = { version = "0.1.22", default-features = false }
-=======
 log = { version = "0.4.14", default-features = false }
->>>>>>> d309d836
 
 [dev-dependencies]
 hex-literal = "0.3.1"
@@ -43,11 +39,7 @@
 	"frame-support/std",
 	"sp-runtime/std",
 	"frame-system/std",
-<<<<<<< HEAD
-	"tracing/std",
-=======
 	"log/std",
->>>>>>> d309d836
 ]
 runtime-benchmarks = [
 	"frame-benchmarking",
