// This file is part of Substrate.

// Copyright (C) 2017-2021 Parity Technologies (UK) Ltd.
// SPDX-License-Identifier: Apache-2.0

// Licensed under the Apache License, Version 2.0 (the "License");
// you may not use this file except in compliance with the License.
// You may obtain a copy of the License at
//
// 	http://www.apache.org/licenses/LICENSE-2.0
//
// Unless required by applicable law or agreed to in writing, software
// distributed under the License is distributed on an "AS IS" BASIS,
// WITHOUT WARRANTIES OR CONDITIONS OF ANY KIND, either express or implied.
// See the License for the specific language governing permissions and
// limitations under the License.

//! Collective system: Members of a set of account IDs can make their collective feelings known
//! through dispatched calls from one of two specialized origins.
//!
//! The membership can be provided in one of two ways: either directly, using the Root-dispatchable
//! function `set_members`, or indirectly, through implementing the `ChangeMembers`.
//! The pallet assumes that the amount of members stays at or below `MaxMembers` for its weight
//! calculations, but enforces this neither in `set_members` nor in `change_members_sorted`.
//!
//! A "prime" member may be set to help determine the default vote behavior based on chain
//! config. If `PreimDefaultVote` is used, the prime vote acts as the default vote in case of any
//! abstentions after the voting period. If `MoreThanMajorityThenPrimeDefaultVote` is used, then
//! abstentations will first follow the majority of the collective voting, and then the prime
//! member.
//!
//! Voting happens through motions comprising a proposal (i.e. a curried dispatchable) plus a
//! number of approvals required for it to pass and be called. Motions are open for members to
//! vote on for a minimum period given by `MotionDuration`. As soon as the needed number of
//! approvals is given, the motion is closed and executed. If the number of approvals is not reached
//! during the voting period, then `close` may be called by any account in order to force the end
//! the motion explicitly. If a prime member is defined then their vote is used in place of any
//! abstentions and the proposal is executed if there are enough approvals counting the new votes.
//!
//! If there are not, or if no prime is set, then the motion is dropped without being executed.

#![cfg_attr(not(feature = "std"), no_std)]
#![recursion_limit="128"]

use sp_std::{prelude::*, result};
use sp_core::u32_trait::Value as U32;
use sp_io::storage;
use sp_runtime::{RuntimeDebug, traits::Hash};

use frame_support::{
	codec::{Decode, Encode},
	debug, decl_error, decl_event, decl_module, decl_storage,
	dispatch::{
		DispatchError, DispatchResult, DispatchResultWithPostInfo, Dispatchable, Parameter,
		PostDispatchInfo,
	},
	ensure,
	traits::{ChangeMembers, EnsureOrigin, Get, InitializeMembers},
	weights::{DispatchClass, GetDispatchInfo, Weight, Pays},
};
use frame_system::{self as system, ensure_signed, ensure_root};

#[cfg(feature = "runtime-benchmarks")]
mod benchmarking;

pub mod weights;
pub use weights::WeightInfo;

/// Simple index type for proposal counting.
pub type ProposalIndex = u32;

/// A number of members.
///
/// This also serves as a number of voting members, and since for motions, each member may
/// vote exactly once, therefore also the number of votes for any given motion.
pub type MemberCount = u32;

/// Event handler when a member missing motion voting.
pub trait OnAbsentation<AccountId> {
	/// Called when a member missed motion voting.
	fn on_absentation(member: &AccountId);
}

impl<AccountId> OnAbsentation<AccountId> for () {
	fn on_absentation(_member: &AccountId) { }
}

/// Default voting strategy when a member is inactive.
pub trait DefaultVote {
	/// Get the default voting strategy, given:
	///
	/// - Whether the prime member voted Aye.
	/// - Raw number of yes votes.
	/// - Raw number of no votes.
	/// - Total number of member count.
	fn default_vote(
		prime_vote: Option<bool>,
		yes_votes: MemberCount,
		no_votes: MemberCount,
		len: MemberCount,
	) -> bool;
}

/// Set the prime member's vote as the default vote.
pub struct PrimeDefaultVote;

impl DefaultVote for PrimeDefaultVote {
	fn default_vote(
		prime_vote: Option<bool>,
		_yes_votes: MemberCount,
		_no_votes: MemberCount,
		_len: MemberCount,
	) -> bool {
		prime_vote.unwrap_or(false)
	}
}

/// First see if yes vote are over majority of the whole collective. If so, set the default vote
/// as yes. Otherwise, use the prime meber's vote as the default vote.
pub struct MoreThanMajorityThenPrimeDefaultVote;

impl DefaultVote for MoreThanMajorityThenPrimeDefaultVote {
	fn default_vote(
		prime_vote: Option<bool>,
		yes_votes: MemberCount,
		_no_votes: MemberCount,
		len: MemberCount,
	) -> bool {
		let more_than_majority = yes_votes * 2 > len;
		more_than_majority || prime_vote.unwrap_or(false)
	}
}

pub trait Config<I: Instance=DefaultInstance>: frame_system::Config {
	/// The outer origin type.
	type Origin: From<RawOrigin<Self::AccountId, I>>;

	/// The outer call dispatch type.
	type Proposal: Parameter
		+ Dispatchable<Origin=<Self as Config<I>>::Origin, PostInfo=PostDispatchInfo>
		+ From<frame_system::Call<Self>>
		+ GetDispatchInfo;

	/// The outer event type.
	type Event: From<Event<Self, I>> + Into<<Self as frame_system::Config>::Event>;

	/// Event hanlder when a member missing motion voting.
	type OnAbsentation: OnAbsentation<Self::AccountId>;

	/// The time-out for council motions.
	type MotionDuration: Get<Self::BlockNumber>;

	/// Maximum number of proposals allowed to be active in parallel.
	type MaxProposals: Get<ProposalIndex>;

	/// The maximum number of members supported by the pallet. Used for weight estimation.
	///
	/// NOTE:
	/// + Benchmarks will need to be re-run and weights adjusted if this changes.
	/// + This pallet assumes that dependents keep to the limit without enforcing it.
	type MaxMembers: Get<MemberCount>;

	/// Default vote strategy of this collective.
	type DefaultVote: DefaultVote;

	/// Weight information for extrinsics in this pallet.
	type WeightInfo: WeightInfo;
}

/// Origin for the collective module.
#[derive(PartialEq, Eq, Clone, RuntimeDebug, Encode, Decode)]
pub enum RawOrigin<AccountId, I> {
	/// It has been condoned by a given number of members of the collective from a given total.
	Members(MemberCount, MemberCount),
	/// It has been condoned by a single member of the collective.
	Member(AccountId),
	/// Dummy to manage the fact we have instancing.
	_Phantom(sp_std::marker::PhantomData<I>),
}

/// Origin for the collective module.
pub type Origin<T, I=DefaultInstance> = RawOrigin<<T as frame_system::Config>::AccountId, I>;

#[derive(PartialEq, Eq, Clone, Encode, Decode, RuntimeDebug)]
/// Info for keeping track of a motion being voted on.
pub struct Votes<AccountId, BlockNumber> {
	/// The proposal's unique index.
	index: ProposalIndex,
	/// The number of approval votes that are needed to pass the motion.
	threshold: MemberCount,
	/// The current set of voters that approved it.
	ayes: Vec<AccountId>,
	/// The current set of voters that rejected it.
	nays: Vec<AccountId>,
	/// The hard end time of this vote.
	end: BlockNumber,
}

decl_storage! {
	trait Store for Module<T: Config<I>, I: Instance=DefaultInstance> as Collective {
		/// The hashes of the active proposals.
		pub Proposals get(fn proposals): Vec<T::Hash>;
		/// Actual proposal for a given hash, if it's current.
		pub ProposalOf get(fn proposal_of):
			map hasher(identity) T::Hash => Option<<T as Config<I>>::Proposal>;
		/// Votes on a given proposal, if it is ongoing.
		pub Voting get(fn voting):
			map hasher(identity) T::Hash => Option<Votes<T::AccountId, T::BlockNumber>>;
		/// Proposals so far.
		pub ProposalCount get(fn proposal_count): u32;
		/// The current members of the collective. This is stored sorted (just by value).
		pub Members get(fn members): Vec<T::AccountId>;
		/// The prime member that helps determine the default vote behavior in case of absentations.
		pub Prime get(fn prime): Option<T::AccountId>;
	}
	add_extra_genesis {
		config(phantom): sp_std::marker::PhantomData<I>;
		config(members): Vec<T::AccountId>;
		build(|config| Module::<T, I>::initialize_members(&config.members))
	}
}

decl_event! {
	pub enum Event<T, I=DefaultInstance> where
		<T as frame_system::Config>::Hash,
		<T as frame_system::Config>::AccountId,
	{
		/// A motion (given hash) has been proposed (by given account) with a threshold (given
		/// `MemberCount`).
		/// \[account, proposal_index, proposal_hash, threshold\]
		Proposed(AccountId, ProposalIndex, Hash, MemberCount),
		/// A motion (given hash) has been voted on by given account, leaving
		/// a tally (yes votes and no votes given respectively as `MemberCount`).
		/// \[account, proposal_hash, voted, yes, no\]
		Voted(AccountId, Hash, bool, MemberCount, MemberCount),
		/// A motion was approved by the required threshold.
		/// \[proposal_hash\]
		Approved(Hash),
		/// A motion was not approved by the required threshold.
		/// \[proposal_hash\]
		Disapproved(Hash),
		/// A motion was executed; result will be `Ok` if it returned without error.
		/// \[proposal_hash, result\]
		Executed(Hash, DispatchResult),
		/// A single member did some action; result will be `Ok` if it returned without error.
		/// \[proposal_hash, result\]
		MemberExecuted(Hash, DispatchResult),
		/// A proposal was closed because its threshold was reached or after its duration was up.
		/// \[proposal_hash, yes, no\]
		Closed(Hash, MemberCount, MemberCount),
	}
}

decl_error! {
	pub enum Error for Module<T: Config<I>, I: Instance> {
		/// Account is not a member
		NotMember,
		/// Duplicate proposals not allowed
		DuplicateProposal,
		/// Proposal must exist
		ProposalMissing,
		/// Mismatched index
		WrongIndex,
		/// Duplicate vote ignored
		DuplicateVote,
		/// Members are already initialized!
		AlreadyInitialized,
		/// The close call was made too early, before the end of the voting.
		TooEarly,
		/// There can only be a maximum of `MaxProposals` active proposals.
		TooManyProposals,
		/// The given weight bound for the proposal was too low.
		WrongProposalWeight,
		/// The given length bound for the proposal was too low.
		WrongProposalLength,
	}
}

/// Return the weight of a dispatch call result as an `Option`.
///
/// Will return the weight regardless of what the state of the result is.
fn get_result_weight(result: DispatchResultWithPostInfo) -> Option<Weight> {
	match result {
		Ok(post_info) => post_info.actual_weight,
		Err(err) => err.post_info.actual_weight,
	}
}


// Note that councillor operations are assigned to the operational class.
decl_module! {
	pub struct Module<T: Config<I>, I: Instance=DefaultInstance> for enum Call where origin: <T as frame_system::Config>::Origin {
		type Error = Error<T, I>;

		fn deposit_event() = default;

		/// Set the collective's membership.
		///
		/// - `new_members`: The new member list. Be nice to the chain and provide it sorted.
		/// - `prime`: The prime member whose vote sets the default.
		/// - `old_count`: The upper bound for the previous number of members in storage.
		///                Used for weight estimation.
		///
		/// Requires root origin.
		///
		/// NOTE: Does not enforce the expected `MaxMembers` limit on the amount of members, but
		///       the weight estimations rely on it to estimate dispatchable weight.
		///
		/// # <weight>
		/// ## Weight
		/// - `O(MP + N)` where:
		///   - `M` old-members-count (code- and governance-bounded)
		///   - `N` new-members-count (code- and governance-bounded)
		///   - `P` proposals-count (code-bounded)
		/// - DB:
		///   - 1 storage mutation (codec `O(M)` read, `O(N)` write) for reading and writing the members
		///   - 1 storage read (codec `O(P)`) for reading the proposals
		///   - `P` storage mutations (codec `O(M)`) for updating the votes for each proposal
		///   - 1 storage write (codec `O(1)`) for deleting the old `prime` and setting the new one
		/// # </weight>
		#[weight = (
			T::WeightInfo::set_members(
				*old_count, // M
				new_members.len() as u32, // N
				T::MaxProposals::get() // P
			),
			DispatchClass::Operational
		)]
		fn set_members(origin,
			new_members: Vec<T::AccountId>,
			prime: Option<T::AccountId>,
			old_count: MemberCount,
		) -> DispatchResultWithPostInfo {
			ensure_root(origin)?;
			if new_members.len() > T::MaxMembers::get() as usize {
				debug::error!(
					"New members count exceeds maximum amount of members expected. (expected: {}, actual: {})",
					T::MaxMembers::get(),
					new_members.len()
				);
			}

			let old = Members::<T, I>::get();
			if old.len() > old_count as usize {
				debug::warn!(
					"Wrong count used to estimate set_members weight. (expected: {}, actual: {})",
					old_count,
					old.len()
				);
			}
			let mut new_members = new_members;
			new_members.sort();
			<Self as ChangeMembers<T::AccountId>>::set_members_sorted(&new_members, &old);
			Prime::<T, I>::set(prime);

			Ok(Some(T::WeightInfo::set_members(
				old.len() as u32, // M
				new_members.len() as u32, // N
				T::MaxProposals::get(), // P
			)).into())
		}

		/// Dispatch a proposal from a member using the `Member` origin.
		///
		/// Origin must be a member of the collective.
		///
		/// # <weight>
		/// ## Weight
		/// - `O(M + P)` where `M` members-count (code-bounded) and `P` complexity of dispatching `proposal`
		/// - DB: 1 read (codec `O(M)`) + DB access of `proposal`
		/// - 1 event
		/// # </weight>
		#[weight = (
			T::WeightInfo::execute(
				*length_bound, // B
				T::MaxMembers::get(), // M
			).saturating_add(proposal.get_dispatch_info().weight), // P
			DispatchClass::Operational
		)]
		fn execute(origin,
			proposal: Box<<T as Config<I>>::Proposal>,
			#[compact] length_bound: u32,
		) -> DispatchResultWithPostInfo {
			let who = ensure_signed(origin)?;
			let members = Self::members();
			ensure!(members.contains(&who), Error::<T, I>::NotMember);
			let proposal_len = proposal.using_encoded(|x| x.len());
			ensure!(proposal_len <= length_bound as usize, Error::<T, I>::WrongProposalLength);

			let proposal_hash = T::Hashing::hash_of(&proposal);
			let result = proposal.dispatch(RawOrigin::Member(who).into());
			Self::deposit_event(
				RawEvent::MemberExecuted(proposal_hash, result.map(|_| ()).map_err(|e| e.error))
			);

			Ok(get_result_weight(result).map(|w| {
				T::WeightInfo::execute(
					proposal_len as u32,  // B
					members.len() as u32, // M
				).saturating_add(w) // P
			}).into())
		}

		/// Add a new proposal to either be voted on or executed directly.
		///
		/// Requires the sender to be member.
		///
		/// `threshold` determines whether `proposal` is executed directly (`threshold < 2`)
		/// or put up for voting.
		///
		/// # <weight>
		/// ## Weight
		/// - `O(B + M + P1)` or `O(B + M + P2)` where:
		///   - `B` is `proposal` size in bytes (length-fee-bounded)
		///   - `M` is members-count (code- and governance-bounded)
		///   - branching is influenced by `threshold` where:
		///     - `P1` is proposal execution complexity (`threshold < 2`)
		///     - `P2` is proposals-count (code-bounded) (`threshold >= 2`)
		/// - DB:
		///   - 1 storage read `is_member` (codec `O(M)`)
		///   - 1 storage read `ProposalOf::contains_key` (codec `O(1)`)
		///   - DB accesses influenced by `threshold`:
		///     - EITHER storage accesses done by `proposal` (`threshold < 2`)
		///     - OR proposal insertion (`threshold <= 2`)
		///       - 1 storage mutation `Proposals` (codec `O(P2)`)
		///       - 1 storage mutation `ProposalCount` (codec `O(1)`)
		///       - 1 storage write `ProposalOf` (codec `O(B)`)
		///       - 1 storage write `Voting` (codec `O(M)`)
		///   - 1 event
		/// # </weight>
		#[weight = (
			if *threshold < 2 {
				T::WeightInfo::propose_execute(
					*length_bound, // B
					T::MaxMembers::get(), // M
				).saturating_add(proposal.get_dispatch_info().weight) // P1
			} else {
				T::WeightInfo::propose_proposed(
					*length_bound, // B
					T::MaxMembers::get(), // M
					T::MaxProposals::get(), // P2
				)
			},
			DispatchClass::Operational
		)]
		fn propose(origin,
			#[compact] threshold: MemberCount,
			proposal: Box<<T as Config<I>>::Proposal>,
			#[compact] length_bound: u32
		) -> DispatchResultWithPostInfo {
			let who = ensure_signed(origin)?;
			let members = Self::members();
			ensure!(members.contains(&who), Error::<T, I>::NotMember);

			let proposal_len = proposal.using_encoded(|x| x.len());
			ensure!(proposal_len <= length_bound as usize, Error::<T, I>::WrongProposalLength);
			let proposal_hash = T::Hashing::hash_of(&proposal);
			ensure!(!<ProposalOf<T, I>>::contains_key(proposal_hash), Error::<T, I>::DuplicateProposal);

			if threshold < 2 {
				let seats = Self::members().len() as MemberCount;
				let result = proposal.dispatch(RawOrigin::Members(1, seats).into());
				Self::deposit_event(
					RawEvent::Executed(proposal_hash, result.map(|_| ()).map_err(|e| e.error))
				);

				Ok(get_result_weight(result).map(|w| {
					T::WeightInfo::propose_execute(
						proposal_len as u32, // B
						members.len() as u32, // M
					).saturating_add(w) // P1
				}).into())
			} else {
				let active_proposals =
					<Proposals<T, I>>::try_mutate(|proposals| -> Result<usize, DispatchError> {
						proposals.push(proposal_hash);
						ensure!(
							proposals.len() <= T::MaxProposals::get() as usize,
							Error::<T, I>::TooManyProposals
						);
						Ok(proposals.len())
					})?;
				let index = Self::proposal_count();
				<ProposalCount<I>>::mutate(|i| *i += 1);
				<ProposalOf<T, I>>::insert(proposal_hash, *proposal);
				let end = system::Module::<T>::block_number() + T::MotionDuration::get();
				let votes = Votes { index, threshold, ayes: vec![who.clone()], nays: vec![], end };
				<Voting<T, I>>::insert(proposal_hash, votes);

				Self::deposit_event(RawEvent::Proposed(who, index, proposal_hash, threshold));

				Ok(Some(T::WeightInfo::propose_proposed(
					proposal_len as u32, // B
					members.len() as u32, // M
					active_proposals as u32, // P2
				)).into())
			}
		}

		/// Add an aye or nay vote for the sender to the given proposal.
		///
		/// Requires the sender to be a member.
		///
		/// Transaction fees will be waived if the member is voting on any particular proposal
		/// for the first time and the call is successful. Subsequent vote changes will charge a fee.
		/// # <weight>
		/// ## Weight
		/// - `O(M)` where `M` is members-count (code- and governance-bounded)
		/// - DB:
		///   - 1 storage read `Members` (codec `O(M)`)
		///   - 1 storage mutation `Voting` (codec `O(M)`)
		/// - 1 event
		/// # </weight>
		#[weight = (
			T::WeightInfo::vote(T::MaxMembers::get()),
			DispatchClass::Operational
		)]
		fn vote(origin,
			proposal: T::Hash,
			#[compact] index: ProposalIndex,
			approve: bool,
		) -> DispatchResultWithPostInfo {
			let who = ensure_signed(origin)?;
			let members = Self::members();
			ensure!(members.contains(&who), Error::<T, I>::NotMember);

			let mut voting = Self::voting(&proposal).ok_or(Error::<T, I>::ProposalMissing)?;
			ensure!(voting.index == index, Error::<T, I>::WrongIndex);

			let position_yes = voting.ayes.iter().position(|a| a == &who);
			let position_no = voting.nays.iter().position(|a| a == &who);

			// Detects first vote of the member in the motion
			let is_account_voting_first_time = position_yes.is_none() && position_no.is_none();

			if approve {
				if position_yes.is_none() {
					voting.ayes.push(who.clone());
				} else {
					Err(Error::<T, I>::DuplicateVote)?
				}
				if let Some(pos) = position_no {
					voting.nays.swap_remove(pos);
				}
			} else {
				if position_no.is_none() {
					voting.nays.push(who.clone());
				} else {
					Err(Error::<T, I>::DuplicateVote)?
				}
				if let Some(pos) = position_yes {
					voting.ayes.swap_remove(pos);
				}
			}

			let yes_votes = voting.ayes.len() as MemberCount;
			let no_votes = voting.nays.len() as MemberCount;
			Self::deposit_event(RawEvent::Voted(who, proposal, approve, yes_votes, no_votes));

			Voting::<T, I>::insert(&proposal, voting);

			if is_account_voting_first_time {
				Ok((
					Some(T::WeightInfo::vote(members.len() as u32)),
					Pays::No,
				).into())
			} else {
				Ok((
					Some(T::WeightInfo::vote(members.len() as u32)),
					Pays::Yes,
				).into())
			}
		}

		/// Close a vote that is either approved, disapproved or whose voting period has ended.
		///
		/// May be called by any signed account in order to finish voting and close the proposal.
		///
		/// If called before the end of the voting period it will only close the vote if it is
		/// has enough votes to be approved or disapproved.
		///
		/// If called after the end of the voting period abstentions are counted as rejections
		/// unless there is a prime member set and the prime member cast an approval.
		///
		/// If the close operation completes successfully with disapproval, the transaction fee will
		/// be waived. Otherwise execution of the approved operation will be charged to the caller.
		///
		/// + `proposal_weight_bound`: The maximum amount of weight consumed by executing the closed proposal.
		/// + `length_bound`: The upper bound for the length of the proposal in storage. Checked via
		///                   `storage::read` so it is `size_of::<u32>() == 4` larger than the pure length.
		///
		/// # <weight>
		/// ## Weight
		/// - `O(B + M + P1 + P2)` where:
		///   - `B` is `proposal` size in bytes (length-fee-bounded)
		///   - `M` is members-count (code- and governance-bounded)
		///   - `P1` is the complexity of `proposal` preimage.
		///   - `P2` is proposal-count (code-bounded)
		/// - DB:
		///  - 2 storage reads (`Members`: codec `O(M)`, `Prime`: codec `O(1)`)
		///  - 3 mutations (`Voting`: codec `O(M)`, `ProposalOf`: codec `O(B)`, `Proposals`: codec `O(P2)`)
		///  - any mutations done while executing `proposal` (`P1`)
		/// - up to 3 events
		/// # </weight>
		#[weight = (
			{
				let b = *length_bound;
				let m = T::MaxMembers::get();
				let p1 = *proposal_weight_bound;
				let p2 = T::MaxProposals::get();
				T::WeightInfo::close_early_approved(b, m, p2)
					.max(T::WeightInfo::close_early_disapproved(m, p2))
					.max(T::WeightInfo::close_approved(b, m, p2))
					.max(T::WeightInfo::close_disapproved(m, p2))
					.saturating_add(p1)
			},
			DispatchClass::Operational
		)]
		fn close(origin,
			proposal_hash: T::Hash,
			#[compact] index: ProposalIndex,
			#[compact] proposal_weight_bound: Weight,
			#[compact] length_bound: u32
		) -> DispatchResultWithPostInfo {
			let _ = ensure_signed(origin)?;

			let voting = Self::voting(&proposal_hash).ok_or(Error::<T, I>::ProposalMissing)?;
			ensure!(voting.index == index, Error::<T, I>::WrongIndex);

			let mut no_votes = voting.nays.len() as MemberCount;
			let mut yes_votes = voting.ayes.len() as MemberCount;
			let members = Self::members();
			let seats = members.len() as MemberCount;
			let approved = yes_votes >= voting.threshold;
			let disapproved = seats.saturating_sub(no_votes) < voting.threshold;
			// Allow (dis-)approving the proposal as soon as there are enough votes.
			if approved {
				let (proposal, len) = Self::validate_and_get_proposal(
					&proposal_hash,
					length_bound,
					proposal_weight_bound,
				)?;
				Self::deposit_event(RawEvent::Closed(proposal_hash, yes_votes, no_votes));
				let (proposal_weight, proposal_count) =
					Self::do_approve_proposal(seats, voting, proposal_hash, proposal);
				return Ok((
					Some(T::WeightInfo::close_early_approved(len as u32, seats, proposal_count)
					.saturating_add(proposal_weight)),
					Pays::Yes,
				).into());

			} else if disapproved {
				Self::deposit_event(RawEvent::Closed(proposal_hash, yes_votes, no_votes));
				let proposal_count = Self::do_disapprove_proposal(proposal_hash);
				return Ok((
					Some(T::WeightInfo::close_early_disapproved(seats, proposal_count)),
					Pays::No,
				).into());
			}

			// Only allow actual closing of the proposal after the voting period has ended.
			ensure!(system::Module::<T>::block_number() >= voting.end, Error::<T, I>::TooEarly);

			let prime_vote = Self::prime().map(|who| voting.ayes.iter().any(|a| a == &who));

			// default voting strategy.
			let default = T::DefaultVote::default_vote(prime_vote, yes_votes, no_votes, seats);

			let abstentions = seats - (yes_votes + no_votes);
			match default {
				true => yes_votes += abstentions,
				false => no_votes += abstentions,
			}
			let approved = yes_votes >= voting.threshold;

			let absentation_members = members.into_iter()
				.filter(|m| {
					let not_in_ayes = !voting.ayes.contains(&m);
					let not_in_nays = !voting.nays.contains(&m);
					not_in_ayes && not_in_nays
				})
				.collect::<Vec<_>>();

			let weight = if approved {
				let (proposal, len) = Self::validate_and_get_proposal(
					&proposal_hash,
					length_bound,
					proposal_weight_bound,
				)?;
				Self::deposit_event(RawEvent::Closed(proposal_hash, yes_votes, no_votes));
				let (proposal_weight, proposal_count) =
					Self::do_approve_proposal(seats, voting, proposal_hash, proposal);
<<<<<<< HEAD

				T::WeightInfo::close_approved(len as u32, seats, proposal_count)
					.saturating_add(proposal_weight)
			} else {
				Self::deposit_event(RawEvent::Closed(proposal_hash, yes_votes, no_votes));
				let proposal_count = Self::do_disapprove_proposal(proposal_hash);

				T::WeightInfo::close_disapproved(seats, proposal_count)
			};

			for member in absentation_members {
				T::OnAbsentation::on_absentation(&member);
=======
				return Ok((
					Some(T::WeightInfo::close_approved(len as u32, seats, proposal_count)
					.saturating_add(proposal_weight)),
					Pays::Yes,
				).into());
			} else {
				Self::deposit_event(RawEvent::Closed(proposal_hash, yes_votes, no_votes));
				let proposal_count = Self::do_disapprove_proposal(proposal_hash);
				return Ok((
					Some(T::WeightInfo::close_disapproved(seats, proposal_count)),
					Pays::No,
				).into());
>>>>>>> 08a60097
			}

			Ok(Some(weight).into())
		}

		/// Disapprove a proposal, close, and remove it from the system, regardless of its current state.
		///
		/// Must be called by the Root origin.
		///
		/// Parameters:
		/// * `proposal_hash`: The hash of the proposal that should be disapproved.
		///
		/// # <weight>
		/// Complexity: O(P) where P is the number of max proposals
		/// DB Weight:
		/// * Reads: Proposals
		/// * Writes: Voting, Proposals, ProposalOf
		/// # </weight>
		#[weight = T::WeightInfo::disapprove_proposal(T::MaxProposals::get())]
		fn disapprove_proposal(origin, proposal_hash: T::Hash) -> DispatchResultWithPostInfo {
			ensure_root(origin)?;
			let proposal_count = Self::do_disapprove_proposal(proposal_hash);
			Ok(Some(T::WeightInfo::disapprove_proposal(proposal_count)).into())
		}
	}
}

impl<T: Config<I>, I: Instance> Module<T, I> {
	/// Check whether `who` is a member of the collective.
	pub fn is_member(who: &T::AccountId) -> bool {
		// Note: The dispatchables *do not* use this to check membership so make sure
		// to update those if this is changed.
		Self::members().contains(who)
	}

	/// Ensure that the right proposal bounds were passed and get the proposal from storage.
	///
	/// Checks the length in storage via `storage::read` which adds an extra `size_of::<u32>() == 4`
	/// to the length.
	fn validate_and_get_proposal(
		hash: &T::Hash,
		length_bound: u32,
		weight_bound: Weight
	) -> Result<(<T as Config<I>>::Proposal, usize), DispatchError> {
		let key = ProposalOf::<T, I>::hashed_key_for(hash);
		// read the length of the proposal storage entry directly
		let proposal_len = storage::read(&key, &mut [0; 0], 0)
			.ok_or(Error::<T, I>::ProposalMissing)?;
		ensure!(proposal_len <= length_bound, Error::<T, I>::WrongProposalLength);
		let proposal = ProposalOf::<T, I>::get(hash).ok_or(Error::<T, I>::ProposalMissing)?;
		let proposal_weight = proposal.get_dispatch_info().weight;
		ensure!(proposal_weight <= weight_bound, Error::<T, I>::WrongProposalWeight);
		Ok((proposal, proposal_len as usize))
	}

	/// Weight:
	/// If `approved`:
	/// - the weight of `proposal` preimage.
	/// - two events deposited.
	/// - two removals, one mutation.
	/// - computation and i/o `O(P + L)` where:
	///   - `P` is number of active proposals,
	///   - `L` is the encoded length of `proposal` preimage.
	///
	/// If not `approved`:
	/// - one event deposited.
	/// Two removals, one mutation.
	/// Computation and i/o `O(P)` where:
	/// - `P` is number of active proposals
	fn do_approve_proposal(
		seats: MemberCount,
		voting: Votes<T::AccountId, T::BlockNumber>,
		proposal_hash: T::Hash,
		proposal: <T as Config<I>>::Proposal,
	) -> (Weight, u32) {
		Self::deposit_event(RawEvent::Approved(proposal_hash));

		let dispatch_weight = proposal.get_dispatch_info().weight;
		let origin = RawOrigin::Members(voting.threshold, seats).into();
		let result = proposal.dispatch(origin);
		Self::deposit_event(
			RawEvent::Executed(proposal_hash, result.map(|_| ()).map_err(|e| e.error))
		);
		// default to the dispatch info weight for safety
		let proposal_weight = get_result_weight(result).unwrap_or(dispatch_weight); // P1

		let proposal_count = Self::remove_proposal(proposal_hash);
		(proposal_weight, proposal_count)
	}

	fn do_disapprove_proposal(proposal_hash: T::Hash) -> u32 {
		// disapproved
		Self::deposit_event(RawEvent::Disapproved(proposal_hash));
		Self::remove_proposal(proposal_hash)
	}

	// Removes a proposal from the pallet, cleaning up votes and the vector of proposals.
	fn remove_proposal(proposal_hash: T::Hash) -> u32 {
		// remove proposal and vote
		ProposalOf::<T, I>::remove(&proposal_hash);
		Voting::<T, I>::remove(&proposal_hash);
		let num_proposals = Proposals::<T, I>::mutate(|proposals| {
			proposals.retain(|h| h != &proposal_hash);
			proposals.len() + 1 // calculate weight based on original length
		});
		num_proposals as u32
	}
}

impl<T: Config<I>, I: Instance> ChangeMembers<T::AccountId> for Module<T, I> {
	/// Update the members of the collective. Votes are updated and the prime is reset.
	///
	/// NOTE: Does not enforce the expected `MaxMembers` limit on the amount of members, but
	///       the weight estimations rely on it to estimate dispatchable weight.
	///
	/// # <weight>
	/// ## Weight
	/// - `O(MP + N)`
	///   - where `M` old-members-count (governance-bounded)
	///   - where `N` new-members-count (governance-bounded)
	///   - where `P` proposals-count
	/// - DB:
	///   - 1 storage read (codec `O(P)`) for reading the proposals
	///   - `P` storage mutations for updating the votes (codec `O(M)`)
	///   - 1 storage write (codec `O(N)`) for storing the new members
	///   - 1 storage write (codec `O(1)`) for deleting the old prime
	/// # </weight>
	fn change_members_sorted(
		_incoming: &[T::AccountId],
		outgoing: &[T::AccountId],
		new: &[T::AccountId],
	) {
		if new.len() > T::MaxMembers::get() as usize {
			debug::error!(
				"New members count exceeds maximum amount of members expected. (expected: {}, actual: {})",
				T::MaxMembers::get(),
				new.len()
			);
		}
		// remove accounts from all current voting in motions.
		let mut outgoing = outgoing.to_vec();
		outgoing.sort();
		for h in Self::proposals().into_iter() {
			<Voting<T, I>>::mutate(h, |v|
				if let Some(mut votes) = v.take() {
					votes.ayes = votes.ayes.into_iter()
						.filter(|i| outgoing.binary_search(i).is_err())
						.collect();
					votes.nays = votes.nays.into_iter()
						.filter(|i| outgoing.binary_search(i).is_err())
						.collect();
					*v = Some(votes);
				}
			);
		}
		Members::<T, I>::put(new);
		Prime::<T, I>::kill();
	}

	fn set_prime(prime: Option<T::AccountId>) {
		Prime::<T, I>::set(prime);
	}
}

impl<T: Config<I>, I: Instance> InitializeMembers<T::AccountId> for Module<T, I> {
	fn initialize_members(members: &[T::AccountId]) {
		if !members.is_empty() {
			assert!(<Members<T, I>>::get().is_empty(), "Members are already initialized!");
			<Members<T, I>>::put(members);
		}
	}
}

/// Ensure that the origin `o` represents at least `n` members. Returns `Ok` or an `Err`
/// otherwise.
pub fn ensure_members<OuterOrigin, AccountId, I>(o: OuterOrigin, n: MemberCount)
	-> result::Result<MemberCount, &'static str>
where
	OuterOrigin: Into<result::Result<RawOrigin<AccountId, I>, OuterOrigin>>
{
	match o.into() {
		Ok(RawOrigin::Members(x, _)) if x >= n => Ok(n),
		_ => Err("bad origin: expected to be a threshold number of members"),
	}
}

pub struct EnsureMember<AccountId, I=DefaultInstance>(sp_std::marker::PhantomData<(AccountId, I)>);
impl<
	O: Into<Result<RawOrigin<AccountId, I>, O>> + From<RawOrigin<AccountId, I>>,
	AccountId: Default,
	I,
> EnsureOrigin<O> for EnsureMember<AccountId, I> {
	type Success = AccountId;
	fn try_origin(o: O) -> Result<Self::Success, O> {
		o.into().and_then(|o| match o {
			RawOrigin::Member(id) => Ok(id),
			r => Err(O::from(r)),
		})
	}

	#[cfg(feature = "runtime-benchmarks")]
	fn successful_origin() -> O {
		O::from(RawOrigin::Member(Default::default()))
	}
}

pub struct EnsureMembers<N: U32, AccountId, I=DefaultInstance>(sp_std::marker::PhantomData<(N, AccountId, I)>);
impl<
	O: Into<Result<RawOrigin<AccountId, I>, O>> + From<RawOrigin<AccountId, I>>,
	N: U32,
	AccountId,
	I,
> EnsureOrigin<O> for EnsureMembers<N, AccountId, I> {
	type Success = (MemberCount, MemberCount);
	fn try_origin(o: O) -> Result<Self::Success, O> {
		o.into().and_then(|o| match o {
			RawOrigin::Members(n, m) if n >= N::VALUE => Ok((n, m)),
			r => Err(O::from(r)),
		})
	}

	#[cfg(feature = "runtime-benchmarks")]
	fn successful_origin() -> O {
		O::from(RawOrigin::Members(N::VALUE, N::VALUE))
	}
}

pub struct EnsureProportionMoreThan<N: U32, D: U32, AccountId, I=DefaultInstance>(
	sp_std::marker::PhantomData<(N, D, AccountId, I)>
);
impl<
	O: Into<Result<RawOrigin<AccountId, I>, O>> + From<RawOrigin<AccountId, I>>,
	N: U32,
	D: U32,
	AccountId,
	I,
> EnsureOrigin<O> for EnsureProportionMoreThan<N, D, AccountId, I> {
	type Success = ();
	fn try_origin(o: O) -> Result<Self::Success, O> {
		o.into().and_then(|o| match o {
			RawOrigin::Members(n, m) if n * D::VALUE > N::VALUE * m => Ok(()),
			r => Err(O::from(r)),
		})
	}

	#[cfg(feature = "runtime-benchmarks")]
	fn successful_origin() -> O {
		O::from(RawOrigin::Members(1u32, 0u32))
	}
}

pub struct EnsureProportionAtLeast<N: U32, D: U32, AccountId, I=DefaultInstance>(
	sp_std::marker::PhantomData<(N, D, AccountId, I)>
);
impl<
	O: Into<Result<RawOrigin<AccountId, I>, O>> + From<RawOrigin<AccountId, I>>,
	N: U32,
	D: U32,
	AccountId,
	I,
> EnsureOrigin<O> for EnsureProportionAtLeast<N, D, AccountId, I> {
	type Success = ();
	fn try_origin(o: O) -> Result<Self::Success, O> {
		o.into().and_then(|o| match o {
			RawOrigin::Members(n, m) if n * D::VALUE >= N::VALUE * m => Ok(()),
			r => Err(O::from(r)),
		})
	}

	#[cfg(feature = "runtime-benchmarks")]
	fn successful_origin() -> O {
		O::from(RawOrigin::Members(0u32, 0u32))
	}
}

#[cfg(test)]
mod tests {
	use super::*;
	use frame_support::{Hashable, assert_ok, assert_noop, parameter_types};
	use frame_system::{self as system, EventRecord, Phase};
	use hex_literal::hex;
	use sp_core::H256;
	use sp_runtime::{
		traits::{BlakeTwo256, IdentityLookup, Block as BlockT}, testing::Header,
		BuildStorage,
	};
	use crate as collective;

	parameter_types! {
		pub const BlockHashCount: u64 = 250;
		pub const MotionDuration: u64 = 3;
		pub const MaxProposals: u32 = 100;
		pub const MaxMembers: u32 = 100;
		pub BlockWeights: frame_system::limits::BlockWeights =
			frame_system::limits::BlockWeights::simple_max(1024);
	}
	impl frame_system::Config for Test {
		type BaseCallFilter = ();
		type BlockWeights = ();
		type BlockLength = ();
		type DbWeight = ();
		type Origin = Origin;
		type Index = u64;
		type BlockNumber = u64;
		type Call = Call;
		type Hash = H256;
		type Hashing = BlakeTwo256;
		type AccountId = u64;
		type Lookup = IdentityLookup<Self::AccountId>;
		type Header = Header;
		type Event = Event;
		type BlockHashCount = BlockHashCount;
		type Version = ();
		type PalletInfo = ();
		type AccountData = ();
		type OnNewAccount = ();
		type OnKilledAccount = ();
		type SystemWeightInfo = ();
		type SS58Prefix = ();
	}
	impl Config<Instance1> for Test {
		type Origin = Origin;
		type Proposal = Call;
		type Event = Event;
		type OnAbsentation = ();
		type MotionDuration = MotionDuration;
		type MaxProposals = MaxProposals;
		type MaxMembers = MaxMembers;
		type DefaultVote = PrimeDefaultVote;
		type WeightInfo = ();
	}
	impl Config<Instance2> for Test {
		type Origin = Origin;
		type Proposal = Call;
		type Event = Event;
		type OnAbsentation = ();
		type MotionDuration = MotionDuration;
		type MaxProposals = MaxProposals;
		type MaxMembers = MaxMembers;
		type DefaultVote = MoreThanMajorityThenPrimeDefaultVote;
		type WeightInfo = ();
	}
	impl Config for Test {
		type Origin = Origin;
		type Proposal = Call;
		type Event = Event;
		type OnAbsentation = ();
		type MotionDuration = MotionDuration;
		type MaxProposals = MaxProposals;
		type MaxMembers = MaxMembers;
		type DefaultVote = PrimeDefaultVote;
		type WeightInfo = ();
	}

	pub type Block = sp_runtime::generic::Block<Header, UncheckedExtrinsic>;
	pub type UncheckedExtrinsic = sp_runtime::generic::UncheckedExtrinsic<u32, u64, Call, ()>;

	frame_support::construct_runtime!(
		pub enum Test where
			Block = Block,
			NodeBlock = Block,
			UncheckedExtrinsic = UncheckedExtrinsic
		{
			System: system::{Module, Call, Event<T>},
			Collective: collective::<Instance1>::{Module, Call, Event<T>, Origin<T>, Config<T>},
			CollectiveMajority: collective::<Instance2>::{Module, Call, Event<T>, Origin<T>, Config<T>},
			DefaultCollective: collective::{Module, Call, Event<T>, Origin<T>, Config<T>},
		}
	);

	pub fn new_test_ext() -> sp_io::TestExternalities {
		let mut ext: sp_io::TestExternalities = GenesisConfig {
			collective_Instance1: Some(collective::GenesisConfig {
				members: vec![1, 2, 3],
				phantom: Default::default(),
			}),
			collective_Instance2: Some(collective::GenesisConfig {
				members: vec![1, 2, 3, 4, 5],
				phantom: Default::default(),
			}),
			collective: None,
		}.build_storage().unwrap().into();
		ext.execute_with(|| System::set_block_number(1));
		ext
	}

	fn make_proposal(value: u64) -> Call {
		Call::System(frame_system::Call::remark(value.encode()))
	}

	#[test]
	fn motions_basic_environment_works() {
		new_test_ext().execute_with(|| {
			assert_eq!(Collective::members(), vec![1, 2, 3]);
			assert_eq!(Collective::proposals(), Vec::<H256>::new());
		});
	}

	#[test]
	fn close_works() {
		new_test_ext().execute_with(|| {
			let proposal = make_proposal(42);
			let proposal_len: u32 = proposal.using_encoded(|p| p.len() as u32);
			let proposal_weight = proposal.get_dispatch_info().weight;
			let hash = BlakeTwo256::hash_of(&proposal);

			assert_ok!(Collective::propose(Origin::signed(1), 3, Box::new(proposal.clone()), proposal_len));
			assert_ok!(Collective::vote(Origin::signed(2), hash.clone(), 0, true));

			System::set_block_number(3);
			assert_noop!(
				Collective::close(Origin::signed(4), hash.clone(), 0, proposal_weight, proposal_len),
				Error::<Test, Instance1>::TooEarly
			);

			System::set_block_number(4);
			assert_ok!(Collective::close(Origin::signed(4), hash.clone(), 0, proposal_weight, proposal_len));

			let record = |event| EventRecord { phase: Phase::Initialization, event, topics: vec![] };
			assert_eq!(System::events(), vec![
				record(Event::collective_Instance1(RawEvent::Proposed(1, 0, hash.clone(), 3))),
				record(Event::collective_Instance1(RawEvent::Voted(2, hash.clone(), true, 2, 0))),
				record(Event::collective_Instance1(RawEvent::Closed(hash.clone(), 2, 1))),
				record(Event::collective_Instance1(RawEvent::Disapproved(hash.clone())))
			]);
		});
	}

	#[test]
	fn proposal_weight_limit_works_on_approve() {
		new_test_ext().execute_with(|| {
			let proposal = Call::Collective(crate::Call::set_members(vec![1, 2, 3], None, MaxMembers::get()));
			let proposal_len: u32 = proposal.using_encoded(|p| p.len() as u32);
			let proposal_weight = proposal.get_dispatch_info().weight;
			let hash = BlakeTwo256::hash_of(&proposal);
			// Set 1 as prime voter
			Prime::<Test, Instance1>::set(Some(1));
			assert_ok!(Collective::propose(Origin::signed(1), 3, Box::new(proposal.clone()), proposal_len));
			// With 1's prime vote, this should pass
			System::set_block_number(4);
			assert_noop!(
				Collective::close(Origin::signed(4), hash.clone(), 0, proposal_weight - 100, proposal_len),
				Error::<Test, Instance1>::WrongProposalWeight
			);
			assert_ok!(Collective::close(Origin::signed(4), hash.clone(), 0, proposal_weight, proposal_len));
		})
	}

	#[test]
	fn proposal_weight_limit_ignored_on_disapprove() {
		new_test_ext().execute_with(|| {
			let proposal = Call::Collective(crate::Call::set_members(vec![1, 2, 3], None, MaxMembers::get()));
			let proposal_len: u32 = proposal.using_encoded(|p| p.len() as u32);
			let proposal_weight = proposal.get_dispatch_info().weight;
			let hash = BlakeTwo256::hash_of(&proposal);

			assert_ok!(Collective::propose(Origin::signed(1), 3, Box::new(proposal.clone()), proposal_len));
			// No votes, this proposal wont pass
			System::set_block_number(4);
			assert_ok!(
				Collective::close(Origin::signed(4), hash.clone(), 0, proposal_weight - 100, proposal_len)
			);
		})
	}

	#[test]
	fn close_with_prime_works() {
		new_test_ext().execute_with(|| {
			let proposal = make_proposal(42);
			let proposal_len: u32 = proposal.using_encoded(|p| p.len() as u32);
			let proposal_weight = proposal.get_dispatch_info().weight;
			let hash = BlakeTwo256::hash_of(&proposal);
			assert_ok!(Collective::set_members(Origin::root(), vec![1, 2, 3], Some(3), MaxMembers::get()));

			assert_ok!(Collective::propose(Origin::signed(1), 3, Box::new(proposal.clone()), proposal_len));
			assert_ok!(Collective::vote(Origin::signed(2), hash.clone(), 0, true));

			System::set_block_number(4);
			assert_ok!(Collective::close(Origin::signed(4), hash.clone(), 0, proposal_weight, proposal_len));

			let record = |event| EventRecord { phase: Phase::Initialization, event, topics: vec![] };
			assert_eq!(System::events(), vec![
				record(Event::collective_Instance1(RawEvent::Proposed(1, 0, hash.clone(), 3))),
				record(Event::collective_Instance1(RawEvent::Voted(2, hash.clone(), true, 2, 0))),
				record(Event::collective_Instance1(RawEvent::Closed(hash.clone(), 2, 1))),
				record(Event::collective_Instance1(RawEvent::Disapproved(hash.clone())))
			]);
		});
	}

	#[test]
	fn close_with_voting_prime_works() {
		new_test_ext().execute_with(|| {
			let proposal = make_proposal(42);
			let proposal_len: u32 = proposal.using_encoded(|p| p.len() as u32);
			let proposal_weight = proposal.get_dispatch_info().weight;
			let hash = BlakeTwo256::hash_of(&proposal);
			assert_ok!(Collective::set_members(Origin::root(), vec![1, 2, 3], Some(1), MaxMembers::get()));

			assert_ok!(Collective::propose(Origin::signed(1), 3, Box::new(proposal.clone()), proposal_len));
			assert_ok!(Collective::vote(Origin::signed(2), hash.clone(), 0, true));

			System::set_block_number(4);
			assert_ok!(Collective::close(Origin::signed(4), hash.clone(), 0, proposal_weight, proposal_len));

			let record = |event| EventRecord { phase: Phase::Initialization, event, topics: vec![] };
			assert_eq!(System::events(), vec![
				record(Event::collective_Instance1(RawEvent::Proposed(1, 0, hash.clone(), 3))),
				record(Event::collective_Instance1(RawEvent::Voted(2, hash.clone(), true, 2, 0))),
				record(Event::collective_Instance1(RawEvent::Closed(hash.clone(), 3, 0))),
				record(Event::collective_Instance1(RawEvent::Approved(hash.clone()))),
				record(Event::collective_Instance1(RawEvent::Executed(hash.clone(), Err(DispatchError::BadOrigin))))
			]);
		});
	}

	#[test]
	fn close_with_no_prime_but_majority_works() {
		new_test_ext().execute_with(|| {
			let proposal = make_proposal(42);
			let proposal_len: u32 = proposal.using_encoded(|p| p.len() as u32);
			let proposal_weight = proposal.get_dispatch_info().weight;
			let hash = BlakeTwo256::hash_of(&proposal);
			assert_ok!(CollectiveMajority::set_members(Origin::root(), vec![1, 2, 3, 4, 5], Some(5), MaxMembers::get()));

			assert_ok!(CollectiveMajority::propose(Origin::signed(1), 5, Box::new(proposal.clone()), proposal_len));
			assert_ok!(CollectiveMajority::vote(Origin::signed(2), hash.clone(), 0, true));
			assert_ok!(CollectiveMajority::vote(Origin::signed(3), hash.clone(), 0, true));

			System::set_block_number(4);
			assert_ok!(CollectiveMajority::close(Origin::signed(4), hash.clone(), 0, proposal_weight, proposal_len));

			let record = |event| EventRecord { phase: Phase::Initialization, event, topics: vec![] };
			assert_eq!(System::events(), vec![
				record(Event::collective_Instance2(RawEvent::Proposed(1, 0, hash.clone(), 5))),
				record(Event::collective_Instance2(RawEvent::Voted(2, hash.clone(), true, 2, 0))),
				record(Event::collective_Instance2(RawEvent::Voted(3, hash.clone(), true, 3, 0))),
				record(Event::collective_Instance2(RawEvent::Closed(hash.clone(), 5, 0))),
				record(Event::collective_Instance2(RawEvent::Approved(hash.clone()))),
				record(Event::collective_Instance2(RawEvent::Executed(hash.clone(), Err(DispatchError::BadOrigin))))
			]);
		});
	}

	#[test]
	fn removal_of_old_voters_votes_works() {
		new_test_ext().execute_with(|| {
			let proposal = make_proposal(42);
			let proposal_len: u32 = proposal.using_encoded(|p| p.len() as u32);
			let hash = BlakeTwo256::hash_of(&proposal);
			let end = 4;
			assert_ok!(Collective::propose(Origin::signed(1), 3, Box::new(proposal.clone()), proposal_len));
			assert_ok!(Collective::vote(Origin::signed(2), hash.clone(), 0, true));
			assert_eq!(
				Collective::voting(&hash),
				Some(Votes { index: 0, threshold: 3, ayes: vec![1, 2], nays: vec![], end })
			);
			Collective::change_members_sorted(&[4], &[1], &[2, 3, 4]);
			assert_eq!(
				Collective::voting(&hash),
				Some(Votes { index: 0, threshold: 3, ayes: vec![2], nays: vec![], end })
			);

			let proposal = make_proposal(69);
			let proposal_len: u32 = proposal.using_encoded(|p| p.len() as u32);
			let hash = BlakeTwo256::hash_of(&proposal);
			assert_ok!(Collective::propose(Origin::signed(2), 2, Box::new(proposal.clone()), proposal_len));
			assert_ok!(Collective::vote(Origin::signed(3), hash.clone(), 1, false));
			assert_eq!(
				Collective::voting(&hash),
				Some(Votes { index: 1, threshold: 2, ayes: vec![2], nays: vec![3], end })
			);
			Collective::change_members_sorted(&[], &[3], &[2, 4]);
			assert_eq!(
				Collective::voting(&hash),
				Some(Votes { index: 1, threshold: 2, ayes: vec![2], nays: vec![], end })
			);
		});
	}

	#[test]
	fn removal_of_old_voters_votes_works_with_set_members() {
		new_test_ext().execute_with(|| {
			let proposal = make_proposal(42);
			let proposal_len: u32 = proposal.using_encoded(|p| p.len() as u32);
			let hash = BlakeTwo256::hash_of(&proposal);
			let end = 4;
			assert_ok!(Collective::propose(Origin::signed(1), 3, Box::new(proposal.clone()), proposal_len));
			assert_ok!(Collective::vote(Origin::signed(2), hash.clone(), 0, true));
			assert_eq!(
				Collective::voting(&hash),
				Some(Votes { index: 0, threshold: 3, ayes: vec![1, 2], nays: vec![], end })
			);
			assert_ok!(Collective::set_members(Origin::root(), vec![2, 3, 4], None, MaxMembers::get()));
			assert_eq!(
				Collective::voting(&hash),
				Some(Votes { index: 0, threshold: 3, ayes: vec![2], nays: vec![], end })
			);

			let proposal = make_proposal(69);
			let proposal_len: u32 = proposal.using_encoded(|p| p.len() as u32);
			let hash = BlakeTwo256::hash_of(&proposal);
			assert_ok!(Collective::propose(Origin::signed(2), 2, Box::new(proposal.clone()), proposal_len));
			assert_ok!(Collective::vote(Origin::signed(3), hash.clone(), 1, false));
			assert_eq!(
				Collective::voting(&hash),
				Some(Votes { index: 1, threshold: 2, ayes: vec![2], nays: vec![3], end })
			);
			assert_ok!(Collective::set_members(Origin::root(), vec![2, 4], None, MaxMembers::get()));
			assert_eq!(
				Collective::voting(&hash),
				Some(Votes { index: 1, threshold: 2, ayes: vec![2], nays: vec![], end })
			);
		});
	}

	#[test]
	fn propose_works() {
		new_test_ext().execute_with(|| {
			let proposal = make_proposal(42);
			let proposal_len: u32 = proposal.using_encoded(|p| p.len() as u32);
			let hash = proposal.blake2_256().into();
			let end = 4;
			assert_ok!(Collective::propose(Origin::signed(1), 3, Box::new(proposal.clone()), proposal_len));
			assert_eq!(Collective::proposals(), vec![hash]);
			assert_eq!(Collective::proposal_of(&hash), Some(proposal));
			assert_eq!(
				Collective::voting(&hash),
				Some(Votes { index: 0, threshold: 3, ayes: vec![1], nays: vec![], end })
			);

			assert_eq!(System::events(), vec![
				EventRecord {
					phase: Phase::Initialization,
					event: Event::collective_Instance1(RawEvent::Proposed(
						1,
						0,
						hex!["68eea8f20b542ec656c6ac2d10435ae3bd1729efc34d1354ab85af840aad2d35"].into(),
						3,
					)),
					topics: vec![],
				}
			]);
		});
	}

	#[test]
	fn limit_active_proposals() {
		new_test_ext().execute_with(|| {
			for i in 0..MaxProposals::get() {
				let proposal = make_proposal(i as u64);
				let proposal_len: u32 = proposal.using_encoded(|p| p.len() as u32);
				assert_ok!(Collective::propose(Origin::signed(1), 3, Box::new(proposal.clone()), proposal_len));
			}
			let proposal = make_proposal(MaxProposals::get() as u64 + 1);
			let proposal_len: u32 = proposal.using_encoded(|p| p.len() as u32);
			assert_noop!(
				Collective::propose(Origin::signed(1), 3, Box::new(proposal.clone()), proposal_len),
				Error::<Test, Instance1>::TooManyProposals
			);
		})
	}

	#[test]
	fn correct_validate_and_get_proposal() {
		new_test_ext().execute_with(|| {
			let proposal = Call::Collective(crate::Call::set_members(vec![1, 2, 3], None, MaxMembers::get()));
			let length = proposal.encode().len() as u32;
			assert_ok!(Collective::propose(Origin::signed(1), 3, Box::new(proposal.clone()), length));

			let hash = BlakeTwo256::hash_of(&proposal);
			let weight = proposal.get_dispatch_info().weight;
			assert_noop!(
				Collective::validate_and_get_proposal(&BlakeTwo256::hash_of(&vec![3; 4]), length, weight),
				Error::<Test, Instance1>::ProposalMissing
			);
			assert_noop!(
				Collective::validate_and_get_proposal(&hash, length - 2, weight),
				Error::<Test, Instance1>::WrongProposalLength
			);
			assert_noop!(
				Collective::validate_and_get_proposal(&hash, length, weight - 10),
				Error::<Test, Instance1>::WrongProposalWeight
			);
			let res = Collective::validate_and_get_proposal(&hash, length, weight);
			assert_ok!(res.clone());
			let (retrieved_proposal, len) = res.unwrap();
			assert_eq!(length as usize, len);
			assert_eq!(proposal, retrieved_proposal);
		})
	}

	#[test]
	fn motions_ignoring_non_collective_proposals_works() {
		new_test_ext().execute_with(|| {
			let proposal = make_proposal(42);
			let proposal_len: u32 = proposal.using_encoded(|p| p.len() as u32);
			assert_noop!(
				Collective::propose(Origin::signed(42), 3, Box::new(proposal.clone()), proposal_len),
				Error::<Test, Instance1>::NotMember
			);
		});
	}

	#[test]
	fn motions_ignoring_non_collective_votes_works() {
		new_test_ext().execute_with(|| {
			let proposal = make_proposal(42);
			let proposal_len: u32 = proposal.using_encoded(|p| p.len() as u32);
			let hash: H256 = proposal.blake2_256().into();
			assert_ok!(Collective::propose(Origin::signed(1), 3, Box::new(proposal.clone()), proposal_len));
			assert_noop!(
				Collective::vote(Origin::signed(42), hash.clone(), 0, true),
				Error::<Test, Instance1>::NotMember,
			);
		});
	}

	#[test]
	fn motions_ignoring_bad_index_collective_vote_works() {
		new_test_ext().execute_with(|| {
			System::set_block_number(3);
			let proposal = make_proposal(42);
			let proposal_len: u32 = proposal.using_encoded(|p| p.len() as u32);
			let hash: H256 = proposal.blake2_256().into();
			assert_ok!(Collective::propose(Origin::signed(1), 3, Box::new(proposal.clone()), proposal_len));
			assert_noop!(
				Collective::vote(Origin::signed(2), hash.clone(), 1, true),
				Error::<Test, Instance1>::WrongIndex,
			);
		});
	}

	#[test]
	fn motions_revoting_works() {
		new_test_ext().execute_with(|| {
			let proposal = make_proposal(42);
			let proposal_len: u32 = proposal.using_encoded(|p| p.len() as u32);
			let hash: H256 = proposal.blake2_256().into();
			let end = 4;
			assert_ok!(Collective::propose(Origin::signed(1), 2, Box::new(proposal.clone()), proposal_len));
			assert_eq!(
				Collective::voting(&hash),
				Some(Votes { index: 0, threshold: 2, ayes: vec![1], nays: vec![], end })
			);
			assert_noop!(
				Collective::vote(Origin::signed(1), hash.clone(), 0, true),
				Error::<Test, Instance1>::DuplicateVote,
			);
			assert_ok!(Collective::vote(Origin::signed(1), hash.clone(), 0, false));
			assert_eq!(
				Collective::voting(&hash),
				Some(Votes { index: 0, threshold: 2, ayes: vec![], nays: vec![1], end })
			);
			assert_noop!(
				Collective::vote(Origin::signed(1), hash.clone(), 0, false),
				Error::<Test, Instance1>::DuplicateVote,
			);

			assert_eq!(System::events(), vec![
				EventRecord {
					phase: Phase::Initialization,
					event: Event::collective_Instance1(RawEvent::Proposed(
						1,
						0,
						hex!["68eea8f20b542ec656c6ac2d10435ae3bd1729efc34d1354ab85af840aad2d35"].into(),
						2,
					)),
					topics: vec![],
				},
				EventRecord {
					phase: Phase::Initialization,
					event: Event::collective_Instance1(RawEvent::Voted(
						1,
						hex!["68eea8f20b542ec656c6ac2d10435ae3bd1729efc34d1354ab85af840aad2d35"].into(),
						false,
						0,
						1,
					)),
					topics: vec![],
				}
			]);
		});
	}

	#[test]
	fn motions_all_first_vote_free_works() {
		new_test_ext().execute_with(|| {
			let proposal = make_proposal(42);
			let proposal_len: u32 = proposal.using_encoded(|p| p.len() as u32);
			let hash: H256 = proposal.blake2_256().into();
			let end = 4;
			assert_ok!(
				Collective::propose(
					Origin::signed(1),
					2,
					Box::new(proposal.clone()),
					proposal_len,
				)
			);
			assert_eq!(
				Collective::voting(&hash),
				Some(Votes { index: 0, threshold: 2, ayes: vec![1], nays: vec![], end })
			);

			// For the motion, acc 2's first vote, expecting Ok with Pays::No.
			let vote_rval: DispatchResultWithPostInfo = Collective::vote(
				Origin::signed(2),
				hash.clone(),
				0,
				true,
			);
			assert_eq!(vote_rval.unwrap().pays_fee, Pays::No);

			// Duplicate vote, expecting error with Pays::Yes.
			let vote_rval: DispatchResultWithPostInfo = Collective::vote(
				Origin::signed(2),
				hash.clone(),
				0,
				true,
			);
			assert_eq!(vote_rval.unwrap_err().post_info.pays_fee, Pays::Yes);

			// Modifying vote, expecting ok with Pays::Yes.
			let vote_rval: DispatchResultWithPostInfo = Collective::vote(
				Origin::signed(2),
				hash.clone(),
				0,
				false,
			);
			assert_eq!(vote_rval.unwrap().pays_fee, Pays::Yes);

			// For the motion, acc 3's first vote, expecting Ok with Pays::No.
			let vote_rval: DispatchResultWithPostInfo = Collective::vote(
				Origin::signed(3),
				hash.clone(),
				0,
				true,
			);
			assert_eq!(vote_rval.unwrap().pays_fee, Pays::No);

			// acc 3 modify the vote, expecting Ok with Pays::Yes.
			let vote_rval: DispatchResultWithPostInfo = Collective::vote(
				Origin::signed(3),
				hash.clone(),
				0,
				false,
			);
			assert_eq!(vote_rval.unwrap().pays_fee, Pays::Yes);

			// Test close() Extrincis | Check DispatchResultWithPostInfo with Pay Info

			let proposal_weight = proposal.get_dispatch_info().weight;
			let close_rval: DispatchResultWithPostInfo = Collective::close(
				Origin::signed(2),
				hash.clone(),
				0,
				proposal_weight,
				proposal_len,
			);
			assert_eq!(close_rval.unwrap().pays_fee, Pays::No);

			// trying to close the proposal, which is already closed.
			// Expecting error "ProposalMissing" with Pays::Yes
			let close_rval: DispatchResultWithPostInfo = Collective::close(
				Origin::signed(2),
				hash.clone(),
				0,
				proposal_weight,
				proposal_len,
			);
			assert_eq!(close_rval.unwrap_err().post_info.pays_fee, Pays::Yes);
		});
	}

	#[test]
	fn motions_reproposing_disapproved_works() {
		new_test_ext().execute_with(|| {
			let proposal = make_proposal(42);
			let proposal_len: u32 = proposal.using_encoded(|p| p.len() as u32);
			let proposal_weight = proposal.get_dispatch_info().weight;
			let hash: H256 = proposal.blake2_256().into();
			assert_ok!(Collective::propose(Origin::signed(1), 3, Box::new(proposal.clone()), proposal_len));
			assert_ok!(Collective::vote(Origin::signed(2), hash.clone(), 0, false));
			assert_ok!(Collective::close(Origin::signed(2), hash.clone(), 0, proposal_weight, proposal_len));
			assert_eq!(Collective::proposals(), vec![]);
			assert_ok!(Collective::propose(Origin::signed(1), 2, Box::new(proposal.clone()), proposal_len));
			assert_eq!(Collective::proposals(), vec![hash]);
		});
	}

	#[test]
	fn motions_disapproval_works() {
		new_test_ext().execute_with(|| {
			let proposal = make_proposal(42);
			let proposal_len: u32 = proposal.using_encoded(|p| p.len() as u32);
			let proposal_weight = proposal.get_dispatch_info().weight;
			let hash: H256 = proposal.blake2_256().into();
			assert_ok!(Collective::propose(Origin::signed(1), 3, Box::new(proposal.clone()), proposal_len));
			assert_ok!(Collective::vote(Origin::signed(2), hash.clone(), 0, false));
			assert_ok!(Collective::close(Origin::signed(2), hash.clone(), 0, proposal_weight, proposal_len));

			assert_eq!(System::events(), vec![
				EventRecord {
					phase: Phase::Initialization,
					event: Event::collective_Instance1(
						RawEvent::Proposed(
							1,
							0,
							hex!["68eea8f20b542ec656c6ac2d10435ae3bd1729efc34d1354ab85af840aad2d35"].into(),
							3,
						)),
					topics: vec![],
				},
				EventRecord {
					phase: Phase::Initialization,
					event: Event::collective_Instance1(RawEvent::Voted(
						2,
						hex!["68eea8f20b542ec656c6ac2d10435ae3bd1729efc34d1354ab85af840aad2d35"].into(),
						false,
						1,
						1,
					)),
					topics: vec![],
				},
				EventRecord {
					phase: Phase::Initialization,
					event: Event::collective_Instance1(RawEvent::Closed(
						hex!["68eea8f20b542ec656c6ac2d10435ae3bd1729efc34d1354ab85af840aad2d35"].into(), 1, 1,
					)),
					topics: vec![],
				},
				EventRecord {
					phase: Phase::Initialization,
					event: Event::collective_Instance1(RawEvent::Disapproved(
						hex!["68eea8f20b542ec656c6ac2d10435ae3bd1729efc34d1354ab85af840aad2d35"].into(),
					)),
					topics: vec![],
				}
			]);
		});
	}

	#[test]
	fn motions_approval_works() {
		new_test_ext().execute_with(|| {
			let proposal = make_proposal(42);
			let proposal_len: u32 = proposal.using_encoded(|p| p.len() as u32);
			let proposal_weight = proposal.get_dispatch_info().weight;
			let hash: H256 = proposal.blake2_256().into();
			assert_ok!(Collective::propose(Origin::signed(1), 2, Box::new(proposal.clone()), proposal_len));
			assert_ok!(Collective::vote(Origin::signed(2), hash.clone(), 0, true));
			assert_ok!(Collective::close(Origin::signed(2), hash.clone(), 0, proposal_weight, proposal_len));

			assert_eq!(System::events(), vec![
				EventRecord {
					phase: Phase::Initialization,
					event: Event::collective_Instance1(RawEvent::Proposed(
						1,
						0,
						hex!["68eea8f20b542ec656c6ac2d10435ae3bd1729efc34d1354ab85af840aad2d35"].into(),
						2,
					)),
					topics: vec![],
				},
				EventRecord {
					phase: Phase::Initialization,
					event: Event::collective_Instance1(RawEvent::Voted(
						2,
						hex!["68eea8f20b542ec656c6ac2d10435ae3bd1729efc34d1354ab85af840aad2d35"].into(),
						true,
						2,
						0,
					)),
					topics: vec![],
				},
				EventRecord {
					phase: Phase::Initialization,
					event: Event::collective_Instance1(RawEvent::Closed(
						hex!["68eea8f20b542ec656c6ac2d10435ae3bd1729efc34d1354ab85af840aad2d35"].into(), 2, 0,
					)),
					topics: vec![],
				},
				EventRecord {
					phase: Phase::Initialization,
					event: Event::collective_Instance1(RawEvent::Approved(
						hex!["68eea8f20b542ec656c6ac2d10435ae3bd1729efc34d1354ab85af840aad2d35"].into(),
					)),
					topics: vec![],
				},
				EventRecord {
					phase: Phase::Initialization,
					event: Event::collective_Instance1(RawEvent::Executed(
						hex!["68eea8f20b542ec656c6ac2d10435ae3bd1729efc34d1354ab85af840aad2d35"].into(),
						Err(DispatchError::BadOrigin),
					)),
					topics: vec![],
				}
			]);
		});
	}

	#[test]
	fn close_disapprove_does_not_care_about_weight_or_len() {
		// This test confirms that if you close a proposal that would be disapproved,
		// we do not care about the proposal length or proposal weight since it will
		// not be read from storage or executed.
		new_test_ext().execute_with(|| {
			let proposal = make_proposal(42);
			let proposal_len: u32 = proposal.using_encoded(|p| p.len() as u32);
			let hash: H256 = proposal.blake2_256().into();
			assert_ok!(Collective::propose(Origin::signed(1), 2, Box::new(proposal.clone()), proposal_len));
			// First we make the proposal succeed
			assert_ok!(Collective::vote(Origin::signed(2), hash.clone(), 0, true));
			// It will not close with bad weight/len information
			assert_noop!(
				Collective::close(Origin::signed(2), hash.clone(), 0, 0, 0),
				Error::<Test, Instance1>::WrongProposalLength,
			);
			assert_noop!(
				Collective::close(Origin::signed(2), hash.clone(), 0, 0, proposal_len),
				Error::<Test, Instance1>::WrongProposalWeight,
			);
			// Now we make the proposal fail
			assert_ok!(Collective::vote(Origin::signed(1), hash.clone(), 0, false));
			assert_ok!(Collective::vote(Origin::signed(2), hash.clone(), 0, false));
			// It can close even if the weight/len information is bad
			assert_ok!(Collective::close(Origin::signed(2), hash.clone(), 0, 0, 0));
		})
	}

	#[test]
	fn disapprove_proposal_works() {
		new_test_ext().execute_with(|| {
			let proposal = make_proposal(42);
			let proposal_len: u32 = proposal.using_encoded(|p| p.len() as u32);
			let hash: H256 = proposal.blake2_256().into();
			assert_ok!(Collective::propose(Origin::signed(1), 2, Box::new(proposal.clone()), proposal_len));
			// Proposal would normally succeed
			assert_ok!(Collective::vote(Origin::signed(2), hash.clone(), 0, true));
			// But Root can disapprove and remove it anyway
			assert_ok!(Collective::disapprove_proposal(Origin::root(), hash.clone()));
			let record = |event| EventRecord { phase: Phase::Initialization, event, topics: vec![] };
			assert_eq!(System::events(), vec![
				record(Event::collective_Instance1(RawEvent::Proposed(1, 0, hash.clone(), 2))),
				record(Event::collective_Instance1(RawEvent::Voted(2, hash.clone(), true, 2, 0))),
				record(Event::collective_Instance1(RawEvent::Disapproved(hash.clone()))),
			]);
		})
	}
}<|MERGE_RESOLUTION|>--- conflicted
+++ resolved
@@ -690,33 +690,24 @@
 				Self::deposit_event(RawEvent::Closed(proposal_hash, yes_votes, no_votes));
 				let (proposal_weight, proposal_count) =
 					Self::do_approve_proposal(seats, voting, proposal_hash, proposal);
-<<<<<<< HEAD
-
-				T::WeightInfo::close_approved(len as u32, seats, proposal_count)
-					.saturating_add(proposal_weight)
+
+				Some((
+					T::WeightInfo::close_approved(len as u32, seats, proposal_count)
+						.saturating_add(proposal_weight),
+					Pays::No,
+				))
 			} else {
 				Self::deposit_event(RawEvent::Closed(proposal_hash, yes_votes, no_votes));
 				let proposal_count = Self::do_disapprove_proposal(proposal_hash);
 
-				T::WeightInfo::close_disapproved(seats, proposal_count)
+				Some((
+					T::WeightInfo::close_disapproved(seats, proposal_count),
+					Pays::Yes,
+				))
 			};
 
 			for member in absentation_members {
 				T::OnAbsentation::on_absentation(&member);
-=======
-				return Ok((
-					Some(T::WeightInfo::close_approved(len as u32, seats, proposal_count)
-					.saturating_add(proposal_weight)),
-					Pays::Yes,
-				).into());
-			} else {
-				Self::deposit_event(RawEvent::Closed(proposal_hash, yes_votes, no_votes));
-				let proposal_count = Self::do_disapprove_proposal(proposal_hash);
-				return Ok((
-					Some(T::WeightInfo::close_disapproved(seats, proposal_count)),
-					Pays::No,
-				).into());
->>>>>>> 08a60097
 			}
 
 			Ok(Some(weight).into())
