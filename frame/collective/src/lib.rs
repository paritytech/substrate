// This file is part of Substrate.

// Copyright (C) 2017-2021 Parity Technologies (UK) Ltd.
// SPDX-License-Identifier: Apache-2.0

// Licensed under the Apache License, Version 2.0 (the "License");
// you may not use this file except in compliance with the License.
// You may obtain a copy of the License at
//
// 	http://www.apache.org/licenses/LICENSE-2.0
//
// Unless required by applicable law or agreed to in writing, software
// distributed under the License is distributed on an "AS IS" BASIS,
// WITHOUT WARRANTIES OR CONDITIONS OF ANY KIND, either express or implied.
// See the License for the specific language governing permissions and
// limitations under the License.

//! Collective system: Members of a set of account IDs can make their collective feelings known
//! through dispatched calls from one of two specialized origins.
//!
//! The membership can be provided in one of two ways: either directly, using the Root-dispatchable
//! function `set_members`, or indirectly, through implementing the `ChangeMembers`.
//! The pallet assumes that the amount of members stays at or below `MaxMembers` for its weight
//! calculations, but enforces this neither in `set_members` nor in `change_members_sorted`.
//!
//! A "prime" member may be set to help determine the default vote behavior based on chain
//! config. If `PrimeDefaultVote` is used, the prime vote acts as the default vote in case of any
//! abstentions after the voting period. If `MoreThanMajorityThenPrimeDefaultVote` is used, then
//! abstentions will first follow the majority of the collective voting, and then the prime
//! member.
//!
//! Voting happens through motions comprising a proposal (i.e. a curried dispatchable) plus a
//! number of approvals required for it to pass and be called. Motions are open for members to
//! vote on for a minimum period given by `MotionDuration`. As soon as the needed number of
//! approvals is given, the motion is closed and executed. If the number of approvals is not reached
//! during the voting period, then `close` may be called by any account in order to force the end
//! the motion explicitly. If a prime member is defined then their vote is used in place of any
//! abstentions and the proposal is executed if there are enough approvals counting the new votes.
//!
//! If there are not, or if no prime is set, then the motion is dropped without being executed.

#![cfg_attr(not(feature = "std"), no_std)]
#![recursion_limit = "128"]

use sp_core::u32_trait::Value as U32;
use sp_io::storage;
use sp_runtime::{traits::Hash, RuntimeDebug};
use sp_std::{marker::PhantomData, prelude::*, result};

use frame_support::{
	codec::{Decode, Encode},
	dispatch::{DispatchError, DispatchResultWithPostInfo, Dispatchable, PostDispatchInfo},
	ensure,
<<<<<<< HEAD
	scale_info::TypeInfo,
	traits::{Backing, ChangeMembers, EnsureOrigin, Get, GetBacking, InitializeMembers},
	weights::{DispatchClass, GetDispatchInfo, Pays, Weight},
	BoundedVec,
=======
	traits::{
		Backing, ChangeMembers, EnsureOrigin, Get, GetBacking, InitializeMembers, StorageVersion,
	},
	weights::{GetDispatchInfo, Weight},
>>>>>>> 598d74bc
};

#[cfg(test)]
mod tests;

#[cfg(feature = "runtime-benchmarks")]
mod benchmarking;
pub mod migrations;
pub mod weights;

pub use pallet::*;
pub use weights::WeightInfo;

/// Simple index type for proposal counting.
pub type ProposalIndex = u32;

/// A number of members.
///
/// This also serves as a number of voting members, and since for motions, each member may
/// vote exactly once, therefore also the number of votes for any given motion.
pub type MemberCount = u32;

/// Default voting strategy when a member is inactive.
pub trait DefaultVote {
	/// Get the default voting strategy, given:
	///
	/// - Whether the prime member voted Aye.
	/// - Raw number of yes votes.
	/// - Raw number of no votes.
	/// - Total number of member count.
	fn default_vote(
		prime_vote: Option<bool>,
		yes_votes: MemberCount,
		no_votes: MemberCount,
		len: MemberCount,
	) -> bool;
}

/// Set the prime member's vote as the default vote.
pub struct PrimeDefaultVote;

impl DefaultVote for PrimeDefaultVote {
	fn default_vote(
		prime_vote: Option<bool>,
		_yes_votes: MemberCount,
		_no_votes: MemberCount,
		_len: MemberCount,
	) -> bool {
		prime_vote.unwrap_or(false)
	}
}

/// First see if yes vote are over majority of the whole collective. If so, set the default vote
/// as yes. Otherwise, use the prime member's vote as the default vote.
pub struct MoreThanMajorityThenPrimeDefaultVote;

impl DefaultVote for MoreThanMajorityThenPrimeDefaultVote {
	fn default_vote(
		prime_vote: Option<bool>,
		yes_votes: MemberCount,
		_no_votes: MemberCount,
		len: MemberCount,
	) -> bool {
		let more_than_majority = yes_votes * 2 > len;
		more_than_majority || prime_vote.unwrap_or(false)
	}
}

/// Origin for the collective module.
#[derive(PartialEq, Eq, Clone, RuntimeDebug, Encode, Decode, TypeInfo)]
pub enum RawOrigin<AccountId, I> {
	/// It has been condoned by a given number of members of the collective from a given total.
	Members(MemberCount, MemberCount),
	/// It has been condoned by a single member of the collective.
	Member(AccountId),
	/// Dummy to manage the fact we have instancing.
	_Phantom(PhantomData<I>),
}

impl<AccountId, I> GetBacking for RawOrigin<AccountId, I> {
	fn get_backing(&self) -> Option<Backing> {
		match self {
			RawOrigin::Members(n, d) => Some(Backing { approvals: *n, eligible: *d }),
			_ => None,
		}
	}
}

<<<<<<< HEAD
/// Origin for the collective module.
pub type Origin<T, I = DefaultInstance> = RawOrigin<<T as frame_system::Config>::AccountId, I>;

#[derive(PartialEq, Eq, Clone, Encode, Decode, RuntimeDebug, TypeInfo)]
=======
>>>>>>> 598d74bc
/// Info for keeping track of a motion being voted on.
#[derive(PartialEq, Eq, Clone, Encode, Decode, RuntimeDebug)]
pub struct Votes<AccountId, BlockNumber> {
	/// The proposal's unique index.
	index: ProposalIndex,
	/// The number of approval votes that are needed to pass the motion.
	threshold: MemberCount,
	/// The current set of voters that approved it.
	ayes: Vec<AccountId>,
	/// The current set of voters that rejected it.
	nays: Vec<AccountId>,
	/// The hard end time of this vote.
	end: BlockNumber,
}

#[frame_support::pallet]
pub mod pallet {
	use super::*;
	use frame_support::pallet_prelude::*;
	use frame_system::pallet_prelude::*;

	/// The current storage version.
	const STORAGE_VERSION: StorageVersion = StorageVersion::new(4);

	#[pallet::pallet]
	#[pallet::generate_store(pub(super) trait Store)]
	#[pallet::storage_version(STORAGE_VERSION)]
	pub struct Pallet<T, I = ()>(PhantomData<(T, I)>);

	#[pallet::config]
	pub trait Config<I: 'static = ()>: frame_system::Config {
		/// The outer origin type.
		type Origin: From<RawOrigin<Self::AccountId, I>>;

		/// The outer call dispatch type.
		type Proposal: Parameter
			+ Dispatchable<Origin = <Self as Config<I>>::Origin, PostInfo = PostDispatchInfo>
			+ From<frame_system::Call<Self>>
			+ GetDispatchInfo;

		/// The outer event type.
		type Event: From<Event<Self, I>> + IsType<<Self as frame_system::Config>::Event>;

		/// The time-out for council motions.
		type MotionDuration: Get<Self::BlockNumber>;

		/// Maximum number of proposals allowed to be active in parallel.
		type MaxProposals: Get<ProposalIndex>;

		/// The maximum number of members supported by the pallet. Used for weight estimation.
		///
		/// NOTE:
		/// + Benchmarks will need to be re-run and weights adjusted if this changes.
		/// + This pallet assumes that dependents keep to the limit without enforcing it.
		type MaxMembers: Get<MemberCount>;

		/// Default vote strategy of this collective.
		type DefaultVote: DefaultVote;

		/// Weight information for extrinsics in this pallet.
		type WeightInfo: WeightInfo;
	}

	#[pallet::genesis_config]
	pub struct GenesisConfig<T: Config<I>, I: 'static = ()> {
		pub phantom: PhantomData<I>,
		pub members: Vec<T::AccountId>,
	}

	#[cfg(feature = "std")]
	impl<T: Config<I>, I: 'static> Default for GenesisConfig<T, I> {
		fn default() -> Self {
			Self { phantom: Default::default(), members: Default::default() }
		}
	}

	#[pallet::genesis_build]
	impl<T: Config<I>, I: 'static> GenesisBuild<T, I> for GenesisConfig<T, I> {
		fn build(&self) {
			use sp_std::collections::btree_set::BTreeSet;
			let members_set: BTreeSet<_> = self.members.iter().collect();
			assert_eq!(
				members_set.len(),
				self.members.len(),
				"Members cannot contain duplicate accounts."
			);

			Pallet::<T, I>::initialize_members(&self.members)
		}
	}

	/// Origin for the collective pallet.
	#[pallet::origin]
	pub type Origin<T, I = ()> = RawOrigin<<T as frame_system::Config>::AccountId, I>;

	/// The hashes of the active proposals.
	#[pallet::storage]
	#[pallet::getter(fn proposals)]
	pub type Proposals<T: Config<I>, I: 'static = ()> =
		StorageValue<_, BoundedVec<T::Hash, T::MaxProposals>, ValueQuery>;

	/// Actual proposal for a given hash, if it's current.
	#[pallet::storage]
	#[pallet::getter(fn proposal_of)]
	pub type ProposalOf<T: Config<I>, I: 'static = ()> =
		StorageMap<_, Identity, T::Hash, <T as Config<I>>::Proposal, OptionQuery>;

	/// Votes on a given proposal, if it is ongoing.
	#[pallet::storage]
	#[pallet::getter(fn voting)]
	pub type Voting<T: Config<I>, I: 'static = ()> =
		StorageMap<_, Identity, T::Hash, Votes<T::AccountId, T::BlockNumber>, OptionQuery>;

	/// Proposals so far.
	#[pallet::storage]
	#[pallet::getter(fn proposal_count)]
	pub type ProposalCount<T: Config<I>, I: 'static = ()> = StorageValue<_, u32, ValueQuery>;

	/// The current members of the collective. This is stored sorted (just by value).
	#[pallet::storage]
	#[pallet::getter(fn members)]
	pub type Members<T: Config<I>, I: 'static = ()> =
		StorageValue<_, Vec<T::AccountId>, ValueQuery>;

	/// The prime member that helps determine the default vote behavior in case of absentations.
	#[pallet::storage]
	#[pallet::getter(fn prime)]
	pub type Prime<T: Config<I>, I: 'static = ()> = StorageValue<_, T::AccountId, OptionQuery>;

	#[pallet::event]
	#[pallet::generate_deposit(pub(super) fn deposit_event)]
	#[pallet::metadata(T::AccountId = "AccountId", T::Hash = "Hash")]
	pub enum Event<T: Config<I>, I: 'static = ()> {
		/// A motion (given hash) has been proposed (by given account) with a threshold (given
		/// `MemberCount`).
		/// \[account, proposal_index, proposal_hash, threshold\]
		Proposed(T::AccountId, ProposalIndex, T::Hash, MemberCount),
		/// A motion (given hash) has been voted on by given account, leaving
		/// a tally (yes votes and no votes given respectively as `MemberCount`).
		/// \[account, proposal_hash, voted, yes, no\]
		Voted(T::AccountId, T::Hash, bool, MemberCount, MemberCount),
		/// A motion was approved by the required threshold.
		/// \[proposal_hash\]
		Approved(T::Hash),
		/// A motion was not approved by the required threshold.
		/// \[proposal_hash\]
		Disapproved(T::Hash),
		/// A motion was executed; result will be `Ok` if it returned without error.
		/// \[proposal_hash, result\]
		Executed(T::Hash, DispatchResult),
		/// A single member did some action; result will be `Ok` if it returned without error.
		/// \[proposal_hash, result\]
		MemberExecuted(T::Hash, DispatchResult),
		/// A proposal was closed because its threshold was reached or after its duration was up.
		/// \[proposal_hash, yes, no\]
		Closed(T::Hash, MemberCount, MemberCount),
	}

	/// Old name generated by `decl_event`.
	#[deprecated(note = "use `Event` instead")]
	pub type RawEvent<T, I = ()> = Event<T, I>;

	#[pallet::error]
	pub enum Error<T, I = ()> {
		/// Account is not a member
		NotMember,
		/// Duplicate proposals not allowed
		DuplicateProposal,
		/// Proposal must exist
		ProposalMissing,
		/// Mismatched index
		WrongIndex,
		/// Duplicate vote ignored
		DuplicateVote,
		/// Members are already initialized!
		AlreadyInitialized,
		/// The close call was made too early, before the end of the voting.
		TooEarly,
		/// There can only be a maximum of `MaxProposals` active proposals.
		TooManyProposals,
		/// The given weight bound for the proposal was too low.
		WrongProposalWeight,
		/// The given length bound for the proposal was too low.
		WrongProposalLength,
	}

	// Note that councillor operations are assigned to the operational class.
	#[pallet::call]
	impl<T: Config<I>, I: 'static> Pallet<T, I> {
		/// Set the collective's membership.
		///
		/// - `new_members`: The new member list. Be nice to the chain and provide it sorted.
		/// - `prime`: The prime member whose vote sets the default.
		/// - `old_count`: The upper bound for the previous number of members in storage. Used for
		///   weight estimation.
		///
		/// Requires root origin.
		///
		/// NOTE: Does not enforce the expected `MaxMembers` limit on the amount of members, but
		///       the weight estimations rely on it to estimate dispatchable weight.
		///
		/// # <weight>
		/// ## Weight
		/// - `O(MP + N)` where:
		///   - `M` old-members-count (code- and governance-bounded)
		///   - `N` new-members-count (code- and governance-bounded)
		///   - `P` proposals-count (code-bounded)
		/// - DB:
		///   - 1 storage mutation (codec `O(M)` read, `O(N)` write) for reading and writing the
		///     members
		///   - 1 storage read (codec `O(P)`) for reading the proposals
		///   - `P` storage mutations (codec `O(M)`) for updating the votes for each proposal
		///   - 1 storage write (codec `O(1)`) for deleting the old `prime` and setting the new one
		/// # </weight>
		#[pallet::weight((
			T::WeightInfo::set_members(
				*old_count, // M
				new_members.len() as u32, // N
				T::MaxProposals::get() // P
			),
			DispatchClass::Operational
		))]
		pub fn set_members(
			origin: OriginFor<T>,
			new_members: Vec<T::AccountId>,
			prime: Option<T::AccountId>,
			old_count: MemberCount,
		) -> DispatchResultWithPostInfo {
			ensure_root(origin)?;
			if new_members.len() > T::MaxMembers::get() as usize {
				log::error!(
					target: "runtime::collective",
					"New members count ({}) exceeds maximum amount of members expected ({}).",
					new_members.len(),
					T::MaxMembers::get(),
				);
			}

			let old = Members::<T, I>::get();
			if old.len() > old_count as usize {
				log::warn!(
					target: "runtime::collective",
					"Wrong count used to estimate set_members weight. expected ({}) vs actual ({})",
					old_count,
					old.len(),
				);
			}
			let mut new_members = new_members;
			new_members.sort();
			<Self as ChangeMembers<T::AccountId>>::set_members_sorted(&new_members, &old);
			Prime::<T, I>::set(prime);

			Ok(Some(T::WeightInfo::set_members(
				old.len() as u32,         // M
				new_members.len() as u32, // N
				T::MaxProposals::get(),   // P
			))
			.into())
		}

		/// Dispatch a proposal from a member using the `Member` origin.
		///
		/// Origin must be a member of the collective.
		///
		/// # <weight>
		/// ## Weight
		/// - `O(M + P)` where `M` members-count (code-bounded) and `P` complexity of dispatching
		///   `proposal`
		/// - DB: 1 read (codec `O(M)`) + DB access of `proposal`
		/// - 1 event
		/// # </weight>
		#[pallet::weight((
			T::WeightInfo::execute(
				*length_bound, // B
				T::MaxMembers::get(), // M
			).saturating_add(proposal.get_dispatch_info().weight), // P
			DispatchClass::Operational
		))]
		pub fn execute(
			origin: OriginFor<T>,
			proposal: Box<<T as Config<I>>::Proposal>,
			#[pallet::compact] length_bound: u32,
		) -> DispatchResultWithPostInfo {
			let who = ensure_signed(origin)?;
			let members = Self::members();
			ensure!(members.contains(&who), Error::<T, I>::NotMember);
			let proposal_len = proposal.using_encoded(|x| x.len());
			ensure!(proposal_len <= length_bound as usize, Error::<T, I>::WrongProposalLength);

			let proposal_hash = T::Hashing::hash_of(&proposal);
			let result = proposal.dispatch(RawOrigin::Member(who).into());
			Self::deposit_event(Event::MemberExecuted(
				proposal_hash,
				result.map(|_| ()).map_err(|e| e.error),
			));

			Ok(get_result_weight(result)
				.map(|w| {
					T::WeightInfo::execute(
						proposal_len as u32,  // B
						members.len() as u32, // M
					)
					.saturating_add(w) // P
				})
				.into())
		}

		/// Add a new proposal to either be voted on or executed directly.
		///
		/// Requires the sender to be member.
		///
		/// `threshold` determines whether `proposal` is executed directly (`threshold < 2`)
		/// or put up for voting.
		///
		/// # <weight>
		/// ## Weight
		/// - `O(B + M + P1)` or `O(B + M + P2)` where:
		///   - `B` is `proposal` size in bytes (length-fee-bounded)
		///   - `M` is members-count (code- and governance-bounded)
		///   - branching is influenced by `threshold` where:
		///     - `P1` is proposal execution complexity (`threshold < 2`)
		///     - `P2` is proposals-count (code-bounded) (`threshold >= 2`)
		/// - DB:
		///   - 1 storage read `is_member` (codec `O(M)`)
		///   - 1 storage read `ProposalOf::contains_key` (codec `O(1)`)
		///   - DB accesses influenced by `threshold`:
		///     - EITHER storage accesses done by `proposal` (`threshold < 2`)
		///     - OR proposal insertion (`threshold <= 2`)
		///       - 1 storage mutation `Proposals` (codec `O(P2)`)
		///       - 1 storage mutation `ProposalCount` (codec `O(1)`)
		///       - 1 storage write `ProposalOf` (codec `O(B)`)
		///       - 1 storage write `Voting` (codec `O(M)`)
		///   - 1 event
		/// # </weight>
		#[pallet::weight((
			if *threshold < 2 {
				T::WeightInfo::propose_execute(
					*length_bound, // B
					T::MaxMembers::get(), // M
				).saturating_add(proposal.get_dispatch_info().weight) // P1
			} else {
				T::WeightInfo::propose_proposed(
					*length_bound, // B
					T::MaxMembers::get(), // M
					T::MaxProposals::get(), // P2
				)
			},
			DispatchClass::Operational
		))]
		pub fn propose(
			origin: OriginFor<T>,
			#[pallet::compact] threshold: MemberCount,
			proposal: Box<<T as Config<I>>::Proposal>,
			#[pallet::compact] length_bound: u32,
		) -> DispatchResultWithPostInfo {
			let who = ensure_signed(origin)?;
			let members = Self::members();
			ensure!(members.contains(&who), Error::<T, I>::NotMember);

			let proposal_len = proposal.using_encoded(|x| x.len());
			ensure!(proposal_len <= length_bound as usize, Error::<T, I>::WrongProposalLength);
			let proposal_hash = T::Hashing::hash_of(&proposal);
			ensure!(
				!<ProposalOf<T, I>>::contains_key(proposal_hash),
				Error::<T, I>::DuplicateProposal
			);

			if threshold < 2 {
				let seats = Self::members().len() as MemberCount;
				let result = proposal.dispatch(RawOrigin::Members(1, seats).into());
				Self::deposit_event(Event::Executed(
					proposal_hash,
					result.map(|_| ()).map_err(|e| e.error),
				));

				Ok(get_result_weight(result)
					.map(|w| {
						T::WeightInfo::propose_execute(
							proposal_len as u32,  // B
							members.len() as u32, // M
						)
						.saturating_add(w) // P1
					})
					.into())
			} else {
				let active_proposals =
					<Proposals<T, I>>::try_mutate(|proposals| -> Result<usize, DispatchError> {
						proposals
							.try_push(proposal_hash)
							.map_err(|_| Error::<T, I>::TooManyProposals)?;
						Ok(proposals.len())
					})?;
				let index = Self::proposal_count();
				<ProposalCount<T, I>>::mutate(|i| *i += 1);
				<ProposalOf<T, I>>::insert(proposal_hash, *proposal);
				let votes = {
					let end = frame_system::Pallet::<T>::block_number() + T::MotionDuration::get();
					Votes { index, threshold, ayes: vec![], nays: vec![], end }
				};
				<Voting<T, I>>::insert(proposal_hash, votes);

				Self::deposit_event(Event::Proposed(who, index, proposal_hash, threshold));

				Ok(Some(T::WeightInfo::propose_proposed(
					proposal_len as u32,     // B
					members.len() as u32,    // M
					active_proposals as u32, // P2
				))
				.into())
			}
		}

		/// Add an aye or nay vote for the sender to the given proposal.
		///
		/// Requires the sender to be a member.
		///
		/// Transaction fees will be waived if the member is voting on any particular proposal
		/// for the first time and the call is successful. Subsequent vote changes will charge a
		/// fee.
		/// # <weight>
		/// ## Weight
		/// - `O(M)` where `M` is members-count (code- and governance-bounded)
		/// - DB:
		///   - 1 storage read `Members` (codec `O(M)`)
		///   - 1 storage mutation `Voting` (codec `O(M)`)
		/// - 1 event
		/// # </weight>
		#[pallet::weight((T::WeightInfo::vote(T::MaxMembers::get()), DispatchClass::Operational))]
		pub fn vote(
			origin: OriginFor<T>,
			proposal: T::Hash,
			#[pallet::compact] index: ProposalIndex,
			approve: bool,
		) -> DispatchResultWithPostInfo {
			let who = ensure_signed(origin)?;
			let members = Self::members();
			ensure!(members.contains(&who), Error::<T, I>::NotMember);

			let mut voting = Self::voting(&proposal).ok_or(Error::<T, I>::ProposalMissing)?;
			ensure!(voting.index == index, Error::<T, I>::WrongIndex);

			let position_yes = voting.ayes.iter().position(|a| a == &who);
			let position_no = voting.nays.iter().position(|a| a == &who);

			// Detects first vote of the member in the motion
			let is_account_voting_first_time = position_yes.is_none() && position_no.is_none();

			if approve {
				if position_yes.is_none() {
					voting.ayes.push(who.clone());
				} else {
					return Err(Error::<T, I>::DuplicateVote.into())
				}
				if let Some(pos) = position_no {
					voting.nays.swap_remove(pos);
				}
			} else {
				if position_no.is_none() {
					voting.nays.push(who.clone());
				} else {
					return Err(Error::<T, I>::DuplicateVote.into())
				}
				if let Some(pos) = position_yes {
					voting.ayes.swap_remove(pos);
				}
			}

			let yes_votes = voting.ayes.len() as MemberCount;
			let no_votes = voting.nays.len() as MemberCount;
			Self::deposit_event(Event::Voted(who, proposal, approve, yes_votes, no_votes));

			Voting::<T, I>::insert(&proposal, voting);

			if is_account_voting_first_time {
				Ok((Some(T::WeightInfo::vote(members.len() as u32)), Pays::No).into())
			} else {
				Ok((Some(T::WeightInfo::vote(members.len() as u32)), Pays::Yes).into())
			}
		}

		/// Close a vote that is either approved, disapproved or whose voting period has ended.
		///
		/// May be called by any signed account in order to finish voting and close the proposal.
		///
		/// If called before the end of the voting period it will only close the vote if it is
		/// has enough votes to be approved or disapproved.
		///
		/// If called after the end of the voting period abstentions are counted as rejections
		/// unless there is a prime member set and the prime member cast an approval.
		///
		/// If the close operation completes successfully with disapproval, the transaction fee will
		/// be waived. Otherwise execution of the approved operation will be charged to the caller.
		///
		/// + `proposal_weight_bound`: The maximum amount of weight consumed by executing the closed
		/// proposal.
		/// + `length_bound`: The upper bound for the length of the proposal in storage. Checked via
		/// `storage::read` so it is `size_of::<u32>() == 4` larger than the pure length.
		///
		/// # <weight>
		/// ## Weight
		/// - `O(B + M + P1 + P2)` where:
		///   - `B` is `proposal` size in bytes (length-fee-bounded)
		///   - `M` is members-count (code- and governance-bounded)
		///   - `P1` is the complexity of `proposal` preimage.
		///   - `P2` is proposal-count (code-bounded)
		/// - DB:
		///  - 2 storage reads (`Members`: codec `O(M)`, `Prime`: codec `O(1)`)
		///  - 3 mutations (`Voting`: codec `O(M)`, `ProposalOf`: codec `O(B)`, `Proposals`: codec
		///    `O(P2)`)
		///  - any mutations done while executing `proposal` (`P1`)
		/// - up to 3 events
		/// # </weight>
		#[pallet::weight((
			{
				let b = *length_bound;
				let m = T::MaxMembers::get();
				let p1 = *proposal_weight_bound;
				let p2 = T::MaxProposals::get();
				T::WeightInfo::close_early_approved(b, m, p2)
					.max(T::WeightInfo::close_early_disapproved(m, p2))
					.max(T::WeightInfo::close_approved(b, m, p2))
					.max(T::WeightInfo::close_disapproved(m, p2))
					.saturating_add(p1)
			},
			DispatchClass::Operational
		))]
		pub fn close(
			origin: OriginFor<T>,
			proposal_hash: T::Hash,
			#[pallet::compact] index: ProposalIndex,
			#[pallet::compact] proposal_weight_bound: Weight,
			#[pallet::compact] length_bound: u32,
		) -> DispatchResultWithPostInfo {
			let _ = ensure_signed(origin)?;

			let voting = Self::voting(&proposal_hash).ok_or(Error::<T, I>::ProposalMissing)?;
			ensure!(voting.index == index, Error::<T, I>::WrongIndex);

			let mut no_votes = voting.nays.len() as MemberCount;
			let mut yes_votes = voting.ayes.len() as MemberCount;
			let seats = Self::members().len() as MemberCount;
			let approved = yes_votes >= voting.threshold;
			let disapproved = seats.saturating_sub(no_votes) < voting.threshold;
			// Allow (dis-)approving the proposal as soon as there are enough votes.
			if approved {
				let (proposal, len) = Self::validate_and_get_proposal(
					&proposal_hash,
					length_bound,
					proposal_weight_bound,
				)?;
				Self::deposit_event(Event::Closed(proposal_hash, yes_votes, no_votes));
				let (proposal_weight, proposal_count) =
					Self::do_approve_proposal(seats, yes_votes, proposal_hash, proposal);
				return Ok((
					Some(
						T::WeightInfo::close_early_approved(len as u32, seats, proposal_count)
							.saturating_add(proposal_weight),
					),
					Pays::Yes,
				)
					.into())
			} else if disapproved {
				Self::deposit_event(Event::Closed(proposal_hash, yes_votes, no_votes));
				let proposal_count = Self::do_disapprove_proposal(proposal_hash);
				return Ok((
					Some(T::WeightInfo::close_early_disapproved(seats, proposal_count)),
					Pays::No,
				)
					.into())
			}

			// Only allow actual closing of the proposal after the voting period has ended.
			ensure!(
				frame_system::Pallet::<T>::block_number() >= voting.end,
				Error::<T, I>::TooEarly
			);

			let prime_vote = Self::prime().map(|who| voting.ayes.iter().any(|a| a == &who));

			// default voting strategy.
			let default = T::DefaultVote::default_vote(prime_vote, yes_votes, no_votes, seats);

			let abstentions = seats - (yes_votes + no_votes);
			match default {
				true => yes_votes += abstentions,
				false => no_votes += abstentions,
			}
			let approved = yes_votes >= voting.threshold;

			if approved {
				let (proposal, len) = Self::validate_and_get_proposal(
					&proposal_hash,
					length_bound,
					proposal_weight_bound,
				)?;
				Self::deposit_event(Event::Closed(proposal_hash, yes_votes, no_votes));
				let (proposal_weight, proposal_count) =
					Self::do_approve_proposal(seats, yes_votes, proposal_hash, proposal);
				Ok((
					Some(
						T::WeightInfo::close_approved(len as u32, seats, proposal_count)
							.saturating_add(proposal_weight),
					),
					Pays::Yes,
				)
					.into())
			} else {
				Self::deposit_event(Event::Closed(proposal_hash, yes_votes, no_votes));
				let proposal_count = Self::do_disapprove_proposal(proposal_hash);
				Ok((Some(T::WeightInfo::close_disapproved(seats, proposal_count)), Pays::No).into())
			}
		}

		/// Disapprove a proposal, close, and remove it from the system, regardless of its current
		/// state.
		///
		/// Must be called by the Root origin.
		///
		/// Parameters:
		/// * `proposal_hash`: The hash of the proposal that should be disapproved.
		///
		/// # <weight>
		/// Complexity: O(P) where P is the number of max proposals
		/// DB Weight:
		/// * Reads: Proposals
		/// * Writes: Voting, Proposals, ProposalOf
		/// # </weight>
		#[pallet::weight(T::WeightInfo::disapprove_proposal(T::MaxProposals::get()))]
		pub fn disapprove_proposal(
			origin: OriginFor<T>,
			proposal_hash: T::Hash,
		) -> DispatchResultWithPostInfo {
			ensure_root(origin)?;
			let proposal_count = Self::do_disapprove_proposal(proposal_hash);
			Ok(Some(T::WeightInfo::disapprove_proposal(proposal_count)).into())
		}
	}
}

/// Return the weight of a dispatch call result as an `Option`.
///
/// Will return the weight regardless of what the state of the result is.
fn get_result_weight(result: DispatchResultWithPostInfo) -> Option<Weight> {
	match result {
		Ok(post_info) => post_info.actual_weight,
		Err(err) => err.post_info.actual_weight,
	}
}

impl<T: Config<I>, I: 'static> Pallet<T, I> {
	/// Check whether `who` is a member of the collective.
	pub fn is_member(who: &T::AccountId) -> bool {
		// Note: The dispatchables *do not* use this to check membership so make sure
		// to update those if this is changed.
		Self::members().contains(who)
	}

	/// Ensure that the right proposal bounds were passed and get the proposal from storage.
	///
	/// Checks the length in storage via `storage::read` which adds an extra `size_of::<u32>() == 4`
	/// to the length.
	fn validate_and_get_proposal(
		hash: &T::Hash,
		length_bound: u32,
		weight_bound: Weight,
	) -> Result<(<T as Config<I>>::Proposal, usize), DispatchError> {
		let key = ProposalOf::<T, I>::hashed_key_for(hash);
		// read the length of the proposal storage entry directly
		let proposal_len =
			storage::read(&key, &mut [0; 0], 0).ok_or(Error::<T, I>::ProposalMissing)?;
		ensure!(proposal_len <= length_bound, Error::<T, I>::WrongProposalLength);
		let proposal = ProposalOf::<T, I>::get(hash).ok_or(Error::<T, I>::ProposalMissing)?;
		let proposal_weight = proposal.get_dispatch_info().weight;
		ensure!(proposal_weight <= weight_bound, Error::<T, I>::WrongProposalWeight);
		Ok((proposal, proposal_len as usize))
	}

	/// Weight:
	/// If `approved`:
	/// - the weight of `proposal` preimage.
	/// - two events deposited.
	/// - two removals, one mutation.
	/// - computation and i/o `O(P + L)` where:
	///   - `P` is number of active proposals,
	///   - `L` is the encoded length of `proposal` preimage.
	///
	/// If not `approved`:
	/// - one event deposited.
	/// Two removals, one mutation.
	/// Computation and i/o `O(P)` where:
	/// - `P` is number of active proposals
	fn do_approve_proposal(
		seats: MemberCount,
		yes_votes: MemberCount,
		proposal_hash: T::Hash,
		proposal: <T as Config<I>>::Proposal,
	) -> (Weight, u32) {
		Self::deposit_event(Event::Approved(proposal_hash));

		let dispatch_weight = proposal.get_dispatch_info().weight;
		let origin = RawOrigin::Members(yes_votes, seats).into();
		let result = proposal.dispatch(origin);
		Self::deposit_event(Event::Executed(
			proposal_hash,
			result.map(|_| ()).map_err(|e| e.error),
		));
		// default to the dispatch info weight for safety
		let proposal_weight = get_result_weight(result).unwrap_or(dispatch_weight); // P1

		let proposal_count = Self::remove_proposal(proposal_hash);
		(proposal_weight, proposal_count)
	}

	fn do_disapprove_proposal(proposal_hash: T::Hash) -> u32 {
		// disapproved
		Self::deposit_event(Event::Disapproved(proposal_hash));
		Self::remove_proposal(proposal_hash)
	}

	// Removes a proposal from the pallet, cleaning up votes and the vector of proposals.
	fn remove_proposal(proposal_hash: T::Hash) -> u32 {
		// remove proposal and vote
		ProposalOf::<T, I>::remove(&proposal_hash);
		Voting::<T, I>::remove(&proposal_hash);
		let num_proposals = Proposals::<T, I>::mutate(|proposals| {
			proposals.retain(|h| h != &proposal_hash);
			proposals.len() + 1 // calculate weight based on original length
		});
		num_proposals as u32
	}
}

impl<T: Config<I>, I: 'static> ChangeMembers<T::AccountId> for Pallet<T, I> {
	/// Update the members of the collective. Votes are updated and the prime is reset.
	///
	/// NOTE: Does not enforce the expected `MaxMembers` limit on the amount of members, but
	///       the weight estimations rely on it to estimate dispatchable weight.
	///
	/// # <weight>
	/// ## Weight
	/// - `O(MP + N)`
	///   - where `M` old-members-count (governance-bounded)
	///   - where `N` new-members-count (governance-bounded)
	///   - where `P` proposals-count
	/// - DB:
	///   - 1 storage read (codec `O(P)`) for reading the proposals
	///   - `P` storage mutations for updating the votes (codec `O(M)`)
	///   - 1 storage write (codec `O(N)`) for storing the new members
	///   - 1 storage write (codec `O(1)`) for deleting the old prime
	/// # </weight>
	fn change_members_sorted(
		_incoming: &[T::AccountId],
		outgoing: &[T::AccountId],
		new: &[T::AccountId],
	) {
		if new.len() > T::MaxMembers::get() as usize {
			log::error!(
				target: "runtime::collective",
				"New members count ({}) exceeds maximum amount of members expected ({}).",
				new.len(),
				T::MaxMembers::get(),
			);
		}
		// remove accounts from all current voting in motions.
		let mut outgoing = outgoing.to_vec();
		outgoing.sort();
		for h in Self::proposals().into_iter() {
			<Voting<T, I>>::mutate(h, |v| {
				if let Some(mut votes) = v.take() {
					votes.ayes = votes
						.ayes
						.into_iter()
						.filter(|i| outgoing.binary_search(i).is_err())
						.collect();
					votes.nays = votes
						.nays
						.into_iter()
						.filter(|i| outgoing.binary_search(i).is_err())
						.collect();
					*v = Some(votes);
				}
			});
		}
		Members::<T, I>::put(new);
		Prime::<T, I>::kill();
	}

	fn set_prime(prime: Option<T::AccountId>) {
		Prime::<T, I>::set(prime);
	}

	fn get_prime() -> Option<T::AccountId> {
		Prime::<T, I>::get()
	}
}

impl<T: Config<I>, I: 'static> InitializeMembers<T::AccountId> for Pallet<T, I> {
	fn initialize_members(members: &[T::AccountId]) {
		if !members.is_empty() {
			assert!(<Members<T, I>>::get().is_empty(), "Members are already initialized!");
			<Members<T, I>>::put(members);
		}
	}
}

/// Ensure that the origin `o` represents at least `n` members. Returns `Ok` or an `Err`
/// otherwise.
pub fn ensure_members<OuterOrigin, AccountId, I>(
	o: OuterOrigin,
	n: MemberCount,
) -> result::Result<MemberCount, &'static str>
where
	OuterOrigin: Into<result::Result<RawOrigin<AccountId, I>, OuterOrigin>>,
{
	match o.into() {
		Ok(RawOrigin::Members(x, _)) if x >= n => Ok(n),
		_ => Err("bad origin: expected to be a threshold number of members"),
	}
}

pub struct EnsureMember<AccountId, I: 'static>(PhantomData<(AccountId, I)>);
impl<
		O: Into<Result<RawOrigin<AccountId, I>, O>> + From<RawOrigin<AccountId, I>>,
		AccountId: Default,
		I,
	> EnsureOrigin<O> for EnsureMember<AccountId, I>
{
	type Success = AccountId;
	fn try_origin(o: O) -> Result<Self::Success, O> {
		o.into().and_then(|o| match o {
			RawOrigin::Member(id) => Ok(id),
			r => Err(O::from(r)),
		})
	}

	#[cfg(feature = "runtime-benchmarks")]
	fn successful_origin() -> O {
		O::from(RawOrigin::Member(Default::default()))
	}
}

pub struct EnsureMembers<N: U32, AccountId, I: 'static>(PhantomData<(N, AccountId, I)>);
impl<
		O: Into<Result<RawOrigin<AccountId, I>, O>> + From<RawOrigin<AccountId, I>>,
		N: U32,
		AccountId,
		I,
	> EnsureOrigin<O> for EnsureMembers<N, AccountId, I>
{
	type Success = (MemberCount, MemberCount);
	fn try_origin(o: O) -> Result<Self::Success, O> {
		o.into().and_then(|o| match o {
			RawOrigin::Members(n, m) if n >= N::VALUE => Ok((n, m)),
			r => Err(O::from(r)),
		})
	}

	#[cfg(feature = "runtime-benchmarks")]
	fn successful_origin() -> O {
		O::from(RawOrigin::Members(N::VALUE, N::VALUE))
	}
}

pub struct EnsureProportionMoreThan<N: U32, D: U32, AccountId, I: 'static>(
	PhantomData<(N, D, AccountId, I)>,
);
impl<
		O: Into<Result<RawOrigin<AccountId, I>, O>> + From<RawOrigin<AccountId, I>>,
		N: U32,
		D: U32,
		AccountId,
		I,
	> EnsureOrigin<O> for EnsureProportionMoreThan<N, D, AccountId, I>
{
	type Success = ();
	fn try_origin(o: O) -> Result<Self::Success, O> {
		o.into().and_then(|o| match o {
			RawOrigin::Members(n, m) if n * D::VALUE > N::VALUE * m => Ok(()),
			r => Err(O::from(r)),
		})
	}

	#[cfg(feature = "runtime-benchmarks")]
	fn successful_origin() -> O {
		O::from(RawOrigin::Members(1u32, 0u32))
	}
}

pub struct EnsureProportionAtLeast<N: U32, D: U32, AccountId, I: 'static>(
	PhantomData<(N, D, AccountId, I)>,
);
impl<
		O: Into<Result<RawOrigin<AccountId, I>, O>> + From<RawOrigin<AccountId, I>>,
		N: U32,
		D: U32,
		AccountId,
		I,
	> EnsureOrigin<O> for EnsureProportionAtLeast<N, D, AccountId, I>
{
	type Success = ();
	fn try_origin(o: O) -> Result<Self::Success, O> {
		o.into().and_then(|o| match o {
			RawOrigin::Members(n, m) if n * D::VALUE >= N::VALUE * m => Ok(()),
			r => Err(O::from(r)),
		})
	}

	#[cfg(feature = "runtime-benchmarks")]
	fn successful_origin() -> O {
		O::from(RawOrigin::Members(0u32, 0u32))
	}
}<|MERGE_RESOLUTION|>--- conflicted
+++ resolved
@@ -42,6 +42,7 @@
 #![cfg_attr(not(feature = "std"), no_std)]
 #![recursion_limit = "128"]
 
+use scale_info::TypeInfo;
 use sp_core::u32_trait::Value as U32;
 use sp_io::storage;
 use sp_runtime::{traits::Hash, RuntimeDebug};
@@ -51,17 +52,10 @@
 	codec::{Decode, Encode},
 	dispatch::{DispatchError, DispatchResultWithPostInfo, Dispatchable, PostDispatchInfo},
 	ensure,
-<<<<<<< HEAD
-	scale_info::TypeInfo,
-	traits::{Backing, ChangeMembers, EnsureOrigin, Get, GetBacking, InitializeMembers},
-	weights::{DispatchClass, GetDispatchInfo, Pays, Weight},
-	BoundedVec,
-=======
 	traits::{
 		Backing, ChangeMembers, EnsureOrigin, Get, GetBacking, InitializeMembers, StorageVersion,
 	},
 	weights::{GetDispatchInfo, Weight},
->>>>>>> 598d74bc
 };
 
 #[cfg(test)]
@@ -150,15 +144,8 @@
 	}
 }
 
-<<<<<<< HEAD
-/// Origin for the collective module.
-pub type Origin<T, I = DefaultInstance> = RawOrigin<<T as frame_system::Config>::AccountId, I>;
-
+/// Info for keeping track of a motion being voted on.
 #[derive(PartialEq, Eq, Clone, Encode, Decode, RuntimeDebug, TypeInfo)]
-=======
->>>>>>> 598d74bc
-/// Info for keeping track of a motion being voted on.
-#[derive(PartialEq, Eq, Clone, Encode, Decode, RuntimeDebug)]
 pub struct Votes<AccountId, BlockNumber> {
 	/// The proposal's unique index.
 	index: ProposalIndex,
