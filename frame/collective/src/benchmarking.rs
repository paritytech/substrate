// This file is part of Substrate.

// Copyright (C) 2020-2021 Parity Technologies (UK) Ltd.
// SPDX-License-Identifier: Apache-2.0

// Licensed under the Apache License, Version 2.0 (the "License");
// you may not use this file except in compliance with the License.
// You may obtain a copy of the License at
//
// 	http://www.apache.org/licenses/LICENSE-2.0
//
// Unless required by applicable law or agreed to in writing, software
// distributed under the License is distributed on an "AS IS" BASIS,
// WITHOUT WARRANTIES OR CONDITIONS OF ANY KIND, either express or implied.
// See the License for the specific language governing permissions and
// limitations under the License.

//! Staking pallet benchmarking.

use super::*;
use crate::Pallet as Collective;

use sp_runtime::traits::Bounded;
use sp_std::mem::size_of;

use frame_benchmarking::{
<<<<<<< HEAD
	benchmarks_instance_pallet,
	account,
	whitelisted_caller,
	impl_benchmark_test_suite,
};
use frame_system::{
	RawOrigin as SystemOrigin,
	Call as SystemCall,
	Pallet as System,
};
=======
	account, benchmarks_instance, impl_benchmark_test_suite, whitelisted_caller,
};
use frame_system::RawOrigin as SystemOrigin;
use sp_runtime::traits::Bounded;
use sp_std::mem::size_of;

use crate::Module as Collective;
use frame_system::{Call as SystemCall, Pallet as System};
>>>>>>> 7dcc77b9

const SEED: u32 = 0;

const MAX_BYTES: u32 = 1_024;

fn assert_last_event<T: Config<I>, I: 'static>(generic_event: <T as Config<I>>::Event) {
	frame_system::Pallet::<T>::assert_last_event(generic_event.into());
}

benchmarks_instance_pallet! {
	set_members {
		let m in 1 .. T::MaxMembers::get();
		let n in 1 .. T::MaxMembers::get();
		let p in 1 .. T::MaxProposals::get();

		// Set old members.
		// We compute the difference of old and new members, so it should influence timing.
		let mut old_members = vec![];
		let mut last_old_member = T::AccountId::default();
		for i in 0 .. m {
			last_old_member = account("old member", i, SEED);
			old_members.push(last_old_member.clone());
		}
		let old_members_count = old_members.len() as u32;

		Collective::<T, I>::set_members(
			SystemOrigin::Root.into(),
			old_members.clone(),
			Some(last_old_member.clone()),
			T::MaxMembers::get(),
		)?;

		// Set a high threshold for proposals passing so that they stay around.
		let threshold = m.max(2);
		// Length of the proposals should be irrelevant to `set_members`.
		let length = 100;
		for i in 0 .. p {
			// Proposals should be different so that different proposal hashes are generated
			let proposal: T::Proposal = SystemCall::<T>::remark(vec![i as u8; length]).into();
			Collective::<T, I>::propose(
				SystemOrigin::Signed(last_old_member.clone()).into(),
				threshold,
				Box::new(proposal.clone()),
				MAX_BYTES,
			)?;
			let hash = T::Hashing::hash_of(&proposal);
			// Vote on the proposal to increase state relevant for `set_members`.
			// Not voting for `last_old_member` because they proposed and not voting for the first member
			// to keep the proposal from passing.
			for j in 2 .. m - 1 {
				let voter = &old_members[j as usize];
				let approve = true;
				Collective::<T, I>::vote(
					SystemOrigin::Signed(voter.clone()).into(),
					hash,
					i,
					approve,
				)?;
			}
		}

		// Construct `new_members`.
		// It should influence timing since it will sort this vector.
		let mut new_members = vec![];
		let mut last_member = T::AccountId::default();
		for i in 0 .. n {
			last_member = account("member", i, SEED);
			new_members.push(last_member.clone());
		}

	}: _(SystemOrigin::Root, new_members.clone(), Some(last_member), T::MaxMembers::get())
	verify {
		new_members.sort();
		assert_eq!(Collective::<T, I>::members(), new_members);
	}

	execute {
		let b in 1 .. MAX_BYTES;
		let m in 1 .. T::MaxMembers::get();

		let bytes_in_storage = b + size_of::<u32>() as u32;

		// Construct `members`.
		let mut members = vec![];
		for i in 0 .. m - 1 {
			let member = account("member", i, SEED);
			members.push(member);
		}

		let caller: T::AccountId = whitelisted_caller();
		members.push(caller.clone());

		Collective::<T, I>::set_members(SystemOrigin::Root.into(), members, None, T::MaxMembers::get())?;

		let proposal: T::Proposal = SystemCall::<T>::remark(vec![1; b as usize]).into();

	}: _(SystemOrigin::Signed(caller), Box::new(proposal.clone()), bytes_in_storage)
	verify {
		let proposal_hash = T::Hashing::hash_of(&proposal);
		// Note that execution fails due to mis-matched origin
		assert_last_event::<T, I>(
			Event::MemberExecuted(proposal_hash, Err(DispatchError::BadOrigin)).into()
		);
	}

	// This tests when execution would happen immediately after proposal
	propose_execute {
		let b in 1 .. MAX_BYTES;
		let m in 1 .. T::MaxMembers::get();

		let bytes_in_storage = b + size_of::<u32>() as u32;

		// Construct `members`.
		let mut members = vec![];
		for i in 0 .. m - 1 {
			let member = account("member", i, SEED);
			members.push(member);
		}

		let caller: T::AccountId = whitelisted_caller();
		members.push(caller.clone());

		Collective::<T, I>::set_members(SystemOrigin::Root.into(), members, None, T::MaxMembers::get())?;

		let proposal: T::Proposal = SystemCall::<T>::remark(vec![1; b as usize]).into();
		let threshold = 1;

	}: propose(SystemOrigin::Signed(caller), threshold, Box::new(proposal.clone()), bytes_in_storage)
	verify {
		let proposal_hash = T::Hashing::hash_of(&proposal);
		// Note that execution fails due to mis-matched origin
		assert_last_event::<T, I>(
			Event::Executed(proposal_hash, Err(DispatchError::BadOrigin)).into()
		);
	}

	// This tests when proposal is created and queued as "proposed"
	propose_proposed {
		let b in 1 .. MAX_BYTES;
		let m in 2 .. T::MaxMembers::get();
		let p in 1 .. T::MaxProposals::get();

		let bytes_in_storage = b + size_of::<u32>() as u32;

		// Construct `members`.
		let mut members = vec![];
		for i in 0 .. m - 1 {
			let member = account("member", i, SEED);
			members.push(member);
		}
		let caller: T::AccountId = whitelisted_caller();
		members.push(caller.clone());
		Collective::<T, I>::set_members(SystemOrigin::Root.into(), members, None, T::MaxMembers::get())?;

		let threshold = m;
		// Add previous proposals.
		for i in 0 .. p - 1 {
			// Proposals should be different so that different proposal hashes are generated
			let proposal: T::Proposal = SystemCall::<T>::remark(vec![i as u8; b as usize]).into();
			Collective::<T, I>::propose(
				SystemOrigin::Signed(caller.clone()).into(),
				threshold,
				Box::new(proposal),
				bytes_in_storage,
			)?;
		}

		assert_eq!(Collective::<T, I>::proposals().len(), (p - 1) as usize);

		let proposal: T::Proposal = SystemCall::<T>::remark(vec![p as u8; b as usize]).into();

	}: propose(SystemOrigin::Signed(caller.clone()), threshold, Box::new(proposal.clone()), bytes_in_storage)
	verify {
		// New proposal is recorded
		assert_eq!(Collective::<T, I>::proposals().len(), p as usize);
		let proposal_hash = T::Hashing::hash_of(&proposal);
		assert_last_event::<T, I>(Event::Proposed(caller, p - 1, proposal_hash, threshold).into());
	}

	vote {
		// We choose 5 as a minimum so we always trigger a vote in the voting loop (`for j in ...`)
		let m in 5 .. T::MaxMembers::get();

		let p = T::MaxProposals::get();
		let b = MAX_BYTES;
		let bytes_in_storage = b + size_of::<u32>() as u32;

		// Construct `members`.
		let mut members = vec![];
		let proposer: T::AccountId = account("proposer", 0, SEED);
		members.push(proposer.clone());
		for i in 1 .. m - 1 {
			let member = account("member", i, SEED);
			members.push(member);
		}
		let voter: T::AccountId = account("voter", 0, SEED);
		members.push(voter.clone());
		Collective::<T, I>::set_members(SystemOrigin::Root.into(), members.clone(), None, T::MaxMembers::get())?;

		// Threshold is 1 less than the number of members so that one person can vote nay
		let threshold = m - 1;

		// Add previous proposals
		let mut last_hash = T::Hash::default();
		for i in 0 .. p {
			// Proposals should be different so that different proposal hashes are generated
			let proposal: T::Proposal = SystemCall::<T>::remark(vec![i as u8; b as usize]).into();
			Collective::<T, I>::propose(
				SystemOrigin::Signed(proposer.clone()).into(),
				threshold,
				Box::new(proposal.clone()),
				bytes_in_storage,
			)?;
			last_hash = T::Hashing::hash_of(&proposal);
		}

		let index = p - 1;
		// Have almost everyone vote aye on last proposal, while keeping it from passing.
		for j in 0 .. m - 3 {
			let voter = &members[j as usize];
			let approve = true;
			Collective::<T, I>::vote(
				SystemOrigin::Signed(voter.clone()).into(),
				last_hash.clone(),
				index,
				approve,
			)?;
		}
		// Voter votes aye without resolving the vote.
		let approve = true;
		Collective::<T, I>::vote(
			SystemOrigin::Signed(voter.clone()).into(),
			last_hash.clone(),
			index,
			approve,
		)?;

		assert_eq!(Collective::<T, I>::proposals().len(), p as usize);

		// Voter switches vote to nay, but does not kill the vote, just updates + inserts
		let approve = false;

		// Whitelist voter account from further DB operations.
		let voter_key = frame_system::Account::<T>::hashed_key_for(&voter);
		frame_benchmarking::benchmarking::add_to_whitelist(voter_key.into());
	}: _(SystemOrigin::Signed(voter), last_hash.clone(), index, approve)
	verify {
		// All proposals exist and the last proposal has just been updated.
		assert_eq!(Collective::<T, I>::proposals().len(), p as usize);
		let voting = Collective::<T, I>::voting(&last_hash).ok_or(Error::<T, I>::ProposalMissing)?;
		assert_eq!(voting.ayes.len(), (m - 3) as usize);
		assert_eq!(voting.nays.len(), 1);
	}

	close_early_disapproved {
		// We choose 4 as a minimum so we always trigger a vote in the voting loop (`for j in ...`)
		let m in 4 .. T::MaxMembers::get();
		let p in 1 .. T::MaxProposals::get();

		let bytes = 100;
		let bytes_in_storage = bytes + size_of::<u32>() as u32;

		// Construct `members`.
		let mut members = vec![];
		let proposer: T::AccountId = account("proposer", 0, SEED);
		members.push(proposer.clone());
		for i in 1 .. m - 1 {
			let member = account("member", i, SEED);
			members.push(member);
		}
		let voter: T::AccountId = account("voter", 0, SEED);
		members.push(voter.clone());
		Collective::<T, I>::set_members(SystemOrigin::Root.into(), members.clone(), None, T::MaxMembers::get())?;

		// Threshold is total members so that one nay will disapprove the vote
		let threshold = m;

		// Add previous proposals
		let mut last_hash = T::Hash::default();
		for i in 0 .. p {
			// Proposals should be different so that different proposal hashes are generated
			let proposal: T::Proposal = SystemCall::<T>::remark(vec![i as u8; bytes as usize]).into();
			Collective::<T, I>::propose(
				SystemOrigin::Signed(proposer.clone()).into(),
				threshold,
				Box::new(proposal.clone()),
				bytes_in_storage,
			)?;
			last_hash = T::Hashing::hash_of(&proposal);
		}

		let index = p - 1;
		// Have most everyone vote aye on last proposal, while keeping it from passing.
		for j in 0 .. m - 2 {
			let voter = &members[j as usize];
			let approve = true;
			Collective::<T, I>::vote(
				SystemOrigin::Signed(voter.clone()).into(),
				last_hash.clone(),
				index,
				approve,
			)?;
		}
		// Voter votes aye without resolving the vote.
		let approve = true;
		Collective::<T, I>::vote(
			SystemOrigin::Signed(voter.clone()).into(),
			last_hash.clone(),
			index,
			approve,
		)?;

		assert_eq!(Collective::<T, I>::proposals().len(), p as usize);

		// Voter switches vote to nay, which kills the vote
		let approve = false;
		Collective::<T, I>::vote(
			SystemOrigin::Signed(voter.clone()).into(),
			last_hash.clone(),
			index,
			approve,
		)?;

		// Whitelist voter account from further DB operations.
		let voter_key = frame_system::Account::<T>::hashed_key_for(&voter);
		frame_benchmarking::benchmarking::add_to_whitelist(voter_key.into());
	}: close(SystemOrigin::Signed(voter), last_hash.clone(), index, Weight::max_value(), bytes_in_storage)
	verify {
		// The last proposal is removed.
		assert_eq!(Collective::<T, I>::proposals().len(), (p - 1) as usize);
		assert_last_event::<T, I>(Event::Disapproved(last_hash).into());
	}

	close_early_approved {
		let b in 1 .. MAX_BYTES;
		// We choose 4 as a minimum so we always trigger a vote in the voting loop (`for j in ...`)
		let m in 4 .. T::MaxMembers::get();
		let p in 1 .. T::MaxProposals::get();

		let bytes_in_storage = b + size_of::<u32>() as u32;

		// Construct `members`.
		let mut members = vec![];
		for i in 0 .. m - 1 {
			let member = account("member", i, SEED);
			members.push(member);
		}
		let caller: T::AccountId = whitelisted_caller();
		members.push(caller.clone());
		Collective::<T, I>::set_members(SystemOrigin::Root.into(), members.clone(), None, T::MaxMembers::get())?;

		// Threshold is 2 so any two ayes will approve the vote
		let threshold = 2;

		// Add previous proposals
		let mut last_hash = T::Hash::default();
		for i in 0 .. p {
			// Proposals should be different so that different proposal hashes are generated
			let proposal: T::Proposal = SystemCall::<T>::remark(vec![i as u8; b as usize]).into();
			Collective::<T, I>::propose(
				SystemOrigin::Signed(caller.clone()).into(),
				threshold,
				Box::new(proposal.clone()),
				bytes_in_storage,
			)?;
			last_hash = T::Hashing::hash_of(&proposal);
		}

		// Caller switches vote to nay on their own proposal, allowing them to be the deciding approval vote
		Collective::<T, I>::vote(
			SystemOrigin::Signed(caller.clone()).into(),
			last_hash.clone(),
			p - 1,
			false,
		)?;

		// Have almost everyone vote nay on last proposal, while keeping it from failing.
		for j in 2 .. m - 1 {
			let voter = &members[j as usize];
			let approve = false;
			Collective::<T, I>::vote(
				SystemOrigin::Signed(voter.clone()).into(),
				last_hash.clone(),
				p - 1,
				approve,
			)?;
		}

		// Member zero is the first aye
		Collective::<T, I>::vote(
			SystemOrigin::Signed(members[0].clone()).into(),
			last_hash.clone(),
			p - 1,
			true,
		)?;

		assert_eq!(Collective::<T, I>::proposals().len(), p as usize);

		// Caller switches vote to aye, which passes the vote
		let index = p - 1;
		let approve = true;
		Collective::<T, I>::vote(
			SystemOrigin::Signed(caller.clone()).into(),
			last_hash.clone(),
			index, approve,
		)?;

	}: close(SystemOrigin::Signed(caller), last_hash.clone(), index, Weight::max_value(), bytes_in_storage)
	verify {
		// The last proposal is removed.
		assert_eq!(Collective::<T, I>::proposals().len(), (p - 1) as usize);
		assert_last_event::<T, I>(Event::Executed(last_hash, Err(DispatchError::BadOrigin)).into());
	}

	close_disapproved {
		// We choose 4 as a minimum so we always trigger a vote in the voting loop (`for j in ...`)
		let m in 4 .. T::MaxMembers::get();
		let p in 1 .. T::MaxProposals::get();

		let bytes = 100;
		let bytes_in_storage = bytes + size_of::<u32>() as u32;

		// Construct `members`.
		let mut members = vec![];
		for i in 0 .. m - 1 {
			let member = account("member", i, SEED);
			members.push(member);
		}
		let caller: T::AccountId = whitelisted_caller();
		members.push(caller.clone());
		Collective::<T, I>::set_members(
			SystemOrigin::Root.into(),
			members.clone(),
			Some(caller.clone()),
			T::MaxMembers::get(),
		)?;

		// Threshold is one less than total members so that two nays will disapprove the vote
		let threshold = m - 1;

		// Add proposals
		let mut last_hash = T::Hash::default();
		for i in 0 .. p {
			// Proposals should be different so that different proposal hashes are generated
			let proposal: T::Proposal = SystemCall::<T>::remark(vec![i as u8; bytes as usize]).into();
			Collective::<T, I>::propose(
				SystemOrigin::Signed(caller.clone()).into(),
				threshold,
				Box::new(proposal.clone()),
				bytes_in_storage,
			)?;
			last_hash = T::Hashing::hash_of(&proposal);
		}

		let index = p - 1;
		// Have almost everyone vote aye on last proposal, while keeping it from passing.
		// A few abstainers will be the nay votes needed to fail the vote.
		for j in 2 .. m - 1 {
			let voter = &members[j as usize];
			let approve = true;
			Collective::<T, I>::vote(
				SystemOrigin::Signed(voter.clone()).into(),
				last_hash.clone(),
				index,
				approve,
			)?;
		}

		// caller is prime, prime votes nay
		Collective::<T, I>::vote(
			SystemOrigin::Signed(caller.clone()).into(),
			last_hash.clone(),
			index,
			false,
		)?;

		System::<T>::set_block_number(T::BlockNumber::max_value());
		assert_eq!(Collective::<T, I>::proposals().len(), p as usize);

		// Prime nay will close it as disapproved
	}: close(SystemOrigin::Signed(caller), last_hash, index, Weight::max_value(), bytes_in_storage)
	verify {
		assert_eq!(Collective::<T, I>::proposals().len(), (p - 1) as usize);
		assert_last_event::<T, I>(Event::Disapproved(last_hash).into());
	}

	close_approved {
		let b in 1 .. MAX_BYTES;
		// We choose 4 as a minimum so we always trigger a vote in the voting loop (`for j in ...`)
		let m in 4 .. T::MaxMembers::get();
		let p in 1 .. T::MaxProposals::get();

		let bytes_in_storage = b + size_of::<u32>() as u32;

		// Construct `members`.
		let mut members = vec![];
		for i in 0 .. m - 1 {
			let member = account("member", i, SEED);
			members.push(member);
		}
		let caller: T::AccountId = whitelisted_caller();
		members.push(caller.clone());
		Collective::<T, I>::set_members(
			SystemOrigin::Root.into(),
			members.clone(),
			Some(caller.clone()),
			T::MaxMembers::get(),
		)?;

		// Threshold is two, so any two ayes will pass the vote
		let threshold = 2;

		// Add proposals
		let mut last_hash = T::Hash::default();
		for i in 0 .. p {
			// Proposals should be different so that different proposal hashes are generated
			let proposal: T::Proposal = SystemCall::<T>::remark(vec![i as u8; b as usize]).into();
			Collective::<T, I>::propose(
				SystemOrigin::Signed(caller.clone()).into(),
				threshold,
				Box::new(proposal.clone()),
				bytes_in_storage,
			)?;
			last_hash = T::Hashing::hash_of(&proposal);
		}

		// The prime member votes aye, so abstentions default to aye.
		Collective::<T, _>::vote(
			SystemOrigin::Signed(caller.clone()).into(),
			last_hash.clone(),
			p - 1,
			true // Vote aye.
		)?;

		// Have almost everyone vote nay on last proposal, while keeping it from failing.
		// A few abstainers will be the aye votes needed to pass the vote.
		for j in 2 .. m - 1 {
			let voter = &members[j as usize];
			let approve = false;
			Collective::<T, I>::vote(
				SystemOrigin::Signed(voter.clone()).into(),
				last_hash.clone(),
				p - 1,
				approve
			)?;
		}

		// caller is prime, prime already votes aye by creating the proposal
		System::<T>::set_block_number(T::BlockNumber::max_value());
		assert_eq!(Collective::<T, I>::proposals().len(), p as usize);

		// Prime aye will close it as approved
	}: close(SystemOrigin::Signed(caller), last_hash, p - 1, Weight::max_value(), bytes_in_storage)
	verify {
		assert_eq!(Collective::<T, I>::proposals().len(), (p - 1) as usize);
		assert_last_event::<T, I>(Event::Executed(last_hash, Err(DispatchError::BadOrigin)).into());
	}

	disapprove_proposal {
		let p in 1 .. T::MaxProposals::get();

		let m = 3;
		let b = MAX_BYTES;
		let bytes_in_storage = b + size_of::<u32>() as u32;

		// Construct `members`.
		let mut members = vec![];
		for i in 0 .. m - 1 {
			let member = account("member", i, SEED);
			members.push(member);
		}
		let caller: T::AccountId = account("caller", 0, SEED);
		members.push(caller.clone());
		Collective::<T, I>::set_members(
			SystemOrigin::Root.into(),
			members.clone(),
			Some(caller.clone()),
			T::MaxMembers::get(),
		)?;

		// Threshold is one less than total members so that two nays will disapprove the vote
		let threshold = m - 1;

		// Add proposals
		let mut last_hash = T::Hash::default();
		for i in 0 .. p {
			// Proposals should be different so that different proposal hashes are generated
			let proposal: T::Proposal = SystemCall::<T>::remark(vec![i as u8; b as usize]).into();
			Collective::<T, I>::propose(
				SystemOrigin::Signed(caller.clone()).into(),
				threshold,
				Box::new(proposal.clone()),
				bytes_in_storage,
			)?;
			last_hash = T::Hashing::hash_of(&proposal);
		}

		System::<T>::set_block_number(T::BlockNumber::max_value());
		assert_eq!(Collective::<T, I>::proposals().len(), p as usize);

	}: _(SystemOrigin::Root, last_hash)
	verify {
		assert_eq!(Collective::<T, I>::proposals().len(), (p - 1) as usize);
		assert_last_event::<T, I>(Event::Disapproved(last_hash).into());
	}
}

impl_benchmark_test_suite!(Collective, crate::tests::new_test_ext(), crate::tests::Test);<|MERGE_RESOLUTION|>--- conflicted
+++ resolved
@@ -24,27 +24,13 @@
 use sp_std::mem::size_of;
 
 use frame_benchmarking::{
-<<<<<<< HEAD
-	benchmarks_instance_pallet,
-	account,
-	whitelisted_caller,
-	impl_benchmark_test_suite,
-};
-use frame_system::{
-	RawOrigin as SystemOrigin,
-	Call as SystemCall,
-	Pallet as System,
-};
-=======
 	account, benchmarks_instance, impl_benchmark_test_suite, whitelisted_caller,
 };
-use frame_system::RawOrigin as SystemOrigin;
+use frame_system::{Call as SystemCall, Pallet as System, RawOrigin as SystemOrigin};
 use sp_runtime::traits::Bounded;
 use sp_std::mem::size_of;
 
 use crate::Module as Collective;
-use frame_system::{Call as SystemCall, Pallet as System};
->>>>>>> 7dcc77b9
 
 const SEED: u32 = 0;
 
