// This file is part of Substrate.

// Copyright (C) 2020-2021 Parity Technologies (UK) Ltd.
// SPDX-License-Identifier: Apache-2.0

// Licensed under the Apache License, Version 2.0 (the "License");
// you may not use this file except in compliance with the License.
// You may obtain a copy of the License at
//
// 	http://www.apache.org/licenses/LICENSE-2.0
//
// Unless required by applicable law or agreed to in writing, software
// distributed under the License is distributed on an "AS IS" BASIS,
// WITHOUT WARRANTIES OR CONDITIONS OF ANY KIND, either express or implied.
// See the License for the specific language governing permissions and
// limitations under the License.

//! Staking pallet benchmarking.

use super::*;
use crate::Pallet as Collective;

use sp_runtime::traits::Bounded;
use sp_std::mem::size_of;

use frame_benchmarking::{
	account, benchmarks_instance_pallet, impl_benchmark_test_suite, whitelisted_caller,
};
use frame_system::{Call as SystemCall, Pallet as System, RawOrigin as SystemOrigin};

const SEED: u32 = 0;

const MAX_BYTES: u32 = 1_024;

fn assert_last_event<T: Config<I>, I: 'static>(generic_event: <T as Config<I>>::Event) {
	frame_system::Pallet::<T>::assert_last_event(generic_event.into());
}

benchmarks_instance_pallet! {
	set_members {
		let m in 1 .. T::MaxMembers::get();
		let n in 1 .. T::MaxMembers::get();
		let p in 1 .. T::MaxProposals::get();

		// Set old members.
		// We compute the difference of old and new members, so it should influence timing.
		let mut old_members = vec![];
		let mut last_old_member = T::AccountId::default();
		for i in 0 .. m {
			last_old_member = account("old member", i, SEED);
			old_members.push(last_old_member.clone());
		}
		let old_members_count = old_members.len() as u32;

		Collective::<T, I>::set_members(
			SystemOrigin::Root.into(),
			old_members.clone(),
			Some(last_old_member.clone()),
			T::MaxMembers::get(),
		)?;

		// Set a high threshold for proposals passing so that they stay around.
		let threshold = m.max(2);
		// Length of the proposals should be irrelevant to `set_members`.
		let length = 100;
		for i in 0 .. p {
			// Proposals should be different so that different proposal hashes are generated
<<<<<<< HEAD
			let proposal: T::Proposal = SystemCall::<T>::remark {
				remark: vec![i as u8; length]
			}.into();
			Collective::<T, _>::propose(
=======
			let proposal: T::Proposal = SystemCall::<T>::remark(vec![i as u8; length]).into();
			Collective::<T, I>::propose(
>>>>>>> 598d74bc
				SystemOrigin::Signed(last_old_member.clone()).into(),
				threshold,
				Box::new(proposal.clone()),
				MAX_BYTES,
			)?;
			let hash = T::Hashing::hash_of(&proposal);
			// Vote on the proposal to increase state relevant for `set_members`.
			// Not voting for `last_old_member` because they proposed and not voting for the first member
			// to keep the proposal from passing.
			for j in 2 .. m - 1 {
				let voter = &old_members[j as usize];
				let approve = true;
				Collective::<T, I>::vote(
					SystemOrigin::Signed(voter.clone()).into(),
					hash,
					i,
					approve,
				)?;
			}
		}

		// Construct `new_members`.
		// It should influence timing since it will sort this vector.
		let mut new_members = vec![];
		let mut last_member = T::AccountId::default();
		for i in 0 .. n {
			last_member = account("member", i, SEED);
			new_members.push(last_member.clone());
		}

	}: _(SystemOrigin::Root, new_members.clone(), Some(last_member), T::MaxMembers::get())
	verify {
		new_members.sort();
		assert_eq!(Collective::<T, I>::members(), new_members);
	}

	execute {
		let b in 1 .. MAX_BYTES;
		let m in 1 .. T::MaxMembers::get();

		let bytes_in_storage = b + size_of::<u32>() as u32;

		// Construct `members`.
		let mut members = vec![];
		for i in 0 .. m - 1 {
			let member = account("member", i, SEED);
			members.push(member);
		}

		let caller: T::AccountId = whitelisted_caller();
		members.push(caller.clone());

		Collective::<T, I>::set_members(SystemOrigin::Root.into(), members, None, T::MaxMembers::get())?;

		let proposal: T::Proposal = SystemCall::<T>::remark { remark: vec![1; b as usize] }.into();

	}: _(SystemOrigin::Signed(caller), Box::new(proposal.clone()), bytes_in_storage)
	verify {
		let proposal_hash = T::Hashing::hash_of(&proposal);
		// Note that execution fails due to mis-matched origin
		assert_last_event::<T, I>(
			Event::MemberExecuted(proposal_hash, Err(DispatchError::BadOrigin)).into()
		);
	}

	// This tests when execution would happen immediately after proposal
	propose_execute {
		let b in 1 .. MAX_BYTES;
		let m in 1 .. T::MaxMembers::get();

		let bytes_in_storage = b + size_of::<u32>() as u32;

		// Construct `members`.
		let mut members = vec![];
		for i in 0 .. m - 1 {
			let member = account("member", i, SEED);
			members.push(member);
		}

		let caller: T::AccountId = whitelisted_caller();
		members.push(caller.clone());

		Collective::<T, I>::set_members(SystemOrigin::Root.into(), members, None, T::MaxMembers::get())?;

		let proposal: T::Proposal = SystemCall::<T>::remark { remark: vec![1; b as usize] }.into();
		let threshold = 1;

	}: propose(SystemOrigin::Signed(caller), threshold, Box::new(proposal.clone()), bytes_in_storage)
	verify {
		let proposal_hash = T::Hashing::hash_of(&proposal);
		// Note that execution fails due to mis-matched origin
		assert_last_event::<T, I>(
			Event::Executed(proposal_hash, Err(DispatchError::BadOrigin)).into()
		);
	}

	// This tests when proposal is created and queued as "proposed"
	propose_proposed {
		let b in 1 .. MAX_BYTES;
		let m in 2 .. T::MaxMembers::get();
		let p in 1 .. T::MaxProposals::get();

		let bytes_in_storage = b + size_of::<u32>() as u32;

		// Construct `members`.
		let mut members = vec![];
		for i in 0 .. m - 1 {
			let member = account("member", i, SEED);
			members.push(member);
		}
		let caller: T::AccountId = whitelisted_caller();
		members.push(caller.clone());
		Collective::<T, I>::set_members(SystemOrigin::Root.into(), members, None, T::MaxMembers::get())?;

		let threshold = m;
		// Add previous proposals.
		for i in 0 .. p - 1 {
			// Proposals should be different so that different proposal hashes are generated
<<<<<<< HEAD
			let proposal: T::Proposal = SystemCall::<T>::remark { remark: vec![i as u8; b as usize] }.into();
			Collective::<T, _>::propose(
=======
			let proposal: T::Proposal = SystemCall::<T>::remark(vec![i as u8; b as usize]).into();
			Collective::<T, I>::propose(
>>>>>>> 598d74bc
				SystemOrigin::Signed(caller.clone()).into(),
				threshold,
				Box::new(proposal),
				bytes_in_storage,
			)?;
		}

		assert_eq!(Collective::<T, I>::proposals().len(), (p - 1) as usize);

		let proposal: T::Proposal = SystemCall::<T>::remark { remark: vec![p as u8; b as usize] }.into();

	}: propose(SystemOrigin::Signed(caller.clone()), threshold, Box::new(proposal.clone()), bytes_in_storage)
	verify {
		// New proposal is recorded
		assert_eq!(Collective::<T, I>::proposals().len(), p as usize);
		let proposal_hash = T::Hashing::hash_of(&proposal);
		assert_last_event::<T, I>(Event::Proposed(caller, p - 1, proposal_hash, threshold).into());
	}

	vote {
		// We choose 5 as a minimum so we always trigger a vote in the voting loop (`for j in ...`)
		let m in 5 .. T::MaxMembers::get();

		let p = T::MaxProposals::get();
		let b = MAX_BYTES;
		let bytes_in_storage = b + size_of::<u32>() as u32;

		// Construct `members`.
		let mut members = vec![];
		let proposer: T::AccountId = account("proposer", 0, SEED);
		members.push(proposer.clone());
		for i in 1 .. m - 1 {
			let member = account("member", i, SEED);
			members.push(member);
		}
		let voter: T::AccountId = account("voter", 0, SEED);
		members.push(voter.clone());
		Collective::<T, I>::set_members(SystemOrigin::Root.into(), members.clone(), None, T::MaxMembers::get())?;

		// Threshold is 1 less than the number of members so that one person can vote nay
		let threshold = m - 1;

		// Add previous proposals
		let mut last_hash = T::Hash::default();
		for i in 0 .. p {
			// Proposals should be different so that different proposal hashes are generated
<<<<<<< HEAD
			let proposal: T::Proposal = SystemCall::<T>::remark { remark: vec![i as u8; b as usize] }.into();
			Collective::<T, _>::propose(
=======
			let proposal: T::Proposal = SystemCall::<T>::remark(vec![i as u8; b as usize]).into();
			Collective::<T, I>::propose(
>>>>>>> 598d74bc
				SystemOrigin::Signed(proposer.clone()).into(),
				threshold,
				Box::new(proposal.clone()),
				bytes_in_storage,
			)?;
			last_hash = T::Hashing::hash_of(&proposal);
		}

		let index = p - 1;
		// Have almost everyone vote aye on last proposal, while keeping it from passing.
		for j in 0 .. m - 3 {
			let voter = &members[j as usize];
			let approve = true;
			Collective::<T, I>::vote(
				SystemOrigin::Signed(voter.clone()).into(),
				last_hash.clone(),
				index,
				approve,
			)?;
		}
		// Voter votes aye without resolving the vote.
		let approve = true;
		Collective::<T, I>::vote(
			SystemOrigin::Signed(voter.clone()).into(),
			last_hash.clone(),
			index,
			approve,
		)?;

		assert_eq!(Collective::<T, I>::proposals().len(), p as usize);

		// Voter switches vote to nay, but does not kill the vote, just updates + inserts
		let approve = false;

		// Whitelist voter account from further DB operations.
		let voter_key = frame_system::Account::<T>::hashed_key_for(&voter);
		frame_benchmarking::benchmarking::add_to_whitelist(voter_key.into());
	}: _(SystemOrigin::Signed(voter), last_hash.clone(), index, approve)
	verify {
		// All proposals exist and the last proposal has just been updated.
		assert_eq!(Collective::<T, I>::proposals().len(), p as usize);
		let voting = Collective::<T, I>::voting(&last_hash).ok_or("Proposal Missing")?;
		assert_eq!(voting.ayes.len(), (m - 3) as usize);
		assert_eq!(voting.nays.len(), 1);
	}

	close_early_disapproved {
		// We choose 4 as a minimum so we always trigger a vote in the voting loop (`for j in ...`)
		let m in 4 .. T::MaxMembers::get();
		let p in 1 .. T::MaxProposals::get();

		let bytes = 100;
		let bytes_in_storage = bytes + size_of::<u32>() as u32;

		// Construct `members`.
		let mut members = vec![];
		let proposer: T::AccountId = account("proposer", 0, SEED);
		members.push(proposer.clone());
		for i in 1 .. m - 1 {
			let member = account("member", i, SEED);
			members.push(member);
		}
		let voter: T::AccountId = account("voter", 0, SEED);
		members.push(voter.clone());
		Collective::<T, I>::set_members(SystemOrigin::Root.into(), members.clone(), None, T::MaxMembers::get())?;

		// Threshold is total members so that one nay will disapprove the vote
		let threshold = m;

		// Add previous proposals
		let mut last_hash = T::Hash::default();
		for i in 0 .. p {
			// Proposals should be different so that different proposal hashes are generated
<<<<<<< HEAD
			let proposal: T::Proposal = SystemCall::<T>::remark {
				remark: vec![i as u8; bytes as usize]
			}.into();
			Collective::<T, _>::propose(
=======
			let proposal: T::Proposal = SystemCall::<T>::remark(vec![i as u8; bytes as usize]).into();
			Collective::<T, I>::propose(
>>>>>>> 598d74bc
				SystemOrigin::Signed(proposer.clone()).into(),
				threshold,
				Box::new(proposal.clone()),
				bytes_in_storage,
			)?;
			last_hash = T::Hashing::hash_of(&proposal);
		}

		let index = p - 1;
		// Have most everyone vote aye on last proposal, while keeping it from passing.
		for j in 0 .. m - 2 {
			let voter = &members[j as usize];
			let approve = true;
			Collective::<T, I>::vote(
				SystemOrigin::Signed(voter.clone()).into(),
				last_hash.clone(),
				index,
				approve,
			)?;
		}
		// Voter votes aye without resolving the vote.
		let approve = true;
		Collective::<T, I>::vote(
			SystemOrigin::Signed(voter.clone()).into(),
			last_hash.clone(),
			index,
			approve,
		)?;

		assert_eq!(Collective::<T, I>::proposals().len(), p as usize);

		// Voter switches vote to nay, which kills the vote
		let approve = false;
		Collective::<T, I>::vote(
			SystemOrigin::Signed(voter.clone()).into(),
			last_hash.clone(),
			index,
			approve,
		)?;

		// Whitelist voter account from further DB operations.
		let voter_key = frame_system::Account::<T>::hashed_key_for(&voter);
		frame_benchmarking::benchmarking::add_to_whitelist(voter_key.into());
	}: close(SystemOrigin::Signed(voter), last_hash.clone(), index, Weight::max_value(), bytes_in_storage)
	verify {
		// The last proposal is removed.
		assert_eq!(Collective::<T, I>::proposals().len(), (p - 1) as usize);
		assert_last_event::<T, I>(Event::Disapproved(last_hash).into());
	}

	close_early_approved {
		let b in 1 .. MAX_BYTES;
		// We choose 4 as a minimum so we always trigger a vote in the voting loop (`for j in ...`)
		let m in 4 .. T::MaxMembers::get();
		let p in 1 .. T::MaxProposals::get();

		let bytes_in_storage = b + size_of::<u32>() as u32;

		// Construct `members`.
		let mut members = vec![];
		for i in 0 .. m - 1 {
			let member = account("member", i, SEED);
			members.push(member);
		}
		let caller: T::AccountId = whitelisted_caller();
		members.push(caller.clone());
		Collective::<T, I>::set_members(SystemOrigin::Root.into(), members.clone(), None, T::MaxMembers::get())?;

		// Threshold is 2 so any two ayes will approve the vote
		let threshold = 2;

		// Add previous proposals
		let mut last_hash = T::Hash::default();
		for i in 0 .. p {
			// Proposals should be different so that different proposal hashes are generated
<<<<<<< HEAD
			let proposal: T::Proposal = SystemCall::<T>::remark { remark: vec![i as u8; b as usize] }.into();
			Collective::<T, _>::propose(
=======
			let proposal: T::Proposal = SystemCall::<T>::remark(vec![i as u8; b as usize]).into();
			Collective::<T, I>::propose(
>>>>>>> 598d74bc
				SystemOrigin::Signed(caller.clone()).into(),
				threshold,
				Box::new(proposal.clone()),
				bytes_in_storage,
			)?;
			last_hash = T::Hashing::hash_of(&proposal);
		}

		// Caller switches vote to nay on their own proposal, allowing them to be the deciding approval vote
		Collective::<T, I>::vote(
			SystemOrigin::Signed(caller.clone()).into(),
			last_hash.clone(),
			p - 1,
			false,
		)?;

		// Have almost everyone vote nay on last proposal, while keeping it from failing.
		for j in 2 .. m - 1 {
			let voter = &members[j as usize];
			let approve = false;
			Collective::<T, I>::vote(
				SystemOrigin::Signed(voter.clone()).into(),
				last_hash.clone(),
				p - 1,
				approve,
			)?;
		}

		// Member zero is the first aye
		Collective::<T, I>::vote(
			SystemOrigin::Signed(members[0].clone()).into(),
			last_hash.clone(),
			p - 1,
			true,
		)?;

		assert_eq!(Collective::<T, I>::proposals().len(), p as usize);

		// Caller switches vote to aye, which passes the vote
		let index = p - 1;
		let approve = true;
		Collective::<T, I>::vote(
			SystemOrigin::Signed(caller.clone()).into(),
			last_hash.clone(),
			index, approve,
		)?;

	}: close(SystemOrigin::Signed(caller), last_hash.clone(), index, Weight::max_value(), bytes_in_storage)
	verify {
		// The last proposal is removed.
		assert_eq!(Collective::<T, I>::proposals().len(), (p - 1) as usize);
		assert_last_event::<T, I>(Event::Executed(last_hash, Err(DispatchError::BadOrigin)).into());
	}

	close_disapproved {
		// We choose 4 as a minimum so we always trigger a vote in the voting loop (`for j in ...`)
		let m in 4 .. T::MaxMembers::get();
		let p in 1 .. T::MaxProposals::get();

		let bytes = 100;
		let bytes_in_storage = bytes + size_of::<u32>() as u32;

		// Construct `members`.
		let mut members = vec![];
		for i in 0 .. m - 1 {
			let member = account("member", i, SEED);
			members.push(member);
		}
		let caller: T::AccountId = whitelisted_caller();
		members.push(caller.clone());
		Collective::<T, I>::set_members(
			SystemOrigin::Root.into(),
			members.clone(),
			Some(caller.clone()),
			T::MaxMembers::get(),
		)?;

		// Threshold is one less than total members so that two nays will disapprove the vote
		let threshold = m - 1;

		// Add proposals
		let mut last_hash = T::Hash::default();
		for i in 0 .. p {
			// Proposals should be different so that different proposal hashes are generated
<<<<<<< HEAD
			let proposal: T::Proposal = SystemCall::<T>::remark {
				remark: vec![i as u8; bytes as usize]
			}.into();
			Collective::<T, _>::propose(
=======
			let proposal: T::Proposal = SystemCall::<T>::remark(vec![i as u8; bytes as usize]).into();
			Collective::<T, I>::propose(
>>>>>>> 598d74bc
				SystemOrigin::Signed(caller.clone()).into(),
				threshold,
				Box::new(proposal.clone()),
				bytes_in_storage,
			)?;
			last_hash = T::Hashing::hash_of(&proposal);
		}

		let index = p - 1;
		// Have almost everyone vote aye on last proposal, while keeping it from passing.
		// A few abstainers will be the nay votes needed to fail the vote.
		for j in 2 .. m - 1 {
			let voter = &members[j as usize];
			let approve = true;
			Collective::<T, I>::vote(
				SystemOrigin::Signed(voter.clone()).into(),
				last_hash.clone(),
				index,
				approve,
			)?;
		}

		// caller is prime, prime votes nay
		Collective::<T, I>::vote(
			SystemOrigin::Signed(caller.clone()).into(),
			last_hash.clone(),
			index,
			false,
		)?;

		System::<T>::set_block_number(T::BlockNumber::max_value());
		assert_eq!(Collective::<T, I>::proposals().len(), p as usize);

		// Prime nay will close it as disapproved
	}: close(SystemOrigin::Signed(caller), last_hash, index, Weight::max_value(), bytes_in_storage)
	verify {
		assert_eq!(Collective::<T, I>::proposals().len(), (p - 1) as usize);
		assert_last_event::<T, I>(Event::Disapproved(last_hash).into());
	}

	close_approved {
		let b in 1 .. MAX_BYTES;
		// We choose 4 as a minimum so we always trigger a vote in the voting loop (`for j in ...`)
		let m in 4 .. T::MaxMembers::get();
		let p in 1 .. T::MaxProposals::get();

		let bytes_in_storage = b + size_of::<u32>() as u32;

		// Construct `members`.
		let mut members = vec![];
		for i in 0 .. m - 1 {
			let member = account("member", i, SEED);
			members.push(member);
		}
		let caller: T::AccountId = whitelisted_caller();
		members.push(caller.clone());
		Collective::<T, I>::set_members(
			SystemOrigin::Root.into(),
			members.clone(),
			Some(caller.clone()),
			T::MaxMembers::get(),
		)?;

		// Threshold is two, so any two ayes will pass the vote
		let threshold = 2;

		// Add proposals
		let mut last_hash = T::Hash::default();
		for i in 0 .. p {
			// Proposals should be different so that different proposal hashes are generated
<<<<<<< HEAD
			let proposal: T::Proposal = SystemCall::<T>::remark { remark: vec![i as u8; b as usize] }.into();
			Collective::<T, _>::propose(
=======
			let proposal: T::Proposal = SystemCall::<T>::remark(vec![i as u8; b as usize]).into();
			Collective::<T, I>::propose(
>>>>>>> 598d74bc
				SystemOrigin::Signed(caller.clone()).into(),
				threshold,
				Box::new(proposal.clone()),
				bytes_in_storage,
			)?;
			last_hash = T::Hashing::hash_of(&proposal);
		}

		// The prime member votes aye, so abstentions default to aye.
		Collective::<T, _>::vote(
			SystemOrigin::Signed(caller.clone()).into(),
			last_hash.clone(),
			p - 1,
			true // Vote aye.
		)?;

		// Have almost everyone vote nay on last proposal, while keeping it from failing.
		// A few abstainers will be the aye votes needed to pass the vote.
		for j in 2 .. m - 1 {
			let voter = &members[j as usize];
			let approve = false;
			Collective::<T, I>::vote(
				SystemOrigin::Signed(voter.clone()).into(),
				last_hash.clone(),
				p - 1,
				approve
			)?;
		}

		// caller is prime, prime already votes aye by creating the proposal
		System::<T>::set_block_number(T::BlockNumber::max_value());
		assert_eq!(Collective::<T, I>::proposals().len(), p as usize);

		// Prime aye will close it as approved
	}: close(SystemOrigin::Signed(caller), last_hash, p - 1, Weight::max_value(), bytes_in_storage)
	verify {
		assert_eq!(Collective::<T, I>::proposals().len(), (p - 1) as usize);
		assert_last_event::<T, I>(Event::Executed(last_hash, Err(DispatchError::BadOrigin)).into());
	}

	disapprove_proposal {
		let p in 1 .. T::MaxProposals::get();

		let m = 3;
		let b = MAX_BYTES;
		let bytes_in_storage = b + size_of::<u32>() as u32;

		// Construct `members`.
		let mut members = vec![];
		for i in 0 .. m - 1 {
			let member = account("member", i, SEED);
			members.push(member);
		}
		let caller: T::AccountId = account("caller", 0, SEED);
		members.push(caller.clone());
		Collective::<T, I>::set_members(
			SystemOrigin::Root.into(),
			members.clone(),
			Some(caller.clone()),
			T::MaxMembers::get(),
		)?;

		// Threshold is one less than total members so that two nays will disapprove the vote
		let threshold = m - 1;

		// Add proposals
		let mut last_hash = T::Hash::default();
		for i in 0 .. p {
			// Proposals should be different so that different proposal hashes are generated
<<<<<<< HEAD
			let proposal: T::Proposal = SystemCall::<T>::remark { remark: vec![i as u8; b as usize] }.into();
			Collective::<T, _>::propose(
=======
			let proposal: T::Proposal = SystemCall::<T>::remark(vec![i as u8; b as usize]).into();
			Collective::<T, I>::propose(
>>>>>>> 598d74bc
				SystemOrigin::Signed(caller.clone()).into(),
				threshold,
				Box::new(proposal.clone()),
				bytes_in_storage,
			)?;
			last_hash = T::Hashing::hash_of(&proposal);
		}

		System::<T>::set_block_number(T::BlockNumber::max_value());
		assert_eq!(Collective::<T, I>::proposals().len(), p as usize);

	}: _(SystemOrigin::Root, last_hash)
	verify {
		assert_eq!(Collective::<T, I>::proposals().len(), (p - 1) as usize);
		assert_last_event::<T, I>(Event::Disapproved(last_hash).into());
	}
}

impl_benchmark_test_suite!(Collective, crate::tests::new_test_ext(), crate::tests::Test);<|MERGE_RESOLUTION|>--- conflicted
+++ resolved
@@ -65,15 +65,10 @@
 		let length = 100;
 		for i in 0 .. p {
 			// Proposals should be different so that different proposal hashes are generated
-<<<<<<< HEAD
 			let proposal: T::Proposal = SystemCall::<T>::remark {
 				remark: vec![i as u8; length]
 			}.into();
-			Collective::<T, _>::propose(
-=======
-			let proposal: T::Proposal = SystemCall::<T>::remark(vec![i as u8; length]).into();
-			Collective::<T, I>::propose(
->>>>>>> 598d74bc
+			Collective::<T, I>::propose(
 				SystemOrigin::Signed(last_old_member.clone()).into(),
 				threshold,
 				Box::new(proposal.clone()),
@@ -192,13 +187,8 @@
 		// Add previous proposals.
 		for i in 0 .. p - 1 {
 			// Proposals should be different so that different proposal hashes are generated
-<<<<<<< HEAD
 			let proposal: T::Proposal = SystemCall::<T>::remark { remark: vec![i as u8; b as usize] }.into();
-			Collective::<T, _>::propose(
-=======
-			let proposal: T::Proposal = SystemCall::<T>::remark(vec![i as u8; b as usize]).into();
-			Collective::<T, I>::propose(
->>>>>>> 598d74bc
+			Collective::<T, I>::propose(
 				SystemOrigin::Signed(caller.clone()).into(),
 				threshold,
 				Box::new(proposal),
@@ -245,13 +235,8 @@
 		let mut last_hash = T::Hash::default();
 		for i in 0 .. p {
 			// Proposals should be different so that different proposal hashes are generated
-<<<<<<< HEAD
 			let proposal: T::Proposal = SystemCall::<T>::remark { remark: vec![i as u8; b as usize] }.into();
-			Collective::<T, _>::propose(
-=======
-			let proposal: T::Proposal = SystemCall::<T>::remark(vec![i as u8; b as usize]).into();
-			Collective::<T, I>::propose(
->>>>>>> 598d74bc
+			Collective::<T, I>::propose(
 				SystemOrigin::Signed(proposer.clone()).into(),
 				threshold,
 				Box::new(proposal.clone()),
@@ -325,15 +310,10 @@
 		let mut last_hash = T::Hash::default();
 		for i in 0 .. p {
 			// Proposals should be different so that different proposal hashes are generated
-<<<<<<< HEAD
 			let proposal: T::Proposal = SystemCall::<T>::remark {
 				remark: vec![i as u8; bytes as usize]
 			}.into();
-			Collective::<T, _>::propose(
-=======
-			let proposal: T::Proposal = SystemCall::<T>::remark(vec![i as u8; bytes as usize]).into();
-			Collective::<T, I>::propose(
->>>>>>> 598d74bc
+			Collective::<T, I>::propose(
 				SystemOrigin::Signed(proposer.clone()).into(),
 				threshold,
 				Box::new(proposal.clone()),
@@ -409,13 +389,8 @@
 		let mut last_hash = T::Hash::default();
 		for i in 0 .. p {
 			// Proposals should be different so that different proposal hashes are generated
-<<<<<<< HEAD
 			let proposal: T::Proposal = SystemCall::<T>::remark { remark: vec![i as u8; b as usize] }.into();
-			Collective::<T, _>::propose(
-=======
-			let proposal: T::Proposal = SystemCall::<T>::remark(vec![i as u8; b as usize]).into();
-			Collective::<T, I>::propose(
->>>>>>> 598d74bc
+			Collective::<T, I>::propose(
 				SystemOrigin::Signed(caller.clone()).into(),
 				threshold,
 				Box::new(proposal.clone()),
@@ -500,15 +475,10 @@
 		let mut last_hash = T::Hash::default();
 		for i in 0 .. p {
 			// Proposals should be different so that different proposal hashes are generated
-<<<<<<< HEAD
 			let proposal: T::Proposal = SystemCall::<T>::remark {
 				remark: vec![i as u8; bytes as usize]
 			}.into();
-			Collective::<T, _>::propose(
-=======
-			let proposal: T::Proposal = SystemCall::<T>::remark(vec![i as u8; bytes as usize]).into();
-			Collective::<T, I>::propose(
->>>>>>> 598d74bc
+			Collective::<T, I>::propose(
 				SystemOrigin::Signed(caller.clone()).into(),
 				threshold,
 				Box::new(proposal.clone()),
@@ -579,13 +549,8 @@
 		let mut last_hash = T::Hash::default();
 		for i in 0 .. p {
 			// Proposals should be different so that different proposal hashes are generated
-<<<<<<< HEAD
 			let proposal: T::Proposal = SystemCall::<T>::remark { remark: vec![i as u8; b as usize] }.into();
-			Collective::<T, _>::propose(
-=======
-			let proposal: T::Proposal = SystemCall::<T>::remark(vec![i as u8; b as usize]).into();
-			Collective::<T, I>::propose(
->>>>>>> 598d74bc
+			Collective::<T, I>::propose(
 				SystemOrigin::Signed(caller.clone()).into(),
 				threshold,
 				Box::new(proposal.clone()),
@@ -655,13 +620,8 @@
 		let mut last_hash = T::Hash::default();
 		for i in 0 .. p {
 			// Proposals should be different so that different proposal hashes are generated
-<<<<<<< HEAD
 			let proposal: T::Proposal = SystemCall::<T>::remark { remark: vec![i as u8; b as usize] }.into();
-			Collective::<T, _>::propose(
-=======
-			let proposal: T::Proposal = SystemCall::<T>::remark(vec![i as u8; b as usize]).into();
-			Collective::<T, I>::propose(
->>>>>>> 598d74bc
+			Collective::<T, I>::propose(
 				SystemOrigin::Signed(caller.clone()).into(),
 				threshold,
 				Box::new(proposal.clone()),
