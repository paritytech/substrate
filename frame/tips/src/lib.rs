--- conflicted
+++ resolved
@@ -332,13 +332,8 @@
 		pub fn tip_new(
 			origin: OriginFor<T>,
 			reason: Vec<u8>,
-<<<<<<< HEAD
 			who: <T::Lookup as StaticLookup>::Source,
 			#[pallet::compact] tip_value: BalanceOf<T>,
-=======
-			who: T::AccountId,
-			#[pallet::compact] tip_value: BalanceOf<T, I>,
->>>>>>> 279593d8
 		) -> DispatchResult {
 			let tipper = ensure_signed(origin)?;
 			let who = T::Lookup::lookup(who)?;
