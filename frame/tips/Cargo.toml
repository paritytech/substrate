[package]
name = "pallet-tips"
version = "4.0.0-dev"
authors = ["Parity Technologies <admin@parity.io>"]
edition = "2018"
license = "Apache-2.0"
homepage = "https://substrate.dev"
repository = "https://github.com/paritytech/substrate/"
description = "FRAME pallet to manage tips"
readme = "README.md"

[package.metadata.docs.rs]
targets = ["x86_64-unknown-linux-gnu"]

[dependencies]
codec = { package = "parity-scale-codec", version = "2.0.0", default-features = false, features = ["derive"] }
<<<<<<< HEAD
scale-info = { version = "1.0", default-features = false, features = ["derive"] }
sp-std = { version = "4.0.0-dev", default-features = false, path = "../../primitives/std" }
=======
log = { version = "0.4.0", default-features = false }
serde = { version = "1.0.126", features = ["derive"], optional = true }

sp-core = { version = "4.0.0-dev", default-features = false, path = "../../primitives/core" }
sp-io = { version = "4.0.0-dev", default-features = false, path = "../../primitives/io" }
>>>>>>> 598d74bc
sp-runtime = { version = "4.0.0-dev", default-features = false, path = "../../primitives/runtime" }
sp-std = { version = "4.0.0-dev", default-features = false, path = "../../primitives/std" }

frame-support = { version = "4.0.0-dev", default-features = false, path = "../support" }
frame-system = { version = "4.0.0-dev", default-features = false, path = "../system" }
pallet-treasury = { version = "4.0.0-dev", default-features = false, path = "../treasury" }

frame-benchmarking = { version = "4.0.0-dev", default-features = false, path = "../benchmarking", optional = true }

[dev-dependencies]
sp-storage = { version = "4.0.0-dev", path = "../../primitives/storage" }
pallet-balances = { version = "4.0.0-dev", path = "../balances" }

[features]
default = ["std"]
std = [
	"codec/std",
<<<<<<< HEAD
	"scale-info/std",
	"sp-std/std",
=======
	"log/std",
	"serde",

	"sp-core/std",
	"sp-io/std",
>>>>>>> 598d74bc
	"sp-runtime/std",
	"sp-std/std",
	"frame-support/std",
	"frame-system/std",
	"pallet-treasury/std",
]
runtime-benchmarks = [
	"frame-benchmarking",
	"frame-support/runtime-benchmarks",
	"frame-system/runtime-benchmarks",
]
try-runtime = ["frame-support/try-runtime"]<|MERGE_RESOLUTION|>--- conflicted
+++ resolved
@@ -14,16 +14,12 @@
 
 [dependencies]
 codec = { package = "parity-scale-codec", version = "2.0.0", default-features = false, features = ["derive"] }
-<<<<<<< HEAD
+log = { version = "0.4.0", default-features = false }
 scale-info = { version = "1.0", default-features = false, features = ["derive"] }
-sp-std = { version = "4.0.0-dev", default-features = false, path = "../../primitives/std" }
-=======
-log = { version = "0.4.0", default-features = false }
 serde = { version = "1.0.126", features = ["derive"], optional = true }
 
 sp-core = { version = "4.0.0-dev", default-features = false, path = "../../primitives/core" }
 sp-io = { version = "4.0.0-dev", default-features = false, path = "../../primitives/io" }
->>>>>>> 598d74bc
 sp-runtime = { version = "4.0.0-dev", default-features = false, path = "../../primitives/runtime" }
 sp-std = { version = "4.0.0-dev", default-features = false, path = "../../primitives/std" }
 
@@ -41,16 +37,12 @@
 default = ["std"]
 std = [
 	"codec/std",
-<<<<<<< HEAD
+	"log/std",
 	"scale-info/std",
-	"sp-std/std",
-=======
-	"log/std",
 	"serde",
 
 	"sp-core/std",
 	"sp-io/std",
->>>>>>> 598d74bc
 	"sp-runtime/std",
 	"sp-std/std",
 	"frame-support/std",
