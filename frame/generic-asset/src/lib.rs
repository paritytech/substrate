// Copyright 2019
//     by  Centrality Investments Ltd.
//     and Parity Technologies (UK) Ltd.
// This file is part of Substrate.

// Substrate is free software: you can redistribute it and/or modify
// it under the terms of the GNU General Public License as published by
// the Free Software Foundation, either version 3 of the License, or
// (at your option) any later version.

// Substrate is distributed in the hope that it will be useful,
// but WITHOUT ANY WARRANTY; without even the implied warranty of
// MERCHANTABILITY or FITNESS FOR A PARTICULAR PURPOSE.  See the
// GNU General Public License for more details.

// You should have received a copy of the GNU General Public License
// along with Substrate.  If not, see <http://www.gnu.org/licenses/>.

//! # Generic Asset Module
//!
//! The Generic Asset module provides functionality for handling accounts and asset balances.
//!
//! ## Overview
//!
//! The Generic Asset module provides functions for:
//!
//! - Creating a new kind of asset.
//! - Setting permissions of an asset.
//! - Getting and setting free balances.
//! - Retrieving total, reserved and unreserved balances.
//! - Repatriating a reserved balance to a beneficiary account.
//! - Transferring a balance between accounts (when not reserved).
//! - Slashing an account balance.
//! - Managing total issuance.
//! - Setting and managing locks.
//!
//! ### Terminology
//!
//! - **Staking Asset:** The asset for staking, to participate as Validators in the network.
//! - **Spending Asset:** The asset for payment, such as paying transfer fees, gas fees, etc.
//! - **Permissions:** A set of rules for a kind of asset, defining the allowed operations to the asset, and which
//! accounts are allowed to possess it.
//! - **Total Issuance:** The total number of units in existence in a system.
//! - **Free Balance:** The portion of a balance that is not reserved. The free balance is the only balance that matters
//! for most operations. When this balance falls below the existential deposit, most functionality of the account is
//! removed. When both it and the reserved balance are deleted, then the account is said to be dead.
//! - **Reserved Balance:** Reserved balance still belongs to the account holder, but is suspended. Reserved balance
//! can still be slashed, but only after all the free balance has been slashed. If the reserved balance falls below the
//! existential deposit then it and any related functionality will be deleted. When both it and the free balance are
//! deleted, then the account is said to be dead.
//! - **Imbalance:** A condition when some assets were credited or debited without equal and opposite accounting
//! (i.e. a difference between total issuance and account balances). Functions that result in an imbalance will
//! return an object of the `Imbalance` trait that can be managed within your runtime logic. (If an imbalance is
//! simply dropped, it should automatically maintain any book-keeping such as total issuance.)
//! - **Lock:** A freeze on a specified amount of an account's free balance until a specified block number. Multiple
//! locks always operate over the same funds, so they "overlay" rather than "stack".
//!
//! ### Implementations
//!
//! The Generic Asset module provides `AssetCurrency`, which implements the following traits. If these traits provide
//! the functionality that you need, you can avoid coupling with the Generic Asset module.
//!
//! - `Currency`: Functions for dealing with a fungible assets system.
//! - `ReservableCurrency`: Functions for dealing with assets that can be reserved from an account.
//! - `LockableCurrency`: Functions for dealing with accounts that allow liquidity restrictions.
//! - `Imbalance`: Functions for handling imbalances between total issuance in the system and account balances.
//! Must be used when a function creates new assets (e.g. a reward) or destroys some assets (e.g. a system fee).
//!
//! The Generic Asset module provides two types of `AssetCurrency` as follows.
//!
//! - `StakingAssetCurrency`: Currency for staking.
//! - `SpendingAssetCurrency`: Currency for payments such as transfer fee, gas fee.
//!
//! ## Interface
//!
//! ### Dispatchable Functions
//!
//! - `create`: Create a new kind of asset.
//! - `transfer`: Transfer some liquid free balance to another account.
//! - `update_permission`: Updates permission for a given `asset_id` and an account. The origin of this call
//! must have update permissions.
//! - `mint`: Mint an asset, increases its total issuance. The origin of this call must have mint permissions.
//! - `burn`: Burn an asset, decreases its total issuance. The origin of this call must have burn permissions.
//! - `create_reserved`: Create a new kind of reserved asset. The origin of this call must be root.
//!
//! ### Public Functions
//!
//! - `total_balance`: Get an account's total balance of an asset kind.
//! - `free_balance`: Get an account's free balance of an asset kind.
//! - `reserved_balance`: Get an account's reserved balance of an asset kind.
//! - `create_asset`: Creates an asset.
//! - `make_transfer`: Transfer some liquid free balance from one account to another.
//! This will not emit the `Transferred` event.
//! - `make_transfer_with_event`: Transfer some liquid free balance from one account to another.
//! This will emit the `Transferred` event.
//! - `reserve`: Moves an amount from free balance to reserved balance.
//! - `unreserve`: Move up to an amount from reserved balance to free balance. This function cannot fail.
//! - `slash`: Deduct up to an amount from the combined balance of `who`, preferring to deduct from the
//!	free balance. This function cannot fail.
//! - `reward`: Add up to an amount to the free balance of an account.
//! - `slash_reserved`: Deduct up to an amount from reserved balance of an account. This function cannot fail.
//! - `repatriate_reserved`: Move up to an amount from reserved balance of an account to free balance of another
//! account.
//! - `check_permission`: Check permission to perform burn, mint or update.
//! - `ensure_can_withdraw`: Check if the account is able to make a withdrawal of the given amount
//!	for the given reason.
//!
//! ### Usage
//!
//! The following examples show how to use the Generic Asset module in your custom module.
//!
//! ### Examples from the PRML
//!
//! The Fees module uses the `Currency` trait to handle fee charge/refund, and its types inherit from `Currency`:
//!
//! ```
//! use support::{
//! 	dispatch,
//! 	traits::{Currency, ExistenceRequirement, WithdrawReason},
//! };
//! # pub trait Trait: system::Trait {
//! # 	type Currency: Currency<Self::AccountId>;
//! # }
//! type AssetOf<T> = <<T as Trait>::Currency as Currency<<T as system::Trait>::AccountId>>::Balance;
//!
//! fn charge_fee<T: Trait>(transactor: &T::AccountId, amount: AssetOf<T>) -> dispatch::Result {
//! 	// ...
//! 	T::Currency::withdraw(
//! 		transactor,
//! 		amount,
//! 		WithdrawReason::TransactionPayment.into(),
//! 		ExistenceRequirement::KeepAlive,
//! 	)?;
//! 	// ...
//! 	Ok(())
//! }
//!
//! fn refund_fee<T: Trait>(transactor: &T::AccountId, amount: AssetOf<T>) -> dispatch::Result {
//! 	// ...
//! 	T::Currency::deposit_into_existing(transactor, amount)?;
//! 	// ...
//! 	Ok(())
//! }
//!
//! # fn main() {}
//! ```
//!
//! ## Genesis config
//!
//! The Generic Asset module depends on the [`GenesisConfig`](./struct.GenesisConfig.html).

#![cfg_attr(not(feature = "std"), no_std)]

use codec::{Decode, Encode, HasCompact, Input, Output, Error};

use sp_runtime::RuntimeDebug;
use sp_runtime::traits::{
	CheckedAdd, CheckedSub, MaybeSerializeDeserialize, Member, One, Saturating, SimpleArithmetic,
	Zero, Bounded,
};

<<<<<<< HEAD
use rstd::prelude::*;
use rstd::{cmp, result, fmt::Debug};
=======
use sp_std::prelude::*;
use sp_std::{cmp, result, fmt::Debug};
use support::dispatch::Result;
>>>>>>> 90a82ecd
use support::{
	decl_event, decl_module, decl_storage, ensure, dispatch,
	traits::{
		Currency, ExistenceRequirement, Imbalance, LockIdentifier, LockableCurrency, ReservableCurrency,
		SignedImbalance, UpdateBalanceOutcome, WithdrawReason, WithdrawReasons, TryDrop,
	},
	Parameter, StorageMap,
};
use system::{ensure_signed, ensure_root};

mod mock;
mod tests;

pub use self::imbalances::{NegativeImbalance, PositiveImbalance};

pub trait Trait: system::Trait {
	type Balance: Parameter
		+ Member
		+ SimpleArithmetic
		+ Default
		+ Copy
		+ MaybeSerializeDeserialize
		+ Debug;
	type AssetId: Parameter + Member + SimpleArithmetic + Default + Copy;
	type Event: From<Event<Self>> + Into<<Self as system::Trait>::Event>;
}

pub trait Subtrait: system::Trait {
	type Balance: Parameter
		+ Member
		+ SimpleArithmetic
		+ Default
		+ Copy
		+ MaybeSerializeDeserialize
		+ Debug;
	type AssetId: Parameter + Member + SimpleArithmetic + Default + Copy;
}

impl<T: Trait> Subtrait for T {
	type Balance = T::Balance;
	type AssetId = T::AssetId;
}

/// Asset creation options.
#[derive(Clone, Encode, Decode, PartialEq, Eq, RuntimeDebug)]
pub struct AssetOptions<Balance: HasCompact, AccountId> {
	/// Initial issuance of this asset. All deposit to the creater of the asset.
	#[codec(compact)]
	pub initial_issuance: Balance,
	/// Which accounts are allowed to possess this asset.
	pub permissions: PermissionLatest<AccountId>,
}

/// Owner of an asset.
#[derive(Clone, Encode, Decode, PartialEq, Eq, RuntimeDebug)]
pub enum Owner<AccountId> {
	/// No owner.
	None,
	/// Owned by an AccountId
	Address(AccountId),
}

impl<AccountId> Default for Owner<AccountId> {
	fn default() -> Self {
		Owner::None
	}
}

/// Asset permissions
#[derive(Clone, Encode, Decode, PartialEq, Eq, RuntimeDebug)]
pub struct PermissionsV1<AccountId> {
	/// Who have permission to update asset permission
	pub update: Owner<AccountId>,
	/// Who have permission to mint new asset
	pub mint: Owner<AccountId>,
	/// Who have permission to burn asset
	pub burn: Owner<AccountId>,
}

#[derive(Clone, Encode, Decode, PartialEq, Eq, RuntimeDebug)]
#[repr(u8)]
enum PermissionVersionNumber {
	V1 = 0,
}

/// Versioned asset permission
#[derive(Clone, PartialEq, Eq, RuntimeDebug)]
pub enum PermissionVersions<AccountId> {
	V1(PermissionsV1<AccountId>),
}

/// Asset permission types
pub enum PermissionType {
	/// Permission to burn asset permission
	Burn,
	/// Permission to mint new asset
	Mint,
	/// Permission to update asset
	Update,
}

/// Alias to latest asset permissions
pub type PermissionLatest<AccountId> = PermissionsV1<AccountId>;

impl<AccountId> Default for PermissionVersions<AccountId> {
	fn default() -> Self {
		PermissionVersions::V1(Default::default())
	}
}

impl<AccountId: Encode> Encode for PermissionVersions<AccountId> {
	fn encode_to<T: Output>(&self, dest: &mut T) {
		match self {
			PermissionVersions::V1(payload) => {
				dest.push(&PermissionVersionNumber::V1);
				dest.push(payload);
			},
		}
	}
}

impl<AccountId: Encode> codec::EncodeLike for PermissionVersions<AccountId> {}

impl<AccountId: Decode> Decode for PermissionVersions<AccountId> {
	fn decode<I: Input>(input: &mut I) -> core::result::Result<Self, Error> {
		let version = PermissionVersionNumber::decode(input)?;
		Ok(
			match version {
				PermissionVersionNumber::V1 => PermissionVersions::V1(Decode::decode(input)?)
			}
		)
	}
}

impl<AccountId> Default for PermissionsV1<AccountId> {
	fn default() -> Self {
		PermissionsV1 {
			update: Owner::None,
			mint: Owner::None,
			burn: Owner::None,
		}
	}
}

impl<AccountId> Into<PermissionLatest<AccountId>> for PermissionVersions<AccountId> {
	fn into(self) -> PermissionLatest<AccountId> {
		match self {
			PermissionVersions::V1(v1) => v1,
		}
	}
}

/// Converts the latest permission to other version.
impl<AccountId> Into<PermissionVersions<AccountId>> for PermissionLatest<AccountId> {
	fn into(self) -> PermissionVersions<AccountId> {
		PermissionVersions::V1(self)
	}
}

decl_module! {
	pub struct Module<T: Trait> for enum Call where origin: T::Origin {
		fn deposit_event() = default;

		/// Create a new kind of asset.
		fn create(origin, options: AssetOptions<T::Balance, T::AccountId>) -> dispatch::Result {
			let origin = ensure_signed(origin)?;
			let id = Self::next_asset_id();

			let permissions: PermissionVersions<T::AccountId> = options.permissions.clone().into();

			// The last available id serves as the overflow mark and won't be used.
			let next_id = id.checked_add(&One::one()).ok_or_else(|| "No new assets id available.")?;

			<NextAssetId<T>>::put(next_id);
			<TotalIssuance<T>>::insert(id, &options.initial_issuance);
			<FreeBalance<T>>::insert(&id, &origin, &options.initial_issuance);
			<Permissions<T>>::insert(&id, permissions);

			Self::deposit_event(RawEvent::Created(id, origin, options));

			Ok(())
		}

		/// Transfer some liquid free balance to another account.
		pub fn transfer(origin, #[compact] asset_id: T::AssetId, to: T::AccountId, #[compact] amount: T::Balance) {
			let origin = ensure_signed(origin)?;
			ensure!(!amount.is_zero(), "cannot transfer zero amount");
			Self::make_transfer_with_event(&asset_id, &origin, &to, amount)?;
		}

		/// Updates permission for a given `asset_id` and an account.
		///
		/// The `origin` must have `update` permission.
		fn update_permission(
			origin,
			#[compact] asset_id: T::AssetId,
			new_permission: PermissionLatest<T::AccountId>
		) -> dispatch::Result {
			let origin = ensure_signed(origin)?;

			let permissions: PermissionVersions<T::AccountId> = new_permission.into();

			if Self::check_permission(&asset_id, &origin, &PermissionType::Update) {
				<Permissions<T>>::insert(asset_id, &permissions);

				Self::deposit_event(RawEvent::PermissionUpdated(asset_id, permissions.into()));

				Ok(())
			} else {
				Err("Origin does not have enough permission to update permissions.")
			}
		}

		/// Mints an asset, increases its total issuance.
		/// The origin must have `mint` permissions.
		fn mint(origin, #[compact] asset_id: T::AssetId, to: T::AccountId, amount: T::Balance)
			-> dispatch::Result
		{
			let origin = ensure_signed(origin)?;
			if Self::check_permission(&asset_id, &origin, &PermissionType::Mint) {
				let original_free_balance = Self::free_balance(&asset_id, &to);
				let current_total_issuance = <TotalIssuance<T>>::get(asset_id);
				let new_total_issuance = current_total_issuance.checked_add(&amount)
					.ok_or_else(|| "total_issuance got overflow after minting.")?;
				let value = original_free_balance.checked_add(&amount)
					.ok_or_else(|| "free balance got overflow after minting.")?;

				<TotalIssuance<T>>::insert(asset_id, new_total_issuance);
				Self::set_free_balance(&asset_id, &to, value);

				Self::deposit_event(RawEvent::Minted(asset_id, to, amount));

				Ok(())
			} else {
				Err("The origin does not have permission to mint an asset.")
			}
		}

		/// Burns an asset, decreases its total issuance.
		///
		/// The `origin` must have `burn` permissions.
		fn burn(origin, #[compact] asset_id: T::AssetId, to: T::AccountId, amount: T::Balance)
			-> dispatch::Result
		{
			let origin = ensure_signed(origin)?;

			if Self::check_permission(&asset_id, &origin, &PermissionType::Burn) {
				let original_free_balance = Self::free_balance(&asset_id, &to);

				let current_total_issuance = <TotalIssuance<T>>::get(asset_id);
				let new_total_issuance = current_total_issuance.checked_sub(&amount)
					.ok_or_else(|| "total_issuance got underflow after burning")?;
				let value = original_free_balance.checked_sub(&amount)
					.ok_or_else(|| "free_balance got underflow after burning")?;

				<TotalIssuance<T>>::insert(asset_id, new_total_issuance);

				Self::set_free_balance(&asset_id, &to, value);

				Self::deposit_event(RawEvent::Burned(asset_id, to, amount));

				Ok(())
			} else {
				Err("The origin does not have permission to burn an asset.")
			}
		}

		/// Can be used to create reserved tokens.
		/// Requires Root call.
		fn create_reserved(
			origin,
			asset_id: T::AssetId,
			options: AssetOptions<T::Balance, T::AccountId>
		) -> dispatch::Result {
			ensure_root(origin)?;
			Self::create_asset(Some(asset_id), None, options)
		}
	}
}

#[derive(Encode, Decode, Clone, PartialEq, Eq, RuntimeDebug)]
pub struct BalanceLock<Balance, BlockNumber> {
	pub id: LockIdentifier,
	pub amount: Balance,
	pub until: BlockNumber,
	pub reasons: WithdrawReasons,
}

decl_storage! {
	trait Store for Module<T: Trait> as GenericAsset {
		/// Total issuance of a given asset.
		pub TotalIssuance get(fn total_issuance) build(|config: &GenesisConfig<T>| {
			let issuance = config.initial_balance * (config.endowed_accounts.len() as u32).into();
			config.assets.iter().map(|id| (id.clone(), issuance)).collect::<Vec<_>>()
		}): map T::AssetId => T::Balance;

		/// The free balance of a given asset under an account.
		pub FreeBalance: double_map T::AssetId, twox_128(T::AccountId) => T::Balance;

		/// The reserved balance of a given asset under an account.
		pub ReservedBalance: double_map T::AssetId, twox_128(T::AccountId) => T::Balance;

		/// Next available ID for user-created asset.
		pub NextAssetId get(fn next_asset_id) config(): T::AssetId;

		/// Permission options for a given asset.
		pub Permissions get(fn get_permission): map T::AssetId => PermissionVersions<T::AccountId>;

		/// Any liquidity locks on some account balances.
		pub Locks get(fn locks): map T::AccountId => Vec<BalanceLock<T::Balance, T::BlockNumber>>;

		/// The identity of the asset which is the one that is designated for the chain's staking system.
		pub StakingAssetId get(fn staking_asset_id) config(): T::AssetId;

		/// The identity of the asset which is the one that is designated for paying the chain's transaction fee.
		pub SpendingAssetId get(fn spending_asset_id) config(): T::AssetId;
	}
	add_extra_genesis {
		config(assets): Vec<T::AssetId>;
		config(initial_balance): T::Balance;
		config(endowed_accounts): Vec<T::AccountId>;

		build(|config: &GenesisConfig<T>| {
			config.assets.iter().for_each(|asset_id| {
				config.endowed_accounts.iter().for_each(|account_id| {
					<FreeBalance<T>>::insert(asset_id, account_id, &config.initial_balance);
				});
			});
		});
	}
}

decl_event!(
	pub enum Event<T> where
		<T as system::Trait>::AccountId,
		<T as Trait>::Balance,
		<T as Trait>::AssetId,
		AssetOptions = AssetOptions<<T as Trait>::Balance, <T as system::Trait>::AccountId>
	{
		/// Asset created (asset_id, creator, asset_options).
		Created(AssetId, AccountId, AssetOptions),
		/// Asset transfer succeeded (asset_id, from, to, amount).
		Transferred(AssetId, AccountId, AccountId, Balance),
		/// Asset permission updated (asset_id, new_permissions).
		PermissionUpdated(AssetId, PermissionLatest<AccountId>),
		/// New asset minted (asset_id, account, amount).
		Minted(AssetId, AccountId, Balance),
		/// Asset burned (asset_id, account, amount).
		Burned(AssetId, AccountId, Balance),
	}
);

impl<T: Trait> Module<T> {
	// PUBLIC IMMUTABLES

	/// Get an account's total balance of an asset kind.
	pub fn total_balance(asset_id: &T::AssetId, who: &T::AccountId) -> T::Balance {
		Self::free_balance(asset_id, who) + Self::reserved_balance(asset_id, who)
	}

	/// Get an account's free balance of an asset kind.
	pub fn free_balance(asset_id: &T::AssetId, who: &T::AccountId) -> T::Balance {
		<FreeBalance<T>>::get(asset_id, who)
	}

	/// Get an account's reserved balance of an asset kind.
	pub fn reserved_balance(asset_id: &T::AssetId, who: &T::AccountId) -> T::Balance {
		<ReservedBalance<T>>::get(asset_id, who)
	}

	/// Creates an asset.
	///
	/// # Arguments
	/// * `asset_id`: An ID of a reserved asset.
	/// If not provided, a user-generated asset will be created with the next available ID.
	/// * `from_account`: The initiator account of this call
	/// * `asset_options`: Asset creation options.
	///
	pub fn create_asset(
		asset_id: Option<T::AssetId>,
		from_account: Option<T::AccountId>,
		options: AssetOptions<T::Balance, T::AccountId>,
	) -> dispatch::Result {
		let asset_id = if let Some(asset_id) = asset_id {
			ensure!(!<TotalIssuance<T>>::exists(&asset_id), "Asset id already taken.");
			ensure!(asset_id < Self::next_asset_id(), "Asset id not available.");
			asset_id
		} else {
			let asset_id = Self::next_asset_id();
			let next_id = asset_id
				.checked_add(&One::one())
				.ok_or_else(|| "No new user asset id available.")?;
			<NextAssetId<T>>::put(next_id);
			asset_id
		};

		let account_id = from_account.unwrap_or_default();
		let permissions: PermissionVersions<T::AccountId> = options.permissions.clone().into();

		<TotalIssuance<T>>::insert(asset_id, &options.initial_issuance);
		<FreeBalance<T>>::insert(&asset_id, &account_id, &options.initial_issuance);
		<Permissions<T>>::insert(&asset_id, permissions);

		Self::deposit_event(RawEvent::Created(asset_id, account_id, options));

		Ok(())
	}

	/// Transfer some liquid free balance from one account to another.
	/// This will not emit the `Transferred` event.
	pub fn make_transfer(
		asset_id: &T::AssetId,
		from: &T::AccountId,
		to: &T::AccountId,
		amount: T::Balance
	) -> dispatch::Result {
		let new_balance = Self::free_balance(asset_id, from)
			.checked_sub(&amount)
			.ok_or_else(|| "balance too low to send amount")?;
		Self::ensure_can_withdraw(asset_id, from, amount, WithdrawReason::Transfer.into(), new_balance)?;

		if from != to {
			<FreeBalance<T>>::mutate(asset_id, from, |balance| *balance -= amount);
			<FreeBalance<T>>::mutate(asset_id, to, |balance| *balance += amount);
		}

		Ok(())
	}

	/// Transfer some liquid free balance from one account to another.
	/// This will emit the `Transferred` event.
	pub fn make_transfer_with_event(
		asset_id: &T::AssetId,
		from: &T::AccountId,
		to: &T::AccountId,
		amount: T::Balance,
	) -> dispatch::Result {
		Self::make_transfer(asset_id, from, to, amount)?;

		if from != to {
			Self::deposit_event(RawEvent::Transferred(*asset_id, from.clone(), to.clone(), amount));
		}

		Ok(())
	}

	/// Move `amount` from free balance to reserved balance.
	///
	/// If the free balance is lower than `amount`, then no funds will be moved and an `Err` will
	/// be returned. This is different behavior than `unreserve`.
	pub fn reserve(asset_id: &T::AssetId, who: &T::AccountId, amount: T::Balance)
		-> dispatch::Result
	{
		// Do we need to consider that this is an atomic transaction?
		let original_reserve_balance = Self::reserved_balance(asset_id, who);
		let original_free_balance = Self::free_balance(asset_id, who);
		if original_free_balance < amount {
			return Err("not enough free funds");
		}
		let new_reserve_balance = original_reserve_balance + amount;
		Self::set_reserved_balance(asset_id, who, new_reserve_balance);
		let new_free_balance = original_free_balance - amount;
		Self::set_free_balance(asset_id, who, new_free_balance);
		Ok(())
	}

	/// Moves up to `amount` from reserved balance to free balance. This function cannot fail.
	///
	/// As many assets up to `amount` will be moved as possible. If the reserve balance of `who`
	/// is less than `amount`, then the remaining amount will be returned.
	/// NOTE: This is different behavior than `reserve`.
	pub fn unreserve(asset_id: &T::AssetId, who: &T::AccountId, amount: T::Balance) -> T::Balance {
		let b = Self::reserved_balance(asset_id, who);
		let actual = sp_std::cmp::min(b, amount);
		let original_free_balance = Self::free_balance(asset_id, who);
		let new_free_balance = original_free_balance + actual;
		Self::set_free_balance(asset_id, who, new_free_balance);
		Self::set_reserved_balance(asset_id, who, b - actual);
		amount - actual
	}

	/// Deduct up to `amount` from the combined balance of `who`, preferring to deduct from the
	/// free balance. This function cannot fail.
	///
	/// As much funds up to `amount` will be deducted as possible. If this is less than `amount`
	/// then `Some(remaining)` will be returned. Full completion is given by `None`.
	/// NOTE: LOW-LEVEL: This will not attempt to maintain total issuance. It is expected that
	/// the caller will do this.
	fn slash(asset_id: &T::AssetId, who: &T::AccountId, amount: T::Balance) -> Option<T::Balance> {
		let free_balance = Self::free_balance(asset_id, who);
		let free_slash = sp_std::cmp::min(free_balance, amount);
		let new_free_balance = free_balance - free_slash;
		Self::set_free_balance(asset_id, who, new_free_balance);
		if free_slash < amount {
			Self::slash_reserved(asset_id, who, amount - free_slash)
		} else {
			None
		}
	}

	/// Deducts up to `amount` from reserved balance of `who`. This function cannot fail.
	///
	/// As much funds up to `amount` will be deducted as possible. If the reserve balance of `who`
	/// is less than `amount`, then a non-zero second item will be returned.
	/// NOTE: LOW-LEVEL: This will not attempt to maintain total issuance. It is expected that
	/// the caller will do this.
	fn slash_reserved(asset_id: &T::AssetId, who: &T::AccountId, amount: T::Balance) -> Option<T::Balance> {
		let original_reserve_balance = Self::reserved_balance(asset_id, who);
		let slash = sp_std::cmp::min(original_reserve_balance, amount);
		let new_reserve_balance = original_reserve_balance - slash;
		Self::set_reserved_balance(asset_id, who, new_reserve_balance);
		if amount == slash {
			None
		} else {
			Some(amount - slash)
		}
	}

	/// Move up to `amount` from reserved balance of account `who` to free balance of account
	/// `beneficiary`.
	///
	/// As much funds up to `amount` will be moved as possible. If this is less than `amount`, then
	/// the `remaining` would be returned, else `Zero::zero()`.
	/// NOTE: LOW-LEVEL: This will not attempt to maintain total issuance. It is expected that
	/// the caller will do this.
	fn repatriate_reserved(
		asset_id: &T::AssetId,
		who: &T::AccountId,
		beneficiary: &T::AccountId,
		amount: T::Balance,
	) -> T::Balance {
		let b = Self::reserved_balance(asset_id, who);
		let slash = sp_std::cmp::min(b, amount);

		let original_free_balance = Self::free_balance(asset_id, beneficiary);
		let new_free_balance = original_free_balance + slash;
		Self::set_free_balance(asset_id, beneficiary, new_free_balance);

		let new_reserve_balance = b - slash;
		Self::set_reserved_balance(asset_id, who, new_reserve_balance);
		amount - slash
	}

	/// Check permission to perform burn, mint or update.
	///
	/// # Arguments
	/// * `asset_id`:  A `T::AssetId` type that contains the `asset_id`, which has the permission embedded.
	/// * `who`: A `T::AccountId` type that contains the `account_id` for which to check permissions.
	/// * `what`: The permission to check.
	///
	pub fn check_permission(asset_id: &T::AssetId, who: &T::AccountId, what: &PermissionType) -> bool {
		let permission_versions: PermissionVersions<T::AccountId> = Self::get_permission(asset_id);
		let permission = permission_versions.into();

		match (what, permission) {
			(
				PermissionType::Burn,
				PermissionLatest {
					burn: Owner::Address(account),
					..
				},
			) => account == *who,
			(
				PermissionType::Mint,
				PermissionLatest {
					mint: Owner::Address(account),
					..
				},
			) => account == *who,
			(
				PermissionType::Update,
				PermissionLatest {
					update: Owner::Address(account),
					..
				},
			) => account == *who,
			_ => false,
		}
	}

	/// Return `Ok` iff the account is able to make a withdrawal of the given amount
	/// for the given reason.
	///
	/// `Err(...)` with the reason why not otherwise.
	pub fn ensure_can_withdraw(
		asset_id: &T::AssetId,
		who: &T::AccountId,
		_amount: T::Balance,
		reasons: WithdrawReasons,
		new_balance: T::Balance,
	) -> dispatch::Result {
		if asset_id != &Self::staking_asset_id() {
			return Ok(());
		}

		let locks = Self::locks(who);
		if locks.is_empty() {
			return Ok(());
		}
		let now = <system::Module<T>>::block_number();
		if Self::locks(who)
			.into_iter()
			.all(|l| now >= l.until || new_balance >= l.amount || !l.reasons.intersects(reasons))
		{
			Ok(())
		} else {
			Err("account liquidity restrictions prevent withdrawal")
		}
	}

	// PRIVATE MUTABLES

	/// NOTE: LOW-LEVEL: This will not attempt to maintain total issuance. It is expected that
	/// the caller will do this.
	fn set_reserved_balance(asset_id: &T::AssetId, who: &T::AccountId, balance: T::Balance) {
		<ReservedBalance<T>>::insert(asset_id, who, &balance);
	}

	/// NOTE: LOW-LEVEL: This will not attempt to maintain total issuance. It is expected that
	/// the caller will do this.
	fn set_free_balance(asset_id: &T::AssetId, who: &T::AccountId, balance: T::Balance) {
		<FreeBalance<T>>::insert(asset_id, who, &balance);
	}

	fn set_lock(
		id: LockIdentifier,
		who: &T::AccountId,
		amount: T::Balance,
		until: T::BlockNumber,
		reasons: WithdrawReasons,
	) {
		let now = <system::Module<T>>::block_number();
		let mut new_lock = Some(BalanceLock {
			id,
			amount,
			until,
			reasons,
		});
		let mut locks = <Module<T>>::locks(who)
			.into_iter()
			.filter_map(|l| {
				if l.id == id {
					new_lock.take()
				} else if l.until > now {
					Some(l)
				} else {
					None
				}
			})
			.collect::<Vec<_>>();
		if let Some(lock) = new_lock {
			locks.push(lock)
		}
		<Locks<T>>::insert(who, locks);
	}

	fn extend_lock(
		id: LockIdentifier,
		who: &T::AccountId,
		amount: T::Balance,
		until: T::BlockNumber,
		reasons: WithdrawReasons,
	) {
		let now = <system::Module<T>>::block_number();
		let mut new_lock = Some(BalanceLock {
			id,
			amount,
			until,
			reasons,
		});
		let mut locks = <Module<T>>::locks(who)
			.into_iter()
			.filter_map(|l| {
				if l.id == id {
					new_lock.take().map(|nl| BalanceLock {
						id: l.id,
						amount: l.amount.max(nl.amount),
						until: l.until.max(nl.until),
						reasons: l.reasons | nl.reasons,
					})
				} else if l.until > now {
					Some(l)
				} else {
					None
				}
			})
			.collect::<Vec<_>>();
		if let Some(lock) = new_lock {
			locks.push(lock)
		}
		<Locks<T>>::insert(who, locks);
	}

	fn remove_lock(id: LockIdentifier, who: &T::AccountId) {
		let now = <system::Module<T>>::block_number();
		let locks = <Module<T>>::locks(who)
			.into_iter()
			.filter_map(|l| if l.until > now && l.id != id { Some(l) } else { None })
			.collect::<Vec<_>>();
		<Locks<T>>::insert(who, locks);
	}
}

pub trait AssetIdProvider {
	type AssetId;
	fn asset_id() -> Self::AssetId;
}

// wrapping these imbalanes in a private module is necessary to ensure absolute privacy
// of the inner member.
mod imbalances {
	use super::{
		result, AssetIdProvider, Imbalance, Saturating, StorageMap, Subtrait, Zero, TryDrop
	};
	use sp_std::mem;

	/// Opaque, move-only struct with private fields that serves as a token denoting that
	/// funds have been created without any equal and opposite accounting.
	#[must_use]
	pub struct PositiveImbalance<T: Subtrait, U: AssetIdProvider<AssetId = T::AssetId>>(
		T::Balance,
		sp_std::marker::PhantomData<U>,
	);
	impl<T, U> PositiveImbalance<T, U>
	where
		T: Subtrait,
		U: AssetIdProvider<AssetId = T::AssetId>,
	{
		pub fn new(amount: T::Balance) -> Self {
			PositiveImbalance(amount, Default::default())
		}
	}

	/// Opaque, move-only struct with private fields that serves as a token denoting that
	/// funds have been destroyed without any equal and opposite accounting.
	#[must_use]
	pub struct NegativeImbalance<T: Subtrait, U: AssetIdProvider<AssetId = T::AssetId>>(
		T::Balance,
		sp_std::marker::PhantomData<U>,
	);
	impl<T, U> NegativeImbalance<T, U>
	where
		T: Subtrait,
		U: AssetIdProvider<AssetId = T::AssetId>,
	{
		pub fn new(amount: T::Balance) -> Self {
			NegativeImbalance(amount, Default::default())
		}
	}

	impl<T, U> TryDrop for PositiveImbalance<T, U>
	where
		T: Subtrait,
		U: AssetIdProvider<AssetId = T::AssetId>,
	{
		fn try_drop(self) -> result::Result<(), Self> {
			self.drop_zero()
		}
	}

	impl<T, U> Imbalance<T::Balance> for PositiveImbalance<T, U>
	where
		T: Subtrait,
		U: AssetIdProvider<AssetId = T::AssetId>,
	{
		type Opposite = NegativeImbalance<T, U>;

		fn zero() -> Self {
			Self::new(Zero::zero())
		}
		fn drop_zero(self) -> result::Result<(), Self> {
			if self.0.is_zero() {
				Ok(())
			} else {
				Err(self)
			}
		}
		fn split(self, amount: T::Balance) -> (Self, Self) {
			let first = self.0.min(amount);
			let second = self.0 - first;

			mem::forget(self);
			(Self::new(first), Self::new(second))
		}
		fn merge(mut self, other: Self) -> Self {
			self.0 = self.0.saturating_add(other.0);
			mem::forget(other);

			self
		}
		fn subsume(&mut self, other: Self) {
			self.0 = self.0.saturating_add(other.0);
			mem::forget(other);
		}
		fn offset(self, other: Self::Opposite) -> result::Result<Self, Self::Opposite> {
			let (a, b) = (self.0, other.0);
			mem::forget((self, other));

			if a >= b {
				Ok(Self::new(a - b))
			} else {
				Err(NegativeImbalance::new(b - a))
			}
		}
		fn peek(&self) -> T::Balance {
			self.0.clone()
		}
	}

	impl<T, U> TryDrop for NegativeImbalance<T, U>
	where
		T: Subtrait,
		U: AssetIdProvider<AssetId = T::AssetId>,
	{
		fn try_drop(self) -> result::Result<(), Self> {
			self.drop_zero()
		}
	}

	impl<T, U> Imbalance<T::Balance> for NegativeImbalance<T, U>
	where
		T: Subtrait,
		U: AssetIdProvider<AssetId = T::AssetId>,
	{
		type Opposite = PositiveImbalance<T, U>;

		fn zero() -> Self {
			Self::new(Zero::zero())
		}
		fn drop_zero(self) -> result::Result<(), Self> {
			if self.0.is_zero() {
				Ok(())
			} else {
				Err(self)
			}
		}
		fn split(self, amount: T::Balance) -> (Self, Self) {
			let first = self.0.min(amount);
			let second = self.0 - first;

			mem::forget(self);
			(Self::new(first), Self::new(second))
		}
		fn merge(mut self, other: Self) -> Self {
			self.0 = self.0.saturating_add(other.0);
			mem::forget(other);

			self
		}
		fn subsume(&mut self, other: Self) {
			self.0 = self.0.saturating_add(other.0);
			mem::forget(other);
		}
		fn offset(self, other: Self::Opposite) -> result::Result<Self, Self::Opposite> {
			let (a, b) = (self.0, other.0);
			mem::forget((self, other));

			if a >= b {
				Ok(Self::new(a - b))
			} else {
				Err(PositiveImbalance::new(b - a))
			}
		}
		fn peek(&self) -> T::Balance {
			self.0.clone()
		}
	}

	impl<T, U> Drop for PositiveImbalance<T, U>
	where
		T: Subtrait,
		U: AssetIdProvider<AssetId = T::AssetId>,
	{
		/// Basic drop handler will just square up the total issuance.
		fn drop(&mut self) {
			<super::TotalIssuance<super::ElevatedTrait<T>>>::mutate(&U::asset_id(), |v| *v = v.saturating_add(self.0));
		}
	}

	impl<T, U> Drop for NegativeImbalance<T, U>
	where
		T: Subtrait,
		U: AssetIdProvider<AssetId = T::AssetId>,
	{
		/// Basic drop handler will just square up the total issuance.
		fn drop(&mut self) {
			<super::TotalIssuance<super::ElevatedTrait<T>>>::mutate(&U::asset_id(), |v| *v = v.saturating_sub(self.0));
		}
	}
}

// TODO: #2052
// Somewhat ugly hack in order to gain access to module's `increase_total_issuance_by`
// using only the Subtrait (which defines only the types that are not dependent
// on Positive/NegativeImbalance). Subtrait must be used otherwise we end up with a
// circular dependency with Trait having some types be dependent on PositiveImbalance<Trait>
// and PositiveImbalance itself depending back on Trait for its Drop impl (and thus
// its type declaration).
// This works as long as `increase_total_issuance_by` doesn't use the Imbalance
// types (basically for charging fees).
// This should eventually be refactored so that the three type items that do
// depend on the Imbalance type (TransactionPayment, TransferPayment, DustRemoval)
// are placed in their own SRML module.
struct ElevatedTrait<T: Subtrait>(T);
impl<T: Subtrait> Clone for ElevatedTrait<T> {
	fn clone(&self) -> Self {
		unimplemented!()
	}
}
impl<T: Subtrait> PartialEq for ElevatedTrait<T> {
	fn eq(&self, _: &Self) -> bool {
		unimplemented!()
	}
}
impl<T: Subtrait> Eq for ElevatedTrait<T> {}
impl<T: Subtrait> system::Trait for ElevatedTrait<T> {
	type Origin = T::Origin;
	type Call = T::Call;
	type Index = T::Index;
	type BlockNumber = T::BlockNumber;
	type Hash = T::Hash;
	type Hashing = T::Hashing;
	type AccountId = T::AccountId;
	type Lookup = T::Lookup;
	type Header = T::Header;
	type Event = ();
	type MaximumBlockWeight = T::MaximumBlockWeight;
	type MaximumBlockLength = T::MaximumBlockLength;
	type AvailableBlockRatio = T::AvailableBlockRatio;
	type BlockHashCount = T::BlockHashCount;
	type Version = T::Version;
}
impl<T: Subtrait> Trait for ElevatedTrait<T> {
	type Balance = T::Balance;
	type AssetId = T::AssetId;
	type Event = ();
}

#[derive(Encode, Decode, Clone, PartialEq, Eq, RuntimeDebug)]
pub struct AssetCurrency<T, U>(sp_std::marker::PhantomData<T>, sp_std::marker::PhantomData<U>);

impl<T, U> Currency<T::AccountId> for AssetCurrency<T, U>
where
	T: Trait,
	U: AssetIdProvider<AssetId = T::AssetId>,
{
	type Balance = T::Balance;
	type PositiveImbalance = PositiveImbalance<T, U>;
	type NegativeImbalance = NegativeImbalance<T, U>;

	fn total_balance(who: &T::AccountId) -> Self::Balance {
		Self::free_balance(&who) + Self::reserved_balance(&who)
	}

	fn free_balance(who: &T::AccountId) -> Self::Balance {
		<Module<T>>::free_balance(&U::asset_id(), &who)
	}

	/// Returns the total staking asset issuance
	fn total_issuance() -> Self::Balance {
		<Module<T>>::total_issuance(U::asset_id())
	}

	fn minimum_balance() -> Self::Balance {
		Zero::zero()
	}

	fn transfer(
		transactor: &T::AccountId,
		dest: &T::AccountId,
		value: Self::Balance,
		_: ExistenceRequirement, // no existential deposit policy for generic asset
	) -> dispatch::Result {
		<Module<T>>::make_transfer(&U::asset_id(), transactor, dest, value)
	}

	fn ensure_can_withdraw(
		who: &T::AccountId,
		amount: Self::Balance,
		reasons: WithdrawReasons,
		new_balance: Self::Balance,
	) -> dispatch::Result {
		<Module<T>>::ensure_can_withdraw(&U::asset_id(), who, amount, reasons, new_balance)
	}

	fn withdraw(
		who: &T::AccountId,
		value: Self::Balance,
		reasons: WithdrawReasons,
		_: ExistenceRequirement, // no existential deposit policy for generic asset
	) -> result::Result<Self::NegativeImbalance, &'static str> {
		let new_balance = Self::free_balance(who)
			.checked_sub(&value)
			.ok_or_else(|| "account has too few funds")?;
		Self::ensure_can_withdraw(who, value, reasons, new_balance)?;
		<Module<T>>::set_free_balance(&U::asset_id(), who, new_balance);
		Ok(NegativeImbalance::new(value))
	}

	fn deposit_into_existing(
		who: &T::AccountId,
		value: Self::Balance,
	) -> result::Result<Self::PositiveImbalance, &'static str> {
		// No existential deposit rule and creation fee in GA. `deposit_into_existing` is same with `deposit_creating`.
		Ok(Self::deposit_creating(who, value))
	}

	fn deposit_creating(who: &T::AccountId, value: Self::Balance) -> Self::PositiveImbalance {
		let (imbalance, _) = Self::make_free_balance_be(who, Self::free_balance(who) + value);
		if let SignedImbalance::Positive(p) = imbalance {
			p
		} else {
			// Impossible, but be defensive.
			Self::PositiveImbalance::zero()
		}
	}

	fn make_free_balance_be(
		who: &T::AccountId,
		balance: Self::Balance,
	) -> (
		SignedImbalance<Self::Balance, Self::PositiveImbalance>,
		UpdateBalanceOutcome,
	) {
		let original = <Module<T>>::free_balance(&U::asset_id(), who);
		let imbalance = if original <= balance {
			SignedImbalance::Positive(PositiveImbalance::new(balance - original))
		} else {
			SignedImbalance::Negative(NegativeImbalance::new(original - balance))
		};
		<Module<T>>::set_free_balance(&U::asset_id(), who, balance);
		(imbalance, UpdateBalanceOutcome::Updated)
	}

	fn can_slash(who: &T::AccountId, value: Self::Balance) -> bool {
		<Module<T>>::free_balance(&U::asset_id(), &who) >= value
	}

	fn slash(who: &T::AccountId, value: Self::Balance) -> (Self::NegativeImbalance, Self::Balance) {
		let remaining = <Module<T>>::slash(&U::asset_id(), who, value);
		if let Some(r) = remaining {
			(NegativeImbalance::new(value - r), r)
		} else {
			(NegativeImbalance::new(value), Zero::zero())
		}
	}

	fn burn(mut amount: Self::Balance) -> Self::PositiveImbalance {
		<TotalIssuance<T>>::mutate(&U::asset_id(), |issued|
			issued.checked_sub(&amount).unwrap_or_else(|| {
				amount = *issued;
				Zero::zero()
			})
		);
		PositiveImbalance::new(amount)
	}

	fn issue(mut amount: Self::Balance) -> Self::NegativeImbalance {
		<TotalIssuance<T>>::mutate(&U::asset_id(), |issued|
			*issued = issued.checked_add(&amount).unwrap_or_else(|| {
				amount = Self::Balance::max_value() - *issued;
				Self::Balance::max_value()
			})
		);
		NegativeImbalance::new(amount)
	}
}

impl<T, U> ReservableCurrency<T::AccountId> for AssetCurrency<T, U>
where
	T: Trait,
	U: AssetIdProvider<AssetId = T::AssetId>,
{
	fn can_reserve(who: &T::AccountId, value: Self::Balance) -> bool {
		Self::free_balance(who)
			.checked_sub(&value)
			.map_or(false, |new_balance|
				<Module<T>>::ensure_can_withdraw(
					&U::asset_id(), who, value, WithdrawReason::Reserve.into(), new_balance
				).is_ok()
			)
	}

	fn reserved_balance(who: &T::AccountId) -> Self::Balance {
		<Module<T>>::reserved_balance(&U::asset_id(), &who)
	}

	fn reserve(who: &T::AccountId, value: Self::Balance) -> result::Result<(), &'static str> {
		<Module<T>>::reserve(&U::asset_id(), who, value)
	}

	fn unreserve(who: &T::AccountId, value: Self::Balance) -> Self::Balance {
		<Module<T>>::unreserve(&U::asset_id(), who, value)
	}

	fn slash_reserved(who: &T::AccountId, value: Self::Balance) -> (Self::NegativeImbalance, Self::Balance) {
		let b = Self::reserved_balance(&who.clone());
		let slash = cmp::min(b, value);

		<Module<T>>::set_reserved_balance(&U::asset_id(), who, b - slash);
		(NegativeImbalance::new(slash), value - slash)
	}

	fn repatriate_reserved(
		slashed: &T::AccountId,
		beneficiary: &T::AccountId,
		value: Self::Balance,
	) -> result::Result<Self::Balance, &'static str> {
		Ok(<Module<T>>::repatriate_reserved(&U::asset_id(), slashed, beneficiary, value))
	}
}

pub struct StakingAssetIdProvider<T>(sp_std::marker::PhantomData<T>);

impl<T: Trait> AssetIdProvider for StakingAssetIdProvider<T> {
	type AssetId = T::AssetId;
	fn asset_id() -> Self::AssetId {
		<Module<T>>::staking_asset_id()
	}
}

pub struct SpendingAssetIdProvider<T>(sp_std::marker::PhantomData<T>);

impl<T: Trait> AssetIdProvider for SpendingAssetIdProvider<T> {
	type AssetId = T::AssetId;
	fn asset_id() -> Self::AssetId {
		<Module<T>>::spending_asset_id()
	}
}

impl<T> LockableCurrency<T::AccountId> for AssetCurrency<T, StakingAssetIdProvider<T>>
where
	T: Trait,
	T::Balance: MaybeSerializeDeserialize + Debug,
{
	type Moment = T::BlockNumber;

	fn set_lock(
		id: LockIdentifier,
		who: &T::AccountId,
		amount: T::Balance,
		until: T::BlockNumber,
		reasons: WithdrawReasons,
	) {
		<Module<T>>::set_lock(id, who, amount, until, reasons)
	}

	fn extend_lock(
		id: LockIdentifier,
		who: &T::AccountId,
		amount: T::Balance,
		until: T::BlockNumber,
		reasons: WithdrawReasons,
	) {
		<Module<T>>::extend_lock(id, who, amount, until, reasons)
	}

	fn remove_lock(id: LockIdentifier, who: &T::AccountId) {
		<Module<T>>::remove_lock(id, who)
	}
}

pub type StakingAssetCurrency<T> = AssetCurrency<T, StakingAssetIdProvider<T>>;
pub type SpendingAssetCurrency<T> = AssetCurrency<T, SpendingAssetIdProvider<T>>;<|MERGE_RESOLUTION|>--- conflicted
+++ resolved
@@ -159,14 +159,8 @@
 	Zero, Bounded,
 };
 
-<<<<<<< HEAD
-use rstd::prelude::*;
-use rstd::{cmp, result, fmt::Debug};
-=======
 use sp_std::prelude::*;
 use sp_std::{cmp, result, fmt::Debug};
-use support::dispatch::Result;
->>>>>>> 90a82ecd
 use support::{
 	decl_event, decl_module, decl_storage, ensure, dispatch,
 	traits::{
