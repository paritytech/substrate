--- conflicted
+++ resolved
@@ -14,20 +14,12 @@
 [dependencies]
 serde = { version = "1.0.101", optional = true }
 codec = { package = "parity-scale-codec", version = "1.3.0", default-features = false, features = ["derive"] }
-<<<<<<< HEAD
-sp-std = { version = "2.0.0-rc2", default-features = false, path = "../../primitives/std" }
-sp-runtime = { version = "2.0.0-rc2", default-features = false, path = "../../primitives/runtime" }
-sp-io = { version = "2.0.0-rc2", default-features = false, path = "../../primitives/io" }
-frame-benchmarking = { version = "2.0.0-rc2", default-features = false, path = "../benchmarking", optional = true }
-frame-support = { version = "2.0.0-rc2", default-features = false, path = "../support" }
-frame-system = { version = "2.0.0-rc2", default-features = false, path = "../system" }
-=======
+sp-io = { version = "2.0.0-rc3", default-features = false, path = "../../primitives/io" }
 sp-std = { version = "2.0.0-rc3", default-features = false, path = "../../primitives/std" }
 sp-runtime = { version = "2.0.0-rc3", default-features = false, path = "../../primitives/runtime" }
 frame-benchmarking = { version = "2.0.0-rc3", default-features = false, path = "../benchmarking", optional = true }
 frame-support = { version = "2.0.0-rc3", default-features = false, path = "../support" }
 frame-system = { version = "2.0.0-rc3", default-features = false, path = "../system" }
->>>>>>> 34695a85
 
 [dev-dependencies]
 sp-io = { version = "2.0.0-rc3", path = "../../primitives/io" }
