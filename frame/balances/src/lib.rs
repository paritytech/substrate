--- conflicted
+++ resolved
@@ -149,8 +149,8 @@
 
 #[macro_use]
 mod tests;
-mod tests_local;
-mod tests_composite;
+// mod tests_local;
+// mod tests_composite;
 mod tests_reentrancy;
 mod benchmarking;
 pub mod weights;
@@ -667,7 +667,7 @@
 	/// - `Some` containing the the `new` account, iff the account has sufficient balance.
 	/// - `Some` containing the dust to be dropped, iff some dust should be dropped.
 	fn post_mutation(
-		_who: &T::AccountId,
+		who: &T::AccountId,
 		new: AccountData<T::Balance>,
 	) -> (Option<AccountData<T::Balance>>, Option<NegativeImbalance<T, I>>) {
 		let total = new.total();
@@ -675,10 +675,7 @@
 			if total.is_zero() {
 				(None, None)
 			} else {
-<<<<<<< HEAD
-				Self::deposit_event(RawEvent::DustLost(who.clone(), total));
-=======
->>>>>>> 9efe4ae1
+				Self::deposit_event(Event::DustLost(who.clone(), total));
 				(None, Some(NegativeImbalance::new(total)))
 			}
 		} else {
@@ -714,9 +711,6 @@
 		who: &T::AccountId,
 		f: impl FnOnce(&mut AccountData<T::Balance>, bool) -> Result<R, E>
 	) -> Result<R, E> {
-<<<<<<< HEAD
-
-=======
 		Self::try_mutate_account_with_dust(who, f)
 			.map(|(result, dust_cleaner)| {
 				drop(dust_cleaner);
@@ -741,7 +735,6 @@
 		who: &T::AccountId,
 		f: impl FnOnce(&mut AccountData<T::Balance>, bool) -> Result<R, E>
 	) -> Result<(R, DustCleaner<T, I>), E> {
->>>>>>> 9efe4ae1
 		let result = T::AccountStore::try_mutate_exists(who, |maybe_account| {
 			let is_new = maybe_account.is_none();
 			let mut account = maybe_account.take().unwrap_or_default();
@@ -752,15 +745,7 @@
 				(maybe_endowed, maybe_account_maybe_dust.1, result)
 			})
 		});
-<<<<<<< HEAD
-
 		result.map(|(maybe_endowed, maybe_dust, result)| {
-			if let Some(dust) = maybe_dust {
-				T::DustRemoval::on_unbalanced(dust);
-			}
-=======
-		result.map(|(maybe_endowed, maybe_dust, result)| {
->>>>>>> 9efe4ae1
 			if let Some(endowed) = maybe_endowed {
 				Self::deposit_event(Event::Endowed(who.clone(), endowed));
 			}
@@ -829,7 +814,7 @@
 	/// funds have been created without any equal and opposite accounting.
 	#[must_use]
 	#[derive(RuntimeDebug, PartialEq, Eq)]
-	pub struct PositiveImbalance<T: Config<I>, I: 'static>(T::Balance);
+	pub struct PositiveImbalance<T: Config<I>, I: 'static = ()>(T::Balance);
 
 	impl<T: Config<I>, I: 'static> PositiveImbalance<T, I> {
 		/// Create a new positive imbalance from a balance.
@@ -842,7 +827,7 @@
 	/// funds have been destroyed without any equal and opposite accounting.
 	#[must_use]
 	#[derive(RuntimeDebug, PartialEq, Eq)]
-	pub struct NegativeImbalance<T: Config<I>, I: 'static>(T::Balance);
+	pub struct NegativeImbalance<T: Config<I>, I: 'static = ()>(T::Balance);
 
 	impl<T: Config<I>, I: 'static> NegativeImbalance<T, I> {
 		/// Create a new negative imbalance from a balance.
@@ -1057,44 +1042,44 @@
 		existence_requirement: ExistenceRequirement,
 	) -> DispatchResult {
 		if value.is_zero() || transactor == dest { return Ok(()) }
-
-		Self::try_mutate_account_with_dust(
-			dest,
-			|to_account, _| -> Result<DustCleaner<T, I>, DispatchError> {
-				Self::try_mutate_account_with_dust(
-					transactor,
-					|from_account, _| -> DispatchResult {
-						from_account.free = from_account.free.checked_sub(&value)
-							.ok_or(Error::<T, I>::InsufficientBalance)?;
-
-						// NOTE: total stake being stored in the same type means that this could never overflow
-						// but better to be safe than sorry.
-						to_account.free = to_account.free.checked_add(&value).ok_or(Error::<T, I>::Overflow)?;
-
-						let ed = T::ExistentialDeposit::get();
-						ensure!(to_account.total() >= ed, Error::<T, I>::ExistentialDeposit);
-
-						Self::ensure_can_withdraw(
-							transactor,
-							value,
-							WithdrawReasons::TRANSFER,
-							from_account.free,
-						).map_err(|_| Error::<T, I>::LiquidityRestrictions)?;
-
-						// TODO: This is over-conservative. There may now be other providers, and this pallet
-						//   may not even be a provider.
-						let allow_death = existence_requirement == ExistenceRequirement::AllowDeath;
-						let allow_death = allow_death && !system::Pallet::<T>::is_provider_required(transactor);
-						ensure!(allow_death || from_account.free >= ed, Error::<T, I>::KeepAlive);
-
-						Ok(())
-					}
-				).map(|(_, maybe_dust_cleaner)| maybe_dust_cleaner)
-			}
-		)?;
+		let ed = T::ExistentialDeposit::get();
+
+		// Pre-check dest for error before mutation.
+		let pre_chk_to_acc = T::AccountStore::get(&dest);
+		let pre_chk_to_acc_total = (pre_chk_to_acc.free + pre_chk_to_acc.reserved)
+			.checked_add(&value).ok_or(Error::<T, I>::Overflow)?;
+		ensure!(pre_chk_to_acc_total >= ed, Error::<T, I>::ExistentialDeposit);
+
+		// update only transactor.
+		Self::try_mutate_account(transactor, |from_account, _| -> DispatchResult {
+			from_account.free = from_account.free.checked_sub(&value)
+				.ok_or(Error::<T, I>::InsufficientBalance)?;
+
+			Self::ensure_can_withdraw(
+				transactor,
+				value,
+				WithdrawReasons::TRANSFER,
+				from_account.free,
+			)?;
+
+			let allow_death = existence_requirement == ExistenceRequirement::AllowDeath;
+			let allow_death = allow_death && !system::Pallet::<T>::is_provider_required(transactor);
+			ensure!(allow_death || from_account.free >= ed, Error::<T, I>::KeepAlive);
+			Ok(())
+		})?;
+
+		// update the dest
+		Self::try_mutate_account(dest, |to_account, _| -> DispatchResult {
+			// NOTE: total stake being stored in the same type means that this could never overflow
+			// but better to be safe than sorry.
+			to_account.free = to_account.free.checked_add(&value).unwrap();
+			Ok(())
+		})?;
 
 		// Emit transfer event.
-		Self::deposit_event(Event::Transfer(transactor.clone(), dest.clone(), value));
+		Self::deposit_event(
+			Event::Transfer(transactor.clone(),dest.clone(),value)
+		);
 
 		Ok(())
 	}
@@ -1377,6 +1362,25 @@
 	) -> Result<Self::Balance, DispatchError> {
 		if value.is_zero() { return Ok(Zero::zero()) }
 
+		// Pre-check for error before mutation
+		// ensure!(T::AccountStore::is_explicit(&beneficiary), Error::<T, I>::DeadAccount);
+		// ensure!(T::AccountStore::is_explicit(&slashed), Error::<T, I>::DeadAccount);
+		let pre_chk_beneficiary_acc = T::AccountStore::get(&beneficiary);
+		let pre_chk_slashed_acc = T::AccountStore::get(&slashed);
+		let actual = cmp::min(pre_chk_slashed_acc.reserved, value);
+
+		match status {
+			Status::Free => pre_chk_beneficiary_acc
+				.free
+				.checked_add(&actual)
+				.ok_or(Error::<T, I>::Overflow)?,
+
+			Status::Reserved => pre_chk_beneficiary_acc
+				.reserved
+				.checked_add(&actual)
+				.ok_or(Error::<T, I>::Overflow)?,
+		};
+
 		if slashed == beneficiary {
 			return match status {
 				Status::Free => Ok(Self::unreserve(slashed, value)),
@@ -1384,32 +1388,23 @@
 			};
 		}
 
-		let ((actual, _maybe_one_dust), _maybe_other_dust) = Self::try_mutate_account_with_dust(
-			beneficiary,
-			|to_account, is_new| -> Result<(Self::Balance, DustCleaner<T, I>), DispatchError> {
-				ensure!(!is_new, Error::<T, I>::DeadAccount);
-				Self::try_mutate_account_with_dust(
-					slashed,
-					|from_account, _| -> Result<Self::Balance, DispatchError> {
-						let actual = cmp::min(from_account.reserved, value);
-						match status {
-							Status::Free => to_account.free = to_account.free
-								.checked_add(&actual)
-								.ok_or(Error::<T, I>::Overflow)?,
-							Status::Reserved => to_account.reserved = to_account.reserved
-								.checked_add(&actual)
-								.ok_or(Error::<T, I>::Overflow)?,
-						}
-						from_account.reserved -= actual;
-						Ok(actual)
-					}
-				)
-			}
-		)?;
+		Self::try_mutate_account(slashed, |from_account, _| -> Result<Self::Balance, DispatchError> {
+			from_account.reserved -= actual;
+			Ok(actual)
+		})?;
+
+		Self::try_mutate_account(beneficiary, |to_account, _|-> Result<Self::Balance, DispatchError> {
+			match status {
+				Status::Free => to_account.free = to_account.free.saturating_add(actual),
+				Status::Reserved => to_account.reserved = to_account.reserved.saturating_add(actual),
+			}
+			Ok(actual)
+		})?;
 
 		Self::deposit_event(Event::ReserveRepatriated(slashed.clone(), beneficiary.clone(), actual, status));
 		Ok(value - actual)
 	}
+
 }
 
 impl<T: Config<I>, I: 'static> LockableCurrency<T::AccountId> for Pallet<T, I>
