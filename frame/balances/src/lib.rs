--- conflicted
+++ resolved
@@ -371,7 +371,6 @@
 			config.balances.iter().fold(Zero::zero(), |acc: T::Balance, &(_, n)| acc + n)
 		}): T::Balance;
 
-<<<<<<< HEAD
 		/// The balance of an account.
 		///
 		/// NOTE: THIS MAY NEVER BE IN EXISTENCE AND YET HAVE A `total().is_zero()`. If the total
@@ -380,77 +379,14 @@
 			build(|config: &GenesisConfig<T, I>| config.balances.iter()
 				.map(|&(ref who, free)| (who.clone(), AccountData { free, .. Default::default() }))
 				.collect::<Vec<_>>()
-			): map T::AccountId => AccountData<T::Balance>;
+			): map hasher(blake2_256) T::AccountId => AccountData<T::Balance>;
 
 		/// Any liquidity locks on some account balances.
 		/// NOTE: Should only be accessed when setting, changing and freeing a lock.
-		pub Locks get(fn locks): map T::AccountId => Vec<BalanceLock<T::Balance>>;
+		pub Locks get(fn locks): map hasher(blake2_256) T::AccountId => Vec<BalanceLock<T::Balance>>;
 
 		/// True if network has been upgraded to this version.
 		IsUpgraded: bool;
-=======
-		/// Information regarding the vesting of a given account.
-		pub Vesting get(fn vesting) build(|config: &GenesisConfig<T, I>| {
-			// Generate initial vesting configuration
-			// * who - Account which we are generating vesting configuration for
-			// * begin - Block when the account will start to vest
-			// * length - Number of blocks from `begin` until fully vested
-			// * liquid - Number of units which can be spent before vesting begins
-			config.vesting.iter().filter_map(|&(ref who, begin, length, liquid)| {
-				let length = <T::Balance as From<T::BlockNumber>>::from(length);
-
-				config.balances.iter()
-					.find(|&&(ref w, _)| w == who)
-					.map(|&(_, balance)| {
-						// Total genesis `balance` minus `liquid` equals funds locked for vesting
-						let locked = balance.saturating_sub(liquid);
-						// Number of units unlocked per block after `begin`
-						let per_block = locked / length.max(sp_runtime::traits::One::one());
-
-						(who.clone(), VestingSchedule {
-							locked: locked,
-							per_block: per_block,
-							starting_block: begin
-						})
-					})
-			}).collect::<Vec<_>>()
-		}):
-			map hasher(blake2_256) T::AccountId
-			=> Option<VestingSchedule<T::Balance, T::BlockNumber>>;
-
-		/// The 'free' balance of a given account.
-		///
-		/// This is the only balance that matters in terms of most operations on tokens. It
-		/// alone is used to determine the balance when in the contract execution environment. When this
-		/// balance falls below the value of `ExistentialDeposit`, then the 'current account' is
-		/// deleted: specifically `FreeBalance`. Further, the `OnFreeBalanceZero` callback
-		/// is invoked, giving a chance to external modules to clean up data associated with
-		/// the deleted account.
-		///
-		/// `frame_system::AccountNonce` is also deleted if `ReservedBalance` is also zero (it also gets
-		/// collapsed to zero if it ever becomes less than `ExistentialDeposit`.
-		pub FreeBalance get(fn free_balance)
-			build(|config: &GenesisConfig<T, I>| config.balances.clone()):
-			map hasher(blake2_256) T::AccountId => T::Balance;
-
-		/// The amount of the balance of a given account that is externally reserved; this can still get
-		/// slashed, but gets slashed last of all.
-		///
-		/// This balance is a 'reserve' balance that other subsystems use in order to set aside tokens
-		/// that are still 'owned' by the account holder, but which are suspendable.
-		///
-		/// When this balance falls below the value of `ExistentialDeposit`, then this 'reserve account'
-		/// is deleted: specifically, `ReservedBalance`.
-		///
-		/// `frame_system::AccountNonce` is also deleted if `FreeBalance` is also zero (it also gets
-		/// collapsed to zero if it ever becomes less than `ExistentialDeposit`.)
-		pub ReservedBalance get(fn reserved_balance):
-			map hasher(blake2_256) T::AccountId => T::Balance;
-
-		/// Any liquidity locks on some account balances.
-		pub Locks get(fn locks):
-			map hasher(blake2_256) T::AccountId => Vec<BalanceLock<T::Balance, T::BlockNumber>>;
->>>>>>> 8f449588
 	}
 	add_extra_genesis {
 		config(balances): Vec<(T::AccountId, T::Balance)>;
