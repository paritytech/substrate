--- conflicted
+++ resolved
@@ -275,7 +275,6 @@
 	#[pallet::storage_version(STORAGE_VERSION)]
 	pub struct Pallet<T, I = ()>(PhantomData<(T, I)>);
 
-<<<<<<< HEAD
 	#[pallet::hooks]
 	impl<T: Config<I>, I: 'static> Hooks<BlockNumberFor<T>> for Pallet<T, I> {
 		#[cfg(feature = "try-runtime")]
@@ -284,199 +283,6 @@
 		}
 	}
 
-	#[pallet::call]
-	impl<T: Config<I>, I: 'static> Pallet<T, I> {
-		/// Transfer some liquid free balance to another account.
-		///
-		/// `transfer` will set the `FreeBalance` of the sender and receiver.
-		/// If the sender's account is below the existential deposit as a result
-		/// of the transfer, the account will be reaped.
-		///
-		/// The dispatch origin for this call must be `Signed` by the transactor.
-		///
-		/// ## Complexity
-		/// - Dependent on arguments but not critical, given proper implementations for input config
-		///   types. See related functions below.
-		/// - It contains a limited number of reads and writes internally and no complex
-		///   computation.
-		///
-		/// Related functions:
-		///
-		///   - `ensure_can_withdraw` is always called internally but has a bounded complexity.
-		///   - Transferring balances to accounts that did not exist before will cause
-		///     `T::OnNewAccount::on_new_account` to be called.
-		///   - Removing enough funds from an account will trigger `T::DustRemoval::on_unbalanced`.
-		///   - `transfer_keep_alive` works the same way as `transfer`, but has an additional check
-		///     that the transfer will not kill the origin account.
-		#[pallet::call_index(0)]
-		#[pallet::weight(T::WeightInfo::transfer())]
-		pub fn transfer(
-			origin: OriginFor<T>,
-			dest: AccountIdLookupOf<T>,
-			#[pallet::compact] value: T::Balance,
-		) -> DispatchResultWithPostInfo {
-			let transactor = ensure_signed(origin)?;
-			let dest = T::Lookup::lookup(dest)?;
-			<Self as Currency<_>>::transfer(
-				&transactor,
-				&dest,
-				value,
-				ExistenceRequirement::AllowDeath,
-			)?;
-			Ok(().into())
-		}
-
-		/// Set the balances of a given account.
-		///
-		/// This will alter `FreeBalance` and `ReservedBalance` in storage. it will
-		/// also alter the total issuance of the system (`TotalIssuance`) appropriately.
-		/// If the new free or reserved balance is below the existential deposit,
-		/// it will reset the account nonce (`frame_system::AccountNonce`).
-		///
-		/// The dispatch origin for this call is `root`.
-		#[pallet::call_index(1)]
-		#[pallet::weight(
-			T::WeightInfo::set_balance_creating() // Creates a new account.
-				.max(T::WeightInfo::set_balance_killing()) // Kills an existing account.
-		)]
-		pub fn set_balance(
-			origin: OriginFor<T>,
-			who: AccountIdLookupOf<T>,
-			#[pallet::compact] new_free: T::Balance,
-			#[pallet::compact] new_reserved: T::Balance,
-		) -> DispatchResultWithPostInfo {
-			ensure_root(origin)?;
-			let who = T::Lookup::lookup(who)?;
-			let existential_deposit = T::ExistentialDeposit::get();
-
-			let wipeout = new_free + new_reserved < existential_deposit;
-			let new_free = if wipeout { Zero::zero() } else { new_free };
-			let new_reserved = if wipeout { Zero::zero() } else { new_reserved };
-
-			// First we try to modify the account's balance to the forced balance.
-			let (old_free, old_reserved) = Self::mutate_account(&who, |account| {
-				let old_free = account.free;
-				let old_reserved = account.reserved;
-
-				account.free = new_free;
-				account.reserved = new_reserved;
-
-				(old_free, old_reserved)
-			})?;
-
-			// This will adjust the total issuance, which was not done by the `mutate_account`
-			// above.
-			if new_free > old_free {
-				mem::drop(PositiveImbalance::<T, I>::new(new_free - old_free));
-			} else if new_free < old_free {
-				mem::drop(NegativeImbalance::<T, I>::new(old_free - new_free));
-			}
-
-			if new_reserved > old_reserved {
-				mem::drop(PositiveImbalance::<T, I>::new(new_reserved - old_reserved));
-			} else if new_reserved < old_reserved {
-				mem::drop(NegativeImbalance::<T, I>::new(old_reserved - new_reserved));
-			}
-
-			Self::deposit_event(Event::BalanceSet { who, free: new_free, reserved: new_reserved });
-			Ok(().into())
-		}
-
-		/// Exactly as `transfer`, except the origin must be root and the source account may be
-		/// specified.
-		/// ## Complexity
-		/// - Same as transfer, but additional read and write because the source account is not
-		///   assumed to be in the overlay.
-		#[pallet::call_index(2)]
-		#[pallet::weight(T::WeightInfo::force_transfer())]
-		pub fn force_transfer(
-			origin: OriginFor<T>,
-			source: AccountIdLookupOf<T>,
-			dest: AccountIdLookupOf<T>,
-			#[pallet::compact] value: T::Balance,
-		) -> DispatchResultWithPostInfo {
-			ensure_root(origin)?;
-			let source = T::Lookup::lookup(source)?;
-			let dest = T::Lookup::lookup(dest)?;
-			<Self as Currency<_>>::transfer(
-				&source,
-				&dest,
-				value,
-				ExistenceRequirement::AllowDeath,
-			)?;
-			Ok(().into())
-		}
-
-		/// Same as the [`transfer`] call, but with a check that the transfer will not kill the
-		/// origin account.
-		///
-		/// 99% of the time you want [`transfer`] instead.
-		///
-		/// [`transfer`]: struct.Pallet.html#method.transfer
-		#[pallet::call_index(3)]
-		#[pallet::weight(T::WeightInfo::transfer_keep_alive())]
-		pub fn transfer_keep_alive(
-			origin: OriginFor<T>,
-			dest: AccountIdLookupOf<T>,
-			#[pallet::compact] value: T::Balance,
-		) -> DispatchResultWithPostInfo {
-			let transactor = ensure_signed(origin)?;
-			let dest = T::Lookup::lookup(dest)?;
-			<Self as Currency<_>>::transfer(&transactor, &dest, value, KeepAlive)?;
-			Ok(().into())
-		}
-
-		/// Transfer the entire transferable balance from the caller account.
-		///
-		/// NOTE: This function only attempts to transfer _transferable_ balances. This means that
-		/// any locked, reserved, or existential deposits (when `keep_alive` is `true`), will not be
-		/// transferred by this function. To ensure that this function results in a killed account,
-		/// you might need to prepare the account by removing any reference counters, storage
-		/// deposits, etc...
-		///
-		/// The dispatch origin of this call must be Signed.
-		///
-		/// - `dest`: The recipient of the transfer.
-		/// - `keep_alive`: A boolean to determine if the `transfer_all` operation should send all
-		///   of the funds the account has, causing the sender account to be killed (false), or
-		///   transfer everything except at least the existential deposit, which will guarantee to
-		///   keep the sender account alive (true). ## Complexity
-		/// - O(1). Just like transfer, but reading the user's transferable balance first.
-		#[pallet::call_index(4)]
-		#[pallet::weight(T::WeightInfo::transfer_all())]
-		pub fn transfer_all(
-			origin: OriginFor<T>,
-			dest: AccountIdLookupOf<T>,
-			keep_alive: bool,
-		) -> DispatchResult {
-			use fungible::Inspect;
-			let transactor = ensure_signed(origin)?;
-			let reducible_balance = Self::reducible_balance(&transactor, keep_alive);
-			let dest = T::Lookup::lookup(dest)?;
-			let keep_alive = if keep_alive { KeepAlive } else { AllowDeath };
-			<Self as Currency<_>>::transfer(&transactor, &dest, reducible_balance, keep_alive)?;
-			Ok(())
-		}
-
-		/// Unreserve some balance from a user by force.
-		///
-		/// Can only be called by ROOT.
-		#[pallet::call_index(5)]
-		#[pallet::weight(T::WeightInfo::force_unreserve())]
-		pub fn force_unreserve(
-			origin: OriginFor<T>,
-			who: AccountIdLookupOf<T>,
-			amount: T::Balance,
-		) -> DispatchResult {
-			ensure_root(origin)?;
-			let who = T::Lookup::lookup(who)?;
-			let _leftover = <Self as ReservableCurrency<_>>::unreserve(&who, amount);
-			Ok(())
-		}
-	}
-
-=======
->>>>>>> b3cacfb0
 	#[pallet::event]
 	#[pallet::generate_deposit(pub(super) fn deposit_event)]
 	pub enum Event<T: Config<I>, I: 'static = ()> {
@@ -828,173 +634,6 @@
 				keep_alive,
 				Fortitude::Polite,
 			);
-<<<<<<< HEAD
-		}
-		// No way this can fail since we do not alter the existential balances.
-		let res = Self::mutate_account(who, |b| {
-			b.misc_frozen = Zero::zero();
-			b.fee_frozen = Zero::zero();
-			for l in locks.iter() {
-				if l.reasons == Reasons::All || l.reasons == Reasons::Misc {
-					b.misc_frozen = b.misc_frozen.max(l.amount);
-				}
-				if l.reasons == Reasons::All || l.reasons == Reasons::Fee {
-					b.fee_frozen = b.fee_frozen.max(l.amount);
-				}
-			}
-		});
-		debug_assert!(res.is_ok());
-
-		let existed = Locks::<T, I>::contains_key(who);
-		if locks.is_empty() {
-			Locks::<T, I>::remove(who);
-			if existed {
-				// TODO: use Locks::<T, I>::hashed_key
-				// https://github.com/paritytech/substrate/issues/4969
-				system::Pallet::<T>::dec_consumers(who);
-			}
-		} else {
-			Locks::<T, I>::insert(who, bounded_locks);
-			if !existed && system::Pallet::<T>::inc_consumers_without_limit(who).is_err() {
-				// No providers for the locks. This is impossible under normal circumstances
-				// since the funds that are under the lock will themselves be stored in the
-				// account and therefore will need a reference.
-				log::warn!(
-					target: LOG_TARGET,
-					"Warning: Attempt to introduce lock consumer reference, yet no providers. \
-					This is unexpected but should be safe."
-				);
-			}
-		}
-	}
-
-	/// Move the reserved balance of one account into the balance of another, according to `status`.
-	///
-	/// Is a no-op if:
-	/// - the value to be moved is zero; or
-	/// - the `slashed` id equal to `beneficiary` and the `status` is `Reserved`.
-	///
-	/// NOTE: returns actual amount of transferred value in `Ok` case.
-	fn do_transfer_reserved(
-		slashed: &T::AccountId,
-		beneficiary: &T::AccountId,
-		value: T::Balance,
-		best_effort: bool,
-		status: Status,
-	) -> Result<T::Balance, DispatchError> {
-		if value.is_zero() {
-			return Ok(Zero::zero())
-		}
-
-		if slashed == beneficiary {
-			return match status {
-				Status::Free => Ok(value.saturating_sub(Self::unreserve(slashed, value))),
-				Status::Reserved => Ok(value.saturating_sub(Self::reserved_balance(slashed))),
-			}
-		}
-
-		let ((actual, _maybe_one_dust), _maybe_other_dust) = Self::try_mutate_account_with_dust(
-			beneficiary,
-			|to_account, is_new| -> Result<(T::Balance, DustCleaner<T, I>), DispatchError> {
-				ensure!(!is_new, Error::<T, I>::DeadAccount);
-				Self::try_mutate_account_with_dust(
-					slashed,
-					|from_account, _| -> Result<T::Balance, DispatchError> {
-						let actual = cmp::min(from_account.reserved, value);
-						ensure!(best_effort || actual == value, Error::<T, I>::InsufficientBalance);
-						match status {
-							Status::Free =>
-								to_account.free = to_account
-									.free
-									.checked_add(&actual)
-									.ok_or(ArithmeticError::Overflow)?,
-							Status::Reserved =>
-								to_account.reserved = to_account
-									.reserved
-									.checked_add(&actual)
-									.ok_or(ArithmeticError::Overflow)?,
-						}
-						from_account.reserved -= actual;
-						Ok(actual)
-					},
-				)
-			},
-		)?;
-
-		Self::deposit_event(Event::ReserveRepatriated {
-			from: slashed.clone(),
-			to: beneficiary.clone(),
-			amount: actual,
-			destination_status: status,
-		});
-		Ok(actual)
-	}
-
-	/// Check invariants are consistent within the pallet.
-	/// - `total_issuance` should be less than `Config::Balance::max_value()`.
-	#[cfg(any(test, feature = "try-runtime", feature = "fuzz"))]
-	pub fn do_try_state() -> Result<(), &'static str> {
-		let total_issuance: T::Balance = TotalIssuance::<T, I>::get();
-		let max_balance_value: T::Balance = T::Balance::max_value();
-
-		assert!(
-			total_issuance < max_balance_value,
-			"Total issuance should be less than max balance value."
-		);
-
-		Ok(())
-	}
-}
-
-impl<T: Config<I>, I: 'static> fungible::Inspect<T::AccountId> for Pallet<T, I> {
-	type Balance = T::Balance;
-
-	fn total_issuance() -> Self::Balance {
-		TotalIssuance::<T, I>::get()
-	}
-	fn active_issuance() -> Self::Balance {
-		TotalIssuance::<T, I>::get().saturating_sub(InactiveIssuance::<T, I>::get())
-	}
-	fn minimum_balance() -> Self::Balance {
-		T::ExistentialDeposit::get()
-	}
-	fn balance(who: &T::AccountId) -> Self::Balance {
-		Self::account(who).total()
-	}
-	fn reducible_balance(who: &T::AccountId, keep_alive: bool) -> Self::Balance {
-		let a = Self::account(who);
-		// Liquid balance is what is neither reserved nor locked/frozen.
-		let liquid = a.free.saturating_sub(a.fee_frozen.max(a.misc_frozen));
-		if frame_system::Pallet::<T>::can_dec_provider(who) && !keep_alive {
-			liquid
-		} else {
-			// `must_remain_to_exist` is the part of liquid balance which must remain to keep total
-			// over ED.
-			let must_remain_to_exist =
-				T::ExistentialDeposit::get().saturating_sub(a.total() - liquid);
-			liquid.saturating_sub(must_remain_to_exist)
-		}
-	}
-	fn can_deposit(who: &T::AccountId, amount: Self::Balance, mint: bool) -> DepositConsequence {
-		Self::deposit_consequence(who, amount, &Self::account(who), mint)
-	}
-	fn can_withdraw(
-		who: &T::AccountId,
-		amount: Self::Balance,
-	) -> WithdrawConsequence<Self::Balance> {
-		Self::withdraw_consequence(who, amount, &Self::account(who))
-	}
-}
-
-impl<T: Config<I>, I: 'static> fungible::Mutate<T::AccountId> for Pallet<T, I> {
-	fn mint_into(who: &T::AccountId, amount: Self::Balance) -> DispatchResult {
-		if amount.is_zero() {
-			return Ok(())
-		}
-		Self::try_mutate_account(who, |account, _is_new| -> DispatchResult {
-			Self::deposit_consequence(who, amount, account, true).into_result()?;
-			account.free += amount;
-=======
 			let dest = T::Lookup::lookup(dest)?;
 			<Self as fungible::Mutate<_>>::transfer(
 				&transactor,
@@ -1002,7 +641,6 @@
 				reducible_balance,
 				keep_alive,
 			)?;
->>>>>>> b3cacfb0
 			Ok(())
 		}
 
@@ -1479,5 +1117,20 @@
 			});
 			Ok(actual)
 		}
+
+		/// Check invariants are consistent within the pallet.
+		/// - `total_issuance` should be less than `Config::Balance::max_value()`.
+		#[cfg(any(test, feature = "try-runtime", feature = "fuzz"))]
+		pub fn do_try_state() -> Result<(), &'static str> {
+			let total_issuance: T::Balance = TotalIssuance::<T, I>::get();
+			let max_balance_value: T::Balance = T::Balance::max_value();
+
+			assert!(
+				total_issuance < max_balance_value,
+				"Total issuance should be less than max balance value."
+			);
+
+			Ok(())
+		}
 	}
 }