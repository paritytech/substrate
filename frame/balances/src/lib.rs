--- conflicted
+++ resolved
@@ -579,15 +579,9 @@
 	/// Unregister an account.
 	///
 	/// This just removes the nonce and leaves an event.
-<<<<<<< HEAD
 	fn reap_account(who: &T::AccountId, dust: T::Balance) {
-		<system::AccountNonce<T>>::remove(who);
+		<frame_system::AccountNonce<T>>::remove(who);
 		Self::deposit_event(RawEvent::ReapedAccount(who.clone(), dust));
-=======
-	fn reap_account(who: &T::AccountId) {
-		<frame_system::AccountNonce<T>>::remove(who);
-		Self::deposit_event(RawEvent::ReapedAccount(who.clone()));
->>>>>>> 48f2d8b6
 	}
 
 	/// Account's free balance has dropped below existential deposit. Kill its
