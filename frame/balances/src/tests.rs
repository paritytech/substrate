--- conflicted
+++ resolved
@@ -962,8 +962,19 @@
 				});
 		}
 
-		#[test]
-<<<<<<< HEAD
+		fn transfer_keep_alive_all_free_succeed() {
+			<$ext_builder>::default()
+				.existential_deposit(100)
+				.build()
+				.execute_with(|| {
+					assert_ok!(Balances::set_balance(Origin::root(), 1, 100, 100));
+					assert_ok!(Balances::transfer_keep_alive(Some(1).into(), 2, 100));
+					assert_eq!(Balances::total_balance(&1), 100);
+					assert_eq!(Balances::total_balance(&2), 100);
+				});
+		}
+
+		#[test]
 		fn named_reserve_should_work() {
 			<$ext_builder>::default().build().execute_with(|| {
 				let _ = Balances::deposit_creating(&1, 111);
@@ -1079,18 +1090,6 @@
 
 				assert_eq!(Balances::free_balance(&1), 52);
 			});
-=======
-		fn transfer_keep_alive_all_free_succeed() {
-			<$ext_builder>::default()
-				.existential_deposit(100)
-				.build()
-				.execute_with(|| {
-					assert_ok!(Balances::set_balance(Origin::root(), 1, 100, 100));
-					assert_ok!(Balances::transfer_keep_alive(Some(1).into(), 2, 100));
-					assert_eq!(Balances::total_balance(&1), 100);
-					assert_eq!(Balances::total_balance(&2), 100);
-				});
->>>>>>> debec916
 		}
 	}
 }