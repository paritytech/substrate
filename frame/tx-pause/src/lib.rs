// This file is part of Substrate.

// Copyright (C) 2022 Parity Technologies (UK) Ltd.
// SPDX-License-Identifier: Apache-2.0

// Licensed under the Apache License, Version 2.0 (the "License");
// you may not use this file except in compliance with the License.
// You may obtain a copy of the License at
//
// 	http://www.apache.org/licenses/LICENSE-2.0
//
// Unless required by applicable law or agreed to in writing, software
// distributed under the License is distributed on an "AS IS" BASIS,
// WITHOUT WARRANTIES OR CONDITIONS OF ANY KIND, either express or implied.
// See the License for the specific language governing permissions and
// limitations under the License.

#![cfg_attr(not(feature = "std"), no_std)]

mod benchmarking;
pub mod mock;
mod tests;
pub mod weights;

use frame_support::{
	dispatch::GetDispatchInfo,
	pallet_prelude::*,
	traits::{CallMetadata, Contains, GetCallMetadata, IsSubType, IsType},
	DefaultNoBound,
};
use frame_system::pallet_prelude::*;
use sp_runtime::{traits::Dispatchable, DispatchResult};
use sp_std::{convert::TryInto, prelude::*};

pub use pallet::*;
pub use weights::*;

/// The stringy name of a pallet from [`GetCallMetadata`] for [`Config::RuntimeCall`] variants.
pub type PalletNameOf<T> = BoundedVec<u8, <T as Config>::MaxNameLen>;

/// The stringy name of a call (within a pallet) from [`GetCallMetadata`] for
/// [`Config::RuntimeCall`] variants.
pub type PalletCallNameOf<T> = BoundedVec<u8, <T as Config>::MaxNameLen>;

/// A fully specified pallet ([`PalletNameOf`]) and optional call ([`PalletCallNameOf`])
/// to partially or fully specify an item a variant of a  [`Config::RuntimeCall`].
pub type RuntimeCallNameOf<T> = (PalletNameOf<T>, PalletCallNameOf<T>);

#[frame_support::pallet]
pub mod pallet {
	use super::*;

	#[pallet::pallet]
	pub struct Pallet<T>(PhantomData<T>);

	#[pallet::config]
	pub trait Config: frame_system::Config {
		/// The overarching event type.
		type RuntimeEvent: From<Event<Self>> + IsType<<Self as frame_system::Config>::RuntimeEvent>;

		/// The overarching call type.
		type RuntimeCall: Parameter
			+ Dispatchable<RuntimeOrigin = Self::RuntimeOrigin>
			+ GetDispatchInfo
			+ GetCallMetadata
			+ From<frame_system::Call<Self>>
			+ IsSubType<Call<Self>>
			+ IsType<<Self as frame_system::Config>::RuntimeCall>;

		/// The only origin that can pause calls.
		type PauseOrigin: EnsureOrigin<Self::RuntimeOrigin>;

		/// The only origin that can un-pause calls.
		type UnpauseOrigin: EnsureOrigin<Self::RuntimeOrigin>;

		/// Contains all calls that cannot be paused.
		///
		/// The `TxMode` pallet cannot pause its own calls, and does not need to be explicitly
		/// added here.
		type WhitelistedCalls: Contains<RuntimeCallNameOf<Self>>;

		/// Maximum length for pallet and call SCALE encoded string names.
		///
		/// TOO LONG NAMES WILL BE TREATED AS PAUSED.
		#[pallet::constant]
		type MaxNameLen: Get<u32>;

<<<<<<< HEAD
=======
		/// Handles the edge-case when trying to pause a call with a too long name.
		///
		/// `true` ensures that all calls of the runtime can be paused. Otherwise there could be a
		/// situation where a call is callable but not pause-able, which could be exploited.
		/// In mostly all situations this can be set to `true` without any downside.
		#[pallet::constant]
		type PauseTooLongNames: Get<bool>;

>>>>>>> 0079f874
		// Weight information for extrinsics in this pallet.
		type WeightInfo: WeightInfo;
	}

	/// The set of calls that are explicitly paused.
	#[pallet::storage]
	pub type PausedCalls<T: Config> =
		StorageMap<_, Blake2_128Concat, RuntimeCallNameOf<T>, (), OptionQuery>;

	#[pallet::error]
	pub enum Error<T> {
		/// The call is paused.
		IsPaused,

		/// The call is unpaused.
		IsUnpaused,

		/// The call is whitelisted and cannot be paused.
		Unpausable,

		// The pallet or call does not exist in the runtime.
		NotFound,
	}

	#[pallet::event]
	#[pallet::generate_deposit(pub(super) fn deposit_event)]
	pub enum Event<T: Config> {
		/// This pallet, or a specific call is now paused.
		CallPaused { full_name: RuntimeCallNameOf<T> },
		/// This pallet, or a specific call is now unpaused.
		CallUnpaused { full_name: RuntimeCallNameOf<T> },
	}

	/// Configure the initial state of this pallet in the genesis block.
	#[pallet::genesis_config]
	#[cfg_attr(feature = "std", derive(DefaultNoBound))]
	pub struct GenesisConfig<T: Config> {
		/// The initially paused calls.
		pub paused: Vec<RuntimeCallNameOf<T>>,
	}

	#[pallet::genesis_build]
	impl<T: Config> GenesisBuild<T> for GenesisConfig<T> {
		fn build(&self) {
			for call in &self.paused {
				Pallet::<T>::ensure_can_pause(&call).expect("Genesis data is known good; qed");
				PausedCalls::<T>::insert(&call, ());
			}
		}
	}

	#[pallet::call]
	impl<T: Config> Pallet<T> {
		/// Pause a call.
		///
		/// Can only be called by [`Config::PauseOrigin`].
		/// Emits an [`Event::CallPaused`] event on success.
		#[pallet::call_index(0)]
		#[pallet::weight(T::WeightInfo::pause())]
		pub fn pause(origin: OriginFor<T>, full_name: RuntimeCallNameOf<T>) -> DispatchResult {
			T::PauseOrigin::ensure_origin(origin)?;

			Self::do_pause(full_name).map_err(Into::into)
		}

		/// Un-pause a call.
		///
		/// Can only be called by [`Config::UnpauseOrigin`].
		/// Emits an [`Event::CallUnpaused`] event on success.
		#[pallet::call_index(1)]
		#[pallet::weight(T::WeightInfo::unpause())]
		pub fn unpause(origin: OriginFor<T>, ident: RuntimeCallNameOf<T>) -> DispatchResult {
			T::UnpauseOrigin::ensure_origin(origin)?;

			Self::do_unpause(ident).map_err(Into::into)
		}
	}
}

impl<T: Config> Pallet<T> {
	pub(crate) fn do_pause(ident: RuntimeCallNameOf<T>) -> Result<(), Error<T>> {
		Self::ensure_can_pause(&ident)?;
		PausedCalls::<T>::insert(&ident, ());
		Self::deposit_event(Event::CallPaused { full_name: ident });

		Ok(())
	}

	pub(crate) fn do_unpause(ident: RuntimeCallNameOf<T>) -> Result<(), Error<T>> {
		Self::ensure_can_unpause(&ident)?;
		PausedCalls::<T>::remove(&ident);
		Self::deposit_event(Event::CallUnpaused { full_name: ident });

		Ok(())
	}

	/// Return whether this call is paused.
	pub fn is_paused(full_name: &RuntimeCallNameOf<T>) -> bool {
		if T::WhitelistedCalls::contains(full_name) {
			return false
		}

		<PausedCalls<T>>::contains_key(full_name)
	}

	/// Same as [`Self::is_paused`] but for non-MEL-bound inputs.
	pub fn is_paused_unbound(pallet: Vec<u8>, call: Vec<u8>) -> bool {
		let pallet = PalletNameOf::<T>::try_from(pallet);
		let call = PalletCallNameOf::<T>::try_from(call);

		match (pallet, call) {
			(Ok(pallet), Ok(call)) => Self::is_paused(&(pallet, call)),
			_ => true,
		}
	}

	/// Ensure that this call can be paused.
	pub fn ensure_can_pause(full_name: &RuntimeCallNameOf<T>) -> Result<(), Error<T>> {
		// SAFETY: The `TxPause` pallet can never pause itself.
		if full_name.0.as_ref() == <Self as PalletInfoAccess>::name().as_bytes().to_vec() {
			return Err(Error::<T>::Unpausable)
		}

		if T::WhitelistedCalls::contains(&full_name) {
			return Err(Error::<T>::Unpausable)
		}
		if Self::is_paused(&full_name) {
			return Err(Error::<T>::IsPaused)
		}
		Ok(())
	}

	/// Ensure that this call can be un-paused.
	pub fn ensure_can_unpause(full_name: &RuntimeCallNameOf<T>) -> Result<(), Error<T>> {
		if Self::is_paused(&full_name) {
			// SAFETY: Everything that is paused, can be un-paused.
			Ok(())
		} else {
			Err(Error::IsUnpaused)
		}
	}
}

impl<T: pallet::Config> Contains<<T as frame_system::Config>::RuntimeCall> for Pallet<T>
where
	<T as frame_system::Config>::RuntimeCall: GetCallMetadata,
{
	/// Return whether the call is allowed to be dispatched.
	fn contains(call: &<T as frame_system::Config>::RuntimeCall) -> bool {
		let CallMetadata { pallet_name, function_name } = call.get_call_metadata();
		!Pallet::<T>::is_paused_unbound(pallet_name.into(), function_name.into())
	}
}

impl<T: Config> frame_support::traits::TransactionPause for Pallet<T> {
	type CallIdentifier = RuntimeCallNameOf<T>;

	fn is_paused(full_name: Self::CallIdentifier) -> bool {
		Self::is_paused(&full_name)
	}

	fn can_pause(full_name: Self::CallIdentifier) -> bool {
		Self::ensure_can_pause(&full_name).is_ok()
	}

	fn pause(
		full_name: Self::CallIdentifier,
	) -> Result<(), frame_support::traits::TransactionPauseError> {
		Self::do_pause(full_name).map_err(Into::into)
	}

	fn unpause(
		full_name: Self::CallIdentifier,
	) -> Result<(), frame_support::traits::TransactionPauseError> {
		Self::do_unpause(full_name).map_err(Into::into)
	}
}

impl<T: Config> From<Error<T>> for frame_support::traits::TransactionPauseError {
	fn from(err: Error<T>) -> Self {
		match err {
			Error::<T>::NotFound => Self::NotFound,
			Error::<T>::Unpausable => Self::Unpausable,
			Error::<T>::IsPaused => Self::AlreadyPaused,
			Error::<T>::IsUnpaused => Self::AlreadyUnpaused,
			_ => Self::Unknown,
		}
	}
}<|MERGE_RESOLUTION|>--- conflicted
+++ resolved
@@ -85,17 +85,6 @@
 		#[pallet::constant]
 		type MaxNameLen: Get<u32>;
 
-<<<<<<< HEAD
-=======
-		/// Handles the edge-case when trying to pause a call with a too long name.
-		///
-		/// `true` ensures that all calls of the runtime can be paused. Otherwise there could be a
-		/// situation where a call is callable but not pause-able, which could be exploited.
-		/// In mostly all situations this can be set to `true` without any downside.
-		#[pallet::constant]
-		type PauseTooLongNames: Get<bool>;
-
->>>>>>> 0079f874
 		// Weight information for extrinsics in this pallet.
 		type WeightInfo: WeightInfo;
 	}
