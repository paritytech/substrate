--- conflicted
+++ resolved
@@ -35,7 +35,9 @@
 
 fn funded_account<T: Config>(name: &'static str, index: u32) -> T::AccountId {
 	let caller: T::AccountId = account(name, index, SEED);
-	T::Currency::make_free_balance_be(&caller, BalanceOf::<T>::max_value());
+	// Give the account half of the maximum value of the `Balance` type.
+	// Otherwise some transfers will fail with an overflow error.
+	T::Currency::make_free_balance_be(&caller, BalanceOf::<T>::max_value() / 2u32.into());
 	caller
 }
 
@@ -176,15 +178,9 @@
 
 	emergency_cancel {
 		let origin = T::CancellationOrigin::successful_origin();
-<<<<<<< HEAD
 		let ref_index = add_referendum::<T>(0).0;
 		assert_ok!(Democracy::<T>::referendum_status(ref_index));
-	}: _<T::Origin>(origin, ref_index)
-=======
-		let referendum_index = add_referendum::<T>(0)?;
-		assert_ok!(Democracy::<T>::referendum_status(referendum_index));
-	}: _<T::RuntimeOrigin>(origin, referendum_index)
->>>>>>> be976154
+	}: _<T::RuntimeOrigin>(origin, ref_index)
 	verify {
 		// Referendum has been canceled
 		assert_noop!(
@@ -208,14 +204,7 @@
 			Democracy::<T>::external_propose(T::ExternalOrigin::successful_origin(), make_proposal::<T>(0))
 		);
 		let origin = T::BlacklistOrigin::successful_origin();
-<<<<<<< HEAD
-	}: _<T::Origin>(origin, hash, Some(ref_index))
-=======
-		// Add a referendum of our proposal.
-		let referendum_index = add_referendum::<T>(0)?;
-		assert_ok!(Democracy::<T>::referendum_status(referendum_index));
-	}: _<T::RuntimeOrigin>(origin, hash, Some(referendum_index))
->>>>>>> be976154
+	}: _<T::RuntimeOrigin>(origin, hash, Some(ref_index))
 	verify {
 		// Referendum has been canceled
 		assert_noop!(
@@ -233,20 +222,11 @@
 		let addresses: BoundedVec<_, _> = (0..(T::MaxBlacklisted::get() - 1))
 			.into_iter()
 			.map(|i| account::<T::AccountId>("blacklist", i, SEED))
-<<<<<<< HEAD
 			.collect::<Vec<_>>()
 			.try_into()
 			.unwrap();
 		Blacklist::<T>::insert(proposal.hash(), (T::BlockNumber::zero(), addresses));
-	}: _<T::Origin>(origin, proposal)
-=======
-			.collect::<Vec<_>>();
-		Blacklist::<T>::insert(
-			proposal_hash,
-			(T::BlockNumber::zero(), addresses),
-		);
-	}: _<T::RuntimeOrigin>(origin, proposal_hash)
->>>>>>> be976154
+	}: _<T::RuntimeOrigin>(origin, proposal)
 	verify {
 		// External proposal created
 		ensure!(<NextExternal<T>>::exists(), "External proposal didn't work");
@@ -254,13 +234,8 @@
 
 	external_propose_majority {
 		let origin = T::ExternalMajorityOrigin::successful_origin();
-<<<<<<< HEAD
 		let proposal = make_proposal::<T>(0);
-	}: _<T::Origin>(origin, proposal)
-=======
-		let proposal_hash = T::Hashing::hash_of(&0);
-	}: _<T::RuntimeOrigin>(origin, proposal_hash)
->>>>>>> be976154
+	}: _<T::RuntimeOrigin>(origin, proposal)
 	verify {
 		// External proposal created
 		ensure!(<NextExternal<T>>::exists(), "External proposal didn't work");
@@ -268,13 +243,8 @@
 
 	external_propose_default {
 		let origin = T::ExternalDefaultOrigin::successful_origin();
-<<<<<<< HEAD
 		let proposal = make_proposal::<T>(0);
-	}: _<T::Origin>(origin, proposal)
-=======
-		let proposal_hash = T::Hashing::hash_of(&0);
-	}: _<T::RuntimeOrigin>(origin, proposal_hash)
->>>>>>> be976154
+	}: _<T::RuntimeOrigin>(origin, proposal)
 	verify {
 		// External proposal created
 		ensure!(<NextExternal<T>>::exists(), "External proposal didn't work");
