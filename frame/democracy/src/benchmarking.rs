--- conflicted
+++ resolved
@@ -26,13 +26,8 @@
 		schedule::DispatchTime, Currency, EnsureOrigin, Get, OnInitialize, UnfilteredDispatchable,
 	},
 };
-<<<<<<< HEAD
-use frame_system::{self, Pallet as System, RawOrigin};
+use frame_system::{Pallet as System, RawOrigin};
 use sp_runtime::traits::{Bounded, One};
-=======
-use frame_system::{RawOrigin, Pallet as System, self};
-use sp_runtime::traits::{Bounded, One, BadOrigin};
->>>>>>> 02d66442
 
 use crate::Pallet as Democracy;
 
