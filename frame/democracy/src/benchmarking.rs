// This file is part of Substrate.

// Copyright (C) 2020-2022 Parity Technologies (UK) Ltd.
// SPDX-License-Identifier: Apache-2.0

// Licensed under the Apache License, Version 2.0 (the "License");
// you may not use this file except in compliance with the License.
// You may obtain a copy of the License at
//
// 	http://www.apache.org/licenses/LICENSE-2.0
//
// Unless required by applicable law or agreed to in writing, software
// distributed under the License is distributed on an "AS IS" BASIS,
// WITHOUT WARRANTIES OR CONDITIONS OF ANY KIND, either express or implied.
// See the License for the specific language governing permissions and
// limitations under the License.

//! Democracy pallet benchmarking.

use super::*;

use frame_benchmarking::v1::{account, benchmarks, whitelist_account, BenchmarkError};
use frame_support::{
	assert_noop, assert_ok,
	traits::{Currency, EnsureOrigin, Get, OnInitialize, UnfilteredDispatchable},
};
use frame_system::RawOrigin;
use sp_core::H256;
use sp_runtime::{traits::Bounded, BoundedVec};

use crate::Pallet as Democracy;

const REFERENDUM_COUNT_HINT: u32 = 10;
const SEED: u32 = 0;

fn funded_account<T: Config>(name: &'static str, index: u32) -> T::AccountId {
	let caller: T::AccountId = account(name, index, SEED);
	// Give the account half of the maximum value of the `Balance` type.
	// Otherwise some transfers will fail with an overflow error.
	T::Currency::make_free_balance_be(&caller, BalanceOf::<T>::max_value() / 2u32.into());
	caller
}

fn make_proposal<T: Config>(n: u32) -> BoundedCallOf<T> {
	let call: CallOf<T> = frame_system::Call::remark { remark: n.encode() }.into();
	<T as Config>::Preimages::bound(call).unwrap()
}

fn add_proposal<T: Config>(n: u32) -> Result<H256, &'static str> {
	let other = funded_account::<T>("proposer", n);
	let value = T::MinimumDeposit::get();
	let proposal = make_proposal::<T>(n);
	Democracy::<T>::propose(RawOrigin::Signed(other).into(), proposal.clone(), value)?;
	Ok(proposal.hash())
}

// add a referendum with a metadata.
fn add_referendum<T: Config>(n: u32) -> (ReferendumIndex, H256, PreimageHash) {
	let vote_threshold = VoteThreshold::SimpleMajority;
	let proposal = make_proposal::<T>(n);
	let hash = proposal.hash();
	let index = Democracy::<T>::inject_referendum(
		T::LaunchPeriod::get(),
		proposal,
		vote_threshold,
		0u32.into(),
	);
	let preimage_hash = note_preimage::<T>();
	MetadataOf::<T>::insert(crate::MetadataOwner::Referendum(index), preimage_hash.clone());
	(index, hash, preimage_hash)
}

fn account_vote<T: Config>(b: BalanceOf<T>) -> AccountVote<BalanceOf<T>> {
	let v = Vote { aye: true, conviction: Conviction::Locked1x };

	AccountVote::Standard { vote: v, balance: b }
}

fn assert_last_event<T: Config>(generic_event: <T as Config>::RuntimeEvent) {
	frame_system::Pallet::<T>::assert_last_event(generic_event.into());
}

fn assert_has_event<T: Config>(generic_event: <T as Config>::RuntimeEvent) {
	frame_system::Pallet::<T>::assert_has_event(generic_event.into());
}

// note a new preimage.
fn note_preimage<T: Config>() -> PreimageHash {
	use core::sync::atomic::{AtomicU8, Ordering};
	use sp_std::borrow::Cow;
	// note a new preimage on every function invoke.
	static COUNTER: AtomicU8 = AtomicU8::new(0);
	let data = Cow::from(vec![COUNTER.fetch_add(1, Ordering::Relaxed)]);
	let hash = <T as Config>::Preimages::note(data).unwrap();
	hash
}

benchmarks! {
	propose {
		let p = T::MaxProposals::get();

		for i in 0 .. (p - 1) {
			add_proposal::<T>(i)?;
		}

		let caller = funded_account::<T>("caller", 0);
		let proposal = make_proposal::<T>(0);
		let value = T::MinimumDeposit::get();
		whitelist_account!(caller);
	}: _(RawOrigin::Signed(caller), proposal, value)
	verify {
		assert_eq!(Democracy::<T>::public_props().len(), p as usize, "Proposals not created.");
	}

	second {
		let caller = funded_account::<T>("caller", 0);
		add_proposal::<T>(0)?;

		// Create s existing "seconds"
		// we must reserve one deposit for the `proposal` and one for our benchmarked `second` call.
		for i in 0 .. T::MaxDeposits::get() - 2 {
			let seconder = funded_account::<T>("seconder", i);
			Democracy::<T>::second(RawOrigin::Signed(seconder).into(), 0)?;
		}

		let deposits = Democracy::<T>::deposit_of(0).ok_or("Proposal not created")?;
		assert_eq!(deposits.0.len(), (T::MaxDeposits::get() - 1) as usize, "Seconds not recorded");
		whitelist_account!(caller);
	}: _(RawOrigin::Signed(caller), 0)
	verify {
		let deposits = Democracy::<T>::deposit_of(0).ok_or("Proposal not created")?;
		assert_eq!(deposits.0.len(), (T::MaxDeposits::get()) as usize, "`second` benchmark did not work");
	}

	vote_new {
		let caller = funded_account::<T>("caller", 0);
		let account_vote = account_vote::<T>(100u32.into());

		// We need to create existing direct votes
		for i in 0 .. T::MaxVotes::get() - 1 {
			let ref_index = add_referendum::<T>(i).0;
			Democracy::<T>::vote(RawOrigin::Signed(caller.clone()).into(), ref_index, account_vote)?;
		}
		let votes = match VotingOf::<T>::get(&caller) {
			Voting::Direct { votes, .. } => votes,
			_ => return Err("Votes are not direct".into()),
		};
		assert_eq!(votes.len(), (T::MaxVotes::get() - 1) as usize, "Votes were not recorded.");

		let ref_index = add_referendum::<T>(T::MaxVotes::get() - 1).0;
		whitelist_account!(caller);
	}: vote(RawOrigin::Signed(caller.clone()), ref_index, account_vote)
	verify {
		let votes = match VotingOf::<T>::get(&caller) {
			Voting::Direct { votes, .. } => votes,
			_ => return Err("Votes are not direct".into()),
		};
		assert_eq!(votes.len(), T::MaxVotes::get() as usize, "Vote was not recorded.");
	}

	vote_existing {
		let caller = funded_account::<T>("caller", 0);
		let account_vote = account_vote::<T>(100u32.into());

		// We need to create existing direct votes
		for i in 0..T::MaxVotes::get() {
			let ref_index = add_referendum::<T>(i).0;
			Democracy::<T>::vote(RawOrigin::Signed(caller.clone()).into(), ref_index, account_vote)?;
		}
		let votes = match VotingOf::<T>::get(&caller) {
			Voting::Direct { votes, .. } => votes,
			_ => return Err("Votes are not direct".into()),
		};
		assert_eq!(votes.len(), T::MaxVotes::get() as usize, "Votes were not recorded.");

		// Change vote from aye to nay
		let nay = Vote { aye: false, conviction: Conviction::Locked1x };
		let new_vote = AccountVote::Standard { vote: nay, balance: 1000u32.into() };
		let ref_index = Democracy::<T>::referendum_count() - 1;

		// This tests when a user changes a vote
		whitelist_account!(caller);
	}: vote(RawOrigin::Signed(caller.clone()), ref_index, new_vote)
	verify {
		let votes = match VotingOf::<T>::get(&caller) {
			Voting::Direct { votes, .. } => votes,
			_ => return Err("Votes are not direct".into()),
		};
		assert_eq!(votes.len(), T::MaxVotes::get() as usize, "Vote was incorrectly added");
		let referendum_info = Democracy::<T>::referendum_info(ref_index)
			.ok_or("referendum doesn't exist")?;
		let tally =  match referendum_info {
			ReferendumInfo::Ongoing(r) => r.tally,
			_ => return Err("referendum not ongoing".into()),
		};
		assert_eq!(tally.nays, 1000u32.into(), "changed vote was not recorded");
	}

	emergency_cancel {
<<<<<<< HEAD
		let origin = T::CancellationOrigin::successful_origin();
		let (ref_index, _, preimage_hash) = add_referendum::<T>(0);
=======
		let origin =
			T::CancellationOrigin::try_successful_origin().map_err(|_| BenchmarkError::Weightless)?;
		let ref_index = add_referendum::<T>(0).0;
>>>>>>> dd4497d8
		assert_ok!(Democracy::<T>::referendum_status(ref_index));
	}: _<T::RuntimeOrigin>(origin, ref_index)
	verify {
		// Referendum has been canceled
		assert_noop!(
			Democracy::<T>::referendum_status(ref_index),
			Error::<T>::ReferendumInvalid,
		);
		assert_last_event::<T>(crate::Event::MetadataCleared {
			owner: MetadataOwner::Referendum(ref_index),
			hash: preimage_hash,
		}.into());
	}

	blacklist {
		// Place our proposal at the end to make sure it's worst case.
		for i in 0 .. T::MaxProposals::get() - 1 {
			add_proposal::<T>(i)?;
		}
		// We should really add a lot of seconds here, but we're not doing it elsewhere.

		// Add a referendum of our proposal.
		let (ref_index, hash, preimage_hash) = add_referendum::<T>(0);
		assert_ok!(Democracy::<T>::referendum_status(ref_index));
		// Place our proposal in the external queue, too.
		assert_ok!(Democracy::<T>::external_propose(
			T::ExternalOrigin::try_successful_origin()
				.expect("ExternalOrigin has no successful origin required for the benchmark"),
			make_proposal::<T>(0)
		));
		let origin =
			T::BlacklistOrigin::try_successful_origin().map_err(|_| BenchmarkError::Weightless)?;
	}: _<T::RuntimeOrigin>(origin, hash, Some(ref_index))
	verify {
		// Referendum has been canceled
		assert_noop!(
			Democracy::<T>::referendum_status(ref_index),
			Error::<T>::ReferendumInvalid
		);
		assert_has_event::<T>(crate::Event::MetadataCleared {
			owner: MetadataOwner::Referendum(ref_index),
			hash: preimage_hash,
		}.into());
	}

	// Worst case scenario, we external propose a previously blacklisted proposal
	external_propose {
		let origin =
			T::ExternalOrigin::try_successful_origin().map_err(|_| BenchmarkError::Weightless)?;
		let proposal = make_proposal::<T>(0);
		// Add proposal to blacklist with block number 0

		let addresses: BoundedVec<_, _> = (0..(T::MaxBlacklisted::get() - 1))
			.into_iter()
			.map(|i| account::<T::AccountId>("blacklist", i, SEED))
			.collect::<Vec<_>>()
			.try_into()
			.unwrap();
		Blacklist::<T>::insert(proposal.hash(), (T::BlockNumber::zero(), addresses));
	}: _<T::RuntimeOrigin>(origin, proposal)
	verify {
		// External proposal created
		ensure!(<NextExternal<T>>::exists(), "External proposal didn't work");
	}

	external_propose_majority {
		let origin = T::ExternalMajorityOrigin::try_successful_origin()
			.map_err(|_| BenchmarkError::Weightless)?;
		let proposal = make_proposal::<T>(0);
	}: _<T::RuntimeOrigin>(origin, proposal)
	verify {
		// External proposal created
		ensure!(<NextExternal<T>>::exists(), "External proposal didn't work");
	}

	external_propose_default {
		let origin = T::ExternalDefaultOrigin::try_successful_origin()
			.map_err(|_| BenchmarkError::Weightless)?;
		let proposal = make_proposal::<T>(0);
	}: _<T::RuntimeOrigin>(origin, proposal)
	verify {
		// External proposal created
		ensure!(<NextExternal<T>>::exists(), "External proposal didn't work");
	}

	fast_track {
		let origin_propose = T::ExternalDefaultOrigin::try_successful_origin()
			.expect("ExternalDefaultOrigin has no successful origin required for the benchmark");
		let proposal = make_proposal::<T>(0);
		let proposal_hash = proposal.hash();
		Democracy::<T>::external_propose_default(origin_propose.clone(), proposal)?;
		// Set metadata to the external proposal.
		let preimage_hash = note_preimage::<T>();
		assert_ok!(Democracy::<T>::set_metadata(
			origin_propose,
			MetadataOwner::External,
			Some(preimage_hash)));
		// NOTE: Instant origin may invoke a little bit more logic, but may not always succeed.
		let origin_fast_track =
			T::FastTrackOrigin::try_successful_origin().map_err(|_| BenchmarkError::Weightless)?;
		let voting_period = T::FastTrackVotingPeriod::get();
		let delay = 0u32;
	}: _<T::RuntimeOrigin>(origin_fast_track, proposal_hash, voting_period, delay.into())
	verify {
		assert_eq!(Democracy::<T>::referendum_count(), 1, "referendum not created");
		assert_last_event::<T>(crate::Event::MetadataTransferred {
			prev_owner: MetadataOwner::External,
			owner: MetadataOwner::Referendum(0),
			hash: preimage_hash,
		}.into());
	}

	veto_external {
		let proposal = make_proposal::<T>(0);
		let proposal_hash = proposal.hash();

<<<<<<< HEAD
		let origin_propose = T::ExternalDefaultOrigin::successful_origin();
		Democracy::<T>::external_propose_default(origin_propose.clone(), proposal)?;

		let preimage_hash = note_preimage::<T>();
		assert_ok!(Democracy::<T>::set_metadata(
			origin_propose,
			MetadataOwner::External,
			Some(preimage_hash))
		);
=======
		let origin_propose = T::ExternalDefaultOrigin::try_successful_origin()
			.expect("ExternalDefaultOrigin has no successful origin required for the benchmark");
		Democracy::<T>::external_propose_default(origin_propose, proposal)?;
>>>>>>> dd4497d8

		let mut vetoers: BoundedVec<T::AccountId, _> = Default::default();
		for i in 0 .. (T::MaxBlacklisted::get() - 1) {
			vetoers.try_push(account::<T::AccountId>("vetoer", i, SEED)).unwrap();
		}
		vetoers.sort();
		Blacklist::<T>::insert(proposal_hash, (T::BlockNumber::zero(), vetoers));

		let origin = T::VetoOrigin::try_successful_origin().map_err(|_| BenchmarkError::Weightless)?;
		ensure!(NextExternal::<T>::get().is_some(), "no external proposal");
	}: _<T::RuntimeOrigin>(origin, proposal_hash)
	verify {
		assert!(NextExternal::<T>::get().is_none());
		let (_, new_vetoers) = <Blacklist<T>>::get(&proposal_hash).ok_or("no blacklist")?;
		assert_eq!(new_vetoers.len(), T::MaxBlacklisted::get() as usize, "vetoers not added");
	}

	cancel_proposal {
		// Place our proposal at the end to make sure it's worst case.
		for i in 0 .. T::MaxProposals::get() {
			add_proposal::<T>(i)?;
		}
<<<<<<< HEAD
		// Add metadata to the first proposal.
		let proposer = funded_account::<T>("proposer", 0);
		let preimage_hash = note_preimage::<T>();
		assert_ok!(Democracy::<T>::set_metadata(
			RawOrigin::Signed(proposer).into(),
			MetadataOwner::Proposal(0),
			Some(preimage_hash)));
		let cancel_origin = T::CancelProposalOrigin::successful_origin();
=======
		let cancel_origin = T::CancelProposalOrigin::try_successful_origin()
			.map_err(|_| BenchmarkError::Weightless)?;
>>>>>>> dd4497d8
	}: _<T::RuntimeOrigin>(cancel_origin, 0)
	verify {
		assert_last_event::<T>(crate::Event::MetadataCleared {
			owner: MetadataOwner::Proposal(0),
			hash: preimage_hash,
		}.into());
	}

	cancel_referendum {
		let (ref_index, _, preimage_hash) = add_referendum::<T>(0);
	}: _(RawOrigin::Root, ref_index)
	verify {
		assert_last_event::<T>(crate::Event::MetadataCleared {
			owner: MetadataOwner::Referendum(0),
			hash: preimage_hash,
		}.into());
	}

	#[extra]
	on_initialize_external {
		let r in 0 .. REFERENDUM_COUNT_HINT;

		for i in 0..r {
			add_referendum::<T>(i);
		}

		assert_eq!(Democracy::<T>::referendum_count(), r, "referenda not created");

		// Launch external
		LastTabledWasExternal::<T>::put(false);

		let origin = T::ExternalMajorityOrigin::try_successful_origin()
			.map_err(|_| BenchmarkError::Weightless)?;
		let proposal = make_proposal::<T>(r);
		let call = Call::<T>::external_propose_majority { proposal };
		call.dispatch_bypass_filter(origin)?;
		// External proposal created
		ensure!(<NextExternal<T>>::exists(), "External proposal didn't work");

		let block_number = T::LaunchPeriod::get();

	}: { Democracy::<T>::on_initialize(block_number) }
	verify {
		// One extra because of next external
		assert_eq!(Democracy::<T>::referendum_count(), r + 1, "referenda not created");
		ensure!(!<NextExternal<T>>::exists(), "External wasn't taken");

		// All but the new next external should be finished
		for i in 0 .. r {
			if let Some(value) = ReferendumInfoOf::<T>::get(i) {
				match value {
					ReferendumInfo::Finished { .. } => (),
					ReferendumInfo::Ongoing(_) => return Err("Referendum was not finished".into()),
				}
			}
		}
	}

	#[extra]
	on_initialize_public {
		let r in 0 .. (T::MaxVotes::get() - 1);

		for i in 0..r {
			add_referendum::<T>(i);
		}

		assert_eq!(Democracy::<T>::referendum_count(), r, "referenda not created");

		// Launch public
		assert!(add_proposal::<T>(r).is_ok(), "proposal not created");
		LastTabledWasExternal::<T>::put(true);

		let block_number = T::LaunchPeriod::get();

	}: { Democracy::<T>::on_initialize(block_number) }
	verify {
		// One extra because of next public
		assert_eq!(Democracy::<T>::referendum_count(), r + 1, "proposal not accepted");

		// All should be finished
		for i in 0 .. r {
			if let Some(value) = ReferendumInfoOf::<T>::get(i) {
				match value {
					ReferendumInfo::Finished { .. } => (),
					ReferendumInfo::Ongoing(_) => return Err("Referendum was not finished".into()),
				}
			}
		}
	}

	// No launch no maturing referenda.
	on_initialize_base {
		let r in 0 .. (T::MaxVotes::get() - 1);

		for i in 0..r {
			add_referendum::<T>(i);
		}

		for (key, mut info) in ReferendumInfoOf::<T>::iter() {
			if let ReferendumInfo::Ongoing(ref mut status) = info {
				status.end += 100u32.into();
			}
			ReferendumInfoOf::<T>::insert(key, info);
		}

		assert_eq!(Democracy::<T>::referendum_count(), r, "referenda not created");
		assert_eq!(Democracy::<T>::lowest_unbaked(), 0, "invalid referenda init");

	}: { Democracy::<T>::on_initialize(1u32.into()) }
	verify {
		// All should be on going
		for i in 0 .. r {
			if let Some(value) = ReferendumInfoOf::<T>::get(i) {
				match value {
					ReferendumInfo::Finished { .. } => return Err("Referendum has been finished".into()),
					ReferendumInfo::Ongoing(_) => (),
				}
			}
		}
	}

	on_initialize_base_with_launch_period {
		let r in 0 .. (T::MaxVotes::get() - 1);

		for i in 0..r {
			add_referendum::<T>(i);
		}

		for (key, mut info) in ReferendumInfoOf::<T>::iter() {
			if let ReferendumInfo::Ongoing(ref mut status) = info {
				status.end += 100u32.into();
			}
			ReferendumInfoOf::<T>::insert(key, info);
		}

		assert_eq!(Democracy::<T>::referendum_count(), r, "referenda not created");
		assert_eq!(Democracy::<T>::lowest_unbaked(), 0, "invalid referenda init");

		let block_number = T::LaunchPeriod::get();

	}: { Democracy::<T>::on_initialize(block_number) }
	verify {
		// All should be on going
		for i in 0 .. r {
			if let Some(value) = ReferendumInfoOf::<T>::get(i) {
				match value {
					ReferendumInfo::Finished { .. } => return Err("Referendum has been finished".into()),
					ReferendumInfo::Ongoing(_) => (),
				}
			}
		}
	}

	delegate {
		let r in 0 .. (T::MaxVotes::get() - 1);

		let initial_balance: BalanceOf<T> = 100u32.into();
		let delegated_balance: BalanceOf<T> = 1000u32.into();

		let caller = funded_account::<T>("caller", 0);
		// Caller will initially delegate to `old_delegate`
		let old_delegate: T::AccountId = funded_account::<T>("old_delegate", r);
		let old_delegate_lookup = T::Lookup::unlookup(old_delegate.clone());
		Democracy::<T>::delegate(
			RawOrigin::Signed(caller.clone()).into(),
			old_delegate_lookup,
			Conviction::Locked1x,
			delegated_balance,
		)?;
		let (target, balance) = match VotingOf::<T>::get(&caller) {
			Voting::Delegating { target, balance, .. } => (target, balance),
			_ => return Err("Votes are not direct".into()),
		};
		assert_eq!(target, old_delegate, "delegation target didn't work");
		assert_eq!(balance, delegated_balance, "delegation balance didn't work");
		// Caller will now switch to `new_delegate`
		let new_delegate: T::AccountId = funded_account::<T>("new_delegate", r);
		let new_delegate_lookup = T::Lookup::unlookup(new_delegate.clone());
		let account_vote = account_vote::<T>(initial_balance);
		// We need to create existing direct votes for the `new_delegate`
		for i in 0..r {
			let ref_index = add_referendum::<T>(i).0;
			Democracy::<T>::vote(RawOrigin::Signed(new_delegate.clone()).into(), ref_index, account_vote)?;
		}
		let votes = match VotingOf::<T>::get(&new_delegate) {
			Voting::Direct { votes, .. } => votes,
			_ => return Err("Votes are not direct".into()),
		};
		assert_eq!(votes.len(), r as usize, "Votes were not recorded.");
		whitelist_account!(caller);
	}: _(RawOrigin::Signed(caller.clone()), new_delegate_lookup, Conviction::Locked1x, delegated_balance)
	verify {
		let (target, balance) = match VotingOf::<T>::get(&caller) {
			Voting::Delegating { target, balance, .. } => (target, balance),
			_ => return Err("Votes are not direct".into()),
		};
		assert_eq!(target, new_delegate, "delegation target didn't work");
		assert_eq!(balance, delegated_balance, "delegation balance didn't work");
		let delegations = match VotingOf::<T>::get(&new_delegate) {
			Voting::Direct { delegations, .. } => delegations,
			_ => return Err("Votes are not direct".into()),
		};
		assert_eq!(delegations.capital, delegated_balance, "delegation was not recorded.");
	}

	undelegate {
		let r in 0 .. (T::MaxVotes::get() - 1);

		let initial_balance: BalanceOf<T> = 100u32.into();
		let delegated_balance: BalanceOf<T> = 1000u32.into();

		let caller = funded_account::<T>("caller", 0);
		// Caller will delegate
		let the_delegate: T::AccountId = funded_account::<T>("delegate", r);
		let the_delegate_lookup = T::Lookup::unlookup(the_delegate.clone());
		Democracy::<T>::delegate(
			RawOrigin::Signed(caller.clone()).into(),
			the_delegate_lookup,
			Conviction::Locked1x,
			delegated_balance,
		)?;
		let (target, balance) = match VotingOf::<T>::get(&caller) {
			Voting::Delegating { target, balance, .. } => (target, balance),
			_ => return Err("Votes are not direct".into()),
		};
		assert_eq!(target, the_delegate, "delegation target didn't work");
		assert_eq!(balance, delegated_balance, "delegation balance didn't work");
		// We need to create votes direct votes for the `delegate`
		let account_vote = account_vote::<T>(initial_balance);
		for i in 0..r {
			let ref_index = add_referendum::<T>(i).0;
			Democracy::<T>::vote(
				RawOrigin::Signed(the_delegate.clone()).into(),
				ref_index,
				account_vote
			)?;
		}
		let votes = match VotingOf::<T>::get(&the_delegate) {
			Voting::Direct { votes, .. } => votes,
			_ => return Err("Votes are not direct".into()),
		};
		assert_eq!(votes.len(), r as usize, "Votes were not recorded.");
		whitelist_account!(caller);
	}: _(RawOrigin::Signed(caller.clone()))
	verify {
		// Voting should now be direct
		match VotingOf::<T>::get(&caller) {
			Voting::Direct { .. } => (),
			_ => return Err("undelegation failed".into()),
		}
	}

	clear_public_proposals {
		add_proposal::<T>(0)?;

	}: _(RawOrigin::Root)

	// Test when unlock will remove locks
	unlock_remove {
		let r in 0 .. (T::MaxVotes::get() - 1);

		let locker = funded_account::<T>("locker", 0);
		let locker_lookup = T::Lookup::unlookup(locker.clone());
		// Populate votes so things are locked
		let base_balance: BalanceOf<T> = 100u32.into();
		let small_vote = account_vote::<T>(base_balance);
		// Vote and immediately unvote
		for i in 0 .. r {
			let ref_index = add_referendum::<T>(i).0;
			Democracy::<T>::vote(RawOrigin::Signed(locker.clone()).into(), ref_index, small_vote)?;
			Democracy::<T>::remove_vote(RawOrigin::Signed(locker.clone()).into(), ref_index)?;
		}

		let caller = funded_account::<T>("caller", 0);
		whitelist_account!(caller);
	}: unlock(RawOrigin::Signed(caller), locker_lookup)
	verify {
		// Note that we may want to add a `get_lock` api to actually verify
		let voting = VotingOf::<T>::get(&locker);
		assert_eq!(voting.locked_balance(), BalanceOf::<T>::zero());
	}

	// Test when unlock will set a new value
	unlock_set {
		let r in 0 .. (T::MaxVotes::get() - 1);

		let locker = funded_account::<T>("locker", 0);
		let locker_lookup = T::Lookup::unlookup(locker.clone());
		// Populate votes so things are locked
		let base_balance: BalanceOf<T> = 100u32.into();
		let small_vote = account_vote::<T>(base_balance);
		for i in 0 .. r {
			let ref_index = add_referendum::<T>(i).0;
			Democracy::<T>::vote(RawOrigin::Signed(locker.clone()).into(), ref_index, small_vote)?;
		}

		// Create a big vote so lock increases
		let big_vote = account_vote::<T>(base_balance * 10u32.into());
		let ref_index = add_referendum::<T>(r).0;
		Democracy::<T>::vote(RawOrigin::Signed(locker.clone()).into(), ref_index, big_vote)?;

		let votes = match VotingOf::<T>::get(&locker) {
			Voting::Direct { votes, .. } => votes,
			_ => return Err("Votes are not direct".into()),
		};
		assert_eq!(votes.len(), (r + 1) as usize, "Votes were not recorded.");

		let voting = VotingOf::<T>::get(&locker);
		assert_eq!(voting.locked_balance(), base_balance * 10u32.into());

		Democracy::<T>::remove_vote(RawOrigin::Signed(locker.clone()).into(), ref_index)?;

		let caller = funded_account::<T>("caller", 0);
		whitelist_account!(caller);
	}: unlock(RawOrigin::Signed(caller), locker_lookup)
	verify {
		let votes = match VotingOf::<T>::get(&locker) {
			Voting::Direct { votes, .. } => votes,
			_ => return Err("Votes are not direct".into()),
		};
		assert_eq!(votes.len(), r as usize, "Vote was not removed");

		let voting = VotingOf::<T>::get(&locker);
		// Note that we may want to add a `get_lock` api to actually verify
		assert_eq!(voting.locked_balance(), if r > 0 { base_balance } else { 0u32.into() });
	}

	remove_vote {
		let r in 1 .. T::MaxVotes::get();

		let caller = funded_account::<T>("caller", 0);
		let account_vote = account_vote::<T>(100u32.into());

		for i in 0 .. r {
			let ref_index = add_referendum::<T>(i).0;
			Democracy::<T>::vote(RawOrigin::Signed(caller.clone()).into(), ref_index, account_vote)?;
		}

		let votes = match VotingOf::<T>::get(&caller) {
			Voting::Direct { votes, .. } => votes,
			_ => return Err("Votes are not direct".into()),
		};
		assert_eq!(votes.len(), r as usize, "Votes not created");

		let ref_index = r - 1;
		whitelist_account!(caller);
	}: _(RawOrigin::Signed(caller.clone()), ref_index)
	verify {
		let votes = match VotingOf::<T>::get(&caller) {
			Voting::Direct { votes, .. } => votes,
			_ => return Err("Votes are not direct".into()),
		};
		assert_eq!(votes.len(), (r - 1) as usize, "Vote was not removed");
	}

	// Worst case is when target == caller and referendum is ongoing
	remove_other_vote {
		let r in 1 .. T::MaxVotes::get();

		let caller = funded_account::<T>("caller", r);
		let caller_lookup = T::Lookup::unlookup(caller.clone());
		let account_vote = account_vote::<T>(100u32.into());

		for i in 0 .. r {
			let ref_index = add_referendum::<T>(i).0;
			Democracy::<T>::vote(RawOrigin::Signed(caller.clone()).into(), ref_index, account_vote)?;
		}

		let votes = match VotingOf::<T>::get(&caller) {
			Voting::Direct { votes, .. } => votes,
			_ => return Err("Votes are not direct".into()),
		};
		assert_eq!(votes.len(), r as usize, "Votes not created");

		let ref_index = r - 1;
		whitelist_account!(caller);
	}: _(RawOrigin::Signed(caller.clone()), caller_lookup, ref_index)
	verify {
		let votes = match VotingOf::<T>::get(&caller) {
			Voting::Direct { votes, .. } => votes,
			_ => return Err("Votes are not direct".into()),
		};
		assert_eq!(votes.len(), (r - 1) as usize, "Vote was not removed");
	}

	set_external_metadata {
		let origin = T::ExternalOrigin::successful_origin();
		assert_ok!(
			Democracy::<T>::external_propose(origin.clone(), make_proposal::<T>(0))
		);
		let owner = MetadataOwner::External;
		let hash = note_preimage::<T>();
	}: set_metadata<T::RuntimeOrigin>(origin, owner.clone(), Some(hash))
	verify {
		assert_last_event::<T>(crate::Event::MetadataSet {
			owner,
			hash,
		}.into());
	}

	clear_external_metadata {
		let origin = T::ExternalOrigin::successful_origin();
		assert_ok!(
			Democracy::<T>::external_propose(origin.clone(), make_proposal::<T>(0))
		);
		let owner = MetadataOwner::External;
		let proposer = funded_account::<T>("proposer", 0);
		let hash = note_preimage::<T>();
		assert_ok!(Democracy::<T>::set_metadata(origin.clone(), owner.clone(), Some(hash)));
	}: set_metadata<T::RuntimeOrigin>(origin, owner.clone(), None)
	verify {
		assert_last_event::<T>(crate::Event::MetadataCleared {
			owner,
			hash,
		}.into());
	}

	set_proposal_metadata {
		// Place our proposal at the end to make sure it's worst case.
		for i in 0 .. T::MaxProposals::get() {
			add_proposal::<T>(i)?;
		}
		let owner = MetadataOwner::Proposal(0);
		let proposer = funded_account::<T>("proposer", 0);
		let hash = note_preimage::<T>();
	}: set_metadata<T::RuntimeOrigin>(RawOrigin::Signed(proposer).into(), owner.clone(), Some(hash))
	verify {
		assert_last_event::<T>(crate::Event::MetadataSet {
			owner,
			hash,
		}.into());
	}

	clear_proposal_metadata {
		// Place our proposal at the end to make sure it's worst case.
		for i in 0 .. T::MaxProposals::get() {
			add_proposal::<T>(i)?;
		}
		let proposer = funded_account::<T>("proposer", 0);
		let owner = MetadataOwner::Proposal(0);
		let hash = note_preimage::<T>();
		assert_ok!(Democracy::<T>::set_metadata(
			RawOrigin::Signed(proposer.clone()).into(),
			owner.clone(),
			Some(hash)));
	}: set_metadata<T::RuntimeOrigin>(RawOrigin::Signed(proposer).into(), owner.clone(), None)
	verify {
		assert_last_event::<T>(crate::Event::MetadataCleared {
			owner,
			hash,
		}.into());
	}

	set_referendum_metadata {
		// create not ongoing referendum.
		ReferendumInfoOf::<T>::insert(
			0,
			ReferendumInfo::Finished { end: T::BlockNumber::zero(), approved: true },
		);
		let owner = MetadataOwner::Referendum(0);
		let caller = funded_account::<T>("caller", 0);
		let hash = note_preimage::<T>();
	}: set_metadata<T::RuntimeOrigin>(RawOrigin::Root.into(), owner.clone(), Some(hash))
	verify {
		assert_last_event::<T>(crate::Event::MetadataSet {
			owner,
			hash,
		}.into());
	}

	clear_referendum_metadata {
		// create not ongoing referendum.
		ReferendumInfoOf::<T>::insert(
			0,
			ReferendumInfo::Finished { end: T::BlockNumber::zero(), approved: true },
		);
		let owner = MetadataOwner::Referendum(0);
		let hash = note_preimage::<T>();
		MetadataOf::<T>::insert(owner.clone(), hash);
		let caller = funded_account::<T>("caller", 0);
	}: set_metadata<T::RuntimeOrigin>(RawOrigin::Signed(caller).into(), owner.clone(), None)
	verify {
		assert_last_event::<T>(crate::Event::MetadataCleared {
			owner,
			hash,
		}.into());
	}

	impl_benchmark_test_suite!(
		Democracy,
		crate::tests::new_test_ext(),
		crate::tests::Test
	);
}<|MERGE_RESOLUTION|>--- conflicted
+++ resolved
@@ -197,14 +197,9 @@
 	}
 
 	emergency_cancel {
-<<<<<<< HEAD
-		let origin = T::CancellationOrigin::successful_origin();
-		let (ref_index, _, preimage_hash) = add_referendum::<T>(0);
-=======
 		let origin =
 			T::CancellationOrigin::try_successful_origin().map_err(|_| BenchmarkError::Weightless)?;
-		let ref_index = add_referendum::<T>(0).0;
->>>>>>> dd4497d8
+		let (ref_index, _, preimage_hash) = add_referendum::<T>(0);
 		assert_ok!(Democracy::<T>::referendum_status(ref_index));
 	}: _<T::RuntimeOrigin>(origin, ref_index)
 	verify {
@@ -321,8 +316,8 @@
 		let proposal = make_proposal::<T>(0);
 		let proposal_hash = proposal.hash();
 
-<<<<<<< HEAD
-		let origin_propose = T::ExternalDefaultOrigin::successful_origin();
+		let origin_propose = T::ExternalDefaultOrigin::try_successful_origin()
+			.expect("ExternalDefaultOrigin has no successful origin required for the benchmark");
 		Democracy::<T>::external_propose_default(origin_propose.clone(), proposal)?;
 
 		let preimage_hash = note_preimage::<T>();
@@ -331,11 +326,6 @@
 			MetadataOwner::External,
 			Some(preimage_hash))
 		);
-=======
-		let origin_propose = T::ExternalDefaultOrigin::try_successful_origin()
-			.expect("ExternalDefaultOrigin has no successful origin required for the benchmark");
-		Democracy::<T>::external_propose_default(origin_propose, proposal)?;
->>>>>>> dd4497d8
 
 		let mut vetoers: BoundedVec<T::AccountId, _> = Default::default();
 		for i in 0 .. (T::MaxBlacklisted::get() - 1) {
@@ -358,7 +348,6 @@
 		for i in 0 .. T::MaxProposals::get() {
 			add_proposal::<T>(i)?;
 		}
-<<<<<<< HEAD
 		// Add metadata to the first proposal.
 		let proposer = funded_account::<T>("proposer", 0);
 		let preimage_hash = note_preimage::<T>();
@@ -366,11 +355,8 @@
 			RawOrigin::Signed(proposer).into(),
 			MetadataOwner::Proposal(0),
 			Some(preimage_hash)));
-		let cancel_origin = T::CancelProposalOrigin::successful_origin();
-=======
 		let cancel_origin = T::CancelProposalOrigin::try_successful_origin()
 			.map_err(|_| BenchmarkError::Weightless)?;
->>>>>>> dd4497d8
 	}: _<T::RuntimeOrigin>(cancel_origin, 0)
 	verify {
 		assert_last_event::<T>(crate::Event::MetadataCleared {
@@ -757,7 +743,8 @@
 	}
 
 	set_external_metadata {
-		let origin = T::ExternalOrigin::successful_origin();
+		let origin = T::ExternalOrigin::try_successful_origin()
+			.expect("ExternalOrigin has no successful origin required for the benchmark");
 		assert_ok!(
 			Democracy::<T>::external_propose(origin.clone(), make_proposal::<T>(0))
 		);
@@ -772,7 +759,8 @@
 	}
 
 	clear_external_metadata {
-		let origin = T::ExternalOrigin::successful_origin();
+		let origin = T::ExternalOrigin::try_successful_origin()
+			.expect("ExternalOrigin has no successful origin required for the benchmark");
 		assert_ok!(
 			Democracy::<T>::external_propose(origin.clone(), make_proposal::<T>(0))
 		);
