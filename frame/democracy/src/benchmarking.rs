// This file is part of Substrate.

// Copyright (C) 2020-2021 Parity Technologies (UK) Ltd.
// SPDX-License-Identifier: Apache-2.0

// Licensed under the Apache License, Version 2.0 (the "License");
// you may not use this file except in compliance with the License.
// You may obtain a copy of the License at
//
// 	http://www.apache.org/licenses/LICENSE-2.0
//
// Unless required by applicable law or agreed to in writing, software
// distributed under the License is distributed on an "AS IS" BASIS,
// WITHOUT WARRANTIES OR CONDITIONS OF ANY KIND, either express or implied.
// See the License for the specific language governing permissions and
// limitations under the License.

//! Democracy pallet benchmarking.

use super::*;

use frame_benchmarking::{account, benchmarks, impl_benchmark_test_suite, whitelist_account};
use frame_support::{
	assert_noop, assert_ok,
	codec::Decode,
	traits::{
		schedule::DispatchTime, Currency, EnsureOrigin, Get, OnInitialize, UnfilteredDispatchable,
	},
};
use frame_system::{Pallet as System, RawOrigin};
use sp_runtime::traits::{BadOrigin, Bounded, One};

use crate::Pallet as Democracy;

const SEED: u32 = 0;
const MAX_REFERENDUMS: u32 = 99;
const MAX_SECONDERS: u32 = 100;
const MAX_BYTES: u32 = 16_384;

fn assert_last_event<T: Config>(generic_event: <T as Config>::Event) {
	frame_system::Pallet::<T>::assert_last_event(generic_event.into());
}

fn funded_account<T: Config>(name: &'static str, index: u32) -> T::AccountId {
	let caller: T::AccountId = account(name, index, SEED);
	T::Currency::make_free_balance_be(&caller, BalanceOf::<T>::max_value());
	caller
}

fn add_proposal<T: Config>(n: u32) -> Result<T::Hash, &'static str> {
	let other = funded_account::<T>("proposer", n);
	let value = T::MinimumDeposit::get();
	let proposal_hash: T::Hash = T::Hashing::hash_of(&n);

	Democracy::<T>::propose(RawOrigin::Signed(other).into(), proposal_hash, value.into())?;

	Ok(proposal_hash)
}

fn add_referendum<T: Config>(n: u32) -> Result<ReferendumIndex, &'static str> {
	let proposal_hash: T::Hash = T::Hashing::hash_of(&n);
	let vote_threshold = VoteThreshold::SimpleMajority;

	Democracy::<T>::inject_referendum(
		T::LaunchPeriod::get(),
		proposal_hash,
		vote_threshold,
		0u32.into(),
	);
	let referendum_index: ReferendumIndex = ReferendumCount::<T>::get() - 1;
	T::Scheduler::schedule_named(
		(DEMOCRACY_ID, referendum_index).encode(),
		DispatchTime::At(1u32.into()),
		None,
		63,
		frame_system::RawOrigin::Root.into(),
		Call::enact_proposal { proposal_hash, index: referendum_index }.into(),
	)
	.map_err(|_| "failed to schedule named")?;
	Ok(referendum_index)
}

fn account_vote<T: Config>(b: BalanceOf<T>) -> AccountVote<BalanceOf<T>> {
	let v = Vote { aye: true, conviction: Conviction::Locked1x };

	AccountVote::Standard { vote: v, balance: b }
}

benchmarks! {
	propose {
		let p = T::MaxProposals::get();

		for i in 0 .. (p - 1) {
			add_proposal::<T>(i)?;
		}

		let caller = funded_account::<T>("caller", 0);
		let proposal_hash: T::Hash = T::Hashing::hash_of(&0);
		let value = T::MinimumDeposit::get();
		whitelist_account!(caller);
	}: _(RawOrigin::Signed(caller), proposal_hash, value.into())
	verify {
		assert_eq!(Democracy::<T>::public_props().len(), p as usize, "Proposals not created.");
	}

	second {
		let s in 0 .. MAX_SECONDERS;

		let caller = funded_account::<T>("caller", 0);
		let proposal_hash = add_proposal::<T>(s)?;

		// Create s existing "seconds"
		for i in 0 .. s {
			let seconder = funded_account::<T>("seconder", i);
			Democracy::<T>::second(RawOrigin::Signed(seconder).into(), 0, u32::MAX)?;
		}

		let deposits = Democracy::<T>::deposit_of(0).ok_or("Proposal not created")?;
		assert_eq!(deposits.0.len(), (s + 1) as usize, "Seconds not recorded");
		whitelist_account!(caller);
	}: _(RawOrigin::Signed(caller), 0, u32::MAX)
	verify {
		let deposits = Democracy::<T>::deposit_of(0).ok_or("Proposal not created")?;
		assert_eq!(deposits.0.len(), (s + 2) as usize, "`second` benchmark did not work");
	}

	vote_new {
		let r in 1 .. MAX_REFERENDUMS;

		let caller = funded_account::<T>("caller", 0);
		let account_vote = account_vote::<T>(100u32.into());

		// We need to create existing direct votes
		for i in 0 .. r {
			let ref_idx = add_referendum::<T>(i)?;
			Democracy::<T>::vote(RawOrigin::Signed(caller.clone()).into(), ref_idx, account_vote.clone())?;
		}
		let votes = match VotingOf::<T>::get(&caller) {
			Voting::Direct { votes, .. } => votes,
			_ => return Err("Votes are not direct".into()),
		};
		assert_eq!(votes.len(), r as usize, "Votes were not recorded.");

		let referendum_index = add_referendum::<T>(r)?;
		whitelist_account!(caller);
	}: vote(RawOrigin::Signed(caller.clone()), referendum_index, account_vote)
	verify {
		let votes = match VotingOf::<T>::get(&caller) {
			Voting::Direct { votes, .. } => votes,
			_ => return Err("Votes are not direct".into()),
		};
		assert_eq!(votes.len(), (r + 1) as usize, "Vote was not recorded.");
	}

	vote_existing {
		let r in 1 .. MAX_REFERENDUMS;

		let caller = funded_account::<T>("caller", 0);
		let account_vote = account_vote::<T>(100u32.into());

		// We need to create existing direct votes
		for i in 0 ..=r {
			let ref_idx = add_referendum::<T>(i)?;
			Democracy::<T>::vote(RawOrigin::Signed(caller.clone()).into(), ref_idx, account_vote.clone())?;
		}
		let votes = match VotingOf::<T>::get(&caller) {
			Voting::Direct { votes, .. } => votes,
			_ => return Err("Votes are not direct".into()),
		};
		assert_eq!(votes.len(), (r + 1) as usize, "Votes were not recorded.");

		// Change vote from aye to nay
		let nay = Vote { aye: false, conviction: Conviction::Locked1x };
		let new_vote = AccountVote::Standard { vote: nay, balance: 1000u32.into() };
		let referendum_index = Democracy::<T>::referendum_count() - 1;

		// This tests when a user changes a vote
		whitelist_account!(caller);
	}: vote(RawOrigin::Signed(caller.clone()), referendum_index, new_vote)
	verify {
		let votes = match VotingOf::<T>::get(&caller) {
			Voting::Direct { votes, .. } => votes,
			_ => return Err("Votes are not direct".into()),
		};
		assert_eq!(votes.len(), (r + 1) as usize, "Vote was incorrectly added");
		let referendum_info = Democracy::<T>::referendum_info(referendum_index)
			.ok_or("referendum doesn't exist")?;
		let tally =  match referendum_info {
			ReferendumInfo::Ongoing(r) => r.tally,
			_ => return Err("referendum not ongoing".into()),
		};
		assert_eq!(tally.nays, 1000u32.into(), "changed vote was not recorded");
	}

	emergency_cancel {
		let origin = T::CancellationOrigin::successful_origin();
		let referendum_index = add_referendum::<T>(0)?;
<<<<<<< HEAD
		let call = Call::<T>::emergency_cancel(referendum_index).encode();
=======
		let call = Call::<T>::emergency_cancel { ref_index: referendum_index };
>>>>>>> ba153b9a
		assert_ok!(Democracy::<T>::referendum_status(referendum_index));
	}: { <Call<T> as Decode>::decode(&mut &*call).expect("Encoded above").dispatch_bypass_filter(origin)? }
	verify {
		// Referendum has been canceled
		assert_noop!(
			Democracy::<T>::referendum_status(referendum_index),
			Error::<T>::ReferendumInvalid,
		);
	}

	blacklist {
		let p in 1 .. T::MaxProposals::get();

		// Place our proposal at the end to make sure it's worst case.
		for i in 0 .. p - 1 {
			add_proposal::<T>(i)?;
		}
		// We should really add a lot of seconds here, but we're not doing it elsewhere.

		// Place our proposal in the external queue, too.
		let hash = T::Hashing::hash_of(&0);
		assert_ok!(
			Democracy::<T>::external_propose(T::ExternalOrigin::successful_origin(), hash.clone())
		);

		// Add a referendum of our proposal.
		let referendum_index = add_referendum::<T>(0)?;
		assert_ok!(Democracy::<T>::referendum_status(referendum_index));

<<<<<<< HEAD
		let call = Call::<T>::blacklist(hash, Some(referendum_index)).encode();
=======
		let call = Call::<T>::blacklist { proposal_hash: hash, maybe_ref_index: Some(referendum_index) };
>>>>>>> ba153b9a
		let origin = T::BlacklistOrigin::successful_origin();
	}: { <Call<T> as Decode>::decode(&mut &*call)?.dispatch_bypass_filter(origin)? }
	verify {
		// Referendum has been canceled
		assert_noop!(
			Democracy::<T>::referendum_status(referendum_index),
			Error::<T>::ReferendumInvalid
		);
	}

	// Worst case scenario, we external propose a previously blacklisted proposal
	external_propose {
		let v in 1 .. MAX_VETOERS as u32;

		let origin = T::ExternalOrigin::successful_origin();
		let proposal_hash = T::Hashing::hash_of(&0);
		// Add proposal to blacklist with block number 0
		Blacklist::<T>::insert(
			proposal_hash,
			(T::BlockNumber::zero(), vec![T::AccountId::default(); v as usize])
		);

<<<<<<< HEAD
		let call = Call::<T>::external_propose(proposal_hash).encode();
	}: {  <Call<T> as Decode>::decode(&mut &*call)?.dispatch_bypass_filter(origin)? }
=======
		let call = Call::<T>::external_propose { proposal_hash };
	}: { call.dispatch_bypass_filter(origin)? }
>>>>>>> ba153b9a
	verify {
		// External proposal created
		ensure!(<NextExternal<T>>::exists(), "External proposal didn't work");
	}

	external_propose_majority {
		let origin = T::ExternalMajorityOrigin::successful_origin();
		let proposal_hash = T::Hashing::hash_of(&0);
<<<<<<< HEAD
		let call = Call::<T>::external_propose_majority(proposal_hash).encode();
	}: {   <Call<T> as Decode>::decode(&mut &*call)?.dispatch_bypass_filter(origin)? }
=======
		let call = Call::<T>::external_propose_majority { proposal_hash };
	}: { call.dispatch_bypass_filter(origin)? }
>>>>>>> ba153b9a
	verify {
		// External proposal created
		ensure!(<NextExternal<T>>::exists(), "External proposal didn't work");
	}

	external_propose_default {
		let origin = T::ExternalDefaultOrigin::successful_origin();
		let proposal_hash = T::Hashing::hash_of(&0);
<<<<<<< HEAD
		let call = Call::<T>::external_propose_default(proposal_hash).encode();
	}: {   <Call<T> as Decode>::decode(&mut &*call)?.dispatch_bypass_filter(origin)? }
=======
		let call = Call::<T>::external_propose_default { proposal_hash };
	}: { call.dispatch_bypass_filter(origin)? }
>>>>>>> ba153b9a
	verify {
		// External proposal created
		ensure!(<NextExternal<T>>::exists(), "External proposal didn't work");
	}

	fast_track {
		let origin_propose = T::ExternalDefaultOrigin::successful_origin();
		let proposal_hash: T::Hash = T::Hashing::hash_of(&0);
		Democracy::<T>::external_propose_default(origin_propose, proposal_hash.clone())?;

		// NOTE: Instant origin may invoke a little bit more logic, but may not always succeed.
		let origin_fast_track = T::FastTrackOrigin::successful_origin();
		let voting_period = T::FastTrackVotingPeriod::get();
		let delay = 0u32;
<<<<<<< HEAD
		let call = Call::<T>::fast_track(proposal_hash, voting_period.into(), delay.into()).encode();
=======
		let call = Call::<T>::fast_track {
			proposal_hash,
			voting_period: voting_period.into(),
			delay: delay.into()
		};
>>>>>>> ba153b9a

	}: {   <Call<T> as Decode>::decode(&mut &*call)?.dispatch_bypass_filter(origin_fast_track)?}
	verify {
		assert_eq!(Democracy::<T>::referendum_count(), 1, "referendum not created")
	}

	veto_external {
		// Existing veto-ers
		let v in 0 .. MAX_VETOERS as u32;

		let proposal_hash: T::Hash = T::Hashing::hash_of(&v);

		let origin_propose = T::ExternalDefaultOrigin::successful_origin();
		Democracy::<T>::external_propose_default(origin_propose, proposal_hash.clone())?;

		let mut vetoers: Vec<T::AccountId> = Vec::new();
		for i in 0 .. v {
			vetoers.push(account("vetoer", i, SEED));
		}
		vetoers.sort();
		Blacklist::<T>::insert(proposal_hash, (T::BlockNumber::zero(), vetoers));

<<<<<<< HEAD
		let call = Call::<T>::veto_external(proposal_hash).encode();
=======
		let call = Call::<T>::veto_external { proposal_hash };
>>>>>>> ba153b9a
		let origin = T::VetoOrigin::successful_origin();
		ensure!(NextExternal::<T>::get().is_some(), "no external proposal");
	}: {   <Call<T> as Decode>::decode(&mut &*call)?.dispatch_bypass_filter(origin)?}
	verify {
		assert!(NextExternal::<T>::get().is_none());
		let (_, new_vetoers) = <Blacklist<T>>::get(&proposal_hash).ok_or("no blacklist")?;
		assert_eq!(new_vetoers.len(), (v + 1) as usize, "vetoers not added");
	}

	cancel_proposal {
		let p in 1 .. T::MaxProposals::get();

		// Place our proposal at the end to make sure it's worst case.
		for i in 0 .. p {
			add_proposal::<T>(i)?;
		}
	}: _(RawOrigin::Root, 0)

	cancel_referendum {
		let referendum_index = add_referendum::<T>(0)?;
	}: _(RawOrigin::Root, referendum_index)

	cancel_queued {
		let r in 1 .. MAX_REFERENDUMS;

		for i in 0..r {
			add_referendum::<T>(i)?; // This add one element in the scheduler
		}

		let referendum_index = add_referendum::<T>(r)?;
	}: _(RawOrigin::Root, referendum_index)

	// This measures the path of `launch_next` external. Not currently used as we simply
	// assume the weight is `MaxBlockWeight` when executing.
	#[extra]
	on_initialize_external {
		let r in 0 .. MAX_REFERENDUMS;

		for i in 0..r {
			add_referendum::<T>(i)?;
		}

		assert_eq!(Democracy::<T>::referendum_count(), r, "referenda not created");

		// Launch external
		LastTabledWasExternal::<T>::put(false);

		let origin = T::ExternalMajorityOrigin::successful_origin();
		let proposal_hash = T::Hashing::hash_of(&r);
		let call = Call::<T>::external_propose_majority { proposal_hash };
		call.dispatch_bypass_filter(origin)?;
		// External proposal created
		ensure!(<NextExternal<T>>::exists(), "External proposal didn't work");

		let block_number = T::LaunchPeriod::get();

	}: { Democracy::<T>::on_initialize(block_number) }
	verify {
		// One extra because of next external
		assert_eq!(Democracy::<T>::referendum_count(), r + 1, "referenda not created");
		ensure!(!<NextExternal<T>>::exists(), "External wasn't taken");

		// All but the new next external should be finished
		for i in 0 .. r {
			if let Some(value) = ReferendumInfoOf::<T>::get(i) {
				match value {
					ReferendumInfo::Finished { .. } => (),
					ReferendumInfo::Ongoing(_) => return Err("Referendum was not finished".into()),
				}
			}
		}
	}

	// This measures the path of `launch_next` public. Not currently used as we simply
	// assume the weight is `MaxBlockWeight` when executing.
	#[extra]
	on_initialize_public {
		let r in 1 .. MAX_REFERENDUMS;

		for i in 0..r {
			add_referendum::<T>(i)?;
		}

		assert_eq!(Democracy::<T>::referendum_count(), r, "referenda not created");

		// Launch public
		assert!(add_proposal::<T>(r).is_ok(), "proposal not created");
		LastTabledWasExternal::<T>::put(true);

		let block_number = T::LaunchPeriod::get();

	}: { Democracy::<T>::on_initialize(block_number) }
	verify {
		// One extra because of next public
		assert_eq!(Democracy::<T>::referendum_count(), r + 1, "proposal not accepted");

		// All should be finished
		for i in 0 .. r {
			if let Some(value) = ReferendumInfoOf::<T>::get(i) {
				match value {
					ReferendumInfo::Finished { .. } => (),
					ReferendumInfo::Ongoing(_) => return Err("Referendum was not finished".into()),
				}
			}
		}
	}

	// No launch no maturing referenda.
	on_initialize_base {
		let r in 1 .. MAX_REFERENDUMS;

		for i in 0..r {
			add_referendum::<T>(i)?;
		}

		for (key, mut info) in ReferendumInfoOf::<T>::iter() {
			if let ReferendumInfo::Ongoing(ref mut status) = info {
				status.end += 100u32.into();
			}
			ReferendumInfoOf::<T>::insert(key, info);
		}

		assert_eq!(Democracy::<T>::referendum_count(), r, "referenda not created");
		assert_eq!(Democracy::<T>::lowest_unbaked(), 0, "invalid referenda init");

	}: { Democracy::<T>::on_initialize(0u32.into()) }
	verify {
		// All should be on going
		for i in 0 .. r {
			if let Some(value) = ReferendumInfoOf::<T>::get(i) {
				match value {
					ReferendumInfo::Finished { .. } => return Err("Referendum has been finished".into()),
					ReferendumInfo::Ongoing(_) => (),
				}
			}
		}
	}

	delegate {
		let r in 1 .. MAX_REFERENDUMS;

		let initial_balance: BalanceOf<T> = 100u32.into();
		let delegated_balance: BalanceOf<T> = 1000u32.into();

		let caller = funded_account::<T>("caller", 0);
		// Caller will initially delegate to `old_delegate`
		let old_delegate: T::AccountId = funded_account::<T>("old_delegate", r);
		Democracy::<T>::delegate(
			RawOrigin::Signed(caller.clone()).into(),
			old_delegate.clone(),
			Conviction::Locked1x,
			delegated_balance,
		)?;
		let (target, balance) = match VotingOf::<T>::get(&caller) {
			Voting::Delegating { target, balance, .. } => (target, balance),
			_ => return Err("Votes are not direct".into()),
		};
		assert_eq!(target, old_delegate, "delegation target didn't work");
		assert_eq!(balance, delegated_balance, "delegation balance didn't work");
		// Caller will now switch to `new_delegate`
		let new_delegate: T::AccountId = funded_account::<T>("new_delegate", r);
		let account_vote = account_vote::<T>(initial_balance);
		// We need to create existing direct votes for the `new_delegate`
		for i in 0..r {
			let ref_idx = add_referendum::<T>(i)?;
			Democracy::<T>::vote(RawOrigin::Signed(new_delegate.clone()).into(), ref_idx, account_vote.clone())?;
		}
		let votes = match VotingOf::<T>::get(&new_delegate) {
			Voting::Direct { votes, .. } => votes,
			_ => return Err("Votes are not direct".into()),
		};
		assert_eq!(votes.len(), r as usize, "Votes were not recorded.");
		whitelist_account!(caller);
	}: _(RawOrigin::Signed(caller.clone()), new_delegate.clone(), Conviction::Locked1x, delegated_balance)
	verify {
		let (target, balance) = match VotingOf::<T>::get(&caller) {
			Voting::Delegating { target, balance, .. } => (target, balance),
			_ => return Err("Votes are not direct".into()),
		};
		assert_eq!(target, new_delegate, "delegation target didn't work");
		assert_eq!(balance, delegated_balance, "delegation balance didn't work");
		let delegations = match VotingOf::<T>::get(&new_delegate) {
			Voting::Direct { delegations, .. } => delegations,
			_ => return Err("Votes are not direct".into()),
		};
		assert_eq!(delegations.capital, delegated_balance, "delegation was not recorded.");
	}

	undelegate {
		let r in 1 .. MAX_REFERENDUMS;

		let initial_balance: BalanceOf<T> = 100u32.into();
		let delegated_balance: BalanceOf<T> = 1000u32.into();

		let caller = funded_account::<T>("caller", 0);
		// Caller will delegate
		let the_delegate: T::AccountId = funded_account::<T>("delegate", r);
		Democracy::<T>::delegate(
			RawOrigin::Signed(caller.clone()).into(),
			the_delegate.clone(),
			Conviction::Locked1x,
			delegated_balance,
		)?;
		let (target, balance) = match VotingOf::<T>::get(&caller) {
			Voting::Delegating { target, balance, .. } => (target, balance),
			_ => return Err("Votes are not direct".into()),
		};
		assert_eq!(target, the_delegate, "delegation target didn't work");
		assert_eq!(balance, delegated_balance, "delegation balance didn't work");
		// We need to create votes direct votes for the `delegate`
		let account_vote = account_vote::<T>(initial_balance);
		for i in 0..r {
			let ref_idx = add_referendum::<T>(i)?;
			Democracy::<T>::vote(
				RawOrigin::Signed(the_delegate.clone()).into(),
				ref_idx,
				account_vote.clone()
			)?;
		}
		let votes = match VotingOf::<T>::get(&the_delegate) {
			Voting::Direct { votes, .. } => votes,
			_ => return Err("Votes are not direct".into()),
		};
		assert_eq!(votes.len(), r as usize, "Votes were not recorded.");
		whitelist_account!(caller);
	}: _(RawOrigin::Signed(caller.clone()))
	verify {
		// Voting should now be direct
		match VotingOf::<T>::get(&caller) {
			Voting::Direct { .. } => (),
			_ => return Err("undelegation failed".into()),
		}
	}

	clear_public_proposals {
		add_proposal::<T>(0)?;

	}: _(RawOrigin::Root)

	note_preimage {
		// Num of bytes in encoded proposal
		let b in 0 .. MAX_BYTES;

		let caller = funded_account::<T>("caller", 0);
		let encoded_proposal = vec![1; b as usize];
		whitelist_account!(caller);
	}: _(RawOrigin::Signed(caller), encoded_proposal.clone())
	verify {
		let proposal_hash = T::Hashing::hash(&encoded_proposal[..]);
		match Preimages::<T>::get(proposal_hash) {
			Some(PreimageStatus::Available { .. }) => (),
			_ => return Err("preimage not available".into())
		}
	}

	note_imminent_preimage {
		// Num of bytes in encoded proposal
		let b in 0 .. MAX_BYTES;

		// d + 1 to include the one we are testing
		let encoded_proposal = vec![1; b as usize];
		let proposal_hash = T::Hashing::hash(&encoded_proposal[..]);
		let block_number = T::BlockNumber::one();
		Preimages::<T>::insert(&proposal_hash, PreimageStatus::Missing(block_number));

		let caller = funded_account::<T>("caller", 0);
		let encoded_proposal = vec![1; b as usize];
		whitelist_account!(caller);
	}: _(RawOrigin::Signed(caller), encoded_proposal.clone())
	verify {
		let proposal_hash = T::Hashing::hash(&encoded_proposal[..]);
		match Preimages::<T>::get(proposal_hash) {
			Some(PreimageStatus::Available { .. }) => (),
			_ => return Err("preimage not available".into())
		}
	}

	reap_preimage {
		// Num of bytes in encoded proposal
		let b in 0 .. MAX_BYTES;

		let encoded_proposal = vec![1; b as usize];
		let proposal_hash = T::Hashing::hash(&encoded_proposal[..]);

		let submitter = funded_account::<T>("submitter", b);
		Democracy::<T>::note_preimage(RawOrigin::Signed(submitter.clone()).into(), encoded_proposal.clone())?;

		// We need to set this otherwise we get `Early` error.
		let block_number = T::VotingPeriod::get() + T::EnactmentPeriod::get() + T::BlockNumber::one();
		System::<T>::set_block_number(block_number.into());

		assert!(Preimages::<T>::contains_key(proposal_hash));

		let caller = funded_account::<T>("caller", 0);
		whitelist_account!(caller);
	}: _(RawOrigin::Signed(caller), proposal_hash.clone(), u32::MAX)
	verify {
		let proposal_hash = T::Hashing::hash(&encoded_proposal[..]);
		assert!(!Preimages::<T>::contains_key(proposal_hash));
	}

	// Test when unlock will remove locks
	unlock_remove {
		let r in 1 .. MAX_REFERENDUMS;

		let locker = funded_account::<T>("locker", 0);
		// Populate votes so things are locked
		let base_balance: BalanceOf<T> = 100u32.into();
		let small_vote = account_vote::<T>(base_balance);
		// Vote and immediately unvote
		for i in 0 .. r {
			let ref_idx = add_referendum::<T>(i)?;
			Democracy::<T>::vote(RawOrigin::Signed(locker.clone()).into(), ref_idx, small_vote.clone())?;
			Democracy::<T>::remove_vote(RawOrigin::Signed(locker.clone()).into(), ref_idx)?;
		}

		let caller = funded_account::<T>("caller", 0);
		whitelist_account!(caller);
	}: unlock(RawOrigin::Signed(caller), locker.clone())
	verify {
		// Note that we may want to add a `get_lock` api to actually verify
		let voting = VotingOf::<T>::get(&locker);
		assert_eq!(voting.locked_balance(), BalanceOf::<T>::zero());
	}

	// Test when unlock will set a new value
	unlock_set {
		let r in 1 .. MAX_REFERENDUMS;

		let locker = funded_account::<T>("locker", 0);
		// Populate votes so things are locked
		let base_balance: BalanceOf<T> = 100u32.into();
		let small_vote = account_vote::<T>(base_balance);
		for i in 0 .. r {
			let ref_idx = add_referendum::<T>(i)?;
			Democracy::<T>::vote(RawOrigin::Signed(locker.clone()).into(), ref_idx, small_vote.clone())?;
		}

		// Create a big vote so lock increases
		let big_vote = account_vote::<T>(base_balance * 10u32.into());
		let referendum_index = add_referendum::<T>(r)?;
		Democracy::<T>::vote(RawOrigin::Signed(locker.clone()).into(), referendum_index, big_vote)?;

		let votes = match VotingOf::<T>::get(&locker) {
			Voting::Direct { votes, .. } => votes,
			_ => return Err("Votes are not direct".into()),
		};
		assert_eq!(votes.len(), (r + 1) as usize, "Votes were not recorded.");

		let voting = VotingOf::<T>::get(&locker);
		assert_eq!(voting.locked_balance(), base_balance * 10u32.into());

		Democracy::<T>::remove_vote(RawOrigin::Signed(locker.clone()).into(), referendum_index)?;

		let caller = funded_account::<T>("caller", 0);
		whitelist_account!(caller);
	}: unlock(RawOrigin::Signed(caller), locker.clone())
	verify {
		let votes = match VotingOf::<T>::get(&locker) {
			Voting::Direct { votes, .. } => votes,
			_ => return Err("Votes are not direct".into()),
		};
		assert_eq!(votes.len(), r as usize, "Vote was not removed");

		let voting = VotingOf::<T>::get(&locker);
		// Note that we may want to add a `get_lock` api to actually verify
		assert_eq!(voting.locked_balance(), base_balance);
	}

	remove_vote {
		let r in 1 .. MAX_REFERENDUMS;

		let caller = funded_account::<T>("caller", 0);
		let account_vote = account_vote::<T>(100u32.into());

		for i in 0 .. r {
			let ref_idx = add_referendum::<T>(i)?;
			Democracy::<T>::vote(RawOrigin::Signed(caller.clone()).into(), ref_idx, account_vote.clone())?;
		}

		let votes = match VotingOf::<T>::get(&caller) {
			Voting::Direct { votes, .. } => votes,
			_ => return Err("Votes are not direct".into()),
		};
		assert_eq!(votes.len(), r as usize, "Votes not created");

		let referendum_index = r - 1;
		whitelist_account!(caller);
	}: _(RawOrigin::Signed(caller.clone()), referendum_index)
	verify {
		let votes = match VotingOf::<T>::get(&caller) {
			Voting::Direct { votes, .. } => votes,
			_ => return Err("Votes are not direct".into()),
		};
		assert_eq!(votes.len(), (r - 1) as usize, "Vote was not removed");
	}

	// Worst case is when target == caller and referendum is ongoing
	remove_other_vote {
		let r in 1 .. MAX_REFERENDUMS;

		let caller = funded_account::<T>("caller", r);
		let account_vote = account_vote::<T>(100u32.into());

		for i in 0 .. r {
			let ref_idx = add_referendum::<T>(i)?;
			Democracy::<T>::vote(RawOrigin::Signed(caller.clone()).into(), ref_idx, account_vote.clone())?;
		}

		let votes = match VotingOf::<T>::get(&caller) {
			Voting::Direct { votes, .. } => votes,
			_ => return Err("Votes are not direct".into()),
		};
		assert_eq!(votes.len(), r as usize, "Votes not created");

		let referendum_index = r - 1;
		whitelist_account!(caller);
	}: _(RawOrigin::Signed(caller.clone()), caller.clone(), referendum_index)
	verify {
		let votes = match VotingOf::<T>::get(&caller) {
			Voting::Direct { votes, .. } => votes,
			_ => return Err("Votes are not direct".into()),
		};
		assert_eq!(votes.len(), (r - 1) as usize, "Vote was not removed");
	}

	#[extra]
	enact_proposal_execute {
		// Num of bytes in encoded proposal
		let b in 0 .. MAX_BYTES;

		let proposer = funded_account::<T>("proposer", 0);
		let raw_call = Call::note_preimage { encoded_proposal: vec![1; b as usize] };
		let generic_call: T::Proposal = raw_call.into();
		let encoded_proposal = generic_call.encode();
		let proposal_hash = T::Hashing::hash(&encoded_proposal[..]);
		Democracy::<T>::note_preimage(RawOrigin::Signed(proposer).into(), encoded_proposal)?;

		match Preimages::<T>::get(proposal_hash) {
			Some(PreimageStatus::Available { .. }) => (),
			_ => return Err("preimage not available".into())
		}
	}: enact_proposal(RawOrigin::Root, proposal_hash, 0)
	verify {
		// Fails due to mismatched origin
		assert_last_event::<T>(Event::<T>::Executed(0, Err(BadOrigin.into())).into());
	}

	#[extra]
	enact_proposal_slash {
		// Num of bytes in encoded proposal
		let b in 0 .. MAX_BYTES;

		let proposer = funded_account::<T>("proposer", 0);
		// Random invalid bytes
		let encoded_proposal = vec![200; b as usize];
		let proposal_hash = T::Hashing::hash(&encoded_proposal[..]);
		Democracy::<T>::note_preimage(RawOrigin::Signed(proposer).into(), encoded_proposal)?;

		match Preimages::<T>::get(proposal_hash) {
			Some(PreimageStatus::Available { .. }) => (),
			_ => return Err("preimage not available".into())
		}
		let origin = RawOrigin::Root.into();
		let call = Call::<T>::enact_proposal(proposal_hash, 0).encode();
	}: {
		assert_eq!(
            <Call<T> as Decode>::decode(&mut &*call)?.dispatch_bypass_filter(origin),
		    Err(Error::<T>::PreimageInvalid.into())
		);
	}
}

impl_benchmark_test_suite!(Democracy, crate::tests::new_test_ext(), crate::tests::Test);<|MERGE_RESOLUTION|>--- conflicted
+++ resolved
@@ -195,11 +195,7 @@
 	emergency_cancel {
 		let origin = T::CancellationOrigin::successful_origin();
 		let referendum_index = add_referendum::<T>(0)?;
-<<<<<<< HEAD
-		let call = Call::<T>::emergency_cancel(referendum_index).encode();
-=======
-		let call = Call::<T>::emergency_cancel { ref_index: referendum_index };
->>>>>>> ba153b9a
+		let call = Call::<T>::emergency_cancel { ref_index: referendum_index }.encode();
 		assert_ok!(Democracy::<T>::referendum_status(referendum_index));
 	}: { <Call<T> as Decode>::decode(&mut &*call).expect("Encoded above").dispatch_bypass_filter(origin)? }
 	verify {
@@ -229,11 +225,10 @@
 		let referendum_index = add_referendum::<T>(0)?;
 		assert_ok!(Democracy::<T>::referendum_status(referendum_index));
 
-<<<<<<< HEAD
-		let call = Call::<T>::blacklist(hash, Some(referendum_index)).encode();
-=======
-		let call = Call::<T>::blacklist { proposal_hash: hash, maybe_ref_index: Some(referendum_index) };
->>>>>>> ba153b9a
+		let call = Call::<T>::blacklist {
+			proposal_hash: hash,
+			maybe_ref_index: Some(referendum_index)
+		}.encode();
 		let origin = T::BlacklistOrigin::successful_origin();
 	}: { <Call<T> as Decode>::decode(&mut &*call)?.dispatch_bypass_filter(origin)? }
 	verify {
@@ -256,13 +251,8 @@
 			(T::BlockNumber::zero(), vec![T::AccountId::default(); v as usize])
 		);
 
-<<<<<<< HEAD
-		let call = Call::<T>::external_propose(proposal_hash).encode();
+		let call = Call::<T>::external_propose { proposal_hash }.encode();
 	}: {  <Call<T> as Decode>::decode(&mut &*call)?.dispatch_bypass_filter(origin)? }
-=======
-		let call = Call::<T>::external_propose { proposal_hash };
-	}: { call.dispatch_bypass_filter(origin)? }
->>>>>>> ba153b9a
 	verify {
 		// External proposal created
 		ensure!(<NextExternal<T>>::exists(), "External proposal didn't work");
@@ -271,13 +261,8 @@
 	external_propose_majority {
 		let origin = T::ExternalMajorityOrigin::successful_origin();
 		let proposal_hash = T::Hashing::hash_of(&0);
-<<<<<<< HEAD
-		let call = Call::<T>::external_propose_majority(proposal_hash).encode();
+		let call = Call::<T>::external_propose_majority { proposal_hash }.encode();
 	}: {   <Call<T> as Decode>::decode(&mut &*call)?.dispatch_bypass_filter(origin)? }
-=======
-		let call = Call::<T>::external_propose_majority { proposal_hash };
-	}: { call.dispatch_bypass_filter(origin)? }
->>>>>>> ba153b9a
 	verify {
 		// External proposal created
 		ensure!(<NextExternal<T>>::exists(), "External proposal didn't work");
@@ -286,13 +271,8 @@
 	external_propose_default {
 		let origin = T::ExternalDefaultOrigin::successful_origin();
 		let proposal_hash = T::Hashing::hash_of(&0);
-<<<<<<< HEAD
-		let call = Call::<T>::external_propose_default(proposal_hash).encode();
+		let call = Call::<T>::external_propose_default { proposal_hash }.encode();
 	}: {   <Call<T> as Decode>::decode(&mut &*call)?.dispatch_bypass_filter(origin)? }
-=======
-		let call = Call::<T>::external_propose_default { proposal_hash };
-	}: { call.dispatch_bypass_filter(origin)? }
->>>>>>> ba153b9a
 	verify {
 		// External proposal created
 		ensure!(<NextExternal<T>>::exists(), "External proposal didn't work");
@@ -307,15 +287,11 @@
 		let origin_fast_track = T::FastTrackOrigin::successful_origin();
 		let voting_period = T::FastTrackVotingPeriod::get();
 		let delay = 0u32;
-<<<<<<< HEAD
-		let call = Call::<T>::fast_track(proposal_hash, voting_period.into(), delay.into()).encode();
-=======
 		let call = Call::<T>::fast_track {
 			proposal_hash,
 			voting_period: voting_period.into(),
 			delay: delay.into()
-		};
->>>>>>> ba153b9a
+		}.encode();
 
 	}: {   <Call<T> as Decode>::decode(&mut &*call)?.dispatch_bypass_filter(origin_fast_track)?}
 	verify {
@@ -338,11 +314,7 @@
 		vetoers.sort();
 		Blacklist::<T>::insert(proposal_hash, (T::BlockNumber::zero(), vetoers));
 
-<<<<<<< HEAD
-		let call = Call::<T>::veto_external(proposal_hash).encode();
-=======
-		let call = Call::<T>::veto_external { proposal_hash };
->>>>>>> ba153b9a
+		let call = Call::<T>::veto_external { proposal_hash }.encode();
 		let origin = T::VetoOrigin::successful_origin();
 		ensure!(NextExternal::<T>::get().is_some(), "no external proposal");
 	}: {   <Call<T> as Decode>::decode(&mut &*call)?.dispatch_bypass_filter(origin)?}
