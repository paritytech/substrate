--- conflicted
+++ resolved
@@ -373,11 +373,7 @@
 
 	// No launch no maturing referenda.
 	on_initialize_base {
-<<<<<<< HEAD
-		let r in 0 .. MAX_REFERENDUMS;
-=======
 		let r in 0 .. (T::MaxVotes::get() - 1);
->>>>>>> fc67cbb6
 
 		for i in 0..r {
 			add_referendum::<T>(i);
@@ -407,11 +403,7 @@
 	}
 
 	on_initialize_base_with_launch_period {
-<<<<<<< HEAD
-		let r in 0 .. MAX_REFERENDUMS;
-=======
 		let r in 0 .. (T::MaxVotes::get() - 1);
->>>>>>> fc67cbb6
 
 		for i in 0..r {
 			add_referendum::<T>(i);
@@ -443,11 +435,7 @@
 	}
 
 	delegate {
-<<<<<<< HEAD
-		let r in 0 .. MAX_REFERENDUMS;
-=======
 		let r in 0 .. (T::MaxVotes::get() - 1);
->>>>>>> fc67cbb6
 
 		let initial_balance: BalanceOf<T> = 100u32.into();
 		let delegated_balance: BalanceOf<T> = 1000u32.into();
@@ -499,11 +487,7 @@
 	}
 
 	undelegate {
-<<<<<<< HEAD
-		let r in 0 .. MAX_REFERENDUMS;
-=======
 		let r in 0 .. (T::MaxVotes::get() - 1);
->>>>>>> fc67cbb6
 
 		let initial_balance: BalanceOf<T> = 100u32.into();
 		let delegated_balance: BalanceOf<T> = 1000u32.into();
