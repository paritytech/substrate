--- conflicted
+++ resolved
@@ -1531,24 +1531,16 @@
 			};
 			sp_std::mem::swap(&mut old, voting);
 			match old {
-<<<<<<< HEAD
-				Voting::Delegating { balance, target, conviction, delegations, mut prior, .. } => {
-=======
 				Voting::Delegating {
 					balance, target, conviction, delegations, mut prior, ..
 				} => {
->>>>>>> 19162e43
 					// remove any delegation votes to our current target.
 					Self::reduce_upstream_delegation(&target, conviction.votes(balance));
 					let now = frame_system::Pallet::<T>::block_number();
 					let lock_periods = conviction.lock_periods().into();
-<<<<<<< HEAD
-					prior.accumulate(now + T::VoteLockingPeriod::get() * lock_periods, balance);
-=======
 					let unlock_block = now
 						.saturating_add(T::VoteLockingPeriod::get().saturating_mul(lock_periods));
 					prior.accumulate(unlock_block, balance);
->>>>>>> 19162e43
 					voting.set_common(delegations, prior);
 				},
 				Voting::Direct { votes, delegations, prior } => {
