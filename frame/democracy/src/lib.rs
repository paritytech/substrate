--- conflicted
+++ resolved
@@ -162,10 +162,7 @@
 	},
 	weights::Weight,
 };
-<<<<<<< HEAD
 use scale_info::TypeInfo;
-=======
->>>>>>> 1d5abf01
 use sp_runtime::{
 	traits::{Bounded, Dispatchable, Hash, Saturating, Zero},
 	ArithmeticError, DispatchError, DispatchResult, RuntimeDebug,
@@ -1712,11 +1709,7 @@
 					None,
 					63,
 					frame_system::RawOrigin::Root.into(),
-<<<<<<< HEAD
 					Call::enact_proposal { proposal_hash: status.proposal_hash, index }.into(),
-=======
-					Call::enact_proposal(status.proposal_hash, index).into(),
->>>>>>> 1d5abf01
 				)
 				.is_err()
 				{
