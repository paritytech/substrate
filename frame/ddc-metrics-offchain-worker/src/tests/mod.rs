use frame_support::traits::{Currency, OffchainWorker};
use frame_system::Trait as FST;
use pallet_contracts::Gas;
use pallet_contracts::{self as contracts, ContractAddressFor, Trait as CT};
use sp_core::{
    offchain::{testing, OffchainExt, Timestamp as OCWTimestamp, TransactionPoolExt},
    testing::KeyStore,
    traits::KeystoreExt,
};
use sp_runtime::{traits::Hash, AccountId32, RuntimeAppPublic};
use sp_std::str::FromStr;
use test_runtime::{
    AccountId, Balances, Contracts, DdcMetricsOffchainWorker, Origin, System, Test, Timestamp,
};

<<<<<<< HEAD
use crate::{
    METRICS_CONTRACT_ADDR, METRICS_CONTRACT_ID,
    REPORT_METRICS_SELECTOR, CURRENT_PERIOD_MS, FINALIZE_METRIC_PERIOD
};
use sp_core::bytes::from_hex;
=======
use crate::REPORT_METRICS_SELECTOR;
>>>>>>> fc6797c6
use hex_literal::hex;
use sp_core::bytes::from_hex;

mod test_runtime;

type T = Test;

#[test]
fn test_contract_api() {
    // Parse the contract spec.
    let contract_meta = include_str!("./test_data/metadata.json");
    let contract_meta: serde_json::Value = serde_json::from_str(contract_meta).unwrap();
    let messages = contract_meta
        .pointer("/spec/messages")
        .unwrap()
        .as_array()
        .unwrap();

    // Find the report_metrics function.
<<<<<<< HEAD
    let report_metrics = messages.iter().find(|msg|
        msg.pointer("/name/0").unwrap().as_str().unwrap() == "report_metrics"
    ).unwrap();
    
    // Check the selector for report_metrics
=======
    let report_metrics = messages
        .iter()
        .find(|msg| msg.pointer("/name/0").unwrap().as_str().unwrap() == "report_metrics")
        .unwrap();
    // Check the selector.
>>>>>>> fc6797c6
    let selector = from_hex(report_metrics.get("selector").unwrap().as_str().unwrap()).unwrap();
    assert_eq!(REPORT_METRICS_SELECTOR.to_vec(), selector);

    // Find the get_current_period_ms function.
    let get_current_period_ms = messages.iter().find(|msg|
        msg.pointer("/name/0").unwrap().as_str().unwrap() == "get_current_period_ms"
    ).unwrap();
    
    // Check the selector for get_current_period_ms
    let selector_get_current_period_ms = from_hex(get_current_period_ms.get("selector").unwrap().as_str().unwrap()).unwrap();
    assert_eq!(CURRENT_PERIOD_MS.to_vec(), selector_get_current_period_ms);

    // Find the finalize_metric_period function.
    let finalize_metric_period = messages.iter().find(|msg|
        msg.pointer("/name/0").unwrap().as_str().unwrap() == "finalize_metric_period"
    ).unwrap();
    
    // Check the selector for finalize_metric_period
    let selector_finalize_metric_period = from_hex(finalize_metric_period.get("selector").unwrap().as_str().unwrap()).unwrap();
    assert_eq!(FINALIZE_METRIC_PERIOD.to_vec(), selector_finalize_metric_period);
}

#[test]
fn test_encode_report_metrics() {
    let call_data = DdcMetricsOffchainWorker::encode_report_metrics(
        &AccountId32::from([2; 32]),
        3 + (4 << 8),
        5 + (6 << 16),
        7 + (8 << 24),
    );
    assert_eq!(
        call_data,
        vec![
            53, 50, 11, 190, // Selector
            2, 2, 2, 2, 2, 2, 2, 2, 2, 2, 2, 2, 2, 2, 2, 2, 2, 2, 2, 2, 2, 2, 2, 2, 2, 2, 2, 2, 2,
            2, 2, 2, // 32 bytes, app_id
            3, 4, 0, 0, 0, 0, 0, 0, // 8 bytes, day_start_ms
            5, 0, 6, 0, 0, 0, 0, 0, 0, 0, 0, 0, 0, 0, 0, 0, // 16 bytes, stored_bytes
            7, 0, 0, 8, 0, 0, 0, 0, 0, 0, 0, 0, 0, 0, 0, 0, // 16 bytes, requests
        ]
    );
}

#[test]
fn test_encode_get_current_period_ms() {
    let call_data = DdcMetricsOffchainWorker::encode_get_current_period_ms();
    assert_eq!(call_data, vec![
        172, 228, 236, 179, // Selector
    ]);
}

#[test]
fn test_encode_finalize_metric_period() {
    let call_data = DdcMetricsOffchainWorker::encode_finalize_metric_period(INIT_TIME_MS);
    assert_eq!(call_data, vec![
        178, 105, 213, 87, // Selector
        80, 152, 94, 120, 118, 1, 0, 0, // 8 bytes, in_day_start_ms
    ]);
}

fn build_ext() -> sp_io::TestExternalities {
    build_ext_for_contracts()
}

// Some day, and some time during that day.
const INIT_DAY_MS: u64 = 51 * 365 * 24 * 3_600 * 1_000;
const INIT_TIME_MS: u64 = INIT_DAY_MS + 1234 * 1000;

// Taken from pallet_contracts::tests::ExtBuilder
fn build_ext_for_contracts() -> sp_io::TestExternalities {
    let mut t = frame_system::GenesisConfig::default()
        .build_storage::<Test>()
        .unwrap();
    pallet_balances::GenesisConfig::<Test> { balances: vec![] }
        .assimilate_storage(&mut t)
        .unwrap();
    contracts::GenesisConfig {
        current_schedule: contracts::Schedule {
            enable_println: true,
            ..Default::default()
        },
    }
    .assimilate_storage(&mut t)
    .unwrap();
    let mut ext = sp_io::TestExternalities::new(t);
    ext.execute_with(|| {
        System::set_block_number(1);
        Timestamp::set_timestamp(INIT_TIME_MS);
    });
    ext
}

#[test]
fn should_submit_signed_transaction_on_chain() {
    let mut t = build_ext();

    let (pool, pool_state) = testing::TestTransactionPoolExt::new();
    t.register_extension(TransactionPoolExt::new(pool));

    const PHRASE: &str =
        "news slush supreme milk chapter athlete soap sausage put clutch what kitten";
    let keystore = KeyStore::new();
    keystore
        .write()
        .sr25519_generate_new(
            crate::crypto::Public::ID,
            Some(&format!("{}/hunter1", PHRASE)),
        )
        .unwrap();
    t.register_extension(KeystoreExt(keystore));

    let (offchain, offchain_state) = testing::TestOffchainExt::new();
    t.register_extension(OffchainExt::new(offchain));

    {
        let mut state = offchain_state.write();

        state.timestamp = OCWTimestamp::from_unix_millis(INIT_TIME_MS);

        let mut expect_request = |url: &str, response: &[u8]| {
            state.expect_request(testing::PendingRequest {
                method: "GET".into(),
                uri: url.to_string(),
                response: Some(response.to_vec()),
                sent: true,
                ..Default::default()
            });
        };

        // List nodes from a boot node.
        expect_request(
            "https://TEST_DDC/api/rest/nodes",
            include_bytes!("./test_data/ddc_nodes.json"),
        );

        // List partitions from a boot node.
        expect_request("https://node-0.ddc.stage.cere.network/api/rest/metrics?isMaster=true&active=true&from=1608336000&to=1608337114",
                       include_bytes!("test_data/ddc_metrics_node-0.json"));

        // List partitions from a boot node.
        expect_request("https://node-3.ddc.stage.cere.network/api/rest/metrics?isMaster=true&active=true&from=1608336000&to=1608337114",
                       include_bytes!("test_data/ddc_metrics_node-3.json"));
    }

    t.execute_with(|| {
        let contract_id = deploy_contract();

        let kind = sp_core::offchain::StorageKind::PERSISTENT;
        sp_io::offchain::local_storage_set(
            kind,
            b"ddc-metrics-offchain-worker::sc_address",
            contract_id.as_ref(),
        );
        sp_io::offchain::local_storage_set(
            kind,
            b"ddc-metrics-offchain-worker::ddc_url",
            b"https://TEST_DDC",
        );

        // Trigger the worker.
        DdcMetricsOffchainWorker::offchain_worker(0);

        let events = System::events();
        eprintln!("Events: {:?}\n", events);

        // Get the transaction from the worker.
        let transactions = pool_state.read().transactions.clone();
        eprintln!("Transactions: {:?}\n", transactions);
        assert_eq!(transactions.len(), 3);

        // Check metrics of an app based on ddc_metrics_node-0.json and ddc_metrics_node-3.json.
        let app_id = AccountId32::from(hex!(
            "00a2e826451b78afb99241b1331e7594526329225ff8937dbc62f43ec20d1830"
        ));
        let expected_call =
            DdcMetricsOffchainWorker::encode_report_metrics(&app_id, INIT_DAY_MS, 1 + 10, 2 + 20);
        assert!(
            transactions[0].ends_with(&expected_call),
            "Expected a specific call to the report_metrics function"
        );

        // Check metrics of the second app.
<<<<<<< HEAD
        let app_id = AccountId32::from(hex!("100ad4097b6e60700a5d5c5294cb6d663090ef5f547e84cc20ec6bcc7a552f13"));
        let expected_call = DdcMetricsOffchainWorker::encode_report_metrics(
            &app_id,
            INIT_DAY_MS,
            100,
            200);
        assert!(transactions[1].ends_with(&expected_call), "Expected a specific call to the report_metrics function");

        // Check finalize_metric_period.
        let expected_call = DdcMetricsOffchainWorker::encode_finalize_metric_period(INIT_DAY_MS);
        assert!(transactions[2].ends_with(&expected_call), "Expected a specific call to the finalize_metric_period function");
=======
        let app_id = AccountId32::from(hex!(
            "100ad4097b6e60700a5d5c5294cb6d663090ef5f547e84cc20ec6bcc7a552f13"
        ));
        let expected_call =
            DdcMetricsOffchainWorker::encode_report_metrics(&app_id, INIT_DAY_MS, 100, 200);
        assert!(
            transactions[1].ends_with(&expected_call),
            "Expected a specific call to the report_metrics function"
        );
>>>>>>> fc6797c6
    });
}

fn deploy_contract() -> AccountId {
    // Admin account who deploys the contract.
    let alice = AccountId::default();
    let _ = Balances::deposit_creating(&alice, 10_000_000_000);

    // Load the contract code.
    let wasm = &include_bytes!("./test_data/ddc.wasm")[..];
    let wasm_hash = <T as FST>::Hashing::hash(wasm);
    let contract_args = vec![];

    // Deploy the contract.
    let endowment = contracts::Config::<T>::subsistence_threshold_uncached();
    const GAS_LIMIT: Gas = 10_000_000_000;
    Contracts::put_code(Origin::signed(alice.clone()), wasm.to_vec()).unwrap();
    Contracts::instantiate(
        Origin::signed(alice.clone()),
        endowment,
        GAS_LIMIT,
        wasm_hash.into(),
        contract_args.clone(),
    )
    .unwrap();

    // Configure worker with the contract address.
    let contract_id = <T as CT>::DetermineContractAddress::contract_address_for(
        &wasm_hash,
        &contract_args,
        &alice,
    );

    contract_id
}<|MERGE_RESOLUTION|>--- conflicted
+++ resolved
@@ -1,29 +1,19 @@
+use crate::{CURRENT_PERIOD_MS, FINALIZE_METRIC_PERIOD, REPORT_METRICS_SELECTOR};
 use frame_support::traits::{Currency, OffchainWorker};
 use frame_system::Trait as FST;
 use pallet_contracts::Gas;
 use pallet_contracts::{self as contracts, ContractAddressFor, Trait as CT};
+use sp_core::bytes::from_hex;
+use hex_literal::hex;
 use sp_core::{
     offchain::{testing, OffchainExt, Timestamp as OCWTimestamp, TransactionPoolExt},
     testing::KeyStore,
     traits::KeystoreExt,
 };
 use sp_runtime::{traits::Hash, AccountId32, RuntimeAppPublic};
-use sp_std::str::FromStr;
 use test_runtime::{
     AccountId, Balances, Contracts, DdcMetricsOffchainWorker, Origin, System, Test, Timestamp,
 };
-
-<<<<<<< HEAD
-use crate::{
-    METRICS_CONTRACT_ADDR, METRICS_CONTRACT_ID,
-    REPORT_METRICS_SELECTOR, CURRENT_PERIOD_MS, FINALIZE_METRIC_PERIOD
-};
-use sp_core::bytes::from_hex;
-=======
-use crate::REPORT_METRICS_SELECTOR;
->>>>>>> fc6797c6
-use hex_literal::hex;
-use sp_core::bytes::from_hex;
 
 mod test_runtime;
 
@@ -41,39 +31,51 @@
         .unwrap();
 
     // Find the report_metrics function.
-<<<<<<< HEAD
-    let report_metrics = messages.iter().find(|msg|
-        msg.pointer("/name/0").unwrap().as_str().unwrap() == "report_metrics"
-    ).unwrap();
-    
-    // Check the selector for report_metrics
-=======
     let report_metrics = messages
         .iter()
         .find(|msg| msg.pointer("/name/0").unwrap().as_str().unwrap() == "report_metrics")
         .unwrap();
+
     // Check the selector.
->>>>>>> fc6797c6
     let selector = from_hex(report_metrics.get("selector").unwrap().as_str().unwrap()).unwrap();
     assert_eq!(REPORT_METRICS_SELECTOR.to_vec(), selector);
 
     // Find the get_current_period_ms function.
-    let get_current_period_ms = messages.iter().find(|msg|
-        msg.pointer("/name/0").unwrap().as_str().unwrap() == "get_current_period_ms"
-    ).unwrap();
-    
+    let get_current_period_ms = messages
+        .iter()
+        .find(|msg| msg.pointer("/name/0").unwrap().as_str().unwrap() == "get_current_period_ms")
+        .unwrap();
+
     // Check the selector for get_current_period_ms
-    let selector_get_current_period_ms = from_hex(get_current_period_ms.get("selector").unwrap().as_str().unwrap()).unwrap();
+    let selector_get_current_period_ms = from_hex(
+        get_current_period_ms
+            .get("selector")
+            .unwrap()
+            .as_str()
+            .unwrap(),
+    )
+    .unwrap();
     assert_eq!(CURRENT_PERIOD_MS.to_vec(), selector_get_current_period_ms);
 
     // Find the finalize_metric_period function.
-    let finalize_metric_period = messages.iter().find(|msg|
-        msg.pointer("/name/0").unwrap().as_str().unwrap() == "finalize_metric_period"
-    ).unwrap();
-    
+    let finalize_metric_period = messages
+        .iter()
+        .find(|msg| msg.pointer("/name/0").unwrap().as_str().unwrap() == "finalize_metric_period")
+        .unwrap();
+
     // Check the selector for finalize_metric_period
-    let selector_finalize_metric_period = from_hex(finalize_metric_period.get("selector").unwrap().as_str().unwrap()).unwrap();
-    assert_eq!(FINALIZE_METRIC_PERIOD.to_vec(), selector_finalize_metric_period);
+    let selector_finalize_metric_period = from_hex(
+        finalize_metric_period
+            .get("selector")
+            .unwrap()
+            .as_str()
+            .unwrap(),
+    )
+    .unwrap();
+    assert_eq!(
+        FINALIZE_METRIC_PERIOD.to_vec(),
+        selector_finalize_metric_period
+    );
 }
 
 #[test]
@@ -100,18 +102,24 @@
 #[test]
 fn test_encode_get_current_period_ms() {
     let call_data = DdcMetricsOffchainWorker::encode_get_current_period_ms();
-    assert_eq!(call_data, vec![
+    assert_eq!(
+        call_data,
+        vec![
         172, 228, 236, 179, // Selector
-    ]);
+    ]
+    );
 }
 
 #[test]
 fn test_encode_finalize_metric_period() {
     let call_data = DdcMetricsOffchainWorker::encode_finalize_metric_period(INIT_TIME_MS);
-    assert_eq!(call_data, vec![
-        178, 105, 213, 87, // Selector
-        80, 152, 94, 120, 118, 1, 0, 0, // 8 bytes, in_day_start_ms
-    ]);
+    assert_eq!(
+        call_data,
+        vec![
+            178, 105, 213, 87, // Selector
+            80, 152, 94, 120, 118, 1, 0, 0, // 8 bytes, in_day_start_ms
+        ]
+    );
 }
 
 fn build_ext() -> sp_io::TestExternalities {
@@ -222,7 +230,7 @@
         // Get the transaction from the worker.
         let transactions = pool_state.read().transactions.clone();
         eprintln!("Transactions: {:?}\n", transactions);
-        assert_eq!(transactions.len(), 3);
+        assert_eq!(transactions.len(), 2);
 
         // Check metrics of an app based on ddc_metrics_node-0.json and ddc_metrics_node-3.json.
         let app_id = AccountId32::from(hex!(
@@ -236,19 +244,6 @@
         );
 
         // Check metrics of the second app.
-<<<<<<< HEAD
-        let app_id = AccountId32::from(hex!("100ad4097b6e60700a5d5c5294cb6d663090ef5f547e84cc20ec6bcc7a552f13"));
-        let expected_call = DdcMetricsOffchainWorker::encode_report_metrics(
-            &app_id,
-            INIT_DAY_MS,
-            100,
-            200);
-        assert!(transactions[1].ends_with(&expected_call), "Expected a specific call to the report_metrics function");
-
-        // Check finalize_metric_period.
-        let expected_call = DdcMetricsOffchainWorker::encode_finalize_metric_period(INIT_DAY_MS);
-        assert!(transactions[2].ends_with(&expected_call), "Expected a specific call to the finalize_metric_period function");
-=======
         let app_id = AccountId32::from(hex!(
             "100ad4097b6e60700a5d5c5294cb6d663090ef5f547e84cc20ec6bcc7a552f13"
         ));
@@ -258,7 +253,6 @@
             transactions[1].ends_with(&expected_call),
             "Expected a specific call to the report_metrics function"
         );
->>>>>>> fc6797c6
     });
 }
 
