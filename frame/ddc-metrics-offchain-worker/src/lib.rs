--- conflicted
+++ resolved
@@ -125,17 +125,7 @@
 
     let ddc_url = match maybe_value {
         None => default_url.as_bytes().to_vec(),
-<<<<<<< HEAD
         Some(url) => url,
-=======
-
-        Some(Some(url)) => url,
-
-        Some(None) => {
-            error!("[OCW] Error decoding DDC URL from local storage");
-            "INVALID_DDC_URL".as_bytes().to_vec()
-        }
->>>>>>> 8a6935c2
     };
 
     ddc_url
