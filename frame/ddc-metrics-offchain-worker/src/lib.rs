--- conflicted
+++ resolved
@@ -8,7 +8,6 @@
 mod tests;
 
 use alt_serde::{de::DeserializeOwned, Deserialize, Deserializer};
-use codec::Encode;
 use frame_support::traits::Get;
 use frame_support::{
     debug::{error, info, warn},
@@ -17,20 +16,8 @@
 use frame_system::offchain::{
     AppCrypto, CreateSignedTransaction, SendSignedTransaction, Signer, SigningTypes,
 };
-<<<<<<< HEAD
-use sp_core::crypto::KeyTypeId;
-use sp_runtime::{offchain::{
-    http,
-    Duration,
-    storage::StorageValueRef,
-}, traits::StaticLookup, AccountId32};
+
 use codec::{Decode, Encode};
-use sp_std::{vec::Vec, str::from_utf8};
-use pallet_contracts;
-use alt_serde::{Deserialize, de::DeserializeOwned, Deserializer};
-use hex_literal::hex;
-use core::convert::TryInto;
-=======
 use hex_literal::hex;
 use pallet_contracts;
 use sp_core::crypto::KeyTypeId;
@@ -42,7 +29,6 @@
     AccountId32,
 };
 use sp_std::{str::from_utf8, vec::Vec};
->>>>>>> fc6797c6
 
 #[macro_use]
 extern crate alloc;
@@ -53,11 +39,8 @@
 
 // Smart contract method selectors
 pub const REPORT_METRICS_SELECTOR: [u8; 4] = hex!("35320bbe");
-<<<<<<< HEAD
 pub const CURRENT_PERIOD_MS: [u8; 4] = hex!("ace4ecb3");
 pub const FINALIZE_METRIC_PERIOD: [u8; 4] = hex!("b269d557");
-=======
->>>>>>> fc6797c6
 
 // Specifying serde path as `alt_serde`
 // ref: https://serde.rs/container-attrs.html#crate
@@ -231,30 +214,19 @@
             return Ok(());
         }
 
-        let day_start_ms = Self::sc_get_current_period_ms()
-        .map_err(|err| {
+        let day_start_ms = Self::sc_get_current_period_ms(contract_address.clone()).map_err(|err| {
             error!("[OCW] Contract error occurred: {:?}", err);
             "Could not call get_current_period_ms TX"
         })?;
 
         let day_end_ms = day_start_ms + MS_PER_DAY;
 
-<<<<<<< HEAD
-        let aggregated_metrics = Self::fetch_all_metrics(day_start_ms, day_end_ms)
-            .map_err(|err| {
-                error!("[OCW] HTTP error occurred: {:?}", err);
-                "could not fetch metrics"
-            })?;
-
-        Self::send_metrics_to_sc(&signer, day_start_ms, aggregated_metrics)
-=======
         let aggregated_metrics = Self::fetch_all_metrics(ddc_url, day_start_ms).map_err(|err| {
             error!("[OCW] HTTP error occurred: {:?}", err);
             "could not fetch metrics"
         })?;
 
-        Self::send_metrics_to_sc(contract_address, signer, day_start_ms, aggregated_metrics)
->>>>>>> fc6797c6
+        Self::send_metrics_to_sc(contract_address.clone(), &signer, day_start_ms, aggregated_metrics)
             .map_err(|err| {
                 error!("[OCW] Contract error occurred: {:?}", err);
                 "could not submit report_metrics TX"
@@ -263,8 +235,7 @@
         let block_timestamp = sp_io::offchain::timestamp().unix_millis();
 
         if day_end_ms < block_timestamp {
-            Self::finalize_metric_period(&signer, day_start_ms)
-            .map_err(|err| {
+            Self::finalize_metric_period(contract_address.clone(), &signer, day_start_ms).map_err(|err| {
                 error!("[OCW] Contract error occurred: {:?}", err);
                 "could not call finalize_metric_period TX"
             })?;
@@ -325,9 +296,6 @@
         }
     }
 
-<<<<<<< HEAD
-    fn get_signer() -> ResultStr<Signer::<T::CST, T::AuthorityId>> {
-=======
     fn get_start_of_day_ms() -> u64 {
         let now = sp_io::offchain::timestamp();
         let day_start_ms = (now.unix_millis() / MS_PER_DAY) * MS_PER_DAY;
@@ -335,7 +303,6 @@
     }
 
     fn get_signer() -> ResultStr<Signer<T::CST, T::AuthorityId>> {
->>>>>>> fc6797c6
         let signer = Signer::<_, _>::any_account();
         if !signer.can_sign() {
             return Err("[OCW] No local accounts available. Consider adding one via `author_insertKey` RPC.");
@@ -343,9 +310,12 @@
         Ok(signer)
     }
 
-    fn sc_get_current_period_ms() -> ResultStr<u64> {
-        let contract_id = T::ContractId::get();
-        let contract_idx = <<T::CT as frame_system::Trait>::Lookup as StaticLookup>::lookup(contract_id).unwrap();
+    fn sc_get_current_period_ms(
+        contract_id: <<T::CT as frame_system::Trait>::Lookup as StaticLookup>::Source,
+    ) -> ResultStr<u64> {
+        // let contract_id = T::ContractId::get();
+        let contract_idx =
+            <<T::CT as frame_system::Trait>::Lookup as StaticLookup>::lookup(contract_id).unwrap();
 
         let call_data = Self::encode_get_current_period_ms();
         let (exec_result, _gas_consumed) = pallet_contracts::Module::<T::CT>::bare_call(
@@ -358,8 +328,9 @@
 
         let mut data = match &exec_result {
             Ok(v) => &v.data[..],
-            Err(err) => {
-                return Err("[OCW] error calling contract get_current_period_ms");
+            Err(_err) => {
+                // Return default value in case of error
+                return Ok(Self::get_start_of_day_ms());
             }
         };
 
@@ -375,28 +346,27 @@
     }
 
     fn finalize_metric_period(
-        signer: &Signer::<T::CST, T::AuthorityId>,
+        contract_id: <<T::CT as frame_system::Trait>::Lookup as StaticLookup>::Source,
+        signer: &Signer<T::CST, T::AuthorityId>,
         in_day_start_ms: u64,
-        ) -> ResultStr<()> {
-        let contract_id = T::ContractId::get();
+    ) -> ResultStr<()> {
+        // let contract_id = T::ContractId::get();
 
         let _call_data = Self::encode_finalize_metric_period(in_day_start_ms);
 
-        let results = signer.send_signed_transaction(
-            |_account| {
-
-                pallet_contracts::Call::call(
-                    contract_id.clone(),
-                    0u32.into(),
-                    100_000_000_000,
-                    _call_data.clone(),
-                )
-            }
-        );
+        let results = signer.send_signed_transaction(|_account| {
+            pallet_contracts::Call::call(
+                contract_id.clone(),
+                0u32.into(),
+                100_000_000_000,
+                _call_data.clone(),
+            )
+        });
 
         match &results {
-            None | Some((_, Err(()))) =>
-                return Err("Error while submitting finalize_metric_period TX to SC"),
+            None | Some((_, Err(()))) => {
+                return Err("Error while submitting finalize_metric_period TX to SC")
+            }
             Some((_, Ok(()))) => {}
         }
 
@@ -404,12 +374,8 @@
     }
 
     fn send_metrics_to_sc(
-<<<<<<< HEAD
-        signer: &Signer::<T::CST, T::AuthorityId>,
-=======
         contract_id: <<T::CT as frame_system::Trait>::Lookup as StaticLookup>::Source,
-        signer: Signer<T::CST, T::AuthorityId>,
->>>>>>> fc6797c6
+        signer: &Signer<T::CST, T::AuthorityId>,
         day_start_ms: u64,
         metrics: Vec<MetricInfo>,
     ) -> ResultStr<()> {
@@ -456,27 +422,18 @@
         Ok(())
     }
 
-<<<<<<< HEAD
-    fn fetch_all_metrics(day_start_ms: u64, day_end_ms: u64) -> ResultStr<Vec<MetricInfo>> {
-=======
     fn fetch_all_metrics(ddc_url: Vec<u8>, day_start_ms: u64) -> ResultStr<Vec<MetricInfo>> {
         let a_moment_ago_ms = sp_io::offchain::timestamp()
             .sub(Duration::from_millis(END_TIME_DELAY_MS))
             .unix_millis();
 
->>>>>>> fc6797c6
         let mut aggregated_metrics = MetricsAggregator::default();
 
         let nodes = Self::fetch_nodes(ddc_url)?;
 
         for node in &nodes {
-<<<<<<< HEAD
-            let metrics_of_node = Self::fetch_node_metrics(
-                &node.httpAddr, day_start_ms, day_end_ms)?;
-=======
             let metrics_of_node =
                 Self::fetch_node_metrics(&node.httpAddr, day_start_ms, a_moment_ago_ms)?;
->>>>>>> fc6797c6
 
             for metrics in &metrics_of_node {
                 aggregated_metrics.add(metrics);
