// This file is part of Substrate.

// Copyright (C) 2017-2021 Parity Technologies (UK) Ltd.
// SPDX-License-Identifier: Apache-2.0

// Licensed under the Apache License, Version 2.0 (the "License");
// you may not use this file except in compliance with the License.
// You may obtain a copy of the License at
//
// 	http://www.apache.org/licenses/LICENSE-2.0
//
// Unless required by applicable law or agreed to in writing, software
// distributed under the License is distributed on an "AS IS" BASIS,
// WITHOUT WARRANTIES OR CONDITIONS OF ANY KIND, either express or implied.
// See the License for the specific language governing permissions and
// limitations under the License.

//! # Session Pallet
//!
//! The Session pallet allows validators to manage their session keys, provides a function for
//! changing the session length, and handles session rotation.
//!
//! - [`Config`]
//! - [`Call`]
//! - [`Pallet`]
//!
//! ## Overview
//!
//! ### Terminology
//! <!-- Original author of paragraph: @gavofyork -->
//!
//! - **Session:** A session is a period of time that has a constant set of validators. Validators
//!   can only join or exit the validator set at a session change. It is measured in block numbers.
//!   The block where a session is ended is determined by the `ShouldEndSession` trait. When the
//!   session is ending, a new validator set can be chosen by `OnSessionEnding` implementations.
//!
//! - **Session key:** A session key is actually several keys kept together that provide the various
//!   signing functions required by network authorities/validators in pursuit of their duties.
//! - **Validator ID:** Every account has an associated validator ID. For some simple staking
//!   systems, this may just be the same as the account ID. For staking systems using a
//!   stash/controller model, the validator ID would be the stash account ID of the controller.
//!
//! - **Session key configuration process:** Session keys are set using `set_keys` for use not in
//!   the next session, but the session after next. They are stored in `NextKeys`, a mapping between
//!   the caller's `ValidatorId` and the session keys provided. `set_keys` allows users to set their
//!   session key prior to being selected as validator. It is a public call since it uses
//!   `ensure_signed`, which checks that the origin is a signed account. As such, the account ID of
//!   the origin stored in `NextKeys` may not necessarily be associated with a block author or a
//!   validator. The session keys of accounts are removed once their account balance is zero.
//!
//! - **Session length:** This pallet does not assume anything about the length of each session.
//!   Rather, it relies on an implementation of `ShouldEndSession` to dictate a new session's start.
//!   This pallet provides the `PeriodicSessions` struct for simple periodic sessions.
//!
//! - **Session rotation configuration:** Configure as either a 'normal' (rewardable session where
//!   rewards are applied) or 'exceptional' (slashable) session rotation.
//!
//! - **Session rotation process:** At the beginning of each block, the `on_initialize` function
//!   queries the provided implementation of `ShouldEndSession`. If the session is to end the newly
//!   activated validator IDs and session keys are taken from storage and passed to the
//!   `SessionHandler`. The validator set supplied by `SessionManager::new_session` and the
//!   corresponding session keys, which may have been registered via `set_keys` during the previous
//!   session, are written to storage where they will wait one session before being passed to the
//!   `SessionHandler` themselves.
//!
//! ### Goals
//!
//! The Session pallet is designed to make the following possible:
//!
//! - Set session keys of the validator set for upcoming sessions.
//! - Control the length of sessions.
//! - Configure and switch between either normal or exceptional session rotations.
//!
//! ## Interface
//!
//! ### Dispatchable Functions
//!
//! - `set_keys` - Set a validator's session keys for upcoming sessions.
//!
//! ### Public Functions
//!
//! - `rotate_session` - Change to the next session. Register the new authority set. Queue changes
//!   for next session rotation.
//! - `disable_index` - Disable a validator by index.
//! - `disable` - Disable a validator by Validator ID
//!
//! ## Usage
//!
//! ### Example from the FRAME
//!
//! The [Staking pallet](../pallet_staking/index.html) uses the Session pallet to get the validator
//! set.
//!
//! ```
//! use pallet_session as session;
//!
//! fn validators<T: pallet_session::Config>() -> Vec<<T as pallet_session::Config>::ValidatorId> {
//! 	<pallet_session::Pallet<T>>::validators()
//! }
//! # fn main(){}
//! ```
//!
//! ## Related Pallets
//!
//! - [Staking](../pallet_staking/index.html)

#![cfg_attr(not(feature = "std"), no_std)]

#[cfg(feature = "historical")]
pub mod historical;
#[cfg(test)]
mod mock;
#[cfg(test)]
mod tests;
pub mod weights;

<<<<<<< HEAD
use codec::Decode;
=======
use codec::{Decode, MaxEncodedLen};
use frame_support::{
	decl_error, decl_event, decl_module, decl_storage,
	dispatch::{self, DispatchError, DispatchResult},
	ensure,
	traits::{
		EstimateNextNewSession, EstimateNextSessionRotation, FindAuthor, Get, OneSessionHandler,
		ValidatorRegistration, ValidatorSet,
	},
	weights::Weight,
	ConsensusEngineId, Parameter,
};
use frame_system::ensure_signed;
>>>>>>> e254b24b
use sp_runtime::{
	traits::{AtLeast32BitUnsigned, Convert, Member, One, OpaqueKeys, Zero},
	ConsensusEngineId, KeyTypeId, Perbill, Permill, RuntimeAppPublic,
};
use sp_staking::SessionIndex;
use sp_std::{
	marker::PhantomData,
	ops::{Rem, Sub},
	prelude::*,
};

use frame_support::{
	dispatch::{DispatchError, DispatchResult},
	ensure,
	traits::{
		EstimateNextNewSession, EstimateNextSessionRotation, FindAuthor, Get, OneSessionHandler,
		StorageVersion, ValidatorRegistration, ValidatorSet,
	},
	weights::Weight,
	Parameter,
};

pub use pallet::*;
pub use weights::WeightInfo;

/// Decides whether the session should be ended.
pub trait ShouldEndSession<BlockNumber> {
	/// Return `true` if the session should be ended.
	fn should_end_session(now: BlockNumber) -> bool;
}

/// Ends the session after a fixed period of blocks.
///
/// The first session will have length of `Offset`, and
/// the following sessions will have length of `Period`.
/// This may prove nonsensical if `Offset` >= `Period`.
pub struct PeriodicSessions<Period, Offset>(PhantomData<(Period, Offset)>);

impl<
		BlockNumber: Rem<Output = BlockNumber> + Sub<Output = BlockNumber> + Zero + PartialOrd,
		Period: Get<BlockNumber>,
		Offset: Get<BlockNumber>,
	> ShouldEndSession<BlockNumber> for PeriodicSessions<Period, Offset>
{
	fn should_end_session(now: BlockNumber) -> bool {
		let offset = Offset::get();
		now >= offset && ((now - offset) % Period::get()).is_zero()
	}
}

impl<
		BlockNumber: AtLeast32BitUnsigned + Clone,
		Period: Get<BlockNumber>,
		Offset: Get<BlockNumber>,
	> EstimateNextSessionRotation<BlockNumber> for PeriodicSessions<Period, Offset>
{
	fn average_session_length() -> BlockNumber {
		Period::get()
	}

	fn estimate_current_session_progress(now: BlockNumber) -> (Option<Permill>, Weight) {
		let offset = Offset::get();
		let period = Period::get();

		// NOTE: we add one since we assume that the current block has already elapsed,
		// i.e. when evaluating the last block in the session the progress should be 100%
		// (0% is never returned).
		let progress = if now >= offset {
			let current = (now - offset) % period.clone() + One::one();
			Some(Permill::from_rational(current.clone(), period.clone()))
		} else {
			Some(Permill::from_rational(now + One::one(), offset))
		};

		// Weight note: `estimate_current_session_progress` has no storage reads and trivial
		// computational overhead. There should be no risk to the chain having this weight value be
		// zero for now. However, this value of zero was not properly calculated, and so it would be
		// reasonable to come back here and properly calculate the weight of this function.
		(progress, Zero::zero())
	}

	fn estimate_next_session_rotation(now: BlockNumber) -> (Option<BlockNumber>, Weight) {
		let offset = Offset::get();
		let period = Period::get();

		let next_session = if now > offset {
			let block_after_last_session = (now.clone() - offset) % period.clone();
			if block_after_last_session > Zero::zero() {
				now.saturating_add(period.saturating_sub(block_after_last_session))
			} else {
				// this branch happens when the session is already rotated or will rotate in this
				// block (depending on being called before or after `session::on_initialize`). Here,
				// we assume the latter, namely that this is called after `session::on_initialize`,
				// and thus we add period to it as well.
				now + period
			}
		} else {
			offset
		};

		// Weight note: `estimate_next_session_rotation` has no storage reads and trivial
		// computational overhead. There should be no risk to the chain having this weight value be
		// zero for now. However, this value of zero was not properly calculated, and so it would be
		// reasonable to come back here and properly calculate the weight of this function.
		(Some(next_session), Zero::zero())
	}
}

/// A trait for managing creation of new validator set.
pub trait SessionManager<ValidatorId> {
	/// Plan a new session, and optionally provide the new validator set.
	///
	/// Even if the validator-set is the same as before, if any underlying economic conditions have
	/// changed (i.e. stake-weights), the new validator set must be returned. This is necessary for
	/// consensus engines making use of the session pallet to issue a validator-set change so
	/// misbehavior can be provably associated with the new economic conditions as opposed to the
	/// old. The returned validator set, if any, will not be applied until `new_index`. `new_index`
	/// is strictly greater than from previous call.
	///
	/// The first session start at index 0.
	///
	/// `new_session(session)` is guaranteed to be called before `end_session(session-1)`. In other
	/// words, a new session must always be planned before an ongoing one can be finished.
	fn new_session(new_index: SessionIndex) -> Option<Vec<ValidatorId>>;
	/// Same as `new_session`, but it this should only be called at genesis.
	///
	/// The session manager might decide to treat this in a different way. Default impl is simply
	/// using [`new_session`](Self::new_session).
	fn new_session_genesis(new_index: SessionIndex) -> Option<Vec<ValidatorId>> {
		Self::new_session(new_index)
	}
	/// End the session.
	///
	/// Because the session pallet can queue validator set the ending session can be lower than the
	/// last new session index.
	fn end_session(end_index: SessionIndex);
	/// Start an already planned session.
	///
	/// The session start to be used for validation.
	fn start_session(start_index: SessionIndex);
}

impl<A> SessionManager<A> for () {
	fn new_session(_: SessionIndex) -> Option<Vec<A>> {
		None
	}
	fn start_session(_: SessionIndex) {}
	fn end_session(_: SessionIndex) {}
}

/// Handler for session life cycle events.
pub trait SessionHandler<ValidatorId> {
	/// All the key type ids this session handler can process.
	///
	/// The order must be the same as it expects them in
	/// [`on_new_session`](Self::on_new_session<Ks>) and
	/// [`on_genesis_session`](Self::on_genesis_session<Ks>).
	const KEY_TYPE_IDS: &'static [KeyTypeId];

	/// The given validator set will be used for the genesis session.
	/// It is guaranteed that the given validator set will also be used
	/// for the second session, therefore the first call to `on_new_session`
	/// should provide the same validator set.
	fn on_genesis_session<Ks: OpaqueKeys>(validators: &[(ValidatorId, Ks)]);

	/// Session set has changed; act appropriately. Note that this can be called
	/// before initialization of your pallet.
	///
	/// `changed` is true whenever any of the session keys or underlying economic
	/// identities or weightings behind those keys has changed.
	fn on_new_session<Ks: OpaqueKeys>(
		changed: bool,
		validators: &[(ValidatorId, Ks)],
		queued_validators: &[(ValidatorId, Ks)],
	);

	/// A notification for end of the session.
	///
	/// Note it is triggered before any [`SessionManager::end_session`] handlers,
	/// so we can still affect the validator set.
	fn on_before_session_ending() {}

	/// A validator got disabled. Act accordingly until a new session begins.
	fn on_disabled(validator_index: usize);
}

#[impl_trait_for_tuples::impl_for_tuples(1, 30)]
#[tuple_types_custom_trait_bound(OneSessionHandler<AId>)]
impl<AId> SessionHandler<AId> for Tuple {
	for_tuples!(
		const KEY_TYPE_IDS: &'static [KeyTypeId] = &[ #( <Tuple::Key as RuntimeAppPublic>::ID ),* ];
	);

	fn on_genesis_session<Ks: OpaqueKeys>(validators: &[(AId, Ks)]) {
		for_tuples!(
			#(
				let our_keys: Box<dyn Iterator<Item=_>> = Box::new(validators.iter()
					.map(|k| (&k.0, k.1.get::<Tuple::Key>(<Tuple::Key as RuntimeAppPublic>::ID)
						.unwrap_or_default())));

				Tuple::on_genesis_session(our_keys);
			)*
		)
	}

	fn on_new_session<Ks: OpaqueKeys>(
		changed: bool,
		validators: &[(AId, Ks)],
		queued_validators: &[(AId, Ks)],
	) {
		for_tuples!(
			#(
				let our_keys: Box<dyn Iterator<Item=_>> = Box::new(validators.iter()
					.map(|k| (&k.0, k.1.get::<Tuple::Key>(<Tuple::Key as RuntimeAppPublic>::ID)
						.unwrap_or_default())));
				let queued_keys: Box<dyn Iterator<Item=_>> = Box::new(queued_validators.iter()
					.map(|k| (&k.0, k.1.get::<Tuple::Key>(<Tuple::Key as RuntimeAppPublic>::ID)
						.unwrap_or_default())));
				Tuple::on_new_session(changed, our_keys, queued_keys);
			)*
		)
	}

	fn on_before_session_ending() {
		for_tuples!( #( Tuple::on_before_session_ending(); )* )
	}

	fn on_disabled(i: usize) {
		for_tuples!( #( Tuple::on_disabled(i); )* )
	}
}

/// `SessionHandler` for tests that use `UintAuthorityId` as `Keys`.
pub struct TestSessionHandler;
impl<AId> SessionHandler<AId> for TestSessionHandler {
	const KEY_TYPE_IDS: &'static [KeyTypeId] = &[sp_runtime::key_types::DUMMY];
	fn on_genesis_session<Ks: OpaqueKeys>(_: &[(AId, Ks)]) {}
	fn on_new_session<Ks: OpaqueKeys>(_: bool, _: &[(AId, Ks)], _: &[(AId, Ks)]) {}
	fn on_before_session_ending() {}
	fn on_disabled(_: usize) {}
}

#[frame_support::pallet]
pub mod pallet {
	use super::*;
	use frame_support::pallet_prelude::*;
	use frame_system::pallet_prelude::*;

<<<<<<< HEAD
	/// The current storage version.
	const STORAGE_VERSION: StorageVersion = StorageVersion::new(0);
=======
	/// A stable ID for a validator.
	type ValidatorId: Member + Parameter + MaxEncodedLen;
>>>>>>> e254b24b

	#[pallet::pallet]
	#[pallet::generate_store(pub(super) trait Store)]
	#[pallet::storage_version(STORAGE_VERSION)]
	pub struct Pallet<T>(_);

	#[pallet::config]
	pub trait Config: frame_system::Config {
		/// The overarching event type.
		type Event: From<Event> + IsType<<Self as frame_system::Config>::Event>;

		/// A stable ID for a validator.
		type ValidatorId: Member + Parameter + MaybeSerializeDeserialize;

		/// A conversion from account ID to validator ID.
		///
		/// Its cost must be at most one storage read.
		type ValidatorIdOf: Convert<Self::AccountId, Option<Self::ValidatorId>>;

		/// Indicator for when to end the session.
		type ShouldEndSession: ShouldEndSession<Self::BlockNumber>;

		/// Something that can predict the next session rotation. This should typically come from
		/// the same logical unit that provides [`ShouldEndSession`], yet, it gives a best effort
		/// estimate. It is helpful to implement [`EstimateNextNewSession`].
		type NextSessionRotation: EstimateNextSessionRotation<Self::BlockNumber>;

		/// Handler for managing new session.
		type SessionManager: SessionManager<Self::ValidatorId>;

		/// Handler when a session has changed.
		type SessionHandler: SessionHandler<Self::ValidatorId>;

		/// The keys.
		type Keys: OpaqueKeys + Member + Parameter + Default + MaybeSerializeDeserialize;

		/// The fraction of validators set that is safe to be disabled.
		///
		/// After the threshold is reached `disabled` method starts to return true,
		/// which in combination with `pallet_staking` forces a new era.
		type DisabledValidatorsThreshold: Get<Perbill>;

		/// Weight information for extrinsics in this pallet.
		type WeightInfo: WeightInfo;
	}

	#[pallet::genesis_config]
	pub struct GenesisConfig<T: Config> {
		pub keys: Vec<(T::AccountId, T::ValidatorId, T::Keys)>,
	}

	#[cfg(feature = "std")]
	impl<T: Config> Default for GenesisConfig<T> {
		fn default() -> Self {
			Self { keys: Default::default() }
		}
	}

	#[pallet::genesis_build]
	impl<T: Config> GenesisBuild<T> for GenesisConfig<T> {
		fn build(&self) {
			if T::SessionHandler::KEY_TYPE_IDS.len() != T::Keys::key_ids().len() {
				panic!("Number of keys in session handler and session keys does not match");
			}

			T::SessionHandler::KEY_TYPE_IDS
				.iter()
				.zip(T::Keys::key_ids())
				.enumerate()
				.for_each(|(i, (sk, kk))| {
					if sk != kk {
						panic!(
							"Session handler and session key expect different key type at index: {}",
							i,
						);
					}
				});

			for (account, val, keys) in self.keys.iter().cloned() {
				<Pallet<T>>::inner_set_keys(&val, keys)
					.expect("genesis config must not contain duplicates; qed");
				if frame_system::Pallet::<T>::inc_consumers(&account).is_err() {
					// This will leak a provider reference, however it only happens once (at
					// genesis) so it's really not a big deal and we assume that the user wants to
					// do this since it's the only way a non-endowed account can contain a session
					// key.
					frame_system::Pallet::<T>::inc_providers(&account);
				}
			}

			let initial_validators_0 =
				T::SessionManager::new_session_genesis(0).unwrap_or_else(|| {
					frame_support::print(
						"No initial validator provided by `SessionManager`, use \
						session config keys to generate initial validator set.",
					);
					self.keys.iter().map(|x| x.1.clone()).collect()
				});
			assert!(
				!initial_validators_0.is_empty(),
				"Empty validator set for session 0 in genesis block!"
			);

			let initial_validators_1 = T::SessionManager::new_session_genesis(1)
				.unwrap_or_else(|| initial_validators_0.clone());
			assert!(
				!initial_validators_1.is_empty(),
				"Empty validator set for session 1 in genesis block!"
			);

			let queued_keys: Vec<_> = initial_validators_1
				.iter()
				.cloned()
				.map(|v| (v.clone(), <Pallet<T>>::load_keys(&v).unwrap_or_default()))
				.collect();

			// Tell everyone about the genesis session keys
			T::SessionHandler::on_genesis_session::<T::Keys>(&queued_keys);

			<Validators<T>>::put(initial_validators_0);
			<QueuedKeys<T>>::put(queued_keys);

			T::SessionManager::start_session(0);
		}
	}

	/// The current set of validators.
	#[pallet::storage]
	#[pallet::getter(fn validators)]
	pub type Validators<T: Config> = StorageValue<_, Vec<T::ValidatorId>, ValueQuery>;

	/// Current index of the session.
	#[pallet::storage]
	#[pallet::getter(fn current_index)]
	pub type CurrentIndex<T> = StorageValue<_, SessionIndex, ValueQuery>;

	/// True if the underlying economic identities or weighting behind the validators
	/// has changed in the queued validator set.
	#[pallet::storage]
	pub type QueuedChanged<T> = StorageValue<_, bool, ValueQuery>;

	/// The queued keys for the next session. When the next session begins, these keys
	/// will be used to determine the validator's session keys.
	#[pallet::storage]
	#[pallet::getter(fn queued_keys)]
	pub type QueuedKeys<T: Config> = StorageValue<_, Vec<(T::ValidatorId, T::Keys)>, ValueQuery>;

	/// Indices of disabled validators.
	///
	/// The set is cleared when `on_session_ending` returns a new set of identities.
	#[pallet::storage]
	#[pallet::getter(fn disabled_validators)]
	pub type DisabledValidators<T> = StorageValue<_, Vec<u32>, ValueQuery>;

	/// The next session keys for a validator.
	#[pallet::storage]
	pub type NextKeys<T: Config> =
		StorageMap<_, Twox64Concat, T::ValidatorId, T::Keys, OptionQuery>;

	/// The owner of a key. The key is the `KeyTypeId` + the encoded key.
	#[pallet::storage]
	pub type KeyOwner<T: Config> =
		StorageMap<_, Twox64Concat, (KeyTypeId, Vec<u8>), T::ValidatorId, OptionQuery>;

	#[pallet::event]
	#[pallet::generate_deposit(pub(super) fn deposit_event)]
	pub enum Event {
		/// New session has happened. Note that the argument is the \[session_index\], not the
		/// block number as the type might suggest.
		NewSession(SessionIndex),
	}

	/// Old name generated by `decl_event`.
	#[deprecated(note = "use `Event` instead")]
	pub type RawEvent = Event;

	/// Error for the session pallet.
	#[pallet::error]
	pub enum Error<T> {
		/// Invalid ownership proof.
		InvalidProof,
		/// No associated validator ID for account.
		NoAssociatedValidatorId,
		/// Registered duplicate key.
		DuplicatedKey,
		/// No keys are associated with this account.
		NoKeys,
		/// Key setting account is not live, so it's impossible to associate keys.
		NoAccount,
	}

	#[pallet::hooks]
	impl<T: Config> Hooks<BlockNumberFor<T>> for Pallet<T> {
		/// Called when a block is initialized. Will rotate session if it is the last
		/// block of the current session.
		fn on_initialize(n: T::BlockNumber) -> Weight {
			if T::ShouldEndSession::should_end_session(n) {
				Self::rotate_session();
				T::BlockWeights::get().max_block
			} else {
				// NOTE: the non-database part of the weight for `should_end_session(n)` is
				// included as weight for empty block, the database part is expected to be in
				// cache.
				0
			}
		}
	}

	#[pallet::call]
	impl<T: Config> Pallet<T> {
		/// Sets the session key(s) of the function caller to `keys`.
		/// Allows an account to set its session key prior to becoming a validator.
		/// This doesn't take effect until the next session.
		///
		/// The dispatch origin of this function must be signed.
		///
		/// # <weight>
		/// - Complexity: `O(1)`. Actual cost depends on the number of length of
		///   `T::Keys::key_ids()` which is fixed.
		/// - DbReads: `origin account`, `T::ValidatorIdOf`, `NextKeys`
		/// - DbWrites: `origin account`, `NextKeys`
		/// - DbReads per key id: `KeyOwner`
		/// - DbWrites per key id: `KeyOwner`
		/// # </weight>
		#[pallet::weight(T::WeightInfo::set_keys())]
		pub fn set_keys(origin: OriginFor<T>, keys: T::Keys, proof: Vec<u8>) -> DispatchResult {
			let who = ensure_signed(origin)?;
			ensure!(keys.ownership_proof_is_valid(&proof), Error::<T>::InvalidProof);

			Self::do_set_keys(&who, keys)?;
			Ok(())
		}

		/// Removes any session key(s) of the function caller.
		/// This doesn't take effect until the next session.
		///
		/// The dispatch origin of this function must be signed.
		///
		/// # <weight>
		/// - Complexity: `O(1)` in number of key types. Actual cost depends on the number of length
		///   of `T::Keys::key_ids()` which is fixed.
		/// - DbReads: `T::ValidatorIdOf`, `NextKeys`, `origin account`
		/// - DbWrites: `NextKeys`, `origin account`
		/// - DbWrites per key id: `KeyOwner`
		/// # </weight>
		#[pallet::weight(T::WeightInfo::purge_keys())]
		pub fn purge_keys(origin: OriginFor<T>) -> DispatchResult {
			let who = ensure_signed(origin)?;
			Self::do_purge_keys(&who)?;
			Ok(())
		}
	}
}

impl<T: Config> Pallet<T> {
	/// Move on to next session. Register new validator set and session keys. Changes to the
	/// validator set have a session of delay to take effect. This allows for equivocation
	/// punishment after a fork.
	pub fn rotate_session() {
		let session_index = <CurrentIndex<T>>::get();
		log::trace!(target: "runtime::session", "rotating session {:?}", session_index);

		let changed = <QueuedChanged<T>>::get();

		// Inform the session handlers that a session is going to end.
		T::SessionHandler::on_before_session_ending();
		T::SessionManager::end_session(session_index);

		// Get queued session keys and validators.
		let session_keys = <QueuedKeys<T>>::get();
		let validators =
			session_keys.iter().map(|(validator, _)| validator.clone()).collect::<Vec<_>>();
		<Validators<T>>::put(&validators);

		if changed {
			// reset disabled validators
			<DisabledValidators<T>>::take();
		}

		// Increment session index.
		let session_index = session_index + 1;
		<CurrentIndex<T>>::put(session_index);

		T::SessionManager::start_session(session_index);

		// Get next validator set.
		let maybe_next_validators = T::SessionManager::new_session(session_index + 1);
		let (next_validators, next_identities_changed) =
			if let Some(validators) = maybe_next_validators {
				// NOTE: as per the documentation on `OnSessionEnding`, we consider
				// the validator set as having changed even if the validators are the
				// same as before, as underlying economic conditions may have changed.
				(validators, true)
			} else {
				(<Validators<T>>::get(), false)
			};

		// Queue next session keys.
		let (queued_amalgamated, next_changed) = {
			// until we are certain there has been a change, iterate the prior
			// validators along with the current and check for changes
			let mut changed = next_identities_changed;

			let mut now_session_keys = session_keys.iter();
			let mut check_next_changed = |keys: &T::Keys| {
				if changed {
					return
				}
				// since a new validator set always leads to `changed` starting
				// as true, we can ensure that `now_session_keys` and `next_validators`
				// have the same length. this function is called once per iteration.
				if let Some(&(_, ref old_keys)) = now_session_keys.next() {
					if old_keys != keys {
						changed = true;
						return
					}
				}
			};
			let queued_amalgamated = next_validators
				.into_iter()
				.map(|a| {
					let k = Self::load_keys(&a).unwrap_or_default();
					check_next_changed(&k);
					(a, k)
				})
				.collect::<Vec<_>>();

			(queued_amalgamated, changed)
		};

		<QueuedKeys<T>>::put(queued_amalgamated.clone());
		<QueuedChanged<T>>::put(next_changed);

		// Record that this happened.
		Self::deposit_event(Event::NewSession(session_index));

		// Tell everyone about the new session keys.
		T::SessionHandler::on_new_session::<T::Keys>(changed, &session_keys, &queued_amalgamated);
	}

	/// Disable the validator of index `i`.
	///
	/// Returns `true` if this causes a `DisabledValidatorsThreshold` of validators
	/// to be already disabled.
	pub fn disable_index(i: usize) -> bool {
		let (fire_event, threshold_reached) = <DisabledValidators<T>>::mutate(|disabled| {
			let i = i as u32;
			if let Err(index) = disabled.binary_search(&i) {
				let count = <Validators<T>>::decode_len().unwrap_or(0) as u32;
				let threshold = T::DisabledValidatorsThreshold::get() * count;
				disabled.insert(index, i);
				(true, disabled.len() as u32 > threshold)
			} else {
				(false, false)
			}
		});

		if fire_event {
			T::SessionHandler::on_disabled(i);
		}

		threshold_reached
	}

	/// Disable the validator identified by `c`. (If using with the staking pallet,
	/// this would be their *stash* account.)
	///
	/// Returns `Ok(true)` if more than `DisabledValidatorsThreshold` validators in current
	/// session is already disabled.
	/// If used with the staking pallet it allows to force a new era in such case.
	pub fn disable(c: &T::ValidatorId) -> sp_std::result::Result<bool, ()> {
		Self::validators()
			.iter()
			.position(|i| i == c)
			.map(Self::disable_index)
			.ok_or(())
	}

	/// Upgrade the key type from some old type to a new type. Supports adding
	/// and removing key types.
	///
	/// This function should be used with extreme care and only during an
	/// `on_runtime_upgrade` block. Misuse of this function can put your blockchain
	/// into an unrecoverable state.
	///
	/// Care should be taken that the raw versions of the
	/// added keys are unique for every `ValidatorId, KeyTypeId` combination.
	/// This is an invariant that the session pallet typically maintains internally.
	///
	/// As the actual values of the keys are typically not known at runtime upgrade,
	/// it's recommended to initialize the keys to a (unique) dummy value with the expectation
	/// that all validators should invoke `set_keys` before those keys are actually
	/// required.
	pub fn upgrade_keys<Old, F>(upgrade: F)
	where
		Old: OpaqueKeys + Member + Decode,
		F: Fn(T::ValidatorId, Old) -> T::Keys,
	{
		let old_ids = Old::key_ids();
		let new_ids = T::Keys::key_ids();

		// Translate NextKeys, and key ownership relations at the same time.
		<NextKeys<T>>::translate::<Old, _>(|val, old_keys| {
			// Clear all key ownership relations. Typically the overlap should
			// stay the same, but no guarantees by the upgrade function.
			for i in old_ids.iter() {
				Self::clear_key_owner(*i, old_keys.get_raw(*i));
			}

			let new_keys = upgrade(val.clone(), old_keys);

			// And now set the new ones.
			for i in new_ids.iter() {
				Self::put_key_owner(*i, new_keys.get_raw(*i), &val);
			}

			Some(new_keys)
		});

		let _ = <QueuedKeys<T>>::translate::<Vec<(T::ValidatorId, Old)>, _>(|k| {
			k.map(|k| {
				k.into_iter()
					.map(|(val, old_keys)| (val.clone(), upgrade(val, old_keys)))
					.collect::<Vec<_>>()
			})
		});
	}

	/// Perform the set_key operation, checking for duplicates. Does not set `Changed`.
	///
	/// This ensures that the reference counter in system is incremented appropriately and as such
	/// must accept an account ID, rather than a validator ID.
	fn do_set_keys(account: &T::AccountId, keys: T::Keys) -> DispatchResult {
		let who = T::ValidatorIdOf::convert(account.clone())
			.ok_or(Error::<T>::NoAssociatedValidatorId)?;

		ensure!(frame_system::Pallet::<T>::can_inc_consumer(&account), Error::<T>::NoAccount);
		let old_keys = Self::inner_set_keys(&who, keys)?;
		if old_keys.is_none() {
			let assertion = frame_system::Pallet::<T>::inc_consumers(&account).is_ok();
			debug_assert!(assertion, "can_inc_consumer() returned true; no change since; qed");
		}

		Ok(())
	}

	/// Perform the set_key operation, checking for duplicates. Does not set `Changed`.
	///
	/// The old keys for this validator are returned, or `None` if there were none.
	///
	/// This does not ensure that the reference counter in system is incremented appropriately, it
	/// must be done by the caller or the keys will be leaked in storage.
	fn inner_set_keys(
		who: &T::ValidatorId,
		keys: T::Keys,
	) -> Result<Option<T::Keys>, DispatchError> {
		let old_keys = Self::load_keys(who);

		for id in T::Keys::key_ids() {
			let key = keys.get_raw(*id);

			// ensure keys are without duplication.
			ensure!(
				Self::key_owner(*id, key).map_or(true, |owner| &owner == who),
				Error::<T>::DuplicatedKey,
			);
		}

		for id in T::Keys::key_ids() {
			let key = keys.get_raw(*id);

			if let Some(old) = old_keys.as_ref().map(|k| k.get_raw(*id)) {
				if key == old {
					continue
				}

				Self::clear_key_owner(*id, old);
			}

			Self::put_key_owner(*id, key, who);
		}

		Self::put_keys(who, &keys);
		Ok(old_keys)
	}

	fn do_purge_keys(account: &T::AccountId) -> DispatchResult {
		let who = T::ValidatorIdOf::convert(account.clone())
			.ok_or(Error::<T>::NoAssociatedValidatorId)?;

		let old_keys = Self::take_keys(&who).ok_or(Error::<T>::NoKeys)?;
		for id in T::Keys::key_ids() {
			let key_data = old_keys.get_raw(*id);
			Self::clear_key_owner(*id, key_data);
		}
		frame_system::Pallet::<T>::dec_consumers(&account);

		Ok(())
	}

	fn load_keys(v: &T::ValidatorId) -> Option<T::Keys> {
		<NextKeys<T>>::get(v)
	}

	fn take_keys(v: &T::ValidatorId) -> Option<T::Keys> {
		<NextKeys<T>>::take(v)
	}

	fn put_keys(v: &T::ValidatorId, keys: &T::Keys) {
		<NextKeys<T>>::insert(v, keys);
	}

	/// Query the owner of a session key by returning the owner's validator ID.
	pub fn key_owner(id: KeyTypeId, key_data: &[u8]) -> Option<T::ValidatorId> {
		<KeyOwner<T>>::get((id, key_data))
	}

	fn put_key_owner(id: KeyTypeId, key_data: &[u8], v: &T::ValidatorId) {
		<KeyOwner<T>>::insert((id, key_data), v)
	}

	fn clear_key_owner(id: KeyTypeId, key_data: &[u8]) {
		<KeyOwner<T>>::remove((id, key_data));
	}
}

impl<T: Config> ValidatorRegistration<T::ValidatorId> for Pallet<T> {
	fn is_registered(id: &T::ValidatorId) -> bool {
		Self::load_keys(id).is_some()
	}
}

impl<T: Config> ValidatorSet<T::AccountId> for Pallet<T> {
	type ValidatorId = T::ValidatorId;
	type ValidatorIdOf = T::ValidatorIdOf;

	fn session_index() -> sp_staking::SessionIndex {
		Pallet::<T>::current_index()
	}

	fn validators() -> Vec<Self::ValidatorId> {
		Pallet::<T>::validators()
	}
}

impl<T: Config> EstimateNextNewSession<T::BlockNumber> for Pallet<T> {
	fn average_session_length() -> T::BlockNumber {
		T::NextSessionRotation::average_session_length()
	}

	/// This session pallet always calls new_session and next_session at the same time, hence we
	/// do a simple proxy and pass the function to next rotation.
	fn estimate_next_new_session(now: T::BlockNumber) -> (Option<T::BlockNumber>, Weight) {
		T::NextSessionRotation::estimate_next_session_rotation(now)
	}
}

impl<T: Config> frame_support::traits::DisabledValidators for Pallet<T> {
	fn is_disabled(index: u32) -> bool {
		<Pallet<T>>::disabled_validators().binary_search(&index).is_ok()
	}
}

/// Wraps the author-scraping logic for consensus engines that can recover
/// the canonical index of an author. This then transforms it into the
/// registering account-ID of that session key index.
pub struct FindAccountFromAuthorIndex<T, Inner>(sp_std::marker::PhantomData<(T, Inner)>);

impl<T: Config, Inner: FindAuthor<u32>> FindAuthor<T::ValidatorId>
	for FindAccountFromAuthorIndex<T, Inner>
{
	fn find_author<'a, I>(digests: I) -> Option<T::ValidatorId>
	where
		I: 'a + IntoIterator<Item = (ConsensusEngineId, &'a [u8])>,
	{
		let i = Inner::find_author(digests)?;

		let validators = <Pallet<T>>::validators();
		validators.get(i as usize).map(|k| k.clone())
	}
}<|MERGE_RESOLUTION|>--- conflicted
+++ resolved
@@ -114,23 +114,6 @@
 mod tests;
 pub mod weights;
 
-<<<<<<< HEAD
-use codec::Decode;
-=======
-use codec::{Decode, MaxEncodedLen};
-use frame_support::{
-	decl_error, decl_event, decl_module, decl_storage,
-	dispatch::{self, DispatchError, DispatchResult},
-	ensure,
-	traits::{
-		EstimateNextNewSession, EstimateNextSessionRotation, FindAuthor, Get, OneSessionHandler,
-		ValidatorRegistration, ValidatorSet,
-	},
-	weights::Weight,
-	ConsensusEngineId, Parameter,
-};
-use frame_system::ensure_signed;
->>>>>>> e254b24b
 use sp_runtime::{
 	traits::{AtLeast32BitUnsigned, Convert, Member, One, OpaqueKeys, Zero},
 	ConsensusEngineId, KeyTypeId, Perbill, Permill, RuntimeAppPublic,
@@ -143,6 +126,7 @@
 };
 
 use frame_support::{
+	codec::{Decode, MaxEncodedLen},
 	dispatch::{DispatchError, DispatchResult},
 	ensure,
 	traits::{
@@ -379,13 +363,8 @@
 	use frame_support::pallet_prelude::*;
 	use frame_system::pallet_prelude::*;
 
-<<<<<<< HEAD
 	/// The current storage version.
 	const STORAGE_VERSION: StorageVersion = StorageVersion::new(0);
-=======
-	/// A stable ID for a validator.
-	type ValidatorId: Member + Parameter + MaxEncodedLen;
->>>>>>> e254b24b
 
 	#[pallet::pallet]
 	#[pallet::generate_store(pub(super) trait Store)]
@@ -398,7 +377,7 @@
 		type Event: From<Event> + IsType<<Self as frame_system::Config>::Event>;
 
 		/// A stable ID for a validator.
-		type ValidatorId: Member + Parameter + MaybeSerializeDeserialize;
+		type ValidatorId: Member + Parameter + MaybeSerializeDeserialize + MaxEncodedLen;
 
 		/// A conversion from account ID to validator ID.
 		///
