--- conflicted
+++ resolved
@@ -114,21 +114,6 @@
 mod tests;
 pub mod weights;
 
-<<<<<<< HEAD
-use sp_runtime::{
-	traits::{AtLeast32BitUnsigned, Convert, Member, One, OpaqueKeys, Zero},
-	ConsensusEngineId, KeyTypeId, Permill, RuntimeAppPublic,
-};
-use sp_staking::SessionIndex;
-use sp_std::{
-	convert::TryFrom,
-	marker::PhantomData,
-	ops::{Rem, Sub},
-	prelude::*,
-};
-
-=======
->>>>>>> 632b3230
 use frame_support::{
 	codec::{Decode, MaxEncodedLen},
 	dispatch::{DispatchError, DispatchResult},
