--- conflicted
+++ resolved
@@ -54,11 +54,7 @@
 	_ {	}
 
 	set_keys {
-<<<<<<< HEAD
-		let n in 1 .. MAX_NOMINATIONS as u32;
-=======
 		let n = MAX_NOMINATIONS as u32;
->>>>>>> 85fbdc2f
 		let v_stash = create_validator_with_nominators::<T>(
 			n,
 			MAX_NOMINATIONS as u32,
@@ -74,11 +70,7 @@
 	}: _(RawOrigin::Signed(v_controller), keys, proof)
 
 	purge_keys {
-<<<<<<< HEAD
-		let n in 1 .. MAX_NOMINATIONS as u32;
-=======
 		let n = MAX_NOMINATIONS as u32;
->>>>>>> 85fbdc2f
 		let v_stash = create_validator_with_nominators::<T>(n, MAX_NOMINATIONS as u32, false, RewardDestination::Staked)?;
 		let v_controller = pallet_staking::Module::<T>::bonded(&v_stash).ok_or("not stash")?;
 		let keys = T::Keys::default();
