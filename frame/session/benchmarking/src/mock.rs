// Copyright 2020 Parity Technologies (UK) Ltd.
// This file is part of Substrate.

// Substrate is free software: you can redistribute it and/or modify
// it under the terms of the GNU General Public License as published by
// the Free Software Foundation, either version 3 of the License, or
// (at your option) any later version.

// Substrate is distributed in the hope that it will be useful,
// but WITHOUT ANY WARRANTY; without even the implied warranty of
// MERCHANTABILITY or FITNESS FOR A PARTICULAR PURPOSE.  See the
// GNU General Public License for more details.

// You should have received a copy of the GNU General Public License
// along with Substrate.  If not, see <http://www.gnu.org/licenses/>.

<<<<<<< HEAD
//! Mock file for session benchmarks.
=======
//! Mock file for session benchmarking.
>>>>>>> 6d8ddd47

#![cfg(test)]

use sp_runtime::traits::{Convert, SaturatedConversion, IdentityLookup};
use frame_support::{impl_outer_origin, impl_outer_dispatch, parameter_types};

type AccountId = u64;
type AccountIndex = u32;
type BlockNumber = u64;
type Balance = u64;

type System = frame_system::Module<Test>;
type Balances = pallet_balances::Module<Test>;
type Staking = pallet_staking::Module<Test>;
type Session = pallet_session::Module<Test>;

impl_outer_origin! {
	pub enum Origin for Test  where system = frame_system {}
}

impl_outer_dispatch! {
	pub enum Call for Test where origin: Origin {
		pallet_staking::Staking,
	}
}

pub struct CurrencyToVoteHandler;
impl Convert<u64, u64> for CurrencyToVoteHandler {
	fn convert(x: u64) -> u64 {
		x
	}
}
impl Convert<u128, u64> for CurrencyToVoteHandler {
	fn convert(x: u128) -> u64 {
		x.saturated_into()
	}
}

#[derive(Clone, Eq, PartialEq, Debug)]
pub struct Test;

impl frame_system::Trait for Test {
	type Origin = Origin;
	type Index = AccountIndex;
	type BlockNumber = BlockNumber;
	type Call = Call;
	type Hash = sp_core::H256;
	type Hashing = ::sp_runtime::traits::BlakeTwo256;
	type AccountId = AccountId;
	type Lookup = IdentityLookup<Self::AccountId>;
	type Header = sp_runtime::testing::Header;
	type Event = ();
	type BlockHashCount = ();
	type MaximumBlockWeight = ();
	type DbWeight = ();
	type BlockExecutionWeight = ();
	type ExtrinsicBaseWeight = ();
	type AvailableBlockRatio = ();
	type MaximumBlockLength = ();
	type Version = ();
	type ModuleToIndex = ();
	type AccountData = pallet_balances::AccountData<u64>;
	type OnNewAccount = ();
	type OnKilledAccount = (Balances,);
}
parameter_types! {
	pub const ExistentialDeposit: Balance = 10;
}
impl pallet_balances::Trait for Test {
	type Balance = Balance;
	type Event = ();
	type DustRemoval = ();
	type ExistentialDeposit = ExistentialDeposit;
	type AccountStore = System;
}

parameter_types! {
	pub const MinimumPeriod: u64 = 5;
}
impl pallet_timestamp::Trait for Test {
	type Moment = u64;
	type OnTimestampSet = ();
	type MinimumPeriod = MinimumPeriod;
}
impl pallet_session::historical::Trait for Test {
	type FullIdentification = pallet_staking::Exposure<AccountId, Balance>;
	type FullIdentificationOf = pallet_staking::ExposureOf<Test>;
}

sp_runtime::impl_opaque_keys! {
	pub struct SessionKeys {
		pub foo: sp_runtime::testing::UintAuthorityId,
	}
}

pub struct TestSessionHandler;
impl pallet_session::SessionHandler<AccountId> for TestSessionHandler {
	const KEY_TYPE_IDS: &'static [sp_runtime::KeyTypeId] = &[];

	fn on_genesis_session<Ks: sp_runtime::traits::OpaqueKeys>(_validators: &[(AccountId, Ks)]) {}

	fn on_new_session<Ks: sp_runtime::traits::OpaqueKeys>(
		_: bool,
		_: &[(AccountId, Ks)],
		_: &[(AccountId, Ks)],
	) {}

	fn on_disabled(_: usize) {}
}

impl pallet_session::Trait for Test {
	type SessionManager = pallet_session::historical::NoteHistoricalRoot<Test, Staking>;
	type Keys = SessionKeys;
	type ShouldEndSession = pallet_session::PeriodicSessions<(), ()>;
	type NextSessionRotation = pallet_session::PeriodicSessions<(), ()>;
	type SessionHandler = TestSessionHandler;
	type Event = ();
	type ValidatorId = AccountId;
	type ValidatorIdOf = pallet_staking::StashOf<Test>;
	type DisabledValidatorsThreshold = ();
}
pallet_staking_reward_curve::build! {
	const I_NPOS: sp_runtime::curve::PiecewiseLinear<'static> = curve!(
		min_inflation: 0_025_000,
		max_inflation: 0_100_000,
		ideal_stake: 0_500_000,
		falloff: 0_050_000,
		max_piece_count: 40,
		test_precision: 0_005_000,
	);
}
parameter_types! {
	pub const RewardCurve: &'static sp_runtime::curve::PiecewiseLinear<'static> = &I_NPOS;
	pub const MaxNominatorRewardedPerValidator: u32 = 64;
	pub const UnsignedPriority: u64 = 1 << 20;
}

pub type Extrinsic = sp_runtime::testing::TestXt<Call, ()>;

impl<C> frame_system::offchain::SendTransactionTypes<C> for Test where
	Call: From<C>,
{
	type OverarchingCall = Call;
	type Extrinsic = Extrinsic;
}

impl pallet_staking::Trait for Test {
	type Currency = Balances;
	type UnixTime = pallet_timestamp::Module<Self>;
	type CurrencyToVote = CurrencyToVoteHandler;
	type RewardRemainder = ();
	type Event = ();
	type Slash = ();
	type Reward = ();
	type SessionsPerEra = ();
	type SlashDeferDuration = ();
	type SlashCancelOrigin = frame_system::EnsureRoot<Self::AccountId>;
	type BondingDuration = ();
	type SessionInterface = Self;
	type RewardCurve = RewardCurve;
	type NextNewSession = Session;
	type ElectionLookahead = ();
	type Call = Call;
	type MaxNominatorRewardedPerValidator = MaxNominatorRewardedPerValidator;
	type UnsignedPriority = UnsignedPriority;
	type MaxIterations = ();
}

impl crate::Trait for Test {}

pub fn new_test_ext() -> sp_io::TestExternalities {
	let t = frame_system::GenesisConfig::default().build_storage::<Test>().unwrap();
	sp_io::TestExternalities::new(t)
}<|MERGE_RESOLUTION|>--- conflicted
+++ resolved
@@ -14,11 +14,7 @@
 // You should have received a copy of the GNU General Public License
 // along with Substrate.  If not, see <http://www.gnu.org/licenses/>.
 
-<<<<<<< HEAD
-//! Mock file for session benchmarks.
-=======
 //! Mock file for session benchmarking.
->>>>>>> 6d8ddd47
 
 #![cfg(test)]
 
