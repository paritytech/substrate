// This file is part of Substrate.

// Copyright (C) 2019-2022 Parity Technologies (UK) Ltd.
// SPDX-License-Identifier: Apache-2.0

// Licensed under the Apache License, Version 2.0 (the "License");
// you may not use this file except in compliance with the License.
// You may obtain a copy of the License at
//
// 	http://www.apache.org/licenses/LICENSE-2.0
//
// Unless required by applicable law or agreed to in writing, software
// distributed under the License is distributed on an "AS IS" BASIS,
// WITHOUT WARRANTIES OR CONDITIONS OF ANY KIND, either express or implied.
// See the License for the specific language governing permissions and
// limitations under the License.

//! Test utilities

use super::*;
use crate as pallet_scored_pool;

use frame_support::{
	bounded_vec, construct_runtime, ord_parameter_types, parameter_types,
	traits::{ConstU32, ConstU64, GenesisBuild},
};
use frame_system::EnsureSignedBy;
use sp_core::H256;
use sp_runtime::{
	testing::Header,
	traits::{BlakeTwo256, IdentityLookup},
};

type UncheckedExtrinsic = frame_system::mocking::MockUncheckedExtrinsic<Test>;
type Block = frame_system::mocking::MockBlock<Test>;

construct_runtime!(
	pub enum Test where
		Block = Block,
		NodeBlock = Block,
		UncheckedExtrinsic = UncheckedExtrinsic,
	{
		System: frame_system::{Pallet, Call, Config, Storage, Event<T>},
		Balances: pallet_balances::{Pallet, Call, Storage, Config<T>, Event<T>},
		ScoredPool: pallet_scored_pool::{Pallet, Call, Storage, Config<T>, Event<T>},
	}
);

parameter_types! {
	pub const CandidateDeposit: u64 = 25;
	pub BlockWeights: frame_system::limits::BlockWeights =
		frame_system::limits::BlockWeights::simple_max(frame_support::weights::Weight::from_ref_time(1024));
}
ord_parameter_types! {
	pub const KickOrigin: u64 = 2;
	pub const ScoreOrigin: u64 = 3;
}

impl frame_system::Config for Test {
	type BaseCallFilter = frame_support::traits::Everything;
	type BlockWeights = ();
	type BlockLength = ();
	type DbWeight = ();
	type Origin = Origin;
	type Index = u64;
	type BlockNumber = u64;
	type Hash = H256;
	type Call = Call;
	type Hashing = BlakeTwo256;
	type AccountId = u64;
	type Lookup = IdentityLookup<Self::AccountId>;
	type Header = Header;
	type Event = Event;
	type BlockHashCount = ConstU64<250>;
	type Version = ();
	type PalletInfo = PalletInfo;
	type AccountData = pallet_balances::AccountData<u64>;
	type OnNewAccount = ();
	type OnKilledAccount = ();
	type SystemWeightInfo = ();
	type SS58Prefix = ();
	type OnSetCode = ();
	type MaxConsumers = ConstU32<16>;
}

impl pallet_balances::Config for Test {
	type MaxLocks = ();
	type MaxReserves = ();
	type ReserveIdentifier = [u8; 8];
	type Balance = u64;
	type Event = Event;
	type DustRemoval = ();
	type ExistentialDeposit = ConstU64<1>;
	type AccountStore = System;
	type WeightInfo = ();
}

parameter_types! {
<<<<<<< HEAD
	pub static Members: BoundedVec<u64,ConstU32<10_u32>> = bounded_vec![0,10];
=======
	pub static MembersTestValue: Vec<u64> = vec![];
>>>>>>> 04785355
}

pub struct TestChangeMembers;
impl ChangeMembers<u64> for TestChangeMembers {
	fn change_members_sorted(incoming: &[u64], outgoing: &[u64], new: &[u64]) {
<<<<<<< HEAD
		let mut old_plus_incoming = Members::get().into_inner();
=======
		let mut old_plus_incoming = MembersTestValue::get().to_vec();
>>>>>>> 04785355
		old_plus_incoming.extend_from_slice(incoming);
		old_plus_incoming.sort();

		let mut new_plus_outgoing = new.to_vec();
		new_plus_outgoing.extend_from_slice(outgoing);
		new_plus_outgoing.sort();

		assert_eq!(old_plus_incoming, new_plus_outgoing);

<<<<<<< HEAD
		Members::set(<BoundedVec<u64, ConstU32<10_u32>>>::truncate_from(new.to_vec()));
=======
		MembersTestValue::mutate(|m| *m = new.to_vec());
>>>>>>> 04785355
	}
}

impl InitializeMembers<u64> for TestChangeMembers {
	fn initialize_members(new_members: &[u64]) {
<<<<<<< HEAD
		Members::set(<BoundedVec<u64, ConstU32<10_u32>>>::truncate_from(new_members.to_vec()));
=======
		MembersTestValue::mutate(|m| *m = new_members.to_vec());
>>>>>>> 04785355
	}
}

impl Config for Test {
	type Event = Event;
	type KickOrigin = EnsureSignedBy<KickOrigin, u64>;
	type MembershipInitialized = TestChangeMembers;
	type MembershipChanged = TestChangeMembers;
	type Currency = Balances;
	type CandidateDeposit = CandidateDeposit;
	type Period = ConstU64<4>;
	type Score = u64;
	type ScoreOrigin = EnsureSignedBy<ScoreOrigin, u64>;
	type MaximumMembers = ConstU32<10>;
}

pub fn new_test_ext() -> sp_io::TestExternalities {
	let mut t = frame_system::GenesisConfig::default().build_storage::<Test>().unwrap();
	let mut balances = vec![];
	for i in 1..31 {
		balances.push((i, 500_000));
	}
	balances.push((31, 500_000));
	balances.push((40, 500_000));
	balances.push((99, 1));

	pallet_balances::GenesisConfig::<Test> { balances }
		.assimilate_storage(&mut t)
		.unwrap();
	pallet_scored_pool::GenesisConfig::<Test> {
		pool: bounded_vec![(10, Some(1)), (20, Some(2)), (31, Some(2)), (40, Some(3)), (5, None)],
		member_count: 2,
	}
	.assimilate_storage(&mut t)
	.unwrap();
	t.into()
}

/// Fetch an entity from the pool, if existent.
pub fn fetch_from_pool(who: u64) -> Option<(u64, Option<u64>)> {
	<Pallet<Test>>::pool().into_iter().find(|item| item.0 == who)
}

/// Find an entity in the pool.
/// Returns its position in the `Pool` vec, if existent.
pub fn find_in_pool(who: u64) -> Option<usize> {
	<Pallet<Test>>::pool().into_iter().position(|item| item.0 == who)
}<|MERGE_RESOLUTION|>--- conflicted
+++ resolved
@@ -96,21 +96,13 @@
 }
 
 parameter_types! {
-<<<<<<< HEAD
-	pub static Members: BoundedVec<u64,ConstU32<10_u32>> = bounded_vec![0,10];
-=======
-	pub static MembersTestValue: Vec<u64> = vec![];
->>>>>>> 04785355
+	pub static MembersTestValue: BoundedVec<u64,ConstU32<10_u32>> = bounded_vec![0,10];
 }
 
 pub struct TestChangeMembers;
 impl ChangeMembers<u64> for TestChangeMembers {
 	fn change_members_sorted(incoming: &[u64], outgoing: &[u64], new: &[u64]) {
-<<<<<<< HEAD
-		let mut old_plus_incoming = Members::get().into_inner();
-=======
-		let mut old_plus_incoming = MembersTestValue::get().to_vec();
->>>>>>> 04785355
+		let mut old_plus_incoming = MembersTestValue::get().into_inner();
 		old_plus_incoming.extend_from_slice(incoming);
 		old_plus_incoming.sort();
 
@@ -120,21 +112,15 @@
 
 		assert_eq!(old_plus_incoming, new_plus_outgoing);
 
-<<<<<<< HEAD
-		Members::set(<BoundedVec<u64, ConstU32<10_u32>>>::truncate_from(new.to_vec()));
-=======
-		MembersTestValue::mutate(|m| *m = new.to_vec());
->>>>>>> 04785355
+		MembersTestValue::set(<BoundedVec<u64, ConstU32<10_u32>>>::truncate_from(new.to_vec()));
 	}
 }
 
 impl InitializeMembers<u64> for TestChangeMembers {
 	fn initialize_members(new_members: &[u64]) {
-<<<<<<< HEAD
-		Members::set(<BoundedVec<u64, ConstU32<10_u32>>>::truncate_from(new_members.to_vec()));
-=======
-		MembersTestValue::mutate(|m| *m = new_members.to_vec());
->>>>>>> 04785355
+		MembersTestValue::set(<BoundedVec<u64, ConstU32<10_u32>>>::truncate_from(
+			new_members.to_vec(),
+		));
 	}
 }
 
