--- conflicted
+++ resolved
@@ -246,12 +246,7 @@
 
 		/// Every `Period` blocks the `Members` set is refreshed from the
 		/// highest scoring members in the pool.
-<<<<<<< HEAD
-		#[weight = frame_support::weights::SimpleDispatchInfo::default()]
-		fn on_initialize(n: T::BlockNumber) {
-=======
 		fn on_initialize(n: T::BlockNumber) -> Weight {
->>>>>>> 3b7496c4
 			if n % T::Period::get() == Zero::zero() {
 				let pool = <Pool<T, I>>::get();
 				<Module<T, I>>::refresh_members(pool, ChangeReceiver::MembershipChanged);
