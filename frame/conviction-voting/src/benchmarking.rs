// This file is part of Substrate.

// Copyright (C) 2020-2021 Parity Technologies (UK) Ltd.
// SPDX-License-Identifier: Apache-2.0

// Licensed under the Apache License, Version 2.0 (the "License");
// you may not use this file except in compliance with the License.
// You may obtain a copy of the License at
//
// 	http://www.apache.org/licenses/LICENSE-2.0
//
// Unless required by applicable law or agreed to in writing, software
// distributed under the License is distributed on an "AS IS" BASIS,
// WITHOUT WARRANTIES OR CONDITIONS OF ANY KIND, either express or implied.
// See the License for the specific language governing permissions and
// limitations under the License.

//! ConvictionVoting pallet benchmarking.

use super::*;

use assert_matches::assert_matches;
use frame_benchmarking::{account, benchmarks_instance_pallet, whitelist_account};
use frame_support::{
	dispatch::RawOrigin,
	traits::{fungible, Currency, Get},
};
use sp_runtime::traits::Bounded;
use sp_std::collections::btree_map::BTreeMap;

use crate::Pallet as ConvictionVoting;

const SEED: u32 = 0;

/// Fill all classes as much as possible up to `MaxVotes` and return the Class with the most votes
/// ongoing.
fn fill_voting<T: Config<I>, I: 'static>(
) -> (ClassOf<T, I>, BTreeMap<ClassOf<T, I>, Vec<IndexOf<T, I>>>) {
	let mut r = BTreeMap::<ClassOf<T, I>, Vec<IndexOf<T, I>>>::new();
	for class in T::Polls::classes().into_iter() {
		for _ in 0..T::MaxVotes::get() {
			match T::Polls::create_ongoing(class.clone()) {
				Ok(i) => r.entry(class.clone()).or_default().push(i),
				Err(()) => break,
			}
		}
	}
	let c = r.iter().max_by_key(|(_, v)| v.len()).unwrap().0.clone();
	(c, r)
}

fn funded_account<T: Config<I>, I: 'static>(name: &'static str, index: u32) -> T::AccountId {
	let caller: T::AccountId = account(name, index, SEED);
	T::Currency::make_free_balance_be(&caller, BalanceOf::<T, I>::max_value());
	caller
}

fn account_vote<T: Config<I>, I: 'static>(b: BalanceOf<T, I>) -> AccountVote<BalanceOf<T, I>> {
	let v = Vote { aye: true, conviction: Conviction::Locked1x };

	AccountVote::Standard { vote: v, balance: b }
}

benchmarks_instance_pallet! {
	where_clause {  where T::MaxVotes: core::fmt::Debug }

	vote_new {
		let caller = funded_account::<T, I>("caller", 0);
		whitelist_account!(caller);
		let account_vote = account_vote::<T, I>(100u32.into());

		let (class, all_polls) = fill_voting::<T, I>();
		let polls = &all_polls[&class];
		let r = polls.len() - 1;
		// We need to create existing votes
		for i in polls.iter().skip(1) {
			ConvictionVoting::<T, I>::vote(RawOrigin::Signed(caller.clone()).into(), *i, account_vote)?;
		}
		let votes = match VotingFor::<T, I>::get(&caller, &class) {
			Voting::Casting(Casting { votes, .. }) => votes,
			_ => return Err("Votes are not direct".into()),
		};
		assert_eq!(votes.len(), r as usize, "Votes were not recorded.");

		let index = polls[0];
	}: vote(RawOrigin::Signed(caller.clone()), index, account_vote)
	verify {
		assert_matches!(
			VotingFor::<T, I>::get(&caller, &class),
			Voting::Casting(Casting { votes, .. }) if votes.len() == (r + 1) as usize
		);
	}

	vote_existing {
		let caller = funded_account::<T, I>("caller", 0);
		whitelist_account!(caller);
		let old_account_vote = account_vote::<T, I>(100u32.into());

		let (class, all_polls) = fill_voting::<T, I>();
		let polls = &all_polls[&class];
		let r = polls.len();
		// We need to create existing votes
		for i in polls.iter() {
			ConvictionVoting::<T, I>::vote(RawOrigin::Signed(caller.clone()).into(), *i, old_account_vote)?;
		}
		let votes = match VotingFor::<T, I>::get(&caller, &class) {
			Voting::Casting(Casting { votes, .. }) => votes,
			_ => return Err("Votes are not direct".into()),
		};
		assert_eq!(votes.len(), r, "Votes were not recorded.");

		let new_account_vote = account_vote::<T, I>(200u32.into());
		let index = polls[0];
	}: vote(RawOrigin::Signed(caller.clone()), index, new_account_vote)
	verify {
		assert_matches!(
			VotingFor::<T, I>::get(&caller, &class),
			Voting::Casting(Casting { votes, .. }) if votes.len() == r as usize
		);
	}

	remove_vote {
		let caller = funded_account::<T, I>("caller", 0);
		whitelist_account!(caller);
		let old_account_vote = account_vote::<T, I>(100u32.into());

		let (class, all_polls) = fill_voting::<T, I>();
		let polls = &all_polls[&class];
		let r = polls.len();
		// We need to create existing votes
		for i in polls.iter() {
			ConvictionVoting::<T, I>::vote(RawOrigin::Signed(caller.clone()).into(), *i, old_account_vote)?;
		}
		let votes = match VotingFor::<T, I>::get(&caller, &class) {
			Voting::Casting(Casting { votes, .. }) => votes,
			_ => return Err("Votes are not direct".into()),
		};
		assert_eq!(votes.len(), r, "Votes were not recorded.");

		let index = polls[0];
	}: _(RawOrigin::Signed(caller.clone()), Some(class.clone()), index)
	verify {
		assert_matches!(
			VotingFor::<T, I>::get(&caller, &class),
			Voting::Casting(Casting { votes, .. }) if votes.len() == (r - 1) as usize
		);
	}

	remove_other_vote {
<<<<<<< HEAD
		let caller = funded_account::<T>("caller", 0);
		let voter = funded_account::<T>("caller", 0);
		let voter_lookup = T::Lookup::unlookup(voter.clone());
=======
		let caller = funded_account::<T, I>("caller", 0);
		let voter = funded_account::<T, I>("caller", 0);
>>>>>>> 90c8ac34
		whitelist_account!(caller);
		let old_account_vote = account_vote::<T, I>(100u32.into());

		let (class, all_polls) = fill_voting::<T, I>();
		let polls = &all_polls[&class];
		let r = polls.len();
		// We need to create existing votes
		for i in polls.iter() {
			ConvictionVoting::<T, I>::vote(RawOrigin::Signed(voter.clone()).into(), *i, old_account_vote)?;
		}
		let votes = match VotingFor::<T, I>::get(&caller, &class) {
			Voting::Casting(Casting { votes, .. }) => votes,
			_ => return Err("Votes are not direct".into()),
		};
		assert_eq!(votes.len(), r, "Votes were not recorded.");

		let index = polls[0];
		assert!(T::Polls::end_ongoing(index, false).is_ok());
	}: _(RawOrigin::Signed(caller.clone()), voter_lookup, class.clone(), index)
	verify {
		assert_matches!(
			VotingFor::<T, I>::get(&voter, &class),
			Voting::Casting(Casting { votes, .. }) if votes.len() == (r - 1) as usize
		);
	}

	delegate {
		let r in 0 .. T::MaxVotes::get().min(T::Polls::max_ongoing().1);

		let all_polls = fill_voting::<T, I>().1;
		let class = T::Polls::max_ongoing().0;
		let polls = &all_polls[&class];
<<<<<<< HEAD
		let voter = funded_account::<T>("voter", 0);
		let voter_lookup = T::Lookup::unlookup(voter.clone());
		let caller = funded_account::<T>("caller", 0);
=======
		let voter = funded_account::<T, I>("voter", 0);
		let caller = funded_account::<T, I>("caller", 0);
>>>>>>> 90c8ac34
		whitelist_account!(caller);

		let delegated_balance: BalanceOf<T, I> = 1000u32.into();
		let delegate_vote = account_vote::<T, I>(delegated_balance);

		// We need to create existing delegations
		for i in polls.iter().take(r as usize) {
			ConvictionVoting::<T, I>::vote(RawOrigin::Signed(voter.clone()).into(), *i, delegate_vote)?;
		}
		assert_matches!(
			VotingFor::<T, I>::get(&voter, &class),
			Voting::Casting(Casting { votes, .. }) if votes.len() == r as usize
		);

	}: _(RawOrigin::Signed(caller.clone()), class.clone(), voter_lookup, Conviction::Locked1x, delegated_balance)
	verify {
		assert_matches!(VotingFor::<T, I>::get(&caller, &class), Voting::Delegating(_));
	}

	undelegate {
		let r in 0 .. T::MaxVotes::get().min(T::Polls::max_ongoing().1);

		let all_polls = fill_voting::<T, I>().1;
		let class = T::Polls::max_ongoing().0;
		let polls = &all_polls[&class];
<<<<<<< HEAD
		let voter = funded_account::<T>("voter", 0);
		let voter_lookup = T::Lookup::unlookup(voter.clone());
		let caller = funded_account::<T>("caller", 0);
=======
		let voter = funded_account::<T, I>("voter", 0);
		let caller = funded_account::<T, I>("caller", 0);
>>>>>>> 90c8ac34
		whitelist_account!(caller);

		let delegated_balance: BalanceOf<T, I> = 1000u32.into();
		let delegate_vote = account_vote::<T, I>(delegated_balance);

		ConvictionVoting::<T, I>::delegate(
			RawOrigin::Signed(caller.clone()).into(),
			class.clone(),
			voter_lookup,
			Conviction::Locked1x,
			delegated_balance,
		)?;

		// We need to create delegations
		for i in polls.iter().take(r as usize) {
			ConvictionVoting::<T, I>::vote(RawOrigin::Signed(voter.clone()).into(), *i, delegate_vote)?;
		}
		assert_matches!(
			VotingFor::<T, I>::get(&voter, &class),
			Voting::Casting(Casting { votes, .. }) if votes.len() == r as usize
		);
		assert_matches!(VotingFor::<T, I>::get(&caller, &class), Voting::Delegating(_));
	}: _(RawOrigin::Signed(caller.clone()), class.clone())
	verify {
		assert_matches!(VotingFor::<T, I>::get(&caller, &class), Voting::Casting(_));
	}

	unlock {
<<<<<<< HEAD
		let caller = funded_account::<T>("caller", 0);
		let caller_lookup = T::Lookup::unlookup(caller.clone());
=======
		let caller = funded_account::<T, I>("caller", 0);
>>>>>>> 90c8ac34
		whitelist_account!(caller);
		let normal_account_vote = account_vote::<T, I>(T::Currency::free_balance(&caller) - 100u32.into());
		let big_account_vote = account_vote::<T, I>(T::Currency::free_balance(&caller));

		// Fill everything up to the max by filling all classes with votes and voting on them all.
		let (class, all_polls) = fill_voting::<T, I>();
		assert!(all_polls.len() > 0);
		for (class, polls) in all_polls.iter() {
			assert!(polls.len() > 0);
			for i in polls.iter() {
				ConvictionVoting::<T, I>::vote(RawOrigin::Signed(caller.clone()).into(), *i, normal_account_vote)?;
			}
		}

		let orig_usable = <T::Currency as fungible::Inspect<T::AccountId>>::reducible_balance(&caller, false);
		let polls = &all_polls[&class];

		// Vote big on the class with the most ongoing votes of them to bump the lock and make it
		// hard to recompute when removed.
		ConvictionVoting::<T, I>::vote(RawOrigin::Signed(caller.clone()).into(), polls[0], big_account_vote)?;
		let now_usable = <T::Currency as fungible::Inspect<T::AccountId>>::reducible_balance(&caller, false);
		assert_eq!(orig_usable - now_usable, 100u32.into());

		// Remove the vote
		ConvictionVoting::<T, I>::remove_vote(RawOrigin::Signed(caller.clone()).into(), Some(class.clone()), polls[0])?;

		// We can now unlock on `class` from 200 to 100...
	}: _(RawOrigin::Signed(caller.clone()), class, caller_lookup)
	verify {
		assert_eq!(orig_usable, <T::Currency as fungible::Inspect<T::AccountId>>::reducible_balance(&caller, false));
	}

	impl_benchmark_test_suite!(
		ConvictionVoting,
		crate::tests::new_test_ext(),
		crate::tests::Test
	);
}<|MERGE_RESOLUTION|>--- conflicted
+++ resolved
@@ -147,14 +147,9 @@
 	}
 
 	remove_other_vote {
-<<<<<<< HEAD
-		let caller = funded_account::<T>("caller", 0);
-		let voter = funded_account::<T>("caller", 0);
+		let caller = funded_account::<T,I>("caller", 0);
+		let voter = funded_account::<T, I>("caller", 0);
 		let voter_lookup = T::Lookup::unlookup(voter.clone());
-=======
-		let caller = funded_account::<T, I>("caller", 0);
-		let voter = funded_account::<T, I>("caller", 0);
->>>>>>> 90c8ac34
 		whitelist_account!(caller);
 		let old_account_vote = account_vote::<T, I>(100u32.into());
 
@@ -187,14 +182,9 @@
 		let all_polls = fill_voting::<T, I>().1;
 		let class = T::Polls::max_ongoing().0;
 		let polls = &all_polls[&class];
-<<<<<<< HEAD
-		let voter = funded_account::<T>("voter", 0);
+		let voter = funded_account::<T, I>("voter", 0);
 		let voter_lookup = T::Lookup::unlookup(voter.clone());
-		let caller = funded_account::<T>("caller", 0);
-=======
-		let voter = funded_account::<T, I>("voter", 0);
-		let caller = funded_account::<T, I>("caller", 0);
->>>>>>> 90c8ac34
+		let caller = funded_account::<T, I>("caller", 0);
 		whitelist_account!(caller);
 
 		let delegated_balance: BalanceOf<T, I> = 1000u32.into();
@@ -220,14 +210,9 @@
 		let all_polls = fill_voting::<T, I>().1;
 		let class = T::Polls::max_ongoing().0;
 		let polls = &all_polls[&class];
-<<<<<<< HEAD
-		let voter = funded_account::<T>("voter", 0);
+		let voter = funded_account::<T, I>("voter", 0);
 		let voter_lookup = T::Lookup::unlookup(voter.clone());
-		let caller = funded_account::<T>("caller", 0);
-=======
-		let voter = funded_account::<T, I>("voter", 0);
-		let caller = funded_account::<T, I>("caller", 0);
->>>>>>> 90c8ac34
+		let caller = funded_account::<T, I>("caller", 0);
 		whitelist_account!(caller);
 
 		let delegated_balance: BalanceOf<T, I> = 1000u32.into();
@@ -256,12 +241,8 @@
 	}
 
 	unlock {
-<<<<<<< HEAD
-		let caller = funded_account::<T>("caller", 0);
+		let caller = funded_account::<T, I>("caller", 0);
 		let caller_lookup = T::Lookup::unlookup(caller.clone());
-=======
-		let caller = funded_account::<T, I>("caller", 0);
->>>>>>> 90c8ac34
 		whitelist_account!(caller);
 		let normal_account_vote = account_vote::<T, I>(T::Currency::free_balance(&caller) - 100u32.into());
 		let big_account_vote = account_vote::<T, I>(T::Currency::free_balance(&caller));
