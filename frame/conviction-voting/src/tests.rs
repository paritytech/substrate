// This file is part of Substrate.

// Copyright (C) Parity Technologies (UK) Ltd.
// SPDX-License-Identifier: Apache-2.0

// Licensed under the Apache License, Version 2.0 (the "License");
// you may not use this file except in compliance with the License.
// You may obtain a copy of the License at
//
// 	http://www.apache.org/licenses/LICENSE-2.0
//
// Unless required by applicable law or agreed to in writing, software
// distributed under the License is distributed on an "AS IS" BASIS,
// WITHOUT WARRANTIES OR CONDITIONS OF ANY KIND, either express or implied.
// See the License for the specific language governing permissions and
// limitations under the License.

//! The crate's tests.

use std::collections::BTreeMap;

use frame_support::{
	assert_noop, assert_ok, parameter_types,
	traits::{ConstU32, ConstU64, Contains, Polling, VoteTally},
};
use sp_core::H256;
<<<<<<< HEAD
use sp_runtime::traits::{BlakeTwo256, IdentityLookup};
=======
use sp_runtime::{
	testing::Header,
	traits::{BlakeTwo256, IdentityLookup},
	BuildStorage,
};
>>>>>>> da65b99f

use super::*;
use crate as pallet_conviction_voting;

type Block = frame_system::mocking::MockBlock<Test>;

frame_support::construct_runtime!(
	pub enum Test
	{
		System: frame_system::{Pallet, Call, Config<T>, Storage, Event<T>},
		Balances: pallet_balances::{Pallet, Call, Storage, Config<T>, Event<T>},
		Voting: pallet_conviction_voting::{Pallet, Call, Storage, Event<T>},
	}
);

// Test that a fitlered call can be dispatched.
pub struct BaseFilter;
impl Contains<RuntimeCall> for BaseFilter {
	fn contains(call: &RuntimeCall) -> bool {
		!matches!(call, &RuntimeCall::Balances(pallet_balances::Call::force_set_balance { .. }))
	}
}

impl frame_system::Config for Test {
	type BaseCallFilter = BaseFilter;
	type BlockWeights = ();
	type BlockLength = ();
	type DbWeight = ();
	type RuntimeOrigin = RuntimeOrigin;
	type Index = u64;
	type RuntimeCall = RuntimeCall;
	type Hash = H256;
	type Hashing = BlakeTwo256;
	type AccountId = u64;
	type Lookup = IdentityLookup<Self::AccountId>;
	type Block = Block;
	type RuntimeEvent = RuntimeEvent;
	type BlockHashCount = ConstU64<250>;
	type Version = ();
	type PalletInfo = PalletInfo;
	type AccountData = pallet_balances::AccountData<u64>;
	type OnNewAccount = ();
	type OnKilledAccount = ();
	type SystemWeightInfo = ();
	type SS58Prefix = ();
	type OnSetCode = ();
	type MaxConsumers = ConstU32<16>;
}

impl pallet_balances::Config for Test {
	type MaxReserves = ();
	type ReserveIdentifier = [u8; 8];
	type MaxLocks = ConstU32<10>;
	type Balance = u64;
	type RuntimeEvent = RuntimeEvent;
	type DustRemoval = ();
	type ExistentialDeposit = ConstU64<1>;
	type AccountStore = System;
	type WeightInfo = ();
	type FreezeIdentifier = ();
	type MaxFreezes = ();
	type RuntimeHoldReason = ();
	type MaxHolds = ();
}

#[derive(Clone, PartialEq, Eq, Debug)]
pub enum TestPollState {
	Ongoing(TallyOf<Test>, u8),
	Completed(u64, bool),
}
use TestPollState::*;

parameter_types! {
	pub static Polls: BTreeMap<u8, TestPollState> = vec![
		(1, Completed(1, true)),
		(2, Completed(2, false)),
		(3, Ongoing(Tally::from_parts(0, 0, 0), 0)),
	].into_iter().collect();
}

pub struct TestPolls;
impl Polling<TallyOf<Test>> for TestPolls {
	type Index = u8;
	type Votes = u64;
	type Moment = u64;
	type Class = u8;
	fn classes() -> Vec<u8> {
		vec![0, 1, 2]
	}
	fn as_ongoing(index: u8) -> Option<(TallyOf<Test>, Self::Class)> {
		Polls::get().remove(&index).and_then(|x| {
			if let TestPollState::Ongoing(t, c) = x {
				Some((t, c))
			} else {
				None
			}
		})
	}
	fn access_poll<R>(
		index: Self::Index,
		f: impl FnOnce(PollStatus<&mut TallyOf<Test>, u64, u8>) -> R,
	) -> R {
		let mut polls = Polls::get();
		let entry = polls.get_mut(&index);
		let r = match entry {
			Some(Ongoing(ref mut tally_mut_ref, class)) =>
				f(PollStatus::Ongoing(tally_mut_ref, *class)),
			Some(Completed(when, succeeded)) => f(PollStatus::Completed(*when, *succeeded)),
			None => f(PollStatus::None),
		};
		Polls::set(polls);
		r
	}
	fn try_access_poll<R>(
		index: Self::Index,
		f: impl FnOnce(PollStatus<&mut TallyOf<Test>, u64, u8>) -> Result<R, DispatchError>,
	) -> Result<R, DispatchError> {
		let mut polls = Polls::get();
		let entry = polls.get_mut(&index);
		let r = match entry {
			Some(Ongoing(ref mut tally_mut_ref, class)) =>
				f(PollStatus::Ongoing(tally_mut_ref, *class)),
			Some(Completed(when, succeeded)) => f(PollStatus::Completed(*when, *succeeded)),
			None => f(PollStatus::None),
		}?;
		Polls::set(polls);
		Ok(r)
	}

	#[cfg(feature = "runtime-benchmarks")]
	fn create_ongoing(class: Self::Class) -> Result<Self::Index, ()> {
		let mut polls = Polls::get();
		let i = polls.keys().rev().next().map_or(0, |x| x + 1);
		polls.insert(i, Ongoing(Tally::new(0), class));
		Polls::set(polls);
		Ok(i)
	}

	#[cfg(feature = "runtime-benchmarks")]
	fn end_ongoing(index: Self::Index, approved: bool) -> Result<(), ()> {
		let mut polls = Polls::get();
		match polls.get(&index) {
			Some(Ongoing(..)) => {},
			_ => return Err(()),
		}
		let now = frame_system::Pallet::<Test>::block_number();
		polls.insert(index, Completed(now, approved));
		Polls::set(polls);
		Ok(())
	}
}

impl Config for Test {
	type RuntimeEvent = RuntimeEvent;
	type Currency = pallet_balances::Pallet<Self>;
	type VoteLockingPeriod = ConstU64<3>;
	type MaxVotes = ConstU32<3>;
	type WeightInfo = ();
	type MaxTurnout = frame_support::traits::TotalIssuanceOf<Balances, Self::AccountId>;
	type Polls = TestPolls;
}

pub fn new_test_ext() -> sp_io::TestExternalities {
	let mut t = frame_system::GenesisConfig::<Test>::default().build_storage().unwrap();
	pallet_balances::GenesisConfig::<Test> {
		balances: vec![(1, 10), (2, 20), (3, 30), (4, 40), (5, 50), (6, 60)],
	}
	.assimilate_storage(&mut t)
	.unwrap();
	let mut ext = sp_io::TestExternalities::new(t);
	ext.execute_with(|| System::set_block_number(1));
	ext
}

#[test]
fn params_should_work() {
	new_test_ext().execute_with(|| {
		assert_eq!(Balances::free_balance(42), 0);
		assert_eq!(Balances::total_issuance(), 210);
	});
}

fn next_block() {
	System::set_block_number(System::block_number() + 1);
}

#[allow(dead_code)]
fn run_to(n: u64) {
	while System::block_number() < n {
		next_block();
	}
}

fn aye(amount: u64, conviction: u8) -> AccountVote<u64> {
	let vote = Vote { aye: true, conviction: conviction.try_into().unwrap() };
	AccountVote::Standard { vote, balance: amount }
}

fn nay(amount: u64, conviction: u8) -> AccountVote<u64> {
	let vote = Vote { aye: false, conviction: conviction.try_into().unwrap() };
	AccountVote::Standard { vote, balance: amount }
}

fn split(aye: u64, nay: u64) -> AccountVote<u64> {
	AccountVote::Split { aye, nay }
}

fn split_abstain(aye: u64, nay: u64, abstain: u64) -> AccountVote<u64> {
	AccountVote::SplitAbstain { aye, nay, abstain }
}

fn tally(index: u8) -> TallyOf<Test> {
	<TestPolls as Polling<TallyOf<Test>>>::as_ongoing(index).expect("No poll").0
}

fn class(index: u8) -> u8 {
	<TestPolls as Polling<TallyOf<Test>>>::as_ongoing(index).expect("No poll").1
}

#[test]
#[ignore]
#[should_panic(expected = "No poll")]
fn unknown_poll_should_panic() {
	let _ = tally(0);
}

#[test]
#[ignore]
#[should_panic(expected = "No poll")]
fn completed_poll_should_panic() {
	let _ = tally(1);
}

#[test]
fn basic_stuff() {
	new_test_ext().execute_with(|| {
		assert_eq!(tally(3), Tally::from_parts(0, 0, 0));
	});
}

#[test]
fn basic_voting_works() {
	new_test_ext().execute_with(|| {
		assert_ok!(Voting::vote(RuntimeOrigin::signed(1), 3, aye(2, 5)));
		assert_eq!(tally(3), Tally::from_parts(10, 0, 2));
		assert_ok!(Voting::vote(RuntimeOrigin::signed(1), 3, nay(2, 5)));
		assert_eq!(tally(3), Tally::from_parts(0, 10, 0));
		assert_eq!(Balances::usable_balance(1), 8);

		assert_ok!(Voting::vote(RuntimeOrigin::signed(1), 3, aye(5, 1)));
		assert_eq!(tally(3), Tally::from_parts(5, 0, 5));
		assert_ok!(Voting::vote(RuntimeOrigin::signed(1), 3, nay(5, 1)));
		assert_eq!(tally(3), Tally::from_parts(0, 5, 0));
		assert_eq!(Balances::usable_balance(1), 5);

		assert_ok!(Voting::vote(RuntimeOrigin::signed(1), 3, aye(10, 0)));
		assert_eq!(tally(3), Tally::from_parts(1, 0, 10));
		assert_ok!(Voting::vote(RuntimeOrigin::signed(1), 3, nay(10, 0)));
		assert_eq!(tally(3), Tally::from_parts(0, 1, 0));
		assert_eq!(Balances::usable_balance(1), 0);

		assert_ok!(Voting::remove_vote(RuntimeOrigin::signed(1), None, 3));
		assert_eq!(tally(3), Tally::from_parts(0, 0, 0));

		assert_ok!(Voting::unlock(RuntimeOrigin::signed(1), class(3), 1));
		assert_eq!(Balances::usable_balance(1), 10);
	});
}

#[test]
fn split_voting_works() {
	new_test_ext().execute_with(|| {
		assert_ok!(Voting::vote(RuntimeOrigin::signed(1), 3, split(10, 0)));
		assert_eq!(tally(3), Tally::from_parts(1, 0, 10));
		assert_ok!(Voting::vote(RuntimeOrigin::signed(1), 3, split(5, 5)));
		assert_eq!(tally(3), Tally::from_parts(0, 0, 5));
		assert_eq!(Balances::usable_balance(1), 0);

		assert_ok!(Voting::remove_vote(RuntimeOrigin::signed(1), None, 3));
		assert_eq!(tally(3), Tally::from_parts(0, 0, 0));

		assert_ok!(Voting::unlock(RuntimeOrigin::signed(1), class(3), 1));
		assert_eq!(Balances::usable_balance(1), 10);
	});
}

#[test]
fn abstain_voting_works() {
	new_test_ext().execute_with(|| {
		assert_ok!(Voting::vote(RuntimeOrigin::signed(1), 3, split_abstain(0, 0, 10)));
		assert_eq!(tally(3), Tally::from_parts(0, 0, 10));
		assert_ok!(Voting::vote(RuntimeOrigin::signed(2), 3, split_abstain(0, 0, 20)));
		assert_eq!(tally(3), Tally::from_parts(0, 0, 30));
		assert_ok!(Voting::vote(RuntimeOrigin::signed(2), 3, split_abstain(10, 0, 10)));
		assert_eq!(tally(3), Tally::from_parts(1, 0, 30));
		assert_eq!(Balances::usable_balance(1), 0);
		assert_eq!(Balances::usable_balance(2), 0);

		assert_ok!(Voting::remove_vote(RuntimeOrigin::signed(1), None, 3));
		assert_eq!(tally(3), Tally::from_parts(1, 0, 20));

		assert_ok!(Voting::remove_vote(RuntimeOrigin::signed(2), None, 3));
		assert_eq!(tally(3), Tally::from_parts(0, 0, 0));

		assert_ok!(Voting::unlock(RuntimeOrigin::signed(1), class(3), 1));
		assert_eq!(Balances::usable_balance(1), 10);

		assert_ok!(Voting::unlock(RuntimeOrigin::signed(2), class(3), 2));
		assert_eq!(Balances::usable_balance(2), 20);
	});
}

#[test]
fn voting_balance_gets_locked() {
	new_test_ext().execute_with(|| {
		assert_ok!(Voting::vote(RuntimeOrigin::signed(1), 3, aye(2, 5)));
		assert_eq!(tally(3), Tally::from_parts(10, 0, 2));
		assert_ok!(Voting::vote(RuntimeOrigin::signed(1), 3, nay(2, 5)));
		assert_eq!(tally(3), Tally::from_parts(0, 10, 0));
		assert_eq!(Balances::usable_balance(1), 8);

		assert_ok!(Voting::vote(RuntimeOrigin::signed(1), 3, aye(5, 1)));
		assert_eq!(tally(3), Tally::from_parts(5, 0, 5));
		assert_ok!(Voting::vote(RuntimeOrigin::signed(1), 3, nay(5, 1)));
		assert_eq!(tally(3), Tally::from_parts(0, 5, 0));
		assert_eq!(Balances::usable_balance(1), 5);

		assert_ok!(Voting::vote(RuntimeOrigin::signed(1), 3, aye(10, 0)));
		assert_eq!(tally(3), Tally::from_parts(1, 0, 10));
		assert_ok!(Voting::vote(RuntimeOrigin::signed(1), 3, nay(10, 0)));
		assert_eq!(tally(3), Tally::from_parts(0, 1, 0));
		assert_eq!(Balances::usable_balance(1), 0);

		assert_ok!(Voting::remove_vote(RuntimeOrigin::signed(1), None, 3));
		assert_eq!(tally(3), Tally::from_parts(0, 0, 0));

		assert_ok!(Voting::unlock(RuntimeOrigin::signed(1), class(3), 1));
		assert_eq!(Balances::usable_balance(1), 10);
	});
}

#[test]
fn successful_but_zero_conviction_vote_balance_can_be_unlocked() {
	new_test_ext().execute_with(|| {
		assert_ok!(Voting::vote(RuntimeOrigin::signed(1), 3, aye(1, 1)));
		assert_ok!(Voting::vote(RuntimeOrigin::signed(2), 3, nay(20, 0)));
		let c = class(3);
		Polls::set(vec![(3, Completed(3, false))].into_iter().collect());
		assert_ok!(Voting::remove_vote(RuntimeOrigin::signed(2), Some(c), 3));
		assert_ok!(Voting::unlock(RuntimeOrigin::signed(2), c, 2));
		assert_eq!(Balances::usable_balance(2), 20);
	});
}

#[test]
fn unsuccessful_conviction_vote_balance_can_be_unlocked() {
	new_test_ext().execute_with(|| {
		assert_ok!(Voting::vote(RuntimeOrigin::signed(1), 3, aye(1, 1)));
		assert_ok!(Voting::vote(RuntimeOrigin::signed(2), 3, nay(20, 0)));
		let c = class(3);
		Polls::set(vec![(3, Completed(3, false))].into_iter().collect());
		assert_ok!(Voting::remove_vote(RuntimeOrigin::signed(1), Some(c), 3));
		assert_ok!(Voting::unlock(RuntimeOrigin::signed(1), c, 1));
		assert_eq!(Balances::usable_balance(1), 10);
	});
}

#[test]
fn successful_conviction_vote_balance_stays_locked_for_correct_time() {
	new_test_ext().execute_with(|| {
		for i in 1..=5 {
			assert_ok!(Voting::vote(RuntimeOrigin::signed(i), 3, aye(10, i as u8)));
		}
		let c = class(3);
		Polls::set(vec![(3, Completed(3, true))].into_iter().collect());
		for i in 1..=5 {
			assert_ok!(Voting::remove_vote(RuntimeOrigin::signed(i), Some(c), 3));
		}
		for block in 1..=(3 + 5 * 3) {
			run_to(block);
			for i in 1..=5 {
				assert_ok!(Voting::unlock(RuntimeOrigin::signed(i), c, i));
				let expired = block >= (3 << (i - 1)) + 3;
				assert_eq!(Balances::usable_balance(i), i * 10 - if expired { 0 } else { 10 });
			}
		}
	});
}

#[test]
fn classwise_delegation_works() {
	new_test_ext().execute_with(|| {
		Polls::set(
			vec![
				(0, Ongoing(Tally::new(0), 0)),
				(1, Ongoing(Tally::new(0), 1)),
				(2, Ongoing(Tally::new(0), 2)),
				(3, Ongoing(Tally::new(0), 2)),
			]
			.into_iter()
			.collect(),
		);
		assert_ok!(Voting::delegate(RuntimeOrigin::signed(1), 0, 2, Conviction::Locked1x, 5));
		assert_ok!(Voting::delegate(RuntimeOrigin::signed(1), 1, 3, Conviction::Locked1x, 5));
		assert_ok!(Voting::delegate(RuntimeOrigin::signed(1), 2, 4, Conviction::Locked1x, 5));
		assert_eq!(Balances::usable_balance(1), 5);

		assert_ok!(Voting::vote(RuntimeOrigin::signed(2), 0, aye(10, 0)));
		assert_ok!(Voting::vote(RuntimeOrigin::signed(2), 1, nay(10, 0)));
		assert_ok!(Voting::vote(RuntimeOrigin::signed(2), 2, nay(10, 0)));
		assert_ok!(Voting::vote(RuntimeOrigin::signed(3), 0, nay(10, 0)));
		assert_ok!(Voting::vote(RuntimeOrigin::signed(3), 1, aye(10, 0)));
		assert_ok!(Voting::vote(RuntimeOrigin::signed(3), 2, nay(10, 0)));
		assert_ok!(Voting::vote(RuntimeOrigin::signed(4), 0, nay(10, 0)));
		assert_ok!(Voting::vote(RuntimeOrigin::signed(4), 1, nay(10, 0)));
		assert_ok!(Voting::vote(RuntimeOrigin::signed(4), 2, aye(10, 0)));
		// 4 hasn't voted yet

		assert_eq!(
			Polls::get(),
			vec![
				(0, Ongoing(Tally::from_parts(6, 2, 15), 0)),
				(1, Ongoing(Tally::from_parts(6, 2, 15), 1)),
				(2, Ongoing(Tally::from_parts(6, 2, 15), 2)),
				(3, Ongoing(Tally::from_parts(0, 0, 0), 2)),
			]
			.into_iter()
			.collect()
		);

		// 4 votes nay to 3.
		assert_ok!(Voting::vote(RuntimeOrigin::signed(4), 3, nay(10, 0)));
		assert_eq!(
			Polls::get(),
			vec![
				(0, Ongoing(Tally::from_parts(6, 2, 15), 0)),
				(1, Ongoing(Tally::from_parts(6, 2, 15), 1)),
				(2, Ongoing(Tally::from_parts(6, 2, 15), 2)),
				(3, Ongoing(Tally::from_parts(0, 6, 0), 2)),
			]
			.into_iter()
			.collect()
		);

		// Redelegate for class 2 to account 3.
		assert_ok!(Voting::undelegate(RuntimeOrigin::signed(1), 2));
		assert_ok!(Voting::delegate(RuntimeOrigin::signed(1), 2, 3, Conviction::Locked1x, 5));
		assert_eq!(
			Polls::get(),
			vec![
				(0, Ongoing(Tally::from_parts(6, 2, 15), 0)),
				(1, Ongoing(Tally::from_parts(6, 2, 15), 1)),
				(2, Ongoing(Tally::from_parts(1, 7, 10), 2)),
				(3, Ongoing(Tally::from_parts(0, 1, 0), 2)),
			]
			.into_iter()
			.collect()
		);

		// Redelegating with a lower lock does not forget previous lock and updates correctly.
		assert_ok!(Voting::undelegate(RuntimeOrigin::signed(1), 0));
		assert_ok!(Voting::undelegate(RuntimeOrigin::signed(1), 1));
		assert_ok!(Voting::undelegate(RuntimeOrigin::signed(1), 2));
		assert_ok!(Voting::delegate(RuntimeOrigin::signed(1), 0, 2, Conviction::Locked1x, 3));
		assert_ok!(Voting::delegate(RuntimeOrigin::signed(1), 1, 3, Conviction::Locked1x, 3));
		assert_ok!(Voting::delegate(RuntimeOrigin::signed(1), 2, 4, Conviction::Locked1x, 3));
		assert_eq!(
			Polls::get(),
			vec![
				(0, Ongoing(Tally::from_parts(4, 2, 13), 0)),
				(1, Ongoing(Tally::from_parts(4, 2, 13), 1)),
				(2, Ongoing(Tally::from_parts(4, 2, 13), 2)),
				(3, Ongoing(Tally::from_parts(0, 4, 0), 2)),
			]
			.into_iter()
			.collect()
		);
		assert_eq!(Balances::usable_balance(1), 5);

		assert_ok!(Voting::unlock(RuntimeOrigin::signed(1), 0, 1));
		assert_ok!(Voting::unlock(RuntimeOrigin::signed(1), 1, 1));
		assert_ok!(Voting::unlock(RuntimeOrigin::signed(1), 2, 1));
		// unlock does nothing since the delegation already took place.
		assert_eq!(Balances::usable_balance(1), 5);

		// Redelegating with higher amount extends previous lock.
		assert_ok!(Voting::undelegate(RuntimeOrigin::signed(1), 0));
		assert_ok!(Voting::delegate(RuntimeOrigin::signed(1), 0, 2, Conviction::Locked1x, 6));
		assert_ok!(Voting::unlock(RuntimeOrigin::signed(1), 0, 1));
		assert_eq!(Balances::usable_balance(1), 4);
		assert_ok!(Voting::undelegate(RuntimeOrigin::signed(1), 1));
		assert_ok!(Voting::delegate(RuntimeOrigin::signed(1), 1, 3, Conviction::Locked1x, 7));
		assert_ok!(Voting::unlock(RuntimeOrigin::signed(1), 1, 1));
		assert_eq!(Balances::usable_balance(1), 3);
		assert_ok!(Voting::undelegate(RuntimeOrigin::signed(1), 2));
		assert_ok!(Voting::delegate(RuntimeOrigin::signed(1), 2, 4, Conviction::Locked1x, 8));
		assert_ok!(Voting::unlock(RuntimeOrigin::signed(1), 2, 1));
		assert_eq!(Balances::usable_balance(1), 2);
		assert_eq!(
			Polls::get(),
			vec![
				(0, Ongoing(Tally::from_parts(7, 2, 16), 0)),
				(1, Ongoing(Tally::from_parts(8, 2, 17), 1)),
				(2, Ongoing(Tally::from_parts(9, 2, 18), 2)),
				(3, Ongoing(Tally::from_parts(0, 9, 0), 2)),
			]
			.into_iter()
			.collect()
		);
	});
}

#[test]
fn redelegation_after_vote_ending_should_keep_lock() {
	new_test_ext().execute_with(|| {
		Polls::set(vec![(0, Ongoing(Tally::new(0), 0))].into_iter().collect());
		assert_ok!(Voting::delegate(RuntimeOrigin::signed(1), 0, 2, Conviction::Locked1x, 5));
		assert_ok!(Voting::vote(RuntimeOrigin::signed(2), 0, aye(10, 1)));
		Polls::set(vec![(0, Completed(1, true))].into_iter().collect());
		assert_eq!(Balances::usable_balance(1), 5);
		assert_ok!(Voting::undelegate(RuntimeOrigin::signed(1), 0));
		assert_ok!(Voting::delegate(RuntimeOrigin::signed(1), 0, 3, Conviction::Locked1x, 3));
		assert_eq!(Balances::usable_balance(1), 5);
		assert_ok!(Voting::unlock(RuntimeOrigin::signed(1), 0, 1));
		assert_eq!(Balances::usable_balance(1), 5);
	});
}

#[test]
fn lock_amalgamation_valid_with_multiple_removed_votes() {
	new_test_ext().execute_with(|| {
		Polls::set(
			vec![
				(0, Ongoing(Tally::new(0), 0)),
				(1, Ongoing(Tally::new(0), 0)),
				(2, Ongoing(Tally::new(0), 0)),
			]
			.into_iter()
			.collect(),
		);
		assert_ok!(Voting::vote(RuntimeOrigin::signed(1), 0, aye(5, 1)));
		assert_ok!(Voting::vote(RuntimeOrigin::signed(1), 1, aye(10, 1)));
		assert_ok!(Voting::vote(RuntimeOrigin::signed(1), 2, aye(5, 2)));
		assert_eq!(Balances::usable_balance(1), 0);

		Polls::set(
			vec![(0, Completed(1, true)), (1, Completed(1, true)), (2, Completed(1, true))]
				.into_iter()
				.collect(),
		);
		assert_ok!(Voting::remove_vote(RuntimeOrigin::signed(1), Some(0), 0));
		assert_ok!(Voting::unlock(RuntimeOrigin::signed(1), 0, 1));
		assert_eq!(Balances::usable_balance(1), 0);

		assert_ok!(Voting::remove_vote(RuntimeOrigin::signed(1), Some(0), 1));
		assert_ok!(Voting::unlock(RuntimeOrigin::signed(1), 0, 1));
		assert_eq!(Balances::usable_balance(1), 0);

		assert_ok!(Voting::remove_vote(RuntimeOrigin::signed(1), Some(0), 2));
		assert_ok!(Voting::unlock(RuntimeOrigin::signed(1), 0, 1));
		assert_eq!(Balances::usable_balance(1), 0);

		run_to(3);
		assert_ok!(Voting::unlock(RuntimeOrigin::signed(1), 0, 1));
		assert_eq!(Balances::usable_balance(1), 0);

		run_to(6);
		assert_ok!(Voting::unlock(RuntimeOrigin::signed(1), 0, 1));
		assert!(Balances::usable_balance(1) <= 5);

		run_to(7);
		assert_ok!(Voting::unlock(RuntimeOrigin::signed(1), 0, 1));
		assert_eq!(Balances::usable_balance(1), 10);
	});
}

#[test]
fn lock_amalgamation_valid_with_multiple_delegations() {
	new_test_ext().execute_with(|| {
		assert_ok!(Voting::delegate(RuntimeOrigin::signed(1), 0, 2, Conviction::Locked1x, 5));
		assert_ok!(Voting::undelegate(RuntimeOrigin::signed(1), 0));
		assert_ok!(Voting::delegate(RuntimeOrigin::signed(1), 0, 2, Conviction::Locked1x, 10));
		assert_ok!(Voting::undelegate(RuntimeOrigin::signed(1), 0));
		assert_ok!(Voting::delegate(RuntimeOrigin::signed(1), 0, 2, Conviction::Locked2x, 5));
		assert_ok!(Voting::unlock(RuntimeOrigin::signed(1), 0, 1));
		assert_eq!(Balances::usable_balance(1), 0);
		assert_ok!(Voting::undelegate(RuntimeOrigin::signed(1), 0));

		run_to(3);
		assert_ok!(Voting::unlock(RuntimeOrigin::signed(1), 0, 1));
		assert_eq!(Balances::usable_balance(1), 0);

		run_to(6);
		assert_ok!(Voting::unlock(RuntimeOrigin::signed(1), 0, 1));
		assert!(Balances::usable_balance(1) <= 5);

		run_to(7);
		assert_ok!(Voting::unlock(RuntimeOrigin::signed(1), 0, 1));
		assert_eq!(Balances::usable_balance(1), 10);
	});
}

#[test]
fn lock_amalgamation_valid_with_move_roundtrip_to_delegation() {
	new_test_ext().execute_with(|| {
		Polls::set(vec![(0, Ongoing(Tally::new(0), 0))].into_iter().collect());
		assert_ok!(Voting::vote(RuntimeOrigin::signed(1), 0, aye(5, 1)));
		Polls::set(vec![(0, Completed(1, true))].into_iter().collect());
		assert_ok!(Voting::remove_vote(RuntimeOrigin::signed(1), Some(0), 0));
		assert_ok!(Voting::unlock(RuntimeOrigin::signed(1), 0, 1));
		assert_eq!(Balances::usable_balance(1), 5);

		assert_ok!(Voting::delegate(RuntimeOrigin::signed(1), 0, 2, Conviction::Locked1x, 10));
		assert_ok!(Voting::undelegate(RuntimeOrigin::signed(1), 0));
		assert_ok!(Voting::unlock(RuntimeOrigin::signed(1), 0, 1));
		assert_eq!(Balances::usable_balance(1), 0);

		Polls::set(vec![(1, Ongoing(Tally::new(0), 0))].into_iter().collect());
		assert_ok!(Voting::vote(RuntimeOrigin::signed(1), 1, aye(5, 2)));
		Polls::set(vec![(1, Completed(1, true))].into_iter().collect());
		assert_ok!(Voting::remove_vote(RuntimeOrigin::signed(1), Some(0), 1));

		run_to(3);
		assert_ok!(Voting::unlock(RuntimeOrigin::signed(1), 0, 1));
		assert_eq!(Balances::usable_balance(1), 0);

		run_to(6);
		assert_ok!(Voting::unlock(RuntimeOrigin::signed(1), 0, 1));
		assert!(Balances::usable_balance(1) <= 5);

		run_to(7);
		assert_ok!(Voting::unlock(RuntimeOrigin::signed(1), 0, 1));
		assert_eq!(Balances::usable_balance(1), 10);
	});
}

#[test]
fn lock_amalgamation_valid_with_move_roundtrip_to_casting() {
	new_test_ext().execute_with(|| {
		assert_ok!(Voting::delegate(RuntimeOrigin::signed(1), 0, 2, Conviction::Locked1x, 5));
		assert_ok!(Voting::undelegate(RuntimeOrigin::signed(1), 0));

		assert_ok!(Voting::unlock(RuntimeOrigin::signed(1), 0, 1));
		assert_eq!(Balances::usable_balance(1), 5);

		Polls::set(vec![(0, Ongoing(Tally::new(0), 0))].into_iter().collect());
		assert_ok!(Voting::vote(RuntimeOrigin::signed(1), 0, aye(10, 1)));
		Polls::set(vec![(0, Completed(1, true))].into_iter().collect());
		assert_ok!(Voting::remove_vote(RuntimeOrigin::signed(1), Some(0), 0));

		assert_ok!(Voting::unlock(RuntimeOrigin::signed(1), 0, 1));
		assert_eq!(Balances::usable_balance(1), 0);

		assert_ok!(Voting::delegate(RuntimeOrigin::signed(1), 0, 2, Conviction::Locked2x, 10));
		assert_ok!(Voting::undelegate(RuntimeOrigin::signed(1), 0));

		run_to(3);
		assert_ok!(Voting::unlock(RuntimeOrigin::signed(1), 0, 1));
		assert_eq!(Balances::usable_balance(1), 0);

		run_to(6);
		assert_ok!(Voting::unlock(RuntimeOrigin::signed(1), 0, 1));
		assert!(Balances::usable_balance(1) <= 5);

		run_to(7);
		assert_ok!(Voting::unlock(RuntimeOrigin::signed(1), 0, 1));
		assert_eq!(Balances::usable_balance(1), 10);
	});
}

#[test]
fn lock_aggregation_over_different_classes_with_delegation_works() {
	new_test_ext().execute_with(|| {
		assert_ok!(Voting::delegate(RuntimeOrigin::signed(1), 0, 2, Conviction::Locked1x, 5));
		assert_ok!(Voting::delegate(RuntimeOrigin::signed(1), 1, 2, Conviction::Locked2x, 5));
		assert_ok!(Voting::delegate(RuntimeOrigin::signed(1), 2, 2, Conviction::Locked1x, 10));

		assert_ok!(Voting::undelegate(RuntimeOrigin::signed(1), 0));
		assert_ok!(Voting::undelegate(RuntimeOrigin::signed(1), 1));
		assert_ok!(Voting::undelegate(RuntimeOrigin::signed(1), 2));

		run_to(3);
		assert_ok!(Voting::unlock(RuntimeOrigin::signed(1), 0, 1));
		assert_ok!(Voting::unlock(RuntimeOrigin::signed(1), 1, 1));
		assert_ok!(Voting::unlock(RuntimeOrigin::signed(1), 2, 1));
		assert_eq!(Balances::usable_balance(1), 0);

		run_to(6);
		assert_ok!(Voting::unlock(RuntimeOrigin::signed(1), 0, 1));
		assert_ok!(Voting::unlock(RuntimeOrigin::signed(1), 1, 1));
		assert_ok!(Voting::unlock(RuntimeOrigin::signed(1), 2, 1));
		assert_eq!(Balances::usable_balance(1), 5);

		run_to(7);
		assert_ok!(Voting::unlock(RuntimeOrigin::signed(1), 0, 1));
		assert_ok!(Voting::unlock(RuntimeOrigin::signed(1), 1, 1));
		assert_ok!(Voting::unlock(RuntimeOrigin::signed(1), 2, 1));
		assert_eq!(Balances::usable_balance(1), 10);
	});
}

#[test]
fn lock_aggregation_over_different_classes_with_casting_works() {
	new_test_ext().execute_with(|| {
		Polls::set(
			vec![
				(0, Ongoing(Tally::new(0), 0)),
				(1, Ongoing(Tally::new(0), 1)),
				(2, Ongoing(Tally::new(0), 2)),
			]
			.into_iter()
			.collect(),
		);
		assert_ok!(Voting::vote(RuntimeOrigin::signed(1), 0, aye(5, 1)));
		assert_ok!(Voting::vote(RuntimeOrigin::signed(1), 1, aye(10, 1)));
		assert_ok!(Voting::vote(RuntimeOrigin::signed(1), 2, aye(5, 2)));
		Polls::set(
			vec![(0, Completed(1, true)), (1, Completed(1, true)), (2, Completed(1, true))]
				.into_iter()
				.collect(),
		);
		assert_ok!(Voting::remove_vote(RuntimeOrigin::signed(1), Some(0), 0));
		assert_ok!(Voting::remove_vote(RuntimeOrigin::signed(1), Some(1), 1));
		assert_ok!(Voting::remove_vote(RuntimeOrigin::signed(1), Some(2), 2));

		run_to(3);
		assert_ok!(Voting::unlock(RuntimeOrigin::signed(1), 0, 1));
		assert_ok!(Voting::unlock(RuntimeOrigin::signed(1), 1, 1));
		assert_ok!(Voting::unlock(RuntimeOrigin::signed(1), 2, 1));
		assert_eq!(Balances::usable_balance(1), 0);

		run_to(6);
		assert_ok!(Voting::unlock(RuntimeOrigin::signed(1), 0, 1));
		assert_ok!(Voting::unlock(RuntimeOrigin::signed(1), 1, 1));
		assert_ok!(Voting::unlock(RuntimeOrigin::signed(1), 2, 1));
		assert_eq!(Balances::usable_balance(1), 5);

		run_to(7);
		assert_ok!(Voting::unlock(RuntimeOrigin::signed(1), 0, 1));
		assert_ok!(Voting::unlock(RuntimeOrigin::signed(1), 1, 1));
		assert_ok!(Voting::unlock(RuntimeOrigin::signed(1), 2, 1));
		assert_eq!(Balances::usable_balance(1), 10);
	});
}

#[test]
fn errors_with_vote_work() {
	new_test_ext().execute_with(|| {
		assert_noop!(
			Voting::vote(RuntimeOrigin::signed(1), 0, aye(10, 0)),
			Error::<Test>::NotOngoing
		);
		assert_noop!(
			Voting::vote(RuntimeOrigin::signed(1), 1, aye(10, 0)),
			Error::<Test>::NotOngoing
		);
		assert_noop!(
			Voting::vote(RuntimeOrigin::signed(1), 2, aye(10, 0)),
			Error::<Test>::NotOngoing
		);
		assert_noop!(
			Voting::vote(RuntimeOrigin::signed(1), 3, aye(11, 0)),
			Error::<Test>::InsufficientFunds
		);

		assert_ok!(Voting::delegate(RuntimeOrigin::signed(1), 0, 2, Conviction::None, 10));
		assert_noop!(
			Voting::vote(RuntimeOrigin::signed(1), 3, aye(10, 0)),
			Error::<Test>::AlreadyDelegating
		);

		assert_ok!(Voting::undelegate(RuntimeOrigin::signed(1), 0));
		Polls::set(
			vec![
				(0, Ongoing(Tally::new(0), 0)),
				(1, Ongoing(Tally::new(0), 0)),
				(2, Ongoing(Tally::new(0), 0)),
				(3, Ongoing(Tally::new(0), 0)),
			]
			.into_iter()
			.collect(),
		);
		assert_ok!(Voting::vote(RuntimeOrigin::signed(1), 0, aye(10, 0)));
		assert_ok!(Voting::vote(RuntimeOrigin::signed(1), 1, aye(10, 0)));
		assert_ok!(Voting::vote(RuntimeOrigin::signed(1), 2, aye(10, 0)));
		assert_noop!(
			Voting::vote(RuntimeOrigin::signed(1), 3, aye(10, 0)),
			Error::<Test>::MaxVotesReached
		);
	});
}

#[test]
fn errors_with_delegating_work() {
	new_test_ext().execute_with(|| {
		assert_noop!(
			Voting::delegate(RuntimeOrigin::signed(1), 0, 2, Conviction::None, 11),
			Error::<Test>::InsufficientFunds
		);
		assert_noop!(
			Voting::delegate(RuntimeOrigin::signed(1), 3, 2, Conviction::None, 10),
			Error::<Test>::BadClass
		);

		assert_ok!(Voting::vote(RuntimeOrigin::signed(1), 3, aye(10, 0)));
		assert_noop!(
			Voting::delegate(RuntimeOrigin::signed(1), 0, 2, Conviction::None, 10),
			Error::<Test>::AlreadyVoting
		);

		assert_noop!(Voting::undelegate(RuntimeOrigin::signed(1), 0), Error::<Test>::NotDelegating);
	});
}

#[test]
fn remove_other_vote_works() {
	new_test_ext().execute_with(|| {
		assert_noop!(
			Voting::remove_other_vote(RuntimeOrigin::signed(2), 1, 0, 3),
			Error::<Test>::NotVoter
		);
		assert_ok!(Voting::vote(RuntimeOrigin::signed(1), 3, aye(10, 2)));
		assert_noop!(
			Voting::remove_other_vote(RuntimeOrigin::signed(2), 1, 0, 3),
			Error::<Test>::NoPermission
		);
		Polls::set(vec![(3, Completed(1, true))].into_iter().collect());
		run_to(6);
		assert_noop!(
			Voting::remove_other_vote(RuntimeOrigin::signed(2), 1, 0, 3),
			Error::<Test>::NoPermissionYet
		);
		run_to(7);
		assert_ok!(Voting::remove_other_vote(RuntimeOrigin::signed(2), 1, 0, 3));
	});
}

#[test]
fn errors_with_remove_vote_work() {
	new_test_ext().execute_with(|| {
		assert_noop!(
			Voting::remove_vote(RuntimeOrigin::signed(1), Some(0), 3),
			Error::<Test>::NotVoter
		);
		assert_ok!(Voting::vote(RuntimeOrigin::signed(1), 3, aye(10, 2)));
		Polls::set(vec![(3, Completed(1, true))].into_iter().collect());
		assert_noop!(
			Voting::remove_vote(RuntimeOrigin::signed(1), None, 3),
			Error::<Test>::ClassNeeded
		);
	});
}<|MERGE_RESOLUTION|>--- conflicted
+++ resolved
@@ -24,15 +24,10 @@
 	traits::{ConstU32, ConstU64, Contains, Polling, VoteTally},
 };
 use sp_core::H256;
-<<<<<<< HEAD
-use sp_runtime::traits::{BlakeTwo256, IdentityLookup};
-=======
 use sp_runtime::{
-	testing::Header,
 	traits::{BlakeTwo256, IdentityLookup},
 	BuildStorage,
 };
->>>>>>> da65b99f
 
 use super::*;
 use crate as pallet_conviction_voting;
