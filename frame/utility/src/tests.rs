--- conflicted
+++ resolved
@@ -191,13 +191,8 @@
 	RuntimeCall::Balances(BalancesCall::transfer { dest, value })
 }
 
-<<<<<<< HEAD
-fn call_foobar(err: bool, start_weight: u64, end_weight: Option<u64>) -> RuntimeCall {
+fn call_foobar(err: bool, start_weight: Weight, end_weight: Option<Weight>) -> RuntimeCall {
 	RuntimeCall::Example(ExampleCall::foobar { err, start_weight, end_weight })
-=======
-fn call_foobar(err: bool, start_weight: Weight, end_weight: Option<Weight>) -> Call {
-	Call::Example(ExampleCall::foobar { err, start_weight, end_weight })
->>>>>>> 7c1a39f0
 }
 
 #[test]
@@ -388,14 +383,8 @@
 fn batch_weight_calculation_doesnt_overflow() {
 	use sp_runtime::Perbill;
 	new_test_ext().execute_with(|| {
-<<<<<<< HEAD
-		let big_call =
-			RuntimeCall::System(SystemCall::fill_block { ratio: Perbill::from_percent(50) });
-		assert_eq!(big_call.get_dispatch_info().weight, Weight::max_value() / 2);
-=======
-		let big_call = Call::System(SystemCall::fill_block { ratio: Perbill::from_percent(50) });
+		let big_call = RuntimeCall::System(SystemCall::fill_block { ratio: Perbill::from_percent(50) });
 		assert_eq!(big_call.get_dispatch_info().weight, Weight::MAX / 2);
->>>>>>> 7c1a39f0
 
 		// 3 * 50% saturates to 100%
 		let batch_call = RuntimeCall::Utility(crate::Call::batch {
@@ -451,13 +440,8 @@
 		let good_call = call_foobar(false, start_weight, Some(end_weight));
 		let bad_call = call_foobar(true, start_weight, Some(end_weight));
 		let batch_calls = vec![good_call, bad_call];
-<<<<<<< HEAD
-		let batch_len = batch_calls.len() as Weight;
+		let batch_len = Weight::from_ref_time(batch_calls.len() as u64);
 		let call = RuntimeCall::Utility(UtilityCall::batch { calls: batch_calls });
-=======
-		let batch_len = Weight::from_ref_time(batch_calls.len() as u64);
-		let call = Call::Utility(UtilityCall::batch { calls: batch_calls });
->>>>>>> 7c1a39f0
 		let info = call.get_dispatch_info();
 		let result = call.dispatch(Origin::signed(1));
 		assert_ok!(result);
@@ -569,13 +553,8 @@
 		let good_call = call_foobar(false, start_weight, Some(end_weight));
 		let bad_call = call_foobar(true, start_weight, Some(end_weight));
 		let batch_calls = vec![good_call, bad_call];
-<<<<<<< HEAD
-		let batch_len = batch_calls.len() as Weight;
+		let batch_len = Weight::from_ref_time(batch_calls.len() as u64);
 		let call = RuntimeCall::Utility(UtilityCall::batch_all { calls: batch_calls });
-=======
-		let batch_len = Weight::from_ref_time(batch_calls.len() as u64);
-		let call = Call::Utility(UtilityCall::batch_all { calls: batch_calls });
->>>>>>> 7c1a39f0
 		let info = call.get_dispatch_info();
 		let result = call.dispatch(Origin::signed(1));
 		assert_err_ignore_postinfo!(result, "The cake is a lie.");
