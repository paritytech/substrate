// This file is part of Substrate.

// Copyright (C) 2019-2022 Parity Technologies (UK) Ltd.
// SPDX-License-Identifier: Apache-2.0

// Licensed under the Apache License, Version 2.0 (the "License");
// you may not use this file except in compliance with the License.
// You may obtain a copy of the License at
//
// 	http://www.apache.org/licenses/LICENSE-2.0
//
// Unless required by applicable law or agreed to in writing, software
// distributed under the License is distributed on an "AS IS" BASIS,
// WITHOUT WARRANTIES OR CONDITIONS OF ANY KIND, either express or implied.
// See the License for the specific language governing permissions and
// limitations under the License.

// Tests for Utility Pallet

#![cfg(test)]

use super::*;

use crate as utility;
use frame_support::{
	assert_err_ignore_postinfo, assert_noop, assert_ok,
	dispatch::{DispatchError, DispatchErrorWithPostInfo, Dispatchable},
	parameter_types, storage,
	traits::{ConstU32, ConstU64, Contains},
	weights::{Pays, Weight},
};
use sp_core::H256;
use sp_runtime::{
	testing::Header,
	traits::{BlakeTwo256, IdentityLookup},
};

// example module to test behaviors.
#[frame_support::pallet]
pub mod example {
	use frame_support::{dispatch::WithPostDispatchInfo, pallet_prelude::*};
	use frame_system::pallet_prelude::*;

	#[pallet::pallet]
	pub struct Pallet<T>(_);

	#[pallet::config]
	pub trait Config: frame_system::Config {}

	#[pallet::call]
	impl<T: Config> Pallet<T> {
		#[pallet::weight(*_weight)]
		pub fn noop(_origin: OriginFor<T>, _weight: Weight) -> DispatchResult {
			Ok(())
		}

		#[pallet::weight(*_start_weight)]
		pub fn foobar(
			origin: OriginFor<T>,
			err: bool,
			_start_weight: Weight,
			end_weight: Option<Weight>,
		) -> DispatchResultWithPostInfo {
			let _ = ensure_signed(origin)?;
			if err {
				let error: DispatchError = "The cake is a lie.".into();
				if let Some(weight) = end_weight {
					Err(error.with_weight(weight))
				} else {
					Err(error)?
				}
			} else {
				Ok(end_weight.into())
			}
		}

		#[pallet::weight(0)]
		pub fn big_variant(_origin: OriginFor<T>, _arg: [u8; 400]) -> DispatchResult {
			Ok(())
		}
	}
}

type UncheckedExtrinsic = frame_system::mocking::MockUncheckedExtrinsic<Test>;
type Block = frame_system::mocking::MockBlock<Test>;

frame_support::construct_runtime!(
	pub enum Test where
		Block = Block,
		NodeBlock = Block,
		UncheckedExtrinsic = UncheckedExtrinsic,
	{
		System: frame_system::{Pallet, Call, Config, Storage, Event<T>},
		Balances: pallet_balances::{Pallet, Call, Storage, Config<T>, Event<T>},
		Utility: utility::{Pallet, Call, Event},
		Example: example::{Pallet, Call},
	}
);

parameter_types! {
	pub BlockWeights: frame_system::limits::BlockWeights =
		frame_system::limits::BlockWeights::simple_max(Weight::MAX);
}
impl frame_system::Config for Test {
	type BaseCallFilter = TestBaseCallFilter;
	type BlockWeights = BlockWeights;
	type BlockLength = ();
	type DbWeight = ();
	type Origin = Origin;
	type Index = u64;
	type BlockNumber = u64;
	type Hash = H256;
	type RuntimeCall = RuntimeCall;
	type Hashing = BlakeTwo256;
	type AccountId = u64;
	type Lookup = IdentityLookup<Self::AccountId>;
	type Header = Header;
	type RuntimeEvent = RuntimeEvent;
	type BlockHashCount = ConstU64<250>;
	type Version = ();
	type PalletInfo = PalletInfo;
	type AccountData = pallet_balances::AccountData<u64>;
	type OnNewAccount = ();
	type OnKilledAccount = ();
	type SystemWeightInfo = ();
	type SS58Prefix = ();
	type OnSetCode = ();
	type MaxConsumers = ConstU32<16>;
}

impl pallet_balances::Config for Test {
	type MaxLocks = ();
	type MaxReserves = ();
	type ReserveIdentifier = [u8; 8];
	type Balance = u64;
	type DustRemoval = ();
	type RuntimeEvent = RuntimeEvent;
	type ExistentialDeposit = ConstU64<1>;
	type AccountStore = System;
	type WeightInfo = ();
}
parameter_types! {
	pub const MultisigDepositBase: u64 = 1;
	pub const MultisigDepositFactor: u64 = 1;
	pub const MaxSignatories: u16 = 3;
}

impl example::Config for Test {}

pub struct TestBaseCallFilter;
impl Contains<RuntimeCall> for TestBaseCallFilter {
	fn contains(c: &RuntimeCall) -> bool {
		match *c {
			// Transfer works. Use `transfer_keep_alive` for a call that doesn't pass the filter.
			RuntimeCall::Balances(pallet_balances::Call::transfer { .. }) => true,
			RuntimeCall::Utility(_) => true,
			// For benchmarking, this acts as a noop call
			RuntimeCall::System(frame_system::Call::remark { .. }) => true,
			// For tests
			RuntimeCall::Example(_) => true,
			_ => false,
		}
	}
}
impl Config for Test {
	type RuntimeEvent = RuntimeEvent;
	type RuntimeCall = RuntimeCall;
	type PalletsOrigin = OriginCaller;
	type WeightInfo = ();
}

type ExampleCall = example::Call<Test>;
type UtilityCall = crate::Call<Test>;

use frame_system::Call as SystemCall;
use pallet_balances::{Call as BalancesCall, Error as BalancesError};

pub fn new_test_ext() -> sp_io::TestExternalities {
	let mut t = frame_system::GenesisConfig::default().build_storage::<Test>().unwrap();
	pallet_balances::GenesisConfig::<Test> {
		balances: vec![(1, 10), (2, 10), (3, 10), (4, 10), (5, 2)],
	}
	.assimilate_storage(&mut t)
	.unwrap();
	let mut ext = sp_io::TestExternalities::new(t);
	ext.execute_with(|| System::set_block_number(1));
	ext
}

fn call_transfer(dest: u64, value: u64) -> RuntimeCall {
	RuntimeCall::Balances(BalancesCall::transfer { dest, value })
}

fn call_foobar(err: bool, start_weight: Weight, end_weight: Option<Weight>) -> RuntimeCall {
	RuntimeCall::Example(ExampleCall::foobar { err, start_weight, end_weight })
}

#[test]
fn as_derivative_works() {
	new_test_ext().execute_with(|| {
		let sub_1_0 = Utility::derivative_account_id(1, 0);
		assert_ok!(Balances::transfer(Origin::signed(1), sub_1_0, 5));
		assert_err_ignore_postinfo!(
			Utility::as_derivative(Origin::signed(1), 1, Box::new(call_transfer(6, 3)),),
			BalancesError::<Test, _>::InsufficientBalance
		);
		assert_ok!(Utility::as_derivative(Origin::signed(1), 0, Box::new(call_transfer(2, 3)),));
		assert_eq!(Balances::free_balance(sub_1_0), 2);
		assert_eq!(Balances::free_balance(2), 13);
	});
}

#[test]
fn as_derivative_handles_weight_refund() {
	new_test_ext().execute_with(|| {
		let start_weight = Weight::from_ref_time(100);
		let end_weight = Weight::from_ref_time(75);
		let diff = start_weight - end_weight;

		// Full weight when ok
		let inner_call = call_foobar(false, start_weight, None);
		let call = RuntimeCall::Utility(UtilityCall::as_derivative {
			index: 0,
			call: Box::new(inner_call),
		});
		let info = call.get_dispatch_info();
		let result = call.dispatch(Origin::signed(1));
		assert_ok!(result);
		assert_eq!(extract_actual_weight(&result, &info), info.weight);

		// Refund weight when ok
		let inner_call = call_foobar(false, start_weight, Some(end_weight));
		let call = RuntimeCall::Utility(UtilityCall::as_derivative {
			index: 0,
			call: Box::new(inner_call),
		});
		let info = call.get_dispatch_info();
		let result = call.dispatch(Origin::signed(1));
		assert_ok!(result);
		// Diff is refunded
		assert_eq!(extract_actual_weight(&result, &info), info.weight - diff);

		// Full weight when err
		let inner_call = call_foobar(true, start_weight, None);
		let call = RuntimeCall::Utility(UtilityCall::as_derivative {
			index: 0,
			call: Box::new(inner_call),
		});
		let info = call.get_dispatch_info();
		let result = call.dispatch(Origin::signed(1));
		assert_noop!(
			result,
			DispatchErrorWithPostInfo {
				post_info: PostDispatchInfo {
					// No weight is refunded
					actual_weight: Some(info.weight),
					pays_fee: Pays::Yes,
				},
				error: DispatchError::Other("The cake is a lie."),
			}
		);

		// Refund weight when err
		let inner_call = call_foobar(true, start_weight, Some(end_weight));
		let call = RuntimeCall::Utility(UtilityCall::as_derivative {
			index: 0,
			call: Box::new(inner_call),
		});
		let info = call.get_dispatch_info();
		let result = call.dispatch(Origin::signed(1));
		assert_noop!(
			result,
			DispatchErrorWithPostInfo {
				post_info: PostDispatchInfo {
					// Diff is refunded
					actual_weight: Some(info.weight - diff),
					pays_fee: Pays::Yes,
				},
				error: DispatchError::Other("The cake is a lie."),
			}
		);
	});
}

#[test]
fn as_derivative_filters() {
	new_test_ext().execute_with(|| {
		assert_err_ignore_postinfo!(
			Utility::as_derivative(
				Origin::signed(1),
				1,
				Box::new(RuntimeCall::Balances(pallet_balances::Call::transfer_keep_alive {
					dest: 2,
					value: 1
				})),
			),
			DispatchError::from(frame_system::Error::<Test>::CallFiltered),
		);
	});
}

#[test]
fn batch_with_root_works() {
	new_test_ext().execute_with(|| {
		let k = b"a".to_vec();
		let call = RuntimeCall::System(frame_system::Call::set_storage {
			items: vec![(k.clone(), k.clone())],
		});
		assert!(!TestBaseCallFilter::contains(&call));
		assert_eq!(Balances::free_balance(1), 10);
		assert_eq!(Balances::free_balance(2), 10);
		assert_ok!(Utility::batch(
			Origin::root(),
			vec![
				RuntimeCall::Balances(BalancesCall::force_transfer {
					source: 1,
					dest: 2,
					value: 5
				}),
				RuntimeCall::Balances(BalancesCall::force_transfer {
					source: 1,
					dest: 2,
					value: 5
				}),
				call, // Check filters are correctly bypassed
			]
		));
		assert_eq!(Balances::free_balance(1), 0);
		assert_eq!(Balances::free_balance(2), 20);
		assert_eq!(storage::unhashed::get_raw(&k), Some(k));
	});
}

#[test]
fn batch_with_signed_works() {
	new_test_ext().execute_with(|| {
		assert_eq!(Balances::free_balance(1), 10);
		assert_eq!(Balances::free_balance(2), 10);
		assert_ok!(Utility::batch(
			Origin::signed(1),
			vec![call_transfer(2, 5), call_transfer(2, 5)]
		),);
		assert_eq!(Balances::free_balance(1), 0);
		assert_eq!(Balances::free_balance(2), 20);
	});
}

#[test]
fn batch_with_signed_filters() {
	new_test_ext().execute_with(|| {
		assert_ok!(Utility::batch(
			Origin::signed(1),
			vec![RuntimeCall::Balances(pallet_balances::Call::transfer_keep_alive {
				dest: 2,
				value: 1
			})]
		),);
		System::assert_last_event(
			utility::Event::BatchInterrupted {
				index: 0,
				error: frame_system::Error::<Test>::CallFiltered.into(),
			}
			.into(),
		);
	});
}

#[test]
fn batch_early_exit_works() {
	new_test_ext().execute_with(|| {
		assert_eq!(Balances::free_balance(1), 10);
		assert_eq!(Balances::free_balance(2), 10);
		assert_ok!(Utility::batch(
			Origin::signed(1),
			vec![call_transfer(2, 5), call_transfer(2, 10), call_transfer(2, 5),]
		),);
		assert_eq!(Balances::free_balance(1), 5);
		assert_eq!(Balances::free_balance(2), 15);
	});
}

#[test]
fn batch_weight_calculation_doesnt_overflow() {
	use sp_runtime::Perbill;
	new_test_ext().execute_with(|| {
		let big_call =
			RuntimeCall::System(SystemCall::fill_block { ratio: Perbill::from_percent(50) });
		assert_eq!(big_call.get_dispatch_info().weight, Weight::MAX / 2);

		// 3 * 50% saturates to 100%
		let batch_call = RuntimeCall::Utility(crate::Call::batch {
			calls: vec![big_call.clone(), big_call.clone(), big_call.clone()],
		});

		assert_eq!(batch_call.get_dispatch_info().weight, Weight::MAX);
	});
}

#[test]
fn batch_handles_weight_refund() {
	new_test_ext().execute_with(|| {
		let start_weight = Weight::from_ref_time(100);
		let end_weight = Weight::from_ref_time(75);
		let diff = start_weight - end_weight;
		let batch_len = 4;

		// Full weight when ok
		let inner_call = call_foobar(false, start_weight, None);
		let batch_calls = vec![inner_call; batch_len as usize];
		let call = RuntimeCall::Utility(UtilityCall::batch { calls: batch_calls });
		let info = call.get_dispatch_info();
		let result = call.dispatch(Origin::signed(1));
		assert_ok!(result);
		assert_eq!(extract_actual_weight(&result, &info), info.weight);

		// Refund weight when ok
		let inner_call = call_foobar(false, start_weight, Some(end_weight));
		let batch_calls = vec![inner_call; batch_len as usize];
		let call = RuntimeCall::Utility(UtilityCall::batch { calls: batch_calls });
		let info = call.get_dispatch_info();
		let result = call.dispatch(Origin::signed(1));
		assert_ok!(result);
		// Diff is refunded
		assert_eq!(extract_actual_weight(&result, &info), info.weight - diff * batch_len);

		// Full weight when err
		let good_call = call_foobar(false, start_weight, None);
		let bad_call = call_foobar(true, start_weight, None);
		let batch_calls = vec![good_call, bad_call];
		let call = RuntimeCall::Utility(UtilityCall::batch { calls: batch_calls });
		let info = call.get_dispatch_info();
		let result = call.dispatch(Origin::signed(1));
		assert_ok!(result);
		System::assert_last_event(
			utility::Event::BatchInterrupted { index: 1, error: DispatchError::Other("") }.into(),
		);
		// No weight is refunded
		assert_eq!(extract_actual_weight(&result, &info), info.weight);

		// Refund weight when err
		let good_call = call_foobar(false, start_weight, Some(end_weight));
		let bad_call = call_foobar(true, start_weight, Some(end_weight));
		let batch_calls = vec![good_call, bad_call];
<<<<<<< HEAD
		let batch_len = Weight::from_ref_time(batch_calls.len() as u64);
		let call = RuntimeCall::Utility(UtilityCall::batch { calls: batch_calls });
=======
		let batch_len = batch_calls.len() as u64;
		let call = Call::Utility(UtilityCall::batch { calls: batch_calls });
>>>>>>> 41b6b389
		let info = call.get_dispatch_info();
		let result = call.dispatch(Origin::signed(1));
		assert_ok!(result);
		System::assert_last_event(
			utility::Event::BatchInterrupted { index: 1, error: DispatchError::Other("") }.into(),
		);
		assert_eq!(extract_actual_weight(&result, &info), info.weight - diff * batch_len);

		// Partial batch completion
		let good_call = call_foobar(false, start_weight, Some(end_weight));
		let bad_call = call_foobar(true, start_weight, Some(end_weight));
		let batch_calls = vec![good_call, bad_call.clone(), bad_call];
		let call = RuntimeCall::Utility(UtilityCall::batch { calls: batch_calls });
		let info = call.get_dispatch_info();
		let result = call.dispatch(Origin::signed(1));
		assert_ok!(result);
		System::assert_last_event(
			utility::Event::BatchInterrupted { index: 1, error: DispatchError::Other("") }.into(),
		);
		assert_eq!(
			extract_actual_weight(&result, &info),
			// Real weight is 2 calls at end_weight
			<Test as Config>::WeightInfo::batch(2) + end_weight * 2,
		);
	});
}

#[test]
fn batch_all_works() {
	new_test_ext().execute_with(|| {
		assert_eq!(Balances::free_balance(1), 10);
		assert_eq!(Balances::free_balance(2), 10);
		assert_ok!(Utility::batch_all(
			Origin::signed(1),
			vec![call_transfer(2, 5), call_transfer(2, 5)]
		),);
		assert_eq!(Balances::free_balance(1), 0);
		assert_eq!(Balances::free_balance(2), 20);
	});
}

#[test]
fn batch_all_revert() {
	new_test_ext().execute_with(|| {
		let call = call_transfer(2, 5);
		let info = call.get_dispatch_info();

		assert_eq!(Balances::free_balance(1), 10);
		assert_eq!(Balances::free_balance(2), 10);
		let batch_all_calls = RuntimeCall::Utility(crate::Call::<Test>::batch_all {
			calls: vec![call_transfer(2, 5), call_transfer(2, 10), call_transfer(2, 5)],
		});
		assert_noop!(
			batch_all_calls.dispatch(Origin::signed(1)),
			DispatchErrorWithPostInfo {
				post_info: PostDispatchInfo {
					actual_weight: Some(
						<Test as Config>::WeightInfo::batch_all(2) + info.weight * 2
					),
					pays_fee: Pays::Yes
				},
				error: pallet_balances::Error::<Test, _>::InsufficientBalance.into()
			}
		);
		assert_eq!(Balances::free_balance(1), 10);
		assert_eq!(Balances::free_balance(2), 10);
	});
}

#[test]
fn batch_all_handles_weight_refund() {
	new_test_ext().execute_with(|| {
		let start_weight = Weight::from_ref_time(100);
		let end_weight = Weight::from_ref_time(75);
		let diff = start_weight - end_weight;
		let batch_len = 4;

		// Full weight when ok
		let inner_call = call_foobar(false, start_weight, None);
		let batch_calls = vec![inner_call; batch_len as usize];
		let call = RuntimeCall::Utility(UtilityCall::batch_all { calls: batch_calls });
		let info = call.get_dispatch_info();
		let result = call.dispatch(Origin::signed(1));
		assert_ok!(result);
		assert_eq!(extract_actual_weight(&result, &info), info.weight);

		// Refund weight when ok
		let inner_call = call_foobar(false, start_weight, Some(end_weight));
		let batch_calls = vec![inner_call; batch_len as usize];
		let call = RuntimeCall::Utility(UtilityCall::batch_all { calls: batch_calls });
		let info = call.get_dispatch_info();
		let result = call.dispatch(Origin::signed(1));
		assert_ok!(result);
		// Diff is refunded
		assert_eq!(extract_actual_weight(&result, &info), info.weight - diff * batch_len);

		// Full weight when err
		let good_call = call_foobar(false, start_weight, None);
		let bad_call = call_foobar(true, start_weight, None);
		let batch_calls = vec![good_call, bad_call];
		let call = RuntimeCall::Utility(UtilityCall::batch_all { calls: batch_calls });
		let info = call.get_dispatch_info();
		let result = call.dispatch(Origin::signed(1));
		assert_err_ignore_postinfo!(result, "The cake is a lie.");
		// No weight is refunded
		assert_eq!(extract_actual_weight(&result, &info), info.weight);

		// Refund weight when err
		let good_call = call_foobar(false, start_weight, Some(end_weight));
		let bad_call = call_foobar(true, start_weight, Some(end_weight));
		let batch_calls = vec![good_call, bad_call];
<<<<<<< HEAD
		let batch_len = Weight::from_ref_time(batch_calls.len() as u64);
		let call = RuntimeCall::Utility(UtilityCall::batch_all { calls: batch_calls });
=======
		let batch_len = batch_calls.len() as u64;
		let call = Call::Utility(UtilityCall::batch_all { calls: batch_calls });
>>>>>>> 41b6b389
		let info = call.get_dispatch_info();
		let result = call.dispatch(Origin::signed(1));
		assert_err_ignore_postinfo!(result, "The cake is a lie.");
		assert_eq!(extract_actual_weight(&result, &info), info.weight - diff * batch_len);

		// Partial batch completion
		let good_call = call_foobar(false, start_weight, Some(end_weight));
		let bad_call = call_foobar(true, start_weight, Some(end_weight));
		let batch_calls = vec![good_call, bad_call.clone(), bad_call];
		let call = RuntimeCall::Utility(UtilityCall::batch_all { calls: batch_calls });
		let info = call.get_dispatch_info();
		let result = call.dispatch(Origin::signed(1));
		assert_err_ignore_postinfo!(result, "The cake is a lie.");
		assert_eq!(
			extract_actual_weight(&result, &info),
			// Real weight is 2 calls at end_weight
			<Test as Config>::WeightInfo::batch_all(2) + end_weight * 2,
		);
	});
}

#[test]
fn batch_all_does_not_nest() {
	new_test_ext().execute_with(|| {
		let batch_all = RuntimeCall::Utility(UtilityCall::batch_all {
			calls: vec![call_transfer(2, 1), call_transfer(2, 1), call_transfer(2, 1)],
		});

		let info = batch_all.get_dispatch_info();

		assert_eq!(Balances::free_balance(1), 10);
		assert_eq!(Balances::free_balance(2), 10);
		// A nested batch_all call will not pass the filter, and fail with `BadOrigin`.
		assert_noop!(
			Utility::batch_all(Origin::signed(1), vec![batch_all.clone()]),
			DispatchErrorWithPostInfo {
				post_info: PostDispatchInfo {
					actual_weight: Some(<Test as Config>::WeightInfo::batch_all(1) + info.weight),
					pays_fee: Pays::Yes
				},
				error: frame_system::Error::<Test>::CallFiltered.into(),
			}
		);

		// And for those who want to get a little fancy, we check that the filter persists across
		// other kinds of dispatch wrapping functions... in this case
		// `batch_all(batch(batch_all(..)))`
		let batch_nested = RuntimeCall::Utility(UtilityCall::batch { calls: vec![batch_all] });
		// Batch will end with `Ok`, but does not actually execute as we can see from the event
		// and balances.
		assert_ok!(Utility::batch_all(Origin::signed(1), vec![batch_nested]));
		System::assert_has_event(
			utility::Event::BatchInterrupted {
				index: 0,
				error: frame_system::Error::<Test>::CallFiltered.into(),
			}
			.into(),
		);
		assert_eq!(Balances::free_balance(1), 10);
		assert_eq!(Balances::free_balance(2), 10);
	});
}

#[test]
fn batch_limit() {
	new_test_ext().execute_with(|| {
		let calls = vec![RuntimeCall::System(SystemCall::remark { remark: vec![] }); 40_000];
		assert_noop!(Utility::batch(Origin::signed(1), calls.clone()), Error::<Test>::TooManyCalls);
		assert_noop!(Utility::batch_all(Origin::signed(1), calls), Error::<Test>::TooManyCalls);
	});
}

#[test]
fn force_batch_works() {
	new_test_ext().execute_with(|| {
		assert_eq!(Balances::free_balance(1), 10);
		assert_eq!(Balances::free_balance(2), 10);
		assert_ok!(Utility::force_batch(
			Origin::signed(1),
			vec![
				call_transfer(2, 5),
				call_foobar(true, Weight::from_ref_time(75), None),
				call_transfer(2, 10),
				call_transfer(2, 5),
			]
		),);
		System::assert_last_event(utility::Event::BatchCompletedWithErrors.into());
		System::assert_has_event(
			utility::Event::ItemFailed { error: DispatchError::Other("") }.into(),
		);
		assert_eq!(Balances::free_balance(1), 0);
		assert_eq!(Balances::free_balance(2), 20);

		assert_ok!(Utility::force_batch(
			Origin::signed(2),
			vec![call_transfer(1, 5), call_transfer(1, 5),]
		),);
		System::assert_last_event(utility::Event::BatchCompleted.into());

		assert_ok!(Utility::force_batch(Origin::signed(1), vec![call_transfer(2, 50),]),);
		System::assert_last_event(utility::Event::BatchCompletedWithErrors.into());
	});
}<|MERGE_RESOLUTION|>--- conflicted
+++ resolved
@@ -441,13 +441,8 @@
 		let good_call = call_foobar(false, start_weight, Some(end_weight));
 		let bad_call = call_foobar(true, start_weight, Some(end_weight));
 		let batch_calls = vec![good_call, bad_call];
-<<<<<<< HEAD
-		let batch_len = Weight::from_ref_time(batch_calls.len() as u64);
+		let batch_len = batch_calls.len() as u64;
 		let call = RuntimeCall::Utility(UtilityCall::batch { calls: batch_calls });
-=======
-		let batch_len = batch_calls.len() as u64;
-		let call = Call::Utility(UtilityCall::batch { calls: batch_calls });
->>>>>>> 41b6b389
 		let info = call.get_dispatch_info();
 		let result = call.dispatch(Origin::signed(1));
 		assert_ok!(result);
@@ -559,13 +554,8 @@
 		let good_call = call_foobar(false, start_weight, Some(end_weight));
 		let bad_call = call_foobar(true, start_weight, Some(end_weight));
 		let batch_calls = vec![good_call, bad_call];
-<<<<<<< HEAD
-		let batch_len = Weight::from_ref_time(batch_calls.len() as u64);
+		let batch_len = batch_calls.len() as u64;
 		let call = RuntimeCall::Utility(UtilityCall::batch_all { calls: batch_calls });
-=======
-		let batch_len = batch_calls.len() as u64;
-		let call = Call::Utility(UtilityCall::batch_all { calls: batch_calls });
->>>>>>> 41b6b389
 		let info = call.get_dispatch_info();
 		let result = call.dispatch(Origin::signed(1));
 		assert_err_ignore_postinfo!(result, "The cake is a lie.");
