[package]
name = "pallet-utility"
version = "4.0.0-dev"
authors = ["Parity Technologies <admin@parity.io>"]
edition = "2021"
license = "Apache-2.0"
homepage = "https://substrate.io"
repository = "https://github.com/paritytech/substrate/"
description = "FRAME utilities pallet"
readme = "README.md"

[package.metadata.docs.rs]
targets = ["x86_64-unknown-linux-gnu"]

[dependencies]
codec = { package = "parity-scale-codec", version = "3.0.0", default-features = false }
scale-info = { version = "2.1.1", default-features = false, features = ["derive"] }
frame-benchmarking = { version = "4.0.0-dev", default-features = false, optional = true, path = "../benchmarking" }
frame-support = { version = "4.0.0-dev", default-features = false, path = "../support" }
frame-system = { version = "4.0.0-dev", default-features = false, path = "../system" }
sp-core = { version = "6.0.0", default-features = false, path = "../../primitives/core" }
sp-io = { version = "6.0.0", default-features = false, path = "../../primitives/io" }
sp-runtime = { version = "6.0.0", default-features = false, path = "../../primitives/runtime" }
sp-std = { version = "4.0.0", default-features = false, path = "../../primitives/std" }

[dev-dependencies]
pallet-balances = { version = "4.0.0-dev", path = "../balances" }
<<<<<<< HEAD
pallet-root-testing = { version = "1.0.0-dev", path = "../root-testing" }
=======
pallet-collective = { version = "4.0.0-dev", path = "../collective" }
pallet-timestamp = { version = "4.0.0-dev", path = "../timestamp" }
>>>>>>> 5ae005c2
sp-core = { version = "6.0.0", path = "../../primitives/core" }

[features]
default = ["std"]
std = [
	"frame-benchmarking?/std",
	"codec/std",
	"frame-support/std",
	"frame-system/std",
	"scale-info/std",
	"sp-core/std",
	"sp-io/std",
	"sp-runtime/std",
	"sp-std/std",
]
runtime-benchmarks = [
	"frame-benchmarking/runtime-benchmarks",
	"frame-support/runtime-benchmarks",
	"frame-system/runtime-benchmarks",
]
try-runtime = ["frame-support/try-runtime"]<|MERGE_RESOLUTION|>--- conflicted
+++ resolved
@@ -25,12 +25,9 @@
 
 [dev-dependencies]
 pallet-balances = { version = "4.0.0-dev", path = "../balances" }
-<<<<<<< HEAD
 pallet-root-testing = { version = "1.0.0-dev", path = "../root-testing" }
-=======
 pallet-collective = { version = "4.0.0-dev", path = "../collective" }
 pallet-timestamp = { version = "4.0.0-dev", path = "../timestamp" }
->>>>>>> 5ae005c2
 sp-core = { version = "6.0.0", path = "../../primitives/core" }
 
 [features]
