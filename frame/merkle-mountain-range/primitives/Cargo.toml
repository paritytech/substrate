--- conflicted
+++ resolved
@@ -17,13 +17,8 @@
 serde = { version = "1.0.126", optional = true, features = ["derive"] }
 
 sp-api = { version = "4.0.0-dev", default-features = false, path = "../../../primitives/api" }
-<<<<<<< HEAD
-sp-core = { version = "4.0.0", default-features = false, path = "../../../primitives/core" }
+sp-core = { version = "4.1.0-dev", default-features = false, path = "../../../primitives/core" }
 sp-runtime = { version = "4.0.0", default-features = false, path = "../../../primitives/runtime" }
-=======
-sp-core = { version = "4.1.0-dev", default-features = false, path = "../../../primitives/core" }
-sp-runtime = { version = "4.0.0-dev", default-features = false, path = "../../../primitives/runtime" }
->>>>>>> b9cafba3
 sp-std = { version = "4.0.0", default-features = false, path = "../../../primitives/std" }
 
 frame-support = { version = "4.0.0-dev", default-features = false, path = "../../support" }
