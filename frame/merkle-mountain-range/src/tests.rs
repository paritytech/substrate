--- conflicted
+++ resolved
@@ -334,13 +334,8 @@
 					leaf_indices: vec![2],
 					leaf_count: 3,
 					items: vec![hex(
-<<<<<<< HEAD
 						"843450e593a9103c9fe8c0a0276756a90077108b9aa32d6a15c1b77f264b097e"
-					),],
-=======
-						"672c04a9cd05a644789d769daa552d35d8de7c33129f8a7cbf49e595234c4854"
 					)],
->>>>>>> fd00b149
 				}
 			)
 		);
@@ -371,12 +366,7 @@
 		assert_eq!(
 			proofs[4],
 			(
-<<<<<<< HEAD
 				vec![Compact::new(((4, H256::repeat_byte(4)).into(), LeafData::new(5).into(),))],
-=======
-				// NOTE: the leaf index is equivalent to the block number(in this case 5) - 1
-				vec![Compact::new(((4, H256::repeat_byte(5)).into(), LeafData::new(5).into(),))],
->>>>>>> fd00b149
 				BatchProof {
 					leaf_indices: vec![4],
 					leaf_count: 7,
@@ -518,13 +508,8 @@
 #[test]
 fn should_verify_batch_proofs() {
 	fn generate_and_verify_batch_proof(
-<<<<<<< HEAD
 		ext: &mut TestExternalities,
-		leaf_indices: &Vec<u64>,
-=======
-		ext: &mut sp_io::TestExternalities,
 		block_numbers: &Vec<u64>,
->>>>>>> fd00b149
 		blocks_to_add: usize,
 	) {
 		let (leaves, proof) = ext.execute_with(|| {
@@ -567,70 +552,36 @@
 
 	let mut ext = new_test_ext();
 
-<<<<<<< HEAD
-	// verify that up to n=10, valid proofs are generated for all possible leaf combinations
-	for n in 0..10 {
-		ext.execute_with(|| push_block_with_offchain());
-=======
 	// verify that up to n=10, valid proofs are generated for all possible block number
 	// combinations.
 	for n in 1..=10 {
-		ext.execute_with(|| new_block());
-		ext.persist_offchain_overlay();
->>>>>>> fd00b149
+		ext.execute_with(|| push_block_with_offchain());
 
 		// generate powerset (skipping empty set) of all possible block number combinations for mmr
 		// size n.
 		let blocks_set: Vec<Vec<u64>> = (1..=n).into_iter().powerset().skip(1).collect();
 
-<<<<<<< HEAD
-		leaves_set.iter().for_each(|leaves_subset| {
-			generate_and_verify_batch_proof(&mut ext, leaves_subset, 0);
-		});
-	}
-
-	// verify that up to n=15, valid proofs are generated for all possible 2-leaf combinations
-	for n in 10..15 {
-		// (MMR Leafs)
-		ext.execute_with(|| push_block_with_offchain());
-=======
 		blocks_set.iter().for_each(|blocks_subset| {
 			generate_and_verify_batch_proof(&mut ext, &blocks_subset, 0);
-			ext.persist_offchain_overlay();
 		});
 	}
 
 	// verify that up to n=15, valid proofs are generated for all possible 2-block number
 	// combinations.
 	for n in 11..=15 {
-		ext.execute_with(|| new_block());
-		ext.persist_offchain_overlay();
->>>>>>> fd00b149
+		ext.execute_with(|| push_block_with_offchain());
 
 		// generate all possible 2-block number combinations for mmr size n.
 		let blocks_set: Vec<Vec<u64>> = (1..=n).into_iter().combinations(2).collect();
 
-<<<<<<< HEAD
-		leaves_set.iter().for_each(|leaves_subset| {
-			generate_and_verify_batch_proof(&mut ext, leaves_subset, 0);
+		blocks_set.iter().for_each(|blocks_subset| {
+			generate_and_verify_batch_proof(&mut ext, &blocks_subset, 0);
 		});
 	}
 
-	generate_and_verify_batch_proof(&mut ext, &vec![7, 11], 20);
+	generate_and_verify_batch_proof(&mut ext, &vec![8, 12], 20);
 	ext.execute_with(|| add_blocks_with_offchain(1000));
-	generate_and_verify_batch_proof(&mut ext, &vec![7, 11, 100, 800], 100);
-=======
-		blocks_set.iter().for_each(|blocks_subset| {
-			generate_and_verify_batch_proof(&mut ext, &blocks_subset, 0);
-			ext.persist_offchain_overlay();
-		});
-	}
-
-	generate_and_verify_batch_proof(&mut ext, &vec![8, 12], 20);
-	ext.execute_with(|| add_blocks(1000));
-	ext.persist_offchain_overlay();
 	generate_and_verify_batch_proof(&mut ext, &vec![8, 12, 100, 800], 100);
->>>>>>> fd00b149
 }
 
 #[test]
