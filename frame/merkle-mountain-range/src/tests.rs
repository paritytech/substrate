// This file is part of Substrate.

// Copyright (C) 2020-2022 Parity Technologies (UK) Ltd.
// SPDX-License-Identifier: Apache-2.0

// Licensed under the Apache License, Version 2.0 (the "License");
// you may not use this file except in compliance with the License.
// You may obtain a copy of the License at
//
// 	http://www.apache.org/licenses/LICENSE-2.0
//
// Unless required by applicable law or agreed to in writing, software
// distributed under the License is distributed on an "AS IS" BASIS,
// WITHOUT WARRANTIES OR CONDITIONS OF ANY KIND, either express or implied.
// See the License for the specific language governing permissions and
// limitations under the License.

use crate::{
	mmr::{storage::PruningMap, utils},
	mock::*,
	*,
};

use frame_support::traits::{Get, OnInitialize};
use mmr_lib::helper;
use sp_core::{
	offchain::{testing::TestOffchainExt, OffchainDbExt, OffchainWorkerExt},
	H256,
};
use sp_mmr_primitives::{BatchProof, Compact};

pub(crate) fn new_test_ext() -> sp_io::TestExternalities {
	frame_system::GenesisConfig::default().build_storage::<Test>().unwrap().into()
}

fn register_offchain_ext(ext: &mut sp_io::TestExternalities) {
	let (offchain, _offchain_state) = TestOffchainExt::with_offchain_db(ext.offchain_db());
	ext.register_extension(OffchainDbExt::new(offchain.clone()));
	ext.register_extension(OffchainWorkerExt::new(offchain));
}

fn new_block() -> Weight {
	let number = frame_system::Pallet::<Test>::block_number() + 1;
	let hash = H256::repeat_byte(number as u8);
	LeafDataTestValue::mutate(|r| r.a = number);

	frame_system::Pallet::<Test>::reset_events();
	frame_system::Pallet::<Test>::initialize(&number, &hash, &Default::default());
	MMR::on_initialize(number)
}

fn peaks_from_leaves_count(leaves_count: NodeIndex) -> Vec<NodeIndex> {
	let size = utils::NodesUtils::new(leaves_count).size();
	helper::get_peaks(size)
}

pub(crate) fn hex(s: &str) -> H256 {
	s.parse().unwrap()
}

type BlockNumber = <Test as frame_system::Config>::BlockNumber;

fn decode_node(
	v: Vec<u8>,
) -> mmr::Node<<Test as Config>::Hashing, ((BlockNumber, H256), LeafData)> {
	use crate::primitives::DataOrHash;
	type A = DataOrHash<<Test as Config>::Hashing, (BlockNumber, H256)>;
	type B = DataOrHash<<Test as Config>::Hashing, LeafData>;
	type Node = mmr::Node<<Test as Config>::Hashing, (A, B)>;
	let tuple: Node = codec::Decode::decode(&mut &v[..]).unwrap();

	match tuple {
		mmr::Node::Data((DataOrHash::Data(a), DataOrHash::Data(b))) => mmr::Node::Data((a, b)),
		mmr::Node::Hash(hash) => mmr::Node::Hash(hash),
		_ => unreachable!(),
	}
}

fn add_blocks(blocks: usize) {
	// given
	for _ in 0..blocks {
		new_block();
	}
}

fn leaf_indices_to_block_numbers(leaf_indices: &Vec<u64>) -> Vec<u64> {
	leaf_indices.iter().map(|l| *l + 1).collect()
}

#[test]
fn should_start_empty() {
	let _ = env_logger::try_init();
	new_test_ext().execute_with(|| {
		// given
		assert_eq!(
			crate::RootHash::<Test>::get(),
			"0000000000000000000000000000000000000000000000000000000000000000"
				.parse()
				.unwrap()
		);
		assert_eq!(crate::NumberOfLeaves::<Test>::get(), 0);
		assert_eq!(crate::Nodes::<Test>::get(0), None);

		// when
		let weight = new_block();

		// then
		assert_eq!(crate::NumberOfLeaves::<Test>::get(), 1);
		assert_eq!(
			crate::Nodes::<Test>::get(0),
			Some(hex("4320435e8c3318562dba60116bdbcc0b82ffcecb9bb39aae3300cfda3ad0b8b0"))
		);
		assert_eq!(
			crate::RootHash::<Test>::get(),
			hex("4320435e8c3318562dba60116bdbcc0b82ffcecb9bb39aae3300cfda3ad0b8b0")
		);
		assert!(weight != Weight::zero());
	});
}

#[test]
fn should_append_to_mmr_when_on_initialize_is_called() {
	let _ = env_logger::try_init();
	let mut ext = new_test_ext();
	let (parent_b1, parent_b2) = ext.execute_with(|| {
		// when
		new_block();
		let parent_b1 = <frame_system::Pallet<Test>>::parent_hash();

		// then
		assert_eq!(crate::NumberOfLeaves::<Test>::get(), 1);
		assert_eq!(
			(
				crate::Nodes::<Test>::get(0),
				crate::Nodes::<Test>::get(1),
				crate::RootHash::<Test>::get(),
			),
			(
				Some(hex("4320435e8c3318562dba60116bdbcc0b82ffcecb9bb39aae3300cfda3ad0b8b0")),
				None,
				hex("0x4320435e8c3318562dba60116bdbcc0b82ffcecb9bb39aae3300cfda3ad0b8b0"),
			)
		);

		// when
		new_block();
		let parent_b2 = <frame_system::Pallet<Test>>::parent_hash();

		// then
		assert_eq!(crate::NumberOfLeaves::<Test>::get(), 2);
		let peaks = peaks_from_leaves_count(2);
		assert_eq!(peaks, vec![2]);
		assert_eq!(
			(
				crate::Nodes::<Test>::get(0),
				crate::Nodes::<Test>::get(1),
				crate::Nodes::<Test>::get(2),
				crate::Nodes::<Test>::get(3),
				crate::RootHash::<Test>::get(),
			),
			(
				None,
				None,
				Some(hex("672c04a9cd05a644789d769daa552d35d8de7c33129f8a7cbf49e595234c4854")),
				None,
				hex("672c04a9cd05a644789d769daa552d35d8de7c33129f8a7cbf49e595234c4854"),
			)
		);

		(parent_b1, parent_b2)
	});
	// make sure the leaves end up in the offchain DB
	ext.persist_offchain_overlay();

	let offchain_db = ext.offchain_db();
	assert_eq!(
		offchain_db.get(&MMR::node_offchain_key(parent_b1, 0)).map(decode_node),
		Some(mmr::Node::Data(((0, H256::repeat_byte(1)), LeafData::new(1),)))
	);
	assert_eq!(
		offchain_db.get(&MMR::node_offchain_key(parent_b2, 1)).map(decode_node),
		Some(mmr::Node::Data(((1, H256::repeat_byte(2)), LeafData::new(2),)))
	);
	assert_eq!(
		offchain_db.get(&MMR::node_offchain_key(parent_b2, 2)).map(decode_node),
		Some(mmr::Node::Hash(hex(
			"672c04a9cd05a644789d769daa552d35d8de7c33129f8a7cbf49e595234c4854"
		)))
	);
	assert_eq!(offchain_db.get(&MMR::node_offchain_key(parent_b2, 3)), None);

	assert_eq!(offchain_db.get(&MMR::node_canon_offchain_key(0)), None);
	assert_eq!(offchain_db.get(&MMR::node_canon_offchain_key(1)), None);
	assert_eq!(offchain_db.get(&MMR::node_canon_offchain_key(2)), None);
	assert_eq!(offchain_db.get(&MMR::node_canon_offchain_key(3)), None);
}

#[test]
fn should_construct_larger_mmr_correctly() {
	let _ = env_logger::try_init();
	new_test_ext().execute_with(|| {
		// when
		add_blocks(7);

		// then
		assert_eq!(crate::NumberOfLeaves::<Test>::get(), 7);
		let peaks = peaks_from_leaves_count(7);
		assert_eq!(peaks, vec![6, 9, 10]);
		for i in (0..=10).filter(|p| !peaks.contains(p)) {
			assert!(crate::Nodes::<Test>::get(i).is_none());
		}
		assert_eq!(
			(
				crate::Nodes::<Test>::get(6),
				crate::Nodes::<Test>::get(9),
				crate::Nodes::<Test>::get(10),
				crate::RootHash::<Test>::get(),
			),
			(
				Some(hex("ae88a0825da50e953e7a359c55fe13c8015e48d03d301b8bdfc9193874da9252")),
				Some(hex("7e4316ae2ebf7c3b6821cb3a46ca8b7a4f9351a9b40fcf014bb0a4fd8e8f29da")),
				Some(hex("611c2174c6164952a66d985cfe1ec1a623794393e3acff96b136d198f37a648c")),
				hex("e45e25259f7930626431347fa4dd9aae7ac83b4966126d425ca70ab343709d2c"),
			)
		);
	});
}

#[test]
fn should_generate_proofs_correctly() {
	let _ = env_logger::try_init();
	let mut ext = new_test_ext();
	// given
	let num_blocks: u64 = 7;
	ext.execute_with(|| add_blocks(num_blocks as usize));
	ext.persist_offchain_overlay();

	// Try to generate proofs now. This requires the offchain extensions to be present
	// to retrieve full leaf data.
	register_offchain_ext(&mut ext);
	ext.execute_with(|| {
		let now = frame_system::Pallet::<Test>::block_number();
		// when generate proofs for all leaves.
		let proofs = (1_u64..=now)
			.into_iter()
			.map(|block_num| crate::Pallet::<Test>::generate_batch_proof(vec![block_num]).unwrap())
			.collect::<Vec<_>>();
		// when generate historical proofs for all leaves
		let historical_proofs = (0_u64..crate::NumberOfLeaves::<Test>::get())
			.into_iter()
			.map(|leaf_index| {
				let mut proofs = vec![];
				for leaves_count in leaf_index + 1..=num_blocks {
					proofs.push(
						crate::Pallet::<Test>::generate_historical_batch_proof(
							vec![leaf_index],
							leaves_count,
						)
						.unwrap(),
					)
				}
				proofs
			})
			.collect::<Vec<_>>();

		// then
		assert_eq!(
			proofs[0],
			(
				vec![Compact::new(((0, H256::repeat_byte(1)).into(), LeafData::new(1).into(),))],
				BatchProof {
					leaf_indices: vec![0],
					leaf_count: 7,
					items: vec![
						hex("ad4cbc033833612ccd4626d5f023b9dfc50a35e838514dd1f3c86f8506728705"),
						hex("cb24f4614ad5b2a5430344c99545b421d9af83c46fd632d70a332200884b4d46"),
						hex("dca421199bdcc55bb773c6b6967e8d16675de69062b52285ca63685241fdf626"),
					],
				}
			)
		);
		assert_eq!(
<<<<<<< HEAD
			proofs[5],
=======
			historical_proofs[0][0],
			(
				vec![Compact::new(((0, H256::repeat_byte(1)).into(), LeafData::new(1).into(),))],
				BatchProof { leaf_indices: vec![0], leaf_count: 1, items: vec![] }
			)
		);

		//       D
		//     /   \
		//    /     \
		//   A       B       C
		//  / \     / \     / \
		// 1   2   3   4   5   6  7
		//
		// we're proving 3 => we need { 4, A, C++7 }
		assert_eq!(
			proofs[2],
			(
				vec![Compact::new(((2, H256::repeat_byte(3)).into(), LeafData::new(3).into(),))],
				BatchProof {
					leaf_indices: vec![2],
					leaf_count: 7,
					items: vec![
						hex("1b14c1dc7d3e4def11acdf31be0584f4b85c3673f1ff72a3af467b69a3b0d9d0"),
						hex("672c04a9cd05a644789d769daa552d35d8de7c33129f8a7cbf49e595234c4854"),
						hex("dca421199bdcc55bb773c6b6967e8d16675de69062b52285ca63685241fdf626"),
					],
				}
			)
		);
		//   A
		//  / \
		// 1   2   3
		//
		// we're proving 3 => we need { A }
		assert_eq!(
			historical_proofs[2][0],
			(
				vec![Compact::new(((2, H256::repeat_byte(3)).into(), LeafData::new(3).into(),))],
				BatchProof {
					leaf_indices: vec![2],
					leaf_count: 3,
					items: vec![hex(
						"672c04a9cd05a644789d769daa552d35d8de7c33129f8a7cbf49e595234c4854"
					),],
				}
			)
		);
		//       D
		//     /   \
		//    /     \
		//   A       B
		//  / \     / \
		// 1   2   3   4   5
		// we're proving 3 => we need { 4, A, 5 }
		assert_eq!(
			historical_proofs[2][2],
			(
				vec![Compact::new(((2, H256::repeat_byte(3)).into(), LeafData::new(3).into(),))],
				BatchProof {
					leaf_indices: vec![2],
					leaf_count: 5,
					items: vec![
						hex("1b14c1dc7d3e4def11acdf31be0584f4b85c3673f1ff72a3af467b69a3b0d9d0"),
						hex("672c04a9cd05a644789d769daa552d35d8de7c33129f8a7cbf49e595234c4854"),
						hex("3b031d22e24f1126c8f7d2f394b663f9b960ed7abbedb7152e17ce16112656d0")
					],
				}
			)
		);
		assert_eq!(historical_proofs[2][4], proofs[2]);

		assert_eq!(
			proofs[4],
>>>>>>> 952030cf
			(
				// NOTE: the leaf index is equivalent to the block number(in this case 5) - 1
				vec![Compact::new(((5, H256::repeat_byte(6)).into(), LeafData::new(6).into(),))],
				BatchProof {
					leaf_indices: vec![5],
					leaf_count: 7,
					items: vec![
						hex("ae88a0825da50e953e7a359c55fe13c8015e48d03d301b8bdfc9193874da9252"),
						hex("3b031d22e24f1126c8f7d2f394b663f9b960ed7abbedb7152e17ce16112656d0"),
						hex("611c2174c6164952a66d985cfe1ec1a623794393e3acff96b136d198f37a648c"),
					],
				}
			)
		);
		assert_eq!(
			historical_proofs[4][0],
			(
				vec![Compact::new(((4, H256::repeat_byte(5)).into(), LeafData::new(5).into(),))],
				BatchProof {
					leaf_indices: vec![4],
					leaf_count: 5,
					items: vec![hex(
						"ae88a0825da50e953e7a359c55fe13c8015e48d03d301b8bdfc9193874da9252"
					),],
				}
			)
		);
		assert_eq!(historical_proofs[4][2], proofs[4]);

		assert_eq!(
			proofs[6],
			(
				vec![Compact::new(((6, H256::repeat_byte(7)).into(), LeafData::new(7).into(),))],
				BatchProof {
					leaf_indices: vec![6],
					leaf_count: 7,
					items: vec![
						hex("ae88a0825da50e953e7a359c55fe13c8015e48d03d301b8bdfc9193874da9252"),
						hex("7e4316ae2ebf7c3b6821cb3a46ca8b7a4f9351a9b40fcf014bb0a4fd8e8f29da"),
					],
				}
			)
		);
		assert_eq!(historical_proofs[6][0], proofs[6]);
	});
}

#[test]
fn should_generate_batch_proof_correctly() {
	let _ = env_logger::try_init();
	let mut ext = new_test_ext();
	// given
	ext.execute_with(|| add_blocks(7));
	ext.persist_offchain_overlay();

	// Try to generate proofs now. This requires the offchain extensions to be present
	// to retrieve full leaf data.
	register_offchain_ext(&mut ext);
	ext.execute_with(|| {
<<<<<<< HEAD
		// when generate proofs for all leaves
		let (.., proof) = crate::Pallet::<Test>::generate_batch_proof(vec![1, 5, 6]).unwrap();

=======
		// when generate proofs for a batch of leaves
		let (.., proof) = crate::Pallet::<Test>::generate_batch_proof(vec![0, 4, 5]).unwrap();
>>>>>>> 952030cf
		// then
		assert_eq!(
			proof,
			BatchProof {
				// the leaf indices are equivalent to the above specified block numbers - 1.
				leaf_indices: vec![0, 4, 5],
				leaf_count: 7,
				items: vec![
					hex("ad4cbc033833612ccd4626d5f023b9dfc50a35e838514dd1f3c86f8506728705"),
					hex("cb24f4614ad5b2a5430344c99545b421d9af83c46fd632d70a332200884b4d46"),
					hex("611c2174c6164952a66d985cfe1ec1a623794393e3acff96b136d198f37a648c"),
				],
			}
		);

		// when generate historical proofs for a batch of leaves
		let (.., historical_proof) =
			crate::Pallet::<Test>::generate_historical_batch_proof(vec![0, 4, 5], 6).unwrap();
		// then
		assert_eq!(
			historical_proof,
			BatchProof {
				leaf_indices: vec![0, 4, 5],
				leaf_count: 6,
				items: vec![
					hex("ad4cbc033833612ccd4626d5f023b9dfc50a35e838514dd1f3c86f8506728705"),
					hex("cb24f4614ad5b2a5430344c99545b421d9af83c46fd632d70a332200884b4d46"),
				],
			}
		);

		// when generate historical proofs for a batch of leaves
		let (.., historical_proof) =
			crate::Pallet::<Test>::generate_historical_batch_proof(vec![0, 4, 5], 7).unwrap();
		// then
		assert_eq!(historical_proof, proof);
	});
}

#[test]
fn should_verify() {
	let _ = env_logger::try_init();

	// Start off with chain initialisation and storing indexing data off-chain
	// (MMR Leafs)
	let mut ext = new_test_ext();
	ext.execute_with(|| add_blocks(7));
	ext.persist_offchain_overlay();

	// Try to generate proof now. This requires the offchain extensions to be present
	// to retrieve full leaf data.
	register_offchain_ext(&mut ext);
	let (leaves, proof5) = ext.execute_with(|| {
		// when
		crate::Pallet::<Test>::generate_batch_proof(vec![5]).unwrap()
	});
	let (simple_historical_leaves, simple_historical_proof5) = ext.execute_with(|| {
		// when
		crate::Pallet::<Test>::generate_historical_batch_proof(vec![5], 6).unwrap()
	});
	let (advanced_historical_leaves, advanced_historical_proof5) = ext.execute_with(|| {
		// when
		crate::Pallet::<Test>::generate_historical_batch_proof(vec![5], 7).unwrap()
	});

	ext.execute_with(|| {
		add_blocks(7);
		// then
		assert_eq!(crate::Pallet::<Test>::verify_leaves(leaves, proof5), Ok(()));
		assert_eq!(
			crate::Pallet::<Test>::verify_leaves(
				simple_historical_leaves,
				simple_historical_proof5
			),
			Ok(())
		);
		assert_eq!(
			crate::Pallet::<Test>::verify_leaves(
				advanced_historical_leaves,
				advanced_historical_proof5
			),
			Ok(())
		);
	});
}

#[test]
fn should_verify_batch_proofs() {
	fn generate_and_verify_batch_proof(
		ext: &mut sp_io::TestExternalities,
<<<<<<< HEAD
		block_numbers: &Vec<u64>,
		blocks_to_add: usize,
	) {
		let (leaves, proof) = ext.execute_with(|| {
			crate::Pallet::<Test>::generate_batch_proof(block_numbers.to_vec()).unwrap()
		});
=======
		leaf_indices: &Vec<u64>,
		blocks_to_add: usize,
	) {
		let (leaves, proof) = ext.execute_with(|| {
			crate::Pallet::<Test>::generate_batch_proof(leaf_indices.to_vec()).unwrap()
		});

		let mmr_size = ext.execute_with(|| crate::Pallet::<Test>::mmr_leaves());
		let min_mmr_size = leaf_indices.iter().max().unwrap() + 1;

		// generate historical proofs for all possible mmr sizes,
		// lower bound being index of highest leaf to be proven
		let historical_proofs = (min_mmr_size..=mmr_size)
			.map(|mmr_size| {
				ext.execute_with(|| {
					crate::Pallet::<Test>::generate_historical_batch_proof(
						leaf_indices.to_vec(),
						mmr_size,
					)
					.unwrap()
				})
			})
			.collect::<Vec<_>>();
>>>>>>> 952030cf

		ext.execute_with(|| {
			add_blocks(blocks_to_add);
			// then
			assert_eq!(crate::Pallet::<Test>::verify_leaves(leaves, proof), Ok(()));
			historical_proofs.iter().for_each(|(leaves, proof)| {
				assert_eq!(
					crate::Pallet::<Test>::verify_leaves(leaves.clone(), proof.clone()),
					Ok(())
				);
			});
		})
	}

	let _ = env_logger::try_init();

	use itertools::Itertools;

	let mut ext = new_test_ext();
	// require the offchain extensions to be present
	// to retrieve full leaf data when generating proofs
	register_offchain_ext(&mut ext);

	// verify that up to n=10, valid proofs are generated for all possible leaf combinations
	for n in 0..10 {
		ext.execute_with(|| new_block());
		ext.persist_offchain_overlay();

		// generate powerset (skipping empty set) of all possible leaf combinations for mmr size n
		let leaves_set: Vec<Vec<u64>> = (0..=n).into_iter().powerset().skip(1).collect();

		leaves_set.iter().for_each(|leaves_subset| {
			let block_numbers = leaf_indices_to_block_numbers(leaves_subset);
			generate_and_verify_batch_proof(&mut ext, &block_numbers, 0);
			ext.persist_offchain_overlay();
		});
	}

	// verify that up to n=15, valid proofs are generated for all possible 2-leaf combinations
	for n in 10..15 {
		// (MMR Leafs)
		ext.execute_with(|| new_block());
		ext.persist_offchain_overlay();

		// generate all possible 2-leaf combinations for mmr size n
		let leaves_set: Vec<Vec<u64>> = (0..=n).into_iter().combinations(2).collect();

		leaves_set.iter().for_each(|leaves_subset| {
			let block_numbers = leaf_indices_to_block_numbers(leaves_subset);
			generate_and_verify_batch_proof(&mut ext, &block_numbers, 0);
			ext.persist_offchain_overlay();
		});
	}

	generate_and_verify_batch_proof(&mut ext, &vec![8, 12], 20);
	ext.execute_with(|| add_blocks(1000));
	ext.persist_offchain_overlay();
	generate_and_verify_batch_proof(&mut ext, &vec![8, 12, 100, 800], 100);
}

#[test]
fn verification_should_be_stateless() {
	let _ = env_logger::try_init();

	// Start off with chain initialisation and storing indexing data off-chain
	// (MMR Leafs)
	let mut ext = new_test_ext();
	let (root_6, root_7) = ext.execute_with(|| {
		add_blocks(6);
		let root_6 = crate::Pallet::<Test>::mmr_root_hash();
		add_blocks(1);
		let root_7 = crate::Pallet::<Test>::mmr_root_hash();
		(root_6, root_7)
	});
	ext.persist_offchain_overlay();

	// Try to generate proof now. This requires the offchain extensions to be present
	// to retrieve full leaf data.
	register_offchain_ext(&mut ext);
	let (leaves, proof5) = ext.execute_with(|| {
		// when
		crate::Pallet::<Test>::generate_batch_proof(vec![5]).unwrap()
	});
	let (_, historical_proof5) = ext.execute_with(|| {
		// when
		crate::Pallet::<Test>::generate_historical_batch_proof(vec![5], 6).unwrap()
	});

	// Verify proof without relying on any on-chain data.
	let leaf = crate::primitives::DataOrHash::Data(leaves[0].clone());
	assert_eq!(
		crate::verify_leaves_proof::<<Test as Config>::Hashing, _>(
			root_7,
			vec![leaf.clone()],
			proof5
		),
		Ok(())
	);
	assert_eq!(
		crate::verify_leaves_proof::<<Test as Config>::Hashing, _>(
			root_6,
			vec![leaf],
			historical_proof5
		),
		Ok(())
	);
}

#[test]
fn should_verify_batch_proof_statelessly() {
	let _ = env_logger::try_init();

	// Start off with chain initialisation and storing indexing data off-chain
	// (MMR Leafs)
	let mut ext = new_test_ext();
	let (root_6, root_7) = ext.execute_with(|| {
		add_blocks(6);
		let root_6 = crate::Pallet::<Test>::mmr_root_hash();
		add_blocks(1);
		let root_7 = crate::Pallet::<Test>::mmr_root_hash();
		(root_6, root_7)
	});
	ext.persist_offchain_overlay();

	// Try to generate proof now. This requires the offchain extensions to be present
	// to retrieve full leaf data.
	register_offchain_ext(&mut ext);
	let (leaves, proof) = ext.execute_with(|| {
		// when
		crate::Pallet::<Test>::generate_batch_proof(vec![1, 4, 5]).unwrap()
	});
	let (historical_leaves, historical_proof) = ext.execute_with(|| {
		// when
		crate::Pallet::<Test>::generate_historical_batch_proof(vec![0, 4, 5], 6).unwrap()
	});

	// Verify proof without relying on any on-chain data.
	assert_eq!(
		crate::verify_leaves_proof::<<Test as Config>::Hashing, _>(
			root_7,
			leaves
				.into_iter()
				.map(|leaf| crate::primitives::DataOrHash::Data(leaf))
				.collect(),
			proof
		),
		Ok(())
	);
	assert_eq!(
		crate::verify_leaves_proof::<<Test as Config>::Hashing, _>(
			root_6,
			historical_leaves
				.into_iter()
				.map(|leaf| crate::primitives::DataOrHash::Data(leaf))
				.collect(),
			historical_proof
		),
		Ok(())
	);
}

#[test]
fn should_verify_on_the_next_block_since_there_is_no_pruning_yet() {
	let _ = env_logger::try_init();
	let mut ext = new_test_ext();
	// given
	ext.execute_with(|| add_blocks(7));

	ext.persist_offchain_overlay();
	register_offchain_ext(&mut ext);

	ext.execute_with(|| {
		// when
		let (leaves, proof5) = crate::Pallet::<Test>::generate_batch_proof(vec![5]).unwrap();
		new_block();

		// then
		assert_eq!(crate::Pallet::<Test>::verify_leaves(leaves, proof5), Ok(()));
	});
}

#[test]
fn should_verify_pruning_map() {
	use sp_core::offchain::StorageKind;
	use sp_io::offchain;

	let _ = env_logger::try_init();
	let mut ext = new_test_ext();
	register_offchain_ext(&mut ext);

	ext.execute_with(|| {
		type TestPruningMap = PruningMap<Test, ()>;
		fn offchain_decoded(key: Vec<u8>) -> Option<Vec<H256>> {
			offchain::local_storage_get(StorageKind::PERSISTENT, &key)
				.and_then(|v| codec::Decode::decode(&mut &*v).ok())
		}

		// test append
		{
			TestPruningMap::append(1, H256::repeat_byte(1));

			TestPruningMap::append(2, H256::repeat_byte(21));
			TestPruningMap::append(2, H256::repeat_byte(22));

			TestPruningMap::append(3, H256::repeat_byte(31));
			TestPruningMap::append(3, H256::repeat_byte(32));
			TestPruningMap::append(3, H256::repeat_byte(33));

			// `0` not present
			let map_key = TestPruningMap::pruning_map_offchain_key(0);
			assert_eq!(offchain::local_storage_get(StorageKind::PERSISTENT, &map_key), None);

			// verify `1` entries
			let map_key = TestPruningMap::pruning_map_offchain_key(1);
			let expected = vec![H256::repeat_byte(1)];
			assert_eq!(offchain_decoded(map_key), Some(expected));

			// verify `2` entries
			let map_key = TestPruningMap::pruning_map_offchain_key(2);
			let expected = vec![H256::repeat_byte(21), H256::repeat_byte(22)];
			assert_eq!(offchain_decoded(map_key), Some(expected));

			// verify `3` entries
			let map_key = TestPruningMap::pruning_map_offchain_key(3);
			let expected =
				vec![H256::repeat_byte(31), H256::repeat_byte(32), H256::repeat_byte(33)];
			assert_eq!(offchain_decoded(map_key), Some(expected));

			// `4` not present
			let map_key = TestPruningMap::pruning_map_offchain_key(4);
			assert_eq!(offchain::local_storage_get(StorageKind::PERSISTENT, &map_key), None);
		}

		// test remove
		{
			// `0` doesn't return anything
			assert_eq!(TestPruningMap::remove(0), None);

			// remove and verify `1` entries
			let expected = vec![H256::repeat_byte(1)];
			assert_eq!(TestPruningMap::remove(1), Some(expected));

			// remove and verify `2` entries
			let expected = vec![H256::repeat_byte(21), H256::repeat_byte(22)];
			assert_eq!(TestPruningMap::remove(2), Some(expected));

			// remove and verify `3` entries
			let expected =
				vec![H256::repeat_byte(31), H256::repeat_byte(32), H256::repeat_byte(33)];
			assert_eq!(TestPruningMap::remove(3), Some(expected));

			// `4` doesn't return anything
			assert_eq!(TestPruningMap::remove(4), None);

			// no entries left in offchain map
			for block in 0..5 {
				let map_key = TestPruningMap::pruning_map_offchain_key(block);
				assert_eq!(offchain::local_storage_get(StorageKind::PERSISTENT, &map_key), None);
			}
		}
	})
}

#[test]
fn should_canonicalize_offchain() {
	use frame_support::traits::Hooks;

	let _ = env_logger::try_init();
	let mut ext = new_test_ext();
	register_offchain_ext(&mut ext);

	// adding 13 blocks that we'll later check have been canonicalized,
	// (test assumes `13 < frame_system::BlockHashCount`).
	let to_canon_count = 13u32;

	// add 13 blocks and verify leaves and nodes for them have been added to
	// offchain MMR using fork-proof keys.
	for blocknum in 0..to_canon_count {
		ext.execute_with(|| {
			new_block();
			<Pallet<Test> as Hooks<BlockNumber>>::offchain_worker(blocknum.into());
		});
		ext.persist_offchain_overlay();
	}
	let offchain_db = ext.offchain_db();
	ext.execute_with(|| {
		// verify leaves added by blocks 1..=13
		for block_num in 1..=to_canon_count {
			let parent_num: BlockNumber = (block_num - 1).into();
			let leaf_index = u64::from(block_num - 1);
			let pos = helper::leaf_index_to_pos(leaf_index.into());
			// not canon,
			assert_eq!(offchain_db.get(&MMR::node_canon_offchain_key(pos)), None);
			let parent_hash = <frame_system::Pallet<Test>>::block_hash(parent_num);
			// but available in fork-proof storage.
			assert_eq!(
				offchain_db.get(&MMR::node_offchain_key(parent_hash, pos)).map(decode_node),
				Some(mmr::Node::Data((
					(leaf_index, H256::repeat_byte(u8::try_from(block_num).unwrap())),
					LeafData::new(block_num.into()),
				)))
			);
		}

		// verify a couple of nodes and peaks:
		// 		`pos` is node to verify,
		// 		`leaf_index` is leaf that added node `pos`,
		// 		`expected` is expected value of node at `pos`.
		let verify = |pos: NodeIndex, leaf_index: LeafIndex, expected: H256| {
			let parent_num: BlockNumber = leaf_index.try_into().unwrap();
			let parent_hash = <frame_system::Pallet<Test>>::block_hash(parent_num);
			// not canon,
			assert_eq!(offchain_db.get(&MMR::node_canon_offchain_key(pos)), None);
			// but available in fork-proof storage.
			assert_eq!(
				offchain_db.get(&MMR::node_offchain_key(parent_hash, pos)).map(decode_node),
				Some(mmr::Node::Hash(expected))
			);
		};
		verify(2, 1, hex("672c04a9cd05a644789d769daa552d35d8de7c33129f8a7cbf49e595234c4854"));
		verify(13, 7, hex("441bf63abc7cf9b9e82eb57b8111c883d50ae468d9fd7f301e12269fc0fa1e75"));
		verify(21, 11, hex("f323ac1a7f56de5f40ed8df3e97af74eec0ee9d72883679e49122ffad2ffd03b"));
	});

	// add another `frame_system::BlockHashCount` blocks and verify all nodes and leaves
	// added by our original `to_canon_count` blocks have now been canonicalized in offchain db.
	let block_hash_size: u64 = <Test as frame_system::Config>::BlockHashCount::get();
	let base = to_canon_count;
	for blocknum in base..(base + u32::try_from(block_hash_size).unwrap()) {
		ext.execute_with(|| {
			new_block();
			<Pallet<Test> as Hooks<BlockNumber>>::offchain_worker(blocknum.into());
		});
		ext.persist_offchain_overlay();
	}
	ext.execute_with(|| {
		// verify leaves added by blocks 1..=13, should be in offchain under canon key.
		for block_num in 1..=to_canon_count {
			let leaf_index = u64::from(block_num - 1);
			let pos = helper::leaf_index_to_pos(leaf_index.into());
			let parent_num: BlockNumber = (block_num - 1).into();
			let parent_hash = <frame_system::Pallet<Test>>::block_hash(parent_num);
			// no longer available in fork-proof storage (was pruned),
			assert_eq!(offchain_db.get(&MMR::node_offchain_key(parent_hash, pos)), None);
			// but available using canon key.
			assert_eq!(
				offchain_db.get(&MMR::node_canon_offchain_key(pos)).map(decode_node),
				Some(mmr::Node::Data((
					(leaf_index, H256::repeat_byte(u8::try_from(block_num).unwrap())),
					LeafData::new(block_num.into()),
				)))
			);
		}

		// also check some nodes and peaks:
		// 		`pos` is node to verify,
		// 		`leaf_index` is leaf that added node `pos`,
		// 		`expected` is expected value of node at `pos`.
		let verify = |pos: NodeIndex, leaf_index: LeafIndex, expected: H256| {
			let parent_num: BlockNumber = leaf_index.try_into().unwrap();
			let parent_hash = <frame_system::Pallet<Test>>::block_hash(parent_num);
			// no longer available in fork-proof storage (was pruned),
			assert_eq!(offchain_db.get(&MMR::node_offchain_key(parent_hash, pos)), None);
			// but available using canon key.
			assert_eq!(
				offchain_db.get(&MMR::node_canon_offchain_key(pos)).map(decode_node),
				Some(mmr::Node::Hash(expected))
			);
		};
		verify(2, 1, hex("672c04a9cd05a644789d769daa552d35d8de7c33129f8a7cbf49e595234c4854"));
		verify(13, 7, hex("441bf63abc7cf9b9e82eb57b8111c883d50ae468d9fd7f301e12269fc0fa1e75"));
		verify(21, 11, hex("f323ac1a7f56de5f40ed8df3e97af74eec0ee9d72883679e49122ffad2ffd03b"));
	});
}

#[test]
fn should_verify_canonicalized() {
	use frame_support::traits::Hooks;
	let _ = env_logger::try_init();

	// How deep is our fork-aware storage (in terms of blocks/leaves, nodes will be more).
	let block_hash_size: u64 = <Test as frame_system::Config>::BlockHashCount::get();

	// Start off with chain initialisation and storing indexing data off-chain.
	// Create twice as many leaf entries than our fork-aware capacity,
	// resulting in ~half of MMR storage to use canonical keys and the other half fork-aware keys.
	// Verify that proofs can be generated (using leaves and nodes from full set) and verified.
	let mut ext = new_test_ext();
	register_offchain_ext(&mut ext);
	for blocknum in 0u32..(2 * block_hash_size).try_into().unwrap() {
		ext.execute_with(|| {
			new_block();
			<Pallet<Test> as Hooks<BlockNumber>>::offchain_worker(blocknum.into());
		});
		ext.persist_offchain_overlay();
	}

	// Generate proofs for some blocks.
	let (leaves, proofs) =
		ext.execute_with(|| crate::Pallet::<Test>::generate_batch_proof(vec![1, 4, 5, 7]).unwrap());
	// Verify all previously generated proofs.
	ext.execute_with(|| {
		assert_eq!(crate::Pallet::<Test>::verify_leaves(leaves, proofs), Ok(()));
	});

	// Generate proofs for some new blocks.
	let (leaves, proofs) = ext.execute_with(|| {
		crate::Pallet::<Test>::generate_batch_proof(vec![block_hash_size + 7]).unwrap()
	});
	// Add some more blocks then verify all previously generated proofs.
	ext.execute_with(|| {
		add_blocks(7);
		assert_eq!(crate::Pallet::<Test>::verify_leaves(leaves, proofs), Ok(()));
	});
}

#[test]
fn does_not_panic_when_generating_historical_proofs() {
	let _ = env_logger::try_init();
	let mut ext = new_test_ext();

	// given 7 blocks (7 MMR leaves)
	ext.execute_with(|| add_blocks(7));
	ext.persist_offchain_overlay();

	// Try to generate historical proof with invalid arguments. This requires the offchain
	// extensions to be present to retrieve full leaf data.
	register_offchain_ext(&mut ext);
	ext.execute_with(|| {
		// when leaf index is invalid
		assert_eq!(
			crate::Pallet::<Test>::generate_historical_batch_proof(vec![10], 7),
			Err(Error::LeafNotFound),
		);

		// when leaves count is invalid
		assert_eq!(
			crate::Pallet::<Test>::generate_historical_batch_proof(vec![3], 100),
			Err(Error::InvalidLeavesCount),
		);

		// when both leaf index and leaves count are invalid
		assert_eq!(
			crate::Pallet::<Test>::generate_historical_batch_proof(vec![10], 100),
			Err(Error::InvalidLeavesCount),
		);
	});
}<|MERGE_RESOLUTION|>--- conflicted
+++ resolved
@@ -280,9 +280,6 @@
 			)
 		);
 		assert_eq!(
-<<<<<<< HEAD
-			proofs[5],
-=======
 			historical_proofs[0][0],
 			(
 				vec![Compact::new(((0, H256::repeat_byte(1)).into(), LeafData::new(1).into(),))],
@@ -357,7 +354,6 @@
 
 		assert_eq!(
 			proofs[4],
->>>>>>> 952030cf
 			(
 				// NOTE: the leaf index is equivalent to the block number(in this case 5) - 1
 				vec![Compact::new(((5, H256::repeat_byte(6)).into(), LeafData::new(6).into(),))],
@@ -417,14 +413,8 @@
 	// to retrieve full leaf data.
 	register_offchain_ext(&mut ext);
 	ext.execute_with(|| {
-<<<<<<< HEAD
-		// when generate proofs for all leaves
-		let (.., proof) = crate::Pallet::<Test>::generate_batch_proof(vec![1, 5, 6]).unwrap();
-
-=======
 		// when generate proofs for a batch of leaves
 		let (.., proof) = crate::Pallet::<Test>::generate_batch_proof(vec![0, 4, 5]).unwrap();
->>>>>>> 952030cf
 		// then
 		assert_eq!(
 			proof,
@@ -515,19 +505,11 @@
 fn should_verify_batch_proofs() {
 	fn generate_and_verify_batch_proof(
 		ext: &mut sp_io::TestExternalities,
-<<<<<<< HEAD
 		block_numbers: &Vec<u64>,
 		blocks_to_add: usize,
 	) {
 		let (leaves, proof) = ext.execute_with(|| {
 			crate::Pallet::<Test>::generate_batch_proof(block_numbers.to_vec()).unwrap()
-		});
-=======
-		leaf_indices: &Vec<u64>,
-		blocks_to_add: usize,
-	) {
-		let (leaves, proof) = ext.execute_with(|| {
-			crate::Pallet::<Test>::generate_batch_proof(leaf_indices.to_vec()).unwrap()
 		});
 
 		let mmr_size = ext.execute_with(|| crate::Pallet::<Test>::mmr_leaves());
@@ -546,7 +528,6 @@
 				})
 			})
 			.collect::<Vec<_>>();
->>>>>>> 952030cf
 
 		ext.execute_with(|| {
 			add_blocks(blocks_to_add);
