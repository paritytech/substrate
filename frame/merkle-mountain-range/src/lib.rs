// This file is part of Substrate.

// Copyright (C) 2020-2022 Parity Technologies (UK) Ltd.
// SPDX-License-Identifier: Apache-2.0

// Licensed under the Apache License, Version 2.0 (the "License");
// you may not use this file except in compliance with the License.
// You may obtain a copy of the License at
//
// 	http://www.apache.org/licenses/LICENSE-2.0
//
// Unless required by applicable law or agreed to in writing, software
// distributed under the License is distributed on an "AS IS" BASIS,
// WITHOUT WARRANTIES OR CONDITIONS OF ANY KIND, either express or implied.
// See the License for the specific language governing permissions and
// limitations under the License.

//! # Merkle Mountain Range
//!
//! ## Overview
//!
//! Details on Merkle Mountain Ranges (MMRs) can be found here:
//! <https://github.com/mimblewimble/grin/blob/master/doc/mmr.md>
//!
//! The MMR pallet constructs a MMR from leaf data obtained on every block from
//! `LeafDataProvider`. MMR nodes are stored both in:
//! - on-chain storage - hashes only; not full leaf content)
//! - off-chain storage - via Indexing API we push full leaf content (and all internal nodes as
//! well) to the Off-chain DB, so that the data is available for Off-chain workers.
//! Hashing used for MMR is configurable independently from the rest of the runtime (i.e. not using
//! `frame_system::Hashing`) so something compatible with external chains can be used (like
//! Keccak256 for Ethereum compatibility).
//!
//! Depending on the usage context (off-chain vs on-chain) the pallet is able to:
//! - verify MMR leaf proofs (on-chain)
//! - generate leaf proofs (off-chain)
//!
//! See [primitives::Compact] documentation for how you can optimize proof size for leafs that are
//! composed from multiple elements.
//!
//! ## What for?
//!
//! Primary use case for this pallet is to generate MMR root hashes, that can latter on be used by
//! BEEFY protocol (see <https://github.com/paritytech/grandpa-bridge-gadget>).
//! MMR root hashes along with BEEFY will make it possible to build Super Light Clients (SLC) of
//! Substrate-based chains. The SLC will be able to follow finality and can be shown proofs of more
//! details that happened on the source chain.
//! In that case the chain which contains the pallet generates the Root Hashes and Proofs, which
//! are then presented to another chain acting as a light client which can verify them.
//!
//! Secondary use case is to archive historical data, but still be able to retrieve them on-demand
//! if needed. For instance if parent block hashes are stored in the MMR it's possible at any point
//! in time to provide a MMR proof about some past block hash, while this data can be safely pruned
//! from on-chain storage.
//!
//! NOTE This pallet is experimental and not proven to work in production.
#![cfg_attr(not(feature = "std"), no_std)]

use codec::Encode;
use frame_support::{log, traits::Get, weights::Weight};
use sp_runtime::{
<<<<<<< HEAD
	traits::{self, CheckedSub, One, Saturating},

=======
	traits::{self, CheckedSub, One, Saturating, UniqueSaturatedInto},
	SaturatedConversion,
>>>>>>> 444cf9d8
};
use sp_arithmetic::traits::SaturatedConversion;

#[cfg(feature = "runtime-benchmarks")]
mod benchmarking;
mod default_weights;
mod mmr;
#[cfg(test)]
mod mock;
#[cfg(test)]
mod tests;

pub use pallet::*;
pub use sp_mmr_primitives::{self as primitives, Error, LeafDataProvider, LeafIndex, NodeIndex};
use sp_std::prelude::*;

/// The most common use case for MMRs is to store historical block hashes,
/// so that any point in time in the future we can receive a proof about some past
/// blocks without using excessive on-chain storage.
///
/// Hence we implement the [LeafDataProvider] for [ParentNumberAndHash] which is a
/// crate-local wrapper over [frame_system::Pallet]. Since the current block hash
/// is not available (since the block is not finished yet),
/// we use the `parent_hash` here along with parent block number.
pub struct ParentNumberAndHash<T: frame_system::Config> {
	_phanthom: sp_std::marker::PhantomData<T>,
}

impl<T: frame_system::Config> LeafDataProvider for ParentNumberAndHash<T> {
	type LeafData = (<T as frame_system::Config>::BlockNumber, <T as frame_system::Config>::Hash);

	fn leaf_data() -> Self::LeafData {
		(
			frame_system::Pallet::<T>::block_number().saturating_sub(One::one()),
			frame_system::Pallet::<T>::parent_hash(),
		)
	}
}

pub trait WeightInfo {
	fn on_initialize(peaks: NodeIndex) -> Weight;
}

/// A MMR specific to the pallet.
type ModuleMmr<StorageType, T, I> = mmr::Mmr<StorageType, T, I, LeafOf<T, I>>;

/// Leaf data.
type LeafOf<T, I> = <<T as Config<I>>::LeafData as primitives::LeafDataProvider>::LeafData;

/// Hashing used for the pallet.
pub(crate) type HashingOf<T, I> = <T as Config<I>>::Hashing;

#[frame_support::pallet]
pub mod pallet {
	use super::*;
	use frame_support::pallet_prelude::*;
	use frame_system::pallet_prelude::*;

	#[pallet::pallet]
	#[pallet::generate_store(pub(super) trait Store)]
	pub struct Pallet<T, I = ()>(PhantomData<(T, I)>);

	/// This pallet's configuration trait
	#[pallet::config]
	pub trait Config<I: 'static = ()>: frame_system::Config {
		/// Prefix for elements stored in the Off-chain DB via Indexing API.
		///
		/// Each node of the MMR is inserted both on-chain and off-chain via Indexing API.
		/// The former does not store full leaf content, just its compact version (hash),
		/// and some of the inner mmr nodes might be pruned from on-chain storage.
		/// The latter will contain all the entries in their full form.
		///
		/// Each node is stored in the Off-chain DB under key derived from the
		/// [`Self::INDEXING_PREFIX`] and its in-tree index (MMR position).
		const INDEXING_PREFIX: &'static [u8];

		/// A hasher type for MMR.
		///
		/// To construct trie nodes that result in merging (bagging) two peaks, depending on the
		/// node kind we take either:
		/// - The node (hash) itself if it's an inner node.
		/// - The hash of SCALE-encoding of the leaf data if it's a leaf node.
		///
		/// Then we create a tuple of these two hashes, SCALE-encode it (concatenate) and
		/// hash, to obtain a new MMR inner node - the new peak.
		type Hashing: traits::Hash<Output = <Self as Config<I>>::Hash>;

		/// The hashing output type.
		///
		/// This type is actually going to be stored in the MMR.
		/// Required to be provided again, to satisfy trait bounds for storage items.
		type Hash: traits::Member
			+ traits::MaybeSerializeDeserialize
			+ sp_std::fmt::Debug
			+ sp_std::hash::Hash
			+ AsRef<[u8]>
			+ AsMut<[u8]>
			+ Copy
			+ Default
			+ codec::Codec
			+ codec::EncodeLike
			+ scale_info::TypeInfo
			+ MaxEncodedLen;

		/// Data stored in the leaf nodes.
		///
		/// The [LeafData](primitives::LeafDataProvider) is responsible for returning the entire
		/// leaf data that will be inserted to the MMR.
		/// [LeafDataProvider](primitives::LeafDataProvider)s can be composed into tuples to put
		/// multiple elements into the tree. In such a case it might be worth using
		/// [primitives::Compact] to make MMR proof for one element of the tuple leaner.
		///
		/// Note that the leaf at each block MUST be unique. You may want to include a block hash or
		/// block number as an easiest way to ensure that.
		/// Also note that the leaf added by each block is expected to only reference data coming
		/// from ancestor blocks (leaves are saved offchain using `(pos, parent_hash)` key to be
		/// fork-resistant, as such conflicts could only happen on 1-block deep forks, which means
		/// two forks with identical line of ancestors compete to write the same offchain key, but
		/// that's fine as long as leaves only contain data coming from ancestors - conflicting
		/// writes are identical).
		type LeafData: primitives::LeafDataProvider;

		/// A hook to act on the new MMR root.
		///
		/// For some applications it might be beneficial to make the MMR root available externally
		/// apart from having it in the storage. For instance you might output it in the header
		/// digest (see [`frame_system::Pallet::deposit_log`]) to make it available for Light
		/// Clients. Hook complexity should be `O(1)`.
		type OnNewRoot: primitives::OnNewRoot<<Self as Config<I>>::Hash>;

		/// Weights for this pallet.
		type WeightInfo: WeightInfo;
	}

	/// Latest MMR Root hash.
	#[pallet::storage]
	#[pallet::getter(fn mmr_root_hash)]
	pub type RootHash<T: Config<I>, I: 'static = ()> =
		StorageValue<_, <T as Config<I>>::Hash, ValueQuery>;

	/// Current size of the MMR (number of leaves).
	#[pallet::storage]
	#[pallet::getter(fn mmr_leaves)]
	pub type NumberOfLeaves<T, I = ()> = StorageValue<_, LeafIndex, ValueQuery>;

	/// Hashes of the nodes in the MMR.
	///
	/// Note this collection only contains MMR peaks, the inner nodes (and leaves)
	/// are pruned and only stored in the Offchain DB.
	#[pallet::storage]
	#[pallet::getter(fn mmr_peak)]
	pub type Nodes<T: Config<I>, I: 'static = ()> =
		StorageMap<_, Identity, NodeIndex, <T as Config<I>>::Hash, OptionQuery>;

	#[pallet::hooks]
	impl<T: Config<I>, I: 'static> Hooks<BlockNumberFor<T>> for Pallet<T, I> {
		fn on_initialize(_n: T::BlockNumber) -> Weight {
			use primitives::LeafDataProvider;
			let leaves = Self::mmr_leaves();
			let peaks_before = mmr::utils::NodesUtils::new(leaves).number_of_peaks();
			let data = T::LeafData::leaf_data();

			// append new leaf to MMR
			let mut mmr: ModuleMmr<mmr::storage::RuntimeStorage, T, I> = mmr::Mmr::new(leaves);
			// MMR push never fails, but better safe than sorry.
			if mmr.push(data).is_none() {
				log::error!(target: "runtime::mmr", "MMR push failed");
				return T::WeightInfo::on_initialize(peaks_before)
			}
			// Update the size, `mmr.finalize()` should also never fail.
			let (leaves, root) = match mmr.finalize() {
				Ok((leaves, root)) => (leaves, root),
				Err(e) => {
					log::error!(target: "runtime::mmr", "MMR finalize failed: {:?}", e);
					return T::WeightInfo::on_initialize(peaks_before)
				},
			};
			<T::OnNewRoot as primitives::OnNewRoot<_>>::on_new_root(&root);

			<NumberOfLeaves<T, I>>::put(leaves);
			<RootHash<T, I>>::put(root);

			let peaks_after = mmr::utils::NodesUtils::new(leaves).number_of_peaks();

			T::WeightInfo::on_initialize(peaks_before.max(peaks_after))
		}

		fn offchain_worker(n: T::BlockNumber) {
			use mmr::storage::{OffchainStorage, Storage};
			// The MMR nodes can be found in offchain db under either:
			//   - fork-unique keys `(prefix, pos, parent_hash)`, or,
			//   - "canonical" keys `(prefix, pos)`,
			//   depending on how many blocks in the past the node at position `pos` was
			//   added to the MMR.
			//
			// For the fork-unique keys, the MMR pallet depends on
			// `frame_system::block_hash(parent_num)` mappings to find the relevant parent block
			// hashes, so it is limited by `frame_system::BlockHashCount` in terms of how many
			// historical forks it can track. Nodes added to MMR by block `N` can be found in
			// offchain db at:
			//   - fork-unique keys `(prefix, pos, parent_hash)` when (`N` >= `latest_block` -
			//     `frame_system::BlockHashCount`);
			//   - "canonical" keys `(prefix, pos)` when (`N` < `latest_block` -
			//     `frame_system::BlockHashCount`);
			//
			// The offchain worker is responsible for maintaining the nodes' positions in
			// offchain db as the chain progresses by moving a rolling window of the same size as
			// `frame_system::block_hash` map, where nodes/leaves added by blocks that are just
			// about to exit the window are "canonicalized" so that their offchain key no longer
			// depends on `parent_hash`.
			//
			// This approach works to eliminate fork-induced leaf collisions in offchain db,
			// under the assumption that no fork will be deeper than `frame_system::BlockHashCount`
			// blocks:
			//   entries pertaining to block `N` where `N < current-BlockHashCount` are moved to a
			//   key based solely on block number. The only way to have collisions is if two
			//   competing forks are deeper than `frame_system::BlockHashCount` blocks and they
			//   both "canonicalize" their view of block `N`
			// Once a block is canonicalized, all MMR entries pertaining to sibling blocks from
			// other forks are pruned from offchain db.
			Storage::<OffchainStorage, T, I, LeafOf<T, I>>::canonicalize_and_prune(n);
		}
	}
}

/// Stateless MMR proof verification for batch of leaves.
///
/// This function can be used to verify received MMR [primitives::BatchProof] (`proof`)
/// for given leaves set (`leaves`) against a known MMR root hash (`root`).
/// Note, the leaves should be sorted such that corresponding leaves and leaf indices have the
/// same position in both the `leaves` vector and the `leaf_indices` vector contained in the
/// [primitives::BatchProof].
pub fn verify_leaves_proof<H, L>(
	root: H::Output,
	leaves: Vec<mmr::Node<H, L>>,
	proof: primitives::BatchProof<H::Output>,
) -> Result<(), primitives::Error>
where
	H: traits::Hash,
	L: primitives::FullLeaf,
{
	let is_valid = mmr::verify_leaves_proof::<H, L>(root, leaves, proof)?;
	if is_valid {
		Ok(())
	} else {
		Err(primitives::Error::Verify.log_debug(("The proof is incorrect.", root)))
	}
}

impl<T: Config<I>, I: 'static> Pallet<T, I> {
	/// Build offchain key from `parent_hash` of block that originally added node `pos` to MMR.
	///
	/// This combination makes the offchain (key,value) entry resilient to chain forks.
	fn node_offchain_key(
		pos: NodeIndex,
		parent_hash: <T as frame_system::Config>::Hash,
	) -> sp_std::prelude::Vec<u8> {
		(T::INDEXING_PREFIX, pos, parent_hash).encode()
	}

	/// Build canonical offchain key for node `pos` in MMR.
	///
	/// Used for nodes added by now finalized blocks.
	/// Never read keys using `node_canon_offchain_key` unless you sure that
	/// there's no `node_offchain_key` key in the storage.
	fn node_canon_offchain_key(pos: NodeIndex) -> sp_std::prelude::Vec<u8> {
		(T::INDEXING_PREFIX, pos).encode()
	}

	/// Return size of rolling window of leaves saved in offchain under fork-unique keys.
	///
	/// Leaves outside this window are canonicalized.
	/// Window size is `frame_system::BlockHashCount - 1` to make sure fork-unique keys
	/// can be built using `frame_system::block_hash` map.
	fn offchain_canonicalization_window() -> LeafIndex {
		let window_size: LeafIndex =
			<T as frame_system::Config>::BlockHashCount::get().unique_saturated_into();
		window_size.saturating_sub(1)
	}

	/// Provide the parent number for the block that added `leaf_index` to the MMR.
	fn leaf_index_to_parent_block_num(
		leaf_index: LeafIndex,
		leaves_count: LeafIndex,
	) -> <T as frame_system::Config>::BlockNumber {
		// leaves are zero-indexed and were added one per block since pallet activation,
		// while block numbers are one-indexed, so block number that added `leaf_idx` is:
		// `block_num = block_num_when_pallet_activated + leaf_idx + 1`
		// `block_num = (current_block_num - leaves_count) + leaf_idx + 1`
		// `parent_block_num = current_block_num - leaves_count + leaf_idx`.
		<frame_system::Pallet<T>>::block_number()
			.saturating_sub(leaves_count.saturated_into())
			.saturating_add(leaf_index.saturated_into())
	}

	/// Convert a `block_num` into a leaf index.
	fn block_num_to_leaf_index(block_num: T::BlockNumber) -> Result<LeafIndex, primitives::Error>
	where
		T: frame_system::Config,
	{
		// leaf_idx = (leaves_count - 1) - (current_block_num - block_num);
		let best_block_num = <frame_system::Pallet<T>>::block_number();
		let blocks_diff = best_block_num.checked_sub(&block_num).ok_or_else(|| {
			primitives::Error::BlockNumToLeafIndex
				.log_debug("The provided block_number is greater than the best block number.")
		})?;
		let blocks_diff_as_leaf_idx = blocks_diff.try_into().map_err(|_| {
			primitives::Error::BlockNumToLeafIndex
				.log_debug("The `blocks_diff` couldn't be converted to `LeafIndex`.")
		})?;

		let leaf_idx = Self::mmr_leaves()
			.checked_sub(1)
			.and_then(|last_leaf_idx| last_leaf_idx.checked_sub(blocks_diff_as_leaf_idx))
			.ok_or_else(|| {
				primitives::Error::BlockNumToLeafIndex
					.log_debug("There aren't enough leaves in the chain.")
			})?;
		Ok(leaf_idx)
	}

	/// Generate a MMR proof for the given `block_numbers`.
	///
	/// Note this method can only be used from an off-chain context
	/// (Offchain Worker or Runtime API call), since it requires
	/// all the leaves to be present.
	/// It may return an error or panic if used incorrectly.
	pub fn generate_batch_proof(
		block_numbers: Vec<T::BlockNumber>,
	) -> Result<
		(Vec<LeafOf<T, I>>, primitives::BatchProof<<T as Config<I>>::Hash>),
		primitives::Error,
	> {
		Self::generate_historical_batch_proof(
			block_numbers,
			<frame_system::Pallet<T>>::block_number(),
		)
	}

	/// Generate a MMR proof for the given `block_numbers` given the `best_known_block_number`.
	///
	/// Note this method can only be used from an off-chain context
	/// (Offchain Worker or Runtime API call), since it requires
	/// all the leaves to be present.
	/// It may return an error or panic if used incorrectly.
	pub fn generate_historical_batch_proof(
		block_numbers: Vec<T::BlockNumber>,
		best_known_block_number: T::BlockNumber,
	) -> Result<
		(Vec<LeafOf<T, I>>, primitives::BatchProof<<T as Config<I>>::Hash>),
		primitives::Error,
	> {
		let leaves_count =
			Self::block_num_to_leaf_index(best_known_block_number)?.saturating_add(1);

		// we need to translate the block_numbers into leaf indices.
		let leaf_indices = block_numbers
			.iter()
			.map(|block_num| -> Result<LeafIndex, primitives::Error> {
				Self::block_num_to_leaf_index(*block_num)
			})
			.collect::<Result<Vec<LeafIndex>, _>>()?;

		let mmr: ModuleMmr<mmr::storage::OffchainStorage, T, I> = mmr::Mmr::new(leaves_count);
		mmr.generate_batch_proof(leaf_indices)
	}

	/// Return the on-chain MMR root hash.
	pub fn mmr_root() -> <T as Config<I>>::Hash {
		Self::mmr_root_hash()
	}

	/// Verify MMR proof for given `leaves`.
	///
	/// This method is safe to use within the runtime code.
	/// It will return `Ok(())` if the proof is valid
	/// and an `Err(..)` if MMR is inconsistent (some leaves are missing)
	/// or the proof is invalid.
	pub fn verify_leaves(
		leaves: Vec<LeafOf<T, I>>,
		proof: primitives::BatchProof<<T as Config<I>>::Hash>,
	) -> Result<(), primitives::Error> {
		if proof.leaf_count > Self::mmr_leaves() ||
			proof.leaf_count == 0 ||
			(proof.items.len().saturating_add(leaves.len())) as u64 > proof.leaf_count
		{
			return Err(primitives::Error::Verify
				.log_debug("The proof has incorrect number of leaves or proof items."))
		}

		let mmr: ModuleMmr<mmr::storage::OffchainStorage, T, I> = mmr::Mmr::new(proof.leaf_count);
		let is_valid = mmr.verify_leaves_proof(leaves, proof)?;
		if is_valid {
			Ok(())
		} else {
			Err(primitives::Error::Verify.log_debug("The proof is incorrect."))
		}
	}
}<|MERGE_RESOLUTION|>--- conflicted
+++ resolved
@@ -59,13 +59,11 @@
 use codec::Encode;
 use frame_support::{log, traits::Get, weights::Weight};
 use sp_runtime::{
-<<<<<<< HEAD
+
 	traits::{self, CheckedSub, One, Saturating},
 
-=======
 	traits::{self, CheckedSub, One, Saturating, UniqueSaturatedInto},
-	SaturatedConversion,
->>>>>>> 444cf9d8
+	
 };
 use sp_arithmetic::traits::SaturatedConversion;
 
