--- conflicted
+++ resolved
@@ -83,10 +83,7 @@
 pub struct ParentNumberAndHash<T: frame_system::Config> {
 	_phanthom: sp_std::marker::PhantomData<T>,
 }
-<<<<<<< HEAD
-=======
-
->>>>>>> 088de688
+
 impl<T: frame_system::Config> LeafDataProvider for ParentNumberAndHash<T> {
 	type LeafData = (<T as frame_system::Config>::BlockNumber, <T as frame_system::Config>::Hash);
 
