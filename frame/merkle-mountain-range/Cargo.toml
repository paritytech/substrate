[package]
name = "pallet-mmr"
version = "4.0.0-dev"
authors = ["Parity Technologies <admin@parity.io>"]
edition = "2018"
license = "Apache-2.0"
homepage = "https://substrate.io"
repository = "https://github.com/paritytech/substrate/"
description = "FRAME Merkle Mountain Range pallet."

[package.metadata.docs.rs]
targets = ["x86_64-unknown-linux-gnu"]

[dependencies]
codec = { package = "parity-scale-codec", version = "2.0.0", default-features = false }
<<<<<<< HEAD
mmr-lib = { package = "ckb-merkle-mountain-range", default-features = false, version = "0.3.2" }
=======
scale-info = { version = "1.0", default-features = false, features = ["derive"] }
mmr-lib = { package = "ckb-merkle-mountain-range", default-features = false, version = "0.3.1" }
>>>>>>> 969a70d1

sp-core = { version = "4.0.0-dev", default-features = false, path = "../../primitives/core" }
sp-io = { version = "4.0.0-dev", default-features = false, path = "../../primitives/io" }
sp-runtime = { version = "4.0.0-dev", default-features = false, path = "../../primitives/runtime" }
sp-std = { version = "4.0.0-dev", default-features = false, path = "../../primitives/std" }

frame-benchmarking = { version = "4.0.0-dev", default-features = false, path = "../benchmarking", optional = true }
frame-support = { version = "4.0.0-dev", default-features = false, path = "../support" }
frame-system = { version = "4.0.0-dev", default-features = false, path = "../system" }

pallet-mmr-primitives = { version = "4.0.0-dev", default-features = false, path = "./primitives" }

[dev-dependencies]
env_logger = "0.9"
hex-literal = "0.3"

[features]
default = ["std"]
std = [
	"codec/std",
	"scale-info/std",
	"mmr-lib/std",
	"sp-core/std",
	"sp-io/std",
	"sp-runtime/std",
	"sp-std/std",
	"frame-benchmarking/std",
	"frame-support/std",
	"frame-system/std",
	"pallet-mmr-primitives/std",
]
runtime-benchmarks = ["frame-benchmarking"]
try-runtime = ["frame-support/try-runtime"]<|MERGE_RESOLUTION|>--- conflicted
+++ resolved
@@ -13,12 +13,8 @@
 
 [dependencies]
 codec = { package = "parity-scale-codec", version = "2.0.0", default-features = false }
-<<<<<<< HEAD
+scale-info = { version = "1.0", default-features = false, features = ["derive"] }
 mmr-lib = { package = "ckb-merkle-mountain-range", default-features = false, version = "0.3.2" }
-=======
-scale-info = { version = "1.0", default-features = false, features = ["derive"] }
-mmr-lib = { package = "ckb-merkle-mountain-range", default-features = false, version = "0.3.1" }
->>>>>>> 969a70d1
 
 sp-core = { version = "4.0.0-dev", default-features = false, path = "../../primitives/core" }
 sp-io = { version = "4.0.0-dev", default-features = false, path = "../../primitives/io" }
