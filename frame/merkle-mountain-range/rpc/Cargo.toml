--- conflicted
+++ resolved
@@ -21,13 +21,8 @@
 
 sp-api = { version = "4.0.0-dev", path = "../../../primitives/api" }
 sp-blockchain = { version = "4.0.0-dev", path = "../../../primitives/blockchain" }
-<<<<<<< HEAD
-sp-core = { version = "4.0.0", path = "../../../primitives/core" }
+sp-core = { version = "4.1.0-dev", path = "../../../primitives/core" }
 sp-runtime = { version = "4.0.0", path = "../../../primitives/runtime" }
-=======
-sp-core = { version = "4.1.0-dev", path = "../../../primitives/core" }
-sp-runtime = { version = "4.0.0-dev", path = "../../../primitives/runtime" }
->>>>>>> b9cafba3
 
 pallet-mmr-primitives = { version = "4.0.0-dev", path = "../primitives" }
 
