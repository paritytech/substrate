// This file is part of Substrate.

// Copyright (C) 2017-2021 Parity Technologies (UK) Ltd.
// SPDX-License-Identifier: Apache-2.0

// Licensed under the Apache License, Version 2.0 (the "License");
// you may not use this file except in compliance with the License.
// You may obtain a copy of the License at
//
// 	http://www.apache.org/licenses/LICENSE-2.0
//
// Unless required by applicable law or agreed to in writing, software
// distributed under the License is distributed on an "AS IS" BASIS,
// WITHOUT WARRANTIES OR CONDITIONS OF ANY KIND, either express or implied.
// See the License for the specific language governing permissions and
// limitations under the License.

//! # Aura Module
//!
//! - [`Config`]
//! - [`Pallet`]
//!
//! ## Overview
//!
//! The Aura module extends Aura consensus by managing offline reporting.
//!
//! ## Interface
//!
//! ### Public Functions
//!
//! - `slot_duration` - Determine the Aura slot-duration based on the Timestamp module
//!   configuration.
//!
//! ## Related Modules
//!
//! - [Timestamp](../pallet_timestamp/index.html): The Timestamp module is used in Aura to track
//! consensus rounds (via `slots`).

#![cfg_attr(not(feature = "std"), no_std)]

use codec::{Decode, Encode};
use core::convert::TryFrom;
use frame_support::{
<<<<<<< HEAD
	log,
	traits::{FindAuthor, Get, OnTimestampSet, OneSessionHandler},
	BoundedVec, ConsensusEngineId, Parameter,
=======
	traits::{DisabledValidators, FindAuthor, Get, OnTimestampSet, OneSessionHandler},
	ConsensusEngineId, Parameter,
>>>>>>> 12079347
};
use sp_consensus_aura::{AuthorityIndex, ConsensusLog, Slot, AURA_ENGINE_ID};
use sp_runtime::{
	generic::DigestItem,
	traits::{IsMember, Member, SaturatedConversion, Saturating, Zero},
	RuntimeAppPublic,
};
use sp_std::prelude::*;

pub mod migrations;
mod mock;
mod tests;

pub use pallet::*;

#[frame_support::pallet]
pub mod pallet {
	use super::*;
	use frame_support::pallet_prelude::*;
	use frame_system::pallet_prelude::*;

	#[pallet::config]
	pub trait Config: pallet_timestamp::Config + frame_system::Config {
		/// The identifier type for an authority.
		type AuthorityId: Member
			+ Parameter
			+ RuntimeAppPublic
			+ Default
<<<<<<< HEAD
			+ MaybeSerializeDeserialize
			+ MaxEncodedLen;

		/// The maximum number of authorities that can be added.
		type MaxAuthorities: Get<u32>;
=======
			+ MaybeSerializeDeserialize;

		/// A way to check whether a given validator is disabled and should not be authoring blocks.
		/// Blocks authored by a disabled validator will lead to a panic as part of this module's
		/// initialization.
		type DisabledValidators: DisabledValidators;
>>>>>>> 12079347
	}

	#[pallet::pallet]
	#[pallet::generate_storage_info]
	pub struct Pallet<T>(sp_std::marker::PhantomData<T>);

	#[pallet::hooks]
	impl<T: Config> Hooks<BlockNumberFor<T>> for Pallet<T> {
		fn on_initialize(_: T::BlockNumber) -> Weight {
			if let Some(new_slot) = Self::current_slot_from_digests() {
				let current_slot = CurrentSlot::<T>::get();

				assert!(current_slot < new_slot, "Slot must increase");
				CurrentSlot::<T>::put(new_slot);

				if let Some(n_authorities) = <Authorities<T>>::decode_len() {
					let authority_index = *new_slot % n_authorities as u64;
					if T::DisabledValidators::is_disabled(authority_index as u32) {
						panic!(
							"Validator with index {:?} is disabled and should not be attempting to author blocks.",
							authority_index,
						);
					}
				}

				// TODO [#3398] Generate offence report for all authorities that skipped their
				// slots.

				T::DbWeight::get().reads_writes(2, 1)
			} else {
				T::DbWeight::get().reads(1)
			}
		}
	}

	/// The current authority set.
	#[pallet::storage]
	#[pallet::getter(fn authorities)]
	pub(super) type Authorities<T: Config> =
		StorageValue<_, BoundedVec<T::AuthorityId, T::MaxAuthorities>, ValueQuery>;

	/// The current slot of this block.
	///
	/// This will be set in `on_initialize`.
	#[pallet::storage]
	#[pallet::getter(fn current_slot)]
	pub(super) type CurrentSlot<T: Config> = StorageValue<_, Slot, ValueQuery>;

	#[pallet::genesis_config]
	pub struct GenesisConfig<T: Config> {
		pub authorities: Vec<T::AuthorityId>,
	}

	#[cfg(feature = "std")]
	impl<T: Config> Default for GenesisConfig<T> {
		fn default() -> Self {
			Self { authorities: Vec::<T::AuthorityId>::new() }
		}
	}

	#[pallet::genesis_build]
	impl<T: Config> GenesisBuild<T> for GenesisConfig<T> {
		fn build(&self) {
			Pallet::<T>::initialize_authorities(&self.authorities);
		}
	}
}

impl<T: Config> Pallet<T> {
	fn change_authorities(new: BoundedVec<T::AuthorityId, T::MaxAuthorities>) {
		<Authorities<T>>::put(&new);

		let log: DigestItem<T::Hash> = DigestItem::Consensus(
			AURA_ENGINE_ID,
			ConsensusLog::AuthoritiesChange(new.to_vec()).encode(),
		);
		<frame_system::Pallet<T>>::deposit_log(log.into());
	}

	fn initialize_authorities(authorities: &Vec<T::AuthorityId>) {
		if !authorities.is_empty() {
			assert!(<Authorities<T>>::get().is_empty(), "Authorities are already initialized!");

			let bounded_authorities =
				BoundedVec::<T::AuthorityId, T::MaxAuthorities>::try_from((*authorities).clone())
					.expect("authorities vec too big");

			<Authorities<T>>::put(bounded_authorities);
		}
	}

	/// Get the current slot from the pre-runtime digests.
	fn current_slot_from_digests() -> Option<Slot> {
		let digest = frame_system::Pallet::<T>::digest();
		let pre_runtime_digests = digest.logs.iter().filter_map(|d| d.as_pre_runtime());
		for (id, mut data) in pre_runtime_digests {
			if id == AURA_ENGINE_ID {
				return Slot::decode(&mut data).ok()
			}
		}

		None
	}

	/// Determine the Aura slot-duration based on the Timestamp module configuration.
	pub fn slot_duration() -> T::Moment {
		// we double the minimum block-period so each author can always propose within
		// the majority of its slot.
		<T as pallet_timestamp::Config>::MinimumPeriod::get().saturating_mul(2u32.into())
	}
}

impl<T: Config> sp_runtime::BoundToRuntimeAppPublic for Pallet<T> {
	type Public = T::AuthorityId;
}

impl<T: Config> OneSessionHandler<T::AccountId> for Pallet<T> {
	type Key = T::AuthorityId;

	fn on_genesis_session<'a, I: 'a>(validators: I)
	where
		I: Iterator<Item = (&'a T::AccountId, T::AuthorityId)>,
	{
		let authorities = validators.map(|(_, k)| k).collect::<Vec<_>>();
		Self::initialize_authorities(&authorities);
	}

	fn on_new_session<'a, I: 'a>(changed: bool, validators: I, _queued_validators: I)
	where
		I: Iterator<Item = (&'a T::AccountId, T::AuthorityId)>,
	{
		// instant changes
		if changed {
			let mut next_authorities = validators.map(|(_, k)| k).collect::<Vec<_>>();

			if next_authorities.len() >= T::MaxAuthorities::get() as usize {
				// Truncate to MaxAuthorities, to not fail the conversion
				next_authorities.truncate(T::MaxAuthorities::get() as usize);

				log::warn!(
					"Provided validators vec size {} is too large (max size {})",
					next_authorities.len(),
					T::MaxAuthorities::get()
				);
			}

			let last_authorities = Self::authorities();
			if next_authorities != last_authorities.into_inner() {
				let bounded_authorities =
					BoundedVec::<T::AuthorityId, T::MaxAuthorities>::try_from(next_authorities)
						.expect("We truncate, so this should never fail");
				Self::change_authorities(bounded_authorities);
			}
		}
	}

	fn on_disabled(i: usize) {
		let log: DigestItem<T::Hash> = DigestItem::Consensus(
			AURA_ENGINE_ID,
			ConsensusLog::<T::AuthorityId>::OnDisabled(i as AuthorityIndex).encode(),
		);

		<frame_system::Pallet<T>>::deposit_log(log.into());
	}
}

impl<T: Config> FindAuthor<u32> for Pallet<T> {
	fn find_author<'a, I>(digests: I) -> Option<u32>
	where
		I: 'a + IntoIterator<Item = (ConsensusEngineId, &'a [u8])>,
	{
		for (id, mut data) in digests.into_iter() {
			if id == AURA_ENGINE_ID {
				let slot = Slot::decode(&mut data).ok()?;
				let author_index = *slot % Self::authorities().len() as u64;
				return Some(author_index as u32)
			}
		}

		None
	}
}

/// We can not implement `FindAuthor` twice, because the compiler does not know if
/// `u32 == T::AuthorityId` and thus, prevents us to implement the trait twice.
#[doc(hidden)]
pub struct FindAccountFromAuthorIndex<T, Inner>(sp_std::marker::PhantomData<(T, Inner)>);

impl<T: Config, Inner: FindAuthor<u32>> FindAuthor<T::AuthorityId>
	for FindAccountFromAuthorIndex<T, Inner>
{
	fn find_author<'a, I>(digests: I) -> Option<T::AuthorityId>
	where
		I: 'a + IntoIterator<Item = (ConsensusEngineId, &'a [u8])>,
	{
		let i = Inner::find_author(digests)?;

		let validators = <Pallet<T>>::authorities();
		validators.get(i as usize).map(|k| k.clone())
	}
}

/// Find the authority ID of the Aura authority who authored the current block.
pub type AuraAuthorId<T> = FindAccountFromAuthorIndex<T, Pallet<T>>;

impl<T: Config> IsMember<T::AuthorityId> for Pallet<T> {
	fn is_member(authority_id: &T::AuthorityId) -> bool {
		Self::authorities().iter().any(|id| id == authority_id)
	}
}

impl<T: Config> OnTimestampSet<T::Moment> for Pallet<T> {
	fn on_timestamp_set(moment: T::Moment) {
		let slot_duration = Self::slot_duration();
		assert!(!slot_duration.is_zero(), "Aura slot duration cannot be zero.");

		let timestamp_slot = moment / slot_duration;
		let timestamp_slot = Slot::from(timestamp_slot.saturated_into::<u64>());

		assert!(
			CurrentSlot::<T>::get() == timestamp_slot,
			"Timestamp slot must match `CurrentSlot`"
		);
	}
}<|MERGE_RESOLUTION|>--- conflicted
+++ resolved
@@ -41,14 +41,8 @@
 use codec::{Decode, Encode};
 use core::convert::TryFrom;
 use frame_support::{
-<<<<<<< HEAD
-	log,
-	traits::{FindAuthor, Get, OnTimestampSet, OneSessionHandler},
-	BoundedVec, ConsensusEngineId, Parameter,
-=======
 	traits::{DisabledValidators, FindAuthor, Get, OnTimestampSet, OneSessionHandler},
 	ConsensusEngineId, Parameter,
->>>>>>> 12079347
 };
 use sp_consensus_aura::{AuthorityIndex, ConsensusLog, Slot, AURA_ENGINE_ID};
 use sp_runtime::{
@@ -77,20 +71,12 @@
 			+ Parameter
 			+ RuntimeAppPublic
 			+ Default
-<<<<<<< HEAD
-			+ MaybeSerializeDeserialize
-			+ MaxEncodedLen;
-
-		/// The maximum number of authorities that can be added.
-		type MaxAuthorities: Get<u32>;
-=======
 			+ MaybeSerializeDeserialize;
 
 		/// A way to check whether a given validator is disabled and should not be authoring blocks.
 		/// Blocks authored by a disabled validator will lead to a panic as part of this module's
 		/// initialization.
 		type DisabledValidators: DisabledValidators;
->>>>>>> 12079347
 	}
 
 	#[pallet::pallet]
