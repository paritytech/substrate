// This file is part of Substrate.

// Copyright (C) 2017-2021 Parity Technologies (UK) Ltd.
// SPDX-License-Identifier: Apache-2.0

// Licensed under the Apache License, Version 2.0 (the "License");
// you may not use this file except in compliance with the License.
// You may obtain a copy of the License at
//
// 	http://www.apache.org/licenses/LICENSE-2.0
//
// Unless required by applicable law or agreed to in writing, software
// distributed under the License is distributed on an "AS IS" BASIS,
// WITHOUT WARRANTIES OR CONDITIONS OF ANY KIND, either express or implied.
// See the License for the specific language governing permissions and
// limitations under the License.

//! # Aura Module
//!
//! - [`aura::Config`](./trait.Config.html)
//! - [`Module`](./struct.Module.html)
//!
//! ## Overview
//!
//! The Aura module extends Aura consensus by managing offline reporting.
//!
//! ## Interface
//!
//! ### Public Functions
//!
//! - `slot_duration` - Determine the Aura slot-duration based on the Timestamp module configuration.
//!
//! ## Related Modules
//!
//! - [Timestamp](../pallet_timestamp/index.html): The Timestamp module is used in Aura to track
//! consensus rounds (via `slots`).
//!
//! ## References
//!
//! If you're interested in hacking on this module, it is useful to understand the interaction with
//! `substrate/primitives/inherents/src/lib.rs` and, specifically, the required implementation of
//! [`ProvideInherent`](../sp_inherents/trait.ProvideInherent.html) and
//! [`ProvideInherentData`](../sp_inherents/trait.ProvideInherentData.html) to create and check inherents.

#![cfg_attr(not(feature = "std"), no_std)]

use pallet_timestamp;

use sp_std::{result, prelude::*};
use codec::{Encode, Decode};
use frame_support::{
	decl_storage, decl_module, Parameter, traits::{Get, FindAuthor},
	ConsensusEngineId,
};
use sp_runtime::{
	RuntimeAppPublic,
	traits::{SaturatedConversion, Saturating, Zero, Member, IsMember}, generic::DigestItem,
};
use sp_timestamp::OnTimestampSet;
use sp_inherents::{InherentIdentifier, InherentData, ProvideInherent, MakeFatalError};
use sp_consensus_aura::{
	AURA_ENGINE_ID, ConsensusLog, AuthorityIndex,
	inherents::{INHERENT_IDENTIFIER, AuraInherentData},
};

mod mock;
mod tests;

pub trait Config: pallet_timestamp::Config {
	/// The identifier type for an authority.
	type AuthorityId: Member + Parameter + RuntimeAppPublic + Default;
}

decl_storage! {
	trait Store for Module<T: Config> as Aura {
		/// The last timestamp.
		LastTimestamp get(fn last): T::Moment;

		/// The current authorities
		pub Authorities get(fn authorities): Vec<T::AuthorityId>;
	}
	add_extra_genesis {
		config(authorities): Vec<T::AuthorityId>;
		build(|config| Module::<T>::initialize_authorities(&config.authorities))
	}
}

decl_module! {
	pub struct Module<T: Config> for enum Call where origin: T::Origin { }
}

impl<T: Config> Module<T> {
	fn change_authorities(new: Vec<T::AuthorityId>) {
		<Authorities<T>>::put(&new);

		let log: DigestItem<T::Hash> = DigestItem::Consensus(
			AURA_ENGINE_ID,
			ConsensusLog::AuthoritiesChange(new).encode()
		);
		<frame_system::Module<T>>::deposit_log(log.into());
	}

	fn initialize_authorities(authorities: &[T::AuthorityId]) {
		if !authorities.is_empty() {
			assert!(<Authorities<T>>::get().is_empty(), "Authorities are already initialized!");
			<Authorities<T>>::put(authorities);
		}
	}
}

impl<T: Config> sp_runtime::BoundToRuntimeAppPublic for Module<T> {
	type Public = T::AuthorityId;
}

<<<<<<< HEAD
impl<T: Trait> sp_session::OneSessionHandler<T::AccountId> for Module<T> {
=======
impl<T: Config> pallet_session::OneSessionHandler<T::AccountId> for Module<T> {
>>>>>>> fcdba68b
	type Key = T::AuthorityId;

	fn on_genesis_session<'a, I: 'a>(validators: I)
		where I: Iterator<Item=(&'a T::AccountId, T::AuthorityId)>
	{
		let authorities = validators.map(|(_, k)| k).collect::<Vec<_>>();
		Self::initialize_authorities(&authorities);
	}

	fn on_new_session<'a, I: 'a>(changed: bool, validators: I, _queued_validators: I)
		where I: Iterator<Item=(&'a T::AccountId, T::AuthorityId)>
	{
		// instant changes
		if changed {
			let next_authorities = validators.map(|(_, k)| k).collect::<Vec<_>>();
			let last_authorities = <Module<T>>::authorities();
			if next_authorities != last_authorities {
				Self::change_authorities(next_authorities);
			}
		}
	}

	fn on_disabled(i: usize) {
		let log: DigestItem<T::Hash> = DigestItem::Consensus(
			AURA_ENGINE_ID,
			ConsensusLog::<T::AuthorityId>::OnDisabled(i as AuthorityIndex).encode(),
		);

		<frame_system::Module<T>>::deposit_log(log.into());
	}
}

impl<T: Config> FindAuthor<u32> for Module<T> {
	fn find_author<'a, I>(digests: I) -> Option<u32> where
		I: 'a + IntoIterator<Item=(ConsensusEngineId, &'a [u8])>
	{
		for (id, mut data) in digests.into_iter() {
			if id == AURA_ENGINE_ID {
				if let Ok(slot_num) = u64::decode(&mut data) {
					let author_index = slot_num % Self::authorities().len() as u64;
					return Some(author_index as u32)
				}
			}
		}

		None
	}
}

/// We can not implement `FindAuthor` twice, because the compiler does not know if 
/// `u32 == T::AuthorityId` and thus, prevents us to implement the trait twice.
#[doc(hidden)]
pub struct FindAccountFromAuthorIndex<T, Inner>(sp_std::marker::PhantomData<(T, Inner)>);

impl<T: Config, Inner: FindAuthor<u32>> FindAuthor<T::AuthorityId>
	for FindAccountFromAuthorIndex<T, Inner>
{
	fn find_author<'a, I>(digests: I) -> Option<T::AuthorityId>
		where I: 'a + IntoIterator<Item=(ConsensusEngineId, &'a [u8])>
	{
		let i = Inner::find_author(digests)?;

		let validators = <Module<T>>::authorities();
		validators.get(i as usize).map(|k| k.clone())
	}
}

/// Find the authority ID of the Aura authority who authored the current block.
pub type AuraAuthorId<T> = FindAccountFromAuthorIndex<T, Module<T>>;

impl<T: Config> IsMember<T::AuthorityId> for Module<T> {
	fn is_member(authority_id: &T::AuthorityId) -> bool {
		Self::authorities()
			.iter()
			.any(|id| id == authority_id)
	}
}

impl<T: Config> Module<T> {
	/// Determine the Aura slot-duration based on the Timestamp module configuration.
	pub fn slot_duration() -> T::Moment {
		// we double the minimum block-period so each author can always propose within
		// the majority of its slot.
		<T as pallet_timestamp::Config>::MinimumPeriod::get().saturating_mul(2u32.into())
	}

	fn on_timestamp_set(now: T::Moment, slot_duration: T::Moment) {
		let last = Self::last();
		<Self as Store>::LastTimestamp::put(now);

		if last.is_zero() {
			return;
		}

		assert!(!slot_duration.is_zero(), "Aura slot duration cannot be zero.");

		let last_slot = last / slot_duration;
		let cur_slot = now / slot_duration;

		assert!(last_slot < cur_slot, "Only one block may be authored per slot.");

		// TODO [#3398] Generate offence report for all authorities that skipped their slots.
	}
}

impl<T: Config> OnTimestampSet<T::Moment> for Module<T> {
	fn on_timestamp_set(moment: T::Moment) {
		Self::on_timestamp_set(moment, Self::slot_duration())
	}
}

impl<T: Config> ProvideInherent for Module<T> {
	type Call = pallet_timestamp::Call<T>;
	type Error = MakeFatalError<sp_inherents::Error>;
	const INHERENT_IDENTIFIER: InherentIdentifier = INHERENT_IDENTIFIER;

	fn create_inherent(_: &InherentData) -> Option<Self::Call> {
		None
	}

	/// Verify the validity of the inherent using the timestamp.
	fn check_inherent(call: &Self::Call, data: &InherentData) -> result::Result<(), Self::Error> {
		let timestamp = match call {
			pallet_timestamp::Call::set(ref timestamp) => timestamp.clone(),
			_ => return Ok(()),
		};

		let timestamp_based_slot = timestamp / Self::slot_duration();

		let seal_slot = data.aura_inherent_data()?.saturated_into();

		if timestamp_based_slot == seal_slot {
			Ok(())
		} else {
			Err(sp_inherents::Error::from("timestamp set in block doesn't match slot in seal").into())
		}
	}
}<|MERGE_RESOLUTION|>--- conflicted
+++ resolved
@@ -112,11 +112,7 @@
 	type Public = T::AuthorityId;
 }
 
-<<<<<<< HEAD
-impl<T: Trait> sp_session::OneSessionHandler<T::AccountId> for Module<T> {
-=======
-impl<T: Config> pallet_session::OneSessionHandler<T::AccountId> for Module<T> {
->>>>>>> fcdba68b
+impl<T: Config> sp_session::OneSessionHandler<T::AccountId> for Module<T> {
 	type Key = T::AuthorityId;
 
 	fn on_genesis_session<'a, I: 'a>(validators: I)
@@ -166,7 +162,7 @@
 	}
 }
 
-/// We can not implement `FindAuthor` twice, because the compiler does not know if 
+/// We can not implement `FindAuthor` twice, because the compiler does not know if
 /// `u32 == T::AuthorityId` and thus, prevents us to implement the trait twice.
 #[doc(hidden)]
 pub struct FindAccountFromAuthorIndex<T, Inner>(sp_std::marker::PhantomData<(T, Inner)>);
