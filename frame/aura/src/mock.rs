--- conflicted
+++ resolved
@@ -87,10 +87,10 @@
 	type WeightInfo = ();
 }
 
-<<<<<<< HEAD
 parameter_types! {
 	pub const MaxAuthorities: u32 = 10;
-=======
+}
+
 thread_local! {
 	static DISABLED_VALIDATORS: RefCell<Vec<AuthorityIndex>> = RefCell::new(Default::default());
 }
@@ -112,16 +112,12 @@
 	fn is_disabled(index: AuthorityIndex) -> bool {
 		DISABLED_VALIDATORS.with(|v| v.borrow().binary_search(&index).is_ok())
 	}
->>>>>>> 852bab07
 }
 
 impl pallet_aura::Config for Test {
 	type AuthorityId = AuthorityId;
-<<<<<<< HEAD
+	type DisabledValidators = MockDisabledValidators;
 	type MaxAuthorities = MaxAuthorities;
-=======
-	type DisabledValidators = MockDisabledValidators;
->>>>>>> 852bab07
 }
 
 pub fn new_test_ext(authorities: Vec<u64>) -> sp_io::TestExternalities {
