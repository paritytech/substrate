--- conflicted
+++ resolved
@@ -134,11 +134,7 @@
 		/// - Base Weight: 28.69 µs
 		/// - DB Weight: 1 Read/Write (Accounts)
 		/// # </weight>
-<<<<<<< HEAD
-		#[weight = 1_000_000_000]
-=======
 		#[weight = T::DbWeight::get().reads_writes(1, 1) + 30 * WEIGHT_PER_MICROS]
->>>>>>> feb334d8
 		fn claim(origin, index: T::AccountIndex) {
 			let who = ensure_signed(origin)?;
 
@@ -171,11 +167,7 @@
 		///    - Reads: Indices Accounts, System Account (recipient)
 		///    - Writes: Indices Accounts, System Account (recipient)
 		/// # </weight>
-<<<<<<< HEAD
-		#[weight = 1_000_000_000]
-=======
 		#[weight = T::DbWeight::get().reads_writes(2, 2) + 35 * WEIGHT_PER_MICROS]
->>>>>>> feb334d8
 		fn transfer(origin, new: T::AccountId, index: T::AccountIndex) {
 			let who = ensure_signed(origin)?;
 			ensure!(who != new, Error::<T>::NotTransfer);
@@ -210,11 +202,7 @@
 		/// - Base Weight: 25.53 µs
 		/// - DB Weight: 1 Read/Write (Accounts)
 		/// # </weight>
-<<<<<<< HEAD
-		#[weight = 1_000_000_000]
-=======
 		#[weight = T::DbWeight::get().reads_writes(1, 1) + 25 * WEIGHT_PER_MICROS]
->>>>>>> feb334d8
 		fn free(origin, index: T::AccountIndex) {
 			let who = ensure_signed(origin)?;
 
@@ -249,13 +237,8 @@
 		///    - Reads: Indices Accounts, System Account (original owner)
 		///    - Writes: Indices Accounts, System Account (original owner)
 		/// # </weight>
-<<<<<<< HEAD
-		#[weight = 1_000_000_000]
-		fn force_transfer(origin, new: T::AccountId, index: T::AccountIndex, freeze: bool) {
-=======
 		#[weight = T::DbWeight::get().reads_writes(2, 2) + 25 * WEIGHT_PER_MICROS]
 		fn force_transfer(origin, new: T::AccountId, index: T::AccountIndex) {
->>>>>>> feb334d8
 			ensure_root(origin)?;
 
 			Accounts::<T>::mutate(index, |maybe_value| {
@@ -282,7 +265,7 @@
 		/// - Up to one slash operation.
 		/// - One event.
 		/// # </weight>
-		#[weight = 1_000_000_000]
+		#[weight = T::DbWeight::get().reads_writes(1, 1) + 35 * WEIGHT_PER_MICROS]
 		fn freeze(origin, index: T::AccountIndex) {
 			let who = ensure_signed(origin)?;
 
