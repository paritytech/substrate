--- conflicted
+++ resolved
@@ -42,12 +42,7 @@
 	type DbWeight = ();
 	type RuntimeOrigin = RuntimeOrigin;
 	type RuntimeCall = RuntimeCall;
-<<<<<<< HEAD
 	type Nonce = u64;
-	type BlockNumber = u64;
-=======
-	type Index = u64;
->>>>>>> ec3bedd5
 	type Hash = H256;
 	type Hashing = ::sp_runtime::traits::BlakeTwo256;
 	type AccountId = u64;
