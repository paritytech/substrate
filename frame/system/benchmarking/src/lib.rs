// This file is part of Substrate.

// Copyright (C) 2019-2020 Parity Technologies (UK) Ltd.
// SPDX-License-Identifier: Apache-2.0

// Licensed under the Apache License, Version 2.0 (the "License");
// you may not use this file except in compliance with the License.
// You may obtain a copy of the License at
//
// 	http://www.apache.org/licenses/LICENSE-2.0
//
// Unless required by applicable law or agreed to in writing, software
// distributed under the License is distributed on an "AS IS" BASIS,
// WITHOUT WARRANTIES OR CONDITIONS OF ANY KIND, either express or implied.
// See the License for the specific language governing permissions and
// limitations under the License.

// Benchmarks for Utility Pallet

#![cfg_attr(not(feature = "std"), no_std)]

use codec::Encode;
use sp_std::vec;
use sp_std::prelude::*;
use sp_core::{ChangesTrieConfiguration, storage::well_known_keys};
use sp_runtime::traits::Hash;
<<<<<<< HEAD
use frame_benchmarking::{benchmarks, whitelisted_caller};
=======
use frame_benchmarking::{benchmarks, account};
use frame_support::traits::Get;
>>>>>>> 8e1ed7d9
use frame_support::storage::{self, StorageMap};
use frame_system::{Module as System, Call, RawOrigin, DigestItemOf, AccountInfo};

mod mock;

pub struct Module<T: Trait>(System<T>);
pub trait Trait: frame_system::Trait {}

benchmarks! {
	_ { }

	remark {
		let b in 0 .. T::MaximumBlockLength::get();
		let remark_message = vec![1; b as usize];
		let caller = whitelisted_caller();
	}: _(RawOrigin::Signed(caller), remark_message)

	set_heap_pages {
	}: _(RawOrigin::Root, Default::default())

	// `set_code` was not benchmarked because it is pretty hard to come up with a real
	// Wasm runtime to test the upgrade with. But this is okay because we will make
	// `set_code` take a full block anyway.

	#[extra]
	set_code_without_checks {
		// Assume Wasm ~4MB
		let code = vec![1; 4_000_000 as usize];
	}: _(RawOrigin::Root, code)
	verify {
		let current_code = storage::unhashed::get_raw(well_known_keys::CODE).ok_or("Code not stored.")?;
		assert_eq!(current_code.len(), 4_000_000 as usize);
	}

	set_changes_trie_config {
		let d in 0 .. 1000;

		let digest_item = DigestItemOf::<T>::Other(vec![]);

		for i in 0 .. d {
			System::<T>::deposit_log(digest_item.clone());
		}
		let changes_trie_config = ChangesTrieConfiguration {
			digest_interval: d,
			digest_levels: d,
		};
	}: _(RawOrigin::Root, Some(changes_trie_config))
	verify {
		assert_eq!(System::<T>::digest().logs.len(), (d + 1) as usize)
	}

	set_storage {
		let i in 1 .. 1000;

		// Set up i items to add
		let mut items = Vec::new();
		for j in 0 .. i {
			let hash = (i, j).using_encoded(T::Hashing::hash).as_ref().to_vec();
			items.push((hash.clone(), hash.clone()));
		}
	}: _(RawOrigin::Root, items)
	verify {
		let last_hash = (i, i - 1).using_encoded(T::Hashing::hash);
		let value = storage::unhashed::get_raw(last_hash.as_ref()).ok_or("No value stored")?;
		assert_eq!(value, last_hash.as_ref().to_vec());
	}

	kill_storage {
		let i in 1 .. 1000;

		// Add i items to storage
		let mut items = Vec::new();
		for j in 0 .. i {
			let hash = (i, j).using_encoded(T::Hashing::hash).as_ref().to_vec();
			storage::unhashed::put_raw(&hash, &hash);
			items.push(hash);
		}

		// We will verify this value is removed
		let last_hash = (i, i - 1).using_encoded(T::Hashing::hash);
		let value = storage::unhashed::get_raw(last_hash.as_ref()).ok_or("No value stored")?;
		assert_eq!(value, last_hash.as_ref().to_vec());

	}: _(RawOrigin::Root, items)
	verify {
		assert_eq!(storage::unhashed::get_raw(last_hash.as_ref()), None);
	}

	kill_prefix {
		let p in 1 .. 1000;

		let prefix = p.using_encoded(T::Hashing::hash).as_ref().to_vec();
		// add p items that share a prefix
		for i in 0 .. p {
			let hash = (p, i).using_encoded(T::Hashing::hash).as_ref().to_vec();
			let key = [&prefix[..], &hash[..]].concat();
			storage::unhashed::put_raw(&key, &key);
		}

		// We will verify this value is removed
		let last_hash = (p, p - 1).using_encoded(T::Hashing::hash).as_ref().to_vec();
		let last_key = [&prefix[..], &last_hash[..]].concat();
		let value = storage::unhashed::get_raw(&last_key).ok_or("No value stored")?;
		assert_eq!(value, last_key);

	}: _(RawOrigin::Root, prefix, p)
	verify {
		assert_eq!(storage::unhashed::get_raw(&last_key), None);
	}

	suicide {
<<<<<<< HEAD
		let n in 1 .. 1000;
		let caller: T::AccountId = whitelisted_caller();
=======
		let caller: T::AccountId = account("caller", 0, SEED);
>>>>>>> 8e1ed7d9
		let account_info = AccountInfo::<T::Index, T::AccountData> {
			nonce: 1337.into(),
			refcount: 0,
			data: T::AccountData::default()
		};
		frame_system::Account::<T>::insert(&caller, account_info);
		let new_account_info = System::<T>::account(caller.clone());
		assert_eq!(new_account_info.nonce, 1337.into());
	}: _(RawOrigin::Signed(caller.clone()))
	verify {
		let account_info = System::<T>::account(&caller);
		assert_eq!(account_info.nonce, 0.into());
	}
}

#[cfg(test)]
mod tests {
	use super::*;
	use crate::mock::{new_test_ext, Test};
	use frame_support::assert_ok;

	#[test]
	fn test_benchmarks() {
		new_test_ext().execute_with(|| {
			assert_ok!(test_benchmark_remark::<Test>());
			assert_ok!(test_benchmark_set_heap_pages::<Test>());
			assert_ok!(test_benchmark_set_code_without_checks::<Test>());
			assert_ok!(test_benchmark_set_changes_trie_config::<Test>());
			assert_ok!(test_benchmark_set_storage::<Test>());
			assert_ok!(test_benchmark_kill_storage::<Test>());
			assert_ok!(test_benchmark_kill_prefix::<Test>());
			assert_ok!(test_benchmark_suicide::<Test>());
		});
	}
}<|MERGE_RESOLUTION|>--- conflicted
+++ resolved
@@ -24,12 +24,8 @@
 use sp_std::prelude::*;
 use sp_core::{ChangesTrieConfiguration, storage::well_known_keys};
 use sp_runtime::traits::Hash;
-<<<<<<< HEAD
 use frame_benchmarking::{benchmarks, whitelisted_caller};
-=======
-use frame_benchmarking::{benchmarks, account};
 use frame_support::traits::Get;
->>>>>>> 8e1ed7d9
 use frame_support::storage::{self, StorageMap};
 use frame_system::{Module as System, Call, RawOrigin, DigestItemOf, AccountInfo};
 
@@ -141,12 +137,7 @@
 	}
 
 	suicide {
-<<<<<<< HEAD
-		let n in 1 .. 1000;
 		let caller: T::AccountId = whitelisted_caller();
-=======
-		let caller: T::AccountId = account("caller", 0, SEED);
->>>>>>> 8e1ed7d9
 		let account_info = AccountInfo::<T::Index, T::AccountData> {
 			nonce: 1337.into(),
 			refcount: 0,
