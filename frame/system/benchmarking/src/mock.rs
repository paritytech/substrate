--- conflicted
+++ resolved
@@ -23,12 +23,7 @@
 use sp_runtime::{traits::IdentityLookup, BuildStorage};
 
 type AccountId = u64;
-<<<<<<< HEAD
 type Nonce = u32;
-type BlockNumber = u64;
-=======
-type AccountIndex = u32;
->>>>>>> ec3bedd5
 
 type Block = frame_system::mocking::MockBlock<Test>;
 
@@ -45,12 +40,7 @@
 	type BlockLength = ();
 	type DbWeight = ();
 	type RuntimeOrigin = RuntimeOrigin;
-<<<<<<< HEAD
 	type Nonce = Nonce;
-	type BlockNumber = BlockNumber;
-=======
-	type Index = AccountIndex;
->>>>>>> ec3bedd5
 	type RuntimeCall = RuntimeCall;
 	type Hash = sp_core::H256;
 	type Hashing = ::sp_runtime::traits::BlakeTwo256;
