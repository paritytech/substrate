--- conflicted
+++ resolved
@@ -91,10 +91,6 @@
 					return Err(InvalidTransaction::Future.into())
 				}
 			}
-<<<<<<< HEAD
-			.into());
-=======
->>>>>>> bd344f17
 		}
 		account.nonce += T::Index::one();
 		crate::Account::<T>::insert(who, account);
@@ -111,7 +107,7 @@
 		// check index
 		let account = crate::Account::<T>::get(who);
 		if self.0 < account.nonce {
-			return InvalidTransaction::Stale.into();
+			return InvalidTransaction::Stale.into()
 		}
 
 		let provides = vec![Encode::encode(&(who, self.0))];
