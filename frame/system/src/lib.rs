--- conflicted
+++ resolved
@@ -161,14 +161,10 @@
 	H::ordered_trie_root(xts)
 }
 
-<<<<<<< HEAD
 /// An object to track the currently used extrinsic weight in a block.
 pub type ConsumedWeight = PerDispatchClass<Weight>;
 
-pub trait Trait: 'static + Eq + Clone {
-=======
 pub trait Config: 'static + Eq + Clone {
->>>>>>> e4ae38b0
 	/// The basic call filter to use in Origin. All origins are built with this filter as base,
 	/// except Root.
 	type BaseCallFilter: Filter<Self::Call>;
@@ -1330,12 +1326,7 @@
 	}
 }
 
-<<<<<<< HEAD
-impl<T: Trait> IsDeadAccount<T::AccountId> for Module<T> {
-=======
-
 impl<T: Config> IsDeadAccount<T::AccountId> for Module<T> {
->>>>>>> e4ae38b0
 	fn is_dead_account(who: &T::AccountId) -> bool {
 		!Account::<T>::contains_key(who)
 	}
