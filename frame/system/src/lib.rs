--- conflicted
+++ resolved
@@ -107,11 +107,7 @@
 		self, CheckEqual, AtLeast32Bit, Zero, Lookup, LookupError,
 		SimpleBitOps, Hash, Member, MaybeDisplay, BadOrigin,
 		MaybeSerialize, MaybeSerializeDeserialize, MaybeMallocSizeOf, StaticLookup, One, Bounded,
-<<<<<<< HEAD
-		Dispatchable, DispatchInfoOf, PostDispatchInfoOf, AtLeast32BitUnsigned,
-=======
-		Dispatchable,
->>>>>>> 9f51ec74
+		Dispatchable, AtLeast32BitUnsigned
 	},
 	offchain::storage_lock::BlockNumberProvider,
 };
