--- conflicted
+++ resolved
@@ -485,37 +485,28 @@
 		}
 
 		/// Make some on-chain remark.
-<<<<<<< HEAD
 		/// 
 		/// # <weight>
 		/// - `O(1)`
 		/// # </weight>
-		#[weight = SimpleDispatchInfo::FixedNormal(10_000)]
-=======
 		#[weight = SimpleDispatchInfo::FixedNormal(MINIMUM_WEIGHT)]
->>>>>>> b7b60fa3
 		fn remark(origin, _remark: Vec<u8>) {
 			ensure_signed(origin)?;
 		}
 
 		/// Set the number of pages in the WebAssembly environment's heap.
-<<<<<<< HEAD
 		/// 
 		/// # <weight>
 		/// - `O(1)`
 		/// - 1 storage write.
 		/// # </weight>
-		#[weight = SimpleDispatchInfo::FixedOperational(10_000)]
-=======
 		#[weight = SimpleDispatchInfo::FixedOperational(MINIMUM_WEIGHT)]
->>>>>>> b7b60fa3
 		fn set_heap_pages(origin, pages: u64) {
 			ensure_root(origin)?;
 			storage::unhashed::put_raw(well_known_keys::HEAP_PAGES, &pages.encode());
 		}
 
 		/// Set the new runtime code.
-<<<<<<< HEAD
 		/// 
 		/// # <weight>
 		/// - `O(C + S)` where `C` length of `code` and `S` complexity of `can_set_code`
@@ -523,10 +514,7 @@
 		/// - 1 call to `can_set_code`: `O(S)` (calls `sp_io::misc::runtime_version` which is expensive).
 		/// - 1 event.
 		/// # </weight>
-		#[weight = SimpleDispatchInfo::FixedOperational(200_000)]
-=======
 		#[weight = SimpleDispatchInfo::FixedOperational(200_000_000)]
->>>>>>> b7b60fa3
 		pub fn set_code(origin, code: Vec<u8>) {
 			Self::can_set_code(origin, &code)?;
 
@@ -535,17 +523,13 @@
 		}
 
 		/// Set the new runtime code without doing any checks of the given `code`.
-<<<<<<< HEAD
 		/// 
 		/// # <weight>
 		/// - `O(C)` where `C` length of `code`
 		/// - 1 storage write (codec `O(C)`).
 		/// - 1 event.
 		/// # </weight>
-		#[weight = SimpleDispatchInfo::FixedOperational(200_000)]
-=======
 		#[weight = SimpleDispatchInfo::FixedOperational(200_000_000)]
->>>>>>> b7b60fa3
 		pub fn set_code_without_checks(origin, code: Vec<u8>) {
 			ensure_root(origin)?;
 			storage::unhashed::put_raw(well_known_keys::CODE, &code);
@@ -553,17 +537,13 @@
 		}
 
 		/// Set the new changes trie configuration.
-<<<<<<< HEAD
 		/// 
 		/// # <weight>
 		/// - `O(L)` where `L` complexity of `deposit_log`
 		/// - 1 storage write or delete (codec `O(1)`).
 		/// - 1 call to `deposit_log`: `O(L)` (which is `O(D)` for the length of `Digest`)
 		/// # </weight>
-		#[weight = SimpleDispatchInfo::FixedOperational(20_000)]
-=======
 		#[weight = SimpleDispatchInfo::FixedOperational(20_000_000)]
->>>>>>> b7b60fa3
 		pub fn set_changes_trie_config(origin, changes_trie_config: Option<ChangesTrieConfiguration>) {
 			ensure_root(origin)?;
 			match changes_trie_config.clone() {
@@ -581,16 +561,12 @@
 		}
 
 		/// Set some items of storage.
-<<<<<<< HEAD
 		/// 
 		/// # <weight>
 		/// - `O(VI)` where `V` length of `items` and `I` length of one item
 		/// - `V` storage writes (codec `O(I)`).
 		/// # </weight>
-		#[weight = SimpleDispatchInfo::FixedOperational(10_000)]
-=======
 		#[weight = SimpleDispatchInfo::FixedOperational(MINIMUM_WEIGHT)]
->>>>>>> b7b60fa3
 		fn set_storage(origin, items: Vec<KeyValue>) {
 			ensure_root(origin)?;
 			for i in &items {
@@ -599,16 +575,12 @@
 		}
 
 		/// Kill some items from storage.
-<<<<<<< HEAD
 		/// 
 		/// # <weight>
 		/// - `O(VK)` where `V` length of `keys` and `K` length of one key
 		/// - `V` storage deletions.
 		/// # </weight>
-		#[weight = SimpleDispatchInfo::FixedOperational(10_000)]
-=======
 		#[weight = SimpleDispatchInfo::FixedOperational(MINIMUM_WEIGHT)]
->>>>>>> b7b60fa3
 		fn kill_storage(origin, keys: Vec<Key>) {
 			ensure_root(origin)?;
 			for key in &keys {
@@ -617,16 +589,12 @@
 		}
 
 		/// Kill all storage items with a key that starts with the given prefix.
-<<<<<<< HEAD
 		/// 
 		/// # <weight>
 		/// - `O(P)` where `P` amount of keys with prefix `prefix`
 		/// - `P` storage deletions.
 		/// # </weight>
-		#[weight = SimpleDispatchInfo::FixedOperational(10_000)]
-=======
 		#[weight = SimpleDispatchInfo::FixedOperational(MINIMUM_WEIGHT)]
->>>>>>> b7b60fa3
 		fn kill_prefix(origin, prefix: Key) {
 			ensure_root(origin)?;
 			storage::unhashed::kill_prefix(&prefix);
@@ -634,7 +602,6 @@
 
 		/// Kill the sending account, assuming there are no references outstanding and the composite
 		/// data is equal to its default value.
-<<<<<<< HEAD
 		/// 
 		/// # <weight>
 		/// - `O(K)` with `K` being complexity of `on_killed_account`
@@ -642,10 +609,7 @@
 		/// - 1 call to `on_killed_account` callback with unknown complexity `K`
 		/// - 1 event.
 		/// # </weight>
-		#[weight = SimpleDispatchInfo::FixedOperational(25_000)]
-=======
 		#[weight = SimpleDispatchInfo::FixedOperational(25_000_000)]
->>>>>>> b7b60fa3
 		fn suicide(origin) {
 			let who = ensure_signed(origin)?;
 			let account = Account::<T>::get(&who);
