// Copyright 2017-2020 Parity Technologies (UK) Ltd.
// This file is part of Substrate.

// Substrate is free software: you can redistribute it and/or modify
// it under the terms of the GNU General Public License as published by
// the Free Software Foundation, either version 3 of the License, or
// (at your option) any later version.

// Substrate is distributed in the hope that it will be useful,
// but WITHOUT ANY WARRANTY; without even the implied warranty of
// MERCHANTABILITY or FITNESS FOR A PARTICULAR PURPOSE.  See the
// GNU General Public License for more details.

// You should have received a copy of the GNU General Public License
// along with Substrate.  If not, see <http://www.gnu.org/licenses/>.

//! # System Module
//!
//! The System module provides low-level access to core types and cross-cutting utilities.
//! It acts as the base layer for other pallets to interact with the Substrate framework components.
//!
//! - [`system::Trait`](./trait.Trait.html)
//!
//! ## Overview
//!
//! The System module defines the core data types used in a Substrate runtime.
//! It also provides several utility functions (see [`Module`](./struct.Module.html)) for other FRAME pallets.
//!
//! In addition, it manages the storage items for extrinsics data, indexes, event records, and digest items,
//! among other things that support the execution of the current block.
//!
//! It also handles low-level tasks like depositing logs, basic set up and take down of
//! temporary storage entries, and access to previous block hashes.
//!
//! ## Interface
//!
//! ### Dispatchable Functions
//!
//! The System module does not implement any dispatchable functions.
//!
//! ### Public Functions
//!
//! See the [`Module`](./struct.Module.html) struct for details of publicly available functions.
//!
//! ### Signed Extensions
//!
//! The System module defines the following extensions:
//!
//!   - [`CheckWeight`]: Checks the weight and length of the block and ensure that it does not
//!     exceed the limits.
//!   - [`CheckNonce`]: Checks the nonce of the transaction. Contains a single payload of type
//!     `T::Index`.
//!   - [`CheckEra`]: Checks the era of the transaction. Contains a single payload of type `Era`.
//!   - [`CheckGenesis`]: Checks the provided genesis hash of the transaction. Must be a part of the
//!     signed payload of the transaction.
//!   - [`CheckVersion`]: Checks that the runtime version is the same as the one encoded in the
//!     transaction.
//!
//! Lookup the runtime aggregator file (e.g. `node/runtime`) to see the full list of signed
//! extensions included in a chain.
//!
//! ## Usage
//!
//! ### Prerequisites
//!
//! Import the System module and derive your module's configuration trait from the system trait.
//!
//! ### Example - Get extrinsic count and parent hash for the current block
//!
//! ```
//! use frame_support::{decl_module, dispatch};
//! use frame_system::{self as system, ensure_signed};
//!
//! pub trait Trait: system::Trait {}
//!
//! decl_module! {
//! 	pub struct Module<T: Trait> for enum Call where origin: T::Origin {
//! 		#[weight = 0]
//! 		pub fn system_module_example(origin) -> dispatch::DispatchResult {
//! 			let _sender = ensure_signed(origin)?;
//! 			let _extrinsic_count = <system::Module<T>>::extrinsic_count();
//! 			let _parent_hash = <system::Module<T>>::parent_hash();
//! 			Ok(())
//! 		}
//! 	}
//! }
//! # fn main() { }
//! ```

#![cfg_attr(not(feature = "std"), no_std)]

#[cfg(feature = "std")]
use serde::Serialize;
use sp_std::prelude::*;
#[cfg(any(feature = "std", test))]
use sp_std::map;
use sp_std::convert::Infallible;
use sp_std::marker::PhantomData;
use sp_std::fmt::Debug;
use sp_version::RuntimeVersion;
use sp_runtime::{
	RuntimeDebug, Perbill, DispatchOutcome, DispatchError, DispatchResult,
	generic::{self, Era},
	transaction_validity::{
		ValidTransaction, TransactionPriority, TransactionLongevity, TransactionValidityError,
		InvalidTransaction, TransactionValidity,
	},
	traits::{
		self, CheckEqual, AtLeast32Bit, Zero, SignedExtension, Lookup, LookupError,
		SimpleBitOps, Hash, Member, MaybeDisplay, BadOrigin, SaturatedConversion,
		MaybeSerialize, MaybeSerializeDeserialize, MaybeMallocSizeOf, StaticLookup, One, Bounded,
		Dispatchable, DispatchInfoOf, PostDispatchInfoOf,
	},
};

use sp_core::{ChangesTrieConfiguration, storage::well_known_keys};
use frame_support::{
	decl_module, decl_event, decl_storage, decl_error, Parameter, ensure, debug,
	storage::{self, generator::StorageValue},
	traits::{
		Contains, Get, ModuleToIndex, OnNewAccount, OnKilledAccount, IsDeadAccount, Happened,
		StoredMap, EnsureOrigin,
	},
	weights::{
		Weight, RuntimeDbWeight, DispatchInfo, PostDispatchInfo, DispatchClass,
		FunctionOf, Pays,
	}
};

use codec::{Encode, Decode, FullCodec, EncodeLike};

#[cfg(any(feature = "std", test))]
use sp_io::TestExternalities;

pub mod offchain;

/// Compute the trie root of a list of extrinsics.
pub fn extrinsics_root<H: Hash, E: codec::Encode>(extrinsics: &[E]) -> H::Output {
	extrinsics_data_root::<H>(extrinsics.iter().map(codec::Encode::encode).collect())
}

/// Compute the trie root of a list of extrinsics.
pub fn extrinsics_data_root<H: Hash>(xts: Vec<Vec<u8>>) -> H::Output {
	H::ordered_trie_root(xts)
}

pub trait Trait: 'static + Eq + Clone {
	/// The aggregated `Origin` type used by dispatchable calls.
	type Origin:
		Into<Result<RawOrigin<Self::AccountId>, Self::Origin>>
		+ From<RawOrigin<Self::AccountId>>
		+ Clone;

	/// The aggregated `Call` type.
	type Call: Dispatchable + Debug;

	/// Account index (aka nonce) type. This stores the number of previous transactions associated
	/// with a sender account.
	type Index:
		Parameter + Member + MaybeSerialize + Debug + Default + MaybeDisplay + AtLeast32Bit
		+ Copy;

	/// The block number type used by the runtime.
	type BlockNumber:
		Parameter + Member + MaybeSerializeDeserialize + Debug + MaybeDisplay + AtLeast32Bit
		+ Default + Bounded + Copy + sp_std::hash::Hash + sp_std::str::FromStr + MaybeMallocSizeOf;

	/// The output of the `Hashing` function.
	type Hash:
		Parameter + Member + MaybeSerializeDeserialize + Debug + MaybeDisplay + SimpleBitOps + Ord
		+ Default + Copy + CheckEqual + sp_std::hash::Hash + AsRef<[u8]> + AsMut<[u8]> + MaybeMallocSizeOf;

	/// The hashing system (algorithm) being used in the runtime (e.g. Blake2).
	type Hashing: Hash<Output = Self::Hash>;

	/// The user account identifier type for the runtime.
	type AccountId: Parameter + Member + MaybeSerializeDeserialize + Debug + MaybeDisplay + Ord
		+ Default;

	/// Converting trait to take a source type and convert to `AccountId`.
	///
	/// Used to define the type and conversion mechanism for referencing accounts in transactions.
	/// It's perfectly reasonable for this to be an identity conversion (with the source type being
	/// `AccountId`), but other modules (e.g. Indices module) may provide more functional/efficient
	/// alternatives.
	type Lookup: StaticLookup<Target = Self::AccountId>;

	/// The block header.
	type Header: Parameter + traits::Header<
		Number = Self::BlockNumber,
		Hash = Self::Hash,
	>;

	/// The aggregated event type of the runtime.
	type Event: Parameter + Member + From<Event<Self>> + Debug;

	/// Maximum number of block number to block hash mappings to keep (oldest pruned first).
	type BlockHashCount: Get<Self::BlockNumber>;

	/// The maximum weight of a block.
	type MaximumBlockWeight: Get<Weight>;

	/// The weight of runtime database operations the runtime can invoke.
	type DbWeight: Get<RuntimeDbWeight>;

	/// The base weight of executing a block, independent of the transactions in the block.
	type BlockExecutionWeight: Get<Weight>;

	/// The base weight of an Extrinsic in the block, independent of the of extrinsic being executed.
	type ExtrinsicBaseWeight: Get<Weight>;

	/// The maximum length of a block (in bytes).
	type MaximumBlockLength: Get<u32>;

	/// The portion of the block that is available to normal transaction. The rest can only be used
	/// by operational transactions. This can be applied to any resource limit managed by the system
	/// module, including weight and length.
	type AvailableBlockRatio: Get<Perbill>;

	/// Get the chain's current version.
	type Version: Get<RuntimeVersion>;

	/// Convert a module to its index in the runtime.
	///
	/// Expects the `ModuleToIndex` type that is being generated by `construct_runtime!` in the
	/// runtime. For tests it is okay to use `()` as type (returns `0` for each input).
	type ModuleToIndex: ModuleToIndex;

	/// Data to be associated with an account (other than nonce/transaction counter, which this
	/// module does regardless).
	type AccountData: Member + FullCodec + Clone + Default;

	/// Handler for when a new account has just been created.
	type OnNewAccount: OnNewAccount<Self::AccountId>;

	/// A function that is invoked when an account has been determined to be dead.
	///
	/// All resources should be cleaned up associated with the given account.
	type OnKilledAccount: OnKilledAccount<Self::AccountId>;
}

pub type DigestOf<T> = generic::Digest<<T as Trait>::Hash>;
pub type DigestItemOf<T> = generic::DigestItem<<T as Trait>::Hash>;

pub type Key = Vec<u8>;
pub type KeyValue = (Vec<u8>, Vec<u8>);

/// A phase of a block's execution.
#[derive(Encode, Decode, RuntimeDebug)]
#[cfg_attr(feature = "std", derive(Serialize, PartialEq, Eq, Clone))]
pub enum Phase {
	/// Applying an extrinsic.
	ApplyExtrinsic(u32),
	/// Finalizing the block.
	Finalization,
	/// Initializing the block.
	Initialization,
}

impl Default for Phase {
	fn default() -> Self {
		Self::Initialization
	}
}

/// Record of an event happening.
#[derive(Encode, Decode, RuntimeDebug)]
#[cfg_attr(feature = "std", derive(Serialize, PartialEq, Eq, Clone))]
pub struct EventRecord<E: Parameter + Member, T> {
	/// The phase of the block it happened in.
	pub phase: Phase,
	/// The event itself.
	pub event: E,
	/// The list of the topics this event has.
	pub topics: Vec<T>,
}

/// Origin for the System module.
#[derive(PartialEq, Eq, Clone, RuntimeDebug)]
pub enum RawOrigin<AccountId> {
	/// The system itself ordained this dispatch to happen: this is the highest privilege level.
	Root,
	/// It is signed by some public key and we provide the `AccountId`.
	Signed(AccountId),
	/// It is signed by nobody, can be either:
	/// * included and agreed upon by the validators anyway,
	/// * or unsigned transaction validated by a module.
	None,
}

impl<AccountId> From<Option<AccountId>> for RawOrigin<AccountId> {
	fn from(s: Option<AccountId>) -> RawOrigin<AccountId> {
		match s {
			Some(who) => RawOrigin::Signed(who),
			None => RawOrigin::None,
		}
	}
}

/// Exposed trait-generic origin type.
pub type Origin<T> = RawOrigin<<T as Trait>::AccountId>;

// Create a Hash with 69 for each byte,
// only used to build genesis config.
#[cfg(feature = "std")]
fn hash69<T: AsMut<[u8]> + Default>() -> T {
	let mut h = T::default();
	h.as_mut().iter_mut().for_each(|byte| *byte = 69);
	h
}

/// This type alias represents an index of an event.
///
/// We use `u32` here because this index is used as index for `Events<T>`
/// which can't contain more than `u32::max_value()` items.
type EventIndex = u32;

/// Type used to encode the number of references an account has.
pub type RefCount = u8;

/// Information of an account.
#[derive(Clone, Eq, PartialEq, Default, RuntimeDebug, Encode, Decode)]
pub struct AccountInfo<Index, AccountData> {
	/// The number of transactions this account has sent.
	pub nonce: Index,
	/// The number of other modules that currently depend on this account's existence. The account
	/// cannot be reaped until this is zero.
	pub refcount: RefCount,
	/// The additional data that belongs to this account. Used to store the balance(s) in a lot of
	/// chains.
	pub data: AccountData,
}

/// Stores the `spec_version` and `spec_name` of when the last runtime upgrade
/// happened.
#[derive(sp_runtime::RuntimeDebug, Encode, Decode)]
#[cfg_attr(feature = "std", derive(PartialEq))]
pub struct LastRuntimeUpgradeInfo {
	pub spec_version: codec::Compact<u32>,
	pub spec_name: sp_runtime::RuntimeString,
}

impl LastRuntimeUpgradeInfo {
	/// Returns if the runtime was upgraded in comparison of `self` and `current`.
	///
	/// Checks if either the `spec_version` increased or the `spec_name` changed.
	pub fn was_upgraded(&self, current: &sp_version::RuntimeVersion) -> bool {
		current.spec_version > self.spec_version.0 || current.spec_name != self.spec_name
	}
}

impl From<sp_version::RuntimeVersion> for LastRuntimeUpgradeInfo {
	fn from(version: sp_version::RuntimeVersion) -> Self {
		Self {
			spec_version: version.spec_version.into(),
			spec_name: version.spec_name,
		}
	}
}

decl_storage! {
	trait Store for Module<T: Trait> as System {
		/// The full account information for a particular account ID.
		pub Account get(fn account):
			map hasher(blake2_128_concat) T::AccountId => AccountInfo<T::Index, T::AccountData>;

		/// Total extrinsics count for the current block.
		ExtrinsicCount: Option<u32>;

		/// Total weight for all extrinsics put together, for the current block.
		AllExtrinsicsWeight: Option<Weight>;

		/// Total length (in bytes) for all extrinsics put together, for the current block.
		AllExtrinsicsLen: Option<u32>;

		/// Map of block numbers to block hashes.
		pub BlockHash get(fn block_hash) build(|_| vec![(T::BlockNumber::zero(), hash69())]):
			map hasher(twox_64_concat) T::BlockNumber => T::Hash;

		/// Extrinsics data for the current block (maps an extrinsic's index to its data).
		ExtrinsicData get(fn extrinsic_data): map hasher(twox_64_concat) u32 => Vec<u8>;

		/// The current block number being processed. Set by `execute_block`.
		Number get(fn block_number): T::BlockNumber;

		/// Hash of the previous block.
		ParentHash get(fn parent_hash) build(|_| hash69()): T::Hash;

		/// Extrinsics root of the current block, also part of the block header.
		ExtrinsicsRoot get(fn extrinsics_root): T::Hash;

		/// Digest of the current block, also part of the block header.
		Digest get(fn digest): DigestOf<T>;

		/// Events deposited for the current block.
		Events: Vec<EventRecord<T::Event, T::Hash>>;

		/// The number of events in the `Events<T>` list.
		EventCount get(fn event_count): EventIndex;

		// TODO: https://github.com/paritytech/substrate/issues/2553
		// Possibly, we can improve it by using something like:
		// `Option<(BlockNumber, Vec<EventIndex>)>`, however in this case we won't be able to use
		// `EventTopics::append`.

		/// Mapping between a topic (represented by T::Hash) and a vector of indexes
		/// of events in the `<Events<T>>` list.
		///
		/// All topic vectors have deterministic storage locations depending on the topic. This
		/// allows light-clients to leverage the changes trie storage tracking mechanism and
		/// in case of changes fetch the list of events of interest.
		///
		/// The value has the type `(T::BlockNumber, EventIndex)` because if we used only just
		/// the `EventIndex` then in case if the topic has the same contents on the next block
		/// no notification will be triggered thus the event might be lost.
		EventTopics get(fn event_topics): map hasher(blake2_128_concat) T::Hash => Vec<(T::BlockNumber, EventIndex)>;

		/// Stores the `spec_version` and `spec_name` of when the last runtime upgrade happened.
		pub LastRuntimeUpgrade build(|_| Some(LastRuntimeUpgradeInfo::from(T::Version::get()))): Option<LastRuntimeUpgradeInfo>;

		/// The execution phase of the block.
		ExecutionPhase: Option<Phase>;
	}
	add_extra_genesis {
		config(changes_trie_config): Option<ChangesTrieConfiguration>;
		#[serde(with = "sp_core::bytes")]
		config(code): Vec<u8>;

		build(|config: &GenesisConfig| {
			use codec::Encode;

			sp_io::storage::set(well_known_keys::CODE, &config.code);
			sp_io::storage::set(well_known_keys::EXTRINSIC_INDEX, &0u32.encode());

			if let Some(ref changes_trie_config) = config.changes_trie_config {
				sp_io::storage::set(
					well_known_keys::CHANGES_TRIE_CONFIG,
					&changes_trie_config.encode(),
				);
			}
		});
	}
}

decl_event!(
	/// Event for the System module.
	pub enum Event<T> where AccountId = <T as Trait>::AccountId {
		/// An extrinsic completed successfully.
		ExtrinsicSuccess(DispatchInfo),
		/// An extrinsic failed.
		ExtrinsicFailed(DispatchError, DispatchInfo),
		/// `:code` was updated.
		CodeUpdated,
		/// A new account was created.
		NewAccount(AccountId),
		/// An account was reaped.
		KilledAccount(AccountId),
	}
);

decl_error! {
	/// Error for the System module
	pub enum Error for Module<T: Trait> {
		/// The name of specification does not match between the current runtime
		/// and the new runtime.
		InvalidSpecName,
		/// The specification version is not allowed to decrease between the current runtime
		/// and the new runtime.
		SpecVersionNeedsToIncrease,
		/// Failed to extract the runtime version from the new runtime.
		///
		/// Either calling `Core_version` or decoding `RuntimeVersion` failed.
		FailedToExtractRuntimeVersion,

		/// Suicide called when the account has non-default composite data.
		NonDefaultComposite,
		/// There is a non-zero reference count preventing the account from being purged.
		NonZeroRefCount,
	}
}

decl_module! {
	pub struct Module<T: Trait> for enum Call where origin: T::Origin {
		type Error = Error<T>;

		/// The maximum weight of a block.
		const MaximumBlockWeight: Weight = T::MaximumBlockWeight::get();

		/// The weight of runtime database operations the runtime can invoke.
		const DbWeight: RuntimeDbWeight = T::DbWeight::get();

		/// The base weight of executing a block, independent of the transactions in the block.
		const BlockExecutionWeight: Weight = T::BlockExecutionWeight::get();

		/// The base weight of an Extrinsic in the block, independent of the of extrinsic being executed.
		const ExtrinsicBaseWeight: Weight = T::ExtrinsicBaseWeight::get();

		/// The maximum length of a block (in bytes).
		const MaximumBlockLength: u32 = T::MaximumBlockLength::get();

		/// A dispatch that will fill the block weight up to the given ratio.
		// TODO: This should only be available for testing, rather than in general usage, but
		// that's not possible at present (since it's within the decl_module macro).
		#[weight = FunctionOf(
			|(ratio,): (&Perbill,)| *ratio * T::MaximumBlockWeight::get(),
			DispatchClass::Operational,
			Pays::Yes,
		)]
		fn fill_block(origin, _ratio: Perbill) {
			ensure_root(origin)?;
		}

		/// Make some on-chain remark.
		///
		/// # <weight>
		/// - `O(1)`
		/// # </weight>
		#[weight = 0]
		fn remark(origin, _remark: Vec<u8>) {
			ensure_signed(origin)?;
		}

		/// A noop
		#[weight = 0]
		fn ensure_signed(origin) {
			ensure_signed(origin)?;
		}

//		/// A noop with ensure_signed
//		#[weight = 0]
//		fn noop() {}

		/// Set the number of pages in the WebAssembly environment's heap.
		///
		/// # <weight>
		/// - `O(1)`
		/// - 1 storage write.
		/// # </weight>
		#[weight = (0, DispatchClass::Operational)]
		fn set_heap_pages(origin, pages: u64) {
			ensure_root(origin)?;
			storage::unhashed::put_raw(well_known_keys::HEAP_PAGES, &pages.encode());
		}

		/// Set the new runtime code.
		///
		/// # <weight>
		/// - `O(C + S)` where `C` length of `code` and `S` complexity of `can_set_code`
		/// - 1 storage write (codec `O(C)`).
		/// - 1 call to `can_set_code`: `O(S)` (calls `sp_io::misc::runtime_version` which is expensive).
		/// - 1 event.
		/// # </weight>
		#[weight = (200_000_000, DispatchClass::Operational)]
		pub fn set_code(origin, code: Vec<u8>) {
			Self::can_set_code(origin, &code)?;

			storage::unhashed::put_raw(well_known_keys::CODE, &code);
			Self::deposit_event(RawEvent::CodeUpdated);
		}

		/// Set the new runtime code without doing any checks of the given `code`.
		///
		/// # <weight>
		/// - `O(C)` where `C` length of `code`
		/// - 1 storage write (codec `O(C)`).
		/// - 1 event.
		/// # </weight>
		#[weight = (200_000_000, DispatchClass::Operational)]
		pub fn set_code_without_checks(origin, code: Vec<u8>) {
			ensure_root(origin)?;
			storage::unhashed::put_raw(well_known_keys::CODE, &code);
			Self::deposit_event(RawEvent::CodeUpdated);
		}

		/// Set the new changes trie configuration.
		///
		/// # <weight>
		/// - `O(D)` where `D` length of `Digest`
		/// - 1 storage write or delete (codec `O(1)`).
		/// - 1 call to `deposit_log`: `O(D)` (which depends on the length of `Digest`)
		/// # </weight>
		#[weight = (20_000_000, DispatchClass::Operational)]
		pub fn set_changes_trie_config(origin, changes_trie_config: Option<ChangesTrieConfiguration>) {
			ensure_root(origin)?;
			match changes_trie_config.clone() {
				Some(changes_trie_config) => storage::unhashed::put_raw(
					well_known_keys::CHANGES_TRIE_CONFIG,
					&changes_trie_config.encode(),
				),
				None => storage::unhashed::kill(well_known_keys::CHANGES_TRIE_CONFIG),
			}

			let log = generic::DigestItem::ChangesTrieSignal(
				generic::ChangesTrieSignal::NewConfiguration(changes_trie_config),
			);
			Self::deposit_log(log.into());
		}

		/// Set some items of storage.
		///
		/// # <weight>
		/// - `O(I)` where `I` length of `items`
		/// - `I` storage writes (`O(1)`).
		/// # </weight>
		#[weight = (0, DispatchClass::Operational)]
		fn set_storage(origin, items: Vec<KeyValue>) {
			ensure_root(origin)?;
			for i in &items {
				storage::unhashed::put_raw(&i.0, &i.1);
			}
		}

		/// Kill some items from storage.
		///
		/// # <weight>
		/// - `O(VK)` where `V` length of `keys` and `K` length of one key
		/// - `V` storage deletions.
		/// # </weight>
		#[weight = (0, DispatchClass::Operational)]
		fn kill_storage(origin, keys: Vec<Key>) {
			ensure_root(origin)?;
			for key in &keys {
				storage::unhashed::kill(&key);
			}
		}

		/// Kill all storage items with a key that starts with the given prefix.
		///
		/// # <weight>
		/// - `O(P)` where `P` amount of keys with prefix `prefix`
		/// - `P` storage deletions.
		/// # </weight>
		#[weight = (0, DispatchClass::Operational)]
		fn kill_prefix(origin, prefix: Key) {
			ensure_root(origin)?;
			storage::unhashed::kill_prefix(&prefix);
		}

		/// Kill the sending account, assuming there are no references outstanding and the composite
		/// data is equal to its default value.
		///
		/// # <weight>
		/// - `O(K)` with `K` being complexity of `on_killed_account`
		/// - 1 storage read and deletion.
		/// - 1 call to `on_killed_account` callback with unknown complexity `K`
		/// - 1 event.
		/// # </weight>
		#[weight = (25_000_000, DispatchClass::Operational)]
		fn suicide(origin) {
			let who = ensure_signed(origin)?;
			let account = Account::<T>::get(&who);
			ensure!(account.refcount == 0, Error::<T>::NonZeroRefCount);
			ensure!(account.data == T::AccountData::default(), Error::<T>::NonDefaultComposite);
			Account::<T>::remove(who);
		}
	}
}

pub struct EnsureRoot<AccountId>(sp_std::marker::PhantomData<AccountId>);
impl<
	O: Into<Result<RawOrigin<AccountId>, O>> + From<RawOrigin<AccountId>>,
	AccountId,
> EnsureOrigin<O> for EnsureRoot<AccountId> {
	type Success = ();
	fn try_origin(o: O) -> Result<Self::Success, O> {
		o.into().and_then(|o| match o {
			RawOrigin::Root => Ok(()),
			r => Err(O::from(r)),
		})
	}

	#[cfg(feature = "runtime-benchmarks")]
	fn successful_origin() -> O {
		O::from(RawOrigin::Root)
	}
}

pub struct EnsureSigned<AccountId>(sp_std::marker::PhantomData<AccountId>);
impl<
	O: Into<Result<RawOrigin<AccountId>, O>> + From<RawOrigin<AccountId>>,
	AccountId: Default,
> EnsureOrigin<O> for EnsureSigned<AccountId> {
	type Success = AccountId;
	fn try_origin(o: O) -> Result<Self::Success, O> {
		o.into().and_then(|o| match o {
			RawOrigin::Signed(who) => Ok(who),
			r => Err(O::from(r)),
		})
	}

	#[cfg(feature = "runtime-benchmarks")]
	fn successful_origin() -> O {
		O::from(RawOrigin::Signed(Default::default()))
	}
}

pub struct EnsureSignedBy<Who, AccountId>(sp_std::marker::PhantomData<(Who, AccountId)>);
impl<
	O: Into<Result<RawOrigin<AccountId>, O>> + From<RawOrigin<AccountId>>,
	Who: Contains<AccountId>,
	AccountId: PartialEq + Clone + Ord + Default,
> EnsureOrigin<O> for EnsureSignedBy<Who, AccountId> {
	type Success = AccountId;
	fn try_origin(o: O) -> Result<Self::Success, O> {
		o.into().and_then(|o| match o {
			RawOrigin::Signed(ref who) if Who::contains(who) => Ok(who.clone()),
			r => Err(O::from(r)),
		})
	}

	#[cfg(feature = "runtime-benchmarks")]
	fn successful_origin() -> O {
		let members = Who::sorted_members();
		let first_member = match members.get(0) {
			Some(account) => account.clone(),
			None => Default::default(),
		};
		O::from(RawOrigin::Signed(first_member.clone()))
	}
}

pub struct EnsureNone<AccountId>(sp_std::marker::PhantomData<AccountId>);
impl<
	O: Into<Result<RawOrigin<AccountId>, O>> + From<RawOrigin<AccountId>>,
	AccountId,
> EnsureOrigin<O> for EnsureNone<AccountId> {
	type Success = ();
	fn try_origin(o: O) -> Result<Self::Success, O> {
		o.into().and_then(|o| match o {
			RawOrigin::None => Ok(()),
			r => Err(O::from(r)),
		})
	}

	#[cfg(feature = "runtime-benchmarks")]
	fn successful_origin() -> O {
		O::from(RawOrigin::None)
	}
}

pub struct EnsureNever<T>(sp_std::marker::PhantomData<T>);
impl<O, T> EnsureOrigin<O> for EnsureNever<T> {
	type Success = T;
	fn try_origin(o: O) -> Result<Self::Success, O> {
		Err(o)
	}

	#[cfg(feature = "runtime-benchmarks")]
	fn successful_origin() -> O {
		unimplemented!()
	}
}

/// Ensure that the origin `o` represents a signed extrinsic (i.e. transaction).
/// Returns `Ok` with the account that signed the extrinsic or an `Err` otherwise.
pub fn ensure_signed<OuterOrigin, AccountId>(o: OuterOrigin) -> Result<AccountId, BadOrigin>
	where OuterOrigin: Into<Result<RawOrigin<AccountId>, OuterOrigin>>
{
	match o.into() {
		Ok(RawOrigin::Signed(t)) => Ok(t),
		_ => Err(BadOrigin),
	}
}

/// Ensure that the origin `o` represents the root. Returns `Ok` or an `Err` otherwise.
pub fn ensure_root<OuterOrigin, AccountId>(o: OuterOrigin) -> Result<(), BadOrigin>
	where OuterOrigin: Into<Result<RawOrigin<AccountId>, OuterOrigin>>
{
	match o.into() {
		Ok(RawOrigin::Root) => Ok(()),
		_ => Err(BadOrigin),
	}
}

/// Ensure that the origin `o` represents an unsigned extrinsic. Returns `Ok` or an `Err` otherwise.
pub fn ensure_none<OuterOrigin, AccountId>(o: OuterOrigin) -> Result<(), BadOrigin>
	where OuterOrigin: Into<Result<RawOrigin<AccountId>, OuterOrigin>>
{
	match o.into() {
		Ok(RawOrigin::None) => Ok(()),
		_ => Err(BadOrigin),
	}
}

/// A type of block initialization to perform.
pub enum InitKind {
	/// Leave inspectable storage entries in state.
	///
	/// i.e. `Events` are not being reset.
	/// Should only be used for off-chain calls,
	/// regular block execution should clear those.
	Inspection,

	/// Reset also inspectable storage entries.
	///
	/// This should be used for regular block execution.
	Full,
}

impl Default for InitKind {
	fn default() -> Self {
		InitKind::Full
	}
}

/// Reference status; can be either referenced or unreferenced.
pub enum RefStatus {
	Referenced,
	Unreferenced,
}

impl<T: Trait> Module<T> {
	/// Deposits an event into this block's event record.
	pub fn deposit_event(event: impl Into<T::Event>) {
		Self::deposit_event_indexed(&[], event.into());
	}

	/// Increment the reference counter on an account.
	pub fn inc_ref(who: &T::AccountId) {
		Account::<T>::mutate(who, |a| a.refcount = a.refcount.saturating_add(1));
	}

	/// Decrement the reference counter on an account. This *MUST* only be done once for every time
	/// you called `inc_ref` on `who`.
	pub fn dec_ref(who: &T::AccountId) {
		Account::<T>::mutate(who, |a| a.refcount = a.refcount.saturating_sub(1));
	}

	/// The number of outstanding references for the account `who`.
	pub fn refs(who: &T::AccountId) -> RefCount {
		Account::<T>::get(who).refcount
	}

	/// True if the account has no outstanding references.
	pub fn allow_death(who: &T::AccountId) -> bool {
		Account::<T>::get(who).refcount == 0
	}

	/// Deposits an event into this block's event record adding this event
	/// to the corresponding topic indexes.
	///
	/// This will update storage entries that correspond to the specified topics.
	/// It is expected that light-clients could subscribe to these topics.
	pub fn deposit_event_indexed(topics: &[T::Hash], event: T::Event) {
		let block_number = Self::block_number();
		// Don't populate events on genesis.
		if block_number.is_zero() { return }

		let phase = ExecutionPhase::get().unwrap_or_default();
		let event = EventRecord {
			phase,
			event,
			topics: topics.iter().cloned().collect::<Vec<_>>(),
		};

		// Index of the to be added event.
		let event_idx = {
			let old_event_count = EventCount::get();
			let new_event_count = match old_event_count.checked_add(1) {
				// We've reached the maximum number of events at this block, just
				// don't do anything and leave the event_count unaltered.
				None => return,
				Some(nc) => nc,
			};
			EventCount::put(new_event_count);
			old_event_count
		};

<<<<<<< HEAD
		// We use accumulator api here to avoid bringing all events every time we push a
		// new one.
		//
		// Note that because of that <Events<T>>::get() won't return these events until
		// they are commited in System::finalize().
		let encoded_event = event.encode();
		sp_io::storage::accumulator_push(&Events::<T>::storage_value_final_key()[..], encoded_event);
=======
		// We use append api here to avoid bringing all events in the runtime when we push a
 		// new one in the list.
		let encoded_event = event.encode();
		sp_io::storage::append(&Events::<T>::storage_value_final_key()[..], encoded_event);
>>>>>>> c13ad416

		for topic in topics {
			// The same applies here.
			if <EventTopics<T>>::append(topic, &[(block_number, event_idx)]).is_err() {
				return;
			}
		}
	}

	/// Gets the index of extrinsic that is currently executing.
	pub fn extrinsic_index() -> Option<u32> {
		storage::unhashed::get(well_known_keys::EXTRINSIC_INDEX)
	}

	/// Gets extrinsics count.
	pub fn extrinsic_count() -> u32 {
		ExtrinsicCount::get().unwrap_or_default()
	}

	/// Gets a total weight of all executed extrinsics.
	pub fn all_extrinsics_weight() -> Weight {
		AllExtrinsicsWeight::get().unwrap_or_default()
	}

	/// Get the quota ratio of each dispatch class type. This indicates that all operational and mandatory
	/// dispatches can use the full capacity of any resource, while user-triggered ones can consume
	/// a portion.
	pub fn get_dispatch_limit_ratio(class: DispatchClass) -> Perbill {
		match class {
			DispatchClass::Operational | DispatchClass::Mandatory
				=> <Perbill as sp_runtime::PerThing>::one(),
			DispatchClass::Normal => T::AvailableBlockRatio::get(),
		}
	}

	/// The maximum weight of an allowable extrinsic. Only one of these could exist in a block.
	pub fn max_extrinsic_weight(class: DispatchClass) -> Weight {
		let limit = Self::get_dispatch_limit_ratio(class) * T::MaximumBlockWeight::get();
		limit - (T::BlockExecutionWeight::get() + T::ExtrinsicBaseWeight::get())
	}

	pub fn all_extrinsics_len() -> u32 {
		AllExtrinsicsLen::get().unwrap_or_default()
	}

	/// Inform the system module of some additional weight that should be accounted for, in the
	/// current block.
	///
	/// NOTE: use with extra care; this function is made public only be used for certain modules
	/// that need it. A runtime that does not have dynamic calls should never need this and should
	/// stick to static weights. A typical use case for this is inner calls or smart contract calls.
	/// Furthermore, it only makes sense to use this when it is presumably  _cheap_ to provide the
	/// argument `weight`; In other words, if this function is to be used to account for some
	/// unknown, user provided call's weight, it would only make sense to use it if you are sure you
	/// can rapidly compute the weight of the inner call.
	///
	/// Even more dangerous is to note that this function does NOT take any action, if the new sum
	/// of block weight is more than the block weight limit. This is what the _unchecked_.
	///
	/// Another potential use-case could be for the `on_initialize` and `on_finalize` hooks.
	///
	/// If no previous weight exists, the function initializes the weight to zero.
	pub fn register_extra_weight_unchecked(weight: Weight) {
		let current_weight = AllExtrinsicsWeight::get().unwrap_or_default();
		let next_weight = current_weight.saturating_add(weight);
		AllExtrinsicsWeight::put(next_weight);
	}

	/// Start the execution of a particular block.
	pub fn initialize(
		number: &T::BlockNumber,
		parent_hash: &T::Hash,
		txs_root: &T::Hash,
		digest: &DigestOf<T>,
		kind: InitKind,
	) {
		// populate environment
		ExecutionPhase::put(Phase::Initialization);
		storage::unhashed::put(well_known_keys::EXTRINSIC_INDEX, &0u32);
		<Number<T>>::put(number);
		<Digest<T>>::put(digest);
		<ParentHash<T>>::put(parent_hash);
		<BlockHash<T>>::insert(*number - One::one(), parent_hash);
		<ExtrinsicsRoot<T>>::put(txs_root);

		if let InitKind::Full = kind {
			sp_io::storage::accumulator_commit(&Events::<T>::storage_value_final_key()[..]);
			<Events<T>>::kill();
			EventCount::kill();
			<EventTopics<T>>::remove_all();
		}
	}

	/// Collect events for the current block.
	///
	/// This should not be used for anything but tests. Using it for anything else
	/// will impact performance in a very bad way.
	pub fn collect_events() -> Vec<EventRecord<T::Event, T::Hash>> {
		sp_io::storage::accumulator_commit(&Events::<T>::storage_value_final_key()[..]);
		<Events<T>>::get()
	}

	/// Remove temporary "environment" entries in storage.
	pub fn finalize() -> T::Header {
		ExecutionPhase::kill();
		ExtrinsicCount::kill();
		AllExtrinsicsWeight::kill();
		AllExtrinsicsLen::kill();

		let number = <Number<T>>::take();
		let parent_hash = <ParentHash<T>>::take();
		let mut digest = <Digest<T>>::take();
		let extrinsics_root = <ExtrinsicsRoot<T>>::take();

		// move block hash pruning window by one block
		let block_hash_count = <T::BlockHashCount>::get();
		if number > block_hash_count {
			let to_remove = number - block_hash_count - One::one();

			// keep genesis hash
			if to_remove != Zero::zero() {
				<BlockHash<T>>::remove(to_remove);
			}
		}

		Self::update_accumulators();

		let storage_root = T::Hash::decode(&mut &sp_io::storage::root()[..])
			.expect("Node is configured to use the same hash; qed");
		let storage_changes_root = sp_io::storage::changes_root(&parent_hash.encode());

		// we can't compute changes trie root earlier && put it to the Digest
		// because it will include all currently existing temporaries.
		if let Some(storage_changes_root) = storage_changes_root {
			let item = generic::DigestItem::ChangesTrieRoot(
				T::Hash::decode(&mut &storage_changes_root[..])
					.expect("Node is configured to use the same hash; qed")
			);
			digest.push(item);
		}

		// The following fields
		//
		// - <Events<T>>
		// - <EventCount<T>>
		// - <EventTopics<T>>
		//
		// stay to be inspected by the client and will be cleared by `Self::initialize`.

		<T::Header as traits::Header>::new(number, extrinsics_root, storage_root, parent_hash, digest)
	}

	/// Deposits a log and ensures it matches the block's log data.
	///
	/// # <weight>
	/// - `O(D)` where `D` length of `Digest`
	/// - 1 storage mutation (codec `O(D)`).
	/// # </weight>
	pub fn deposit_log(item: DigestItemOf<T>) {
		let mut l = <Digest<T>>::get();
		l.push(item);
		<Digest<T>>::put(l);
	}

	/// Get the basic externalities for this module, useful for tests.
	#[cfg(any(feature = "std", test))]
	pub fn externalities() -> TestExternalities {
		TestExternalities::new(sp_core::storage::Storage {
			top: map![
				<BlockHash<T>>::hashed_key_for(T::BlockNumber::zero()) => [69u8; 32].encode(),
				<Number<T>>::hashed_key().to_vec() => T::BlockNumber::one().encode(),
				<ParentHash<T>>::hashed_key().to_vec() => [69u8; 32].encode()
			],
			children_default: map![],
		})
	}

	/// Set the block number to something in particular. Can be used as an alternative to
	/// `initialize` for tests that don't need to bother with the other environment entries.
	#[cfg(any(feature = "std", feature = "runtime-benchmarks", test))]
	pub fn set_block_number(n: T::BlockNumber) {
		<Number<T>>::put(n);
	}

	/// Sets the index of extrinsic that is currently executing.
	#[cfg(any(feature = "std", test))]
	pub fn set_extrinsic_index(extrinsic_index: u32) {
		storage::unhashed::put(well_known_keys::EXTRINSIC_INDEX, &extrinsic_index)
	}

	/// Set the parent hash number to something in particular. Can be used as an alternative to
	/// `initialize` for tests that don't need to bother with the other environment entries.
	#[cfg(any(feature = "std", test))]
	pub fn set_parent_hash(n: T::Hash) {
		<ParentHash<T>>::put(n);
	}

	/// Set the current block weight. This should only be used in some integration tests.
	#[cfg(any(feature = "std", test))]
	pub fn set_block_limits(weight: Weight, len: usize) {
		AllExtrinsicsWeight::put(weight);
		AllExtrinsicsLen::put(len as u32);
	}

	/// Return the chain's current runtime version.
	pub fn runtime_version() -> RuntimeVersion { T::Version::get() }

	/// Retrieve the account transaction counter from storage.
	pub fn account_nonce(who: impl EncodeLike<T::AccountId>) -> T::Index {
		Account::<T>::get(who).nonce
	}

	/// Increment a particular account's nonce by 1.
	pub fn inc_account_nonce(who: impl EncodeLike<T::AccountId>) {
		Account::<T>::mutate(who, |a| a.nonce += T::Index::one());
	}

	/// Note what the extrinsic data of the current extrinsic index is. If this
	/// is called, then ensure `derive_extrinsics` is also called before
	/// block-building is completed.
	///
	/// NOTE: This function is called only when the block is being constructed locally.
	/// `execute_block` doesn't note any extrinsics.
	pub fn note_extrinsic(encoded_xt: Vec<u8>) {
		ExtrinsicData::insert(Self::extrinsic_index().unwrap_or_default(), encoded_xt);
	}

	/// To be called immediately after an extrinsic has been applied.
	pub fn note_applied_extrinsic(r: &DispatchOutcome, _encoded_len: u32, info: DispatchInfo) {
		Self::deposit_event(
			match r {
				Ok(()) => RawEvent::ExtrinsicSuccess(info),
				Err(err) => {
					sp_runtime::print(err);
					RawEvent::ExtrinsicFailed(err.clone(), info)
				},
			}
		);
		Self::update_accumulators();

		let next_extrinsic_index = Self::extrinsic_index().unwrap_or_default() + 1u32;

		storage::unhashed::put(well_known_keys::EXTRINSIC_INDEX, &next_extrinsic_index);
		ExecutionPhase::put(Phase::ApplyExtrinsic(next_extrinsic_index));
	}

	/// To be called immediately after `note_applied_extrinsic` of the last extrinsic of the block
	/// has been called.
	pub fn note_finished_extrinsics() {
		let extrinsic_index: u32 = storage::unhashed::take(well_known_keys::EXTRINSIC_INDEX)
			.unwrap_or_default();
		ExtrinsicCount::put(extrinsic_index);
		ExecutionPhase::put(Phase::Finalization);
	}

	/// To be called immediately after finishing the initialization of the block
	/// (e.g., called `on_initialize` for all modules).
	pub fn note_finished_initialize() {
		Self::update_accumulators();
		ExecutionPhase::put(Phase::ApplyExtrinsic(0))
	}

	/// Remove all extrinsic data and save the extrinsics trie root.
	pub fn derive_extrinsics() {
		let extrinsics = (0..ExtrinsicCount::get().unwrap_or_default())
			.map(ExtrinsicData::take).collect();
		let xts_root = extrinsics_data_root::<T::Hashing>(extrinsics);
		<ExtrinsicsRoot<T>>::put(xts_root);
	}

	/// An account is being created.
	pub fn on_created_account(who: T::AccountId) {
		T::OnNewAccount::on_new_account(&who);
		Self::deposit_event(RawEvent::NewAccount(who));
	}

	/// Do anything that needs to be done after an account has been killed.
	fn on_killed_account(who: T::AccountId) {
		T::OnKilledAccount::on_killed_account(&who);
		Self::deposit_event(RawEvent::KilledAccount(who));
	}

	/// Remove an account from storage. This should only be done when its refs are zero or you'll
	/// get storage leaks in other modules. Nonetheless we assume that the calling logic knows best.
	///
	/// This is a no-op if the account doesn't already exist. If it does then it will ensure
	/// cleanups (those in `on_killed_account`) take place.
	fn kill_account(who: &T::AccountId) {
		if Account::<T>::contains_key(who) {
			let account = Account::<T>::take(who);
			if account.refcount > 0 {
				debug::debug!(
					target: "system",
					"WARNING: Referenced account deleted. This is probably a bug."
				);
			}
			Module::<T>::on_killed_account(who.clone());
		}
	}

	/// Update pending storage changes, if any.
	fn update_accumulators() {
		sp_io::storage::accumulator_commit(&Events::<T>::storage_value_final_key()[..]);
	}

	/// Determine whether or not it is possible to update the code.
	///
	/// This function has no side effects and is idempotent, but is fairly
	/// heavy. It is automatically called by `set_code`; in most cases,
	/// a direct call to `set_code` is preferable. It is useful to call
	/// `can_set_code` when it is desirable to perform the appropriate
	/// runtime checks without actually changing the code yet.
	pub fn can_set_code(origin: T::Origin, code: &[u8]) -> Result<(), sp_runtime::DispatchError> {
		ensure_root(origin)?;

		let current_version = T::Version::get();
		let new_version = sp_io::misc::runtime_version(&code)
			.and_then(|v| RuntimeVersion::decode(&mut &v[..]).ok())
			.ok_or_else(|| Error::<T>::FailedToExtractRuntimeVersion)?;

		if new_version.spec_name != current_version.spec_name {
			Err(Error::<T>::InvalidSpecName)?
		}

		if new_version.spec_version <= current_version.spec_version {
			Err(Error::<T>::SpecVersionNeedsToIncrease)?
		}

		Ok(())
	}
}

/// Event handler which calls on_created_account when it happens.
pub struct CallOnCreatedAccount<T>(PhantomData<T>);
impl<T: Trait> Happened<T::AccountId> for CallOnCreatedAccount<T> {
	fn happened(who: &T::AccountId) {
		Module::<T>::on_created_account(who.clone());
	}
}

/// Event handler which calls kill_account when it happens.
pub struct CallKillAccount<T>(PhantomData<T>);
impl<T: Trait> Happened<T::AccountId> for CallKillAccount<T> {
	fn happened(who: &T::AccountId) {
		Module::<T>::kill_account(who)
	}
}

// Implement StoredMap for a simple single-item, kill-account-on-remove system. This works fine for
// storing a single item which is required to not be empty/default for the account to exist.
// Anything more complex will need more sophisticated logic.
impl<T: Trait> StoredMap<T::AccountId, T::AccountData> for Module<T> {
	fn get(k: &T::AccountId) -> T::AccountData {
		Account::<T>::get(k).data
	}
	fn is_explicit(k: &T::AccountId) -> bool {
		Account::<T>::contains_key(k)
	}
	fn insert(k: &T::AccountId, data: T::AccountData) {
		let existed = Account::<T>::contains_key(k);
		Account::<T>::mutate(k, |a| a.data = data);
		if !existed {
			Self::on_created_account(k.clone());
		}
	}
	fn remove(k: &T::AccountId) {
		Self::kill_account(k)
	}
	fn mutate<R>(k: &T::AccountId, f: impl FnOnce(&mut T::AccountData) -> R) -> R {
		let existed = Account::<T>::contains_key(k);
		let r = Account::<T>::mutate(k, |a| f(&mut a.data));
		if !existed {
			Self::on_created_account(k.clone());
		}
		r
	}
	fn mutate_exists<R>(k: &T::AccountId, f: impl FnOnce(&mut Option<T::AccountData>) -> R) -> R {
		Self::try_mutate_exists(k, |x| -> Result<R, Infallible> { Ok(f(x)) }).expect("Infallible; qed")
	}
	fn try_mutate_exists<R, E>(k: &T::AccountId, f: impl FnOnce(&mut Option<T::AccountData>) -> Result<R, E>) -> Result<R, E> {
		Account::<T>::try_mutate_exists(k, |maybe_value| {
			let existed = maybe_value.is_some();
			let (maybe_prefix, mut maybe_data) = split_inner(
				maybe_value.take(),
				|account| ((account.nonce, account.refcount), account.data)
			);
			f(&mut maybe_data).map(|result| {
				*maybe_value = maybe_data.map(|data| {
					let (nonce, refcount) = maybe_prefix.unwrap_or_default();
					AccountInfo { nonce, refcount, data }
				});
				(existed, maybe_value.is_some(), result)
			})
		}).map(|(existed, exists, v)| {
			if !existed && exists {
				Self::on_created_account(k.clone());
			} else if existed && !exists {
				Self::on_killed_account(k.clone());
			}
			v
		})
	}
}

/// Split an `option` into two constituent options, as defined by a `splitter` function.
pub fn split_inner<T, R, S>(option: Option<T>, splitter: impl FnOnce(T) -> (R, S))
	-> (Option<R>, Option<S>)
{
	match option {
		Some(inner) => {
			let (r, s) = splitter(inner);
			(Some(r), Some(s))
		}
		None => (None, None),
	}
}

/// resource limit check.
#[derive(Encode, Decode, Clone, Eq, PartialEq)]
pub struct CheckWeight<T: Trait + Send + Sync>(PhantomData<T>);

impl<T: Trait + Send + Sync> CheckWeight<T> where
	T::Call: Dispatchable<Info=DispatchInfo, PostInfo=PostDispatchInfo>
{
	/// Get the quota ratio of each dispatch class type. This indicates that all operational and mandatory
	/// dispatches can use the full capacity of any resource, while user-triggered ones can consume
	/// a portion.
	fn get_dispatch_limit_ratio(class: DispatchClass) -> Perbill {
		Module::<T>::get_dispatch_limit_ratio(class)
	}

	/// Checks if the current extrinsic can fit into the block with respect to block weight limits.
	///
	/// Upon successes, it returns the new block weight as a `Result`.
	fn check_weight(
		info: &DispatchInfoOf<T::Call>,
	) -> Result<Weight, TransactionValidityError> {
		let current_weight = Module::<T>::all_extrinsics_weight();
		let maximum_weight = T::MaximumBlockWeight::get();
		let limit = Self::get_dispatch_limit_ratio(info.class) * maximum_weight;
		if info.class == DispatchClass::Mandatory {
			// If we have a dispatch that must be included in the block, it ignores all the limits.
			let extrinsic_weight = info.weight.saturating_add(T::ExtrinsicBaseWeight::get());
			let next_weight = current_weight.saturating_add(extrinsic_weight);
			Ok(next_weight)
		} else {
			let extrinsic_weight = info.weight.checked_add(T::ExtrinsicBaseWeight::get())
				.ok_or(InvalidTransaction::ExhaustsResources)?;
			let next_weight = current_weight.checked_add(extrinsic_weight)
				.ok_or(InvalidTransaction::ExhaustsResources)?;
			if next_weight > limit {
				Err(InvalidTransaction::ExhaustsResources.into())
			} else {
				Ok(next_weight)
			}
		}
	}

	/// Checks if the current extrinsic can fit into the block with respect to block length limits.
	///
	/// Upon successes, it returns the new block length as a `Result`.
	fn check_block_length(
		info: &DispatchInfoOf<T::Call>,
		len: usize,
	) -> Result<u32, TransactionValidityError> {
		let current_len = Module::<T>::all_extrinsics_len();
		let maximum_len = T::MaximumBlockLength::get();
		let limit = Self::get_dispatch_limit_ratio(info.class) * maximum_len;
		let added_len = len as u32;
		let next_len = current_len.saturating_add(added_len);
		if next_len > limit {
			Err(InvalidTransaction::ExhaustsResources.into())
		} else {
			Ok(next_len)
		}
	}

	/// get the priority of an extrinsic denoted by `info`.
	fn get_priority(info: &DispatchInfoOf<T::Call>) -> TransactionPriority {
		match info.class {
			DispatchClass::Normal => info.weight.into(),
			DispatchClass::Operational => Bounded::max_value(),
			// Mandatory extrinsics are only for inherents; never transactions.
			DispatchClass::Mandatory => Bounded::min_value(),
		}
	}

	/// Creates new `SignedExtension` to check weight of the extrinsic.
	pub fn new() -> Self {
		Self(PhantomData)
	}

	/// Do the pre-dispatch checks. This can be applied to both signed and unsigned.
	///
	/// It checks and notes the new weight and length.
	fn do_pre_dispatch(
		info: &DispatchInfoOf<T::Call>,
		len: usize,
	) -> Result<(), TransactionValidityError> {
		let next_len = Self::check_block_length(info, len)?;
		let next_weight = Self::check_weight(info)?;
		AllExtrinsicsLen::put(next_len);
		AllExtrinsicsWeight::put(next_weight);
		Ok(())
	}

	/// Do the validate checks. This can be applied to both signed and unsigned.
	///
	/// It only checks that the block weight and length limit will not exceed.
	fn do_validate(
		info: &DispatchInfoOf<T::Call>,
		len: usize,
	) -> TransactionValidity {
		// ignore the next weight and length. If they return `Ok`, then it is below the limit.
		let _ = Self::check_block_length(info, len)?;
		let _ = Self::check_weight(info)?;

		Ok(ValidTransaction { priority: Self::get_priority(info), ..Default::default() })
	}
}

impl<T: Trait + Send + Sync> SignedExtension for CheckWeight<T> where
	T::Call: Dispatchable<Info=DispatchInfo, PostInfo=PostDispatchInfo>
{
	type AccountId = T::AccountId;
	type Call = T::Call;
	type AdditionalSigned = ();
	type Pre = ();
	const IDENTIFIER: &'static str = "CheckWeight";

	fn additional_signed(&self) -> sp_std::result::Result<(), TransactionValidityError> { Ok(()) }

	fn pre_dispatch(
		self,
		_who: &Self::AccountId,
		_call: &Self::Call,
		info: &DispatchInfoOf<Self::Call>,
		len: usize,
	) -> Result<(), TransactionValidityError> {
		if info.class == DispatchClass::Mandatory {
			Err(InvalidTransaction::MandatoryDispatch)?
		}
		Self::do_pre_dispatch(info, len)
	}

	fn validate(
		&self,
		_who: &Self::AccountId,
		_call: &Self::Call,
		info: &DispatchInfoOf<Self::Call>,
		len: usize,
	) -> TransactionValidity {
		if info.class == DispatchClass::Mandatory {
			Err(InvalidTransaction::MandatoryDispatch)?
		}
		Self::do_validate(info, len)
	}

	fn pre_dispatch_unsigned(
		_call: &Self::Call,
		info: &DispatchInfoOf<Self::Call>,
		len: usize,
	) -> Result<(), TransactionValidityError> {
		Self::do_pre_dispatch(info, len)
	}

	fn validate_unsigned(
		_call: &Self::Call,
		info: &DispatchInfoOf<Self::Call>,
		len: usize,
	) -> TransactionValidity {
		Self::do_validate(info, len)
	}

	fn post_dispatch(
		_pre: Self::Pre,
		info: &DispatchInfoOf<Self::Call>,
		post_info: &PostDispatchInfoOf<Self::Call>,
		_len: usize,
		result: &DispatchResult,
	) -> Result<(), TransactionValidityError> {
		// Since mandatory dispatched do not get validated for being overweight, we are sensitive
		// to them actually being useful. Block producers are thus not allowed to include mandatory
		// extrinsics that result in error.
		if info.class == DispatchClass::Mandatory && result.is_err() {
			Err(InvalidTransaction::BadMandatory)?
		}

		let unspent = post_info.calc_unspent(info);
		if unspent > 0 {
			AllExtrinsicsWeight::mutate(|weight| {
				*weight = weight.map(|w| w.saturating_sub(unspent));
			})
		}

		Ok(())
	}
}

impl<T: Trait + Send + Sync> Debug for CheckWeight<T> {
	#[cfg(feature = "std")]
	fn fmt(&self, f: &mut sp_std::fmt::Formatter) -> sp_std::fmt::Result {
		write!(f, "CheckWeight")
	}

	#[cfg(not(feature = "std"))]
	fn fmt(&self, _: &mut sp_std::fmt::Formatter) -> sp_std::fmt::Result {
		Ok(())
	}
}

/// Nonce check and increment to give replay protection for transactions.
#[derive(Encode, Decode, Clone, Eq, PartialEq)]
pub struct CheckNonce<T: Trait>(#[codec(compact)] T::Index);

impl<T: Trait> CheckNonce<T> {
	/// utility constructor. Used only in client/factory code.
	pub fn from(nonce: T::Index) -> Self {
		Self(nonce)
	}
}

impl<T: Trait> Debug for CheckNonce<T> {
	#[cfg(feature = "std")]
	fn fmt(&self, f: &mut sp_std::fmt::Formatter) -> sp_std::fmt::Result {
		write!(f, "CheckNonce({})", self.0)
	}

	#[cfg(not(feature = "std"))]
	fn fmt(&self, _: &mut sp_std::fmt::Formatter) -> sp_std::fmt::Result {
		Ok(())
	}
}

impl<T: Trait> SignedExtension for CheckNonce<T> where
	T::Call: Dispatchable<Info=DispatchInfo>
{
	type AccountId = T::AccountId;
	type Call = T::Call;
	type AdditionalSigned = ();
	type Pre = ();
	const IDENTIFIER: &'static str = "CheckNonce";

	fn additional_signed(&self) -> sp_std::result::Result<(), TransactionValidityError> { Ok(()) }

	fn pre_dispatch(
		self,
		who: &Self::AccountId,
		_call: &Self::Call,
		_info: &DispatchInfoOf<Self::Call>,
		_len: usize,
	) -> Result<(), TransactionValidityError> {
		let mut account = Account::<T>::get(who);
		if self.0 != account.nonce {
			return Err(
				if self.0 < account.nonce {
					InvalidTransaction::Stale
				} else {
					InvalidTransaction::Future
				}.into()
			)
		}
		account.nonce += T::Index::one();
		Account::<T>::insert(who, account);
		Ok(())
	}

	fn validate(
		&self,
		who: &Self::AccountId,
		_call: &Self::Call,
		info: &DispatchInfoOf<Self::Call>,
		_len: usize,
	) -> TransactionValidity {
		// check index
		let account = Account::<T>::get(who);
		if self.0 < account.nonce {
			return InvalidTransaction::Stale.into()
		}

		let provides = vec![Encode::encode(&(who, self.0))];
		let requires = if account.nonce < self.0 {
			vec![Encode::encode(&(who, self.0 - One::one()))]
		} else {
			vec![]
		};

		Ok(ValidTransaction {
			priority: info.weight as TransactionPriority,
			requires,
			provides,
			longevity: TransactionLongevity::max_value(),
			propagate: true,
		})
	}
}

impl<T: Trait> IsDeadAccount<T::AccountId> for Module<T> {
	fn is_dead_account(who: &T::AccountId) -> bool {
		!Account::<T>::contains_key(who)
	}
}

/// Check for transaction mortality.
#[derive(Encode, Decode, Clone, Eq, PartialEq)]
pub struct CheckEra<T: Trait + Send + Sync>(Era, sp_std::marker::PhantomData<T>);

impl<T: Trait + Send + Sync> CheckEra<T> {
	/// utility constructor. Used only in client/factory code.
	pub fn from(era: Era) -> Self {
		Self(era, sp_std::marker::PhantomData)
	}
}

impl<T: Trait + Send + Sync> Debug for CheckEra<T> {
	#[cfg(feature = "std")]
	fn fmt(&self, f: &mut sp_std::fmt::Formatter) -> sp_std::fmt::Result {
		write!(f, "CheckEra({:?})", self.0)
	}

	#[cfg(not(feature = "std"))]
	fn fmt(&self, _: &mut sp_std::fmt::Formatter) -> sp_std::fmt::Result {
		Ok(())
	}
}

impl<T: Trait + Send + Sync> SignedExtension for CheckEra<T> {
	type AccountId = T::AccountId;
	type Call = T::Call;
	type AdditionalSigned = T::Hash;
	type Pre = ();
	const IDENTIFIER: &'static str = "CheckEra";

	fn validate(
		&self,
		_who: &Self::AccountId,
		_call: &Self::Call,
		_info: &DispatchInfoOf<Self::Call>,
		_len: usize,
	) -> TransactionValidity {
		let current_u64 = <Module<T>>::block_number().saturated_into::<u64>();
		let valid_till = self.0.death(current_u64);
		Ok(ValidTransaction {
			longevity: valid_till.saturating_sub(current_u64),
			..Default::default()
		})
	}

	fn additional_signed(&self) -> Result<Self::AdditionalSigned, TransactionValidityError> {
		let current_u64 = <Module<T>>::block_number().saturated_into::<u64>();
		let n = self.0.birth(current_u64).saturated_into::<T::BlockNumber>();
		if !<BlockHash<T>>::contains_key(n) {
			Err(InvalidTransaction::AncientBirthBlock.into())
		} else {
			Ok(<Module<T>>::block_hash(n))
		}
	}
}

/// Nonce check and increment to give replay protection for transactions.
#[derive(Encode, Decode, Clone, Eq, PartialEq)]
pub struct CheckGenesis<T: Trait + Send + Sync>(sp_std::marker::PhantomData<T>);

impl<T: Trait + Send + Sync> Debug for CheckGenesis<T> {
	#[cfg(feature = "std")]
	fn fmt(&self, f: &mut sp_std::fmt::Formatter) -> sp_std::fmt::Result {
		write!(f, "CheckGenesis")
	}

	#[cfg(not(feature = "std"))]
	fn fmt(&self, _: &mut sp_std::fmt::Formatter) -> sp_std::fmt::Result {
		Ok(())
	}
}

impl<T: Trait + Send + Sync> CheckGenesis<T> {
	/// Creates new `SignedExtension` to check genesis hash.
	pub fn new() -> Self {
		Self(sp_std::marker::PhantomData)
	}
}

impl<T: Trait + Send + Sync> SignedExtension for CheckGenesis<T> {
	type AccountId = T::AccountId;
	type Call = <T as Trait>::Call;
	type AdditionalSigned = T::Hash;
	type Pre = ();
	const IDENTIFIER: &'static str = "CheckGenesis";

	fn additional_signed(&self) -> Result<Self::AdditionalSigned, TransactionValidityError> {
		Ok(<Module<T>>::block_hash(T::BlockNumber::zero()))
	}
}

/// Ensure the runtime version registered in the transaction is the same as at present.
#[derive(Encode, Decode, Clone, Eq, PartialEq)]
pub struct CheckVersion<T: Trait + Send + Sync>(sp_std::marker::PhantomData<T>);

impl<T: Trait + Send + Sync> Debug for CheckVersion<T> {
	#[cfg(feature = "std")]
	fn fmt(&self, f: &mut sp_std::fmt::Formatter) -> sp_std::fmt::Result {
		write!(f, "CheckVersion")
	}

	#[cfg(not(feature = "std"))]
	fn fmt(&self, _: &mut sp_std::fmt::Formatter) -> sp_std::fmt::Result {
		Ok(())
	}
}

impl<T: Trait + Send + Sync> CheckVersion<T> {
	/// Create new `SignedExtension` to check runtime version.
	pub fn new() -> Self {
		Self(sp_std::marker::PhantomData)
	}
}

impl<T: Trait + Send + Sync> SignedExtension for CheckVersion<T> {
	type AccountId = T::AccountId;
	type Call = <T as Trait>::Call;
	type AdditionalSigned = u32;
	type Pre = ();
	const IDENTIFIER: &'static str = "CheckVersion";

	fn additional_signed(&self) -> Result<Self::AdditionalSigned, TransactionValidityError> {
		Ok(<Module<T>>::runtime_version().spec_version)
	}
}

pub struct ChainContext<T>(sp_std::marker::PhantomData<T>);
impl<T> Default for ChainContext<T> {
	fn default() -> Self {
		ChainContext(sp_std::marker::PhantomData)
	}
}

impl<T: Trait> Lookup for ChainContext<T> {
	type Source = <T::Lookup as StaticLookup>::Source;
	type Target = <T::Lookup as StaticLookup>::Target;

	fn lookup(&self, s: Self::Source) -> Result<Self::Target, LookupError> {
		<T::Lookup as StaticLookup>::lookup(s)
	}
}

#[cfg(test)]
pub(crate) mod tests {
	use super::*;
	use sp_std::cell::RefCell;
	use sp_core::H256;
	use sp_runtime::{traits::{BlakeTwo256, IdentityLookup, SignedExtension}, testing::Header, DispatchError};
	use frame_support::{impl_outer_origin, parameter_types, assert_ok, assert_err};

	impl_outer_origin! {
		pub enum Origin for Test where system = super {}
	}

	#[derive(Clone, Eq, PartialEq, Debug)]
	pub struct Test;

	parameter_types! {
		pub const BlockHashCount: u64 = 10;
		pub const MaximumBlockWeight: Weight = 1024;
		pub const AvailableBlockRatio: Perbill = Perbill::from_percent(75);
		pub const MaximumBlockLength: u32 = 1024;
		pub const Version: RuntimeVersion = RuntimeVersion {
			spec_name: sp_version::create_runtime_str!("test"),
			impl_name: sp_version::create_runtime_str!("system-test"),
			authoring_version: 1,
			spec_version: 1,
			impl_version: 1,
			apis: sp_version::create_apis_vec!([]),
			transaction_version: 1,
		};
		pub const BlockExecutionWeight: Weight = 10;
		pub const ExtrinsicBaseWeight: Weight = 5;
		pub const DbWeight: RuntimeDbWeight = RuntimeDbWeight {
			read: 10,
			write: 100,
		};
	}

	thread_local!{
		pub static KILLED: RefCell<Vec<u64>> = RefCell::new(vec![]);
	}

	pub struct RecordKilled;
	impl OnKilledAccount<u64> for RecordKilled {
		fn on_killed_account(who: &u64) { KILLED.with(|r| r.borrow_mut().push(*who)) }
	}

	#[derive(Debug, codec::Encode, codec::Decode)]
	pub struct Call;

	impl Dispatchable for Call {
		type Origin = ();
		type Trait = ();
		type Info = DispatchInfo;
		type PostInfo = PostDispatchInfo;
		fn dispatch(self, _origin: Self::Origin)
			-> sp_runtime::DispatchResultWithInfo<Self::PostInfo> {
				panic!("Do not use dummy implementation for dispatch.");
		}
	}

	impl Trait for Test {
		type Origin = Origin;
		type Call = Call;
		type Index = u64;
		type BlockNumber = u64;
		type Hash = H256;
		type Hashing = BlakeTwo256;
		type AccountId = u64;
		type Lookup = IdentityLookup<Self::AccountId>;
		type Header = Header;
		type Event = u16;
		type BlockHashCount = BlockHashCount;
		type MaximumBlockWeight = MaximumBlockWeight;
		type DbWeight = DbWeight;
		type BlockExecutionWeight = BlockExecutionWeight;
		type ExtrinsicBaseWeight = ExtrinsicBaseWeight;
		type AvailableBlockRatio = AvailableBlockRatio;
		type MaximumBlockLength = MaximumBlockLength;
		type Version = Version;
		type ModuleToIndex = ();
		type AccountData = u32;
		type OnNewAccount = ();
		type OnKilledAccount = RecordKilled;
	}

	impl From<Event<Test>> for u16 {
		fn from(e: Event<Test>) -> u16 {
			match e {
				Event::<Test>::ExtrinsicSuccess(..) => 100,
				Event::<Test>::ExtrinsicFailed(..) => 101,
				Event::<Test>::CodeUpdated => 102,
				_ => 103,
			}
		}
	}

	type System = Module<Test>;

	const CALL: &<Test as Trait>::Call = &Call;

	fn new_test_ext() -> sp_io::TestExternalities {
		let mut ext: sp_io::TestExternalities = GenesisConfig::default().build_storage::<Test>().unwrap().into();
		// Add to each test the initial weight of a block
		ext.execute_with(|| System::register_extra_weight_unchecked(<Test as Trait>::BlockExecutionWeight::get()));
		ext
	}

	fn normal_weight_limit() -> Weight {
		<Test as Trait>::AvailableBlockRatio::get() * <Test as Trait>::MaximumBlockWeight::get()
	}

	fn normal_length_limit() -> u32 {
		<Test as Trait>::AvailableBlockRatio::get() * <Test as Trait>::MaximumBlockLength::get()
	}

	#[test]
	fn origin_works() {
		let o = Origin::from(RawOrigin::<u64>::Signed(1u64));
		let x: Result<RawOrigin<u64>, Origin> = o.into();
		assert_eq!(x, Ok(RawOrigin::<u64>::Signed(1u64)));
	}

	#[test]
	fn stored_map_works() {
		new_test_ext().execute_with(|| {
			System::insert(&0, 42);
			assert!(System::allow_death(&0));

			System::inc_ref(&0);
			assert!(!System::allow_death(&0));

			System::insert(&0, 69);
			assert!(!System::allow_death(&0));

			System::dec_ref(&0);
			assert!(System::allow_death(&0));

			assert!(KILLED.with(|r| r.borrow().is_empty()));
			System::kill_account(&0);
			assert_eq!(KILLED.with(|r| r.borrow().clone()), vec![0u64]);
		});
	}

	#[test]
	fn deposit_event_should_work() {
		new_test_ext().execute_with(|| {
			System::initialize(
				&1,
				&[0u8; 32].into(),
				&[0u8; 32].into(),
				&Default::default(),
				InitKind::Full,
			);
			System::note_finished_extrinsics();
			System::deposit_event(1u16);
			assert_eq!(
				System::collect_events(),
				vec![
					EventRecord {
						phase: Phase::Finalization,
						event: 1u16,
						topics: vec![],
					}
				]
			);

			System::initialize(
				&2,
				&[0u8; 32].into(),
				&[0u8; 32].into(),
				&Default::default(),
				InitKind::Full,
			);
			System::deposit_event(32u16);
			System::note_finished_initialize();
			System::deposit_event(42u16);
			System::note_applied_extrinsic(&Ok(()), 0, Default::default());
			System::note_applied_extrinsic(&Err(DispatchError::BadOrigin), 0, Default::default());
			System::note_finished_extrinsics();
			System::deposit_event(3u16);
			assert_eq!(
				System::collect_events(),
				vec![
					EventRecord { phase: Phase::Initialization, event: 32u16, topics: vec![] },
					EventRecord { phase: Phase::ApplyExtrinsic(0), event: 42u16, topics: vec![] },
					EventRecord { phase: Phase::ApplyExtrinsic(0), event: 100u16, topics: vec![] },
					EventRecord { phase: Phase::ApplyExtrinsic(1), event: 101u16, topics: vec![] },
					EventRecord { phase: Phase::Finalization, event: 3u16, topics: vec![] }
				]
			);
		});
	}

	#[test]
	fn deposit_event_topics() {
		new_test_ext().execute_with(|| {
			const BLOCK_NUMBER: u64 = 1;

			System::initialize(
				&BLOCK_NUMBER,
				&[0u8; 32].into(),
				&[0u8; 32].into(),
				&Default::default(),
				InitKind::Full,
			);
			System::note_finished_extrinsics();

			let topics = vec![
				H256::repeat_byte(1),
				H256::repeat_byte(2),
				H256::repeat_byte(3),
			];

			// We deposit a few events with different sets of topics.
			System::deposit_event_indexed(&topics[0..3], 1u16);
			System::deposit_event_indexed(&topics[0..1], 2u16);
			System::deposit_event_indexed(&topics[1..2], 3u16);

			// Check that topics are reflected in the event record.
			assert_eq!(
				System::collect_events(),
				vec![
					EventRecord {
						phase: Phase::Finalization,
						event: 1u16,
						topics: topics[0..3].to_vec(),
					},
					EventRecord {
						phase: Phase::Finalization,
						event: 2u16,
						topics: topics[0..1].to_vec(),
					},
					EventRecord {
						phase: Phase::Finalization,
						event: 3u16,
						topics: topics[1..2].to_vec(),
					}
				]
			);

			// Check that the topic-events mapping reflects the deposited topics.
			// Note that these are indexes of the events.
			assert_eq!(
				System::event_topics(&topics[0]),
				vec![(BLOCK_NUMBER, 0), (BLOCK_NUMBER, 1)],
			);
			assert_eq!(
				System::event_topics(&topics[1]),
				vec![(BLOCK_NUMBER, 0), (BLOCK_NUMBER, 2)],
			);
			assert_eq!(
				System::event_topics(&topics[2]),
				vec![(BLOCK_NUMBER, 0)],
			);
		});
	}

	#[test]
	fn prunes_block_hash_mappings() {
		new_test_ext().execute_with(|| {
			// simulate import of 15 blocks
			for n in 1..=15 {
				System::initialize(
					&n,
					&[n as u8 - 1; 32].into(),
					&[0u8; 32].into(),
					&Default::default(),
					InitKind::Full,
				);

				System::finalize();
			}

			// first 5 block hashes are pruned
			for n in 0..5 {
				assert_eq!(
					System::block_hash(n),
					H256::zero(),
				);
			}

			// the remaining 10 are kept
			for n in 5..15 {
				assert_eq!(
					System::block_hash(n),
					[n as u8; 32].into(),
				);
			}
		})
	}

	#[test]
	fn signed_ext_check_nonce_works() {
		new_test_ext().execute_with(|| {
			Account::<Test>::insert(1, AccountInfo { nonce: 1, refcount: 0, data: 0 });
			let info = DispatchInfo::default();
			let len = 0_usize;
			// stale
			assert!(CheckNonce::<Test>(0).validate(&1, CALL, &info, len).is_err());
			assert!(CheckNonce::<Test>(0).pre_dispatch(&1, CALL, &info, len).is_err());
			// correct
			assert!(CheckNonce::<Test>(1).validate(&1, CALL, &info, len).is_ok());
			assert!(CheckNonce::<Test>(1).pre_dispatch(&1, CALL, &info, len).is_ok());
			// future
			assert!(CheckNonce::<Test>(5).validate(&1, CALL, &info, len).is_ok());
			assert!(CheckNonce::<Test>(5).pre_dispatch(&1, CALL, &info, len).is_err());
		})
	}

	#[test]
	fn signed_ext_check_weight_works_normal_tx() {
		new_test_ext().execute_with(|| {
			let normal_limit = normal_weight_limit();
			let small = DispatchInfo { weight: 100, ..Default::default() };
			let medium = DispatchInfo {
				weight: normal_limit - <Test as Trait>::ExtrinsicBaseWeight::get(),
				..Default::default()
			};
			let big = DispatchInfo {
				weight: normal_limit - <Test as Trait>::ExtrinsicBaseWeight::get() + 1,
				..Default::default()
			};
			let len = 0_usize;

			let reset_check_weight = |i, f, s| {
				AllExtrinsicsWeight::put(s);
				let r = CheckWeight::<Test>(PhantomData).pre_dispatch(&1, CALL, i, len);
				if f { assert!(r.is_err()) } else { assert!(r.is_ok()) }
			};

			reset_check_weight(&small, false, 0);
			reset_check_weight(&medium, false, 0);
			reset_check_weight(&big, true, 1);
		})
	}

	#[test]
	fn signed_ext_check_weight_refund_works() {
		new_test_ext().execute_with(|| {
			// This is half of the max block weight
			let info = DispatchInfo { weight: 512, ..Default::default() };
			let post_info = PostDispatchInfo { actual_weight: Some(128), };
			let len = 0_usize;

			// We allow 75% for normal transaction, so we put 25% - extrinsic base weight
			AllExtrinsicsWeight::put(256 - <Test as Trait>::ExtrinsicBaseWeight::get());

			let pre = CheckWeight::<Test>(PhantomData).pre_dispatch(&1, CALL, &info, len).unwrap();
			assert_eq!(AllExtrinsicsWeight::get().unwrap(), info.weight + 256);

			assert!(
				CheckWeight::<Test>::post_dispatch(pre, &info, &post_info, len, &Ok(()))
				.is_ok()
			);
			assert_eq!(
				AllExtrinsicsWeight::get().unwrap(),
				post_info.actual_weight.unwrap() + 256,
			);
		})
	}

	#[test]
	fn signed_ext_check_weight_actual_weight_higher_than_max_is_capped() {
		new_test_ext().execute_with(|| {
			let info = DispatchInfo { weight: 512, ..Default::default() };
			let post_info = PostDispatchInfo { actual_weight: Some(700), };
			let len = 0_usize;

			AllExtrinsicsWeight::put(128);

			let pre = CheckWeight::<Test>(PhantomData).pre_dispatch(&1, CALL, &info, len).unwrap();
			assert_eq!(
				AllExtrinsicsWeight::get().unwrap(),
				info.weight + 128 + <Test as Trait>::ExtrinsicBaseWeight::get(),
			);

			assert!(
				CheckWeight::<Test>::post_dispatch(pre, &info, &post_info, len, &Ok(()))
				.is_ok()
			);
			assert_eq!(
				AllExtrinsicsWeight::get().unwrap(),
				info.weight + 128 + <Test as Trait>::ExtrinsicBaseWeight::get(),
			);
		})
	}

	#[test]
	fn zero_weight_extrinsic_still_has_base_weight() {
		new_test_ext().execute_with(|| {
			let free = DispatchInfo { weight: 0, ..Default::default() };
			let len = 0_usize;

			// Initial weight from `BlockExecutionWeight`
			assert_eq!(System::all_extrinsics_weight(), <Test as Trait>::BlockExecutionWeight::get());
			let r = CheckWeight::<Test>(PhantomData).pre_dispatch(&1, CALL, &free, len);
			assert!(r.is_ok());
			assert_eq!(
				System::all_extrinsics_weight(),
				<Test as Trait>::ExtrinsicBaseWeight::get() + <Test as Trait>::BlockExecutionWeight::get()
			);
		})
	}

	#[test]
	fn max_extrinsic_weight_is_allowed_but_nothing_more() {
		// Dispatch Class Normal
		new_test_ext().execute_with(|| {
			let one = DispatchInfo { weight: 1, ..Default::default() };
			let max = DispatchInfo { weight: System::max_extrinsic_weight(DispatchClass::Normal), ..Default::default() };
			let len = 0_usize;

			assert_ok!(CheckWeight::<Test>::do_pre_dispatch(&max, len));
			assert_err!(
				CheckWeight::<Test>::do_pre_dispatch(&one, len),
				InvalidTransaction::ExhaustsResources,
			);
			// Weight should be 75% of 1024 (max block weight)
			assert_eq!(System::all_extrinsics_weight(), 768);
		});

		// Dispatch Class Operational
		new_test_ext().execute_with(|| {
			let one = DispatchInfo {
				weight: 1,
				class: DispatchClass::Operational,
				..Default::default()
			};
			let max = DispatchInfo {
				weight: System::max_extrinsic_weight(DispatchClass::Operational),
				class: DispatchClass::Operational,
				..Default::default()
			};
			let len = 0_usize;

			assert_ok!(CheckWeight::<Test>::do_pre_dispatch(&max, len));
			assert_err!(
				CheckWeight::<Test>::do_pre_dispatch(&one, len),
				InvalidTransaction::ExhaustsResources,
			);
			// Weight should be 100% of max block weight
			assert_eq!(System::all_extrinsics_weight(), <Test as Trait>::MaximumBlockWeight::get());
		});
	}

	#[test]
	fn mandatory_extrinsic_doesnt_care_about_limits() {
		new_test_ext().execute_with(|| {
			let max = DispatchInfo {
				weight: Weight::max_value(),
				class: DispatchClass::Mandatory,
				..Default::default()
			};
			let len = 0_usize;

			assert_ok!(CheckWeight::<Test>::do_pre_dispatch(&max, len));
			assert_eq!(System::all_extrinsics_weight(), Weight::max_value());
			assert!(System::all_extrinsics_weight() > <Test as Trait>::MaximumBlockWeight::get());
		});
	}

	#[test]
	fn register_extra_weight_unchecked_doesnt_care_about_limits() {
		new_test_ext().execute_with(|| {
			System::register_extra_weight_unchecked(Weight::max_value());
			assert_eq!(System::all_extrinsics_weight(), Weight::max_value());
			assert!(System::all_extrinsics_weight() > <Test as Trait>::MaximumBlockWeight::get());
		});
	}

	#[test]
	fn full_block_with_normal_and_operational() {
		new_test_ext().execute_with(|| {
			// Max block is 1024
			// Max normal is 768 (75%)
			// 10 is taken for block execution weight
			// So normal extrinsic can be 758 weight (-5 for base extrinsic weight)
			// And Operational can be 256 to produce a full block (-5 for base)

			assert_eq!(System::max_extrinsic_weight(DispatchClass::Normal), 753);

			let max_normal = DispatchInfo { weight: 753, ..Default::default() };
			let rest_operational = DispatchInfo { weight: 251, class: DispatchClass::Operational, ..Default::default() };

			let len = 0_usize;

			assert_ok!(CheckWeight::<Test>::do_pre_dispatch(&max_normal, len));
			assert_eq!(System::all_extrinsics_weight(), 768);
			assert_ok!(CheckWeight::<Test>::do_pre_dispatch(&rest_operational, len));
			assert_eq!(<Test as Trait>::MaximumBlockWeight::get(), 1024);
			assert_eq!(System::all_extrinsics_weight(), <Test as Trait>::MaximumBlockWeight::get());
		});
	}

	#[test]
	fn signed_ext_check_weight_works_operational_tx() {
		new_test_ext().execute_with(|| {
			let normal = DispatchInfo { weight: 100, ..Default::default() };
			let op = DispatchInfo { weight: 100, class: DispatchClass::Operational, pays_fee: Pays::Yes };
			let len = 0_usize;
			let normal_limit = normal_weight_limit();

			// given almost full block
			AllExtrinsicsWeight::put(normal_limit);
			// will not fit.
			assert!(CheckWeight::<Test>(PhantomData).pre_dispatch(&1, CALL, &normal, len).is_err());
			// will fit.
			assert!(CheckWeight::<Test>(PhantomData).pre_dispatch(&1, CALL, &op, len).is_ok());

			// likewise for length limit.
			let len = 100_usize;
			AllExtrinsicsLen::put(normal_length_limit());
			assert!(CheckWeight::<Test>(PhantomData).pre_dispatch(&1, CALL, &normal, len).is_err());
			assert!(CheckWeight::<Test>(PhantomData).pre_dispatch(&1, CALL, &op, len).is_ok());
		})
	}

	#[test]
	fn signed_ext_check_weight_priority_works() {
		new_test_ext().execute_with(|| {
			let normal = DispatchInfo { weight: 100, class: DispatchClass::Normal, pays_fee: Pays::Yes };
			let op = DispatchInfo { weight: 100, class: DispatchClass::Operational, pays_fee: Pays::Yes };
			let len = 0_usize;

			let priority = CheckWeight::<Test>(PhantomData)
				.validate(&1, CALL, &normal, len)
				.unwrap()
				.priority;
			assert_eq!(priority, 100);

			let priority = CheckWeight::<Test>(PhantomData)
				.validate(&1, CALL, &op, len)
				.unwrap()
				.priority;
			assert_eq!(priority, u64::max_value());
		})
	}

	#[test]
	fn signed_ext_check_weight_block_size_works() {
		new_test_ext().execute_with(|| {
			let normal = DispatchInfo::default();
			let normal_limit = normal_weight_limit() as usize;
			let reset_check_weight = |tx, s, f| {
				AllExtrinsicsLen::put(0);
				let r = CheckWeight::<Test>(PhantomData).pre_dispatch(&1, CALL, tx, s);
				if f { assert!(r.is_err()) } else { assert!(r.is_ok()) }
			};

			reset_check_weight(&normal, normal_limit - 1, false);
			reset_check_weight(&normal, normal_limit, false);
			reset_check_weight(&normal, normal_limit + 1, true);

			// Operational ones don't have this limit.
			let op = DispatchInfo { weight: 0, class: DispatchClass::Operational, pays_fee: Pays::Yes };
			reset_check_weight(&op, normal_limit, false);
			reset_check_weight(&op, normal_limit + 100, false);
			reset_check_weight(&op, 1024, false);
			reset_check_weight(&op, 1025, true);
		})
	}

	#[test]
	fn signed_ext_check_era_should_work() {
		new_test_ext().execute_with(|| {
			// future
			assert_eq!(
				CheckEra::<Test>::from(Era::mortal(4, 2)).additional_signed().err().unwrap(),
				InvalidTransaction::AncientBirthBlock.into(),
			);

			// correct
			System::set_block_number(13);
			<BlockHash<Test>>::insert(12, H256::repeat_byte(1));
			assert!(CheckEra::<Test>::from(Era::mortal(4, 12)).additional_signed().is_ok());
		})
	}

	#[test]
	fn signed_ext_check_era_should_change_longevity() {
		new_test_ext().execute_with(|| {
			let normal = DispatchInfo { weight: 100, class: DispatchClass::Normal, pays_fee: Pays::Yes };
			let len = 0_usize;
			let ext = (
				CheckWeight::<Test>(PhantomData),
				CheckEra::<Test>::from(Era::mortal(16, 256)),
			);
			System::set_block_number(17);
			<BlockHash<Test>>::insert(16, H256::repeat_byte(1));

			assert_eq!(ext.validate(&1, CALL, &normal, len).unwrap().longevity, 15);
		})
	}


	#[test]
	fn set_code_checks_works() {
		struct CallInWasm(Vec<u8>);

		impl sp_core::traits::CallInWasm for CallInWasm {
			fn call_in_wasm(
				&self,
				_: &[u8],
				_: Option<Vec<u8>>,
				_: &str,
				_: &[u8],
				_: &mut dyn sp_externalities::Externalities,
				_: sp_core::traits::MissingHostFunctions,
			) -> Result<Vec<u8>, String> {
				Ok(self.0.clone())
			}
		}

		let test_data = vec![
			("test", 1, 2, Err(Error::<Test>::SpecVersionNeedsToIncrease)),
			("test", 1, 1, Err(Error::<Test>::SpecVersionNeedsToIncrease)),
			("test2", 1, 1, Err(Error::<Test>::InvalidSpecName)),
			("test", 2, 1, Ok(())),
			("test", 0, 1, Err(Error::<Test>::SpecVersionNeedsToIncrease)),
			("test", 1, 0, Err(Error::<Test>::SpecVersionNeedsToIncrease)),
		];

		for (spec_name, spec_version, impl_version, expected) in test_data.into_iter() {
			let version = RuntimeVersion {
				spec_name: spec_name.into(),
				spec_version,
				impl_version,
				..Default::default()
			};
			let call_in_wasm = CallInWasm(version.encode());

			let mut ext = new_test_ext();
			ext.register_extension(sp_core::traits::CallInWasmExt::new(call_in_wasm));
			ext.execute_with(|| {
				let res = System::set_code(
					RawOrigin::Root.into(),
					vec![1, 2, 3, 4],
				);

				assert_eq!(expected.map_err(DispatchError::from), res);
			});
		}
	}

	#[test]
	fn set_code_with_real_wasm_blob() {
		let executor = substrate_test_runtime_client::new_native_executor();
		let mut ext = new_test_ext();
		ext.register_extension(sp_core::traits::CallInWasmExt::new(executor));
		ext.execute_with(|| {
			System::set_block_number(1);
			System::set_code(
				RawOrigin::Root.into(),
				substrate_test_runtime_client::runtime::WASM_BINARY.to_vec(),
			).unwrap();

			assert_eq!(
				System::collect_events(),
				vec![EventRecord { phase: Phase::Initialization, event: 102u16, topics: vec![] }],
			);
		});
	}

	#[test]
	fn runtime_upgraded_with_set_storage() {
		let executor = substrate_test_runtime_client::new_native_executor();
		let mut ext = new_test_ext();
		ext.register_extension(sp_core::traits::CallInWasmExt::new(executor));
		ext.execute_with(|| {
			System::set_storage(
				RawOrigin::Root.into(),
				vec![(
					well_known_keys::CODE.to_vec(),
					substrate_test_runtime_client::runtime::WASM_BINARY.to_vec()
				)],
			).unwrap();
		});
	}

	#[test]
	fn events_not_emitted_during_genesis() {
		new_test_ext().execute_with(|| {
			// Block Number is zero at genesis
			assert!(System::block_number().is_zero());
			System::on_created_account(Default::default());
			assert!(System::collect_events().is_empty());
			// Events will be emitted starting on block 1
			System::set_block_number(1);
			System::on_created_account(Default::default());
			assert!(System::collect_events().len() == 1);
		});
	}
}<|MERGE_RESOLUTION|>--- conflicted
+++ resolved
@@ -126,7 +126,6 @@
 		FunctionOf, Pays,
 	}
 };
-
 use codec::{Encode, Decode, FullCodec, EncodeLike};
 
 #[cfg(any(feature = "std", test))]
@@ -393,7 +392,7 @@
 		Digest get(fn digest): DigestOf<T>;
 
 		/// Events deposited for the current block.
-		Events: Vec<EventRecord<T::Event, T::Hash>>;
+		Events get(fn events): Vec<EventRecord<T::Event, T::Hash>>;
 
 		/// The number of events in the `Events<T>` list.
 		EventCount get(fn event_count): EventIndex;
@@ -840,7 +839,7 @@
 	/// to the corresponding topic indexes.
 	///
 	/// This will update storage entries that correspond to the specified topics.
-	/// It is expected that light-clients could subscribe to these topics.
+	/// It is expected that light-clients could subscribe to this topics.
 	pub fn deposit_event_indexed(topics: &[T::Hash], event: T::Event) {
 		let block_number = Self::block_number();
 		// Don't populate events on genesis.
@@ -866,20 +865,10 @@
 			old_event_count
 		};
 
-<<<<<<< HEAD
-		// We use accumulator api here to avoid bringing all events every time we push a
-		// new one.
-		//
-		// Note that because of that <Events<T>>::get() won't return these events until
-		// they are commited in System::finalize().
-		let encoded_event = event.encode();
-		sp_io::storage::accumulator_push(&Events::<T>::storage_value_final_key()[..], encoded_event);
-=======
 		// We use append api here to avoid bringing all events in the runtime when we push a
  		// new one in the list.
 		let encoded_event = event.encode();
 		sp_io::storage::append(&Events::<T>::storage_value_final_key()[..], encoded_event);
->>>>>>> c13ad416
 
 		for topic in topics {
 			// The same applies here.
@@ -966,20 +955,10 @@
 		<ExtrinsicsRoot<T>>::put(txs_root);
 
 		if let InitKind::Full = kind {
-			sp_io::storage::accumulator_commit(&Events::<T>::storage_value_final_key()[..]);
 			<Events<T>>::kill();
 			EventCount::kill();
 			<EventTopics<T>>::remove_all();
 		}
-	}
-
-	/// Collect events for the current block.
-	///
-	/// This should not be used for anything but tests. Using it for anything else
-	/// will impact performance in a very bad way.
-	pub fn collect_events() -> Vec<EventRecord<T::Event, T::Hash>> {
-		sp_io::storage::accumulator_commit(&Events::<T>::storage_value_final_key()[..]);
-		<Events<T>>::get()
 	}
 
 	/// Remove temporary "environment" entries in storage.
@@ -1004,8 +983,6 @@
 				<BlockHash<T>>::remove(to_remove);
 			}
 		}
-
-		Self::update_accumulators();
 
 		let storage_root = T::Hash::decode(&mut &sp_io::storage::root()[..])
 			.expect("Node is configured to use the same hash; qed");
@@ -1118,7 +1095,6 @@
 				},
 			}
 		);
-		Self::update_accumulators();
 
 		let next_extrinsic_index = Self::extrinsic_index().unwrap_or_default() + 1u32;
 
@@ -1138,7 +1114,6 @@
 	/// To be called immediately after finishing the initialization of the block
 	/// (e.g., called `on_initialize` for all modules).
 	pub fn note_finished_initialize() {
-		Self::update_accumulators();
 		ExecutionPhase::put(Phase::ApplyExtrinsic(0))
 	}
 
@@ -1178,11 +1153,6 @@
 			}
 			Module::<T>::on_killed_account(who.clone());
 		}
-	}
-
-	/// Update pending storage changes, if any.
-	fn update_accumulators() {
-		sp_io::storage::accumulator_commit(&Events::<T>::storage_value_final_key()[..]);
 	}
 
 	/// Determine whether or not it is possible to update the code.
@@ -1880,8 +1850,9 @@
 			);
 			System::note_finished_extrinsics();
 			System::deposit_event(1u16);
+			System::finalize();
 			assert_eq!(
-				System::collect_events(),
+				System::events(),
 				vec![
 					EventRecord {
 						phase: Phase::Finalization,
@@ -1905,8 +1876,9 @@
 			System::note_applied_extrinsic(&Err(DispatchError::BadOrigin), 0, Default::default());
 			System::note_finished_extrinsics();
 			System::deposit_event(3u16);
+			System::finalize();
 			assert_eq!(
-				System::collect_events(),
+				System::events(),
 				vec![
 					EventRecord { phase: Phase::Initialization, event: 32u16, topics: vec![] },
 					EventRecord { phase: Phase::ApplyExtrinsic(0), event: 42u16, topics: vec![] },
@@ -1943,9 +1915,11 @@
 			System::deposit_event_indexed(&topics[0..1], 2u16);
 			System::deposit_event_indexed(&topics[1..2], 3u16);
 
+			System::finalize();
+
 			// Check that topics are reflected in the event record.
 			assert_eq!(
-				System::collect_events(),
+				System::events(),
 				vec![
 					EventRecord {
 						phase: Phase::Finalization,
@@ -2382,7 +2356,7 @@
 			).unwrap();
 
 			assert_eq!(
-				System::collect_events(),
+				System::events(),
 				vec![EventRecord { phase: Phase::Initialization, event: 102u16, topics: vec![] }],
 			);
 		});
@@ -2410,11 +2384,11 @@
 			// Block Number is zero at genesis
 			assert!(System::block_number().is_zero());
 			System::on_created_account(Default::default());
-			assert!(System::collect_events().is_empty());
+			assert!(System::events().is_empty());
 			// Events will be emitted starting on block 1
 			System::set_block_number(1);
 			System::on_created_account(Default::default());
-			assert!(System::collect_events().len() == 1);
+			assert!(System::events().len() == 1);
 		});
 	}
 }