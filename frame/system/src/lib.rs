--- conflicted
+++ resolved
@@ -1075,11 +1075,7 @@
 					// Logic error - cannot decrement beyond zero.
 					log::error!(
 						target: "runtime::system",
-<<<<<<< HEAD
-			      "Logic error: Unexpected underflow in reducing provider",
-=======
 						"Logic error: Unexpected underflow in reducing provider",
->>>>>>> 3233d299
 					);
 					account.providers = 1;
 				}
@@ -1133,14 +1129,10 @@
 			if let Some(mut account) = maybe_account.take() {
 				if account.sufficients == 0 {
 					// Logic error - cannot decrement beyond zero.
-<<<<<<< HEAD
-					debug::print!("Logic error: Unexpected underflow in reducing sufficients");
-=======
 					log::error!(
 						target: "runtime::system",
 						"Logic error: Unexpected underflow in reducing sufficients",
 					);
->>>>>>> 3233d299
 				}
 				match (account.sufficients, account.providers) {
 					(0, 0) | (1, 0) => {
@@ -1154,14 +1146,10 @@
 					}
 				}
 			} else {
-<<<<<<< HEAD
-				debug::print!("Logic error: Account already dead when reducing provider");
-=======
 				log::error!(
 					target: "runtime::system",
 					"Logic error: Account already dead when reducing provider",
 				);
->>>>>>> 3233d299
 				DecRefStatus::Reaped
 			}
 		})
