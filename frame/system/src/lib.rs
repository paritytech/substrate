--- conflicted
+++ resolved
@@ -260,9 +260,6 @@
 
 		/// The basic call filter to use in Origin. All origins are built with this filter as base,
 		/// except Root.
-<<<<<<< HEAD
-		#[pallet::no_default_bounds]
-=======
 		///
 		/// This works as a filter for each incoming call. The call needs to pass this filter in
 		/// order to dispatch. Otherwise it will be rejected with `CallFiltered`. This can be
@@ -271,8 +268,7 @@
 		/// [`frame_support::traits::InsideBoth`], [`frame_support::traits::TheseExcept`] or
 		/// [`frame_support::traits::EverythingBut`] et al. The default would be
 		/// [`frame_support::traits::Everything`].
-		#[pallet::no_default]
->>>>>>> 8dac0ab2
+		#[pallet::no_default_bounds]
 		type BaseCallFilter: Contains<Self::RuntimeCall>;
 
 		/// Block & extrinsics weights: base values and limits.
