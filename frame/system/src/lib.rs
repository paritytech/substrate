--- conflicted
+++ resolved
@@ -217,13 +217,7 @@
 
 		#[frame_support::register_default_impl(TestDefaultConfig)]
 		impl DefaultConfig for TestDefaultConfig {
-<<<<<<< HEAD
 			type Nonce = u32;
-			type BlockNumber = u32;
-			type Header = sp_runtime::generic::Header<Self::BlockNumber, Self::Hashing>;
-=======
-			type Index = u32;
->>>>>>> ec3bedd5
 			type Hash = sp_core::hash::H256;
 			type Hashing = sp_runtime::traits::BlakeTwo256;
 			type AccountId = u64;
