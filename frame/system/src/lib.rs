// This file is part of Substrate.

// Copyright (C) 2017-2021 Parity Technologies (UK) Ltd.
// SPDX-License-Identifier: Apache-2.0

// Licensed under the Apache License, Version 2.0 (the "License");
// you may not use this file except in compliance with the License.
// You may obtain a copy of the License at
//
// 	http://www.apache.org/licenses/LICENSE-2.0
//
// Unless required by applicable law or agreed to in writing, software
// distributed under the License is distributed on an "AS IS" BASIS,
// WITHOUT WARRANTIES OR CONDITIONS OF ANY KIND, either express or implied.
// See the License for the specific language governing permissions and
// limitations under the License.

//! # System Pallet
//!
//! The System pallet provides low-level access to core types and cross-cutting utilities.
//! It acts as the base layer for other pallets to interact with the Substrate framework components.
//!
//! - [`Config`]
//!
//! ## Overview
//!
//! The System pallet defines the core data types used in a Substrate runtime.
//! It also provides several utility functions (see [`Pallet`]) for other FRAME pallets.
//!
//! In addition, it manages the storage items for extrinsics data, indexes, event records, and
//! digest items, among other things that support the execution of the current block.
//!
//! It also handles low-level tasks like depositing logs, basic set up and take down of
//! temporary storage entries, and access to previous block hashes.
//!
//! ## Interface
//!
//! ### Dispatchable Functions
//!
//! The System pallet does not implement any dispatchable functions.
//!
//! ### Public Functions
//!
//! See the [`Pallet`] struct for details of publicly available functions.
//!
//! ### Signed Extensions
//!
//! The System pallet defines the following extensions:
//!
//!   - [`CheckWeight`]: Checks the weight and length of the block and ensure that it does not
//!     exceed the limits.
//!   - [`CheckNonce`]: Checks the nonce of the transaction. Contains a single payload of type
//!     `T::Index`.
//!   - [`CheckEra`]: Checks the era of the transaction. Contains a single payload of type `Era`.
//!   - [`CheckGenesis`]: Checks the provided genesis hash of the transaction. Must be a part of the
//!     signed payload of the transaction.
//!   - [`CheckSpecVersion`]: Checks that the runtime version is the same as the one used to sign
//!     the transaction.
//!   - [`CheckTxVersion`]: Checks that the transaction version is the same as the one used to sign
//!     the transaction.
//!
//! Lookup the runtime aggregator file (e.g. `node/runtime`) to see the full list of signed
//! extensions included in a chain.

#![cfg_attr(not(feature = "std"), no_std)]

#[cfg(feature = "std")]
use serde::{Serialize, Deserialize};
use sp_runtime::{
	generic,
	traits::{
		self, AtLeast32Bit, AtLeast32BitUnsigned, BadOrigin, BlockNumberProvider, Bounded,
		CheckEqual, Dispatchable, Hash, Lookup, LookupError, MaybeDisplay, MaybeMallocSizeOf,
		MaybeSerializeDeserialize, Member, One, Saturating, SimpleBitOps, StaticLookup, Zero,
	},
	DispatchError, Either, Perbill, RuntimeDebug,
};
#[cfg(any(feature = "std", test))]
use sp_std::map;
use sp_std::{fmt::Debug, marker::PhantomData, prelude::*};
use sp_version::RuntimeVersion;

use codec::{Decode, Encode, EncodeLike, FullCodec, MaxEncodedLen};
use frame_support::{
	dispatch::{DispatchResult, DispatchResultWithPostInfo},
	storage,
	traits::{
		Contains, EnsureOrigin, Get, HandleLifetime, OnKilledAccount, OnNewAccount, OriginTrait,
		PalletInfo, SortedMembers, StoredMap,
	},
	weights::{
		extract_actual_weight, DispatchClass, DispatchInfo, PerDispatchClass, RuntimeDbWeight,
		Weight,
	},
	Parameter,
};
use scale_info::TypeInfo;
use sp_core::{storage::well_known_keys, ChangesTrieConfiguration};

#[cfg(feature = "std")]
use frame_support::traits::GenesisBuild;
#[cfg(any(feature = "std", test))]
use sp_io::TestExternalities;

pub mod limits;
#[cfg(test)]
pub(crate) mod mock;
pub mod offchain;

mod extensions;
#[cfg(feature = "std")]
pub mod mocking;
#[cfg(test)]
mod tests;
pub mod weights;

pub use extensions::{
	check_genesis::CheckGenesis, check_mortality::CheckMortality, check_nonce::CheckNonce,
	check_spec_version::CheckSpecVersion, check_tx_version::CheckTxVersion,
	check_weight::CheckWeight,
};
// Backward compatible re-export.
pub use extensions::check_mortality::CheckMortality as CheckEra;
pub use weights::WeightInfo;

/// Compute the trie root of a list of extrinsics.
pub fn extrinsics_root<H: Hash, E: codec::Encode>(extrinsics: &[E]) -> H::Output {
	extrinsics_data_root::<H>(extrinsics.iter().map(codec::Encode::encode).collect())
}

/// Compute the trie root of a list of extrinsics.
pub fn extrinsics_data_root<H: Hash>(xts: Vec<Vec<u8>>) -> H::Output {
	H::ordered_trie_root(xts)
}

/// An object to track the currently used extrinsic weight in a block.
pub type ConsumedWeight = PerDispatchClass<Weight>;

pub use pallet::*;

/// Do something when we should be setting the code.
pub trait SetCode<T: Config> {
	/// Set the code to the given blob.
	fn set_code(code: Vec<u8>) -> DispatchResult;
}

impl<T: Config> SetCode<T> for () {
	fn set_code(code: Vec<u8>) -> DispatchResult {
		<Pallet<T>>::update_code_in_storage(&code)?;
		Ok(())
	}
}

#[frame_support::pallet]
pub mod pallet {
	use crate::{self as frame_system, pallet_prelude::*, *};
	use frame_support::pallet_prelude::*;

	/// System configuration trait. Implemented by runtime.
	#[pallet::config]
	#[pallet::disable_frame_system_supertrait_check]
	pub trait Config: 'static + Eq + Clone {
		/// The basic call filter to use in Origin. All origins are built with this filter as base,
		/// except Root.
		type BaseCallFilter: Contains<Self::Call>;

		/// Block & extrinsics weights: base values and limits.
		#[pallet::constant]
		type BlockWeights: Get<limits::BlockWeights>;

		/// The maximum length of a block (in bytes).
		#[pallet::constant]
		type BlockLength: Get<limits::BlockLength>;

		/// The `Origin` type used by dispatchable calls.
		type Origin: Into<Result<RawOrigin<Self::AccountId>, Self::Origin>>
			+ From<RawOrigin<Self::AccountId>>
			+ Clone
			+ OriginTrait<Call = Self::Call>;

		/// The aggregated `Call` type.
		type Call: Dispatchable + Debug;

		/// Account index (aka nonce) type. This stores the number of previous transactions
		/// associated with a sender account.
		type Index: Parameter
			+ Member
			+ MaybeSerializeDeserialize
			+ Debug
			+ Default
			+ MaybeDisplay
			+ AtLeast32Bit
			+ Copy;

		/// The block number type used by the runtime.
		type BlockNumber: Parameter
			+ Member
			+ MaybeSerializeDeserialize
			+ Debug
			+ MaybeDisplay
			+ AtLeast32BitUnsigned
			+ Default
			+ Bounded
			+ Copy
			+ sp_std::hash::Hash
			+ sp_std::str::FromStr
			+ MaybeMallocSizeOf
			+ MaxEncodedLen
			+ TypeInfo;

		/// The output of the `Hashing` function.
		type Hash: Parameter
			+ Member
			+ MaybeSerializeDeserialize
			+ Debug
			+ MaybeDisplay
			+ SimpleBitOps
			+ Ord
			+ Default
			+ Copy
			+ CheckEqual
			+ sp_std::hash::Hash
			+ AsRef<[u8]>
			+ AsMut<[u8]>
			+ MaybeMallocSizeOf
			+ MaxEncodedLen;

		/// The hashing system (algorithm) being used in the runtime (e.g. Blake2).
		type Hashing: Hash<Output = Self::Hash> + TypeInfo;

		/// The user account identifier type for the runtime.
		type AccountId: Parameter
			+ Member
			+ MaybeSerializeDeserialize
			+ Debug
			+ MaybeDisplay
			+ Ord
			+ Default
			+ MaxEncodedLen;

		/// Converting trait to take a source type and convert to `AccountId`.
		///
		/// Used to define the type and conversion mechanism for referencing accounts in
		/// transactions. It's perfectly reasonable for this to be an identity conversion (with the
		/// source type being `AccountId`), but other pallets (e.g. Indices pallet) may provide more
		/// functional/efficient alternatives.
		type Lookup: StaticLookup<Target = Self::AccountId>;

		/// The block header.
		type Header: Parameter + traits::Header<Number = Self::BlockNumber, Hash = Self::Hash>;

		/// The aggregated event type of the runtime.
		type Event: Parameter
			+ Member
			+ From<Event<Self>>
			+ Debug
			+ IsType<<Self as frame_system::Config>::Event>;

		/// Maximum number of block number to block hash mappings to keep (oldest pruned first).
		#[pallet::constant]
		type BlockHashCount: Get<Self::BlockNumber>;

		/// The weight of runtime database operations the runtime can invoke.
		#[pallet::constant]
		type DbWeight: Get<RuntimeDbWeight>;

		/// Get the chain's current version.
		#[pallet::constant]
		type Version: Get<RuntimeVersion>;

		/// Provides information about the pallet setup in the runtime.
		///
		/// Expects the `PalletInfo` type that is being generated by `construct_runtime!` in the
		/// runtime.
		///
		/// For tests it is okay to use `()` as type, however it will provide "useless" data.
		type PalletInfo: PalletInfo;

		/// Data to be associated with an account (other than nonce/transaction counter, which this
		/// pallet does regardless).
		type AccountData: Member + FullCodec + Clone + Default + TypeInfo;

		/// Handler for when a new account has just been created.
		type OnNewAccount: OnNewAccount<Self::AccountId>;

		/// A function that is invoked when an account has been determined to be dead.
		///
		/// All resources should be cleaned up associated with the given account.
		type OnKilledAccount: OnKilledAccount<Self::AccountId>;

		type SystemWeightInfo: WeightInfo;

		/// The designated SS85 prefix of this chain.
		///
		/// This replaces the "ss58Format" property declared in the chain spec. Reason is
		/// that the runtime should know about the prefix in order to make use of it as
		/// an identifier of the chain.
		#[pallet::constant]
		type SS58Prefix: Get<u16>;

		/// What to do if the runtime wants to change the code to something new.
		///
		/// The default (`()`) implementation is responsible for setting the correct storage
		/// entry and emitting corresponding event and log item. (see [`update_code_in_storage`]).
		/// It's unlikely that this needs to be customized, unless you are writing a parachain using
		/// `Cumulus`, where the actual code change is deferred.
		type OnSetCode: SetCode<Self>;
	}

	#[pallet::pallet]
	#[pallet::generate_store(pub (super) trait Store)]
	pub struct Pallet<T>(_);

	#[pallet::hooks]
	impl<T: Config> Hooks<BlockNumberFor<T>> for Pallet<T> {
		fn on_runtime_upgrade() -> frame_support::weights::Weight {
			if !UpgradedToTripleRefCount::<T>::get() {
				UpgradedToTripleRefCount::<T>::put(true);
				migrations::migrate_to_triple_ref_count::<T>()
			} else {
				0
			}
		}

		fn integrity_test() {
			T::BlockWeights::get().validate().expect("The weights are invalid.");
		}
	}

	#[pallet::call]
	impl<T: Config> Pallet<T> {
		/// A dispatch that will fill the block weight up to the given ratio.
		// TODO: This should only be available for testing, rather than in general usage, but
		// that's not possible at present (since it's within the pallet macro).
		#[pallet::weight(*_ratio * T::BlockWeights::get().max_block)]
		pub fn fill_block(origin: OriginFor<T>, _ratio: Perbill) -> DispatchResultWithPostInfo {
			ensure_root(origin)?;
			Ok(().into())
		}

		/// Make some on-chain remark.
		///
		/// # <weight>
		/// - `O(1)`
		/// # </weight>
		#[pallet::weight(T::SystemWeightInfo::remark(_remark.len() as u32))]
		pub fn remark(origin: OriginFor<T>, _remark: Vec<u8>) -> DispatchResultWithPostInfo {
			ensure_signed(origin)?;
			Ok(().into())
		}

		/// Set the number of pages in the WebAssembly environment's heap.
		///
		/// # <weight>
		/// - `O(1)`
		/// - 1 storage write.
		/// - Base Weight: 1.405 µs
		/// - 1 write to HEAP_PAGES
		/// - 1 digest item
		/// # </weight>
		#[pallet::weight((T::SystemWeightInfo::set_heap_pages(), DispatchClass::Operational))]
		pub fn set_heap_pages(origin: OriginFor<T>, pages: u64) -> DispatchResultWithPostInfo {
			ensure_root(origin)?;
			storage::unhashed::put_raw(well_known_keys::HEAP_PAGES, &pages.encode());
			Self::deposit_log(generic::DigestItem::RuntimeEnvironmentUpdated);
			Ok(().into())
		}

		/// Set the new runtime code.
		///
		/// # <weight>
		/// - `O(C + S)` where `C` length of `code` and `S` complexity of `can_set_code`
		/// - 1 call to `can_set_code`: `O(S)` (calls `sp_io::misc::runtime_version` which is
		///   expensive).
		/// - 1 storage write (codec `O(C)`).
		/// - 1 digest item.
		/// - 1 event.
		/// The weight of this function is dependent on the runtime, but generally this is very
		/// expensive. We will treat this as a full block.
		/// # </weight>
		#[pallet::weight((T::BlockWeights::get().max_block, DispatchClass::Operational))]
		pub fn set_code(origin: OriginFor<T>, code: Vec<u8>) -> DispatchResultWithPostInfo {
			ensure_root(origin)?;
			Self::can_set_code(&code)?;
			T::OnSetCode::set_code(code)?;
			Ok(().into())
		}

		/// Set the new runtime code without doing any checks of the given `code`.
		///
		/// # <weight>
		/// - `O(C)` where `C` length of `code`
		/// - 1 storage write (codec `O(C)`).
		/// - 1 digest item.
		/// - 1 event.
		/// The weight of this function is dependent on the runtime. We will treat this as a full
		/// block. # </weight>
		#[pallet::weight((T::BlockWeights::get().max_block, DispatchClass::Operational))]
		pub fn set_code_without_checks(
			origin: OriginFor<T>,
			code: Vec<u8>,
		) -> DispatchResultWithPostInfo {
			ensure_root(origin)?;
			T::OnSetCode::set_code(code)?;
			Ok(().into())
		}

		/// Set the new changes trie configuration.
		///
		/// # <weight>
		/// - `O(1)`
		/// - 1 storage write or delete (codec `O(1)`).
		/// - 1 call to `deposit_log`: Uses `append` API, so O(1)
		/// - Base Weight: 7.218 µs
		/// - DB Weight:
		///     - Writes: Changes Trie, System Digest
		/// # </weight>
		#[pallet::weight((T::SystemWeightInfo::set_changes_trie_config(), DispatchClass::Operational))]
		pub fn set_changes_trie_config(
			origin: OriginFor<T>,
			changes_trie_config: Option<ChangesTrieConfiguration>,
		) -> DispatchResultWithPostInfo {
			ensure_root(origin)?;
			match changes_trie_config.clone() {
				Some(changes_trie_config) => storage::unhashed::put_raw(
					well_known_keys::CHANGES_TRIE_CONFIG,
					&changes_trie_config.encode(),
				),
				None => storage::unhashed::kill(well_known_keys::CHANGES_TRIE_CONFIG),
			}

			let log = generic::DigestItem::ChangesTrieSignal(
				generic::ChangesTrieSignal::NewConfiguration(changes_trie_config),
			);
			Self::deposit_log(log.into());
			Ok(().into())
		}

		/// Set some items of storage.
		///
		/// # <weight>
		/// - `O(I)` where `I` length of `items`
		/// - `I` storage writes (`O(1)`).
		/// - Base Weight: 0.568 * i µs
		/// - Writes: Number of items
		/// # </weight>
		#[pallet::weight((
			T::SystemWeightInfo::set_storage(items.len() as u32),
			DispatchClass::Operational,
		))]
		pub fn set_storage(
			origin: OriginFor<T>,
			items: Vec<KeyValue>,
		) -> DispatchResultWithPostInfo {
			ensure_root(origin)?;
			for i in &items {
				storage::unhashed::put_raw(&i.0, &i.1);
			}
			Ok(().into())
		}

		/// Kill some items from storage.
		///
		/// # <weight>
		/// - `O(IK)` where `I` length of `keys` and `K` length of one key
		/// - `I` storage deletions.
		/// - Base Weight: .378 * i µs
		/// - Writes: Number of items
		/// # </weight>
		#[pallet::weight((
			T::SystemWeightInfo::kill_storage(keys.len() as u32),
			DispatchClass::Operational,
		))]
		pub fn kill_storage(origin: OriginFor<T>, keys: Vec<Key>) -> DispatchResultWithPostInfo {
			ensure_root(origin)?;
			for key in &keys {
				storage::unhashed::kill(&key);
			}
			Ok(().into())
		}

		/// Kill all storage items with a key that starts with the given prefix.
		///
		/// **NOTE:** We rely on the Root origin to provide us the number of subkeys under
		/// the prefix we are removing to accurately calculate the weight of this function.
		///
		/// # <weight>
		/// - `O(P)` where `P` amount of keys with prefix `prefix`
		/// - `P` storage deletions.
		/// - Base Weight: 0.834 * P µs
		/// - Writes: Number of subkeys + 1
		/// # </weight>
		#[pallet::weight((
			T::SystemWeightInfo::kill_prefix(_subkeys.saturating_add(1)),
			DispatchClass::Operational,
		))]
		pub fn kill_prefix(
			origin: OriginFor<T>,
			prefix: Key,
			_subkeys: u32,
		) -> DispatchResultWithPostInfo {
			ensure_root(origin)?;
			storage::unhashed::kill_prefix(&prefix, None);
			Ok(().into())
		}

		/// Make some on-chain remark and emit event.
		///
		/// # <weight>
		/// - `O(b)` where b is the length of the remark.
		/// - 1 event.
		/// # </weight>
		#[pallet::weight(T::SystemWeightInfo::remark_with_event(remark.len() as u32))]
		pub fn remark_with_event(
			origin: OriginFor<T>,
			remark: Vec<u8>,
		) -> DispatchResultWithPostInfo {
			let who = ensure_signed(origin)?;
			let hash = T::Hashing::hash(&remark[..]);
			Self::deposit_event(Event::Remarked(who, hash));
			Ok(().into())
		}
	}

	/// Event for the System pallet.
	#[pallet::event]
<<<<<<< HEAD
	#[pallet::metadata(T::AccountId = "AccountId", T::Hash = "Hash")]
	#[cfg_attr(feature = "std", derive(Serialize, Deserialize))]
=======
>>>>>>> 2a6e8265
	pub enum Event<T: Config> {
		/// An extrinsic completed successfully. \[info\]
		ExtrinsicSuccess(DispatchInfo),
		/// An extrinsic failed. \[error, info\]
		ExtrinsicFailed(DispatchError, DispatchInfo),
		/// `:code` was updated.
		CodeUpdated,
		/// A new \[account\] was created.
		NewAccount(T::AccountId),
		/// An \[account\] was reaped.
		KilledAccount(T::AccountId),
		/// On on-chain remark happened. \[origin, remark_hash\]
		Remarked(T::AccountId, T::Hash),
	}

	/// Old name generated by `decl_event`.
	#[deprecated(note = "use `Event` instead")]
	pub type RawEvent<T> = Event<T>;

	/// Error for the System pallet
	#[pallet::error]
	#[cfg_attr(feature = "std", derive(Serialize, Deserialize))]
	pub enum Error<T> {
		/// The name of specification does not match between the current runtime
		/// and the new runtime.
		InvalidSpecName,
		/// The specification version is not allowed to decrease between the current runtime
		/// and the new runtime.
		SpecVersionNeedsToIncrease,
		/// Failed to extract the runtime version from the new runtime.
		///
		/// Either calling `Core_version` or decoding `RuntimeVersion` failed.
		FailedToExtractRuntimeVersion,
		/// Suicide called when the account has non-default composite data.
		NonDefaultComposite,
		/// There is a non-zero reference count preventing the account from being purged.
		NonZeroRefCount,
	}

	/// Exposed trait-generic origin type.
	#[pallet::origin]
	pub type Origin<T> = RawOrigin<<T as Config>::AccountId>;

	/// The full account information for a particular account ID.
	#[pallet::storage]
	#[pallet::getter(fn account)]
	pub type Account<T: Config> = StorageMap<
		_,
		Blake2_128Concat,
		T::AccountId,
		AccountInfo<T::Index, T::AccountData>,
		ValueQuery,
	>;

	/// Total extrinsics count for the current block.
	#[pallet::storage]
	pub(super) type ExtrinsicCount<T: Config> = StorageValue<_, u32>;

	/// The current weight for the block.
	#[pallet::storage]
	#[pallet::getter(fn block_weight)]
	pub(super) type BlockWeight<T: Config> = StorageValue<_, ConsumedWeight, ValueQuery>;

	/// Total length (in bytes) for all extrinsics put together, for the current block.
	#[pallet::storage]
	pub(super) type AllExtrinsicsLen<T: Config> = StorageValue<_, u32>;

	/// Map of block numbers to block hashes.
	#[pallet::storage]
	#[pallet::getter(fn block_hash)]
	pub type BlockHash<T: Config> =
		StorageMap<_, Twox64Concat, T::BlockNumber, T::Hash, ValueQuery>;

	/// Extrinsics data for the current block (maps an extrinsic's index to its data).
	#[pallet::storage]
	#[pallet::getter(fn extrinsic_data)]
	pub(super) type ExtrinsicData<T: Config> =
		StorageMap<_, Twox64Concat, u32, Vec<u8>, ValueQuery>;

	/// The current block number being processed. Set by `execute_block`.
	#[pallet::storage]
	#[pallet::getter(fn block_number)]
	pub(super) type Number<T: Config> = StorageValue<_, T::BlockNumber, ValueQuery>;

	/// Hash of the previous block.
	#[pallet::storage]
	#[pallet::getter(fn parent_hash)]
	pub(super) type ParentHash<T: Config> = StorageValue<_, T::Hash, ValueQuery>;

	/// Digest of the current block, also part of the block header.
	#[pallet::storage]
	#[pallet::getter(fn digest)]
	pub(super) type Digest<T: Config> = StorageValue<_, DigestOf<T>, ValueQuery>;

	/// Events deposited for the current block.
	///
	/// NOTE: This storage item is explicitly unbounded since it is never intended to be read
	/// from within the runtime.
	#[pallet::storage]
	pub(super) type Events<T: Config> =
		StorageValue<_, Vec<EventRecord<T::Event, T::Hash>>, ValueQuery>;

	/// The number of events in the `Events<T>` list.
	#[pallet::storage]
	#[pallet::getter(fn event_count)]
	pub(super) type EventCount<T: Config> = StorageValue<_, EventIndex, ValueQuery>;

	/// Mapping between a topic (represented by T::Hash) and a vector of indexes
	/// of events in the `<Events<T>>` list.
	///
	/// All topic vectors have deterministic storage locations depending on the topic. This
	/// allows light-clients to leverage the changes trie storage tracking mechanism and
	/// in case of changes fetch the list of events of interest.
	///
	/// The value has the type `(T::BlockNumber, EventIndex)` because if we used only just
	/// the `EventIndex` then in case if the topic has the same contents on the next block
	/// no notification will be triggered thus the event might be lost.
	#[pallet::storage]
	#[pallet::getter(fn event_topics)]
	pub(super) type EventTopics<T: Config> =
		StorageMap<_, Blake2_128Concat, T::Hash, Vec<(T::BlockNumber, EventIndex)>, ValueQuery>;

	/// Stores the `spec_version` and `spec_name` of when the last runtime upgrade happened.
	#[pallet::storage]
	pub type LastRuntimeUpgrade<T: Config> = StorageValue<_, LastRuntimeUpgradeInfo>;

	/// True if we have upgraded so that `type RefCount` is `u32`. False (default) if not.
	#[pallet::storage]
	pub(super) type UpgradedToU32RefCount<T: Config> = StorageValue<_, bool, ValueQuery>;

	/// True if we have upgraded so that AccountInfo contains three types of `RefCount`. False
	/// (default) if not.
	#[pallet::storage]
	pub(super) type UpgradedToTripleRefCount<T: Config> = StorageValue<_, bool, ValueQuery>;

	/// The execution phase of the block.
	#[pallet::storage]
	pub(super) type ExecutionPhase<T: Config> = StorageValue<_, Phase>;

	#[pallet::genesis_config]
	pub struct GenesisConfig {
		pub changes_trie_config: Option<ChangesTrieConfiguration>,
		#[serde(with = "sp_core::bytes")]
		pub code: Vec<u8>,
	}

	#[cfg(feature = "std")]
	impl Default for GenesisConfig {
		fn default() -> Self {
			Self { changes_trie_config: Default::default(), code: Default::default() }
		}
	}

	#[pallet::genesis_build]
	impl<T: Config> GenesisBuild<T> for GenesisConfig {
		fn build(&self) {
			<BlockHash<T>>::insert::<_, T::Hash>(T::BlockNumber::zero(), hash69());
			<ParentHash<T>>::put::<T::Hash>(hash69());
			<LastRuntimeUpgrade<T>>::put(LastRuntimeUpgradeInfo::from(T::Version::get()));
			<UpgradedToU32RefCount<T>>::put(true);
			<UpgradedToTripleRefCount<T>>::put(true);

			sp_io::storage::set(well_known_keys::CODE, &self.code);
			sp_io::storage::set(well_known_keys::EXTRINSIC_INDEX, &0u32.encode());
			if let Some(ref changes_trie_config) = self.changes_trie_config {
				sp_io::storage::set(
					well_known_keys::CHANGES_TRIE_CONFIG,
					&changes_trie_config.encode(),
				);
			}
		}
	}
}

pub mod migrations {
	use super::*;

	#[allow(dead_code)]
	/// Migrate from unique `u8` reference counting to triple `u32` reference counting.
	pub fn migrate_all<T: Config>() -> frame_support::weights::Weight {
		Account::<T>::translate::<(T::Index, u8, T::AccountData), _>(|_key, (nonce, rc, data)| {
			Some(AccountInfo {
				nonce,
				consumers: rc as RefCount,
				providers: 1,
				sufficients: 0,
				data,
			})
		});
		T::BlockWeights::get().max_block
	}

	#[allow(dead_code)]
	/// Migrate from unique `u32` reference counting to triple `u32` reference counting.
	pub fn migrate_to_dual_ref_count<T: Config>() -> frame_support::weights::Weight {
		Account::<T>::translate::<(T::Index, RefCount, T::AccountData), _>(
			|_key, (nonce, consumers, data)| {
				Some(AccountInfo { nonce, consumers, providers: 1, sufficients: 0, data })
			},
		);
		T::BlockWeights::get().max_block
	}

	/// Migrate from dual `u32` reference counting to triple `u32` reference counting.
	pub fn migrate_to_triple_ref_count<T: Config>() -> frame_support::weights::Weight {
		Account::<T>::translate::<(T::Index, RefCount, RefCount, T::AccountData), _>(
			|_key, (nonce, consumers, providers, data)| {
				Some(AccountInfo { nonce, consumers, providers, sufficients: 0, data })
			},
		);
		T::BlockWeights::get().max_block
	}
}

#[cfg(feature = "std")]
impl GenesisConfig {
	/// Direct implementation of `GenesisBuild::build_storage`.
	///
	/// Kept in order not to break dependency.
	pub fn build_storage<T: Config>(&self) -> Result<sp_runtime::Storage, String> {
		<Self as GenesisBuild<T>>::build_storage(self)
	}

	/// Direct implementation of `GenesisBuild::assimilate_storage`.
	///
	/// Kept in order not to break dependency.
	pub fn assimilate_storage<T: Config>(
		&self,
		storage: &mut sp_runtime::Storage,
	) -> Result<(), String> {
		<Self as GenesisBuild<T>>::assimilate_storage(self, storage)
	}
}

pub type DigestOf<T> = generic::Digest<<T as Config>::Hash>;
pub type DigestItemOf<T> = generic::DigestItem<<T as Config>::Hash>;

pub type Key = Vec<u8>;
pub type KeyValue = (Vec<u8>, Vec<u8>);

/// A phase of a block's execution.
<<<<<<< HEAD
#[derive(Encode, Decode, RuntimeDebug)]
#[cfg_attr(feature = "std", derive(Serialize, Deserialize, PartialEq, Eq, Clone))]
=======
#[derive(Encode, Decode, RuntimeDebug, TypeInfo)]
#[cfg_attr(feature = "std", derive(Serialize, PartialEq, Eq, Clone))]
>>>>>>> 2a6e8265
pub enum Phase {
	/// Applying an extrinsic.
	ApplyExtrinsic(u32),
	/// Finalizing the block.
	Finalization,
	/// Initializing the block.
	Initialization,
}

impl Default for Phase {
	fn default() -> Self {
		Self::Initialization
	}
}

/// Record of an event happening.
<<<<<<< HEAD
#[derive(Encode, Decode, RuntimeDebug)]
#[cfg_attr(feature = "std", derive(Serialize, Deserialize, PartialEq, Eq, Clone))]
=======
#[derive(Encode, Decode, RuntimeDebug, TypeInfo)]
#[cfg_attr(feature = "std", derive(Serialize, PartialEq, Eq, Clone))]
>>>>>>> 2a6e8265
pub struct EventRecord<E: Parameter + Member, T> {
	/// The phase of the block it happened in.
	pub phase: Phase,
	/// The event itself.
	pub event: E,
	/// The list of the topics this event has.
	pub topics: Vec<T>,
}

/// Origin for the System pallet.
<<<<<<< HEAD
#[derive(PartialEq, Eq, Clone, RuntimeDebug, Encode, Decode)]
#[cfg_attr(feature = "std", derive(Serialize, Deserialize))]
=======
#[derive(PartialEq, Eq, Clone, RuntimeDebug, Encode, Decode, TypeInfo)]
>>>>>>> 2a6e8265
pub enum RawOrigin<AccountId> {
	/// The system itself ordained this dispatch to happen: this is the highest privilege level.
	Root,
	/// It is signed by some public key and we provide the `AccountId`.
	Signed(AccountId),
	/// It is signed by nobody, can be either:
	/// * included and agreed upon by the validators anyway,
	/// * or unsigned transaction validated by a pallet.
	None,
}

impl<AccountId> From<Option<AccountId>> for RawOrigin<AccountId> {
	fn from(s: Option<AccountId>) -> RawOrigin<AccountId> {
		match s {
			Some(who) => RawOrigin::Signed(who),
			None => RawOrigin::None,
		}
	}
}

// Create a Hash with 69 for each byte,
// only used to build genesis config.
#[cfg(feature = "std")]
fn hash69<T: AsMut<[u8]> + Default>() -> T {
	let mut h = T::default();
	h.as_mut().iter_mut().for_each(|byte| *byte = 69);
	h
}

/// This type alias represents an index of an event.
///
/// We use `u32` here because this index is used as index for `Events<T>`
/// which can't contain more than `u32::MAX` items.
type EventIndex = u32;

/// Type used to encode the number of references an account has.
pub type RefCount = u32;

/// Information of an account.
<<<<<<< HEAD
#[derive(Clone, Eq, PartialEq, Default, RuntimeDebug, Encode, Decode)]
#[cfg_attr(feature = "std", derive(Serialize, Deserialize))]
=======
#[derive(Clone, Eq, PartialEq, Default, RuntimeDebug, Encode, Decode, TypeInfo)]
>>>>>>> 2a6e8265
pub struct AccountInfo<Index, AccountData> {
	/// The number of transactions this account has sent.
	pub nonce: Index,
	/// The number of other modules that currently depend on this account's existence. The account
	/// cannot be reaped until this is zero.
	pub consumers: RefCount,
	/// The number of other modules that allow this account to exist. The account may not be reaped
	/// until this and `sufficients` are both zero.
	pub providers: RefCount,
	/// The number of modules that allow this account to exist for their own purposes only. The
	/// account may not be reaped until this and `providers` are both zero.
	pub sufficients: RefCount,
	/// The additional data that belongs to this account. Used to store the balance(s) in a lot of
	/// chains.
	pub data: AccountData,
}

/// Stores the `spec_version` and `spec_name` of when the last runtime upgrade
/// happened.
<<<<<<< HEAD
#[derive(sp_runtime::RuntimeDebug, Encode, Decode)]
#[cfg_attr(feature = "std", derive(Serialize, Deserialize, PartialEq))]
=======
#[derive(sp_runtime::RuntimeDebug, Encode, Decode, TypeInfo)]
#[cfg_attr(feature = "std", derive(PartialEq))]
>>>>>>> 2a6e8265
pub struct LastRuntimeUpgradeInfo {
	pub spec_version: codec::Compact<u32>,
	pub spec_name: sp_runtime::RuntimeString,
}

impl LastRuntimeUpgradeInfo {
	/// Returns if the runtime was upgraded in comparison of `self` and `current`.
	///
	/// Checks if either the `spec_version` increased or the `spec_name` changed.
	pub fn was_upgraded(&self, current: &sp_version::RuntimeVersion) -> bool {
		current.spec_version > self.spec_version.0 || current.spec_name != self.spec_name
	}
}

impl From<sp_version::RuntimeVersion> for LastRuntimeUpgradeInfo {
	fn from(version: sp_version::RuntimeVersion) -> Self {
		Self { spec_version: version.spec_version.into(), spec_name: version.spec_name }
	}
}

pub struct EnsureRoot<AccountId>(sp_std::marker::PhantomData<AccountId>);
impl<O: Into<Result<RawOrigin<AccountId>, O>> + From<RawOrigin<AccountId>>, AccountId>
	EnsureOrigin<O> for EnsureRoot<AccountId>
{
	type Success = ();
	fn try_origin(o: O) -> Result<Self::Success, O> {
		o.into().and_then(|o| match o {
			RawOrigin::Root => Ok(()),
			r => Err(O::from(r)),
		})
	}

	#[cfg(feature = "runtime-benchmarks")]
	fn successful_origin() -> O {
		O::from(RawOrigin::Root)
	}
}

pub struct EnsureSigned<AccountId>(sp_std::marker::PhantomData<AccountId>);
impl<O: Into<Result<RawOrigin<AccountId>, O>> + From<RawOrigin<AccountId>>, AccountId: Default>
	EnsureOrigin<O> for EnsureSigned<AccountId>
{
	type Success = AccountId;
	fn try_origin(o: O) -> Result<Self::Success, O> {
		o.into().and_then(|o| match o {
			RawOrigin::Signed(who) => Ok(who),
			r => Err(O::from(r)),
		})
	}

	#[cfg(feature = "runtime-benchmarks")]
	fn successful_origin() -> O {
		O::from(RawOrigin::Signed(Default::default()))
	}
}

pub struct EnsureSignedBy<Who, AccountId>(sp_std::marker::PhantomData<(Who, AccountId)>);
impl<
		O: Into<Result<RawOrigin<AccountId>, O>> + From<RawOrigin<AccountId>>,
		Who: SortedMembers<AccountId>,
		AccountId: PartialEq + Clone + Ord + Default,
	> EnsureOrigin<O> for EnsureSignedBy<Who, AccountId>
{
	type Success = AccountId;
	fn try_origin(o: O) -> Result<Self::Success, O> {
		o.into().and_then(|o| match o {
			RawOrigin::Signed(ref who) if Who::contains(who) => Ok(who.clone()),
			r => Err(O::from(r)),
		})
	}

	#[cfg(feature = "runtime-benchmarks")]
	fn successful_origin() -> O {
		let members = Who::sorted_members();
		let first_member = match members.get(0) {
			Some(account) => account.clone(),
			None => Default::default(),
		};
		O::from(RawOrigin::Signed(first_member.clone()))
	}
}

pub struct EnsureNone<AccountId>(sp_std::marker::PhantomData<AccountId>);
impl<O: Into<Result<RawOrigin<AccountId>, O>> + From<RawOrigin<AccountId>>, AccountId>
	EnsureOrigin<O> for EnsureNone<AccountId>
{
	type Success = ();
	fn try_origin(o: O) -> Result<Self::Success, O> {
		o.into().and_then(|o| match o {
			RawOrigin::None => Ok(()),
			r => Err(O::from(r)),
		})
	}

	#[cfg(feature = "runtime-benchmarks")]
	fn successful_origin() -> O {
		O::from(RawOrigin::None)
	}
}

pub struct EnsureNever<T>(sp_std::marker::PhantomData<T>);
impl<O, T> EnsureOrigin<O> for EnsureNever<T> {
	type Success = T;
	fn try_origin(o: O) -> Result<Self::Success, O> {
		Err(o)
	}

	#[cfg(feature = "runtime-benchmarks")]
	fn successful_origin() -> O {
		unimplemented!()
	}
}

/// The "OR gate" implementation of `EnsureOrigin`.
///
/// Origin check will pass if `L` or `R` origin check passes. `L` is tested first.
pub struct EnsureOneOf<AccountId, L, R>(sp_std::marker::PhantomData<(AccountId, L, R)>);
impl<
		AccountId,
		O: Into<Result<RawOrigin<AccountId>, O>> + From<RawOrigin<AccountId>>,
		L: EnsureOrigin<O>,
		R: EnsureOrigin<O>,
	> EnsureOrigin<O> for EnsureOneOf<AccountId, L, R>
{
	type Success = Either<L::Success, R::Success>;
	fn try_origin(o: O) -> Result<Self::Success, O> {
		L::try_origin(o)
			.map_or_else(|o| R::try_origin(o).map(|o| Either::Right(o)), |o| Ok(Either::Left(o)))
	}

	#[cfg(feature = "runtime-benchmarks")]
	fn successful_origin() -> O {
		L::successful_origin()
	}
}

/// Ensure that the origin `o` represents a signed extrinsic (i.e. transaction).
/// Returns `Ok` with the account that signed the extrinsic or an `Err` otherwise.
pub fn ensure_signed<OuterOrigin, AccountId>(o: OuterOrigin) -> Result<AccountId, BadOrigin>
where
	OuterOrigin: Into<Result<RawOrigin<AccountId>, OuterOrigin>>,
{
	match o.into() {
		Ok(RawOrigin::Signed(t)) => Ok(t),
		_ => Err(BadOrigin),
	}
}

/// Ensure that the origin `o` represents the root. Returns `Ok` or an `Err` otherwise.
pub fn ensure_root<OuterOrigin, AccountId>(o: OuterOrigin) -> Result<(), BadOrigin>
where
	OuterOrigin: Into<Result<RawOrigin<AccountId>, OuterOrigin>>,
{
	match o.into() {
		Ok(RawOrigin::Root) => Ok(()),
		_ => Err(BadOrigin),
	}
}

/// Ensure that the origin `o` represents an unsigned extrinsic. Returns `Ok` or an `Err` otherwise.
pub fn ensure_none<OuterOrigin, AccountId>(o: OuterOrigin) -> Result<(), BadOrigin>
where
	OuterOrigin: Into<Result<RawOrigin<AccountId>, OuterOrigin>>,
{
	match o.into() {
		Ok(RawOrigin::None) => Ok(()),
		_ => Err(BadOrigin),
	}
}

/// A type of block initialization to perform.
#[cfg_attr(feature = "std", derive(Serialize, Deserialize))]
pub enum InitKind {
	/// Leave inspectable storage entries in state.
	///
	/// i.e. `Events` are not being reset.
	/// Should only be used for off-chain calls,
	/// regular block execution should clear those.
	Inspection,

	/// Reset also inspectable storage entries.
	///
	/// This should be used for regular block execution.
	Full,
}

impl Default for InitKind {
	fn default() -> Self {
		InitKind::Full
	}
}

/// Reference status; can be either referenced or unreferenced.
#[derive(RuntimeDebug)]
#[cfg_attr(feature = "std", derive(Serialize, Deserialize))]
pub enum RefStatus {
	Referenced,
	Unreferenced,
}

/// Some resultant status relevant to incrementing a provider/self-sufficient reference.
#[derive(Eq, PartialEq, RuntimeDebug)]
#[cfg_attr(feature = "std", derive(Serialize, Deserialize))]
pub enum IncRefStatus {
	/// Account was created.
	Created,
	/// Account already existed.
	Existed,
}

/// Some resultant status relevant to decrementing a provider/self-sufficient reference.
#[derive(Eq, PartialEq, RuntimeDebug)]
#[cfg_attr(feature = "std", derive(Serialize, Deserialize))]
pub enum DecRefStatus {
	/// Account was destroyed.
	Reaped,
	/// Account still exists.
	Exists,
}

impl<T: Config> Pallet<T> {
	pub fn account_exists(who: &T::AccountId) -> bool {
		Account::<T>::contains_key(who)
	}

	/// Write code to the storage and emit related events and digest items.
	///
	/// Note this function almost never should be used directly. It is exposed
	/// for `OnSetCode` implementations that defer actual code being written to
	/// the storage (for instance in case of parachains).
	pub fn update_code_in_storage(code: &[u8]) -> DispatchResult {
		storage::unhashed::put_raw(well_known_keys::CODE, code);
		Self::deposit_log(generic::DigestItem::RuntimeEnvironmentUpdated);
		Self::deposit_event(Event::CodeUpdated);
		Ok(())
	}

	/// Increment the reference counter on an account.
	#[deprecated = "Use `inc_consumers` instead"]
	pub fn inc_ref(who: &T::AccountId) {
		let _ = Self::inc_consumers(who);
	}

	/// Decrement the reference counter on an account. This *MUST* only be done once for every time
	/// you called `inc_consumers` on `who`.
	#[deprecated = "Use `dec_consumers` instead"]
	pub fn dec_ref(who: &T::AccountId) {
		let _ = Self::dec_consumers(who);
	}

	/// The number of outstanding references for the account `who`.
	#[deprecated = "Use `consumers` instead"]
	pub fn refs(who: &T::AccountId) -> RefCount {
		Self::consumers(who)
	}

	/// True if the account has no outstanding references.
	#[deprecated = "Use `!is_provider_required` instead"]
	pub fn allow_death(who: &T::AccountId) -> bool {
		!Self::is_provider_required(who)
	}

	/// Increment the provider reference counter on an account.
	pub fn inc_providers(who: &T::AccountId) -> IncRefStatus {
		Account::<T>::mutate(who, |a| {
			if a.providers == 0 && a.sufficients == 0 {
				// Account is being created.
				a.providers = 1;
				Self::on_created_account(who.clone(), a);
				IncRefStatus::Created
			} else {
				a.providers = a.providers.saturating_add(1);
				IncRefStatus::Existed
			}
		})
	}

	/// Decrement the provider reference counter on an account.
	///
	/// This *MUST* only be done once for every time you called `inc_providers` on `who`.
	pub fn dec_providers(who: &T::AccountId) -> Result<DecRefStatus, DispatchError> {
		Account::<T>::try_mutate_exists(who, |maybe_account| {
			if let Some(mut account) = maybe_account.take() {
				if account.providers == 0 {
					// Logic error - cannot decrement beyond zero.
					log::error!(
						target: "runtime::system",
						"Logic error: Unexpected underflow in reducing provider",
					);
					account.providers = 1;
				}
				match (account.providers, account.consumers, account.sufficients) {
					(1, 0, 0) => {
						// No providers left (and no consumers) and no sufficients. Account dead.

						Pallet::<T>::on_killed_account(who.clone());
						Ok(DecRefStatus::Reaped)
					},
					(1, c, _) if c > 0 => {
						// Cannot remove last provider if there are consumers.
						Err(DispatchError::ConsumerRemaining)
					},
					(x, _, _) => {
						// Account will continue to exist as there is either > 1 provider or
						// > 0 sufficients.
						account.providers = x - 1;
						*maybe_account = Some(account);
						Ok(DecRefStatus::Exists)
					},
				}
			} else {
				log::error!(
					target: "runtime::system",
					"Logic error: Account already dead when reducing provider",
				);
				Ok(DecRefStatus::Reaped)
			}
		})
	}

	/// Increment the self-sufficient reference counter on an account.
	pub fn inc_sufficients(who: &T::AccountId) -> IncRefStatus {
		Account::<T>::mutate(who, |a| {
			if a.providers + a.sufficients == 0 {
				// Account is being created.
				a.sufficients = 1;
				Self::on_created_account(who.clone(), a);
				IncRefStatus::Created
			} else {
				a.sufficients = a.sufficients.saturating_add(1);
				IncRefStatus::Existed
			}
		})
	}

	/// Decrement the sufficients reference counter on an account.
	///
	/// This *MUST* only be done once for every time you called `inc_sufficients` on `who`.
	pub fn dec_sufficients(who: &T::AccountId) -> DecRefStatus {
		Account::<T>::mutate_exists(who, |maybe_account| {
			if let Some(mut account) = maybe_account.take() {
				if account.sufficients == 0 {
					// Logic error - cannot decrement beyond zero.
					log::error!(
						target: "runtime::system",
						"Logic error: Unexpected underflow in reducing sufficients",
					);
				}
				match (account.sufficients, account.providers) {
					(0, 0) | (1, 0) => {
						Pallet::<T>::on_killed_account(who.clone());
						DecRefStatus::Reaped
					},
					(x, _) => {
						account.sufficients = x - 1;
						*maybe_account = Some(account);
						DecRefStatus::Exists
					},
				}
			} else {
				log::error!(
					target: "runtime::system",
					"Logic error: Account already dead when reducing provider",
				);
				DecRefStatus::Reaped
			}
		})
	}

	/// The number of outstanding provider references for the account `who`.
	pub fn providers(who: &T::AccountId) -> RefCount {
		Account::<T>::get(who).providers
	}

	/// The number of outstanding sufficient references for the account `who`.
	pub fn sufficients(who: &T::AccountId) -> RefCount {
		Account::<T>::get(who).sufficients
	}

	/// The number of outstanding provider and sufficient references for the account `who`.
	pub fn reference_count(who: &T::AccountId) -> RefCount {
		let a = Account::<T>::get(who);
		a.providers + a.sufficients
	}

	/// Increment the reference counter on an account.
	///
	/// The account `who`'s `providers` must be non-zero or this will return an error.
	pub fn inc_consumers(who: &T::AccountId) -> Result<(), DispatchError> {
		Account::<T>::try_mutate(who, |a| {
			if a.providers > 0 {
				a.consumers = a.consumers.saturating_add(1);
				Ok(())
			} else {
				Err(DispatchError::NoProviders)
			}
		})
	}

	/// Decrement the reference counter on an account. This *MUST* only be done once for every time
	/// you called `inc_consumers` on `who`.
	pub fn dec_consumers(who: &T::AccountId) {
		Account::<T>::mutate(who, |a| {
			if a.consumers > 0 {
				a.consumers -= 1;
			} else {
				log::error!(
					target: "runtime::system",
					"Logic error: Unexpected underflow in reducing consumer",
				);
			}
		})
	}

	/// The number of outstanding references for the account `who`.
	pub fn consumers(who: &T::AccountId) -> RefCount {
		Account::<T>::get(who).consumers
	}

	/// True if the account has some outstanding consumer references.
	pub fn is_provider_required(who: &T::AccountId) -> bool {
		Account::<T>::get(who).consumers != 0
	}

	/// True if the account has no outstanding consumer references or more than one provider.
	pub fn can_dec_provider(who: &T::AccountId) -> bool {
		let a = Account::<T>::get(who);
		a.consumers == 0 || a.providers > 1
	}

	/// True if the account has at least one provider reference.
	pub fn can_inc_consumer(who: &T::AccountId) -> bool {
		Account::<T>::get(who).providers > 0
	}

	/// Deposits an event into this block's event record.
	pub fn deposit_event(event: impl Into<T::Event>) {
		Self::deposit_event_indexed(&[], event.into());
	}

	/// Deposits an event into this block's event record adding this event
	/// to the corresponding topic indexes.
	///
	/// This will update storage entries that correspond to the specified topics.
	/// It is expected that light-clients could subscribe to this topics.
	pub fn deposit_event_indexed(topics: &[T::Hash], event: T::Event) {
		let block_number = Self::block_number();
		// Don't populate events on genesis.
		if block_number.is_zero() {
			return
		}

		let phase = ExecutionPhase::<T>::get().unwrap_or_default();
		let event =
			EventRecord { phase, event, topics: topics.iter().cloned().collect::<Vec<_>>() };

		// Index of the to be added event.
		let event_idx = {
			let old_event_count = EventCount::<T>::get();
			let new_event_count = match old_event_count.checked_add(1) {
				// We've reached the maximum number of events at this block, just
				// don't do anything and leave the event_count unaltered.
				None => return,
				Some(nc) => nc,
			};
			EventCount::<T>::put(new_event_count);
			old_event_count
		};

		Events::<T>::append(&event);

		for topic in topics {
			<EventTopics<T>>::append(topic, &(block_number, event_idx));
		}
	}

	/// Gets the index of extrinsic that is currently executing.
	pub fn extrinsic_index() -> Option<u32> {
		storage::unhashed::get(well_known_keys::EXTRINSIC_INDEX)
	}

	/// Gets extrinsics count.
	pub fn extrinsic_count() -> u32 {
		ExtrinsicCount::<T>::get().unwrap_or_default()
	}

	pub fn all_extrinsics_len() -> u32 {
		AllExtrinsicsLen::<T>::get().unwrap_or_default()
	}

	/// Inform the system pallet of some additional weight that should be accounted for, in the
	/// current block.
	///
	/// NOTE: use with extra care; this function is made public only be used for certain pallets
	/// that need it. A runtime that does not have dynamic calls should never need this and should
	/// stick to static weights. A typical use case for this is inner calls or smart contract calls.
	/// Furthermore, it only makes sense to use this when it is presumably  _cheap_ to provide the
	/// argument `weight`; In other words, if this function is to be used to account for some
	/// unknown, user provided call's weight, it would only make sense to use it if you are sure you
	/// can rapidly compute the weight of the inner call.
	///
	/// Even more dangerous is to note that this function does NOT take any action, if the new sum
	/// of block weight is more than the block weight limit. This is what the _unchecked_.
	///
	/// Another potential use-case could be for the `on_initialize` and `on_finalize` hooks.
	pub fn register_extra_weight_unchecked(weight: Weight, class: DispatchClass) {
		BlockWeight::<T>::mutate(|current_weight| {
			current_weight.add(weight, class);
		});
	}

	/// Start the execution of a particular block.
	pub fn initialize(
		number: &T::BlockNumber,
		parent_hash: &T::Hash,
		digest: &DigestOf<T>,
		kind: InitKind,
	) {
		// populate environment
		ExecutionPhase::<T>::put(Phase::Initialization);
		storage::unhashed::put(well_known_keys::EXTRINSIC_INDEX, &0u32);
		<Number<T>>::put(number);
		<Digest<T>>::put(digest);
		<ParentHash<T>>::put(parent_hash);
		<BlockHash<T>>::insert(*number - One::one(), parent_hash);

		// Remove previous block data from storage
		BlockWeight::<T>::kill();

		// Kill inspectable storage entries in state when `InitKind::Full`.
		if let InitKind::Full = kind {
			<Events<T>>::kill();
			EventCount::<T>::kill();
			<EventTopics<T>>::remove_all(None);
		}
	}

	/// Remove temporary "environment" entries in storage, compute the storage root and return the
	/// resulting header for this block.
	pub fn finalize() -> T::Header {
		ExecutionPhase::<T>::kill();
		AllExtrinsicsLen::<T>::kill();

		// The following fields
		//
		// - <Events<T>>
		// - <EventCount<T>>
		// - <EventTopics<T>>
		// - <Number<T>>
		// - <ParentHash<T>>
		// - <Digest<T>>
		//
		// stay to be inspected by the client and will be cleared by `Self::initialize`.
		let number = <Number<T>>::get();
		let parent_hash = <ParentHash<T>>::get();
		let mut digest = <Digest<T>>::get();

		let extrinsics = (0..ExtrinsicCount::<T>::take().unwrap_or_default())
			.map(ExtrinsicData::<T>::take)
			.collect();
		let extrinsics_root = extrinsics_data_root::<T::Hashing>(extrinsics);

		// move block hash pruning window by one block
		let block_hash_count = T::BlockHashCount::get();
		let to_remove = number.saturating_sub(block_hash_count).saturating_sub(One::one());

		// keep genesis hash
		if !to_remove.is_zero() {
			<BlockHash<T>>::remove(to_remove);
		}

		let storage_root = T::Hash::decode(&mut &sp_io::storage::root()[..])
			.expect("Node is configured to use the same hash; qed");
		let storage_changes_root = sp_io::storage::changes_root(&parent_hash.encode());

		// we can't compute changes trie root earlier && put it to the Digest
		// because it will include all currently existing temporaries.
		if let Some(storage_changes_root) = storage_changes_root {
			let item = generic::DigestItem::ChangesTrieRoot(
				T::Hash::decode(&mut &storage_changes_root[..])
					.expect("Node is configured to use the same hash; qed"),
			);
			digest.push(item);
		}

		<T::Header as traits::Header>::new(
			number,
			extrinsics_root,
			storage_root,
			parent_hash,
			digest,
		)
	}

	/// Deposits a log and ensures it matches the block's log data.
	///
	/// # <weight>
	/// - `O(1)`
	/// - 1 storage write (codec `O(1)`)
	/// # </weight>
	pub fn deposit_log(item: DigestItemOf<T>) {
		<Digest<T>>::append(item);
	}

	/// Get the basic externalities for this pallet, useful for tests.
	#[cfg(any(feature = "std", test))]
	pub fn externalities() -> TestExternalities {
		TestExternalities::new(sp_core::storage::Storage {
			top: map![
				<BlockHash<T>>::hashed_key_for(T::BlockNumber::zero()) => [69u8; 32].encode(),
				<Number<T>>::hashed_key().to_vec() => T::BlockNumber::one().encode(),
				<ParentHash<T>>::hashed_key().to_vec() => [69u8; 32].encode()
			],
			children_default: map![],
		})
	}

	/// Get the current events deposited by the runtime.
	///
	/// NOTE: This should only be used in tests. Reading events from the runtime can have a large
	/// impact on the PoV size of a block. Users should use alternative and well bounded storage
	/// items for any behavior like this.
	#[cfg(any(feature = "std", feature = "runtime-benchmarks", test))]
	pub fn events() -> Vec<EventRecord<T::Event, T::Hash>> {
		Self::read_events_no_consensus()
	}

	/// Get the current events deposited by the runtime.
	///
	/// Should only be called if you know what you are doing and outside of the runtime block
	/// execution else it can have a large impact on the PoV size of a block.
	pub fn read_events_no_consensus() -> Vec<EventRecord<T::Event, T::Hash>> {
		Events::<T>::get()
	}

	/// Set the block number to something in particular. Can be used as an alternative to
	/// `initialize` for tests that don't need to bother with the other environment entries.
	#[cfg(any(feature = "std", feature = "runtime-benchmarks", test))]
	pub fn set_block_number(n: T::BlockNumber) {
		<Number<T>>::put(n);
	}

	/// Sets the index of extrinsic that is currently executing.
	#[cfg(any(feature = "std", test))]
	pub fn set_extrinsic_index(extrinsic_index: u32) {
		storage::unhashed::put(well_known_keys::EXTRINSIC_INDEX, &extrinsic_index)
	}

	/// Set the parent hash number to something in particular. Can be used as an alternative to
	/// `initialize` for tests that don't need to bother with the other environment entries.
	#[cfg(any(feature = "std", test))]
	pub fn set_parent_hash(n: T::Hash) {
		<ParentHash<T>>::put(n);
	}

	/// Set the current block weight. This should only be used in some integration tests.
	#[cfg(any(feature = "std", test))]
	pub fn set_block_consumed_resources(weight: Weight, len: usize) {
		BlockWeight::<T>::mutate(|current_weight| {
			current_weight.set(weight, DispatchClass::Normal)
		});
		AllExtrinsicsLen::<T>::put(len as u32);
	}

	/// Reset events. Can be used as an alternative to
	/// `initialize` for tests that don't need to bother with the other environment entries.
	#[cfg(any(feature = "std", feature = "runtime-benchmarks", test))]
	pub fn reset_events() {
		<Events<T>>::kill();
		EventCount::<T>::kill();
		<EventTopics<T>>::remove_all(None);
	}

	/// Assert the given `event` exists.
	#[cfg(any(feature = "std", feature = "runtime-benchmarks", test))]
	pub fn assert_has_event(event: T::Event) {
		assert!(Self::events().iter().any(|record| record.event == event))
	}

	/// Assert the last event equal to the given `event`.
	#[cfg(any(feature = "std", feature = "runtime-benchmarks", test))]
	pub fn assert_last_event(event: T::Event) {
		assert_eq!(Self::events().last().expect("events expected").event, event);
	}

	/// Return the chain's current runtime version.
	pub fn runtime_version() -> RuntimeVersion {
		T::Version::get()
	}

	/// Retrieve the account transaction counter from storage.
	pub fn account_nonce(who: impl EncodeLike<T::AccountId>) -> T::Index {
		Account::<T>::get(who).nonce
	}

	/// Increment a particular account's nonce by 1.
	pub fn inc_account_nonce(who: impl EncodeLike<T::AccountId>) {
		Account::<T>::mutate(who, |a| a.nonce += T::Index::one());
	}

	/// Note what the extrinsic data of the current extrinsic index is.
	///
	/// This is required to be called before applying an extrinsic. The data will used
	/// in [`Self::finalize`] to calculate the correct extrinsics root.
	pub fn note_extrinsic(encoded_xt: Vec<u8>) {
		ExtrinsicData::<T>::insert(Self::extrinsic_index().unwrap_or_default(), encoded_xt);
	}

	/// To be called immediately after an extrinsic has been applied.
	pub fn note_applied_extrinsic(r: &DispatchResultWithPostInfo, mut info: DispatchInfo) {
		info.weight = extract_actual_weight(r, &info);
		Self::deposit_event(match r {
			Ok(_) => Event::ExtrinsicSuccess(info),
			Err(err) => {
				log::trace!(
					target: "runtime::system",
					"Extrinsic failed at block({:?}): {:?}",
					Self::block_number(),
					err,
				);
				Event::ExtrinsicFailed(err.error, info)
			},
		});

		let next_extrinsic_index = Self::extrinsic_index().unwrap_or_default() + 1u32;

		storage::unhashed::put(well_known_keys::EXTRINSIC_INDEX, &next_extrinsic_index);
		ExecutionPhase::<T>::put(Phase::ApplyExtrinsic(next_extrinsic_index));
	}

	/// To be called immediately after `note_applied_extrinsic` of the last extrinsic of the block
	/// has been called.
	pub fn note_finished_extrinsics() {
		let extrinsic_index: u32 =
			storage::unhashed::take(well_known_keys::EXTRINSIC_INDEX).unwrap_or_default();
		ExtrinsicCount::<T>::put(extrinsic_index);
		ExecutionPhase::<T>::put(Phase::Finalization);
	}

	/// To be called immediately after finishing the initialization of the block
	/// (e.g., called `on_initialize` for all pallets).
	pub fn note_finished_initialize() {
		ExecutionPhase::<T>::put(Phase::ApplyExtrinsic(0))
	}

	/// An account is being created.
	pub fn on_created_account(who: T::AccountId, _a: &mut AccountInfo<T::Index, T::AccountData>) {
		T::OnNewAccount::on_new_account(&who);
		Self::deposit_event(Event::NewAccount(who));
	}

	/// Do anything that needs to be done after an account has been killed.
	fn on_killed_account(who: T::AccountId) {
		T::OnKilledAccount::on_killed_account(&who);
		Self::deposit_event(Event::KilledAccount(who));
	}

	/// Determine whether or not it is possible to update the code.
	///
	/// Checks the given code if it is a valid runtime wasm blob by instantianting
	/// it and extracting the runtime version of it. It checks that the runtime version
	/// of the old and new runtime has the same spec name and that the spec version is increasing.
	pub fn can_set_code(code: &[u8]) -> Result<(), sp_runtime::DispatchError> {
		let current_version = T::Version::get();
		let new_version = sp_io::misc::runtime_version(&code)
			.and_then(|v| RuntimeVersion::decode(&mut &v[..]).ok())
			.ok_or_else(|| Error::<T>::FailedToExtractRuntimeVersion)?;

		if new_version.spec_name != current_version.spec_name {
			Err(Error::<T>::InvalidSpecName)?
		}

		if new_version.spec_version <= current_version.spec_version {
			Err(Error::<T>::SpecVersionNeedsToIncrease)?
		}

		Ok(())
	}
}

/// Event handler which registers a provider when created.
pub struct Provider<T>(PhantomData<T>);
impl<T: Config> HandleLifetime<T::AccountId> for Provider<T> {
	fn created(t: &T::AccountId) -> Result<(), DispatchError> {
		Pallet::<T>::inc_providers(t);
		Ok(())
	}
	fn killed(t: &T::AccountId) -> Result<(), DispatchError> {
		Pallet::<T>::dec_providers(t).map(|_| ())
	}
}

/// Event handler which registers a self-sufficient when created.
pub struct SelfSufficient<T>(PhantomData<T>);
impl<T: Config> HandleLifetime<T::AccountId> for SelfSufficient<T> {
	fn created(t: &T::AccountId) -> Result<(), DispatchError> {
		Pallet::<T>::inc_sufficients(t);
		Ok(())
	}
	fn killed(t: &T::AccountId) -> Result<(), DispatchError> {
		Pallet::<T>::dec_sufficients(t);
		Ok(())
	}
}

/// Event handler which registers a consumer when created.
pub struct Consumer<T>(PhantomData<T>);
impl<T: Config> HandleLifetime<T::AccountId> for Consumer<T> {
	fn created(t: &T::AccountId) -> Result<(), DispatchError> {
		Pallet::<T>::inc_consumers(t)
	}
	fn killed(t: &T::AccountId) -> Result<(), DispatchError> {
		Pallet::<T>::dec_consumers(t);
		Ok(())
	}
}

impl<T: Config> BlockNumberProvider for Pallet<T> {
	type BlockNumber = <T as Config>::BlockNumber;

	fn current_block_number() -> Self::BlockNumber {
		Pallet::<T>::block_number()
	}
}

fn is_providing<T: Default + Eq>(d: &T) -> bool {
	d != &T::default()
}

/// Implement StoredMap for a simple single-item, provide-when-not-default system. This works fine
/// for storing a single item which allows the account to continue existing as long as it's not
/// empty/default.
///
/// Anything more complex will need more sophisticated logic.
impl<T: Config> StoredMap<T::AccountId, T::AccountData> for Pallet<T> {
	fn get(k: &T::AccountId) -> T::AccountData {
		Account::<T>::get(k).data
	}

	fn try_mutate_exists<R, E: From<DispatchError>>(
		k: &T::AccountId,
		f: impl FnOnce(&mut Option<T::AccountData>) -> Result<R, E>,
	) -> Result<R, E> {
		let account = Account::<T>::get(k);
		let was_providing = is_providing(&account.data);
		let mut some_data = if was_providing { Some(account.data) } else { None };
		let result = f(&mut some_data)?;
		let is_providing = some_data.is_some();
		if !was_providing && is_providing {
			Self::inc_providers(k);
		} else if was_providing && !is_providing {
			match Self::dec_providers(k)? {
				DecRefStatus::Reaped => return Ok(result),
				DecRefStatus::Exists => {
					// Update value as normal...
				},
			}
		} else if !was_providing && !is_providing {
			return Ok(result)
		}
		Account::<T>::mutate(k, |a| a.data = some_data.unwrap_or_default());
		Ok(result)
	}
}

/// Split an `option` into two constituent options, as defined by a `splitter` function.
pub fn split_inner<T, R, S>(
	option: Option<T>,
	splitter: impl FnOnce(T) -> (R, S),
) -> (Option<R>, Option<S>) {
	match option {
		Some(inner) => {
			let (r, s) = splitter(inner);
			(Some(r), Some(s))
		},
		None => (None, None),
	}
}

pub struct ChainContext<T>(PhantomData<T>);
impl<T> Default for ChainContext<T> {
	fn default() -> Self {
		ChainContext(PhantomData)
	}
}

impl<T: Config> Lookup for ChainContext<T> {
	type Source = <T::Lookup as StaticLookup>::Source;
	type Target = <T::Lookup as StaticLookup>::Target;

	fn lookup(&self, s: Self::Source) -> Result<Self::Target, LookupError> {
		<T::Lookup as StaticLookup>::lookup(s)
	}
}

/// Prelude to be used alongside pallet macro, for ease of use.
pub mod pallet_prelude {
	pub use crate::{ensure_none, ensure_root, ensure_signed};

	/// Type alias for the `Origin` associated type of system config.
	pub type OriginFor<T> = <T as crate::Config>::Origin;

	/// Type alias for the `BlockNumber` associated type of system config.
	pub type BlockNumberFor<T> = <T as crate::Config>::BlockNumber;
}<|MERGE_RESOLUTION|>--- conflicted
+++ resolved
@@ -524,11 +524,7 @@
 
 	/// Event for the System pallet.
 	#[pallet::event]
-<<<<<<< HEAD
-	#[pallet::metadata(T::AccountId = "AccountId", T::Hash = "Hash")]
 	#[cfg_attr(feature = "std", derive(Serialize, Deserialize))]
-=======
->>>>>>> 2a6e8265
 	pub enum Event<T: Config> {
 		/// An extrinsic completed successfully. \[info\]
 		ExtrinsicSuccess(DispatchInfo),
@@ -770,13 +766,8 @@
 pub type KeyValue = (Vec<u8>, Vec<u8>);
 
 /// A phase of a block's execution.
-<<<<<<< HEAD
-#[derive(Encode, Decode, RuntimeDebug)]
+#[derive(Encode, Decode, RuntimeDebug, TypeInfo)]
 #[cfg_attr(feature = "std", derive(Serialize, Deserialize, PartialEq, Eq, Clone))]
-=======
-#[derive(Encode, Decode, RuntimeDebug, TypeInfo)]
-#[cfg_attr(feature = "std", derive(Serialize, PartialEq, Eq, Clone))]
->>>>>>> 2a6e8265
 pub enum Phase {
 	/// Applying an extrinsic.
 	ApplyExtrinsic(u32),
@@ -793,13 +784,8 @@
 }
 
 /// Record of an event happening.
-<<<<<<< HEAD
-#[derive(Encode, Decode, RuntimeDebug)]
+#[derive(Encode, Decode, RuntimeDebug, TypeInfo)]
 #[cfg_attr(feature = "std", derive(Serialize, Deserialize, PartialEq, Eq, Clone))]
-=======
-#[derive(Encode, Decode, RuntimeDebug, TypeInfo)]
-#[cfg_attr(feature = "std", derive(Serialize, PartialEq, Eq, Clone))]
->>>>>>> 2a6e8265
 pub struct EventRecord<E: Parameter + Member, T> {
 	/// The phase of the block it happened in.
 	pub phase: Phase,
@@ -810,12 +796,8 @@
 }
 
 /// Origin for the System pallet.
-<<<<<<< HEAD
-#[derive(PartialEq, Eq, Clone, RuntimeDebug, Encode, Decode)]
+#[derive(PartialEq, Eq, Clone, RuntimeDebug, Encode, Decode, TypeInfo)]
 #[cfg_attr(feature = "std", derive(Serialize, Deserialize))]
-=======
-#[derive(PartialEq, Eq, Clone, RuntimeDebug, Encode, Decode, TypeInfo)]
->>>>>>> 2a6e8265
 pub enum RawOrigin<AccountId> {
 	/// The system itself ordained this dispatch to happen: this is the highest privilege level.
 	Root,
@@ -855,12 +837,8 @@
 pub type RefCount = u32;
 
 /// Information of an account.
-<<<<<<< HEAD
-#[derive(Clone, Eq, PartialEq, Default, RuntimeDebug, Encode, Decode)]
+#[derive(Clone, Eq, PartialEq, Default, RuntimeDebug, Encode, Decode, TypeInfo)]
 #[cfg_attr(feature = "std", derive(Serialize, Deserialize))]
-=======
-#[derive(Clone, Eq, PartialEq, Default, RuntimeDebug, Encode, Decode, TypeInfo)]
->>>>>>> 2a6e8265
 pub struct AccountInfo<Index, AccountData> {
 	/// The number of transactions this account has sent.
 	pub nonce: Index,
@@ -880,13 +858,8 @@
 
 /// Stores the `spec_version` and `spec_name` of when the last runtime upgrade
 /// happened.
-<<<<<<< HEAD
-#[derive(sp_runtime::RuntimeDebug, Encode, Decode)]
+#[derive(sp_runtime::RuntimeDebug, Encode, Decode, TypeInfo)]
 #[cfg_attr(feature = "std", derive(Serialize, Deserialize, PartialEq))]
-=======
-#[derive(sp_runtime::RuntimeDebug, Encode, Decode, TypeInfo)]
-#[cfg_attr(feature = "std", derive(PartialEq))]
->>>>>>> 2a6e8265
 pub struct LastRuntimeUpgradeInfo {
 	pub spec_version: codec::Compact<u32>,
 	pub spec_name: sp_runtime::RuntimeString,
