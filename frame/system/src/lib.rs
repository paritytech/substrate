// Copyright 2017-2020 Parity Technologies (UK) Ltd.
// This file is part of Substrate.

// Substrate is free software: you can redistribute it and/or modify
// it under the terms of the GNU General Public License as published by
// the Free Software Foundation, either version 3 of the License, or
// (at your option) any later version.

// Substrate is distributed in the hope that it will be useful,
// but WITHOUT ANY WARRANTY; without even the implied warranty of
// MERCHANTABILITY or FITNESS FOR A PARTICULAR PURPOSE.  See the
// GNU General Public License for more details.

// You should have received a copy of the GNU General Public License
// along with Substrate.  If not, see <http://www.gnu.org/licenses/>.

//! # System Module
//!
//! The System module provides low-level access to core types and cross-cutting utilities.
//! It acts as the base layer for other SRML modules to interact with the Substrate framework components.
//!
//! - [`system::Trait`](./trait.Trait.html)
//!
//! ## Overview
//!
//! The System module defines the core data types used in a Substrate runtime.
//! It also provides several utility functions (see [`Module`](./struct.Module.html)) for other runtime modules.
//!
//! In addition, it manages the storage items for extrinsics data, indexes, event records, and digest items,
//! among other things that support the execution of the current block.
//!
//! It also handles low-level tasks like depositing logs, basic set up and take down of
//! temporary storage entries, and access to previous block hashes.
//!
//! ## Interface
//!
//! ### Dispatchable Functions
//!
//! The System module does not implement any dispatchable functions.
//!
//! ### Public Functions
//!
//! See the [`Module`](./struct.Module.html) struct for details of publicly available functions.
//!
//! ### Signed Extensions
//!
//! The system module defines the following extensions:
//!
//!   - [`CheckWeight`]: Checks the weight and length of the block and ensure that it does not
//!     exceed the limits.
//!   - [`CheckNonce`]: Checks the nonce of the transaction. Contains a single payload of type
//!     `T::Index`.
//!   - [`CheckEra`]: Checks the era of the transaction. Contains a single payload of type `Era`.
//!   - [`CheckGenesis`]: Checks the provided genesis hash of the transaction. Must be a part of the
//!     signed payload of the transaction.
//!   - [`CheckVersion`]: Checks that the runtime version is the same as the one encoded in the
//!     transaction.
//!
//! Lookup the runtime aggregator file (e.g. `node/runtime`) to see the full list of signed
//! extensions included in a chain.
//!
//! ## Usage
//!
//! ### Prerequisites
//!
//! Import the System module and derive your module's configuration trait from the system trait.
//!
//! ### Example - Get extrinsic count and parent hash for the current block
//!
//! ```
//! use frame_support::{decl_module, dispatch};
//! use frame_system::{self as system, ensure_signed};
//!
//! pub trait Trait: system::Trait {}
//!
//! decl_module! {
//! 	pub struct Module<T: Trait> for enum Call where origin: T::Origin {
//! 		pub fn system_module_example(origin) -> dispatch::DispatchResult {
//! 			let _sender = ensure_signed(origin)?;
//! 			let _extrinsic_count = <system::Module<T>>::extrinsic_count();
//! 			let _parent_hash = <system::Module<T>>::parent_hash();
//! 			Ok(())
//! 		}
//! 	}
//! }
//! # fn main() { }
//! ```

#![cfg_attr(not(feature = "std"), no_std)]

#[cfg(feature = "std")]
use serde::Serialize;
use sp_std::prelude::*;
#[cfg(any(feature = "std", test))]
use sp_std::map;
use sp_std::marker::PhantomData;
use sp_std::fmt::Debug;
use sp_version::RuntimeVersion;
use sp_runtime::{
	RuntimeDebug,
	generic::{self, Era}, Perbill, DispatchOutcome, DispatchError,
	transaction_validity::{
		ValidTransaction, TransactionPriority, TransactionLongevity, TransactionValidityError,
		InvalidTransaction, TransactionValidity,
	},
	traits::{
		self, CheckEqual, SimpleArithmetic, Zero, SignedExtension, Lookup, LookupError,
		SimpleBitOps, Hash, Member, MaybeDisplay, EnsureOrigin, BadOrigin, SaturatedConversion,
		MaybeSerialize, MaybeSerializeDeserialize, StaticLookup, One, Bounded,
	},
};

use sp_core::storage::well_known_keys;
use frame_support::{
	decl_module, decl_event, decl_storage, decl_error, storage, Parameter,
	traits::{Contains, Get, ModuleToIndex},
	weights::{Weight, DispatchInfo, DispatchClass, SimpleDispatchInfo},
};
use codec::{Encode, Decode};

#[cfg(any(feature = "std", test))]
use sp_io::TestExternalities;

#[cfg(any(feature = "std", test))]
use sp_core::ChangesTrieConfiguration;

pub mod offchain;

/// Handler for when a new account has been created.
#[impl_trait_for_tuples::impl_for_tuples(30)]
pub trait OnNewAccount<AccountId> {
	/// A new account `who` has been registered.
	fn on_new_account(who: &AccountId);
}

/// Determiner to say whether a given account is unused.
pub trait IsDeadAccount<AccountId> {
	/// Is the given account dead?
	fn is_dead_account(who: &AccountId) -> bool;
}

impl<AccountId> IsDeadAccount<AccountId> for () {
	fn is_dead_account(_who: &AccountId) -> bool {
		true
	}
}

/// Compute the trie root of a list of extrinsics.
pub fn extrinsics_root<H: Hash, E: codec::Encode>(extrinsics: &[E]) -> H::Output {
	extrinsics_data_root::<H>(extrinsics.iter().map(codec::Encode::encode).collect())
}

/// Compute the trie root of a list of extrinsics.
pub fn extrinsics_data_root<H: Hash>(xts: Vec<Vec<u8>>) -> H::Output {
	H::ordered_trie_root(xts)
}

pub trait Trait: 'static + Eq + Clone {
	/// The aggregated `Origin` type used by dispatchable calls.
	type Origin:
		Into<Result<RawOrigin<Self::AccountId>, Self::Origin>>
		+ From<RawOrigin<Self::AccountId>>
		+ Clone;

	/// The aggregated `Call` type.
	type Call: Debug;

	/// Account index (aka nonce) type. This stores the number of previous transactions associated
	/// with a sender account.
	type Index:
		Parameter + Member + MaybeSerialize + Debug + Default + MaybeDisplay + SimpleArithmetic
		+ Copy;

	/// The block number type used by the runtime.
	type BlockNumber:
		Parameter + Member + MaybeSerializeDeserialize + Debug + MaybeDisplay + SimpleArithmetic
		+ Default + Bounded + Copy + sp_std::hash::Hash + sp_std::str::FromStr;

	/// The output of the `Hashing` function.
	type Hash:
		Parameter + Member + MaybeSerializeDeserialize + Debug + MaybeDisplay + SimpleBitOps
		+ Default + Copy + CheckEqual + sp_std::hash::Hash + AsRef<[u8]> + AsMut<[u8]>;

	/// The hashing system (algorithm) being used in the runtime (e.g. Blake2).
	type Hashing: Hash<Output = Self::Hash>;

	/// The user account identifier type for the runtime.
	type AccountId: Parameter + Member + MaybeSerializeDeserialize + Debug + MaybeDisplay + Ord
		+ Default;

	/// Converting trait to take a source type and convert to `AccountId`.
	///
	/// Used to define the type and conversion mechanism for referencing accounts in transactions.
	/// It's perfectly reasonable for this to be an identity conversion (with the source type being
	/// `AccountId`), but other modules (e.g. Indices module) may provide more functional/efficient
	/// alternatives.
	type Lookup: StaticLookup<Target = Self::AccountId>;

	/// The block header.
	type Header: Parameter + traits::Header<
		Number = Self::BlockNumber,
		Hash = Self::Hash,
	>;

	/// The aggregated event type of the runtime.
	type Event: Parameter + Member + From<Event> + Debug;

	/// Maximum number of block number to block hash mappings to keep (oldest pruned first).
	type BlockHashCount: Get<Self::BlockNumber>;

	/// The maximum weight of a block.
	type MaximumBlockWeight: Get<Weight>;

	/// The maximum length of a block (in bytes).
	type MaximumBlockLength: Get<u32>;

	/// The portion of the block that is available to normal transaction. The rest can only be used
	/// by operational transactions. This can be applied to any resource limit managed by the system
	/// module, including weight and length.
	type AvailableBlockRatio: Get<Perbill>;

	/// Get the chain's current version.
	type Version: Get<RuntimeVersion>;

	/// Convert a module to its index in the runtime.
	///
	/// Expects the `ModuleToIndex` type that is being generated by `construct_runtime!` in the
	/// runtime. For tests it is okay to use `()` as type (returns `0` for each input).
	type ModuleToIndex: ModuleToIndex;
}

pub type DigestOf<T> = generic::Digest<<T as Trait>::Hash>;
pub type DigestItemOf<T> = generic::DigestItem<<T as Trait>::Hash>;

pub type Key = Vec<u8>;
pub type KeyValue = (Vec<u8>, Vec<u8>);

decl_module! {
	pub struct Module<T: Trait> for enum Call where origin: T::Origin {
		type Error = Error<T>;

		/// A big dispatch that will disallow any other transaction to be included.
		// TODO: this must be preferable available for testing really (not possible at the moment).
		#[weight = SimpleDispatchInfo::MaxOperational]
		fn fill_block(origin) {
			ensure_root(origin)?;
		}

		/// Make some on-chain remark.
		#[weight = SimpleDispatchInfo::FixedNormal(10_000)]
		fn remark(origin, _remark: Vec<u8>) {
			ensure_signed(origin)?;
		}

		/// Set the number of pages in the WebAssembly environment's heap.
		#[weight = SimpleDispatchInfo::FixedOperational(10_000)]
		fn set_heap_pages(origin, pages: u64) {
			ensure_root(origin)?;
			storage::unhashed::put_raw(well_known_keys::HEAP_PAGES, &pages.encode());
		}

		/// Set the new code.
		#[weight = SimpleDispatchInfo::FixedOperational(200_000)]
		pub fn set_code(origin, new: Vec<u8>) {
			ensure_root(origin)?;
			storage::unhashed::put_raw(well_known_keys::CODE, &new);
		}

		/// Set some items of storage.
		#[weight = SimpleDispatchInfo::FixedOperational(10_000)]
		fn set_storage(origin, items: Vec<KeyValue>) {
			ensure_root(origin)?;
			for i in &items {
				storage::unhashed::put_raw(&i.0, &i.1);
			}
		}

		/// Kill some items from storage.
		#[weight = SimpleDispatchInfo::FixedOperational(10_000)]
		fn kill_storage(origin, keys: Vec<Key>) {
			ensure_root(origin)?;
			for key in &keys {
				storage::unhashed::kill(&key);
			}
		}

		/// Kill all storage items with a key that starts with the given prefix.
		#[weight = SimpleDispatchInfo::FixedOperational(10_000)]
		fn kill_prefix(origin, prefix: Key) {
			ensure_root(origin)?;
			storage::unhashed::kill_prefix(&prefix);
		}
	}
}

/// A phase of a block's execution.
#[derive(Encode, Decode, RuntimeDebug)]
#[cfg_attr(feature = "std", derive(Serialize, PartialEq, Eq, Clone))]
pub enum Phase {
	/// Applying an extrinsic.
	ApplyExtrinsic(u32),
	/// The end.
	Finalization,
}

/// Record of an event happening.
#[derive(Encode, Decode, RuntimeDebug)]
#[cfg_attr(feature = "std", derive(Serialize, PartialEq, Eq, Clone))]
pub struct EventRecord<E: Parameter + Member, T> {
	/// The phase of the block it happened in.
	pub phase: Phase,
	/// The event itself.
	pub event: E,
	/// The list of the topics this event has.
	pub topics: Vec<T>,
}

decl_event!(
	/// Event for the System module.
	pub enum Event {
		/// An extrinsic completed successfully.
		ExtrinsicSuccess(DispatchInfo),
		/// An extrinsic failed.
		ExtrinsicFailed(DispatchError, DispatchInfo),
	}
);

decl_error! {
	/// Error for the System module
	pub enum Error for Module<T: Trait> {}
}

/// Origin for the System module.
#[derive(PartialEq, Eq, Clone, RuntimeDebug)]
pub enum RawOrigin<AccountId> {
	/// The system itself ordained this dispatch to happen: this is the highest privilege level.
	Root,
	/// It is signed by some public key and we provide the `AccountId`.
	Signed(AccountId),
	/// It is signed by nobody, can be either:
	/// * included and agreed upon by the validators anyway,
	/// * or unsigned transaction validated by a module.
	None,
}

impl<AccountId> From<Option<AccountId>> for RawOrigin<AccountId> {
	fn from(s: Option<AccountId>) -> RawOrigin<AccountId> {
		match s {
			Some(who) => RawOrigin::Signed(who),
			None => RawOrigin::None,
		}
	}
}

/// Exposed trait-generic origin type.
pub type Origin<T> = RawOrigin<<T as Trait>::AccountId>;

// Create a Hash with 69 for each byte,
// only used to build genesis config.
#[cfg(feature = "std")]
fn hash69<T: AsMut<[u8]> + Default>() -> T {
	let mut h = T::default();
	h.as_mut().iter_mut().for_each(|byte| *byte = 69);
	h
}

/// This type alias represents an index of an event.
///
/// We use `u32` here because this index is used as index for `Events<T>`
/// which can't contain more than `u32::max_value()` items.
type EventIndex = u32;

decl_storage! {
	trait Store for Module<T: Trait> as System {
		/// Extrinsics nonce for accounts.
		pub AccountNonce get(fn account_nonce): map T::AccountId => T::Index;
		/// Total extrinsics count for the current block.
		ExtrinsicCount: Option<u32>;
		/// Total weight for all extrinsics put together, for the current block.
		AllExtrinsicsWeight: Option<Weight>;
		/// Total length (in bytes) for all extrinsics put together, for the current block.
		AllExtrinsicsLen: Option<u32>;
		/// Map of block numbers to block hashes.
		pub BlockHash get(fn block_hash) build(|_| vec![(T::BlockNumber::zero(), hash69())]): map T::BlockNumber => T::Hash;
		/// Extrinsics data for the current block (maps an extrinsic's index to its data).
		ExtrinsicData get(fn extrinsic_data): map u32 => Vec<u8>;
		/// The current block number being processed. Set by `execute_block`.
		Number get(fn block_number) build(|_| 1.into()): T::BlockNumber;
		/// Hash of the previous block.
		ParentHash get(fn parent_hash) build(|_| hash69()): T::Hash;
		/// Extrinsics root of the current block, also part of the block header.
		ExtrinsicsRoot get(fn extrinsics_root): T::Hash;
		/// Digest of the current block, also part of the block header.
		Digest get(fn digest): DigestOf<T>;
		/// Events deposited for the current block.
		Events get(fn events): Vec<EventRecord<T::Event, T::Hash>>;
		/// The number of events in the `Events<T>` list.
		EventCount get(fn event_count): EventIndex;

		// TODO: https://github.com/paritytech/substrate/issues/2553
		// Possibly, we can improve it by using something like:
		// `Option<(BlockNumber, Vec<EventIndex>)>`, however in this case we won't be able to use
		// `EventTopics::append`.

		/// Mapping between a topic (represented by T::Hash) and a vector of indexes
		/// of events in the `<Events<T>>` list.
		///
		/// All topic vectors have deterministic storage locations depending on the topic. This
		/// allows light-clients to leverage the changes trie storage tracking mechanism and
		/// in case of changes fetch the list of events of interest.
		///
		/// The value has the type `(T::BlockNumber, EventIndex)` because if we used only just
		/// the `EventIndex` then in case if the topic has the same contents on the next block
		/// no notification will be triggered thus the event might be lost.
<<<<<<< HEAD
		EventTopics get(fn event_topics): double_map
			hasher(blake2_256) (), hasher(blake2_256) T::Hash => Vec<(T::BlockNumber, EventIndex)>;
=======
		EventTopics get(fn event_topics): map T::Hash => Vec<(T::BlockNumber, EventIndex)>;
>>>>>>> e215bc84
	}
	add_extra_genesis {
		config(changes_trie_config): Option<ChangesTrieConfiguration>;
		#[serde(with = "sp_core::bytes")]
		config(code): Vec<u8>;

		build(|config: &GenesisConfig| {
			use codec::Encode;

			sp_io::storage::set(well_known_keys::CODE, &config.code);
			sp_io::storage::set(well_known_keys::EXTRINSIC_INDEX, &0u32.encode());

			if let Some(ref changes_trie_config) = config.changes_trie_config {
				sp_io::storage::set(
					well_known_keys::CHANGES_TRIE_CONFIG,
					&changes_trie_config.encode(),
				);
			}
		});
	}
}

pub struct EnsureRoot<AccountId>(sp_std::marker::PhantomData<AccountId>);
impl<
	O: Into<Result<RawOrigin<AccountId>, O>> + From<RawOrigin<AccountId>>,
	AccountId,
> EnsureOrigin<O> for EnsureRoot<AccountId> {
	type Success = ();
	fn try_origin(o: O) -> Result<Self::Success, O> {
		o.into().and_then(|o| match o {
			RawOrigin::Root => Ok(()),
			r => Err(O::from(r)),
		})
	}
}

pub struct EnsureSigned<AccountId>(sp_std::marker::PhantomData<AccountId>);
impl<
	O: Into<Result<RawOrigin<AccountId>, O>> + From<RawOrigin<AccountId>>,
	AccountId,
> EnsureOrigin<O> for EnsureSigned<AccountId> {
	type Success = AccountId;
	fn try_origin(o: O) -> Result<Self::Success, O> {
		o.into().and_then(|o| match o {
			RawOrigin::Signed(who) => Ok(who),
			r => Err(O::from(r)),
		})
	}
}

pub struct EnsureSignedBy<Who, AccountId>(sp_std::marker::PhantomData<(Who, AccountId)>);
impl<
	O: Into<Result<RawOrigin<AccountId>, O>> + From<RawOrigin<AccountId>>,
	Who: Contains<AccountId>,
	AccountId: PartialEq + Clone,
> EnsureOrigin<O> for EnsureSignedBy<Who, AccountId> {
	type Success = AccountId;
	fn try_origin(o: O) -> Result<Self::Success, O> {
		o.into().and_then(|o| match o {
			RawOrigin::Signed(ref who) if Who::contains(who) => Ok(who.clone()),
			r => Err(O::from(r)),
		})
	}
}

pub struct EnsureNone<AccountId>(sp_std::marker::PhantomData<AccountId>);
impl<
	O: Into<Result<RawOrigin<AccountId>, O>> + From<RawOrigin<AccountId>>,
	AccountId,
> EnsureOrigin<O> for EnsureNone<AccountId> {
	type Success = ();
	fn try_origin(o: O) -> Result<Self::Success, O> {
		o.into().and_then(|o| match o {
			RawOrigin::None => Ok(()),
			r => Err(O::from(r)),
		})
	}
}

pub struct EnsureNever<T>(sp_std::marker::PhantomData<T>);
impl<O, T> EnsureOrigin<O> for EnsureNever<T> {
	type Success = T;
	fn try_origin(o: O) -> Result<Self::Success, O> {
		Err(o)
	}
}

/// Ensure that the origin `o` represents a signed extrinsic (i.e. transaction).
/// Returns `Ok` with the account that signed the extrinsic or an `Err` otherwise.
pub fn ensure_signed<OuterOrigin, AccountId>(o: OuterOrigin) -> Result<AccountId, BadOrigin>
	where OuterOrigin: Into<Result<RawOrigin<AccountId>, OuterOrigin>>
{
	match o.into() {
		Ok(RawOrigin::Signed(t)) => Ok(t),
		_ => Err(BadOrigin),
	}
}

/// Ensure that the origin `o` represents the root. Returns `Ok` or an `Err` otherwise.
pub fn ensure_root<OuterOrigin, AccountId>(o: OuterOrigin) -> Result<(), BadOrigin>
	where OuterOrigin: Into<Result<RawOrigin<AccountId>, OuterOrigin>>
{
	match o.into() {
		Ok(RawOrigin::Root) => Ok(()),
		_ => Err(BadOrigin),
	}
}

/// Ensure that the origin `o` represents an unsigned extrinsic. Returns `Ok` or an `Err` otherwise.
pub fn ensure_none<OuterOrigin, AccountId>(o: OuterOrigin) -> Result<(), BadOrigin>
	where OuterOrigin: Into<Result<RawOrigin<AccountId>, OuterOrigin>>
{
	match o.into() {
		Ok(RawOrigin::None) => Ok(()),
		_ => Err(BadOrigin),
	}
}

impl<T: Trait> Module<T> {
	/// Deposits an event into this block's event record.
	pub fn deposit_event(event: impl Into<T::Event>) {
		Self::deposit_event_indexed(&[], event.into());
	}

	/// Deposits an event into this block's event record adding this event
	/// to the corresponding topic indexes.
	///
	/// This will update storage entries that correspond to the specified topics.
	/// It is expected that light-clients could subscribe to this topics.
	pub fn deposit_event_indexed(topics: &[T::Hash], event: T::Event) {
		let extrinsic_index = Self::extrinsic_index();
		let phase = extrinsic_index.map_or(Phase::Finalization, |c| Phase::ApplyExtrinsic(c));
		let event = EventRecord {
			phase,
			event,
			topics: topics.iter().cloned().collect::<Vec<_>>(),
		};

		// Index of the to be added event.
		let event_idx = {
			let old_event_count = EventCount::get();
			let new_event_count = match old_event_count.checked_add(1) {
				// We've reached the maximum number of events at this block, just
				// don't do anything and leave the event_count unaltered.
				None => return,
				Some(nc) => nc,
			};
			EventCount::put(new_event_count);
			old_event_count
		};

		// Appending can only fail if `Events<T>` can not be decoded or
		// when we try to insert more than `u32::max_value()` events.
		//
		// We perform early return if we've reached the maximum capacity of the event list,
		// so `Events<T>` seems to be corrupted. Also, this has happened after the start of execution
		// (since the event list is cleared at the block initialization).
		if <Events<T>>::append([event].iter()).is_err() {
			// The most sensible thing to do here is to just ignore this event and wait until the
			// new block.
			return;
		}

		let block_no = Self::block_number();
		for topic in topics {
			// The same applies here.
			if <EventTopics<T>>::append(topic, &[(block_no, event_idx)]).is_err() {
				return;
			}
		}
	}

	/// Gets the index of extrinsic that is currently executing.
	pub fn extrinsic_index() -> Option<u32> {
		storage::unhashed::get(well_known_keys::EXTRINSIC_INDEX)
	}

	/// Gets extrinsics count.
	pub fn extrinsic_count() -> u32 {
		ExtrinsicCount::get().unwrap_or_default()
	}

	/// Gets a total weight of all executed extrinsics.
	pub fn all_extrinsics_weight() -> Weight {
		AllExtrinsicsWeight::get().unwrap_or_default()
	}

	pub fn all_extrinsics_len() -> u32 {
		AllExtrinsicsLen::get().unwrap_or_default()
	}

	/// Inform the system module of some additional weight that should be accounted for, in the
	/// current block.
	///
	/// NOTE: use with extra care; this function is made public only be used for certain modules
	/// that need it. A runtime that does not have dynamic calls should never need this and should
	/// stick to static weights. A typical use case for this is inner calls or smart contract calls.
	/// Furthermore, it only makes sense to use this when it is presumably  _cheap_ to provide the
	/// argument `weight`; In other words, if this function is to be used to account for some
	/// unknown, user provided call's weight, it would only make sense to use it if you are sure you
	/// can rapidly compute the weight of the inner call.
	///
	/// Even more dangerous is to note that this function does NOT take any action, if the new sum
	/// of block weight is more than the block weight limit. This is what the _unchecked_.
	///
	/// Another potential use-case could be for the `on_initialise` and `on_finalize` hooks.
	///
	/// If no previous weight exists, the function initializes the weight to zero.
	pub fn register_extra_weight_unchecked(weight: Weight) {
		let current_weight = AllExtrinsicsWeight::get().unwrap_or_default();
		let next_weight = current_weight.saturating_add(weight).min(T::MaximumBlockWeight::get());
		AllExtrinsicsWeight::put(next_weight);
	}

	/// Start the execution of a particular block.
	pub fn initialize(
		number: &T::BlockNumber,
		parent_hash: &T::Hash,
		txs_root: &T::Hash,
		digest: &DigestOf<T>,
	) {
		// populate environment
		storage::unhashed::put(well_known_keys::EXTRINSIC_INDEX, &0u32);
		<Number<T>>::put(number);
		<Digest<T>>::put(digest);
		<ParentHash<T>>::put(parent_hash);
		<BlockHash<T>>::insert(*number - One::one(), parent_hash);
		<ExtrinsicsRoot<T>>::put(txs_root);
		<Events<T>>::kill();
		EventCount::kill();
		<EventTopics<T>>::remove_all();
	}

	/// Remove temporary "environment" entries in storage.
	pub fn finalize() -> T::Header {
		ExtrinsicCount::kill();
		AllExtrinsicsWeight::kill();
		AllExtrinsicsLen::kill();

		let number = <Number<T>>::take();
		let parent_hash = <ParentHash<T>>::take();
		let mut digest = <Digest<T>>::take();
		let extrinsics_root = <ExtrinsicsRoot<T>>::take();

		// move block hash pruning window by one block
		let block_hash_count = <T::BlockHashCount>::get();
		if number > block_hash_count {
			let to_remove = number - block_hash_count - One::one();

			// keep genesis hash
			if to_remove != Zero::zero() {
				<BlockHash<T>>::remove(to_remove);
			}
		}

		let storage_root = T::Hash::decode(&mut &sp_io::storage::root()[..])
			.expect("Node is configured to use the same hash; qed");
		let storage_changes_root = sp_io::storage::changes_root(&parent_hash.encode());

		// we can't compute changes trie root earlier && put it to the Digest
		// because it will include all currently existing temporaries.
		if let Some(storage_changes_root) = storage_changes_root {
			let item = generic::DigestItem::ChangesTrieRoot(
				T::Hash::decode(&mut &storage_changes_root[..])
					.expect("Node is configured to use the same hash; qed")
			);
			digest.push(item);
		}

		// The following fields
		//
		// - <Events<T>>
		// - <EventCount<T>>
		// - <EventTopics<T>>
		//
		// stay to be inspected by the client and will be cleared by `Self::initialize`.

		<T::Header as traits::Header>::new(number, extrinsics_root, storage_root, parent_hash, digest)
	}

	/// Deposits a log and ensures it matches the block's log data.
	pub fn deposit_log(item: DigestItemOf<T>) {
		let mut l = <Digest<T>>::get();
		l.push(item);
		<Digest<T>>::put(l);
	}

	/// Get the basic externalities for this module, useful for tests.
	#[cfg(any(feature = "std", test))]
	pub fn externalities() -> TestExternalities {
		TestExternalities::new(sp_core::storage::Storage {
			top: map![
				<BlockHash<T>>::hashed_key_for(T::BlockNumber::zero()) => [69u8; 32].encode(),
				<Number<T>>::hashed_key().to_vec() => T::BlockNumber::one().encode(),
				<ParentHash<T>>::hashed_key().to_vec() => [69u8; 32].encode()
			],
			children: map![],
		})
	}

	/// Set the block number to something in particular. Can be used as an alternative to
	/// `initialize` for tests that don't need to bother with the other environment entries.
	#[cfg(any(feature = "std", test))]
	pub fn set_block_number(n: T::BlockNumber) {
		<Number<T>>::put(n);
	}

	/// Sets the index of extrinsic that is currently executing.
	#[cfg(any(feature = "std", test))]
	pub fn set_extrinsic_index(extrinsic_index: u32) {
		storage::unhashed::put(well_known_keys::EXTRINSIC_INDEX, &extrinsic_index)
	}

	/// Set the parent hash number to something in particular. Can be used as an alternative to
	/// `initialize` for tests that don't need to bother with the other environment entries.
	#[cfg(any(feature = "std", test))]
	pub fn set_parent_hash(n: T::Hash) {
		<ParentHash<T>>::put(n);
	}

	/// Set the current block weight. This should only be used in some integration tests.
	#[cfg(any(feature = "std", test))]
	pub fn set_block_limits(weight: Weight, len: usize) {
		AllExtrinsicsWeight::put(weight);
		AllExtrinsicsLen::put(len as u32);
	}

	/// Return the chain's current runtime version.
	pub fn runtime_version() -> RuntimeVersion { T::Version::get() }

	/// Increment a particular account's nonce by 1.
	pub fn inc_account_nonce(who: &T::AccountId) {
		<AccountNonce<T>>::insert(who, Self::account_nonce(who) + T::Index::one());
	}

	/// Note what the extrinsic data of the current extrinsic index is. If this
	/// is called, then ensure `derive_extrinsics` is also called before
	/// block-building is completed.
	///
	/// NOTE: This function is called only when the block is being constructed locally.
	/// `execute_block` doesn't note any extrinsics.
	pub fn note_extrinsic(encoded_xt: Vec<u8>) {
		ExtrinsicData::insert(Self::extrinsic_index().unwrap_or_default(), encoded_xt);
	}

	/// To be called immediately after an extrinsic has been applied.
	pub fn note_applied_extrinsic(r: &DispatchOutcome, _encoded_len: u32, info: DispatchInfo) {
		Self::deposit_event(
			match r {
				Ok(()) => Event::ExtrinsicSuccess(info),
				Err(err) => Event::ExtrinsicFailed(err.clone(), info),
			}
		);

		let next_extrinsic_index = Self::extrinsic_index().unwrap_or_default() + 1u32;

		storage::unhashed::put(well_known_keys::EXTRINSIC_INDEX, &next_extrinsic_index);
	}

	/// To be called immediately after `note_applied_extrinsic` of the last extrinsic of the block
	/// has been called.
	pub fn note_finished_extrinsics() {
		let extrinsic_index: u32 = storage::unhashed::take(well_known_keys::EXTRINSIC_INDEX)
			.unwrap_or_default();
		ExtrinsicCount::put(extrinsic_index);
	}

	/// Remove all extrinsic data and save the extrinsics trie root.
	pub fn derive_extrinsics() {
		let extrinsics = (0..ExtrinsicCount::get().unwrap_or_default())
			.map(ExtrinsicData::take).collect();
		let xts_root = extrinsics_data_root::<T::Hashing>(extrinsics);
		<ExtrinsicsRoot<T>>::put(xts_root);
	}
}

/// resource limit check.
#[derive(Encode, Decode, Clone, Eq, PartialEq)]
pub struct CheckWeight<T: Trait + Send + Sync>(PhantomData<T>);

impl<T: Trait + Send + Sync> CheckWeight<T> {
	/// Get the quota ratio of each dispatch class type. This indicates that all operational
	/// dispatches can use the full capacity of any resource, while user-triggered ones can consume
	/// a portion.
	fn get_dispatch_limit_ratio(class: DispatchClass) -> Perbill {
		match class {
			DispatchClass::Operational => Perbill::one(),
			DispatchClass::Normal => T::AvailableBlockRatio::get(),
		}
	}

	/// Checks if the current extrinsic can fit into the block with respect to block weight limits.
	///
	/// Upon successes, it returns the new block weight as a `Result`.
	fn check_weight(
		info: <Self as SignedExtension>::DispatchInfo,
	) -> Result<Weight, TransactionValidityError> {
		let current_weight = Module::<T>::all_extrinsics_weight();
		let maximum_weight = T::MaximumBlockWeight::get();
		let limit = Self::get_dispatch_limit_ratio(info.class) * maximum_weight;
		let added_weight = info.weight.min(limit);
		let next_weight = current_weight.saturating_add(added_weight);
		if next_weight > limit {
			Err(InvalidTransaction::ExhaustsResources.into())
		} else {
			Ok(next_weight)
		}
	}

	/// Checks if the current extrinsic can fit into the block with respect to block length limits.
	///
	/// Upon successes, it returns the new block length as a `Result`.
	fn check_block_length(
		info: <Self as SignedExtension>::DispatchInfo,
		len: usize,
	) -> Result<u32, TransactionValidityError> {
		let current_len = Module::<T>::all_extrinsics_len();
		let maximum_len = T::MaximumBlockLength::get();
		let limit = Self::get_dispatch_limit_ratio(info.class) * maximum_len;
		let added_len = len as u32;
		let next_len = current_len.saturating_add(added_len);
		if next_len > limit {
			Err(InvalidTransaction::ExhaustsResources.into())
		} else {
			Ok(next_len)
		}
	}

	/// get the priority of an extrinsic denoted by `info`.
	fn get_priority(info: <Self as SignedExtension>::DispatchInfo) -> TransactionPriority {
		match info.class {
			DispatchClass::Normal => info.weight.into(),
			DispatchClass::Operational => Bounded::max_value()
		}
	}

	/// Creates new `SignedExtension` to check weight of the extrinsic.
	pub fn new() -> Self {
		Self(PhantomData)
	}
}

impl<T: Trait + Send + Sync> SignedExtension for CheckWeight<T> {
	type AccountId = T::AccountId;
	type Call = T::Call;
	type AdditionalSigned = ();
	type DispatchInfo = DispatchInfo;
	type Pre = ();

	fn additional_signed(&self) -> sp_std::result::Result<(), TransactionValidityError> { Ok(()) }

	fn pre_dispatch(
		self,
		_who: &Self::AccountId,
		_call: &Self::Call,
		info: Self::DispatchInfo,
		len: usize,
	) -> Result<(), TransactionValidityError> {
		let next_len = Self::check_block_length(info, len)?;
		AllExtrinsicsLen::put(next_len);
		let next_weight = Self::check_weight(info)?;
		AllExtrinsicsWeight::put(next_weight);
		Ok(())
	}

	fn validate(
		&self,
		_who: &Self::AccountId,
		_call: &Self::Call,
		info: Self::DispatchInfo,
		len: usize,
	) -> TransactionValidity {
		// There is no point in writing to storage here since changes are discarded. This basically
		// discards any transaction which is bigger than the length or weight limit **alone**, which
		// is a guarantee that it will fail in the pre-dispatch phase.
		if let Err(e) = Self::check_block_length(info, len) {
			return Err(e);
		}

		if let Err(e) = Self::check_weight(info) {
			return Err(e);
		}

		Ok(ValidTransaction { priority: Self::get_priority(info), ..Default::default() })
	}
}

impl<T: Trait + Send + Sync> Debug for CheckWeight<T> {
	#[cfg(feature = "std")]
	fn fmt(&self, f: &mut sp_std::fmt::Formatter) -> sp_std::fmt::Result {
		write!(f, "CheckWeight")
	}

	#[cfg(not(feature = "std"))]
	fn fmt(&self, _: &mut sp_std::fmt::Formatter) -> sp_std::fmt::Result {
		Ok(())
	}
}

/// Nonce check and increment to give replay protection for transactions.
#[derive(Encode, Decode, Clone, Eq, PartialEq)]
pub struct CheckNonce<T: Trait>(#[codec(compact)] T::Index);

impl<T: Trait> CheckNonce<T> {
	/// utility constructor. Used only in client/factory code.
	pub fn from(nonce: T::Index) -> Self {
		Self(nonce)
	}
}

impl<T: Trait> Debug for CheckNonce<T> {
	#[cfg(feature = "std")]
	fn fmt(&self, f: &mut sp_std::fmt::Formatter) -> sp_std::fmt::Result {
		self.0.fmt(f)
	}

	#[cfg(not(feature = "std"))]
	fn fmt(&self, _: &mut sp_std::fmt::Formatter) -> sp_std::fmt::Result {
		Ok(())
	}
}

impl<T: Trait> SignedExtension for CheckNonce<T> {
	type AccountId = T::AccountId;
	type Call = T::Call;
	type AdditionalSigned = ();
	type DispatchInfo = DispatchInfo;
	type Pre = ();

	fn additional_signed(&self) -> sp_std::result::Result<(), TransactionValidityError> { Ok(()) }

	fn pre_dispatch(
		self,
		who: &Self::AccountId,
		_call: &Self::Call,
		_info: Self::DispatchInfo,
		_len: usize,
	) -> Result<(), TransactionValidityError> {
		let expected = <AccountNonce<T>>::get(who);
		if self.0 != expected {
			return Err(
				if self.0 < expected {
					InvalidTransaction::Stale
				} else {
					InvalidTransaction::Future
				}.into()
			)
		}

		<AccountNonce<T>>::insert(who, expected + T::Index::one());
		Ok(())
	}

	fn validate(
		&self,
		who: &Self::AccountId,
		_call: &Self::Call,
		info: Self::DispatchInfo,
		_len: usize,
	) -> TransactionValidity {
		// check index
		let expected = <AccountNonce<T>>::get(who);
		if self.0 < expected {
			return InvalidTransaction::Stale.into()
		}

		let provides = vec![Encode::encode(&(who, self.0))];
		let requires = if expected < self.0 {
			vec![Encode::encode(&(who, self.0 - One::one()))]
		} else {
			vec![]
		};

		Ok(ValidTransaction {
			priority: info.weight as TransactionPriority,
			requires,
			provides,
			longevity: TransactionLongevity::max_value(),
			propagate: true,
		})
	}
}

/// Check for transaction mortality.
#[derive(Encode, Decode, Clone, Eq, PartialEq)]
pub struct CheckEra<T: Trait + Send + Sync>((Era, sp_std::marker::PhantomData<T>));

impl<T: Trait + Send + Sync> CheckEra<T> {
	/// utility constructor. Used only in client/factory code.
	pub fn from(era: Era) -> Self {
		Self((era, sp_std::marker::PhantomData))
	}
}

impl<T: Trait + Send + Sync> Debug for CheckEra<T> {
	#[cfg(feature = "std")]
	fn fmt(&self, f: &mut sp_std::fmt::Formatter) -> sp_std::fmt::Result {
		self.0.fmt(f)
	}

	#[cfg(not(feature = "std"))]
	fn fmt(&self, _: &mut sp_std::fmt::Formatter) -> sp_std::fmt::Result {
		Ok(())
	}
}

impl<T: Trait + Send + Sync> SignedExtension for CheckEra<T> {
	type AccountId = T::AccountId;
	type Call = T::Call;
	type AdditionalSigned = T::Hash;
	type DispatchInfo = DispatchInfo;
	type Pre = ();

	fn validate(
		&self,
		_who: &Self::AccountId,
		_call: &Self::Call,
		_info: Self::DispatchInfo,
		_len: usize,
	) -> TransactionValidity {
		let current_u64 = <Module<T>>::block_number().saturated_into::<u64>();
		let valid_till = (self.0).0.death(current_u64);
		Ok(ValidTransaction {
			longevity: valid_till.saturating_sub(current_u64),
			..Default::default()
		})
	}

	fn additional_signed(&self) -> Result<Self::AdditionalSigned, TransactionValidityError> {
		let current_u64 = <Module<T>>::block_number().saturated_into::<u64>();
		let n = (self.0).0.birth(current_u64).saturated_into::<T::BlockNumber>();
		if !<BlockHash<T>>::exists(n) {
			Err(InvalidTransaction::AncientBirthBlock.into())
		} else {
			Ok(<Module<T>>::block_hash(n))
		}
	}
}

/// Nonce check and increment to give replay protection for transactions.
#[derive(Encode, Decode, Clone, Eq, PartialEq)]
pub struct CheckGenesis<T: Trait + Send + Sync>(sp_std::marker::PhantomData<T>);

impl<T: Trait + Send + Sync> Debug for CheckGenesis<T> {
	#[cfg(feature = "std")]
	fn fmt(&self, f: &mut sp_std::fmt::Formatter) -> sp_std::fmt::Result {
		write!(f, "CheckGenesis")
	}

	#[cfg(not(feature = "std"))]
	fn fmt(&self, _: &mut sp_std::fmt::Formatter) -> sp_std::fmt::Result {
		Ok(())
	}
}

impl<T: Trait + Send + Sync> CheckGenesis<T> {
	/// Creates new `SignedExtension` to check genesis hash.
	pub fn new() -> Self {
		Self(sp_std::marker::PhantomData)
	}
}

impl<T: Trait + Send + Sync> SignedExtension for CheckGenesis<T> {
	type AccountId = T::AccountId;
	type Call = <T as Trait>::Call;
	type AdditionalSigned = T::Hash;
	type DispatchInfo = DispatchInfo;
	type Pre = ();

	fn additional_signed(&self) -> Result<Self::AdditionalSigned, TransactionValidityError> {
		Ok(<Module<T>>::block_hash(T::BlockNumber::zero()))
	}
}

/// Ensure the runtime version registered in the transaction is the same as at present.
#[derive(Encode, Decode, Clone, Eq, PartialEq)]
pub struct CheckVersion<T: Trait + Send + Sync>(sp_std::marker::PhantomData<T>);

impl<T: Trait + Send + Sync> Debug for CheckVersion<T> {
	#[cfg(feature = "std")]
	fn fmt(&self, f: &mut sp_std::fmt::Formatter) -> sp_std::fmt::Result {
		write!(f, "CheckVersion")
	}

	#[cfg(not(feature = "std"))]
	fn fmt(&self, _: &mut sp_std::fmt::Formatter) -> sp_std::fmt::Result {
		Ok(())
	}
}

impl<T: Trait + Send + Sync> CheckVersion<T> {
	/// Create new `SignedExtension` to check runtime version.
	pub fn new() -> Self {
		Self(sp_std::marker::PhantomData)
	}
}

impl<T: Trait + Send + Sync> SignedExtension for CheckVersion<T> {
	type AccountId = T::AccountId;
	type Call = <T as Trait>::Call;
	type AdditionalSigned = u32;
	type DispatchInfo = DispatchInfo;
	type Pre = ();

	fn additional_signed(&self) -> Result<Self::AdditionalSigned, TransactionValidityError> {
		Ok(<Module<T>>::runtime_version().spec_version)
	}
}

pub struct ChainContext<T>(sp_std::marker::PhantomData<T>);
impl<T> Default for ChainContext<T> {
	fn default() -> Self {
		ChainContext(sp_std::marker::PhantomData)
	}
}

impl<T: Trait> Lookup for ChainContext<T> {
	type Source = <T::Lookup as StaticLookup>::Source;
	type Target = <T::Lookup as StaticLookup>::Target;

	fn lookup(&self, s: Self::Source) -> Result<Self::Target, LookupError> {
		<T::Lookup as StaticLookup>::lookup(s)
	}
}

#[cfg(test)]
mod tests {
	use super::*;
	use sp_core::H256;
	use sp_runtime::{traits::{BlakeTwo256, IdentityLookup}, testing::Header, DispatchError};
	use frame_support::{impl_outer_origin, parameter_types};

	impl_outer_origin! {
		pub enum Origin for Test where system = super {}
	}

	#[derive(Clone, Eq, PartialEq)]
	pub struct Test;

	parameter_types! {
		pub const BlockHashCount: u64 = 10;
		pub const MaximumBlockWeight: Weight = 1024;
		pub const AvailableBlockRatio: Perbill = Perbill::from_percent(75);
		pub const MaximumBlockLength: u32 = 1024;
	}

	impl Trait for Test {
		type Origin = Origin;
		type Call = ();
		type Index = u64;
		type BlockNumber = u64;
		type Hash = H256;
		type Hashing = BlakeTwo256;
		type AccountId = u64;
		type Lookup = IdentityLookup<Self::AccountId>;
		type Header = Header;
		type Event = u16;
		type BlockHashCount = BlockHashCount;
		type MaximumBlockWeight = MaximumBlockWeight;
		type AvailableBlockRatio = AvailableBlockRatio;
		type MaximumBlockLength = MaximumBlockLength;
		type Version = ();
		type ModuleToIndex = ();
	}

	impl From<Event> for u16 {
		fn from(e: Event) -> u16 {
			match e {
				Event::ExtrinsicSuccess(..) => 100,
				Event::ExtrinsicFailed(..) => 101,
			}
		}
	}

	type System = Module<Test>;

	const CALL: &<Test as Trait>::Call = &();

	fn new_test_ext() -> sp_io::TestExternalities {
		GenesisConfig::default().build_storage::<Test>().unwrap().into()
	}

	fn normal_weight_limit() -> Weight {
		<Test as Trait>::AvailableBlockRatio::get() * <Test as Trait>::MaximumBlockWeight::get()
	}

	fn normal_length_limit() -> u32 {
		<Test as Trait>::AvailableBlockRatio::get() * <Test as Trait>::MaximumBlockLength::get()
	}

	#[test]
	fn origin_works() {
		let o = Origin::from(RawOrigin::<u64>::Signed(1u64));
		let x: Result<RawOrigin<u64>, Origin> = o.into();
		assert_eq!(x, Ok(RawOrigin::<u64>::Signed(1u64)));
	}

	#[test]
	fn deposit_event_should_work() {
		new_test_ext().execute_with(|| {
			System::initialize(&1, &[0u8; 32].into(), &[0u8; 32].into(), &Default::default());
			System::note_finished_extrinsics();
			System::deposit_event(1u16);
			System::finalize();
			assert_eq!(
				System::events(),
				vec![
					EventRecord {
						phase: Phase::Finalization,
						event: 1u16,
						topics: vec![],
					}
				]
			);

			System::initialize(&2, &[0u8; 32].into(), &[0u8; 32].into(), &Default::default());
			System::deposit_event(42u16);
			System::note_applied_extrinsic(&Ok(()), 0, Default::default());
			System::note_applied_extrinsic(&Err(DispatchError::BadOrigin), 0, Default::default());
			System::note_finished_extrinsics();
			System::deposit_event(3u16);
			System::finalize();
			assert_eq!(
				System::events(),
				vec![
					EventRecord { phase: Phase::ApplyExtrinsic(0), event: 42u16, topics: vec![] },
					EventRecord { phase: Phase::ApplyExtrinsic(0), event: 100u16, topics: vec![] },
					EventRecord { phase: Phase::ApplyExtrinsic(1), event: 101u16, topics: vec![] },
					EventRecord { phase: Phase::Finalization, event: 3u16, topics: vec![] }
				]
			);
		});
	}

	#[test]
	fn deposit_event_topics() {
		new_test_ext().execute_with(|| {
			const BLOCK_NUMBER: u64 = 1;

			System::initialize(
				&BLOCK_NUMBER,
				&[0u8; 32].into(),
				&[0u8; 32].into(),
				&Default::default(),
			);
			System::note_finished_extrinsics();

			let topics = vec![
				H256::repeat_byte(1),
				H256::repeat_byte(2),
				H256::repeat_byte(3),
			];

			// We deposit a few events with different sets of topics.
			System::deposit_event_indexed(&topics[0..3], 1u16);
			System::deposit_event_indexed(&topics[0..1], 2u16);
			System::deposit_event_indexed(&topics[1..2], 3u16);

			System::finalize();

			// Check that topics are reflected in the event record.
			assert_eq!(
				System::events(),
				vec![
					EventRecord {
						phase: Phase::Finalization,
						event: 1u16,
						topics: topics[0..3].to_vec(),
					},
					EventRecord {
						phase: Phase::Finalization,
						event: 2u16,
						topics: topics[0..1].to_vec(),
					},
					EventRecord {
						phase: Phase::Finalization,
						event: 3u16,
						topics: topics[1..2].to_vec(),
					}
				]
			);

			// Check that the topic-events mapping reflects the deposited topics.
			// Note that these are indexes of the events.
			assert_eq!(
				System::event_topics(&topics[0]),
				vec![(BLOCK_NUMBER, 0), (BLOCK_NUMBER, 1)],
			);
			assert_eq!(
				System::event_topics(&topics[1]),
				vec![(BLOCK_NUMBER, 0), (BLOCK_NUMBER, 2)],
			);
			assert_eq!(
				System::event_topics(&topics[2]),
				vec![(BLOCK_NUMBER, 0)],
			);
		});
	}

	#[test]
	fn prunes_block_hash_mappings() {
		new_test_ext().execute_with(|| {
			// simulate import of 15 blocks
			for n in 1..=15 {
				System::initialize(
					&n,
					&[n as u8 - 1; 32].into(),
					&[0u8; 32].into(),
					&Default::default(),
				);

				System::finalize();
			}

			// first 5 block hashes are pruned
			for n in 0..5 {
				assert_eq!(
					System::block_hash(n),
					H256::zero(),
				);
			}

			// the remaining 10 are kept
			for n in 5..15 {
				assert_eq!(
					System::block_hash(n),
					[n as u8; 32].into(),
				);
			}
		})
	}

	#[test]
	fn signed_ext_check_nonce_works() {
		new_test_ext().execute_with(|| {
			<AccountNonce<Test>>::insert(1, 1);
			let info = DispatchInfo::default();
			let len = 0_usize;
			// stale
			assert!(CheckNonce::<Test>(0).validate(&1, CALL, info, len).is_err());
			assert!(CheckNonce::<Test>(0).pre_dispatch(&1, CALL, info, len).is_err());
			// correct
			assert!(CheckNonce::<Test>(1).validate(&1, CALL, info, len).is_ok());
			assert!(CheckNonce::<Test>(1).pre_dispatch(&1, CALL, info, len).is_ok());
			// future
			assert!(CheckNonce::<Test>(5).validate(&1, CALL, info, len).is_ok());
			assert!(CheckNonce::<Test>(5).pre_dispatch(&1, CALL, info, len).is_err());
		})
	}

	#[test]
	fn signed_ext_check_weight_works_normal_tx() {
		new_test_ext().execute_with(|| {
			let normal_limit = normal_weight_limit();
			let small = DispatchInfo { weight: 100, ..Default::default() };
			let medium = DispatchInfo {
				weight: normal_limit - 1,
				..Default::default()
			};
			let big = DispatchInfo {
				weight: normal_limit + 1,
				..Default::default()
			};
			let len = 0_usize;

			let reset_check_weight = |i, f, s| {
				AllExtrinsicsWeight::put(s);
				let r = CheckWeight::<Test>(PhantomData).pre_dispatch(&1, CALL, i, len);
				if f { assert!(r.is_err()) } else { assert!(r.is_ok()) }
			};

			reset_check_weight(small, false, 0);
			reset_check_weight(medium, false, 0);
			reset_check_weight(big, true, 1);
		})
	}

	#[test]
	fn signed_ext_check_weight_fee_works() {
		new_test_ext().execute_with(|| {
			let free = DispatchInfo { weight: 0, ..Default::default() };
			let len = 0_usize;

			assert_eq!(System::all_extrinsics_weight(), 0);
			let r = CheckWeight::<Test>(PhantomData).pre_dispatch(&1, CALL, free, len);
			assert!(r.is_ok());
			assert_eq!(System::all_extrinsics_weight(), 0);
		})
	}

	#[test]
	fn signed_ext_check_weight_max_works() {
		new_test_ext().execute_with(|| {
			let max = DispatchInfo { weight: Weight::max_value(), ..Default::default() };
			let len = 0_usize;
			let normal_limit = normal_weight_limit();

			assert_eq!(System::all_extrinsics_weight(), 0);
			let r = CheckWeight::<Test>(PhantomData).pre_dispatch(&1, CALL, max, len);
			assert!(r.is_ok());
			assert_eq!(System::all_extrinsics_weight(), normal_limit);
		})
	}

	#[test]
	fn signed_ext_check_weight_works_operational_tx() {
		new_test_ext().execute_with(|| {
			let normal = DispatchInfo { weight: 100, ..Default::default() };
			let op = DispatchInfo { weight: 100, class: DispatchClass::Operational, pays_fee: true };
			let len = 0_usize;
			let normal_limit = normal_weight_limit();

			// given almost full block
			AllExtrinsicsWeight::put(normal_limit);
			// will not fit.
			assert!(CheckWeight::<Test>(PhantomData).pre_dispatch(&1, CALL, normal, len).is_err());
			// will fit.
			assert!(CheckWeight::<Test>(PhantomData).pre_dispatch(&1, CALL, op, len).is_ok());

			// likewise for length limit.
			let len = 100_usize;
			AllExtrinsicsLen::put(normal_length_limit());
			assert!(CheckWeight::<Test>(PhantomData).pre_dispatch(&1, CALL, normal, len).is_err());
			assert!(CheckWeight::<Test>(PhantomData).pre_dispatch(&1, CALL, op, len).is_ok());
		})
	}

	#[test]
	fn signed_ext_check_weight_priority_works() {
		new_test_ext().execute_with(|| {
			let normal = DispatchInfo { weight: 100, class: DispatchClass::Normal, pays_fee: true };
			let op = DispatchInfo { weight: 100, class: DispatchClass::Operational, pays_fee: true };
			let len = 0_usize;

			let priority = CheckWeight::<Test>(PhantomData)
				.validate(&1, CALL, normal, len)
				.unwrap()
				.priority;
			assert_eq!(priority, 100);

			let priority = CheckWeight::<Test>(PhantomData)
				.validate(&1, CALL, op, len)
				.unwrap()
				.priority;
			assert_eq!(priority, Bounded::max_value());
		})
	}

	#[test]
	fn signed_ext_check_weight_block_size_works() {
		new_test_ext().execute_with(|| {
			let normal = DispatchInfo::default();
			let normal_limit = normal_weight_limit() as usize;
			let reset_check_weight = |tx, s, f| {
				AllExtrinsicsLen::put(0);
				let r = CheckWeight::<Test>(PhantomData).pre_dispatch(&1, CALL, tx, s);
				if f { assert!(r.is_err()) } else { assert!(r.is_ok()) }
			};

			reset_check_weight(normal, normal_limit - 1, false);
			reset_check_weight(normal, normal_limit, false);
			reset_check_weight(normal, normal_limit + 1, true);

			// Operational ones don't have this limit.
			let op = DispatchInfo { weight: 0, class: DispatchClass::Operational, pays_fee: true };
			reset_check_weight(op, normal_limit, false);
			reset_check_weight(op, normal_limit + 100, false);
			reset_check_weight(op, 1024, false);
			reset_check_weight(op, 1025, true);
		})
	}

	#[test]
	fn signed_ext_check_era_should_work() {
		new_test_ext().execute_with(|| {
			// future
			assert_eq!(
				CheckEra::<Test>::from(Era::mortal(4, 2)).additional_signed().err().unwrap(),
				InvalidTransaction::AncientBirthBlock.into(),
			);

			// correct
			System::set_block_number(13);
			<BlockHash<Test>>::insert(12, H256::repeat_byte(1));
			assert!(CheckEra::<Test>::from(Era::mortal(4, 12)).additional_signed().is_ok());
		})
	}

	#[test]
	fn signed_ext_check_era_should_change_longevity() {
		new_test_ext().execute_with(|| {
			let normal = DispatchInfo { weight: 100, class: DispatchClass::Normal, pays_fee: true };
			let len = 0_usize;
			let ext = (
				CheckWeight::<Test>(PhantomData),
				CheckEra::<Test>::from(Era::mortal(16, 256)),
			);
			System::set_block_number(17);
			<BlockHash<Test>>::insert(16, H256::repeat_byte(1));

			assert_eq!(ext.validate(&1, CALL, normal, len).unwrap().longevity, 15);
		})
	}
}<|MERGE_RESOLUTION|>--- conflicted
+++ resolved
@@ -412,12 +412,7 @@
 		/// The value has the type `(T::BlockNumber, EventIndex)` because if we used only just
 		/// the `EventIndex` then in case if the topic has the same contents on the next block
 		/// no notification will be triggered thus the event might be lost.
-<<<<<<< HEAD
-		EventTopics get(fn event_topics): double_map
-			hasher(blake2_256) (), hasher(blake2_256) T::Hash => Vec<(T::BlockNumber, EventIndex)>;
-=======
 		EventTopics get(fn event_topics): map T::Hash => Vec<(T::BlockNumber, EventIndex)>;
->>>>>>> e215bc84
 	}
 	add_extra_genesis {
 		config(changes_trie_config): Option<ChangesTrieConfiguration>;
