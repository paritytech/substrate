// This file is part of Substrate.

// Copyright (C) 2017-2022 Parity Technologies (UK) Ltd.
// SPDX-License-Identifier: Apache-2.0

// Licensed under the Apache License, Version 2.0 (the "License");
// you may not use this file except in compliance with the License.
// You may obtain a copy of the License at
//
// 	http://www.apache.org/licenses/LICENSE-2.0
//
// Unless required by applicable law or agreed to in writing, software
// distributed under the License is distributed on an "AS IS" BASIS,
// WITHOUT WARRANTIES OR CONDITIONS OF ANY KIND, either express or implied.
// See the License for the specific language governing permissions and
// limitations under the License.

//! # System Pallet
//!
//! The System pallet provides low-level access to core types and cross-cutting utilities.
//! It acts as the base layer for other pallets to interact with the Substrate framework components.
//!
//! - [`Config`]
//!
//! ## Overview
//!
//! The System pallet defines the core data types used in a Substrate runtime.
//! It also provides several utility functions (see [`Pallet`]) for other FRAME pallets.
//!
//! In addition, it manages the storage items for extrinsics data, indexes, event records, and
//! digest items, among other things that support the execution of the current block.
//!
//! It also handles low-level tasks like depositing logs, basic set up and take down of
//! temporary storage entries, and access to previous block hashes.
//!
//! ## Interface
//!
//! ### Dispatchable Functions
//!
//! The System pallet does not implement any dispatchable functions.
//!
//! ### Public Functions
//!
//! See the [`Pallet`] struct for details of publicly available functions.
//!
//! ### Signed Extensions
//!
//! The System pallet defines the following extensions:
//!
//!   - [`CheckWeight`]: Checks the weight and length of the block and ensure that it does not
//!     exceed the limits.
//!   - [`CheckNonce`]: Checks the nonce of the transaction. Contains a single payload of type
//!     `T::Index`.
//!   - [`CheckEra`]: Checks the era of the transaction. Contains a single payload of type `Era`.
//!   - [`CheckGenesis`]: Checks the provided genesis hash of the transaction. Must be a part of the
//!     signed payload of the transaction.
//!   - [`CheckSpecVersion`]: Checks that the runtime version is the same as the one used to sign
//!     the transaction.
//!   - [`CheckTxVersion`]: Checks that the transaction version is the same as the one used to sign
//!     the transaction.
//!
//! Lookup the runtime aggregator file (e.g. `node/runtime`) to see the full list of signed
//! extensions included in a chain.

#![cfg_attr(not(feature = "std"), no_std)]

#[cfg(feature = "std")]
use serde::Serialize;
use sp_runtime::{
	generic,
	traits::{
		self, AtLeast32Bit, AtLeast32BitUnsigned, BadOrigin, BlockNumberProvider, Bounded,
		CheckEqual, Dispatchable, Hash, Lookup, LookupError, MaybeDisplay, MaybeMallocSizeOf,
		MaybeSerializeDeserialize, Member, One, Saturating, SimpleBitOps, StaticLookup, Zero,
	},
	DispatchError, Perbill, RuntimeDebug,
};
#[cfg(any(feature = "std", test))]
use sp_std::map;
use sp_std::{fmt::Debug, marker::PhantomData, prelude::*};
use sp_version::RuntimeVersion;

use codec::{Decode, Encode, EncodeLike, FullCodec, MaxEncodedLen};
use frame_support::{
	dispatch::{DispatchResult, DispatchResultWithPostInfo},
	storage,
	traits::{
		ConstU32, Contains, EnsureOrigin, Get, HandleLifetime, OnKilledAccount, OnNewAccount,
		OriginTrait, PalletInfo, SortedMembers, StoredMap, TypedGet,
	},
	weights::{
		extract_actual_weight, DispatchClass, DispatchInfo, PerDispatchClass, RuntimeDbWeight,
		Weight,
	},
	Parameter,
};
use scale_info::TypeInfo;
use sp_core::storage::well_known_keys;

#[cfg(feature = "std")]
use frame_support::traits::GenesisBuild;
#[cfg(any(feature = "std", test))]
use sp_io::TestExternalities;

pub mod limits;
#[cfg(test)]
pub(crate) mod mock;
pub mod offchain;

mod extensions;
#[cfg(feature = "std")]
pub mod mocking;
#[cfg(test)]
mod tests;
pub mod weights;

pub mod migrations;

pub use extensions::{
	check_genesis::CheckGenesis, check_mortality::CheckMortality,
	check_non_zero_sender::CheckNonZeroSender, check_nonce::CheckNonce,
	check_spec_version::CheckSpecVersion, check_tx_version::CheckTxVersion,
	check_weight::CheckWeight,
};
// Backward compatible re-export.
pub use extensions::check_mortality::CheckMortality as CheckEra;
pub use frame_support::dispatch::RawOrigin;
pub use weights::WeightInfo;

/// Compute the trie root of a list of extrinsics.
///
/// The merkle proof is using the same trie as runtime state with
/// `state_version` 0.
pub fn extrinsics_root<H: Hash, E: codec::Encode>(extrinsics: &[E]) -> H::Output {
	extrinsics_data_root::<H>(extrinsics.iter().map(codec::Encode::encode).collect())
}

/// Compute the trie root of a list of extrinsics.
///
/// The merkle proof is using the same trie as runtime state with
/// `state_version` 0.
pub fn extrinsics_data_root<H: Hash>(xts: Vec<Vec<u8>>) -> H::Output {
	H::ordered_trie_root(xts, sp_core::storage::StateVersion::V0)
}

/// An object to track the currently used extrinsic weight in a block.
pub type ConsumedWeight = PerDispatchClass<Weight>;

pub use pallet::*;

/// Do something when we should be setting the code.
pub trait SetCode<T: Config> {
	/// Set the code to the given blob.
	fn set_code(code: Vec<u8>) -> DispatchResult;
}

impl<T: Config> SetCode<T> for () {
	fn set_code(code: Vec<u8>) -> DispatchResult {
		<Pallet<T>>::update_code_in_storage(&code)?;
		Ok(())
	}
}

/// Numeric limits over the ability to add a consumer ref using `inc_consumers`.
pub trait ConsumerLimits {
	/// The number of consumers over which `inc_consumers` will cease to work.
	fn max_consumers() -> RefCount;
	/// The maximum number of additional consumers expected to be over be added at once using
	/// `inc_consumers_without_limit`.
	///
	/// Note: This is not enforced and it's up to the chain's author to ensure this reflects the
	/// actual situation.
	fn max_overflow() -> RefCount;
}

impl<const Z: u32> ConsumerLimits for ConstU32<Z> {
	fn max_consumers() -> RefCount {
		Z
	}
	fn max_overflow() -> RefCount {
		Z
	}
}

impl<MaxNormal: Get<u32>, MaxOverflow: Get<u32>> ConsumerLimits for (MaxNormal, MaxOverflow) {
	fn max_consumers() -> RefCount {
		MaxNormal::get()
	}
	fn max_overflow() -> RefCount {
		MaxOverflow::get()
	}
}

#[frame_support::pallet]
pub mod pallet {
	use crate::{self as frame_system, pallet_prelude::*, *};
	use frame_support::pallet_prelude::*;

	/// System configuration trait. Implemented by runtime.
	#[pallet::config]
	#[pallet::disable_frame_system_supertrait_check]
	pub trait Config: 'static + Eq + Clone {
		/// The basic call filter to use in Origin. All origins are built with this filter as base,
		/// except Root.
		type BaseCallFilter: Contains<Self::Call>;

		/// Block & extrinsics weights: base values and limits.
		#[pallet::constant]
		type BlockWeights: Get<limits::BlockWeights>;

		/// The maximum length of a block (in bytes).
		#[pallet::constant]
		type BlockLength: Get<limits::BlockLength>;

		/// The `Origin` type used by dispatchable calls.
		type Origin: Into<Result<RawOrigin<Self::AccountId>, Self::Origin>>
			+ From<RawOrigin<Self::AccountId>>
			+ Clone
			+ OriginTrait<Call = Self::Call>;

		/// The aggregated `Call` type.
		type Call: Dispatchable + Debug;

		/// Account index (aka nonce) type. This stores the number of previous transactions
		/// associated with a sender account.
		type Index: Parameter
			+ Member
			+ MaybeSerializeDeserialize
			+ Debug
			+ Default
			+ MaybeDisplay
			+ AtLeast32Bit
			+ Copy;

		/// The block number type used by the runtime.
		type BlockNumber: Parameter
			+ Member
			+ MaybeSerializeDeserialize
			+ Debug
			+ MaybeDisplay
			+ AtLeast32BitUnsigned
			+ Default
			+ Bounded
			+ Copy
			+ sp_std::hash::Hash
			+ sp_std::str::FromStr
			+ MaybeMallocSizeOf
			+ MaxEncodedLen
			+ TypeInfo;

		/// The output of the `Hashing` function.
		type Hash: Parameter
			+ Member
			+ MaybeSerializeDeserialize
			+ Debug
			+ MaybeDisplay
			+ SimpleBitOps
			+ Ord
			+ Default
			+ Copy
			+ CheckEqual
			+ sp_std::hash::Hash
			+ AsRef<[u8]>
			+ AsMut<[u8]>
			+ MaybeMallocSizeOf
			+ MaxEncodedLen;

		/// The hashing system (algorithm) being used in the runtime (e.g. Blake2).
		type Hashing: Hash<Output = Self::Hash> + TypeInfo;

		/// The user account identifier type for the runtime.
		type AccountId: Parameter
			+ Member
			+ MaybeSerializeDeserialize
			+ Debug
			+ MaybeDisplay
			+ Ord
			+ MaxEncodedLen;

		/// Converting trait to take a source type and convert to `AccountId`.
		///
		/// Used to define the type and conversion mechanism for referencing accounts in
		/// transactions. It's perfectly reasonable for this to be an identity conversion (with the
		/// source type being `AccountId`), but other pallets (e.g. Indices pallet) may provide more
		/// functional/efficient alternatives.
		type Lookup: StaticLookup<Target = Self::AccountId>;

		/// The block header.
		type Header: Parameter + traits::Header<Number = Self::BlockNumber, Hash = Self::Hash>;

		/// The aggregated event type of the runtime.
		type Event: Parameter
			+ Member
			+ From<Event<Self>>
			+ Debug
			+ IsType<<Self as frame_system::Config>::Event>;

		/// Maximum number of block number to block hash mappings to keep (oldest pruned first).
		#[pallet::constant]
		type BlockHashCount: Get<Self::BlockNumber>;

		/// The weight of runtime database operations the runtime can invoke.
		#[pallet::constant]
		type DbWeight: Get<RuntimeDbWeight>;

		/// Get the chain's current version.
		#[pallet::constant]
		type Version: Get<RuntimeVersion>;

		/// Provides information about the pallet setup in the runtime.
		///
		/// Expects the `PalletInfo` type that is being generated by `construct_runtime!` in the
		/// runtime.
		///
		/// For tests it is okay to use `()` as type, however it will provide "useless" data.
		type PalletInfo: PalletInfo;

		/// Data to be associated with an account (other than nonce/transaction counter, which this
		/// pallet does regardless).
		type AccountData: Member + FullCodec + Clone + Default + TypeInfo;

		/// Handler for when a new account has just been created.
		type OnNewAccount: OnNewAccount<Self::AccountId>;

		/// A function that is invoked when an account has been determined to be dead.
		///
		/// All resources should be cleaned up associated with the given account.
		type OnKilledAccount: OnKilledAccount<Self::AccountId>;

		type SystemWeightInfo: WeightInfo;

		/// The designated SS85 prefix of this chain.
		///
		/// This replaces the "ss58Format" property declared in the chain spec. Reason is
		/// that the runtime should know about the prefix in order to make use of it as
		/// an identifier of the chain.
		#[pallet::constant]
		type SS58Prefix: Get<u16>;

		/// What to do if the runtime wants to change the code to something new.
		///
		/// The default (`()`) implementation is responsible for setting the correct storage
		/// entry and emitting corresponding event and log item. (see
		/// [`Pallet::update_code_in_storage`]).
		/// It's unlikely that this needs to be customized, unless you are writing a parachain using
		/// `Cumulus`, where the actual code change is deferred.
		type OnSetCode: SetCode<Self>;

		/// The maximum number of consumers allowed on a single account.
		type MaxConsumers: ConsumerLimits;
	}

	#[pallet::pallet]
	#[pallet::generate_store(pub (super) trait Store)]
	#[pallet::without_storage_info]
	pub struct Pallet<T>(_);

	#[pallet::hooks]
	impl<T: Config> Hooks<BlockNumberFor<T>> for Pallet<T> {
		fn integrity_test() {
			T::BlockWeights::get().validate().expect("The weights are invalid.");
		}
	}

	#[pallet::call]
	impl<T: Config> Pallet<T> {
		/// A dispatch that will fill the block weight up to the given ratio.
		// TODO: This should only be available for testing, rather than in general usage, but
		// that's not possible at present (since it's within the pallet macro).
		#[pallet::weight(*_ratio * T::BlockWeights::get().max_block)]
		pub fn fill_block(origin: OriginFor<T>, _ratio: Perbill) -> DispatchResultWithPostInfo {
			ensure_root(origin)?;
			Ok(().into())
		}

		/// Make some on-chain remark.
		///
		/// # <weight>
		/// - `O(1)`
		/// # </weight>
		#[pallet::weight(T::SystemWeightInfo::remark(_remark.len() as u32))]
		pub fn remark(origin: OriginFor<T>, _remark: Vec<u8>) -> DispatchResultWithPostInfo {
			ensure_signed_or_root(origin)?;
			Ok(().into())
		}

		/// Set the number of pages in the WebAssembly environment's heap.
		#[pallet::weight((T::SystemWeightInfo::set_heap_pages(), DispatchClass::Operational))]
		pub fn set_heap_pages(origin: OriginFor<T>, pages: u64) -> DispatchResultWithPostInfo {
			ensure_root(origin)?;
			storage::unhashed::put_raw(well_known_keys::HEAP_PAGES, &pages.encode());
			Self::deposit_log(generic::DigestItem::RuntimeEnvironmentUpdated);
			Ok(().into())
		}

		/// Set the new runtime code.
		///
		/// # <weight>
		/// - `O(C + S)` where `C` length of `code` and `S` complexity of `can_set_code`
		/// - 1 call to `can_set_code`: `O(S)` (calls `sp_io::misc::runtime_version` which is
		///   expensive).
		/// - 1 storage write (codec `O(C)`).
		/// - 1 digest item.
		/// - 1 event.
		/// The weight of this function is dependent on the runtime, but generally this is very
		/// expensive. We will treat this as a full block.
		/// # </weight>
		#[pallet::weight((T::BlockWeights::get().max_block, DispatchClass::Operational))]
		pub fn set_code(origin: OriginFor<T>, code: Vec<u8>) -> DispatchResultWithPostInfo {
			ensure_root(origin)?;
			Self::can_set_code(&code)?;
			T::OnSetCode::set_code(code)?;
			Ok(().into())
		}

		/// Set the new runtime code without doing any checks of the given `code`.
		///
		/// # <weight>
		/// - `O(C)` where `C` length of `code`
		/// - 1 storage write (codec `O(C)`).
		/// - 1 digest item.
		/// - 1 event.
		/// The weight of this function is dependent on the runtime. We will treat this as a full
		/// block. # </weight>
		#[pallet::weight((T::BlockWeights::get().max_block, DispatchClass::Operational))]
		pub fn set_code_without_checks(
			origin: OriginFor<T>,
			code: Vec<u8>,
		) -> DispatchResultWithPostInfo {
			ensure_root(origin)?;
			T::OnSetCode::set_code(code)?;
			Ok(().into())
		}

		/// Set some items of storage.
		#[pallet::weight((
			T::SystemWeightInfo::set_storage(items.len() as u32),
			DispatchClass::Operational,
		))]
		pub fn set_storage(
			origin: OriginFor<T>,
			items: Vec<KeyValue>,
		) -> DispatchResultWithPostInfo {
			ensure_root(origin)?;
			for i in &items {
				storage::unhashed::put_raw(&i.0, &i.1);
			}
			Ok(().into())
		}

		/// Kill some items from storage.
		#[pallet::weight((
			T::SystemWeightInfo::kill_storage(keys.len() as u32),
			DispatchClass::Operational,
		))]
		pub fn kill_storage(origin: OriginFor<T>, keys: Vec<Key>) -> DispatchResultWithPostInfo {
			ensure_root(origin)?;
			for key in &keys {
				storage::unhashed::kill(key);
			}
			Ok(().into())
		}

		/// Kill all storage items with a key that starts with the given prefix.
		///
		/// **NOTE:** We rely on the Root origin to provide us the number of subkeys under
		/// the prefix we are removing to accurately calculate the weight of this function.
		#[pallet::weight((
			T::SystemWeightInfo::kill_prefix(_subkeys.saturating_add(1)),
			DispatchClass::Operational,
		))]
		pub fn kill_prefix(
			origin: OriginFor<T>,
			prefix: Key,
			_subkeys: u32,
		) -> DispatchResultWithPostInfo {
			ensure_root(origin)?;
			storage::unhashed::kill_prefix(&prefix, None);
			Ok(().into())
		}

		/// Make some on-chain remark and emit event.
		#[pallet::weight(T::SystemWeightInfo::remark_with_event(remark.len() as u32))]
		pub fn remark_with_event(
			origin: OriginFor<T>,
			remark: Vec<u8>,
		) -> DispatchResultWithPostInfo {
			let who = ensure_signed(origin)?;
			let hash = T::Hashing::hash(&remark[..]);
			Self::deposit_event(Event::Remarked { sender: who, hash });
			Ok(().into())
		}
	}

	/// Event for the System pallet.
	#[pallet::event]
	pub enum Event<T: Config> {
		/// An extrinsic completed successfully.
		ExtrinsicSuccess { dispatch_info: DispatchInfo },
		/// An extrinsic failed.
		ExtrinsicFailed { dispatch_error: DispatchError, dispatch_info: DispatchInfo },
		/// `:code` was updated.
		CodeUpdated,
		/// A new account was created.
		NewAccount { account: T::AccountId },
		/// An account was reaped.
		KilledAccount { account: T::AccountId },
		/// On on-chain remark happened.
		Remarked { sender: T::AccountId, hash: T::Hash },
	}

	/// Error for the System pallet
	#[pallet::error]
	pub enum Error<T> {
		/// The name of specification does not match between the current runtime
		/// and the new runtime.
		InvalidSpecName,
		/// The specification version is not allowed to decrease between the current runtime
		/// and the new runtime.
		SpecVersionNeedsToIncrease,
		/// Failed to extract the runtime version from the new runtime.
		///
		/// Either calling `Core_version` or decoding `RuntimeVersion` failed.
		FailedToExtractRuntimeVersion,
		/// Suicide called when the account has non-default composite data.
		NonDefaultComposite,
		/// There is a non-zero reference count preventing the account from being purged.
		NonZeroRefCount,
		/// The origin filter prevent the call to be dispatched.
		CallFiltered,
	}

	/// Exposed trait-generic origin type.
	#[pallet::origin]
	pub type Origin<T> = RawOrigin<<T as Config>::AccountId>;

	/// The full account information for a particular account ID.
	#[pallet::storage]
	#[pallet::getter(fn account)]
	pub type Account<T: Config> = StorageMap<
		_,
		Blake2_128Concat,
		T::AccountId,
		AccountInfo<T::Index, T::AccountData>,
		ValueQuery,
	>;

	/// Total extrinsics count for the current block.
	#[pallet::storage]
	pub(super) type ExtrinsicCount<T: Config> = StorageValue<_, u32>;

	/// The current weight for the block.
	#[pallet::storage]
	#[pallet::getter(fn block_weight)]
	pub(super) type BlockWeight<T: Config> = StorageValue<_, ConsumedWeight, ValueQuery>;

	/// Total length (in bytes) for all extrinsics put together, for the current block.
	#[pallet::storage]
	pub(super) type AllExtrinsicsLen<T: Config> = StorageValue<_, u32>;

	/// Map of block numbers to block hashes.
	#[pallet::storage]
	#[pallet::getter(fn block_hash)]
	pub type BlockHash<T: Config> =
		StorageMap<_, Twox64Concat, T::BlockNumber, T::Hash, ValueQuery>;

	/// Extrinsics data for the current block (maps an extrinsic's index to its data).
	#[pallet::storage]
	#[pallet::getter(fn extrinsic_data)]
	pub(super) type ExtrinsicData<T: Config> =
		StorageMap<_, Twox64Concat, u32, Vec<u8>, ValueQuery>;

	/// The current block number being processed. Set by `execute_block`.
	#[pallet::storage]
	#[pallet::getter(fn block_number)]
	pub(super) type Number<T: Config> = StorageValue<_, T::BlockNumber, ValueQuery>;

	/// Hash of the previous block.
	#[pallet::storage]
	#[pallet::getter(fn parent_hash)]
	pub(super) type ParentHash<T: Config> = StorageValue<_, T::Hash, ValueQuery>;

	/// Digest of the current block, also part of the block header.
	#[pallet::storage]
	#[pallet::getter(fn digest)]
	pub(super) type Digest<T: Config> = StorageValue<_, generic::Digest, ValueQuery>;

	/// Events deposited for the current block.
	///
	/// NOTE: The item is unbound and should therefore never be read on chain.
	/// It could otherwise inflate the PoV size of a block.
	///
	/// Events have a large in-memory size. Box the events to not go out-of-memory
	/// just in case someone still reads them from within the runtime.
	#[pallet::storage]
	pub(super) type Events<T: Config> =
		StorageValue<_, Vec<Box<EventRecord<T::Event, T::Hash>>>, ValueQuery>;

	/// The number of events in the `Events<T>` list.
	#[pallet::storage]
	#[pallet::getter(fn event_count)]
	pub(super) type EventCount<T: Config> = StorageValue<_, EventIndex, ValueQuery>;

	/// Mapping between a topic (represented by T::Hash) and a vector of indexes
	/// of events in the `<Events<T>>` list.
	///
	/// All topic vectors have deterministic storage locations depending on the topic. This
	/// allows light-clients to leverage the changes trie storage tracking mechanism and
	/// in case of changes fetch the list of events of interest.
	///
	/// The value has the type `(T::BlockNumber, EventIndex)` because if we used only just
	/// the `EventIndex` then in case if the topic has the same contents on the next block
	/// no notification will be triggered thus the event might be lost.
	#[pallet::storage]
	#[pallet::getter(fn event_topics)]
	pub(super) type EventTopics<T: Config> =
		StorageMap<_, Blake2_128Concat, T::Hash, Vec<(T::BlockNumber, EventIndex)>, ValueQuery>;

	/// Stores the `spec_version` and `spec_name` of when the last runtime upgrade happened.
	#[pallet::storage]
	pub type LastRuntimeUpgrade<T: Config> = StorageValue<_, LastRuntimeUpgradeInfo>;

	/// True if we have upgraded so that `type RefCount` is `u32`. False (default) if not.
	#[pallet::storage]
	pub(super) type UpgradedToU32RefCount<T: Config> = StorageValue<_, bool, ValueQuery>;

	/// True if we have upgraded so that AccountInfo contains three types of `RefCount`. False
	/// (default) if not.
	#[pallet::storage]
	pub(super) type UpgradedToTripleRefCount<T: Config> = StorageValue<_, bool, ValueQuery>;

	/// The execution phase of the block.
	#[pallet::storage]
	pub(super) type ExecutionPhase<T: Config> = StorageValue<_, Phase>;

	#[cfg_attr(feature = "std", derive(Default))]
	#[pallet::genesis_config]
	pub struct GenesisConfig {
		#[serde(with = "sp_core::bytes")]
		pub code: Vec<u8>,
	}

	#[pallet::genesis_build]
	impl<T: Config> GenesisBuild<T> for GenesisConfig {
		fn build(&self) {
			<BlockHash<T>>::insert::<_, T::Hash>(T::BlockNumber::zero(), hash69());
			<ParentHash<T>>::put::<T::Hash>(hash69());
			<LastRuntimeUpgrade<T>>::put(LastRuntimeUpgradeInfo::from(T::Version::get()));
			<UpgradedToU32RefCount<T>>::put(true);
			<UpgradedToTripleRefCount<T>>::put(true);

			sp_io::storage::set(well_known_keys::CODE, &self.code);
			sp_io::storage::set(well_known_keys::EXTRINSIC_INDEX, &0u32.encode());
		}
	}
}

#[cfg(feature = "std")]
impl GenesisConfig {
	/// Direct implementation of `GenesisBuild::build_storage`.
	///
	/// Kept in order not to break dependency.
	pub fn build_storage<T: Config>(&self) -> Result<sp_runtime::Storage, String> {
		<Self as GenesisBuild<T>>::build_storage(self)
	}

	/// Direct implementation of `GenesisBuild::assimilate_storage`.
	///
	/// Kept in order not to break dependency.
	pub fn assimilate_storage<T: Config>(
		&self,
		storage: &mut sp_runtime::Storage,
	) -> Result<(), String> {
		<Self as GenesisBuild<T>>::assimilate_storage(self, storage)
	}
}

pub type Key = Vec<u8>;
pub type KeyValue = (Vec<u8>, Vec<u8>);

/// A phase of a block's execution.
#[derive(Encode, Decode, RuntimeDebug, TypeInfo)]
#[cfg_attr(feature = "std", derive(Serialize, PartialEq, Eq, Clone))]
pub enum Phase {
	/// Applying an extrinsic.
	ApplyExtrinsic(u32),
	/// Finalizing the block.
	Finalization,
	/// Initializing the block.
	Initialization,
}

impl Default for Phase {
	fn default() -> Self {
		Self::Initialization
	}
}

/// Record of an event happening.
#[derive(Encode, Decode, RuntimeDebug, TypeInfo)]
#[cfg_attr(feature = "std", derive(Serialize, PartialEq, Eq, Clone))]
pub struct EventRecord<E: Parameter + Member, T> {
	/// The phase of the block it happened in.
	pub phase: Phase,
	/// The event itself.
	pub event: E,
	/// The list of the topics this event has.
	pub topics: Vec<T>,
}

// Create a Hash with 69 for each byte,
// only used to build genesis config.
#[cfg(feature = "std")]
fn hash69<T: AsMut<[u8]> + Default>() -> T {
	let mut h = T::default();
	h.as_mut().iter_mut().for_each(|byte| *byte = 69);
	h
}

/// This type alias represents an index of an event.
///
/// We use `u32` here because this index is used as index for `Events<T>`
/// which can't contain more than `u32::MAX` items.
type EventIndex = u32;

/// Type used to encode the number of references an account has.
pub type RefCount = u32;

/// Information of an account.
#[derive(Clone, Eq, PartialEq, Default, RuntimeDebug, Encode, Decode, TypeInfo)]
pub struct AccountInfo<Index, AccountData> {
	/// The number of transactions this account has sent.
	pub nonce: Index,
	/// The number of other modules that currently depend on this account's existence. The account
	/// cannot be reaped until this is zero.
	pub consumers: RefCount,
	/// The number of other modules that allow this account to exist. The account may not be reaped
	/// until this and `sufficients` are both zero.
	pub providers: RefCount,
	/// The number of modules that allow this account to exist for their own purposes only. The
	/// account may not be reaped until this and `providers` are both zero.
	pub sufficients: RefCount,
	/// The additional data that belongs to this account. Used to store the balance(s) in a lot of
	/// chains.
	pub data: AccountData,
}

/// Stores the `spec_version` and `spec_name` of when the last runtime upgrade
/// happened.
#[derive(sp_runtime::RuntimeDebug, Encode, Decode, TypeInfo)]
#[cfg_attr(feature = "std", derive(PartialEq))]
pub struct LastRuntimeUpgradeInfo {
	pub spec_version: codec::Compact<u32>,
	pub spec_name: sp_runtime::RuntimeString,
}

impl LastRuntimeUpgradeInfo {
	/// Returns if the runtime was upgraded in comparison of `self` and `current`.
	///
	/// Checks if either the `spec_version` increased or the `spec_name` changed.
	pub fn was_upgraded(&self, current: &sp_version::RuntimeVersion) -> bool {
		current.spec_version > self.spec_version.0 || current.spec_name != self.spec_name
	}
}

impl From<sp_version::RuntimeVersion> for LastRuntimeUpgradeInfo {
	fn from(version: sp_version::RuntimeVersion) -> Self {
		Self { spec_version: version.spec_version.into(), spec_name: version.spec_name }
	}
}

pub struct EnsureRoot<AccountId>(sp_std::marker::PhantomData<AccountId>);
impl<O: Into<Result<RawOrigin<AccountId>, O>> + From<RawOrigin<AccountId>>, AccountId>
	EnsureOrigin<O> for EnsureRoot<AccountId>
{
	type Success = ();
	fn try_origin(o: O) -> Result<Self::Success, O> {
		o.into().and_then(|o| match o {
			RawOrigin::Root => Ok(()),
			r => Err(O::from(r)),
		})
	}

	#[cfg(feature = "runtime-benchmarks")]
	fn successful_origin() -> O {
		O::from(RawOrigin::Root)
	}
}

pub struct EnsureRootWithSuccess<AccountId, Success>(
<<<<<<< HEAD
	sp_std::marker::PhantomData<(AccountId, Success)>
);
impl<
	O: Into<Result<RawOrigin<AccountId>, O>> + From<RawOrigin<AccountId>>,
	AccountId,
	Success: TypedGet,
>
	EnsureOrigin<O> for EnsureRootWithSuccess<AccountId, Success>
=======
	sp_std::marker::PhantomData<(AccountId, Success)>,
);
impl<
		O: Into<Result<RawOrigin<AccountId>, O>> + From<RawOrigin<AccountId>>,
		AccountId,
		Success: TypedGet,
	> EnsureOrigin<O> for EnsureRootWithSuccess<AccountId, Success>
>>>>>>> 3b53be61
{
	type Success = Success::Type;
	fn try_origin(o: O) -> Result<Self::Success, O> {
		o.into().and_then(|o| match o {
			RawOrigin::Root => Ok(Success::get()),
			r => Err(O::from(r)),
		})
	}

	#[cfg(feature = "runtime-benchmarks")]
	fn successful_origin() -> O {
		O::from(RawOrigin::Root)
	}
}

pub struct EnsureSigned<AccountId>(sp_std::marker::PhantomData<AccountId>);
impl<O: Into<Result<RawOrigin<AccountId>, O>> + From<RawOrigin<AccountId>>, AccountId: Decode>
	EnsureOrigin<O> for EnsureSigned<AccountId>
{
	type Success = AccountId;
	fn try_origin(o: O) -> Result<Self::Success, O> {
		o.into().and_then(|o| match o {
			RawOrigin::Signed(who) => Ok(who),
			r => Err(O::from(r)),
		})
	}

	#[cfg(feature = "runtime-benchmarks")]
	fn successful_origin() -> O {
		let zero_account_id =
			AccountId::decode(&mut sp_runtime::traits::TrailingZeroInput::zeroes())
				.expect("infinite length input; no invalid inputs for type; qed");
		O::from(RawOrigin::Signed(zero_account_id))
	}
}

pub struct EnsureSignedBy<Who, AccountId>(sp_std::marker::PhantomData<(Who, AccountId)>);
impl<
		O: Into<Result<RawOrigin<AccountId>, O>> + From<RawOrigin<AccountId>>,
		Who: SortedMembers<AccountId>,
		AccountId: PartialEq + Clone + Ord + Decode,
	> EnsureOrigin<O> for EnsureSignedBy<Who, AccountId>
{
	type Success = AccountId;
	fn try_origin(o: O) -> Result<Self::Success, O> {
		o.into().and_then(|o| match o {
			RawOrigin::Signed(ref who) if Who::contains(who) => Ok(who.clone()),
			r => Err(O::from(r)),
		})
	}

	#[cfg(feature = "runtime-benchmarks")]
	fn successful_origin() -> O {
		let zero_account_id =
			AccountId::decode(&mut sp_runtime::traits::TrailingZeroInput::zeroes())
				.expect("infinite length input; no invalid inputs for type; qed");
		let members = Who::sorted_members();
		let first_member = match members.get(0) {
			Some(account) => account.clone(),
			None => zero_account_id,
		};
		O::from(RawOrigin::Signed(first_member))
	}
}

pub struct EnsureNone<AccountId>(sp_std::marker::PhantomData<AccountId>);
impl<O: Into<Result<RawOrigin<AccountId>, O>> + From<RawOrigin<AccountId>>, AccountId>
	EnsureOrigin<O> for EnsureNone<AccountId>
{
	type Success = ();
	fn try_origin(o: O) -> Result<Self::Success, O> {
		o.into().and_then(|o| match o {
			RawOrigin::None => Ok(()),
			r => Err(O::from(r)),
		})
	}

	#[cfg(feature = "runtime-benchmarks")]
	fn successful_origin() -> O {
		O::from(RawOrigin::None)
	}
}

pub struct EnsureNever<T>(sp_std::marker::PhantomData<T>);
impl<O, T> EnsureOrigin<O> for EnsureNever<T> {
	type Success = T;
	fn try_origin(o: O) -> Result<Self::Success, O> {
		Err(o)
	}

	#[cfg(feature = "runtime-benchmarks")]
	fn successful_origin() -> O {
		unimplemented!()
	}
}

/// Ensure that the origin `o` represents a signed extrinsic (i.e. transaction).
/// Returns `Ok` with the account that signed the extrinsic or an `Err` otherwise.
pub fn ensure_signed<OuterOrigin, AccountId>(o: OuterOrigin) -> Result<AccountId, BadOrigin>
where
	OuterOrigin: Into<Result<RawOrigin<AccountId>, OuterOrigin>>,
{
	match o.into() {
		Ok(RawOrigin::Signed(t)) => Ok(t),
		_ => Err(BadOrigin),
	}
}

/// Ensure that the origin `o` represents either a signed extrinsic (i.e. transaction) or the root.
/// Returns `Ok` with the account that signed the extrinsic, `None` if it was root,  or an `Err`
/// otherwise.
pub fn ensure_signed_or_root<OuterOrigin, AccountId>(
	o: OuterOrigin,
) -> Result<Option<AccountId>, BadOrigin>
where
	OuterOrigin: Into<Result<RawOrigin<AccountId>, OuterOrigin>>,
{
	match o.into() {
		Ok(RawOrigin::Root) => Ok(None),
		Ok(RawOrigin::Signed(t)) => Ok(Some(t)),
		_ => Err(BadOrigin),
	}
}

/// Ensure that the origin `o` represents the root. Returns `Ok` or an `Err` otherwise.
pub fn ensure_root<OuterOrigin, AccountId>(o: OuterOrigin) -> Result<(), BadOrigin>
where
	OuterOrigin: Into<Result<RawOrigin<AccountId>, OuterOrigin>>,
{
	match o.into() {
		Ok(RawOrigin::Root) => Ok(()),
		_ => Err(BadOrigin),
	}
}

/// Ensure that the origin `o` represents an unsigned extrinsic. Returns `Ok` or an `Err` otherwise.
pub fn ensure_none<OuterOrigin, AccountId>(o: OuterOrigin) -> Result<(), BadOrigin>
where
	OuterOrigin: Into<Result<RawOrigin<AccountId>, OuterOrigin>>,
{
	match o.into() {
		Ok(RawOrigin::None) => Ok(()),
		_ => Err(BadOrigin),
	}
}

/// Reference status; can be either referenced or unreferenced.
#[derive(RuntimeDebug)]
pub enum RefStatus {
	Referenced,
	Unreferenced,
}

/// Some resultant status relevant to incrementing a provider/self-sufficient reference.
#[derive(Eq, PartialEq, RuntimeDebug)]
pub enum IncRefStatus {
	/// Account was created.
	Created,
	/// Account already existed.
	Existed,
}

/// Some resultant status relevant to decrementing a provider/self-sufficient reference.
#[derive(Eq, PartialEq, RuntimeDebug)]
pub enum DecRefStatus {
	/// Account was destroyed.
	Reaped,
	/// Account still exists.
	Exists,
}

impl<T: Config> Pallet<T> {
	pub fn account_exists(who: &T::AccountId) -> bool {
		Account::<T>::contains_key(who)
	}

	/// Write code to the storage and emit related events and digest items.
	///
	/// Note this function almost never should be used directly. It is exposed
	/// for `OnSetCode` implementations that defer actual code being written to
	/// the storage (for instance in case of parachains).
	pub fn update_code_in_storage(code: &[u8]) -> DispatchResult {
		storage::unhashed::put_raw(well_known_keys::CODE, code);
		Self::deposit_log(generic::DigestItem::RuntimeEnvironmentUpdated);
		Self::deposit_event(Event::CodeUpdated);
		Ok(())
	}

	/// Increment the reference counter on an account.
	#[deprecated = "Use `inc_consumers` instead"]
	pub fn inc_ref(who: &T::AccountId) {
		let _ = Self::inc_consumers(who);
	}

	/// Decrement the reference counter on an account. This *MUST* only be done once for every time
	/// you called `inc_consumers` on `who`.
	#[deprecated = "Use `dec_consumers` instead"]
	pub fn dec_ref(who: &T::AccountId) {
		let _ = Self::dec_consumers(who);
	}

	/// The number of outstanding references for the account `who`.
	#[deprecated = "Use `consumers` instead"]
	pub fn refs(who: &T::AccountId) -> RefCount {
		Self::consumers(who)
	}

	/// True if the account has no outstanding references.
	#[deprecated = "Use `!is_provider_required` instead"]
	pub fn allow_death(who: &T::AccountId) -> bool {
		!Self::is_provider_required(who)
	}

	/// Increment the provider reference counter on an account.
	pub fn inc_providers(who: &T::AccountId) -> IncRefStatus {
		Account::<T>::mutate(who, |a| {
			if a.providers == 0 && a.sufficients == 0 {
				// Account is being created.
				a.providers = 1;
				Self::on_created_account(who.clone(), a);
				IncRefStatus::Created
			} else {
				a.providers = a.providers.saturating_add(1);
				IncRefStatus::Existed
			}
		})
	}

	/// Decrement the provider reference counter on an account.
	///
	/// This *MUST* only be done once for every time you called `inc_providers` on `who`.
	pub fn dec_providers(who: &T::AccountId) -> Result<DecRefStatus, DispatchError> {
		Account::<T>::try_mutate_exists(who, |maybe_account| {
			if let Some(mut account) = maybe_account.take() {
				if account.providers == 0 {
					// Logic error - cannot decrement beyond zero.
					log::error!(
						target: "runtime::system",
						"Logic error: Unexpected underflow in reducing provider",
					);
					account.providers = 1;
				}
				match (account.providers, account.consumers, account.sufficients) {
					(1, 0, 0) => {
						// No providers left (and no consumers) and no sufficients. Account dead.

						Pallet::<T>::on_killed_account(who.clone());
						Ok(DecRefStatus::Reaped)
					},
					(1, c, _) if c > 0 => {
						// Cannot remove last provider if there are consumers.
						Err(DispatchError::ConsumerRemaining)
					},
					(x, _, _) => {
						// Account will continue to exist as there is either > 1 provider or
						// > 0 sufficients.
						account.providers = x - 1;
						*maybe_account = Some(account);
						Ok(DecRefStatus::Exists)
					},
				}
			} else {
				log::error!(
					target: "runtime::system",
					"Logic error: Account already dead when reducing provider",
				);
				Ok(DecRefStatus::Reaped)
			}
		})
	}

	/// Increment the self-sufficient reference counter on an account.
	pub fn inc_sufficients(who: &T::AccountId) -> IncRefStatus {
		Account::<T>::mutate(who, |a| {
			if a.providers + a.sufficients == 0 {
				// Account is being created.
				a.sufficients = 1;
				Self::on_created_account(who.clone(), a);
				IncRefStatus::Created
			} else {
				a.sufficients = a.sufficients.saturating_add(1);
				IncRefStatus::Existed
			}
		})
	}

	/// Decrement the sufficients reference counter on an account.
	///
	/// This *MUST* only be done once for every time you called `inc_sufficients` on `who`.
	pub fn dec_sufficients(who: &T::AccountId) -> DecRefStatus {
		Account::<T>::mutate_exists(who, |maybe_account| {
			if let Some(mut account) = maybe_account.take() {
				if account.sufficients == 0 {
					// Logic error - cannot decrement beyond zero.
					log::error!(
						target: "runtime::system",
						"Logic error: Unexpected underflow in reducing sufficients",
					);
				}
				match (account.sufficients, account.providers) {
					(0, 0) | (1, 0) => {
						Pallet::<T>::on_killed_account(who.clone());
						DecRefStatus::Reaped
					},
					(x, _) => {
						account.sufficients = x - 1;
						*maybe_account = Some(account);
						DecRefStatus::Exists
					},
				}
			} else {
				log::error!(
					target: "runtime::system",
					"Logic error: Account already dead when reducing provider",
				);
				DecRefStatus::Reaped
			}
		})
	}

	/// The number of outstanding provider references for the account `who`.
	pub fn providers(who: &T::AccountId) -> RefCount {
		Account::<T>::get(who).providers
	}

	/// The number of outstanding sufficient references for the account `who`.
	pub fn sufficients(who: &T::AccountId) -> RefCount {
		Account::<T>::get(who).sufficients
	}

	/// The number of outstanding provider and sufficient references for the account `who`.
	pub fn reference_count(who: &T::AccountId) -> RefCount {
		let a = Account::<T>::get(who);
		a.providers + a.sufficients
	}

	/// Increment the reference counter on an account.
	///
	/// The account `who`'s `providers` must be non-zero and the current number of consumers must
	/// be less than `MaxConsumers::max_consumers()` or this will return an error.
	pub fn inc_consumers(who: &T::AccountId) -> Result<(), DispatchError> {
		Account::<T>::try_mutate(who, |a| {
			if a.providers > 0 {
				if a.consumers < T::MaxConsumers::max_consumers() {
					a.consumers = a.consumers.saturating_add(1);
					Ok(())
				} else {
					Err(DispatchError::TooManyConsumers)
				}
			} else {
				Err(DispatchError::NoProviders)
			}
		})
	}

	/// Increment the reference counter on an account, ignoring the `MaxConsumers` limits.
	///
	/// The account `who`'s `providers` must be non-zero or this will return an error.
	pub fn inc_consumers_without_limit(who: &T::AccountId) -> Result<(), DispatchError> {
		Account::<T>::try_mutate(who, |a| {
			if a.providers > 0 {
				a.consumers = a.consumers.saturating_add(1);
				Ok(())
			} else {
				Err(DispatchError::NoProviders)
			}
		})
	}

	/// Decrement the reference counter on an account. This *MUST* only be done once for every time
	/// you called `inc_consumers` on `who`.
	pub fn dec_consumers(who: &T::AccountId) {
		Account::<T>::mutate(who, |a| {
			if a.consumers > 0 {
				a.consumers -= 1;
			} else {
				log::error!(
					target: "runtime::system",
					"Logic error: Unexpected underflow in reducing consumer",
				);
			}
		})
	}

	/// The number of outstanding references for the account `who`.
	pub fn consumers(who: &T::AccountId) -> RefCount {
		Account::<T>::get(who).consumers
	}

	/// True if the account has some outstanding consumer references.
	pub fn is_provider_required(who: &T::AccountId) -> bool {
		Account::<T>::get(who).consumers != 0
	}

	/// True if the account has no outstanding consumer references or more than one provider.
	pub fn can_dec_provider(who: &T::AccountId) -> bool {
		let a = Account::<T>::get(who);
		a.consumers == 0 || a.providers > 1
	}

	/// True if the account has at least one provider reference.
	pub fn can_inc_consumer(who: &T::AccountId) -> bool {
		let a = Account::<T>::get(who);
		a.providers > 0 && a.consumers < T::MaxConsumers::max_consumers()
	}

	/// Deposits an event into this block's event record.
	pub fn deposit_event(event: impl Into<T::Event>) {
		Self::deposit_event_indexed(&[], event.into());
	}

	/// Deposits an event into this block's event record adding this event
	/// to the corresponding topic indexes.
	///
	/// This will update storage entries that correspond to the specified topics.
	/// It is expected that light-clients could subscribe to this topics.
	pub fn deposit_event_indexed(topics: &[T::Hash], event: T::Event) {
		let block_number = Self::block_number();
		// Don't populate events on genesis.
		if block_number.is_zero() {
			return
		}

		let phase = ExecutionPhase::<T>::get().unwrap_or_default();
		let event = EventRecord { phase, event, topics: topics.to_vec() };

		// Index of the to be added event.
		let event_idx = {
			let old_event_count = EventCount::<T>::get();
			let new_event_count = match old_event_count.checked_add(1) {
				// We've reached the maximum number of events at this block, just
				// don't do anything and leave the event_count unaltered.
				None => return,
				Some(nc) => nc,
			};
			EventCount::<T>::put(new_event_count);
			old_event_count
		};

		Events::<T>::append(event);

		for topic in topics {
			<EventTopics<T>>::append(topic, &(block_number, event_idx));
		}
	}

	/// Gets the index of extrinsic that is currently executing.
	pub fn extrinsic_index() -> Option<u32> {
		storage::unhashed::get(well_known_keys::EXTRINSIC_INDEX)
	}

	/// Gets extrinsics count.
	pub fn extrinsic_count() -> u32 {
		ExtrinsicCount::<T>::get().unwrap_or_default()
	}

	pub fn all_extrinsics_len() -> u32 {
		AllExtrinsicsLen::<T>::get().unwrap_or_default()
	}

	/// Inform the system pallet of some additional weight that should be accounted for, in the
	/// current block.
	///
	/// NOTE: use with extra care; this function is made public only be used for certain pallets
	/// that need it. A runtime that does not have dynamic calls should never need this and should
	/// stick to static weights. A typical use case for this is inner calls or smart contract calls.
	/// Furthermore, it only makes sense to use this when it is presumably  _cheap_ to provide the
	/// argument `weight`; In other words, if this function is to be used to account for some
	/// unknown, user provided call's weight, it would only make sense to use it if you are sure you
	/// can rapidly compute the weight of the inner call.
	///
	/// Even more dangerous is to note that this function does NOT take any action, if the new sum
	/// of block weight is more than the block weight limit. This is what the _unchecked_.
	///
	/// Another potential use-case could be for the `on_initialize` and `on_finalize` hooks.
	pub fn register_extra_weight_unchecked(weight: Weight, class: DispatchClass) {
		BlockWeight::<T>::mutate(|current_weight| {
			current_weight.add(weight, class);
		});
	}

	/// Start the execution of a particular block.
	pub fn initialize(number: &T::BlockNumber, parent_hash: &T::Hash, digest: &generic::Digest) {
		// populate environment
		ExecutionPhase::<T>::put(Phase::Initialization);
		storage::unhashed::put(well_known_keys::EXTRINSIC_INDEX, &0u32);
		<Number<T>>::put(number);
		<Digest<T>>::put(digest);
		<ParentHash<T>>::put(parent_hash);
		<BlockHash<T>>::insert(*number - One::one(), parent_hash);

		// Remove previous block data from storage
		BlockWeight::<T>::kill();
	}

	/// Remove temporary "environment" entries in storage, compute the storage root and return the
	/// resulting header for this block.
	pub fn finalize() -> T::Header {
		log::debug!(
			target: "runtime::system",
			"[{:?}] length: {} (normal {}%, op: {}%, mandatory {}%) / normal weight: {} ({}%) \
			/ op weight {} ({}%) / mandatory weight {} ({}%)",
			Self::block_number(),
			Self::all_extrinsics_len(),
			sp_runtime::Percent::from_rational(
				Self::all_extrinsics_len(),
				*T::BlockLength::get().max.get(DispatchClass::Normal)
			).deconstruct(),
			sp_runtime::Percent::from_rational(
				Self::all_extrinsics_len(),
				*T::BlockLength::get().max.get(DispatchClass::Operational)
			).deconstruct(),
			sp_runtime::Percent::from_rational(
				Self::all_extrinsics_len(),
				*T::BlockLength::get().max.get(DispatchClass::Mandatory)
			).deconstruct(),
			Self::block_weight().get(DispatchClass::Normal),
			sp_runtime::Percent::from_rational(
				*Self::block_weight().get(DispatchClass::Normal),
				T::BlockWeights::get().get(DispatchClass::Normal).max_total.unwrap_or(Bounded::max_value())
			).deconstruct(),
			Self::block_weight().get(DispatchClass::Operational),
			sp_runtime::Percent::from_rational(
				*Self::block_weight().get(DispatchClass::Operational),
				T::BlockWeights::get().get(DispatchClass::Operational).max_total.unwrap_or(Bounded::max_value())
			).deconstruct(),
			Self::block_weight().get(DispatchClass::Mandatory),
			sp_runtime::Percent::from_rational(
				*Self::block_weight().get(DispatchClass::Mandatory),
				T::BlockWeights::get().get(DispatchClass::Mandatory).max_total.unwrap_or(Bounded::max_value())
			).deconstruct(),
		);
		ExecutionPhase::<T>::kill();
		AllExtrinsicsLen::<T>::kill();

		// The following fields
		//
		// - <Events<T>>
		// - <EventCount<T>>
		// - <EventTopics<T>>
		// - <Number<T>>
		// - <ParentHash<T>>
		// - <Digest<T>>
		//
		// stay to be inspected by the client and will be cleared by `Self::initialize`.
		let number = <Number<T>>::get();
		let parent_hash = <ParentHash<T>>::get();
		let digest = <Digest<T>>::get();

		let extrinsics = (0..ExtrinsicCount::<T>::take().unwrap_or_default())
			.map(ExtrinsicData::<T>::take)
			.collect();
		let extrinsics_root = extrinsics_data_root::<T::Hashing>(extrinsics);

		// move block hash pruning window by one block
		let block_hash_count = T::BlockHashCount::get();
		let to_remove = number.saturating_sub(block_hash_count).saturating_sub(One::one());

		// keep genesis hash
		if !to_remove.is_zero() {
			<BlockHash<T>>::remove(to_remove);
		}

		let version = T::Version::get().state_version();
		let storage_root = T::Hash::decode(&mut &sp_io::storage::root(version)[..])
			.expect("Node is configured to use the same hash; qed");

		<T::Header as traits::Header>::new(
			number,
			extrinsics_root,
			storage_root,
			parent_hash,
			digest,
		)
	}

	/// Deposits a log and ensures it matches the block's log data.
	///
	/// # <weight>
	/// - `O(1)`
	/// - 1 storage write (codec `O(1)`)
	/// # </weight>
	pub fn deposit_log(item: generic::DigestItem) {
		<Digest<T>>::append(item);
	}

	/// Get the basic externalities for this pallet, useful for tests.
	#[cfg(any(feature = "std", test))]
	pub fn externalities() -> TestExternalities {
		TestExternalities::new(sp_core::storage::Storage {
			top: map![
				<BlockHash<T>>::hashed_key_for(T::BlockNumber::zero()) => [69u8; 32].encode(),
				<Number<T>>::hashed_key().to_vec() => T::BlockNumber::one().encode(),
				<ParentHash<T>>::hashed_key().to_vec() => [69u8; 32].encode()
			],
			children_default: map![],
		})
	}

	/// Get the current events deposited by the runtime.
	///
	/// NOTE: This should only be used in tests. Reading events from the runtime can have a large
	/// impact on the PoV size of a block. Users should use alternative and well bounded storage
	/// items for any behavior like this.
	#[cfg(any(feature = "std", feature = "runtime-benchmarks", test))]
	pub fn events() -> Vec<EventRecord<T::Event, T::Hash>> {
		// Dereferencing the events here is fine since we are not in the
		// memory-restricted runtime.
		Self::read_events_no_consensus().into_iter().map(|e| *e).collect()
	}

	/// Get the current events deposited by the runtime.
	///
	/// Should only be called if you know what you are doing and outside of the runtime block
	/// execution else it can have a large impact on the PoV size of a block.
	pub fn read_events_no_consensus() -> Vec<Box<EventRecord<T::Event, T::Hash>>> {
		Events::<T>::get()
	}

	/// Set the block number to something in particular. Can be used as an alternative to
	/// `initialize` for tests that don't need to bother with the other environment entries.
	#[cfg(any(feature = "std", feature = "runtime-benchmarks", test))]
	pub fn set_block_number(n: T::BlockNumber) {
		<Number<T>>::put(n);
	}

	/// Sets the index of extrinsic that is currently executing.
	#[cfg(any(feature = "std", test))]
	pub fn set_extrinsic_index(extrinsic_index: u32) {
		storage::unhashed::put(well_known_keys::EXTRINSIC_INDEX, &extrinsic_index)
	}

	/// Set the parent hash number to something in particular. Can be used as an alternative to
	/// `initialize` for tests that don't need to bother with the other environment entries.
	#[cfg(any(feature = "std", test))]
	pub fn set_parent_hash(n: T::Hash) {
		<ParentHash<T>>::put(n);
	}

	/// Set the current block weight. This should only be used in some integration tests.
	#[cfg(any(feature = "std", test))]
	pub fn set_block_consumed_resources(weight: Weight, len: usize) {
		BlockWeight::<T>::mutate(|current_weight| {
			current_weight.set(weight, DispatchClass::Normal)
		});
		AllExtrinsicsLen::<T>::put(len as u32);
	}

	/// Reset events.
	///
	/// This needs to be used in prior calling [`initialize`](Self::initialize) for each new block
	/// to clear events from previous block.
	pub fn reset_events() {
		<Events<T>>::kill();
		EventCount::<T>::kill();
		<EventTopics<T>>::remove_all(None);
	}

	/// Assert the given `event` exists.
	#[cfg(any(feature = "std", feature = "runtime-benchmarks", test))]
	pub fn assert_has_event(event: T::Event) {
		assert!(Self::events().iter().any(|record| record.event == event))
	}

	/// Assert the last event equal to the given `event`.
	#[cfg(any(feature = "std", feature = "runtime-benchmarks", test))]
	pub fn assert_last_event(event: T::Event) {
		assert_eq!(Self::events().last().expect("events expected").event, event);
	}

	/// Return the chain's current runtime version.
	pub fn runtime_version() -> RuntimeVersion {
		T::Version::get()
	}

	/// Retrieve the account transaction counter from storage.
	pub fn account_nonce(who: impl EncodeLike<T::AccountId>) -> T::Index {
		Account::<T>::get(who).nonce
	}

	/// Increment a particular account's nonce by 1.
	pub fn inc_account_nonce(who: impl EncodeLike<T::AccountId>) {
		Account::<T>::mutate(who, |a| a.nonce += T::Index::one());
	}

	/// Note what the extrinsic data of the current extrinsic index is.
	///
	/// This is required to be called before applying an extrinsic. The data will used
	/// in [`Self::finalize`] to calculate the correct extrinsics root.
	pub fn note_extrinsic(encoded_xt: Vec<u8>) {
		ExtrinsicData::<T>::insert(Self::extrinsic_index().unwrap_or_default(), encoded_xt);
	}

	/// To be called immediately after an extrinsic has been applied.
	pub fn note_applied_extrinsic(r: &DispatchResultWithPostInfo, mut info: DispatchInfo) {
		info.weight = extract_actual_weight(r, &info);
		Self::deposit_event(match r {
			Ok(_) => Event::ExtrinsicSuccess { dispatch_info: info },
			Err(err) => {
				log::trace!(
					target: "runtime::system",
					"Extrinsic failed at block({:?}): {:?}",
					Self::block_number(),
					err,
				);
				Event::ExtrinsicFailed { dispatch_error: err.error, dispatch_info: info }
			},
		});

		let next_extrinsic_index = Self::extrinsic_index().unwrap_or_default() + 1u32;

		storage::unhashed::put(well_known_keys::EXTRINSIC_INDEX, &next_extrinsic_index);
		ExecutionPhase::<T>::put(Phase::ApplyExtrinsic(next_extrinsic_index));
	}

	/// To be called immediately after `note_applied_extrinsic` of the last extrinsic of the block
	/// has been called.
	pub fn note_finished_extrinsics() {
		let extrinsic_index: u32 =
			storage::unhashed::take(well_known_keys::EXTRINSIC_INDEX).unwrap_or_default();
		ExtrinsicCount::<T>::put(extrinsic_index);
		ExecutionPhase::<T>::put(Phase::Finalization);
	}

	/// To be called immediately after finishing the initialization of the block
	/// (e.g., called `on_initialize` for all pallets).
	pub fn note_finished_initialize() {
		ExecutionPhase::<T>::put(Phase::ApplyExtrinsic(0))
	}

	/// An account is being created.
	pub fn on_created_account(who: T::AccountId, _a: &mut AccountInfo<T::Index, T::AccountData>) {
		T::OnNewAccount::on_new_account(&who);
		Self::deposit_event(Event::NewAccount { account: who });
	}

	/// Do anything that needs to be done after an account has been killed.
	fn on_killed_account(who: T::AccountId) {
		T::OnKilledAccount::on_killed_account(&who);
		Self::deposit_event(Event::KilledAccount { account: who });
	}

	/// Determine whether or not it is possible to update the code.
	///
	/// Checks the given code if it is a valid runtime wasm blob by instantianting
	/// it and extracting the runtime version of it. It checks that the runtime version
	/// of the old and new runtime has the same spec name and that the spec version is increasing.
	pub fn can_set_code(code: &[u8]) -> Result<(), sp_runtime::DispatchError> {
		let current_version = T::Version::get();
		let new_version = sp_io::misc::runtime_version(code)
			.and_then(|v| RuntimeVersion::decode(&mut &v[..]).ok())
			.ok_or(Error::<T>::FailedToExtractRuntimeVersion)?;

		if new_version.spec_name != current_version.spec_name {
			return Err(Error::<T>::InvalidSpecName.into())
		}

		if new_version.spec_version <= current_version.spec_version {
			return Err(Error::<T>::SpecVersionNeedsToIncrease.into())
		}

		Ok(())
	}
}

/// Event handler which registers a provider when created.
pub struct Provider<T>(PhantomData<T>);
impl<T: Config> HandleLifetime<T::AccountId> for Provider<T> {
	fn created(t: &T::AccountId) -> Result<(), DispatchError> {
		Pallet::<T>::inc_providers(t);
		Ok(())
	}
	fn killed(t: &T::AccountId) -> Result<(), DispatchError> {
		Pallet::<T>::dec_providers(t).map(|_| ())
	}
}

/// Event handler which registers a self-sufficient when created.
pub struct SelfSufficient<T>(PhantomData<T>);
impl<T: Config> HandleLifetime<T::AccountId> for SelfSufficient<T> {
	fn created(t: &T::AccountId) -> Result<(), DispatchError> {
		Pallet::<T>::inc_sufficients(t);
		Ok(())
	}
	fn killed(t: &T::AccountId) -> Result<(), DispatchError> {
		Pallet::<T>::dec_sufficients(t);
		Ok(())
	}
}

/// Event handler which registers a consumer when created.
pub struct Consumer<T>(PhantomData<T>);
impl<T: Config> HandleLifetime<T::AccountId> for Consumer<T> {
	fn created(t: &T::AccountId) -> Result<(), DispatchError> {
		Pallet::<T>::inc_consumers(t)
	}
	fn killed(t: &T::AccountId) -> Result<(), DispatchError> {
		Pallet::<T>::dec_consumers(t);
		Ok(())
	}
}

impl<T: Config> BlockNumberProvider for Pallet<T> {
	type BlockNumber = <T as Config>::BlockNumber;

	fn current_block_number() -> Self::BlockNumber {
		Pallet::<T>::block_number()
	}
}

fn is_providing<T: Default + Eq>(d: &T) -> bool {
	d != &T::default()
}

/// Implement StoredMap for a simple single-item, provide-when-not-default system. This works fine
/// for storing a single item which allows the account to continue existing as long as it's not
/// empty/default.
///
/// Anything more complex will need more sophisticated logic.
impl<T: Config> StoredMap<T::AccountId, T::AccountData> for Pallet<T> {
	fn get(k: &T::AccountId) -> T::AccountData {
		Account::<T>::get(k).data
	}

	fn try_mutate_exists<R, E: From<DispatchError>>(
		k: &T::AccountId,
		f: impl FnOnce(&mut Option<T::AccountData>) -> Result<R, E>,
	) -> Result<R, E> {
		let account = Account::<T>::get(k);
		let was_providing = is_providing(&account.data);
		let mut some_data = if was_providing { Some(account.data) } else { None };
		let result = f(&mut some_data)?;
		let is_providing = some_data.is_some();
		if !was_providing && is_providing {
			Self::inc_providers(k);
		} else if was_providing && !is_providing {
			match Self::dec_providers(k)? {
				DecRefStatus::Reaped => return Ok(result),
				DecRefStatus::Exists => {
					// Update value as normal...
				},
			}
		} else if !was_providing && !is_providing {
			return Ok(result)
		}
		Account::<T>::mutate(k, |a| a.data = some_data.unwrap_or_default());
		Ok(result)
	}
}

/// Split an `option` into two constituent options, as defined by a `splitter` function.
pub fn split_inner<T, R, S>(
	option: Option<T>,
	splitter: impl FnOnce(T) -> (R, S),
) -> (Option<R>, Option<S>) {
	match option {
		Some(inner) => {
			let (r, s) = splitter(inner);
			(Some(r), Some(s))
		},
		None => (None, None),
	}
}

pub struct ChainContext<T>(PhantomData<T>);
impl<T> Default for ChainContext<T> {
	fn default() -> Self {
		ChainContext(PhantomData)
	}
}

impl<T: Config> Lookup for ChainContext<T> {
	type Source = <T::Lookup as StaticLookup>::Source;
	type Target = <T::Lookup as StaticLookup>::Target;

	fn lookup(&self, s: Self::Source) -> Result<Self::Target, LookupError> {
		<T::Lookup as StaticLookup>::lookup(s)
	}
}

/// Prelude to be used alongside pallet macro, for ease of use.
pub mod pallet_prelude {
	pub use crate::{ensure_none, ensure_root, ensure_signed, ensure_signed_or_root};

	/// Type alias for the `Origin` associated type of system config.
	pub type OriginFor<T> = <T as crate::Config>::Origin;

	/// Type alias for the `BlockNumber` associated type of system config.
	pub type BlockNumberFor<T> = <T as crate::Config>::BlockNumber;
}<|MERGE_RESOLUTION|>--- conflicted
+++ resolved
@@ -788,16 +788,6 @@
 }
 
 pub struct EnsureRootWithSuccess<AccountId, Success>(
-<<<<<<< HEAD
-	sp_std::marker::PhantomData<(AccountId, Success)>
-);
-impl<
-	O: Into<Result<RawOrigin<AccountId>, O>> + From<RawOrigin<AccountId>>,
-	AccountId,
-	Success: TypedGet,
->
-	EnsureOrigin<O> for EnsureRootWithSuccess<AccountId, Success>
-=======
 	sp_std::marker::PhantomData<(AccountId, Success)>,
 );
 impl<
@@ -805,7 +795,6 @@
 		AccountId,
 		Success: TypedGet,
 	> EnsureOrigin<O> for EnsureRootWithSuccess<AccountId, Success>
->>>>>>> 3b53be61
 {
 	type Success = Success::Type;
 	fn try_origin(o: O) -> Result<Self::Success, O> {
