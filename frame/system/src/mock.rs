--- conflicted
+++ resolved
@@ -129,11 +129,7 @@
 	let mut ext: sp_io::TestExternalities = GenesisConfig::default().build_storage::<Test>().unwrap().into();
 	// Add to each test the initial weight of a block
 	ext.execute_with(|| System::register_extra_weight_unchecked(
-<<<<<<< HEAD
-		<Test as crate::Trait>::BlockWeights::get().base_block,
-=======
-		<Test as Config>::BlockExecutionWeight::get(),
->>>>>>> e4ae38b0
+		<Test as crate::Config>::BlockWeights::get().base_block,
 		DispatchClass::Mandatory
 	));
 	ext
