--- conflicted
+++ resolved
@@ -15,22 +15,13 @@
 [dependencies]
 serde = { version = "1.0.101", optional = true, features = ["derive"] }
 codec = { package = "parity-scale-codec", version = "2.0.0", default-features = false, features = ["derive"] }
-<<<<<<< HEAD
 scale-info = { version = "0.9.0", default-features = false, features = ["derive"] }
-sp-core = { version = "3.0.0", default-features = false, path = "../../primitives/core" }
-sp-std = { version = "3.0.0", default-features = false, path = "../../primitives/std" }
-sp-io = { version = "3.0.0", path = "../../primitives/io", default-features = false }
-sp-runtime = { version = "3.0.0", default-features = false, path = "../../primitives/runtime" }
-sp-version = { version = "3.0.0", default-features = false, path = "../../primitives/version" }
-frame-support = { version = "3.0.0", default-features = false, path = "../support" }
-=======
 sp-core = { version = "4.0.0-dev", default-features = false, path = "../../primitives/core" }
 sp-std = { version = "4.0.0-dev", default-features = false, path = "../../primitives/std" }
 sp-io = { version = "4.0.0-dev", path = "../../primitives/io", default-features = false }
 sp-runtime = { version = "4.0.0-dev", default-features = false, path = "../../primitives/runtime" }
 sp-version = { version = "4.0.0-dev", default-features = false, path = "../../primitives/version" }
 frame-support = { version = "4.0.0-dev", default-features = false, path = "../support" }
->>>>>>> 6be513d6
 impl-trait-for-tuples = "0.2.1"
 log = { version = "0.4.14", default-features = false }
 
