[package]
name = "frame-system"
version = "4.0.0-dev"
authors = ["Parity Technologies <admin@parity.io>"]
edition = "2021"
license = "Apache-2.0"
homepage = "https://substrate.io"
repository = "https://github.com/paritytech/substrate/"
description = "FRAME system module"
readme = "README.md"

[package.metadata.docs.rs]
targets = ["x86_64-unknown-linux-gnu"]

[dependencies]
cfg-if = "1.0"
codec = { package = "parity-scale-codec", version = "3.2.2", default-features = false, features = ["derive"] }
log = { version = "0.4.17", default-features = false }
scale-info = { version = "2.5.0", default-features = false, features = ["derive", "serde"] }
serde = { version = "1.0.136", default-features = false, features = ["derive", "alloc"] }
frame-support = { version = "4.0.0-dev", default-features = false, path = "../support" }
<<<<<<< HEAD
sp-core = { version = "8.0.0", default-features = false, path = "../../primitives/core", features = ["serde"] }
sp-io = { version = "8.0.0", default-features = false, path = "../../primitives/io" }
sp-runtime = { version = "8.0.0", default-features = false, path = "../../primitives/runtime", features = ["serde"] }
sp-std = { version = "6.0.0", default-features = false, path = "../../primitives/std" }
sp-version = { version = "6.0.0", default-features = false, path = "../../primitives/version", features = ["serde"] }
sp-weights = { version = "5.0.0", default-features = false, path = "../../primitives/weights", features = ["serde"] }
=======
sp-core = { version = "21.0.0", default-features = false, path = "../../primitives/core" }
sp-io = { version = "23.0.0", default-features = false, path = "../../primitives/io" }
sp-runtime = { version = "24.0.0", default-features = false, path = "../../primitives/runtime" }
sp-std = { version = "8.0.0", default-features = false, path = "../../primitives/std" }
sp-version = { version = "22.0.0", default-features = false, path = "../../primitives/version" }
sp-weights = { version = "20.0.0", default-features = false, path = "../../primitives/weights" }
>>>>>>> 655b81cf

[dev-dependencies]
criterion = "0.4.0"
sp-externalities = { version = "0.19.0", path = "../../primitives/externalities" }
substrate-test-runtime-client = { version = "2.0.0", path = "../../test-utils/runtime/client" }

[features]
default = ["std"]
std = [
	"codec/std",
	"frame-support/std",
	"log/std",
	"scale-info/std",
	"serde/std",
	"sp-core/std",
	"sp-io/std",
	"sp-runtime/std",
	"sp-std/std",
	"sp-version/std",
	"sp-weights/std",
]
runtime-benchmarks = [
	"frame-support/runtime-benchmarks",
	"sp-runtime/runtime-benchmarks",
]
try-runtime = ["frame-support/try-runtime"]

[[bench]]
name = "bench"
harness = false<|MERGE_RESOLUTION|>--- conflicted
+++ resolved
@@ -19,21 +19,12 @@
 scale-info = { version = "2.5.0", default-features = false, features = ["derive", "serde"] }
 serde = { version = "1.0.136", default-features = false, features = ["derive", "alloc"] }
 frame-support = { version = "4.0.0-dev", default-features = false, path = "../support" }
-<<<<<<< HEAD
-sp-core = { version = "8.0.0", default-features = false, path = "../../primitives/core", features = ["serde"] }
-sp-io = { version = "8.0.0", default-features = false, path = "../../primitives/io" }
-sp-runtime = { version = "8.0.0", default-features = false, path = "../../primitives/runtime", features = ["serde"] }
-sp-std = { version = "6.0.0", default-features = false, path = "../../primitives/std" }
-sp-version = { version = "6.0.0", default-features = false, path = "../../primitives/version", features = ["serde"] }
-sp-weights = { version = "5.0.0", default-features = false, path = "../../primitives/weights", features = ["serde"] }
-=======
-sp-core = { version = "21.0.0", default-features = false, path = "../../primitives/core" }
+sp-core = { version = "21.0.0", default-features = false, path = "../../primitives/core", features = ["serde"] }
 sp-io = { version = "23.0.0", default-features = false, path = "../../primitives/io" }
-sp-runtime = { version = "24.0.0", default-features = false, path = "../../primitives/runtime" }
+sp-runtime = { version = "24.0.0", default-features = false, path = "../../primitives/runtime", features = ["serde"] }
 sp-std = { version = "8.0.0", default-features = false, path = "../../primitives/std" }
-sp-version = { version = "22.0.0", default-features = false, path = "../../primitives/version" }
-sp-weights = { version = "20.0.0", default-features = false, path = "../../primitives/weights" }
->>>>>>> 655b81cf
+sp-version = { version = "22.0.0", default-features = false, path = "../../primitives/version", features = ["serde"] }
+sp-weights = { version = "20.0.0", default-features = false, path = "../../primitives/weights", features = ["serde"] }
 
 [dev-dependencies]
 criterion = "0.4.0"
