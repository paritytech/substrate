[package]
name = "pallet-nomination-pools"
version = "1.0.0"
authors = ["Parity Technologies <admin@parity.io>"]
edition = "2021"
license = "Apache-2.0"
homepage = "https://substrate.io"
repository = "https://github.com/paritytech/substrate/"
description = "FRAME nomination pools pallet"

[package.metadata.docs.rs]
targets = ["x86_64-unknown-linux-gnu"]

[dependencies]
# parity
codec = { package = "parity-scale-codec", version = "3.6.1", default-features = false, features = ["derive"] }
scale-info = { version = "2.5.0", default-features = false, features = ["derive"] }

# FRAME
frame-support = { version = "4.0.0-dev", default-features = false, path = "../support" }
frame-system = { version = "4.0.0-dev", default-features = false, path = "../system" }
sp-runtime = { version = "24.0.0", default-features = false, path = "../../primitives/runtime" }
sp-std = { version = "8.0.0", default-features = false, path = "../../primitives/std" }
sp-staking = { version = "4.0.0-dev", default-features = false, path = "../../primitives/staking" }
sp-core = { version = "21.0.0", default-features = false, path = "../../primitives/core" }
sp-io = { version = "23.0.0", default-features = false, path = "../../primitives/io" }
log = { version = "0.4.0", default-features = false }

# Optional: use for testing and/or fuzzing
pallet-balances = { version = "4.0.0-dev", path = "../balances", optional = true }
sp-tracing = { version = "10.0.0", path = "../../primitives/tracing", optional = true }

[dev-dependencies]
pallet-balances = { version = "4.0.0-dev", path = "../balances" }
sp-tracing = { version = "10.0.0", path = "../../primitives/tracing" }

[features]
<<<<<<< HEAD
default = ["std"]
# Enable `VersionedRuntimeUpgrade` for the migrations that is currently still experimental.
experimental = [
	"frame-support/experimental"
]
fuzzing = ["pallet-balances", "sp-tracing"]
=======
default = [ "std" ]
fuzzing = [ "pallet-balances", "sp-tracing" ]
>>>>>>> 033d4e86
std = [
	"codec/std",
	"frame-support/std",
	"frame-system/std",
	"log/std",
	"pallet-balances?/std",
	"scale-info/std",
	"sp-core/std",
	"sp-io/std",
	"sp-runtime/std",
	"sp-staking/std",
	"sp-std/std",
	"sp-tracing?/std",
]
runtime-benchmarks = [
	"frame-support/runtime-benchmarks",
	"frame-system/runtime-benchmarks",
	"pallet-balances?/runtime-benchmarks",
	"sp-runtime/runtime-benchmarks",
	"sp-staking/runtime-benchmarks",
]
try-runtime = [
	"frame-support/try-runtime",
	"frame-system/try-runtime",
	"pallet-balances?/try-runtime",
	"sp-runtime/try-runtime",
]<|MERGE_RESOLUTION|>--- conflicted
+++ resolved
@@ -35,17 +35,13 @@
 sp-tracing = { version = "10.0.0", path = "../../primitives/tracing" }
 
 [features]
-<<<<<<< HEAD
 default = ["std"]
 # Enable `VersionedRuntimeUpgrade` for the migrations that is currently still experimental.
 experimental = [
 	"frame-support/experimental"
 ]
 fuzzing = ["pallet-balances", "sp-tracing"]
-=======
-default = [ "std" ]
-fuzzing = [ "pallet-balances", "sp-tracing" ]
->>>>>>> 033d4e86
+
 std = [
 	"codec/std",
 	"frame-support/std",
