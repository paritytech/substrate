[package]
name = "pallet-nomination-pools"
version = "1.0.0"
authors = ["Parity Technologies <admin@parity.io>"]
edition = "2021"
license = "Apache-2.0"
homepage = "https://substrate.io"
repository = "https://github.com/paritytech/substrate/"
description = "FRAME nomination pools pallet"

[package.metadata.docs.rs]
targets = ["x86_64-unknown-linux-gnu"]

[dependencies]
# parity
codec = { package = "parity-scale-codec", version = "3.0.0", default-features = false, features = ["derive"] }
scale-info = { version = "2.1.1", default-features = false, features = ["derive"] }

# FRAME
frame-support = { version = "4.0.0-dev", default-features = false, path = "../support" }
frame-system = { version = "4.0.0-dev", default-features = false, path = "../system" }
sp-runtime = { version = "6.0.0", default-features = false, path = "../../primitives/runtime" }
sp-std = { version = "4.0.0", default-features = false, path = "../../primitives/std" }
sp-staking = { version = "4.0.0-dev", default-features = false, path = "../../primitives/staking" }
sp-core = { version = "6.0.0", default-features = false, path = "../../primitives/core" }
sp-io = { version = "6.0.0", default-features = false, path = "../../primitives/io" }
log = { version = "0.4.0", default-features = false }

[dev-dependencies]
pallet-balances = { version = "4.0.0-dev", path = "../balances" }
sp-tracing = { version = "5.0.0", path = "../../primitives/tracing" }
rand = { version = "0.8.5", features = ["small_rng"] }

[features]
runtime-benchmarks = []
<<<<<<< HEAD
try-runtime = []
fuzz-test = []
=======
try-runtime = [ "frame-support/try-runtime" ]
>>>>>>> 5a48536a
default = ["std"]
std = [
	"codec/std",
	"scale-info/std",
	"frame-support/std",
	"frame-system/std",
	"sp-runtime/std",
	"sp-std/std",
	"sp-io/std",
	"sp-staking/std",
	"sp-core/std",
	"log/std",
]<|MERGE_RESOLUTION|>--- conflicted
+++ resolved
@@ -33,12 +33,8 @@
 
 [features]
 runtime-benchmarks = []
-<<<<<<< HEAD
-try-runtime = []
+try-runtime = [ "frame-support/try-runtime" ]
 fuzz-test = []
-=======
-try-runtime = [ "frame-support/try-runtime" ]
->>>>>>> 5a48536a
 default = ["std"]
 std = [
 	"codec/std",
