--- conflicted
+++ resolved
@@ -130,13 +130,8 @@
 	type BaseCallFilter = frame_support::traits::Everything;
 	type Origin = Origin;
 	type Index = u64;
-<<<<<<< HEAD
-	type BlockNumber = u64;
+	type BlockNumber = BlockNumber;
 	type RuntimeCall = RuntimeCall;
-=======
-	type BlockNumber = BlockNumber;
-	type Call = Call;
->>>>>>> d5de8973
 	type Hash = sp_core::H256;
 	type Hashing = sp_runtime::traits::BlakeTwo256;
 	type AccountId = AccountId;
