use super::*;
use crate::{self as pools};
use frame_support::{assert_ok, parameter_types, PalletId};
use frame_system::RawOrigin;
use sp_runtime::{BuildStorage, FixedU128};
use sp_staking::Stake;

pub type BlockNumber = u64;
pub type AccountId = u128;
pub type Balance = u128;
pub type RewardCounter = FixedU128;
// This sneaky little hack allows us to write code exactly as we would do in the pallet in the tests
// as well, e.g. `StorageItem::<T>::get()`.
pub type T = Runtime;

// Ext builder creates a pool with id 1.
pub fn default_bonded_account() -> AccountId {
	Pools::create_bonded_account(1)
}

// Ext builder creates a pool with id 1.
pub fn default_reward_account() -> AccountId {
	Pools::create_reward_account(1)
}

parameter_types! {
	pub static MinJoinBondConfig: Balance = 2;
	pub static CurrentEra: EraIndex = 0;
	pub static BondingDuration: EraIndex = 3;
	pub storage BondedBalanceMap: BTreeMap<AccountId, Balance> = Default::default();
	// mao from user, to a vec of era to amount being unlocked in that era.
	pub storage UnbondingBalanceMap: BTreeMap<AccountId, Vec<(EraIndex, Balance)>> = Default::default();
	#[derive(Clone, PartialEq)]
	pub static MaxUnbonding: u32 = 8;
	pub static StakingMinBond: Balance = 10;
	pub storage Nominations: Option<Vec<AccountId>> = None;
}

pub struct StakingMock;
impl StakingMock {
	pub(crate) fn set_bonded_balance(who: AccountId, bonded: Balance) {
		let mut x = BondedBalanceMap::get();
		x.insert(who, bonded);
		BondedBalanceMap::set(&x)
	}

	pub(crate) fn slash_to(pool_id: PoolId, amount: Balance) {
		let acc = Pools::create_bonded_account(pool_id);
		let bonded = BondedBalanceMap::get();
		let pre_total = bonded.get(&acc).unwrap();
		Self::set_bonded_balance(acc, pre_total - amount);
		Pools::on_slash(&acc, pre_total - amount, &Default::default(), amount);
	}
}

impl sp_staking::StakingInterface for StakingMock {
	type Balance = Balance;
	type AccountId = AccountId;
	type CurrencyToVote = ();

	fn minimum_nominator_bond() -> Self::Balance {
		StakingMinBond::get()
	}
	fn minimum_validator_bond() -> Self::Balance {
		StakingMinBond::get()
	}

	fn desired_validator_count() -> u32 {
		unimplemented!("method currently not used in testing")
	}

	fn current_era() -> EraIndex {
		CurrentEra::get()
	}

	fn bonding_duration() -> EraIndex {
		BondingDuration::get()
	}

	fn status(
		_: &Self::AccountId,
	) -> Result<sp_staking::StakerStatus<Self::AccountId>, DispatchError> {
		Nominations::get()
			.map(|noms| sp_staking::StakerStatus::Nominator(noms))
			.ok_or(DispatchError::Other("NotStash"))
	}

	fn bond_extra(who: &Self::AccountId, extra: Self::Balance) -> DispatchResult {
		let mut x = BondedBalanceMap::get();
		x.get_mut(who).map(|v| *v += extra);
		BondedBalanceMap::set(&x);
		Ok(())
	}

	fn unbond(who: &Self::AccountId, amount: Self::Balance) -> DispatchResult {
		let mut x = BondedBalanceMap::get();
		*x.get_mut(who).unwrap() = x.get_mut(who).unwrap().saturating_sub(amount);
		BondedBalanceMap::set(&x);

		let era = Self::current_era();
		let unlocking_at = era + Self::bonding_duration();
		let mut y = UnbondingBalanceMap::get();
		y.entry(*who).or_insert(Default::default()).push((unlocking_at, amount));
		UnbondingBalanceMap::set(&y);
		Ok(())
	}

	fn chill(_: &Self::AccountId) -> sp_runtime::DispatchResult {
		Ok(())
	}

	fn withdraw_unbonded(who: Self::AccountId, _: u32) -> Result<bool, DispatchError> {
		let mut unbonding_map = UnbondingBalanceMap::get();
		let staker_map = unbonding_map.get_mut(&who).ok_or("not a staker")?;

		let current_era = Self::current_era();
		staker_map.retain(|(unlocking_at, _amount)| *unlocking_at > current_era);

		UnbondingBalanceMap::set(&unbonding_map);
		Ok(UnbondingBalanceMap::get().is_empty() && BondedBalanceMap::get().is_empty())
	}

	fn bond(stash: &Self::AccountId, value: Self::Balance, _: &Self::AccountId) -> DispatchResult {
		StakingMock::set_bonded_balance(*stash, value);
		Ok(())
	}

	fn nominate(_: &Self::AccountId, nominations: Vec<Self::AccountId>) -> DispatchResult {
		Nominations::set(&Some(nominations));
		Ok(())
	}

	#[cfg(feature = "runtime-benchmarks")]
	fn nominations(_: &Self::AccountId) -> Option<Vec<Self::AccountId>> {
		Nominations::get()
	}

	fn stash_by_ctrl(_controller: &Self::AccountId) -> Result<Self::AccountId, DispatchError> {
		unimplemented!("method currently not used in testing")
	}

	fn stake(who: &Self::AccountId) -> Result<Stake<Balance>, DispatchError> {
		match (
<<<<<<< HEAD
			UnbondingBalanceMap::get().get(who).cloned(),
			BondedBalanceMap::get().get(who).cloned(),
		) {
			(None, None) => Err(DispatchError::Other("stake not found")),
			(Some(m), None) =>
				Ok(Stake { total: m.into_iter().map(|(_, v)| v).sum(), active: 0, stash: *who }),
			(None, Some(v)) => Ok(Stake { total: v, active: v, stash: *who }),
			(Some(m), Some(v)) =>
				Ok(Stake { total: v + m.into_iter().map(|(_, v)| v).sum::<u128>(), active: v, stash: *who }),
=======
			UnbondingBalanceMap::get().get(who).copied(),
			BondedBalanceMap::get().get(who).copied(),
		) {
			(None, None) => Err(DispatchError::Other("balance not found")),
			(Some(v), None) => Ok(Stake { total: v, active: 0 }),
			(None, Some(v)) => Ok(Stake { total: v, active: v }),
			(Some(a), Some(b)) => Ok(Stake { total: a + b, active: b }),
>>>>>>> 48d43131
		}
	}

	fn election_ongoing() -> bool {
		unimplemented!("method currently not used in testing")
	}

	fn force_unstake(_who: Self::AccountId) -> sp_runtime::DispatchResult {
		unimplemented!("method currently not used in testing")
	}

	fn is_exposed_in_era(_who: &Self::AccountId, _era: &EraIndex) -> bool {
		unimplemented!("method currently not used in testing")
	}

	#[cfg(feature = "runtime-benchmarks")]
	fn add_era_stakers(
		_current_era: &EraIndex,
		_stash: &Self::AccountId,
		_exposures: Vec<(Self::AccountId, Self::Balance)>,
	) {
		unimplemented!("method currently not used in testing")
	}

	#[cfg(feature = "runtime-benchmarks")]
	fn set_current_era(_era: EraIndex) {
		unimplemented!("method currently not used in testing")
	}
}

impl frame_system::Config for Runtime {
	type SS58Prefix = ();
	type BaseCallFilter = frame_support::traits::Everything;
	type RuntimeOrigin = RuntimeOrigin;
	type Nonce = u64;
	type RuntimeCall = RuntimeCall;
	type Hash = sp_core::H256;
	type Hashing = sp_runtime::traits::BlakeTwo256;
	type AccountId = AccountId;
	type Lookup = sp_runtime::traits::IdentityLookup<Self::AccountId>;
	type Block = Block;
	type RuntimeEvent = RuntimeEvent;
	type BlockHashCount = ();
	type DbWeight = ();
	type BlockLength = ();
	type BlockWeights = ();
	type Version = ();
	type PalletInfo = PalletInfo;
	type AccountData = pallet_balances::AccountData<Balance>;
	type OnNewAccount = ();
	type OnKilledAccount = ();
	type SystemWeightInfo = ();
	type OnSetCode = ();
	type MaxConsumers = frame_support::traits::ConstU32<16>;
}

parameter_types! {
	pub static ExistentialDeposit: Balance = 5;
}

impl pallet_balances::Config for Runtime {
	type MaxLocks = frame_support::traits::ConstU32<1024>;
	type MaxReserves = ();
	type ReserveIdentifier = [u8; 8];
	type Balance = Balance;
	type RuntimeEvent = RuntimeEvent;
	type DustRemoval = ();
	type ExistentialDeposit = ExistentialDeposit;
	type AccountStore = System;
	type WeightInfo = ();
	type FreezeIdentifier = ();
	type MaxFreezes = ();
	type RuntimeHoldReason = ();
	type MaxHolds = ();
}

pub struct BalanceToU256;
impl Convert<Balance, U256> for BalanceToU256 {
	fn convert(n: Balance) -> U256 {
		n.into()
	}
}

pub struct U256ToBalance;
impl Convert<U256, Balance> for U256ToBalance {
	fn convert(n: U256) -> Balance {
		n.try_into().unwrap()
	}
}

parameter_types! {
	pub static PostUnbondingPoolsWindow: u32 = 2;
	pub static MaxMetadataLen: u32 = 2;
	pub static CheckLevel: u8 = 255;
	pub const PoolsPalletId: PalletId = PalletId(*b"py/nopls");
}
impl pools::Config for Runtime {
	type RuntimeEvent = RuntimeEvent;
	type WeightInfo = ();
	type Currency = Balances;
	type RewardCounter = RewardCounter;
	type BalanceToU256 = BalanceToU256;
	type U256ToBalance = U256ToBalance;
	type Staking = StakingMock;
	type PostUnbondingPoolsWindow = PostUnbondingPoolsWindow;
	type PalletId = PoolsPalletId;
	type MaxMetadataLen = MaxMetadataLen;
	type MaxUnbonding = MaxUnbonding;
	type MaxPointsToBalance = frame_support::traits::ConstU8<10>;
}

type Block = frame_system::mocking::MockBlock<Runtime>;
frame_support::construct_runtime!(
	pub struct Runtime
	{
		System: frame_system::{Pallet, Call, Storage, Event<T>, Config<T>},
		Balances: pallet_balances::{Pallet, Call, Storage, Config<T>, Event<T>},
		Pools: pools::{Pallet, Call, Storage, Event<T>},
	}
);

pub struct ExtBuilder {
	members: Vec<(AccountId, Balance)>,
	max_members: Option<u32>,
	max_members_per_pool: Option<u32>,
	global_max_commission: Option<Perbill>,
}

impl Default for ExtBuilder {
	fn default() -> Self {
		Self {
			members: Default::default(),
			max_members: Some(4),
			max_members_per_pool: Some(3),
			global_max_commission: Some(Perbill::from_percent(90)),
		}
	}
}

#[cfg_attr(feature = "fuzzing", allow(dead_code))]
impl ExtBuilder {
	// Add members to pool 0.
	pub fn add_members(mut self, members: Vec<(AccountId, Balance)>) -> Self {
		self.members = members;
		self
	}

	pub fn ed(self, ed: Balance) -> Self {
		ExistentialDeposit::set(ed);
		self
	}

	pub fn min_bond(self, min: Balance) -> Self {
		StakingMinBond::set(min);
		self
	}

	pub fn min_join_bond(self, min: Balance) -> Self {
		MinJoinBondConfig::set(min);
		self
	}

	pub fn with_check(self, level: u8) -> Self {
		CheckLevel::set(level);
		self
	}

	pub fn max_members(mut self, max: Option<u32>) -> Self {
		self.max_members = max;
		self
	}

	pub fn max_members_per_pool(mut self, max: Option<u32>) -> Self {
		self.max_members_per_pool = max;
		self
	}

	pub fn global_max_commission(mut self, commission: Option<Perbill>) -> Self {
		self.global_max_commission = commission;
		self
	}

	pub fn build(self) -> sp_io::TestExternalities {
		sp_tracing::try_init_simple();
		let mut storage =
			frame_system::GenesisConfig::<Runtime>::default().build_storage().unwrap();

		let _ = crate::GenesisConfig::<Runtime> {
			min_join_bond: MinJoinBondConfig::get(),
			min_create_bond: 2,
			max_pools: Some(2),
			max_members_per_pool: self.max_members_per_pool,
			max_members: self.max_members,
			global_max_commission: self.global_max_commission,
		}
		.assimilate_storage(&mut storage);

		let mut ext = sp_io::TestExternalities::from(storage);

		ext.execute_with(|| {
			// for events to be deposited.
			frame_system::Pallet::<Runtime>::set_block_number(1);

			// make a pool
			let amount_to_bond = Pools::depositor_min_bond();
			Balances::make_free_balance_be(&10, amount_to_bond * 5);
			assert_ok!(Pools::create(RawOrigin::Signed(10).into(), amount_to_bond, 900, 901, 902));
			assert_ok!(Pools::set_metadata(RuntimeOrigin::signed(900), 1, vec![1, 1]));
			let last_pool = LastPoolId::<Runtime>::get();
			for (account_id, bonded) in self.members {
				Balances::make_free_balance_be(&account_id, bonded * 2);
				assert_ok!(Pools::join(RawOrigin::Signed(account_id).into(), bonded, last_pool));
			}
		});

		ext
	}

	pub fn build_and_execute(self, test: impl FnOnce()) {
		self.build().execute_with(|| {
			test();
			Pools::do_try_state(CheckLevel::get()).unwrap();
		})
	}
}

pub fn unsafe_set_state(pool_id: PoolId, state: PoolState) {
	BondedPools::<Runtime>::try_mutate(pool_id, |maybe_bonded_pool| {
		maybe_bonded_pool.as_mut().ok_or(()).map(|bonded_pool| {
			bonded_pool.state = state;
		})
	})
	.unwrap()
}

parameter_types! {
	storage PoolsEvents: u32 = 0;
	storage BalancesEvents: u32 = 0;
}

/// Helper to run a specified amount of blocks.
pub fn run_blocks(n: u64) {
	let current_block = System::block_number();
	run_to_block(n + current_block);
}

/// Helper to run to a specific block.
pub fn run_to_block(n: u64) {
	let current_block = System::block_number();
	assert!(n > current_block);
	while System::block_number() < n {
		Pools::on_finalize(System::block_number());
		System::set_block_number(System::block_number() + 1);
		Pools::on_initialize(System::block_number());
	}
}

/// All events of this pallet.
pub fn pool_events_since_last_call() -> Vec<super::Event<Runtime>> {
	let events = System::events()
		.into_iter()
		.map(|r| r.event)
		.filter_map(|e| if let RuntimeEvent::Pools(inner) = e { Some(inner) } else { None })
		.collect::<Vec<_>>();
	let already_seen = PoolsEvents::get();
	PoolsEvents::set(&(events.len() as u32));
	events.into_iter().skip(already_seen as usize).collect()
}

/// All events of the `Balances` pallet.
pub fn balances_events_since_last_call() -> Vec<pallet_balances::Event<Runtime>> {
	let events = System::events()
		.into_iter()
		.map(|r| r.event)
		.filter_map(|e| if let RuntimeEvent::Balances(inner) = e { Some(inner) } else { None })
		.collect::<Vec<_>>();
	let already_seen = BalancesEvents::get();
	BalancesEvents::set(&(events.len() as u32));
	events.into_iter().skip(already_seen as usize).collect()
}

/// Same as `fully_unbond`, in permissioned setting.
pub fn fully_unbond_permissioned(member: AccountId) -> DispatchResult {
	let points = PoolMembers::<Runtime>::get(member)
		.map(|d| d.active_points())
		.unwrap_or_default();
	Pools::unbond(RuntimeOrigin::signed(member), member, points)
}

#[cfg(test)]
mod test {
	use super::*;
	#[test]
	fn u256_to_balance_convert_works() {
		assert_eq!(U256ToBalance::convert(0u32.into()), Zero::zero());
		assert_eq!(U256ToBalance::convert(Balance::max_value().into()), Balance::max_value())
	}

	#[test]
	#[should_panic]
	fn u256_to_balance_convert_panics_correctly() {
		U256ToBalance::convert(U256::from(Balance::max_value()).saturating_add(1u32.into()));
	}

	#[test]
	fn balance_to_u256_convert_works() {
		assert_eq!(BalanceToU256::convert(0u32.into()), U256::zero());
		assert_eq!(BalanceToU256::convert(Balance::max_value()), Balance::max_value().into())
	}
}<|MERGE_RESOLUTION|>--- conflicted
+++ resolved
@@ -141,17 +141,6 @@
 
 	fn stake(who: &Self::AccountId) -> Result<Stake<Balance>, DispatchError> {
 		match (
-<<<<<<< HEAD
-			UnbondingBalanceMap::get().get(who).cloned(),
-			BondedBalanceMap::get().get(who).cloned(),
-		) {
-			(None, None) => Err(DispatchError::Other("stake not found")),
-			(Some(m), None) =>
-				Ok(Stake { total: m.into_iter().map(|(_, v)| v).sum(), active: 0, stash: *who }),
-			(None, Some(v)) => Ok(Stake { total: v, active: v, stash: *who }),
-			(Some(m), Some(v)) =>
-				Ok(Stake { total: v + m.into_iter().map(|(_, v)| v).sum::<u128>(), active: v, stash: *who }),
-=======
 			UnbondingBalanceMap::get().get(who).copied(),
 			BondedBalanceMap::get().get(who).copied(),
 		) {
@@ -159,7 +148,6 @@
 			(Some(v), None) => Ok(Stake { total: v, active: 0 }),
 			(None, Some(v)) => Ok(Stake { total: v, active: v }),
 			(Some(a), Some(b)) => Ok(Stake { total: a + b, active: b }),
->>>>>>> 48d43131
 		}
 	}
 
