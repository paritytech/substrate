--- conflicted
+++ resolved
@@ -123,8 +123,6 @@
 		unimplemented!("method currently not used in testing")
 	}
 
-<<<<<<< HEAD
-=======
 	fn stake(who: &Self::AccountId) -> Result<Stake<Self>, DispatchError> {
 		match (
 			UnbondingBalanceMap::get().get(who).copied(),
@@ -137,7 +135,6 @@
 		}
 	}
 
->>>>>>> f8a1dd4c
 	fn election_ongoing() -> bool {
 		unimplemented!("method currently not used in testing")
 	}
