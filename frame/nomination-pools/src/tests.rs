// This file is part of Substrate.

// Copyright (C) 2020-2022 Parity Technologies (UK) Ltd.
// SPDX-License-Identifier: Apache-2.0

// Licensed under the Apache License, Version 2.0 (the "License");
// you may not use this file except in compliance with the License.
// You may obtain a copy of the License at
//
// 	http://www.apache.org/licenses/LICENSE-2.0
//
// Unless required by applicable law or agreed to in writing, software
// distributed under the License is distributed on an "AS IS" BASIS,
// WITHOUT WARRANTIES OR CONDITIONS OF ANY KIND, either express or implied.
// See the License for the specific language governing permissions and
// limitations under the License.

use super::*;
use crate::mock::*;
use frame_support::{
	assert_noop, assert_ok, assert_storage_noop, bounded_btree_map,
	storage::{with_transaction, TransactionOutcome},
};

<<<<<<< HEAD
// TODO: replace this with the new bounded_btree_map.
macro_rules! sub_pools_with_era {
=======
macro_rules! unbonding_pools_with_era {
>>>>>>> 8c2e5e1f
	($($k:expr => $v:expr),* $(,)?) => {{
		use sp_std::iter::{Iterator, IntoIterator};
		let not_bounded: BTreeMap<_, _> = Iterator::collect(IntoIterator::into_iter([$(($k, $v),)*]));
		UnbondingPoolsWithEra::try_from(not_bounded).unwrap()
	}};
}

macro_rules! typed_bounded_btree_map {
	($( $any:tt )*) => {{
		let x: BoundedBTreeMap<EraIndex, Balance, MaxUnbonding> = bounded_btree_map!($( $any )*);
		x
	}};
}

pub const DEFAULT_ROLES: PoolRoles<AccountId> =
	PoolRoles { depositor: 10, root: 900, nominator: 901, state_toggler: 902 };

#[test]
fn test_setup_works() {
	ExtBuilder::default().build_and_execute(|| {
		assert_eq!(BondedPools::<Runtime>::count(), 1);
		assert_eq!(RewardPools::<Runtime>::count(), 1);
		assert_eq!(SubPoolsStorage::<Runtime>::count(), 0);
		assert_eq!(Delegators::<Runtime>::count(), 1);
		assert_eq!(StakingMock::bonding_duration(), 3);

		let last_pool = LastPoolId::<Runtime>::get();
		assert_eq!(
			BondedPool::<Runtime>::get(last_pool).unwrap(),
			BondedPool::<Runtime> {
				id: last_pool,
				inner: BondedPoolInner {
					state: PoolState::Open,
					points: 10,
					delegator_counter: 1,
					roles: DEFAULT_ROLES
				},
			}
		);
		assert_eq!(
			RewardPools::<Runtime>::get(last_pool).unwrap(),
			RewardPool::<Runtime> { balance: 0, points: 0.into(), total_earnings: 0 }
		);
		assert_eq!(
			Delegators::<Runtime>::get(10).unwrap(),
			Delegator::<Runtime> { pool_id: last_pool, points: 10, ..Default::default() }
		)
	})
}

mod bonded_pool {
	use super::*;
	#[test]
	fn points_to_issue_works() {
		let mut bonded_pool = BondedPool::<Runtime> {
			id: 123123,
			inner: BondedPoolInner {
				state: PoolState::Open,
				points: 100,
				delegator_counter: 1,
				roles: DEFAULT_ROLES,
			},
		};

		// 1 points : 1 balance ratio
		StakingMock::set_bonded_balance(bonded_pool.bonded_account(), 100);
		assert_eq!(bonded_pool.points_to_issue(10), 10);
		assert_eq!(bonded_pool.points_to_issue(0), 0);

		// 2 points : 1 balance ratio
		StakingMock::set_bonded_balance(bonded_pool.bonded_account(), 50);
		assert_eq!(bonded_pool.points_to_issue(10), 20);

		// 1 points : 2 balance ratio
		StakingMock::set_bonded_balance(bonded_pool.bonded_account(), 100);
		bonded_pool.points = 50;
		assert_eq!(bonded_pool.points_to_issue(10), 5);

		// 100 points : 0 balance ratio
		StakingMock::set_bonded_balance(bonded_pool.bonded_account(), 0);
		bonded_pool.points = 100;
		assert_eq!(bonded_pool.points_to_issue(10), 100 * 10);

		// 0 points : 100 balance
		StakingMock::set_bonded_balance(bonded_pool.bonded_account(), 100);
		bonded_pool.points = 100;
		assert_eq!(bonded_pool.points_to_issue(10), 10);

		// 10 points : 3 balance ratio
		StakingMock::set_bonded_balance(bonded_pool.bonded_account(), 30);
		assert_eq!(bonded_pool.points_to_issue(10), 33);

		// 2 points : 3 balance ratio
		StakingMock::set_bonded_balance(bonded_pool.bonded_account(), 300);
		bonded_pool.points = 200;
		assert_eq!(bonded_pool.points_to_issue(10), 6);

		// 4 points : 9 balance ratio
		StakingMock::set_bonded_balance(bonded_pool.bonded_account(), 900);
		bonded_pool.points = 400;
		assert_eq!(bonded_pool.points_to_issue(90), 40);
	}

	#[test]
	fn balance_to_unbond_works() {
		// 1 balance : 1 points ratio
		let mut bonded_pool = BondedPool::<Runtime> {
			id: 123123,
			inner: BondedPoolInner {
				state: PoolState::Open,
				points: 100,
				delegator_counter: 1,
				roles: DEFAULT_ROLES,
			},
		};

		StakingMock::set_bonded_balance(bonded_pool.bonded_account(), 100);
		assert_eq!(bonded_pool.balance_to_unbond(10), 10);
		assert_eq!(bonded_pool.balance_to_unbond(0), 0);

		// 2 balance : 1 points ratio
		bonded_pool.points = 50;
		assert_eq!(bonded_pool.balance_to_unbond(10), 20);

		// 100 balance : 0 points ratio
		StakingMock::set_bonded_balance(bonded_pool.bonded_account(), 0);
		bonded_pool.points = 0;
		assert_eq!(bonded_pool.balance_to_unbond(10), 0);

		// 0 balance : 100 points ratio
		StakingMock::set_bonded_balance(bonded_pool.bonded_account(), 0);
		bonded_pool.points = 100;
		assert_eq!(bonded_pool.balance_to_unbond(10), 0);

		// 10 balance : 3 points ratio
		StakingMock::set_bonded_balance(bonded_pool.bonded_account(), 100);
		bonded_pool.points = 30;
		assert_eq!(bonded_pool.balance_to_unbond(10), 33);

		// 2 balance : 3 points ratio
		StakingMock::set_bonded_balance(bonded_pool.bonded_account(), 200);
		bonded_pool.points = 300;
		assert_eq!(bonded_pool.balance_to_unbond(10), 6);

		// 4 balance : 9 points ratio
		StakingMock::set_bonded_balance(bonded_pool.bonded_account(), 400);
		bonded_pool.points = 900;
		assert_eq!(bonded_pool.balance_to_unbond(90), 40);
	}

	#[test]
	fn ok_to_join_with_works() {
		ExtBuilder::default().build_and_execute(|| {
			let pool = BondedPool::<Runtime> {
				id: 123,
				inner: BondedPoolInner {
					state: PoolState::Open,
					points: 100,
					delegator_counter: 1,
					roles: DEFAULT_ROLES,
				},
			};

			// Simulate a 100% slashed pool
			StakingMock::set_bonded_balance(pool.bonded_account(), 0);
			assert_noop!(pool.ok_to_join(0), Error::<Runtime>::OverflowRisk);

			// Simulate a 89%
			StakingMock::set_bonded_balance(pool.bonded_account(), 11);
			assert_ok!(pool.ok_to_join(0));

			// Simulate a 90% slashed pool
			StakingMock::set_bonded_balance(pool.bonded_account(), 10);
			assert_noop!(pool.ok_to_join(0), Error::<Runtime>::OverflowRisk);

			StakingMock::set_bonded_balance(pool.bonded_account(), Balance::MAX / 10);
			// New bonded balance would be over 1/10th of Balance type
			assert_noop!(pool.ok_to_join(0), Error::<Runtime>::OverflowRisk);
			// and a sanity check
			StakingMock::set_bonded_balance(pool.bonded_account(), Balance::MAX / 10 - 1);
			assert_ok!(pool.ok_to_join(0));
		});
	}
}

mod reward_pool {
	#[test]
	fn current_balance_only_counts_balance_over_existential_deposit() {
		use super::*;

		ExtBuilder::default().build_and_execute(|| {
			let reward_account = Pools::create_reward_account(2);

			// Given
			assert_eq!(Balances::free_balance(&reward_account), 0);

			// Then
			assert_eq!(RewardPool::<Runtime>::current_balance(2), 0);

			// Given
			Balances::make_free_balance_be(&reward_account, Balances::minimum_balance());

			// Then
			assert_eq!(RewardPool::<Runtime>::current_balance(2), 0);

			// Given
			Balances::make_free_balance_be(&reward_account, Balances::minimum_balance() + 1);

			// Then
			assert_eq!(RewardPool::<Runtime>::current_balance(2), 1);
		});
	}
}

mod unbond_pool {
	use super::*;

	#[test]
	fn points_to_issue_works() {
		// 1 points : 1 balance ratio
		let unbond_pool = UnbondPool::<Runtime> { points: 100, balance: 100 };
		assert_eq!(unbond_pool.points_to_issue(10), 10);
		assert_eq!(unbond_pool.points_to_issue(0), 0);

		// 2 points : 1 balance ratio
		let unbond_pool = UnbondPool::<Runtime> { points: 100, balance: 50 };
		assert_eq!(unbond_pool.points_to_issue(10), 20);

		// 1 points : 2 balance ratio
		let unbond_pool = UnbondPool::<Runtime> { points: 50, balance: 100 };
		assert_eq!(unbond_pool.points_to_issue(10), 5);

		// 100 points : 0 balance ratio
		let unbond_pool = UnbondPool::<Runtime> { points: 100, balance: 0 };
		assert_eq!(unbond_pool.points_to_issue(10), 100 * 10);

		// 0 points : 100 balance
		let unbond_pool = UnbondPool::<Runtime> { points: 0, balance: 100 };
		assert_eq!(unbond_pool.points_to_issue(10), 10);

		// 10 points : 3 balance ratio
		let unbond_pool = UnbondPool::<Runtime> { points: 100, balance: 30 };
		assert_eq!(unbond_pool.points_to_issue(10), 33);

		// 2 points : 3 balance ratio
		let unbond_pool = UnbondPool::<Runtime> { points: 200, balance: 300 };
		assert_eq!(unbond_pool.points_to_issue(10), 6);

		// 4 points : 9 balance ratio
		let unbond_pool = UnbondPool::<Runtime> { points: 400, balance: 900 };
		assert_eq!(unbond_pool.points_to_issue(90), 40);
	}

	#[test]
	fn balance_to_unbond_works() {
		// 1 balance : 1 points ratio
		let unbond_pool = UnbondPool::<Runtime> { points: 100, balance: 100 };
		assert_eq!(unbond_pool.balance_to_unbond(10), 10);
		assert_eq!(unbond_pool.balance_to_unbond(0), 0);

		// 1 balance : 2 points ratio
		let unbond_pool = UnbondPool::<Runtime> { points: 100, balance: 50 };
		assert_eq!(unbond_pool.balance_to_unbond(10), 5);

		// 2 balance : 1 points ratio
		let unbond_pool = UnbondPool::<Runtime> { points: 50, balance: 100 };
		assert_eq!(unbond_pool.balance_to_unbond(10), 20);

		// 100 balance : 0 points ratio
		let unbond_pool = UnbondPool::<Runtime> { points: 0, balance: 100 };
		assert_eq!(unbond_pool.balance_to_unbond(10), 0);

		// 0 balance : 100 points ratio
		let unbond_pool = UnbondPool::<Runtime> { points: 100, balance: 0 };
		assert_eq!(unbond_pool.balance_to_unbond(10), 0);

		// 10 balance : 3 points ratio
		let unbond_pool = UnbondPool::<Runtime> { points: 30, balance: 100 };
		assert_eq!(unbond_pool.balance_to_unbond(10), 33);

		// 2 balance : 3 points ratio
		let unbond_pool = UnbondPool::<Runtime> { points: 300, balance: 200 };
		assert_eq!(unbond_pool.balance_to_unbond(10), 6);

		// 4 balance : 9 points ratio
		let unbond_pool = UnbondPool::<Runtime> { points: 900, balance: 400 };
		assert_eq!(unbond_pool.balance_to_unbond(90), 40);
	}
}

mod sub_pools {
	use super::*;

	#[test]
	fn maybe_merge_pools_works() {
		ExtBuilder::default().build_and_execute(|| {
			assert_eq!(TotalUnbondingPools::<Runtime>::get(), 5);

			// Given
			let mut sub_pool_0 = SubPools::<Runtime> {
				no_era: UnbondPool::<Runtime>::default(),
				with_era: unbonding_pools_with_era! {
					0 => UnbondPool::<Runtime> { points: 10, balance: 10 },
					1 => UnbondPool::<Runtime> { points: 10, balance: 10 },
					2 => UnbondPool::<Runtime> { points: 20, balance: 20 },
					3 => UnbondPool::<Runtime> { points: 30, balance: 30 },
					4 => UnbondPool::<Runtime> { points: 40, balance: 40 },
				},
			};

			// When `current_era < TotalUnbondingPools`,
			let sub_pool_1 = sub_pool_0.clone().maybe_merge_pools(3);

			// Then it exits early without modifications
			assert_eq!(sub_pool_1, sub_pool_0);

			// When `current_era == TotalUnbondingPools`,
			let sub_pool_1 = sub_pool_1.maybe_merge_pools(4);

			// Then it exits early without modifications
			assert_eq!(sub_pool_1, sub_pool_0);

			// When  `current_era - TotalUnbondingPools == 0`,
			let mut sub_pool_1 = sub_pool_1.maybe_merge_pools(5);

			// Then era 0 is merged into the `no_era` pool
			sub_pool_0.no_era = sub_pool_0.with_era.remove(&0).unwrap();
			assert_eq!(sub_pool_1, sub_pool_0);

			// Given we have entries for era 1..=5
			sub_pool_1
				.with_era
				.try_insert(5, UnbondPool::<Runtime> { points: 50, balance: 50 })
				.unwrap();
			sub_pool_0
				.with_era
				.try_insert(5, UnbondPool::<Runtime> { points: 50, balance: 50 })
				.unwrap();

			// When `current_era - TotalUnbondingPools == 1`
			let sub_pool_2 = sub_pool_1.maybe_merge_pools(6);
			let era_1_pool = sub_pool_0.with_era.remove(&1).unwrap();

			// Then era 1 is merged into the `no_era` pool
			sub_pool_0.no_era.points += era_1_pool.points;
			sub_pool_0.no_era.balance += era_1_pool.balance;
			assert_eq!(sub_pool_2, sub_pool_0);

			// When `current_era - TotalUnbondingPools == 5`, so all pools with era <= 4 are removed
			let sub_pool_3 = sub_pool_2.maybe_merge_pools(10);

			// Then all eras <= 5 are merged into the `no_era` pool
			for era in 2..=5 {
				let to_merge = sub_pool_0.with_era.remove(&era).unwrap();
				sub_pool_0.no_era.points += to_merge.points;
				sub_pool_0.no_era.balance += to_merge.balance;
			}
			assert_eq!(sub_pool_3, sub_pool_0);
		});
	}
}

mod join {
	use super::*;

	#[test]
	fn join_works() {
		let bonded = |points, delegator_counter| BondedPool::<Runtime> {
			id: 1,
			inner: BondedPoolInner {
				state: PoolState::Open,
				points,
				delegator_counter,
				roles: DEFAULT_ROLES,
			},
		};
		ExtBuilder::default().build_and_execute(|| {
			// Given
			Balances::make_free_balance_be(&11, ExistentialDeposit::get() + 2);
			assert!(!Delegators::<Runtime>::contains_key(&11));

			// When
			assert_ok!(Pools::join(Origin::signed(11), 2, 1));

			// then
			assert_eq!(
				Delegators::<Runtime>::get(&11).unwrap(),
				Delegator::<Runtime> { pool_id: 1, points: 2, ..Default::default() }
			);
			assert_eq!(BondedPool::<Runtime>::get(1).unwrap(), bonded(12, 2));

			// Given
			// The bonded balance is slashed in half
			StakingMock::set_bonded_balance(Pools::create_bonded_account(1), 6);

			// And
			Balances::make_free_balance_be(&12, ExistentialDeposit::get() + 12);
			assert!(!Delegators::<Runtime>::contains_key(&12));

			// When
			assert_ok!(Pools::join(Origin::signed(12), 12, 1));

			// Then
			assert_eq!(
				Delegators::<Runtime>::get(&12).unwrap(),
				Delegator::<Runtime> { pool_id: 1, points: 24, ..Default::default() }
			);
			assert_eq!(BondedPool::<Runtime>::get(1).unwrap(), bonded(12 + 24, 3));
		});
	}

	#[test]
	fn join_errors_correctly() {
		ExtBuilder::default().with_check(0).build_and_execute(|| {
			// 10 is already part of the default pool created.
			assert_eq!(Delegators::<Runtime>::get(&10).unwrap().pool_id, 1);

			assert_noop!(
				Pools::join(Origin::signed(10), 420, 123),
				Error::<Runtime>::AccountBelongsToOtherPool
			);

			assert_noop!(Pools::join(Origin::signed(11), 420, 123), Error::<Runtime>::PoolNotFound);

			// Force the pools bonded balance to 0, simulating a 100% slash
			StakingMock::set_bonded_balance(Pools::create_bonded_account(1), 0);
			assert_noop!(Pools::join(Origin::signed(11), 420, 1), Error::<Runtime>::OverflowRisk);

			// Given a mocked bonded pool
			BondedPool::<Runtime> {
				id: 123,
				inner: BondedPoolInner {
					delegator_counter: 1,
					state: PoolState::Open,
					points: 100,
					roles: DEFAULT_ROLES,
				},
			}
			.put();

			// and reward pool
			RewardPools::<Runtime>::insert(
				123,
				RewardPool::<Runtime> {
					balance: Zero::zero(),
					total_earnings: Zero::zero(),
					points: U256::from(0u32),
				},
			);

			// Force the points:balance ratio to 100/10
			StakingMock::set_bonded_balance(Pools::create_bonded_account(123), 10);
			assert_noop!(Pools::join(Origin::signed(11), 420, 123), Error::<Runtime>::OverflowRisk);

			StakingMock::set_bonded_balance(Pools::create_bonded_account(123), Balance::MAX / 10);
			// Balance is gt 1/10 of Balance::MAX
			assert_noop!(Pools::join(Origin::signed(11), 5, 123), Error::<Runtime>::OverflowRisk);

			StakingMock::set_bonded_balance(Pools::create_bonded_account(1), 10);

			// Cannot join a pool that isn't open
			unsafe_set_state(123, PoolState::Blocked).unwrap();
			assert_noop!(Pools::join(Origin::signed(11), 10, 123), Error::<Runtime>::NotOpen);

			unsafe_set_state(123, PoolState::Destroying).unwrap();
			assert_noop!(Pools::join(Origin::signed(11), 10, 123), Error::<Runtime>::NotOpen);

			// Given
			MinJoinBond::<Runtime>::put(100);

			// Then
			assert_noop!(
				Pools::join(Origin::signed(11), 99, 123),
				Error::<Runtime>::MinimumBondNotMet
			);
		});
	}

	#[test]
	#[should_panic = "Defensive failure has been triggered!"]
	fn join_panics_when_reward_pool_not_found() {
		ExtBuilder::default().build_and_execute(|| {
			StakingMock::set_bonded_balance(Pools::create_bonded_account(123), 100);
			BondedPool::<Runtime> {
				id: 123,
				inner: BondedPoolInner {
					state: PoolState::Open,
					points: 100,
					delegator_counter: 1,
					roles: DEFAULT_ROLES,
				},
			}
			.put();
			let _ = Pools::join(Origin::signed(11), 420, 123);
		});
	}

	#[test]
	fn join_max_delegator_limits_are_respected() {
		ExtBuilder::default().build_and_execute(|| {
			// Given
			assert_eq!(MaxDelegatorsPerPool::<Runtime>::get(), Some(3));
			for i in 1..3 {
				let account = i + 100;
				Balances::make_free_balance_be(&account, 100 + Balances::minimum_balance());

				assert_ok!(Pools::join(Origin::signed(account), 100, 1));
			}

			Balances::make_free_balance_be(&103, 100 + Balances::minimum_balance());

			// Then
			assert_noop!(Pools::join(Origin::signed(103), 100, 1), Error::<Runtime>::MaxDelegators);

			// Given
			assert_eq!(Delegators::<Runtime>::count(), 3);
			assert_eq!(MaxDelegators::<Runtime>::get(), Some(4));

			Balances::make_free_balance_be(&104, 100 + Balances::minimum_balance());
			assert_ok!(Pools::create(Origin::signed(104), 100, 104, 104, 104));

			let pool_account = BondedPools::<Runtime>::iter()
				.find(|(_, bonded_pool)| bonded_pool.roles.depositor == 104)
				.map(|(pool_account, _)| pool_account)
				.unwrap();

			// Then
			assert_noop!(
				Pools::join(Origin::signed(103), 100, pool_account),
				Error::<Runtime>::MaxDelegators
			);
		});
	}
}

mod claim_payout {
	use super::*;

	fn del(points: Balance, reward_pool_total_earnings: Balance) -> Delegator<Runtime> {
		Delegator {
			pool_id: 1,
			points,
			reward_pool_total_earnings,
			unbonding_eras: Default::default(),
		}
	}

	fn rew(balance: Balance, points: u32, total_earnings: Balance) -> RewardPool<Runtime> {
		RewardPool { balance, points: points.into(), total_earnings }
	}

	#[test]
	fn claim_payout_works() {
		ExtBuilder::default()
			.add_delegators(vec![(40, 40), (50, 50)])
			.build_and_execute(|| {
				// Given each delegator currently has a free balance of
				Balances::make_free_balance_be(&10, 0);
				Balances::make_free_balance_be(&40, 0);
				Balances::make_free_balance_be(&50, 0);
				let ed = Balances::minimum_balance();
				// and the reward pool has earned 100 in rewards
				Balances::make_free_balance_be(&default_reward_account(), ed + 100);

				// When
				assert_ok!(Pools::claim_payout(Origin::signed(10)));

				// Then
				// Expect a payout of 10: (10 del virtual points / 100 pool points) * 100 pool
				// balance
				assert_eq!(Delegators::<Runtime>::get(10).unwrap(), del(10, 100));
				assert_eq!(
					RewardPools::<Runtime>::get(&1).unwrap(),
					rew(90, 100 * 100 - 100 * 10, 100)
				);
				assert_eq!(Balances::free_balance(&10), 10);
				assert_eq!(Balances::free_balance(&default_reward_account()), ed + 90);

				// When
				assert_ok!(Pools::claim_payout(Origin::signed(40)));

				// Then
				// Expect payout 40: (400 del virtual points / 900 pool points) * 90 pool balance
				assert_eq!(Delegators::<Runtime>::get(40).unwrap(), del(40, 100));
				assert_eq!(
					RewardPools::<Runtime>::get(&1).unwrap(),
					rew(50, 9_000 - 100 * 40, 100)
				);
				assert_eq!(Balances::free_balance(&40), 40);
				assert_eq!(Balances::free_balance(&default_reward_account()), ed + 50);

				// When
				assert_ok!(Pools::claim_payout(Origin::signed(50)));

				// Then
				// Expect payout 50: (50 del virtual points / 50 pool points) * 50 pool balance
				assert_eq!(Delegators::<Runtime>::get(50).unwrap(), del(50, 100));
				assert_eq!(RewardPools::<Runtime>::get(&1).unwrap(), rew(0, 0, 100));
				assert_eq!(Balances::free_balance(&50), 50);
				assert_eq!(Balances::free_balance(&default_reward_account()), ed + 0);

				// Given the reward pool has some new rewards
				Balances::make_free_balance_be(&default_reward_account(), ed + 50);

				// When
				assert_ok!(Pools::claim_payout(Origin::signed(10)));

				// Then
				// Expect payout 5: (500  del virtual points / 5,000 pool points) * 50 pool balance
				assert_eq!(Delegators::<Runtime>::get(10).unwrap(), del(10, 150));
				assert_eq!(RewardPools::<Runtime>::get(&1).unwrap(), rew(45, 5_000 - 50 * 10, 150));
				assert_eq!(Balances::free_balance(&10), 10 + 5);
				assert_eq!(Balances::free_balance(&default_reward_account()), ed + 45);

				// When
				assert_ok!(Pools::claim_payout(Origin::signed(40)));

				// Then
				// Expect payout 20: (2,000 del virtual points / 4,500 pool points) * 45 pool
				// balance
				assert_eq!(Delegators::<Runtime>::get(40).unwrap(), del(40, 150));
				assert_eq!(RewardPools::<Runtime>::get(&1).unwrap(), rew(25, 4_500 - 50 * 40, 150));
				assert_eq!(Balances::free_balance(&40), 40 + 20);
				assert_eq!(Balances::free_balance(&default_reward_account()), ed + 25);

				// Given del 50 hasn't claimed and the reward pools has just earned 50
				assert_ok!(Balances::mutate_account(&default_reward_account(), |a| a.free += 50));
				assert_eq!(Balances::free_balance(&default_reward_account()), ed + 75);

				// When
				assert_ok!(Pools::claim_payout(Origin::signed(50)));

				// Then
				// We expect a payout of 50: (5,000 del virtual points / 7,5000 pool points) * 75
				// pool balance
				assert_eq!(Delegators::<Runtime>::get(50).unwrap(), del(50, 200));
				assert_eq!(
					RewardPools::<Runtime>::get(&1).unwrap(),
					rew(
						25,
						// old pool points + points from new earnings - del points.
						//
						// points from new earnings = new earnings(50) * bonded_pool.points(100)
						// del points = delegator.points(50) * new_earnings_since_last_claim (100)
						(2_500 + 50 * 100) - 50 * 100,
						200,
					)
				);
				assert_eq!(Balances::free_balance(&50), 50 + 50);
				assert_eq!(Balances::free_balance(&default_reward_account()), ed + 25);

				// When
				assert_ok!(Pools::claim_payout(Origin::signed(10)));

				// Then
				// We expect a payout of 5
				assert_eq!(Delegators::<Runtime>::get(10).unwrap(), del(10, 200));
				assert_eq!(RewardPools::<Runtime>::get(&1).unwrap(), rew(20, 2_500 - 10 * 50, 200));
				assert_eq!(Balances::free_balance(&10), 15 + 5);
				assert_eq!(Balances::free_balance(&default_reward_account()), ed + 20);

				// Given del 40 hasn't claimed and the reward pool has just earned 400
				assert_ok!(Balances::mutate_account(&default_reward_account(), |a| a.free += 400));
				assert_eq!(Balances::free_balance(&default_reward_account()), ed + 420);

				// When
				assert_ok!(Pools::claim_payout(Origin::signed(10)));

				// Then
				// We expect a payout of 40
				assert_eq!(Delegators::<Runtime>::get(10).unwrap(), del(10, 600));
				assert_eq!(
					RewardPools::<Runtime>::get(&1).unwrap(),
					rew(
						380,
						// old pool points + points from new earnings - del points
						//
						// points from new earnings = new earnings(400) * bonded_pool.points(100)
						// del points = delegator.points(10) * new_earnings_since_last_claim(400)
						(2_000 + 400 * 100) - 10 * 400,
						600
					)
				);
				assert_eq!(Balances::free_balance(&10), 20 + 40);
				assert_eq!(Balances::free_balance(&default_reward_account()), ed + 380);

				// Given del 40 + del 50 haven't claimed and the reward pool has earned 20
				assert_ok!(Balances::mutate_account(&default_reward_account(), |a| a.free += 20));
				assert_eq!(Balances::free_balance(&default_reward_account()), ed + 400);

				// When
				assert_ok!(Pools::claim_payout(Origin::signed(10)));

				// Then
				// Expect a payout of 2: (200 del virtual points / 38,000 pool points) * 400 pool
				// balance
				assert_eq!(Delegators::<Runtime>::get(10).unwrap(), del(10, 620));
				assert_eq!(
					RewardPools::<Runtime>::get(&1).unwrap(),
					rew(398, (38_000 + 20 * 100) - 10 * 20, 620)
				);
				assert_eq!(Balances::free_balance(&10), 60 + 2);
				assert_eq!(Balances::free_balance(&default_reward_account()), ed + 398);

				// When
				assert_ok!(Pools::claim_payout(Origin::signed(40)));

				// Then
				// Expect a payout of 188: (18,800 del virtual points /  39,800 pool points) * 399
				// pool balance
				assert_eq!(Delegators::<Runtime>::get(40).unwrap(), del(40, 620));
				assert_eq!(
					RewardPools::<Runtime>::get(&1).unwrap(),
					rew(210, 39_800 - 40 * 470, 620)
				);
				assert_eq!(Balances::free_balance(&40), 60 + 188);
				assert_eq!(Balances::free_balance(&default_reward_account()), ed + 210);

				// When
				assert_ok!(Pools::claim_payout(Origin::signed(50)));

				// Then
				// Expect payout of 210: (21,000 / 21,000) * 210
				assert_eq!(Delegators::<Runtime>::get(50).unwrap(), del(50, 620));
				assert_eq!(
					RewardPools::<Runtime>::get(&1).unwrap(),
					rew(0, 21_000 - 50 * 420, 620)
				);
				assert_eq!(Balances::free_balance(&50), 100 + 210);
				assert_eq!(Balances::free_balance(&default_reward_account()), ed + 0);
			});
	}

	#[test]
	fn do_reward_payout_correctly_sets_pool_state_to_destroying() {
		ExtBuilder::default().build_and_execute(|| {
			let _ = with_transaction(|| -> TransactionOutcome<DispatchResult> {
				let mut bonded_pool = BondedPool::<Runtime>::get(1).unwrap();
				let mut reward_pool = RewardPools::<Runtime>::get(1).unwrap();
				let mut delegator = Delegators::<Runtime>::get(10).unwrap();

				// -- reward_pool.total_earnings saturates

				// Given
				Balances::make_free_balance_be(&default_reward_account(), Balance::MAX);

				// When
				assert_ok!(Pools::do_reward_payout(
					&10,
					&mut delegator,
					&mut bonded_pool,
					&mut reward_pool
				));

				// Then
				assert!(bonded_pool.is_destroying());

				storage::TransactionOutcome::Rollback(Ok(()))
			});

			// -- current_points saturates (reward_pool.points + new_earnings * bonded_pool.points)
			let _ = with_transaction(|| -> TransactionOutcome<DispatchResult> {
				// Given
				let mut bonded_pool = BondedPool::<Runtime>::get(1).unwrap();
				let mut reward_pool = RewardPools::<Runtime>::get(1).unwrap();
				let mut delegator = Delegators::<Runtime>::get(10).unwrap();
				// Force new_earnings * bonded_pool.points == 100
				Balances::make_free_balance_be(&default_reward_account(), 5 + 10);
				assert_eq!(bonded_pool.points, 10);
				// Force reward_pool.points == U256::MAX - new_earnings * bonded_pool.points
				reward_pool.points = U256::MAX - U256::from(100u32);
				RewardPools::<Runtime>::insert(1, reward_pool.clone());

				// When
				assert_ok!(Pools::do_reward_payout(
					&10,
					&mut delegator,
					&mut bonded_pool,
					&mut reward_pool
				));

				// Then
				assert!(bonded_pool.is_destroying());

				storage::TransactionOutcome::Rollback(Ok(()))
			});
		});
	}

	#[test]
	fn reward_payout_errors_if_a_delegator_is_fully_unbonding() {
		ExtBuilder::default().add_delegators(vec![(11, 11)]).build_and_execute(|| {
			// fully unbond the delegator.
			assert_ok!(fully_unbond_other(Origin::signed(11), 11));

			let mut bonded_pool = BondedPool::<Runtime>::get(1).unwrap();
			let mut reward_pool = RewardPools::<Runtime>::get(1).unwrap();
			let mut delegator = Delegators::<Runtime>::get(11).unwrap();

			assert_noop!(
				Pools::do_reward_payout(&11, &mut delegator, &mut bonded_pool, &mut reward_pool,),
				Error::<Runtime>::FullyUnbonding
			);
		});
	}

	#[test]
	fn calculate_delegator_payout_works_with_a_pool_of_1() {
		let del = |reward_pool_total_earnings| del(10, reward_pool_total_earnings);

		ExtBuilder::default().build_and_execute(|| {
			let mut bonded_pool = BondedPool::<Runtime>::get(1).unwrap();
			let mut reward_pool = RewardPools::<Runtime>::get(1).unwrap();
			let mut delegator = Delegators::<Runtime>::get(10).unwrap();
			let ed = Balances::minimum_balance();

			// Given no rewards have been earned
			// When
			let payout = Pools::calculate_delegator_payout(
				&mut delegator,
				&mut bonded_pool,
				&mut reward_pool,
			)
			.unwrap();

			// Then
			assert_eq!(payout, 0);
			assert_eq!(delegator, del(0));
			assert_eq!(reward_pool, rew(0, 0, 0));

			// Given the pool has earned some rewards for the first time
			Balances::make_free_balance_be(&default_reward_account(), ed + 5);

			// When
			let payout = Pools::calculate_delegator_payout(
				&mut delegator,
				&mut bonded_pool,
				&mut reward_pool,
			)
			.unwrap();

			// Then
			assert_eq!(payout, 5); //  (10 * 5 del virtual points / 10 * 5 pool points) * 5 pool balance
			assert_eq!(reward_pool, rew(0, 0, 5));
			assert_eq!(delegator, del(5));

			// Given the pool has earned rewards again
			Balances::make_free_balance_be(&default_reward_account(), ed + 10);

			// When
			let payout = Pools::calculate_delegator_payout(
				&mut delegator,
				&mut bonded_pool,
				&mut reward_pool,
			)
			.unwrap();

			// Then
			assert_eq!(payout, 10); // (10 * 10 del virtual points / 10 pool points) * 5 pool balance
			assert_eq!(reward_pool, rew(0, 0, 15));
			assert_eq!(delegator, del(15));

			// Given the pool has earned no new rewards
			Balances::make_free_balance_be(&default_reward_account(), ed + 0);

			// When
			let payout = Pools::calculate_delegator_payout(
				&mut delegator,
				&mut bonded_pool,
				&mut reward_pool,
			)
			.unwrap();

			// Then
			assert_eq!(payout, 0);
			assert_eq!(reward_pool, rew(0, 0, 15));
			assert_eq!(delegator, del(15));
		});
	}

	#[test]
	fn calculate_delegator_payout_works_with_a_pool_of_3() {
		ExtBuilder::default()
			.add_delegators(vec![(40, 40), (50, 50)])
			.build_and_execute(|| {
				let mut bonded_pool = BondedPool::<Runtime>::get(1).unwrap();
				let mut reward_pool = RewardPools::<Runtime>::get(1).unwrap();
				let ed = Balances::minimum_balance();
				// Delegator with 10 points
				let mut del_10 = Delegators::<Runtime>::get(10).unwrap();
				// Delegator with 40 points
				let mut del_40 = Delegators::<Runtime>::get(40).unwrap();
				// Delegator with 50 points
				let mut del_50 = Delegators::<Runtime>::get(50).unwrap();

				// Given we have a total of 100 points split among the delegators
				assert_eq!(del_50.points + del_40.points + del_10.points, 100);
				assert_eq!(bonded_pool.points, 100);
				// and the reward pool has earned 100 in rewards
				Balances::make_free_balance_be(&default_reward_account(), ed + 100);

				// When
				let payout = Pools::calculate_delegator_payout(
					&mut del_10,
					&mut bonded_pool,
					&mut reward_pool,
				)
				.unwrap();

				// Then
				assert_eq!(payout, 10); // (10 del virtual points / 100 pool points) * 100 pool balance
				assert_eq!(del_10, del(10, 100));
				assert_eq!(reward_pool, rew(90, 100 * 100 - 100 * 10, 100));
				// Mock the reward pool transferring the payout to del_10
				assert_ok!(Balances::mutate_account(&default_reward_account(), |a| a.free -= 10));

				// When
				let payout = Pools::calculate_delegator_payout(
					&mut del_40,
					&mut bonded_pool,
					&mut reward_pool,
				)
				.unwrap();

				// Then
				assert_eq!(payout, 40); // (400 del virtual points / 900 pool points) * 90 pool balance
				assert_eq!(del_40, del(40, 100));
				assert_eq!(
					reward_pool,
					rew(
						50,
						// old pool points - delegator virtual points
						9_000 - 100 * 40,
						100
					)
				);
				// Mock the reward pool transferring the payout to del_40
				assert_ok!(Balances::mutate_account(&default_reward_account(), |a| a.free -= 40));

				// When
				let payout = Pools::calculate_delegator_payout(
					&mut del_50,
					&mut bonded_pool,
					&mut reward_pool,
				)
				.unwrap();

				// Then
				assert_eq!(payout, 50); // (50 del virtual points / 50 pool points) * 50 pool balance
				assert_eq!(del_50, del(50, 100));
				assert_eq!(reward_pool, rew(0, 0, 100));
				// Mock the reward pool transferring the payout to del_50
				assert_ok!(Balances::mutate_account(&default_reward_account(), |a| a.free -= 50));

				// Given the reward pool has some new rewards
				Balances::make_free_balance_be(&default_reward_account(), ed + 50);

				// When
				let payout = Pools::calculate_delegator_payout(
					&mut del_10,
					&mut bonded_pool,
					&mut reward_pool,
				)
				.unwrap();

				// Then
				assert_eq!(payout, 5); // (500  del virtual points / 5,000 pool points) * 50 pool balance
				assert_eq!(del_10, del(10, 150));
				assert_eq!(reward_pool, rew(45, 5_000 - 50 * 10, 150));
				// Mock the reward pool transferring the payout to del_10
				assert_ok!(Balances::mutate_account(&default_reward_account(), |a| a.free -= 5));

				// When
				let payout = Pools::calculate_delegator_payout(
					&mut del_40,
					&mut bonded_pool,
					&mut reward_pool,
				)
				.unwrap();

				// Then
				assert_eq!(payout, 20); // (2,000 del virtual points / 4,500 pool points) * 45 pool balance
				assert_eq!(del_40, del(40, 150));
				assert_eq!(reward_pool, rew(25, 4_500 - 50 * 40, 150));
				assert_ok!(Balances::mutate_account(&default_reward_account(), |a| a.free -= 20));

				// Given del_50 hasn't claimed and the reward pools has just earned 50
				assert_ok!(Balances::mutate_account(&default_reward_account(), |a| a.free += 50));
				assert_eq!(Balances::free_balance(&default_reward_account()), ed + 75);

				// When
				let payout = Pools::calculate_delegator_payout(
					&mut del_50,
					&mut bonded_pool,
					&mut reward_pool,
				)
				.unwrap();

				// Then
				assert_eq!(payout, 50); // (5,000 del virtual points / 7,5000 pool points) * 75 pool balance
				assert_eq!(del_50, del(50, 200));
				assert_eq!(
					reward_pool,
					rew(
						25,
						// old pool points + points from new earnings - del points.
						//
						// points from new earnings = new earnings(50) * bonded_pool.points(100)
						// del points = delegator.points(50) * new_earnings_since_last_claim (100)
						(2_500 + 50 * 100) - 50 * 100,
						200,
					)
				);
				// Mock the reward pool transferring the payout to del_50
				assert_ok!(Balances::mutate_account(&default_reward_account(), |a| a.free -= 50));

				// When
				let payout = Pools::calculate_delegator_payout(
					&mut del_10,
					&mut bonded_pool,
					&mut reward_pool,
				)
				.unwrap();

				// Then
				assert_eq!(payout, 5);
				assert_eq!(del_10, del(10, 200));
				assert_eq!(reward_pool, rew(20, 2_500 - 10 * 50, 200));
				// Mock the reward pool transferring the payout to del_10
				assert_ok!(Balances::mutate_account(&default_reward_account(), |a| a.free -= 5));

				// Given del_40 hasn't claimed and the reward pool has just earned 400
				assert_ok!(Balances::mutate_account(&default_reward_account(), |a| a.free += 400));
				assert_eq!(Balances::free_balance(&default_reward_account()), ed + 420);

				// When
				let payout = Pools::calculate_delegator_payout(
					&mut del_10,
					&mut bonded_pool,
					&mut reward_pool,
				)
				.unwrap();

				// Then
				assert_eq!(payout, 40);
				assert_eq!(del_10, del(10, 600));
				assert_eq!(
					reward_pool,
					rew(
						380,
						// old pool points + points from new earnings - del points
						//
						// points from new earnings = new earnings(400) * bonded_pool.points(100)
						// del points = delegator.points(10) * new_earnings_since_last_claim(400)
						(2_000 + 400 * 100) - 10 * 400,
						600
					)
				);
				// Mock the reward pool transferring the payout to del_10
				assert_ok!(Balances::mutate_account(&default_reward_account(), |a| a.free -= 40));

				// Given del_40 + del_50 haven't claimed and the reward pool has earned 20
				assert_ok!(Balances::mutate_account(&default_reward_account(), |a| a.free += 20));
				assert_eq!(Balances::free_balance(&default_reward_account()), ed + 400);

				// When
				let payout = Pools::calculate_delegator_payout(
					&mut del_10,
					&mut bonded_pool,
					&mut reward_pool,
				)
				.unwrap();

				// Then
				assert_eq!(payout, 2); // (200 del virtual points / 38,000 pool points) * 400 pool balance
				assert_eq!(del_10, del(10, 620));
				assert_eq!(reward_pool, rew(398, (38_000 + 20 * 100) - 10 * 20, 620));
				// Mock the reward pool transferring the payout to del_10
				assert_ok!(Balances::mutate_account(&default_reward_account(), |a| a.free -= 2));

				// When
				let payout = Pools::calculate_delegator_payout(
					&mut del_40,
					&mut bonded_pool,
					&mut reward_pool,
				)
				.unwrap();

				// Then
				assert_eq!(payout, 188); // (18,800 del virtual points /  39,800 pool points) * 399 pool balance
				assert_eq!(del_40, del(40, 620));
				assert_eq!(reward_pool, rew(210, 39_800 - 40 * 470, 620));
				// Mock the reward pool transferring the payout to del_10
				assert_ok!(Balances::mutate_account(&default_reward_account(), |a| a.free -= 188));

				// When
				let payout = Pools::calculate_delegator_payout(
					&mut del_50,
					&mut bonded_pool,
					&mut reward_pool,
				)
				.unwrap();

				// Then
				assert_eq!(payout, 210); // (21,000 / 21,000) * 210
				assert_eq!(del_50, del(50, 620));
				assert_eq!(reward_pool, rew(0, 21_000 - 50 * 420, 620));
			});
	}

	#[test]
	fn do_reward_payout_works() {
		ExtBuilder::default()
			.add_delegators(vec![(40, 40), (50, 50)])
			.build_and_execute(|| {
				let mut bonded_pool = BondedPool::<Runtime>::get(1).unwrap();
				let mut reward_pool = RewardPools::<Runtime>::get(1).unwrap();
				let ed = Balances::minimum_balance();

				// Given the bonded pool has 100 points
				assert_eq!(bonded_pool.points, 100);
				// Each delegator currently has a free balance of
				Balances::make_free_balance_be(&10, 0);
				Balances::make_free_balance_be(&40, 0);
				Balances::make_free_balance_be(&50, 0);
				// and the reward pool has earned 100 in rewards
				Balances::make_free_balance_be(&default_reward_account(), ed + 100);

				let mut del_10 = Delegators::get(10).unwrap();
				let mut del_40 = Delegators::get(40).unwrap();
				let mut del_50 = Delegators::get(50).unwrap();

				// When
				assert_ok!(Pools::do_reward_payout(
					&10,
					&mut del_10,
					&mut bonded_pool,
					&mut reward_pool
				));

				// Then
				// Expect a payout of 10: (10 del virtual points / 100 pool points) * 100 pool
				// balance
				assert_eq!(del_10, del(10, 100));
				assert_eq!(reward_pool, rew(90, 100 * 100 - 100 * 10, 100));
				assert_eq!(Balances::free_balance(&10), 10);
				assert_eq!(Balances::free_balance(&default_reward_account()), ed + 90);

				// When
				assert_ok!(Pools::do_reward_payout(
					&40,
					&mut del_40,
					&mut bonded_pool,
					&mut reward_pool
				));

				// Then
				// Expect payout 40: (400 del virtual points / 900 pool points) * 90 pool balance
				assert_eq!(del_40, del(40, 100));
				assert_eq!(reward_pool, rew(50, 9_000 - 100 * 40, 100));
				assert_eq!(Balances::free_balance(&40), 40);
				assert_eq!(Balances::free_balance(&default_reward_account()), ed + 50);

				// When
				assert_ok!(Pools::do_reward_payout(
					&50,
					&mut del_50,
					&mut bonded_pool,
					&mut reward_pool
				));

				// Then
				// Expect payout 50: (50 del virtual points / 50 pool points) * 50 pool balance
				assert_eq!(del_50, del(50, 100));
				assert_eq!(reward_pool, rew(0, 0, 100));
				assert_eq!(Balances::free_balance(&50), 50);
				assert_eq!(Balances::free_balance(&default_reward_account()), ed + 0);

				// Given the reward pool has some new rewards
				Balances::make_free_balance_be(&default_reward_account(), ed + 50);

				// When
				assert_ok!(Pools::do_reward_payout(
					&10,
					&mut del_10,
					&mut bonded_pool,
					&mut reward_pool
				));

				// Then
				// Expect payout 5: (500  del virtual points / 5,000 pool points) * 50 pool balance
				assert_eq!(del_10, del(10, 150));
				assert_eq!(reward_pool, rew(45, 5_000 - 50 * 10, 150));
				assert_eq!(Balances::free_balance(&10), 10 + 5);
				assert_eq!(Balances::free_balance(&default_reward_account()), ed + 45);

				// When
				assert_ok!(Pools::do_reward_payout(
					&40,
					&mut del_40,
					&mut bonded_pool,
					&mut reward_pool
				));

				// Then
				// Expect payout 20: (2,000 del virtual points / 4,500 pool points) * 45 pool
				// balance
				assert_eq!(del_40, del(40, 150));
				assert_eq!(reward_pool, rew(25, 4_500 - 50 * 40, 150));
				assert_eq!(Balances::free_balance(&40), 40 + 20);
				assert_eq!(Balances::free_balance(&default_reward_account()), ed + 25);

				// Given del 50 hasn't claimed and the reward pools has just earned 50
				assert_ok!(Balances::mutate_account(&default_reward_account(), |a| a.free += 50));
				assert_eq!(Balances::free_balance(&default_reward_account()), ed + 75);

				// When
				assert_ok!(Pools::do_reward_payout(
					&50,
					&mut del_50,
					&mut bonded_pool,
					&mut reward_pool
				));

				// Then
				// We expect a payout of 50: (5,000 del virtual points / 7,5000 pool points) * 75
				// pool balance
				assert_eq!(del_50, del(50, 200));
				assert_eq!(
					reward_pool,
					rew(
						25,
						// old pool points + points from new earnings - del points.
						//
						// points from new earnings = new earnings(50) * bonded_pool.points(100)
						// del points = delegator.points(50) * new_earnings_since_last_claim (100)
						(2_500 + 50 * 100) - 50 * 100,
						200,
					)
				);
				assert_eq!(Balances::free_balance(&50), 50 + 50);
				assert_eq!(Balances::free_balance(&default_reward_account()), ed + 25);

				// When
				assert_ok!(Pools::do_reward_payout(
					&10,
					&mut del_10,
					&mut bonded_pool,
					&mut reward_pool
				));

				// Then
				// We expect a payout of 5
				assert_eq!(del_10, del(10, 200));
				assert_eq!(reward_pool, rew(20, 2_500 - 10 * 50, 200));
				assert_eq!(Balances::free_balance(&10), 15 + 5);
				assert_eq!(Balances::free_balance(&default_reward_account()), ed + 20);

				// Given del 40 hasn't claimed and the reward pool has just earned 400
				assert_ok!(Balances::mutate_account(&default_reward_account(), |a| a.free += 400));
				assert_eq!(Balances::free_balance(&default_reward_account()), ed + 420);

				// When
				assert_ok!(Pools::do_reward_payout(
					&10,
					&mut del_10,
					&mut bonded_pool,
					&mut reward_pool
				));

				// Then
				// We expect a payout of 40
				assert_eq!(del_10, del(10, 600));
				assert_eq!(
					reward_pool,
					rew(
						380,
						// old pool points + points from new earnings - del points
						//
						// points from new earnings = new earnings(400) * bonded_pool.points(100)
						// del points = delegator.points(10) * new_earnings_since_last_claim(400)
						(2_000 + 400 * 100) - 10 * 400,
						600
					)
				);
				assert_eq!(Balances::free_balance(&10), 20 + 40);
				assert_eq!(Balances::free_balance(&default_reward_account()), ed + 380);

				// Given del 40 + del 50 haven't claimed and the reward pool has earned 20
				assert_ok!(Balances::mutate_account(&default_reward_account(), |a| a.free += 20));
				assert_eq!(Balances::free_balance(&default_reward_account()), ed + 400);

				// When
				assert_ok!(Pools::do_reward_payout(
					&10,
					&mut del_10,
					&mut bonded_pool,
					&mut reward_pool
				));

				// Then
				// Expect a payout of 2: (200 del virtual points / 38,000 pool points) * 400 pool
				// balance
				assert_eq!(del_10, del(10, 620));
				assert_eq!(reward_pool, rew(398, (38_000 + 20 * 100) - 10 * 20, 620));
				assert_eq!(Balances::free_balance(&10), 60 + 2);
				assert_eq!(Balances::free_balance(&default_reward_account()), ed + 398);

				// When
				assert_ok!(Pools::do_reward_payout(
					&40,
					&mut del_40,
					&mut bonded_pool,
					&mut reward_pool
				));

				// Then
				// Expect a payout of 188: (18,800 del virtual points /  39,800 pool points) * 399
				// pool balance
				assert_eq!(del_40, del(40, 620));
				assert_eq!(reward_pool, rew(210, 39_800 - 40 * 470, 620));
				assert_eq!(Balances::free_balance(&40), 60 + 188);
				assert_eq!(Balances::free_balance(&default_reward_account()), ed + 210);

				// When
				assert_ok!(Pools::do_reward_payout(
					&50,
					&mut del_50,
					&mut bonded_pool,
					&mut reward_pool
				));

				// Then
				// Expect payout of 210: (21,000 / 21,000) * 210
				assert_eq!(del_50, del(50, 620));
				assert_eq!(reward_pool, rew(0, 21_000 - 50 * 420, 620));
				assert_eq!(Balances::free_balance(&50), 100 + 210);
				assert_eq!(Balances::free_balance(&default_reward_account()), ed + 0);
			});
	}
}

mod unbond {
	use super::*;

	#[test]
	fn unbond_other_of_1_works() {
		ExtBuilder::default().build_and_execute(|| {
			unsafe_set_state(1, PoolState::Destroying).unwrap();
			assert_ok!(fully_unbond_other(Origin::signed(10), 10));

			assert_eq!(
				SubPoolsStorage::<Runtime>::get(1).unwrap().with_era,
				unbonding_pools_with_era! { 0 + 3 => UnbondPool::<Runtime> { points: 10, balance: 10 }}
			);

			assert_eq!(
				BondedPool::<Runtime>::get(1).unwrap(),
				BondedPool {
					id: 1,
					inner: BondedPoolInner {
						state: PoolState::Destroying,
						points: 0,
						delegator_counter: 1,
						roles: DEFAULT_ROLES,
					}
				}
			);

			assert_eq!(StakingMock::active_stake(&default_bonded_account()).unwrap(), 0);
		});
	}

	#[test]
	fn unbond_other_of_3_works() {
		ExtBuilder::default()
			.add_delegators(vec![(40, 40), (550, 550)])
			.build_and_execute(|| {
				let ed = Balances::minimum_balance();
				// Given a slash from 600 -> 100
				StakingMock::set_bonded_balance(default_bonded_account(), 100);
				// and unclaimed rewards of 600.
				Balances::make_free_balance_be(&default_reward_account(), ed + 600);

				// When
				assert_ok!(fully_unbond_other(Origin::signed(40), 40));

				// Then
				assert_eq!(
					SubPoolsStorage::<Runtime>::get(1).unwrap().with_era,
					unbonding_pools_with_era! { 0 + 3 => UnbondPool { points: 6, balance: 6 }}
				);
				assert_eq!(
					BondedPool::<Runtime>::get(1).unwrap(),
					BondedPool {
						id: 1,
						inner: BondedPoolInner {
							state: PoolState::Open,
							points: 560,
							delegator_counter: 3,
							roles: DEFAULT_ROLES,
						}
					}
				);

				assert_eq!(StakingMock::active_stake(&default_bonded_account()).unwrap(), 94);
				assert_eq!(
					Delegators::<Runtime>::get(40).unwrap().unbonding_eras,
					typed_bounded_btree_map!(0 + 3 => 40)
				);
				assert_eq!(Balances::free_balance(&40), 40 + 40); // We claim rewards when unbonding

				// When
				unsafe_set_state(1, PoolState::Destroying).unwrap();
				assert_ok!(fully_unbond_other(Origin::signed(550), 550));

				// Then
				assert_eq!(
					SubPoolsStorage::<Runtime>::get(&1).unwrap().with_era,
					unbonding_pools_with_era! { 0 + 3 => UnbondPool { points: 98, balance: 98 }}
				);
				assert_eq!(
					BondedPool::<Runtime>::get(1).unwrap(),
					BondedPool {
						id: 1,
						inner: BondedPoolInner {
							state: PoolState::Destroying,
							points: 10,
							delegator_counter: 3,
							roles: DEFAULT_ROLES
						}
					}
				);
				assert_eq!(StakingMock::active_stake(&default_bonded_account()).unwrap(), 2);
				assert_eq!(
					Delegators::<Runtime>::get(550).unwrap().unbonding_eras,
					typed_bounded_btree_map!(0 + 3 => 550)
				);
				assert_eq!(Balances::free_balance(&550), 550 + 550);

				// When
				assert_ok!(fully_unbond_other(Origin::signed(10), 10));

				// Then
				assert_eq!(
					SubPoolsStorage::<Runtime>::get(1).unwrap().with_era,
					unbonding_pools_with_era! { 0 + 3 => UnbondPool { points: 100, balance: 100 }}
				);
				assert_eq!(
					BondedPool::<Runtime>::get(1).unwrap(),
					BondedPool {
						id: 1,
						inner: BondedPoolInner {
							state: PoolState::Destroying,
							points: 0,
							delegator_counter: 3,
							roles: DEFAULT_ROLES
						}
					}
				);
				assert_eq!(StakingMock::active_stake(&default_bonded_account()).unwrap(), 0);
				assert_eq!(
					Delegators::<Runtime>::get(550).unwrap().unbonding_eras,
					typed_bounded_btree_map!(0 + 3 => 550)
				);
				assert_eq!(Balances::free_balance(&550), 550 + 550);
			});
	}

	#[test]
	fn unbond_other_merges_older_pools() {
		ExtBuilder::default().with_check(1).build_and_execute(|| {
			// Given
			assert_eq!(StakingMock::bonding_duration(), 3);
			SubPoolsStorage::<Runtime>::insert(
				1,
				SubPools {
					no_era: Default::default(),
					with_era: unbonding_pools_with_era! {
						0 + 3 => UnbondPool { balance: 10, points: 100 },
						1 + 3 => UnbondPool { balance: 20, points: 20 },
						2 + 3 => UnbondPool { balance: 101, points: 101}
					},
				},
			);
			unsafe_set_state(1, PoolState::Destroying).unwrap();

			// When
			let current_era = 1 + TotalUnbondingPools::<Runtime>::get();
			CurrentEra::set(current_era);

			assert_ok!(fully_unbond_other(Origin::signed(10), 10));

			// Then
			assert_eq!(
				SubPoolsStorage::<Runtime>::get(1).unwrap(),
				SubPools {
					no_era: UnbondPool { balance: 10 + 20, points: 100 + 20 },
					with_era: unbonding_pools_with_era! {
						2 + 3 => UnbondPool { balance: 101, points: 101},
						current_era + 3 => UnbondPool { balance: 10, points: 10 },
					},
				},
			)
		});
	}

	#[test]
	fn unbond_other_kick_works() {
		// Kick: the pool is blocked and the caller is either the root or state-toggler.
		ExtBuilder::default()
			.add_delegators(vec![(100, 100), (200, 200)])
			.build_and_execute(|| {
				// Given
				unsafe_set_state(1, PoolState::Blocked).unwrap();
				let bonded_pool = BondedPool::<Runtime>::get(1).unwrap();
				assert_eq!(bonded_pool.roles.root, 900);
				assert_eq!(bonded_pool.roles.nominator, 901);
				assert_eq!(bonded_pool.roles.state_toggler, 902);

				// When the nominator trys to kick, then its a noop
				assert_noop!(
					fully_unbond_other(Origin::signed(901), 100),
					Error::<Runtime>::NotKickerOrDestroying
				);

				// When the root kicks then its ok
				assert_ok!(fully_unbond_other(Origin::signed(900), 100));

				// When the state toggler kicks then its ok
				assert_ok!(fully_unbond_other(Origin::signed(902), 200));

				assert_eq!(
					BondedPool::<Runtime>::get(1).unwrap(),
					BondedPool {
						id: 1,
						inner: BondedPoolInner {
							roles: DEFAULT_ROLES,
							state: PoolState::Blocked,
							points: 10, // Only 10 points because 200 + 100 was unbonded
							delegator_counter: 3,
						}
					}
				);
				assert_eq!(StakingMock::active_stake(&default_bonded_account()).unwrap(), 10);
				assert_eq!(
					SubPoolsStorage::<Runtime>::get(1).unwrap(),
					SubPools {
						no_era: Default::default(),
						with_era: unbonding_pools_with_era! {
							0 + 3 => UnbondPool { points: 100 + 200, balance: 100 + 200 }
						},
					}
				);
				assert_eq!(
					UNBONDING_BALANCE_MAP
						.with(|m| *m.borrow_mut().get(&default_bonded_account()).unwrap()),
					100 + 200
				);
			});
	}

	#[test]
	fn unbond_other_with_non_admins_works() {
		// Scenarios where non-admin accounts can unbond others
		ExtBuilder::default().add_delegators(vec![(100, 100)]).build_and_execute(|| {
			// Given the pool is blocked
			unsafe_set_state(1, PoolState::Blocked).unwrap();

			// A permissionless unbond attempt errors
			assert_noop!(
				fully_unbond_other(Origin::signed(420), 100),
				Error::<Runtime>::NotKickerOrDestroying
			);

			// Given the pool is destroying
			unsafe_set_state(1, PoolState::Destroying).unwrap();

			// The depositor cannot be unbonded until they are the last delegator
			assert_noop!(
				fully_unbond_other(Origin::signed(420), 10),
				Error::<Runtime>::NotOnlyDelegator
			);

			// Any account can unbond a delegator that is not the depositor
			assert_ok!(fully_unbond_other(Origin::signed(420), 100));

			// Given the pool is blocked
			unsafe_set_state(1, PoolState::Blocked).unwrap();

			// The depositor cannot be unbonded
			assert_noop!(
				fully_unbond_other(Origin::signed(420), 10),
				Error::<Runtime>::NotDestroying
			);

			// Given the pools is destroying
			unsafe_set_state(1, PoolState::Destroying).unwrap();

			// The depositor can be unbonded
			assert_ok!(fully_unbond_other(Origin::signed(420), 10));

			assert_eq!(BondedPools::<Runtime>::get(1).unwrap().points, 0);
			assert_eq!(
				SubPoolsStorage::<Runtime>::get(1).unwrap(),
				SubPools {
					no_era: Default::default(),
					with_era: unbonding_pools_with_era! {
						0 + 3 => UnbondPool { points: 110, balance: 110 }
					}
				}
			);
			assert_eq!(StakingMock::active_stake(&default_bonded_account()).unwrap(), 0);
			assert_eq!(
				UNBONDING_BALANCE_MAP
					.with(|m| *m.borrow_mut().get(&default_bonded_account()).unwrap()),
				110
			);
		});
	}

	#[test]
	#[should_panic = "Defensive failure has been triggered!"]
	fn unbond_errors_correctly() {
		ExtBuilder::default().build_and_execute(|| {
			assert_noop!(
				fully_unbond_other(Origin::signed(11), 11),
				Error::<Runtime>::DelegatorNotFound
			);

			// Add the delegator
			let delegator = Delegator { pool_id: 2, points: 10, ..Default::default() };
			Delegators::<Runtime>::insert(11, delegator);

			let _ = fully_unbond_other(Origin::signed(11), 11);
		});
	}

	#[test]
	#[should_panic = "Defensive failure has been triggered!"]
	fn unbond_panics_when_reward_pool_not_found() {
		ExtBuilder::default().build_and_execute(|| {
			let delegator = Delegator { pool_id: 2, points: 10, ..Default::default() };
			Delegators::<Runtime>::insert(11, delegator);
			BondedPool::<Runtime> {
				id: 1,
				inner: BondedPoolInner {
					state: PoolState::Open,
					points: 10,
					delegator_counter: 1,
					roles: DEFAULT_ROLES,
				},
			}
			.put();

			let _ = fully_unbond_other(Origin::signed(11), 11);
		});
	}
}

mod pool_withdraw_unbonded {
	use super::*;

	#[test]
	fn pool_withdraw_unbonded_works() {
		ExtBuilder::default().build_and_execute(|| {
			// Given 10 unbond'ed directly against the pool account
			assert_ok!(StakingMock::unbond(default_bonded_account(), 5));
			// and the pool account only has 10 balance
			assert_eq!(StakingMock::active_stake(&default_bonded_account()), Some(5));
			assert_eq!(StakingMock::total_stake(&default_bonded_account()), Some(10));
			assert_eq!(Balances::free_balance(&default_bonded_account()), 10);

			// When
			assert_ok!(Pools::pool_withdraw_unbonded(Origin::signed(10), 1, 0));

			// Then there unbonding balance is no longer locked
			assert_eq!(StakingMock::active_stake(&default_bonded_account()), Some(5));
			assert_eq!(StakingMock::total_stake(&default_bonded_account()), Some(5));
			assert_eq!(Balances::free_balance(&default_bonded_account()), 10);
		});
	}
}

mod withdraw_unbonded_other {
	use frame_support::bounded_btree_map;

	use super::*;

	#[test]
	fn withdraw_unbonded_other_works_against_slashed_no_era_sub_pool() {
		ExtBuilder::default()
			.add_delegators(vec![(40, 40), (550, 550)])
			.build_and_execute(|| {
				// Given
				assert_eq!(StakingMock::bonding_duration(), 3);
				assert_ok!(fully_unbond_other(Origin::signed(550), 550));
				assert_ok!(fully_unbond_other(Origin::signed(40), 40));
				assert_eq!(Balances::free_balance(&default_bonded_account()), 600);

				let mut current_era = 1;
				CurrentEra::set(current_era);
				// In a new era, unbond the depositor
				unsafe_set_state(1, PoolState::Destroying).unwrap();
				assert_ok!(fully_unbond_other(Origin::signed(10), 10));

				let mut sub_pools = SubPoolsStorage::<Runtime>::get(1).unwrap();
				let unbond_pool = sub_pools.with_era.get_mut(&(current_era + 3)).unwrap();
				// Sanity check
				assert_eq!(*unbond_pool, UnbondPool { points: 10, balance: 10 });

				// Simulate a slash to the pool with_era(current_era), decreasing the balance by
				// half
				unbond_pool.balance = 5;
				SubPoolsStorage::<Runtime>::insert(1, sub_pools);
				// Update the equivalent of the unbonding chunks for the `StakingMock`
				UNBONDING_BALANCE_MAP
					.with(|m| *m.borrow_mut().get_mut(&default_bonded_account()).unwrap() -= 5);
				Balances::make_free_balance_be(&default_bonded_account(), 595);

				// Advance the current_era to ensure all `with_era` pools will be merged into
				// `no_era` pool
				current_era += TotalUnbondingPools::<Runtime>::get();
				CurrentEra::set(current_era);

				// Simulate some other call to unbond that would merge `with_era` pools into
				// `no_era`
				let sub_pools =
					SubPoolsStorage::<Runtime>::get(1).unwrap().maybe_merge_pools(current_era + 3);
				SubPoolsStorage::<Runtime>::insert(1, sub_pools);
				assert_eq!(
					SubPoolsStorage::<Runtime>::get(1).unwrap(),
					SubPools {
						no_era: UnbondPool { points: 550 + 40 + 10, balance: 550 + 40 + 5 },
						with_era: Default::default()
					}
				);

				// When
				assert_ok!(Pools::withdraw_unbonded_other(Origin::signed(550), 550, 0));

				// Then
				assert_eq!(
					SubPoolsStorage::<Runtime>::get(1).unwrap().no_era,
					UnbondPool { points: 40 + 10, balance: 40 + 5 + 5 }
				);
				assert_eq!(Balances::free_balance(&550), 550 + 545);
				assert_eq!(Balances::free_balance(&default_bonded_account()), 50);
				assert!(!Delegators::<Runtime>::contains_key(550));

				// When
				assert_ok!(Pools::withdraw_unbonded_other(Origin::signed(40), 40, 0));

				// Then
				assert_eq!(
					SubPoolsStorage::<Runtime>::get(1).unwrap().no_era,
					UnbondPool { points: 10, balance: 10 }
				);
				assert_eq!(Balances::free_balance(&40), 40 + 40);
				assert_eq!(Balances::free_balance(&default_bonded_account()), 50 - 40);
				assert!(!Delegators::<Runtime>::contains_key(40));

				// When
				assert_ok!(Pools::withdraw_unbonded_other(Origin::signed(10), 10, 0));

				// Then
				assert_eq!(Balances::free_balance(&10), 5 + 10);
				assert_eq!(Balances::free_balance(&default_bonded_account()), 0);
				assert!(!Delegators::<Runtime>::contains_key(10));
				// Pools are removed from storage because the depositor left
				assert!(!SubPoolsStorage::<Runtime>::contains_key(1),);
				assert!(!RewardPools::<Runtime>::contains_key(1),);
				assert!(!BondedPools::<Runtime>::contains_key(1),);
			});
	}

	// This test also documents the case when the pools free balance goes below ED before all
	// delegators have unbonded.
	#[test]
	fn withdraw_unbonded_other_works_against_slashed_with_era_sub_pools() {
		ExtBuilder::default()
			.add_delegators(vec![(40, 40), (550, 550)])
			.build_and_execute(|| {
				// Given
				StakingMock::set_bonded_balance(default_bonded_account(), 100); // slash bonded balance
				Balances::make_free_balance_be(&default_bonded_account(), 100);
				assert_eq!(StakingMock::total_stake(&default_bonded_account()), Some(100));

				assert_ok!(fully_unbond_other(Origin::signed(40), 40));
				assert_ok!(fully_unbond_other(Origin::signed(550), 550));
				unsafe_set_state(1, PoolState::Destroying).unwrap();
				assert_ok!(fully_unbond_other(Origin::signed(10), 10));

				SubPoolsStorage::<Runtime>::insert(
					1,
					SubPools {
						no_era: Default::default(),
						with_era: unbonding_pools_with_era! { 0 + 3 => UnbondPool { points: 600, balance: 100 }},
					},
				);
				CurrentEra::set(StakingMock::bonding_duration());

				// When
				assert_ok!(Pools::withdraw_unbonded_other(Origin::signed(40), 40, 0));

				// Then
				assert_eq!(
					SubPoolsStorage::<Runtime>::get(&1).unwrap().with_era,
					unbonding_pools_with_era! { 0 + 3 => UnbondPool { points: 560, balance: 94 }}
				);
				assert_eq!(Balances::free_balance(&40), 40 + 6);
				assert_eq!(Balances::free_balance(&default_bonded_account()), 94);
				assert!(!Delegators::<Runtime>::contains_key(40));

				// When
				assert_ok!(Pools::withdraw_unbonded_other(Origin::signed(550), 550, 0));

				// Then
				assert_eq!(
					SubPoolsStorage::<Runtime>::get(&1).unwrap().with_era,
					unbonding_pools_with_era! { 0 + 3 => UnbondPool { points: 10, balance: 2 }}
				);
				assert_eq!(Balances::free_balance(&550), 550 + 92);
				// The account was dusted because it went below ED(5)
				assert_eq!(Balances::free_balance(&default_bonded_account()), 0);
				assert!(!Delegators::<Runtime>::contains_key(550));

				// When
				assert_ok!(Pools::withdraw_unbonded_other(Origin::signed(10), 10, 0));

				// Then
				assert_eq!(Balances::free_balance(&10), 5 + 0);
				assert_eq!(Balances::free_balance(&default_bonded_account()), 0);
				assert!(!Delegators::<Runtime>::contains_key(10));
				// Pools are removed from storage because the depositor left
				assert!(!SubPoolsStorage::<Runtime>::contains_key(1),);
				assert!(!RewardPools::<Runtime>::contains_key(1),);
				assert!(!BondedPools::<Runtime>::contains_key(1),);
			});
	}

	#[test]
	fn withdraw_unbonded_other_handles_faulty_sub_pool_accounting() {
		ExtBuilder::default().build_and_execute(|| {
			// Given
			assert_eq!(Balances::minimum_balance(), 5);
			assert_eq!(Balances::free_balance(&10), 5);
			assert_eq!(Balances::free_balance(&default_bonded_account()), 10);
			unsafe_set_state(1, PoolState::Destroying).unwrap();
			assert_ok!(fully_unbond_other(Origin::signed(10), 10));

			// Simulate a slash that is not accounted for in the sub pools.
			Balances::make_free_balance_be(&default_bonded_account(), 5);
			assert_eq!(
				SubPoolsStorage::<Runtime>::get(1).unwrap().with_era,
				//------------------------------balance decrease is not account for
				unbonding_pools_with_era! { 0 + 3 => UnbondPool { points: 10, balance: 10 } }
			);

			CurrentEra::set(0 + 3);

			// When
			assert_ok!(Pools::withdraw_unbonded_other(Origin::signed(10), 10, 0));

			// Then
			assert_eq!(Balances::free_balance(10), 5 + 5);
			assert_eq!(Balances::free_balance(&default_bonded_account()), 0);
		});
	}

	#[test]
	fn withdraw_unbonded_other_errors_correctly() {
		ExtBuilder::default().with_check(0).build_and_execute(|| {
			// Insert the sub-pool
			let sub_pools = SubPools {
				no_era: Default::default(),
				with_era: unbonding_pools_with_era! { 0 + 3 => UnbondPool { points: 10, balance: 10  }},
			};
			SubPoolsStorage::<Runtime>::insert(123, sub_pools.clone());

			assert_noop!(
				Pools::withdraw_unbonded_other(Origin::signed(11), 11, 0),
				Error::<Runtime>::DelegatorNotFound
			);

			let mut delegator = Delegator { pool_id: 1, points: 10, ..Default::default() };
			Delegators::<Runtime>::insert(11, delegator.clone());

			// TODO: this correctly triggers the defensive `SubPoolsNotFound` because a
			// corresponding call to `unbond_other` has not been called to create the sub-pools. how
			// on earth is it working on master?
			// The delegator has not called `unbond`
			assert_noop!(
				Pools::withdraw_unbonded_other(Origin::signed(11), 11, 0),
				Error::<Runtime>::NotUnbonding
			);

			// Simulate calling `unbond`
			delegator.unbonding_eras = typed_bounded_btree_map!(3 + 0 => 10);
			Delegators::<Runtime>::insert(11, delegator.clone());

			// We are still in the bonding duration
			assert_noop!(
				Pools::withdraw_unbonded_other(Origin::signed(11), 11, 0),
				Error::<Runtime>::NotUnbondedYet
			);

			// If we error the delegator does not get removed
			assert_eq!(Delegators::<Runtime>::get(&11), Some(delegator));
			// and the sub pools do not get updated.
			assert_eq!(SubPoolsStorage::<Runtime>::get(123).unwrap(), sub_pools)
		});
	}

	#[test]
	fn withdraw_unbonded_other_kick() {
		ExtBuilder::default()
			.add_delegators(vec![(100, 100), (200, 200)])
			.build_and_execute(|| {
				// Given
				assert_ok!(fully_unbond_other(Origin::signed(100), 100));
				assert_ok!(fully_unbond_other(Origin::signed(200), 200));
				assert_eq!(
					BondedPool::<Runtime>::get(1).unwrap(),
					BondedPool {
						id: 1,
						inner: BondedPoolInner {
							points: 10,
							state: PoolState::Open,
							delegator_counter: 3,
							roles: DEFAULT_ROLES
						}
					}
				);
				CurrentEra::set(StakingMock::bonding_duration());

				// Cannot kick when pool is open
				assert_noop!(
					Pools::withdraw_unbonded_other(Origin::signed(902), 100, 0),
					Error::<Runtime>::NotKickerOrDestroying
				);

				// Given
				unsafe_set_state(1, PoolState::Blocked).unwrap();

				// Cannot kick as a nominator
				assert_noop!(
					Pools::withdraw_unbonded_other(Origin::signed(901), 100, 0),
					Error::<Runtime>::NotKickerOrDestroying
				);

				// Can kick as root
				assert_ok!(Pools::withdraw_unbonded_other(Origin::signed(900), 100, 0));

				// Can kick as state toggler
				assert_ok!(Pools::withdraw_unbonded_other(Origin::signed(900), 200, 0));

				assert_eq!(Balances::free_balance(100), 100 + 100);
				assert_eq!(Balances::free_balance(200), 200 + 200);
				assert!(!Delegators::<Runtime>::contains_key(100));
				assert!(!Delegators::<Runtime>::contains_key(200));
				assert_eq!(SubPoolsStorage::<Runtime>::get(1).unwrap(), Default::default());
			});
	}

	#[test]
	fn withdraw_unbonded_other_destroying_permissionless() {
		ExtBuilder::default().add_delegators(vec![(100, 100)]).build_and_execute(|| {
			// Given
			assert_ok!(fully_unbond_other(Origin::signed(100), 100));
			assert_eq!(
				BondedPool::<Runtime>::get(1).unwrap(),
				BondedPool {
					id: 1,
					inner: BondedPoolInner {
						points: 10,
						state: PoolState::Open,
						delegator_counter: 2,
						roles: DEFAULT_ROLES,
					}
				}
			);
			CurrentEra::set(StakingMock::bonding_duration());
			assert_eq!(Balances::free_balance(100), 100);

			// Cannot permissionlessly withdraw
			assert_noop!(
				fully_unbond_other(Origin::signed(420), 100),
				Error::<Runtime>::NotKickerOrDestroying
			);

			// Given
			unsafe_set_state(1, PoolState::Destroying).unwrap();

			// Can permissionlesly withdraw a delegator that is not the depositor
			assert_ok!(Pools::withdraw_unbonded_other(Origin::signed(420), 100, 0));

			assert_eq!(SubPoolsStorage::<Runtime>::get(1).unwrap(), Default::default(),);
			assert_eq!(Balances::free_balance(100), 100 + 100);
			assert!(!Delegators::<Runtime>::contains_key(100));
		});
	}

	#[test]
	fn withdraw_unbonded_other_depositor_with_era_pool() {
		ExtBuilder::default()
			.add_delegators(vec![(100, 100), (200, 200)])
			.build_and_execute(|| {
				// Given
				assert_ok!(fully_unbond_other(Origin::signed(100), 100));

				let mut current_era = 1;
				CurrentEra::set(current_era);

				assert_ok!(fully_unbond_other(Origin::signed(200), 200));
				unsafe_set_state(1, PoolState::Destroying).unwrap();
				assert_ok!(fully_unbond_other(Origin::signed(10), 10));

				assert_eq!(
					SubPoolsStorage::<Runtime>::get(1).unwrap(),
					SubPools {
						no_era: Default::default(),
						with_era: unbonding_pools_with_era! {
							0 + 3 => UnbondPool { points: 100, balance: 100},
							1 + 3 => UnbondPool { points: 200 + 10, balance: 200 + 10 }
						}
					}
				);

				// Skip ahead eras to where its valid for the delegators to withdraw
				current_era += StakingMock::bonding_duration();
				CurrentEra::set(current_era);

				// Cannot withdraw the depositor if their is a delegator in another `with_era` pool.
				assert_noop!(
					Pools::withdraw_unbonded_other(Origin::signed(420), 10, 0),
					Error::<Runtime>::NotOnlyDelegator
				);

				// Given
				assert_ok!(Pools::withdraw_unbonded_other(Origin::signed(420), 100, 0));
				assert_eq!(
					SubPoolsStorage::<Runtime>::get(1).unwrap(),
					SubPools {
						no_era: Default::default(),
						with_era: unbonding_pools_with_era! {
							// Note that era 0+3 unbond pool is destroyed because points went to 0
							1 + 3 => UnbondPool { points: 200 + 10, balance: 200 + 10 }
						}
					}
				);

				// Cannot withdraw the depositor if their is a delegator in another `with_era` pool.
				assert_noop!(
					Pools::withdraw_unbonded_other(Origin::signed(420), 10, 0),
					Error::<Runtime>::NotOnlyDelegator
				);

				// Given
				assert_ok!(Pools::withdraw_unbonded_other(Origin::signed(420), 200, 0));
				assert_eq!(
					SubPoolsStorage::<Runtime>::get(1).unwrap(),
					SubPools {
						no_era: Default::default(),
						with_era: unbonding_pools_with_era! {
							1 + 3 => UnbondPool { points: 10, balance: 10 }
						}
					}
				);

				// The depositor can withdraw
				assert_ok!(Pools::withdraw_unbonded_other(Origin::signed(420), 10, 0));
				assert!(!Delegators::<Runtime>::contains_key(10));
				assert_eq!(Balances::free_balance(10), 10 + 10 - Balances::minimum_balance());
				// Pools are removed from storage because the depositor left
				assert!(!SubPoolsStorage::<Runtime>::contains_key(1));
				assert!(!RewardPools::<Runtime>::contains_key(1));
				assert!(!BondedPools::<Runtime>::contains_key(1));
			});
	}

	#[test]
	fn withdraw_unbonded_other_depositor_no_era_pool() {
		ExtBuilder::default().add_delegators(vec![(100, 100)]).build_and_execute(|| {
			// Given
			assert_ok!(fully_unbond_other(Origin::signed(100), 100));
			unsafe_set_state(1, PoolState::Destroying).unwrap();
			assert_ok!(fully_unbond_other(Origin::signed(10), 10));
			// Skip ahead to an era where the `with_era` pools can get merged into the `no_era`
			// pool.
			let current_era = TotalUnbondingPools::<Runtime>::get();
			CurrentEra::set(current_era);

			// Simulate some other withdraw that caused the pool to merge
			let sub_pools =
				SubPoolsStorage::<Runtime>::get(1).unwrap().maybe_merge_pools(current_era + 3);
			SubPoolsStorage::<Runtime>::insert(1, sub_pools);
			assert_eq!(
				SubPoolsStorage::<Runtime>::get(1).unwrap(),
				SubPools {
					no_era: UnbondPool { points: 100 + 10, balance: 100 + 10 },
					with_era: Default::default(),
				}
			);

			// Cannot withdraw depositor with another delegator in the `no_era` pool
			assert_noop!(
				Pools::withdraw_unbonded_other(Origin::signed(420), 10, 0),
				Error::<Runtime>::NotOnlyDelegator
			);

			// Given
			assert_ok!(Pools::withdraw_unbonded_other(Origin::signed(420), 100, 0));
			assert_eq!(
				SubPoolsStorage::<Runtime>::get(1).unwrap(),
				SubPools {
					no_era: UnbondPool { points: 10, balance: 10 },
					with_era: Default::default(),
				}
			);

			// The depositor can withdraw
			assert_ok!(Pools::withdraw_unbonded_other(Origin::signed(420), 10, 0));
			assert!(!Delegators::<Runtime>::contains_key(10));
			assert_eq!(Balances::free_balance(10), 5 + 10);
			// Pools are removed from storage because the depositor left
			assert!(!SubPoolsStorage::<Runtime>::contains_key(1));
			assert!(!RewardPools::<Runtime>::contains_key(1));
			assert!(!BondedPools::<Runtime>::contains_key(1));
		});
	}
}

mod create {
	use super::*;

	#[test]
	fn create_works() {
		ExtBuilder::default().build_and_execute(|| {
			// next pool id is 2.
			let next_pool_stash = Pools::create_bonded_account(2);
			let ed = Balances::minimum_balance();

			assert!(!BondedPools::<Runtime>::contains_key(2));
			assert!(!RewardPools::<Runtime>::contains_key(2));
			assert!(!Delegators::<Runtime>::contains_key(11));
			assert_eq!(StakingMock::active_stake(&next_pool_stash), None);

			Balances::make_free_balance_be(&11, StakingMock::minimum_bond() + ed);
			assert_ok!(Pools::create(
				Origin::signed(11),
				StakingMock::minimum_bond(),
				123,
				456,
				789
			));

			assert_eq!(Balances::free_balance(&11), 0);
			assert_eq!(
				Delegators::<Runtime>::get(11).unwrap(),
				Delegator { pool_id: 2, points: StakingMock::minimum_bond(), ..Default::default() }
			);
			assert_eq!(
				BondedPool::<Runtime>::get(2).unwrap(),
				BondedPool {
					id: 2,
					inner: BondedPoolInner {
						points: StakingMock::minimum_bond(),
						delegator_counter: 1,
						state: PoolState::Open,
						roles: PoolRoles {
							depositor: 11,
							root: 123,
							nominator: 456,
							state_toggler: 789
						}
					}
				}
			);
			assert_eq!(
				StakingMock::active_stake(&next_pool_stash).unwrap(),
				StakingMock::minimum_bond()
			);
			assert_eq!(
				RewardPools::<Runtime>::get(2).unwrap(),
				RewardPool {
					balance: Zero::zero(),
					points: U256::zero(),
					total_earnings: Zero::zero(),
				}
			);
		});
	}

	#[test]
	fn create_errors_correctly() {
		ExtBuilder::default().with_check(0).build_and_execute(|| {
			assert_noop!(
				Pools::create(Origin::signed(10), 420, 123, 456, 789),
				Error::<Runtime>::AccountBelongsToOtherPool
			);

			// Given
			assert_eq!(MinCreateBond::<Runtime>::get(), 2);
			assert_eq!(StakingMock::minimum_bond(), 10);

			// Then
			assert_noop!(
				Pools::create(Origin::signed(11), 9, 123, 456, 789),
				Error::<Runtime>::MinimumBondNotMet
			);

			// Given
			MinCreateBond::<Runtime>::put(20);

			// Then
			assert_noop!(
				Pools::create(Origin::signed(11), 19, 123, 456, 789),
				Error::<Runtime>::MinimumBondNotMet
			);

			// Given
			BondedPool::<Runtime> {
				id: 2,
				inner: BondedPoolInner {
					state: PoolState::Open,
					points: 10,
					delegator_counter: 1,
					roles: DEFAULT_ROLES,
				},
			}
			.put();
			assert_eq!(MaxPools::<Runtime>::get(), Some(2));
			assert_eq!(BondedPools::<Runtime>::count(), 2);

			// Then
			assert_noop!(
				Pools::create(Origin::signed(11), 20, 123, 456, 789),
				Error::<Runtime>::MaxPools
			);

			// Given
			assert_eq!(Delegators::<Runtime>::count(), 1);
			MaxPools::<Runtime>::put(3);
			MaxDelegators::<Runtime>::put(1);

			// Then
			assert_noop!(
				Pools::create(Origin::signed(11), 20, 11, 11, 11),
				Error::<Runtime>::InsufficientBalanceToCreate
			);

			// Given
			Balances::make_free_balance_be(&11, 5 + 20);

			// Then
			assert_noop!(
				Pools::create(Origin::signed(11), 20, 11, 11, 11),
				Error::<Runtime>::MaxDelegators
			);
		});
	}
}

mod nominate {
	use super::*;

	#[test]
	fn nominate_works() {
		ExtBuilder::default().build_and_execute(|| {
			// Depositor can't nominate
			assert_noop!(
				Pools::nominate(Origin::signed(10), 1, vec![21]),
				Error::<Runtime>::NotNominator
			);

			// State toggler can't nominate
			assert_noop!(
				Pools::nominate(Origin::signed(902), 1, vec![21]),
				Error::<Runtime>::NotNominator
			);

			// Root can nominate
			assert_ok!(Pools::nominate(Origin::signed(900), 1, vec![21]));
			assert_eq!(Nominations::get(), vec![21]);

			// Nominator can nominate
			assert_ok!(Pools::nominate(Origin::signed(901), 1, vec![31]));
			assert_eq!(Nominations::get(), vec![31]);

			// Can't nominate for a pool that doesn't exist
			assert_noop!(
				Pools::nominate(Origin::signed(902), 123, vec![21]),
				Error::<Runtime>::PoolNotFound
			);
		});
	}
}

mod set_state_other {
	use super::*;

	#[test]
	fn set_state_other_works() {
		ExtBuilder::default().build_and_execute(|| {
			// Given
			assert_ok!(BondedPool::<Runtime>::get(1).unwrap().ok_to_be_open(0));

			// Only the root and state toggler can change the state when the pool is ok to be open.
			assert_noop!(
				Pools::set_state_other(Origin::signed(10), 1, PoolState::Blocked),
				Error::<Runtime>::CanNotChangeState
			);
			assert_noop!(
				Pools::set_state_other(Origin::signed(901), 1, PoolState::Blocked),
				Error::<Runtime>::CanNotChangeState
			);

			// Root can change state
			assert_ok!(Pools::set_state_other(Origin::signed(900), 1, PoolState::Blocked));
			assert_eq!(BondedPool::<Runtime>::get(1).unwrap().state, PoolState::Blocked);

			// State toggler can change state
			assert_ok!(Pools::set_state_other(Origin::signed(902), 1, PoolState::Destroying));
			assert_eq!(BondedPool::<Runtime>::get(1).unwrap().state, PoolState::Destroying);

			// If the pool is destroying, then no one can set state
			assert_noop!(
				Pools::set_state_other(Origin::signed(900), 1, PoolState::Blocked),
				Error::<Runtime>::CanNotChangeState
			);
			assert_noop!(
				Pools::set_state_other(Origin::signed(902), 1, PoolState::Blocked),
				Error::<Runtime>::CanNotChangeState
			);

			// If the pool is not ok to be open, then anyone can set it to destroying

			// Given
			unsafe_set_state(1, PoolState::Open).unwrap();
			let mut bonded_pool = BondedPool::<Runtime>::get(1).unwrap();
			bonded_pool.points = 100;
			bonded_pool.put();
			// When
			assert_ok!(Pools::set_state_other(Origin::signed(11), 1, PoolState::Destroying));
			// Then
			assert_eq!(BondedPool::<Runtime>::get(1).unwrap().state, PoolState::Destroying);

			// Given
			Balances::make_free_balance_be(&default_bonded_account(), Balance::max_value() / 10);
			unsafe_set_state(1, PoolState::Open).unwrap();
			// When
			assert_ok!(Pools::set_state_other(Origin::signed(11), 1, PoolState::Destroying));
			// Then
			assert_eq!(BondedPool::<Runtime>::get(1).unwrap().state, PoolState::Destroying);

			// If the pool is not ok to be open, it cannot be permissionleslly set to a state that
			// isn't destroying
			unsafe_set_state(1, PoolState::Open).unwrap();
			assert_noop!(
				Pools::set_state_other(Origin::signed(11), 1, PoolState::Blocked),
				Error::<Runtime>::CanNotChangeState
			);
		});
	}
}

mod set_metadata {
	use super::*;

	#[test]
	fn set_metadata_works() {
		ExtBuilder::default().build_and_execute(|| {
			// Root can set metadata
			assert_ok!(Pools::set_metadata(Origin::signed(900), 1, vec![1, 1]));
			assert_eq!(Metadata::<Runtime>::get(1), vec![1, 1]);

			// State toggler can set metadata
			assert_ok!(Pools::set_metadata(Origin::signed(902), 1, vec![2, 2]));
			assert_eq!(Metadata::<Runtime>::get(1), vec![2, 2]);

			// Depositor can't set metadata
			assert_noop!(
				Pools::set_metadata(Origin::signed(10), 1, vec![3, 3]),
				Error::<Runtime>::DoesNotHavePermission
			);

			// Nominator can't set metadata
			assert_noop!(
				Pools::set_metadata(Origin::signed(901), 1, vec![3, 3]),
				Error::<Runtime>::DoesNotHavePermission
			);

			// Metadata cannot be longer than `MaxMetadataLen`
			assert_noop!(
				Pools::set_metadata(Origin::signed(900), 1, vec![1, 1, 1]),
				Error::<Runtime>::MetadataExceedsMaxLen
			);
		});
	}
}

mod set_configs {
	use super::*;

	#[test]
	fn set_configs_works() {
		ExtBuilder::default().build_and_execute(|| {
			// Setting works
			assert_ok!(Pools::set_configs(
				Origin::root(),
				ConfigOp::Set(1 as Balance),
				ConfigOp::Set(2 as Balance),
				ConfigOp::Set(3u32),
				ConfigOp::Set(4u32),
				ConfigOp::Set(5u32),
			));
			assert_eq!(MinJoinBond::<Runtime>::get(), 1);
			assert_eq!(MinCreateBond::<Runtime>::get(), 2);
			assert_eq!(MaxPools::<Runtime>::get(), Some(3));
			assert_eq!(MaxDelegators::<Runtime>::get(), Some(4));
			assert_eq!(MaxDelegatorsPerPool::<Runtime>::get(), Some(5));

			// Noop does nothing
			assert_storage_noop!(assert_ok!(Pools::set_configs(
				Origin::root(),
				ConfigOp::Noop,
				ConfigOp::Noop,
				ConfigOp::Noop,
				ConfigOp::Noop,
				ConfigOp::Noop,
			)));

			// Removing works
			assert_ok!(Pools::set_configs(
				Origin::root(),
				ConfigOp::Remove,
				ConfigOp::Remove,
				ConfigOp::Remove,
				ConfigOp::Remove,
				ConfigOp::Remove
			));
			assert_eq!(MinJoinBond::<Runtime>::get(), 0);
			assert_eq!(MinCreateBond::<Runtime>::get(), 0);
			assert_eq!(MaxPools::<Runtime>::get(), None);
			assert_eq!(MaxDelegators::<Runtime>::get(), None);
			assert_eq!(MaxDelegatorsPerPool::<Runtime>::get(), None);
		});
	}
}

mod bond_extra {
	use super::*;
	use crate::Event;

	#[test]
	fn bond_extra_from_free_balance_creator() {
		ExtBuilder::default().build_and_execute(|| {
			// 10 is the owner and a delegator in pool 1, give them some more funds.
			Balances::make_free_balance_be(&10, 100);

			// given
			assert_eq!(Delegators::<Runtime>::get(10).unwrap().points, 10);
			assert_eq!(BondedPools::<Runtime>::get(1).unwrap().points, 10);
			assert_eq!(Balances::free_balance(10), 100);

			// when
			assert_ok!(Pools::bond_extra(Origin::signed(10), BondExtra::FreeBalance(10)));

			// then
			assert_eq!(Balances::free_balance(10), 90);
			assert_eq!(Delegators::<Runtime>::get(10).unwrap().points, 20);
			assert_eq!(BondedPools::<Runtime>::get(1).unwrap().points, 20);

			assert_eq!(
				pool_events_since_last_call(),
				vec![
					Event::Created { depositor: 10, pool_id: 1 },
					Event::Bonded { delegator: 10, pool_id: 1, bonded: 10, joined: false }
				]
			);

			// when
			assert_ok!(Pools::bond_extra(Origin::signed(10), BondExtra::FreeBalance(20)));

			// then
			assert_eq!(Balances::free_balance(10), 70);
			assert_eq!(Delegators::<Runtime>::get(10).unwrap().points, 40);
			assert_eq!(BondedPools::<Runtime>::get(1).unwrap().points, 40);

			assert_eq!(
				pool_events_since_last_call(),
				vec![Event::Bonded { delegator: 10, pool_id: 1, bonded: 20, joined: false }]
			);
		})
	}

	#[test]
	fn bond_extra_from_rewards_creator() {
		ExtBuilder::default().build_and_execute(|| {
			// put some money in the reward account, all of which will belong to 10 as the only
			// delegator of the pool.
			Balances::make_free_balance_be(&default_reward_account(), 7);
			// ... if which only 2 is claimable to make sure the reward account does not die.
			let claimable_reward = 7 - ExistentialDeposit::get();

			// given
			assert_eq!(Delegators::<Runtime>::get(10).unwrap().points, 10);
			assert_eq!(BondedPools::<Runtime>::get(1).unwrap().points, 10);
			assert_eq!(Balances::free_balance(10), 5);

			// when
			assert_ok!(Pools::bond_extra(Origin::signed(10), BondExtra::Rewards));

			// then
			assert_eq!(Balances::free_balance(10), 5);
			assert_eq!(Delegators::<Runtime>::get(10).unwrap().points, 10 + claimable_reward);
			assert_eq!(BondedPools::<Runtime>::get(1).unwrap().points, 10 + claimable_reward);

			assert_eq!(
				pool_events_since_last_call(),
				vec![
					Event::Created { depositor: 10, pool_id: 1 },
					Event::PaidOut { delegator: 10, pool_id: 1, payout: claimable_reward },
					Event::Bonded {
						delegator: 10,
						pool_id: 1,
						bonded: claimable_reward,
						joined: false
					}
				]
			);
		})
	}

	#[test]
	fn bond_extra_from_rewards_joiner() {
		ExtBuilder::default().add_delegators(vec![(20, 20)]).build_and_execute(|| {
			// put some money in the reward account, all of which will belong to 10 as the only
			// delegator of the pool.
			Balances::make_free_balance_be(&default_reward_account(), 8);
			// ... if which only 3 is claimable to make sure the reward account does not die.
			let claimable_reward = 8 - ExistentialDeposit::get();
			// NOTE: easier to read of we use 3, so let's use the number instead of variable.
			assert_eq!(claimable_reward, 3, "test is correct if rewards are divisible by 3");

			// given
			assert_eq!(Delegators::<Runtime>::get(10).unwrap().points, 10);
			assert_eq!(Delegators::<Runtime>::get(20).unwrap().points, 20);
			assert_eq!(BondedPools::<Runtime>::get(1).unwrap().points, 30);
			assert_eq!(Balances::free_balance(10), 5);
			assert_eq!(Balances::free_balance(20), 20);

			// when
			assert_ok!(Pools::bond_extra(Origin::signed(10), BondExtra::Rewards));

			// then
			assert_eq!(Balances::free_balance(10), 5);
			// 10's share of the reward is 1/3, since they gave 10/30 of the total shares.
			assert_eq!(Delegators::<Runtime>::get(10).unwrap().points, 10 + 1);
			assert_eq!(BondedPools::<Runtime>::get(1).unwrap().points, 30 + 1);

			// when
			assert_ok!(Pools::bond_extra(Origin::signed(20), BondExtra::Rewards));

			// then
			assert_eq!(Balances::free_balance(20), 20);
			// 20's share of the rewards is the other 2/3 of the rewards, since they have 20/30 of
			// the shares
			assert_eq!(Delegators::<Runtime>::get(20).unwrap().points, 20 + 2);
			assert_eq!(BondedPools::<Runtime>::get(1).unwrap().points, 30 + 3);

			assert_eq!(
				pool_events_since_last_call(),
				vec![
					Event::Created { depositor: 10, pool_id: 1 },
					Event::Bonded { delegator: 20, pool_id: 1, bonded: 20, joined: true },
					Event::PaidOut { delegator: 10, pool_id: 1, payout: 1 },
					Event::Bonded { delegator: 10, pool_id: 1, bonded: 1, joined: false },
					Event::PaidOut { delegator: 20, pool_id: 1, payout: 2 },
					Event::Bonded { delegator: 20, pool_id: 1, bonded: 2, joined: false }
				]
			);
		})
	}
}<|MERGE_RESOLUTION|>--- conflicted
+++ resolved
@@ -22,12 +22,7 @@
 	storage::{with_transaction, TransactionOutcome},
 };
 
-<<<<<<< HEAD
-// TODO: replace this with the new bounded_btree_map.
-macro_rules! sub_pools_with_era {
-=======
 macro_rules! unbonding_pools_with_era {
->>>>>>> 8c2e5e1f
 	($($k:expr => $v:expr),* $(,)?) => {{
 		use sp_std::iter::{Iterator, IntoIterator};
 		let not_bounded: BTreeMap<_, _> = Iterator::collect(IntoIterator::into_iter([$(($k, $v),)*]));
