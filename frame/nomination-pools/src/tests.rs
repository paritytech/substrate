--- conflicted
+++ resolved
@@ -501,12 +501,8 @@
 		ExtBuilder::default().with_check(0).build_and_execute(|| {
 			// Given
 			Balances::make_free_balance_be(&11, ExistentialDeposit::get() + 2);
-<<<<<<< HEAD
-			assert!(!PoolMembers::<Runtime>::contains_key(&11));
+			assert!(!PoolMembers::<Runtime>::contains_key(11));
 			assert_eq!(TotalValueLocked::<T>::get(), 10);
-=======
-			assert!(!PoolMembers::<Runtime>::contains_key(11));
->>>>>>> 48d43131
 
 			// When
 			assert_ok!(Pools::join(RuntimeOrigin::signed(11), 2, 1));
@@ -2896,7 +2892,10 @@
 				}
 			);
 			assert_eq!(StakingMock::active_stake(&default_bonded_account()).unwrap(), 0);
-			assert_eq!(*UnbondingBalanceMap::get().get(&default_bonded_account()).unwrap(), vec![(6, 10)]);
+			assert_eq!(
+				*UnbondingBalanceMap::get().get(&default_bonded_account()).unwrap(),
+				vec![(6, 10)]
+			);
 		});
 	}
 
@@ -4295,14 +4294,7 @@
 			assert!(!BondedPools::<Runtime>::contains_key(2));
 			assert!(!RewardPools::<Runtime>::contains_key(2));
 			assert!(!PoolMembers::<Runtime>::contains_key(11));
-<<<<<<< HEAD
-			assert_err!(
-				StakingMock::active_stake(&next_pool_stash),
-				DispatchError::Other("stake not found")
-			);
-=======
 			assert_err!(StakingMock::active_stake(&next_pool_stash), "balance not found");
->>>>>>> 48d43131
 
 			Balances::make_free_balance_be(&11, StakingMock::minimum_nominator_bond() + ed);
 			assert_ok!(Pools::create(
