// This file is part of Substrate.

// Copyright (C) 2020-2022 Parity Technologies (UK) Ltd.
// SPDX-License-Identifier: Apache-2.0

// Licensed under the Apache License, Version 2.0 (the "License");
// you may not use this file except in compliance with the License.
// You may obtain a copy of the License at
//
// 	http://www.apache.org/licenses/LICENSE-2.0
//
// Unless required by applicable law or agreed to in writing, software
// distributed under the License is distributed on an "AS IS" BASIS,
// WITHOUT WARRANTIES OR CONDITIONS OF ANY KIND, either express or implied.
// See the License for the specific language governing permissions and
// limitations under the License.

use super::*;
use crate::{mock::*, Event};
use frame_support::{assert_err, assert_noop, assert_ok, assert_storage_noop, bounded_btree_map};
use pallet_balances::Event as BEvent;
use sp_runtime::traits::Dispatchable;

macro_rules! unbonding_pools_with_era {
	($($k:expr => $v:expr),* $(,)?) => {{
		use sp_std::iter::{Iterator, IntoIterator};
		let not_bounded: BTreeMap<_, _> = Iterator::collect(IntoIterator::into_iter([$(($k, $v),)*]));
		UnbondingPoolsWithEra::try_from(not_bounded).unwrap()
	}};
}

macro_rules! member_unbonding_eras {
	($( $any:tt )*) => {{
		let x: BoundedBTreeMap<EraIndex, Balance, MaxUnbonding> = bounded_btree_map!($( $any )*);
		x
	}};
}

pub const DEFAULT_ROLES: PoolRoles<AccountId> =
	PoolRoles { depositor: 10, root: Some(900), nominator: Some(901), state_toggler: Some(902) };

#[test]
fn test_setup_works() {
	ExtBuilder::default().build_and_execute(|| {
		assert_eq!(BondedPools::<Runtime>::count(), 1);
		assert_eq!(RewardPools::<Runtime>::count(), 1);
		assert_eq!(SubPoolsStorage::<Runtime>::count(), 0);
		assert_eq!(PoolMembers::<Runtime>::count(), 1);
		assert_eq!(StakingMock::bonding_duration(), 3);

		let last_pool = LastPoolId::<Runtime>::get();
		assert_eq!(
			BondedPool::<Runtime>::get(last_pool).unwrap(),
			BondedPool::<Runtime> {
				id: last_pool,
				inner: BondedPoolInner {
					state: PoolState::Open,
					points: 10,
					member_counter: 1,
					roles: DEFAULT_ROLES
				},
			}
		);
		assert_eq!(
			RewardPools::<Runtime>::get(last_pool).unwrap(),
			RewardPool::<Runtime> {
				last_recorded_reward_counter: Zero::zero(),
				last_recorded_total_payouts: 0,
				total_rewards_claimed: 0
			}
		);
		assert_eq!(
			PoolMembers::<Runtime>::get(10).unwrap(),
			PoolMember::<Runtime> { pool_id: last_pool, points: 10, ..Default::default() }
		);

		let bonded_account = Pools::create_bonded_account(last_pool);
		let reward_account = Pools::create_reward_account(last_pool);

		// the bonded_account should be bonded by the depositor's funds.
		assert_eq!(StakingMock::active_stake(&bonded_account).unwrap(), 10);
		assert_eq!(StakingMock::total_stake(&bonded_account).unwrap(), 10);

		// but not nominating yet.
		assert!(Nominations::get().is_none());

		// reward account should have an initial ED in it.
		assert_eq!(Balances::free_balance(&reward_account), Balances::minimum_balance());
	})
}

mod bonded_pool {
	use super::*;
	#[test]
	fn balance_to_point_works() {
		ExtBuilder::default().build_and_execute(|| {
			let mut bonded_pool = BondedPool::<Runtime> {
				id: 123123,
				inner: BondedPoolInner {
					state: PoolState::Open,
					points: 100,
					member_counter: 1,
					roles: DEFAULT_ROLES,
				},
			};

			// 1 points : 1 balance ratio
			StakingMock::set_bonded_balance(bonded_pool.bonded_account(), 100);
			assert_eq!(bonded_pool.balance_to_point(10), 10);
			assert_eq!(bonded_pool.balance_to_point(0), 0);

			// 2 points : 1 balance ratio
			StakingMock::set_bonded_balance(bonded_pool.bonded_account(), 50);
			assert_eq!(bonded_pool.balance_to_point(10), 20);

			// 1 points : 2 balance ratio
			StakingMock::set_bonded_balance(bonded_pool.bonded_account(), 100);
			bonded_pool.points = 50;
			assert_eq!(bonded_pool.balance_to_point(10), 5);

			// 100 points : 0 balance ratio
			StakingMock::set_bonded_balance(bonded_pool.bonded_account(), 0);
			bonded_pool.points = 100;
			assert_eq!(bonded_pool.balance_to_point(10), 100 * 10);

			// 0 points : 100 balance
			StakingMock::set_bonded_balance(bonded_pool.bonded_account(), 100);
			bonded_pool.points = 0;
			assert_eq!(bonded_pool.balance_to_point(10), 10);

			// 10 points : 3 balance ratio
			StakingMock::set_bonded_balance(bonded_pool.bonded_account(), 30);
			bonded_pool.points = 100;
			assert_eq!(bonded_pool.balance_to_point(10), 33);

			// 2 points : 3 balance ratio
			StakingMock::set_bonded_balance(bonded_pool.bonded_account(), 300);
			bonded_pool.points = 200;
			assert_eq!(bonded_pool.balance_to_point(10), 6);

			// 4 points : 9 balance ratio
			StakingMock::set_bonded_balance(bonded_pool.bonded_account(), 900);
			bonded_pool.points = 400;
			assert_eq!(bonded_pool.balance_to_point(90), 40);
		})
	}

	#[test]
	fn points_to_balance_works() {
		ExtBuilder::default().build_and_execute(|| {
			// 1 balance : 1 points ratio
			let mut bonded_pool = BondedPool::<Runtime> {
				id: 123123,
				inner: BondedPoolInner {
					state: PoolState::Open,
					points: 100,
					member_counter: 1,
					roles: DEFAULT_ROLES,
				},
			};

			StakingMock::set_bonded_balance(bonded_pool.bonded_account(), 100);
			assert_eq!(bonded_pool.points_to_balance(10), 10);
			assert_eq!(bonded_pool.points_to_balance(0), 0);

			// 2 balance : 1 points ratio
			bonded_pool.points = 50;
			assert_eq!(bonded_pool.points_to_balance(10), 20);

			// 100 balance : 0 points ratio
			StakingMock::set_bonded_balance(bonded_pool.bonded_account(), 100);
			bonded_pool.points = 0;
			assert_eq!(bonded_pool.points_to_balance(10), 0);

			// 0 balance : 100 points ratio
			StakingMock::set_bonded_balance(bonded_pool.bonded_account(), 0);
			bonded_pool.points = 100;
			assert_eq!(bonded_pool.points_to_balance(10), 0);

			// 10 balance : 3 points ratio
			StakingMock::set_bonded_balance(bonded_pool.bonded_account(), 100);
			bonded_pool.points = 30;
			assert_eq!(bonded_pool.points_to_balance(10), 33);

			// 2 balance : 3 points ratio
			StakingMock::set_bonded_balance(bonded_pool.bonded_account(), 200);
			bonded_pool.points = 300;
			assert_eq!(bonded_pool.points_to_balance(10), 6);

			// 4 balance : 9 points ratio
			StakingMock::set_bonded_balance(bonded_pool.bonded_account(), 400);
			bonded_pool.points = 900;
			assert_eq!(bonded_pool.points_to_balance(90), 40);
		})
	}

	#[test]
	fn ok_to_join_with_works() {
		ExtBuilder::default().build_and_execute(|| {
			let pool = BondedPool::<Runtime> {
				id: 123,
				inner: BondedPoolInner {
					state: PoolState::Open,
					points: 100,
					member_counter: 1,
					roles: DEFAULT_ROLES,
				},
			};

			let max_points_to_balance: u128 =
				<<Runtime as Config>::MaxPointsToBalance as Get<u8>>::get().into();

			// Simulate a 100% slashed pool
			StakingMock::set_bonded_balance(pool.bonded_account(), 0);
			assert_noop!(pool.ok_to_join(0), Error::<Runtime>::OverflowRisk);

			// Simulate a slashed pool at `MaxPointsToBalance` + 1 slashed pool
			StakingMock::set_bonded_balance(
				pool.bonded_account(),
				max_points_to_balance.saturating_add(1).into(),
			);
			assert_ok!(pool.ok_to_join(0));

			// Simulate a slashed pool at `MaxPointsToBalance`
			StakingMock::set_bonded_balance(pool.bonded_account(), max_points_to_balance);
			assert_noop!(pool.ok_to_join(0), Error::<Runtime>::OverflowRisk);

			StakingMock::set_bonded_balance(
				pool.bonded_account(),
				Balance::MAX / max_points_to_balance,
			);
			// New bonded balance would be over threshold of Balance type
			assert_noop!(pool.ok_to_join(0), Error::<Runtime>::OverflowRisk);
			// and a sanity check
			StakingMock::set_bonded_balance(
				pool.bonded_account(),
				Balance::MAX / max_points_to_balance - 1,
			);
			assert_ok!(pool.ok_to_join(0));
		});
	}
}

mod reward_pool {
	#[test]
	fn current_balance_only_counts_balance_over_existential_deposit() {
		use super::*;

		ExtBuilder::default().build_and_execute(|| {
			let reward_account = Pools::create_reward_account(2);

			// Given
			assert_eq!(Balances::free_balance(&reward_account), 0);

			// Then
			assert_eq!(RewardPool::<Runtime>::current_balance(2), 0);

			// Given
			Balances::make_free_balance_be(&reward_account, Balances::minimum_balance());

			// Then
			assert_eq!(RewardPool::<Runtime>::current_balance(2), 0);

			// Given
			Balances::make_free_balance_be(&reward_account, Balances::minimum_balance() + 1);

			// Then
			assert_eq!(RewardPool::<Runtime>::current_balance(2), 1);
		});
	}
}

mod unbond_pool {
	use super::*;

	#[test]
	fn points_to_issue_works() {
		ExtBuilder::default().build_and_execute(|| {
			// 1 points : 1 balance ratio
			let unbond_pool = UnbondPool::<Runtime> { points: 100, balance: 100 };
			assert_eq!(unbond_pool.balance_to_point(10), 10);
			assert_eq!(unbond_pool.balance_to_point(0), 0);

			// 2 points : 1 balance ratio
			let unbond_pool = UnbondPool::<Runtime> { points: 100, balance: 50 };
			assert_eq!(unbond_pool.balance_to_point(10), 20);

			// 1 points : 2 balance ratio
			let unbond_pool = UnbondPool::<Runtime> { points: 50, balance: 100 };
			assert_eq!(unbond_pool.balance_to_point(10), 5);

			// 100 points : 0 balance ratio
			let unbond_pool = UnbondPool::<Runtime> { points: 100, balance: 0 };
			assert_eq!(unbond_pool.balance_to_point(10), 100 * 10);

			// 0 points : 100 balance
			let unbond_pool = UnbondPool::<Runtime> { points: 0, balance: 100 };
			assert_eq!(unbond_pool.balance_to_point(10), 10);

			// 10 points : 3 balance ratio
			let unbond_pool = UnbondPool::<Runtime> { points: 100, balance: 30 };
			assert_eq!(unbond_pool.balance_to_point(10), 33);

			// 2 points : 3 balance ratio
			let unbond_pool = UnbondPool::<Runtime> { points: 200, balance: 300 };
			assert_eq!(unbond_pool.balance_to_point(10), 6);

			// 4 points : 9 balance ratio
			let unbond_pool = UnbondPool::<Runtime> { points: 400, balance: 900 };
			assert_eq!(unbond_pool.balance_to_point(90), 40);
		})
	}

	#[test]
	fn balance_to_unbond_works() {
		// 1 balance : 1 points ratio
		let unbond_pool = UnbondPool::<Runtime> { points: 100, balance: 100 };
		assert_eq!(unbond_pool.point_to_balance(10), 10);
		assert_eq!(unbond_pool.point_to_balance(0), 0);

		// 1 balance : 2 points ratio
		let unbond_pool = UnbondPool::<Runtime> { points: 100, balance: 50 };
		assert_eq!(unbond_pool.point_to_balance(10), 5);

		// 2 balance : 1 points ratio
		let unbond_pool = UnbondPool::<Runtime> { points: 50, balance: 100 };
		assert_eq!(unbond_pool.point_to_balance(10), 20);

		// 100 balance : 0 points ratio
		let unbond_pool = UnbondPool::<Runtime> { points: 0, balance: 100 };
		assert_eq!(unbond_pool.point_to_balance(10), 0);

		// 0 balance : 100 points ratio
		let unbond_pool = UnbondPool::<Runtime> { points: 100, balance: 0 };
		assert_eq!(unbond_pool.point_to_balance(10), 0);

		// 10 balance : 3 points ratio
		let unbond_pool = UnbondPool::<Runtime> { points: 30, balance: 100 };
		assert_eq!(unbond_pool.point_to_balance(10), 33);

		// 2 balance : 3 points ratio
		let unbond_pool = UnbondPool::<Runtime> { points: 300, balance: 200 };
		assert_eq!(unbond_pool.point_to_balance(10), 6);

		// 4 balance : 9 points ratio
		let unbond_pool = UnbondPool::<Runtime> { points: 900, balance: 400 };
		assert_eq!(unbond_pool.point_to_balance(90), 40);
	}
}

mod sub_pools {
	use super::*;

	#[test]
	fn maybe_merge_pools_works() {
		ExtBuilder::default().build_and_execute(|| {
			assert_eq!(TotalUnbondingPools::<Runtime>::get(), 5);
			assert_eq!(BondingDuration::get(), 3);
			assert_eq!(PostUnbondingPoolsWindow::get(), 2);

			// Given
			let mut sub_pool_0 = SubPools::<Runtime> {
				no_era: UnbondPool::<Runtime>::default(),
				with_era: unbonding_pools_with_era! {
					0 => UnbondPool::<Runtime> { points: 10, balance: 10 },
					1 => UnbondPool::<Runtime> { points: 10, balance: 10 },
					2 => UnbondPool::<Runtime> { points: 20, balance: 20 },
					3 => UnbondPool::<Runtime> { points: 30, balance: 30 },
					4 => UnbondPool::<Runtime> { points: 40, balance: 40 },
				},
			};

			// When `current_era < TotalUnbondingPools`,
			let sub_pool_1 = sub_pool_0.clone().maybe_merge_pools(0);

			// Then it exits early without modifications
			assert_eq!(sub_pool_1, sub_pool_0);

			// When `current_era == TotalUnbondingPools`,
			let sub_pool_1 = sub_pool_1.maybe_merge_pools(1);

			// Then it exits early without modifications
			assert_eq!(sub_pool_1, sub_pool_0);

			// When  `current_era - TotalUnbondingPools == 0`,
			let mut sub_pool_1 = sub_pool_1.maybe_merge_pools(2);

			// Then era 0 is merged into the `no_era` pool
			sub_pool_0.no_era = sub_pool_0.with_era.remove(&0).unwrap();
			assert_eq!(sub_pool_1, sub_pool_0);

			// Given we have entries for era 1..=5
			sub_pool_1
				.with_era
				.try_insert(5, UnbondPool::<Runtime> { points: 50, balance: 50 })
				.unwrap();
			sub_pool_0
				.with_era
				.try_insert(5, UnbondPool::<Runtime> { points: 50, balance: 50 })
				.unwrap();

			// When `current_era - TotalUnbondingPools == 1`
			let sub_pool_2 = sub_pool_1.maybe_merge_pools(3);
			let era_1_pool = sub_pool_0.with_era.remove(&1).unwrap();

			// Then era 1 is merged into the `no_era` pool
			sub_pool_0.no_era.points += era_1_pool.points;
			sub_pool_0.no_era.balance += era_1_pool.balance;
			assert_eq!(sub_pool_2, sub_pool_0);

			// When `current_era - TotalUnbondingPools == 5`, so all pools with era <= 4 are removed
			let sub_pool_3 = sub_pool_2.maybe_merge_pools(7);

			// Then all eras <= 5 are merged into the `no_era` pool
			for era in 2..=5 {
				let to_merge = sub_pool_0.with_era.remove(&era).unwrap();
				sub_pool_0.no_era.points += to_merge.points;
				sub_pool_0.no_era.balance += to_merge.balance;
			}
			assert_eq!(sub_pool_3, sub_pool_0);
		});
	}
}

mod join {
	use super::*;

	#[test]
	fn join_works() {
		let bonded = |points, member_counter| BondedPool::<Runtime> {
			id: 1,
			inner: BondedPoolInner {
				state: PoolState::Open,
				points,
				member_counter,
				roles: DEFAULT_ROLES,
			},
		};
		ExtBuilder::default().build_and_execute(|| {
			// Given
			Balances::make_free_balance_be(&11, ExistentialDeposit::get() + 2);
			assert!(!PoolMembers::<Runtime>::contains_key(&11));

			// When
			assert_ok!(Pools::join(Origin::signed(11), 2, 1));

			// Then

			assert_eq!(
				pool_events_since_last_call(),
				vec![
					Event::Created { depositor: 10, pool_id: 1 },
					Event::Bonded { member: 10, pool_id: 1, bonded: 10, joined: true },
					Event::Bonded { member: 11, pool_id: 1, bonded: 2, joined: true },
				]
			);

			assert_eq!(
				PoolMembers::<Runtime>::get(&11).unwrap(),
				PoolMember::<Runtime> { pool_id: 1, points: 2, ..Default::default() }
			);
			assert_eq!(BondedPool::<Runtime>::get(1).unwrap(), bonded(12, 2));

			// Given
			// The bonded balance is slashed in half
			StakingMock::set_bonded_balance(Pools::create_bonded_account(1), 6);

			// And
			Balances::make_free_balance_be(&12, ExistentialDeposit::get() + 12);
			assert!(!PoolMembers::<Runtime>::contains_key(&12));

			// When
			assert_ok!(Pools::join(Origin::signed(12), 12, 1));

			// Then
			assert_eq!(
				pool_events_since_last_call(),
				vec![Event::Bonded { member: 12, pool_id: 1, bonded: 12, joined: true }]
			);

			assert_eq!(
				PoolMembers::<Runtime>::get(&12).unwrap(),
				PoolMember::<Runtime> { pool_id: 1, points: 24, ..Default::default() }
			);
			assert_eq!(BondedPool::<Runtime>::get(1).unwrap(), bonded(12 + 24, 3));
		});
	}

	#[test]
	fn join_errors_correctly() {
		ExtBuilder::default().with_check(0).build_and_execute(|| {
			// 10 is already part of the default pool created.
			assert_eq!(PoolMembers::<Runtime>::get(&10).unwrap().pool_id, 1);

			assert_noop!(
				Pools::join(Origin::signed(10), 420, 123),
				Error::<Runtime>::AccountBelongsToOtherPool
			);

			assert_noop!(Pools::join(Origin::signed(11), 420, 123), Error::<Runtime>::PoolNotFound);

			// Force the pools bonded balance to 0, simulating a 100% slash
			StakingMock::set_bonded_balance(Pools::create_bonded_account(1), 0);
			assert_noop!(Pools::join(Origin::signed(11), 420, 1), Error::<Runtime>::OverflowRisk);

			// Given a mocked bonded pool
			BondedPool::<Runtime> {
				id: 123,
				inner: BondedPoolInner {
					member_counter: 1,
					state: PoolState::Open,
					points: 100,
					roles: DEFAULT_ROLES,
				},
			}
			.put();

			// and reward pool
			RewardPools::<Runtime>::insert(123, RewardPool::<Runtime> { ..Default::default() });

			// Force the points:balance ratio to `MaxPointsToBalance` (100/10)
			let max_points_to_balance: u128 =
				<<Runtime as Config>::MaxPointsToBalance as Get<u8>>::get().into();

			StakingMock::set_bonded_balance(
				Pools::create_bonded_account(123),
				max_points_to_balance,
			);
			assert_noop!(Pools::join(Origin::signed(11), 420, 123), Error::<Runtime>::OverflowRisk);

			StakingMock::set_bonded_balance(
				Pools::create_bonded_account(123),
				Balance::MAX / max_points_to_balance,
			);
			// Balance needs to be gt Balance::MAX / `MaxPointsToBalance`
			assert_noop!(Pools::join(Origin::signed(11), 5, 123), Error::<Runtime>::OverflowRisk);

			StakingMock::set_bonded_balance(Pools::create_bonded_account(1), max_points_to_balance);

			// Cannot join a pool that isn't open
			unsafe_set_state(123, PoolState::Blocked);
			assert_noop!(
				Pools::join(Origin::signed(11), max_points_to_balance, 123),
				Error::<Runtime>::NotOpen
			);

			unsafe_set_state(123, PoolState::Destroying);
			assert_noop!(
				Pools::join(Origin::signed(11), max_points_to_balance, 123),
				Error::<Runtime>::NotOpen
			);

			// Given
			MinJoinBond::<Runtime>::put(100);

			// Then
			assert_noop!(
				Pools::join(Origin::signed(11), 99, 123),
				Error::<Runtime>::MinimumBondNotMet
			);
		});
	}

	#[test]
	#[cfg_attr(debug_assertions, should_panic(expected = "Defensive failure has been triggered!"))]
	#[cfg_attr(not(debug_assertions), should_panic)]
	fn join_panics_when_reward_pool_not_found() {
		ExtBuilder::default().build_and_execute(|| {
			StakingMock::set_bonded_balance(Pools::create_bonded_account(123), 100);
			BondedPool::<Runtime> {
				id: 123,
				inner: BondedPoolInner {
					state: PoolState::Open,
					points: 100,
					member_counter: 1,
					roles: DEFAULT_ROLES,
				},
			}
			.put();
			let _ = Pools::join(Origin::signed(11), 420, 123);
		});
	}

	#[test]
	fn join_max_member_limits_are_respected() {
		ExtBuilder::default().build_and_execute(|| {
			// Given
			assert_eq!(MaxPoolMembersPerPool::<Runtime>::get(), Some(3));
			for i in 1..3 {
				let account = i + 100;
				Balances::make_free_balance_be(&account, 100 + Balances::minimum_balance());

				assert_ok!(Pools::join(Origin::signed(account), 100, 1));
			}

			Balances::make_free_balance_be(&103, 100 + Balances::minimum_balance());

			// Then
			assert_eq!(
				pool_events_since_last_call(),
				vec![
					Event::Created { depositor: 10, pool_id: 1 },
					Event::Bonded { member: 10, pool_id: 1, bonded: 10, joined: true },
					Event::Bonded { member: 101, pool_id: 1, bonded: 100, joined: true },
					Event::Bonded { member: 102, pool_id: 1, bonded: 100, joined: true }
				]
			);

			assert_noop!(
				Pools::join(Origin::signed(103), 100, 1),
				Error::<Runtime>::MaxPoolMembers
			);

			// Given
			assert_eq!(PoolMembers::<Runtime>::count(), 3);
			assert_eq!(MaxPoolMembers::<Runtime>::get(), Some(4));

			Balances::make_free_balance_be(&104, 100 + Balances::minimum_balance());
			assert_ok!(Pools::create(Origin::signed(104), 100, 104, 104, 104));

			let pool_account = BondedPools::<Runtime>::iter()
				.find(|(_, bonded_pool)| bonded_pool.roles.depositor == 104)
				.map(|(pool_account, _)| pool_account)
				.unwrap();

			// Then
			assert_eq!(
				pool_events_since_last_call(),
				vec![
					Event::Created { depositor: 104, pool_id: 2 },
					Event::Bonded { member: 104, pool_id: 2, bonded: 100, joined: true }
				]
			);

			assert_noop!(
				Pools::join(Origin::signed(103), 100, pool_account),
				Error::<Runtime>::MaxPoolMembers
			);
		});
	}
}

mod claim_payout {
	use super::*;

	fn del(points: Balance, last_recorded_reward_counter: u128) -> PoolMember<Runtime> {
		PoolMember {
			pool_id: 1,
			points,
			last_recorded_reward_counter: last_recorded_reward_counter.into(),
			unbonding_eras: Default::default(),
		}
	}

	fn del_float(points: Balance, last_recorded_reward_counter: f64) -> PoolMember<Runtime> {
		PoolMember {
			pool_id: 1,
			points,
			last_recorded_reward_counter: RewardCounter::from_float(last_recorded_reward_counter),
			unbonding_eras: Default::default(),
		}
	}

	fn rew(
		last_recorded_reward_counter: u128,
		last_recorded_total_payouts: Balance,
		total_rewards_claimed: Balance,
	) -> RewardPool<Runtime> {
		RewardPool {
			last_recorded_reward_counter: last_recorded_reward_counter.into(),
			last_recorded_total_payouts,
			total_rewards_claimed,
		}
	}

	#[test]
	fn claim_payout_works() {
		ExtBuilder::default()
			.add_members(vec![(40, 40), (50, 50)])
			.build_and_execute(|| {
				// Given each member currently has a free balance of
				Balances::make_free_balance_be(&10, 0);
				Balances::make_free_balance_be(&40, 0);
				Balances::make_free_balance_be(&50, 0);
				let ed = Balances::minimum_balance();

				// and the reward pool has earned 100 in rewards
				assert_eq!(Balances::free_balance(default_reward_account()), ed);
				assert_ok!(Balances::mutate_account(&default_reward_account(), |a| a.free += 100));

				let _ = pool_events_since_last_call();

				// When
				assert_ok!(Pools::claim_payout(Origin::signed(10)));

				// Then
				assert_eq!(
					pool_events_since_last_call(),
					vec![Event::PaidOut { member: 10, pool_id: 1, payout: 10 },]
				);
				// last recorded reward counter at the time of this member's payout is 1
				assert_eq!(PoolMembers::<Runtime>::get(10).unwrap(), del(10, 1));
				// pool's 'last_recorded_reward_counter' and 'last_recorded_total_payouts' don't
				// really change unless if someone bonds/unbonds.
				assert_eq!(RewardPools::<Runtime>::get(&1).unwrap(), rew(0, 0, 10));
				assert_eq!(Balances::free_balance(&10), 10);
				assert_eq!(Balances::free_balance(&default_reward_account()), ed + 90);

				// When
				assert_ok!(Pools::claim_payout(Origin::signed(40)));

				// Then
				assert_eq!(
					pool_events_since_last_call(),
					vec![Event::PaidOut { member: 40, pool_id: 1, payout: 40 }]
				);
				assert_eq!(PoolMembers::<Runtime>::get(40).unwrap(), del(40, 1));
				assert_eq!(RewardPools::<Runtime>::get(&1).unwrap(), rew(0, 0, 50));
				assert_eq!(Balances::free_balance(&40), 40);
				assert_eq!(Balances::free_balance(&default_reward_account()), ed + 50);

				// When
				assert_ok!(Pools::claim_payout(Origin::signed(50)));

				// Then
				assert_eq!(
					pool_events_since_last_call(),
					vec![Event::PaidOut { member: 50, pool_id: 1, payout: 50 }]
				);
				assert_eq!(PoolMembers::<Runtime>::get(50).unwrap(), del(50, 1));
				assert_eq!(RewardPools::<Runtime>::get(&1).unwrap(), rew(0, 0, 100));
				assert_eq!(Balances::free_balance(&50), 50);
				assert_eq!(Balances::free_balance(&default_reward_account()), ed + 0);

				// Given the reward pool has some new rewards
				assert_ok!(Balances::mutate_account(&default_reward_account(), |a| a.free += 50));

				// When
				assert_ok!(Pools::claim_payout(Origin::signed(10)));

				// Then
				assert_eq!(
					pool_events_since_last_call(),
					vec![Event::PaidOut { member: 10, pool_id: 1, payout: 5 }]
				);
				assert_eq!(PoolMembers::<Runtime>::get(10).unwrap(), del_float(10, 1.5));
				assert_eq!(RewardPools::<Runtime>::get(&1).unwrap(), rew(0, 0, 105));
				assert_eq!(Balances::free_balance(&10), 10 + 5);
				assert_eq!(Balances::free_balance(&default_reward_account()), ed + 45);

				// When
				assert_ok!(Pools::claim_payout(Origin::signed(40)));

				// Then
				assert_eq!(
					pool_events_since_last_call(),
					vec![Event::PaidOut { member: 40, pool_id: 1, payout: 20 }]
				);
				assert_eq!(PoolMembers::<Runtime>::get(40).unwrap(), del_float(40, 1.5));
				assert_eq!(RewardPools::<Runtime>::get(&1).unwrap(), rew(0, 0, 125));
				assert_eq!(Balances::free_balance(&40), 40 + 20);
				assert_eq!(Balances::free_balance(&default_reward_account()), ed + 25);

				// Given del 50 hasn't claimed and the reward pools has just earned 50
				assert_ok!(Balances::mutate_account(&default_reward_account(), |a| a.free += 50));
				assert_eq!(Balances::free_balance(&default_reward_account()), ed + 75);

				// When
				assert_ok!(Pools::claim_payout(Origin::signed(50)));

				// Then
				assert_eq!(
					pool_events_since_last_call(),
					vec![Event::PaidOut { member: 50, pool_id: 1, payout: 50 }]
				);
				assert_eq!(PoolMembers::<Runtime>::get(50).unwrap(), del_float(50, 2.0));
				assert_eq!(RewardPools::<Runtime>::get(&1).unwrap(), rew(0, 0, 175));
				assert_eq!(Balances::free_balance(&50), 50 + 50);
				assert_eq!(Balances::free_balance(&default_reward_account()), ed + 25);

				// When
				assert_ok!(Pools::claim_payout(Origin::signed(10)));

				// Then
				assert_eq!(
					pool_events_since_last_call(),
					vec![Event::PaidOut { member: 10, pool_id: 1, payout: 5 }]
				);
				assert_eq!(PoolMembers::<Runtime>::get(10).unwrap(), del(10, 2));
				assert_eq!(RewardPools::<Runtime>::get(&1).unwrap(), rew(0, 0, 180));
				assert_eq!(Balances::free_balance(&10), 15 + 5);
				assert_eq!(Balances::free_balance(&default_reward_account()), ed + 20);

				// Given del 40 hasn't claimed and the reward pool has just earned 400
				assert_ok!(Balances::mutate_account(&default_reward_account(), |a| a.free += 400));
				assert_eq!(Balances::free_balance(&default_reward_account()), ed + 420);

				// When
				assert_ok!(Pools::claim_payout(Origin::signed(10)));

				// Then
				assert_eq!(
					pool_events_since_last_call(),
					vec![Event::PaidOut { member: 10, pool_id: 1, payout: 40 }]
				);

				// We expect a payout of 40
				assert_eq!(PoolMembers::<Runtime>::get(10).unwrap(), del(10, 6));
				assert_eq!(RewardPools::<Runtime>::get(&1).unwrap(), rew(0, 0, 220));
				assert_eq!(Balances::free_balance(&10), 20 + 40);
				assert_eq!(Balances::free_balance(&default_reward_account()), ed + 380);

				// Given del 40 + del 50 haven't claimed and the reward pool has earned 20
				assert_ok!(Balances::mutate_account(&default_reward_account(), |a| a.free += 20));
				assert_eq!(Balances::free_balance(&default_reward_account()), ed + 400);

				// When
				assert_ok!(Pools::claim_payout(Origin::signed(10)));

				// Then
				assert_eq!(
					pool_events_since_last_call(),
					vec![Event::PaidOut { member: 10, pool_id: 1, payout: 2 }]
				);
				assert_eq!(PoolMembers::<Runtime>::get(10).unwrap(), del_float(10, 6.2));
				assert_eq!(RewardPools::<Runtime>::get(&1).unwrap(), rew(0, 0, 222));
				assert_eq!(Balances::free_balance(&10), 60 + 2);
				assert_eq!(Balances::free_balance(&default_reward_account()), ed + 398);

				// When
				assert_ok!(Pools::claim_payout(Origin::signed(40)));

				// Then
				assert_eq!(
					pool_events_since_last_call(),
					vec![Event::PaidOut { member: 40, pool_id: 1, payout: 188 }]
				);
				assert_eq!(PoolMembers::<Runtime>::get(40).unwrap(), del_float(40, 6.2));
				assert_eq!(RewardPools::<Runtime>::get(&1).unwrap(), rew(0, 0, 410));
				assert_eq!(Balances::free_balance(&40), 60 + 188);
				assert_eq!(Balances::free_balance(&default_reward_account()), ed + 210);

				// When
				assert_ok!(Pools::claim_payout(Origin::signed(50)));

				// Then
				assert_eq!(
					pool_events_since_last_call(),
					vec![Event::PaidOut { member: 50, pool_id: 1, payout: 210 }]
				);
				assert_eq!(PoolMembers::<Runtime>::get(50).unwrap(), del_float(50, 6.2));
				assert_eq!(RewardPools::<Runtime>::get(&1).unwrap(), rew(0, 0, 620));
				assert_eq!(Balances::free_balance(&50), 100 + 210);
				assert_eq!(Balances::free_balance(&default_reward_account()), ed + 0);
			});
	}

	#[test]
	fn reward_payout_errors_if_a_member_is_fully_unbonding() {
		ExtBuilder::default().add_members(vec![(11, 11)]).build_and_execute(|| {
			// fully unbond the member.
			assert_ok!(fully_unbond_permissioned(11));

			assert_noop!(Pools::claim_payout(Origin::signed(11)), Error::<Runtime>::FullyUnbonding);

			assert_eq!(
				pool_events_since_last_call(),
				vec![
					Event::Created { depositor: 10, pool_id: 1 },
					Event::Bonded { member: 10, pool_id: 1, bonded: 10, joined: true },
					Event::Bonded { member: 11, pool_id: 1, bonded: 11, joined: true },
					Event::Unbonded { member: 11, pool_id: 1, points: 11, balance: 11, era: 3 }
				]
			);
		});
	}

	#[test]
	fn do_reward_payout_works_with_a_pool_of_1() {
		let del = |last_recorded_reward_counter| del_float(10, last_recorded_reward_counter);

		ExtBuilder::default().build_and_execute(|| {
			let (mut member, mut bonded_pool, mut reward_pool) =
				Pools::get_member_with_pools(&10).unwrap();
			let ed = Balances::minimum_balance();

			let payout =
				Pools::do_reward_payout(&10, &mut member, &mut bonded_pool, &mut reward_pool)
					.unwrap();

			// Then
			assert_eq!(payout, 0);
			assert_eq!(member, del(0.0));
			assert_eq!(reward_pool, rew(0, 0, 0));

			// Given the pool has earned some rewards for the first time
			assert_ok!(Balances::mutate_account(&default_reward_account(), |a| a.free += 5));

			// When
			let payout =
				Pools::do_reward_payout(&10, &mut member, &mut bonded_pool, &mut reward_pool)
					.unwrap();

			// Then
			assert_eq!(
				pool_events_since_last_call(),
				vec![
					Event::Created { depositor: 10, pool_id: 1 },
					Event::Bonded { member: 10, pool_id: 1, bonded: 10, joined: true },
					Event::PaidOut { member: 10, pool_id: 1, payout: 5 }
				]
			);
			assert_eq!(payout, 5);
			assert_eq!(reward_pool, rew(0, 0, 5));
			assert_eq!(member, del(0.5));

			// Given the pool has earned rewards again
			assert_ok!(Balances::mutate_account(&default_reward_account(), |a| a.free += 10));

			// When
			let payout =
				Pools::do_reward_payout(&10, &mut member, &mut bonded_pool, &mut reward_pool)
					.unwrap();

			// Then
			assert_eq!(
				pool_events_since_last_call(),
				vec![Event::PaidOut { member: 10, pool_id: 1, payout: 10 }]
			);
			assert_eq!(payout, 10);
			assert_eq!(reward_pool, rew(0, 0, 15));
			assert_eq!(member, del(1.5));

			// Given the pool has earned no new rewards
			Balances::make_free_balance_be(&default_reward_account(), ed + 0);

			// When
			let payout =
				Pools::do_reward_payout(&10, &mut member, &mut bonded_pool, &mut reward_pool)
					.unwrap();

			// Then
			assert_eq!(pool_events_since_last_call(), vec![]);
			assert_eq!(payout, 0);
			assert_eq!(reward_pool, rew(0, 0, 15));
			assert_eq!(member, del(1.5));
		});
	}

	#[test]
	fn do_reward_payout_works_with_a_pool_of_3() {
		ExtBuilder::default()
			.add_members(vec![(40, 40), (50, 50)])
			.build_and_execute(|| {
				let mut bonded_pool = BondedPool::<Runtime>::get(1).unwrap();
				let mut reward_pool = RewardPools::<Runtime>::get(1).unwrap();

				let mut del_10 = PoolMembers::<Runtime>::get(10).unwrap();
				let mut del_40 = PoolMembers::<Runtime>::get(40).unwrap();
				let mut del_50 = PoolMembers::<Runtime>::get(50).unwrap();

				assert_eq!(
					pool_events_since_last_call(),
					vec![
						Event::Created { depositor: 10, pool_id: 1 },
						Event::Bonded { member: 10, pool_id: 1, bonded: 10, joined: true },
						Event::Bonded { member: 40, pool_id: 1, bonded: 40, joined: true },
						Event::Bonded { member: 50, pool_id: 1, bonded: 50, joined: true }
					]
				);

				// Given we have a total of 100 points split among the members
				assert_eq!(del_50.points + del_40.points + del_10.points, 100);
				assert_eq!(bonded_pool.points, 100);

				// and the reward pool has earned 100 in rewards
				assert_ok!(Balances::mutate_account(&default_reward_account(), |a| a.free += 100));

				// When
				let payout =
					Pools::do_reward_payout(&10, &mut del_10, &mut bonded_pool, &mut reward_pool)
						.unwrap();

				// Then
				assert_eq!(
					pool_events_since_last_call(),
					vec![Event::PaidOut { member: 10, pool_id: 1, payout: 10 }]
				);
				assert_eq!(payout, 10);
				assert_eq!(del_10, del(10, 1));
				assert_eq!(reward_pool, rew(0, 0, 10));

				// When
				let payout =
					Pools::do_reward_payout(&40, &mut del_40, &mut bonded_pool, &mut reward_pool)
						.unwrap();

				// Then
				assert_eq!(
					pool_events_since_last_call(),
					vec![Event::PaidOut { member: 40, pool_id: 1, payout: 40 }]
				);
				assert_eq!(payout, 40);
				assert_eq!(del_40, del(40, 1));
				assert_eq!(reward_pool, rew(0, 0, 50));

				// When
				let payout =
					Pools::do_reward_payout(&50, &mut del_50, &mut bonded_pool, &mut reward_pool)
						.unwrap();

				// Then
				assert_eq!(
					pool_events_since_last_call(),
					vec![Event::PaidOut { member: 50, pool_id: 1, payout: 50 }]
				);
				assert_eq!(payout, 50);
				assert_eq!(del_50, del(50, 1));
				assert_eq!(reward_pool, rew(0, 0, 100));

				// Given the reward pool has some new rewards
				assert_ok!(Balances::mutate_account(&default_reward_account(), |a| a.free += 50));

				// When
				let payout =
					Pools::do_reward_payout(&10, &mut del_10, &mut bonded_pool, &mut reward_pool)
						.unwrap();

				// Then
				assert_eq!(
					pool_events_since_last_call(),
					vec![Event::PaidOut { member: 10, pool_id: 1, payout: 5 }]
				);
				assert_eq!(payout, 5);
				assert_eq!(del_10, del_float(10, 1.5));
				assert_eq!(reward_pool, rew(0, 0, 105));

				// When
				let payout =
					Pools::do_reward_payout(&40, &mut del_40, &mut bonded_pool, &mut reward_pool)
						.unwrap();

				// Then
				assert_eq!(
					pool_events_since_last_call(),
					vec![Event::PaidOut { member: 40, pool_id: 1, payout: 20 }]
				);
				assert_eq!(payout, 20);
				assert_eq!(del_40, del_float(40, 1.5));
				assert_eq!(reward_pool, rew(0, 0, 125));

				// Given del_50 hasn't claimed and the reward pools has just earned 50
				assert_ok!(Balances::mutate_account(&default_reward_account(), |a| a.free += 50));

				// When
				let payout =
					Pools::do_reward_payout(&50, &mut del_50, &mut bonded_pool, &mut reward_pool)
						.unwrap();

				// Then
				assert_eq!(
					pool_events_since_last_call(),
					vec![Event::PaidOut { member: 50, pool_id: 1, payout: 50 }]
				);
				assert_eq!(payout, 50);
				assert_eq!(del_50, del_float(50, 2.0));
				assert_eq!(reward_pool, rew(0, 0, 175));

				// When
				let payout =
					Pools::do_reward_payout(&10, &mut del_10, &mut bonded_pool, &mut reward_pool)
						.unwrap();

				// Then
				assert_eq!(
					pool_events_since_last_call(),
					vec![Event::PaidOut { member: 10, pool_id: 1, payout: 5 }]
				);
				assert_eq!(payout, 5);
				assert_eq!(del_10, del_float(10, 2.0));
				assert_eq!(reward_pool, rew(0, 0, 180));

				// Given del_40 hasn't claimed and the reward pool has just earned 400
				assert_ok!(Balances::mutate_account(&default_reward_account(), |a| a.free += 400));

				// When
				let payout =
					Pools::do_reward_payout(&10, &mut del_10, &mut bonded_pool, &mut reward_pool)
						.unwrap();

				// Then
				assert_eq!(
					pool_events_since_last_call(),
					vec![Event::PaidOut { member: 10, pool_id: 1, payout: 40 }]
				);
				assert_eq!(payout, 40);
				assert_eq!(del_10, del_float(10, 6.0));
				assert_eq!(reward_pool, rew(0, 0, 220));

				// Given del_40 + del_50 haven't claimed and the reward pool has earned 20
				assert_ok!(Balances::mutate_account(&default_reward_account(), |a| a.free += 20));

				// When
				let payout =
					Pools::do_reward_payout(&10, &mut del_10, &mut bonded_pool, &mut reward_pool)
						.unwrap();

				// Then
				assert_eq!(payout, 2);
				assert_eq!(del_10, del_float(10, 6.2));
				assert_eq!(reward_pool, rew(0, 0, 222));

				// When
				let payout =
					Pools::do_reward_payout(&40, &mut del_40, &mut bonded_pool, &mut reward_pool)
						.unwrap();

				// Then
				assert_eq!(payout, 188); // 20 (from the 50) + 160 (from the 400) + 8 (from the 20)
				assert_eq!(del_40, del_float(40, 6.2));
				assert_eq!(reward_pool, rew(0, 0, 410));

				// When
				let payout =
					Pools::do_reward_payout(&50, &mut del_50, &mut bonded_pool, &mut reward_pool)
						.unwrap();

				// Then
				assert_eq!(payout, 210); // 200 (from the 400) + 10 (from the 20)
				assert_eq!(del_50, del_float(50, 6.2));
				assert_eq!(reward_pool, rew(0, 0, 620));
			});
	}

	#[test]
	fn rewards_distribution_is_fair_basic() {
		ExtBuilder::default().build_and_execute(|| {
			// reward pool by 10.
			Balances::mutate_account(&default_reward_account(), |f| f.free += 10).unwrap();

			// 20 joins afterwards.
			Balances::make_free_balance_be(&20, Balances::minimum_balance() + 10);
			assert_ok!(Pools::join(Origin::signed(20), 10, 1));

			// reward by another 20
			Balances::mutate_account(&default_reward_account(), |f| f.free += 20).unwrap();

			// 10 should claim 10 + 10, 20 should claim 20 / 2.
			assert_ok!(Pools::claim_payout(Origin::signed(10)));
			assert_ok!(Pools::claim_payout(Origin::signed(20)));
			assert_eq!(
				pool_events_since_last_call(),
				vec![
					Event::Created { depositor: 10, pool_id: 1 },
					Event::Bonded { member: 10, pool_id: 1, bonded: 10, joined: true },
					Event::Bonded { member: 20, pool_id: 1, bonded: 10, joined: true },
					Event::PaidOut { member: 10, pool_id: 1, payout: 20 },
					Event::PaidOut { member: 20, pool_id: 1, payout: 10 },
				]
			);

			// any upcoming rewards are shared equally.
			Balances::mutate_account(&default_reward_account(), |f| f.free += 20).unwrap();

			assert_ok!(Pools::claim_payout(Origin::signed(10)));
			assert_ok!(Pools::claim_payout(Origin::signed(20)));

			assert_eq!(
				pool_events_since_last_call(),
				vec![
					Event::PaidOut { member: 10, pool_id: 1, payout: 10 },
					Event::PaidOut { member: 20, pool_id: 1, payout: 10 },
				]
			);
		});
	}

	#[test]
	fn rewards_distribution_is_fair_basic_with_fractions() {
		// basically checks the case where the amount of rewards is less than the pool shares. for
		// this, we have to rely on fixed point arithmetic.
		ExtBuilder::default().build_and_execute(|| {
			Balances::mutate_account(&default_reward_account(), |f| f.free += 3).unwrap();

			Balances::make_free_balance_be(&20, Balances::minimum_balance() + 10);
			assert_ok!(Pools::join(Origin::signed(20), 10, 1));

			Balances::mutate_account(&default_reward_account(), |f| f.free += 6).unwrap();

			// 10 should claim 3, 20 should claim 3 + 3.
			assert_ok!(Pools::claim_payout(Origin::signed(10)));
			assert_ok!(Pools::claim_payout(Origin::signed(20)));

			assert_eq!(
				pool_events_since_last_call(),
				vec![
					Event::Created { depositor: 10, pool_id: 1 },
					Event::Bonded { member: 10, pool_id: 1, bonded: 10, joined: true },
					Event::Bonded { member: 20, pool_id: 1, bonded: 10, joined: true },
					Event::PaidOut { member: 10, pool_id: 1, payout: 3 + 3 },
					Event::PaidOut { member: 20, pool_id: 1, payout: 3 },
				]
			);

			// any upcoming rewards are shared equally.
			Balances::mutate_account(&default_reward_account(), |f| f.free += 8).unwrap();

			assert_ok!(Pools::claim_payout(Origin::signed(10)));
			assert_ok!(Pools::claim_payout(Origin::signed(20)));

			assert_eq!(
				pool_events_since_last_call(),
				vec![
					Event::PaidOut { member: 10, pool_id: 1, payout: 4 },
					Event::PaidOut { member: 20, pool_id: 1, payout: 4 },
				]
			);

			// uneven upcoming rewards are shared equally, rounded down.
			Balances::mutate_account(&default_reward_account(), |f| f.free += 7).unwrap();

			assert_ok!(Pools::claim_payout(Origin::signed(10)));
			assert_ok!(Pools::claim_payout(Origin::signed(20)));

			assert_eq!(
				pool_events_since_last_call(),
				vec![
					Event::PaidOut { member: 10, pool_id: 1, payout: 3 },
					Event::PaidOut { member: 20, pool_id: 1, payout: 3 },
				]
			);
		});
	}

	#[test]
	fn rewards_distribution_is_fair_3() {
		ExtBuilder::default().build_and_execute(|| {
			let ed = Balances::minimum_balance();

			Balances::mutate_account(&default_reward_account(), |f| f.free += 30).unwrap();

			Balances::make_free_balance_be(&20, ed + 10);
			assert_ok!(Pools::join(Origin::signed(20), 10, 1));

			Balances::mutate_account(&default_reward_account(), |f| f.free += 100).unwrap();

			Balances::make_free_balance_be(&30, ed + 10);
			assert_ok!(Pools::join(Origin::signed(30), 10, 1));

			Balances::mutate_account(&default_reward_account(), |f| f.free += 60).unwrap();

			// 10 should claim 10, 20 should claim nothing.
			assert_ok!(Pools::claim_payout(Origin::signed(10)));
			assert_ok!(Pools::claim_payout(Origin::signed(20)));
			assert_ok!(Pools::claim_payout(Origin::signed(30)));

			assert_eq!(
				pool_events_since_last_call(),
				vec![
					Event::Created { depositor: 10, pool_id: 1 },
					Event::Bonded { member: 10, pool_id: 1, bonded: 10, joined: true },
					Event::Bonded { member: 20, pool_id: 1, bonded: 10, joined: true },
					Event::Bonded { member: 30, pool_id: 1, bonded: 10, joined: true },
					Event::PaidOut { member: 10, pool_id: 1, payout: 30 + 100 / 2 + 60 / 3 },
					Event::PaidOut { member: 20, pool_id: 1, payout: 100 / 2 + 60 / 3 },
					Event::PaidOut { member: 30, pool_id: 1, payout: 60 / 3 },
				]
			);

			// any upcoming rewards are shared equally.
			Balances::mutate_account(&default_reward_account(), |f| f.free += 30).unwrap();

			assert_ok!(Pools::claim_payout(Origin::signed(10)));
			assert_ok!(Pools::claim_payout(Origin::signed(20)));
			assert_ok!(Pools::claim_payout(Origin::signed(30)));

			assert_eq!(
				pool_events_since_last_call(),
				vec![
					Event::PaidOut { member: 10, pool_id: 1, payout: 10 },
					Event::PaidOut { member: 20, pool_id: 1, payout: 10 },
					Event::PaidOut { member: 30, pool_id: 1, payout: 10 },
				]
			);
		});
	}

	#[test]
	fn rewards_distribution_is_fair_bond_extra() {
		ExtBuilder::default().build_and_execute(|| {
			let ed = Balances::minimum_balance();

			Balances::make_free_balance_be(&20, ed + 20);
			assert_ok!(Pools::join(Origin::signed(20), 20, 1));
			Balances::make_free_balance_be(&30, ed + 20);
			assert_ok!(Pools::join(Origin::signed(30), 10, 1));

			Balances::mutate_account(&default_reward_account(), |f| f.free += 40).unwrap();

			// everyone claims.
			assert_ok!(Pools::claim_payout(Origin::signed(10)));
			assert_ok!(Pools::claim_payout(Origin::signed(20)));
			assert_ok!(Pools::claim_payout(Origin::signed(30)));

			assert_eq!(
				pool_events_since_last_call(),
				vec![
					Event::Created { depositor: 10, pool_id: 1 },
					Event::Bonded { member: 10, pool_id: 1, bonded: 10, joined: true },
					Event::Bonded { member: 20, pool_id: 1, bonded: 20, joined: true },
					Event::Bonded { member: 30, pool_id: 1, bonded: 10, joined: true },
					Event::PaidOut { member: 10, pool_id: 1, payout: 10 },
					Event::PaidOut { member: 20, pool_id: 1, payout: 20 },
					Event::PaidOut { member: 30, pool_id: 1, payout: 10 }
				]
			);

			// 30 now bumps itself to be like 20.
			assert_ok!(Pools::bond_extra(Origin::signed(30), BondExtra::FreeBalance(10)));

			// more rewards come in.
			Balances::mutate_account(&default_reward_account(), |f| f.free += 100).unwrap();

			assert_ok!(Pools::claim_payout(Origin::signed(10)));
			assert_ok!(Pools::claim_payout(Origin::signed(20)));
			assert_ok!(Pools::claim_payout(Origin::signed(30)));

			assert_eq!(
				pool_events_since_last_call(),
				vec![
					Event::Bonded { member: 30, pool_id: 1, bonded: 10, joined: false },
					Event::PaidOut { member: 10, pool_id: 1, payout: 20 },
					Event::PaidOut { member: 20, pool_id: 1, payout: 40 },
					Event::PaidOut { member: 30, pool_id: 1, payout: 40 }
				]
			);
		});
	}

	#[test]
	fn rewards_distribution_is_fair_unbond() {
		ExtBuilder::default().build_and_execute(|| {
			let ed = Balances::minimum_balance();

			Balances::make_free_balance_be(&20, ed + 20);
			assert_ok!(Pools::join(Origin::signed(20), 20, 1));

			Balances::mutate_account(&default_reward_account(), |f| f.free += 30).unwrap();

			// everyone claims.
			assert_ok!(Pools::claim_payout(Origin::signed(10)));
			assert_ok!(Pools::claim_payout(Origin::signed(20)));

			assert_eq!(
				pool_events_since_last_call(),
				vec![
					Event::Created { depositor: 10, pool_id: 1 },
					Event::Bonded { member: 10, pool_id: 1, bonded: 10, joined: true },
					Event::Bonded { member: 20, pool_id: 1, bonded: 20, joined: true },
					Event::PaidOut { member: 10, pool_id: 1, payout: 10 },
					Event::PaidOut { member: 20, pool_id: 1, payout: 20 }
				]
			);

			// 20 unbonds to be equal to 10 (10 points each).
			assert_ok!(Pools::unbond(Origin::signed(20), 20, 10));

			// more rewards come in.
			Balances::mutate_account(&default_reward_account(), |f| f.free += 100).unwrap();

			assert_ok!(Pools::claim_payout(Origin::signed(10)));
			assert_ok!(Pools::claim_payout(Origin::signed(20)));

			assert_eq!(
				pool_events_since_last_call(),
				vec![
					Event::Unbonded { member: 20, pool_id: 1, balance: 10, points: 10 },
					Event::PaidOut { member: 10, pool_id: 1, payout: 50 },
					Event::PaidOut { member: 20, pool_id: 1, payout: 50 },
				]
			);
		});
	}

	#[test]
	fn unclaimed_reward_is_safe() {
		ExtBuilder::default().build_and_execute(|| {
			let ed = Balances::minimum_balance();

			Balances::make_free_balance_be(&20, ed + 20);
			assert_ok!(Pools::join(Origin::signed(20), 20, 1));
			Balances::make_free_balance_be(&30, ed + 20);
			assert_ok!(Pools::join(Origin::signed(30), 10, 1));

			// 10 gets 10, 20 gets 20, 30 gets 10
			Balances::mutate_account(&default_reward_account(), |f| f.free += 40).unwrap();

			// some claim.
			assert_ok!(Pools::claim_payout(Origin::signed(10)));
			assert_ok!(Pools::claim_payout(Origin::signed(20)));

			assert_eq!(
				pool_events_since_last_call(),
				vec![
					Event::Created { depositor: 10, pool_id: 1 },
					Event::Bonded { member: 10, pool_id: 1, bonded: 10, joined: true },
					Event::Bonded { member: 20, pool_id: 1, bonded: 20, joined: true },
					Event::Bonded { member: 30, pool_id: 1, bonded: 10, joined: true },
					Event::PaidOut { member: 10, pool_id: 1, payout: 10 },
					Event::PaidOut { member: 20, pool_id: 1, payout: 20 }
				]
			);

			// 10 gets 20, 20 gets 40, 30 gets 20
			Balances::mutate_account(&default_reward_account(), |f| f.free += 80).unwrap();

			// some claim.
			assert_ok!(Pools::claim_payout(Origin::signed(10)));
			assert_ok!(Pools::claim_payout(Origin::signed(20)));

			assert_eq!(
				pool_events_since_last_call(),
				vec![
					Event::PaidOut { member: 10, pool_id: 1, payout: 20 },
					Event::PaidOut { member: 20, pool_id: 1, payout: 40 }
				]
			);

			// 10 gets 20, 20 gets 40, 30 gets 20
			Balances::mutate_account(&default_reward_account(), |f| f.free += 80).unwrap();

			// some claim.
			assert_ok!(Pools::claim_payout(Origin::signed(10)));
			assert_ok!(Pools::claim_payout(Origin::signed(20)));

			assert_eq!(
				pool_events_since_last_call(),
				vec![
					Event::PaidOut { member: 10, pool_id: 1, payout: 20 },
					Event::PaidOut { member: 20, pool_id: 1, payout: 40 }
				]
			);

			// now 30 claims all at once
			assert_ok!(Pools::claim_payout(Origin::signed(30)));

			assert_eq!(
				pool_events_since_last_call(),
				vec![Event::PaidOut { member: 30, pool_id: 1, payout: 10 + 20 + 20 }]
			);
		});
	}

	#[test]
	fn bond_extra_and_delayed_claim() {
		ExtBuilder::default().build_and_execute(|| {
			let ed = Balances::minimum_balance();

			Balances::make_free_balance_be(&20, ed + 200);
			assert_ok!(Pools::join(Origin::signed(20), 20, 1));

			// 10 gets 10, 20 gets 20, 30 gets 10
			Balances::mutate_account(&default_reward_account(), |f| f.free += 30).unwrap();

			// some claim.
			assert_ok!(Pools::claim_payout(Origin::signed(10)));

			assert_eq!(
				pool_events_since_last_call(),
				vec![
					Event::Created { depositor: 10, pool_id: 1 },
					Event::Bonded { member: 10, pool_id: 1, bonded: 10, joined: true },
					Event::Bonded { member: 20, pool_id: 1, bonded: 20, joined: true },
					Event::PaidOut { member: 10, pool_id: 1, payout: 10 }
				]
			);

			// 20 has not claimed yet, more reward comes
			Balances::mutate_account(&default_reward_account(), |f| f.free += 60).unwrap();

			// and 20 bonds more -- they should not have more share of this reward.
			assert_ok!(Pools::bond_extra(Origin::signed(20), BondExtra::FreeBalance(10)));

			// everyone claim.
			assert_ok!(Pools::claim_payout(Origin::signed(10)));
			assert_ok!(Pools::claim_payout(Origin::signed(20)));

			assert_eq!(
				pool_events_since_last_call(),
				vec![
					// 20 + 40, which means the extra amount they bonded did not impact us.
					Event::PaidOut { member: 20, pool_id: 1, payout: 60 },
					Event::Bonded { member: 20, pool_id: 1, bonded: 10, joined: false },
					Event::PaidOut { member: 10, pool_id: 1, payout: 20 }
				]
			);

			// but in the next round of rewards, the extra10 they bonded has an impact.
			Balances::mutate_account(&default_reward_account(), |f| f.free += 60).unwrap();

			// everyone claim.
			assert_ok!(Pools::claim_payout(Origin::signed(10)));
			assert_ok!(Pools::claim_payout(Origin::signed(20)));

			assert_eq!(
				pool_events_since_last_call(),
				vec![
					Event::PaidOut { member: 10, pool_id: 1, payout: 15 },
					Event::PaidOut { member: 20, pool_id: 1, payout: 45 }
				]
			);
		});
	}

	#[test]
	fn create_sets_recorded_data() {
		ExtBuilder::default().build_and_execute(|| {
			MaxPools::<Runtime>::set(None);
			// pool 10 has already been created.
			let (member_10, _, reward_pool_10) = Pools::get_member_with_pools(&10).unwrap();

			assert_eq!(reward_pool_10.last_recorded_total_payouts, 0);
			assert_eq!(reward_pool_10.total_rewards_claimed, 0);
			assert_eq!(reward_pool_10.last_recorded_reward_counter, 0.into());

			assert_eq!(member_10.last_recorded_reward_counter, 0.into());

			// transfer some reward to pool 1.
			Balances::mutate_account(&default_reward_account(), |f| f.free += 60).unwrap();

			// create pool 2
			Balances::make_free_balance_be(&20, 100);
			assert_ok!(Pools::create(Origin::signed(20), 10, 20, 20, 20));

			// has no impact -- initial
			let (member_20, _, reward_pool_20) = Pools::get_member_with_pools(&20).unwrap();

			assert_eq!(reward_pool_20.last_recorded_total_payouts, 0);
			assert_eq!(reward_pool_20.total_rewards_claimed, 0);
			assert_eq!(reward_pool_20.last_recorded_reward_counter, 0.into());

			assert_eq!(member_20.last_recorded_reward_counter, 0.into());

			// pre-fund the reward account of pool id 3 with some funds.
			Balances::make_free_balance_be(&Pools::create_reward_account(3), 10);

			// create pool 3
			Balances::make_free_balance_be(&30, 100);
			assert_ok!(Pools::create(Origin::signed(30), 10, 30, 30, 30));

			// reward counter is still the same.
			let (member_30, _, reward_pool_30) = Pools::get_member_with_pools(&30).unwrap();
			assert_eq!(
				Balances::free_balance(&Pools::create_reward_account(3)),
				10 + Balances::minimum_balance()
			);

			assert_eq!(reward_pool_30.last_recorded_total_payouts, 0);
			assert_eq!(reward_pool_30.total_rewards_claimed, 0);
			assert_eq!(reward_pool_30.last_recorded_reward_counter, 0.into());

			assert_eq!(member_30.last_recorded_reward_counter, 0.into());

			// and 30 can claim the reward now.
			assert_ok!(Pools::claim_payout(Origin::signed(30)));

			assert_eq!(
				pool_events_since_last_call(),
				vec![
					Event::Created { depositor: 10, pool_id: 1 },
					Event::Bonded { member: 10, pool_id: 1, bonded: 10, joined: true },
					Event::Created { depositor: 20, pool_id: 2 },
					Event::Bonded { member: 20, pool_id: 2, bonded: 10, joined: true },
					Event::Created { depositor: 30, pool_id: 3 },
					Event::Bonded { member: 30, pool_id: 3, bonded: 10, joined: true },
					Event::PaidOut { member: 30, pool_id: 3, payout: 10 }
				]
			);
		})
	}

	#[test]
	fn join_updates_recorded_data() {
		ExtBuilder::default().build_and_execute(|| {
			MaxPoolMembers::<Runtime>::set(None);
			MaxPoolMembersPerPool::<Runtime>::set(None);
			let join = |x, y| {
				Balances::make_free_balance_be(&x, y + Balances::minimum_balance());
				assert_ok!(Pools::join(Origin::signed(x), y, 1));
			};

			{
				let (member_10, _, reward_pool_10) = Pools::get_member_with_pools(&10).unwrap();

				assert_eq!(reward_pool_10.last_recorded_total_payouts, 0);
				assert_eq!(reward_pool_10.total_rewards_claimed, 0);
				assert_eq!(reward_pool_10.last_recorded_reward_counter, 0.into());

				assert_eq!(member_10.last_recorded_reward_counter, 0.into());
			}

			// someone joins without any rewards being issued.
			{
				join(20, 10);
				let (member, _, reward_pool) = Pools::get_member_with_pools(&20).unwrap();
				// reward counter is 0 both before..
				assert_eq!(member.last_recorded_reward_counter, 0.into());
				assert_eq!(reward_pool.last_recorded_total_payouts, 0);
				assert_eq!(reward_pool.last_recorded_reward_counter, 0.into());
			}

			// transfer some reward to pool 1.
			Balances::mutate_account(&default_reward_account(), |f| f.free += 60).unwrap();

			{
				join(30, 10);
				let (member, _, reward_pool) = Pools::get_member_with_pools(&30).unwrap();
				assert_eq!(reward_pool.last_recorded_total_payouts, 60);
				// explanation: we have a total of 20 points so far (excluding the 10 that just got
				// bonded), and 60 unclaimed rewards. each share is then roughly worth of 3 units of
				// rewards, thus reward counter is 3. member's reward counter is the same
				assert_eq!(member.last_recorded_reward_counter, 3.into());
				assert_eq!(reward_pool.last_recorded_reward_counter, 3.into());
			}

			// someone else joins
			{
				join(40, 10);
				let (member, _, reward_pool) = Pools::get_member_with_pools(&40).unwrap();
				// reward counter does not change since no rewards have came in.
				assert_eq!(member.last_recorded_reward_counter, 3.into());
				assert_eq!(reward_pool.last_recorded_reward_counter, 3.into());
				assert_eq!(reward_pool.last_recorded_total_payouts, 60);
			}

			assert_eq!(
				pool_events_since_last_call(),
				vec![
					Event::Created { depositor: 10, pool_id: 1 },
					Event::Bonded { member: 10, pool_id: 1, bonded: 10, joined: true },
					Event::Bonded { member: 20, pool_id: 1, bonded: 10, joined: true },
					Event::Bonded { member: 30, pool_id: 1, bonded: 10, joined: true },
					Event::Bonded { member: 40, pool_id: 1, bonded: 10, joined: true }
				]
			);
		})
	}

	#[test]
	fn bond_extra_updates_recorded_data() {
		ExtBuilder::default().add_members(vec![(20, 20)]).build_and_execute(|| {
			MaxPoolMembers::<Runtime>::set(None);
			MaxPoolMembersPerPool::<Runtime>::set(None);

			// initial state of pool 1.
			{
				let (member_10, _, reward_pool_10) = Pools::get_member_with_pools(&10).unwrap();

				assert_eq!(reward_pool_10.last_recorded_total_payouts, 0);
				assert_eq!(reward_pool_10.total_rewards_claimed, 0);
				assert_eq!(reward_pool_10.last_recorded_reward_counter, 0.into());

				assert_eq!(member_10.last_recorded_reward_counter, 0.into());
			}

			Balances::make_free_balance_be(&10, 100);
			Balances::make_free_balance_be(&20, 100);

			// 10 bonds extra without any rewards.
			{
				assert_ok!(Pools::bond_extra(Origin::signed(10), BondExtra::FreeBalance(10)));
				let (member, _, reward_pool) = Pools::get_member_with_pools(&10).unwrap();
				assert_eq!(member.last_recorded_reward_counter, 0.into());
				assert_eq!(reward_pool.last_recorded_total_payouts, 0);
				assert_eq!(reward_pool.last_recorded_reward_counter, 0.into());
			}

			// 10 bonds extra again with some rewards. This reward should be split equally between
			// 10 and 20, as they both have equal points now.
			Balances::mutate_account(&default_reward_account(), |f| f.free += 30).unwrap();

			{
				assert_ok!(Pools::bond_extra(Origin::signed(10), BondExtra::FreeBalance(10)));
				let (member, _, reward_pool) = Pools::get_member_with_pools(&10).unwrap();
				// explanation: before bond_extra takes place, there is 40 points and 30 balance in
				// the system, RewardCounter is therefore 7.5
				assert_eq!(member.last_recorded_reward_counter, RewardCounter::from_float(0.75));
				assert_eq!(
					reward_pool.last_recorded_reward_counter,
					RewardCounter::from_float(0.75)
				);
				assert_eq!(reward_pool.last_recorded_total_payouts, 30);
			}

			// 20 bonds extra again, without further rewards.
			{
				assert_ok!(Pools::bond_extra(Origin::signed(20), BondExtra::FreeBalance(10)));
				let (member, _, reward_pool) = Pools::get_member_with_pools(&20).unwrap();
				assert_eq!(member.last_recorded_reward_counter, RewardCounter::from_float(0.75));
				assert_eq!(
					reward_pool.last_recorded_reward_counter,
					RewardCounter::from_float(0.75)
				);
				assert_eq!(reward_pool.last_recorded_total_payouts, 30);
			}

			assert_eq!(
				pool_events_since_last_call(),
				vec![
					Event::Created { depositor: 10, pool_id: 1 },
					Event::Bonded { member: 10, pool_id: 1, bonded: 10, joined: true },
					Event::Bonded { member: 20, pool_id: 1, bonded: 20, joined: true },
					Event::Bonded { member: 10, pool_id: 1, bonded: 10, joined: false },
					Event::PaidOut { member: 10, pool_id: 1, payout: 15 },
					Event::Bonded { member: 10, pool_id: 1, bonded: 10, joined: false },
					Event::PaidOut { member: 20, pool_id: 1, payout: 15 },
					Event::Bonded { member: 20, pool_id: 1, bonded: 10, joined: false }
				]
			);
		})
	}

	#[test]
	fn unbond_updates_recorded_data() {
		ExtBuilder::default()
			.add_members(vec![(20, 20), (30, 20)])
			.build_and_execute(|| {
				MaxPoolMembers::<Runtime>::set(None);
				MaxPoolMembersPerPool::<Runtime>::set(None);

				// initial state of pool 1.
				{
					let (member, _, reward_pool) = Pools::get_member_with_pools(&10).unwrap();

					assert_eq!(reward_pool.last_recorded_total_payouts, 0);
					assert_eq!(reward_pool.total_rewards_claimed, 0);
					assert_eq!(reward_pool.last_recorded_reward_counter, 0.into());

					assert_eq!(member.last_recorded_reward_counter, 0.into());
				}

				// 20 unbonds without any rewards.
				{
					assert_ok!(Pools::unbond(Origin::signed(20), 20, 10));
					let (member, _, reward_pool) = Pools::get_member_with_pools(&20).unwrap();
					assert_eq!(member.last_recorded_reward_counter, 0.into());
					assert_eq!(reward_pool.last_recorded_total_payouts, 0);
					assert_eq!(reward_pool.last_recorded_reward_counter, 0.into());
				}

				// some rewards come in.
				Balances::mutate_account(&default_reward_account(), |f| f.free += 30).unwrap();

				// and 30 also unbonds half.
				{
					assert_ok!(Pools::unbond(Origin::signed(30), 30, 10));
					let (member, _, reward_pool) = Pools::get_member_with_pools(&30).unwrap();
					// 30 reward in the system, and 40 points before this unbond to collect it,
					// RewardCounter is 3/4.
					assert_eq!(
						member.last_recorded_reward_counter,
						RewardCounter::from_float(0.75)
					);
					assert_eq!(reward_pool.last_recorded_total_payouts, 30);
					assert_eq!(
						reward_pool.last_recorded_reward_counter,
						RewardCounter::from_float(0.75)
					);
				}

				// 30 unbonds again, not change this time.
				{
					assert_ok!(Pools::unbond(Origin::signed(30), 30, 5));
					let (member, _, reward_pool) = Pools::get_member_with_pools(&30).unwrap();
					assert_eq!(
						member.last_recorded_reward_counter,
						RewardCounter::from_float(0.75)
					);
					assert_eq!(reward_pool.last_recorded_total_payouts, 30);
					assert_eq!(
						reward_pool.last_recorded_reward_counter,
						RewardCounter::from_float(0.75)
					);
				}

				// 20 unbonds again, not change this time, just collecting their reward.
				{
					assert_ok!(Pools::unbond(Origin::signed(20), 20, 5));
					let (member, _, reward_pool) = Pools::get_member_with_pools(&20).unwrap();
					assert_eq!(
						member.last_recorded_reward_counter,
						RewardCounter::from_float(0.75)
					);
					assert_eq!(reward_pool.last_recorded_total_payouts, 30);
					assert_eq!(
						reward_pool.last_recorded_reward_counter,
						RewardCounter::from_float(0.75)
					);
				}

				// trigger 10's reward as well to see all of the payouts.
				assert_ok!(Pools::claim_payout(Origin::signed(10)));

				assert_eq!(
					pool_events_since_last_call(),
					vec![
						Event::Created { depositor: 10, pool_id: 1 },
						Event::Bonded { member: 10, pool_id: 1, bonded: 10, joined: true },
						Event::Bonded { member: 20, pool_id: 1, bonded: 20, joined: true },
						Event::Bonded { member: 30, pool_id: 1, bonded: 20, joined: true },
						Event::Unbonded { member: 20, pool_id: 1, balance: 10, points: 10 },
						Event::PaidOut { member: 30, pool_id: 1, payout: 15 },
						Event::Unbonded { member: 30, pool_id: 1, balance: 10, points: 10 },
						Event::Unbonded { member: 30, pool_id: 1, balance: 5, points: 5 },
						Event::PaidOut { member: 20, pool_id: 1, payout: 7 },
						Event::Unbonded { member: 20, pool_id: 1, balance: 5, points: 5 },
						Event::PaidOut { member: 10, pool_id: 1, payout: 7 }
					]
				);
			})
	}

	#[test]
	fn rewards_are_rounded_down_depositor_collects_them() {
		ExtBuilder::default().add_members(vec![(20, 20)]).build_and_execute(|| {
			// initial balance of 10.

			assert_eq!(Balances::free_balance(&10), 35);
			assert_eq!(
				Balances::free_balance(&default_reward_account()),
				Balances::minimum_balance()
			);

			// some rewards come in.
			Balances::mutate_account(&default_reward_account(), |f| f.free += 40).unwrap();

			// everyone claims
			assert_ok!(Pools::claim_payout(Origin::signed(10)));
			assert_ok!(Pools::claim_payout(Origin::signed(20)));

			// some dust (1) remains in the reward account.
			assert_eq!(
				pool_events_since_last_call(),
				vec![
					Event::Created { depositor: 10, pool_id: 1 },
					Event::Bonded { member: 10, pool_id: 1, bonded: 10, joined: true },
					Event::Bonded { member: 20, pool_id: 1, bonded: 20, joined: true },
					Event::PaidOut { member: 10, pool_id: 1, payout: 13 },
					Event::PaidOut { member: 20, pool_id: 1, payout: 26 }
				]
			);

			// start dismantling the pool.
			assert_ok!(Pools::set_state(Origin::signed(902), 1, PoolState::Destroying));
			assert_ok!(fully_unbond_permissioned(20));

			CurrentEra::set(3);
			assert_ok!(Pools::withdraw_unbonded(Origin::signed(20), 20, 0));
			assert_ok!(fully_unbond_permissioned(10));

			CurrentEra::set(6);
			assert_ok!(Pools::withdraw_unbonded(Origin::signed(10), 10, 0));

			assert_eq!(
				pool_events_since_last_call(),
				vec![
					Event::StateChanged { pool_id: 1, new_state: PoolState::Destroying },
					Event::Unbonded { member: 20, pool_id: 1, balance: 20, points: 20 },
					Event::Withdrawn { member: 20, pool_id: 1, balance: 20, points: 20 },
					Event::MemberRemoved { pool_id: 1, member: 20 },
					Event::Unbonded { member: 10, pool_id: 1, balance: 10, points: 10 },
					Event::Withdrawn { member: 10, pool_id: 1, balance: 10, points: 10 },
					Event::MemberRemoved { pool_id: 1, member: 10 },
					Event::Destroyed { pool_id: 1 }
				]
			);

			// original ed + ed put into reward account + reward + bond + dust.
			assert_eq!(Balances::free_balance(&10), 35 + 5 + 13 + 10 + 1);
		})
	}

	#[test]
	fn claim_payout_large_numbers() {
		let unit = 10u128.pow(12); // akin to KSM
		ExistentialDeposit::set(unit);
		StakingMinBond::set(unit * 1000);

		ExtBuilder::default()
			.max_members(Some(4))
			.max_members_per_pool(Some(4))
			.add_members(vec![(20, 1500 * unit), (21, 2500 * unit), (22, 5000 * unit)])
			.build_and_execute(|| {
				// some rewards come in.
				assert_eq!(Balances::free_balance(&default_reward_account()), unit);
				Balances::mutate_account(&default_reward_account(), |f| f.free += unit / 1000)
					.unwrap();

				// everyone claims
				assert_ok!(Pools::claim_payout(Origin::signed(10)));
				assert_ok!(Pools::claim_payout(Origin::signed(20)));
				assert_ok!(Pools::claim_payout(Origin::signed(21)));
				assert_ok!(Pools::claim_payout(Origin::signed(22)));

				assert_eq!(
					pool_events_since_last_call(),
					vec![
						Event::Created { depositor: 10, pool_id: 1 },
						Event::Bonded {
							member: 10,
							pool_id: 1,
							bonded: 1000000000000000,
							joined: true
						},
						Event::Bonded {
							member: 20,
							pool_id: 1,
							bonded: 1500000000000000,
							joined: true
						},
						Event::Bonded {
							member: 21,
							pool_id: 1,
							bonded: 2500000000000000,
							joined: true
						},
						Event::Bonded {
							member: 22,
							pool_id: 1,
							bonded: 5000000000000000,
							joined: true
						},
						Event::PaidOut { member: 10, pool_id: 1, payout: 100000000 },
						Event::PaidOut { member: 20, pool_id: 1, payout: 150000000 },
						Event::PaidOut { member: 21, pool_id: 1, payout: 250000000 },
						Event::PaidOut { member: 22, pool_id: 1, payout: 500000000 }
					]
				);
			})
	}
}

mod unbond {
	use super::*;

	#[test]
	fn member_unbond_open() {
		// depositor in pool, pool state open
		//   - member unbond above limit
		//   - member unbonds to 0
		//   - member cannot unbond between within limit and 0
		ExtBuilder::default()
			.min_join_bond(10)
			.add_members(vec![(20, 20)])
			.build_and_execute(|| {
				// can unbond to above limit
				assert_ok!(Pools::unbond(Origin::signed(20), 20, 5));
				assert_eq!(PoolMembers::<Runtime>::get(20).unwrap().active_points(), 15);
				assert_eq!(PoolMembers::<Runtime>::get(20).unwrap().unbonding_points(), 5);

				// cannot go to below 10:
				assert_noop!(
					Pools::unbond(Origin::signed(20), 20, 10),
					Error::<T>::MinimumBondNotMet
				);

				// but can go to 0
				assert_ok!(Pools::unbond(Origin::signed(20), 20, 15));
				assert_eq!(PoolMembers::<Runtime>::get(20).unwrap().active_points(), 0);
				assert_eq!(PoolMembers::<Runtime>::get(20).unwrap().unbonding_points(), 20);
			})
	}

	#[test]
	fn member_kicked() {
		// depositor in pool, pool state blocked
		//   - member cannot be kicked to above limit
		//   - member cannot be kicked between within limit and 0
		//   - member kicked to 0
		ExtBuilder::default()
			.min_join_bond(10)
			.add_members(vec![(20, 20)])
			.build_and_execute(|| {
				unsafe_set_state(1, PoolState::Blocked);
				let kicker = DEFAULT_ROLES.state_toggler.unwrap();

				// cannot be kicked to above the limit.
				assert_noop!(
					Pools::unbond(Origin::signed(kicker), 20, 5),
					Error::<T>::PartialUnbondNotAllowedPermissionlessly
				);

				// cannot go to below 10:
				assert_noop!(
					Pools::unbond(Origin::signed(kicker), 20, 15),
					Error::<T>::PartialUnbondNotAllowedPermissionlessly
				);

				// but they themselves can do an unbond
				assert_ok!(Pools::unbond(Origin::signed(20), 20, 2));
				assert_eq!(PoolMembers::<Runtime>::get(20).unwrap().active_points(), 18);
				assert_eq!(PoolMembers::<Runtime>::get(20).unwrap().unbonding_points(), 2);

				// can be kicked to 0.
				assert_ok!(Pools::unbond(Origin::signed(kicker), 20, 18));
				assert_eq!(PoolMembers::<Runtime>::get(20).unwrap().active_points(), 0);
				assert_eq!(PoolMembers::<Runtime>::get(20).unwrap().unbonding_points(), 20);
			})
	}

	#[test]
	fn member_unbond_destroying() {
		// depositor in pool, pool state destroying
		//   - member cannot be permissionlessly unbonded to above limit
		//   - member cannot be permissionlessly unbonded between within limit and 0
		//   - member permissionlessly unbonded to 0
		ExtBuilder::default()
			.min_join_bond(10)
			.add_members(vec![(20, 20)])
			.build_and_execute(|| {
				unsafe_set_state(1, PoolState::Destroying);
				let random = 123;

				// cannot be kicked to above the limit.
				assert_noop!(
					Pools::unbond(Origin::signed(random), 20, 5),
					Error::<T>::PartialUnbondNotAllowedPermissionlessly
				);

				// cannot go to below 10:
				assert_noop!(
					Pools::unbond(Origin::signed(random), 20, 15),
					Error::<T>::PartialUnbondNotAllowedPermissionlessly
				);

				// but they themselves can do an unbond
				assert_ok!(Pools::unbond(Origin::signed(20), 20, 2));
				assert_eq!(PoolMembers::<Runtime>::get(20).unwrap().active_points(), 18);
				assert_eq!(PoolMembers::<Runtime>::get(20).unwrap().unbonding_points(), 2);

				// but can go to 0
				assert_ok!(Pools::unbond(Origin::signed(random), 20, 18));
				assert_eq!(PoolMembers::<Runtime>::get(20).unwrap().active_points(), 0);
				assert_eq!(PoolMembers::<Runtime>::get(20).unwrap().unbonding_points(), 20);
			})
	}

	#[test]
	fn depositor_unbond_open() {
		// depositor in pool, pool state open
		//   - depositor  unbonds to above limit
		//   - depositor cannot unbond to below limit or 0
		ExtBuilder::default().min_join_bond(10).build_and_execute(|| {
			// give the depositor some extra funds.
			assert_ok!(Pools::bond_extra(Origin::signed(10), BondExtra::FreeBalance(10)));
			assert_eq!(PoolMembers::<T>::get(10).unwrap().points, 20);

			// can unbond to above the limit.
			assert_ok!(Pools::unbond(Origin::signed(10), 10, 5));
			assert_eq!(PoolMembers::<Runtime>::get(10).unwrap().active_points(), 15);
			assert_eq!(PoolMembers::<Runtime>::get(10).unwrap().unbonding_points(), 5);

			// cannot go to below 10:
			assert_noop!(Pools::unbond(Origin::signed(10), 10, 10), Error::<T>::MinimumBondNotMet);

			// cannot go to 0 either.
			assert_noop!(Pools::unbond(Origin::signed(10), 10, 15), Error::<T>::MinimumBondNotMet);
		})
	}

	#[test]
	fn depositor_kick() {
		// depositor in pool, pool state blocked
		//   - depositor can never be kicked.
		ExtBuilder::default().min_join_bond(10).build_and_execute(|| {
			// give the depositor some extra funds.
			assert_ok!(Pools::bond_extra(Origin::signed(10), BondExtra::FreeBalance(10)));
			assert_eq!(PoolMembers::<T>::get(10).unwrap().points, 20);

			// set the stage
			unsafe_set_state(1, PoolState::Blocked);
			let kicker = DEFAULT_ROLES.state_toggler.unwrap();

			// cannot be kicked to above limit.
			assert_noop!(
				Pools::unbond(Origin::signed(kicker), 10, 5),
				Error::<T>::PartialUnbondNotAllowedPermissionlessly
			);

			// or below the limit
			assert_noop!(
				Pools::unbond(Origin::signed(kicker), 10, 15),
				Error::<T>::PartialUnbondNotAllowedPermissionlessly
			);

			// or 0.
			assert_noop!(
				Pools::unbond(Origin::signed(kicker), 10, 20),
				Error::<T>::DoesNotHavePermission
			);

			// they themselves cannot do it either
			assert_noop!(Pools::unbond(Origin::signed(10), 10, 20), Error::<T>::MinimumBondNotMet);
		})
	}

	#[test]
	fn depositor_unbond_destroying_permissionless() {
		// depositor can never be permissionlessly unbonded.
		ExtBuilder::default().min_join_bond(10).build_and_execute(|| {
			// give the depositor some extra funds.
			assert_ok!(Pools::bond_extra(Origin::signed(10), BondExtra::FreeBalance(10)));
			assert_eq!(PoolMembers::<T>::get(10).unwrap().points, 20);

			// set the stage
			unsafe_set_state(1, PoolState::Destroying);
			let random = 123;

			// cannot be kicked to above limit.
			assert_noop!(
				Pools::unbond(Origin::signed(random), 10, 5),
				Error::<T>::PartialUnbondNotAllowedPermissionlessly
			);

			// or below the limit
			assert_noop!(
				Pools::unbond(Origin::signed(random), 10, 15),
				Error::<T>::PartialUnbondNotAllowedPermissionlessly
			);

			// or 0.
			assert_noop!(
				Pools::unbond(Origin::signed(random), 10, 20),
				Error::<T>::DoesNotHavePermission
			);

			// they themselves can do it in this case though.
			assert_ok!(Pools::unbond(Origin::signed(10), 10, 20));
		})
	}

	#[test]
	fn depositor_unbond_destroying_not_last_member() {
		// deposit in pool, pool state destroying
		//   - depositor can never leave if there is another member in the pool.
		ExtBuilder::default()
			.min_join_bond(10)
			.add_members(vec![(20, 20)])
			.build_and_execute(|| {
				// give the depositor some extra funds.
				assert_ok!(Pools::bond_extra(Origin::signed(10), BondExtra::FreeBalance(10)));
				assert_eq!(PoolMembers::<T>::get(10).unwrap().points, 20);

				// set the stage
				unsafe_set_state(1, PoolState::Destroying);

				// can go above the limit
				assert_ok!(Pools::unbond(Origin::signed(10), 10, 5));
				assert_eq!(PoolMembers::<Runtime>::get(10).unwrap().active_points(), 15);
				assert_eq!(PoolMembers::<Runtime>::get(10).unwrap().unbonding_points(), 5);

				// but not below the limit
				assert_noop!(
					Pools::unbond(Origin::signed(10), 10, 10),
					Error::<T>::MinimumBondNotMet
				);

				// and certainly not zero
				assert_noop!(
					Pools::unbond(Origin::signed(10), 10, 15),
					Error::<T>::MinimumBondNotMet
				);
			})
	}

	#[test]
	fn depositor_unbond_destroying_last_member() {
		// deposit in pool, pool state destroying
		//   - depositor can unbond to above limit always.
		//   - depositor cannot unbond to below limit if last.
		//   - depositor can unbond to 0 if last and destroying.
		ExtBuilder::default().min_join_bond(10).build_and_execute(|| {
			// give the depositor some extra funds.
			assert_ok!(Pools::bond_extra(Origin::signed(10), BondExtra::FreeBalance(10)));
			assert_eq!(PoolMembers::<T>::get(10).unwrap().points, 20);

			// set the stage
			unsafe_set_state(1, PoolState::Destroying);

			// can unbond to above the limit.
			assert_ok!(Pools::unbond(Origin::signed(10), 10, 5));
			assert_eq!(PoolMembers::<Runtime>::get(10).unwrap().active_points(), 15);
			assert_eq!(PoolMembers::<Runtime>::get(10).unwrap().unbonding_points(), 5);

			// still cannot go to below limit
			assert_noop!(Pools::unbond(Origin::signed(10), 10, 10), Error::<T>::MinimumBondNotMet);

			// can go to 0 too.
			assert_ok!(Pools::unbond(Origin::signed(10), 10, 15));
			assert_eq!(PoolMembers::<Runtime>::get(10).unwrap().active_points(), 0);
			assert_eq!(PoolMembers::<Runtime>::get(10).unwrap().unbonding_points(), 20);
		})
	}

	#[test]
	fn unbond_of_1_works() {
		ExtBuilder::default().build_and_execute(|| {
			unsafe_set_state(1, PoolState::Destroying);
			assert_ok!(fully_unbond_permissioned(10));

			assert_eq!(
				SubPoolsStorage::<Runtime>::get(1).unwrap().with_era,
				unbonding_pools_with_era! { 0 + 3 => UnbondPool::<Runtime> { points: 10, balance: 10 }}
			);

			assert_eq!(
				BondedPool::<Runtime>::get(1).unwrap(),
				BondedPool {
					id: 1,
					inner: BondedPoolInner {
						state: PoolState::Destroying,
						points: 0,
						member_counter: 1,
						roles: DEFAULT_ROLES,
					}
				}
			);

			assert_eq!(StakingMock::active_stake(&default_bonded_account()).unwrap(), 0);
		});
	}

	#[test]
	fn unbond_of_3_works() {
		ExtBuilder::default()
			.add_members(vec![(40, 40), (550, 550)])
			.build_and_execute(|| {
				let ed = Balances::minimum_balance();
				// Given a slash from 600 -> 100
				StakingMock::set_bonded_balance(default_bonded_account(), 100);
				// and unclaimed rewards of 600.
				Balances::make_free_balance_be(&default_reward_account(), ed + 600);

				// When
				assert_ok!(fully_unbond_permissioned(40));

				// Then
				assert_eq!(
					SubPoolsStorage::<Runtime>::get(1).unwrap().with_era,
					unbonding_pools_with_era! { 0 + 3 => UnbondPool { points: 6, balance: 6 }}
				);
				assert_eq!(
					BondedPool::<Runtime>::get(1).unwrap(),
					BondedPool {
						id: 1,
						inner: BondedPoolInner {
							state: PoolState::Open,
							points: 560,
							member_counter: 3,
							roles: DEFAULT_ROLES,
						}
					}
				);
				assert_eq!(
					pool_events_since_last_call(),
					vec![
						Event::Created { depositor: 10, pool_id: 1 },
						Event::Bonded { member: 10, pool_id: 1, bonded: 10, joined: true },
						Event::Bonded { member: 40, pool_id: 1, bonded: 40, joined: true },
						Event::Bonded { member: 550, pool_id: 1, bonded: 550, joined: true },
						Event::PaidOut { member: 40, pool_id: 1, payout: 40 },
						Event::Unbonded { member: 40, pool_id: 1, points: 6, balance: 6, era: 3 }
					]
				);

				assert_eq!(StakingMock::active_stake(&default_bonded_account()).unwrap(), 94);
				assert_eq!(
					PoolMembers::<Runtime>::get(40).unwrap().unbonding_eras,
					member_unbonding_eras!(0 + 3 => 6)
				);
				assert_eq!(Balances::free_balance(&40), 40 + 40); // We claim rewards when unbonding

				// When
				unsafe_set_state(1, PoolState::Destroying);
				assert_ok!(fully_unbond_permissioned(550));

				// Then
				assert_eq!(
					SubPoolsStorage::<Runtime>::get(&1).unwrap().with_era,
					unbonding_pools_with_era! { 0 + 3 => UnbondPool { points: 98, balance: 98 }}
				);
				assert_eq!(
					BondedPool::<Runtime>::get(1).unwrap(),
					BondedPool {
						id: 1,
						inner: BondedPoolInner {
							state: PoolState::Destroying,
							points: 10,
							member_counter: 3,
							roles: DEFAULT_ROLES
						}
					}
				);
				assert_eq!(StakingMock::active_stake(&default_bonded_account()).unwrap(), 2);
				assert_eq!(
					PoolMembers::<Runtime>::get(550).unwrap().unbonding_eras,
					member_unbonding_eras!(0 + 3 => 92)
				);
				assert_eq!(Balances::free_balance(&550), 550 + 550);
				assert_eq!(
					pool_events_since_last_call(),
					vec![
						Event::PaidOut { member: 550, pool_id: 1, payout: 550 },
						Event::Unbonded {
							member: 550,
							pool_id: 1,
							points: 92,
							balance: 92,
							era: 3
						}
					]
				);

				// When
				CurrentEra::set(3);
				assert_ok!(Pools::withdraw_unbonded(Origin::signed(10), 40, 0));
				assert_ok!(Pools::withdraw_unbonded(Origin::signed(10), 550, 0));
				assert_ok!(fully_unbond_permissioned(10));

				// Then
				assert_eq!(
					SubPoolsStorage::<Runtime>::get(1).unwrap().with_era,
					unbonding_pools_with_era! { 6 => UnbondPool { points: 2, balance: 2 }}
				);
				assert_eq!(
					BondedPool::<Runtime>::get(1).unwrap(),
					BondedPool {
						id: 1,
						inner: BondedPoolInner {
							state: PoolState::Destroying,
							points: 0,
							member_counter: 1,
							roles: DEFAULT_ROLES
						}
					}
				);
				assert_eq!(StakingMock::active_stake(&default_bonded_account()).unwrap(), 0);

				assert_eq!(Balances::free_balance(&550), 550 + 550 + 92);
				assert_eq!(
					pool_events_since_last_call(),
					vec![
						Event::Withdrawn { member: 40, pool_id: 1, points: 6, balance: 6 },
						Event::MemberRemoved { pool_id: 1, member: 40 },
						Event::Withdrawn { member: 550, pool_id: 1, points: 92, balance: 92 },
						Event::MemberRemoved { pool_id: 1, member: 550 },
						Event::PaidOut { member: 10, pool_id: 1, payout: 10 },
						Event::Unbonded { member: 10, pool_id: 1, points: 2, balance: 2, era: 6 }
					]
				);
			});
	}

	#[test]
	fn unbond_merges_older_pools() {
		ExtBuilder::default().with_check(1).build_and_execute(|| {
			// Given
			assert_eq!(StakingMock::bonding_duration(), 3);
			SubPoolsStorage::<Runtime>::insert(
				1,
				SubPools {
					no_era: Default::default(),
					with_era: unbonding_pools_with_era! {
						0 + 3 => UnbondPool { balance: 10, points: 100 },
						1 + 3 => UnbondPool { balance: 20, points: 20 },
						2 + 3 => UnbondPool { balance: 101, points: 101}
					},
				},
			);
			unsafe_set_state(1, PoolState::Destroying);

			// When
			let current_era = 1 + TotalUnbondingPools::<Runtime>::get();
			CurrentEra::set(current_era);

			assert_ok!(fully_unbond_permissioned(10));

			// Then
			assert_eq!(
				SubPoolsStorage::<Runtime>::get(1).unwrap(),
				SubPools {
					no_era: UnbondPool { balance: 10 + 20, points: 100 + 20 },
					with_era: unbonding_pools_with_era! {
						2 + 3 => UnbondPool { balance: 101, points: 101},
						current_era + 3 => UnbondPool { balance: 10, points: 10 },
					},
				},
			);
			assert_eq!(
				pool_events_since_last_call(),
				vec![
					Event::Created { depositor: 10, pool_id: 1 },
					Event::Bonded { member: 10, pool_id: 1, bonded: 10, joined: true },
					Event::Unbonded { member: 10, pool_id: 1, points: 10, balance: 10, era: 9 }
				]
			);
		});
	}

	#[test]
	fn unbond_kick_works() {
		// Kick: the pool is blocked and the caller is either the root or state-toggler.
		ExtBuilder::default()
			.add_members(vec![(100, 100), (200, 200)])
			.build_and_execute(|| {
				// Given
				unsafe_set_state(1, PoolState::Blocked);
				let bonded_pool = BondedPool::<Runtime>::get(1).unwrap();
				assert_eq!(bonded_pool.roles.root.unwrap(), 900);
				assert_eq!(bonded_pool.roles.nominator.unwrap(), 901);
				assert_eq!(bonded_pool.roles.state_toggler.unwrap(), 902);

				// When the nominator tries to kick, then its a noop
				assert_noop!(
					Pools::fully_unbond(Origin::signed(901), 100),
					Error::<Runtime>::NotKickerOrDestroying
				);

				// When the root kicks then its ok
				assert_ok!(Pools::fully_unbond(Origin::signed(900), 100));

				assert_eq!(
					pool_events_since_last_call(),
					vec![
						Event::Created { depositor: 10, pool_id: 1 },
						Event::Bonded { member: 10, pool_id: 1, bonded: 10, joined: true },
						Event::Bonded { member: 100, pool_id: 1, bonded: 100, joined: true },
						Event::Bonded { member: 200, pool_id: 1, bonded: 200, joined: true },
						Event::Unbonded {
							member: 100,
							pool_id: 1,
							points: 100,
							balance: 100,
							era: 3
						},
					]
				);

				// When the state toggler kicks then its ok
				assert_ok!(Pools::fully_unbond(Origin::signed(902), 200));

				assert_eq!(
					pool_events_since_last_call(),
					vec![Event::Unbonded {
						member: 200,
						pool_id: 1,
						points: 200,
						balance: 200,
						era: 3
					}]
				);

				assert_eq!(
					BondedPool::<Runtime>::get(1).unwrap(),
					BondedPool {
						id: 1,
						inner: BondedPoolInner {
							roles: DEFAULT_ROLES,
							state: PoolState::Blocked,
							points: 10, // Only 10 points because 200 + 100 was unbonded
							member_counter: 3,
						}
					}
				);
				assert_eq!(StakingMock::active_stake(&default_bonded_account()).unwrap(), 10);
				assert_eq!(
					SubPoolsStorage::<Runtime>::get(1).unwrap(),
					SubPools {
						no_era: Default::default(),
						with_era: unbonding_pools_with_era! {
							0 + 3 => UnbondPool { points: 100 + 200, balance: 100 + 200 }
						},
					}
				);
				assert_eq!(
					*UnbondingBalanceMap::get().get(&default_bonded_account()).unwrap(),
					100 + 200
				);
			});
	}

	#[test]
	fn unbond_permissionless_works() {
		// Scenarios where non-admin accounts can unbond others
		ExtBuilder::default().add_members(vec![(100, 100)]).build_and_execute(|| {
			// Given the pool is blocked
			unsafe_set_state(1, PoolState::Blocked);

			// A permissionless unbond attempt errors
			assert_noop!(
				Pools::fully_unbond(Origin::signed(420), 100),
				Error::<Runtime>::NotKickerOrDestroying
			);

			// permissionless unbond must be full
			assert_noop!(
				Pools::unbond(Origin::signed(420), 100, 80),
				Error::<Runtime>::PartialUnbondNotAllowedPermissionlessly,
			);

			// Given the pool is destroying
			unsafe_set_state(1, PoolState::Destroying);

			// The depositor cannot be fully unbonded until they are the last member
			assert_noop!(
				Pools::fully_unbond(Origin::signed(10), 10),
				Error::<Runtime>::MinimumBondNotMet,
			);

			// Any account can unbond a member that is not the depositor
			assert_ok!(Pools::fully_unbond(Origin::signed(420), 100));

			assert_eq!(
				pool_events_since_last_call(),
				vec![
					Event::Created { depositor: 10, pool_id: 1 },
					Event::Bonded { member: 10, pool_id: 1, bonded: 10, joined: true },
					Event::Bonded { member: 100, pool_id: 1, bonded: 100, joined: true },
					Event::Unbonded { member: 100, pool_id: 1, points: 100, balance: 100, era: 3 }
				]
			);

			// still permissionless unbond must be full
			assert_noop!(
				Pools::unbond(Origin::signed(420), 100, 80),
				Error::<Runtime>::PartialUnbondNotAllowedPermissionlessly,
			);

			// Given the pool is blocked
			unsafe_set_state(1, PoolState::Blocked);

			// The depositor cannot be unbonded
			assert_noop!(
				Pools::fully_unbond(Origin::signed(420), 10),
				Error::<Runtime>::DoesNotHavePermission
			);

			// Given the pools is destroying
			unsafe_set_state(1, PoolState::Destroying);

			// The depositor cannot be unbonded yet.
			assert_noop!(
				Pools::fully_unbond(Origin::signed(420), 10),
				Error::<Runtime>::DoesNotHavePermission,
			);

			// but when everyone is unbonded it can..
			CurrentEra::set(3);
			assert_ok!(Pools::withdraw_unbonded(Origin::signed(10), 100, 0));

			// still permissionless unbond must be full.
			assert_noop!(
				Pools::unbond(Origin::signed(420), 10, 5),
				Error::<Runtime>::PartialUnbondNotAllowedPermissionlessly,
			);

			// depositor can never be unbonded permissionlessly .
			assert_noop!(
				Pools::fully_unbond(Origin::signed(420), 10),
				Error::<T>::DoesNotHavePermission
			);
			// but depositor itself can do it.
			assert_ok!(Pools::fully_unbond(Origin::signed(10), 10));

			assert_eq!(BondedPools::<Runtime>::get(1).unwrap().points, 0);
			assert_eq!(
				SubPoolsStorage::<Runtime>::get(1).unwrap(),
				SubPools {
					no_era: Default::default(),
					with_era: unbonding_pools_with_era! {
						3 + 3 => UnbondPool { points: 10, balance: 10 }
					}
				}
			);
			assert_eq!(StakingMock::active_stake(&default_bonded_account()).unwrap(), 0);
			assert_eq!(*UnbondingBalanceMap::get().get(&default_bonded_account()).unwrap(), 10);
		});
	}

	#[test]
	#[cfg_attr(debug_assertions, should_panic(expected = "Defensive failure has been triggered!"))]
	#[cfg_attr(not(debug_assertions), should_panic)]
	fn unbond_errors_correctly() {
		ExtBuilder::default().build_and_execute(|| {
			assert_noop!(
				Pools::fully_unbond(Origin::signed(11), 11),
				Error::<Runtime>::PoolMemberNotFound
			);

			// Add the member
			let member = PoolMember { pool_id: 2, points: 10, ..Default::default() };
			PoolMembers::<Runtime>::insert(11, member);

			let _ = Pools::fully_unbond(Origin::signed(11), 11);
		});
	}

	#[test]
	#[cfg_attr(debug_assertions, should_panic(expected = "Defensive failure has been triggered!"))]
	#[cfg_attr(not(debug_assertions), should_panic)]
	fn unbond_panics_when_reward_pool_not_found() {
		ExtBuilder::default().build_and_execute(|| {
			let member = PoolMember { pool_id: 2, points: 10, ..Default::default() };
			PoolMembers::<Runtime>::insert(11, member);
			BondedPool::<Runtime> {
				id: 1,
				inner: BondedPoolInner {
					state: PoolState::Open,
					points: 10,
					member_counter: 1,
					roles: DEFAULT_ROLES,
				},
			}
			.put();

			let _ = Pools::fully_unbond(Origin::signed(11), 11);
		});
	}

	#[test]
	fn partial_unbond_era_tracking() {
		ExtBuilder::default().build_and_execute(|| {
			// to make the depositor capable of withdrawing.
			StakingMinBond::set(1);
			MinCreateBond::<T>::set(1);
			MinJoinBond::<T>::set(1);
			assert_eq!(Pools::depositor_min_bond(), 1);

			// given
			assert_eq!(PoolMembers::<Runtime>::get(10).unwrap().active_points(), 10);
			assert_eq!(PoolMembers::<Runtime>::get(10).unwrap().unbonding_points(), 0);
			assert_eq!(PoolMembers::<Runtime>::get(10).unwrap().pool_id, 1);
			assert_eq!(
				PoolMembers::<Runtime>::get(10).unwrap().unbonding_eras,
				member_unbonding_eras!()
			);
			assert_eq!(BondedPool::<Runtime>::get(1).unwrap().points, 10);
			assert!(SubPoolsStorage::<Runtime>::get(1).is_none());
			assert_eq!(CurrentEra::get(), 0);
			assert_eq!(BondingDuration::get(), 3);

			// so the depositor can leave, just keeps the test simpler.
			unsafe_set_state(1, PoolState::Destroying);

			// when: casual unbond
			assert_ok!(Pools::unbond(Origin::signed(10), 10, 1));

			// then
			assert_eq!(PoolMembers::<Runtime>::get(10).unwrap().active_points(), 9);
			assert_eq!(PoolMembers::<Runtime>::get(10).unwrap().unbonding_points(), 1);
			assert_eq!(BondedPool::<Runtime>::get(1).unwrap().points, 9);
			assert_eq!(
				PoolMembers::<Runtime>::get(10).unwrap().unbonding_eras,
				member_unbonding_eras!(3 => 1)
			);
			assert_eq!(
				SubPoolsStorage::<Runtime>::get(1).unwrap(),
				SubPools {
					no_era: Default::default(),
					with_era: unbonding_pools_with_era! {
						3 => UnbondPool { points: 1, balance: 1 }
					}
				}
			);
			assert_eq!(
				pool_events_since_last_call(),
				vec![
					Event::Created { depositor: 10, pool_id: 1 },
					Event::Bonded { member: 10, pool_id: 1, bonded: 10, joined: true },
					Event::Unbonded { member: 10, pool_id: 1, points: 1, balance: 1, era: 3 }
				]
			);

			// when: casual further unbond, same era.
			assert_ok!(Pools::unbond(Origin::signed(10), 10, 5));

			// then
			assert_eq!(PoolMembers::<Runtime>::get(10).unwrap().active_points(), 4);
			assert_eq!(PoolMembers::<Runtime>::get(10).unwrap().unbonding_points(), 6);
			assert_eq!(BondedPool::<Runtime>::get(1).unwrap().points, 4);
			assert_eq!(
				PoolMembers::<Runtime>::get(10).unwrap().unbonding_eras,
				member_unbonding_eras!(3 => 6)
			);
			assert_eq!(
				SubPoolsStorage::<Runtime>::get(1).unwrap(),
				SubPools {
					no_era: Default::default(),
					with_era: unbonding_pools_with_era! {
						3 => UnbondPool { points: 6, balance: 6 }
					}
				}
			);
			assert_eq!(
				pool_events_since_last_call(),
				vec![Event::Unbonded { member: 10, pool_id: 1, points: 5, balance: 5, era: 3 }]
			);

			// when: casual further unbond, next era.
			CurrentEra::set(1);
			assert_ok!(Pools::unbond(Origin::signed(10), 10, 1));

			// then
			assert_eq!(PoolMembers::<Runtime>::get(10).unwrap().active_points(), 3);
			assert_eq!(PoolMembers::<Runtime>::get(10).unwrap().unbonding_points(), 7);
			assert_eq!(BondedPool::<Runtime>::get(1).unwrap().points, 3);
			assert_eq!(
				PoolMembers::<Runtime>::get(10).unwrap().unbonding_eras,
				member_unbonding_eras!(3 => 6, 4 => 1)
			);
			assert_eq!(
				SubPoolsStorage::<Runtime>::get(1).unwrap(),
				SubPools {
					no_era: Default::default(),
					with_era: unbonding_pools_with_era! {
						3 => UnbondPool { points: 6, balance: 6 },
						4 => UnbondPool { points: 1, balance: 1 }
					}
				}
			);
			assert_eq!(
				pool_events_since_last_call(),
				vec![Event::Unbonded { member: 10, pool_id: 1, points: 1, balance: 1, era: 4 }]
			);

			// when: unbonding more than our active: error
			assert_noop!(
				frame_support::storage::in_storage_layer(|| Pools::unbond(
					Origin::signed(10),
					10,
					5
				)),
				Error::<Runtime>::MinimumBondNotMet
			);
			// instead:
			assert_ok!(Pools::unbond(Origin::signed(10), 10, 3));

			// then
			assert_eq!(PoolMembers::<Runtime>::get(10).unwrap().active_points(), 0);
			assert_eq!(PoolMembers::<Runtime>::get(10).unwrap().unbonding_points(), 10);
			assert_eq!(BondedPool::<Runtime>::get(1).unwrap().points, 0);
			assert_eq!(
				PoolMembers::<Runtime>::get(10).unwrap().unbonding_eras,
				member_unbonding_eras!(3 => 6, 4 => 4)
			);
			assert_eq!(
				SubPoolsStorage::<Runtime>::get(1).unwrap(),
				SubPools {
					no_era: Default::default(),
					with_era: unbonding_pools_with_era! {
						3 => UnbondPool { points: 6, balance: 6 },
						4 => UnbondPool { points: 4, balance: 4 }
					}
				}
			);
			assert_eq!(
				pool_events_since_last_call(),
				vec![Event::Unbonded { member: 10, pool_id: 1, points: 3, balance: 3, era: 4 }]
			);
		});
	}

	#[test]
	fn partial_unbond_max_chunks() {
		ExtBuilder::default().add_members(vec![(20, 20)]).ed(1).build_and_execute(|| {
			MaxUnbonding::set(2);

			// given
			assert_ok!(Pools::unbond(Origin::signed(20), 20, 2));
			CurrentEra::set(1);
			assert_ok!(Pools::unbond(Origin::signed(20), 20, 3));
			assert_eq!(
				PoolMembers::<Runtime>::get(20).unwrap().unbonding_eras,
				member_unbonding_eras!(3 => 2, 4 => 3)
			);

			// when
			CurrentEra::set(2);
			assert_noop!(
				frame_support::storage::in_storage_layer(|| Pools::unbond(
					Origin::signed(20),
					20,
					4
				)),
				Error::<Runtime>::MaxUnbondingLimit
			);

			// when
			MaxUnbonding::set(3);
			assert_ok!(Pools::unbond(Origin::signed(20), 20, 1));

			assert_eq!(
				PoolMembers::<Runtime>::get(20).unwrap().unbonding_eras,
				member_unbonding_eras!(3 => 2, 4 => 3, 5 => 1)
			);

			assert_eq!(
				pool_events_since_last_call(),
				vec![
					Event::Created { depositor: 10, pool_id: 1 },
					Event::Bonded { member: 10, pool_id: 1, bonded: 10, joined: true },
<<<<<<< HEAD
					Event::Unbonded { member: 10, pool_id: 1, points: 2, balance: 2, era: 3 },
					Event::Unbonded { member: 10, pool_id: 1, points: 3, balance: 3, era: 4 },
					Event::Unbonded { member: 10, pool_id: 1, points: 1, balance: 1, era: 5 }
=======
					Event::Bonded { member: 20, pool_id: 1, bonded: 20, joined: true },
					Event::Unbonded { member: 20, pool_id: 1, balance: 2, points: 2 },
					Event::Unbonded { member: 20, pool_id: 1, balance: 3, points: 3 },
					Event::Unbonded { member: 20, pool_id: 1, balance: 1, points: 1 }
>>>>>>> 5b3d404e
				]
			);
		})
	}

	// depositor can unbond only up to `MinCreateBond`.
	#[test]
	fn depositor_permissioned_partial_unbond() {
		ExtBuilder::default().ed(1).build_and_execute(|| {
			// given
			StakingMinBond::set(5);
			assert_eq!(Pools::depositor_min_bond(), 5);

			assert_eq!(PoolMembers::<Runtime>::get(10).unwrap().active_points(), 10);
			assert_eq!(PoolMembers::<Runtime>::get(10).unwrap().unbonding_points(), 0);

			// can unbond a bit..
			assert_ok!(Pools::unbond(Origin::signed(10), 10, 3));
			assert_eq!(PoolMembers::<Runtime>::get(10).unwrap().active_points(), 7);
			assert_eq!(PoolMembers::<Runtime>::get(10).unwrap().unbonding_points(), 3);

			// but not less than 2
			assert_noop!(
				Pools::unbond(Origin::signed(10), 10, 6),
				Error::<Runtime>::MinimumBondNotMet
			);

			assert_eq!(
				pool_events_since_last_call(),
				vec![
					Event::Created { depositor: 10, pool_id: 1 },
					Event::Bonded { member: 10, pool_id: 1, bonded: 10, joined: true },
					Event::Unbonded { member: 10, pool_id: 1, points: 3, balance: 3, era: 3 }
				]
			);
		});
	}

	#[test]
	fn depositor_permissioned_partial_unbond_slashed() {
		ExtBuilder::default().ed(1).build_and_execute(|| {
			// given
			assert_eq!(MinCreateBond::<Runtime>::get(), 2);
			assert_eq!(PoolMembers::<Runtime>::get(10).unwrap().active_points(), 10);
			assert_eq!(PoolMembers::<Runtime>::get(10).unwrap().unbonding_points(), 0);

			// slash the default pool
			StakingMock::set_bonded_balance(Pools::create_bonded_account(1), 5);

			// cannot unbond even 7, because the value of shares is now less.
			assert_noop!(
				Pools::unbond(Origin::signed(10), 10, 7),
				Error::<Runtime>::MinimumBondNotMet
			);
		});
	}

	#[test]
	fn every_unbonding_triggers_payout() {
		ExtBuilder::default().add_members(vec![(20, 20)]).build_and_execute(|| {
			let initial_reward_account = Balances::free_balance(default_reward_account());
			assert_eq!(initial_reward_account, Balances::minimum_balance());
			assert_eq!(initial_reward_account, 5);

			Balances::make_free_balance_be(
				&default_reward_account(),
				4 * Balances::minimum_balance(),
			);

			assert_ok!(Pools::unbond(Origin::signed(20), 20, 2));
			assert_eq!(
				pool_events_since_last_call(),
				vec![
					// 2/3 of ed, which is 20's share.
					Event::Created { depositor: 10, pool_id: 1 },
					Event::Bonded { member: 10, pool_id: 1, bonded: 10, joined: true },
<<<<<<< HEAD
					// exactly equal to ed, all that can be claimed.
					Event::PaidOut { member: 10, pool_id: 1, payout: 5 },
					Event::Unbonded { member: 10, pool_id: 1, points: 2, balance: 2, era: 3 }
=======
					Event::Bonded { member: 20, pool_id: 1, bonded: 20, joined: true },
					Event::PaidOut { member: 20, pool_id: 1, payout: 10 },
					Event::Unbonded { member: 20, pool_id: 1, balance: 2, points: 2 }
>>>>>>> 5b3d404e
				]
			);

			CurrentEra::set(1);
			Balances::make_free_balance_be(
				&default_reward_account(),
				4 * Balances::minimum_balance(),
			);

			assert_ok!(Pools::unbond(Origin::signed(20), 20, 3));
			assert_eq!(
				pool_events_since_last_call(),
				vec![
<<<<<<< HEAD
					// exactly equal to ed, all that can be claimed.
					Event::PaidOut { member: 10, pool_id: 1, payout: 5 },
					Event::Unbonded { member: 10, pool_id: 1, points: 3, balance: 3, era: 4 }
=======
					// 2/3 of ed, which is 20's share.
					Event::PaidOut { member: 20, pool_id: 1, payout: 6 },
					Event::Unbonded { member: 20, pool_id: 1, points: 3, balance: 3 }
>>>>>>> 5b3d404e
				]
			);

			CurrentEra::set(2);
			Balances::make_free_balance_be(
				&default_reward_account(),
				4 * Balances::minimum_balance(),
			);

			assert_ok!(Pools::unbond(Origin::signed(20), 20, 5));
			assert_eq!(
				pool_events_since_last_call(),
				vec![
<<<<<<< HEAD
					Event::PaidOut { member: 10, pool_id: 1, payout: 5 },
					Event::Unbonded { member: 10, pool_id: 1, points: 5, balance: 5, era: 5 }
=======
					Event::PaidOut { member: 20, pool_id: 1, payout: 3 },
					Event::Unbonded { member: 20, pool_id: 1, points: 5, balance: 5 }
>>>>>>> 5b3d404e
				]
			);

			assert_eq!(
				PoolMembers::<Runtime>::get(20).unwrap().unbonding_eras,
				member_unbonding_eras!(3 => 2, 4 => 3, 5 => 5)
			);
		});
	}
}

mod pool_withdraw_unbonded {
	use super::*;

	#[test]
	fn pool_withdraw_unbonded_works() {
		ExtBuilder::default().build_and_execute(|| {
			// Given 10 unbond'ed directly against the pool account
			assert_ok!(StakingMock::unbond(default_bonded_account(), 5));
			// and the pool account only has 10 balance
			assert_eq!(StakingMock::active_stake(&default_bonded_account()), Some(5));
			assert_eq!(StakingMock::total_stake(&default_bonded_account()), Some(10));
			assert_eq!(Balances::free_balance(&default_bonded_account()), 10);

			// When
			assert_ok!(Pools::pool_withdraw_unbonded(Origin::signed(10), 1, 0));

			// Then there unbonding balance is no longer locked
			assert_eq!(StakingMock::active_stake(&default_bonded_account()), Some(5));
			assert_eq!(StakingMock::total_stake(&default_bonded_account()), Some(5));
			assert_eq!(Balances::free_balance(&default_bonded_account()), 10);
		});
	}
}

mod withdraw_unbonded {
	use super::*;
	use frame_support::bounded_btree_map;

	#[test]
	fn withdraw_unbonded_works_against_slashed_no_era_sub_pool() {
		ExtBuilder::default()
			.add_members(vec![(40, 40), (550, 550)])
			.build_and_execute(|| {
				// reduce the noise a bit.
				let _ = balances_events_since_last_call();

				// Given
				assert_eq!(StakingMock::bonding_duration(), 3);
				assert_ok!(Pools::fully_unbond(Origin::signed(550), 550));
				assert_ok!(Pools::fully_unbond(Origin::signed(40), 40));
				assert_eq!(Balances::free_balance(&default_bonded_account()), 600);

				let mut current_era = 1;
				CurrentEra::set(current_era);

				let mut sub_pools = SubPoolsStorage::<Runtime>::get(1).unwrap();
				let unbond_pool = sub_pools.with_era.get_mut(&3).unwrap();
				// Sanity check
				assert_eq!(*unbond_pool, UnbondPool { points: 550 + 40, balance: 550 + 40 });

				// Simulate a slash to the pool with_era(current_era), decreasing the balance by
				// half
				{
					unbond_pool.balance /= 2; // 295
					SubPoolsStorage::<Runtime>::insert(1, sub_pools);
					// Update the equivalent of the unbonding chunks for the `StakingMock`
					let mut x = UnbondingBalanceMap::get();
					*x.get_mut(&default_bonded_account()).unwrap() /= 5;
					UnbondingBalanceMap::set(&x);
					Balances::make_free_balance_be(
						&default_bonded_account(),
						Balances::free_balance(&default_bonded_account()) / 2, // 300
					);
					StakingMock::set_bonded_balance(
						default_bonded_account(),
						StakingMock::active_stake(&default_bonded_account()).unwrap() / 2,
					);
				};

				// Advance the current_era to ensure all `with_era` pools will be merged into
				// `no_era` pool
				current_era += TotalUnbondingPools::<Runtime>::get();
				CurrentEra::set(current_era);

				// Simulate some other call to unbond that would merge `with_era` pools into
				// `no_era`
				let sub_pools =
					SubPoolsStorage::<Runtime>::get(1).unwrap().maybe_merge_pools(current_era);
				SubPoolsStorage::<Runtime>::insert(1, sub_pools);

				assert_eq!(
					SubPoolsStorage::<Runtime>::get(1).unwrap(),
					SubPools {
						no_era: UnbondPool { points: 550 + 40, balance: 275 + 20 },
						with_era: Default::default()
					}
				);
				assert_eq!(
					pool_events_since_last_call(),
					vec![
						Event::Created { depositor: 10, pool_id: 1 },
						Event::Bonded { member: 10, pool_id: 1, bonded: 10, joined: true },
						Event::Bonded { member: 40, pool_id: 1, bonded: 40, joined: true },
						Event::Bonded { member: 550, pool_id: 1, bonded: 550, joined: true },
						Event::Unbonded {
							member: 550,
							pool_id: 1,
							points: 550,
							balance: 550,
							era: 3
						},
						Event::Unbonded { member: 40, pool_id: 1, points: 40, balance: 40, era: 3 },
					]
				);
				assert_eq!(
					balances_events_since_last_call(),
					vec![BEvent::BalanceSet {
						who: default_bonded_account(),
						free: 300,
						reserved: 0
					}]
				);

				// When
				assert_ok!(Pools::withdraw_unbonded(Origin::signed(550), 550, 0));

				// Then
				assert_eq!(
					SubPoolsStorage::<Runtime>::get(1).unwrap().no_era,
					UnbondPool { points: 40, balance: 20 }
				);
				assert_eq!(
					pool_events_since_last_call(),
					vec![
						Event::Withdrawn { member: 550, pool_id: 1, balance: 275, points: 550 },
						Event::MemberRemoved { pool_id: 1, member: 550 }
					]
				);
				assert_eq!(
					balances_events_since_last_call(),
					vec![BEvent::Transfer { from: default_bonded_account(), to: 550, amount: 275 }]
				);

				// When
				assert_ok!(Pools::withdraw_unbonded(Origin::signed(40), 40, 0));

				// Then
				assert_eq!(
					SubPoolsStorage::<Runtime>::get(1).unwrap().no_era,
					UnbondPool { points: 0, balance: 0 }
				);
				assert!(!PoolMembers::<Runtime>::contains_key(40));
				assert_eq!(
					pool_events_since_last_call(),
					vec![
						Event::Withdrawn { member: 40, pool_id: 1, balance: 20, points: 40 },
						Event::MemberRemoved { pool_id: 1, member: 40 }
					]
				);
				assert_eq!(
					balances_events_since_last_call(),
					vec![BEvent::Transfer { from: default_bonded_account(), to: 40, amount: 20 }]
				);

				// now, finally, the depositor can take out its share.
				unsafe_set_state(1, PoolState::Destroying);
				assert_ok!(fully_unbond_permissioned(10));

				current_era += 3;
				CurrentEra::set(current_era);

				// when
				assert_ok!(Pools::withdraw_unbonded(Origin::signed(10), 10, 0));
				assert_eq!(
					pool_events_since_last_call(),
					vec![
						Event::Unbonded { member: 10, pool_id: 1, balance: 5, points: 5, era: 9 },
						Event::Withdrawn { member: 10, pool_id: 1, balance: 5, points: 5 },
						Event::MemberRemoved { pool_id: 1, member: 10 },
						Event::Destroyed { pool_id: 1 }
					]
				);
				assert_eq!(
					balances_events_since_last_call(),
					vec![
						BEvent::Transfer { from: default_bonded_account(), to: 10, amount: 5 },
						BEvent::Transfer { from: default_reward_account(), to: 10, amount: 5 }
					]
				);
			});
	}

	#[test]
	fn withdraw_unbonded_works_against_slashed_with_era_sub_pools() {
		ExtBuilder::default()
			.add_members(vec![(40, 40), (550, 550)])
			.build_and_execute(|| {
				let _ = balances_events_since_last_call();

				// Given
				// current bond is 600, we slash it all to 300.
				StakingMock::set_bonded_balance(default_bonded_account(), 300);
				Balances::make_free_balance_be(&default_bonded_account(), 300);
				assert_eq!(StakingMock::total_stake(&default_bonded_account()), Some(300));

				assert_ok!(fully_unbond_permissioned(40));
				assert_ok!(fully_unbond_permissioned(550));

				assert_eq!(
					SubPoolsStorage::<Runtime>::get(&1).unwrap().with_era,
					unbonding_pools_with_era! { 3 => UnbondPool { points: 550 / 2 + 40 / 2, balance: 550 / 2 + 40 / 2
					}}
				);

				assert_eq!(
					pool_events_since_last_call(),
					vec![
						Event::Created { depositor: 10, pool_id: 1 },
						Event::Bonded { member: 10, pool_id: 1, bonded: 10, joined: true },
						Event::Bonded { member: 40, pool_id: 1, bonded: 40, joined: true },
						Event::Bonded { member: 550, pool_id: 1, bonded: 550, joined: true },
						Event::Unbonded { member: 40, pool_id: 1, balance: 20, points: 20, era: 3 },
						Event::Unbonded {
							member: 550,
							pool_id: 1,
							balance: 275,
							points: 275,
							era: 3,
						}
					]
				);
				assert_eq!(
					balances_events_since_last_call(),
					vec![BEvent::BalanceSet {
						who: default_bonded_account(),
						free: 300,
						reserved: 0
					},]
				);

				CurrentEra::set(StakingMock::bonding_duration());

				// When
				assert_ok!(Pools::withdraw_unbonded(Origin::signed(40), 40, 0));

				// Then
				assert_eq!(
					balances_events_since_last_call(),
					vec![BEvent::Transfer { from: default_bonded_account(), to: 40, amount: 20 },]
				);
				assert_eq!(
					pool_events_since_last_call(),
					vec![
						Event::Withdrawn { member: 40, pool_id: 1, balance: 20, points: 20 },
						Event::MemberRemoved { pool_id: 1, member: 40 }
					]
				);

				assert_eq!(
					SubPoolsStorage::<Runtime>::get(&1).unwrap().with_era,
					unbonding_pools_with_era! { 3 => UnbondPool { points: 550 / 2, balance: 550 / 2 }}
				);

				// When
				assert_ok!(Pools::withdraw_unbonded(Origin::signed(550), 550, 0));

				// Then
				assert_eq!(
					balances_events_since_last_call(),
					vec![BEvent::Transfer { from: default_bonded_account(), to: 550, amount: 275 },]
				);
				assert_eq!(
					pool_events_since_last_call(),
					vec![
						Event::Withdrawn { member: 550, pool_id: 1, balance: 275, points: 275 },
						Event::MemberRemoved { pool_id: 1, member: 550 }
					]
				);
				assert!(SubPoolsStorage::<Runtime>::get(&1).unwrap().with_era.is_empty());

				// now, finally, the depositor can take out its share.
				unsafe_set_state(1, PoolState::Destroying);
				assert_ok!(fully_unbond_permissioned(10));

				// because everyone else has left, the points
				assert_eq!(
					SubPoolsStorage::<Runtime>::get(&1).unwrap().with_era,
					unbonding_pools_with_era! { 6 => UnbondPool { points: 5, balance: 5 }}
				);

				CurrentEra::set(CurrentEra::get() + 3);

				// when
				assert_ok!(Pools::withdraw_unbonded(Origin::signed(10), 10, 0));

				// then
				assert_eq!(Balances::free_balance(&10), 10 + 35);
				assert_eq!(Balances::free_balance(&default_bonded_account()), 0);

				// in this test 10 also gets a fair share of the slash, because the slash was
				// applied to the bonded account.
				assert_eq!(
					pool_events_since_last_call(),
					vec![
						Event::Unbonded { member: 10, pool_id: 1, points: 5, balance: 5, era: 6 },
						Event::Withdrawn { member: 10, pool_id: 1, points: 5, balance: 5 },
						Event::MemberRemoved { pool_id: 1, member: 10 },
						Event::Destroyed { pool_id: 1 }
					]
				);
				assert_eq!(
					balances_events_since_last_call(),
					vec![
						BEvent::Transfer { from: default_bonded_account(), to: 10, amount: 5 },
						BEvent::Transfer { from: default_reward_account(), to: 10, amount: 5 }
					]
				);
			});
	}

	#[test]
	fn withdraw_unbonded_handles_faulty_sub_pool_accounting() {
		ExtBuilder::default().build_and_execute(|| {
			// Given
			assert_eq!(Balances::minimum_balance(), 5);
			assert_eq!(Balances::free_balance(&10), 35);
			assert_eq!(Balances::free_balance(&default_bonded_account()), 10);
			unsafe_set_state(1, PoolState::Destroying);
			assert_ok!(Pools::fully_unbond(Origin::signed(10), 10));

			// Simulate a slash that is not accounted for in the sub pools.
			Balances::make_free_balance_be(&default_bonded_account(), 5);
			assert_eq!(
				SubPoolsStorage::<Runtime>::get(1).unwrap().with_era,
				//------------------------------balance decrease is not account for
				unbonding_pools_with_era! { 0 + 3 => UnbondPool { points: 10, balance: 10 } }
			);

			CurrentEra::set(0 + 3);

			// When
			assert_ok!(Pools::withdraw_unbonded(Origin::signed(10), 10, 0));

			// Then
			assert_eq!(Balances::free_balance(10), 10 + 35);
			assert_eq!(Balances::free_balance(&default_bonded_account()), 0);
		});
	}

	#[test]
	fn withdraw_unbonded_errors_correctly() {
		ExtBuilder::default().with_check(0).build_and_execute(|| {
			// Insert the sub-pool
			let sub_pools = SubPools {
				no_era: Default::default(),
				with_era: unbonding_pools_with_era! { 0 + 3 => UnbondPool { points: 10, balance: 10  }},
			};
			SubPoolsStorage::<Runtime>::insert(1, sub_pools.clone());

			assert_noop!(
				Pools::withdraw_unbonded(Origin::signed(11), 11, 0),
				Error::<Runtime>::PoolMemberNotFound
			);

			let mut member = PoolMember { pool_id: 1, points: 10, ..Default::default() };
			PoolMembers::<Runtime>::insert(11, member.clone());

			// Simulate calling `unbond`
			member.unbonding_eras = member_unbonding_eras!(3 + 0 => 10);
			PoolMembers::<Runtime>::insert(11, member.clone());

			// We are still in the bonding duration
			assert_noop!(
				Pools::withdraw_unbonded(Origin::signed(11), 11, 0),
				Error::<Runtime>::CannotWithdrawAny
			);

			// If we error the member does not get removed
			assert_eq!(PoolMembers::<Runtime>::get(&11), Some(member));
			// and the sub pools do not get updated.
			assert_eq!(SubPoolsStorage::<Runtime>::get(1).unwrap(), sub_pools)
		});
	}

	#[test]
	fn withdraw_unbonded_kick() {
		ExtBuilder::default()
			.add_members(vec![(100, 100), (200, 200)])
			.build_and_execute(|| {
				// Given
				assert_ok!(Pools::fully_unbond(Origin::signed(100), 100));
				assert_ok!(Pools::fully_unbond(Origin::signed(200), 200));
				assert_eq!(
					BondedPool::<Runtime>::get(1).unwrap(),
					BondedPool {
						id: 1,
						inner: BondedPoolInner {
							points: 10,
							state: PoolState::Open,
							member_counter: 3,
							roles: DEFAULT_ROLES
						}
					}
				);
				CurrentEra::set(StakingMock::bonding_duration());

				// Cannot kick when pool is open
				assert_noop!(
					Pools::withdraw_unbonded(Origin::signed(902), 100, 0),
					Error::<Runtime>::NotKickerOrDestroying
				);
				assert_eq!(
					pool_events_since_last_call(),
					vec![
						Event::Created { depositor: 10, pool_id: 1 },
						Event::Bonded { member: 10, pool_id: 1, bonded: 10, joined: true },
						Event::Bonded { member: 100, pool_id: 1, bonded: 100, joined: true },
						Event::Bonded { member: 200, pool_id: 1, bonded: 200, joined: true },
						Event::Unbonded {
							member: 100,
							pool_id: 1,
							points: 100,
							balance: 100,
							era: 3
						},
						Event::Unbonded {
							member: 200,
							pool_id: 1,
							points: 200,
							balance: 200,
							era: 3
						}
					]
				);

				// Given
				unsafe_set_state(1, PoolState::Blocked);

				// Cannot kick as a nominator
				assert_noop!(
					Pools::withdraw_unbonded(Origin::signed(901), 100, 0),
					Error::<Runtime>::NotKickerOrDestroying
				);

				// Can kick as root
				assert_ok!(Pools::withdraw_unbonded(Origin::signed(900), 100, 0));

				// Can kick as state toggler
				assert_ok!(Pools::withdraw_unbonded(Origin::signed(900), 200, 0));

				assert_eq!(Balances::free_balance(100), 100 + 100);
				assert_eq!(Balances::free_balance(200), 200 + 200);
				assert!(!PoolMembers::<Runtime>::contains_key(100));
				assert!(!PoolMembers::<Runtime>::contains_key(200));
				assert_eq!(SubPoolsStorage::<Runtime>::get(1).unwrap(), Default::default());
				assert_eq!(
					pool_events_since_last_call(),
					vec![
						Event::Withdrawn { member: 100, pool_id: 1, points: 100, balance: 100 },
						Event::MemberRemoved { pool_id: 1, member: 100 },
						Event::Withdrawn { member: 200, pool_id: 1, points: 200, balance: 200 },
						Event::MemberRemoved { pool_id: 1, member: 200 }
					]
				);
			});
	}

	#[test]
	fn withdraw_unbonded_destroying_permissionless() {
		ExtBuilder::default().add_members(vec![(100, 100)]).build_and_execute(|| {
			// Given
			assert_ok!(Pools::fully_unbond(Origin::signed(100), 100));
			assert_eq!(
				BondedPool::<Runtime>::get(1).unwrap(),
				BondedPool {
					id: 1,
					inner: BondedPoolInner {
						points: 10,
						state: PoolState::Open,
						member_counter: 2,
						roles: DEFAULT_ROLES,
					}
				}
			);
			CurrentEra::set(StakingMock::bonding_duration());
			assert_eq!(Balances::free_balance(100), 100);

			// Cannot permissionlessly withdraw
			assert_noop!(
				Pools::fully_unbond(Origin::signed(420), 100),
				Error::<Runtime>::NotKickerOrDestroying
			);

			// Given
			unsafe_set_state(1, PoolState::Destroying);

			// Can permissionlesly withdraw a member that is not the depositor
			assert_ok!(Pools::withdraw_unbonded(Origin::signed(420), 100, 0));

			assert_eq!(SubPoolsStorage::<Runtime>::get(1).unwrap(), Default::default(),);
			assert_eq!(Balances::free_balance(100), 100 + 100);
			assert!(!PoolMembers::<Runtime>::contains_key(100));
			assert_eq!(
				pool_events_since_last_call(),
				vec![
					Event::Created { depositor: 10, pool_id: 1 },
					Event::Bonded { member: 10, pool_id: 1, bonded: 10, joined: true },
					Event::Bonded { member: 100, pool_id: 1, bonded: 100, joined: true },
					Event::Unbonded { member: 100, pool_id: 1, points: 100, balance: 100, era: 3 },
					Event::Withdrawn { member: 100, pool_id: 1, points: 100, balance: 100 },
					Event::MemberRemoved { pool_id: 1, member: 100 }
				]
			);
		});
	}

	#[test]
	fn partial_withdraw_unbonded_depositor() {
		ExtBuilder::default().ed(1).build_and_execute(|| {
			assert_ok!(Pools::bond_extra(Origin::signed(10), BondExtra::FreeBalance(10)));
			unsafe_set_state(1, PoolState::Destroying);

			// given
			assert_ok!(Pools::unbond(Origin::signed(10), 10, 6));
			CurrentEra::set(1);
			assert_ok!(Pools::unbond(Origin::signed(10), 10, 1));
			assert_eq!(
				PoolMembers::<Runtime>::get(10).unwrap().unbonding_eras,
				member_unbonding_eras!(3 => 6, 4 => 1)
			);
			assert_eq!(
				SubPoolsStorage::<Runtime>::get(1).unwrap(),
				SubPools {
					no_era: Default::default(),
					with_era: unbonding_pools_with_era! {
						3 => UnbondPool { points: 6, balance: 6 },
						4 => UnbondPool { points: 1, balance: 1 }
					}
				}
			);
			assert_eq!(PoolMembers::<Runtime>::get(10).unwrap().active_points(), 13);
			assert_eq!(PoolMembers::<Runtime>::get(10).unwrap().unbonding_points(), 7);
			assert_eq!(
				pool_events_since_last_call(),
				vec![
					Event::Created { depositor: 10, pool_id: 1 },
					Event::Bonded { member: 10, pool_id: 1, bonded: 10, joined: true },
<<<<<<< HEAD
					Event::Unbonded { member: 10, pool_id: 1, points: 6, balance: 6, era: 3 },
					Event::Unbonded { member: 10, pool_id: 1, points: 1, balance: 1, era: 4 }
=======
					Event::Bonded { member: 10, pool_id: 1, bonded: 10, joined: false },
					Event::Unbonded { member: 10, pool_id: 1, points: 6, balance: 6 },
					Event::Unbonded { member: 10, pool_id: 1, points: 1, balance: 1 }
>>>>>>> 5b3d404e
				]
			);

			// when
			CurrentEra::set(2);
			assert_noop!(
				Pools::withdraw_unbonded(Origin::signed(10), 10, 0),
				Error::<Runtime>::CannotWithdrawAny
			);

			// when
			CurrentEra::set(3);
			assert_ok!(Pools::withdraw_unbonded(Origin::signed(10), 10, 0));

			// then
			assert_eq!(
				PoolMembers::<Runtime>::get(10).unwrap().unbonding_eras,
				member_unbonding_eras!(4 => 1)
			);
			assert_eq!(
				SubPoolsStorage::<Runtime>::get(1).unwrap(),
				SubPools {
					no_era: Default::default(),
					with_era: unbonding_pools_with_era! {
						4 => UnbondPool { points: 1, balance: 1 }
					}
				}
			);
			assert_eq!(
				pool_events_since_last_call(),
				vec![Event::Withdrawn { member: 10, pool_id: 1, points: 6, balance: 6 }]
			);

			// when
			CurrentEra::set(4);
			assert_ok!(Pools::withdraw_unbonded(Origin::signed(10), 10, 0));

			// then
			assert_eq!(
				PoolMembers::<Runtime>::get(10).unwrap().unbonding_eras,
				member_unbonding_eras!()
			);
			assert_eq!(SubPoolsStorage::<Runtime>::get(1).unwrap(), Default::default());
			assert_eq!(
				pool_events_since_last_call(),
				vec![Event::Withdrawn { member: 10, pool_id: 1, points: 1, balance: 1 },]
			);

			// when repeating:
			assert_noop!(
				Pools::withdraw_unbonded(Origin::signed(10), 10, 0),
				Error::<Runtime>::CannotWithdrawAny
			);
		});
	}

	#[test]
	fn partial_withdraw_unbonded_non_depositor() {
		ExtBuilder::default().add_members(vec![(11, 10)]).build_and_execute(|| {
			// given
			assert_ok!(Pools::unbond(Origin::signed(11), 11, 6));
			CurrentEra::set(1);
			assert_ok!(Pools::unbond(Origin::signed(11), 11, 1));
			assert_eq!(
				PoolMembers::<Runtime>::get(11).unwrap().unbonding_eras,
				member_unbonding_eras!(3 => 6, 4 => 1)
			);
			assert_eq!(
				SubPoolsStorage::<Runtime>::get(1).unwrap(),
				SubPools {
					no_era: Default::default(),
					with_era: unbonding_pools_with_era! {
						3 => UnbondPool { points: 6, balance: 6 },
						4 => UnbondPool { points: 1, balance: 1 }
					}
				}
			);
			assert_eq!(PoolMembers::<Runtime>::get(11).unwrap().active_points(), 3);
			assert_eq!(PoolMembers::<Runtime>::get(11).unwrap().unbonding_points(), 7);
			assert_eq!(
				pool_events_since_last_call(),
				vec![
					Event::Created { depositor: 10, pool_id: 1 },
					Event::Bonded { member: 10, pool_id: 1, bonded: 10, joined: true },
					Event::Bonded { member: 11, pool_id: 1, bonded: 10, joined: true },
					Event::Unbonded { member: 11, pool_id: 1, points: 6, balance: 6, era: 3 },
					Event::Unbonded { member: 11, pool_id: 1, points: 1, balance: 1, era: 4 }
				]
			);

			// when
			CurrentEra::set(2);
			assert_noop!(
				Pools::withdraw_unbonded(Origin::signed(11), 11, 0),
				Error::<Runtime>::CannotWithdrawAny
			);

			// when
			CurrentEra::set(3);
			assert_ok!(Pools::withdraw_unbonded(Origin::signed(11), 11, 0));

			// then
			assert_eq!(
				PoolMembers::<Runtime>::get(11).unwrap().unbonding_eras,
				member_unbonding_eras!(4 => 1)
			);
			assert_eq!(
				SubPoolsStorage::<Runtime>::get(1).unwrap(),
				SubPools {
					no_era: Default::default(),
					with_era: unbonding_pools_with_era! {
						4 => UnbondPool { points: 1, balance: 1 }
					}
				}
			);
			assert_eq!(
				pool_events_since_last_call(),
				vec![Event::Withdrawn { member: 11, pool_id: 1, points: 6, balance: 6 }]
			);

			// when
			CurrentEra::set(4);
			assert_ok!(Pools::withdraw_unbonded(Origin::signed(11), 11, 0));

			// then
			assert_eq!(
				PoolMembers::<Runtime>::get(11).unwrap().unbonding_eras,
				member_unbonding_eras!()
			);
			assert_eq!(SubPoolsStorage::<Runtime>::get(1).unwrap(), Default::default());
			assert_eq!(
				pool_events_since_last_call(),
				vec![Event::Withdrawn { member: 11, pool_id: 1, points: 1, balance: 1 }]
			);

			// when repeating:
			assert_noop!(
				Pools::withdraw_unbonded(Origin::signed(11), 11, 0),
				Error::<Runtime>::CannotWithdrawAny
			);
		});
	}

	#[test]
	fn full_multi_step_withdrawing_non_depositor() {
		ExtBuilder::default().add_members(vec![(100, 100)]).build_and_execute(|| {
			// given
			assert_ok!(Pools::unbond(Origin::signed(100), 100, 75));
			assert_eq!(
				PoolMembers::<Runtime>::get(100).unwrap().unbonding_eras,
				member_unbonding_eras!(3 => 75)
			);

			// progress one era and unbond the leftover.
			CurrentEra::set(1);
			assert_ok!(Pools::unbond(Origin::signed(100), 100, 25));
			assert_eq!(
				PoolMembers::<Runtime>::get(100).unwrap().unbonding_eras,
				member_unbonding_eras!(3 => 75, 4 => 25)
			);

			assert_noop!(
				Pools::withdraw_unbonded(Origin::signed(100), 100, 0),
				Error::<Runtime>::CannotWithdrawAny
			);

			// now the 75 should be free.
			CurrentEra::set(3);
			assert_ok!(Pools::withdraw_unbonded(Origin::signed(100), 100, 0));
			assert_eq!(
				pool_events_since_last_call(),
				vec![
					Event::Created { depositor: 10, pool_id: 1 },
					Event::Bonded { member: 10, pool_id: 1, bonded: 10, joined: true },
					Event::Bonded { member: 100, pool_id: 1, bonded: 100, joined: true },
					Event::Unbonded { member: 100, pool_id: 1, points: 75, balance: 75, era: 3 },
					Event::Unbonded { member: 100, pool_id: 1, points: 25, balance: 25, era: 4 },
					Event::Withdrawn { member: 100, pool_id: 1, points: 75, balance: 75 },
				]
			);
			assert_eq!(
				PoolMembers::<Runtime>::get(100).unwrap().unbonding_eras,
				member_unbonding_eras!(4 => 25)
			);

			// the 25 should be free now, and the member removed.
			CurrentEra::set(4);
			assert_ok!(Pools::withdraw_unbonded(Origin::signed(100), 100, 0));
			assert_eq!(
				pool_events_since_last_call(),
				vec![
					Event::Withdrawn { member: 100, pool_id: 1, points: 25, balance: 25 },
					Event::MemberRemoved { pool_id: 1, member: 100 }
				]
			);
		})
	}

	#[test]
	fn full_multi_step_withdrawing_depositor() {
		ExtBuilder::default().ed(1).build_and_execute(|| {
			// depositor now has 20, they can unbond to 10.
			assert_eq!(Pools::depositor_min_bond(), 10);
			assert_ok!(Pools::bond_extra(Origin::signed(10), BondExtra::FreeBalance(10)));

			// now they can.
			assert_ok!(Pools::unbond(Origin::signed(10), 10, 7));

			// progress one era and unbond the leftover.
			CurrentEra::set(1);
			assert_ok!(Pools::unbond(Origin::signed(10), 10, 3));

			assert_eq!(
				PoolMembers::<Runtime>::get(10).unwrap().unbonding_eras,
				member_unbonding_eras!(3 => 7, 4 => 3)
			);

			// they can't unbond to a value below 10 other than 0..
			assert_noop!(
				Pools::unbond(Origin::signed(10), 10, 5),
				Error::<Runtime>::MinimumBondNotMet
			);

			// but not even full, because they pool is not yet destroying.
			assert_noop!(
				Pools::unbond(Origin::signed(10), 10, 10),
				Error::<Runtime>::MinimumBondNotMet
			);

			// but now they can.
			unsafe_set_state(1, PoolState::Destroying);
			assert_noop!(
				Pools::unbond(Origin::signed(10), 10, 5),
				Error::<Runtime>::MinimumBondNotMet
			);
			assert_ok!(Pools::unbond(Origin::signed(10), 10, 10));

			// now the 7 should be free.
			CurrentEra::set(3);
			assert_ok!(Pools::withdraw_unbonded(Origin::signed(10), 10, 0));

			assert_eq!(
				pool_events_since_last_call(),
				vec![
					Event::Created { depositor: 10, pool_id: 1 },
					Event::Bonded { member: 10, pool_id: 1, bonded: 10, joined: true },
<<<<<<< HEAD
					Event::Unbonded { member: 10, pool_id: 1, points: 7, balance: 7, era: 3 },
					Event::Unbonded { member: 10, pool_id: 1, points: 3, balance: 3, era: 4 },
					Event::Withdrawn { member: 10, pool_id: 1, points: 7, balance: 7 }
=======
					Event::Bonded { member: 10, pool_id: 1, bonded: 10, joined: false },
					Event::Unbonded { member: 10, pool_id: 1, balance: 7, points: 7 },
					Event::Unbonded { member: 10, pool_id: 1, balance: 3, points: 3 },
					Event::Unbonded { member: 10, pool_id: 1, balance: 10, points: 10 },
					Event::Withdrawn { member: 10, pool_id: 1, balance: 7, points: 7 }
>>>>>>> 5b3d404e
				]
			);
			assert_eq!(
				PoolMembers::<Runtime>::get(10).unwrap().unbonding_eras,
				member_unbonding_eras!(4 => 13)
			);

			// the 13 should be free now, and the member removed.
			CurrentEra::set(4);
			assert_ok!(Pools::withdraw_unbonded(Origin::signed(10), 10, 0));

			assert_eq!(
				pool_events_since_last_call(),
				vec![
					Event::Withdrawn { member: 10, pool_id: 1, points: 13, balance: 13 },
					Event::MemberRemoved { pool_id: 1, member: 10 },
					Event::Destroyed { pool_id: 1 },
				]
			);
		})
	}
}

mod create {
	use super::*;

	#[test]
	fn create_works() {
		ExtBuilder::default().build_and_execute(|| {
			// next pool id is 2.
			let next_pool_stash = Pools::create_bonded_account(2);
			let ed = Balances::minimum_balance();

			assert!(!BondedPools::<Runtime>::contains_key(2));
			assert!(!RewardPools::<Runtime>::contains_key(2));
			assert!(!PoolMembers::<Runtime>::contains_key(11));
			assert_eq!(StakingMock::active_stake(&next_pool_stash), None);

			Balances::make_free_balance_be(&11, StakingMock::minimum_bond() + ed);
			assert_ok!(Pools::create(
				Origin::signed(11),
				StakingMock::minimum_bond(),
				123,
				456,
				789
			));

			assert_eq!(Balances::free_balance(&11), 0);
			assert_eq!(
				PoolMembers::<Runtime>::get(11).unwrap(),
				PoolMember {
					pool_id: 2,
					points: StakingMock::minimum_bond(),
					..Default::default()
				}
			);
			assert_eq!(
				BondedPool::<Runtime>::get(2).unwrap(),
				BondedPool {
					id: 2,
					inner: BondedPoolInner {
						points: StakingMock::minimum_bond(),
						member_counter: 1,
						state: PoolState::Open,
						roles: PoolRoles {
							depositor: 11,
							root: Some(123),
							nominator: Some(456),
							state_toggler: Some(789)
						}
					}
				}
			);
			assert_eq!(
				StakingMock::active_stake(&next_pool_stash).unwrap(),
				StakingMock::minimum_bond()
			);
			assert_eq!(
				RewardPools::<Runtime>::get(2).unwrap(),
				RewardPool { ..Default::default() }
			);

			assert_eq!(
				pool_events_since_last_call(),
				vec![
					Event::Created { depositor: 10, pool_id: 1 },
					Event::Bonded { member: 10, pool_id: 1, bonded: 10, joined: true },
					Event::Created { depositor: 11, pool_id: 2 },
					Event::Bonded { member: 11, pool_id: 2, bonded: 10, joined: true }
				]
			);
		});
	}

	#[test]
	fn create_errors_correctly() {
		ExtBuilder::default().with_check(0).build_and_execute(|| {
			assert_noop!(
				Pools::create(Origin::signed(10), 420, 123, 456, 789),
				Error::<Runtime>::AccountBelongsToOtherPool
			);

			// Given
			assert_eq!(MinCreateBond::<Runtime>::get(), 2);
			assert_eq!(StakingMock::minimum_bond(), 10);

			// Then
			assert_noop!(
				Pools::create(Origin::signed(11), 9, 123, 456, 789),
				Error::<Runtime>::MinimumBondNotMet
			);

			// Given
			MinCreateBond::<Runtime>::put(20);

			// Then
			assert_noop!(
				Pools::create(Origin::signed(11), 19, 123, 456, 789),
				Error::<Runtime>::MinimumBondNotMet
			);

			// Given
			BondedPool::<Runtime> {
				id: 2,
				inner: BondedPoolInner {
					state: PoolState::Open,
					points: 10,
					member_counter: 1,
					roles: DEFAULT_ROLES,
				},
			}
			.put();
			assert_eq!(MaxPools::<Runtime>::get(), Some(2));
			assert_eq!(BondedPools::<Runtime>::count(), 2);

			// Then
			assert_noop!(
				Pools::create(Origin::signed(11), 20, 123, 456, 789),
				Error::<Runtime>::MaxPools
			);

			// Given
			assert_eq!(PoolMembers::<Runtime>::count(), 1);
			MaxPools::<Runtime>::put(3);
			MaxPoolMembers::<Runtime>::put(1);
			Balances::make_free_balance_be(&11, 5 + 20);

			// Then
			let create = Call::Pools(crate::Call::<Runtime>::create {
				amount: 20,
				root: 11,
				nominator: 11,
				state_toggler: 11,
			});
			assert_noop!(create.dispatch(Origin::signed(11)), Error::<Runtime>::MaxPoolMembers);
		});
	}
}

mod nominate {
	use super::*;

	#[test]
	fn nominate_works() {
		ExtBuilder::default().build_and_execute(|| {
			// Depositor can't nominate
			assert_noop!(
				Pools::nominate(Origin::signed(10), 1, vec![21]),
				Error::<Runtime>::NotNominator
			);

			// State toggler can't nominate
			assert_noop!(
				Pools::nominate(Origin::signed(902), 1, vec![21]),
				Error::<Runtime>::NotNominator
			);

			// Root can nominate
			assert_ok!(Pools::nominate(Origin::signed(900), 1, vec![21]));
			assert_eq!(Nominations::get().unwrap(), vec![21]);

			// Nominator can nominate
			assert_ok!(Pools::nominate(Origin::signed(901), 1, vec![31]));
			assert_eq!(Nominations::get().unwrap(), vec![31]);

			// Can't nominate for a pool that doesn't exist
			assert_noop!(
				Pools::nominate(Origin::signed(902), 123, vec![21]),
				Error::<Runtime>::PoolNotFound
			);
		});
	}
}

mod set_state {
	use super::*;

	#[test]
	fn set_state_works() {
		ExtBuilder::default().build_and_execute(|| {
			// Given
			assert_ok!(BondedPool::<Runtime>::get(1).unwrap().ok_to_be_open(0));

			// Only the root and state toggler can change the state when the pool is ok to be open.
			assert_noop!(
				Pools::set_state(Origin::signed(10), 1, PoolState::Blocked),
				Error::<Runtime>::CanNotChangeState
			);
			assert_noop!(
				Pools::set_state(Origin::signed(901), 1, PoolState::Blocked),
				Error::<Runtime>::CanNotChangeState
			);

			// Root can change state
			assert_ok!(Pools::set_state(Origin::signed(900), 1, PoolState::Blocked));

			assert_eq!(
				pool_events_since_last_call(),
				vec![
					Event::Created { depositor: 10, pool_id: 1 },
					Event::Bonded { member: 10, pool_id: 1, bonded: 10, joined: true },
					Event::StateChanged { pool_id: 1, new_state: PoolState::Blocked }
				]
			);

			assert_eq!(BondedPool::<Runtime>::get(1).unwrap().state, PoolState::Blocked);

			// State toggler can change state
			assert_ok!(Pools::set_state(Origin::signed(902), 1, PoolState::Destroying));
			assert_eq!(BondedPool::<Runtime>::get(1).unwrap().state, PoolState::Destroying);

			// If the pool is destroying, then no one can set state
			assert_noop!(
				Pools::set_state(Origin::signed(900), 1, PoolState::Blocked),
				Error::<Runtime>::CanNotChangeState
			);
			assert_noop!(
				Pools::set_state(Origin::signed(902), 1, PoolState::Blocked),
				Error::<Runtime>::CanNotChangeState
			);

			// If the pool is not ok to be open, then anyone can set it to destroying

			// Given
			unsafe_set_state(1, PoolState::Open);
			let mut bonded_pool = BondedPool::<Runtime>::get(1).unwrap();
			bonded_pool.points = 100;
			bonded_pool.put();
			// When
			assert_ok!(Pools::set_state(Origin::signed(11), 1, PoolState::Destroying));
			// Then
			assert_eq!(BondedPool::<Runtime>::get(1).unwrap().state, PoolState::Destroying);

			// Given
			Balances::make_free_balance_be(&default_bonded_account(), Balance::max_value() / 10);
			unsafe_set_state(1, PoolState::Open);
			// When
			assert_ok!(Pools::set_state(Origin::signed(11), 1, PoolState::Destroying));
			// Then
			assert_eq!(BondedPool::<Runtime>::get(1).unwrap().state, PoolState::Destroying);

			// If the pool is not ok to be open, it cannot be permissionleslly set to a state that
			// isn't destroying
			unsafe_set_state(1, PoolState::Open);
			assert_noop!(
				Pools::set_state(Origin::signed(11), 1, PoolState::Blocked),
				Error::<Runtime>::CanNotChangeState
			);

			assert_eq!(
				pool_events_since_last_call(),
				vec![
					Event::StateChanged { pool_id: 1, new_state: PoolState::Destroying },
					Event::StateChanged { pool_id: 1, new_state: PoolState::Destroying },
					Event::StateChanged { pool_id: 1, new_state: PoolState::Destroying }
				]
			);
		});
	}
}

mod set_metadata {
	use super::*;

	#[test]
	fn set_metadata_works() {
		ExtBuilder::default().build_and_execute(|| {
			// Root can set metadata
			assert_ok!(Pools::set_metadata(Origin::signed(900), 1, vec![1, 1]));
			assert_eq!(Metadata::<Runtime>::get(1), vec![1, 1]);

			// State toggler can set metadata
			assert_ok!(Pools::set_metadata(Origin::signed(902), 1, vec![2, 2]));
			assert_eq!(Metadata::<Runtime>::get(1), vec![2, 2]);

			// Depositor can't set metadata
			assert_noop!(
				Pools::set_metadata(Origin::signed(10), 1, vec![3, 3]),
				Error::<Runtime>::DoesNotHavePermission
			);

			// Nominator can't set metadata
			assert_noop!(
				Pools::set_metadata(Origin::signed(901), 1, vec![3, 3]),
				Error::<Runtime>::DoesNotHavePermission
			);

			// Metadata cannot be longer than `MaxMetadataLen`
			assert_noop!(
				Pools::set_metadata(Origin::signed(900), 1, vec![1, 1, 1]),
				Error::<Runtime>::MetadataExceedsMaxLen
			);
		});
	}
}

mod set_configs {
	use super::*;

	#[test]
	fn set_configs_works() {
		ExtBuilder::default().build_and_execute(|| {
			// Setting works
			assert_ok!(Pools::set_configs(
				Origin::root(),
				ConfigOp::Set(1 as Balance),
				ConfigOp::Set(2 as Balance),
				ConfigOp::Set(3u32),
				ConfigOp::Set(4u32),
				ConfigOp::Set(5u32),
			));
			assert_eq!(MinJoinBond::<Runtime>::get(), 1);
			assert_eq!(MinCreateBond::<Runtime>::get(), 2);
			assert_eq!(MaxPools::<Runtime>::get(), Some(3));
			assert_eq!(MaxPoolMembers::<Runtime>::get(), Some(4));
			assert_eq!(MaxPoolMembersPerPool::<Runtime>::get(), Some(5));

			// Noop does nothing
			assert_storage_noop!(assert_ok!(Pools::set_configs(
				Origin::root(),
				ConfigOp::Noop,
				ConfigOp::Noop,
				ConfigOp::Noop,
				ConfigOp::Noop,
				ConfigOp::Noop,
			)));

			// Removing works
			assert_ok!(Pools::set_configs(
				Origin::root(),
				ConfigOp::Remove,
				ConfigOp::Remove,
				ConfigOp::Remove,
				ConfigOp::Remove,
				ConfigOp::Remove,
			));
			assert_eq!(MinJoinBond::<Runtime>::get(), 0);
			assert_eq!(MinCreateBond::<Runtime>::get(), 0);
			assert_eq!(MaxPools::<Runtime>::get(), None);
			assert_eq!(MaxPoolMembers::<Runtime>::get(), None);
			assert_eq!(MaxPoolMembersPerPool::<Runtime>::get(), None);
		});
	}
}

mod bond_extra {
	use super::*;
	use crate::Event;

	#[test]
	fn bond_extra_from_free_balance_creator() {
		ExtBuilder::default().build_and_execute(|| {
			// 10 is the owner and a member in pool 1, give them some more funds.
			Balances::make_free_balance_be(&10, 100);

			// given
			assert_eq!(PoolMembers::<Runtime>::get(10).unwrap().points, 10);
			assert_eq!(BondedPools::<Runtime>::get(1).unwrap().points, 10);
			assert_eq!(Balances::free_balance(10), 100);

			// when
			assert_ok!(Pools::bond_extra(Origin::signed(10), BondExtra::FreeBalance(10)));

			// then
			assert_eq!(Balances::free_balance(10), 90);
			assert_eq!(PoolMembers::<Runtime>::get(10).unwrap().points, 20);
			assert_eq!(BondedPools::<Runtime>::get(1).unwrap().points, 20);

			assert_eq!(
				pool_events_since_last_call(),
				vec![
					Event::Created { depositor: 10, pool_id: 1 },
					Event::Bonded { member: 10, pool_id: 1, bonded: 10, joined: true },
					Event::Bonded { member: 10, pool_id: 1, bonded: 10, joined: false }
				]
			);

			// when
			assert_ok!(Pools::bond_extra(Origin::signed(10), BondExtra::FreeBalance(20)));

			// then
			assert_eq!(Balances::free_balance(10), 70);
			assert_eq!(PoolMembers::<Runtime>::get(10).unwrap().points, 40);
			assert_eq!(BondedPools::<Runtime>::get(1).unwrap().points, 40);

			assert_eq!(
				pool_events_since_last_call(),
				vec![Event::Bonded { member: 10, pool_id: 1, bonded: 20, joined: false }]
			);
		})
	}

	#[test]
	fn bond_extra_from_rewards_creator() {
		ExtBuilder::default().build_and_execute(|| {
			// put some money in the reward account, all of which will belong to 10 as the only
			// member of the pool.
			Balances::make_free_balance_be(&default_reward_account(), 7);
			// ... if which only 2 is claimable to make sure the reward account does not die.
			let claimable_reward = 7 - ExistentialDeposit::get();

			// given
			assert_eq!(PoolMembers::<Runtime>::get(10).unwrap().points, 10);
			assert_eq!(BondedPools::<Runtime>::get(1).unwrap().points, 10);
			assert_eq!(Balances::free_balance(10), 35);

			// when
			assert_ok!(Pools::bond_extra(Origin::signed(10), BondExtra::Rewards));

			// then
			assert_eq!(Balances::free_balance(10), 35);
			assert_eq!(PoolMembers::<Runtime>::get(10).unwrap().points, 10 + claimable_reward);
			assert_eq!(BondedPools::<Runtime>::get(1).unwrap().points, 10 + claimable_reward);

			assert_eq!(
				pool_events_since_last_call(),
				vec![
					Event::Created { depositor: 10, pool_id: 1 },
					Event::Bonded { member: 10, pool_id: 1, bonded: 10, joined: true },
					Event::PaidOut { member: 10, pool_id: 1, payout: claimable_reward },
					Event::Bonded {
						member: 10,
						pool_id: 1,
						bonded: claimable_reward,
						joined: false
					}
				]
			);
		})
	}

	#[test]
	fn bond_extra_from_rewards_joiner() {
		ExtBuilder::default().add_members(vec![(20, 20)]).build_and_execute(|| {
			// put some money in the reward account, all of which will belong to 10 as the only
			// member of the pool.
			Balances::make_free_balance_be(&default_reward_account(), 8);
			// ... if which only 3 is claimable to make sure the reward account does not die.
			let claimable_reward = 8 - ExistentialDeposit::get();
			// NOTE: easier to read of we use 3, so let's use the number instead of variable.
			assert_eq!(claimable_reward, 3, "test is correct if rewards are divisible by 3");

			// given
			assert_eq!(PoolMembers::<Runtime>::get(10).unwrap().points, 10);
			assert_eq!(PoolMembers::<Runtime>::get(20).unwrap().points, 20);
			assert_eq!(BondedPools::<Runtime>::get(1).unwrap().points, 30);
			assert_eq!(Balances::free_balance(10), 35);
			assert_eq!(Balances::free_balance(20), 20);

			// when
			assert_ok!(Pools::bond_extra(Origin::signed(10), BondExtra::Rewards));

			// then
			assert_eq!(Balances::free_balance(10), 35);
			// 10's share of the reward is 1/3, since they gave 10/30 of the total shares.
			assert_eq!(PoolMembers::<Runtime>::get(10).unwrap().points, 10 + 1);
			assert_eq!(BondedPools::<Runtime>::get(1).unwrap().points, 30 + 1);

			// when
			assert_ok!(Pools::bond_extra(Origin::signed(20), BondExtra::Rewards));

			// then
			assert_eq!(Balances::free_balance(20), 20);
			// 20's share of the rewards is the other 2/3 of the rewards, since they have 20/30 of
			// the shares
			assert_eq!(PoolMembers::<Runtime>::get(20).unwrap().points, 20 + 2);
			assert_eq!(BondedPools::<Runtime>::get(1).unwrap().points, 30 + 3);

			assert_eq!(
				pool_events_since_last_call(),
				vec![
					Event::Created { depositor: 10, pool_id: 1 },
					Event::Bonded { member: 10, pool_id: 1, bonded: 10, joined: true },
					Event::Bonded { member: 20, pool_id: 1, bonded: 20, joined: true },
					Event::PaidOut { member: 10, pool_id: 1, payout: 1 },
					Event::Bonded { member: 10, pool_id: 1, bonded: 1, joined: false },
					Event::PaidOut { member: 20, pool_id: 1, payout: 2 },
					Event::Bonded { member: 20, pool_id: 1, bonded: 2, joined: false }
				]
			);
		})
	}
}

mod update_roles {
	use super::*;

	#[test]
	fn update_roles_works() {
		ExtBuilder::default().build_and_execute(|| {
			assert_eq!(
				BondedPools::<Runtime>::get(1).unwrap().roles,
				PoolRoles {
					depositor: 10,
					root: Some(900),
					nominator: Some(901),
					state_toggler: Some(902)
				},
			);

			// non-existent pools
			assert_noop!(
				Pools::update_roles(
					Origin::signed(1),
					2,
					ConfigOp::Set(5),
					ConfigOp::Set(6),
					ConfigOp::Set(7)
				),
				Error::<Runtime>::PoolNotFound,
			);

			// depositor cannot change roles.
			assert_noop!(
				Pools::update_roles(
					Origin::signed(1),
					1,
					ConfigOp::Set(5),
					ConfigOp::Set(6),
					ConfigOp::Set(7)
				),
				Error::<Runtime>::DoesNotHavePermission,
			);

			// nominator cannot change roles.
			assert_noop!(
				Pools::update_roles(
					Origin::signed(901),
					1,
					ConfigOp::Set(5),
					ConfigOp::Set(6),
					ConfigOp::Set(7)
				),
				Error::<Runtime>::DoesNotHavePermission,
			);
			// state-toggler
			assert_noop!(
				Pools::update_roles(
					Origin::signed(902),
					1,
					ConfigOp::Set(5),
					ConfigOp::Set(6),
					ConfigOp::Set(7)
				),
				Error::<Runtime>::DoesNotHavePermission,
			);

			// but root can
			assert_ok!(Pools::update_roles(
				Origin::signed(900),
				1,
				ConfigOp::Set(5),
				ConfigOp::Set(6),
				ConfigOp::Set(7)
			));

			assert_eq!(
				pool_events_since_last_call(),
				vec![
					Event::Created { depositor: 10, pool_id: 1 },
					Event::Bonded { member: 10, pool_id: 1, bonded: 10, joined: true },
					Event::RolesUpdated {
						root: Some(5),
						state_toggler: Some(7),
						nominator: Some(6)
					}
				]
			);
			assert_eq!(
				BondedPools::<Runtime>::get(1).unwrap().roles,
				PoolRoles {
					depositor: 10,
					root: Some(5),
					nominator: Some(6),
					state_toggler: Some(7)
				},
			);

			// also root origin can
			assert_ok!(Pools::update_roles(
				Origin::root(),
				1,
				ConfigOp::Set(1),
				ConfigOp::Set(2),
				ConfigOp::Set(3)
			));

			assert_eq!(
				pool_events_since_last_call(),
				vec![Event::RolesUpdated {
					root: Some(1),
					state_toggler: Some(3),
					nominator: Some(2)
				}]
			);
			assert_eq!(
				BondedPools::<Runtime>::get(1).unwrap().roles,
				PoolRoles {
					depositor: 10,
					root: Some(1),
					nominator: Some(2),
					state_toggler: Some(3)
				},
			);

			// Noop works
			assert_ok!(Pools::update_roles(
				Origin::root(),
				1,
				ConfigOp::Set(11),
				ConfigOp::Noop,
				ConfigOp::Noop
			));

			assert_eq!(
				pool_events_since_last_call(),
				vec![Event::RolesUpdated {
					root: Some(11),
					state_toggler: Some(3),
					nominator: Some(2)
				}]
			);

			assert_eq!(
				BondedPools::<Runtime>::get(1).unwrap().roles,
				PoolRoles {
					depositor: 10,
					root: Some(11),
					nominator: Some(2),
					state_toggler: Some(3)
				},
			);

			// Remove works
			assert_ok!(Pools::update_roles(
				Origin::root(),
				1,
				ConfigOp::Set(69),
				ConfigOp::Remove,
				ConfigOp::Remove
			));

			assert_eq!(
				pool_events_since_last_call(),
				vec![Event::RolesUpdated { root: Some(69), state_toggler: None, nominator: None }]
			);

			assert_eq!(
				BondedPools::<Runtime>::get(1).unwrap().roles,
				PoolRoles { depositor: 10, root: Some(69), nominator: None, state_toggler: None },
			);
		})
	}
}

mod reward_counter_precision {
	use sp_runtime::FixedU128;

	use super::*;

	const DOT: Balance = 10u128.pow(10u32);
	const POLKADOT_TOTAL_ISSUANCE_GENESIS: Balance = DOT * 10u128.pow(9u32);

	const fn inflation(years: u128) -> u128 {
		let mut i = 0;
		let mut start = POLKADOT_TOTAL_ISSUANCE_GENESIS;
		while i < years {
			start = start + start / 10;
			i += 1
		}
		start
	}

	fn default_pool_reward_counter() -> FixedU128 {
		RewardPools::<T>::get(1)
			.unwrap()
			.current_reward_counter(1, BondedPools::<T>::get(1).unwrap().points)
			.unwrap()
	}

	fn pending_rewards(of: AccountId) -> Option<BalanceOf<T>> {
		let member = PoolMembers::<T>::get(of).unwrap();
		assert_eq!(member.pool_id, 1);
		let rc = default_pool_reward_counter();
		member.pending_rewards(rc).ok()
	}

	#[test]
	fn smallest_claimable_reward() {
		// create a pool that has all of the polkadot issuance in 50 years.
		let pool_bond = inflation(50);
		ExtBuilder::default().ed(DOT).min_bond(pool_bond).build_and_execute(|| {
			assert_eq!(
				pool_events_since_last_call(),
				vec![
					Event::Created { depositor: 10, pool_id: 1 },
					Event::Bonded {
						member: 10,
						pool_id: 1,
						bonded: 1173908528796953165005,
						joined: true,
					}
				]
			);

			// the smallest reward that this pool can handle is
			let expected_smallest_reward = inflation(50) / 10u128.pow(18);

			// tad bit less. cannot be paid out.
			assert_ok!(Balances::mutate_account(&default_reward_account(), |a| a.free +=
				expected_smallest_reward - 1));
			assert_ok!(Pools::claim_payout(Origin::signed(10)));
			assert_eq!(pool_events_since_last_call(), vec![]);
			// revert it.

			assert_ok!(Balances::mutate_account(&default_reward_account(), |a| a.free -=
				expected_smallest_reward - 1));

			// tad bit more. can be claimed.
			assert_ok!(Balances::mutate_account(&default_reward_account(), |a| a.free +=
				expected_smallest_reward + 1));
			assert_ok!(Pools::claim_payout(Origin::signed(10)));
			assert_eq!(
				pool_events_since_last_call(),
				vec![Event::PaidOut { member: 10, pool_id: 1, payout: 1173 }]
			);
		})
	}

	#[test]
	fn reward_counter_calc_wont_fail_in_normal_polkadot_future() {
		// create a pool that has roughly half of the polkadot issuance in 10 years.
		let pool_bond = inflation(10) / 2;
		ExtBuilder::default().ed(DOT).min_bond(pool_bond).build_and_execute(|| {
			assert_eq!(
				pool_events_since_last_call(),
				vec![
					Event::Created { depositor: 10, pool_id: 1 },
					Event::Bonded {
						member: 10,
						pool_id: 1,
						bonded: 12_968_712_300_500_000_000,
						joined: true,
					}
				]
			);

			// in 10 years, the total claimed rewards are large values as well. assuming that a pool
			// is earning all of the inflation per year (which is really unrealistic, but worse
			// case), that will be:
			let pool_total_earnings_10_years = inflation(10) - POLKADOT_TOTAL_ISSUANCE_GENESIS;
			assert_ok!(Balances::mutate_account(&default_reward_account(), |a| a.free +=
				pool_total_earnings_10_years));

			// some whale now joins with the other half ot the total issuance. This will bloat all
			// the calculation regarding current reward counter.
			Balances::make_free_balance_be(&20, pool_bond * 2);
			assert_ok!(Pools::join(Origin::signed(20), pool_bond, 1));

			assert_eq!(
				pool_events_since_last_call(),
				vec![Event::Bonded {
					member: 20,
					pool_id: 1,
					bonded: 12_968_712_300_500_000_000,
					joined: true
				}]
			);

			assert_ok!(Pools::claim_payout(Origin::signed(10)));
			assert_ok!(Pools::claim_payout(Origin::signed(20)));

			assert_eq!(
				pool_events_since_last_call(),
				vec![Event::PaidOut { member: 10, pool_id: 1, payout: 15937424600999999996 }]
			);

			// now let a small member join with 10 DOTs.
			Balances::make_free_balance_be(&30, 20 * DOT);
			assert_ok!(Pools::join(Origin::signed(30), 10 * DOT, 1));

			// and give a reasonably small reward to the pool.
			assert_ok!(Balances::mutate_account(&default_reward_account(), |a| a.free += DOT));

			assert_ok!(Pools::claim_payout(Origin::signed(30)));
			assert_eq!(
				pool_events_since_last_call(),
				vec![
					Event::Bonded { member: 30, pool_id: 1, bonded: 100000000000, joined: true },
					// quite small, but working fine.
					Event::PaidOut { member: 30, pool_id: 1, payout: 38 }
				]
			);
		})
	}

	#[test]
	fn reward_counter_update_can_fail_if_pool_is_highly_slashed() {
		// create a pool that has roughly half of the polkadot issuance in 10 years.
		let pool_bond = inflation(10) / 2;
		ExtBuilder::default().ed(DOT).min_bond(pool_bond).build_and_execute(|| {
			assert_eq!(
				pool_events_since_last_call(),
				vec![
					Event::Created { depositor: 10, pool_id: 1 },
					Event::Bonded {
						member: 10,
						pool_id: 1,
						bonded: 12_968_712_300_500_000_000,
						joined: true,
					}
				]
			);

			// slash this pool by 99% of that.
			StakingMock::set_bonded_balance(default_bonded_account(), DOT + pool_bond / 100);

			// some whale now joins with the other half ot the total issuance. This will trigger an
			// overflow. This test is actually a bit too lenient because all the reward counters are
			// set to zero. In other tests that we want to assert a scenario won't fail, we should
			// also set the reward counters to some large value.
			Balances::make_free_balance_be(&20, pool_bond * 2);
			assert_err!(Pools::join(Origin::signed(20), pool_bond, 1), Error::<T>::OverflowRisk);
		})
	}

	#[test]
	fn if_small_member_waits_long_enough_they_will_earn_rewards() {
		// create a pool that has a quarter of the current polkadot issuance
		ExtBuilder::default()
			.ed(DOT)
			.min_bond(POLKADOT_TOTAL_ISSUANCE_GENESIS / 4)
			.build_and_execute(|| {
				assert_eq!(
					pool_events_since_last_call(),
					vec![
						Event::Created { depositor: 10, pool_id: 1 },
						Event::Bonded {
							member: 10,
							pool_id: 1,
							bonded: 2500000000000000000,
							joined: true,
						}
					]
				);

				// and have a tiny fish join the pool as well..
				Balances::make_free_balance_be(&20, 20 * DOT);
				assert_ok!(Pools::join(Origin::signed(20), 10 * DOT, 1));

				// earn some small rewards
				assert_ok!(
					Balances::mutate_account(&default_reward_account(), |a| a.free += DOT / 1000)
				);

				// no point in claiming for 20 (nonetheless, it should be harmless)
				assert!(pending_rewards(20).unwrap().is_zero());
				assert_ok!(Pools::claim_payout(Origin::signed(10)));
				assert_eq!(
					pool_events_since_last_call(),
					vec![
						Event::Bonded {
							member: 20,
							pool_id: 1,
							bonded: 100000000000,
							joined: true
						},
						Event::PaidOut { member: 10, pool_id: 1, payout: 9999997 }
					]
				);

				// earn some small more, still nothing can be claimed for 20, but 10 claims their
				// share.
				assert_ok!(
					Balances::mutate_account(&default_reward_account(), |a| a.free += DOT / 1000)
				);
				assert!(pending_rewards(20).unwrap().is_zero());
				assert_ok!(Pools::claim_payout(Origin::signed(10)));
				assert_eq!(
					pool_events_since_last_call(),
					vec![Event::PaidOut { member: 10, pool_id: 1, payout: 10000000 }]
				);

				// earn some more rewards, this time 20 can also claim.
				assert_ok!(
					Balances::mutate_account(&default_reward_account(), |a| a.free += DOT / 1000)
				);
				assert_eq!(pending_rewards(20).unwrap(), 1);
				assert_ok!(Pools::claim_payout(Origin::signed(10)));
				assert_ok!(Pools::claim_payout(Origin::signed(20)));
				assert_eq!(
					pool_events_since_last_call(),
					vec![
						Event::PaidOut { member: 10, pool_id: 1, payout: 10000000 },
						Event::PaidOut { member: 20, pool_id: 1, payout: 1 }
					]
				);
			});
	}

	#[test]
	fn zero_reward_claim_does_not_update_reward_counter() {
		// create a pool that has a quarter of the current polkadot issuance
		ExtBuilder::default()
			.ed(DOT)
			.min_bond(POLKADOT_TOTAL_ISSUANCE_GENESIS / 4)
			.build_and_execute(|| {
				assert_eq!(
					pool_events_since_last_call(),
					vec![
						Event::Created { depositor: 10, pool_id: 1 },
						Event::Bonded {
							member: 10,
							pool_id: 1,
							bonded: 2500000000000000000,
							joined: true,
						}
					]
				);

				// and have a tiny fish join the pool as well..
				Balances::make_free_balance_be(&20, 20 * DOT);
				assert_ok!(Pools::join(Origin::signed(20), 10 * DOT, 1));

				// earn some small rewards
				assert_ok!(
					Balances::mutate_account(&default_reward_account(), |a| a.free += DOT / 1000)
				);

				// if 20 claims now, their reward counter should stay the same, so that they have a
				// chance of claiming this if they let it accumulate. Also see
				// `if_small_member_waits_long_enough_they_will_earn_rewards`
				assert_ok!(Pools::claim_payout(Origin::signed(10)));
				assert_ok!(Pools::claim_payout(Origin::signed(20)));
				assert_eq!(
					pool_events_since_last_call(),
					vec![
						Event::Bonded {
							member: 20,
							pool_id: 1,
							bonded: 100000000000,
							joined: true
						},
						Event::PaidOut { member: 10, pool_id: 1, payout: 9999997 }
					]
				);

				let current_reward_counter = default_pool_reward_counter();
				// has been updated, because they actually claimed something.
				assert_eq!(
					PoolMembers::<T>::get(10).unwrap().last_recorded_reward_counter,
					current_reward_counter
				);
				// has not be updated, even though the claim transaction went through okay.
				assert_eq!(
					PoolMembers::<T>::get(20).unwrap().last_recorded_reward_counter,
					Default::default()
				);
			});
	}
}<|MERGE_RESOLUTION|>--- conflicted
+++ resolved
@@ -1374,7 +1374,7 @@
 			assert_eq!(
 				pool_events_since_last_call(),
 				vec![
-					Event::Unbonded { member: 20, pool_id: 1, balance: 10, points: 10 },
+					Event::Unbonded { member: 20, pool_id: 1, balance: 10, points: 10, era: 3 },
 					Event::PaidOut { member: 10, pool_id: 1, payout: 50 },
 					Event::PaidOut { member: 20, pool_id: 1, payout: 50 },
 				]
@@ -1808,12 +1808,12 @@
 						Event::Bonded { member: 10, pool_id: 1, bonded: 10, joined: true },
 						Event::Bonded { member: 20, pool_id: 1, bonded: 20, joined: true },
 						Event::Bonded { member: 30, pool_id: 1, bonded: 20, joined: true },
-						Event::Unbonded { member: 20, pool_id: 1, balance: 10, points: 10 },
+						Event::Unbonded { member: 20, pool_id: 1, balance: 10, points: 10, era: 3 },
 						Event::PaidOut { member: 30, pool_id: 1, payout: 15 },
-						Event::Unbonded { member: 30, pool_id: 1, balance: 10, points: 10 },
-						Event::Unbonded { member: 30, pool_id: 1, balance: 5, points: 5 },
+						Event::Unbonded { member: 30, pool_id: 1, balance: 10, points: 10, era: 3 },
+						Event::Unbonded { member: 30, pool_id: 1, balance: 5, points: 5, era: 3 },
 						Event::PaidOut { member: 20, pool_id: 1, payout: 7 },
-						Event::Unbonded { member: 20, pool_id: 1, balance: 5, points: 5 },
+						Event::Unbonded { member: 20, pool_id: 1, balance: 5, points: 5, era: 3 },
 						Event::PaidOut { member: 10, pool_id: 1, payout: 7 }
 					]
 				);
@@ -1865,10 +1865,10 @@
 				pool_events_since_last_call(),
 				vec![
 					Event::StateChanged { pool_id: 1, new_state: PoolState::Destroying },
-					Event::Unbonded { member: 20, pool_id: 1, balance: 20, points: 20 },
+					Event::Unbonded { member: 20, pool_id: 1, balance: 20, points: 20, era: 3 },
 					Event::Withdrawn { member: 20, pool_id: 1, balance: 20, points: 20 },
 					Event::MemberRemoved { pool_id: 1, member: 20 },
-					Event::Unbonded { member: 10, pool_id: 1, balance: 10, points: 10 },
+					Event::Unbonded { member: 10, pool_id: 1, balance: 10, points: 10, era: 6 },
 					Event::Withdrawn { member: 10, pool_id: 1, balance: 10, points: 10 },
 					Event::MemberRemoved { pool_id: 1, member: 10 },
 					Event::Destroyed { pool_id: 1 }
@@ -2809,16 +2809,10 @@
 				vec![
 					Event::Created { depositor: 10, pool_id: 1 },
 					Event::Bonded { member: 10, pool_id: 1, bonded: 10, joined: true },
-<<<<<<< HEAD
-					Event::Unbonded { member: 10, pool_id: 1, points: 2, balance: 2, era: 3 },
-					Event::Unbonded { member: 10, pool_id: 1, points: 3, balance: 3, era: 4 },
-					Event::Unbonded { member: 10, pool_id: 1, points: 1, balance: 1, era: 5 }
-=======
 					Event::Bonded { member: 20, pool_id: 1, bonded: 20, joined: true },
-					Event::Unbonded { member: 20, pool_id: 1, balance: 2, points: 2 },
-					Event::Unbonded { member: 20, pool_id: 1, balance: 3, points: 3 },
-					Event::Unbonded { member: 20, pool_id: 1, balance: 1, points: 1 }
->>>>>>> 5b3d404e
+					Event::Unbonded { member: 20, pool_id: 1, points: 2, balance: 2, era: 3 },
+					Event::Unbonded { member: 20, pool_id: 1, points: 3, balance: 3, era: 4 },
+					Event::Unbonded { member: 20, pool_id: 1, points: 1, balance: 1, era: 5 }
 				]
 			);
 		})
@@ -2895,15 +2889,9 @@
 					// 2/3 of ed, which is 20's share.
 					Event::Created { depositor: 10, pool_id: 1 },
 					Event::Bonded { member: 10, pool_id: 1, bonded: 10, joined: true },
-<<<<<<< HEAD
-					// exactly equal to ed, all that can be claimed.
-					Event::PaidOut { member: 10, pool_id: 1, payout: 5 },
-					Event::Unbonded { member: 10, pool_id: 1, points: 2, balance: 2, era: 3 }
-=======
 					Event::Bonded { member: 20, pool_id: 1, bonded: 20, joined: true },
 					Event::PaidOut { member: 20, pool_id: 1, payout: 10 },
-					Event::Unbonded { member: 20, pool_id: 1, balance: 2, points: 2 }
->>>>>>> 5b3d404e
+					Event::Unbonded { member: 20, pool_id: 1, balance: 2, points: 2, era: 3 }
 				]
 			);
 
@@ -2917,15 +2905,9 @@
 			assert_eq!(
 				pool_events_since_last_call(),
 				vec![
-<<<<<<< HEAD
-					// exactly equal to ed, all that can be claimed.
-					Event::PaidOut { member: 10, pool_id: 1, payout: 5 },
-					Event::Unbonded { member: 10, pool_id: 1, points: 3, balance: 3, era: 4 }
-=======
 					// 2/3 of ed, which is 20's share.
 					Event::PaidOut { member: 20, pool_id: 1, payout: 6 },
-					Event::Unbonded { member: 20, pool_id: 1, points: 3, balance: 3 }
->>>>>>> 5b3d404e
+					Event::Unbonded { member: 20, pool_id: 1, points: 3, balance: 3, era: 4 }
 				]
 			);
 
@@ -2939,13 +2921,8 @@
 			assert_eq!(
 				pool_events_since_last_call(),
 				vec![
-<<<<<<< HEAD
-					Event::PaidOut { member: 10, pool_id: 1, payout: 5 },
-					Event::Unbonded { member: 10, pool_id: 1, points: 5, balance: 5, era: 5 }
-=======
 					Event::PaidOut { member: 20, pool_id: 1, payout: 3 },
-					Event::Unbonded { member: 20, pool_id: 1, points: 5, balance: 5 }
->>>>>>> 5b3d404e
+					Event::Unbonded { member: 20, pool_id: 1, points: 5, balance: 5, era: 5 }
 				]
 			);
 
@@ -3494,14 +3471,9 @@
 				vec![
 					Event::Created { depositor: 10, pool_id: 1 },
 					Event::Bonded { member: 10, pool_id: 1, bonded: 10, joined: true },
-<<<<<<< HEAD
+					Event::Bonded { member: 10, pool_id: 1, bonded: 10, joined: false },
 					Event::Unbonded { member: 10, pool_id: 1, points: 6, balance: 6, era: 3 },
 					Event::Unbonded { member: 10, pool_id: 1, points: 1, balance: 1, era: 4 }
-=======
-					Event::Bonded { member: 10, pool_id: 1, bonded: 10, joined: false },
-					Event::Unbonded { member: 10, pool_id: 1, points: 6, balance: 6 },
-					Event::Unbonded { member: 10, pool_id: 1, points: 1, balance: 1 }
->>>>>>> 5b3d404e
 				]
 			);
 
@@ -3748,17 +3720,11 @@
 				vec![
 					Event::Created { depositor: 10, pool_id: 1 },
 					Event::Bonded { member: 10, pool_id: 1, bonded: 10, joined: true },
-<<<<<<< HEAD
-					Event::Unbonded { member: 10, pool_id: 1, points: 7, balance: 7, era: 3 },
-					Event::Unbonded { member: 10, pool_id: 1, points: 3, balance: 3, era: 4 },
-					Event::Withdrawn { member: 10, pool_id: 1, points: 7, balance: 7 }
-=======
 					Event::Bonded { member: 10, pool_id: 1, bonded: 10, joined: false },
-					Event::Unbonded { member: 10, pool_id: 1, balance: 7, points: 7 },
-					Event::Unbonded { member: 10, pool_id: 1, balance: 3, points: 3 },
-					Event::Unbonded { member: 10, pool_id: 1, balance: 10, points: 10 },
+					Event::Unbonded { member: 10, pool_id: 1, balance: 7, points: 7, era: 3 },
+					Event::Unbonded { member: 10, pool_id: 1, balance: 3, points: 3, era: 4 },
+					Event::Unbonded { member: 10, pool_id: 1, balance: 10, points: 10, era: 4 },
 					Event::Withdrawn { member: 10, pool_id: 1, balance: 7, points: 7 }
->>>>>>> 5b3d404e
 				]
 			);
 			assert_eq!(
