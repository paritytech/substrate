// This file is part of Substrate.

// Copyright (C) 2020-2022 Parity Technologies (UK) Ltd.
// SPDX-License-Identifier: Apache-2.0

// Licensed under the Apache License, Version 2.0 (the "License");
// you may not use this file except in compliance with the License.
// You may obtain a copy of the License at
//
// 	http://www.apache.org/licenses/LICENSE-2.0
//
// Unless required by applicable law or agreed to in writing, software
// distributed under the License is distributed on an "AS IS" BASIS,
// WITHOUT WARRANTIES OR CONDITIONS OF ANY KIND, either express or implied.
// See the License for the specific language governing permissions and
// limitations under the License.

//! # Nomination Pools for Staking Delegation
//!
//! A pallet that allows delegators to delegate their stake to nominating pools. A nomination pool
//! acts as nominator and nominates validators on the delegators behalf.
//!
//! # Index
//!
//! * [Key terms](#key-terms)
//! * [Usage](#usage)
//! * [Design](#design)
//!
//! ## Key terms
//!
//!  * bonded pool: Tracks the distribution of actively staked funds. See [`BondedPool`] and
//! [`BondedPoolInner`]. Bonded pools are identified via the pools bonded account.
//! * reward pool: Tracks rewards earned by actively staked funds. See [`RewardPool`] and
//!   [`RewardPools`]. Reward pools are identified via the pools bonded account.
//! * unbonding sub pools: Collection of pools at different phases of the unbonding lifecycle. See
//!   [`SubPools`] and [`SubPoolsStorage`]. Sub pools are identified via the pools bonded account.
//! * delegators: Accounts that are members of pools. See [`Delegator`] and [`Delegators`].
//!   Delegators are identified via their account.
//! * point: A unit of measure for a delegators portion of a pool's funds.
//! * kick: The act of a pool administrator forcibly ejecting a delegator.
//!
//! ## Usage
//!
//! ### Join
//!
//! A account can stake funds with a nomination pool by calling [`Call::join`].
//!
//! ### Claim rewards
//!
//! After joining a pool, a delegator can claim rewards by calling [`Call::claim_payout`].
//!
//! For design docs see the [reward pool](#reward-pool) section.
//!
//! ### Leave
//!
//! In order to leave, a delegator must take two steps.
//!
//! First, they must call [`Call::unbond`]. The unbond other extrinsic will start the
//! unbonding process by unbonding all of the delegators funds.
//!
//! Second, once [`sp_staking::StakingInterface::bonding_duration`] eras have passed, the delegator
//! can call [`Call::withdraw_unbonded`] to withdraw all their funds.
//!
//! For design docs see the [bonded pool](#bonded-pool) and [unbonding sub
//! pools](#unbonding-sub-pools) sections.
//!
//! ### Slashes
//!
//! Slashes are distributed evenly across the bonded pool and the unbonding pools from slash era+1
//! through the slash apply era. Thus, any delegator who either a) unbonded or b) was actively
//! bonded in the aforementioned range of eras will be affected by the slash. A delegator is slashed
//! pro-rata based on its stake relative to the total slash amount.
//!
//! For design docs see the [slashing](#slashing) section.
//!
//! ### Administration
//!
//! A pool can be created with the [`Call::create`] call. Once created, the pools nominator or root
//! user must call [`Call::nominate`] to start nominating. [`Call::nominate`] can be called at
//! anytime to update validator selection.
//!
//! To help facilitate pool administration the pool has one of three states (see [`PoolState`]):
//!
//! * Open: Anyone can join the pool and no delegators can be permissionlessly removed.
//! * Blocked: No delegators can join and some admin roles can kick delegators.
//! * Destroying: No delegators can join and all delegators can be permissionlessly removed with
//!   [`Call::unbond`] and [`Call::withdraw_unbonded`]. Once a pool is in destroying state, it
//!   cannot be reverted to another state.
//!
//! A pool has 3 administrative roles (see [`PoolRoles`]):
//!
//! * Depositor: creates the pool and is the initial delegator. They can only leave the pool once
//!   all other delegators have left. Once they fully leave the pool is destroyed.
//! * Nominator: can select which validators the pool nominates.
//! * State-Toggler: can change the pools state and kick delegators if the pool is blocked.
//! * Root: can change the nominator, state-toggler, or itself and can perform any of the actions
//!   the nominator or state-toggler can.
//!
//! ## Design
//!
//! _Notes_: this section uses pseudo code to explain general design and does not necessarily
//! reflect the exact implementation. Additionally, a working knowledge of `pallet-staking`'s api is
//! assumed.
//!
//! ### Goals
//!
//! * Maintain network security by upholding integrity of slashing events, sufficiently penalizing
//!   delegators that where in the pool while it was backing a validator that got slashed.
//! * Maximize scalability in terms of delegator count.
//!
//! In order to maintain scalability, all operations are independent of the number of delegators. To
//! do this, delegation specific information is stored local to the delegator while the pool data
//! structures have bounded datum.
//!
//! ### Bonded pool
//!
//! A bonded pool nominates with its total balance, excluding that which has been withdrawn for
//! unbonding. The total points of a bonded pool are always equal to the sum of points of the
//! delegation members. A bonded pool tracks its points and reads its bonded balance.
//!
//! When a delegator joins a pool, `amount_transferred` is transferred from the delegators account
//! to the bonded pools account. Then the pool calls `staking::bond_extra(amount_transferred)` and
//! issues new points which are tracked by the delegator and added to the bonded pool's points.
//!
//! When the pool already has some balance, we want the value of a point before the transfer to
//! equal the value of a point after the transfer. So, when a delegator joins a bonded pool with a
//! given `amount_transferred`, we maintain the ratio of bonded balance to points such that:
//!
//! ```text
//! balance_after_transfer / points_after_transfer == balance_before_transfer / points_before_transfer;
//! ```
//!
//! To achieve this, we issue points based on the following:
//!
//! ```text
//! points_issued = (points_before_transfer / balance_before_transfer) * amount_transferred;
//! ```
//!
//! For new bonded pools we can set the points issued per balance arbitrarily. In this
//! implementation we use a 1 points to 1 balance ratio for pool creation (see
//! [`POINTS_TO_BALANCE_INIT_RATIO`]).
//!
//! **Relevant extrinsics:**
//!
//! * [`Call::create`]
//! * [`Call::join`]
//!
//! ### Reward pool
//!
//! When a pool is first bonded it sets up an deterministic, inaccessible account as its reward
//! destination. To track staking rewards we track how the balance of this reward account changes.
//!
//! The reward pool needs to store:
//!
//! * The pool balance at the time of the last payout: `reward_pool.balance`
//! * The total earnings ever at the time of the last payout: `reward_pool.total_earnings`
//! * The total points in the pool at the time of the last payout: `reward_pool.points`
//!
//! And the delegator needs to store:
//!
//! * The total payouts at the time of the last payout by that delegator:
//!   `delegator.reward_pool_total_earnings`
//!
//! Before the first reward claim is initiated for a pool, all the above variables are set to zero.
//!
//! When a delegator initiates a claim, the following happens:
//!
//! 1) Compute the reward pool's total points and the delegator's virtual points in the reward pool
//!     * First `current_total_earnings` is computed (`current_balance` is the free balance of the
//!       reward pool at the beginning of these operations.)
//!			```text
//!			current_total_earnings =
//!       		current_balance - reward_pool.balance + pool.total_earnings;
//!			```
//!     * Then the `current_points` is computed. Every balance unit that was added to the reward
//!       pool since last time recorded means that the `pool.points` is increased by
//!       `bonding_pool.total_points`. In other words, for every unit of balance that has been
//!       earned by the reward pool, the reward pool points are inflated by `bonded_pool.points`. In
//!       effect this allows each, single unit of balance (e.g. planck) to be divvied up pro-rata
//!       among delegators based on points.
//!			```text
//!			new_earnings = current_total_earnings - reward_pool.total_earnings;
//!       	current_points = reward_pool.points + bonding_pool.points * new_earnings;
//!			```
//!     * Finally, the`delegator_virtual_points` are computed: the product of the delegator's points
//!       in the bonding pool and the total inflow of balance units since the last time the
//!       delegator claimed rewards
//!			```text
//!			new_earnings_since_last_claim = current_total_earnings - delegator.reward_pool_total_earnings;
//!        	delegator_virtual_points = delegator.points * new_earnings_since_last_claim;
//!       	```
//! 2) Compute the `delegator_payout`:
//!     ```text
//!     delegator_pool_point_ratio = delegator_virtual_points / current_points;
//!     delegator_payout = current_balance * delegator_pool_point_ratio;
//!     ```
//! 3) Transfer `delegator_payout` to the delegator
//! 4) For the delegator set:
//!     ```text
//!     delegator.reward_pool_total_earnings = current_total_earnings;
//!     ```
//! 5) For the pool set:
//!     ```text
//!     reward_pool.points = current_points - delegator_virtual_points;
//!     reward_pool.balance = current_balance - delegator_payout;
//!     reward_pool.total_earnings = current_total_earnings;
//!     ```
//!
//! _Note_: One short coming of this design is that new joiners can claim rewards for the era after
//! they join even though their funds did not contribute to the pools vote weight. When a
//! delegator joins, it's `reward_pool_total_earnings` field is set equal to the `total_earnings`
//! of the reward pool at that point in time. At best the reward pool has the rewards up through the
//! previous era. If a delegator joins prior to the election snapshot it will benefit from the
//! rewards for the active era despite not contributing to the pool's vote weight. If it joins
//! after the election snapshot is taken it will benefit from the rewards of the next _2_ eras
//! because it's vote weight will not be counted until the election snapshot in active era + 1.
//! Related: <https://github.com/paritytech/substrate/issues/10861>
// _Note to maintainers_: In order to ensure the reward account never falls below the existential
// deposit, at creation the reward account must be endowed with the existential deposit. All logic
// for calculating rewards then does not see that existential deposit as part of the free balance.
// See `RewardPool::current_balance`.
//!
//! **Relevant extrinsics:**
//!
//! * [`Call::claim_payout`]
//!
//! ### Unbonding sub pools
//!
//! When a delegator unbonds, it's balance is unbonded in the bonded pool's account and tracked in
//! an unbonding pool associated with the active era. If no such pool exists, one is created. To
//! track which unbonding sub pool a delegator belongs too, a delegator tracks it's
//! `unbonding_era`.
//!
//! When a delegator initiates unbonding it's claim on the bonded pool
//! (`balance_to_unbond`) is computed as:
//!
//! ```text
//! balance_to_unbond = (bonded_pool.balance / bonded_pool.points) * delegator.points;
//! ```
//!
//! If this is the first transfer into an unbonding pool arbitrary amount of points can be issued
//! per balance. In this implementation unbonding pools are initialized with a 1 point to 1 balance
//! ratio (see [`POINTS_TO_BALANCE_INIT_RATIO`]). Otherwise, the unbonding pools hold the same
//! points to balance ratio properties as the bonded pool, so delegator points in the
//! unbonding pool are issued based on
//!
//! ```text
//! new_points_issued = (points_before_transfer / balance_before_transfer) * balance_to_unbond;
//! ```
//!
//! For scalability, a bound is maintained on the number of unbonding sub pools (see
//! [`TotalUnbondingPools`]). An unbonding pool is removed once its older than `current_era -
//! TotalUnbondingPools`. An unbonding pool is merged into the unbonded pool with
//!
//! ```text
//! unbounded_pool.balance = unbounded_pool.balance + unbonding_pool.balance;
//! unbounded_pool.points = unbounded_pool.points + unbonding_pool.points;
//! ```
//!
//! This scheme "averages" out the points value in the unbonded pool.
//!
//! Once a delegators `unbonding_era` is older than `current_era -
//! [sp_staking::StakingInterface::bonding_duration]`, it can can cash it's points out of the
//! corresponding unbonding pool. If it's `unbonding_era` is older than `current_era -
//! TotalUnbondingPools`, it can cash it's points from the unbonded pool.
//!
//! **Relevant extrinsics:**
//!
//! * [`Call::unbond`]
//! * [`Call::withdraw_unbonded`]
//!
//! ### Slashing
//!
//! This section assumes that the slash computation is executed by
//! `pallet_staking::StakingLedger::slash`, which passes the information to this pallet via
//! [`sp_staking::OnStakerSlash::on_slash`].
//!
//! Unbonding pools need to be slashed to ensure all nominators whom where in the bonded pool
//! while it was backing a validator that equivocated are punished. Without these measures a
//! delegator could unbond right after a validator equivocated with no consequences.
//!
//! This strategy is unfair to delegators who joined after the slash, because they get slashed as
//! well, but spares delegators who unbond. The latter is much more important for security: if a
//! pool's validators are attacking the network, their delegators need to unbond fast! Avoiding
//! slashes gives them an incentive to do that if validators get repeatedly slashed.
//!
//! To be fair to joiners, this implementation also need joining pools, which are actively staking,
//! in addition to the unbonding pools. For maintenance simplicity these are not implemented.
//! Related: <https://github.com/paritytech/substrate/issues/10860>
//!
//! **Relevant methods:**
//!
//! * [`Pallet::on_slash`]
//!
//! ### Limitations
//!
//! * Delegators cannot vote with their staked funds because they are transferred into the pools
//!   account. In the future this can be overcome by allowing the delegators to vote with their
//!   bonded funds via vote splitting.
//! * Delegators cannot quickly transfer to another pool if they do no like nominations, instead
//!   they must wait for the unbonding duration.
//!
//! # Runtime builder warnings
//!
//! * Watch out for overflow of [`RewardPoints`] and [`BalanceOf`] types. Consider things like the
//!   chains total issuance, staking reward rate, and burn rate.

#![cfg_attr(not(feature = "std"), no_std)]

use codec::Codec;
use frame_support::{
	defensive, ensure,
	pallet_prelude::{MaxEncodedLen, *},
	storage::bounded_btree_map::BoundedBTreeMap,
	traits::{
		Currency, Defensive, DefensiveOption, DefensiveResult, DefensiveSaturating,
		ExistenceRequirement, Get,
	},
	CloneNoBound, DefaultNoBound, PartialEqNoBound, RuntimeDebugNoBound,
};
use scale_info::TypeInfo;
use sp_core::U256;
use sp_runtime::traits::{AccountIdConversion, Bounded, CheckedSub, Convert, Saturating, Zero};
use sp_staking::{EraIndex, OnStakerSlash, StakingInterface};
use sp_std::{collections::btree_map::BTreeMap, fmt::Debug, ops::Div, vec::Vec};

#[cfg(test)]
mod mock;
#[cfg(test)]
mod tests;

pub mod weights;

pub use pallet::*;
pub use weights::WeightInfo;

/// The balance type used by the currency system.
pub type BalanceOf<T> =
	<<T as Config>::Currency as Currency<<T as frame_system::Config>::AccountId>>::Balance;
/// Type used to track the points of a reward pool.
pub type RewardPoints = U256;
/// Type used for unique identifier of each pool.
pub type PoolId = u32;

type UnbondingPoolsWithEra<T> = BoundedBTreeMap<EraIndex, UnbondPool<T>, TotalUnbondingPools<T>>;

pub const POINTS_TO_BALANCE_INIT_RATIO: u32 = 1;

/// Possible operations on the configuration values of this pallet.
#[derive(Encode, Decode, MaxEncodedLen, TypeInfo, RuntimeDebugNoBound, PartialEq, Clone)]
pub enum ConfigOp<T: Default + Codec + Debug> {
	/// Don't change.
	Noop,
	/// Set the given value.
	Set(T),
	/// Remove from storage.
	Remove,
}

/// The type of bonding that can happen to a pool.
enum BondType {
	/// Someone is bonding into the pool upon creation.
	Create,
	/// Someone is adding more funds later to this pool.
	Later,
}

/// How to increase the bond of a delegator.
#[derive(Encode, Decode, Clone, Copy, Debug, PartialEq, Eq, TypeInfo)]
pub enum BondExtra<Balance> {
	/// Take from the free balance.
	FreeBalance(Balance),
	/// Take the entire amount from the accumulated rewards.
	Rewards,
}

/// The type of account being created.
#[derive(Encode, Decode)]
enum AccountType {
	Bonded,
	Reward,
}

/// A delegator in a pool.
#[derive(Encode, Decode, MaxEncodedLen, TypeInfo, RuntimeDebugNoBound, CloneNoBound)]
#[cfg_attr(feature = "std", derive(PartialEqNoBound, DefaultNoBound))]
#[codec(mel_bound(T: Config))]
#[scale_info(skip_type_params(T))]
pub struct Delegator<T: Config> {
	/// The identifier of the pool to which `who` belongs.
	pub pool_id: PoolId,
	/// The quantity of points this delegator has in the bonded pool or in a sub pool if
	/// `Self::unbonding_era` is some.
	pub points: BalanceOf<T>,
	/// The reward pools total earnings _ever_ the last time this delegator claimed a payout.
	/// Assuming no massive burning events, we expect this value to always be below total issuance.
	/// This value lines up with the [`RewardPool::total_earnings`] after a delegator claims a
	/// payout.
	pub reward_pool_total_earnings: BalanceOf<T>,
	/// The eras in which this delegator is unbonding, mapped from era index to the number of
	/// points scheduled to unbond in the given era.
	pub unbonding_eras: BoundedBTreeMap<EraIndex, BalanceOf<T>, T::MaxUnbonding>,
}

impl<T: Config> Delegator<T> {
	#[cfg(any(test, debug_assertions))]
	fn total_points(&self) -> BalanceOf<T> {
		self.active_points().saturating_add(self.unbonding_points())
	}

	pub(crate) fn active_balance(&self) -> BalanceOf<T> {
		if let Some(pool) = BondedPool::<T>::get(self.pool_id).defensive() {
			pool.points_to_balance(self.points)
		} else {
			Zero::zero()
		}
	}

	/// Active points of the delegator.
	pub(crate) fn active_points(&self) -> BalanceOf<T> {
		self.points
	}

	/// Inactive points of the delegator, waiting to be withdrawn.
	pub(crate) fn unbonding_points(&self) -> BalanceOf<T> {
		self.unbonding_eras
			.as_ref()
			.iter()
			.fold(BalanceOf::<T>::zero(), |acc, (_, v)| acc.saturating_add(*v))
	}

	/// Try and unbond `points` from self, with the given target unbonding era.
	///
	/// Returns `Ok(())` and updates `unbonding_eras` and `points` if success, `Err(_)` otherwise.
	fn try_unbond(
		&mut self,
		points: BalanceOf<T>,
		unbonding_era: EraIndex,
	) -> Result<(), Error<T>> {
		if let Some(new_points) = self.points.checked_sub(&points) {
			match self.unbonding_eras.get_mut(&unbonding_era) {
				Some(already_unbonding_points) =>
					*already_unbonding_points = already_unbonding_points.saturating_add(points),
				None => self
					.unbonding_eras
					.try_insert(unbonding_era, points)
					.map(|old| {
						if old.is_some() {
							defensive!("value checked to not exist in the map; qed");
						}
					})
					.map_err(|_| Error::<T>::MaxUnbondingLimit)?,
			}
			self.points = new_points;
			Ok(())
		} else {
			Err(Error::<T>::NotEnoughPointsToUnbond)
		}
	}

	/// Withdraw any funds in [`Self::unbonding_eras`] who's deadline in reached and is fully
	/// unlocked.
	///
	/// Returns a a subset of [`Self::unbonding_eras`] that got withdrawn.
	///
	/// Infallible, noop if no unbonding eras exist.
	fn withdraw_unlocked(
		&mut self,
		current_era: EraIndex,
	) -> BoundedBTreeMap<EraIndex, BalanceOf<T>, T::MaxUnbonding> {
		// NOTE: if only drain-filter was stable..
		let mut removed_points =
			BoundedBTreeMap::<EraIndex, BalanceOf<T>, T::MaxUnbonding>::default();
		self.unbonding_eras.retain(|e, p| {
			if *e > current_era {
				true
			} else {
				removed_points
					.try_insert(*e, p.clone())
					.expect("source map is bounded, this is a subset, will be bounded; qed");
				false
			}
		});
		removed_points
	}
}

/// A pool's possible states.
#[derive(Encode, Decode, MaxEncodedLen, TypeInfo, PartialEq, RuntimeDebugNoBound, Clone, Copy)]
pub enum PoolState {
	/// The pool is open to be joined, and is working normally.
	Open,
	/// The pool is blocked. No one else can join.
	Blocked,
	/// The pool is in the process of being destroyed.
	///
	/// All delegators can now be permissionlessly unbonded, and the pool can never go back to any
	/// other state other than being dissolved.
	Destroying,
}

/// Pool adminstration roles.
#[derive(Encode, Decode, MaxEncodedLen, TypeInfo, Debug, PartialEq, Clone)]
pub struct PoolRoles<AccountId> {
	/// Creates the pool and is the initial delegator. They can only leave the pool once all
	/// other delegators have left. Once they fully leave, the pool is destroyed.
	pub depositor: AccountId,
	/// Can change the nominator, state-toggler, or itself and can perform any of the actions
	/// the nominator or state-toggler can.
	pub root: AccountId,
	/// Can select which validators the pool nominates.
	pub nominator: AccountId,
	/// Can change the pools state and kick delegators if the pool is blocked.
	pub state_toggler: AccountId,
}

/// Pool permissions and state
#[derive(Encode, Decode, MaxEncodedLen, TypeInfo, DebugNoBound, PartialEq, Clone)]
#[codec(mel_bound(T: Config))]
#[scale_info(skip_type_params(T))]
pub struct BondedPoolInner<T: Config> {
	/// Total points of all the delegators in the pool who are actively bonded.
	pub points: BalanceOf<T>,
	/// The current state of the pool.
	pub state: PoolState,
	/// Count of delegators that belong to the pool.
	pub delegator_counter: u32,
	/// See [`PoolRoles`].
	pub roles: PoolRoles<T::AccountId>,
}

/// A wrapper for bonded pools, with utility functions.
///
/// The main purpose of this is to wrap a [`BondedPoolInner`], with the account + id of the pool,
/// for easier access.
#[derive(RuntimeDebugNoBound)]
#[cfg_attr(feature = "std", derive(Clone, PartialEq))]
pub struct BondedPool<T: Config> {
	/// The identifier of the pool.
	id: PoolId,
	/// The inner fields.
	inner: BondedPoolInner<T>,
}

impl<T: Config> sp_std::ops::Deref for BondedPool<T> {
	type Target = BondedPoolInner<T>;
	fn deref(&self) -> &Self::Target {
		&self.inner
	}
}

impl<T: Config> sp_std::ops::DerefMut for BondedPool<T> {
	fn deref_mut(&mut self) -> &mut Self::Target {
		&mut self.inner
	}
}

impl<T: Config> BondedPool<T> {
	/// Create a new bonded pool with the given roles and identifier.
	fn new(id: PoolId, roles: PoolRoles<T::AccountId>) -> Self {
		Self {
			id,
			inner: BondedPoolInner {
				roles,
				state: PoolState::Open,
				points: Zero::zero(),
				delegator_counter: Zero::zero(),
			},
		}
	}

	/// Get [`Self`] from storage. Returns `None` if no entry for `pool_account` exists.
	fn get(id: PoolId) -> Option<Self> {
		BondedPools::<T>::try_get(id).ok().map(|inner| Self { id, inner })
	}

	/// Get the bonded account id of this pool.
	fn bonded_account(&self) -> T::AccountId {
		Pallet::<T>::create_bonded_account(self.id)
	}

	/// Get the reward account id of this pool.
	fn reward_account(&self) -> T::AccountId {
		Pallet::<T>::create_reward_account(self.id)
	}

	/// Consume self and put into storage.
	fn put(self) {
		BondedPools::<T>::insert(self.id, BondedPoolInner { ..self.inner });
	}

	/// Consume self and remove from storage.
	fn remove(self) {
		BondedPools::<T>::remove(self.id);
	}

	/// Convert the given amount of balance to points given the current pool state.
	///
	/// This is often used for bonding and issuing new funds into the pool.
	fn balance_to_point(&self, new_funds: BalanceOf<T>) -> BalanceOf<T> {
		let bonded_balance =
			T::StakingInterface::active_stake(&self.bonded_account()).unwrap_or(Zero::zero());
		Pallet::<T>::balance_to_point(bonded_balance, self.points, new_funds)
	}

	/// Convert the given number of points to balance given the current pool state.
	///
	/// This is often used for unbonding.
	fn points_to_balance(&self, points: BalanceOf<T>) -> BalanceOf<T> {
		let bonded_balance =
			T::StakingInterface::active_stake(&self.bonded_account()).unwrap_or(Zero::zero());
		Pallet::<T>::point_to_balance(bonded_balance, self.points, points)
	}

	/// Issue points to [`Self`] for `new_funds`.
	fn issue(&mut self, new_funds: BalanceOf<T>) -> BalanceOf<T> {
		let points_to_issue = self.balance_to_point(new_funds);
		self.points = self.points.saturating_add(points_to_issue);
		points_to_issue
	}

	/// Dissolve some points from the pool i.e. unbond the given amount of points from this pool.
	/// This is the opposite of issuing some funds into the pool.
	///
	/// Mutates self in place, but does not write anything to storage.
	///
	/// Returns the equivalent balance amount that actually needs to get unbonded.
	fn dissolve(&mut self, points: BalanceOf<T>) -> BalanceOf<T> {
		// NOTE: do not optimize by removing `balance`. it must be computed before mutating
		// `self.point`.
		let balance = self.points_to_balance(points);
		self.points = self.points.saturating_sub(points);
		balance
	}

	/// Increment the delegator counter. Ensures that the pool and system delegator limits are
	/// respected.
	fn try_inc_delegators(&mut self) -> Result<(), DispatchError> {
		ensure!(
			MaxDelegatorsPerPool::<T>::get()
				.map_or(true, |max_per_pool| self.delegator_counter < max_per_pool),
			Error::<T>::MaxDelegators
		);
		ensure!(
			MaxDelegators::<T>::get().map_or(true, |max| Delegators::<T>::count() < max),
			Error::<T>::MaxDelegators
		);
		self.delegator_counter = self.delegator_counter.defensive_saturating_add(1);
		Ok(())
	}

	/// Decrement the delegator counter.
	fn dec_delegators(mut self) -> Self {
		self.delegator_counter = self.delegator_counter.defensive_saturating_sub(1);
		self
	}

	/// The pools balance that is transferrable.
	fn transferrable_balance(&self) -> BalanceOf<T> {
		let account = self.bonded_account();
		T::Currency::free_balance(&account)
			.saturating_sub(T::StakingInterface::active_stake(&account).unwrap_or_default())
	}

	fn can_nominate(&self, who: &T::AccountId) -> bool {
		*who == self.roles.root || *who == self.roles.nominator
	}

	fn can_kick(&self, who: &T::AccountId) -> bool {
		(*who == self.roles.root || *who == self.roles.state_toggler) &&
			self.state == PoolState::Blocked
	}

	fn can_toggle_state(&self, who: &T::AccountId) -> bool {
		(*who == self.roles.root || *who == self.roles.state_toggler) && !self.is_destroying()
	}

	fn can_set_metadata(&self, who: &T::AccountId) -> bool {
		*who == self.roles.root || *who == self.roles.state_toggler
	}

	fn is_destroying(&self) -> bool {
		matches!(self.state, PoolState::Destroying)
	}

	fn is_destroying_and_only_bonded_delegator(
		&self,
		alleged_depositor_points: BalanceOf<T>,
	) -> bool {
		// NOTE: if we add `&& self.delegator_counter == 1`, then this becomes even more strict and
		// ensures that there are no unbonding delegators hanging around either.
		self.is_destroying() && self.points == alleged_depositor_points
	}

	/// Whether or not the pool is ok to be in `PoolSate::Open`. If this returns an `Err`, then the
	/// pool is unrecoverable and should be in the destroying state.
	fn ok_to_be_open(&self, new_funds: BalanceOf<T>) -> Result<(), DispatchError> {
		ensure!(!self.is_destroying(), Error::<T>::CanNotChangeState);

		let bonded_balance =
			T::StakingInterface::active_stake(&self.bonded_account()).unwrap_or(Zero::zero());
		ensure!(!bonded_balance.is_zero(), Error::<T>::OverflowRisk);

		let points_to_balance_ratio_floor = self
			.points
			// We checked for zero above
			.div(bonded_balance);

		// Pool points can inflate relative to balance, but only if the pool is slashed.
		// If we cap the ratio of points:balance so one cannot join a pool that has been slashed
		// 90%,
		ensure!(points_to_balance_ratio_floor < 10u32.into(), Error::<T>::OverflowRisk);
		// while restricting the balance to 1/10th of max total issuance,
		let next_bonded_balance = bonded_balance.saturating_add(new_funds);
		ensure!(
			next_bonded_balance < BalanceOf::<T>::max_value().div(10u32.into()),
			Error::<T>::OverflowRisk
		);
		// then we can be decently confident the bonding pool points will not overflow
		// `BalanceOf<T>`. Note that these are just heuristics.

		Ok(())
	}

	/// Check that the pool can accept a member with `new_funds`.
	fn ok_to_join(&self, new_funds: BalanceOf<T>) -> Result<(), DispatchError> {
		ensure!(self.state == PoolState::Open, Error::<T>::NotOpen);
		self.ok_to_be_open(new_funds)?;
		Ok(())
	}

	fn ok_to_unbond_with(
		&self,
		caller: &T::AccountId,
		target_account: &T::AccountId,
		target_delegator: &Delegator<T>,
		unbonding_points: BalanceOf<T>,
	) -> Result<(), DispatchError> {
		let is_permissioned = caller == target_account;
		let is_depositor = *target_account == self.roles.depositor;
		match (is_permissioned, is_depositor) {
			// If the pool is blocked, then an admin with kicking permissions can remove a
			// delegator. If the pool is being destroyed, anyone can remove a delegator
			(false, false) => {
				ensure!(
					self.can_kick(caller) || self.is_destroying(),
					Error::<T>::NotKickerOrDestroying
				)
			},
			// Any delegator who is not the depositor can always unbond themselves
			(true, false) => (),
			(_, true) => {
				if self.is_destroying_and_only_bonded_delegator(target_delegator.active_points()) {
					// if the pool is about to be destroyed, anyone can unbond the depositor, and
					// they can fully unbond.
				} else {
					// only the depositor can partially unbond, and they can only unbond up to the
					// threshold.
					ensure!(is_permissioned, Error::<T>::DoesNotHavePermission);
					let balance_after_unbond = {
						let new_depositor_points =
							target_delegator.active_points().saturating_sub(unbonding_points);
						let mut depositor_after_unbond = (*target_delegator).clone();
						depositor_after_unbond.points = new_depositor_points;
						depositor_after_unbond.active_balance()
					};
					ensure!(
						balance_after_unbond >= MinCreateBond::<T>::get(),
						Error::<T>::NotOnlyDelegator
					);
				}
			},
		};
		Ok(())
	}

	/// # Returns
	///
	/// * Ok(()) if [`Call::withdraw_unbonded`] can be called, `Err(DispatchError)` otherwise.
	fn ok_to_withdraw_unbonded_with(
		&self,
		caller: &T::AccountId,
		target_account: &T::AccountId,
		target_delegator: &Delegator<T>,
		sub_pools: &SubPools<T>,
	) -> Result<(), DispatchError> {
		if *target_account == self.roles.depositor {
			ensure!(
				sub_pools.sum_unbonding_points() == target_delegator.unbonding_points(),
				Error::<T>::NotOnlyDelegator
			);
			debug_assert_eq!(self.delegator_counter, 1, "only delegator must exist at this point");
			Ok(())
		} else {
			// This isn't a depositor
			let is_permissioned = caller == target_account;
			ensure!(
				is_permissioned || self.can_kick(caller) || self.is_destroying(),
				Error::<T>::NotKickerOrDestroying
			);
			Ok(())
		}
	}

	/// Bond exactly `amount` from `who`'s funds into this pool.
	///
	/// If the bond type is `Create`, `StakingInterface::bond` is called, and `who`
	/// is allowed to be killed. Otherwise, `StakingInterface::bond_extra` is called and `who`
	/// cannot be killed.
	///
	/// Returns `Ok(points_issues)`, `Err` otherwise.
	fn try_bond_funds(
		&mut self,
		who: &T::AccountId,
		amount: BalanceOf<T>,
		ty: BondType,
	) -> Result<BalanceOf<T>, DispatchError> {
		// Cache the value
		let bonded_account = self.bonded_account();
		T::Currency::transfer(
			&who,
			&bonded_account,
			amount,
			match ty {
				BondType::Create => ExistenceRequirement::AllowDeath,
				BondType::Later => ExistenceRequirement::KeepAlive,
			},
		)?;
		// We must calculate the points issued *before* we bond who's funds, else points:balance
		// ratio will be wrong.
		let points_issued = self.issue(amount);

		match ty {
			BondType::Create => T::StakingInterface::bond(
				bonded_account.clone(),
				bonded_account,
				amount,
				self.reward_account(),
			)?,
			// The pool should always be created in such a way its in a state to bond extra, but if
			// the active balance is slashed below the minimum bonded or the account cannot be
			// found, we exit early.
			BondType::Later => T::StakingInterface::bond_extra(bonded_account, amount)?,
		}

		Ok(points_issued)
	}

	/// If `n` saturates at it's upper bound, mark the pool as destroying. This is useful when a
	/// number saturating indicates the pool can no longer correctly keep track of state.
	fn bound_check(&mut self, n: U256) -> U256 {
		if n == U256::max_value() {
			self.set_state(PoolState::Destroying)
		}

		n
	}

	// Set the state of `self`, and deposit an event if the state changed. State should never be set
	// directly in in order to ensure a state change event is always correctly deposited.
	fn set_state(&mut self, state: PoolState) {
		if self.state != state {
			self.state = state;
			Pallet::<T>::deposit_event(Event::<T>::StateChanged {
				pool_id: self.id,
				new_state: state,
			});
		};
	}
}

/// A reward pool.
#[derive(Encode, Decode, MaxEncodedLen, TypeInfo, RuntimeDebugNoBound)]
#[cfg_attr(feature = "std", derive(Clone, PartialEq))]
#[codec(mel_bound(T: Config))]
#[scale_info(skip_type_params(T))]
pub struct RewardPool<T: Config> {
	/// The balance of this reward pool after the last claimed payout.
	pub balance: BalanceOf<T>,
	/// The total earnings _ever_ of this reward pool after the last claimed payout. I.E. the sum
	/// of all incoming balance through the pools life.
	///
	/// NOTE: We assume this will always be less than total issuance and thus can use the runtimes
	/// `Balance` type. However in a chain with a burn rate higher than the rate this increases,
	/// this type should be bigger than `Balance`.
	pub total_earnings: BalanceOf<T>,
	/// The total points of this reward pool after the last claimed payout.
	pub points: RewardPoints,
}

impl<T: Config> RewardPool<T> {
	/// Mutate the reward pool by updating the total earnings and current free balance.
	fn update_total_earnings_and_balance(&mut self, id: PoolId) {
		let current_balance = Self::current_balance(id);
		// The earnings since the last time it was updated
		let new_earnings = current_balance.saturating_sub(self.balance);
		// The lifetime earnings of the of the reward pool
		self.total_earnings = new_earnings.saturating_add(self.total_earnings);
		self.balance = current_balance;
	}

	/// Get a reward pool and update its total earnings and balance
	fn get_and_update(id: PoolId) -> Option<Self> {
		RewardPools::<T>::get(id).map(|mut r| {
			r.update_total_earnings_and_balance(id);
			r
		})
	}

	/// The current balance of the reward pool. Never access the reward pools free balance directly.
	/// The existential deposit was not received as a reward, so the reward pool can not use it.
	fn current_balance(id: PoolId) -> BalanceOf<T> {
		T::Currency::free_balance(&Pallet::<T>::create_reward_account(id))
			.saturating_sub(T::Currency::minimum_balance())
	}
}

/// An unbonding pool. This is always mapped with an era.
#[derive(Encode, Decode, MaxEncodedLen, TypeInfo, DefaultNoBound, RuntimeDebugNoBound)]
#[cfg_attr(feature = "std", derive(Clone, PartialEq, Eq))]
#[codec(mel_bound(T: Config))]
#[scale_info(skip_type_params(T))]
pub struct UnbondPool<T: Config> {
	/// The points in this pool.
	points: BalanceOf<T>,
	/// The funds in the pool.
	balance: BalanceOf<T>,
}

impl<T: Config> UnbondPool<T> {
	fn balance_to_point(&self, new_funds: BalanceOf<T>) -> BalanceOf<T> {
		Pallet::<T>::balance_to_point(self.balance, self.points, new_funds)
	}

	fn point_to_balance(&self, points: BalanceOf<T>) -> BalanceOf<T> {
		Pallet::<T>::point_to_balance(self.balance, self.points, points)
	}

	/// Issue points and update the balance given `new_balance`.
	fn issue(&mut self, new_funds: BalanceOf<T>) {
		self.points = self.points.saturating_add(self.balance_to_point(new_funds));
		self.balance = self.balance.saturating_add(new_funds);
	}

	/// Dissolve some points from the unbonding pool, reducing the balance of the pool
	/// proportionally.
	///
	/// This is the opposite of `issue`.
	///
	/// Returns the actual amount of `Balance` that was removed from the pool.
	fn dissolve(&mut self, points: BalanceOf<T>) -> BalanceOf<T> {
		let balance_to_unbond = self.point_to_balance(points);
		self.points = self.points.saturating_sub(points);
		self.balance = self.balance.saturating_sub(balance_to_unbond);

		balance_to_unbond
	}
}

#[derive(Encode, Decode, MaxEncodedLen, TypeInfo, DefaultNoBound, RuntimeDebugNoBound)]
#[cfg_attr(feature = "std", derive(Clone, PartialEq))]
#[codec(mel_bound(T: Config))]
#[scale_info(skip_type_params(T))]
pub struct SubPools<T: Config> {
	/// A general, era agnostic pool of funds that have fully unbonded. The pools
	/// of `Self::with_era` will lazily be merged into into this pool if they are
	/// older then `current_era - TotalUnbondingPools`.
	no_era: UnbondPool<T>,
	/// Map of era in which a pool becomes unbonded in => unbond pools.
	with_era: UnbondingPoolsWithEra<T>,
}

impl<T: Config> SubPools<T> {
	/// Merge the oldest `with_era` unbond pools into the `no_era` unbond pool.
	///
	/// This is often used whilst getting the sub-pool from storage, thus it consumes and returns
	/// `Self` for ergonomic purposes.
	fn maybe_merge_pools(mut self, unbond_era: EraIndex) -> Self {
		// Ex: if `TotalUnbondingPools` is 5 and current era is 10, we only want to retain pools
		// 6..=10. Note that in the first few eras where `checked_sub` is `None`, we don't remove
		// anything.
		if let Some(newest_era_to_remove) = unbond_era.checked_sub(TotalUnbondingPools::<T>::get())
		{
			self.with_era.retain(|k, v| {
				if *k > newest_era_to_remove {
					// keep
					true
				} else {
					// merge into the no-era pool
					self.no_era.points = self.no_era.points.saturating_add(v.points);
					self.no_era.balance = self.no_era.balance.saturating_add(v.balance);
					false
				}
			});
		}

		self
	}

	/// The sum of all unbonding points, regardless of whether they are actually unlocked or not.
	fn sum_unbonding_points(&self) -> BalanceOf<T> {
		self.no_era.points.saturating_add(
			self.with_era
				.values()
				.fold(BalanceOf::<T>::zero(), |acc, pool| acc.saturating_add(pool.points)),
		)
	}

	/// The sum of all unbonding balance, regardless of whether they are actually unlocked or not.
	#[cfg(any(test, debug_assertions))]
	fn sum_unbonding_balance(&self) -> BalanceOf<T> {
		self.no_era.balance.saturating_add(
			self.with_era
				.values()
				.fold(BalanceOf::<T>::zero(), |acc, pool| acc.saturating_add(pool.balance)),
		)
	}
}

/// The maximum amount of eras an unbonding pool can exist prior to being merged with the
/// `no_era` pool. This is guaranteed to at least be equal to the staking `UnbondingDuration`. For
/// improved UX [`Config::PostUnbondingPoolsWindow`] should be configured to a non-zero value.
pub struct TotalUnbondingPools<T: Config>(PhantomData<T>);
impl<T: Config> Get<u32> for TotalUnbondingPools<T> {
	fn get() -> u32 {
		// NOTE: this may be dangerous in the scenario bonding_duration gets decreased because
		// we would no longer be able to decode `UnbondingPoolsWithEra`, which uses
		// `TotalUnbondingPools` as the bound
		T::StakingInterface::bonding_duration() + T::PostUnbondingPoolsWindow::get()
	}
}

#[frame_support::pallet]
pub mod pallet {
	use super::*;
	use frame_support::transactional;
	use frame_system::{ensure_signed, pallet_prelude::*};

	#[pallet::pallet]
	#[pallet::generate_store(pub(crate) trait Store)]
	pub struct Pallet<T>(_);

	#[pallet::config]
	pub trait Config: frame_system::Config {
		/// The overarching event type.
		type Event: From<Event<Self>> + IsType<<Self as frame_system::Config>::Event>;

		/// Weight information for extrinsics in this pallet.
		type WeightInfo: weights::WeightInfo;

		/// The nominating balance.
		type Currency: Currency<Self::AccountId>;

		/// The nomination pool's pallet id.
		#[pallet::constant]
		type PalletId: Get<frame_support::PalletId>;

		/// Infallible method for converting `Currency::Balance` to `U256`.
		type BalanceToU256: Convert<BalanceOf<Self>, U256>;

		/// Infallible method for converting `U256` to `Currency::Balance`.
		type U256ToBalance: Convert<U256, BalanceOf<Self>>;

		/// The interface for nominating.
		type StakingInterface: StakingInterface<
			Balance = BalanceOf<Self>,
			AccountId = Self::AccountId,
		>;

		/// The amount of eras a `SubPools::with_era` pool can exist before it gets merged into the
		/// `SubPools::no_era` pool. In other words, this is the amount of eras a delegator will be
		/// able to withdraw from an unbonding pool which is guaranteed to have the correct ratio of
		/// points to balance; once the `with_era` pool is merged into the `no_era` pool, the ratio
		/// can become skewed due to some slashed ratio getting merged in at some point.
		type PostUnbondingPoolsWindow: Get<u32>;

		/// The maximum length, in bytes, that a pools metadata maybe.
		type MaxMetadataLen: Get<u32>;

		/// The maximum number of simultaneous unbonding chunks that can exist per delegator.
		type MaxUnbonding: Get<u32>;
	}

	/// Minimum amount to bond to join a pool.
	#[pallet::storage]
	pub type MinJoinBond<T: Config> = StorageValue<_, BalanceOf<T>, ValueQuery>;

	/// Minimum bond required to create a pool.
	///
	/// This is the amount that the depositor must put as their initial stake in the pool, as an
	/// indication of "skin in the game".
	#[pallet::storage]
	pub type MinCreateBond<T: Config> = StorageValue<_, BalanceOf<T>, ValueQuery>;

	/// Maximum number of nomination pools that can exist. If `None`, then an unbounded number of
	/// pools can exist.
	#[pallet::storage]
	pub type MaxPools<T: Config> = StorageValue<_, u32, OptionQuery>;

	/// Maximum number of delegators that can exist in the system. If `None`, then the count
	/// delegators are not bound on a system wide basis.
	#[pallet::storage]
	pub type MaxDelegators<T: Config> = StorageValue<_, u32, OptionQuery>;

	/// Maximum number of delegators that may belong to pool. If `None`, then the count of
	/// delegators is not bound on a per pool basis.
	#[pallet::storage]
	pub type MaxDelegatorsPerPool<T: Config> = StorageValue<_, u32, OptionQuery>;

	/// Active delegators.
	#[pallet::storage]
	pub type Delegators<T: Config> = CountedStorageMap<_, Twox64Concat, T::AccountId, Delegator<T>>;

	/// Storage for bonded pools.
	// To get or insert a pool see [`BondedPool::get`] and [`BondedPool::put`]
	#[pallet::storage]
	pub type BondedPools<T: Config> =
		CountedStorageMap<_, Twox64Concat, PoolId, BondedPoolInner<T>>;

	/// Reward pools. This is where there rewards for each pool accumulate. When a delegators payout
	/// is claimed, the balance comes out fo the reward pool. Keyed by the bonded pools account.
	#[pallet::storage]
	pub type RewardPools<T: Config> = CountedStorageMap<_, Twox64Concat, PoolId, RewardPool<T>>;

	/// Groups of unbonding pools. Each group of unbonding pools belongs to a bonded pool,
	/// hence the name sub-pools. Keyed by the bonded pools account.
	#[pallet::storage]
	pub type SubPoolsStorage<T: Config> = CountedStorageMap<_, Twox64Concat, PoolId, SubPools<T>>;

	/// Metadata for the pool.
	#[pallet::storage]
	pub type Metadata<T: Config> =
		CountedStorageMap<_, Twox64Concat, PoolId, BoundedVec<u8, T::MaxMetadataLen>, ValueQuery>;

	#[pallet::storage]
	pub type LastPoolId<T: Config> = StorageValue<_, u32, ValueQuery>;

	#[pallet::storage]
	pub type ReversePoolIdLookup<T: Config> =
		CountedStorageMap<_, Twox64Concat, T::AccountId, PoolId, OptionQuery>;

	#[pallet::genesis_config]
	pub struct GenesisConfig<T: Config> {
		pub min_join_bond: BalanceOf<T>,
		pub min_create_bond: BalanceOf<T>,
		pub max_pools: Option<u32>,
		pub max_delegators_per_pool: Option<u32>,
		pub max_delegators: Option<u32>,
	}

	#[cfg(feature = "std")]
	impl<T: Config> Default for GenesisConfig<T> {
		fn default() -> Self {
			Self {
				min_join_bond: Zero::zero(),
				min_create_bond: Zero::zero(),
				max_pools: Some(16),
				max_delegators_per_pool: Some(32),
				max_delegators: Some(16 * 32),
			}
		}
	}

	#[pallet::genesis_build]
	impl<T: Config> GenesisBuild<T> for GenesisConfig<T> {
		fn build(&self) {
			MinJoinBond::<T>::put(self.min_join_bond);
			MinCreateBond::<T>::put(self.min_create_bond);
			if let Some(max_pools) = self.max_pools {
				MaxPools::<T>::put(max_pools);
			}
			if let Some(max_delegators_per_pool) = self.max_delegators_per_pool {
				MaxDelegatorsPerPool::<T>::put(max_delegators_per_pool);
			}
			if let Some(max_delegators) = self.max_delegators {
				MaxDelegators::<T>::put(max_delegators);
			}
		}
	}

	/// Events of this pallet.
	#[pallet::event]
	#[pallet::generate_deposit(pub(crate) fn deposit_event)]
	pub enum Event<T: Config> {
		/// A pool has been created.
		Created { depositor: T::AccountId, pool_id: PoolId },
		/// A delegator has became bonded in a pool.
		Bonded { delegator: T::AccountId, pool_id: PoolId, bonded: BalanceOf<T>, joined: bool },
		/// A payout has been made to a delegator.
		PaidOut { delegator: T::AccountId, pool_id: PoolId, payout: BalanceOf<T> },
		/// A delegator has unbonded from their pool.
		Unbonded { delegator: T::AccountId, pool_id: PoolId, amount: BalanceOf<T> },
		/// A delegator has withdrawn from their pool.
		Withdrawn { delegator: T::AccountId, pool_id: PoolId, amount: BalanceOf<T> },
		/// A pool has been destroyed.
		Destroyed { pool_id: PoolId },
		/// The state of a pool has changed
		StateChanged { pool_id: PoolId, new_state: PoolState },
	}

	#[pallet::error]
	#[cfg_attr(test, derive(PartialEq))]
	pub enum Error<T> {
		/// A (bonded) pool id does not exist.
		PoolNotFound,
		/// An account is not a delegator.
		DelegatorNotFound,
		/// A reward pool does not exist. In all cases this is a system logic error.
		RewardPoolNotFound,
		/// A sub pool does not exist.
		SubPoolsNotFound,
		/// An account is already delegating in another pool. An account may only belong to one
		/// pool at a time.
		AccountBelongsToOtherPool,
		/// The pool has insufficient balance to bond as a nominator.
		InsufficientBond,
		/// The delegator is already unbonding in this era.
		AlreadyUnbonding,
		/// The delegator is fully unbonded (and thus cannot access the bonded and reward pool
		/// anymore to, for example, collect rewards).
		FullyUnbonding,
		/// The delegator cannot unbond further chunks due to reaching the limit.
		MaxUnbondingLimit,
		/// None of the funds can be withdrawn yet because the bonding duration has not passed.
		CannotWithdrawAny,
		/// The amount does not meet the minimum bond to either join or create a pool.
		MinimumBondNotMet,
		/// The transaction could not be executed due to overflow risk for the pool.
		OverflowRisk,
		/// A pool must be in [`PoolState::Destroying`] in order for the depositor to unbond or for
		/// other delegators to be permissionlessly unbonded.
		NotDestroying,
		/// The depositor must be the only delegator in the bonded pool in order to unbond. And the
		/// depositor must be the only delegator in the sub pools in order to withdraw unbonded.
		NotOnlyDelegator,
		/// The caller does not have nominating permissions for the pool.
		NotNominator,
		/// Either a) the caller cannot make a valid kick or b) the pool is not destroying.
		NotKickerOrDestroying,
		/// The pool is not open to join
		NotOpen,
		/// The system is maxed out on pools.
		MaxPools,
		/// Too many delegators in the pool or system.
		MaxDelegators,
		/// The pools state cannot be changed.
		CanNotChangeState,
		/// The caller does not have adequate permissions.
		DoesNotHavePermission,
		/// Metadata exceeds [`Config::MaxMetadataLen`]
		MetadataExceedsMaxLen,
		/// Some error occurred that should never happen. This should be reported to the
		/// maintainers.
		DefensiveError,
		/// Not enough points. Ty unbonding less.
		NotEnoughPointsToUnbond,
	}

	#[pallet::call]
	impl<T: Config> Pallet<T> {
		/// Stake funds with a pool. The amount to bond is transferred from the delegator to the
		/// pools account and immediately increases the pools bond.
		///
		/// # Note
		///
		/// * An account can only be a member of a single pool.
		/// * An account cannot join the same pool multiple times.
		/// * This call will *not* dust the delegator account, so the delegator must have at least
		///   `existential deposit + amount` in their account.
		/// * Only a pool with [`PoolState::Open`] can be joined
		#[pallet::weight(T::WeightInfo::join())]
		#[transactional]
		pub fn join(
			origin: OriginFor<T>,
			#[pallet::compact] amount: BalanceOf<T>,
			pool_id: PoolId,
		) -> DispatchResult {
			let who = ensure_signed(origin)?;

			ensure!(amount >= MinJoinBond::<T>::get(), Error::<T>::MinimumBondNotMet);
			// If a delegator already exists that means they already belong to a pool
			ensure!(!Delegators::<T>::contains_key(&who), Error::<T>::AccountBelongsToOtherPool);

			let mut bonded_pool = BondedPool::<T>::get(pool_id).ok_or(Error::<T>::PoolNotFound)?;
			bonded_pool.ok_to_join(amount)?;

			// We just need its total earnings at this point in time, but we don't need to write it
			// because we are not adjusting its points (all other values can calculated virtual).
			let reward_pool = RewardPool::<T>::get_and_update(pool_id)
				.defensive_ok_or_else(|| Error::<T>::RewardPoolNotFound)?;

			bonded_pool.try_inc_delegators()?;
			let points_issued = bonded_pool.try_bond_funds(&who, amount, BondType::Later)?;

			Delegators::insert(
				who.clone(),
				Delegator::<T> {
					pool_id,
					points: points_issued,
					// At best the reward pool has the rewards up through the previous era. If the
					// delegator joins prior to the snapshot they will benefit from the rewards of
					// the active era despite not contributing to the pool's vote weight. If they
					// join after the snapshot is taken they will benefit from the rewards of the
					// next 2 eras because their vote weight will not be counted until the
					// snapshot in active era + 1.
					reward_pool_total_earnings: reward_pool.total_earnings,
					unbonding_eras: Default::default(),
				},
			);

			Self::deposit_event(Event::<T>::Bonded {
				delegator: who,
				pool_id,
				bonded: amount,
				joined: true,
			});
			bonded_pool.put();

			Ok(())
		}

		/// Bond `extra` more funds from `origin` into the pool to which they already belong.
		///
		/// Additional funds can come from either the free balance of the account, of from the
		/// accumulated rewards, see [`BondExtra`].
		// NOTE: this transaction is implemented with the sole purpose of readability and
		// correctness, not optimization. We read/write several storage items multiple times instead
		// of just once, in the spirit reusing code.
		#[pallet::weight(
			T::WeightInfo::bond_extra_transfer()
			.max(T::WeightInfo::bond_extra_reward())
		)]
		#[transactional]
		pub fn bond_extra(origin: OriginFor<T>, extra: BondExtra<BalanceOf<T>>) -> DispatchResult {
			let who = ensure_signed(origin)?;
			let (mut delegator, mut bonded_pool, mut reward_pool) =
				Self::get_delegator_with_pools(&who)?;

			let (points_issued, bonded) = match extra {
				BondExtra::FreeBalance(amount) =>
					(bonded_pool.try_bond_funds(&who, amount, BondType::Later)?, amount),
				BondExtra::Rewards => {
					let claimed = Self::do_reward_payout(
						&who,
						&mut delegator,
						&mut bonded_pool,
						&mut reward_pool,
					)?;
					(bonded_pool.try_bond_funds(&who, claimed, BondType::Later)?, claimed)
				},
			};
			bonded_pool.ok_to_be_open(bonded)?;
			delegator.points = delegator.points.saturating_add(points_issued);

			Self::deposit_event(Event::<T>::Bonded {
				delegator: who.clone(),
				pool_id: delegator.pool_id,
				bonded,
				joined: false,
			});
			Self::put_delegator_with_pools(&who, delegator, bonded_pool, reward_pool);

			Ok(())
		}

		/// A bonded delegator can use this to claim their payout based on the rewards that the pool
		/// has accumulated since their last claimed payout (OR since joining if this is there first
		/// time claiming rewards). The payout will be transferred to the delegator's account.
		///
		/// The delegator will earn rewards pro rata based on the delegators stake vs the sum of the
		/// delegators in the pools stake. Rewards do not "expire".
		#[pallet::weight(T::WeightInfo::claim_payout())]
		#[transactional]
		pub fn claim_payout(origin: OriginFor<T>) -> DispatchResult {
			let who = ensure_signed(origin)?;
			let (mut delegator, mut bonded_pool, mut reward_pool) =
				Self::get_delegator_with_pools(&who)?;

			let _ =
				Self::do_reward_payout(&who, &mut delegator, &mut bonded_pool, &mut reward_pool)?;

			Self::put_delegator_with_pools(&who, delegator, bonded_pool, reward_pool);
			Ok(())
		}

		/// Unbond up to `unbonding_points` of the `delegator_account`'s funds from the pool. It
		/// implicitly collects the rewards one last time, since not doing so would mean some
		/// rewards would go forfeited.
		///
		/// Under certain conditions, this call can be dispatched permissionlessly (i.e. by any
		/// account).
		///
		/// # Conditions for a permissionless dispatch.
		///
		/// * The pool is blocked and the caller is either the root or state-toggler. This is
		///   refereed to as a kick.
		/// * The pool is destroying and the delegator is not the depositor.
		/// * The pool is destroying, the delegator is the depositor and no other delegators are in
		///   the pool.
		///
		/// ## Conditions for permissioned dispatch (i.e. the caller is also the
		/// `delegator_account`):
		///
		/// * The caller is not the depositor.
		/// * The caller is the depositor, the pool is destroying and no other delegators are in the
		///   pool.
		///
		/// # Note
		///
		/// If there are too many unlocking chunks to unbond with the pool account,
		/// [`Call::pool_withdraw_unbonded`] can be called to try and minimize unlocking chunks. If
		/// there are too many unlocking chunks, the result of this call will likely be the
		/// `NoMoreChunks` error from the staking system.
		#[pallet::weight(T::WeightInfo::unbond())]
		#[transactional]
		pub fn unbond(
			origin: OriginFor<T>,
			delegator_account: T::AccountId,
			#[pallet::compact] unbonding_points: BalanceOf<T>,
		) -> DispatchResult {
			let caller = ensure_signed(origin)?;
			let (mut delegator, mut bonded_pool, mut reward_pool) =
				Self::get_delegator_with_pools(&delegator_account)?;

			bonded_pool.ok_to_unbond_with(
				&caller,
				&delegator_account,
				&delegator,
				unbonding_points,
			)?;

			// Claim the the payout prior to unbonding. Once the user is unbonding their points
			// no longer exist in the bonded pool and thus they can no longer claim their payouts.
			// It is not strictly necessary to claim the rewards, but we do it here for UX.
			Self::do_reward_payout(
				&delegator_account,
				&mut delegator,
				&mut bonded_pool,
				&mut reward_pool,
			)?;

			let current_era = T::StakingInterface::current_era();
			let unbond_era = T::StakingInterface::bonding_duration().saturating_add(current_era);

			// Try and unbond in the delegator map.
			delegator.try_unbond(unbonding_points, unbond_era)?;

			// Unbond in the actual underlying nominator.
			let unbonding_balance = bonded_pool.dissolve(unbonding_points);
			T::StakingInterface::unbond(bonded_pool.bonded_account(), unbonding_balance)?;

			// Note that we lazily create the unbonding pools here if they don't already exist
			let mut sub_pools = SubPoolsStorage::<T>::get(delegator.pool_id)
				.unwrap_or_default()
				.maybe_merge_pools(unbond_era);

			// Update the unbond pool associated with the current era with the unbonded funds. Note
			// that we lazily create the unbond pool if it does not yet exist.
			if !sub_pools.with_era.contains_key(&unbond_era) {
				sub_pools
					.with_era
					.try_insert(unbond_era, UnbondPool::default())
					// The above call to `maybe_merge_pools` should ensure there is
					// always enough space to insert.
					.defensive_map_err(|_| Error::<T>::DefensiveError)?;
			}

			sub_pools
				.with_era
				.get_mut(&unbond_era)
				// The above check ensures the pool exists.
				.defensive_ok_or_else(|| Error::<T>::DefensiveError)?
				.issue(unbonding_balance);

			Self::deposit_event(Event::<T>::Unbonded {
				delegator: delegator_account.clone(),
				pool_id: delegator.pool_id,
				amount: unbonding_balance,
			});

			// Now that we know everything has worked write the items to storage.
			SubPoolsStorage::insert(&delegator.pool_id, sub_pools);
			Self::put_delegator_with_pools(&delegator_account, delegator, bonded_pool, reward_pool);

			Ok(())
		}

		/// Call `withdraw_unbonded` for the pools account. This call can be made by any account.
		///
		/// This is useful if their are too many unlocking chunks to call `unbond`, and some
		/// can be cleared by withdrawing. In the case there are too many unlocking chunks, the user
		/// would probably see an error like `NoMoreChunks` emitted from the staking system when
		/// they attempt to unbond.
		#[pallet::weight(T::WeightInfo::pool_withdraw_unbonded(*num_slashing_spans))]
		#[transactional]
		pub fn pool_withdraw_unbonded(
			origin: OriginFor<T>,
			pool_id: PoolId,
			num_slashing_spans: u32,
		) -> DispatchResult {
			let _ = ensure_signed(origin)?;
			let pool = BondedPool::<T>::get(pool_id).ok_or(Error::<T>::PoolNotFound)?;
			// For now we only allow a pool to withdraw unbonded if its not destroying. If the pool
			// is destroying then `withdraw_unbonded` can be used.
			ensure!(pool.state != PoolState::Destroying, Error::<T>::NotDestroying);
			T::StakingInterface::withdraw_unbonded(pool.bonded_account(), num_slashing_spans)?;
			Ok(())
		}

		/// Withdraw unbonded funds from `delegator_account`. If no bonded funds can be unbonded, an
		/// error is returned.
		///
		/// Under certain conditions, this call can be dispatched permissionlessly (i.e. by any
		/// account).
		///
		/// # Conditions for a permissionless dispatch
		///
		/// * The pool is in destroy mode and the target is not the depositor.
		/// * The target is the depositor and they are the only delegator in the sub pools.
		/// * The pool is blocked and the caller is either the root or state-toggler.
		///
		/// # Conditions for permissioned dispatch
		///
		/// * The caller is the target and they are not the depositor.
		///
		/// # Note
		///
		/// If the target is the depositor, the pool will be destroyed.
		#[pallet::weight(
			T::WeightInfo::withdraw_unbonded_kill(*num_slashing_spans)
		)]
		#[transactional]
		pub fn withdraw_unbonded(
			origin: OriginFor<T>,
			delegator_account: T::AccountId,
			num_slashing_spans: u32,
		) -> DispatchResultWithPostInfo {
			let caller = ensure_signed(origin)?;
			let mut delegator =
				Delegators::<T>::get(&delegator_account).ok_or(Error::<T>::DelegatorNotFound)?;
			let current_era = T::StakingInterface::current_era();

			let bonded_pool = BondedPool::<T>::get(delegator.pool_id)
				.defensive_ok_or_else(|| Error::<T>::PoolNotFound)?;
			let mut sub_pools = SubPoolsStorage::<T>::get(delegator.pool_id)
				.defensive_ok_or_else(|| Error::<T>::SubPoolsNotFound)?;

			bonded_pool.ok_to_withdraw_unbonded_with(
				&caller,
				&delegator_account,
				&delegator,
				&sub_pools,
			)?;

			// NOTE: must do this after we have done the `ok_to_withdraw_unbonded_other_with` check.
			let withdrawn_points = delegator.withdraw_unlocked(current_era);
			ensure!(!withdrawn_points.is_empty(), Error::<T>::CannotWithdrawAny);

			// Before calculate the `balance_to_unbond`, with call withdraw unbonded to ensure the
			// `non_locked_balance` is correct.
			T::StakingInterface::withdraw_unbonded(
				bonded_pool.bonded_account(),
				num_slashing_spans,
			)?;

			let balance_to_unbond = withdrawn_points
				.iter()
				.fold(BalanceOf::<T>::zero(), |accumulator, (era, unlocked_points)| {
					if let Some(era_pool) = sub_pools.with_era.get_mut(&era) {
						let balance_to_unbond = era_pool.dissolve(*unlocked_points);
						if era_pool.points.is_zero() {
							sub_pools.with_era.remove(&era);
						}
						accumulator.saturating_add(balance_to_unbond)
					} else {
						// A pool does not belong to this era, so it must have been merged to the
						// era-less pool.
						accumulator.saturating_add(sub_pools.no_era.dissolve(*unlocked_points))
					}
				})
				// A call to this function may cause the pool's stash to get dusted. If this happens
				// before the last delegator has withdrawn, then all subsequent withdraws will be 0.
				// However the unbond pools do no get updated to reflect this. In the aforementioned
				// scenario, this check ensures we don't try to withdraw funds that don't exist.
				// This check is also defensive in cases where the unbond pool does not update its
				// balance (e.g. a bug in the slashing hook.) We gracefully proceed in order to
				// ensure delegators can leave the pool and it can be destroyed.
				.min(bonded_pool.transferrable_balance());

			T::Currency::transfer(
				&bonded_pool.bonded_account(),
				&delegator_account,
				balance_to_unbond,
				ExistenceRequirement::AllowDeath,
			)
			.defensive()?;

			Self::deposit_event(Event::<T>::Withdrawn {
				delegator: delegator_account.clone(),
				pool_id: delegator.pool_id,
				amount: balance_to_unbond,
			});

			let post_info_weight = if delegator.active_points().is_zero() {
				// delegator being reaped.
				Delegators::<T>::remove(&delegator_account);

				if delegator_account == bonded_pool.roles.depositor {
					Pallet::<T>::dissolve_pool(bonded_pool);
					None
				} else {
					bonded_pool.dec_delegators().put();
					SubPoolsStorage::<T>::insert(&delegator.pool_id, sub_pools);
					Some(T::WeightInfo::withdraw_unbonded_update(num_slashing_spans))
				}
			} else {
				// we certainly don't need to delete any pools, because no one is being removed.
				SubPoolsStorage::<T>::insert(&delegator.pool_id, sub_pools);
				Delegators::<T>::insert(&delegator_account, delegator);
				Some(T::WeightInfo::withdraw_unbonded_update(num_slashing_spans))
			};

			Ok(post_info_weight.into())
		}

		/// Create a new delegation pool.
		///
		/// # Arguments
		///
		/// * `amount` - The amount of funds to delegate to the pool. This also acts of a sort of
		///   deposit since the pools creator cannot fully unbond funds until the pool is being
		///   destroyed.
		/// * `index` - A disambiguation index for creating the account. Likely only useful when
		///   creating multiple pools in the same extrinsic.
		/// * `root` - The account to set as [`PoolRoles::root`].
		/// * `nominator` - The account to set as the [`PoolRoles::nominator`].
		/// * `state_toggler` - The account to set as the [`PoolRoles::state_toggler`].
		///
		/// # Note
		///
		/// In addition to `amount`, the caller will transfer the existential deposit; so the caller
		/// needs at have at least `amount + existential_deposit` transferrable.
		#[pallet::weight(T::WeightInfo::create())]
		#[transactional]
		pub fn create(
			origin: OriginFor<T>,
			#[pallet::compact] amount: BalanceOf<T>,
			root: T::AccountId,
			nominator: T::AccountId,
			state_toggler: T::AccountId,
		) -> DispatchResult {
			let who = ensure_signed(origin)?;

			ensure!(
				amount >=
					T::StakingInterface::minimum_bond()
						.max(MinCreateBond::<T>::get())
						.max(MinJoinBond::<T>::get()),
				Error::<T>::MinimumBondNotMet
			);
			ensure!(
				MaxPools::<T>::get()
					.map_or(true, |max_pools| BondedPools::<T>::count() < max_pools),
				Error::<T>::MaxPools
			);
			ensure!(!Delegators::<T>::contains_key(&who), Error::<T>::AccountBelongsToOtherPool);

			let pool_id = LastPoolId::<T>::mutate(|id| {
				*id += 1;
				*id
			});
			let mut bonded_pool = BondedPool::<T>::new(
				pool_id,
				PoolRoles { root, nominator, state_toggler, depositor: who.clone() },
			);

			bonded_pool.try_inc_delegators()?;
			let points = bonded_pool.try_bond_funds(&who, amount, BondType::Create)?;

			T::Currency::transfer(
				&who,
				&bonded_pool.reward_account(),
				T::Currency::minimum_balance(),
				ExistenceRequirement::AllowDeath,
			)?;

			Delegators::<T>::insert(
				who.clone(),
				Delegator::<T> {
					pool_id,
					points,
					reward_pool_total_earnings: Zero::zero(),
					unbonding_eras: Default::default(),
				},
			);
			RewardPools::<T>::insert(
				pool_id,
				RewardPool::<T> {
					balance: Zero::zero(),
					points: U256::zero(),
					total_earnings: Zero::zero(),
				},
			);
			ReversePoolIdLookup::<T>::insert(bonded_pool.bonded_account(), pool_id);
			Self::deposit_event(Event::<T>::Created {
				depositor: who.clone(),
				pool_id: pool_id.clone(),
			});
			Self::deposit_event(Event::<T>::Bonded {
				delegator: who,
				pool_id,
				bonded: amount,
				joined: true,
			});
			bonded_pool.put();

			Ok(())
		}

		#[pallet::weight(T::WeightInfo::nominate(validators.len() as u32))]
		pub fn nominate(
			origin: OriginFor<T>,
			pool_id: PoolId,
			validators: Vec<T::AccountId>,
		) -> DispatchResult {
			let who = ensure_signed(origin)?;
			let bonded_pool = BondedPool::<T>::get(pool_id).ok_or(Error::<T>::PoolNotFound)?;
			ensure!(bonded_pool.can_nominate(&who), Error::<T>::NotNominator);
			T::StakingInterface::nominate(bonded_pool.bonded_account(), validators)?;
			Ok(())
		}

		#[pallet::weight(T::WeightInfo::set_state())]
		pub fn set_state(
			origin: OriginFor<T>,
			pool_id: PoolId,
			state: PoolState,
		) -> DispatchResult {
			let who = ensure_signed(origin)?;
			let mut bonded_pool = BondedPool::<T>::get(pool_id).ok_or(Error::<T>::PoolNotFound)?;
			ensure!(bonded_pool.state != PoolState::Destroying, Error::<T>::CanNotChangeState);

			if bonded_pool.can_toggle_state(&who) {
				bonded_pool.set_state(state);
			} else if bonded_pool.ok_to_be_open(Zero::zero()).is_err() &&
				state == PoolState::Destroying
			{
				// If the pool has bad properties, then anyone can set it as destroying
				bonded_pool.set_state(PoolState::Destroying);
			} else {
				Err(Error::<T>::CanNotChangeState)?;
			}

			bonded_pool.put();

			Ok(())
		}

		#[pallet::weight(T::WeightInfo::set_metadata(metadata.len() as u32))]
		pub fn set_metadata(
			origin: OriginFor<T>,
			pool_id: PoolId,
			metadata: Vec<u8>,
		) -> DispatchResult {
			let who = ensure_signed(origin)?;
			let metadata: BoundedVec<_, _> =
				metadata.try_into().map_err(|_| Error::<T>::MetadataExceedsMaxLen)?;
			ensure!(
				BondedPool::<T>::get(pool_id)
					.ok_or(Error::<T>::PoolNotFound)?
					.can_set_metadata(&who),
				Error::<T>::DoesNotHavePermission
			);

			Metadata::<T>::mutate(pool_id, |pool_meta| *pool_meta = metadata);

			Ok(())
		}

		/// Update configurations for the nomination pools. The origin must for this call must be
		/// Root.
		///
		/// # Arguments
		///
		/// * `min_join_bond` - Set [`MinJoinBond`].
		/// * `min_create_bond` - Set [`MinCreateBond`].
		/// * `max_pools` - Set [`MaxPools`].
		/// * `max_delegators` - Set [`MaxDelegators`].
		/// * `max_delegators_per_pool` - Set [`MaxDelegatorsPerPool`].
		#[pallet::weight(T::WeightInfo::set_configs())]
		pub fn set_configs(
			origin: OriginFor<T>,
			min_join_bond: ConfigOp<BalanceOf<T>>,
			min_create_bond: ConfigOp<BalanceOf<T>>,
			max_pools: ConfigOp<u32>,
			max_delegators: ConfigOp<u32>,
			max_delegators_per_pool: ConfigOp<u32>,
		) -> DispatchResult {
			ensure_root(origin)?;

			macro_rules! config_op_exp {
				($storage:ty, $op:ident) => {
					match $op {
						ConfigOp::Noop => (),
						ConfigOp::Set(v) => <$storage>::put(v),
						ConfigOp::Remove => <$storage>::kill(),
					}
				};
			}

			config_op_exp!(MinJoinBond::<T>, min_join_bond);
			config_op_exp!(MinCreateBond::<T>, min_create_bond);
			config_op_exp!(MaxPools::<T>, max_pools);
			config_op_exp!(MaxDelegators::<T>, max_delegators);
			config_op_exp!(MaxDelegatorsPerPool::<T>, max_delegators_per_pool);

			Ok(())
		}
	}

	#[pallet::hooks]
	impl<T: Config> Hooks<BlockNumberFor<T>> for Pallet<T> {
		fn integrity_test() {
			assert!(
				sp_std::mem::size_of::<RewardPoints>() >=
					2 * sp_std::mem::size_of::<BalanceOf<T>>(),
				"bit-length of the reward points must be at least twice as much as balance"
			);

			assert!(
				T::StakingInterface::bonding_duration() < TotalUnbondingPools::<T>::get(),
				"There must be more unbonding pools then the bonding duration /
				so a slash can be applied to relevant unboding pools. (We assume /
				the bonding duration > slash deffer duration.",
			);
		}
	}
}

impl<T: Config> Pallet<T> {
	/// Remove everything related to the given bonded pool.
	///
	/// All sub-pools are also deleted. All accounts are dusted and the leftover of the reward
	/// account is returned to the depositor.
	pub fn dissolve_pool(bonded_pool: BondedPool<T>) {
		let reward_account = bonded_pool.reward_account();
		let bonded_account = bonded_pool.bonded_account();

		ReversePoolIdLookup::<T>::remove(&bonded_account);
		RewardPools::<T>::remove(bonded_pool.id);
		SubPoolsStorage::<T>::remove(bonded_pool.id);

		// Kill accounts from storage by making their balance go below ED. We assume that the
		// accounts have no references that would prevent destruction once we get to this point. We
		// don't work with the system pallet directly, but
		// 1. we drain the reward account and kill it. This account should never have any extra
		// consumers anyway.
		// 2. the bonded account should become a 'killed stash' in the staking system, and all of
		//    its consumers removed.
		debug_assert_eq!(frame_system::Pallet::<T>::consumers(&reward_account), 0);
		debug_assert_eq!(frame_system::Pallet::<T>::consumers(&bonded_account), 0);
		debug_assert_eq!(
			T::StakingInterface::total_stake(&bonded_account).unwrap_or_default(),
			Zero::zero()
		);

		// This shouldn't fail, but if it does we don't really care
		let reward_pool_remaining = T::Currency::free_balance(&reward_account);
		let _ = T::Currency::transfer(
			&reward_account,
			&bonded_pool.roles.depositor,
			reward_pool_remaining,
			ExistenceRequirement::AllowDeath,
		);

		// TODO: this is purely defensive.
		T::Currency::make_free_balance_be(&reward_account, Zero::zero());
		T::Currency::make_free_balance_be(&bonded_pool.bonded_account(), Zero::zero());

		Self::deposit_event(Event::<T>::Destroyed { pool_id: bonded_pool.id });
		bonded_pool.remove();
	}

	/// Create the main, bonded account of a pool with the given id.
	pub fn create_bonded_account(id: PoolId) -> T::AccountId {
		T::PalletId::get().into_sub_account((AccountType::Bonded, id))
	}

	/// Create the reward account of a pool with the given id.
	pub fn create_reward_account(id: PoolId) -> T::AccountId {
		// NOTE: in order to have a distinction in the test account id type (u128), we put
		// account_type first so it does not get truncated out.
		T::PalletId::get().into_sub_account((AccountType::Reward, id))
	}

	/// Get the delegator with their associated bonded and reward pool.
	fn get_delegator_with_pools(
		who: &T::AccountId,
	) -> Result<(Delegator<T>, BondedPool<T>, RewardPool<T>), Error<T>> {
		let delegator = Delegators::<T>::get(&who).ok_or(Error::<T>::DelegatorNotFound)?;
		let bonded_pool =
			BondedPool::<T>::get(delegator.pool_id).defensive_ok_or(Error::<T>::PoolNotFound)?;
		let reward_pool =
			RewardPools::<T>::get(delegator.pool_id).defensive_ok_or(Error::<T>::PoolNotFound)?;
		Ok((delegator, bonded_pool, reward_pool))
	}

	/// Persist the delegator with their associated bonded and reward pool into storage, consuming
	/// all of them.
	fn put_delegator_with_pools(
		delegator_account: &T::AccountId,
		delegator: Delegator<T>,
		bonded_pool: BondedPool<T>,
		reward_pool: RewardPool<T>,
	) {
		bonded_pool.put();
		RewardPools::insert(delegator.pool_id, reward_pool);
		Delegators::<T>::insert(delegator_account, delegator);
	}

	/// Calculate the equivalent point of `new_funds` in a pool with `current_balance` and
	/// `current_points`.
	fn balance_to_point(
		current_balance: BalanceOf<T>,
		current_points: BalanceOf<T>,
		new_funds: BalanceOf<T>,
	) -> BalanceOf<T> {
		let u256 = |x| T::BalanceToU256::convert(x);
		let balance = |x| T::U256ToBalance::convert(x);
		match (current_balance.is_zero(), current_points.is_zero()) {
			(_, true) => new_funds.saturating_mul(POINTS_TO_BALANCE_INIT_RATIO.into()),
			(true, false) => {
				// The pool was totally slashed.
				// This is the equivalent of `(current_points / 1) * new_funds`.
				new_funds.saturating_mul(current_points)
			},
			(false, false) => {
				// Equivalent to (current_points / current_balance) * new_funds
				balance(
					u256(current_points)
						.saturating_mul(u256(new_funds))
						// We check for zero above
						.div(u256(current_balance)),
				)
			},
		}
	}

	/// Calculate the equivalent balance of `points` in a pool with `current_balance` and
	/// `current_points`.
	fn point_to_balance(
		current_balance: BalanceOf<T>,
		current_points: BalanceOf<T>,
		points: BalanceOf<T>,
	) -> BalanceOf<T> {
<<<<<<< HEAD
		if current_balance.is_zero() || current_points.is_zero() || points.is_zero() {
=======
		let u256 = |x| T::BalanceToU256::convert(x);
		let balance = |x| T::U256ToBalance::convert(x);
		if current_balance.is_zero() || current_points.is_zero() || delegator_points.is_zero() {
>>>>>>> 844f42fc
			// There is nothing to unbond
			return Zero::zero()
		}

<<<<<<< HEAD
		// Equivalent of (current_balance / current_points) * points
		current_balance
			.saturating_mul(points)
=======
		// Equivalent of (current_balance / current_points) * delegator_points
		balance(u256(current_balance).saturating_mul(u256(delegator_points)))
>>>>>>> 844f42fc
			// We check for zero above
			.div(current_points)
	}

	/// Calculate the rewards for `delegator`.
	///
	/// Returns the payout amount.
	fn calculate_delegator_payout(
		delegator: &mut Delegator<T>,
		bonded_pool: &mut BondedPool<T>,
		reward_pool: &mut RewardPool<T>,
	) -> Result<BalanceOf<T>, DispatchError> {
		let u256 = |x| T::BalanceToU256::convert(x);
		let balance = |x| T::U256ToBalance::convert(x);

		let last_total_earnings = reward_pool.total_earnings;
		reward_pool.update_total_earnings_and_balance(bonded_pool.id);

		// Notice there is an edge case where total_earnings have not increased and this is zero
		let new_earnings = u256(reward_pool.total_earnings.saturating_sub(last_total_earnings));

		// The new points that will be added to the pool. For every unit of balance that has been
		// earned by the reward pool, we inflate the reward pool points by `bonded_pool.points`. In
		// effect this allows each, single unit of balance (e.g. plank) to be divvied up pro rata
		// among delegators based on points.
		let new_points = u256(bonded_pool.points).saturating_mul(new_earnings);

		// The points of the reward pool after taking into account the new earnings. Notice that
		// this only stays even or increases over time except for when we subtract delegator virtual
		// shares.
		let current_points = bonded_pool.bound_check(reward_pool.points.saturating_add(new_points));

		// The rewards pool's earnings since the last time this delegator claimed a payout.
		let new_earnings_since_last_claim =
			reward_pool.total_earnings.saturating_sub(delegator.reward_pool_total_earnings);

		// The points of the reward pool that belong to the delegator.
		let delegator_virtual_points =
			// The delegators portion of the reward pool
			u256(delegator.active_points())
			// times the amount the pool has earned since the delegator last claimed.
			.saturating_mul(u256(new_earnings_since_last_claim));

		let delegator_payout = if delegator_virtual_points.is_zero() ||
			current_points.is_zero() ||
			reward_pool.balance.is_zero()
		{
			Zero::zero()
		} else {
			// Equivalent to `(delegator_virtual_points / current_points) * reward_pool.balance`
			let numerator = {
				let numerator = delegator_virtual_points.saturating_mul(u256(reward_pool.balance));
				bonded_pool.bound_check(numerator)
			};
			balance(
				numerator
					// We check for zero above
					.div(current_points),
			)
		};

		// Record updates
		if reward_pool.total_earnings == BalanceOf::<T>::max_value() {
			bonded_pool.set_state(PoolState::Destroying);
		};
		delegator.reward_pool_total_earnings = reward_pool.total_earnings;
		reward_pool.points = current_points.saturating_sub(delegator_virtual_points);
		reward_pool.balance = reward_pool.balance.saturating_sub(delegator_payout);

		Ok(delegator_payout)
	}

	/// If the delegator has some rewards, transfer a payout from the reward pool to the delegator.
	// Emits events and potentially modifies pool state if any arithmetic saturates, but does
	// not persist any of the mutable inputs to storage.
	fn do_reward_payout(
		delegator_account: &T::AccountId,
		delegator: &mut Delegator<T>,
		bonded_pool: &mut BondedPool<T>,
		reward_pool: &mut RewardPool<T>,
	) -> Result<BalanceOf<T>, DispatchError> {
		debug_assert_eq!(delegator.pool_id, bonded_pool.id);
		// a delegator who has no skin in the game anymore cannot claim any rewards.
		ensure!(!delegator.active_points().is_zero(), Error::<T>::FullyUnbonding);
		let was_destroying = bonded_pool.is_destroying();

		let delegator_payout =
			Self::calculate_delegator_payout(delegator, bonded_pool, reward_pool)?;

		// Transfer payout to the delegator.
		T::Currency::transfer(
			&bonded_pool.reward_account(),
			&delegator_account,
			delegator_payout,
			ExistenceRequirement::AllowDeath,
		)?;

		Self::deposit_event(Event::<T>::PaidOut {
			delegator: delegator_account.clone(),
			pool_id: delegator.pool_id,
			payout: delegator_payout,
		});

		if bonded_pool.is_destroying() && !was_destroying {
			Self::deposit_event(Event::<T>::StateChanged {
				pool_id: delegator.pool_id,
				new_state: PoolState::Destroying,
			});
		}

		Ok(delegator_payout)
	}

	/// Ensure the correctness of the state of this pallet.
	///
	/// This should be valid before or after each state transition of this pallet.
	///
	/// ## Invariants:
	///
	/// First, let's consider pools:
	///
	/// * `BondedPools` and `RewardPools` must all have the EXACT SAME key-set.
	/// * `SubPoolsStorage` must be a subset of the above superset.
	/// * `Metadata` keys must be a subset of the above superset.
	/// * the count of the above set must be less than `MaxPools`.
	///
	/// Then, considering delegators as well:
	///
	/// * each `BondedPool.delegator_counter` must be:
	///   - correct (compared to actual count of delegator who have `.pool_id` this pool)
	///   - less than `MaxDelegatorsPerPool`.
	/// * each `delegator.pool_id` must correspond to an existing `BondedPool.id` (which implies the
	///   existence of the reward pool as well).
	/// * count of all delegators must be less than `MaxDelegators`.
	///
	/// Then, considering unbonding delegators:
	///
	/// for each pool:
	///   * sum of the balance that's tracked in all unbonding pools must be the same as the
	///     unbonded balance of the main account, as reported by the staking interface.
	///   * sum of the balance that's tracked in all unbonding pools, plus the bonded balance of the
	///     main account should be less than or qual to the total balance of the main account.
	///
	/// ## Sanity check level
	///
	/// To cater for tests that want to escape parts of these checks, this function is split into
	/// multiple `level`s, where the higher the level, the more checks we performs. So,
	/// `sanity_check(255)` is the strongest sanity check, and `0` performs no checks.
	#[cfg(any(test, debug_assertions))]
	pub fn sanity_checks(level: u8) -> Result<(), &'static str> {
		if level.is_zero() {
			return Ok(())
		}
		// note: while a bit wacky, since they have the same key, even collecting to vec should
		// result in the same set of keys, in the same order.
		let bonded_pools = BondedPools::<T>::iter_keys().collect::<Vec<_>>();
		let reward_pools = RewardPools::<T>::iter_keys().collect::<Vec<_>>();
		assert_eq!(bonded_pools, reward_pools);

		assert!(Metadata::<T>::iter_keys().all(|k| bonded_pools.contains(&k)));
		assert!(SubPoolsStorage::<T>::iter_keys().all(|k| bonded_pools.contains(&k)));

		assert!(MaxPools::<T>::get().map_or(true, |max| bonded_pools.len() <= (max as usize)));

		for id in reward_pools {
			let account = Self::create_reward_account(id);
			assert!(T::Currency::free_balance(&account) >= T::Currency::minimum_balance());
		}

		let mut pools_delegators = BTreeMap::<PoolId, u32>::new();
		let mut all_delegators = 0u32;
		Delegators::<T>::iter().for_each(|(_, d)| {
			assert!(BondedPools::<T>::contains_key(d.pool_id));
			assert!(!d.total_points().is_zero(), "no delegator should have zero points: {:?}", d);
			*pools_delegators.entry(d.pool_id).or_default() += 1;
			all_delegators += 1;
		});

		BondedPools::<T>::iter().for_each(|(id, inner)| {
			let bonded_pool = BondedPool { id, inner };
			assert_eq!(
				pools_delegators.get(&id).map(|x| *x).unwrap_or_default(),
				bonded_pool.delegator_counter
			);
			assert!(MaxDelegatorsPerPool::<T>::get()
				.map_or(true, |max| bonded_pool.delegator_counter <= max));

			let depositor = Delegators::<T>::get(&bonded_pool.roles.depositor).unwrap();
			assert!(
				bonded_pool.is_destroying_and_only_bonded_delegator(depositor.active_points()) ||
					depositor.active_points() >= MinCreateBond::<T>::get(),
				"depositor must always have MinCreateBond stake in the pool, except for when the \
				pool is being destroyed and the depositor is the last member",
			);
		});
		assert!(MaxDelegators::<T>::get().map_or(true, |max| all_delegators <= max));

		if level <= 1 {
			return Ok(())
		}

		for (pool_id, _pool) in BondedPools::<T>::iter() {
			let pool_account = Pallet::<T>::create_bonded_account(pool_id);
			let subs = SubPoolsStorage::<T>::get(pool_id).unwrap_or_default();

			let sum_unbonding_balance = subs.sum_unbonding_balance();
			let bonded_balance =
				T::StakingInterface::active_stake(&pool_account).unwrap_or_default();
			let total_balance = T::Currency::total_balance(&pool_account);

			assert!(
				total_balance >= bonded_balance + sum_unbonding_balance,
				"faulty pool: {:?} / {:?}, total_balance {:?} >= bonded_balance {:?} + sum_unbonding_balance {:?}",
				pool_id,
				_pool,
				total_balance,
				bonded_balance,
				sum_unbonding_balance
			);
		}

		Ok(())
	}

	/// Fully unbond the shares of `delegator`, when executed from `origin`.
	///
	/// This is useful for backwards compatibility with the majority of tests that only deal with
	/// full unbonding, not partial unbonding.
	#[cfg(any(feature = "runtime-benchmarks", test))]
	pub fn fully_unbond(
		origin: frame_system::pallet_prelude::OriginFor<T>,
		delegator: T::AccountId,
	) -> DispatchResult {
		let points =
			Delegators::<T>::get(&delegator).map(|d| d.active_points()).unwrap_or_default();
		Self::unbond(origin, delegator, points)
	}
}

impl<T: Config> OnStakerSlash<T::AccountId, BalanceOf<T>> for Pallet<T> {
	fn on_slash(
		pool_account: &T::AccountId,
		// Bonded balance is always read directly from staking, therefore we need not update
		// anything here.
		_slashed_bonded: BalanceOf<T>,
		slashed_unlocking: &BTreeMap<EraIndex, BalanceOf<T>>,
	) {
		if let Some(pool_id) = ReversePoolIdLookup::<T>::get(pool_account) {
			let mut sub_pools = match SubPoolsStorage::<T>::get(pool_id).defensive() {
				Some(sub_pools) => sub_pools,
				None => return,
			};
			for (era, slashed_balance) in slashed_unlocking.iter() {
				if let Some(pool) = sub_pools.with_era.get_mut(era) {
					pool.balance = *slashed_balance
				}
			}
			SubPoolsStorage::<T>::insert(pool_id, sub_pools);
		}
	}
}<|MERGE_RESOLUTION|>--- conflicted
+++ resolved
@@ -1953,25 +1953,15 @@
 		current_points: BalanceOf<T>,
 		points: BalanceOf<T>,
 	) -> BalanceOf<T> {
-<<<<<<< HEAD
-		if current_balance.is_zero() || current_points.is_zero() || points.is_zero() {
-=======
 		let u256 = |x| T::BalanceToU256::convert(x);
 		let balance = |x| T::U256ToBalance::convert(x);
-		if current_balance.is_zero() || current_points.is_zero() || delegator_points.is_zero() {
->>>>>>> 844f42fc
+		if current_balance.is_zero() || current_points.is_zero() || points.is_zero() {
 			// There is nothing to unbond
 			return Zero::zero()
 		}
 
-<<<<<<< HEAD
 		// Equivalent of (current_balance / current_points) * points
-		current_balance
-			.saturating_mul(points)
-=======
-		// Equivalent of (current_balance / current_points) * delegator_points
-		balance(u256(current_balance).saturating_mul(u256(delegator_points)))
->>>>>>> 844f42fc
+		balance(u256(current_balance).saturating_mul(u256(points)))
 			// We check for zero above
 			.div(current_points)
 	}
