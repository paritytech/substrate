//! # Nomination Pools for Staking Delegation
//!
//! A pallet that allows delegators to delegate their stake to nominating pools, each of which acts
//! as a nominator and nominates validators on the delegators behalf.
//!
//! # Index
//!
//! * [Key terms](#key-terms)
//! * [Usage](#usage)
//! * [Design](#design)
//!
//! ## Key terms
//!
//!  * bonded pool: Tracks the distribution of actively staked funds. See [`BondedPool`] and
//! [`BondedPoolInner`]. Bonded pools are identified via the pools bonded account.
//! * reward pool: Tracks rewards earned by actively staked funds. See [`RewardPool`] and
//!   [`RewardPools`]. Reward pools are identified via the pools bonded account.
//! * unbonding sub pools: Collection of pools at different phases of the unbonding lifecycle. See
//!   [`SubPools`] and [`SubPoolsStorage`]. Sub pools are identified via the pools bonded account.
//! * delegators: Accounts that are members of pools. See [`Delegator`] and [`Delegators`].
//!   Delegators are identified via their account.
//! * point: A measure of a delegators portion of a pools funds.
//!
//! ## Usage
//!
//! ### Join
//!
//! A account can stake funds with a nomination pool by calling [`Call::join`].
//!
//! For design docs see the [joining](#joining) section.
//!
//! ### Claim rewards
//!
//! After joining a pool, a delegator can claim rewards by calling [`Call::claim_payout`].
//!
//! For design docs see the [reward pool](#reward-pool) section.
//!
//! ### Leave
//!
//! In order to leave, a delegator must take two steps.
//!
//! First, they must call [`Call::unbond_other`]. The unbond other extrinsic will start the
//! unbonding process by unbonding all of the delegators funds.
//!
//! Second, once [`sp_staking::StakingInterface::bonding_duration`] eras have passed, the delegator
//! can call [`Call::withdraw_unbonded_other`] to withdraw all there funds.
//!
//! For design docs see the [bonded pool](#bonded-pool) and [unbonding sub
//! pools](#unbonding-sub-pools) sections.
//!
//! ### Slashes
//!
//! Slashes are distributed evenly across the bonded pool and the unbonding pools from slash era+1
//! through the slash apply era. Thus, any delegator who either a) unbonded or b) was actively
//! bonded in the aforementioned range of eras will be affected by the slash. A delegator is slashed
//! pro-rata based on its stake relative to the total slash amount.
//!
//! For design docs see the [slashing](#slashing) section.
//!
//! ### Adminstration
//!
//! A pool can be created with the [`Call::create`] call. Once created, the pools nominator or root
//! user must call [`Call::nominate`] to start nominating. [`Call::nominate`] can be called at
//! anytime to update validator selection.
//!
//! To help facilitate pool adminstration the pool has one of three states (see [`PoolState`]):
//!
//! * Open: Anyone can join the pool and no delegators can be permissionlessly removed.
//! * Blocked: No delegators can join and some admin roles can kick delegators.
//! * Destroying: No delegators can join and all delegators can be permissionlessly removed with
//!   [`Call::unbond_other`] and [`Call::withdraw_unbonded_other`]. Once a pool is destroying state,
//!   it cannot be reverted to another state.
//!
//! A pool has 3 administrative positions (see [`BondedPool`]):
//!
//! * Depositor: creates the pool and is the initial delegator. The can only leave pool once all
//!   other delegators have left. Once they fully leave the pool is destroyed.
//! * Nominator: can select which validators the pool nominates.
//! * State-Toggler: can change the pools state and kick delegators if the pool is blocked.
//! * Root: can change the nominator, state-toggler, or itself and can perform any of the actions
//!   the nominator or state-toggler can.
//!
//! ## Design
//!
//! _Notes_: this section uses pseudo code to explain general design and does not necessarily
//! reflect the exact implementation. Additionally, a working knowledge of `pallet-staking`'s api is
//! assumed.
//!
//! ### Goals
//!
//! * Maintain network security by upholding integrity of slashing events, sufficiently penalizing
//!   delegators that where in the pool while it was backing a validator that got slashed.
//! * Maximize scalability in terms of delegator count.
//!
//! In order to maintain scalability, all operations are independent of the number of delegators. To
//! do this, delegation specific information is stored local to the delegator while the pool data
//! structures have bounded datum.
//!
//! ### Bonded pool
//!
//! A bonded pool nominates with its total balance, excluding that which has been withdrawn for
//! unbonding. The total points of a bonded pool are always equal to the sum of points of the
//! delegation members. A bonded pool tracks its points and reads its bonded balance.
//!
//! When a delegator joins a pool, `amount_transferred` is transferred from the delegators account
//! to the bonded pools account. Then the pool calls `staking::bond_extra(amount_transferred)` and
//! issues new points which are tracked by the delegator and added to the bonded pool's points.
//!
//! When the pool already has some balance, we want the value of a point before the transfer to
//! equal the value of a point after the transfer. So, when a delegator joins a bonded pool with a
//! given `amount_transferred`, we maintain the ratio of bonded balance to points such that:
//!
//! ```text
//! balance_after_transfer / points_after_transfer == balance_before_transfer / points_before_transfer;
//! ```
//!
//! To achieve this, we issue points based on the following:
//!
//! ```text
//! points_issued = (points_before_transfer / balance_before_transfer) * amount_transferred;
//! ```
//!
//! For new bonded pools we can set the points issued per balance arbitrarily. In this
//! implementation we use a 1 points to 1 balance ratio for pool creation (see
//! [`POINTS_TO_BALANCE_INIT_RATIO`]).
//!
//! **Relevant extrinsics:**
//!
//! * [`Call::create`]
//! * [`Call::join`]
//!
//! ### Reward pool
//!
//! When a pool is first bonded it sets up an arbitrary account as its reward destination. To track
//! staking rewards we track how the balance of this reward account changes.
//!
//! The reward pool needs to store:
//!
//! * The pool balance at the time of the last payout: `reward_pool.balance`
//! * The total earnings ever at the time of the last payout: `reward_pool.total_earnings`
//! * The total points in the pool at the time of the last payout: `reward_pool.points`
//!
//! And the delegator needs to store:
//!
//! * The total payouts at the time of the last payout by that delegator:
//!   `delegator.reward_pool_total_earnings`
//!
//! Before the first reward claim is initiated for a pool, all the above variables are set to zero.
//!
//! When a delegator initiates a claim, the following happens:
//!
//! 1) Compute the reward pool's total points and the delegator's virtual points in the reward pool
//!     * First `current_total_earnings` is computed (`current_balance` is the free balance of the
//!       reward pool at the beginning of these operations.)
//!			```text
//!			current_total_earnings =
//!       		current_balance - reward_pool.balance + pool.total_earnings;
//!			```
//!     * Then the `current_points` is computed. Every balance unit that was added to the reward
//!       pool since last time recorded means that the `pool.points` is increased by
//!       `bonding_pool.total_points`. In other words, for every unit of balance that has been
//!       earned by the reward pool, the reward pool points are inflated by `bonded_pool.points`. In
//!       effect this allows each, single unit of balance (e.g. planck) to be divvied up pro-rata
//!       among delegators based on points.
//!			```text
//!			new_earnings = current_total_earnings - reward_pool.total_earnings;
//!       	current_points = reward_pool.points + bonding_pool.points * new_earnings;
//!			```
//!     * Finally, the`delegator_virtual_points` are computed: the product of the delegator's points
//!       in the bonding pool and the total inflow of balance units since the last time the
//!       delegator claimed rewards
//!			```text
//!			new_earnings_since_last_claim = current_total_earnings - delegator.reward_pool_total_earnings;
//!        	delegator_virtual_points = delegator.points * new_earnings_since_last_claim;
//!       	```
//! 2) Compute the `delegator_payout`:
//!     ```text
//!     delegator_pool_point_ratio = delegator_virtual_points / current_points;
//!     delegator_payout = current_balance * delegator_pool_point_ratio;
//!     ```
//! 3) Transfer `delegator_payout` to the delegator
//! 4) For the delegator set:
//!     ```text
//!     delegator.reward_pool_total_earnings = current_total_earnings;
//!     ```
//! 5) For the pool set:
//!     ```text
//!     reward_pool.points = current_points - delegator_virtual_points;
//!     reward_pool.balance = current_balance - delegator_payout;
//!     reward_pool.total_earnings = current_total_earnings;
//!     ```
//!
//! _Note_: One short coming of this design is that new joiners can claim rewards for the era after
//! they join even though their funds did not contribute to the pools vote weight. When a
//! delegator joins, it's `reward_pool_total_earnings` field is set equal to the `total_earnings`
//! of the reward pool at that point in time. At best the reward pool has the rewards up through the
//! previous era. If a delegator joins prior to the election snapshot it will benefit from the
//! rewards for the active era despite not contributing to the pool's vote weight. If it joins
//! after the election snapshot is taken it will benefit from the rewards of the next _2_ eras
//! because it's vote weight will not be counted until the election snapshot in active era + 1.
//! Related: https://github.com/paritytech/substrate/issues/10861
//!
//! **Relevant extrinsics:**
//!
//! * [`Call::claim_payout`]
//!
//! ### Unbonding sub pools
//!
//! When a delegator unbonds, it's balance is unbonded in the bonded pool's account and tracked in
//! an unbonding pool associated with the active era. If no such pool exists, one is created. To
//! track which unbonding sub pool a delegator belongs too, a delegator tracks it's
//! `unbonding_era`.
//!
//! When a delegator initiates unbonding it's claim on the bonded pool
//! (`balance_to_unbond`) is computed as:
//!
//! ```text
//! balance_to_unbond = (bonded_pool.balance / bonded_pool.points) * delegator.points;
//! ```
//!
//! If this is the first transfer into an unbonding pool arbitrary amount of points can be issued
//! per balance. In this implementation unbonding pools are initialized with a 1 point to 1 balance
//! ratio (see [`POINTS_TO_BALANCE_INIT_RATIO`]). Otherwise, the unbonding pools hold the same
//! points to balance ratio properties as the bonded pool, so delegator points in the
//! unbonding pool are issued based on
//!
//! ```text
//! new_points_issued = (points_before_transfer / balance_before_transfer) * balance_to_unbond;
//! ```
//!
//! For scalability, a bound is maintained on the number of unbonding sub pools (see
//! [`TotalUnbondingPools`]). An unbonding pool is removed once its older than `current_era -
//! TotalUnbondingPools`. An unbonding pool is merged into the unbonded pool with
//!
//! ```text
//! unbounded_pool.balance = unbounded_pool.balance + unbonding_pool.balance;
//! unbounded_pool.points = unbounded_pool.points + unbonding_pool.points;
//! ```
//!
//! This scheme "averages" out the points value in the unbonded pool.
//!
//! Once a delgators `unbonding_era` is older than `current_era -
//! [sp_staking::StakingInterface::bonding_duration]`, it can can cash it's points out of the
//! corresponding unbonding pool. If it's `unbonding_era` is older than `current_era -
//! TotalUnbondingPools`, it can cash it's points from the unbonded pool.
//!
//! **Relevant extrinsics:**
//!
//! * [`Call::unbond_other`]
//! * [`Call::withdraw_unbonded_other`]
//!
//! ### Slashing
//!
//! This section assumes that the slash computation is executed by
//! [`pallet_staking::StakingLedger::slash`], which passes the information to this pallet via
//! [`sp_staking::OnStakerSlash::on_slash`].
//!
//! Unbonding pools need to be slashed to ensure all nominators whom where in the bonded pool
//! while it was backing a validator that equivocated are punished. Without these measures a
//! nominator could unbond right after a validator equivocated with no consequences.
//!
//! This strategy is unfair to delegators who joined after the slash, because they get slashed as
//! well, but spares delegators who unbond. The latter is much more important for security: if a
//! pool's validators are attacking the network, their delegators need to unbond fast! Avoiding
//! slashes gives them an incentive to do that if validators get repeatedly slashed.
//!
//! To be fair to joiners, this implementation also need joining pools, which are actively staking,
//! in addition to the unbonding pools. For maintenance simplicity these are not implemented. Related: https://github.com/paritytech/substrate/issues/10860
//!
//! **Relevant methods:**
//!
//! * [`Pallet::do_slash`]
//!
//! ### Limitations
//!
//! * Delegators cannot vote with their staked funds because they are transferred into the pools
//!   account. In the future this can be overcome by allowing the delegators to vote with their
//!   bonded funds via vote splitting.
//! * Delegators cannot quickly transfer to another pool if they do no like nominations, instead
//!   they must wait for the unbonding duration.
//!
//! # Runtime builder warnings
//!
//! * Watch out for overflow of [`RewardPoints`] and [`BalanceOf`] types. Consider things like the
//!   chains total issuance, staking reward rate, and burn rate.

#![cfg_attr(not(feature = "std"), no_std)]

use codec::Codec;
use frame_support::{
	ensure,
	pallet_prelude::{MaxEncodedLen, *},
	storage::bounded_btree_map::BoundedBTreeMap,
	traits::{
		Currency, Defensive, DefensiveOption, DefensiveResult, DefensiveSaturating,
		ExistenceRequirement, Get,
	},
	DefaultNoBound, RuntimeDebugNoBound,
};
use scale_info::TypeInfo;
use sp_core::U256;
use sp_runtime::traits::{AccountIdConversion, Bounded, Convert, Saturating, Zero};
use sp_staking::{EraIndex, OnStakerSlash, StakingInterface};
use sp_std::{collections::btree_map::BTreeMap, fmt::Debug, ops::Div, vec::Vec};

#[cfg(test)]
mod mock;
#[cfg(test)]
mod tests;

pub mod weights;

pub use pallet::*;
pub use weights::WeightInfo;

pub type BalanceOf<T> =
	<<T as Config>::Currency as Currency<<T as frame_system::Config>::AccountId>>::Balance;
pub type SubPoolsWithEra<T> = BoundedBTreeMap<EraIndex, UnbondPool<T>, TotalUnbondingPools<T>>;
pub type RewardPoints = U256;
pub type PoolId = u32;

const POINTS_TO_BALANCE_INIT_RATIO: u32 = 1;

/// Possible operations on the configuration values of this pallet.
#[derive(Encode, Decode, MaxEncodedLen, TypeInfo, RuntimeDebugNoBound, PartialEq, Clone)]
pub enum ConfigOp<T: Default + Codec + Debug> {
	/// Don't change.
	Noop,
	/// Set the given value.
	Set(T),
	/// Remove from storage.
	Remove,
}

/// Extrinsics that bond some funds to the pool.
enum PoolBond {
	Create,
	Join,
}

/// The type of account being created.
#[derive(Encode, Decode)]
enum AccountType {
	Bonded,
	Reward,
}

/// A delegator in a pool.
#[derive(Encode, Decode, MaxEncodedLen, TypeInfo, RuntimeDebugNoBound)]
#[cfg_attr(feature = "std", derive(Clone, PartialEq))]
#[codec(mel_bound(T: Config))]
#[scale_info(skip_type_params(T))]
pub struct Delegator<T: Config> {
	/// The identifier of the pool to which `who` belongs.
	pub pool_id: PoolId,
	/// The quantity of points this delegator has in the bonded pool or in a sub pool if
	/// `Self::unbonding_era` is some.
	pub points: BalanceOf<T>,
	/// The reward pools total earnings _ever_ the last time this delegator claimed a payout.
	/// Assuming no massive burning events, we expect this value to always be below total issuance.
	/// This value lines up with the [`RewardPool::total_earnings`] after a delegator claims a
	/// payout.
	pub reward_pool_total_earnings: BalanceOf<T>,
	/// The era this delegator started unbonding at.
	pub unbonding_era: Option<EraIndex>,
}

/// A pool's possible states.
#[derive(Encode, Decode, MaxEncodedLen, TypeInfo, PartialEq, RuntimeDebugNoBound, Clone, Copy)]
pub enum PoolState {
	/// The pool is open to be joined, and is working normally.
	Open,
	/// The pool is blocked. No one else can join.
	Blocked,
	/// The pool has been scheduled to destroyed.
	///
	/// All delegators can now be permissionlessly unbonded, and the pool can never go back to any
	/// other state other than being dissolved.
	Destroying,
}

#[derive(Encode, Decode, MaxEncodedLen, TypeInfo, Debug, PartialEq, Clone)]
pub struct PoolRoles<AccountId> {
	pub depositor: AccountId,
	pub root: AccountId,
	pub nominator: AccountId,
	pub state_toggler: AccountId,
}

/// Pool permissions and state
#[derive(Encode, Decode, MaxEncodedLen, TypeInfo, DebugNoBound, PartialEq, Clone)]
#[codec(mel_bound(T: Config))]
#[scale_info(skip_type_params(T))]
pub struct BondedPoolInner<T: Config> {
	/// See [`BondedPool::points`].
	pub points: BalanceOf<T>,
	/// See [`BondedPool::state_toggler`].
	pub state: PoolState,
	/// See [`BondedPool::delegator_counter`]
	pub delegator_counter: u32,
	/// See [`BondedPool::depositor`].
	pub roles: PoolRoles<T::AccountId>,
}

/// A wrapper for bonded pools, with utility functions.
///
/// The main purpose of this is to wrap a [`BondedPoolInner`], with the account + id of the pool,
/// for easier access.
#[derive(RuntimeDebugNoBound)]
#[cfg_attr(feature = "std", derive(Clone, PartialEq))]
pub struct BondedPool<T: Config> {
	/// The identifier of the pool.
	id: PoolId,
	/// The inner fields.
	inner: BondedPoolInner<T>,
}

impl<T: Config> sp_std::ops::Deref for BondedPool<T> {
	type Target = BondedPoolInner<T>;
	fn deref(&self) -> &Self::Target {
		&self.inner
	}
}

// TODO: ask a rust guy if this is a bad thing to do.
impl<T: Config> sp_std::ops::DerefMut for BondedPool<T> {
	fn deref_mut(&mut self) -> &mut Self::Target {
		&mut self.inner
	}
}

impl<T: Config> BondedPool<T> {
	/// Create a new bonded pool with the given roles and identifier.
	fn new(id: PoolId, roles: PoolRoles<T::AccountId>) -> Self {
		Self {
			id,
			inner: BondedPoolInner {
				roles,
				state: PoolState::Open,
				points: Zero::zero(),
				delegator_counter: Zero::zero(),
			},
		}
	}

	/// Get [`Self`] from storage. Returns `None` if no entry for `pool_account` exists.
	fn get(id: PoolId) -> Option<Self> {
		BondedPools::<T>::try_get(id).ok().map(|inner| Self { id, inner })
	}

	/// Get the bonded account id of this pool.
	fn bonded_account(&self) -> T::AccountId {
		Pallet::<T>::create_bonded_account(self.id)
	}

	/// Get the reward account id of this pool.
	fn reward_account(&self) -> T::AccountId {
		Pallet::<T>::create_reward_account(self.id)
	}

	/// Consume self and put into storage.
	fn put(self) {
		BondedPools::<T>::insert(self.id, BondedPoolInner { ..self.inner });
	}

	/// Consume self and remove from storage.
	fn remove(self) {
		BondedPools::<T>::remove(self.id);
	}

	/// Get the amount of points to issue for some new funds that will be bonded in the pool.
	fn points_to_issue(&self, new_funds: BalanceOf<T>) -> BalanceOf<T> {
		let bonded_balance =
			T::StakingInterface::active_stake(&self.bonded_account()).unwrap_or(Zero::zero());
		Pallet::<T>::points_to_issue(bonded_balance, self.points, new_funds)
	}

	/// Get the amount of balance to unbond from the pool based on a delegator's points of the pool.
	fn balance_to_unbond(&self, delegator_points: BalanceOf<T>) -> BalanceOf<T> {
		let bonded_balance =
			T::StakingInterface::active_stake(&self.bonded_account()).unwrap_or(Zero::zero());
		Pallet::<T>::balance_to_unbond(bonded_balance, self.points, delegator_points)
	}

	/// Issue points to [`Self`] for `new_funds`.
	fn issue(&mut self, new_funds: BalanceOf<T>) -> BalanceOf<T> {
		let points_to_issue = self.points_to_issue(new_funds);
		self.points = self.points.saturating_add(points_to_issue);

		points_to_issue
	}

	/// Increment the delegator counter. Ensures that the pool and system delegator limits are
	/// respected.
	fn try_inc_delegators(&mut self) -> Result<(), DispatchError> {
		ensure!(
			MaxDelegatorsPerPool::<T>::get()
				.map_or(true, |max_per_pool| self.delegator_counter < max_per_pool),
			Error::<T>::MaxDelegators
		);
		ensure!(
			MaxDelegators::<T>::get().map_or(true, |max| Delegators::<T>::count() < max),
			Error::<T>::MaxDelegators
		);
		self.delegator_counter = self.delegator_counter.defensive_saturating_add(1);
		Ok(())
	}

	/// Decrement the delegator counter.
	fn dec_delegators(mut self) -> Self {
		self.delegator_counter = self.delegator_counter.defensive_saturating_sub(1);
		self
	}

	/// The pools balance that is transferrable.
	fn transferrable_balance(&self) -> BalanceOf<T> {
		let account = self.bonded_account();
		T::Currency::free_balance(&account)
			.saturating_sub(T::StakingInterface::active_stake(&account).unwrap_or_default())
	}

	fn can_nominate(&self, who: &T::AccountId) -> bool {
		*who == self.roles.root || *who == self.roles.nominator
	}

	fn can_kick(&self, who: &T::AccountId) -> bool {
		*who == self.roles.root ||
			*who == self.roles.state_toggler && self.state == PoolState::Blocked
	}

	fn can_toggle_state(&self, who: &T::AccountId) -> bool {
		*who == self.roles.root || *who == self.roles.state_toggler && !self.is_destroying()
	}

	fn can_set_metadata(&self, who: &T::AccountId) -> bool {
		*who == self.roles.root || *who == self.roles.state_toggler
	}

	fn is_destroying(&self) -> bool {
		matches!(self.state, PoolState::Destroying)
	}

	/// Whether or not the pool is ok to be in `PoolSate::Open`. If this returns an `Err`, then the
	/// pool is unrecoverable and should be in the destroying state.
	fn ok_to_be_open(&self) -> Result<(), DispatchError> {
		ensure!(!self.is_destroying(), Error::<T>::CanNotChangeState);

		let bonded_balance =
			T::StakingInterface::active_stake(&self.bonded_account()).unwrap_or(Zero::zero());
		ensure!(!bonded_balance.is_zero(), Error::<T>::OverflowRisk);

		let points_to_balance_ratio_floor = self
			.points
			// We checked for zero above
			.div(bonded_balance);

		// TODO make sure these checks make sense. Taken from staking design chat with Al

		// Pool points can inflate relative to balance, but only if the pool is slashed.
		// If we cap the ratio of points:balance so one cannot join a pool that has been slashed
		// 90%,

		ensure!(points_to_balance_ratio_floor < 10u32.into(), Error::<T>::OverflowRisk);
		// while restricting the balance to 1/10th of max total issuance,
		// TODO instead of this, where we multiply and it could saturate, watch out for being close
		// to the point of saturation.
		ensure!(
			bonded_balance < BalanceOf::<T>::max_value().div(10u32.into()),
			Error::<T>::OverflowRisk
		);
		// then we can be decently confident the bonding pool points will not overflow
		// `BalanceOf<T>`.

		Ok(())
	}

	/// Check that the pool can accept a member with `new_funds`.
	fn ok_to_join(&self) -> Result<(), DispatchError> {
		ensure!(self.state == PoolState::Open, Error::<T>::NotOpen);
		self.ok_to_be_open()?;
		Ok(())
	}

	fn ok_to_unbond_other_with(
		&self,
		caller: &T::AccountId,
		target_account: &T::AccountId,
		target_delegator: &Delegator<T>,
	) -> Result<(), DispatchError> {
		let is_permissioned = caller == target_account;
		let is_depositor = *target_account == self.roles.depositor;
		match (is_permissioned, is_depositor) {
			// If the pool is blocked, then an admin with kicking permissions can remove a
			// delegator. If the pool is being destroyed, anyone can remove a delegator
			(false, false) => {
				ensure!(
					self.can_kick(caller) || self.is_destroying(),
					Error::<T>::NotKickerOrDestroying
				)
			},
			// Any delegator who is not the depositor can always unbond themselves
			(true, false) => (),
			// The depositor can only start unbonding if the pool is already being destroyed and
			// they are the delegator in the pool. Note that an invariant is once the pool is
			// destroying it cannot switch states, so by being in destroying we are guaranteed no
			// other delegators can possibly join.
			(false, true) | (true, true) => {
				ensure!(target_delegator.points == self.points, Error::<T>::NotOnlyDelegator);
				ensure!(self.is_destroying(), Error::<T>::NotDestroying);
			},
		};
		Ok(())
	}

	/// Returns a result indicating if [`Pallet::withdraw_unbonded_other`] can be executed.
	fn ok_to_withdraw_unbonded_other_with(
		&self,
		caller: &T::AccountId,
		target_account: &T::AccountId,
		target_delegator: &Delegator<T>,
		sub_pools: &SubPools<T>,
	) -> Result<bool, DispatchError> {
		if *target_account == self.roles.depositor {
			// This is a depositor
			if !sub_pools.no_era.points.is_zero() {
				// Unbonded pool has some points, so if they are the last delegator they must be
				// here. Since the depositor is the last to unbond, this should never be possible.
				ensure!(sub_pools.with_era.len().is_zero(), Error::<T>::NotOnlyDelegator);
				ensure!(
					sub_pools.no_era.points == target_delegator.points,
					Error::<T>::NotOnlyDelegator
				);
			} else {
				// No points in the `no_era` pool, so they must be in a `with_era` pool
				// If there are no other delegators, this can be the only `with_era` pool since the
				// depositor was the last to withdraw. This assumes with_era sub pools are destroyed
				// whenever their points go to zero.
				ensure!(sub_pools.with_era.len() == 1, Error::<T>::NotOnlyDelegator);
				sub_pools
					.with_era
					.values()
					.next()
					.filter(|only_unbonding_pool| {
						only_unbonding_pool.points == target_delegator.points
					})
					.ok_or(Error::<T>::NotOnlyDelegator)?;
			}
			Ok(true)
		} else {
			// This isn't a depositor
			let is_permissioned = caller == target_account;
			ensure!(
				is_permissioned || self.can_kick(caller) || self.is_destroying(),
				Error::<T>::NotKickerOrDestroying
			);
			Ok(false)
		}
	}

	/// Try to transfer a delegators funds to the bonded pool account and then try to bond them.
	/// Additionally, this increments the delegator counter for the pool.
	///
	/// # Warning
	///
	/// This must only be used inside of transactional extrinsic, as funds are transferred prior to
	/// attempting a fallible bond.
	fn try_bond_delegator(
		&mut self,
		who: &T::AccountId,
		amount: BalanceOf<T>,
		ty: PoolBond,
	) -> Result<BalanceOf<T>, DispatchError> {
		self.try_inc_delegators()?;

		// Transfer the funds to be bonded from `who` to the pools account so the pool can then
		// go bond them.
		T::Currency::transfer(
			&who,
			&self.bonded_account(),
			amount,
			match ty {
				PoolBond::Create => ExistenceRequirement::AllowDeath,
				PoolBond::Join => ExistenceRequirement::KeepAlive,
			},
		)?;
		// We must calculate the points issued *before* we bond who's funds, else points:balance
		// ratio will be wrong.
		let points_issued = self.issue(amount);

		match ty {
			// TODO: Consider making StakingInterface use reference.
			PoolBond::Create => T::StakingInterface::bond(
				self.bonded_account(),
				// We make the stash and controller the same for simplicity
				self.bonded_account(),
				amount,
				self.reward_account(),
			)?,
			// The pool should always be created in such a way its in a state to bond extra, but if
			// the active balance is slashed below the minimum bonded or the account cannot be
			// found, we exit early.
			PoolBond::Join => T::StakingInterface::bond_extra(self.bonded_account(), amount)?,
		}

		Ok(points_issued)
	}

	/// If `n` saturates at it's upper bound, mark the pool as destroying. This is useful when a
	/// number saturating indicates the pool can no longer correctly keep track of state.
	fn bound_check(&mut self, n: U256) -> U256 {
		if n == U256::max_value() {
			self.set_state(PoolState::Destroying)
		}

		n
	}

	// Set the state of `self`, and deposit and event if the state changed.
	fn set_state(&mut self, state: PoolState) {
		if self.state != state {
			self.state = state;
			Pallet::<T>::deposit_event(Event::<T>::State { pool_id: self.id, new_state: state });
		};
	}
}

/// A reward pool.
#[derive(Encode, Decode, MaxEncodedLen, TypeInfo, RuntimeDebugNoBound)]
#[cfg_attr(feature = "std", derive(Clone, PartialEq))]
#[codec(mel_bound(T: Config))]
#[scale_info(skip_type_params(T))]
pub struct RewardPool<T: Config> {
	/// The balance of this reward pool after the last claimed payout.
	pub balance: BalanceOf<T>,
	/// The total earnings _ever_ of this reward pool after the last claimed payout. I.E. the sum
	/// of all incoming balance through the pools life.
	///
	/// NOTE: We assume this will always be less than total issuance and thus can use the runtimes
	/// `Balance` type. However in a chain with a burn rate higher than the rate this increases,
	/// this type should be bigger than `Balance`.
	pub total_earnings: BalanceOf<T>,
	/// The total points of this reward pool after the last claimed payout.
	pub points: RewardPoints,
}

impl<T: Config> RewardPool<T> {
	/// Mutate the reward pool by updating the total earnings and current free balance.
	fn update_total_earnings_and_balance(&mut self, id: PoolId) {
		let current_balance = T::Currency::free_balance(&Pallet::<T>::create_reward_account(id));
		// The earnings since the last time it was updated
		let new_earnings = current_balance.saturating_sub(self.balance);
		// The lifetime earnings of the of the reward pool
		self.total_earnings = new_earnings.saturating_add(self.total_earnings);
		self.balance = current_balance;
	}

	/// Get a reward pool and update its total earnings and balance
	fn get_and_update(id: PoolId) -> Option<Self> {
		RewardPools::<T>::get(id).map(|mut r| {
			r.update_total_earnings_and_balance(id);
			r
		})
	}
}

#[derive(Encode, Decode, MaxEncodedLen, TypeInfo, DefaultNoBound, RuntimeDebugNoBound)]
#[cfg_attr(feature = "std", derive(Clone, PartialEq))]
#[codec(mel_bound(T: Config))]
#[scale_info(skip_type_params(T))]
pub struct UnbondPool<T: Config> {
	points: BalanceOf<T>,
	balance: BalanceOf<T>,
}

impl<T: Config> UnbondPool<T> {
	fn points_to_issue(&self, new_funds: BalanceOf<T>) -> BalanceOf<T> {
		Pallet::<T>::points_to_issue(self.balance, self.points, new_funds)
	}

	fn balance_to_unbond(&self, delegator_points: BalanceOf<T>) -> BalanceOf<T> {
		Pallet::<T>::balance_to_unbond(self.balance, self.points, delegator_points)
	}

	/// Issue points and update the balance given `new_balance`.
	fn issue(&mut self, new_funds: BalanceOf<T>) {
		self.points = self.points.saturating_add(self.points_to_issue(new_funds));
		self.balance = self.balance.saturating_add(new_funds);
	}
}

#[derive(Encode, Decode, MaxEncodedLen, TypeInfo, DefaultNoBound, RuntimeDebugNoBound)]
#[cfg_attr(feature = "std", derive(Clone, PartialEq))]
#[codec(mel_bound(T: Config))]
#[scale_info(skip_type_params(T))]
pub struct SubPools<T: Config> {
	/// A general, era agnostic pool of funds that have fully unbonded. The pools
	/// of `Self::with_era` will lazily be merged into into this pool if they are
	/// older then `current_era - TotalUnbondingPools`.
	no_era: UnbondPool<T>,
	/// Map of era in which a pool becomes unbonded in => unbond pools.
	with_era: SubPoolsWithEra<T>,
}

impl<T: Config> SubPools<T> {
	/// Merge the oldest `with_era` unbond pools into the `no_era` unbond pool.
	// TODO: Consider not consuming self.
	fn maybe_merge_pools(mut self, unbond_era: EraIndex) -> Self {
		// TODO: remove
		if unbond_era < TotalUnbondingPools::<T>::get().into() {
			// For the first `0..TotalUnbondingPools` eras of the chain we don't need to do
			// anything. Ex: if `TotalUnbondingPools` is 5 and we are in era 4 we can add a pool
			// for this era and have exactly `TotalUnbondingPools` pools.
			return self
		}

		// Ex: if `TotalUnbondingPools` is 5 and current era is 10, we only want to retain pools
		// 6..=10.
		let newest_era_to_remove = unbond_era.saturating_sub(TotalUnbondingPools::<T>::get());

		// TODO: eras to keep, one filter, tweak self.no_era whilst filtering.
		let eras_to_remove: Vec<_> = self
			.with_era
			.keys()
			.cloned()
			.filter(|era| *era <= newest_era_to_remove)
			.collect();
		for era in eras_to_remove {
			if let Some(p) = self.with_era.remove(&era).defensive() {
				self.no_era.points = self.no_era.points.saturating_add(p.points);
				self.no_era.balance = self.no_era.balance.saturating_add(p.balance);
			}
		}

		self
	}

	/// Get the unbond pool for `era`. If one does not exist a default entry will be inserted.
	///
	/// The caller must ensure that the `SubPools::with_era` has room for 1 more entry. Calling
	/// [`SubPools::maybe_merge_pools`] with the current era should the sub pools are in an ok state
	/// to call this method.
	// TODO: dissolve and move to call site.
	fn unchecked_with_era_get_or_make(&mut self, era: EraIndex) -> &mut UnbondPool<T> {
		if !self.with_era.contains_key(&era) {
			self.with_era
				.try_insert(era, UnbondPool::default())
				.expect("caller has checked pre-conditions. qed.");
		}

		self.with_era.get_mut(&era).expect("entry inserted on the line above. qed.")
	}
}

/// The maximum amount of eras an unbonding pool can exist prior to being merged with the
/// `no_era` pool. This is guaranteed to at least be equal to the staking `UnbondingDuration`. For
/// improved UX [`Config::PostUnbondingPoolsWindow`] should be configured to a non-zero value.
pub struct TotalUnbondingPools<T: Config>(PhantomData<T>);
impl<T: Config> Get<u32> for TotalUnbondingPools<T> {
	fn get() -> u32 {
		// TODO: This may be too dangerous in the scenario bonding_duration gets decreased because
		// we would no longer be able to decode `SubPoolsWithEra`, which uses `TotalUnbondingPools`
		// as the bound
		T::StakingInterface::bonding_duration() + T::PostUnbondingPoolsWindow::get()
	}
}

#[frame_support::pallet]
pub mod pallet {
	use super::*;
	use frame_system::{ensure_signed, pallet_prelude::*};

	#[pallet::pallet]
	#[pallet::generate_store(pub(crate) trait Store)]
	pub struct Pallet<T>(_);

	#[pallet::config]
	pub trait Config: frame_system::Config {
		/// The overarching event type.
		type Event: From<Event<Self>> + IsType<<Self as frame_system::Config>::Event>;

		/// Weight information for extrinsics in this pallet.
		type WeightInfo: weights::WeightInfo;

		/// The nominating balance.
		type Currency: Currency<Self::AccountId>;

		/// The nomination pool's pallet id.
		#[pallet::constant]
		type PalletId: Get<frame_support::PalletId>;

		/// Infallible method for converting `Currency::Balance` to `U256`.
		type BalanceToU256: Convert<BalanceOf<Self>, U256>;

		/// Infallible method for converting `U256` to `Currency::Balance`.
		type U256ToBalance: Convert<U256, BalanceOf<Self>>;

		/// The interface for nominating.
		type StakingInterface: StakingInterface<
			Balance = BalanceOf<Self>,
			AccountId = Self::AccountId,
		>;

		/// The amount of eras a `SubPools::with_era` pool can exist before it gets merged into the
		/// `SubPools::no_era` pool. In other words, this is the amount of eras a delegator will be
		/// able to withdraw from an unbonding pool which is guaranteed to have the correct ratio of
		/// points to balance; once the `with_era` pool is merged into the `no_era` pool, the ratio
		/// can become skewed due to some slashed ratio getting merged in at some point.
		type PostUnbondingPoolsWindow: Get<u32>;

		/// The maximum length, in bytes, that a pools metadata maybe.
		type MaxMetadataLen: Get<u32>;
	}

	/// Minimum amount to bond to join a pool.
	#[pallet::storage]
	pub type MinJoinBond<T: Config> = StorageValue<_, BalanceOf<T>, ValueQuery>;

	/// Minimum bond required to create a pool.
	#[pallet::storage]
	pub type MinCreateBond<T: Config> = StorageValue<_, BalanceOf<T>, ValueQuery>;

	/// Maximum number of nomination pools that can exist. If `None`, then an unbounded number of
	/// pools can exist.
	#[pallet::storage]
	pub type MaxPools<T: Config> = StorageValue<_, u32, OptionQuery>;

	/// Maximum number of delegators that can exist in the system. If `None`, then the count
	/// delegators are not bound on a system wide basis.
	#[pallet::storage]
	pub type MaxDelegators<T: Config> = StorageValue<_, u32, OptionQuery>;

	/// Maximum number of delegators that may belong to pool. If `None`, then the count of
	/// delegators is not bound on a per pool basis.
	#[pallet::storage]
	pub type MaxDelegatorsPerPool<T: Config> = StorageValue<_, u32, OptionQuery>;

	/// Active delegators.
	#[pallet::storage]
	pub type Delegators<T: Config> = CountedStorageMap<_, Twox64Concat, T::AccountId, Delegator<T>>;

	/// To get or insert a pool see [`BondedPool::get`] and [`BondedPool::put`]
	#[pallet::storage]
	pub type BondedPools<T: Config> =
		CountedStorageMap<_, Twox64Concat, PoolId, BondedPoolInner<T>>;

	/// Reward pools. This is where there rewards for each pool accumulate. When a delegators payout
	/// is claimed, the balance comes out fo the reward pool. Keyed by the bonded pools account.
	#[pallet::storage]
	pub type RewardPools<T: Config> = CountedStorageMap<_, Twox64Concat, PoolId, RewardPool<T>>;

	/// Groups of unbonding pools. Each group of unbonding pools belongs to a bonded pool,
	/// hence the name sub-pools. Keyed by the bonded pools account.
	#[pallet::storage]
	pub type SubPoolsStorage<T: Config> = CountedStorageMap<_, Twox64Concat, PoolId, SubPools<T>>;

	/// Metadata for the pool.
	#[pallet::storage]
	pub type Metadata<T: Config> =
		CountedStorageMap<_, Twox64Concat, PoolId, BoundedVec<u8, T::MaxMetadataLen>, ValueQuery>;

	#[pallet::storage]
	pub type LastPoolId<T: Config> = StorageValue<_, u32, ValueQuery>;

	#[pallet::storage]
	pub type ReversePoolIdLookup<T: Config> =
		CountedStorageMap<_, Twox64Concat, T::AccountId, PoolId, OptionQuery>;

	#[pallet::genesis_config]
	pub struct GenesisConfig<T: Config> {
		pub min_join_bond: BalanceOf<T>,
		pub min_create_bond: BalanceOf<T>,
		pub max_pools: Option<u32>,
		pub max_delegators_per_pool: Option<u32>,
		pub max_delegators: Option<u32>,
	}

	#[cfg(feature = "std")]
	impl<T: Config> Default for GenesisConfig<T> {
		fn default() -> Self {
			Self {
				min_join_bond: Zero::zero(),
				min_create_bond: Zero::zero(),
				max_pools: Some(16),
				max_delegators_per_pool: Some(32),
				max_delegators: Some(16 * 32),
			}
		}
	}

	#[pallet::genesis_build]
	impl<T: Config> GenesisBuild<T> for GenesisConfig<T> {
		fn build(&self) {
			MinJoinBond::<T>::put(self.min_join_bond);
			MinCreateBond::<T>::put(self.min_create_bond);
			if let Some(max_pools) = self.max_pools {
				MaxPools::<T>::put(max_pools);
			}
			if let Some(max_delegators_per_pool) = self.max_delegators_per_pool {
				MaxDelegatorsPerPool::<T>::put(max_delegators_per_pool);
			}
			if let Some(max_delegators) = self.max_delegators {
				MaxDelegators::<T>::put(max_delegators);
			}
		}
	}

	#[pallet::event]
	#[pallet::generate_deposit(pub(crate) fn deposit_event)]
	pub enum Event<T: Config> {
		Created { depositor: T::AccountId, pool_id: PoolId },
		Joined { delegator: T::AccountId, pool_id: PoolId, bonded: BalanceOf<T> },
		PaidOut { delegator: T::AccountId, pool_id: PoolId, payout: BalanceOf<T> },
		Unbonded { delegator: T::AccountId, pool_id: PoolId, amount: BalanceOf<T> },
		Withdrawn { delegator: T::AccountId, pool_id: PoolId, amount: BalanceOf<T> },
		Destroyed { pool_id: PoolId },
		State { pool_id: PoolId, new_state: PoolState },
	}

	#[pallet::error]
	#[cfg_attr(test, derive(PartialEq))]
	pub enum Error<T> {
		/// A (bonded) pool id does not exist.
		PoolNotFound,
		/// An account is not a delegator.
		DelegatorNotFound,
		/// A reward pool does not exist. In all cases this is a system logic error.
		RewardPoolNotFound,
		/// A sub pool does not exist.
		SubPoolsNotFound,
		/// An account is already delegating in another pool. An account may only belong to one
		/// pool at a time.
		AccountBelongsToOtherPool,
		/// The pool has insufficient balance to bond as a nominator.
		InsufficientBond,
		/// The delegator is already unbonding.
		AlreadyUnbonding,
		/// The delegator is not unbonding and thus cannot withdraw funds.
		NotUnbonding,
		/// Unbonded funds cannot be withdrawn yet because the bonding duration has not passed.
		NotUnbondedYet,
		/// The amount does not meet the minimum bond to either join or create a pool.
		MinimumBondNotMet,
		/// The transaction could not be executed due to overflow risk for the pool.
		OverflowRisk,
		/// A pool must be in [`PoolState::Destroying`] in order for the depositor to unbond or for
		/// other delegators to be permissionlessly unbonded.
		NotDestroying,
		/// The depositor must be the only delegator in the bonded pool in order to unbond. And the
		/// depositor must be the only delegator in the sub pools in order to withdraw unbonded.
		NotOnlyDelegator,
		/// The caller does not have nominating permissions for the pool.
		NotNominator,
		/// Either a) the caller cannot make a valid kick or b) the pool is not destroying.
		NotKickerOrDestroying,
		/// The pool is not open to join
		NotOpen,
		/// The system is maxed out on pools.
		MaxPools,
		/// Too many delegators in the pool or system.
		MaxDelegators,
		/// The pools state cannot be changed.
		CanNotChangeState,
		/// The caller does not have adequate permissions.
		DoesNotHavePermission,
		/// Metadata exceeds [`T::MaxMetadataLen`]
		MetadataExceedsMaxLen,
	}

	#[pallet::call]
	impl<T: Config> Pallet<T> {
		/// Stake funds with a pool. The amount to bond is transferred from the delegator to the
		/// pools account and immediately increases the pools bond.
		///
		/// # Note
		///
		/// * An account can only be a member of a single pool.
		/// * This call will *not* dust the delegator account, so the delegator must have at least
		///   `existential deposit + amount` in their account.
		/// * Only a pool with [`PoolState::Open`] can be joined
		#[pallet::weight(T::WeightInfo::join())]
		#[frame_support::transactional]
		pub fn join(origin: OriginFor<T>, amount: BalanceOf<T>, pool_id: PoolId) -> DispatchResult {
			let who = ensure_signed(origin)?;

			ensure!(amount >= MinJoinBond::<T>::get(), Error::<T>::MinimumBondNotMet);
			// If a delegator already exists that means they already belong to a pool
			ensure!(!Delegators::<T>::contains_key(&who), Error::<T>::AccountBelongsToOtherPool);

			let mut bonded_pool = BondedPool::<T>::get(pool_id).ok_or(Error::<T>::PoolNotFound)?;
			bonded_pool.ok_to_join()?;

			// don't actually care about writing the reward pool, we just need its total earnings at
			// this point in time.
			let reward_pool = RewardPool::<T>::get_and_update(pool_id)
				.defensive_ok_or_else(|| Error::<T>::RewardPoolNotFound)?;

			let points_issued = bonded_pool.try_bond_delegator(&who, amount, PoolBond::Join)?;

			Delegators::insert(
				who.clone(),
				Delegator::<T> {
					pool_id,
					points: points_issued,
					// At best the reward pool has the rewards up through the previous era. If the
					// delegator joins prior to the snapshot they will benefit from the rewards of
					// the active era despite not contributing to the pool's vote weight. If they
					// join after the snapshot is taken they will benefit from the rewards of the
					// next 2 eras because their vote weight will not be counted until the
					// snapshot in active era + 1.
					reward_pool_total_earnings: reward_pool.total_earnings,
					unbonding_era: None,
				},
			);
			bonded_pool.put();
			Self::deposit_event(Event::<T>::Joined { delegator: who, pool_id, bonded: amount });

			Ok(())
		}

		/// A bonded delegator can use this to claim their payout based on the rewards that the pool
		/// has accumulated since their last claimed payout (OR since joining if this is there first
		/// time claiming rewards). The payout will be transffered to the delegator's account.
		///
		/// The delegator will earn rewards pro rata based on the delegators stake vs the sum of the
		/// delegators in the pools stake. Rewards do not "expire".
		#[pallet::weight(T::WeightInfo::claim_payout())]
		pub fn claim_payout(origin: OriginFor<T>) -> DispatchResult {
			let who = ensure_signed(origin)?;
			let mut delegator = Delegators::<T>::get(&who).ok_or(Error::<T>::DelegatorNotFound)?;
			let mut bonded_pool = BondedPool::<T>::get(delegator.pool_id)
				.defensive_ok_or_else(|| Error::<T>::PoolNotFound)?;
			let was_destroying = bonded_pool.is_destroying();

			Self::do_reward_payout(who.clone(), &mut delegator, &mut bonded_pool)?;

			if bonded_pool.is_destroying() && !was_destroying {
				Self::deposit_event(Event::<T>::State {
					pool_id: delegator.pool_id,
					new_state: PoolState::Destroying,
				});
			}
			bonded_pool.put();
			Delegators::insert(who, delegator);

			Ok(())
		}

		/// Unbond _all_ of the `delegator_account`'s funds from the pool.
		///
		/// Under certain conditions, this call can be dispatched permissionlessly (i.e. by any
		/// account).
		///
		/// # Conditions for a permissionless dispatch
		///
		/// * The pool is blocked and the caller is either the root or state-toggler. This is
		///   refereed to as a kick.
		/// * The pool is destroying and the delegator is not the depositor.
		/// * The pool is destroying, the delegator is the depositor and no other delegators are in
		///   the pool.
		///
		/// # Conditions for permissioned dispatch (i.e. the caller is also the target):
		///
		/// * The caller is not the depositor.
		/// * The caller is the depositor, the pool is destroying and no other delegators are in the
		///   pool.
		///
		/// Note: If there are too many unlocking chunks to unbond with the pool account,
		/// [`Self::withdraw_unbonded_pool`] can be called to try and minimize unlocking chunks.
		#[pallet::weight(T::WeightInfo::unbond_other())]
		#[frame_support::transactional]
		pub fn unbond_other(
			origin: OriginFor<T>,
			delegator_account: T::AccountId,
		) -> DispatchResult {
			let caller = ensure_signed(origin)?;
			let mut delegator =
				Delegators::<T>::get(&delegator_account).ok_or(Error::<T>::DelegatorNotFound)?;
			let mut bonded_pool = BondedPool::<T>::get(delegator.pool_id)
				.defensive_ok_or_else(|| Error::<T>::PoolNotFound)?;
			bonded_pool.ok_to_unbond_other_with(&caller, &delegator_account, &delegator)?;

			// Claim the the payout prior to unbonding. Once the user is unbonding their points
			// no longer exist in the bonded pool and thus they can no longer claim their payouts.
			// It is not strictly necessary to claim the rewards, but we do it here for UX.
			Self::do_reward_payout(delegator_account.clone(), &mut delegator, &mut bonded_pool)?;

			let balance_to_unbond = bonded_pool.balance_to_unbond(delegator.points);

			// Update the bonded pool. Note that we must do this *after* calculating the balance
			// to unbond so we have the correct points for the balance:share ratio.
			bonded_pool.points = bonded_pool.points.saturating_sub(delegator.points);

			// Unbond in the actual underlying pool
			T::StakingInterface::unbond(bonded_pool.bonded_account(), balance_to_unbond)?;

			// Note that we lazily create the unbonding pools here if they don't already exist
			let sub_pools = SubPoolsStorage::<T>::get(delegator.pool_id).unwrap_or_default();
			let current_era = T::StakingInterface::current_era();
			let unbond_era = T::StakingInterface::bonding_duration().saturating_add(current_era);

			// Merge any older pools into the general, era agnostic unbond pool. Note that we do
			// this before inserting to ensure we don't go over the max unbonding pools.
			let mut sub_pools = sub_pools.maybe_merge_pools(unbond_era);

			// Update the unbond pool associated with the current era with the unbonded funds. Note
			// that we lazily create the unbond pool if it does not yet exist.
			sub_pools.unchecked_with_era_get_or_make(unbond_era).issue(balance_to_unbond);

			delegator.unbonding_era = Some(unbond_era);

			Self::deposit_event(Event::<T>::Unbonded {
				delegator: delegator_account.clone(),
				pool_id: delegator.pool_id,
				amount: balance_to_unbond,
			});

			// Now that we know everything has worked write the items to storage.
			bonded_pool.put();
			SubPoolsStorage::insert(&delegator.pool_id, sub_pools);
			Delegators::insert(delegator_account, delegator);

			Ok(())
		}

		/// Call `withdraw_unbonded` for the pools account. This call can be made by any account.
		///
		/// This is useful if their are too many unlocking chunks to call `unbond_other`, and some
		/// can be cleared by withdrawing.
		#[pallet::weight(T::WeightInfo::pool_withdraw_unbonded(*num_slashing_spans))]
		pub fn pool_withdraw_unbonded(
			origin: OriginFor<T>,
			pool_id: PoolId,
			num_slashing_spans: u32,
		) -> DispatchResult {
			let _ = ensure_signed(origin)?;
			let pool = BondedPool::<T>::get(pool_id).ok_or(Error::<T>::PoolNotFound)?;
			// For now we only allow a pool to withdraw unbonded if its not destroying. If the pool
			// is destroying then `withdraw_unbonded_other` can be used.
			ensure!(pool.state != PoolState::Destroying, Error::<T>::NotDestroying);
			T::StakingInterface::withdraw_unbonded(pool.bonded_account(), num_slashing_spans)?;
			Ok(())
		}

		/// Withdraw unbonded funds for the `target` delegator. Under certain conditions,
		/// this call can be dispatched permissionlessly (i.e. by any account).
		///
		///  # Conditions for a permissionless dispatch
		///
		/// * The pool is in destroy mode and the target is not the depositor.
		/// * The target is the depositor and they are the only delegator in the sub pools.
		/// * The pool is blocked and the caller is either the root or state-toggler.
		///
		///  # Conditions for permissioned dispatch
		///
		/// * The caller is the target and they are not the depositor.
		///
		/// # Note
		///
		/// If the target is the depositor, the pool will be destroyed.
		#[pallet::weight(
			T::WeightInfo::withdraw_unbonded_other_kill(*num_slashing_spans)
		)]
		pub fn withdraw_unbonded_other(
			origin: OriginFor<T>,
			delegator_account: T::AccountId,
			num_slashing_spans: u32,
		) -> DispatchResultWithPostInfo {
			let caller = ensure_signed(origin)?;
			let delegator =
				Delegators::<T>::get(&delegator_account).ok_or(Error::<T>::DelegatorNotFound)?;
			let unbonding_era = delegator.unbonding_era.ok_or(Error::<T>::NotUnbonding)?;
			let current_era = T::StakingInterface::current_era();
			ensure!(current_era >= unbonding_era, Error::<T>::NotUnbondedYet);

			let mut sub_pools = SubPoolsStorage::<T>::get(delegator.pool_id)
				.defensive_ok_or_else(|| Error::<T>::SubPoolsNotFound)?;
			let bonded_pool = BondedPool::<T>::get(delegator.pool_id)
				.defensive_ok_or_else(|| Error::<T>::PoolNotFound)?;
			let should_remove_pool = bonded_pool.ok_to_withdraw_unbonded_other_with(
				&caller,
				&delegator_account,
				&delegator,
				&sub_pools,
			)?;

			// Before calculate the `balance_to_unbond`, with call withdraw unbonded to ensure the
			// `non_locked_balance` is correct.
			T::StakingInterface::withdraw_unbonded(
				bonded_pool.bonded_account(),
				num_slashing_spans,
			)?;

			let balance_to_unbond =
				if let Some(pool) = sub_pools.with_era.get_mut(&unbonding_era) {
					let balance_to_unbond = pool.balance_to_unbond(delegator.points);
					pool.points = pool.points.saturating_sub(delegator.points);
					pool.balance = pool.balance.saturating_sub(balance_to_unbond);
					if pool.points.is_zero() {
						// Clean up pool that is no longer used
						sub_pools.with_era.remove(&unbonding_era);
					}

					balance_to_unbond
				} else {
					// A pool does not belong to this era, so it must have been merged to the
					// era-less pool.
					let balance_to_unbond = sub_pools.no_era.balance_to_unbond(delegator.points);
					sub_pools.no_era.points =
						sub_pools.no_era.points.saturating_sub(delegator.points);
					sub_pools.no_era.balance =
						sub_pools.no_era.balance.saturating_sub(balance_to_unbond);

					balance_to_unbond
				}
				// A call to this function may cause the pool's stash to get dusted. If this happens
				// before the last delegator has withdrawn, then all subsequent withdraws will be 0.
				// However the unbond pools do no get updated to reflect this. In the aforementioned
				// scenario, this check ensures we don't try to withdraw funds that don't exist.
				// This check is also defensive in cases where the unbond pool does not update its
				// balance (e.g. a bug in the slashing hook.) We gracefully proceed in
				// order to ensure delegators can leave the pool and it can be destroyed.
				.min(bonded_pool.transferrable_balance());

			T::Currency::transfer(
				&bonded_pool.bonded_account(),
				&delegator_account,
				balance_to_unbond,
				ExistenceRequirement::AllowDeath,
			)
			.defensive_map_err(|e| e)?;
			Self::deposit_event(Event::<T>::Withdrawn {
				delegator: delegator_account.clone(),
				pool_id: delegator.pool_id,
				amount: balance_to_unbond,
			});

			let post_info_weight = if should_remove_pool {
				ReversePoolIdLookup::<T>::remove(bonded_pool.bonded_account());
				RewardPools::<T>::remove(delegator.pool_id);
				Self::deposit_event(Event::<T>::Destroyed { pool_id: delegator.pool_id });
				SubPoolsStorage::<T>::remove(delegator.pool_id);
				// Kill accounts from storage by making their balance go below ED. We assume that
				// the accounts have no references that would prevent destruction once we get to
				// this point.
				// TODO: in correct scenario, these two accounts should be zero when we reach there
				// anyway.
				debug_assert_eq!(
					T::Currency::free_balance(&bonded_pool.reward_account()),
					Zero::zero()
				);
				debug_assert_eq!(
					T::Currency::free_balance(&bonded_pool.bonded_account()),
					Zero::zero()
				);
				debug_assert_eq!(
					T::StakingInterface::total_stake(&bonded_pool.bonded_account())
						.unwrap_or_default(),
					Zero::zero()
				);
				T::Currency::make_free_balance_be(&bonded_pool.reward_account(), Zero::zero());
				T::Currency::make_free_balance_be(&bonded_pool.bonded_account(), Zero::zero());
				bonded_pool.remove();
				None
			} else {
				bonded_pool.dec_delegators().put();
				SubPoolsStorage::<T>::insert(&delegator.pool_id, sub_pools);
				Some(T::WeightInfo::withdraw_unbonded_other_update(num_slashing_spans))
			};
			Delegators::<T>::remove(&delegator_account);

			Ok(post_info_weight.into())
		}

		/// Create a new delegation pool.
		///
		/// # Arguments
		///
		/// * `amount` - The amount of funds to delegate to the pool. This also acts of a sort of
		///   deposit since the pools creator cannot fully unbond funds until the pool is being
		///   destroyed.
		/// * `index` - A disambiguation index for creating the account. Likely only useful when
		///   creating multiple pools in the same extrinsic.
		/// * `root` - The account to set as [`BondedPool::root`].
		/// * `nominator` - The account to set as the [`BondedPool::nominator`].
		/// * `state_toggler` - The account to set as the [`BondedPool::state_toggler`].
		#[pallet::weight(T::WeightInfo::create())]
		#[frame_support::transactional]
		pub fn create(
			origin: OriginFor<T>,
			amount: BalanceOf<T>,
			root: T::AccountId,
			nominator: T::AccountId,
			state_toggler: T::AccountId,
		) -> DispatchResult {
			let who = ensure_signed(origin)?;

			ensure!(
				amount >=
					T::StakingInterface::minimum_bond()
						.max(MinCreateBond::<T>::get())
						.max(MinJoinBond::<T>::get()),
				Error::<T>::MinimumBondNotMet
			);
			ensure!(
				MaxPools::<T>::get()
					.map_or(true, |max_pools| BondedPools::<T>::count() < max_pools),
				Error::<T>::MaxPools
			);
			ensure!(!Delegators::<T>::contains_key(&who), Error::<T>::AccountBelongsToOtherPool);

			let pool_id = LastPoolId::<T>::mutate(|id| {
				*id += 1;
				*id
			});
			let mut bonded_pool = BondedPool::<T>::new(
				pool_id,
				PoolRoles { root, nominator, state_toggler, depositor: who.clone() },
			);

			let points = bonded_pool.try_bond_delegator(&who, amount, PoolBond::Create)?;

			Delegators::<T>::insert(
				who.clone(),
				Delegator::<T> {
					pool_id,
					points,
					reward_pool_total_earnings: Zero::zero(),
					unbonding_era: None,
				},
			);
			RewardPools::<T>::insert(
				pool_id,
				RewardPool::<T> {
					balance: Zero::zero(),
					points: U256::zero(),
					total_earnings: Zero::zero(),
				},
			);
			ReversePoolIdLookup::<T>::insert(bonded_pool.bonded_account(), pool_id);
			Self::deposit_event(Event::<T>::Created { depositor: who, pool_id });
			bonded_pool.put();

			Ok(())
		}

		#[pallet::weight(T::WeightInfo::nominate())]
		pub fn nominate(
			origin: OriginFor<T>,
			pool_id: PoolId,
			validators: Vec<T::AccountId>,
		) -> DispatchResult {
			let who = ensure_signed(origin)?;
			let bonded_pool = BondedPool::<T>::get(pool_id).ok_or(Error::<T>::PoolNotFound)?;
			ensure!(bonded_pool.can_nominate(&who), Error::<T>::NotNominator);
			T::StakingInterface::nominate(bonded_pool.bonded_account(), validators)?;
			Ok(())
		}

		#[pallet::weight(T::WeightInfo::set_state_other())]
		pub fn set_state_other(
			origin: OriginFor<T>,
			pool_id: PoolId,
			state: PoolState,
		) -> DispatchResult {
			let who = ensure_signed(origin)?;
			let mut bonded_pool = BondedPool::<T>::get(pool_id).ok_or(Error::<T>::PoolNotFound)?;
			ensure!(bonded_pool.state != PoolState::Destroying, Error::<T>::CanNotChangeState);
			// TODO: [now] we could  check if bonded_pool.ok_to_be_open().is_err(), and if thats
			// true always set the state to destroying, regardless of the stat the caller passes.
			// The downside is that this seems like a misleading API

			if bonded_pool.can_toggle_state(&who) {
				bonded_pool.set_state(state);
			} else if bonded_pool.ok_to_be_open().is_err() && state == PoolState::Destroying {
				// If the pool has bad properties, then anyone can set it as destroying
				bonded_pool.set_state(PoolState::Destroying);
			} else {
				Err(Error::<T>::CanNotChangeState)?;
			}

			bonded_pool.put();

			Ok(())
		}

		#[pallet::weight(T::WeightInfo::set_metadata())]
		pub fn set_metadata(
			origin: OriginFor<T>,
			pool_id: PoolId,
			metadata: Vec<u8>,
		) -> DispatchResult {
			let who = ensure_signed(origin)?;
			let metadata: BoundedVec<_, _> =
				metadata.try_into().map_err(|_| Error::<T>::MetadataExceedsMaxLen)?;
			ensure!(
				BondedPool::<T>::get(pool_id)
					.ok_or(Error::<T>::PoolNotFound)?
					.can_set_metadata(&who),
				Error::<T>::DoesNotHavePermission
			);

			Metadata::<T>::mutate(pool_id, |pool_meta| *pool_meta = metadata);

			Ok(())
		}

		/// Update configurations for the nomination pools. The origin must for this call must be
		/// Root.
		///
		/// # Arguments
		///
		/// * `min_join_bond` - Set [`Self::MinJoinBond`].
		/// * `min_create_bond` - Set [`Self::MinCreateBond`].
		/// * `max_pools` - Set [`Self::MaxPools`].
		/// * `max_delegators` - Set [`Self::MaxDelegators`].
		/// * `max_delegators_per_pool` - Set [`Self::MaxDelegatorsPerPool`].
		#[pallet::weight(T::WeightInfo::set_configs())]
		pub fn set_configs(
			origin: OriginFor<T>,
			min_join_bond: ConfigOp<BalanceOf<T>>,
			min_create_bond: ConfigOp<BalanceOf<T>>,
			max_pools: ConfigOp<u32>,
			max_delegators: ConfigOp<u32>,
			max_delegators_per_pool: ConfigOp<u32>,
		) -> DispatchResult {
			ensure_root(origin)?;

			macro_rules! config_op_exp {
				($storage:ty, $op:ident) => {
					match $op {
						ConfigOp::Noop => (),
						ConfigOp::Set(v) => <$storage>::put(v),
						ConfigOp::Remove => <$storage>::kill(),
					}
				};
			}

			config_op_exp!(MinJoinBond::<T>, min_join_bond);
			config_op_exp!(MinCreateBond::<T>, min_create_bond);
			config_op_exp!(MaxPools::<T>, max_pools);
			config_op_exp!(MaxDelegators::<T>, max_delegators);
			config_op_exp!(MaxDelegatorsPerPool::<T>, max_delegators_per_pool);

			Ok(())
		}
	}

	#[pallet::hooks]
	impl<T: Config> Hooks<BlockNumberFor<T>> for Pallet<T> {
		fn integrity_test() {
			assert!(
				sp_std::mem::size_of::<RewardPoints>() >=
					2 * sp_std::mem::size_of::<BalanceOf<T>>(),
				"bit-length of the reward points must be at least twice as much as balance"
			);

			assert!(
				T::StakingInterface::bonding_duration() < TotalUnbondingPools::<T>::get(),
				"There must be more unbonding pools then the bonding duration /
				so a slash can be applied to relevant unboding pools. (We assume /
				the bonding duration > slash deffer duration.",
			);
		}
	}
}

impl<T: Config> Pallet<T> {
	/// Create the main, bonded account of a pool with the given id.
<<<<<<< HEAD
	pub fn create_bonded_account(id: PoolId) -> T::AccountId {
=======
	fn create_bonded_account(id: PoolId) -> T::AccountId {
>>>>>>> 15fb0667
		T::PalletId::get().into_sub_account((AccountType::Bonded, id))
	}

	/// Create the reward account of a pool with the given id.
<<<<<<< HEAD
	pub fn create_reward_account(id: PoolId) -> T::AccountId {
		// NOTE: account_type must be at the beginning so that in test's account-id (u128) there is
		// a distinction.
=======
	fn create_reward_account(id: PoolId) -> T::AccountId {
		// NOTE: in order to have a distinction in the test account id type (u128), we put account_type first so
		// it does not get truncated out.
>>>>>>> 15fb0667
		T::PalletId::get().into_sub_account((AccountType::Reward, id))
	}

	/// Calculate the number of points to issue from a pool as `(current_points / current_balance) *
	/// new_funds` except for some zero edge cases; see logic and tests for details.
	fn points_to_issue(
		current_balance: BalanceOf<T>,
		current_points: BalanceOf<T>,
		new_funds: BalanceOf<T>,
	) -> BalanceOf<T> {
		match (current_balance.is_zero(), current_points.is_zero()) {
			(true, true) | (false, true) =>
				new_funds.saturating_mul(POINTS_TO_BALANCE_INIT_RATIO.into()),
			(true, false) => {
				// The pool was totally slashed.
				// This is the equivalent of `(current_points / 1) * new_funds`.
				new_funds.saturating_mul(current_points)
			},
			(false, false) => {
				// Equivalent to (current_points / current_balance) * new_funds
				current_points
					.saturating_mul(new_funds)
					// We check for zero above
					.div(current_balance)
			},
		}
	}

	// Calculate the balance of a pool to unbond as `(current_balance / current_points) *
	// delegator_points`. Returns zero if any of the inputs are zero.
	fn balance_to_unbond(
		current_balance: BalanceOf<T>,
		current_points: BalanceOf<T>,
		delegator_points: BalanceOf<T>,
	) -> BalanceOf<T> {
		if current_balance.is_zero() || current_points.is_zero() || delegator_points.is_zero() {
			// There is nothing to unbond
			return Zero::zero()
		}

		// Equivalent of (current_balance / current_points) * delegator_points
		current_balance
			.saturating_mul(delegator_points)
			// We check for zero above
			.div(current_points)
	}

	/// Calculate the rewards for `delegator`.
	///
	/// Returns the payout amount, and whether the pool state has been switched to destroying during
	/// this call.
	fn calculate_delegator_payout(
		bonded_pool: &mut BondedPool<T>,
		reward_pool: &mut RewardPool<T>,
		delegator: &mut Delegator<T>,
	) -> Result<BalanceOf<T>, DispatchError> {
		debug_assert_eq!(delegator.pool_id, bonded_pool.id);
		let u256 = |x| T::BalanceToU256::convert(x);
		let balance = |x| T::U256ToBalance::convert(x);
		// If the delegator is unbonding they cannot claim rewards. Note that when the delegator
		// goes to unbond, the unbond function should claim rewards for the final time.
		ensure!(delegator.unbonding_era.is_none(), Error::<T>::AlreadyUnbonding);

		let last_total_earnings = reward_pool.total_earnings;
		reward_pool.update_total_earnings_and_balance(bonded_pool.id);

		// Notice there is an edge case where total_earnings have not increased and this is zero
		let new_earnings = u256(reward_pool.total_earnings.saturating_sub(last_total_earnings));

		// The new points that will be added to the pool. For every unit of balance that has been
		// earned by the reward pool, we inflate the reward pool points by `bonded_pool.points`. In
		// effect this allows each, single unit of balance (e.g. plank) to be divvied up pro rata
		// among delegators based on points.
		let new_points = u256(bonded_pool.points).saturating_mul(new_earnings);

		// The points of the reward pool after taking into account the new earnings. Notice that
		// this only stays even or increases over time except for when we subtract delegator virtual
		// shares.
		let current_points = bonded_pool.bound_check(reward_pool.points.saturating_add(new_points));

		// The rewards pool's earnings since the last time this delegator claimed a payout.
		let new_earnings_since_last_claim =
			reward_pool.total_earnings.saturating_sub(delegator.reward_pool_total_earnings);

		// The points of the reward pool that belong to the delegator.
		let delegator_virtual_points =
			u256(delegator.points).saturating_mul(u256(new_earnings_since_last_claim));

		let delegator_payout = if delegator_virtual_points.is_zero() ||
			current_points.is_zero() ||
			reward_pool.balance.is_zero()
		{
			Zero::zero()
		} else {
			// Equivalent to `(delegator_virtual_points / current_points) * reward_pool.balance`
			let numerator = {
				let numerator = delegator_virtual_points.saturating_mul(u256(reward_pool.balance));
				bonded_pool.bound_check(numerator)
			};
			balance(
				numerator
					// We check for zero above
					.div(current_points),
			)
		};

		// Record updates
<<<<<<< HEAD
		if reward_pool.total_earnings == BalanceOf::<T>::max_value() {
			bonded_pool.set_state(PoolState::Destroying);
		};
=======
>>>>>>> 15fb0667
		delegator.reward_pool_total_earnings = reward_pool.total_earnings;
		reward_pool.points = current_points.saturating_sub(delegator_virtual_points);
		reward_pool.balance = reward_pool.balance.saturating_sub(delegator_payout);

		Ok(delegator_payout)
	}

	/// If the delegator has some rewards, transfer a payout from the reward pool to the delegator.
	///
	/// # Note
	// TODO: revise this.
	/// This will persist updates for the reward pool to storage. But it will *not* persist updates
	/// to the `delegator` or `bonded_pool` to storage, that is the responsibility of the caller.
	fn do_reward_payout(
		delegator_account: T::AccountId,
		delegator: &mut Delegator<T>,
		bonded_pool: &mut BondedPool<T>,
	) -> DispatchResult {
		debug_assert_eq!(delegator.pool_id, bonded_pool.id);
		let mut reward_pool = RewardPools::<T>::get(delegator.pool_id)
			.defensive_ok_or_else(|| Error::<T>::RewardPoolNotFound)?;

		let delegator_payout =
			Self::calculate_delegator_payout(bonded_pool, &mut reward_pool, delegator)?;

		// Transfer payout to the delegator.
		T::Currency::transfer(
			&bonded_pool.reward_account(),
			&delegator_account,
			delegator_payout,
			ExistenceRequirement::AllowDeath,
		)?;

		if reward_pool.total_earnings == BalanceOf::<T>::max_value() &&
			bonded_pool.state != PoolState::Destroying
		{
			bonded_pool.state = PoolState::Destroying;
			Self::deposit_event(Event::<T>::State {
				pool_id: delegator.pool_id,
				new_state: PoolState::Destroying,
			});
		}

		Self::deposit_event(Event::<T>::PaidOut {
			delegator: delegator_account,
			pool_id: delegator.pool_id,
			payout: delegator_payout,
		});

		// Write the reward pool to storage
		RewardPools::insert(&delegator.pool_id, reward_pool);

		Ok(())
	}

	/// Ensure the correctness of the state of this pallet.
	///
	/// This should be valid before or after each state transition of this pallet.
	///
	/// ## Invariants:
	///
	/// First, let's consider pools:
	///
	/// * `BondedPools` and `RewardPools` must all have the EXACT SAME key-set.
	/// * `SubPoolsStorage` must be a subset of the above superset.
	/// * `Metadata` keys must be a subset of the above superset.
	/// * the count of the above set must be less than `MaxPools`.
	///
	/// Then, considering delegators as well:
	///
	/// * each `BondedPool.delegator_counter` must be:
	///   - correct (compared to actual count of delegator who have `.pool_id` this pool)
	///   - less than `MaxDelegatorsPerPool`.
	/// * each `delegator.pool_id` must correspond to an existing `BondedPool.id` (which implies the
	///   existence of the reward pool as well).
	/// * count of all delegators must be less than `MaxDelegators`.
	///
	/// Then, considering unbonding delegators:
	///
	/// for each pool:
	///   * sum of the balance that's tracked in all unbonding pools must be the same as the
	///     unbonded balance of the main account, as reported by the staking interface.
	///   * sum of the balance that's tracked in all unbonding pools, plus the bonded balance of the
	///     main account should be less than or qual to the total balance of the main account.
	///
	/// ## Sanity check level
	///
	/// To cater for tests that want to escape parts of these checks, this function is split into
	/// multiple `level`s, where the higher the level, the more checks we performs. So,
	/// `sanity_check(255)` is the strongest sanity check, and `0` performs no checks.
	#[cfg(any(test, debug_assertions))]
	pub fn sanity_checks(level: u8) -> Result<(), &'static str> {
		if level.is_zero() {
			return Ok(())
		}
		// note: while a bit wacky, since they have the same key, even collecting to vec should
		// result in the same set of keys, in the same order.
		let bonded_pools = BondedPools::<T>::iter_keys().collect::<Vec<_>>();
		let reward_pools = RewardPools::<T>::iter_keys().collect::<Vec<_>>();
		assert_eq!(bonded_pools, reward_pools);

		assert!(Metadata::<T>::iter_keys().all(|k| bonded_pools.contains(&k)));
		assert!(SubPoolsStorage::<T>::iter_keys().all(|k| bonded_pools.contains(&k)));

		assert!(MaxPools::<T>::get().map_or(true, |max| bonded_pools.len() <= (max as usize)));

		let mut pools_delegators = BTreeMap::<PoolId, u32>::new();
		let mut all_delegators = 0u32;
		Delegators::<T>::iter().for_each(|(_, d)| {
			assert!(BondedPools::<T>::contains_key(d.pool_id));
			*pools_delegators.entry(d.pool_id).or_default() += 1;
			all_delegators += 1;
		});

		BondedPools::<T>::iter().for_each(|(id, bonded_pool)| {
			assert_eq!(
				pools_delegators.get(&id).map(|x| *x).unwrap_or_default(),
				bonded_pool.delegator_counter
			);
			assert!(MaxDelegatorsPerPool::<T>::get()
				.map_or(true, |max| bonded_pool.delegator_counter <= max));
		});
		assert!(MaxDelegators::<T>::get().map_or(true, |max| all_delegators <= max));

<<<<<<< HEAD
		if level <= 1 {
=======
		if level <= u8::MAX / 2 {
>>>>>>> 15fb0667
			return Ok(())
		}

		for (pool_id, _) in BondedPools::<T>::iter() {
			let pool_account = Pallet::<T>::create_bonded_account(pool_id);
			let subs = SubPoolsStorage::<T>::get(pool_id).unwrap_or_default();
			let sum_unbonding_balance = subs
				.with_era
				.into_iter()
				.map(|(_, v)| v)
				.chain(sp_std::iter::once(subs.no_era))
				.map(|unbond_pool| unbond_pool.balance)
				.fold(Zero::zero(), |a, b| a + b);

			let bonded_balance =
				T::StakingInterface::active_stake(&pool_account).unwrap_or_default();
			let total_balance = T::Currency::total_balance(&pool_account);

			assert!(
				total_balance >= bonded_balance + sum_unbonding_balance,
				"total_balance {:?} >= bonded_balance {:?} + sum_unbonding_balance {:?}",
				total_balance,
				bonded_balance,
				sum_unbonding_balance
			);
		}

		Ok(())
	}
}

impl<T: Config> OnStakerSlash<T::AccountId, BalanceOf<T>> for Pallet<T> {
	fn on_slash(
		pool_account: &T::AccountId,
		// Bonded balance is always read directly from staking, therefore we need not update
		// anything here.
		_slashed_bonded: BalanceOf<T>,
		slashed_unlocking: &BTreeMap<EraIndex, BalanceOf<T>>,
	) {
		if let Some(pool_id) = ReversePoolIdLookup::<T>::get(pool_account) {
			let mut sub_pools = match SubPoolsStorage::<T>::get(pool_id).defensive() {
				Some(sub_pools) => sub_pools,
				None => return,
			};
			for (era, slashed_balance) in slashed_unlocking.iter() {
				if let Some(pool) = sub_pools.with_era.get_mut(era) {
					pool.balance = *slashed_balance
				}
			}
			SubPoolsStorage::<T>::insert(pool_id, sub_pools);
		}
	}
}<|MERGE_RESOLUTION|>--- conflicted
+++ resolved
@@ -1566,24 +1566,15 @@
 
 impl<T: Config> Pallet<T> {
 	/// Create the main, bonded account of a pool with the given id.
-<<<<<<< HEAD
+
 	pub fn create_bonded_account(id: PoolId) -> T::AccountId {
-=======
-	fn create_bonded_account(id: PoolId) -> T::AccountId {
->>>>>>> 15fb0667
 		T::PalletId::get().into_sub_account((AccountType::Bonded, id))
 	}
 
 	/// Create the reward account of a pool with the given id.
-<<<<<<< HEAD
 	pub fn create_reward_account(id: PoolId) -> T::AccountId {
 		// NOTE: account_type must be at the beginning so that in test's account-id (u128) there is
 		// a distinction.
-=======
-	fn create_reward_account(id: PoolId) -> T::AccountId {
-		// NOTE: in order to have a distinction in the test account id type (u128), we put account_type first so
-		// it does not get truncated out.
->>>>>>> 15fb0667
 		T::PalletId::get().into_sub_account((AccountType::Reward, id))
 	}
 
@@ -1691,12 +1682,9 @@
 		};
 
 		// Record updates
-<<<<<<< HEAD
 		if reward_pool.total_earnings == BalanceOf::<T>::max_value() {
 			bonded_pool.set_state(PoolState::Destroying);
 		};
-=======
->>>>>>> 15fb0667
 		delegator.reward_pool_total_earnings = reward_pool.total_earnings;
 		reward_pool.points = current_points.saturating_sub(delegator_virtual_points);
 		reward_pool.balance = reward_pool.balance.saturating_sub(delegator_payout);
@@ -1821,11 +1809,7 @@
 		});
 		assert!(MaxDelegators::<T>::get().map_or(true, |max| all_delegators <= max));
 
-<<<<<<< HEAD
 		if level <= 1 {
-=======
-		if level <= u8::MAX / 2 {
->>>>>>> 15fb0667
 			return Ok(())
 		}
 
