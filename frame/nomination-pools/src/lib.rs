--- conflicted
+++ resolved
@@ -406,6 +406,11 @@
 }
 
 impl<T: Config> Delegator<T> {
+	#[cfg(any(test, debug_assertions))]
+	fn total_points(&self) -> BalanceOf<T> {
+		self.active_points().saturating_add(self.unbonding_points())
+	}
+
 	/// Active points of the delegator.
 	pub(crate) fn active_points(&self) -> BalanceOf<T> {
 		self.points
@@ -1222,13 +1227,8 @@
 		/// Some error occurred that should never happen. This should be reported to the
 		/// maintainers.
 		DefensiveError,
-<<<<<<< HEAD
-		/// The caller has insufficient balance to create the pool.
-		InsufficientBalanceToCreate,
 		/// Not enough points. Ty unbonding less.
 		NotEnoughPointsToUnbond,
-=======
->>>>>>> 66c5c49c
 	}
 
 	#[pallet::call]
@@ -1681,16 +1681,16 @@
 				},
 			);
 			ReversePoolIdLookup::<T>::insert(bonded_pool.bonded_account(), pool_id);
-<<<<<<< HEAD
-			Self::deposit_event(Event::<T>::Created { depositor: who.clone(), pool_id });
-=======
-			Self::deposit_event(
-				Event::<T>::Created { depositor: who.clone(), pool_id: pool_id.clone() }
-			);
-			Self::deposit_event(
-				Event::<T>::Bonded { delegator: who, pool_id, bonded: amount, joined: true }
-			);
->>>>>>> 66c5c49c
+			Self::deposit_event(Event::<T>::Created {
+				depositor: who.clone(),
+				pool_id: pool_id.clone(),
+			});
+			Self::deposit_event(Event::<T>::Bonded {
+				delegator: who,
+				pool_id,
+				bonded: amount,
+				joined: true,
+			});
 			bonded_pool.put();
 
 			Ok(())
@@ -2066,7 +2066,7 @@
 		let mut all_delegators = 0u32;
 		Delegators::<T>::iter().for_each(|(_, d)| {
 			assert!(BondedPools::<T>::contains_key(d.pool_id));
-			assert!(!d.points.is_zero(), "no delegator should have zero points");
+			assert!(!d.total_points().is_zero(), "no delegator should have zero points: {:?}", d);
 			*pools_delegators.entry(d.pool_id).or_default() += 1;
 			all_delegators += 1;
 		});
