// This file is part of Substrate.

// Copyright (C) 2020-2022 Parity Technologies (UK) Ltd.
// SPDX-License-Identifier: Apache-2.0

// Licensed under the Apache License, Version 2.0 (the "License");
// you may not use this file except in compliance with the License.
// You may obtain a copy of the License at
//
// 	http://www.apache.org/licenses/LICENSE-2.0
//
// Unless required by applicable law or agreed to in writing, software
// distributed under the License is distributed on an "AS IS" BASIS,
// WITHOUT WARRANTIES OR CONDITIONS OF ANY KIND, either express or implied.
// See the License for the specific language governing permissions and
// limitations under the License.

//! # Nomination Pools for Staking Delegation
//!
//! A pallet that allows members to delegate their stake to nominating pools. A nomination pool acts
//! as nominator and nominates validators on the members behalf.
//!
//! # Index
//!
//! * [Key terms](#key-terms)
//! * [Usage](#usage)
//! * [Design](#design)
//!
//! ## Key terms
//!
//!  * pool id: A unique identifier of each pool. Set to u12
//!  * bonded pool: Tracks the distribution of actively staked funds. See [`BondedPool`] and
//! [`BondedPoolInner`].
//! * reward pool: Tracks rewards earned by actively staked funds. See [`RewardPool`] and
//!   [`RewardPools`].
//! * unbonding sub pools: Collection of pools at different phases of the unbonding lifecycle. See
//!   [`SubPools`] and [`SubPoolsStorage`].
//! * members: Accounts that are members of pools. See [`PoolMember`] and [`PoolMembers`].
//! * roles: Administrative roles of each pool, capable of controlling nomination, and the state of
//!   the pool.
//! * point: A unit of measure for a members portion of a pool's funds. Points initially have a
//!   ratio of 1 (as set by `POINTS_TO_BALANCE_INIT_RATIO`) to balance, but as slashing happens,
//!   this can change.
//! * kick: The act of a pool administrator forcibly ejecting a member.
//! * bonded account: A key-less account id derived from the pool id that acts as the bonded
//!   account. This account registers itself as a nominator in the staking system, and follows
//!   exactly the same rules and conditions as a normal staker. Its bond increases or decreases as
//!   members join, it can `nominate` or `chill`, and might not even earn staking rewards if it is
//!   not nominating proper validators.
//! * reward account: A similar key-less account, that is set as the `Payee` account fo the bonded
//!   account for all staking rewards.
//!
//! ## Usage
//!
//! ### Join
//!
//! An account can stake funds with a nomination pool by calling [`Call::join`].
//!
//! ### Claim rewards
//!
//! After joining a pool, a member can claim rewards by calling [`Call::claim_payout`].
//!
//! For design docs see the [reward pool](#reward-pool) section.
//!
//! ### Leave
//!
//! In order to leave, a member must take two steps.
//!
//! First, they must call [`Call::unbond`]. The unbond extrinsic will start the unbonding process by
//! unbonding all or a portion of the members funds.
//!
//! > A member can have up to [`Config::MaxUnbonding`] distinct active unbonding requests.
//!
//! Second, once [`sp_staking::StakingInterface::bonding_duration`] eras have passed, the member can
//! call [`Call::withdraw_unbonded`] to withdraw any funds that are free.
//!
//! For design docs see the [bonded pool](#bonded-pool) and [unbonding sub
//! pools](#unbonding-sub-pools) sections.
//!
//! ### Slashes
//!
//! Slashes are distributed evenly across the bonded pool and the unbonding pools from slash era+1
//! through the slash apply era. Thus, any member who either
//!
//! 1. unbonded, or
//! 2. was actively bonded
//
//! in the aforementioned range of eras will be affected by the slash. A member is slashed pro-rata
//! based on its stake relative to the total slash amount.
//!
//! For design docs see the [slashing](#slashing) section.
//!
//! ### Administration
//!
//! A pool can be created with the [`Call::create`] call. Once created, the pools nominator or root
//! user must call [`Call::nominate`] to start nominating. [`Call::nominate`] can be called at
//! anytime to update validator selection.
//!
//! To help facilitate pool administration the pool has one of three states (see [`PoolState`]):
//!
//! * Open: Anyone can join the pool and no members can be permissionlessly removed.
//! * Blocked: No members can join and some admin roles can kick members. Kicking is not instant,
//!   and follows the same process of `unbond` and then `withdraw_unbonded`. In other words,
//!   administrators can permissionlessly unbond other members.
//! * Destroying: No members can join and all members can be permissionlessly removed with
//!   [`Call::unbond`] and [`Call::withdraw_unbonded`]. Once a pool is in destroying state, it
//!   cannot be reverted to another state.
//!
//! A pool has 4 administrative roles (see [`PoolRoles`]):
//!
//! * Depositor: creates the pool and is the initial member. They can only leave the pool once all
//!   other members have left. Once they fully withdraw their funds, the pool is destroyed.
//! * Nominator: can select which validators the pool nominates.
//! * State-Toggler: can change the pools state and kick members if the pool is blocked.
//! * Root: can change the nominator, state-toggler, or itself and can perform any of the actions
//!   the nominator or state-toggler can.
//!
//! ### Dismantling
//!
//! As noted, a pool is destroyed once
//!
//! 1. First, all members need to fully unbond and withdraw. If the pool state is set to
//!    `Destroying`, this can happen permissionlessly.
//! 2. The depositor itself fully unbonds and withdraws. Note that at this point, based on the
//!    requirements of the staking system, the pool's bonded account's stake might not be able to ge
//!    below a certain threshold as a nominator. At this point, the pool should `chill` itself to
//!    allow the depositor to leave.
//!
//! ## Design
//!
//! _Notes_: this section uses pseudo code to explain general design and does not necessarily
//! reflect the exact implementation. Additionally, a working knowledge of `pallet-staking`'s api is
//! assumed.
//!
//! ### Goals
//!
//! * Maintain network security by upholding integrity of slashing events, sufficiently penalizing
//!   members that where in the pool while it was backing a validator that got slashed.
//! * Maximize scalability in terms of member count.
//!
//! In order to maintain scalability, all operations are independent of the number of members. To do
//! this, delegation specific information is stored local to the member while the pool data
//! structures have bounded datum.
//!
//! ### Bonded pool
//!
//! A bonded pool nominates with its total balance, excluding that which has been withdrawn for
//! unbonding. The total points of a bonded pool are always equal to the sum of points of the
//! delegation members. A bonded pool tracks its points and reads its bonded balance.
//!
//! When a member joins a pool, `amount_transferred` is transferred from the members account to the
//! bonded pools account. Then the pool calls `staking::bond_extra(amount_transferred)` and issues
//! new points which are tracked by the member and added to the bonded pool's points.
//!
//! When the pool already has some balance, we want the value of a point before the transfer to
//! equal the value of a point after the transfer. So, when a member joins a bonded pool with a
//! given `amount_transferred`, we maintain the ratio of bonded balance to points such that:
//!
//! ```text
//! balance_after_transfer / points_after_transfer == balance_before_transfer / points_before_transfer;
//! ```
//!
//! To achieve this, we issue points based on the following:
//!
//! ```text
//! points_issued = (points_before_transfer / balance_before_transfer) * amount_transferred;
//! ```
//!
//! For new bonded pools we can set the points issued per balance arbitrarily. In this
//! implementation we use a 1 points to 1 balance ratio for pool creation (see
//! [`POINTS_TO_BALANCE_INIT_RATIO`]).
//!
//! **Relevant extrinsics:**
//!
//! * [`Call::create`]
//! * [`Call::join`]
//!
//! ### Reward pool
//!
//! When a pool is first bonded it sets up an deterministic, inaccessible account as its reward
//! destination.
//!
//! The reward pool is not really a pool anymore, as it does not track points anymore. Instead, it
//! tracks, a virtual value called `reward_counter`, among a few other values.
//!
//! See [this link](https://hackmd.io/PFGn6wI5TbCmBYoEA_f2Uw) for an in-depth explanation of the
//! reward pool mechanism.
//!
//! **Relevant extrinsics:**
//!
//! * [`Call::claim_payout`]
//!
//! ### Unbonding sub pools
//!
//! When a member unbonds, it's balance is unbonded in the bonded pool's account and tracked in
//! an unbonding pool associated with the active era. If no such pool exists, one is created. To
//! track which unbonding sub pool a member belongs too, a member tracks it's
//! `unbonding_era`.
//!
//! When a member initiates unbonding it's claim on the bonded pool
//! (`balance_to_unbond`) is computed as:
//!
//! ```text
//! balance_to_unbond = (bonded_pool.balance / bonded_pool.points) * member.points;
//! ```
//!
//! If this is the first transfer into an unbonding pool arbitrary amount of points can be issued
//! per balance. In this implementation unbonding pools are initialized with a 1 point to 1 balance
//! ratio (see [`POINTS_TO_BALANCE_INIT_RATIO`]). Otherwise, the unbonding pools hold the same
//! points to balance ratio properties as the bonded pool, so member points in the
//! unbonding pool are issued based on
//!
//! ```text
//! new_points_issued = (points_before_transfer / balance_before_transfer) * balance_to_unbond;
//! ```
//!
//! For scalability, a bound is maintained on the number of unbonding sub pools (see
//! [`TotalUnbondingPools`]). An unbonding pool is removed once its older than `current_era -
//! TotalUnbondingPools`. An unbonding pool is merged into the unbonded pool with
//!
//! ```text
//! unbounded_pool.balance = unbounded_pool.balance + unbonding_pool.balance;
//! unbounded_pool.points = unbounded_pool.points + unbonding_pool.points;
//! ```
//!
//! This scheme "averages" out the points value in the unbonded pool.
//!
//! Once a members `unbonding_era` is older than `current_era -
//! [sp_staking::StakingInterface::bonding_duration]`, it can can cash it's points out of the
//! corresponding unbonding pool. If it's `unbonding_era` is older than `current_era -
//! TotalUnbondingPools`, it can cash it's points from the unbonded pool.
//!
//! **Relevant extrinsics:**
//!
//! * [`Call::unbond`]
//! * [`Call::withdraw_unbonded`]
//!
//! ### Slashing
//!
//! This section assumes that the slash computation is executed by
//! `pallet_staking::StakingLedger::slash`, which passes the information to this pallet via
//! [`sp_staking::OnStakerSlash::on_slash`].
//!
//! Unbonding pools need to be slashed to ensure all nominators whom where in the bonded pool
//! while it was backing a validator that equivocated are punished. Without these measures a
//! member could unbond right after a validator equivocated with no consequences.
//!
//! This strategy is unfair to members who joined after the slash, because they get slashed as
//! well, but spares members who unbond. The latter is much more important for security: if a
//! pool's validators are attacking the network, their members need to unbond fast! Avoiding
//! slashes gives them an incentive to do that if validators get repeatedly slashed.
//!
//! To be fair to joiners, this implementation also need joining pools, which are actively staking,
//! in addition to the unbonding pools. For maintenance simplicity these are not implemented.
//! Related: <https://github.com/paritytech/substrate/issues/10860>
//!
//! **Relevant methods:**
//!
//! * [`Pallet::on_slash`]
//!
//! ### Limitations
//!
//! * PoolMembers cannot vote with their staked funds because they are transferred into the pools
//!   account. In the future this can be overcome by allowing the members to vote with their bonded
//!   funds via vote splitting.
//! * PoolMembers cannot quickly transfer to another pool if they do no like nominations, instead
//!   they must wait for the unbonding duration.

#![cfg_attr(not(feature = "std"), no_std)]

use codec::Codec;
use frame_support::{
	defensive, ensure,
	pallet_prelude::{MaxEncodedLen, *},
	storage::bounded_btree_map::BoundedBTreeMap,
	traits::{
		Currency, Defensive, DefensiveOption, DefensiveResult, DefensiveSaturating,
		ExistenceRequirement, Get,
	},
	transactional, CloneNoBound, DefaultNoBound, RuntimeDebugNoBound,
};
use scale_info::TypeInfo;
use sp_core::U256;
use sp_runtime::{
	traits::{
		AccountIdConversion, Bounded, CheckedAdd, CheckedSub, Convert, Saturating, StaticLookup,
		Zero,
	},
	FixedPointNumber, FixedPointOperand,
};
use sp_staking::{EraIndex, OnStakerSlash, StakingInterface};
use sp_std::{collections::btree_map::BTreeMap, fmt::Debug, ops::Div, vec::Vec};

/// The log target of this pallet.
pub const LOG_TARGET: &'static str = "runtime::nomination-pools";

// syntactic sugar for logging.
#[macro_export]
macro_rules! log {
	($level:tt, $patter:expr $(, $values:expr)* $(,)?) => {
		log::$level!(
			target: crate::LOG_TARGET,
			concat!("[{:?}] 🏊‍♂️ ", $patter), <frame_system::Pallet<T>>::block_number() $(, $values)*
		)
	};
}

#[cfg(test)]
mod mock;
#[cfg(test)]
mod tests;

pub mod migration;
pub mod weights;

pub use pallet::*;
pub use weights::WeightInfo;

/// The balance type used by the currency system.
pub type BalanceOf<T> =
	<<T as Config>::Currency as Currency<<T as frame_system::Config>::AccountId>>::Balance;
/// Type used for unique identifier of each pool.
pub type PoolId = u32;

type UnbondingPoolsWithEra<T> = BoundedBTreeMap<EraIndex, UnbondPool<T>, TotalUnbondingPools<T>>;

type AccountIdLookupOf<T> = <<T as frame_system::Config>::Lookup as StaticLookup>::Source;

pub const POINTS_TO_BALANCE_INIT_RATIO: u32 = 1;

/// Possible operations on the configuration values of this pallet.
#[derive(Encode, Decode, MaxEncodedLen, TypeInfo, RuntimeDebugNoBound, PartialEq, Clone)]
pub enum ConfigOp<T: Codec + Debug> {
	/// Don't change.
	Noop,
	/// Set the given value.
	Set(T),
	/// Remove from storage.
	Remove,
}

/// The type of bonding that can happen to a pool.
enum BondType {
	/// Someone is bonding into the pool upon creation.
	Create,
	/// Someone is adding more funds later to this pool.
	Later,
}

/// How to increase the bond of a member.
#[derive(Encode, Decode, Clone, Copy, Debug, PartialEq, Eq, TypeInfo)]
pub enum BondExtra<Balance> {
	/// Take from the free balance.
	FreeBalance(Balance),
	/// Take the entire amount from the accumulated rewards.
	Rewards,
}

/// The type of account being created.
#[derive(Encode, Decode)]
enum AccountType {
	Bonded,
	Reward,
}

/// A member in a pool.
#[derive(Encode, Decode, MaxEncodedLen, TypeInfo, RuntimeDebugNoBound, CloneNoBound)]
#[cfg_attr(feature = "std", derive(frame_support::PartialEqNoBound, DefaultNoBound))]
#[codec(mel_bound(T: Config))]
#[scale_info(skip_type_params(T))]
pub struct PoolMember<T: Config> {
	/// The identifier of the pool to which `who` belongs.
	pub pool_id: PoolId,
	/// The quantity of points this member has in the bonded pool or in a sub pool if
	/// `Self::unbonding_era` is some.
	pub points: BalanceOf<T>,
	/// The reward counter at the time of this member's last payout claim.
	pub last_recorded_reward_counter: T::RewardCounter,
	/// The eras in which this member is unbonding, mapped from era index to the number of
	/// points scheduled to unbond in the given era.
	pub unbonding_eras: BoundedBTreeMap<EraIndex, BalanceOf<T>, T::MaxUnbonding>,
}

impl<T: Config> PoolMember<T> {
	/// The pending rewards of this member.
	fn pending_rewards(
		&self,
		current_reward_counter: T::RewardCounter,
	) -> Result<BalanceOf<T>, Error<T>> {
		// accuracy note: Reward counters are `FixedU128` with base of 10^18. This value is being
		// multiplied by a point. The worse case of a point is 10x the granularity of the balance
		// (10x is the common configuration of `MaxPointsToBalance`).
		//
		// Assuming roughly the current issuance of polkadot (12,047,781,394,999,601,455, which is
		// 1.2 * 10^9 * 10^10 = 1.2 * 10^19), the worse case point value is around 10^20.
		//
		// The final multiplication is:
		//
		// rc * 10^20 / 10^18 = rc * 100
		//
		// meaning that as long as reward_counter's value is less than 1/100th of its max capacity
		// (u128::MAX_VALUE), `checked_mul_int` won't saturate.
		//
		// given the nature of reward counter being 'pending_rewards / pool_total_point', the only
		// (unrealistic) way that super high values can be achieved is for a pool to suddenly
		// receive massive rewards with a very very small amount of stake. In all normal pools, as
		// the points increase, so does the rewards. Moreover, as long as rewards are not
		// accumulated for astronomically large durations,
		// `current_reward_counter.defensive_saturating_sub(self.last_recorded_reward_counter)`
		// won't be extremely big.
		(current_reward_counter.defensive_saturating_sub(self.last_recorded_reward_counter))
			.checked_mul_int(self.active_points())
			.ok_or(Error::<T>::OverflowRisk)
	}

	/// Active balance of the member.
	///
	/// This is derived from the ratio of points in the pool to which the member belongs to.
	/// Might return different values based on the pool state for the same member and points.
	fn active_balance(&self) -> BalanceOf<T> {
		if let Some(pool) = BondedPool::<T>::get(self.pool_id).defensive() {
			pool.points_to_balance(self.points)
		} else {
			Zero::zero()
		}
	}

	/// Total points of this member, both active and unbonding.
	fn total_points(&self) -> BalanceOf<T> {
		self.active_points().saturating_add(self.unbonding_points())
	}

	/// Active points of the member.
	fn active_points(&self) -> BalanceOf<T> {
		self.points
	}

	/// Inactive points of the member, waiting to be withdrawn.
	fn unbonding_points(&self) -> BalanceOf<T> {
		self.unbonding_eras
			.as_ref()
			.iter()
			.fold(BalanceOf::<T>::zero(), |acc, (_, v)| acc.saturating_add(*v))
	}

	/// Try and unbond `points_dissolved` from self, and in return mint `points_issued` into the
	/// corresponding `era`'s unlock schedule.
	///
	/// In the absence of slashing, these two points are always the same. In the presence of
	/// slashing, the value of points in different pools varies.
	///
	/// Returns `Ok(())` and updates `unbonding_eras` and `points` if success, `Err(_)` otherwise.
	fn try_unbond(
		&mut self,
		points_dissolved: BalanceOf<T>,
		points_issued: BalanceOf<T>,
		unbonding_era: EraIndex,
	) -> Result<(), Error<T>> {
		if let Some(new_points) = self.points.checked_sub(&points_dissolved) {
			match self.unbonding_eras.get_mut(&unbonding_era) {
				Some(already_unbonding_points) =>
					*already_unbonding_points =
						already_unbonding_points.saturating_add(points_issued),
				None => self
					.unbonding_eras
					.try_insert(unbonding_era, points_issued)
					.map(|old| {
						if old.is_some() {
							defensive!("value checked to not exist in the map; qed");
						}
					})
					.map_err(|_| Error::<T>::MaxUnbondingLimit)?,
			}
			self.points = new_points;
			Ok(())
		} else {
			Err(Error::<T>::MinimumBondNotMet)
		}
	}

	/// Withdraw any funds in [`Self::unbonding_eras`] who's deadline in reached and is fully
	/// unlocked.
	///
	/// Returns a a subset of [`Self::unbonding_eras`] that got withdrawn.
	///
	/// Infallible, noop if no unbonding eras exist.
	fn withdraw_unlocked(
		&mut self,
		current_era: EraIndex,
	) -> BoundedBTreeMap<EraIndex, BalanceOf<T>, T::MaxUnbonding> {
		// NOTE: if only drain-filter was stable..
		let mut removed_points =
			BoundedBTreeMap::<EraIndex, BalanceOf<T>, T::MaxUnbonding>::default();
		self.unbonding_eras.retain(|e, p| {
			if *e > current_era {
				true
			} else {
				removed_points
					.try_insert(*e, *p)
					.expect("source map is bounded, this is a subset, will be bounded; qed");
				false
			}
		});
		removed_points
	}
}

/// A pool's possible states.
#[derive(Encode, Decode, MaxEncodedLen, TypeInfo, PartialEq, RuntimeDebugNoBound, Clone, Copy)]
pub enum PoolState {
	/// The pool is open to be joined, and is working normally.
	Open,
	/// The pool is blocked. No one else can join.
	Blocked,
	/// The pool is in the process of being destroyed.
	///
	/// All members can now be permissionlessly unbonded, and the pool can never go back to any
	/// other state other than being dissolved.
	Destroying,
}

/// Pool administration roles.
///
/// Any pool has a depositor, which can never change. But, all the other roles are optional, and
/// cannot exist. Note that if `root` is set to `None`, it basically means that the roles of this
/// pool can never change again (except via governance).
#[derive(Encode, Decode, MaxEncodedLen, TypeInfo, Debug, PartialEq, Clone)]
pub struct PoolRoles<AccountId> {
	/// Creates the pool and is the initial member. They can only leave the pool once all other
	/// members have left. Once they fully leave, the pool is destroyed.
	pub depositor: AccountId,
	/// Can change the nominator, state-toggler, or itself and can perform any of the actions the
	/// nominator or state-toggler can.
	pub root: Option<AccountId>,
	/// Can select which validators the pool nominates.
	pub nominator: Option<AccountId>,
	/// Can change the pools state and kick members if the pool is blocked.
	pub state_toggler: Option<AccountId>,
}

/// Pool permissions and state
#[derive(Encode, Decode, MaxEncodedLen, TypeInfo, DebugNoBound, PartialEq, Clone)]
#[codec(mel_bound(T: Config))]
#[scale_info(skip_type_params(T))]
pub struct BondedPoolInner<T: Config> {
	/// Total points of all the members in the pool who are actively bonded.
	pub points: BalanceOf<T>,
	/// The current state of the pool.
	pub state: PoolState,
	/// Count of members that belong to the pool.
	pub member_counter: u32,
	/// See [`PoolRoles`].
	pub roles: PoolRoles<T::AccountId>,
}

/// A wrapper for bonded pools, with utility functions.
///
/// The main purpose of this is to wrap a [`BondedPoolInner`], with the account + id of the pool,
/// for easier access.
#[derive(RuntimeDebugNoBound)]
#[cfg_attr(feature = "std", derive(Clone, PartialEq))]
pub struct BondedPool<T: Config> {
	/// The identifier of the pool.
	id: PoolId,
	/// The inner fields.
	inner: BondedPoolInner<T>,
}

impl<T: Config> sp_std::ops::Deref for BondedPool<T> {
	type Target = BondedPoolInner<T>;
	fn deref(&self) -> &Self::Target {
		&self.inner
	}
}

impl<T: Config> sp_std::ops::DerefMut for BondedPool<T> {
	fn deref_mut(&mut self) -> &mut Self::Target {
		&mut self.inner
	}
}

impl<T: Config> BondedPool<T> {
	/// Create a new bonded pool with the given roles and identifier.
	fn new(id: PoolId, roles: PoolRoles<T::AccountId>) -> Self {
		Self {
			id,
			inner: BondedPoolInner {
				roles,
				state: PoolState::Open,
				points: Zero::zero(),
				member_counter: Zero::zero(),
			},
		}
	}

	/// Get [`Self`] from storage. Returns `None` if no entry for `pool_account` exists.
	fn get(id: PoolId) -> Option<Self> {
		BondedPools::<T>::try_get(id).ok().map(|inner| Self { id, inner })
	}

	/// Get the bonded account id of this pool.
	fn bonded_account(&self) -> T::AccountId {
		Pallet::<T>::create_bonded_account(self.id)
	}

	/// Get the reward account id of this pool.
	fn reward_account(&self) -> T::AccountId {
		Pallet::<T>::create_reward_account(self.id)
	}

	/// Consume self and put into storage.
	fn put(self) {
		BondedPools::<T>::insert(self.id, BondedPoolInner { ..self.inner });
	}

	/// Consume self and remove from storage.
	fn remove(self) {
		BondedPools::<T>::remove(self.id);
	}

	/// Convert the given amount of balance to points given the current pool state.
	///
	/// This is often used for bonding and issuing new funds into the pool.
	fn balance_to_point(&self, new_funds: BalanceOf<T>) -> BalanceOf<T> {
		let bonded_balance =
			T::StakingInterface::active_stake(&self.bonded_account()).unwrap_or(Zero::zero());
		Pallet::<T>::balance_to_point(bonded_balance, self.points, new_funds)
	}

	/// Convert the given number of points to balance given the current pool state.
	///
	/// This is often used for unbonding.
	fn points_to_balance(&self, points: BalanceOf<T>) -> BalanceOf<T> {
		let bonded_balance =
			T::StakingInterface::active_stake(&self.bonded_account()).unwrap_or(Zero::zero());
		Pallet::<T>::point_to_balance(bonded_balance, self.points, points)
	}

	/// Issue points to [`Self`] for `new_funds`.
	fn issue(&mut self, new_funds: BalanceOf<T>) -> BalanceOf<T> {
		let points_to_issue = self.balance_to_point(new_funds);
		self.points = self.points.saturating_add(points_to_issue);
		points_to_issue
	}

	/// Dissolve some points from the pool i.e. unbond the given amount of points from this pool.
	/// This is the opposite of issuing some funds into the pool.
	///
	/// Mutates self in place, but does not write anything to storage.
	///
	/// Returns the equivalent balance amount that actually needs to get unbonded.
	fn dissolve(&mut self, points: BalanceOf<T>) -> BalanceOf<T> {
		// NOTE: do not optimize by removing `balance`. it must be computed before mutating
		// `self.point`.
		let balance = self.points_to_balance(points);
		self.points = self.points.saturating_sub(points);
		balance
	}

	/// Increment the member counter. Ensures that the pool and system member limits are
	/// respected.
	fn try_inc_members(&mut self) -> Result<(), DispatchError> {
		ensure!(
			MaxPoolMembersPerPool::<T>::get()
				.map_or(true, |max_per_pool| self.member_counter < max_per_pool),
			Error::<T>::MaxPoolMembers
		);
		ensure!(
			MaxPoolMembers::<T>::get().map_or(true, |max| PoolMembers::<T>::count() < max),
			Error::<T>::MaxPoolMembers
		);
		self.member_counter = self.member_counter.checked_add(1).ok_or(Error::<T>::OverflowRisk)?;
		Ok(())
	}

	/// Decrement the member counter.
	fn dec_members(mut self) -> Self {
		self.member_counter = self.member_counter.defensive_saturating_sub(1);
		self
	}

	/// The pools balance that is transferrable.
	fn transferrable_balance(&self) -> BalanceOf<T> {
		let account = self.bonded_account();
		T::Currency::free_balance(&account)
			.saturating_sub(T::StakingInterface::active_stake(&account).unwrap_or_default())
	}

	fn is_root(&self, who: &T::AccountId) -> bool {
		self.roles.root.as_ref().map_or(false, |root| root == who)
	}

	fn is_state_toggler(&self, who: &T::AccountId) -> bool {
		self.roles
			.state_toggler
			.as_ref()
			.map_or(false, |state_toggler| state_toggler == who)
	}

	fn can_update_roles(&self, who: &T::AccountId) -> bool {
		self.is_root(who)
	}

	fn can_nominate(&self, who: &T::AccountId) -> bool {
		self.is_root(who) ||
			self.roles.nominator.as_ref().map_or(false, |nominator| nominator == who)
	}

	fn can_kick(&self, who: &T::AccountId) -> bool {
		self.state == PoolState::Blocked && (self.is_root(who) || self.is_state_toggler(who))
	}

	fn can_toggle_state(&self, who: &T::AccountId) -> bool {
		(self.is_root(who) || self.is_state_toggler(who)) && !self.is_destroying()
	}

	fn can_set_metadata(&self, who: &T::AccountId) -> bool {
		self.is_root(who) || self.is_state_toggler(who)
	}

	fn is_destroying(&self) -> bool {
		matches!(self.state, PoolState::Destroying)
	}

	fn is_destroying_and_only_depositor(&self, alleged_depositor_points: BalanceOf<T>) -> bool {
		// we need to ensure that `self.member_counter == 1` as well, because the depositor's
		// initial `MinCreateBond` (or more) is what guarantees that the ledger of the pool does not
		// get killed in the staking system, and that it does not fall below `MinimumNominatorBond`,
		// which could prevent other non-depositor members from fully leaving. Thus, all members
		// must withdraw, then depositor can unbond, and finally withdraw after waiting another
		// cycle.
		self.is_destroying() && self.points == alleged_depositor_points && self.member_counter == 1
	}

	/// Whether or not the pool is ok to be in `PoolSate::Open`. If this returns an `Err`, then the
	/// pool is unrecoverable and should be in the destroying state.
	fn ok_to_be_open(&self, new_funds: BalanceOf<T>) -> Result<(), DispatchError> {
		ensure!(!self.is_destroying(), Error::<T>::CanNotChangeState);

		let bonded_balance =
			T::StakingInterface::active_stake(&self.bonded_account()).unwrap_or(Zero::zero());
		ensure!(!bonded_balance.is_zero(), Error::<T>::OverflowRisk);

		let points_to_balance_ratio_floor = self
			.points
			// We checked for zero above
			.div(bonded_balance);

		let max_points_to_balance = T::MaxPointsToBalance::get();

		// Pool points can inflate relative to balance, but only if the pool is slashed.
		// If we cap the ratio of points:balance so one cannot join a pool that has been slashed
		// by `max_points_to_balance`%, if not zero.
		ensure!(
			points_to_balance_ratio_floor < max_points_to_balance.into(),
			Error::<T>::OverflowRisk
		);
		// while restricting the balance to `max_points_to_balance` of max total issuance,
		let next_bonded_balance = bonded_balance.saturating_add(new_funds);
		ensure!(
			next_bonded_balance < BalanceOf::<T>::max_value().div(max_points_to_balance.into()),
			Error::<T>::OverflowRisk
		);

		// then we can be decently confident the bonding pool points will not overflow
		// `BalanceOf<T>`. Note that these are just heuristics.

		Ok(())
	}

	/// Check that the pool can accept a member with `new_funds`.
	fn ok_to_join(&self, new_funds: BalanceOf<T>) -> Result<(), DispatchError> {
		ensure!(self.state == PoolState::Open, Error::<T>::NotOpen);
		self.ok_to_be_open(new_funds)?;
		Ok(())
	}

	fn ok_to_unbond_with(
		&self,
		caller: &T::AccountId,
		target_account: &T::AccountId,
		target_member: &PoolMember<T>,
		unbonding_points: BalanceOf<T>,
	) -> Result<(), DispatchError> {
		let is_permissioned = caller == target_account;
		let is_depositor = *target_account == self.roles.depositor;
		let is_full_unbond = unbonding_points == target_member.active_points();

		let balance_after_unbond = {
			let new_depositor_points =
				target_member.active_points().saturating_sub(unbonding_points);
			let mut target_member_after_unbond = (*target_member).clone();
			target_member_after_unbond.points = new_depositor_points;
			target_member_after_unbond.active_balance()
		};

		// any partial unbonding is only ever allowed if this unbond is permissioned.
		ensure!(
			is_permissioned || is_full_unbond,
			Error::<T>::PartialUnbondNotAllowedPermissionlessly
		);

		// any unbond must comply with the balance condition:
		ensure!(
			is_full_unbond ||
				balance_after_unbond >=
					if is_depositor {
						Pallet::<T>::depositor_min_bond()
					} else {
						MinJoinBond::<T>::get()
					},
			Error::<T>::MinimumBondNotMet
		);

		// additional checks:
		match (is_permissioned, is_depositor) {
			(true, false) => (),
			(true, true) => {
				// permission depositor unbond: if destroying and pool is empty, always allowed,
				// with no additional limits.
				if self.is_destroying_and_only_depositor(target_member.active_points()) {
					// everything good, let them unbond anything.
				} else {
					// depositor cannot fully unbond yet.
					ensure!(!is_full_unbond, Error::<T>::MinimumBondNotMet);
				}
			},
			(false, false) => {
				// If the pool is blocked, then an admin with kicking permissions can remove a
				// member. If the pool is being destroyed, anyone can remove a member
				debug_assert!(is_full_unbond);
				ensure!(
					self.can_kick(caller) || self.is_destroying(),
					Error::<T>::NotKickerOrDestroying
				)
			},
			(false, true) => {
				// the depositor can simply not be unbonded permissionlessly, period.
				return Err(Error::<T>::DoesNotHavePermission.into())
			},
		};

		Ok(())
	}

	/// # Returns
	///
	/// * Ok(()) if [`Call::withdraw_unbonded`] can be called, `Err(DispatchError)` otherwise.
	fn ok_to_withdraw_unbonded_with(
		&self,
		caller: &T::AccountId,
		target_account: &T::AccountId,
	) -> Result<(), DispatchError> {
		// This isn't a depositor
		let is_permissioned = caller == target_account;
		ensure!(
			is_permissioned || self.can_kick(caller) || self.is_destroying(),
			Error::<T>::NotKickerOrDestroying
		);
		Ok(())
	}

	/// Bond exactly `amount` from `who`'s funds into this pool.
	///
	/// If the bond type is `Create`, `StakingInterface::bond` is called, and `who`
	/// is allowed to be killed. Otherwise, `StakingInterface::bond_extra` is called and `who`
	/// cannot be killed.
	///
	/// Returns `Ok(points_issues)`, `Err` otherwise.
	fn try_bond_funds(
		&mut self,
		who: &T::AccountId,
		amount: BalanceOf<T>,
		ty: BondType,
	) -> Result<BalanceOf<T>, DispatchError> {
		// Cache the value
		let bonded_account = self.bonded_account();
		T::Currency::transfer(
			&who,
			&bonded_account,
			amount,
			match ty {
				BondType::Create => ExistenceRequirement::AllowDeath,
				BondType::Later => ExistenceRequirement::KeepAlive,
			},
		)?;
		// We must calculate the points issued *before* we bond who's funds, else points:balance
		// ratio will be wrong.
		let points_issued = self.issue(amount);

		match ty {
			BondType::Create => T::StakingInterface::bond(
				bonded_account.clone(),
				bonded_account,
				amount,
				self.reward_account(),
			)?,
			// The pool should always be created in such a way its in a state to bond extra, but if
			// the active balance is slashed below the minimum bonded or the account cannot be
			// found, we exit early.
			BondType::Later => T::StakingInterface::bond_extra(bonded_account, amount)?,
		}

		Ok(points_issued)
	}

	// Set the state of `self`, and deposit an event if the state changed. State should never be set
	// directly in in order to ensure a state change event is always correctly deposited.
	fn set_state(&mut self, state: PoolState) {
		if self.state != state {
			self.state = state;
			Pallet::<T>::deposit_event(PalletEvent::<T>::StateChanged {
				pool_id: self.id,
				new_state: state,
			});
		};
	}
}

/// A reward pool.
///
/// A reward pool is not so much a pool anymore, since it does not contain any shares or points.
/// Rather, simply to fit nicely next to bonded pool and unbonding pools in terms of terminology. In
/// reality, a reward pool is just a container for a few pool-dependent data related to the rewards.
#[derive(Encode, Decode, MaxEncodedLen, TypeInfo, RuntimeDebugNoBound)]
#[cfg_attr(feature = "std", derive(Clone, PartialEq, DefaultNoBound))]
#[codec(mel_bound(T: Config))]
#[scale_info(skip_type_params(T))]
pub struct RewardPool<T: Config> {
	/// The last recorded value of the reward counter.
	///
	/// This is updated ONLY when the points in the bonded pool change, which means `join`,
	/// `bond_extra` and `unbond`, all of which is done through `update_recorded`.
	last_recorded_reward_counter: T::RewardCounter,
	/// The last recorded total payouts of the reward pool.
	///
	/// Payouts is essentially income of the pool.
	///
	/// Update criteria is same as that of `last_recorded_reward_counter`.
	last_recorded_total_payouts: BalanceOf<T>,
	/// Total amount that this pool has paid out so far to the members.
	total_rewards_claimed: BalanceOf<T>,
}

impl<T: Config> RewardPool<T> {
	/// Getter for [`RewardPool::last_recorded_reward_counter`].
	pub(crate) fn last_recorded_reward_counter(&self) -> T::RewardCounter {
		self.last_recorded_reward_counter
	}

	/// Register some rewards that are claimed from the pool by the members.
	fn register_claimed_reward(&mut self, reward: BalanceOf<T>) {
		self.total_rewards_claimed = self.total_rewards_claimed.saturating_add(reward);
	}

	/// Update the recorded values of the pool.
	fn update_records(&mut self, id: PoolId, bonded_points: BalanceOf<T>) -> Result<(), Error<T>> {
		let balance = Self::current_balance(id);
		self.last_recorded_reward_counter = self.current_reward_counter(id, bonded_points)?;
		self.last_recorded_total_payouts = balance
			.checked_add(&self.total_rewards_claimed)
			.ok_or(Error::<T>::OverflowRisk)?;
		Ok(())
	}

	/// Get the current reward counter, based on the given `bonded_points` being the state of the
	/// bonded pool at this time.
	fn current_reward_counter(
		&self,
		id: PoolId,
		bonded_points: BalanceOf<T>,
	) -> Result<T::RewardCounter, Error<T>> {
		let balance = Self::current_balance(id);
		let payouts_since_last_record = balance
			.saturating_add(self.total_rewards_claimed)
			.saturating_sub(self.last_recorded_total_payouts);

		// * accuracy notes regarding the multiplication in `checked_from_rational`:
		// `payouts_since_last_record` is a subset of the total_issuance at the very
		// worse. `bonded_points` are similarly, in a non-slashed pool, have the same granularity as
		// balance, and are thus below within the range of total_issuance. In the worse case
		// scenario, for `saturating_from_rational`, we have:
		//
		// dot_total_issuance * 10^18 / `minJoinBond`
		//
		// assuming `MinJoinBond == ED`
		//
		// dot_total_issuance * 10^18 / 10^10 = dot_total_issuance * 10^8
		//
		// which, with the current numbers, is a miniscule fraction of the u128 capacity.
		//
		// Thus, adding two values of type reward counter should be safe for ages in a chain like
		// Polkadot. The important note here is that `reward_pool.last_recorded_reward_counter` only
		// ever accumulates, but its semantics imply that it is less than total_issuance, when
		// represented as `FixedU128`, which means it is less than `total_issuance * 10^18`.
		//
		// * accuracy notes regarding `checked_from_rational` collapsing to zero, meaning that no
		// reward can be claimed:
		//
		// largest `bonded_points`, such that the reward counter is non-zero, with `FixedU128`
		// will be when the payout is being computed. This essentially means `payout/bonded_points`
		// needs to be more than 1/1^18. Thus, assuming that `bonded_points` will always be less
		// than `10 * dot_total_issuance`, if the reward_counter is the smallest possible value,
		// the value of the reward being calculated is:
		//
		// x / 10^20 = 1/ 10^18
		//
		// x = 100
		//
		// which is basically 10^-8 DOTs. See `smallest_claimable_reward` for an example of this.
		T::RewardCounter::checked_from_rational(payouts_since_last_record, bonded_points)
			.and_then(|ref r| self.last_recorded_reward_counter.checked_add(r))
			.ok_or(Error::<T>::OverflowRisk)
	}

	/// Current free balance of the reward pool.
	///
	/// This is sum of all the rewards that are claimable by pool members.
	fn current_balance(id: PoolId) -> BalanceOf<T> {
		T::Currency::free_balance(&Pallet::<T>::create_reward_account(id))
			.saturating_sub(T::Currency::minimum_balance())
	}
}

/// An unbonding pool. This is always mapped with an era.
#[derive(Encode, Decode, MaxEncodedLen, TypeInfo, DefaultNoBound, RuntimeDebugNoBound)]
#[cfg_attr(feature = "std", derive(Clone, PartialEq, Eq))]
#[codec(mel_bound(T: Config))]
#[scale_info(skip_type_params(T))]
pub struct UnbondPool<T: Config> {
	/// The points in this pool.
	points: BalanceOf<T>,
	/// The funds in the pool.
	balance: BalanceOf<T>,
}

impl<T: Config> UnbondPool<T> {
	fn balance_to_point(&self, new_funds: BalanceOf<T>) -> BalanceOf<T> {
		Pallet::<T>::balance_to_point(self.balance, self.points, new_funds)
	}

	fn point_to_balance(&self, points: BalanceOf<T>) -> BalanceOf<T> {
		Pallet::<T>::point_to_balance(self.balance, self.points, points)
	}

	/// Issue the equivalent points of `new_funds` into self.
	///
	/// Returns the actual amounts of points issued.
	fn issue(&mut self, new_funds: BalanceOf<T>) -> BalanceOf<T> {
		let new_points = self.balance_to_point(new_funds);
		self.points = self.points.saturating_add(new_points);
		self.balance = self.balance.saturating_add(new_funds);
		new_points
	}

	/// Dissolve some points from the unbonding pool, reducing the balance of the pool
	/// proportionally.
	///
	/// This is the opposite of `issue`.
	///
	/// Returns the actual amount of `Balance` that was removed from the pool.
	fn dissolve(&mut self, points: BalanceOf<T>) -> BalanceOf<T> {
		let balance_to_unbond = self.point_to_balance(points);
		self.points = self.points.saturating_sub(points);
		self.balance = self.balance.saturating_sub(balance_to_unbond);

		balance_to_unbond
	}
}

#[derive(Encode, Decode, MaxEncodedLen, TypeInfo, DefaultNoBound, RuntimeDebugNoBound)]
#[cfg_attr(feature = "std", derive(Clone, PartialEq))]
#[codec(mel_bound(T: Config))]
#[scale_info(skip_type_params(T))]
pub struct SubPools<T: Config> {
	/// A general, era agnostic pool of funds that have fully unbonded. The pools
	/// of `Self::with_era` will lazily be merged into into this pool if they are
	/// older then `current_era - TotalUnbondingPools`.
	no_era: UnbondPool<T>,
	/// Map of era in which a pool becomes unbonded in => unbond pools.
	with_era: UnbondingPoolsWithEra<T>,
}

impl<T: Config> SubPools<T> {
	/// Merge the oldest `with_era` unbond pools into the `no_era` unbond pool.
	///
	/// This is often used whilst getting the sub-pool from storage, thus it consumes and returns
	/// `Self` for ergonomic purposes.
	fn maybe_merge_pools(mut self, current_era: EraIndex) -> Self {
		// Ex: if `TotalUnbondingPools` is 5 and current era is 10, we only want to retain pools
		// 6..=10. Note that in the first few eras where `checked_sub` is `None`, we don't remove
		// anything.
		if let Some(newest_era_to_remove) =
			current_era.checked_sub(T::PostUnbondingPoolsWindow::get())
		{
			self.with_era.retain(|k, v| {
				if *k > newest_era_to_remove {
					// keep
					true
				} else {
					// merge into the no-era pool
					self.no_era.points = self.no_era.points.saturating_add(v.points);
					self.no_era.balance = self.no_era.balance.saturating_add(v.balance);
					false
				}
			});
		}

		self
	}

	/// The sum of all unbonding balance, regardless of whether they are actually unlocked or not.
	#[cfg(any(test, debug_assertions))]
	fn sum_unbonding_balance(&self) -> BalanceOf<T> {
		self.no_era.balance.saturating_add(
			self.with_era
				.values()
				.fold(BalanceOf::<T>::zero(), |acc, pool| acc.saturating_add(pool.balance)),
		)
	}
}

/// The maximum amount of eras an unbonding pool can exist prior to being merged with the
/// `no_era` pool. This is guaranteed to at least be equal to the staking `UnbondingDuration`. For
/// improved UX [`Config::PostUnbondingPoolsWindow`] should be configured to a non-zero value.
pub struct TotalUnbondingPools<T: Config>(PhantomData<T>);
impl<T: Config> Get<u32> for TotalUnbondingPools<T> {
	fn get() -> u32 {
		// NOTE: this may be dangerous in the scenario bonding_duration gets decreased because
		// we would no longer be able to decode `UnbondingPoolsWithEra`, which uses
		// `TotalUnbondingPools` as the bound
		T::StakingInterface::bonding_duration() + T::PostUnbondingPoolsWindow::get()
	}
}

#[frame_support::pallet]
pub mod pallet {
	use super::*;
	use frame_support::traits::StorageVersion;
	use frame_system::{ensure_signed, pallet_prelude::*};
	use sp_runtime::traits::CheckedAdd;

	/// The current storage version.
	const STORAGE_VERSION: StorageVersion = StorageVersion::new(2);

	#[pallet::pallet]
	#[pallet::generate_store(pub(crate) trait Store)]
	#[pallet::storage_version(STORAGE_VERSION)]
	pub struct Pallet<T>(_);

	#[pallet::config]
	pub trait Config: frame_system::Config {
		/// The overarching event type.
		type RuntimeEvent: From<PalletEvent<Self>> + IsType<<Self as frame_system::Config>::RuntimeEvent>;

		/// Weight information for extrinsics in this pallet.
		type WeightInfo: weights::WeightInfo;

		/// The nominating balance.
		type Currency: Currency<Self::AccountId, Balance = Self::CurrencyBalance>;

		/// Sadly needed to bound it to `FixedPointOperand`.
		// The only alternative is to sprinkle a `where BalanceOf<T>: FixedPointOperand` in roughly
		// a million places, so we prefer doing this.
		type CurrencyBalance: sp_runtime::traits::AtLeast32BitUnsigned
			+ codec::FullCodec
			+ MaybeSerializeDeserialize
			+ sp_std::fmt::Debug
			+ Default
			+ FixedPointOperand
			+ CheckedAdd
			+ TypeInfo
			+ MaxEncodedLen;

		/// The type that is used for reward counter.
		///
		/// The arithmetic of the reward counter might saturate based on the size of the
		/// `Currency::Balance`. If this happens, operations fails. Nonetheless, this type should be
		/// chosen such that this failure almost never happens, as if it happens, the pool basically
		/// needs to be dismantled (or all pools migrated to a larger `RewardCounter` type, which is
		/// a PITA to do).
		///
		/// See the inline code docs of `Member::pending_rewards` and `RewardPool::update_recorded`
		/// for example analysis. A [`sp_runtime::FixedU128`] should be fine for chains with balance
		/// types similar to that of Polkadot and Kusama, in the absence of severe slashing (or
		/// prevented via a reasonable `MaxPointsToBalance`), for many many years to come.
		type RewardCounter: FixedPointNumber + MaxEncodedLen + TypeInfo + Default + codec::FullCodec;

		/// The nomination pool's pallet id.
		#[pallet::constant]
		type PalletId: Get<frame_support::PalletId>;

		/// The maximum pool points-to-balance ratio that an `open` pool can have.
		///
		/// This is important in the event slashing takes place and the pool's points-to-balance
		/// ratio becomes disproportional.
		///
		/// Moreover, this relates to the `RewardCounter` type as well, as the arithmetic operations
		/// are a function of number of points, and by setting this value to e.g. 10, you ensure
		/// that the total number of points in the system are at most 10 times the total_issuance of
		/// the chain, in the absolute worse case.
		///
		/// For a value of 10, the threshold would be a pool points-to-balance ratio of 10:1.
		/// Such a scenario would also be the equivalent of the pool being 90% slashed.
		#[pallet::constant]
		type MaxPointsToBalance: Get<u8>;

		/// Infallible method for converting `Currency::Balance` to `U256`.
		type BalanceToU256: Convert<BalanceOf<Self>, U256>;

		/// Infallible method for converting `U256` to `Currency::Balance`.
		type U256ToBalance: Convert<U256, BalanceOf<Self>>;

		/// The interface for nominating.
		type StakingInterface: StakingInterface<
			Balance = BalanceOf<Self>,
			AccountId = Self::AccountId,
		>;

		/// The amount of eras a `SubPools::with_era` pool can exist before it gets merged into the
		/// `SubPools::no_era` pool. In other words, this is the amount of eras a member will be
		/// able to withdraw from an unbonding pool which is guaranteed to have the correct ratio of
		/// points to balance; once the `with_era` pool is merged into the `no_era` pool, the ratio
		/// can become skewed due to some slashed ratio getting merged in at some point.
		type PostUnbondingPoolsWindow: Get<u32>;

		/// The maximum length, in bytes, that a pools metadata maybe.
		type MaxMetadataLen: Get<u32>;

		/// The maximum number of simultaneous unbonding chunks that can exist per member.
		type MaxUnbonding: Get<u32>;
	}

	/// Minimum amount to bond to join a pool.
	#[pallet::storage]
	pub type MinJoinBond<T: Config> = StorageValue<_, BalanceOf<T>, ValueQuery>;

	/// Minimum bond required to create a pool.
	///
	/// This is the amount that the depositor must put as their initial stake in the pool, as an
	/// indication of "skin in the game".
	///
	/// This is the value that will always exist in the staking ledger of the pool bonded account
	/// while all other accounts leave.
	#[pallet::storage]
	pub type MinCreateBond<T: Config> = StorageValue<_, BalanceOf<T>, ValueQuery>;

	/// Maximum number of nomination pools that can exist. If `None`, then an unbounded number of
	/// pools can exist.
	#[pallet::storage]
	pub type MaxPools<T: Config> = StorageValue<_, u32, OptionQuery>;

	/// Maximum number of members that can exist in the system. If `None`, then the count
	/// members are not bound on a system wide basis.
	#[pallet::storage]
	pub type MaxPoolMembers<T: Config> = StorageValue<_, u32, OptionQuery>;

	/// Maximum number of members that may belong to pool. If `None`, then the count of
	/// members is not bound on a per pool basis.
	#[pallet::storage]
	pub type MaxPoolMembersPerPool<T: Config> = StorageValue<_, u32, OptionQuery>;

	/// Active members.
	#[pallet::storage]
	pub type PoolMembers<T: Config> =
		CountedStorageMap<_, Twox64Concat, T::AccountId, PoolMember<T>>;

	/// Storage for bonded pools.
	// To get or insert a pool see [`BondedPool::get`] and [`BondedPool::put`]
	#[pallet::storage]
	pub type BondedPools<T: Config> =
		CountedStorageMap<_, Twox64Concat, PoolId, BondedPoolInner<T>>;

	/// Reward pools. This is where there rewards for each pool accumulate. When a members payout
	/// is claimed, the balance comes out fo the reward pool. Keyed by the bonded pools account.
	#[pallet::storage]
	pub type RewardPools<T: Config> = CountedStorageMap<_, Twox64Concat, PoolId, RewardPool<T>>;

	/// Groups of unbonding pools. Each group of unbonding pools belongs to a bonded pool,
	/// hence the name sub-pools. Keyed by the bonded pools account.
	#[pallet::storage]
	pub type SubPoolsStorage<T: Config> = CountedStorageMap<_, Twox64Concat, PoolId, SubPools<T>>;

	/// Metadata for the pool.
	#[pallet::storage]
	pub type Metadata<T: Config> =
		CountedStorageMap<_, Twox64Concat, PoolId, BoundedVec<u8, T::MaxMetadataLen>, ValueQuery>;

	/// Ever increasing number of all pools created so far.
	#[pallet::storage]
	pub type LastPoolId<T: Config> = StorageValue<_, u32, ValueQuery>;

	/// A reverse lookup from the pool's account id to its id.
	///
	/// This is only used for slashing. In all other instances, the pool id is used, and the
	/// accounts are deterministically derived from it.
	#[pallet::storage]
	pub type ReversePoolIdLookup<T: Config> =
		CountedStorageMap<_, Twox64Concat, T::AccountId, PoolId, OptionQuery>;

	#[pallet::genesis_config]
	pub struct GenesisConfig<T: Config> {
		pub min_join_bond: BalanceOf<T>,
		pub min_create_bond: BalanceOf<T>,
		pub max_pools: Option<u32>,
		pub max_members_per_pool: Option<u32>,
		pub max_members: Option<u32>,
	}

	#[cfg(feature = "std")]
	impl<T: Config> Default for GenesisConfig<T> {
		fn default() -> Self {
			Self {
				min_join_bond: Zero::zero(),
				min_create_bond: Zero::zero(),
				max_pools: Some(16),
				max_members_per_pool: Some(32),
				max_members: Some(16 * 32),
			}
		}
	}

	#[pallet::genesis_build]
	impl<T: Config> GenesisBuild<T> for GenesisConfig<T> {
		fn build(&self) {
			MinJoinBond::<T>::put(self.min_join_bond);
			MinCreateBond::<T>::put(self.min_create_bond);
			if let Some(max_pools) = self.max_pools {
				MaxPools::<T>::put(max_pools);
			}
			if let Some(max_members_per_pool) = self.max_members_per_pool {
				MaxPoolMembersPerPool::<T>::put(max_members_per_pool);
			}
			if let Some(max_members) = self.max_members {
				MaxPoolMembers::<T>::put(max_members);
			}
		}
	}

	/// Events of this pallet.
	#[pallet::event]
	#[pallet::generate_deposit(pub(crate) fn deposit_event)]
	pub enum PalletEvent<T: Config> {
		/// A pool has been created.
		Created { depositor: T::AccountId, pool_id: PoolId },
		/// A member has became bonded in a pool.
		Bonded { member: T::AccountId, pool_id: PoolId, bonded: BalanceOf<T>, joined: bool },
		/// A payout has been made to a member.
		PaidOut { member: T::AccountId, pool_id: PoolId, payout: BalanceOf<T> },
		/// A member has unbonded from their pool.
		///
		/// - `balance` is the corresponding balance of the number of points that has been
		///   requested to be unbonded (the argument of the `unbond` transaction) from the bonded
		///   pool.
		/// - `points` is the number of points that are issued as a result of `balance` being
		/// dissolved into the corresponding unbonding pool.
		/// - `era` is the era in which the balance will be unbonded.
		/// In the absence of slashing, these values will match. In the presence of slashing, the
		/// number of points that are issued in the unbonding pool will be less than the amount
		/// requested to be unbonded.
		Unbonded {
			member: T::AccountId,
			pool_id: PoolId,
			balance: BalanceOf<T>,
			points: BalanceOf<T>,
			era: EraIndex,
		},
		/// A member has withdrawn from their pool.
		///
		/// The given number of `points` have been dissolved in return of `balance`.
		///
		/// Similar to `Unbonded` event, in the absence of slashing, the ratio of point to balance
		/// will be 1.
		Withdrawn {
			member: T::AccountId,
			pool_id: PoolId,
			balance: BalanceOf<T>,
			points: BalanceOf<T>,
		},
		/// A pool has been destroyed.
		Destroyed { pool_id: PoolId },
		/// The state of a pool has changed
		StateChanged { pool_id: PoolId, new_state: PoolState },
		/// A member has been removed from a pool.
		///
		/// The removal can be voluntary (withdrawn all unbonded funds) or involuntary (kicked).
		MemberRemoved { pool_id: PoolId, member: T::AccountId },
		/// The roles of a pool have been updated to the given new roles. Note that the depositor
		/// can never change.
		RolesUpdated {
			root: Option<T::AccountId>,
			state_toggler: Option<T::AccountId>,
			nominator: Option<T::AccountId>,
		},
		/// The active balance of pool `pool_id` has been slashed to `balance`.
		PoolSlashed { pool_id: PoolId, balance: BalanceOf<T> },
		/// The unbond pool at `era` of pool `pool_id` has been slashed to `balance`.
		UnbondingPoolSlashed { pool_id: PoolId, era: EraIndex, balance: BalanceOf<T> },
	}

	#[pallet::error]
	#[cfg_attr(test, derive(PartialEq))]
	pub enum Error<T> {
		/// A (bonded) pool id does not exist.
		PoolNotFound,
		/// An account is not a member.
		PoolMemberNotFound,
		/// A reward pool does not exist. In all cases this is a system logic error.
		RewardPoolNotFound,
		/// A sub pool does not exist.
		SubPoolsNotFound,
		/// An account is already delegating in another pool. An account may only belong to one
		/// pool at a time.
		AccountBelongsToOtherPool,
		/// The member is fully unbonded (and thus cannot access the bonded and reward pool
		/// anymore to, for example, collect rewards).
		FullyUnbonding,
		/// The member cannot unbond further chunks due to reaching the limit.
		MaxUnbondingLimit,
		/// None of the funds can be withdrawn yet because the bonding duration has not passed.
		CannotWithdrawAny,
		/// The amount does not meet the minimum bond to either join or create a pool.
		///
		/// The depositor can never unbond to a value less than
		/// `Pallet::depositor_min_bond`. The caller does not have nominating
		/// permissions for the pool. Members can never unbond to a value below `MinJoinBond`.
		MinimumBondNotMet,
		/// The transaction could not be executed due to overflow risk for the pool.
		OverflowRisk,
		/// A pool must be in [`PoolState::Destroying`] in order for the depositor to unbond or for
		/// other members to be permissionlessly unbonded.
		NotDestroying,
		/// The caller does not have nominating permissions for the pool.
		NotNominator,
		/// Either a) the caller cannot make a valid kick or b) the pool is not destroying.
		NotKickerOrDestroying,
		/// The pool is not open to join
		NotOpen,
		/// The system is maxed out on pools.
		MaxPools,
		/// Too many members in the pool or system.
		MaxPoolMembers,
		/// The pools state cannot be changed.
		CanNotChangeState,
		/// The caller does not have adequate permissions.
		DoesNotHavePermission,
		/// Metadata exceeds [`Config::MaxMetadataLen`]
		MetadataExceedsMaxLen,
		/// Some error occurred that should never happen. This should be reported to the
		/// maintainers.
		Defensive(DefensiveError),
		/// Partial unbonding now allowed permissionlessly.
		PartialUnbondNotAllowedPermissionlessly,
	}

	#[derive(Encode, Decode, PartialEq, TypeInfo, frame_support::PalletError)]
	pub enum DefensiveError {
		/// There isn't enough space in the unbond pool.
		NotEnoughSpaceInUnbondPool,
		/// A (bonded) pool id does not exist.
		PoolNotFound,
		/// A reward pool does not exist. In all cases this is a system logic error.
		RewardPoolNotFound,
		/// A sub pool does not exist.
		SubPoolsNotFound,
		/// The bonded account should only be killed by the staking system when the depositor is
		/// withdrawing
		BondedStashKilledPrematurely,
	}

	impl<T> From<DefensiveError> for Error<T> {
		fn from(e: DefensiveError) -> Error<T> {
			Error::<T>::Defensive(e)
		}
	}

	#[pallet::call]
	impl<T: Config> Pallet<T> {
		/// Stake funds with a pool. The amount to bond is transferred from the member to the
		/// pools account and immediately increases the pools bond.
		///
		/// # Note
		///
		/// * An account can only be a member of a single pool.
		/// * An account cannot join the same pool multiple times.
		/// * This call will *not* dust the member account, so the member must have at least
		///   `existential deposit + amount` in their account.
		/// * Only a pool with [`PoolState::Open`] can be joined
		#[pallet::weight(T::WeightInfo::join())]
		#[transactional]
		pub fn join(
			origin: OriginFor<T>,
			#[pallet::compact] amount: BalanceOf<T>,
			pool_id: PoolId,
		) -> DispatchResult {
			let who = ensure_signed(origin)?;

			ensure!(amount >= MinJoinBond::<T>::get(), Error::<T>::MinimumBondNotMet);
			// If a member already exists that means they already belong to a pool
			ensure!(!PoolMembers::<T>::contains_key(&who), Error::<T>::AccountBelongsToOtherPool);

			let mut bonded_pool = BondedPool::<T>::get(pool_id).ok_or(Error::<T>::PoolNotFound)?;
			bonded_pool.ok_to_join(amount)?;

			let mut reward_pool = RewardPools::<T>::get(pool_id)
				.defensive_ok_or::<Error<T>>(DefensiveError::RewardPoolNotFound.into())?;
			// IMPORTANT: reward pool records must be updated with the old points.
			reward_pool.update_records(pool_id, bonded_pool.points)?;

			bonded_pool.try_inc_members()?;
			let points_issued = bonded_pool.try_bond_funds(&who, amount, BondType::Later)?;

			PoolMembers::insert(
				who.clone(),
				PoolMember::<T> {
					pool_id,
					points: points_issued,
					// we just updated `last_known_reward_counter` to the current one in
					// `update_recorded`.
					last_recorded_reward_counter: reward_pool.last_recorded_reward_counter(),
					unbonding_eras: Default::default(),
				},
			);

			Self::deposit_event(PalletEvent::<T>::Bonded {
				member: who,
				pool_id,
				bonded: amount,
				joined: true,
			});

			bonded_pool.put();
			RewardPools::<T>::insert(pool_id, reward_pool);

			Ok(())
		}

		/// Bond `extra` more funds from `origin` into the pool to which they already belong.
		///
		/// Additional funds can come from either the free balance of the account, of from the
		/// accumulated rewards, see [`BondExtra`].
		///
		/// Bonding extra funds implies an automatic payout of all pending rewards as well.
		// NOTE: this transaction is implemented with the sole purpose of readability and
		// correctness, not optimization. We read/write several storage items multiple times instead
		// of just once, in the spirit reusing code.
		#[pallet::weight(
			T::WeightInfo::bond_extra_transfer()
			.max(T::WeightInfo::bond_extra_reward())
		)]
		#[transactional]
		pub fn bond_extra(origin: OriginFor<T>, extra: BondExtra<BalanceOf<T>>) -> DispatchResult {
			let who = ensure_signed(origin)?;
			let (mut member, mut bonded_pool, mut reward_pool) = Self::get_member_with_pools(&who)?;

			// payout related stuff: we must claim the payouts, and updated recorded payout data
			// before updating the bonded pool points, similar to that of `join` transaction.
			reward_pool.update_records(bonded_pool.id, bonded_pool.points)?;
			// TODO: optimize this to not touch the free balance of `who ` at all in benchmarks.
			// Currently, bonding rewards is like a batch. In the same PR, also make this function
			// take a boolean argument that make it either 100% pure (no storage update), or make it
			// also emit event and do the transfer. #11671
			let claimed =
				Self::do_reward_payout(&who, &mut member, &mut bonded_pool, &mut reward_pool)?;

			let (points_issued, bonded) = match extra {
				BondExtra::FreeBalance(amount) =>
					(bonded_pool.try_bond_funds(&who, amount, BondType::Later)?, amount),
				BondExtra::Rewards =>
					(bonded_pool.try_bond_funds(&who, claimed, BondType::Later)?, claimed),
			};

			bonded_pool.ok_to_be_open(bonded)?;
			member.points = member.points.saturating_add(points_issued);

			Self::deposit_event(PalletEvent::<T>::Bonded {
				member: who.clone(),
				pool_id: member.pool_id,
				bonded,
				joined: false,
			});
			Self::put_member_with_pools(&who, member, bonded_pool, reward_pool);

			Ok(())
		}

		/// A bonded member can use this to claim their payout based on the rewards that the pool
		/// has accumulated since their last claimed payout (OR since joining if this is there first
		/// time claiming rewards). The payout will be transferred to the member's account.
		///
		/// The member will earn rewards pro rata based on the members stake vs the sum of the
		/// members in the pools stake. Rewards do not "expire".
		#[pallet::weight(T::WeightInfo::claim_payout())]
		#[transactional]
		pub fn claim_payout(origin: OriginFor<T>) -> DispatchResult {
			let who = ensure_signed(origin)?;
			let (mut member, mut bonded_pool, mut reward_pool) = Self::get_member_with_pools(&who)?;

			let _ = Self::do_reward_payout(&who, &mut member, &mut bonded_pool, &mut reward_pool)?;

			Self::put_member_with_pools(&who, member, bonded_pool, reward_pool);
			Ok(())
		}

		/// Unbond up to `unbonding_points` of the `member_account`'s funds from the pool. It
		/// implicitly collects the rewards one last time, since not doing so would mean some
		/// rewards would be forfeited.
		///
		/// Under certain conditions, this call can be dispatched permissionlessly (i.e. by any
		/// account).
		///
		/// # Conditions for a permissionless dispatch.
		///
		/// * The pool is blocked and the caller is either the root or state-toggler. This is
		///   refereed to as a kick.
		/// * The pool is destroying and the member is not the depositor.
		/// * The pool is destroying, the member is the depositor and no other members are in the
		///   pool.
		///
		/// ## Conditions for permissioned dispatch (i.e. the caller is also the
		/// `member_account`):
		///
		/// * The caller is not the depositor.
		/// * The caller is the depositor, the pool is destroying and no other members are in the
		///   pool.
		///
		/// # Note
		///
		/// If there are too many unlocking chunks to unbond with the pool account,
		/// [`Call::pool_withdraw_unbonded`] can be called to try and minimize unlocking chunks. If
		/// there are too many unlocking chunks, the result of this call will likely be the
		/// `NoMoreChunks` error from the staking system.
		#[pallet::weight(T::WeightInfo::unbond())]
		#[transactional]
		pub fn unbond(
			origin: OriginFor<T>,
			member_account: AccountIdLookupOf<T>,
			#[pallet::compact] unbonding_points: BalanceOf<T>,
		) -> DispatchResult {
			let who = ensure_signed(origin)?;
			let member_account = T::Lookup::lookup(member_account)?;
			let (mut member, mut bonded_pool, mut reward_pool) =
				Self::get_member_with_pools(&member_account)?;

			bonded_pool.ok_to_unbond_with(&who, &member_account, &member, unbonding_points)?;

			// Claim the the payout prior to unbonding. Once the user is unbonding their points no
			// longer exist in the bonded pool and thus they can no longer claim their payouts. It
			// is not strictly necessary to claim the rewards, but we do it here for UX.
			let _ = reward_pool.update_records(bonded_pool.id, bonded_pool.points)?;
			let _ = Self::do_reward_payout(&who, &mut member, &mut bonded_pool, &mut reward_pool)?;

			let current_era = T::StakingInterface::current_era();
			let unbond_era = T::StakingInterface::bonding_duration().saturating_add(current_era);

			// Unbond in the actual underlying nominator.
			let unbonding_balance = bonded_pool.dissolve(unbonding_points);
			T::StakingInterface::unbond(bonded_pool.bonded_account(), unbonding_balance)?;

			// Note that we lazily create the unbonding pools here if they don't already exist
			let mut sub_pools = SubPoolsStorage::<T>::get(member.pool_id)
				.unwrap_or_default()
				.maybe_merge_pools(current_era);

			// Update the unbond pool associated with the current era with the unbonded funds. Note
			// that we lazily create the unbond pool if it does not yet exist.
			if !sub_pools.with_era.contains_key(&unbond_era) {
				sub_pools
					.with_era
					.try_insert(unbond_era, UnbondPool::default())
					// The above call to `maybe_merge_pools` should ensure there is
					// always enough space to insert.
					.defensive_map_err::<Error<T>, _>(|_| {
						DefensiveError::NotEnoughSpaceInUnbondPool.into()
					})?;
			}

			let points_unbonded = sub_pools
				.with_era
				.get_mut(&unbond_era)
				// The above check ensures the pool exists.
				.defensive_ok_or::<Error<T>>(DefensiveError::PoolNotFound.into())?
				.issue(unbonding_balance);

			// Try and unbond in the member map.
			member.try_unbond(unbonding_points, points_unbonded, unbond_era)?;

			Self::deposit_event(PalletEvent::<T>::Unbonded {
				member: member_account.clone(),
				pool_id: member.pool_id,
				points: points_unbonded,
				balance: unbonding_balance,
				era: unbond_era,
			});

			// Now that we know everything has worked write the items to storage.
			SubPoolsStorage::insert(&member.pool_id, sub_pools);
			Self::put_member_with_pools(&member_account, member, bonded_pool, reward_pool);

			Ok(())
		}

		/// Call `withdraw_unbonded` for the pools account. This call can be made by any account.
		///
		/// This is useful if their are too many unlocking chunks to call `unbond`, and some
		/// can be cleared by withdrawing. In the case there are too many unlocking chunks, the user
		/// would probably see an error like `NoMoreChunks` emitted from the staking system when
		/// they attempt to unbond.
		#[pallet::weight(T::WeightInfo::pool_withdraw_unbonded(*num_slashing_spans))]
		#[transactional]
		pub fn pool_withdraw_unbonded(
			origin: OriginFor<T>,
			pool_id: PoolId,
			num_slashing_spans: u32,
		) -> DispatchResult {
			let _ = ensure_signed(origin)?;
			let pool = BondedPool::<T>::get(pool_id).ok_or(Error::<T>::PoolNotFound)?;
			// For now we only allow a pool to withdraw unbonded if its not destroying. If the pool
			// is destroying then `withdraw_unbonded` can be used.
			ensure!(pool.state != PoolState::Destroying, Error::<T>::NotDestroying);
			T::StakingInterface::withdraw_unbonded(pool.bonded_account(), num_slashing_spans)?;
			Ok(())
		}

		/// Withdraw unbonded funds from `member_account`. If no bonded funds can be unbonded, an
		/// error is returned.
		///
		/// Under certain conditions, this call can be dispatched permissionlessly (i.e. by any
		/// account).
		///
		/// # Conditions for a permissionless dispatch
		///
		/// * The pool is in destroy mode and the target is not the depositor.
		/// * The target is the depositor and they are the only member in the sub pools.
		/// * The pool is blocked and the caller is either the root or state-toggler.
		///
		/// # Conditions for permissioned dispatch
		///
		/// * The caller is the target and they are not the depositor.
		///
		/// # Note
		///
		/// If the target is the depositor, the pool will be destroyed.
		#[pallet::weight(
			T::WeightInfo::withdraw_unbonded_kill(*num_slashing_spans)
		)]
		#[transactional]
		pub fn withdraw_unbonded(
			origin: OriginFor<T>,
			member_account: AccountIdLookupOf<T>,
			num_slashing_spans: u32,
		) -> DispatchResultWithPostInfo {
			let caller = ensure_signed(origin)?;
			let member_account = T::Lookup::lookup(member_account)?;
			let mut member =
				PoolMembers::<T>::get(&member_account).ok_or(Error::<T>::PoolMemberNotFound)?;
			let current_era = T::StakingInterface::current_era();

			let bonded_pool = BondedPool::<T>::get(member.pool_id)
				.defensive_ok_or::<Error<T>>(DefensiveError::PoolNotFound.into())?;
			let mut sub_pools = SubPoolsStorage::<T>::get(member.pool_id)
				.defensive_ok_or::<Error<T>>(DefensiveError::SubPoolsNotFound.into())?;

			bonded_pool.ok_to_withdraw_unbonded_with(&caller, &member_account)?;

			// NOTE: must do this after we have done the `ok_to_withdraw_unbonded_other_with` check.
			let withdrawn_points = member.withdraw_unlocked(current_era);
			ensure!(!withdrawn_points.is_empty(), Error::<T>::CannotWithdrawAny);

			// Before calculate the `balance_to_unbond`, with call withdraw unbonded to ensure the
			// `transferrable_balance` is correct.
			let stash_killed = T::StakingInterface::withdraw_unbonded(
				bonded_pool.bonded_account(),
				num_slashing_spans,
			)?;

			// defensive-only: the depositor puts enough funds into the stash so that it will only
			// be destroyed when they are leaving.
			ensure!(
				!stash_killed || caller == bonded_pool.roles.depositor,
				Error::<T>::Defensive(DefensiveError::BondedStashKilledPrematurely)
			);

			let mut sum_unlocked_points: BalanceOf<T> = Zero::zero();
			let balance_to_unbond = withdrawn_points
				.iter()
				.fold(BalanceOf::<T>::zero(), |accumulator, (era, unlocked_points)| {
					sum_unlocked_points = sum_unlocked_points.saturating_add(*unlocked_points);
					if let Some(era_pool) = sub_pools.with_era.get_mut(&era) {
						let balance_to_unbond = era_pool.dissolve(*unlocked_points);
						if era_pool.points.is_zero() {
							sub_pools.with_era.remove(&era);
						}
						accumulator.saturating_add(balance_to_unbond)
					} else {
						// A pool does not belong to this era, so it must have been merged to the
						// era-less pool.
						accumulator.saturating_add(sub_pools.no_era.dissolve(*unlocked_points))
					}
				})
				// A call to this function may cause the pool's stash to get dusted. If this happens
				// before the last member has withdrawn, then all subsequent withdraws will be 0.
				// However the unbond pools do no get updated to reflect this. In the aforementioned
				// scenario, this check ensures we don't try to withdraw funds that don't exist.
				// This check is also defensive in cases where the unbond pool does not update its
				// balance (e.g. a bug in the slashing hook.) We gracefully proceed in order to
				// ensure members can leave the pool and it can be destroyed.
				.min(bonded_pool.transferrable_balance());

			T::Currency::transfer(
				&bonded_pool.bonded_account(),
				&member_account,
				balance_to_unbond,
				ExistenceRequirement::AllowDeath,
			)
			.defensive()?;

			Self::deposit_event(PalletEvent::<T>::Withdrawn {
				member: member_account.clone(),
				pool_id: member.pool_id,
				points: sum_unlocked_points,
				balance: balance_to_unbond,
			});

			let post_info_weight = if member.total_points().is_zero() {
				// member being reaped.
				PoolMembers::<T>::remove(&member_account);
				Self::deposit_event(PalletEvent::<T>::MemberRemoved {
					pool_id: member.pool_id,
					member: member_account.clone(),
				});

				if member_account == bonded_pool.roles.depositor {
					Pallet::<T>::dissolve_pool(bonded_pool);
					None
				} else {
					bonded_pool.dec_members().put();
					SubPoolsStorage::<T>::insert(&member.pool_id, sub_pools);
					Some(T::WeightInfo::withdraw_unbonded_update(num_slashing_spans))
				}
			} else {
				// we certainly don't need to delete any pools, because no one is being removed.
				SubPoolsStorage::<T>::insert(&member.pool_id, sub_pools);
				PoolMembers::<T>::insert(&member_account, member);
				Some(T::WeightInfo::withdraw_unbonded_update(num_slashing_spans))
			};

			Ok(post_info_weight.into())
		}

		/// Create a new delegation pool.
		///
		/// # Arguments
		///
		/// * `amount` - The amount of funds to delegate to the pool. This also acts of a sort of
		///   deposit since the pools creator cannot fully unbond funds until the pool is being
		///   destroyed.
		/// * `index` - A disambiguation index for creating the account. Likely only useful when
		///   creating multiple pools in the same extrinsic.
		/// * `root` - The account to set as [`PoolRoles::root`].
		/// * `nominator` - The account to set as the [`PoolRoles::nominator`].
		/// * `state_toggler` - The account to set as the [`PoolRoles::state_toggler`].
		///
		/// # Note
		///
		/// In addition to `amount`, the caller will transfer the existential deposit; so the caller
		/// needs at have at least `amount + existential_deposit` transferrable.
		#[pallet::weight(T::WeightInfo::create())]
		#[transactional]
		pub fn create(
			origin: OriginFor<T>,
			#[pallet::compact] amount: BalanceOf<T>,
			root: AccountIdLookupOf<T>,
			nominator: AccountIdLookupOf<T>,
			state_toggler: AccountIdLookupOf<T>,
		) -> DispatchResult {
			let who = ensure_signed(origin)?;
			let root = T::Lookup::lookup(root)?;
			let nominator = T::Lookup::lookup(nominator)?;
			let state_toggler = T::Lookup::lookup(state_toggler)?;

			ensure!(amount >= Pallet::<T>::depositor_min_bond(), Error::<T>::MinimumBondNotMet);
			ensure!(
				MaxPools::<T>::get()
					.map_or(true, |max_pools| BondedPools::<T>::count() < max_pools),
				Error::<T>::MaxPools
			);
			ensure!(!PoolMembers::<T>::contains_key(&who), Error::<T>::AccountBelongsToOtherPool);

			let pool_id = LastPoolId::<T>::mutate(|id| {
				*id += 1;
				*id
			});
			let mut bonded_pool = BondedPool::<T>::new(
				pool_id,
				PoolRoles {
					root: Some(root),
					nominator: Some(nominator),
					state_toggler: Some(state_toggler),
					depositor: who.clone(),
				},
			);

			bonded_pool.try_inc_members()?;
			let points = bonded_pool.try_bond_funds(&who, amount, BondType::Create)?;

			T::Currency::transfer(
				&who,
				&bonded_pool.reward_account(),
				T::Currency::minimum_balance(),
				ExistenceRequirement::AllowDeath,
			)?;

			PoolMembers::<T>::insert(
				who.clone(),
				PoolMember::<T> {
					pool_id,
					points,
					last_recorded_reward_counter: Zero::zero(),
					unbonding_eras: Default::default(),
				},
			);
			RewardPools::<T>::insert(
				pool_id,
				RewardPool::<T> {
					last_recorded_reward_counter: Zero::zero(),
					last_recorded_total_payouts: Zero::zero(),
					total_rewards_claimed: Zero::zero(),
				},
			);
			ReversePoolIdLookup::<T>::insert(bonded_pool.bonded_account(), pool_id);

<<<<<<< HEAD
			Self::deposit_event(PalletEvent::<T>::Created {
				depositor: who.clone(),
				pool_id: pool_id.clone(),
			});
=======
			Self::deposit_event(Event::<T>::Created { depositor: who.clone(), pool_id });
>>>>>>> 28f0cb18

			Self::deposit_event(PalletEvent::<T>::Bonded {
				member: who,
				pool_id,
				bonded: amount,
				joined: true,
			});
			bonded_pool.put();

			Ok(())
		}

		/// Nominate on behalf of the pool.
		///
		/// The dispatch origin of this call must be signed by the pool nominator or the pool
		/// root role.
		///
		/// This directly forward the call to the staking pallet, on behalf of the pool bonded
		/// account.
		#[pallet::weight(T::WeightInfo::nominate(validators.len() as u32))]
		#[transactional]
		pub fn nominate(
			origin: OriginFor<T>,
			pool_id: PoolId,
			validators: Vec<T::AccountId>,
		) -> DispatchResult {
			let who = ensure_signed(origin)?;
			let bonded_pool = BondedPool::<T>::get(pool_id).ok_or(Error::<T>::PoolNotFound)?;
			ensure!(bonded_pool.can_nominate(&who), Error::<T>::NotNominator);
			T::StakingInterface::nominate(bonded_pool.bonded_account(), validators)
		}

		/// Set a new state for the pool.
		///
		/// If a pool is already in the `Destroying` state, then under no condition can its state
		/// change again.
		///
		/// The dispatch origin of this call must be either:
		///
		/// 1. signed by the state toggler, or the root role of the pool,
		/// 2. if the pool conditions to be open are NOT met (as described by `ok_to_be_open`), and
		///    then the state of the pool can be permissionlessly changed to `Destroying`.
		#[pallet::weight(T::WeightInfo::set_state())]
		#[transactional]
		pub fn set_state(
			origin: OriginFor<T>,
			pool_id: PoolId,
			state: PoolState,
		) -> DispatchResult {
			let who = ensure_signed(origin)?;
			let mut bonded_pool = BondedPool::<T>::get(pool_id).ok_or(Error::<T>::PoolNotFound)?;
			ensure!(bonded_pool.state != PoolState::Destroying, Error::<T>::CanNotChangeState);

			if bonded_pool.can_toggle_state(&who) {
				bonded_pool.set_state(state);
			} else if bonded_pool.ok_to_be_open(Zero::zero()).is_err() &&
				state == PoolState::Destroying
			{
				// If the pool has bad properties, then anyone can set it as destroying
				bonded_pool.set_state(PoolState::Destroying);
			} else {
				Err(Error::<T>::CanNotChangeState)?;
			}

			bonded_pool.put();

			Ok(())
		}

		/// Set a new metadata for the pool.
		///
		/// The dispatch origin of this call must be signed by the state toggler, or the root role
		/// of the pool.
		#[pallet::weight(T::WeightInfo::set_metadata(metadata.len() as u32))]
		#[transactional]
		pub fn set_metadata(
			origin: OriginFor<T>,
			pool_id: PoolId,
			metadata: Vec<u8>,
		) -> DispatchResult {
			let who = ensure_signed(origin)?;
			let metadata: BoundedVec<_, _> =
				metadata.try_into().map_err(|_| Error::<T>::MetadataExceedsMaxLen)?;
			ensure!(
				BondedPool::<T>::get(pool_id)
					.ok_or(Error::<T>::PoolNotFound)?
					.can_set_metadata(&who),
				Error::<T>::DoesNotHavePermission
			);

			Metadata::<T>::mutate(pool_id, |pool_meta| *pool_meta = metadata);

			Ok(())
		}

		/// Update configurations for the nomination pools. The origin for this call must be
		/// Root.
		///
		/// # Arguments
		///
		/// * `min_join_bond` - Set [`MinJoinBond`].
		/// * `min_create_bond` - Set [`MinCreateBond`].
		/// * `max_pools` - Set [`MaxPools`].
		/// * `max_members` - Set [`MaxPoolMembers`].
		/// * `max_members_per_pool` - Set [`MaxPoolMembersPerPool`].
		#[pallet::weight(T::WeightInfo::set_configs())]
		#[transactional]
		pub fn set_configs(
			origin: OriginFor<T>,
			min_join_bond: ConfigOp<BalanceOf<T>>,
			min_create_bond: ConfigOp<BalanceOf<T>>,
			max_pools: ConfigOp<u32>,
			max_members: ConfigOp<u32>,
			max_members_per_pool: ConfigOp<u32>,
		) -> DispatchResult {
			ensure_root(origin)?;

			macro_rules! config_op_exp {
				($storage:ty, $op:ident) => {
					match $op {
						ConfigOp::Noop => (),
						ConfigOp::Set(v) => <$storage>::put(v),
						ConfigOp::Remove => <$storage>::kill(),
					}
				};
			}

			config_op_exp!(MinJoinBond::<T>, min_join_bond);
			config_op_exp!(MinCreateBond::<T>, min_create_bond);
			config_op_exp!(MaxPools::<T>, max_pools);
			config_op_exp!(MaxPoolMembers::<T>, max_members);
			config_op_exp!(MaxPoolMembersPerPool::<T>, max_members_per_pool);
			Ok(())
		}

		/// Update the roles of the pool.
		///
		/// The root is the only entity that can change any of the roles, including itself,
		/// excluding the depositor, who can never change.
		///
		/// It emits an event, notifying UIs of the role change. This event is quite relevant to
		/// most pool members and they should be informed of changes to pool roles.
		#[pallet::weight(T::WeightInfo::update_roles())]
		#[transactional]
		pub fn update_roles(
			origin: OriginFor<T>,
			pool_id: PoolId,
			new_root: ConfigOp<T::AccountId>,
			new_nominator: ConfigOp<T::AccountId>,
			new_state_toggler: ConfigOp<T::AccountId>,
		) -> DispatchResult {
			let mut bonded_pool = match ensure_root(origin.clone()) {
				Ok(()) => BondedPool::<T>::get(pool_id).ok_or(Error::<T>::PoolNotFound)?,
				Err(frame_support::error::BadOrigin) => {
					let who = ensure_signed(origin)?;
					let bonded_pool =
						BondedPool::<T>::get(pool_id).ok_or(Error::<T>::PoolNotFound)?;
					ensure!(bonded_pool.can_update_roles(&who), Error::<T>::DoesNotHavePermission);
					bonded_pool
				},
			};

			match new_root {
				ConfigOp::Noop => (),
				ConfigOp::Remove => bonded_pool.roles.root = None,
				ConfigOp::Set(v) => bonded_pool.roles.root = Some(v),
			};
			match new_nominator {
				ConfigOp::Noop => (),
				ConfigOp::Remove => bonded_pool.roles.nominator = None,
				ConfigOp::Set(v) => bonded_pool.roles.nominator = Some(v),
			};
			match new_state_toggler {
				ConfigOp::Noop => (),
				ConfigOp::Remove => bonded_pool.roles.state_toggler = None,
				ConfigOp::Set(v) => bonded_pool.roles.state_toggler = Some(v),
			};

			Self::deposit_event(PalletEvent::<T>::RolesUpdated {
				root: bonded_pool.roles.root.clone(),
				nominator: bonded_pool.roles.nominator.clone(),
				state_toggler: bonded_pool.roles.state_toggler.clone(),
			});

			bonded_pool.put();
			Ok(())
		}

		/// Chill on behalf of the pool.
		///
		/// The dispatch origin of this call must be signed by the pool nominator or the pool
		/// root role, same as [`Pallet::nominate`].
		///
		/// This directly forward the call to the staking pallet, on behalf of the pool bonded
		/// account.
		#[pallet::weight(T::WeightInfo::chill())]
		#[transactional]
		pub fn chill(origin: OriginFor<T>, pool_id: PoolId) -> DispatchResult {
			let who = ensure_signed(origin)?;
			let bonded_pool = BondedPool::<T>::get(pool_id).ok_or(Error::<T>::PoolNotFound)?;
			ensure!(bonded_pool.can_nominate(&who), Error::<T>::NotNominator);
			T::StakingInterface::chill(bonded_pool.bonded_account())
		}
	}

	#[pallet::hooks]
	impl<T: Config> Hooks<BlockNumberFor<T>> for Pallet<T> {
		fn integrity_test() {
			assert!(
				T::MaxPointsToBalance::get() > 0,
				"Minimum points to balance ratio must be greater than 0"
			);
			assert!(
				T::StakingInterface::bonding_duration() < TotalUnbondingPools::<T>::get(),
				"There must be more unbonding pools then the bonding duration /
				so a slash can be applied to relevant unboding pools. (We assume /
				the bonding duration > slash deffer duration.",
			);
		}
	}
}

impl<T: Config> Pallet<T> {
	/// Returns the pending rewards for the specified `member_account`.
	///
	/// In the case of error the function returns balance of zero.
	pub fn pending_rewards(member_account: T::AccountId) -> BalanceOf<T> {
		if let Some(pool_member) = PoolMembers::<T>::get(member_account) {
			if let Some(reward_pool) = RewardPools::<T>::get(pool_member.pool_id) {
				return pool_member
					.pending_rewards(reward_pool.last_recorded_reward_counter())
					.unwrap_or_default()
			}
		}
		BalanceOf::<T>::default()
	}

	/// The amount of bond that MUST REMAIN IN BONDED in ALL POOLS.
	///
	/// It is the responsibility of the depositor to put these funds into the pool initially. Upon
	/// unbond, they can never unbond to a value below this amount.
	///
	/// It is essentially `max { MinNominatorBond, MinCreateBond, MinJoinBond }`, where the former
	/// is coming from the staking pallet and the latter two are configured in this pallet.
	fn depositor_min_bond() -> BalanceOf<T> {
		T::StakingInterface::minimum_bond()
			.max(MinCreateBond::<T>::get())
			.max(MinJoinBond::<T>::get())
	}
	/// Remove everything related to the given bonded pool.
	///
	/// All sub-pools are also deleted. All accounts are dusted and the leftover of the reward
	/// account is returned to the depositor.
	pub fn dissolve_pool(bonded_pool: BondedPool<T>) {
		let reward_account = bonded_pool.reward_account();
		let bonded_account = bonded_pool.bonded_account();

		ReversePoolIdLookup::<T>::remove(&bonded_account);
		RewardPools::<T>::remove(bonded_pool.id);
		SubPoolsStorage::<T>::remove(bonded_pool.id);

		// Kill accounts from storage by making their balance go below ED. We assume that the
		// accounts have no references that would prevent destruction once we get to this point. We
		// don't work with the system pallet directly, but
		// 1. we drain the reward account and kill it. This account should never have any extra
		// consumers anyway.
		// 2. the bonded account should become a 'killed stash' in the staking system, and all of
		//    its consumers removed.
		debug_assert_eq!(frame_system::Pallet::<T>::consumers(&reward_account), 0);
		debug_assert_eq!(frame_system::Pallet::<T>::consumers(&bonded_account), 0);
		debug_assert_eq!(
			T::StakingInterface::total_stake(&bonded_account).unwrap_or_default(),
			Zero::zero()
		);

		// This shouldn't fail, but if it does we don't really care
		let reward_pool_remaining = T::Currency::free_balance(&reward_account);
		let _ = T::Currency::transfer(
			&reward_account,
			&bonded_pool.roles.depositor,
			reward_pool_remaining,
			ExistenceRequirement::AllowDeath,
		);

		// NOTE: this is purely defensive.
		T::Currency::make_free_balance_be(&reward_account, Zero::zero());
		T::Currency::make_free_balance_be(&bonded_pool.bonded_account(), Zero::zero());

		Self::deposit_event(PalletEvent::<T>::Destroyed { pool_id: bonded_pool.id });
		bonded_pool.remove();
	}

	/// Create the main, bonded account of a pool with the given id.
	pub fn create_bonded_account(id: PoolId) -> T::AccountId {
		T::PalletId::get().into_sub_account_truncating((AccountType::Bonded, id))
	}

	/// Create the reward account of a pool with the given id.
	pub fn create_reward_account(id: PoolId) -> T::AccountId {
		// NOTE: in order to have a distinction in the test account id type (u128), we put
		// account_type first so it does not get truncated out.
		T::PalletId::get().into_sub_account_truncating((AccountType::Reward, id))
	}

	/// Get the member with their associated bonded and reward pool.
	fn get_member_with_pools(
		who: &T::AccountId,
	) -> Result<(PoolMember<T>, BondedPool<T>, RewardPool<T>), Error<T>> {
		let member = PoolMembers::<T>::get(&who).ok_or(Error::<T>::PoolMemberNotFound)?;
		let bonded_pool =
			BondedPool::<T>::get(member.pool_id).defensive_ok_or(DefensiveError::PoolNotFound)?;
		let reward_pool =
			RewardPools::<T>::get(member.pool_id).defensive_ok_or(DefensiveError::PoolNotFound)?;
		Ok((member, bonded_pool, reward_pool))
	}

	/// Persist the member with their associated bonded and reward pool into storage, consuming
	/// all of them.
	fn put_member_with_pools(
		member_account: &T::AccountId,
		member: PoolMember<T>,
		bonded_pool: BondedPool<T>,
		reward_pool: RewardPool<T>,
	) {
		bonded_pool.put();
		RewardPools::insert(member.pool_id, reward_pool);
		PoolMembers::<T>::insert(member_account, member);
	}

	/// Calculate the equivalent point of `new_funds` in a pool with `current_balance` and
	/// `current_points`.
	fn balance_to_point(
		current_balance: BalanceOf<T>,
		current_points: BalanceOf<T>,
		new_funds: BalanceOf<T>,
	) -> BalanceOf<T> {
		let u256 = |x| T::BalanceToU256::convert(x);
		let balance = |x| T::U256ToBalance::convert(x);
		match (current_balance.is_zero(), current_points.is_zero()) {
			(_, true) => new_funds.saturating_mul(POINTS_TO_BALANCE_INIT_RATIO.into()),
			(true, false) => {
				// The pool was totally slashed.
				// This is the equivalent of `(current_points / 1) * new_funds`.
				new_funds.saturating_mul(current_points)
			},
			(false, false) => {
				// Equivalent to (current_points / current_balance) * new_funds
				balance(
					u256(current_points)
						.saturating_mul(u256(new_funds))
						// We check for zero above
						.div(u256(current_balance)),
				)
			},
		}
	}

	/// Calculate the equivalent balance of `points` in a pool with `current_balance` and
	/// `current_points`.
	fn point_to_balance(
		current_balance: BalanceOf<T>,
		current_points: BalanceOf<T>,
		points: BalanceOf<T>,
	) -> BalanceOf<T> {
		let u256 = |x| T::BalanceToU256::convert(x);
		let balance = |x| T::U256ToBalance::convert(x);
		if current_balance.is_zero() || current_points.is_zero() || points.is_zero() {
			// There is nothing to unbond
			return Zero::zero()
		}

		// Equivalent of (current_balance / current_points) * points
		balance(u256(current_balance).saturating_mul(u256(points)))
			// We check for zero above
			.div(current_points)
	}

	/// If the member has some rewards, transfer a payout from the reward pool to the member.
	// Emits events and potentially modifies pool state if any arithmetic saturates, but does
	// not persist any of the mutable inputs to storage.
	fn do_reward_payout(
		member_account: &T::AccountId,
		member: &mut PoolMember<T>,
		bonded_pool: &mut BondedPool<T>,
		reward_pool: &mut RewardPool<T>,
	) -> Result<BalanceOf<T>, DispatchError> {
		debug_assert_eq!(member.pool_id, bonded_pool.id);

		// a member who has no skin in the game anymore cannot claim any rewards.
		ensure!(!member.active_points().is_zero(), Error::<T>::FullyUnbonding);

		let current_reward_counter =
			reward_pool.current_reward_counter(bonded_pool.id, bonded_pool.points)?;
		let pending_rewards = member.pending_rewards(current_reward_counter)?;

		if pending_rewards.is_zero() {
			return Ok(pending_rewards)
		}

		// IFF the reward is non-zero alter the member and reward pool info.
		member.last_recorded_reward_counter = current_reward_counter;
		reward_pool.register_claimed_reward(pending_rewards);

		// Transfer payout to the member.
		T::Currency::transfer(
			&bonded_pool.reward_account(),
			&member_account,
			pending_rewards,
			ExistenceRequirement::AllowDeath,
		)?;

		Self::deposit_event(PalletEvent::<T>::PaidOut {
			member: member_account.clone(),
			pool_id: member.pool_id,
			payout: pending_rewards,
		});

		Ok(pending_rewards)
	}

	/// Ensure the correctness of the state of this pallet.
	///
	/// This should be valid before or after each state transition of this pallet.
	///
	/// ## Invariants:
	///
	/// First, let's consider pools:
	///
	/// * `BondedPools` and `RewardPools` must all have the EXACT SAME key-set.
	/// * `SubPoolsStorage` must be a subset of the above superset.
	/// * `Metadata` keys must be a subset of the above superset.
	/// * the count of the above set must be less than `MaxPools`.
	///
	/// Then, considering members as well:
	///
	/// * each `BondedPool.member_counter` must be:
	///   - correct (compared to actual count of member who have `.pool_id` this pool)
	///   - less than `MaxPoolMembersPerPool`.
	/// * each `member.pool_id` must correspond to an existing `BondedPool.id` (which implies the
	///   existence of the reward pool as well).
	/// * count of all members must be less than `MaxPoolMembers`.
	///
	/// Then, considering unbonding members:
	///
	/// for each pool:
	///   * sum of the balance that's tracked in all unbonding pools must be the same as the
	///     unbonded balance of the main account, as reported by the staking interface.
	///   * sum of the balance that's tracked in all unbonding pools, plus the bonded balance of the
	///     main account should be less than or qual to the total balance of the main account.
	///
	/// ## Sanity check level
	///
	/// To cater for tests that want to escape parts of these checks, this function is split into
	/// multiple `level`s, where the higher the level, the more checks we performs. So,
	/// `sanity_check(255)` is the strongest sanity check, and `0` performs no checks.
	#[cfg(any(test, debug_assertions))]
	pub fn sanity_checks(level: u8) -> Result<(), &'static str> {
		if level.is_zero() {
			return Ok(())
		}
		// note: while a bit wacky, since they have the same key, even collecting to vec should
		// result in the same set of keys, in the same order.
		let bonded_pools = BondedPools::<T>::iter_keys().collect::<Vec<_>>();
		let reward_pools = RewardPools::<T>::iter_keys().collect::<Vec<_>>();
		assert_eq!(bonded_pools, reward_pools);

		assert!(Metadata::<T>::iter_keys().all(|k| bonded_pools.contains(&k)));
		assert!(SubPoolsStorage::<T>::iter_keys().all(|k| bonded_pools.contains(&k)));

		assert!(MaxPools::<T>::get().map_or(true, |max| bonded_pools.len() <= (max as usize)));

		for id in reward_pools {
			let account = Self::create_reward_account(id);
			assert!(T::Currency::free_balance(&account) >= T::Currency::minimum_balance());
		}

		let mut pools_members = BTreeMap::<PoolId, u32>::new();
		let mut all_members = 0u32;
		PoolMembers::<T>::iter().for_each(|(_, d)| {
			assert!(BondedPools::<T>::contains_key(d.pool_id));
			assert!(!d.total_points().is_zero(), "no member should have zero points: {:?}", d);
			*pools_members.entry(d.pool_id).or_default() += 1;
			all_members += 1;
		});

		BondedPools::<T>::iter().for_each(|(id, inner)| {
			let bonded_pool = BondedPool { id, inner };
			assert_eq!(
				pools_members.get(&id).map(|x| *x).unwrap_or_default(),
				bonded_pool.member_counter
			);
			assert!(MaxPoolMembersPerPool::<T>::get()
				.map_or(true, |max| bonded_pool.member_counter <= max));

			let depositor = PoolMembers::<T>::get(&bonded_pool.roles.depositor).unwrap();
			assert!(
				bonded_pool.is_destroying_and_only_depositor(depositor.active_points()) ||
					depositor.active_points() >= MinCreateBond::<T>::get(),
				"depositor must always have MinCreateBond stake in the pool, except for when the \
				pool is being destroyed and the depositor is the last member",
			);
		});
		assert!(MaxPoolMembers::<T>::get().map_or(true, |max| all_members <= max));

		if level <= 1 {
			return Ok(())
		}

		for (pool_id, _pool) in BondedPools::<T>::iter() {
			let pool_account = Pallet::<T>::create_bonded_account(pool_id);
			let subs = SubPoolsStorage::<T>::get(pool_id).unwrap_or_default();

			let sum_unbonding_balance = subs.sum_unbonding_balance();
			let bonded_balance =
				T::StakingInterface::active_stake(&pool_account).unwrap_or_default();
			let total_balance = T::Currency::total_balance(&pool_account);

			assert!(
				total_balance >= bonded_balance + sum_unbonding_balance,
				"faulty pool: {:?} / {:?}, total_balance {:?} >= bonded_balance {:?} + sum_unbonding_balance {:?}",
				pool_id,
				_pool,
				total_balance,
				bonded_balance,
				sum_unbonding_balance
			);
		}
		Ok(())
	}

	/// Fully unbond the shares of `member`, when executed from `origin`.
	///
	/// This is useful for backwards compatibility with the majority of tests that only deal with
	/// full unbonding, not partial unbonding.
	#[cfg(any(feature = "runtime-benchmarks", test))]
	pub fn fully_unbond(
		origin: frame_system::pallet_prelude::OriginFor<T>,
		member: T::AccountId,
	) -> DispatchResult {
		let points = PoolMembers::<T>::get(&member).map(|d| d.active_points()).unwrap_or_default();
		let member_lookup = T::Lookup::unlookup(member);
		Self::unbond(origin, member_lookup, points)
	}
}

impl<T: Config> OnStakerSlash<T::AccountId, BalanceOf<T>> for Pallet<T> {
	fn on_slash(
		pool_account: &T::AccountId,
		// Bonded balance is always read directly from staking, therefore we need not update
		// anything here.
		slashed_bonded: BalanceOf<T>,
		slashed_unlocking: &BTreeMap<EraIndex, BalanceOf<T>>,
	) {
		if let Some(pool_id) = ReversePoolIdLookup::<T>::get(pool_account) {
			let mut sub_pools = match SubPoolsStorage::<T>::get(pool_id).defensive() {
				Some(sub_pools) => sub_pools,
				None => return,
			};
			for (era, slashed_balance) in slashed_unlocking.iter() {
				if let Some(pool) = sub_pools.with_era.get_mut(era) {
					pool.balance = *slashed_balance;
					Self::deposit_event(PalletEvent::<T>::UnbondingPoolSlashed {
						era: *era,
						pool_id,
						balance: *slashed_balance,
					});
				}
			}

			Self::deposit_event(PalletEvent::<T>::PoolSlashed { pool_id, balance: slashed_bonded });
			SubPoolsStorage::<T>::insert(pool_id, sub_pools);
		}
	}
}<|MERGE_RESOLUTION|>--- conflicted
+++ resolved
@@ -1930,14 +1930,10 @@
 			);
 			ReversePoolIdLookup::<T>::insert(bonded_pool.bonded_account(), pool_id);
 
-<<<<<<< HEAD
 			Self::deposit_event(PalletEvent::<T>::Created {
 				depositor: who.clone(),
-				pool_id: pool_id.clone(),
+				pool_id: pool_id,
 			});
-=======
-			Self::deposit_event(Event::<T>::Created { depositor: who.clone(), pool_id });
->>>>>>> 28f0cb18
 
 			Self::deposit_event(PalletEvent::<T>::Bonded {
 				member: who,
