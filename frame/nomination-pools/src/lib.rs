// This file is part of Substrate.

// Copyright (C) 2020-2022 Parity Technologies (UK) Ltd.
// SPDX-License-Identifier: Apache-2.0

// Licensed under the Apache License, Version 2.0 (the "License");
// you may not use this file except in compliance with the License.
// You may obtain a copy of the License at
//
// 	http://www.apache.org/licenses/LICENSE-2.0
//
// Unless required by applicable law or agreed to in writing, software
// distributed under the License is distributed on an "AS IS" BASIS,
// WITHOUT WARRANTIES OR CONDITIONS OF ANY KIND, either express or implied.
// See the License for the specific language governing permissions and
// limitations under the License.

//! # Nomination Pools for Staking Delegation
//!
//! A pallet that allows members to delegate their stake to nominating pools. A nomination pool acts
//! as nominator and nominates validators on the members behalf.
//!
//! # Index
//!
//! * [Key terms](#key-terms)
//! * [Usage](#usage)
//! * [Design](#design)
//!
//! ## Key terms
//!
//!  * pool id: A unique identifier of each pool. Set to u12
//!  * bonded pool: Tracks the distribution of actively staked funds. See [`BondedPool`] and
//! [`BondedPoolInner`].
//! * reward pool: Tracks rewards earned by actively staked funds. See [`RewardPool`] and
//!   [`RewardPools`].
//! * unbonding sub pools: Collection of pools at different phases of the unbonding lifecycle. See
//!   [`SubPools`] and [`SubPoolsStorage`].
//! * members: Accounts that are members of pools. See [`PoolMember`] and [`PoolMembers`].
//! * roles: Administrative roles of each pool, capable of controlling nomination, and the state of
//!   the pool.
//! * point: A unit of measure for a members portion of a pool's funds. Points initially have a
//!   ratio of 1 (as set by `POINTS_TO_BALANCE_INIT_RATIO`) to balance, but as slashing happens,
//!   this can change.
//! * kick: The act of a pool administrator forcibly ejecting a member.
//! * bonded account: A key-less account id derived from the pool id that acts as the bonded
//!   account. This account registers itself as a nominator in the staking system, and follows
//!   exactly the same rules and conditions as a normal staker. Its bond increases or decreases as
//!   members join, it can `nominate` or `chill`, and might not even earn staking rewards if it is
//!   not nominating proper validators.
//! * reward account: A similar key-less account, that is set as the `Payee` account fo the bonded
//!   account for all staking rewards.
//!
//! ## Usage
//!
//! ### Join
//!
//! An account can stake funds with a nomination pool by calling [`Call::join`].
//!
//! ### Claim rewards
//!
//! After joining a pool, a member can claim rewards by calling [`Call::claim_payout`].
//!
//! For design docs see the [reward pool](#reward-pool) section.
//!
//! ### Leave
//!
//! In order to leave, a member must take two steps.
//!
//! First, they must call [`Call::unbond`]. The unbond extrinsic will start the unbonding process by
//! unbonding all or a portion of the members funds.
//!
//! > A member can have up to [`MaxUnbonding`] distinct active unbonding requests.
//!
//! Second, once [`sp_staking::StakingInterface::bonding_duration`] eras have passed, the member can
//! call [`Call::withdraw_unbonded`] to withdraw any funds that are free.
//!
//! For design docs see the [bonded pool](#bonded-pool) and [unbonding sub
//! pools](#unbonding-sub-pools) sections.
//!
//! ### Slashes
//!
//! Slashes are distributed evenly across the bonded pool and the unbonding pools from slash era+1
//! through the slash apply era. Thus, any member who either
//!
//! 1. unbonded, or
//! 2. was actively bonded
//
//! in the aforementioned range of eras will be affected by the slash. A member is slashed pro-rata
//! based on its stake relative to the total slash amount.
//!
//! For design docs see the [slashing](#slashing) section.
//!
//! ### Administration
//!
//! A pool can be created with the [`Call::create`] call. Once created, the pools nominator or root
//! user must call [`Call::nominate`] to start nominating. [`Call::nominate`] can be called at
//! anytime to update validator selection.
//!
//! To help facilitate pool administration the pool has one of three states (see [`PoolState`]):
//!
//! * Open: Anyone can join the pool and no members can be permissionlessly removed.
//! * Blocked: No members can join and some admin roles can kick members. Kicking is not instant,
//!   and follows the same process of `unbond` and then `withdraw_unbonded`. In other words,
//!   administrators can permissionlessly unbond other members.
//! * Destroying: No members can join and all members can be permissionlessly removed with
//!   [`Call::unbond`] and [`Call::withdraw_unbonded`]. Once a pool is in destroying state, it
//!   cannot be reverted to another state.
//!
//! A pool has 4 administrative roles (see [`PoolRoles`]):
//!
//! * Depositor: creates the pool and is the initial member. They can only leave the pool once all
//!   other members have left. Once they fully withdraw their funds, the pool is destroyed.
//! * Nominator: can select which validators the pool nominates.
//! * State-Toggler: can change the pools state and kick members if the pool is blocked.
//! * Root: can change the nominator, state-toggler, or itself and can perform any of the actions
//!   the nominator or state-toggler can.
//!
//! ### Dismantling
//!
//! As noted, a pool is destroyed once
//!
//! 1. First, all members need to fully unbond and withdraw. If the pool state is set to
//!    `Destroying`, this can happen permissionlessly.
//! 2. The depositor itself fully unbonds and withdraws. Note that at this point, based on the
//!    requirements of the staking system, the pool's bonded account's stake might not be able to ge
//!    below a certain threshold as a nominator. At this point, the pool should `chill` itself to
//!    allow the depositor to leave.
//!
//! ## Design
//!
//! _Notes_: this section uses pseudo code to explain general design and does not necessarily
//! reflect the exact implementation. Additionally, a working knowledge of `pallet-staking`'s api is
//! assumed.
//!
//! ### Goals
//!
//! * Maintain network security by upholding integrity of slashing events, sufficiently penalizing
//!   members that where in the pool while it was backing a validator that got slashed.
//! * Maximize scalability in terms of member count.
//!
//! In order to maintain scalability, all operations are independent of the number of members. To do
//! this, delegation specific information is stored local to the member while the pool data
//! structures have bounded datum.
//!
//! ### Bonded pool
//!
//! A bonded pool nominates with its total balance, excluding that which has been withdrawn for
//! unbonding. The total points of a bonded pool are always equal to the sum of points of the
//! delegation members. A bonded pool tracks its points and reads its bonded balance.
//!
//! When a member joins a pool, `amount_transferred` is transferred from the members account to the
//! bonded pools account. Then the pool calls `staking::bond_extra(amount_transferred)` and issues
//! new points which are tracked by the member and added to the bonded pool's points.
//!
//! When the pool already has some balance, we want the value of a point before the transfer to
//! equal the value of a point after the transfer. So, when a member joins a bonded pool with a
//! given `amount_transferred`, we maintain the ratio of bonded balance to points such that:
//!
//! ```text
//! balance_after_transfer / points_after_transfer == balance_before_transfer / points_before_transfer;
//! ```
//!
//! To achieve this, we issue points based on the following:
//!
//! ```text
//! points_issued = (points_before_transfer / balance_before_transfer) * amount_transferred;
//! ```
//!
//! For new bonded pools we can set the points issued per balance arbitrarily. In this
//! implementation we use a 1 points to 1 balance ratio for pool creation (see
//! [`POINTS_TO_BALANCE_INIT_RATIO`]).
//!
//! **Relevant extrinsics:**
//!
//! * [`Call::create`]
//! * [`Call::join`]
//!
//! ### Reward pool
//!
//! When a pool is first bonded it sets up an deterministic, inaccessible account as its reward
//! destination.
//!
//! The reward pool is not really a pool anymore, as it does not track points anymore. Instead, it
//! tracks, a virtual value called `reward_counter`, among a few other values.
//!
//! See [this link](https://hackmd.io/PFGn6wI5TbCmBYoEA_f2Uw) for an in-depth explanation of the
//! reward pool mechanism.
//!
//! **Relevant extrinsics:**
//!
//! * [`Call::claim_payout`]
//!
//! ### Unbonding sub pools
//!
//! When a member unbonds, it's balance is unbonded in the bonded pool's account and tracked in
//! an unbonding pool associated with the active era. If no such pool exists, one is created. To
//! track which unbonding sub pool a member belongs too, a member tracks it's
//! `unbonding_era`.
//!
//! When a member initiates unbonding it's claim on the bonded pool
//! (`balance_to_unbond`) is computed as:
//!
//! ```text
//! balance_to_unbond = (bonded_pool.balance / bonded_pool.points) * member.points;
//! ```
//!
//! If this is the first transfer into an unbonding pool arbitrary amount of points can be issued
//! per balance. In this implementation unbonding pools are initialized with a 1 point to 1 balance
//! ratio (see [`POINTS_TO_BALANCE_INIT_RATIO`]). Otherwise, the unbonding pools hold the same
//! points to balance ratio properties as the bonded pool, so member points in the
//! unbonding pool are issued based on
//!
//! ```text
//! new_points_issued = (points_before_transfer / balance_before_transfer) * balance_to_unbond;
//! ```
//!
//! For scalability, a bound is maintained on the number of unbonding sub pools (see
//! [`TotalUnbondingPools`]). An unbonding pool is removed once its older than `current_era -
//! TotalUnbondingPools`. An unbonding pool is merged into the unbonded pool with
//!
//! ```text
//! unbounded_pool.balance = unbounded_pool.balance + unbonding_pool.balance;
//! unbounded_pool.points = unbounded_pool.points + unbonding_pool.points;
//! ```
//!
//! This scheme "averages" out the points value in the unbonded pool.
//!
//! Once a members `unbonding_era` is older than `current_era -
//! [sp_staking::StakingInterface::bonding_duration]`, it can can cash it's points out of the
//! corresponding unbonding pool. If it's `unbonding_era` is older than `current_era -
//! TotalUnbondingPools`, it can cash it's points from the unbonded pool.
//!
//! **Relevant extrinsics:**
//!
//! * [`Call::unbond`]
//! * [`Call::withdraw_unbonded`]
//!
//! ### Slashing
//!
//! This section assumes that the slash computation is executed by
//! `pallet_staking::StakingLedger::slash`, which passes the information to this pallet via
//! [`sp_staking::OnStakerSlash::on_slash`].
//!
//! Unbonding pools need to be slashed to ensure all nominators whom where in the bonded pool
//! while it was backing a validator that equivocated are punished. Without these measures a
//! member could unbond right after a validator equivocated with no consequences.
//!
//! This strategy is unfair to members who joined after the slash, because they get slashed as
//! well, but spares members who unbond. The latter is much more important for security: if a
//! pool's validators are attacking the network, their members need to unbond fast! Avoiding
//! slashes gives them an incentive to do that if validators get repeatedly slashed.
//!
//! To be fair to joiners, this implementation also need joining pools, which are actively staking,
//! in addition to the unbonding pools. For maintenance simplicity these are not implemented.
//! Related: <https://github.com/paritytech/substrate/issues/10860>
//!
//! **Relevant methods:**
//!
//! * [`Pallet::on_slash`]
//!
//! ### Limitations
//!
//! * PoolMembers cannot vote with their staked funds because they are transferred into the pools
//!   account. In the future this can be overcome by allowing the members to vote with their bonded
//!   funds via vote splitting.
<<<<<<< HEAD
//! * PoolMembers cannot quickly transfer to another pool if they do no like nominations, instead
//!   they must wait for the unbonding duration.
=======
//! * PoolMembers cannot quickly transfer to another pool if they do not like the nominations,
//!   instead they must wait for the unbonding duration.
//!
//! # Runtime builder warnings
//!
//! * Watch out for overflow of [`RewardPoints`] and [`BalanceOf`] types. Consider things like the
//!   chains total issuance, staking reward rate, and burn rate.
>>>>>>> 279593d8

#![cfg_attr(not(feature = "std"), no_std)]

use codec::Codec;
use frame_support::{
	defensive, ensure,
	pallet_prelude::{MaxEncodedLen, *},
	storage::bounded_btree_map::BoundedBTreeMap,
	traits::{
		Currency, Defensive, DefensiveOption, DefensiveResult, DefensiveSaturating,
		ExistenceRequirement, Get,
	},
	CloneNoBound, DefaultNoBound, RuntimeDebugNoBound,
};
use scale_info::TypeInfo;
use sp_core::U256;
use sp_runtime::{
	traits::{AccountIdConversion, Bounded, CheckedAdd, CheckedSub, Convert, Saturating, Zero},
	FixedPointNumber, FixedPointOperand,
};
use sp_staking::{EraIndex, OnStakerSlash, StakingInterface};
use sp_std::{collections::btree_map::BTreeMap, fmt::Debug, ops::Div, vec::Vec};

/// The log target of this pallet.
pub const LOG_TARGET: &'static str = "runtime::nomination-pools";

// syntactic sugar for logging.
#[macro_export]
macro_rules! log {
	($level:tt, $patter:expr $(, $values:expr)* $(,)?) => {
		log::$level!(
			target: crate::LOG_TARGET,
			concat!("[{:?}] 🏊‍♂️ ", $patter), <frame_system::Pallet<T>>::block_number() $(, $values)*
		)
	};
}

#[cfg(test)]
mod mock;
#[cfg(test)]
mod tests;

pub mod migration;
pub mod weights;

pub use pallet::*;
pub use weights::WeightInfo;

/// The balance type used by the currency system.
pub type BalanceOf<T> =
	<<T as Config>::Currency as Currency<<T as frame_system::Config>::AccountId>>::Balance;
/// Type used for unique identifier of each pool.
pub type PoolId = u32;

type UnbondingPoolsWithEra<T> = BoundedBTreeMap<EraIndex, UnbondPool<T>, TotalUnbondingPools<T>>;

pub const POINTS_TO_BALANCE_INIT_RATIO: u32 = 1;

/// Possible operations on the configuration values of this pallet.
#[derive(Encode, Decode, MaxEncodedLen, TypeInfo, RuntimeDebugNoBound, PartialEq, Clone)]
pub enum ConfigOp<T: Codec + Debug> {
	/// Don't change.
	Noop,
	/// Set the given value.
	Set(T),
	/// Remove from storage.
	Remove,
}

/// The type of bonding that can happen to a pool.
enum BondType {
	/// Someone is bonding into the pool upon creation.
	Create,
	/// Someone is adding more funds later to this pool.
	Later,
}

/// How to increase the bond of a member.
#[derive(Encode, Decode, Clone, Copy, Debug, PartialEq, Eq, TypeInfo)]
pub enum BondExtra<Balance> {
	/// Take from the free balance.
	FreeBalance(Balance),
	/// Take the entire amount from the accumulated rewards.
	Rewards,
}

/// The type of account being created.
#[derive(Encode, Decode)]
enum AccountType {
	Bonded,
	Reward,
}

/// A member in a pool.
#[derive(Encode, Decode, MaxEncodedLen, TypeInfo, RuntimeDebugNoBound, CloneNoBound)]
#[cfg_attr(feature = "std", derive(frame_support::PartialEqNoBound, DefaultNoBound))]
#[codec(mel_bound(T: Config))]
#[scale_info(skip_type_params(T))]
pub struct PoolMember<T: Config> {
	/// The identifier of the pool to which `who` belongs.
	pub pool_id: PoolId,
	/// The quantity of points this member has in the bonded pool or in a sub pool if
	/// `Self::unbonding_era` is some.
	pub points: BalanceOf<T>,
	/// The reward counter at the time of this member's last payout claim.
	pub last_recorded_reward_counter: T::RewardCounter,
	/// The eras in which this member is unbonding, mapped from era index to the number of
	/// points scheduled to unbond in the given era.
	pub unbonding_eras: BoundedBTreeMap<EraIndex, BalanceOf<T>, T::MaxUnbonding>,
}

impl<T: Config> PoolMember<T> {
	/// The pending rewards of this member.
	fn pending_rewards(
		&self,
		current_reward_counter: T::RewardCounter,
	) -> Result<BalanceOf<T>, Error<T>> {
		// accuracy note: Reward counters are `FixedU128` with base of 10^18. This value is being
		// multiplied by a point. The worse case of a point is 10x the granularity of the balance.
		// Assuming roughly the current issuance of polkadot (12,047,781,394,999,601,455, which is
		// 1.2 * 10^9 10^10 = 1.2 * 10^19), the worse case point value is around 10^20.
		//
		// The final multiplication is:
		//
		// rc * 10^20 / 10^18 = rc * 100
		//
		// meaning that as long as reward_counter's value is less than 1/100th of its max capacity
		// (u128), `checked_mul_int` won't saturate.
		//
		// given the nature of reward counter being 'pending_rewards / pool_total_point', the only
		// (unrealistic) way that super high values can be achieved is for a pool to suddenly
		// receive massive rewards with a very very small amount of stake. In all normal pools, as
		// the points increase, so does the rewards. Moreover, as long as rewards are not
		// accumulated for astronomically large durations,
		// `current_reward_counter.defensive_saturating_sub(self.last_recorded_reward_counter)`
		// won't be extremely big.
		(current_reward_counter.defensive_saturating_sub(self.last_recorded_reward_counter))
			.checked_mul_int(self.active_points())
			.ok_or(Error::<T>::OverflowRisk)
	}

	/// Active balance of the member.
	///
	/// This is derived from the ratio of points in the pool to which the member belongs to.
	/// Might return different values based on the pool state for the same member and points.
	fn active_balance(&self) -> BalanceOf<T> {
		if let Some(pool) = BondedPool::<T>::get(self.pool_id).defensive() {
			pool.points_to_balance(self.points)
		} else {
			Zero::zero()
		}
	}

	/// Total points of this member, both active and unbonding.
	fn total_points(&self) -> BalanceOf<T> {
		self.active_points().saturating_add(self.unbonding_points())
	}

	/// Active points of the member.
	fn active_points(&self) -> BalanceOf<T> {
		self.points
	}

	/// Inactive points of the member, waiting to be withdrawn.
	fn unbonding_points(&self) -> BalanceOf<T> {
		self.unbonding_eras
			.as_ref()
			.iter()
			.fold(BalanceOf::<T>::zero(), |acc, (_, v)| acc.saturating_add(*v))
	}

	/// Try and unbond `points_dissolved` from self, and in return mint `points_issued` into the
	/// corresponding `era`'s unlock schedule.
	///
	/// In the absence of slashing, these two points are always the same. In the presence of
	/// slashing, the value of points in different pools varies.
	///
	/// Returns `Ok(())` and updates `unbonding_eras` and `points` if success, `Err(_)` otherwise.
	fn try_unbond(
		&mut self,
		points_dissolved: BalanceOf<T>,
		points_issued: BalanceOf<T>,
		unbonding_era: EraIndex,
	) -> Result<(), Error<T>> {
		if let Some(new_points) = self.points.checked_sub(&points_dissolved) {
			match self.unbonding_eras.get_mut(&unbonding_era) {
				Some(already_unbonding_points) =>
					*already_unbonding_points =
						already_unbonding_points.saturating_add(points_issued),
				None => self
					.unbonding_eras
					.try_insert(unbonding_era, points_issued)
					.map(|old| {
						if old.is_some() {
							defensive!("value checked to not exist in the map; qed");
						}
					})
					.map_err(|_| Error::<T>::MaxUnbondingLimit)?,
			}
			self.points = new_points;
			Ok(())
		} else {
			Err(Error::<T>::NotEnoughPointsToUnbond)
		}
	}

	/// Withdraw any funds in [`Self::unbonding_eras`] who's deadline in reached and is fully
	/// unlocked.
	///
	/// Returns a a subset of [`Self::unbonding_eras`] that got withdrawn.
	///
	/// Infallible, noop if no unbonding eras exist.
	fn withdraw_unlocked(
		&mut self,
		current_era: EraIndex,
	) -> BoundedBTreeMap<EraIndex, BalanceOf<T>, T::MaxUnbonding> {
		// NOTE: if only drain-filter was stable..
		let mut removed_points =
			BoundedBTreeMap::<EraIndex, BalanceOf<T>, T::MaxUnbonding>::default();
		self.unbonding_eras.retain(|e, p| {
			if *e > current_era {
				true
			} else {
				removed_points
					.try_insert(*e, p.clone())
					.expect("source map is bounded, this is a subset, will be bounded; qed");
				false
			}
		});
		removed_points
	}
}

/// A pool's possible states.
#[derive(Encode, Decode, MaxEncodedLen, TypeInfo, PartialEq, RuntimeDebugNoBound, Clone, Copy)]
pub enum PoolState {
	/// The pool is open to be joined, and is working normally.
	Open,
	/// The pool is blocked. No one else can join.
	Blocked,
	/// The pool is in the process of being destroyed.
	///
	/// All members can now be permissionlessly unbonded, and the pool can never go back to any
	/// other state other than being dissolved.
	Destroying,
}

/// Pool administration roles.
///
/// Any pool has a depositor, which can never change. But, all the other roles are optional, and
/// cannot exist. Note that if `root` is set to `None`, it basically means that the roles of this
/// pool can never change again (except via governance).
#[derive(Encode, Decode, MaxEncodedLen, TypeInfo, Debug, PartialEq, Clone)]
pub struct PoolRoles<AccountId> {
	/// Creates the pool and is the initial member. They can only leave the pool once all other
	/// members have left. Once they fully leave, the pool is destroyed.
	pub depositor: AccountId,
	/// Can change the nominator, state-toggler, or itself and can perform any of the actions the
	/// nominator or state-toggler can.
	pub root: Option<AccountId>,
	/// Can select which validators the pool nominates.
	pub nominator: Option<AccountId>,
	/// Can change the pools state and kick members if the pool is blocked.
	pub state_toggler: Option<AccountId>,
}

/// Pool permissions and state
#[derive(Encode, Decode, MaxEncodedLen, TypeInfo, DebugNoBound, PartialEq, Clone)]
#[codec(mel_bound(T: Config))]
#[scale_info(skip_type_params(T))]
pub struct BondedPoolInner<T: Config> {
	/// Total points of all the members in the pool who are actively bonded.
	pub points: BalanceOf<T>,
	/// The current state of the pool.
	pub state: PoolState,
	/// Count of members that belong to the pool.
	pub member_counter: u32,
	/// See [`PoolRoles`].
	pub roles: PoolRoles<T::AccountId>,
}

/// A wrapper for bonded pools, with utility functions.
///
/// The main purpose of this is to wrap a [`BondedPoolInner`], with the account + id of the pool,
/// for easier access.
#[derive(RuntimeDebugNoBound)]
#[cfg_attr(feature = "std", derive(Clone, PartialEq))]
pub struct BondedPool<T: Config> {
	/// The identifier of the pool.
	id: PoolId,
	/// The inner fields.
	inner: BondedPoolInner<T>,
}

impl<T: Config> sp_std::ops::Deref for BondedPool<T> {
	type Target = BondedPoolInner<T>;
	fn deref(&self) -> &Self::Target {
		&self.inner
	}
}

impl<T: Config> sp_std::ops::DerefMut for BondedPool<T> {
	fn deref_mut(&mut self) -> &mut Self::Target {
		&mut self.inner
	}
}

impl<T: Config> BondedPool<T> {
	/// Create a new bonded pool with the given roles and identifier.
	fn new(id: PoolId, roles: PoolRoles<T::AccountId>) -> Self {
		Self {
			id,
			inner: BondedPoolInner {
				roles,
				state: PoolState::Open,
				points: Zero::zero(),
				member_counter: Zero::zero(),
			},
		}
	}

	/// Get [`Self`] from storage. Returns `None` if no entry for `pool_account` exists.
	fn get(id: PoolId) -> Option<Self> {
		BondedPools::<T>::try_get(id).ok().map(|inner| Self { id, inner })
	}

	/// Get the bonded account id of this pool.
	fn bonded_account(&self) -> T::AccountId {
		Pallet::<T>::create_bonded_account(self.id)
	}

	/// Get the reward account id of this pool.
	fn reward_account(&self) -> T::AccountId {
		Pallet::<T>::create_reward_account(self.id)
	}

	/// Consume self and put into storage.
	fn put(self) {
		BondedPools::<T>::insert(self.id, BondedPoolInner { ..self.inner });
	}

	/// Consume self and remove from storage.
	fn remove(self) {
		BondedPools::<T>::remove(self.id);
	}

	/// Convert the given amount of balance to points given the current pool state.
	///
	/// This is often used for bonding and issuing new funds into the pool.
	fn balance_to_point(&self, new_funds: BalanceOf<T>) -> BalanceOf<T> {
		let bonded_balance =
			T::StakingInterface::active_stake(&self.bonded_account()).unwrap_or(Zero::zero());
		Pallet::<T>::balance_to_point(bonded_balance, self.points, new_funds)
	}

	/// Convert the given number of points to balance given the current pool state.
	///
	/// This is often used for unbonding.
	fn points_to_balance(&self, points: BalanceOf<T>) -> BalanceOf<T> {
		let bonded_balance =
			T::StakingInterface::active_stake(&self.bonded_account()).unwrap_or(Zero::zero());
		Pallet::<T>::point_to_balance(bonded_balance, self.points, points)
	}

	/// Issue points to [`Self`] for `new_funds`.
	fn issue(&mut self, new_funds: BalanceOf<T>) -> BalanceOf<T> {
		let points_to_issue = self.balance_to_point(new_funds);
		self.points = self.points.saturating_add(points_to_issue);
		points_to_issue
	}

	/// Dissolve some points from the pool i.e. unbond the given amount of points from this pool.
	/// This is the opposite of issuing some funds into the pool.
	///
	/// Mutates self in place, but does not write anything to storage.
	///
	/// Returns the equivalent balance amount that actually needs to get unbonded.
	fn dissolve(&mut self, points: BalanceOf<T>) -> BalanceOf<T> {
		// NOTE: do not optimize by removing `balance`. it must be computed before mutating
		// `self.point`.
		let balance = self.points_to_balance(points);
		self.points = self.points.saturating_sub(points);
		balance
	}

	/// Increment the member counter. Ensures that the pool and system member limits are
	/// respected.
	fn try_inc_members(&mut self) -> Result<(), DispatchError> {
		ensure!(
			MaxPoolMembersPerPool::<T>::get()
				.map_or(true, |max_per_pool| self.member_counter < max_per_pool),
			Error::<T>::MaxPoolMembers
		);
		ensure!(
			MaxPoolMembers::<T>::get().map_or(true, |max| PoolMembers::<T>::count() < max),
			Error::<T>::MaxPoolMembers
		);
		self.member_counter = self.member_counter.checked_add(1).ok_or(Error::<T>::OverflowRisk)?;
		Ok(())
	}

	/// Decrement the member counter.
	fn dec_members(mut self) -> Self {
		self.member_counter = self.member_counter.defensive_saturating_sub(1);
		self
	}

	/// The pools balance that is transferrable.
	fn transferrable_balance(&self) -> BalanceOf<T> {
		let account = self.bonded_account();
		T::Currency::free_balance(&account)
			.saturating_sub(T::StakingInterface::active_stake(&account).unwrap_or_default())
	}

	fn is_root(&self, who: &T::AccountId) -> bool {
		self.roles.root.as_ref().map_or(false, |root| root == who)
	}

	fn is_state_toggler(&self, who: &T::AccountId) -> bool {
		self.roles
			.state_toggler
			.as_ref()
			.map_or(false, |state_toggler| state_toggler == who)
	}

	fn can_update_roles(&self, who: &T::AccountId) -> bool {
		self.is_root(who)
	}

	fn can_nominate(&self, who: &T::AccountId) -> bool {
		self.is_root(who) ||
			self.roles.nominator.as_ref().map_or(false, |nominator| nominator == who)
	}

	fn can_kick(&self, who: &T::AccountId) -> bool {
		self.state == PoolState::Blocked && (self.is_root(who) || self.is_state_toggler(who))
	}

	fn can_toggle_state(&self, who: &T::AccountId) -> bool {
		(self.is_root(who) || self.is_state_toggler(who)) && !self.is_destroying()
	}

	fn can_set_metadata(&self, who: &T::AccountId) -> bool {
		self.is_root(who) || self.is_state_toggler(who)
	}

	fn is_destroying(&self) -> bool {
		matches!(self.state, PoolState::Destroying)
	}

	fn is_destroying_and_only_depositor(&self, alleged_depositor_points: BalanceOf<T>) -> bool {
		// we need to ensure that `self.member_counter == 1` as well, because the depositor's
		// initial `MinCreateBond` (or more) is what guarantees that the ledger of the pool does not
		// get killed in the staking system, and that it does not fall below `MinimumNominatorBond`,
		// which could prevent other non-depositor members from fully leaving. Thus, all members
		// must withdraw, then depositor can unbond, and finally withdraw after waiting another
		// cycle.
		self.is_destroying() && self.points == alleged_depositor_points && self.member_counter == 1
	}

	/// Whether or not the pool is ok to be in `PoolSate::Open`. If this returns an `Err`, then the
	/// pool is unrecoverable and should be in the destroying state.
	fn ok_to_be_open(&self, new_funds: BalanceOf<T>) -> Result<(), DispatchError> {
		ensure!(!self.is_destroying(), Error::<T>::CanNotChangeState);

		let bonded_balance =
			T::StakingInterface::active_stake(&self.bonded_account()).unwrap_or(Zero::zero());
		ensure!(!bonded_balance.is_zero(), Error::<T>::OverflowRisk);

		let points_to_balance_ratio_floor = self
			.points
			// We checked for zero above
			.div(bonded_balance);

		let max_points_to_balance = T::MaxPointsToBalance::get();

		// Pool points can inflate relative to balance, but only if the pool is slashed.
		// If we cap the ratio of points:balance so one cannot join a pool that has been slashed
		// by `max_points_to_balance`%, if not zero.
		ensure!(
			points_to_balance_ratio_floor < max_points_to_balance.into(),
			Error::<T>::OverflowRisk
		);
		// while restricting the balance to `max_points_to_balance` of max total issuance,
		let next_bonded_balance = bonded_balance.saturating_add(new_funds);
		ensure!(
			next_bonded_balance < BalanceOf::<T>::max_value().div(max_points_to_balance.into()),
			Error::<T>::OverflowRisk
		);

		// then we can be decently confident the bonding pool points will not overflow
		// `BalanceOf<T>`. Note that these are just heuristics.

		Ok(())
	}

	/// Check that the pool can accept a member with `new_funds`.
	fn ok_to_join(&self, new_funds: BalanceOf<T>) -> Result<(), DispatchError> {
		ensure!(self.state == PoolState::Open, Error::<T>::NotOpen);
		self.ok_to_be_open(new_funds)?;
		Ok(())
	}

	fn ok_to_unbond_with(
		&self,
		caller: &T::AccountId,
		target_account: &T::AccountId,
		target_member: &PoolMember<T>,
		unbonding_points: BalanceOf<T>,
	) -> Result<(), DispatchError> {
		let is_permissioned = caller == target_account;
		let is_depositor = *target_account == self.roles.depositor;
		let is_full_unbond = unbonding_points == target_member.active_points();

		// any partial unbonding is only ever allowed if this unbond is permissioned.
		ensure!(
			is_permissioned || is_full_unbond,
			Error::<T>::PartialUnbondNotAllowedPermissionlessly
		);

		match (is_permissioned, is_depositor) {
			// If the pool is blocked, then an admin with kicking permissions can remove a
			// member. If the pool is being destroyed, anyone can remove a member
			(false, false) => {
				ensure!(
					self.can_kick(caller) || self.is_destroying(),
					Error::<T>::NotKickerOrDestroying
				)
			},
			// Any member who is not the depositor can always unbond themselves
			(true, false) => (),
			(_, true) => {
				if self.is_destroying_and_only_depositor(target_member.active_points()) {
					// if the pool is about to be destroyed, anyone can unbond the depositor, and
					// they can fully unbond.
				} else {
					// only the depositor can partially unbond, and they can only unbond up to the
					// threshold.
					ensure!(is_permissioned, Error::<T>::DoesNotHavePermission);
					let balance_after_unbond = {
						let new_depositor_points =
							target_member.active_points().saturating_sub(unbonding_points);
						let mut depositor_after_unbond = (*target_member).clone();
						depositor_after_unbond.points = new_depositor_points;
						depositor_after_unbond.active_balance()
					};
					ensure!(
						balance_after_unbond >= MinCreateBond::<T>::get(),
						Error::<T>::NotOnlyPoolMember
					);
				}
			},
		};
		Ok(())
	}

	/// # Returns
	///
	/// * Ok(()) if [`Call::withdraw_unbonded`] can be called, `Err(DispatchError)` otherwise.
	fn ok_to_withdraw_unbonded_with(
		&self,
		caller: &T::AccountId,
		target_account: &T::AccountId,
		target_member: &PoolMember<T>,
		sub_pools: &SubPools<T>,
	) -> Result<(), DispatchError> {
		if *target_account == self.roles.depositor {
			ensure!(
				sub_pools.sum_unbonding_points() == target_member.unbonding_points(),
				Error::<T>::NotOnlyPoolMember
			);
			debug_assert_eq!(self.member_counter, 1, "only member must exist at this point");
			Ok(())
		} else {
			// This isn't a depositor
			let is_permissioned = caller == target_account;
			ensure!(
				is_permissioned || self.can_kick(caller) || self.is_destroying(),
				Error::<T>::NotKickerOrDestroying
			);
			Ok(())
		}
	}

	/// Bond exactly `amount` from `who`'s funds into this pool.
	///
	/// If the bond type is `Create`, `StakingInterface::bond` is called, and `who`
	/// is allowed to be killed. Otherwise, `StakingInterface::bond_extra` is called and `who`
	/// cannot be killed.
	///
	/// Returns `Ok(points_issues)`, `Err` otherwise.
	fn try_bond_funds(
		&mut self,
		who: &T::AccountId,
		amount: BalanceOf<T>,
		ty: BondType,
	) -> Result<BalanceOf<T>, DispatchError> {
		// Cache the value
		let bonded_account = self.bonded_account();
		T::Currency::transfer(
			&who,
			&bonded_account,
			amount,
			match ty {
				BondType::Create => ExistenceRequirement::AllowDeath,
				BondType::Later => ExistenceRequirement::KeepAlive,
			},
		)?;
		// We must calculate the points issued *before* we bond who's funds, else points:balance
		// ratio will be wrong.
		let points_issued = self.issue(amount);

		match ty {
			BondType::Create => T::StakingInterface::bond(
				bonded_account.clone(),
				bonded_account,
				amount,
				self.reward_account(),
			)?,
			// The pool should always be created in such a way its in a state to bond extra, but if
			// the active balance is slashed below the minimum bonded or the account cannot be
			// found, we exit early.
			BondType::Later => T::StakingInterface::bond_extra(bonded_account, amount)?,
		}

		Ok(points_issued)
	}

	// Set the state of `self`, and deposit an event if the state changed. State should never be set
	// directly in in order to ensure a state change event is always correctly deposited.
	fn set_state(&mut self, state: PoolState) {
		if self.state != state {
			self.state = state;
			Pallet::<T>::deposit_event(Event::<T>::StateChanged {
				pool_id: self.id,
				new_state: state,
			});
		};
	}
}

/// A reward pool.
///
/// A reward pool is not so much a pool anymore, since it does not contain any shares or points.
/// Rather, simply to fit nicely next to bonded pool and unbonding pools in terms of terminology. In
/// reality, a reward pool is just a container for a few pool-dependent data related to the rewards.
#[derive(Encode, Decode, MaxEncodedLen, TypeInfo, RuntimeDebugNoBound)]
#[cfg_attr(feature = "std", derive(Clone, PartialEq, DefaultNoBound))]
#[codec(mel_bound(T: Config))]
#[scale_info(skip_type_params(T))]
pub struct RewardPool<T: Config> {
	/// The last recorded value of the reward counter.
	///
	/// This is updated ONLY when the points in the bonded pool change, which means `join`,
	/// `bond_extra` and `unbond`, all of which is done through `update_recorded`.
	last_recorded_reward_counter: T::RewardCounter,
	/// The last recorded total payouts of the reward pool.
	///
	/// Payouts is essentially income of the pool.
	///
	/// Update criteria is same as that of `last_recorded_reward_counter`.
	last_recorded_total_payouts: BalanceOf<T>,
	/// Total amount that this pool has paid out so far to the members.
	total_rewards_claimed: BalanceOf<T>,
}

impl<T: Config> RewardPool<T> {
	/// Getter for [`RewardPool::last_recorded_reward_counter`].
	fn last_recorded_reward_counter(&self) -> T::RewardCounter {
		self.last_recorded_reward_counter
	}

	/// Register some rewards that are claimed from the pool by the members.
	fn register_claimed_reward(&mut self, reward: BalanceOf<T>) {
		self.total_rewards_claimed = self.total_rewards_claimed.saturating_add(reward);
	}

	/// Update the recorded values of the pool.
	fn update_records(&mut self, id: PoolId, bonded_points: BalanceOf<T>) -> Result<(), Error<T>> {
		let balance = Self::current_balance(id);
		self.last_recorded_reward_counter = self.current_reward_counter(id, bonded_points)?;
		self.last_recorded_total_payouts = balance
			.checked_add(&self.total_rewards_claimed)
			.ok_or(Error::<T>::OverflowRisk)?;
		Ok(())
	}

	/// Get the current reward counter, based on the given `bonded_points` being the state of the
	/// bonded pool at this time.
	fn current_reward_counter(
		&self,
		id: PoolId,
		bonded_points: BalanceOf<T>,
	) -> Result<T::RewardCounter, Error<T>> {
		let balance = Self::current_balance(id);
		let payouts_since_last_record = balance
			.saturating_add(self.total_rewards_claimed)
			.saturating_sub(self.last_recorded_total_payouts);

		// * accuracy notes regarding the multiplication in `checked_from_rational`:
		// `payouts_since_last_record` is a subset of the total_issuance at the very
		// worse. `bonded_points` are similarly, in a non-slashed pool, have the same granularity as
		// balance, and are thus below within the range of total_issuance. In the worse case
		// scenario, for `saturating_from_rational`, we have:
		//
		// dot_total_issuance * 10^18 / `minJoinBond`
		//
		// assuming `MinJoinBond == ED`
		//
		// dot_total_issuance * 10^18 / 10^10 = dot_total_issuance * 10^8
		//
		// which, with the current numbers, is a miniscule fraction of the u128 capacity.
		//
		// Thus, adding two values of type reward counter should be safe for ages in a chain like
		// Polkadot. The important note here is that `reward_pool.last_recorded_reward_counter` only
		// ever accumulates, but its semantics imply that it is less than total_issuance, when
		// represented as `FixedU128`, which means it is less than `total_issuance * 10^18`.
		//
		// * accuracy notes regarding `checked_from_rational` collapsing to zero, meaning that no
		// reward can be claimed:
		//
		// largest `bonded_points`, such that the reward counter is non-zero, with `FixedU128`
		// will be when the payout is being computed. This essentially means `payout/bonded_points`
		// needs to be more than 1/1^18. Thus, assuming that `bonded_points` will always be less
		// than `10 * dot_total_issuance`, if the reward_counter is the smallest possible value,
		// the value of the reward being calculated is:
		//
		// x / 10^20 = 1/ 10^18
		//
		// x = 100
		//
		// which is basically 10^-8 DOTs. See `smallest_claimable_reward` for an example of this.
		T::RewardCounter::checked_from_rational(payouts_since_last_record, bonded_points)
			.and_then(|ref r| self.last_recorded_reward_counter.checked_add(r))
			.ok_or(Error::<T>::OverflowRisk)
	}

	/// Current free balance of the reward pool.
	///
	/// This is sum of all the rewards that are claimable by pool members.
	fn current_balance(id: PoolId) -> BalanceOf<T> {
		T::Currency::free_balance(&Pallet::<T>::create_reward_account(id))
			.saturating_sub(T::Currency::minimum_balance())
	}
}

/// An unbonding pool. This is always mapped with an era.
#[derive(Encode, Decode, MaxEncodedLen, TypeInfo, DefaultNoBound, RuntimeDebugNoBound)]
#[cfg_attr(feature = "std", derive(Clone, PartialEq, Eq))]
#[codec(mel_bound(T: Config))]
#[scale_info(skip_type_params(T))]
pub struct UnbondPool<T: Config> {
	/// The points in this pool.
	points: BalanceOf<T>,
	/// The funds in the pool.
	balance: BalanceOf<T>,
}

impl<T: Config> UnbondPool<T> {
	fn balance_to_point(&self, new_funds: BalanceOf<T>) -> BalanceOf<T> {
		Pallet::<T>::balance_to_point(self.balance, self.points, new_funds)
	}

	fn point_to_balance(&self, points: BalanceOf<T>) -> BalanceOf<T> {
		Pallet::<T>::point_to_balance(self.balance, self.points, points)
	}

	/// Issue the equivalent points of `new_funds` into self.
	///
	/// Returns the actual amounts of points issued.
	fn issue(&mut self, new_funds: BalanceOf<T>) -> BalanceOf<T> {
		let new_points = self.balance_to_point(new_funds);
		self.points = self.points.saturating_add(new_points);
		self.balance = self.balance.saturating_add(new_funds);
		new_points
	}

	/// Dissolve some points from the unbonding pool, reducing the balance of the pool
	/// proportionally.
	///
	/// This is the opposite of `issue`.
	///
	/// Returns the actual amount of `Balance` that was removed from the pool.
	fn dissolve(&mut self, points: BalanceOf<T>) -> BalanceOf<T> {
		let balance_to_unbond = self.point_to_balance(points);
		self.points = self.points.saturating_sub(points);
		self.balance = self.balance.saturating_sub(balance_to_unbond);

		balance_to_unbond
	}
}

#[derive(Encode, Decode, MaxEncodedLen, TypeInfo, DefaultNoBound, RuntimeDebugNoBound)]
#[cfg_attr(feature = "std", derive(Clone, PartialEq))]
#[codec(mel_bound(T: Config))]
#[scale_info(skip_type_params(T))]
pub struct SubPools<T: Config> {
	/// A general, era agnostic pool of funds that have fully unbonded. The pools
	/// of `Self::with_era` will lazily be merged into into this pool if they are
	/// older then `current_era - TotalUnbondingPools`.
	no_era: UnbondPool<T>,
	/// Map of era in which a pool becomes unbonded in => unbond pools.
	with_era: UnbondingPoolsWithEra<T>,
}

impl<T: Config> SubPools<T> {
	/// Merge the oldest `with_era` unbond pools into the `no_era` unbond pool.
	///
	/// This is often used whilst getting the sub-pool from storage, thus it consumes and returns
	/// `Self` for ergonomic purposes.
	fn maybe_merge_pools(mut self, current_era: EraIndex) -> Self {
		// Ex: if `TotalUnbondingPools` is 5 and current era is 10, we only want to retain pools
		// 6..=10. Note that in the first few eras where `checked_sub` is `None`, we don't remove
		// anything.
		if let Some(newest_era_to_remove) =
			current_era.checked_sub(T::PostUnbondingPoolsWindow::get())
		{
			self.with_era.retain(|k, v| {
				if *k > newest_era_to_remove {
					// keep
					true
				} else {
					// merge into the no-era pool
					self.no_era.points = self.no_era.points.saturating_add(v.points);
					self.no_era.balance = self.no_era.balance.saturating_add(v.balance);
					false
				}
			});
		}

		self
	}

	/// The sum of all unbonding points, regardless of whether they are actually unlocked or not.
	fn sum_unbonding_points(&self) -> BalanceOf<T> {
		self.no_era.points.saturating_add(
			self.with_era
				.values()
				.fold(BalanceOf::<T>::zero(), |acc, pool| acc.saturating_add(pool.points)),
		)
	}

	/// The sum of all unbonding balance, regardless of whether they are actually unlocked or not.
	#[cfg(any(test, debug_assertions))]
	fn sum_unbonding_balance(&self) -> BalanceOf<T> {
		self.no_era.balance.saturating_add(
			self.with_era
				.values()
				.fold(BalanceOf::<T>::zero(), |acc, pool| acc.saturating_add(pool.balance)),
		)
	}
}

/// The maximum amount of eras an unbonding pool can exist prior to being merged with the
/// `no_era` pool. This is guaranteed to at least be equal to the staking `UnbondingDuration`. For
/// improved UX [`Config::PostUnbondingPoolsWindow`] should be configured to a non-zero value.
pub struct TotalUnbondingPools<T: Config>(PhantomData<T>);
impl<T: Config> Get<u32> for TotalUnbondingPools<T> {
	fn get() -> u32 {
		// NOTE: this may be dangerous in the scenario bonding_duration gets decreased because
		// we would no longer be able to decode `UnbondingPoolsWithEra`, which uses
		// `TotalUnbondingPools` as the bound
		T::StakingInterface::bonding_duration() + T::PostUnbondingPoolsWindow::get()
	}
}

#[frame_support::pallet]
pub mod pallet {
	use super::*;
	use frame_support::traits::StorageVersion;
	use frame_system::{ensure_signed, pallet_prelude::*};
	use sp_runtime::traits::CheckedAdd;

	/// The current storage version.
	const STORAGE_VERSION: StorageVersion = StorageVersion::new(2);

	#[pallet::pallet]
	#[pallet::generate_store(pub(crate) trait Store)]
	#[pallet::storage_version(STORAGE_VERSION)]
	pub struct Pallet<T>(_);

	#[pallet::config]
	pub trait Config: frame_system::Config {
		/// The overarching event type.
		type Event: From<Event<Self>> + IsType<<Self as frame_system::Config>::Event>;

		/// Weight information for extrinsics in this pallet.
		type WeightInfo: weights::WeightInfo;

		/// The nominating balance.
		type Currency: Currency<Self::AccountId, Balance = Self::CurrencyBalance>;

		/// Sadly needed to bound it to `FixedPointOperand`.
		// The only alternative is to sprinkle a `where BalanceOf<T>: FixedPointOperand` in roughly
		// a million places, so we prefer doing this.
		type CurrencyBalance: sp_runtime::traits::AtLeast32BitUnsigned
			+ codec::FullCodec
			+ Copy
			+ MaybeSerializeDeserialize
			+ sp_std::fmt::Debug
			+ Default
			+ FixedPointOperand
			+ CheckedAdd
			+ TypeInfo
			+ MaxEncodedLen;

		/// The type that is used for reward counter.
		///
		/// The arithmetic of the reward counter might saturate based on the size of the
		/// `Currency::Balance`. If this happens, operations fails. Nonetheless, this type should be
		/// chosen such that this failure almost never happens, as if it happens, the pool basically
		/// needs to be dismantled (or all pools migrated to a larger `RewardCounter` type, which is
		/// a PITA to do).
		///
		/// See the inline code docs of `Member::pending_rewards` and `RewardPool::update_recorded`
		/// for example analysis. A [`sp_runtime::FixedU128`] should be fine for chains with balance
		/// types similar to that of Polkadot and Kusama, in the absence of severe slashing (or
		/// prevented via a reasonable `MaxPointsToBalance`), for many many years to come.
		type RewardCounter: FixedPointNumber + MaxEncodedLen + TypeInfo + Default + codec::FullCodec;

		/// The nomination pool's pallet id.
		#[pallet::constant]
		type PalletId: Get<frame_support::PalletId>;

		/// The maximum pool points-to-balance ratio that an `open` pool can have.
		///
		/// This is important in the event slashing takes place and the pool's points-to-balance
		/// ratio becomes disproportional.
		///
		/// Moreover, this relates to the `RewardCounter` type as well, as the arithmetic operations
		/// are a function of number of points, and by setting this value to e.g. 10, you ensure
		/// that the total number of points in the system are at most 10 times the total_issuance of
		/// the chain, in the absolute worse case.
		///
		/// For a value of 10, the threshold would be a pool points-to-balance ratio of 10:1.
		/// Such a scenario would also be the equivalent of the pool being 90% slashed.
		#[pallet::constant]
		type MaxPointsToBalance: Get<u32>;

		/// Infallible method for converting `Currency::Balance` to `U256`.
		type BalanceToU256: Convert<BalanceOf<Self>, U256>;

		/// Infallible method for converting `U256` to `Currency::Balance`.
		type U256ToBalance: Convert<U256, BalanceOf<Self>>;

		/// The interface for nominating.
		type StakingInterface: StakingInterface<
			Balance = BalanceOf<Self>,
			AccountId = Self::AccountId,
		>;

		/// The amount of eras a `SubPools::with_era` pool can exist before it gets merged into the
		/// `SubPools::no_era` pool. In other words, this is the amount of eras a member will be
		/// able to withdraw from an unbonding pool which is guaranteed to have the correct ratio of
		/// points to balance; once the `with_era` pool is merged into the `no_era` pool, the ratio
		/// can become skewed due to some slashed ratio getting merged in at some point.
		type PostUnbondingPoolsWindow: Get<u32>;

		/// The maximum length, in bytes, that a pools metadata maybe.
		type MaxMetadataLen: Get<u32>;

		/// The maximum number of simultaneous unbonding chunks that can exist per member.
		type MaxUnbonding: Get<u32>;
	}

	/// Minimum amount to bond to join a pool.
	#[pallet::storage]
	pub type MinJoinBond<T: Config> = StorageValue<_, BalanceOf<T>, ValueQuery>;

	/// Minimum bond required to create a pool.
	///
	/// This is the amount that the depositor must put as their initial stake in the pool, as an
	/// indication of "skin in the game".
	///
	/// This is the value that will always exist in the staking ledger of the pool bonded account
	/// while all other accounts leave.
	#[pallet::storage]
	pub type MinCreateBond<T: Config> = StorageValue<_, BalanceOf<T>, ValueQuery>;

	/// Maximum number of nomination pools that can exist. If `None`, then an unbounded number of
	/// pools can exist.
	#[pallet::storage]
	pub type MaxPools<T: Config> = StorageValue<_, u32, OptionQuery>;

	/// Maximum number of members that can exist in the system. If `None`, then the count
	/// members are not bound on a system wide basis.
	#[pallet::storage]
	pub type MaxPoolMembers<T: Config> = StorageValue<_, u32, OptionQuery>;

	/// Maximum number of members that may belong to pool. If `None`, then the count of
	/// members is not bound on a per pool basis.
	#[pallet::storage]
	pub type MaxPoolMembersPerPool<T: Config> = StorageValue<_, u32, OptionQuery>;

	/// Active members.
	#[pallet::storage]
	pub type PoolMembers<T: Config> =
		CountedStorageMap<_, Twox64Concat, T::AccountId, PoolMember<T>>;

	/// Storage for bonded pools.
	// To get or insert a pool see [`BondedPool::get`] and [`BondedPool::put`]
	#[pallet::storage]
	pub type BondedPools<T: Config> =
		CountedStorageMap<_, Twox64Concat, PoolId, BondedPoolInner<T>>;

	/// Reward pools. This is where there rewards for each pool accumulate. When a members payout
	/// is claimed, the balance comes out fo the reward pool. Keyed by the bonded pools account.
	#[pallet::storage]
	pub type RewardPools<T: Config> = CountedStorageMap<_, Twox64Concat, PoolId, RewardPool<T>>;

	/// Groups of unbonding pools. Each group of unbonding pools belongs to a bonded pool,
	/// hence the name sub-pools. Keyed by the bonded pools account.
	#[pallet::storage]
	pub type SubPoolsStorage<T: Config> = CountedStorageMap<_, Twox64Concat, PoolId, SubPools<T>>;

	/// Metadata for the pool.
	#[pallet::storage]
	pub type Metadata<T: Config> =
		CountedStorageMap<_, Twox64Concat, PoolId, BoundedVec<u8, T::MaxMetadataLen>, ValueQuery>;

	/// Ever increasing number of all pools created so far.
	#[pallet::storage]
	pub type LastPoolId<T: Config> = StorageValue<_, u32, ValueQuery>;

	/// A reverse lookup from the pool's account id to its id.
	///
	/// This is only used for slashing. In all other instances, the pool id is used, and the
	/// accounts are deterministically derived from it.
	#[pallet::storage]
	pub type ReversePoolIdLookup<T: Config> =
		CountedStorageMap<_, Twox64Concat, T::AccountId, PoolId, OptionQuery>;

	#[pallet::genesis_config]
	pub struct GenesisConfig<T: Config> {
		pub min_join_bond: BalanceOf<T>,
		pub min_create_bond: BalanceOf<T>,
		pub max_pools: Option<u32>,
		pub max_members_per_pool: Option<u32>,
		pub max_members: Option<u32>,
	}

	#[cfg(feature = "std")]
	impl<T: Config> Default for GenesisConfig<T> {
		fn default() -> Self {
			Self {
				min_join_bond: Zero::zero(),
				min_create_bond: Zero::zero(),
				max_pools: Some(16),
				max_members_per_pool: Some(32),
				max_members: Some(16 * 32),
			}
		}
	}

	#[pallet::genesis_build]
	impl<T: Config> GenesisBuild<T> for GenesisConfig<T> {
		fn build(&self) {
			MinJoinBond::<T>::put(self.min_join_bond);
			MinCreateBond::<T>::put(self.min_create_bond);
			if let Some(max_pools) = self.max_pools {
				MaxPools::<T>::put(max_pools);
			}
			if let Some(max_members_per_pool) = self.max_members_per_pool {
				MaxPoolMembersPerPool::<T>::put(max_members_per_pool);
			}
			if let Some(max_members) = self.max_members {
				MaxPoolMembers::<T>::put(max_members);
			}
		}
	}

	/// Events of this pallet.
	#[pallet::event]
	#[pallet::generate_deposit(pub(crate) fn deposit_event)]
	pub enum Event<T: Config> {
		/// A pool has been created.
		Created { depositor: T::AccountId, pool_id: PoolId },
		/// A member has became bonded in a pool.
		Bonded { member: T::AccountId, pool_id: PoolId, bonded: BalanceOf<T>, joined: bool },
		/// A payout has been made to a member.
		PaidOut { member: T::AccountId, pool_id: PoolId, payout: BalanceOf<T> },
		/// A member has unbonded from their pool.
		///
		/// - `balance` is the corresponding balance of the number of points that has been
		///   requested to be unbonded (the argument of the `unbond` transaction) from the bonded
		///   pool.
		/// - `points` is the number of points that are issued as a result of `balance` being
		/// dissolved into the corresponding unbonding pool.
		///
		/// In the absence of slashing, these values will match. In the presence of slashing, the
		/// number of points that are issued in the unbonding pool will be less than the amount
		/// requested to be unbonded.
		Unbonded {
			member: T::AccountId,
			pool_id: PoolId,
			balance: BalanceOf<T>,
			points: BalanceOf<T>,
		},
		/// A member has withdrawn from their pool.
		///
		/// The given number of `points` have been dissolved in return of `balance`.
		///
		/// Similar to `Unbonded` event, in the absence of slashing, the ratio of point to balance
		/// will be 1.
		Withdrawn {
			member: T::AccountId,
			pool_id: PoolId,
			balance: BalanceOf<T>,
			points: BalanceOf<T>,
		},
		/// A pool has been destroyed.
		Destroyed { pool_id: PoolId },
		/// The state of a pool has changed
		StateChanged { pool_id: PoolId, new_state: PoolState },
		/// A member has been removed from a pool.
		///
		/// The removal can be voluntary (withdrawn all unbonded funds) or involuntary (kicked).
		MemberRemoved { pool_id: PoolId, member: T::AccountId },
		/// The roles of a pool have been updated to the given new roles. Note that the depositor
		/// can never change.
		RolesUpdated {
			root: Option<T::AccountId>,
			state_toggler: Option<T::AccountId>,
			nominator: Option<T::AccountId>,
		},
		/// The active balance of pool `pool_id` has been slashed to `balance`.
		PoolSlashed { pool_id: PoolId, balance: BalanceOf<T> },
		/// The unbond pool at `era` of pool `pool_id` has been slashed to `balance`.
		UnbondingPoolSlashed { pool_id: PoolId, era: EraIndex, balance: BalanceOf<T> },
	}

	#[pallet::error]
	#[cfg_attr(test, derive(PartialEq))]
	pub enum Error<T> {
		/// A (bonded) pool id does not exist.
		PoolNotFound,
		/// An account is not a member.
		PoolMemberNotFound,
		/// A reward pool does not exist. In all cases this is a system logic error.
		RewardPoolNotFound,
		/// A sub pool does not exist.
		SubPoolsNotFound,
		/// An account is already delegating in another pool. An account may only belong to one
		/// pool at a time.
		AccountBelongsToOtherPool,
		/// The member is fully unbonded (and thus cannot access the bonded and reward pool
		/// anymore to, for example, collect rewards).
		FullyUnbonding,
		/// The member cannot unbond further chunks due to reaching the limit.
		MaxUnbondingLimit,
		/// None of the funds can be withdrawn yet because the bonding duration has not passed.
		CannotWithdrawAny,
		/// The amount does not meet the minimum bond to either join or create a pool.
		MinimumBondNotMet,
		/// The transaction could not be executed due to overflow risk for the pool.
		OverflowRisk,
		/// A pool must be in [`PoolState::Destroying`] in order for the depositor to unbond or for
		/// other members to be permissionlessly unbonded.
		NotDestroying,
		/// The depositor must be the only member in the bonded pool in order to unbond. And the
		/// depositor must be the only member in the sub pools in order to withdraw unbonded.
		NotOnlyPoolMember,
		/// The caller does not have nominating permissions for the pool.
		NotNominator,
		/// Either a) the caller cannot make a valid kick or b) the pool is not destroying.
		NotKickerOrDestroying,
		/// The pool is not open to join
		NotOpen,
		/// The system is maxed out on pools.
		MaxPools,
		/// Too many members in the pool or system.
		MaxPoolMembers,
		/// The pools state cannot be changed.
		CanNotChangeState,
		/// The caller does not have adequate permissions.
		DoesNotHavePermission,
		/// Metadata exceeds [`Config::MaxMetadataLen`]
		MetadataExceedsMaxLen,
		/// Some error occurred that should never happen. This should be reported to the
		/// maintainers.
		Defensive(DefensiveError),
		/// Not enough points. Ty unbonding less.
		NotEnoughPointsToUnbond,
		/// Partial unbonding now allowed permissionlessly.
		PartialUnbondNotAllowedPermissionlessly,
	}

	#[derive(Encode, Decode, PartialEq, TypeInfo, frame_support::PalletError)]
	pub enum DefensiveError {
		/// There isn't enough space in the unbond pool.
		NotEnoughSpaceInUnbondPool,
		/// A (bonded) pool id does not exist.
		PoolNotFound,
		/// A reward pool does not exist. In all cases this is a system logic error.
		RewardPoolNotFound,
		/// A sub pool does not exist.
		SubPoolsNotFound,
		/// The bonded account should only be killed by the staking system when the depositor is
		/// withdrawing
		BondedStashKilledPrematurely,
	}

	impl<T> From<DefensiveError> for Error<T> {
		fn from(e: DefensiveError) -> Error<T> {
			Error::<T>::Defensive(e)
		}
	}

	#[pallet::call]
	impl<T: Config> Pallet<T> {
		/// Stake funds with a pool. The amount to bond is transferred from the member to the
		/// pools account and immediately increases the pools bond.
		///
		/// # Note
		///
		/// * An account can only be a member of a single pool.
		/// * An account cannot join the same pool multiple times.
		/// * This call will *not* dust the member account, so the member must have at least
		///   `existential deposit + amount` in their account.
		/// * Only a pool with [`PoolState::Open`] can be joined
		#[pallet::weight(T::WeightInfo::join())]
		pub fn join(
			origin: OriginFor<T>,
			#[pallet::compact] amount: BalanceOf<T>,
			pool_id: PoolId,
		) -> DispatchResult {
			let who = ensure_signed(origin)?;

			ensure!(amount >= MinJoinBond::<T>::get(), Error::<T>::MinimumBondNotMet);
			// If a member already exists that means they already belong to a pool
			ensure!(!PoolMembers::<T>::contains_key(&who), Error::<T>::AccountBelongsToOtherPool);

			let mut bonded_pool = BondedPool::<T>::get(pool_id).ok_or(Error::<T>::PoolNotFound)?;
			bonded_pool.ok_to_join(amount)?;

			let mut reward_pool = RewardPools::<T>::get(pool_id)
				.defensive_ok_or::<Error<T>>(DefensiveError::RewardPoolNotFound.into())?;
			// IMPORTANT: reward pool records must be updated with the old points.
			let _ = reward_pool.update_records(pool_id, bonded_pool.points)?;

			bonded_pool.try_inc_members()?;
			let points_issued = bonded_pool.try_bond_funds(&who, amount, BondType::Later)?;

			PoolMembers::insert(
				who.clone(),
				PoolMember::<T> {
					pool_id,
					points: points_issued,
					// we just updated `last_known_reward_counter` to the current one in
					// `update_recorded`.
					last_recorded_reward_counter: reward_pool.last_recorded_reward_counter(),
					unbonding_eras: Default::default(),
				},
			);

			Self::deposit_event(Event::<T>::Bonded {
				member: who,
				pool_id,
				bonded: amount,
				joined: true,
			});

			bonded_pool.put();
			RewardPools::<T>::insert(pool_id, reward_pool);

			Ok(())
		}

		/// Bond `extra` more funds from `origin` into the pool to which they already belong.
		///
		/// Additional funds can come from either the free balance of the account, of from the
		/// accumulated rewards, see [`BondExtra`].
		///
		/// Bonding extra funds implies an automatic payout of all pending rewards as well.
		// NOTE: this transaction is implemented with the sole purpose of readability and
		// correctness, not optimization. We read/write several storage items multiple times instead
		// of just once, in the spirit reusing code.
		#[pallet::weight(
			T::WeightInfo::bond_extra_transfer()
			.max(T::WeightInfo::bond_extra_reward())
		)]
		pub fn bond_extra(origin: OriginFor<T>, extra: BondExtra<BalanceOf<T>>) -> DispatchResult {
			let who = ensure_signed(origin)?;
			let (mut member, mut bonded_pool, mut reward_pool) = Self::get_member_with_pools(&who)?;

			// payout related stuff: we must claim the payouts, and updated recorded payout data
			// before updating the bonded pool points, similar to that of `join` transaction.
			let _ = reward_pool.update_records(bonded_pool.id, bonded_pool.points)?;
			// TODO: optimize this to not touch the free balance of `who ` at all in benchmarks.
			// Currently, bonding rewards is like a batch. In the same PR, also make this function
			// take a boolean argument that make it either 100% pure (no storage update), or make it
			// also emit event and do the transfer. #11671
			let claimed =
				Self::do_reward_payout(&who, &mut member, &mut bonded_pool, &mut reward_pool)?;

			let (points_issued, bonded) = match extra {
				BondExtra::FreeBalance(amount) =>
					(bonded_pool.try_bond_funds(&who, amount, BondType::Later)?, amount),
				BondExtra::Rewards =>
					(bonded_pool.try_bond_funds(&who, claimed, BondType::Later)?, claimed),
			};

			bonded_pool.ok_to_be_open(bonded)?;
			member.points = member.points.saturating_add(points_issued);

			Self::deposit_event(Event::<T>::Bonded {
				member: who.clone(),
				pool_id: member.pool_id,
				bonded,
				joined: false,
			});
			Self::put_member_with_pools(&who, member, bonded_pool, reward_pool);

			Ok(())
		}

		/// A bonded member can use this to claim their payout based on the rewards that the pool
		/// has accumulated since their last claimed payout (OR since joining if this is there first
		/// time claiming rewards). The payout will be transferred to the member's account.
		///
		/// The member will earn rewards pro rata based on the members stake vs the sum of the
		/// members in the pools stake. Rewards do not "expire".
		#[pallet::weight(T::WeightInfo::claim_payout())]
		pub fn claim_payout(origin: OriginFor<T>) -> DispatchResult {
			let who = ensure_signed(origin)?;
			let (mut member, mut bonded_pool, mut reward_pool) = Self::get_member_with_pools(&who)?;

			let _ = Self::do_reward_payout(&who, &mut member, &mut bonded_pool, &mut reward_pool)?;

			Self::put_member_with_pools(&who, member, bonded_pool, reward_pool);
			Ok(())
		}

		/// Unbond up to `unbonding_points` of the `member_account`'s funds from the pool. It
		/// implicitly collects the rewards one last time, since not doing so would mean some
		/// rewards would be forfeited.
		///
		/// Under certain conditions, this call can be dispatched permissionlessly (i.e. by any
		/// account).
		///
		/// # Conditions for a permissionless dispatch.
		///
		/// * The pool is blocked and the caller is either the root or state-toggler. This is
		///   refereed to as a kick.
		/// * The pool is destroying and the member is not the depositor.
		/// * The pool is destroying, the member is the depositor and no other members are in the
		///   pool.
		///
		/// ## Conditions for permissioned dispatch (i.e. the caller is also the
		/// `member_account`):
		///
		/// * The caller is not the depositor.
		/// * The caller is the depositor, the pool is destroying and no other members are in the
		///   pool.
		///
		/// # Note
		///
		/// If there are too many unlocking chunks to unbond with the pool account,
		/// [`Call::pool_withdraw_unbonded`] can be called to try and minimize unlocking chunks. If
		/// there are too many unlocking chunks, the result of this call will likely be the
		/// `NoMoreChunks` error from the staking system.
		#[pallet::weight(T::WeightInfo::unbond())]
		pub fn unbond(
			origin: OriginFor<T>,
			member_account: T::AccountId,
			#[pallet::compact] unbonding_points: BalanceOf<T>,
		) -> DispatchResult {
			let who = ensure_signed(origin)?;
			let (mut member, mut bonded_pool, mut reward_pool) =
				Self::get_member_with_pools(&member_account)?;

			bonded_pool.ok_to_unbond_with(&who, &member_account, &member, unbonding_points)?;

			// Claim the the payout prior to unbonding. Once the user is unbonding their points no
			// longer exist in the bonded pool and thus they can no longer claim their payouts. It
			// is not strictly necessary to claim the rewards, but we do it here for UX.
			let _ = reward_pool.update_records(bonded_pool.id, bonded_pool.points)?;
			let _ = Self::do_reward_payout(&who, &mut member, &mut bonded_pool, &mut reward_pool)?;

			let current_era = T::StakingInterface::current_era();
			let unbond_era = T::StakingInterface::bonding_duration().saturating_add(current_era);

			// Unbond in the actual underlying nominator.
			let unbonding_balance = bonded_pool.dissolve(unbonding_points);
			T::StakingInterface::unbond(bonded_pool.bonded_account(), unbonding_balance)?;

			// Note that we lazily create the unbonding pools here if they don't already exist
			let mut sub_pools = SubPoolsStorage::<T>::get(member.pool_id)
				.unwrap_or_default()
				.maybe_merge_pools(current_era);

			// Update the unbond pool associated with the current era with the unbonded funds. Note
			// that we lazily create the unbond pool if it does not yet exist.
			if !sub_pools.with_era.contains_key(&unbond_era) {
				sub_pools
					.with_era
					.try_insert(unbond_era, UnbondPool::default())
					// The above call to `maybe_merge_pools` should ensure there is
					// always enough space to insert.
					.defensive_map_err::<Error<T>, _>(|_| {
						DefensiveError::NotEnoughSpaceInUnbondPool.into()
					})?;
			}

			let points_unbonded = sub_pools
				.with_era
				.get_mut(&unbond_era)
				// The above check ensures the pool exists.
				.defensive_ok_or::<Error<T>>(DefensiveError::PoolNotFound.into())?
				.issue(unbonding_balance);

			// Try and unbond in the member map.
			member.try_unbond(unbonding_points, points_unbonded, unbond_era)?;

			Self::deposit_event(Event::<T>::Unbonded {
				member: member_account.clone(),
				pool_id: member.pool_id,
				points: points_unbonded,
				balance: unbonding_balance,
			});

			// Now that we know everything has worked write the items to storage.
			SubPoolsStorage::insert(&member.pool_id, sub_pools);
			Self::put_member_with_pools(&member_account, member, bonded_pool, reward_pool);

			Ok(())
		}

		/// Call `withdraw_unbonded` for the pools account. This call can be made by any account.
		///
		/// This is useful if their are too many unlocking chunks to call `unbond`, and some
		/// can be cleared by withdrawing. In the case there are too many unlocking chunks, the user
		/// would probably see an error like `NoMoreChunks` emitted from the staking system when
		/// they attempt to unbond.
		#[pallet::weight(T::WeightInfo::pool_withdraw_unbonded(*num_slashing_spans))]
		pub fn pool_withdraw_unbonded(
			origin: OriginFor<T>,
			pool_id: PoolId,
			num_slashing_spans: u32,
		) -> DispatchResult {
			let _ = ensure_signed(origin)?;
			let pool = BondedPool::<T>::get(pool_id).ok_or(Error::<T>::PoolNotFound)?;
			// For now we only allow a pool to withdraw unbonded if its not destroying. If the pool
			// is destroying then `withdraw_unbonded` can be used.
			ensure!(pool.state != PoolState::Destroying, Error::<T>::NotDestroying);
			T::StakingInterface::withdraw_unbonded(pool.bonded_account(), num_slashing_spans)?;
			Ok(())
		}

		/// Withdraw unbonded funds from `member_account`. If no bonded funds can be unbonded, an
		/// error is returned.
		///
		/// Under certain conditions, this call can be dispatched permissionlessly (i.e. by any
		/// account).
		///
		/// # Conditions for a permissionless dispatch
		///
		/// * The pool is in destroy mode and the target is not the depositor.
		/// * The target is the depositor and they are the only member in the sub pools.
		/// * The pool is blocked and the caller is either the root or state-toggler.
		///
		/// # Conditions for permissioned dispatch
		///
		/// * The caller is the target and they are not the depositor.
		///
		/// # Note
		///
		/// If the target is the depositor, the pool will be destroyed.
		#[pallet::weight(
			T::WeightInfo::withdraw_unbonded_kill(*num_slashing_spans)
		)]
		pub fn withdraw_unbonded(
			origin: OriginFor<T>,
			member_account: T::AccountId,
			num_slashing_spans: u32,
		) -> DispatchResultWithPostInfo {
			let caller = ensure_signed(origin)?;
			let mut member =
				PoolMembers::<T>::get(&member_account).ok_or(Error::<T>::PoolMemberNotFound)?;
			let current_era = T::StakingInterface::current_era();

			let bonded_pool = BondedPool::<T>::get(member.pool_id)
				.defensive_ok_or::<Error<T>>(DefensiveError::PoolNotFound.into())?;
			let mut sub_pools = SubPoolsStorage::<T>::get(member.pool_id)
				.defensive_ok_or::<Error<T>>(DefensiveError::SubPoolsNotFound.into())?;

			bonded_pool.ok_to_withdraw_unbonded_with(
				&caller,
				&member_account,
				&member,
				&sub_pools,
			)?;

			// NOTE: must do this after we have done the `ok_to_withdraw_unbonded_other_with` check.
			let withdrawn_points = member.withdraw_unlocked(current_era);
			ensure!(!withdrawn_points.is_empty(), Error::<T>::CannotWithdrawAny);

			// Before calculate the `balance_to_unbond`, with call withdraw unbonded to ensure the
			// `transferrable_balance` is correct.
			let stash_killed = T::StakingInterface::withdraw_unbonded(
				bonded_pool.bonded_account(),
				num_slashing_spans,
			)?;

			// defensive-only: the depositor puts enough funds into the stash so that it will only
			// be destroyed when they are leaving.
			ensure!(
				!stash_killed || caller == bonded_pool.roles.depositor,
				Error::<T>::Defensive(DefensiveError::BondedStashKilledPrematurely)
			);

			let mut sum_unlocked_points: BalanceOf<T> = Zero::zero();
			let balance_to_unbond = withdrawn_points
				.iter()
				.fold(BalanceOf::<T>::zero(), |accumulator, (era, unlocked_points)| {
					sum_unlocked_points = sum_unlocked_points.saturating_add(*unlocked_points);
					if let Some(era_pool) = sub_pools.with_era.get_mut(&era) {
						let balance_to_unbond = era_pool.dissolve(*unlocked_points);
						if era_pool.points.is_zero() {
							sub_pools.with_era.remove(&era);
						}
						accumulator.saturating_add(balance_to_unbond)
					} else {
						// A pool does not belong to this era, so it must have been merged to the
						// era-less pool.
						accumulator.saturating_add(sub_pools.no_era.dissolve(*unlocked_points))
					}
				})
				// A call to this function may cause the pool's stash to get dusted. If this happens
				// before the last member has withdrawn, then all subsequent withdraws will be 0.
				// However the unbond pools do no get updated to reflect this. In the aforementioned
				// scenario, this check ensures we don't try to withdraw funds that don't exist.
				// This check is also defensive in cases where the unbond pool does not update its
				// balance (e.g. a bug in the slashing hook.) We gracefully proceed in order to
				// ensure members can leave the pool and it can be destroyed.
				.min(bonded_pool.transferrable_balance());

			T::Currency::transfer(
				&bonded_pool.bonded_account(),
				&member_account,
				balance_to_unbond,
				ExistenceRequirement::AllowDeath,
			)
			.defensive()?;

			Self::deposit_event(Event::<T>::Withdrawn {
				member: member_account.clone(),
				pool_id: member.pool_id,
				points: sum_unlocked_points,
				balance: balance_to_unbond,
			});

			let post_info_weight = if member.total_points().is_zero() {
				// member being reaped.
				PoolMembers::<T>::remove(&member_account);
				Self::deposit_event(Event::<T>::MemberRemoved {
					pool_id: member.pool_id,
					member: member_account.clone(),
				});

				if member_account == bonded_pool.roles.depositor {
					Pallet::<T>::dissolve_pool(bonded_pool);
					None
				} else {
					bonded_pool.dec_members().put();
					SubPoolsStorage::<T>::insert(&member.pool_id, sub_pools);
					Some(T::WeightInfo::withdraw_unbonded_update(num_slashing_spans))
				}
			} else {
				// we certainly don't need to delete any pools, because no one is being removed.
				SubPoolsStorage::<T>::insert(&member.pool_id, sub_pools);
				PoolMembers::<T>::insert(&member_account, member);
				Some(T::WeightInfo::withdraw_unbonded_update(num_slashing_spans))
			};

			Ok(post_info_weight.into())
		}

		/// Create a new delegation pool.
		///
		/// # Arguments
		///
		/// * `amount` - The amount of funds to delegate to the pool. This also acts of a sort of
		///   deposit since the pools creator cannot fully unbond funds until the pool is being
		///   destroyed.
		/// * `index` - A disambiguation index for creating the account. Likely only useful when
		///   creating multiple pools in the same extrinsic.
		/// * `root` - The account to set as [`PoolRoles::root`].
		/// * `nominator` - The account to set as the [`PoolRoles::nominator`].
		/// * `state_toggler` - The account to set as the [`PoolRoles::state_toggler`].
		///
		/// # Note
		///
		/// In addition to `amount`, the caller will transfer the existential deposit; so the caller
		/// needs at have at least `amount + existential_deposit` transferrable.
		#[pallet::weight(T::WeightInfo::create())]
		pub fn create(
			origin: OriginFor<T>,
			#[pallet::compact] amount: BalanceOf<T>,
			root: T::AccountId,
			nominator: T::AccountId,
			state_toggler: T::AccountId,
		) -> DispatchResult {
			let who = ensure_signed(origin)?;

			ensure!(
				amount >=
					T::StakingInterface::minimum_bond()
						.max(MinCreateBond::<T>::get())
						.max(MinJoinBond::<T>::get()),
				Error::<T>::MinimumBondNotMet
			);
			ensure!(
				MaxPools::<T>::get()
					.map_or(true, |max_pools| BondedPools::<T>::count() < max_pools),
				Error::<T>::MaxPools
			);
			ensure!(!PoolMembers::<T>::contains_key(&who), Error::<T>::AccountBelongsToOtherPool);

			let pool_id = LastPoolId::<T>::mutate(|id| {
				*id += 1;
				*id
			});
			let mut bonded_pool = BondedPool::<T>::new(
				pool_id,
				PoolRoles {
					root: Some(root),
					nominator: Some(nominator),
					state_toggler: Some(state_toggler),
					depositor: who.clone(),
				},
			);

			bonded_pool.try_inc_members()?;
			let points = bonded_pool.try_bond_funds(&who, amount, BondType::Create)?;

			T::Currency::transfer(
				&who,
				&bonded_pool.reward_account(),
				T::Currency::minimum_balance(),
				ExistenceRequirement::AllowDeath,
			)?;

			PoolMembers::<T>::insert(
				who.clone(),
				PoolMember::<T> {
					pool_id,
					points,
					last_recorded_reward_counter: Zero::zero(),
					unbonding_eras: Default::default(),
				},
			);
			RewardPools::<T>::insert(
				pool_id,
				RewardPool::<T> {
					last_recorded_reward_counter: Zero::zero(),
					last_recorded_total_payouts: Zero::zero(),
					total_rewards_claimed: Zero::zero(),
				},
			);
			ReversePoolIdLookup::<T>::insert(bonded_pool.bonded_account(), pool_id);

			Self::deposit_event(Event::<T>::Created {
				depositor: who.clone(),
				pool_id: pool_id.clone(),
			});

			Self::deposit_event(Event::<T>::Bonded {
				member: who,
				pool_id,
				bonded: amount,
				joined: true,
			});
			bonded_pool.put();

			Ok(())
		}

		/// Nominate on behalf of the pool.
		///
		/// The dispatch origin of this call must be signed by the pool nominator or the pool
		/// root role.
		///
		/// This directly forward the call to the staking pallet, on behalf of the pool bonded
		/// account.
		#[pallet::weight(T::WeightInfo::nominate(validators.len() as u32))]
		pub fn nominate(
			origin: OriginFor<T>,
			pool_id: PoolId,
			validators: Vec<T::AccountId>,
		) -> DispatchResult {
			let who = ensure_signed(origin)?;
			let bonded_pool = BondedPool::<T>::get(pool_id).ok_or(Error::<T>::PoolNotFound)?;
			ensure!(bonded_pool.can_nominate(&who), Error::<T>::NotNominator);
			T::StakingInterface::nominate(bonded_pool.bonded_account(), validators)
		}

		/// Set a new state for the pool.
		///
		/// If a pool is already in the `Destroying` state, then under no condition can its state
		/// change again.
		///
		/// The dispatch origin of this call must be either:
		///
		/// 1. signed by the state toggler, or the root role of the pool,
		/// 2. if the pool conditions to be open are NOT met (as described by `ok_to_be_open`), and
		///    then the state of the pool can be permissionlessly changed to `Destroying`.
		#[pallet::weight(T::WeightInfo::set_state())]
		pub fn set_state(
			origin: OriginFor<T>,
			pool_id: PoolId,
			state: PoolState,
		) -> DispatchResult {
			let who = ensure_signed(origin)?;
			let mut bonded_pool = BondedPool::<T>::get(pool_id).ok_or(Error::<T>::PoolNotFound)?;
			ensure!(bonded_pool.state != PoolState::Destroying, Error::<T>::CanNotChangeState);

			if bonded_pool.can_toggle_state(&who) {
				bonded_pool.set_state(state);
			} else if bonded_pool.ok_to_be_open(Zero::zero()).is_err() &&
				state == PoolState::Destroying
			{
				// If the pool has bad properties, then anyone can set it as destroying
				bonded_pool.set_state(PoolState::Destroying);
			} else {
				Err(Error::<T>::CanNotChangeState)?;
			}

			bonded_pool.put();

			Ok(())
		}

		/// Set a new metadata for the pool.
		///
		/// The dispatch origin of this call must be signed by the state toggler, or the root role
		/// of the pool.
		#[pallet::weight(T::WeightInfo::set_metadata(metadata.len() as u32))]
		pub fn set_metadata(
			origin: OriginFor<T>,
			pool_id: PoolId,
			metadata: Vec<u8>,
		) -> DispatchResult {
			let who = ensure_signed(origin)?;
			let metadata: BoundedVec<_, _> =
				metadata.try_into().map_err(|_| Error::<T>::MetadataExceedsMaxLen)?;
			ensure!(
				BondedPool::<T>::get(pool_id)
					.ok_or(Error::<T>::PoolNotFound)?
					.can_set_metadata(&who),
				Error::<T>::DoesNotHavePermission
			);

			Metadata::<T>::mutate(pool_id, |pool_meta| *pool_meta = metadata);

			Ok(())
		}

		/// Update configurations for the nomination pools. The origin for this call must be
		/// Root.
		///
		/// # Arguments
		///
		/// * `min_join_bond` - Set [`MinJoinBond`].
		/// * `min_create_bond` - Set [`MinCreateBond`].
		/// * `max_pools` - Set [`MaxPools`].
		/// * `max_members` - Set [`MaxPoolMembers`].
		/// * `max_members_per_pool` - Set [`MaxPoolMembersPerPool`].
		#[pallet::weight(T::WeightInfo::set_configs())]
		pub fn set_configs(
			origin: OriginFor<T>,
			min_join_bond: ConfigOp<BalanceOf<T>>,
			min_create_bond: ConfigOp<BalanceOf<T>>,
			max_pools: ConfigOp<u32>,
			max_members: ConfigOp<u32>,
			max_members_per_pool: ConfigOp<u32>,
		) -> DispatchResult {
			ensure_root(origin)?;

			macro_rules! config_op_exp {
				($storage:ty, $op:ident) => {
					match $op {
						ConfigOp::Noop => (),
						ConfigOp::Set(v) => <$storage>::put(v),
						ConfigOp::Remove => <$storage>::kill(),
					}
				};
			}

			config_op_exp!(MinJoinBond::<T>, min_join_bond);
			config_op_exp!(MinCreateBond::<T>, min_create_bond);
			config_op_exp!(MaxPools::<T>, max_pools);
			config_op_exp!(MaxPoolMembers::<T>, max_members);
			config_op_exp!(MaxPoolMembersPerPool::<T>, max_members_per_pool);
			Ok(())
		}

		/// Update the roles of the pool.
		///
		/// The root is the only entity that can change any of the roles, including itself,
		/// excluding the depositor, who can never change.
		///
		/// It emits an event, notifying UIs of the role change. This event is quite relevant to
		/// most pool members and they should be informed of changes to pool roles.
		#[pallet::weight(T::WeightInfo::update_roles())]
		pub fn update_roles(
			origin: OriginFor<T>,
			pool_id: PoolId,
			new_root: ConfigOp<T::AccountId>,
			new_nominator: ConfigOp<T::AccountId>,
			new_state_toggler: ConfigOp<T::AccountId>,
		) -> DispatchResult {
			let mut bonded_pool = match ensure_root(origin.clone()) {
				Ok(()) => BondedPool::<T>::get(pool_id).ok_or(Error::<T>::PoolNotFound)?,
				Err(frame_support::error::BadOrigin) => {
					let who = ensure_signed(origin)?;
					let bonded_pool =
						BondedPool::<T>::get(pool_id).ok_or(Error::<T>::PoolNotFound)?;
					ensure!(bonded_pool.can_update_roles(&who), Error::<T>::DoesNotHavePermission);
					bonded_pool
				},
			};

			match new_root {
				ConfigOp::Noop => (),
				ConfigOp::Remove => bonded_pool.roles.root = None,
				ConfigOp::Set(v) => bonded_pool.roles.root = Some(v),
			};
			match new_nominator {
				ConfigOp::Noop => (),
				ConfigOp::Remove => bonded_pool.roles.nominator = None,
				ConfigOp::Set(v) => bonded_pool.roles.nominator = Some(v),
			};
			match new_state_toggler {
				ConfigOp::Noop => (),
				ConfigOp::Remove => bonded_pool.roles.state_toggler = None,
				ConfigOp::Set(v) => bonded_pool.roles.state_toggler = Some(v),
			};

			Self::deposit_event(Event::<T>::RolesUpdated {
				root: bonded_pool.roles.root.clone(),
				nominator: bonded_pool.roles.nominator.clone(),
				state_toggler: bonded_pool.roles.state_toggler.clone(),
			});

			bonded_pool.put();
			Ok(())
		}

		/// Chill on behalf of the pool.
		///
		/// The dispatch origin of this call must be signed by the pool nominator or the pool
		/// root role, same as [`Pallet::nominate`].
		///
		/// This directly forward the call to the staking pallet, on behalf of the pool bonded
		/// account.
		#[pallet::weight(T::WeightInfo::chill())]
		pub fn chill(origin: OriginFor<T>, pool_id: PoolId) -> DispatchResult {
			let who = ensure_signed(origin)?;
			let bonded_pool = BondedPool::<T>::get(pool_id).ok_or(Error::<T>::PoolNotFound)?;
			ensure!(bonded_pool.can_nominate(&who), Error::<T>::NotNominator);
			T::StakingInterface::chill(bonded_pool.bonded_account())
		}
	}

	#[pallet::hooks]
	impl<T: Config> Hooks<BlockNumberFor<T>> for Pallet<T> {
		fn integrity_test() {
			assert!(
				T::MaxPointsToBalance::get() > 0,
				"Minimum points to balance ratio must be greater than 0"
			);
			assert!(
				T::StakingInterface::bonding_duration() < TotalUnbondingPools::<T>::get(),
				"There must be more unbonding pools then the bonding duration /
				so a slash can be applied to relevant unboding pools. (We assume /
				the bonding duration > slash deffer duration.",
			);
		}
	}
}

impl<T: Config> Pallet<T> {
	/// Remove everything related to the given bonded pool.
	///
	/// All sub-pools are also deleted. All accounts are dusted and the leftover of the reward
	/// account is returned to the depositor.
	pub fn dissolve_pool(bonded_pool: BondedPool<T>) {
		let reward_account = bonded_pool.reward_account();
		let bonded_account = bonded_pool.bonded_account();

		ReversePoolIdLookup::<T>::remove(&bonded_account);
		RewardPools::<T>::remove(bonded_pool.id);
		SubPoolsStorage::<T>::remove(bonded_pool.id);

		// Kill accounts from storage by making their balance go below ED. We assume that the
		// accounts have no references that would prevent destruction once we get to this point. We
		// don't work with the system pallet directly, but
		// 1. we drain the reward account and kill it. This account should never have any extra
		// consumers anyway.
		// 2. the bonded account should become a 'killed stash' in the staking system, and all of
		//    its consumers removed.
		debug_assert_eq!(frame_system::Pallet::<T>::consumers(&reward_account), 0);
		debug_assert_eq!(frame_system::Pallet::<T>::consumers(&bonded_account), 0);
		debug_assert_eq!(
			T::StakingInterface::total_stake(&bonded_account).unwrap_or_default(),
			Zero::zero()
		);

		// This shouldn't fail, but if it does we don't really care
		let reward_pool_remaining = T::Currency::free_balance(&reward_account);
		let _ = T::Currency::transfer(
			&reward_account,
			&bonded_pool.roles.depositor,
			reward_pool_remaining,
			ExistenceRequirement::AllowDeath,
		);

		// NOTE: this is purely defensive.
		T::Currency::make_free_balance_be(&reward_account, Zero::zero());
		T::Currency::make_free_balance_be(&bonded_pool.bonded_account(), Zero::zero());

		Self::deposit_event(Event::<T>::Destroyed { pool_id: bonded_pool.id });
		bonded_pool.remove();
	}

	/// Create the main, bonded account of a pool with the given id.
	pub fn create_bonded_account(id: PoolId) -> T::AccountId {
		T::PalletId::get().into_sub_account_truncating((AccountType::Bonded, id))
	}

	/// Create the reward account of a pool with the given id.
	pub fn create_reward_account(id: PoolId) -> T::AccountId {
		// NOTE: in order to have a distinction in the test account id type (u128), we put
		// account_type first so it does not get truncated out.
		T::PalletId::get().into_sub_account_truncating((AccountType::Reward, id))
	}

	/// Get the member with their associated bonded and reward pool.
	fn get_member_with_pools(
		who: &T::AccountId,
	) -> Result<(PoolMember<T>, BondedPool<T>, RewardPool<T>), Error<T>> {
		let member = PoolMembers::<T>::get(&who).ok_or(Error::<T>::PoolMemberNotFound)?;
		let bonded_pool =
			BondedPool::<T>::get(member.pool_id).defensive_ok_or(DefensiveError::PoolNotFound)?;
		let reward_pool =
			RewardPools::<T>::get(member.pool_id).defensive_ok_or(DefensiveError::PoolNotFound)?;
		Ok((member, bonded_pool, reward_pool))
	}

	/// Persist the member with their associated bonded and reward pool into storage, consuming
	/// all of them.
	fn put_member_with_pools(
		member_account: &T::AccountId,
		member: PoolMember<T>,
		bonded_pool: BondedPool<T>,
		reward_pool: RewardPool<T>,
	) {
		bonded_pool.put();
		RewardPools::insert(member.pool_id, reward_pool);
		PoolMembers::<T>::insert(member_account, member);
	}

	/// Calculate the equivalent point of `new_funds` in a pool with `current_balance` and
	/// `current_points`.
	fn balance_to_point(
		current_balance: BalanceOf<T>,
		current_points: BalanceOf<T>,
		new_funds: BalanceOf<T>,
	) -> BalanceOf<T> {
		let u256 = |x| T::BalanceToU256::convert(x);
		let balance = |x| T::U256ToBalance::convert(x);
		match (current_balance.is_zero(), current_points.is_zero()) {
			(_, true) => new_funds.saturating_mul(POINTS_TO_BALANCE_INIT_RATIO.into()),
			(true, false) => {
				// The pool was totally slashed.
				// This is the equivalent of `(current_points / 1) * new_funds`.
				new_funds.saturating_mul(current_points)
			},
			(false, false) => {
				// Equivalent to (current_points / current_balance) * new_funds
				balance(
					u256(current_points)
						.saturating_mul(u256(new_funds))
						// We check for zero above
						.div(u256(current_balance)),
				)
			},
		}
	}

	/// Calculate the equivalent balance of `points` in a pool with `current_balance` and
	/// `current_points`.
	fn point_to_balance(
		current_balance: BalanceOf<T>,
		current_points: BalanceOf<T>,
		points: BalanceOf<T>,
	) -> BalanceOf<T> {
		let u256 = |x| T::BalanceToU256::convert(x);
		let balance = |x| T::U256ToBalance::convert(x);
		if current_balance.is_zero() || current_points.is_zero() || points.is_zero() {
			// There is nothing to unbond
			return Zero::zero()
		}

		// Equivalent of (current_balance / current_points) * points
		balance(u256(current_balance).saturating_mul(u256(points)))
			// We check for zero above
			.div(current_points)
	}

	/// If the member has some rewards, transfer a payout from the reward pool to the member.
	// Emits events and potentially modifies pool state if any arithmetic saturates, but does
	// not persist any of the mutable inputs to storage.
	fn do_reward_payout(
		member_account: &T::AccountId,
		member: &mut PoolMember<T>,
		bonded_pool: &mut BondedPool<T>,
		reward_pool: &mut RewardPool<T>,
	) -> Result<BalanceOf<T>, DispatchError> {
		debug_assert_eq!(member.pool_id, bonded_pool.id);

		// a member who has no skin in the game anymore cannot claim any rewards.
		ensure!(!member.active_points().is_zero(), Error::<T>::FullyUnbonding);

		let current_reward_counter =
			reward_pool.current_reward_counter(bonded_pool.id, bonded_pool.points)?;
		let pending_rewards = member.pending_rewards(current_reward_counter)?;

		if pending_rewards.is_zero() {
			return Ok(pending_rewards)
		}

		// IFF the reward is non-zero alter the member and reward pool info.
		member.last_recorded_reward_counter = current_reward_counter;
		reward_pool.register_claimed_reward(pending_rewards);

		// Transfer payout to the member.
		T::Currency::transfer(
			&bonded_pool.reward_account(),
			&member_account,
			pending_rewards,
			ExistenceRequirement::AllowDeath,
		)?;

		Self::deposit_event(Event::<T>::PaidOut {
			member: member_account.clone(),
			pool_id: member.pool_id,
			payout: pending_rewards,
		});

		Ok(pending_rewards)
	}

	/// Ensure the correctness of the state of this pallet.
	///
	/// This should be valid before or after each state transition of this pallet.
	///
	/// ## Invariants:
	///
	/// First, let's consider pools:
	///
	/// * `BondedPools` and `RewardPools` must all have the EXACT SAME key-set.
	/// * `SubPoolsStorage` must be a subset of the above superset.
	/// * `Metadata` keys must be a subset of the above superset.
	/// * the count of the above set must be less than `MaxPools`.
	///
	/// Then, considering members as well:
	///
	/// * each `BondedPool.member_counter` must be:
	///   - correct (compared to actual count of member who have `.pool_id` this pool)
	///   - less than `MaxPoolMembersPerPool`.
	/// * each `member.pool_id` must correspond to an existing `BondedPool.id` (which implies the
	///   existence of the reward pool as well).
	/// * count of all members must be less than `MaxPoolMembers`.
	///
	/// Then, considering unbonding members:
	///
	/// for each pool:
	///   * sum of the balance that's tracked in all unbonding pools must be the same as the
	///     unbonded balance of the main account, as reported by the staking interface.
	///   * sum of the balance that's tracked in all unbonding pools, plus the bonded balance of the
	///     main account should be less than or qual to the total balance of the main account.
	///
	/// ## Sanity check level
	///
	/// To cater for tests that want to escape parts of these checks, this function is split into
	/// multiple `level`s, where the higher the level, the more checks we performs. So,
	/// `sanity_check(255)` is the strongest sanity check, and `0` performs no checks.
	#[cfg(any(test, debug_assertions))]
	pub fn sanity_checks(level: u8) -> Result<(), &'static str> {
		if level.is_zero() {
			return Ok(())
		}
		// note: while a bit wacky, since they have the same key, even collecting to vec should
		// result in the same set of keys, in the same order.
		let bonded_pools = BondedPools::<T>::iter_keys().collect::<Vec<_>>();
		let reward_pools = RewardPools::<T>::iter_keys().collect::<Vec<_>>();
		assert_eq!(bonded_pools, reward_pools);

		assert!(Metadata::<T>::iter_keys().all(|k| bonded_pools.contains(&k)));
		assert!(SubPoolsStorage::<T>::iter_keys().all(|k| bonded_pools.contains(&k)));

		assert!(MaxPools::<T>::get().map_or(true, |max| bonded_pools.len() <= (max as usize)));

		for id in reward_pools {
			let account = Self::create_reward_account(id);
			assert!(T::Currency::free_balance(&account) >= T::Currency::minimum_balance());
		}

		let mut pools_members = BTreeMap::<PoolId, u32>::new();
		let mut all_members = 0u32;
		PoolMembers::<T>::iter().for_each(|(_, d)| {
			assert!(BondedPools::<T>::contains_key(d.pool_id));
			assert!(!d.total_points().is_zero(), "no member should have zero points: {:?}", d);
			*pools_members.entry(d.pool_id).or_default() += 1;
			all_members += 1;
		});

		BondedPools::<T>::iter().for_each(|(id, inner)| {
			let bonded_pool = BondedPool { id, inner };
			assert_eq!(
				pools_members.get(&id).map(|x| *x).unwrap_or_default(),
				bonded_pool.member_counter
			);
			assert!(MaxPoolMembersPerPool::<T>::get()
				.map_or(true, |max| bonded_pool.member_counter <= max));

			let depositor = PoolMembers::<T>::get(&bonded_pool.roles.depositor).unwrap();
			assert!(
				bonded_pool.is_destroying_and_only_depositor(depositor.active_points()) ||
					depositor.active_points() >= MinCreateBond::<T>::get(),
				"depositor must always have MinCreateBond stake in the pool, except for when the \
				pool is being destroyed and the depositor is the last member",
			);
		});
		assert!(MaxPoolMembers::<T>::get().map_or(true, |max| all_members <= max));

		if level <= 1 {
			return Ok(())
		}

		for (pool_id, _pool) in BondedPools::<T>::iter() {
			let pool_account = Pallet::<T>::create_bonded_account(pool_id);
			let subs = SubPoolsStorage::<T>::get(pool_id).unwrap_or_default();

			let sum_unbonding_balance = subs.sum_unbonding_balance();
			let bonded_balance =
				T::StakingInterface::active_stake(&pool_account).unwrap_or_default();
			let total_balance = T::Currency::total_balance(&pool_account);

			assert!(
				total_balance >= bonded_balance + sum_unbonding_balance,
				"faulty pool: {:?} / {:?}, total_balance {:?} >= bonded_balance {:?} + sum_unbonding_balance {:?}",
				pool_id,
				_pool,
				total_balance,
				bonded_balance,
				sum_unbonding_balance
			);
		}
		Ok(())
	}

	/// Fully unbond the shares of `member`, when executed from `origin`.
	///
	/// This is useful for backwards compatibility with the majority of tests that only deal with
	/// full unbonding, not partial unbonding.
	#[cfg(any(feature = "runtime-benchmarks", test))]
	pub fn fully_unbond(
		origin: frame_system::pallet_prelude::OriginFor<T>,
		member: T::AccountId,
	) -> DispatchResult {
		let points = PoolMembers::<T>::get(&member).map(|d| d.active_points()).unwrap_or_default();
		Self::unbond(origin, member, points)
	}
}

impl<T: Config> OnStakerSlash<T::AccountId, BalanceOf<T>> for Pallet<T> {
	fn on_slash(
		pool_account: &T::AccountId,
		// Bonded balance is always read directly from staking, therefore we need not update
		// anything here.
		slashed_bonded: BalanceOf<T>,
		slashed_unlocking: &BTreeMap<EraIndex, BalanceOf<T>>,
	) {
		if let Some(pool_id) = ReversePoolIdLookup::<T>::get(pool_account) {
			let mut sub_pools = match SubPoolsStorage::<T>::get(pool_id).defensive() {
				Some(sub_pools) => sub_pools,
				None => return,
			};
			for (era, slashed_balance) in slashed_unlocking.iter() {
				if let Some(pool) = sub_pools.with_era.get_mut(era) {
					pool.balance = *slashed_balance;
					Self::deposit_event(Event::<T>::UnbondingPoolSlashed {
						era: *era,
						pool_id,
						balance: *slashed_balance,
					});
				}
			}

			Self::deposit_event(Event::<T>::PoolSlashed { pool_id, balance: slashed_bonded });
			SubPoolsStorage::<T>::insert(pool_id, sub_pools);
		}
	}
}<|MERGE_RESOLUTION|>--- conflicted
+++ resolved
@@ -263,18 +263,8 @@
 //! * PoolMembers cannot vote with their staked funds because they are transferred into the pools
 //!   account. In the future this can be overcome by allowing the members to vote with their bonded
 //!   funds via vote splitting.
-<<<<<<< HEAD
 //! * PoolMembers cannot quickly transfer to another pool if they do no like nominations, instead
 //!   they must wait for the unbonding duration.
-=======
-//! * PoolMembers cannot quickly transfer to another pool if they do not like the nominations,
-//!   instead they must wait for the unbonding duration.
-//!
-//! # Runtime builder warnings
-//!
-//! * Watch out for overflow of [`RewardPoints`] and [`BalanceOf`] types. Consider things like the
-//!   chains total issuance, staking reward rate, and burn rate.
->>>>>>> 279593d8
 
 #![cfg_attr(not(feature = "std"), no_std)]
 
