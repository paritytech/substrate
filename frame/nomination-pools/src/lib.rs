// This file is part of Substrate.

// Copyright (C) 2020-2022 Parity Technologies (UK) Ltd.
// SPDX-License-Identifier: Apache-2.0

// Licensed under the Apache License, Version 2.0 (the "License");
// you may not use this file except in compliance with the License.
// You may obtain a copy of the License at
//
// 	http://www.apache.org/licenses/LICENSE-2.0
//
// Unless required by applicable law or agreed to in writing, software
// distributed under the License is distributed on an "AS IS" BASIS,
// WITHOUT WARRANTIES OR CONDITIONS OF ANY KIND, either express or implied.
// See the License for the specific language governing permissions and
// limitations under the License.

//! # Nomination Pools for Staking Delegation
//!
//! A pallet that allows members to delegate their stake to nominating pools. A nomination pool acts
//! as nominator and nominates validators on the members behalf.
//!
//! # Index
//!
//! * [Key terms](#key-terms)
//! * [Usage](#usage)
//! * [Design](#design)
//!
//! ## Key terms
//!
//!  * pool id: A unique identifier of each pool. Set to u12
//!  * bonded pool: Tracks the distribution of actively staked funds. See [`BondedPool`] and
//! [`BondedPoolInner`].
//! * reward pool: Tracks rewards earned by actively staked funds. See [`RewardPool`] and
//!   [`RewardPools`].
//! * unbonding sub pools: Collection of pools at different phases of the unbonding lifecycle. See
//!   [`SubPools`] and [`SubPoolsStorage`].
//! * members: Accounts that are members of pools. See [`PoolMember`] and [`PoolMembers`].
//! * roles: Administrative roles of each pool, capable of controlling nomination, and the state of
//!   the pool.
//! * point: A unit of measure for a members portion of a pool's funds. Points initially have a
//!   ratio of 1 (as set by `POINTS_TO_BALANCE_INIT_RATIO`) to balance, but as slashing happens,
//!   this can change.
//! * kick: The act of a pool administrator forcibly ejecting a member.
//! * bonded account: A key-less account id derived from the pool id that acts as the bonded
//!   account. This account registers itself as a nominator in the staking system, and follows
//!   exactly the same rules and conditions as a normal staker. Its bond increases or decreases as
//!   members join, it can `nominate` or `chill`, and might not even earn staking rewards if it is
//!   not nominating proper validators.
//! * reward account: A similar key-less account, that is set as the `Payee` account fo the bonded
//!   account for all staking rewards.
//!
//! ## Usage
//!
//! ### Join
//!
//! An account can stake funds with a nomination pool by calling [`Call::join`].
//!
//! ### Claim rewards
//!
//! After joining a pool, a member can claim rewards by calling [`Call::claim_payout`].
//!
//! For design docs see the [reward pool](#reward-pool) section.
//!
//! ### Leave
//!
//! In order to leave, a member must take two steps.
//!
//! First, they must call [`Call::unbond`]. The unbond extrinsic will start the unbonding process by
//! unbonding all or a portion of the members funds.
//!
//! > A member can have up to [`Config::MaxUnbonding`] distinct active unbonding requests.
//!
//! Second, once [`sp_staking::StakingInterface::bonding_duration`] eras have passed, the member can
//! call [`Call::withdraw_unbonded`] to withdraw any funds that are free.
//!
//! For design docs see the [bonded pool](#bonded-pool) and [unbonding sub
//! pools](#unbonding-sub-pools) sections.
//!
//! ### Slashes
//!
//! Slashes are distributed evenly across the bonded pool and the unbonding pools from slash era+1
//! through the slash apply era. Thus, any member who either
//!
//! 1. unbonded, or
//! 2. was actively bonded
//
//! in the aforementioned range of eras will be affected by the slash. A member is slashed pro-rata
//! based on its stake relative to the total slash amount.
//!
//! For design docs see the [slashing](#slashing) section.
//!
//! ### Administration
//!
//! A pool can be created with the [`Call::create`] call. Once created, the pools nominator or root
//! user must call [`Call::nominate`] to start nominating. [`Call::nominate`] can be called at
//! anytime to update validator selection.
//!
//! To help facilitate pool administration the pool has one of three states (see [`PoolState`]):
//!
//! * Open: Anyone can join the pool and no members can be permissionlessly removed.
//! * Blocked: No members can join and some admin roles can kick members. Kicking is not instant,
//!   and follows the same process of `unbond` and then `withdraw_unbonded`. In other words,
//!   administrators can permissionlessly unbond other members.
//! * Destroying: No members can join and all members can be permissionlessly removed with
//!   [`Call::unbond`] and [`Call::withdraw_unbonded`]. Once a pool is in destroying state, it
//!   cannot be reverted to another state.
//!
//! A pool has 4 administrative roles (see [`PoolRoles`]):
//!
//! * Depositor: creates the pool and is the initial member. They can only leave the pool once all
//!   other members have left. Once they fully withdraw their funds, the pool is destroyed.
//! * Nominator: can select which validators the pool nominates.
//! * State-Toggler: can change the pools state and kick members if the pool is blocked.
//! * Root: can change the nominator, state-toggler, or itself and can perform any of the actions
//!   the nominator or state-toggler can.
//!
//! ### Dismantling
//!
//! As noted, a pool is destroyed once
//!
//! 1. First, all members need to fully unbond and withdraw. If the pool state is set to
//!    `Destroying`, this can happen permissionlessly.
//! 2. The depositor itself fully unbonds and withdraws. Note that at this point, based on the
//!    requirements of the staking system, the pool's bonded account's stake might not be able to ge
//!    below a certain threshold as a nominator. At this point, the pool should `chill` itself to
//!    allow the depositor to leave.
//!
//! ## Design
//!
//! _Notes_: this section uses pseudo code to explain general design and does not necessarily
//! reflect the exact implementation. Additionally, a working knowledge of `pallet-staking`'s api is
//! assumed.
//!
//! ### Goals
//!
//! * Maintain network security by upholding integrity of slashing events, sufficiently penalizing
//!   members that where in the pool while it was backing a validator that got slashed.
//! * Maximize scalability in terms of member count.
//!
//! In order to maintain scalability, all operations are independent of the number of members. To do
//! this, delegation specific information is stored local to the member while the pool data
//! structures have bounded datum.
//!
//! ### Bonded pool
//!
//! A bonded pool nominates with its total balance, excluding that which has been withdrawn for
//! unbonding. The total points of a bonded pool are always equal to the sum of points of the
//! delegation members. A bonded pool tracks its points and reads its bonded balance.
//!
//! When a member joins a pool, `amount_transferred` is transferred from the members account to the
//! bonded pools account. Then the pool calls `staking::bond_extra(amount_transferred)` and issues
//! new points which are tracked by the member and added to the bonded pool's points.
//!
//! When the pool already has some balance, we want the value of a point before the transfer to
//! equal the value of a point after the transfer. So, when a member joins a bonded pool with a
//! given `amount_transferred`, we maintain the ratio of bonded balance to points such that:
//!
//! ```text
//! balance_after_transfer / points_after_transfer == balance_before_transfer / points_before_transfer;
//! ```
//!
//! To achieve this, we issue points based on the following:
//!
//! ```text
//! points_issued = (points_before_transfer / balance_before_transfer) * amount_transferred;
//! ```
//!
//! For new bonded pools we can set the points issued per balance arbitrarily. In this
//! implementation we use a 1 points to 1 balance ratio for pool creation (see
//! [`POINTS_TO_BALANCE_INIT_RATIO`]).
//!
//! **Relevant extrinsics:**
//!
//! * [`Call::create`]
//! * [`Call::join`]
//!
//! ### Reward pool
//!
//! When a pool is first bonded it sets up an deterministic, inaccessible account as its reward
//! destination.
//!
//! The reward pool is not really a pool anymore, as it does not track points anymore. Instead, it
//! tracks, a virtual value called `reward_counter`, among a few other values.
//!
//! See [this link](https://hackmd.io/PFGn6wI5TbCmBYoEA_f2Uw) for an in-depth explanation of the
//! reward pool mechanism.
//!
//! **Relevant extrinsics:**
//!
//! * [`Call::claim_payout`]
//!
//! ### Unbonding sub pools
//!
//! When a member unbonds, it's balance is unbonded in the bonded pool's account and tracked in
//! an unbonding pool associated with the active era. If no such pool exists, one is created. To
//! track which unbonding sub pool a member belongs too, a member tracks it's
//! `unbonding_era`.
//!
//! When a member initiates unbonding it's claim on the bonded pool
//! (`balance_to_unbond`) is computed as:
//!
//! ```text
//! balance_to_unbond = (bonded_pool.balance / bonded_pool.points) * member.points;
//! ```
//!
//! If this is the first transfer into an unbonding pool arbitrary amount of points can be issued
//! per balance. In this implementation unbonding pools are initialized with a 1 point to 1 balance
//! ratio (see [`POINTS_TO_BALANCE_INIT_RATIO`]). Otherwise, the unbonding pools hold the same
//! points to balance ratio properties as the bonded pool, so member points in the
//! unbonding pool are issued based on
//!
//! ```text
//! new_points_issued = (points_before_transfer / balance_before_transfer) * balance_to_unbond;
//! ```
//!
//! For scalability, a bound is maintained on the number of unbonding sub pools (see
//! [`TotalUnbondingPools`]). An unbonding pool is removed once its older than `current_era -
//! TotalUnbondingPools`. An unbonding pool is merged into the unbonded pool with
//!
//! ```text
//! unbounded_pool.balance = unbounded_pool.balance + unbonding_pool.balance;
//! unbounded_pool.points = unbounded_pool.points + unbonding_pool.points;
//! ```
//!
//! This scheme "averages" out the points value in the unbonded pool.
//!
//! Once a members `unbonding_era` is older than `current_era -
//! [sp_staking::StakingInterface::bonding_duration]`, it can can cash it's points out of the
//! corresponding unbonding pool. If it's `unbonding_era` is older than `current_era -
//! TotalUnbondingPools`, it can cash it's points from the unbonded pool.
//!
//! **Relevant extrinsics:**
//!
//! * [`Call::unbond`]
//! * [`Call::withdraw_unbonded`]
//!
//! ### Slashing
//!
//! This section assumes that the slash computation is executed by
//! `pallet_staking::StakingLedger::slash`, which passes the information to this pallet via
//! [`sp_staking::OnStakerSlash::on_slash`].
//!
//! Unbonding pools need to be slashed to ensure all nominators whom where in the bonded pool
//! while it was backing a validator that equivocated are punished. Without these measures a
//! member could unbond right after a validator equivocated with no consequences.
//!
//! This strategy is unfair to members who joined after the slash, because they get slashed as
//! well, but spares members who unbond. The latter is much more important for security: if a
//! pool's validators are attacking the network, their members need to unbond fast! Avoiding
//! slashes gives them an incentive to do that if validators get repeatedly slashed.
//!
//! To be fair to joiners, this implementation also need joining pools, which are actively staking,
//! in addition to the unbonding pools. For maintenance simplicity these are not implemented.
//! Related: <https://github.com/paritytech/substrate/issues/10860>
//!
//! **Relevant methods:**
//!
//! * [`Pallet::on_slash`]
//!
//! ### Limitations
//!
//! * PoolMembers cannot vote with their staked funds because they are transferred into the pools
//!   account. In the future this can be overcome by allowing the members to vote with their bonded
//!   funds via vote splitting.
//! * PoolMembers cannot quickly transfer to another pool if they do no like nominations, instead
//!   they must wait for the unbonding duration.

#![cfg_attr(not(feature = "std"), no_std)]

use codec::Codec;
use frame_support::{
	defensive, ensure,
	pallet_prelude::{MaxEncodedLen, *},
	storage::bounded_btree_map::BoundedBTreeMap,
	traits::{
		Currency, Defensive, DefensiveOption, DefensiveResult, DefensiveSaturating,
		ExistenceRequirement, Get,
	},
	transactional, CloneNoBound, DefaultNoBound, RuntimeDebugNoBound,
};
use scale_info::TypeInfo;
use sp_core::U256;
use sp_runtime::{
	traits::{AccountIdConversion, Bounded, CheckedAdd, CheckedSub, Convert, Saturating, Zero},
	FixedPointNumber, FixedPointOperand,
};
use sp_staking::{EraIndex, OnStakerSlash, StakingInterface};
use sp_std::{collections::btree_map::BTreeMap, fmt::Debug, ops::Div, vec::Vec};

/// The log target of this pallet.
pub const LOG_TARGET: &'static str = "runtime::nomination-pools";

// syntactic sugar for logging.
#[macro_export]
macro_rules! log {
	($level:tt, $patter:expr $(, $values:expr)* $(,)?) => {
		log::$level!(
			target: crate::LOG_TARGET,
			concat!("[{:?}] 🏊‍♂️ ", $patter), <frame_system::Pallet<T>>::block_number() $(, $values)*
		)
	};
}

#[cfg(test)]
mod mock;
#[cfg(test)]
mod tests;

pub mod migration;
pub mod weights;

pub use pallet::*;
pub use weights::WeightInfo;

/// The balance type used by the currency system.
pub type BalanceOf<T> =
	<<T as Config>::Currency as Currency<<T as frame_system::Config>::AccountId>>::Balance;
/// Type used for unique identifier of each pool.
pub type PoolId = u32;

type UnbondingPoolsWithEra<T> = BoundedBTreeMap<EraIndex, UnbondPool<T>, TotalUnbondingPools<T>>;

pub const POINTS_TO_BALANCE_INIT_RATIO: u32 = 1;

/// Possible operations on the configuration values of this pallet.
#[derive(Encode, Decode, MaxEncodedLen, TypeInfo, RuntimeDebugNoBound, PartialEq, Clone)]
pub enum ConfigOp<T: Codec + Debug> {
	/// Don't change.
	Noop,
	/// Set the given value.
	Set(T),
	/// Remove from storage.
	Remove,
}

/// The type of bonding that can happen to a pool.
enum BondType {
	/// Someone is bonding into the pool upon creation.
	Create,
	/// Someone is adding more funds later to this pool.
	Later,
}

/// How to increase the bond of a member.
#[derive(Encode, Decode, Clone, Copy, Debug, PartialEq, Eq, TypeInfo)]
pub enum BondExtra<Balance> {
	/// Take from the free balance.
	FreeBalance(Balance),
	/// Take the entire amount from the accumulated rewards.
	Rewards,
}

/// The type of account being created.
#[derive(Encode, Decode)]
enum AccountType {
	Bonded,
	Reward,
}

/// A member in a pool.
#[derive(Encode, Decode, MaxEncodedLen, TypeInfo, RuntimeDebugNoBound, CloneNoBound)]
#[cfg_attr(feature = "std", derive(frame_support::PartialEqNoBound, DefaultNoBound))]
#[codec(mel_bound(T: Config))]
#[scale_info(skip_type_params(T))]
pub struct PoolMember<T: Config> {
	/// The identifier of the pool to which `who` belongs.
	pub pool_id: PoolId,
	/// The quantity of points this member has in the bonded pool or in a sub pool if
	/// `Self::unbonding_era` is some.
	pub points: BalanceOf<T>,
	/// The reward counter at the time of this member's last payout claim.
	pub last_recorded_reward_counter: T::RewardCounter,
	/// The eras in which this member is unbonding, mapped from era index to the number of
	/// points scheduled to unbond in the given era.
	pub unbonding_eras: BoundedBTreeMap<EraIndex, BalanceOf<T>, T::MaxUnbonding>,
}

impl<T: Config> PoolMember<T> {
	/// The pending rewards of this member.
	fn pending_rewards(
		&self,
		current_reward_counter: T::RewardCounter,
	) -> Result<BalanceOf<T>, Error<T>> {
		// accuracy note: Reward counters are `FixedU128` with base of 10^18. This value is being
		// multiplied by a point. The worse case of a point is 10x the granularity of the balance
		// (10x is the common configuration of `MaxPointsToBalance`).
		//
		// Assuming roughly the current issuance of polkadot (12,047,781,394,999,601,455, which is
		// 1.2 * 10^9 * 10^10 = 1.2 * 10^19), the worse case point value is around 10^20.
		//
		// The final multiplication is:
		//
		// rc * 10^20 / 10^18 = rc * 100
		//
		// meaning that as long as reward_counter's value is less than 1/100th of its max capacity
		// (u128::MAX_VALUE), `checked_mul_int` won't saturate.
		//
		// given the nature of reward counter being 'pending_rewards / pool_total_point', the only
		// (unrealistic) way that super high values can be achieved is for a pool to suddenly
		// receive massive rewards with a very very small amount of stake. In all normal pools, as
		// the points increase, so does the rewards. Moreover, as long as rewards are not
		// accumulated for astronomically large durations,
		// `current_reward_counter.defensive_saturating_sub(self.last_recorded_reward_counter)`
		// won't be extremely big.
		(current_reward_counter.defensive_saturating_sub(self.last_recorded_reward_counter))
			.checked_mul_int(self.active_points())
			.ok_or(Error::<T>::OverflowRisk)
	}

	/// Active balance of the member.
	///
	/// This is derived from the ratio of points in the pool to which the member belongs to.
	/// Might return different values based on the pool state for the same member and points.
	fn active_balance(&self) -> BalanceOf<T> {
		if let Some(pool) = BondedPool::<T>::get(self.pool_id).defensive() {
			pool.points_to_balance(self.points)
		} else {
			Zero::zero()
		}
	}

	/// Total points of this member, both active and unbonding.
	fn total_points(&self) -> BalanceOf<T> {
		self.active_points().saturating_add(self.unbonding_points())
	}

	/// Active points of the member.
	fn active_points(&self) -> BalanceOf<T> {
		self.points
	}

	/// Inactive points of the member, waiting to be withdrawn.
	fn unbonding_points(&self) -> BalanceOf<T> {
		self.unbonding_eras
			.as_ref()
			.iter()
			.fold(BalanceOf::<T>::zero(), |acc, (_, v)| acc.saturating_add(*v))
	}

	/// Try and unbond `points_dissolved` from self, and in return mint `points_issued` into the
	/// corresponding `era`'s unlock schedule.
	///
	/// In the absence of slashing, these two points are always the same. In the presence of
	/// slashing, the value of points in different pools varies.
	///
	/// Returns `Ok(())` and updates `unbonding_eras` and `points` if success, `Err(_)` otherwise.
	fn try_unbond(
		&mut self,
		points_dissolved: BalanceOf<T>,
		points_issued: BalanceOf<T>,
		unbonding_era: EraIndex,
	) -> Result<(), Error<T>> {
		if let Some(new_points) = self.points.checked_sub(&points_dissolved) {
			match self.unbonding_eras.get_mut(&unbonding_era) {
				Some(already_unbonding_points) =>
					*already_unbonding_points =
						already_unbonding_points.saturating_add(points_issued),
				None => self
					.unbonding_eras
					.try_insert(unbonding_era, points_issued)
					.map(|old| {
						if old.is_some() {
							defensive!("value checked to not exist in the map; qed");
						}
					})
					.map_err(|_| Error::<T>::MaxUnbondingLimit)?,
			}
			self.points = new_points;
			Ok(())
		} else {
			Err(Error::<T>::MinimumBondNotMet)
		}
	}

	/// Withdraw any funds in [`Self::unbonding_eras`] who's deadline in reached and is fully
	/// unlocked.
	///
	/// Returns a a subset of [`Self::unbonding_eras`] that got withdrawn.
	///
	/// Infallible, noop if no unbonding eras exist.
	fn withdraw_unlocked(
		&mut self,
		current_era: EraIndex,
	) -> BoundedBTreeMap<EraIndex, BalanceOf<T>, T::MaxUnbonding> {
		// NOTE: if only drain-filter was stable..
		let mut removed_points =
			BoundedBTreeMap::<EraIndex, BalanceOf<T>, T::MaxUnbonding>::default();
		self.unbonding_eras.retain(|e, p| {
			if *e > current_era {
				true
			} else {
				removed_points
					.try_insert(*e, p.clone())
					.expect("source map is bounded, this is a subset, will be bounded; qed");
				false
			}
		});
		removed_points
	}
}

/// A pool's possible states.
#[derive(Encode, Decode, MaxEncodedLen, TypeInfo, PartialEq, RuntimeDebugNoBound, Clone, Copy)]
pub enum PoolState {
	/// The pool is open to be joined, and is working normally.
	Open,
	/// The pool is blocked. No one else can join.
	Blocked,
	/// The pool is in the process of being destroyed.
	///
	/// All members can now be permissionlessly unbonded, and the pool can never go back to any
	/// other state other than being dissolved.
	Destroying,
}

/// Pool administration roles.
///
/// Any pool has a depositor, which can never change. But, all the other roles are optional, and
/// cannot exist. Note that if `root` is set to `None`, it basically means that the roles of this
/// pool can never change again (except via governance).
#[derive(Encode, Decode, MaxEncodedLen, TypeInfo, Debug, PartialEq, Clone)]
pub struct PoolRoles<AccountId> {
	/// Creates the pool and is the initial member. They can only leave the pool once all other
	/// members have left. Once they fully leave, the pool is destroyed.
	pub depositor: AccountId,
	/// Can change the nominator, state-toggler, or itself and can perform any of the actions the
	/// nominator or state-toggler can.
	pub root: Option<AccountId>,
	/// Can select which validators the pool nominates.
	pub nominator: Option<AccountId>,
	/// Can change the pools state and kick members if the pool is blocked.
	pub state_toggler: Option<AccountId>,
}

/// Pool permissions and state
#[derive(Encode, Decode, MaxEncodedLen, TypeInfo, DebugNoBound, PartialEq, Clone)]
#[codec(mel_bound(T: Config))]
#[scale_info(skip_type_params(T))]
pub struct BondedPoolInner<T: Config> {
	/// Total points of all the members in the pool who are actively bonded.
	pub points: BalanceOf<T>,
	/// The current state of the pool.
	pub state: PoolState,
	/// Count of members that belong to the pool.
	pub member_counter: u32,
	/// See [`PoolRoles`].
	pub roles: PoolRoles<T::AccountId>,
}

/// A wrapper for bonded pools, with utility functions.
///
/// The main purpose of this is to wrap a [`BondedPoolInner`], with the account + id of the pool,
/// for easier access.
#[derive(RuntimeDebugNoBound)]
#[cfg_attr(feature = "std", derive(Clone, PartialEq))]
pub struct BondedPool<T: Config> {
	/// The identifier of the pool.
	id: PoolId,
	/// The inner fields.
	inner: BondedPoolInner<T>,
}

impl<T: Config> sp_std::ops::Deref for BondedPool<T> {
	type Target = BondedPoolInner<T>;
	fn deref(&self) -> &Self::Target {
		&self.inner
	}
}

impl<T: Config> sp_std::ops::DerefMut for BondedPool<T> {
	fn deref_mut(&mut self) -> &mut Self::Target {
		&mut self.inner
	}
}

impl<T: Config> BondedPool<T> {
	/// Create a new bonded pool with the given roles and identifier.
	fn new(id: PoolId, roles: PoolRoles<T::AccountId>) -> Self {
		Self {
			id,
			inner: BondedPoolInner {
				roles,
				state: PoolState::Open,
				points: Zero::zero(),
				member_counter: Zero::zero(),
			},
		}
	}

	/// Get [`Self`] from storage. Returns `None` if no entry for `pool_account` exists.
	fn get(id: PoolId) -> Option<Self> {
		BondedPools::<T>::try_get(id).ok().map(|inner| Self { id, inner })
	}

	/// Get the bonded account id of this pool.
	fn bonded_account(&self) -> T::AccountId {
		Pallet::<T>::create_bonded_account(self.id)
	}

	/// Get the reward account id of this pool.
	fn reward_account(&self) -> T::AccountId {
		Pallet::<T>::create_reward_account(self.id)
	}

	/// Consume self and put into storage.
	fn put(self) {
		BondedPools::<T>::insert(self.id, BondedPoolInner { ..self.inner });
	}

	/// Consume self and remove from storage.
	fn remove(self) {
		BondedPools::<T>::remove(self.id);
	}

	/// Convert the given amount of balance to points given the current pool state.
	///
	/// This is often used for bonding and issuing new funds into the pool.
	fn balance_to_point(&self, new_funds: BalanceOf<T>) -> BalanceOf<T> {
		let bonded_balance =
			T::StakingInterface::active_stake(&self.bonded_account()).unwrap_or(Zero::zero());
		Pallet::<T>::balance_to_point(bonded_balance, self.points, new_funds)
	}

	/// Convert the given number of points to balance given the current pool state.
	///
	/// This is often used for unbonding.
	fn points_to_balance(&self, points: BalanceOf<T>) -> BalanceOf<T> {
		let bonded_balance =
			T::StakingInterface::active_stake(&self.bonded_account()).unwrap_or(Zero::zero());
		Pallet::<T>::point_to_balance(bonded_balance, self.points, points)
	}

	/// Issue points to [`Self`] for `new_funds`.
	fn issue(&mut self, new_funds: BalanceOf<T>) -> BalanceOf<T> {
		let points_to_issue = self.balance_to_point(new_funds);
		self.points = self.points.saturating_add(points_to_issue);
		points_to_issue
	}

	/// Dissolve some points from the pool i.e. unbond the given amount of points from this pool.
	/// This is the opposite of issuing some funds into the pool.
	///
	/// Mutates self in place, but does not write anything to storage.
	///
	/// Returns the equivalent balance amount that actually needs to get unbonded.
	fn dissolve(&mut self, points: BalanceOf<T>) -> BalanceOf<T> {
		// NOTE: do not optimize by removing `balance`. it must be computed before mutating
		// `self.point`.
		let balance = self.points_to_balance(points);
		self.points = self.points.saturating_sub(points);
		balance
	}

	/// Increment the member counter. Ensures that the pool and system member limits are
	/// respected.
	fn try_inc_members(&mut self) -> Result<(), DispatchError> {
		ensure!(
			MaxPoolMembersPerPool::<T>::get()
				.map_or(true, |max_per_pool| self.member_counter < max_per_pool),
			Error::<T>::MaxPoolMembers
		);
		ensure!(
			MaxPoolMembers::<T>::get().map_or(true, |max| PoolMembers::<T>::count() < max),
			Error::<T>::MaxPoolMembers
		);
		self.member_counter = self.member_counter.checked_add(1).ok_or(Error::<T>::OverflowRisk)?;
		Ok(())
	}

	/// Decrement the member counter.
	fn dec_members(mut self) -> Self {
		self.member_counter = self.member_counter.defensive_saturating_sub(1);
		self
	}

	/// The pools balance that is transferrable.
	fn transferrable_balance(&self) -> BalanceOf<T> {
		let account = self.bonded_account();
		T::Currency::free_balance(&account)
			.saturating_sub(T::StakingInterface::active_stake(&account).unwrap_or_default())
	}

	fn is_root(&self, who: &T::AccountId) -> bool {
		self.roles.root.as_ref().map_or(false, |root| root == who)
	}

	fn is_state_toggler(&self, who: &T::AccountId) -> bool {
		self.roles
			.state_toggler
			.as_ref()
			.map_or(false, |state_toggler| state_toggler == who)
	}

	fn can_update_roles(&self, who: &T::AccountId) -> bool {
		self.is_root(who)
	}

	fn can_nominate(&self, who: &T::AccountId) -> bool {
		self.is_root(who) ||
			self.roles.nominator.as_ref().map_or(false, |nominator| nominator == who)
	}

	fn can_kick(&self, who: &T::AccountId) -> bool {
		self.state == PoolState::Blocked && (self.is_root(who) || self.is_state_toggler(who))
	}

	fn can_toggle_state(&self, who: &T::AccountId) -> bool {
		(self.is_root(who) || self.is_state_toggler(who)) && !self.is_destroying()
	}

	fn can_set_metadata(&self, who: &T::AccountId) -> bool {
		self.is_root(who) || self.is_state_toggler(who)
	}

	fn is_destroying(&self) -> bool {
		matches!(self.state, PoolState::Destroying)
	}

	fn is_destroying_and_only_depositor(&self, alleged_depositor_points: BalanceOf<T>) -> bool {
		// we need to ensure that `self.member_counter == 1` as well, because the depositor's
		// initial `MinCreateBond` (or more) is what guarantees that the ledger of the pool does not
		// get killed in the staking system, and that it does not fall below `MinimumNominatorBond`,
		// which could prevent other non-depositor members from fully leaving. Thus, all members
		// must withdraw, then depositor can unbond, and finally withdraw after waiting another
		// cycle.
		self.is_destroying() && self.points == alleged_depositor_points && self.member_counter == 1
	}

	/// Whether or not the pool is ok to be in `PoolSate::Open`. If this returns an `Err`, then the
	/// pool is unrecoverable and should be in the destroying state.
	fn ok_to_be_open(&self, new_funds: BalanceOf<T>) -> Result<(), DispatchError> {
		ensure!(!self.is_destroying(), Error::<T>::CanNotChangeState);

		let bonded_balance =
			T::StakingInterface::active_stake(&self.bonded_account()).unwrap_or(Zero::zero());
		ensure!(!bonded_balance.is_zero(), Error::<T>::OverflowRisk);

		let points_to_balance_ratio_floor = self
			.points
			// We checked for zero above
			.div(bonded_balance);

		let max_points_to_balance = T::MaxPointsToBalance::get();

		// Pool points can inflate relative to balance, but only if the pool is slashed.
		// If we cap the ratio of points:balance so one cannot join a pool that has been slashed
		// by `max_points_to_balance`%, if not zero.
		ensure!(
			points_to_balance_ratio_floor < max_points_to_balance.into(),
			Error::<T>::OverflowRisk
		);
		// while restricting the balance to `max_points_to_balance` of max total issuance,
		let next_bonded_balance = bonded_balance.saturating_add(new_funds);
		ensure!(
			next_bonded_balance < BalanceOf::<T>::max_value().div(max_points_to_balance.into()),
			Error::<T>::OverflowRisk
		);

		// then we can be decently confident the bonding pool points will not overflow
		// `BalanceOf<T>`. Note that these are just heuristics.

		Ok(())
	}

	/// Check that the pool can accept a member with `new_funds`.
	fn ok_to_join(&self, new_funds: BalanceOf<T>) -> Result<(), DispatchError> {
		ensure!(self.state == PoolState::Open, Error::<T>::NotOpen);
		self.ok_to_be_open(new_funds)?;
		Ok(())
	}

	fn ok_to_unbond_with(
		&self,
		caller: &T::AccountId,
		target_account: &T::AccountId,
		target_member: &PoolMember<T>,
		unbonding_points: BalanceOf<T>,
	) -> Result<(), DispatchError> {
		let is_permissioned = caller == target_account;
		let is_depositor = *target_account == self.roles.depositor;
		let is_full_unbond = unbonding_points == target_member.active_points();

		let balance_after_unbond = {
			let new_depositor_points =
				target_member.active_points().saturating_sub(unbonding_points);
			let mut target_member_after_unbond = (*target_member).clone();
			target_member_after_unbond.points = new_depositor_points;
			target_member_after_unbond.active_balance()
		};

		// any partial unbonding is only ever allowed if this unbond is permissioned.
		ensure!(
			is_permissioned || is_full_unbond,
			Error::<T>::PartialUnbondNotAllowedPermissionlessly
		);

		// any unbond must comply with the balance condition:
		ensure!(
			is_full_unbond ||
				balance_after_unbond >=
					if is_depositor {
						Pallet::<T>::depositor_min_bond()
					} else {
						MinJoinBond::<T>::get()
					},
			Error::<T>::MinimumBondNotMet
		);

		// additional checks:
		match (is_permissioned, is_depositor) {
			(true, false) => (),
			(true, true) => {
				// permission depositor unbond: if destroying and pool is empty, always allowed,
				// with no additional limits.
				if self.is_destroying_and_only_depositor(target_member.active_points()) {
					// everything good, let them unbond anything.
				} else {
					// depositor cannot fully unbond yet.
					ensure!(!is_full_unbond, Error::<T>::MinimumBondNotMet);
				}
			},
			(false, false) => {
				// If the pool is blocked, then an admin with kicking permissions can remove a
				// member. If the pool is being destroyed, anyone can remove a member
				debug_assert!(is_full_unbond);
				ensure!(
					self.can_kick(caller) || self.is_destroying(),
					Error::<T>::NotKickerOrDestroying
				)
			},
			(false, true) => {
				// the depositor can simply not be unbonded permissionlessly, period.
				return Err(Error::<T>::DoesNotHavePermission.into())
			},
		};

		Ok(())
	}

	/// # Returns
	///
	/// * Ok(()) if [`Call::withdraw_unbonded`] can be called, `Err(DispatchError)` otherwise.
	fn ok_to_withdraw_unbonded_with(
		&self,
		caller: &T::AccountId,
		target_account: &T::AccountId,
	) -> Result<(), DispatchError> {
		// This isn't a depositor
		let is_permissioned = caller == target_account;
		ensure!(
			is_permissioned || self.can_kick(caller) || self.is_destroying(),
			Error::<T>::NotKickerOrDestroying
		);
		Ok(())
	}

	/// Bond exactly `amount` from `who`'s funds into this pool.
	///
	/// If the bond type is `Create`, `StakingInterface::bond` is called, and `who`
	/// is allowed to be killed. Otherwise, `StakingInterface::bond_extra` is called and `who`
	/// cannot be killed.
	///
	/// Returns `Ok(points_issues)`, `Err` otherwise.
	fn try_bond_funds(
		&mut self,
		who: &T::AccountId,
		amount: BalanceOf<T>,
		ty: BondType,
	) -> Result<BalanceOf<T>, DispatchError> {
		// Cache the value
		let bonded_account = self.bonded_account();
		T::Currency::transfer(
			&who,
			&bonded_account,
			amount,
			match ty {
				BondType::Create => ExistenceRequirement::AllowDeath,
				BondType::Later => ExistenceRequirement::KeepAlive,
			},
		)?;
		// We must calculate the points issued *before* we bond who's funds, else points:balance
		// ratio will be wrong.
		let points_issued = self.issue(amount);

		match ty {
			BondType::Create => T::StakingInterface::bond(
				bonded_account.clone(),
				bonded_account,
				amount,
				self.reward_account(),
			)?,
			// The pool should always be created in such a way its in a state to bond extra, but if
			// the active balance is slashed below the minimum bonded or the account cannot be
			// found, we exit early.
			BondType::Later => T::StakingInterface::bond_extra(bonded_account, amount)?,
		}

		Ok(points_issued)
	}

<<<<<<< HEAD
	/// Bond all of the rewards from `member` into this pool.
	///
	/// Similar to `try_bond_funds`, but doesn't transfer funds from an account, but instead
	/// transfers the rewards directly from the member's reward pool to the `bonded_account`.
	///
	/// Returns `Ok((points_issues, bonded))`, `Err` otherwise.
	fn try_bond_funds_from_rewards(
		&mut self,
		member_account: &T::AccountId,
		member: &mut PoolMember<T>,
		reward_pool: &mut RewardPool<T>,
	) -> Result<(BalanceOf<T>, BalanceOf<T>), DispatchError> {
		debug_assert_eq!(member.pool_id, self.id);
		// a member who has no skin in the game anymore cannot claim any rewards.
		ensure!(!member.active_points().is_zero(), Error::<T>::FullyUnbonding);
		let was_destroying = self.is_destroying();

		let member_payout = Pallet::<T>::calculate_member_payout(member, self, reward_pool)?;

		// if the payout is zero, the issued points are also going to be zero.
		if member_payout.is_zero() {
			return Ok((member_payout, member_payout))
		}

		let bonded_account = self.bonded_account();

		// Transfer payout to the bonded pool.
		T::Currency::transfer(
			&self.reward_account(),
			&bonded_account,
			member_payout,
			ExistenceRequirement::KeepAlive,
		)?;

		Pallet::<T>::deposit_event(Event::<T>::PaidOut {
			member: member_account.clone(),
			pool_id: member.pool_id,
			payout: member_payout,
		});

		if self.is_destroying() && !was_destroying {
			Pallet::<T>::deposit_event(Event::<T>::StateChanged {
				pool_id: member.pool_id,
				new_state: PoolState::Destroying,
			});
		}

		let points_issued = self.issue(member_payout);

		T::StakingInterface::bond_extra(bonded_account, member_payout)?;

		Ok((points_issued, member_payout))
	}

	/// If `n` saturates at it's upper bound, mark the pool as destroying. This is useful when a
	/// number saturating indicates the pool can no longer correctly keep track of state.
	fn bound_check(&mut self, n: U256) -> U256 {
		if n == U256::max_value() {
			self.set_state(PoolState::Destroying)
		}

		n
	}

=======
>>>>>>> 4a19d408
	// Set the state of `self`, and deposit an event if the state changed. State should never be set
	// directly in in order to ensure a state change event is always correctly deposited.
	fn set_state(&mut self, state: PoolState) {
		if self.state != state {
			self.state = state;
			Pallet::<T>::deposit_event(Event::<T>::StateChanged {
				pool_id: self.id,
				new_state: state,
			});
		};
	}
}

/// A reward pool.
///
/// A reward pool is not so much a pool anymore, since it does not contain any shares or points.
/// Rather, simply to fit nicely next to bonded pool and unbonding pools in terms of terminology. In
/// reality, a reward pool is just a container for a few pool-dependent data related to the rewards.
#[derive(Encode, Decode, MaxEncodedLen, TypeInfo, RuntimeDebugNoBound)]
#[cfg_attr(feature = "std", derive(Clone, PartialEq, DefaultNoBound))]
#[codec(mel_bound(T: Config))]
#[scale_info(skip_type_params(T))]
pub struct RewardPool<T: Config> {
	/// The last recorded value of the reward counter.
	///
	/// This is updated ONLY when the points in the bonded pool change, which means `join`,
	/// `bond_extra` and `unbond`, all of which is done through `update_recorded`.
	last_recorded_reward_counter: T::RewardCounter,
	/// The last recorded total payouts of the reward pool.
	///
	/// Payouts is essentially income of the pool.
	///
	/// Update criteria is same as that of `last_recorded_reward_counter`.
	last_recorded_total_payouts: BalanceOf<T>,
	/// Total amount that this pool has paid out so far to the members.
	total_rewards_claimed: BalanceOf<T>,
}

impl<T: Config> RewardPool<T> {
	/// Getter for [`RewardPool::last_recorded_reward_counter`].
	fn last_recorded_reward_counter(&self) -> T::RewardCounter {
		self.last_recorded_reward_counter
	}

	/// Register some rewards that are claimed from the pool by the members.
	fn register_claimed_reward(&mut self, reward: BalanceOf<T>) {
		self.total_rewards_claimed = self.total_rewards_claimed.saturating_add(reward);
	}

	/// Update the recorded values of the pool.
	fn update_records(&mut self, id: PoolId, bonded_points: BalanceOf<T>) -> Result<(), Error<T>> {
		let balance = Self::current_balance(id);
		self.last_recorded_reward_counter = self.current_reward_counter(id, bonded_points)?;
		self.last_recorded_total_payouts = balance
			.checked_add(&self.total_rewards_claimed)
			.ok_or(Error::<T>::OverflowRisk)?;
		Ok(())
	}

	/// Get the current reward counter, based on the given `bonded_points` being the state of the
	/// bonded pool at this time.
	fn current_reward_counter(
		&self,
		id: PoolId,
		bonded_points: BalanceOf<T>,
	) -> Result<T::RewardCounter, Error<T>> {
		let balance = Self::current_balance(id);
		let payouts_since_last_record = balance
			.saturating_add(self.total_rewards_claimed)
			.saturating_sub(self.last_recorded_total_payouts);

		// * accuracy notes regarding the multiplication in `checked_from_rational`:
		// `payouts_since_last_record` is a subset of the total_issuance at the very
		// worse. `bonded_points` are similarly, in a non-slashed pool, have the same granularity as
		// balance, and are thus below within the range of total_issuance. In the worse case
		// scenario, for `saturating_from_rational`, we have:
		//
		// dot_total_issuance * 10^18 / `minJoinBond`
		//
		// assuming `MinJoinBond == ED`
		//
		// dot_total_issuance * 10^18 / 10^10 = dot_total_issuance * 10^8
		//
		// which, with the current numbers, is a miniscule fraction of the u128 capacity.
		//
		// Thus, adding two values of type reward counter should be safe for ages in a chain like
		// Polkadot. The important note here is that `reward_pool.last_recorded_reward_counter` only
		// ever accumulates, but its semantics imply that it is less than total_issuance, when
		// represented as `FixedU128`, which means it is less than `total_issuance * 10^18`.
		//
		// * accuracy notes regarding `checked_from_rational` collapsing to zero, meaning that no
		// reward can be claimed:
		//
		// largest `bonded_points`, such that the reward counter is non-zero, with `FixedU128`
		// will be when the payout is being computed. This essentially means `payout/bonded_points`
		// needs to be more than 1/1^18. Thus, assuming that `bonded_points` will always be less
		// than `10 * dot_total_issuance`, if the reward_counter is the smallest possible value,
		// the value of the reward being calculated is:
		//
		// x / 10^20 = 1/ 10^18
		//
		// x = 100
		//
		// which is basically 10^-8 DOTs. See `smallest_claimable_reward` for an example of this.
		T::RewardCounter::checked_from_rational(payouts_since_last_record, bonded_points)
			.and_then(|ref r| self.last_recorded_reward_counter.checked_add(r))
			.ok_or(Error::<T>::OverflowRisk)
	}

	/// Current free balance of the reward pool.
	///
	/// This is sum of all the rewards that are claimable by pool members.
	fn current_balance(id: PoolId) -> BalanceOf<T> {
		T::Currency::free_balance(&Pallet::<T>::create_reward_account(id))
			.saturating_sub(T::Currency::minimum_balance())
	}
}

/// An unbonding pool. This is always mapped with an era.
#[derive(Encode, Decode, MaxEncodedLen, TypeInfo, DefaultNoBound, RuntimeDebugNoBound)]
#[cfg_attr(feature = "std", derive(Clone, PartialEq, Eq))]
#[codec(mel_bound(T: Config))]
#[scale_info(skip_type_params(T))]
pub struct UnbondPool<T: Config> {
	/// The points in this pool.
	points: BalanceOf<T>,
	/// The funds in the pool.
	balance: BalanceOf<T>,
}

impl<T: Config> UnbondPool<T> {
	fn balance_to_point(&self, new_funds: BalanceOf<T>) -> BalanceOf<T> {
		Pallet::<T>::balance_to_point(self.balance, self.points, new_funds)
	}

	fn point_to_balance(&self, points: BalanceOf<T>) -> BalanceOf<T> {
		Pallet::<T>::point_to_balance(self.balance, self.points, points)
	}

	/// Issue the equivalent points of `new_funds` into self.
	///
	/// Returns the actual amounts of points issued.
	fn issue(&mut self, new_funds: BalanceOf<T>) -> BalanceOf<T> {
		let new_points = self.balance_to_point(new_funds);
		self.points = self.points.saturating_add(new_points);
		self.balance = self.balance.saturating_add(new_funds);
		new_points
	}

	/// Dissolve some points from the unbonding pool, reducing the balance of the pool
	/// proportionally.
	///
	/// This is the opposite of `issue`.
	///
	/// Returns the actual amount of `Balance` that was removed from the pool.
	fn dissolve(&mut self, points: BalanceOf<T>) -> BalanceOf<T> {
		let balance_to_unbond = self.point_to_balance(points);
		self.points = self.points.saturating_sub(points);
		self.balance = self.balance.saturating_sub(balance_to_unbond);

		balance_to_unbond
	}
}

#[derive(Encode, Decode, MaxEncodedLen, TypeInfo, DefaultNoBound, RuntimeDebugNoBound)]
#[cfg_attr(feature = "std", derive(Clone, PartialEq))]
#[codec(mel_bound(T: Config))]
#[scale_info(skip_type_params(T))]
pub struct SubPools<T: Config> {
	/// A general, era agnostic pool of funds that have fully unbonded. The pools
	/// of `Self::with_era` will lazily be merged into into this pool if they are
	/// older then `current_era - TotalUnbondingPools`.
	no_era: UnbondPool<T>,
	/// Map of era in which a pool becomes unbonded in => unbond pools.
	with_era: UnbondingPoolsWithEra<T>,
}

impl<T: Config> SubPools<T> {
	/// Merge the oldest `with_era` unbond pools into the `no_era` unbond pool.
	///
	/// This is often used whilst getting the sub-pool from storage, thus it consumes and returns
	/// `Self` for ergonomic purposes.
	fn maybe_merge_pools(mut self, current_era: EraIndex) -> Self {
		// Ex: if `TotalUnbondingPools` is 5 and current era is 10, we only want to retain pools
		// 6..=10. Note that in the first few eras where `checked_sub` is `None`, we don't remove
		// anything.
		if let Some(newest_era_to_remove) =
			current_era.checked_sub(T::PostUnbondingPoolsWindow::get())
		{
			self.with_era.retain(|k, v| {
				if *k > newest_era_to_remove {
					// keep
					true
				} else {
					// merge into the no-era pool
					self.no_era.points = self.no_era.points.saturating_add(v.points);
					self.no_era.balance = self.no_era.balance.saturating_add(v.balance);
					false
				}
			});
		}

		self
	}

	/// The sum of all unbonding balance, regardless of whether they are actually unlocked or not.
	#[cfg(any(test, debug_assertions))]
	fn sum_unbonding_balance(&self) -> BalanceOf<T> {
		self.no_era.balance.saturating_add(
			self.with_era
				.values()
				.fold(BalanceOf::<T>::zero(), |acc, pool| acc.saturating_add(pool.balance)),
		)
	}
}

/// The maximum amount of eras an unbonding pool can exist prior to being merged with the
/// `no_era` pool. This is guaranteed to at least be equal to the staking `UnbondingDuration`. For
/// improved UX [`Config::PostUnbondingPoolsWindow`] should be configured to a non-zero value.
pub struct TotalUnbondingPools<T: Config>(PhantomData<T>);
impl<T: Config> Get<u32> for TotalUnbondingPools<T> {
	fn get() -> u32 {
		// NOTE: this may be dangerous in the scenario bonding_duration gets decreased because
		// we would no longer be able to decode `UnbondingPoolsWithEra`, which uses
		// `TotalUnbondingPools` as the bound
		T::StakingInterface::bonding_duration() + T::PostUnbondingPoolsWindow::get()
	}
}

#[frame_support::pallet]
pub mod pallet {
	use super::*;
	use frame_support::traits::StorageVersion;
	use frame_system::{ensure_signed, pallet_prelude::*};
	use sp_runtime::traits::CheckedAdd;

	/// The current storage version.
	const STORAGE_VERSION: StorageVersion = StorageVersion::new(2);

	#[pallet::pallet]
	#[pallet::generate_store(pub(crate) trait Store)]
	#[pallet::storage_version(STORAGE_VERSION)]
	pub struct Pallet<T>(_);

	#[pallet::config]
	pub trait Config: frame_system::Config {
		/// The overarching event type.
		type Event: From<Event<Self>> + IsType<<Self as frame_system::Config>::Event>;

		/// Weight information for extrinsics in this pallet.
		type WeightInfo: weights::WeightInfo;

		/// The nominating balance.
		type Currency: Currency<Self::AccountId, Balance = Self::CurrencyBalance>;

		/// Sadly needed to bound it to `FixedPointOperand`.
		// The only alternative is to sprinkle a `where BalanceOf<T>: FixedPointOperand` in roughly
		// a million places, so we prefer doing this.
		type CurrencyBalance: sp_runtime::traits::AtLeast32BitUnsigned
			+ codec::FullCodec
			+ MaybeSerializeDeserialize
			+ sp_std::fmt::Debug
			+ Default
			+ FixedPointOperand
			+ CheckedAdd
			+ TypeInfo
			+ MaxEncodedLen;

		/// The type that is used for reward counter.
		///
		/// The arithmetic of the reward counter might saturate based on the size of the
		/// `Currency::Balance`. If this happens, operations fails. Nonetheless, this type should be
		/// chosen such that this failure almost never happens, as if it happens, the pool basically
		/// needs to be dismantled (or all pools migrated to a larger `RewardCounter` type, which is
		/// a PITA to do).
		///
		/// See the inline code docs of `Member::pending_rewards` and `RewardPool::update_recorded`
		/// for example analysis. A [`sp_runtime::FixedU128`] should be fine for chains with balance
		/// types similar to that of Polkadot and Kusama, in the absence of severe slashing (or
		/// prevented via a reasonable `MaxPointsToBalance`), for many many years to come.
		type RewardCounter: FixedPointNumber + MaxEncodedLen + TypeInfo + Default + codec::FullCodec;

		/// The nomination pool's pallet id.
		#[pallet::constant]
		type PalletId: Get<frame_support::PalletId>;

		/// The maximum pool points-to-balance ratio that an `open` pool can have.
		///
		/// This is important in the event slashing takes place and the pool's points-to-balance
		/// ratio becomes disproportional.
		///
		/// Moreover, this relates to the `RewardCounter` type as well, as the arithmetic operations
		/// are a function of number of points, and by setting this value to e.g. 10, you ensure
		/// that the total number of points in the system are at most 10 times the total_issuance of
		/// the chain, in the absolute worse case.
		///
		/// For a value of 10, the threshold would be a pool points-to-balance ratio of 10:1.
		/// Such a scenario would also be the equivalent of the pool being 90% slashed.
		#[pallet::constant]
		type MaxPointsToBalance: Get<u8>;

		/// Infallible method for converting `Currency::Balance` to `U256`.
		type BalanceToU256: Convert<BalanceOf<Self>, U256>;

		/// Infallible method for converting `U256` to `Currency::Balance`.
		type U256ToBalance: Convert<U256, BalanceOf<Self>>;

		/// The interface for nominating.
		type StakingInterface: StakingInterface<
			Balance = BalanceOf<Self>,
			AccountId = Self::AccountId,
		>;

		/// The amount of eras a `SubPools::with_era` pool can exist before it gets merged into the
		/// `SubPools::no_era` pool. In other words, this is the amount of eras a member will be
		/// able to withdraw from an unbonding pool which is guaranteed to have the correct ratio of
		/// points to balance; once the `with_era` pool is merged into the `no_era` pool, the ratio
		/// can become skewed due to some slashed ratio getting merged in at some point.
		type PostUnbondingPoolsWindow: Get<u32>;

		/// The maximum length, in bytes, that a pools metadata maybe.
		type MaxMetadataLen: Get<u32>;

		/// The maximum number of simultaneous unbonding chunks that can exist per member.
		type MaxUnbonding: Get<u32>;
	}

	/// Minimum amount to bond to join a pool.
	#[pallet::storage]
	pub type MinJoinBond<T: Config> = StorageValue<_, BalanceOf<T>, ValueQuery>;

	/// Minimum bond required to create a pool.
	///
	/// This is the amount that the depositor must put as their initial stake in the pool, as an
	/// indication of "skin in the game".
	///
	/// This is the value that will always exist in the staking ledger of the pool bonded account
	/// while all other accounts leave.
	#[pallet::storage]
	pub type MinCreateBond<T: Config> = StorageValue<_, BalanceOf<T>, ValueQuery>;

	/// Maximum number of nomination pools that can exist. If `None`, then an unbounded number of
	/// pools can exist.
	#[pallet::storage]
	pub type MaxPools<T: Config> = StorageValue<_, u32, OptionQuery>;

	/// Maximum number of members that can exist in the system. If `None`, then the count
	/// members are not bound on a system wide basis.
	#[pallet::storage]
	pub type MaxPoolMembers<T: Config> = StorageValue<_, u32, OptionQuery>;

	/// Maximum number of members that may belong to pool. If `None`, then the count of
	/// members is not bound on a per pool basis.
	#[pallet::storage]
	pub type MaxPoolMembersPerPool<T: Config> = StorageValue<_, u32, OptionQuery>;

	/// Active members.
	#[pallet::storage]
	pub type PoolMembers<T: Config> =
		CountedStorageMap<_, Twox64Concat, T::AccountId, PoolMember<T>>;

	/// Storage for bonded pools.
	// To get or insert a pool see [`BondedPool::get`] and [`BondedPool::put`]
	#[pallet::storage]
	pub type BondedPools<T: Config> =
		CountedStorageMap<_, Twox64Concat, PoolId, BondedPoolInner<T>>;

	/// Reward pools. This is where there rewards for each pool accumulate. When a members payout
	/// is claimed, the balance comes out fo the reward pool. Keyed by the bonded pools account.
	#[pallet::storage]
	pub type RewardPools<T: Config> = CountedStorageMap<_, Twox64Concat, PoolId, RewardPool<T>>;

	/// Groups of unbonding pools. Each group of unbonding pools belongs to a bonded pool,
	/// hence the name sub-pools. Keyed by the bonded pools account.
	#[pallet::storage]
	pub type SubPoolsStorage<T: Config> = CountedStorageMap<_, Twox64Concat, PoolId, SubPools<T>>;

	/// Metadata for the pool.
	#[pallet::storage]
	pub type Metadata<T: Config> =
		CountedStorageMap<_, Twox64Concat, PoolId, BoundedVec<u8, T::MaxMetadataLen>, ValueQuery>;

	/// Ever increasing number of all pools created so far.
	#[pallet::storage]
	pub type LastPoolId<T: Config> = StorageValue<_, u32, ValueQuery>;

	/// A reverse lookup from the pool's account id to its id.
	///
	/// This is only used for slashing. In all other instances, the pool id is used, and the
	/// accounts are deterministically derived from it.
	#[pallet::storage]
	pub type ReversePoolIdLookup<T: Config> =
		CountedStorageMap<_, Twox64Concat, T::AccountId, PoolId, OptionQuery>;

	#[pallet::genesis_config]
	pub struct GenesisConfig<T: Config> {
		pub min_join_bond: BalanceOf<T>,
		pub min_create_bond: BalanceOf<T>,
		pub max_pools: Option<u32>,
		pub max_members_per_pool: Option<u32>,
		pub max_members: Option<u32>,
	}

	#[cfg(feature = "std")]
	impl<T: Config> Default for GenesisConfig<T> {
		fn default() -> Self {
			Self {
				min_join_bond: Zero::zero(),
				min_create_bond: Zero::zero(),
				max_pools: Some(16),
				max_members_per_pool: Some(32),
				max_members: Some(16 * 32),
			}
		}
	}

	#[pallet::genesis_build]
	impl<T: Config> GenesisBuild<T> for GenesisConfig<T> {
		fn build(&self) {
			MinJoinBond::<T>::put(self.min_join_bond);
			MinCreateBond::<T>::put(self.min_create_bond);
			if let Some(max_pools) = self.max_pools {
				MaxPools::<T>::put(max_pools);
			}
			if let Some(max_members_per_pool) = self.max_members_per_pool {
				MaxPoolMembersPerPool::<T>::put(max_members_per_pool);
			}
			if let Some(max_members) = self.max_members {
				MaxPoolMembers::<T>::put(max_members);
			}
		}
	}

	/// Events of this pallet.
	#[pallet::event]
	#[pallet::generate_deposit(pub(crate) fn deposit_event)]
	pub enum Event<T: Config> {
		/// A pool has been created.
		Created { depositor: T::AccountId, pool_id: PoolId },
		/// A member has became bonded in a pool.
		Bonded { member: T::AccountId, pool_id: PoolId, bonded: BalanceOf<T>, joined: bool },
		/// A payout has been made to a member.
		PaidOut { member: T::AccountId, pool_id: PoolId, payout: BalanceOf<T> },
		/// A member has unbonded from their pool.
		///
		/// - `balance` is the corresponding balance of the number of points that has been
		///   requested to be unbonded (the argument of the `unbond` transaction) from the bonded
		///   pool.
		/// - `points` is the number of points that are issued as a result of `balance` being
		/// dissolved into the corresponding unbonding pool.
		///
		/// In the absence of slashing, these values will match. In the presence of slashing, the
		/// number of points that are issued in the unbonding pool will be less than the amount
		/// requested to be unbonded.
		Unbonded {
			member: T::AccountId,
			pool_id: PoolId,
			balance: BalanceOf<T>,
			points: BalanceOf<T>,
		},
		/// A member has withdrawn from their pool.
		///
		/// The given number of `points` have been dissolved in return of `balance`.
		///
		/// Similar to `Unbonded` event, in the absence of slashing, the ratio of point to balance
		/// will be 1.
		Withdrawn {
			member: T::AccountId,
			pool_id: PoolId,
			balance: BalanceOf<T>,
			points: BalanceOf<T>,
		},
		/// A pool has been destroyed.
		Destroyed { pool_id: PoolId },
		/// The state of a pool has changed
		StateChanged { pool_id: PoolId, new_state: PoolState },
		/// A member has been removed from a pool.
		///
		/// The removal can be voluntary (withdrawn all unbonded funds) or involuntary (kicked).
		MemberRemoved { pool_id: PoolId, member: T::AccountId },
		/// The roles of a pool have been updated to the given new roles. Note that the depositor
		/// can never change.
		RolesUpdated {
			root: Option<T::AccountId>,
			state_toggler: Option<T::AccountId>,
			nominator: Option<T::AccountId>,
		},
		/// The active balance of pool `pool_id` has been slashed to `balance`.
		PoolSlashed { pool_id: PoolId, balance: BalanceOf<T> },
		/// The unbond pool at `era` of pool `pool_id` has been slashed to `balance`.
		UnbondingPoolSlashed { pool_id: PoolId, era: EraIndex, balance: BalanceOf<T> },
	}

	#[pallet::error]
	#[cfg_attr(test, derive(PartialEq))]
	pub enum Error<T> {
		/// A (bonded) pool id does not exist.
		PoolNotFound,
		/// An account is not a member.
		PoolMemberNotFound,
		/// A reward pool does not exist. In all cases this is a system logic error.
		RewardPoolNotFound,
		/// A sub pool does not exist.
		SubPoolsNotFound,
		/// An account is already delegating in another pool. An account may only belong to one
		/// pool at a time.
		AccountBelongsToOtherPool,
		/// The member is fully unbonded (and thus cannot access the bonded and reward pool
		/// anymore to, for example, collect rewards).
		FullyUnbonding,
		/// The member cannot unbond further chunks due to reaching the limit.
		MaxUnbondingLimit,
		/// None of the funds can be withdrawn yet because the bonding duration has not passed.
		CannotWithdrawAny,
		/// The amount does not meet the minimum bond to either join or create a pool.
		///
		/// The depositor can never unbond to a value less than
		/// `Pallet::depositor_min_bond`. The caller does not have nominating
		/// permissions for the pool. Members can never unbond to a value below `MinJoinBond`.
		MinimumBondNotMet,
		/// The transaction could not be executed due to overflow risk for the pool.
		OverflowRisk,
		/// A pool must be in [`PoolState::Destroying`] in order for the depositor to unbond or for
		/// other members to be permissionlessly unbonded.
		NotDestroying,
		/// The caller does not have nominating permissions for the pool.
		NotNominator,
		/// Either a) the caller cannot make a valid kick or b) the pool is not destroying.
		NotKickerOrDestroying,
		/// The pool is not open to join
		NotOpen,
		/// The system is maxed out on pools.
		MaxPools,
		/// Too many members in the pool or system.
		MaxPoolMembers,
		/// The pools state cannot be changed.
		CanNotChangeState,
		/// The caller does not have adequate permissions.
		DoesNotHavePermission,
		/// Metadata exceeds [`Config::MaxMetadataLen`]
		MetadataExceedsMaxLen,
		/// Some error occurred that should never happen. This should be reported to the
		/// maintainers.
		Defensive(DefensiveError),
		/// Partial unbonding now allowed permissionlessly.
		PartialUnbondNotAllowedPermissionlessly,
	}

	#[derive(Encode, Decode, PartialEq, TypeInfo, frame_support::PalletError)]
	pub enum DefensiveError {
		/// There isn't enough space in the unbond pool.
		NotEnoughSpaceInUnbondPool,
		/// A (bonded) pool id does not exist.
		PoolNotFound,
		/// A reward pool does not exist. In all cases this is a system logic error.
		RewardPoolNotFound,
		/// A sub pool does not exist.
		SubPoolsNotFound,
		/// The bonded account should only be killed by the staking system when the depositor is
		/// withdrawing
		BondedStashKilledPrematurely,
	}

	impl<T> From<DefensiveError> for Error<T> {
		fn from(e: DefensiveError) -> Error<T> {
			Error::<T>::Defensive(e)
		}
	}

	#[pallet::call]
	impl<T: Config> Pallet<T> {
		/// Stake funds with a pool. The amount to bond is transferred from the member to the
		/// pools account and immediately increases the pools bond.
		///
		/// # Note
		///
		/// * An account can only be a member of a single pool.
		/// * An account cannot join the same pool multiple times.
		/// * This call will *not* dust the member account, so the member must have at least
		///   `existential deposit + amount` in their account.
		/// * Only a pool with [`PoolState::Open`] can be joined
		#[pallet::weight(T::WeightInfo::join())]
		#[transactional]
		pub fn join(
			origin: OriginFor<T>,
			#[pallet::compact] amount: BalanceOf<T>,
			pool_id: PoolId,
		) -> DispatchResult {
			let who = ensure_signed(origin)?;

			ensure!(amount >= MinJoinBond::<T>::get(), Error::<T>::MinimumBondNotMet);
			// If a member already exists that means they already belong to a pool
			ensure!(!PoolMembers::<T>::contains_key(&who), Error::<T>::AccountBelongsToOtherPool);

			let mut bonded_pool = BondedPool::<T>::get(pool_id).ok_or(Error::<T>::PoolNotFound)?;
			bonded_pool.ok_to_join(amount)?;

			let mut reward_pool = RewardPools::<T>::get(pool_id)
				.defensive_ok_or::<Error<T>>(DefensiveError::RewardPoolNotFound.into())?;
			// IMPORTANT: reward pool records must be updated with the old points.
			reward_pool.update_records(pool_id, bonded_pool.points)?;

			bonded_pool.try_inc_members()?;
			let points_issued = bonded_pool.try_bond_funds(&who, amount, BondType::Later)?;

			PoolMembers::insert(
				who.clone(),
				PoolMember::<T> {
					pool_id,
					points: points_issued,
					// we just updated `last_known_reward_counter` to the current one in
					// `update_recorded`.
					last_recorded_reward_counter: reward_pool.last_recorded_reward_counter(),
					unbonding_eras: Default::default(),
				},
			);

			Self::deposit_event(Event::<T>::Bonded {
				member: who,
				pool_id,
				bonded: amount,
				joined: true,
			});

			bonded_pool.put();
			RewardPools::<T>::insert(pool_id, reward_pool);

			Ok(())
		}

		/// Bond `extra` more funds from `origin` into the pool to which they already belong.
		///
		/// Additional funds can come from either the free balance of the account, or from the
		/// accumulated rewards, see [`BondExtra`].
		///
		/// Bonding extra funds implies an automatic payout of all pending rewards as well.
		// NOTE: this transaction is implemented with the sole purpose of readability and
		// correctness, not optimization. We read/write several storage items multiple times instead
		// of just once, in the spirit of reusing code.
		#[pallet::weight(
			T::WeightInfo::bond_extra_transfer()
			.max(T::WeightInfo::bond_extra_reward())
		)]
		#[transactional]
		pub fn bond_extra(origin: OriginFor<T>, extra: BondExtra<BalanceOf<T>>) -> DispatchResult {
			let who = ensure_signed(origin)?;
			let (mut member, mut bonded_pool, mut reward_pool) = Self::get_member_with_pools(&who)?;

			// payout related stuff: we must claim the payouts, and updated recorded payout data
			// before updating the bonded pool points, similar to that of `join` transaction.
			reward_pool.update_records(bonded_pool.id, bonded_pool.points)?;
			// TODO: optimize this to not touch the free balance of `who ` at all in benchmarks.
			// Currently, bonding rewards is like a batch. In the same PR, also make this function
			// take a boolean argument that make it either 100% pure (no storage update), or make it
			// also emit event and do the transfer. #11671
			let claimed =
				Self::do_reward_payout(&who, &mut member, &mut bonded_pool, &mut reward_pool)?;

			let (points_issued, bonded) = match extra {
				BondExtra::FreeBalance(amount) =>
					(bonded_pool.try_bond_funds(&who, amount, BondType::Later)?, amount),
				BondExtra::Rewards =>
<<<<<<< HEAD
					bonded_pool.try_bond_funds_from_rewards(&who, &mut member, &mut reward_pool)?,
=======
					(bonded_pool.try_bond_funds(&who, claimed, BondType::Later)?, claimed),
>>>>>>> 4a19d408
			};

			bonded_pool.ok_to_be_open(bonded)?;
			member.points = member.points.saturating_add(points_issued);

			Self::deposit_event(Event::<T>::Bonded {
				member: who.clone(),
				pool_id: member.pool_id,
				bonded,
				joined: false,
			});
			Self::put_member_with_pools(&who, member, bonded_pool, reward_pool);

			Ok(())
		}

		/// A bonded member can use this to claim their payout based on the rewards that the pool
		/// has accumulated since their last claimed payout (OR since joining if this is their first
		/// time claiming rewards). The payout will be transferred to the member's account.
		///
		/// The member will earn rewards pro rata based on the members stake vs the sum of the
		/// members in the pools stake. Rewards do not "expire".
		#[pallet::weight(T::WeightInfo::claim_payout())]
		#[transactional]
		pub fn claim_payout(origin: OriginFor<T>) -> DispatchResult {
			let who = ensure_signed(origin)?;
			let (mut member, mut bonded_pool, mut reward_pool) = Self::get_member_with_pools(&who)?;

			let _ = Self::do_reward_payout(&who, &mut member, &mut bonded_pool, &mut reward_pool)?;

			Self::put_member_with_pools(&who, member, bonded_pool, reward_pool);
			Ok(())
		}

		/// Unbond up to `unbonding_points` of the `member_account`'s funds from the pool. It
		/// implicitly collects the rewards one last time, since not doing so would mean some
		/// rewards would be forfeited.
		///
		/// Under certain conditions, this call can be dispatched permissionlessly (i.e. by any
		/// account).
		///
		/// # Conditions for a permissionless dispatch.
		///
		/// * The pool is blocked and the caller is either the root or state-toggler. This is
		///   refereed to as a kick.
		/// * The pool is destroying and the member is not the depositor.
		/// * The pool is destroying, the member is the depositor and no other members are in the
		///   pool.
		///
		/// ## Conditions for permissioned dispatch (i.e. the caller is also the
		/// `member_account`):
		///
		/// * The caller is not the depositor.
		/// * The caller is the depositor, the pool is destroying and no other members are in the
		///   pool.
		///
		/// # Note
		///
		/// If there are too many unlocking chunks to unbond with the pool account,
		/// [`Call::pool_withdraw_unbonded`] can be called to try and minimize unlocking chunks. If
		/// there are too many unlocking chunks, the result of this call will likely be the
		/// `NoMoreChunks` error from the staking system.
		#[pallet::weight(T::WeightInfo::unbond())]
		#[transactional]
		pub fn unbond(
			origin: OriginFor<T>,
			member_account: T::AccountId,
			#[pallet::compact] unbonding_points: BalanceOf<T>,
		) -> DispatchResult {
			let who = ensure_signed(origin)?;
			let (mut member, mut bonded_pool, mut reward_pool) =
				Self::get_member_with_pools(&member_account)?;

			bonded_pool.ok_to_unbond_with(&who, &member_account, &member, unbonding_points)?;

			// Claim the the payout prior to unbonding. Once the user is unbonding their points no
			// longer exist in the bonded pool and thus they can no longer claim their payouts. It
			// is not strictly necessary to claim the rewards, but we do it here for UX.
			let _ = reward_pool.update_records(bonded_pool.id, bonded_pool.points)?;
			let _ = Self::do_reward_payout(&who, &mut member, &mut bonded_pool, &mut reward_pool)?;

			let current_era = T::StakingInterface::current_era();
			let unbond_era = T::StakingInterface::bonding_duration().saturating_add(current_era);

			// Unbond in the actual underlying nominator.
			let unbonding_balance = bonded_pool.dissolve(unbonding_points);
			T::StakingInterface::unbond(bonded_pool.bonded_account(), unbonding_balance)?;

			// Note that we lazily create the unbonding pools here if they don't already exist
			let mut sub_pools = SubPoolsStorage::<T>::get(member.pool_id)
				.unwrap_or_default()
				.maybe_merge_pools(current_era);

			// Update the unbond pool associated with the current era with the unbonded funds. Note
			// that we lazily create the unbond pool if it does not yet exist.
			if !sub_pools.with_era.contains_key(&unbond_era) {
				sub_pools
					.with_era
					.try_insert(unbond_era, UnbondPool::default())
					// The above call to `maybe_merge_pools` should ensure there is
					// always enough space to insert.
					.defensive_map_err::<Error<T>, _>(|_| {
						DefensiveError::NotEnoughSpaceInUnbondPool.into()
					})?;
			}

			let points_unbonded = sub_pools
				.with_era
				.get_mut(&unbond_era)
				// The above check ensures the pool exists.
				.defensive_ok_or::<Error<T>>(DefensiveError::PoolNotFound.into())?
				.issue(unbonding_balance);

			// Try and unbond in the member map.
			member.try_unbond(unbonding_points, points_unbonded, unbond_era)?;

			Self::deposit_event(Event::<T>::Unbonded {
				member: member_account.clone(),
				pool_id: member.pool_id,
				points: points_unbonded,
				balance: unbonding_balance,
			});

			// Now that we know everything has worked write the items to storage.
			SubPoolsStorage::insert(&member.pool_id, sub_pools);
			Self::put_member_with_pools(&member_account, member, bonded_pool, reward_pool);

			Ok(())
		}

		/// Call `withdraw_unbonded` for the pools account. This call can be made by any account.
		///
		/// This is useful if their are too many unlocking chunks to call `unbond`, and some
		/// can be cleared by withdrawing. In the case there are too many unlocking chunks, the user
		/// would probably see an error like `NoMoreChunks` emitted from the staking system when
		/// they attempt to unbond.
		#[pallet::weight(T::WeightInfo::pool_withdraw_unbonded(*num_slashing_spans))]
		#[transactional]
		pub fn pool_withdraw_unbonded(
			origin: OriginFor<T>,
			pool_id: PoolId,
			num_slashing_spans: u32,
		) -> DispatchResult {
			let _ = ensure_signed(origin)?;
			let pool = BondedPool::<T>::get(pool_id).ok_or(Error::<T>::PoolNotFound)?;
			// For now we only allow a pool to withdraw unbonded if its not destroying. If the pool
			// is destroying then `withdraw_unbonded` can be used.
			ensure!(pool.state != PoolState::Destroying, Error::<T>::NotDestroying);
			T::StakingInterface::withdraw_unbonded(pool.bonded_account(), num_slashing_spans)?;
			Ok(())
		}

		/// Withdraw unbonded funds from `member_account`. If no bonded funds can be unbonded, an
		/// error is returned.
		///
		/// Under certain conditions, this call can be dispatched permissionlessly (i.e. by any
		/// account).
		///
		/// # Conditions for a permissionless dispatch
		///
		/// * The pool is in destroy mode and the target is not the depositor.
		/// * The target is the depositor and they are the only member in the sub pools.
		/// * The pool is blocked and the caller is either the root or state-toggler.
		///
		/// # Conditions for permissioned dispatch
		///
		/// * The caller is the target and they are not the depositor.
		///
		/// # Note
		///
		/// If the target is the depositor, the pool will be destroyed.
		#[pallet::weight(
			T::WeightInfo::withdraw_unbonded_kill(*num_slashing_spans)
		)]
		#[transactional]
		pub fn withdraw_unbonded(
			origin: OriginFor<T>,
			member_account: T::AccountId,
			num_slashing_spans: u32,
		) -> DispatchResultWithPostInfo {
			let caller = ensure_signed(origin)?;
			let mut member =
				PoolMembers::<T>::get(&member_account).ok_or(Error::<T>::PoolMemberNotFound)?;
			let current_era = T::StakingInterface::current_era();

			let bonded_pool = BondedPool::<T>::get(member.pool_id)
				.defensive_ok_or::<Error<T>>(DefensiveError::PoolNotFound.into())?;
			let mut sub_pools = SubPoolsStorage::<T>::get(member.pool_id)
				.defensive_ok_or::<Error<T>>(DefensiveError::SubPoolsNotFound.into())?;

			bonded_pool.ok_to_withdraw_unbonded_with(&caller, &member_account)?;

			// NOTE: must do this after we have done the `ok_to_withdraw_unbonded_other_with` check.
			let withdrawn_points = member.withdraw_unlocked(current_era);
			ensure!(!withdrawn_points.is_empty(), Error::<T>::CannotWithdrawAny);

			// Before calculate the `balance_to_unbond`, with call withdraw unbonded to ensure the
			// `transferrable_balance` is correct.
			let stash_killed = T::StakingInterface::withdraw_unbonded(
				bonded_pool.bonded_account(),
				num_slashing_spans,
			)?;

			// defensive-only: the depositor puts enough funds into the stash so that it will only
			// be destroyed when they are leaving.
			ensure!(
				!stash_killed || caller == bonded_pool.roles.depositor,
				Error::<T>::Defensive(DefensiveError::BondedStashKilledPrematurely)
			);

			let mut sum_unlocked_points: BalanceOf<T> = Zero::zero();
			let balance_to_unbond = withdrawn_points
				.iter()
				.fold(BalanceOf::<T>::zero(), |accumulator, (era, unlocked_points)| {
					sum_unlocked_points = sum_unlocked_points.saturating_add(*unlocked_points);
					if let Some(era_pool) = sub_pools.with_era.get_mut(&era) {
						let balance_to_unbond = era_pool.dissolve(*unlocked_points);
						if era_pool.points.is_zero() {
							sub_pools.with_era.remove(&era);
						}
						accumulator.saturating_add(balance_to_unbond)
					} else {
						// A pool does not belong to this era, so it must have been merged to the
						// era-less pool.
						accumulator.saturating_add(sub_pools.no_era.dissolve(*unlocked_points))
					}
				})
				// A call to this function may cause the pool's stash to get dusted. If this happens
				// before the last member has withdrawn, then all subsequent withdraws will be 0.
				// However the unbond pools do no get updated to reflect this. In the aforementioned
				// scenario, this check ensures we don't try to withdraw funds that don't exist.
				// This check is also defensive in cases where the unbond pool does not update its
				// balance (e.g. a bug in the slashing hook.) We gracefully proceed in order to
				// ensure members can leave the pool and it can be destroyed.
				.min(bonded_pool.transferrable_balance());

			T::Currency::transfer(
				&bonded_pool.bonded_account(),
				&member_account,
				balance_to_unbond,
				ExistenceRequirement::AllowDeath,
			)
			.defensive()?;

			Self::deposit_event(Event::<T>::Withdrawn {
				member: member_account.clone(),
				pool_id: member.pool_id,
				points: sum_unlocked_points,
				balance: balance_to_unbond,
			});

			let post_info_weight = if member.total_points().is_zero() {
				// member being reaped.
				PoolMembers::<T>::remove(&member_account);
				Self::deposit_event(Event::<T>::MemberRemoved {
					pool_id: member.pool_id,
					member: member_account.clone(),
				});

				if member_account == bonded_pool.roles.depositor {
					Pallet::<T>::dissolve_pool(bonded_pool);
					None
				} else {
					bonded_pool.dec_members().put();
					SubPoolsStorage::<T>::insert(&member.pool_id, sub_pools);
					Some(T::WeightInfo::withdraw_unbonded_update(num_slashing_spans))
				}
			} else {
				// we certainly don't need to delete any pools, because no one is being removed.
				SubPoolsStorage::<T>::insert(&member.pool_id, sub_pools);
				PoolMembers::<T>::insert(&member_account, member);
				Some(T::WeightInfo::withdraw_unbonded_update(num_slashing_spans))
			};

			Ok(post_info_weight.into())
		}

		/// Create a new delegation pool.
		///
		/// # Arguments
		///
		/// * `amount` - The amount of funds to delegate to the pool. This also acts of a sort of
		///   deposit since the pools creator cannot fully unbond funds until the pool is being
		///   destroyed.
		/// * `index` - A disambiguation index for creating the account. Likely only useful when
		///   creating multiple pools in the same extrinsic.
		/// * `root` - The account to set as [`PoolRoles::root`].
		/// * `nominator` - The account to set as the [`PoolRoles::nominator`].
		/// * `state_toggler` - The account to set as the [`PoolRoles::state_toggler`].
		///
		/// # Note
		///
		/// In addition to `amount`, the caller will transfer the existential deposit; so the caller
		/// needs at have at least `amount + existential_deposit` transferrable.
		#[pallet::weight(T::WeightInfo::create())]
		#[transactional]
		pub fn create(
			origin: OriginFor<T>,
			#[pallet::compact] amount: BalanceOf<T>,
			root: T::AccountId,
			nominator: T::AccountId,
			state_toggler: T::AccountId,
		) -> DispatchResult {
			let who = ensure_signed(origin)?;

			ensure!(amount >= Pallet::<T>::depositor_min_bond(), Error::<T>::MinimumBondNotMet);
			ensure!(
				MaxPools::<T>::get()
					.map_or(true, |max_pools| BondedPools::<T>::count() < max_pools),
				Error::<T>::MaxPools
			);
			ensure!(!PoolMembers::<T>::contains_key(&who), Error::<T>::AccountBelongsToOtherPool);

			let pool_id = LastPoolId::<T>::mutate(|id| {
				*id += 1;
				*id
			});
			let mut bonded_pool = BondedPool::<T>::new(
				pool_id,
				PoolRoles {
					root: Some(root),
					nominator: Some(nominator),
					state_toggler: Some(state_toggler),
					depositor: who.clone(),
				},
			);

			bonded_pool.try_inc_members()?;
			let points = bonded_pool.try_bond_funds(&who, amount, BondType::Create)?;

			T::Currency::transfer(
				&who,
				&bonded_pool.reward_account(),
				T::Currency::minimum_balance(),
				ExistenceRequirement::AllowDeath,
			)?;

			PoolMembers::<T>::insert(
				who.clone(),
				PoolMember::<T> {
					pool_id,
					points,
					last_recorded_reward_counter: Zero::zero(),
					unbonding_eras: Default::default(),
				},
			);
			RewardPools::<T>::insert(
				pool_id,
				RewardPool::<T> {
					last_recorded_reward_counter: Zero::zero(),
					last_recorded_total_payouts: Zero::zero(),
					total_rewards_claimed: Zero::zero(),
				},
			);
			ReversePoolIdLookup::<T>::insert(bonded_pool.bonded_account(), pool_id);

			Self::deposit_event(Event::<T>::Created {
				depositor: who.clone(),
				pool_id: pool_id.clone(),
			});

			Self::deposit_event(Event::<T>::Bonded {
				member: who,
				pool_id,
				bonded: amount,
				joined: true,
			});
			bonded_pool.put();

			Ok(())
		}

		/// Nominate on behalf of the pool.
		///
		/// The dispatch origin of this call must be signed by the pool nominator or the pool
		/// root role.
		///
		/// This directly forward the call to the staking pallet, on behalf of the pool bonded
		/// account.
		#[pallet::weight(T::WeightInfo::nominate(validators.len() as u32))]
		#[transactional]
		pub fn nominate(
			origin: OriginFor<T>,
			pool_id: PoolId,
			validators: Vec<T::AccountId>,
		) -> DispatchResult {
			let who = ensure_signed(origin)?;
			let bonded_pool = BondedPool::<T>::get(pool_id).ok_or(Error::<T>::PoolNotFound)?;
			ensure!(bonded_pool.can_nominate(&who), Error::<T>::NotNominator);
			T::StakingInterface::nominate(bonded_pool.bonded_account(), validators)
		}

		/// Set a new state for the pool.
		///
		/// If a pool is already in the `Destroying` state, then under no condition can its state
		/// change again.
		///
		/// The dispatch origin of this call must be either:
		///
		/// 1. signed by the state toggler, or the root role of the pool,
		/// 2. if the pool conditions to be open are NOT met (as described by `ok_to_be_open`), and
		///    then the state of the pool can be permissionlessly changed to `Destroying`.
		#[pallet::weight(T::WeightInfo::set_state())]
		#[transactional]
		pub fn set_state(
			origin: OriginFor<T>,
			pool_id: PoolId,
			state: PoolState,
		) -> DispatchResult {
			let who = ensure_signed(origin)?;
			let mut bonded_pool = BondedPool::<T>::get(pool_id).ok_or(Error::<T>::PoolNotFound)?;
			ensure!(bonded_pool.state != PoolState::Destroying, Error::<T>::CanNotChangeState);

			if bonded_pool.can_toggle_state(&who) {
				bonded_pool.set_state(state);
			} else if bonded_pool.ok_to_be_open(Zero::zero()).is_err() &&
				state == PoolState::Destroying
			{
				// If the pool has bad properties, then anyone can set it as destroying
				bonded_pool.set_state(PoolState::Destroying);
			} else {
				Err(Error::<T>::CanNotChangeState)?;
			}

			bonded_pool.put();

			Ok(())
		}

		/// Set a new metadata for the pool.
		///
		/// The dispatch origin of this call must be signed by the state toggler, or the root role
		/// of the pool.
		#[pallet::weight(T::WeightInfo::set_metadata(metadata.len() as u32))]
		#[transactional]
		pub fn set_metadata(
			origin: OriginFor<T>,
			pool_id: PoolId,
			metadata: Vec<u8>,
		) -> DispatchResult {
			let who = ensure_signed(origin)?;
			let metadata: BoundedVec<_, _> =
				metadata.try_into().map_err(|_| Error::<T>::MetadataExceedsMaxLen)?;
			ensure!(
				BondedPool::<T>::get(pool_id)
					.ok_or(Error::<T>::PoolNotFound)?
					.can_set_metadata(&who),
				Error::<T>::DoesNotHavePermission
			);

			Metadata::<T>::mutate(pool_id, |pool_meta| *pool_meta = metadata);

			Ok(())
		}

		/// Update configurations for the nomination pools. The origin for this call must be
		/// Root.
		///
		/// # Arguments
		///
		/// * `min_join_bond` - Set [`MinJoinBond`].
		/// * `min_create_bond` - Set [`MinCreateBond`].
		/// * `max_pools` - Set [`MaxPools`].
		/// * `max_members` - Set [`MaxPoolMembers`].
		/// * `max_members_per_pool` - Set [`MaxPoolMembersPerPool`].
		#[pallet::weight(T::WeightInfo::set_configs())]
		#[transactional]
		pub fn set_configs(
			origin: OriginFor<T>,
			min_join_bond: ConfigOp<BalanceOf<T>>,
			min_create_bond: ConfigOp<BalanceOf<T>>,
			max_pools: ConfigOp<u32>,
			max_members: ConfigOp<u32>,
			max_members_per_pool: ConfigOp<u32>,
		) -> DispatchResult {
			ensure_root(origin)?;

			macro_rules! config_op_exp {
				($storage:ty, $op:ident) => {
					match $op {
						ConfigOp::Noop => (),
						ConfigOp::Set(v) => <$storage>::put(v),
						ConfigOp::Remove => <$storage>::kill(),
					}
				};
			}

			config_op_exp!(MinJoinBond::<T>, min_join_bond);
			config_op_exp!(MinCreateBond::<T>, min_create_bond);
			config_op_exp!(MaxPools::<T>, max_pools);
			config_op_exp!(MaxPoolMembers::<T>, max_members);
			config_op_exp!(MaxPoolMembersPerPool::<T>, max_members_per_pool);
			Ok(())
		}

		/// Update the roles of the pool.
		///
		/// The root is the only entity that can change any of the roles, including itself,
		/// excluding the depositor, who can never change.
		///
		/// It emits an event, notifying UIs of the role change. This event is quite relevant to
		/// most pool members and they should be informed of changes to pool roles.
		#[pallet::weight(T::WeightInfo::update_roles())]
		#[transactional]
		pub fn update_roles(
			origin: OriginFor<T>,
			pool_id: PoolId,
			new_root: ConfigOp<T::AccountId>,
			new_nominator: ConfigOp<T::AccountId>,
			new_state_toggler: ConfigOp<T::AccountId>,
		) -> DispatchResult {
			let mut bonded_pool = match ensure_root(origin.clone()) {
				Ok(()) => BondedPool::<T>::get(pool_id).ok_or(Error::<T>::PoolNotFound)?,
				Err(frame_support::error::BadOrigin) => {
					let who = ensure_signed(origin)?;
					let bonded_pool =
						BondedPool::<T>::get(pool_id).ok_or(Error::<T>::PoolNotFound)?;
					ensure!(bonded_pool.can_update_roles(&who), Error::<T>::DoesNotHavePermission);
					bonded_pool
				},
			};

			match new_root {
				ConfigOp::Noop => (),
				ConfigOp::Remove => bonded_pool.roles.root = None,
				ConfigOp::Set(v) => bonded_pool.roles.root = Some(v),
			};
			match new_nominator {
				ConfigOp::Noop => (),
				ConfigOp::Remove => bonded_pool.roles.nominator = None,
				ConfigOp::Set(v) => bonded_pool.roles.nominator = Some(v),
			};
			match new_state_toggler {
				ConfigOp::Noop => (),
				ConfigOp::Remove => bonded_pool.roles.state_toggler = None,
				ConfigOp::Set(v) => bonded_pool.roles.state_toggler = Some(v),
			};

			Self::deposit_event(Event::<T>::RolesUpdated {
				root: bonded_pool.roles.root.clone(),
				nominator: bonded_pool.roles.nominator.clone(),
				state_toggler: bonded_pool.roles.state_toggler.clone(),
			});

			bonded_pool.put();
			Ok(())
		}

		/// Chill on behalf of the pool.
		///
		/// The dispatch origin of this call must be signed by the pool nominator or the pool
		/// root role, same as [`Pallet::nominate`].
		///
		/// This directly forward the call to the staking pallet, on behalf of the pool bonded
		/// account.
		#[pallet::weight(T::WeightInfo::chill())]
		#[transactional]
		pub fn chill(origin: OriginFor<T>, pool_id: PoolId) -> DispatchResult {
			let who = ensure_signed(origin)?;
			let bonded_pool = BondedPool::<T>::get(pool_id).ok_or(Error::<T>::PoolNotFound)?;
			ensure!(bonded_pool.can_nominate(&who), Error::<T>::NotNominator);
			T::StakingInterface::chill(bonded_pool.bonded_account())
		}
	}

	#[pallet::hooks]
	impl<T: Config> Hooks<BlockNumberFor<T>> for Pallet<T> {
		fn integrity_test() {
			assert!(
				T::MaxPointsToBalance::get() > 0,
				"Minimum points to balance ratio must be greater than 0"
			);
			assert!(
				T::StakingInterface::bonding_duration() < TotalUnbondingPools::<T>::get(),
				"There must be more unbonding pools then the bonding duration /
				so a slash can be applied to relevant unboding pools. (We assume /
				the bonding duration > slash deffer duration.",
			);
		}
	}
}

impl<T: Config> Pallet<T> {
	/// The amount of bond that MUST REMAIN IN BONDED in ALL POOLS.
	///
	/// It is the responsibility of the depositor to put these funds into the pool initially. Upon
	/// unbond, they can never unbond to a value below this amount.
	///
	/// It is essentially `max { MinNominatorBond, MinCreateBond, MinJoinBond }`, where the former
	/// is coming from the staking pallet and the latter two are configured in this pallet.
	fn depositor_min_bond() -> BalanceOf<T> {
		T::StakingInterface::minimum_bond()
			.max(MinCreateBond::<T>::get())
			.max(MinJoinBond::<T>::get())
	}
	/// Remove everything related to the given bonded pool.
	///
	/// All sub-pools are also deleted. All accounts are dusted and the leftover of the reward
	/// account is returned to the depositor.
	pub fn dissolve_pool(bonded_pool: BondedPool<T>) {
		let reward_account = bonded_pool.reward_account();
		let bonded_account = bonded_pool.bonded_account();

		ReversePoolIdLookup::<T>::remove(&bonded_account);
		RewardPools::<T>::remove(bonded_pool.id);
		SubPoolsStorage::<T>::remove(bonded_pool.id);

		// Kill accounts from storage by making their balance go below ED. We assume that the
		// accounts have no references that would prevent destruction once we get to this point. We
		// don't work with the system pallet directly, but
		// 1. we drain the reward account and kill it. This account should never have any extra
		// consumers anyway.
		// 2. the bonded account should become a 'killed stash' in the staking system, and all of
		//    its consumers removed.
		debug_assert_eq!(frame_system::Pallet::<T>::consumers(&reward_account), 0);
		debug_assert_eq!(frame_system::Pallet::<T>::consumers(&bonded_account), 0);
		debug_assert_eq!(
			T::StakingInterface::total_stake(&bonded_account).unwrap_or_default(),
			Zero::zero()
		);

		// This shouldn't fail, but if it does we don't really care
		let reward_pool_remaining = T::Currency::free_balance(&reward_account);
		let _ = T::Currency::transfer(
			&reward_account,
			&bonded_pool.roles.depositor,
			reward_pool_remaining,
			ExistenceRequirement::AllowDeath,
		);

		// NOTE: this is purely defensive.
		T::Currency::make_free_balance_be(&reward_account, Zero::zero());
		T::Currency::make_free_balance_be(&bonded_pool.bonded_account(), Zero::zero());

		Self::deposit_event(Event::<T>::Destroyed { pool_id: bonded_pool.id });
		bonded_pool.remove();
	}

	/// Create the main, bonded account of a pool with the given id.
	pub fn create_bonded_account(id: PoolId) -> T::AccountId {
		T::PalletId::get().into_sub_account_truncating((AccountType::Bonded, id))
	}

	/// Create the reward account of a pool with the given id.
	pub fn create_reward_account(id: PoolId) -> T::AccountId {
		// NOTE: in order to have a distinction in the test account id type (u128), we put
		// account_type first so it does not get truncated out.
		T::PalletId::get().into_sub_account_truncating((AccountType::Reward, id))
	}

	/// Get the member with their associated bonded and reward pool.
	fn get_member_with_pools(
		who: &T::AccountId,
	) -> Result<(PoolMember<T>, BondedPool<T>, RewardPool<T>), Error<T>> {
		let member = PoolMembers::<T>::get(&who).ok_or(Error::<T>::PoolMemberNotFound)?;
		let bonded_pool =
			BondedPool::<T>::get(member.pool_id).defensive_ok_or(DefensiveError::PoolNotFound)?;
		let reward_pool =
			RewardPools::<T>::get(member.pool_id).defensive_ok_or(DefensiveError::PoolNotFound)?;
		Ok((member, bonded_pool, reward_pool))
	}

	/// Persist the member with their associated bonded and reward pool into storage, consuming
	/// all of them.
	fn put_member_with_pools(
		member_account: &T::AccountId,
		member: PoolMember<T>,
		bonded_pool: BondedPool<T>,
		reward_pool: RewardPool<T>,
	) {
		bonded_pool.put();
		RewardPools::insert(member.pool_id, reward_pool);
		PoolMembers::<T>::insert(member_account, member);
	}

	/// Calculate the equivalent point of `new_funds` in a pool with `current_balance` and
	/// `current_points`.
	fn balance_to_point(
		current_balance: BalanceOf<T>,
		current_points: BalanceOf<T>,
		new_funds: BalanceOf<T>,
	) -> BalanceOf<T> {
		let u256 = |x| T::BalanceToU256::convert(x);
		let balance = |x| T::U256ToBalance::convert(x);
		match (current_balance.is_zero(), current_points.is_zero()) {
			(_, true) => new_funds.saturating_mul(POINTS_TO_BALANCE_INIT_RATIO.into()),
			(true, false) => {
				// The pool was totally slashed.
				// This is the equivalent of `(current_points / 1) * new_funds`.
				new_funds.saturating_mul(current_points)
			},
			(false, false) => {
				// Equivalent to (current_points / current_balance) * new_funds
				balance(
					u256(current_points)
						.saturating_mul(u256(new_funds))
						// We check for zero above
						.div(u256(current_balance)),
				)
			},
		}
	}

	/// Calculate the equivalent balance of `points` in a pool with `current_balance` and
	/// `current_points`.
	fn point_to_balance(
		current_balance: BalanceOf<T>,
		current_points: BalanceOf<T>,
		points: BalanceOf<T>,
	) -> BalanceOf<T> {
		let u256 = |x| T::BalanceToU256::convert(x);
		let balance = |x| T::U256ToBalance::convert(x);
		if current_balance.is_zero() || current_points.is_zero() || points.is_zero() {
			// There is nothing to unbond
			return Zero::zero()
		}

		// Equivalent of (current_balance / current_points) * points
		balance(u256(current_balance).saturating_mul(u256(points)))
			// We check for zero above
			.div(current_points)
	}

	/// If the member has some rewards, transfer a payout from the reward pool to the member.
	/// Emits events and potentially modifies pool state if any arithmetic saturates, but does
	/// not persist any of the mutable inputs to storage.
	fn do_reward_payout(
		member_account: &T::AccountId,
		member: &mut PoolMember<T>,
		bonded_pool: &mut BondedPool<T>,
		reward_pool: &mut RewardPool<T>,
	) -> Result<BalanceOf<T>, DispatchError> {
		debug_assert_eq!(member.pool_id, bonded_pool.id);

		// a member who has no skin in the game anymore cannot claim any rewards.
		ensure!(!member.active_points().is_zero(), Error::<T>::FullyUnbonding);

		let current_reward_counter =
			reward_pool.current_reward_counter(bonded_pool.id, bonded_pool.points)?;
		let pending_rewards = member.pending_rewards(current_reward_counter)?;

		if pending_rewards.is_zero() {
			return Ok(pending_rewards)
		}

		// IFF the reward is non-zero alter the member and reward pool info.
		member.last_recorded_reward_counter = current_reward_counter;
		reward_pool.register_claimed_reward(pending_rewards);

		// Transfer payout to the member.
		T::Currency::transfer(
			&bonded_pool.reward_account(),
			&member_account,
			pending_rewards,
			ExistenceRequirement::AllowDeath,
		)?;

		Self::deposit_event(Event::<T>::PaidOut {
			member: member_account.clone(),
			pool_id: member.pool_id,
			payout: pending_rewards,
		});

		Ok(pending_rewards)
	}

	/// Ensure the correctness of the state of this pallet.
	///
	/// This should be valid before or after each state transition of this pallet.
	///
	/// ## Invariants:
	///
	/// First, let's consider pools:
	///
	/// * `BondedPools` and `RewardPools` must all have the EXACT SAME key-set.
	/// * `SubPoolsStorage` must be a subset of the above superset.
	/// * `Metadata` keys must be a subset of the above superset.
	/// * the count of the above set must be less than `MaxPools`.
	///
	/// Then, considering members as well:
	///
	/// * each `BondedPool.member_counter` must be:
	///   - correct (compared to actual count of member who have `.pool_id` this pool)
	///   - less than `MaxPoolMembersPerPool`.
	/// * each `member.pool_id` must correspond to an existing `BondedPool.id` (which implies the
	///   existence of the reward pool as well).
	/// * count of all members must be less than `MaxPoolMembers`.
	///
	/// Then, considering unbonding members:
	///
	/// for each pool:
	///   * sum of the balance that's tracked in all unbonding pools must be the same as the
	///     unbonded balance of the main account, as reported by the staking interface.
	///   * sum of the balance that's tracked in all unbonding pools, plus the bonded balance of the
	///     main account should be less than or qual to the total balance of the main account.
	///
	/// ## Sanity check level
	///
	/// To cater for tests that want to escape parts of these checks, this function is split into
	/// multiple `level`s, where the higher the level, the more checks we performs. So,
	/// `sanity_check(255)` is the strongest sanity check, and `0` performs no checks.
	#[cfg(any(test, debug_assertions))]
	pub fn sanity_checks(level: u8) -> Result<(), &'static str> {
		if level.is_zero() {
			return Ok(())
		}
		// note: while a bit wacky, since they have the same key, even collecting to vec should
		// result in the same set of keys, in the same order.
		let bonded_pools = BondedPools::<T>::iter_keys().collect::<Vec<_>>();
		let reward_pools = RewardPools::<T>::iter_keys().collect::<Vec<_>>();
		assert_eq!(bonded_pools, reward_pools);

		assert!(Metadata::<T>::iter_keys().all(|k| bonded_pools.contains(&k)));
		assert!(SubPoolsStorage::<T>::iter_keys().all(|k| bonded_pools.contains(&k)));

		assert!(MaxPools::<T>::get().map_or(true, |max| bonded_pools.len() <= (max as usize)));

		for id in reward_pools {
			let account = Self::create_reward_account(id);
			assert!(T::Currency::free_balance(&account) >= T::Currency::minimum_balance());
		}

		let mut pools_members = BTreeMap::<PoolId, u32>::new();
		let mut all_members = 0u32;
		PoolMembers::<T>::iter().for_each(|(_, d)| {
			assert!(BondedPools::<T>::contains_key(d.pool_id));
			assert!(!d.total_points().is_zero(), "no member should have zero points: {:?}", d);
			*pools_members.entry(d.pool_id).or_default() += 1;
			all_members += 1;
		});

		BondedPools::<T>::iter().for_each(|(id, inner)| {
			let bonded_pool = BondedPool { id, inner };
			assert_eq!(
				pools_members.get(&id).map(|x| *x).unwrap_or_default(),
				bonded_pool.member_counter
			);
			assert!(MaxPoolMembersPerPool::<T>::get()
				.map_or(true, |max| bonded_pool.member_counter <= max));

			let depositor = PoolMembers::<T>::get(&bonded_pool.roles.depositor).unwrap();
			assert!(
				bonded_pool.is_destroying_and_only_depositor(depositor.active_points()) ||
					depositor.active_points() >= MinCreateBond::<T>::get(),
				"depositor must always have MinCreateBond stake in the pool, except for when the \
				pool is being destroyed and the depositor is the last member",
			);
		});
		assert!(MaxPoolMembers::<T>::get().map_or(true, |max| all_members <= max));

		if level <= 1 {
			return Ok(())
		}

		for (pool_id, _pool) in BondedPools::<T>::iter() {
			let pool_account = Pallet::<T>::create_bonded_account(pool_id);
			let subs = SubPoolsStorage::<T>::get(pool_id).unwrap_or_default();

			let sum_unbonding_balance = subs.sum_unbonding_balance();
			let bonded_balance =
				T::StakingInterface::active_stake(&pool_account).unwrap_or_default();
			let total_balance = T::Currency::total_balance(&pool_account);

			assert!(
				total_balance >= bonded_balance + sum_unbonding_balance,
				"faulty pool: {:?} / {:?}, total_balance {:?} >= bonded_balance {:?} + sum_unbonding_balance {:?}",
				pool_id,
				_pool,
				total_balance,
				bonded_balance,
				sum_unbonding_balance
			);
		}
		Ok(())
	}

	/// Fully unbond the shares of `member`, when executed from `origin`.
	///
	/// This is useful for backwards compatibility with the majority of tests that only deal with
	/// full unbonding, not partial unbonding.
	#[cfg(any(feature = "runtime-benchmarks", test))]
	pub fn fully_unbond(
		origin: frame_system::pallet_prelude::OriginFor<T>,
		member: T::AccountId,
	) -> DispatchResult {
		let points = PoolMembers::<T>::get(&member).map(|d| d.active_points()).unwrap_or_default();
		Self::unbond(origin, member, points)
	}
}

impl<T: Config> OnStakerSlash<T::AccountId, BalanceOf<T>> for Pallet<T> {
	fn on_slash(
		pool_account: &T::AccountId,
		// Bonded balance is always read directly from staking, therefore we need not update
		// anything here.
		slashed_bonded: BalanceOf<T>,
		slashed_unlocking: &BTreeMap<EraIndex, BalanceOf<T>>,
	) {
		if let Some(pool_id) = ReversePoolIdLookup::<T>::get(pool_account) {
			let mut sub_pools = match SubPoolsStorage::<T>::get(pool_id).defensive() {
				Some(sub_pools) => sub_pools,
				None => return,
			};
			for (era, slashed_balance) in slashed_unlocking.iter() {
				if let Some(pool) = sub_pools.with_era.get_mut(era) {
					pool.balance = *slashed_balance;
					Self::deposit_event(Event::<T>::UnbondingPoolSlashed {
						era: *era,
						pool_id,
						balance: *slashed_balance,
					});
				}
			}

			Self::deposit_event(Event::<T>::PoolSlashed { pool_id, balance: slashed_bonded });
			SubPoolsStorage::<T>::insert(pool_id, sub_pools);
		}
	}
}<|MERGE_RESOLUTION|>--- conflicted
+++ resolved
@@ -899,8 +899,7 @@
 		Ok(points_issued)
 	}
 
-<<<<<<< HEAD
-	/// Bond all of the rewards from `member` into this pool.
+  /// Bond all of the rewards from `member` into this pool.
 	///
 	/// Similar to `try_bond_funds`, but doesn't transfer funds from an account, but instead
 	/// transfers the rewards directly from the member's reward pool to the `bonded_account`.
@@ -964,8 +963,6 @@
 		n
 	}
 
-=======
->>>>>>> 4a19d408
 	// Set the state of `self`, and deposit an event if the state changed. State should never be set
 	// directly in in order to ensure a state change event is always correctly deposited.
 	fn set_state(&mut self, state: PoolState) {
@@ -1617,22 +1614,12 @@
 			// payout related stuff: we must claim the payouts, and updated recorded payout data
 			// before updating the bonded pool points, similar to that of `join` transaction.
 			reward_pool.update_records(bonded_pool.id, bonded_pool.points)?;
-			// TODO: optimize this to not touch the free balance of `who ` at all in benchmarks.
-			// Currently, bonding rewards is like a batch. In the same PR, also make this function
-			// take a boolean argument that make it either 100% pure (no storage update), or make it
-			// also emit event and do the transfer. #11671
-			let claimed =
-				Self::do_reward_payout(&who, &mut member, &mut bonded_pool, &mut reward_pool)?;
 
 			let (points_issued, bonded) = match extra {
 				BondExtra::FreeBalance(amount) =>
 					(bonded_pool.try_bond_funds(&who, amount, BondType::Later)?, amount),
 				BondExtra::Rewards =>
-<<<<<<< HEAD
 					bonded_pool.try_bond_funds_from_rewards(&who, &mut member, &mut reward_pool)?,
-=======
-					(bonded_pool.try_bond_funds(&who, claimed, BondType::Later)?, claimed),
->>>>>>> 4a19d408
 			};
 
 			bonded_pool.ok_to_be_open(bonded)?;
