// This file is part of Substrate.

// Copyright (C) 2020-2022 Parity Technologies (UK) Ltd.
// SPDX-License-Identifier: Apache-2.0

// Licensed under the Apache License, Version 2.0 (the "License");
// you may not use this file except in compliance with the License.
// You may obtain a copy of the License at
//
// 	http://www.apache.org/licenses/LICENSE-2.0
//
// Unless required by applicable law or agreed to in writing, software
// distributed under the License is distributed on an "AS IS" BASIS,
// WITHOUT WARRANTIES OR CONDITIONS OF ANY KIND, either express or implied.
// See the License for the specific language governing permissions and
// limitations under the License.

//! # Nomination Pools for Staking Delegation
//!
//! A pallet that allows members to delegate their stake to nominating pools. A nomination pool acts
//! as nominator and nominates validators on the members behalf.
//!
//! # Index
//!
//! * [Key terms](#key-terms)
//! * [Usage](#usage)
//! * [Implementor's Guide](#implementors-guide)
//! * [Design](#design)
//!
//! ## Key Terms
//!
//!  * pool id: A unique identifier of each pool. Set to u32.
//!  * bonded pool: Tracks the distribution of actively staked funds. See [`BondedPool`] and
//! [`BondedPoolInner`].
//! * reward pool: Tracks rewards earned by actively staked funds. See [`RewardPool`] and
//!   [`RewardPools`].
//! * unbonding sub pools: Collection of pools at different phases of the unbonding lifecycle. See
//!   [`SubPools`] and [`SubPoolsStorage`].
//! * members: Accounts that are members of pools. See [`PoolMember`] and [`PoolMembers`].
//! * roles: Administrative roles of each pool, capable of controlling nomination, and the state of
//!   the pool.
//! * point: A unit of measure for a members portion of a pool's funds. Points initially have a
//!   ratio of 1 (as set by `POINTS_TO_BALANCE_INIT_RATIO`) to balance, but as slashing happens,
//!   this can change.
//! * kick: The act of a pool administrator forcibly ejecting a member.
//! * bonded account: A key-less account id derived from the pool id that acts as the bonded
//!   account. This account registers itself as a nominator in the staking system, and follows
//!   exactly the same rules and conditions as a normal staker. Its bond increases or decreases as
//!   members join, it can `nominate` or `chill`, and might not even earn staking rewards if it is
//!   not nominating proper validators.
//! * reward account: A similar key-less account, that is set as the `Payee` account for the bonded
//!   account for all staking rewards.
//!
//! ## Usage
//!
//! ### Join
//!
//! An account can stake funds with a nomination pool by calling [`Call::join`].
//!
//! ### Claim rewards
//!
//! After joining a pool, a member can claim rewards by calling [`Call::claim_payout`].
//!
//! For design docs see the [reward pool](#reward-pool) section.
//!
//! ### Leave
//!
//! In order to leave, a member must take two steps.
//!
//! First, they must call [`Call::unbond`]. The unbond extrinsic will start the unbonding process by
//! unbonding all or a portion of the members funds.
//!
//! > A member can have up to [`Config::MaxUnbonding`] distinct active unbonding requests.
//!
//! Second, once [`sp_staking::StakingInterface::bonding_duration`] eras have passed, the member can
//! call [`Call::withdraw_unbonded`] to withdraw any funds that are free.
//!
//! For design docs see the [bonded pool](#bonded-pool) and [unbonding sub
//! pools](#unbonding-sub-pools) sections.
//!
//! ### Slashes
//!
//! Slashes are distributed evenly across the bonded pool and the unbonding pools from slash era+1
//! through the slash apply era. Thus, any member who either
//!
//! 1. unbonded, or
//! 2. was actively bonded
//
//! in the aforementioned range of eras will be affected by the slash. A member is slashed pro-rata
//! based on its stake relative to the total slash amount.
//!
//! Slashing does not change any single member's balance. Instead, the slash will only reduce the
//! balance associated with a particular pool. But, we never change the total *points* of a pool
//! because of slashing. Therefore, when a slash happens, the ratio of points to balance changes in
//! a pool. In other words, the value of one point, which is initially 1-to-1 against a unit of
//! balance, is now less than one balance because of the slash.
//!
//! ### Administration
//!
//! A pool can be created with the [`Call::create`] call. Once created, the pools nominator or root
//! user must call [`Call::nominate`] to start nominating. [`Call::nominate`] can be called at
//! anytime to update validator selection.
//!
//! Similar to [`Call::nominate`], [`Call::chill`] will chill to pool in the staking system, and
//! [`Call::pool_withdraw_unbonded`] will withdraw any unbonding chunks of the pool bonded account.
//! The latter call is permissionless and can be called by anyone at any time.
//!
//! To help facilitate pool administration the pool has one of three states (see [`PoolState`]):
//!
//! * Open: Anyone can join the pool and no members can be permissionlessly removed.
//! * Blocked: No members can join and some admin roles can kick members. Kicking is not instant,
//!   and follows the same process of `unbond` and then `withdraw_unbonded`. In other words,
//!   administrators can permissionlessly unbond other members.
//! * Destroying: No members can join and all members can be permissionlessly removed with
//!   [`Call::unbond`] and [`Call::withdraw_unbonded`]. Once a pool is in destroying state, it
//!   cannot be reverted to another state.
//!
//! A pool has 4 administrative roles (see [`PoolRoles`]):
//!
//! * Depositor: creates the pool and is the initial member. They can only leave the pool once all
//!   other members have left. Once they fully withdraw their funds, the pool is destroyed.
//! * Nominator: can select which validators the pool nominates.
//! * State-Toggler: can change the pools state and kick members if the pool is blocked.
//! * Root: can change the nominator, state-toggler, or itself and can perform any of the actions
//!   the nominator or state-toggler can.
//!
//! ### Dismantling
//!
//! As noted, a pool is destroyed once
//!
//! 1. First, all members need to fully unbond and withdraw. If the pool state is set to
//!    `Destroying`, this can happen permissionlessly.
//! 2. The depositor itself fully unbonds and withdraws.
//!
//! > Note that at this point, based on the requirements of the staking system, the pool's bonded
//! > account's stake might not be able to ge below a certain threshold as a nominator. At this
//! > point, the pool should `chill` itself to allow the depositor to leave. See [`Call::chill`].
//!
//! ## Implementor's Guide
//!
//! Some notes and common mistakes that wallets/apps wishing to implement this pallet should be
//! aware of:
//!
//!
//! ### Pool Members
//!
//! * In general, whenever a pool member changes their total point, the chain will automatically
//!   claim all their pending rewards for them. This is not optional, and MUST happen for the reward
//!   calculation to remain correct (see the documentation of `bond` as an example). So, make sure
//!   you are warning your users about it. They might be surprised if they see that they bonded an
//!   extra 100 DOTs, and now suddenly their 5.23 DOTs in pending reward is gone. It is not gone, it
//!   has been paid out to you!
//! * Joining a pool implies transferring funds to the pool account. So it might be (based on which
//!   wallet that you are using) that you no longer see the funds that are moved to the pool in your
//!   “free balance” section. Make sure the user is aware of this, and not surprised by seeing this.
//!   Also, the transfer that happens here is configured to to never accidentally destroy the sender
//!   account. So to join a Pool, your sender account must remain alive with 1 DOT left in it. This
//!   means, with 1 DOT as existential deposit, and 1 DOT as minimum to join a pool, you need at
//!   least 2 DOT to join a pool. Consequently, if you are suggesting members to join a pool with
//!   “Maximum possible value”, you must subtract 1 DOT to remain in the sender account to not
//!   accidentally kill it.
//! * Points and balance are not the same! Any pool member, at any point in time, can have points in
//!   either the bonded pool or any of the unbonding pools. The crucial fact is that in any of these
//!   pools, the ratio of point to balance is different and might not be 1. Each pool starts with a
//!   ratio of 1, but as time goes on, for reasons such as slashing, the ratio gets broken. Over
//!   time, 100 points in a bonded pool can be worth 90 DOTs. Make sure you are either representing
//!   points as points (not as DOTs), or even better, always display both: “You have x points in
//!   pool y which is worth z DOTs”. See here and here for examples of how to calculate point to
//!   balance ratio of each pool (it is almost trivial ;))
//!
//! ### Pool Management
//!
//! * The pool will be seen from the perspective of the rest of the system as a single nominator.
//!   Ergo, This nominator must always respect the `staking.minNominatorBond` limit. Similar to a
//!   normal nominator, who has to first `chill` before fully unbonding, the pool must also do the
//!   same. The pool’s bonded account will be fully unbonded only when the depositor wants to leave
//!   and dismantle the pool. All that said, the message is: the depositor can only leave the chain
//!   when they chill the pool first.
//!
//! ## Design
//!
//! _Notes_: this section uses pseudo code to explain general design and does not necessarily
//! reflect the exact implementation. Additionally, a working knowledge of `pallet-staking`'s api is
//! assumed.
//!
//! ### Goals
//!
//! * Maintain network security by upholding integrity of slashing events, sufficiently penalizing
//!   members that where in the pool while it was backing a validator that got slashed.
//! * Maximize scalability in terms of member count.
//!
//! In order to maintain scalability, all operations are independent of the number of members. To do
//! this, delegation specific information is stored local to the member while the pool data
//! structures have bounded datum.
//!
//! ### Bonded pool
//!
//! A bonded pool nominates with its total balance, excluding that which has been withdrawn for
//! unbonding. The total points of a bonded pool are always equal to the sum of points of the
//! delegation members. A bonded pool tracks its points and reads its bonded balance.
//!
//! When a member joins a pool, `amount_transferred` is transferred from the members account to the
//! bonded pools account. Then the pool calls `staking::bond_extra(amount_transferred)` and issues
//! new points which are tracked by the member and added to the bonded pool's points.
//!
//! When the pool already has some balance, we want the value of a point before the transfer to
//! equal the value of a point after the transfer. So, when a member joins a bonded pool with a
//! given `amount_transferred`, we maintain the ratio of bonded balance to points such that:
//!
//! ```text
//! balance_after_transfer / points_after_transfer == balance_before_transfer / points_before_transfer;
//! ```
//!
//! To achieve this, we issue points based on the following:
//!
//! ```text
//! points_issued = (points_before_transfer / balance_before_transfer) * amount_transferred;
//! ```
//!
//! For new bonded pools we can set the points issued per balance arbitrarily. In this
//! implementation we use a 1 points to 1 balance ratio for pool creation (see
//! [`POINTS_TO_BALANCE_INIT_RATIO`]).
//!
//! **Relevant extrinsics:**
//!
//! * [`Call::create`]
//! * [`Call::join`]
//!
//! ### Reward pool
//!
//! When a pool is first bonded it sets up an deterministic, inaccessible account as its reward
//! destination.
//!
//! The reward pool is not really a pool anymore, as it does not track points anymore. Instead, it
//! tracks, a virtual value called `reward_counter`, among a few other values.
//!
//! See [this link](https://hackmd.io/PFGn6wI5TbCmBYoEA_f2Uw) for an in-depth explanation of the
//! reward pool mechanism.
//!
//! **Relevant extrinsics:**
//!
//! * [`Call::claim_payout`]
//!
//! ### Unbonding sub pools
//!
//! When a member unbonds, it's balance is unbonded in the bonded pool's account and tracked in
//! an unbonding pool associated with the active era. If no such pool exists, one is created. To
//! track which unbonding sub pool a member belongs too, a member tracks it's
//! `unbonding_era`.
//!
//! When a member initiates unbonding it's claim on the bonded pool
//! (`balance_to_unbond`) is computed as:
//!
//! ```text
//! balance_to_unbond = (bonded_pool.balance / bonded_pool.points) * member.points;
//! ```
//!
//! If this is the first transfer into an unbonding pool arbitrary amount of points can be issued
//! per balance. In this implementation unbonding pools are initialized with a 1 point to 1 balance
//! ratio (see [`POINTS_TO_BALANCE_INIT_RATIO`]). Otherwise, the unbonding pools hold the same
//! points to balance ratio properties as the bonded pool, so member points in the
//! unbonding pool are issued based on
//!
//! ```text
//! new_points_issued = (points_before_transfer / balance_before_transfer) * balance_to_unbond;
//! ```
//!
//! For scalability, a bound is maintained on the number of unbonding sub pools (see
//! [`TotalUnbondingPools`]). An unbonding pool is removed once its older than `current_era -
//! TotalUnbondingPools`. An unbonding pool is merged into the unbonded pool with
//!
//! ```text
//! unbounded_pool.balance = unbounded_pool.balance + unbonding_pool.balance;
//! unbounded_pool.points = unbounded_pool.points + unbonding_pool.points;
//! ```
//!
//! This scheme "averages" out the points value in the unbonded pool.
//!
//! Once a members `unbonding_era` is older than `current_era -
//! [sp_staking::StakingInterface::bonding_duration]`, it can can cash it's points out of the
//! corresponding unbonding pool. If it's `unbonding_era` is older than `current_era -
//! TotalUnbondingPools`, it can cash it's points from the unbonded pool.
//!
//! **Relevant extrinsics:**
//!
//! * [`Call::unbond`]
//! * [`Call::withdraw_unbonded`]
//!
//! ### Slashing
//!
//! This section assumes that the slash computation is executed by
//! `pallet_staking::StakingLedger::slash`, which passes the information to this pallet via
//! [`sp_staking::OnStakerSlash::on_slash`].
//!
//! Unbonding pools need to be slashed to ensure all nominators whom where in the bonded pool
//! while it was backing a validator that equivocated are punished. Without these measures a
//! member could unbond right after a validator equivocated with no consequences.
//!
//! This strategy is unfair to members who joined after the slash, because they get slashed as
//! well, but spares members who unbond. The latter is much more important for security: if a
//! pool's validators are attacking the network, their members need to unbond fast! Avoiding
//! slashes gives them an incentive to do that if validators get repeatedly slashed.
//!
//! To be fair to joiners, this implementation also need joining pools, which are actively staking,
//! in addition to the unbonding pools. For maintenance simplicity these are not implemented.
//! Related: <https://github.com/paritytech/substrate/issues/10860>
//!
//! **Relevant methods:**
//!
//! * [`Pallet::on_slash`]
//!
//! ### Limitations
//!
//! * PoolMembers cannot vote with their staked funds because they are transferred into the pools
//!   account. In the future this can be overcome by allowing the members to vote with their bonded
//!   funds via vote splitting.
//! * PoolMembers cannot quickly transfer to another pool if they do no like nominations, instead
//!   they must wait for the unbonding duration.

#![cfg_attr(not(feature = "std"), no_std)]

use codec::Codec;
use frame_support::{
	defensive, ensure,
	pallet_prelude::{MaxEncodedLen, *},
	storage::bounded_btree_map::BoundedBTreeMap,
	traits::{
		Currency, Defensive, DefensiveOption, DefensiveResult, DefensiveSaturating,
		ExistenceRequirement, Get,
	},
	DefaultNoBound,
};
use scale_info::TypeInfo;
use sp_core::U256;
use sp_runtime::{
	traits::{
		AccountIdConversion, CheckedAdd, CheckedSub, Convert, Saturating, StaticLookup, Zero,
	},
	FixedPointNumber,
};
use sp_staking::{EraIndex, OnStakerSlash, StakingInterface};
use sp_std::{collections::btree_map::BTreeMap, fmt::Debug, ops::Div, vec::Vec};

/// The log target of this pallet.
pub const LOG_TARGET: &'static str = "runtime::nomination-pools";

// syntactic sugar for logging.
#[macro_export]
macro_rules! log {
	($level:tt, $patter:expr $(, $values:expr)* $(,)?) => {
		log::$level!(
			target: $crate::LOG_TARGET,
			concat!("[{:?}] 🏊‍♂️ ", $patter), <frame_system::Pallet<T>>::block_number() $(, $values)*
		)
	};
}

#[cfg(any(test, feature = "fuzzing"))]
pub mod mock;
#[cfg(test)]
mod tests;

pub mod migration;
pub mod weights;

pub use pallet::*;
pub use weights::WeightInfo;

/// The balance type used by the currency system.
pub type BalanceOf<T> =
	<<T as Config>::Currency as Currency<<T as frame_system::Config>::AccountId>>::Balance;
/// Type used for unique identifier of each pool.
pub type PoolId = u32;

type AccountIdLookupOf<T> = <<T as frame_system::Config>::Lookup as StaticLookup>::Source;

pub const POINTS_TO_BALANCE_INIT_RATIO: u32 = 1;

/// Possible operations on the configuration values of this pallet.
#[derive(Encode, Decode, MaxEncodedLen, TypeInfo, RuntimeDebugNoBound, PartialEq, Clone)]
pub enum ConfigOp<T: Codec + Debug> {
	/// Don't change.
	Noop,
	/// Set the given value.
	Set(T),
	/// Remove from storage.
	Remove,
}

/// The type of bonding that can happen to a pool.
enum BondType {
	/// Someone is bonding into the pool upon creation.
	Create,
	/// Someone is adding more funds later to this pool.
	Later,
}

/// How to increase the bond of a member.
#[derive(Encode, Decode, Clone, Copy, Debug, PartialEq, Eq, TypeInfo)]
pub enum BondExtra<Balance> {
	/// Take from the free balance.
	FreeBalance(Balance),
	/// Take the entire amount from the accumulated rewards.
	Rewards,
}

/// The type of account being created.
#[derive(Encode, Decode)]
enum AccountType {
	Bonded,
	Reward,
}

/// A member in a pool.
#[derive(Encode, Decode, MaxEncodedLen, TypeInfo, RuntimeDebugNoBound, CloneNoBound)]
#[cfg_attr(feature = "std", derive(frame_support::PartialEqNoBound, DefaultNoBound))]
#[codec(mel_bound(T: Config))]
#[scale_info(skip_type_params(T))]
pub struct PoolMember<T: Config> {
	/// The identifier of the pool to which `who` belongs.
	pub pool_id: PoolId,
	/// The quantity of points this member has in the bonded pool or in a sub pool if
	/// `Self::unbonding_era` is some.
	pub points: BalanceOf<T>,
	/// The reward counter at the time of this member's last payout claim.
	pub last_recorded_reward_counter: T::RewardCounter,
	/// The eras in which this member is unbonding, mapped from era index to the number of
	/// points scheduled to unbond in the given era.
	pub unbonding_eras: BoundedBTreeMap<EraIndex, BalanceOf<T>, T::MaxUnbonding>,
}

impl<T: Config> PoolMember<T> {
	/// The pending rewards of this member.
	fn pending_rewards(
		&self,
		current_reward_counter: T::RewardCounter,
	) -> Result<BalanceOf<T>, Error<T>> {
		// accuracy note: Reward counters are `FixedU128` with base of 10^18. This value is being
		// multiplied by a point. The worse case of a point is 10x the granularity of the balance
		// (10x is the common configuration of `MaxPointsToBalance`).
		//
		// Assuming roughly the current issuance of polkadot (12,047,781,394,999,601,455, which is
		// 1.2 * 10^9 * 10^10 = 1.2 * 10^19), the worse case point value is around 10^20.
		//
		// The final multiplication is:
		//
		// rc * 10^20 / 10^18 = rc * 100
		//
		// the implementation of `multiply_by_rational_with_rounding` shows that it will only fail
		// if the final division is not enough to fit in u128. In other words, if `rc * 100` is more
		// than u128::max. Given that RC is interpreted as reward per unit of point, and unit of
		// point is equal to balance (normally), and rewards are usually a proportion of the points
		// in the pool, the likelihood of rc reaching near u128::MAX is near impossible.

		(current_reward_counter.defensive_saturating_sub(self.last_recorded_reward_counter))
			.checked_mul_int(self.active_points())
			.ok_or(Error::<T>::OverflowRisk)
	}

	/// Active balance of the member.
	///
	/// This is derived from the ratio of points in the pool to which the member belongs to.
	/// Might return different values based on the pool state for the same member and points.
	fn active_balance(&self) -> BalanceOf<T> {
		if let Some(pool) = BondedPool::<T>::get(self.pool_id).defensive() {
			pool.points_to_balance(self.points)
		} else {
			Zero::zero()
		}
	}

	/// Total points of this member, both active and unbonding.
	fn total_points(&self) -> BalanceOf<T> {
		self.active_points().saturating_add(self.unbonding_points())
	}

	/// Active points of the member.
	fn active_points(&self) -> BalanceOf<T> {
		self.points
	}

	/// Inactive points of the member, waiting to be withdrawn.
	fn unbonding_points(&self) -> BalanceOf<T> {
		self.unbonding_eras
			.as_ref()
			.iter()
			.fold(BalanceOf::<T>::zero(), |acc, (_, v)| acc.saturating_add(*v))
	}

	/// Try and unbond `points_dissolved` from self, and in return mint `points_issued` into the
	/// corresponding `era`'s unlock schedule.
	///
	/// In the absence of slashing, these two points are always the same. In the presence of
	/// slashing, the value of points in different pools varies.
	///
	/// Returns `Ok(())` and updates `unbonding_eras` and `points` if success, `Err(_)` otherwise.
	fn try_unbond(
		&mut self,
		points_dissolved: BalanceOf<T>,
		points_issued: BalanceOf<T>,
		unbonding_era: EraIndex,
	) -> Result<(), Error<T>> {
		if let Some(new_points) = self.points.checked_sub(&points_dissolved) {
			match self.unbonding_eras.get_mut(&unbonding_era) {
				Some(already_unbonding_points) =>
					*already_unbonding_points =
						already_unbonding_points.saturating_add(points_issued),
				None => self
					.unbonding_eras
					.try_insert(unbonding_era, points_issued)
					.map(|old| {
						if old.is_some() {
							defensive!("value checked to not exist in the map; qed");
						}
					})
					.map_err(|_| Error::<T>::MaxUnbondingLimit)?,
			}
			self.points = new_points;
			Ok(())
		} else {
			Err(Error::<T>::MinimumBondNotMet)
		}
	}

	/// Withdraw any funds in [`Self::unbonding_eras`] who's deadline in reached and is fully
	/// unlocked.
	///
	/// Returns a a subset of [`Self::unbonding_eras`] that got withdrawn.
	///
	/// Infallible, noop if no unbonding eras exist.
	fn withdraw_unlocked(
		&mut self,
		current_era: EraIndex,
	) -> BoundedBTreeMap<EraIndex, BalanceOf<T>, T::MaxUnbonding> {
		// NOTE: if only drain-filter was stable..
		let mut removed_points =
			BoundedBTreeMap::<EraIndex, BalanceOf<T>, T::MaxUnbonding>::default();
		self.unbonding_eras.retain(|e, p| {
			if *e > current_era {
				true
			} else {
				removed_points
					.try_insert(*e, *p)
					.expect("source map is bounded, this is a subset, will be bounded; qed");
				false
			}
		});
		removed_points
	}
}

/// A pool's possible states.
#[derive(Encode, Decode, MaxEncodedLen, TypeInfo, PartialEq, RuntimeDebugNoBound, Clone, Copy)]
pub enum PoolState {
	/// The pool is open to be joined, and is working normally.
	Open,
	/// The pool is blocked. No one else can join.
	Blocked,
	/// The pool is in the process of being destroyed.
	///
	/// All members can now be permissionlessly unbonded, and the pool can never go back to any
	/// other state other than being dissolved.
	Destroying,
}

/// Pool administration roles.
///
/// Any pool has a depositor, which can never change. But, all the other roles are optional, and
/// cannot exist. Note that if `root` is set to `None`, it basically means that the roles of this
/// pool can never change again (except via governance).
#[derive(Encode, Decode, MaxEncodedLen, TypeInfo, Debug, PartialEq, Clone)]
pub struct PoolRoles<AccountId> {
	/// Creates the pool and is the initial member. They can only leave the pool once all other
	/// members have left. Once they fully leave, the pool is destroyed.
	pub depositor: AccountId,
	/// Can change the nominator, state-toggler, or itself and can perform any of the actions the
	/// nominator or state-toggler can.
	pub root: Option<AccountId>,
	/// Can select which validators the pool nominates.
	pub nominator: Option<AccountId>,
	/// Can change the pools state and kick members if the pool is blocked.
	pub state_toggler: Option<AccountId>,
}

/// Pool permissions and state
#[derive(Encode, Decode, MaxEncodedLen, TypeInfo, DebugNoBound, PartialEq, Clone)]
#[codec(mel_bound(T: Config))]
#[scale_info(skip_type_params(T))]
pub struct BondedPoolInner<T: Config> {
	/// Total points of all the members in the pool who are actively bonded.
	pub points: BalanceOf<T>,
	/// The current state of the pool.
	pub state: PoolState,
	/// Count of members that belong to the pool.
	pub member_counter: u32,
	/// See [`PoolRoles`].
	pub roles: PoolRoles<T::AccountId>,
}

/// A wrapper for bonded pools, with utility functions.
///
/// The main purpose of this is to wrap a [`BondedPoolInner`], with the account + id of the pool,
/// for easier access.
#[derive(RuntimeDebugNoBound)]
#[cfg_attr(feature = "std", derive(Clone, PartialEq))]
pub struct BondedPool<T: Config> {
	/// The identifier of the pool.
	id: PoolId,
	/// The inner fields.
	inner: BondedPoolInner<T>,
}

impl<T: Config> sp_std::ops::Deref for BondedPool<T> {
	type Target = BondedPoolInner<T>;
	fn deref(&self) -> &Self::Target {
		&self.inner
	}
}

impl<T: Config> sp_std::ops::DerefMut for BondedPool<T> {
	fn deref_mut(&mut self) -> &mut Self::Target {
		&mut self.inner
	}
}

impl<T: Config> BondedPool<T> {
	/// Create a new bonded pool with the given roles and identifier.
	fn new(id: PoolId, roles: PoolRoles<T::AccountId>) -> Self {
		Self {
			id,
			inner: BondedPoolInner {
				roles,
				state: PoolState::Open,
				points: Zero::zero(),
				member_counter: Zero::zero(),
			},
		}
	}

	/// Get [`Self`] from storage. Returns `None` if no entry for `pool_account` exists.
	pub fn get(id: PoolId) -> Option<Self> {
		BondedPools::<T>::try_get(id).ok().map(|inner| Self { id, inner })
	}

	/// Get the bonded account id of this pool.
	fn bonded_account(&self) -> T::AccountId {
		Pallet::<T>::create_bonded_account(self.id)
	}

	/// Get the reward account id of this pool.
	fn reward_account(&self) -> T::AccountId {
		Pallet::<T>::create_reward_account(self.id)
	}

	/// Consume self and put into storage.
	fn put(self) {
		BondedPools::<T>::insert(self.id, BondedPoolInner { ..self.inner });
	}

	/// Consume self and remove from storage.
	fn remove(self) {
		BondedPools::<T>::remove(self.id);
	}

	/// Convert the given amount of balance to points given the current pool state.
	///
	/// This is often used for bonding and issuing new funds into the pool.
	fn balance_to_point(&self, new_funds: BalanceOf<T>) -> BalanceOf<T> {
		let bonded_balance =
			T::Staking::active_stake(&self.bonded_account()).unwrap_or(Zero::zero());
		Pallet::<T>::balance_to_point(bonded_balance, self.points, new_funds)
	}

	/// Convert the given number of points to balance given the current pool state.
	///
	/// This is often used for unbonding.
	fn points_to_balance(&self, points: BalanceOf<T>) -> BalanceOf<T> {
		let bonded_balance =
			T::Staking::active_stake(&self.bonded_account()).unwrap_or(Zero::zero());
		Pallet::<T>::point_to_balance(bonded_balance, self.points, points)
	}

	/// Issue points to [`Self`] for `new_funds`.
	fn issue(&mut self, new_funds: BalanceOf<T>) -> BalanceOf<T> {
		let points_to_issue = self.balance_to_point(new_funds);
		self.points = self.points.saturating_add(points_to_issue);
		points_to_issue
	}

	/// Dissolve some points from the pool i.e. unbond the given amount of points from this pool.
	/// This is the opposite of issuing some funds into the pool.
	///
	/// Mutates self in place, but does not write anything to storage.
	///
	/// Returns the equivalent balance amount that actually needs to get unbonded.
	fn dissolve(&mut self, points: BalanceOf<T>) -> BalanceOf<T> {
		// NOTE: do not optimize by removing `balance`. it must be computed before mutating
		// `self.point`.
		let balance = self.points_to_balance(points);
		self.points = self.points.saturating_sub(points);
		balance
	}

	/// Increment the member counter. Ensures that the pool and system member limits are
	/// respected.
	fn try_inc_members(&mut self) -> Result<(), DispatchError> {
		ensure!(
			MaxPoolMembersPerPool::<T>::get()
				.map_or(true, |max_per_pool| self.member_counter < max_per_pool),
			Error::<T>::MaxPoolMembers
		);
		ensure!(
			MaxPoolMembers::<T>::get().map_or(true, |max| PoolMembers::<T>::count() < max),
			Error::<T>::MaxPoolMembers
		);
		self.member_counter = self.member_counter.checked_add(1).ok_or(Error::<T>::OverflowRisk)?;
		Ok(())
	}

	/// Decrement the member counter.
	fn dec_members(mut self) -> Self {
		self.member_counter = self.member_counter.defensive_saturating_sub(1);
		self
	}

	/// The pools balance that is transferrable.
	fn transferrable_balance(&self) -> BalanceOf<T> {
		let account = self.bonded_account();
		T::Currency::free_balance(&account)
			.saturating_sub(T::Staking::active_stake(&account).unwrap_or_default())
	}

	fn is_root(&self, who: &T::AccountId) -> bool {
		self.roles.root.as_ref().map_or(false, |root| root == who)
	}

	fn is_state_toggler(&self, who: &T::AccountId) -> bool {
		self.roles
			.state_toggler
			.as_ref()
			.map_or(false, |state_toggler| state_toggler == who)
	}

	fn can_update_roles(&self, who: &T::AccountId) -> bool {
		self.is_root(who)
	}

	fn can_nominate(&self, who: &T::AccountId) -> bool {
		self.is_root(who) ||
			self.roles.nominator.as_ref().map_or(false, |nominator| nominator == who)
	}

	fn can_kick(&self, who: &T::AccountId) -> bool {
		self.state == PoolState::Blocked && (self.is_root(who) || self.is_state_toggler(who))
	}

	fn can_toggle_state(&self, who: &T::AccountId) -> bool {
		(self.is_root(who) || self.is_state_toggler(who)) && !self.is_destroying()
	}

	fn can_set_metadata(&self, who: &T::AccountId) -> bool {
		self.is_root(who) || self.is_state_toggler(who)
	}

	fn is_destroying(&self) -> bool {
		matches!(self.state, PoolState::Destroying)
	}

	fn is_destroying_and_only_depositor(&self, alleged_depositor_points: BalanceOf<T>) -> bool {
		// we need to ensure that `self.member_counter == 1` as well, because the depositor's
		// initial `MinCreateBond` (or more) is what guarantees that the ledger of the pool does not
		// get killed in the staking system, and that it does not fall below `MinimumNominatorBond`,
		// which could prevent other non-depositor members from fully leaving. Thus, all members
		// must withdraw, then depositor can unbond, and finally withdraw after waiting another
		// cycle.
		self.is_destroying() && self.points == alleged_depositor_points && self.member_counter == 1
	}

	/// Whether or not the pool is ok to be in `PoolSate::Open`. If this returns an `Err`, then the
	/// pool is unrecoverable and should be in the destroying state.
	fn ok_to_be_open(&self) -> Result<(), DispatchError> {
		ensure!(!self.is_destroying(), Error::<T>::CanNotChangeState);

		let bonded_balance =
			T::Staking::active_stake(&self.bonded_account()).unwrap_or(Zero::zero());
		ensure!(!bonded_balance.is_zero(), Error::<T>::OverflowRisk);

		let points_to_balance_ratio_floor = self
			.points
			// We checked for zero above
			.div(bonded_balance);

		let max_points_to_balance = T::MaxPointsToBalance::get();

		// Pool points can inflate relative to balance, but only if the pool is slashed.
		// If we cap the ratio of points:balance so one cannot join a pool that has been slashed
		// by `max_points_to_balance`%, if not zero.
		ensure!(
			points_to_balance_ratio_floor < max_points_to_balance.into(),
			Error::<T>::OverflowRisk
		);

		// then we can be decently confident the bonding pool points will not overflow
		// `BalanceOf<T>`. Note that these are just heuristics.

		Ok(())
	}

	/// Check that the pool can accept a member with `new_funds`.
	fn ok_to_join(&self) -> Result<(), DispatchError> {
		ensure!(self.state == PoolState::Open, Error::<T>::NotOpen);
		self.ok_to_be_open()?;
		Ok(())
	}

	fn ok_to_unbond_with(
		&self,
		caller: &T::AccountId,
		target_account: &T::AccountId,
		target_member: &PoolMember<T>,
		unbonding_points: BalanceOf<T>,
	) -> Result<(), DispatchError> {
		let is_permissioned = caller == target_account;
		let is_depositor = *target_account == self.roles.depositor;
		let is_full_unbond = unbonding_points == target_member.active_points();

		let balance_after_unbond = {
			let new_depositor_points =
				target_member.active_points().saturating_sub(unbonding_points);
			let mut target_member_after_unbond = (*target_member).clone();
			target_member_after_unbond.points = new_depositor_points;
			target_member_after_unbond.active_balance()
		};

		// any partial unbonding is only ever allowed if this unbond is permissioned.
		ensure!(
			is_permissioned || is_full_unbond,
			Error::<T>::PartialUnbondNotAllowedPermissionlessly
		);

		// any unbond must comply with the balance condition:
		ensure!(
			is_full_unbond ||
				balance_after_unbond >=
					if is_depositor {
						Pallet::<T>::depositor_min_bond()
					} else {
						MinJoinBond::<T>::get()
					},
			Error::<T>::MinimumBondNotMet
		);

		// additional checks:
		match (is_permissioned, is_depositor) {
			(true, false) => (),
			(true, true) => {
				// permission depositor unbond: if destroying and pool is empty, always allowed,
				// with no additional limits.
				if self.is_destroying_and_only_depositor(target_member.active_points()) {
					// everything good, let them unbond anything.
				} else {
					// depositor cannot fully unbond yet.
					ensure!(!is_full_unbond, Error::<T>::MinimumBondNotMet);
				}
			},
			(false, false) => {
				// If the pool is blocked, then an admin with kicking permissions can remove a
				// member. If the pool is being destroyed, anyone can remove a member
				debug_assert!(is_full_unbond);
				ensure!(
					self.can_kick(caller) || self.is_destroying(),
					Error::<T>::NotKickerOrDestroying
				)
			},
			(false, true) => {
				// the depositor can simply not be unbonded permissionlessly, period.
				return Err(Error::<T>::DoesNotHavePermission.into())
			},
		};

		Ok(())
	}

	/// # Returns
	///
	/// * Ok(()) if [`Call::withdraw_unbonded`] can be called, `Err(DispatchError)` otherwise.
	fn ok_to_withdraw_unbonded_with(
		&self,
		caller: &T::AccountId,
		target_account: &T::AccountId,
	) -> Result<(), DispatchError> {
		// This isn't a depositor
		let is_permissioned = caller == target_account;
		ensure!(
			is_permissioned || self.can_kick(caller) || self.is_destroying(),
			Error::<T>::NotKickerOrDestroying
		);
		Ok(())
	}

	/// Bond exactly `amount` from `who`'s funds into this pool.
	///
	/// If the bond type is `Create`, `Staking::bond` is called, and `who`
	/// is allowed to be killed. Otherwise, `Staking::bond_extra` is called and `who`
	/// cannot be killed.
	///
	/// Returns `Ok(points_issues)`, `Err` otherwise.
	fn try_bond_funds(
		&mut self,
		who: &T::AccountId,
		amount: BalanceOf<T>,
		ty: BondType,
	) -> Result<BalanceOf<T>, DispatchError> {
		// Cache the value
		let bonded_account = self.bonded_account();
		T::Currency::transfer(
			&who,
			&bonded_account,
			amount,
			match ty {
				BondType::Create => ExistenceRequirement::AllowDeath,
				BondType::Later => ExistenceRequirement::KeepAlive,
			},
		)?;
		// We must calculate the points issued *before* we bond who's funds, else points:balance
		// ratio will be wrong.
		let points_issued = self.issue(amount);

		match ty {
			BondType::Create => T::Staking::bond(&bonded_account, amount, &self.reward_account())?,
			// The pool should always be created in such a way its in a state to bond extra, but if
			// the active balance is slashed below the minimum bonded or the account cannot be
			// found, we exit early.
			BondType::Later => T::Staking::bond_extra(&bonded_account, amount)?,
		}

		Ok(points_issued)
	}

	// Set the state of `self`, and deposit an event if the state changed. State should never be set
	// directly in in order to ensure a state change event is always correctly deposited.
	fn set_state(&mut self, state: PoolState) {
		if self.state != state {
			self.state = state;
			Pallet::<T>::deposit_event(Event::<T>::StateChanged {
				pool_id: self.id,
				new_state: state,
			});
		};
	}
}

/// A reward pool.
///
/// A reward pool is not so much a pool anymore, since it does not contain any shares or points.
/// Rather, simply to fit nicely next to bonded pool and unbonding pools in terms of terminology. In
/// reality, a reward pool is just a container for a few pool-dependent data related to the rewards.
#[derive(Encode, Decode, MaxEncodedLen, TypeInfo, RuntimeDebugNoBound)]
#[cfg_attr(feature = "std", derive(Clone, PartialEq, DefaultNoBound))]
#[codec(mel_bound(T: Config))]
#[scale_info(skip_type_params(T))]
pub struct RewardPool<T: Config> {
	/// The last recorded value of the reward counter.
	///
	/// This is updated ONLY when the points in the bonded pool change, which means `join`,
	/// `bond_extra` and `unbond`, all of which is done through `update_recorded`.
	last_recorded_reward_counter: T::RewardCounter,
	/// The last recorded total payouts of the reward pool.
	///
	/// Payouts is essentially income of the pool.
	///
	/// Update criteria is same as that of `last_recorded_reward_counter`.
	last_recorded_total_payouts: BalanceOf<T>,
	/// Total amount that this pool has paid out so far to the members.
	total_rewards_claimed: BalanceOf<T>,
}

impl<T: Config> RewardPool<T> {
	/// Getter for [`RewardPool::last_recorded_reward_counter`].
	pub(crate) fn last_recorded_reward_counter(&self) -> T::RewardCounter {
		self.last_recorded_reward_counter
	}

	/// Register some rewards that are claimed from the pool by the members.
	fn register_claimed_reward(&mut self, reward: BalanceOf<T>) {
		self.total_rewards_claimed = self.total_rewards_claimed.saturating_add(reward);
	}

	/// Update the recorded values of the pool.
	fn update_records(&mut self, id: PoolId, bonded_points: BalanceOf<T>) -> Result<(), Error<T>> {
		let balance = Self::current_balance(id);
		self.last_recorded_reward_counter = self.current_reward_counter(id, bonded_points)?;
		self.last_recorded_total_payouts = balance
			.checked_add(&self.total_rewards_claimed)
			.ok_or(Error::<T>::OverflowRisk)?;
		Ok(())
	}

	/// Get the current reward counter, based on the given `bonded_points` being the state of the
	/// bonded pool at this time.
	fn current_reward_counter(
		&self,
		id: PoolId,
		bonded_points: BalanceOf<T>,
	) -> Result<T::RewardCounter, Error<T>> {
		let balance = Self::current_balance(id);
		let payouts_since_last_record = balance
			.saturating_add(self.total_rewards_claimed)
			.saturating_sub(self.last_recorded_total_payouts);

		// * accuracy notes regarding the multiplication in `checked_from_rational`:
		// `payouts_since_last_record` is a subset of the total_issuance at the very
		// worse. `bonded_points` are similarly, in a non-slashed pool, have the same granularity as
		// balance, and are thus below within the range of total_issuance. In the worse case
		// scenario, for `saturating_from_rational`, we have:
		//
		// dot_total_issuance * 10^18 / `minJoinBond`
		//
		// assuming `MinJoinBond == ED`
		//
		// dot_total_issuance * 10^18 / 10^10 = dot_total_issuance * 10^8
		//
		// which, with the current numbers, is a miniscule fraction of the u128 capacity.
		//
		// Thus, adding two values of type reward counter should be safe for ages in a chain like
		// Polkadot. The important note here is that `reward_pool.last_recorded_reward_counter` only
		// ever accumulates, but its semantics imply that it is less than total_issuance, when
		// represented as `FixedU128`, which means it is less than `total_issuance * 10^18`.
		//
		// * accuracy notes regarding `checked_from_rational` collapsing to zero, meaning that no
		// reward can be claimed:
		//
		// largest `bonded_points`, such that the reward counter is non-zero, with `FixedU128`
		// will be when the payout is being computed. This essentially means `payout/bonded_points`
		// needs to be more than 1/1^18. Thus, assuming that `bonded_points` will always be less
		// than `10 * dot_total_issuance`, if the reward_counter is the smallest possible value,
		// the value of the reward being calculated is:
		//
		// x / 10^20 = 1/ 10^18
		//
		// x = 100
		//
		// which is basically 10^-8 DOTs. See `smallest_claimable_reward` for an example of this.
		T::RewardCounter::checked_from_rational(payouts_since_last_record, bonded_points)
			.and_then(|ref r| self.last_recorded_reward_counter.checked_add(r))
			.ok_or(Error::<T>::OverflowRisk)
	}

	/// Current free balance of the reward pool.
	///
	/// This is sum of all the rewards that are claimable by pool members.
	fn current_balance(id: PoolId) -> BalanceOf<T> {
		T::Currency::free_balance(&Pallet::<T>::create_reward_account(id))
			.saturating_sub(T::Currency::minimum_balance())
	}
}

/// An unbonding pool. This is always mapped with an era.
#[derive(Encode, Decode, MaxEncodedLen, TypeInfo, DefaultNoBound, RuntimeDebugNoBound)]
#[cfg_attr(feature = "std", derive(Clone, PartialEq, Eq))]
#[codec(mel_bound(T: Config))]
#[scale_info(skip_type_params(T))]
pub struct UnbondPool<T: Config> {
	/// The points in this pool.
	points: BalanceOf<T>,
	/// The funds in the pool.
	balance: BalanceOf<T>,
}

impl<T: Config> UnbondPool<T> {
	fn balance_to_point(&self, new_funds: BalanceOf<T>) -> BalanceOf<T> {
		Pallet::<T>::balance_to_point(self.balance, self.points, new_funds)
	}

	fn point_to_balance(&self, points: BalanceOf<T>) -> BalanceOf<T> {
		Pallet::<T>::point_to_balance(self.balance, self.points, points)
	}

	/// Issue the equivalent points of `new_funds` into self.
	///
	/// Returns the actual amounts of points issued.
	fn issue(&mut self, new_funds: BalanceOf<T>) -> BalanceOf<T> {
		let new_points = self.balance_to_point(new_funds);
		self.points = self.points.saturating_add(new_points);
		self.balance = self.balance.saturating_add(new_funds);
		new_points
	}

	/// Dissolve some points from the unbonding pool, reducing the balance of the pool
	/// proportionally.
	///
	/// This is the opposite of `issue`.
	///
	/// Returns the actual amount of `Balance` that was removed from the pool.
	fn dissolve(&mut self, points: BalanceOf<T>) -> BalanceOf<T> {
		let balance_to_unbond = self.point_to_balance(points);
		self.points = self.points.saturating_sub(points);
		self.balance = self.balance.saturating_sub(balance_to_unbond);

		balance_to_unbond
	}
}

#[derive(Encode, Decode, MaxEncodedLen, TypeInfo, DefaultNoBound, RuntimeDebugNoBound)]
#[cfg_attr(feature = "std", derive(Clone, PartialEq))]
#[codec(mel_bound(T: Config))]
#[scale_info(skip_type_params(T))]
pub struct SubPools<T: Config> {
	/// A general, era agnostic pool of funds that have fully unbonded. The pools
	/// of `Self::with_era` will lazily be merged into into this pool if they are
	/// older then `current_era - TotalUnbondingPools`.
	no_era: UnbondPool<T>,
	/// Map of era in which a pool becomes unbonded in => unbond pools.
	with_era: BoundedBTreeMap<EraIndex, UnbondPool<T>, TotalUnbondingPools<T>>,
}

impl<T: Config> SubPools<T> {
	/// Merge the oldest `with_era` unbond pools into the `no_era` unbond pool.
	///
	/// This is often used whilst getting the sub-pool from storage, thus it consumes and returns
	/// `Self` for ergonomic purposes.
	fn maybe_merge_pools(mut self, current_era: EraIndex) -> Self {
		// Ex: if `TotalUnbondingPools` is 5 and current era is 10, we only want to retain pools
		// 6..=10. Note that in the first few eras where `checked_sub` is `None`, we don't remove
		// anything.
		if let Some(newest_era_to_remove) =
			current_era.checked_sub(T::PostUnbondingPoolsWindow::get())
		{
			self.with_era.retain(|k, v| {
				if *k > newest_era_to_remove {
					// keep
					true
				} else {
					// merge into the no-era pool
					self.no_era.points = self.no_era.points.saturating_add(v.points);
					self.no_era.balance = self.no_era.balance.saturating_add(v.balance);
					false
				}
			});
		}

		self
	}

	/// The sum of all unbonding balance, regardless of whether they are actually unlocked or not.
	#[cfg(any(feature = "try-runtime", feature = "fuzzing", test, debug_assertions))]
	fn sum_unbonding_balance(&self) -> BalanceOf<T> {
		self.no_era.balance.saturating_add(
			self.with_era
				.values()
				.fold(BalanceOf::<T>::zero(), |acc, pool| acc.saturating_add(pool.balance)),
		)
	}
}

/// The maximum amount of eras an unbonding pool can exist prior to being merged with the
/// `no_era` pool. This is guaranteed to at least be equal to the staking `UnbondingDuration`. For
/// improved UX [`Config::PostUnbondingPoolsWindow`] should be configured to a non-zero value.
pub struct TotalUnbondingPools<T: Config>(PhantomData<T>);
impl<T: Config> Get<u32> for TotalUnbondingPools<T> {
	fn get() -> u32 {
		// NOTE: this may be dangerous in the scenario bonding_duration gets decreased because
		// we would no longer be able to decode `BoundedBTreeMap::<EraIndex, UnbondPool<T>,
		// TotalUnbondingPools<T>>`, which uses `TotalUnbondingPools` as the bound
		T::Staking::bonding_duration() + T::PostUnbondingPoolsWindow::get()
	}
}

#[frame_support::pallet]
pub mod pallet {
	use super::*;
	use frame_support::traits::StorageVersion;
	use frame_system::{ensure_signed, pallet_prelude::*};

	/// The current storage version.
	const STORAGE_VERSION: StorageVersion = StorageVersion::new(3);

	#[pallet::pallet]
	#[pallet::generate_store(pub(crate) trait Store)]
	#[pallet::storage_version(STORAGE_VERSION)]
	pub struct Pallet<T>(_);

	#[pallet::config]
	pub trait Config: frame_system::Config {
		/// The overarching event type.
		type RuntimeEvent: From<Event<Self>> + IsType<<Self as frame_system::Config>::RuntimeEvent>;

		/// Weight information for extrinsics in this pallet.
		type WeightInfo: weights::WeightInfo;

		/// The nominating balance.
		type Currency: Currency<Self::AccountId>;

		/// The type that is used for reward counter.
		///
		/// The arithmetic of the reward counter might saturate based on the size of the
		/// `Currency::Balance`. If this happens, operations fails. Nonetheless, this type should be
		/// chosen such that this failure almost never happens, as if it happens, the pool basically
		/// needs to be dismantled (or all pools migrated to a larger `RewardCounter` type, which is
		/// a PITA to do).
		///
		/// See the inline code docs of `Member::pending_rewards` and `RewardPool::update_recorded`
		/// for example analysis. A [`sp_runtime::FixedU128`] should be fine for chains with balance
		/// types similar to that of Polkadot and Kusama, in the absence of severe slashing (or
		/// prevented via a reasonable `MaxPointsToBalance`), for many many years to come.
		type RewardCounter: FixedPointNumber + MaxEncodedLen + TypeInfo + Default + codec::FullCodec;

		/// The nomination pool's pallet id.
		#[pallet::constant]
		type PalletId: Get<frame_support::PalletId>;

		/// The maximum pool points-to-balance ratio that an `open` pool can have.
		///
		/// This is important in the event slashing takes place and the pool's points-to-balance
		/// ratio becomes disproportional.
		///
		/// Moreover, this relates to the `RewardCounter` type as well, as the arithmetic operations
		/// are a function of number of points, and by setting this value to e.g. 10, you ensure
		/// that the total number of points in the system are at most 10 times the total_issuance of
		/// the chain, in the absolute worse case.
		///
		/// For a value of 10, the threshold would be a pool points-to-balance ratio of 10:1.
		/// Such a scenario would also be the equivalent of the pool being 90% slashed.
		#[pallet::constant]
		type MaxPointsToBalance: Get<u8>;

		/// Infallible method for converting `Currency::Balance` to `U256`.
		type BalanceToU256: Convert<BalanceOf<Self>, U256>;

		/// Infallible method for converting `U256` to `Currency::Balance`.
		type U256ToBalance: Convert<U256, BalanceOf<Self>>;

		/// The interface for nominating.
		type Staking: StakingInterface<Balance = BalanceOf<Self>, AccountId = Self::AccountId>;

		/// The amount of eras a `SubPools::with_era` pool can exist before it gets merged into the
		/// `SubPools::no_era` pool. In other words, this is the amount of eras a member will be
		/// able to withdraw from an unbonding pool which is guaranteed to have the correct ratio of
		/// points to balance; once the `with_era` pool is merged into the `no_era` pool, the ratio
		/// can become skewed due to some slashed ratio getting merged in at some point.
		type PostUnbondingPoolsWindow: Get<u32>;

		/// The maximum length, in bytes, that a pools metadata maybe.
		type MaxMetadataLen: Get<u32>;

		/// The maximum number of simultaneous unbonding chunks that can exist per member.
		type MaxUnbonding: Get<u32>;
	}

	/// Minimum amount to bond to join a pool.
	#[pallet::storage]
	pub type MinJoinBond<T: Config> = StorageValue<_, BalanceOf<T>, ValueQuery>;

	/// Minimum bond required to create a pool.
	///
	/// This is the amount that the depositor must put as their initial stake in the pool, as an
	/// indication of "skin in the game".
	///
	/// This is the value that will always exist in the staking ledger of the pool bonded account
	/// while all other accounts leave.
	#[pallet::storage]
	pub type MinCreateBond<T: Config> = StorageValue<_, BalanceOf<T>, ValueQuery>;

	/// Maximum number of nomination pools that can exist. If `None`, then an unbounded number of
	/// pools can exist.
	#[pallet::storage]
	pub type MaxPools<T: Config> = StorageValue<_, u32, OptionQuery>;

	/// Maximum number of members that can exist in the system. If `None`, then the count
	/// members are not bound on a system wide basis.
	#[pallet::storage]
	pub type MaxPoolMembers<T: Config> = StorageValue<_, u32, OptionQuery>;

	/// Maximum number of members that may belong to pool. If `None`, then the count of
	/// members is not bound on a per pool basis.
	#[pallet::storage]
	pub type MaxPoolMembersPerPool<T: Config> = StorageValue<_, u32, OptionQuery>;

	/// Active members.
	#[pallet::storage]
	pub type PoolMembers<T: Config> =
		CountedStorageMap<_, Twox64Concat, T::AccountId, PoolMember<T>>;

	/// Storage for bonded pools.
	// To get or insert a pool see [`BondedPool::get`] and [`BondedPool::put`]
	#[pallet::storage]
	pub type BondedPools<T: Config> =
		CountedStorageMap<_, Twox64Concat, PoolId, BondedPoolInner<T>>;

	/// Reward pools. This is where there rewards for each pool accumulate. When a members payout
	/// is claimed, the balance comes out fo the reward pool. Keyed by the bonded pools account.
	#[pallet::storage]
	pub type RewardPools<T: Config> = CountedStorageMap<_, Twox64Concat, PoolId, RewardPool<T>>;

	/// Groups of unbonding pools. Each group of unbonding pools belongs to a bonded pool,
	/// hence the name sub-pools. Keyed by the bonded pools account.
	#[pallet::storage]
	pub type SubPoolsStorage<T: Config> = CountedStorageMap<_, Twox64Concat, PoolId, SubPools<T>>;

	/// Metadata for the pool.
	#[pallet::storage]
	pub type Metadata<T: Config> =
		CountedStorageMap<_, Twox64Concat, PoolId, BoundedVec<u8, T::MaxMetadataLen>, ValueQuery>;

	/// Ever increasing number of all pools created so far.
	#[pallet::storage]
	pub type LastPoolId<T: Config> = StorageValue<_, u32, ValueQuery>;

	/// A reverse lookup from the pool's account id to its id.
	///
	/// This is only used for slashing. In all other instances, the pool id is used, and the
	/// accounts are deterministically derived from it.
	#[pallet::storage]
	pub type ReversePoolIdLookup<T: Config> =
		CountedStorageMap<_, Twox64Concat, T::AccountId, PoolId, OptionQuery>;

	#[pallet::genesis_config]
	pub struct GenesisConfig<T: Config> {
		pub min_join_bond: BalanceOf<T>,
		pub min_create_bond: BalanceOf<T>,
		pub max_pools: Option<u32>,
		pub max_members_per_pool: Option<u32>,
		pub max_members: Option<u32>,
	}

	#[cfg(feature = "std")]
	impl<T: Config> Default for GenesisConfig<T> {
		fn default() -> Self {
			Self {
				min_join_bond: Zero::zero(),
				min_create_bond: Zero::zero(),
				max_pools: Some(16),
				max_members_per_pool: Some(32),
				max_members: Some(16 * 32),
			}
		}
	}

	#[pallet::genesis_build]
	impl<T: Config> GenesisBuild<T> for GenesisConfig<T> {
		fn build(&self) {
			MinJoinBond::<T>::put(self.min_join_bond);
			MinCreateBond::<T>::put(self.min_create_bond);
			if let Some(max_pools) = self.max_pools {
				MaxPools::<T>::put(max_pools);
			}
			if let Some(max_members_per_pool) = self.max_members_per_pool {
				MaxPoolMembersPerPool::<T>::put(max_members_per_pool);
			}
			if let Some(max_members) = self.max_members {
				MaxPoolMembers::<T>::put(max_members);
			}
		}
	}

	/// Events of this pallet.
	#[pallet::event]
	#[pallet::generate_deposit(pub(crate) fn deposit_event)]
	pub enum Event<T: Config> {
		/// A pool has been created.
		Created { depositor: T::AccountId, pool_id: PoolId },
		/// A member has became bonded in a pool.
		Bonded { member: T::AccountId, pool_id: PoolId, bonded: BalanceOf<T>, joined: bool },
		/// A payout has been made to a member.
		PaidOut { member: T::AccountId, pool_id: PoolId, payout: BalanceOf<T> },
		/// A member has unbonded from their pool.
		///
		/// - `balance` is the corresponding balance of the number of points that has been
		///   requested to be unbonded (the argument of the `unbond` transaction) from the bonded
		///   pool.
		/// - `points` is the number of points that are issued as a result of `balance` being
		/// dissolved into the corresponding unbonding pool.
		/// - `era` is the era in which the balance will be unbonded.
		/// In the absence of slashing, these values will match. In the presence of slashing, the
		/// number of points that are issued in the unbonding pool will be less than the amount
		/// requested to be unbonded.
		Unbonded {
			member: T::AccountId,
			pool_id: PoolId,
			balance: BalanceOf<T>,
			points: BalanceOf<T>,
			era: EraIndex,
		},
		/// A member has withdrawn from their pool.
		///
		/// The given number of `points` have been dissolved in return of `balance`.
		///
		/// Similar to `Unbonded` event, in the absence of slashing, the ratio of point to balance
		/// will be 1.
		Withdrawn {
			member: T::AccountId,
			pool_id: PoolId,
			balance: BalanceOf<T>,
			points: BalanceOf<T>,
		},
		/// A pool has been destroyed.
		Destroyed { pool_id: PoolId },
		/// The state of a pool has changed
		StateChanged { pool_id: PoolId, new_state: PoolState },
		/// A member has been removed from a pool.
		///
		/// The removal can be voluntary (withdrawn all unbonded funds) or involuntary (kicked).
		MemberRemoved { pool_id: PoolId, member: T::AccountId },
		/// The roles of a pool have been updated to the given new roles. Note that the depositor
		/// can never change.
		RolesUpdated {
			root: Option<T::AccountId>,
			state_toggler: Option<T::AccountId>,
			nominator: Option<T::AccountId>,
		},
		/// The active balance of pool `pool_id` has been slashed to `balance`.
		PoolSlashed { pool_id: PoolId, balance: BalanceOf<T> },
		/// The unbond pool at `era` of pool `pool_id` has been slashed to `balance`.
		UnbondingPoolSlashed { pool_id: PoolId, era: EraIndex, balance: BalanceOf<T> },
	}

	#[pallet::error]
	#[cfg_attr(test, derive(PartialEq))]
	pub enum Error<T> {
		/// A (bonded) pool id does not exist.
		PoolNotFound,
		/// An account is not a member.
		PoolMemberNotFound,
		/// A reward pool does not exist. In all cases this is a system logic error.
		RewardPoolNotFound,
		/// A sub pool does not exist.
		SubPoolsNotFound,
		/// An account is already delegating in another pool. An account may only belong to one
		/// pool at a time.
		AccountBelongsToOtherPool,
		/// The member is fully unbonded (and thus cannot access the bonded and reward pool
		/// anymore to, for example, collect rewards).
		FullyUnbonding,
		/// The member cannot unbond further chunks due to reaching the limit.
		MaxUnbondingLimit,
		/// None of the funds can be withdrawn yet because the bonding duration has not passed.
		CannotWithdrawAny,
		/// The amount does not meet the minimum bond to either join or create a pool.
		///
		/// The depositor can never unbond to a value less than
		/// `Pallet::depositor_min_bond`. The caller does not have nominating
		/// permissions for the pool. Members can never unbond to a value below `MinJoinBond`.
		MinimumBondNotMet,
		/// The transaction could not be executed due to overflow risk for the pool.
		OverflowRisk,
		/// A pool must be in [`PoolState::Destroying`] in order for the depositor to unbond or for
		/// other members to be permissionlessly unbonded.
		NotDestroying,
		/// The caller does not have nominating permissions for the pool.
		NotNominator,
		/// Either a) the caller cannot make a valid kick or b) the pool is not destroying.
		NotKickerOrDestroying,
		/// The pool is not open to join
		NotOpen,
		/// The system is maxed out on pools.
		MaxPools,
		/// Too many members in the pool or system.
		MaxPoolMembers,
		/// The pools state cannot be changed.
		CanNotChangeState,
		/// The caller does not have adequate permissions.
		DoesNotHavePermission,
		/// Metadata exceeds [`Config::MaxMetadataLen`]
		MetadataExceedsMaxLen,
		/// Some error occurred that should never happen. This should be reported to the
		/// maintainers.
		Defensive(DefensiveError),
		/// Partial unbonding now allowed permissionlessly.
		PartialUnbondNotAllowedPermissionlessly,
		/// Pool id currently in use.
		PoolIdInUse,
		/// Pool id provided is not correct/usable.
		InvalidPoolId,
	}

	#[derive(Encode, Decode, PartialEq, TypeInfo, frame_support::PalletError, RuntimeDebug)]
	pub enum DefensiveError {
		/// There isn't enough space in the unbond pool.
		NotEnoughSpaceInUnbondPool,
		/// A (bonded) pool id does not exist.
		PoolNotFound,
		/// A reward pool does not exist. In all cases this is a system logic error.
		RewardPoolNotFound,
		/// A sub pool does not exist.
		SubPoolsNotFound,
		/// The bonded account should only be killed by the staking system when the depositor is
		/// withdrawing
		BondedStashKilledPrematurely,
	}

	impl<T> From<DefensiveError> for Error<T> {
		fn from(e: DefensiveError) -> Error<T> {
			Error::<T>::Defensive(e)
		}
	}

	#[pallet::call]
	impl<T: Config> Pallet<T> {
		/// Stake funds with a pool. The amount to bond is transferred from the member to the
		/// pools account and immediately increases the pools bond.
		///
		/// # Note
		///
		/// * An account can only be a member of a single pool.
		/// * An account cannot join the same pool multiple times.
		/// * This call will *not* dust the member account, so the member must have at least
		///   `existential deposit + amount` in their account.
		/// * Only a pool with [`PoolState::Open`] can be joined
		#[pallet::call_index(0)]
		#[pallet::weight(T::WeightInfo::join())]
		pub fn join(
			origin: OriginFor<T>,
			#[pallet::compact] amount: BalanceOf<T>,
			pool_id: PoolId,
		) -> DispatchResult {
			let who = ensure_signed(origin)?;

			ensure!(amount >= MinJoinBond::<T>::get(), Error::<T>::MinimumBondNotMet);
			// If a member already exists that means they already belong to a pool
			ensure!(!PoolMembers::<T>::contains_key(&who), Error::<T>::AccountBelongsToOtherPool);

			let mut bonded_pool = BondedPool::<T>::get(pool_id).ok_or(Error::<T>::PoolNotFound)?;
			bonded_pool.ok_to_join()?;

			let mut reward_pool = RewardPools::<T>::get(pool_id)
				.defensive_ok_or::<Error<T>>(DefensiveError::RewardPoolNotFound.into())?;
			// IMPORTANT: reward pool records must be updated with the old points.
			reward_pool.update_records(pool_id, bonded_pool.points)?;

			bonded_pool.try_inc_members()?;
			let points_issued = bonded_pool.try_bond_funds(&who, amount, BondType::Later)?;

			PoolMembers::insert(
				who.clone(),
				PoolMember::<T> {
					pool_id,
					points: points_issued,
					// we just updated `last_known_reward_counter` to the current one in
					// `update_recorded`.
					last_recorded_reward_counter: reward_pool.last_recorded_reward_counter(),
					unbonding_eras: Default::default(),
				},
			);

			Self::deposit_event(Event::<T>::Bonded {
				member: who,
				pool_id,
				bonded: amount,
				joined: true,
			});

			bonded_pool.put();
			RewardPools::<T>::insert(pool_id, reward_pool);

			Ok(())
		}

		/// Bond `extra` more funds from `origin` into the pool to which they already belong.
		///
		/// Additional funds can come from either the free balance of the account, of from the
		/// accumulated rewards, see [`BondExtra`].
		///
		/// Bonding extra funds implies an automatic payout of all pending rewards as well.
		// NOTE: this transaction is implemented with the sole purpose of readability and
		// correctness, not optimization. We read/write several storage items multiple times instead
		// of just once, in the spirit reusing code.
		#[pallet::call_index(1)]
		#[pallet::weight(
			T::WeightInfo::bond_extra_transfer()
			.max(T::WeightInfo::bond_extra_reward())
		)]
		pub fn bond_extra(origin: OriginFor<T>, extra: BondExtra<BalanceOf<T>>) -> DispatchResult {
			let who = ensure_signed(origin)?;
			let (mut member, mut bonded_pool, mut reward_pool) = Self::get_member_with_pools(&who)?;

			// payout related stuff: we must claim the payouts, and updated recorded payout data
			// before updating the bonded pool points, similar to that of `join` transaction.
			reward_pool.update_records(bonded_pool.id, bonded_pool.points)?;
			let claimed =
				Self::do_reward_payout(&who, &mut member, &mut bonded_pool, &mut reward_pool)?;

			let (points_issued, bonded) = match extra {
				BondExtra::FreeBalance(amount) =>
					(bonded_pool.try_bond_funds(&who, amount, BondType::Later)?, amount),
				BondExtra::Rewards =>
					(bonded_pool.try_bond_funds(&who, claimed, BondType::Later)?, claimed),
			};

			bonded_pool.ok_to_be_open()?;
			member.points =
				member.points.checked_add(&points_issued).ok_or(Error::<T>::OverflowRisk)?;

			Self::deposit_event(Event::<T>::Bonded {
				member: who.clone(),
				pool_id: member.pool_id,
				bonded,
				joined: false,
			});
			Self::put_member_with_pools(&who, member, bonded_pool, reward_pool);

			Ok(())
		}

		/// A bonded member can use this to claim their payout based on the rewards that the pool
		/// has accumulated since their last claimed payout (OR since joining if this is there first
		/// time claiming rewards). The payout will be transferred to the member's account.
		///
		/// The member will earn rewards pro rata based on the members stake vs the sum of the
		/// members in the pools stake. Rewards do not "expire".
		#[pallet::call_index(2)]
		#[pallet::weight(T::WeightInfo::claim_payout())]
		pub fn claim_payout(origin: OriginFor<T>) -> DispatchResult {
			let who = ensure_signed(origin)?;
			let (mut member, mut bonded_pool, mut reward_pool) = Self::get_member_with_pools(&who)?;

			let _ = Self::do_reward_payout(&who, &mut member, &mut bonded_pool, &mut reward_pool)?;

			Self::put_member_with_pools(&who, member, bonded_pool, reward_pool);
			Ok(())
		}

		/// Unbond up to `unbonding_points` of the `member_account`'s funds from the pool. It
		/// implicitly collects the rewards one last time, since not doing so would mean some
		/// rewards would be forfeited.
		///
		/// Under certain conditions, this call can be dispatched permissionlessly (i.e. by any
		/// account).
		///
		/// # Conditions for a permissionless dispatch.
		///
		/// * The pool is blocked and the caller is either the root or state-toggler. This is
		///   refereed to as a kick.
		/// * The pool is destroying and the member is not the depositor.
		/// * The pool is destroying, the member is the depositor and no other members are in the
		///   pool.
		///
		/// ## Conditions for permissioned dispatch (i.e. the caller is also the
		/// `member_account`):
		///
		/// * The caller is not the depositor.
		/// * The caller is the depositor, the pool is destroying and no other members are in the
		///   pool.
		///
		/// # Note
		///
		/// If there are too many unlocking chunks to unbond with the pool account,
<<<<<<< HEAD
		/// [`Call::pool_withdraw_unbonded`] can be called to try and minimize unlocking chunks.
		/// The [`StakingInterface::unbond`] will implicitly call [`Call::pool_withdraw_unbonded`]
		/// to try to free chunks if necessary (ie. if unbound was called and no unlocking chunks
		/// are available). However, it may not be possible to release the current unlocking chunks,
		/// in which case, the result of this call will likely be the `NoMoreChunks` error from the
		/// staking system.

=======
		/// [`Call::pool_withdraw_unbonded`] can be called to try and minimize unlocking chunks. If
		/// there are too many unlocking chunks, the result of this call will likely be the
		/// `NoMoreChunks` error from the staking system.
		#[pallet::call_index(3)]
>>>>>>> 2f6105bb
		#[pallet::weight(T::WeightInfo::unbond())]
		pub fn unbond(
			origin: OriginFor<T>,
			member_account: AccountIdLookupOf<T>,
			#[pallet::compact] unbonding_points: BalanceOf<T>,
		) -> DispatchResult {
			let who = ensure_signed(origin)?;
			let member_account = T::Lookup::lookup(member_account)?;
			let (mut member, mut bonded_pool, mut reward_pool) =
				Self::get_member_with_pools(&member_account)?;

			bonded_pool.ok_to_unbond_with(&who, &member_account, &member, unbonding_points)?;

			// Claim the the payout prior to unbonding. Once the user is unbonding their points no
			// longer exist in the bonded pool and thus they can no longer claim their payouts. It
			// is not strictly necessary to claim the rewards, but we do it here for UX.
			let _ = reward_pool.update_records(bonded_pool.id, bonded_pool.points)?;
			let _ = Self::do_reward_payout(&who, &mut member, &mut bonded_pool, &mut reward_pool)?;

			let current_era = T::Staking::current_era();
			let unbond_era = T::Staking::bonding_duration().saturating_add(current_era);

			// Unbond in the actual underlying nominator.
			let unbonding_balance = bonded_pool.dissolve(unbonding_points);
			T::Staking::unbond(&bonded_pool.bonded_account(), unbonding_balance)?;

			// Note that we lazily create the unbonding pools here if they don't already exist
			let mut sub_pools = SubPoolsStorage::<T>::get(member.pool_id)
				.unwrap_or_default()
				.maybe_merge_pools(current_era);

			// Update the unbond pool associated with the current era with the unbonded funds. Note
			// that we lazily create the unbond pool if it does not yet exist.
			if !sub_pools.with_era.contains_key(&unbond_era) {
				sub_pools
					.with_era
					.try_insert(unbond_era, UnbondPool::default())
					// The above call to `maybe_merge_pools` should ensure there is
					// always enough space to insert.
					.defensive_map_err::<Error<T>, _>(|_| {
						DefensiveError::NotEnoughSpaceInUnbondPool.into()
					})?;
			}

			let points_unbonded = sub_pools
				.with_era
				.get_mut(&unbond_era)
				// The above check ensures the pool exists.
				.defensive_ok_or::<Error<T>>(DefensiveError::PoolNotFound.into())?
				.issue(unbonding_balance);

			// Try and unbond in the member map.
			member.try_unbond(unbonding_points, points_unbonded, unbond_era)?;

			Self::deposit_event(Event::<T>::Unbonded {
				member: member_account.clone(),
				pool_id: member.pool_id,
				points: points_unbonded,
				balance: unbonding_balance,
				era: unbond_era,
			});

			// Now that we know everything has worked write the items to storage.
			SubPoolsStorage::insert(&member.pool_id, sub_pools);
			Self::put_member_with_pools(&member_account, member, bonded_pool, reward_pool);

			Ok(())
		}

		/// Call `withdraw_unbonded` for the pools account. This call can be made by any account.
		///
		/// This is useful if their are too many unlocking chunks to call `unbond`, and some
		/// can be cleared by withdrawing. In the case there are too many unlocking chunks, the user
		/// would probably see an error like `NoMoreChunks` emitted from the staking system when
		/// they attempt to unbond.
		#[pallet::call_index(4)]
		#[pallet::weight(T::WeightInfo::pool_withdraw_unbonded(*num_slashing_spans))]
		pub fn pool_withdraw_unbonded(
			origin: OriginFor<T>,
			pool_id: PoolId,
			num_slashing_spans: u32,
		) -> DispatchResult {
			let _ = ensure_signed(origin)?;
			let pool = BondedPool::<T>::get(pool_id).ok_or(Error::<T>::PoolNotFound)?;
			// For now we only allow a pool to withdraw unbonded if its not destroying. If the pool
			// is destroying then `withdraw_unbonded` can be used.
			ensure!(pool.state != PoolState::Destroying, Error::<T>::NotDestroying);
			T::Staking::withdraw_unbonded(pool.bonded_account(), num_slashing_spans)?;
			Ok(())
		}

		/// Withdraw unbonded funds from `member_account`. If no bonded funds can be unbonded, an
		/// error is returned.
		///
		/// Under certain conditions, this call can be dispatched permissionlessly (i.e. by any
		/// account).
		///
		/// # Conditions for a permissionless dispatch
		///
		/// * The pool is in destroy mode and the target is not the depositor.
		/// * The target is the depositor and they are the only member in the sub pools.
		/// * The pool is blocked and the caller is either the root or state-toggler.
		///
		/// # Conditions for permissioned dispatch
		///
		/// * The caller is the target and they are not the depositor.
		///
		/// # Note
		///
		/// If the target is the depositor, the pool will be destroyed.
		#[pallet::call_index(5)]
		#[pallet::weight(
			T::WeightInfo::withdraw_unbonded_kill(*num_slashing_spans)
		)]
		pub fn withdraw_unbonded(
			origin: OriginFor<T>,
			member_account: AccountIdLookupOf<T>,
			num_slashing_spans: u32,
		) -> DispatchResultWithPostInfo {
			let caller = ensure_signed(origin)?;
			let member_account = T::Lookup::lookup(member_account)?;
			let mut member =
				PoolMembers::<T>::get(&member_account).ok_or(Error::<T>::PoolMemberNotFound)?;
			let current_era = T::Staking::current_era();

			let bonded_pool = BondedPool::<T>::get(member.pool_id)
				.defensive_ok_or::<Error<T>>(DefensiveError::PoolNotFound.into())?;
			let mut sub_pools =
				SubPoolsStorage::<T>::get(member.pool_id).ok_or(Error::<T>::SubPoolsNotFound)?;

			bonded_pool.ok_to_withdraw_unbonded_with(&caller, &member_account)?;

			// NOTE: must do this after we have done the `ok_to_withdraw_unbonded_other_with` check.
			let withdrawn_points = member.withdraw_unlocked(current_era);
			ensure!(!withdrawn_points.is_empty(), Error::<T>::CannotWithdrawAny);

			// Before calculating the `balance_to_unbond`, we call withdraw unbonded to ensure the
			// `transferrable_balance` is correct.
			let stash_killed =
				T::Staking::withdraw_unbonded(bonded_pool.bonded_account(), num_slashing_spans)?;

			// defensive-only: the depositor puts enough funds into the stash so that it will only
			// be destroyed when they are leaving.
			ensure!(
				!stash_killed || caller == bonded_pool.roles.depositor,
				Error::<T>::Defensive(DefensiveError::BondedStashKilledPrematurely)
			);

			let mut sum_unlocked_points: BalanceOf<T> = Zero::zero();
			let balance_to_unbond = withdrawn_points
				.iter()
				.fold(BalanceOf::<T>::zero(), |accumulator, (era, unlocked_points)| {
					sum_unlocked_points = sum_unlocked_points.saturating_add(*unlocked_points);
					if let Some(era_pool) = sub_pools.with_era.get_mut(&era) {
						let balance_to_unbond = era_pool.dissolve(*unlocked_points);
						if era_pool.points.is_zero() {
							sub_pools.with_era.remove(&era);
						}
						accumulator.saturating_add(balance_to_unbond)
					} else {
						// A pool does not belong to this era, so it must have been merged to the
						// era-less pool.
						accumulator.saturating_add(sub_pools.no_era.dissolve(*unlocked_points))
					}
				})
				// A call to this transaction may cause the pool's stash to get dusted. If this
				// happens before the last member has withdrawn, then all subsequent withdraws will
				// be 0. However the unbond pools do no get updated to reflect this. In the
				// aforementioned scenario, this check ensures we don't try to withdraw funds that
				// don't exist. This check is also defensive in cases where the unbond pool does not
				// update its balance (e.g. a bug in the slashing hook.) We gracefully proceed in
				// order to ensure members can leave the pool and it can be destroyed.
				.min(bonded_pool.transferrable_balance());

			T::Currency::transfer(
				&bonded_pool.bonded_account(),
				&member_account,
				balance_to_unbond,
				ExistenceRequirement::AllowDeath,
			)
			.defensive()?;

			Self::deposit_event(Event::<T>::Withdrawn {
				member: member_account.clone(),
				pool_id: member.pool_id,
				points: sum_unlocked_points,
				balance: balance_to_unbond,
			});

			let post_info_weight = if member.total_points().is_zero() {
				// member being reaped.
				PoolMembers::<T>::remove(&member_account);
				Self::deposit_event(Event::<T>::MemberRemoved {
					pool_id: member.pool_id,
					member: member_account.clone(),
				});

				if member_account == bonded_pool.roles.depositor {
					Pallet::<T>::dissolve_pool(bonded_pool);
					None
				} else {
					bonded_pool.dec_members().put();
					SubPoolsStorage::<T>::insert(&member.pool_id, sub_pools);
					Some(T::WeightInfo::withdraw_unbonded_update(num_slashing_spans))
				}
			} else {
				// we certainly don't need to delete any pools, because no one is being removed.
				SubPoolsStorage::<T>::insert(&member.pool_id, sub_pools);
				PoolMembers::<T>::insert(&member_account, member);
				Some(T::WeightInfo::withdraw_unbonded_update(num_slashing_spans))
			};

			Ok(post_info_weight.into())
		}

		/// Create a new delegation pool.
		///
		/// # Arguments
		///
		/// * `amount` - The amount of funds to delegate to the pool. This also acts of a sort of
		///   deposit since the pools creator cannot fully unbond funds until the pool is being
		///   destroyed.
		/// * `index` - A disambiguation index for creating the account. Likely only useful when
		///   creating multiple pools in the same extrinsic.
		/// * `root` - The account to set as [`PoolRoles::root`].
		/// * `nominator` - The account to set as the [`PoolRoles::nominator`].
		/// * `state_toggler` - The account to set as the [`PoolRoles::state_toggler`].
		///
		/// # Note
		///
		/// In addition to `amount`, the caller will transfer the existential deposit; so the caller
		/// needs at have at least `amount + existential_deposit` transferrable.
		#[pallet::call_index(6)]
		#[pallet::weight(T::WeightInfo::create())]
		pub fn create(
			origin: OriginFor<T>,
			#[pallet::compact] amount: BalanceOf<T>,
			root: AccountIdLookupOf<T>,
			nominator: AccountIdLookupOf<T>,
			state_toggler: AccountIdLookupOf<T>,
		) -> DispatchResult {
			let depositor = ensure_signed(origin)?;

			let pool_id = LastPoolId::<T>::try_mutate::<_, Error<T>, _>(|id| {
				*id = id.checked_add(1).ok_or(Error::<T>::OverflowRisk)?;
				Ok(*id)
			})?;

			Self::do_create(depositor, amount, root, nominator, state_toggler, pool_id)
		}

		/// Create a new delegation pool with a previously used pool id
		///
		/// # Arguments
		///
		/// same as `create` with the inclusion of
		/// * `pool_id` - `A valid PoolId.
		#[pallet::call_index(7)]
		#[pallet::weight(T::WeightInfo::create())]
		pub fn create_with_pool_id(
			origin: OriginFor<T>,
			#[pallet::compact] amount: BalanceOf<T>,
			root: AccountIdLookupOf<T>,
			nominator: AccountIdLookupOf<T>,
			state_toggler: AccountIdLookupOf<T>,
			pool_id: PoolId,
		) -> DispatchResult {
			let depositor = ensure_signed(origin)?;

			ensure!(!BondedPools::<T>::contains_key(pool_id), Error::<T>::PoolIdInUse);
			ensure!(pool_id < LastPoolId::<T>::get(), Error::<T>::InvalidPoolId);

			Self::do_create(depositor, amount, root, nominator, state_toggler, pool_id)
		}

		/// Nominate on behalf of the pool.
		///
		/// The dispatch origin of this call must be signed by the pool nominator or the pool
		/// root role.
		///
		/// This directly forward the call to the staking pallet, on behalf of the pool bonded
		/// account.
		#[pallet::call_index(8)]
		#[pallet::weight(T::WeightInfo::nominate(validators.len() as u32))]
		pub fn nominate(
			origin: OriginFor<T>,
			pool_id: PoolId,
			validators: Vec<T::AccountId>,
		) -> DispatchResult {
			let who = ensure_signed(origin)?;
			let bonded_pool = BondedPool::<T>::get(pool_id).ok_or(Error::<T>::PoolNotFound)?;
			ensure!(bonded_pool.can_nominate(&who), Error::<T>::NotNominator);
			T::Staking::nominate(&bonded_pool.bonded_account(), validators)
		}

		/// Set a new state for the pool.
		///
		/// If a pool is already in the `Destroying` state, then under no condition can its state
		/// change again.
		///
		/// The dispatch origin of this call must be either:
		///
		/// 1. signed by the state toggler, or the root role of the pool,
		/// 2. if the pool conditions to be open are NOT met (as described by `ok_to_be_open`), and
		///    then the state of the pool can be permissionlessly changed to `Destroying`.
		#[pallet::call_index(9)]
		#[pallet::weight(T::WeightInfo::set_state())]
		pub fn set_state(
			origin: OriginFor<T>,
			pool_id: PoolId,
			state: PoolState,
		) -> DispatchResult {
			let who = ensure_signed(origin)?;
			let mut bonded_pool = BondedPool::<T>::get(pool_id).ok_or(Error::<T>::PoolNotFound)?;
			ensure!(bonded_pool.state != PoolState::Destroying, Error::<T>::CanNotChangeState);

			if bonded_pool.can_toggle_state(&who) {
				bonded_pool.set_state(state);
			} else if bonded_pool.ok_to_be_open().is_err() && state == PoolState::Destroying {
				// If the pool has bad properties, then anyone can set it as destroying
				bonded_pool.set_state(PoolState::Destroying);
			} else {
				Err(Error::<T>::CanNotChangeState)?;
			}

			bonded_pool.put();

			Ok(())
		}

		/// Set a new metadata for the pool.
		///
		/// The dispatch origin of this call must be signed by the state toggler, or the root role
		/// of the pool.
		#[pallet::call_index(10)]
		#[pallet::weight(T::WeightInfo::set_metadata(metadata.len() as u32))]
		pub fn set_metadata(
			origin: OriginFor<T>,
			pool_id: PoolId,
			metadata: Vec<u8>,
		) -> DispatchResult {
			let who = ensure_signed(origin)?;
			let metadata: BoundedVec<_, _> =
				metadata.try_into().map_err(|_| Error::<T>::MetadataExceedsMaxLen)?;
			ensure!(
				BondedPool::<T>::get(pool_id)
					.ok_or(Error::<T>::PoolNotFound)?
					.can_set_metadata(&who),
				Error::<T>::DoesNotHavePermission
			);

			Metadata::<T>::mutate(pool_id, |pool_meta| *pool_meta = metadata);

			Ok(())
		}

		/// Update configurations for the nomination pools. The origin for this call must be
		/// Root.
		///
		/// # Arguments
		///
		/// * `min_join_bond` - Set [`MinJoinBond`].
		/// * `min_create_bond` - Set [`MinCreateBond`].
		/// * `max_pools` - Set [`MaxPools`].
		/// * `max_members` - Set [`MaxPoolMembers`].
		/// * `max_members_per_pool` - Set [`MaxPoolMembersPerPool`].
		#[pallet::call_index(11)]
		#[pallet::weight(T::WeightInfo::set_configs())]
		pub fn set_configs(
			origin: OriginFor<T>,
			min_join_bond: ConfigOp<BalanceOf<T>>,
			min_create_bond: ConfigOp<BalanceOf<T>>,
			max_pools: ConfigOp<u32>,
			max_members: ConfigOp<u32>,
			max_members_per_pool: ConfigOp<u32>,
		) -> DispatchResult {
			ensure_root(origin)?;

			macro_rules! config_op_exp {
				($storage:ty, $op:ident) => {
					match $op {
						ConfigOp::Noop => (),
						ConfigOp::Set(v) => <$storage>::put(v),
						ConfigOp::Remove => <$storage>::kill(),
					}
				};
			}

			config_op_exp!(MinJoinBond::<T>, min_join_bond);
			config_op_exp!(MinCreateBond::<T>, min_create_bond);
			config_op_exp!(MaxPools::<T>, max_pools);
			config_op_exp!(MaxPoolMembers::<T>, max_members);
			config_op_exp!(MaxPoolMembersPerPool::<T>, max_members_per_pool);
			Ok(())
		}

		/// Update the roles of the pool.
		///
		/// The root is the only entity that can change any of the roles, including itself,
		/// excluding the depositor, who can never change.
		///
		/// It emits an event, notifying UIs of the role change. This event is quite relevant to
		/// most pool members and they should be informed of changes to pool roles.
		#[pallet::call_index(12)]
		#[pallet::weight(T::WeightInfo::update_roles())]
		pub fn update_roles(
			origin: OriginFor<T>,
			pool_id: PoolId,
			new_root: ConfigOp<T::AccountId>,
			new_nominator: ConfigOp<T::AccountId>,
			new_state_toggler: ConfigOp<T::AccountId>,
		) -> DispatchResult {
			let mut bonded_pool = match ensure_root(origin.clone()) {
				Ok(()) => BondedPool::<T>::get(pool_id).ok_or(Error::<T>::PoolNotFound)?,
				Err(frame_support::error::BadOrigin) => {
					let who = ensure_signed(origin)?;
					let bonded_pool =
						BondedPool::<T>::get(pool_id).ok_or(Error::<T>::PoolNotFound)?;
					ensure!(bonded_pool.can_update_roles(&who), Error::<T>::DoesNotHavePermission);
					bonded_pool
				},
			};

			match new_root {
				ConfigOp::Noop => (),
				ConfigOp::Remove => bonded_pool.roles.root = None,
				ConfigOp::Set(v) => bonded_pool.roles.root = Some(v),
			};
			match new_nominator {
				ConfigOp::Noop => (),
				ConfigOp::Remove => bonded_pool.roles.nominator = None,
				ConfigOp::Set(v) => bonded_pool.roles.nominator = Some(v),
			};
			match new_state_toggler {
				ConfigOp::Noop => (),
				ConfigOp::Remove => bonded_pool.roles.state_toggler = None,
				ConfigOp::Set(v) => bonded_pool.roles.state_toggler = Some(v),
			};

			Self::deposit_event(Event::<T>::RolesUpdated {
				root: bonded_pool.roles.root.clone(),
				nominator: bonded_pool.roles.nominator.clone(),
				state_toggler: bonded_pool.roles.state_toggler.clone(),
			});

			bonded_pool.put();
			Ok(())
		}

		/// Chill on behalf of the pool.
		///
		/// The dispatch origin of this call must be signed by the pool nominator or the pool
		/// root role, same as [`Pallet::nominate`].
		///
		/// This directly forward the call to the staking pallet, on behalf of the pool bonded
		/// account.
		#[pallet::call_index(13)]
		#[pallet::weight(T::WeightInfo::chill())]
		pub fn chill(origin: OriginFor<T>, pool_id: PoolId) -> DispatchResult {
			let who = ensure_signed(origin)?;
			let bonded_pool = BondedPool::<T>::get(pool_id).ok_or(Error::<T>::PoolNotFound)?;
			ensure!(bonded_pool.can_nominate(&who), Error::<T>::NotNominator);
			T::Staking::chill(&bonded_pool.bonded_account())
		}
	}

	#[pallet::hooks]
	impl<T: Config> Hooks<BlockNumberFor<T>> for Pallet<T> {
		#[cfg(feature = "try-runtime")]
		fn try_state(_n: BlockNumberFor<T>) -> Result<(), &'static str> {
			Self::do_try_state(u8::MAX)
		}

		fn integrity_test() {
			assert!(
				T::MaxPointsToBalance::get() > 0,
				"Minimum points to balance ratio must be greater than 0"
			);
			assert!(
				T::Staking::bonding_duration() < TotalUnbondingPools::<T>::get(),
				"There must be more unbonding pools then the bonding duration /
				so a slash can be applied to relevant unboding pools. (We assume /
				the bonding duration > slash deffer duration.",
			);
		}
	}
}

impl<T: Config> Pallet<T> {
	/// Returns the pending rewards for the specified `member_account`.
	///
	/// In the case of error, `None` is returned.
	pub fn pending_rewards(member_account: T::AccountId) -> Option<BalanceOf<T>> {
		if let Some(pool_member) = PoolMembers::<T>::get(member_account) {
			if let Some((reward_pool, bonded_pool)) = RewardPools::<T>::get(pool_member.pool_id)
				.zip(BondedPools::<T>::get(pool_member.pool_id))
			{
				let current_reward_counter = reward_pool
					.current_reward_counter(pool_member.pool_id, bonded_pool.points)
					.ok()?;
				return pool_member.pending_rewards(current_reward_counter).ok()
			}
		}

		None
	}

	/// The amount of bond that MUST REMAIN IN BONDED in ALL POOLS.
	///
	/// It is the responsibility of the depositor to put these funds into the pool initially. Upon
	/// unbond, they can never unbond to a value below this amount.
	///
	/// It is essentially `max { MinNominatorBond, MinCreateBond, MinJoinBond }`, where the former
	/// is coming from the staking pallet and the latter two are configured in this pallet.
	pub fn depositor_min_bond() -> BalanceOf<T> {
		T::Staking::minimum_nominator_bond()
			.max(MinCreateBond::<T>::get())
			.max(MinJoinBond::<T>::get())
			.max(T::Currency::minimum_balance())
	}
	/// Remove everything related to the given bonded pool.
	///
	/// Metadata and all of the sub-pools are also deleted. All accounts are dusted and the leftover
	/// of the reward account is returned to the depositor.
	pub fn dissolve_pool(bonded_pool: BondedPool<T>) {
		let reward_account = bonded_pool.reward_account();
		let bonded_account = bonded_pool.bonded_account();

		ReversePoolIdLookup::<T>::remove(&bonded_account);
		RewardPools::<T>::remove(bonded_pool.id);
		SubPoolsStorage::<T>::remove(bonded_pool.id);

		// Kill accounts from storage by making their balance go below ED. We assume that the
		// accounts have no references that would prevent destruction once we get to this point. We
		// don't work with the system pallet directly, but
		// 1. we drain the reward account and kill it. This account should never have any extra
		// consumers anyway.
		// 2. the bonded account should become a 'killed stash' in the staking system, and all of
		//    its consumers removed.
		debug_assert_eq!(frame_system::Pallet::<T>::consumers(&reward_account), 0);
		debug_assert_eq!(frame_system::Pallet::<T>::consumers(&bonded_account), 0);
		debug_assert_eq!(
			T::Staking::total_stake(&bonded_account).unwrap_or_default(),
			Zero::zero()
		);

		// This shouldn't fail, but if it does we don't really care
		let reward_pool_remaining = T::Currency::free_balance(&reward_account);
		let _ = T::Currency::transfer(
			&reward_account,
			&bonded_pool.roles.depositor,
			reward_pool_remaining,
			ExistenceRequirement::AllowDeath,
		);

		// NOTE: this is purely defensive.
		T::Currency::make_free_balance_be(&reward_account, Zero::zero());
		T::Currency::make_free_balance_be(&bonded_pool.bonded_account(), Zero::zero());

		Self::deposit_event(Event::<T>::Destroyed { pool_id: bonded_pool.id });
		// Remove bonded pool metadata.
		Metadata::<T>::remove(bonded_pool.id);

		bonded_pool.remove();
	}

	/// Create the main, bonded account of a pool with the given id.
	pub fn create_bonded_account(id: PoolId) -> T::AccountId {
		T::PalletId::get().into_sub_account_truncating((AccountType::Bonded, id))
	}

	/// Create the reward account of a pool with the given id.
	pub fn create_reward_account(id: PoolId) -> T::AccountId {
		// NOTE: in order to have a distinction in the test account id type (u128), we put
		// account_type first so it does not get truncated out.
		T::PalletId::get().into_sub_account_truncating((AccountType::Reward, id))
	}

	/// Get the member with their associated bonded and reward pool.
	fn get_member_with_pools(
		who: &T::AccountId,
	) -> Result<(PoolMember<T>, BondedPool<T>, RewardPool<T>), Error<T>> {
		let member = PoolMembers::<T>::get(&who).ok_or(Error::<T>::PoolMemberNotFound)?;
		let bonded_pool =
			BondedPool::<T>::get(member.pool_id).defensive_ok_or(DefensiveError::PoolNotFound)?;
		let reward_pool =
			RewardPools::<T>::get(member.pool_id).defensive_ok_or(DefensiveError::PoolNotFound)?;
		Ok((member, bonded_pool, reward_pool))
	}

	/// Persist the member with their associated bonded and reward pool into storage, consuming
	/// all of them.
	fn put_member_with_pools(
		member_account: &T::AccountId,
		member: PoolMember<T>,
		bonded_pool: BondedPool<T>,
		reward_pool: RewardPool<T>,
	) {
		bonded_pool.put();
		RewardPools::insert(member.pool_id, reward_pool);
		PoolMembers::<T>::insert(member_account, member);
	}

	/// Calculate the equivalent point of `new_funds` in a pool with `current_balance` and
	/// `current_points`.
	fn balance_to_point(
		current_balance: BalanceOf<T>,
		current_points: BalanceOf<T>,
		new_funds: BalanceOf<T>,
	) -> BalanceOf<T> {
		let u256 = |x| T::BalanceToU256::convert(x);
		let balance = |x| T::U256ToBalance::convert(x);
		match (current_balance.is_zero(), current_points.is_zero()) {
			(_, true) => new_funds.saturating_mul(POINTS_TO_BALANCE_INIT_RATIO.into()),
			(true, false) => {
				// The pool was totally slashed.
				// This is the equivalent of `(current_points / 1) * new_funds`.
				new_funds.saturating_mul(current_points)
			},
			(false, false) => {
				// Equivalent to (current_points / current_balance) * new_funds
				balance(
					u256(current_points)
						.saturating_mul(u256(new_funds))
						// We check for zero above
						.div(u256(current_balance)),
				)
			},
		}
	}

	/// Calculate the equivalent balance of `points` in a pool with `current_balance` and
	/// `current_points`.
	fn point_to_balance(
		current_balance: BalanceOf<T>,
		current_points: BalanceOf<T>,
		points: BalanceOf<T>,
	) -> BalanceOf<T> {
		let u256 = |x| T::BalanceToU256::convert(x);
		let balance = |x| T::U256ToBalance::convert(x);
		if current_balance.is_zero() || current_points.is_zero() || points.is_zero() {
			// There is nothing to unbond
			return Zero::zero()
		}

		// Equivalent of (current_balance / current_points) * points
		balance(u256(current_balance).saturating_mul(u256(points)))
			// We check for zero above
			.div(current_points)
	}

	/// If the member has some rewards, transfer a payout from the reward pool to the member.
	// Emits events and potentially modifies pool state if any arithmetic saturates, but does
	// not persist any of the mutable inputs to storage.
	fn do_reward_payout(
		member_account: &T::AccountId,
		member: &mut PoolMember<T>,
		bonded_pool: &mut BondedPool<T>,
		reward_pool: &mut RewardPool<T>,
	) -> Result<BalanceOf<T>, DispatchError> {
		debug_assert_eq!(member.pool_id, bonded_pool.id);

		// a member who has no skin in the game anymore cannot claim any rewards.
		ensure!(!member.active_points().is_zero(), Error::<T>::FullyUnbonding);

		let current_reward_counter =
			reward_pool.current_reward_counter(bonded_pool.id, bonded_pool.points)?;
		let pending_rewards = member.pending_rewards(current_reward_counter)?;

		if pending_rewards.is_zero() {
			return Ok(pending_rewards)
		}

		// IFF the reward is non-zero alter the member and reward pool info.
		member.last_recorded_reward_counter = current_reward_counter;
		reward_pool.register_claimed_reward(pending_rewards);

		// Transfer payout to the member.
		T::Currency::transfer(
			&bonded_pool.reward_account(),
			&member_account,
			pending_rewards,
			// defensive: the depositor has put existential deposit into the pool and it stays
			// untouched, reward account shall not die.
			ExistenceRequirement::AllowDeath,
		)?;

		Self::deposit_event(Event::<T>::PaidOut {
			member: member_account.clone(),
			pool_id: member.pool_id,
			payout: pending_rewards,
		});

		Ok(pending_rewards)
	}

	fn do_create(
		who: T::AccountId,
		amount: BalanceOf<T>,
		root: AccountIdLookupOf<T>,
		nominator: AccountIdLookupOf<T>,
		state_toggler: AccountIdLookupOf<T>,
		pool_id: PoolId,
	) -> DispatchResult {
		let root = T::Lookup::lookup(root)?;
		let nominator = T::Lookup::lookup(nominator)?;
		let state_toggler = T::Lookup::lookup(state_toggler)?;

		ensure!(amount >= Pallet::<T>::depositor_min_bond(), Error::<T>::MinimumBondNotMet);
		ensure!(
			MaxPools::<T>::get().map_or(true, |max_pools| BondedPools::<T>::count() < max_pools),
			Error::<T>::MaxPools
		);
		ensure!(!PoolMembers::<T>::contains_key(&who), Error::<T>::AccountBelongsToOtherPool);
		let mut bonded_pool = BondedPool::<T>::new(
			pool_id,
			PoolRoles {
				root: Some(root),
				nominator: Some(nominator),
				state_toggler: Some(state_toggler),
				depositor: who.clone(),
			},
		);

		bonded_pool.try_inc_members()?;
		let points = bonded_pool.try_bond_funds(&who, amount, BondType::Create)?;

		T::Currency::transfer(
			&who,
			&bonded_pool.reward_account(),
			T::Currency::minimum_balance(),
			ExistenceRequirement::AllowDeath,
		)?;

		PoolMembers::<T>::insert(
			who.clone(),
			PoolMember::<T> {
				pool_id,
				points,
				last_recorded_reward_counter: Zero::zero(),
				unbonding_eras: Default::default(),
			},
		);
		RewardPools::<T>::insert(
			pool_id,
			RewardPool::<T> {
				last_recorded_reward_counter: Zero::zero(),
				last_recorded_total_payouts: Zero::zero(),
				total_rewards_claimed: Zero::zero(),
			},
		);
		ReversePoolIdLookup::<T>::insert(bonded_pool.bonded_account(), pool_id);

		Self::deposit_event(Event::<T>::Created { depositor: who.clone(), pool_id });

		Self::deposit_event(Event::<T>::Bonded {
			member: who,
			pool_id,
			bonded: amount,
			joined: true,
		});
		bonded_pool.put();

		Ok(())
	}

	/// Ensure the correctness of the state of this pallet.
	///
	/// This should be valid before or after each state transition of this pallet.
	///
	/// ## Invariants:
	///
	/// First, let's consider pools:
	///
	/// * `BondedPools` and `RewardPools` must all have the EXACT SAME key-set.
	/// * `SubPoolsStorage` must be a subset of the above superset.
	/// * `Metadata` keys must be a subset of the above superset.
	/// * the count of the above set must be less than `MaxPools`.
	///
	/// Then, considering members as well:
	///
	/// * each `BondedPool.member_counter` must be:
	///   - correct (compared to actual count of member who have `.pool_id` this pool)
	///   - less than `MaxPoolMembersPerPool`.
	/// * each `member.pool_id` must correspond to an existing `BondedPool.id` (which implies the
	///   existence of the reward pool as well).
	/// * count of all members must be less than `MaxPoolMembers`.
	///
	/// Then, considering unbonding members:
	///
	/// for each pool:
	///   * sum of the balance that's tracked in all unbonding pools must be the same as the
	///     unbonded balance of the main account, as reported by the staking interface.
	///   * sum of the balance that's tracked in all unbonding pools, plus the bonded balance of the
	///     main account should be less than or qual to the total balance of the main account.
	///
	/// ## Sanity check level
	///
	/// To cater for tests that want to escape parts of these checks, this function is split into
	/// multiple `level`s, where the higher the level, the more checks we performs. So,
	/// `try_state(255)` is the strongest sanity check, and `0` performs no checks.
	#[cfg(any(feature = "try-runtime", feature = "fuzzing", test, debug_assertions))]
	pub fn do_try_state(level: u8) -> Result<(), &'static str> {
		if level.is_zero() {
			return Ok(())
		}
		// note: while a bit wacky, since they have the same key, even collecting to vec should
		// result in the same set of keys, in the same order.
		let bonded_pools = BondedPools::<T>::iter_keys().collect::<Vec<_>>();
		let reward_pools = RewardPools::<T>::iter_keys().collect::<Vec<_>>();
		assert_eq!(bonded_pools, reward_pools);

		assert!(Metadata::<T>::iter_keys().all(|k| bonded_pools.contains(&k)));
		assert!(SubPoolsStorage::<T>::iter_keys().all(|k| bonded_pools.contains(&k)));

		assert!(MaxPools::<T>::get().map_or(true, |max| bonded_pools.len() <= (max as usize)));

		for id in reward_pools {
			let account = Self::create_reward_account(id);
			assert!(
				T::Currency::free_balance(&account) >= T::Currency::minimum_balance(),
				"reward pool of {id}: {:?} (ed = {:?})",
				T::Currency::free_balance(&account),
				T::Currency::minimum_balance()
			);
		}

		let mut pools_members = BTreeMap::<PoolId, u32>::new();
		let mut pools_members_pending_rewards = BTreeMap::<PoolId, BalanceOf<T>>::new();
		let mut all_members = 0u32;
		PoolMembers::<T>::iter().for_each(|(_, d)| {
			let bonded_pool = BondedPools::<T>::get(d.pool_id).unwrap();
			assert!(!d.total_points().is_zero(), "no member should have zero points: {:?}", d);
			*pools_members.entry(d.pool_id).or_default() += 1;
			all_members += 1;

			let reward_pool = RewardPools::<T>::get(d.pool_id).unwrap();
			if !bonded_pool.points.is_zero() {
				let current_rc =
					reward_pool.current_reward_counter(d.pool_id, bonded_pool.points).unwrap();
				*pools_members_pending_rewards.entry(d.pool_id).or_default() +=
					d.pending_rewards(current_rc).unwrap();
			} // else this pool has been heavily slashed and cannot have any rewards anymore.
		});

		RewardPools::<T>::iter_keys().for_each(|id| {
			// the sum of the pending rewards must be less than the leftover balance. Since the
			// reward math rounds down, we might accumulate some dust here.
			log!(
				trace,
				"pool {:?}, sum pending rewards = {:?}, remaining balance = {:?}",
				id,
				pools_members_pending_rewards.get(&id),
				RewardPool::<T>::current_balance(id)
			);
			assert!(
				RewardPool::<T>::current_balance(id) >=
					pools_members_pending_rewards.get(&id).map(|x| *x).unwrap_or_default()
			)
		});

		BondedPools::<T>::iter().for_each(|(id, inner)| {
			let bonded_pool = BondedPool { id, inner };
			assert_eq!(
				pools_members.get(&id).map(|x| *x).unwrap_or_default(),
				bonded_pool.member_counter
			);
			assert!(MaxPoolMembersPerPool::<T>::get()
				.map_or(true, |max| bonded_pool.member_counter <= max));

			let depositor = PoolMembers::<T>::get(&bonded_pool.roles.depositor).unwrap();
			assert!(
				bonded_pool.is_destroying_and_only_depositor(depositor.active_points()) ||
					depositor.active_points() >= MinCreateBond::<T>::get(),
				"depositor must always have MinCreateBond stake in the pool, except for when the \
				pool is being destroyed and the depositor is the last member",
			);
		});
		assert!(MaxPoolMembers::<T>::get().map_or(true, |max| all_members <= max));

		if level <= 1 {
			return Ok(())
		}

		for (pool_id, _pool) in BondedPools::<T>::iter() {
			let pool_account = Pallet::<T>::create_bonded_account(pool_id);
			let subs = SubPoolsStorage::<T>::get(pool_id).unwrap_or_default();

			let sum_unbonding_balance = subs.sum_unbonding_balance();
			let bonded_balance = T::Staking::active_stake(&pool_account).unwrap_or_default();
			let total_balance = T::Currency::total_balance(&pool_account);

			assert!(
				total_balance >= bonded_balance + sum_unbonding_balance,
				"faulty pool: {:?} / {:?}, total_balance {:?} >= bonded_balance {:?} + sum_unbonding_balance {:?}",
				pool_id,
				_pool,
				total_balance,
				bonded_balance,
				sum_unbonding_balance
			);
		}

		Ok(())
	}

	/// Fully unbond the shares of `member`, when executed from `origin`.
	///
	/// This is useful for backwards compatibility with the majority of tests that only deal with
	/// full unbonding, not partial unbonding.
	#[cfg(any(feature = "runtime-benchmarks", test))]
	pub fn fully_unbond(
		origin: frame_system::pallet_prelude::OriginFor<T>,
		member: T::AccountId,
	) -> DispatchResult {
		let points = PoolMembers::<T>::get(&member).map(|d| d.active_points()).unwrap_or_default();
		let member_lookup = T::Lookup::unlookup(member);
		Self::unbond(origin, member_lookup, points)
	}
}

impl<T: Config> OnStakerSlash<T::AccountId, BalanceOf<T>> for Pallet<T> {
	fn on_slash(
		pool_account: &T::AccountId,
		// Bonded balance is always read directly from staking, therefore we don't need to update
		// anything here.
		slashed_bonded: BalanceOf<T>,
		slashed_unlocking: &BTreeMap<EraIndex, BalanceOf<T>>,
	) {
		if let Some(pool_id) = ReversePoolIdLookup::<T>::get(pool_account) {
			let mut sub_pools = match SubPoolsStorage::<T>::get(pool_id).defensive() {
				Some(sub_pools) => sub_pools,
				None => return,
			};
			for (era, slashed_balance) in slashed_unlocking.iter() {
				if let Some(pool) = sub_pools.with_era.get_mut(era) {
					pool.balance = *slashed_balance;
					Self::deposit_event(Event::<T>::UnbondingPoolSlashed {
						era: *era,
						pool_id,
						balance: *slashed_balance,
					});
				}
			}

			Self::deposit_event(Event::<T>::PoolSlashed { pool_id, balance: slashed_bonded });
			SubPoolsStorage::<T>::insert(pool_id, sub_pools);
		}
	}
}<|MERGE_RESOLUTION|>--- conflicted
+++ resolved
@@ -1644,20 +1644,13 @@
 		/// # Note
 		///
 		/// If there are too many unlocking chunks to unbond with the pool account,
-<<<<<<< HEAD
 		/// [`Call::pool_withdraw_unbonded`] can be called to try and minimize unlocking chunks.
 		/// The [`StakingInterface::unbond`] will implicitly call [`Call::pool_withdraw_unbonded`]
 		/// to try to free chunks if necessary (ie. if unbound was called and no unlocking chunks
 		/// are available). However, it may not be possible to release the current unlocking chunks,
 		/// in which case, the result of this call will likely be the `NoMoreChunks` error from the
 		/// staking system.
-
-=======
-		/// [`Call::pool_withdraw_unbonded`] can be called to try and minimize unlocking chunks. If
-		/// there are too many unlocking chunks, the result of this call will likely be the
-		/// `NoMoreChunks` error from the staking system.
 		#[pallet::call_index(3)]
->>>>>>> 2f6105bb
 		#[pallet::weight(T::WeightInfo::unbond())]
 		pub fn unbond(
 			origin: OriginFor<T>,
