--- conflicted
+++ resolved
@@ -2632,11 +2632,7 @@
 	#[pallet::hooks]
 	impl<T: Config> Hooks<BlockNumberFor<T>> for Pallet<T> {
 		#[cfg(feature = "try-runtime")]
-<<<<<<< HEAD
-		fn try_state(_n: BlockNumberFor<T>, _: TryStateSelect) -> Result<(), &'static str> {
-=======
-		fn try_state(_n: BlockNumberFor<T>) -> Result<(), TryRuntimeError> {
->>>>>>> 8b1af507
+		fn try_state(_n: BlockNumberFor<T>, _: TryStateSelect) -> Result<(), TryRuntimeError> {
 			Self::do_try_state(u8::MAX)
 		}
 
