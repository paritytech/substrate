// This file is part of Substrate.

// Copyright (C) 2020-2022 Parity Technologies (UK) Ltd.
// SPDX-License-Identifier: Apache-2.0

// Licensed under the Apache License, Version 2.0 (the "License");
// you may not use this file except in compliance with the License.
// You may obtain a copy of the License at
//
// 	http://www.apache.org/licenses/LICENSE-2.0
//
// Unless required by applicable law or agreed to in writing, software
// distributed under the License is distributed on an "AS IS" BASIS,
// WITHOUT WARRANTIES OR CONDITIONS OF ANY KIND, either express or implied.
// See the License for the specific language governing permissions and
// limitations under the License.

//! # Nomination Pools for Staking Delegation
//!
//! A pallet that allows members to delegate their stake to nominating pools. A nomination pool acts
//! as nominator and nominates validators on the members behalf.
//!
//! # Index
//!
//! * [Key terms](#key-terms)
//! * [Usage](#usage)
//! * [Design](#design)
//!
//! ## Key terms
//!
//!  * pool id: A unique identifier of each pool. Set to u12
//!  * bonded pool: Tracks the distribution of actively staked funds. See [`BondedPool`] and
//! [`BondedPoolInner`].
//! * reward pool: Tracks rewards earned by actively staked funds. See [`RewardPool`] and
//!   [`RewardPools`].
//! * unbonding sub pools: Collection of pools at different phases of the unbonding lifecycle. See
//!   [`SubPools`] and [`SubPoolsStorage`].
//! * members: Accounts that are members of pools. See [`PoolMember`] and [`PoolMembers`].
//! * roles: Administrative roles of each pool, capable of controlling nomination, and the state of
//!   the pool.
//! * point: A unit of measure for a members portion of a pool's funds. Points initially have a
//!   ratio of 1 (as set by `POINTS_TO_BALANCE_INIT_RATIO`) to balance, but as slashing happens,
//!   this can change.
//! * kick: The act of a pool administrator forcibly ejecting a member.
//! * bonded account: A key-less account id derived from the pool id that acts as the bonded
//!   account. This account registers itself as a nominator in the staking system, and follows
//!   exactly the same rules and conditions as a normal staker. Its bond increases or decreases as
//!   members join, it can `nominate` or `chill`, and might not even earn staking rewards if it is
//!   not nominating proper validators.
//! * reward account: A similar key-less account, that is set as the `Payee` account fo the bonded
//!   account for all staking rewards.
//!
//! ## Usage
//!
//! ### Join
//!
//! An account can stake funds with a nomination pool by calling [`Call::join`].
//!
//! ### Claim rewards
//!
//! After joining a pool, a member can claim rewards by calling [`Call::claim_payout`].
//!
//! For design docs see the [reward pool](#reward-pool) section.
//!
//! ### Leave
//!
//! In order to leave, a member must take two steps.
//!
//! First, they must call [`Call::unbond`]. The unbond extrinsic will start the unbonding process by
//! unbonding all or a portion of the members funds.
//!
//! > A member can have up to [`Config::MaxUnbonding`] distinct active unbonding requests.
//!
//! Second, once [`sp_staking::StakingInterface::bonding_duration`] eras have passed, the member can
//! call [`Call::withdraw_unbonded`] to withdraw any funds that are free.
//!
//! For design docs see the [bonded pool](#bonded-pool) and [unbonding sub
//! pools](#unbonding-sub-pools) sections.
//!
//! ### Slashes
//!
//! Slashes are distributed evenly across the bonded pool and the unbonding pools from slash era+1
//! through the slash apply era. Thus, any member who either
//!
//! 1. unbonded, or
//! 2. was actively bonded
//
//! in the aforementioned range of eras will be affected by the slash. A member is slashed pro-rata
//! based on its stake relative to the total slash amount.
//!
//! For design docs see the [slashing](#slashing) section.
//!
//! ### Administration
//!
//! A pool can be created with the [`Call::create`] call. Once created, the pools nominator or root
//! user must call [`Call::nominate`] to start nominating. [`Call::nominate`] can be called at
//! anytime to update validator selection.
//!
//! To help facilitate pool administration the pool has one of three states (see [`PoolState`]):
//!
//! * Open: Anyone can join the pool and no members can be permissionlessly removed.
//! * Blocked: No members can join and some admin roles can kick members. Kicking is not instant,
//!   and follows the same process of `unbond` and then `withdraw_unbonded`. In other words,
//!   administrators can permissionlessly unbond other members.
//! * Destroying: No members can join and all members can be permissionlessly removed with
//!   [`Call::unbond`] and [`Call::withdraw_unbonded`]. Once a pool is in destroying state, it
//!   cannot be reverted to another state.
//!
//! A pool has 4 administrative roles (see [`PoolRoles`]):
//!
//! * Depositor: creates the pool and is the initial member. They can only leave the pool once all
//!   other members have left. Once they fully withdraw their funds, the pool is destroyed.
//! * Nominator: can select which validators the pool nominates.
//! * State-Toggler: can change the pools state and kick members if the pool is blocked.
//! * Root: can change the nominator, state-toggler, or itself and can perform any of the actions
//!   the nominator or state-toggler can.
//!
//! ### Dismantling
//!
//! As noted, a pool is destroyed once
//!
//! 1. First, all members need to fully unbond and withdraw. If the pool state is set to
//!    `Destroying`, this can happen permissionlessly.
//! 2. The depositor itself fully unbonds and withdraws. Note that at this point, based on the
//!    requirements of the staking system, the pool's bonded account's stake might not be able to ge
//!    below a certain threshold as a nominator. At this point, the pool should `chill` itself to
//!    allow the depositor to leave.
//!
//! ## Design
//!
//! _Notes_: this section uses pseudo code to explain general design and does not necessarily
//! reflect the exact implementation. Additionally, a working knowledge of `pallet-staking`'s api is
//! assumed.
//!
//! ### Goals
//!
//! * Maintain network security by upholding integrity of slashing events, sufficiently penalizing
//!   members that where in the pool while it was backing a validator that got slashed.
//! * Maximize scalability in terms of member count.
//!
//! In order to maintain scalability, all operations are independent of the number of members. To do
//! this, delegation specific information is stored local to the member while the pool data
//! structures have bounded datum.
//!
//! ### Bonded pool
//!
//! A bonded pool nominates with its total balance, excluding that which has been withdrawn for
//! unbonding. The total points of a bonded pool are always equal to the sum of points of the
//! delegation members. A bonded pool tracks its points and reads its bonded balance.
//!
//! When a member joins a pool, `amount_transferred` is transferred from the members account to the
//! bonded pools account. Then the pool calls `staking::bond_extra(amount_transferred)` and issues
//! new points which are tracked by the member and added to the bonded pool's points.
//!
//! When the pool already has some balance, we want the value of a point before the transfer to
//! equal the value of a point after the transfer. So, when a member joins a bonded pool with a
//! given `amount_transferred`, we maintain the ratio of bonded balance to points such that:
//!
//! ```text
//! balance_after_transfer / points_after_transfer == balance_before_transfer / points_before_transfer;
//! ```
//!
//! To achieve this, we issue points based on the following:
//!
//! ```text
//! points_issued = (points_before_transfer / balance_before_transfer) * amount_transferred;
//! ```
//!
//! For new bonded pools we can set the points issued per balance arbitrarily. In this
//! implementation we use a 1 points to 1 balance ratio for pool creation (see
//! [`POINTS_TO_BALANCE_INIT_RATIO`]).
//!
//! **Relevant extrinsics:**
//!
//! * [`Call::create`]
//! * [`Call::join`]
//!
//! ### Reward pool
//!
//! When a pool is first bonded it sets up an deterministic, inaccessible account as its reward
//! destination.
//!
//! The reward pool is not really a pool anymore, as it does not track points anymore. Instead, it
//! tracks, a virtual value called `reward_counter`, among a few other values.
//!
//! See [this link](https://hackmd.io/PFGn6wI5TbCmBYoEA_f2Uw) for an in-depth explanation of the
//! reward pool mechanism.
//!
//! **Relevant extrinsics:**
//!
//! * [`Call::claim_payout`]
//!
//! ### Unbonding sub pools
//!
//! When a member unbonds, it's balance is unbonded in the bonded pool's account and tracked in
//! an unbonding pool associated with the active era. If no such pool exists, one is created. To
//! track which unbonding sub pool a member belongs too, a member tracks it's
//! `unbonding_era`.
//!
//! When a member initiates unbonding it's claim on the bonded pool
//! (`balance_to_unbond`) is computed as:
//!
//! ```text
//! balance_to_unbond = (bonded_pool.balance / bonded_pool.points) * member.points;
//! ```
//!
//! If this is the first transfer into an unbonding pool arbitrary amount of points can be issued
//! per balance. In this implementation unbonding pools are initialized with a 1 point to 1 balance
//! ratio (see [`POINTS_TO_BALANCE_INIT_RATIO`]). Otherwise, the unbonding pools hold the same
//! points to balance ratio properties as the bonded pool, so member points in the
//! unbonding pool are issued based on
//!
//! ```text
//! new_points_issued = (points_before_transfer / balance_before_transfer) * balance_to_unbond;
//! ```
//!
//! For scalability, a bound is maintained on the number of unbonding sub pools (see
//! [`TotalUnbondingPools`]). An unbonding pool is removed once its older than `current_era -
//! TotalUnbondingPools`. An unbonding pool is merged into the unbonded pool with
//!
//! ```text
//! unbounded_pool.balance = unbounded_pool.balance + unbonding_pool.balance;
//! unbounded_pool.points = unbounded_pool.points + unbonding_pool.points;
//! ```
//!
//! This scheme "averages" out the points value in the unbonded pool.
//!
//! Once a members `unbonding_era` is older than `current_era -
//! [sp_staking::StakingInterface::bonding_duration]`, it can can cash it's points out of the
//! corresponding unbonding pool. If it's `unbonding_era` is older than `current_era -
//! TotalUnbondingPools`, it can cash it's points from the unbonded pool.
//!
//! **Relevant extrinsics:**
//!
//! * [`Call::unbond`]
//! * [`Call::withdraw_unbonded`]
//!
//! ### Slashing
//!
//! This section assumes that the slash computation is executed by
//! `pallet_staking::StakingLedger::slash`, which passes the information to this pallet via
//! [`sp_staking::OnStakerSlash::on_slash`].
//!
//! Unbonding pools need to be slashed to ensure all nominators whom where in the bonded pool
//! while it was backing a validator that equivocated are punished. Without these measures a
//! member could unbond right after a validator equivocated with no consequences.
//!
//! This strategy is unfair to members who joined after the slash, because they get slashed as
//! well, but spares members who unbond. The latter is much more important for security: if a
//! pool's validators are attacking the network, their members need to unbond fast! Avoiding
//! slashes gives them an incentive to do that if validators get repeatedly slashed.
//!
//! To be fair to joiners, this implementation also need joining pools, which are actively staking,
//! in addition to the unbonding pools. For maintenance simplicity these are not implemented.
//! Related: <https://github.com/paritytech/substrate/issues/10860>
//!
//! **Relevant methods:**
//!
//! * [`Pallet::on_slash`]
//!
//! ### Limitations
//!
//! * PoolMembers cannot vote with their staked funds because they are transferred into the pools
//!   account. In the future this can be overcome by allowing the members to vote with their bonded
//!   funds via vote splitting.
//! * PoolMembers cannot quickly transfer to another pool if they do no like nominations, instead
//!   they must wait for the unbonding duration.

#![cfg_attr(not(feature = "std"), no_std)]

use codec::Codec;
use frame_support::{
	defensive, ensure,
	pallet_prelude::{MaxEncodedLen, *},
	storage::bounded_btree_map::BoundedBTreeMap,
	traits::{
		Currency, Defensive, DefensiveOption, DefensiveResult, DefensiveSaturating,
		ExistenceRequirement, Get,
	},
	transactional, CloneNoBound, DefaultNoBound, RuntimeDebugNoBound,
};
use scale_info::TypeInfo;
use sp_core::U256;
<<<<<<< HEAD
use sp_runtime::traits::{
	AccountIdConversion, Bounded, CheckedSub, Convert, Saturating, StaticLookup, Zero,
=======
use sp_runtime::{
	traits::{AccountIdConversion, Bounded, CheckedAdd, CheckedSub, Convert, Saturating, Zero},
	FixedPointNumber, FixedPointOperand,
>>>>>>> 367dab0d
};
use sp_staking::{EraIndex, OnStakerSlash, StakingInterface};
use sp_std::{collections::btree_map::BTreeMap, fmt::Debug, ops::Div, vec::Vec};

/// The log target of this pallet.
pub const LOG_TARGET: &'static str = "runtime::nomination-pools";

// syntactic sugar for logging.
#[macro_export]
macro_rules! log {
	($level:tt, $patter:expr $(, $values:expr)* $(,)?) => {
		log::$level!(
			target: crate::LOG_TARGET,
			concat!("[{:?}] 🏊‍♂️ ", $patter), <frame_system::Pallet<T>>::block_number() $(, $values)*
		)
	};
}

#[cfg(test)]
mod mock;
#[cfg(test)]
mod tests;

pub mod migration;
pub mod weights;

pub use pallet::*;
pub use weights::WeightInfo;

/// The balance type used by the currency system.
pub type BalanceOf<T> =
	<<T as Config>::Currency as Currency<<T as frame_system::Config>::AccountId>>::Balance;
/// Type used for unique identifier of each pool.
pub type PoolId = u32;

type UnbondingPoolsWithEra<T> = BoundedBTreeMap<EraIndex, UnbondPool<T>, TotalUnbondingPools<T>>;

type AccountIdLookupOf<T> = <<T as frame_system::Config>::Lookup as StaticLookup>::Source;

pub const POINTS_TO_BALANCE_INIT_RATIO: u32 = 1;

/// Possible operations on the configuration values of this pallet.
#[derive(Encode, Decode, MaxEncodedLen, TypeInfo, RuntimeDebugNoBound, PartialEq, Clone)]
pub enum ConfigOp<T: Codec + Debug> {
	/// Don't change.
	Noop,
	/// Set the given value.
	Set(T),
	/// Remove from storage.
	Remove,
}

/// The type of bonding that can happen to a pool.
enum BondType {
	/// Someone is bonding into the pool upon creation.
	Create,
	/// Someone is adding more funds later to this pool.
	Later,
}

/// How to increase the bond of a member.
#[derive(Encode, Decode, Clone, Copy, Debug, PartialEq, Eq, TypeInfo)]
pub enum BondExtra<Balance> {
	/// Take from the free balance.
	FreeBalance(Balance),
	/// Take the entire amount from the accumulated rewards.
	Rewards,
}

/// The type of account being created.
#[derive(Encode, Decode)]
enum AccountType {
	Bonded,
	Reward,
}

/// A member in a pool.
#[derive(Encode, Decode, MaxEncodedLen, TypeInfo, RuntimeDebugNoBound, CloneNoBound)]
#[cfg_attr(feature = "std", derive(frame_support::PartialEqNoBound, DefaultNoBound))]
#[codec(mel_bound(T: Config))]
#[scale_info(skip_type_params(T))]
pub struct PoolMember<T: Config> {
	/// The identifier of the pool to which `who` belongs.
	pub pool_id: PoolId,
	/// The quantity of points this member has in the bonded pool or in a sub pool if
	/// `Self::unbonding_era` is some.
	pub points: BalanceOf<T>,
	/// The reward counter at the time of this member's last payout claim.
	pub last_recorded_reward_counter: T::RewardCounter,
	/// The eras in which this member is unbonding, mapped from era index to the number of
	/// points scheduled to unbond in the given era.
	pub unbonding_eras: BoundedBTreeMap<EraIndex, BalanceOf<T>, T::MaxUnbonding>,
}

impl<T: Config> PoolMember<T> {
	/// The pending rewards of this member.
	fn pending_rewards(
		&self,
		current_reward_counter: T::RewardCounter,
	) -> Result<BalanceOf<T>, Error<T>> {
		// accuracy note: Reward counters are `FixedU128` with base of 10^18. This value is being
		// multiplied by a point. The worse case of a point is 10x the granularity of the balance
		// (10x is the common configuration of `MaxPointsToBalance`).
		//
		// Assuming roughly the current issuance of polkadot (12,047,781,394,999,601,455, which is
		// 1.2 * 10^9 * 10^10 = 1.2 * 10^19), the worse case point value is around 10^20.
		//
		// The final multiplication is:
		//
		// rc * 10^20 / 10^18 = rc * 100
		//
		// meaning that as long as reward_counter's value is less than 1/100th of its max capacity
		// (u128::MAX_VALUE), `checked_mul_int` won't saturate.
		//
		// given the nature of reward counter being 'pending_rewards / pool_total_point', the only
		// (unrealistic) way that super high values can be achieved is for a pool to suddenly
		// receive massive rewards with a very very small amount of stake. In all normal pools, as
		// the points increase, so does the rewards. Moreover, as long as rewards are not
		// accumulated for astronomically large durations,
		// `current_reward_counter.defensive_saturating_sub(self.last_recorded_reward_counter)`
		// won't be extremely big.
		(current_reward_counter.defensive_saturating_sub(self.last_recorded_reward_counter))
			.checked_mul_int(self.active_points())
			.ok_or(Error::<T>::OverflowRisk)
	}

	/// Active balance of the member.
	///
	/// This is derived from the ratio of points in the pool to which the member belongs to.
	/// Might return different values based on the pool state for the same member and points.
	fn active_balance(&self) -> BalanceOf<T> {
		if let Some(pool) = BondedPool::<T>::get(self.pool_id).defensive() {
			pool.points_to_balance(self.points)
		} else {
			Zero::zero()
		}
	}

	/// Total points of this member, both active and unbonding.
	fn total_points(&self) -> BalanceOf<T> {
		self.active_points().saturating_add(self.unbonding_points())
	}

	/// Active points of the member.
	fn active_points(&self) -> BalanceOf<T> {
		self.points
	}

	/// Inactive points of the member, waiting to be withdrawn.
	fn unbonding_points(&self) -> BalanceOf<T> {
		self.unbonding_eras
			.as_ref()
			.iter()
			.fold(BalanceOf::<T>::zero(), |acc, (_, v)| acc.saturating_add(*v))
	}

	/// Try and unbond `points_dissolved` from self, and in return mint `points_issued` into the
	/// corresponding `era`'s unlock schedule.
	///
	/// In the absence of slashing, these two points are always the same. In the presence of
	/// slashing, the value of points in different pools varies.
	///
	/// Returns `Ok(())` and updates `unbonding_eras` and `points` if success, `Err(_)` otherwise.
	fn try_unbond(
		&mut self,
		points_dissolved: BalanceOf<T>,
		points_issued: BalanceOf<T>,
		unbonding_era: EraIndex,
	) -> Result<(), Error<T>> {
		if let Some(new_points) = self.points.checked_sub(&points_dissolved) {
			match self.unbonding_eras.get_mut(&unbonding_era) {
				Some(already_unbonding_points) =>
					*already_unbonding_points =
						already_unbonding_points.saturating_add(points_issued),
				None => self
					.unbonding_eras
					.try_insert(unbonding_era, points_issued)
					.map(|old| {
						if old.is_some() {
							defensive!("value checked to not exist in the map; qed");
						}
					})
					.map_err(|_| Error::<T>::MaxUnbondingLimit)?,
			}
			self.points = new_points;
			Ok(())
		} else {
			Err(Error::<T>::NotEnoughPointsToUnbond)
		}
	}

	/// Withdraw any funds in [`Self::unbonding_eras`] who's deadline in reached and is fully
	/// unlocked.
	///
	/// Returns a a subset of [`Self::unbonding_eras`] that got withdrawn.
	///
	/// Infallible, noop if no unbonding eras exist.
	fn withdraw_unlocked(
		&mut self,
		current_era: EraIndex,
	) -> BoundedBTreeMap<EraIndex, BalanceOf<T>, T::MaxUnbonding> {
		// NOTE: if only drain-filter was stable..
		let mut removed_points =
			BoundedBTreeMap::<EraIndex, BalanceOf<T>, T::MaxUnbonding>::default();
		self.unbonding_eras.retain(|e, p| {
			if *e > current_era {
				true
			} else {
				removed_points
					.try_insert(*e, p.clone())
					.expect("source map is bounded, this is a subset, will be bounded; qed");
				false
			}
		});
		removed_points
	}
}

/// A pool's possible states.
#[derive(Encode, Decode, MaxEncodedLen, TypeInfo, PartialEq, RuntimeDebugNoBound, Clone, Copy)]
pub enum PoolState {
	/// The pool is open to be joined, and is working normally.
	Open,
	/// The pool is blocked. No one else can join.
	Blocked,
	/// The pool is in the process of being destroyed.
	///
	/// All members can now be permissionlessly unbonded, and the pool can never go back to any
	/// other state other than being dissolved.
	Destroying,
}

/// Pool administration roles.
///
/// Any pool has a depositor, which can never change. But, all the other roles are optional, and
/// cannot exist. Note that if `root` is set to `None`, it basically means that the roles of this
/// pool can never change again (except via governance).
#[derive(Encode, Decode, MaxEncodedLen, TypeInfo, Debug, PartialEq, Clone)]
pub struct PoolRoles<AccountId> {
	/// Creates the pool and is the initial member. They can only leave the pool once all other
	/// members have left. Once they fully leave, the pool is destroyed.
	pub depositor: AccountId,
	/// Can change the nominator, state-toggler, or itself and can perform any of the actions the
	/// nominator or state-toggler can.
	pub root: Option<AccountId>,
	/// Can select which validators the pool nominates.
	pub nominator: Option<AccountId>,
	/// Can change the pools state and kick members if the pool is blocked.
	pub state_toggler: Option<AccountId>,
}

/// Pool permissions and state
#[derive(Encode, Decode, MaxEncodedLen, TypeInfo, DebugNoBound, PartialEq, Clone)]
#[codec(mel_bound(T: Config))]
#[scale_info(skip_type_params(T))]
pub struct BondedPoolInner<T: Config> {
	/// Total points of all the members in the pool who are actively bonded.
	pub points: BalanceOf<T>,
	/// The current state of the pool.
	pub state: PoolState,
	/// Count of members that belong to the pool.
	pub member_counter: u32,
	/// See [`PoolRoles`].
	pub roles: PoolRoles<T::AccountId>,
}

/// A wrapper for bonded pools, with utility functions.
///
/// The main purpose of this is to wrap a [`BondedPoolInner`], with the account + id of the pool,
/// for easier access.
#[derive(RuntimeDebugNoBound)]
#[cfg_attr(feature = "std", derive(Clone, PartialEq))]
pub struct BondedPool<T: Config> {
	/// The identifier of the pool.
	id: PoolId,
	/// The inner fields.
	inner: BondedPoolInner<T>,
}

impl<T: Config> sp_std::ops::Deref for BondedPool<T> {
	type Target = BondedPoolInner<T>;
	fn deref(&self) -> &Self::Target {
		&self.inner
	}
}

impl<T: Config> sp_std::ops::DerefMut for BondedPool<T> {
	fn deref_mut(&mut self) -> &mut Self::Target {
		&mut self.inner
	}
}

impl<T: Config> BondedPool<T> {
	/// Create a new bonded pool with the given roles and identifier.
	fn new(id: PoolId, roles: PoolRoles<T::AccountId>) -> Self {
		Self {
			id,
			inner: BondedPoolInner {
				roles,
				state: PoolState::Open,
				points: Zero::zero(),
				member_counter: Zero::zero(),
			},
		}
	}

	/// Get [`Self`] from storage. Returns `None` if no entry for `pool_account` exists.
	fn get(id: PoolId) -> Option<Self> {
		BondedPools::<T>::try_get(id).ok().map(|inner| Self { id, inner })
	}

	/// Get the bonded account id of this pool.
	fn bonded_account(&self) -> T::AccountId {
		Pallet::<T>::create_bonded_account(self.id)
	}

	/// Get the reward account id of this pool.
	fn reward_account(&self) -> T::AccountId {
		Pallet::<T>::create_reward_account(self.id)
	}

	/// Consume self and put into storage.
	fn put(self) {
		BondedPools::<T>::insert(self.id, BondedPoolInner { ..self.inner });
	}

	/// Consume self and remove from storage.
	fn remove(self) {
		BondedPools::<T>::remove(self.id);
	}

	/// Convert the given amount of balance to points given the current pool state.
	///
	/// This is often used for bonding and issuing new funds into the pool.
	fn balance_to_point(&self, new_funds: BalanceOf<T>) -> BalanceOf<T> {
		let bonded_balance =
			T::StakingInterface::active_stake(&self.bonded_account()).unwrap_or(Zero::zero());
		Pallet::<T>::balance_to_point(bonded_balance, self.points, new_funds)
	}

	/// Convert the given number of points to balance given the current pool state.
	///
	/// This is often used for unbonding.
	fn points_to_balance(&self, points: BalanceOf<T>) -> BalanceOf<T> {
		let bonded_balance =
			T::StakingInterface::active_stake(&self.bonded_account()).unwrap_or(Zero::zero());
		Pallet::<T>::point_to_balance(bonded_balance, self.points, points)
	}

	/// Issue points to [`Self`] for `new_funds`.
	fn issue(&mut self, new_funds: BalanceOf<T>) -> BalanceOf<T> {
		let points_to_issue = self.balance_to_point(new_funds);
		self.points = self.points.saturating_add(points_to_issue);
		points_to_issue
	}

	/// Dissolve some points from the pool i.e. unbond the given amount of points from this pool.
	/// This is the opposite of issuing some funds into the pool.
	///
	/// Mutates self in place, but does not write anything to storage.
	///
	/// Returns the equivalent balance amount that actually needs to get unbonded.
	fn dissolve(&mut self, points: BalanceOf<T>) -> BalanceOf<T> {
		// NOTE: do not optimize by removing `balance`. it must be computed before mutating
		// `self.point`.
		let balance = self.points_to_balance(points);
		self.points = self.points.saturating_sub(points);
		balance
	}

	/// Increment the member counter. Ensures that the pool and system member limits are
	/// respected.
	fn try_inc_members(&mut self) -> Result<(), DispatchError> {
		ensure!(
			MaxPoolMembersPerPool::<T>::get()
				.map_or(true, |max_per_pool| self.member_counter < max_per_pool),
			Error::<T>::MaxPoolMembers
		);
		ensure!(
			MaxPoolMembers::<T>::get().map_or(true, |max| PoolMembers::<T>::count() < max),
			Error::<T>::MaxPoolMembers
		);
		self.member_counter = self.member_counter.checked_add(1).ok_or(Error::<T>::OverflowRisk)?;
		Ok(())
	}

	/// Decrement the member counter.
	fn dec_members(mut self) -> Self {
		self.member_counter = self.member_counter.defensive_saturating_sub(1);
		self
	}

	/// The pools balance that is transferrable.
	fn transferrable_balance(&self) -> BalanceOf<T> {
		let account = self.bonded_account();
		T::Currency::free_balance(&account)
			.saturating_sub(T::StakingInterface::active_stake(&account).unwrap_or_default())
	}

	fn is_root(&self, who: &T::AccountId) -> bool {
		self.roles.root.as_ref().map_or(false, |root| root == who)
	}

	fn is_state_toggler(&self, who: &T::AccountId) -> bool {
		self.roles
			.state_toggler
			.as_ref()
			.map_or(false, |state_toggler| state_toggler == who)
	}

	fn can_update_roles(&self, who: &T::AccountId) -> bool {
		self.is_root(who)
	}

	fn can_nominate(&self, who: &T::AccountId) -> bool {
		self.is_root(who) ||
			self.roles.nominator.as_ref().map_or(false, |nominator| nominator == who)
	}

	fn can_kick(&self, who: &T::AccountId) -> bool {
		self.state == PoolState::Blocked && (self.is_root(who) || self.is_state_toggler(who))
	}

	fn can_toggle_state(&self, who: &T::AccountId) -> bool {
		(self.is_root(who) || self.is_state_toggler(who)) && !self.is_destroying()
	}

	fn can_set_metadata(&self, who: &T::AccountId) -> bool {
		self.is_root(who) || self.is_state_toggler(who)
	}

	fn is_destroying(&self) -> bool {
		matches!(self.state, PoolState::Destroying)
	}

	fn is_destroying_and_only_depositor(&self, alleged_depositor_points: BalanceOf<T>) -> bool {
		// we need to ensure that `self.member_counter == 1` as well, because the depositor's
		// initial `MinCreateBond` (or more) is what guarantees that the ledger of the pool does not
		// get killed in the staking system, and that it does not fall below `MinimumNominatorBond`,
		// which could prevent other non-depositor members from fully leaving. Thus, all members
		// must withdraw, then depositor can unbond, and finally withdraw after waiting another
		// cycle.
		self.is_destroying() && self.points == alleged_depositor_points && self.member_counter == 1
	}

	/// Whether or not the pool is ok to be in `PoolSate::Open`. If this returns an `Err`, then the
	/// pool is unrecoverable and should be in the destroying state.
	fn ok_to_be_open(&self, new_funds: BalanceOf<T>) -> Result<(), DispatchError> {
		ensure!(!self.is_destroying(), Error::<T>::CanNotChangeState);

		let bonded_balance =
			T::StakingInterface::active_stake(&self.bonded_account()).unwrap_or(Zero::zero());
		ensure!(!bonded_balance.is_zero(), Error::<T>::OverflowRisk);

		let points_to_balance_ratio_floor = self
			.points
			// We checked for zero above
			.div(bonded_balance);

		let max_points_to_balance = T::MaxPointsToBalance::get();

		// Pool points can inflate relative to balance, but only if the pool is slashed.
		// If we cap the ratio of points:balance so one cannot join a pool that has been slashed
		// by `max_points_to_balance`%, if not zero.
		ensure!(
			points_to_balance_ratio_floor < max_points_to_balance.into(),
			Error::<T>::OverflowRisk
		);
		// while restricting the balance to `max_points_to_balance` of max total issuance,
		let next_bonded_balance = bonded_balance.saturating_add(new_funds);
		ensure!(
			next_bonded_balance < BalanceOf::<T>::max_value().div(max_points_to_balance.into()),
			Error::<T>::OverflowRisk
		);

		// then we can be decently confident the bonding pool points will not overflow
		// `BalanceOf<T>`. Note that these are just heuristics.

		Ok(())
	}

	/// Check that the pool can accept a member with `new_funds`.
	fn ok_to_join(&self, new_funds: BalanceOf<T>) -> Result<(), DispatchError> {
		ensure!(self.state == PoolState::Open, Error::<T>::NotOpen);
		self.ok_to_be_open(new_funds)?;
		Ok(())
	}

	fn ok_to_unbond_with(
		&self,
		caller: &T::AccountId,
		target_account: &T::AccountId,
		target_member: &PoolMember<T>,
		unbonding_points: BalanceOf<T>,
	) -> Result<(), DispatchError> {
		let is_permissioned = caller == target_account;
		let is_depositor = *target_account == self.roles.depositor;
		let is_full_unbond = unbonding_points == target_member.active_points();

		// any partial unbonding is only ever allowed if this unbond is permissioned.
		ensure!(
			is_permissioned || is_full_unbond,
			Error::<T>::PartialUnbondNotAllowedPermissionlessly
		);

		match (is_permissioned, is_depositor) {
			// If the pool is blocked, then an admin with kicking permissions can remove a
			// member. If the pool is being destroyed, anyone can remove a member
			(false, false) => {
				ensure!(
					self.can_kick(caller) || self.is_destroying(),
					Error::<T>::NotKickerOrDestroying
				)
			},
			// Any member who is not the depositor can always unbond themselves
			(true, false) => (),
			(_, true) => {
				if self.is_destroying_and_only_depositor(target_member.active_points()) {
					// if the pool is about to be destroyed, anyone can unbond the depositor, and
					// they can fully unbond.
				} else {
					// only the depositor can partially unbond, and they can only unbond up to the
					// threshold.
					ensure!(is_permissioned, Error::<T>::DoesNotHavePermission);
					let balance_after_unbond = {
						let new_depositor_points =
							target_member.active_points().saturating_sub(unbonding_points);
						let mut depositor_after_unbond = (*target_member).clone();
						depositor_after_unbond.points = new_depositor_points;
						depositor_after_unbond.active_balance()
					};
					ensure!(
						balance_after_unbond >= MinCreateBond::<T>::get(),
						Error::<T>::NotOnlyPoolMember
					);
				}
			},
		};
		Ok(())
	}

	/// # Returns
	///
	/// * Ok(()) if [`Call::withdraw_unbonded`] can be called, `Err(DispatchError)` otherwise.
	fn ok_to_withdraw_unbonded_with(
		&self,
		caller: &T::AccountId,
		target_account: &T::AccountId,
		target_member: &PoolMember<T>,
		sub_pools: &SubPools<T>,
	) -> Result<(), DispatchError> {
		if *target_account == self.roles.depositor {
			ensure!(
				sub_pools.sum_unbonding_points() == target_member.unbonding_points(),
				Error::<T>::NotOnlyPoolMember
			);
			debug_assert_eq!(self.member_counter, 1, "only member must exist at this point");
			Ok(())
		} else {
			// This isn't a depositor
			let is_permissioned = caller == target_account;
			ensure!(
				is_permissioned || self.can_kick(caller) || self.is_destroying(),
				Error::<T>::NotKickerOrDestroying
			);
			Ok(())
		}
	}

	/// Bond exactly `amount` from `who`'s funds into this pool.
	///
	/// If the bond type is `Create`, `StakingInterface::bond` is called, and `who`
	/// is allowed to be killed. Otherwise, `StakingInterface::bond_extra` is called and `who`
	/// cannot be killed.
	///
	/// Returns `Ok(points_issues)`, `Err` otherwise.
	fn try_bond_funds(
		&mut self,
		who: &T::AccountId,
		amount: BalanceOf<T>,
		ty: BondType,
	) -> Result<BalanceOf<T>, DispatchError> {
		// Cache the value
		let bonded_account = self.bonded_account();
		T::Currency::transfer(
			&who,
			&bonded_account,
			amount,
			match ty {
				BondType::Create => ExistenceRequirement::AllowDeath,
				BondType::Later => ExistenceRequirement::KeepAlive,
			},
		)?;
		// We must calculate the points issued *before* we bond who's funds, else points:balance
		// ratio will be wrong.
		let points_issued = self.issue(amount);

		match ty {
			BondType::Create => T::StakingInterface::bond(
				bonded_account.clone(),
				bonded_account,
				amount,
				self.reward_account(),
			)?,
			// The pool should always be created in such a way its in a state to bond extra, but if
			// the active balance is slashed below the minimum bonded or the account cannot be
			// found, we exit early.
			BondType::Later => T::StakingInterface::bond_extra(bonded_account, amount)?,
		}

		Ok(points_issued)
	}

	// Set the state of `self`, and deposit an event if the state changed. State should never be set
	// directly in in order to ensure a state change event is always correctly deposited.
	fn set_state(&mut self, state: PoolState) {
		if self.state != state {
			self.state = state;
			Pallet::<T>::deposit_event(Event::<T>::StateChanged {
				pool_id: self.id,
				new_state: state,
			});
		};
	}
}

/// A reward pool.
///
/// A reward pool is not so much a pool anymore, since it does not contain any shares or points.
/// Rather, simply to fit nicely next to bonded pool and unbonding pools in terms of terminology. In
/// reality, a reward pool is just a container for a few pool-dependent data related to the rewards.
#[derive(Encode, Decode, MaxEncodedLen, TypeInfo, RuntimeDebugNoBound)]
#[cfg_attr(feature = "std", derive(Clone, PartialEq, DefaultNoBound))]
#[codec(mel_bound(T: Config))]
#[scale_info(skip_type_params(T))]
pub struct RewardPool<T: Config> {
	/// The last recorded value of the reward counter.
	///
	/// This is updated ONLY when the points in the bonded pool change, which means `join`,
	/// `bond_extra` and `unbond`, all of which is done through `update_recorded`.
	last_recorded_reward_counter: T::RewardCounter,
	/// The last recorded total payouts of the reward pool.
	///
	/// Payouts is essentially income of the pool.
	///
	/// Update criteria is same as that of `last_recorded_reward_counter`.
	last_recorded_total_payouts: BalanceOf<T>,
	/// Total amount that this pool has paid out so far to the members.
	total_rewards_claimed: BalanceOf<T>,
}

impl<T: Config> RewardPool<T> {
	/// Getter for [`RewardPool::last_recorded_reward_counter`].
	fn last_recorded_reward_counter(&self) -> T::RewardCounter {
		self.last_recorded_reward_counter
	}

	/// Register some rewards that are claimed from the pool by the members.
	fn register_claimed_reward(&mut self, reward: BalanceOf<T>) {
		self.total_rewards_claimed = self.total_rewards_claimed.saturating_add(reward);
	}

	/// Update the recorded values of the pool.
	fn update_records(&mut self, id: PoolId, bonded_points: BalanceOf<T>) -> Result<(), Error<T>> {
		let balance = Self::current_balance(id);
		self.last_recorded_reward_counter = self.current_reward_counter(id, bonded_points)?;
		self.last_recorded_total_payouts = balance
			.checked_add(&self.total_rewards_claimed)
			.ok_or(Error::<T>::OverflowRisk)?;
		Ok(())
	}

	/// Get the current reward counter, based on the given `bonded_points` being the state of the
	/// bonded pool at this time.
	fn current_reward_counter(
		&self,
		id: PoolId,
		bonded_points: BalanceOf<T>,
	) -> Result<T::RewardCounter, Error<T>> {
		let balance = Self::current_balance(id);
		let payouts_since_last_record = balance
			.saturating_add(self.total_rewards_claimed)
			.saturating_sub(self.last_recorded_total_payouts);

		// * accuracy notes regarding the multiplication in `checked_from_rational`:
		// `payouts_since_last_record` is a subset of the total_issuance at the very
		// worse. `bonded_points` are similarly, in a non-slashed pool, have the same granularity as
		// balance, and are thus below within the range of total_issuance. In the worse case
		// scenario, for `saturating_from_rational`, we have:
		//
		// dot_total_issuance * 10^18 / `minJoinBond`
		//
		// assuming `MinJoinBond == ED`
		//
		// dot_total_issuance * 10^18 / 10^10 = dot_total_issuance * 10^8
		//
		// which, with the current numbers, is a miniscule fraction of the u128 capacity.
		//
		// Thus, adding two values of type reward counter should be safe for ages in a chain like
		// Polkadot. The important note here is that `reward_pool.last_recorded_reward_counter` only
		// ever accumulates, but its semantics imply that it is less than total_issuance, when
		// represented as `FixedU128`, which means it is less than `total_issuance * 10^18`.
		//
		// * accuracy notes regarding `checked_from_rational` collapsing to zero, meaning that no
		// reward can be claimed:
		//
		// largest `bonded_points`, such that the reward counter is non-zero, with `FixedU128`
		// will be when the payout is being computed. This essentially means `payout/bonded_points`
		// needs to be more than 1/1^18. Thus, assuming that `bonded_points` will always be less
		// than `10 * dot_total_issuance`, if the reward_counter is the smallest possible value,
		// the value of the reward being calculated is:
		//
		// x / 10^20 = 1/ 10^18
		//
		// x = 100
		//
		// which is basically 10^-8 DOTs. See `smallest_claimable_reward` for an example of this.
		T::RewardCounter::checked_from_rational(payouts_since_last_record, bonded_points)
			.and_then(|ref r| self.last_recorded_reward_counter.checked_add(r))
			.ok_or(Error::<T>::OverflowRisk)
	}

	/// Current free balance of the reward pool.
	///
	/// This is sum of all the rewards that are claimable by pool members.
	fn current_balance(id: PoolId) -> BalanceOf<T> {
		T::Currency::free_balance(&Pallet::<T>::create_reward_account(id))
			.saturating_sub(T::Currency::minimum_balance())
	}
}

/// An unbonding pool. This is always mapped with an era.
#[derive(Encode, Decode, MaxEncodedLen, TypeInfo, DefaultNoBound, RuntimeDebugNoBound)]
#[cfg_attr(feature = "std", derive(Clone, PartialEq, Eq))]
#[codec(mel_bound(T: Config))]
#[scale_info(skip_type_params(T))]
pub struct UnbondPool<T: Config> {
	/// The points in this pool.
	points: BalanceOf<T>,
	/// The funds in the pool.
	balance: BalanceOf<T>,
}

impl<T: Config> UnbondPool<T> {
	fn balance_to_point(&self, new_funds: BalanceOf<T>) -> BalanceOf<T> {
		Pallet::<T>::balance_to_point(self.balance, self.points, new_funds)
	}

	fn point_to_balance(&self, points: BalanceOf<T>) -> BalanceOf<T> {
		Pallet::<T>::point_to_balance(self.balance, self.points, points)
	}

	/// Issue the equivalent points of `new_funds` into self.
	///
	/// Returns the actual amounts of points issued.
	fn issue(&mut self, new_funds: BalanceOf<T>) -> BalanceOf<T> {
		let new_points = self.balance_to_point(new_funds);
		self.points = self.points.saturating_add(new_points);
		self.balance = self.balance.saturating_add(new_funds);
		new_points
	}

	/// Dissolve some points from the unbonding pool, reducing the balance of the pool
	/// proportionally.
	///
	/// This is the opposite of `issue`.
	///
	/// Returns the actual amount of `Balance` that was removed from the pool.
	fn dissolve(&mut self, points: BalanceOf<T>) -> BalanceOf<T> {
		let balance_to_unbond = self.point_to_balance(points);
		self.points = self.points.saturating_sub(points);
		self.balance = self.balance.saturating_sub(balance_to_unbond);

		balance_to_unbond
	}
}

#[derive(Encode, Decode, MaxEncodedLen, TypeInfo, DefaultNoBound, RuntimeDebugNoBound)]
#[cfg_attr(feature = "std", derive(Clone, PartialEq))]
#[codec(mel_bound(T: Config))]
#[scale_info(skip_type_params(T))]
pub struct SubPools<T: Config> {
	/// A general, era agnostic pool of funds that have fully unbonded. The pools
	/// of `Self::with_era` will lazily be merged into into this pool if they are
	/// older then `current_era - TotalUnbondingPools`.
	no_era: UnbondPool<T>,
	/// Map of era in which a pool becomes unbonded in => unbond pools.
	with_era: UnbondingPoolsWithEra<T>,
}

impl<T: Config> SubPools<T> {
	/// Merge the oldest `with_era` unbond pools into the `no_era` unbond pool.
	///
	/// This is often used whilst getting the sub-pool from storage, thus it consumes and returns
	/// `Self` for ergonomic purposes.
	fn maybe_merge_pools(mut self, current_era: EraIndex) -> Self {
		// Ex: if `TotalUnbondingPools` is 5 and current era is 10, we only want to retain pools
		// 6..=10. Note that in the first few eras where `checked_sub` is `None`, we don't remove
		// anything.
		if let Some(newest_era_to_remove) =
			current_era.checked_sub(T::PostUnbondingPoolsWindow::get())
		{
			self.with_era.retain(|k, v| {
				if *k > newest_era_to_remove {
					// keep
					true
				} else {
					// merge into the no-era pool
					self.no_era.points = self.no_era.points.saturating_add(v.points);
					self.no_era.balance = self.no_era.balance.saturating_add(v.balance);
					false
				}
			});
		}

		self
	}

	/// The sum of all unbonding points, regardless of whether they are actually unlocked or not.
	fn sum_unbonding_points(&self) -> BalanceOf<T> {
		self.no_era.points.saturating_add(
			self.with_era
				.values()
				.fold(BalanceOf::<T>::zero(), |acc, pool| acc.saturating_add(pool.points)),
		)
	}

	/// The sum of all unbonding balance, regardless of whether they are actually unlocked or not.
	#[cfg(any(test, debug_assertions))]
	fn sum_unbonding_balance(&self) -> BalanceOf<T> {
		self.no_era.balance.saturating_add(
			self.with_era
				.values()
				.fold(BalanceOf::<T>::zero(), |acc, pool| acc.saturating_add(pool.balance)),
		)
	}
}

/// The maximum amount of eras an unbonding pool can exist prior to being merged with the
/// `no_era` pool. This is guaranteed to at least be equal to the staking `UnbondingDuration`. For
/// improved UX [`Config::PostUnbondingPoolsWindow`] should be configured to a non-zero value.
pub struct TotalUnbondingPools<T: Config>(PhantomData<T>);
impl<T: Config> Get<u32> for TotalUnbondingPools<T> {
	fn get() -> u32 {
		// NOTE: this may be dangerous in the scenario bonding_duration gets decreased because
		// we would no longer be able to decode `UnbondingPoolsWithEra`, which uses
		// `TotalUnbondingPools` as the bound
		T::StakingInterface::bonding_duration() + T::PostUnbondingPoolsWindow::get()
	}
}

#[frame_support::pallet]
pub mod pallet {
	use super::*;
	use frame_support::traits::StorageVersion;
	use frame_system::{ensure_signed, pallet_prelude::*};
	use sp_runtime::traits::CheckedAdd;

	/// The current storage version.
	const STORAGE_VERSION: StorageVersion = StorageVersion::new(2);

	#[pallet::pallet]
	#[pallet::generate_store(pub(crate) trait Store)]
	#[pallet::storage_version(STORAGE_VERSION)]
	pub struct Pallet<T>(_);

	#[pallet::config]
	pub trait Config: frame_system::Config {
		/// The overarching event type.
		type Event: From<Event<Self>> + IsType<<Self as frame_system::Config>::Event>;

		/// Weight information for extrinsics in this pallet.
		type WeightInfo: weights::WeightInfo;

		/// The nominating balance.
		type Currency: Currency<Self::AccountId, Balance = Self::CurrencyBalance>;

		/// Sadly needed to bound it to `FixedPointOperand`.
		// The only alternative is to sprinkle a `where BalanceOf<T>: FixedPointOperand` in roughly
		// a million places, so we prefer doing this.
		type CurrencyBalance: sp_runtime::traits::AtLeast32BitUnsigned
			+ codec::FullCodec
			+ MaybeSerializeDeserialize
			+ sp_std::fmt::Debug
			+ Default
			+ FixedPointOperand
			+ CheckedAdd
			+ TypeInfo
			+ MaxEncodedLen;

		/// The type that is used for reward counter.
		///
		/// The arithmetic of the reward counter might saturate based on the size of the
		/// `Currency::Balance`. If this happens, operations fails. Nonetheless, this type should be
		/// chosen such that this failure almost never happens, as if it happens, the pool basically
		/// needs to be dismantled (or all pools migrated to a larger `RewardCounter` type, which is
		/// a PITA to do).
		///
		/// See the inline code docs of `Member::pending_rewards` and `RewardPool::update_recorded`
		/// for example analysis. A [`sp_runtime::FixedU128`] should be fine for chains with balance
		/// types similar to that of Polkadot and Kusama, in the absence of severe slashing (or
		/// prevented via a reasonable `MaxPointsToBalance`), for many many years to come.
		type RewardCounter: FixedPointNumber + MaxEncodedLen + TypeInfo + Default + codec::FullCodec;

		/// The nomination pool's pallet id.
		#[pallet::constant]
		type PalletId: Get<frame_support::PalletId>;

		/// The maximum pool points-to-balance ratio that an `open` pool can have.
		///
		/// This is important in the event slashing takes place and the pool's points-to-balance
		/// ratio becomes disproportional.
		///
		/// Moreover, this relates to the `RewardCounter` type as well, as the arithmetic operations
		/// are a function of number of points, and by setting this value to e.g. 10, you ensure
		/// that the total number of points in the system are at most 10 times the total_issuance of
		/// the chain, in the absolute worse case.
		///
		/// For a value of 10, the threshold would be a pool points-to-balance ratio of 10:1.
		/// Such a scenario would also be the equivalent of the pool being 90% slashed.
		#[pallet::constant]
		type MaxPointsToBalance: Get<u8>;

		/// Infallible method for converting `Currency::Balance` to `U256`.
		type BalanceToU256: Convert<BalanceOf<Self>, U256>;

		/// Infallible method for converting `U256` to `Currency::Balance`.
		type U256ToBalance: Convert<U256, BalanceOf<Self>>;

		/// The interface for nominating.
		type StakingInterface: StakingInterface<
			Balance = BalanceOf<Self>,
			AccountId = Self::AccountId,
		>;

		/// The amount of eras a `SubPools::with_era` pool can exist before it gets merged into the
		/// `SubPools::no_era` pool. In other words, this is the amount of eras a member will be
		/// able to withdraw from an unbonding pool which is guaranteed to have the correct ratio of
		/// points to balance; once the `with_era` pool is merged into the `no_era` pool, the ratio
		/// can become skewed due to some slashed ratio getting merged in at some point.
		type PostUnbondingPoolsWindow: Get<u32>;

		/// The maximum length, in bytes, that a pools metadata maybe.
		type MaxMetadataLen: Get<u32>;

		/// The maximum number of simultaneous unbonding chunks that can exist per member.
		type MaxUnbonding: Get<u32>;
	}

	/// Minimum amount to bond to join a pool.
	#[pallet::storage]
	pub type MinJoinBond<T: Config> = StorageValue<_, BalanceOf<T>, ValueQuery>;

	/// Minimum bond required to create a pool.
	///
	/// This is the amount that the depositor must put as their initial stake in the pool, as an
	/// indication of "skin in the game".
	///
	/// This is the value that will always exist in the staking ledger of the pool bonded account
	/// while all other accounts leave.
	#[pallet::storage]
	pub type MinCreateBond<T: Config> = StorageValue<_, BalanceOf<T>, ValueQuery>;

	/// Maximum number of nomination pools that can exist. If `None`, then an unbounded number of
	/// pools can exist.
	#[pallet::storage]
	pub type MaxPools<T: Config> = StorageValue<_, u32, OptionQuery>;

	/// Maximum number of members that can exist in the system. If `None`, then the count
	/// members are not bound on a system wide basis.
	#[pallet::storage]
	pub type MaxPoolMembers<T: Config> = StorageValue<_, u32, OptionQuery>;

	/// Maximum number of members that may belong to pool. If `None`, then the count of
	/// members is not bound on a per pool basis.
	#[pallet::storage]
	pub type MaxPoolMembersPerPool<T: Config> = StorageValue<_, u32, OptionQuery>;

	/// Active members.
	#[pallet::storage]
	pub type PoolMembers<T: Config> =
		CountedStorageMap<_, Twox64Concat, T::AccountId, PoolMember<T>>;

	/// Storage for bonded pools.
	// To get or insert a pool see [`BondedPool::get`] and [`BondedPool::put`]
	#[pallet::storage]
	pub type BondedPools<T: Config> =
		CountedStorageMap<_, Twox64Concat, PoolId, BondedPoolInner<T>>;

	/// Reward pools. This is where there rewards for each pool accumulate. When a members payout
	/// is claimed, the balance comes out fo the reward pool. Keyed by the bonded pools account.
	#[pallet::storage]
	pub type RewardPools<T: Config> = CountedStorageMap<_, Twox64Concat, PoolId, RewardPool<T>>;

	/// Groups of unbonding pools. Each group of unbonding pools belongs to a bonded pool,
	/// hence the name sub-pools. Keyed by the bonded pools account.
	#[pallet::storage]
	pub type SubPoolsStorage<T: Config> = CountedStorageMap<_, Twox64Concat, PoolId, SubPools<T>>;

	/// Metadata for the pool.
	#[pallet::storage]
	pub type Metadata<T: Config> =
		CountedStorageMap<_, Twox64Concat, PoolId, BoundedVec<u8, T::MaxMetadataLen>, ValueQuery>;

	/// Ever increasing number of all pools created so far.
	#[pallet::storage]
	pub type LastPoolId<T: Config> = StorageValue<_, u32, ValueQuery>;

	/// A reverse lookup from the pool's account id to its id.
	///
	/// This is only used for slashing. In all other instances, the pool id is used, and the
	/// accounts are deterministically derived from it.
	#[pallet::storage]
	pub type ReversePoolIdLookup<T: Config> =
		CountedStorageMap<_, Twox64Concat, T::AccountId, PoolId, OptionQuery>;

	#[pallet::genesis_config]
	pub struct GenesisConfig<T: Config> {
		pub min_join_bond: BalanceOf<T>,
		pub min_create_bond: BalanceOf<T>,
		pub max_pools: Option<u32>,
		pub max_members_per_pool: Option<u32>,
		pub max_members: Option<u32>,
	}

	#[cfg(feature = "std")]
	impl<T: Config> Default for GenesisConfig<T> {
		fn default() -> Self {
			Self {
				min_join_bond: Zero::zero(),
				min_create_bond: Zero::zero(),
				max_pools: Some(16),
				max_members_per_pool: Some(32),
				max_members: Some(16 * 32),
			}
		}
	}

	#[pallet::genesis_build]
	impl<T: Config> GenesisBuild<T> for GenesisConfig<T> {
		fn build(&self) {
			MinJoinBond::<T>::put(self.min_join_bond);
			MinCreateBond::<T>::put(self.min_create_bond);
			if let Some(max_pools) = self.max_pools {
				MaxPools::<T>::put(max_pools);
			}
			if let Some(max_members_per_pool) = self.max_members_per_pool {
				MaxPoolMembersPerPool::<T>::put(max_members_per_pool);
			}
			if let Some(max_members) = self.max_members {
				MaxPoolMembers::<T>::put(max_members);
			}
		}
	}

	/// Events of this pallet.
	#[pallet::event]
	#[pallet::generate_deposit(pub(crate) fn deposit_event)]
	pub enum Event<T: Config> {
		/// A pool has been created.
		Created { depositor: T::AccountId, pool_id: PoolId },
		/// A member has became bonded in a pool.
		Bonded { member: T::AccountId, pool_id: PoolId, bonded: BalanceOf<T>, joined: bool },
		/// A payout has been made to a member.
		PaidOut { member: T::AccountId, pool_id: PoolId, payout: BalanceOf<T> },
		/// A member has unbonded from their pool.
		///
		/// - `balance` is the corresponding balance of the number of points that has been
		///   requested to be unbonded (the argument of the `unbond` transaction) from the bonded
		///   pool.
		/// - `points` is the number of points that are issued as a result of `balance` being
		/// dissolved into the corresponding unbonding pool.
		///
		/// In the absence of slashing, these values will match. In the presence of slashing, the
		/// number of points that are issued in the unbonding pool will be less than the amount
		/// requested to be unbonded.
		Unbonded {
			member: T::AccountId,
			pool_id: PoolId,
			balance: BalanceOf<T>,
			points: BalanceOf<T>,
		},
		/// A member has withdrawn from their pool.
		///
		/// The given number of `points` have been dissolved in return of `balance`.
		///
		/// Similar to `Unbonded` event, in the absence of slashing, the ratio of point to balance
		/// will be 1.
		Withdrawn {
			member: T::AccountId,
			pool_id: PoolId,
			balance: BalanceOf<T>,
			points: BalanceOf<T>,
		},
		/// A pool has been destroyed.
		Destroyed { pool_id: PoolId },
		/// The state of a pool has changed
		StateChanged { pool_id: PoolId, new_state: PoolState },
		/// A member has been removed from a pool.
		///
		/// The removal can be voluntary (withdrawn all unbonded funds) or involuntary (kicked).
		MemberRemoved { pool_id: PoolId, member: T::AccountId },
		/// The roles of a pool have been updated to the given new roles. Note that the depositor
		/// can never change.
		RolesUpdated {
			root: Option<T::AccountId>,
			state_toggler: Option<T::AccountId>,
			nominator: Option<T::AccountId>,
		},
		/// The active balance of pool `pool_id` has been slashed to `balance`.
		PoolSlashed { pool_id: PoolId, balance: BalanceOf<T> },
		/// The unbond pool at `era` of pool `pool_id` has been slashed to `balance`.
		UnbondingPoolSlashed { pool_id: PoolId, era: EraIndex, balance: BalanceOf<T> },
	}

	#[pallet::error]
	#[cfg_attr(test, derive(PartialEq))]
	pub enum Error<T> {
		/// A (bonded) pool id does not exist.
		PoolNotFound,
		/// An account is not a member.
		PoolMemberNotFound,
		/// A reward pool does not exist. In all cases this is a system logic error.
		RewardPoolNotFound,
		/// A sub pool does not exist.
		SubPoolsNotFound,
		/// An account is already delegating in another pool. An account may only belong to one
		/// pool at a time.
		AccountBelongsToOtherPool,
		/// The member is fully unbonded (and thus cannot access the bonded and reward pool
		/// anymore to, for example, collect rewards).
		FullyUnbonding,
		/// The member cannot unbond further chunks due to reaching the limit.
		MaxUnbondingLimit,
		/// None of the funds can be withdrawn yet because the bonding duration has not passed.
		CannotWithdrawAny,
		/// The amount does not meet the minimum bond to either join or create a pool.
		MinimumBondNotMet,
		/// The transaction could not be executed due to overflow risk for the pool.
		OverflowRisk,
		/// A pool must be in [`PoolState::Destroying`] in order for the depositor to unbond or for
		/// other members to be permissionlessly unbonded.
		NotDestroying,
		/// The depositor must be the only member in the bonded pool in order to unbond. And the
		/// depositor must be the only member in the sub pools in order to withdraw unbonded.
		NotOnlyPoolMember,
		/// The caller does not have nominating permissions for the pool.
		NotNominator,
		/// Either a) the caller cannot make a valid kick or b) the pool is not destroying.
		NotKickerOrDestroying,
		/// The pool is not open to join
		NotOpen,
		/// The system is maxed out on pools.
		MaxPools,
		/// Too many members in the pool or system.
		MaxPoolMembers,
		/// The pools state cannot be changed.
		CanNotChangeState,
		/// The caller does not have adequate permissions.
		DoesNotHavePermission,
		/// Metadata exceeds [`Config::MaxMetadataLen`]
		MetadataExceedsMaxLen,
		/// Some error occurred that should never happen. This should be reported to the
		/// maintainers.
		Defensive(DefensiveError),
		/// Not enough points. Ty unbonding less.
		NotEnoughPointsToUnbond,
		/// Partial unbonding now allowed permissionlessly.
		PartialUnbondNotAllowedPermissionlessly,
	}

	#[derive(Encode, Decode, PartialEq, TypeInfo, frame_support::PalletError)]
	pub enum DefensiveError {
		/// There isn't enough space in the unbond pool.
		NotEnoughSpaceInUnbondPool,
		/// A (bonded) pool id does not exist.
		PoolNotFound,
		/// A reward pool does not exist. In all cases this is a system logic error.
		RewardPoolNotFound,
		/// A sub pool does not exist.
		SubPoolsNotFound,
		/// The bonded account should only be killed by the staking system when the depositor is
		/// withdrawing
		BondedStashKilledPrematurely,
	}

	impl<T> From<DefensiveError> for Error<T> {
		fn from(e: DefensiveError) -> Error<T> {
			Error::<T>::Defensive(e)
		}
	}

	#[pallet::call]
	impl<T: Config> Pallet<T> {
		/// Stake funds with a pool. The amount to bond is transferred from the member to the
		/// pools account and immediately increases the pools bond.
		///
		/// # Note
		///
		/// * An account can only be a member of a single pool.
		/// * An account cannot join the same pool multiple times.
		/// * This call will *not* dust the member account, so the member must have at least
		///   `existential deposit + amount` in their account.
		/// * Only a pool with [`PoolState::Open`] can be joined
		#[pallet::weight(T::WeightInfo::join())]
		#[transactional]
		pub fn join(
			origin: OriginFor<T>,
			#[pallet::compact] amount: BalanceOf<T>,
			pool_id: PoolId,
		) -> DispatchResult {
			let who = ensure_signed(origin)?;

			ensure!(amount >= MinJoinBond::<T>::get(), Error::<T>::MinimumBondNotMet);
			// If a member already exists that means they already belong to a pool
			ensure!(!PoolMembers::<T>::contains_key(&who), Error::<T>::AccountBelongsToOtherPool);

			let mut bonded_pool = BondedPool::<T>::get(pool_id).ok_or(Error::<T>::PoolNotFound)?;
			bonded_pool.ok_to_join(amount)?;

			let mut reward_pool = RewardPools::<T>::get(pool_id)
				.defensive_ok_or::<Error<T>>(DefensiveError::RewardPoolNotFound.into())?;
			// IMPORTANT: reward pool records must be updated with the old points.
			reward_pool.update_records(pool_id, bonded_pool.points)?;

			bonded_pool.try_inc_members()?;
			let points_issued = bonded_pool.try_bond_funds(&who, amount, BondType::Later)?;

			PoolMembers::insert(
				who.clone(),
				PoolMember::<T> {
					pool_id,
					points: points_issued,
					// we just updated `last_known_reward_counter` to the current one in
					// `update_recorded`.
					last_recorded_reward_counter: reward_pool.last_recorded_reward_counter(),
					unbonding_eras: Default::default(),
				},
			);

			Self::deposit_event(Event::<T>::Bonded {
				member: who,
				pool_id,
				bonded: amount,
				joined: true,
			});

			bonded_pool.put();
			RewardPools::<T>::insert(pool_id, reward_pool);

			Ok(())
		}

		/// Bond `extra` more funds from `origin` into the pool to which they already belong.
		///
		/// Additional funds can come from either the free balance of the account, of from the
		/// accumulated rewards, see [`BondExtra`].
		///
		/// Bonding extra funds implies an automatic payout of all pending rewards as well.
		// NOTE: this transaction is implemented with the sole purpose of readability and
		// correctness, not optimization. We read/write several storage items multiple times instead
		// of just once, in the spirit reusing code.
		#[pallet::weight(
			T::WeightInfo::bond_extra_transfer()
			.max(T::WeightInfo::bond_extra_reward())
		)]
		#[transactional]
		pub fn bond_extra(origin: OriginFor<T>, extra: BondExtra<BalanceOf<T>>) -> DispatchResult {
			let who = ensure_signed(origin)?;
			let (mut member, mut bonded_pool, mut reward_pool) = Self::get_member_with_pools(&who)?;

			// payout related stuff: we must claim the payouts, and updated recorded payout data
			// before updating the bonded pool points, similar to that of `join` transaction.
			reward_pool.update_records(bonded_pool.id, bonded_pool.points)?;
			// TODO: optimize this to not touch the free balance of `who ` at all in benchmarks.
			// Currently, bonding rewards is like a batch. In the same PR, also make this function
			// take a boolean argument that make it either 100% pure (no storage update), or make it
			// also emit event and do the transfer. #11671
			let claimed =
				Self::do_reward_payout(&who, &mut member, &mut bonded_pool, &mut reward_pool)?;

			let (points_issued, bonded) = match extra {
				BondExtra::FreeBalance(amount) =>
					(bonded_pool.try_bond_funds(&who, amount, BondType::Later)?, amount),
				BondExtra::Rewards =>
					(bonded_pool.try_bond_funds(&who, claimed, BondType::Later)?, claimed),
			};

			bonded_pool.ok_to_be_open(bonded)?;
			member.points = member.points.saturating_add(points_issued);

			Self::deposit_event(Event::<T>::Bonded {
				member: who.clone(),
				pool_id: member.pool_id,
				bonded,
				joined: false,
			});
			Self::put_member_with_pools(&who, member, bonded_pool, reward_pool);

			Ok(())
		}

		/// A bonded member can use this to claim their payout based on the rewards that the pool
		/// has accumulated since their last claimed payout (OR since joining if this is there first
		/// time claiming rewards). The payout will be transferred to the member's account.
		///
		/// The member will earn rewards pro rata based on the members stake vs the sum of the
		/// members in the pools stake. Rewards do not "expire".
		#[pallet::weight(T::WeightInfo::claim_payout())]
		#[transactional]
		pub fn claim_payout(origin: OriginFor<T>) -> DispatchResult {
			let who = ensure_signed(origin)?;
			let (mut member, mut bonded_pool, mut reward_pool) = Self::get_member_with_pools(&who)?;

			let _ = Self::do_reward_payout(&who, &mut member, &mut bonded_pool, &mut reward_pool)?;

			Self::put_member_with_pools(&who, member, bonded_pool, reward_pool);
			Ok(())
		}

		/// Unbond up to `unbonding_points` of the `member_account`'s funds from the pool. It
		/// implicitly collects the rewards one last time, since not doing so would mean some
		/// rewards would be forfeited.
		///
		/// Under certain conditions, this call can be dispatched permissionlessly (i.e. by any
		/// account).
		///
		/// # Conditions for a permissionless dispatch.
		///
		/// * The pool is blocked and the caller is either the root or state-toggler. This is
		///   refereed to as a kick.
		/// * The pool is destroying and the member is not the depositor.
		/// * The pool is destroying, the member is the depositor and no other members are in the
		///   pool.
		///
		/// ## Conditions for permissioned dispatch (i.e. the caller is also the
		/// `member_account`):
		///
		/// * The caller is not the depositor.
		/// * The caller is the depositor, the pool is destroying and no other members are in the
		///   pool.
		///
		/// # Note
		///
		/// If there are too many unlocking chunks to unbond with the pool account,
		/// [`Call::pool_withdraw_unbonded`] can be called to try and minimize unlocking chunks. If
		/// there are too many unlocking chunks, the result of this call will likely be the
		/// `NoMoreChunks` error from the staking system.
		#[pallet::weight(T::WeightInfo::unbond())]
		#[transactional]
		pub fn unbond(
			origin: OriginFor<T>,
			member_account: AccountIdLookupOf<T>,
			#[pallet::compact] unbonding_points: BalanceOf<T>,
		) -> DispatchResult {
<<<<<<< HEAD
			let caller = ensure_signed(origin)?;
			let member_account = T::Lookup::lookup(member_account)?;
=======
			let who = ensure_signed(origin)?;
>>>>>>> 367dab0d
			let (mut member, mut bonded_pool, mut reward_pool) =
				Self::get_member_with_pools(&member_account)?;

			bonded_pool.ok_to_unbond_with(&who, &member_account, &member, unbonding_points)?;

			// Claim the the payout prior to unbonding. Once the user is unbonding their points no
			// longer exist in the bonded pool and thus they can no longer claim their payouts. It
			// is not strictly necessary to claim the rewards, but we do it here for UX.
			let _ = reward_pool.update_records(bonded_pool.id, bonded_pool.points)?;
			let _ = Self::do_reward_payout(&who, &mut member, &mut bonded_pool, &mut reward_pool)?;

			let current_era = T::StakingInterface::current_era();
			let unbond_era = T::StakingInterface::bonding_duration().saturating_add(current_era);

			// Unbond in the actual underlying nominator.
			let unbonding_balance = bonded_pool.dissolve(unbonding_points);
			T::StakingInterface::unbond(bonded_pool.bonded_account(), unbonding_balance)?;

			// Note that we lazily create the unbonding pools here if they don't already exist
			let mut sub_pools = SubPoolsStorage::<T>::get(member.pool_id)
				.unwrap_or_default()
				.maybe_merge_pools(current_era);

			// Update the unbond pool associated with the current era with the unbonded funds. Note
			// that we lazily create the unbond pool if it does not yet exist.
			if !sub_pools.with_era.contains_key(&unbond_era) {
				sub_pools
					.with_era
					.try_insert(unbond_era, UnbondPool::default())
					// The above call to `maybe_merge_pools` should ensure there is
					// always enough space to insert.
					.defensive_map_err::<Error<T>, _>(|_| {
						DefensiveError::NotEnoughSpaceInUnbondPool.into()
					})?;
			}

			let points_unbonded = sub_pools
				.with_era
				.get_mut(&unbond_era)
				// The above check ensures the pool exists.
				.defensive_ok_or::<Error<T>>(DefensiveError::PoolNotFound.into())?
				.issue(unbonding_balance);

			// Try and unbond in the member map.
			member.try_unbond(unbonding_points, points_unbonded, unbond_era)?;

			Self::deposit_event(Event::<T>::Unbonded {
				member: member_account.clone(),
				pool_id: member.pool_id,
				points: points_unbonded,
				balance: unbonding_balance,
			});

			// Now that we know everything has worked write the items to storage.
			SubPoolsStorage::insert(&member.pool_id, sub_pools);
			Self::put_member_with_pools(&member_account, member, bonded_pool, reward_pool);

			Ok(())
		}

		/// Call `withdraw_unbonded` for the pools account. This call can be made by any account.
		///
		/// This is useful if their are too many unlocking chunks to call `unbond`, and some
		/// can be cleared by withdrawing. In the case there are too many unlocking chunks, the user
		/// would probably see an error like `NoMoreChunks` emitted from the staking system when
		/// they attempt to unbond.
		#[pallet::weight(T::WeightInfo::pool_withdraw_unbonded(*num_slashing_spans))]
		#[transactional]
		pub fn pool_withdraw_unbonded(
			origin: OriginFor<T>,
			pool_id: PoolId,
			num_slashing_spans: u32,
		) -> DispatchResult {
			let _ = ensure_signed(origin)?;
			let pool = BondedPool::<T>::get(pool_id).ok_or(Error::<T>::PoolNotFound)?;
			// For now we only allow a pool to withdraw unbonded if its not destroying. If the pool
			// is destroying then `withdraw_unbonded` can be used.
			ensure!(pool.state != PoolState::Destroying, Error::<T>::NotDestroying);
			T::StakingInterface::withdraw_unbonded(pool.bonded_account(), num_slashing_spans)?;
			Ok(())
		}

		/// Withdraw unbonded funds from `member_account`. If no bonded funds can be unbonded, an
		/// error is returned.
		///
		/// Under certain conditions, this call can be dispatched permissionlessly (i.e. by any
		/// account).
		///
		/// # Conditions for a permissionless dispatch
		///
		/// * The pool is in destroy mode and the target is not the depositor.
		/// * The target is the depositor and they are the only member in the sub pools.
		/// * The pool is blocked and the caller is either the root or state-toggler.
		///
		/// # Conditions for permissioned dispatch
		///
		/// * The caller is the target and they are not the depositor.
		///
		/// # Note
		///
		/// If the target is the depositor, the pool will be destroyed.
		#[pallet::weight(
			T::WeightInfo::withdraw_unbonded_kill(*num_slashing_spans)
		)]
		#[transactional]
		pub fn withdraw_unbonded(
			origin: OriginFor<T>,
			member_account: AccountIdLookupOf<T>,
			num_slashing_spans: u32,
		) -> DispatchResultWithPostInfo {
			let caller = ensure_signed(origin)?;
			let member_account = T::Lookup::lookup(member_account)?;
			let mut member =
				PoolMembers::<T>::get(&member_account).ok_or(Error::<T>::PoolMemberNotFound)?;
			let current_era = T::StakingInterface::current_era();

			let bonded_pool = BondedPool::<T>::get(member.pool_id)
				.defensive_ok_or::<Error<T>>(DefensiveError::PoolNotFound.into())?;
			let mut sub_pools = SubPoolsStorage::<T>::get(member.pool_id)
				.defensive_ok_or::<Error<T>>(DefensiveError::SubPoolsNotFound.into())?;

			bonded_pool.ok_to_withdraw_unbonded_with(
				&caller,
				&member_account,
				&member,
				&sub_pools,
			)?;

			// NOTE: must do this after we have done the `ok_to_withdraw_unbonded_other_with` check.
			let withdrawn_points = member.withdraw_unlocked(current_era);
			ensure!(!withdrawn_points.is_empty(), Error::<T>::CannotWithdrawAny);

			// Before calculate the `balance_to_unbond`, with call withdraw unbonded to ensure the
			// `transferrable_balance` is correct.
			let stash_killed = T::StakingInterface::withdraw_unbonded(
				bonded_pool.bonded_account(),
				num_slashing_spans,
			)?;

			// defensive-only: the depositor puts enough funds into the stash so that it will only
			// be destroyed when they are leaving.
			ensure!(
				!stash_killed || caller == bonded_pool.roles.depositor,
				Error::<T>::Defensive(DefensiveError::BondedStashKilledPrematurely)
			);

			let mut sum_unlocked_points: BalanceOf<T> = Zero::zero();
			let balance_to_unbond = withdrawn_points
				.iter()
				.fold(BalanceOf::<T>::zero(), |accumulator, (era, unlocked_points)| {
					sum_unlocked_points = sum_unlocked_points.saturating_add(*unlocked_points);
					if let Some(era_pool) = sub_pools.with_era.get_mut(&era) {
						let balance_to_unbond = era_pool.dissolve(*unlocked_points);
						if era_pool.points.is_zero() {
							sub_pools.with_era.remove(&era);
						}
						accumulator.saturating_add(balance_to_unbond)
					} else {
						// A pool does not belong to this era, so it must have been merged to the
						// era-less pool.
						accumulator.saturating_add(sub_pools.no_era.dissolve(*unlocked_points))
					}
				})
				// A call to this function may cause the pool's stash to get dusted. If this happens
				// before the last member has withdrawn, then all subsequent withdraws will be 0.
				// However the unbond pools do no get updated to reflect this. In the aforementioned
				// scenario, this check ensures we don't try to withdraw funds that don't exist.
				// This check is also defensive in cases where the unbond pool does not update its
				// balance (e.g. a bug in the slashing hook.) We gracefully proceed in order to
				// ensure members can leave the pool and it can be destroyed.
				.min(bonded_pool.transferrable_balance());

			T::Currency::transfer(
				&bonded_pool.bonded_account(),
				&member_account,
				balance_to_unbond,
				ExistenceRequirement::AllowDeath,
			)
			.defensive()?;

			Self::deposit_event(Event::<T>::Withdrawn {
				member: member_account.clone(),
				pool_id: member.pool_id,
				points: sum_unlocked_points,
				balance: balance_to_unbond,
			});

			let post_info_weight = if member.total_points().is_zero() {
				// member being reaped.
				PoolMembers::<T>::remove(&member_account);
				Self::deposit_event(Event::<T>::MemberRemoved {
					pool_id: member.pool_id,
					member: member_account.clone(),
				});

				if member_account == bonded_pool.roles.depositor {
					Pallet::<T>::dissolve_pool(bonded_pool);
					None
				} else {
					bonded_pool.dec_members().put();
					SubPoolsStorage::<T>::insert(&member.pool_id, sub_pools);
					Some(T::WeightInfo::withdraw_unbonded_update(num_slashing_spans))
				}
			} else {
				// we certainly don't need to delete any pools, because no one is being removed.
				SubPoolsStorage::<T>::insert(&member.pool_id, sub_pools);
				PoolMembers::<T>::insert(&member_account, member);
				Some(T::WeightInfo::withdraw_unbonded_update(num_slashing_spans))
			};

			Ok(post_info_weight.into())
		}

		/// Create a new delegation pool.
		///
		/// # Arguments
		///
		/// * `amount` - The amount of funds to delegate to the pool. This also acts of a sort of
		///   deposit since the pools creator cannot fully unbond funds until the pool is being
		///   destroyed.
		/// * `index` - A disambiguation index for creating the account. Likely only useful when
		///   creating multiple pools in the same extrinsic.
		/// * `root` - The account to set as [`PoolRoles::root`].
		/// * `nominator` - The account to set as the [`PoolRoles::nominator`].
		/// * `state_toggler` - The account to set as the [`PoolRoles::state_toggler`].
		///
		/// # Note
		///
		/// In addition to `amount`, the caller will transfer the existential deposit; so the caller
		/// needs at have at least `amount + existential_deposit` transferrable.
		#[pallet::weight(T::WeightInfo::create())]
		#[transactional]
		pub fn create(
			origin: OriginFor<T>,
			#[pallet::compact] amount: BalanceOf<T>,
			root: AccountIdLookupOf<T>,
			nominator: AccountIdLookupOf<T>,
			state_toggler: AccountIdLookupOf<T>,
		) -> DispatchResult {
			let who = ensure_signed(origin)?;
			let root = T::Lookup::lookup(root)?;
			let nominator = T::Lookup::lookup(nominator)?;
			let state_toggler = T::Lookup::lookup(state_toggler)?;

			ensure!(
				amount >=
					T::StakingInterface::minimum_bond()
						.max(MinCreateBond::<T>::get())
						.max(MinJoinBond::<T>::get()),
				Error::<T>::MinimumBondNotMet
			);
			ensure!(
				MaxPools::<T>::get()
					.map_or(true, |max_pools| BondedPools::<T>::count() < max_pools),
				Error::<T>::MaxPools
			);
			ensure!(!PoolMembers::<T>::contains_key(&who), Error::<T>::AccountBelongsToOtherPool);

			let pool_id = LastPoolId::<T>::mutate(|id| {
				*id += 1;
				*id
			});
			let mut bonded_pool = BondedPool::<T>::new(
				pool_id,
				PoolRoles {
					root: Some(root),
					nominator: Some(nominator),
					state_toggler: Some(state_toggler),
					depositor: who.clone(),
				},
			);

			bonded_pool.try_inc_members()?;
			let points = bonded_pool.try_bond_funds(&who, amount, BondType::Create)?;

			T::Currency::transfer(
				&who,
				&bonded_pool.reward_account(),
				T::Currency::minimum_balance(),
				ExistenceRequirement::AllowDeath,
			)?;

			PoolMembers::<T>::insert(
				who.clone(),
				PoolMember::<T> {
					pool_id,
					points,
					last_recorded_reward_counter: Zero::zero(),
					unbonding_eras: Default::default(),
				},
			);
			RewardPools::<T>::insert(
				pool_id,
				RewardPool::<T> {
					last_recorded_reward_counter: Zero::zero(),
					last_recorded_total_payouts: Zero::zero(),
					total_rewards_claimed: Zero::zero(),
				},
			);
			ReversePoolIdLookup::<T>::insert(bonded_pool.bonded_account(), pool_id);

			Self::deposit_event(Event::<T>::Created {
				depositor: who.clone(),
				pool_id: pool_id.clone(),
			});

			Self::deposit_event(Event::<T>::Bonded {
				member: who,
				pool_id,
				bonded: amount,
				joined: true,
			});
			bonded_pool.put();

			Ok(())
		}

		/// Nominate on behalf of the pool.
		///
		/// The dispatch origin of this call must be signed by the pool nominator or the pool
		/// root role.
		///
		/// This directly forward the call to the staking pallet, on behalf of the pool bonded
		/// account.
		#[pallet::weight(T::WeightInfo::nominate(validators.len() as u32))]
		#[transactional]
		pub fn nominate(
			origin: OriginFor<T>,
			pool_id: PoolId,
			validators: Vec<T::AccountId>,
		) -> DispatchResult {
			let who = ensure_signed(origin)?;
			let bonded_pool = BondedPool::<T>::get(pool_id).ok_or(Error::<T>::PoolNotFound)?;
			ensure!(bonded_pool.can_nominate(&who), Error::<T>::NotNominator);
			T::StakingInterface::nominate(bonded_pool.bonded_account(), validators)
		}

		/// Set a new state for the pool.
		///
		/// If a pool is already in the `Destroying` state, then under no condition can its state
		/// change again.
		///
		/// The dispatch origin of this call must be either:
		///
		/// 1. signed by the state toggler, or the root role of the pool,
		/// 2. if the pool conditions to be open are NOT met (as described by `ok_to_be_open`), and
		///    then the state of the pool can be permissionlessly changed to `Destroying`.
		#[pallet::weight(T::WeightInfo::set_state())]
		#[transactional]
		pub fn set_state(
			origin: OriginFor<T>,
			pool_id: PoolId,
			state: PoolState,
		) -> DispatchResult {
			let who = ensure_signed(origin)?;
			let mut bonded_pool = BondedPool::<T>::get(pool_id).ok_or(Error::<T>::PoolNotFound)?;
			ensure!(bonded_pool.state != PoolState::Destroying, Error::<T>::CanNotChangeState);

			if bonded_pool.can_toggle_state(&who) {
				bonded_pool.set_state(state);
			} else if bonded_pool.ok_to_be_open(Zero::zero()).is_err() &&
				state == PoolState::Destroying
			{
				// If the pool has bad properties, then anyone can set it as destroying
				bonded_pool.set_state(PoolState::Destroying);
			} else {
				Err(Error::<T>::CanNotChangeState)?;
			}

			bonded_pool.put();

			Ok(())
		}

		/// Set a new metadata for the pool.
		///
		/// The dispatch origin of this call must be signed by the state toggler, or the root role
		/// of the pool.
		#[pallet::weight(T::WeightInfo::set_metadata(metadata.len() as u32))]
		#[transactional]
		pub fn set_metadata(
			origin: OriginFor<T>,
			pool_id: PoolId,
			metadata: Vec<u8>,
		) -> DispatchResult {
			let who = ensure_signed(origin)?;
			let metadata: BoundedVec<_, _> =
				metadata.try_into().map_err(|_| Error::<T>::MetadataExceedsMaxLen)?;
			ensure!(
				BondedPool::<T>::get(pool_id)
					.ok_or(Error::<T>::PoolNotFound)?
					.can_set_metadata(&who),
				Error::<T>::DoesNotHavePermission
			);

			Metadata::<T>::mutate(pool_id, |pool_meta| *pool_meta = metadata);

			Ok(())
		}

		/// Update configurations for the nomination pools. The origin for this call must be
		/// Root.
		///
		/// # Arguments
		///
		/// * `min_join_bond` - Set [`MinJoinBond`].
		/// * `min_create_bond` - Set [`MinCreateBond`].
		/// * `max_pools` - Set [`MaxPools`].
		/// * `max_members` - Set [`MaxPoolMembers`].
		/// * `max_members_per_pool` - Set [`MaxPoolMembersPerPool`].
		#[pallet::weight(T::WeightInfo::set_configs())]
		#[transactional]
		pub fn set_configs(
			origin: OriginFor<T>,
			min_join_bond: ConfigOp<BalanceOf<T>>,
			min_create_bond: ConfigOp<BalanceOf<T>>,
			max_pools: ConfigOp<u32>,
			max_members: ConfigOp<u32>,
			max_members_per_pool: ConfigOp<u32>,
		) -> DispatchResult {
			ensure_root(origin)?;

			macro_rules! config_op_exp {
				($storage:ty, $op:ident) => {
					match $op {
						ConfigOp::Noop => (),
						ConfigOp::Set(v) => <$storage>::put(v),
						ConfigOp::Remove => <$storage>::kill(),
					}
				};
			}

			config_op_exp!(MinJoinBond::<T>, min_join_bond);
			config_op_exp!(MinCreateBond::<T>, min_create_bond);
			config_op_exp!(MaxPools::<T>, max_pools);
			config_op_exp!(MaxPoolMembers::<T>, max_members);
			config_op_exp!(MaxPoolMembersPerPool::<T>, max_members_per_pool);
			Ok(())
		}

		/// Update the roles of the pool.
		///
		/// The root is the only entity that can change any of the roles, including itself,
		/// excluding the depositor, who can never change.
		///
		/// It emits an event, notifying UIs of the role change. This event is quite relevant to
		/// most pool members and they should be informed of changes to pool roles.
		#[pallet::weight(T::WeightInfo::update_roles())]
		#[transactional]
		pub fn update_roles(
			origin: OriginFor<T>,
			pool_id: PoolId,
			new_root: ConfigOp<T::AccountId>,
			new_nominator: ConfigOp<T::AccountId>,
			new_state_toggler: ConfigOp<T::AccountId>,
		) -> DispatchResult {
			let mut bonded_pool = match ensure_root(origin.clone()) {
				Ok(()) => BondedPool::<T>::get(pool_id).ok_or(Error::<T>::PoolNotFound)?,
				Err(frame_support::error::BadOrigin) => {
					let who = ensure_signed(origin)?;
					let bonded_pool =
						BondedPool::<T>::get(pool_id).ok_or(Error::<T>::PoolNotFound)?;
					ensure!(bonded_pool.can_update_roles(&who), Error::<T>::DoesNotHavePermission);
					bonded_pool
				},
			};

			match new_root {
				ConfigOp::Noop => (),
				ConfigOp::Remove => bonded_pool.roles.root = None,
				ConfigOp::Set(v) => bonded_pool.roles.root = Some(v),
			};
			match new_nominator {
				ConfigOp::Noop => (),
				ConfigOp::Remove => bonded_pool.roles.nominator = None,
				ConfigOp::Set(v) => bonded_pool.roles.nominator = Some(v),
			};
			match new_state_toggler {
				ConfigOp::Noop => (),
				ConfigOp::Remove => bonded_pool.roles.state_toggler = None,
				ConfigOp::Set(v) => bonded_pool.roles.state_toggler = Some(v),
			};

			Self::deposit_event(Event::<T>::RolesUpdated {
				root: bonded_pool.roles.root.clone(),
				nominator: bonded_pool.roles.nominator.clone(),
				state_toggler: bonded_pool.roles.state_toggler.clone(),
			});

			bonded_pool.put();
			Ok(())
		}

		/// Chill on behalf of the pool.
		///
		/// The dispatch origin of this call must be signed by the pool nominator or the pool
		/// root role, same as [`Pallet::nominate`].
		///
		/// This directly forward the call to the staking pallet, on behalf of the pool bonded
		/// account.
		#[pallet::weight(T::WeightInfo::chill())]
		#[transactional]
		pub fn chill(origin: OriginFor<T>, pool_id: PoolId) -> DispatchResult {
			let who = ensure_signed(origin)?;
			let bonded_pool = BondedPool::<T>::get(pool_id).ok_or(Error::<T>::PoolNotFound)?;
			ensure!(bonded_pool.can_nominate(&who), Error::<T>::NotNominator);
			T::StakingInterface::chill(bonded_pool.bonded_account())
		}
	}

	#[pallet::hooks]
	impl<T: Config> Hooks<BlockNumberFor<T>> for Pallet<T> {
		fn integrity_test() {
			assert!(
				T::MaxPointsToBalance::get() > 0,
				"Minimum points to balance ratio must be greater than 0"
			);
			assert!(
				T::StakingInterface::bonding_duration() < TotalUnbondingPools::<T>::get(),
				"There must be more unbonding pools then the bonding duration /
				so a slash can be applied to relevant unboding pools. (We assume /
				the bonding duration > slash deffer duration.",
			);
		}
	}
}

impl<T: Config> Pallet<T> {
	/// Remove everything related to the given bonded pool.
	///
	/// All sub-pools are also deleted. All accounts are dusted and the leftover of the reward
	/// account is returned to the depositor.
	pub fn dissolve_pool(bonded_pool: BondedPool<T>) {
		let reward_account = bonded_pool.reward_account();
		let bonded_account = bonded_pool.bonded_account();

		ReversePoolIdLookup::<T>::remove(&bonded_account);
		RewardPools::<T>::remove(bonded_pool.id);
		SubPoolsStorage::<T>::remove(bonded_pool.id);

		// Kill accounts from storage by making their balance go below ED. We assume that the
		// accounts have no references that would prevent destruction once we get to this point. We
		// don't work with the system pallet directly, but
		// 1. we drain the reward account and kill it. This account should never have any extra
		// consumers anyway.
		// 2. the bonded account should become a 'killed stash' in the staking system, and all of
		//    its consumers removed.
		debug_assert_eq!(frame_system::Pallet::<T>::consumers(&reward_account), 0);
		debug_assert_eq!(frame_system::Pallet::<T>::consumers(&bonded_account), 0);
		debug_assert_eq!(
			T::StakingInterface::total_stake(&bonded_account).unwrap_or_default(),
			Zero::zero()
		);

		// This shouldn't fail, but if it does we don't really care
		let reward_pool_remaining = T::Currency::free_balance(&reward_account);
		let _ = T::Currency::transfer(
			&reward_account,
			&bonded_pool.roles.depositor,
			reward_pool_remaining,
			ExistenceRequirement::AllowDeath,
		);

		// NOTE: this is purely defensive.
		T::Currency::make_free_balance_be(&reward_account, Zero::zero());
		T::Currency::make_free_balance_be(&bonded_pool.bonded_account(), Zero::zero());

		Self::deposit_event(Event::<T>::Destroyed { pool_id: bonded_pool.id });
		bonded_pool.remove();
	}

	/// Create the main, bonded account of a pool with the given id.
	pub fn create_bonded_account(id: PoolId) -> T::AccountId {
		T::PalletId::get().into_sub_account_truncating((AccountType::Bonded, id))
	}

	/// Create the reward account of a pool with the given id.
	pub fn create_reward_account(id: PoolId) -> T::AccountId {
		// NOTE: in order to have a distinction in the test account id type (u128), we put
		// account_type first so it does not get truncated out.
		T::PalletId::get().into_sub_account_truncating((AccountType::Reward, id))
	}

	/// Get the member with their associated bonded and reward pool.
	fn get_member_with_pools(
		who: &T::AccountId,
	) -> Result<(PoolMember<T>, BondedPool<T>, RewardPool<T>), Error<T>> {
		let member = PoolMembers::<T>::get(&who).ok_or(Error::<T>::PoolMemberNotFound)?;
		let bonded_pool =
			BondedPool::<T>::get(member.pool_id).defensive_ok_or(DefensiveError::PoolNotFound)?;
		let reward_pool =
			RewardPools::<T>::get(member.pool_id).defensive_ok_or(DefensiveError::PoolNotFound)?;
		Ok((member, bonded_pool, reward_pool))
	}

	/// Persist the member with their associated bonded and reward pool into storage, consuming
	/// all of them.
	fn put_member_with_pools(
		member_account: &T::AccountId,
		member: PoolMember<T>,
		bonded_pool: BondedPool<T>,
		reward_pool: RewardPool<T>,
	) {
		bonded_pool.put();
		RewardPools::insert(member.pool_id, reward_pool);
		PoolMembers::<T>::insert(member_account, member);
	}

	/// Calculate the equivalent point of `new_funds` in a pool with `current_balance` and
	/// `current_points`.
	fn balance_to_point(
		current_balance: BalanceOf<T>,
		current_points: BalanceOf<T>,
		new_funds: BalanceOf<T>,
	) -> BalanceOf<T> {
		let u256 = |x| T::BalanceToU256::convert(x);
		let balance = |x| T::U256ToBalance::convert(x);
		match (current_balance.is_zero(), current_points.is_zero()) {
			(_, true) => new_funds.saturating_mul(POINTS_TO_BALANCE_INIT_RATIO.into()),
			(true, false) => {
				// The pool was totally slashed.
				// This is the equivalent of `(current_points / 1) * new_funds`.
				new_funds.saturating_mul(current_points)
			},
			(false, false) => {
				// Equivalent to (current_points / current_balance) * new_funds
				balance(
					u256(current_points)
						.saturating_mul(u256(new_funds))
						// We check for zero above
						.div(u256(current_balance)),
				)
			},
		}
	}

	/// Calculate the equivalent balance of `points` in a pool with `current_balance` and
	/// `current_points`.
	fn point_to_balance(
		current_balance: BalanceOf<T>,
		current_points: BalanceOf<T>,
		points: BalanceOf<T>,
	) -> BalanceOf<T> {
		let u256 = |x| T::BalanceToU256::convert(x);
		let balance = |x| T::U256ToBalance::convert(x);
		if current_balance.is_zero() || current_points.is_zero() || points.is_zero() {
			// There is nothing to unbond
			return Zero::zero()
		}

		// Equivalent of (current_balance / current_points) * points
		balance(u256(current_balance).saturating_mul(u256(points)))
			// We check for zero above
			.div(current_points)
	}

	/// If the member has some rewards, transfer a payout from the reward pool to the member.
	// Emits events and potentially modifies pool state if any arithmetic saturates, but does
	// not persist any of the mutable inputs to storage.
	fn do_reward_payout(
		member_account: &T::AccountId,
		member: &mut PoolMember<T>,
		bonded_pool: &mut BondedPool<T>,
		reward_pool: &mut RewardPool<T>,
	) -> Result<BalanceOf<T>, DispatchError> {
		debug_assert_eq!(member.pool_id, bonded_pool.id);

		// a member who has no skin in the game anymore cannot claim any rewards.
		ensure!(!member.active_points().is_zero(), Error::<T>::FullyUnbonding);

		let current_reward_counter =
			reward_pool.current_reward_counter(bonded_pool.id, bonded_pool.points)?;
		let pending_rewards = member.pending_rewards(current_reward_counter)?;

		if pending_rewards.is_zero() {
			return Ok(pending_rewards)
		}

		// IFF the reward is non-zero alter the member and reward pool info.
		member.last_recorded_reward_counter = current_reward_counter;
		reward_pool.register_claimed_reward(pending_rewards);

		// Transfer payout to the member.
		T::Currency::transfer(
			&bonded_pool.reward_account(),
			&member_account,
			pending_rewards,
			ExistenceRequirement::AllowDeath,
		)?;

		Self::deposit_event(Event::<T>::PaidOut {
			member: member_account.clone(),
			pool_id: member.pool_id,
			payout: pending_rewards,
		});

		Ok(pending_rewards)
	}

	/// Ensure the correctness of the state of this pallet.
	///
	/// This should be valid before or after each state transition of this pallet.
	///
	/// ## Invariants:
	///
	/// First, let's consider pools:
	///
	/// * `BondedPools` and `RewardPools` must all have the EXACT SAME key-set.
	/// * `SubPoolsStorage` must be a subset of the above superset.
	/// * `Metadata` keys must be a subset of the above superset.
	/// * the count of the above set must be less than `MaxPools`.
	///
	/// Then, considering members as well:
	///
	/// * each `BondedPool.member_counter` must be:
	///   - correct (compared to actual count of member who have `.pool_id` this pool)
	///   - less than `MaxPoolMembersPerPool`.
	/// * each `member.pool_id` must correspond to an existing `BondedPool.id` (which implies the
	///   existence of the reward pool as well).
	/// * count of all members must be less than `MaxPoolMembers`.
	///
	/// Then, considering unbonding members:
	///
	/// for each pool:
	///   * sum of the balance that's tracked in all unbonding pools must be the same as the
	///     unbonded balance of the main account, as reported by the staking interface.
	///   * sum of the balance that's tracked in all unbonding pools, plus the bonded balance of the
	///     main account should be less than or qual to the total balance of the main account.
	///
	/// ## Sanity check level
	///
	/// To cater for tests that want to escape parts of these checks, this function is split into
	/// multiple `level`s, where the higher the level, the more checks we performs. So,
	/// `sanity_check(255)` is the strongest sanity check, and `0` performs no checks.
	#[cfg(any(test, debug_assertions))]
	pub fn sanity_checks(level: u8) -> Result<(), &'static str> {
		if level.is_zero() {
			return Ok(())
		}
		// note: while a bit wacky, since they have the same key, even collecting to vec should
		// result in the same set of keys, in the same order.
		let bonded_pools = BondedPools::<T>::iter_keys().collect::<Vec<_>>();
		let reward_pools = RewardPools::<T>::iter_keys().collect::<Vec<_>>();
		assert_eq!(bonded_pools, reward_pools);

		assert!(Metadata::<T>::iter_keys().all(|k| bonded_pools.contains(&k)));
		assert!(SubPoolsStorage::<T>::iter_keys().all(|k| bonded_pools.contains(&k)));

		assert!(MaxPools::<T>::get().map_or(true, |max| bonded_pools.len() <= (max as usize)));

		for id in reward_pools {
			let account = Self::create_reward_account(id);
			assert!(T::Currency::free_balance(&account) >= T::Currency::minimum_balance());
		}

		let mut pools_members = BTreeMap::<PoolId, u32>::new();
		let mut all_members = 0u32;
		PoolMembers::<T>::iter().for_each(|(_, d)| {
			assert!(BondedPools::<T>::contains_key(d.pool_id));
			assert!(!d.total_points().is_zero(), "no member should have zero points: {:?}", d);
			*pools_members.entry(d.pool_id).or_default() += 1;
			all_members += 1;
		});

		BondedPools::<T>::iter().for_each(|(id, inner)| {
			let bonded_pool = BondedPool { id, inner };
			assert_eq!(
				pools_members.get(&id).map(|x| *x).unwrap_or_default(),
				bonded_pool.member_counter
			);
			assert!(MaxPoolMembersPerPool::<T>::get()
				.map_or(true, |max| bonded_pool.member_counter <= max));

			let depositor = PoolMembers::<T>::get(&bonded_pool.roles.depositor).unwrap();
			assert!(
				bonded_pool.is_destroying_and_only_depositor(depositor.active_points()) ||
					depositor.active_points() >= MinCreateBond::<T>::get(),
				"depositor must always have MinCreateBond stake in the pool, except for when the \
				pool is being destroyed and the depositor is the last member",
			);
		});
		assert!(MaxPoolMembers::<T>::get().map_or(true, |max| all_members <= max));

		if level <= 1 {
			return Ok(())
		}

		for (pool_id, _pool) in BondedPools::<T>::iter() {
			let pool_account = Pallet::<T>::create_bonded_account(pool_id);
			let subs = SubPoolsStorage::<T>::get(pool_id).unwrap_or_default();

			let sum_unbonding_balance = subs.sum_unbonding_balance();
			let bonded_balance =
				T::StakingInterface::active_stake(&pool_account).unwrap_or_default();
			let total_balance = T::Currency::total_balance(&pool_account);

			assert!(
				total_balance >= bonded_balance + sum_unbonding_balance,
				"faulty pool: {:?} / {:?}, total_balance {:?} >= bonded_balance {:?} + sum_unbonding_balance {:?}",
				pool_id,
				_pool,
				total_balance,
				bonded_balance,
				sum_unbonding_balance
			);
		}
		Ok(())
	}

	/// Fully unbond the shares of `member`, when executed from `origin`.
	///
	/// This is useful for backwards compatibility with the majority of tests that only deal with
	/// full unbonding, not partial unbonding.
	#[cfg(any(feature = "runtime-benchmarks", test))]
	pub fn fully_unbond(
		origin: frame_system::pallet_prelude::OriginFor<T>,
		member: T::AccountId,
	) -> DispatchResult {
		let points = PoolMembers::<T>::get(&member).map(|d| d.active_points()).unwrap_or_default();
		let member_lookup = T::Lookup::unlookup(member);
		Self::unbond(origin, member_lookup, points)
	}
}

impl<T: Config> OnStakerSlash<T::AccountId, BalanceOf<T>> for Pallet<T> {
	fn on_slash(
		pool_account: &T::AccountId,
		// Bonded balance is always read directly from staking, therefore we need not update
		// anything here.
		slashed_bonded: BalanceOf<T>,
		slashed_unlocking: &BTreeMap<EraIndex, BalanceOf<T>>,
	) {
		if let Some(pool_id) = ReversePoolIdLookup::<T>::get(pool_account) {
			let mut sub_pools = match SubPoolsStorage::<T>::get(pool_id).defensive() {
				Some(sub_pools) => sub_pools,
				None => return,
			};
			for (era, slashed_balance) in slashed_unlocking.iter() {
				if let Some(pool) = sub_pools.with_era.get_mut(era) {
					pool.balance = *slashed_balance;
					Self::deposit_event(Event::<T>::UnbondingPoolSlashed {
						era: *era,
						pool_id,
						balance: *slashed_balance,
					});
				}
			}

			Self::deposit_event(Event::<T>::PoolSlashed { pool_id, balance: slashed_bonded });
			SubPoolsStorage::<T>::insert(pool_id, sub_pools);
		}
	}
}<|MERGE_RESOLUTION|>--- conflicted
+++ resolved
@@ -281,14 +281,9 @@
 };
 use scale_info::TypeInfo;
 use sp_core::U256;
-<<<<<<< HEAD
-use sp_runtime::traits::{
-	AccountIdConversion, Bounded, CheckedSub, Convert, Saturating, StaticLookup, Zero,
-=======
 use sp_runtime::{
-	traits::{AccountIdConversion, Bounded, CheckedAdd, CheckedSub, Convert, Saturating, Zero},
+	traits::{AccountIdConversion, Bounded, CheckedAdd, CheckedSub, Convert, Saturating, StaticLookup, Zero},
 	FixedPointNumber, FixedPointOperand,
->>>>>>> 367dab0d
 };
 use sp_staking::{EraIndex, OnStakerSlash, StakingInterface};
 use sp_std::{collections::btree_map::BTreeMap, fmt::Debug, ops::Div, vec::Vec};
@@ -1644,12 +1639,8 @@
 			member_account: AccountIdLookupOf<T>,
 			#[pallet::compact] unbonding_points: BalanceOf<T>,
 		) -> DispatchResult {
-<<<<<<< HEAD
-			let caller = ensure_signed(origin)?;
-			let member_account = T::Lookup::lookup(member_account)?;
-=======
 			let who = ensure_signed(origin)?;
->>>>>>> 367dab0d
+      let member_account = T::Lookup::lookup(member_account)?;
 			let (mut member, mut bonded_pool, mut reward_pool) =
 				Self::get_member_with_pools(&member_account)?;
 
