--- conflicted
+++ resolved
@@ -147,11 +147,7 @@
 parameter_types! {
 	pub static PostUnbondingPoolsWindow: u32 = 10;
 	pub const PoolsPalletId: PalletId = PalletId(*b"py/nopls");
-<<<<<<< HEAD
-	pub const MaxPointsToBalance: u32 = 10;
-=======
 	pub const MaxPointsToBalance: u8 = 10;
->>>>>>> ced41695
 }
 
 impl pallet_nomination_pools::Config for Runtime {
