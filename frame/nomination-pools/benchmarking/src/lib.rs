//! Benchmarks for the nomination pools coupled with the staking and bags list pallets.

// Ensure we're `no_std` when compiling for Wasm.
#![cfg_attr(not(feature = "std"), no_std)]

#[cfg(test)]
mod mock;

use frame_benchmarking::{account, frame_support::traits::Currency, vec, whitelist_account, Vec};
use frame_election_provider_support::SortedListProvider;
use frame_support::{ensure, traits::Get};
use frame_system::RawOrigin as Origin;
use pallet_nomination_pools::{
	BalanceOf, BondedPoolInner, BondedPools, ConfigOp, Delegators, MaxDelegators,
	MaxDelegatorsPerPool, MaxPools, Metadata, MinCreateBond, MinJoinBond, Pallet as Pools,
	PoolRoles, PoolState, RewardPools, SubPoolsStorage,
};
use sp_runtime::traits::{Bounded, Zero};
use sp_staking::{EraIndex, StakingInterface};
// `frame_benchmarking::benchmarks!` macro needs this
use pallet_nomination_pools::Call;

type CurrencyOf<T> = <T as pallet_nomination_pools::Config>::Currency;

const USER_SEED: u32 = 0;
const MAX_SPANS: u32 = 100;

pub trait Config:
	pallet_nomination_pools::Config + pallet_staking::Config + pallet_bags_list::Config
{
}

pub struct Pallet<T: Config>(Pools<T>);

fn create_funded_user_with_balance<T: pallet_nomination_pools::Config>(
	string: &'static str,
	n: u32,
	balance: BalanceOf<T>,
) -> T::AccountId {
	let user = account(string, n, USER_SEED);
	T::Currency::make_free_balance_be(&user, balance);
	user
}

// Create a bonded pool account, bonding `balance` and giving the account `balance * 2` free
// balance.
fn create_pool_account<T: pallet_nomination_pools::Config>(
	n: u32,
	balance: BalanceOf<T>,
) -> (T::AccountId, T::AccountId) {
	let pool_creator: T::AccountId =
		create_funded_user_with_balance::<T>("pool_creator", n, balance * 2u32.into());

	Pools::<T>::create(
		Origin::Signed(pool_creator.clone()).into(),
		balance,
		pool_creator.clone(),
		pool_creator.clone(),
		pool_creator.clone(),
	)
	.unwrap();

	let pool_account = pallet_nomination_pools::BondedPools::<T>::iter()
		.find(|(_, bonded_pool)| bonded_pool.roles.depositor == pool_creator)
		.map(|(pool_id, _)| Pools::<T>::create_bonded_account(pool_id))
		.expect("pool_creator created a pool above");

	(pool_creator, pool_account)
}

fn vote_to_balance<T: pallet_nomination_pools::Config>(
	vote: u64,
) -> Result<BalanceOf<T>, &'static str> {
	vote.try_into().map_err(|_| "could not convert u64 to Balance")
}

struct ListScenario<T: pallet_nomination_pools::Config> {
	/// Stash/Controller that is expected to be moved.
	origin1: T::AccountId,
	dest_weight: BalanceOf<T>,
	origin1_delegator: Option<T::AccountId>,
}

impl<T: Config> ListScenario<T> {
	/// An expensive scenario for bags-list implementation:
	///
	/// - the node to be updated (r) is the head of a bag that has at least one other node. The bag
	///   itself will need to be read and written to update its head. The node pointed to by r.next
	///   will need to be read and written as it will need to have its prev pointer updated. Note
	///   that there are two other worst case scenarios for bag removal: 1) the node is a tail and
	///   2) the node is a middle node with prev and next; all scenarios end up with the same number
	///   of storage reads and writes.
	///
	/// - the destination bag has at least one node, which will need its next pointer updated.
	///
	/// NOTE: while this scenario specifically targets a worst case for the bags-list, it should
	/// also elicit a worst case for other known `SortedListProvider` implementations; although
	/// this may not be true against unknown `SortedListProvider` implementations.
	pub(crate) fn new(
		origin_weight: BalanceOf<T>,
		is_increase: bool,
	) -> Result<Self, &'static str> {
		ensure!(!origin_weight.is_zero(), "origin weight must be greater than 0");

		ensure!(
			pallet_nomination_pools::MaxPools::<T>::get().unwrap_or(0) >= 3,
			"must allow at least three pools for benchmarks"
		);

		// Burn the entire issuance.
		let i = CurrencyOf::<T>::burn(CurrencyOf::<T>::total_issuance());
		sp_std::mem::forget(i);

		// Create accounts with the origin weight
		let (_, pool_origin1) = create_pool_account::<T>(USER_SEED + 1, origin_weight);
		T::StakingInterface::nominate(
			pool_origin1.clone(),
			// NOTE: these don't really need to be validators.
			vec![account("random_validator", 0, USER_SEED)],
		)?;

		let (_, pool_origin2) = create_pool_account::<T>(USER_SEED + 2, origin_weight);
		T::StakingInterface::nominate(
			pool_origin2.clone(),
			vec![account("random_validator", 0, USER_SEED)].clone(),
		)?;

		// Find a destination weight that will trigger the worst case scenario
		let dest_weight_as_vote =
			<T as pallet_staking::Config>::SortedListProvider::weight_update_worst_case(
				&pool_origin1,
				is_increase,
			);

		let dest_weight: BalanceOf<T> =
			dest_weight_as_vote.try_into().map_err(|_| "could not convert u64 to Balance")?;

		// Create an account with the worst case destination weight
		let (_, pool_dest1) = create_pool_account::<T>(USER_SEED + 3, dest_weight);
		T::StakingInterface::nominate(
			pool_dest1.clone(),
			vec![account("random_validator", 0, USER_SEED)],
		)?;

		let weight_of = pallet_staking::Pallet::<T>::weight_of_fn();
		assert_eq!(vote_to_balance::<T>(weight_of(&pool_origin1)).unwrap(), origin_weight);
		assert_eq!(vote_to_balance::<T>(weight_of(&pool_origin2)).unwrap(), origin_weight);
		assert_eq!(vote_to_balance::<T>(weight_of(&pool_dest1)).unwrap(), dest_weight);

		Ok(ListScenario { origin1: pool_origin1, dest_weight, origin1_delegator: None })
	}

	fn add_joiner(mut self, amount: BalanceOf<T>) -> Self {
		let amount = MinJoinBond::<T>::get()
			.max(CurrencyOf::<T>::minimum_balance())
			// Max the `given` amount with minimum thresholds for account balance and joining a pool
			// to ensure 1. the user can be created and 2. can join the pool
			.max(amount);

		let joiner: T::AccountId = account("joiner", USER_SEED, 0);
		self.origin1_delegator = Some(joiner.clone());
		CurrencyOf::<T>::make_free_balance_be(&joiner, amount * 2u32.into());

		let original_bonded = T::StakingInterface::active_stake(&self.origin1).unwrap();

		// Unbond `amount` from the underlying pool account so when the delegator joins
		// we will maintain `current_bonded`.
		T::StakingInterface::unbond(self.origin1.clone(), amount)
			.expect("the pool was created in `Self::new`.");

		// Account pool points for the unbonded balance.
		BondedPools::<T>::mutate(&1, |maybe_pool| {
			maybe_pool.as_mut().map(|pool| pool.points -= amount)
		});

		Pools::<T>::join(Origin::Signed(joiner.clone()).into(), amount, 1).unwrap();

		// Sanity check that the vote weight is still the same as the original bonded
		let weight_of = pallet_staking::Pallet::<T>::weight_of_fn();
		assert_eq!(vote_to_balance::<T>(weight_of(&self.origin1)).unwrap(), original_bonded);

		// Sanity check the delegator was added correctly
		let delegator = Delegators::<T>::get(&joiner).unwrap();
		assert_eq!(delegator.points, amount);
		assert_eq!(delegator.pool_id, 1);

		self
	}
}

frame_benchmarking::benchmarks! {
	join {
		let origin_weight = pallet_nomination_pools::MinCreateBond::<T>::get()
			.max(CurrencyOf::<T>::minimum_balance())
			* 2u32.into();

		// setup the worst case list scenario.
		let scenario = ListScenario::<T>::new(origin_weight, true)?;
		assert_eq!(
			T::StakingInterface::active_stake(&scenario.origin1).unwrap(),
			origin_weight
		);

		let max_additional = scenario.dest_weight.clone() - origin_weight;
		let joiner_free = CurrencyOf::<T>::minimum_balance() + max_additional;

		let joiner: T::AccountId
			= create_funded_user_with_balance::<T>("joiner", 0, joiner_free);

		whitelist_account!(joiner);
	}: _(Origin::Signed(joiner.clone()), max_additional, 1)
	verify {
		assert_eq!(CurrencyOf::<T>::free_balance(&joiner), joiner_free - max_additional);
		assert_eq!(
			T::StakingInterface::active_stake(&scenario.origin1).unwrap(),
			scenario.dest_weight
		);
	}

	claim_payout {
		let origin_weight = pallet_nomination_pools::MinCreateBond::<T>::get().max(CurrencyOf::<T>::minimum_balance()) * 2u32.into();
		let (depositor, pool_account) = create_pool_account::<T>(0, origin_weight);

		let reward_account = Pools::<T>::create_reward_account(1);

		// Send funds to the reward account of the pool
		CurrencyOf::<T>::make_free_balance_be(&reward_account, origin_weight);

		// Sanity check
		assert_eq!(
			CurrencyOf::<T>::free_balance(&depositor),
			origin_weight
		);

		whitelist_account!(depositor);
	}:_(Origin::Signed(depositor.clone()))
	verify {
		assert_eq!(
			CurrencyOf::<T>::free_balance(&depositor),
			origin_weight * 2u32.into()
		);
		assert_eq!(
			CurrencyOf::<T>::free_balance(&reward_account),
			Zero::zero()
		);
	}

	unbond_other {
		// the weight the nominator will start at. The value used here is expected to be
		// significantly higher than the first position in a list (e.g. the first bag threshold).
		let origin_weight = BalanceOf::<T>::try_from(952_994_955_240_703u128)
			.map_err(|_| "balance expected to be a u128")
			.unwrap();
		let scenario = ListScenario::<T>::new(origin_weight, false)?;

		let amount = origin_weight - scenario.dest_weight.clone();

		let scenario = scenario.add_joiner(amount);
		let delegator_id = scenario.origin1_delegator.unwrap().clone();
		whitelist_account!(delegator_id);
	}: _(Origin::Signed(delegator_id.clone()), delegator_id.clone())
	verify {
		let bonded_after = T::StakingInterface::active_stake(&scenario.origin1).unwrap();
		// We at least went down to the destination bag, (if not an even lower bag)
		assert!(bonded_after <= scenario.dest_weight.clone());
		let delegator = Delegators::<T>::get(
			&delegator_id
		)
		.unwrap();
		assert_eq!(delegator.unbonding_era, Some(0));
	}

	pool_withdraw_unbonded {
		let s in 0 .. MAX_SPANS;

		let min_create_bond = MinCreateBond::<T>::get()
			.max(T::StakingInterface::minimum_bond())
			.max(CurrencyOf::<T>::minimum_balance());
		let (depositor, pool_account) = create_pool_account::<T>(0, min_create_bond);

		// Add a new delegator
		let min_join_bond = MinJoinBond::<T>::get().max(CurrencyOf::<T>::minimum_balance());
		let joiner = create_funded_user_with_balance::<T>("joiner", 0, min_join_bond * 2u32.into());
		Pools::<T>::join(Origin::Signed(joiner.clone()).into(), min_join_bond, 1)
			.unwrap();

		// Sanity check join worked
		assert_eq!(
			T::StakingInterface::active_stake(&pool_account).unwrap(),
			min_create_bond + min_join_bond
		);
		assert_eq!(CurrencyOf::<T>::free_balance(&joiner), min_join_bond);

		// Unbond the new delegator
		Pools::<T>::unbond_other(Origin::Signed(joiner.clone()).into(), joiner.clone()).unwrap();

		// Sanity check that unbond worked
		assert_eq!(
			T::StakingInterface::active_stake(&pool_account).unwrap(),
			min_create_bond
		);
		assert_eq!(pallet_staking::Ledger::<T>::get(&pool_account).unwrap().unlocking.len(), 1);
		// Set the current era
		pallet_staking::CurrentEra::<T>::put(EraIndex::max_value());

		// Add `s` count of slashing spans to storage.
		pallet_staking::benchmarking::add_slashing_spans::<T>(&pool_account, s);
		whitelist_account!(pool_account);
	}: _(Origin::Signed(pool_account.clone()), 1, s)
	verify {
		// The joiners funds didn't change
		assert_eq!(CurrencyOf::<T>::free_balance(&joiner), min_join_bond);
		// The unlocking chunk was removed
		assert_eq!(pallet_staking::Ledger::<T>::get(pool_account).unwrap().unlocking.len(), 0);
	}

	withdraw_unbonded_other_update {
		let s in 0 .. MAX_SPANS;

		let min_create_bond = MinCreateBond::<T>::get()
			.max(T::StakingInterface::minimum_bond())
			.max(CurrencyOf::<T>::minimum_balance());
		let (depositor, pool_account) = create_pool_account::<T>(0, min_create_bond);

		// Add a new delegator
		let min_join_bond = MinJoinBond::<T>::get().max(CurrencyOf::<T>::minimum_balance());
		let joiner = create_funded_user_with_balance::<T>("joiner", 0, min_join_bond * 2u32.into());
		Pools::<T>::join(Origin::Signed(joiner.clone()).into(), min_join_bond, 1)
			.unwrap();

		// Sanity check join worked
		assert_eq!(
			T::StakingInterface::active_stake(&pool_account).unwrap(),
			min_create_bond + min_join_bond
		);
		assert_eq!(CurrencyOf::<T>::free_balance(&joiner), min_join_bond);

		// Unbond the new delegator
		pallet_staking::CurrentEra::<T>::put(0);
		Pools::<T>::unbond_other(Origin::Signed(joiner.clone()).into(), joiner.clone()).unwrap();

		// Sanity check that unbond worked
		assert_eq!(
			T::StakingInterface::active_stake(&pool_account).unwrap(),
			min_create_bond
		);
		assert_eq!(pallet_staking::Ledger::<T>::get(&pool_account).unwrap().unlocking.len(), 1);

		// Set the current era to ensure we can withdraw unbonded funds
		pallet_staking::CurrentEra::<T>::put(EraIndex::max_value());

		pallet_staking::benchmarking::add_slashing_spans::<T>(&pool_account, s);
		whitelist_account!(joiner);
	}: withdraw_unbonded_other(Origin::Signed(joiner.clone()), joiner.clone(), s)
	verify {
		assert_eq!(
			CurrencyOf::<T>::free_balance(&joiner),
			min_join_bond * 2u32.into()
		);
		// The unlocking chunk was removed
		assert_eq!(pallet_staking::Ledger::<T>::get(&pool_account).unwrap().unlocking.len(), 0);
	}

	withdraw_unbonded_other_kill {
		let s in 0 .. MAX_SPANS;

		let min_create_bond = MinCreateBond::<T>::get()
			.max(T::StakingInterface::minimum_bond())
			.max(CurrencyOf::<T>::minimum_balance());

		let (depositor, pool_account) = create_pool_account::<T>(0, min_create_bond);

		// We set the pool to the destroying state so the depositor can leave
		BondedPools::<T>::try_mutate(&1, |maybe_bonded_pool| {
			maybe_bonded_pool.as_mut().ok_or(()).map(|bonded_pool| {
				bonded_pool.state = PoolState::Destroying;
			})
		})
		.unwrap();

		// Unbond the creator
		pallet_staking::CurrentEra::<T>::put(0);
		// Simulate some rewards so we can check if the rewards storage is cleaned up. We check this
		// here to ensure the complete flow for destroying a pool works - the reward pool account
		// should never exist by time the depositor withdraws so we test that it gets cleaned
		// up when unbonding.
		let reward_account = Pools::<T>::create_reward_account(1);
		CurrencyOf::<T>::make_free_balance_be(&reward_account, CurrencyOf::<T>::minimum_balance());
		assert!(frame_system::Account::<T>::contains_key(&reward_account));
		Pools::<T>::unbond_other(Origin::Signed(depositor.clone()).into(), depositor.clone()).unwrap();
		assert!(!frame_system::Account::<T>::contains_key(&reward_account));

		// Sanity check that unbond worked
		assert_eq!(
			T::StakingInterface::active_stake(&pool_account).unwrap(),
			Zero::zero()
		);
		assert_eq!(
			CurrencyOf::<T>::free_balance(&pool_account),
			min_create_bond
		);
		assert_eq!(pallet_staking::Ledger::<T>::get(&pool_account).unwrap().unlocking.len(), 1);

		// Set the current era to ensure we can withdraw unbonded funds
		pallet_staking::CurrentEra::<T>::put(EraIndex::max_value());

		// Some last checks that storage items we expect to get cleaned up are present
		assert!(pallet_staking::Ledger::<T>::contains_key(&pool_account));
		assert!(BondedPools::<T>::contains_key(&1));
		assert!(SubPoolsStorage::<T>::contains_key(&1));
		assert!(RewardPools::<T>::contains_key(&1));
		assert!(Delegators::<T>::contains_key(&depositor));

		whitelist_account!(depositor);
	}: withdraw_unbonded_other(Origin::Signed(depositor.clone()), depositor.clone(), s)
	verify {
		// Pool removal worked
		assert!(!pallet_staking::Ledger::<T>::contains_key(&pool_account));
		assert!(!BondedPools::<T>::contains_key(&1));
		assert!(!SubPoolsStorage::<T>::contains_key(&1));
		assert!(!RewardPools::<T>::contains_key(&1));
		assert!(!Delegators::<T>::contains_key(&depositor));
		assert!(!frame_system::Account::<T>::contains_key(&pool_account));

		// Funds where transferred back correctly
		assert_eq!(
			CurrencyOf::<T>::free_balance(&depositor),
			// gets bond back + rewards collecting when unbonding
			min_create_bond * 2u32.into() + CurrencyOf::<T>::minimum_balance()
		);
	}

	create {
		let min_create_bond = MinCreateBond::<T>::get()
			.max(T::StakingInterface::minimum_bond())
			.max(CurrencyOf::<T>::minimum_balance());
		let depositor: T::AccountId = account("depositor", USER_SEED, 0);

		// Give the depositor some balance to bond
		CurrencyOf::<T>::make_free_balance_be(&depositor, min_create_bond * 2u32.into());

		// Make sure no pools exist as a pre-condition for our verify checks
		assert_eq!(RewardPools::<T>::count(), 0);
		assert_eq!(BondedPools::<T>::count(), 0);

		whitelist_account!(depositor);
	}: _(
			Origin::Signed(depositor.clone()),
			min_create_bond,
			depositor.clone(),
			depositor.clone(),
			depositor.clone()
		)
	verify {
		assert_eq!(RewardPools::<T>::count(), 1);
		assert_eq!(BondedPools::<T>::count(), 1);
		let (_, new_pool) = BondedPools::<T>::iter().next().unwrap();
		assert_eq!(
			new_pool,
			BondedPoolInner {
				points: min_create_bond,
				state: PoolState::Open,
				delegator_counter: 1,
				roles: PoolRoles {
					depositor: depositor.clone(),
					root: depositor.clone(),
					nominator: depositor.clone(),
					state_toggler: depositor.clone(),
				},
			}
		);
		assert_eq!(
<<<<<<< HEAD
			T::StakingInterface::active_balance(&Pools::<T>::create_bonded_account(1)),
=======
			T::StakingInterface::active_stake(&Pools::<T>::create_bonded_account(1)),
>>>>>>> 49de9654
			Some(min_create_bond)
		);
	}

	nominate {
		// Create a pool
		let min_create_bond = MinCreateBond::<T>::get()
			.max(T::StakingInterface::minimum_bond())
			.max(CurrencyOf::<T>::minimum_balance());
		let (depositor, pool_account) = create_pool_account::<T>(0, min_create_bond);

		// Create some accounts to nominate. For the sake of benchmarking they don't need to be
		// actual validators
		 let validators: Vec<_> = (0..T::MaxNominations::get())
			.map(|i| account("stash", USER_SEED, i))
			.collect();

		whitelist_account!(depositor);
	}:_(Origin::Signed(depositor.clone()), 1, validators)
	verify {
		assert_eq!(RewardPools::<T>::count(), 1);
		assert_eq!(BondedPools::<T>::count(), 1);
		let (_, new_pool) = BondedPools::<T>::iter().next().unwrap();
		assert_eq!(
			new_pool,
			BondedPoolInner {
				points: min_create_bond,
				state: PoolState::Open,
				delegator_counter: 1,
				roles: PoolRoles {
					depositor: depositor.clone(),
					root: depositor.clone(),
					nominator: depositor.clone(),
					state_toggler: depositor.clone(),
				}
			}
		);
		assert_eq!(
			T::StakingInterface::active_stake(&Pools::<T>::create_bonded_account(1)),
			Some(min_create_bond)
		);
	}

	set_state_other {
		// Create a pool
		let min_create_bond = MinCreateBond::<T>::get()
			.max(T::StakingInterface::minimum_bond())
			.max(CurrencyOf::<T>::minimum_balance());
		let (depositor, pool_account) = create_pool_account::<T>(0, min_create_bond);
		BondedPools::<T>::mutate(&1, |maybe_pool| {
			// Force the pool into an invalid state
			maybe_pool.as_mut().map(|mut pool| pool.points = min_create_bond * 10u32.into());
		});

		let caller = account("caller", 0, USER_SEED);
		whitelist_account!(caller);
	}:_(Origin::Signed(caller), 1, PoolState::Destroying)
	verify {
		assert_eq!(BondedPools::<T>::get(1).unwrap().state, PoolState::Destroying);
	}

	set_metadata {
		// Create a pool
		let min_create_bond = MinCreateBond::<T>::get()
			.max(T::StakingInterface::minimum_bond())
			.max(CurrencyOf::<T>::minimum_balance());
		let (depositor, pool_account) = create_pool_account::<T>(0, min_create_bond);

		// Create metadata of the max possible size
		let metadata: Vec<u8> = (0..<T as pallet_nomination_pools::Config>::MaxMetadataLen::get()).map(|_| 42).collect();

		whitelist_account!(depositor);
	}:_(Origin::Signed(depositor), 1, metadata.clone())
	verify {
		assert_eq!(Metadata::<T>::get(&1), metadata);
	}

	set_configs {
	}:_(
		Origin::Root,
		ConfigOp::Set(BalanceOf::<T>::max_value()),
		ConfigOp::Set(BalanceOf::<T>::max_value()),
		ConfigOp::Set(u32::MAX),
		ConfigOp::Set(u32::MAX),
		ConfigOp::Set(u32::MAX)
	) verify {
		assert_eq!(MinJoinBond::<T>::get(), BalanceOf::<T>::max_value());
		assert_eq!(MinCreateBond::<T>::get(), BalanceOf::<T>::max_value());
		assert_eq!(MaxPools::<T>::get(), Some(u32::MAX));
		assert_eq!(MaxDelegators::<T>::get(), Some(u32::MAX));
		assert_eq!(MaxDelegatorsPerPool::<T>::get(), Some(u32::MAX));
	}
}

// TODO: consider benchmarking slashing logic with pools

frame_benchmarking::impl_benchmark_test_suite!(
	Pallet,
	crate::mock::new_test_ext(),
	crate::mock::Runtime
);<|MERGE_RESOLUTION|>--- conflicted
+++ resolved
@@ -127,7 +127,7 @@
 
 		// Find a destination weight that will trigger the worst case scenario
 		let dest_weight_as_vote =
-			<T as pallet_staking::Config>::SortedListProvider::weight_update_worst_case(
+			<T as pallet_staking::Config>::SortedListProvider::score_update_worst_case(
 				&pool_origin1,
 				is_increase,
 			);
@@ -470,11 +470,7 @@
 			}
 		);
 		assert_eq!(
-<<<<<<< HEAD
-			T::StakingInterface::active_balance(&Pools::<T>::create_bonded_account(1)),
-=======
 			T::StakingInterface::active_stake(&Pools::<T>::create_bonded_account(1)),
->>>>>>> 49de9654
 			Some(min_create_bond)
 		);
 	}
