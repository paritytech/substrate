--- conflicted
+++ resolved
@@ -16,9 +16,6 @@
 // limitations under the License.
 
 use frame_election_provider_support::VoteWeight;
-<<<<<<< HEAD
-use frame_support::{assert_ok, pallet_prelude::*, parameter_types, traits::ConstU64, PalletId};
-=======
 use frame_support::{
 	assert_ok,
 	pallet_prelude::*,
@@ -26,7 +23,6 @@
 	traits::{ConstU64, ConstU8},
 	PalletId,
 };
->>>>>>> ced41695
 use sp_runtime::{
 	traits::{Convert, IdentityLookup},
 	FixedU128,
@@ -180,11 +176,7 @@
 	type PostUnbondingPoolsWindow = PostUnbondingPoolsWindow;
 	type MaxMetadataLen = ConstU32<256>;
 	type MaxUnbonding = ConstU32<8>;
-<<<<<<< HEAD
-	type MaxPointsToBalance = ConstU32<10>;
-=======
 	type MaxPointsToBalance = ConstU8<10>;
->>>>>>> ced41695
 	type PalletId = PoolsPalletId;
 }
 
