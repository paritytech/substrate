// This file is part of Substrate.

// Copyright (C) 2022 Parity Technologies (UK) Ltd.
// SPDX-License-Identifier: Apache-2.0

// Licensed under the Apache License, Version 2.0 (the "License");
// you may not use this file except in compliance with the License.
// You may obtain a copy of the License at
//
// 	http://www.apache.org/licenses/LICENSE-2.0
//
// Unless required by applicable law or agreed to in writing, software
// distributed under the License is distributed on an "AS IS" BASIS,
// WITHOUT WARRANTIES OR CONDITIONS OF ANY KIND, either express or implied.
// See the License for the specific language governing permissions and
// limitations under the License.

#![cfg(test)]

mod mock;

use frame_support::{assert_noop, assert_ok, bounded_btree_map, traits::Currency};
use mock::*;
use pallet_nomination_pools::{
	BondedPools, Error as PoolsError, Event as PoolsEvent, LastPoolId, PoolMember, PoolMembers,
	PoolState,
};
use pallet_staking::{CurrentEra, Event as StakingEvent, Payee, RewardDestination};
use sp_runtime::traits::Zero;

#[test]
fn pool_lifecycle_e2e() {
	new_test_ext().execute_with(|| {
		assert_eq!(Balances::minimum_balance(), 5);
		assert_eq!(Staking::current_era(), None);

		// create the pool, we know this has id 1.
		assert_ok!(Pools::create(Origin::signed(10), 50, 10, 10, 10));
		assert_eq!(LastPoolId::<Runtime>::get(), 1);

		// have the pool nominate.
		assert_ok!(Pools::nominate(Origin::signed(10), 1, vec![1, 2, 3]));

		assert_eq!(staking_events_since_last_call(), vec![StakingEvent::Bonded(POOL1_BONDED, 50),]);
		assert_eq!(
			pool_events_since_last_call(),
			vec![
				PoolsEvent::Created { depositor: 10, pool_id: 1 },
				PoolsEvent::Bonded { member: 10, pool_id: 1, bonded: 50, joined: true },
			]
		);

		// have two members join
		assert_ok!(Pools::join(Origin::signed(20), 10, 1));
		assert_ok!(Pools::join(Origin::signed(21), 10, 1));

		assert_eq!(
			staking_events_since_last_call(),
			vec![StakingEvent::Bonded(POOL1_BONDED, 10), StakingEvent::Bonded(POOL1_BONDED, 10),]
		);
		assert_eq!(
			pool_events_since_last_call(),
			vec![
				PoolsEvent::Bonded { member: 20, pool_id: 1, bonded: 10, joined: true },
				PoolsEvent::Bonded { member: 21, pool_id: 1, bonded: 10, joined: true },
			]
		);

		// pool goes into destroying
		assert_ok!(Pools::set_state(Origin::signed(10), 1, PoolState::Destroying));

		// depositor cannot unbond yet.
		assert_noop!(
			Pools::unbond(Origin::signed(10), 10, 50),
			PoolsError::<Runtime>::MinimumBondNotMet,
		);

		// now the members want to unbond.
		assert_ok!(Pools::unbond(Origin::signed(20), 20, 10));
		assert_ok!(Pools::unbond(Origin::signed(21), 21, 10));

		assert_eq!(PoolMembers::<Runtime>::get(20).unwrap().unbonding_eras.len(), 1);
		assert_eq!(PoolMembers::<Runtime>::get(20).unwrap().points, 0);
		assert_eq!(PoolMembers::<Runtime>::get(21).unwrap().unbonding_eras.len(), 1);
		assert_eq!(PoolMembers::<Runtime>::get(21).unwrap().points, 0);

		assert_eq!(
			staking_events_since_last_call(),
			vec![
				StakingEvent::Unbonded(POOL1_BONDED, 10),
				StakingEvent::Unbonded(POOL1_BONDED, 10),
			]
		);
		assert_eq!(
			pool_events_since_last_call(),
			vec![
				PoolsEvent::StateChanged { pool_id: 1, new_state: PoolState::Destroying },
				PoolsEvent::Unbonded { member: 20, pool_id: 1, points: 10, balance: 10 },
				PoolsEvent::Unbonded { member: 21, pool_id: 1, points: 10, balance: 10 },
			]
		);

		// depositor cannot still unbond
		assert_noop!(
			Pools::unbond(Origin::signed(10), 10, 50),
			PoolsError::<Runtime>::MinimumBondNotMet,
		);

		for e in 1..BondingDuration::get() {
			CurrentEra::<Runtime>::set(Some(e));
			assert_noop!(
				Pools::withdraw_unbonded(Origin::signed(20), 20, 0),
				PoolsError::<Runtime>::CannotWithdrawAny
			);
		}

		// members are now unlocked.
		CurrentEra::<Runtime>::set(Some(BondingDuration::get()));

		// depositor cannot still unbond
		assert_noop!(
			Pools::unbond(Origin::signed(10), 10, 50),
			PoolsError::<Runtime>::MinimumBondNotMet,
		);

		// but members can now withdraw.
		assert_ok!(Pools::withdraw_unbonded(Origin::signed(20), 20, 0));
		assert_ok!(Pools::withdraw_unbonded(Origin::signed(21), 21, 0));
		assert!(PoolMembers::<Runtime>::get(20).is_none());
		assert!(PoolMembers::<Runtime>::get(21).is_none());

		assert_eq!(
			staking_events_since_last_call(),
			vec![StakingEvent::Withdrawn(POOL1_BONDED, 20),]
		);
		assert_eq!(
			pool_events_since_last_call(),
			vec![
				PoolsEvent::Withdrawn { member: 20, pool_id: 1, points: 10, balance: 10 },
				PoolsEvent::MemberRemoved { pool_id: 1, member: 20 },
				PoolsEvent::Withdrawn { member: 21, pool_id: 1, points: 10, balance: 10 },
				PoolsEvent::MemberRemoved { pool_id: 1, member: 21 },
			]
		);

		// as soon as all members have left, the depositor can try to unbond, but since the
		// min-nominator intention is set, they must chill first.
		assert_noop!(
			Pools::unbond(Origin::signed(10), 10, 50),
			pallet_staking::Error::<Runtime>::InsufficientBond
		);

		assert_ok!(Pools::chill(Origin::signed(10), 1));
		assert_ok!(Pools::unbond(Origin::signed(10), 10, 50));

		assert_eq!(
			staking_events_since_last_call(),
			vec![StakingEvent::Chilled(POOL1_BONDED), StakingEvent::Unbonded(POOL1_BONDED, 50),]
		);
		assert_eq!(
			pool_events_since_last_call(),
			vec![PoolsEvent::Unbonded { member: 10, pool_id: 1, points: 50, balance: 50 }]
		);

		// waiting another bonding duration:
		CurrentEra::<Runtime>::set(Some(BondingDuration::get() * 2));
		assert_ok!(Pools::withdraw_unbonded(Origin::signed(10), 10, 1));

		// pools is fully destroyed now.
		assert_eq!(
			staking_events_since_last_call(),
			vec![StakingEvent::Withdrawn(POOL1_BONDED, 50),]
		);
		assert_eq!(
			pool_events_since_last_call(),
			vec![
				PoolsEvent::Withdrawn { member: 10, pool_id: 1, points: 50, balance: 50 },
				PoolsEvent::MemberRemoved { pool_id: 1, member: 10 },
				PoolsEvent::Destroyed { pool_id: 1 }
			]
		);
	})
}

#[test]
fn pool_slash_e2e() {
	new_test_ext().execute_with(|| {
		ExistentialDeposit::set(1);
		assert_eq!(Balances::minimum_balance(), 1);
		assert_eq!(Staking::current_era(), None);

		// create the pool, we know this has id 1.
		assert_ok!(Pools::create(Origin::signed(10), 40, 10, 10, 10));
		assert_eq!(LastPoolId::<Runtime>::get(), 1);

		assert_eq!(staking_events_since_last_call(), vec![StakingEvent::Bonded(POOL1_BONDED, 40)]);
		assert_eq!(
			pool_events_since_last_call(),
			vec![
				PoolsEvent::Created { depositor: 10, pool_id: 1 },
				PoolsEvent::Bonded { member: 10, pool_id: 1, bonded: 40, joined: true },
			]
		);

		assert_eq!(Payee::<Runtime>::get(POOL1_BONDED), RewardDestination::Account(POOL1_REWARD));

		// have two members join
		assert_ok!(Pools::join(Origin::signed(20), 20, 1));
		assert_ok!(Pools::join(Origin::signed(21), 20, 1));

		assert_eq!(
			staking_events_since_last_call(),
			vec![StakingEvent::Bonded(POOL1_BONDED, 20), StakingEvent::Bonded(POOL1_BONDED, 20)]
		);
		assert_eq!(
			pool_events_since_last_call(),
			vec![
				PoolsEvent::Bonded { member: 20, pool_id: 1, bonded: 20, joined: true },
				PoolsEvent::Bonded { member: 21, pool_id: 1, bonded: 20, joined: true },
			]
		);

		// now let's progress a bit.
		CurrentEra::<Runtime>::set(Some(1));

		// 20 / 80 of the total funds are unlocked, and safe from any further slash.
		assert_ok!(Pools::unbond(Origin::signed(10), 10, 10));
		assert_ok!(Pools::unbond(Origin::signed(20), 20, 10));

		assert_eq!(
			staking_events_since_last_call(),
			vec![
				StakingEvent::Unbonded(POOL1_BONDED, 10),
				StakingEvent::Unbonded(POOL1_BONDED, 10)
			]
		);
		assert_eq!(
			pool_events_since_last_call(),
			vec![
				PoolsEvent::Unbonded { member: 10, pool_id: 1, balance: 10, points: 10 },
				PoolsEvent::Unbonded { member: 20, pool_id: 1, balance: 10, points: 10 }
			]
		);

		CurrentEra::<Runtime>::set(Some(2));

		// note: depositor cannot fully unbond at this point.
		// these funds will still get slashed.
		assert_ok!(Pools::unbond(Origin::signed(10), 10, 10));
		assert_ok!(Pools::unbond(Origin::signed(20), 20, 10));
		assert_ok!(Pools::unbond(Origin::signed(21), 21, 10));

		assert_eq!(
			staking_events_since_last_call(),
			vec![
				StakingEvent::Unbonded(POOL1_BONDED, 10),
				StakingEvent::Unbonded(POOL1_BONDED, 10),
				StakingEvent::Unbonded(POOL1_BONDED, 10),
			]
		);

		assert_eq!(
			pool_events_since_last_call(),
			vec![
				PoolsEvent::Unbonded { member: 10, pool_id: 1, balance: 10, points: 10 },
				PoolsEvent::Unbonded { member: 20, pool_id: 1, balance: 10, points: 10 },
				PoolsEvent::Unbonded { member: 21, pool_id: 1, balance: 10, points: 10 },
			]
		);

		// At this point, 20 are safe from slash, 30 are unlocking but vulnerable to slash, and and
		// another 30 are active and vulnerable to slash. Let's slash half of them.
		pallet_staking::slashing::do_slash::<Runtime>(
			&POOL1_BONDED,
			30,
			&mut Default::default(),
			&mut Default::default(),
			2, // slash era 2, affects chunks at era 5 onwards.
		);

		assert_eq!(staking_events_since_last_call(), vec![StakingEvent::Slashed(POOL1_BONDED, 30)]);
		assert_eq!(
			pool_events_since_last_call(),
			vec![
				// 30 has been slashed to 15 (15 slash)
				PoolsEvent::UnbondingPoolSlashed { pool_id: 1, era: 5, balance: 15 },
				// 30 has been slashed to 15 (15 slash)
				PoolsEvent::PoolSlashed { pool_id: 1, balance: 15 }
			]
		);

		CurrentEra::<Runtime>::set(Some(3));
		assert_ok!(Pools::unbond(Origin::signed(21), 21, 10));

		assert_eq!(
			PoolMembers::<Runtime>::get(21).unwrap(),
			PoolMember {
				pool_id: 1,
				points: 0,
				last_recorded_reward_counter: Zero::zero(),
				// the 10 points unlocked just now correspond to 5 points in the unbond pool.
				unbonding_eras: bounded_btree_map!(5 => 10, 6 => 5)
			}
		);
		assert_eq!(staking_events_since_last_call(), vec![StakingEvent::Unbonded(POOL1_BONDED, 5)]);
		assert_eq!(
			pool_events_since_last_call(),
			vec![PoolsEvent::Unbonded { member: 21, pool_id: 1, balance: 5, points: 5 }]
		);

		// now we start withdrawing. we do it all at once, at era 6 where 20 and 21 are fully free.
		CurrentEra::<Runtime>::set(Some(6));
		assert_ok!(Pools::withdraw_unbonded(Origin::signed(20), 20, 0));
		assert_ok!(Pools::withdraw_unbonded(Origin::signed(21), 21, 0));

		assert_eq!(
			pool_events_since_last_call(),
			vec![
				// 20 had unbonded 10 safely, and 10 got slashed by half.
				PoolsEvent::Withdrawn { member: 20, pool_id: 1, balance: 10 + 5, points: 20 },
				PoolsEvent::MemberRemoved { pool_id: 1, member: 20 },
				// 21 unbonded all of it after the slash
				PoolsEvent::Withdrawn { member: 21, pool_id: 1, balance: 5 + 5, points: 15 },
				PoolsEvent::MemberRemoved { pool_id: 1, member: 21 }
			]
		);
		assert_eq!(
			staking_events_since_last_call(),
			// a 10 (un-slashed) + 10/2 (slashed) balance from 10 has also been unlocked
			vec![StakingEvent::Withdrawn(POOL1_BONDED, 15 + 10 + 15)]
		);

		// now, finally, we can unbond the depositor further than their current limit.
		assert_ok!(Pools::set_state(Origin::signed(10), 1, PoolState::Destroying));
		assert_ok!(Pools::unbond(Origin::signed(10), 10, 20));

		assert_eq!(
			staking_events_since_last_call(),
			vec![StakingEvent::Unbonded(POOL1_BONDED, 10)]
		);
		assert_eq!(
			pool_events_since_last_call(),
			vec![
				PoolsEvent::StateChanged { pool_id: 1, new_state: PoolState::Destroying },
				PoolsEvent::Unbonded { member: 10, pool_id: 1, points: 10, balance: 10 }
			]
		);

		CurrentEra::<Runtime>::set(Some(9));
		assert_eq!(
			PoolMembers::<Runtime>::get(10).unwrap(),
			PoolMember {
				pool_id: 1,
				points: 0,
				last_recorded_reward_counter: Zero::zero(),
				unbonding_eras: bounded_btree_map!(4 => 10, 5 => 10, 9 => 10)
			}
		);
		// withdraw the depositor, they should lose 12 balance in total due to slash.
		assert_ok!(Pools::withdraw_unbonded(Origin::signed(10), 10, 0));

		assert_eq!(
			staking_events_since_last_call(),
			vec![StakingEvent::Withdrawn(POOL1_BONDED, 10)]
		);
		assert_eq!(
			pool_events_since_last_call(),
			vec![
				PoolsEvent::Withdrawn { member: 10, pool_id: 1, balance: 10 + 15, points: 30 },
				PoolsEvent::MemberRemoved { pool_id: 1, member: 10 },
				PoolsEvent::Destroyed { pool_id: 1 }
			]
		);
	});
}

#[test]
fn pool_slash_proportional() {
	// a typical example where 3 pool members unbond in era 99, 100, and 101, and a slash that
	// happened in era 100 should only affect the latter two.
	new_test_ext().execute_with(|| {
		ExistentialDeposit::set(1);
		BondingDuration::set(28);
		assert_eq!(Balances::minimum_balance(), 1);
		assert_eq!(Staking::current_era(), None);

		// create the pool, we know this has id 1.
		assert_ok!(Pools::create(Origin::signed(10), 40, 10, 10, 10));
		assert_eq!(LastPoolId::<T>::get(), 1);

		assert_eq!(staking_events_since_last_call(), vec![StakingEvent::Bonded(POOL1_BONDED, 40)]);
		assert_eq!(
			pool_events_since_last_call(),
			vec![
				PoolsEvent::Created { depositor: 10, pool_id: 1 },
				PoolsEvent::Bonded { member: 10, pool_id: 1, bonded: 40, joined: true },
			]
		);

		// have two members join
		let bond = 20;
		assert_ok!(Pools::join(Origin::signed(20), bond, 1));
		assert_ok!(Pools::join(Origin::signed(21), bond, 1));
		assert_ok!(Pools::join(Origin::signed(22), bond, 1));

		assert_eq!(
			staking_events_since_last_call(),
			vec![
				StakingEvent::Bonded(POOL1_BONDED, bond),
				StakingEvent::Bonded(POOL1_BONDED, bond),
				StakingEvent::Bonded(POOL1_BONDED, bond),
			]
		);
		assert_eq!(
			pool_events_since_last_call(),
			vec![
				PoolsEvent::Bonded { member: 20, pool_id: 1, bonded: bond, joined: true },
				PoolsEvent::Bonded { member: 21, pool_id: 1, bonded: bond, joined: true },
				PoolsEvent::Bonded { member: 22, pool_id: 1, bonded: bond, joined: true },
			]
		);

		// now let's progress a lot.
		CurrentEra::<T>::set(Some(99));

		// and unbond
		assert_ok!(Pools::unbond(Origin::signed(20), 20, bond));

		assert_eq!(
			staking_events_since_last_call(),
			vec![StakingEvent::Unbonded(POOL1_BONDED, bond),]
		);
		assert_eq!(
			pool_events_since_last_call(),
			vec![PoolsEvent::Unbonded { member: 20, pool_id: 1, balance: bond, points: bond }]
		);

		CurrentEra::<T>::set(Some(100));
		assert_ok!(Pools::unbond(Origin::signed(21), 21, bond));
		assert_eq!(
			staking_events_since_last_call(),
			vec![StakingEvent::Unbonded(POOL1_BONDED, bond),]
		);
		assert_eq!(
			pool_events_since_last_call(),
			vec![PoolsEvent::Unbonded { member: 21, pool_id: 1, balance: bond, points: bond }]
		);

		CurrentEra::<T>::set(Some(101));
		assert_ok!(Pools::unbond(Origin::signed(22), 22, bond));
		assert_eq!(
			staking_events_since_last_call(),
			vec![StakingEvent::Unbonded(POOL1_BONDED, bond),]
		);
		assert_eq!(
			pool_events_since_last_call(),
			vec![PoolsEvent::Unbonded { member: 22, pool_id: 1, balance: bond, points: bond }]
		);

		// Apply a slash that happened in era 100. This is typically applied with a delay.
		// Of the total 100, 50 is slashed.
		assert_eq!(BondedPools::<T>::get(1).unwrap().points, 40);
		pallet_staking::slashing::do_slash::<Runtime>(
			&POOL1_BONDED,
			50,
			&mut Default::default(),
			&mut Default::default(),
			100,
		);

		assert_eq!(staking_events_since_last_call(), vec![StakingEvent::Slashed(POOL1_BONDED, 50)]);
		assert_eq!(
			pool_events_since_last_call(),
			vec![
				// This last pool got slashed only the leftover dust. Otherwise in principle, this
				// chunk/pool should have not been affected.
<<<<<<< HEAD
				// TODO: We might improve this in a future PR
=======
>>>>>>> 367dab0d
				PoolsEvent::UnbondingPoolSlashed { pool_id: 1, era: 127, balance: 19 },
				// This pool got slashed 12.5, which rounded down to 12.
				PoolsEvent::UnbondingPoolSlashed { pool_id: 1, era: 128, balance: 8 },
				// This pool got slashed 12.5, which rounded down to 12.
				PoolsEvent::UnbondingPoolSlashed { pool_id: 1, era: 129, balance: 8 },
				// Bonded pool got slashed for 25, remaining 15 in it.
				PoolsEvent::PoolSlashed { pool_id: 1, balance: 15 }
			]
		);
	});
}

#[test]
fn pool_slash_non_proportional_only_bonded_pool() {
<<<<<<< HEAD
	// A typical example where a pool member unbonds in era 99, and he can get away with a slash tha
	// happened in era 99, as long as the pool has enough active bond to cover the slash. If
=======
	// A typical example where a pool member unbonds in era 99, and he can get away with a slash
	// that happened in era 100, as long as the pool has enough active bond to cover the slash. If
>>>>>>> 367dab0d
	// everything else in the slashing/staking system works, this should always be the case.
	// Nonetheless, `ledger.slash` has been written such that it will slash greedily from any chunk
	// if it runs out of chunks that it thinks should be affected by the slash.
	new_test_ext().execute_with(|| {
		ExistentialDeposit::set(1);
		BondingDuration::set(28);
		assert_eq!(Balances::minimum_balance(), 1);
		assert_eq!(Staking::current_era(), None);

		// create the pool, we know this has id 1.
		assert_ok!(Pools::create(Origin::signed(10), 40, 10, 10, 10));
		assert_eq!(staking_events_since_last_call(), vec![StakingEvent::Bonded(POOL1_BONDED, 40)]);
		assert_eq!(
			pool_events_since_last_call(),
			vec![
				PoolsEvent::Created { depositor: 10, pool_id: 1 },
				PoolsEvent::Bonded { member: 10, pool_id: 1, bonded: 40, joined: true },
			]
		);

		// have two members join
		let bond = 20;
		assert_ok!(Pools::join(Origin::signed(20), bond, 1));
		assert_eq!(
			staking_events_since_last_call(),
			vec![StakingEvent::Bonded(POOL1_BONDED, bond)]
		);
		assert_eq!(
			pool_events_since_last_call(),
			vec![PoolsEvent::Bonded { member: 20, pool_id: 1, bonded: bond, joined: true }]
		);

		// progress and unbond.
		CurrentEra::<T>::set(Some(99));
		assert_ok!(Pools::unbond(Origin::signed(20), 20, bond));
		assert_eq!(
			staking_events_since_last_call(),
			vec![StakingEvent::Unbonded(POOL1_BONDED, bond)]
		);
		assert_eq!(
			pool_events_since_last_call(),
			vec![PoolsEvent::Unbonded { member: 20, pool_id: 1, balance: bond, points: bond }]
		);

		// slash for 30. This will be deducted only from the bonded pool.
		CurrentEra::<T>::set(Some(100));
		assert_eq!(BondedPools::<T>::get(1).unwrap().points, 40);
		pallet_staking::slashing::do_slash::<Runtime>(
			&POOL1_BONDED,
			30,
			&mut Default::default(),
			&mut Default::default(),
			100,
		);

		assert_eq!(staking_events_since_last_call(), vec![StakingEvent::Slashed(POOL1_BONDED, 30)]);
		assert_eq!(
			pool_events_since_last_call(),
			vec![PoolsEvent::PoolSlashed { pool_id: 1, balance: 10 }]
		);
	});
}

#[test]
fn pool_slash_non_proportional_bonded_pool_and_chunks() {
	// An uncommon example where even though some funds are unlocked such that they should not be
	// affected by a slash, we still slash out of them. This should not happen at all. If a
	// nomination has unbonded, from the next era onwards, their exposure will drop, so if an era
	// happens in that era, then their share of that slash should naturally be less, such that only
	// their active ledger stake is enough to compensate it.
	new_test_ext().execute_with(|| {
		ExistentialDeposit::set(1);
		BondingDuration::set(28);
		assert_eq!(Balances::minimum_balance(), 1);
		assert_eq!(Staking::current_era(), None);

		// create the pool, we know this has id 1.
		assert_ok!(Pools::create(Origin::signed(10), 40, 10, 10, 10));
		assert_eq!(staking_events_since_last_call(), vec![StakingEvent::Bonded(POOL1_BONDED, 40)]);
		assert_eq!(
			pool_events_since_last_call(),
			vec![
				PoolsEvent::Created { depositor: 10, pool_id: 1 },
				PoolsEvent::Bonded { member: 10, pool_id: 1, bonded: 40, joined: true },
			]
		);

		// have two members join
		let bond = 20;
		assert_ok!(Pools::join(Origin::signed(20), bond, 1));
		assert_eq!(
			staking_events_since_last_call(),
			vec![StakingEvent::Bonded(POOL1_BONDED, bond)]
		);
		assert_eq!(
			pool_events_since_last_call(),
			vec![PoolsEvent::Bonded { member: 20, pool_id: 1, bonded: bond, joined: true }]
		);

		// progress and unbond.
		CurrentEra::<T>::set(Some(99));
		assert_ok!(Pools::unbond(Origin::signed(20), 20, bond));
		assert_eq!(
			staking_events_since_last_call(),
			vec![StakingEvent::Unbonded(POOL1_BONDED, bond)]
		);
		assert_eq!(
			pool_events_since_last_call(),
			vec![PoolsEvent::Unbonded { member: 20, pool_id: 1, balance: bond, points: bond }]
		);

		// slash 50. This will be deducted only from the bonded pool and one of the unbonding pools.
		CurrentEra::<T>::set(Some(100));
		assert_eq!(BondedPools::<T>::get(1).unwrap().points, 40);
		pallet_staking::slashing::do_slash::<Runtime>(
			&POOL1_BONDED,
			50,
			&mut Default::default(),
			&mut Default::default(),
			100,
		);

		assert_eq!(staking_events_since_last_call(), vec![StakingEvent::Slashed(POOL1_BONDED, 50)]);
		assert_eq!(
			pool_events_since_last_call(),
			vec![
				// out of 20, 10 was taken.
				PoolsEvent::UnbondingPoolSlashed { pool_id: 1, era: 127, balance: 10 },
				// out of 40, all was taken.
				PoolsEvent::PoolSlashed { pool_id: 1, balance: 0 }
			]
		);
	});
}<|MERGE_RESOLUTION|>--- conflicted
+++ resolved
@@ -474,10 +474,6 @@
 			vec![
 				// This last pool got slashed only the leftover dust. Otherwise in principle, this
 				// chunk/pool should have not been affected.
-<<<<<<< HEAD
-				// TODO: We might improve this in a future PR
-=======
->>>>>>> 367dab0d
 				PoolsEvent::UnbondingPoolSlashed { pool_id: 1, era: 127, balance: 19 },
 				// This pool got slashed 12.5, which rounded down to 12.
 				PoolsEvent::UnbondingPoolSlashed { pool_id: 1, era: 128, balance: 8 },
@@ -492,13 +488,8 @@
 
 #[test]
 fn pool_slash_non_proportional_only_bonded_pool() {
-<<<<<<< HEAD
-	// A typical example where a pool member unbonds in era 99, and he can get away with a slash tha
-	// happened in era 99, as long as the pool has enough active bond to cover the slash. If
-=======
 	// A typical example where a pool member unbonds in era 99, and he can get away with a slash
 	// that happened in era 100, as long as the pool has enough active bond to cover the slash. If
->>>>>>> 367dab0d
 	// everything else in the slashing/staking system works, this should always be the case.
 	// Nonetheless, `ledger.slash` has been written such that it will slash greedily from any chunk
 	// if it runs out of chunks that it thinks should be affected by the slash.
