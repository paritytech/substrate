--- conflicted
+++ resolved
@@ -367,27 +367,6 @@
 }
 
 #[test]
-<<<<<<< HEAD
-=======
-fn destroy_with_bad_witness_should_not_work() {
-	new_test_ext().execute_with(|| {
-		Balances::make_free_balance_be(&1, 100);
-		assert_ok!(Assets::force_create(RuntimeOrigin::root(), 0, 1, true, 1));
-		let mut w = Asset::<Test>::get(0).unwrap().destroy_witness();
-		assert_ok!(Assets::mint(RuntimeOrigin::signed(1), 0, 10, 100));
-		assert_eq!(asset_ids(), vec![0, 999]);
-		// witness too low
-		assert_noop!(Assets::destroy(RuntimeOrigin::signed(1), 0, w), Error::<Test>::BadWitness);
-		// witness too high is okay though
-		w.accounts += 2;
-		w.sufficients += 2;
-		assert_ok!(Assets::destroy(RuntimeOrigin::signed(1), 0, w));
-		assert_eq!(asset_ids(), vec![999]);
-	});
-}
-
-#[test]
->>>>>>> 3e71d606
 fn destroy_should_refund_approvals() {
 	new_test_ext().execute_with(|| {
 		Balances::make_free_balance_be(&1, 100);
