// This file is part of Substrate.

// Copyright (C) Parity Technologies (UK) Ltd.
// SPDX-License-Identifier: Apache-2.0

// Licensed under the Apache License, Version 2.0 (the "License");
// you may not use this file except in compliance with the License.
// You may obtain a copy of the License at
//
// 	http://www.apache.org/licenses/LICENSE-2.0
//
// Unless required by applicable law or agreed to in writing, software
// distributed under the License is distributed on an "AS IS" BASIS,
// WITHOUT WARRANTIES OR CONDITIONS OF ANY KIND, either express or implied.
// See the License for the specific language governing permissions and
// limitations under the License.

//! Tests for Assets pallet.

use super::*;
use crate::{mock::*, Error};
use frame_support::{
	assert_noop, assert_ok,
<<<<<<< HEAD
	dispatch::GetDispatchInfo,
	traits::{fungibles::InspectEnumerable, Currency},
=======
	traits::{fungibles::InspectEnumerable, tokens::Preservation::Protect, Currency},
>>>>>>> 58be496f
};
use pallet_balances::Error as BalancesError;
use sp_io::storage;
use sp_runtime::{traits::ConvertInto, TokenError};

fn asset_ids() -> Vec<u32> {
	let mut s: Vec<_> = Assets::asset_ids().collect();
	s.sort();
	s
}

#[test]
fn transfer_should_never_burn() {
	new_test_ext().execute_with(|| {
		assert_ok!(Assets::force_create(RuntimeOrigin::root(), 0, 1, false, 1));
		Balances::make_free_balance_be(&1, 100);
		Balances::make_free_balance_be(&2, 100);

		assert_ok!(Assets::mint(RuntimeOrigin::signed(1), 0, 1, 100));
		assert_eq!(Assets::balance(0, 1), 100);

		while System::inc_consumers(&2).is_ok() {}
		let _ = System::dec_consumers(&2);
		// Exactly one consumer ref remaining.

		let _ = <Assets as fungibles::Mutate<_>>::transfer(0, &1, &2, 50, Protect);
		assert_eq!(Assets::balance(0, 1) + Assets::balance(0, 2), 100);
	});
}

#[test]
fn basic_minting_should_work() {
	new_test_ext().execute_with(|| {
		assert_ok!(Assets::force_create(RuntimeOrigin::root(), 0, 1, true, 1));
		assert_ok!(Assets::force_create(RuntimeOrigin::root(), 1, 1, true, 1));
		assert_ok!(Assets::mint(RuntimeOrigin::signed(1), 0, 1, 100));
		assert_eq!(Assets::balance(0, 1), 100);
		assert_ok!(Assets::mint(RuntimeOrigin::signed(1), 0, 2, 100));
		assert_eq!(Assets::balance(0, 2), 100);
		assert_eq!(asset_ids(), vec![0, 1, 999]);
		assert_ok!(Assets::mint(RuntimeOrigin::signed(1), 1, 1, 100));
		assert_eq!(Assets::account_balances(1), vec![(0, 100), (999, 100), (1, 100)]);
	});
}

#[test]
fn minting_too_many_insufficient_assets_fails() {
	new_test_ext().execute_with(|| {
		assert_ok!(Assets::force_create(RuntimeOrigin::root(), 0, 1, false, 1));
		assert_ok!(Assets::force_create(RuntimeOrigin::root(), 1, 1, false, 1));
		assert_ok!(Assets::force_create(RuntimeOrigin::root(), 2, 1, false, 1));
		Balances::make_free_balance_be(&1, 100);
		assert_ok!(Assets::mint(RuntimeOrigin::signed(1), 0, 1, 100));
		assert_ok!(Assets::mint(RuntimeOrigin::signed(1), 1, 1, 100));
		assert_noop!(Assets::mint(RuntimeOrigin::signed(1), 2, 1, 100), TokenError::CannotCreate);

		Balances::make_free_balance_be(&2, 1);
		assert_ok!(Assets::transfer(RuntimeOrigin::signed(1), 0, 2, 100));
		assert_ok!(Assets::mint(RuntimeOrigin::signed(1), 2, 1, 100));
		assert_eq!(asset_ids(), vec![0, 1, 2, 999]);
	});
}

#[test]
fn minting_insufficient_asset_with_deposit_should_work_when_consumers_exhausted() {
	new_test_ext().execute_with(|| {
		assert_ok!(Assets::force_create(RuntimeOrigin::root(), 0, 1, false, 1));
		assert_ok!(Assets::force_create(RuntimeOrigin::root(), 1, 1, false, 1));
		assert_ok!(Assets::force_create(RuntimeOrigin::root(), 2, 1, false, 1));
		Balances::make_free_balance_be(&1, 100);
		assert_ok!(Assets::mint(RuntimeOrigin::signed(1), 0, 1, 100));
		assert_ok!(Assets::mint(RuntimeOrigin::signed(1), 1, 1, 100));
		assert_noop!(Assets::mint(RuntimeOrigin::signed(1), 2, 1, 100), TokenError::CannotCreate);

		assert_ok!(Assets::touch(RuntimeOrigin::signed(1), 2));
		assert_eq!(Balances::reserved_balance(&1), 10);

		assert_ok!(Assets::mint(RuntimeOrigin::signed(1), 2, 1, 100));
	});
}

#[test]
fn minting_insufficient_assets_with_deposit_without_consumer_should_work() {
	new_test_ext().execute_with(|| {
		assert_ok!(Assets::force_create(RuntimeOrigin::root(), 0, 1, false, 1));
		assert_noop!(Assets::mint(RuntimeOrigin::signed(1), 0, 1, 100), TokenError::CannotCreate);
		Balances::make_free_balance_be(&1, 100);
		assert_ok!(Assets::touch(RuntimeOrigin::signed(1), 0));
		assert_ok!(Assets::mint(RuntimeOrigin::signed(1), 0, 1, 100));
		assert_eq!(Balances::reserved_balance(&1), 10);
		assert_eq!(System::consumers(&1), 1);
	});
}

#[test]
fn refunding_asset_deposit_with_burn_should_work() {
	new_test_ext().execute_with(|| {
		assert_ok!(Assets::force_create(RuntimeOrigin::root(), 0, 1, false, 1));
		Balances::make_free_balance_be(&1, 100);
		assert_ok!(Assets::touch(RuntimeOrigin::signed(1), 0));
		assert_ok!(Assets::mint(RuntimeOrigin::signed(1), 0, 1, 100));
		assert_ok!(Assets::refund(RuntimeOrigin::signed(1), 0, true));
		assert_eq!(Balances::reserved_balance(&1), 0);
		assert_eq!(Assets::balance(1, 0), 0);
	});
}

#[test]
fn refunding_asset_deposit_with_burn_disallowed_should_fail() {
	new_test_ext().execute_with(|| {
		assert_ok!(Assets::force_create(RuntimeOrigin::root(), 0, 1, false, 1));
		Balances::make_free_balance_be(&1, 100);
		assert_ok!(Assets::touch(RuntimeOrigin::signed(1), 0));
		assert_ok!(Assets::mint(RuntimeOrigin::signed(1), 0, 1, 100));
		assert_noop!(Assets::refund(RuntimeOrigin::signed(1), 0, false), Error::<Test>::WouldBurn);
	});
}

#[test]
fn refunding_asset_deposit_without_burn_should_work() {
	new_test_ext().execute_with(|| {
		assert_ok!(Assets::force_create(RuntimeOrigin::root(), 0, 1, false, 1));
		assert_noop!(Assets::mint(RuntimeOrigin::signed(1), 0, 1, 100), TokenError::CannotCreate);
		Balances::make_free_balance_be(&1, 100);
		assert_ok!(Assets::touch(RuntimeOrigin::signed(1), 0));
		assert_ok!(Assets::mint(RuntimeOrigin::signed(1), 0, 1, 100));
		Balances::make_free_balance_be(&2, 100);
		assert_ok!(Assets::transfer(RuntimeOrigin::signed(1), 0, 2, 100));
		assert_eq!(Assets::balance(0, 2), 100);
		assert_eq!(Assets::balance(0, 1), 0);
		assert_eq!(Balances::reserved_balance(&1), 10);
		assert_ok!(Assets::refund(RuntimeOrigin::signed(1), 0, false));
		assert_eq!(Balances::reserved_balance(&1), 0);
		assert_eq!(Assets::balance(1, 0), 0);
	});
}

/// Refunding reaps an account and calls the `FrozenBalance::died` hook.
#[test]
fn refunding_calls_died_hook() {
	new_test_ext().execute_with(|| {
		assert_ok!(Assets::force_create(RuntimeOrigin::root(), 0, 1, false, 1));
		Balances::make_free_balance_be(&1, 100);
		assert_ok!(Assets::touch(RuntimeOrigin::signed(1), 0));
		assert_ok!(Assets::mint(RuntimeOrigin::signed(1), 0, 1, 100));
		assert_ok!(Assets::refund(RuntimeOrigin::signed(1), 0, true));

		assert_eq!(Asset::<Test>::get(0).unwrap().accounts, 0);
		assert_eq!(hooks(), vec![Hook::Died(0, 1)]);
		assert_eq!(asset_ids(), vec![0, 999]);
	});
}

#[test]
fn approval_lifecycle_works() {
	new_test_ext().execute_with(|| {
		// can't approve non-existent token
		assert_noop!(
			Assets::approve_transfer(RuntimeOrigin::signed(1), 0, 2, 50),
			Error::<Test>::Unknown
		);
		// so we create it :)
		assert_ok!(Assets::force_create(RuntimeOrigin::root(), 0, 1, true, 1));
		assert_ok!(Assets::mint(RuntimeOrigin::signed(1), 0, 1, 100));
		Balances::make_free_balance_be(&1, 2);
		assert_ok!(Assets::approve_transfer(RuntimeOrigin::signed(1), 0, 2, 50));
		assert_eq!(Asset::<Test>::get(0).unwrap().approvals, 1);
		assert_eq!(Balances::reserved_balance(&1), 1);
		assert_ok!(Assets::transfer_approved(RuntimeOrigin::signed(2), 0, 1, 3, 40));
		assert_eq!(Asset::<Test>::get(0).unwrap().approvals, 1);
		assert_ok!(Assets::cancel_approval(RuntimeOrigin::signed(1), 0, 2));
		assert_eq!(Asset::<Test>::get(0).unwrap().approvals, 0);
		assert_eq!(Assets::balance(0, 1), 60);
		assert_eq!(Assets::balance(0, 3), 40);
		assert_eq!(Balances::reserved_balance(&1), 0);
		assert_eq!(asset_ids(), vec![0, 999]);
	});
}

#[test]
fn transfer_approved_all_funds() {
	new_test_ext().execute_with(|| {
		// can't approve non-existent token
		assert_noop!(
			Assets::approve_transfer(RuntimeOrigin::signed(1), 0, 2, 50),
			Error::<Test>::Unknown
		);
		// so we create it :)
		assert_ok!(Assets::force_create(RuntimeOrigin::root(), 0, 1, true, 1));
		assert_ok!(Assets::mint(RuntimeOrigin::signed(1), 0, 1, 100));
		Balances::make_free_balance_be(&1, 2);
		assert_ok!(Assets::approve_transfer(RuntimeOrigin::signed(1), 0, 2, 50));
		assert_eq!(Asset::<Test>::get(0).unwrap().approvals, 1);
		assert_eq!(Balances::reserved_balance(&1), 1);

		// transfer the full amount, which should trigger auto-cleanup
		assert_ok!(Assets::transfer_approved(RuntimeOrigin::signed(2), 0, 1, 3, 50));
		assert_eq!(Asset::<Test>::get(0).unwrap().approvals, 0);
		assert_eq!(Assets::balance(0, 1), 50);
		assert_eq!(Assets::balance(0, 3), 50);
		assert_eq!(Balances::reserved_balance(&1), 0);
	});
}

#[test]
fn approval_deposits_work() {
	new_test_ext().execute_with(|| {
		assert_ok!(Assets::force_create(RuntimeOrigin::root(), 0, 1, true, 1));
		assert_ok!(Assets::mint(RuntimeOrigin::signed(1), 0, 1, 100));
		let e = BalancesError::<Test>::InsufficientBalance;
		assert_noop!(Assets::approve_transfer(RuntimeOrigin::signed(1), 0, 2, 50), e);

		Balances::make_free_balance_be(&1, 2);
		assert_ok!(Assets::approve_transfer(RuntimeOrigin::signed(1), 0, 2, 50));
		assert_eq!(Balances::reserved_balance(&1), 1);

		assert_ok!(Assets::transfer_approved(RuntimeOrigin::signed(2), 0, 1, 3, 50));
		assert_eq!(Balances::reserved_balance(&1), 0);

		assert_ok!(Assets::approve_transfer(RuntimeOrigin::signed(1), 0, 2, 50));
		assert_ok!(Assets::cancel_approval(RuntimeOrigin::signed(1), 0, 2));
		assert_eq!(Balances::reserved_balance(&1), 0);
	});
}

#[test]
fn cannot_transfer_more_than_approved() {
	new_test_ext().execute_with(|| {
		assert_ok!(Assets::force_create(RuntimeOrigin::root(), 0, 1, true, 1));
		assert_ok!(Assets::mint(RuntimeOrigin::signed(1), 0, 1, 100));
		Balances::make_free_balance_be(&1, 2);
		assert_ok!(Assets::approve_transfer(RuntimeOrigin::signed(1), 0, 2, 50));
		let e = Error::<Test>::Unapproved;
		assert_noop!(Assets::transfer_approved(RuntimeOrigin::signed(2), 0, 1, 3, 51), e);
	});
}

#[test]
fn cannot_transfer_more_than_exists() {
	new_test_ext().execute_with(|| {
		assert_ok!(Assets::force_create(RuntimeOrigin::root(), 0, 1, true, 1));
		assert_ok!(Assets::mint(RuntimeOrigin::signed(1), 0, 1, 100));
		Balances::make_free_balance_be(&1, 2);
		assert_ok!(Assets::approve_transfer(RuntimeOrigin::signed(1), 0, 2, 101));
		let e = Error::<Test>::BalanceLow;
		assert_noop!(Assets::transfer_approved(RuntimeOrigin::signed(2), 0, 1, 3, 101), e);
	});
}

#[test]
fn cancel_approval_works() {
	new_test_ext().execute_with(|| {
		assert_ok!(Assets::force_create(RuntimeOrigin::root(), 0, 1, true, 1));
		assert_ok!(Assets::mint(RuntimeOrigin::signed(1), 0, 1, 100));
		Balances::make_free_balance_be(&1, 2);
		assert_ok!(Assets::approve_transfer(RuntimeOrigin::signed(1), 0, 2, 50));
		assert_eq!(Asset::<Test>::get(0).unwrap().approvals, 1);
		assert_noop!(
			Assets::cancel_approval(RuntimeOrigin::signed(1), 1, 2),
			Error::<Test>::Unknown
		);
		assert_noop!(
			Assets::cancel_approval(RuntimeOrigin::signed(2), 0, 2),
			Error::<Test>::Unknown
		);
		assert_noop!(
			Assets::cancel_approval(RuntimeOrigin::signed(1), 0, 3),
			Error::<Test>::Unknown
		);
		assert_eq!(Asset::<Test>::get(0).unwrap().approvals, 1);
		assert_ok!(Assets::cancel_approval(RuntimeOrigin::signed(1), 0, 2));
		assert_eq!(Asset::<Test>::get(0).unwrap().approvals, 0);
		assert_noop!(
			Assets::cancel_approval(RuntimeOrigin::signed(1), 0, 2),
			Error::<Test>::Unknown
		);
	});
}

#[test]
fn force_cancel_approval_works() {
	new_test_ext().execute_with(|| {
		assert_ok!(Assets::force_create(RuntimeOrigin::root(), 0, 1, true, 1));
		assert_ok!(Assets::mint(RuntimeOrigin::signed(1), 0, 1, 100));
		Balances::make_free_balance_be(&1, 2);
		assert_ok!(Assets::approve_transfer(RuntimeOrigin::signed(1), 0, 2, 50));
		assert_eq!(Asset::<Test>::get(0).unwrap().approvals, 1);
		let e = Error::<Test>::NoPermission;
		assert_noop!(Assets::force_cancel_approval(RuntimeOrigin::signed(2), 0, 1, 2), e);
		assert_noop!(
			Assets::force_cancel_approval(RuntimeOrigin::signed(1), 1, 1, 2),
			Error::<Test>::Unknown
		);
		assert_noop!(
			Assets::force_cancel_approval(RuntimeOrigin::signed(1), 0, 2, 2),
			Error::<Test>::Unknown
		);
		assert_noop!(
			Assets::force_cancel_approval(RuntimeOrigin::signed(1), 0, 1, 3),
			Error::<Test>::Unknown
		);
		assert_eq!(Asset::<Test>::get(0).unwrap().approvals, 1);
		assert_ok!(Assets::force_cancel_approval(RuntimeOrigin::signed(1), 0, 1, 2));
		assert_eq!(Asset::<Test>::get(0).unwrap().approvals, 0);
		assert_noop!(
			Assets::force_cancel_approval(RuntimeOrigin::signed(1), 0, 1, 2),
			Error::<Test>::Unknown
		);
	});
}

#[test]
fn lifecycle_should_work() {
	new_test_ext().execute_with(|| {
		Balances::make_free_balance_be(&1, 100);
		assert_ok!(Assets::create(RuntimeOrigin::signed(1), 0, 1, 1));
		assert_eq!(Balances::reserved_balance(&1), 1);
		assert!(Asset::<Test>::contains_key(0));

		assert_ok!(Assets::set_metadata(RuntimeOrigin::signed(1), 0, vec![0], vec![0], 12));
		assert_eq!(Balances::reserved_balance(&1), 4);
		assert!(Metadata::<Test>::contains_key(0));

		Balances::make_free_balance_be(&10, 100);
		assert_ok!(Assets::mint(RuntimeOrigin::signed(1), 0, 10, 100));
		Balances::make_free_balance_be(&20, 100);
		assert_ok!(Assets::mint(RuntimeOrigin::signed(1), 0, 20, 100));
		assert_eq!(Account::<Test>::iter_prefix(0).count(), 2);

		assert_ok!(Assets::freeze_asset(RuntimeOrigin::signed(1), 0));
		assert_ok!(Assets::start_destroy(RuntimeOrigin::signed(1), 0));
		assert_ok!(Assets::destroy_accounts(RuntimeOrigin::signed(1), 0));
		assert_ok!(Assets::destroy_approvals(RuntimeOrigin::signed(1), 0));
		assert_ok!(Assets::finish_destroy(RuntimeOrigin::signed(1), 0));

		assert_eq!(Balances::reserved_balance(&1), 0);

		assert!(!Asset::<Test>::contains_key(0));
		assert!(!Metadata::<Test>::contains_key(0));
		assert_eq!(Account::<Test>::iter_prefix(0).count(), 0);

		assert_ok!(Assets::create(RuntimeOrigin::signed(1), 0, 1, 1));
		assert_eq!(Balances::reserved_balance(&1), 1);
		assert!(Asset::<Test>::contains_key(0));

		assert_ok!(Assets::set_metadata(RuntimeOrigin::signed(1), 0, vec![0], vec![0], 12));
		assert_eq!(Balances::reserved_balance(&1), 4);
		assert!(Metadata::<Test>::contains_key(0));

		assert_ok!(Assets::mint(RuntimeOrigin::signed(1), 0, 10, 100));
		assert_ok!(Assets::mint(RuntimeOrigin::signed(1), 0, 20, 100));
		assert_eq!(Account::<Test>::iter_prefix(0).count(), 2);

		assert_ok!(Assets::freeze_asset(RuntimeOrigin::signed(1), 0));
		assert_ok!(Assets::start_destroy(RuntimeOrigin::signed(1), 0));
		assert_ok!(Assets::destroy_accounts(RuntimeOrigin::signed(1), 0));
		assert_ok!(Assets::destroy_approvals(RuntimeOrigin::signed(1), 0));
		assert_ok!(Assets::finish_destroy(RuntimeOrigin::signed(1), 0));

		assert_eq!(Balances::reserved_balance(&1), 0);

		assert!(!Asset::<Test>::contains_key(0));
		assert!(!Metadata::<Test>::contains_key(0));
		assert_eq!(Account::<Test>::iter_prefix(0).count(), 0);
	});
}

#[test]
fn destroy_should_refund_approvals() {
	new_test_ext().execute_with(|| {
		Balances::make_free_balance_be(&1, 100);
		assert_ok!(Assets::force_create(RuntimeOrigin::root(), 0, 1, true, 1));
		assert_ok!(Assets::mint(RuntimeOrigin::signed(1), 0, 10, 100));
		assert_ok!(Assets::approve_transfer(RuntimeOrigin::signed(1), 0, 2, 50));
		assert_ok!(Assets::approve_transfer(RuntimeOrigin::signed(1), 0, 3, 50));
		assert_ok!(Assets::approve_transfer(RuntimeOrigin::signed(1), 0, 4, 50));
		assert_eq!(Balances::reserved_balance(&1), 3);
		assert_eq!(asset_ids(), vec![0, 999]);

		assert_ok!(Assets::freeze_asset(RuntimeOrigin::signed(1), 0));

		assert_ok!(Assets::start_destroy(RuntimeOrigin::signed(1), 0));
		assert_ok!(Assets::destroy_accounts(RuntimeOrigin::signed(1), 0));
		assert_ok!(Assets::destroy_approvals(RuntimeOrigin::signed(1), 0));
		assert_ok!(Assets::finish_destroy(RuntimeOrigin::signed(1), 0));

		assert_eq!(Balances::reserved_balance(&1), 0);
		assert_eq!(asset_ids(), vec![999]);

		// all approvals are removed
		assert!(Approvals::<Test>::iter().count().is_zero())
	});
}

#[test]
fn partial_destroy_should_work() {
	new_test_ext().execute_with(|| {
		assert_ok!(Assets::force_create(RuntimeOrigin::root(), 0, 1, true, 1));
		assert_ok!(Assets::mint(RuntimeOrigin::signed(1), 0, 1, 10));
		assert_ok!(Assets::mint(RuntimeOrigin::signed(1), 0, 2, 10));
		assert_ok!(Assets::mint(RuntimeOrigin::signed(1), 0, 3, 10));
		assert_ok!(Assets::mint(RuntimeOrigin::signed(1), 0, 4, 10));
		assert_ok!(Assets::mint(RuntimeOrigin::signed(1), 0, 5, 10));
		assert_ok!(Assets::mint(RuntimeOrigin::signed(1), 0, 6, 10));
		assert_ok!(Assets::mint(RuntimeOrigin::signed(1), 0, 7, 10));
		assert_ok!(Assets::freeze_asset(RuntimeOrigin::signed(1), 0));

		assert_ok!(Assets::start_destroy(RuntimeOrigin::signed(1), 0));
		assert_ok!(Assets::destroy_accounts(RuntimeOrigin::signed(1), 0));
		assert_ok!(Assets::destroy_approvals(RuntimeOrigin::signed(1), 0));
		// Asset is in use, as all the accounts have not yet been destroyed.
		// We need to call destroy_accounts or destroy_approvals again until asset is completely
		// cleaned up.
		assert_noop!(Assets::finish_destroy(RuntimeOrigin::signed(1), 0), Error::<Test>::InUse);

		System::assert_has_event(RuntimeEvent::Assets(crate::Event::AccountsDestroyed {
			asset_id: 0,
			accounts_destroyed: 5,
			accounts_remaining: 2,
		}));
		System::assert_has_event(RuntimeEvent::Assets(crate::Event::ApprovalsDestroyed {
			asset_id: 0,
			approvals_destroyed: 0,
			approvals_remaining: 0,
		}));
		// Partially destroyed Asset should continue to exist
		assert!(Asset::<Test>::contains_key(0));

		// Second call to destroy on PartiallyDestroyed asset
		assert_ok!(Assets::destroy_accounts(RuntimeOrigin::signed(1), 0));
		System::assert_has_event(RuntimeEvent::Assets(crate::Event::AccountsDestroyed {
			asset_id: 0,
			accounts_destroyed: 2,
			accounts_remaining: 0,
		}));
		assert_ok!(Assets::destroy_approvals(RuntimeOrigin::signed(1), 0));
		assert_ok!(Assets::destroy_approvals(RuntimeOrigin::signed(1), 0));
		assert_ok!(Assets::finish_destroy(RuntimeOrigin::signed(1), 0));

		System::assert_has_event(RuntimeEvent::Assets(crate::Event::Destroyed { asset_id: 0 }));

		// Destroyed Asset should not exist
		assert!(!Asset::<Test>::contains_key(0));
	})
}

#[test]
fn non_providing_should_work() {
	new_test_ext().execute_with(|| {
		assert_ok!(Assets::force_create(RuntimeOrigin::root(), 0, 1, false, 1));

		Balances::make_free_balance_be(&0, 100);
		assert_ok!(Assets::mint(RuntimeOrigin::signed(1), 0, 0, 100));

		// Cannot mint into account 2 since it doesn't (yet) exist...
		assert_noop!(Assets::mint(RuntimeOrigin::signed(1), 0, 1, 100), TokenError::CannotCreate);
		// ...or transfer...
		assert_noop!(
			Assets::transfer(RuntimeOrigin::signed(0), 0, 1, 50),
			TokenError::CannotCreate
		);
		// ...or force-transfer
		assert_noop!(
			Assets::force_transfer(RuntimeOrigin::signed(1), 0, 0, 1, 50),
			TokenError::CannotCreate
		);

		Balances::make_free_balance_be(&1, 100);
		Balances::make_free_balance_be(&2, 100);
		assert_ok!(Assets::transfer(RuntimeOrigin::signed(0), 0, 1, 25));
		assert_ok!(Assets::force_transfer(RuntimeOrigin::signed(1), 0, 0, 2, 25));
		assert_eq!(asset_ids(), vec![0, 999]);
	});
}

#[test]
fn min_balance_should_work() {
	new_test_ext().execute_with(|| {
		assert_ok!(Assets::force_create(RuntimeOrigin::root(), 0, 1, true, 10));
		assert_ok!(Assets::mint(RuntimeOrigin::signed(1), 0, 1, 100));
		assert_eq!(Asset::<Test>::get(0).unwrap().accounts, 1);

		// Cannot create a new account with a balance that is below minimum...
		assert_noop!(Assets::mint(RuntimeOrigin::signed(1), 0, 2, 9), TokenError::BelowMinimum);
		assert_noop!(Assets::transfer(RuntimeOrigin::signed(1), 0, 2, 9), TokenError::BelowMinimum);
		assert_noop!(
			Assets::force_transfer(RuntimeOrigin::signed(1), 0, 1, 2, 9),
			TokenError::BelowMinimum
		);

		// When deducting from an account to below minimum, it should be reaped.
		// Death by `transfer`.
		assert_ok!(Assets::transfer(RuntimeOrigin::signed(1), 0, 2, 91));
		assert!(Assets::maybe_balance(0, 1).is_none());
		assert_eq!(Assets::balance(0, 2), 100);
		assert_eq!(Asset::<Test>::get(0).unwrap().accounts, 1);
		assert_eq!(take_hooks(), vec![Hook::Died(0, 1)]);

		// Death by `force_transfer`.
		assert_ok!(Assets::force_transfer(RuntimeOrigin::signed(1), 0, 2, 1, 91));
		assert!(Assets::maybe_balance(0, 2).is_none());
		assert_eq!(Assets::balance(0, 1), 100);
		assert_eq!(Asset::<Test>::get(0).unwrap().accounts, 1);
		assert_eq!(take_hooks(), vec![Hook::Died(0, 2)]);

		// Death by `burn`.
		assert_ok!(Assets::burn(RuntimeOrigin::signed(1), 0, 1, 91));
		assert!(Assets::maybe_balance(0, 1).is_none());
		assert_eq!(Asset::<Test>::get(0).unwrap().accounts, 0);
		assert_eq!(take_hooks(), vec![Hook::Died(0, 1)]);

		// Death by `transfer_approved`.
		assert_ok!(Assets::mint(RuntimeOrigin::signed(1), 0, 1, 100));
		Balances::make_free_balance_be(&1, 2);
		assert_ok!(Assets::approve_transfer(RuntimeOrigin::signed(1), 0, 2, 100));
		assert_ok!(Assets::transfer_approved(RuntimeOrigin::signed(2), 0, 1, 3, 91));
		assert_eq!(take_hooks(), vec![Hook::Died(0, 1)]);
	});
}

#[test]
fn querying_total_supply_should_work() {
	new_test_ext().execute_with(|| {
		assert_ok!(Assets::force_create(RuntimeOrigin::root(), 0, 1, true, 1));
		assert_ok!(Assets::mint(RuntimeOrigin::signed(1), 0, 1, 100));
		assert_eq!(Assets::balance(0, 1), 100);
		assert_ok!(Assets::transfer(RuntimeOrigin::signed(1), 0, 2, 50));
		assert_eq!(Assets::balance(0, 1), 50);
		assert_eq!(Assets::balance(0, 2), 50);
		assert_ok!(Assets::transfer(RuntimeOrigin::signed(2), 0, 3, 31));
		assert_eq!(Assets::balance(0, 1), 50);
		assert_eq!(Assets::balance(0, 2), 19);
		assert_eq!(Assets::balance(0, 3), 31);
		assert_ok!(Assets::burn(RuntimeOrigin::signed(1), 0, 3, u64::MAX));
		assert_eq!(Assets::total_supply(0), 69);
	});
}

#[test]
fn transferring_amount_below_available_balance_should_work() {
	new_test_ext().execute_with(|| {
		assert_ok!(Assets::force_create(RuntimeOrigin::root(), 0, 1, true, 1));
		assert_ok!(Assets::mint(RuntimeOrigin::signed(1), 0, 1, 100));
		assert_eq!(Assets::balance(0, 1), 100);
		assert_ok!(Assets::transfer(RuntimeOrigin::signed(1), 0, 2, 50));
		assert_eq!(Assets::balance(0, 1), 50);
		assert_eq!(Assets::balance(0, 2), 50);
	});
}

#[test]
fn transferring_enough_to_kill_source_when_keep_alive_should_fail() {
	new_test_ext().execute_with(|| {
		assert_ok!(Assets::force_create(RuntimeOrigin::root(), 0, 1, true, 10));
		assert_ok!(Assets::mint(RuntimeOrigin::signed(1), 0, 1, 100));
		assert_eq!(Assets::balance(0, 1), 100);
		assert_noop!(
			Assets::transfer_keep_alive(RuntimeOrigin::signed(1), 0, 2, 91),
			Error::<Test>::BalanceLow
		);
		assert_ok!(Assets::transfer_keep_alive(RuntimeOrigin::signed(1), 0, 2, 90));
		assert_eq!(Assets::balance(0, 1), 10);
		assert_eq!(Assets::balance(0, 2), 90);
		assert!(hooks().is_empty());
		assert_eq!(asset_ids(), vec![0, 999]);
	});
}

#[test]
fn transferring_frozen_user_should_not_work() {
	new_test_ext().execute_with(|| {
		assert_ok!(Assets::force_create(RuntimeOrigin::root(), 0, 1, true, 1));
		assert_ok!(Assets::mint(RuntimeOrigin::signed(1), 0, 1, 100));
		assert_eq!(Assets::balance(0, 1), 100);
		assert_ok!(Assets::freeze(RuntimeOrigin::signed(1), 0, 1));
		assert_noop!(Assets::transfer(RuntimeOrigin::signed(1), 0, 2, 50), Error::<Test>::Frozen);
		assert_ok!(Assets::thaw(RuntimeOrigin::signed(1), 0, 1));
		assert_ok!(Assets::transfer(RuntimeOrigin::signed(1), 0, 2, 50));
	});
}

#[test]
fn transferring_frozen_asset_should_not_work() {
	new_test_ext().execute_with(|| {
		assert_ok!(Assets::force_create(RuntimeOrigin::root(), 0, 1, true, 1));
		assert_ok!(Assets::mint(RuntimeOrigin::signed(1), 0, 1, 100));
		assert_eq!(Assets::balance(0, 1), 100);
		assert_ok!(Assets::freeze_asset(RuntimeOrigin::signed(1), 0));
		assert_noop!(
			Assets::transfer(RuntimeOrigin::signed(1), 0, 2, 50),
			Error::<Test>::AssetNotLive
		);
		assert_ok!(Assets::thaw_asset(RuntimeOrigin::signed(1), 0));
		assert_ok!(Assets::transfer(RuntimeOrigin::signed(1), 0, 2, 50));
	});
}

#[test]
fn approve_transfer_frozen_asset_should_not_work() {
	new_test_ext().execute_with(|| {
		Balances::make_free_balance_be(&1, 100);
		assert_ok!(Assets::force_create(RuntimeOrigin::root(), 0, 1, true, 1));
		assert_ok!(Assets::mint(RuntimeOrigin::signed(1), 0, 1, 100));
		assert_eq!(Assets::balance(0, 1), 100);
		assert_ok!(Assets::freeze_asset(RuntimeOrigin::signed(1), 0));
		assert_noop!(
			Assets::approve_transfer(RuntimeOrigin::signed(1), 0, 2, 50),
			Error::<Test>::AssetNotLive
		);
		assert_ok!(Assets::thaw_asset(RuntimeOrigin::signed(1), 0));
		assert_ok!(Assets::approve_transfer(RuntimeOrigin::signed(1), 0, 2, 50));
	});
}

#[test]
fn origin_guards_should_work() {
	new_test_ext().execute_with(|| {
		assert_ok!(Assets::force_create(RuntimeOrigin::root(), 0, 1, true, 1));
		assert_ok!(Assets::mint(RuntimeOrigin::signed(1), 0, 1, 100));
		assert_noop!(
			Assets::transfer_ownership(RuntimeOrigin::signed(2), 0, 2),
			Error::<Test>::NoPermission
		);
		assert_noop!(
			Assets::set_team(RuntimeOrigin::signed(2), 0, 2, 2, 2),
			Error::<Test>::NoPermission
		);
		assert_noop!(Assets::freeze(RuntimeOrigin::signed(2), 0, 1), Error::<Test>::NoPermission);
		assert_noop!(Assets::thaw(RuntimeOrigin::signed(2), 0, 2), Error::<Test>::NoPermission);
		assert_noop!(
			Assets::mint(RuntimeOrigin::signed(2), 0, 2, 100),
			Error::<Test>::NoPermission
		);
		assert_noop!(
			Assets::burn(RuntimeOrigin::signed(2), 0, 1, 100),
			Error::<Test>::NoPermission
		);
		assert_noop!(
			Assets::force_transfer(RuntimeOrigin::signed(2), 0, 1, 2, 100),
			Error::<Test>::NoPermission
		);
		assert_noop!(
			Assets::start_destroy(RuntimeOrigin::signed(2), 0),
			Error::<Test>::NoPermission
		);
	});
}

#[test]
fn transfer_owner_should_work() {
	new_test_ext().execute_with(|| {
		Balances::make_free_balance_be(&1, 100);
		Balances::make_free_balance_be(&2, 100);
		assert_ok!(Assets::create(RuntimeOrigin::signed(1), 0, 1, 1));
		assert_eq!(asset_ids(), vec![0, 999]);

		assert_eq!(Balances::reserved_balance(&1), 1);

		assert_ok!(Assets::transfer_ownership(RuntimeOrigin::signed(1), 0, 2));
		assert_eq!(Balances::reserved_balance(&2), 1);
		assert_eq!(Balances::reserved_balance(&1), 0);

		assert_noop!(
			Assets::transfer_ownership(RuntimeOrigin::signed(1), 0, 1),
			Error::<Test>::NoPermission
		);

		// Set metadata now and make sure that deposit gets transferred back.
		assert_ok!(Assets::set_metadata(
			RuntimeOrigin::signed(2),
			0,
			vec![0u8; 10],
			vec![0u8; 10],
			12
		));
		assert_ok!(Assets::transfer_ownership(RuntimeOrigin::signed(2), 0, 1));
		assert_eq!(Balances::reserved_balance(&1), 22);
		assert_eq!(Balances::reserved_balance(&2), 0);
	});
}

#[test]
fn set_team_should_work() {
	new_test_ext().execute_with(|| {
		assert_ok!(Assets::force_create(RuntimeOrigin::root(), 0, 1, true, 1));
		assert_ok!(Assets::set_team(RuntimeOrigin::signed(1), 0, 2, 3, 4));

		assert_ok!(Assets::mint(RuntimeOrigin::signed(2), 0, 2, 100));
		assert_ok!(Assets::freeze(RuntimeOrigin::signed(4), 0, 2));
		assert_ok!(Assets::thaw(RuntimeOrigin::signed(3), 0, 2));
		assert_ok!(Assets::force_transfer(RuntimeOrigin::signed(3), 0, 2, 3, 100));
		assert_ok!(Assets::burn(RuntimeOrigin::signed(3), 0, 3, 100));
	});
}

#[test]
fn transferring_to_frozen_account_should_work() {
	new_test_ext().execute_with(|| {
		assert_ok!(Assets::force_create(RuntimeOrigin::root(), 0, 1, true, 1));
		assert_ok!(Assets::mint(RuntimeOrigin::signed(1), 0, 1, 100));
		assert_ok!(Assets::mint(RuntimeOrigin::signed(1), 0, 2, 100));
		assert_eq!(Assets::balance(0, 1), 100);
		assert_eq!(Assets::balance(0, 2), 100);
		assert_ok!(Assets::freeze(RuntimeOrigin::signed(1), 0, 2));
		assert_ok!(Assets::transfer(RuntimeOrigin::signed(1), 0, 2, 50));
		assert_eq!(Assets::balance(0, 2), 150);
	});
}

#[test]
fn transferring_amount_more_than_available_balance_should_not_work() {
	new_test_ext().execute_with(|| {
		assert_ok!(Assets::force_create(RuntimeOrigin::root(), 0, 1, true, 1));
		assert_ok!(Assets::mint(RuntimeOrigin::signed(1), 0, 1, 100));
		assert_eq!(Assets::balance(0, 1), 100);
		assert_ok!(Assets::transfer(RuntimeOrigin::signed(1), 0, 2, 50));
		assert_eq!(Assets::balance(0, 1), 50);
		assert_eq!(Assets::balance(0, 2), 50);
		assert_ok!(Assets::burn(RuntimeOrigin::signed(1), 0, 1, u64::MAX));
		assert_eq!(Assets::balance(0, 1), 0);
		assert_noop!(
			Assets::transfer(RuntimeOrigin::signed(1), 0, 1, 50),
			Error::<Test>::NoAccount
		);
		assert_noop!(
			Assets::transfer(RuntimeOrigin::signed(2), 0, 1, 51),
			Error::<Test>::BalanceLow
		);
	});
}

#[test]
fn transferring_less_than_one_unit_is_fine() {
	new_test_ext().execute_with(|| {
		assert_ok!(Assets::force_create(RuntimeOrigin::root(), 0, 1, true, 1));
		assert_ok!(Assets::mint(RuntimeOrigin::signed(1), 0, 1, 100));
		assert_eq!(Assets::balance(0, 1), 100);
		assert_ok!(Assets::transfer(RuntimeOrigin::signed(1), 0, 2, 0));
		// `ForceCreated` and `Issued` but no `Transferred` event.
		assert_eq!(System::events().len(), 2);
	});
}

#[test]
fn transferring_more_units_than_total_supply_should_not_work() {
	new_test_ext().execute_with(|| {
		assert_ok!(Assets::force_create(RuntimeOrigin::root(), 0, 1, true, 1));
		assert_ok!(Assets::mint(RuntimeOrigin::signed(1), 0, 1, 100));
		assert_eq!(Assets::balance(0, 1), 100);
		assert_noop!(
			Assets::transfer(RuntimeOrigin::signed(1), 0, 2, 101),
			Error::<Test>::BalanceLow
		);
	});
}

#[test]
fn burning_asset_balance_with_positive_balance_should_work() {
	new_test_ext().execute_with(|| {
		assert_ok!(Assets::force_create(RuntimeOrigin::root(), 0, 1, true, 1));
		assert_ok!(Assets::mint(RuntimeOrigin::signed(1), 0, 1, 100));
		assert_eq!(Assets::balance(0, 1), 100);
		assert_ok!(Assets::burn(RuntimeOrigin::signed(1), 0, 1, u64::MAX));
		assert_eq!(Assets::balance(0, 1), 0);
	});
}

#[test]
fn burning_asset_balance_with_zero_balance_does_nothing() {
	new_test_ext().execute_with(|| {
		assert_ok!(Assets::force_create(RuntimeOrigin::root(), 0, 1, true, 1));
		assert_ok!(Assets::mint(RuntimeOrigin::signed(1), 0, 1, 100));
		assert_eq!(Assets::balance(0, 2), 0);
		assert_noop!(
			Assets::burn(RuntimeOrigin::signed(1), 0, 2, u64::MAX),
			Error::<Test>::NoAccount
		);
		assert_eq!(Assets::balance(0, 2), 0);
		assert_eq!(Assets::total_supply(0), 100);
	});
}

#[test]
fn set_metadata_should_work() {
	new_test_ext().execute_with(|| {
		// Cannot add metadata to unknown asset
		assert_noop!(
			Assets::set_metadata(RuntimeOrigin::signed(1), 0, vec![0u8; 10], vec![0u8; 10], 12),
			Error::<Test>::Unknown,
		);
		assert_ok!(Assets::force_create(RuntimeOrigin::root(), 0, 1, true, 1));
		// Cannot add metadata to unowned asset
		assert_noop!(
			Assets::set_metadata(RuntimeOrigin::signed(2), 0, vec![0u8; 10], vec![0u8; 10], 12),
			Error::<Test>::NoPermission,
		);

		// Cannot add oversized metadata
		assert_noop!(
			Assets::set_metadata(RuntimeOrigin::signed(1), 0, vec![0u8; 100], vec![0u8; 10], 12),
			Error::<Test>::BadMetadata,
		);
		assert_noop!(
			Assets::set_metadata(RuntimeOrigin::signed(1), 0, vec![0u8; 10], vec![0u8; 100], 12),
			Error::<Test>::BadMetadata,
		);

		// Successfully add metadata and take deposit
		Balances::make_free_balance_be(&1, 30);
		assert_ok!(Assets::set_metadata(
			RuntimeOrigin::signed(1),
			0,
			vec![0u8; 10],
			vec![0u8; 10],
			12
		));
		assert_eq!(Balances::free_balance(&1), 9);

		// Update deposit
		assert_ok!(Assets::set_metadata(
			RuntimeOrigin::signed(1),
			0,
			vec![0u8; 10],
			vec![0u8; 5],
			12
		));
		assert_eq!(Balances::free_balance(&1), 14);
		assert_ok!(Assets::set_metadata(
			RuntimeOrigin::signed(1),
			0,
			vec![0u8; 10],
			vec![0u8; 15],
			12
		));
		assert_eq!(Balances::free_balance(&1), 4);

		// Cannot over-reserve
		assert_noop!(
			Assets::set_metadata(RuntimeOrigin::signed(1), 0, vec![0u8; 20], vec![0u8; 20], 12),
			BalancesError::<Test, _>::InsufficientBalance,
		);

		// Clear Metadata
		assert!(Metadata::<Test>::contains_key(0));
		assert_noop!(
			Assets::clear_metadata(RuntimeOrigin::signed(2), 0),
			Error::<Test>::NoPermission
		);
		assert_noop!(Assets::clear_metadata(RuntimeOrigin::signed(1), 1), Error::<Test>::Unknown);
		assert_ok!(Assets::clear_metadata(RuntimeOrigin::signed(1), 0));
		assert!(!Metadata::<Test>::contains_key(0));
	});
}

/// Destroying an asset calls the `FrozenBalance::died` hooks of all accounts.
#[test]
fn destroy_accounts_calls_died_hooks() {
	new_test_ext().execute_with(|| {
		assert_ok!(Assets::force_create(RuntimeOrigin::root(), 0, 1, true, 50));
		// Create account 1 and 2.
		assert_ok!(Assets::mint(RuntimeOrigin::signed(1), 0, 1, 100));
		assert_ok!(Assets::mint(RuntimeOrigin::signed(1), 0, 2, 100));
		// Destroy the accounts.
		assert_ok!(Assets::freeze_asset(RuntimeOrigin::signed(1), 0));
		assert_ok!(Assets::start_destroy(RuntimeOrigin::signed(1), 0));
		assert_ok!(Assets::destroy_accounts(RuntimeOrigin::signed(1), 0));

		// Accounts 1 and 2 died.
		assert_eq!(hooks(), vec![Hook::Died(0, 1), Hook::Died(0, 2)]);
	})
}

/// Destroying an asset calls the `FrozenBalance::died` hooks of all accounts.
#[test]
fn finish_destroy_asset_destroys_asset() {
	new_test_ext().execute_with(|| {
		assert_ok!(Assets::force_create(RuntimeOrigin::root(), 0, 1, true, 50));
		// Destroy the accounts.
		assert_ok!(Assets::freeze_asset(RuntimeOrigin::signed(1), 0));
		assert_ok!(Assets::start_destroy(RuntimeOrigin::signed(1), 0));
		assert_ok!(Assets::finish_destroy(RuntimeOrigin::signed(1), 0));

		// Asset is gone
		assert!(Asset::<Test>::get(0).is_none());
	})
}

#[test]
fn freezer_should_work() {
	new_test_ext().execute_with(|| {
		assert_ok!(Assets::force_create(RuntimeOrigin::root(), 0, 1, true, 10));
		assert_ok!(Assets::mint(RuntimeOrigin::signed(1), 0, 1, 100));
		assert_eq!(Assets::balance(0, 1), 100);

		// freeze 50 of it.
		set_frozen_balance(0, 1, 50);

		assert_ok!(Assets::transfer(RuntimeOrigin::signed(1), 0, 2, 20));
		// cannot transfer another 21 away as this would take the non-frozen balance (30) to below
		// the minimum balance (10).
		assert_noop!(
			Assets::transfer(RuntimeOrigin::signed(1), 0, 2, 21),
			Error::<Test>::BalanceLow
		);

		// create an approved transfer...
		Balances::make_free_balance_be(&1, 100);
		assert_ok!(Assets::approve_transfer(RuntimeOrigin::signed(1), 0, 2, 50));
		let e = Error::<Test>::BalanceLow;
		// ...but that wont work either:
		assert_noop!(Assets::transfer_approved(RuntimeOrigin::signed(2), 0, 1, 2, 21), e);
		// a force transfer won't work also.
		let e = Error::<Test>::BalanceLow;
		assert_noop!(Assets::force_transfer(RuntimeOrigin::signed(1), 0, 1, 2, 21), e);

		// reduce it to only 49 frozen...
		set_frozen_balance(0, 1, 49);
		// ...and it's all good:
		assert_ok!(Assets::force_transfer(RuntimeOrigin::signed(1), 0, 1, 2, 21));

		// and if we clear it, we can remove the account completely.
		clear_frozen_balance(0, 1);
		assert_ok!(Assets::transfer(RuntimeOrigin::signed(1), 0, 2, 50));
		assert_eq!(hooks(), vec![Hook::Died(0, 1)]);
	});
}

#[test]
fn imbalances_should_work() {
	use frame_support::traits::tokens::fungibles::Balanced;

	new_test_ext().execute_with(|| {
		assert_ok!(Assets::force_create(RuntimeOrigin::root(), 0, 1, true, 1));

		let imb = Assets::issue(0, 100);
		assert_eq!(Assets::total_supply(0), 100);
		assert_eq!(imb.peek(), 100);

		let (imb1, imb2) = imb.split(30);
		assert_eq!(imb1.peek(), 30);
		assert_eq!(imb2.peek(), 70);

		drop(imb2);
		assert_eq!(Assets::total_supply(0), 30);

		assert!(Assets::resolve(&1, imb1).is_ok());
		assert_eq!(Assets::balance(0, 1), 30);
		assert_eq!(Assets::total_supply(0), 30);
	});
}

#[test]
fn force_metadata_should_work() {
	new_test_ext().execute_with(|| {
		// force set metadata works
		assert_ok!(Assets::force_create(RuntimeOrigin::root(), 0, 1, true, 1));
		assert_ok!(Assets::force_set_metadata(
			RuntimeOrigin::root(),
			0,
			vec![0u8; 10],
			vec![0u8; 10],
			8,
			false
		));
		assert!(Metadata::<Test>::contains_key(0));

		// overwrites existing metadata
		let asset_original_metadata = Metadata::<Test>::get(0);
		assert_ok!(Assets::force_set_metadata(
			RuntimeOrigin::root(),
			0,
			vec![1u8; 10],
			vec![1u8; 10],
			8,
			false
		));
		assert_ne!(Metadata::<Test>::get(0), asset_original_metadata);

		// attempt to set metadata for non-existent asset class
		assert_noop!(
			Assets::force_set_metadata(
				RuntimeOrigin::root(),
				1,
				vec![0u8; 10],
				vec![0u8; 10],
				8,
				false
			),
			Error::<Test>::Unknown
		);

		// string length limit check
		let limit = 50usize;
		assert_noop!(
			Assets::force_set_metadata(
				RuntimeOrigin::root(),
				0,
				vec![0u8; limit + 1],
				vec![0u8; 10],
				8,
				false
			),
			Error::<Test>::BadMetadata
		);
		assert_noop!(
			Assets::force_set_metadata(
				RuntimeOrigin::root(),
				0,
				vec![0u8; 10],
				vec![0u8; limit + 1],
				8,
				false
			),
			Error::<Test>::BadMetadata
		);

		// force clear metadata works
		assert!(Metadata::<Test>::contains_key(0));
		assert_ok!(Assets::force_clear_metadata(RuntimeOrigin::root(), 0));
		assert!(!Metadata::<Test>::contains_key(0));

		// Error handles clearing non-existent asset class
		assert_noop!(
			Assets::force_clear_metadata(RuntimeOrigin::root(), 1),
			Error::<Test>::Unknown
		);
	});
}

#[test]
fn force_asset_status_should_work() {
	new_test_ext().execute_with(|| {
		Balances::make_free_balance_be(&1, 10);
		Balances::make_free_balance_be(&2, 10);
		assert_ok!(Assets::create(RuntimeOrigin::signed(1), 0, 1, 30));
		assert_ok!(Assets::mint(RuntimeOrigin::signed(1), 0, 1, 50));
		assert_ok!(Assets::mint(RuntimeOrigin::signed(1), 0, 2, 150));

		// force asset status to change min_balance > balance
		assert_ok!(Assets::force_asset_status(
			RuntimeOrigin::root(),
			0,
			1,
			1,
			1,
			1,
			100,
			true,
			false
		));
		assert_eq!(Assets::balance(0, 1), 50);

		// account can recieve assets for balance < min_balance
		assert_ok!(Assets::transfer(RuntimeOrigin::signed(2), 0, 1, 1));
		assert_eq!(Assets::balance(0, 1), 51);

		// account on outbound transfer will cleanup for balance < min_balance
		assert_ok!(Assets::transfer(RuntimeOrigin::signed(1), 0, 2, 1));
		assert_eq!(Assets::balance(0, 1), 0);

		// won't create new account with balance below min_balance
		assert_noop!(
			Assets::transfer(RuntimeOrigin::signed(2), 0, 3, 50),
			TokenError::BelowMinimum
		);

		// force asset status will not execute for non-existent class
		assert_noop!(
			Assets::force_asset_status(RuntimeOrigin::root(), 1, 1, 1, 1, 1, 90, true, false),
			Error::<Test>::Unknown
		);

		// account drains to completion when funds dip below min_balance
		assert_ok!(Assets::force_asset_status(
			RuntimeOrigin::root(),
			0,
			1,
			1,
			1,
			1,
			110,
			true,
			false
		));
		assert_ok!(Assets::transfer(RuntimeOrigin::signed(2), 0, 1, 110));
		assert_eq!(Assets::balance(0, 1), 200);
		assert_eq!(Assets::balance(0, 2), 0);
		assert_eq!(Assets::total_supply(0), 200);
	});
}

#[test]
fn set_min_balance_should_work() {
	new_test_ext().execute_with(|| {
		let id = 42;
		Balances::make_free_balance_be(&1, 10);
		assert_ok!(Assets::create(RuntimeOrigin::signed(1), id, 1, 30));

		assert_ok!(Assets::mint(RuntimeOrigin::signed(1), id, 1, 100));
		// Won't execute because there is an asset holder.
		assert_noop!(
			Assets::set_min_balance(RuntimeOrigin::signed(1), id, 50),
			Error::<Test>::NoPermission
		);

		// Force asset status to make this a sufficient asset.
		assert_ok!(Assets::force_asset_status(
			RuntimeOrigin::root(),
			id,
			1,
			1,
			1,
			1,
			30,
			true,
			false
		));

		// Won't execute because there is an account holding the asset and the asset is marked as
		// sufficient.
		assert_noop!(
			Assets::set_min_balance(RuntimeOrigin::signed(1), id, 10),
			Error::<Test>::NoPermission
		);

		// Make the asset not sufficient.
		assert_ok!(Assets::force_asset_status(
			RuntimeOrigin::root(),
			id,
			1,
			1,
			1,
			1,
			60,
			false,
			false
		));

		// Will execute because the new value of min_balance is less than the
		// old value. 10 < 30
		assert_ok!(Assets::set_min_balance(RuntimeOrigin::signed(1), id, 10));
		assert_eq!(Asset::<Test>::get(id).unwrap().min_balance, 10);

		assert_ok!(Assets::burn(RuntimeOrigin::signed(1), id, 1, 100));

		assert_ok!(Assets::set_min_balance(RuntimeOrigin::signed(1), id, 50));
		assert_eq!(Asset::<Test>::get(id).unwrap().min_balance, 50);
	});
}

#[test]
fn balance_conversion_should_work() {
	new_test_ext().execute_with(|| {
		use frame_support::traits::tokens::ConversionToAssetBalance;

		let id = 42;
		assert_ok!(Assets::force_create(RuntimeOrigin::root(), id, 1, true, 10));
		let not_sufficient = 23;
		assert_ok!(Assets::force_create(RuntimeOrigin::root(), not_sufficient, 1, false, 10));
		assert_eq!(asset_ids(), vec![23, 42, 999]);
		assert_eq!(
			BalanceToAssetBalance::<Balances, Test, ConvertInto>::to_asset_balance(100, 1234),
			Err(ConversionError::AssetMissing)
		);
		assert_eq!(
			BalanceToAssetBalance::<Balances, Test, ConvertInto>::to_asset_balance(
				100,
				not_sufficient
			),
			Err(ConversionError::AssetNotSufficient)
		);
		// 10 / 1 == 10 -> the conversion should 10x the value
		assert_eq!(
			BalanceToAssetBalance::<Balances, Test, ConvertInto>::to_asset_balance(100, id),
			Ok(100 * 10)
		);
	});
}

#[test]
fn assets_from_genesis_should_exist() {
	new_test_ext().execute_with(|| {
		assert_eq!(asset_ids(), vec![999]);
		assert!(Metadata::<Test>::contains_key(999));
		assert_eq!(Assets::balance(999, 1), 100);
		assert_eq!(Assets::total_supply(999), 100);
	});
}

#[test]
fn querying_name_symbol_and_decimals_should_work() {
	new_test_ext().execute_with(|| {
		use frame_support::traits::tokens::fungibles::metadata::Inspect;
		assert_ok!(Assets::force_create(RuntimeOrigin::root(), 0, 1, true, 1));
		assert_ok!(Assets::force_set_metadata(
			RuntimeOrigin::root(),
			0,
			vec![0u8; 10],
			vec![1u8; 10],
			12,
			false
		));
		assert_eq!(Assets::name(0), vec![0u8; 10]);
		assert_eq!(Assets::symbol(0), vec![1u8; 10]);
		assert_eq!(Assets::decimals(0), 12);
	});
}

#[test]
fn querying_allowance_should_work() {
	new_test_ext().execute_with(|| {
		use frame_support::traits::tokens::fungibles::approvals::{Inspect, Mutate};
		assert_ok!(Assets::force_create(RuntimeOrigin::root(), 0, 1, true, 1));
		assert_ok!(Assets::mint(RuntimeOrigin::signed(1), 0, 1, 100));
		Balances::make_free_balance_be(&1, 2);
		assert_ok!(Assets::approve(0, &1, &2, 50));
		assert_eq!(Assets::allowance(0, &1, &2), 50);
		// Transfer asset 0, from owner 1 and delegate 2 to destination 3
		assert_ok!(Assets::transfer_from(0, &1, &2, &3, 50));
		assert_eq!(Assets::allowance(0, &1, &2), 0);
	});
}

#[test]
fn transfer_large_asset() {
	new_test_ext().execute_with(|| {
		let amount = u64::pow(2, 63) + 2;
		assert_ok!(Assets::force_create(RuntimeOrigin::root(), 0, 1, true, 1));
		assert_ok!(Assets::mint(RuntimeOrigin::signed(1), 0, 1, amount));
		assert_ok!(Assets::transfer(RuntimeOrigin::signed(1), 0, 2, amount - 1));
	})
}

#[test]
fn querying_roles_should_work() {
	new_test_ext().execute_with(|| {
		use frame_support::traits::tokens::fungibles::roles::Inspect;
		assert_ok!(Assets::force_create(RuntimeOrigin::root(), 0, 1, true, 1));
		assert_ok!(Assets::set_team(
			RuntimeOrigin::signed(1),
			0,
			// Issuer
			2,
			// Admin
			3,
			// Freezer
			4,
		));
		assert_eq!(Assets::owner(0), Some(1));
		assert_eq!(Assets::issuer(0), Some(2));
		assert_eq!(Assets::admin(0), Some(3));
		assert_eq!(Assets::freezer(0), Some(4));
	});
}

#[test]
fn normal_asset_create_and_destroy_callbacks_should_work() {
	new_test_ext().execute_with(|| {
		assert!(storage::get(AssetsCallbackHandle::CREATED.as_bytes()).is_none());
		assert!(storage::get(AssetsCallbackHandle::DESTROYED.as_bytes()).is_none());

		Balances::make_free_balance_be(&1, 100);
		assert_ok!(Assets::create(RuntimeOrigin::signed(1), 0, 1, 1));
		assert!(storage::get(AssetsCallbackHandle::CREATED.as_bytes()).is_some());
		assert!(storage::get(AssetsCallbackHandle::DESTROYED.as_bytes()).is_none());

		assert_ok!(Assets::start_destroy(RuntimeOrigin::signed(1), 0));
		assert_ok!(Assets::destroy_accounts(RuntimeOrigin::signed(1), 0));
		assert_ok!(Assets::destroy_approvals(RuntimeOrigin::signed(1), 0));
		// Callback still hasn't been invoked
		assert!(storage::get(AssetsCallbackHandle::DESTROYED.as_bytes()).is_none());

		assert_ok!(Assets::finish_destroy(RuntimeOrigin::signed(1), 0));
		assert!(storage::get(AssetsCallbackHandle::DESTROYED.as_bytes()).is_some());
	});
}

#[test]
fn root_asset_create_should_work() {
	new_test_ext().execute_with(|| {
		assert!(storage::get(AssetsCallbackHandle::CREATED.as_bytes()).is_none());
		assert_ok!(Assets::force_create(RuntimeOrigin::root(), 0, 1, true, 1));
		assert!(storage::get(AssetsCallbackHandle::CREATED.as_bytes()).is_some());
		assert!(storage::get(AssetsCallbackHandle::DESTROYED.as_bytes()).is_none());
	});
}

#[test]
fn asset_create_and_destroy_is_reverted_if_callback_fails() {
	new_test_ext().execute_with(|| {
		// Asset creation fails due to callback failure
		AssetsCallbackHandle::set_return_error();
		Balances::make_free_balance_be(&1, 100);
		assert_noop!(
			Assets::create(RuntimeOrigin::signed(1), 0, 1, 1),
			Error::<Test>::CallbackFailed
		);

		// Callback succeeds, so asset creation succeeds
		AssetsCallbackHandle::set_return_ok();
		assert_ok!(Assets::create(RuntimeOrigin::signed(1), 0, 1, 1));

		// Asset destroy should fail due to callback failure
		AssetsCallbackHandle::set_return_error();
		assert_ok!(Assets::start_destroy(RuntimeOrigin::signed(1), 0));
		assert_ok!(Assets::destroy_accounts(RuntimeOrigin::signed(1), 0));
		assert_ok!(Assets::destroy_approvals(RuntimeOrigin::signed(1), 0));
		assert_noop!(
			Assets::finish_destroy(RuntimeOrigin::signed(1), 0),
			Error::<Test>::CallbackFailed
		);
	});
}

#[test]
<<<<<<< HEAD
fn weights_sane() {
	let info = crate::Call::<Test>::create { id: 10, admin: 4, min_balance: 3 }.get_dispatch_info();
	assert_eq!(<() as crate::WeightInfo>::create(), info.weight);

	let info = crate::Call::<Test>::finish_destroy { id: 10 }.get_dispatch_info();
	assert_eq!(<() as crate::WeightInfo>::finish_destroy(), info.weight);
=======
fn multiple_transfer_alls_work_ok() {
	new_test_ext().execute_with(|| {
		// Only run PoC when the system pallet is enabled, since the underlying bug is in the
		// system pallet it won't work with BalancesAccountStore
		// Start with a balance of 100
		Balances::force_set_balance(RuntimeOrigin::root(), 1, 100).unwrap();
		// Emulate a sufficient, in reality this could be reached by transferring a sufficient
		// asset to the account
		assert_ok!(Assets::force_create(RuntimeOrigin::root(), 0, 1, true, 1));
		assert_ok!(Assets::mint(RuntimeOrigin::signed(1), 0, 1, 100));
		// Spend the same balance multiple times
		assert_ok!(Balances::transfer_all(RuntimeOrigin::signed(1), 1337, false));
		assert_ok!(Balances::transfer_all(RuntimeOrigin::signed(1), 1337, false));

		assert_eq!(Balances::free_balance(&1), 0);
		assert_eq!(Balances::free_balance(&1337), 100);
	});
>>>>>>> 58be496f
}<|MERGE_RESOLUTION|>--- conflicted
+++ resolved
@@ -21,12 +21,8 @@
 use crate::{mock::*, Error};
 use frame_support::{
 	assert_noop, assert_ok,
-<<<<<<< HEAD
 	dispatch::GetDispatchInfo,
-	traits::{fungibles::InspectEnumerable, Currency},
-=======
 	traits::{fungibles::InspectEnumerable, tokens::Preservation::Protect, Currency},
->>>>>>> 58be496f
 };
 use pallet_balances::Error as BalancesError;
 use sp_io::storage;
@@ -1342,14 +1338,6 @@
 }
 
 #[test]
-<<<<<<< HEAD
-fn weights_sane() {
-	let info = crate::Call::<Test>::create { id: 10, admin: 4, min_balance: 3 }.get_dispatch_info();
-	assert_eq!(<() as crate::WeightInfo>::create(), info.weight);
-
-	let info = crate::Call::<Test>::finish_destroy { id: 10 }.get_dispatch_info();
-	assert_eq!(<() as crate::WeightInfo>::finish_destroy(), info.weight);
-=======
 fn multiple_transfer_alls_work_ok() {
 	new_test_ext().execute_with(|| {
 		// Only run PoC when the system pallet is enabled, since the underlying bug is in the
@@ -1367,5 +1355,13 @@
 		assert_eq!(Balances::free_balance(&1), 0);
 		assert_eq!(Balances::free_balance(&1337), 100);
 	});
->>>>>>> 58be496f
+}
+
+#[test]
+fn weights_sane() {
+	let info = crate::Call::<Test>::create { id: 10, admin: 4, min_balance: 3 }.get_dispatch_info();
+	assert_eq!(<() as crate::WeightInfo>::create(), info.weight);
+
+	let info = crate::Call::<Test>::finish_destroy { id: 10 }.get_dispatch_info();
+	assert_eq!(<() as crate::WeightInfo>::finish_destroy(), info.weight);
 }