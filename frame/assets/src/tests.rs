// This file is part of Substrate.

// Copyright (C) 2019-2022 Parity Technologies (UK) Ltd.
// SPDX-License-Identifier: Apache-2.0

// Licensed under the Apache License, Version 2.0 (the "License");
// you may not use this file except in compliance with the License.
// You may obtain a copy of the License at
//
// 	http://www.apache.org/licenses/LICENSE-2.0
//
// Unless required by applicable law or agreed to in writing, software
// distributed under the License is distributed on an "AS IS" BASIS,
// WITHOUT WARRANTIES OR CONDITIONS OF ANY KIND, either express or implied.
// See the License for the specific language governing permissions and
// limitations under the License.

//! Tests for Assets pallet.

use super::*;
use crate::{mock::*, Error};
use frame_support::{assert_noop, assert_ok, traits::Currency};
use pallet_balances::Error as BalancesError;
use sp_runtime::{traits::ConvertInto, TokenError};

#[test]
fn basic_minting_should_work() {
	new_test_ext().execute_with(|| {
<<<<<<< HEAD
		assert_ok!(Assets::force_create(Origin::root(), 0, 1, true, 1, true));
		assert_ok!(Assets::mint(Origin::signed(1), 0, 1, 100));
=======
		assert_ok!(Assets::force_create(RuntimeOrigin::root(), 0, 1, true, 1));
		assert_ok!(Assets::mint(RuntimeOrigin::signed(1), 0, 1, 100));
>>>>>>> a3ed0119
		assert_eq!(Assets::balance(0, 1), 100);
		assert_ok!(Assets::mint(RuntimeOrigin::signed(1), 0, 2, 100));
		assert_eq!(Assets::balance(0, 2), 100);
	});
}

#[test]
fn minting_too_many_insufficient_assets_fails() {
	new_test_ext().execute_with(|| {
<<<<<<< HEAD
		assert_ok!(Assets::force_create(Origin::root(), 0, 1, false, 1, true));
		assert_ok!(Assets::force_create(Origin::root(), 1, 1, false, 1, true));
		assert_ok!(Assets::force_create(Origin::root(), 2, 1, false, 1, true));
=======
		assert_ok!(Assets::force_create(RuntimeOrigin::root(), 0, 1, false, 1));
		assert_ok!(Assets::force_create(RuntimeOrigin::root(), 1, 1, false, 1));
		assert_ok!(Assets::force_create(RuntimeOrigin::root(), 2, 1, false, 1));
>>>>>>> a3ed0119
		Balances::make_free_balance_be(&1, 100);
		assert_ok!(Assets::mint(RuntimeOrigin::signed(1), 0, 1, 100));
		assert_ok!(Assets::mint(RuntimeOrigin::signed(1), 1, 1, 100));
		assert_noop!(Assets::mint(RuntimeOrigin::signed(1), 2, 1, 100), TokenError::CannotCreate);

		Balances::make_free_balance_be(&2, 1);
		assert_ok!(Assets::transfer(RuntimeOrigin::signed(1), 0, 2, 100));
		assert_ok!(Assets::mint(RuntimeOrigin::signed(1), 2, 1, 100));
	});
}

#[test]
fn minting_insufficient_asset_with_deposit_should_work_when_consumers_exhausted() {
	new_test_ext().execute_with(|| {
<<<<<<< HEAD
		assert_ok!(Assets::force_create(Origin::root(), 0, 1, false, 1, true));
		assert_ok!(Assets::force_create(Origin::root(), 1, 1, false, 1, true));
		assert_ok!(Assets::force_create(Origin::root(), 2, 1, false, 1, true));
=======
		assert_ok!(Assets::force_create(RuntimeOrigin::root(), 0, 1, false, 1));
		assert_ok!(Assets::force_create(RuntimeOrigin::root(), 1, 1, false, 1));
		assert_ok!(Assets::force_create(RuntimeOrigin::root(), 2, 1, false, 1));
>>>>>>> a3ed0119
		Balances::make_free_balance_be(&1, 100);
		assert_ok!(Assets::mint(RuntimeOrigin::signed(1), 0, 1, 100));
		assert_ok!(Assets::mint(RuntimeOrigin::signed(1), 1, 1, 100));
		assert_noop!(Assets::mint(RuntimeOrigin::signed(1), 2, 1, 100), TokenError::CannotCreate);

		assert_ok!(Assets::touch(RuntimeOrigin::signed(1), 2));
		assert_eq!(Balances::reserved_balance(&1), 10);

		assert_ok!(Assets::mint(RuntimeOrigin::signed(1), 2, 1, 100));
	});
}

#[test]
fn minting_insufficient_assets_with_deposit_without_consumer_should_work() {
	new_test_ext().execute_with(|| {
<<<<<<< HEAD
		assert_ok!(Assets::force_create(Origin::root(), 0, 1, false, 1, true));
		assert_noop!(Assets::mint(Origin::signed(1), 0, 1, 100), TokenError::CannotCreate);
=======
		assert_ok!(Assets::force_create(RuntimeOrigin::root(), 0, 1, false, 1));
		assert_noop!(Assets::mint(RuntimeOrigin::signed(1), 0, 1, 100), TokenError::CannotCreate);
>>>>>>> a3ed0119
		Balances::make_free_balance_be(&1, 100);
		assert_ok!(Assets::touch(RuntimeOrigin::signed(1), 0));
		assert_ok!(Assets::mint(RuntimeOrigin::signed(1), 0, 1, 100));
		assert_eq!(Balances::reserved_balance(&1), 10);
		assert_eq!(System::consumers(&1), 0);
	});
}

#[test]
fn refunding_asset_deposit_with_burn_should_work() {
	new_test_ext().execute_with(|| {
<<<<<<< HEAD
		assert_ok!(Assets::force_create(Origin::root(), 0, 1, false, 1, true));
=======
		assert_ok!(Assets::force_create(RuntimeOrigin::root(), 0, 1, false, 1));
>>>>>>> a3ed0119
		Balances::make_free_balance_be(&1, 100);
		assert_ok!(Assets::touch(RuntimeOrigin::signed(1), 0));
		assert_ok!(Assets::mint(RuntimeOrigin::signed(1), 0, 1, 100));
		assert_ok!(Assets::refund(RuntimeOrigin::signed(1), 0, true));
		assert_eq!(Balances::reserved_balance(&1), 0);
		assert_eq!(Assets::balance(1, 0), 0);
	});
}

#[test]
fn refunding_asset_deposit_with_burn_disallowed_should_fail() {
	new_test_ext().execute_with(|| {
<<<<<<< HEAD
		assert_ok!(Assets::force_create(Origin::root(), 0, 1, false, 1, true));
=======
		assert_ok!(Assets::force_create(RuntimeOrigin::root(), 0, 1, false, 1));
>>>>>>> a3ed0119
		Balances::make_free_balance_be(&1, 100);
		assert_ok!(Assets::touch(RuntimeOrigin::signed(1), 0));
		assert_ok!(Assets::mint(RuntimeOrigin::signed(1), 0, 1, 100));
		assert_noop!(Assets::refund(RuntimeOrigin::signed(1), 0, false), Error::<Test>::WouldBurn);
	});
}

#[test]
fn refunding_asset_deposit_without_burn_should_work() {
	new_test_ext().execute_with(|| {
<<<<<<< HEAD
		assert_ok!(Assets::force_create(Origin::root(), 0, 1, false, 1, true));
		assert_noop!(Assets::mint(Origin::signed(1), 0, 1, 100), TokenError::CannotCreate);
=======
		assert_ok!(Assets::force_create(RuntimeOrigin::root(), 0, 1, false, 1));
		assert_noop!(Assets::mint(RuntimeOrigin::signed(1), 0, 1, 100), TokenError::CannotCreate);
>>>>>>> a3ed0119
		Balances::make_free_balance_be(&1, 100);
		assert_ok!(Assets::touch(RuntimeOrigin::signed(1), 0));
		assert_ok!(Assets::mint(RuntimeOrigin::signed(1), 0, 1, 100));
		Balances::make_free_balance_be(&2, 100);
		assert_ok!(Assets::transfer(RuntimeOrigin::signed(1), 0, 2, 100));
		assert_eq!(Assets::balance(0, 2), 100);
		assert_eq!(Assets::balance(0, 1), 0);
		assert_eq!(Balances::reserved_balance(&1), 10);
		assert_ok!(Assets::refund(RuntimeOrigin::signed(1), 0, false));
		assert_eq!(Balances::reserved_balance(&1), 0);
		assert_eq!(Assets::balance(1, 0), 0);
	});
}

/// Refunding reaps an account and calls the `FrozenBalance::died` hook.
#[test]
fn refunding_calls_died_hook() {
	new_test_ext().execute_with(|| {
<<<<<<< HEAD
		assert_ok!(Assets::force_create(Origin::root(), 0, 1, false, 1, true));
=======
		assert_ok!(Assets::force_create(RuntimeOrigin::root(), 0, 1, false, 1));
>>>>>>> a3ed0119
		Balances::make_free_balance_be(&1, 100);
		assert_ok!(Assets::touch(RuntimeOrigin::signed(1), 0));
		assert_ok!(Assets::mint(RuntimeOrigin::signed(1), 0, 1, 100));
		assert_ok!(Assets::refund(RuntimeOrigin::signed(1), 0, true));

		assert_eq!(Asset::<Test>::get(0).unwrap().accounts, 0);
		assert_eq!(hooks(), vec![Hook::Died(0, 1)]);
	});
}

#[test]
fn approval_lifecycle_works() {
	new_test_ext().execute_with(|| {
		// can't approve non-existent token
		assert_noop!(
			Assets::approve_transfer(RuntimeOrigin::signed(1), 0, 2, 50),
			Error::<Test>::Unknown
		);
		// so we create it :)
<<<<<<< HEAD
		assert_ok!(Assets::force_create(Origin::root(), 0, 1, true, 1, true));
		assert_ok!(Assets::mint(Origin::signed(1), 0, 1, 100));
=======
		assert_ok!(Assets::force_create(RuntimeOrigin::root(), 0, 1, true, 1));
		assert_ok!(Assets::mint(RuntimeOrigin::signed(1), 0, 1, 100));
>>>>>>> a3ed0119
		Balances::make_free_balance_be(&1, 1);
		assert_ok!(Assets::approve_transfer(RuntimeOrigin::signed(1), 0, 2, 50));
		assert_eq!(Asset::<Test>::get(0).unwrap().approvals, 1);
		assert_eq!(Balances::reserved_balance(&1), 1);
		assert_ok!(Assets::transfer_approved(RuntimeOrigin::signed(2), 0, 1, 3, 40));
		assert_eq!(Asset::<Test>::get(0).unwrap().approvals, 1);
		assert_ok!(Assets::cancel_approval(RuntimeOrigin::signed(1), 0, 2));
		assert_eq!(Asset::<Test>::get(0).unwrap().approvals, 0);
		assert_eq!(Assets::balance(0, 1), 60);
		assert_eq!(Assets::balance(0, 3), 40);
		assert_eq!(Balances::reserved_balance(&1), 0);
	});
}

#[test]
fn transfer_approved_all_funds() {
	new_test_ext().execute_with(|| {
		// can't approve non-existent token
		assert_noop!(
			Assets::approve_transfer(RuntimeOrigin::signed(1), 0, 2, 50),
			Error::<Test>::Unknown
		);
		// so we create it :)
<<<<<<< HEAD
		assert_ok!(Assets::force_create(Origin::root(), 0, 1, true, 1, true));
		assert_ok!(Assets::mint(Origin::signed(1), 0, 1, 100));
=======
		assert_ok!(Assets::force_create(RuntimeOrigin::root(), 0, 1, true, 1));
		assert_ok!(Assets::mint(RuntimeOrigin::signed(1), 0, 1, 100));
>>>>>>> a3ed0119
		Balances::make_free_balance_be(&1, 1);
		assert_ok!(Assets::approve_transfer(RuntimeOrigin::signed(1), 0, 2, 50));
		assert_eq!(Asset::<Test>::get(0).unwrap().approvals, 1);
		assert_eq!(Balances::reserved_balance(&1), 1);

		// transfer the full amount, which should trigger auto-cleanup
		assert_ok!(Assets::transfer_approved(RuntimeOrigin::signed(2), 0, 1, 3, 50));
		assert_eq!(Asset::<Test>::get(0).unwrap().approvals, 0);
		assert_eq!(Assets::balance(0, 1), 50);
		assert_eq!(Assets::balance(0, 3), 50);
		assert_eq!(Balances::reserved_balance(&1), 0);
	});
}

#[test]
fn approval_deposits_work() {
	new_test_ext().execute_with(|| {
<<<<<<< HEAD
		assert_ok!(Assets::force_create(Origin::root(), 0, 1, true, 1, true));
		assert_ok!(Assets::mint(Origin::signed(1), 0, 1, 100));
=======
		assert_ok!(Assets::force_create(RuntimeOrigin::root(), 0, 1, true, 1));
		assert_ok!(Assets::mint(RuntimeOrigin::signed(1), 0, 1, 100));
>>>>>>> a3ed0119
		let e = BalancesError::<Test>::InsufficientBalance;
		assert_noop!(Assets::approve_transfer(RuntimeOrigin::signed(1), 0, 2, 50), e);

		Balances::make_free_balance_be(&1, 1);
		assert_ok!(Assets::approve_transfer(RuntimeOrigin::signed(1), 0, 2, 50));
		assert_eq!(Balances::reserved_balance(&1), 1);

		assert_ok!(Assets::transfer_approved(RuntimeOrigin::signed(2), 0, 1, 3, 50));
		assert_eq!(Balances::reserved_balance(&1), 0);

		assert_ok!(Assets::approve_transfer(RuntimeOrigin::signed(1), 0, 2, 50));
		assert_ok!(Assets::cancel_approval(RuntimeOrigin::signed(1), 0, 2));
		assert_eq!(Balances::reserved_balance(&1), 0);
	});
}

#[test]
fn cannot_transfer_more_than_approved() {
	new_test_ext().execute_with(|| {
<<<<<<< HEAD
		assert_ok!(Assets::force_create(Origin::root(), 0, 1, true, 1, true));
		assert_ok!(Assets::mint(Origin::signed(1), 0, 1, 100));
=======
		assert_ok!(Assets::force_create(RuntimeOrigin::root(), 0, 1, true, 1));
		assert_ok!(Assets::mint(RuntimeOrigin::signed(1), 0, 1, 100));
>>>>>>> a3ed0119
		Balances::make_free_balance_be(&1, 1);
		assert_ok!(Assets::approve_transfer(RuntimeOrigin::signed(1), 0, 2, 50));
		let e = Error::<Test>::Unapproved;
		assert_noop!(Assets::transfer_approved(RuntimeOrigin::signed(2), 0, 1, 3, 51), e);
	});
}

#[test]
fn cannot_transfer_more_than_exists() {
	new_test_ext().execute_with(|| {
<<<<<<< HEAD
		assert_ok!(Assets::force_create(Origin::root(), 0, 1, true, 1, true));
		assert_ok!(Assets::mint(Origin::signed(1), 0, 1, 100));
=======
		assert_ok!(Assets::force_create(RuntimeOrigin::root(), 0, 1, true, 1));
		assert_ok!(Assets::mint(RuntimeOrigin::signed(1), 0, 1, 100));
>>>>>>> a3ed0119
		Balances::make_free_balance_be(&1, 1);
		assert_ok!(Assets::approve_transfer(RuntimeOrigin::signed(1), 0, 2, 101));
		let e = Error::<Test>::BalanceLow;
		assert_noop!(Assets::transfer_approved(RuntimeOrigin::signed(2), 0, 1, 3, 101), e);
	});
}

#[test]
fn cancel_approval_works() {
	new_test_ext().execute_with(|| {
<<<<<<< HEAD
		assert_ok!(Assets::force_create(Origin::root(), 0, 1, true, 1, true));
		assert_ok!(Assets::mint(Origin::signed(1), 0, 1, 100));
=======
		assert_ok!(Assets::force_create(RuntimeOrigin::root(), 0, 1, true, 1));
		assert_ok!(Assets::mint(RuntimeOrigin::signed(1), 0, 1, 100));
>>>>>>> a3ed0119
		Balances::make_free_balance_be(&1, 1);
		assert_ok!(Assets::approve_transfer(RuntimeOrigin::signed(1), 0, 2, 50));
		assert_eq!(Asset::<Test>::get(0).unwrap().approvals, 1);
		assert_noop!(
			Assets::cancel_approval(RuntimeOrigin::signed(1), 1, 2),
			Error::<Test>::Unknown
		);
		assert_noop!(
			Assets::cancel_approval(RuntimeOrigin::signed(2), 0, 2),
			Error::<Test>::Unknown
		);
		assert_noop!(
			Assets::cancel_approval(RuntimeOrigin::signed(1), 0, 3),
			Error::<Test>::Unknown
		);
		assert_eq!(Asset::<Test>::get(0).unwrap().approvals, 1);
		assert_ok!(Assets::cancel_approval(RuntimeOrigin::signed(1), 0, 2));
		assert_eq!(Asset::<Test>::get(0).unwrap().approvals, 0);
		assert_noop!(
			Assets::cancel_approval(RuntimeOrigin::signed(1), 0, 2),
			Error::<Test>::Unknown
		);
	});
}

#[test]
fn force_cancel_approval_works() {
	new_test_ext().execute_with(|| {
<<<<<<< HEAD
		assert_ok!(Assets::force_create(Origin::root(), 0, 1, true, 1, true));
		assert_ok!(Assets::mint(Origin::signed(1), 0, 1, 100));
=======
		assert_ok!(Assets::force_create(RuntimeOrigin::root(), 0, 1, true, 1));
		assert_ok!(Assets::mint(RuntimeOrigin::signed(1), 0, 1, 100));
>>>>>>> a3ed0119
		Balances::make_free_balance_be(&1, 1);
		assert_ok!(Assets::approve_transfer(RuntimeOrigin::signed(1), 0, 2, 50));
		assert_eq!(Asset::<Test>::get(0).unwrap().approvals, 1);
		let e = Error::<Test>::NoPermission;
		assert_noop!(Assets::force_cancel_approval(RuntimeOrigin::signed(2), 0, 1, 2), e);
		assert_noop!(
			Assets::force_cancel_approval(RuntimeOrigin::signed(1), 1, 1, 2),
			Error::<Test>::Unknown
		);
		assert_noop!(
			Assets::force_cancel_approval(RuntimeOrigin::signed(1), 0, 2, 2),
			Error::<Test>::Unknown
		);
		assert_noop!(
			Assets::force_cancel_approval(RuntimeOrigin::signed(1), 0, 1, 3),
			Error::<Test>::Unknown
		);
		assert_eq!(Asset::<Test>::get(0).unwrap().approvals, 1);
		assert_ok!(Assets::force_cancel_approval(RuntimeOrigin::signed(1), 0, 1, 2));
		assert_eq!(Asset::<Test>::get(0).unwrap().approvals, 0);
		assert_noop!(
			Assets::force_cancel_approval(RuntimeOrigin::signed(1), 0, 1, 2),
			Error::<Test>::Unknown
		);
	});
}

#[test]
fn lifecycle_should_work() {
	new_test_ext().execute_with(|| {
		Balances::make_free_balance_be(&1, 100);
<<<<<<< HEAD
		assert_ok!(Assets::create(Origin::signed(1), 0, 1, 1, true));
=======
		assert_ok!(Assets::create(RuntimeOrigin::signed(1), 0, 1, 1));
>>>>>>> a3ed0119
		assert_eq!(Balances::reserved_balance(&1), 1);
		assert!(Asset::<Test>::contains_key(0));

		assert_ok!(Assets::set_metadata(RuntimeOrigin::signed(1), 0, vec![0], vec![0], 12));
		assert_eq!(Balances::reserved_balance(&1), 4);
		assert!(Metadata::<Test>::contains_key(0));

		Balances::make_free_balance_be(&10, 100);
		assert_ok!(Assets::mint(RuntimeOrigin::signed(1), 0, 10, 100));
		Balances::make_free_balance_be(&20, 100);
		assert_ok!(Assets::mint(RuntimeOrigin::signed(1), 0, 20, 100));
		assert_eq!(Account::<Test>::iter_prefix(0).count(), 2);

		let w = Asset::<Test>::get(0).unwrap().destroy_witness();
		assert_ok!(Assets::destroy(RuntimeOrigin::signed(1), 0, w));
		assert_eq!(Balances::reserved_balance(&1), 0);

		assert!(!Asset::<Test>::contains_key(0));
		assert!(!Metadata::<Test>::contains_key(0));
		assert_eq!(Account::<Test>::iter_prefix(0).count(), 0);

<<<<<<< HEAD
		assert_ok!(Assets::create(Origin::signed(1), 0, 1, 1, true));
=======
		assert_ok!(Assets::create(RuntimeOrigin::signed(1), 0, 1, 1));
>>>>>>> a3ed0119
		assert_eq!(Balances::reserved_balance(&1), 1);
		assert!(Asset::<Test>::contains_key(0));

		assert_ok!(Assets::set_metadata(RuntimeOrigin::signed(1), 0, vec![0], vec![0], 12));
		assert_eq!(Balances::reserved_balance(&1), 4);
		assert!(Metadata::<Test>::contains_key(0));

		assert_ok!(Assets::mint(RuntimeOrigin::signed(1), 0, 10, 100));
		assert_ok!(Assets::mint(RuntimeOrigin::signed(1), 0, 20, 100));
		assert_eq!(Account::<Test>::iter_prefix(0).count(), 2);

		let w = Asset::<Test>::get(0).unwrap().destroy_witness();
		assert_ok!(Assets::destroy(RuntimeOrigin::root(), 0, w));
		assert_eq!(Balances::reserved_balance(&1), 0);

		assert!(!Asset::<Test>::contains_key(0));
		assert!(!Metadata::<Test>::contains_key(0));
		assert_eq!(Account::<Test>::iter_prefix(0).count(), 0);
	});
}

#[test]
fn destroy_with_bad_witness_should_not_work() {
	new_test_ext().execute_with(|| {
		Balances::make_free_balance_be(&1, 100);
<<<<<<< HEAD
		assert_ok!(Assets::force_create(Origin::root(), 0, 1, true, 1, true));
=======
		assert_ok!(Assets::force_create(RuntimeOrigin::root(), 0, 1, true, 1));
>>>>>>> a3ed0119
		let mut w = Asset::<Test>::get(0).unwrap().destroy_witness();
		assert_ok!(Assets::mint(RuntimeOrigin::signed(1), 0, 10, 100));
		// witness too low
		assert_noop!(Assets::destroy(RuntimeOrigin::signed(1), 0, w), Error::<Test>::BadWitness);
		// witness too high is okay though
		w.accounts += 2;
		w.sufficients += 2;
		assert_ok!(Assets::destroy(RuntimeOrigin::signed(1), 0, w));
	});
}

#[test]
fn destroy_should_refund_approvals() {
	new_test_ext().execute_with(|| {
		Balances::make_free_balance_be(&1, 100);
<<<<<<< HEAD
		assert_ok!(Assets::force_create(Origin::root(), 0, 1, true, 1, true));
		assert_ok!(Assets::mint(Origin::signed(1), 0, 10, 100));
		assert_ok!(Assets::approve_transfer(Origin::signed(1), 0, 2, 50));
		assert_ok!(Assets::approve_transfer(Origin::signed(1), 0, 3, 50));
		assert_ok!(Assets::approve_transfer(Origin::signed(1), 0, 4, 50));
=======
		assert_ok!(Assets::force_create(RuntimeOrigin::root(), 0, 1, true, 1));
		assert_ok!(Assets::mint(RuntimeOrigin::signed(1), 0, 10, 100));
		assert_ok!(Assets::approve_transfer(RuntimeOrigin::signed(1), 0, 2, 50));
		assert_ok!(Assets::approve_transfer(RuntimeOrigin::signed(1), 0, 3, 50));
		assert_ok!(Assets::approve_transfer(RuntimeOrigin::signed(1), 0, 4, 50));
>>>>>>> a3ed0119
		assert_eq!(Balances::reserved_balance(&1), 3);

		let w = Asset::<Test>::get(0).unwrap().destroy_witness();
		assert_ok!(Assets::destroy(RuntimeOrigin::signed(1), 0, w));
		assert_eq!(Balances::reserved_balance(&1), 0);

		// all approvals are removed
		assert!(Approvals::<Test>::iter().count().is_zero())
	});
}

#[test]
fn non_providing_should_work() {
	new_test_ext().execute_with(|| {
<<<<<<< HEAD
		assert_ok!(Assets::force_create(Origin::root(), 0, 1, false, 1, true));
=======
		assert_ok!(Assets::force_create(RuntimeOrigin::root(), 0, 1, false, 1));
>>>>>>> a3ed0119

		Balances::make_free_balance_be(&0, 100);
		assert_ok!(Assets::mint(RuntimeOrigin::signed(1), 0, 0, 100));

		// Cannot mint into account 2 since it doesn't (yet) exist...
		assert_noop!(Assets::mint(RuntimeOrigin::signed(1), 0, 1, 100), TokenError::CannotCreate);
		// ...or transfer...
		assert_noop!(
			Assets::transfer(RuntimeOrigin::signed(0), 0, 1, 50),
			TokenError::CannotCreate
		);
		// ...or force-transfer
		assert_noop!(
			Assets::force_transfer(RuntimeOrigin::signed(1), 0, 0, 1, 50),
			TokenError::CannotCreate
		);

		Balances::make_free_balance_be(&1, 100);
		Balances::make_free_balance_be(&2, 100);
		assert_ok!(Assets::transfer(RuntimeOrigin::signed(0), 0, 1, 25));
		assert_ok!(Assets::force_transfer(RuntimeOrigin::signed(1), 0, 0, 2, 25));
	});
}

#[test]
fn min_balance_should_work() {
	new_test_ext().execute_with(|| {
<<<<<<< HEAD
		assert_ok!(Assets::force_create(Origin::root(), 0, 1, true, 10, true));
		assert_ok!(Assets::mint(Origin::signed(1), 0, 1, 100));
=======
		assert_ok!(Assets::force_create(RuntimeOrigin::root(), 0, 1, true, 10));
		assert_ok!(Assets::mint(RuntimeOrigin::signed(1), 0, 1, 100));
>>>>>>> a3ed0119
		assert_eq!(Asset::<Test>::get(0).unwrap().accounts, 1);

		// Cannot create a new account with a balance that is below minimum...
		assert_noop!(Assets::mint(RuntimeOrigin::signed(1), 0, 2, 9), TokenError::BelowMinimum);
		assert_noop!(Assets::transfer(RuntimeOrigin::signed(1), 0, 2, 9), TokenError::BelowMinimum);
		assert_noop!(
			Assets::force_transfer(RuntimeOrigin::signed(1), 0, 1, 2, 9),
			TokenError::BelowMinimum
		);

		// When deducting from an account to below minimum, it should be reaped.
		// Death by `transfer`.
		assert_ok!(Assets::transfer(RuntimeOrigin::signed(1), 0, 2, 91));
		assert!(Assets::maybe_balance(0, 1).is_none());
		assert_eq!(Assets::balance(0, 2), 100);
		assert_eq!(Asset::<Test>::get(0).unwrap().accounts, 1);
		assert_eq!(take_hooks(), vec![Hook::Died(0, 1)]);

		// Death by `force_transfer`.
		assert_ok!(Assets::force_transfer(RuntimeOrigin::signed(1), 0, 2, 1, 91));
		assert!(Assets::maybe_balance(0, 2).is_none());
		assert_eq!(Assets::balance(0, 1), 100);
		assert_eq!(Asset::<Test>::get(0).unwrap().accounts, 1);
		assert_eq!(take_hooks(), vec![Hook::Died(0, 2)]);

		// Death by `burn`.
		assert_ok!(Assets::burn(RuntimeOrigin::signed(1), 0, 1, 91));
		assert!(Assets::maybe_balance(0, 1).is_none());
		assert_eq!(Asset::<Test>::get(0).unwrap().accounts, 0);
		assert_eq!(take_hooks(), vec![Hook::Died(0, 1)]);

		// Death by `transfer_approved`.
		assert_ok!(Assets::mint(RuntimeOrigin::signed(1), 0, 1, 100));
		Balances::make_free_balance_be(&1, 1);
		assert_ok!(Assets::approve_transfer(RuntimeOrigin::signed(1), 0, 2, 100));
		assert_ok!(Assets::transfer_approved(RuntimeOrigin::signed(2), 0, 1, 3, 91));
		assert_eq!(take_hooks(), vec![Hook::Died(0, 1)]);
	});
}

#[test]
fn querying_total_supply_should_work() {
	new_test_ext().execute_with(|| {
<<<<<<< HEAD
		assert_ok!(Assets::force_create(Origin::root(), 0, 1, true, 1, true));
		assert_ok!(Assets::mint(Origin::signed(1), 0, 1, 100));
=======
		assert_ok!(Assets::force_create(RuntimeOrigin::root(), 0, 1, true, 1));
		assert_ok!(Assets::mint(RuntimeOrigin::signed(1), 0, 1, 100));
>>>>>>> a3ed0119
		assert_eq!(Assets::balance(0, 1), 100);
		assert_ok!(Assets::transfer(RuntimeOrigin::signed(1), 0, 2, 50));
		assert_eq!(Assets::balance(0, 1), 50);
		assert_eq!(Assets::balance(0, 2), 50);
		assert_ok!(Assets::transfer(RuntimeOrigin::signed(2), 0, 3, 31));
		assert_eq!(Assets::balance(0, 1), 50);
		assert_eq!(Assets::balance(0, 2), 19);
		assert_eq!(Assets::balance(0, 3), 31);
		assert_ok!(Assets::burn(RuntimeOrigin::signed(1), 0, 3, u64::MAX));
		assert_eq!(Assets::total_supply(0), 69);
	});
}

#[test]
fn transferring_amount_below_available_balance_should_work() {
	new_test_ext().execute_with(|| {
<<<<<<< HEAD
		assert_ok!(Assets::force_create(Origin::root(), 0, 1, true, 1, true));
		assert_ok!(Assets::mint(Origin::signed(1), 0, 1, 100));
=======
		assert_ok!(Assets::force_create(RuntimeOrigin::root(), 0, 1, true, 1));
		assert_ok!(Assets::mint(RuntimeOrigin::signed(1), 0, 1, 100));
>>>>>>> a3ed0119
		assert_eq!(Assets::balance(0, 1), 100);
		assert_ok!(Assets::transfer(RuntimeOrigin::signed(1), 0, 2, 50));
		assert_eq!(Assets::balance(0, 1), 50);
		assert_eq!(Assets::balance(0, 2), 50);
	});
}

#[test]
fn transferring_enough_to_kill_source_when_keep_alive_should_fail() {
	new_test_ext().execute_with(|| {
<<<<<<< HEAD
		assert_ok!(Assets::force_create(Origin::root(), 0, 1, true, 10, true));
		assert_ok!(Assets::mint(Origin::signed(1), 0, 1, 100));
=======
		assert_ok!(Assets::force_create(RuntimeOrigin::root(), 0, 1, true, 10));
		assert_ok!(Assets::mint(RuntimeOrigin::signed(1), 0, 1, 100));
>>>>>>> a3ed0119
		assert_eq!(Assets::balance(0, 1), 100);
		assert_noop!(
			Assets::transfer_keep_alive(RuntimeOrigin::signed(1), 0, 2, 91),
			Error::<Test>::BalanceLow
		);
		assert_ok!(Assets::transfer_keep_alive(RuntimeOrigin::signed(1), 0, 2, 90));
		assert_eq!(Assets::balance(0, 1), 10);
		assert_eq!(Assets::balance(0, 2), 90);
		assert!(hooks().is_empty());
	});
}

#[test]
fn transferring_frozen_user_should_not_work() {
	new_test_ext().execute_with(|| {
<<<<<<< HEAD
		assert_ok!(Assets::force_create(Origin::root(), 0, 1, true, 1, true));
		assert_ok!(Assets::mint(Origin::signed(1), 0, 1, 100));
=======
		assert_ok!(Assets::force_create(RuntimeOrigin::root(), 0, 1, true, 1));
		assert_ok!(Assets::mint(RuntimeOrigin::signed(1), 0, 1, 100));
>>>>>>> a3ed0119
		assert_eq!(Assets::balance(0, 1), 100);
		assert_ok!(Assets::freeze(RuntimeOrigin::signed(1), 0, 1));
		assert_noop!(Assets::transfer(RuntimeOrigin::signed(1), 0, 2, 50), Error::<Test>::Frozen);
		assert_ok!(Assets::thaw(RuntimeOrigin::signed(1), 0, 1));
		assert_ok!(Assets::transfer(RuntimeOrigin::signed(1), 0, 2, 50));
	});
}

#[test]
fn transferring_frozen_asset_should_not_work() {
	new_test_ext().execute_with(|| {
<<<<<<< HEAD
		assert_ok!(Assets::force_create(Origin::root(), 0, 1, true, 1, true));
		assert_ok!(Assets::mint(Origin::signed(1), 0, 1, 100));
=======
		assert_ok!(Assets::force_create(RuntimeOrigin::root(), 0, 1, true, 1));
		assert_ok!(Assets::mint(RuntimeOrigin::signed(1), 0, 1, 100));
>>>>>>> a3ed0119
		assert_eq!(Assets::balance(0, 1), 100);
		assert_ok!(Assets::freeze_asset(RuntimeOrigin::signed(1), 0));
		assert_noop!(Assets::transfer(RuntimeOrigin::signed(1), 0, 2, 50), Error::<Test>::Frozen);
		assert_ok!(Assets::thaw_asset(RuntimeOrigin::signed(1), 0));
		assert_ok!(Assets::transfer(RuntimeOrigin::signed(1), 0, 2, 50));
	});
}

#[test]
fn approve_transfer_frozen_asset_should_not_work() {
	new_test_ext().execute_with(|| {
		Balances::make_free_balance_be(&1, 100);
<<<<<<< HEAD
		assert_ok!(Assets::force_create(Origin::root(), 0, 1, true, 1, true));
		assert_ok!(Assets::mint(Origin::signed(1), 0, 1, 100));
=======
		assert_ok!(Assets::force_create(RuntimeOrigin::root(), 0, 1, true, 1));
		assert_ok!(Assets::mint(RuntimeOrigin::signed(1), 0, 1, 100));
>>>>>>> a3ed0119
		assert_eq!(Assets::balance(0, 1), 100);
		assert_ok!(Assets::freeze_asset(RuntimeOrigin::signed(1), 0));
		assert_noop!(
			Assets::approve_transfer(RuntimeOrigin::signed(1), 0, 2, 50),
			Error::<Test>::Frozen
		);
		assert_ok!(Assets::thaw_asset(RuntimeOrigin::signed(1), 0));
		assert_ok!(Assets::approve_transfer(RuntimeOrigin::signed(1), 0, 2, 50));
	});
}

#[test]
fn origin_guards_should_work() {
	new_test_ext().execute_with(|| {
<<<<<<< HEAD
		assert_ok!(Assets::force_create(Origin::root(), 0, 1, true, 1, true));
		assert_ok!(Assets::mint(Origin::signed(1), 0, 1, 100));
=======
		assert_ok!(Assets::force_create(RuntimeOrigin::root(), 0, 1, true, 1));
		assert_ok!(Assets::mint(RuntimeOrigin::signed(1), 0, 1, 100));
		assert_noop!(
			Assets::transfer_ownership(RuntimeOrigin::signed(2), 0, 2),
			Error::<Test>::NoPermission
		);
>>>>>>> a3ed0119
		assert_noop!(
			Assets::set_team(RuntimeOrigin::signed(2), 0, 2, 2, 2),
			Error::<Test>::NoPermission
		);
		assert_noop!(Assets::freeze(RuntimeOrigin::signed(2), 0, 1), Error::<Test>::NoPermission);
		assert_noop!(Assets::thaw(RuntimeOrigin::signed(2), 0, 2), Error::<Test>::NoPermission);
		assert_noop!(
			Assets::mint(RuntimeOrigin::signed(2), 0, 2, 100),
			Error::<Test>::NoPermission
		);
		assert_noop!(
			Assets::burn(RuntimeOrigin::signed(2), 0, 1, 100),
			Error::<Test>::NoPermission
		);
		assert_noop!(
			Assets::force_transfer(RuntimeOrigin::signed(2), 0, 1, 2, 100),
			Error::<Test>::NoPermission
		);
		let w = Asset::<Test>::get(0).unwrap().destroy_witness();
		assert_noop!(Assets::destroy(RuntimeOrigin::signed(2), 0, w), Error::<Test>::NoPermission);
	});
}

#[test]
fn transfer_owner_should_work() {
	new_test_ext().execute_with(|| {
		Balances::make_free_balance_be(&1, 100);
		Balances::make_free_balance_be(&2, 100);
<<<<<<< HEAD
		assert_ok!(Assets::create(Origin::signed(1), 0, 1, 1, true));
=======
		assert_ok!(Assets::create(RuntimeOrigin::signed(1), 0, 1, 1));
>>>>>>> a3ed0119

		assert_eq!(Balances::reserved_balance(&1), 1);

		assert_ok!(Assets::transfer_ownership(RuntimeOrigin::signed(1), 0, 2));
		assert_eq!(Balances::reserved_balance(&2), 1);
		assert_eq!(Balances::reserved_balance(&1), 0);

		assert_noop!(
			Assets::transfer_ownership(RuntimeOrigin::signed(1), 0, 1),
			Error::<Test>::NoPermission
		);

		// Set metadata now and make sure that deposit gets transferred back.
		assert_ok!(Assets::set_metadata(
			RuntimeOrigin::signed(2),
			0,
			vec![0u8; 10],
			vec![0u8; 10],
			12
		));
		assert_ok!(Assets::transfer_ownership(RuntimeOrigin::signed(2), 0, 1));
		assert_eq!(Balances::reserved_balance(&1), 22);
		assert_eq!(Balances::reserved_balance(&2), 0);
	});
}

#[test]
fn set_team_should_work() {
	new_test_ext().execute_with(|| {
<<<<<<< HEAD
		assert_ok!(Assets::force_create(Origin::root(), 0, 1, true, 1, true));
		assert_ok!(Assets::set_team(Origin::signed(1), 0, 2, 3, 4));

		assert_ok!(Assets::mint(Origin::signed(2), 0, 2, 100));
		assert_ok!(Assets::freeze(Origin::signed(4), 0, 2));
		assert_ok!(Assets::thaw(Origin::signed(3), 0, 2));
		assert_ok!(Assets::force_transfer(Origin::signed(3), 0, 2, 3, 100));
		assert_ok!(Assets::burn(Origin::signed(3), 0, 3, 100));
=======
		assert_ok!(Assets::force_create(RuntimeOrigin::root(), 0, 1, true, 1));
		assert_ok!(Assets::set_team(RuntimeOrigin::signed(1), 0, 2, 3, 4));

		assert_ok!(Assets::mint(RuntimeOrigin::signed(2), 0, 2, 100));
		assert_ok!(Assets::freeze(RuntimeOrigin::signed(4), 0, 2));
		assert_ok!(Assets::thaw(RuntimeOrigin::signed(3), 0, 2));
		assert_ok!(Assets::force_transfer(RuntimeOrigin::signed(3), 0, 2, 3, 100));
		assert_ok!(Assets::burn(RuntimeOrigin::signed(3), 0, 3, 100));
>>>>>>> a3ed0119
	});
}

#[test]
fn transferring_to_frozen_account_should_work() {
	new_test_ext().execute_with(|| {
<<<<<<< HEAD
		assert_ok!(Assets::force_create(Origin::root(), 0, 1, true, 1, true));
		assert_ok!(Assets::mint(Origin::signed(1), 0, 1, 100));
		assert_ok!(Assets::mint(Origin::signed(1), 0, 2, 100));
=======
		assert_ok!(Assets::force_create(RuntimeOrigin::root(), 0, 1, true, 1));
		assert_ok!(Assets::mint(RuntimeOrigin::signed(1), 0, 1, 100));
		assert_ok!(Assets::mint(RuntimeOrigin::signed(1), 0, 2, 100));
>>>>>>> a3ed0119
		assert_eq!(Assets::balance(0, 1), 100);
		assert_eq!(Assets::balance(0, 2), 100);
		assert_ok!(Assets::freeze(RuntimeOrigin::signed(1), 0, 2));
		assert_ok!(Assets::transfer(RuntimeOrigin::signed(1), 0, 2, 50));
		assert_eq!(Assets::balance(0, 2), 150);
	});
}

#[test]
fn transferring_amount_more_than_available_balance_should_not_work() {
	new_test_ext().execute_with(|| {
<<<<<<< HEAD
		assert_ok!(Assets::force_create(Origin::root(), 0, 1, true, 1, true));
		assert_ok!(Assets::mint(Origin::signed(1), 0, 1, 100));
=======
		assert_ok!(Assets::force_create(RuntimeOrigin::root(), 0, 1, true, 1));
		assert_ok!(Assets::mint(RuntimeOrigin::signed(1), 0, 1, 100));
>>>>>>> a3ed0119
		assert_eq!(Assets::balance(0, 1), 100);
		assert_ok!(Assets::transfer(RuntimeOrigin::signed(1), 0, 2, 50));
		assert_eq!(Assets::balance(0, 1), 50);
		assert_eq!(Assets::balance(0, 2), 50);
		assert_ok!(Assets::burn(RuntimeOrigin::signed(1), 0, 1, u64::MAX));
		assert_eq!(Assets::balance(0, 1), 0);
		assert_noop!(
			Assets::transfer(RuntimeOrigin::signed(1), 0, 1, 50),
			Error::<Test>::NoAccount
		);
		assert_noop!(
			Assets::transfer(RuntimeOrigin::signed(2), 0, 1, 51),
			Error::<Test>::BalanceLow
		);
	});
}

#[test]
fn transferring_less_than_one_unit_is_fine() {
	new_test_ext().execute_with(|| {
<<<<<<< HEAD
		assert_ok!(Assets::force_create(Origin::root(), 0, 1, true, 1, true));
		assert_ok!(Assets::mint(Origin::signed(1), 0, 1, 100));
=======
		assert_ok!(Assets::force_create(RuntimeOrigin::root(), 0, 1, true, 1));
		assert_ok!(Assets::mint(RuntimeOrigin::signed(1), 0, 1, 100));
>>>>>>> a3ed0119
		assert_eq!(Assets::balance(0, 1), 100);
		assert_ok!(Assets::transfer(RuntimeOrigin::signed(1), 0, 2, 0));
		// `ForceCreated` and `Issued` but no `Transferred` event.
		assert_eq!(System::events().len(), 2);
	});
}

#[test]
fn transferring_more_units_than_total_supply_should_not_work() {
	new_test_ext().execute_with(|| {
<<<<<<< HEAD
		assert_ok!(Assets::force_create(Origin::root(), 0, 1, true, 1, true));
		assert_ok!(Assets::mint(Origin::signed(1), 0, 1, 100));
=======
		assert_ok!(Assets::force_create(RuntimeOrigin::root(), 0, 1, true, 1));
		assert_ok!(Assets::mint(RuntimeOrigin::signed(1), 0, 1, 100));
>>>>>>> a3ed0119
		assert_eq!(Assets::balance(0, 1), 100);
		assert_noop!(
			Assets::transfer(RuntimeOrigin::signed(1), 0, 2, 101),
			Error::<Test>::BalanceLow
		);
	});
}

#[test]
fn burning_asset_balance_with_positive_balance_should_work() {
	new_test_ext().execute_with(|| {
<<<<<<< HEAD
		assert_ok!(Assets::force_create(Origin::root(), 0, 1, true, 1, true));
		assert_ok!(Assets::mint(Origin::signed(1), 0, 1, 100));
=======
		assert_ok!(Assets::force_create(RuntimeOrigin::root(), 0, 1, true, 1));
		assert_ok!(Assets::mint(RuntimeOrigin::signed(1), 0, 1, 100));
>>>>>>> a3ed0119
		assert_eq!(Assets::balance(0, 1), 100);
		assert_ok!(Assets::burn(RuntimeOrigin::signed(1), 0, 1, u64::MAX));
		assert_eq!(Assets::balance(0, 1), 0);
	});
}

#[test]
fn burning_asset_balance_with_zero_balance_does_nothing() {
	new_test_ext().execute_with(|| {
<<<<<<< HEAD
		assert_ok!(Assets::force_create(Origin::root(), 0, 1, true, 1, true));
		assert_ok!(Assets::mint(Origin::signed(1), 0, 1, 100));
=======
		assert_ok!(Assets::force_create(RuntimeOrigin::root(), 0, 1, true, 1));
		assert_ok!(Assets::mint(RuntimeOrigin::signed(1), 0, 1, 100));
>>>>>>> a3ed0119
		assert_eq!(Assets::balance(0, 2), 0);
		assert_noop!(
			Assets::burn(RuntimeOrigin::signed(1), 0, 2, u64::MAX),
			Error::<Test>::NoAccount
		);
		assert_eq!(Assets::balance(0, 2), 0);
		assert_eq!(Assets::total_supply(0), 100);
	});
}

#[test]
fn set_metadata_should_work() {
	new_test_ext().execute_with(|| {
		// Cannot add metadata to unknown asset
		assert_noop!(
			Assets::set_metadata(RuntimeOrigin::signed(1), 0, vec![0u8; 10], vec![0u8; 10], 12),
			Error::<Test>::Unknown,
		);
<<<<<<< HEAD
		assert_ok!(Assets::force_create(Origin::root(), 0, 1, true, 1, true));
=======
		assert_ok!(Assets::force_create(RuntimeOrigin::root(), 0, 1, true, 1));
>>>>>>> a3ed0119
		// Cannot add metadata to unowned asset
		assert_noop!(
			Assets::set_metadata(RuntimeOrigin::signed(2), 0, vec![0u8; 10], vec![0u8; 10], 12),
			Error::<Test>::NoPermission,
		);

		// Cannot add oversized metadata
		assert_noop!(
			Assets::set_metadata(RuntimeOrigin::signed(1), 0, vec![0u8; 100], vec![0u8; 10], 12),
			Error::<Test>::BadMetadata,
		);
		assert_noop!(
			Assets::set_metadata(RuntimeOrigin::signed(1), 0, vec![0u8; 10], vec![0u8; 100], 12),
			Error::<Test>::BadMetadata,
		);

		// Successfully add metadata and take deposit
		Balances::make_free_balance_be(&1, 30);
		assert_ok!(Assets::set_metadata(
			RuntimeOrigin::signed(1),
			0,
			vec![0u8; 10],
			vec![0u8; 10],
			12
		));
		assert_eq!(Balances::free_balance(&1), 9);

		// Update deposit
		assert_ok!(Assets::set_metadata(
			RuntimeOrigin::signed(1),
			0,
			vec![0u8; 10],
			vec![0u8; 5],
			12
		));
		assert_eq!(Balances::free_balance(&1), 14);
		assert_ok!(Assets::set_metadata(
			RuntimeOrigin::signed(1),
			0,
			vec![0u8; 10],
			vec![0u8; 15],
			12
		));
		assert_eq!(Balances::free_balance(&1), 4);

		// Cannot over-reserve
		assert_noop!(
			Assets::set_metadata(RuntimeOrigin::signed(1), 0, vec![0u8; 20], vec![0u8; 20], 12),
			BalancesError::<Test, _>::InsufficientBalance,
		);

		// Clear Metadata
		assert!(Metadata::<Test>::contains_key(0));
		assert_noop!(
			Assets::clear_metadata(RuntimeOrigin::signed(2), 0),
			Error::<Test>::NoPermission
		);
		assert_noop!(Assets::clear_metadata(RuntimeOrigin::signed(1), 1), Error::<Test>::Unknown);
		assert_ok!(Assets::clear_metadata(RuntimeOrigin::signed(1), 0));
		assert!(!Metadata::<Test>::contains_key(0));
	});
}

/// Destroying an asset calls the `FrozenBalance::died` hooks of all accounts.
#[test]
fn destroy_calls_died_hooks() {
	new_test_ext().execute_with(|| {
<<<<<<< HEAD
		assert_ok!(Assets::force_create(Origin::root(), 0, 1, true, 50, true));
=======
		assert_ok!(Assets::force_create(RuntimeOrigin::root(), 0, 1, true, 50));
>>>>>>> a3ed0119
		// Create account 1 and 2.
		assert_ok!(Assets::mint(RuntimeOrigin::signed(1), 0, 1, 100));
		assert_ok!(Assets::mint(RuntimeOrigin::signed(1), 0, 2, 100));
		// Destroy the asset.
		let w = Asset::<Test>::get(0).unwrap().destroy_witness();
		assert_ok!(Assets::destroy(RuntimeOrigin::signed(1), 0, w));

		// Asset is gone and accounts 1 and 2 died.
		assert!(Asset::<Test>::get(0).is_none());
		assert_eq!(hooks(), vec![Hook::Died(0, 1), Hook::Died(0, 2)]);
	})
}

#[test]
fn freezer_should_work() {
	new_test_ext().execute_with(|| {
<<<<<<< HEAD
		assert_ok!(Assets::force_create(Origin::root(), 0, 1, true, 10, true));
		assert_ok!(Assets::mint(Origin::signed(1), 0, 1, 100));
=======
		assert_ok!(Assets::force_create(RuntimeOrigin::root(), 0, 1, true, 10));
		assert_ok!(Assets::mint(RuntimeOrigin::signed(1), 0, 1, 100));
>>>>>>> a3ed0119
		assert_eq!(Assets::balance(0, 1), 100);

		// freeze 50 of it.
		set_frozen_balance(0, 1, 50);

		assert_ok!(Assets::transfer(RuntimeOrigin::signed(1), 0, 2, 20));
		// cannot transfer another 21 away as this would take the non-frozen balance (30) to below
		// the minimum balance (10).
		assert_noop!(
			Assets::transfer(RuntimeOrigin::signed(1), 0, 2, 21),
			Error::<Test>::BalanceLow
		);

		// create an approved transfer...
		Balances::make_free_balance_be(&1, 100);
		assert_ok!(Assets::approve_transfer(RuntimeOrigin::signed(1), 0, 2, 50));
		let e = Error::<Test>::BalanceLow;
		// ...but that wont work either:
		assert_noop!(Assets::transfer_approved(RuntimeOrigin::signed(2), 0, 1, 2, 21), e);
		// a force transfer won't work also.
		let e = Error::<Test>::BalanceLow;
		assert_noop!(Assets::force_transfer(RuntimeOrigin::signed(1), 0, 1, 2, 21), e);

		// reduce it to only 49 frozen...
		set_frozen_balance(0, 1, 49);
		// ...and it's all good:
		assert_ok!(Assets::force_transfer(RuntimeOrigin::signed(1), 0, 1, 2, 21));

		// and if we clear it, we can remove the account completely.
		clear_frozen_balance(0, 1);
		assert_ok!(Assets::transfer(RuntimeOrigin::signed(1), 0, 2, 50));
		assert_eq!(hooks(), vec![Hook::Died(0, 1)]);
	});
}

#[test]
fn imbalances_should_work() {
	use frame_support::traits::tokens::fungibles::Balanced;

	new_test_ext().execute_with(|| {
<<<<<<< HEAD
		assert_ok!(Assets::force_create(Origin::root(), 0, 1, true, 1, true));
=======
		assert_ok!(Assets::force_create(RuntimeOrigin::root(), 0, 1, true, 1));
>>>>>>> a3ed0119

		let imb = Assets::issue(0, 100);
		assert_eq!(Assets::total_supply(0), 100);
		assert_eq!(imb.peek(), 100);

		let (imb1, imb2) = imb.split(30);
		assert_eq!(imb1.peek(), 30);
		assert_eq!(imb2.peek(), 70);

		drop(imb2);
		assert_eq!(Assets::total_supply(0), 30);

		assert!(Assets::resolve(&1, imb1).is_ok());
		assert_eq!(Assets::balance(0, 1), 30);
		assert_eq!(Assets::total_supply(0), 30);
	});
}

#[test]
fn force_metadata_should_work() {
	new_test_ext().execute_with(|| {
		// force set metadata works
<<<<<<< HEAD
		assert_ok!(Assets::force_create(Origin::root(), 0, 1, true, 1, true));
=======
		assert_ok!(Assets::force_create(RuntimeOrigin::root(), 0, 1, true, 1));
>>>>>>> a3ed0119
		assert_ok!(Assets::force_set_metadata(
			RuntimeOrigin::root(),
			0,
			vec![0u8; 10],
			vec![0u8; 10],
			8,
			false
		));
		assert!(Metadata::<Test>::contains_key(0));

		// overwrites existing metadata
		let asset_original_metadata = Metadata::<Test>::get(0);
		assert_ok!(Assets::force_set_metadata(
			RuntimeOrigin::root(),
			0,
			vec![1u8; 10],
			vec![1u8; 10],
			8,
			false
		));
		assert_ne!(Metadata::<Test>::get(0), asset_original_metadata);

		// attempt to set metadata for non-existent asset class
		assert_noop!(
			Assets::force_set_metadata(
				RuntimeOrigin::root(),
				1,
				vec![0u8; 10],
				vec![0u8; 10],
				8,
				false
			),
			Error::<Test>::Unknown
		);

		// string length limit check
		let limit = 50usize;
		assert_noop!(
			Assets::force_set_metadata(
				RuntimeOrigin::root(),
				0,
				vec![0u8; limit + 1],
				vec![0u8; 10],
				8,
				false
			),
			Error::<Test>::BadMetadata
		);
		assert_noop!(
			Assets::force_set_metadata(
				RuntimeOrigin::root(),
				0,
				vec![0u8; 10],
				vec![0u8; limit + 1],
				8,
				false
			),
			Error::<Test>::BadMetadata
		);

		// force clear metadata works
		assert!(Metadata::<Test>::contains_key(0));
		assert_ok!(Assets::force_clear_metadata(RuntimeOrigin::root(), 0));
		assert!(!Metadata::<Test>::contains_key(0));

		// Error handles clearing non-existent asset class
		assert_noop!(
			Assets::force_clear_metadata(RuntimeOrigin::root(), 1),
			Error::<Test>::Unknown
		);
	});
}

#[test]
fn force_asset_status_should_work() {
	new_test_ext().execute_with(|| {
		Balances::make_free_balance_be(&1, 10);
		Balances::make_free_balance_be(&2, 10);
<<<<<<< HEAD
		assert_ok!(Assets::create(Origin::signed(1), 0, 1, 30, true));
		assert_ok!(Assets::mint(Origin::signed(1), 0, 1, 50));
		assert_ok!(Assets::mint(Origin::signed(1), 0, 2, 150));
=======
		assert_ok!(Assets::create(RuntimeOrigin::signed(1), 0, 1, 30));
		assert_ok!(Assets::mint(RuntimeOrigin::signed(1), 0, 1, 50));
		assert_ok!(Assets::mint(RuntimeOrigin::signed(1), 0, 2, 150));
>>>>>>> a3ed0119

		// force asset status to change min_balance > balance
		assert_ok!(Assets::force_asset_status(
			RuntimeOrigin::root(),
			0,
			1,
			1,
			1,
			1,
			100,
			true,
			false
		));
		assert_eq!(Assets::balance(0, 1), 50);

		// account can recieve assets for balance < min_balance
		assert_ok!(Assets::transfer(RuntimeOrigin::signed(2), 0, 1, 1));
		assert_eq!(Assets::balance(0, 1), 51);

		// account on outbound transfer will cleanup for balance < min_balance
		assert_ok!(Assets::transfer(RuntimeOrigin::signed(1), 0, 2, 1));
		assert_eq!(Assets::balance(0, 1), 0);

		// won't create new account with balance below min_balance
		assert_noop!(
			Assets::transfer(RuntimeOrigin::signed(2), 0, 3, 50),
			TokenError::BelowMinimum
		);

		// force asset status will not execute for non-existent class
		assert_noop!(
			Assets::force_asset_status(RuntimeOrigin::root(), 1, 1, 1, 1, 1, 90, true, false),
			Error::<Test>::Unknown
		);

		// account drains to completion when funds dip below min_balance
		assert_ok!(Assets::force_asset_status(
			RuntimeOrigin::root(),
			0,
			1,
			1,
			1,
			1,
			110,
			true,
			false
		));
		assert_ok!(Assets::transfer(RuntimeOrigin::signed(2), 0, 1, 110));
		assert_eq!(Assets::balance(0, 1), 200);
		assert_eq!(Assets::balance(0, 2), 0);
		assert_eq!(Assets::total_supply(0), 200);
	});
}

#[test]
fn balance_conversion_should_work() {
	new_test_ext().execute_with(|| {
		use frame_support::traits::tokens::BalanceConversion;

		let id = 42;
<<<<<<< HEAD
		assert_ok!(Assets::force_create(Origin::root(), id, 1, true, 10, true));
		let not_sufficient = 23;
		assert_ok!(Assets::force_create(Origin::root(), not_sufficient, 1, false, 10, true));
=======
		assert_ok!(Assets::force_create(RuntimeOrigin::root(), id, 1, true, 10));
		let not_sufficient = 23;
		assert_ok!(Assets::force_create(RuntimeOrigin::root(), not_sufficient, 1, false, 10));
>>>>>>> a3ed0119

		assert_eq!(
			BalanceToAssetBalance::<Balances, Test, ConvertInto>::to_asset_balance(100, 1234),
			Err(ConversionError::AssetMissing)
		);
		assert_eq!(
			BalanceToAssetBalance::<Balances, Test, ConvertInto>::to_asset_balance(
				100,
				not_sufficient
			),
			Err(ConversionError::AssetNotSufficient)
		);
		// 10 / 1 == 10 -> the conversion should 10x the value
		assert_eq!(
			BalanceToAssetBalance::<Balances, Test, ConvertInto>::to_asset_balance(100, id),
			Ok(100 * 10)
		);
	});
}

#[test]
fn assets_from_genesis_should_exist() {
	new_test_ext().execute_with(|| {
		assert!(Asset::<Test>::contains_key(999));
		assert!(Metadata::<Test>::contains_key(999));
		assert_eq!(Assets::balance(999, 1), 100);
		assert_eq!(Assets::total_supply(999), 100);
	});
}

#[test]
fn querying_name_symbol_and_decimals_should_work() {
	new_test_ext().execute_with(|| {
		use frame_support::traits::tokens::fungibles::metadata::Inspect;
<<<<<<< HEAD
		assert_ok!(Assets::force_create(Origin::root(), 0, 1, true, 1, true));
=======
		assert_ok!(Assets::force_create(RuntimeOrigin::root(), 0, 1, true, 1));
>>>>>>> a3ed0119
		assert_ok!(Assets::force_set_metadata(
			RuntimeOrigin::root(),
			0,
			vec![0u8; 10],
			vec![1u8; 10],
			12,
			false
		));
		assert_eq!(Assets::name(0), vec![0u8; 10]);
		assert_eq!(Assets::symbol(0), vec![1u8; 10]);
		assert_eq!(Assets::decimals(0), 12);
	});
}

#[test]
fn querying_allowance_should_work() {
	new_test_ext().execute_with(|| {
		use frame_support::traits::tokens::fungibles::approvals::{Inspect, Mutate};
<<<<<<< HEAD
		assert_ok!(Assets::force_create(Origin::root(), 0, 1, true, 1, true));
		assert_ok!(Assets::mint(Origin::signed(1), 0, 1, 100));
=======
		assert_ok!(Assets::force_create(RuntimeOrigin::root(), 0, 1, true, 1));
		assert_ok!(Assets::mint(RuntimeOrigin::signed(1), 0, 1, 100));
>>>>>>> a3ed0119
		Balances::make_free_balance_be(&1, 1);
		assert_ok!(Assets::approve(0, &1, &2, 50));
		assert_eq!(Assets::allowance(0, &1, &2), 50);
		// Transfer asset 0, from owner 1 and delegate 2 to destination 3
		assert_ok!(Assets::transfer_from(0, &1, &2, &3, 50));
		assert_eq!(Assets::allowance(0, &1, &2), 0);
	});
}

#[test]
fn transfer_large_asset() {
	new_test_ext().execute_with(|| {
		let amount = u64::pow(2, 63) + 2;
<<<<<<< HEAD
		assert_ok!(Assets::force_create(Origin::root(), 0, 1, true, 1, true));
		assert_ok!(Assets::mint(Origin::signed(1), 0, 1, amount));
		assert_ok!(Assets::transfer(Origin::signed(1), 0, 2, amount - 1));
=======
		assert_ok!(Assets::force_create(RuntimeOrigin::root(), 0, 1, true, 1));
		assert_ok!(Assets::mint(RuntimeOrigin::signed(1), 0, 1, amount));
		assert_ok!(Assets::transfer(RuntimeOrigin::signed(1), 0, 2, amount - 1));
>>>>>>> a3ed0119
	})
}

#[test]
<<<<<<< HEAD
fn untransferable_asset_test() {
	new_test_ext().execute_with(|| {
		let amount = u64::pow(2, 63) + 2;
		assert_ok!(Assets::force_create(Origin::root(), 0, 1, true, 1, false));
		assert_ok!(Assets::mint(Origin::signed(1), 0, 1, amount));
		let e = Error::<Test>::CannotTransfer;
		assert_noop!(Assets::transfer(Origin::signed(1), 0, 2, amount - 1), e);
	})
}

#[test]
fn untransferable_asset_test_keepalive() {
	new_test_ext().execute_with(|| {
		let amount = u64::pow(2, 63) + 2;
		assert_ok!(Assets::force_create(Origin::root(), 0, 1, true, 1, false));
		assert_ok!(Assets::mint(Origin::signed(1), 0, 1, amount));
		let e = Error::<Test>::CannotTransfer;
		assert_noop!(Assets::transfer_keep_alive(Origin::signed(1), 0, 2, amount - 1), e);
	})
}

#[test]
fn untransferable_asset_test_admin() {
	new_test_ext().execute_with(|| {
		let amount = u64::pow(2, 63) + 2;
		assert_ok!(Assets::force_create(Origin::root(), 0, 1, true, 1, false));
		assert_ok!(Assets::mint(Origin::signed(1), 0, 1, amount));
		assert_ok!(Assets::force_transfer(Origin::signed(1), 0, 1, 2, amount - 1));
	})
=======
fn querying_roles_should_work() {
	new_test_ext().execute_with(|| {
		use frame_support::traits::tokens::fungibles::roles::Inspect;
		assert_ok!(Assets::force_create(RuntimeOrigin::root(), 0, 1, true, 1));
		assert_ok!(Assets::set_team(
			RuntimeOrigin::signed(1),
			0,
			// Issuer
			2,
			// Admin
			3,
			// Freezer
			4,
		));
		assert_eq!(Assets::owner(0), Some(1));
		assert_eq!(Assets::issuer(0), Some(2));
		assert_eq!(Assets::admin(0), Some(3));
		assert_eq!(Assets::freezer(0), Some(4));
	});
>>>>>>> a3ed0119
}<|MERGE_RESOLUTION|>--- conflicted
+++ resolved
@@ -26,13 +26,8 @@
 #[test]
 fn basic_minting_should_work() {
 	new_test_ext().execute_with(|| {
-<<<<<<< HEAD
-		assert_ok!(Assets::force_create(Origin::root(), 0, 1, true, 1, true));
-		assert_ok!(Assets::mint(Origin::signed(1), 0, 1, 100));
-=======
-		assert_ok!(Assets::force_create(RuntimeOrigin::root(), 0, 1, true, 1));
-		assert_ok!(Assets::mint(RuntimeOrigin::signed(1), 0, 1, 100));
->>>>>>> a3ed0119
+		assert_ok!(Assets::force_create(RuntimeOrigin::root(), 0, 1, true, 1));
+		assert_ok!(Assets::mint(RuntimeOrigin::signed(1), 0, 1, 100));
 		assert_eq!(Assets::balance(0, 1), 100);
 		assert_ok!(Assets::mint(RuntimeOrigin::signed(1), 0, 2, 100));
 		assert_eq!(Assets::balance(0, 2), 100);
@@ -42,15 +37,9 @@
 #[test]
 fn minting_too_many_insufficient_assets_fails() {
 	new_test_ext().execute_with(|| {
-<<<<<<< HEAD
-		assert_ok!(Assets::force_create(Origin::root(), 0, 1, false, 1, true));
-		assert_ok!(Assets::force_create(Origin::root(), 1, 1, false, 1, true));
-		assert_ok!(Assets::force_create(Origin::root(), 2, 1, false, 1, true));
-=======
 		assert_ok!(Assets::force_create(RuntimeOrigin::root(), 0, 1, false, 1));
 		assert_ok!(Assets::force_create(RuntimeOrigin::root(), 1, 1, false, 1));
 		assert_ok!(Assets::force_create(RuntimeOrigin::root(), 2, 1, false, 1));
->>>>>>> a3ed0119
 		Balances::make_free_balance_be(&1, 100);
 		assert_ok!(Assets::mint(RuntimeOrigin::signed(1), 0, 1, 100));
 		assert_ok!(Assets::mint(RuntimeOrigin::signed(1), 1, 1, 100));
@@ -65,15 +54,9 @@
 #[test]
 fn minting_insufficient_asset_with_deposit_should_work_when_consumers_exhausted() {
 	new_test_ext().execute_with(|| {
-<<<<<<< HEAD
-		assert_ok!(Assets::force_create(Origin::root(), 0, 1, false, 1, true));
-		assert_ok!(Assets::force_create(Origin::root(), 1, 1, false, 1, true));
-		assert_ok!(Assets::force_create(Origin::root(), 2, 1, false, 1, true));
-=======
 		assert_ok!(Assets::force_create(RuntimeOrigin::root(), 0, 1, false, 1));
 		assert_ok!(Assets::force_create(RuntimeOrigin::root(), 1, 1, false, 1));
 		assert_ok!(Assets::force_create(RuntimeOrigin::root(), 2, 1, false, 1));
->>>>>>> a3ed0119
 		Balances::make_free_balance_be(&1, 100);
 		assert_ok!(Assets::mint(RuntimeOrigin::signed(1), 0, 1, 100));
 		assert_ok!(Assets::mint(RuntimeOrigin::signed(1), 1, 1, 100));
@@ -89,13 +72,8 @@
 #[test]
 fn minting_insufficient_assets_with_deposit_without_consumer_should_work() {
 	new_test_ext().execute_with(|| {
-<<<<<<< HEAD
-		assert_ok!(Assets::force_create(Origin::root(), 0, 1, false, 1, true));
-		assert_noop!(Assets::mint(Origin::signed(1), 0, 1, 100), TokenError::CannotCreate);
-=======
 		assert_ok!(Assets::force_create(RuntimeOrigin::root(), 0, 1, false, 1));
 		assert_noop!(Assets::mint(RuntimeOrigin::signed(1), 0, 1, 100), TokenError::CannotCreate);
->>>>>>> a3ed0119
 		Balances::make_free_balance_be(&1, 100);
 		assert_ok!(Assets::touch(RuntimeOrigin::signed(1), 0));
 		assert_ok!(Assets::mint(RuntimeOrigin::signed(1), 0, 1, 100));
@@ -107,11 +85,7 @@
 #[test]
 fn refunding_asset_deposit_with_burn_should_work() {
 	new_test_ext().execute_with(|| {
-<<<<<<< HEAD
-		assert_ok!(Assets::force_create(Origin::root(), 0, 1, false, 1, true));
-=======
 		assert_ok!(Assets::force_create(RuntimeOrigin::root(), 0, 1, false, 1));
->>>>>>> a3ed0119
 		Balances::make_free_balance_be(&1, 100);
 		assert_ok!(Assets::touch(RuntimeOrigin::signed(1), 0));
 		assert_ok!(Assets::mint(RuntimeOrigin::signed(1), 0, 1, 100));
@@ -124,11 +98,7 @@
 #[test]
 fn refunding_asset_deposit_with_burn_disallowed_should_fail() {
 	new_test_ext().execute_with(|| {
-<<<<<<< HEAD
-		assert_ok!(Assets::force_create(Origin::root(), 0, 1, false, 1, true));
-=======
 		assert_ok!(Assets::force_create(RuntimeOrigin::root(), 0, 1, false, 1));
->>>>>>> a3ed0119
 		Balances::make_free_balance_be(&1, 100);
 		assert_ok!(Assets::touch(RuntimeOrigin::signed(1), 0));
 		assert_ok!(Assets::mint(RuntimeOrigin::signed(1), 0, 1, 100));
@@ -139,13 +109,8 @@
 #[test]
 fn refunding_asset_deposit_without_burn_should_work() {
 	new_test_ext().execute_with(|| {
-<<<<<<< HEAD
-		assert_ok!(Assets::force_create(Origin::root(), 0, 1, false, 1, true));
-		assert_noop!(Assets::mint(Origin::signed(1), 0, 1, 100), TokenError::CannotCreate);
-=======
 		assert_ok!(Assets::force_create(RuntimeOrigin::root(), 0, 1, false, 1));
 		assert_noop!(Assets::mint(RuntimeOrigin::signed(1), 0, 1, 100), TokenError::CannotCreate);
->>>>>>> a3ed0119
 		Balances::make_free_balance_be(&1, 100);
 		assert_ok!(Assets::touch(RuntimeOrigin::signed(1), 0));
 		assert_ok!(Assets::mint(RuntimeOrigin::signed(1), 0, 1, 100));
@@ -164,11 +129,7 @@
 #[test]
 fn refunding_calls_died_hook() {
 	new_test_ext().execute_with(|| {
-<<<<<<< HEAD
-		assert_ok!(Assets::force_create(Origin::root(), 0, 1, false, 1, true));
-=======
 		assert_ok!(Assets::force_create(RuntimeOrigin::root(), 0, 1, false, 1));
->>>>>>> a3ed0119
 		Balances::make_free_balance_be(&1, 100);
 		assert_ok!(Assets::touch(RuntimeOrigin::signed(1), 0));
 		assert_ok!(Assets::mint(RuntimeOrigin::signed(1), 0, 1, 100));
@@ -188,13 +149,8 @@
 			Error::<Test>::Unknown
 		);
 		// so we create it :)
-<<<<<<< HEAD
-		assert_ok!(Assets::force_create(Origin::root(), 0, 1, true, 1, true));
-		assert_ok!(Assets::mint(Origin::signed(1), 0, 1, 100));
-=======
-		assert_ok!(Assets::force_create(RuntimeOrigin::root(), 0, 1, true, 1));
-		assert_ok!(Assets::mint(RuntimeOrigin::signed(1), 0, 1, 100));
->>>>>>> a3ed0119
+		assert_ok!(Assets::force_create(RuntimeOrigin::root(), 0, 1, true, 1));
+		assert_ok!(Assets::mint(RuntimeOrigin::signed(1), 0, 1, 100));
 		Balances::make_free_balance_be(&1, 1);
 		assert_ok!(Assets::approve_transfer(RuntimeOrigin::signed(1), 0, 2, 50));
 		assert_eq!(Asset::<Test>::get(0).unwrap().approvals, 1);
@@ -218,13 +174,8 @@
 			Error::<Test>::Unknown
 		);
 		// so we create it :)
-<<<<<<< HEAD
-		assert_ok!(Assets::force_create(Origin::root(), 0, 1, true, 1, true));
-		assert_ok!(Assets::mint(Origin::signed(1), 0, 1, 100));
-=======
-		assert_ok!(Assets::force_create(RuntimeOrigin::root(), 0, 1, true, 1));
-		assert_ok!(Assets::mint(RuntimeOrigin::signed(1), 0, 1, 100));
->>>>>>> a3ed0119
+		assert_ok!(Assets::force_create(RuntimeOrigin::root(), 0, 1, true, 1));
+		assert_ok!(Assets::mint(RuntimeOrigin::signed(1), 0, 1, 100));
 		Balances::make_free_balance_be(&1, 1);
 		assert_ok!(Assets::approve_transfer(RuntimeOrigin::signed(1), 0, 2, 50));
 		assert_eq!(Asset::<Test>::get(0).unwrap().approvals, 1);
@@ -242,13 +193,8 @@
 #[test]
 fn approval_deposits_work() {
 	new_test_ext().execute_with(|| {
-<<<<<<< HEAD
-		assert_ok!(Assets::force_create(Origin::root(), 0, 1, true, 1, true));
-		assert_ok!(Assets::mint(Origin::signed(1), 0, 1, 100));
-=======
-		assert_ok!(Assets::force_create(RuntimeOrigin::root(), 0, 1, true, 1));
-		assert_ok!(Assets::mint(RuntimeOrigin::signed(1), 0, 1, 100));
->>>>>>> a3ed0119
+		assert_ok!(Assets::force_create(RuntimeOrigin::root(), 0, 1, true, 1));
+		assert_ok!(Assets::mint(RuntimeOrigin::signed(1), 0, 1, 100));
 		let e = BalancesError::<Test>::InsufficientBalance;
 		assert_noop!(Assets::approve_transfer(RuntimeOrigin::signed(1), 0, 2, 50), e);
 
@@ -268,13 +214,8 @@
 #[test]
 fn cannot_transfer_more_than_approved() {
 	new_test_ext().execute_with(|| {
-<<<<<<< HEAD
-		assert_ok!(Assets::force_create(Origin::root(), 0, 1, true, 1, true));
-		assert_ok!(Assets::mint(Origin::signed(1), 0, 1, 100));
-=======
-		assert_ok!(Assets::force_create(RuntimeOrigin::root(), 0, 1, true, 1));
-		assert_ok!(Assets::mint(RuntimeOrigin::signed(1), 0, 1, 100));
->>>>>>> a3ed0119
+		assert_ok!(Assets::force_create(RuntimeOrigin::root(), 0, 1, true, 1));
+		assert_ok!(Assets::mint(RuntimeOrigin::signed(1), 0, 1, 100));
 		Balances::make_free_balance_be(&1, 1);
 		assert_ok!(Assets::approve_transfer(RuntimeOrigin::signed(1), 0, 2, 50));
 		let e = Error::<Test>::Unapproved;
@@ -285,13 +226,8 @@
 #[test]
 fn cannot_transfer_more_than_exists() {
 	new_test_ext().execute_with(|| {
-<<<<<<< HEAD
-		assert_ok!(Assets::force_create(Origin::root(), 0, 1, true, 1, true));
-		assert_ok!(Assets::mint(Origin::signed(1), 0, 1, 100));
-=======
-		assert_ok!(Assets::force_create(RuntimeOrigin::root(), 0, 1, true, 1));
-		assert_ok!(Assets::mint(RuntimeOrigin::signed(1), 0, 1, 100));
->>>>>>> a3ed0119
+		assert_ok!(Assets::force_create(RuntimeOrigin::root(), 0, 1, true, 1));
+		assert_ok!(Assets::mint(RuntimeOrigin::signed(1), 0, 1, 100));
 		Balances::make_free_balance_be(&1, 1);
 		assert_ok!(Assets::approve_transfer(RuntimeOrigin::signed(1), 0, 2, 101));
 		let e = Error::<Test>::BalanceLow;
@@ -302,13 +238,8 @@
 #[test]
 fn cancel_approval_works() {
 	new_test_ext().execute_with(|| {
-<<<<<<< HEAD
-		assert_ok!(Assets::force_create(Origin::root(), 0, 1, true, 1, true));
-		assert_ok!(Assets::mint(Origin::signed(1), 0, 1, 100));
-=======
-		assert_ok!(Assets::force_create(RuntimeOrigin::root(), 0, 1, true, 1));
-		assert_ok!(Assets::mint(RuntimeOrigin::signed(1), 0, 1, 100));
->>>>>>> a3ed0119
+		assert_ok!(Assets::force_create(RuntimeOrigin::root(), 0, 1, true, 1));
+		assert_ok!(Assets::mint(RuntimeOrigin::signed(1), 0, 1, 100));
 		Balances::make_free_balance_be(&1, 1);
 		assert_ok!(Assets::approve_transfer(RuntimeOrigin::signed(1), 0, 2, 50));
 		assert_eq!(Asset::<Test>::get(0).unwrap().approvals, 1);
@@ -337,13 +268,8 @@
 #[test]
 fn force_cancel_approval_works() {
 	new_test_ext().execute_with(|| {
-<<<<<<< HEAD
-		assert_ok!(Assets::force_create(Origin::root(), 0, 1, true, 1, true));
-		assert_ok!(Assets::mint(Origin::signed(1), 0, 1, 100));
-=======
-		assert_ok!(Assets::force_create(RuntimeOrigin::root(), 0, 1, true, 1));
-		assert_ok!(Assets::mint(RuntimeOrigin::signed(1), 0, 1, 100));
->>>>>>> a3ed0119
+		assert_ok!(Assets::force_create(RuntimeOrigin::root(), 0, 1, true, 1));
+		assert_ok!(Assets::mint(RuntimeOrigin::signed(1), 0, 1, 100));
 		Balances::make_free_balance_be(&1, 1);
 		assert_ok!(Assets::approve_transfer(RuntimeOrigin::signed(1), 0, 2, 50));
 		assert_eq!(Asset::<Test>::get(0).unwrap().approvals, 1);
@@ -375,11 +301,7 @@
 fn lifecycle_should_work() {
 	new_test_ext().execute_with(|| {
 		Balances::make_free_balance_be(&1, 100);
-<<<<<<< HEAD
-		assert_ok!(Assets::create(Origin::signed(1), 0, 1, 1, true));
-=======
 		assert_ok!(Assets::create(RuntimeOrigin::signed(1), 0, 1, 1));
->>>>>>> a3ed0119
 		assert_eq!(Balances::reserved_balance(&1), 1);
 		assert!(Asset::<Test>::contains_key(0));
 
@@ -401,11 +323,7 @@
 		assert!(!Metadata::<Test>::contains_key(0));
 		assert_eq!(Account::<Test>::iter_prefix(0).count(), 0);
 
-<<<<<<< HEAD
-		assert_ok!(Assets::create(Origin::signed(1), 0, 1, 1, true));
-=======
 		assert_ok!(Assets::create(RuntimeOrigin::signed(1), 0, 1, 1));
->>>>>>> a3ed0119
 		assert_eq!(Balances::reserved_balance(&1), 1);
 		assert!(Asset::<Test>::contains_key(0));
 
@@ -431,11 +349,7 @@
 fn destroy_with_bad_witness_should_not_work() {
 	new_test_ext().execute_with(|| {
 		Balances::make_free_balance_be(&1, 100);
-<<<<<<< HEAD
-		assert_ok!(Assets::force_create(Origin::root(), 0, 1, true, 1, true));
-=======
-		assert_ok!(Assets::force_create(RuntimeOrigin::root(), 0, 1, true, 1));
->>>>>>> a3ed0119
+		assert_ok!(Assets::force_create(RuntimeOrigin::root(), 0, 1, true, 1));
 		let mut w = Asset::<Test>::get(0).unwrap().destroy_witness();
 		assert_ok!(Assets::mint(RuntimeOrigin::signed(1), 0, 10, 100));
 		// witness too low
@@ -451,19 +365,11 @@
 fn destroy_should_refund_approvals() {
 	new_test_ext().execute_with(|| {
 		Balances::make_free_balance_be(&1, 100);
-<<<<<<< HEAD
-		assert_ok!(Assets::force_create(Origin::root(), 0, 1, true, 1, true));
-		assert_ok!(Assets::mint(Origin::signed(1), 0, 10, 100));
-		assert_ok!(Assets::approve_transfer(Origin::signed(1), 0, 2, 50));
-		assert_ok!(Assets::approve_transfer(Origin::signed(1), 0, 3, 50));
-		assert_ok!(Assets::approve_transfer(Origin::signed(1), 0, 4, 50));
-=======
 		assert_ok!(Assets::force_create(RuntimeOrigin::root(), 0, 1, true, 1));
 		assert_ok!(Assets::mint(RuntimeOrigin::signed(1), 0, 10, 100));
 		assert_ok!(Assets::approve_transfer(RuntimeOrigin::signed(1), 0, 2, 50));
 		assert_ok!(Assets::approve_transfer(RuntimeOrigin::signed(1), 0, 3, 50));
 		assert_ok!(Assets::approve_transfer(RuntimeOrigin::signed(1), 0, 4, 50));
->>>>>>> a3ed0119
 		assert_eq!(Balances::reserved_balance(&1), 3);
 
 		let w = Asset::<Test>::get(0).unwrap().destroy_witness();
@@ -478,11 +384,7 @@
 #[test]
 fn non_providing_should_work() {
 	new_test_ext().execute_with(|| {
-<<<<<<< HEAD
-		assert_ok!(Assets::force_create(Origin::root(), 0, 1, false, 1, true));
-=======
 		assert_ok!(Assets::force_create(RuntimeOrigin::root(), 0, 1, false, 1));
->>>>>>> a3ed0119
 
 		Balances::make_free_balance_be(&0, 100);
 		assert_ok!(Assets::mint(RuntimeOrigin::signed(1), 0, 0, 100));
@@ -510,13 +412,8 @@
 #[test]
 fn min_balance_should_work() {
 	new_test_ext().execute_with(|| {
-<<<<<<< HEAD
-		assert_ok!(Assets::force_create(Origin::root(), 0, 1, true, 10, true));
-		assert_ok!(Assets::mint(Origin::signed(1), 0, 1, 100));
-=======
 		assert_ok!(Assets::force_create(RuntimeOrigin::root(), 0, 1, true, 10));
 		assert_ok!(Assets::mint(RuntimeOrigin::signed(1), 0, 1, 100));
->>>>>>> a3ed0119
 		assert_eq!(Asset::<Test>::get(0).unwrap().accounts, 1);
 
 		// Cannot create a new account with a balance that is below minimum...
@@ -560,13 +457,8 @@
 #[test]
 fn querying_total_supply_should_work() {
 	new_test_ext().execute_with(|| {
-<<<<<<< HEAD
-		assert_ok!(Assets::force_create(Origin::root(), 0, 1, true, 1, true));
-		assert_ok!(Assets::mint(Origin::signed(1), 0, 1, 100));
-=======
-		assert_ok!(Assets::force_create(RuntimeOrigin::root(), 0, 1, true, 1));
-		assert_ok!(Assets::mint(RuntimeOrigin::signed(1), 0, 1, 100));
->>>>>>> a3ed0119
+		assert_ok!(Assets::force_create(RuntimeOrigin::root(), 0, 1, true, 1));
+		assert_ok!(Assets::mint(RuntimeOrigin::signed(1), 0, 1, 100));
 		assert_eq!(Assets::balance(0, 1), 100);
 		assert_ok!(Assets::transfer(RuntimeOrigin::signed(1), 0, 2, 50));
 		assert_eq!(Assets::balance(0, 1), 50);
@@ -583,13 +475,8 @@
 #[test]
 fn transferring_amount_below_available_balance_should_work() {
 	new_test_ext().execute_with(|| {
-<<<<<<< HEAD
-		assert_ok!(Assets::force_create(Origin::root(), 0, 1, true, 1, true));
-		assert_ok!(Assets::mint(Origin::signed(1), 0, 1, 100));
-=======
-		assert_ok!(Assets::force_create(RuntimeOrigin::root(), 0, 1, true, 1));
-		assert_ok!(Assets::mint(RuntimeOrigin::signed(1), 0, 1, 100));
->>>>>>> a3ed0119
+		assert_ok!(Assets::force_create(RuntimeOrigin::root(), 0, 1, true, 1));
+		assert_ok!(Assets::mint(RuntimeOrigin::signed(1), 0, 1, 100));
 		assert_eq!(Assets::balance(0, 1), 100);
 		assert_ok!(Assets::transfer(RuntimeOrigin::signed(1), 0, 2, 50));
 		assert_eq!(Assets::balance(0, 1), 50);
@@ -600,13 +487,8 @@
 #[test]
 fn transferring_enough_to_kill_source_when_keep_alive_should_fail() {
 	new_test_ext().execute_with(|| {
-<<<<<<< HEAD
-		assert_ok!(Assets::force_create(Origin::root(), 0, 1, true, 10, true));
-		assert_ok!(Assets::mint(Origin::signed(1), 0, 1, 100));
-=======
 		assert_ok!(Assets::force_create(RuntimeOrigin::root(), 0, 1, true, 10));
 		assert_ok!(Assets::mint(RuntimeOrigin::signed(1), 0, 1, 100));
->>>>>>> a3ed0119
 		assert_eq!(Assets::balance(0, 1), 100);
 		assert_noop!(
 			Assets::transfer_keep_alive(RuntimeOrigin::signed(1), 0, 2, 91),
@@ -622,13 +504,8 @@
 #[test]
 fn transferring_frozen_user_should_not_work() {
 	new_test_ext().execute_with(|| {
-<<<<<<< HEAD
-		assert_ok!(Assets::force_create(Origin::root(), 0, 1, true, 1, true));
-		assert_ok!(Assets::mint(Origin::signed(1), 0, 1, 100));
-=======
-		assert_ok!(Assets::force_create(RuntimeOrigin::root(), 0, 1, true, 1));
-		assert_ok!(Assets::mint(RuntimeOrigin::signed(1), 0, 1, 100));
->>>>>>> a3ed0119
+		assert_ok!(Assets::force_create(RuntimeOrigin::root(), 0, 1, true, 1));
+		assert_ok!(Assets::mint(RuntimeOrigin::signed(1), 0, 1, 100));
 		assert_eq!(Assets::balance(0, 1), 100);
 		assert_ok!(Assets::freeze(RuntimeOrigin::signed(1), 0, 1));
 		assert_noop!(Assets::transfer(RuntimeOrigin::signed(1), 0, 2, 50), Error::<Test>::Frozen);
@@ -640,13 +517,8 @@
 #[test]
 fn transferring_frozen_asset_should_not_work() {
 	new_test_ext().execute_with(|| {
-<<<<<<< HEAD
-		assert_ok!(Assets::force_create(Origin::root(), 0, 1, true, 1, true));
-		assert_ok!(Assets::mint(Origin::signed(1), 0, 1, 100));
-=======
-		assert_ok!(Assets::force_create(RuntimeOrigin::root(), 0, 1, true, 1));
-		assert_ok!(Assets::mint(RuntimeOrigin::signed(1), 0, 1, 100));
->>>>>>> a3ed0119
+		assert_ok!(Assets::force_create(RuntimeOrigin::root(), 0, 1, true, 1));
+		assert_ok!(Assets::mint(RuntimeOrigin::signed(1), 0, 1, 100));
 		assert_eq!(Assets::balance(0, 1), 100);
 		assert_ok!(Assets::freeze_asset(RuntimeOrigin::signed(1), 0));
 		assert_noop!(Assets::transfer(RuntimeOrigin::signed(1), 0, 2, 50), Error::<Test>::Frozen);
@@ -659,13 +531,8 @@
 fn approve_transfer_frozen_asset_should_not_work() {
 	new_test_ext().execute_with(|| {
 		Balances::make_free_balance_be(&1, 100);
-<<<<<<< HEAD
-		assert_ok!(Assets::force_create(Origin::root(), 0, 1, true, 1, true));
-		assert_ok!(Assets::mint(Origin::signed(1), 0, 1, 100));
-=======
-		assert_ok!(Assets::force_create(RuntimeOrigin::root(), 0, 1, true, 1));
-		assert_ok!(Assets::mint(RuntimeOrigin::signed(1), 0, 1, 100));
->>>>>>> a3ed0119
+		assert_ok!(Assets::force_create(RuntimeOrigin::root(), 0, 1, true, 1));
+		assert_ok!(Assets::mint(RuntimeOrigin::signed(1), 0, 1, 100));
 		assert_eq!(Assets::balance(0, 1), 100);
 		assert_ok!(Assets::freeze_asset(RuntimeOrigin::signed(1), 0));
 		assert_noop!(
@@ -680,17 +547,12 @@
 #[test]
 fn origin_guards_should_work() {
 	new_test_ext().execute_with(|| {
-<<<<<<< HEAD
-		assert_ok!(Assets::force_create(Origin::root(), 0, 1, true, 1, true));
-		assert_ok!(Assets::mint(Origin::signed(1), 0, 1, 100));
-=======
 		assert_ok!(Assets::force_create(RuntimeOrigin::root(), 0, 1, true, 1));
 		assert_ok!(Assets::mint(RuntimeOrigin::signed(1), 0, 1, 100));
 		assert_noop!(
 			Assets::transfer_ownership(RuntimeOrigin::signed(2), 0, 2),
 			Error::<Test>::NoPermission
 		);
->>>>>>> a3ed0119
 		assert_noop!(
 			Assets::set_team(RuntimeOrigin::signed(2), 0, 2, 2, 2),
 			Error::<Test>::NoPermission
@@ -719,11 +581,7 @@
 	new_test_ext().execute_with(|| {
 		Balances::make_free_balance_be(&1, 100);
 		Balances::make_free_balance_be(&2, 100);
-<<<<<<< HEAD
-		assert_ok!(Assets::create(Origin::signed(1), 0, 1, 1, true));
-=======
 		assert_ok!(Assets::create(RuntimeOrigin::signed(1), 0, 1, 1));
->>>>>>> a3ed0119
 
 		assert_eq!(Balances::reserved_balance(&1), 1);
 
@@ -753,16 +611,6 @@
 #[test]
 fn set_team_should_work() {
 	new_test_ext().execute_with(|| {
-<<<<<<< HEAD
-		assert_ok!(Assets::force_create(Origin::root(), 0, 1, true, 1, true));
-		assert_ok!(Assets::set_team(Origin::signed(1), 0, 2, 3, 4));
-
-		assert_ok!(Assets::mint(Origin::signed(2), 0, 2, 100));
-		assert_ok!(Assets::freeze(Origin::signed(4), 0, 2));
-		assert_ok!(Assets::thaw(Origin::signed(3), 0, 2));
-		assert_ok!(Assets::force_transfer(Origin::signed(3), 0, 2, 3, 100));
-		assert_ok!(Assets::burn(Origin::signed(3), 0, 3, 100));
-=======
 		assert_ok!(Assets::force_create(RuntimeOrigin::root(), 0, 1, true, 1));
 		assert_ok!(Assets::set_team(RuntimeOrigin::signed(1), 0, 2, 3, 4));
 
@@ -771,22 +619,15 @@
 		assert_ok!(Assets::thaw(RuntimeOrigin::signed(3), 0, 2));
 		assert_ok!(Assets::force_transfer(RuntimeOrigin::signed(3), 0, 2, 3, 100));
 		assert_ok!(Assets::burn(RuntimeOrigin::signed(3), 0, 3, 100));
->>>>>>> a3ed0119
 	});
 }
 
 #[test]
 fn transferring_to_frozen_account_should_work() {
 	new_test_ext().execute_with(|| {
-<<<<<<< HEAD
-		assert_ok!(Assets::force_create(Origin::root(), 0, 1, true, 1, true));
-		assert_ok!(Assets::mint(Origin::signed(1), 0, 1, 100));
-		assert_ok!(Assets::mint(Origin::signed(1), 0, 2, 100));
-=======
 		assert_ok!(Assets::force_create(RuntimeOrigin::root(), 0, 1, true, 1));
 		assert_ok!(Assets::mint(RuntimeOrigin::signed(1), 0, 1, 100));
 		assert_ok!(Assets::mint(RuntimeOrigin::signed(1), 0, 2, 100));
->>>>>>> a3ed0119
 		assert_eq!(Assets::balance(0, 1), 100);
 		assert_eq!(Assets::balance(0, 2), 100);
 		assert_ok!(Assets::freeze(RuntimeOrigin::signed(1), 0, 2));
@@ -798,13 +639,8 @@
 #[test]
 fn transferring_amount_more_than_available_balance_should_not_work() {
 	new_test_ext().execute_with(|| {
-<<<<<<< HEAD
-		assert_ok!(Assets::force_create(Origin::root(), 0, 1, true, 1, true));
-		assert_ok!(Assets::mint(Origin::signed(1), 0, 1, 100));
-=======
-		assert_ok!(Assets::force_create(RuntimeOrigin::root(), 0, 1, true, 1));
-		assert_ok!(Assets::mint(RuntimeOrigin::signed(1), 0, 1, 100));
->>>>>>> a3ed0119
+		assert_ok!(Assets::force_create(RuntimeOrigin::root(), 0, 1, true, 1));
+		assert_ok!(Assets::mint(RuntimeOrigin::signed(1), 0, 1, 100));
 		assert_eq!(Assets::balance(0, 1), 100);
 		assert_ok!(Assets::transfer(RuntimeOrigin::signed(1), 0, 2, 50));
 		assert_eq!(Assets::balance(0, 1), 50);
@@ -825,13 +661,8 @@
 #[test]
 fn transferring_less_than_one_unit_is_fine() {
 	new_test_ext().execute_with(|| {
-<<<<<<< HEAD
-		assert_ok!(Assets::force_create(Origin::root(), 0, 1, true, 1, true));
-		assert_ok!(Assets::mint(Origin::signed(1), 0, 1, 100));
-=======
-		assert_ok!(Assets::force_create(RuntimeOrigin::root(), 0, 1, true, 1));
-		assert_ok!(Assets::mint(RuntimeOrigin::signed(1), 0, 1, 100));
->>>>>>> a3ed0119
+		assert_ok!(Assets::force_create(RuntimeOrigin::root(), 0, 1, true, 1));
+		assert_ok!(Assets::mint(RuntimeOrigin::signed(1), 0, 1, 100));
 		assert_eq!(Assets::balance(0, 1), 100);
 		assert_ok!(Assets::transfer(RuntimeOrigin::signed(1), 0, 2, 0));
 		// `ForceCreated` and `Issued` but no `Transferred` event.
@@ -842,13 +673,8 @@
 #[test]
 fn transferring_more_units_than_total_supply_should_not_work() {
 	new_test_ext().execute_with(|| {
-<<<<<<< HEAD
-		assert_ok!(Assets::force_create(Origin::root(), 0, 1, true, 1, true));
-		assert_ok!(Assets::mint(Origin::signed(1), 0, 1, 100));
-=======
-		assert_ok!(Assets::force_create(RuntimeOrigin::root(), 0, 1, true, 1));
-		assert_ok!(Assets::mint(RuntimeOrigin::signed(1), 0, 1, 100));
->>>>>>> a3ed0119
+		assert_ok!(Assets::force_create(RuntimeOrigin::root(), 0, 1, true, 1));
+		assert_ok!(Assets::mint(RuntimeOrigin::signed(1), 0, 1, 100));
 		assert_eq!(Assets::balance(0, 1), 100);
 		assert_noop!(
 			Assets::transfer(RuntimeOrigin::signed(1), 0, 2, 101),
@@ -860,13 +686,8 @@
 #[test]
 fn burning_asset_balance_with_positive_balance_should_work() {
 	new_test_ext().execute_with(|| {
-<<<<<<< HEAD
-		assert_ok!(Assets::force_create(Origin::root(), 0, 1, true, 1, true));
-		assert_ok!(Assets::mint(Origin::signed(1), 0, 1, 100));
-=======
-		assert_ok!(Assets::force_create(RuntimeOrigin::root(), 0, 1, true, 1));
-		assert_ok!(Assets::mint(RuntimeOrigin::signed(1), 0, 1, 100));
->>>>>>> a3ed0119
+		assert_ok!(Assets::force_create(RuntimeOrigin::root(), 0, 1, true, 1));
+		assert_ok!(Assets::mint(RuntimeOrigin::signed(1), 0, 1, 100));
 		assert_eq!(Assets::balance(0, 1), 100);
 		assert_ok!(Assets::burn(RuntimeOrigin::signed(1), 0, 1, u64::MAX));
 		assert_eq!(Assets::balance(0, 1), 0);
@@ -876,13 +697,8 @@
 #[test]
 fn burning_asset_balance_with_zero_balance_does_nothing() {
 	new_test_ext().execute_with(|| {
-<<<<<<< HEAD
-		assert_ok!(Assets::force_create(Origin::root(), 0, 1, true, 1, true));
-		assert_ok!(Assets::mint(Origin::signed(1), 0, 1, 100));
-=======
-		assert_ok!(Assets::force_create(RuntimeOrigin::root(), 0, 1, true, 1));
-		assert_ok!(Assets::mint(RuntimeOrigin::signed(1), 0, 1, 100));
->>>>>>> a3ed0119
+		assert_ok!(Assets::force_create(RuntimeOrigin::root(), 0, 1, true, 1));
+		assert_ok!(Assets::mint(RuntimeOrigin::signed(1), 0, 1, 100));
 		assert_eq!(Assets::balance(0, 2), 0);
 		assert_noop!(
 			Assets::burn(RuntimeOrigin::signed(1), 0, 2, u64::MAX),
@@ -901,11 +717,7 @@
 			Assets::set_metadata(RuntimeOrigin::signed(1), 0, vec![0u8; 10], vec![0u8; 10], 12),
 			Error::<Test>::Unknown,
 		);
-<<<<<<< HEAD
-		assert_ok!(Assets::force_create(Origin::root(), 0, 1, true, 1, true));
-=======
-		assert_ok!(Assets::force_create(RuntimeOrigin::root(), 0, 1, true, 1));
->>>>>>> a3ed0119
+		assert_ok!(Assets::force_create(RuntimeOrigin::root(), 0, 1, true, 1));
 		// Cannot add metadata to unowned asset
 		assert_noop!(
 			Assets::set_metadata(RuntimeOrigin::signed(2), 0, vec![0u8; 10], vec![0u8; 10], 12),
@@ -973,11 +785,7 @@
 #[test]
 fn destroy_calls_died_hooks() {
 	new_test_ext().execute_with(|| {
-<<<<<<< HEAD
-		assert_ok!(Assets::force_create(Origin::root(), 0, 1, true, 50, true));
-=======
 		assert_ok!(Assets::force_create(RuntimeOrigin::root(), 0, 1, true, 50));
->>>>>>> a3ed0119
 		// Create account 1 and 2.
 		assert_ok!(Assets::mint(RuntimeOrigin::signed(1), 0, 1, 100));
 		assert_ok!(Assets::mint(RuntimeOrigin::signed(1), 0, 2, 100));
@@ -994,13 +802,8 @@
 #[test]
 fn freezer_should_work() {
 	new_test_ext().execute_with(|| {
-<<<<<<< HEAD
-		assert_ok!(Assets::force_create(Origin::root(), 0, 1, true, 10, true));
-		assert_ok!(Assets::mint(Origin::signed(1), 0, 1, 100));
-=======
 		assert_ok!(Assets::force_create(RuntimeOrigin::root(), 0, 1, true, 10));
 		assert_ok!(Assets::mint(RuntimeOrigin::signed(1), 0, 1, 100));
->>>>>>> a3ed0119
 		assert_eq!(Assets::balance(0, 1), 100);
 
 		// freeze 50 of it.
@@ -1041,11 +844,7 @@
 	use frame_support::traits::tokens::fungibles::Balanced;
 
 	new_test_ext().execute_with(|| {
-<<<<<<< HEAD
-		assert_ok!(Assets::force_create(Origin::root(), 0, 1, true, 1, true));
-=======
-		assert_ok!(Assets::force_create(RuntimeOrigin::root(), 0, 1, true, 1));
->>>>>>> a3ed0119
+		assert_ok!(Assets::force_create(RuntimeOrigin::root(), 0, 1, true, 1));
 
 		let imb = Assets::issue(0, 100);
 		assert_eq!(Assets::total_supply(0), 100);
@@ -1068,11 +867,7 @@
 fn force_metadata_should_work() {
 	new_test_ext().execute_with(|| {
 		// force set metadata works
-<<<<<<< HEAD
-		assert_ok!(Assets::force_create(Origin::root(), 0, 1, true, 1, true));
-=======
-		assert_ok!(Assets::force_create(RuntimeOrigin::root(), 0, 1, true, 1));
->>>>>>> a3ed0119
+		assert_ok!(Assets::force_create(RuntimeOrigin::root(), 0, 1, true, 1));
 		assert_ok!(Assets::force_set_metadata(
 			RuntimeOrigin::root(),
 			0,
@@ -1151,15 +946,9 @@
 	new_test_ext().execute_with(|| {
 		Balances::make_free_balance_be(&1, 10);
 		Balances::make_free_balance_be(&2, 10);
-<<<<<<< HEAD
-		assert_ok!(Assets::create(Origin::signed(1), 0, 1, 30, true));
-		assert_ok!(Assets::mint(Origin::signed(1), 0, 1, 50));
-		assert_ok!(Assets::mint(Origin::signed(1), 0, 2, 150));
-=======
 		assert_ok!(Assets::create(RuntimeOrigin::signed(1), 0, 1, 30));
 		assert_ok!(Assets::mint(RuntimeOrigin::signed(1), 0, 1, 50));
 		assert_ok!(Assets::mint(RuntimeOrigin::signed(1), 0, 2, 150));
->>>>>>> a3ed0119
 
 		// force asset status to change min_balance > balance
 		assert_ok!(Assets::force_asset_status(
@@ -1220,15 +1009,9 @@
 		use frame_support::traits::tokens::BalanceConversion;
 
 		let id = 42;
-<<<<<<< HEAD
-		assert_ok!(Assets::force_create(Origin::root(), id, 1, true, 10, true));
-		let not_sufficient = 23;
-		assert_ok!(Assets::force_create(Origin::root(), not_sufficient, 1, false, 10, true));
-=======
 		assert_ok!(Assets::force_create(RuntimeOrigin::root(), id, 1, true, 10));
 		let not_sufficient = 23;
 		assert_ok!(Assets::force_create(RuntimeOrigin::root(), not_sufficient, 1, false, 10));
->>>>>>> a3ed0119
 
 		assert_eq!(
 			BalanceToAssetBalance::<Balances, Test, ConvertInto>::to_asset_balance(100, 1234),
@@ -1263,11 +1046,7 @@
 fn querying_name_symbol_and_decimals_should_work() {
 	new_test_ext().execute_with(|| {
 		use frame_support::traits::tokens::fungibles::metadata::Inspect;
-<<<<<<< HEAD
-		assert_ok!(Assets::force_create(Origin::root(), 0, 1, true, 1, true));
-=======
-		assert_ok!(Assets::force_create(RuntimeOrigin::root(), 0, 1, true, 1));
->>>>>>> a3ed0119
+		assert_ok!(Assets::force_create(RuntimeOrigin::root(), 0, 1, true, 1));
 		assert_ok!(Assets::force_set_metadata(
 			RuntimeOrigin::root(),
 			0,
@@ -1286,13 +1065,8 @@
 fn querying_allowance_should_work() {
 	new_test_ext().execute_with(|| {
 		use frame_support::traits::tokens::fungibles::approvals::{Inspect, Mutate};
-<<<<<<< HEAD
-		assert_ok!(Assets::force_create(Origin::root(), 0, 1, true, 1, true));
-		assert_ok!(Assets::mint(Origin::signed(1), 0, 1, 100));
-=======
-		assert_ok!(Assets::force_create(RuntimeOrigin::root(), 0, 1, true, 1));
-		assert_ok!(Assets::mint(RuntimeOrigin::signed(1), 0, 1, 100));
->>>>>>> a3ed0119
+		assert_ok!(Assets::force_create(RuntimeOrigin::root(), 0, 1, true, 1));
+		assert_ok!(Assets::mint(RuntimeOrigin::signed(1), 0, 1, 100));
 		Balances::make_free_balance_be(&1, 1);
 		assert_ok!(Assets::approve(0, &1, &2, 50));
 		assert_eq!(Assets::allowance(0, &1, &2), 50);
@@ -1306,50 +1080,13 @@
 fn transfer_large_asset() {
 	new_test_ext().execute_with(|| {
 		let amount = u64::pow(2, 63) + 2;
-<<<<<<< HEAD
-		assert_ok!(Assets::force_create(Origin::root(), 0, 1, true, 1, true));
-		assert_ok!(Assets::mint(Origin::signed(1), 0, 1, amount));
-		assert_ok!(Assets::transfer(Origin::signed(1), 0, 2, amount - 1));
-=======
 		assert_ok!(Assets::force_create(RuntimeOrigin::root(), 0, 1, true, 1));
 		assert_ok!(Assets::mint(RuntimeOrigin::signed(1), 0, 1, amount));
 		assert_ok!(Assets::transfer(RuntimeOrigin::signed(1), 0, 2, amount - 1));
->>>>>>> a3ed0119
 	})
 }
 
 #[test]
-<<<<<<< HEAD
-fn untransferable_asset_test() {
-	new_test_ext().execute_with(|| {
-		let amount = u64::pow(2, 63) + 2;
-		assert_ok!(Assets::force_create(Origin::root(), 0, 1, true, 1, false));
-		assert_ok!(Assets::mint(Origin::signed(1), 0, 1, amount));
-		let e = Error::<Test>::CannotTransfer;
-		assert_noop!(Assets::transfer(Origin::signed(1), 0, 2, amount - 1), e);
-	})
-}
-
-#[test]
-fn untransferable_asset_test_keepalive() {
-	new_test_ext().execute_with(|| {
-		let amount = u64::pow(2, 63) + 2;
-		assert_ok!(Assets::force_create(Origin::root(), 0, 1, true, 1, false));
-		assert_ok!(Assets::mint(Origin::signed(1), 0, 1, amount));
-		let e = Error::<Test>::CannotTransfer;
-		assert_noop!(Assets::transfer_keep_alive(Origin::signed(1), 0, 2, amount - 1), e);
-	})
-}
-
-#[test]
-fn untransferable_asset_test_admin() {
-	new_test_ext().execute_with(|| {
-		let amount = u64::pow(2, 63) + 2;
-		assert_ok!(Assets::force_create(Origin::root(), 0, 1, true, 1, false));
-		assert_ok!(Assets::mint(Origin::signed(1), 0, 1, amount));
-		assert_ok!(Assets::force_transfer(Origin::signed(1), 0, 1, 2, amount - 1));
-	})
-=======
 fn querying_roles_should_work() {
 	new_test_ext().execute_with(|| {
 		use frame_support::traits::tokens::fungibles::roles::Inspect;
@@ -1369,5 +1106,4 @@
 		assert_eq!(Assets::admin(0), Some(3));
 		assert_eq!(Assets::freezer(0), Some(4));
 	});
->>>>>>> a3ed0119
 }