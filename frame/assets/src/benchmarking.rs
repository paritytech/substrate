// This file is part of Substrate.

// Copyright (C) 2020-2022 Parity Technologies (UK) Ltd.
// SPDX-License-Identifier: Apache-2.0

// Licensed under the Apache License, Version 2.0 (the "License");
// you may not use this file except in compliance with the License.
// You may obtain a copy of the License at
//
// 	http://www.apache.org/licenses/LICENSE-2.0
//
// Unless required by applicable law or agreed to in writing, software
// distributed under the License is distributed on an "AS IS" BASIS,
// WITHOUT WARRANTIES OR CONDITIONS OF ANY KIND, either express or implied.
// See the License for the specific language governing permissions and
// limitations under the License.

//! Assets pallet benchmarking.

#![cfg(feature = "runtime-benchmarks")]

use super::*;
use frame_benchmarking::{
	account, benchmarks_instance_pallet, whitelist_account, whitelisted_caller,
};
use frame_support::{
	dispatch::UnfilteredDispatchable,
	traits::{EnsureOrigin, Get},
};
use frame_system::RawOrigin as SystemOrigin;
use sp_runtime::traits::Bounded;
use sp_std::prelude::*;

use crate::Pallet as Assets;

const SEED: u32 = 0;

fn create_default_asset<T: Config<I>, I: 'static>(
	is_sufficient: bool,
) -> (T::AccountId, AccountIdLookupOf<T>) {
	let caller: T::AccountId = whitelisted_caller();
	let caller_lookup = T::Lookup::unlookup(caller.clone());
	let root = SystemOrigin::Root.into();
	assert!(Assets::<T, I>::force_create(
		root,
		Default::default(),
		caller_lookup.clone(),
		is_sufficient,
		1u32.into(),
		true
	)
	.is_ok());
	(caller, caller_lookup)
}

fn create_default_minted_asset<T: Config<I>, I: 'static>(
	is_sufficient: bool,
	amount: T::Balance,
) -> (T::AccountId, AccountIdLookupOf<T>) {
	let (caller, caller_lookup) = create_default_asset::<T, I>(is_sufficient);
	if !is_sufficient {
		T::Currency::make_free_balance_be(&caller, T::Currency::minimum_balance());
	}
	assert!(Assets::<T, I>::mint(
		SystemOrigin::Signed(caller.clone()).into(),
		Default::default(),
		caller_lookup.clone(),
		amount,
	)
	.is_ok());
	(caller, caller_lookup)
}

fn swap_is_sufficient<T: Config<I>, I: 'static>(s: &mut bool) {
	Asset::<T, I>::mutate(&T::AssetId::default(), |maybe_a| {
		if let Some(ref mut a) = maybe_a {
			sp_std::mem::swap(s, &mut a.is_sufficient)
		}
	});
}

fn add_consumers<T: Config<I>, I: 'static>(minter: T::AccountId, n: u32) {
	let origin = SystemOrigin::Signed(minter);
	let mut s = false;
	swap_is_sufficient::<T, I>(&mut s);
	for i in 0..n {
		let target = account("consumer", i, SEED);
		T::Currency::make_free_balance_be(&target, T::Currency::minimum_balance());
		let target_lookup = T::Lookup::unlookup(target);
		assert!(Assets::<T, I>::mint(
			origin.clone().into(),
			Default::default(),
			target_lookup,
			100u32.into()
		)
		.is_ok());
	}
	swap_is_sufficient::<T, I>(&mut s);
}

fn add_sufficients<T: Config<I>, I: 'static>(minter: T::AccountId, n: u32) {
	let origin = SystemOrigin::Signed(minter);
	let mut s = true;
	swap_is_sufficient::<T, I>(&mut s);
	for i in 0..n {
		let target = account("sufficient", i, SEED);
		let target_lookup = T::Lookup::unlookup(target);
		assert!(Assets::<T, I>::mint(
			origin.clone().into(),
			Default::default(),
			target_lookup,
			100u32.into()
		)
		.is_ok());
	}
	swap_is_sufficient::<T, I>(&mut s);
}

fn add_approvals<T: Config<I>, I: 'static>(minter: T::AccountId, n: u32) {
	T::Currency::deposit_creating(&minter, T::ApprovalDeposit::get() * n.into());
	let minter_lookup = T::Lookup::unlookup(minter.clone());
	let origin = SystemOrigin::Signed(minter);
	Assets::<T, I>::mint(
		origin.clone().into(),
		Default::default(),
		minter_lookup,
		(100 * (n + 1)).into(),
	)
	.unwrap();
	for i in 0..n {
		let target = account("approval", i, SEED);
		T::Currency::make_free_balance_be(&target, T::Currency::minimum_balance());
		let target_lookup = T::Lookup::unlookup(target);
		Assets::<T, I>::approve_transfer(
			origin.clone().into(),
			Default::default(),
			target_lookup,
			100u32.into(),
		)
		.unwrap();
	}
}

fn assert_last_event<T: Config<I>, I: 'static>(generic_event: <T as Config<I>>::RuntimeEvent) {
	frame_system::Pallet::<T>::assert_last_event(generic_event.into());
}

fn assert_event<T: Config<I>, I: 'static>(generic_event: <T as Config<I>>::RuntimeEvent) {
	frame_system::Pallet::<T>::assert_has_event(generic_event.into());
}

benchmarks_instance_pallet! {
	create {
		let asset_id = Default::default();
		let origin = T::CreateOrigin::successful_origin(&asset_id);
		let caller = T::CreateOrigin::ensure_origin(origin, &asset_id).unwrap();
		let caller_lookup = T::Lookup::unlookup(caller.clone());
		T::Currency::make_free_balance_be(&caller, DepositBalanceOf::<T, I>::max_value());
<<<<<<< HEAD
	}: _(SystemOrigin::Signed(caller.clone()), Default::default(), caller_lookup, 1u32.into(), true)
=======
	}: _(SystemOrigin::Signed(caller.clone()), asset_id, caller_lookup, 1u32.into())
>>>>>>> 2dff067e
	verify {
		assert_last_event::<T, I>(Event::Created { asset_id, creator: caller.clone(), owner: caller }.into());
	}

	force_create {
		let caller: T::AccountId = whitelisted_caller();
		let caller_lookup = T::Lookup::unlookup(caller.clone());
	}: _(SystemOrigin::Root, Default::default(), caller_lookup, true, 1u32.into(), true)
	verify {
		assert_last_event::<T, I>(Event::ForceCreated { asset_id: Default::default(), owner: caller }.into());
	}

	destroy {
		let c in 0 .. 5_000;
		let s in 0 .. 5_000;
		let a in 0 .. 5_00;
		let (caller, _) = create_default_asset::<T, I>(true);
		add_consumers::<T, I>(caller.clone(), c);
		add_sufficients::<T, I>(caller.clone(), s);
		add_approvals::<T, I>(caller.clone(), a);
		let witness = Asset::<T, I>::get(T::AssetId::default()).unwrap().destroy_witness();
	}: _(SystemOrigin::Signed(caller), Default::default(), witness)
	verify {
		assert_last_event::<T, I>(Event::Destroyed { asset_id: Default::default() }.into());
	}

	mint {
		let (caller, caller_lookup) = create_default_asset::<T, I>(true);
		let amount = T::Balance::from(100u32);
	}: _(SystemOrigin::Signed(caller.clone()), Default::default(), caller_lookup, amount)
	verify {
		assert_last_event::<T, I>(Event::Issued { asset_id: Default::default(), owner: caller, total_supply: amount }.into());
	}

	burn {
		let amount = T::Balance::from(100u32);
		let (caller, caller_lookup) = create_default_minted_asset::<T, I>(true, amount);
	}: _(SystemOrigin::Signed(caller.clone()), Default::default(), caller_lookup, amount)
	verify {
		assert_last_event::<T, I>(Event::Burned { asset_id: Default::default(), owner: caller, balance: amount }.into());
	}

	transfer {
		let amount = T::Balance::from(100u32);
		let (caller, caller_lookup) = create_default_minted_asset::<T, I>(true, amount);
		let target: T::AccountId = account("target", 0, SEED);
		let target_lookup = T::Lookup::unlookup(target.clone());
	}: _(SystemOrigin::Signed(caller.clone()), Default::default(), target_lookup, amount)
	verify {
		assert_last_event::<T, I>(Event::Transferred { asset_id: Default::default(), from: caller, to: target, amount }.into());
	}

	transfer_keep_alive {
		let mint_amount = T::Balance::from(200u32);
		let amount = T::Balance::from(100u32);
		let (caller, caller_lookup) = create_default_minted_asset::<T, I>(true, mint_amount);
		let target: T::AccountId = account("target", 0, SEED);
		let target_lookup = T::Lookup::unlookup(target.clone());
	}: _(SystemOrigin::Signed(caller.clone()), Default::default(), target_lookup, amount)
	verify {
		assert!(frame_system::Pallet::<T>::account_exists(&caller));
		assert_last_event::<T, I>(Event::Transferred { asset_id: Default::default(), from: caller, to: target, amount }.into());
	}

	force_transfer {
		let amount = T::Balance::from(100u32);
		let (caller, caller_lookup) = create_default_minted_asset::<T, I>(true, amount);
		let target: T::AccountId = account("target", 0, SEED);
		let target_lookup = T::Lookup::unlookup(target.clone());
	}: _(SystemOrigin::Signed(caller.clone()), Default::default(), caller_lookup, target_lookup, amount)
	verify {
		assert_last_event::<T, I>(
			Event::Transferred { asset_id: Default::default(), from: caller, to: target, amount }.into()
		);
	}

	freeze {
		let (caller, caller_lookup) = create_default_minted_asset::<T, I>(true, 100u32.into());
	}: _(SystemOrigin::Signed(caller.clone()), Default::default(), caller_lookup)
	verify {
		assert_last_event::<T, I>(Event::Frozen { asset_id: Default::default(), who: caller }.into());
	}

	thaw {
		let (caller, caller_lookup) = create_default_minted_asset::<T, I>(true, 100u32.into());
		Assets::<T, I>::freeze(
			SystemOrigin::Signed(caller.clone()).into(),
			Default::default(),
			caller_lookup.clone(),
		)?;
	}: _(SystemOrigin::Signed(caller.clone()), Default::default(), caller_lookup)
	verify {
		assert_last_event::<T, I>(Event::Thawed { asset_id: Default::default(), who: caller }.into());
	}

	freeze_asset {
		let (caller, caller_lookup) = create_default_minted_asset::<T, I>(true, 100u32.into());
	}: _(SystemOrigin::Signed(caller.clone()), Default::default())
	verify {
		assert_last_event::<T, I>(Event::AssetFrozen { asset_id: Default::default() }.into());
	}

	thaw_asset {
		let (caller, caller_lookup) = create_default_minted_asset::<T, I>(true, 100u32.into());
		Assets::<T, I>::freeze_asset(
			SystemOrigin::Signed(caller.clone()).into(),
			Default::default(),
		)?;
	}: _(SystemOrigin::Signed(caller.clone()), Default::default())
	verify {
		assert_last_event::<T, I>(Event::AssetThawed { asset_id: Default::default() }.into());
	}

	transfer_ownership {
		let (caller, _) = create_default_asset::<T, I>(true);
		let target: T::AccountId = account("target", 0, SEED);
		let target_lookup = T::Lookup::unlookup(target.clone());
	}: _(SystemOrigin::Signed(caller), Default::default(), target_lookup)
	verify {
		assert_last_event::<T, I>(Event::OwnerChanged { asset_id: Default::default(), owner: target }.into());
	}

	set_team {
		let (caller, _) = create_default_asset::<T, I>(true);
		let target0 = T::Lookup::unlookup(account("target", 0, SEED));
		let target1 = T::Lookup::unlookup(account("target", 1, SEED));
		let target2 = T::Lookup::unlookup(account("target", 2, SEED));
	}: _(SystemOrigin::Signed(caller), Default::default(), target0, target1, target2)
	verify {
		assert_last_event::<T, I>(Event::TeamChanged {
			asset_id: Default::default(),
			issuer: account("target", 0, SEED),
			admin: account("target", 1, SEED),
			freezer: account("target", 2, SEED),
		}.into());
	}

	set_metadata {
		let n in 0 .. T::StringLimit::get();
		let s in 0 .. T::StringLimit::get();

		let name = vec![0u8; n as usize];
		let symbol = vec![0u8; s as usize];
		let decimals = 12;

		let (caller, _) = create_default_asset::<T, I>(true);
		T::Currency::make_free_balance_be(&caller, DepositBalanceOf::<T, I>::max_value());
	}: _(SystemOrigin::Signed(caller), Default::default(), name.clone(), symbol.clone(), decimals)
	verify {
		let id = Default::default();
		assert_last_event::<T, I>(Event::MetadataSet { asset_id: id, name, symbol, decimals, is_frozen: false }.into());
	}

	clear_metadata {
		let (caller, _) = create_default_asset::<T, I>(true);
		T::Currency::make_free_balance_be(&caller, DepositBalanceOf::<T, I>::max_value());
		let dummy = vec![0u8; T::StringLimit::get() as usize];
		let origin = SystemOrigin::Signed(caller.clone()).into();
		Assets::<T, I>::set_metadata(origin, Default::default(), dummy.clone(), dummy, 12)?;
	}: _(SystemOrigin::Signed(caller), Default::default())
	verify {
		assert_last_event::<T, I>(Event::MetadataCleared { asset_id: Default::default() }.into());
	}

	force_set_metadata {
		let n in 0 .. T::StringLimit::get();
		let s in 0 .. T::StringLimit::get();

		let name = vec![0u8; n as usize];
		let symbol = vec![0u8; s as usize];
		let decimals = 12;

		create_default_asset::<T, I>(true);

		let origin = T::ForceOrigin::successful_origin();
		let call = Call::<T, I>::force_set_metadata {
			id: Default::default(),
			name: name.clone(),
			symbol: symbol.clone(),
			decimals,
			is_frozen: false,
		};
	}: { call.dispatch_bypass_filter(origin)? }
	verify {
		let id = Default::default();
		assert_last_event::<T, I>(Event::MetadataSet { asset_id: id, name, symbol, decimals, is_frozen: false }.into());
	}

	force_clear_metadata {
		let (caller, _) = create_default_asset::<T, I>(true);
		T::Currency::make_free_balance_be(&caller, DepositBalanceOf::<T, I>::max_value());
		let dummy = vec![0u8; T::StringLimit::get() as usize];
		let origin = SystemOrigin::Signed(caller).into();
		Assets::<T, I>::set_metadata(origin, Default::default(), dummy.clone(), dummy, 12)?;

		let origin = T::ForceOrigin::successful_origin();
		let call = Call::<T, I>::force_clear_metadata { id: Default::default() };
	}: { call.dispatch_bypass_filter(origin)? }
	verify {
		assert_last_event::<T, I>(Event::MetadataCleared { asset_id: Default::default() }.into());
	}

	force_asset_status {
		let (caller, caller_lookup) = create_default_asset::<T, I>(true);

		let origin = T::ForceOrigin::successful_origin();
		let call = Call::<T, I>::force_asset_status {
			id: Default::default(),
			owner: caller_lookup.clone(),
			issuer: caller_lookup.clone(),
			admin: caller_lookup.clone(),
			freezer: caller_lookup,
			min_balance: 100u32.into(),
			is_sufficient: true,
			is_frozen: false,
		};
	}: { call.dispatch_bypass_filter(origin)? }
	verify {
		assert_last_event::<T, I>(Event::AssetStatusChanged { asset_id: Default::default() }.into());
	}

	approve_transfer {
		let (caller, _) = create_default_minted_asset::<T, I>(true, 100u32.into());
		T::Currency::make_free_balance_be(&caller, DepositBalanceOf::<T, I>::max_value());

		let id = Default::default();
		let delegate: T::AccountId = account("delegate", 0, SEED);
		let delegate_lookup = T::Lookup::unlookup(delegate.clone());
		let amount = 100u32.into();
	}: _(SystemOrigin::Signed(caller.clone()), id, delegate_lookup, amount)
	verify {
		assert_last_event::<T, I>(Event::ApprovedTransfer { asset_id: id, source: caller, delegate, amount }.into());
	}

	transfer_approved {
		let (owner, owner_lookup) = create_default_minted_asset::<T, I>(true, 100u32.into());
		T::Currency::make_free_balance_be(&owner, DepositBalanceOf::<T, I>::max_value());

		let id = Default::default();
		let delegate: T::AccountId = account("delegate", 0, SEED);
		whitelist_account!(delegate);
		let delegate_lookup = T::Lookup::unlookup(delegate.clone());
		let amount = 100u32.into();
		let origin = SystemOrigin::Signed(owner.clone()).into();
		Assets::<T, I>::approve_transfer(origin, id, delegate_lookup, amount)?;

		let dest: T::AccountId = account("dest", 0, SEED);
		let dest_lookup = T::Lookup::unlookup(dest.clone());
	}: _(SystemOrigin::Signed(delegate.clone()), id, owner_lookup, dest_lookup, amount)
	verify {
		assert!(T::Currency::reserved_balance(&owner).is_zero());
		assert_event::<T, I>(Event::Transferred { asset_id: id, from: owner, to: dest, amount }.into());
	}

	cancel_approval {
		let (caller, _) = create_default_minted_asset::<T, I>(true, 100u32.into());
		T::Currency::make_free_balance_be(&caller, DepositBalanceOf::<T, I>::max_value());

		let id = Default::default();
		let delegate: T::AccountId = account("delegate", 0, SEED);
		let delegate_lookup = T::Lookup::unlookup(delegate.clone());
		let amount = 100u32.into();
		let origin = SystemOrigin::Signed(caller.clone()).into();
		Assets::<T, I>::approve_transfer(origin, id, delegate_lookup.clone(), amount)?;
	}: _(SystemOrigin::Signed(caller.clone()), id, delegate_lookup)
	verify {
		assert_last_event::<T, I>(Event::ApprovalCancelled { asset_id: id, owner: caller, delegate }.into());
	}

	force_cancel_approval {
		let (caller, caller_lookup) = create_default_minted_asset::<T, I>(true, 100u32.into());
		T::Currency::make_free_balance_be(&caller, DepositBalanceOf::<T, I>::max_value());

		let id = Default::default();
		let delegate: T::AccountId = account("delegate", 0, SEED);
		let delegate_lookup = T::Lookup::unlookup(delegate.clone());
		let amount = 100u32.into();
		let origin = SystemOrigin::Signed(caller.clone()).into();
		Assets::<T, I>::approve_transfer(origin, id, delegate_lookup.clone(), amount)?;
	}: _(SystemOrigin::Signed(caller.clone()), id, caller_lookup, delegate_lookup)
	verify {
		assert_last_event::<T, I>(Event::ApprovalCancelled { asset_id: id, owner: caller, delegate }.into());
	}

	impl_benchmark_test_suite!(Assets, crate::mock::new_test_ext(), crate::mock::Test)
}<|MERGE_RESOLUTION|>--- conflicted
+++ resolved
@@ -47,7 +47,6 @@
 		caller_lookup.clone(),
 		is_sufficient,
 		1u32.into(),
-		true
 	)
 	.is_ok());
 	(caller, caller_lookup)
@@ -156,11 +155,7 @@
 		let caller = T::CreateOrigin::ensure_origin(origin, &asset_id).unwrap();
 		let caller_lookup = T::Lookup::unlookup(caller.clone());
 		T::Currency::make_free_balance_be(&caller, DepositBalanceOf::<T, I>::max_value());
-<<<<<<< HEAD
-	}: _(SystemOrigin::Signed(caller.clone()), Default::default(), caller_lookup, 1u32.into(), true)
-=======
 	}: _(SystemOrigin::Signed(caller.clone()), asset_id, caller_lookup, 1u32.into())
->>>>>>> 2dff067e
 	verify {
 		assert_last_event::<T, I>(Event::Created { asset_id, creator: caller.clone(), owner: caller }.into());
 	}
@@ -168,7 +163,7 @@
 	force_create {
 		let caller: T::AccountId = whitelisted_caller();
 		let caller_lookup = T::Lookup::unlookup(caller.clone());
-	}: _(SystemOrigin::Root, Default::default(), caller_lookup, true, 1u32.into(), true)
+	}: _(SystemOrigin::Root, Default::default(), caller_lookup, true, 1u32.into())
 	verify {
 		assert_last_event::<T, I>(Event::ForceCreated { asset_id: Default::default(), owner: caller }.into());
 	}
