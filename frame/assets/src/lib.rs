// This file is part of Substrate.

// Copyright (C) 2017-2021 Parity Technologies (UK) Ltd.
// SPDX-License-Identifier: Apache-2.0

// Licensed under the Apache License, Version 2.0 (the "License");
// you may not use this file except in compliance with the License.
// You may obtain a copy of the License at
//
// 	http://www.apache.org/licenses/LICENSE-2.0
//
// Unless required by applicable law or agreed to in writing, software
// distributed under the License is distributed on an "AS IS" BASIS,
// WITHOUT WARRANTIES OR CONDITIONS OF ANY KIND, either express or implied.
// See the License for the specific language governing permissions and
// limitations under the License.

//! # Assets Pallet
//!
//! A simple, secure module for dealing with fungible assets.
//!
//! ## Overview
//!
//! The Assets module provides functionality for asset management of fungible asset classes
//! with a fixed supply, including:
//!
//! * Asset Issuance (Minting)
//! * Asset Transferal
//! * Asset Freezing
//! * Asset Destruction (Burning)
//! * Delegated Asset Transfers ("Approval API")
//!
//! To use it in your runtime, you need to implement the assets [`Config`].
//!
//! The supported dispatchable functions are documented in the [`Call`] enum.
//!
//! ### Terminology
//!
//! * **Admin**: An account ID uniquely privileged to be able to unfreeze (thaw) an account and it's
//!   assets, as well as forcibly transfer a particular class of assets between arbitrary accounts
//!   and reduce the balance of a particular class of assets of arbitrary accounts.
//! * **Asset issuance/minting**: The creation of a new asset, whose total supply will belong to the
//!   account that issues the asset. This is a privileged operation.
//! * **Asset transfer**: The reduction of the balance of an asset of one account with the
//!   corresponding increase in the balance of another.
//! * **Asset destruction**: The process of reduce the balance of an asset of one account. This is a
//!   privileged operation.
//! * **Fungible asset**: An asset whose units are interchangeable.
//! * **Issuer**: An account ID uniquely privileged to be able to mint a particular class of assets.
//! * **Freezer**: An account ID uniquely privileged to be able to freeze an account from
//!   transferring a particular class of assets.
//! * **Freezing**: Removing the possibility of an unpermissioned transfer of an asset from a
//!   particular account.
//! * **Non-fungible asset**: An asset for which each unit has unique characteristics.
//! * **Owner**: An account ID uniquely privileged to be able to destroy a particular asset class,
//!   or to set the Issuer, Freezer or Admin of that asset class.
//! * **Approval**: The act of allowing an account the permission to transfer some balance of asset
//!   from the approving account into some third-party destination account.
//! * **Sufficiency**: The idea of a minimum-balance of an asset being sufficient to allow the
//!   account's existence on the system without requiring any other existential-deposit.
//!
//! ### Goals
//!
//! The assets system in Substrate is designed to make the following possible:
//!
//! * Issue a new assets in a permissioned or permissionless way, if permissionless, then with a
//!   deposit required.
//! * Allow accounts to be delegated the ability to transfer assets without otherwise existing
//!   on-chain (*approvals*).
//! * Move assets between accounts.
//! * Update the asset's total supply.
//! * Allow administrative activities by specially privileged accounts including freezing account
//!   balances and minting/burning assets.
//!
//! ## Interface
//!
//! ### Permissionless Functions
//!
//! * `create`: Creates a new asset class, taking the required deposit.
//! * `transfer`: Transfer sender's assets to another account.
//! * `transfer_keep_alive`: Transfer sender's assets to another account, keeping the sender alive.
//! * `set_metadata`: Set the metadata of an asset class.
//! * `clear_metadata`: Remove the metadata of an asset class.
//! * `approve_transfer`: Create or increase an delegated transfer.
//! * `cancel_approval`: Rescind a previous approval.
//! * `transfer_approved`: Transfer third-party's assets to another account.
//!
//! ### Permissioned Functions
//!
//! * `force_create`: Creates a new asset class without taking any deposit.
//! * `force_set_metadata`: Set the metadata of an asset class.
//! * `force_clear_metadata`: Remove the metadata of an asset class.
//! * `force_asset_status`: Alter an asset class's attributes.
//! * `force_cancel_approval`: Rescind a previous approval.
//!
//! ### Privileged Functions
//! * `destroy`: Destroys an entire asset class; called by the asset class's Owner.
//! * `mint`: Increases the asset balance of an account; called by the asset class's Issuer.
//! * `burn`: Decreases the asset balance of an account; called by the asset class's Admin.
//! * `force_transfer`: Transfers between arbitrary accounts; called by the asset class's Admin.
//! * `freeze`: Disallows further `transfer`s from an account; called by the asset class's Freezer.
//! * `thaw`: Allows further `transfer`s from an account; called by the asset class's Admin.
//! * `transfer_ownership`: Changes an asset class's Owner; called by the asset class's Owner.
//! * `set_team`: Changes an asset class's Admin, Freezer and Issuer; called by the asset class's
//!   Owner.
//!
//! Please refer to the [`Call`] enum and its associated variants for documentation on each
//! function.
//!
//! ### Public Functions
//! <!-- Original author of descriptions: @gavofyork -->
//!
//! * `balance` - Get the asset `id` balance of `who`.
//! * `total_supply` - Get the total supply of an asset `id`.
//!
//! Please refer to the [`Pallet`] struct for details on publicly available functions.
//!
//! ## Related Modules
//!
//! * [`System`](../frame_system/index.html)
//! * [`Support`](../frame_support/index.html)

// Ensure we're `no_std` when compiling for Wasm.
#![cfg_attr(not(feature = "std"), no_std)]

#[cfg(feature = "runtime-benchmarks")]
mod benchmarking;
#[cfg(test)]
pub mod mock;
#[cfg(test)]
mod tests;
pub mod weights;

mod extra_mutator;
pub use extra_mutator::*;
mod functions;
mod impl_fungibles;
mod impl_stored_map;
mod types;
pub use types::*;

use codec::HasCompact;
use frame_support::{
	dispatch::{DispatchError, DispatchResult},
	ensure,
	pallet_prelude::DispatchResultWithPostInfo,
	traits::{
		tokens::{fungibles, DepositConsequence, WithdrawConsequence},
		BalanceStatus::Reserved,
		Currency, ReservableCurrency, StoredMap,
	},
};
use frame_system::Config as SystemConfig;
use sp_runtime::{
	traits::{
		AtLeast32BitUnsigned, Bounded, CheckedAdd, CheckedSub, Saturating, StaticLookup, Zero,
	},
	ArithmeticError, TokenError,
};
use sp_std::{borrow::Borrow, convert::TryInto, prelude::*};

#[cfg(feature = "std")]
use frame_support::traits::GenesisBuild;

pub use pallet::*;
pub use weights::WeightInfo;

#[frame_support::pallet]
pub mod pallet {
	use super::*;
	use frame_support::{dispatch::DispatchResult, pallet_prelude::*};
	use frame_system::pallet_prelude::*;
	use scale_info::TypeInfo;

	#[pallet::pallet]
	#[pallet::generate_store(pub(super) trait Store)]
	#[pallet::generate_storage_info]
	pub struct Pallet<T, I = ()>(_);

	#[pallet::config]
	/// The module configuration trait.
	pub trait Config<I: 'static = ()>: frame_system::Config {
		/// The overarching event type.
		type Event: From<Event<Self, I>> + IsType<<Self as frame_system::Config>::Event>;

		/// The units in which we record balances.
<<<<<<< HEAD
		type Balance: Member + Parameter + AtLeast32BitUnsigned + Default + Copy + MaxEncodedLen + TypeInfo;

		/// Identifier for the class of asset.
		type AssetId: Member + Parameter + Default + Copy + HasCompact + MaxEncodedLen + TypeInfo;
=======
		type Balance: Member
			+ Parameter
			+ AtLeast32BitUnsigned
			+ Default
			+ Copy
			+ MaybeSerializeDeserialize
			+ MaxEncodedLen
			+ TypeInfo;

		/// Identifier for the class of asset.
		type AssetId: Member
			+ Parameter
			+ Default
			+ Copy
			+ HasCompact
			+ MaybeSerializeDeserialize
			+ MaxEncodedLen
			+ TypeInfo;
>>>>>>> d76f3999

		/// The currency mechanism.
		type Currency: ReservableCurrency<Self::AccountId>;

		/// The origin which may forcibly create or destroy an asset or otherwise alter privileged
		/// attributes.
		type ForceOrigin: EnsureOrigin<Self::Origin>;

		/// The basic amount of funds that must be reserved for an asset.
		#[pallet::constant]
		type AssetDeposit: Get<DepositBalanceOf<Self, I>>;

		/// The basic amount of funds that must be reserved when adding metadata to your asset.
		#[pallet::constant]
		type MetadataDepositBase: Get<DepositBalanceOf<Self, I>>;

		/// The additional funds that must be reserved for the number of bytes you store in your
		/// metadata.
		#[pallet::constant]
		type MetadataDepositPerByte: Get<DepositBalanceOf<Self, I>>;

		/// The amount of funds that must be reserved when creating a new approval.
		#[pallet::constant]
		type ApprovalDeposit: Get<DepositBalanceOf<Self, I>>;

		/// The maximum length of a name or symbol stored on-chain.
		#[pallet::constant]
		type StringLimit: Get<u32>;

		/// A hook to allow a per-asset, per-account minimum balance to be enforced. This must be
		/// respected in all permissionless operations.
		type Freezer: FrozenBalance<Self::AssetId, Self::AccountId, Self::Balance>;

		/// Additional data to be stored with an account's asset balance.
		type Extra: Member + Parameter + Default + MaxEncodedLen;

		/// Weight information for extrinsics in this pallet.
		type WeightInfo: WeightInfo;
	}

	#[pallet::storage]
	/// Details of an asset.
	pub(super) type Asset<T: Config<I>, I: 'static = ()> = StorageMap<
		_,
		Blake2_128Concat,
		T::AssetId,
		AssetDetails<T::Balance, T::AccountId, DepositBalanceOf<T, I>>,
	>;

	#[pallet::storage]
	/// The number of units of assets held by any given account.
	pub(super) type Account<T: Config<I>, I: 'static = ()> = StorageDoubleMap<
		_,
		Blake2_128Concat,
		T::AssetId,
		Blake2_128Concat,
		T::AccountId,
		AssetBalance<T::Balance, T::Extra>,
		ValueQuery,
		GetDefault,
		ConstU32<300_000>,
	>;

	#[pallet::storage]
	/// Approved balance transfers. First balance is the amount approved for transfer. Second
	/// is the amount of `T::Currency` reserved for storing this.
	/// First key is the asset ID, second key is the owner and third key is the delegate.
	pub(super) type Approvals<T: Config<I>, I: 'static = ()> = StorageNMap<
		_,
		(
			NMapKey<Blake2_128Concat, T::AssetId>,
			NMapKey<Blake2_128Concat, T::AccountId>, // owner
			NMapKey<Blake2_128Concat, T::AccountId>, // delegate
		),
		Approval<T::Balance, DepositBalanceOf<T, I>>,
		OptionQuery,
		GetDefault,
		ConstU32<300_000>,
	>;

	#[pallet::storage]
	/// Metadata of an asset.
	pub(super) type Metadata<T: Config<I>, I: 'static = ()> = StorageMap<
		_,
		Blake2_128Concat,
		T::AssetId,
		AssetMetadata<DepositBalanceOf<T, I>, BoundedVec<u8, T::StringLimit>>,
		ValueQuery,
		GetDefault,
		ConstU32<300_000>,
	>;

	#[pallet::genesis_config]
	pub struct GenesisConfig<T: Config<I>, I: 'static = ()> {
		/// Genesis assets: id, owner, is_sufficient, min_balance
		pub assets: Vec<(T::AssetId, T::AccountId, bool, T::Balance)>,
		/// Genesis metadata: id, name, symbol, decimals
		pub metadata: Vec<(T::AssetId, Vec<u8>, Vec<u8>, u8)>,
		/// Genesis accounts: id, account_id, balance
		pub accounts: Vec<(T::AssetId, T::AccountId, T::Balance)>,
	}

	#[cfg(feature = "std")]
	impl<T: Config<I>, I: 'static> Default for GenesisConfig<T, I> {
		fn default() -> Self {
			Self {
				assets: Default::default(),
				metadata: Default::default(),
				accounts: Default::default(),
			}
		}
	}

	#[pallet::genesis_build]
	impl<T: Config<I>, I: 'static> GenesisBuild<T, I> for GenesisConfig<T, I> {
		fn build(&self) {
			for (id, owner, is_sufficient, min_balance) in &self.assets {
				assert!(!Asset::<T, I>::contains_key(id), "Asset id already in use");
				assert!(!min_balance.is_zero(), "Min balance should not be zero");
				Asset::<T, I>::insert(
					id,
					AssetDetails {
						owner: owner.clone(),
						issuer: owner.clone(),
						admin: owner.clone(),
						freezer: owner.clone(),
						supply: Zero::zero(),
						deposit: Zero::zero(),
						min_balance: *min_balance,
						is_sufficient: *is_sufficient,
						accounts: 0,
						sufficients: 0,
						approvals: 0,
						is_frozen: false,
					},
				);
			}

			for (id, name, symbol, decimals) in &self.metadata {
				assert!(Asset::<T, I>::contains_key(id), "Asset does not exist");

				let bounded_name: BoundedVec<u8, T::StringLimit> =
					name.clone().try_into().expect("asset name is too long");
				let bounded_symbol: BoundedVec<u8, T::StringLimit> =
					symbol.clone().try_into().expect("asset symbol is too long");

				let metadata = AssetMetadata {
					deposit: Zero::zero(),
					name: bounded_name,
					symbol: bounded_symbol,
					decimals: *decimals,
					is_frozen: false,
				};
				Metadata::<T, I>::insert(id, metadata);
			}

			for (id, account_id, amount) in &self.accounts {
				let result = <Pallet<T, I>>::increase_balance(
					*id,
					account_id,
					*amount,
					|details| -> DispatchResult {
						debug_assert!(
							T::Balance::max_value() - details.supply >= *amount,
							"checked in prep; qed"
						);
						details.supply = details.supply.saturating_add(*amount);
						Ok(())
					},
				);
				assert!(result.is_ok());
			}
		}
	}

	#[pallet::event]
	#[pallet::generate_deposit(pub(super) fn deposit_event)]
	pub enum Event<T: Config<I>, I: 'static = ()> {
		/// Some asset class was created. \[asset_id, creator, owner\]
		Created(T::AssetId, T::AccountId, T::AccountId),
		/// Some assets were issued. \[asset_id, owner, total_supply\]
		Issued(T::AssetId, T::AccountId, T::Balance),
		/// Some assets were transferred. \[asset_id, from, to, amount\]
		Transferred(T::AssetId, T::AccountId, T::AccountId, T::Balance),
		/// Some assets were destroyed. \[asset_id, owner, balance\]
		Burned(T::AssetId, T::AccountId, T::Balance),
		/// The management team changed \[asset_id, issuer, admin, freezer\]
		TeamChanged(T::AssetId, T::AccountId, T::AccountId, T::AccountId),
		/// The owner changed \[asset_id, owner\]
		OwnerChanged(T::AssetId, T::AccountId),
		/// Some account `who` was frozen. \[asset_id, who\]
		Frozen(T::AssetId, T::AccountId),
		/// Some account `who` was thawed. \[asset_id, who\]
		Thawed(T::AssetId, T::AccountId),
		/// Some asset `asset_id` was frozen. \[asset_id\]
		AssetFrozen(T::AssetId),
		/// Some asset `asset_id` was thawed. \[asset_id\]
		AssetThawed(T::AssetId),
		/// An asset class was destroyed.
		Destroyed(T::AssetId),
		/// Some asset class was force-created. \[asset_id, owner\]
		ForceCreated(T::AssetId, T::AccountId),
		/// New metadata has been set for an asset. \[asset_id, name, symbol, decimals, is_frozen\]
		MetadataSet(T::AssetId, Vec<u8>, Vec<u8>, u8, bool),
		/// Metadata has been cleared for an asset. \[asset_id\]
		MetadataCleared(T::AssetId),
		/// (Additional) funds have been approved for transfer to a destination account.
		/// \[asset_id, source, delegate, amount\]
		ApprovedTransfer(T::AssetId, T::AccountId, T::AccountId, T::Balance),
		/// An approval for account `delegate` was cancelled by `owner`.
		/// \[id, owner, delegate\]
		ApprovalCancelled(T::AssetId, T::AccountId, T::AccountId),
		/// An `amount` was transferred in its entirety from `owner` to `destination` by
		/// the approved `delegate`.
		/// \[id, owner, delegate, destination\]
		TransferredApproved(T::AssetId, T::AccountId, T::AccountId, T::AccountId, T::Balance),
		/// An asset has had its attributes changed by the `Force` origin.
		/// \[id\]
		AssetStatusChanged(T::AssetId),
	}

	#[pallet::error]
	pub enum Error<T, I = ()> {
		/// Account balance must be greater than or equal to the transfer amount.
		BalanceLow,
		/// Balance should be non-zero.
		BalanceZero,
		/// The signing account has no permission to do the operation.
		NoPermission,
		/// The given asset ID is unknown.
		Unknown,
		/// The origin account is frozen.
		Frozen,
		/// The asset ID is already taken.
		InUse,
		/// Invalid witness data given.
		BadWitness,
		/// Minimum balance should be non-zero.
		MinBalanceZero,
		/// No provider reference exists to allow a non-zero balance of a non-self-sufficient
		/// asset.
		NoProvider,
		/// Invalid metadata given.
		BadMetadata,
		/// No approval exists that would allow the transfer.
		Unapproved,
		/// The source account would not survive the transfer and it needs to stay alive.
		WouldDie,
	}

	#[pallet::call]
	impl<T: Config<I>, I: 'static> Pallet<T, I> {
		/// Issue a new class of fungible assets from a public origin.
		///
		/// This new asset class has no assets initially and its owner is the origin.
		///
		/// The origin must be Signed and the sender must have sufficient funds free.
		///
		/// Funds of sender are reserved by `AssetDeposit`.
		///
		/// Parameters:
		/// - `id`: The identifier of the new asset. This must not be currently in use to identify
		/// an existing asset.
		/// - `admin`: The admin of this class of assets. The admin is the initial address of each
		/// member of the asset class's admin team.
		/// - `min_balance`: The minimum balance of this new asset that any single account must
		/// have. If an account's balance is reduced below this, then it collapses to zero.
		///
		/// Emits `Created` event when successful.
		///
		/// Weight: `O(1)`
		#[pallet::weight(T::WeightInfo::create())]
		pub fn create(
			origin: OriginFor<T>,
			#[pallet::compact] id: T::AssetId,
			admin: <T::Lookup as StaticLookup>::Source,
			min_balance: T::Balance,
		) -> DispatchResult {
			let owner = ensure_signed(origin)?;
			let admin = T::Lookup::lookup(admin)?;

			ensure!(!Asset::<T, I>::contains_key(id), Error::<T, I>::InUse);
			ensure!(!min_balance.is_zero(), Error::<T, I>::MinBalanceZero);

			let deposit = T::AssetDeposit::get();
			T::Currency::reserve(&owner, deposit)?;

			Asset::<T, I>::insert(
				id,
				AssetDetails {
					owner: owner.clone(),
					issuer: admin.clone(),
					admin: admin.clone(),
					freezer: admin.clone(),
					supply: Zero::zero(),
					deposit,
					min_balance,
					is_sufficient: false,
					accounts: 0,
					sufficients: 0,
					approvals: 0,
					is_frozen: false,
				},
			);
			Self::deposit_event(Event::Created(id, owner, admin));
			Ok(())
		}

		/// Issue a new class of fungible assets from a privileged origin.
		///
		/// This new asset class has no assets initially.
		///
		/// The origin must conform to `ForceOrigin`.
		///
		/// Unlike `create`, no funds are reserved.
		///
		/// - `id`: The identifier of the new asset. This must not be currently in use to identify
		/// an existing asset.
		/// - `owner`: The owner of this class of assets. The owner has full superuser permissions
		/// over this asset, but may later change and configure the permissions using
		/// `transfer_ownership` and `set_team`.
		/// - `min_balance`: The minimum balance of this new asset that any single account must
		/// have. If an account's balance is reduced below this, then it collapses to zero.
		///
		/// Emits `ForceCreated` event when successful.
		///
		/// Weight: `O(1)`
		#[pallet::weight(T::WeightInfo::force_create())]
		pub fn force_create(
			origin: OriginFor<T>,
			#[pallet::compact] id: T::AssetId,
			owner: <T::Lookup as StaticLookup>::Source,
			is_sufficient: bool,
			#[pallet::compact] min_balance: T::Balance,
		) -> DispatchResult {
			T::ForceOrigin::ensure_origin(origin)?;
			let owner = T::Lookup::lookup(owner)?;
			Self::do_force_create(id, owner, is_sufficient, min_balance)
		}

		/// Destroy a class of fungible assets.
		///
		/// The origin must conform to `ForceOrigin` or must be Signed and the sender must be the
		/// owner of the asset `id`.
		///
		/// - `id`: The identifier of the asset to be destroyed. This must identify an existing
		/// asset.
		///
		/// Emits `Destroyed` event when successful.
		///
		/// NOTE: It can be helpful to first freeze an asset before destroying it so that you
		/// can provide accurate witness information and prevent users from manipulating state
		/// in a way that can make it harder to destroy.
		///
		/// Weight: `O(c + p + a)` where:
		/// - `c = (witness.accounts - witness.sufficients)`
		/// - `s = witness.sufficients`
		/// - `a = witness.approvals`
		#[pallet::weight(T::WeightInfo::destroy(
			witness.accounts.saturating_sub(witness.sufficients),
 			witness.sufficients,
 			witness.approvals,
 		))]
		pub fn destroy(
			origin: OriginFor<T>,
			#[pallet::compact] id: T::AssetId,
			witness: DestroyWitness,
		) -> DispatchResultWithPostInfo {
			let maybe_check_owner = match T::ForceOrigin::try_origin(origin) {
				Ok(_) => None,
				Err(origin) => Some(ensure_signed(origin)?),
			};
			let details = Self::do_destroy(id, witness, maybe_check_owner)?;
			Ok(Some(T::WeightInfo::destroy(
				details.accounts.saturating_sub(details.sufficients),
				details.sufficients,
				details.approvals,
			))
			.into())
		}

		/// Mint assets of a particular class.
		///
		/// The origin must be Signed and the sender must be the Issuer of the asset `id`.
		///
		/// - `id`: The identifier of the asset to have some amount minted.
		/// - `beneficiary`: The account to be credited with the minted assets.
		/// - `amount`: The amount of the asset to be minted.
		///
		/// Emits `Issued` event when successful.
		///
		/// Weight: `O(1)`
		/// Modes: Pre-existing balance of `beneficiary`; Account pre-existence of `beneficiary`.
		#[pallet::weight(T::WeightInfo::mint())]
		pub fn mint(
			origin: OriginFor<T>,
			#[pallet::compact] id: T::AssetId,
			beneficiary: <T::Lookup as StaticLookup>::Source,
			#[pallet::compact] amount: T::Balance,
		) -> DispatchResult {
			let origin = ensure_signed(origin)?;
			let beneficiary = T::Lookup::lookup(beneficiary)?;
			Self::do_mint(id, &beneficiary, amount, Some(origin))?;
			Ok(())
		}

		/// Reduce the balance of `who` by as much as possible up to `amount` assets of `id`.
		///
		/// Origin must be Signed and the sender should be the Manager of the asset `id`.
		///
		/// Bails with `BalanceZero` if the `who` is already dead.
		///
		/// - `id`: The identifier of the asset to have some amount burned.
		/// - `who`: The account to be debited from.
		/// - `amount`: The maximum amount by which `who`'s balance should be reduced.
		///
		/// Emits `Burned` with the actual amount burned. If this takes the balance to below the
		/// minimum for the asset, then the amount burned is increased to take it to zero.
		///
		/// Weight: `O(1)`
		/// Modes: Post-existence of `who`; Pre & post Zombie-status of `who`.
		#[pallet::weight(T::WeightInfo::burn())]
		pub fn burn(
			origin: OriginFor<T>,
			#[pallet::compact] id: T::AssetId,
			who: <T::Lookup as StaticLookup>::Source,
			#[pallet::compact] amount: T::Balance,
		) -> DispatchResult {
			let origin = ensure_signed(origin)?;
			let who = T::Lookup::lookup(who)?;

			let f = DebitFlags { keep_alive: false, best_effort: true };
			let _ = Self::do_burn(id, &who, amount, Some(origin), f)?;
			Ok(())
		}

		/// Move some assets from the sender account to another.
		///
		/// Origin must be Signed.
		///
		/// - `id`: The identifier of the asset to have some amount transferred.
		/// - `target`: The account to be credited.
		/// - `amount`: The amount by which the sender's balance of assets should be reduced and
		/// `target`'s balance increased. The amount actually transferred may be slightly greater in
		/// the case that the transfer would otherwise take the sender balance above zero but below
		/// the minimum balance. Must be greater than zero.
		///
		/// Emits `Transferred` with the actual amount transferred. If this takes the source balance
		/// to below the minimum for the asset, then the amount transferred is increased to take it
		/// to zero.
		///
		/// Weight: `O(1)`
		/// Modes: Pre-existence of `target`; Post-existence of sender; Account pre-existence of
		/// `target`.
		#[pallet::weight(T::WeightInfo::transfer())]
		pub fn transfer(
			origin: OriginFor<T>,
			#[pallet::compact] id: T::AssetId,
			target: <T::Lookup as StaticLookup>::Source,
			#[pallet::compact] amount: T::Balance,
		) -> DispatchResult {
			let origin = ensure_signed(origin)?;
			let dest = T::Lookup::lookup(target)?;

			let f = TransferFlags { keep_alive: false, best_effort: false, burn_dust: false };
			Self::do_transfer(id, &origin, &dest, amount, None, f).map(|_| ())
		}

		/// Move some assets from the sender account to another, keeping the sender account alive.
		///
		/// Origin must be Signed.
		///
		/// - `id`: The identifier of the asset to have some amount transferred.
		/// - `target`: The account to be credited.
		/// - `amount`: The amount by which the sender's balance of assets should be reduced and
		/// `target`'s balance increased. The amount actually transferred may be slightly greater in
		/// the case that the transfer would otherwise take the sender balance above zero but below
		/// the minimum balance. Must be greater than zero.
		///
		/// Emits `Transferred` with the actual amount transferred. If this takes the source balance
		/// to below the minimum for the asset, then the amount transferred is increased to take it
		/// to zero.
		///
		/// Weight: `O(1)`
		/// Modes: Pre-existence of `target`; Post-existence of sender; Account pre-existence of
		/// `target`.
		#[pallet::weight(T::WeightInfo::transfer_keep_alive())]
		pub fn transfer_keep_alive(
			origin: OriginFor<T>,
			#[pallet::compact] id: T::AssetId,
			target: <T::Lookup as StaticLookup>::Source,
			#[pallet::compact] amount: T::Balance,
		) -> DispatchResult {
			let source = ensure_signed(origin)?;
			let dest = T::Lookup::lookup(target)?;

			let f = TransferFlags { keep_alive: true, best_effort: false, burn_dust: false };
			Self::do_transfer(id, &source, &dest, amount, None, f).map(|_| ())
		}

		/// Move some assets from one account to another.
		///
		/// Origin must be Signed and the sender should be the Admin of the asset `id`.
		///
		/// - `id`: The identifier of the asset to have some amount transferred.
		/// - `source`: The account to be debited.
		/// - `dest`: The account to be credited.
		/// - `amount`: The amount by which the `source`'s balance of assets should be reduced and
		/// `dest`'s balance increased. The amount actually transferred may be slightly greater in
		/// the case that the transfer would otherwise take the `source` balance above zero but
		/// below the minimum balance. Must be greater than zero.
		///
		/// Emits `Transferred` with the actual amount transferred. If this takes the source balance
		/// to below the minimum for the asset, then the amount transferred is increased to take it
		/// to zero.
		///
		/// Weight: `O(1)`
		/// Modes: Pre-existence of `dest`; Post-existence of `source`; Account pre-existence of
		/// `dest`.
		#[pallet::weight(T::WeightInfo::force_transfer())]
		pub fn force_transfer(
			origin: OriginFor<T>,
			#[pallet::compact] id: T::AssetId,
			source: <T::Lookup as StaticLookup>::Source,
			dest: <T::Lookup as StaticLookup>::Source,
			#[pallet::compact] amount: T::Balance,
		) -> DispatchResult {
			let origin = ensure_signed(origin)?;
			let source = T::Lookup::lookup(source)?;
			let dest = T::Lookup::lookup(dest)?;

			let f = TransferFlags { keep_alive: false, best_effort: false, burn_dust: false };
			Self::do_transfer(id, &source, &dest, amount, Some(origin), f).map(|_| ())
		}

		/// Disallow further unprivileged transfers from an account.
		///
		/// Origin must be Signed and the sender should be the Freezer of the asset `id`.
		///
		/// - `id`: The identifier of the asset to be frozen.
		/// - `who`: The account to be frozen.
		///
		/// Emits `Frozen`.
		///
		/// Weight: `O(1)`
		#[pallet::weight(T::WeightInfo::freeze())]
		pub fn freeze(
			origin: OriginFor<T>,
			#[pallet::compact] id: T::AssetId,
			who: <T::Lookup as StaticLookup>::Source,
		) -> DispatchResult {
			let origin = ensure_signed(origin)?;

			let d = Asset::<T, I>::get(id).ok_or(Error::<T, I>::Unknown)?;
			ensure!(&origin == &d.freezer, Error::<T, I>::NoPermission);
			let who = T::Lookup::lookup(who)?;
			ensure!(Account::<T, I>::contains_key(id, &who), Error::<T, I>::BalanceZero);

			Account::<T, I>::mutate(id, &who, |a| a.is_frozen = true);

			Self::deposit_event(Event::<T, I>::Frozen(id, who));
			Ok(())
		}

		/// Allow unprivileged transfers from an account again.
		///
		/// Origin must be Signed and the sender should be the Admin of the asset `id`.
		///
		/// - `id`: The identifier of the asset to be frozen.
		/// - `who`: The account to be unfrozen.
		///
		/// Emits `Thawed`.
		///
		/// Weight: `O(1)`
		#[pallet::weight(T::WeightInfo::thaw())]
		pub fn thaw(
			origin: OriginFor<T>,
			#[pallet::compact] id: T::AssetId,
			who: <T::Lookup as StaticLookup>::Source,
		) -> DispatchResult {
			let origin = ensure_signed(origin)?;

			let details = Asset::<T, I>::get(id).ok_or(Error::<T, I>::Unknown)?;
			ensure!(&origin == &details.admin, Error::<T, I>::NoPermission);
			let who = T::Lookup::lookup(who)?;
			ensure!(Account::<T, I>::contains_key(id, &who), Error::<T, I>::BalanceZero);

			Account::<T, I>::mutate(id, &who, |a| a.is_frozen = false);

			Self::deposit_event(Event::<T, I>::Thawed(id, who));
			Ok(())
		}

		/// Disallow further unprivileged transfers for the asset class.
		///
		/// Origin must be Signed and the sender should be the Freezer of the asset `id`.
		///
		/// - `id`: The identifier of the asset to be frozen.
		///
		/// Emits `Frozen`.
		///
		/// Weight: `O(1)`
		#[pallet::weight(T::WeightInfo::freeze_asset())]
		pub fn freeze_asset(
			origin: OriginFor<T>,
			#[pallet::compact] id: T::AssetId,
		) -> DispatchResult {
			let origin = ensure_signed(origin)?;

			Asset::<T, I>::try_mutate(id, |maybe_details| {
				let d = maybe_details.as_mut().ok_or(Error::<T, I>::Unknown)?;
				ensure!(&origin == &d.freezer, Error::<T, I>::NoPermission);

				d.is_frozen = true;

				Self::deposit_event(Event::<T, I>::AssetFrozen(id));
				Ok(())
			})
		}

		/// Allow unprivileged transfers for the asset again.
		///
		/// Origin must be Signed and the sender should be the Admin of the asset `id`.
		///
		/// - `id`: The identifier of the asset to be thawed.
		///
		/// Emits `Thawed`.
		///
		/// Weight: `O(1)`
		#[pallet::weight(T::WeightInfo::thaw_asset())]
		pub fn thaw_asset(
			origin: OriginFor<T>,
			#[pallet::compact] id: T::AssetId,
		) -> DispatchResult {
			let origin = ensure_signed(origin)?;

			Asset::<T, I>::try_mutate(id, |maybe_details| {
				let d = maybe_details.as_mut().ok_or(Error::<T, I>::Unknown)?;
				ensure!(&origin == &d.admin, Error::<T, I>::NoPermission);

				d.is_frozen = false;

				Self::deposit_event(Event::<T, I>::AssetThawed(id));
				Ok(())
			})
		}

		/// Change the Owner of an asset.
		///
		/// Origin must be Signed and the sender should be the Owner of the asset `id`.
		///
		/// - `id`: The identifier of the asset.
		/// - `owner`: The new Owner of this asset.
		///
		/// Emits `OwnerChanged`.
		///
		/// Weight: `O(1)`
		#[pallet::weight(T::WeightInfo::transfer_ownership())]
		pub fn transfer_ownership(
			origin: OriginFor<T>,
			#[pallet::compact] id: T::AssetId,
			owner: <T::Lookup as StaticLookup>::Source,
		) -> DispatchResult {
			let origin = ensure_signed(origin)?;
			let owner = T::Lookup::lookup(owner)?;

			Asset::<T, I>::try_mutate(id, |maybe_details| {
				let details = maybe_details.as_mut().ok_or(Error::<T, I>::Unknown)?;
				ensure!(&origin == &details.owner, Error::<T, I>::NoPermission);
				if details.owner == owner {
					return Ok(())
				}

				let metadata_deposit = Metadata::<T, I>::get(id).deposit;
				let deposit = details.deposit + metadata_deposit;

				// Move the deposit to the new owner.
				T::Currency::repatriate_reserved(&details.owner, &owner, deposit, Reserved)?;

				details.owner = owner.clone();

				Self::deposit_event(Event::OwnerChanged(id, owner));
				Ok(())
			})
		}

		/// Change the Issuer, Admin and Freezer of an asset.
		///
		/// Origin must be Signed and the sender should be the Owner of the asset `id`.
		///
		/// - `id`: The identifier of the asset to be frozen.
		/// - `issuer`: The new Issuer of this asset.
		/// - `admin`: The new Admin of this asset.
		/// - `freezer`: The new Freezer of this asset.
		///
		/// Emits `TeamChanged`.
		///
		/// Weight: `O(1)`
		#[pallet::weight(T::WeightInfo::set_team())]
		pub fn set_team(
			origin: OriginFor<T>,
			#[pallet::compact] id: T::AssetId,
			issuer: <T::Lookup as StaticLookup>::Source,
			admin: <T::Lookup as StaticLookup>::Source,
			freezer: <T::Lookup as StaticLookup>::Source,
		) -> DispatchResult {
			let origin = ensure_signed(origin)?;
			let issuer = T::Lookup::lookup(issuer)?;
			let admin = T::Lookup::lookup(admin)?;
			let freezer = T::Lookup::lookup(freezer)?;

			Asset::<T, I>::try_mutate(id, |maybe_details| {
				let details = maybe_details.as_mut().ok_or(Error::<T, I>::Unknown)?;
				ensure!(&origin == &details.owner, Error::<T, I>::NoPermission);

				details.issuer = issuer.clone();
				details.admin = admin.clone();
				details.freezer = freezer.clone();

				Self::deposit_event(Event::TeamChanged(id, issuer, admin, freezer));
				Ok(())
			})
		}

		/// Set the metadata for an asset.
		///
		/// Origin must be Signed and the sender should be the Owner of the asset `id`.
		///
		/// Funds of sender are reserved according to the formula:
		/// `MetadataDepositBase + MetadataDepositPerByte * (name.len + symbol.len)` taking into
		/// account any already reserved funds.
		///
		/// - `id`: The identifier of the asset to update.
		/// - `name`: The user friendly name of this asset. Limited in length by `StringLimit`.
		/// - `symbol`: The exchange symbol for this asset. Limited in length by `StringLimit`.
		/// - `decimals`: The number of decimals this asset uses to represent one unit.
		///
		/// Emits `MetadataSet`.
		///
		/// Weight: `O(1)`
		#[pallet::weight(T::WeightInfo::set_metadata(name.len() as u32, symbol.len() as u32))]
		pub fn set_metadata(
			origin: OriginFor<T>,
			#[pallet::compact] id: T::AssetId,
			name: Vec<u8>,
			symbol: Vec<u8>,
			decimals: u8,
		) -> DispatchResult {
			let origin = ensure_signed(origin)?;
			Self::do_set_metadata(id, &origin, name, symbol, decimals)
		}

		/// Clear the metadata for an asset.
		///
		/// Origin must be Signed and the sender should be the Owner of the asset `id`.
		///
		/// Any deposit is freed for the asset owner.
		///
		/// - `id`: The identifier of the asset to clear.
		///
		/// Emits `MetadataCleared`.
		///
		/// Weight: `O(1)`
		#[pallet::weight(T::WeightInfo::clear_metadata())]
		pub fn clear_metadata(
			origin: OriginFor<T>,
			#[pallet::compact] id: T::AssetId,
		) -> DispatchResult {
			let origin = ensure_signed(origin)?;

			let d = Asset::<T, I>::get(id).ok_or(Error::<T, I>::Unknown)?;
			ensure!(&origin == &d.owner, Error::<T, I>::NoPermission);

			Metadata::<T, I>::try_mutate_exists(id, |metadata| {
				let deposit = metadata.take().ok_or(Error::<T, I>::Unknown)?.deposit;
				T::Currency::unreserve(&d.owner, deposit);
				Self::deposit_event(Event::MetadataCleared(id));
				Ok(())
			})
		}

		/// Force the metadata for an asset to some value.
		///
		/// Origin must be ForceOrigin.
		///
		/// Any deposit is left alone.
		///
		/// - `id`: The identifier of the asset to update.
		/// - `name`: The user friendly name of this asset. Limited in length by `StringLimit`.
		/// - `symbol`: The exchange symbol for this asset. Limited in length by `StringLimit`.
		/// - `decimals`: The number of decimals this asset uses to represent one unit.
		///
		/// Emits `MetadataSet`.
		///
		/// Weight: `O(N + S)` where N and S are the length of the name and symbol respectively.
		#[pallet::weight(T::WeightInfo::force_set_metadata(name.len() as u32, symbol.len() as u32))]
		pub fn force_set_metadata(
			origin: OriginFor<T>,
			#[pallet::compact] id: T::AssetId,
			name: Vec<u8>,
			symbol: Vec<u8>,
			decimals: u8,
			is_frozen: bool,
		) -> DispatchResult {
			T::ForceOrigin::ensure_origin(origin)?;

			let bounded_name: BoundedVec<u8, T::StringLimit> =
				name.clone().try_into().map_err(|_| Error::<T, I>::BadMetadata)?;

			let bounded_symbol: BoundedVec<u8, T::StringLimit> =
				symbol.clone().try_into().map_err(|_| Error::<T, I>::BadMetadata)?;

			ensure!(Asset::<T, I>::contains_key(id), Error::<T, I>::Unknown);
			Metadata::<T, I>::try_mutate_exists(id, |metadata| {
				let deposit = metadata.take().map_or(Zero::zero(), |m| m.deposit);
				*metadata = Some(AssetMetadata {
					deposit,
					name: bounded_name,
					symbol: bounded_symbol,
					decimals,
					is_frozen,
				});

				Self::deposit_event(Event::MetadataSet(id, name, symbol, decimals, is_frozen));
				Ok(())
			})
		}

		/// Clear the metadata for an asset.
		///
		/// Origin must be ForceOrigin.
		///
		/// Any deposit is returned.
		///
		/// - `id`: The identifier of the asset to clear.
		///
		/// Emits `MetadataCleared`.
		///
		/// Weight: `O(1)`
		#[pallet::weight(T::WeightInfo::force_clear_metadata())]
		pub fn force_clear_metadata(
			origin: OriginFor<T>,
			#[pallet::compact] id: T::AssetId,
		) -> DispatchResult {
			T::ForceOrigin::ensure_origin(origin)?;

			let d = Asset::<T, I>::get(id).ok_or(Error::<T, I>::Unknown)?;
			Metadata::<T, I>::try_mutate_exists(id, |metadata| {
				let deposit = metadata.take().ok_or(Error::<T, I>::Unknown)?.deposit;
				T::Currency::unreserve(&d.owner, deposit);
				Self::deposit_event(Event::MetadataCleared(id));
				Ok(())
			})
		}

		/// Alter the attributes of a given asset.
		///
		/// Origin must be `ForceOrigin`.
		///
		/// - `id`: The identifier of the asset.
		/// - `owner`: The new Owner of this asset.
		/// - `issuer`: The new Issuer of this asset.
		/// - `admin`: The new Admin of this asset.
		/// - `freezer`: The new Freezer of this asset.
		/// - `min_balance`: The minimum balance of this new asset that any single account must
		/// have. If an account's balance is reduced below this, then it collapses to zero.
		/// - `is_sufficient`: Whether a non-zero balance of this asset is deposit of sufficient
		/// value to account for the state bloat associated with its balance storage. If set to
		/// `true`, then non-zero balances may be stored without a `consumer` reference (and thus
		/// an ED in the Balances pallet or whatever else is used to control user-account state
		/// growth).
		/// - `is_frozen`: Whether this asset class is frozen except for permissioned/admin
		/// instructions.
		///
		/// Emits `AssetStatusChanged` with the identity of the asset.
		///
		/// Weight: `O(1)`
		#[pallet::weight(T::WeightInfo::force_asset_status())]
		pub fn force_asset_status(
			origin: OriginFor<T>,
			#[pallet::compact] id: T::AssetId,
			owner: <T::Lookup as StaticLookup>::Source,
			issuer: <T::Lookup as StaticLookup>::Source,
			admin: <T::Lookup as StaticLookup>::Source,
			freezer: <T::Lookup as StaticLookup>::Source,
			#[pallet::compact] min_balance: T::Balance,
			is_sufficient: bool,
			is_frozen: bool,
		) -> DispatchResult {
			T::ForceOrigin::ensure_origin(origin)?;

			Asset::<T, I>::try_mutate(id, |maybe_asset| {
				let mut asset = maybe_asset.take().ok_or(Error::<T, I>::Unknown)?;
				asset.owner = T::Lookup::lookup(owner)?;
				asset.issuer = T::Lookup::lookup(issuer)?;
				asset.admin = T::Lookup::lookup(admin)?;
				asset.freezer = T::Lookup::lookup(freezer)?;
				asset.min_balance = min_balance;
				asset.is_sufficient = is_sufficient;
				asset.is_frozen = is_frozen;
				*maybe_asset = Some(asset);

				Self::deposit_event(Event::AssetStatusChanged(id));
				Ok(())
			})
		}

		/// Approve an amount of asset for transfer by a delegated third-party account.
		///
		/// Origin must be Signed.
		///
		/// Ensures that `ApprovalDeposit` worth of `Currency` is reserved from signing account
		/// for the purpose of holding the approval. If some non-zero amount of assets is already
		/// approved from signing account to `delegate`, then it is topped up or unreserved to
		/// meet the right value.
		///
		/// NOTE: The signing account does not need to own `amount` of assets at the point of
		/// making this call.
		///
		/// - `id`: The identifier of the asset.
		/// - `delegate`: The account to delegate permission to transfer asset.
		/// - `amount`: The amount of asset that may be transferred by `delegate`. If there is
		/// already an approval in place, then this acts additively.
		///
		/// Emits `ApprovedTransfer` on success.
		///
		/// Weight: `O(1)`
		#[pallet::weight(T::WeightInfo::approve_transfer())]
		pub fn approve_transfer(
			origin: OriginFor<T>,
			#[pallet::compact] id: T::AssetId,
			delegate: <T::Lookup as StaticLookup>::Source,
			#[pallet::compact] amount: T::Balance,
		) -> DispatchResult {
			let owner = ensure_signed(origin)?;
			let delegate = T::Lookup::lookup(delegate)?;
			Self::do_approve_transfer(id, &owner, &delegate, amount)
		}

		/// Cancel all of some asset approved for delegated transfer by a third-party account.
		///
		/// Origin must be Signed and there must be an approval in place between signer and
		/// `delegate`.
		///
		/// Unreserves any deposit previously reserved by `approve_transfer` for the approval.
		///
		/// - `id`: The identifier of the asset.
		/// - `delegate`: The account delegated permission to transfer asset.
		///
		/// Emits `ApprovalCancelled` on success.
		///
		/// Weight: `O(1)`
		#[pallet::weight(T::WeightInfo::cancel_approval())]
		pub fn cancel_approval(
			origin: OriginFor<T>,
			#[pallet::compact] id: T::AssetId,
			delegate: <T::Lookup as StaticLookup>::Source,
		) -> DispatchResult {
			let owner = ensure_signed(origin)?;
			let delegate = T::Lookup::lookup(delegate)?;
			let mut d = Asset::<T, I>::get(id).ok_or(Error::<T, I>::Unknown)?;
			let approval =
				Approvals::<T, I>::take((id, &owner, &delegate)).ok_or(Error::<T, I>::Unknown)?;
			T::Currency::unreserve(&owner, approval.deposit);

			d.approvals.saturating_dec();
			Asset::<T, I>::insert(id, d);

			Self::deposit_event(Event::ApprovalCancelled(id, owner, delegate));
			Ok(())
		}

		/// Cancel all of some asset approved for delegated transfer by a third-party account.
		///
		/// Origin must be either ForceOrigin or Signed origin with the signer being the Admin
		/// account of the asset `id`.
		///
		/// Unreserves any deposit previously reserved by `approve_transfer` for the approval.
		///
		/// - `id`: The identifier of the asset.
		/// - `delegate`: The account delegated permission to transfer asset.
		///
		/// Emits `ApprovalCancelled` on success.
		///
		/// Weight: `O(1)`
		#[pallet::weight(T::WeightInfo::force_cancel_approval())]
		pub fn force_cancel_approval(
			origin: OriginFor<T>,
			#[pallet::compact] id: T::AssetId,
			owner: <T::Lookup as StaticLookup>::Source,
			delegate: <T::Lookup as StaticLookup>::Source,
		) -> DispatchResult {
			let mut d = Asset::<T, I>::get(id).ok_or(Error::<T, I>::Unknown)?;
			T::ForceOrigin::try_origin(origin)
				.map(|_| ())
				.or_else(|origin| -> DispatchResult {
					let origin = ensure_signed(origin)?;
					ensure!(&origin == &d.admin, Error::<T, I>::NoPermission);
					Ok(())
				})?;

			let owner = T::Lookup::lookup(owner)?;
			let delegate = T::Lookup::lookup(delegate)?;

			let approval =
				Approvals::<T, I>::take((id, &owner, &delegate)).ok_or(Error::<T, I>::Unknown)?;
			T::Currency::unreserve(&owner, approval.deposit);
			d.approvals.saturating_dec();
			Asset::<T, I>::insert(id, d);

			Self::deposit_event(Event::ApprovalCancelled(id, owner, delegate));
			Ok(())
		}

		/// Transfer some asset balance from a previously delegated account to some third-party
		/// account.
		///
		/// Origin must be Signed and there must be an approval in place by the `owner` to the
		/// signer.
		///
		/// If the entire amount approved for transfer is transferred, then any deposit previously
		/// reserved by `approve_transfer` is unreserved.
		///
		/// - `id`: The identifier of the asset.
		/// - `owner`: The account which previously approved for a transfer of at least `amount` and
		/// from which the asset balance will be withdrawn.
		/// - `destination`: The account to which the asset balance of `amount` will be transferred.
		/// - `amount`: The amount of assets to transfer.
		///
		/// Emits `TransferredApproved` on success.
		///
		/// Weight: `O(1)`
		#[pallet::weight(T::WeightInfo::transfer_approved())]
		pub fn transfer_approved(
			origin: OriginFor<T>,
			#[pallet::compact] id: T::AssetId,
			owner: <T::Lookup as StaticLookup>::Source,
			destination: <T::Lookup as StaticLookup>::Source,
			#[pallet::compact] amount: T::Balance,
		) -> DispatchResult {
			let delegate = ensure_signed(origin)?;
			let owner = T::Lookup::lookup(owner)?;
			let destination = T::Lookup::lookup(destination)?;
			Self::do_transfer_approved(id, &owner, &delegate, &destination, amount)
		}
	}
}<|MERGE_RESOLUTION|>--- conflicted
+++ resolved
@@ -184,12 +184,6 @@
 		type Event: From<Event<Self, I>> + IsType<<Self as frame_system::Config>::Event>;
 
 		/// The units in which we record balances.
-<<<<<<< HEAD
-		type Balance: Member + Parameter + AtLeast32BitUnsigned + Default + Copy + MaxEncodedLen + TypeInfo;
-
-		/// Identifier for the class of asset.
-		type AssetId: Member + Parameter + Default + Copy + HasCompact + MaxEncodedLen + TypeInfo;
-=======
 		type Balance: Member
 			+ Parameter
 			+ AtLeast32BitUnsigned
@@ -208,7 +202,6 @@
 			+ MaybeSerializeDeserialize
 			+ MaxEncodedLen
 			+ TypeInfo;
->>>>>>> d76f3999
 
 		/// The currency mechanism.
 		type Currency: ReservableCurrency<Self::AccountId>;
