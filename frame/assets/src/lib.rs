// This file is part of Substrate.

// Copyright (C) 2017-2021 Parity Technologies (UK) Ltd.
// SPDX-License-Identifier: Apache-2.0

// Licensed under the Apache License, Version 2.0 (the "License");
// you may not use this file except in compliance with the License.
// You may obtain a copy of the License at
//
// 	http://www.apache.org/licenses/LICENSE-2.0
//
// Unless required by applicable law or agreed to in writing, software
// distributed under the License is distributed on an "AS IS" BASIS,
// WITHOUT WARRANTIES OR CONDITIONS OF ANY KIND, either express or implied.
// See the License for the specific language governing permissions and
// limitations under the License.

//! # Assets Module
//!
//! A simple, secure module for dealing with fungible assets.
//!
//! ## Overview
//!
//! The Assets module provides functionality for asset management of fungible asset classes
//! with a fixed supply, including:
//!
//! * Asset Issuance (Minting)
//! * Asset Transferal
//! * Asset Freezing
//! * Asset Destruction (Burning)
//! * Delegated Asset Transfers ("Approval API")
//!
//! To use it in your runtime, you need to implement the assets [`Config`].
//!
//! The supported dispatchable functions are documented in the [`Call`] enum.
//!
//! ### Terminology
//!
//! * **Admin**: An account ID uniquely privileged to be able to unfreeze (thaw) an account and it's
//!   assets, as well as forcibly transfer a particular class of assets between arbitrary accounts
//!   and reduce the balance of a particular class of assets of arbitrary accounts.
//! * **Asset issuance/minting**: The creation of a new asset, whose total supply will belong to the
//!   account that issues the asset. This is a privileged operation.
//! * **Asset transfer**: The reduction of the balance of an asset of one account with the
//!   corresponding increase in the balance of another.
//! * **Asset destruction**: The process of reduce the balance of an asset of one account. This is
//!   a privileged operation.
//! * **Fungible asset**: An asset whose units are interchangeable.
//! * **Issuer**: An account ID uniquely privileged to be able to mint a particular class of assets.
//! * **Freezer**: An account ID uniquely privileged to be able to freeze an account from
//!   transferring a particular class of assets.
//! * **Freezing**: Removing the possibility of an unpermissioned transfer of an asset from a
//!   particular account.
//! * **Non-fungible asset**: An asset for which each unit has unique characteristics.
//! * **Owner**: An account ID uniquely privileged to be able to destroy a particular asset class,
//!   or to set the Issuer, Freezer or Admin of that asset class.
//! * **Approval**: The act of allowing an account the permission to transfer some
//!   balance of asset from the approving account into some third-party destination account.
//! * **Sufficiency**: The idea of a minimum-balance of an asset being sufficient to allow the
//!   account's existence on the system without requiring any other existential-deposit.
//!
//! ### Goals
//!
//! The assets system in Substrate is designed to make the following possible:
//!
//! * Issue a new assets in a permissioned or permissionless way, if permissionless, then with a
//!   deposit required.
//! * Allow accounts to be delegated the ability to transfer assets without otherwise existing
//!   on-chain (*approvals*).
//! * Move assets between accounts.
//! * Update the asset's total supply.
//! * Allow administrative activities by specially privileged accounts including freezing account
//!   balances and minting/burning assets.
//!
//! ## Interface
//!
//! ### Permissionless Functions
//!
//! * `create`: Creates a new asset class, taking the required deposit.
//! * `transfer`: Transfer sender's assets to another account.
//! * `transfer_keep_alive`: Transfer sender's assets to another account, keeping the sender alive.
//! * `set_metadata`: Set the metadata of an asset class.
//! * `clear_metadata`: Remove the metadata of an asset class.
//! * `approve_transfer`: Create or increase an delegated transfer.
//! * `cancel_approval`: Rescind a previous approval.
//! * `transfer_approved`: Transfer third-party's assets to another account.
//!
//! ### Permissioned Functions
//!
//! * `force_create`: Creates a new asset class without taking any deposit.
//! * `force_set_metadata`: Set the metadata of an asset class.
//! * `force_clear_metadata`: Remove the metadata of an asset class.
//! * `force_asset_status`: Alter an asset class's attributes.
//! * `force_cancel_approval`: Rescind a previous approval.
//!
//! ### Privileged Functions
//! * `destroy`: Destroys an entire asset class; called by the asset class's Owner.
//! * `mint`: Increases the asset balance of an account; called by the asset class's Issuer.
//! * `burn`: Decreases the asset balance of an account; called by the asset class's Admin.
//! * `force_transfer`: Transfers between arbitrary accounts; called by the asset class's Admin.
//! * `freeze`: Disallows further `transfer`s from an account; called by the asset class's Freezer.
//! * `thaw`: Allows further `transfer`s from an account; called by the asset class's Admin.
//! * `transfer_ownership`: Changes an asset class's Owner; called by the asset class's Owner.
//! * `set_team`: Changes an asset class's Admin, Freezer and Issuer; called by the asset class's
//!   Owner.
//!
//! Please refer to the [`Call`](./enum.Call.html) enum and its associated variants for documentation on each function.
//!
//! ### Public Functions
//! <!-- Original author of descriptions: @gavofyork -->
//!
//! * `balance` - Get the asset `id` balance of `who`.
//! * `total_supply` - Get the total supply of an asset `id`.
//!
//! Please refer to the [`Module`](./struct.Module.html) struct for details on publicly available functions.
//!
//! ## Related Modules
//!
//! * [`System`](../frame_system/index.html)
//! * [`Support`](../frame_support/index.html)

// Ensure we're `no_std` when compiling for Wasm.
#![cfg_attr(not(feature = "std"), no_std)]

pub mod weights;
#[cfg(feature = "runtime-benchmarks")]
mod benchmarking;
#[cfg(test)]
pub mod mock;
#[cfg(test)]
mod tests;

use sp_std::prelude::*;
use sp_runtime::{
	RuntimeDebug,
	traits::{
		AtLeast32BitUnsigned, Zero, StaticLookup, Saturating, CheckedSub, CheckedAdd,
	}
};
use codec::{Encode, Decode, HasCompact};
use frame_support::{
	ensure,
	traits::{Currency, ReservableCurrency, BalanceStatus::Reserved},
	dispatch::{DispatchError, DispatchResult},
};
pub use weights::WeightInfo;

pub use pallet::*;

type DepositBalanceOf<T> = <<T as Config>::Currency as Currency<<T as frame_system::Config>::AccountId>>::Balance;

#[derive(Clone, Encode, Decode, Eq, PartialEq, RuntimeDebug)]
pub struct AssetDetails<
	Balance,
	AccountId,
	DepositBalance,
> {
	/// Can change `owner`, `issuer`, `freezer` and `admin` accounts.
	owner: AccountId,
	/// Can mint tokens.
	issuer: AccountId,
	/// Can thaw tokens, force transfers and burn tokens from any account.
	admin: AccountId,
	/// Can freeze tokens.
	freezer: AccountId,
	/// The total supply across all accounts.
	supply: Balance,
	/// The balance deposited for this asset. This pays for the data stored here.
	deposit: DepositBalance,
	/// The ED for virtual accounts.
	min_balance: Balance,
	/// If `true`, then any account with this asset is given a provider reference. Otherwise, it
	/// requires a consumer reference.
	is_sufficient: bool,
	/// The total number of accounts.
	accounts: u32,
	/// The total number of accounts for which we have placed a self-sufficient reference.
	sufficients: u32,
	/// The total number of approvals.
	approvals: u32,
	/// Whether the asset is frozen for non-admin transfers.
	is_frozen: bool,
}

impl<Balance, AccountId, DepositBalance> AssetDetails<Balance, AccountId, DepositBalance> {
	pub fn destroy_witness(&self) -> DestroyWitness {
		DestroyWitness {
			accounts: self.accounts,
			sufficients: self.sufficients,
			approvals: self.approvals,
		}
	}
}

/// A pair to act as a key for the approval storage map.
#[derive(Clone, Encode, Decode, Eq, PartialEq, RuntimeDebug)]
pub struct ApprovalKey<AccountId> {
	/// The owner of the funds that are being approved.
	owner: AccountId,
	/// The party to whom transfer of the funds is being delegated.
	delegate: AccountId,
}

/// Data concerning an approval.
#[derive(Clone, Encode, Decode, Eq, PartialEq, RuntimeDebug, Default)]
pub struct Approval<Balance, DepositBalance> {
	/// The amount of funds approved for the balance transfer from the owner to some delegated
	/// target.
	amount: Balance,
	/// The amount reserved on the owner's account to hold this item in storage.
	deposit: DepositBalance,
}

#[derive(Clone, Encode, Decode, Eq, PartialEq, RuntimeDebug, Default)]
pub struct AssetBalance<Balance> {
	/// The balance.
	balance: Balance,
	/// Whether the account is frozen.
	is_frozen: bool,
	/// `true` if this balance gave the account a self-sufficient reference.
	sufficient: bool,
}

#[derive(Clone, Encode, Decode, Eq, PartialEq, RuntimeDebug, Default)]
pub struct AssetMetadata<DepositBalance> {
	/// The balance deposited for this metadata.
	///
	/// This pays for the data stored in this struct.
	deposit: DepositBalance,
	/// The user friendly name of this asset. Limited in length by `StringLimit`.
	name: Vec<u8>,
	/// The ticker symbol for this asset. Limited in length by `StringLimit`.
	symbol: Vec<u8>,
	/// The number of decimals this asset uses to represent one unit.
	decimals: u8,
	/// Whether the asset metadata may be changed by a non Force origin.
	is_frozen: bool,
}

/// Witness data for the destroy transactions.
#[derive(Copy, Clone, Encode, Decode, Eq, PartialEq, RuntimeDebug)]
pub struct DestroyWitness {
	/// The number of accounts holding the asset.
	#[codec(compact)]
	accounts: u32,
	/// The number of accounts holding the asset with a self-sufficient reference.
	#[codec(compact)]
	sufficients: u32,
	/// The number of transfer-approvals of the asset.
	#[codec(compact)]
	approvals: u32,
}

#[frame_support::pallet]
pub mod pallet {
	use frame_support::{
		dispatch::DispatchResult,
		pallet_prelude::*,
	};
	use frame_system::pallet_prelude::*;
	use super::*;

	#[pallet::pallet]
	#[pallet::generate_store(pub(super) trait Store)]
	pub struct Pallet<T>(_);

	#[pallet::config]
	/// The module configuration trait.
	pub trait Config: frame_system::Config {
		/// The overarching event type.
		type Event: From<Event<Self>> + IsType<<Self as frame_system::Config>::Event>;

		/// The units in which we record balances.
		type Balance: Member + Parameter + AtLeast32BitUnsigned + Default + Copy;

		/// The arithmetic type of asset identifier.
		type AssetId: Member + Parameter + Default + Copy + HasCompact;

		/// The currency mechanism.
		type Currency: ReservableCurrency<Self::AccountId>;

		/// The origin which may forcibly create or destroy an asset or otherwise alter privileged
		/// attributes.
		type ForceOrigin: EnsureOrigin<Self::Origin>;

		/// The basic amount of funds that must be reserved for an asset.
		type AssetDeposit: Get<DepositBalanceOf<Self>>;

		/// The basic amount of funds that must be reserved when adding metadata to your asset.
		type MetadataDepositBase: Get<DepositBalanceOf<Self>>;

		/// The additional funds that must be reserved for the number of bytes you store in your
		/// metadata.
		type MetadataDepositPerByte: Get<DepositBalanceOf<Self>>;

		/// The amount of funds that must be reserved when creating a new approval.
		type ApprovalDeposit: Get<DepositBalanceOf<Self>>;

		/// The maximum length of a name or symbol stored on-chain.
		type StringLimit: Get<u32>;

		/// Weight information for extrinsics in this pallet.
		type WeightInfo: WeightInfo;
	}

	#[pallet::storage]
	/// Details of an asset.
	pub(super) type Asset<T: Config> = StorageMap<
		_,
		Blake2_128Concat,
		T::AssetId,
		AssetDetails<T::Balance, T::AccountId, DepositBalanceOf<T>>,
	>;

	#[pallet::storage]
	/// The number of units of assets held by any given account.
	pub(super) type Account<T: Config> = StorageDoubleMap<
		_,
		Blake2_128Concat,
		T::AssetId,
		Blake2_128Concat,
		T::AccountId,
		AssetBalance<T::Balance>,
		ValueQuery,
	>;

	#[pallet::storage]
	/// Approved balance transfers. First balance is the amount approved for transfer. Second
	/// is the amount of `T::Currency` reserved for storing this.
	pub(super) type Approvals<T: Config> = StorageDoubleMap<
		_,
		Blake2_128Concat,
		T::AssetId,
		Blake2_128Concat,
		ApprovalKey<T::AccountId>,
		Approval<T::Balance, DepositBalanceOf<T>>,
		OptionQuery,
	>;

	#[pallet::storage]
	/// Metadata of an asset.
	pub(super) type Metadata<T: Config> = StorageMap<
		_,
		Blake2_128Concat,
		T::AssetId,
		AssetMetadata<DepositBalanceOf<T>>,
		ValueQuery,
	>;

	#[pallet::event]
	#[pallet::generate_deposit(pub(super) fn deposit_event)]
	#[pallet::metadata(T::AccountId = "AccountId", T::Balance = "Balance", T::AssetId = "AssetId")]
	pub enum Event<T: Config> {
		/// Some asset class was created. \[asset_id, creator, owner\]
		Created(T::AssetId, T::AccountId, T::AccountId),
		/// Some assets were issued. \[asset_id, owner, total_supply\]
		Issued(T::AssetId, T::AccountId, T::Balance),
		/// Some assets were transferred. \[asset_id, from, to, amount\]
		Transferred(T::AssetId, T::AccountId, T::AccountId, T::Balance),
		/// Some assets were destroyed. \[asset_id, owner, balance\]
		Burned(T::AssetId, T::AccountId, T::Balance),
		/// The management team changed \[asset_id, issuer, admin, freezer\]
		TeamChanged(T::AssetId, T::AccountId, T::AccountId, T::AccountId),
		/// The owner changed \[asset_id, owner\]
		OwnerChanged(T::AssetId, T::AccountId),
		/// Some account `who` was frozen. \[asset_id, who\]
		Frozen(T::AssetId, T::AccountId),
		/// Some account `who` was thawed. \[asset_id, who\]
		Thawed(T::AssetId, T::AccountId),
		/// Some asset `asset_id` was frozen. \[asset_id\]
		AssetFrozen(T::AssetId),
		/// Some asset `asset_id` was thawed. \[asset_id\]
		AssetThawed(T::AssetId),
		/// An asset class was destroyed.
		Destroyed(T::AssetId),
		/// Some asset class was force-created. \[asset_id, owner\]
		ForceCreated(T::AssetId, T::AccountId),
		/// New metadata has been set for an asset. \[asset_id, name, symbol, decimals, is_frozen\]
		MetadataSet(T::AssetId, Vec<u8>, Vec<u8>, u8, bool),
		/// Metadata has been cleared for an asset. \[asset_id\]
		MetadataCleared(T::AssetId),
		/// (Additional) funds have been approved for transfer to a destination account.
		/// \[asset_id, source, delegate, amount\]
		ApprovedTransfer(T::AssetId, T::AccountId, T::AccountId, T::Balance),
		/// An approval for account `delegate` was cancelled by `owner`.
		/// \[id, owner, delegate\]
		ApprovalCancelled(T::AssetId, T::AccountId, T::AccountId),
		/// An `amount` was transferred in its entirety from `owner` to `destination` by
		/// the approved `delegate`.
		/// \[id, owner, delegate, destination\]
		TransferredApproved(T::AssetId, T::AccountId, T::AccountId, T::AccountId, T::Balance),
		/// An asset has had its attributes changed by the `Force` origin.
		/// \[id\]
		AssetStatusChanged(T::AssetId),
	}

	#[pallet::error]
	pub enum Error<T> {
		/// Account balance must be greater than or equal to the transfer amount.
		BalanceLow,
		/// Balance should be non-zero.
		BalanceZero,
		/// The signing account has no permission to do the operation.
		NoPermission,
		/// The given asset ID is unknown.
		Unknown,
		/// The origin account is frozen.
		Frozen,
		/// The asset ID is already taken.
		InUse,
		/// Invalid witness data given.
		BadWitness,
		/// Minimum balance should be non-zero.
		MinBalanceZero,
		/// A mint operation lead to an overflow.
		Overflow,
		/// No provider reference exists to allow a non-zero balance of a non-self-sufficient asset.
		NoProvider,
		/// Invalid metadata given.
		BadMetadata,
		/// No approval exists that would allow the transfer.
		Unapproved,
		/// The source account would not survive the transfer and it needs to stay alive.
		WouldDie,
	}

	#[pallet::hooks]
	impl<T: Config> Hooks<BlockNumberFor<T>> for Pallet<T> {}

	#[pallet::call]
	impl<T: Config> Pallet<T> {
		/// Issue a new class of fungible assets from a public origin.
		///
		/// This new asset class has no assets initially and its owner is the origin.
		///
		/// The origin must be Signed and the sender must have sufficient funds free.
		///
		/// Funds of sender are reserved according to the formula:
		/// `AssetDepositBase + AssetDepositPerZombie * max_zombies`.
		///
		/// Parameters:
		/// - `id`: The identifier of the new asset. This must not be currently in use to identify
		/// an existing asset.
		/// - `admin`: The admin of this class of assets. The admin is the initial address of each
		/// member of the asset class's admin team.
		/// - `min_balance`: The minimum balance of this new asset that any single account must
		/// have. If an account's balance is reduced below this, then it collapses to zero.
		///
		/// Emits `Created` event when successful.
		///
		/// Weight: `O(1)`
		#[pallet::weight(T::WeightInfo::create())]
		pub(super) fn create(
			origin: OriginFor<T>,
			#[pallet::compact] id: T::AssetId,
			admin: <T::Lookup as StaticLookup>::Source,
			min_balance: T::Balance,
		) -> DispatchResult {
			let owner = ensure_signed(origin)?;
			let admin = T::Lookup::lookup(admin)?;

			ensure!(!Asset::<T>::contains_key(id), Error::<T>::InUse);
			ensure!(!min_balance.is_zero(), Error::<T>::MinBalanceZero);

			let deposit = T::AssetDeposit::get();
			T::Currency::reserve(&owner, deposit)?;

			Asset::<T>::insert(id, AssetDetails {
				owner: owner.clone(),
				issuer: admin.clone(),
				admin: admin.clone(),
				freezer: admin.clone(),
				supply: Zero::zero(),
				deposit,
				min_balance,
				is_sufficient: false,
				accounts: 0,
				sufficients: 0,
				approvals: 0,
				is_frozen: false,
			});
			Self::deposit_event(Event::Created(id, owner, admin));
			Ok(())
		}

		/// Issue a new class of fungible assets from a privileged origin.
		///
		/// This new asset class has no assets initially.
		///
		/// The origin must conform to `ForceOrigin`.
		///
		/// Unlike `create`, no funds are reserved.
		///
		/// - `id`: The identifier of the new asset. This must not be currently in use to identify
		/// an existing asset.
		/// - `owner`: The owner of this class of assets. The owner has full superuser permissions
		/// over this asset, but may later change and configure the permissions using `transfer_ownership`
		/// and `set_team`.
		/// - `max_zombies`: The total number of accounts which may hold assets in this class yet
		/// have no existential deposit.
		/// - `min_balance`: The minimum balance of this new asset that any single account must
		/// have. If an account's balance is reduced below this, then it collapses to zero.
		///
		/// Emits `ForceCreated` event when successful.
		///
		/// Weight: `O(1)`
		#[pallet::weight(T::WeightInfo::force_create())]
		pub(super) fn force_create(
			origin: OriginFor<T>,
			#[pallet::compact] id: T::AssetId,
			owner: <T::Lookup as StaticLookup>::Source,
			is_sufficient: bool,
			#[pallet::compact] min_balance: T::Balance,
		) -> DispatchResult {
			T::ForceOrigin::ensure_origin(origin)?;
			let owner = T::Lookup::lookup(owner)?;

			ensure!(!Asset::<T>::contains_key(id), Error::<T>::InUse);
			ensure!(!min_balance.is_zero(), Error::<T>::MinBalanceZero);

			Asset::<T>::insert(id, AssetDetails {
				owner: owner.clone(),
				issuer: owner.clone(),
				admin: owner.clone(),
				freezer: owner.clone(),
				supply: Zero::zero(),
				deposit: Zero::zero(),
				min_balance,
				is_sufficient,
				accounts: 0,
				sufficients: 0,
				approvals: 0,
				is_frozen: false,
			});
			Self::deposit_event(Event::ForceCreated(id, owner));
			Ok(())
		}

		/// Destroy a class of fungible assets.
		///
		/// The origin must conform to `ForceOrigin` or must be Signed and the sender must be the
		/// owner of the asset `id`.
		///
		/// - `id`: The identifier of the asset to be destroyed. This must identify an existing
		/// asset.
		///
		/// Emits `Destroyed` event when successful.
		///
		/// Weight: `O(c + p + a)` where:
		/// - `c = (witness.accounts - witness.sufficients)`
		/// - `s = witness.sufficients`
		/// - `a = witness.approvals`
		#[pallet::weight(T::WeightInfo::destroy(
			witness.accounts.saturating_sub(witness.sufficients),
 			witness.sufficients,
 			witness.approvals,
 		))]
		pub(super) fn destroy(
			origin: OriginFor<T>,
			#[pallet::compact] id: T::AssetId,
			witness: DestroyWitness,
		) -> DispatchResult {
			let maybe_check_owner = match T::ForceOrigin::try_origin(origin) {
				Ok(_) => None,
				Err(origin) => Some(ensure_signed(origin)?),
			};
			Asset::<T>::try_mutate_exists(id, |maybe_details| {
				let mut details = maybe_details.take().ok_or(Error::<T>::Unknown)?;
				if let Some(check_owner) = maybe_check_owner {
					ensure!(details.owner == check_owner, Error::<T>::NoPermission);
				}
				ensure!(details.accounts == witness.accounts, Error::<T>::BadWitness);
				ensure!(details.sufficients == witness.sufficients, Error::<T>::BadWitness);
				ensure!(details.approvals == witness.approvals, Error::<T>::BadWitness);

				for (who, v) in Account::<T>::drain_prefix(id) {
					Self::dead_account(&who, &mut details, v.sufficient);
				}
				debug_assert_eq!(details.accounts, 0);
				debug_assert_eq!(details.sufficients, 0);

				let metadata = Metadata::<T>::take(&id);
				T::Currency::unreserve(&details.owner, details.deposit.saturating_add(metadata.deposit));

				Approvals::<T>::remove_prefix(&id);
				Self::deposit_event(Event::Destroyed(id));

				// NOTE: could use postinfo to reflect the actual number of accounts/sufficient/approvals
				Ok(())
			})
		}

		/// Mint assets of a particular class.
		///
		/// The origin must be Signed and the sender must be the Issuer of the asset `id`.
		///
		/// - `id`: The identifier of the asset to have some amount minted.
		/// - `beneficiary`: The account to be credited with the minted assets.
		/// - `amount`: The amount of the asset to be minted.
		///
		/// Emits `Destroyed` event when successful.
		///
		/// Weight: `O(1)`
		/// Modes: Pre-existing balance of `beneficiary`; Account pre-existence of `beneficiary`.
		#[pallet::weight(T::WeightInfo::mint())]
		pub(super) fn mint(
			origin: OriginFor<T>,
			#[pallet::compact] id: T::AssetId,
			beneficiary: <T::Lookup as StaticLookup>::Source,
			#[pallet::compact] amount: T::Balance
		) -> DispatchResult {
			let origin = ensure_signed(origin)?;
			let beneficiary = T::Lookup::lookup(beneficiary)?;

			Asset::<T>::try_mutate(id, |maybe_details| {
				let details = maybe_details.as_mut().ok_or(Error::<T>::Unknown)?;

				ensure!(&origin == &details.issuer, Error::<T>::NoPermission);
				details.supply = details.supply.checked_add(&amount).ok_or(Error::<T>::Overflow)?;

				Account::<T>::try_mutate(id, &beneficiary, |t| -> DispatchResult {
					let new_balance = t.balance.saturating_add(amount);
					ensure!(new_balance >= details.min_balance, Error::<T>::BalanceLow);
					if t.balance.is_zero() {
						t.sufficient = Self::new_account(&beneficiary, details)?;
					}
					t.balance = new_balance;
					Ok(())
				})?;
				Self::deposit_event(Event::Issued(id, beneficiary, amount));
				Ok(())
			})
		}

		/// Reduce the balance of `who` by as much as possible up to `amount` assets of `id`.
		///
		/// Origin must be Signed and the sender should be the Manager of the asset `id`.
		///
		/// Bails with `BalanceZero` if the `who` is already dead.
		///
		/// - `id`: The identifier of the asset to have some amount burned.
		/// - `who`: The account to be debited from.
		/// - `amount`: The maximum amount by which `who`'s balance should be reduced.
		///
		/// Emits `Burned` with the actual amount burned. If this takes the balance to below the
		/// minimum for the asset, then the amount burned is increased to take it to zero.
		///
		/// Weight: `O(1)`
		/// Modes: Post-existence of `who`; Pre & post Zombie-status of `who`.
		#[pallet::weight(T::WeightInfo::burn())]
		pub(super) fn burn(
			origin: OriginFor<T>,
			#[pallet::compact] id: T::AssetId,
			who: <T::Lookup as StaticLookup>::Source,
			#[pallet::compact] amount: T::Balance
		) -> DispatchResult {
			let origin = ensure_signed(origin)?;
			let who = T::Lookup::lookup(who)?;

			Asset::<T>::try_mutate(id, |maybe_details| {
				let d = maybe_details.as_mut().ok_or(Error::<T>::Unknown)?;
				ensure!(&origin == &d.admin, Error::<T>::NoPermission);

				let burned = Account::<T>::try_mutate_exists(
					id,
					&who,
					|maybe_account| -> Result<T::Balance, DispatchError> {
						let mut account = maybe_account.take().ok_or(Error::<T>::BalanceZero)?;
						let mut burned = amount.min(account.balance);
						account.balance -= burned;
						*maybe_account = if account.balance < d.min_balance {
							burned += account.balance;
							Self::dead_account(&who, d, account.sufficient);
							None
						} else {
							Some(account)
						};
						Ok(burned)
					}
				)?;

				d.supply = d.supply.saturating_sub(burned);

				Self::deposit_event(Event::Burned(id, who, burned));
				Ok(())
			})
		}

		/// Move some assets from the sender account to another.
		///
		/// Origin must be Signed.
		///
		/// - `id`: The identifier of the asset to have some amount transferred.
		/// - `target`: The account to be credited.
		/// - `amount`: The amount by which the sender's balance of assets should be reduced and
		/// `target`'s balance increased. The amount actually transferred may be slightly greater in
		/// the case that the transfer would otherwise take the sender balance above zero but below
		/// the minimum balance. Must be greater than zero.
		///
		/// Emits `Transferred` with the actual amount transferred. If this takes the source balance
		/// to below the minimum for the asset, then the amount transferred is increased to take it
		/// to zero.
		///
		/// Weight: `O(1)`
		/// Modes: Pre-existence of `target`; Post-existence of sender; Prior & post zombie-status
		/// of sender; Account pre-existence of `target`.
		#[pallet::weight(T::WeightInfo::transfer())]
		pub(super) fn transfer(
			origin: OriginFor<T>,
			#[pallet::compact] id: T::AssetId,
			target: <T::Lookup as StaticLookup>::Source,
			#[pallet::compact] amount: T::Balance
		) -> DispatchResult {
			let origin = ensure_signed(origin)?;
			let dest = T::Lookup::lookup(target)?;

			Self::do_transfer(id, &origin, &dest, amount, None, false)?;
			Self::deposit_event(Event::Transferred(id, origin, dest, amount));
			Ok(())
		}

		/// Move some assets from the sender account to another, keeping the sender account alive.
		///
		/// Origin must be Signed.
		///
		/// - `id`: The identifier of the asset to have some amount transferred.
		/// - `target`: The account to be credited.
		/// - `amount`: The amount by which the sender's balance of assets should be reduced and
		/// `target`'s balance increased. The amount actually transferred may be slightly greater in
		/// the case that the transfer would otherwise take the sender balance above zero but below
		/// the minimum balance. Must be greater than zero.
		///
		/// Emits `Transferred` with the actual amount transferred. If this takes the source balance
		/// to below the minimum for the asset, then the amount transferred is increased to take it
		/// to zero.
		///
		/// Weight: `O(1)`
		/// Modes: Pre-existence of `target`; Post-existence of sender; Prior & post zombie-status
		/// of sender; Account pre-existence of `target`.
		#[pallet::weight(T::WeightInfo::transfer_keep_alive())]
		pub(super) fn transfer_keep_alive(
			origin: OriginFor<T>,
			#[pallet::compact] id: T::AssetId,
			target: <T::Lookup as StaticLookup>::Source,
			#[pallet::compact] amount: T::Balance
		) -> DispatchResult {
			let origin = ensure_signed(origin)?;
			let dest = T::Lookup::lookup(target)?;

			Self::do_transfer(id, &origin, &dest, amount, None, true)?;
			Self::deposit_event(Event::Transferred(id, origin, dest, amount));
			Ok(())
		}

		/// Move some assets from one account to another.
		///
		/// Origin must be Signed and the sender should be the Admin of the asset `id`.
		///
		/// - `id`: The identifier of the asset to have some amount transferred.
		/// - `source`: The account to be debited.
		/// - `dest`: The account to be credited.
		/// - `amount`: The amount by which the `source`'s balance of assets should be reduced and
		/// `dest`'s balance increased. The amount actually transferred may be slightly greater in
		/// the case that the transfer would otherwise take the `source` balance above zero but
		/// below the minimum balance. Must be greater than zero.
		///
		/// Emits `Transferred` with the actual amount transferred. If this takes the source balance
		/// to below the minimum for the asset, then the amount transferred is increased to take it
		/// to zero.
		///
		/// Weight: `O(1)`
		/// Modes: Pre-existence of `dest`; Post-existence of `source`; Prior & post zombie-status
		/// of `source`; Account pre-existence of `dest`.
		#[pallet::weight(T::WeightInfo::force_transfer())]
		pub(super) fn force_transfer(
			origin: OriginFor<T>,
			#[pallet::compact] id: T::AssetId,
			source: <T::Lookup as StaticLookup>::Source,
			dest: <T::Lookup as StaticLookup>::Source,
			#[pallet::compact] amount: T::Balance,
		) -> DispatchResult {
			let origin = ensure_signed(origin)?;
			let source = T::Lookup::lookup(source)?;
			let dest = T::Lookup::lookup(dest)?;

			Self::do_transfer(id, &source, &dest, amount, Some(origin), false)?;
			Self::deposit_event(Event::Transferred(id, source, dest, amount));
			Ok(())
		}

		/// Disallow further unprivileged transfers from an account.
		///
		/// Origin must be Signed and the sender should be the Freezer of the asset `id`.
		///
		/// - `id`: The identifier of the asset to be frozen.
		/// - `who`: The account to be frozen.
		///
		/// Emits `Frozen`.
		///
		/// Weight: `O(1)`
		#[pallet::weight(T::WeightInfo::freeze())]
		pub(super) fn freeze(
			origin: OriginFor<T>,
			#[pallet::compact] id: T::AssetId,
			who: <T::Lookup as StaticLookup>::Source
		) -> DispatchResult {
			let origin = ensure_signed(origin)?;

			let d = Asset::<T>::get(id).ok_or(Error::<T>::Unknown)?;
			ensure!(&origin == &d.freezer, Error::<T>::NoPermission);
			let who = T::Lookup::lookup(who)?;
			ensure!(Account::<T>::contains_key(id, &who), Error::<T>::BalanceZero);

			Account::<T>::mutate(id, &who, |a| a.is_frozen = true);

			Self::deposit_event(Event::<T>::Frozen(id, who));
			Ok(())
		}

		/// Allow unprivileged transfers from an account again.
		///
		/// Origin must be Signed and the sender should be the Admin of the asset `id`.
		///
		/// - `id`: The identifier of the asset to be frozen.
		/// - `who`: The account to be unfrozen.
		///
		/// Emits `Thawed`.
		///
		/// Weight: `O(1)`
		#[pallet::weight(T::WeightInfo::thaw())]
		pub(super) fn thaw(
			origin: OriginFor<T>,
			#[pallet::compact]
			id: T::AssetId,
			who: <T::Lookup as StaticLookup>::Source
		) -> DispatchResult {
			let origin = ensure_signed(origin)?;

			let details = Asset::<T>::get(id).ok_or(Error::<T>::Unknown)?;
			ensure!(&origin == &details.admin, Error::<T>::NoPermission);
			let who = T::Lookup::lookup(who)?;
			ensure!(Account::<T>::contains_key(id, &who), Error::<T>::BalanceZero);

			Account::<T>::mutate(id, &who, |a| a.is_frozen = false);

			Self::deposit_event(Event::<T>::Thawed(id, who));
			Ok(())
		}

		/// Disallow further unprivileged transfers for the asset class.
		///
		/// Origin must be Signed and the sender should be the Freezer of the asset `id`.
		///
		/// - `id`: The identifier of the asset to be frozen.
		///
		/// Emits `Frozen`.
		///
		/// Weight: `O(1)`
		#[pallet::weight(T::WeightInfo::freeze_asset())]
		pub(super) fn freeze_asset(
			origin: OriginFor<T>,
			#[pallet::compact] id: T::AssetId
		) -> DispatchResult {
			let origin = ensure_signed(origin)?;

			Asset::<T>::try_mutate(id, |maybe_details| {
				let d = maybe_details.as_mut().ok_or(Error::<T>::Unknown)?;
				ensure!(&origin == &d.freezer, Error::<T>::NoPermission);

				d.is_frozen = true;

				Self::deposit_event(Event::<T>::AssetFrozen(id));
				Ok(())
			})
		}

		/// Allow unprivileged transfers for the asset again.
		///
		/// Origin must be Signed and the sender should be the Admin of the asset `id`.
		///
		/// - `id`: The identifier of the asset to be frozen.
		///
		/// Emits `Thawed`.
		///
		/// Weight: `O(1)`
		#[pallet::weight(T::WeightInfo::thaw_asset())]
		pub(super) fn thaw_asset(
			origin: OriginFor<T>,
			#[pallet::compact] id: T::AssetId
		) -> DispatchResult {
			let origin = ensure_signed(origin)?;

			Asset::<T>::try_mutate(id, |maybe_details| {
				let d = maybe_details.as_mut().ok_or(Error::<T>::Unknown)?;
				ensure!(&origin == &d.admin, Error::<T>::NoPermission);

				d.is_frozen = false;

				Self::deposit_event(Event::<T>::AssetThawed(id));
				Ok(())
			})
		}

		/// Change the Owner of an asset.
		///
		/// Origin must be Signed and the sender should be the Owner of the asset `id`.
		///
		/// - `id`: The identifier of the asset.
		/// - `owner`: The new Owner of this asset.
		///
		/// Emits `OwnerChanged`.
		///
		/// Weight: `O(1)`
		#[pallet::weight(T::WeightInfo::transfer_ownership())]
		pub(super) fn transfer_ownership(
			origin: OriginFor<T>,
			#[pallet::compact] id: T::AssetId,
			owner: <T::Lookup as StaticLookup>::Source,
		) -> DispatchResult {
			let origin = ensure_signed(origin)?;
			let owner = T::Lookup::lookup(owner)?;

			Asset::<T>::try_mutate(id, |maybe_details| {
				let details = maybe_details.as_mut().ok_or(Error::<T>::Unknown)?;
				ensure!(&origin == &details.owner, Error::<T>::NoPermission);
				if details.owner == owner { return Ok(()) }

				let metadata_deposit = Metadata::<T>::get(id).deposit;
				let deposit = details.deposit + metadata_deposit;

				// Move the deposit to the new owner.
				T::Currency::repatriate_reserved(&details.owner, &owner, deposit, Reserved)?;

				details.owner = owner.clone();

				Self::deposit_event(Event::OwnerChanged(id, owner));
				Ok(())
			})
		}

		/// Change the Issuer, Admin and Freezer of an asset.
		///
		/// Origin must be Signed and the sender should be the Owner of the asset `id`.
		///
		/// - `id`: The identifier of the asset to be frozen.
		/// - `issuer`: The new Issuer of this asset.
		/// - `admin`: The new Admin of this asset.
		/// - `freezer`: The new Freezer of this asset.
		///
		/// Emits `TeamChanged`.
		///
		/// Weight: `O(1)`
		#[pallet::weight(T::WeightInfo::set_team())]
		pub(super) fn set_team(
			origin: OriginFor<T>,
			#[pallet::compact] id: T::AssetId,
			issuer: <T::Lookup as StaticLookup>::Source,
			admin: <T::Lookup as StaticLookup>::Source,
			freezer: <T::Lookup as StaticLookup>::Source,
		) -> DispatchResult {
			let origin = ensure_signed(origin)?;
			let issuer = T::Lookup::lookup(issuer)?;
			let admin = T::Lookup::lookup(admin)?;
			let freezer = T::Lookup::lookup(freezer)?;

			Asset::<T>::try_mutate(id, |maybe_details| {
				let details = maybe_details.as_mut().ok_or(Error::<T>::Unknown)?;
				ensure!(&origin == &details.owner, Error::<T>::NoPermission);

				details.issuer = issuer.clone();
				details.admin = admin.clone();
				details.freezer = freezer.clone();

				Self::deposit_event(Event::TeamChanged(id, issuer, admin, freezer));
				Ok(())
			})
		}

		/// Set the metadata for an asset.
		///
		/// Origin must be Signed and the sender should be the Owner of the asset `id`.
		///
		/// Funds of sender are reserved according to the formula:
		/// `MetadataDepositBase + MetadataDepositPerByte * (name.len + symbol.len)` taking into
		/// account any already reserved funds.
		///
		/// - `id`: The identifier of the asset to update.
		/// - `name`: The user friendly name of this asset. Limited in length by `StringLimit`.
		/// - `symbol`: The exchange symbol for this asset. Limited in length by `StringLimit`.
		/// - `decimals`: The number of decimals this asset uses to represent one unit.
		///
		/// Emits `MetadataSet`.
		///
		/// Weight: `O(1)`
		#[pallet::weight(T::WeightInfo::set_metadata(name.len() as u32, symbol.len() as u32))]
		pub(super) fn set_metadata(
			origin: OriginFor<T>,
			#[pallet::compact] id: T::AssetId,
			name: Vec<u8>,
			symbol: Vec<u8>,
			decimals: u8,
		) -> DispatchResult {
			let origin = ensure_signed(origin)?;

			ensure!(name.len() <= T::StringLimit::get() as usize, Error::<T>::BadMetadata);
			ensure!(symbol.len() <= T::StringLimit::get() as usize, Error::<T>::BadMetadata);

			let d = Asset::<T>::get(id).ok_or(Error::<T>::Unknown)?;
			ensure!(&origin == &d.owner, Error::<T>::NoPermission);

			Metadata::<T>::try_mutate_exists(id, |metadata| {
				ensure!(metadata.as_ref().map_or(true, |m| !m.is_frozen), Error::<T>::NoPermission);

				let old_deposit = metadata.take().map_or(Zero::zero(), |m| m.deposit);
				let new_deposit = T::MetadataDepositPerByte::get()
					.saturating_mul(((name.len() + symbol.len()) as u32).into())
					.saturating_add(T::MetadataDepositBase::get());

				if new_deposit > old_deposit {
					T::Currency::reserve(&origin, new_deposit - old_deposit)?;
				} else {
					T::Currency::unreserve(&origin, old_deposit - new_deposit);
				}

				*metadata = Some(AssetMetadata {
					deposit: new_deposit,
					name: name.clone(),
					symbol: symbol.clone(),
					decimals,
					is_frozen: false,
				});

				Self::deposit_event(Event::MetadataSet(id, name, symbol, decimals, false));
				Ok(())
			})
		}

		/// Clear the metadata for an asset.
		///
		/// Origin must be Signed and the sender should be the Owner of the asset `id`.
		///
		/// Any deposit is freed for the asset owner.
		///
		/// - `id`: The identifier of the asset to clear.
		///
		/// Emits `MetadataCleared`.
		///
		/// Weight: `O(1)`
		#[pallet::weight(T::WeightInfo::clear_metadata())]
		pub(super) fn clear_metadata(
			origin: OriginFor<T>,
			#[pallet::compact] id: T::AssetId,
		) -> DispatchResult {
			let origin = ensure_signed(origin)?;

			let d = Asset::<T>::get(id).ok_or(Error::<T>::Unknown)?;
			ensure!(&origin == &d.owner, Error::<T>::NoPermission);

			Metadata::<T>::try_mutate_exists(id, |metadata| {
				let deposit = metadata.take().ok_or(Error::<T>::Unknown)?.deposit;
				T::Currency::unreserve(&d.owner, deposit);
				Self::deposit_event(Event::MetadataCleared(id));
				Ok(())
			})
		}

		/// Force the metadata for an asset to some value.
		///
		/// Origin must be ForceOrigin.
		///
		/// Any deposit is left alone.
		///
		/// - `id`: The identifier of the asset to update.
		/// - `name`: The user friendly name of this asset. Limited in length by `StringLimit`.
		/// - `symbol`: The exchange symbol for this asset. Limited in length by `StringLimit`.
		/// - `decimals`: The number of decimals this asset uses to represent one unit.
		///
		/// Emits `MetadataSet`.
		///
		/// Weight: `O(N + S)` where N and S are the length of the name and symbol respectively.
		#[pallet::weight(T::WeightInfo::force_set_metadata(name.len() as u32, symbol.len() as u32))]
		pub(super) fn force_set_metadata(
			origin: OriginFor<T>,
			#[pallet::compact] id: T::AssetId,
			name: Vec<u8>,
			symbol: Vec<u8>,
			decimals: u8,
			is_frozen: bool,
		) -> DispatchResult {
			T::ForceOrigin::ensure_origin(origin)?;

			ensure!(name.len() <= T::StringLimit::get() as usize, Error::<T>::BadMetadata);
			ensure!(symbol.len() <= T::StringLimit::get() as usize, Error::<T>::BadMetadata);

			ensure!(Asset::<T>::contains_key(id), Error::<T>::Unknown);
			Metadata::<T>::try_mutate_exists(id, |metadata| {
				let deposit = metadata.take().map_or(Zero::zero(), |m| m.deposit);
				*metadata = Some(AssetMetadata {
					deposit,
					name: name.clone(),
					symbol: symbol.clone(),
					decimals,
					is_frozen,
				});

				Self::deposit_event(Event::MetadataSet(id, name, symbol, decimals, is_frozen));
				Ok(())
			})
		}

		/// Clear the metadata for an asset.
		///
		/// Origin must be ForceOrigin.
		///
		/// Any deposit is returned.
		///
		/// - `id`: The identifier of the asset to clear.
		///
		/// Emits `MetadataCleared`.
		///
		/// Weight: `O(1)`
		#[pallet::weight(T::WeightInfo::force_clear_metadata())]
		pub(super) fn force_clear_metadata(
			origin: OriginFor<T>,
			#[pallet::compact] id: T::AssetId,
		) -> DispatchResult {
			T::ForceOrigin::ensure_origin(origin)?;

			let d = Asset::<T>::get(id).ok_or(Error::<T>::Unknown)?;
			Metadata::<T>::try_mutate_exists(id, |metadata| {
				let deposit = metadata.take().ok_or(Error::<T>::Unknown)?.deposit;
				T::Currency::unreserve(&d.owner, deposit);
				Self::deposit_event(Event::MetadataCleared(id));
				Ok(())
			})
		}

		/// Alter the attributes of a given asset.
		///
		/// Origin must be `ForceOrigin`.
		///
		/// - `id`: The identifier of the asset.
		/// - `owner`: The new Owner of this asset.
		/// - `issuer`: The new Issuer of this asset.
		/// - `admin`: The new Admin of this asset.
		/// - `freezer`: The new Freezer of this asset.
		/// - `min_balance`: The minimum balance of this new asset that any single account must
		/// have. If an account's balance is reduced below this, then it collapses to zero.
		/// - `is_sufficient`: Whether a non-zero balance of this asset is deposit of sufficient
		/// value to account for the state bloat associated with its balance storage. If set to
		/// `true`, then non-zero balances may be stored without a `consumer` reference (and thus
		/// an ED in the Balances pallet or whatever else is used to control user-account state
		/// growth).
		/// - `is_frozen`: Whether this asset class is frozen except for permissioned/admin
		/// instructions.
		///
		/// Emits `AssetStatusChanged` with the identity of the asset.
		///
		/// Weight: `O(1)`
		#[pallet::weight(T::WeightInfo::force_asset_status())]
		pub(super) fn force_asset_status(
			origin: OriginFor<T>,
			#[pallet::compact] id: T::AssetId,
			owner: <T::Lookup as StaticLookup>::Source,
			issuer: <T::Lookup as StaticLookup>::Source,
			admin: <T::Lookup as StaticLookup>::Source,
			freezer: <T::Lookup as StaticLookup>::Source,
			#[pallet::compact] min_balance: T::Balance,
			is_sufficient: bool,
			is_frozen: bool,
		) -> DispatchResult {
			T::ForceOrigin::ensure_origin(origin)?;

			Asset::<T>::try_mutate(id, |maybe_asset| {
				let mut asset = maybe_asset.take().ok_or(Error::<T>::Unknown)?;
				asset.owner = T::Lookup::lookup(owner)?;
				asset.issuer = T::Lookup::lookup(issuer)?;
				asset.admin = T::Lookup::lookup(admin)?;
				asset.freezer = T::Lookup::lookup(freezer)?;
				asset.min_balance = min_balance;
				asset.is_sufficient = is_sufficient;
				asset.is_frozen = is_frozen;
				*maybe_asset = Some(asset);

				Self::deposit_event(Event::AssetStatusChanged(id));
				Ok(())
			})
		}

		/// Approve an amount of asset for transfer by a delegated third-party account.
		///
		/// Origin must be Signed.
		///
		/// Ensures that `ApprovalDeposit` worth of `Currency` is reserved from signing account
		/// for the purpose of holding the approval. If some non-zero amount of assets is already
		/// approved from signing account to `delegate`, then it is topped up or unreserved to
		/// meet the right value.
		///
		/// NOTE: The signing account does not need to own `amount` of assets at the point of
		/// making this call.
		///
		/// - `id`: The identifier of the asset.
		/// - `delegate`: The account to delegate permission to transfer asset.
		/// - `amount`: The amount of asset that may be transferred by `delegate`. If there is
		/// already an approval in place, then this acts additively.
		///
		/// Emits `ApprovedTransfer` on success.
		///
		/// Weight: `O(1)`
		#[pallet::weight(T::WeightInfo::approve_transfer())]
		pub(super) fn approve_transfer(
			origin: OriginFor<T>,
			#[pallet::compact] id: T::AssetId,
			delegate: <T::Lookup as StaticLookup>::Source,
			#[pallet::compact] amount: T::Balance,
		) -> DispatchResult {
			let owner = ensure_signed(origin)?;
			let delegate = T::Lookup::lookup(delegate)?;

			let key = ApprovalKey { owner, delegate };
			Approvals::<T>::try_mutate(id, &key, |maybe_approved| -> DispatchResult {
				let mut approved = maybe_approved.take().unwrap_or_default();
				let deposit_required = T::ApprovalDeposit::get();
				if approved.deposit < deposit_required {
					T::Currency::reserve(&key.owner, deposit_required - approved.deposit)?;
					approved.deposit = deposit_required;
				}
				approved.amount = approved.amount.saturating_add(amount);
				*maybe_approved = Some(approved);
				Ok(())
			})?;
			Self::deposit_event(Event::ApprovedTransfer(id, key.owner, key.delegate, amount));

			Ok(())
		}

		/// Cancel all of some asset approved for delegated transfer by a third-party account.
		///
		/// Origin must be Signed and there must be an approval in place between signer and
		/// `delegate`.
		///
		/// Unreserves any deposit previously reserved by `approve_transfer` for the approval.
		///
		/// - `id`: The identifier of the asset.
		/// - `delegate`: The account delegated permission to transfer asset.
		///
		/// Emits `ApprovalCancelled` on success.
		///
		/// Weight: `O(1)`
		#[pallet::weight(T::WeightInfo::cancel_approval())]
		pub(super) fn cancel_approval(
			origin: OriginFor<T>,
			#[pallet::compact] id: T::AssetId,
			delegate: <T::Lookup as StaticLookup>::Source,
		) -> DispatchResult {
			let owner = ensure_signed(origin)?;
			let delegate = T::Lookup::lookup(delegate)?;
			let key = ApprovalKey { owner, delegate };
			let approval = Approvals::<T>::take(id, &key).ok_or(Error::<T>::Unknown)?;
			T::Currency::unreserve(&key.owner, approval.deposit);

			Self::deposit_event(Event::ApprovalCancelled(id, key.owner, key.delegate));
			Ok(())
		}

		/// Cancel all of some asset approved for delegated transfer by a third-party account.
		///
		/// Origin must be either ForceOrigin or Signed origin with the signer being the Admin
		/// account of the asset `id`.
		///
		/// Unreserves any deposit previously reserved by `approve_transfer` for the approval.
		///
		/// - `id`: The identifier of the asset.
		/// - `delegate`: The account delegated permission to transfer asset.
		///
		/// Emits `ApprovalCancelled` on success.
		///
		/// Weight: `O(1)`
		#[pallet::weight(T::WeightInfo::force_cancel_approval())]
		pub(super) fn force_cancel_approval(
			origin: OriginFor<T>,
			#[pallet::compact] id: T::AssetId,
			owner: <T::Lookup as StaticLookup>::Source,
			delegate: <T::Lookup as StaticLookup>::Source,
		) -> DispatchResult {
			T::ForceOrigin::try_origin(origin)
				.map(|_| ())
				.or_else(|origin| -> DispatchResult {
					let origin = ensure_signed(origin)?;
					let d = Asset::<T>::get(id).ok_or(Error::<T>::Unknown)?;
					ensure!(&origin == &d.admin, Error::<T>::NoPermission);
					Ok(())
				})?;

			let owner = T::Lookup::lookup(owner)?;
			let delegate = T::Lookup::lookup(delegate)?;

			let key = ApprovalKey { owner, delegate };
			let approval = Approvals::<T>::take(id, &key).ok_or(Error::<T>::Unknown)?;
			T::Currency::unreserve(&key.owner, approval.deposit);

			Self::deposit_event(Event::ApprovalCancelled(id, key.owner, key.delegate));
			Ok(())
		}

		/// Transfer some asset balance from a previously delegated account to some third-party
		/// account.
		///
		/// Origin must be Signed and there must be an approval in place by the `owner` to the
		/// signer.
		///
		/// If the entire amount approved for transfer is transferred, then any deposit previously
		/// reserved by `approve_transfer` is unreserved.
		///
		/// - `id`: The identifier of the asset.
		/// - `owner`: The account which previously approved for a transfer of at least `amount` and
		/// from which the asset balance will be withdrawn.
		/// - `destination`: The account to which the asset balance of `amount` will be transferred.
		/// - `amount`: The amount of assets to transfer.
		///
		/// Emits `TransferredApproved` on success.
		///
		/// Weight: `O(1)`
		#[pallet::weight(T::WeightInfo::transfer_approved())]
		pub(super) fn transfer_approved(
			origin: OriginFor<T>,
			#[pallet::compact] id: T::AssetId,
			owner: <T::Lookup as StaticLookup>::Source,
			destination: <T::Lookup as StaticLookup>::Source,
			#[pallet::compact] amount: T::Balance,
		) -> DispatchResult {
			let delegate = ensure_signed(origin)?;
			let owner = T::Lookup::lookup(owner)?;
			let destination = T::Lookup::lookup(destination)?;

			let key = ApprovalKey { owner, delegate };
			Approvals::<T>::try_mutate_exists(id, &key, |maybe_approved| -> DispatchResult {
				let mut approved = maybe_approved.take().ok_or(Error::<T>::Unapproved)?;
				let remaining = approved.amount.checked_sub(&amount).ok_or(Error::<T>::Unapproved)?;

				Self::do_transfer(id, &key.owner, &destination, amount, None, false)?;

				if remaining.is_zero() {
					T::Currency::unreserve(&key.owner, approved.deposit);
				} else {
					approved.amount = remaining;
					*maybe_approved = Some(approved);
				}
				Ok(())
			})?;
			let event = Event::TransferredApproved(id, key.owner, key.delegate, destination, amount);
			Self::deposit_event(event);
			Ok(())
		}
	}
}

// The main implementation block for the module.
impl<T: Config> Pallet<T> {
	// Public immutables

	/// Get the asset `id` balance of `who`.
	pub fn balance(id: T::AssetId, who: T::AccountId) -> T::Balance {
		Account::<T>::get(id, who).balance
	}

	/// Get the total supply of an asset `id`.
	pub fn total_supply(id: T::AssetId) -> T::Balance {
		Asset::<T>::get(id).map(|x| x.supply).unwrap_or_else(Zero::zero)
	}

	fn new_account(
		who: &T::AccountId,
		d: &mut AssetDetails<T::Balance, T::AccountId, DepositBalanceOf<T>>,
	) -> Result<bool, DispatchError> {
		let accounts = d.accounts.checked_add(1).ok_or(Error::<T>::Overflow)?;
		let is_sufficient = if d.is_sufficient {
			frame_system::Pallet::<T>::inc_sufficients(who);
			d.sufficients += 1;
			true
		} else {
			frame_system::Pallet::<T>::inc_consumers(who).map_err(|_| Error::<T>::NoProvider)?;
			false
		};
		d.accounts = accounts;
		Ok(is_sufficient)
	}

	fn dead_account(
		who: &T::AccountId,
		d: &mut AssetDetails<T::Balance, T::AccountId, DepositBalanceOf<T>>,
		sufficient: bool,
	) {
		if sufficient {
			d.sufficients = d.sufficients.saturating_sub(1);
			frame_system::Pallet::<T>::dec_sufficients(who);
		} else {
			frame_system::Pallet::<T>::dec_consumers(who);
		}
		d.accounts = d.accounts.saturating_sub(1);
	}
<<<<<<< HEAD
}

#[cfg(test)]
mod tests {
	use super::*;
	use crate as pallet_assets;

	use frame_support::{assert_ok, assert_noop, parameter_types};
	use sp_core::H256;
	use sp_runtime::{traits::{BlakeTwo256, IdentityLookup}, testing::Header};
	use pallet_balances::Error as BalancesError;

	type UncheckedExtrinsic = frame_system::mocking::MockUncheckedExtrinsic<Test>;
	type Block = frame_system::mocking::MockBlock<Test>;

	frame_support::construct_runtime!(
		pub enum Test where
			Block = Block,
			NodeBlock = Block,
			UncheckedExtrinsic = UncheckedExtrinsic,
		{
			System: frame_system::{Module, Call, Config, Storage, Event<T>},
			Balances: pallet_balances::{Module, Call, Storage, Config<T>, Event<T>},
			Assets: pallet_assets::{Module, Call, Storage, Event<T>},
		}
	);

	parameter_types! {
		pub const BlockHashCount: u64 = 250;
	}
	impl frame_system::Config for Test {
		type BaseCallFilter = ();
		type BlockWeights = ();
		type BlockLength = ();
		type DbWeight = ();
		type Origin = Origin;
		type Index = u64;
		type Call = Call;
		type BlockNumber = u64;
		type Hash = H256;
		type Hashing = BlakeTwo256;
		type AccountId = u64;
		type Lookup = IdentityLookup<Self::AccountId>;
		type Header = Header;
		type Event = Event;
		type BlockHashCount = BlockHashCount;
		type Version = ();
		type PalletInfo = PalletInfo;
		type AccountData = pallet_balances::AccountData<u64>;
		type OnNewAccount = ();
		type OnKilledAccount = ();
		type SystemWeightInfo = ();
		type SS58Prefix = ();
	}

	parameter_types! {
		pub const ExistentialDeposit: u64 = 1;
	}

	impl pallet_balances::Config for Test {
		type MaxLocks = ();
		type MaxReserves = ();
		type Balance = u64;
		type DustRemoval = ();
		type Event = Event;
		type ExistentialDeposit = ExistentialDeposit;
		type AccountStore = System;
		type WeightInfo = ();
	}

	parameter_types! {
		pub const AssetDepositBase: u64 = 1;
		pub const AssetDepositPerZombie: u64 = 1;
		pub const StringLimit: u32 = 50;
		pub const MetadataDepositBase: u64 = 1;
		pub const MetadataDepositPerByte: u64 = 1;
	}

	impl Config for Test {
		type Currency = Balances;
		type Event = Event;
		type Balance = u64;
		type AssetId = u32;
		type ForceOrigin = frame_system::EnsureRoot<u64>;
		type AssetDepositBase = AssetDepositBase;
		type AssetDepositPerZombie = AssetDepositPerZombie;
		type StringLimit = StringLimit;
		type MetadataDepositBase = MetadataDepositBase;
		type MetadataDepositPerByte = MetadataDepositPerByte;
		type WeightInfo = ();
	}

	pub(crate) fn new_test_ext() -> sp_io::TestExternalities {
		frame_system::GenesisConfig::default().build_storage::<Test>().unwrap().into()
	}

	#[test]
	fn basic_minting_should_work() {
		new_test_ext().execute_with(|| {
			assert_ok!(Assets::force_create(Origin::root(), 0, 1, 10, 1));
			assert_ok!(Assets::mint(Origin::signed(1), 0, 1, 100));
			assert_eq!(Assets::balance(0, 1), 100);
			assert_ok!(Assets::mint(Origin::signed(1), 0, 2, 100));
			assert_eq!(Assets::balance(0, 2), 100);
		});
	}

	#[test]
	fn lifecycle_should_work() {
		new_test_ext().execute_with(|| {
			Balances::make_free_balance_be(&1, 100);
			assert_ok!(Assets::create(Origin::signed(1), 0, 1, 10, 1));
			assert_eq!(Balances::reserved_balance(&1), 11);
			assert!(Asset::<Test>::contains_key(0));

			assert_ok!(Assets::set_metadata(Origin::signed(1), 0, vec![0], vec![0], 12));
			assert_eq!(Balances::reserved_balance(&1), 14);
			assert!(Metadata::<Test>::contains_key(0));

			assert_ok!(Assets::mint(Origin::signed(1), 0, 10, 100));
			assert_ok!(Assets::mint(Origin::signed(1), 0, 20, 100));
			assert_eq!(Account::<Test>::iter_prefix(0).count(), 2);

			assert_ok!(Assets::destroy(Origin::signed(1), 0, 100));
			assert_eq!(Balances::reserved_balance(&1), 0);

			assert!(!Asset::<Test>::contains_key(0));
			assert!(!Metadata::<Test>::contains_key(0));
			assert_eq!(Account::<Test>::iter_prefix(0).count(), 0);

			assert_ok!(Assets::create(Origin::signed(1), 0, 1, 10, 1));
			assert_eq!(Balances::reserved_balance(&1), 11);
			assert!(Asset::<Test>::contains_key(0));

			assert_ok!(Assets::set_metadata(Origin::signed(1), 0, vec![0], vec![0], 12));
			assert_eq!(Balances::reserved_balance(&1), 14);
			assert!(Metadata::<Test>::contains_key(0));

			assert_ok!(Assets::mint(Origin::signed(1), 0, 10, 100));
			assert_ok!(Assets::mint(Origin::signed(1), 0, 20, 100));
			assert_eq!(Account::<Test>::iter_prefix(0).count(), 2);

			assert_ok!(Assets::force_destroy(Origin::root(), 0, 100));
			assert_eq!(Balances::reserved_balance(&1), 0);

			assert!(!Asset::<Test>::contains_key(0));
			assert!(!Metadata::<Test>::contains_key(0));
			assert_eq!(Account::<Test>::iter_prefix(0).count(), 0);
		});
	}

	#[test]
	fn destroy_with_non_zombies_should_not_work() {
		new_test_ext().execute_with(|| {
			Balances::make_free_balance_be(&1, 100);
			assert_ok!(Assets::force_create(Origin::root(), 0, 1, 10, 1));
			assert_ok!(Assets::mint(Origin::signed(1), 0, 1, 100));
			assert_noop!(Assets::destroy(Origin::signed(1), 0, 100), Error::<Test>::RefsLeft);
			assert_noop!(Assets::force_destroy(Origin::root(), 0, 100), Error::<Test>::RefsLeft);
			assert_ok!(Assets::burn(Origin::signed(1), 0, 1, 100));
			assert_ok!(Assets::destroy(Origin::signed(1), 0, 100));
		});
	}

	#[test]
	fn destroy_with_bad_witness_should_not_work() {
		new_test_ext().execute_with(|| {
			Balances::make_free_balance_be(&1, 100);
			assert_ok!(Assets::force_create(Origin::root(), 0, 1, 10, 1));
			assert_ok!(Assets::mint(Origin::signed(1), 0, 10, 100));
			assert_noop!(Assets::destroy(Origin::signed(1), 0, 0), Error::<Test>::BadWitness);
			assert_noop!(Assets::force_destroy(Origin::root(), 0, 0), Error::<Test>::BadWitness);
		});
	}
=======
>>>>>>> f6e265d5

	fn do_transfer(
		id: T::AssetId,
		source: &T::AccountId,
		dest: &T::AccountId,
		amount: T::Balance,
		maybe_need_admin: Option<T::AccountId>,
		keep_alive: bool,
	) -> DispatchResult {
		let mut source_account = Account::<T>::get(id, source);
		ensure!(!source_account.is_frozen, Error::<T>::Frozen);

		source_account.balance = source_account.balance.checked_sub(&amount)
			.ok_or(Error::<T>::BalanceLow)?;

		Asset::<T>::try_mutate(id, |maybe_details| {
			let details = maybe_details.as_mut().ok_or(Error::<T>::Unknown)?;
			ensure!(!details.is_frozen, Error::<T>::Frozen);

			if let Some(need_admin) = maybe_need_admin {
				ensure!(&need_admin == &details.admin, Error::<T>::NoPermission);
			}

			if dest == source || amount.is_zero() {
				return Ok(())
			}

			let mut amount = amount;
			if source_account.balance < details.min_balance {
				ensure!(!keep_alive, Error::<T>::WouldDie);
				amount += source_account.balance;
				source_account.balance = Zero::zero();
			}

			Account::<T>::try_mutate(id, dest, |a| -> DispatchResult {
				let new_balance = a.balance.saturating_add(amount);

				// This is impossible since `new_balance > amount > min_balance`, but we can
				// handle it, so we do.
				ensure!(new_balance >= details.min_balance, Error::<T>::BalanceLow);

				if a.balance.is_zero() {
					a.sufficient = Self::new_account(dest, details)?;
				}
				a.balance = new_balance;
				Ok(())
			})?;

			if source_account.balance.is_zero() {
				Self::dead_account(source, details, source_account.sufficient);
				Account::<T>::remove(id, source);
			} else {
				Account::<T>::insert(id, source, &source_account)
			}

			Ok(())
		})
	}
}<|MERGE_RESOLUTION|>--- conflicted
+++ resolved
@@ -1399,183 +1399,6 @@
 		}
 		d.accounts = d.accounts.saturating_sub(1);
 	}
-<<<<<<< HEAD
-}
-
-#[cfg(test)]
-mod tests {
-	use super::*;
-	use crate as pallet_assets;
-
-	use frame_support::{assert_ok, assert_noop, parameter_types};
-	use sp_core::H256;
-	use sp_runtime::{traits::{BlakeTwo256, IdentityLookup}, testing::Header};
-	use pallet_balances::Error as BalancesError;
-
-	type UncheckedExtrinsic = frame_system::mocking::MockUncheckedExtrinsic<Test>;
-	type Block = frame_system::mocking::MockBlock<Test>;
-
-	frame_support::construct_runtime!(
-		pub enum Test where
-			Block = Block,
-			NodeBlock = Block,
-			UncheckedExtrinsic = UncheckedExtrinsic,
-		{
-			System: frame_system::{Module, Call, Config, Storage, Event<T>},
-			Balances: pallet_balances::{Module, Call, Storage, Config<T>, Event<T>},
-			Assets: pallet_assets::{Module, Call, Storage, Event<T>},
-		}
-	);
-
-	parameter_types! {
-		pub const BlockHashCount: u64 = 250;
-	}
-	impl frame_system::Config for Test {
-		type BaseCallFilter = ();
-		type BlockWeights = ();
-		type BlockLength = ();
-		type DbWeight = ();
-		type Origin = Origin;
-		type Index = u64;
-		type Call = Call;
-		type BlockNumber = u64;
-		type Hash = H256;
-		type Hashing = BlakeTwo256;
-		type AccountId = u64;
-		type Lookup = IdentityLookup<Self::AccountId>;
-		type Header = Header;
-		type Event = Event;
-		type BlockHashCount = BlockHashCount;
-		type Version = ();
-		type PalletInfo = PalletInfo;
-		type AccountData = pallet_balances::AccountData<u64>;
-		type OnNewAccount = ();
-		type OnKilledAccount = ();
-		type SystemWeightInfo = ();
-		type SS58Prefix = ();
-	}
-
-	parameter_types! {
-		pub const ExistentialDeposit: u64 = 1;
-	}
-
-	impl pallet_balances::Config for Test {
-		type MaxLocks = ();
-		type MaxReserves = ();
-		type Balance = u64;
-		type DustRemoval = ();
-		type Event = Event;
-		type ExistentialDeposit = ExistentialDeposit;
-		type AccountStore = System;
-		type WeightInfo = ();
-	}
-
-	parameter_types! {
-		pub const AssetDepositBase: u64 = 1;
-		pub const AssetDepositPerZombie: u64 = 1;
-		pub const StringLimit: u32 = 50;
-		pub const MetadataDepositBase: u64 = 1;
-		pub const MetadataDepositPerByte: u64 = 1;
-	}
-
-	impl Config for Test {
-		type Currency = Balances;
-		type Event = Event;
-		type Balance = u64;
-		type AssetId = u32;
-		type ForceOrigin = frame_system::EnsureRoot<u64>;
-		type AssetDepositBase = AssetDepositBase;
-		type AssetDepositPerZombie = AssetDepositPerZombie;
-		type StringLimit = StringLimit;
-		type MetadataDepositBase = MetadataDepositBase;
-		type MetadataDepositPerByte = MetadataDepositPerByte;
-		type WeightInfo = ();
-	}
-
-	pub(crate) fn new_test_ext() -> sp_io::TestExternalities {
-		frame_system::GenesisConfig::default().build_storage::<Test>().unwrap().into()
-	}
-
-	#[test]
-	fn basic_minting_should_work() {
-		new_test_ext().execute_with(|| {
-			assert_ok!(Assets::force_create(Origin::root(), 0, 1, 10, 1));
-			assert_ok!(Assets::mint(Origin::signed(1), 0, 1, 100));
-			assert_eq!(Assets::balance(0, 1), 100);
-			assert_ok!(Assets::mint(Origin::signed(1), 0, 2, 100));
-			assert_eq!(Assets::balance(0, 2), 100);
-		});
-	}
-
-	#[test]
-	fn lifecycle_should_work() {
-		new_test_ext().execute_with(|| {
-			Balances::make_free_balance_be(&1, 100);
-			assert_ok!(Assets::create(Origin::signed(1), 0, 1, 10, 1));
-			assert_eq!(Balances::reserved_balance(&1), 11);
-			assert!(Asset::<Test>::contains_key(0));
-
-			assert_ok!(Assets::set_metadata(Origin::signed(1), 0, vec![0], vec![0], 12));
-			assert_eq!(Balances::reserved_balance(&1), 14);
-			assert!(Metadata::<Test>::contains_key(0));
-
-			assert_ok!(Assets::mint(Origin::signed(1), 0, 10, 100));
-			assert_ok!(Assets::mint(Origin::signed(1), 0, 20, 100));
-			assert_eq!(Account::<Test>::iter_prefix(0).count(), 2);
-
-			assert_ok!(Assets::destroy(Origin::signed(1), 0, 100));
-			assert_eq!(Balances::reserved_balance(&1), 0);
-
-			assert!(!Asset::<Test>::contains_key(0));
-			assert!(!Metadata::<Test>::contains_key(0));
-			assert_eq!(Account::<Test>::iter_prefix(0).count(), 0);
-
-			assert_ok!(Assets::create(Origin::signed(1), 0, 1, 10, 1));
-			assert_eq!(Balances::reserved_balance(&1), 11);
-			assert!(Asset::<Test>::contains_key(0));
-
-			assert_ok!(Assets::set_metadata(Origin::signed(1), 0, vec![0], vec![0], 12));
-			assert_eq!(Balances::reserved_balance(&1), 14);
-			assert!(Metadata::<Test>::contains_key(0));
-
-			assert_ok!(Assets::mint(Origin::signed(1), 0, 10, 100));
-			assert_ok!(Assets::mint(Origin::signed(1), 0, 20, 100));
-			assert_eq!(Account::<Test>::iter_prefix(0).count(), 2);
-
-			assert_ok!(Assets::force_destroy(Origin::root(), 0, 100));
-			assert_eq!(Balances::reserved_balance(&1), 0);
-
-			assert!(!Asset::<Test>::contains_key(0));
-			assert!(!Metadata::<Test>::contains_key(0));
-			assert_eq!(Account::<Test>::iter_prefix(0).count(), 0);
-		});
-	}
-
-	#[test]
-	fn destroy_with_non_zombies_should_not_work() {
-		new_test_ext().execute_with(|| {
-			Balances::make_free_balance_be(&1, 100);
-			assert_ok!(Assets::force_create(Origin::root(), 0, 1, 10, 1));
-			assert_ok!(Assets::mint(Origin::signed(1), 0, 1, 100));
-			assert_noop!(Assets::destroy(Origin::signed(1), 0, 100), Error::<Test>::RefsLeft);
-			assert_noop!(Assets::force_destroy(Origin::root(), 0, 100), Error::<Test>::RefsLeft);
-			assert_ok!(Assets::burn(Origin::signed(1), 0, 1, 100));
-			assert_ok!(Assets::destroy(Origin::signed(1), 0, 100));
-		});
-	}
-
-	#[test]
-	fn destroy_with_bad_witness_should_not_work() {
-		new_test_ext().execute_with(|| {
-			Balances::make_free_balance_be(&1, 100);
-			assert_ok!(Assets::force_create(Origin::root(), 0, 1, 10, 1));
-			assert_ok!(Assets::mint(Origin::signed(1), 0, 10, 100));
-			assert_noop!(Assets::destroy(Origin::signed(1), 0, 0), Error::<Test>::BadWitness);
-			assert_noop!(Assets::force_destroy(Origin::root(), 0, 0), Error::<Test>::BadWitness);
-		});
-	}
-=======
->>>>>>> f6e265d5
 
 	fn do_transfer(
 		id: T::AssetId,
