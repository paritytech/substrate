--- conflicted
+++ resolved
@@ -158,7 +158,6 @@
 		/// Issue a new class of fungible assets. There are, and will only ever be, `total`
 		/// such assets and they'll all belong to the `origin` initially. It will have an
 		/// identifier `AssetId` instance: this will be specified in the `Issued` event.
-<<<<<<< HEAD
 		/// 
 		/// # <weight>
 		/// - `O(1)`
@@ -166,10 +165,7 @@
 		/// - 2 storage writes (condec `O(1)`).
 		/// - 1 event.
 		/// # </weight>
-		#[weight = SimpleDispatchInfo::FixedNormal(MINIMUM_WEIGHT)]
-=======
 		#[weight = MINIMUM_WEIGHT]
->>>>>>> 9b0af08a
 		fn issue(origin, #[compact] total: T::Balance) {
 			let origin = ensure_signed(origin)?;
 
@@ -183,7 +179,6 @@
 		}
 
 		/// Move some assets from one holder to another.
-<<<<<<< HEAD
 		/// 
 		/// # <weight>
 		/// - `O(1)`
@@ -191,10 +186,7 @@
 		/// - 2 storage mutations (codec `O(1)`).
 		/// - 1 event.
 		/// # </weight>
-		#[weight = SimpleDispatchInfo::FixedNormal(MINIMUM_WEIGHT)]
-=======
 		#[weight = MINIMUM_WEIGHT]
->>>>>>> 9b0af08a
 		fn transfer(origin,
 			#[compact] id: T::AssetId,
 			target: <T::Lookup as StaticLookup>::Source,
@@ -213,7 +205,6 @@
 		}
 
 		/// Destroy any assets of `id` owned by `origin`.
-<<<<<<< HEAD
 		/// 
 		/// # <weight>
 		/// - `O(1)`
@@ -221,10 +212,7 @@
 		/// - 1 storage deletion (codec `O(1)`).
 		/// - 1 event.
 		/// # </weight>
-		#[weight = SimpleDispatchInfo::FixedNormal(MINIMUM_WEIGHT)]
-=======
 		#[weight = MINIMUM_WEIGHT]
->>>>>>> 9b0af08a
 		fn destroy(origin, #[compact] id: T::AssetId) {
 			let origin = ensure_signed(origin)?;
 			let balance = <Balances<T>>::take((id, &origin));
