--- conflicted
+++ resolved
@@ -878,15 +878,11 @@
 			let origin = ensure_signed(origin)?;
 
 			let d = Asset::<T, I>::get(id).ok_or(Error::<T, I>::Unknown)?;
-<<<<<<< HEAD
-			ensure!(Some(origin) == d.freezer, Error::<T, I>::NoPermission);
-=======
 			ensure!(
 				d.status == AssetStatus::Live || d.status == AssetStatus::Frozen,
 				Error::<T, I>::AssetNotLive
 			);
 			ensure!(origin == d.freezer, Error::<T, I>::NoPermission);
->>>>>>> 08d1b2c7
 			let who = T::Lookup::lookup(who)?;
 
 			Account::<T, I>::try_mutate(id, &who, |maybe_account| -> DispatchResult {
@@ -917,15 +913,11 @@
 			let origin = ensure_signed(origin)?;
 
 			let details = Asset::<T, I>::get(id).ok_or(Error::<T, I>::Unknown)?;
-<<<<<<< HEAD
-			ensure!(Some(origin) == details.admin, Error::<T, I>::NoPermission);
-=======
 			ensure!(
 				details.status == AssetStatus::Live || details.status == AssetStatus::Frozen,
 				Error::<T, I>::AssetNotLive
 			);
 			ensure!(origin == details.admin, Error::<T, I>::NoPermission);
->>>>>>> 08d1b2c7
 			let who = T::Lookup::lookup(who)?;
 
 			Account::<T, I>::try_mutate(id, &who, |maybe_account| -> DispatchResult {
@@ -955,12 +947,8 @@
 
 			Asset::<T, I>::try_mutate(id, |maybe_details| {
 				let d = maybe_details.as_mut().ok_or(Error::<T, I>::Unknown)?;
-<<<<<<< HEAD
-				ensure!(Some(origin) == d.freezer, Error::<T, I>::NoPermission);
-=======
 				ensure!(d.status == AssetStatus::Live, Error::<T, I>::AssetNotLive);
 				ensure!(origin == d.freezer, Error::<T, I>::NoPermission);
->>>>>>> 08d1b2c7
 
 				d.status = AssetStatus::Frozen;
 
@@ -987,12 +975,8 @@
 
 			Asset::<T, I>::try_mutate(id, |maybe_details| {
 				let d = maybe_details.as_mut().ok_or(Error::<T, I>::Unknown)?;
-<<<<<<< HEAD
-				ensure!(Some(origin) == d.admin, Error::<T, I>::NoPermission);
-=======
 				ensure!(origin == d.admin, Error::<T, I>::NoPermission);
 				ensure!(d.status == AssetStatus::Frozen, Error::<T, I>::NotFrozen);
->>>>>>> 08d1b2c7
 
 				d.status = AssetStatus::Live;
 
@@ -1022,14 +1006,9 @@
 
 			Asset::<T, I>::try_mutate(id, |maybe_details| {
 				let details = maybe_details.as_mut().ok_or(Error::<T, I>::Unknown)?;
-<<<<<<< HEAD
-				ensure!(Some(origin) == details.owner, Error::<T, I>::NoPermission);
-				if details.owner == Some(owner.clone()) {
-=======
 				ensure!(details.status == AssetStatus::Live, Error::<T, I>::LiveAsset);
 				ensure!(origin == details.owner, Error::<T, I>::NoPermission);
 				if details.owner == owner {
->>>>>>> 08d1b2c7
 					return Ok(())
 				}
 
@@ -1078,12 +1057,8 @@
 
 			Asset::<T, I>::try_mutate(id, |maybe_details| {
 				let details = maybe_details.as_mut().ok_or(Error::<T, I>::Unknown)?;
-<<<<<<< HEAD
-				ensure!(Some(origin) == details.owner, Error::<T, I>::NoPermission);
-=======
 				ensure!(details.status == AssetStatus::Live, Error::<T, I>::AssetNotLive);
 				ensure!(origin == details.owner, Error::<T, I>::NoPermission);
->>>>>>> 08d1b2c7
 
 				details.issuer = Some(issuer.clone());
 				details.admin = Some(admin.clone());
@@ -1141,12 +1116,8 @@
 			let origin = ensure_signed(origin)?;
 
 			let d = Asset::<T, I>::get(id).ok_or(Error::<T, I>::Unknown)?;
-<<<<<<< HEAD
-			ensure!(Some(origin) == d.owner, Error::<T, I>::NoPermission);
-=======
 			ensure!(d.status == AssetStatus::Live, Error::<T, I>::AssetNotLive);
 			ensure!(origin == d.owner, Error::<T, I>::NoPermission);
->>>>>>> 08d1b2c7
 
 			Metadata::<T, I>::try_mutate_exists(id, |metadata| {
 				let deposit = metadata.take().ok_or(Error::<T, I>::Unknown)?.deposit;
@@ -1274,18 +1245,11 @@
 
 			Asset::<T, I>::try_mutate(id, |maybe_asset| {
 				let mut asset = maybe_asset.take().ok_or(Error::<T, I>::Unknown)?;
-<<<<<<< HEAD
-				asset.owner = Some(T::Lookup::lookup(owner)?);
-				asset.issuer = Some(T::Lookup::lookup(issuer)?);
-				asset.admin = Some(T::Lookup::lookup(admin)?);
-				asset.freezer = Some(T::Lookup::lookup(freezer)?);
-=======
 				ensure!(asset.status != AssetStatus::Destroying, Error::<T, I>::AssetNotLive);
 				asset.owner = T::Lookup::lookup(owner)?;
 				asset.issuer = T::Lookup::lookup(issuer)?;
 				asset.admin = T::Lookup::lookup(admin)?;
 				asset.freezer = T::Lookup::lookup(freezer)?;
->>>>>>> 08d1b2c7
 				asset.min_balance = min_balance;
 				asset.is_sufficient = is_sufficient;
 				if is_frozen {
