--- conflicted
+++ resolved
@@ -319,17 +319,15 @@
 		/// Weight information for extrinsics in this pallet.
 		type WeightInfo: WeightInfo;
 
-<<<<<<< HEAD
 		/// Lifecycle callback for when a new account is created.
 		type OnAccountCreated: OnAccountCreated<Self::AccountId, Self::AssetId>;
 
 		/// Lifecycle callback for when an account is reaped.
 		type OnAccountKilled: OnAccountKilled<Self::AccountId, Self::AssetId>;
-=======
+		
 		/// Helper trait for benchmarks.
 		#[cfg(feature = "runtime-benchmarks")]
 		type BenchmarkHelper: BenchmarkHelper<Self::AssetIdParameter>;
->>>>>>> f81f8ebf
 	}
 
 	#[pallet::storage]
