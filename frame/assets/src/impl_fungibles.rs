// This file is part of Substrate.

// Copyright (C) 2017-2022 Parity Technologies (UK) Ltd.
// SPDX-License-Identifier: Apache-2.0

// Licensed under the Apache License, Version 2.0 (the "License");
// you may not use this file except in compliance with the License.
// You may obtain a copy of the License at
//
// 	http://www.apache.org/licenses/LICENSE-2.0
//
// Unless required by applicable law or agreed to in writing, software
// distributed under the License is distributed on an "AS IS" BASIS,
// WITHOUT WARRANTIES OR CONDITIONS OF ANY KIND, either express or implied.
// See the License for the specific language governing permissions and
// limitations under the License.

//! Implementations for fungibles trait.

use super::*;

impl<T: Config<I>, I: 'static> fungibles::Inspect<<T as SystemConfig>::AccountId> for Pallet<T, I> {
	type AssetId = T::AssetId;
	type Balance = T::Balance;

	fn total_issuance(asset: Self::AssetId) -> Self::Balance {
		Asset::<T, I>::get(asset).map(|x| x.supply).unwrap_or_else(Zero::zero)
	}

	fn minimum_balance(asset: Self::AssetId) -> Self::Balance {
		Asset::<T, I>::get(asset).map(|x| x.min_balance).unwrap_or_else(Zero::zero)
	}

	fn balance(asset: Self::AssetId, who: &<T as SystemConfig>::AccountId) -> Self::Balance {
		Pallet::<T, I>::balance(asset, who)
	}

	fn reducible_balance(
		asset: Self::AssetId,
		who: &<T as SystemConfig>::AccountId,
		keep_alive: bool,
	) -> Self::Balance {
		Pallet::<T, I>::reducible_balance(asset, who, keep_alive).unwrap_or(Zero::zero())
	}

	fn can_deposit(
		asset: Self::AssetId,
		who: &<T as SystemConfig>::AccountId,
		amount: Self::Balance,
		mint: bool,
	) -> DepositConsequence {
		Pallet::<T, I>::can_increase(asset, who, amount, mint)
	}

	fn can_withdraw(
		asset: Self::AssetId,
		who: &<T as SystemConfig>::AccountId,
		amount: Self::Balance,
	) -> WithdrawConsequence<Self::Balance> {
		Pallet::<T, I>::can_decrease(asset, who, amount, false)
	}
}

impl<T: Config<I>, I: 'static> fungibles::InspectMetadata<<T as SystemConfig>::AccountId>
	for Pallet<T, I>
{
	/// Return the name of an asset.
	fn name(asset: &Self::AssetId) -> Vec<u8> {
		Metadata::<T, I>::get(asset).name.to_vec()
	}

	/// Return the symbol of an asset.
	fn symbol(asset: &Self::AssetId) -> Vec<u8> {
		Metadata::<T, I>::get(asset).symbol.to_vec()
	}

	/// Return the decimals of an asset.
	fn decimals(asset: &Self::AssetId) -> u8 {
		Metadata::<T, I>::get(asset).decimals
	}
}

impl<T: Config<I>, I: 'static> fungibles::Mutate<<T as SystemConfig>::AccountId> for Pallet<T, I> {
	fn mint_into(
		asset: Self::AssetId,
		who: &<T as SystemConfig>::AccountId,
		amount: Self::Balance,
	) -> DispatchResult {
		Self::do_mint(asset, who, amount, None)
	}

	fn burn_from(
		asset: Self::AssetId,
		who: &<T as SystemConfig>::AccountId,
		amount: Self::Balance,
	) -> Result<Self::Balance, DispatchError> {
		let f = DebitFlags { keep_alive: false, best_effort: false };
		Self::do_burn(asset, who, amount, None, f)
	}

	fn slash(
		asset: Self::AssetId,
		who: &<T as SystemConfig>::AccountId,
		amount: Self::Balance,
	) -> Result<Self::Balance, DispatchError> {
		let f = DebitFlags { keep_alive: false, best_effort: true };
		Self::do_burn(asset, who, amount, None, f)
	}
}

impl<T: Config<I>, I: 'static> fungibles::Transfer<T::AccountId> for Pallet<T, I> {
	fn transfer(
		asset: Self::AssetId,
		source: &T::AccountId,
		dest: &T::AccountId,
		amount: T::Balance,
		keep_alive: bool,
	) -> Result<T::Balance, DispatchError> {
		let f = TransferFlags { keep_alive, best_effort: false, burn_dust: false };
		Self::do_transfer(asset, source, dest, amount, None, f)
	}
}

impl<T: Config<I>, I: 'static> fungibles::Unbalanced<T::AccountId> for Pallet<T, I> {
	fn set_balance(_: Self::AssetId, _: &T::AccountId, _: Self::Balance) -> DispatchResult {
		unreachable!("set_balance is not used if other functions are impl'd");
	}
	fn set_total_issuance(id: T::AssetId, amount: Self::Balance) {
		Asset::<T, I>::mutate_exists(id, |maybe_asset| {
			if let Some(ref mut asset) = maybe_asset {
				asset.supply = amount
			}
		});
	}
	fn decrease_balance(
		asset: T::AssetId,
		who: &T::AccountId,
		amount: Self::Balance,
	) -> Result<Self::Balance, DispatchError> {
		let f = DebitFlags { keep_alive: false, best_effort: false };
		Self::decrease_balance(asset, who, amount, f, |_, _| Ok(()))
	}
	fn decrease_balance_at_most(
		asset: T::AssetId,
		who: &T::AccountId,
		amount: Self::Balance,
	) -> Self::Balance {
		let f = DebitFlags { keep_alive: false, best_effort: true };
		Self::decrease_balance(asset, who, amount, f, |_, _| Ok(())).unwrap_or(Zero::zero())
	}
	fn increase_balance(
		asset: T::AssetId,
		who: &T::AccountId,
		amount: Self::Balance,
	) -> Result<Self::Balance, DispatchError> {
		Self::increase_balance(asset, who, amount, |_| Ok(()))?;
		Ok(amount)
	}
	fn increase_balance_at_most(
		asset: T::AssetId,
		who: &T::AccountId,
		amount: Self::Balance,
	) -> Self::Balance {
		match Self::increase_balance(asset, who, amount, |_| Ok(())) {
			Ok(()) => amount,
			Err(_) => Zero::zero(),
		}
	}
}

impl<T: Config<I>, I: 'static> fungibles::Create<T::AccountId> for Pallet<T, I> {
	fn create(
		id: T::AssetId,
		admin: T::AccountId,
		is_sufficient: bool,
		min_balance: Self::Balance,
	) -> DispatchResult {
		Self::do_force_create(id, admin, is_sufficient, min_balance)
	}
}

<<<<<<< HEAD
impl<T: Config<I>, I: 'static> fungibles::Destroy<T::AccountId> for Pallet<T, I> {
	fn start_destroy(id: T::AssetId, maybe_check_owner: Option<T::AccountId>) -> DispatchResult {
		Self::do_start_destroy(id, maybe_check_owner)
	}

	fn destroy_accounts(id: T::AssetId, max_items: u32) -> Result<u32, DispatchError> {
		Self::do_destroy_accounts(id, max_items)
	}

	fn destroy_approvals(id: T::AssetId, max_items: u32) -> Result<u32, DispatchError> {
		Self::do_destroy_approvals(id, max_items)
	}

	fn finish_destroy(id: T::AssetId) -> DispatchResult {
		Self::do_finish_destroy(id)
	}
}

=======
>>>>>>> a0ab42ac
impl<T: Config<I>, I: 'static> fungibles::metadata::Inspect<<T as SystemConfig>::AccountId>
	for Pallet<T, I>
{
	fn name(asset: T::AssetId) -> Vec<u8> {
		Metadata::<T, I>::get(asset).name.to_vec()
	}

	fn symbol(asset: T::AssetId) -> Vec<u8> {
		Metadata::<T, I>::get(asset).symbol.to_vec()
	}

	fn decimals(asset: T::AssetId) -> u8 {
		Metadata::<T, I>::get(asset).decimals
	}
}

impl<T: Config<I>, I: 'static> fungibles::metadata::Mutate<<T as SystemConfig>::AccountId>
	for Pallet<T, I>
{
	fn set(
		asset: T::AssetId,
		from: &<T as SystemConfig>::AccountId,
		name: Vec<u8>,
		symbol: Vec<u8>,
		decimals: u8,
	) -> DispatchResult {
		Self::do_set_metadata(asset, from, name, symbol, decimals)
	}
}

impl<T: Config<I>, I: 'static> fungibles::approvals::Inspect<<T as SystemConfig>::AccountId>
	for Pallet<T, I>
{
	// Check the amount approved to be spent by an owner to a delegate
	fn allowance(
		asset: T::AssetId,
		owner: &<T as SystemConfig>::AccountId,
		delegate: &<T as SystemConfig>::AccountId,
	) -> T::Balance {
		Approvals::<T, I>::get((asset, &owner, &delegate))
			.map(|x| x.amount)
			.unwrap_or_else(Zero::zero)
	}
}

impl<T: Config<I>, I: 'static> fungibles::approvals::Mutate<<T as SystemConfig>::AccountId>
	for Pallet<T, I>
{
	fn approve(
		asset: T::AssetId,
		owner: &<T as SystemConfig>::AccountId,
		delegate: &<T as SystemConfig>::AccountId,
		amount: T::Balance,
	) -> DispatchResult {
		Self::do_approve_transfer(asset, owner, delegate, amount)
	}

	// Aprove spending tokens from a given account
	fn transfer_from(
		asset: T::AssetId,
		owner: &<T as SystemConfig>::AccountId,
		delegate: &<T as SystemConfig>::AccountId,
		dest: &<T as SystemConfig>::AccountId,
		amount: T::Balance,
	) -> DispatchResult {
		Self::do_transfer_approved(asset, owner, delegate, dest, amount)
	}
}

impl<T: Config<I>, I: 'static> fungibles::roles::Inspect<<T as SystemConfig>::AccountId>
	for Pallet<T, I>
{
	fn owner(asset: T::AssetId) -> Option<<T as SystemConfig>::AccountId> {
		Asset::<T, I>::get(asset).map(|x| x.owner)
	}

	fn issuer(asset: T::AssetId) -> Option<<T as SystemConfig>::AccountId> {
		Asset::<T, I>::get(asset).map(|x| x.issuer)
	}

	fn admin(asset: T::AssetId) -> Option<<T as SystemConfig>::AccountId> {
		Asset::<T, I>::get(asset).map(|x| x.admin)
	}

	fn freezer(asset: T::AssetId) -> Option<<T as SystemConfig>::AccountId> {
		Asset::<T, I>::get(asset).map(|x| x.freezer)
	}
}

impl<T: Config<I>, I: 'static> fungibles::InspectEnumerable<T::AccountId> for Pallet<T, I> {
	type AssetsIterator = KeyPrefixIterator<<T as Config<I>>::AssetId>;

	/// Returns an iterator of the assets in existence.
	///
	/// NOTE: iterating this list invokes a storage read per item.
	fn asset_ids() -> Self::AssetsIterator {
		Asset::<T, I>::iter_keys()
	}
}<|MERGE_RESOLUTION|>--- conflicted
+++ resolved
@@ -179,7 +179,6 @@
 	}
 }
 
-<<<<<<< HEAD
 impl<T: Config<I>, I: 'static> fungibles::Destroy<T::AccountId> for Pallet<T, I> {
 	fn start_destroy(id: T::AssetId, maybe_check_owner: Option<T::AccountId>) -> DispatchResult {
 		Self::do_start_destroy(id, maybe_check_owner)
@@ -198,8 +197,7 @@
 	}
 }
 
-=======
->>>>>>> a0ab42ac
+
 impl<T: Config<I>, I: 'static> fungibles::metadata::Inspect<<T as SystemConfig>::AccountId>
 	for Pallet<T, I>
 {
