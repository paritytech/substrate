--- conflicted
+++ resolved
@@ -43,16 +43,8 @@
 	}
 );
 
-<<<<<<< HEAD
-parameter_types! {
-	pub const BlockHashCount: u64 = 250;
-}
-
-pub type AccountId = u64;
-=======
 type AccountId = u64;
 type AssetId = u32;
->>>>>>> f81f8ebf
 
 impl frame_system::Config for Test {
 	type BaseCallFilter = frame_support::traits::Everything;
@@ -170,17 +162,11 @@
 	}
 }
 
-pub type AssetId = u32;
-
 impl Config for Test {
 	type RuntimeEvent = RuntimeEvent;
 	type Balance = u64;
-<<<<<<< HEAD
 	type AssetId = AssetId;
-=======
-	type AssetId = u32;
 	type AssetIdParameter = u32;
->>>>>>> f81f8ebf
 	type Currency = Balances;
 	type CreateOrigin = AsEnsureOriginWithArg<frame_system::EnsureSigned<u64>>;
 	type ForceOrigin = frame_system::EnsureRoot<u64>;
@@ -194,14 +180,11 @@
 	type WeightInfo = ();
 	type CallbackHandle = AssetsCallbackHandle;
 	type Extra = ();
-<<<<<<< HEAD
 	type OnAccountCreated = NewAccount;
 	type OnAccountKilled = KilledAccount;
-=======
 	type RemoveItemsLimit = ConstU32<5>;
 	#[cfg(feature = "runtime-benchmarks")]
 	type BenchmarkHelper = ();
->>>>>>> f81f8ebf
 }
 
 use std::collections::HashMap;
