--- conflicted
+++ resolved
@@ -159,18 +159,15 @@
 pub trait FrozenBalance<AssetId, AccountId, Balance> {
 	/// Return the frozen balance.
 	///
-<<<<<<< HEAD
-	/// In reality, the balance of every account must be at least the sum of this (if `Some`) and
-	/// the asset's `minimum_balance`, since there may be complications to destroying an asset's
-	/// account completely.
-=======
+	/// Generally, the balance of every account must be at least the sum of this (if `Some`) and
+	/// the asset's `minimum_balance` (the latter since there may be complications to destroying an
+	/// asset's account completely).
+	///
 	/// Under normal behaviour, the account balance should not go below the sum of this (if `Some`)
-	/// and the asset's minimum balance.
-	/// But the account balance can be below this sum (e.g. if less than the sum has been
-	/// transfered to the account).
->>>>>>> 7926c6dd
-	///
-	/// In special case (privileged intervention) the account balance can go below the sum.
+	/// and the asset's minimum balance. However, the account balance may reasonably begin below
+	/// this sum (e.g. if less than the sum had ever been transfered into the account).
+	///
+	/// In special cases (privileged intervention) the account balance may also go below the sum.
 	///
 	/// If `None` is returned, then nothing special is enforced.
 	fn frozen_balance(asset: AssetId, who: &AccountId) -> Option<Balance>;
