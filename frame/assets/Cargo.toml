[package]
name = "pallet-assets"
version = "2.0.0"
authors = ["Parity Technologies <admin@parity.io>"]
edition = "2018"

[dependencies]
serde = { version = "1.0.101", optional = true }
codec = { package = "parity-scale-codec", version = "1.0.0", default-features = false }
# Needed for various traits. In our case, `OnFinalize`.
sp-runtime = { path = "../../primitives/runtime", default-features = false }
# Needed for type-safe access to storage DB.
support = { package = "frame-support", path = "../support", default-features = false }
# `system` module provides us with all sorts of useful stuff and macros depend on it being around.
system = { package = "frame-system", path = "../system", default-features = false }

[dev-dependencies]
primitives = { package = "sp-core",  path = "../../primitives/core" }
<<<<<<< HEAD
rstd = { package = "sp-std", path = "../../primitives/sr-std" }
sp-io = { path = "../../primitives/io" }
=======
sp-std = { path = "../../primitives/std" }
runtime-io = { package = "sp-io", path = "../../primitives/sr-io" }
>>>>>>> f588aa53

[features]
default = ["std"]
std = [
	"serde",
	"codec/std",
	"sp-runtime/std",
	"support/std",
	"system/std",
]<|MERGE_RESOLUTION|>--- conflicted
+++ resolved
@@ -16,13 +16,8 @@
 
 [dev-dependencies]
 primitives = { package = "sp-core",  path = "../../primitives/core" }
-<<<<<<< HEAD
-rstd = { package = "sp-std", path = "../../primitives/sr-std" }
 sp-io = { path = "../../primitives/io" }
-=======
 sp-std = { path = "../../primitives/std" }
-runtime-io = { package = "sp-io", path = "../../primitives/sr-io" }
->>>>>>> f588aa53
 
 [features]
 default = ["std"]
