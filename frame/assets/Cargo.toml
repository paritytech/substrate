--- conflicted
+++ resolved
@@ -23,11 +23,7 @@
 # `system` module provides us with all sorts of useful stuff and macros depend on it being around.
 frame-system = { version = "4.0.0-dev", default-features = false, path = "../system" }
 frame-benchmarking = { version = "4.0.0-dev", default-features = false, path = "../benchmarking", optional = true }
-<<<<<<< HEAD
-log = { version = "0.4.17", default-features = false }
-=======
 sp-core = { version = "7.0.0", default-features = false, path = "../../primitives/core" }
->>>>>>> cad470b6
 
 [dev-dependencies]
 sp-std = { version = "5.0.0", path = "../../primitives/std" }
