// This file is part of Substrate.

// Copyright (C) Parity Technologies (UK) Ltd.
// SPDX-License-Identifier: Apache-2.0

// Licensed under the Apache License, Version 2.0 (the "License");
// you may not use this file except in compliance with the License.
// You may obtain a copy of the License at
//
// 	http://www.apache.org/licenses/LICENSE-2.0
//
// Unless required by applicable law or agreed to in writing, software
// distributed under the License is distributed on an "AS IS" BASIS,
// WITHOUT WARRANTIES OR CONDITIONS OF ANY KIND, either express or implied.
// See the License for the specific language governing permissions and
// limitations under the License.

//! Proc macro of Support code for the runtime.

#![recursion_limit = "512"]

mod benchmark;
mod clone_no_bound;
mod construct_runtime;
mod crate_version;
mod debug_no_bound;
mod default_no_bound;
mod derive_impl;
mod dummy_part_checker;
mod interface;
mod key_prefix;
mod match_and_insert;
mod pallet;
mod pallet_error;
mod partial_eq_no_bound;
mod storage;
mod storage_alias;
mod transactional;
mod tt_macro;

use frame_support_procedural_tools::generate_crate_access_2018;
use macro_magic::import_tokens_attr;
use proc_macro::TokenStream;
use quote::{quote, ToTokens};
use std::{cell::RefCell, str::FromStr};
pub(crate) use storage::INHERENT_INSTANCE_NAME;
use syn::{parse_macro_input, Error, ItemImpl, ItemMod};

thread_local! {
	/// A global counter, can be used to generate a relatively unique identifier.
	static COUNTER: RefCell<Counter> = RefCell::new(Counter(0));
}

/// Counter to generate a relatively unique identifier for macros. This is necessary because
/// declarative macros gets hoisted to the crate root, which shares the namespace with other pallets
/// containing the very same macros.
struct Counter(u64);

impl Counter {
	fn inc(&mut self) -> u64 {
		let ret = self.0;
		self.0 += 1;
		ret
	}
}

/// Get the value from the given environment variable set by cargo.
///
/// The value is parsed into the requested destination type.
fn get_cargo_env_var<T: FromStr>(version_env: &str) -> std::result::Result<T, ()> {
	let version = std::env::var(version_env)
		.unwrap_or_else(|_| panic!("`{}` is always set by cargo; qed", version_env));

	T::from_str(&version).map_err(drop)
}

/// Generate the counter_prefix related to the storage.
/// counter_prefix is used by counted storage map.
fn counter_prefix(prefix: &str) -> String {
	format!("CounterFor{}", prefix)
}

/// Declares strongly-typed wrappers around codec-compatible types in storage.
///
/// ## Example
///
/// ```nocompile
/// decl_storage! {
/// 	trait Store for Module<T: Config> as Example {
/// 		Foo get(fn foo) config(): u32=12;
/// 		Bar: map hasher(identity) u32 => u32;
/// 		pub Zed build(|config| vec![(0, 0)]): map hasher(identity) u32 => u32;
/// 	}
/// }
/// ```
///
/// Declaration is set with the header `(pub) trait Store for Module<T: Config> as Example`,
/// with `Store` a (pub) trait generated associating each storage item to the `Module` and
/// `as Example` setting the prefix used for storage items of this module. `Example` must be unique:
/// another module with the same name and the same inner storage item name will conflict.
/// `Example` is called the module prefix.
///
/// note: For instantiable modules the module prefix is prepended with instance
/// prefix. Instance prefix is "" for default instance and "Instance$n" for instance number $n.
/// Thus, instance 3 of module Example has a module prefix of `Instance3Example`
///
/// Basic storage consists of a name and a type; supported types are:
///
/// * Value: `Foo: type`: Implements the
///   [`StorageValue`](../frame_support/storage/trait.StorageValue.html) trait using the
///   [`StorageValue generator`](../frame_support/storage/generator/trait.StorageValue.html).
///
///   The generator is implemented with:
///   * `module_prefix`: module_prefix
///   * `storage_prefix`: storage_name
///
///   Thus the storage value is finally stored at:
///   ```nocompile
///   Twox128(module_prefix) ++ Twox128(storage_prefix)
///   ```
///
/// * Map: `Foo: map hasher($hash) type => type`: Implements the
///   [`StorageMap`](../frame_support/storage/trait.StorageMap.html) trait using the [`StorageMap
///   generator`](../frame_support/storage/generator/trait.StorageMap.html). And
///   [`StoragePrefixedMap`](../frame_support/storage/trait.StoragePrefixedMap.html).
///
///   `$hash` representing a choice of hashing algorithms available in the
///   [`Hashable`](../frame_support/trait.Hashable.html) trait. You will generally want to use one
///   of three hashers:
///   * `blake2_128_concat`: The default, safe choice. Use if you are unsure or don't care. It is
///     secure against user-tainted keys, fairly fast and memory-efficient and supports iteration
///     over its keys and values. This must be used if the keys of your map can be selected *en
///     masse* by untrusted users.
///   * `twox_64_concat`: This is an insecure hasher and can only be used safely if you know that
///     the preimages cannot be chosen at will by untrusted users. It is memory-efficient, extremely
///     performant and supports iteration over its keys and values. You can safely use this is the
///     key is:
///     - A (slowly) incrementing index.
///     - Known to be the result of a cryptographic hash (though `identity` is a better choice
///       here).
///     - Known to be the public key of a cryptographic key pair in existence.
///   * `identity`: This is not a hasher at all, and just uses the key material directly. Since it
///     does no hashing or appending, it's the fastest possible hasher, however, it's also the least
///     secure. It can be used only if you know that the key will be cryptographically/securely
///     randomly distributed over the binary encoding space. In most cases this will not be true.
///     One case where it is true, however, if where the key is itself the result of a cryptographic
///     hash of some existent data.
///
///   Other hashers will tend to be "opaque" and not support iteration over the keys in the
///   map. It is not recommended to use these.
///
///   The generator is implemented with:
///   * `module_prefix`: $module_prefix
///   * `storage_prefix`: storage_name
///   * `Hasher`: $hash
///
///   Thus the keys are stored at:
///   ```nocompile
///   twox128(module_prefix) ++ twox128(storage_prefix) ++ hasher(encode(key))
///   ```
///
/// * Double map: `Foo: double_map hasher($hash1) u32, hasher($hash2) u32 => u32`: Implements the
///   [`StorageDoubleMap`](../frame_support/storage/trait.StorageDoubleMap.html) trait using the
///   [`StorageDoubleMap
///   generator`](../frame_support/storage/generator/trait.StorageDoubleMap.html). And
///   [`StoragePrefixedMap`](../frame_support/storage/trait.StoragePrefixedMap.html).
///
///   `$hash1` and `$hash2` representing choices of hashing algorithms available in the
///   [`Hashable`](../frame_support/trait.Hashable.html) trait. They must be chosen with care, see
///   generator documentation.
///
///   The generator is implemented with:
///   * `module_prefix`: $module_prefix
///   * `storage_prefix`: storage_name
///   * `Hasher1`: $hash1
///   * `Hasher2`: $hash2
///
///   Thus keys are stored at:
///   ```nocompile
///   Twox128(module_prefix) ++ Twox128(storage_prefix) ++ Hasher1(encode(key1)) ++
/// Hasher2(encode(key2))   ```
///
/// Supported hashers (ordered from least to best security):
///
/// * `identity` - Just the unrefined key material. Use only when it is known to be a secure hash
///   already. The most efficient and iterable over keys.
/// * `twox_64_concat` - TwoX with 64bit + key concatenated. Use only when an untrusted source
///   cannot select and insert key values. Very efficient and iterable over keys.
/// * `blake2_128_concat` - Blake2 with 128bit + key concatenated. Slower but safe to use in all
///   circumstances. Iterable over keys.
///
/// Deprecated hashers, which do not support iteration over keys include:
/// * `twox_128` - TwoX with 128bit.
/// * `twox_256` - TwoX with with 256bit.
/// * `blake2_128` - Blake2 with 128bit.
/// * `blake2_256` - Blake2 with 256bit.
///
/// Basic storage can be extended as such:
///
/// `#vis #name get(fn #getter) config(#field_name) build(#closure): #type = #default;`
///
/// * `#vis`: Set the visibility of the structure. `pub` or nothing.
/// * `#name`: Name of the storage item, used as a prefix in storage.
/// * \[optional\] `get(fn #getter)`: Implements the function #getter to `Module`.
/// * \[optional\] `config(#field_name)`: `field_name` is optional if get is set.
/// Will include the item in `GenesisConfig`.
/// * \[optional\] `build(#closure)`: Closure called with storage overlays.
/// * \[optional\] `max_values(#expr)`: `expr` is an expression returning a `u32`. It is used to
/// implement `StorageInfoTrait`. Note this attribute is not available for storage value as the
/// maximum number of values is 1.
/// * `#type`: Storage type.
/// * \[optional\] `#default`: Value returned when none.
///
/// Storage items are accessible in multiple ways:
///
/// * The structure: `Foo` or `Foo::<T>` depending if the value type is generic or not.
/// * The `Store` trait structure: `<Module<T> as Store>::Foo`
/// * The getter on the module that calls get on the structure: `Module::<T>::foo()`
///
/// ## GenesisConfig
///
/// An optional `GenesisConfig` struct for storage initialization can be defined, either
/// when at least one storage field requires default initialization
/// (both `get` and `config` or `build`), or specifically as in:
///
/// ```nocompile
/// decl_storage! {
/// 	trait Store for Module<T: Config> as Example {
///
/// 		// Your storage items
/// 	}
/// 		add_extra_genesis {
/// 			config(genesis_field): GenesisFieldType;
/// 			config(genesis_field2): GenesisFieldType;
/// 			...
/// 			build(|_: &Self| {
/// 				// Modification of storage
/// 			})
/// 		}
/// }
/// ```
///
/// This struct can be exposed as `ExampleConfig` by the `construct_runtime!` macro like follows:
///
/// ```nocompile
/// construct_runtime!(
/// 	pub enum Runtime with ... {
///         ...,
///         Example: example::{Pallet, Storage, ..., Config<T>},
///         ...,
/// 	}
/// );
/// ```
///
/// ### Module with Instances
///
/// The `decl_storage!` macro supports building modules with instances with the following syntax
/// (`DefaultInstance` type is optional):
///
/// ```nocompile
/// trait Store for Module<T: Config<I>, I: Instance=DefaultInstance> as Example {}
/// ```
///
/// Accessing the structure no requires the instance as generic parameter:
/// * `Foo::<I>` if the value type is not generic
/// * `Foo::<T, I>` if the value type is generic
///
/// ## Where clause
///
/// This macro supports a where clause which will be replicated to all generated types.
///
/// ```nocompile
/// trait Store for Module<T: Config> as Example where T::AccountId: std::fmt::Display {}
/// ```
///
/// ## Limitations
///
/// # Instancing and generic `GenesisConfig`
///
/// If your module supports instancing and you see an error like `parameter `I` is never used` for
/// your `decl_storage!`, you are hitting a limitation of the current implementation. You probably
/// try to use an associated type of a non-instantiable trait. To solve this, add the following to
/// your macro call:
///
/// ```nocompile
/// add_extra_genesis {
/// 	config(phantom): std::marker::PhantomData<I>,
/// }
/// ```
///
/// This adds a field to your `GenesisConfig` with the name `phantom` that you can initialize with
/// `Default::default()`.
///
/// ## PoV information
///
/// To implement the trait `StorageInfoTrait` for storages an additional attribute can be used
/// `generate_storage_info`:
/// ```nocompile
/// decl_storage! { generate_storage_info
/// 	trait Store for ...
/// }
/// ```
#[proc_macro]
#[deprecated(note = "Will be removed after July 2023; use the attribute `#[pallet]` macro instead.
	For more info, see: <https://github.com/paritytech/substrate/pull/13705>")]
pub fn decl_storage(input: TokenStream) -> TokenStream {
	storage::decl_storage_impl(input)
}

/// Construct a runtime, with the given name and the given pallets.
///
/// The parameters here are specific types for `Block`, `NodeBlock`, and `UncheckedExtrinsic`
/// and the pallets that are used by the runtime.
/// `Block` is the block type that is used in the runtime and `NodeBlock` is the block type
/// that is used in the node. For instance they can differ in the extrinsics type.
///
/// # Example:
///
/// ```ignore
/// construct_runtime!(
///     pub enum Runtime where
///         Block = Block,
///         NodeBlock = node::Block,
///         UncheckedExtrinsic = UncheckedExtrinsic
///     {
///         System: frame_system::{Pallet, Call, Event<T>, Config<T>} = 0,
///         Test: path::to::test::{Pallet, Call} = 1,
///
///         // Pallets with instances.
///         Test2_Instance1: test2::<Instance1>::{Pallet, Call, Storage, Event<T, I>, Config<T, I>, Origin<T, I>},
///         Test2_DefaultInstance: test2::{Pallet, Call, Storage, Event<T>, Config<T>, Origin<T>} = 4,
///
///         // Pallets declared with `pallet` attribute macro: no need to define the parts
///         Test3_Instance1: test3::<Instance1>,
///         Test3_DefaultInstance: test3,
///
///         // with `exclude_parts` keyword some part can be excluded.
///         Test4_Instance1: test4::<Instance1> exclude_parts { Call, Origin },
///         Test4_DefaultInstance: test4 exclude_parts { Storage },
///
///         // with `use_parts` keyword, a subset of the pallet parts can be specified.
///         Test4_Instance1: test4::<Instance1> use_parts { Pallet, Call},
///         Test4_DefaultInstance: test4 use_parts { Pallet },
///     }
/// )
/// ```
///
/// Each pallet is declared as such:
/// * `Identifier`: name given to the pallet that uniquely identifies it.
///
/// * `:`: colon separator
///
/// * `path::to::pallet`: identifiers separated by colons which declare the path to a pallet
///   definition.
///
/// * `::<InstanceN>` optional: specify the instance of the pallet to use. If not specified it will
///   use the default instance (or the only instance in case of non-instantiable pallets).
///
/// * `::{ Part1, Part2<T>, .. }` optional if pallet declared with `frame_support::pallet`: Comma
///   separated parts declared with their generic. If a pallet is declared with
///   `frame_support::pallet` macro then the parts can be automatically derived if not explicitly
///   provided. We provide support for the following module parts in a pallet:
///
///   - `Pallet` - Required for all pallets
///   - `Call` - If the pallet has callable functions
///   - `Storage` - If the pallet uses storage
///   - `Event` or `Event<T>` (if the event is generic) - If the pallet emits events
///   - `Origin` or `Origin<T>` (if the origin is generic) - If the pallet has instanciable origins
///   - `Config` or `Config<T>` (if the config is generic) - If the pallet builds the genesis
///     storage with `GenesisConfig`
///   - `Inherent` - If the pallet provides/can check inherents.
///   - `ValidateUnsigned` - If the pallet validates unsigned extrinsics.
///
///   It is important to list these parts here to export them correctly in the metadata or to make
/// the pallet usable in the runtime.
///
/// * `exclude_parts { Part1, Part2 }` optional: comma separated parts without generics. I.e. one of
///   `Pallet`, `Call`, `Storage`, `Event`, `Origin`, `Config`, `Inherent`, `ValidateUnsigned`. It
///   is incompatible with `use_parts`. This specifies the part to exclude. In order to select
///   subset of the pallet parts.
///
///   For example excluding the part `Call` can be useful if the runtime doesn't want to make the
///   pallet calls available.
///
/// * `use_parts { Part1, Part2 }` optional: comma separated parts without generics. I.e. one of
///   `Pallet`, `Call`, `Storage`, `Event`, `Origin`, `Config`, `Inherent`, `ValidateUnsigned`. It
///   is incompatible with `exclude_parts`. This specifies the part to use. In order to select a
///   subset of the pallet parts.
///
///   For example not using the part `Call` can be useful if the runtime doesn't want to make the
///   pallet calls available.
///
/// * `= $n` optional: number to define at which index the pallet variants in `OriginCaller`, `Call`
///   and `Event` are encoded, and to define the ModuleToIndex value.
///
///   if `= $n` is not given, then index is resolved in the same way as fieldless enum in Rust
///   (i.e. incrementedly from previous index):
///   ```nocompile
///   pallet1 .. = 2,
///   pallet2 .., // Here pallet2 is given index 3
///   pallet3 .. = 0,
///   pallet4 .., // Here pallet4 is given index 1
///   ```
///
/// # Note
///
/// The population of the genesis storage depends on the order of pallets. So, if one of your
/// pallets depends on another pallet, the pallet that is depended upon needs to come before
/// the pallet depending on it.
///
/// # Type definitions
///
/// * The macro generates a type alias for each pallet to their `Pallet`. E.g. `type System =
///   frame_system::Pallet<Runtime>`
#[proc_macro]
pub fn construct_runtime(input: TokenStream) -> TokenStream {
	construct_runtime::construct_runtime(input)
}

/// The pallet struct placeholder `#[pallet::pallet]` is mandatory and allows you to specify
/// pallet information.
///
/// The struct must be defined as follows:
/// ```ignore
/// #[pallet::pallet]
/// pub struct Pallet<T>(_);
/// ```
/// I.e. a regular struct definition named `Pallet`, with generic T and no where clause.
///
/// ## Macro expansion:
///
/// The macro adds this attribute to the struct definition:
/// ```ignore
/// #[derive(
/// 	frame_support::CloneNoBound,
/// 	frame_support::EqNoBound,
/// 	frame_support::PartialEqNoBound,
/// 	frame_support::RuntimeDebugNoBound,
/// )]
/// ```
/// and replaces the type `_` with `PhantomData<T>`. It also implements on the pallet:
/// * `GetStorageVersion`
/// * `OnGenesis`: contains some logic to write the pallet version into storage.
/// * `PalletErrorTypeInfo`: provides the type information for the pallet error, if defined.
///
/// It declares `type Module` type alias for `Pallet`, used by `construct_runtime`.
///
/// It implements `PalletInfoAccess` on `Pallet` to ease access to pallet information given by
/// `frame_support::traits::PalletInfo`. (The implementation uses the associated type
/// `frame_system::Config::PalletInfo`).
///
/// It implements `StorageInfoTrait` on `Pallet` which give information about all storages.
///
/// If the attribute `generate_store` is set then the macro creates the trait `Store` and
/// implements it on `Pallet`.
///
/// If the attribute `set_storage_max_encoded_len` is set then the macro calls
/// `StorageInfoTrait` for each storage in the implementation of `StorageInfoTrait` for the
/// pallet. Otherwise it implements `StorageInfoTrait` for the pallet using the
/// `PartialStorageInfoTrait` implementation of storages.
///
/// ## Dev Mode (`#[pallet(dev_mode)]`)
///
/// Specifying the argument `dev_mode` will allow you to enable dev mode for a pallet. The aim
/// of dev mode is to loosen some of the restrictions and requirements placed on production
/// pallets for easy tinkering and development. Dev mode pallets should not be used in
/// production. Enabling dev mode has the following effects:
///
/// * Weights no longer need to be specified on every `#[pallet::call]` declaration. By default, dev
///   mode pallets will assume a weight of zero (`0`) if a weight is not specified. This is
///   equivalent to specifying `#[weight(0)]` on all calls that do not specify a weight.
/// * Call index no longer needs to be specified on every `#[pallet::call]` declaration. By default,
///   dev mode pallets will assume a call index based on the order of the call.
/// * All storages are marked as unbounded, meaning you do not need to implement `MaxEncodedLen` on
///   storage types. This is equivalent to specifying `#[pallet::unbounded]` on all storage type
///   definitions.
/// * Storage hashers no longer need to be specified and can be replaced by `_`. In dev mode, these
///   will be replaced by `Blake2_128Concat`. In case of explicit key-binding, `Hasher` can simply
///   be ignored when in `dev_mode`.
///
/// Note that the `dev_mode` argument can only be supplied to the `#[pallet]` or
/// `#[frame_support::pallet]` attribute macro that encloses your pallet module. This argument
/// cannot be specified anywhere else, including but not limited to the `#[pallet::pallet]`
/// attribute macro.
///
/// <div class="example-wrap" style="display:inline-block"><pre class="compile_fail"
/// style="white-space:normal;font:inherit;">
/// <strong>WARNING</strong>:
/// You should not deploy or use dev mode pallets in production. Doing so can break your chain
/// and therefore should never be done. Once you are done tinkering, you should remove the
/// 'dev_mode' argument from your #[pallet] declaration and fix any compile errors before
/// attempting to use your pallet in a production scenario.
/// </pre></div>
///
/// See `frame_support::pallet` docs for more info.
///
/// ## Runtime Metadata Documentation
///
/// The documentation added to this pallet is included in the runtime metadata.
///
/// The documentation can be defined in the following ways:
///
/// ```ignore
/// #[pallet::pallet]
/// /// Documentation for pallet 1
/// #[doc = "Documentation for pallet 2"]
/// #[doc = include_str!("../README.md")]
/// #[pallet_doc("../doc1.md")]
/// #[pallet_doc("../doc2.md")]
/// pub mod pallet {}
/// ```
///
/// The runtime metadata for this pallet contains the following
///  - " Documentation for pallet 1" (captured from `///`)
///  - "Documentation for pallet 2"  (captured from `#[doc]`)
///  - content of ../README.md       (captured from `#[doc]` with `include_str!`)
///  - content of "../doc1.md"       (captured from `pallet_doc`)
///  - content of "../doc2.md"       (captured from `pallet_doc`)
///
/// ### `doc` attribute
///
/// The value of the `doc` attribute is included in the runtime metadata, as well as
/// expanded on the pallet module. The previous example is expanded to:
///
/// ```ignore
/// /// Documentation for pallet 1
/// /// Documentation for pallet 2
/// /// Content of README.md
/// pub mod pallet {}
/// ```
///
/// If you want to specify the file from which the documentation is loaded, you can use the
/// `include_str` macro. However, if you only want the documentation to be included in the
/// runtime metadata, use the `pallet_doc` attribute.
///
/// ### `pallet_doc` attribute
///
/// Unlike the `doc` attribute, the documentation provided to the `pallet_doc` attribute is
/// not inserted on the module.
///
/// The `pallet_doc` attribute can only be provided with one argument,
/// which is the file path that holds the documentation to be added to the metadata.
///
/// This approach is beneficial when you use the `include_str` macro at the beginning of the file
/// and want that documentation to extend to the runtime metadata, without reiterating the
/// documentation on the pallet module itself.
#[proc_macro_attribute]
pub fn pallet(attr: TokenStream, item: TokenStream) -> TokenStream {
	pallet::pallet(attr, item)
}

/// An attribute macro that can be attached to a (non-empty) module declaration. Doing so will
/// designate that module as a benchmarking module.
///
/// See `frame_benchmarking::v2` for more info.
#[proc_macro_attribute]
pub fn benchmarks(attr: TokenStream, tokens: TokenStream) -> TokenStream {
	match benchmark::benchmarks(attr, tokens, false) {
		Ok(tokens) => tokens,
		Err(err) => err.to_compile_error().into(),
	}
}

/// An attribute macro that can be attached to a (non-empty) module declaration. Doing so will
/// designate that module as an instance benchmarking module.
///
/// See `frame_benchmarking::v2` for more info.
#[proc_macro_attribute]
pub fn instance_benchmarks(attr: TokenStream, tokens: TokenStream) -> TokenStream {
	match benchmark::benchmarks(attr, tokens, true) {
		Ok(tokens) => tokens,
		Err(err) => err.to_compile_error().into(),
	}
}

/// An attribute macro used to declare a benchmark within a benchmarking module. Must be
/// attached to a function definition containing an `#[extrinsic_call]` or `#[block]`
/// attribute.
///
/// See `frame_benchmarking::v2` for more info.
#[proc_macro_attribute]
pub fn benchmark(_attrs: TokenStream, _tokens: TokenStream) -> TokenStream {
	quote!(compile_error!(
		"`#[benchmark]` must be in a module labeled with #[benchmarks] or #[instance_benchmarks]."
	))
	.into()
}

/// An attribute macro used to specify the extrinsic call inside a benchmark function, and also
/// used as a boundary designating where the benchmark setup code ends, and the benchmark
/// verification code begins.
///
/// See `frame_benchmarking::v2` for more info.
#[proc_macro_attribute]
pub fn extrinsic_call(_attrs: TokenStream, _tokens: TokenStream) -> TokenStream {
	quote!(compile_error!(
		"`#[extrinsic_call]` must be in a benchmark function definition labeled with `#[benchmark]`."
	);)
	.into()
}

/// An attribute macro used to specify that a block should be the measured portion of the
/// enclosing benchmark function, This attribute is also used as a boundary designating where
/// the benchmark setup code ends, and the benchmark verification code begins.
///
/// See `frame_benchmarking::v2` for more info.
#[proc_macro_attribute]
pub fn block(_attrs: TokenStream, _tokens: TokenStream) -> TokenStream {
	quote!(compile_error!(
		"`#[block]` must be in a benchmark function definition labeled with `#[benchmark]`."
	))
	.into()
}

/// Execute the annotated function in a new storage transaction.
///
/// The return type of the annotated function must be `Result`. All changes to storage performed
/// by the annotated function are discarded if it returns `Err`, or committed if `Ok`.
///
/// # Example
///
/// ```nocompile
/// #[transactional]
/// fn value_commits(v: u32) -> result::Result<u32, &'static str> {
/// 	Value::set(v);
/// 	Ok(v)
/// }
///
/// #[transactional]
/// fn value_rollbacks(v: u32) -> result::Result<u32, &'static str> {
/// 	Value::set(v);
/// 	Err("nah")
/// }
/// ```
#[proc_macro_attribute]
pub fn transactional(attr: TokenStream, input: TokenStream) -> TokenStream {
	transactional::transactional(attr, input).unwrap_or_else(|e| e.to_compile_error().into())
}

#[proc_macro_attribute]
pub fn require_transactional(attr: TokenStream, input: TokenStream) -> TokenStream {
	transactional::require_transactional(attr, input)
		.unwrap_or_else(|e| e.to_compile_error().into())
}

/// Derive [`Clone`] but do not bound any generic. Docs are at `frame_support::CloneNoBound`.
#[proc_macro_derive(CloneNoBound)]
pub fn derive_clone_no_bound(input: TokenStream) -> TokenStream {
	clone_no_bound::derive_clone_no_bound(input)
}

/// Derive [`Debug`] but do not bound any generics. Docs are at `frame_support::DebugNoBound`.
#[proc_macro_derive(DebugNoBound)]
pub fn derive_debug_no_bound(input: TokenStream) -> TokenStream {
	debug_no_bound::derive_debug_no_bound(input)
}

/// Derive [`Debug`], if `std` is enabled it uses `frame_support::DebugNoBound`, if `std` is not
/// enabled it just returns `"<wasm:stripped>"`.
/// This behaviour is useful to prevent bloating the runtime WASM blob from unneeded code.
#[proc_macro_derive(RuntimeDebugNoBound)]
pub fn derive_runtime_debug_no_bound(input: TokenStream) -> TokenStream {
	if cfg!(any(feature = "std", feature = "try-runtime")) {
		debug_no_bound::derive_debug_no_bound(input)
	} else {
		let input: syn::DeriveInput = match syn::parse(input) {
			Ok(input) => input,
			Err(e) => return e.to_compile_error().into(),
		};

		let name = &input.ident;
		let (impl_generics, ty_generics, where_clause) = input.generics.split_for_impl();

		quote::quote!(
			const _: () = {
				impl #impl_generics core::fmt::Debug for #name #ty_generics #where_clause {
					fn fmt(&self, fmt: &mut core::fmt::Formatter) -> core::fmt::Result {
						fmt.write_str("<wasm:stripped>")
					}
				}
			};
		)
		.into()
	}
}

/// Derive [`PartialEq`] but do not bound any generic. Docs are at
/// `frame_support::PartialEqNoBound`.
#[proc_macro_derive(PartialEqNoBound)]
pub fn derive_partial_eq_no_bound(input: TokenStream) -> TokenStream {
	partial_eq_no_bound::derive_partial_eq_no_bound(input)
}

/// derive Eq but do no bound any generic. Docs are at `frame_support::EqNoBound`.
#[proc_macro_derive(EqNoBound)]
pub fn derive_eq_no_bound(input: TokenStream) -> TokenStream {
	let input: syn::DeriveInput = match syn::parse(input) {
		Ok(input) => input,
		Err(e) => return e.to_compile_error().into(),
	};

	let name = &input.ident;
	let (impl_generics, ty_generics, where_clause) = input.generics.split_for_impl();

	quote::quote_spanned!(name.span() =>
		const _: () = {
			impl #impl_generics core::cmp::Eq for #name #ty_generics #where_clause {}
		};
	)
	.into()
}

/// derive `Default` but do no bound any generic. Docs are at `frame_support::DefaultNoBound`.
#[proc_macro_derive(DefaultNoBound, attributes(default))]
pub fn derive_default_no_bound(input: TokenStream) -> TokenStream {
	default_no_bound::derive_default_no_bound(input)
}

#[proc_macro]
pub fn crate_to_crate_version(input: TokenStream) -> TokenStream {
	crate_version::crate_to_crate_version(input)
		.unwrap_or_else(|e| e.to_compile_error())
		.into()
}

/// The number of module instances supported by the runtime, starting at index 1,
/// and up to `NUMBER_OF_INSTANCE`.
pub(crate) const NUMBER_OF_INSTANCE: u8 = 16;

/// This macro is meant to be used by frame-support only.
/// It implements the trait `HasKeyPrefix` and `HasReversibleKeyPrefix` for tuple of `Key`.
#[proc_macro]
pub fn impl_key_prefix_for_tuples(input: TokenStream) -> TokenStream {
	key_prefix::impl_key_prefix_for_tuples(input)
		.unwrap_or_else(syn::Error::into_compile_error)
		.into()
}

/// Internal macro use by frame_support to generate dummy part checker for old pallet declaration
#[proc_macro]
pub fn __generate_dummy_part_checker(input: TokenStream) -> TokenStream {
	dummy_part_checker::generate_dummy_part_checker(input)
}

/// Macro that inserts some tokens after the first match of some pattern.
///
/// # Example:
///
/// ```nocompile
/// match_and_insert!(
///     target = [{ Some content with { at some point match pattern } other match pattern are ignored }]
///     pattern = [{ match pattern }] // the match pattern cannot contain any group: `[]`, `()`, `{}`
/// 								  // can relax this constraint, but will require modifying the match logic in code
///     tokens = [{ expansion tokens }] // content inside braces can be anything including groups
/// );
/// ```
///
/// will generate:
///
/// ```nocompile
///     Some content with { at some point match pattern expansion tokens } other match patterns are
///     ignored
/// ```
#[proc_macro]
pub fn match_and_insert(input: TokenStream) -> TokenStream {
	match_and_insert::match_and_insert(input)
}

#[proc_macro_derive(PalletError, attributes(codec))]
pub fn derive_pallet_error(input: TokenStream) -> TokenStream {
	pallet_error::derive_pallet_error(input)
}

/// Internal macro used by `frame_support` to create tt-call-compliant macros
#[proc_macro]
pub fn __create_tt_macro(input: TokenStream) -> TokenStream {
	tt_macro::create_tt_return_macro(input)
}

#[proc_macro_attribute]
pub fn storage_alias(_: TokenStream, input: TokenStream) -> TokenStream {
	storage_alias::storage_alias(input.into())
		.unwrap_or_else(|r| r.into_compile_error())
		.into()
}

/// This attribute can be used to derive a full implementation of a trait based on a local partial
/// impl and an external impl containing defaults that can be overriden in the local impl.
///
/// For a full end-to-end example, see [below](#use-case-auto-derive-test-pallet-config-traits).
///
/// # Usage
///
/// The attribute should be attached to an impl block (strictly speaking a `syn::ItemImpl`) for
/// which we want to inject defaults in the event of missing trait items in the block.
///
/// The attribute minimally takes a single `default_impl_path` argument, which should be the module
/// path to an impl registered via [`#[register_default_impl]`](`macro@register_default_impl`) that
/// contains the default trait items we want to potentially inject, with the general form:
///
/// ```ignore
/// #[derive_impl(default_impl_path)]
/// impl SomeTrait for SomeStruct {
///     ...
/// }
/// ```
///
/// Optionally, a `disambiguation_path` can be specified as follows by providing `as path::here`
/// after the `default_impl_path`:
///
/// ```ignore
/// #[derive_impl(default_impl_path as disambiguation_path)]
/// impl SomeTrait for SomeStruct {
///     ...
/// }
/// ```
///
/// The `disambiguation_path`, if specified, should be the path to a trait that will be used to
/// qualify all default entries that are injected into the local impl. For example if your
/// `default_impl_path` is `some::path::TestTraitImpl` and your `disambiguation_path` is
/// `another::path::DefaultTrait`, any items injected into the local impl will be qualified as
/// `<some::path::TestTraitImpl as another::path::DefaultTrait>::specific_trait_item`.
///
/// If you omit the `as disambiguation_path` portion, the `disambiguation_path` will internally
/// default to `A` from the `impl A for B` part of the default impl. This is useful for scenarios
/// where all of the relevant types are already in scope via `use` statements.
///
/// Conversely, the `default_impl_path` argument is required and cannot be omitted.
///
/// You can also make use of `#[pallet::no_default]` on specific items in your default impl that you
/// want to ensure will not be copied over but that you nonetheless want to use locally in the
/// context of the foreign impl and the pallet (or context) in which it is defined.
///
/// ## Use-Case Example: Auto-Derive Test Pallet Config Traits
///
/// The `#[derive_imp(..)]` attribute can be used to derive a test pallet `Config` based on an
/// existing pallet `Config` that has been marked with
/// [`#[pallet::config(with_default)]`](`macro@config`) (which under the hood, generates a
/// `DefaultConfig` trait in the pallet in which the macro was invoked).
///
/// In this case, the `#[derive_impl(..)]` attribute should be attached to an `impl` block that
/// implements a compatible `Config` such as `frame_system::Config` for a test/mock runtime, and
/// should receive as its first argument the path to a `DefaultConfig` impl that has been registered
/// via [`#[register_default_impl]`](`macro@register_default_impl`), and as its second argument, the
/// path to the auto-generated `DefaultConfig` for the existing pallet `Config` we want to base our
/// test config off of.
///
/// The following is what the `basic` example pallet would look like with a default testing config:
///
/// ```ignore
/// #[derive_impl(frame_system::config_preludes::TestDefaultConfig as frame_system::pallet::DefaultConfig)]
/// impl frame_system::Config for Test {
///     // These are all defined by system as mandatory.
///     type BaseCallFilter = frame_support::traits::Everything;
///     type RuntimeEvent = RuntimeEvent;
///     type RuntimeCall = RuntimeCall;
///     type RuntimeOrigin = RuntimeOrigin;
///     type OnSetCode = ();
///     type PalletInfo = PalletInfo;
///     type Header = Header;
///     // We decide to override this one.
///     type AccountData = pallet_balances::AccountData<u64>;
/// }
/// ```
///
/// where `TestDefaultConfig` was defined and registered as follows:
///
/// ```ignore
/// pub struct TestDefaultConfig;
///
/// #[register_default_impl(TestDefaultConfig)]
/// impl DefaultConfig for TestDefaultConfig {
///     type Version = ();
///     type BlockWeights = ();
///     type BlockLength = ();
///     type DbWeight = ();
///     type Index = u64;
///     type BlockNumber = u64;
///     type Hash = sp_core::hash::H256;
///     type Hashing = sp_runtime::traits::BlakeTwo256;
///     type AccountId = AccountId;
///     type Lookup = IdentityLookup<AccountId>;
///     type BlockHashCount = frame_support::traits::ConstU64<10>;
///     type AccountData = u32;
///     type OnNewAccount = ();
///     type OnKilledAccount = ();
///     type SystemWeightInfo = ();
///     type SS58Prefix = ();
///     type MaxConsumers = frame_support::traits::ConstU32<16>;
/// }
/// ```
///
/// The above call to `derive_impl` would expand to roughly the following:
///
/// ```ignore
/// impl frame_system::Config for Test {
///     use frame_system::config_preludes::TestDefaultConfig;
///     use frame_system::pallet::DefaultConfig;
///
///     type BaseCallFilter = frame_support::traits::Everything;
///     type RuntimeEvent = RuntimeEvent;
///     type RuntimeCall = RuntimeCall;
///     type RuntimeOrigin = RuntimeOrigin;
///     type OnSetCode = ();
///     type PalletInfo = PalletInfo;
///     type Header = Header;
///     type AccountData = pallet_balances::AccountData<u64>;
///     type Version = <TestDefaultConfig as DefaultConfig>::Version;
///     type BlockWeights = <TestDefaultConfig as DefaultConfig>::BlockWeights;
///     type BlockLength = <TestDefaultConfig as DefaultConfig>::BlockLength;
///     type DbWeight = <TestDefaultConfig as DefaultConfig>::DbWeight;
///     type Index = <TestDefaultConfig as DefaultConfig>::Index;
///     type BlockNumber = <TestDefaultConfig as DefaultConfig>::BlockNumber;
///     type Hash = <TestDefaultConfig as DefaultConfig>::Hash;
///     type Hashing = <TestDefaultConfig as DefaultConfig>::Hashing;
///     type AccountId = <TestDefaultConfig as DefaultConfig>::AccountId;
///     type Lookup = <TestDefaultConfig as DefaultConfig>::Lookup;
///     type BlockHashCount = <TestDefaultConfig as DefaultConfig>::BlockHashCount;
///     type OnNewAccount = <TestDefaultConfig as DefaultConfig>::OnNewAccount;
///     type OnKilledAccount = <TestDefaultConfig as DefaultConfig>::OnKilledAccount;
///     type SystemWeightInfo = <TestDefaultConfig as DefaultConfig>::SystemWeightInfo;
///     type SS58Prefix = <TestDefaultConfig as DefaultConfig>::SS58Prefix;
///     type MaxConsumers = <TestDefaultConfig as DefaultConfig>::MaxConsumers;
/// }
/// ```
///
/// You can then use the resulting `Test` config in test scenarios.
///
/// Note that items that are _not_ present in our local `DefaultConfig` are automatically copied
/// from the foreign trait (in this case `TestDefaultConfig`) into the local trait impl (in this
/// case `Test`), unless the trait item in the local trait impl is marked with
/// [`#[pallet::no_default]`](`macro@no_default`), in which case it cannot be overridden, and any
/// attempts to do so will result in a compiler error.
///
/// See `frame/examples/default-config/tests.rs` for a runnable end-to-end example pallet that makes
/// use of `derive_impl` to derive its testing config.
///
/// See [here](`macro@config`) for more information and caveats about the auto-generated
/// `DefaultConfig` trait.
///
/// ## Optional Conventions
///
/// Note that as an optional convention, we encourage creating a `config_preludes` module inside of
/// your pallet. This is the convention we follow for `frame_system`'s `TestDefaultConfig` which, as
/// shown above, is located at `frame_system::config_preludes::TestDefaultConfig`. This is just a
/// suggested convention -- there is nothing in the code that expects modules with these names to be
/// in place, so there is no imperative to follow this pattern unless desired.
///
/// In `config_preludes`, you can place types named like:
///
/// * `TestDefaultConfig`
/// * `ParachainDefaultConfig`
/// * `SolochainDefaultConfig`
///
/// Signifying in which context they can be used.
///
/// # Advanced Usage
///
/// ## Expansion
///
/// The `#[derive_impl(default_impl_path as disambiguation_path)]` attribute will expand to the
/// local impl, with any extra items from the foreign impl that aren't present in the local impl
/// also included. In the case of a colliding trait item, the version of the item that exists in the
/// local impl will be retained. All imported items are qualified by the `disambiguation_path`, as
/// discussed above.
///
/// ## Handling of Unnamed Trait Items
///
/// Items that lack a `syn::Ident` for whatever reason are first checked to see if they exist,
/// verbatim, in the local/destination trait before they are copied over, so you should not need to
/// worry about collisions between identical unnamed items.
#[import_tokens_attr {
    format!(
        "{}::macro_magic",
        match generate_crate_access_2018("frame-support") {
            Ok(path) => Ok(path),
            Err(_) => generate_crate_access_2018("frame"),
        }
        .expect("Failed to find either `frame-support` or `frame` in `Cargo.toml` dependencies.")
        .to_token_stream()
        .to_string()
    )
}]
#[with_custom_parsing(derive_impl::DeriveImplAttrArgs)]
#[proc_macro_attribute]
pub fn derive_impl(attrs: TokenStream, input: TokenStream) -> TokenStream {
	let custom_attrs = parse_macro_input!(__custom_tokens as derive_impl::DeriveImplAttrArgs);
	derive_impl::derive_impl(
		__source_path.into(),
		attrs.into(),
		input.into(),
		custom_attrs.disambiguation_path,
	)
	.unwrap_or_else(|r| r.into_compile_error())
	.into()
}

/// The optional attribute `#[pallet::no_default]` can be attached to trait items within a
/// `Config` trait impl that has [`#[pallet::config(with_default)]`](`macro@config`) attached.
///
/// Attaching this attribute to a trait item ensures that that trait item will not be used as a
/// default with the [`#[derive_impl(..)]`](`macro@derive_impl`) attribute macro.
#[proc_macro_attribute]
pub fn no_default(_: TokenStream, _: TokenStream) -> TokenStream {
	pallet_macro_stub()
}

/// Attach this attribute to an impl statement that you want to use with
/// [`#[derive_impl(..)]`](`macro@derive_impl`).
///
/// You must also provide an identifier/name as the attribute's argument. This is the name you
/// must provide to [`#[derive_impl(..)]`](`macro@derive_impl`) when you import this impl via
/// the `default_impl_path` argument. This name should be unique at the crate-level.
///
/// ## Example
///
/// ```ignore
/// pub struct ExampleTestDefaultConfig;
///
/// #[register_default_impl(ExampleTestDefaultConfig)]
/// impl DefaultConfig for ExampleTestDefaultConfig {
/// 	type Version = ();
/// 	type BlockWeights = ();
/// 	type BlockLength = ();
/// 	...
/// 	type SS58Prefix = ();
/// 	type MaxConsumers = frame_support::traits::ConstU32<16>;
/// }
/// ```
///
/// ## Advanced Usage
///
/// This macro acts as a thin wrapper around macro_magic's `#[export_tokens]`. See the docs
/// [here](https://docs.rs/macro_magic/latest/macro_magic/attr.export_tokens.html) for more
/// info.
///
/// There are some caveats when applying a `use` statement to bring a
/// `#[register_default_impl]` item into scope. If you have a `#[register_default_impl]`
/// defined in `my_crate::submodule::MyItem`, it is currently not sufficient to do something
/// like:
///
/// ```ignore
/// use my_crate::submodule::MyItem;
/// #[derive_impl(MyItem as Whatever)]
/// ```
///
/// This will fail with a mysterious message about `__export_tokens_tt_my_item` not being
/// defined.
///
/// You can, however, do any of the following:
/// ```ignore
/// // partial path works
/// use my_crate::submodule;
/// #[derive_impl(submodule::MyItem as Whatever)]
/// ```
/// ```ignore
/// // full path works
/// #[derive_impl(my_crate::submodule::MyItem as Whatever)]
/// ```
/// ```ignore
/// // wild-cards work
/// use my_crate::submodule::*;
/// #[derive_impl(MyItem as Whatever)]
/// ```
#[proc_macro_attribute]
pub fn register_default_impl(attrs: TokenStream, tokens: TokenStream) -> TokenStream {
	// ensure this is a impl statement
	let item_impl = syn::parse_macro_input!(tokens as ItemImpl);

	// internally wrap macro_magic's `#[export_tokens]` macro
	match macro_magic::mm_core::export_tokens_internal(attrs, item_impl.to_token_stream(), true) {
		Ok(tokens) => tokens.into(),
		Err(err) => err.to_compile_error().into(),
	}
}

/// Used internally to decorate pallet attribute macro stubs when they are erroneously used
/// outside of a pallet module
fn pallet_macro_stub() -> TokenStream {
	quote!(compile_error!(
		"This attribute can only be used from within a pallet module marked with `#[frame_support::pallet]`"
	))
	.into()
}

/// The mandatory attribute `#[pallet::config]` defines the configurable options for the pallet.
///
/// Item must be defined as:
///
/// ```ignore
/// #[pallet::config]
/// pub trait Config: frame_system::Config + $optionally_some_other_supertraits
/// $optional_where_clause
/// {
/// ...
/// }
/// ```
///
/// I.e. a regular trait definition named `Config`, with the supertrait
/// `frame_system::pallet::Config`, and optionally other supertraits and a where clause.
/// (Specifying other supertraits here is known as [tight
/// coupling](https://docs.substrate.io/reference/how-to-guides/pallet-design/use-tight-coupling/))
///
/// The associated type `RuntimeEvent` is reserved. If defined, it must have the bounds
/// `From<Event>` and `IsType<<Self as frame_system::Config>::RuntimeEvent>`.
///
/// [`pallet::event`](`macro@event`) must be present if `RuntimeEvent` exists as a config item
/// in your `#[pallet::config]`.
///
/// ## Optional: `with_default`
///
/// An optional `with_default` argument may also be specified. Doing so will automatically
/// generate a `DefaultConfig` trait inside your pallet which is suitable for use with
/// [`[#[derive_impl(..)]`](`macro@derive_impl`) to derive a default testing config:
///
/// ```ignore
/// #[pallet::config(with_default)]
/// pub trait Config: frame_system::Config {
/// 		type RuntimeEvent: Parameter
/// 			+ Member
/// 			+ From<Event<Self>>
/// 			+ Debug
/// 			+ IsType<<Self as frame_system::Config>::RuntimeEvent>;
///
/// 		#[pallet::no_default]
/// 		type BaseCallFilter: Contains<Self::RuntimeCall>;
/// 	// ...
/// }
/// ```
///
/// As shown above, you may also attach the [`#[pallet::no_default]`](`macro@no_default`)
/// attribute to specify that a particular trait item _cannot_ be used as a default when a test
/// `Config` is derived using the [`#[derive_impl(..)]`](`macro@derive_impl`) attribute macro.
/// This will cause that particular trait item to simply not appear in default testing configs
/// based on this config (the trait item will not be included in `DefaultConfig`).
///
/// ### `DefaultConfig` Caveats
///
/// The auto-generated `DefaultConfig` trait:
/// - is always a _subset_ of your pallet's `Config` trait.
/// - can only contain items that don't rely on externalities, such as `frame_system::Config`.
///
/// Trait items that _do_ rely on externalities should be marked with
/// [`#[pallet::no_default]`](`macro@no_default`)
///
/// Consequently:
/// - Any items that rely on externalities _must_ be marked with
///   [`#[pallet::no_default]`](`macro@no_default`) or your trait will fail to compile when used
///   with [`derive_impl`](`macro@derive_impl`).
/// - Items marked with [`#[pallet::no_default]`](`macro@no_default`) are entirely excluded from the
///   `DefaultConfig` trait, and therefore any impl of `DefaultConfig` doesn't need to implement
///   such items.
///
/// For more information, see [`macro@derive_impl`].
#[proc_macro_attribute]
pub fn config(_: TokenStream, _: TokenStream) -> TokenStream {
	pallet_macro_stub()
}

/// The `#[pallet::constant]` attribute can be used to add an associated type trait bounded by `Get`
/// from [`pallet::config`](`macro@config`) into metadata, e.g.:
///
/// ```ignore
/// #[pallet::config]
/// pub trait Config: frame_system::Config {
/// 	#[pallet::constant]
/// 	type Foo: Get<u32>;
/// }
/// ```
#[proc_macro_attribute]
pub fn constant(_: TokenStream, _: TokenStream) -> TokenStream {
	pallet_macro_stub()
}

/// To bypass the `frame_system::Config` supertrait check, use the attribute
/// `pallet::disable_frame_system_supertrait_check`, e.g.:
///
/// ```ignore
/// #[pallet::config]
/// #[pallet::disable_frame_system_supertrait_check]
/// pub trait Config: pallet_timestamp::Config {}
/// ```
///
/// NOTE: Bypassing the `frame_system::Config` supertrait check is typically desirable when you
/// want to write an alternative to the `frame_system` pallet.
#[proc_macro_attribute]
pub fn disable_frame_system_supertrait_check(_: TokenStream, _: TokenStream) -> TokenStream {
	pallet_macro_stub()
}

/// To generate a `Store` trait associating all storages, annotate your `Pallet` struct with
/// the attribute `#[pallet::generate_store($vis trait Store)]`, e.g.:
///
/// ```ignore
/// #[pallet::pallet]
/// #[pallet::generate_store(pub(super) trait Store)]
/// pub struct Pallet<T>(_);
/// ```
/// More precisely, the `Store` trait contains an associated type for each storage. It is
/// implemented for `Pallet` allowing access to the storage from pallet struct.
///
/// Thus when defining a storage named `Foo`, it can later be accessed from `Pallet` using
/// `<Pallet as Store>::Foo`.
///
/// NOTE: this attribute is only valid when applied _directly_ to your `Pallet` struct
/// definition.
#[proc_macro_attribute]
pub fn generate_store(_: TokenStream, _: TokenStream) -> TokenStream {
	pallet_macro_stub()
}

/// Because the `pallet::pallet` macro implements `GetStorageVersion`, the current storage
/// version needs to be communicated to the macro. This can be done by using the
/// `pallet::storage_version` attribute:
///
/// ```ignore
/// const STORAGE_VERSION: StorageVersion = StorageVersion::new(5);
///
/// #[pallet::pallet]
/// #[pallet::storage_version(STORAGE_VERSION)]
/// pub struct Pallet<T>(_);
/// ```
///
/// If not present, the current storage version is set to the default value.
#[proc_macro_attribute]
pub fn storage_version(_: TokenStream, _: TokenStream) -> TokenStream {
	pallet_macro_stub()
}

/// The `#[pallet::hooks]` attribute allows you to specify a `Hooks` implementation for
/// `Pallet` that specifies pallet-specific logic.
///
/// The item the attribute attaches to must be defined as follows:
/// ```ignore
/// #[pallet::hooks]
/// impl<T: Config> Hooks<BlockNumberFor<T>> for Pallet<T> $optional_where_clause {
///     ...
/// }
/// ```
/// I.e. a regular trait implementation with generic bound: `T: Config`, for the trait
/// `Hooks<BlockNumberFor<T>>` (they are defined in preludes), for the type `Pallet<T>` and
/// with an optional where clause.
///
/// If no `#[pallet::hooks]` exists, then the following default implementation is
/// automatically generated:
/// ```ignore
/// #[pallet::hooks]
/// impl<T: Config> Hooks<BlockNumberFor<T>> for Pallet<T> {}
/// ```
///
/// ## Macro expansion
///
/// The macro implements the traits `OnInitialize`, `OnIdle`, `OnFinalize`, `OnRuntimeUpgrade`,
/// `OffchainWorker`, and `IntegrityTest` using the provided `Hooks` implementation.
///
/// NOTE: `OnRuntimeUpgrade` is implemented with `Hooks::on_runtime_upgrade` and some
/// additional logic. E.g. logic to write the pallet version into storage.
///
/// NOTE: The macro also adds some tracing logic when implementing the above traits. The
/// following hooks emit traces: `on_initialize`, `on_finalize` and `on_runtime_upgrade`.
#[proc_macro_attribute]
pub fn hooks(_: TokenStream, _: TokenStream) -> TokenStream {
	pallet_macro_stub()
}

/// Each dispatchable needs to define a weight with `#[pallet::weight($expr)]` attribute, the
/// first argument must be `origin: OriginFor<T>`.
#[proc_macro_attribute]
pub fn weight(_: TokenStream, _: TokenStream) -> TokenStream {
	pallet_macro_stub()
}

/// Compact encoding for arguments can be achieved via `#[pallet::compact]`. The function must
/// return a `DispatchResultWithPostInfo` or `DispatchResult`.
#[proc_macro_attribute]
pub fn compact(_: TokenStream, _: TokenStream) -> TokenStream {
	pallet_macro_stub()
}

/// Each dispatchable may also be annotated with the `#[pallet::call_index($idx)]` attribute,
/// which explicitly defines the codec index for the dispatchable function in the `Call` enum.
///
/// All call indexes start from 0, until it encounters a dispatchable function with a defined
/// call index. The dispatchable function that lexically follows the function with a defined
/// call index will have that call index, but incremented by 1, e.g. if there are 3
/// dispatchable functions `fn foo`, `fn bar` and `fn qux` in that order, and only `fn bar`
/// has a call index of 10, then `fn qux` will have an index of 11, instead of 1.
///
/// All arguments must implement [`Debug`], [`PartialEq`], [`Eq`], `Decode`, `Encode`, and
/// [`Clone`]. For ease of use, bound by the trait `frame_support::pallet_prelude::Member`.
///
/// If no `#[pallet::call]` exists, then a default implementation corresponding to the
/// following code is automatically generated:
///
/// ```ignore
/// #[pallet::call]
/// impl<T: Config> Pallet<T> {}
/// ```
///
/// **WARNING**: modifying dispatchables, changing their order, removing some, etc., must be
/// done with care. Indeed this will change the outer runtime call type (which is an enum with
/// one variant per pallet), this outer runtime call can be stored on-chain (e.g. in
/// `pallet-scheduler`). Thus migration might be needed. To mitigate against some of this, the
/// `#[pallet::call_index($idx)]` attribute can be used to fix the order of the dispatchable so
/// that the `Call` enum encoding does not change after modification. As a general rule of
/// thumb, it is therefore adventageous to always add new calls to the end so you can maintain
/// the existing order of calls.
///
/// ### Macro expansion
///
/// The macro creates an enum `Call` with one variant per dispatchable. This enum implements:
/// [`Clone`], [`Eq`], [`PartialEq`], [`Debug`] (with stripped implementation in `not("std")`),
/// `Encode`, `Decode`, `GetDispatchInfo`, `GetCallName`, `GetCallIndex` and
/// `UnfilteredDispatchable`.
///
/// The macro implements the `Callable` trait on `Pallet` and a function `call_functions`
/// which returns the dispatchable metadata.
#[proc_macro_attribute]
pub fn call_index(_: TokenStream, _: TokenStream) -> TokenStream {
	pallet_macro_stub()
}

/// Allows you to define some extra constants to be added into constant metadata.
///
/// Item must be defined as:
///
/// ```ignore
/// #[pallet::extra_constants]
/// impl<T: Config> Pallet<T> where $optional_where_clause {
/// 	/// $some_doc
/// 	$vis fn $fn_name() -> $some_return_type {
/// 		...
/// 	}
/// 	...
/// }
/// ```
/// I.e. a regular rust `impl` block with some optional where clause and functions with 0 args,
/// 0 generics, and some return type.
///
/// ## Macro expansion
///
/// The macro add some extra constants to pallet constant metadata.
#[proc_macro_attribute]
pub fn extra_constants(_: TokenStream, _: TokenStream) -> TokenStream {
	pallet_macro_stub()
}

/// The `#[pallet::error]` attribute allows you to define an error enum that will be returned
/// from the dispatchable when an error occurs. The information for this error type is then
/// stored in metadata.
///
/// Item must be defined as:
///
/// ```ignore
/// #[pallet::error]
/// pub enum Error<T> {
/// 	/// $some_optional_doc
/// 	$SomeFieldLessVariant,
/// 	/// $some_more_optional_doc
/// 	$SomeVariantWithOneField(FieldType),
/// 	...
/// }
/// ```
/// I.e. a regular enum named `Error`, with generic `T` and fieldless or multiple-field
/// variants.
///
/// Any field type in the enum variants must implement `TypeInfo` in order to be properly used
/// in the metadata, and its encoded size should be as small as possible, preferably 1 byte in
/// size in order to reduce storage size. The error enum itself has an absolute maximum encoded
/// size specified by `MAX_MODULE_ERROR_ENCODED_SIZE`.
///
/// (1 byte can still be 256 different errors. The more specific the error, the easier it is to
/// diagnose problems and give a better experience to the user. Don't skimp on having lots of
/// individual error conditions.)
///
/// Field types in enum variants must also implement `PalletError`, otherwise the pallet will
/// fail to compile. Rust primitive types have already implemented the `PalletError` trait
/// along with some commonly used stdlib types such as [`Option`] and `PhantomData`, and hence
/// in most use cases, a manual implementation is not necessary and is discouraged.
///
/// The generic `T` must not bound anything and a `where` clause is not allowed. That said,
/// bounds and/or a where clause should not needed for any use-case.
///
/// ## Macro expansion
///
/// The macro implements the [`Debug`] trait and functions `as_u8` using variant position, and
/// `as_str` using variant doc.
///
/// The macro also implements `From<Error<T>>` for `&'static str` and `From<Error<T>>` for
/// `DispatchError`.
#[proc_macro_attribute]
pub fn error(_: TokenStream, _: TokenStream) -> TokenStream {
	pallet_macro_stub()
}

/// The `#[pallet::event]` attribute allows you to define pallet events. Pallet events are
/// stored under the `system` / `events` key when the block is applied (and then replaced when
/// the next block writes it's events).
///
/// The Event enum must be defined as follows:
///
/// ```ignore
/// #[pallet::event]
/// #[pallet::generate_deposit($visibility fn deposit_event)] // Optional
/// pub enum Event<$some_generic> $optional_where_clause {
/// 	/// Some doc
/// 	$SomeName($SomeType, $YetanotherType, ...),
/// 	...
/// }
/// ```
///
/// I.e. an enum (with named or unnamed fields variant), named `Event`, with generic: none or
/// `T` or `T: Config`, and optional w here clause.
///
/// Each field must implement [`Clone`], [`Eq`], [`PartialEq`], `Encode`, `Decode`, and
/// [`Debug`] (on std only). For ease of use, bound by the trait `Member`, available in
/// `frame_support::pallet_prelude`.
#[proc_macro_attribute]
pub fn event(_: TokenStream, _: TokenStream) -> TokenStream {
	pallet_macro_stub()
}

/// The attribute `#[pallet::generate_deposit($visibility fn deposit_event)]` generates a
/// helper function on `Pallet` that handles deposit events.
///
/// NOTE: For instantiable pallets, the event must be generic over `T` and `I`.
///
/// ## Macro expansion
///
/// The macro will add on enum `Event` the attributes:
/// * `#[derive(frame_support::CloneNoBound)]`
/// * `#[derive(frame_support::EqNoBound)]`
/// * `#[derive(frame_support::PartialEqNoBound)]`
/// * `#[derive(frame_support::RuntimeDebugNoBound)]`
/// * `#[derive(codec::Encode)]`
/// * `#[derive(codec::Decode)]`
///
/// The macro implements `From<Event<..>>` for ().
///
/// The macro implements a metadata function on `Event` returning the `EventMetadata`.
///
/// If `#[pallet::generate_deposit]` is present then the macro implements `fn deposit_event` on
/// `Pallet`.
#[proc_macro_attribute]
pub fn generate_deposit(_: TokenStream, _: TokenStream) -> TokenStream {
	pallet_macro_stub()
}

/// The `#[pallet::storage]` attribute lets you define some abstract storage inside of runtime
/// storage and also set its metadata. This attribute can be used multiple times.
///
/// Item should be defined as:
///
/// ```ignore
/// #[pallet::storage]
/// #[pallet::getter(fn $getter_name)] // optional
/// $vis type $StorageName<$some_generic> $optional_where_clause
/// 	= $StorageType<$generic_name = $some_generics, $other_name = $some_other, ...>;
/// ```
///
/// or with unnamed generic:
///
/// ```ignore
/// #[pallet::storage]
/// #[pallet::getter(fn $getter_name)] // optional
/// $vis type $StorageName<$some_generic> $optional_where_clause
/// 	= $StorageType<_, $some_generics, ...>;
/// ```
///
/// I.e. it must be a type alias, with generics: `T` or `T: Config`. The aliased type must be
/// one of `StorageValue`, `StorageMap` or `StorageDoubleMap`. The generic arguments of the
/// storage type can be given in two manners: named and unnamed. For named generic arguments,
/// the name for each argument should match the name defined for it on the storage struct:
/// * `StorageValue` expects `Value` and optionally `QueryKind` and `OnEmpty`,
/// * `StorageMap` expects `Hasher`, `Key`, `Value` and optionally `QueryKind` and `OnEmpty`,
/// * `CountedStorageMap` expects `Hasher`, `Key`, `Value` and optionally `QueryKind` and `OnEmpty`,
/// * `StorageDoubleMap` expects `Hasher1`, `Key1`, `Hasher2`, `Key2`, `Value` and optionally
///   `QueryKind` and `OnEmpty`.
///
/// For unnamed generic arguments: Their first generic must be `_` as it is replaced by the
/// macro and other generic must declared as a normal generic type declaration.
///
/// The `Prefix` generic written by the macro is generated using
/// `PalletInfo::name::<Pallet<..>>()` and the name of the storage type. E.g. if runtime names
/// the pallet "MyExample" then the storage `type Foo<T> = ...` should use the prefix:
/// `Twox128(b"MyExample") ++ Twox128(b"Foo")`.
///
/// For the `CountedStorageMap` variant, the `Prefix` also implements
/// `CountedStorageMapInstance`. It also associates a `CounterPrefix`, which is implemented the
/// same as above, but the storage prefix is prepend with `"CounterFor"`. E.g. if runtime names
/// the pallet "MyExample" then the storage `type Foo<T> = CountedStorageaMap<...>` will store
/// its counter at the prefix: `Twox128(b"MyExample") ++ Twox128(b"CounterForFoo")`.
///
/// E.g:
///
/// ```ignore
/// #[pallet::storage]
/// pub(super) type MyStorage<T> = StorageMap<Hasher = Blake2_128Concat, Key = u32, Value = u32>;
/// ```
///
/// In this case the final prefix used by the map is `Twox128(b"MyExample") ++
/// Twox128(b"OtherName")`.
#[proc_macro_attribute]
pub fn storage(_: TokenStream, _: TokenStream) -> TokenStream {
	pallet_macro_stub()
}

/// The optional attribute `#[pallet::getter(fn $my_getter_fn_name)]` allows you to define a
/// getter function on `Pallet`.
///
/// Also see [`pallet::storage`](`macro@storage`)
#[proc_macro_attribute]
pub fn getter(_: TokenStream, _: TokenStream) -> TokenStream {
	pallet_macro_stub()
}

/// The optional attribute `#[pallet::storage_prefix = "SomeName"]` allows you to define the
/// storage prefix to use. This is helpful if you wish to rename the storage field but don't
/// want to perform a migration.
///
/// E.g:
///
/// ```ignore
/// #[pallet::storage]
/// #[pallet::storage_prefix = "foo"]
/// #[pallet::getter(fn my_storage)]
/// pub(super) type MyStorage<T> = StorageMap<Hasher = Blake2_128Concat, Key = u32, Value = u32>;
/// ```
///
/// or
///
/// ```ignore
/// #[pallet::storage]
/// #[pallet::getter(fn my_storage)]
/// pub(super) type MyStorage<T> = StorageMap<_, Blake2_128Concat, u32, u32>;
/// ```
#[proc_macro_attribute]
pub fn storage_prefix(_: TokenStream, _: TokenStream) -> TokenStream {
	pallet_macro_stub()
}

/// The optional attribute `#[pallet::unbounded]` declares the storage as unbounded. When
/// implementating the storage info (when `#[pallet::generate_storage_info]` is specified on
/// the pallet struct placeholder), the size of the storage will be declared as unbounded. This
/// can be useful for storage which can never go into PoV (Proof of Validity).
#[proc_macro_attribute]
pub fn unbounded(_: TokenStream, _: TokenStream) -> TokenStream {
	pallet_macro_stub()
}

/// The optional attribute `#[pallet::whitelist_storage]` will declare the
/// storage as whitelisted from benchmarking. Doing so will exclude reads of
/// that value's storage key from counting towards weight calculations during
/// benchmarking.
///
/// This attribute should only be attached to storages that are known to be
/// read/used in every block. This will result in a more accurate benchmarking weight.
///
/// ### Example
/// ```ignore
/// #[pallet::storage]
/// #[pallet::whitelist_storage]
/// pub(super) type Number<T: Config> = StorageValue<_, T::BlockNumber, ValueQuery>;
/// ```
///
/// NOTE: As with all `pallet::*` attributes, this one _must_ be written as
/// `#[pallet::whitelist_storage]` and can only be placed inside a `pallet` module in order for
/// it to work properly.
#[proc_macro_attribute]
pub fn whitelist_storage(_: TokenStream, _: TokenStream) -> TokenStream {
	pallet_macro_stub()
}

/// The `#[pallet::type_value]` attribute lets you define a struct implementing the `Get` trait
/// to ease the use of storage types. This attribute is meant to be used alongside
/// [`#[pallet::storage]`](`macro@storage`) to define a storage's default value. This attribute
/// can be used multiple times.
///
/// Item must be defined as:
///
/// ```ignore
/// #[pallet::type_value]
/// fn $MyDefaultName<$some_generic>() -> $default_type $optional_where_clause { $expr }
/// ```
///
/// I.e.: a function definition with generics none or `T: Config` and a returned type.
///
/// E.g.:
///
/// ```ignore
/// #[pallet::type_value]
/// fn MyDefault<T: Config>() -> T::Balance { 3.into() }
/// ```
///
/// ## Macro expansion
///
/// The macro renames the function to some internal name, generates a struct with the original
/// name of the function and its generic, and implements `Get<$ReturnType>` by calling the user
/// defined function.
#[proc_macro_attribute]
pub fn type_value(_: TokenStream, _: TokenStream) -> TokenStream {
	pallet_macro_stub()
}

/// The `#[pallet::genesis_config]` attribute allows you to define the genesis configuration
/// for the pallet.
///
/// Item is defined as either an enum or a struct. It needs to be public and implement the
/// trait `GenesisBuild` with [`#[pallet::genesis_build]`](`macro@genesis_build`). The type
/// generics are constrained to be either none, or `T` or `T: Config`.
///
/// E.g:
///
/// ```ignore
/// #[pallet::genesis_config]
/// pub struct GenesisConfig<T: Config> {
/// 	_myfield: BalanceOf<T>,
/// }
/// ```
#[proc_macro_attribute]
pub fn genesis_config(_: TokenStream, _: TokenStream) -> TokenStream {
	pallet_macro_stub()
}

/// The `#[pallet::genesis_build]` attribute allows you to define how `genesis_configuration`
/// is built. This takes as input the `GenesisConfig` type (as `self`) and constructs the pallet's
/// initial state.
///
/// The impl must be defined as:
///
/// ```ignore
/// #[pallet::genesis_build]
/// impl<T: Config> GenesisBuild<T> for GenesisConfig<$maybe_generics> {
/// 	fn build(&self) { $expr }
/// }
/// ```
///
/// I.e. a trait implementation with generic `T: Config`, of trait `GenesisBuild<T>` on
/// type `GenesisConfig` with generics none or `T`.
///
/// E.g.:
///
/// ```ignore
/// #[pallet::genesis_build]
/// impl<T: Config> GenesisBuild<T> for GenesisConfig {
/// 	fn build(&self) {}
/// }
/// ```
///
/// ## Macro expansion
///
/// The macro will add the following attribute:
/// * `#[cfg(feature = "std")]`
///
/// The macro will implement `sp_runtime::BuildModuleGenesisStorage` using `()` as a second
/// generic for non-instantiable pallets.
#[proc_macro_attribute]
pub fn genesis_build(_: TokenStream, _: TokenStream) -> TokenStream {
	pallet_macro_stub()
}

/// The `#[pallet::inherent]` attribute allows the pallet to provide some
/// [inherent](https://docs.substrate.io/fundamentals/transaction-types/#inherent-transactions).
/// An inherent is some piece of data that is inserted by a block authoring node at block
/// creation time and can either be accepted or rejected by validators based on whether the
/// data falls within an acceptable range.
///
/// The most common inherent is the `timestamp` that is inserted into every block. Since there
/// is no way to validate timestamps, validators simply check that the timestamp reported by
/// the block authoring node falls within an acceptable range.
///
/// Item must be defined as:
///
/// ```ignore
/// #[pallet::inherent]
/// impl<T: Config> ProvideInherent for Pallet<T> {
/// 	// ... regular trait implementation
/// }
/// ```
///
/// I.e. a trait implementation with bound `T: Config`, of trait `ProvideInherent` for type
/// `Pallet<T>`, and some optional where clause.
///
/// ## Macro expansion
///
/// The macro currently makes no use of this information, but it might use this information in
/// the future to give information directly to `construct_runtime`.
#[proc_macro_attribute]
pub fn inherent(_: TokenStream, _: TokenStream) -> TokenStream {
	pallet_macro_stub()
}

/// The `#[pallet::validate_unsigned]` attribute allows the pallet to validate some unsigned
/// transaction:
///
/// Item must be defined as:
///
/// ```ignore
/// #[pallet::validate_unsigned]
/// impl<T: Config> ValidateUnsigned for Pallet<T> {
/// 	// ... regular trait implementation
/// }
/// ```
///
/// I.e. a trait implementation with bound `T: Config`, of trait `ValidateUnsigned` for type
/// `Pallet<T>`, and some optional where clause.
///
/// NOTE: There is also the `sp_runtime::traits::SignedExtension` trait that can be used to add
/// some specific logic for transaction validation.
///
/// ## Macro expansion
///
/// The macro currently makes no use of this information, but it might use this information in
/// the future to give information directly to `construct_runtime`.
#[proc_macro_attribute]
pub fn validate_unsigned(_: TokenStream, _: TokenStream) -> TokenStream {
	pallet_macro_stub()
}

/// The `#[pallet::origin]` attribute allows you to define some origin for the pallet.
///
/// Item must be either a type alias, an enum, or a struct. It needs to be public.
///
/// E.g.:
///
/// ```ignore
/// #[pallet::origin]
/// pub struct Origin<T>(PhantomData<(T)>);
/// ```
///
/// **WARNING**: modifying origin changes the outer runtime origin. This outer runtime origin
/// can be stored on-chain (e.g. in `pallet-scheduler`), thus any change must be done with care
/// as it might require some migration.
///
/// NOTE: for instantiable pallets, the origin must be generic over `T` and `I`.
#[proc_macro_attribute]
pub fn origin(_: TokenStream, _: TokenStream) -> TokenStream {
	pallet_macro_stub()
}

<<<<<<< HEAD
/// TODO: Docs
#[proc_macro_attribute]
pub fn interface(attr: TokenStream, input: TokenStream) -> TokenStream {
	interface::interface(attr, input)
}

/// TODO: Docs
#[proc_macro_attribute]
pub fn call_entry(attr: TokenStream, input: TokenStream) -> TokenStream {
	interface::call_entry(attr, input)
}

/// TODO: Docs
#[proc_macro_attribute]
pub fn view_entry(attr: TokenStream, input: TokenStream) -> TokenStream {
	interface::view_entry(attr, input)
=======
/// The `#[pallet::composite_enum]` attribute allows you to define an enum that gets composed as an
/// aggregate enum by `construct_runtime`. This is similar in principle with `#[pallet::event]` and
/// `#[pallet::error]`.
///
/// The attribute currently only supports enum definitions, and identifiers that are named
/// `FreezeReason`, `HoldReason`, `LockId` or `SlashReason`. Arbitrary identifiers for the enum are
/// not supported. The aggregate enum generated by `construct_runtime` will have the name of
/// `RuntimeFreezeReason`, `RuntimeHoldReason`, `RuntimeLockId` and `RuntimeSlashReason`
/// respectively.
///
/// NOTE: The aggregate enum generated by `construct_runtime` generates a conversion function from
/// the pallet enum to the aggregate enum, and automatically derives the following traits:
///
/// ```ignore
/// Copy, Clone, Eq, PartialEq, Ord, PartialOrd, Encode, Decode, MaxEncodedLen, TypeInfo,
/// RuntimeDebug
/// ```
///
/// For ease of usage, when no `#[derive]` attributes are found for the enum under
/// `#[pallet::composite_enum]`, the aforementioned traits are automatically derived for it. The
/// inverse is also true: if there are any `#[derive]` attributes found for the enum, then no traits
/// will automatically be derived for it.
#[proc_macro_attribute]
pub fn composite_enum(_: TokenStream, _: TokenStream) -> TokenStream {
	pallet_macro_stub()
}

/// Can be attached to a module. Doing so will declare that module as importable into a pallet
/// via [`#[import_section]`](`macro@import_section`).
///
/// Note that sections are imported by their module name/ident, and should be referred to by
/// their _full path_ from the perspective of the target pallet. Do not attempt to make use
/// of `use` statements to bring pallet sections into scope, as this will not work (unless
/// you do so as part of a wildcard import, in which case it will work).
///
/// ## Naming Logistics
///
/// Also note that because of how `#[pallet_section]` works, pallet section names must be
/// globally unique _within the crate in which they are defined_. For more information on
/// why this must be the case, see macro_magic's
/// [`#[export_tokens]`](https://docs.rs/macro_magic/latest/macro_magic/attr.export_tokens.html) macro.
///
/// Optionally, you may provide an argument to `#[pallet_section]` such as
/// `#[pallet_section(some_ident)]`, in the event that there is another pallet section in
/// same crate with the same ident/name. The ident you specify can then be used instead of
/// the module's ident name when you go to import it via `#[import_section]`.
#[proc_macro_attribute]
pub fn pallet_section(attr: TokenStream, tokens: TokenStream) -> TokenStream {
	let tokens_clone = tokens.clone();
	// ensure this can only be attached to a module
	let _mod = parse_macro_input!(tokens_clone as ItemMod);

	// use macro_magic's export_tokens as the internal implementation otherwise
	match macro_magic::mm_core::export_tokens_internal(attr, tokens, false) {
		Ok(tokens) => tokens.into(),
		Err(err) => err.to_compile_error().into(),
	}
}

/// An attribute macro that can be attached to a module declaration. Doing so will
/// Imports the contents of the specified external pallet section that was defined
/// previously using [`#[pallet_section]`](`macro@pallet_section`).
///
/// ## Example
/// ```ignore
/// #[import_section(some_section)]
/// #[pallet]
/// pub mod pallet {
///     // ...
/// }
/// ```
/// where `some_section` was defined elsewhere via:
/// ```ignore
/// #[pallet_section]
/// pub mod some_section {
///     // ...
/// }
/// ```
///
/// This will result in the contents of `some_section` being _verbatim_ imported into
/// the pallet above. Note that since the tokens for `some_section` are essentially
/// copy-pasted into the target pallet, you cannot refer to imports that don't also
/// exist in the target pallet, but this is easily resolved by including all relevant
/// `use` statements within your pallet section, so they are imported as well, or by
/// otherwise ensuring that you have the same imports on the target pallet.
///
/// It is perfectly permissible to import multiple pallet sections into the same pallet,
/// which can be done by having multiple `#[import_section(something)]` attributes
/// attached to the pallet.
///
/// Note that sections are imported by their module name/ident, and should be referred to by
/// their _full path_ from the perspective of the target pallet.
#[import_tokens_attr {
    format!(
        "{}::macro_magic",
        match generate_crate_access_2018("frame-support") {
            Ok(path) => Ok(path),
            Err(_) => generate_crate_access_2018("frame"),
        }
        .expect("Failed to find either `frame-support` or `frame` in `Cargo.toml` dependencies.")
        .to_token_stream()
        .to_string()
    )
}]
#[proc_macro_attribute]
pub fn import_section(attr: TokenStream, tokens: TokenStream) -> TokenStream {
	let foreign_mod = parse_macro_input!(attr as ItemMod);
	let mut internal_mod = parse_macro_input!(tokens as ItemMod);

	// check that internal_mod is a pallet module
	if !internal_mod.attrs.iter().any(|attr| {
		if let Some(last_seg) = attr.path().segments.last() {
			last_seg.ident == "pallet"
		} else {
			false
		}
	}) {
		return Error::new(
			internal_mod.ident.span(),
			"`#[import_section]` can only be applied to a valid pallet module",
		)
		.to_compile_error()
		.into()
	}

	if let Some(ref mut content) = internal_mod.content {
		if let Some(foreign_content) = foreign_mod.content {
			content.1.extend(foreign_content.1);
		}
	}

	quote! {
		#internal_mod
	}
	.into()
>>>>>>> dfd82860
}<|MERGE_RESOLUTION|>--- conflicted
+++ resolved
@@ -1738,24 +1738,6 @@
 	pallet_macro_stub()
 }
 
-<<<<<<< HEAD
-/// TODO: Docs
-#[proc_macro_attribute]
-pub fn interface(attr: TokenStream, input: TokenStream) -> TokenStream {
-	interface::interface(attr, input)
-}
-
-/// TODO: Docs
-#[proc_macro_attribute]
-pub fn call_entry(attr: TokenStream, input: TokenStream) -> TokenStream {
-	interface::call_entry(attr, input)
-}
-
-/// TODO: Docs
-#[proc_macro_attribute]
-pub fn view_entry(attr: TokenStream, input: TokenStream) -> TokenStream {
-	interface::view_entry(attr, input)
-=======
 /// The `#[pallet::composite_enum]` attribute allows you to define an enum that gets composed as an
 /// aggregate enum by `construct_runtime`. This is similar in principle with `#[pallet::event]` and
 /// `#[pallet::error]`.
@@ -1878,7 +1860,7 @@
 			"`#[import_section]` can only be applied to a valid pallet module",
 		)
 		.to_compile_error()
-		.into()
+		.into();
 	}
 
 	if let Some(ref mut content) = internal_mod.content {
@@ -1891,5 +1873,22 @@
 		#internal_mod
 	}
 	.into()
->>>>>>> dfd82860
+}
+
+/// TODO: Docs
+#[proc_macro_attribute]
+pub fn interface(attr: TokenStream, input: TokenStream) -> TokenStream {
+	interface::interface(attr, input)
+}
+
+/// TODO: Docs
+#[proc_macro_attribute]
+pub fn call_entry(attr: TokenStream, input: TokenStream) -> TokenStream {
+	interface::call_entry(attr, input)
+}
+
+/// TODO: Docs
+#[proc_macro_attribute]
+pub fn view_entry(attr: TokenStream, input: TokenStream) -> TokenStream {
+	interface::view_entry(attr, input)
 }