// This file is part of Substrate.

// Copyright (C) 2017-2020 Parity Technologies (UK) Ltd.
// SPDX-License-Identifier: Apache-2.0

// Licensed under the Apache License, Version 2.0 (the "License");
// you may not use this file except in compliance with the License.
// You may obtain a copy of the License at
//
// 	http://www.apache.org/licenses/LICENSE-2.0
//
// Unless required by applicable law or agreed to in writing, software
// distributed under the License is distributed on an "AS IS" BASIS,
// WITHOUT WARRANTIES OR CONDITIONS OF ANY KIND, either express or implied.
// See the License for the specific language governing permissions and
// limitations under the License.

//! Proc macro of Support code for the runtime.

#![recursion_limit="512"]

mod storage;
mod construct_runtime;
mod transactional;
mod debug_no_bound;
mod clone_no_bound;
mod partial_eq_no_bound;

use proc_macro::TokenStream;

/// Declares strongly-typed wrappers around codec-compatible types in storage.
///
/// ## Example
///
/// ```nocompile
/// decl_storage! {
/// 	trait Store for Module<T: Trait> as Example {
/// 		Foo get(fn foo) config(): u32=12;
/// 		Bar: map hasher(identity) u32 => u32;
/// 		pub Zed build(|config| vec![(0, 0)]): map hasher(identity) u32 => u32;
/// 	}
/// }
/// ```
///
/// Declaration is set with the header `(pub) trait Store for Module<T: Trait> as Example`,
/// with `Store` a (pub) trait generated associating each storage item to the `Module` and
/// `as Example` setting the prefix used for storage items of this module. `Example` must be unique:
/// another module with the same name and the same inner storage item name will conflict.
/// `Example` is called the module prefix.
///
/// note: For instantiable modules the module prefix is prepended with instance
/// prefix. Instance prefix is "" for default instance and "Instance$n" for instance number $n.
/// Thus, instance 3 of module Example has a module prefix of `Instance3Example`
///
/// Basic storage consists of a name and a type; supported types are:
///
/// * Value: `Foo: type`: Implements the
///   [`StorageValue`](../frame_support/storage/trait.StorageValue.html) trait using the
///   [`StorageValue generator`](../frame_support/storage/generator/trait.StorageValue.html).
///
///   The generator is implemented with:
///   * `module_prefix`: module_prefix
///   * `storage_prefix`: storage_name
///
///   Thus the storage value is finally stored at:
///   ```nocompile
///   Twox128(module_prefix) ++ Twox128(storage_prefix)
///   ```
///
/// * Map: `Foo: map hasher($hash) type => type`: Implements the
///   [`StorageMap`](../frame_support/storage/trait.StorageMap.html) trait using the
///   [`StorageMap generator`](../frame_support/storage/generator/trait.StorageMap.html).
///   And [`StoragePrefixedMap`](../frame_support/storage/trait.StoragePrefixedMap.html).
///
///   `$hash` representing a choice of hashing algorithms available in the
///   [`Hashable`](../frame_support/trait.Hashable.html) trait. You will generally want to use one
///   of three hashers:
///   * `blake2_128_concat`: The default, safe choice. Use if you are unsure or don't care. It is
///     secure against user-tainted keys, fairly fast and memory-efficient and supports
///     iteration over its keys and values. This must be used if the keys of your map can be
///     selected *en masse* by untrusted users.
///   * `twox_64_concat`: This is an insecure hasher and can only be used safely if you know that
///     the preimages cannot be chosen at will by untrusted users. It is memory-efficient, extremely
///     performant and supports iteration over its keys and values. You can safely use this is the
///     key is:
///     - A (slowly) incrementing index.
///     - Known to be the result of a cryptographic hash (though `identity` is a better choice here).
///     - Known to be the public key of a cryptographic key pair in existence.
///   * `identity`: This is not a hasher at all, and just uses the key material directly. Since it
///     does no hashing or appending, it's the fastest possible hasher, however, it's also the least
///     secure. It can be used only if you know that the key will be cryptographically/securely
///     randomly distributed over the binary encoding space. In most cases this will not be true.
///     One case where it is true, however, if where the key is itself the result of a cryptographic
///     hash of some existent data.
///
///   Other hashers will tend to be "opaque" and not support iteration over the keys in the
///   map. It is not recommended to use these.
///
///   The generator is implemented with:
///   * `module_prefix`: $module_prefix
///   * `storage_prefix`: storage_name
///   * `Hasher`: $hash
///
///   Thus the keys are stored at:
///   ```nocompile
///   twox128(module_prefix) ++ twox128(storage_prefix) ++ hasher(encode(key))
///   ```
///
/// * Double map: `Foo: double_map hasher($hash1) u32, hasher($hash2) u32 => u32`: Implements the
///   [`StorageDoubleMap`](../frame_support/storage/trait.StorageDoubleMap.html) trait using the
///   [`StorageDoubleMap generator`](../frame_support/storage/generator/trait.StorageDoubleMap.html).
///   And [`StoragePrefixedMap`](../frame_support/storage/trait.StoragePrefixedMap.html).
///
///   `$hash1` and `$hash2` representing choices of hashing algorithms available in the
///   [`Hashable`](../frame_support/trait.Hashable.html) trait. They must be chosen with care, see
///   generator documentation.
///
///   The generator is implemented with:
///   * `module_prefix`: $module_prefix
///   * `storage_prefix`: storage_name
///   * `Hasher1`: $hash1
///   * `Hasher2`: $hash2
///
///   Thus keys are stored at:
///   ```nocompile
///   Twox128(module_prefix) ++ Twox128(storage_prefix) ++ Hasher1(encode(key1)) ++ Hasher2(encode(key2))
///   ```
///
/// Supported hashers (ordered from least to best security):
///
/// * `identity` - Just the unrefined key material. Use only when it is known to be a secure hash
///   already. The most efficient and iterable over keys.
/// * `twox_64_concat` - TwoX with 64bit + key concatenated. Use only when an untrusted source
///   cannot select and insert key values. Very efficient and iterable over keys.
/// * `blake2_128_concat` - Blake2 with 128bit + key concatenated. Slower but safe to use in all
///   circumstances. Iterable over keys.
///
/// Deprecated hashers, which do not support iteration over keys include:
/// * `twox_128` - TwoX with 128bit.
/// * `twox_256` - TwoX with with 256bit.
/// * `blake2_128` - Blake2 with 128bit.
/// * `blake2_256` - Blake2 with 256bit.
///
/// Basic storage can be extended as such:
///
/// `#vis #name get(fn #getter) config(#field_name) build(#closure): #type = #default;`
///
/// * `#vis`: Set the visibility of the structure. `pub` or nothing.
/// * `#name`: Name of the storage item, used as a prefix in storage.
/// * \[optional\] `get(fn #getter)`: Implements the function #getter to `Module`.
/// * \[optional\] `config(#field_name)`: `field_name` is optional if get is set.
/// Will include the item in `GenesisConfig`.
/// * \[optional\] `build(#closure)`: Closure called with storage overlays.
/// * `#type`: Storage type.
/// * \[optional\] `#default`: Value returned when none.
///
/// Storage items are accessible in multiple ways:
///
/// * The structure: `Foo` or `Foo::<T>` depending if the value type is generic or not.
/// * The `Store` trait structure: `<Module<T> as Store>::Foo`
/// * The getter on the module that calls get on the structure: `Module::<T>::foo()`
///
/// ## GenesisConfig
///
/// An optional `GenesisConfig` struct for storage initialization can be defined, either
/// when at least one storage field requires default initialization
/// (both `get` and `config` or `build`), or specifically as in:
///
/// ```nocompile
/// decl_storage! {
/// 	trait Store for Module<T: Trait> as Example {
///
/// 		// Your storage items
/// 	}
///		add_extra_genesis {
///			config(genesis_field): GenesisFieldType;
///			config(genesis_field2): GenesisFieldType;
///			...
///			build(|_: &Self| {
///				// Modification of storage
///			})
///		}
/// }
/// ```
///
/// This struct can be exposed as `ExampleConfig` by the `construct_runtime!` macro like follows:
///
/// ```nocompile
/// construct_runtime!(
/// 	pub enum Runtime with ... {
///         ...,
///         Example: example::{Module, Storage, ..., Config<T>},
///         ...,
///	}
/// );
/// ```
///
/// ### Module with Instances
///
/// The `decl_storage!` macro supports building modules with instances with the following syntax
/// (`DefaultInstance` type is optional):
///
/// ```nocompile
/// trait Store for Module<T: Trait<I>, I: Instance=DefaultInstance> as Example {}
/// ```
///
/// Accessing the structure no requires the instance as generic parameter:
/// * `Foo::<I>` if the value type is not generic
/// * `Foo::<T, I>` if the value type is generic
///
/// ## Where clause
///
/// This macro supports a where clause which will be replicated to all generated types.
///
/// ```nocompile
/// trait Store for Module<T: Trait> as Example where T::AccountId: std::fmt::Display {}
/// ```
///
/// ## Limitations
///
/// # Instancing and generic `GenesisConfig`
///
/// If your module supports instancing and you see an error like `parameter `I` is never used` for
/// your `decl_storage!`, you are hitting a limitation of the current implementation. You probably
/// try to use an associated type of a non-instantiable trait. To solve this, add the following to
/// your macro call:
///
/// ```nocompile
/// add_extra_genesis {
/// 	config(phantom): std::marker::PhantomData<I>,
/// }
/// ...
///
/// This adds a field to your `GenesisConfig` with the name `phantom` that you can initialize with
/// `Default::default()`.
///
#[proc_macro]
pub fn decl_storage(input: TokenStream) -> TokenStream {
	storage::decl_storage_impl(input)
}

/// Construct a runtime, with the given name and the given modules.
///
/// The parameters here are specific types for `Block`, `NodeBlock`, and `UncheckedExtrinsic`
/// and the modules that are used by the runtime.
/// `Block` is the block type that is used in the runtime and `NodeBlock` is the block type
/// that is used in the node. For instance they can differ in the extrinsics type.
///
/// # Example:
///
/// ```nocompile
/// construct_runtime!(
///     pub enum Runtime where
///         Block = Block,
///         NodeBlock = runtime::Block,
///         UncheckedExtrinsic = UncheckedExtrinsic
///     {
///         System: system::{Module, Call, Event<T>, Config<T>} = 0,
///         Test: test::{Module, Call} = 1,
///         Test2: test_with_long_module::{Module, Event<T>},
///
///         // Module with instances
///         Test3_Instance1: test3::<Instance1>::{Module, Call, Storage, Event<T, I>, Config<T, I>, Origin<T, I>},
///         Test3_DefaultInstance: test3::{Module, Call, Storage, Event<T>, Config<T>, Origin<T>} = 4,
///     }
/// )
/// ```
///
/// The identifier `System` is the name of the pallet and the lower case identifier `system` is the
/// name of the Rust module/crate for this Substrate module. The identifiers between the braces are
/// the module parts provided by the pallet. It is important to list these parts here to export
/// them correctly in the metadata or to make the pallet usable in the runtime.
///
/// We provide support for the following module parts in a pallet:
///
/// - `Module`
/// - `Call`
/// - `Storage`
/// - `Event` or `Event<T>` (if the event is generic)
/// - `Origin` or `Origin<T>` (if the origin is generic)
/// - `Config` or `Config<T>` (if the config is generic)
/// - `Inherent` - If the module provides/can check inherents.
/// - `ValidateUnsigned` - If the module validates unsigned extrinsics.
///
/// `= $n` is an optional part allowing to define at which index the module variants in
/// `OriginCaller`, `Call` and `Event` are encoded, and to define the ModuleToIndex value.
///
/// if `= $n` is not given, then index is resolved same as fieldless enum in Rust
/// (i.e. incrementedly from previous index):
/// ```nocompile
/// module1 .. = 2,
/// module2 .., // Here module2 is given index 3
/// module3 .. = 0,
/// module4 .., // Here module4 is given index 1
/// ```
///
/// # Note
///
/// The population of the genesis storage depends on the order of modules. So, if one of your
/// modules depends on another module, the module that is depended upon needs to come before
/// the module depending on it.
#[proc_macro]
pub fn construct_runtime(input: TokenStream) -> TokenStream {
	construct_runtime::construct_runtime(input)
}

/// Execute the annotated function in a new storage transaction.
///
/// The return type of the annotated function must be `Result`. All changes to storage performed
/// by the annotated function are discarded if it returns `Err`, or committed if `Ok`.
///
/// # Example
///
/// ```nocompile
/// #[transactional]
/// fn value_commits(v: u32) -> result::Result<u32, &'static str> {
/// 	Value::set(v);
/// 	Ok(v)
/// }
///
/// #[transactional]
/// fn value_rollbacks(v: u32) -> result::Result<u32, &'static str> {
/// 	Value::set(v);
/// 	Err("nah")
/// }
/// ```
#[proc_macro_attribute]
pub fn transactional(attr: TokenStream, input: TokenStream) -> TokenStream {
	transactional::transactional(attr, input).unwrap_or_else(|e| e.to_compile_error().into())
}

<<<<<<< HEAD
/// Derive [`Clone`] but do not bound any generic. Docs are at `frame_support::CloneNoBound`.
#[proc_macro_derive(CloneNoBound)]
pub fn derive_clone_no_bound(input: TokenStream) -> TokenStream {
	clone_no_bound::derive_clone_no_bound(input)
}

/// Derive [`Debug`] but do not bound any generics. Docs are at `frame_support::DeriveNoBounds`.
#[proc_macro_derive(DebugNoBound)]
pub fn derive_debug_no_bound(input: TokenStream) -> TokenStream {
	debug_no_bound::derive_debug_no_bound(input)
}

/// Derive [`Debug`], if `std` is enabled it uses `frame_support::DebugNoBound`, if `std` is not
/// enabled it just returns `"<stripped>"`.
/// This behaviour is useful to prevent bloating the runtime WASM blob from unneeded code.
#[proc_macro_derive(RuntimeDebugNoBound)]
pub fn derive_runtime_debug_no_bound(input: TokenStream) -> TokenStream {
	#[cfg(not(feature = "std"))]
	{
		let input: syn::DeriveInput = match syn::parse(input) {
			Ok(input) => input,
			Err(e) => return e.to_compile_error().into(),
		};

		let name = &input.ident;
		let (impl_generics, ty_generics, where_clause) = input.generics.split_for_impl();

		quote::quote!(
			const _: () = {
				impl #impl_generics core::fmt::Debug for #name #ty_generics #where_clause {
					fn fmt(&self, fmt: &mut core::fmt::Formatter) -> core::fmt::Result {
						fmt.write_str("<stripped>")
					}
				}
			};
		).into()
	}

	#[cfg(feature = "std")]
	{
		debug_no_bound::derive_debug_no_bound(input)
	}
}

/// Derive [`PartialEq`] but do not bound any generic. Docs are at
/// `frame_support::PartialEqNoBound`.
#[proc_macro_derive(PartialEqNoBound)]
pub fn derive_partial_eq_no_bound(input: TokenStream) -> TokenStream {
	partial_eq_no_bound::derive_partial_eq_no_bound(input)
}

/// derive Eq but do no bound any generic. Docs are at `frame_support::EqNoBound`.
#[proc_macro_derive(EqNoBound)]
pub fn derive_eq_no_bound(input: TokenStream) -> TokenStream {
	let input: syn::DeriveInput = match syn::parse(input) {
		Ok(input) => input,
		Err(e) => return e.to_compile_error().into(),
	};

	let name = &input.ident;
	let (impl_generics, ty_generics, where_clause) = input.generics.split_for_impl();

	quote::quote_spanned!(name.span() =>
		const _: () = {
			impl #impl_generics core::cmp::Eq for #name #ty_generics #where_clause {}
		};
	).into()
=======
#[proc_macro_attribute]
pub fn require_transactional(attr: TokenStream, input: TokenStream) -> TokenStream {
	transactional::require_transactional(attr, input).unwrap_or_else(|e| e.to_compile_error().into())
>>>>>>> 8efe8b85
}<|MERGE_RESOLUTION|>--- conflicted
+++ resolved
@@ -329,7 +329,6 @@
 	transactional::transactional(attr, input).unwrap_or_else(|e| e.to_compile_error().into())
 }
 
-<<<<<<< HEAD
 /// Derive [`Clone`] but do not bound any generic. Docs are at `frame_support::CloneNoBound`.
 #[proc_macro_derive(CloneNoBound)]
 pub fn derive_clone_no_bound(input: TokenStream) -> TokenStream {
@@ -397,9 +396,9 @@
 			impl #impl_generics core::cmp::Eq for #name #ty_generics #where_clause {}
 		};
 	).into()
-=======
+}
+
 #[proc_macro_attribute]
 pub fn require_transactional(attr: TokenStream, input: TokenStream) -> TokenStream {
 	transactional::require_transactional(attr, input).unwrap_or_else(|e| e.to_compile_error().into())
->>>>>>> 8efe8b85
 }