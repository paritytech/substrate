// This file is part of Substrate.

// Copyright (C) 2017-2021 Parity Technologies (UK) Ltd.
// SPDX-License-Identifier: Apache-2.0

// Licensed under the Apache License, Version 2.0 (the "License");
// you may not use this file except in compliance with the License.
// You may obtain a copy of the License at
//
// 	http://www.apache.org/licenses/LICENSE-2.0
//
// Unless required by applicable law or agreed to in writing, software
// distributed under the License is distributed on an "AS IS" BASIS,
// WITHOUT WARRANTIES OR CONDITIONS OF ANY KIND, either express or implied.
// See the License for the specific language governing permissions and
// limitations under the License.

//! Proc macro of Support code for the runtime.

#![recursion_limit = "512"]

mod clone_no_bound;
mod construct_runtime;
<<<<<<< HEAD
mod pallet;
mod transactional;
=======
>>>>>>> cae555e3
mod debug_no_bound;
mod default_no_bound;
mod dummy_part_checker;
mod key_prefix;
mod pallet;
mod pallet_version;
mod partial_eq_no_bound;
mod storage;
mod transactional;

use proc_macro::TokenStream;
use std::cell::RefCell;
pub(crate) use storage::INHERENT_INSTANCE_NAME;

thread_local! {
	/// A global counter, can be used to generate a relatively unique identifier.
	static COUNTER: RefCell<Counter> = RefCell::new(Counter(0));
}

/// Counter to generate a relatively unique identifier for macros querying for the existence of
/// pallet parts. This is necessary because declarative macros gets hoisted to the crate root,
/// which shares the namespace with other pallets containing the very same query macros.
struct Counter(u64);

impl Counter {
	fn inc(&mut self) -> u64 {
		let ret = self.0;
		self.0 += 1;
		ret
	}
}

/// Declares strongly-typed wrappers around codec-compatible types in storage.
///
/// ## Example
///
/// ```nocompile
/// decl_storage! {
/// 	trait Store for Module<T: Config> as Example {
/// 		Foo get(fn foo) config(): u32=12;
/// 		Bar: map hasher(identity) u32 => u32;
/// 		pub Zed build(|config| vec![(0, 0)]): map hasher(identity) u32 => u32;
/// 	}
/// }
/// ```
///
/// Declaration is set with the header `(pub) trait Store for Module<T: Config> as Example`,
/// with `Store` a (pub) trait generated associating each storage item to the `Module` and
/// `as Example` setting the prefix used for storage items of this module. `Example` must be unique:
/// another module with the same name and the same inner storage item name will conflict.
/// `Example` is called the module prefix.
///
/// note: For instantiable modules the module prefix is prepended with instance
/// prefix. Instance prefix is "" for default instance and "Instance$n" for instance number $n.
/// Thus, instance 3 of module Example has a module prefix of `Instance3Example`
///
/// Basic storage consists of a name and a type; supported types are:
///
/// * Value: `Foo: type`: Implements the
///   [`StorageValue`](../frame_support/storage/trait.StorageValue.html) trait using the
///   [`StorageValue generator`](../frame_support/storage/generator/trait.StorageValue.html).
///
///   The generator is implemented with:
///   * `module_prefix`: module_prefix
///   * `storage_prefix`: storage_name
///
///   Thus the storage value is finally stored at:
///   ```nocompile
///   Twox128(module_prefix) ++ Twox128(storage_prefix)
///   ```
///
/// * Map: `Foo: map hasher($hash) type => type`: Implements the
///   [`StorageMap`](../frame_support/storage/trait.StorageMap.html) trait using the
///   [`StorageMap generator`](../frame_support/storage/generator/trait.StorageMap.html).
///   And [`StoragePrefixedMap`](../frame_support/storage/trait.StoragePrefixedMap.html).
///
///   `$hash` representing a choice of hashing algorithms available in the
///   [`Hashable`](../frame_support/trait.Hashable.html) trait. You will generally want to use one
///   of three hashers:
///   * `blake2_128_concat`: The default, safe choice. Use if you are unsure or don't care. It is
///     secure against user-tainted keys, fairly fast and memory-efficient and supports
///     iteration over its keys and values. This must be used if the keys of your map can be
///     selected *en masse* by untrusted users.
///   * `twox_64_concat`: This is an insecure hasher and can only be used safely if you know that
///     the preimages cannot be chosen at will by untrusted users. It is memory-efficient, extremely
///     performant and supports iteration over its keys and values. You can safely use this is the
///     key is:
///     - A (slowly) incrementing index.
///     - Known to be the result of a cryptographic hash (though `identity` is a better choice here).
///     - Known to be the public key of a cryptographic key pair in existence.
///   * `identity`: This is not a hasher at all, and just uses the key material directly. Since it
///     does no hashing or appending, it's the fastest possible hasher, however, it's also the least
///     secure. It can be used only if you know that the key will be cryptographically/securely
///     randomly distributed over the binary encoding space. In most cases this will not be true.
///     One case where it is true, however, if where the key is itself the result of a cryptographic
///     hash of some existent data.
///
///   Other hashers will tend to be "opaque" and not support iteration over the keys in the
///   map. It is not recommended to use these.
///
///   The generator is implemented with:
///   * `module_prefix`: $module_prefix
///   * `storage_prefix`: storage_name
///   * `Hasher`: $hash
///
///   Thus the keys are stored at:
///   ```nocompile
///   twox128(module_prefix) ++ twox128(storage_prefix) ++ hasher(encode(key))
///   ```
///
/// * Double map: `Foo: double_map hasher($hash1) u32, hasher($hash2) u32 => u32`: Implements the
///   [`StorageDoubleMap`](../frame_support/storage/trait.StorageDoubleMap.html) trait using the
///   [`StorageDoubleMap generator`](../frame_support/storage/generator/trait.StorageDoubleMap.html).
///   And [`StoragePrefixedMap`](../frame_support/storage/trait.StoragePrefixedMap.html).
///
///   `$hash1` and `$hash2` representing choices of hashing algorithms available in the
///   [`Hashable`](../frame_support/trait.Hashable.html) trait. They must be chosen with care, see
///   generator documentation.
///
///   The generator is implemented with:
///   * `module_prefix`: $module_prefix
///   * `storage_prefix`: storage_name
///   * `Hasher1`: $hash1
///   * `Hasher2`: $hash2
///
///   Thus keys are stored at:
///   ```nocompile
///   Twox128(module_prefix) ++ Twox128(storage_prefix) ++ Hasher1(encode(key1)) ++ Hasher2(encode(key2))
///   ```
///
/// Supported hashers (ordered from least to best security):
///
/// * `identity` - Just the unrefined key material. Use only when it is known to be a secure hash
///   already. The most efficient and iterable over keys.
/// * `twox_64_concat` - TwoX with 64bit + key concatenated. Use only when an untrusted source
///   cannot select and insert key values. Very efficient and iterable over keys.
/// * `blake2_128_concat` - Blake2 with 128bit + key concatenated. Slower but safe to use in all
///   circumstances. Iterable over keys.
///
/// Deprecated hashers, which do not support iteration over keys include:
/// * `twox_128` - TwoX with 128bit.
/// * `twox_256` - TwoX with with 256bit.
/// * `blake2_128` - Blake2 with 128bit.
/// * `blake2_256` - Blake2 with 256bit.
///
/// Basic storage can be extended as such:
///
/// `#vis #name get(fn #getter) config(#field_name) build(#closure): #type = #default;`
///
/// * `#vis`: Set the visibility of the structure. `pub` or nothing.
/// * `#name`: Name of the storage item, used as a prefix in storage.
/// * \[optional\] `get(fn #getter)`: Implements the function #getter to `Module`.
/// * \[optional\] `config(#field_name)`: `field_name` is optional if get is set.
/// Will include the item in `GenesisConfig`.
/// * \[optional\] `build(#closure)`: Closure called with storage overlays.
/// * \[optional\] `max_values(#expr)`: `expr` is an expression returning a `u32`. It is used to
/// implement `StorageInfoTrait`. Note this attribute is not available for storage value as the maximum
/// number of values is 1.
/// * `#type`: Storage type.
/// * \[optional\] `#default`: Value returned when none.
///
/// Storage items are accessible in multiple ways:
///
/// * The structure: `Foo` or `Foo::<T>` depending if the value type is generic or not.
/// * The `Store` trait structure: `<Module<T> as Store>::Foo`
/// * The getter on the module that calls get on the structure: `Module::<T>::foo()`
///
/// ## GenesisConfig
///
/// An optional `GenesisConfig` struct for storage initialization can be defined, either
/// when at least one storage field requires default initialization
/// (both `get` and `config` or `build`), or specifically as in:
///
/// ```nocompile
/// decl_storage! {
/// 	trait Store for Module<T: Config> as Example {
///
/// 		// Your storage items
/// 	}
/// 		add_extra_genesis {
/// 			config(genesis_field): GenesisFieldType;
/// 			config(genesis_field2): GenesisFieldType;
/// 			...
/// 			build(|_: &Self| {
/// 				// Modification of storage
/// 			})
/// 		}
/// }
/// ```
///
/// This struct can be exposed as `ExampleConfig` by the `construct_runtime!` macro like follows:
///
/// ```nocompile
/// construct_runtime!(
/// 	pub enum Runtime with ... {
///         ...,
///         Example: example::{Pallet, Storage, ..., Config<T>},
///         ...,
/// 	}
/// );
/// ```
///
/// ### Module with Instances
///
/// The `decl_storage!` macro supports building modules with instances with the following syntax
/// (`DefaultInstance` type is optional):
///
/// ```nocompile
/// trait Store for Module<T: Config<I>, I: Instance=DefaultInstance> as Example {}
/// ```
///
/// Accessing the structure no requires the instance as generic parameter:
/// * `Foo::<I>` if the value type is not generic
/// * `Foo::<T, I>` if the value type is generic
///
/// ## Where clause
///
/// This macro supports a where clause which will be replicated to all generated types.
///
/// ```nocompile
/// trait Store for Module<T: Config> as Example where T::AccountId: std::fmt::Display {}
/// ```
///
/// ## Limitations
///
/// # Instancing and generic `GenesisConfig`
///
/// If your module supports instancing and you see an error like `parameter `I` is never used` for
/// your `decl_storage!`, you are hitting a limitation of the current implementation. You probably
/// try to use an associated type of a non-instantiable trait. To solve this, add the following to
/// your macro call:
///
/// ```nocompile
/// add_extra_genesis {
/// 	config(phantom): std::marker::PhantomData<I>,
/// }
/// ```
///
/// This adds a field to your `GenesisConfig` with the name `phantom` that you can initialize with
/// `Default::default()`.
///
/// ## PoV information
///
/// To implement the trait `StorageInfoTrait` for storages an additional attribute can be used
/// `generate_storage_info`:
/// ```nocompile
/// decl_storage! { generate_storage_info
/// 	trait Store for ...
/// }
/// ```
#[proc_macro]
pub fn decl_storage(input: TokenStream) -> TokenStream {
	storage::decl_storage_impl(input)
}

/// Construct a runtime, with the given name and the given pallets.
///
/// The parameters here are specific types for `Block`, `NodeBlock`, and `UncheckedExtrinsic`
/// and the pallets that are used by the runtime.
/// `Block` is the block type that is used in the runtime and `NodeBlock` is the block type
/// that is used in the node. For instance they can differ in the extrinsics type.
///
/// # Example:
///
/// ```nocompile
/// construct_runtime!(
///     pub enum Runtime where
///         Block = Block,
///         NodeBlock = node::Block,
///         UncheckedExtrinsic = UncheckedExtrinsic
///     {
///         System: system::{Pallet, Call, Event<T>, Config<T>} = 0,
///         Test: test::{Pallet, Call} = 1,
///         Test2: test_with_long_module::{Pallet, Event<T>},
///
///         // Pallets with instances
///         Test3_Instance1: test3::<Instance1>::{Pallet, Call, Storage, Event<T, I>, Config<T, I>, Origin<T, I>},
///         Test3_DefaultInstance: test3::{Pallet, Call, Storage, Event<T>, Config<T>, Origin<T>} = 4,
///     }
/// )
/// ```
///
/// The identifier `System` is the name of the pallet and the lower case identifier `system` is the
/// name of the Rust module/crate for this Substrate pallet. The identifiers between the braces are
/// the pallet parts provided by the pallet. It is important to list these parts here to export
/// them correctly in the metadata or to make the pallet usable in the runtime.
///
/// We provide support for the following module parts in a pallet:
///
/// - `Pallet` - Required for all pallets
/// - `Call` - If the pallet has callable functions
/// - `Storage` - If the pallet uses storage
/// - `Event` or `Event<T>` (if the event is generic) - If the pallet emits events
/// - `Origin` or `Origin<T>` (if the origin is generic) - If the pallet has instanciable origins
/// - `Config` or `Config<T>` (if the config is generic) - If the pallet builds the genesis storage
///   with `GenesisConfig`
/// - `Inherent` - If the pallet provides/can check inherents.
/// - `ValidateUnsigned` - If the pallet validates unsigned extrinsics.
///
/// `= $n` is an optional part allowing to define at which index the pallet variants in
/// `OriginCaller`, `Call` and `Event` are encoded, and to define the ModuleToIndex value.
///
/// if `= $n` is not given, then index is resolved same as fieldless enum in Rust
/// (i.e. incrementedly from previous index):
/// ```nocompile
/// pallet1 .. = 2,
/// pallet2 .., // Here pallet2 is given index 3
/// pallet3 .. = 0,
/// pallet4 .., // Here pallet4 is given index 1
/// ```
///
/// # Note
///
/// The population of the genesis storage depends on the order of pallets. So, if one of your
/// pallets depends on another pallet, the pallet that is depended upon needs to come before
/// the pallet depending on it.
///
/// # Type definitions
///
/// * The macro generates a type alias for each pallet to their `Module` (or `Pallet`).
///   E.g. `type System = frame_system::Pallet<Runtime>`
#[proc_macro]
pub fn construct_runtime(input: TokenStream) -> TokenStream {
	construct_runtime::construct_runtime(input)
}

/// Macro to define a pallet. Docs are at `frame_support::pallet`.
#[proc_macro_attribute]
pub fn pallet(attr: TokenStream, item: TokenStream) -> TokenStream {
	pallet::pallet(attr, item)
}

/// Execute the annotated function in a new storage transaction.
///
/// The return type of the annotated function must be `Result`. All changes to storage performed
/// by the annotated function are discarded if it returns `Err`, or committed if `Ok`.
///
/// # Example
///
/// ```nocompile
/// #[transactional]
/// fn value_commits(v: u32) -> result::Result<u32, &'static str> {
/// 	Value::set(v);
/// 	Ok(v)
/// }
///
/// #[transactional]
/// fn value_rollbacks(v: u32) -> result::Result<u32, &'static str> {
/// 	Value::set(v);
/// 	Err("nah")
/// }
/// ```
#[proc_macro_attribute]
pub fn transactional(attr: TokenStream, input: TokenStream) -> TokenStream {
	transactional::transactional(attr, input).unwrap_or_else(|e| e.to_compile_error().into())
}

/// Derive [`Clone`] but do not bound any generic. Docs are at `frame_support::CloneNoBound`.
#[proc_macro_derive(CloneNoBound)]
pub fn derive_clone_no_bound(input: TokenStream) -> TokenStream {
	clone_no_bound::derive_clone_no_bound(input)
}

/// Derive [`Debug`] but do not bound any generics. Docs are at `frame_support::DebugNoBound`.
#[proc_macro_derive(DebugNoBound)]
pub fn derive_debug_no_bound(input: TokenStream) -> TokenStream {
	debug_no_bound::derive_debug_no_bound(input)
}

/// Derive [`Debug`], if `std` is enabled it uses `frame_support::DebugNoBound`, if `std` is not
/// enabled it just returns `"<stripped>"`.
/// This behaviour is useful to prevent bloating the runtime WASM blob from unneeded code.
#[proc_macro_derive(RuntimeDebugNoBound)]
pub fn derive_runtime_debug_no_bound(input: TokenStream) -> TokenStream {
	#[cfg(not(feature = "std"))]
	{
		let input: syn::DeriveInput = match syn::parse(input) {
			Ok(input) => input,
			Err(e) => return e.to_compile_error().into(),
		};

		let name = &input.ident;
		let (impl_generics, ty_generics, where_clause) = input.generics.split_for_impl();

		quote::quote!(
			const _: () = {
				impl #impl_generics core::fmt::Debug for #name #ty_generics #where_clause {
					fn fmt(&self, fmt: &mut core::fmt::Formatter) -> core::fmt::Result {
						fmt.write_str("<stripped>")
					}
				}
			};
		)
		.into()
	}

	#[cfg(feature = "std")]
	{
		debug_no_bound::derive_debug_no_bound(input)
	}
}

/// Derive [`PartialEq`] but do not bound any generic. Docs are at
/// `frame_support::PartialEqNoBound`.
#[proc_macro_derive(PartialEqNoBound)]
pub fn derive_partial_eq_no_bound(input: TokenStream) -> TokenStream {
	partial_eq_no_bound::derive_partial_eq_no_bound(input)
}

/// derive Eq but do no bound any generic. Docs are at `frame_support::EqNoBound`.
#[proc_macro_derive(EqNoBound)]
pub fn derive_eq_no_bound(input: TokenStream) -> TokenStream {
	let input: syn::DeriveInput = match syn::parse(input) {
		Ok(input) => input,
		Err(e) => return e.to_compile_error().into(),
	};

	let name = &input.ident;
	let (impl_generics, ty_generics, where_clause) = input.generics.split_for_impl();

	quote::quote_spanned!(name.span() =>
		const _: () = {
			impl #impl_generics core::cmp::Eq for #name #ty_generics #where_clause {}
		};
	)
	.into()
}

/// derive `Default` but do no bound any generic. Docs are at `frame_support::DefaultNoBound`.
#[proc_macro_derive(DefaultNoBound)]
pub fn derive_default_no_bound(input: TokenStream) -> TokenStream {
	default_no_bound::derive_default_no_bound(input)
}

#[proc_macro_attribute]
pub fn require_transactional(attr: TokenStream, input: TokenStream) -> TokenStream {
	transactional::require_transactional(attr, input)
		.unwrap_or_else(|e| e.to_compile_error().into())
}

<<<<<<< HEAD
=======
#[proc_macro]
pub fn crate_to_pallet_version(input: TokenStream) -> TokenStream {
	pallet_version::crate_to_pallet_version(input)
		.unwrap_or_else(|e| e.to_compile_error())
		.into()
}

>>>>>>> cae555e3
/// The number of module instances supported by the runtime, starting at index 1,
/// and up to `NUMBER_OF_INSTANCE`.
pub(crate) const NUMBER_OF_INSTANCE: u8 = 16;

/// This macro is meant to be used by frame-support only.
/// It implements the trait `HasKeyPrefix` and `HasReversibleKeyPrefix` for tuple of `Key`.
#[proc_macro]
pub fn impl_key_prefix_for_tuples(input: TokenStream) -> TokenStream {
	key_prefix::impl_key_prefix_for_tuples(input)
		.unwrap_or_else(syn::Error::into_compile_error)
		.into()
}

/// Internal macro use by frame_support to generate dummy part checker for old pallet declaration
#[proc_macro]
pub fn __generate_dummy_part_checker(input: TokenStream) -> TokenStream {
	dummy_part_checker::generate_dummy_part_checker(input)
}<|MERGE_RESOLUTION|>--- conflicted
+++ resolved
@@ -21,17 +21,11 @@
 
 mod clone_no_bound;
 mod construct_runtime;
-<<<<<<< HEAD
-mod pallet;
-mod transactional;
-=======
->>>>>>> cae555e3
 mod debug_no_bound;
 mod default_no_bound;
 mod dummy_part_checker;
 mod key_prefix;
 mod pallet;
-mod pallet_version;
 mod partial_eq_no_bound;
 mod storage;
 mod transactional;
@@ -466,16 +460,6 @@
 		.unwrap_or_else(|e| e.to_compile_error().into())
 }
 
-<<<<<<< HEAD
-=======
-#[proc_macro]
-pub fn crate_to_pallet_version(input: TokenStream) -> TokenStream {
-	pallet_version::crate_to_pallet_version(input)
-		.unwrap_or_else(|e| e.to_compile_error())
-		.into()
-}
-
->>>>>>> cae555e3
 /// The number of module instances supported by the runtime, starting at index 1,
 /// and up to `NUMBER_OF_INSTANCE`.
 pub(crate) const NUMBER_OF_INSTANCE: u8 = 16;
