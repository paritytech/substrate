--- conflicted
+++ resolved
@@ -26,11 +26,8 @@
 mod default_no_bound;
 mod dummy_part_checker;
 mod key_prefix;
-<<<<<<< HEAD
 mod ord_no_bound;
-=======
 mod match_and_insert;
->>>>>>> dc899259
 mod pallet;
 mod partial_eq_no_bound;
 mod storage;
