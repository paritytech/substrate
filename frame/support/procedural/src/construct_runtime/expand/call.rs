--- conflicted
+++ resolved
@@ -50,19 +50,12 @@
 				}
 			});
 
-<<<<<<< HEAD
-		variant_defs.extend(
-			quote!(#[codec(index = #index)] #name( #scrate::dispatch::CallableCallFor<#name, #runtime> ),),
-		);
-		variant_patterns.push(quote!(RuntimeCall::#name(call)));
-=======
 		variant_defs.extend(quote! {
 			#attr
 			#[codec(index = #index)]
 			#name( #scrate::dispatch::CallableCallFor<#name, #runtime> ),
 		});
-		variant_patterns.push(quote!(Call::#name(call)));
->>>>>>> 1c2cdfc8
+		variant_patterns.push(quote!(RuntimeCall::#name(call)));
 		pallet_names.push(name);
 		pallet_attrs.push(attr);
 		query_call_part_macros.push(quote! {
@@ -194,12 +187,8 @@
 		}
 
 		#(
-<<<<<<< HEAD
+			#pallet_attrs
 			impl #scrate::traits::IsSubType<#scrate::dispatch::CallableCallFor<#pallet_names, #runtime>> for RuntimeCall {
-=======
-			#pallet_attrs
-			impl #scrate::traits::IsSubType<#scrate::dispatch::CallableCallFor<#pallet_names, #runtime>> for Call {
->>>>>>> 1c2cdfc8
 				#[allow(unreachable_patterns)]
 				fn is_sub_type(&self) -> Option<&#scrate::dispatch::CallableCallFor<#pallet_names, #runtime>> {
 					match self {
@@ -210,12 +199,8 @@
 				}
 			}
 
-<<<<<<< HEAD
+			#pallet_attrs
 			impl From<#scrate::dispatch::CallableCallFor<#pallet_names, #runtime>> for RuntimeCall {
-=======
-			#pallet_attrs
-			impl From<#scrate::dispatch::CallableCallFor<#pallet_names, #runtime>> for Call {
->>>>>>> 1c2cdfc8
 				fn from(call: #scrate::dispatch::CallableCallFor<#pallet_names, #runtime>) -> Self {
 					#variant_patterns
 				}
