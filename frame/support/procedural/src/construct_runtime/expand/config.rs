--- conflicted
+++ resolved
@@ -34,21 +34,13 @@
 
 	for decl in pallet_decls {
 		if let Some(pallet_entry) = decl.find_part("Config") {
-<<<<<<< HEAD
-			let path = &decl.pallet;
+			let path = &decl.path;
 			let pallet_name = &decl.name;
 			let config = format_ident!("{}Config", pallet_name);
-			let mod_name = decl.pallet.mod_name();
-			let field_name = if let Some(inst) = decl.instance.as_ref() {
-				format_ident!("{}_{}", mod_name, inst)
-			} else {
-				mod_name
-			};
-=======
-			let config = format_ident!("{}Config", decl.name);
-			let pallet_name = &decl.name.to_string().to_snake_case();
-			let field_name = &Ident::new(pallet_name, decl.name.span());
->>>>>>> eb9033b8
+			let field_name = &Ident::new(
+				&pallet_name.to_string().to_snake_case(),
+				decl.name.span(),
+			);
 			let part_is_generic = !pallet_entry.generics.params.is_empty();
 
 			types.extend(expand_config_types(runtime, decl, &config, part_is_generic));
