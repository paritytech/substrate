--- conflicted
+++ resolved
@@ -78,14 +78,8 @@
 			#fields
 		}
 
-<<<<<<< HEAD
-		// TODO [#14065] remove it for good
 		#[cfg(any(feature = "std", test))]
 		#[deprecated(note = "Use `RuntimeGenesisConfig` instead.")]
-=======
-		// GenesisConfig is in the process of being deprecated [https://github.com/paritytech/substrate/issues/14065]
-		#[cfg(any(feature = "std", test))]
->>>>>>> 8b1af507
 		pub type GenesisConfig = RuntimeGenesisConfig;
 
 		#[cfg(any(feature = "std", test))]
