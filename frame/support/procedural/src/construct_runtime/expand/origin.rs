--- conflicted
+++ resolved
@@ -61,7 +61,9 @@
 			pallet_conversions.extend(
 				expand_origin_pallet_conversions(scrate, runtime, pallet_decl, instance, generics),
 			);
-<<<<<<< HEAD
+			query_origin_part_macros.push(quote! {
+				#path::__substrate_origin_check::is_origin_part_defined!(#name);
+			});
 		} else {
 			let variant_name = &pallet_decl.name;
 			let deprecation_note = format!("`{}` does not have the `Origin` part included in \
@@ -70,10 +72,6 @@
 			caller_variants.extend(quote! {
 				#[deprecated = #deprecation_note]
 				#variant_name,
-=======
-			query_origin_part_macros.push(quote! {
-				#path::__substrate_origin_check::is_origin_part_defined!(#name);
->>>>>>> d30b6e37
 			});
 		}
 	}
