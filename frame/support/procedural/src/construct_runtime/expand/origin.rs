--- conflicted
+++ resolved
@@ -88,11 +88,7 @@
 		get_intra_doc_string("Create with system signed origin and", &system_path_name);
 
 	let doc_string_runtime_origin =
-<<<<<<< HEAD
-		get_intra_doc_string("Convert to runtime origin, using as filter and", &system_path_name);
-=======
-		get_intra_doc_string(" Convert to runtime origin, using as filter:", &system_path_name);
->>>>>>> 39c16ce3
+		get_intra_doc_string("Convert to runtime origin, using as filter:", &system_path_name);
 
 	let doc_string_runtime_origin_with_caller = get_intra_doc_string(
 		"Convert to runtime origin with caller being system signed or none and use filter",
