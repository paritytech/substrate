// This file is part of Substrate.

// Copyright (C) Parity Technologies (UK) Ltd.
// SPDX-License-Identifier: Apache-2.0

// Licensed under the Apache License, Version 2.0 (the "License");
// you may not use this file except in compliance with the License.
// You may obtain a copy of the License at
//
// 	http://www.apache.org/licenses/LICENSE-2.0
//
// Unless required by applicable law or agreed to in writing, software
// distributed under the License is distributed on an "AS IS" BASIS,
// WITHOUT WARRANTIES OR CONDITIONS OF ANY KIND, either express or implied.
// See the License for the specific language governing permissions and
// limitations under the License

use crate::construct_runtime::{parse::PalletPath, Pallet};
use proc_macro2::TokenStream;
use quote::quote;
use std::str::FromStr;
use syn::Ident;

pub fn expand_runtime_metadata(
	runtime: &Ident,
	pallet_declarations: &[Pallet],
	scrate: &TokenStream,
<<<<<<< HEAD
	extrinsic: &TokenStream,
=======
	extrinsic: &TypePath,
	system_path: &PalletPath,
>>>>>>> 9f6fecfe
) -> TokenStream {
	let pallets = pallet_declarations
		.iter()
		.filter_map(|pallet_declaration| {
			pallet_declaration.find_part("Pallet").map(|_| {
				let filtered_names: Vec<_> = pallet_declaration
					.pallet_parts()
					.iter()
					.filter(|part| part.name() != "Pallet")
					.map(|part| part.name())
					.collect();
				(pallet_declaration, filtered_names)
			})
		})
		.map(|(decl, filtered_names)| {
			let name = &decl.name;
			let index = &decl.index;
			let storage = expand_pallet_metadata_storage(&filtered_names, runtime, decl);
			let calls = expand_pallet_metadata_calls(&filtered_names, runtime, decl);
			let event = expand_pallet_metadata_events(&filtered_names, runtime, scrate, decl);
			let constants = expand_pallet_metadata_constants(runtime, decl);
			let errors = expand_pallet_metadata_errors(runtime, decl);
			let docs = expand_pallet_metadata_docs(runtime, decl);
			let attr = decl.cfg_pattern.iter().fold(TokenStream::new(), |acc, pattern| {
				let attr = TokenStream::from_str(&format!("#[cfg({})]", pattern.original()))
					.expect("was successfully parsed before; qed");
				quote! {
					#acc
					#attr
				}
			});

			quote! {
				#attr
				#scrate::metadata_ir::PalletMetadataIR {
					name: stringify!(#name),
					index: #index,
					storage: #storage,
					calls: #calls,
					event: #event,
					constants: #constants,
					error: #errors,
					docs: #docs,
				}
			}
		})
		.collect::<Vec<_>>();

	quote! {
		impl #runtime {
			fn metadata_ir() -> #scrate::metadata_ir::MetadataIR {
				// Each runtime must expose the `runtime_metadata()` to fetch the runtime API metadata.
				// The function is implemented by calling `impl_runtime_apis!`.
				//
				// However, the `construct_runtime!` may be called without calling `impl_runtime_apis!`.
				// Rely on the `Deref` trait to differentiate between a runtime that implements
				// APIs (by macro impl_runtime_apis!) and a runtime that is simply created (by macro construct_runtime!).
				//
				// Both `InternalConstructRuntime` and `InternalImplRuntimeApis` expose a `runtime_metadata()` function.
				// `InternalConstructRuntime` is implemented by the `construct_runtime!` for Runtime references (`& Runtime`),
				// while `InternalImplRuntimeApis` is implemented by the `impl_runtime_apis!` for Runtime (`Runtime`).
				//
				// Therefore, the `Deref` trait will resolve the `runtime_metadata` from `impl_runtime_apis!`
				// when both macros are called; and will resolve an empty `runtime_metadata` when only the `construct_runtime!`
				// is called.
				//
				// `Deref` needs a reference for resolving the function call.
				let rt = #runtime;

				#scrate::metadata_ir::MetadataIR {
					pallets: #scrate::sp_std::vec![ #(#pallets),* ],
					extrinsic: #scrate::metadata_ir::ExtrinsicMetadataIR {
						ty: #scrate::scale_info::meta_type::<#extrinsic>(),
						version: <#extrinsic as #scrate::sp_runtime::traits::ExtrinsicMetadata>::VERSION,
						signed_extensions: <
								<
									#extrinsic as #scrate::sp_runtime::traits::ExtrinsicMetadata
								>::SignedExtensions as #scrate::sp_runtime::traits::SignedExtension
							>::metadata()
								.into_iter()
								.map(|meta| #scrate::metadata_ir::SignedExtensionMetadataIR {
									identifier: meta.identifier,
									ty: meta.ty,
									additional_signed: meta.additional_signed,
								})
								.collect(),
					},
					ty: #scrate::scale_info::meta_type::<#runtime>(),
					apis: (&rt).runtime_metadata(),
					outer_enums: #scrate::metadata_ir::OuterEnumsIR {
						call_enum_ty: #scrate::scale_info::meta_type::<
								<#runtime as #system_path::Config>::RuntimeCall
							>(),
						event_enum_ty: #scrate::scale_info::meta_type::<RuntimeEvent>(),
						error_enum_ty: #scrate::scale_info::meta_type::<RuntimeError>(),
					}
				}
			}

			pub fn metadata() -> #scrate::metadata::RuntimeMetadataPrefixed {
				#scrate::metadata_ir::into_latest(#runtime::metadata_ir())
			}

			pub fn metadata_at_version(version: u32) -> Option<#scrate::OpaqueMetadata> {
				#scrate::metadata_ir::into_version(#runtime::metadata_ir(), version).map(|prefixed| {
					#scrate::OpaqueMetadata::new(prefixed.into())
				})
			}

			pub fn metadata_versions() -> #scrate::sp_std::vec::Vec<u32> {
				#scrate::metadata_ir::supported_versions()
			}
		}
	}
}

fn expand_pallet_metadata_storage(
	filtered_names: &[&'static str],
	runtime: &Ident,
	decl: &Pallet,
) -> TokenStream {
	if filtered_names.contains(&"Storage") {
		let instance = decl.instance.as_ref().into_iter();
		let path = &decl.path;

		quote! {
			Some(#path::Pallet::<#runtime #(, #path::#instance)*>::storage_metadata())
		}
	} else {
		quote!(None)
	}
}

fn expand_pallet_metadata_calls(
	filtered_names: &[&'static str],
	runtime: &Ident,
	decl: &Pallet,
) -> TokenStream {
	if filtered_names.contains(&"Call") {
		let instance = decl.instance.as_ref().into_iter();
		let path = &decl.path;

		quote! {
			Some(#path::Pallet::<#runtime #(, #path::#instance)*>::call_functions())
		}
	} else {
		quote!(None)
	}
}

fn expand_pallet_metadata_events(
	filtered_names: &[&'static str],
	runtime: &Ident,
	scrate: &TokenStream,
	decl: &Pallet,
) -> TokenStream {
	if filtered_names.contains(&"Event") {
		let path = &decl.path;
		let part_is_generic = !decl
			.find_part("Event")
			.expect("Event part exists; qed")
			.generics
			.params
			.is_empty();
		let pallet_event = match (decl.instance.as_ref(), part_is_generic) {
			(Some(inst), true) => quote!(#path::Event::<#runtime, #path::#inst>),
			(Some(inst), false) => quote!(#path::Event::<#path::#inst>),
			(None, true) => quote!(#path::Event::<#runtime>),
			(None, false) => quote!(#path::Event),
		};

		quote! {
			Some(
				#scrate::metadata_ir::PalletEventMetadataIR {
					ty: #scrate::scale_info::meta_type::<#pallet_event>()
				}
			)
		}
	} else {
		quote!(None)
	}
}

fn expand_pallet_metadata_constants(runtime: &Ident, decl: &Pallet) -> TokenStream {
	let path = &decl.path;
	let instance = decl.instance.as_ref().into_iter();

	quote! {
		#path::Pallet::<#runtime #(, #path::#instance)*>::pallet_constants_metadata()
	}
}

fn expand_pallet_metadata_errors(runtime: &Ident, decl: &Pallet) -> TokenStream {
	let path = &decl.path;
	let instance = decl.instance.as_ref().into_iter();

	quote! {
		#path::Pallet::<#runtime #(, #path::#instance)*>::error_metadata()
	}
}

fn expand_pallet_metadata_docs(runtime: &Ident, decl: &Pallet) -> TokenStream {
	let path = &decl.path;
	let instance = decl.instance.as_ref().into_iter();

	quote! {
		#path::Pallet::<#runtime #(, #path::#instance)*>::pallet_documentation_metadata()
	}
}<|MERGE_RESOLUTION|>--- conflicted
+++ resolved
@@ -25,12 +25,8 @@
 	runtime: &Ident,
 	pallet_declarations: &[Pallet],
 	scrate: &TokenStream,
-<<<<<<< HEAD
 	extrinsic: &TokenStream,
-=======
-	extrinsic: &TypePath,
 	system_path: &PalletPath,
->>>>>>> 9f6fecfe
 ) -> TokenStream {
 	let pallets = pallet_declarations
 		.iter()
