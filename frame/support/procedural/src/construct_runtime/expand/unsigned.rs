// This file is part of Substrate.

// Copyright (C) 2021-2022 Parity Technologies (UK) Ltd.
// SPDX-License-Identifier: Apache-2.0

// Licensed under the Apache License, Version 2.0 (the "License");
// you may not use this file except in compliance with the License.
// You may obtain a copy of the License at
//
// 	http://www.apache.org/licenses/LICENSE-2.0
//
// Unless required by applicable law or agreed to in writing, software
// distributed under the License is distributed on an "AS IS" BASIS,
// WITHOUT WARRANTIES OR CONDITIONS OF ANY KIND, either express or implied.
// See the License for the specific language governing permissions and
// limitations under the License

use crate::construct_runtime::Pallet;
use proc_macro2::TokenStream;
use quote::quote;
use std::str::FromStr;
use syn::Ident;

pub fn expand_outer_validate_unsigned(
	runtime: &Ident,
	pallet_decls: &[Pallet],
	scrate: &TokenStream,
) -> TokenStream {
	let mut pallet_names = Vec::new();
	let mut pallet_attrs = Vec::new();
	let mut query_validate_unsigned_part_macros = Vec::new();

	for pallet_decl in pallet_decls {
		if pallet_decl.exists_part("ValidateUnsigned") {
			let name = &pallet_decl.name;
			let path = &pallet_decl.path;
			let attr = pallet_decl.cfg_pattern.iter().fold(TokenStream::new(), |acc, pattern| {
				let attr = TokenStream::from_str(&format!("#[cfg({})]", pattern.original()))
					.expect("was successfully parsed before; qed");
				quote! {
					#acc
					#attr
				}
			});

			pallet_names.push(name);
			pallet_attrs.push(attr);
			query_validate_unsigned_part_macros.push(quote! {
				#path::__substrate_validate_unsigned_check::is_validate_unsigned_part_defined!(#name);
			});
		}
	}

	quote! {
		#( #query_validate_unsigned_part_macros )*

		impl #scrate::unsigned::ValidateUnsigned for #runtime {
			type Call = RuntimeCall;

			fn pre_dispatch(call: &Self::Call) -> Result<(), #scrate::unsigned::TransactionValidityError> {
				#[allow(unreachable_patterns)]
				match call {
<<<<<<< HEAD
					#( RuntimeCall::#pallet_names(inner_call) => #pallet_names::pre_dispatch(inner_call), )*
=======
					#(
						#pallet_attrs
						Call::#pallet_names(inner_call) => #pallet_names::pre_dispatch(inner_call),
					)*
>>>>>>> 1c2cdfc8
					// pre-dispatch should not stop inherent extrinsics, validation should prevent
					// including arbitrary (non-inherent) extrinsics to blocks.
					_ => Ok(()),
				}
			}

			fn validate_unsigned(
				#[allow(unused_variables)]
				source: #scrate::unsigned::TransactionSource,
				call: &Self::Call,
			) -> #scrate::unsigned::TransactionValidity {
				#[allow(unreachable_patterns)]
				match call {
<<<<<<< HEAD
					#( RuntimeCall::#pallet_names(inner_call) => #pallet_names::validate_unsigned(source, inner_call), )*
=======
					#(
						#pallet_attrs
						Call::#pallet_names(inner_call) => #pallet_names::validate_unsigned(source, inner_call),
					)*
>>>>>>> 1c2cdfc8
					_ => #scrate::unsigned::UnknownTransaction::NoUnsignedValidator.into(),
				}
			}
		}
	}
}<|MERGE_RESOLUTION|>--- conflicted
+++ resolved
@@ -60,14 +60,10 @@
 			fn pre_dispatch(call: &Self::Call) -> Result<(), #scrate::unsigned::TransactionValidityError> {
 				#[allow(unreachable_patterns)]
 				match call {
-<<<<<<< HEAD
-					#( RuntimeCall::#pallet_names(inner_call) => #pallet_names::pre_dispatch(inner_call), )*
-=======
 					#(
 						#pallet_attrs
-						Call::#pallet_names(inner_call) => #pallet_names::pre_dispatch(inner_call),
+						RuntimeCall::#pallet_names(inner_call) => #pallet_names::pre_dispatch(inner_call),
 					)*
->>>>>>> 1c2cdfc8
 					// pre-dispatch should not stop inherent extrinsics, validation should prevent
 					// including arbitrary (non-inherent) extrinsics to blocks.
 					_ => Ok(()),
@@ -81,14 +77,10 @@
 			) -> #scrate::unsigned::TransactionValidity {
 				#[allow(unreachable_patterns)]
 				match call {
-<<<<<<< HEAD
-					#( RuntimeCall::#pallet_names(inner_call) => #pallet_names::validate_unsigned(source, inner_call), )*
-=======
 					#(
 						#pallet_attrs
-						Call::#pallet_names(inner_call) => #pallet_names::validate_unsigned(source, inner_call),
+						RuntimeCall::#pallet_names(inner_call) => #pallet_names::validate_unsigned(source, inner_call),
 					)*
->>>>>>> 1c2cdfc8
 					_ => #scrate::unsigned::UnknownTransaction::NoUnsignedValidator.into(),
 				}
 			}
