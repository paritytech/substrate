// This file is part of Substrate.

// Copyright (C) 2019-2022 Parity Technologies (UK) Ltd.
// SPDX-License-Identifier: Apache-2.0

// Licensed under the Apache License, Version 2.0 (the "License");
// you may not use this file except in compliance with the License.
// You may obtain a copy of the License at
//
// 	http://www.apache.org/licenses/LICENSE-2.0
//
// Unless required by applicable law or agreed to in writing, software
// distributed under the License is distributed on an "AS IS" BASIS,
// WITHOUT WARRANTIES OR CONDITIONS OF ANY KIND, either express or implied.
// See the License for the specific language governing permissions and
// limitations under the License.

//! Implementation of `construct_runtime`.
//!
//! `construct_runtime` implementation is recursive and can generate code which will call itself in
//! order to get all the pallet parts for each pallet.
//!
//! Pallets define their parts (`Call`, `Storage`, ..) either explicitly with the syntax
//! `::{Call, ...}` or implicitly.
//!
//! In case a pallet defines its parts implicitly, then the pallet must provide the
//! `tt_default_parts` macro. `construct_rutime` will generate some code which utilizes `tt_call`
//! to call the `tt_default_parts` macro of the pallet. `tt_default_parts` will then return the
//! default pallet parts as input tokens to the `match_and_replace` macro, which ultimately
//! generates a call to `construct_runtime` again, this time with all the pallet parts explicitly
//! defined.
//!
//! E.g.
//! ```ignore
//! construct_runtime!(
//! 	//...
//! 	{
//! 		System: frame_system = 0, // Implicit definition of parts
//! 		Balances: pallet_balances = 1, // Implicit definition of parts
//! 	}
//! );
//! ```
//! This call has some implicit pallet parts, thus it will expand to:
//! ```ignore
//! frame_support::tt_call! {
//! 	macro = [{ pallet_balances::tt_default_parts }]
//! 	~~> frame_support::match_and_insert! {
//! 		target = [{
//! 			frame_support::tt_call! {
//! 				macro = [{ frame_system::tt_default_parts }]
//! 				~~> frame_support::match_and_insert! {
//! 					target = [{
//! 						construct_runtime!(
//! 							//...
//! 							{
//! 								System: frame_system = 0,
//! 								Balances: pallet_balances = 1,
//! 							}
//! 						);
//! 					}]
//! 					pattern = [{ System: frame_system }]
//! 				}
//! 			}
//! 		}]
//! 		pattern = [{ Balances: pallet_balances }]
//! 	}
//! }
//! ```
//! `tt_default_parts` must be defined. It returns the pallet parts inside some tokens, and
//! then `tt_call` will pipe the returned pallet parts into the input of `match_and_insert`.
//! Thus `match_and_insert` will initially receive the following inputs:
//! ```ignore
//! frame_support::match_and_insert! {
//! 	target = [{
//! 		frame_support::match_and_insert! {
//! 			target = [{
//! 				construct_runtime!(
//! 					//...
//! 					{
//! 						System: frame_system = 0,
//! 						Balances: pallet_balances = 1,
//! 					}
//! 				)
//! 			}]
//! 			pattern = [{ System: frame_system }]
//! 			tokens = [{ ::{Pallet, Call} }]
//! 		}
//! 	}]
//! 	pattern = [{ Balances: pallet_balances }]
//! 	tokens = [{ ::{Pallet, Call} }]
//! }
//! ```
//! After dealing with `pallet_balances`, the inner `match_and_insert` will expand to:
//! ```ignore
//! frame_support::match_and_insert! {
//! 	target = [{
//! 		construct_runtime!(
//! 			//...
//! 			{
//! 				System: frame_system = 0, // Implicit definition of parts
//! 				Balances: pallet_balances::{Pallet, Call} = 1, // Explicit definition of parts
//! 			}
//! 		)
//! 	}]
//! 	pattern = [{ System: frame_system }]
//! 	tokens = [{ ::{Pallet, Call} }]
//! }
//! ```
//! Which will then finally expand to the following:
//! ```ignore
//! construct_runtime!(
//! 	//...
//! 	{
//! 		System: frame_system::{Pallet, Call},
//! 		Balances: pallet_balances::{Pallet, Call},
//! 	}
//! )
//! ```
//! This call has no implicit pallet parts, thus it will expand to the runtime construction:
//! ```ignore
//! pub struct Runtime { ... }
//! pub struct Call { ... }
//! impl Call ...
//! pub enum Origin { ... }
//! ...
//! ```
//!
//! Visualizing the entire flow of `construct_runtime!`, it would look like the following:
//!
//! ```ignore
//! +--------------------+     +---------------------+     +-------------------+
//! |                    |     | (defined in pallet) |     |                   |
//! | construct_runtime! | --> |  tt_default_parts!  | --> | match_and_insert! |
//! | w/ no pallet parts |     |                     |     |                   |
//! +--------------------+     +---------------------+     +-------------------+
//!
//!     +--------------------+
//!     |                    |
//! --> | construct_runtime! |
//!     |  w/ pallet parts   |
//!     +--------------------+
//! ```

mod expand;
mod parse;

use cfg_expr::Predicate;
use frame_support_procedural_tools::{
	generate_crate_access, generate_crate_access_2018, generate_hidden_includes,
};
use itertools::Itertools;
use parse::{
	ExplicitRuntimeDeclaration, ImplicitRuntimeDeclaration, Pallet, RuntimeDeclaration,
	WhereSection,
};
use proc_macro::TokenStream;
use proc_macro2::TokenStream as TokenStream2;
use quote::quote;
use std::{
	collections::{HashMap, HashSet},
	str::FromStr,
};
use syn::{Ident, Result};

/// The fixed name of the system pallet.
const SYSTEM_PALLET_NAME: &str = "System";

/// Implementation of `construct_runtime` macro. Either expand to some code which will call
/// `construct_runtime` again, or expand to the final runtime definition.
pub fn construct_runtime(input: TokenStream) -> TokenStream {
	let input_copy = input.clone();
	let definition = syn::parse_macro_input!(input as RuntimeDeclaration);

	let res = match definition {
		RuntimeDeclaration::Implicit(implicit_def) =>
			construct_runtime_intermediary_expansion(input_copy.into(), implicit_def),
		RuntimeDeclaration::Explicit(explicit_decl) =>
			construct_runtime_final_expansion(explicit_decl),
	};

	res.unwrap_or_else(|e| e.to_compile_error()).into()
}

/// When some pallet have implicit parts definition then the macro will expand into a macro call to
/// `construct_runtime_args` of each pallets, see root documentation.
fn construct_runtime_intermediary_expansion(
	input: TokenStream2,
	definition: ImplicitRuntimeDeclaration,
) -> Result<TokenStream2> {
	let frame_support = generate_crate_access_2018("frame-support")?;
	let mut expansion = quote::quote!(
		#frame_support::construct_runtime! { #input }
	);
	for pallet in definition.pallets.iter().filter(|pallet| pallet.pallet_parts.is_none()) {
		let pallet_path = &pallet.path;
		let pallet_name = &pallet.name;
		let pallet_instance = pallet.instance.as_ref().map(|instance| quote::quote!(::<#instance>));
		expansion = quote::quote!(
			#frame_support::tt_call! {
				macro = [{ #pallet_path::tt_default_parts }]
				frame_support = [{ #frame_support }]
				~~> #frame_support::match_and_insert! {
					target = [{ #expansion }]
					pattern = [{ #pallet_name: #pallet_path #pallet_instance }]
				}
			}
		);
	}

	Ok(expansion)
}

/// All pallets have explicit definition of parts, this will expand to the runtime declaration.
fn construct_runtime_final_expansion(
	definition: ExplicitRuntimeDeclaration,
) -> Result<TokenStream2> {
	let ExplicitRuntimeDeclaration {
		name,
		where_section: WhereSection { block, node_block, unchecked_extrinsic },
		pallets,
		pallets_token,
	} = definition;

	let system_pallet =
		pallets.iter().find(|decl| decl.name == SYSTEM_PALLET_NAME).ok_or_else(|| {
			syn::Error::new(
				pallets_token.span,
				"`System` pallet declaration is missing. \
			 Please add this line: `System: frame_system::{Pallet, Call, Storage, Config, Event<T>},`",
			)
		})?;
	if !system_pallet.cfg_pattern.is_empty() {
		return Err(syn::Error::new(
			system_pallet.name.span(),
			"`System` pallet declaration is feature gated, please remove any `#[cfg]` attributes",
		))
	}

	let features = pallets
		.iter()
		.filter_map(|decl| {
			(!decl.cfg_pattern.is_empty()).then(|| {
				decl.cfg_pattern.iter().flat_map(|attr| {
					attr.predicates().filter_map(|pred| match pred {
						Predicate::Feature(feat) => Some(feat),
						Predicate::Test => Some("test"),
						_ => None,
					})
				})
			})
		})
		.flatten()
		.collect::<HashSet<_>>();

	let hidden_crate_name = "construct_runtime";
	let scrate = generate_crate_access(hidden_crate_name, "frame-support");
	let scrate_decl = generate_hidden_includes(hidden_crate_name, "frame-support");

	let outer_event = expand::expand_outer_event(&name, &pallets, &scrate)?;

	let outer_origin = expand::expand_outer_origin(&name, system_pallet, &pallets, &scrate)?;
	let all_pallets = decl_all_pallets(&name, pallets.iter(), &features);
	let pallet_to_index = decl_pallet_runtime_setup(&name, &pallets, &scrate);

	let dispatch = expand::expand_outer_dispatch(&name, system_pallet, &pallets, &scrate);
	let metadata = expand::expand_runtime_metadata(&name, &pallets, &scrate, &unchecked_extrinsic);
	let outer_config = expand::expand_outer_config(&name, &pallets, &scrate);
	let inherent =
		expand::expand_outer_inherent(&name, &block, &unchecked_extrinsic, &pallets, &scrate);
	let validate_unsigned = expand::expand_outer_validate_unsigned(&name, &pallets, &scrate);
	let integrity_test = decl_integrity_test(&scrate);
	let static_assertions = decl_static_assertions(&name, &pallets, &scrate);

	let res = quote!(
		#scrate_decl

		// Prevent UncheckedExtrinsic to print unused warning.
		const _: () = {
			#[allow(unused)]
			type __hidden_use_of_unchecked_extrinsic = #unchecked_extrinsic;
		};

		#[derive(
			Clone, Copy, PartialEq, Eq, #scrate::sp_runtime::RuntimeDebug,
			#scrate::scale_info::TypeInfo
		)]
		pub struct #name;
		impl #scrate::sp_runtime::traits::GetNodeBlockType for #name {
			type NodeBlock = #node_block;
		}
		impl #scrate::sp_runtime::traits::GetRuntimeBlockType for #name {
			type RuntimeBlock = #block;
		}

		#outer_event

		#outer_origin

		#all_pallets

		#pallet_to_index

		#dispatch

		#metadata

		#outer_config

		#inherent

		#validate_unsigned

		#integrity_test

		#static_assertions
	);

	Ok(res)
}

fn decl_all_pallets<'a>(
	runtime: &'a Ident,
	pallet_declarations: impl Iterator<Item = &'a Pallet>,
	features: &HashSet<&str>,
) -> TokenStream2 {
	let mut types = TokenStream2::new();
	let mut names_by_feature = features
		.iter()
		.powerset()
		.map(|feat| (feat, Vec::new()))
		.collect::<HashMap<_, _>>();
	for pallet_declaration in pallet_declarations {
		let type_name = &pallet_declaration.name;
		let pallet = &pallet_declaration.path;
		let mut generics = vec![quote!(#runtime)];
		generics.extend(pallet_declaration.instance.iter().map(|name| quote!(#pallet::#name)));
		let mut attrs = Vec::new();
		for cfg in &pallet_declaration.cfg_pattern {
			let feat = format!("#[cfg({})]\n", cfg.original());
			attrs.extend(TokenStream2::from_str(&feat).expect("was parsed successfully; qed"));
		}
		let type_decl = quote!(
			#(#attrs)*
			pub type #type_name = #pallet::Pallet <#(#generics),*>;
		);
		types.extend(type_decl);

		if pallet_declaration.cfg_pattern.is_empty() {
			for names in names_by_feature.values_mut() {
				names.push(&pallet_declaration.name);
			}
		} else {
			for (feature_set, names) in &mut names_by_feature {
				// Rust tidbit: if we have multiple `#[cfg]` feature on the same item, then the
				// predicates listed in all `#[cfg]` attributes are effectively joined by `and()`,
				// meaning that all of them must match in order to activate the item
				let is_feature_active = pallet_declaration.cfg_pattern.iter().all(|expr| {
					expr.eval(|pred| match pred {
						Predicate::Feature(f) => feature_set.contains(&f),
						Predicate::Test => feature_set.contains(&&"test"),
						_ => false,
					})
				});
				if is_feature_active {
					names.push(&pallet_declaration.name);
				}
			}
		}
	}

<<<<<<< HEAD
	// Make nested tuple structure like:
	// `((FirstPallet, (SecondPallet, ( ... , LastPallet) ... ))))`
	// But ignore the system pallet.
	let all_pallets_without_system = names_by_feature.iter().map(|(feature_set, names)| {
		let mut feature_set = feature_set.iter().collect::<HashSet<_>>();
		let test_cfg = feature_set.remove(&&&"test").then_some(quote!(test)).into_iter();
		let feature_set = feature_set.into_iter();
		let attr = quote!(#[cfg(all( #(#test_cfg),* #(feature = #feature_set),* ))]);
		let pallets_tuple = names
			.iter()
			.filter(|n| **n != SYSTEM_PALLET_NAME)
			.rev()
			.fold(TokenStream2::default(), |combined, name| quote!((#name, #combined)));
		quote! {
			#attr
			/// All pallets included in the runtime as a nested tuple of types.
			/// Excludes the System pallet.
			pub type AllPalletsWithoutSystem = ( #pallets_tuple );
		}
	});

	// Make nested tuple structure like:
	// `((FirstPallet, (SecondPallet, ( ... , LastPallet) ... ))))`
	let all_pallets_with_system = names_by_feature.iter().map(|(feature_set, names)| {
		let mut feature_set = feature_set.iter().collect::<HashSet<_>>();
		let test_cfg = feature_set.remove(&&&"test").then_some(quote!(test)).into_iter();
		let feature_set = feature_set.into_iter();
		let attr = quote!(#[cfg(all( #(#test_cfg),* #(feature = #feature_set),* ))]);
		let pallets_tuple = names
			.iter()
			.rev()
			.fold(TokenStream2::default(), |combined, name| quote!((#name, #combined)));
		quote! {
			#attr
			/// All pallets included in the runtime as a nested tuple of types.
			pub type AllPalletsWithSystem = ( #pallets_tuple );
		}
	});

	// Make nested tuple structure like:
	// `((LastPallet, (SecondLastPallet, ( ... , FirstPallet) ... ))))`
	// But ignore the system pallet.
	let all_pallets_without_system_reversed =
		names_by_feature.iter().map(|(feature_set, names)| {
			let mut feature_set = feature_set.iter().collect::<HashSet<_>>();
			let test_cfg = feature_set.remove(&&&"test").then_some(quote!(test)).into_iter();
			let feature_set = feature_set.into_iter();
			let attr = quote!(#[cfg(all( #(#test_cfg),* #(feature = #feature_set),* ))]);
			let pallets_tuple = names
				.iter()
				.filter(|n| **n != SYSTEM_PALLET_NAME)
				.fold(TokenStream2::default(), |combined, name| quote!((#name, #combined)));
			quote! {
				#attr
				/// All pallets included in the runtime as a nested tuple of types in reversed order.
				/// Excludes the System pallet.
				pub type AllPalletsWithoutSystemReversed = ( #pallets_tuple );
			}
		});

	// Make nested tuple structure like:
	// `((LastPallet, (SecondLastPallet, ( ... , FirstPallet) ... ))))`
	let all_pallets_with_system_reversed = names_by_feature.iter().map(|(feature_set, names)| {
		let mut feature_set = feature_set.iter().collect::<HashSet<_>>();
		let test_cfg = feature_set.remove(&&&"test").then_some(quote!(test)).into_iter();
		let feature_set = feature_set.into_iter();
		let attr = quote!(#[cfg(all( #(#test_cfg),* #(feature = #feature_set),* ))]);
		let pallets_tuple = names
			.iter()
			.fold(TokenStream2::default(), |combined, name| quote!((#name, #combined)));
		quote! {
			#attr
			/// All pallets included in the runtime as a nested tuple of types in reversed order.
			pub type AllPalletsWithSystemReversed = ( #pallets_tuple );
		}
	});

	let system_pallet =
		match names_by_feature[&Vec::new()].iter().find(|n| **n == SYSTEM_PALLET_NAME) {
			Some(name) => name,
			None =>
				return syn::Error::new(
					proc_macro2::Span::call_site(),
					"`System` pallet declaration is missing. \
				 Please add this line: `System: frame_system::{Pallet, Call, Storage, Config, Event<T>},`",
				)
				.into_compile_error(),
		};
=======
	let system_pallet = match names.iter().find(|n| **n == SYSTEM_PALLET_NAME) {
		Some(name) => name,
		None =>
			return syn::Error::new(
				proc_macro2::Span::call_site(),
				"`System` pallet declaration is missing. \
					 Please add this line: `System: frame_system::{Pallet, Call, Storage, Config, Event<T>},`",
			)
			.into_compile_error(),
	};
>>>>>>> 90c8ac34

	let names_without_system =
		names.iter().filter(|n| **n != SYSTEM_PALLET_NAME).collect::<Vec<_>>();
	let names_reversed = names.clone().into_iter().rev().collect::<Vec<_>>();
	let names_without_system_reverse =
		names_without_system.clone().into_iter().rev().collect::<Vec<_>>();
	let names_reversed_with_system_first = std::iter::once(system_pallet)
		.chain(names_without_system_reverse.clone().into_iter())
		.collect::<Vec<_>>();

	quote!(
		#types

		/// All pallets included in the runtime as a nested tuple of types.
		#[deprecated(note = "The type definition has changed from representing all pallets \
			excluding system, in reversed order to become the representation of all pallets \
			including system pallet in regular order. For this reason it is encouraged to use \
			explicitly one of `AllPalletsWithSystem`, `AllPalletsWithoutSystem`, \
			`AllPalletsWithSystemReversed`, `AllPalletsWithoutSystemReversed`. \
			Note that the type `frame_executive::Executive` expects one of `AllPalletsWithSystem` \
			, `AllPalletsWithSystemReversed`, `AllPalletsReversedWithSystemFirst`. More details in \
			https://github.com/paritytech/substrate/pull/10043")]
		pub type AllPallets = AllPalletsWithSystem;

<<<<<<< HEAD
		#( #all_pallets_with_system )*

		#( #all_pallets_without_system )*

		#( #all_pallets_without_system_reversed )*

		#( #all_pallets_with_system_reversed )*
=======
		/// All pallets included in the runtime as a nested tuple of types.
		pub type AllPalletsWithSystem = ( #(#names),* );

		/// All pallets included in the runtime as a nested tuple of types.
		/// Excludes the System pallet.
		pub type AllPalletsWithoutSystem = ( #(#names_without_system),* );

		/// All pallets included in the runtime as a nested tuple of types in reversed order.
		/// Excludes the System pallet.
		#[deprecated(note = "Using reverse pallet orders is deprecated. use only \
		`AllPalletWithSystem or AllPalletsWithoutSystem`")]
		pub type AllPalletsWithoutSystemReversed =( #(#names_without_system_reverse),* );

		/// All pallets included in the runtime as a nested tuple of types in reversed order.
		#[deprecated(note = "Using reverse pallet orders is deprecated. use only \
		`AllPalletWithSystem or AllPalletsWithoutSystem`")]
		pub type AllPalletsWithSystemReversed = ( #(#names_reversed),* );
>>>>>>> 90c8ac34

		/// All pallets included in the runtime as a nested tuple of types in reversed order.
		/// With the system pallet first.
		#[deprecated(note = "Using reverse pallet orders is deprecated. use only \
		`AllPalletWithSystem or AllPalletsWithoutSystem`")]
		pub type AllPalletsReversedWithSystemFirst = ( #(#names_reversed_with_system_first),* );
	)
}

fn decl_pallet_runtime_setup(
	runtime: &Ident,
	pallet_declarations: &[Pallet],
	scrate: &TokenStream2,
) -> TokenStream2 {
	let names = pallet_declarations.iter().map(|d| &d.name).collect::<Vec<_>>();
	let name_strings = pallet_declarations.iter().map(|d| d.name.to_string());
	let module_names = pallet_declarations.iter().map(|d| d.path.module_name());
	let indices = pallet_declarations.iter().map(|pallet| pallet.index as usize);
	let pallet_structs = pallet_declarations
		.iter()
		.map(|pallet| {
			let path = &pallet.path;
			match pallet.instance.as_ref() {
				Some(inst) => quote!(#path::Pallet<#runtime, #path::#inst>),
				None => quote!(#path::Pallet<#runtime>),
			}
		})
		.collect::<Vec<_>>();
	let pallet_attrs = pallet_declarations
		.iter()
		.map(|pallet| {
			pallet.cfg_pattern.iter().fold(TokenStream2::new(), |acc, pattern| {
				let attr = TokenStream2::from_str(&format!("#[cfg({})]", pattern.original()))
					.expect("was successfully parsed before; qed");
				quote! {
					#acc
					#attr
				}
			})
		})
		.collect::<Vec<_>>();

	quote!(
		/// Provides an implementation of `PalletInfo` to provide information
		/// about the pallet setup in the runtime.
		pub struct PalletInfo;

		impl #scrate::traits::PalletInfo for PalletInfo {
			fn index<P: 'static>() -> Option<usize> {
				let type_id = #scrate::sp_std::any::TypeId::of::<P>();
				#(
					#pallet_attrs
					if type_id == #scrate::sp_std::any::TypeId::of::<#names>() {
						return Some(#indices)
					}
				)*

				None
			}

			fn name<P: 'static>() -> Option<&'static str> {
				let type_id = #scrate::sp_std::any::TypeId::of::<P>();
				#(
					#pallet_attrs
					if type_id == #scrate::sp_std::any::TypeId::of::<#names>() {
						return Some(#name_strings)
					}
				)*

				None
			}

			fn module_name<P: 'static>() -> Option<&'static str> {
				let type_id = #scrate::sp_std::any::TypeId::of::<P>();
				#(
					#pallet_attrs
					if type_id == #scrate::sp_std::any::TypeId::of::<#names>() {
						return Some(#module_names)
					}
				)*

				None
			}

			fn crate_version<P: 'static>() -> Option<#scrate::traits::CrateVersion> {
				let type_id = #scrate::sp_std::any::TypeId::of::<P>();
				#(
					#pallet_attrs
					if type_id == #scrate::sp_std::any::TypeId::of::<#names>() {
						return Some(
							<#pallet_structs as #scrate::traits::PalletInfoAccess>::crate_version()
						)
					}
				)*

				None
			}
		}
	)
}

fn decl_integrity_test(scrate: &TokenStream2) -> TokenStream2 {
	quote!(
		#[cfg(test)]
		mod __construct_runtime_integrity_test {
			use super::*;

			#[test]
			pub fn runtime_integrity_tests() {
				<AllPalletsWithSystem as #scrate::traits::IntegrityTest>::integrity_test();
			}
		}
	)
}

fn decl_static_assertions(
	runtime: &Ident,
	pallet_decls: &[Pallet],
	scrate: &TokenStream2,
) -> TokenStream2 {
	let error_encoded_size_check = pallet_decls.iter().map(|decl| {
		let path = &decl.path;
		let assert_message = format!(
			"The maximum encoded size of the error type in the `{}` pallet exceeds \
			`MAX_MODULE_ERROR_ENCODED_SIZE`",
			decl.name,
		);

		quote! {
			#scrate::tt_call! {
				macro = [{ #path::tt_error_token }]
				frame_support = [{ #scrate }]
				~~> #scrate::assert_error_encoded_size! {
					path = [{ #path }]
					runtime = [{ #runtime }]
					assert_message = [{ #assert_message }]
				}
			}
		}
	});

	quote! {
		#(#error_encoded_size_check)*
	}
}<|MERGE_RESOLUTION|>--- conflicted
+++ resolved
@@ -368,7 +368,6 @@
 		}
 	}
 
-<<<<<<< HEAD
 	// Make nested tuple structure like:
 	// `((FirstPallet, (SecondPallet, ( ... , LastPallet) ... ))))`
 	// But ignore the system pallet.
@@ -377,16 +376,12 @@
 		let test_cfg = feature_set.remove(&&&"test").then_some(quote!(test)).into_iter();
 		let feature_set = feature_set.into_iter();
 		let attr = quote!(#[cfg(all( #(#test_cfg),* #(feature = #feature_set),* ))]);
-		let pallets_tuple = names
-			.iter()
-			.filter(|n| **n != SYSTEM_PALLET_NAME)
-			.rev()
-			.fold(TokenStream2::default(), |combined, name| quote!((#name, #combined)));
+		let names = names.iter().filter(|n| **n != SYSTEM_PALLET_NAME).rev();
 		quote! {
 			#attr
 			/// All pallets included in the runtime as a nested tuple of types.
 			/// Excludes the System pallet.
-			pub type AllPalletsWithoutSystem = ( #pallets_tuple );
+			pub type AllPalletsWithoutSystem = ( #(#names),* );
 		}
 	});
 
@@ -397,14 +392,11 @@
 		let test_cfg = feature_set.remove(&&&"test").then_some(quote!(test)).into_iter();
 		let feature_set = feature_set.into_iter();
 		let attr = quote!(#[cfg(all( #(#test_cfg),* #(feature = #feature_set),* ))]);
-		let pallets_tuple = names
-			.iter()
-			.rev()
-			.fold(TokenStream2::default(), |combined, name| quote!((#name, #combined)));
+		let names = names.iter().rev();
 		quote! {
 			#attr
 			/// All pallets included in the runtime as a nested tuple of types.
-			pub type AllPalletsWithSystem = ( #pallets_tuple );
+			pub type AllPalletsWithSystem = ( #(#names),* );
 		}
 	});
 
@@ -417,15 +409,14 @@
 			let test_cfg = feature_set.remove(&&&"test").then_some(quote!(test)).into_iter();
 			let feature_set = feature_set.into_iter();
 			let attr = quote!(#[cfg(all( #(#test_cfg),* #(feature = #feature_set),* ))]);
-			let pallets_tuple = names
-				.iter()
-				.filter(|n| **n != SYSTEM_PALLET_NAME)
-				.fold(TokenStream2::default(), |combined, name| quote!((#name, #combined)));
+			let names = names.iter().filter(|n| **n != SYSTEM_PALLET_NAME);
 			quote! {
 				#attr
 				/// All pallets included in the runtime as a nested tuple of types in reversed order.
 				/// Excludes the System pallet.
-				pub type AllPalletsWithoutSystemReversed = ( #pallets_tuple );
+				#[deprecated(note = "Using reverse pallet orders is deprecated. use only \
+				`AllPalletWithSystem or AllPalletsWithoutSystem`")]
+				pub type AllPalletsWithoutSystemReversed = ( #(#names),* );
 			}
 		});
 
@@ -436,13 +427,12 @@
 		let test_cfg = feature_set.remove(&&&"test").then_some(quote!(test)).into_iter();
 		let feature_set = feature_set.into_iter();
 		let attr = quote!(#[cfg(all( #(#test_cfg),* #(feature = #feature_set),* ))]);
-		let pallets_tuple = names
-			.iter()
-			.fold(TokenStream2::default(), |combined, name| quote!((#name, #combined)));
 		quote! {
 			#attr
 			/// All pallets included in the runtime as a nested tuple of types in reversed order.
-			pub type AllPalletsWithSystemReversed = ( #pallets_tuple );
+			#[deprecated(note = "Using reverse pallet orders is deprecated. use only \
+			`AllPalletWithSystem or AllPalletsWithoutSystem`")]
+			pub type AllPalletsWithSystemReversed = ( #(#names),* );
 		}
 	});
 
@@ -453,31 +443,10 @@
 				return syn::Error::new(
 					proc_macro2::Span::call_site(),
 					"`System` pallet declaration is missing. \
-				 Please add this line: `System: frame_system::{Pallet, Call, Storage, Config, Event<T>},`",
+						 Please add this line: `System: frame_system,`",
 				)
 				.into_compile_error(),
 		};
-=======
-	let system_pallet = match names.iter().find(|n| **n == SYSTEM_PALLET_NAME) {
-		Some(name) => name,
-		None =>
-			return syn::Error::new(
-				proc_macro2::Span::call_site(),
-				"`System` pallet declaration is missing. \
-					 Please add this line: `System: frame_system::{Pallet, Call, Storage, Config, Event<T>},`",
-			)
-			.into_compile_error(),
-	};
->>>>>>> 90c8ac34
-
-	let names_without_system =
-		names.iter().filter(|n| **n != SYSTEM_PALLET_NAME).collect::<Vec<_>>();
-	let names_reversed = names.clone().into_iter().rev().collect::<Vec<_>>();
-	let names_without_system_reverse =
-		names_without_system.clone().into_iter().rev().collect::<Vec<_>>();
-	let names_reversed_with_system_first = std::iter::once(system_pallet)
-		.chain(names_without_system_reverse.clone().into_iter())
-		.collect::<Vec<_>>();
 
 	quote!(
 		#types
@@ -493,7 +462,6 @@
 			https://github.com/paritytech/substrate/pull/10043")]
 		pub type AllPallets = AllPalletsWithSystem;
 
-<<<<<<< HEAD
 		#( #all_pallets_with_system )*
 
 		#( #all_pallets_without_system )*
@@ -501,25 +469,6 @@
 		#( #all_pallets_without_system_reversed )*
 
 		#( #all_pallets_with_system_reversed )*
-=======
-		/// All pallets included in the runtime as a nested tuple of types.
-		pub type AllPalletsWithSystem = ( #(#names),* );
-
-		/// All pallets included in the runtime as a nested tuple of types.
-		/// Excludes the System pallet.
-		pub type AllPalletsWithoutSystem = ( #(#names_without_system),* );
-
-		/// All pallets included in the runtime as a nested tuple of types in reversed order.
-		/// Excludes the System pallet.
-		#[deprecated(note = "Using reverse pallet orders is deprecated. use only \
-		`AllPalletWithSystem or AllPalletsWithoutSystem`")]
-		pub type AllPalletsWithoutSystemReversed =( #(#names_without_system_reverse),* );
-
-		/// All pallets included in the runtime as a nested tuple of types in reversed order.
-		#[deprecated(note = "Using reverse pallet orders is deprecated. use only \
-		`AllPalletWithSystem or AllPalletsWithoutSystem`")]
-		pub type AllPalletsWithSystemReversed = ( #(#names_reversed),* );
->>>>>>> 90c8ac34
 
 		/// All pallets included in the runtime as a nested tuple of types in reversed order.
 		/// With the system pallet first.
