// This file is part of Substrate.

// Copyright (C) 2019-2020 Parity Technologies (UK) Ltd.
// SPDX-License-Identifier: Apache-2.0

// Licensed under the Apache License, Version 2.0 (the "License");
// you may not use this file except in compliance with the License.
// You may obtain a copy of the License at
//
// 	http://www.apache.org/licenses/LICENSE-2.0
//
// Unless required by applicable law or agreed to in writing, software
// distributed under the License is distributed on an "AS IS" BASIS,
// WITHOUT WARRANTIES OR CONDITIONS OF ANY KIND, either express or implied.
// See the License for the specific language governing permissions and
// limitations under the License.

mod parse;

use frame_support_procedural_tools::syn_ext as ext;
use frame_support_procedural_tools::{generate_crate_access, generate_hidden_includes};
use parse::{ModuleDeclaration, RuntimeDefinition, WhereSection, ModulePart};
use proc_macro::TokenStream;
use proc_macro2::{TokenStream as TokenStream2};
use quote::quote;
use syn::{Ident, Result, TypePath};
use std::collections::HashMap;

/// The fixed name of the system module.
const SYSTEM_MODULE_NAME: &str = "System";

/// The complete definition of a module with the resulting fixed index.
#[derive(Debug, Clone)]
pub struct Module {
	pub name: Ident,
	pub index: u8,
	pub module: Ident,
	pub instance: Option<Ident>,
	pub module_parts: Vec<ModulePart>,
}

impl Module {
	/// Get resolved module parts
	fn module_parts(&self) -> &[ModulePart] {
		&self.module_parts
	}

	/// Find matching parts
	fn find_part(&self, name: &str) -> Option<&ModulePart> {
		self.module_parts.iter().find(|part| part.name() == name)
	}

	/// Return whether module contains part
	fn exists_part(&self, name: &str) -> bool {
		self.find_part(name).is_some()
	}
}

/// Convert from the parsed module to their final information.
/// Assign index to each modules using same rules as rust for fieldless enum.
/// I.e. implicit are assigned number incrementedly from last explicit or 0.
fn complete_modules(decl: impl Iterator<Item = ModuleDeclaration>) -> syn::Result<Vec<Module>> {
	let mut indices = HashMap::new();
	let mut last_index: Option<u8> = None;

	decl
		.map(|module| {
			let final_index = match module.index {
				Some(i) => i,
				None => last_index.map_or(Some(0), |i| i.checked_add(1))
					.ok_or_else(|| {
						let msg = "Module index doesn't fit into u8, index is 256";
						syn::Error::new(module.name.span(), msg)
					})?,
			};

			last_index = Some(final_index);

			if let Some(used_module) = indices.insert(final_index, module.name.clone()) {
				let msg = format!(
					"Module indices are conflicting: Both modules {} and {} are at index {}",
					used_module,
					module.name,
					final_index,
				);
				let mut err = syn::Error::new(used_module.span(), &msg);
				err.combine(syn::Error::new(module.name.span(), msg));
				return Err(err);
			}

			Ok(Module {
				name: module.name,
				index: final_index,
				module: module.module,
				instance: module.instance,
				module_parts: module.module_parts,
			})
		})
		.collect()
}

pub fn construct_runtime(input: TokenStream) -> TokenStream {
	let definition = syn::parse_macro_input!(input as RuntimeDefinition);
	construct_runtime_parsed(definition)
		.unwrap_or_else(|e| e.to_compile_error())
		.into()
}

fn construct_runtime_parsed(definition: RuntimeDefinition) -> Result<TokenStream2> {
	let RuntimeDefinition {
		name,
		where_section: WhereSection {
			block,
			node_block,
			unchecked_extrinsic,
			..
		},
		modules:
			ext::Braces {
				content: ext::Punctuated { inner: modules, .. },
				token: modules_token,
			},
		..
	} = definition;

<<<<<<< HEAD
	let modules = complete_modules(modules.into_iter())?;

	let system_module = modules.iter()
		.find(|decl| decl.name == SYSTEM_MODULE_NAME)
		.ok_or_else(|| syn::Error::new(
			modules_token.span,
			"`System` module declaration is missing. \
			 Please add this line: `System: frame_system::{Module, Call, Storage, Config, Event<T>},`",
		))?;

=======
	let modules = modules.into_pairs().map(|v| v.into_value()).collect::<Vec<_>>();

	// Assert we have system module declared
	let system_module = match find_system_module(modules.iter()) {
		Some(sm) => sm,
		None => {
			return Err(syn::Error::new(
				modules_token.span,
				"`System` module declaration is missing. \
				 Please add this line: `System: frame_system::{Module, Call, Storage, Config, Event<T>},`",
			))
		}
	};
>>>>>>> 5ca3777c
	let hidden_crate_name = "construct_runtime";
	let scrate = generate_crate_access(&hidden_crate_name, "frame-support");
	let scrate_decl = generate_hidden_includes(&hidden_crate_name, "frame-support");

	let all_but_system_modules = modules.iter().filter(|module| module.name != SYSTEM_MODULE_NAME);

	let outer_event = decl_outer_event(
		&name,
		modules.iter(),
		&scrate,
	)?;

	let outer_origin = decl_outer_origin(
		&name,
		all_but_system_modules,
		&system_module,
		&scrate,
	)?;
	let all_modules = decl_all_modules(&name, modules.iter());
<<<<<<< HEAD
	let module_to_index = decl_module_to_index(&modules, &scrate);
=======
	let module_to_index = decl_pallet_runtime_setup(&modules, &scrate);
>>>>>>> 5ca3777c

	let dispatch = decl_outer_dispatch(&name, modules.iter(), &scrate);
	let metadata = decl_runtime_metadata(&name, modules.iter(), &scrate, &unchecked_extrinsic);
	let outer_config = decl_outer_config(&name, modules.iter(), &scrate);
	let inherent = decl_outer_inherent(
		&block,
		&unchecked_extrinsic,
		modules.iter(),
		&scrate,
	);
	let validate_unsigned = decl_validate_unsigned(&name, modules.iter(), &scrate);
	let integrity_test = decl_integrity_test(&scrate);

	let res = quote!(
		#scrate_decl

		#[derive(Clone, Copy, PartialEq, Eq, #scrate::sp_runtime::RuntimeDebug)]
		pub struct #name;
		impl #scrate::sp_runtime::traits::GetNodeBlockType for #name {
			type NodeBlock = #node_block;
		}
		impl #scrate::sp_runtime::traits::GetRuntimeBlockType for #name {
			type RuntimeBlock = #block;
		}

		#outer_event

		#outer_origin

		#all_modules

		#module_to_index

		#dispatch

		#metadata

		#outer_config

		#inherent

		#validate_unsigned

		#integrity_test
	);

	Ok(res.into())
}

fn decl_validate_unsigned<'a>(
	runtime: &'a Ident,
	module_declarations: impl Iterator<Item = &'a Module>,
	scrate: &'a TokenStream2,
) -> TokenStream2 {
	let modules_tokens = module_declarations
		.filter(|module_declaration| module_declaration.exists_part("ValidateUnsigned"))
		.map(|module_declaration| &module_declaration.name);
	quote!(
		#scrate::impl_outer_validate_unsigned!(
			impl ValidateUnsigned for #runtime {
				#( #modules_tokens )*
			}
		);
	)
}

fn decl_outer_inherent<'a>(
	block: &'a syn::TypePath,
	unchecked_extrinsic: &'a syn::TypePath,
	module_declarations: impl Iterator<Item = &'a Module>,
	scrate: &'a TokenStream2,
) -> TokenStream2 {
	let modules_tokens = module_declarations.filter_map(|module_declaration| {
		let maybe_config_part = module_declaration.find_part("Inherent");
		maybe_config_part.map(|_| {
			let name = &module_declaration.name;
			quote!(#name,)
		})
	});
	quote!(
		#scrate::impl_outer_inherent!(
			impl Inherents where
				Block = #block,
				UncheckedExtrinsic = #unchecked_extrinsic
			{
				#(#modules_tokens)*
			}
		);
	)
}

fn decl_outer_config<'a>(
	runtime: &'a Ident,
	module_declarations: impl Iterator<Item = &'a Module>,
	scrate: &'a TokenStream2,
) -> TokenStream2 {
	let modules_tokens = module_declarations
		.filter_map(|module_declaration| {
			module_declaration.find_part("Config").map(|part| {
				let transformed_generics: Vec<_> = part
					.generics
					.params
					.iter()
					.map(|param| quote!(<#param>))
					.collect();
				(module_declaration, transformed_generics)
			})
		})
		.map(|(module_declaration, generics)| {
			let module = &module_declaration.module;
			let name = Ident::new(
				&format!("{}Config", module_declaration.name),
				module_declaration.name.span(),
			);
			let instance = module_declaration.instance.as_ref().into_iter();
			quote!(
				#name =>
					#module #(#instance)* #(#generics)*,
			)
		});
	quote!(
		#scrate::sp_runtime::impl_outer_config! {
			pub struct GenesisConfig for #runtime {
				#(#modules_tokens)*
			}
		}
	)
}

fn decl_runtime_metadata<'a>(
	runtime: &'a Ident,
	module_declarations: impl Iterator<Item = &'a Module>,
	scrate: &'a TokenStream2,
	extrinsic: &TypePath,
) -> TokenStream2 {
	let modules_tokens = module_declarations
		.filter_map(|module_declaration| {
			module_declaration.find_part("Module").map(|_| {
				let filtered_names: Vec<_> = module_declaration
					.module_parts()
					.into_iter()
					.filter(|part| part.name() != "Module")
					.map(|part| part.ident())
					.collect();
				(module_declaration, filtered_names)
			})
		})
		.map(|(module_declaration, filtered_names)| {
			let module = &module_declaration.module;
			let name = &module_declaration.name;
			let instance = module_declaration
				.instance
				.as_ref()
				.map(|name| quote!(<#name>))
				.into_iter();

			let index = module_declaration.index;

			quote!(
				#module::Module #(#instance)* as #name { index #index } with #(#filtered_names)*,
			)
		});
	quote!(
		#scrate::impl_runtime_metadata!{
			for #runtime with modules where Extrinsic = #extrinsic
				#(#modules_tokens)*
		}
	)
}

fn decl_outer_dispatch<'a>(
	runtime: &'a Ident,
	module_declarations: impl Iterator<Item = &'a Module>,
	scrate: &'a TokenStream2,
) -> TokenStream2 {
	let modules_tokens = module_declarations
		.filter(|module_declaration| module_declaration.exists_part("Call"))
		.map(|module_declaration| {
			let module = &module_declaration.module;
			let name = &module_declaration.name;
			let index = module_declaration.index.to_string();
			quote!(#[codec(index = #index)] #module::#name)
		});

	quote!(
		#scrate::impl_outer_dispatch! {
			pub enum Call for #runtime where origin: Origin {
				#(#modules_tokens,)*
			}
		}
	)
}

fn decl_outer_origin<'a>(
	runtime_name: &'a Ident,
	modules_except_system: impl Iterator<Item = &'a Module>,
	system_module: &'a Module,
	scrate: &'a TokenStream2,
) -> syn::Result<TokenStream2> {
	let mut modules_tokens = TokenStream2::new();
	for module_declaration in modules_except_system {
		match module_declaration.find_part("Origin") {
			Some(module_entry) => {
				let module = &module_declaration.module;
				let instance = module_declaration.instance.as_ref();
				let generics = &module_entry.generics;
				if instance.is_some() && generics.params.len() == 0 {
					let msg = format!(
						"Instantiable module with no generic `Origin` cannot \
						 be constructed: module `{}` must have generic `Origin`",
						module_declaration.name
					);
					return Err(syn::Error::new(module_declaration.name.span(), msg));
				}
				let index = module_declaration.index.to_string();
				let tokens = quote!(#[codec(index = #index)] #module #instance #generics,);
				modules_tokens.extend(tokens);
			}
			None => {}
		}
	}

	let system_name = &system_module.module;
	let system_index = system_module.index.to_string();

	Ok(quote!(
		#scrate::impl_outer_origin! {
			pub enum Origin for #runtime_name where
				system = #system_name,
				system_index = #system_index
			{
				#modules_tokens
			}
		}
	))
}

fn decl_outer_event<'a>(
	runtime_name: &'a Ident,
	module_declarations: impl Iterator<Item = &'a Module>,
	scrate: &'a TokenStream2,
) -> syn::Result<TokenStream2> {
	let mut modules_tokens = TokenStream2::new();
	for module_declaration in module_declarations {
		match module_declaration.find_part("Event") {
			Some(module_entry) => {
				let module = &module_declaration.module;
				let instance = module_declaration.instance.as_ref();
				let generics = &module_entry.generics;
				if instance.is_some() && generics.params.len() == 0 {
					let msg = format!(
						"Instantiable module with no generic `Event` cannot \
						 be constructed: module `{}` must have generic `Event`",
						module_declaration.name,
					);
					return Err(syn::Error::new(module_declaration.name.span(), msg));
				}

				let index = module_declaration.index.to_string();
				let tokens = quote!(#[codec(index = #index)] #module #instance #generics,);
				modules_tokens.extend(tokens);
			}
			None => {}
		}
	}

	Ok(quote!(
		#scrate::impl_outer_event! {
			pub enum Event for #runtime_name {
				#modules_tokens
			}
		}
	))
}

fn decl_all_modules<'a>(
	runtime: &'a Ident,
	module_declarations: impl Iterator<Item = &'a Module>,
) -> TokenStream2 {
	let mut types = TokenStream2::new();
	let mut names = Vec::new();
	for module_declaration in module_declarations {
		let type_name = &module_declaration.name;
		let module = &module_declaration.module;
		let mut generics = vec![quote!(#runtime)];
		generics.extend(
			module_declaration
				.instance
				.iter()
				.map(|name| quote!(#module::#name)),
		);
		let type_decl = quote!(
			pub type #type_name = #module::Module <#(#generics),*>;
		);
		types.extend(type_decl);
		names.push(&module_declaration.name);
	}
	// Make nested tuple structure like (((Babe, Consensus), Grandpa), ...)
	// But ignore the system module.
	let all_modules = names.iter()
		.filter(|n| **n != SYSTEM_MODULE_NAME)
		.fold(TokenStream2::default(), |combined, name| quote!((#name, #combined)));

	quote!(
		#types
		type AllModules = ( #all_modules );
	)
}

<<<<<<< HEAD
fn decl_module_to_index<'a>(
	module_declarations: &[Module],
	scrate: &TokenStream2,
) -> TokenStream2 {
	let names = module_declarations.iter().map(|d| &d.name);
	let indices = module_declarations.iter()
		.map(|module| module.index as usize);
=======
fn decl_pallet_runtime_setup(
	module_declarations: &[ModuleDeclaration],
	scrate: &TokenStream2,
) -> TokenStream2 {
	let names = module_declarations.iter().map(|d| &d.name);
	let names2 = module_declarations.iter().map(|d| &d.name);
	let name_strings = module_declarations.iter().map(|d| d.name.to_string());
	let indices = 0..module_declarations.len();
>>>>>>> 5ca3777c

	quote!(
		/// Provides an implementation of `PalletInfo` to provide information
		/// about the pallet setup in the runtime.
		pub struct PalletInfo;

		impl #scrate::traits::PalletInfo for PalletInfo {
			fn index<P: 'static>() -> Option<usize> {
				let type_id = #scrate::sp_std::any::TypeId::of::<P>();
				#(
					if type_id == #scrate::sp_std::any::TypeId::of::<#names>() {
						return Some(#indices)
					}
				)*

				None
			}

			fn name<P: 'static>() -> Option<&'static str> {
				let type_id = #scrate::sp_std::any::TypeId::of::<P>();
				#(
					if type_id == #scrate::sp_std::any::TypeId::of::<#names2>() {
						return Some(#name_strings)
					}
				)*

				None
			}
		}
	)
}

fn decl_integrity_test(scrate: &TokenStream2) -> TokenStream2 {
	quote!(
		#[cfg(test)]
		mod __construct_runtime_integrity_test {
			use super::*;

			#[test]
			pub fn runtime_integrity_tests() {
				<AllModules as #scrate::traits::IntegrityTest>::integrity_test();
			}
		}
	)
}<|MERGE_RESOLUTION|>--- conflicted
+++ resolved
@@ -123,7 +123,6 @@
 		..
 	} = definition;
 
-<<<<<<< HEAD
 	let modules = complete_modules(modules.into_iter())?;
 
 	let system_module = modules.iter()
@@ -134,21 +133,6 @@
 			 Please add this line: `System: frame_system::{Module, Call, Storage, Config, Event<T>},`",
 		))?;
 
-=======
-	let modules = modules.into_pairs().map(|v| v.into_value()).collect::<Vec<_>>();
-
-	// Assert we have system module declared
-	let system_module = match find_system_module(modules.iter()) {
-		Some(sm) => sm,
-		None => {
-			return Err(syn::Error::new(
-				modules_token.span,
-				"`System` module declaration is missing. \
-				 Please add this line: `System: frame_system::{Module, Call, Storage, Config, Event<T>},`",
-			))
-		}
-	};
->>>>>>> 5ca3777c
 	let hidden_crate_name = "construct_runtime";
 	let scrate = generate_crate_access(&hidden_crate_name, "frame-support");
 	let scrate_decl = generate_hidden_includes(&hidden_crate_name, "frame-support");
@@ -168,11 +152,7 @@
 		&scrate,
 	)?;
 	let all_modules = decl_all_modules(&name, modules.iter());
-<<<<<<< HEAD
-	let module_to_index = decl_module_to_index(&modules, &scrate);
-=======
 	let module_to_index = decl_pallet_runtime_setup(&modules, &scrate);
->>>>>>> 5ca3777c
 
 	let dispatch = decl_outer_dispatch(&name, modules.iter(), &scrate);
 	let metadata = decl_runtime_metadata(&name, modules.iter(), &scrate, &unchecked_extrinsic);
@@ -482,24 +462,15 @@
 	)
 }
 
-<<<<<<< HEAD
-fn decl_module_to_index<'a>(
+fn decl_pallet_runtime_setup(
 	module_declarations: &[Module],
-	scrate: &TokenStream2,
-) -> TokenStream2 {
-	let names = module_declarations.iter().map(|d| &d.name);
-	let indices = module_declarations.iter()
-		.map(|module| module.index as usize);
-=======
-fn decl_pallet_runtime_setup(
-	module_declarations: &[ModuleDeclaration],
 	scrate: &TokenStream2,
 ) -> TokenStream2 {
 	let names = module_declarations.iter().map(|d| &d.name);
 	let names2 = module_declarations.iter().map(|d| &d.name);
 	let name_strings = module_declarations.iter().map(|d| d.name.to_string());
-	let indices = 0..module_declarations.len();
->>>>>>> 5ca3777c
+	let indices = module_declarations.iter()
+		.map(|module| module.index as usize);
 
 	quote!(
 		/// Provides an implementation of `PalletInfo` to provide information
