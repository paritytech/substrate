// This file is part of Substrate.

// Copyright (C) 2019-2020 Parity Technologies (UK) Ltd.
// SPDX-License-Identifier: Apache-2.0

// Licensed under the Apache License, Version 2.0 (the "License");
// you may not use this file except in compliance with the License.
// You may obtain a copy of the License at
//
// 	http://www.apache.org/licenses/LICENSE-2.0
//
// Unless required by applicable law or agreed to in writing, software
// distributed under the License is distributed on an "AS IS" BASIS,
// WITHOUT WARRANTIES OR CONDITIONS OF ANY KIND, either express or implied.
// See the License for the specific language governing permissions and
// limitations under the License.

mod parse;

use frame_support_procedural_tools::syn_ext as ext;
use frame_support_procedural_tools::{generate_crate_access, generate_hidden_includes};
use parse::{ModuleDeclaration, RuntimeDefinition, WhereSection, ModulePart};
use proc_macro::TokenStream;
use proc_macro2::{TokenStream as TokenStream2};
use quote::quote;
use syn::{Ident, Result, TypePath};
use std::collections::HashMap;

/// The fixed name of the system module.
const SYSTEM_MODULE_NAME: &str = "System";

/// The complete definition of a module with the resulting fixed index.
#[derive(Debug, Clone)]
pub struct Module {
	pub name: Ident,
	pub index: u8,
	pub module: Ident,
	pub instance: Option<Ident>,
	pub module_parts: Vec<ModulePart>,
}

impl Module {
	/// Get resolved module parts
	fn module_parts(&self) -> &[ModulePart] {
		&self.module_parts
	}

	/// Find matching parts
	fn find_part(&self, name: &str) -> Option<&ModulePart> {
		self.module_parts.iter().find(|part| part.name() == name)
	}

	/// Return whether module contains part
	fn exists_part(&self, name: &str) -> bool {
		self.find_part(name).is_some()
	}
}

/// Convert from the parsed module to their final information.
/// Assign index to each modules using same rules as rust for fieldless enum.
/// I.e. implicit are assigned number incrementedly from last explicit or 0.
fn complete_modules(decl: impl Iterator<Item = ModuleDeclaration>) -> syn::Result<Vec<Module>> {
	let mut indices = HashMap::new();
	let mut last_index: Option<u8> = None;

	decl
		.map(|module| {
			let final_index = match module.index {
				Some(i) => i,
				None => last_index.map_or(Some(0), |i| i.checked_add(1))
					.ok_or_else(|| {
						let msg = "Module index doesn't fit into u8, index is 256";
						syn::Error::new(module.name.span(), msg)
					})?,
			};

			last_index = Some(final_index);

			if let Some(used_module) = indices.insert(final_index, module.name.clone()) {
				let msg = format!(
					"Module indices are conflicting: Both modules {} and {} are at index {}",
					used_module,
					module.name,
					final_index,
				);
				let mut err = syn::Error::new(used_module.span(), &msg);
				err.combine(syn::Error::new(module.name.span(), msg));
				return Err(err);
			}

			Ok(Module {
				name: module.name,
				index: final_index,
				module: module.module,
				instance: module.instance,
				module_parts: module.module_parts,
			})
		})
		.collect()
}

pub fn construct_runtime(input: TokenStream) -> TokenStream {
	let definition = syn::parse_macro_input!(input as RuntimeDefinition);
	construct_runtime_parsed(definition)
		.unwrap_or_else(|e| e.to_compile_error())
		.into()
}

fn construct_runtime_parsed(definition: RuntimeDefinition) -> Result<TokenStream2> {
	let RuntimeDefinition {
		name,
		where_section: WhereSection {
			block,
			node_block,
			unchecked_extrinsic,
			..
		},
		modules:
			ext::Braces {
				content: ext::Punctuated { inner: modules, .. },
				token: modules_token,
			},
		..
	} = definition;

<<<<<<< HEAD
	let modules = modules.into_pairs().map(|v| v.into_value()).collect::<Vec<_>>();

	// Assert we have system module declared
	let system_module = match find_system_module(modules.iter()) {
		Some(sm) => sm,
		None => {
			return Err(syn::Error::new(
				modules_token.span,
				"`System` module declaration is missing. \
				 Please add this line: `System: frame_system::{Module, Call, Storage, Config, Event<T>},`",
			))
		}
	};
=======
	let modules = complete_modules(modules.into_iter())?;

	let system_module = modules.iter()
		.find(|decl| decl.name == SYSTEM_MODULE_NAME)
		.ok_or_else(|| syn::Error::new(
			modules_token.span,
			"`System` module declaration is missing. \
			 Please add this line: `System: frame_system::{Module, Call, Storage, Config, Event<T>},`",
		))?;

>>>>>>> 85fbdc2f
	let hidden_crate_name = "construct_runtime";
	let scrate = generate_crate_access(&hidden_crate_name, "frame-support");
	let scrate_decl = generate_hidden_includes(&hidden_crate_name, "frame-support");

	let all_but_system_modules = modules.iter().filter(|module| module.name != SYSTEM_MODULE_NAME);

	let outer_event = decl_outer_event(
		&name,
		modules.iter(),
		&scrate,
	)?;

	let outer_origin = decl_outer_origin(
		&name,
		all_but_system_modules,
		&system_module,
		&scrate,
	)?;
	let all_modules = decl_all_modules(&name, modules.iter());
	let module_to_index = decl_pallet_runtime_setup(&modules, &scrate);

	let dispatch = decl_outer_dispatch(&name, modules.iter(), &scrate);
	let metadata = decl_runtime_metadata(&name, modules.iter(), &scrate, &unchecked_extrinsic);
	let outer_config = decl_outer_config(&name, modules.iter(), &scrate);
	let inherent = decl_outer_inherent(
		&block,
		&unchecked_extrinsic,
		modules.iter(),
		&scrate,
	);
	let validate_unsigned = decl_validate_unsigned(&name, modules.iter(), &scrate);
	let integrity_test = decl_integrity_test(&scrate);

	let res = quote!(
		#scrate_decl

		#[derive(Clone, Copy, PartialEq, Eq, #scrate::sp_runtime::RuntimeDebug)]
		pub struct #name;
		impl #scrate::sp_runtime::traits::GetNodeBlockType for #name {
			type NodeBlock = #node_block;
		}
		impl #scrate::sp_runtime::traits::GetRuntimeBlockType for #name {
			type RuntimeBlock = #block;
		}

		#outer_event

		#outer_origin

		#all_modules

		#module_to_index

		#dispatch

		#metadata

		#outer_config

		#inherent

		#validate_unsigned

		#integrity_test
	);

	Ok(res.into())
}

fn decl_validate_unsigned<'a>(
	runtime: &'a Ident,
	module_declarations: impl Iterator<Item = &'a Module>,
	scrate: &'a TokenStream2,
) -> TokenStream2 {
	let modules_tokens = module_declarations
		.filter(|module_declaration| module_declaration.exists_part("ValidateUnsigned"))
		.map(|module_declaration| &module_declaration.name);
	quote!(
		#scrate::impl_outer_validate_unsigned!(
			impl ValidateUnsigned for #runtime {
				#( #modules_tokens )*
			}
		);
	)
}

fn decl_outer_inherent<'a>(
	block: &'a syn::TypePath,
	unchecked_extrinsic: &'a syn::TypePath,
	module_declarations: impl Iterator<Item = &'a Module>,
	scrate: &'a TokenStream2,
) -> TokenStream2 {
	let modules_tokens = module_declarations.filter_map(|module_declaration| {
		let maybe_config_part = module_declaration.find_part("Inherent");
		maybe_config_part.map(|_| {
			let name = &module_declaration.name;
			quote!(#name,)
		})
	});
	quote!(
		#scrate::impl_outer_inherent!(
			impl Inherents where
				Block = #block,
				UncheckedExtrinsic = #unchecked_extrinsic
			{
				#(#modules_tokens)*
			}
		);
	)
}

fn decl_outer_config<'a>(
	runtime: &'a Ident,
	module_declarations: impl Iterator<Item = &'a Module>,
	scrate: &'a TokenStream2,
) -> TokenStream2 {
	let modules_tokens = module_declarations
		.filter_map(|module_declaration| {
			module_declaration.find_part("Config").map(|part| {
				let transformed_generics: Vec<_> = part
					.generics
					.params
					.iter()
					.map(|param| quote!(<#param>))
					.collect();
				(module_declaration, transformed_generics)
			})
		})
		.map(|(module_declaration, generics)| {
			let module = &module_declaration.module;
			let name = Ident::new(
				&format!("{}Config", module_declaration.name),
				module_declaration.name.span(),
			);
			let instance = module_declaration.instance.as_ref().into_iter();
			quote!(
				#name =>
					#module #(#instance)* #(#generics)*,
			)
		});
	quote!(
		#scrate::sp_runtime::impl_outer_config! {
			pub struct GenesisConfig for #runtime {
				#(#modules_tokens)*
			}
		}
	)
}

fn decl_runtime_metadata<'a>(
	runtime: &'a Ident,
	module_declarations: impl Iterator<Item = &'a Module>,
	scrate: &'a TokenStream2,
	extrinsic: &TypePath,
) -> TokenStream2 {
	let modules_tokens = module_declarations
		.filter_map(|module_declaration| {
			module_declaration.find_part("Module").map(|_| {
				let filtered_names: Vec<_> = module_declaration
					.module_parts()
					.into_iter()
					.filter(|part| part.name() != "Module")
					.map(|part| part.ident())
					.collect();
				(module_declaration, filtered_names)
			})
		})
		.map(|(module_declaration, filtered_names)| {
			let module = &module_declaration.module;
			let name = &module_declaration.name;
			let instance = module_declaration
				.instance
				.as_ref()
				.map(|name| quote!(<#name>))
				.into_iter();

			let index = module_declaration.index;

			quote!(
				#module::Module #(#instance)* as #name { index #index } with #(#filtered_names)*,
			)
		});
	quote!(
		#scrate::impl_runtime_metadata!{
			for #runtime with modules where Extrinsic = #extrinsic
				#(#modules_tokens)*
		}
	)
}

fn decl_outer_dispatch<'a>(
	runtime: &'a Ident,
	module_declarations: impl Iterator<Item = &'a Module>,
	scrate: &'a TokenStream2,
) -> TokenStream2 {
	let modules_tokens = module_declarations
		.filter(|module_declaration| module_declaration.exists_part("Call"))
		.map(|module_declaration| {
			let module = &module_declaration.module;
			let name = &module_declaration.name;
			let index = module_declaration.index.to_string();
			quote!(#[codec(index = #index)] #module::#name)
		});

	quote!(
		#scrate::impl_outer_dispatch! {
			pub enum Call for #runtime where origin: Origin {
				#(#modules_tokens,)*
			}
		}
	)
}

fn decl_outer_origin<'a>(
	runtime_name: &'a Ident,
	modules_except_system: impl Iterator<Item = &'a Module>,
	system_module: &'a Module,
	scrate: &'a TokenStream2,
) -> syn::Result<TokenStream2> {
	let mut modules_tokens = TokenStream2::new();
	for module_declaration in modules_except_system {
		match module_declaration.find_part("Origin") {
			Some(module_entry) => {
				let module = &module_declaration.module;
				let instance = module_declaration.instance.as_ref();
				let generics = &module_entry.generics;
				if instance.is_some() && generics.params.len() == 0 {
					let msg = format!(
						"Instantiable module with no generic `Origin` cannot \
						 be constructed: module `{}` must have generic `Origin`",
						module_declaration.name
					);
					return Err(syn::Error::new(module_declaration.name.span(), msg));
				}
				let index = module_declaration.index.to_string();
				let tokens = quote!(#[codec(index = #index)] #module #instance #generics,);
				modules_tokens.extend(tokens);
			}
			None => {}
		}
	}

	let system_name = &system_module.module;
	let system_index = system_module.index.to_string();

	Ok(quote!(
		#scrate::impl_outer_origin! {
			pub enum Origin for #runtime_name where
				system = #system_name,
				system_index = #system_index
			{
				#modules_tokens
			}
		}
	))
}

fn decl_outer_event<'a>(
	runtime_name: &'a Ident,
	module_declarations: impl Iterator<Item = &'a Module>,
	scrate: &'a TokenStream2,
) -> syn::Result<TokenStream2> {
	let mut modules_tokens = TokenStream2::new();
	for module_declaration in module_declarations {
		match module_declaration.find_part("Event") {
			Some(module_entry) => {
				let module = &module_declaration.module;
				let instance = module_declaration.instance.as_ref();
				let generics = &module_entry.generics;
				if instance.is_some() && generics.params.len() == 0 {
					let msg = format!(
						"Instantiable module with no generic `Event` cannot \
						 be constructed: module `{}` must have generic `Event`",
						module_declaration.name,
					);
					return Err(syn::Error::new(module_declaration.name.span(), msg));
				}

				let index = module_declaration.index.to_string();
				let tokens = quote!(#[codec(index = #index)] #module #instance #generics,);
				modules_tokens.extend(tokens);
			}
			None => {}
		}
	}

	Ok(quote!(
		#scrate::impl_outer_event! {
			pub enum Event for #runtime_name {
				#modules_tokens
			}
		}
	))
}

fn decl_all_modules<'a>(
	runtime: &'a Ident,
	module_declarations: impl Iterator<Item = &'a Module>,
) -> TokenStream2 {
	let mut types = TokenStream2::new();
	let mut names = Vec::new();
	for module_declaration in module_declarations {
		let type_name = &module_declaration.name;
		let module = &module_declaration.module;
		let mut generics = vec![quote!(#runtime)];
		generics.extend(
			module_declaration
				.instance
				.iter()
				.map(|name| quote!(#module::#name)),
		);
		let type_decl = quote!(
			pub type #type_name = #module::Module <#(#generics),*>;
		);
		types.extend(type_decl);
		names.push(&module_declaration.name);
	}
	// Make nested tuple structure like (((Babe, Consensus), Grandpa), ...)
	// But ignore the system module.
	let all_modules = names.iter()
		.filter(|n| **n != SYSTEM_MODULE_NAME)
		.fold(TokenStream2::default(), |combined, name| quote!((#name, #combined)));

	quote!(
		#types
		type AllModules = ( #all_modules );
	)
}

fn decl_pallet_runtime_setup(
<<<<<<< HEAD
	module_declarations: &[ModuleDeclaration],
=======
	module_declarations: &[Module],
>>>>>>> 85fbdc2f
	scrate: &TokenStream2,
) -> TokenStream2 {
	let names = module_declarations.iter().map(|d| &d.name);
	let names2 = module_declarations.iter().map(|d| &d.name);
	let name_strings = module_declarations.iter().map(|d| d.name.to_string());
<<<<<<< HEAD
	let indices = 0..module_declarations.len();
=======
	let indices = module_declarations.iter()
		.map(|module| module.index as usize);
>>>>>>> 85fbdc2f

	quote!(
		/// Provides an implementation of `PalletInfo` to provide information
		/// about the pallet setup in the runtime.
		pub struct PalletInfo;

		impl #scrate::traits::PalletInfo for PalletInfo {
			fn index<P: 'static>() -> Option<usize> {
				let type_id = #scrate::sp_std::any::TypeId::of::<P>();
				#(
					if type_id == #scrate::sp_std::any::TypeId::of::<#names>() {
						return Some(#indices)
					}
				)*

				None
			}

			fn name<P: 'static>() -> Option<&'static str> {
				let type_id = #scrate::sp_std::any::TypeId::of::<P>();
				#(
					if type_id == #scrate::sp_std::any::TypeId::of::<#names2>() {
						return Some(#name_strings)
					}
				)*

				None
			}
		}
	)
}

fn decl_integrity_test(scrate: &TokenStream2) -> TokenStream2 {
	quote!(
		#[cfg(test)]
		mod __construct_runtime_integrity_test {
			use super::*;

			#[test]
			pub fn runtime_integrity_tests() {
				<AllModules as #scrate::traits::IntegrityTest>::integrity_test();
			}
		}
	)
}<|MERGE_RESOLUTION|>--- conflicted
+++ resolved
@@ -123,21 +123,6 @@
 		..
 	} = definition;
 
-<<<<<<< HEAD
-	let modules = modules.into_pairs().map(|v| v.into_value()).collect::<Vec<_>>();
-
-	// Assert we have system module declared
-	let system_module = match find_system_module(modules.iter()) {
-		Some(sm) => sm,
-		None => {
-			return Err(syn::Error::new(
-				modules_token.span,
-				"`System` module declaration is missing. \
-				 Please add this line: `System: frame_system::{Module, Call, Storage, Config, Event<T>},`",
-			))
-		}
-	};
-=======
 	let modules = complete_modules(modules.into_iter())?;
 
 	let system_module = modules.iter()
@@ -148,7 +133,6 @@
 			 Please add this line: `System: frame_system::{Module, Call, Storage, Config, Event<T>},`",
 		))?;
 
->>>>>>> 85fbdc2f
 	let hidden_crate_name = "construct_runtime";
 	let scrate = generate_crate_access(&hidden_crate_name, "frame-support");
 	let scrate_decl = generate_hidden_includes(&hidden_crate_name, "frame-support");
@@ -479,22 +463,14 @@
 }
 
 fn decl_pallet_runtime_setup(
-<<<<<<< HEAD
-	module_declarations: &[ModuleDeclaration],
-=======
 	module_declarations: &[Module],
->>>>>>> 85fbdc2f
 	scrate: &TokenStream2,
 ) -> TokenStream2 {
 	let names = module_declarations.iter().map(|d| &d.name);
 	let names2 = module_declarations.iter().map(|d| &d.name);
 	let name_strings = module_declarations.iter().map(|d| d.name.to_string());
-<<<<<<< HEAD
-	let indices = 0..module_declarations.len();
-=======
 	let indices = module_declarations.iter()
 		.map(|module| module.index as usize);
->>>>>>> 85fbdc2f
 
 	quote!(
 		/// Provides an implementation of `PalletInfo` to provide information
