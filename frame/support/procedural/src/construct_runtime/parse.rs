// This file is part of Substrate.

// Copyright (C) Parity Technologies (UK) Ltd.
// SPDX-License-Identifier: Apache-2.0

// Licensed under the Apache License, Version 2.0 (the "License");
// you may not use this file except in compliance with the License.
// You may obtain a copy of the License at
//
// 	http://www.apache.org/licenses/LICENSE-2.0
//
// Unless required by applicable law or agreed to in writing, software
// distributed under the License is distributed on an "AS IS" BASIS,
// WITHOUT WARRANTIES OR CONDITIONS OF ANY KIND, either express or implied.
// See the License for the specific language governing permissions and
// limitations under the License.

use frame_support_procedural_tools::syn_ext as ext;
use proc_macro2::{Span, TokenStream};
use quote::ToTokens;
use std::collections::{HashMap, HashSet};
use syn::{
	ext::IdentExt,
	parse::{Parse, ParseStream},
	punctuated::Punctuated,
	spanned::Spanned,
	token, Attribute, Error, Ident, Path, Result, Token,
};

mod keyword {
	syn::custom_keyword!(Block);
	syn::custom_keyword!(NodeBlock);
	syn::custom_keyword!(UncheckedExtrinsic);
	syn::custom_keyword!(Pallet);
	syn::custom_keyword!(Call);
	syn::custom_keyword!(Storage);
	syn::custom_keyword!(Event);
	syn::custom_keyword!(Error);
	syn::custom_keyword!(Config);
	syn::custom_keyword!(Origin);
	syn::custom_keyword!(Inherent);
	syn::custom_keyword!(ValidateUnsigned);
	syn::custom_keyword!(FreezeReason);
	syn::custom_keyword!(HoldReason);
	syn::custom_keyword!(LockId);
	syn::custom_keyword!(SlashReason);
	syn::custom_keyword!(exclude_parts);
	syn::custom_keyword!(use_parts);
	syn::custom_keyword!(expanded);
}

/// Declaration of a runtime.
///
/// Pallet declare their part either explicitly or implicitly (using no part declaration)
/// If all pallet have explicit parts then the runtime declaration is explicit, otherwise it is
/// implicit.
#[derive(Debug)]
pub enum RuntimeDeclaration {
	Implicit(ImplicitRuntimeDeclaration),
	Explicit(ExplicitRuntimeDeclaration),
	ExplicitExpanded(ExplicitRuntimeDeclaration),
}

/// Declaration of a runtime with some pallet with implicit declaration of parts.
#[derive(Debug)]
pub struct ImplicitRuntimeDeclaration {
	pub name: Ident,
	pub where_section: WhereSection,
	pub pallets: Vec<PalletDeclaration>,
}

/// Declaration of a runtime with all pallet having explicit declaration of parts.
#[derive(Debug)]
pub struct ExplicitRuntimeDeclaration {
	pub name: Ident,
	pub where_section: WhereSection,
	pub pallets: Vec<Pallet>,
	pub pallets_token: token::Brace,
}

impl Parse for RuntimeDeclaration {
	fn parse(input: ParseStream) -> Result<Self> {
		input.parse::<Token![pub]>()?;

		// Support either `enum` or `struct`.
		if input.peek(Token![struct]) {
			input.parse::<Token![struct]>()?;
		} else {
			input.parse::<Token![enum]>()?;
		}

		let name = input.parse::<syn::Ident>()?;
		let where_section = input.parse()?;
		let pallets =
			input.parse::<ext::Braces<ext::Punctuated<PalletDeclaration, Token![,]>>>()?;
		let pallets_token = pallets.token;

		match convert_pallets(pallets.content.inner.into_iter().collect())? {
			PalletsConversion::Implicit(pallets) => {
				Ok(RuntimeDeclaration::Implicit(ImplicitRuntimeDeclaration {
					name,
					where_section,
					pallets,
				}))
			},
			PalletsConversion::Explicit(pallets) => {
				Ok(RuntimeDeclaration::Explicit(ExplicitRuntimeDeclaration {
					name,
					where_section,
					pallets,
					pallets_token,
<<<<<<< HEAD
				}))
			},
=======
				})),
			PalletsConversion::ExplicitExpanded(pallets) =>
				Ok(RuntimeDeclaration::ExplicitExpanded(ExplicitRuntimeDeclaration {
					name,
					where_section,
					pallets,
					pallets_token,
				})),
>>>>>>> dfd82860
		}
	}
}

#[derive(Debug)]
pub struct WhereSection {
	pub block: syn::TypePath,
	pub node_block: syn::TypePath,
	pub unchecked_extrinsic: syn::TypePath,
}

impl Parse for WhereSection {
	fn parse(input: ParseStream) -> Result<Self> {
		input.parse::<token::Where>()?;
		let mut definitions = Vec::new();
		while !input.peek(token::Brace) {
			let definition: WhereDefinition = input.parse()?;
			definitions.push(definition);
			if !input.peek(Token![,]) {
				if !input.peek(token::Brace) {
					return Err(input.error("Expected `,` or `{`"));
				}
				break;
			}
			input.parse::<Token![,]>()?;
		}
		let block = remove_kind(input, WhereKind::Block, &mut definitions)?.value;
		let node_block = remove_kind(input, WhereKind::NodeBlock, &mut definitions)?.value;
		let unchecked_extrinsic =
			remove_kind(input, WhereKind::UncheckedExtrinsic, &mut definitions)?.value;

		if let Some(WhereDefinition { ref kind_span, ref kind, .. }) = definitions.first() {
			let msg = format!(
				"`{:?}` was declared above. Please use exactly one declaration for `{:?}`.",
				kind, kind
			);
			return Err(Error::new(*kind_span, msg));
		}
		Ok(Self { block, node_block, unchecked_extrinsic })
	}
}

#[derive(Debug, PartialEq, Eq, Clone, Copy, Hash)]
pub enum WhereKind {
	Block,
	NodeBlock,
	UncheckedExtrinsic,
}

#[derive(Debug)]
pub struct WhereDefinition {
	pub kind_span: Span,
	pub kind: WhereKind,
	pub value: syn::TypePath,
}

impl Parse for WhereDefinition {
	fn parse(input: ParseStream) -> Result<Self> {
		let lookahead = input.lookahead1();
		let (kind_span, kind) = if lookahead.peek(keyword::Block) {
			(input.parse::<keyword::Block>()?.span(), WhereKind::Block)
		} else if lookahead.peek(keyword::NodeBlock) {
			(input.parse::<keyword::NodeBlock>()?.span(), WhereKind::NodeBlock)
		} else if lookahead.peek(keyword::UncheckedExtrinsic) {
			(input.parse::<keyword::UncheckedExtrinsic>()?.span(), WhereKind::UncheckedExtrinsic)
		} else {
			return Err(lookahead.error());
		};

		Ok(Self {
			kind_span,
			kind,
			value: {
				let _: Token![=] = input.parse()?;
				input.parse()?
			},
		})
	}
}

/// The declaration of a pallet.
#[derive(Debug, Clone)]
pub struct PalletDeclaration {
	/// Is this pallet fully expanded?
	pub is_expanded: bool,
	/// The name of the pallet, e.g.`System` in `System: frame_system`.
	pub name: Ident,
	/// Optional attributes tagged right above a pallet declaration.
	pub attrs: Vec<Attribute>,
	/// Optional fixed index, e.g. `MyPallet ...  = 3,`.
	pub index: Option<u8>,
	/// The path of the pallet, e.g. `frame_system` in `System: frame_system`.
	pub path: PalletPath,
	/// The instance of the pallet, e.g. `Instance1` in `Council: pallet_collective::<Instance1>`.
	pub instance: Option<Ident>,
	/// The declared pallet parts,
	/// e.g. `Some([Pallet, Call])` for `System: system::{Pallet, Call}`
	/// or `None` for `System: system`.
	pub pallet_parts: Option<Vec<PalletPart>>,
	/// The specified parts, either use_parts or exclude_parts.
	pub specified_parts: SpecifiedParts,
}

/// The possible declaration of pallet parts to use.
#[derive(Debug, Clone)]
pub enum SpecifiedParts {
	/// Use all the pallet parts except those specified.
	Exclude(Vec<PalletPartNoGeneric>),
	/// Use only the specified pallet parts.
	Use(Vec<PalletPartNoGeneric>),
	/// Use the all the pallet parts.
	All,
}

impl Parse for PalletDeclaration {
	fn parse(input: ParseStream) -> Result<Self> {
		let attrs = input.call(Attribute::parse_outer)?;

		let name = input.parse()?;
		let _: Token![:] = input.parse()?;
		let path = input.parse()?;

		// Parse for instance.
		let instance = if input.peek(Token![::]) && input.peek3(Token![<]) {
			let _: Token![::] = input.parse()?;
			let _: Token![<] = input.parse()?;
			let res = Some(input.parse()?);
			let _: Token![>] = input.parse()?;
			res
<<<<<<< HEAD
		} else if !(input.peek(Token![::]) && input.peek3(token::Brace))
			&& !input.peek(keyword::exclude_parts)
			&& !input.peek(keyword::use_parts)
			&& !input.peek(Token![=])
			&& !input.peek(Token![,])
			&& !input.is_empty()
=======
		} else if !(input.peek(Token![::]) && input.peek3(token::Brace)) &&
			!input.peek(keyword::expanded) &&
			!input.peek(keyword::exclude_parts) &&
			!input.peek(keyword::use_parts) &&
			!input.peek(Token![=]) &&
			!input.peek(Token![,]) &&
			!input.is_empty()
>>>>>>> dfd82860
		{
			return Err(input.error(
				"Unexpected tokens, expected one of `::$ident` `::{`, `exclude_parts`, `use_parts`, `=`, `,`",
			));
		} else {
			None
		};

		// Check if the pallet is fully expanded.
		let (is_expanded, extra_parts) = if input.peek(keyword::expanded) {
			let _: keyword::expanded = input.parse()?;
			let _: Token![::] = input.parse()?;
			(true, parse_pallet_parts(input)?)
		} else {
			(false, vec![])
		};

		// Parse for explicit parts
		let pallet_parts = if input.peek(Token![::]) && input.peek3(token::Brace) {
			let _: Token![::] = input.parse()?;
<<<<<<< HEAD
			Some(parse_pallet_parts(input)?)
		} else if !input.peek(keyword::exclude_parts)
			&& !input.peek(keyword::use_parts)
			&& !input.peek(Token![=])
			&& !input.peek(Token![,])
			&& !input.is_empty()
=======
			let mut parts = parse_pallet_parts(input)?;
			parts.extend(extra_parts.into_iter());
			Some(parts)
		} else if !input.peek(keyword::exclude_parts) &&
			!input.peek(keyword::use_parts) &&
			!input.peek(Token![=]) &&
			!input.peek(Token![,]) &&
			!input.is_empty()
>>>>>>> dfd82860
		{
			return Err(input.error(
				"Unexpected tokens, expected one of `::{`, `exclude_parts`, `use_parts`, `=`, `,`",
			));
		} else {
			is_expanded.then_some(extra_parts)
		};

		// Parse for specified parts
		let specified_parts = if input.peek(keyword::exclude_parts) {
			let _: keyword::exclude_parts = input.parse()?;
			SpecifiedParts::Exclude(parse_pallet_parts_no_generic(input)?)
		} else if input.peek(keyword::use_parts) {
			let _: keyword::use_parts = input.parse()?;
			SpecifiedParts::Use(parse_pallet_parts_no_generic(input)?)
		} else if !input.peek(Token![=]) && !input.peek(Token![,]) && !input.is_empty() {
			return Err(input.error("Unexpected tokens, expected one of `exclude_parts`, `=`, `,`"));
		} else {
			SpecifiedParts::All
		};

		// Parse for pallet index
		let index = if input.peek(Token![=]) {
			input.parse::<Token![=]>()?;
			let index = input.parse::<syn::LitInt>()?;
			let index = index.base10_parse::<u8>()?;
			Some(index)
		} else if !input.peek(Token![,]) && !input.is_empty() {
			return Err(input.error("Unexpected tokens, expected one of `=`, `,`"));
		} else {
			None
		};

		Ok(Self { is_expanded, attrs, name, path, instance, pallet_parts, specified_parts, index })
	}
}

/// A struct representing a path to a pallet. `PalletPath` is almost identical to the standard
/// Rust path with a few restrictions:
/// - No leading colons allowed
/// - Path segments can only consist of identifers separated by colons
#[derive(Debug, Clone)]
pub struct PalletPath {
	pub inner: Path,
}

impl PalletPath {
	pub fn module_name(&self) -> String {
		self.inner.segments.iter().fold(String::new(), |mut acc, segment| {
			if !acc.is_empty() {
				acc.push_str("::");
			}
			acc.push_str(&segment.ident.to_string());
			acc
		})
	}
}

impl Parse for PalletPath {
	fn parse(input: ParseStream) -> Result<Self> {
		let mut res =
			PalletPath { inner: Path { leading_colon: None, segments: Punctuated::new() } };

		let lookahead = input.lookahead1();
		if lookahead.peek(Token![crate])
			|| lookahead.peek(Token![self])
			|| lookahead.peek(Token![super])
			|| lookahead.peek(Ident)
		{
			let ident = input.call(Ident::parse_any)?;
			res.inner.segments.push(ident.into());
		} else {
			return Err(lookahead.error());
		}

		while input.peek(Token![::]) && input.peek3(Ident) {
			input.parse::<Token![::]>()?;
			let ident = input.parse::<Ident>()?;
			res.inner.segments.push(ident.into());
		}
		Ok(res)
	}
}

impl quote::ToTokens for PalletPath {
	fn to_tokens(&self, tokens: &mut TokenStream) {
		self.inner.to_tokens(tokens);
	}
}

/// Parse [`PalletPart`]'s from a braces enclosed list that is split by commas, e.g.
///
/// `{ Call, Event }`
fn parse_pallet_parts(input: ParseStream) -> Result<Vec<PalletPart>> {
	let pallet_parts: ext::Braces<ext::Punctuated<PalletPart, Token![,]>> = input.parse()?;

	let mut resolved = HashSet::new();
	for part in pallet_parts.content.inner.iter() {
		if !resolved.insert(part.name()) {
			let msg = format!(
				"`{}` was already declared before. Please remove the duplicate declaration",
				part.name(),
			);
			return Err(Error::new(part.keyword.span(), msg));
		}
	}

	Ok(pallet_parts.content.inner.into_iter().collect())
}

#[derive(Debug, Clone)]
pub enum PalletPartKeyword {
	Pallet(keyword::Pallet),
	Call(keyword::Call),
	Storage(keyword::Storage),
	Event(keyword::Event),
	Error(keyword::Error),
	Config(keyword::Config),
	Origin(keyword::Origin),
	Inherent(keyword::Inherent),
	ValidateUnsigned(keyword::ValidateUnsigned),
	FreezeReason(keyword::FreezeReason),
	HoldReason(keyword::HoldReason),
	LockId(keyword::LockId),
	SlashReason(keyword::SlashReason),
}

impl Parse for PalletPartKeyword {
	fn parse(input: ParseStream) -> Result<Self> {
		let lookahead = input.lookahead1();

		if lookahead.peek(keyword::Pallet) {
			Ok(Self::Pallet(input.parse()?))
		} else if lookahead.peek(keyword::Call) {
			Ok(Self::Call(input.parse()?))
		} else if lookahead.peek(keyword::Storage) {
			Ok(Self::Storage(input.parse()?))
		} else if lookahead.peek(keyword::Event) {
			Ok(Self::Event(input.parse()?))
		} else if lookahead.peek(keyword::Error) {
			Ok(Self::Error(input.parse()?))
		} else if lookahead.peek(keyword::Config) {
			Ok(Self::Config(input.parse()?))
		} else if lookahead.peek(keyword::Origin) {
			Ok(Self::Origin(input.parse()?))
		} else if lookahead.peek(keyword::Inherent) {
			Ok(Self::Inherent(input.parse()?))
		} else if lookahead.peek(keyword::ValidateUnsigned) {
			Ok(Self::ValidateUnsigned(input.parse()?))
		} else if lookahead.peek(keyword::FreezeReason) {
			Ok(Self::FreezeReason(input.parse()?))
		} else if lookahead.peek(keyword::HoldReason) {
			Ok(Self::HoldReason(input.parse()?))
		} else if lookahead.peek(keyword::LockId) {
			Ok(Self::LockId(input.parse()?))
		} else if lookahead.peek(keyword::SlashReason) {
			Ok(Self::SlashReason(input.parse()?))
		} else {
			Err(lookahead.error())
		}
	}
}

impl PalletPartKeyword {
	/// Returns the name of `Self`.
	fn name(&self) -> &'static str {
		match self {
			Self::Pallet(_) => "Pallet",
			Self::Call(_) => "Call",
			Self::Storage(_) => "Storage",
			Self::Event(_) => "Event",
			Self::Error(_) => "Error",
			Self::Config(_) => "Config",
			Self::Origin(_) => "Origin",
			Self::Inherent(_) => "Inherent",
			Self::ValidateUnsigned(_) => "ValidateUnsigned",
			Self::FreezeReason(_) => "FreezeReason",
			Self::HoldReason(_) => "HoldReason",
			Self::LockId(_) => "LockId",
			Self::SlashReason(_) => "SlashReason",
		}
	}

	/// Returns `true` if this pallet part is allowed to have generic arguments.
	fn allows_generic(&self) -> bool {
		Self::all_generic_arg().iter().any(|n| *n == self.name())
	}

	/// Returns the names of all pallet parts that allow to have a generic argument.
	fn all_generic_arg() -> &'static [&'static str] {
		&["Event", "Error", "Origin", "Config"]
	}
}

impl ToTokens for PalletPartKeyword {
	fn to_tokens(&self, tokens: &mut TokenStream) {
		match self {
			Self::Pallet(inner) => inner.to_tokens(tokens),
			Self::Call(inner) => inner.to_tokens(tokens),
			Self::Storage(inner) => inner.to_tokens(tokens),
			Self::Event(inner) => inner.to_tokens(tokens),
			Self::Error(inner) => inner.to_tokens(tokens),
			Self::Config(inner) => inner.to_tokens(tokens),
			Self::Origin(inner) => inner.to_tokens(tokens),
			Self::Inherent(inner) => inner.to_tokens(tokens),
			Self::ValidateUnsigned(inner) => inner.to_tokens(tokens),
			Self::FreezeReason(inner) => inner.to_tokens(tokens),
			Self::HoldReason(inner) => inner.to_tokens(tokens),
			Self::LockId(inner) => inner.to_tokens(tokens),
			Self::SlashReason(inner) => inner.to_tokens(tokens),
		}
	}
}

#[derive(Debug, Clone)]
pub struct PalletPart {
	pub keyword: PalletPartKeyword,
	pub generics: syn::Generics,
}

impl Parse for PalletPart {
	fn parse(input: ParseStream) -> Result<Self> {
		let keyword: PalletPartKeyword = input.parse()?;

		let generics: syn::Generics = input.parse()?;
		if !generics.params.is_empty() && !keyword.allows_generic() {
			let valid_generics = PalletPart::format_names(PalletPartKeyword::all_generic_arg());
			let msg = format!(
				"`{}` is not allowed to have generics. \
				 Only the following pallets are allowed to have generics: {}.",
				keyword.name(),
				valid_generics,
			);
			return Err(syn::Error::new(keyword.span(), msg));
		}

		Ok(Self { keyword, generics })
	}
}

impl PalletPart {
	pub fn format_names(names: &[&'static str]) -> String {
		let res: Vec<_> = names.iter().map(|s| format!("`{}`", s)).collect();
		res.join(", ")
	}

	/// The name of this pallet part.
	pub fn name(&self) -> &'static str {
		self.keyword.name()
	}
}

fn remove_kind(
	input: ParseStream,
	kind: WhereKind,
	definitions: &mut Vec<WhereDefinition>,
) -> Result<WhereDefinition> {
	if let Some(pos) = definitions.iter().position(|d| d.kind == kind) {
		Ok(definitions.remove(pos))
	} else {
		let msg = format!(
			"Missing associated type for `{:?}`. Add `{:?}` = ... to where section.",
			kind, kind
		);
		Err(input.error(msg))
	}
}

/// The declaration of a part without its generics
#[derive(Debug, Clone)]
pub struct PalletPartNoGeneric {
	keyword: PalletPartKeyword,
}

impl Parse for PalletPartNoGeneric {
	fn parse(input: ParseStream) -> Result<Self> {
		Ok(Self { keyword: input.parse()? })
	}
}

/// Parse [`PalletPartNoGeneric`]'s from a braces enclosed list that is split by commas, e.g.
///
/// `{ Call, Event }`
fn parse_pallet_parts_no_generic(input: ParseStream) -> Result<Vec<PalletPartNoGeneric>> {
	let pallet_parts: ext::Braces<ext::Punctuated<PalletPartNoGeneric, Token![,]>> =
		input.parse()?;

	let mut resolved = HashSet::new();
	for part in pallet_parts.content.inner.iter() {
		if !resolved.insert(part.keyword.name()) {
			let msg = format!(
				"`{}` was already declared before. Please remove the duplicate declaration",
				part.keyword.name(),
			);
			return Err(Error::new(part.keyword.span(), msg));
		}
	}

	Ok(pallet_parts.content.inner.into_iter().collect())
}

/// The final definition of a pallet with the resulting fixed index and explicit parts.
#[derive(Debug, Clone)]
pub struct Pallet {
	/// Is this pallet fully expanded?
	pub is_expanded: bool,
	/// The name of the pallet, e.g.`System` in `System: frame_system`.
	pub name: Ident,
	/// Either automatically infered, or defined (e.g. `MyPallet ...  = 3,`).
	pub index: u8,
	/// The path of the pallet, e.g. `frame_system` in `System: frame_system`.
	pub path: PalletPath,
	/// The instance of the pallet, e.g. `Instance1` in `Council: pallet_collective::<Instance1>`.
	pub instance: Option<Ident>,
	/// The pallet parts to use for the pallet.
	pub pallet_parts: Vec<PalletPart>,
	/// Expressions specified inside of a #[cfg] attribute.
	pub cfg_pattern: Vec<cfg_expr::Expression>,
}

impl Pallet {
	/// Get resolved pallet parts
	pub fn pallet_parts(&self) -> &[PalletPart] {
		&self.pallet_parts
	}

	/// Find matching parts
	pub fn find_part(&self, name: &str) -> Option<&PalletPart> {
		self.pallet_parts.iter().find(|part| part.name() == name)
	}

	/// Return whether pallet contains part
	pub fn exists_part(&self, name: &str) -> bool {
		self.find_part(name).is_some()
	}
}

/// Result of a conversion of a declaration of pallets.
///
/// # State Transitions
///
/// ```ignore
/// +----------+    +----------+    +------------------+
/// | Implicit | -> | Explicit | -> | ExplicitExpanded |
/// +----------+    +----------+    +------------------+
/// ```
enum PalletsConversion {
	/// Pallets implicitely declare parts.
	///
	/// `System: frame_system`.
	Implicit(Vec<PalletDeclaration>),
	/// Pallets explicitly declare parts.
	///
	/// `System: frame_system::{Pallet, Call}`
	///
	/// However, for backwards compatibility with Polkadot/Kusama
	/// we must propagate some other parts to the pallet by default.
	Explicit(Vec<Pallet>),
	/// Pallets explicitly declare parts that are fully expanded.
	///
	/// This is the end state that contains extra parts included by
	/// default by Subtrate.
	///
	/// `System: frame_system expanded::{Error} ::{Pallet, Call}`
	///
	/// For this example, the `Pallet`, `Call` and `Error` parts are collected.
	ExplicitExpanded(Vec<Pallet>),
}

/// Convert from the parsed pallet declaration to their final information.
///
/// Check if all pallet have explicit declaration of their parts, if so then assign index to each
/// pallet using same rules as rust for fieldless enum. I.e. implicit are assigned number
/// incrementedly from last explicit or 0.
fn convert_pallets(pallets: Vec<PalletDeclaration>) -> syn::Result<PalletsConversion> {
	if pallets.iter().any(|pallet| pallet.pallet_parts.is_none()) {
		return Ok(PalletsConversion::Implicit(pallets));
	}

	let mut indices = HashMap::new();
	let mut last_index: Option<u8> = None;
	let mut names = HashMap::new();
	let mut is_expanded = true;

	let pallets = pallets
		.into_iter()
		.map(|pallet| {
			let final_index = match pallet.index {
				Some(i) => i,
				None => last_index.map_or(Some(0), |i| i.checked_add(1)).ok_or_else(|| {
					let msg = "Pallet index doesn't fit into u8, index is 256";
					syn::Error::new(pallet.name.span(), msg)
				})?,
			};

			last_index = Some(final_index);

			if let Some(used_pallet) = indices.insert(final_index, pallet.name.clone()) {
				let msg = format!(
					"Pallet indices are conflicting: Both pallets {} and {} are at index {}",
					used_pallet, pallet.name, final_index,
				);
				let mut err = syn::Error::new(used_pallet.span(), &msg);
				err.combine(syn::Error::new(pallet.name.span(), msg));
				return Err(err);
			}

			if let Some(used_pallet) = names.insert(pallet.name.clone(), pallet.name.span()) {
				let msg = "Two pallets with the same name!";

				let mut err = syn::Error::new(used_pallet, &msg);
				err.combine(syn::Error::new(pallet.name.span(), &msg));
				return Err(err);
			}

			let mut pallet_parts = pallet.pallet_parts.expect("Checked above");

			let available_parts =
				pallet_parts.iter().map(|part| part.keyword.name()).collect::<HashSet<_>>();

			// Check parts are correctly specified
			match &pallet.specified_parts {
				SpecifiedParts::Exclude(parts) | SpecifiedParts::Use(parts) => {
					for part in parts {
						if !available_parts.contains(part.keyword.name()) {
							let msg = format!(
								"Invalid pallet part specified, the pallet `{}` doesn't have the \
								`{}` part. Available parts are: {}.",
								pallet.name,
								part.keyword.name(),
								pallet_parts.iter().fold(String::new(), |fold, part| {
									if fold.is_empty() {
										format!("`{}`", part.keyword.name())
									} else {
										format!("{}, `{}`", fold, part.keyword.name())
									}
								})
							);
							return Err(syn::Error::new(part.keyword.span(), msg));
						}
					}
				},
				SpecifiedParts::All => (),
			}

			// Set only specified parts.
			match pallet.specified_parts {
				SpecifiedParts::Exclude(excluded_parts) => pallet_parts.retain(|part| {
					!excluded_parts
						.iter()
						.any(|excluded_part| excluded_part.keyword.name() == part.keyword.name())
				}),
				SpecifiedParts::Use(used_parts) => pallet_parts.retain(|part| {
					used_parts.iter().any(|use_part| use_part.keyword.name() == part.keyword.name())
				}),
				SpecifiedParts::All => (),
			}

			let cfg_pattern = pallet
				.attrs
				.iter()
				.map(|attr| {
					if attr.path().segments.first().map_or(false, |s| s.ident != "cfg") {
						let msg = "Unsupported attribute, only #[cfg] is supported on pallet \
						declarations in `construct_runtime`";
						return Err(syn::Error::new(attr.span(), msg));
					}

					attr.parse_args_with(|input: syn::parse::ParseStream| {
						// Required, otherwise the parse stream doesn't advance and will result in
						// an error.
						let input = input.parse::<proc_macro2::TokenStream>()?;
						cfg_expr::Expression::parse(&input.to_string())
							.map_err(|e| syn::Error::new(attr.span(), e.to_string()))
					})
				})
				.collect::<Result<Vec<_>>>()?;

			is_expanded &= pallet.is_expanded;

			Ok(Pallet {
				is_expanded: pallet.is_expanded,
				name: pallet.name,
				index: final_index,
				path: pallet.path,
				instance: pallet.instance,
				cfg_pattern,
				pallet_parts,
			})
		})
		.collect::<Result<Vec<_>>>()?;

	if is_expanded {
		Ok(PalletsConversion::ExplicitExpanded(pallets))
	} else {
		Ok(PalletsConversion::Explicit(pallets))
	}
}<|MERGE_RESOLUTION|>--- conflicted
+++ resolved
@@ -109,10 +109,6 @@
 					where_section,
 					pallets,
 					pallets_token,
-<<<<<<< HEAD
-				}))
-			},
-=======
 				})),
 			PalletsConversion::ExplicitExpanded(pallets) =>
 				Ok(RuntimeDeclaration::ExplicitExpanded(ExplicitRuntimeDeclaration {
@@ -121,7 +117,6 @@
 					pallets,
 					pallets_token,
 				})),
->>>>>>> dfd82860
 		}
 	}
 }
@@ -251,14 +246,6 @@
 			let res = Some(input.parse()?);
 			let _: Token![>] = input.parse()?;
 			res
-<<<<<<< HEAD
-		} else if !(input.peek(Token![::]) && input.peek3(token::Brace))
-			&& !input.peek(keyword::exclude_parts)
-			&& !input.peek(keyword::use_parts)
-			&& !input.peek(Token![=])
-			&& !input.peek(Token![,])
-			&& !input.is_empty()
-=======
 		} else if !(input.peek(Token![::]) && input.peek3(token::Brace)) &&
 			!input.peek(keyword::expanded) &&
 			!input.peek(keyword::exclude_parts) &&
@@ -266,7 +253,6 @@
 			!input.peek(Token![=]) &&
 			!input.peek(Token![,]) &&
 			!input.is_empty()
->>>>>>> dfd82860
 		{
 			return Err(input.error(
 				"Unexpected tokens, expected one of `::$ident` `::{`, `exclude_parts`, `use_parts`, `=`, `,`",
@@ -287,14 +273,6 @@
 		// Parse for explicit parts
 		let pallet_parts = if input.peek(Token![::]) && input.peek3(token::Brace) {
 			let _: Token![::] = input.parse()?;
-<<<<<<< HEAD
-			Some(parse_pallet_parts(input)?)
-		} else if !input.peek(keyword::exclude_parts)
-			&& !input.peek(keyword::use_parts)
-			&& !input.peek(Token![=])
-			&& !input.peek(Token![,])
-			&& !input.is_empty()
-=======
 			let mut parts = parse_pallet_parts(input)?;
 			parts.extend(extra_parts.into_iter());
 			Some(parts)
@@ -303,7 +281,6 @@
 			!input.peek(Token![=]) &&
 			!input.peek(Token![,]) &&
 			!input.is_empty()
->>>>>>> dfd82860
 		{
 			return Err(input.error(
 				"Unexpected tokens, expected one of `::{`, `exclude_parts`, `use_parts`, `=`, `,`",
