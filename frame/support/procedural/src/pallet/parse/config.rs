--- conflicted
+++ resolved
@@ -40,7 +40,10 @@
 
 #[derive(Default)]
 pub struct DefaultTrait {
-	pub items: Vec<syn::TraitItem>,
+	/// A bool for each sub-trait item indicates whether the item has
+	/// `#[pallet::no_default_bounds]` attached to it. If true, the item will not have any bounds
+	/// in the generated default sub-trait.
+	pub items: Vec<(syn::TraitItem, bool)>,
 	pub has_system: bool,
 }
 
@@ -65,17 +68,8 @@
 	///
 	/// Contains default sub-trait items (instantiated by `#[pallet::config(with_default)]`).
 	/// Vec will be empty if `#[pallet::config(with_default)]` is not specified or if there are
-<<<<<<< HEAD
-	/// no trait items
-	///
-	/// A bool for each sub-trait item indicates whether the item has
-	/// `#[pallet::no_default_bounds]` attached to it. If true, the item will not have any bounds
-	/// in the generated default sub-trait.
-	pub default_sub_trait: Vec<(syn::TraitItem, bool)>,
-=======
 	/// no trait items.
 	pub default_sub_trait: Option<DefaultTrait>,
->>>>>>> 90e379ab
 }
 
 /// Input definition for a constant in pallet config.
@@ -435,17 +429,12 @@
 				}
 			}
 
-<<<<<<< HEAD
 			if !already_no_default && enable_default {
-				default_sub_trait.push((trait_item.clone(), already_no_default_bounds));
-=======
-			if !already_no_default && !is_event && enable_default {
 				default_sub_trait
 					.as_mut()
 					.expect("is 'Some(_)' if 'enable_default'; qed")
 					.items
-					.push(trait_item.clone());
->>>>>>> 90e379ab
+					.push((trait_item.clone(), already_no_default_bounds));
 			}
 		}
 
