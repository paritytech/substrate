--- conflicted
+++ resolved
@@ -55,10 +55,7 @@
 pub enum PalletStructAttr {
 	GenerateStore { span: proc_macro2::Span, vis: syn::Visibility, keyword: keyword::Store },
 	GenerateStorageInfoTrait(proc_macro2::Span),
-	StorageVersion {
-		storage_version: syn::Path,
-		span: proc_macro2::Span,
-	}
+	StorageVersion { storage_version: syn::Path, span: proc_macro2::Span },
 }
 
 impl PalletStructAttr {
@@ -133,16 +130,12 @@
 					if generate_storage_info.is_none() =>
 				{
 					generate_storage_info = Some(span);
-<<<<<<< HEAD
-				},
+				}
 				PalletStructAttr::StorageVersion { storage_version, .. }
 					if storage_version_found.is_none() =>
 				{
 					storage_version_found = Some(storage_version);
-				},
-=======
 				}
->>>>>>> cae555e3
 				attr => {
 					let msg = "Unexpected duplicated attribute";
 					return Err(syn::Error::new(attr.span(), msg))
