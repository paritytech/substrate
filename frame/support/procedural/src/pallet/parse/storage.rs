// This file is part of Substrate.

// Copyright (C) Parity Technologies (UK) Ltd.
// SPDX-License-Identifier: Apache-2.0

// Licensed under the Apache License, Version 2.0 (the "License");
// you may not use this file except in compliance with the License.
// You may obtain a copy of the License at
//
// 	http://www.apache.org/licenses/LICENSE-2.0
//
// Unless required by applicable law or agreed to in writing, software
// distributed under the License is distributed on an "AS IS" BASIS,
// WITHOUT WARRANTIES OR CONDITIONS OF ANY KIND, either express or implied.
// See the License for the specific language governing permissions and
// limitations under the License.

use super::helper;
use frame_support_procedural_tools::get_doc_literals;
use quote::ToTokens;
use std::collections::HashMap;
use syn::spanned::Spanned;

/// List of additional token to be used for parsing.
mod keyword {
	syn::custom_keyword!(Error);
	syn::custom_keyword!(pallet);
	syn::custom_keyword!(getter);
	syn::custom_keyword!(storage_prefix);
	syn::custom_keyword!(unbounded);
	syn::custom_keyword!(whitelist_storage);
	syn::custom_keyword!(OptionQuery);
	syn::custom_keyword!(ResultQuery);
	syn::custom_keyword!(ValueQuery);
}

/// Parse for one of the following:
/// * `#[pallet::getter(fn dummy)]`
/// * `#[pallet::storage_prefix = "CustomName"]`
/// * `#[pallet::unbounded]`
/// * `#[pallet::whitelist_storage]
pub enum PalletStorageAttr {
	Getter(syn::Ident, proc_macro2::Span),
	StorageName(syn::LitStr, proc_macro2::Span),
	Unbounded(proc_macro2::Span),
	WhitelistStorage(proc_macro2::Span),
}

impl PalletStorageAttr {
	fn attr_span(&self) -> proc_macro2::Span {
		match self {
			Self::Getter(_, span) |
			Self::StorageName(_, span) |
			Self::Unbounded(span) |
			Self::WhitelistStorage(span) => *span,
		}
	}
}

impl syn::parse::Parse for PalletStorageAttr {
	fn parse(input: syn::parse::ParseStream) -> syn::Result<Self> {
		input.parse::<syn::Token![#]>()?;
		let attr_span = input.span();
		let content;
		syn::bracketed!(content in input);
		content.parse::<keyword::pallet>()?;
		content.parse::<syn::Token![::]>()?;

		let lookahead = content.lookahead1();
		if lookahead.peek(keyword::getter) {
			content.parse::<keyword::getter>()?;

			let generate_content;
			syn::parenthesized!(generate_content in content);
			generate_content.parse::<syn::Token![fn]>()?;
			Ok(Self::Getter(generate_content.parse::<syn::Ident>()?, attr_span))
		} else if lookahead.peek(keyword::storage_prefix) {
			content.parse::<keyword::storage_prefix>()?;
			content.parse::<syn::Token![=]>()?;

			let renamed_prefix = content.parse::<syn::LitStr>()?;
			// Ensure the renamed prefix is a proper Rust identifier
			syn::parse_str::<syn::Ident>(&renamed_prefix.value()).map_err(|_| {
				let msg = format!("`{}` is not a valid identifier", renamed_prefix.value());
				syn::Error::new(renamed_prefix.span(), msg)
			})?;

			Ok(Self::StorageName(renamed_prefix, attr_span))
		} else if lookahead.peek(keyword::unbounded) {
			content.parse::<keyword::unbounded>()?;

			Ok(Self::Unbounded(attr_span))
		} else if lookahead.peek(keyword::whitelist_storage) {
			content.parse::<keyword::whitelist_storage>()?;
			Ok(Self::WhitelistStorage(attr_span))
		} else {
			Err(lookahead.error())
		}
	}
}

struct PalletStorageAttrInfo {
	getter: Option<syn::Ident>,
	rename_as: Option<syn::LitStr>,
	unbounded: bool,
	whitelisted: bool,
}

impl PalletStorageAttrInfo {
	fn from_attrs(attrs: Vec<PalletStorageAttr>) -> syn::Result<Self> {
		let mut getter = None;
		let mut rename_as = None;
		let mut unbounded = false;
		let mut whitelisted = false;
		for attr in attrs {
			match attr {
				PalletStorageAttr::Getter(ident, ..) if getter.is_none() => getter = Some(ident),
				PalletStorageAttr::StorageName(name, ..) if rename_as.is_none() =>
					rename_as = Some(name),
				PalletStorageAttr::Unbounded(..) if !unbounded => unbounded = true,
				PalletStorageAttr::WhitelistStorage(..) if !whitelisted => whitelisted = true,
				attr =>
					return Err(syn::Error::new(
						attr.attr_span(),
						"Invalid attribute: Duplicate attribute",
					)),
			}
		}

		Ok(PalletStorageAttrInfo { getter, rename_as, unbounded, whitelisted })
	}
}

/// The value and key types used by storages. Needed to expand metadata.
pub enum Metadata {
	Value { value: syn::Type },
	Map { value: syn::Type, key: syn::Type },
	CountedMap { value: syn::Type, key: syn::Type },
	DoubleMap { value: syn::Type, key1: syn::Type, key2: syn::Type },
	NMap { keys: Vec<syn::Type>, keygen: syn::Type, value: syn::Type },
}

pub enum QueryKind {
	OptionQuery,
	ResultQuery(syn::Path, syn::Ident),
	ValueQuery,
}

/// Definition of a storage, storage is a storage type like
/// `type MyStorage = StorageValue<MyStorageP, u32>`
/// The keys and values types are parsed in order to get metadata
pub struct StorageDef {
	/// The index of error item in pallet module.
	pub index: usize,
	/// Visibility of the storage type.
	pub vis: syn::Visibility,
	/// The type ident, to generate the StoragePrefix for.
	pub ident: syn::Ident,
	/// The keys and value metadata of the storage.
	pub metadata: Metadata,
	/// The doc associated to the storage.
	pub docs: Vec<syn::Expr>,
	/// A set of usage of instance, must be check for consistency with config.
	pub instances: Vec<helper::InstanceUsage>,
	/// Optional getter to generate. If some then query_kind is ensured to be some as well.
	pub getter: Option<syn::Ident>,
	/// Optional expression that evaluates to a type that can be used as StoragePrefix instead of
	/// ident.
	pub rename_as: Option<syn::LitStr>,
	/// Whereas the querytype of the storage is OptionQuery, ResultQuery or ValueQuery.
	/// Note that this is best effort as it can't be determined when QueryKind is generic, and
	/// result can be false if user do some unexpected type alias.
	pub query_kind: Option<QueryKind>,
	/// Where clause of type definition.
	pub where_clause: Option<syn::WhereClause>,
	/// The span of the pallet::storage attribute.
	pub attr_span: proc_macro2::Span,
	/// The `cfg` attributes.
	pub cfg_attrs: Vec<syn::Attribute>,
	/// If generics are named (e.g. `StorageValue<Value = u32, ..>`) then this contains all the
	/// generics of the storage.
	/// If generics are not named, this is none.
	pub named_generics: Option<StorageGenerics>,
	/// If the value stored in this storage is unbounded.
	pub unbounded: bool,
	/// Whether or not reads to this storage key will be ignored by benchmarking
	pub whitelisted: bool,
	/// Whether or not a default hasher is allowed to replace `_`
	pub use_default_hasher: bool,
}

/// The parsed generic from the
#[derive(Clone)]
pub enum StorageGenerics {
	DoubleMap {
		hasher1: syn::Type,
		key1: syn::Type,
		hasher2: syn::Type,
		key2: syn::Type,
		value: syn::Type,
		query_kind: Option<syn::Type>,
		on_empty: Option<syn::Type>,
		max_values: Option<syn::Type>,
	},
	Map {
		hasher: syn::Type,
		key: syn::Type,
		value: syn::Type,
		query_kind: Option<syn::Type>,
		on_empty: Option<syn::Type>,
		max_values: Option<syn::Type>,
	},
	CountedMap {
		hasher: syn::Type,
		key: syn::Type,
		value: syn::Type,
		query_kind: Option<syn::Type>,
		on_empty: Option<syn::Type>,
		max_values: Option<syn::Type>,
	},
	Value {
		value: syn::Type,
		query_kind: Option<syn::Type>,
		on_empty: Option<syn::Type>,
	},
	NMap {
		keygen: syn::Type,
		value: syn::Type,
		query_kind: Option<syn::Type>,
		on_empty: Option<syn::Type>,
		max_values: Option<syn::Type>,
	},
}

impl StorageGenerics {
	/// Return the metadata from the defined generics
	fn metadata(&self) -> syn::Result<Metadata> {
		let res = match self.clone() {
			Self::DoubleMap { value, key1, key2, .. } => Metadata::DoubleMap { value, key1, key2 },
			Self::Map { value, key, .. } => Metadata::Map { value, key },
			Self::CountedMap { value, key, .. } => Metadata::CountedMap { value, key },
			Self::Value { value, .. } => Metadata::Value { value },
			Self::NMap { keygen, value, .. } =>
				Metadata::NMap { keys: collect_keys(&keygen)?, keygen, value },
		};

		Ok(res)
	}

	/// Return the query kind from the defined generics
	fn query_kind(&self) -> Option<syn::Type> {
		match &self {
			Self::DoubleMap { query_kind, .. } |
			Self::Map { query_kind, .. } |
			Self::CountedMap { query_kind, .. } |
			Self::Value { query_kind, .. } |
			Self::NMap { query_kind, .. } => query_kind.clone(),
		}
	}
}

enum StorageKind {
	Value,
	Map,
	CountedMap,
	DoubleMap,
	NMap,
}

/// Check the generics in the `map` contains the generics in `gen` may contains generics in
/// `optional_gen`, and doesn't contains any other.
fn check_generics(
	map: &HashMap<String, syn::AssocType>,
	mandatory_generics: &[&str],
	optional_generics: &[&str],
	storage_type_name: &str,
	args_span: proc_macro2::Span,
) -> syn::Result<()> {
	let mut errors = vec![];

	let expectation = {
		let mut e = format!(
			"`{}` expect generics {}and optional generics {}",
			storage_type_name,
			mandatory_generics
				.iter()
				.map(|name| format!("`{}`, ", name))
				.collect::<String>(),
			&optional_generics.iter().map(|name| format!("`{}`, ", name)).collect::<String>(),
		);
		e.pop();
		e.pop();
		e.push('.');
		e
	};

	for (gen_name, gen_binding) in map {
		if !mandatory_generics.contains(&gen_name.as_str()) &&
			!optional_generics.contains(&gen_name.as_str())
		{
			let msg = format!(
				"Invalid pallet::storage, Unexpected generic `{}` for `{}`. {}",
				gen_name, storage_type_name, expectation,
			);
			errors.push(syn::Error::new(gen_binding.span(), msg));
		}
	}

	for mandatory_generic in mandatory_generics {
		if !map.contains_key(&mandatory_generic.to_string()) {
			let msg = format!(
				"Invalid pallet::storage, cannot find `{}` generic, required for `{}`.",
				mandatory_generic, storage_type_name
			);
			errors.push(syn::Error::new(args_span, msg));
		}
	}

	let mut errors = errors.drain(..);
	if let Some(mut error) = errors.next() {
		for other_error in errors {
			error.combine(other_error);
		}
		Err(error)
	} else {
		Ok(())
	}
}

/// Returns `(named generics, metadata, query kind, use_default_hasher)`
fn process_named_generics(
	storage: &StorageKind,
	args_span: proc_macro2::Span,
<<<<<<< HEAD
	args: &[syn::AssocType],
) -> syn::Result<(Option<StorageGenerics>, Metadata, Option<syn::Type>)> {
	let mut parsed = HashMap::<String, syn::AssocType>::new();
=======
	args: &[syn::Binding],
) -> syn::Result<(Option<StorageGenerics>, Metadata, Option<syn::Type>, bool)> {
	let mut parsed = HashMap::<String, syn::Binding>::new();
>>>>>>> 32221d47

	// Ensure no duplicate.
	for arg in args {
		if let Some(other) = parsed.get(&arg.ident.to_string()) {
			let msg = "Invalid pallet::storage, Duplicated named generic";
			let mut err = syn::Error::new(arg.ident.span(), msg);
			err.combine(syn::Error::new(other.ident.span(), msg));
			return Err(err)
		}
		parsed.insert(arg.ident.to_string(), arg.clone());
	}

	let generics = match storage {
		StorageKind::Value => {
			check_generics(
				&parsed,
				&["Value"],
				&["QueryKind", "OnEmpty"],
				"StorageValue",
				args_span,
			)?;

			StorageGenerics::Value {
				value: parsed
					.remove("Value")
					.map(|binding| binding.ty)
					.expect("checked above as mandatory generic"),
				query_kind: parsed.remove("QueryKind").map(|binding| binding.ty),
				on_empty: parsed.remove("OnEmpty").map(|binding| binding.ty),
			}
		},
		StorageKind::Map => {
			check_generics(
				&parsed,
				&["Hasher", "Key", "Value"],
				&["QueryKind", "OnEmpty", "MaxValues"],
				"StorageMap",
				args_span,
			)?;

			StorageGenerics::Map {
				hasher: parsed
					.remove("Hasher")
					.map(|binding| binding.ty)
					.expect("checked above as mandatory generic"),
				key: parsed
					.remove("Key")
					.map(|binding| binding.ty)
					.expect("checked above as mandatory generic"),
				value: parsed
					.remove("Value")
					.map(|binding| binding.ty)
					.expect("checked above as mandatory generic"),
				query_kind: parsed.remove("QueryKind").map(|binding| binding.ty),
				on_empty: parsed.remove("OnEmpty").map(|binding| binding.ty),
				max_values: parsed.remove("MaxValues").map(|binding| binding.ty),
			}
		},
		StorageKind::CountedMap => {
			check_generics(
				&parsed,
				&["Hasher", "Key", "Value"],
				&["QueryKind", "OnEmpty", "MaxValues"],
				"CountedStorageMap",
				args_span,
			)?;

			StorageGenerics::CountedMap {
				hasher: parsed
					.remove("Hasher")
					.map(|binding| binding.ty)
					.expect("checked above as mandatory generic"),
				key: parsed
					.remove("Key")
					.map(|binding| binding.ty)
					.expect("checked above as mandatory generic"),
				value: parsed
					.remove("Value")
					.map(|binding| binding.ty)
					.expect("checked above as mandatory generic"),
				query_kind: parsed.remove("QueryKind").map(|binding| binding.ty),
				on_empty: parsed.remove("OnEmpty").map(|binding| binding.ty),
				max_values: parsed.remove("MaxValues").map(|binding| binding.ty),
			}
		},
		StorageKind::DoubleMap => {
			check_generics(
				&parsed,
				&["Hasher1", "Key1", "Hasher2", "Key2", "Value"],
				&["QueryKind", "OnEmpty", "MaxValues"],
				"StorageDoubleMap",
				args_span,
			)?;

			StorageGenerics::DoubleMap {
				hasher1: parsed
					.remove("Hasher1")
					.map(|binding| binding.ty)
					.expect("checked above as mandatory generic"),
				key1: parsed
					.remove("Key1")
					.map(|binding| binding.ty)
					.expect("checked above as mandatory generic"),
				hasher2: parsed
					.remove("Hasher2")
					.map(|binding| binding.ty)
					.expect("checked above as mandatory generic"),
				key2: parsed
					.remove("Key2")
					.map(|binding| binding.ty)
					.expect("checked above as mandatory generic"),
				value: parsed
					.remove("Value")
					.map(|binding| binding.ty)
					.expect("checked above as mandatory generic"),
				query_kind: parsed.remove("QueryKind").map(|binding| binding.ty),
				on_empty: parsed.remove("OnEmpty").map(|binding| binding.ty),
				max_values: parsed.remove("MaxValues").map(|binding| binding.ty),
			}
		},
		StorageKind::NMap => {
			check_generics(
				&parsed,
				&["Key", "Value"],
				&["QueryKind", "OnEmpty", "MaxValues"],
				"StorageNMap",
				args_span,
			)?;

			StorageGenerics::NMap {
				keygen: parsed
					.remove("Key")
					.map(|binding| binding.ty)
					.expect("checked above as mandatory generic"),
				value: parsed
					.remove("Value")
					.map(|binding| binding.ty)
					.expect("checked above as mandatory generic"),
				query_kind: parsed.remove("QueryKind").map(|binding| binding.ty),
				on_empty: parsed.remove("OnEmpty").map(|binding| binding.ty),
				max_values: parsed.remove("MaxValues").map(|binding| binding.ty),
			}
		},
	};

	let metadata = generics.metadata()?;
	let query_kind = generics.query_kind();

	Ok((Some(generics), metadata, query_kind, false))
}

/// Returns `(named generics, metadata, query kind, use_default_hasher)`
fn process_unnamed_generics(
	storage: &StorageKind,
	args_span: proc_macro2::Span,
	args: &[syn::Type],
	dev_mode: bool,
) -> syn::Result<(Option<StorageGenerics>, Metadata, Option<syn::Type>, bool)> {
	let retrieve_arg = |arg_pos| {
		args.get(arg_pos).cloned().ok_or_else(|| {
			let msg = format!(
				"Invalid pallet::storage, unexpected number of generic argument, \
						expect at least {} args, found {}.",
				arg_pos + 1,
				args.len(),
			);
			syn::Error::new(args_span, msg)
		})
	};

	let prefix_arg = retrieve_arg(0)?;
	syn::parse2::<syn::Token![_]>(prefix_arg.to_token_stream()).map_err(|e| {
		let msg = "Invalid pallet::storage, for unnamed generic arguments the type \
				first generic argument must be `_`, the argument is then replaced by macro.";
		let mut err = syn::Error::new(prefix_arg.span(), msg);
		err.combine(e);
		err
	})?;

	let use_default_hasher = |arg_pos| {
		if let Some(arg) = retrieve_arg(arg_pos).ok() {
			dev_mode && syn::parse2::<syn::Token![_]>(arg.to_token_stream()).is_ok()
		} else {
			false
		}
	};

	let res = match storage {
		StorageKind::Value =>
			(None, Metadata::Value { value: retrieve_arg(1)? }, retrieve_arg(2).ok(), false),
		StorageKind::Map => (
			None,
			Metadata::Map { key: retrieve_arg(2)?, value: retrieve_arg(3)? },
			retrieve_arg(4).ok(),
			use_default_hasher(1),
		),
		StorageKind::CountedMap => (
			None,
			Metadata::CountedMap { key: retrieve_arg(2)?, value: retrieve_arg(3)? },
			retrieve_arg(4).ok(),
			use_default_hasher(1),
		),
		StorageKind::DoubleMap => (
			None,
			Metadata::DoubleMap {
				key1: retrieve_arg(2)?,
				key2: retrieve_arg(4)?,
				value: retrieve_arg(5)?,
			},
			retrieve_arg(6).ok(),
			use_default_hasher(1) && use_default_hasher(3),
		),
		StorageKind::NMap => {
			let keygen = retrieve_arg(1)?;
			let keys = collect_keys(&keygen)?;
			(
				None,
				Metadata::NMap { keys, keygen, value: retrieve_arg(2)? },
				retrieve_arg(3).ok(),
				false,
			)
		},
	};

	Ok(res)
}

/// Returns `(named generics, metadata, query kind, use_default_hasher)`
fn process_generics(
	segment: &syn::PathSegment,
	dev_mode: bool,
) -> syn::Result<(Option<StorageGenerics>, Metadata, Option<syn::Type>, bool)> {
	let storage_kind = match &*segment.ident.to_string() {
		"StorageValue" => StorageKind::Value,
		"StorageMap" => StorageKind::Map,
		"CountedStorageMap" => StorageKind::CountedMap,
		"StorageDoubleMap" => StorageKind::DoubleMap,
		"StorageNMap" => StorageKind::NMap,
		found => {
			let msg = format!(
				"Invalid pallet::storage, expected ident: `StorageValue` or \
				`StorageMap` or `CountedStorageMap` or `StorageDoubleMap` or `StorageNMap` \
				in order to expand metadata, found `{}`.",
				found,
			);
			return Err(syn::Error::new(segment.ident.span(), msg))
		},
	};

	let args_span = segment.arguments.span();

	let args = match &segment.arguments {
		syn::PathArguments::AngleBracketed(args) if !args.args.is_empty() => args,
		_ => {
			let msg = "Invalid pallet::storage, invalid number of generic generic arguments, \
				expect more that 0 generic arguments.";
			return Err(syn::Error::new(segment.span(), msg))
		},
	};

	if args.args.iter().all(|gen| matches!(gen, syn::GenericArgument::Type(_))) {
		let args = args
			.args
			.iter()
			.map(|gen| match gen {
				syn::GenericArgument::Type(gen) => gen.clone(),
				_ => unreachable!("It is asserted above that all generics are types"),
			})
			.collect::<Vec<_>>();
<<<<<<< HEAD
		process_unnamed_generics(&storage_kind, args_span, &args)
	} else if args.args.iter().all(|gen| matches!(gen, syn::GenericArgument::AssocType(_))) {
=======
		process_unnamed_generics(&storage_kind, args_span, &args, dev_mode)
	} else if args.args.iter().all(|gen| matches!(gen, syn::GenericArgument::Binding(_))) {
>>>>>>> 32221d47
		let args = args
			.args
			.iter()
			.map(|gen| match gen {
				syn::GenericArgument::AssocType(gen) => gen.clone(),
				_ => unreachable!("It is asserted above that all generics are bindings"),
			})
			.collect::<Vec<_>>();
		process_named_generics(&storage_kind, args_span, &args)
	} else {
		let msg = "Invalid pallet::storage, invalid generic declaration for storage. Expect only \
			type generics or binding generics, e.g. `<Name1 = Gen1, Name2 = Gen2, ..>` or \
			`<Gen1, Gen2, ..>`.";
		Err(syn::Error::new(segment.span(), msg))
	}
}

/// Parse the 2nd type argument to `StorageNMap` and return its keys.
fn collect_keys(keygen: &syn::Type) -> syn::Result<Vec<syn::Type>> {
	if let syn::Type::Tuple(tup) = keygen {
		tup.elems.iter().map(extract_key).collect::<syn::Result<Vec<_>>>()
	} else {
		Ok(vec![extract_key(keygen)?])
	}
}

/// In `Key<H, K>`, extract K and return it.
fn extract_key(ty: &syn::Type) -> syn::Result<syn::Type> {
	let typ = if let syn::Type::Path(typ) = ty {
		typ
	} else {
		let msg = "Invalid pallet::storage, expected type path";
		return Err(syn::Error::new(ty.span(), msg))
	};

	let key_struct = typ.path.segments.last().ok_or_else(|| {
		let msg = "Invalid pallet::storage, expected type path with at least one segment";
		syn::Error::new(typ.path.span(), msg)
	})?;
	if key_struct.ident != "Key" && key_struct.ident != "NMapKey" {
		let msg = "Invalid pallet::storage, expected Key or NMapKey struct";
		return Err(syn::Error::new(key_struct.ident.span(), msg))
	}

	let ty_params = if let syn::PathArguments::AngleBracketed(args) = &key_struct.arguments {
		args
	} else {
		let msg = "Invalid pallet::storage, expected angle bracketed arguments";
		return Err(syn::Error::new(key_struct.arguments.span(), msg))
	};

	if ty_params.args.len() != 2 {
		let msg = format!(
			"Invalid pallet::storage, unexpected number of generic arguments \
			for Key struct, expected 2 args, found {}",
			ty_params.args.len()
		);
		return Err(syn::Error::new(ty_params.span(), msg))
	}

	let key = match &ty_params.args[1] {
		syn::GenericArgument::Type(key_ty) => key_ty.clone(),
		_ => {
			let msg = "Invalid pallet::storage, expected type";
			return Err(syn::Error::new(ty_params.args[1].span(), msg))
		},
	};

	Ok(key)
}

impl StorageDef {
	/// Return the storage prefix for this storage item
	pub fn prefix(&self) -> String {
		self.rename_as
			.as_ref()
			.map(syn::LitStr::value)
			.unwrap_or_else(|| self.ident.to_string())
	}

	/// Return either the span of the ident or the span of the literal in the
	/// #[storage_prefix] attribute
	pub fn prefix_span(&self) -> proc_macro2::Span {
		self.rename_as
			.as_ref()
			.map(syn::LitStr::span)
			.unwrap_or_else(|| self.ident.span())
	}

	pub fn try_from(
		attr_span: proc_macro2::Span,
		index: usize,
		item: &mut syn::Item,
		dev_mode: bool,
	) -> syn::Result<Self> {
		let item = if let syn::Item::Type(item) = item {
			item
		} else {
			return Err(syn::Error::new(item.span(), "Invalid pallet::storage, expect item type."))
		};

		let attrs: Vec<PalletStorageAttr> = helper::take_item_pallet_attrs(&mut item.attrs)?;
		let PalletStorageAttrInfo { getter, rename_as, mut unbounded, whitelisted } =
			PalletStorageAttrInfo::from_attrs(attrs)?;

		// set all storages to be unbounded if dev_mode is enabled
		unbounded |= dev_mode;
		let cfg_attrs = helper::get_item_cfg_attrs(&item.attrs);

		let instances = vec![helper::check_type_def_gen(&item.generics, item.ident.span())?];

		let where_clause = item.generics.where_clause.clone();
		let docs = get_doc_literals(&item.attrs);

		let typ = if let syn::Type::Path(typ) = &*item.ty {
			typ
		} else {
			let msg = "Invalid pallet::storage, expected type path";
			return Err(syn::Error::new(item.ty.span(), msg))
		};

		if typ.path.segments.len() != 1 {
			let msg = "Invalid pallet::storage, expected type path with one segment";
			return Err(syn::Error::new(item.ty.span(), msg))
		}

		let (named_generics, metadata, query_kind, use_default_hasher) =
			process_generics(&typ.path.segments[0], dev_mode)?;

		let query_kind = query_kind
			.map(|query_kind| {
				use syn::{
					AngleBracketedGenericArguments, GenericArgument, Path, PathArguments, Type,
					TypePath,
				};

				let result_query = match query_kind {
					Type::Path(path)
						if path
							.path
							.segments
							.last()
							.map_or(false, |s| s.ident == "OptionQuery") =>
						return Ok(Some(QueryKind::OptionQuery)),
					Type::Path(TypePath { path: Path { segments, .. }, .. })
						if segments.last().map_or(false, |s| s.ident == "ResultQuery") =>
						segments
							.last()
							.expect("segments is checked to have the last value; qed")
							.clone(),
					Type::Path(path)
						if path.path.segments.last().map_or(false, |s| s.ident == "ValueQuery") =>
						return Ok(Some(QueryKind::ValueQuery)),
					_ => return Ok(None),
				};

				let error_type = match result_query.arguments {
					PathArguments::AngleBracketed(AngleBracketedGenericArguments {
						args, ..
					}) => {
						if args.len() != 1 {
							let msg = format!(
								"Invalid pallet::storage, unexpected number of generic arguments \
								for ResultQuery, expected 1 type argument, found {}",
								args.len(),
							);
							return Err(syn::Error::new(args.span(), msg))
						}

						args[0].clone()
					},
					args => {
						let msg = format!(
							"Invalid pallet::storage, unexpected generic args for ResultQuery, \
							expected angle-bracketed arguments, found `{}`",
							args.to_token_stream().to_string()
						);
						return Err(syn::Error::new(args.span(), msg))
					},
				};

				match error_type {
					GenericArgument::Type(Type::Path(TypePath {
						path: Path { segments: err_variant, leading_colon },
						..
					})) => {
						if err_variant.len() < 2 {
							let msg = format!(
								"Invalid pallet::storage, unexpected number of path segments for \
								the generics in ResultQuery, expected a path with at least 2 \
								segments, found {}",
								err_variant.len(),
							);
							return Err(syn::Error::new(err_variant.span(), msg))
						}
						let mut error = err_variant.clone();
						let err_variant = error
							.pop()
							.expect("Checked to have at least 2; qed")
							.into_value()
							.ident;

						// Necessary here to eliminate the last double colon
						let last =
							error.pop().expect("Checked to have at least 2; qed").into_value();
						error.push_value(last);

						Ok(Some(QueryKind::ResultQuery(
							syn::Path { leading_colon, segments: error },
							err_variant,
						)))
					},
					gen_arg => {
						let msg = format!(
							"Invalid pallet::storage, unexpected generic argument kind, expected a \
							type path to a `PalletError` enum variant, found `{}`",
							gen_arg.to_token_stream().to_string(),
						);
						Err(syn::Error::new(gen_arg.span(), msg))
					},
				}
			})
			.transpose()?
			.unwrap_or(Some(QueryKind::OptionQuery));

		if let (None, Some(getter)) = (query_kind.as_ref(), getter.as_ref()) {
			let msg = "Invalid pallet::storage, cannot generate getter because QueryKind is not \
				identifiable. QueryKind must be `OptionQuery`, `ResultQuery`, `ValueQuery`, or default \
				one to be identifiable.";
			return Err(syn::Error::new(getter.span(), msg))
		}

		Ok(StorageDef {
			attr_span,
			index,
			vis: item.vis.clone(),
			ident: item.ident.clone(),
			instances,
			metadata,
			docs,
			getter,
			rename_as,
			query_kind,
			where_clause,
			cfg_attrs,
			named_generics,
			unbounded,
			whitelisted,
			use_default_hasher,
		})
	}
}<|MERGE_RESOLUTION|>--- conflicted
+++ resolved
@@ -331,15 +331,9 @@
 fn process_named_generics(
 	storage: &StorageKind,
 	args_span: proc_macro2::Span,
-<<<<<<< HEAD
 	args: &[syn::AssocType],
-) -> syn::Result<(Option<StorageGenerics>, Metadata, Option<syn::Type>)> {
+) -> syn::Result<(Option<StorageGenerics>, Metadata, Option<syn::Type>, bool)> {
 	let mut parsed = HashMap::<String, syn::AssocType>::new();
-=======
-	args: &[syn::Binding],
-) -> syn::Result<(Option<StorageGenerics>, Metadata, Option<syn::Type>, bool)> {
-	let mut parsed = HashMap::<String, syn::Binding>::new();
->>>>>>> 32221d47
 
 	// Ensure no duplicate.
 	for arg in args {
@@ -609,13 +603,8 @@
 				_ => unreachable!("It is asserted above that all generics are types"),
 			})
 			.collect::<Vec<_>>();
-<<<<<<< HEAD
-		process_unnamed_generics(&storage_kind, args_span, &args)
+		process_unnamed_generics(&storage_kind, args_span, &args, dev_mode)
 	} else if args.args.iter().all(|gen| matches!(gen, syn::GenericArgument::AssocType(_))) {
-=======
-		process_unnamed_generics(&storage_kind, args_span, &args, dev_mode)
-	} else if args.args.iter().all(|gen| matches!(gen, syn::GenericArgument::Binding(_))) {
->>>>>>> 32221d47
 		let args = args
 			.args
 			.iter()
