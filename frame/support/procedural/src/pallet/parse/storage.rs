--- conflicted
+++ resolved
@@ -272,14 +272,10 @@
 			Self::Map { query_kind, .. } |
 			Self::CountedMap { query_kind, .. } |
 			Self::Value { query_kind, .. } |
-<<<<<<< HEAD
-			Self::NMap { query_kind, .. } => query_kind.clone(),
 			// A list cannot be queried - only iterated.
 			Self::PagedList { .. } => None,
-=======
 			Self::NMap { query_kind, .. } |
 			Self::CountedNMap { query_kind, .. } => query_kind.clone(),
->>>>>>> 57d2e53b
 		}
 	}
 }
