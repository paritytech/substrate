// This file is part of Substrate.

// Copyright (C) Parity Technologies (UK) Ltd.
// SPDX-License-Identifier: Apache-2.0

// Licensed under the Apache License, Version 2.0 (the "License");
// you may not use this file except in compliance with the License.
// You may obtain a copy of the License at
//
// 	http://www.apache.org/licenses/LICENSE-2.0
//
// Unless required by applicable law or agreed to in writing, software
// distributed under the License is distributed on an "AS IS" BASIS,
// WITHOUT WARRANTIES OR CONDITIONS OF ANY KIND, either express or implied.
// See the License for the specific language governing permissions and
// limitations under the License.

use crate::pallet::Def;

/// * implement the individual traits using the Hooks trait
pub fn expand_hooks(def: &mut Def) -> proc_macro2::TokenStream {
	let (where_clause, span, has_runtime_upgrade) = match def.hooks.as_ref() {
		Some(hooks) => {
			let where_clause = hooks.where_clause.clone();
			let span = hooks.attr_span;
			let has_runtime_upgrade = hooks.has_runtime_upgrade;
			(where_clause, span, has_runtime_upgrade)
		},
		None => (def.config.where_clause.clone(), def.pallet_struct.attr_span, false),
	};

	let frame_support = &def.frame_support;
	let type_impl_gen = &def.type_impl_generics(span);
	let type_use_gen = &def.type_use_generics(span);
	let pallet_ident = &def.pallet_struct.pallet;
	let frame_system = &def.frame_system;

	let log_runtime_upgrade = if has_runtime_upgrade {
		// a migration is defined here.
		quote::quote! {
			#frame_support::log::info!(
				target: #frame_support::LOG_TARGET,
				"⚠️ {} declares internal migrations (which *might* execute). \
				 On-chain `{:?}` vs current storage version `{:?}`",
				pallet_name,
				<Self as #frame_support::traits::GetStorageVersion>::on_chain_storage_version(),
				<Self as #frame_support::traits::GetStorageVersion>::current_storage_version(),
			);
		}
	} else {
		// default.
		quote::quote! {
			#frame_support::log::debug!(
				target: #frame_support::LOG_TARGET,
				"✅ no migration for {}",
				pallet_name,
			);
		}
	};

	let log_try_state = quote::quote! {
		let pallet_name = <
			<T as #frame_system::Config>::PalletInfo
			as
			#frame_support::traits::PalletInfo
		>::name::<Self>().expect("No name found for the pallet! This usually means that the pallet wasn't added to `construct_runtime!`.");
		#frame_support::log::debug!(
			target: #frame_support::LOG_TARGET,
			"🩺 try-state pallet {:?}",
			pallet_name,
		);
	};

	let hooks_impl = if def.hooks.is_none() {
		let frame_system = &def.frame_system;
		quote::quote! {
			impl<#type_impl_gen>
				#frame_support::traits::Hooks<<T as #frame_system::Config>::BlockNumber>
				for #pallet_ident<#type_use_gen> #where_clause {}
		}
	} else {
		proc_macro2::TokenStream::new()
	};

	// If a storage version is set, we should ensure that the storage version on chain matches the
	// current storage version. This assumes that `Executive` is running custom migrations before
	// the pallets are called.
	let post_storage_version_check = if def.pallet_struct.storage_version.is_some() {
		quote::quote! {
			let on_chain_version = <Self as #frame_support::traits::GetStorageVersion>::on_chain_storage_version();
			let current_version = <Self as #frame_support::traits::GetStorageVersion>::current_storage_version();

			if on_chain_version != current_version {
				let pallet_name = <
					<T as #frame_system::Config>::PalletInfo
					as
					#frame_support::traits::PalletInfo
				>::name::<Self>().unwrap_or("<unknown pallet name>");

				#frame_support::log::error!(
					target: #frame_support::LOG_TARGET,
					"{}: On chain storage version {:?} doesn't match current storage version {:?}.",
					pallet_name,
					on_chain_version,
					current_version,
				);

				return Err("On chain and current storage version do not match. Missing runtime upgrade?");
			}
		}
	} else {
		quote::quote! {
			let on_chain_version = <Self as #frame_support::traits::GetStorageVersion>::on_chain_storage_version();

			if on_chain_version != #frame_support::traits::StorageVersion::new(0) {
				let pallet_name = <
					<T as #frame_system::Config>::PalletInfo
					as
					#frame_support::traits::PalletInfo
				>::name::<Self>().unwrap_or("<unknown pallet name>");

				#frame_support::log::error!(
					target: #frame_support::LOG_TARGET,
					"{}: On chain storage version {:?} is set to non zero,\
					 while the pallet is missing the `#[pallet::storage_version(VERSION)]` attribute.",
					pallet_name,
					on_chain_version,
				);

				return Err("On chain storage version set, while the pallet doesn't \
							have the `#[pallet::storage_version(VERSION)]` attribute.");
			}
		}
	};

	quote::quote_spanned!(span =>
		#hooks_impl

		impl<#type_impl_gen>
			#frame_support::traits::OnFinalize<<T as #frame_system::Config>::BlockNumber>
			for #pallet_ident<#type_use_gen> #where_clause
		{
			fn on_finalize(n: <T as #frame_system::Config>::BlockNumber) {
				#frame_support::sp_tracing::enter_span!(
					#frame_support::sp_tracing::trace_span!("on_finalize")
				);
				<
					Self as #frame_support::traits::Hooks<
						<T as #frame_system::Config>::BlockNumber
					>
				>::on_finalize(n)
			}
		}

		impl<#type_impl_gen>
			#frame_support::traits::OnIdle<<T as #frame_system::Config>::BlockNumber>
			for #pallet_ident<#type_use_gen> #where_clause
		{
			fn on_idle(
				n: <T as #frame_system::Config>::BlockNumber,
				remaining_weight: #frame_support::weights::Weight
			) -> #frame_support::weights::Weight {
				<
					Self as #frame_support::traits::Hooks<
						<T as #frame_system::Config>::BlockNumber
					>
				>::on_idle(n, remaining_weight)
			}
		}

		impl<#type_impl_gen>
			#frame_support::traits::OnInitialize<<T as #frame_system::Config>::BlockNumber>
			for #pallet_ident<#type_use_gen> #where_clause
		{
			fn on_initialize(
				n: <T as #frame_system::Config>::BlockNumber
			) -> #frame_support::weights::Weight {
				#frame_support::sp_tracing::enter_span!(
					#frame_support::sp_tracing::trace_span!("on_initialize")
				);
				<
					Self as #frame_support::traits::Hooks<
						<T as #frame_system::Config>::BlockNumber
					>
				>::on_initialize(n)
			}
		}

		impl<#type_impl_gen>
			#frame_support::traits::OnRuntimeUpgrade
			for #pallet_ident<#type_use_gen> #where_clause
		{
			fn on_runtime_upgrade() -> #frame_support::weights::Weight {
				#frame_support::sp_tracing::enter_span!(
					#frame_support::sp_tracing::trace_span!("on_runtime_update")
				);

				// log info about the upgrade.
				let pallet_name = <
					<T as #frame_system::Config>::PalletInfo
					as
					#frame_support::traits::PalletInfo
				>::name::<Self>().unwrap_or("<unknown pallet name>");
				#log_runtime_upgrade

				<
					Self as #frame_support::traits::Hooks<
						<T as #frame_system::Config>::BlockNumber
					>
				>::on_runtime_upgrade()
			}

			#[cfg(feature = "try-runtime")]
			fn pre_upgrade() -> Result<#frame_support::sp_std::vec::Vec<u8>, DispatchError> {
				<
					Self
					as
					#frame_support::traits::Hooks<<T as #frame_system::Config>::BlockNumber>
				>::pre_upgrade()
			}

			#[cfg(feature = "try-runtime")]
<<<<<<< HEAD
			fn post_upgrade(state: #frame_support::sp_std::vec::Vec<u8>) -> DispatchResult {
=======
			fn post_upgrade(state: #frame_support::sp_std::vec::Vec<u8>) -> Result<(), &'static str> {
				#post_storage_version_check

>>>>>>> 133157a5
				<
					Self
					as
					#frame_support::traits::Hooks<<T as #frame_system::Config>::BlockNumber>
				>::post_upgrade(state)
			}
		}

		impl<#type_impl_gen>
			#frame_support::traits::OffchainWorker<<T as #frame_system::Config>::BlockNumber>
			for #pallet_ident<#type_use_gen> #where_clause
		{
			fn offchain_worker(n: <T as #frame_system::Config>::BlockNumber) {
				<
					Self as #frame_support::traits::Hooks<
						<T as #frame_system::Config>::BlockNumber
					>
				>::offchain_worker(n)
			}
		}

		// Integrity tests are only required for when `std` is enabled.
		#frame_support::std_enabled! {
			impl<#type_impl_gen>
				#frame_support::traits::IntegrityTest
			for #pallet_ident<#type_use_gen> #where_clause
			{
				fn integrity_test() {
					<
						Self as #frame_support::traits::Hooks<
						<T as #frame_system::Config>::BlockNumber
						>
						>::integrity_test()
				}
			}
		}

		#[cfg(feature = "try-runtime")]
		impl<#type_impl_gen>
			#frame_support::traits::TryState<<T as #frame_system::Config>::BlockNumber>
			for #pallet_ident<#type_use_gen> #where_clause
		{
			fn try_state(
				n: <T as #frame_system::Config>::BlockNumber,
				_s: #frame_support::traits::TryStateSelect
			) -> DispatchResult {
				#log_try_state
				<
					Self as #frame_support::traits::Hooks<
						<T as #frame_system::Config>::BlockNumber
					>
				>::try_state(n)
			}
		}
	)
}<|MERGE_RESOLUTION|>--- conflicted
+++ resolved
@@ -220,13 +220,9 @@
 			}
 
 			#[cfg(feature = "try-runtime")]
-<<<<<<< HEAD
 			fn post_upgrade(state: #frame_support::sp_std::vec::Vec<u8>) -> DispatchResult {
-=======
-			fn post_upgrade(state: #frame_support::sp_std::vec::Vec<u8>) -> Result<(), &'static str> {
 				#post_storage_version_check
 
->>>>>>> 133157a5
 				<
 					Self
 					as
