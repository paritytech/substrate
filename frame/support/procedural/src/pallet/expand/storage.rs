--- conflicted
+++ resolved
@@ -47,15 +47,11 @@
 /// Check for duplicated storage prefixes. This step is necessary since users can specify an
 /// alternative storage prefix using the #[pallet::storage_prefix] syntax, and we need to ensure
 /// that the prefix specified by the user is not a duplicate of an existing one.
-<<<<<<< HEAD
 fn check_prefix_duplicates(
 	storage_def: &StorageDef,
 	// A hashmap of all already used prefix and their associated error if duplication
 	set: &mut HashMap<String, syn::Error>,
 ) -> syn::Result<()> {
-=======
-fn check_prefix_duplicates(storage_def: &StorageDef, set: &mut HashSet<String>) -> syn::Result<()> {
->>>>>>> 423a46fb
 	let prefix = storage_def.prefix();
 	let dup_err = syn::Error::new(
 		storage_def.prefix_span(),
@@ -78,16 +74,12 @@
 				counter_prefix,
 			),
 		);
-<<<<<<< HEAD
 
 		if let Some(other_dup_err) = set.insert(counter_prefix.clone(), counter_dup_err.clone()) {
 			let mut err = counter_dup_err;
 			err.combine(other_dup_err);
 			return Err(err);
 		}
-=======
-		return Err(err)
->>>>>>> 423a46fb
 	}
 
 	Ok(())
@@ -152,8 +144,7 @@
 					args.args.push(syn::GenericArgument::Type(on_empty));
 					let max_values = max_values.unwrap_or_else(|| default_max_values.clone());
 					args.args.push(syn::GenericArgument::Type(max_values));
-<<<<<<< HEAD
-				}
+				},
 				StorageGenerics::CountedMap {
 					hasher, key, value, query_kind, on_empty, max_values
 				} => {
@@ -166,10 +157,7 @@
 					args.args.push(syn::GenericArgument::Type(on_empty));
 					let max_values = max_values.unwrap_or_else(|| default_max_values.clone());
 					args.args.push(syn::GenericArgument::Type(max_values));
-				}
-=======
-				},
->>>>>>> 423a46fb
+				},
 				StorageGenerics::DoubleMap {
 					hasher1,
 					key1,
@@ -235,17 +223,6 @@
 	let frame_system = &def.frame_system;
 	let pallet_ident = &def.pallet_struct.pallet;
 
-<<<<<<< HEAD
-	let entries = def.storages.iter()
-		.map(|storage| {
-			let docs = &storage.docs;
-
-			let ident = &storage.ident;
-			let gen = &def.type_use_generics(storage.attr_span);
-			let full_ident = quote::quote_spanned!(storage.attr_span => #ident<#gen> );
-
-			let cfg_attrs = &storage.cfg_attrs;
-=======
 	let entries = def.storages.iter().map(|storage| {
 		let docs = &storage.docs;
 
@@ -261,6 +238,9 @@
 			),
 			Metadata::Map { .. } => quote::quote_spanned!(storage.attr_span =>
 				#frame_support::storage::types::StorageMapMetadata
+			),
+			Metadata::CountedMap { .. } => quote::quote_spanned!(storage.attr_span =>
+				#frame_support::storage::types::CountedStorageMapMetadata
 			),
 			Metadata::DoubleMap { .. } => quote::quote_spanned!(storage.attr_span =>
 				#frame_support::storage::types::StorageDoubleMapMetadata
@@ -280,6 +260,18 @@
 				)
 			},
 			Metadata::Map { key, value } => {
+				let value = clean_type_string(&quote::quote!(#value).to_string());
+				let key = clean_type_string(&quote::quote!(#key).to_string());
+				quote::quote_spanned!(storage.attr_span =>
+					#frame_support::metadata::StorageEntryType::Map {
+						hasher: <#full_ident as #metadata_trait>::HASHER,
+						key: #frame_support::metadata::DecodeDifferent::Encode(#key),
+						value: #frame_support::metadata::DecodeDifferent::Encode(#value),
+						unused: false,
+					}
+				)
+			},
+			Metadata::CountedMap { key, value } => {
 				let value = clean_type_string(&quote::quote!(#value).to_string());
 				let key = clean_type_string(&quote::quote!(#key).to_string());
 				quote::quote_spanned!(storage.attr_span =>
@@ -324,142 +316,12 @@
 				)
 			},
 		};
->>>>>>> 423a46fb
-
-		quote::quote_spanned!(storage.attr_span =>
+
+		let mut metadata = quote::quote_spanned!(storage.attr_span =>
 			#(#cfg_attrs)* #frame_support::metadata::StorageEntryMetadata {
 				name: #frame_support::metadata::DecodeDifferent::Encode(
 					<#full_ident as #metadata_trait>::NAME
 				),
-<<<<<<< HEAD
-				Metadata::CountedMap { .. } => quote::quote_spanned!(storage.attr_span =>
-					#frame_support::storage::types::CountedStorageMapMetadata
-				),
-				Metadata::DoubleMap { .. } => quote::quote_spanned!(storage.attr_span =>
-					#frame_support::storage::types::StorageDoubleMapMetadata
-				),
-				Metadata::NMap { .. } => quote::quote_spanned!(storage.attr_span =>
-					#frame_support::storage::types::StorageNMapMetadata
-				),
-			};
-
-			let ty = match &storage.metadata {
-				Metadata::Value { value } => {
-					let value = clean_type_string(&quote::quote!(#value).to_string());
-					quote::quote_spanned!(storage.attr_span =>
-						#frame_support::metadata::StorageEntryType::Plain(
-							#frame_support::metadata::DecodeDifferent::Encode(#value)
-						)
-					)
-				},
-				Metadata::Map { key, value } => {
-					let value = clean_type_string(&quote::quote!(#value).to_string());
-					let key = clean_type_string(&quote::quote!(#key).to_string());
-					quote::quote_spanned!(storage.attr_span =>
-						#frame_support::metadata::StorageEntryType::Map {
-							hasher: <#full_ident as #metadata_trait>::HASHER,
-							key: #frame_support::metadata::DecodeDifferent::Encode(#key),
-							value: #frame_support::metadata::DecodeDifferent::Encode(#value),
-							unused: false,
-						}
-					)
-				},
-				Metadata::CountedMap { key, value } => {
-					let value = clean_type_string(&quote::quote!(#value).to_string());
-					let key = clean_type_string(&quote::quote!(#key).to_string());
-					quote::quote_spanned!(storage.attr_span =>
-						#frame_support::metadata::StorageEntryType::Map {
-							hasher: <#full_ident as #metadata_trait>::HASHER,
-							key: #frame_support::metadata::DecodeDifferent::Encode(#key),
-							value: #frame_support::metadata::DecodeDifferent::Encode(#value),
-							unused: false,
-						}
-					)
-				},
-				Metadata::DoubleMap { key1, key2, value } => {
-					let value = clean_type_string(&quote::quote!(#value).to_string());
-					let key1 = clean_type_string(&quote::quote!(#key1).to_string());
-					let key2 = clean_type_string(&quote::quote!(#key2).to_string());
-					quote::quote_spanned!(storage.attr_span =>
-						#frame_support::metadata::StorageEntryType::DoubleMap {
-							hasher: <#full_ident as #metadata_trait>::HASHER1,
-							key2_hasher: <#full_ident as #metadata_trait>::HASHER2,
-							key1: #frame_support::metadata::DecodeDifferent::Encode(#key1),
-							key2: #frame_support::metadata::DecodeDifferent::Encode(#key2),
-							value: #frame_support::metadata::DecodeDifferent::Encode(#value),
-						}
-					)
-				},
-				Metadata::NMap { keys, value, .. } => {
-					let keys = keys
-						.iter()
-						.map(|key| clean_type_string(&quote::quote!(#key).to_string()))
-						.collect::<Vec<_>>();
-					let value = clean_type_string(&quote::quote!(#value).to_string());
-					quote::quote_spanned!(storage.attr_span =>
-						#frame_support::metadata::StorageEntryType::NMap {
-							keys: #frame_support::metadata::DecodeDifferent::Encode(&[
-								#( #keys, )*
-							]),
-							hashers: #frame_support::metadata::DecodeDifferent::Encode(
-								<#full_ident as #metadata_trait>::HASHERS,
-							),
-							value: #frame_support::metadata::DecodeDifferent::Encode(#value),
-						}
-					)
-				}
-			};
-
-			let mut metadata = quote::quote_spanned!(storage.attr_span =>
-				#(#cfg_attrs)* #frame_support::metadata::StorageEntryMetadata {
-					name: #frame_support::metadata::DecodeDifferent::Encode(
-						<#full_ident as #metadata_trait>::NAME
-					),
-					modifier: <#full_ident as #metadata_trait>::MODIFIER,
-					ty: #ty,
-					default: #frame_support::metadata::DecodeDifferent::Encode(
-						<#full_ident as #metadata_trait>::DEFAULT
-					),
-					documentation: #frame_support::metadata::DecodeDifferent::Encode(&[
-						#( #docs, )*
-					]),
-				}
-			);
-
-			// Additional metadata for some storages:
-			if let Metadata::CountedMap { .. } = storage.metadata {
-				metadata.extend(quote::quote_spanned!(storage.attr_span =>
-					, #(#cfg_attrs)* #frame_support::metadata::StorageEntryMetadata {
-						name: #frame_support::metadata::DecodeDifferent::Encode(
-							<#full_ident as #metadata_trait>::COUNTER_NAME
-						),
-						modifier: <#full_ident as #metadata_trait>::COUNTER_MODIFIER,
-						ty: #frame_support::metadata::StorageEntryType::Plain(
-							#frame_support::metadata::DecodeDifferent::Encode(
-								<#full_ident as #metadata_trait>::COUNTER_TY
-							)
-						),
-						default: #frame_support::metadata::DecodeDifferent::Encode(
-							<#full_ident as #metadata_trait>::COUNTER_DEFAULT
-						),
-						documentation: #frame_support::metadata::DecodeDifferent::Encode(&[
-							<#full_ident as #metadata_trait>::COUNTER_DOC
-						]),
-					}
-				));
-			}
-
-			metadata
-		});
-
-	let getters = def.storages.iter()
-		.map(|storage| if let Some(getter) = &storage.getter {
-			let completed_where_clause = super::merge_where_clauses(&[
-				&storage.where_clause,
-				&def.config.where_clause,
-			]);
-			let docs = storage.docs.iter()
-=======
 				modifier: <#full_ident as #metadata_trait>::MODIFIER,
 				ty: #ty,
 				default: #frame_support::metadata::DecodeDifferent::Encode(
@@ -469,7 +331,32 @@
 					#( #docs, )*
 				]),
 			}
-		)
+		);
+
+		// Additional metadata for some storages:
+		if let Metadata::CountedMap { .. } = storage.metadata {
+			metadata.extend(quote::quote_spanned!(storage.attr_span =>
+				, #(#cfg_attrs)* #frame_support::metadata::StorageEntryMetadata {
+					name: #frame_support::metadata::DecodeDifferent::Encode(
+						<#full_ident as #metadata_trait>::COUNTER_NAME
+					),
+					modifier: <#full_ident as #metadata_trait>::COUNTER_MODIFIER,
+					ty: #frame_support::metadata::StorageEntryType::Plain(
+						#frame_support::metadata::DecodeDifferent::Encode(
+							<#full_ident as #metadata_trait>::COUNTER_TY
+						)
+					),
+					default: #frame_support::metadata::DecodeDifferent::Encode(
+						<#full_ident as #metadata_trait>::COUNTER_DEFAULT
+					),
+					documentation: #frame_support::metadata::DecodeDifferent::Encode(&[
+						<#full_ident as #metadata_trait>::COUNTER_DOC
+					]),
+				}
+			));
+		}
+
+		metadata
 	});
 
 	let getters = def.storages.iter().map(|storage| {
@@ -479,7 +366,6 @@
 			let docs = storage
 				.docs
 				.iter()
->>>>>>> 423a46fb
 				.map(|d| quote::quote_spanned!(storage.attr_span => #[doc = #d]));
 
 			let ident = &storage.ident;
