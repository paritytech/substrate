--- conflicted
+++ resolved
@@ -31,14 +31,10 @@
 }
 
 frame_support::decl_module! {
-<<<<<<< HEAD
-	pub struct Module<T: Trait> for enum Call where origin: T::Origin, {
+	pub struct Module<T: Trait> for enum Call where origin: T::Origin, system=self {
 		#[weight = 0]
 		fn noop(origin) {}
 	}
-=======
-	pub struct Module<T: Trait> for enum Call where origin: T::Origin, system=self {}
->>>>>>> d204ebe7
 }
 
 impl<T: Trait> Module<T> {
