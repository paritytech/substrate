// This file is part of Substrate.

// Copyright (C) 2019-2020 Parity Technologies (UK) Ltd.
// SPDX-License-Identifier: Apache-2.0

// Licensed under the Apache License, Version 2.0 (the "License");
// you may not use this file except in compliance with the License.
// You may obtain a copy of the License at
//
// 	http://www.apache.org/licenses/LICENSE-2.0
//
// Unless required by applicable law or agreed to in writing, software
// distributed under the License is distributed on an "AS IS" BASIS,
// WITHOUT WARRANTIES OR CONDITIONS OF ANY KIND, either express or implied.
// See the License for the specific language governing permissions and
// limitations under the License.

use frame_support::codec::{Encode, Decode, EncodeLike};

pub trait Trait: 'static + Eq + Clone {
	type Origin: Into<Result<RawOrigin<Self::AccountId>, Self::Origin>>
		+ From<RawOrigin<Self::AccountId>>;

	type BaseCallFilter: frame_support::traits::Filter<Self::Call>;
	type BlockNumber: Decode + Encode + EncodeLike + Clone + Default;
	type Hash;
	type AccountId: Encode + EncodeLike + Decode;
	type Call;
	type Event: From<Event<Self>>;
	type PalletInfo: frame_support::traits::PalletInfo;
}

frame_support::decl_module! {
<<<<<<< HEAD
	pub struct Module<T: Trait> for enum Call where origin: T::Origin, system=self {}
=======
	pub struct Module<T: Trait> for enum Call where origin: T::Origin, system=self {
		#[weight = 0]
		fn noop(origin) {}
	}
>>>>>>> 85fbdc2f
}

impl<T: Trait> Module<T> {
	pub fn deposit_event(_event: impl Into<T::Event>) {}
}

frame_support::decl_event!(
	pub enum Event<T> where BlockNumber = <T as Trait>::BlockNumber {
		ExtrinsicSuccess,
		ExtrinsicFailed,
		Ignore(BlockNumber),
	}
);

frame_support::decl_error! {
	pub enum Error for Module<T: Trait> {
		/// Test error documentation
		TestError,
		/// Error documentation
		/// with multiple lines
		AnotherError
	}
}

/// Origin for the system module.
#[derive(PartialEq, Eq, Clone, sp_runtime::RuntimeDebug, Encode, Decode)]
pub enum RawOrigin<AccountId> {
	Root,
	Signed(AccountId),
	None,
}

impl<AccountId> From<Option<AccountId>> for RawOrigin<AccountId> {
	fn from(s: Option<AccountId>) -> RawOrigin<AccountId> {
		match s {
			Some(who) => RawOrigin::Signed(who),
			None => RawOrigin::None,
		}
	}
}

pub type Origin<T> = RawOrigin<<T as Trait>::AccountId>;

#[allow(dead_code)]
pub fn ensure_root<OuterOrigin, AccountId>(o: OuterOrigin) -> Result<(), &'static str>
	where OuterOrigin: Into<Result<RawOrigin<AccountId>, OuterOrigin>>
{
	o.into().map(|_| ()).map_err(|_| "bad origin: expected to be a root origin")
}<|MERGE_RESOLUTION|>--- conflicted
+++ resolved
@@ -31,14 +31,10 @@
 }
 
 frame_support::decl_module! {
-<<<<<<< HEAD
-	pub struct Module<T: Trait> for enum Call where origin: T::Origin, system=self {}
-=======
 	pub struct Module<T: Trait> for enum Call where origin: T::Origin, system=self {
 		#[weight = 0]
 		fn noop(origin) {}
 	}
->>>>>>> 85fbdc2f
 }
 
 impl<T: Trait> Module<T> {
