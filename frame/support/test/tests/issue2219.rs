// This file is part of Substrate.

// Copyright (C) Parity Technologies (UK) Ltd.
// SPDX-License-Identifier: Apache-2.0

// Licensed under the Apache License, Version 2.0 (the "License");
// you may not use this file except in compliance with the License.
// You may obtain a copy of the License at
//
// 	http://www.apache.org/licenses/LICENSE-2.0
//
// Unless required by applicable law or agreed to in writing, software
// distributed under the License is distributed on an "AS IS" BASIS,
// WITHOUT WARRANTIES OR CONDITIONS OF ANY KIND, either express or implied.
// See the License for the specific language governing permissions and
// limitations under the License.

use frame_support::derive_impl;
use frame_system::pallet_prelude::BlockNumberFor;
use sp_core::{sr25519, ConstU64};
use sp_runtime::{
	generic,
	traits::{BlakeTwo256, Verify},
};

#[frame_support::pallet]
mod module {
	use super::*;
	use frame_support::pallet_prelude::*;

	pub type Request<T> = (<T as frame_system::Config>::AccountId, Role, BlockNumberFor<T>);
	pub type Requests<T> = Vec<Request<T>>;

	#[derive(Copy, Clone, Eq, PartialEq, Debug, Encode, Decode, MaxEncodedLen, TypeInfo)]
	pub enum Role {
		Storage,
	}

	#[derive(Copy, Clone, Eq, PartialEq, Debug, Encode, Decode, MaxEncodedLen, TypeInfo)]
	pub struct RoleParameters<T: Config> {
		// minimum actors to maintain - if role is unstaking
		// and remaining actors would be less that this value - prevent or punish for unstaking
		pub min_actors: u32,

		// the maximum number of spots available to fill for a role
		pub max_actors: u32,

		// payouts are made at this block interval
		pub reward_period: BlockNumberFor<T>,

		// minimum amount of time before being able to unstake
		pub bonding_period: BlockNumberFor<T>,

		// how long tokens remain locked for after unstaking
		pub unbonding_period: BlockNumberFor<T>,

		// minimum period required to be in service. unbonding before this time is highly penalized
		pub min_service_period: BlockNumberFor<T>,

		// "startup" time allowed for roles that need to sync their infrastructure
		// with other providers before they are considered in service and punishable for
		// not delivering required level of service.
		pub startup_grace_period: BlockNumberFor<T>,
	}

	impl<T: Config> Default for RoleParameters<T> {
		fn default() -> Self {
			Self {
				max_actors: 10,
				reward_period: BlockNumberFor::<T>::default(),
				unbonding_period: BlockNumberFor::<T>::default(),

				// not currently used
				min_actors: 5,
				bonding_period: BlockNumberFor::<T>::default(),
				min_service_period: BlockNumberFor::<T>::default(),
				startup_grace_period: BlockNumberFor::<T>::default(),
			}
		}
	}

	#[pallet::pallet]
	pub struct Pallet<T>(_);

	#[pallet::config]
	pub trait Config: frame_system::Config + TypeInfo {}

	#[pallet::call]
	impl<T: Config> Pallet<T> {}

	/// requirements to enter and maintain status in roles
	#[pallet::storage]
	#[pallet::getter(fn parameters)]
	pub type Parameters<T: Config> =
		StorageMap<_, Blake2_128Concat, Role, RoleParameters<T>, OptionQuery>;

	/// the roles members can enter into
	#[pallet::storage]
	#[pallet::getter(fn available_roles)]
	#[pallet::unbounded]
	pub type AvailableRoles<T: Config> = StorageValue<_, Vec<Role>, ValueQuery>;

	/// Actors list
	#[pallet::storage]
	#[pallet::getter(fn actor_account_ids)]
	#[pallet::unbounded]
	pub type ActorAccountIds<T: Config> = StorageValue<_, Vec<T::AccountId>>;

	/// actor accounts associated with a role
	#[pallet::storage]
	#[pallet::getter(fn account_ids_by_role)]
	#[pallet::unbounded]
	pub type AccountIdsByRole<T: Config> = StorageMap<_, Blake2_128Concat, Role, Vec<T::AccountId>>;

	/// tokens locked until given block number
	#[pallet::storage]
	#[pallet::getter(fn bondage)]
	pub type Bondage<T: Config> = StorageMap<_, Blake2_128Concat, T::AccountId, BlockNumberFor<T>>;

	/// First step before enter a role is registering intent with a new account/key.
	/// This is done by sending a role_entry_request() from the new account.
	/// The member must then send a stake() transaction to approve the request and enter the desired
	/// role. The account making the request will be bonded and must have
	/// sufficient balance to cover the minimum stake for the role.
	/// Bonding only occurs after successful entry into a role.
	#[pallet::storage]
	#[pallet::getter(fn role_entry_requests)]
	#[pallet::unbounded]
	pub type RoleEntryRequests<T: Config> = StorageValue<_, Requests<T>>;

	/// Entry request expires after this number of blocks
	#[pallet::storage]
	#[pallet::getter(fn request_life_time)]
	pub type RequestLifeTime<T: Config> = StorageValue<_, u64, ValueQuery, ConstU64<0>>;

	#[pallet::genesis_config]
	#[derive(frame_support::DefaultNoBound)]
	pub struct GenesisConfig<T: Config> {
		pub enable_storage_role: bool,
		pub request_life_time: u64,
		#[serde(skip)]
		pub _config: sp_std::marker::PhantomData<T>,
	}

	#[pallet::genesis_build]
	impl<T: Config> BuildGenesisConfig for GenesisConfig<T> {
		fn build(&self) {
			if self.enable_storage_role {
				<Parameters<T>>::insert(Role::Storage, <RoleParameters<T>>::default());
				<AvailableRoles<T>>::put(vec![Role::Storage]);
			}
			<RequestLifeTime<T>>::put(self.request_life_time);
		}
	}
}

pub type BlockNumber = u64;
pub type Signature = sr25519::Signature;
pub type AccountId = <Signature as Verify>::Signer;
pub type Header = generic::Header<BlockNumber, BlakeTwo256>;
pub type UncheckedExtrinsic = generic::UncheckedExtrinsic<u32, RuntimeCall, Signature, ()>;
pub type Block = generic::Block<Header, UncheckedExtrinsic>;

#[derive_impl(frame_system::config_preludes::TestDefaultConfig as frame_system::DefaultConfig)]
impl frame_system::Config for Runtime {
	type BaseCallFilter = frame_support::traits::Everything;
	type Block = Block;
	type BlockHashCount = ConstU64<10>;
	type RuntimeOrigin = RuntimeOrigin;
	type RuntimeCall = RuntimeCall;
	type RuntimeEvent = RuntimeEvent;
	type PalletInfo = PalletInfo;
	type OnSetCode = ();
}

impl module::Config for Runtime {}

frame_support::construct_runtime!(
	pub struct Runtime {
		System: frame_system,
		Module: module,
	}
);

#[test]
fn create_genesis_config() {
	let config = RuntimeGenesisConfig {
<<<<<<< HEAD
		system: Default::default(),
		module: module::GenesisConfig { request_life_time: 0, enable_storage_role: true },
=======
		module: module::GenesisConfig {
			request_life_time: 0,
			enable_storage_role: true,
			..Default::default()
		},
>>>>>>> da65b99f
	};
	assert_eq!(config.module.request_life_time, 0);
	assert!(config.module.enable_storage_role);
}<|MERGE_RESOLUTION|>--- conflicted
+++ resolved
@@ -185,16 +185,11 @@
 #[test]
 fn create_genesis_config() {
 	let config = RuntimeGenesisConfig {
-<<<<<<< HEAD
-		system: Default::default(),
-		module: module::GenesisConfig { request_life_time: 0, enable_storage_role: true },
-=======
 		module: module::GenesisConfig {
 			request_life_time: 0,
 			enable_storage_role: true,
 			..Default::default()
 		},
->>>>>>> da65b99f
 	};
 	assert_eq!(config.module.request_life_time, 0);
 	assert!(config.module.enable_storage_role);
