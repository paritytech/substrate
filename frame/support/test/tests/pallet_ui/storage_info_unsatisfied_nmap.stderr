--- conflicted
+++ resolved
@@ -13,12 +13,6 @@
              (TupleElement0, TupleElement1, TupleElement2, TupleElement3, TupleElement4, TupleElement5)
              (TupleElement0, TupleElement1, TupleElement2, TupleElement3, TupleElement4, TupleElement5, TupleElement6)
              (TupleElement0, TupleElement1, TupleElement2, TupleElement3, TupleElement4, TupleElement5, TupleElement6, TupleElement7)
-<<<<<<< HEAD
-           and 76 others
-   = note: required because of the requirements on the impl of `KeyGeneratorMaxEncodedLen` for `Key<frame_support::Twox64Concat, Bar>`
-   = note: required because of the requirements on the impl of `StorageInfoTrait` for `frame_support::pallet_prelude::StorageNMap<_GeneratedPrefixForStorageFoo<T>, Key<frame_support::Twox64Concat, Bar>, u32>`
-=======
            and 78 others
    = note: required for `Key<frame_support::Twox64Concat, Bar>` to implement `KeyGeneratorMaxEncodedLen`
-   = note: required for `frame_support::pallet_prelude::StorageNMap<_GeneratedPrefixForStorageFoo<T>, Key<frame_support::Twox64Concat, Bar>, u32>` to implement `StorageInfoTrait`
->>>>>>> 2dff067e
+   = note: required for `frame_support::pallet_prelude::StorageNMap<_GeneratedPrefixForStorageFoo<T>, Key<frame_support::Twox64Concat, Bar>, u32>` to implement `StorageInfoTrait`