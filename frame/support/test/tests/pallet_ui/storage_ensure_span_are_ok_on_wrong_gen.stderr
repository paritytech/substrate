error[E0277]: the trait bound `Bar: WrapperTypeDecode` is not satisfied
<<<<<<< HEAD
  --> tests/pallet_ui/storage_ensure_span_are_ok_on_wrong_gen.rs:9:12
=======
  --> tests/pallet_ui/storage_ensure_span_are_ok_on_wrong_gen.rs:10:12
>>>>>>> da534d7f
   |
10 |     #[pallet::without_storage_info]
   |               ^^^^^^^^^^^^^^^^^^^^ the trait `WrapperTypeDecode` is not implemented for `Bar`
   |
   = note: required because of the requirements on the impl of `Decode` for `Bar`
   = note: required because of the requirements on the impl of `FullCodec` for `Bar`
   = note: required because of the requirements on the impl of `PartialStorageInfoTrait` for `frame_support::pallet_prelude::StorageValue<_GeneratedPrefixForStorageFoo<T>, Bar>`
note: required by `partial_storage_info`
  --> $WORKSPACE/frame/support/src/traits/storage.rs
   |
   |     fn partial_storage_info() -> Vec<StorageInfo>;
   |     ^^^^^^^^^^^^^^^^^^^^^^^^^^^^^^^^^^^^^^^^^^^^^^

error[E0277]: the trait bound `Bar: EncodeLike` is not satisfied
<<<<<<< HEAD
  --> tests/pallet_ui/storage_ensure_span_are_ok_on_wrong_gen.rs:9:12
=======
  --> tests/pallet_ui/storage_ensure_span_are_ok_on_wrong_gen.rs:10:12
>>>>>>> da534d7f
   |
10 |     #[pallet::without_storage_info]
   |               ^^^^^^^^^^^^^^^^^^^^ the trait `EncodeLike` is not implemented for `Bar`
   |
   = note: required because of the requirements on the impl of `FullEncode` for `Bar`
   = note: required because of the requirements on the impl of `FullCodec` for `Bar`
   = note: required because of the requirements on the impl of `PartialStorageInfoTrait` for `frame_support::pallet_prelude::StorageValue<_GeneratedPrefixForStorageFoo<T>, Bar>`
note: required by `partial_storage_info`
  --> $WORKSPACE/frame/support/src/traits/storage.rs
   |
   |     fn partial_storage_info() -> Vec<StorageInfo>;
   |     ^^^^^^^^^^^^^^^^^^^^^^^^^^^^^^^^^^^^^^^^^^^^^^

error[E0277]: the trait bound `Bar: WrapperTypeEncode` is not satisfied
<<<<<<< HEAD
  --> tests/pallet_ui/storage_ensure_span_are_ok_on_wrong_gen.rs:9:12
=======
  --> tests/pallet_ui/storage_ensure_span_are_ok_on_wrong_gen.rs:10:12
>>>>>>> da534d7f
   |
10 |     #[pallet::without_storage_info]
   |               ^^^^^^^^^^^^^^^^^^^^ the trait `WrapperTypeEncode` is not implemented for `Bar`
   |
   = note: required because of the requirements on the impl of `Encode` for `Bar`
   = note: required because of the requirements on the impl of `FullEncode` for `Bar`
   = note: required because of the requirements on the impl of `FullCodec` for `Bar`
   = note: required because of the requirements on the impl of `PartialStorageInfoTrait` for `frame_support::pallet_prelude::StorageValue<_GeneratedPrefixForStorageFoo<T>, Bar>`
note: required by `partial_storage_info`
  --> $WORKSPACE/frame/support/src/traits/storage.rs
   |
   |     fn partial_storage_info() -> Vec<StorageInfo>;
   |     ^^^^^^^^^^^^^^^^^^^^^^^^^^^^^^^^^^^^^^^^^^^^^^

error[E0277]: the trait bound `Bar: TypeInfo` is not satisfied
<<<<<<< HEAD
   --> tests/pallet_ui/storage_ensure_span_are_ok_on_wrong_gen.rs:20:12
=======
   --> tests/pallet_ui/storage_ensure_span_are_ok_on_wrong_gen.rs:21:12
>>>>>>> da534d7f
    |
21  |     #[pallet::storage]
    |               ^^^^^^^ the trait `TypeInfo` is not implemented for `Bar`
    |
    = note: required because of the requirements on the impl of `StaticTypeInfo` for `Bar`
    = note: required because of the requirements on the impl of `StorageEntryMetadataBuilder` for `frame_support::pallet_prelude::StorageValue<_GeneratedPrefixForStorageFoo<T>, Bar>`
note: required by `build_metadata`
   --> $WORKSPACE/frame/support/src/storage/types/mod.rs
    |
    |     fn build_metadata(doc: Vec<&'static str>, entries: &mut Vec<StorageEntryMetadata>);
    |     ^^^^^^^^^^^^^^^^^^^^^^^^^^^^^^^^^^^^^^^^^^^^^^^^^^^^^^^^^^^^^^^^^^^^^^^^^^^^^^^^^^^

error[E0277]: the trait bound `Bar: WrapperTypeDecode` is not satisfied
<<<<<<< HEAD
   --> tests/pallet_ui/storage_ensure_span_are_ok_on_wrong_gen.rs:20:12
=======
   --> tests/pallet_ui/storage_ensure_span_are_ok_on_wrong_gen.rs:21:12
>>>>>>> da534d7f
    |
21  |     #[pallet::storage]
    |               ^^^^^^^ the trait `WrapperTypeDecode` is not implemented for `Bar`
    |
    = note: required because of the requirements on the impl of `Decode` for `Bar`
    = note: required because of the requirements on the impl of `FullCodec` for `Bar`
    = note: required because of the requirements on the impl of `StorageEntryMetadataBuilder` for `frame_support::pallet_prelude::StorageValue<_GeneratedPrefixForStorageFoo<T>, Bar>`
note: required by `build_metadata`
   --> $WORKSPACE/frame/support/src/storage/types/mod.rs
    |
    |     fn build_metadata(doc: Vec<&'static str>, entries: &mut Vec<StorageEntryMetadata>);
    |     ^^^^^^^^^^^^^^^^^^^^^^^^^^^^^^^^^^^^^^^^^^^^^^^^^^^^^^^^^^^^^^^^^^^^^^^^^^^^^^^^^^^

error[E0277]: the trait bound `Bar: EncodeLike` is not satisfied
<<<<<<< HEAD
   --> tests/pallet_ui/storage_ensure_span_are_ok_on_wrong_gen.rs:20:12
=======
   --> tests/pallet_ui/storage_ensure_span_are_ok_on_wrong_gen.rs:21:12
>>>>>>> da534d7f
    |
21  |     #[pallet::storage]
    |               ^^^^^^^ the trait `EncodeLike` is not implemented for `Bar`
    |
    = note: required because of the requirements on the impl of `FullEncode` for `Bar`
    = note: required because of the requirements on the impl of `FullCodec` for `Bar`
    = note: required because of the requirements on the impl of `StorageEntryMetadataBuilder` for `frame_support::pallet_prelude::StorageValue<_GeneratedPrefixForStorageFoo<T>, Bar>`
note: required by `build_metadata`
   --> $WORKSPACE/frame/support/src/storage/types/mod.rs
    |
    |     fn build_metadata(doc: Vec<&'static str>, entries: &mut Vec<StorageEntryMetadata>);
    |     ^^^^^^^^^^^^^^^^^^^^^^^^^^^^^^^^^^^^^^^^^^^^^^^^^^^^^^^^^^^^^^^^^^^^^^^^^^^^^^^^^^^

error[E0277]: the trait bound `Bar: WrapperTypeEncode` is not satisfied
<<<<<<< HEAD
   --> tests/pallet_ui/storage_ensure_span_are_ok_on_wrong_gen.rs:20:12
=======
   --> tests/pallet_ui/storage_ensure_span_are_ok_on_wrong_gen.rs:21:12
>>>>>>> da534d7f
    |
21  |     #[pallet::storage]
    |               ^^^^^^^ the trait `WrapperTypeEncode` is not implemented for `Bar`
    |
    = note: required because of the requirements on the impl of `Encode` for `Bar`
    = note: required because of the requirements on the impl of `FullEncode` for `Bar`
    = note: required because of the requirements on the impl of `FullCodec` for `Bar`
    = note: required because of the requirements on the impl of `StorageEntryMetadataBuilder` for `frame_support::pallet_prelude::StorageValue<_GeneratedPrefixForStorageFoo<T>, Bar>`
note: required by `build_metadata`
   --> $WORKSPACE/frame/support/src/storage/types/mod.rs
    |
    |     fn build_metadata(doc: Vec<&'static str>, entries: &mut Vec<StorageEntryMetadata>);
    |     ^^^^^^^^^^^^^^^^^^^^^^^^^^^^^^^^^^^^^^^^^^^^^^^^^^^^^^^^^^^^^^^^^^^^^^^^^^^^^^^^^^^<|MERGE_RESOLUTION|>--- conflicted
+++ resolved
@@ -1,9 +1,5 @@
 error[E0277]: the trait bound `Bar: WrapperTypeDecode` is not satisfied
-<<<<<<< HEAD
-  --> tests/pallet_ui/storage_ensure_span_are_ok_on_wrong_gen.rs:9:12
-=======
   --> tests/pallet_ui/storage_ensure_span_are_ok_on_wrong_gen.rs:10:12
->>>>>>> da534d7f
    |
 10 |     #[pallet::without_storage_info]
    |               ^^^^^^^^^^^^^^^^^^^^ the trait `WrapperTypeDecode` is not implemented for `Bar`
@@ -18,11 +14,7 @@
    |     ^^^^^^^^^^^^^^^^^^^^^^^^^^^^^^^^^^^^^^^^^^^^^^
 
 error[E0277]: the trait bound `Bar: EncodeLike` is not satisfied
-<<<<<<< HEAD
-  --> tests/pallet_ui/storage_ensure_span_are_ok_on_wrong_gen.rs:9:12
-=======
   --> tests/pallet_ui/storage_ensure_span_are_ok_on_wrong_gen.rs:10:12
->>>>>>> da534d7f
    |
 10 |     #[pallet::without_storage_info]
    |               ^^^^^^^^^^^^^^^^^^^^ the trait `EncodeLike` is not implemented for `Bar`
@@ -37,11 +29,7 @@
    |     ^^^^^^^^^^^^^^^^^^^^^^^^^^^^^^^^^^^^^^^^^^^^^^
 
 error[E0277]: the trait bound `Bar: WrapperTypeEncode` is not satisfied
-<<<<<<< HEAD
-  --> tests/pallet_ui/storage_ensure_span_are_ok_on_wrong_gen.rs:9:12
-=======
   --> tests/pallet_ui/storage_ensure_span_are_ok_on_wrong_gen.rs:10:12
->>>>>>> da534d7f
    |
 10 |     #[pallet::without_storage_info]
    |               ^^^^^^^^^^^^^^^^^^^^ the trait `WrapperTypeEncode` is not implemented for `Bar`
@@ -57,11 +45,7 @@
    |     ^^^^^^^^^^^^^^^^^^^^^^^^^^^^^^^^^^^^^^^^^^^^^^
 
 error[E0277]: the trait bound `Bar: TypeInfo` is not satisfied
-<<<<<<< HEAD
-   --> tests/pallet_ui/storage_ensure_span_are_ok_on_wrong_gen.rs:20:12
-=======
    --> tests/pallet_ui/storage_ensure_span_are_ok_on_wrong_gen.rs:21:12
->>>>>>> da534d7f
     |
 21  |     #[pallet::storage]
     |               ^^^^^^^ the trait `TypeInfo` is not implemented for `Bar`
@@ -75,11 +59,7 @@
     |     ^^^^^^^^^^^^^^^^^^^^^^^^^^^^^^^^^^^^^^^^^^^^^^^^^^^^^^^^^^^^^^^^^^^^^^^^^^^^^^^^^^^
 
 error[E0277]: the trait bound `Bar: WrapperTypeDecode` is not satisfied
-<<<<<<< HEAD
-   --> tests/pallet_ui/storage_ensure_span_are_ok_on_wrong_gen.rs:20:12
-=======
    --> tests/pallet_ui/storage_ensure_span_are_ok_on_wrong_gen.rs:21:12
->>>>>>> da534d7f
     |
 21  |     #[pallet::storage]
     |               ^^^^^^^ the trait `WrapperTypeDecode` is not implemented for `Bar`
@@ -94,11 +74,7 @@
     |     ^^^^^^^^^^^^^^^^^^^^^^^^^^^^^^^^^^^^^^^^^^^^^^^^^^^^^^^^^^^^^^^^^^^^^^^^^^^^^^^^^^^
 
 error[E0277]: the trait bound `Bar: EncodeLike` is not satisfied
-<<<<<<< HEAD
-   --> tests/pallet_ui/storage_ensure_span_are_ok_on_wrong_gen.rs:20:12
-=======
    --> tests/pallet_ui/storage_ensure_span_are_ok_on_wrong_gen.rs:21:12
->>>>>>> da534d7f
     |
 21  |     #[pallet::storage]
     |               ^^^^^^^ the trait `EncodeLike` is not implemented for `Bar`
@@ -113,11 +89,7 @@
     |     ^^^^^^^^^^^^^^^^^^^^^^^^^^^^^^^^^^^^^^^^^^^^^^^^^^^^^^^^^^^^^^^^^^^^^^^^^^^^^^^^^^^
 
 error[E0277]: the trait bound `Bar: WrapperTypeEncode` is not satisfied
-<<<<<<< HEAD
-   --> tests/pallet_ui/storage_ensure_span_are_ok_on_wrong_gen.rs:20:12
-=======
    --> tests/pallet_ui/storage_ensure_span_are_ok_on_wrong_gen.rs:21:12
->>>>>>> da534d7f
     |
 21  |     #[pallet::storage]
     |               ^^^^^^^ the trait `WrapperTypeEncode` is not implemented for `Bar`
