error: Duplicate storage prefixes found for `Foo`
  --> $DIR/duplicate_storage_prefix.rs:16:29
   |
16 |     #[pallet::storage_prefix = "Foo"]
   |                                ^^^^^

error: Duplicate storage prefixes found for `Foo`
  --> $DIR/duplicate_storage_prefix.rs:13:7
   |
13 |     type Foo<T> = StorageValue<_, u8>;
   |          ^^^

error: Duplicate storage prefixes found for `CounterForBar`, used for counter associated to counted storage map
  --> $DIR/duplicate_storage_prefix.rs:23:7
   |
23 |     type Bar<T> = CountedStorageMap<_, Twox64Concat, u16, u16>;
   |          ^^^

error: Duplicate storage prefixes found for `CounterForBar`
  --> $DIR/duplicate_storage_prefix.rs:20:7
   |
20 |     type CounterForBar<T> = StorageValue<_, u16>;
   |          ^^^^^^^^^^^^^

error[E0412]: cannot find type `_GeneratedPrefixForStorageFoo` in this scope
  --> $DIR/duplicate_storage_prefix.rs:13:7
   |
13 |     type Foo<T> = StorageValue<_, u8>;
   |          ^^^ not found in this scope

<<<<<<< HEAD
error[E0121]: the type placeholder `_` is not allowed within types on item signatures for type aliases
  --> $DIR/duplicate_storage_prefix.rs:17:35
=======
error[E0412]: cannot find type `_GeneratedPrefixForStorageNotFoo` in this scope
  --> $DIR/duplicate_storage_prefix.rs:17:7
>>>>>>> e30db04a
   |
17 |     type NotFoo<T> = StorageValue<_, u16>;
   |          ^^^^^^ not found in this scope

error[E0412]: cannot find type `_GeneratedPrefixForStorageCounterForBar` in this scope
  --> $DIR/duplicate_storage_prefix.rs:20:7
   |
20 |     type CounterForBar<T> = StorageValue<_, u16>;
   |          ^^^^^^^^^^^^^ not found in this scope

error[E0412]: cannot find type `_GeneratedPrefixForStorageBar` in this scope
  --> $DIR/duplicate_storage_prefix.rs:23:7
   |
23 |     type Bar<T> = CountedStorageMap<_, Twox64Concat, u16, u16>;
   |          ^^^ not found in this scope<|MERGE_RESOLUTION|>--- conflicted
+++ resolved
@@ -28,13 +28,8 @@
 13 |     type Foo<T> = StorageValue<_, u8>;
    |          ^^^ not found in this scope
 
-<<<<<<< HEAD
-error[E0121]: the type placeholder `_` is not allowed within types on item signatures for type aliases
-  --> $DIR/duplicate_storage_prefix.rs:17:35
-=======
 error[E0412]: cannot find type `_GeneratedPrefixForStorageNotFoo` in this scope
   --> $DIR/duplicate_storage_prefix.rs:17:7
->>>>>>> e30db04a
    |
 17 |     type NotFoo<T> = StorageValue<_, u16>;
    |          ^^^^^^ not found in this scope
