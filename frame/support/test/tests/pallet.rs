// This file is part of Substrate.

// Copyright (C) Parity Technologies (UK) Ltd.
// SPDX-License-Identifier: Apache-2.0

// Licensed under the Apache License, Version 2.0 (the "License");
// you may not use this file except in compliance with the License.
// You may obtain a copy of the License at
//
// 	http://www.apache.org/licenses/LICENSE-2.0
//
// Unless required by applicable law or agreed to in writing, software
// distributed under the License is distributed on an "AS IS" BASIS,
// WITHOUT WARRANTIES OR CONDITIONS OF ANY KIND, either express or implied.
// See the License for the specific language governing permissions and
// limitations under the License.

use frame_support::{
	assert_ok,
	dispatch::{
		DispatchClass, DispatchInfo, Dispatchable, GetDispatchInfo, Parameter, Pays,
		UnfilteredDispatchable,
	},
	dispatch_context::with_context,
	pallet_prelude::{StorageInfoTrait, ValueQuery},
	storage::unhashed,
	traits::{
		ConstU32, GetCallName, GetStorageVersion, OnFinalize, OnGenesis, OnInitialize,
		OnRuntimeUpgrade, PalletError, PalletInfoAccess, StorageVersion,
	},
	weights::{RuntimeDbWeight, Weight},
};
use scale_info::{meta_type, TypeInfo};
use sp_io::{
	hashing::{blake2_128, twox_128, twox_64},
	TestExternalities,
};
use sp_runtime::{DispatchError, ModuleError};

/// Latest stable metadata version used for testing.
const LATEST_METADATA_VERSION: u32 = 14;

pub struct SomeType1;
impl From<SomeType1> for u64 {
	fn from(_t: SomeType1) -> Self {
		0u64
	}
}

pub struct SomeType2;
impl From<SomeType2> for u64 {
	fn from(_t: SomeType2) -> Self {
		100u64
	}
}

pub struct SomeType3;
impl From<SomeType3> for u64 {
	fn from(_t: SomeType3) -> Self {
		0u64
	}
}

pub struct SomeType4;
impl From<SomeType4> for u64 {
	fn from(_t: SomeType4) -> Self {
		0u64
	}
}

pub struct SomeType5;
impl From<SomeType5> for u64 {
	fn from(_t: SomeType5) -> Self {
		0u64
	}
}

pub struct SomeType6;
impl From<SomeType6> for u64 {
	fn from(_t: SomeType6) -> Self {
		0u64
	}
}

pub struct SomeType7;
impl From<SomeType7> for u64 {
	fn from(_t: SomeType7) -> Self {
		0u64
	}
}

pub trait SomeAssociation1 {
	type _1: Parameter + codec::MaxEncodedLen + TypeInfo;
}
impl SomeAssociation1 for u64 {
	type _1 = u64;
}

pub trait SomeAssociation2 {
	type _2: Parameter + codec::MaxEncodedLen + TypeInfo;
}
impl SomeAssociation2 for u64 {
	type _2 = u64;
}

#[frame_support::pallet]
/// Pallet documentation
// Comments should not be included in the pallet documentation
#[pallet_doc("../../README.md")]
#[doc = include_str!("../../README.md")]
pub mod pallet {
	use super::*;
	use frame_support::pallet_prelude::*;
	use frame_system::pallet_prelude::*;
	use sp_runtime::DispatchResult;

	type BalanceOf<T> = <T as Config>::Balance;

	pub(crate) const STORAGE_VERSION: StorageVersion = StorageVersion::new(10);

	#[pallet::config]
	pub trait Config: frame_system::Config
	where
		<Self as frame_system::Config>::AccountId: From<SomeType1> + SomeAssociation1,
	{
		/// Some comment
		/// Some comment
		#[pallet::constant]
		type MyGetParam: Get<u32>;

		/// Some comment
		/// Some comment
		#[pallet::constant]
		type MyGetParam2: Get<u32>;

		#[pallet::constant]
		type MyGetParam3: Get<<Self::AccountId as SomeAssociation1>::_1>;

		type Balance: Parameter + Default + TypeInfo;

		type RuntimeEvent: From<Event<Self>> + IsType<<Self as frame_system::Config>::RuntimeEvent>;
	}

	#[pallet::extra_constants]
	impl<T: Config> Pallet<T>
	where
		T::AccountId: From<SomeType1> + SomeAssociation1 + From<SomeType2>,
	{
		/// Some doc
		/// Some doc
		fn some_extra() -> T::AccountId {
			SomeType2.into()
		}

		/// Some doc
		fn some_extra_extra() -> T::AccountId {
			SomeType1.into()
		}

		/// Some doc
		#[pallet::constant_name(SomeExtraRename)]
		fn some_extra_rename() -> T::AccountId {
			SomeType1.into()
		}
	}

	#[pallet::pallet]
	#[pallet::storage_version(STORAGE_VERSION)]
	pub struct Pallet<T>(_);

	#[pallet::hooks]
	impl<T: Config> Hooks<BlockNumberFor<T>> for Pallet<T>
	where
		T::AccountId: From<SomeType2> + From<SomeType1> + SomeAssociation1,
	{
		fn on_initialize(_: BlockNumberFor<T>) -> Weight {
			let _ = T::AccountId::from(SomeType1); // Test for where clause
			let _ = T::AccountId::from(SomeType2); // Test for where clause
			Self::deposit_event(Event::Something(10));
			Weight::from_parts(10, 0)
		}
		fn on_finalize(_: BlockNumberFor<T>) {
			let _ = T::AccountId::from(SomeType1); // Test for where clause
			let _ = T::AccountId::from(SomeType2); // Test for where clause
			Self::deposit_event(Event::Something(20));
		}
		fn on_runtime_upgrade() -> Weight {
			let _ = T::AccountId::from(SomeType1); // Test for where clause
			let _ = T::AccountId::from(SomeType2); // Test for where clause
			Self::deposit_event(Event::Something(30));
			Weight::from_parts(30, 0)
		}
		fn integrity_test() {
			let _ = T::AccountId::from(SomeType1); // Test for where clause
			let _ = T::AccountId::from(SomeType2); // Test for where clause
		}
	}

	#[pallet::call]
	impl<T: Config> Pallet<T>
	where
		T::AccountId: From<SomeType1> + From<SomeType3> + SomeAssociation1,
	{
		/// Doc comment put in metadata
		#[pallet::call_index(0)]
		#[pallet::weight(Weight::from_parts(*_foo as u64, 0))]
		pub fn foo(
			origin: OriginFor<T>,
			#[pallet::compact] _foo: u32,
			_bar: u32,
		) -> DispatchResultWithPostInfo {
			let _ = T::AccountId::from(SomeType1); // Test for where clause
			let _ = T::AccountId::from(SomeType3); // Test for where clause
			let _ = origin;
			Self::deposit_event(Event::Something(3));
			Ok(().into())
		}

		/// Doc comment put in metadata
		#[pallet::call_index(1)]
		#[pallet::weight(1)]
		pub fn foo_storage_layer(
			_origin: OriginFor<T>,
			#[pallet::compact] foo: u32,
		) -> DispatchResultWithPostInfo {
			Self::deposit_event(Event::Something(0));
			if foo == 0 {
				Err(Error::<T>::InsufficientProposersBalance)?;
			}

			Ok(().into())
		}

		// Test for DispatchResult return type
		#[pallet::call_index(2)]
		#[pallet::weight(1)]
		pub fn foo_no_post_info(_origin: OriginFor<T>) -> DispatchResult {
			Ok(())
		}

		#[pallet::call_index(3)]
		#[pallet::weight(1)]
		pub fn check_for_dispatch_context(_origin: OriginFor<T>) -> DispatchResult {
			with_context::<(), _>(|_| ()).ok_or_else(|| DispatchError::Unavailable)
		}
	}

	#[pallet::error]
	#[derive(PartialEq, Eq)]
	pub enum Error<T> {
		/// doc comment put into metadata
		InsufficientProposersBalance,
		NonExistentStorageValue,
		Code(u8),
		#[codec(skip)]
		Skipped(u128),
		CompactU8(#[codec(compact)] u8),
	}

	#[pallet::event]
	#[pallet::generate_deposit(fn deposit_event)]
	pub enum Event<T: Config>
	where
		T::AccountId: SomeAssociation1 + From<SomeType1>,
	{
		/// doc comment put in metadata
		Proposed(<T as frame_system::Config>::AccountId),
		/// doc
		Spending(BalanceOf<T>),
		Something(u32),
		SomethingElse(<T::AccountId as SomeAssociation1>::_1),
	}

	#[pallet::storage]
	pub type ValueWhereClause<T: Config>
	where
		T::AccountId: SomeAssociation2,
	= StorageValue<_, <T::AccountId as SomeAssociation2>::_2>;

	#[pallet::storage]
	pub type Value<T> = StorageValue<Value = u32>;

	#[pallet::storage]
	#[pallet::storage_prefix = "Value2"]
	pub type RenamedValue<T> = StorageValue<Value = u64>;

	/// Test some doc
	#[pallet::type_value]
	pub fn MyDefault<T: Config>() -> u16
	where
		T::AccountId: From<SomeType7> + From<SomeType1> + SomeAssociation1,
	{
		let _ = T::AccountId::from(SomeType7); // Test where clause works
		4u16
	}

	#[pallet::storage]
	pub type Map<T: Config>
	where
		T::AccountId: From<SomeType7>,
	= StorageMap<_, Blake2_128Concat, u8, u16, ValueQuery, MyDefault<T>>;

	#[pallet::storage]
	pub type Map2<T> =
		StorageMap<Hasher = Twox64Concat, Key = u16, Value = u32, MaxValues = ConstU32<3>>;

	#[pallet::storage]
	pub type Map3<T> =
		StorageMap<_, Blake2_128Concat, u32, u64, ResultQuery<Error<T>::NonExistentStorageValue>>;

	#[pallet::storage]
	pub type DoubleMap<T> = StorageDoubleMap<_, Blake2_128Concat, u8, Twox64Concat, u16, u32>;

	#[pallet::storage]
	pub type DoubleMap2<T> = StorageDoubleMap<
		Hasher1 = Twox64Concat,
		Key1 = u16,
		Hasher2 = Blake2_128Concat,
		Key2 = u32,
		Value = u64,
		MaxValues = ConstU32<5>,
	>;

	#[pallet::storage]
	pub type DoubleMap3<T> = StorageDoubleMap<
		_,
		Blake2_128Concat,
		u32,
		Twox64Concat,
		u64,
		u128,
		ResultQuery<Error<T>::NonExistentStorageValue>,
	>;

	#[pallet::storage]
	#[pallet::getter(fn nmap)]
	pub type NMap<T> = StorageNMap<_, storage::Key<Blake2_128Concat, u8>, u32>;

	#[pallet::storage]
	#[pallet::getter(fn nmap2)]
	pub type NMap2<T> = StorageNMap<
		Key = (NMapKey<Twox64Concat, u16>, NMapKey<Blake2_128Concat, u32>),
		Value = u64,
		MaxValues = ConstU32<11>,
	>;

	#[pallet::storage]
	#[pallet::getter(fn nmap3)]
	pub type NMap3<T> = StorageNMap<
		_,
		(NMapKey<Blake2_128Concat, u8>, NMapKey<Twox64Concat, u16>),
		u128,
		ResultQuery<Error<T>::NonExistentStorageValue>,
	>;

	#[pallet::storage]
	#[pallet::getter(fn conditional_value)]
	#[cfg(feature = "frame-feature-testing")]
	pub type ConditionalValue<T> = StorageValue<_, u32>;

	#[cfg(feature = "frame-feature-testing")]
	#[pallet::storage]
	#[pallet::getter(fn conditional_map)]
	pub type ConditionalMap<T> =
		StorageMap<_, Twox64Concat, u16, u32, OptionQuery, GetDefault, ConstU32<12>>;

	#[cfg(feature = "frame-feature-testing")]
	#[pallet::storage]
	#[pallet::getter(fn conditional_double_map)]
	pub type ConditionalDoubleMap<T> =
		StorageDoubleMap<_, Blake2_128Concat, u8, Twox64Concat, u16, u32>;

	#[cfg(feature = "frame-feature-testing")]
	#[pallet::storage]
	#[pallet::getter(fn conditional_nmap)]
	pub type ConditionalNMap<T> =
		StorageNMap<_, (storage::Key<Blake2_128Concat, u8>, storage::Key<Twox64Concat, u16>), u32>;

	#[pallet::storage]
	#[pallet::storage_prefix = "RenamedCountedMap"]
	#[pallet::getter(fn counted_storage_map)]
	pub type SomeCountedStorageMap<T> =
		CountedStorageMap<Hasher = Twox64Concat, Key = u8, Value = u32>;

	#[pallet::storage]
	#[pallet::unbounded]
	pub type Unbounded<T> = StorageValue<Value = Vec<u8>>;

	#[pallet::genesis_config]
	#[derive(Default)]
	pub struct GenesisConfig {
		_myfield: u32,
	}

	#[pallet::genesis_build]
	impl<T: Config> GenesisBuild<T> for GenesisConfig
	where
		T::AccountId: From<SomeType1> + SomeAssociation1 + From<SomeType4>,
	{
		fn build(&self) {
			let _ = T::AccountId::from(SomeType1); // Test for where clause
			let _ = T::AccountId::from(SomeType4); // Test for where clause
		}
	}

	#[pallet::origin]
	#[derive(
		EqNoBound,
		RuntimeDebugNoBound,
		CloneNoBound,
		PartialEqNoBound,
		Encode,
		Decode,
		TypeInfo,
		MaxEncodedLen,
	)]
	pub struct Origin<T>(PhantomData<T>);

	#[pallet::validate_unsigned]
	impl<T: Config> ValidateUnsigned for Pallet<T>
	where
		T::AccountId: From<SomeType1> + SomeAssociation1 + From<SomeType5> + From<SomeType3>,
	{
		type Call = Call<T>;
		fn validate_unsigned(_source: TransactionSource, call: &Self::Call) -> TransactionValidity {
			let _ = T::AccountId::from(SomeType1); // Test for where clause
			let _ = T::AccountId::from(SomeType5); // Test for where clause
			if matches!(call, Call::foo_storage_layer { .. }) {
				return Ok(ValidTransaction::default())
			}
			Err(TransactionValidityError::Invalid(InvalidTransaction::Call))
		}
	}

	#[pallet::inherent]
	impl<T: Config> ProvideInherent for Pallet<T>
	where
		T::AccountId: From<SomeType1> + SomeAssociation1 + From<SomeType6> + From<SomeType3>,
	{
		type Call = Call<T>;
		type Error = InherentError;

		const INHERENT_IDENTIFIER: InherentIdentifier = INHERENT_IDENTIFIER;

		fn create_inherent(_data: &InherentData) -> Option<Self::Call> {
			let _ = T::AccountId::from(SomeType1); // Test for where clause
			let _ = T::AccountId::from(SomeType6); // Test for where clause
			Some(Call::foo_no_post_info {})
		}

		fn is_inherent(call: &Self::Call) -> bool {
			matches!(call, Call::foo_no_post_info {} | Call::foo { .. })
		}

		fn check_inherent(call: &Self::Call, _: &InherentData) -> Result<(), Self::Error> {
			match call {
				Call::foo_no_post_info {} => Ok(()),
				Call::foo { foo: 0, bar: 0 } => Err(InherentError::Fatal),
				Call::foo { .. } => Ok(()),
				_ => unreachable!("other calls are not inherents"),
			}
		}

		fn is_inherent_required(d: &InherentData) -> Result<Option<Self::Error>, Self::Error> {
			match d.get_data::<bool>(b"required") {
				Ok(Some(true)) => Ok(Some(InherentError::Fatal)),
				Ok(Some(false)) | Ok(None) => Ok(None),
				Err(_) => unreachable!("should not happen in tests"),
			}
		}
	}

	#[derive(codec::Encode, sp_runtime::RuntimeDebug)]
	#[cfg_attr(feature = "std", derive(codec::Decode))]
	pub enum InherentError {
		Fatal,
	}

	impl frame_support::inherent::IsFatalError for InherentError {
		fn is_fatal_error(&self) -> bool {
			matches!(self, InherentError::Fatal)
		}
	}

	pub const INHERENT_IDENTIFIER: InherentIdentifier = *b"testpall";
}

// Test that a pallet with non generic event and generic genesis_config is correctly handled
// and that a pallet with the attribute without_storage_info is correctly handled.
#[frame_support::pallet]
pub mod pallet2 {
	use super::{SomeAssociation1, SomeType1};
	use frame_support::pallet_prelude::*;
	use frame_system::pallet_prelude::*;

	#[pallet::config]
	pub trait Config: frame_system::Config
	where
		<Self as frame_system::Config>::AccountId: From<SomeType1> + SomeAssociation1,
	{
		type RuntimeEvent: From<Event> + IsType<<Self as frame_system::Config>::RuntimeEvent>;
	}

	#[pallet::pallet]
	#[pallet::without_storage_info]
	pub struct Pallet<T>(_);

	#[pallet::hooks]
	impl<T: Config> Hooks<BlockNumberFor<T>> for Pallet<T>
	where
		T::AccountId: From<SomeType1> + SomeAssociation1,
	{
		fn on_initialize(_: BlockNumberFor<T>) -> Weight {
			Self::deposit_event(Event::Something(11));
			Weight::zero()
		}
		fn on_finalize(_: BlockNumberFor<T>) {
			Self::deposit_event(Event::Something(21));
		}
		fn on_runtime_upgrade() -> Weight {
			Self::deposit_event(Event::Something(31));
			Weight::zero()
		}
	}

	#[pallet::call]
	impl<T: Config> Pallet<T> where T::AccountId: From<SomeType1> + SomeAssociation1 {}

	#[pallet::storage]
	pub type SomeValue<T: Config> = StorageValue<_, Vec<u32>>;

	#[pallet::storage]
	pub type SomeCountedStorageMap<T> =
		CountedStorageMap<Hasher = Twox64Concat, Key = u8, Value = u32>;

	#[pallet::event]
	#[pallet::generate_deposit(fn deposit_event)]
	pub enum Event {
		/// Something
		Something(u32),
	}

	#[pallet::genesis_config]
	pub struct GenesisConfig<T: Config>
	where
		T::AccountId: From<SomeType1> + SomeAssociation1,
	{
		phantom: PhantomData<T>,
	}

	impl<T: Config> Default for GenesisConfig<T>
	where
		T::AccountId: From<SomeType1> + SomeAssociation1,
	{
		fn default() -> Self {
			GenesisConfig { phantom: Default::default() }
		}
	}

	#[pallet::genesis_build]
	impl<T: Config> GenesisBuild<T> for GenesisConfig<T>
	where
		T::AccountId: From<SomeType1> + SomeAssociation1,
	{
		fn build(&self) {}
	}
}

/// Test that the supertrait check works when we pass some parameter to the `frame_system::Config`.
#[frame_support::pallet]
pub mod pallet3 {
	#[pallet::config]
	pub trait Config:
		frame_system::Config<RuntimeOrigin = <Self as Config>::RuntimeOrigin>
	{
		type RuntimeOrigin;
	}

	#[pallet::pallet]
	pub struct Pallet<T>(_);
}

#[frame_support::pallet]
pub mod pallet4 {
	#[pallet::config]
	pub trait Config: frame_system::Config {}

	#[pallet::pallet]
	pub struct Pallet<T>(_);

	#[pallet::call]
	impl<T: Config> Pallet<T> {}
}

/// Test that the supertrait check works when we pass some parameter to the `frame_system::Config`.
#[frame_support::pallet]
pub mod pallet5 {
	#[pallet::config]
	pub trait Config:
		frame_system::Config<RuntimeOrigin = <Self as Config>::RuntimeOrigin>
	{
		type RuntimeOrigin;
	}

	#[pallet::pallet]
	pub struct Pallet<T>(_);
}

frame_support::parameter_types!(
	pub const MyGetParam3: u32 = 12;
);

impl frame_system::Config for Runtime {
	type BaseCallFilter = frame_support::traits::Everything;
	type RuntimeOrigin = RuntimeOrigin;
	type Index = u64;
	type BlockNumber = u32;
	type RuntimeCall = RuntimeCall;
	type Hash = sp_runtime::testing::H256;
	type Hashing = sp_runtime::traits::BlakeTwo256;
	type AccountId = u64;
	type Lookup = sp_runtime::traits::IdentityLookup<Self::AccountId>;
	type Header = Header;
	type RuntimeEvent = RuntimeEvent;
	type BlockHashCount = ConstU32<250>;
	type BlockWeights = ();
	type BlockLength = ();
	type DbWeight = ();
	type Version = ();
	type PalletInfo = PalletInfo;
	type AccountData = ();
	type OnNewAccount = ();
	type OnKilledAccount = ();
	type SystemWeightInfo = ();
	type SS58Prefix = ();
	type OnSetCode = ();
	type MaxConsumers = ConstU32<16>;
}
impl pallet::Config for Runtime {
	type RuntimeEvent = RuntimeEvent;
	type MyGetParam = ConstU32<10>;
	type MyGetParam2 = ConstU32<11>;
	type MyGetParam3 = MyGetParam3;
	type Balance = u64;
}

impl pallet2::Config for Runtime {
	type RuntimeEvent = RuntimeEvent;
}

impl pallet4::Config for Runtime {}

#[cfg(feature = "frame-feature-testing")]
impl pallet3::Config for Runtime {
	type RuntimeOrigin = RuntimeOrigin;
}

#[cfg(feature = "frame-feature-testing-2")]
impl pallet5::Config for Runtime {
	type RuntimeOrigin = RuntimeOrigin;
}

pub type Header = sp_runtime::generic::Header<u32, sp_runtime::traits::BlakeTwo256>;
pub type Block = sp_runtime::generic::Block<Header, UncheckedExtrinsic>;
pub type UncheckedExtrinsic = sp_runtime::generic::UncheckedExtrinsic<u32, RuntimeCall, (), ()>;

frame_support::construct_runtime!(
	pub struct Runtime where
		Block = Block,
		NodeBlock = Block,
		UncheckedExtrinsic = UncheckedExtrinsic
	{
		// Exclude part `Storage` in order not to check its metadata in tests.
		System: frame_system exclude_parts { Pallet, Storage },
		Example: pallet,
		Example2: pallet2 exclude_parts { Call },
		#[cfg(feature = "frame-feature-testing")]
		Example3: pallet3,
		Example4: pallet4 use_parts { Call },

		#[cfg(feature = "frame-feature-testing-2")]
		Example5: pallet5,
	}
);

// Test that the part `RuntimeCall` is excluded from Example2 and included in Example4.
fn _ensure_call_is_correctly_excluded_and_included(call: RuntimeCall) {
	match call {
		RuntimeCall::System(_) | RuntimeCall::Example(_) | RuntimeCall::Example4(_) => (),
	}
}

#[test]
fn transactional_works() {
	TestExternalities::default().execute_with(|| {
		frame_system::Pallet::<Runtime>::set_block_number(1);

		pallet::Call::<Runtime>::foo_storage_layer { foo: 0 }
			.dispatch_bypass_filter(None.into())
			.err()
			.unwrap();
		assert!(frame_system::Pallet::<Runtime>::events().is_empty());

		pallet::Call::<Runtime>::foo_storage_layer { foo: 1 }
			.dispatch_bypass_filter(None.into())
			.unwrap();
		assert_eq!(
			frame_system::Pallet::<Runtime>::events()
				.iter()
				.map(|e| &e.event)
				.collect::<Vec<_>>(),
			vec![&RuntimeEvent::Example(pallet::Event::Something(0))],
		);
	})
}

#[test]
fn call_expand() {
	let call_foo = pallet::Call::<Runtime>::foo { foo: 3, bar: 0 };
	assert_eq!(
		call_foo.get_dispatch_info(),
		DispatchInfo {
			weight: frame_support::weights::Weight::from_parts(3, 0),
			class: DispatchClass::Normal,
			pays_fee: Pays::Yes
		}
	);
	assert_eq!(call_foo.get_call_name(), "foo");
	assert_eq!(
		pallet::Call::<Runtime>::get_call_names(),
		&["foo", "foo_storage_layer", "foo_no_post_info", "check_for_dispatch_context"],
	);
}

#[test]
fn error_expand() {
	assert_eq!(
		format!("{:?}", pallet::Error::<Runtime>::InsufficientProposersBalance),
		String::from("InsufficientProposersBalance"),
	);
	assert_eq!(
		<&'static str>::from(pallet::Error::<Runtime>::InsufficientProposersBalance),
		"InsufficientProposersBalance",
	);
	assert_eq!(
		DispatchError::from(pallet::Error::<Runtime>::InsufficientProposersBalance),
		DispatchError::Module(ModuleError {
			index: 1,
			error: [0, 0, 0, 0],
			message: Some("InsufficientProposersBalance")
		}),
	);
	assert_eq!(<pallet::Error::<Runtime> as PalletError>::MAX_ENCODED_SIZE, 3);
}

#[test]
fn instance_expand() {
	// Assert same type.
	let _: pallet::__InherentHiddenInstance = ();
}

#[test]
fn inherent_expand() {
	use frame_support::{
		inherent::{BlockT, InherentData},
		traits::EnsureInherentsAreFirst,
	};
	use sp_core::Hasher;
	use sp_runtime::{
		traits::{BlakeTwo256, Header},
		Digest,
	};

	let inherents = InherentData::new().create_extrinsics();

	let expected = vec![UncheckedExtrinsic {
		function: RuntimeCall::Example(pallet::Call::foo_no_post_info {}),
		signature: None,
	}];
	assert_eq!(expected, inherents);

	let block = Block::new(
		Header::new(
			1,
			BlakeTwo256::hash(b"test"),
			BlakeTwo256::hash(b"test"),
			BlakeTwo256::hash(b"test"),
			Digest::default(),
		),
		vec![
			UncheckedExtrinsic {
				function: RuntimeCall::Example(pallet::Call::foo_no_post_info {}),
				signature: None,
			},
			UncheckedExtrinsic {
				function: RuntimeCall::Example(pallet::Call::foo { foo: 1, bar: 0 }),
				signature: None,
			},
		],
	);

	assert!(InherentData::new().check_extrinsics(&block).ok());

	let block = Block::new(
		Header::new(
			1,
			BlakeTwo256::hash(b"test"),
			BlakeTwo256::hash(b"test"),
			BlakeTwo256::hash(b"test"),
			Digest::default(),
		),
		vec![
			UncheckedExtrinsic {
				function: RuntimeCall::Example(pallet::Call::foo_no_post_info {}),
				signature: None,
			},
			UncheckedExtrinsic {
				function: RuntimeCall::Example(pallet::Call::foo { foo: 0, bar: 0 }),
				signature: None,
			},
		],
	);

	assert!(InherentData::new().check_extrinsics(&block).fatal_error());

	let block = Block::new(
		Header::new(
			1,
			BlakeTwo256::hash(b"test"),
			BlakeTwo256::hash(b"test"),
			BlakeTwo256::hash(b"test"),
			Digest::default(),
		),
		vec![UncheckedExtrinsic {
			function: RuntimeCall::Example(pallet::Call::foo_storage_layer { foo: 0 }),
			signature: None,
		}],
	);

	let mut inherent = InherentData::new();
	inherent.put_data(*b"required", &true).unwrap();
	assert!(inherent.check_extrinsics(&block).fatal_error());

	let block = Block::new(
		Header::new(
			1,
			BlakeTwo256::hash(b"test"),
			BlakeTwo256::hash(b"test"),
			BlakeTwo256::hash(b"test"),
			Digest::default(),
		),
		vec![UncheckedExtrinsic {
			function: RuntimeCall::Example(pallet::Call::foo_no_post_info {}),
			signature: Some((1, (), ())),
		}],
	);

	let mut inherent = InherentData::new();
	inherent.put_data(*b"required", &true).unwrap();
	assert!(inherent.check_extrinsics(&block).fatal_error());

	let block = Block::new(
		Header::new(
			1,
			BlakeTwo256::hash(b"test"),
			BlakeTwo256::hash(b"test"),
			BlakeTwo256::hash(b"test"),
			Digest::default(),
		),
		vec![
			UncheckedExtrinsic {
				function: RuntimeCall::Example(pallet::Call::foo { foo: 1, bar: 1 }),
				signature: None,
			},
			UncheckedExtrinsic {
				function: RuntimeCall::Example(pallet::Call::foo_storage_layer { foo: 0 }),
				signature: None,
			},
		],
	);

	assert!(Runtime::ensure_inherents_are_first(&block).is_ok());

	let block = Block::new(
		Header::new(
			1,
			BlakeTwo256::hash(b"test"),
			BlakeTwo256::hash(b"test"),
			BlakeTwo256::hash(b"test"),
			Digest::default(),
		),
		vec![
			UncheckedExtrinsic {
				function: RuntimeCall::Example(pallet::Call::foo { foo: 1, bar: 1 }),
				signature: None,
			},
			UncheckedExtrinsic {
				function: RuntimeCall::Example(pallet::Call::foo_storage_layer { foo: 0 }),
				signature: None,
			},
			UncheckedExtrinsic {
				function: RuntimeCall::Example(pallet::Call::foo_no_post_info {}),
				signature: None,
			},
		],
	);

	assert_eq!(Runtime::ensure_inherents_are_first(&block).err().unwrap(), 2);

	let block = Block::new(
		Header::new(
			1,
			BlakeTwo256::hash(b"test"),
			BlakeTwo256::hash(b"test"),
			BlakeTwo256::hash(b"test"),
			Digest::default(),
		),
		vec![
			UncheckedExtrinsic {
				function: RuntimeCall::Example(pallet::Call::foo { foo: 1, bar: 1 }),
				signature: None,
			},
			UncheckedExtrinsic {
				function: RuntimeCall::Example(pallet::Call::foo { foo: 1, bar: 0 }),
				signature: Some((1, (), ())),
			},
			UncheckedExtrinsic {
				function: RuntimeCall::Example(pallet::Call::foo_no_post_info {}),
				signature: None,
			},
		],
	);

	assert_eq!(Runtime::ensure_inherents_are_first(&block).err().unwrap(), 2);
}

#[test]
fn validate_unsigned_expand() {
	use frame_support::pallet_prelude::{
		InvalidTransaction, TransactionSource, TransactionValidityError, ValidTransaction,
		ValidateUnsigned,
	};
	let call = pallet::Call::<Runtime>::foo_no_post_info {};

	let validity = pallet::Pallet::validate_unsigned(TransactionSource::Local, &call).unwrap_err();
	assert_eq!(validity, TransactionValidityError::Invalid(InvalidTransaction::Call));

	let call = pallet::Call::<Runtime>::foo_storage_layer { foo: 0 };

	let validity = pallet::Pallet::validate_unsigned(TransactionSource::External, &call).unwrap();
	assert_eq!(validity, ValidTransaction::default());
}

#[test]
fn pallet_expand_deposit_event() {
	TestExternalities::default().execute_with(|| {
		frame_system::Pallet::<Runtime>::set_block_number(1);
		pallet::Call::<Runtime>::foo { foo: 3, bar: 0 }
			.dispatch_bypass_filter(None.into())
			.unwrap();
		assert_eq!(
			frame_system::Pallet::<Runtime>::events()[0].event,
			RuntimeEvent::Example(pallet::Event::Something(3)),
		);
	})
}

#[test]
fn pallet_new_call_variant() {
	pallet::Call::<Runtime>::new_call_variant_foo(3, 4);
}

#[test]
fn storage_expand() {
	use frame_support::{pallet_prelude::*, storage::StoragePrefixedMap};

	fn twox_64_concat(d: &[u8]) -> Vec<u8> {
		let mut v = twox_64(d).to_vec();
		v.extend_from_slice(d);
		v
	}

	fn blake2_128_concat(d: &[u8]) -> Vec<u8> {
		let mut v = blake2_128(d).to_vec();
		v.extend_from_slice(d);
		v
	}

	TestExternalities::default().execute_with(|| {
		pallet::Value::<Runtime>::put(1);
		let k = [twox_128(b"Example"), twox_128(b"Value")].concat();
		assert_eq!(unhashed::get::<u32>(&k), Some(1u32));

		pallet::RenamedValue::<Runtime>::put(2);
		let k = [twox_128(b"Example"), twox_128(b"Value2")].concat();
		assert_eq!(unhashed::get::<u64>(&k), Some(2));

		pallet::Map::<Runtime>::insert(1, 2);
		let mut k = [twox_128(b"Example"), twox_128(b"Map")].concat();
		k.extend(1u8.using_encoded(blake2_128_concat));
		assert_eq!(unhashed::get::<u16>(&k), Some(2u16));
		assert_eq!(&k[..32], &<pallet::Map<Runtime>>::final_prefix());

		pallet::Map2::<Runtime>::insert(1, 2);
		let mut k = [twox_128(b"Example"), twox_128(b"Map2")].concat();
		k.extend(1u16.using_encoded(twox_64_concat));
		assert_eq!(unhashed::get::<u32>(&k), Some(2u32));
		assert_eq!(&k[..32], &<pallet::Map2<Runtime>>::final_prefix());

		pallet::Map3::<Runtime>::insert(1, 2);
		let mut k = [twox_128(b"Example"), twox_128(b"Map3")].concat();
		k.extend(1u32.using_encoded(blake2_128_concat));
		assert_eq!(unhashed::get::<u64>(&k), Some(2u64));
		assert_eq!(&k[..32], &<pallet::Map3<Runtime>>::final_prefix());
		assert_eq!(
			pallet::Map3::<Runtime>::get(2),
			Err(pallet::Error::<Runtime>::NonExistentStorageValue),
		);

		pallet::DoubleMap::<Runtime>::insert(&1, &2, &3);
		let mut k = [twox_128(b"Example"), twox_128(b"DoubleMap")].concat();
		k.extend(1u8.using_encoded(blake2_128_concat));
		k.extend(2u16.using_encoded(twox_64_concat));
		assert_eq!(unhashed::get::<u32>(&k), Some(3u32));
		assert_eq!(&k[..32], &<pallet::DoubleMap<Runtime>>::final_prefix());

		pallet::DoubleMap2::<Runtime>::insert(&1, &2, &3);
		let mut k = [twox_128(b"Example"), twox_128(b"DoubleMap2")].concat();
		k.extend(1u16.using_encoded(twox_64_concat));
		k.extend(2u32.using_encoded(blake2_128_concat));
		assert_eq!(unhashed::get::<u64>(&k), Some(3u64));
		assert_eq!(&k[..32], &<pallet::DoubleMap2<Runtime>>::final_prefix());

		pallet::DoubleMap3::<Runtime>::insert(&1, &2, &3);
		let mut k = [twox_128(b"Example"), twox_128(b"DoubleMap3")].concat();
		k.extend(1u32.using_encoded(blake2_128_concat));
		k.extend(2u64.using_encoded(twox_64_concat));
		assert_eq!(unhashed::get::<u128>(&k), Some(3u128));
		assert_eq!(&k[..32], &<pallet::DoubleMap3<Runtime>>::final_prefix());
		assert_eq!(
			pallet::DoubleMap3::<Runtime>::get(2, 3),
			Err(pallet::Error::<Runtime>::NonExistentStorageValue),
		);

		pallet::NMap::<Runtime>::insert((&1,), &3);
		let mut k = [twox_128(b"Example"), twox_128(b"NMap")].concat();
		k.extend(1u8.using_encoded(blake2_128_concat));
		assert_eq!(unhashed::get::<u32>(&k), Some(3u32));
		assert_eq!(&k[..32], &<pallet::NMap<Runtime>>::final_prefix());

		pallet::NMap2::<Runtime>::insert((&1, &2), &3);
		let mut k = [twox_128(b"Example"), twox_128(b"NMap2")].concat();
		k.extend(1u16.using_encoded(twox_64_concat));
		k.extend(2u32.using_encoded(blake2_128_concat));
		assert_eq!(unhashed::get::<u64>(&k), Some(3u64));
		assert_eq!(&k[..32], &<pallet::NMap2<Runtime>>::final_prefix());

		pallet::NMap3::<Runtime>::insert((&1, &2), &3);
		let mut k = [twox_128(b"Example"), twox_128(b"NMap3")].concat();
		k.extend(1u8.using_encoded(blake2_128_concat));
		k.extend(2u16.using_encoded(twox_64_concat));
		assert_eq!(unhashed::get::<u128>(&k), Some(3u128));
		assert_eq!(&k[..32], &<pallet::NMap3<Runtime>>::final_prefix());
		assert_eq!(
			pallet::NMap3::<Runtime>::get((2, 3)),
			Err(pallet::Error::<Runtime>::NonExistentStorageValue),
		);

		#[cfg(feature = "frame-feature-testing")]
		{
			pallet::ConditionalValue::<Runtime>::put(1);
			pallet::ConditionalMap::<Runtime>::insert(1, 2);
			pallet::ConditionalDoubleMap::<Runtime>::insert(1, 2, 3);
			pallet::ConditionalNMap::<Runtime>::insert((1, 2), 3);
		}

		pallet::SomeCountedStorageMap::<Runtime>::insert(1, 2);
		let mut k = [twox_128(b"Example"), twox_128(b"RenamedCountedMap")].concat();
		k.extend(1u8.using_encoded(twox_64_concat));
		assert_eq!(unhashed::get::<u32>(&k), Some(2u32));
		let k = [twox_128(b"Example"), twox_128(b"CounterForRenamedCountedMap")].concat();
		assert_eq!(unhashed::get::<u32>(&k), Some(1u32));

		pallet::Unbounded::<Runtime>::put(vec![1, 2]);
		let k = [twox_128(b"Example"), twox_128(b"Unbounded")].concat();
		assert_eq!(unhashed::get::<Vec<u8>>(&k), Some(vec![1, 2]));
	})
}

#[test]
fn pallet_hooks_expand() {
	TestExternalities::default().execute_with(|| {
		frame_system::Pallet::<Runtime>::set_block_number(1);

		assert_eq!(AllPalletsWithoutSystem::on_initialize(1), Weight::from_parts(10, 0));
		AllPalletsWithoutSystem::on_finalize(1);

		assert_eq!(AllPalletsWithoutSystem::on_runtime_upgrade(), Weight::from_parts(30, 0));

		assert_eq!(
			frame_system::Pallet::<Runtime>::events()[0].event,
			RuntimeEvent::Example(pallet::Event::Something(10)),
		);
		assert_eq!(
			frame_system::Pallet::<Runtime>::events()[1].event,
			RuntimeEvent::Example2(pallet2::Event::Something(11)),
		);
		assert_eq!(
			frame_system::Pallet::<Runtime>::events()[2].event,
			RuntimeEvent::Example(pallet::Event::Something(20)),
		);
		assert_eq!(
			frame_system::Pallet::<Runtime>::events()[3].event,
			RuntimeEvent::Example2(pallet2::Event::Something(21)),
		);
		assert_eq!(
			frame_system::Pallet::<Runtime>::events()[4].event,
			RuntimeEvent::Example(pallet::Event::Something(30)),
		);
		assert_eq!(
			frame_system::Pallet::<Runtime>::events()[5].event,
			RuntimeEvent::Example2(pallet2::Event::Something(31)),
		);
	})
}

#[test]
fn all_pallets_type_reversed_order_is_correct() {
	TestExternalities::default().execute_with(|| {
		frame_system::Pallet::<Runtime>::set_block_number(1);

		#[allow(deprecated)]
		{
			assert_eq!(
				AllPalletsWithoutSystemReversed::on_initialize(1),
				Weight::from_parts(10, 0)
			);
			AllPalletsWithoutSystemReversed::on_finalize(1);

			assert_eq!(
				AllPalletsWithoutSystemReversed::on_runtime_upgrade(),
				Weight::from_parts(30, 0)
			);
		}

		assert_eq!(
			frame_system::Pallet::<Runtime>::events()[0].event,
			RuntimeEvent::Example2(pallet2::Event::Something(11)),
		);
		assert_eq!(
			frame_system::Pallet::<Runtime>::events()[1].event,
			RuntimeEvent::Example(pallet::Event::Something(10)),
		);
		assert_eq!(
			frame_system::Pallet::<Runtime>::events()[2].event,
			RuntimeEvent::Example2(pallet2::Event::Something(21)),
		);
		assert_eq!(
			frame_system::Pallet::<Runtime>::events()[3].event,
			RuntimeEvent::Example(pallet::Event::Something(20)),
		);
		assert_eq!(
			frame_system::Pallet::<Runtime>::events()[4].event,
			RuntimeEvent::Example2(pallet2::Event::Something(31)),
		);
		assert_eq!(
			frame_system::Pallet::<Runtime>::events()[5].event,
			RuntimeEvent::Example(pallet::Event::Something(30)),
		);
	})
}

#[test]
fn pallet_on_genesis() {
	TestExternalities::default().execute_with(|| {
		assert_eq!(pallet::Pallet::<Runtime>::on_chain_storage_version(), StorageVersion::new(0));
		pallet::Pallet::<Runtime>::on_genesis();
		assert_eq!(
			pallet::Pallet::<Runtime>::current_storage_version(),
			pallet::Pallet::<Runtime>::on_chain_storage_version(),
		);
	})
}

#[test]
fn migrate_from_pallet_version_to_storage_version() {
	const PALLET_VERSION_STORAGE_KEY_POSTFIX: &[u8] = b":__PALLET_VERSION__:";

	fn pallet_version_key(name: &str) -> [u8; 32] {
		frame_support::storage::storage_prefix(name.as_bytes(), PALLET_VERSION_STORAGE_KEY_POSTFIX)
	}

	TestExternalities::default().execute_with(|| {
		// Insert some fake pallet versions
		sp_io::storage::set(&pallet_version_key(Example::name()), &[1, 2, 3]);
		sp_io::storage::set(&pallet_version_key(Example2::name()), &[1, 2, 3]);
		sp_io::storage::set(&pallet_version_key(System::name()), &[1, 2, 3]);

		// Check that everyone currently is at version 0
		assert_eq!(Example::on_chain_storage_version(), StorageVersion::new(0));
		assert_eq!(Example2::on_chain_storage_version(), StorageVersion::new(0));
		assert_eq!(System::on_chain_storage_version(), StorageVersion::new(0));

		let db_weight = RuntimeDbWeight { read: 0, write: 5 };
		let weight = frame_support::migrations::migrate_from_pallet_version_to_storage_version::<
			AllPalletsWithSystem,
		>(&db_weight);

		let mut pallet_num = 4;
		if cfg!(feature = "frame-feature-testing") {
			pallet_num += 1;
		};
		if cfg!(feature = "frame-feature-testing-2") {
			pallet_num += 1;
		};

		// `pallet_num` pallets, 2 writes and every write costs 5 weight.
		assert_eq!(Weight::from_parts(pallet_num * 2 * 5, 0), weight);

		// All pallet versions should be removed
		assert!(sp_io::storage::get(&pallet_version_key(Example::name())).is_none());
		assert!(sp_io::storage::get(&pallet_version_key(Example2::name())).is_none());
		assert!(sp_io::storage::get(&pallet_version_key(System::name())).is_none());

		assert_eq!(Example::on_chain_storage_version(), pallet::STORAGE_VERSION);
		assert_eq!(Example2::on_chain_storage_version(), StorageVersion::new(0));
		assert_eq!(System::on_chain_storage_version(), StorageVersion::new(0));
	});
}

#[test]
fn metadata() {
	use frame_support::metadata::*;

	fn maybe_docs(doc: Vec<&'static str>) -> Vec<&'static str> {
		if cfg!(feature = "no-metadata-docs") {
			vec![]
		} else {
			doc
		}
	}

	let pallets = vec![
		PalletMetadata {
			index: 1,
			name: "Example",
			storage: Some(PalletStorageMetadata {
				prefix: "Example",
				entries: vec![
					StorageEntryMetadata {
						name: "ValueWhereClause",
						modifier: StorageEntryModifier::Optional,
						ty: StorageEntryType::Plain(meta_type::<u64>()),
						default: vec![0],
						docs: vec![],
					},
					StorageEntryMetadata {
						name: "Value",
						modifier: StorageEntryModifier::Optional,
						ty: StorageEntryType::Plain(meta_type::<u32>()),
						default: vec![0],
						docs: vec![],
					},
					StorageEntryMetadata {
						name: "Value2",
						modifier: StorageEntryModifier::Optional,
						ty: StorageEntryType::Plain(meta_type::<u64>()),
						default: vec![0],
						docs: vec![],
					},
					StorageEntryMetadata {
						name: "Map",
						modifier: StorageEntryModifier::Default,
						ty: StorageEntryType::Map {
							key: meta_type::<u8>(),
							value: meta_type::<u16>(),
							hashers: vec![StorageHasher::Blake2_128Concat],
						},
						default: vec![4, 0],
						docs: vec![],
					},
					StorageEntryMetadata {
						name: "Map2",
						modifier: StorageEntryModifier::Optional,
						ty: StorageEntryType::Map {
							key: meta_type::<u16>(),
							value: meta_type::<u32>(),
							hashers: vec![StorageHasher::Twox64Concat],
						},
						default: vec![0],
						docs: vec![],
					},
					StorageEntryMetadata {
						name: "Map3",
						modifier: StorageEntryModifier::Optional,
						ty: StorageEntryType::Map {
							key: meta_type::<u32>(),
							value: meta_type::<u64>(),
							hashers: vec![StorageHasher::Blake2_128Concat],
						},
						default: vec![1, 1],
						docs: vec![],
					},
					StorageEntryMetadata {
						name: "DoubleMap",
						modifier: StorageEntryModifier::Optional,
						ty: StorageEntryType::Map {
							value: meta_type::<u32>(),
							hashers: vec![
								StorageHasher::Blake2_128Concat,
								StorageHasher::Twox64Concat,
							],
							key: meta_type::<(u8, u16)>(),
						},
						default: vec![0],
						docs: vec![],
					},
					StorageEntryMetadata {
						name: "DoubleMap2",
						modifier: StorageEntryModifier::Optional,
						ty: StorageEntryType::Map {
							value: meta_type::<u64>(),
							key: meta_type::<(u16, u32)>(),
							hashers: vec![
								StorageHasher::Twox64Concat,
								StorageHasher::Blake2_128Concat,
							],
						},
						default: vec![0],
						docs: vec![],
					},
					StorageEntryMetadata {
						name: "DoubleMap3",
						modifier: StorageEntryModifier::Optional,
						ty: StorageEntryType::Map {
							value: meta_type::<u128>(),
							key: meta_type::<(u32, u64)>(),
							hashers: vec![
								StorageHasher::Blake2_128Concat,
								StorageHasher::Twox64Concat,
							],
						},
						default: vec![1, 1],
						docs: vec![],
					},
					StorageEntryMetadata {
						name: "NMap",
						modifier: StorageEntryModifier::Optional,
						ty: StorageEntryType::Map {
							key: meta_type::<u8>(),
							hashers: vec![StorageHasher::Blake2_128Concat],
							value: meta_type::<u32>(),
						},
						default: vec![0],
						docs: vec![],
					},
					StorageEntryMetadata {
						name: "NMap2",
						modifier: StorageEntryModifier::Optional,
						ty: StorageEntryType::Map {
							key: meta_type::<(u16, u32)>(),
							hashers: vec![
								StorageHasher::Twox64Concat,
								StorageHasher::Blake2_128Concat,
							],
							value: meta_type::<u64>(),
						},
						default: vec![0],
						docs: vec![],
					},
					StorageEntryMetadata {
						name: "NMap3",
						modifier: StorageEntryModifier::Optional,
						ty: StorageEntryType::Map {
							key: meta_type::<(u8, u16)>(),
							hashers: vec![
								StorageHasher::Blake2_128Concat,
								StorageHasher::Twox64Concat,
							],
							value: meta_type::<u128>(),
						},
						default: vec![1, 1],
						docs: vec![],
					},
					#[cfg(feature = "frame-feature-testing")]
					StorageEntryMetadata {
						name: "ConditionalValue",
						modifier: StorageEntryModifier::Optional,
						ty: StorageEntryType::Plain(meta_type::<u32>()),
						default: vec![0],
						docs: vec![],
					},
					#[cfg(feature = "frame-feature-testing")]
					StorageEntryMetadata {
						name: "ConditionalMap",
						modifier: StorageEntryModifier::Optional,
						ty: StorageEntryType::Map {
							key: meta_type::<u16>(),
							value: meta_type::<u32>(),
							hashers: vec![StorageHasher::Twox64Concat],
						},
						default: vec![0],
						docs: vec![],
					},
					#[cfg(feature = "frame-feature-testing")]
					StorageEntryMetadata {
						name: "ConditionalDoubleMap",
						modifier: StorageEntryModifier::Optional,
						ty: StorageEntryType::Map {
							value: meta_type::<u32>(),
							key: meta_type::<(u8, u16)>(),
							hashers: vec![
								StorageHasher::Blake2_128Concat,
								StorageHasher::Twox64Concat,
							],
						},
						default: vec![0],
						docs: vec![],
					},
					#[cfg(feature = "frame-feature-testing")]
					StorageEntryMetadata {
						name: "ConditionalNMap",
						modifier: StorageEntryModifier::Optional,
						ty: StorageEntryType::Map {
							key: meta_type::<(u8, u16)>(),
							hashers: vec![
								StorageHasher::Blake2_128Concat,
								StorageHasher::Twox64Concat,
							],
							value: meta_type::<u32>(),
						},
						default: vec![0],
						docs: vec![],
					},
					StorageEntryMetadata {
						name: "RenamedCountedMap",
						modifier: StorageEntryModifier::Optional,
						ty: StorageEntryType::Map {
							hashers: vec![StorageHasher::Twox64Concat],
							key: meta_type::<u8>(),
							value: meta_type::<u32>(),
						},
						default: vec![0],
						docs: vec![],
					},
					StorageEntryMetadata {
						name: "CounterForRenamedCountedMap",
						modifier: StorageEntryModifier::Default,
						ty: StorageEntryType::Plain(meta_type::<u32>()),
						default: vec![0, 0, 0, 0],
						docs: maybe_docs(vec!["Counter for the related counted storage map"]),
					},
					StorageEntryMetadata {
						name: "Unbounded",
						modifier: StorageEntryModifier::Optional,
						ty: StorageEntryType::Plain(meta_type::<Vec<u8>>()),
						default: vec![0],
						docs: vec![],
					},
				],
			}),
			calls: Some(meta_type::<pallet::Call<Runtime>>().into()),
			event: Some(meta_type::<pallet::Event<Runtime>>().into()),
			constants: vec![
				PalletConstantMetadata {
					name: "MyGetParam",
					ty: meta_type::<u32>(),
					value: vec![10, 0, 0, 0],
					docs: maybe_docs(vec![" Some comment", " Some comment"]),
				},
				PalletConstantMetadata {
					name: "MyGetParam2",
					ty: meta_type::<u32>(),
					value: vec![11, 0, 0, 0],
					docs: maybe_docs(vec![" Some comment", " Some comment"]),
				},
				PalletConstantMetadata {
					name: "MyGetParam3",
					ty: meta_type::<u64>(),
					value: vec![12, 0, 0, 0, 0, 0, 0, 0],
					docs: vec![],
				},
				PalletConstantMetadata {
					name: "some_extra",
					ty: meta_type::<u64>(),
					value: vec![100, 0, 0, 0, 0, 0, 0, 0],
					docs: maybe_docs(vec![" Some doc", " Some doc"]),
				},
				PalletConstantMetadata {
					name: "some_extra_extra",
					ty: meta_type::<u64>(),
					value: vec![0, 0, 0, 0, 0, 0, 0, 0],
					docs: maybe_docs(vec![" Some doc"]),
				},
				PalletConstantMetadata {
					name: "SomeExtraRename",
					ty: meta_type::<u64>(),
					value: vec![0, 0, 0, 0, 0, 0, 0, 0],
					docs: maybe_docs(vec![" Some doc"]),
				},
			],
			error: Some(PalletErrorMetadata { ty: meta_type::<pallet::Error<Runtime>>() }),
		},
		PalletMetadata {
			index: 2,
			name: "Example2",
			storage: Some(PalletStorageMetadata {
				prefix: "Example2",
				entries: vec![
					StorageEntryMetadata {
						name: "SomeValue",
						modifier: StorageEntryModifier::Optional,
						ty: StorageEntryType::Plain(meta_type::<Vec<u32>>()),
						default: vec![0],
						docs: vec![],
					},
					StorageEntryMetadata {
						name: "SomeCountedStorageMap",
						modifier: StorageEntryModifier::Optional,
						ty: StorageEntryType::Map {
							hashers: vec![StorageHasher::Twox64Concat],
							key: meta_type::<u8>(),
							value: meta_type::<u32>(),
						},
						default: vec![0],
						docs: vec![],
					},
					StorageEntryMetadata {
						name: "CounterForSomeCountedStorageMap",
						modifier: StorageEntryModifier::Default,
						ty: StorageEntryType::Plain(meta_type::<u32>()),
						default: vec![0, 0, 0, 0],
						docs: maybe_docs(vec!["Counter for the related counted storage map"]),
					},
				],
			}),
			calls: None,
			event: Some(PalletEventMetadata { ty: meta_type::<pallet2::Event>() }),
			constants: vec![],
			error: None,
		},
		#[cfg(feature = "frame-feature-testing")]
		PalletMetadata {
			index: 3,
			name: "Example3",
			storage: None,
			calls: None,
			event: None,
			constants: vec![],
			error: None,
		},
		#[cfg(feature = "frame-feature-testing-2")]
		PalletMetadata {
			index: 5,
			name: "Example5",
			storage: None,
			calls: None,
			event: None,
			constants: vec![],
			error: None,
		},
	];

	let empty_doc = pallets[0].event.as_ref().unwrap().ty.type_info().docs().is_empty() &&
		pallets[0].error.as_ref().unwrap().ty.type_info().docs().is_empty() &&
		pallets[0].calls.as_ref().unwrap().ty.type_info().docs().is_empty();

	if cfg!(feature = "no-metadata-docs") {
		assert!(empty_doc)
	} else {
		assert!(!empty_doc)
	}

	let extrinsic = ExtrinsicMetadata {
		ty: meta_type::<UncheckedExtrinsic>(),
		version: 4,
		signed_extensions: vec![SignedExtensionMetadata {
			identifier: "UnitSignedExtension",
			ty: meta_type::<()>(),
			additional_signed: meta_type::<()>(),
		}],
	};

	let expected_metadata: RuntimeMetadataPrefixed =
		RuntimeMetadataLastVersion::new(pallets, extrinsic, meta_type::<Runtime>()).into();
	let expected_metadata = match expected_metadata.1 {
		RuntimeMetadata::V14(metadata) => metadata,
		_ => panic!("metadata has been bumped, test needs to be updated"),
	};

	let actual_metadata = match Runtime::metadata().1 {
		RuntimeMetadata::V14(metadata) => metadata,
		_ => panic!("metadata has been bumped, test needs to be updated"),
	};

	pretty_assertions::assert_eq!(actual_metadata.pallets, expected_metadata.pallets);
}

#[test]
<<<<<<< HEAD
fn metadata_at_version() {
	use frame_support::metadata::*;
	use sp_core::Decode;

	let metadata = Runtime::metadata();
	let at_metadata = match Runtime::metadata_at_version(LATEST_METADATA_VERSION) {
		Some(opaque) => {
			let bytes = &*opaque;
			let metadata: RuntimeMetadataPrefixed = Decode::decode(&mut &bytes[..]).unwrap();
			metadata
		},
		_ => panic!("metadata has been bumped, test needs to be updated"),
	};

	assert_eq!(metadata, at_metadata);
}

#[test]
fn metadata_versions() {
	assert_eq!(vec![LATEST_METADATA_VERSION], Runtime::metadata_versions());
=======
fn test_pallet_runtime_docs() {
	let docs = crate::pallet::Pallet::<Runtime>::pallet_documentation_metadata();
	let readme = "Support code for the runtime.\n\nLicense: Apache-2.0";
	let expected = vec![" Pallet documentation", readme, readme];
	assert_eq!(docs, expected);
>>>>>>> 959c5b63
}

#[test]
fn test_pallet_info_access() {
	assert_eq!(<System as frame_support::traits::PalletInfoAccess>::name(), "System");
	assert_eq!(<Example as frame_support::traits::PalletInfoAccess>::name(), "Example");
	assert_eq!(<Example2 as frame_support::traits::PalletInfoAccess>::name(), "Example2");

	assert_eq!(<System as frame_support::traits::PalletInfoAccess>::index(), 0);
	assert_eq!(<Example as frame_support::traits::PalletInfoAccess>::index(), 1);
	assert_eq!(<Example2 as frame_support::traits::PalletInfoAccess>::index(), 2);
}

#[test]
fn test_storage_info() {
	use frame_support::{
		storage::storage_prefix as prefix,
		traits::{StorageInfo, StorageInfoTrait},
	};

	// Storage max size is calculated by adding up all the hasher size, the key type size and the
	// value type size
	assert_eq!(
		Example::storage_info(),
		vec![
			StorageInfo {
				pallet_name: b"Example".to_vec(),
				storage_name: b"ValueWhereClause".to_vec(),
				prefix: prefix(b"Example", b"ValueWhereClause").to_vec(),
				max_values: Some(1),
				max_size: Some(8),
			},
			StorageInfo {
				pallet_name: b"Example".to_vec(),
				storage_name: b"Value".to_vec(),
				prefix: prefix(b"Example", b"Value").to_vec(),
				max_values: Some(1),
				max_size: Some(4),
			},
			StorageInfo {
				pallet_name: b"Example".to_vec(),
				storage_name: b"Value2".to_vec(),
				prefix: prefix(b"Example", b"Value2").to_vec(),
				max_values: Some(1),
				max_size: Some(8),
			},
			StorageInfo {
				pallet_name: b"Example".to_vec(),
				storage_name: b"Map".to_vec(),
				prefix: prefix(b"Example", b"Map").to_vec(),
				max_values: None,
				max_size: Some(16 + 1 + 2),
			},
			StorageInfo {
				pallet_name: b"Example".to_vec(),
				storage_name: b"Map2".to_vec(),
				prefix: prefix(b"Example", b"Map2").to_vec(),
				max_values: Some(3),
				max_size: Some(8 + 2 + 4),
			},
			StorageInfo {
				pallet_name: b"Example".to_vec(),
				storage_name: b"Map3".to_vec(),
				prefix: prefix(b"Example", b"Map3").to_vec(),
				max_values: None,
				max_size: Some(16 + 4 + 8),
			},
			StorageInfo {
				pallet_name: b"Example".to_vec(),
				storage_name: b"DoubleMap".to_vec(),
				prefix: prefix(b"Example", b"DoubleMap").to_vec(),
				max_values: None,
				max_size: Some(16 + 1 + 8 + 2 + 4),
			},
			StorageInfo {
				pallet_name: b"Example".to_vec(),
				storage_name: b"DoubleMap2".to_vec(),
				prefix: prefix(b"Example", b"DoubleMap2").to_vec(),
				max_values: Some(5),
				max_size: Some(8 + 2 + 16 + 4 + 8),
			},
			StorageInfo {
				pallet_name: b"Example".to_vec(),
				storage_name: b"DoubleMap3".to_vec(),
				prefix: prefix(b"Example", b"DoubleMap3").to_vec(),
				max_values: None,
				max_size: Some(16 + 4 + 8 + 8 + 16),
			},
			StorageInfo {
				pallet_name: b"Example".to_vec(),
				storage_name: b"NMap".to_vec(),
				prefix: prefix(b"Example", b"NMap").to_vec(),
				max_values: None,
				max_size: Some(16 + 1 + 4),
			},
			StorageInfo {
				pallet_name: b"Example".to_vec(),
				storage_name: b"NMap2".to_vec(),
				prefix: prefix(b"Example", b"NMap2").to_vec(),
				max_values: Some(11),
				max_size: Some(8 + 2 + 16 + 4 + 8),
			},
			StorageInfo {
				pallet_name: b"Example".to_vec(),
				storage_name: b"NMap3".to_vec(),
				prefix: prefix(b"Example", b"NMap3").to_vec(),
				max_values: None,
				max_size: Some(16 + 1 + 8 + 2 + 16),
			},
			#[cfg(feature = "frame-feature-testing")]
			{
				StorageInfo {
					pallet_name: b"Example".to_vec(),
					storage_name: b"ConditionalValue".to_vec(),
					prefix: prefix(b"Example", b"ConditionalValue").to_vec(),
					max_values: Some(1),
					max_size: Some(4),
				}
			},
			#[cfg(feature = "frame-feature-testing")]
			{
				StorageInfo {
					pallet_name: b"Example".to_vec(),
					storage_name: b"ConditionalMap".to_vec(),
					prefix: prefix(b"Example", b"ConditionalMap").to_vec(),
					max_values: Some(12),
					max_size: Some(8 + 2 + 4),
				}
			},
			#[cfg(feature = "frame-feature-testing")]
			{
				StorageInfo {
					pallet_name: b"Example".to_vec(),
					storage_name: b"ConditionalDoubleMap".to_vec(),
					prefix: prefix(b"Example", b"ConditionalDoubleMap").to_vec(),
					max_values: None,
					max_size: Some(16 + 1 + 8 + 2 + 4),
				}
			},
			#[cfg(feature = "frame-feature-testing")]
			{
				StorageInfo {
					pallet_name: b"Example".to_vec(),
					storage_name: b"ConditionalNMap".to_vec(),
					prefix: prefix(b"Example", b"ConditionalNMap").to_vec(),
					max_values: None,
					max_size: Some(16 + 1 + 8 + 2 + 4),
				}
			},
			StorageInfo {
				pallet_name: b"Example".to_vec(),
				storage_name: b"RenamedCountedMap".to_vec(),
				prefix: prefix(b"Example", b"RenamedCountedMap").to_vec(),
				max_values: None,
				max_size: Some(8 + 1 + 4),
			},
			StorageInfo {
				pallet_name: b"Example".to_vec(),
				storage_name: b"CounterForRenamedCountedMap".to_vec(),
				prefix: prefix(b"Example", b"CounterForRenamedCountedMap").to_vec(),
				max_values: Some(1),
				max_size: Some(4),
			},
			StorageInfo {
				pallet_name: b"Example".to_vec(),
				storage_name: b"Unbounded".to_vec(),
				prefix: prefix(b"Example", b"Unbounded").to_vec(),
				max_values: Some(1),
				max_size: None,
			},
		],
	);

	assert_eq!(
		Example2::storage_info(),
		vec![
			StorageInfo {
				pallet_name: b"Example2".to_vec(),
				storage_name: b"SomeValue".to_vec(),
				prefix: prefix(b"Example2", b"SomeValue").to_vec(),
				max_values: Some(1),
				max_size: None,
			},
			StorageInfo {
				pallet_name: b"Example2".to_vec(),
				storage_name: b"SomeCountedStorageMap".to_vec(),
				prefix: prefix(b"Example2", b"SomeCountedStorageMap").to_vec(),
				max_values: None,
				max_size: None,
			},
			StorageInfo {
				pallet_name: b"Example2".to_vec(),
				storage_name: b"CounterForSomeCountedStorageMap".to_vec(),
				prefix: prefix(b"Example2", b"CounterForSomeCountedStorageMap").to_vec(),
				max_values: Some(1),
				max_size: Some(4),
			},
		],
	);
}

#[test]
fn assert_type_all_pallets_reversed_with_system_first_is_correct() {
	// Just ensure the 2 types are same.
	#[allow(deprecated)]
	fn _a(_t: AllPalletsReversedWithSystemFirst) {}
	#[cfg(all(not(feature = "frame-feature-testing"), not(feature = "frame-feature-testing-2")))]
	fn _b(t: (System, Example4, Example2, Example)) {
		_a(t)
	}
	#[cfg(all(feature = "frame-feature-testing", not(feature = "frame-feature-testing-2")))]
	fn _b(t: (System, Example4, Example3, Example2, Example)) {
		_a(t)
	}

	#[cfg(all(not(feature = "frame-feature-testing"), feature = "frame-feature-testing-2"))]
	fn _b(t: (System, Example5, Example4, Example2, Example)) {
		_a(t)
	}

	#[cfg(all(feature = "frame-feature-testing", feature = "frame-feature-testing-2"))]
	fn _b(t: (System, Example5, Example4, Example3, Example2, Example)) {
		_a(t)
	}
}

#[test]
fn assert_type_all_pallets_with_system_is_correct() {
	// Just ensure the 2 types are same.
	fn _a(_t: AllPalletsWithSystem) {}
	#[cfg(all(not(feature = "frame-feature-testing"), not(feature = "frame-feature-testing-2")))]
	fn _b(t: (System, Example, Example2, Example4)) {
		_a(t)
	}
	#[cfg(all(feature = "frame-feature-testing", not(feature = "frame-feature-testing-2")))]
	fn _b(t: (System, Example, Example2, Example3, Example4)) {
		_a(t)
	}
	#[cfg(all(not(feature = "frame-feature-testing"), feature = "frame-feature-testing-2"))]
	fn _b(t: (System, Example, Example2, Example4, Example5)) {
		_a(t)
	}
	#[cfg(all(feature = "frame-feature-testing", feature = "frame-feature-testing-2"))]
	fn _b(t: (System, Example, Example2, Example3, Example4, Example5)) {
		_a(t)
	}
}

#[test]
fn assert_type_all_pallets_without_system_is_correct() {
	// Just ensure the 2 types are same.
	fn _a(_t: AllPalletsWithoutSystem) {}
	#[cfg(all(not(feature = "frame-feature-testing"), not(feature = "frame-feature-testing-2")))]
	fn _b(t: (Example, Example2, Example4)) {
		_a(t)
	}
	#[cfg(all(feature = "frame-feature-testing", not(feature = "frame-feature-testing-2")))]
	fn _b(t: (Example, Example2, Example3, Example4)) {
		_a(t)
	}
	#[cfg(all(not(feature = "frame-feature-testing"), feature = "frame-feature-testing-2"))]
	fn _b(t: (Example, Example2, Example4, Example5)) {
		_a(t)
	}
	#[cfg(all(feature = "frame-feature-testing", feature = "frame-feature-testing-2"))]
	fn _b(t: (Example, Example2, Example3, Example4, Example5)) {
		_a(t)
	}
}

#[test]
fn assert_type_all_pallets_with_system_reversed_is_correct() {
	// Just ensure the 2 types are same.
	#[allow(deprecated)]
	fn _a(_t: AllPalletsWithSystemReversed) {}
	#[cfg(all(not(feature = "frame-feature-testing"), not(feature = "frame-feature-testing-2")))]
	fn _b(t: (Example4, Example2, Example, System)) {
		_a(t)
	}
	#[cfg(all(feature = "frame-feature-testing", not(feature = "frame-feature-testing-2")))]
	fn _b(t: (Example4, Example3, Example2, Example, System)) {
		_a(t)
	}
	#[cfg(all(not(feature = "frame-feature-testing"), feature = "frame-feature-testing-2"))]
	fn _b(t: (Example5, Example4, Example2, Example, System)) {
		_a(t)
	}
	#[cfg(all(feature = "frame-feature-testing", feature = "frame-feature-testing-2"))]
	fn _b(t: (Example5, Example4, Example3, Example2, Example, System)) {
		_a(t)
	}
}

#[test]
fn assert_type_all_pallets_without_system_reversed_is_correct() {
	// Just ensure the 2 types are same.
	#[allow(deprecated)]
	fn _a(_t: AllPalletsWithoutSystemReversed) {}
	#[cfg(all(not(feature = "frame-feature-testing"), not(feature = "frame-feature-testing-2")))]
	fn _b(t: (Example4, Example2, Example)) {
		_a(t)
	}
	#[cfg(all(feature = "frame-feature-testing", not(feature = "frame-feature-testing-2")))]
	fn _b(t: (Example4, Example3, Example2, Example)) {
		_a(t)
	}
	#[cfg(all(not(feature = "frame-feature-testing"), feature = "frame-feature-testing-2"))]
	fn _b(t: (Example5, Example4, Example2, Example)) {
		_a(t)
	}
	#[cfg(all(feature = "frame-feature-testing", feature = "frame-feature-testing-2"))]
	fn _b(t: (Example5, Example4, Example3, Example2, Example)) {
		_a(t)
	}
}

#[test]
fn test_storage_alias() {
	use frame_support::Twox64Concat;

	#[frame_support::storage_alias]
	type Value<T: pallet::Config>
	where
		<T as frame_system::Config>::AccountId: From<SomeType1> + SomeAssociation1,
	= StorageValue<pallet::Pallet<T>, u32, ValueQuery>;

	#[frame_support::storage_alias]
	type SomeCountedStorageMap<T: pallet2::Config>
	where
		<T as frame_system::Config>::AccountId: From<SomeType1> + SomeAssociation1,
	= CountedStorageMap<pallet2::Pallet<T>, Twox64Concat, u8, u32>;

	TestExternalities::default().execute_with(|| {
		pallet::Value::<Runtime>::put(10);
		assert_eq!(10, Value::<Runtime>::get());

		pallet2::SomeCountedStorageMap::<Runtime>::insert(10, 100);
		assert_eq!(Some(100), SomeCountedStorageMap::<Runtime>::get(10));
		assert_eq!(1, SomeCountedStorageMap::<Runtime>::count());
		assert_eq!(
			SomeCountedStorageMap::<Runtime>::storage_info(),
			pallet2::SomeCountedStorageMap::<Runtime>::storage_info()
		);
	})
}

#[test]
fn test_dispatch_context() {
	TestExternalities::default().execute_with(|| {
		// By default there is no context
		assert!(with_context::<(), _>(|_| ()).is_none());

		// When not using `dispatch`, there should be no dispatch context
		assert_eq!(
			DispatchError::Unavailable,
			Example::check_for_dispatch_context(RuntimeOrigin::root()).unwrap_err(),
		);

		// When using `dispatch`, there should be a dispatch context
		assert_ok!(RuntimeCall::from(pallet::Call::<Runtime>::check_for_dispatch_context {})
			.dispatch(RuntimeOrigin::root()));
	});
}<|MERGE_RESOLUTION|>--- conflicted
+++ resolved
@@ -1597,7 +1597,6 @@
 }
 
 #[test]
-<<<<<<< HEAD
 fn metadata_at_version() {
 	use frame_support::metadata::*;
 	use sp_core::Decode;
@@ -1618,13 +1617,13 @@
 #[test]
 fn metadata_versions() {
 	assert_eq!(vec![LATEST_METADATA_VERSION], Runtime::metadata_versions());
-=======
+}
+
 fn test_pallet_runtime_docs() {
 	let docs = crate::pallet::Pallet::<Runtime>::pallet_documentation_metadata();
 	let readme = "Support code for the runtime.\n\nLicense: Apache-2.0";
 	let expected = vec![" Pallet documentation", readme, readme];
 	assert_eq!(docs, expected);
->>>>>>> 959c5b63
 }
 
 #[test]
