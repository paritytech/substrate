// This file is part of Substrate.

// Copyright (C) Parity Technologies (UK) Ltd.
// SPDX-License-Identifier: Apache-2.0

// Licensed under the Apache License, Version 2.0 (the "License");
// you may not use this file except in compliance with the License.
// You may obtain a copy of the License at
//
// 	http://www.apache.org/licenses/LICENSE-2.0
//
// Unless required by applicable law or agreed to in writing, software
// distributed under the License is distributed on an "AS IS" BASIS,
// WITHOUT WARRANTIES OR CONDITIONS OF ANY KIND, either express or implied.
// See the License for the specific language governing permissions and
// limitations under the License.

use frame_support::{
	assert_ok,
	dispatch::{
		DispatchClass, DispatchInfo, Dispatchable, GetDispatchInfo, Parameter, Pays,
		UnfilteredDispatchable,
	},
	dispatch_context::with_context,
	pallet_prelude::{StorageInfoTrait, ValueQuery},
	storage::unhashed,
	traits::{
		ConstU32, GetCallName, GetStorageVersion, OnFinalize, OnGenesis, OnInitialize,
		OnRuntimeUpgrade, PalletError, PalletInfoAccess, StorageVersion,
	},
	weights::{RuntimeDbWeight, Weight},
};
use scale_info::{meta_type, TypeInfo};
use sp_io::{
	hashing::{blake2_128, twox_128, twox_64},
	TestExternalities,
};
use sp_runtime::{DispatchError, ModuleError};

/// Latest stable metadata version used for testing.
const LATEST_METADATA_VERSION: u32 = 14;

pub struct SomeType1;
impl From<SomeType1> for u64 {
	fn from(_t: SomeType1) -> Self {
		0u64
	}
}

pub struct SomeType2;
impl From<SomeType2> for u64 {
	fn from(_t: SomeType2) -> Self {
		100u64
	}
}

pub struct SomeType3;
impl From<SomeType3> for u64 {
	fn from(_t: SomeType3) -> Self {
		0u64
	}
}

pub struct SomeType4;
impl From<SomeType4> for u64 {
	fn from(_t: SomeType4) -> Self {
		0u64
	}
}

pub struct SomeType5;
impl From<SomeType5> for u64 {
	fn from(_t: SomeType5) -> Self {
		0u64
	}
}

pub struct SomeType6;
impl From<SomeType6> for u64 {
	fn from(_t: SomeType6) -> Self {
		0u64
	}
}

pub struct SomeType7;
impl From<SomeType7> for u64 {
	fn from(_t: SomeType7) -> Self {
		0u64
	}
}

pub trait SomeAssociation1 {
	type _1: Parameter + codec::MaxEncodedLen + TypeInfo;
}
impl SomeAssociation1 for u64 {
	type _1 = u64;
}

pub trait SomeAssociation2 {
	type _2: Parameter + codec::MaxEncodedLen + TypeInfo;
}
impl SomeAssociation2 for u64 {
	type _2 = u64;
}

#[frame_support::pallet]
/// Pallet documentation
// Comments should not be included in the pallet documentation
#[pallet_doc("../../README.md")]
#[doc = include_str!("../../README.md")]
pub mod pallet {
	use super::*;
	use frame_support::pallet_prelude::*;
	use frame_system::pallet_prelude::*;
	use sp_runtime::DispatchResult;

	type BalanceOf<T> = <T as Config>::Balance;

	pub(crate) const STORAGE_VERSION: StorageVersion = StorageVersion::new(10);

	#[pallet::config]
	pub trait Config: frame_system::Config
	where
		<Self as frame_system::Config>::AccountId: From<SomeType1> + SomeAssociation1,
	{
		/// Some comment
		/// Some comment
		#[pallet::constant]
		type MyGetParam: Get<u32>;

		/// Some comment
		/// Some comment
		#[pallet::constant]
		type MyGetParam2: Get<u32>;

		#[pallet::constant]
		type MyGetParam3: Get<<Self::AccountId as SomeAssociation1>::_1>;

		type Balance: Parameter + Default + TypeInfo;

		type RuntimeEvent: From<Event<Self>> + IsType<<Self as frame_system::Config>::RuntimeEvent>;
	}

	#[pallet::extra_constants]
	impl<T: Config> Pallet<T>
	where
		T::AccountId: From<SomeType1> + SomeAssociation1 + From<SomeType2>,
	{
		/// Some doc
		/// Some doc
		fn some_extra() -> T::AccountId {
			SomeType2.into()
		}

		/// Some doc
		fn some_extra_extra() -> T::AccountId {
			SomeType1.into()
		}

		/// Some doc
		#[pallet::constant_name(SomeExtraRename)]
		fn some_extra_rename() -> T::AccountId {
			SomeType1.into()
		}
	}

	#[pallet::pallet]
	#[pallet::storage_version(STORAGE_VERSION)]
	pub struct Pallet<T>(_);

	#[pallet::hooks]
	impl<T: Config> Hooks<BlockNumberFor<T>> for Pallet<T>
	where
		T::AccountId: From<SomeType2> + From<SomeType1> + SomeAssociation1,
	{
		fn on_initialize(_: BlockNumberFor<T>) -> Weight {
			let _ = T::AccountId::from(SomeType1); // Test for where clause
			let _ = T::AccountId::from(SomeType2); // Test for where clause
			Self::deposit_event(Event::Something(10));
			Weight::from_parts(10, 0)
		}
		fn on_finalize(_: BlockNumberFor<T>) {
			let _ = T::AccountId::from(SomeType1); // Test for where clause
			let _ = T::AccountId::from(SomeType2); // Test for where clause
			Self::deposit_event(Event::Something(20));
		}
		fn on_runtime_upgrade() -> Weight {
			let _ = T::AccountId::from(SomeType1); // Test for where clause
			let _ = T::AccountId::from(SomeType2); // Test for where clause
			Self::deposit_event(Event::Something(30));
			Weight::from_parts(30, 0)
		}
		fn integrity_test() {
			let _ = T::AccountId::from(SomeType1); // Test for where clause
			let _ = T::AccountId::from(SomeType2); // Test for where clause
		}
	}

	#[pallet::call]
	impl<T: Config> Pallet<T>
	where
		T::AccountId: From<SomeType1> + From<SomeType3> + SomeAssociation1,
	{
		/// Doc comment put in metadata
		#[pallet::call_index(0)]
		#[pallet::weight(Weight::from_parts(*_foo as u64, 0))]
		pub fn foo(
			origin: OriginFor<T>,
			#[pallet::compact] _foo: u32,
			_bar: u32,
		) -> DispatchResultWithPostInfo {
			let _ = T::AccountId::from(SomeType1); // Test for where clause
			let _ = T::AccountId::from(SomeType3); // Test for where clause
			let _ = origin;
			Self::deposit_event(Event::Something(3));
			Ok(().into())
		}

		/// Doc comment put in metadata
		#[pallet::call_index(1)]
		#[pallet::weight(1)]
		pub fn foo_storage_layer(
			_origin: OriginFor<T>,
			#[pallet::compact] foo: u32,
		) -> DispatchResultWithPostInfo {
			Self::deposit_event(Event::Something(0));
			if foo == 0 {
				Err(Error::<T>::InsufficientProposersBalance)?;
			}

			Ok(().into())
		}

		// Test for DispatchResult return type
		#[pallet::call_index(2)]
		#[pallet::weight(1)]
		pub fn foo_no_post_info(_origin: OriginFor<T>) -> DispatchResult {
			Ok(())
		}

		#[pallet::call_index(3)]
		#[pallet::weight(1)]
		pub fn check_for_dispatch_context(_origin: OriginFor<T>) -> DispatchResult {
			with_context::<(), _>(|_| ()).ok_or_else(|| DispatchError::Unavailable)
		}
	}

	#[pallet::error]
	#[derive(PartialEq, Eq)]
	pub enum Error<T> {
		/// doc comment put into metadata
		InsufficientProposersBalance,
		NonExistentStorageValue,
		Code(u8),
		#[codec(skip)]
		Skipped(u128),
		CompactU8(#[codec(compact)] u8),
	}

	#[pallet::event]
	#[pallet::generate_deposit(fn deposit_event)]
	pub enum Event<T: Config>
	where
		T::AccountId: SomeAssociation1 + From<SomeType1>,
	{
		/// doc comment put in metadata
		Proposed(<T as frame_system::Config>::AccountId),
		/// doc
		Spending(BalanceOf<T>),
		Something(u32),
		SomethingElse(<T::AccountId as SomeAssociation1>::_1),
	}

	#[pallet::storage]
	pub type ValueWhereClause<T: Config>
	where
		T::AccountId: SomeAssociation2,
	= StorageValue<_, <T::AccountId as SomeAssociation2>::_2>;

	#[pallet::storage]
	pub type Value<T> = StorageValue<Value = u32>;

	#[pallet::storage]
	#[pallet::storage_prefix = "Value2"]
	pub type RenamedValue<T> = StorageValue<Value = u64>;

	/// Test some doc
	#[pallet::type_value]
	pub fn MyDefault<T: Config>() -> u16
	where
		T::AccountId: From<SomeType7> + From<SomeType1> + SomeAssociation1,
	{
		let _ = T::AccountId::from(SomeType7); // Test where clause works
		4u16
	}

	#[pallet::storage]
	pub type Map<T: Config>
	where
		T::AccountId: From<SomeType7>,
	= StorageMap<_, Blake2_128Concat, u8, u16, ValueQuery, MyDefault<T>>;

	#[pallet::storage]
	pub type Map2<T> =
		StorageMap<Hasher = Twox64Concat, Key = u16, Value = u32, MaxValues = ConstU32<3>>;

	#[pallet::storage]
	pub type Map3<T> =
		StorageMap<_, Blake2_128Concat, u32, u64, ResultQuery<Error<T>::NonExistentStorageValue>>;

	#[pallet::storage]
	pub type DoubleMap<T> = StorageDoubleMap<_, Blake2_128Concat, u8, Twox64Concat, u16, u32>;

	#[pallet::storage]
	pub type DoubleMap2<T> = StorageDoubleMap<
		Hasher1 = Twox64Concat,
		Key1 = u16,
		Hasher2 = Blake2_128Concat,
		Key2 = u32,
		Value = u64,
		MaxValues = ConstU32<5>,
	>;

	#[pallet::storage]
	pub type DoubleMap3<T> = StorageDoubleMap<
		_,
		Blake2_128Concat,
		u32,
		Twox64Concat,
		u64,
		u128,
		ResultQuery<Error<T>::NonExistentStorageValue>,
	>;

	#[pallet::storage]
	#[pallet::getter(fn nmap)]
	pub type NMap<T> = StorageNMap<_, storage::Key<Blake2_128Concat, u8>, u32>;

	#[pallet::storage]
	#[pallet::getter(fn nmap2)]
	pub type NMap2<T> = StorageNMap<
		Key = (NMapKey<Twox64Concat, u16>, NMapKey<Blake2_128Concat, u32>),
		Value = u64,
		MaxValues = ConstU32<11>,
	>;

	#[pallet::storage]
	#[pallet::getter(fn nmap3)]
	pub type NMap3<T> = StorageNMap<
		_,
		(NMapKey<Blake2_128Concat, u8>, NMapKey<Twox64Concat, u16>),
		u128,
		ResultQuery<Error<T>::NonExistentStorageValue>,
	>;

	#[pallet::storage]
	#[pallet::getter(fn conditional_value)]
	#[cfg(feature = "frame-feature-testing")]
	pub type ConditionalValue<T> = StorageValue<_, u32>;

	#[cfg(feature = "frame-feature-testing")]
	#[pallet::storage]
	#[pallet::getter(fn conditional_map)]
	pub type ConditionalMap<T> =
		StorageMap<_, Twox64Concat, u16, u32, OptionQuery, GetDefault, ConstU32<12>>;

	#[cfg(feature = "frame-feature-testing")]
	#[pallet::storage]
	#[pallet::getter(fn conditional_double_map)]
	pub type ConditionalDoubleMap<T> =
		StorageDoubleMap<_, Blake2_128Concat, u8, Twox64Concat, u16, u32>;

	#[cfg(feature = "frame-feature-testing")]
	#[pallet::storage]
	#[pallet::getter(fn conditional_nmap)]
	pub type ConditionalNMap<T> =
		StorageNMap<_, (storage::Key<Blake2_128Concat, u8>, storage::Key<Twox64Concat, u16>), u32>;

	#[pallet::storage]
	#[pallet::storage_prefix = "RenamedCountedMap"]
	#[pallet::getter(fn counted_storage_map)]
	pub type SomeCountedStorageMap<T> =
		CountedStorageMap<Hasher = Twox64Concat, Key = u8, Value = u32>;

	#[pallet::storage]
	#[pallet::unbounded]
	pub type Unbounded<T> = StorageValue<Value = Vec<u8>>;

	#[pallet::genesis_config]
	#[derive(Default)]
	pub struct GenesisConfig {
		_myfield: u32,
	}

	#[pallet::genesis_build]
	impl<T: Config> GenesisBuild<T> for GenesisConfig
	where
		T::AccountId: From<SomeType1> + SomeAssociation1 + From<SomeType4>,
	{
		fn build(&self) {
			let _ = T::AccountId::from(SomeType1); // Test for where clause
			let _ = T::AccountId::from(SomeType4); // Test for where clause
		}
	}

	#[pallet::origin]
	#[derive(
		EqNoBound,
		RuntimeDebugNoBound,
		CloneNoBound,
		PartialEqNoBound,
		Encode,
		Decode,
		TypeInfo,
		MaxEncodedLen,
	)]
	pub struct Origin<T>(PhantomData<T>);

	#[pallet::validate_unsigned]
	impl<T: Config> ValidateUnsigned for Pallet<T>
	where
		T::AccountId: From<SomeType1> + SomeAssociation1 + From<SomeType5> + From<SomeType3>,
	{
		type Call = Call<T>;
		fn validate_unsigned(_source: TransactionSource, call: &Self::Call) -> TransactionValidity {
			let _ = T::AccountId::from(SomeType1); // Test for where clause
			let _ = T::AccountId::from(SomeType5); // Test for where clause
			if matches!(call, Call::foo_storage_layer { .. }) {
				return Ok(ValidTransaction::default())
			}
			Err(TransactionValidityError::Invalid(InvalidTransaction::Call))
		}
	}

	#[pallet::inherent]
	impl<T: Config> ProvideInherent for Pallet<T>
	where
		T::AccountId: From<SomeType1> + SomeAssociation1 + From<SomeType6> + From<SomeType3>,
	{
		type Call = Call<T>;
		type Error = InherentError;

		const INHERENT_IDENTIFIER: InherentIdentifier = INHERENT_IDENTIFIER;

		fn create_inherent(_data: &InherentData) -> Option<Self::Call> {
			let _ = T::AccountId::from(SomeType1); // Test for where clause
			let _ = T::AccountId::from(SomeType6); // Test for where clause
			Some(Call::foo_no_post_info {})
		}

		fn is_inherent(call: &Self::Call) -> bool {
			matches!(call, Call::foo_no_post_info {} | Call::foo { .. })
		}

		fn check_inherent(call: &Self::Call, _: &InherentData) -> Result<(), Self::Error> {
			match call {
				Call::foo_no_post_info {} => Ok(()),
				Call::foo { foo: 0, bar: 0 } => Err(InherentError::Fatal),
				Call::foo { .. } => Ok(()),
				_ => unreachable!("other calls are not inherents"),
			}
		}

		fn is_inherent_required(d: &InherentData) -> Result<Option<Self::Error>, Self::Error> {
			match d.get_data::<bool>(b"required") {
				Ok(Some(true)) => Ok(Some(InherentError::Fatal)),
				Ok(Some(false)) | Ok(None) => Ok(None),
				Err(_) => unreachable!("should not happen in tests"),
			}
		}
	}

	#[derive(codec::Encode, sp_runtime::RuntimeDebug)]
	#[cfg_attr(feature = "std", derive(codec::Decode))]
	pub enum InherentError {
		Fatal,
	}

	impl frame_support::inherent::IsFatalError for InherentError {
		fn is_fatal_error(&self) -> bool {
			matches!(self, InherentError::Fatal)
		}
	}

	pub const INHERENT_IDENTIFIER: InherentIdentifier = *b"testpall";
}

// Test that a pallet with non generic event and generic genesis_config is correctly handled
// and that a pallet with the attribute without_storage_info is correctly handled.
#[frame_support::pallet]
pub mod pallet2 {
	use super::{SomeAssociation1, SomeType1};
	use frame_support::pallet_prelude::*;
	use frame_system::pallet_prelude::*;

	#[pallet::config]
	pub trait Config: frame_system::Config
	where
		<Self as frame_system::Config>::AccountId: From<SomeType1> + SomeAssociation1,
	{
		type RuntimeEvent: From<Event> + IsType<<Self as frame_system::Config>::RuntimeEvent>;
	}

	#[pallet::pallet]
	#[pallet::without_storage_info]
	pub struct Pallet<T>(_);

	#[pallet::hooks]
	impl<T: Config> Hooks<BlockNumberFor<T>> for Pallet<T>
	where
		T::AccountId: From<SomeType1> + SomeAssociation1,
	{
		fn on_initialize(_: BlockNumberFor<T>) -> Weight {
			Self::deposit_event(Event::Something(11));
			Weight::zero()
		}
		fn on_finalize(_: BlockNumberFor<T>) {
			Self::deposit_event(Event::Something(21));
		}
		fn on_runtime_upgrade() -> Weight {
			Self::deposit_event(Event::Something(31));
			Weight::zero()
		}
	}

	#[pallet::call]
	impl<T: Config> Pallet<T> where T::AccountId: From<SomeType1> + SomeAssociation1 {}

	#[pallet::storage]
	pub type SomeValue<T: Config> = StorageValue<_, Vec<u32>>;

	#[pallet::storage]
	pub type SomeCountedStorageMap<T> =
		CountedStorageMap<Hasher = Twox64Concat, Key = u8, Value = u32>;

	#[pallet::event]
	#[pallet::generate_deposit(fn deposit_event)]
	pub enum Event {
		/// Something
		Something(u32),
	}

	#[pallet::genesis_config]
	pub struct GenesisConfig<T: Config>
	where
		T::AccountId: From<SomeType1> + SomeAssociation1,
	{
		phantom: PhantomData<T>,
	}

	impl<T: Config> Default for GenesisConfig<T>
	where
		T::AccountId: From<SomeType1> + SomeAssociation1,
	{
		fn default() -> Self {
			GenesisConfig { phantom: Default::default() }
		}
	}

	#[pallet::genesis_build]
	impl<T: Config> GenesisBuild<T> for GenesisConfig<T>
	where
		T::AccountId: From<SomeType1> + SomeAssociation1,
	{
		fn build(&self) {}
	}
}

/// Test that the supertrait check works when we pass some parameter to the `frame_system::Config`.
#[frame_support::pallet]
pub mod pallet3 {
	#[pallet::config]
	pub trait Config:
		frame_system::Config<RuntimeOrigin = <Self as Config>::RuntimeOrigin>
	{
		type RuntimeOrigin;
	}

	#[pallet::pallet]
	pub struct Pallet<T>(_);
}

#[frame_support::pallet]
pub mod pallet4 {
	#[pallet::config]
	pub trait Config: frame_system::Config {}

	#[pallet::pallet]
	pub struct Pallet<T>(_);

	#[pallet::call]
	impl<T: Config> Pallet<T> {}
}

/// Test that the supertrait check works when we pass some parameter to the `frame_system::Config`.
#[frame_support::pallet]
pub mod pallet5 {
	#[pallet::config]
	pub trait Config:
		frame_system::Config<RuntimeOrigin = <Self as Config>::RuntimeOrigin>
	{
		type RuntimeOrigin;
	}

	#[pallet::pallet]
	pub struct Pallet<T>(_);
}

frame_support::parameter_types!(
	pub const MyGetParam3: u32 = 12;
);

impl frame_system::Config for Runtime {
	type BaseCallFilter = frame_support::traits::Everything;
	type RuntimeOrigin = RuntimeOrigin;
	type Index = u64;
	type BlockNumber = u32;
	type RuntimeCall = RuntimeCall;
	type Hash = sp_runtime::testing::H256;
	type Hashing = sp_runtime::traits::BlakeTwo256;
	type AccountId = u64;
	type Lookup = sp_runtime::traits::IdentityLookup<Self::AccountId>;
	type Header = Header;
	type RuntimeEvent = RuntimeEvent;
	type BlockHashCount = ConstU32<250>;
	type BlockWeights = ();
	type BlockLength = ();
	type DbWeight = ();
	type Version = ();
	type PalletInfo = PalletInfo;
	type AccountData = ();
	type OnNewAccount = ();
	type OnKilledAccount = ();
	type SystemWeightInfo = ();
	type SS58Prefix = ();
	type OnSetCode = ();
	type MaxConsumers = ConstU32<16>;
}
impl pallet::Config for Runtime {
	type RuntimeEvent = RuntimeEvent;
	type MyGetParam = ConstU32<10>;
	type MyGetParam2 = ConstU32<11>;
	type MyGetParam3 = MyGetParam3;
	type Balance = u64;
}

impl pallet2::Config for Runtime {
	type RuntimeEvent = RuntimeEvent;
}

impl pallet4::Config for Runtime {}

#[cfg(feature = "frame-feature-testing")]
impl pallet3::Config for Runtime {
	type RuntimeOrigin = RuntimeOrigin;
}

#[cfg(feature = "frame-feature-testing-2")]
impl pallet5::Config for Runtime {
	type RuntimeOrigin = RuntimeOrigin;
}

pub type Header = sp_runtime::generic::Header<u32, sp_runtime::traits::BlakeTwo256>;
pub type Block = sp_runtime::generic::Block<Header, UncheckedExtrinsic>;
pub type UncheckedExtrinsic = sp_runtime::generic::UncheckedExtrinsic<u32, RuntimeCall, (), ()>;

frame_support::construct_runtime!(
	pub struct Runtime where
		Block = Block,
		NodeBlock = Block,
		UncheckedExtrinsic = UncheckedExtrinsic
	{
		// Exclude part `Storage` in order not to check its metadata in tests.
		System: frame_system exclude_parts { Pallet, Storage },
		Example: pallet,
		Example2: pallet2 exclude_parts { Call },
		#[cfg(feature = "frame-feature-testing")]
		Example3: pallet3,
		Example4: pallet4 use_parts { Call },

		#[cfg(feature = "frame-feature-testing-2")]
		Example5: pallet5,
	}
);

// Test that the part `RuntimeCall` is excluded from Example2 and included in Example4.
fn _ensure_call_is_correctly_excluded_and_included(call: RuntimeCall) {
	match call {
		RuntimeCall::System(_) | RuntimeCall::Example(_) | RuntimeCall::Example4(_) => (),
	}
}

#[test]
fn transactional_works() {
	TestExternalities::default().execute_with(|| {
		frame_system::Pallet::<Runtime>::set_block_number(1);

		pallet::Call::<Runtime>::foo_storage_layer { foo: 0 }
			.dispatch_bypass_filter(None.into())
			.err()
			.unwrap();
		assert!(frame_system::Pallet::<Runtime>::events().is_empty());

		pallet::Call::<Runtime>::foo_storage_layer { foo: 1 }
			.dispatch_bypass_filter(None.into())
			.unwrap();
		assert_eq!(
			frame_system::Pallet::<Runtime>::events()
				.iter()
				.map(|e| &e.event)
				.collect::<Vec<_>>(),
			vec![&RuntimeEvent::Example(pallet::Event::Something(0))],
		);
	})
}

#[test]
fn call_expand() {
	let call_foo = pallet::Call::<Runtime>::foo { foo: 3, bar: 0 };
	assert_eq!(
		call_foo.get_dispatch_info(),
		DispatchInfo {
			weight: frame_support::weights::Weight::from_parts(3, 0),
			class: DispatchClass::Normal,
			pays_fee: Pays::Yes
		}
	);
	assert_eq!(call_foo.get_call_name(), "foo");
	assert_eq!(
		pallet::Call::<Runtime>::get_call_names(),
		&["foo", "foo_storage_layer", "foo_no_post_info", "check_for_dispatch_context"],
	);
}

#[test]
fn error_expand() {
	assert_eq!(
		format!("{:?}", pallet::Error::<Runtime>::InsufficientProposersBalance),
		String::from("InsufficientProposersBalance"),
	);
	assert_eq!(
		<&'static str>::from(pallet::Error::<Runtime>::InsufficientProposersBalance),
		"InsufficientProposersBalance",
	);
	assert_eq!(
		DispatchError::from(pallet::Error::<Runtime>::InsufficientProposersBalance),
		DispatchError::Module(ModuleError {
			index: 1,
			error: [0, 0, 0, 0],
			message: Some("InsufficientProposersBalance")
		}),
	);
	assert_eq!(<pallet::Error::<Runtime> as PalletError>::MAX_ENCODED_SIZE, 3);
}

#[test]
fn instance_expand() {
	// Assert same type.
	let _: pallet::__InherentHiddenInstance = ();
}

#[test]
fn inherent_expand() {
	use frame_support::{
		inherent::{BlockT, InherentData},
		traits::EnsureInherentsAreFirst,
	};
	use sp_core::Hasher;
	use sp_runtime::{
		traits::{BlakeTwo256, Header},
		Digest,
	};

	let inherents = InherentData::new().create_extrinsics();

	let expected = vec![UncheckedExtrinsic {
		function: RuntimeCall::Example(pallet::Call::foo_no_post_info {}),
		signature: None,
	}];
	assert_eq!(expected, inherents);

	let block = Block::new(
		Header::new(
			1,
			BlakeTwo256::hash(b"test"),
			BlakeTwo256::hash(b"test"),
			BlakeTwo256::hash(b"test"),
			Digest::default(),
		),
		vec![
			UncheckedExtrinsic {
				function: RuntimeCall::Example(pallet::Call::foo_no_post_info {}),
				signature: None,
			},
			UncheckedExtrinsic {
				function: RuntimeCall::Example(pallet::Call::foo { foo: 1, bar: 0 }),
				signature: None,
			},
		],
	);

	assert!(InherentData::new().check_extrinsics(&block).ok());

	let block = Block::new(
		Header::new(
			1,
			BlakeTwo256::hash(b"test"),
			BlakeTwo256::hash(b"test"),
			BlakeTwo256::hash(b"test"),
			Digest::default(),
		),
		vec![
			UncheckedExtrinsic {
				function: RuntimeCall::Example(pallet::Call::foo_no_post_info {}),
				signature: None,
			},
			UncheckedExtrinsic {
				function: RuntimeCall::Example(pallet::Call::foo { foo: 0, bar: 0 }),
				signature: None,
			},
		],
	);

	assert!(InherentData::new().check_extrinsics(&block).fatal_error());

	let block = Block::new(
		Header::new(
			1,
			BlakeTwo256::hash(b"test"),
			BlakeTwo256::hash(b"test"),
			BlakeTwo256::hash(b"test"),
			Digest::default(),
		),
		vec![UncheckedExtrinsic {
			function: RuntimeCall::Example(pallet::Call::foo_storage_layer { foo: 0 }),
			signature: None,
		}],
	);

	let mut inherent = InherentData::new();
	inherent.put_data(*b"required", &true).unwrap();
	assert!(inherent.check_extrinsics(&block).fatal_error());

	let block = Block::new(
		Header::new(
			1,
			BlakeTwo256::hash(b"test"),
			BlakeTwo256::hash(b"test"),
			BlakeTwo256::hash(b"test"),
			Digest::default(),
		),
		vec![UncheckedExtrinsic {
			function: RuntimeCall::Example(pallet::Call::foo_no_post_info {}),
			signature: Some((1, (), ())),
		}],
	);

	let mut inherent = InherentData::new();
	inherent.put_data(*b"required", &true).unwrap();
	assert!(inherent.check_extrinsics(&block).fatal_error());

	let block = Block::new(
		Header::new(
			1,
			BlakeTwo256::hash(b"test"),
			BlakeTwo256::hash(b"test"),
			BlakeTwo256::hash(b"test"),
			Digest::default(),
		),
		vec![
			UncheckedExtrinsic {
				function: RuntimeCall::Example(pallet::Call::foo { foo: 1, bar: 1 }),
				signature: None,
			},
			UncheckedExtrinsic {
				function: RuntimeCall::Example(pallet::Call::foo_storage_layer { foo: 0 }),
				signature: None,
			},
		],
	);

	assert!(Runtime::ensure_inherents_are_first(&block).is_ok());

	let block = Block::new(
		Header::new(
			1,
			BlakeTwo256::hash(b"test"),
			BlakeTwo256::hash(b"test"),
			BlakeTwo256::hash(b"test"),
			Digest::default(),
		),
		vec![
			UncheckedExtrinsic {
				function: RuntimeCall::Example(pallet::Call::foo { foo: 1, bar: 1 }),
				signature: None,
			},
			UncheckedExtrinsic {
				function: RuntimeCall::Example(pallet::Call::foo_storage_layer { foo: 0 }),
				signature: None,
			},
			UncheckedExtrinsic {
				function: RuntimeCall::Example(pallet::Call::foo_no_post_info {}),
				signature: None,
			},
		],
	);

	assert_eq!(Runtime::ensure_inherents_are_first(&block).err().unwrap(), 2);

	let block = Block::new(
		Header::new(
			1,
			BlakeTwo256::hash(b"test"),
			BlakeTwo256::hash(b"test"),
			BlakeTwo256::hash(b"test"),
			Digest::default(),
		),
		vec![
			UncheckedExtrinsic {
				function: RuntimeCall::Example(pallet::Call::foo { foo: 1, bar: 1 }),
				signature: None,
			},
			UncheckedExtrinsic {
				function: RuntimeCall::Example(pallet::Call::foo { foo: 1, bar: 0 }),
				signature: Some((1, (), ())),
			},
			UncheckedExtrinsic {
				function: RuntimeCall::Example(pallet::Call::foo_no_post_info {}),
				signature: None,
			},
		],
	);

	assert_eq!(Runtime::ensure_inherents_are_first(&block).err().unwrap(), 2);
}

#[test]
fn validate_unsigned_expand() {
	use frame_support::pallet_prelude::{
		InvalidTransaction, TransactionSource, TransactionValidityError, ValidTransaction,
		ValidateUnsigned,
	};
	let call = pallet::Call::<Runtime>::foo_no_post_info {};

	let validity = pallet::Pallet::validate_unsigned(TransactionSource::Local, &call).unwrap_err();
	assert_eq!(validity, TransactionValidityError::Invalid(InvalidTransaction::Call));

	let call = pallet::Call::<Runtime>::foo_storage_layer { foo: 0 };

	let validity = pallet::Pallet::validate_unsigned(TransactionSource::External, &call).unwrap();
	assert_eq!(validity, ValidTransaction::default());
}

#[test]
fn pallet_expand_deposit_event() {
	TestExternalities::default().execute_with(|| {
		frame_system::Pallet::<Runtime>::set_block_number(1);
		pallet::Call::<Runtime>::foo { foo: 3, bar: 0 }
			.dispatch_bypass_filter(None.into())
			.unwrap();
		assert_eq!(
			frame_system::Pallet::<Runtime>::events()[0].event,
			RuntimeEvent::Example(pallet::Event::Something(3)),
		);
	})
}

#[test]
fn pallet_new_call_variant() {
	pallet::Call::<Runtime>::new_call_variant_foo(3, 4);
}

#[test]
fn storage_expand() {
	use frame_support::{pallet_prelude::*, storage::StoragePrefixedMap};

	fn twox_64_concat(d: &[u8]) -> Vec<u8> {
		let mut v = twox_64(d).to_vec();
		v.extend_from_slice(d);
		v
	}

	fn blake2_128_concat(d: &[u8]) -> Vec<u8> {
		let mut v = blake2_128(d).to_vec();
		v.extend_from_slice(d);
		v
	}

	TestExternalities::default().execute_with(|| {
		pallet::Value::<Runtime>::put(1);
		let k = [twox_128(b"Example"), twox_128(b"Value")].concat();
		assert_eq!(unhashed::get::<u32>(&k), Some(1u32));

		pallet::RenamedValue::<Runtime>::put(2);
		let k = [twox_128(b"Example"), twox_128(b"Value2")].concat();
		assert_eq!(unhashed::get::<u64>(&k), Some(2));

		pallet::Map::<Runtime>::insert(1, 2);
		let mut k = [twox_128(b"Example"), twox_128(b"Map")].concat();
		k.extend(1u8.using_encoded(blake2_128_concat));
		assert_eq!(unhashed::get::<u16>(&k), Some(2u16));
		assert_eq!(&k[..32], &<pallet::Map<Runtime>>::final_prefix());

		pallet::Map2::<Runtime>::insert(1, 2);
		let mut k = [twox_128(b"Example"), twox_128(b"Map2")].concat();
		k.extend(1u16.using_encoded(twox_64_concat));
		assert_eq!(unhashed::get::<u32>(&k), Some(2u32));
		assert_eq!(&k[..32], &<pallet::Map2<Runtime>>::final_prefix());

		pallet::Map3::<Runtime>::insert(1, 2);
		let mut k = [twox_128(b"Example"), twox_128(b"Map3")].concat();
		k.extend(1u32.using_encoded(blake2_128_concat));
		assert_eq!(unhashed::get::<u64>(&k), Some(2u64));
		assert_eq!(&k[..32], &<pallet::Map3<Runtime>>::final_prefix());
		assert_eq!(
			pallet::Map3::<Runtime>::get(2),
			Err(pallet::Error::<Runtime>::NonExistentStorageValue),
		);

		pallet::DoubleMap::<Runtime>::insert(&1, &2, &3);
		let mut k = [twox_128(b"Example"), twox_128(b"DoubleMap")].concat();
		k.extend(1u8.using_encoded(blake2_128_concat));
		k.extend(2u16.using_encoded(twox_64_concat));
		assert_eq!(unhashed::get::<u32>(&k), Some(3u32));
		assert_eq!(&k[..32], &<pallet::DoubleMap<Runtime>>::final_prefix());

		pallet::DoubleMap2::<Runtime>::insert(&1, &2, &3);
		let mut k = [twox_128(b"Example"), twox_128(b"DoubleMap2")].concat();
		k.extend(1u16.using_encoded(twox_64_concat));
		k.extend(2u32.using_encoded(blake2_128_concat));
		assert_eq!(unhashed::get::<u64>(&k), Some(3u64));
		assert_eq!(&k[..32], &<pallet::DoubleMap2<Runtime>>::final_prefix());

		pallet::DoubleMap3::<Runtime>::insert(&1, &2, &3);
		let mut k = [twox_128(b"Example"), twox_128(b"DoubleMap3")].concat();
		k.extend(1u32.using_encoded(blake2_128_concat));
		k.extend(2u64.using_encoded(twox_64_concat));
		assert_eq!(unhashed::get::<u128>(&k), Some(3u128));
		assert_eq!(&k[..32], &<pallet::DoubleMap3<Runtime>>::final_prefix());
		assert_eq!(
			pallet::DoubleMap3::<Runtime>::get(2, 3),
			Err(pallet::Error::<Runtime>::NonExistentStorageValue),
		);

		pallet::NMap::<Runtime>::insert((&1,), &3);
		let mut k = [twox_128(b"Example"), twox_128(b"NMap")].concat();
		k.extend(1u8.using_encoded(blake2_128_concat));
		assert_eq!(unhashed::get::<u32>(&k), Some(3u32));
		assert_eq!(&k[..32], &<pallet::NMap<Runtime>>::final_prefix());

		pallet::NMap2::<Runtime>::insert((&1, &2), &3);
		let mut k = [twox_128(b"Example"), twox_128(b"NMap2")].concat();
		k.extend(1u16.using_encoded(twox_64_concat));
		k.extend(2u32.using_encoded(blake2_128_concat));
		assert_eq!(unhashed::get::<u64>(&k), Some(3u64));
		assert_eq!(&k[..32], &<pallet::NMap2<Runtime>>::final_prefix());

		pallet::NMap3::<Runtime>::insert((&1, &2), &3);
		let mut k = [twox_128(b"Example"), twox_128(b"NMap3")].concat();
		k.extend(1u8.using_encoded(blake2_128_concat));
		k.extend(2u16.using_encoded(twox_64_concat));
		assert_eq!(unhashed::get::<u128>(&k), Some(3u128));
		assert_eq!(&k[..32], &<pallet::NMap3<Runtime>>::final_prefix());
		assert_eq!(
			pallet::NMap3::<Runtime>::get((2, 3)),
			Err(pallet::Error::<Runtime>::NonExistentStorageValue),
		);

		#[cfg(feature = "frame-feature-testing")]
		{
			pallet::ConditionalValue::<Runtime>::put(1);
			pallet::ConditionalMap::<Runtime>::insert(1, 2);
			pallet::ConditionalDoubleMap::<Runtime>::insert(1, 2, 3);
			pallet::ConditionalNMap::<Runtime>::insert((1, 2), 3);
		}

		pallet::SomeCountedStorageMap::<Runtime>::insert(1, 2);
		let mut k = [twox_128(b"Example"), twox_128(b"RenamedCountedMap")].concat();
		k.extend(1u8.using_encoded(twox_64_concat));
		assert_eq!(unhashed::get::<u32>(&k), Some(2u32));
		let k = [twox_128(b"Example"), twox_128(b"CounterForRenamedCountedMap")].concat();
		assert_eq!(unhashed::get::<u32>(&k), Some(1u32));

		pallet::Unbounded::<Runtime>::put(vec![1, 2]);
		let k = [twox_128(b"Example"), twox_128(b"Unbounded")].concat();
		assert_eq!(unhashed::get::<Vec<u8>>(&k), Some(vec![1, 2]));
	})
}

#[test]
fn pallet_hooks_expand() {
	TestExternalities::default().execute_with(|| {
		frame_system::Pallet::<Runtime>::set_block_number(1);

		assert_eq!(AllPalletsWithoutSystem::on_initialize(1), Weight::from_parts(10, 0));
		AllPalletsWithoutSystem::on_finalize(1);

		assert_eq!(AllPalletsWithoutSystem::on_runtime_upgrade(), Weight::from_parts(30, 0));

		assert_eq!(
			frame_system::Pallet::<Runtime>::events()[0].event,
			RuntimeEvent::Example(pallet::Event::Something(10)),
		);
		assert_eq!(
			frame_system::Pallet::<Runtime>::events()[1].event,
			RuntimeEvent::Example2(pallet2::Event::Something(11)),
		);
		assert_eq!(
			frame_system::Pallet::<Runtime>::events()[2].event,
			RuntimeEvent::Example(pallet::Event::Something(20)),
		);
		assert_eq!(
			frame_system::Pallet::<Runtime>::events()[3].event,
			RuntimeEvent::Example2(pallet2::Event::Something(21)),
		);
		assert_eq!(
			frame_system::Pallet::<Runtime>::events()[4].event,
			RuntimeEvent::Example(pallet::Event::Something(30)),
		);
		assert_eq!(
			frame_system::Pallet::<Runtime>::events()[5].event,
			RuntimeEvent::Example2(pallet2::Event::Something(31)),
		);
	})
}

#[test]
fn all_pallets_type_reversed_order_is_correct() {
	TestExternalities::default().execute_with(|| {
		frame_system::Pallet::<Runtime>::set_block_number(1);

		#[allow(deprecated)]
		{
			assert_eq!(
				AllPalletsWithoutSystemReversed::on_initialize(1),
				Weight::from_parts(10, 0)
			);
			AllPalletsWithoutSystemReversed::on_finalize(1);

			assert_eq!(
				AllPalletsWithoutSystemReversed::on_runtime_upgrade(),
				Weight::from_parts(30, 0)
			);
		}

		assert_eq!(
			frame_system::Pallet::<Runtime>::events()[0].event,
			RuntimeEvent::Example2(pallet2::Event::Something(11)),
		);
		assert_eq!(
			frame_system::Pallet::<Runtime>::events()[1].event,
			RuntimeEvent::Example(pallet::Event::Something(10)),
		);
		assert_eq!(
			frame_system::Pallet::<Runtime>::events()[2].event,
			RuntimeEvent::Example2(pallet2::Event::Something(21)),
		);
		assert_eq!(
			frame_system::Pallet::<Runtime>::events()[3].event,
			RuntimeEvent::Example(pallet::Event::Something(20)),
		);
		assert_eq!(
			frame_system::Pallet::<Runtime>::events()[4].event,
			RuntimeEvent::Example2(pallet2::Event::Something(31)),
		);
		assert_eq!(
			frame_system::Pallet::<Runtime>::events()[5].event,
			RuntimeEvent::Example(pallet::Event::Something(30)),
		);
	})
}

#[test]
fn pallet_on_genesis() {
	TestExternalities::default().execute_with(|| {
		assert_eq!(pallet::Pallet::<Runtime>::on_chain_storage_version(), StorageVersion::new(0));
		pallet::Pallet::<Runtime>::on_genesis();
		assert_eq!(
			pallet::Pallet::<Runtime>::current_storage_version(),
			pallet::Pallet::<Runtime>::on_chain_storage_version(),
		);
	})
}

#[test]
fn migrate_from_pallet_version_to_storage_version() {
	const PALLET_VERSION_STORAGE_KEY_POSTFIX: &[u8] = b":__PALLET_VERSION__:";

	fn pallet_version_key(name: &str) -> [u8; 32] {
		frame_support::storage::storage_prefix(name.as_bytes(), PALLET_VERSION_STORAGE_KEY_POSTFIX)
	}

	TestExternalities::default().execute_with(|| {
		// Insert some fake pallet versions
		sp_io::storage::set(&pallet_version_key(Example::name()), &[1, 2, 3]);
		sp_io::storage::set(&pallet_version_key(Example2::name()), &[1, 2, 3]);
		sp_io::storage::set(&pallet_version_key(System::name()), &[1, 2, 3]);

		// Check that everyone currently is at version 0
		assert_eq!(Example::on_chain_storage_version(), StorageVersion::new(0));
		assert_eq!(Example2::on_chain_storage_version(), StorageVersion::new(0));
		assert_eq!(System::on_chain_storage_version(), StorageVersion::new(0));

		let db_weight = RuntimeDbWeight { read: 0, write: 5 };
		let weight = frame_support::migrations::migrate_from_pallet_version_to_storage_version::<
			AllPalletsWithSystem,
		>(&db_weight);

		let mut pallet_num = 4;
		if cfg!(feature = "frame-feature-testing") {
			pallet_num += 1;
		};
		if cfg!(feature = "frame-feature-testing-2") {
			pallet_num += 1;
		};

		// `pallet_num` pallets, 2 writes and every write costs 5 weight.
		assert_eq!(Weight::from_parts(pallet_num * 2 * 5, 0), weight);

		// All pallet versions should be removed
		assert!(sp_io::storage::get(&pallet_version_key(Example::name())).is_none());
		assert!(sp_io::storage::get(&pallet_version_key(Example2::name())).is_none());
		assert!(sp_io::storage::get(&pallet_version_key(System::name())).is_none());

		assert_eq!(Example::on_chain_storage_version(), pallet::STORAGE_VERSION);
		assert_eq!(Example2::on_chain_storage_version(), StorageVersion::new(0));
		assert_eq!(System::on_chain_storage_version(), StorageVersion::new(0));
	});
}

#[test]
fn metadata() {
	use frame_support::metadata::*;

	fn maybe_docs(doc: Vec<&'static str>) -> Vec<&'static str> {
		if cfg!(feature = "no-metadata-docs") {
			vec![]
		} else {
			doc
		}
	}

	let pallets = vec![
		PalletMetadata {
			index: 1,
			name: "Example",
			storage: Some(PalletStorageMetadata {
				prefix: "Example",
				entries: vec![
					StorageEntryMetadata {
						name: "ValueWhereClause",
						modifier: StorageEntryModifier::Optional,
						ty: StorageEntryType::Plain(meta_type::<u64>()),
						default: vec![0],
						docs: vec![],
					},
					StorageEntryMetadata {
						name: "Value",
						modifier: StorageEntryModifier::Optional,
						ty: StorageEntryType::Plain(meta_type::<u32>()),
						default: vec![0],
						docs: vec![],
					},
					StorageEntryMetadata {
						name: "Value2",
						modifier: StorageEntryModifier::Optional,
						ty: StorageEntryType::Plain(meta_type::<u64>()),
						default: vec![0],
						docs: vec![],
					},
					StorageEntryMetadata {
						name: "Map",
						modifier: StorageEntryModifier::Default,
						ty: StorageEntryType::Map {
							key: meta_type::<u8>(),
							value: meta_type::<u16>(),
							hashers: vec![StorageHasher::Blake2_128Concat],
						},
						default: vec![4, 0],
						docs: vec![],
					},
					StorageEntryMetadata {
						name: "Map2",
						modifier: StorageEntryModifier::Optional,
						ty: StorageEntryType::Map {
							key: meta_type::<u16>(),
							value: meta_type::<u32>(),
							hashers: vec![StorageHasher::Twox64Concat],
						},
						default: vec![0],
						docs: vec![],
					},
					StorageEntryMetadata {
						name: "Map3",
						modifier: StorageEntryModifier::Optional,
						ty: StorageEntryType::Map {
							key: meta_type::<u32>(),
							value: meta_type::<u64>(),
							hashers: vec![StorageHasher::Blake2_128Concat],
						},
						default: vec![1, 1],
						docs: vec![],
					},
					StorageEntryMetadata {
						name: "DoubleMap",
						modifier: StorageEntryModifier::Optional,
						ty: StorageEntryType::Map {
							value: meta_type::<u32>(),
							hashers: vec![
								StorageHasher::Blake2_128Concat,
								StorageHasher::Twox64Concat,
							],
							key: meta_type::<(u8, u16)>(),
						},
						default: vec![0],
						docs: vec![],
					},
					StorageEntryMetadata {
						name: "DoubleMap2",
						modifier: StorageEntryModifier::Optional,
						ty: StorageEntryType::Map {
							value: meta_type::<u64>(),
							key: meta_type::<(u16, u32)>(),
							hashers: vec![
								StorageHasher::Twox64Concat,
								StorageHasher::Blake2_128Concat,
							],
						},
						default: vec![0],
						docs: vec![],
					},
					StorageEntryMetadata {
						name: "DoubleMap3",
						modifier: StorageEntryModifier::Optional,
						ty: StorageEntryType::Map {
							value: meta_type::<u128>(),
							key: meta_type::<(u32, u64)>(),
							hashers: vec![
								StorageHasher::Blake2_128Concat,
								StorageHasher::Twox64Concat,
							],
						},
						default: vec![1, 1],
						docs: vec![],
					},
					StorageEntryMetadata {
						name: "NMap",
						modifier: StorageEntryModifier::Optional,
						ty: StorageEntryType::Map {
							key: meta_type::<u8>(),
							hashers: vec![StorageHasher::Blake2_128Concat],
							value: meta_type::<u32>(),
						},
						default: vec![0],
						docs: vec![],
					},
					StorageEntryMetadata {
						name: "NMap2",
						modifier: StorageEntryModifier::Optional,
						ty: StorageEntryType::Map {
							key: meta_type::<(u16, u32)>(),
							hashers: vec![
								StorageHasher::Twox64Concat,
								StorageHasher::Blake2_128Concat,
							],
							value: meta_type::<u64>(),
						},
						default: vec![0],
						docs: vec![],
					},
					StorageEntryMetadata {
						name: "NMap3",
						modifier: StorageEntryModifier::Optional,
						ty: StorageEntryType::Map {
							key: meta_type::<(u8, u16)>(),
							hashers: vec![
								StorageHasher::Blake2_128Concat,
								StorageHasher::Twox64Concat,
							],
							value: meta_type::<u128>(),
						},
						default: vec![1, 1],
						docs: vec![],
					},
					#[cfg(feature = "frame-feature-testing")]
					StorageEntryMetadata {
						name: "ConditionalValue",
						modifier: StorageEntryModifier::Optional,
						ty: StorageEntryType::Plain(meta_type::<u32>()),
						default: vec![0],
						docs: vec![],
					},
					#[cfg(feature = "frame-feature-testing")]
					StorageEntryMetadata {
						name: "ConditionalMap",
						modifier: StorageEntryModifier::Optional,
						ty: StorageEntryType::Map {
							key: meta_type::<u16>(),
							value: meta_type::<u32>(),
							hashers: vec![StorageHasher::Twox64Concat],
						},
						default: vec![0],
						docs: vec![],
					},
					#[cfg(feature = "frame-feature-testing")]
					StorageEntryMetadata {
						name: "ConditionalDoubleMap",
						modifier: StorageEntryModifier::Optional,
						ty: StorageEntryType::Map {
							value: meta_type::<u32>(),
							key: meta_type::<(u8, u16)>(),
							hashers: vec![
								StorageHasher::Blake2_128Concat,
								StorageHasher::Twox64Concat,
							],
						},
						default: vec![0],
						docs: vec![],
					},
					#[cfg(feature = "frame-feature-testing")]
					StorageEntryMetadata {
						name: "ConditionalNMap",
						modifier: StorageEntryModifier::Optional,
						ty: StorageEntryType::Map {
							key: meta_type::<(u8, u16)>(),
							hashers: vec![
								StorageHasher::Blake2_128Concat,
								StorageHasher::Twox64Concat,
							],
							value: meta_type::<u32>(),
						},
						default: vec![0],
						docs: vec![],
					},
					StorageEntryMetadata {
						name: "RenamedCountedMap",
						modifier: StorageEntryModifier::Optional,
						ty: StorageEntryType::Map {
							hashers: vec![StorageHasher::Twox64Concat],
							key: meta_type::<u8>(),
							value: meta_type::<u32>(),
						},
						default: vec![0],
						docs: vec![],
					},
					StorageEntryMetadata {
						name: "CounterForRenamedCountedMap",
						modifier: StorageEntryModifier::Default,
						ty: StorageEntryType::Plain(meta_type::<u32>()),
						default: vec![0, 0, 0, 0],
						docs: maybe_docs(vec!["Counter for the related counted storage map"]),
					},
					StorageEntryMetadata {
						name: "Unbounded",
						modifier: StorageEntryModifier::Optional,
						ty: StorageEntryType::Plain(meta_type::<Vec<u8>>()),
						default: vec![0],
						docs: vec![],
					},
				],
			}),
			calls: Some(meta_type::<pallet::Call<Runtime>>().into()),
			event: Some(meta_type::<pallet::Event<Runtime>>().into()),
			constants: vec![
				PalletConstantMetadata {
					name: "MyGetParam",
					ty: meta_type::<u32>(),
					value: vec![10, 0, 0, 0],
					docs: maybe_docs(vec![" Some comment", " Some comment"]),
				},
				PalletConstantMetadata {
					name: "MyGetParam2",
					ty: meta_type::<u32>(),
					value: vec![11, 0, 0, 0],
					docs: maybe_docs(vec![" Some comment", " Some comment"]),
				},
				PalletConstantMetadata {
					name: "MyGetParam3",
					ty: meta_type::<u64>(),
					value: vec![12, 0, 0, 0, 0, 0, 0, 0],
					docs: vec![],
				},
				PalletConstantMetadata {
					name: "some_extra",
					ty: meta_type::<u64>(),
					value: vec![100, 0, 0, 0, 0, 0, 0, 0],
					docs: maybe_docs(vec![" Some doc", " Some doc"]),
				},
				PalletConstantMetadata {
					name: "some_extra_extra",
					ty: meta_type::<u64>(),
					value: vec![0, 0, 0, 0, 0, 0, 0, 0],
					docs: maybe_docs(vec![" Some doc"]),
				},
				PalletConstantMetadata {
					name: "SomeExtraRename",
					ty: meta_type::<u64>(),
					value: vec![0, 0, 0, 0, 0, 0, 0, 0],
					docs: maybe_docs(vec![" Some doc"]),
				},
			],
			error: Some(PalletErrorMetadata { ty: meta_type::<pallet::Error<Runtime>>() }),
		},
		PalletMetadata {
			index: 2,
			name: "Example2",
			storage: Some(PalletStorageMetadata {
				prefix: "Example2",
				entries: vec![
					StorageEntryMetadata {
						name: "SomeValue",
						modifier: StorageEntryModifier::Optional,
						ty: StorageEntryType::Plain(meta_type::<Vec<u32>>()),
						default: vec![0],
						docs: vec![],
					},
					StorageEntryMetadata {
						name: "SomeCountedStorageMap",
						modifier: StorageEntryModifier::Optional,
						ty: StorageEntryType::Map {
							hashers: vec![StorageHasher::Twox64Concat],
							key: meta_type::<u8>(),
							value: meta_type::<u32>(),
						},
						default: vec![0],
						docs: vec![],
					},
					StorageEntryMetadata {
						name: "CounterForSomeCountedStorageMap",
						modifier: StorageEntryModifier::Default,
						ty: StorageEntryType::Plain(meta_type::<u32>()),
						default: vec![0, 0, 0, 0],
						docs: maybe_docs(vec!["Counter for the related counted storage map"]),
					},
				],
			}),
			calls: None,
			event: Some(PalletEventMetadata { ty: meta_type::<pallet2::Event>() }),
			constants: vec![],
			error: None,
		},
		#[cfg(feature = "frame-feature-testing")]
		PalletMetadata {
			index: 3,
			name: "Example3",
			storage: None,
			calls: None,
			event: None,
			constants: vec![],
			error: None,
		},
		#[cfg(feature = "frame-feature-testing-2")]
		PalletMetadata {
			index: 5,
			name: "Example5",
			storage: None,
			calls: None,
			event: None,
			constants: vec![],
			error: None,
		},
	];

	let empty_doc = pallets[0].event.as_ref().unwrap().ty.type_info().docs().is_empty() &&
		pallets[0].error.as_ref().unwrap().ty.type_info().docs().is_empty() &&
		pallets[0].calls.as_ref().unwrap().ty.type_info().docs().is_empty();

	if cfg!(feature = "no-metadata-docs") {
		assert!(empty_doc)
	} else {
		assert!(!empty_doc)
	}

	let extrinsic = ExtrinsicMetadata {
		ty: meta_type::<UncheckedExtrinsic>(),
		version: 4,
		signed_extensions: vec![SignedExtensionMetadata {
			identifier: "UnitSignedExtension",
			ty: meta_type::<()>(),
			additional_signed: meta_type::<()>(),
		}],
	};

	let expected_metadata: RuntimeMetadataPrefixed =
		RuntimeMetadataLastVersion::new(pallets, extrinsic, meta_type::<Runtime>()).into();
	let expected_metadata = match expected_metadata.1 {
		RuntimeMetadata::V14(metadata) => metadata,
		_ => panic!("metadata has been bumped, test needs to be updated"),
	};

	let actual_metadata = match Runtime::metadata().1 {
		RuntimeMetadata::V14(metadata) => metadata,
		_ => panic!("metadata has been bumped, test needs to be updated"),
	};

	pretty_assertions::assert_eq!(actual_metadata.pallets, expected_metadata.pallets);
}

#[test]
fn metadata_at_version() {
	use frame_support::metadata::*;
	use sp_core::Decode;

<<<<<<< HEAD
	let actual_metadata = Runtime::metadata();

	let at_metadata = match Runtime::metadata_at_version(14) {
=======
	let metadata = Runtime::metadata();
	let at_metadata = match Runtime::metadata_at_version(LATEST_METADATA_VERSION) {
>>>>>>> bd522120
		Some(opaque) => {
			let bytes = &*opaque;
			let metadata: RuntimeMetadataPrefixed = Decode::decode(&mut &bytes[..]).unwrap();
			metadata
		},
		_ => panic!("metadata has been bumped, test needs to be updated"),
	};

<<<<<<< HEAD
	assert_eq!(actual_metadata, at_metadata);
=======
	assert_eq!(metadata, at_metadata);
>>>>>>> bd522120
}

#[test]
fn metadata_versions() {
<<<<<<< HEAD
	assert_eq!(vec![14], Runtime::metadata_versions());
=======
	assert_eq!(vec![LATEST_METADATA_VERSION], Runtime::metadata_versions());
}

#[test]
fn metadata_ir_pallet_runtime_docs() {
	let ir = Runtime::metadata_ir();
	let pallet = ir
		.pallets
		.iter()
		.find(|pallet| pallet.name == "Example")
		.expect("Pallet should be present");

	let readme = "Support code for the runtime.\n\nLicense: Apache-2.0";
	let expected = vec![" Pallet documentation", readme, readme];
	assert_eq!(pallet.docs, expected);
}

#[test]
fn test_pallet_runtime_docs() {
	let docs = crate::pallet::Pallet::<Runtime>::pallet_documentation_metadata();
	let readme = "Support code for the runtime.\n\nLicense: Apache-2.0";
	let expected = vec![" Pallet documentation", readme, readme];
	assert_eq!(docs, expected);
>>>>>>> bd522120
}

#[test]
fn test_pallet_info_access() {
	assert_eq!(<System as frame_support::traits::PalletInfoAccess>::name(), "System");
	assert_eq!(<Example as frame_support::traits::PalletInfoAccess>::name(), "Example");
	assert_eq!(<Example2 as frame_support::traits::PalletInfoAccess>::name(), "Example2");

	assert_eq!(<System as frame_support::traits::PalletInfoAccess>::index(), 0);
	assert_eq!(<Example as frame_support::traits::PalletInfoAccess>::index(), 1);
	assert_eq!(<Example2 as frame_support::traits::PalletInfoAccess>::index(), 2);
}

#[test]
fn test_storage_info() {
	use frame_support::{
		storage::storage_prefix as prefix,
		traits::{StorageInfo, StorageInfoTrait},
	};

	// Storage max size is calculated by adding up all the hasher size, the key type size and the
	// value type size
	assert_eq!(
		Example::storage_info(),
		vec![
			StorageInfo {
				pallet_name: b"Example".to_vec(),
				storage_name: b"ValueWhereClause".to_vec(),
				prefix: prefix(b"Example", b"ValueWhereClause").to_vec(),
				max_values: Some(1),
				max_size: Some(8),
			},
			StorageInfo {
				pallet_name: b"Example".to_vec(),
				storage_name: b"Value".to_vec(),
				prefix: prefix(b"Example", b"Value").to_vec(),
				max_values: Some(1),
				max_size: Some(4),
			},
			StorageInfo {
				pallet_name: b"Example".to_vec(),
				storage_name: b"Value2".to_vec(),
				prefix: prefix(b"Example", b"Value2").to_vec(),
				max_values: Some(1),
				max_size: Some(8),
			},
			StorageInfo {
				pallet_name: b"Example".to_vec(),
				storage_name: b"Map".to_vec(),
				prefix: prefix(b"Example", b"Map").to_vec(),
				max_values: None,
				max_size: Some(16 + 1 + 2),
			},
			StorageInfo {
				pallet_name: b"Example".to_vec(),
				storage_name: b"Map2".to_vec(),
				prefix: prefix(b"Example", b"Map2").to_vec(),
				max_values: Some(3),
				max_size: Some(8 + 2 + 4),
			},
			StorageInfo {
				pallet_name: b"Example".to_vec(),
				storage_name: b"Map3".to_vec(),
				prefix: prefix(b"Example", b"Map3").to_vec(),
				max_values: None,
				max_size: Some(16 + 4 + 8),
			},
			StorageInfo {
				pallet_name: b"Example".to_vec(),
				storage_name: b"DoubleMap".to_vec(),
				prefix: prefix(b"Example", b"DoubleMap").to_vec(),
				max_values: None,
				max_size: Some(16 + 1 + 8 + 2 + 4),
			},
			StorageInfo {
				pallet_name: b"Example".to_vec(),
				storage_name: b"DoubleMap2".to_vec(),
				prefix: prefix(b"Example", b"DoubleMap2").to_vec(),
				max_values: Some(5),
				max_size: Some(8 + 2 + 16 + 4 + 8),
			},
			StorageInfo {
				pallet_name: b"Example".to_vec(),
				storage_name: b"DoubleMap3".to_vec(),
				prefix: prefix(b"Example", b"DoubleMap3").to_vec(),
				max_values: None,
				max_size: Some(16 + 4 + 8 + 8 + 16),
			},
			StorageInfo {
				pallet_name: b"Example".to_vec(),
				storage_name: b"NMap".to_vec(),
				prefix: prefix(b"Example", b"NMap").to_vec(),
				max_values: None,
				max_size: Some(16 + 1 + 4),
			},
			StorageInfo {
				pallet_name: b"Example".to_vec(),
				storage_name: b"NMap2".to_vec(),
				prefix: prefix(b"Example", b"NMap2").to_vec(),
				max_values: Some(11),
				max_size: Some(8 + 2 + 16 + 4 + 8),
			},
			StorageInfo {
				pallet_name: b"Example".to_vec(),
				storage_name: b"NMap3".to_vec(),
				prefix: prefix(b"Example", b"NMap3").to_vec(),
				max_values: None,
				max_size: Some(16 + 1 + 8 + 2 + 16),
			},
			#[cfg(feature = "frame-feature-testing")]
			{
				StorageInfo {
					pallet_name: b"Example".to_vec(),
					storage_name: b"ConditionalValue".to_vec(),
					prefix: prefix(b"Example", b"ConditionalValue").to_vec(),
					max_values: Some(1),
					max_size: Some(4),
				}
			},
			#[cfg(feature = "frame-feature-testing")]
			{
				StorageInfo {
					pallet_name: b"Example".to_vec(),
					storage_name: b"ConditionalMap".to_vec(),
					prefix: prefix(b"Example", b"ConditionalMap").to_vec(),
					max_values: Some(12),
					max_size: Some(8 + 2 + 4),
				}
			},
			#[cfg(feature = "frame-feature-testing")]
			{
				StorageInfo {
					pallet_name: b"Example".to_vec(),
					storage_name: b"ConditionalDoubleMap".to_vec(),
					prefix: prefix(b"Example", b"ConditionalDoubleMap").to_vec(),
					max_values: None,
					max_size: Some(16 + 1 + 8 + 2 + 4),
				}
			},
			#[cfg(feature = "frame-feature-testing")]
			{
				StorageInfo {
					pallet_name: b"Example".to_vec(),
					storage_name: b"ConditionalNMap".to_vec(),
					prefix: prefix(b"Example", b"ConditionalNMap").to_vec(),
					max_values: None,
					max_size: Some(16 + 1 + 8 + 2 + 4),
				}
			},
			StorageInfo {
				pallet_name: b"Example".to_vec(),
				storage_name: b"RenamedCountedMap".to_vec(),
				prefix: prefix(b"Example", b"RenamedCountedMap").to_vec(),
				max_values: None,
				max_size: Some(8 + 1 + 4),
			},
			StorageInfo {
				pallet_name: b"Example".to_vec(),
				storage_name: b"CounterForRenamedCountedMap".to_vec(),
				prefix: prefix(b"Example", b"CounterForRenamedCountedMap").to_vec(),
				max_values: Some(1),
				max_size: Some(4),
			},
			StorageInfo {
				pallet_name: b"Example".to_vec(),
				storage_name: b"Unbounded".to_vec(),
				prefix: prefix(b"Example", b"Unbounded").to_vec(),
				max_values: Some(1),
				max_size: None,
			},
		],
	);

	assert_eq!(
		Example2::storage_info(),
		vec![
			StorageInfo {
				pallet_name: b"Example2".to_vec(),
				storage_name: b"SomeValue".to_vec(),
				prefix: prefix(b"Example2", b"SomeValue").to_vec(),
				max_values: Some(1),
				max_size: None,
			},
			StorageInfo {
				pallet_name: b"Example2".to_vec(),
				storage_name: b"SomeCountedStorageMap".to_vec(),
				prefix: prefix(b"Example2", b"SomeCountedStorageMap").to_vec(),
				max_values: None,
				max_size: None,
			},
			StorageInfo {
				pallet_name: b"Example2".to_vec(),
				storage_name: b"CounterForSomeCountedStorageMap".to_vec(),
				prefix: prefix(b"Example2", b"CounterForSomeCountedStorageMap").to_vec(),
				max_values: Some(1),
				max_size: Some(4),
			},
		],
	);
}

#[test]
fn assert_type_all_pallets_reversed_with_system_first_is_correct() {
	// Just ensure the 2 types are same.
	#[allow(deprecated)]
	fn _a(_t: AllPalletsReversedWithSystemFirst) {}
	#[cfg(all(not(feature = "frame-feature-testing"), not(feature = "frame-feature-testing-2")))]
	fn _b(t: (System, Example4, Example2, Example)) {
		_a(t)
	}
	#[cfg(all(feature = "frame-feature-testing", not(feature = "frame-feature-testing-2")))]
	fn _b(t: (System, Example4, Example3, Example2, Example)) {
		_a(t)
	}

	#[cfg(all(not(feature = "frame-feature-testing"), feature = "frame-feature-testing-2"))]
	fn _b(t: (System, Example5, Example4, Example2, Example)) {
		_a(t)
	}

	#[cfg(all(feature = "frame-feature-testing", feature = "frame-feature-testing-2"))]
	fn _b(t: (System, Example5, Example4, Example3, Example2, Example)) {
		_a(t)
	}
}

#[test]
fn assert_type_all_pallets_with_system_is_correct() {
	// Just ensure the 2 types are same.
	fn _a(_t: AllPalletsWithSystem) {}
	#[cfg(all(not(feature = "frame-feature-testing"), not(feature = "frame-feature-testing-2")))]
	fn _b(t: (System, Example, Example2, Example4)) {
		_a(t)
	}
	#[cfg(all(feature = "frame-feature-testing", not(feature = "frame-feature-testing-2")))]
	fn _b(t: (System, Example, Example2, Example3, Example4)) {
		_a(t)
	}
	#[cfg(all(not(feature = "frame-feature-testing"), feature = "frame-feature-testing-2"))]
	fn _b(t: (System, Example, Example2, Example4, Example5)) {
		_a(t)
	}
	#[cfg(all(feature = "frame-feature-testing", feature = "frame-feature-testing-2"))]
	fn _b(t: (System, Example, Example2, Example3, Example4, Example5)) {
		_a(t)
	}
}

#[test]
fn assert_type_all_pallets_without_system_is_correct() {
	// Just ensure the 2 types are same.
	fn _a(_t: AllPalletsWithoutSystem) {}
	#[cfg(all(not(feature = "frame-feature-testing"), not(feature = "frame-feature-testing-2")))]
	fn _b(t: (Example, Example2, Example4)) {
		_a(t)
	}
	#[cfg(all(feature = "frame-feature-testing", not(feature = "frame-feature-testing-2")))]
	fn _b(t: (Example, Example2, Example3, Example4)) {
		_a(t)
	}
	#[cfg(all(not(feature = "frame-feature-testing"), feature = "frame-feature-testing-2"))]
	fn _b(t: (Example, Example2, Example4, Example5)) {
		_a(t)
	}
	#[cfg(all(feature = "frame-feature-testing", feature = "frame-feature-testing-2"))]
	fn _b(t: (Example, Example2, Example3, Example4, Example5)) {
		_a(t)
	}
}

#[test]
fn assert_type_all_pallets_with_system_reversed_is_correct() {
	// Just ensure the 2 types are same.
	#[allow(deprecated)]
	fn _a(_t: AllPalletsWithSystemReversed) {}
	#[cfg(all(not(feature = "frame-feature-testing"), not(feature = "frame-feature-testing-2")))]
	fn _b(t: (Example4, Example2, Example, System)) {
		_a(t)
	}
	#[cfg(all(feature = "frame-feature-testing", not(feature = "frame-feature-testing-2")))]
	fn _b(t: (Example4, Example3, Example2, Example, System)) {
		_a(t)
	}
	#[cfg(all(not(feature = "frame-feature-testing"), feature = "frame-feature-testing-2"))]
	fn _b(t: (Example5, Example4, Example2, Example, System)) {
		_a(t)
	}
	#[cfg(all(feature = "frame-feature-testing", feature = "frame-feature-testing-2"))]
	fn _b(t: (Example5, Example4, Example3, Example2, Example, System)) {
		_a(t)
	}
}

#[test]
fn assert_type_all_pallets_without_system_reversed_is_correct() {
	// Just ensure the 2 types are same.
	#[allow(deprecated)]
	fn _a(_t: AllPalletsWithoutSystemReversed) {}
	#[cfg(all(not(feature = "frame-feature-testing"), not(feature = "frame-feature-testing-2")))]
	fn _b(t: (Example4, Example2, Example)) {
		_a(t)
	}
	#[cfg(all(feature = "frame-feature-testing", not(feature = "frame-feature-testing-2")))]
	fn _b(t: (Example4, Example3, Example2, Example)) {
		_a(t)
	}
	#[cfg(all(not(feature = "frame-feature-testing"), feature = "frame-feature-testing-2"))]
	fn _b(t: (Example5, Example4, Example2, Example)) {
		_a(t)
	}
	#[cfg(all(feature = "frame-feature-testing", feature = "frame-feature-testing-2"))]
	fn _b(t: (Example5, Example4, Example3, Example2, Example)) {
		_a(t)
	}
}

#[test]
fn test_storage_alias() {
	use frame_support::Twox64Concat;

	#[frame_support::storage_alias]
	type Value<T: pallet::Config>
	where
		<T as frame_system::Config>::AccountId: From<SomeType1> + SomeAssociation1,
	= StorageValue<pallet::Pallet<T>, u32, ValueQuery>;

	#[frame_support::storage_alias]
	type SomeCountedStorageMap<T: pallet2::Config>
	where
		<T as frame_system::Config>::AccountId: From<SomeType1> + SomeAssociation1,
	= CountedStorageMap<pallet2::Pallet<T>, Twox64Concat, u8, u32>;

	TestExternalities::default().execute_with(|| {
		pallet::Value::<Runtime>::put(10);
		assert_eq!(10, Value::<Runtime>::get());

		pallet2::SomeCountedStorageMap::<Runtime>::insert(10, 100);
		assert_eq!(Some(100), SomeCountedStorageMap::<Runtime>::get(10));
		assert_eq!(1, SomeCountedStorageMap::<Runtime>::count());
		assert_eq!(
			SomeCountedStorageMap::<Runtime>::storage_info(),
			pallet2::SomeCountedStorageMap::<Runtime>::storage_info()
		);
	})
}

#[test]
fn test_dispatch_context() {
	TestExternalities::default().execute_with(|| {
		// By default there is no context
		assert!(with_context::<(), _>(|_| ()).is_none());

		// When not using `dispatch`, there should be no dispatch context
		assert_eq!(
			DispatchError::Unavailable,
			Example::check_for_dispatch_context(RuntimeOrigin::root()).unwrap_err(),
		);

		// When using `dispatch`, there should be a dispatch context
		assert_ok!(RuntimeCall::from(pallet::Call::<Runtime>::check_for_dispatch_context {})
			.dispatch(RuntimeOrigin::root()));
	});
}<|MERGE_RESOLUTION|>--- conflicted
+++ resolved
@@ -1601,14 +1601,8 @@
 	use frame_support::metadata::*;
 	use sp_core::Decode;
 
-<<<<<<< HEAD
-	let actual_metadata = Runtime::metadata();
-
-	let at_metadata = match Runtime::metadata_at_version(14) {
-=======
 	let metadata = Runtime::metadata();
 	let at_metadata = match Runtime::metadata_at_version(LATEST_METADATA_VERSION) {
->>>>>>> bd522120
 		Some(opaque) => {
 			let bytes = &*opaque;
 			let metadata: RuntimeMetadataPrefixed = Decode::decode(&mut &bytes[..]).unwrap();
@@ -1617,18 +1611,11 @@
 		_ => panic!("metadata has been bumped, test needs to be updated"),
 	};
 
-<<<<<<< HEAD
-	assert_eq!(actual_metadata, at_metadata);
-=======
 	assert_eq!(metadata, at_metadata);
->>>>>>> bd522120
 }
 
 #[test]
 fn metadata_versions() {
-<<<<<<< HEAD
-	assert_eq!(vec![14], Runtime::metadata_versions());
-=======
 	assert_eq!(vec![LATEST_METADATA_VERSION], Runtime::metadata_versions());
 }
 
@@ -1652,7 +1639,6 @@
 	let readme = "Support code for the runtime.\n\nLicense: Apache-2.0";
 	let expected = vec![" Pallet documentation", readme, readme];
 	assert_eq!(docs, expected);
->>>>>>> bd522120
 }
 
 #[test]
