// This file is part of Substrate.

// Copyright (C) 2020-2021 Parity Technologies (UK) Ltd.
// SPDX-License-Identifier: Apache-2.0

// Licensed under the Apache License, Version 2.0 (the "License");
// you may not use this file except in compliance with the License.
// You may obtain a copy of the License at
//
// 	http://www.apache.org/licenses/LICENSE-2.0
//
// Unless required by applicable law or agreed to in writing, software
// distributed under the License is distributed on an "AS IS" BASIS,
// WITHOUT WARRANTIES OR CONDITIONS OF ANY KIND, either express or implied.
// See the License for the specific language governing permissions and
// limitations under the License.

use frame_support::{
	dispatch::{Parameter, UnfilteredDispatchable},
	storage::unhashed,
	traits::{
<<<<<<< HEAD
		GetCallName, OnInitialize, OnFinalize, OnRuntimeUpgrade, GetPalletVersion, OnGenesis,
		OnPostInherent,
=======
		GetCallName, GetStorageVersion, OnFinalize, OnGenesis, OnInitialize, OnRuntimeUpgrade,
		PalletInfoAccess, StorageVersion,
>>>>>>> e11a670b
	},
	weights::{DispatchClass, DispatchInfo, GetDispatchInfo, Pays, RuntimeDbWeight},
};
use scale_info::{meta_type, TypeInfo};
use sp_io::{
	hashing::{blake2_128, twox_128, twox_64},
	TestExternalities,
};
use sp_runtime::DispatchError;

pub struct SomeType1;
impl From<SomeType1> for u64 {
	fn from(_t: SomeType1) -> Self {
		0u64
	}
}

pub struct SomeType2;
impl From<SomeType2> for u64 {
	fn from(_t: SomeType2) -> Self {
		100u64
	}
}

pub struct SomeType3;
impl From<SomeType3> for u64 {
	fn from(_t: SomeType3) -> Self {
		0u64
	}
}

pub struct SomeType4;
impl From<SomeType4> for u64 {
	fn from(_t: SomeType4) -> Self {
		0u64
	}
}

pub struct SomeType5;
impl From<SomeType5> for u64 {
	fn from(_t: SomeType5) -> Self {
		0u64
	}
}

pub struct SomeType6;
impl From<SomeType6> for u64 {
	fn from(_t: SomeType6) -> Self {
		0u64
	}
}

pub struct SomeType7;
impl From<SomeType7> for u64 {
	fn from(_t: SomeType7) -> Self {
		0u64
	}
}

pub trait SomeAssociation1 {
	type _1: Parameter + codec::MaxEncodedLen + TypeInfo;
}
impl SomeAssociation1 for u64 {
	type _1 = u64;
}

pub trait SomeAssociation2 {
	type _2: Parameter + codec::MaxEncodedLen + TypeInfo;
}
impl SomeAssociation2 for u64 {
	type _2 = u64;
}

#[frame_support::pallet]
pub mod pallet {
	use super::{
		SomeAssociation1, SomeAssociation2, SomeType1, SomeType2, SomeType3, SomeType4, SomeType5,
		SomeType6, SomeType7, StorageVersion,
	};
	use frame_support::pallet_prelude::*;
	use frame_system::pallet_prelude::*;
	use scale_info::TypeInfo;

	type BalanceOf<T> = <T as Config>::Balance;

	pub(crate) const STORAGE_VERSION: StorageVersion = StorageVersion::new(10);

	#[pallet::config]
	pub trait Config: frame_system::Config
	where
		<Self as frame_system::Config>::AccountId: From<SomeType1> + SomeAssociation1,
	{
		/// Some comment
		/// Some comment
		#[pallet::constant]
		type MyGetParam: Get<u32>;

		/// Some comment
		/// Some comment
		#[pallet::constant]
		type MyGetParam2: Get<u32>;

		#[pallet::constant]
		type MyGetParam3: Get<<Self::AccountId as SomeAssociation1>::_1>;

		type Balance: Parameter + Default + TypeInfo;

		type Event: From<Event<Self>> + IsType<<Self as frame_system::Config>::Event>;
	}

	#[pallet::extra_constants]
	impl<T: Config> Pallet<T>
	where
		T::AccountId: From<SomeType1> + SomeAssociation1 + From<SomeType2>,
	{
		/// Some doc
		/// Some doc
		fn some_extra() -> T::AccountId {
			SomeType2.into()
		}

		/// Some doc
		fn some_extra_extra() -> T::AccountId {
			SomeType1.into()
		}

		/// Some doc
		#[pallet::constant_name(SomeExtraRename)]
		fn some_extra_rename() -> T::AccountId {
			SomeType1.into()
		}
	}

	#[pallet::pallet]
	#[pallet::generate_store(pub(crate) trait Store)]
	#[pallet::generate_storage_info]
	#[pallet::storage_version(STORAGE_VERSION)]
	pub struct Pallet<T>(_);

	#[pallet::hooks]
	impl<T: Config> Hooks<BlockNumberFor<T>> for Pallet<T>
	where
		T::AccountId: From<SomeType2> + From<SomeType1> + SomeAssociation1,
	{
		fn on_initialize(_: BlockNumberFor<T>) -> Weight {
			T::AccountId::from(SomeType1); // Test for where clause
			T::AccountId::from(SomeType2); // Test for where clause
			Self::deposit_event(Event::Something(10));
			10
		}
		fn on_post_inherent(_: BlockNumberFor<T>) -> Weight {
			T::AccountId::from(SomeType1); // Test for where clause
			T::AccountId::from(SomeType2); // Test for where clause
			Self::deposit_event(Event::Something(15));
			15
		}
		fn on_finalize(_: BlockNumberFor<T>) {
			T::AccountId::from(SomeType1); // Test for where clause
			T::AccountId::from(SomeType2); // Test for where clause
			Self::deposit_event(Event::Something(20));
		}
		fn on_runtime_upgrade() -> Weight {
			T::AccountId::from(SomeType1); // Test for where clause
			T::AccountId::from(SomeType2); // Test for where clause
			Self::deposit_event(Event::Something(30));
			30
		}
		fn integrity_test() {
			T::AccountId::from(SomeType1); // Test for where clause
			T::AccountId::from(SomeType2); // Test for where clause
		}
	}

	#[pallet::call]
	impl<T: Config> Pallet<T>
	where
		T::AccountId: From<SomeType1> + From<SomeType3> + SomeAssociation1,
	{
		/// Doc comment put in metadata
		#[pallet::weight(Weight::from(*_foo))]
		pub fn foo(
			origin: OriginFor<T>,
			#[pallet::compact] _foo: u32,
			_bar: u32,
		) -> DispatchResultWithPostInfo {
			T::AccountId::from(SomeType1); // Test for where clause
			T::AccountId::from(SomeType3); // Test for where clause
			let _ = origin;
			Self::deposit_event(Event::Something(3));
			Ok(().into())
		}

		/// Doc comment put in metadata
		#[pallet::weight(1)]
		#[frame_support::transactional]
		pub fn foo_transactional(
			_origin: OriginFor<T>,
			#[pallet::compact] foo: u32,
		) -> DispatchResultWithPostInfo {
			Self::deposit_event(Event::Something(0));
			if foo == 0 {
				Err(Error::<T>::InsufficientProposersBalance)?;
			}

			Ok(().into())
		}

		// Test for DispatchResult return type
		#[pallet::weight(1)]
		pub fn foo_no_post_info(_origin: OriginFor<T>) -> DispatchResult {
			Ok(())
		}
	}

	#[pallet::error]
	pub enum Error<T> {
		/// doc comment put into metadata
		InsufficientProposersBalance,
	}

	#[pallet::event]
	#[pallet::generate_deposit(fn deposit_event)]
	pub enum Event<T: Config>
	where
		T::AccountId: SomeAssociation1 + From<SomeType1>,
	{
		/// doc comment put in metadata
		Proposed(<T as frame_system::Config>::AccountId),
		/// doc
		Spending(BalanceOf<T>),
		Something(u32),
		SomethingElse(<T::AccountId as SomeAssociation1>::_1),
	}

	#[pallet::storage]
	pub type ValueWhereClause<T: Config>
	where
		T::AccountId: SomeAssociation2,
	= StorageValue<_, <T::AccountId as SomeAssociation2>::_2>;

	#[pallet::storage]
	pub type Value<T> = StorageValue<Value = u32>;

	#[pallet::storage]
	#[pallet::storage_prefix = "Value2"]
	pub type RenamedValue<T> = StorageValue<Value = u64>;

	#[pallet::type_value]
	pub fn MyDefault<T: Config>() -> u16
	where
		T::AccountId: From<SomeType7> + From<SomeType1> + SomeAssociation1,
	{
		T::AccountId::from(SomeType7); // Test where clause works
		4u16
	}

	#[pallet::storage]
	pub type Map<T: Config>
	where
		T::AccountId: From<SomeType7>,
	= StorageMap<_, Blake2_128Concat, u8, u16, ValueQuery, MyDefault<T>>;

	#[pallet::storage]
	pub type Map2<T> =
		StorageMap<Hasher = Twox64Concat, Key = u16, Value = u32, MaxValues = ConstU32<3>>;

	#[pallet::storage]
	pub type DoubleMap<T> = StorageDoubleMap<_, Blake2_128Concat, u8, Twox64Concat, u16, u32>;

	#[pallet::storage]
	pub type DoubleMap2<T> = StorageDoubleMap<
		Hasher1 = Twox64Concat,
		Key1 = u16,
		Hasher2 = Blake2_128Concat,
		Key2 = u32,
		Value = u64,
		MaxValues = ConstU32<5>,
	>;

	#[pallet::storage]
	#[pallet::getter(fn nmap)]
	pub type NMap<T> = StorageNMap<_, storage::Key<Blake2_128Concat, u8>, u32>;

	#[pallet::storage]
	#[pallet::getter(fn nmap2)]
	pub type NMap2<T> = StorageNMap<
		Key = (NMapKey<Twox64Concat, u16>, NMapKey<Blake2_128Concat, u32>),
		Value = u64,
		MaxValues = ConstU32<11>,
	>;

	#[pallet::storage]
	#[pallet::getter(fn conditional_value)]
	#[cfg(feature = "conditional-storage")]
	pub type ConditionalValue<T> = StorageValue<_, u32>;

	#[cfg(feature = "conditional-storage")]
	#[pallet::storage]
	#[pallet::getter(fn conditional_map)]
	pub type ConditionalMap<T> =
		StorageMap<_, Twox64Concat, u16, u32, OptionQuery, GetDefault, ConstU32<12>>;

	#[cfg(feature = "conditional-storage")]
	#[pallet::storage]
	#[pallet::getter(fn conditional_double_map)]
	pub type ConditionalDoubleMap<T> =
		StorageDoubleMap<_, Blake2_128Concat, u8, Twox64Concat, u16, u32>;

	#[cfg(feature = "conditional-storage")]
	#[pallet::storage]
	#[pallet::getter(fn conditional_nmap)]
	pub type ConditionalNMap<T> =
		StorageNMap<_, (storage::Key<Blake2_128Concat, u8>, storage::Key<Twox64Concat, u16>), u32>;

	#[pallet::storage]
	#[pallet::storage_prefix = "RenamedCountedMap"]
	#[pallet::getter(fn counted_storage_map)]
	pub type SomeCountedStorageMap<T> =
		CountedStorageMap<Hasher = Twox64Concat, Key = u8, Value = u32>;

	#[pallet::storage]
	#[pallet::unbounded]
	pub type Unbounded<T> = StorageValue<Value = Vec<u8>>;

	#[pallet::genesis_config]
	#[derive(Default)]
	pub struct GenesisConfig {
		_myfield: u32,
	}

	#[pallet::genesis_build]
	impl<T: Config> GenesisBuild<T> for GenesisConfig
	where
		T::AccountId: From<SomeType1> + SomeAssociation1 + From<SomeType4>,
	{
		fn build(&self) {
			T::AccountId::from(SomeType1); // Test for where clause
			T::AccountId::from(SomeType4); // Test for where clause
		}
	}

	#[pallet::origin]
	#[derive(
		EqNoBound, RuntimeDebugNoBound, CloneNoBound, PartialEqNoBound, Encode, Decode, TypeInfo,
	)]
	pub struct Origin<T>(PhantomData<T>);

	#[pallet::validate_unsigned]
	impl<T: Config> ValidateUnsigned for Pallet<T>
	where
		T::AccountId: From<SomeType1> + SomeAssociation1 + From<SomeType5> + From<SomeType3>,
	{
		type Call = Call<T>;
		fn validate_unsigned(_source: TransactionSource, call: &Self::Call) -> TransactionValidity {
			T::AccountId::from(SomeType1); // Test for where clause
			T::AccountId::from(SomeType5); // Test for where clause
			if matches!(call, Call::foo_transactional { .. }) {
				return Ok(ValidTransaction::default())
			}
			Err(TransactionValidityError::Invalid(InvalidTransaction::Call))
		}
	}

	#[pallet::inherent]
	impl<T: Config> ProvideInherent for Pallet<T>
	where
		T::AccountId: From<SomeType1> + SomeAssociation1 + From<SomeType6> + From<SomeType3>,
	{
		type Call = Call<T>;
		type Error = InherentError;

		const INHERENT_IDENTIFIER: InherentIdentifier = INHERENT_IDENTIFIER;

		fn create_inherent(_data: &InherentData) -> Option<Self::Call> {
			T::AccountId::from(SomeType1); // Test for where clause
			T::AccountId::from(SomeType6); // Test for where clause
			Some(Call::foo_no_post_info {})
		}

		fn is_inherent(call: &Self::Call) -> bool {
			matches!(call, Call::foo_no_post_info {} | Call::foo { .. })
		}

		fn check_inherent(call: &Self::Call, _: &InherentData) -> Result<(), Self::Error> {
			match call {
				Call::foo_no_post_info {} => Ok(()),
				Call::foo { foo: 0, bar: 0 } => Err(InherentError::Fatal),
				Call::foo { .. } => Ok(()),
				_ => unreachable!("other calls are not inherents"),
			}
		}

		fn is_inherent_required(d: &InherentData) -> Result<Option<Self::Error>, Self::Error> {
			match d.get_data::<bool>(b"required") {
				Ok(Some(true)) => Ok(Some(InherentError::Fatal)),
				Ok(Some(false)) | Ok(None) => Ok(None),
				Err(_) => unreachable!("should not happen in tests"),
			}
		}
	}

	#[derive(codec::Encode, sp_runtime::RuntimeDebug)]
	#[cfg_attr(feature = "std", derive(codec::Decode))]
	pub enum InherentError {
		Fatal,
	}

	impl frame_support::inherent::IsFatalError for InherentError {
		fn is_fatal_error(&self) -> bool {
			matches!(self, InherentError::Fatal)
		}
	}

	pub const INHERENT_IDENTIFIER: InherentIdentifier = *b"testpall";
}

// Test that a pallet with non generic event and generic genesis_config is correctly handled
// and that a pallet without the attribute generate_storage_info is correctly handled.
#[frame_support::pallet]
pub mod pallet2 {
	use super::{SomeAssociation1, SomeType1};
	use frame_support::pallet_prelude::*;
	use frame_system::pallet_prelude::*;

	#[pallet::config]
	pub trait Config: frame_system::Config
	where
		<Self as frame_system::Config>::AccountId: From<SomeType1> + SomeAssociation1,
	{
		type Event: From<Event> + IsType<<Self as frame_system::Config>::Event>;
	}

	#[pallet::pallet]
	#[pallet::generate_store(pub(crate) trait Store)]
	pub struct Pallet<T>(_);

	#[pallet::hooks]
	impl<T: Config> Hooks<BlockNumberFor<T>> for Pallet<T> where
		T::AccountId: From<SomeType1> + SomeAssociation1
	{
	}

	#[pallet::call]
	impl<T: Config> Pallet<T> where T::AccountId: From<SomeType1> + SomeAssociation1 {}

	#[pallet::storage]
	pub type SomeValue<T: Config> = StorageValue<_, Vec<u32>>;

	#[pallet::storage]
	pub type SomeCountedStorageMap<T> =
		CountedStorageMap<Hasher = Twox64Concat, Key = u8, Value = u32>;

	#[pallet::event]
	pub enum Event {
		/// Something
		Something(u32),
	}

	#[pallet::genesis_config]
	pub struct GenesisConfig<T: Config>
	where
		T::AccountId: From<SomeType1> + SomeAssociation1,
	{
		phantom: PhantomData<T>,
	}

	impl<T: Config> Default for GenesisConfig<T>
	where
		T::AccountId: From<SomeType1> + SomeAssociation1,
	{
		fn default() -> Self {
			GenesisConfig { phantom: Default::default() }
		}
	}

	#[pallet::genesis_build]
	impl<T: Config> GenesisBuild<T> for GenesisConfig<T>
	where
		T::AccountId: From<SomeType1> + SomeAssociation1,
	{
		fn build(&self) {}
	}
}

/// Test that the supertrait check works when we pass some parameter to the `frame_system::Config`.
#[frame_support::pallet]
pub mod pallet3 {
	#[pallet::config]
	pub trait Config: frame_system::Config<Origin = ()> {}

	#[pallet::pallet]
	pub struct Pallet<T>(_);
}

frame_support::parameter_types!(
	pub const MyGetParam: u32 = 10;
	pub const MyGetParam2: u32 = 11;
	pub const MyGetParam3: u32 = 12;
	pub const BlockHashCount: u32 = 250;
);

impl frame_system::Config for Runtime {
	type BaseCallFilter = frame_support::traits::Everything;
	type Origin = Origin;
	type Index = u64;
	type BlockNumber = u32;
	type Call = Call;
	type Hash = sp_runtime::testing::H256;
	type Hashing = sp_runtime::traits::BlakeTwo256;
	type AccountId = u64;
	type Lookup = sp_runtime::traits::IdentityLookup<Self::AccountId>;
	type Header = Header;
	type Event = Event;
	type BlockHashCount = BlockHashCount;
	type BlockWeights = ();
	type BlockLength = ();
	type DbWeight = ();
	type Version = ();
	type PalletInfo = PalletInfo;
	type AccountData = ();
	type OnNewAccount = ();
	type OnKilledAccount = ();
	type SystemWeightInfo = ();
	type SS58Prefix = ();
	type OnSetCode = ();
}
impl pallet::Config for Runtime {
	type Event = Event;
	type MyGetParam = MyGetParam;
	type MyGetParam2 = MyGetParam2;
	type MyGetParam3 = MyGetParam3;
	type Balance = u64;
}

impl pallet2::Config for Runtime {
	type Event = Event;
}

pub type Header = sp_runtime::generic::Header<u32, sp_runtime::traits::BlakeTwo256>;
pub type Block = sp_runtime::generic::Block<Header, UncheckedExtrinsic>;
pub type UncheckedExtrinsic = sp_runtime::generic::UncheckedExtrinsic<u32, Call, (), ()>;

frame_support::construct_runtime!(
	pub enum Runtime where
		Block = Block,
		NodeBlock = Block,
		UncheckedExtrinsic = UncheckedExtrinsic
	{
		System: frame_system::{Call, Event<T>},
		Example: pallet::{Pallet, Call, Event<T>, Config, Storage, Inherent, Origin<T>, ValidateUnsigned},
		Example2: pallet2::{Pallet, Call, Event, Config<T>, Storage},
	}
);

#[test]
fn transactional_works() {
	TestExternalities::default().execute_with(|| {
		frame_system::Pallet::<Runtime>::set_block_number(1);

		pallet::Call::<Runtime>::foo_transactional { foo: 0 }
			.dispatch_bypass_filter(None.into())
			.err()
			.unwrap();
		assert!(frame_system::Pallet::<Runtime>::events().is_empty());

		pallet::Call::<Runtime>::foo_transactional { foo: 1 }
			.dispatch_bypass_filter(None.into())
			.unwrap();
		assert_eq!(
			frame_system::Pallet::<Runtime>::events()
				.iter()
				.map(|e| &e.event)
				.collect::<Vec<_>>(),
			vec![&Event::Example(pallet::Event::Something(0))],
		);
	})
}

#[test]
fn call_expand() {
	let call_foo = pallet::Call::<Runtime>::foo { foo: 3, bar: 0 };
	assert_eq!(
		call_foo.get_dispatch_info(),
		DispatchInfo { weight: 3, class: DispatchClass::Normal, pays_fee: Pays::Yes }
	);
	assert_eq!(call_foo.get_call_name(), "foo");
	assert_eq!(
		pallet::Call::<Runtime>::get_call_names(),
		&["foo", "foo_transactional", "foo_no_post_info"],
	);
}

#[test]
fn error_expand() {
	assert_eq!(
		format!("{:?}", pallet::Error::<Runtime>::InsufficientProposersBalance),
		String::from("InsufficientProposersBalance"),
	);
	assert_eq!(
		<&'static str>::from(pallet::Error::<Runtime>::InsufficientProposersBalance),
		"InsufficientProposersBalance",
	);
	assert_eq!(
		DispatchError::from(pallet::Error::<Runtime>::InsufficientProposersBalance),
		DispatchError::Module { index: 1, error: 0, message: Some("InsufficientProposersBalance") },
	);
}

#[test]
fn instance_expand() {
	// Assert same type.
	let _: pallet::__InherentHiddenInstance = ();
}

#[test]
fn inherent_expand() {
	use frame_support::{
		inherent::{BlockT, InherentData},
		traits::EnsureInherentsAreFirst,
	};
	use sp_core::Hasher;
	use sp_runtime::{
<<<<<<< HEAD
		Digest,
		traits::{BlakeTwo256, Header as HeaderTrait},
=======
		traits::{BlakeTwo256, Header},
		Digest,
>>>>>>> e11a670b
	};

	let inherents = InherentData::new().create_extrinsics();

	let expected = vec![UncheckedExtrinsic {
		function: Call::Example(pallet::Call::foo_no_post_info {}),
		signature: None,
	}];
	assert_eq!(expected, inherents);

	let header = Header::new(
		1,
		BlakeTwo256::hash(b"test"),
		BlakeTwo256::hash(b"test"),
		BlakeTwo256::hash(b"test"),
		Digest::default(),
	);

	let block = Block::new(
		header.clone(),
		vec![
			UncheckedExtrinsic {
				function: Call::Example(pallet::Call::foo_no_post_info {}),
				signature: None,
			},
			UncheckedExtrinsic {
				function: Call::Example(pallet::Call::foo { foo: 1, bar: 0 }),
				signature: None,
			},
		],
	);

	assert!(InherentData::new().check_extrinsics(&block).ok());

	let block = Block::new(
		header.clone(),
		vec![
			UncheckedExtrinsic {
				function: Call::Example(pallet::Call::foo_no_post_info {}),
				signature: None,
			},
			UncheckedExtrinsic {
				function: Call::Example(pallet::Call::foo { foo: 0, bar: 0 }),
				signature: None,
			},
		],
	);

	assert!(InherentData::new().check_extrinsics(&block).fatal_error());

	let block = Block::new(
<<<<<<< HEAD
		header.clone(),
		vec![
			UncheckedExtrinsic { function: Call::Example(pallet::Call::foo_transactional(0)), signature: None },
		],
=======
		Header::new(
			1,
			BlakeTwo256::hash(b"test"),
			BlakeTwo256::hash(b"test"),
			BlakeTwo256::hash(b"test"),
			Digest::default(),
		),
		vec![UncheckedExtrinsic {
			function: Call::Example(pallet::Call::foo_transactional { foo: 0 }),
			signature: None,
		}],
>>>>>>> e11a670b
	);

	let mut inherent = InherentData::new();
	inherent.put_data(*b"required", &true).unwrap();
	assert!(inherent.check_extrinsics(&block).fatal_error());

	let block = Block::new(
<<<<<<< HEAD
		header.clone(),
		vec![
			UncheckedExtrinsic { function: Call::Example(pallet::Call::foo_no_post_info()), signature: Some((1, (), ())) },
		],
=======
		Header::new(
			1,
			BlakeTwo256::hash(b"test"),
			BlakeTwo256::hash(b"test"),
			BlakeTwo256::hash(b"test"),
			Digest::default(),
		),
		vec![UncheckedExtrinsic {
			function: Call::Example(pallet::Call::foo_no_post_info {}),
			signature: Some((1, (), ())),
		}],
>>>>>>> e11a670b
	);

	let mut inherent = InherentData::new();
	inherent.put_data(*b"required", &true).unwrap();
	assert!(inherent.check_extrinsics(&block).fatal_error());

	// First non-inherent is an unsigned extrinsic
	let block = Block::new(
		header.clone(),
		vec![
<<<<<<< HEAD
			UncheckedExtrinsic { function: Call::Example(pallet::Call::foo(1, 1)), signature: None },
			UncheckedExtrinsic { function: Call::Example(pallet::Call::foo_transactional(0)), signature: None },
			UncheckedExtrinsic { function: Call::Example(pallet::Call::foo_transactional(0)), signature: None },
			UncheckedExtrinsic { function: Call::Example(pallet::Call::foo_transactional(0)), signature: Some((1, (), ())) },
=======
			UncheckedExtrinsic {
				function: Call::Example(pallet::Call::foo { foo: 1, bar: 1 }),
				signature: None,
			},
			UncheckedExtrinsic {
				function: Call::Example(pallet::Call::foo_transactional { foo: 0 }),
				signature: None,
			},
>>>>>>> e11a670b
		],
	);

	assert_eq!(Runtime::ensure_inherents_are_first(&block).ok().unwrap(), Some(1));

	// First non-inherent is a signed extrinsic
	let block = Block::new(
		header.clone(),
		vec![
			UncheckedExtrinsic { function: Call::Example(pallet::Call::foo(1, 1)), signature: None },
			UncheckedExtrinsic { function: Call::Example(pallet::Call::foo_transactional(0)), signature: Some((1, (), ())) },
			UncheckedExtrinsic { function: Call::Example(pallet::Call::foo_transactional(0)), signature: Some((1, (), ())) },
			UncheckedExtrinsic { function: Call::Example(pallet::Call::foo_transactional(0)), signature: None},
		],
	);

	assert_eq!(Runtime::ensure_inherents_are_first(&block).ok().unwrap(), Some(1));

	// No inherents
	let block = Block::new(
		header.clone(),
		vec![
			UncheckedExtrinsic { function: Call::Example(pallet::Call::foo_transactional(0)), signature: None },
			UncheckedExtrinsic { function: Call::Example(pallet::Call::foo_transactional(0)), signature: None },
			UncheckedExtrinsic { function: Call::Example(pallet::Call::foo_transactional(0)), signature: None },
		],
	);

	assert_eq!(Runtime::ensure_inherents_are_first(&block).ok().unwrap(), Some(0));

	// No non-inherent
	let block = Block::new(
		header.clone(),
		vec![
			UncheckedExtrinsic { function: Call::Example(pallet::Call::foo(1, 1)), signature: None },
			UncheckedExtrinsic { function: Call::Example(pallet::Call::foo(1, 1)), signature: None },
			UncheckedExtrinsic { function: Call::Example(pallet::Call::foo(1, 1)), signature: None },
			UncheckedExtrinsic { function: Call::Example(pallet::Call::foo(1, 1)), signature: None },
		],
	);

	assert_eq!(Runtime::ensure_inherents_are_first(&block).ok().unwrap(), None);

	let block = Block::new(
		header.clone(),
		vec![
			UncheckedExtrinsic {
				function: Call::Example(pallet::Call::foo { foo: 1, bar: 1 }),
				signature: None,
			},
			UncheckedExtrinsic {
				function: Call::Example(pallet::Call::foo_transactional { foo: 0 }),
				signature: None,
			},
			UncheckedExtrinsic {
				function: Call::Example(pallet::Call::foo_no_post_info {}),
				signature: None,
			},
		],
	);

	assert_eq!(Runtime::ensure_inherents_are_first(&block).err().unwrap(), 2);

	let block = Block::new(
		header.clone(),
		vec![
			UncheckedExtrinsic {
				function: Call::Example(pallet::Call::foo { foo: 1, bar: 1 }),
				signature: None,
			},
			UncheckedExtrinsic {
				function: Call::Example(pallet::Call::foo { foo: 1, bar: 0 }),
				signature: Some((1, (), ())),
			},
			UncheckedExtrinsic {
				function: Call::Example(pallet::Call::foo_no_post_info {}),
				signature: None,
			},
		],
	);

	assert_eq!(Runtime::ensure_inherents_are_first(&block).err().unwrap(), 2);
}

#[test]
fn validate_unsigned_expand() {
	use frame_support::pallet_prelude::{
		InvalidTransaction, TransactionSource, TransactionValidityError, ValidTransaction,
		ValidateUnsigned,
	};
	let call = pallet::Call::<Runtime>::foo_no_post_info {};

	let validity = pallet::Pallet::validate_unsigned(TransactionSource::Local, &call).unwrap_err();
	assert_eq!(validity, TransactionValidityError::Invalid(InvalidTransaction::Call));

	let call = pallet::Call::<Runtime>::foo_transactional { foo: 0 };

	let validity = pallet::Pallet::validate_unsigned(TransactionSource::External, &call).unwrap();
	assert_eq!(validity, ValidTransaction::default());
}

#[test]
fn trait_store_expand() {
	TestExternalities::default().execute_with(|| {
		<pallet::Pallet<Runtime> as pallet::Store>::Value::get();
		<pallet::Pallet<Runtime> as pallet::Store>::Map::get(1);
		<pallet::Pallet<Runtime> as pallet::Store>::DoubleMap::get(1, 2);
	})
}

#[test]
fn pallet_expand_deposit_event() {
	TestExternalities::default().execute_with(|| {
		frame_system::Pallet::<Runtime>::set_block_number(1);
		pallet::Call::<Runtime>::foo { foo: 3, bar: 0 }
			.dispatch_bypass_filter(None.into())
			.unwrap();
		assert_eq!(
			frame_system::Pallet::<Runtime>::events()[0].event,
			Event::Example(pallet::Event::Something(3)),
		);
	})
}

#[test]
fn pallet_new_call_variant() {
	Call::Example(pallet::Call::new_call_variant_foo(3, 4));
}

#[test]
fn storage_expand() {
	use frame_support::{pallet_prelude::*, storage::StoragePrefixedMap};

	fn twox_64_concat(d: &[u8]) -> Vec<u8> {
		let mut v = twox_64(d).to_vec();
		v.extend_from_slice(d);
		v
	}

	fn blake2_128_concat(d: &[u8]) -> Vec<u8> {
		let mut v = blake2_128(d).to_vec();
		v.extend_from_slice(d);
		v
	}

	TestExternalities::default().execute_with(|| {
		pallet::Value::<Runtime>::put(1);
		let k = [twox_128(b"Example"), twox_128(b"Value")].concat();
		assert_eq!(unhashed::get::<u32>(&k), Some(1u32));

		pallet::RenamedValue::<Runtime>::put(2);
		let k = [twox_128(b"Example"), twox_128(b"Value2")].concat();
		assert_eq!(unhashed::get::<u64>(&k), Some(2));

		pallet::Map::<Runtime>::insert(1, 2);
		let mut k = [twox_128(b"Example"), twox_128(b"Map")].concat();
		k.extend(1u8.using_encoded(blake2_128_concat));
		assert_eq!(unhashed::get::<u16>(&k), Some(2u16));
		assert_eq!(&k[..32], &<pallet::Map<Runtime>>::final_prefix());

		pallet::Map2::<Runtime>::insert(1, 2);
		let mut k = [twox_128(b"Example"), twox_128(b"Map2")].concat();
		k.extend(1u16.using_encoded(twox_64_concat));
		assert_eq!(unhashed::get::<u32>(&k), Some(2u32));
		assert_eq!(&k[..32], &<pallet::Map2<Runtime>>::final_prefix());

		pallet::DoubleMap::<Runtime>::insert(&1, &2, &3);
		let mut k = [twox_128(b"Example"), twox_128(b"DoubleMap")].concat();
		k.extend(1u8.using_encoded(blake2_128_concat));
		k.extend(2u16.using_encoded(twox_64_concat));
		assert_eq!(unhashed::get::<u32>(&k), Some(3u32));
		assert_eq!(&k[..32], &<pallet::DoubleMap<Runtime>>::final_prefix());

		pallet::DoubleMap2::<Runtime>::insert(&1, &2, &3);
		let mut k = [twox_128(b"Example"), twox_128(b"DoubleMap2")].concat();
		k.extend(1u16.using_encoded(twox_64_concat));
		k.extend(2u32.using_encoded(blake2_128_concat));
		assert_eq!(unhashed::get::<u64>(&k), Some(3u64));
		assert_eq!(&k[..32], &<pallet::DoubleMap2<Runtime>>::final_prefix());

		pallet::NMap::<Runtime>::insert((&1,), &3);
		let mut k = [twox_128(b"Example"), twox_128(b"NMap")].concat();
		k.extend(1u8.using_encoded(blake2_128_concat));
		assert_eq!(unhashed::get::<u32>(&k), Some(3u32));
		assert_eq!(&k[..32], &<pallet::NMap<Runtime>>::final_prefix());

		pallet::NMap2::<Runtime>::insert((&1, &2), &3);
		let mut k = [twox_128(b"Example"), twox_128(b"NMap2")].concat();
		k.extend(1u16.using_encoded(twox_64_concat));
		k.extend(2u32.using_encoded(blake2_128_concat));
		assert_eq!(unhashed::get::<u64>(&k), Some(3u64));
		assert_eq!(&k[..32], &<pallet::NMap2<Runtime>>::final_prefix());

		#[cfg(feature = "conditional-storage")]
		{
			pallet::ConditionalValue::<Runtime>::put(1);
			pallet::ConditionalMap::<Runtime>::insert(1, 2);
			pallet::ConditionalDoubleMap::<Runtime>::insert(1, 2, 3);
			pallet::ConditionalNMap::<Runtime>::insert((1, 2), 3);
		}

		pallet::SomeCountedStorageMap::<Runtime>::insert(1, 2);
		let mut k = [twox_128(b"Example"), twox_128(b"RenamedCountedMap")].concat();
		k.extend(1u8.using_encoded(twox_64_concat));
		assert_eq!(unhashed::get::<u32>(&k), Some(2u32));
		let k = [twox_128(b"Example"), twox_128(b"CounterForRenamedCountedMap")].concat();
		assert_eq!(unhashed::get::<u32>(&k), Some(1u32));

		pallet::Unbounded::<Runtime>::put(vec![1, 2]);
		let k = [twox_128(b"Example"), twox_128(b"Unbounded")].concat();
		assert_eq!(unhashed::get::<Vec<u8>>(&k), Some(vec![1, 2]));
	})
}

#[test]
fn pallet_hooks_expand() {
	TestExternalities::default().execute_with(|| {
		frame_system::Pallet::<Runtime>::set_block_number(1);

		assert_eq!(AllPallets::on_initialize(1), 10);
		assert_eq!(AllPallets::on_post_inherent(1), 15);
		AllPallets::on_finalize(1);

		assert_eq!(AllPallets::on_runtime_upgrade(), 30);

		let events = frame_system::Pallet::<Runtime>::events();
		assert_eq!(events.len(), 4);
		assert_eq!(
			frame_system::Pallet::<Runtime>::events()[0].event,
			Event::Example(pallet::Event::Something(10)),
		);
		assert_eq!(
			frame_system::Pallet::<Runtime>::events()[1].event,
			Event::Example(pallet::Event::Something(15)),
		);
		assert_eq!(
			frame_system::Pallet::<Runtime>::events()[2].event,
			Event::Example(pallet::Event::Something(20)),
		);
		assert_eq!(
			frame_system::Pallet::<Runtime>::events()[3].event,
			Event::Example(pallet::Event::Something(30)),
		);
	})
}

#[test]
fn pallet_on_genesis() {
	TestExternalities::default().execute_with(|| {
		assert_eq!(pallet::Pallet::<Runtime>::on_chain_storage_version(), StorageVersion::new(0));
		pallet::Pallet::<Runtime>::on_genesis();
		assert_eq!(
			pallet::Pallet::<Runtime>::current_storage_version(),
			pallet::Pallet::<Runtime>::on_chain_storage_version(),
		);
	})
}

#[test]
fn migrate_from_pallet_version_to_storage_version() {
	const PALLET_VERSION_STORAGE_KEY_POSTFIX: &[u8] = b":__PALLET_VERSION__:";

	fn pallet_version_key(name: &str) -> [u8; 32] {
		frame_support::storage::storage_prefix(name.as_bytes(), PALLET_VERSION_STORAGE_KEY_POSTFIX)
	}

	TestExternalities::default().execute_with(|| {
		// Insert some fake pallet versions
		sp_io::storage::set(&pallet_version_key(Example::name()), &[1, 2, 3]);
		sp_io::storage::set(&pallet_version_key(Example2::name()), &[1, 2, 3]);
		sp_io::storage::set(&pallet_version_key(System::name()), &[1, 2, 3]);

		// Check that everyone currently is at version 0
		assert_eq!(Example::on_chain_storage_version(), StorageVersion::new(0));
		assert_eq!(Example2::on_chain_storage_version(), StorageVersion::new(0));
		assert_eq!(System::on_chain_storage_version(), StorageVersion::new(0));

		let db_weight = RuntimeDbWeight { read: 0, write: 5 };
		let weight = frame_support::migrations::migrate_from_pallet_version_to_storage_version::<
			AllPalletsWithSystem,
		>(&db_weight);

		// 3 pallets, 2 writes and every write costs 5 weight.
		assert_eq!(3 * 2 * 5, weight);

		// All pallet versions should be removed
		assert!(sp_io::storage::get(&pallet_version_key(Example::name())).is_none());
		assert!(sp_io::storage::get(&pallet_version_key(Example2::name())).is_none());
		assert!(sp_io::storage::get(&pallet_version_key(System::name())).is_none());

		assert_eq!(Example::on_chain_storage_version(), pallet::STORAGE_VERSION);
		assert_eq!(Example2::on_chain_storage_version(), StorageVersion::new(0));
		assert_eq!(System::on_chain_storage_version(), StorageVersion::new(0));
	});
}

#[test]
fn metadata() {
	use frame_support::metadata::*;

	let pallets = vec![
		PalletMetadata {
			index: 1,
			name: "Example",
			storage: Some(PalletStorageMetadata {
				prefix: "Example",
				entries: vec![
					StorageEntryMetadata {
						name: "ValueWhereClause",
						modifier: StorageEntryModifier::Optional,
						ty: StorageEntryType::Plain(meta_type::<u64>()),
						default: vec![0],
						docs: vec![],
					},
					StorageEntryMetadata {
						name: "Value",
						modifier: StorageEntryModifier::Optional,
						ty: StorageEntryType::Plain(meta_type::<u32>()),
						default: vec![0],
						docs: vec![],
					},
					StorageEntryMetadata {
						name: "Value2",
						modifier: StorageEntryModifier::Optional,
						ty: StorageEntryType::Plain(meta_type::<u64>()),
						default: vec![0],
						docs: vec![],
					},
					StorageEntryMetadata {
						name: "Map",
						modifier: StorageEntryModifier::Default,
						ty: StorageEntryType::Map {
							key: meta_type::<u8>(),
							value: meta_type::<u16>(),
							hashers: vec![StorageHasher::Blake2_128Concat],
						},
						default: vec![4, 0],
						docs: vec![],
					},
					StorageEntryMetadata {
						name: "Map2",
						modifier: StorageEntryModifier::Optional,
						ty: StorageEntryType::Map {
							key: meta_type::<u16>(),
							value: meta_type::<u32>(),
							hashers: vec![StorageHasher::Twox64Concat],
						},
						default: vec![0],
						docs: vec![],
					},
					StorageEntryMetadata {
						name: "DoubleMap",
						modifier: StorageEntryModifier::Optional,
						ty: StorageEntryType::Map {
							value: meta_type::<u32>(),
							hashers: vec![
								StorageHasher::Blake2_128Concat,
								StorageHasher::Twox64Concat,
							],
							key: meta_type::<(u8, u16)>(),
						},
						default: vec![0],
						docs: vec![],
					},
					StorageEntryMetadata {
						name: "DoubleMap2",
						modifier: StorageEntryModifier::Optional,
						ty: StorageEntryType::Map {
							value: meta_type::<u64>(),
							key: meta_type::<(u16, u32)>(),
							hashers: vec![
								StorageHasher::Twox64Concat,
								StorageHasher::Blake2_128Concat,
							],
						},
						default: vec![0],
						docs: vec![],
					},
					StorageEntryMetadata {
						name: "NMap",
						modifier: StorageEntryModifier::Optional,
						ty: StorageEntryType::Map {
							key: meta_type::<u8>(),
							hashers: vec![StorageHasher::Blake2_128Concat],
							value: meta_type::<u32>(),
						},
						default: vec![0],
						docs: vec![],
					},
					StorageEntryMetadata {
						name: "NMap2",
						modifier: StorageEntryModifier::Optional,
						ty: StorageEntryType::Map {
							key: meta_type::<(u16, u32)>(),
							hashers: vec![
								StorageHasher::Twox64Concat,
								StorageHasher::Blake2_128Concat,
							],
							value: meta_type::<u64>(),
						},
						default: vec![0],
						docs: vec![],
					},
					#[cfg(feature = "conditional-storage")]
					StorageEntryMetadata {
						name: "ConditionalValue",
						modifier: StorageEntryModifier::Optional,
						ty: StorageEntryType::Plain(meta_type::<u32>()),
						default: vec![0],
						docs: vec![],
					},
					#[cfg(feature = "conditional-storage")]
					StorageEntryMetadata {
						name: "ConditionalMap",
						modifier: StorageEntryModifier::Optional,
						ty: StorageEntryType::Map {
							key: meta_type::<u16>(),
							value: meta_type::<u32>(),
							hashers: vec![StorageHasher::Twox64Concat],
						},
						default: vec![0],
						docs: vec![],
					},
					#[cfg(feature = "conditional-storage")]
					StorageEntryMetadata {
						name: "ConditionalDoubleMap",
						modifier: StorageEntryModifier::Optional,
						ty: StorageEntryType::Map {
							value: meta_type::<u32>(),
							key: meta_type::<(u8, u16)>(),
							hashers: vec![
								StorageHasher::Blake2_128Concat,
								StorageHasher::Twox64Concat,
							],
						},
						default: vec![0],
						docs: vec![],
					},
					#[cfg(feature = "conditional-storage")]
					StorageEntryMetadata {
						name: "ConditionalNMap",
						modifier: StorageEntryModifier::Optional,
						ty: StorageEntryType::Map {
							key: meta_type::<(u8, u16)>(),
							hashers: vec![
								StorageHasher::Blake2_128Concat,
								StorageHasher::Twox64Concat,
							],
							value: meta_type::<u32>(),
						},
						default: vec![0],
						docs: vec![],
					},
					StorageEntryMetadata {
						name: "RenamedCountedMap",
						modifier: StorageEntryModifier::Optional,
						ty: StorageEntryType::Map {
							hashers: vec![StorageHasher::Twox64Concat],
							key: meta_type::<u8>(),
							value: meta_type::<u32>(),
						},
						default: vec![0],
						docs: vec![],
					},
					StorageEntryMetadata {
						name: "CounterForRenamedCountedMap",
						modifier: StorageEntryModifier::Default,
						ty: StorageEntryType::Plain(meta_type::<u32>()),
						default: vec![0, 0, 0, 0],
						docs: vec!["Counter for the related counted storage map"],
					},
					StorageEntryMetadata {
						name: "Unbounded",
						modifier: StorageEntryModifier::Optional,
						ty: StorageEntryType::Plain(meta_type::<Vec<u8>>()),
						default: vec![0],
						docs: vec![],
					},
				],
			}),
			calls: Some(meta_type::<pallet::Call<Runtime>>().into()),
			event: Some(meta_type::<pallet::Event<Runtime>>().into()),
			constants: vec![
				PalletConstantMetadata {
					name: "MyGetParam",
					ty: meta_type::<u32>(),
					value: vec![10, 0, 0, 0],
					docs: vec![" Some comment", " Some comment"],
				},
				PalletConstantMetadata {
					name: "MyGetParam2",
					ty: meta_type::<u32>(),
					value: vec![11, 0, 0, 0],
					docs: vec![" Some comment", " Some comment"],
				},
				PalletConstantMetadata {
					name: "MyGetParam3",
					ty: meta_type::<u64>(),
					value: vec![12, 0, 0, 0, 0, 0, 0, 0],
					docs: vec![],
				},
				PalletConstantMetadata {
					name: "some_extra",
					ty: meta_type::<u64>(),
					value: vec![100, 0, 0, 0, 0, 0, 0, 0],
					docs: vec![" Some doc", " Some doc"],
				},
				PalletConstantMetadata {
					name: "some_extra_extra",
					ty: meta_type::<u64>(),
					value: vec![0, 0, 0, 0, 0, 0, 0, 0],
					docs: vec![" Some doc"],
				},
				PalletConstantMetadata {
					name: "SomeExtraRename",
					ty: meta_type::<u64>(),
					value: vec![0, 0, 0, 0, 0, 0, 0, 0],
					docs: vec![" Some doc"],
				},
			],
			error: Some(PalletErrorMetadata { ty: meta_type::<pallet::Error<Runtime>>() }),
		},
		PalletMetadata {
			index: 2,
			name: "Example2",
			storage: Some(PalletStorageMetadata {
				prefix: "Example2",
				entries: vec![
					StorageEntryMetadata {
						name: "SomeValue",
						modifier: StorageEntryModifier::Optional,
						ty: StorageEntryType::Plain(meta_type::<Vec<u32>>()),
						default: vec![0],
						docs: vec![],
					},
					StorageEntryMetadata {
						name: "SomeCountedStorageMap",
						modifier: StorageEntryModifier::Optional,
						ty: StorageEntryType::Map {
							hashers: vec![StorageHasher::Twox64Concat],
							key: meta_type::<u8>(),
							value: meta_type::<u32>(),
						},
						default: vec![0],
						docs: vec![],
					},
					StorageEntryMetadata {
						name: "CounterForSomeCountedStorageMap",
						modifier: StorageEntryModifier::Default,
						ty: StorageEntryType::Plain(meta_type::<u32>()),
						default: vec![0, 0, 0, 0],
						docs: vec!["Counter for the related counted storage map"],
					},
				],
			}),
			calls: Some(meta_type::<pallet2::Call<Runtime>>().into()),
			event: Some(PalletEventMetadata { ty: meta_type::<pallet2::Event>() }),
			constants: vec![],
			error: None,
		},
	];

	let extrinsic = ExtrinsicMetadata {
		ty: meta_type::<UncheckedExtrinsic>(),
		version: 4,
		signed_extensions: vec![SignedExtensionMetadata {
			identifier: "UnitSignedExtension",
			ty: meta_type::<()>(),
			additional_signed: meta_type::<()>(),
		}],
	};

	let expected_metadata: RuntimeMetadataPrefixed =
		RuntimeMetadataLastVersion::new(pallets, extrinsic, meta_type::<Runtime>()).into();
	let expected_metadata = match expected_metadata.1 {
		RuntimeMetadata::V14(metadata) => metadata,
		_ => panic!("metadata has been bumped, test needs to be updated"),
	};

	let actual_metadata = match Runtime::metadata().1 {
		RuntimeMetadata::V14(metadata) => metadata,
		_ => panic!("metadata has been bumped, test needs to be updated"),
	};

	pretty_assertions::assert_eq!(actual_metadata.pallets, expected_metadata.pallets);
}

#[test]
fn test_pallet_info_access() {
	assert_eq!(<System as frame_support::traits::PalletInfoAccess>::name(), "System");
	assert_eq!(<Example as frame_support::traits::PalletInfoAccess>::name(), "Example");
	assert_eq!(<Example2 as frame_support::traits::PalletInfoAccess>::name(), "Example2");

	assert_eq!(<System as frame_support::traits::PalletInfoAccess>::index(), 0);
	assert_eq!(<Example as frame_support::traits::PalletInfoAccess>::index(), 1);
	assert_eq!(<Example2 as frame_support::traits::PalletInfoAccess>::index(), 2);
}

#[test]
fn test_storage_info() {
	use frame_support::{
		storage::storage_prefix as prefix,
		traits::{StorageInfo, StorageInfoTrait},
	};

	assert_eq!(
		Example::storage_info(),
		vec![
			StorageInfo {
				pallet_name: b"Example".to_vec(),
				storage_name: b"ValueWhereClause".to_vec(),
				prefix: prefix(b"Example", b"ValueWhereClause").to_vec(),
				max_values: Some(1),
				max_size: Some(8),
			},
			StorageInfo {
				pallet_name: b"Example".to_vec(),
				storage_name: b"Value".to_vec(),
				prefix: prefix(b"Example", b"Value").to_vec(),
				max_values: Some(1),
				max_size: Some(4),
			},
			StorageInfo {
				pallet_name: b"Example".to_vec(),
				storage_name: b"Value2".to_vec(),
				prefix: prefix(b"Example", b"Value2").to_vec(),
				max_values: Some(1),
				max_size: Some(8),
			},
			StorageInfo {
				pallet_name: b"Example".to_vec(),
				storage_name: b"Map".to_vec(),
				prefix: prefix(b"Example", b"Map").to_vec(),
				max_values: None,
				max_size: Some(3 + 16),
			},
			StorageInfo {
				pallet_name: b"Example".to_vec(),
				storage_name: b"Map2".to_vec(),
				prefix: prefix(b"Example", b"Map2").to_vec(),
				max_values: Some(3),
				max_size: Some(6 + 8),
			},
			StorageInfo {
				pallet_name: b"Example".to_vec(),
				storage_name: b"DoubleMap".to_vec(),
				prefix: prefix(b"Example", b"DoubleMap").to_vec(),
				max_values: None,
				max_size: Some(7 + 16 + 8),
			},
			StorageInfo {
				pallet_name: b"Example".to_vec(),
				storage_name: b"DoubleMap2".to_vec(),
				prefix: prefix(b"Example", b"DoubleMap2").to_vec(),
				max_values: Some(5),
				max_size: Some(14 + 8 + 16),
			},
			StorageInfo {
				pallet_name: b"Example".to_vec(),
				storage_name: b"NMap".to_vec(),
				prefix: prefix(b"Example", b"NMap").to_vec(),
				max_values: None,
				max_size: Some(5 + 16),
			},
			StorageInfo {
				pallet_name: b"Example".to_vec(),
				storage_name: b"NMap2".to_vec(),
				prefix: prefix(b"Example", b"NMap2").to_vec(),
				max_values: Some(11),
				max_size: Some(14 + 8 + 16),
			},
			#[cfg(feature = "conditional-storage")]
			{
				StorageInfo {
					pallet_name: b"Example".to_vec(),
					storage_name: b"ConditionalValue".to_vec(),
					prefix: prefix(b"Example", b"ConditionalValue").to_vec(),
					max_values: Some(1),
					max_size: Some(4),
				}
			},
			#[cfg(feature = "conditional-storage")]
			{
				StorageInfo {
					pallet_name: b"Example".to_vec(),
					storage_name: b"ConditionalMap".to_vec(),
					prefix: prefix(b"Example", b"ConditionalMap").to_vec(),
					max_values: Some(12),
					max_size: Some(6 + 8),
				}
			},
			#[cfg(feature = "conditional-storage")]
			{
				StorageInfo {
					pallet_name: b"Example".to_vec(),
					storage_name: b"ConditionalDoubleMap".to_vec(),
					prefix: prefix(b"Example", b"ConditionalDoubleMap").to_vec(),
					max_values: None,
					max_size: Some(7 + 16 + 8),
				}
			},
			#[cfg(feature = "conditional-storage")]
			{
				StorageInfo {
					pallet_name: b"Example".to_vec(),
					storage_name: b"ConditionalNMap".to_vec(),
					prefix: prefix(b"Example", b"ConditionalNMap").to_vec(),
					max_values: None,
					max_size: Some(7 + 16 + 8),
				}
			},
			StorageInfo {
				pallet_name: b"Example".to_vec(),
				storage_name: b"RenamedCountedMap".to_vec(),
				prefix: prefix(b"Example", b"RenamedCountedMap").to_vec(),
				max_values: None,
				max_size: Some(1 + 4 + 8),
			},
			StorageInfo {
				pallet_name: b"Example".to_vec(),
				storage_name: b"CounterForRenamedCountedMap".to_vec(),
				prefix: prefix(b"Example", b"CounterForRenamedCountedMap").to_vec(),
				max_values: Some(1),
				max_size: Some(4),
			},
			StorageInfo {
				pallet_name: b"Example".to_vec(),
				storage_name: b"Unbounded".to_vec(),
				prefix: prefix(b"Example", b"Unbounded").to_vec(),
				max_values: Some(1),
				max_size: None,
			},
		],
	);

	assert_eq!(
		Example2::storage_info(),
		vec![
			StorageInfo {
				pallet_name: b"Example2".to_vec(),
				storage_name: b"SomeValue".to_vec(),
				prefix: prefix(b"Example2", b"SomeValue").to_vec(),
				max_values: Some(1),
				max_size: None,
			},
			StorageInfo {
				pallet_name: b"Example2".to_vec(),
				storage_name: b"SomeCountedStorageMap".to_vec(),
				prefix: prefix(b"Example2", b"SomeCountedStorageMap").to_vec(),
				max_values: None,
				max_size: None,
			},
			StorageInfo {
				pallet_name: b"Example2".to_vec(),
				storage_name: b"CounterForSomeCountedStorageMap".to_vec(),
				prefix: prefix(b"Example2", b"CounterForSomeCountedStorageMap").to_vec(),
				max_values: Some(1),
				max_size: Some(4),
			},
		],
	);
}<|MERGE_RESOLUTION|>--- conflicted
+++ resolved
@@ -19,13 +19,8 @@
 	dispatch::{Parameter, UnfilteredDispatchable},
 	storage::unhashed,
 	traits::{
-<<<<<<< HEAD
-		GetCallName, OnInitialize, OnFinalize, OnRuntimeUpgrade, GetPalletVersion, OnGenesis,
-		OnPostInherent,
-=======
 		GetCallName, GetStorageVersion, OnFinalize, OnGenesis, OnInitialize, OnRuntimeUpgrade,
-		PalletInfoAccess, StorageVersion,
->>>>>>> e11a670b
+		PalletInfoAccess, StorageVersion, OnPostInherent,
 	},
 	weights::{DispatchClass, DispatchInfo, GetDispatchInfo, Pays, RuntimeDbWeight},
 };
@@ -648,13 +643,8 @@
 	};
 	use sp_core::Hasher;
 	use sp_runtime::{
-<<<<<<< HEAD
-		Digest,
-		traits::{BlakeTwo256, Header as HeaderTrait},
-=======
 		traits::{BlakeTwo256, Header},
 		Digest,
->>>>>>> e11a670b
 	};
 
 	let inherents = InherentData::new().create_extrinsics();
@@ -706,12 +696,6 @@
 	assert!(InherentData::new().check_extrinsics(&block).fatal_error());
 
 	let block = Block::new(
-<<<<<<< HEAD
-		header.clone(),
-		vec![
-			UncheckedExtrinsic { function: Call::Example(pallet::Call::foo_transactional(0)), signature: None },
-		],
-=======
 		Header::new(
 			1,
 			BlakeTwo256::hash(b"test"),
@@ -723,7 +707,6 @@
 			function: Call::Example(pallet::Call::foo_transactional { foo: 0 }),
 			signature: None,
 		}],
->>>>>>> e11a670b
 	);
 
 	let mut inherent = InherentData::new();
@@ -731,12 +714,6 @@
 	assert!(inherent.check_extrinsics(&block).fatal_error());
 
 	let block = Block::new(
-<<<<<<< HEAD
-		header.clone(),
-		vec![
-			UncheckedExtrinsic { function: Call::Example(pallet::Call::foo_no_post_info()), signature: Some((1, (), ())) },
-		],
-=======
 		Header::new(
 			1,
 			BlakeTwo256::hash(b"test"),
@@ -748,7 +725,6 @@
 			function: Call::Example(pallet::Call::foo_no_post_info {}),
 			signature: Some((1, (), ())),
 		}],
->>>>>>> e11a670b
 	);
 
 	let mut inherent = InherentData::new();
@@ -759,12 +735,6 @@
 	let block = Block::new(
 		header.clone(),
 		vec![
-<<<<<<< HEAD
-			UncheckedExtrinsic { function: Call::Example(pallet::Call::foo(1, 1)), signature: None },
-			UncheckedExtrinsic { function: Call::Example(pallet::Call::foo_transactional(0)), signature: None },
-			UncheckedExtrinsic { function: Call::Example(pallet::Call::foo_transactional(0)), signature: None },
-			UncheckedExtrinsic { function: Call::Example(pallet::Call::foo_transactional(0)), signature: Some((1, (), ())) },
-=======
 			UncheckedExtrinsic {
 				function: Call::Example(pallet::Call::foo { foo: 1, bar: 1 }),
 				signature: None,
@@ -773,7 +743,6 @@
 				function: Call::Example(pallet::Call::foo_transactional { foo: 0 }),
 				signature: None,
 			},
->>>>>>> e11a670b
 		],
 	);
 
