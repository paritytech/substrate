--- conflicted
+++ resolved
@@ -29,13 +29,8 @@
 
 	pub trait Config<I: Instance = DefaultInstance>: frame_system::Config {
 		type SomeConst: Get<Self::Balance>;
-<<<<<<< HEAD
-		type Balance: Parameter + codec::HasCompact + From<u32> + Into<RefTimeWeight> + Default;
+		type Balance: Parameter + codec::HasCompact + From<u32> + Into<u64> + Default;
 		type RuntimeEvent: From<Event<Self, I>> + Into<<Self as frame_system::Config>::RuntimeEvent>;
-=======
-		type Balance: Parameter + codec::HasCompact + From<u32> + Into<u64> + Default;
-		type Event: From<Event<Self, I>> + Into<<Self as frame_system::Config>::Event>;
->>>>>>> 1c0d0083
 	}
 
 	decl_storage! {
