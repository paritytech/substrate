// This file is part of Substrate.

// Copyright (C) 2020-2022 Parity Technologies (UK) Ltd.
// SPDX-License-Identifier: Apache-2.0

// Licensed under the Apache License, Version 2.0 (the "License");
// you may not use this file except in compliance with the License.
// You may obtain a copy of the License at
//
// 	http://www.apache.org/licenses/LICENSE-2.0
//
// Unless required by applicable law or agreed to in writing, software
// distributed under the License is distributed on an "AS IS" BASIS,
// WITHOUT WARRANTIES OR CONDITIONS OF ANY KIND, either express or implied.
// See the License for the specific language governing permissions and
// limitations under the License.

// Old macros don't support the flag `no-metadata-docs` so the result differs when the feature is
// activated.
#![cfg(not(feature = "no-metadata-docs"))]

use frame_support::traits::{ConstU32, ConstU64};

mod pallet_old {
	use frame_support::{
		decl_error, decl_event, decl_module, decl_storage,
		traits::Get,
		weights::{RefTimeWeight, Weight},
		Parameter,
	};
	use frame_system::ensure_root;

	pub trait Config<I: Instance = DefaultInstance>: frame_system::Config {
		type SomeConst: Get<Self::Balance>;
<<<<<<< HEAD
		type Balance: Parameter + codec::HasCompact + From<u32> + Into<Weight> + Default;
		type RuntimeEvent: From<Event<Self, I>> + Into<<Self as frame_system::Config>::RuntimeEvent>;
=======
		type Balance: Parameter + codec::HasCompact + From<u32> + Into<RefTimeWeight> + Default;
		type Event: From<Event<Self, I>> + Into<<Self as frame_system::Config>::Event>;
>>>>>>> 7c1a39f0
	}

	decl_storage! {
		trait Store for Module<T: Config<I>, I: Instance = DefaultInstance> as Example {
			/// Some documentation
			Dummy get(fn dummy) config(): Option<T::Balance>;
			Bar get(fn bar) config(): map hasher(blake2_128_concat) T::AccountId => T::Balance;
			Foo get(fn foo) config(): T::Balance = 3.into();
			Double get(fn double):
				double_map hasher(blake2_128_concat) u32, hasher(twox_64_concat) u64 => u16;
		}
	}

	decl_event!(
		pub enum Event<T, I = DefaultInstance>
		where
			Balance = <T as Config<I>>::Balance,
		{
			/// Dummy event, just here so there's a generic type that's used.
			Dummy(Balance),
		}
	);

	decl_module! {
		pub struct Module<T: Config<I>, I: Instance = DefaultInstance> for enum Call
		where origin: T::Origin
		{
			type Error = Error<T, I>;
			fn deposit_event() = default;
			const SomeConst: T::Balance = T::SomeConst::get();

			#[weight = <T::Balance as Into<RefTimeWeight>>::into(new_value.clone())]
			fn set_dummy(origin, #[compact] new_value: T::Balance) {
				ensure_root(origin)?;

				<Dummy<T, I>>::put(&new_value);
				Self::deposit_event(RawEvent::Dummy(new_value));
			}

			fn on_initialize(_n: T::BlockNumber) -> Weight {
				<Dummy<T, I>>::put(T::Balance::from(10));
				Weight::from_ref_time(10)
			}

			fn on_finalize(_n: T::BlockNumber) {
				<Dummy<T, I>>::put(T::Balance::from(11));
			}
		}
	}

	decl_error! {
		pub enum Error for Module<T: Config<I>, I: Instance> {
			/// Some wrong behavior
			Wrong,
		}
	}
}

#[frame_support::pallet]
pub mod pallet {
	use frame_support::{pallet_prelude::*, scale_info};
	use frame_system::{ensure_root, pallet_prelude::*};

	#[pallet::config]
	pub trait Config<I: 'static = ()>: frame_system::Config {
		type Balance: Parameter
			+ codec::HasCompact
			+ From<u32>
			+ Into<RefTimeWeight>
			+ Default
			+ MaybeSerializeDeserialize
			+ scale_info::StaticTypeInfo;
		#[pallet::constant]
		type SomeConst: Get<Self::Balance>;
		type RuntimeEvent: From<Event<Self, I>>
			+ IsType<<Self as frame_system::Config>::RuntimeEvent>;
	}

	#[pallet::pallet]
	#[pallet::without_storage_info]
	pub struct Pallet<T, I = ()>(PhantomData<(T, I)>);

	#[pallet::hooks]
	impl<T: Config<I>, I: 'static> Hooks<T::BlockNumber> for Pallet<T, I> {
		fn on_initialize(_n: T::BlockNumber) -> Weight {
			<Dummy<T, I>>::put(T::Balance::from(10));
			Weight::from_ref_time(10)
		}

		fn on_finalize(_n: T::BlockNumber) {
			<Dummy<T, I>>::put(T::Balance::from(11));
		}
	}

	#[pallet::call]
	impl<T: Config<I>, I: 'static> Pallet<T, I> {
		#[pallet::weight(<T::Balance as Into<RefTimeWeight>>::into(new_value.clone()))]
		pub fn set_dummy(
			origin: OriginFor<T>,
			#[pallet::compact] new_value: T::Balance,
		) -> DispatchResultWithPostInfo {
			ensure_root(origin)?;

			<Dummy<T, I>>::put(&new_value);
			Self::deposit_event(Event::Dummy(new_value));

			Ok(().into())
		}
	}

	#[pallet::error]
	pub enum Error<T, I = ()> {
		/// Some wrong behavior
		Wrong,
	}

	#[pallet::event]
	#[pallet::generate_deposit(fn deposit_event)]
	pub enum Event<T: Config<I>, I: 'static = ()> {
		/// Dummy event, just here so there's a generic type that's used.
		Dummy(T::Balance),
	}

	#[pallet::storage]
	/// Some documentation
	type Dummy<T: Config<I>, I: 'static = ()> = StorageValue<_, T::Balance, OptionQuery>;

	#[pallet::storage]
	type Bar<T: Config<I>, I: 'static = ()> =
		StorageMap<_, Blake2_128Concat, T::AccountId, T::Balance, ValueQuery>;

	#[pallet::storage]
	type Foo<T: Config<I>, I: 'static = ()> =
		StorageValue<_, T::Balance, ValueQuery, OnFooEmpty<T, I>>;
	#[pallet::type_value]
	pub fn OnFooEmpty<T: Config<I>, I: 'static>() -> T::Balance {
		3.into()
	}

	#[pallet::storage]
	type Double<T, I = ()> =
		StorageDoubleMap<_, Blake2_128Concat, u32, Twox64Concat, u64, u16, ValueQuery>;

	#[pallet::genesis_config]
	pub struct GenesisConfig<T: Config<I>, I: 'static = ()> {
		dummy: Option<T::Balance>,
		bar: Vec<(T::AccountId, T::Balance)>,
		foo: T::Balance,
	}

	impl<T: Config<I>, I: 'static> Default for GenesisConfig<T, I> {
		fn default() -> Self {
			GenesisConfig {
				dummy: Default::default(),
				bar: Default::default(),
				foo: OnFooEmpty::<T, I>::get(),
			}
		}
	}

	#[pallet::genesis_build]
	impl<T: Config<I>, I: 'static> GenesisBuild<T, I> for GenesisConfig<T, I> {
		fn build(&self) {
			if let Some(dummy) = self.dummy.as_ref() {
				<Dummy<T, I>>::put(dummy);
			}
			for (k, v) in &self.bar {
				<Bar<T, I>>::insert(k, v);
			}
			<Foo<T, I>>::put(&self.foo);
		}
	}
}

impl frame_system::Config for Runtime {
	type BlockWeights = ();
	type BlockLength = ();
	type DbWeight = ();
	type BaseCallFilter = frame_support::traits::Everything;
	type Origin = Origin;
	type Index = u64;
	type BlockNumber = u32;
	type RuntimeCall = RuntimeCall;
	type Hash = sp_runtime::testing::H256;
	type Hashing = sp_runtime::traits::BlakeTwo256;
	type AccountId = u64;
	type Lookup = sp_runtime::traits::IdentityLookup<Self::AccountId>;
	type Header = Header;
	type RuntimeEvent = RuntimeEvent;
	type BlockHashCount = ConstU32<250>;
	type Version = ();
	type PalletInfo = PalletInfo;
	type AccountData = ();
	type OnNewAccount = ();
	type OnKilledAccount = ();
	type SystemWeightInfo = ();
	type SS58Prefix = ();
	type OnSetCode = ();
	type MaxConsumers = ConstU32<16>;
}
impl pallet::Config for Runtime {
	type RuntimeEvent = RuntimeEvent;
	type SomeConst = ConstU64<10>;
	type Balance = u64;
}
impl pallet::Config<pallet::Instance2> for Runtime {
	type RuntimeEvent = RuntimeEvent;
	type SomeConst = ConstU64<10>;
	type Balance = u64;
}
impl pallet::Config<pallet::Instance3> for Runtime {
	type RuntimeEvent = RuntimeEvent;
	type SomeConst = ConstU64<10>;
	type Balance = u64;
}
impl pallet_old::Config for Runtime {
	type RuntimeEvent = RuntimeEvent;
	type SomeConst = ConstU64<10>;
	type Balance = u64;
}
impl pallet_old::Config<pallet_old::Instance2> for Runtime {
	type RuntimeEvent = RuntimeEvent;
	type SomeConst = ConstU64<10>;
	type Balance = u64;
}
impl pallet_old::Config<pallet_old::Instance3> for Runtime {
	type RuntimeEvent = RuntimeEvent;
	type SomeConst = ConstU64<10>;
	type Balance = u64;
}

pub type Header = sp_runtime::generic::Header<u32, sp_runtime::traits::BlakeTwo256>;
pub type Block = sp_runtime::generic::Block<Header, UncheckedExtrinsic>;
pub type UncheckedExtrinsic = sp_runtime::generic::UncheckedExtrinsic<u32, RuntimeCall, (), ()>;

frame_support::construct_runtime!(
	pub enum Runtime where
		Block = Block,
		NodeBlock = Block,
		UncheckedExtrinsic = UncheckedExtrinsic
	{
		System: frame_system::{Pallet, Call, Event<T>},
		Example: pallet::{Pallet, Call, Event<T>, Config<T>, Storage},
		PalletOld: pallet_old::{Pallet, Call, Event<T>, Config<T>, Storage},
		Instance2Example: pallet::<Instance2>::{Pallet, Call, Event<T>, Config<T>, Storage},
		PalletOld2: pallet_old::<Instance2>::{Pallet, Call, Event<T>, Config<T>, Storage},
		Instance3Example: pallet::<Instance3>::{Pallet, Call, Event<T>, Config<T>, Storage},
		PalletOld3: pallet_old::<Instance3>::{Pallet, Call, Event<T>, Config<T>, Storage},
	}
);

#[cfg(test)]
mod test {
	use super::{pallet, pallet_old, Runtime};
	use codec::{Decode, Encode};
	use scale_info::{form::PortableForm, Variant};

	#[test]
	fn metadata() {
		let metadata = Runtime::metadata();
		let (pallets, types) = match metadata.1 {
			frame_support::metadata::RuntimeMetadata::V14(metadata) =>
				(metadata.pallets, metadata.types),
			_ => unreachable!(),
		};

		let get_enum_variants = |ty_id| match types.resolve(ty_id).map(|ty| ty.type_def()) {
			Some(ty) => match ty {
				scale_info::TypeDef::Variant(var) => var.variants(),
				_ => panic!("Expected variant type"),
			},
			_ => panic!("No type found"),
		};

		let assert_enum_variants = |vs1: &[Variant<PortableForm>],
		                            vs2: &[Variant<PortableForm>]| {
			assert_eq!(vs1.len(), vs2.len());
			for i in 0..vs1.len() {
				let v1 = &vs2[i];
				let v2 = &vs2[i];
				assert_eq!(v1.fields().len(), v2.fields().len());
				for f in 0..v1.fields().len() {
					let f1 = &v1.fields()[f];
					let f2 = &v2.fields()[f];
					pretty_assertions::assert_eq!(f1.name(), f2.name());
					pretty_assertions::assert_eq!(f1.ty(), f2.ty());
				}
			}
		};

		for i in vec![1, 3, 5].into_iter() {
			pretty_assertions::assert_eq!(pallets[i].storage, pallets[i + 1].storage);

			let call1_variants = get_enum_variants(pallets[i].calls.as_ref().unwrap().ty.id());
			let call2_variants = get_enum_variants(pallets[i + 1].calls.as_ref().unwrap().ty.id());
			assert_enum_variants(call1_variants, call2_variants);

			// event: check variants and fields but ignore the type name which will be different
			let event1_variants = get_enum_variants(pallets[i].event.as_ref().unwrap().ty.id());
			let event2_variants = get_enum_variants(pallets[i + 1].event.as_ref().unwrap().ty.id());
			assert_enum_variants(event1_variants, event2_variants);

			let err1 = get_enum_variants(pallets[i].error.as_ref().unwrap().ty.id())
				.iter()
				.filter(|v| v.name() == "__Ignore")
				.cloned()
				.collect::<Vec<_>>();
			let err2 = get_enum_variants(pallets[i + 1].error.as_ref().unwrap().ty.id())
				.iter()
				.filter(|v| v.name() == "__Ignore")
				.cloned()
				.collect::<Vec<_>>();
			assert_enum_variants(&err1, &err2);

			pretty_assertions::assert_eq!(pallets[i].constants, pallets[i + 1].constants);
		}
	}

	#[test]
	fn types() {
		assert_eq!(
			pallet_old::Event::<Runtime>::decode(
				&mut &pallet::Event::<Runtime>::Dummy(10).encode()[..]
			)
			.unwrap(),
			pallet_old::Event::<Runtime>::Dummy(10),
		);

		assert_eq!(
			pallet_old::Call::<Runtime>::decode(
				&mut &pallet::Call::<Runtime>::set_dummy { new_value: 10 }.encode()[..]
			)
			.unwrap(),
			pallet_old::Call::<Runtime>::set_dummy { new_value: 10 },
		);
	}
}<|MERGE_RESOLUTION|>--- conflicted
+++ resolved
@@ -32,13 +32,8 @@
 
 	pub trait Config<I: Instance = DefaultInstance>: frame_system::Config {
 		type SomeConst: Get<Self::Balance>;
-<<<<<<< HEAD
-		type Balance: Parameter + codec::HasCompact + From<u32> + Into<Weight> + Default;
-		type RuntimeEvent: From<Event<Self, I>> + Into<<Self as frame_system::Config>::RuntimeEvent>;
-=======
 		type Balance: Parameter + codec::HasCompact + From<u32> + Into<RefTimeWeight> + Default;
-		type Event: From<Event<Self, I>> + Into<<Self as frame_system::Config>::Event>;
->>>>>>> 7c1a39f0
+		type Event: From<Event<Self, I>> + Into<<Self as frame_system::Config>::RuntimeEvent>;
 	}
 
 	decl_storage! {
