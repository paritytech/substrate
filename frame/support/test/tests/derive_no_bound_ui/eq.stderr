--- conflicted
+++ resolved
@@ -4,13 +4,4 @@
 6   | struct Foo<T: Config> {
     |        ^^^ no implementation for `Foo<T> == Foo<T>`
     |
-<<<<<<< HEAD
-   ::: $RUST/core/src/cmp.rs
-    |
-    | pub trait Eq: PartialEq<Self> {
-    |               --------------- required by this bound in `std::cmp::Eq`
-    |
-    = help: the trait `std::cmp::PartialEq` is not implemented for `Foo<T>`
-=======
-    = help: the trait `PartialEq` is not implemented for `Foo<T>`
->>>>>>> 3c531e29
+    = help: the trait `PartialEq` is not implemented for `Foo<T>`