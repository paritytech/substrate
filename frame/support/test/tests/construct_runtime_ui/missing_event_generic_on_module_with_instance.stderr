error: Instantiable pallet with no generic `Event` cannot be constructed: pallet `Balance` must have generic `Event`
<<<<<<< HEAD
 --> tests/construct_runtime_ui/missing_event_generic_on_module_with_instance.rs:7:3
  |
7 |         Balance: balances::<Instance1>::{Event},
  |         ^^^^^^^
=======
  --> $DIR/missing_event_generic_on_module_with_instance.rs:10:3
   |
10 |         Balance: balances::<Instance1> expanded::{}::{Event},
   |         ^^^^^^^
>>>>>>> 9f6fecfe
<|MERGE_RESOLUTION|>--- conflicted
+++ resolved
@@ -1,12 +1,5 @@
 error: Instantiable pallet with no generic `Event` cannot be constructed: pallet `Balance` must have generic `Event`
-<<<<<<< HEAD
  --> tests/construct_runtime_ui/missing_event_generic_on_module_with_instance.rs:7:3
   |
-7 |         Balance: balances::<Instance1>::{Event},
-  |         ^^^^^^^
-=======
-  --> $DIR/missing_event_generic_on_module_with_instance.rs:10:3
-   |
-10 |         Balance: balances::<Instance1> expanded::{}::{Event},
-   |         ^^^^^^^
->>>>>>> 9f6fecfe
+7 |         Balance: balances::<Instance1> expanded::{}::{Event},
+  |         ^^^^^^^