error: `System` pallet declaration is feature gated, please remove any `#[cfg]` attributes
<<<<<<< HEAD
 --> tests/construct_runtime_ui/feature_gated_system_pallet.rs:7:3
  |
7 |         System: frame_system::{Pallet, Call, Storage, Config, Event<T>},
  |         ^^^^^^
=======
  --> tests/construct_runtime_ui/feature_gated_system_pallet.rs:10:3
   |
10 |         System: frame_system::{Pallet, Call, Storage, Config<T>, Event<T>},
   |         ^^^^^^
>>>>>>> da65b99f
<|MERGE_RESOLUTION|>--- conflicted
+++ resolved
@@ -1,12 +1,5 @@
 error: `System` pallet declaration is feature gated, please remove any `#[cfg]` attributes
-<<<<<<< HEAD
  --> tests/construct_runtime_ui/feature_gated_system_pallet.rs:7:3
   |
-7 |         System: frame_system::{Pallet, Call, Storage, Config, Event<T>},
-  |         ^^^^^^
-=======
-  --> tests/construct_runtime_ui/feature_gated_system_pallet.rs:10:3
-   |
-10 |         System: frame_system::{Pallet, Call, Storage, Config<T>, Event<T>},
-   |         ^^^^^^
->>>>>>> da65b99f
+7 |         System: frame_system::{Pallet, Call, Storage, Config<T>, Event<T>},
+  |         ^^^^^^