error: `Pallet` does not have #[pallet::validate_unsigned] defined, perhaps you should remove `ValidateUnsigned` from construct_runtime?
  --> tests/construct_runtime_ui/undefined_validate_unsigned_part.rs:5:1
   |
5  |   #[frame_support::pallet]
   |   ^^^^^^^^^^^^^^^^^^^^^^^^
...
48 | / construct_runtime! {
49 | |     pub struct Runtime
50 | |     {
51 | |         System: frame_system::{Pallet, Call, Storage, Config, Event<T>},
52 | |         Pallet: pallet::{Pallet, ValidateUnsigned},
53 | |     }
54 | | }
   | |_- in this macro invocation
   |
   = note: this error originates in the macro `pallet::__substrate_validate_unsigned_check::is_validate_unsigned_part_defined` which comes from the expansion of the macro `construct_runtime` (in Nightly builds, run with -Z macro-backtrace for more info)

error[E0599]: no variant or associated item named `Pallet` found for enum `RuntimeCall` in the current scope
  --> tests/construct_runtime_ui/undefined_validate_unsigned_part.rs:52:3
   |
<<<<<<< HEAD
48 | // construct_runtime! {
49 | ||     pub struct Runtime
50 | ||     {
51 | ||         System: frame_system::{Pallet, Call, Storage, Config, Event<T>},
52 | ||         Pallet: pallet::{Pallet, ValidateUnsigned},
=======
49 | // construct_runtime! {
50 | ||     pub struct Runtime where
51 | ||         Block = Block,
52 | ||         NodeBlock = Block,
...  ||
55 | ||         System: frame_system::{Pallet, Call, Storage, Config<T>, Event<T>},
56 | ||         Pallet: pallet::{Pallet, ValidateUnsigned},
>>>>>>> da65b99f
   | ||        -^^^^^^ variant or associated item not found in `RuntimeCall`
   | ||________|
   | |
...  |

error[E0599]: no function or associated item named `pre_dispatch` found for struct `pallet::Pallet` in the current scope
  --> tests/construct_runtime_ui/undefined_validate_unsigned_part.rs:48:1
   |
11 |        pub struct Pallet<T>(_);
   |        -------------------- function or associated item `pre_dispatch` not found for this struct
...
48 |    construct_runtime! {
   |  __^
   | | _|
   | ||
49 | ||     pub struct Runtime
50 | ||     {
51 | ||         System: frame_system::{Pallet, Call, Storage, Config, Event<T>},
52 | ||         Pallet: pallet::{Pallet, ValidateUnsigned},
53 | ||     }
54 | || }
   | ||_- in this macro invocation
...  |
   |
   = help: items from traits can only be used if the trait is implemented and in scope
   = note: the following traits define an item `pre_dispatch`, perhaps you need to implement one of them:
           candidate #1: `SignedExtension`
           candidate #2: `ValidateUnsigned`
   = note: this error originates in the macro `frame_support::construct_runtime` which comes from the expansion of the macro `construct_runtime` (in Nightly builds, run with -Z macro-backtrace for more info)

error[E0599]: no function or associated item named `validate_unsigned` found for struct `pallet::Pallet` in the current scope
  --> tests/construct_runtime_ui/undefined_validate_unsigned_part.rs:48:1
   |
11 |        pub struct Pallet<T>(_);
   |        -------------------- function or associated item `validate_unsigned` not found for this struct
...
48 |    construct_runtime! {
   |  __^
   | | _|
   | ||
49 | ||     pub struct Runtime
50 | ||     {
51 | ||         System: frame_system::{Pallet, Call, Storage, Config, Event<T>},
52 | ||         Pallet: pallet::{Pallet, ValidateUnsigned},
53 | ||     }
54 | || }
   | ||_- in this macro invocation
...  |
   |
   = help: items from traits can only be used if the trait is implemented and in scope
   = note: the following traits define an item `validate_unsigned`, perhaps you need to implement one of them:
           candidate #1: `SignedExtension`
           candidate #2: `ValidateUnsigned`
   = note: this error originates in the macro `frame_support::construct_runtime` which comes from the expansion of the macro `construct_runtime` (in Nightly builds, run with -Z macro-backtrace for more info)<|MERGE_RESOLUTION|>--- conflicted
+++ resolved
@@ -18,21 +18,11 @@
 error[E0599]: no variant or associated item named `Pallet` found for enum `RuntimeCall` in the current scope
   --> tests/construct_runtime_ui/undefined_validate_unsigned_part.rs:52:3
    |
-<<<<<<< HEAD
 48 | // construct_runtime! {
 49 | ||     pub struct Runtime
 50 | ||     {
-51 | ||         System: frame_system::{Pallet, Call, Storage, Config, Event<T>},
+51 | ||         System: frame_system::{Pallet, Call, Storage, Config<T>, Event<T>},
 52 | ||         Pallet: pallet::{Pallet, ValidateUnsigned},
-=======
-49 | // construct_runtime! {
-50 | ||     pub struct Runtime where
-51 | ||         Block = Block,
-52 | ||         NodeBlock = Block,
-...  ||
-55 | ||         System: frame_system::{Pallet, Call, Storage, Config<T>, Event<T>},
-56 | ||         Pallet: pallet::{Pallet, ValidateUnsigned},
->>>>>>> da65b99f
    | ||        -^^^^^^ variant or associated item not found in `RuntimeCall`
    | ||________|
    | |
