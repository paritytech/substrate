--- conflicted
+++ resolved
@@ -15,63 +15,8 @@
    |
    = note: this error originates in the macro `pallet::__substrate_genesis_config_check::is_genesis_config_defined` (in Nightly builds, run with -Z macro-backtrace for more info)
 
-<<<<<<< HEAD
-error[E0433]: failed to resolve: use of undeclared crate or module `system`
-  --> tests/construct_runtime_ui/undefined_genesis_config_part.rs:28:17
-   |
-28 |         System: system::{Pallet, Call, Storage, Config, Event<T>},
-   |                 ^^^^^^ use of undeclared crate or module `system`
-
-error[E0433]: failed to resolve: use of undeclared crate or module `system`
-  --> tests/construct_runtime_ui/undefined_genesis_config_part.rs:22:1
-   |
-22 | / construct_runtime! {
-23 | |     pub enum Runtime where
-24 | |         Block = Block,
-25 | |         NodeBlock = Block,
-...  |
-30 | |     }
-31 | | }
-   | |_^ not found in `system`
-   |
-   = note: this error originates in the macro `construct_runtime` (in Nightly builds, run with -Z macro-backtrace for more info)
-help: consider importing one of these items
-   |
-1  | use frame_support::dispatch::RawOrigin;
-   |
-1  | use frame_system::RawOrigin;
-   |
-
-error[E0433]: failed to resolve: use of undeclared crate or module `system`
-  --> tests/construct_runtime_ui/undefined_genesis_config_part.rs:22:1
-   |
-22 | / construct_runtime! {
-23 | |     pub enum Runtime where
-24 | |         Block = Block,
-25 | |         NodeBlock = Block,
-...  |
-30 | |     }
-31 | | }
-   | |_^ not found in `system`
-   |
-   = note: this error originates in the macro `construct_runtime` (in Nightly builds, run with -Z macro-backtrace for more info)
-help: consider importing one of these items
-   |
-1  | use crate::pallet::Pallet;
-   |
-1  | use frame_support_test::Pallet;
-   |
-1  | use frame_system::Pallet;
-   |
-1  | use test_pallet::Pallet;
-   |
-
-error[E0412]: cannot find type `GenesisConfig` in module `pallet`
-  --> tests/construct_runtime_ui/undefined_genesis_config_part.rs:22:1
-=======
 error[E0412]: cannot find type `GenesisConfig` in module `pallet`
   --> tests/construct_runtime_ui/undefined_genesis_config_part.rs:49:1
->>>>>>> 36c38fb2
    |
 49 | / construct_runtime! {
 50 | |     pub enum Runtime where
@@ -88,19 +33,6 @@
 1  | use frame_system::GenesisConfig;
    |
 
-<<<<<<< HEAD
-error[E0277]: the trait bound `Runtime: frame_system::Config` is not satisfied
-  --> tests/construct_runtime_ui/undefined_genesis_config_part.rs:20:6
-   |
-20 | impl pallet::Config for Runtime {}
-   |      ^^^^^^^^^^^^^^ the trait `frame_system::Config` is not implemented for `Runtime`
-   |
-note: required by a bound in `pallet::Config`
-  --> tests/construct_runtime_ui/undefined_genesis_config_part.rs:8:20
-   |
-8  |     pub trait Config: frame_system::Config {}
-   |                       ^^^^^^^^^^^^^^^^^^^^ required by this bound in `pallet::Config`
-=======
 error[E0283]: type annotations needed
    --> tests/construct_runtime_ui/undefined_genesis_config_part.rs:49:1
     |
@@ -119,5 +51,4 @@
     |
     |     fn default() -> Self;
     |     ^^^^^^^^^^^^^^^^^^^^^
-    = note: this error originates in the derive macro `Default` (in Nightly builds, run with -Z macro-backtrace for more info)
->>>>>>> 36c38fb2
+    = note: this error originates in the derive macro `Default` (in Nightly builds, run with -Z macro-backtrace for more info)