--- conflicted
+++ resolved
@@ -52,13 +52,8 @@
 		NodeBlock = Block,
 		UncheckedExtrinsic = UncheckedExtrinsic
 	{
-<<<<<<< HEAD
-		System: frame_system::{Pallet, Call, Storage, Config<T>, Event<T>},
-		Pallet: pallet::{Pallet, Config},
-=======
-		System: frame_system expanded::{}::{Pallet, Call, Storage, Config, Event<T>},
+		System: frame_system expanded::{}::{Pallet, Call, Storage, Config<T>, Event<T>},
 		Pallet: pallet expanded::{}::{Pallet, Config},
->>>>>>> 37e14070
 	}
 }
 
