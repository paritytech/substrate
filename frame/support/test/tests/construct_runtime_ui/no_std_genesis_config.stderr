--- conflicted
+++ resolved
@@ -1,9 +1,5 @@
 error: `Pallet` does not have the std feature enabled, this will cause the `test_pallet::GenesisConfig` type to be undefined.
-<<<<<<< HEAD
-  --> tests/construct_runtime_ui/no_std_genesis_config.rs:13:1
-=======
   --> tests/construct_runtime_ui/no_std_genesis_config.rs:40:1
->>>>>>> 36c38fb2
    |
 40 | / construct_runtime! {
 41 | |     pub enum Runtime where
@@ -16,61 +12,8 @@
    |
    = note: this error originates in the macro `test_pallet::__substrate_genesis_config_check::is_std_enabled_for_genesis` (in Nightly builds, run with -Z macro-backtrace for more info)
 
-<<<<<<< HEAD
-error[E0433]: failed to resolve: use of undeclared crate or module `system`
-  --> tests/construct_runtime_ui/no_std_genesis_config.rs:19:11
-   |
-19 |         System: system::{Pallet, Call, Storage, Config, Event<T>},
-   |                 ^^^^^^ use of undeclared crate or module `system`
-
-error[E0433]: failed to resolve: use of undeclared crate or module `system`
-  --> tests/construct_runtime_ui/no_std_genesis_config.rs:13:1
-   |
-13 | / construct_runtime! {
-14 | |     pub enum Runtime where
-15 | |         Block = Block,
-16 | |         NodeBlock = Block,
-...  |
-21 | |     }
-22 | | }
-   | |_^ not found in `system`
-   |
-   = note: this error originates in the macro `construct_runtime` (in Nightly builds, run with -Z macro-backtrace for more info)
-help: consider importing one of these items
-   |
-1  | use frame_support::dispatch::RawOrigin;
-   |
-1  | use frame_system::RawOrigin;
-   |
-
-error[E0433]: failed to resolve: use of undeclared crate or module `system`
-  --> tests/construct_runtime_ui/no_std_genesis_config.rs:13:1
-   |
-13 | / construct_runtime! {
-14 | |     pub enum Runtime where
-15 | |         Block = Block,
-16 | |         NodeBlock = Block,
-...  |
-21 | |     }
-22 | | }
-   | |_^ not found in `system`
-   |
-   = note: this error originates in the macro `construct_runtime` (in Nightly builds, run with -Z macro-backtrace for more info)
-help: consider importing one of these items
-   |
-1  | use frame_support_test::Pallet;
-   |
-1  | use frame_system::Pallet;
-   |
-1  | use test_pallet::Pallet;
-   |
-
-error[E0412]: cannot find type `GenesisConfig` in crate `test_pallet`
-  --> tests/construct_runtime_ui/no_std_genesis_config.rs:13:1
-=======
 error[E0412]: cannot find type `GenesisConfig` in crate `test_pallet`
   --> tests/construct_runtime_ui/no_std_genesis_config.rs:40:1
->>>>>>> 36c38fb2
    |
 40 | / construct_runtime! {
 41 | |     pub enum Runtime where
@@ -87,19 +30,6 @@
 1  | use frame_system::GenesisConfig;
    |
 
-<<<<<<< HEAD
-error[E0277]: the trait bound `Runtime: frame_system::pallet::Config` is not satisfied
-  --> tests/construct_runtime_ui/no_std_genesis_config.rs:11:6
-   |
-11 | impl test_pallet::Config for Runtime {}
-   |      ^^^^^^^^^^^^^^^^^^^ the trait `frame_system::pallet::Config` is not implemented for `Runtime`
-   |
-note: required by a bound in `Config`
-  --> pallet/src/lib.rs
-   |
-   |     pub trait Config: frame_system::Config {}
-   |                       ^^^^^^^^^^^^^^^^^^^^ required by this bound in `Config`
-=======
 error[E0283]: type annotations needed
    --> tests/construct_runtime_ui/no_std_genesis_config.rs:40:1
     |
@@ -118,5 +48,4 @@
     |
     |     fn default() -> Self;
     |     ^^^^^^^^^^^^^^^^^^^^^
-    = note: this error originates in the derive macro `Default` (in Nightly builds, run with -Z macro-backtrace for more info)
->>>>>>> 36c38fb2
+    = note: this error originates in the derive macro `Default` (in Nightly builds, run with -Z macro-backtrace for more info)