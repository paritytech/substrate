--- conflicted
+++ resolved
@@ -47,12 +47,7 @@
 impl frame_system::Config for Runtime {
 	type BaseCallFilter = frame_support::traits::Everything;
 	type RuntimeOrigin = RuntimeOrigin;
-<<<<<<< HEAD
 	type Nonce = u64;
-	type BlockNumber = u32;
-=======
-	type Index = u64;
->>>>>>> ec3bedd5
 	type RuntimeCall = RuntimeCall;
 	type Hash = sp_runtime::testing::H256;
 	type Hashing = sp_runtime::traits::BlakeTwo256;
