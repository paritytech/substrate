--- conflicted
+++ resolved
@@ -15,15 +15,6 @@
 serde = { version = "1.0.136", default-features = false, features = ["derive"] }
 codec = { package = "parity-scale-codec", version = "3.0.0", default-features = false, features = ["derive"] }
 scale-info = { version = "2.1.1", default-features = false, features = ["derive"] }
-<<<<<<< HEAD
-sp-arithmetic = { version = "5.0.0", default-features = false, path = "../../../primitives/arithmetic" }
-sp-io = { version = "6.0.0", path = "../../../primitives/io", default-features = false }
-sp-state-machine = { version = "0.12.0", optional = true, path = "../../../primitives/state-machine" }
-frame-support = { version = "4.0.0-dev", default-features = false, path = ".." }
-sp-runtime = { version = "6.0.0", default-features = false, path = "../../../primitives/runtime" }
-sp-core = { version = "6.0.0", default-features = false, path = "../../../primitives/core" }
-sp-std = { version = "4.0.0", default-features = false, path = "../../../primitives/std" }
-=======
 sp-arithmetic = { version = "6.0.0", default-features = false, path = "../../../primitives/arithmetic" }
 sp-io = { version = "7.0.0", path = "../../../primitives/io", default-features = false }
 sp-state-machine = { version = "0.13.0", optional = true, path = "../../../primitives/state-machine" }
@@ -31,7 +22,6 @@
 sp-runtime = { version = "7.0.0", default-features = false, path = "../../../primitives/runtime" }
 sp-core = { version = "7.0.0", default-features = false, path = "../../../primitives/core" }
 sp-std = { version = "5.0.0", default-features = false, path = "../../../primitives/std" }
->>>>>>> a7ba55d3
 sp-version = { version = "5.0.0", default-features = false, path = "../../../primitives/version" }
 trybuild = { version = "1.0.60", features = [ "diff" ] }
 pretty_assertions = "1.2.1"
