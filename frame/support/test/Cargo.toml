[package]
name = "frame-support-test"
version = "3.0.0"
authors = ["Parity Technologies <admin@parity.io>"]
edition = "2021"
license = "Apache-2.0"
publish = false
homepage = "https://substrate.io"
repository = "https://github.com/paritytech/substrate/"

[package.metadata.docs.rs]
targets = ["x86_64-unknown-linux-gnu"]

[dependencies]
static_assertions = "1.1.0"
serde = { version = "1.0.163", default-features = false, features = ["derive"] }
codec = { package = "parity-scale-codec", version = "3.6.1", default-features = false, features = ["derive"] }
scale-info = { version = "2.5.0", default-features = false, features = ["derive"] }
frame-metadata = { version = "16.0.0", default-features = false, features = ["current"] }
sp-api = { version = "4.0.0-dev", default-features = false, path = "../../../primitives/api" }
sp-arithmetic = { version = "16.0.0", default-features = false, path = "../../../primitives/arithmetic" }
sp-io = { version = "23.0.0", path = "../../../primitives/io", default-features = false }
sp-state-machine = { version = "0.28.0", optional = true, path = "../../../primitives/state-machine" }
frame-support = { version = "4.0.0-dev", default-features = false, path = "../" }
frame-benchmarking = { version = "4.0.0-dev", default-features = false, path = "../../benchmarking" }
sp-runtime = { version = "24.0.0", default-features = false, path = "../../../primitives/runtime" }
sp-core = { version = "21.0.0", default-features = false, path = "../../../primitives/core" }
sp-std = { version = "8.0.0", default-features = false, path = "../../../primitives/std" }
sp-version = { version = "22.0.0", default-features = false, path = "../../../primitives/version" }
sp-metadata-ir = { version = "0.1.0", default-features = false, path = "../../../primitives/metadata-ir" }
trybuild = { version = "1.0.74", features = [ "diff" ] }
pretty_assertions = "1.3.0"
rustversion = "1.0.6"
frame-system = { version = "4.0.0-dev", default-features = false, path = "../../system" }
frame-executive = { version = "4.0.0-dev", default-features = false, path = "../../executive" }
# The "std" feature for this pallet is never activated on purpose, in order to test construct_runtime error message
test-pallet = { package = "frame-support-test-pallet", default-features = false, path = "pallet" }

[features]
default = [ "std" ]
std = [
	"codec/std",
	"frame-benchmarking/std",
	"frame-executive/std",
	"frame-support/std",
	"frame-system/std",
	"scale-info/std",
	"serde/std",
	"sp-api/std",
	"sp-arithmetic/std",
	"frame-metadata/std",
	"sp-core/std",
	"sp-io/std",
	"sp-runtime/std",
	"sp-state-machine/std",
	"sp-std/std",
	"sp-version/std",
	"test-pallet/std",
<<<<<<< HEAD
=======
	"sp-state-machine/std",
	"sp-metadata-ir/std"
>>>>>>> df383f22
]
experimental = [ "frame-support/experimental" ]
try-runtime = [
	"frame-executive/try-runtime",
	"frame-support/try-runtime",
	"frame-system/try-runtime",
	"sp-runtime/try-runtime",
]
# WARNING:
# Only CI runs with this feature enabled. This feature is for testing stuff related to the FRAME macros
# in conjunction with rust features.
frame-feature-testing = []
frame-feature-testing-2 = []
# Disable ui tests
disable-ui-tests = []
no-metadata-docs = [ "frame-support/no-metadata-docs" ]<|MERGE_RESOLUTION|>--- conflicted
+++ resolved
@@ -56,11 +56,8 @@
 	"sp-std/std",
 	"sp-version/std",
 	"test-pallet/std",
-<<<<<<< HEAD
-=======
 	"sp-state-machine/std",
 	"sp-metadata-ir/std"
->>>>>>> df383f22
 ]
 experimental = [ "frame-support/experimental" ]
 try-runtime = [
