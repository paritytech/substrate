[package]
name = "frame-support-test"
version = "3.0.0"
authors = ["Parity Technologies <admin@parity.io>"]
edition = "2018"
license = "Apache-2.0"
publish = false
homepage = "https://substrate.dev"
repository = "https://github.com/paritytech/substrate/"

[package.metadata.docs.rs]
targets = ["x86_64-unknown-linux-gnu"]

[dependencies]
serde = { version = "1.0.126", default-features = false, features = ["derive"] }
codec = { package = "parity-scale-codec", version = "2.0.0", default-features = false, features = ["derive"] }
sp-io = { version = "4.0.0-dev", path = "../../../primitives/io", default-features = false }
sp-state-machine = { version = "0.10.0-dev", optional = true, path = "../../../primitives/state-machine" }
frame-support = { version = "4.0.0-dev", default-features = false, path = "../" }
sp-runtime = { version = "4.0.0-dev", default-features = false, path = "../../../primitives/runtime" }
sp-core = { version = "4.0.0-dev", default-features = false, path = "../../../primitives/core" }
sp-std = { version = "4.0.0-dev", default-features = false, path = "../../../primitives/std" }
trybuild = "1.0.42"
pretty_assertions = "0.6.1"
rustversion = "1.0.0"
<<<<<<< HEAD
frame-metadata = { version = "13.0.0", default-features = false, path = "../../metadata" }
frame-system = { version = "3.0.0", default-features = false, path = "../../system" }
# The "std" feature for this pallet is never activated on purpose, in order to test construct_runtime error message
test-pallet = { package = "frame-support-test-pallet", default-features = false, path = "pallet" }
=======
frame-metadata = { version = "14.0.0-dev", default-features = false, path = "../../metadata" }
frame-system = { version = "4.0.0-dev", default-features = false, path = "../../system" }
>>>>>>> 993907f9

[features]
default = ["std"]
std = [
	"serde/std",
	"codec/std",
	"sp-io/std",
	"frame-support/std",
	"frame-system/std",
	"sp-core/std",
	"sp-std/std",
	"sp-runtime/std",
	"sp-state-machine",
]
try-runtime = ["frame-support/try-runtime"]
# WARNING: CI only execute pallet test with this feature,
# if the feature intended to be used outside, CI and this message need to be updated.
conditional-storage = []<|MERGE_RESOLUTION|>--- conflicted
+++ resolved
@@ -23,15 +23,10 @@
 trybuild = "1.0.42"
 pretty_assertions = "0.6.1"
 rustversion = "1.0.0"
-<<<<<<< HEAD
-frame-metadata = { version = "13.0.0", default-features = false, path = "../../metadata" }
-frame-system = { version = "3.0.0", default-features = false, path = "../../system" }
+frame-metadata = { version = "14.0.0-dev", default-features = false, path = "../../metadata" }
+frame-system = { version = "4.0.0-dev", default-features = false, path = "../../system" }
 # The "std" feature for this pallet is never activated on purpose, in order to test construct_runtime error message
 test-pallet = { package = "frame-support-test-pallet", default-features = false, path = "pallet" }
-=======
-frame-metadata = { version = "14.0.0-dev", default-features = false, path = "../../metadata" }
-frame-system = { version = "4.0.0-dev", default-features = false, path = "../../system" }
->>>>>>> 993907f9
 
 [features]
 default = ["std"]
