--- conflicted
+++ resolved
@@ -9,13 +9,8 @@
 serde = { version = "1.0.101", optional = true, features = ["derive"] }
 codec = { package = "parity-scale-codec", version = "1.0.6", default-features = false, features = ["derive"] }
 frame-metadata = { path = "../metadata", default-features = false }
-<<<<<<< HEAD
-rstd = { package = "sp-std", path = "../../primitives/sr-std", default-features = false }
 sp-io ={ path = "../../primitives/io", default-features = false }
-=======
 sp-std = { path = "../../primitives/std", default-features = false }
-runtime-io ={ package = "sp-io", path = "../../primitives/sr-io", default-features = false }
->>>>>>> f588aa53
 sp-runtime = { path = "../../primitives/runtime", default-features = false }
 primitives = { package = "sp-core",  path = "../../primitives/core", default-features = false }
 sp-arithmetic = { path = "../../primitives/sr-arithmetic", default-features = false }
