--- conflicted
+++ resolved
@@ -56,11 +56,5 @@
 	"frame-support-procedural/std",
 	"log/std",
 ]
-<<<<<<< HEAD
 runtime-benchmarks = []
-=======
-nightly = []
-strict = []
-runtime-benchmarks = []
-try-runtime = []
->>>>>>> e84d2ae4
+try-runtime = []