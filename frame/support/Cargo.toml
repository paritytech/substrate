[package]
name = "frame-support"
version = "4.0.0-dev"
authors = ["Parity Technologies <admin@parity.io>"]
edition = "2021"
license = "Apache-2.0"
homepage = "https://substrate.io"
repository = "https://github.com/paritytech/substrate/"
description = "Support code for the runtime."
readme = "README.md"

[package.metadata.docs.rs]
targets = ["x86_64-unknown-linux-gnu"]

[dependencies]
serde = { version = "1.0.136", optional = true, features = ["derive"] }
codec = { package = "parity-scale-codec", version = "3.2.2", default-features = false, features = ["derive", "max-encoded-len"] }
<<<<<<< HEAD
scale-info = { version = "2.5.0", default-features = false, features = ["derive"] }
frame-metadata = { version = "15.0.0", default-features = false, features = ["v14"] }
=======
scale-info = { version = "2.1.1", default-features = false, features = ["derive"] }
frame-metadata = { version = "15.1.0", default-features = false, features = ["v14", "v15-unstable"] }
>>>>>>> 416b0f50
sp-api = { version = "4.0.0-dev", default-features = false, path = "../../primitives/api" }
sp-std = { version = "5.0.0", default-features = false, path = "../../primitives/std" }
sp-io = { version = "7.0.0", default-features = false, path = "../../primitives/io" }
sp-runtime = { version = "7.0.0", default-features = false, path = "../../primitives/runtime" }
sp-tracing = { version = "6.0.0", default-features = false, path = "../../primitives/tracing" }
sp-core = { version = "7.0.0", default-features = false, path = "../../primitives/core" }
sp-arithmetic = { version = "6.0.0", default-features = false, path = "../../primitives/arithmetic" }
sp-inherents = { version = "4.0.0-dev", default-features = false, path = "../../primitives/inherents" }
sp-staking = { version = "4.0.0-dev", default-features = false, path = "../../primitives/staking" }
sp-weights = { version = "4.0.0", default-features = false, path = "../../primitives/weights" }
tt-call = "1.0.8"
frame-support-procedural = { version = "4.0.0-dev", default-features = false, path = "./procedural" }
paste = "1.0"
once_cell = { version = "1", default-features = false, optional = true }
sp-state-machine = { version = "0.13.0", default-features = false, optional = true, path = "../../primitives/state-machine" }
bitflags = "1.3"
impl-trait-for-tuples = "0.2.2"
smallvec = "1.8.0"
log = { version = "0.4.17", default-features = false }
sp-core-hashing-proc-macro = { version = "5.0.0", path = "../../primitives/core/hashing/proc-macro" }
k256 = { version = "0.13.0", default-features = false, features = ["ecdsa"] }
environmental = { version = "1.1.4", default-features = false }

[dev-dependencies]
serde_json = "1.0.85"
assert_matches = "1.3.0"
pretty_assertions = "1.2.1"
frame-system = { version = "4.0.0-dev", path = "../system" }

[features]
default = ["std"]
std = [
	"sp-core/std",
	"k256/std",
	"once_cell",
	"serde",
	"sp-api/std",
	"sp-io/std",
	"codec/std",
	"scale-info/std",
	"sp-std/std",
	"sp-runtime/std",
	"sp-tracing/std",
	"sp-arithmetic/std",
	"frame-metadata/std",
	"sp-inherents/std",
	"sp-staking/std",
	"sp-state-machine/std",
	"sp-weights/std",
	"frame-support-procedural/std",
	"log/std",
	"environmental/std",
]
runtime-benchmarks = []
try-runtime = []
# By default some types have documentation, `no-metadata-docs` allows to reduce the documentation
# in the metadata.
no-metadata-docs = ["frame-support-procedural/no-metadata-docs", "sp-api/no-metadata-docs"]
# By default some types have documentation, `full-metadata-docs` allows to add documentation to
# more types in the metadata.
full-metadata-docs = ["scale-info/docs"]
# Generate impl-trait for tuples with the given number of tuples. Will be needed as the number of
# pallets in a runtime grows. Does increase the compile time!
tuples-96 = []
tuples-128 = []<|MERGE_RESOLUTION|>--- conflicted
+++ resolved
@@ -15,13 +15,8 @@
 [dependencies]
 serde = { version = "1.0.136", optional = true, features = ["derive"] }
 codec = { package = "parity-scale-codec", version = "3.2.2", default-features = false, features = ["derive", "max-encoded-len"] }
-<<<<<<< HEAD
 scale-info = { version = "2.5.0", default-features = false, features = ["derive"] }
-frame-metadata = { version = "15.0.0", default-features = false, features = ["v14"] }
-=======
-scale-info = { version = "2.1.1", default-features = false, features = ["derive"] }
 frame-metadata = { version = "15.1.0", default-features = false, features = ["v14", "v15-unstable"] }
->>>>>>> 416b0f50
 sp-api = { version = "4.0.0-dev", default-features = false, path = "../../primitives/api" }
 sp-std = { version = "5.0.0", default-features = false, path = "../../primitives/std" }
 sp-io = { version = "7.0.0", default-features = false, path = "../../primitives/io" }
