--- conflicted
+++ resolved
@@ -21,13 +21,8 @@
 sp-io = { version = "4.0.0", default-features = false, path = "../../primitives/io" }
 sp-runtime = { version = "4.0.0", default-features = false, path = "../../primitives/runtime" }
 sp-tracing = { version = "4.0.0", default-features = false, path = "../../primitives/tracing" }
-<<<<<<< HEAD
-sp-core = { version = "4.0.0", default-features = false, path = "../../primitives/core" }
+sp-core = { version = "4.1.0-dev", default-features = false, path = "../../primitives/core" }
 sp-arithmetic = { version = "4.0.0", default-features = false, path = "../../primitives/arithmetic" }
-=======
-sp-core = { version = "4.1.0-dev", default-features = false, path = "../../primitives/core" }
-sp-arithmetic = { version = "4.0.0-dev", default-features = false, path = "../../primitives/arithmetic" }
->>>>>>> b9cafba3
 sp-inherents = { version = "4.0.0-dev", default-features = false, path = "../../primitives/inherents" }
 sp-staking = { version = "4.0.0-dev", default-features = false, path = "../../primitives/staking" }
 tt-call = "1.0.8"
