[package]
name = "frame-support"
version = "4.0.0-dev"
authors = ["Parity Technologies <admin@parity.io>"]
edition = "2021"
license = "Apache-2.0"
homepage = "https://substrate.io"
repository = "https://github.com/paritytech/substrate/"
description = "Support code for the runtime."
readme = "README.md"

[package.metadata.docs.rs]
targets = ["x86_64-unknown-linux-gnu"]

[dependencies]
serde = { version = "1.0.163", default-features = false, features = ["alloc", "derive"] }
codec = { package = "parity-scale-codec", version = "3.6.1", default-features = false, features = ["derive", "max-encoded-len"] }
scale-info = { version = "2.5.0", default-features = false, features = ["derive"] }
<<<<<<< HEAD
frame-metadata = { version = "15.1.0", default-features = false, features = ["v14", "v15-unstable"] }
sp-api = { version = "4.0.0-dev", default-features = false, path = "../../primitives/api", features = [ "frame-metadata" ] }
=======
frame-metadata = { version = "16.0.0", default-features = false, features = ["current"] }
sp-api = { version = "4.0.0-dev", default-features = false, path = "../../primitives/api" }
>>>>>>> a93858a8
sp-std = { version = "8.0.0", default-features = false, path = "../../primitives/std" }
sp-io = { version = "23.0.0", default-features = false, path = "../../primitives/io" }
sp-runtime = { version = "24.0.0", default-features = false, path = "../../primitives/runtime" }
sp-tracing = { version = "10.0.0", default-features = false, path = "../../primitives/tracing" }
sp-core = { version = "21.0.0", default-features = false, path = "../../primitives/core" }
sp-arithmetic = { version = "16.0.0", default-features = false, path = "../../primitives/arithmetic" }
sp-inherents = { version = "4.0.0-dev", default-features = false, path = "../../primitives/inherents" }
sp-staking = { version = "4.0.0-dev", default-features = false, path = "../../primitives/staking" }
sp-weights = { version = "20.0.0", default-features = false, path = "../../primitives/weights" }
sp-debug-derive = { default-features = false, path = "../../primitives/debug-derive" }
tt-call = "1.0.8"
macro_magic = "0.4.1"
frame-support-procedural = { version = "4.0.0-dev", default-features = false, path = "./procedural" }
paste = "1.0"
sp-state-machine = { version = "0.28.0", default-features = false, optional = true, path = "../../primitives/state-machine" }
bitflags = "1.3"
impl-trait-for-tuples = "0.2.2"
smallvec = "1.8.0"
log = { version = "0.4.17", default-features = false }
sp-core-hashing-proc-macro = { version = "9.0.0", path = "../../primitives/core/hashing/proc-macro" }
secp256k1 = { version = "0.24.0", default-features = false }
environmental = { version = "1.1.4", default-features = false }

[dev-dependencies]
serde_json = "1.0.85"
assert_matches = "1.3.0"
pretty_assertions = "1.2.1"
frame-system = { version = "4.0.0-dev", path = "../system" }
array-bytes = "4.1"

[features]
default = ["std"]
std = [
	"sp-core/std",
	"secp256k1/std",
	"serde/std",
	"sp-api/std",
	"sp-io/std",
	"codec/std",
	"scale-info/std",
	"sp-std/std",
	"sp-runtime/std",
	"sp-tracing/std",
	"sp-arithmetic/std",
	"frame-metadata/std",
	"sp-inherents/std",
	"sp-staking/std",
	"sp-state-machine/std",
	"sp-weights/std",
	"frame-support-procedural/std",
	"log/std",
	"environmental/std",
]
runtime-benchmarks = [
	"frame-system/runtime-benchmarks",
	"sp-runtime/runtime-benchmarks",
	"sp-staking/runtime-benchmarks"
]
try-runtime = [
	"sp-debug-derive/force-debug"
]
experimental = []
# By default some types have documentation, `no-metadata-docs` allows to reduce the documentation
# in the metadata.
no-metadata-docs = ["frame-support-procedural/no-metadata-docs", "sp-api/no-metadata-docs"]
# By default some types have documentation, `full-metadata-docs` allows to add documentation to
# more types in the metadata.
full-metadata-docs = ["scale-info/docs"]
# Generate impl-trait for tuples with the given number of tuples. Will be needed as the number of
# pallets in a runtime grows. Does increase the compile time!
tuples-96 = ["frame-support-procedural/tuples-96"]
tuples-128 = ["frame-support-procedural/tuples-128"]<|MERGE_RESOLUTION|>--- conflicted
+++ resolved
@@ -16,13 +16,8 @@
 serde = { version = "1.0.163", default-features = false, features = ["alloc", "derive"] }
 codec = { package = "parity-scale-codec", version = "3.6.1", default-features = false, features = ["derive", "max-encoded-len"] }
 scale-info = { version = "2.5.0", default-features = false, features = ["derive"] }
-<<<<<<< HEAD
-frame-metadata = { version = "15.1.0", default-features = false, features = ["v14", "v15-unstable"] }
+frame-metadata = { version = "16.0.0", default-features = false, features = ["current"] }
 sp-api = { version = "4.0.0-dev", default-features = false, path = "../../primitives/api", features = [ "frame-metadata" ] }
-=======
-frame-metadata = { version = "16.0.0", default-features = false, features = ["current"] }
-sp-api = { version = "4.0.0-dev", default-features = false, path = "../../primitives/api" }
->>>>>>> a93858a8
 sp-std = { version = "8.0.0", default-features = false, path = "../../primitives/std" }
 sp-io = { version = "23.0.0", default-features = false, path = "../../primitives/io" }
 sp-runtime = { version = "24.0.0", default-features = false, path = "../../primitives/runtime" }
