--- conflicted
+++ resolved
@@ -202,12 +202,8 @@
 }
 
 /// Explicit enum to denote if a transaction pays fee or not.
-<<<<<<< HEAD
-#[derive(Clone, Copy, Eq, PartialEq, RuntimeDebug, Encode, Decode)]
+#[derive(Clone, Copy, Eq, PartialEq, RuntimeDebug, Encode, Decode, TypeInfo)]
 #[cfg_attr(feature = "std", derive(Serialize, Deserialize))]
-=======
-#[derive(Clone, Copy, Eq, PartialEq, RuntimeDebug, Encode, Decode, TypeInfo)]
->>>>>>> 2a6e8265
 pub enum Pays {
 	/// Transactor will pay related fees.
 	Yes,
@@ -293,12 +289,8 @@
 }
 
 /// A bundle of static information collected from the `#[weight = $x]` attributes.
-<<<<<<< HEAD
-#[derive(Clone, Copy, Eq, PartialEq, Default, RuntimeDebug, Encode, Decode)]
+#[derive(Clone, Copy, Eq, PartialEq, Default, RuntimeDebug, Encode, Decode, TypeInfo)]
 #[cfg_attr(feature = "std", derive(Serialize, Deserialize))]
-=======
-#[derive(Clone, Copy, Eq, PartialEq, Default, RuntimeDebug, Encode, Decode, TypeInfo)]
->>>>>>> 2a6e8265
 pub struct DispatchInfo {
 	/// Weight of this transaction.
 	pub weight: Weight,
