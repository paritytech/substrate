--- conflicted
+++ resolved
@@ -236,7 +236,6 @@
 	fn dispatch_bypass_filter(self, origin: Self::RuntimeOrigin) -> DispatchResultWithPostInfo;
 }
 
-<<<<<<< HEAD
 /// The trait implemented by the overarching enumeration of the different pallets' origins.
 /// Unlike `OriginTrait` impls, this does not include any kind of dispatch/call filter. Also, this
 /// trait is more flexible in terms of how it can be used: it is a `Parameter` and `Member`, so it
@@ -249,10 +248,7 @@
 	fn as_system_ref(&self) -> Option<&RawOrigin<AccountId>>;
 }
 
-/// Methods available on `frame_system::Config::Origin`.
-=======
 /// Methods available on `frame_system::Config::RuntimeOrigin`.
->>>>>>> be976154
 pub trait OriginTrait: Sized {
 	/// Runtime call type, as in `frame_system::Config::Call`
 	type Call;
