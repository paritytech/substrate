// This file is part of Substrate.

// Copyright (C) 2019-2021 Parity Technologies (UK) Ltd.
// SPDX-License-Identifier: Apache-2.0

// Licensed under the Apache License, Version 2.0 (the "License");
// you may not use this file except in compliance with the License.
// You may obtain a copy of the License at
//
// 	http://www.apache.org/licenses/LICENSE-2.0
//
// Unless required by applicable law or agreed to in writing, software
// distributed under the License is distributed on an "AS IS" BASIS,
// WITHOUT WARRANTIES OR CONDITIONS OF ANY KIND, either express or implied.
// See the License for the specific language governing permissions and
// limitations under the License.

//! Traits and associated utilities for scheduling dispatchables in FRAME.

use codec::{Codec, Decode, Encode, EncodeLike, MaxEncodedLen};
use scale_info::TypeInfo;
use sp_runtime::{DispatchError, RuntimeDebug};
use sp_std::{fmt::Debug, prelude::*, result::Result};

/// Information relating to the period of a scheduled task. First item is the length of the
/// period and the second is the number of times it should be executed in total before the task
/// is considered finished and removed.
pub type Period<BlockNumber> = (BlockNumber, u32);

/// Priority with which a call is scheduled. It's just a linear amount with lowest values meaning
/// higher priority.
pub type Priority = u8;

/// The dispatch time of a scheduled task.
#[derive(Encode, Decode, Copy, Clone, PartialEq, Eq, RuntimeDebug, TypeInfo)]
pub enum DispatchTime<BlockNumber> {
	/// At specified block.
	At(BlockNumber),
	/// After specified number of blocks.
	After(BlockNumber),
}

/// The highest priority. We invert the value so that normal sorting will place the highest
/// priority at the beginning of the list.
pub const HIGHEST_PRIORITY: Priority = 0;
/// Anything of this value or lower will definitely be scheduled on the block that they ask for,
/// even if it breaches the `MaximumWeight` limitation.
pub const HARD_DEADLINE: Priority = 63;
/// The lowest priority. Most stuff should be around here.
pub const LOWEST_PRIORITY: Priority = 255;

<<<<<<< HEAD
/// A type that can be used as a scheduler.
pub trait Anon<BlockNumber, Call, Origin> {
	/// An address which can be used for removing a scheduled task.
	type Address: Codec + Clone + Eq + EncodeLike + Debug + TypeInfo;

	/// Schedule a dispatch to happen at the beginning of some block in the future.
	///
	/// This is not named.
	fn schedule(
		when: DispatchTime<BlockNumber>,
		maybe_periodic: Option<Period<BlockNumber>>,
		priority: Priority,
		origin: Origin,
		call: Call,
	) -> Result<Self::Address, DispatchError>;

	/// Cancel a scheduled task. If periodic, then it will cancel all further instances of that,
	/// also.
	///
	/// Will return an error if the `address` is invalid.
	///
	/// NOTE: This guaranteed to work only *before* the point that it is due to be executed.
	/// If it ends up being delayed beyond the point of execution, then it cannot be cancelled.
	///
	/// NOTE2: This will not work to cancel periodic tasks after their initial execution. For
	/// that, you must name the task explicitly using the `Named` trait.
	fn cancel(address: Self::Address) -> Result<(), ()>;

	/// Reschedule a task. For one-off tasks, this dispatch is guaranteed to succeed
	/// only if it is executed *before* the currently scheduled block. For periodic tasks,
	/// this dispatch is guaranteed to succeed only before the *initial* execution; for
	/// others, use `reschedule_named`.
	///
	/// Will return an error if the `address` is invalid.
	fn reschedule(
		address: Self::Address,
		when: DispatchTime<BlockNumber>,
	) -> Result<Self::Address, DispatchError>;

	/// Return the next dispatch time for a given task.
	///
	/// Will return an error if the `address` is invalid.
	fn next_dispatch_time(address: Self::Address) -> Result<BlockNumber, ()>;
=======
/// Type representing an encodable value or the hash of the encoding of such a value.
#[derive(Clone, Eq, PartialEq, Encode, Decode, RuntimeDebug, TypeInfo, MaxEncodedLen)]
pub enum MaybeHashed<T, Hash> {
	/// The value itself.
	Value(T),
	/// The hash of the encoded value which this value represents.
	Hash(Hash),
>>>>>>> 914f6e50
}

impl<T, H> From<T> for MaybeHashed<T, H> {
	fn from(t: T) -> Self {
		MaybeHashed::Value(t)
	}
}

/// Error type for `MaybeHashed::lookup`.
#[derive(Clone, Eq, PartialEq, Encode, Decode, RuntimeDebug, TypeInfo, MaxEncodedLen)]
pub enum LookupError {
	/// A call of this hash was not known.
	Unknown,
	/// The preimage for this hash was known but could not be decoded into a `Call`.
	BadFormat,
}

impl<T: Decode, H> MaybeHashed<T, H> {
	pub fn as_value(&self) -> Option<&T> {
		match &self {
			Self::Value(c) => Some(c),
			Self::Hash(_) => None,
		}
	}

	pub fn as_hash(&self) -> Option<&H> {
		match &self {
			Self::Value(_) => None,
			Self::Hash(h) => Some(h),
		}
	}

	pub fn ensure_requested<P: PreimageProvider<H>>(&self) {
		match &self {
			Self::Value(_) => (),
			Self::Hash(hash) => P::request_preimage(hash),
		}
	}

	pub fn ensure_unrequested<P: PreimageProvider<H>>(&self) {
		match &self {
			Self::Value(_) => (),
			Self::Hash(hash) => P::unrequest_preimage(hash),
		}
	}

	pub fn resolved<P: PreimageProvider<H>>(self) -> (Self, Option<H>) {
		match self {
			Self::Value(c) => (Self::Value(c), None),
			Self::Hash(h) => {
				let data = match P::get_preimage(&h) {
					Some(p) => p,
					None => return (Self::Hash(h), None),
				};
				match T::decode(&mut &data[..]) {
					Ok(c) => (Self::Value(c), Some(h)),
					Err(_) => (Self::Hash(h), None),
				}
			},
		}
	}
}

pub mod v1 {
	use super::*;

	/// A type that can be used as a scheduler.
	pub trait Anon<BlockNumber, Call, Origin> {
		/// An address which can be used for removing a scheduled task.
		type Address: Codec + Clone + Eq + EncodeLike + Debug;

		/// Schedule a dispatch to happen at the beginning of some block in the future.
		///
		/// This is not named.
		fn schedule(
			when: DispatchTime<BlockNumber>,
			maybe_periodic: Option<Period<BlockNumber>>,
			priority: Priority,
			origin: Origin,
			call: Call,
		) -> Result<Self::Address, DispatchError>;

		/// Cancel a scheduled task. If periodic, then it will cancel all further instances of that,
		/// also.
		///
		/// Will return an error if the `address` is invalid.
		///
		/// NOTE: This guaranteed to work only *before* the point that it is due to be executed.
		/// If it ends up being delayed beyond the point of execution, then it cannot be cancelled.
		///
		/// NOTE2: This will not work to cancel periodic tasks after their initial execution. For
		/// that, you must name the task explicitly using the `Named` trait.
		fn cancel(address: Self::Address) -> Result<(), ()>;

		/// Reschedule a task. For one-off tasks, this dispatch is guaranteed to succeed
		/// only if it is executed *before* the currently scheduled block. For periodic tasks,
		/// this dispatch is guaranteed to succeed only before the *initial* execution; for
		/// others, use `reschedule_named`.
		///
		/// Will return an error if the `address` is invalid.
		fn reschedule(
			address: Self::Address,
			when: DispatchTime<BlockNumber>,
		) -> Result<Self::Address, DispatchError>;

		/// Return the next dispatch time for a given task.
		///
		/// Will return an error if the `address` is invalid.
		fn next_dispatch_time(address: Self::Address) -> Result<BlockNumber, ()>;
	}

	/// A type that can be used as a scheduler.
	pub trait Named<BlockNumber, Call, Origin> {
		/// An address which can be used for removing a scheduled task.
		type Address: Codec + Clone + Eq + EncodeLike + sp_std::fmt::Debug;

		/// Schedule a dispatch to happen at the beginning of some block in the future.
		///
		/// - `id`: The identity of the task. This must be unique and will return an error if not.
		fn schedule_named(
			id: Vec<u8>,
			when: DispatchTime<BlockNumber>,
			maybe_periodic: Option<Period<BlockNumber>>,
			priority: Priority,
			origin: Origin,
			call: Call,
		) -> Result<Self::Address, ()>;

		/// Cancel a scheduled, named task. If periodic, then it will cancel all further instances
		/// of that, also.
		///
		/// Will return an error if the `id` is invalid.
		///
		/// NOTE: This guaranteed to work only *before* the point that it is due to be executed.
		/// If it ends up being delayed beyond the point of execution, then it cannot be cancelled.
		fn cancel_named(id: Vec<u8>) -> Result<(), ()>;

		/// Reschedule a task. For one-off tasks, this dispatch is guaranteed to succeed
		/// only if it is executed *before* the currently scheduled block.
		fn reschedule_named(
			id: Vec<u8>,
			when: DispatchTime<BlockNumber>,
		) -> Result<Self::Address, DispatchError>;

		/// Return the next dispatch time for a given task.
		///
		/// Will return an error if the `id` is invalid.
		fn next_dispatch_time(id: Vec<u8>) -> Result<BlockNumber, ()>;
	}

	impl<T, BlockNumber, Call, Origin> Anon<BlockNumber, Call, Origin> for T
	where
		T: v2::Anon<BlockNumber, Call, Origin>,
	{
		type Address = T::Address;

		fn schedule(
			when: DispatchTime<BlockNumber>,
			maybe_periodic: Option<Period<BlockNumber>>,
			priority: Priority,
			origin: Origin,
			call: Call,
		) -> Result<Self::Address, DispatchError> {
			let c = MaybeHashed::<Call, T::Hash>::Value(call);
			T::schedule(when, maybe_periodic, priority, origin, c)
		}

		fn cancel(address: Self::Address) -> Result<(), ()> {
			T::cancel(address)
		}

		fn reschedule(
			address: Self::Address,
			when: DispatchTime<BlockNumber>,
		) -> Result<Self::Address, DispatchError> {
			T::reschedule(address, when)
		}

		fn next_dispatch_time(address: Self::Address) -> Result<BlockNumber, ()> {
			T::next_dispatch_time(address)
		}
	}

	impl<T, BlockNumber, Call, Origin> Named<BlockNumber, Call, Origin> for T
	where
		T: v2::Named<BlockNumber, Call, Origin>,
	{
		type Address = T::Address;

		fn schedule_named(
			id: Vec<u8>,
			when: DispatchTime<BlockNumber>,
			maybe_periodic: Option<Period<BlockNumber>>,
			priority: Priority,
			origin: Origin,
			call: Call,
		) -> Result<Self::Address, ()> {
			let c = MaybeHashed::<Call, T::Hash>::Value(call);
			T::schedule_named(id, when, maybe_periodic, priority, origin, c)
		}

		fn cancel_named(id: Vec<u8>) -> Result<(), ()> {
			T::cancel_named(id)
		}

		fn reschedule_named(
			id: Vec<u8>,
			when: DispatchTime<BlockNumber>,
		) -> Result<Self::Address, DispatchError> {
			T::reschedule_named(id, when)
		}

		fn next_dispatch_time(id: Vec<u8>) -> Result<BlockNumber, ()> {
			T::next_dispatch_time(id)
		}
	}
}

pub mod v2 {
	use super::*;

	/// A type that can be used as a scheduler.
	pub trait Anon<BlockNumber, Call, Origin> {
		/// An address which can be used for removing a scheduled task.
		type Address: Codec + Clone + Eq + EncodeLike + Debug;
		/// A means of expressing a call by the hash of its encoded data.
		type Hash;

		/// Schedule a dispatch to happen at the beginning of some block in the future.
		///
		/// This is not named.
		fn schedule(
			when: DispatchTime<BlockNumber>,
			maybe_periodic: Option<Period<BlockNumber>>,
			priority: Priority,
			origin: Origin,
			call: MaybeHashed<Call, Self::Hash>,
		) -> Result<Self::Address, DispatchError>;

		/// Cancel a scheduled task. If periodic, then it will cancel all further instances of that,
		/// also.
		///
		/// Will return an error if the `address` is invalid.
		///
		/// NOTE: This guaranteed to work only *before* the point that it is due to be executed.
		/// If it ends up being delayed beyond the point of execution, then it cannot be cancelled.
		///
		/// NOTE2: This will not work to cancel periodic tasks after their initial execution. For
		/// that, you must name the task explicitly using the `Named` trait.
		fn cancel(address: Self::Address) -> Result<(), ()>;

		/// Reschedule a task. For one-off tasks, this dispatch is guaranteed to succeed
		/// only if it is executed *before* the currently scheduled block. For periodic tasks,
		/// this dispatch is guaranteed to succeed only before the *initial* execution; for
		/// others, use `reschedule_named`.
		///
		/// Will return an error if the `address` is invalid.
		fn reschedule(
			address: Self::Address,
			when: DispatchTime<BlockNumber>,
		) -> Result<Self::Address, DispatchError>;

		/// Return the next dispatch time for a given task.
		///
		/// Will return an error if the `address` is invalid.
		fn next_dispatch_time(address: Self::Address) -> Result<BlockNumber, ()>;
	}

	/// A type that can be used as a scheduler.
	pub trait Named<BlockNumber, Call, Origin> {
		/// An address which can be used for removing a scheduled task.
		type Address: Codec + Clone + Eq + EncodeLike + sp_std::fmt::Debug;
		/// A means of expressing a call by the hash of its encoded data.
		type Hash;

		/// Schedule a dispatch to happen at the beginning of some block in the future.
		///
		/// - `id`: The identity of the task. This must be unique and will return an error if not.
		fn schedule_named(
			id: Vec<u8>,
			when: DispatchTime<BlockNumber>,
			maybe_periodic: Option<Period<BlockNumber>>,
			priority: Priority,
			origin: Origin,
			call: MaybeHashed<Call, Self::Hash>,
		) -> Result<Self::Address, ()>;

		/// Cancel a scheduled, named task. If periodic, then it will cancel all further instances
		/// of that, also.
		///
		/// Will return an error if the `id` is invalid.
		///
		/// NOTE: This guaranteed to work only *before* the point that it is due to be executed.
		/// If it ends up being delayed beyond the point of execution, then it cannot be cancelled.
		fn cancel_named(id: Vec<u8>) -> Result<(), ()>;

		/// Reschedule a task. For one-off tasks, this dispatch is guaranteed to succeed
		/// only if it is executed *before* the currently scheduled block.
		fn reschedule_named(
			id: Vec<u8>,
			when: DispatchTime<BlockNumber>,
		) -> Result<Self::Address, DispatchError>;

		/// Return the next dispatch time for a given task.
		///
		/// Will return an error if the `id` is invalid.
		fn next_dispatch_time(id: Vec<u8>) -> Result<BlockNumber, ()>;
	}
}

pub use v1::*;

use super::PreimageProvider;<|MERGE_RESOLUTION|>--- conflicted
+++ resolved
@@ -49,51 +49,6 @@
 /// The lowest priority. Most stuff should be around here.
 pub const LOWEST_PRIORITY: Priority = 255;
 
-<<<<<<< HEAD
-/// A type that can be used as a scheduler.
-pub trait Anon<BlockNumber, Call, Origin> {
-	/// An address which can be used for removing a scheduled task.
-	type Address: Codec + Clone + Eq + EncodeLike + Debug + TypeInfo;
-
-	/// Schedule a dispatch to happen at the beginning of some block in the future.
-	///
-	/// This is not named.
-	fn schedule(
-		when: DispatchTime<BlockNumber>,
-		maybe_periodic: Option<Period<BlockNumber>>,
-		priority: Priority,
-		origin: Origin,
-		call: Call,
-	) -> Result<Self::Address, DispatchError>;
-
-	/// Cancel a scheduled task. If periodic, then it will cancel all further instances of that,
-	/// also.
-	///
-	/// Will return an error if the `address` is invalid.
-	///
-	/// NOTE: This guaranteed to work only *before* the point that it is due to be executed.
-	/// If it ends up being delayed beyond the point of execution, then it cannot be cancelled.
-	///
-	/// NOTE2: This will not work to cancel periodic tasks after their initial execution. For
-	/// that, you must name the task explicitly using the `Named` trait.
-	fn cancel(address: Self::Address) -> Result<(), ()>;
-
-	/// Reschedule a task. For one-off tasks, this dispatch is guaranteed to succeed
-	/// only if it is executed *before* the currently scheduled block. For periodic tasks,
-	/// this dispatch is guaranteed to succeed only before the *initial* execution; for
-	/// others, use `reschedule_named`.
-	///
-	/// Will return an error if the `address` is invalid.
-	fn reschedule(
-		address: Self::Address,
-		when: DispatchTime<BlockNumber>,
-	) -> Result<Self::Address, DispatchError>;
-
-	/// Return the next dispatch time for a given task.
-	///
-	/// Will return an error if the `address` is invalid.
-	fn next_dispatch_time(address: Self::Address) -> Result<BlockNumber, ()>;
-=======
 /// Type representing an encodable value or the hash of the encoding of such a value.
 #[derive(Clone, Eq, PartialEq, Encode, Decode, RuntimeDebug, TypeInfo, MaxEncodedLen)]
 pub enum MaybeHashed<T, Hash> {
@@ -101,7 +56,6 @@
 	Value(T),
 	/// The hash of the encoded value which this value represents.
 	Hash(Hash),
->>>>>>> 914f6e50
 }
 
 impl<T, H> From<T> for MaybeHashed<T, H> {
@@ -171,7 +125,7 @@
 	/// A type that can be used as a scheduler.
 	pub trait Anon<BlockNumber, Call, Origin> {
 		/// An address which can be used for removing a scheduled task.
-		type Address: Codec + Clone + Eq + EncodeLike + Debug;
+		type Address: Codec + Clone + Eq + EncodeLike + Debug + TypeInfo;
 
 		/// Schedule a dispatch to happen at the beginning of some block in the future.
 		///
@@ -326,7 +280,7 @@
 	/// A type that can be used as a scheduler.
 	pub trait Anon<BlockNumber, Call, Origin> {
 		/// An address which can be used for removing a scheduled task.
-		type Address: Codec + Clone + Eq + EncodeLike + Debug;
+		type Address: Codec + Clone + Eq + EncodeLike + Debug + TypeInfo;
 		/// A means of expressing a call by the hash of its encoded data.
 		type Hash;
 
