// This file is part of Substrate.

// Copyright (C) 2019-2021 Parity Technologies (UK) Ltd.
// SPDX-License-Identifier: Apache-2.0

// Licensed under the Apache License, Version 2.0 (the "License");
// you may not use this file except in compliance with the License.
// You may obtain a copy of the License at
//
// 	http://www.apache.org/licenses/LICENSE-2.0
//
// Unless required by applicable law or agreed to in writing, software
// distributed under the License is distributed on an "AS IS" BASIS,
// WITHOUT WARRANTIES OR CONDITIONS OF ANY KIND, either express or implied.
// See the License for the specific language governing permissions and
// limitations under the License.

//! The imbalance type and its associates, which handles keeps everything adding up properly with
//! unbalanced operations.

<<<<<<< HEAD
use super::{
	balanced::Balanced,
	fungibles::{AssetId, Balance},
	*,
};
use crate::traits::misc::{SameOrOther, TryDrop};
use sp_runtime::traits::Zero;
use sp_std::marker::PhantomData;
=======
use super::*;
use sp_std::marker::PhantomData;
use sp_runtime::{RuntimeDebug, traits::Zero};
use super::fungibles::{AssetId, Balance};
use super::balanced::Balanced;
use crate::traits::misc::{TryDrop, SameOrOther};
>>>>>>> 02d66442

/// Handler for when an imbalance gets dropped. This could handle either a credit (negative) or
/// debt (positive) imbalance.
pub trait HandleImbalanceDrop<AssetId, Balance> {
	fn handle(asset: AssetId, amount: Balance);
}

/// An imbalance in the system, representing a divergence of recorded token supply from the sum of
/// the balances of all accounts. This is `must_use` in order to ensure it gets handled (placing
/// into an account, settling from an account or altering the supply).
///
/// Importantly, it has a special `Drop` impl, and cannot be created outside of this module.
#[must_use]
#[derive(RuntimeDebug, Eq, PartialEq)]
pub struct Imbalance<
	A: AssetId,
	B: Balance,
	OnDrop: HandleImbalanceDrop<A, B>,
	OppositeOnDrop: HandleImbalanceDrop<A, B>,
> {
	asset: A,
	amount: B,
	_phantom: PhantomData<(OnDrop, OppositeOnDrop)>,
}

impl<
		A: AssetId,
		B: Balance,
		OnDrop: HandleImbalanceDrop<A, B>,
		OppositeOnDrop: HandleImbalanceDrop<A, B>,
	> Drop for Imbalance<A, B, OnDrop, OppositeOnDrop>
{
	fn drop(&mut self) {
		if !self.amount.is_zero() {
			OnDrop::handle(self.asset, self.amount)
		}
	}
}

impl<
		A: AssetId,
		B: Balance,
		OnDrop: HandleImbalanceDrop<A, B>,
		OppositeOnDrop: HandleImbalanceDrop<A, B>,
	> TryDrop for Imbalance<A, B, OnDrop, OppositeOnDrop>
{
	/// Drop an instance cleanly. Only works if its value represents "no-operation".
	fn try_drop(self) -> Result<(), Self> {
		self.drop_zero()
	}
}

impl<
		A: AssetId,
		B: Balance,
		OnDrop: HandleImbalanceDrop<A, B>,
		OppositeOnDrop: HandleImbalanceDrop<A, B>,
	> Imbalance<A, B, OnDrop, OppositeOnDrop>
{
	pub fn zero(asset: A) -> Self {
		Self { asset, amount: Zero::zero(), _phantom: PhantomData }
	}

	pub(crate) fn new(asset: A, amount: B) -> Self {
		Self { asset, amount, _phantom: PhantomData }
	}

	pub fn drop_zero(self) -> Result<(), Self> {
		if self.amount.is_zero() {
			sp_std::mem::forget(self);
			Ok(())
		} else {
			Err(self)
		}
	}

	pub fn split(self, amount: B) -> (Self, Self) {
		let first = self.amount.min(amount);
		let second = self.amount - first;
		let asset = self.asset;
		sp_std::mem::forget(self);
		(Imbalance::new(asset, first), Imbalance::new(asset, second))
	}
	pub fn merge(mut self, other: Self) -> Result<Self, (Self, Self)> {
		if self.asset == other.asset {
			self.amount = self.amount.saturating_add(other.amount);
			sp_std::mem::forget(other);
			Ok(self)
		} else {
			Err((self, other))
		}
	}
	pub fn subsume(&mut self, other: Self) -> Result<(), Self> {
		if self.asset == other.asset {
			self.amount = self.amount.saturating_add(other.amount);
			sp_std::mem::forget(other);
			Ok(())
		} else {
			Err(other)
		}
	}
	pub fn offset(
		self,
		other: Imbalance<A, B, OppositeOnDrop, OnDrop>,
	) -> Result<
		SameOrOther<Self, Imbalance<A, B, OppositeOnDrop, OnDrop>>,
		(Self, Imbalance<A, B, OppositeOnDrop, OnDrop>),
	> {
		if self.asset == other.asset {
			let (a, b) = (self.amount, other.amount);
			let asset = self.asset;
			sp_std::mem::forget((self, other));

			if a == b {
				Ok(SameOrOther::None)
			} else if a > b {
				Ok(SameOrOther::Same(Imbalance::new(asset, a - b)))
			} else {
				Ok(SameOrOther::Other(Imbalance::<A, B, OppositeOnDrop, OnDrop>::new(asset, b - a)))
			}
		} else {
			Err((self, other))
		}
	}
	pub fn peek(&self) -> B {
		self.amount
	}

	pub fn asset(&self) -> A {
		self.asset
	}
}

/// Imbalance implying that the total_issuance value is less than the sum of all account balances.
pub type DebtOf<AccountId, B> = Imbalance<
	<B as Inspect<AccountId>>::AssetId,
	<B as Inspect<AccountId>>::Balance,
	// This will generally be implemented by increasing the total_issuance value.
	<B as Balanced<AccountId>>::OnDropDebt,
	<B as Balanced<AccountId>>::OnDropCredit,
>;

/// Imbalance implying that the total_issuance value is greater than the sum of all account balances.
pub type CreditOf<AccountId, B> = Imbalance<
	<B as Inspect<AccountId>>::AssetId,
	<B as Inspect<AccountId>>::Balance,
	// This will generally be implemented by decreasing the total_issuance value.
	<B as Balanced<AccountId>>::OnDropCredit,
	<B as Balanced<AccountId>>::OnDropDebt,
>;<|MERGE_RESOLUTION|>--- conflicted
+++ resolved
@@ -18,23 +18,14 @@
 //! The imbalance type and its associates, which handles keeps everything adding up properly with
 //! unbalanced operations.
 
-<<<<<<< HEAD
 use super::{
 	balanced::Balanced,
 	fungibles::{AssetId, Balance},
 	*,
 };
 use crate::traits::misc::{SameOrOther, TryDrop};
-use sp_runtime::traits::Zero;
+use sp_runtime::{traits::Zero, RuntimeDebug};
 use sp_std::marker::PhantomData;
-=======
-use super::*;
-use sp_std::marker::PhantomData;
-use sp_runtime::{RuntimeDebug, traits::Zero};
-use super::fungibles::{AssetId, Balance};
-use super::balanced::Balanced;
-use crate::traits::misc::{TryDrop, SameOrOther};
->>>>>>> 02d66442
 
 /// Handler for when an imbalance gets dropped. This could handle either a credit (negative) or
 /// debt (positive) imbalance.
