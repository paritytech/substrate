--- conflicted
+++ resolved
@@ -18,20 +18,10 @@
 //! The imbalance type and its associates, which handles keeps everything adding up properly with
 //! unbalanced operations.
 
-<<<<<<< HEAD
 use super::{super::Imbalance as ImbalanceT, balanced::Balanced, misc::Balance, *};
 use crate::traits::misc::{SameOrOther, TryDrop};
-use sp_runtime::traits::Zero;
+use sp_runtime::{traits::Zero, RuntimeDebug};
 use sp_std::marker::PhantomData;
-=======
-use super::*;
-use sp_std::marker::PhantomData;
-use sp_runtime::{RuntimeDebug, traits::Zero};
-use super::misc::Balance;
-use super::balanced::Balanced;
-use crate::traits::misc::{TryDrop, SameOrOther};
-use super::super::Imbalance as ImbalanceT;
->>>>>>> 02d66442
 
 /// Handler for when an imbalance gets dropped. This could handle either a credit (negative) or
 /// debt (positive) imbalance.
