--- conflicted
+++ resolved
@@ -142,15 +142,10 @@
 		dest: &AccountId,
 		amount: Self::Balance,
 	) -> Result<Self::Balance, DispatchError> {
-<<<<<<< HEAD
-		let extra = Self::can_withdraw(asset, source, amount).into_result()?;
-		Self::can_deposit(asset, dest, amount.saturating_add(extra)).into_result()?;
-=======
 		let extra = Self::can_withdraw(asset, &source, amount).into_result()?;
 		// As we first burn and then mint, we don't need to check if `mint` fits into the supply.
 		// If we can withdraw/burn it, we can also mint it again.
-		Self::can_deposit(asset, &dest, amount.saturating_add(extra), false).into_result()?;
->>>>>>> 9e41e40c
+		Self::can_deposit(asset, dest, amount.saturating_add(extra), false).into_result()?;
 		let actual = Self::burn_from(asset, source, amount)?;
 		debug_assert!(
 			actual == amount.saturating_add(extra),
