// This file is part of Substrate.

// Copyright (C) Parity Technologies (UK) Ltd.
// SPDX-License-Identifier: Apache-2.0

// Licensed under the Apache License, Version 2.0 (the "License");
// you may not use this file except in compliance with the License.
// You may obtain a copy of the License at
//
// 	http://www.apache.org/licenses/LICENSE-2.0
//
// Unless required by applicable law or agreed to in writing, software
// distributed under the License is distributed on an "AS IS" BASIS,
// WITHOUT WARRANTIES OR CONDITIONS OF ANY KIND, either express or implied.
// See the License for the specific language governing permissions and
// limitations under the License.

//! Traits relating to pallet hooks.
//!
//! See [`Hooks`] as the main entry-point.

#![deny(missing_docs)]

use crate::weights::Weight;
use impl_trait_for_tuples::impl_for_tuples;
use sp_runtime::traits::AtLeast32BitUnsigned;
use sp_std::prelude::*;

#[cfg(feature = "try-runtime")]
use sp_runtime::TryRuntimeError;

/// See [`Hooks::on_initialize`].
pub trait OnInitialize<BlockNumber> {
	/// See [`Hooks::on_initialize`].
	fn on_initialize(_n: BlockNumber) -> Weight {
		Weight::zero()
	}
}

#[cfg_attr(all(not(feature = "tuples-96"), not(feature = "tuples-128")), impl_for_tuples(64))]
#[cfg_attr(all(feature = "tuples-96", not(feature = "tuples-128")), impl_for_tuples(96))]
#[cfg_attr(feature = "tuples-128", impl_for_tuples(128))]
impl<BlockNumber: Clone> OnInitialize<BlockNumber> for Tuple {
	fn on_initialize(n: BlockNumber) -> Weight {
		let mut weight = Weight::zero();
		for_tuples!( #( weight = weight.saturating_add(Tuple::on_initialize(n.clone())); )* );
		weight
	}
}

/// See [`Hooks::on_finalize`].
#[cfg_attr(all(not(feature = "tuples-96"), not(feature = "tuples-128")), impl_for_tuples(64))]
#[cfg_attr(all(feature = "tuples-96", not(feature = "tuples-128")), impl_for_tuples(96))]
#[cfg_attr(feature = "tuples-128", impl_for_tuples(128))]
pub trait OnFinalize<BlockNumber> {
	/// See [`Hooks::on_finalize`].
	fn on_finalize(_n: BlockNumber) {}
}

/// See [`Hooks::on_idle`].
pub trait OnIdle<BlockNumber> {
	/// See [`Hooks::on_idle`].
	fn on_idle(_n: BlockNumber, _remaining_weight: Weight) -> Weight {
		Weight::zero()
	}
}

#[cfg_attr(all(not(feature = "tuples-96"), not(feature = "tuples-128")), impl_for_tuples(64))]
#[cfg_attr(all(feature = "tuples-96", not(feature = "tuples-128")), impl_for_tuples(96))]
#[cfg_attr(feature = "tuples-128", impl_for_tuples(128))]
impl<BlockNumber: Copy + AtLeast32BitUnsigned> OnIdle<BlockNumber> for Tuple {
	fn on_idle(n: BlockNumber, remaining_weight: Weight) -> Weight {
		let on_idle_functions: &[fn(BlockNumber, Weight) -> Weight] =
			&[for_tuples!( #( Tuple::on_idle ),* )];
		let mut weight = Weight::zero();
		let len = on_idle_functions.len();
		let start_index = n % (len as u32).into();
		let start_index = start_index.try_into().ok().expect(
			"`start_index % len` always fits into `usize`, because `len` can be in maximum `usize::MAX`; qed"
		);
		for on_idle_fn in on_idle_functions.iter().cycle().skip(start_index).take(len) {
			let adjusted_remaining_weight = remaining_weight.saturating_sub(weight);
			weight = weight.saturating_add(on_idle_fn(n, adjusted_remaining_weight));
		}
		weight
	}
}

/// A trait that will be called at genesis.
///
/// Implementing this trait for a pallet let's you express operations that should
/// happen at genesis. It will be called in an externalities provided environment and
/// will see the genesis state after all pallets have written their genesis state.
#[cfg_attr(all(not(feature = "tuples-96"), not(feature = "tuples-128")), impl_for_tuples(64))]
#[cfg_attr(all(feature = "tuples-96", not(feature = "tuples-128")), impl_for_tuples(96))]
#[cfg_attr(feature = "tuples-128", impl_for_tuples(128))]
pub trait OnGenesis {
	/// Something that should happen at genesis.
	fn on_genesis() {}
}

/// See [`Hooks::on_runtime_upgrade`].
pub trait OnRuntimeUpgrade {
	/// See [`Hooks::on_runtime_upgrade`].
	fn on_runtime_upgrade() -> Weight {
		Weight::zero()
	}

	/// See [`Hooks::on_runtime_upgrade`].
	#[cfg(feature = "try-runtime")]
	fn try_on_runtime_upgrade(checks: bool) -> Result<Weight, TryRuntimeError> {
		let maybe_state = if checks {
			let _guard = frame_support::StorageNoopGuard::default();
			let state = Self::pre_upgrade()?;
			Some(state)
		} else {
			None
		};

		let weight = Self::on_runtime_upgrade();

		if let Some(state) = maybe_state {
			let _guard = frame_support::StorageNoopGuard::default();
			// we want to panic if any checks fail right here right now.
			Self::post_upgrade(state)?
		}

		Ok(weight)
	}

	/// See [`Hooks::on_runtime_upgrade`].
	#[cfg(feature = "try-runtime")]
	fn pre_upgrade() -> Result<Vec<u8>, TryRuntimeError> {
		Ok(Vec::new())
	}

	/// See [`Hooks::on_runtime_upgrade`].
	#[cfg(feature = "try-runtime")]
	fn post_upgrade(_state: Vec<u8>) -> Result<(), TryRuntimeError> {
		Ok(())
	}
}

#[cfg_attr(all(not(feature = "tuples-96"), not(feature = "tuples-128")), impl_for_tuples(64))]
#[cfg_attr(all(feature = "tuples-96", not(feature = "tuples-128")), impl_for_tuples(96))]
#[cfg_attr(feature = "tuples-128", impl_for_tuples(128))]
impl OnRuntimeUpgrade for Tuple {
	fn on_runtime_upgrade() -> Weight {
		let mut weight = Weight::zero();
		for_tuples!( #( weight = weight.saturating_add(Tuple::on_runtime_upgrade()); )* );
		weight
	}

	// We are executing pre- and post-checks sequentially in order to be able to test several
	// consecutive migrations for the same pallet without errors. Therefore pre and post upgrade
	// hooks for tuples are a noop.
	#[cfg(feature = "try-runtime")]
	fn try_on_runtime_upgrade(checks: bool) -> Result<Weight, TryRuntimeError> {
		let mut weight = Weight::zero();

		let mut errors = Vec::new();

		for_tuples!(#(
			match Tuple::try_on_runtime_upgrade(checks) {
				Ok(weight) => { weight.saturating_add(weight); },
				Err(err) => { errors.push(err); },
			}
		)*);

		if errors.len() == 1 {
			return Err(errors[0])
		} else if !errors.is_empty() {
			log::error!(
				target: "try-runtime",
				"Detected multiple errors while executing `try_on_runtime_upgrade`:",
			);

			errors.iter().for_each(|err| {
				log::error!(
					target: "try-runtime",
					"{:?}",
					err
				);
			});

			return Err("Detected multiple errors while executing `try_on_runtime_upgrade`, check the logs!".into())
		}

		Ok(weight)
	}
}

/// See [`Hooks::integrity_test`].
#[cfg_attr(all(not(feature = "tuples-96"), not(feature = "tuples-128")), impl_for_tuples(64))]
#[cfg_attr(all(feature = "tuples-96", not(feature = "tuples-128")), impl_for_tuples(96))]
#[cfg_attr(feature = "tuples-128", impl_for_tuples(128))]
pub trait IntegrityTest {
	/// See [`Hooks::integrity_test`].
	fn integrity_test() {}
}

/// The pallet hooks trait. This is merely an umbrella trait for:
///
/// - [`OnInitialize`]
/// - [`OnFinalize`]
/// - [`OnRuntimeUpgrade`]
/// - [`OffchainWorker`]
/// - [`OnIdle`]
/// - [`IntegrityTest`]
///
/// ## Ordering
///
/// For all hooks, except [`OnIdle`] the order of execution is derived from how the pallets are
/// ordered in [`crate::construct_runtime`].
///
/// ## Summary
///
/// In short, the following diagram shows the
pub trait Hooks<BlockNumber> {
<<<<<<< HEAD
	/// Block initialization hook. This is called at the very beginning of the block execution
=======
	/// Block initialization hook. This is called at the very beginning of block execution.
>>>>>>> 2635d49a
	///
	/// Must return the non-negotiable weight of both itself, and whatever [`on_finalize`] wishes to
	/// consumed.
	///
	/// The weight returned by this is treated as [`DispatchClass::Mandatory`], meaning that it MUST
	/// BE EXECUTED. This implies that this hook should only ever be used if the logic in it must
	/// happen under any circumstance. For all similar use cases where a delay is acceptable, use
	/// [`poll`].
	///
	/// NOTE: This function is called BEFORE ANY extrinsic in a block is applied, including inherent
	/// extrinsics. Hence for instance, if you runtime includes `pallet-timestamp`, the `timestamp`
	/// is not yet up to date at this point.
	fn on_initialize(_n: BlockNumber) -> Weight {
		Weight::zero()
	}

	/// Similar to [`on_initialize`], but:
	///
	/// 1. is called after [`on_initialize`] of all pallets is done executing,
	/// 2. execution on *each block* is not guaranteed
	///
	/// The latter point is usually correlated with the block resources being available, for example
	/// `Weight` leftover.
	fn poll(_n: BlockNumber) -> Weight {
		Weight::zero()
	}

<<<<<<< HEAD
	/// Block finalization hook. This is called at the very beginning of the block execution
	///
	/// Note that this has nothing to do with finality in the a *consensus"* jargon.
=======
	/// Block finalization hook. This is called at the very end of block execution.
	///
	/// Note that this has nothing to do with finality in the "consensus" sense.
>>>>>>> 2635d49a
	///
	/// Note that the non-negotiable weight for this has must have already been returned by
	/// [`OnInitialize`]. It usage along is not permitted.
	///
	/// Similar to [`OnInitialize`] it should only be used when execution is absolutely necessary.
	fn on_finalize(_n: BlockNumber) {}

	/// Hook to consume a block's idle time. This will run when the block is being finalized (before
	/// [`on_finalize`]).
	///
	/// Given that all dispatchables are already executed and noted, and the weight for
	/// [`on_finalize`], which comes next, is also already accounted for (via `on_initialize`), this
	/// hook consumes anything that is leftover.
	///
	/// Each pallet's `on_idle` is chosen to be the first to execute in a round-robin fashion
	/// indexed by the block number.
	///
	/// Return the weight used, the caller will use this to calculate the remaining weight and then
	/// call the next pallet `on_idle` hook if there is still weight left.
	///
	/// Any implementation should always respect `_remaining_weight` and never consume (and
	/// therefore return) more than this amount.
	fn on_idle(_n: BlockNumber, _remaining_weight: Weight) -> Weight {
		Weight::zero()
	}

	/// Hook executed when a code change (aka. a "runtime upgrade") is detected by FRAME.
	///
	/// Be aware that this is called before [`on_initialize`] of any pallet, therefore a lot of the
	/// critical storage items such as `block_number` in system pallet might not been set.
	///
	/// Vert similar to [`on_initialize`], any code in this block is mandatory and MUST execute. Use
	/// with care.
	///
	/// ## Implementation Note: Versioning
	///
	/// 1. An implementation of this should typically follow a pattern where the version of the
	/// pallet is checked against the onchain version, and a decision is made about what needs to be
	/// done. This is helpful to prevent accidental repetitive execution of this hook, which can be
	/// catastrophic.
	///
	/// Alternatively, [`migrations::VersionedRuntimeUpgrade`] can be used to assist with this.
	///
	/// ## Implementation Note: Runtime Level Migration
	///
	/// Additional "upgrade hooks" can be created by pallets by a manual implementation of
	/// [`OnRuntimeUpgrade`] which can be passed on to `Executive` at the top level runtime.
	fn on_runtime_upgrade() -> Weight {
		Weight::zero()
	}

	/// Execute the sanity checks of this pallet, per block.
	///
	/// It should focus on certain checks to ensure that the state is sensible. This is never
	/// executed in a consensus code-path, therefore it can consume as much weight as it needs.
	///
	/// This hook should not alter any storage.
	#[cfg(feature = "try-runtime")]
	fn try_state(_n: BlockNumber) -> Result<(), TryRuntimeError> {
		Ok(())
	}

	/// Execute some pre-checks prior to a runtime upgrade.
	///
	/// Return a `Vec<u8>` that can contain arbitrary encoded data (usually some pre-upgrade state),
	/// which will be passed to `post_upgrade` after upgrading for post-check. An empty vector
	/// should be returned if there is no such need.
	///
	/// This hook is never meant to be executed on-chain but is meant to be used by testing tools.
	#[cfg(feature = "try-runtime")]
	fn pre_upgrade() -> Result<Vec<u8>, TryRuntimeError> {
		Ok(Vec::new())
	}

	/// Execute some post-checks after a runtime upgrade.
	///
	/// The `state` parameter is the `Vec<u8>` returned by `pre_upgrade` before upgrading, which
	/// can be used for post-check. NOTE: if `pre_upgrade` is not implemented an empty vector will
	/// be passed in, in such case `post_upgrade` should ignore it.
	///
	/// This hook is never meant to be executed on-chain but is meant to be used by testing tools.
	#[cfg(feature = "try-runtime")]
	fn post_upgrade(_state: Vec<u8>) -> Result<(), TryRuntimeError> {
		Ok(())
	}

	/// Implementing this function on a pallet allows you to perform long-running tasks that are
	/// dispatched as separate threads, and entirely independent of the main wasm runtime.
	///
	/// This function can freely read from the state, but any change it makes to the state is
	/// meaningless. Writes can be pushed back to the chain by submitting extrinsics from the
	/// offchain worker to the transaction pool. See `pallet-example-offchain-worker` for more
	/// details on this.
	///
	/// Moreover, the code in this function has access to a wider range of host functions in
	/// [`sp-io`], namely [`sp_io::offchain`]. This includes exotic operations such as HTTP calls
	/// that are not really possible in the rest of the runtime code.
	///
	/// The execution of this hook is entirely optional and is left at the discretion of the node
	/// side software, and its configuration. In a normal substrate-cli, look for the CLI flags
	/// related to offchain-workers to learn more.
	fn offchain_worker(_n: BlockNumber) {}

	/// Check the integrity of this pallet's configuration.
	///
	/// Any code located in this hook is placed in an auto-generated test, and generated as a part
	/// of [`construct_runtime`]'s expansion. Look for a test case with a name along the lines of:
	/// `__construct_runtime_integrity_test`.
<<<<<<< HEAD
	///
	/// This hook is suitable location to ensure value values/types provided to the `Config` trait
	/// of the pallet can be tested for correctness. For example, if two `type Foo: Get<u32>` and
	/// `type Bar: Get<u32>` where `Foo::get()` must always be greater than `Bar::get()`, such
	/// checks can be asserted upon here.
	///
=======
	///
	/// This hook is suitable location to ensure value values/types provided to the `Config` trait
	/// of the pallet can be tested for correctness. For example, if two `type Foo: Get<u32>` and
	/// `type Bar: Get<u32>` where `Foo::get()` must always be greater than `Bar::get()`, such
	/// checks can be asserted upon here.
	///
>>>>>>> 2635d49a
	/// Note that this hook is not executed in an externality environment, so if access to state is
	/// needed, the code should be wrapped in `sp_io::TestExternalities`.
	fn integrity_test() {}
}

/// A trait to define the build function of a genesis config, T and I are placeholder for pallet
/// trait and pallet instance.
pub trait GenesisBuild<T, I = ()>: Default + sp_runtime::traits::MaybeSerializeDeserialize {
	/// The build function is called within an externalities allowing storage APIs.
	/// Thus one can write to storage using regular pallet storages.
	fn build(&self);

	/// Build the storage using `build` inside default storage.
	#[cfg(feature = "std")]
	fn build_storage(&self) -> Result<sp_runtime::Storage, String> {
		let mut storage = Default::default();
		self.assimilate_storage(&mut storage)?;
		Ok(storage)
	}

	/// Assimilate the storage for this module into pre-existing overlays.
	#[cfg(feature = "std")]
	fn assimilate_storage(&self, storage: &mut sp_runtime::Storage) -> Result<(), String> {
		sp_state_machine::BasicExternalities::execute_with_storage(storage, || {
			self.build();
			Ok(())
		})
	}
}

/// A trait which is called when the timestamp is set in the runtime.
#[cfg_attr(all(not(feature = "tuples-96"), not(feature = "tuples-128")), impl_for_tuples(64))]
#[cfg_attr(all(feature = "tuples-96", not(feature = "tuples-128")), impl_for_tuples(96))]
#[cfg_attr(feature = "tuples-128", impl_for_tuples(128))]
pub trait OnTimestampSet<Moment> {
	/// Called when the timestamp is set.
	fn on_timestamp_set(moment: Moment);
}

#[cfg(test)]
mod tests {
	use super::*;
	use sp_io::TestExternalities;

	#[cfg(feature = "try-runtime")]
	#[test]
	fn on_runtime_upgrade_pre_post_executed_tuple() {
		crate::parameter_types! {
			pub static Pre: Vec<&'static str> = Default::default();
			pub static Post: Vec<&'static str> = Default::default();
		}

		macro_rules! impl_test_type {
			($name:ident) => {
				struct $name;
				impl OnRuntimeUpgrade for $name {
					fn on_runtime_upgrade() -> Weight {
						Default::default()
					}

					#[cfg(feature = "try-runtime")]
					fn pre_upgrade() -> Result<Vec<u8>, TryRuntimeError> {
						Pre::mutate(|s| s.push(stringify!($name)));
						Ok(Vec::new())
					}

					#[cfg(feature = "try-runtime")]
					fn post_upgrade(_: Vec<u8>) -> Result<(), TryRuntimeError> {
						Post::mutate(|s| s.push(stringify!($name)));
						Ok(())
					}
				}
			};
		}

		impl_test_type!(Foo);
		impl_test_type!(Bar);
		impl_test_type!(Baz);

		TestExternalities::default().execute_with(|| {
			Foo::try_on_runtime_upgrade(true).unwrap();
			assert_eq!(Pre::take(), vec!["Foo"]);
			assert_eq!(Post::take(), vec!["Foo"]);

			<(Foo, Bar, Baz)>::try_on_runtime_upgrade(true).unwrap();
			assert_eq!(Pre::take(), vec!["Foo", "Bar", "Baz"]);
			assert_eq!(Post::take(), vec!["Foo", "Bar", "Baz"]);

			<((Foo, Bar), Baz)>::try_on_runtime_upgrade(true).unwrap();
			assert_eq!(Pre::take(), vec!["Foo", "Bar", "Baz"]);
			assert_eq!(Post::take(), vec!["Foo", "Bar", "Baz"]);

			<(Foo, (Bar, Baz))>::try_on_runtime_upgrade(true).unwrap();
			assert_eq!(Pre::take(), vec!["Foo", "Bar", "Baz"]);
			assert_eq!(Post::take(), vec!["Foo", "Bar", "Baz"]);
		});
	}

	#[test]
	fn on_initialize_and_on_runtime_upgrade_weight_merge_works() {
		struct Test;

		impl OnInitialize<u8> for Test {
			fn on_initialize(_n: u8) -> Weight {
				Weight::from_parts(10, 0)
			}
		}
		impl OnRuntimeUpgrade for Test {
			fn on_runtime_upgrade() -> Weight {
				Weight::from_parts(20, 0)
			}
		}

		TestExternalities::default().execute_with(|| {
			assert_eq!(<(Test, Test)>::on_initialize(0), Weight::from_parts(20, 0));
			assert_eq!(<(Test, Test)>::on_runtime_upgrade(), Weight::from_parts(40, 0));
		});
	}

	#[test]
	fn on_idle_round_robin_works() {
		static mut ON_IDLE_INVOCATION_ORDER: sp_std::vec::Vec<&str> = sp_std::vec::Vec::new();

		struct Test1;
		struct Test2;
		struct Test3;
		type TestTuple = (Test1, Test2, Test3);
		impl OnIdle<u32> for Test1 {
			fn on_idle(_n: u32, _weight: Weight) -> Weight {
				unsafe {
					ON_IDLE_INVOCATION_ORDER.push("Test1");
				}
				Weight::zero()
			}
		}
		impl OnIdle<u32> for Test2 {
			fn on_idle(_n: u32, _weight: Weight) -> Weight {
				unsafe {
					ON_IDLE_INVOCATION_ORDER.push("Test2");
				}
				Weight::zero()
			}
		}
		impl OnIdle<u32> for Test3 {
			fn on_idle(_n: u32, _weight: Weight) -> Weight {
				unsafe {
					ON_IDLE_INVOCATION_ORDER.push("Test3");
				}
				Weight::zero()
			}
		}

		unsafe {
			TestTuple::on_idle(0, Weight::zero());
			assert_eq!(ON_IDLE_INVOCATION_ORDER, ["Test1", "Test2", "Test3"].to_vec());
			ON_IDLE_INVOCATION_ORDER.clear();

			TestTuple::on_idle(1, Weight::zero());
			assert_eq!(ON_IDLE_INVOCATION_ORDER, ["Test2", "Test3", "Test1"].to_vec());
			ON_IDLE_INVOCATION_ORDER.clear();

			TestTuple::on_idle(2, Weight::zero());
			assert_eq!(ON_IDLE_INVOCATION_ORDER, ["Test3", "Test1", "Test2"].to_vec());
			ON_IDLE_INVOCATION_ORDER.clear();

			TestTuple::on_idle(3, Weight::zero());
			assert_eq!(ON_IDLE_INVOCATION_ORDER, ["Test1", "Test2", "Test3"].to_vec());
			ON_IDLE_INVOCATION_ORDER.clear();

			TestTuple::on_idle(4, Weight::zero());
			assert_eq!(ON_IDLE_INVOCATION_ORDER, ["Test2", "Test3", "Test1"].to_vec());
			ON_IDLE_INVOCATION_ORDER.clear();
		}
	}
}<|MERGE_RESOLUTION|>--- conflicted
+++ resolved
@@ -217,11 +217,7 @@
 ///
 /// In short, the following diagram shows the
 pub trait Hooks<BlockNumber> {
-<<<<<<< HEAD
-	/// Block initialization hook. This is called at the very beginning of the block execution
-=======
 	/// Block initialization hook. This is called at the very beginning of block execution.
->>>>>>> 2635d49a
 	///
 	/// Must return the non-negotiable weight of both itself, and whatever [`on_finalize`] wishes to
 	/// consumed.
@@ -249,15 +245,9 @@
 		Weight::zero()
 	}
 
-<<<<<<< HEAD
-	/// Block finalization hook. This is called at the very beginning of the block execution
-	///
-	/// Note that this has nothing to do with finality in the a *consensus"* jargon.
-=======
 	/// Block finalization hook. This is called at the very end of block execution.
 	///
 	/// Note that this has nothing to do with finality in the "consensus" sense.
->>>>>>> 2635d49a
 	///
 	/// Note that the non-negotiable weight for this has must have already been returned by
 	/// [`OnInitialize`]. It usage along is not permitted.
@@ -366,28 +356,30 @@
 	/// Any code located in this hook is placed in an auto-generated test, and generated as a part
 	/// of [`construct_runtime`]'s expansion. Look for a test case with a name along the lines of:
 	/// `__construct_runtime_integrity_test`.
-<<<<<<< HEAD
 	///
 	/// This hook is suitable location to ensure value values/types provided to the `Config` trait
 	/// of the pallet can be tested for correctness. For example, if two `type Foo: Get<u32>` and
 	/// `type Bar: Get<u32>` where `Foo::get()` must always be greater than `Bar::get()`, such
 	/// checks can be asserted upon here.
 	///
-=======
-	///
-	/// This hook is suitable location to ensure value values/types provided to the `Config` trait
-	/// of the pallet can be tested for correctness. For example, if two `type Foo: Get<u32>` and
-	/// `type Bar: Get<u32>` where `Foo::get()` must always be greater than `Bar::get()`, such
-	/// checks can be asserted upon here.
-	///
->>>>>>> 2635d49a
 	/// Note that this hook is not executed in an externality environment, so if access to state is
 	/// needed, the code should be wrapped in `sp_io::TestExternalities`.
 	fn integrity_test() {}
 }
 
+/// A trait to define the build function of a genesis config for both runtime and pallets.
+///
+/// Replaces deprecated [`GenesisBuild<T,I>`].
+pub trait BuildGenesisConfig: Default + sp_runtime::traits::MaybeSerializeDeserialize {
+	/// The build function puts initial `GenesisConfig` keys/values pairs into the storage.
+	fn build(&self);
+}
+
 /// A trait to define the build function of a genesis config, T and I are placeholder for pallet
 /// trait and pallet instance.
+#[deprecated(
+	note = "GenesisBuild is planned to be removed in December 2023. Use BuildGenesisConfig instead of it."
+)]
 pub trait GenesisBuild<T, I = ()>: Default + sp_runtime::traits::MaybeSerializeDeserialize {
 	/// The build function is called within an externalities allowing storage APIs.
 	/// Thus one can write to storage using regular pallet storages.
