--- conflicted
+++ resolved
@@ -195,13 +195,7 @@
 #[cfg_attr(all(feature = "tuples-96", not(feature = "tuples-128")), impl_for_tuples(96))]
 #[cfg_attr(feature = "tuples-128", impl_for_tuples(128))]
 pub trait IntegrityTest {
-<<<<<<< HEAD
-	/// Run integrity test.
-	///
-	/// The test is executed in test externalities.
-=======
 	/// See [`Hooks::integrity_test`].
->>>>>>> 8463ca3f
 	fn integrity_test() {}
 }
 
@@ -407,12 +401,8 @@
 	/// `type Bar: Get<u32>` where `Foo::get()` must always be greater than `Bar::get()`, such
 	/// checks can be asserted upon here.
 	///
-<<<<<<< HEAD
-	/// The test is executed in test externalities.
-=======
-	/// Note that this hook is not executed in an externality environment, so if access to state is
-	/// needed, the code should be wrapped in `sp_io::TestExternalities`.
->>>>>>> 8463ca3f
+	/// Note that this hook is executed in an externality environment, provided by
+	/// `sp_io::TestExternalities`. This makes it possible to access the storage.
 	fn integrity_test() {}
 }
 
