// This file is part of Substrate.

// Copyright (C) 2019-2022 Parity Technologies (UK) Ltd.
// SPDX-License-Identifier: Apache-2.0

// Licensed under the Apache License, Version 2.0 (the "License");
// you may not use this file except in compliance with the License.
// You may obtain a copy of the License at
//
// 	http://www.apache.org/licenses/LICENSE-2.0
//
// Unless required by applicable law or agreed to in writing, software
// distributed under the License is distributed on an "AS IS" BASIS,
// WITHOUT WARRANTIES OR CONDITIONS OF ANY KIND, either express or implied.
// See the License for the specific language governing permissions and
// limitations under the License.

//! Traits for hooking tasks to events in a blockchain's lifecycle.

use crate::weights::Weight;
use impl_trait_for_tuples::impl_for_tuples;
use sp_runtime::traits::AtLeast32BitUnsigned;
use sp_std::prelude::*;

/// The block initialization trait.
///
/// Implementing this lets you express what should happen for your pallet when the block is
/// beginning (right before the first extrinsic is executed).
pub trait OnInitialize<BlockNumber> {
	/// The block is being initialized. Implement to have something happen.
	///
	/// Return the non-negotiable weight consumed in the block.
	///
	/// NOTE: This function is called BEFORE ANY extrinsic in a block is applied,
	/// including inherent extrinsics. Hence for instance, if you runtime includes
	/// `pallet_timestamp`, the `timestamp` is not yet up to date at this point.
	fn on_initialize(_n: BlockNumber) -> Weight {
		Weight::zero()
	}
}

#[cfg_attr(all(not(feature = "tuples-96"), not(feature = "tuples-128")), impl_for_tuples(64))]
#[cfg_attr(all(feature = "tuples-96", not(feature = "tuples-128")), impl_for_tuples(96))]
#[cfg_attr(feature = "tuples-128", impl_for_tuples(128))]
impl<BlockNumber: Clone> OnInitialize<BlockNumber> for Tuple {
	fn on_initialize(n: BlockNumber) -> Weight {
		let mut weight = Weight::zero();
		for_tuples!( #( weight = weight.saturating_add(Tuple::on_initialize(n.clone())); )* );
		weight
	}
}

/// The block finalization trait.
///
/// Implementing this lets you express what should happen for your pallet when the block is ending.
#[cfg_attr(all(not(feature = "tuples-96"), not(feature = "tuples-128")), impl_for_tuples(64))]
#[cfg_attr(all(feature = "tuples-96", not(feature = "tuples-128")), impl_for_tuples(96))]
#[cfg_attr(feature = "tuples-128", impl_for_tuples(128))]
pub trait OnFinalize<BlockNumber> {
	/// The block is being finalized. Implement to have something happen.
	///
	/// NOTE: This function is called AFTER ALL extrinsics in a block are applied,
	/// including inherent extrinsics.
	fn on_finalize(_n: BlockNumber) {}
}

/// The block's on idle trait.
///
/// Implementing this lets you express what should happen for your pallet before
/// block finalization (see `on_finalize` hook) in case any remaining weight is left.
pub trait OnIdle<BlockNumber> {
	/// The block is being finalized.
	/// Implement to have something happen in case there is leftover weight.
	/// Check the passed `remaining_weight` to make sure it is high enough to allow for
	/// your pallet's extra computation.
	///
	/// NOTE: This function is called AFTER ALL extrinsics - including inherent extrinsics -
	/// in a block are applied but before `on_finalize` is executed.
	fn on_idle(_n: BlockNumber, _remaining_weight: Weight) -> Weight {
		Weight::zero()
	}
}

#[cfg_attr(all(not(feature = "tuples-96"), not(feature = "tuples-128")), impl_for_tuples(64))]
#[cfg_attr(all(feature = "tuples-96", not(feature = "tuples-128")), impl_for_tuples(96))]
#[cfg_attr(feature = "tuples-128", impl_for_tuples(128))]
impl<BlockNumber: Copy + AtLeast32BitUnsigned> OnIdle<BlockNumber> for Tuple {
	fn on_idle(n: BlockNumber, remaining_weight: Weight) -> Weight {
		let on_idle_functions: &[fn(BlockNumber, Weight) -> Weight] =
			&[for_tuples!( #( Tuple::on_idle ),* )];
		let mut weight = Weight::zero();
		let len = on_idle_functions.len();
		let start_index = n % (len as u32).into();
		let start_index = start_index.try_into().ok().expect(
			"`start_index % len` always fits into `usize`, because `len` can be in maximum `usize::MAX`; qed"
		);
		for on_idle_fn in on_idle_functions.iter().cycle().skip(start_index).take(len) {
			let adjusted_remaining_weight = remaining_weight.saturating_sub(weight);
			weight = weight.saturating_add(on_idle_fn(n, adjusted_remaining_weight));
		}
		weight
	}
}

/// A trait that will be called at genesis.
///
/// Implementing this trait for a pallet let's you express operations that should
/// happen at genesis. It will be called in an externalities provided environment and
/// will see the genesis state after all pallets have written their genesis state.
#[cfg_attr(all(not(feature = "tuples-96"), not(feature = "tuples-128")), impl_for_tuples(64))]
#[cfg_attr(all(feature = "tuples-96", not(feature = "tuples-128")), impl_for_tuples(96))]
#[cfg_attr(feature = "tuples-128", impl_for_tuples(128))]
pub trait OnGenesis {
	/// Something that should happen at genesis.
	fn on_genesis() {}
}

/// The runtime upgrade trait.
///
/// Implementing this lets you express what should happen when the runtime upgrades,
/// and changes may need to occur to your module.
pub trait OnRuntimeUpgrade {
	/// Perform a module upgrade.
	///
	/// # Warning
	///
	/// This function will be called before we initialized any runtime state, aka `on_initialize`
	/// wasn't called yet. So, information like the block number and any other
	/// block local data are not accessible.
	///
	/// Return the non-negotiable weight consumed for runtime upgrade.
	fn on_runtime_upgrade() -> Weight {
		Weight::zero()
	}

	/// Execute some pre-checks prior to a runtime upgrade.
	///
	/// This hook is never meant to be executed on-chain but is meant to be used by testing tools.
	#[cfg(feature = "try-runtime")]
	fn pre_upgrade() -> Result<(), &'static str> {
		Ok(())
	}

	/// Execute some post-checks after a runtime upgrade.
	///
	/// This hook is never meant to be executed on-chain but is meant to be used by testing tools.
	#[cfg(feature = "try-runtime")]
	fn post_upgrade() -> Result<(), &'static str> {
		Ok(())
	}
}

#[cfg_attr(all(not(feature = "tuples-96"), not(feature = "tuples-128")), impl_for_tuples(64))]
#[cfg_attr(all(feature = "tuples-96", not(feature = "tuples-128")), impl_for_tuples(96))]
#[cfg_attr(feature = "tuples-128", impl_for_tuples(128))]
impl OnRuntimeUpgrade for Tuple {
	fn on_runtime_upgrade() -> Weight {
		let mut weight = Weight::zero();
		for_tuples!( #( weight = weight.saturating_add(Tuple::on_runtime_upgrade()); )* );
		weight
	}

	#[cfg(feature = "try-runtime")]
	fn pre_upgrade() -> Result<(), &'static str> {
		let mut result = Ok(());
		for_tuples!( #( result = result.and(Tuple::pre_upgrade()); )* );
		result
	}

	#[cfg(feature = "try-runtime")]
	fn post_upgrade() -> Result<(), &'static str> {
		let mut result = Ok(());
		for_tuples!( #( result = result.and(Tuple::post_upgrade()); )* );
		result
	}
}

/// Type that provide some integrity tests.
///
/// This implemented for modules by `decl_module`.
#[cfg_attr(all(not(feature = "tuples-96"), not(feature = "tuples-128")), impl_for_tuples(64))]
#[cfg_attr(all(feature = "tuples-96", not(feature = "tuples-128")), impl_for_tuples(96))]
#[cfg_attr(feature = "tuples-128", impl_for_tuples(128))]
pub trait IntegrityTest {
	/// Run integrity test.
	///
	/// The test is not executed in a externalities provided environment.
	fn integrity_test() {}
}

/// The pallet hooks trait. Implementing this lets you express some logic to execute.
pub trait Hooks<BlockNumber> {
	/// The block is being finalized. Implement to have something happen.
	fn on_finalize(_n: BlockNumber) {}

	/// This will be run when the block is being finalized (before `on_finalize`).
	/// Implement to have something happen using the remaining weight.
	/// Will not fire if the remaining weight is 0.
	/// Return the weight used, the hook will subtract it from current weight used
	/// and pass the result to the next `on_idle` hook if it exists.
	fn on_idle(_n: BlockNumber, _remaining_weight: Weight) -> Weight {
		Weight::zero()
	}

	/// The block is being initialized. Implement to have something happen.
	///
	/// Return the non-negotiable weight consumed in the block.
	fn on_initialize(_n: BlockNumber) -> Weight {
		Weight::zero()
	}

	/// Perform a module upgrade.
	///
	/// NOTE: this doesn't include all pallet logic triggered on runtime upgrade. For instance it
	/// doesn't include the write of the pallet version in storage. The final complete logic
	/// triggered on runtime upgrade is given by implementation of `OnRuntimeUpgrade` trait by
	/// `Pallet`.
	///
	/// # Warning
	///
	/// This function will be called before we initialized any runtime state, aka `on_initialize`
	/// wasn't called yet. So, information like the block number and any other block local data are
	/// not accessible.
	///
	/// Return the non-negotiable weight consumed for runtime upgrade.
	///
	/// While this function can be freely implemented, using `on_runtime_upgrade` from inside the
	/// pallet is discouraged and might get deprecated in the future. Alternatively, export the same
	/// logic as a free-function from your pallet, and pass it to `type Executive` from the
	/// top-level runtime.
	fn on_runtime_upgrade() -> Weight {
		Weight::zero()
<<<<<<< HEAD
=======
	}

	/// Execute the sanity checks of this pallet, per block.
	///
	/// It should focus on certain checks to ensure that the state is sensible. This is never
	/// executed in a consensus code-path, therefore it can consume as much weight as it needs.
	#[cfg(feature = "try-runtime")]
	fn try_state(_n: BlockNumber) -> Result<(), &'static str> {
		Ok(())
>>>>>>> 41b6b389
	}

	/// Execute some pre-checks prior to a runtime upgrade.
	///
	/// This hook is never meant to be executed on-chain but is meant to be used by testing tools.
	#[cfg(feature = "try-runtime")]
	fn pre_upgrade() -> Result<(), &'static str> {
		Ok(())
	}

	/// Execute some post-checks after a runtime upgrade.
	///
	/// This hook is never meant to be executed on-chain but is meant to be used by testing tools.
	#[cfg(feature = "try-runtime")]
	fn post_upgrade() -> Result<(), &'static str> {
		Ok(())
	}

	/// Implementing this function on a module allows you to perform long-running tasks
	/// that make (by default) validators generate transactions that feed results
	/// of those long-running computations back on chain.
	///
	/// NOTE: This function runs off-chain, so it can access the block state,
	/// but cannot preform any alterations. More specifically alterations are
	/// not forbidden, but they are not persisted in any way after the worker
	/// has finished.
	///
	/// This function is being called after every block import (when fully synced).
	///
	/// Implement this and use any of the `Offchain` `sp_io` set of APIs
	/// to perform off-chain computations, calls and submit transactions
	/// with results to trigger any on-chain changes.
	/// Any state alterations are lost and are not persisted.
	fn offchain_worker(_n: BlockNumber) {}

	/// Run integrity test.
	///
	/// The test is not executed in a externalities provided environment.
	fn integrity_test() {}
}

/// A trait to define the build function of a genesis config, T and I are placeholder for pallet
/// trait and pallet instance.
#[cfg(feature = "std")]
pub trait GenesisBuild<T, I = ()>: Default + sp_runtime::traits::MaybeSerializeDeserialize {
	/// The build function is called within an externalities allowing storage APIs.
	/// Thus one can write to storage using regular pallet storages.
	fn build(&self);

	/// Build the storage using `build` inside default storage.
	fn build_storage(&self) -> Result<sp_runtime::Storage, String> {
		let mut storage = Default::default();
		self.assimilate_storage(&mut storage)?;
		Ok(storage)
	}

	/// Assimilate the storage for this module into pre-existing overlays.
	fn assimilate_storage(&self, storage: &mut sp_runtime::Storage) -> Result<(), String> {
		sp_state_machine::BasicExternalities::execute_with_storage(storage, || {
			self.build();
			Ok(())
		})
	}
}

/// A trait which is called when the timestamp is set in the runtime.
#[cfg_attr(all(not(feature = "tuples-96"), not(feature = "tuples-128")), impl_for_tuples(64))]
#[cfg_attr(all(feature = "tuples-96", not(feature = "tuples-128")), impl_for_tuples(96))]
#[cfg_attr(feature = "tuples-128", impl_for_tuples(128))]
pub trait OnTimestampSet<Moment> {
	/// Called when the timestamp is set.
	fn on_timestamp_set(moment: Moment);
}

#[cfg(test)]
mod tests {
	use super::*;

	#[test]
	fn on_initialize_and_on_runtime_upgrade_weight_merge_works() {
		struct Test;
		impl OnInitialize<u8> for Test {
			fn on_initialize(_n: u8) -> Weight {
				Weight::from_ref_time(10)
			}
		}
		impl OnRuntimeUpgrade for Test {
			fn on_runtime_upgrade() -> Weight {
				Weight::from_ref_time(20)
			}
		}

		assert_eq!(<(Test, Test)>::on_initialize(0), Weight::from_ref_time(20));
		assert_eq!(<(Test, Test)>::on_runtime_upgrade(), Weight::from_ref_time(40));
	}

	#[test]
	fn on_idle_round_robin_works() {
		static mut ON_IDLE_INVOCATION_ORDER: sp_std::vec::Vec<&str> = sp_std::vec::Vec::new();

		struct Test1;
		struct Test2;
		struct Test3;
		type TestTuple = (Test1, Test2, Test3);
		impl OnIdle<u32> for Test1 {
			fn on_idle(_n: u32, _weight: Weight) -> Weight {
				unsafe {
					ON_IDLE_INVOCATION_ORDER.push("Test1");
				}
				Weight::zero()
			}
		}
		impl OnIdle<u32> for Test2 {
			fn on_idle(_n: u32, _weight: Weight) -> Weight {
				unsafe {
					ON_IDLE_INVOCATION_ORDER.push("Test2");
				}
				Weight::zero()
			}
		}
		impl OnIdle<u32> for Test3 {
			fn on_idle(_n: u32, _weight: Weight) -> Weight {
				unsafe {
					ON_IDLE_INVOCATION_ORDER.push("Test3");
				}
				Weight::zero()
			}
		}

		unsafe {
			TestTuple::on_idle(0, Weight::zero());
			assert_eq!(ON_IDLE_INVOCATION_ORDER, ["Test1", "Test2", "Test3"].to_vec());
			ON_IDLE_INVOCATION_ORDER.clear();

			TestTuple::on_idle(1, Weight::zero());
			assert_eq!(ON_IDLE_INVOCATION_ORDER, ["Test2", "Test3", "Test1"].to_vec());
			ON_IDLE_INVOCATION_ORDER.clear();

			TestTuple::on_idle(2, Weight::zero());
			assert_eq!(ON_IDLE_INVOCATION_ORDER, ["Test3", "Test1", "Test2"].to_vec());
			ON_IDLE_INVOCATION_ORDER.clear();

			TestTuple::on_idle(3, Weight::zero());
			assert_eq!(ON_IDLE_INVOCATION_ORDER, ["Test1", "Test2", "Test3"].to_vec());
			ON_IDLE_INVOCATION_ORDER.clear();

			TestTuple::on_idle(4, Weight::zero());
			assert_eq!(ON_IDLE_INVOCATION_ORDER, ["Test2", "Test3", "Test1"].to_vec());
			ON_IDLE_INVOCATION_ORDER.clear();
		}
	}
}<|MERGE_RESOLUTION|>--- conflicted
+++ resolved
@@ -230,8 +230,6 @@
 	/// top-level runtime.
 	fn on_runtime_upgrade() -> Weight {
 		Weight::zero()
-<<<<<<< HEAD
-=======
 	}
 
 	/// Execute the sanity checks of this pallet, per block.
@@ -241,7 +239,6 @@
 	#[cfg(feature = "try-runtime")]
 	fn try_state(_n: BlockNumber) -> Result<(), &'static str> {
 		Ok(())
->>>>>>> 41b6b389
 	}
 
 	/// Execute some pre-checks prior to a runtime upgrade.
