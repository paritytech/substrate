--- conflicted
+++ resolved
@@ -826,10 +826,7 @@
 pub use serde::{Deserialize, Serialize};
 
 #[doc(hidden)]
-<<<<<<< HEAD
-=======
 #[cfg(not(no_std))]
->>>>>>> 06d8934f
 pub use macro_magic;
 
 #[cfg(test)]
@@ -2901,21 +2898,12 @@
 
 /// Contains macro stubs for all of the pallet:: macros
 pub mod pallet_macros {
-	#[macro_magic::use_attr]
-	pub use frame_support_procedural::import_section;
 	pub use frame_support_procedural::{
 		call_index, compact, composite_enum, config, constant,
-<<<<<<< HEAD
-		disable_frame_system_supertrait_check, error, event, export_section, extra_constants,
-		generate_deposit, generate_store, genesis_build, genesis_config, getter, hooks, inherent,
-		origin, storage, storage_prefix, storage_version, type_value, unbounded, validate_unsigned,
-		weight, whitelist_storage,
-=======
 		disable_frame_system_supertrait_check, error, event, extra_constants, generate_deposit,
 		generate_store, genesis_build, genesis_config, getter, hooks, inherent, no_default, origin,
 		storage, storage_prefix, storage_version, type_value, unbounded, validate_unsigned, weight,
 		whitelist_storage,
->>>>>>> 06d8934f
 	};
 }
 
