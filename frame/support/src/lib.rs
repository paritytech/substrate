--- conflicted
+++ resolved
@@ -448,12 +448,6 @@
 					}
 
 					/// Mutate the internal value in place.
-<<<<<<< HEAD
-					pub fn mutate<F: FnOnce(&mut $type) -> ()>(mutate: F) {
-						let mut current = Self::get();
-						mutate(&mut current);
-						Self::set(current);
-=======
 					pub fn mutate<R, F: FnOnce(&mut $type) -> R>(mutate: F) -> R{
 						let mut current = Self::get();
 						let result = mutate(&mut current);
@@ -466,7 +460,6 @@
 						let current = Self::get();
 						Self::set($value);
 						current
->>>>>>> 5a48536a
 					}
 				}
 			)*
