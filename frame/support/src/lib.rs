// This file is part of Substrate.

// Copyright (C) Parity Technologies (UK) Ltd.
// SPDX-License-Identifier: Apache-2.0

// Licensed under the Apache License, Version 2.0 (the "License");
// you may not use this file except in compliance with the License.
// You may obtain a copy of the License at
//
// 	http://www.apache.org/licenses/LICENSE-2.0
//
// Unless required by applicable law or agreed to in writing, software
// distributed under the License is distributed on an "AS IS" BASIS,
// WITHOUT WARRANTIES OR CONDITIONS OF ANY KIND, either express or implied.
// See the License for the specific language governing permissions and
// limitations under the License.

//! Support code for the runtime.
//!
//! ## Note on Tuple Traits
//!
//! Many of the traits defined in [`traits`] have auto-implementations on tuples as well. Usually,
//! the tuple is a function of number of pallets in the runtime. By default, the traits are
//! implemented for tuples of up to 64 items.
//
// If you have more pallets in your runtime, or for any other reason need more, enabled `tuples-96`
// or the `tuples-128` complication flag. Note that these features *will increase* the compilation
// of this crate.

#![cfg_attr(not(feature = "std"), no_std)]

/// Export ourself as `frame_support` to make tests happy.
extern crate self as frame_support;

#[doc(hidden)]
pub mod __private {
	pub use codec;
	pub use frame_metadata as metadata;
	pub use log;
	pub use paste;
	pub use scale_info;
	pub use serde;
	pub use sp_core::{OpaqueMetadata, Void};
	pub use sp_core_hashing_proc_macro;
	pub use sp_io::{self, storage::root as storage_root};
	pub use sp_metadata_ir as metadata_ir;
	#[cfg(feature = "std")]
	pub use sp_runtime::{bounded_btree_map, bounded_vec};
	pub use sp_runtime::{RuntimeDebug, StateVersion};
	#[cfg(feature = "std")]
	pub use sp_state_machine::BasicExternalities;
	pub use sp_std;
	pub use sp_tracing;
	pub use tt_call::*;
}

#[macro_use]
pub mod dispatch;
pub mod crypto;
pub mod dispatch_context;
mod hash;
pub mod inherent;
pub mod instances;
pub mod migrations;
pub mod storage;
#[cfg(test)]
mod tests;
pub mod traits;
pub mod weights;
#[doc(hidden)]
pub mod unsigned {
	#[doc(hidden)]
	pub use crate::sp_runtime::traits::ValidateUnsigned;
	#[doc(hidden)]
	pub use crate::sp_runtime::transaction_validity::{
		TransactionSource, TransactionValidity, TransactionValidityError, UnknownTransaction,
	};
}

#[cfg(any(feature = "std", feature = "runtime-benchmarks", feature = "try-runtime", test))]
pub use self::storage::storage_noop_guard::StorageNoopGuard;
pub use self::{
	dispatch::{Callable, Parameter},
	hash::{
		Blake2_128, Blake2_128Concat, Blake2_256, Hashable, Identity, ReversibleStorageHasher,
		StorageHasher, Twox128, Twox256, Twox64Concat,
	},
	storage::{
		bounded_btree_map::BoundedBTreeMap,
		bounded_btree_set::BoundedBTreeSet,
		bounded_vec::{BoundedSlice, BoundedVec},
		migration,
		weak_bounded_vec::WeakBoundedVec,
		IterableStorageDoubleMap, IterableStorageMap, IterableStorageNMap, StorageDoubleMap,
		StorageMap, StorageNMap, StoragePrefixedMap, StorageValue,
	},
};
pub use sp_runtime::{
	self, print, traits::Printable, ConsensusEngineId, MAX_MODULE_ERROR_ENCODED_SIZE,
};

use codec::{Decode, Encode};
use scale_info::TypeInfo;
use sp_runtime::TypeId;

/// A unified log target for support operations.
pub const LOG_TARGET: &str = "runtime::frame-support";

/// A type that cannot be instantiated.
#[derive(Encode, Decode, Debug, PartialEq, Eq, Clone, TypeInfo)]
pub enum Never {}

/// A pallet identifier. These are per pallet and should be stored in a registry somewhere.
#[derive(Clone, Copy, Eq, PartialEq, Encode, Decode, TypeInfo)]
pub struct PalletId(pub [u8; 8]);

impl TypeId for PalletId {
	const TYPE_ID: [u8; 4] = *b"modl";
}

/// Generate a [`#[pallet::storage]`](pallet_macros::storage) alias outside of a pallet.
///
/// This storage alias works similarly to the [`#[pallet::storage]`](pallet_macros::storage)
/// attribute macro. It supports [`StorageValue`](storage::types::StorageValue),
/// [`StorageMap`](storage::types::StorageMap),
/// [`StorageDoubleMap`](storage::types::StorageDoubleMap) and
/// [`StorageNMap`](storage::types::StorageNMap). The main difference to the normal
/// [`#[pallet::storage]`](pallet_macros::storage) is the flexibility around declaring the
/// storage prefix to use. The storage prefix determines where to find the value in the
/// storage. [`#[pallet::storage]`](pallet_macros::storage) uses the name of the pallet as
/// declared in [`construct_runtime!`].
///
<<<<<<< HEAD
/// ```
/// # use frame_support::storage_alias;
/// use codec;
/// use frame_support::Twox64Concat;
/// // generate a storage value with type u32.
/// #[storage_alias]
/// type StorageName = StorageValue<Prefix, u32>;
///
/// // generate a double map from `(u32, u32)` (with hashers `Twox64Concat` for each key)
/// // to `Vec<u8>`
/// #[storage_alias]
/// type OtherStorageName = StorageDoubleMap<
/// 	OtherPrefix,
/// 	Twox64Concat,
/// 	u32,
/// 	Twox64Concat,
/// 	u32,
/// 	Vec<u8>,
/// >;
///
/// // optionally specify the query type
/// use frame_support::pallet_prelude::{ValueQuery, OptionQuery};
/// #[storage_alias]
/// type ValueName = StorageValue<Prefix, u32, OptionQuery>;
/// #[storage_alias]
/// type SomeStorageName = StorageMap<
/// 	Prefix,
/// 	Twox64Concat,
/// 	u32,
/// 	Vec<u8>,
/// 	ValueQuery,
/// >;
///
/// // generate a map from `Config::AccountId` (with hasher `Twox64Concat`) to `Vec<u8>`
/// trait Config { type AccountId: codec::FullCodec; }
/// #[storage_alias]
/// type GenericStorage<T> = StorageMap<Prefix, Twox64Concat, <T as Config>::AccountId, Vec<u8>>;
///
/// // It also supports NMap
/// use frame_support::storage::types::Key as NMapKey;
///
/// #[storage_alias]
/// type SomeNMap = StorageNMap<Prefix, (NMapKey<Twox64Concat, u32>, NMapKey<Twox64Concat, u64>), Vec<u8>>;
///
/// // Using pallet name as prefix.
/// //
/// // When the first generic argument is taking generic arguments it is expected to be a pallet.
/// // The prefix will then be the pallet name as configured in the runtime through
/// // `construct_runtime!`.
///
/// # struct Pallet<T: Config, I = ()>(std::marker::PhantomData<(T, I)>);
/// # impl<T: Config, I: 'static> frame_support::traits::PalletInfoAccess for Pallet<T, I> {
/// # 	fn index() -> usize { 0 }
/// # 	fn name() -> &'static str { "pallet" }
/// # 	fn module_name() -> &'static str { "module" }
/// # 	fn crate_version() -> frame_support::traits::CrateVersion { unimplemented!() }
/// # }
///
/// #[storage_alias]
/// type SomeValue<T: Config> = StorageValue<Pallet<T>, u64>;
///
/// // Pallet with instance
///
/// #[storage_alias]
/// type SomeValue2<T: Config, I: 'static> = StorageValue<Pallet<T, I>, u64>;
///
/// # fn main() {}
/// ```
=======
/// The flexibility around declaring the storage prefix makes this macro very useful for
/// writing migrations etc.
///
/// # Examples
///
/// There are different ways to declare the `prefix` to use. The `prefix` type can either be
/// declared explicetly by passing it to the macro as an attribute or by letting the macro
/// guess on what the `prefix` type is. The `prefix` is always passed as the first generic
/// argument to the type declaration. When using [`#[pallet::storage]`](pallet_macros::storage)
/// this first generic argument is always `_`. Besides declaring the `prefix`, the rest of the
/// type declaration works as with [`#[pallet::storage]`](pallet_macros::storage).
///
/// 1. Use the `verbatim` prefix type. This prefix type uses the given identifier as the
/// `prefix`:
#[doc = docify::embed!("src/tests/storage_alias.rs", verbatim_attribute)]
///
/// 2. Use the `pallet_name` prefix type. This prefix type uses the name of the pallet as
/// configured in    [`construct_runtime!`] as the `prefix`:
#[doc = docify::embed!("src/tests/storage_alias.rs", pallet_name_attribute)]
/// It requires that the given prefix type implements
/// [`PalletInfoAccess`](traits::PalletInfoAccess) (which is always the case for FRAME pallet
/// structs). In the example above, `Pallet<T>` is the prefix type.
///
/// 3. Use the `dynamic` prefix type. This prefix type calls [`Get::get()`](traits::Get::get)
///    to get the `prefix`:
#[doc = docify::embed!("src/tests/storage_alias.rs", dynamic_attribute)]
/// It requires that the given prefix type implements [`Get<'static str>`](traits::Get).
///
/// 4. Let the macro "guess" what kind of prefix type to use. This only supports verbatim or
///    pallet name. The macro uses the presence of generic arguments to the prefix type as
///    an indication that it should use the pallet name as the `prefix`:
#[doc = docify::embed!("src/tests/storage_alias.rs", storage_alias_guess)]
>>>>>>> e53cf32c
pub use frame_support_procedural::storage_alias;

pub use frame_support_procedural::derive_impl;

/// Create new implementations of the [`Get`](crate::traits::Get) trait.
///
/// The so-called parameter type can be created in four different ways:
///
/// - Using `const` to create a parameter type that provides a `const` getter. It is required that
///   the `value` is const.
///
/// - Declare the parameter type without `const` to have more freedom when creating the value.
///
/// - Using `storage` to create a storage parameter type. This type is special as it tries to load
///   the value from the storage under a fixed key. If the value could not be found in the storage,
///   the given default value will be returned. It is required that the value implements
///   [`Encode`](codec::Encode) and [`Decode`](codec::Decode). The key for looking up the value in
///   the storage is built using the following formula:
///
///   `twox_128(":" ++ NAME ++ ":")` where `NAME` is the name that is passed as type name.
///
/// - Using `static` to create a static parameter type. Its value is being provided by a static
///   variable with the equivalent name in `UPPER_SNAKE_CASE`. An additional `set` function is
///   provided in this case to alter the static variable. **This is intended for testing ONLY and is
///   ONLY available when `std` is enabled.**
///
/// # Examples
///
/// ```
/// # use frame_support::traits::Get;
/// # use frame_support::parameter_types;
/// // This function cannot be used in a const context.
/// fn non_const_expression() -> u64 { 99 }
///
/// const FIXED_VALUE: u64 = 10;
/// parameter_types! {
///    pub const Argument: u64 = 42 + FIXED_VALUE;
///    /// Visibility of the type is optional
///    OtherArgument: u64 = non_const_expression();
///    pub storage StorageArgument: u64 = 5;
///    pub static StaticArgument: u32 = 7;
/// }
///
/// trait Config {
///    type Parameter: Get<u64>;
///    type OtherParameter: Get<u64>;
///    type StorageParameter: Get<u64>;
///    type StaticParameter: Get<u32>;
/// }
///
/// struct Runtime;
/// impl Config for Runtime {
///    type Parameter = Argument;
///    type OtherParameter = OtherArgument;
///    type StorageParameter = StorageArgument;
///    type StaticParameter = StaticArgument;
/// }
///
/// // In testing, `StaticArgument` can be altered later: `StaticArgument::set(8)`.
/// ```
///
/// # Invalid example:
///
/// ```compile_fail
/// # use frame_support::traits::Get;
/// # use frame_support::parameter_types;
/// // This function cannot be used in a const context.
/// fn non_const_expression() -> u64 { 99 }
///
/// parameter_types! {
///    pub const Argument: u64 = non_const_expression();
/// }
/// ```
#[macro_export]
macro_rules! parameter_types {
	(
		$( #[ $attr:meta ] )*
		$vis:vis const $name:ident $(< $($ty_params:ident),* >)?: $type:ty = $value:expr;
		$( $rest:tt )*
	) => (
		$( #[ $attr ] )*
		$vis struct $name $(
			< $($ty_params),* >( $($crate::__private::sp_std::marker::PhantomData<$ty_params>),* )
		)?;
		$crate::parameter_types!(IMPL_CONST $name , $type , $value $( $(, $ty_params)* )?);
		$crate::parameter_types!( $( $rest )* );
	);
	(
		$( #[ $attr:meta ] )*
		$vis:vis $name:ident $(< $($ty_params:ident),* >)?: $type:ty = $value:expr;
		$( $rest:tt )*
	) => (
		$( #[ $attr ] )*
		$vis struct $name $(
			< $($ty_params),* >( $($crate::__private::sp_std::marker::PhantomData<$ty_params>),* )
		)?;
		$crate::parameter_types!(IMPL $name, $type, $value $( $(, $ty_params)* )?);
		$crate::parameter_types!( $( $rest )* );
	);
	(
		$( #[ $attr:meta ] )*
		$vis:vis storage $name:ident $(< $($ty_params:ident),* >)?: $type:ty = $value:expr;
		$( $rest:tt )*
	) => (
		$( #[ $attr ] )*
		$vis struct $name $(
			< $($ty_params),* >( $($crate::__private::sp_std::marker::PhantomData<$ty_params>),* )
		)?;
		$crate::parameter_types!(IMPL_STORAGE $name, $type, $value $( $(, $ty_params)* )?);
		$crate::parameter_types!( $( $rest )* );
	);
	() => ();
	(IMPL_CONST $name:ident, $type:ty, $value:expr $(, $ty_params:ident)*) => {
		impl< $($ty_params),* > $name< $($ty_params),* > {
			/// Returns the value of this parameter type.
			pub const fn get() -> $type {
				$value
			}
		}

		impl<_I: From<$type> $(, $ty_params)*> $crate::traits::Get<_I> for $name< $($ty_params),* > {
			fn get() -> _I {
				_I::from(Self::get())
			}
		}

		impl< $($ty_params),* > $crate::traits::TypedGet for $name< $($ty_params),* > {
			type Type = $type;
			fn get() -> $type {
				Self::get()
			}
		}
	};
	(IMPL $name:ident, $type:ty, $value:expr $(, $ty_params:ident)*) => {
		impl< $($ty_params),* > $name< $($ty_params),* > {
			/// Returns the value of this parameter type.
			pub fn get() -> $type {
				$value
			}
		}

		impl<_I: From<$type>, $(, $ty_params)*> $crate::traits::Get<_I> for $name< $($ty_params),* > {
			fn get() -> _I {
				_I::from(Self::get())
			}
		}

		impl< $($ty_params),* > $crate::traits::TypedGet for $name< $($ty_params),* > {
			type Type = $type;
			fn get() -> $type {
				Self::get()
			}
		}
	};
	(IMPL_STORAGE $name:ident, $type:ty, $value:expr $(, $ty_params:ident)*) => {
		#[allow(unused)]
		impl< $($ty_params),* > $name< $($ty_params),* > {
			/// Returns the key for this parameter type.
			pub fn key() -> [u8; 16] {
				$crate::__private::sp_core_hashing_proc_macro::twox_128!(b":", $name, b":")
			}

			/// Set the value of this parameter type in the storage.
			///
			/// This needs to be executed in an externalities provided environment.
			pub fn set(value: &$type) {
				$crate::storage::unhashed::put(&Self::key(), value);
			}

			/// Returns the value of this parameter type.
			///
			/// This needs to be executed in an externalities provided environment.
			#[allow(unused)]
			pub fn get() -> $type {
				$crate::storage::unhashed::get(&Self::key()).unwrap_or_else(|| $value)
			}
		}

		impl<_I: From<$type> $(, $ty_params)*> $crate::traits::Get<_I> for $name< $($ty_params),* > {
			fn get() -> _I {
				_I::from(Self::get())
			}
		}

		impl< $($ty_params),* > $crate::traits::TypedGet for $name< $($ty_params),* > {
			type Type = $type;
			fn get() -> $type {
				Self::get()
			}
		}
	};
	(
		$( #[ $attr:meta ] )*
		$vis:vis static $name:ident: $type:ty = $value:expr;
		$( $rest:tt )*
	) => (
		$crate::parameter_types_impl_thread_local!(
			$( #[ $attr ] )*
			$vis static $name: $type = $value;
		);
		$crate::parameter_types!( $( $rest )* );
	);
}

#[cfg(not(feature = "std"))]
#[macro_export]
macro_rules! parameter_types_impl_thread_local {
	( $( $any:tt )* ) => {
		compile_error!("static parameter types is only available in std and for testing.");
	};
}

#[cfg(feature = "std")]
#[macro_export]
macro_rules! parameter_types_impl_thread_local {
	(
		$(
			$( #[ $attr:meta ] )*
			$vis:vis static $name:ident: $type:ty = $value:expr;
		)*
	) => {
		$crate::parameter_types_impl_thread_local!(
			IMPL_THREAD_LOCAL $( $vis, $name, $type, $value, )*
		);
		$crate::__private::paste::item! {
			$crate::parameter_types!(
				$(
					$( #[ $attr ] )*
					$vis $name: $type = [<$name:snake:upper>].with(|v| v.borrow().clone());
				)*
			);
			$(
				impl $name {
					/// Set the internal value.
					pub fn set(t: $type) {
						[<$name:snake:upper>].with(|v| *v.borrow_mut() = t);
					}

					/// Mutate the internal value in place.
					#[allow(unused)]
					pub fn mutate<R, F: FnOnce(&mut $type) -> R>(mutate: F) -> R{
						let mut current = Self::get();
						let result = mutate(&mut current);
						Self::set(current);
						result
					}

					/// Get current value and replace with initial value of the parameter type.
					#[allow(unused)]
					pub fn take() -> $type {
						let current = Self::get();
						Self::set($value);
						current
					}
				}
			)*
		}
	};
	(IMPL_THREAD_LOCAL $( $vis:vis, $name:ident, $type:ty, $value:expr, )* ) => {
		$crate::__private::paste::item! {
			thread_local! {
				$(
					pub static [<$name:snake:upper>]: std::cell::RefCell<$type> =
						std::cell::RefCell::new($value);
				)*
			}
		}
	};
}

/// Macro for easily creating a new implementation of both the `Get` and `Contains` traits. Use
/// exactly as with `parameter_types`, only the type must be `Ord`.
#[macro_export]
macro_rules! ord_parameter_types {
	(
		$( #[ $attr:meta ] )*
		$vis:vis const $name:ident: $type:ty = $value:expr;
		$( $rest:tt )*
	) => (
		$( #[ $attr ] )*
		$vis struct $name;
		$crate::parameter_types!{IMPL $name , $type , $value}
		$crate::ord_parameter_types!{IMPL $name , $type , $value}
		$crate::ord_parameter_types!{ $( $rest )* }
	);
	() => ();
	(IMPL $name:ident , $type:ty , $value:expr) => {
		impl $crate::traits::SortedMembers<$type> for $name {
			fn contains(t: &$type) -> bool { &$value == t }
			fn sorted_members() -> $crate::__private::sp_std::prelude::Vec<$type> { vec![$value] }
			fn count() -> usize { 1 }
			#[cfg(feature = "runtime-benchmarks")]
			fn add(_: &$type) {}
		}
		impl $crate::traits::Contains<$type> for $name {
			fn contains(t: &$type) -> bool { &$value == t }
		}
	}
}

/// Print out a formatted message.
///
/// # Example
///
/// ```
/// frame_support::runtime_print!("my value is {}", 3);
/// ```
#[macro_export]
macro_rules! runtime_print {
	($($arg:tt)+) => {
		{
			use core::fmt::Write;
			let mut w = $crate::__private::sp_std::Writer::default();
			let _ = core::write!(&mut w, $($arg)+);
			$crate::__private::sp_io::misc::print_utf8(&w.inner())
		}
	}
}

/// Print out the debuggable type.
pub fn debug(data: &impl sp_std::fmt::Debug) {
	runtime_print!("{:?}", data);
}

#[doc(inline)]
pub use frame_support_procedural::{
	construct_runtime, match_and_insert, transactional, PalletError, RuntimeDebugNoBound,
};

#[doc(hidden)]
pub use frame_support_procedural::{__create_tt_macro, __generate_dummy_part_checker};

/// Derive [`Clone`] but do not bound any generic.
///
/// This is useful for type generic over runtime:
/// ```
/// # use frame_support::CloneNoBound;
/// trait Config {
/// 		type C: Clone;
/// }
///
/// // Foo implements [`Clone`] because `C` bounds [`Clone`].
/// // Otherwise compilation will fail with an output telling `c` doesn't implement [`Clone`].
/// #[derive(CloneNoBound)]
/// struct Foo<T: Config> {
/// 		c: T::C,
/// }
/// ```
pub use frame_support_procedural::CloneNoBound;

/// Derive [`Eq`] but do not bound any generic.
///
/// This is useful for type generic over runtime:
/// ```
/// # use frame_support::{EqNoBound, PartialEqNoBound};
/// trait Config {
/// 		type C: Eq;
/// }
///
/// // Foo implements [`Eq`] because `C` bounds [`Eq`].
/// // Otherwise compilation will fail with an output telling `c` doesn't implement [`Eq`].
/// #[derive(PartialEqNoBound, EqNoBound)]
/// struct Foo<T: Config> {
/// 		c: T::C,
/// }
/// ```
pub use frame_support_procedural::EqNoBound;

/// Derive [`PartialEq`] but do not bound any generic.
///
/// This is useful for type generic over runtime:
/// ```
/// # use frame_support::PartialEqNoBound;
/// trait Config {
/// 		type C: PartialEq;
/// }
///
/// // Foo implements [`PartialEq`] because `C` bounds [`PartialEq`].
/// // Otherwise compilation will fail with an output telling `c` doesn't implement [`PartialEq`].
/// #[derive(PartialEqNoBound)]
/// struct Foo<T: Config> {
/// 		c: T::C,
/// }
/// ```
pub use frame_support_procedural::PartialEqNoBound;

/// Derive [`Debug`] but do not bound any generic.
///
/// This is useful for type generic over runtime:
/// ```
/// # use frame_support::DebugNoBound;
/// # use core::fmt::Debug;
/// trait Config {
/// 		type C: Debug;
/// }
///
/// // Foo implements [`Debug`] because `C` bounds [`Debug`].
/// // Otherwise compilation will fail with an output telling `c` doesn't implement [`Debug`].
/// #[derive(DebugNoBound)]
/// struct Foo<T: Config> {
/// 		c: T::C,
/// }
/// ```
pub use frame_support_procedural::DebugNoBound;

/// Derive [`Default`] but do not bound any generic.
///
/// This is useful for type generic over runtime:
/// ```
/// # use frame_support::DefaultNoBound;
/// # use core::default::Default;
/// trait Config {
/// 	type C: Default;
/// }
///
/// // Foo implements [`Default`] because `C` bounds [`Default`].
/// // Otherwise compilation will fail with an output telling `c` doesn't implement [`Default`].
/// #[derive(DefaultNoBound)]
/// struct Foo<T: Config> {
/// 	c: T::C,
/// }
///
/// // Also works with enums, by specifying the default with #[default]:
/// #[derive(DefaultNoBound)]
/// enum Bar<T: Config> {
/// 	// Bar will implement Default as long as all of the types within Baz also implement default.
/// 	#[default]
/// 	Baz(T::C),
/// 	Quxx,
/// }
/// ```
pub use frame_support_procedural::DefaultNoBound;

/// Assert the annotated function is executed within a storage transaction.
///
/// The assertion is enabled for native execution and when `debug_assertions` are enabled.
///
/// # Example
///
/// ```
/// # use frame_support::{
/// # 	require_transactional, transactional, dispatch::DispatchResult
/// # };
///
/// #[require_transactional]
/// fn update_all(value: u32) -> DispatchResult {
/// 	// Update multiple storages.
/// 	// Return `Err` to indicate should revert.
/// 	Ok(())
/// }
///
/// #[transactional]
/// fn safe_update(value: u32) -> DispatchResult {
/// 	// This is safe
/// 	update_all(value)
/// }
///
/// fn unsafe_update(value: u32) -> DispatchResult {
/// 	// this may panic if unsafe_update is not called within a storage transaction
/// 	update_all(value)
/// }
/// ```
pub use frame_support_procedural::require_transactional;

/// Convert the current crate version into a [`CrateVersion`](crate::traits::CrateVersion).
///
/// It uses the `CARGO_PKG_VERSION_MAJOR`, `CARGO_PKG_VERSION_MINOR` and
/// `CARGO_PKG_VERSION_PATCH` environment variables to fetch the crate version.
/// This means that the [`CrateVersion`](crate::traits::CrateVersion)
/// object will correspond to the version of the crate the macro is called in!
///
/// # Example
///
/// ```
/// # use frame_support::{traits::CrateVersion, crate_to_crate_version};
/// const Version: CrateVersion = crate_to_crate_version!();
/// ```
pub use frame_support_procedural::crate_to_crate_version;

/// Return Err of the expression: `return Err($expression);`.
///
/// Used as `fail!(expression)`.
#[macro_export]
macro_rules! fail {
	( $y:expr ) => {{
		return Err($y.into())
	}};
}

/// Evaluate `$x:expr` and if not true return `Err($y:expr)`.
///
/// Used as `ensure!(expression_to_ensure, expression_to_return_on_false)`.
#[macro_export]
macro_rules! ensure {
	( $x:expr, $y:expr $(,)? ) => {{
		if !$x {
			$crate::fail!($y);
		}
	}};
}

/// Evaluate an expression, assert it returns an expected `Err` value and that
/// runtime storage has not been mutated (i.e. expression is a no-operation).
///
/// Used as `assert_noop(expression_to_assert, expected_error_expression)`.
#[macro_export]
macro_rules! assert_noop {
	(
		$x:expr,
		$y:expr $(,)?
	) => {
		let h = $crate::__private::storage_root($crate::__private::StateVersion::V1);
		$crate::assert_err!($x, $y);
		assert_eq!(
			h,
			$crate::__private::storage_root($crate::__private::StateVersion::V1),
			"storage has been mutated"
		);
	};
}

/// Evaluate any expression and assert that runtime storage has not been mutated
/// (i.e. expression is a storage no-operation).
///
/// Used as `assert_storage_noop(expression_to_assert)`.
#[macro_export]
macro_rules! assert_storage_noop {
	(
		$x:expr
	) => {
		let h = $crate::__private::storage_root($crate::__private::StateVersion::V1);
		$x;
		assert_eq!(h, $crate::__private::storage_root($crate::__private::StateVersion::V1));
	};
}

/// Assert an expression returns an error specified.
///
/// Used as `assert_err!(expression_to_assert, expected_error_expression)`
#[macro_export]
macro_rules! assert_err {
	( $x:expr , $y:expr $(,)? ) => {
		assert_eq!($x, Err($y.into()));
	};
}

/// Assert an expression returns an error specified.
///
/// This can be used on `DispatchResultWithPostInfo` when the post info should
/// be ignored.
#[macro_export]
macro_rules! assert_err_ignore_postinfo {
	( $x:expr , $y:expr $(,)? ) => {
		$crate::assert_err!($x.map(|_| ()).map_err(|e| e.error), $y);
	};
}

/// Assert an expression returns error with the given weight.
#[macro_export]
macro_rules! assert_err_with_weight {
	($call:expr, $err:expr, $weight:expr $(,)? ) => {
		if let Err(dispatch_err_with_post) = $call {
			$crate::assert_err!($call.map(|_| ()).map_err(|e| e.error), $err);
			assert_eq!(dispatch_err_with_post.post_info.actual_weight, $weight);
		} else {
			panic!("expected Err(_), got Ok(_).")
		}
	};
}

/// Panic if an expression doesn't evaluate to `Ok`.
///
/// Used as `assert_ok!(expression_to_assert, expected_ok_expression)`,
/// or `assert_ok!(expression_to_assert)` which would assert against `Ok(())`.
#[macro_export]
macro_rules! assert_ok {
	( $x:expr $(,)? ) => {
		let is = $x;
		match is {
			Ok(_) => (),
			_ => assert!(false, "Expected Ok(_). Got {:#?}", is),
		}
	};
	( $x:expr, $y:expr $(,)? ) => {
		assert_eq!($x, Ok($y));
	};
}

/// Assert that the maximum encoding size does not exceed the value defined in
/// [`MAX_MODULE_ERROR_ENCODED_SIZE`] during compilation.
///
/// This macro is intended to be used in conjunction with `tt_call!`.
#[macro_export]
macro_rules! assert_error_encoded_size {
	{
		path = [{ $($path:ident)::+ }]
		runtime = [{ $runtime:ident }]
		assert_message = [{ $assert_message:literal }]
		error = [{ $error:ident }]
	} => {
		const _: () = assert!(
			<
				$($path::)+$error<$runtime> as $crate::traits::PalletError
			>::MAX_ENCODED_SIZE <= $crate::MAX_MODULE_ERROR_ENCODED_SIZE,
			$assert_message
		);
	};
	{
		path = [{ $($path:ident)::+ }]
		runtime = [{ $runtime:ident }]
		assert_message = [{ $assert_message:literal }]
	} => {};
}

#[doc(hidden)]
pub use serde::{Deserialize, Serialize};

#[doc(hidden)]
#[cfg(not(no_std))]
pub use macro_magic;

<<<<<<< HEAD
#[cfg(test)]
pub mod tests {
	use super::*;
	use sp_io::{MultiRemovalResults, TestExternalities};
	use sp_metadata_ir::{
		PalletStorageMetadataIR, StorageEntryMetadataIR, StorageEntryModifierIR,
		StorageEntryTypeIR, StorageHasherIR,
	};
	use sp_runtime::{generic, traits::BlakeTwo256, BuildStorage};
	use sp_std::result;

	pub use self::frame_system::{pallet_prelude::*, Config, Pallet};

	#[pallet]
	pub mod frame_system {
		#[allow(unused)]
		use super::{frame_system, frame_system::pallet_prelude::*};
		pub use crate::dispatch::RawOrigin;
		use crate::pallet_prelude::*;

		#[pallet::pallet]
		pub struct Pallet<T>(_);

		#[pallet::config]
		#[pallet::disable_frame_system_supertrait_check]
		pub trait Config: 'static {
			type Block: Parameter + sp_runtime::traits::Block;
			type AccountId;
			type BaseCallFilter: crate::traits::Contains<Self::RuntimeCall>;
			type RuntimeOrigin;
			type RuntimeCall;
			type PalletInfo: crate::traits::PalletInfo;
			type DbWeight: Get<crate::weights::RuntimeDbWeight>;
		}

		#[pallet::error]
		pub enum Error<T> {
			/// Required by construct_runtime
			CallFiltered,
		}

		#[pallet::origin]
		pub type Origin<T> = RawOrigin<<T as Config>::AccountId>;

		#[pallet::call]
		impl<T: Config> Pallet<T> {}

		#[pallet::storage]
		pub type Data<T> = StorageMap<_, Twox64Concat, u32, u64, ValueQuery>;

		#[pallet::storage]
		pub type OptionLinkedMap<T> = StorageMap<_, Blake2_128Concat, u32, u32, OptionQuery>;

		#[pallet::storage]
		#[pallet::getter(fn generic_data)]
		pub type GenericData<T: Config> =
			StorageMap<_, Identity, BlockNumberFor<T>, BlockNumberFor<T>, ValueQuery>;

		#[pallet::storage]
		#[pallet::getter(fn generic_data2)]
		pub type GenericData2<T: Config> =
			StorageMap<_, Blake2_128Concat, BlockNumberFor<T>, BlockNumberFor<T>, OptionQuery>;

		#[pallet::storage]
		pub type DataDM<T> =
			StorageDoubleMap<_, Twox64Concat, u32, Blake2_128Concat, u32, u64, ValueQuery>;

		#[pallet::storage]
		pub type GenericDataDM<T: Config> = StorageDoubleMap<
			_,
			Blake2_128Concat,
			BlockNumberFor<T>,
			Identity,
			BlockNumberFor<T>,
			BlockNumberFor<T>,
			ValueQuery,
		>;

		#[pallet::storage]
		pub type GenericData2DM<T: Config> = StorageDoubleMap<
			_,
			Blake2_128Concat,
			BlockNumberFor<T>,
			Twox64Concat,
			BlockNumberFor<T>,
			BlockNumberFor<T>,
			OptionQuery,
		>;

		#[pallet::storage]
		#[pallet::unbounded]
		pub type AppendableDM<T: Config> = StorageDoubleMap<
			_,
			Blake2_128Concat,
			u32,
			Blake2_128Concat,
			BlockNumberFor<T>,
			Vec<u32>,
			ValueQuery,
		>;

		#[pallet::genesis_config]
		pub struct GenesisConfig<T: Config> {
			pub data: Vec<(u32, u64)>,
			pub test_config: Vec<(u32, u32, u64)>,
			#[serde(skip)]
			pub _config: sp_std::marker::PhantomData<T>,
		}

		impl<T: Config> Default for GenesisConfig<T> {
			fn default() -> Self {
				Self {
					_config: Default::default(),
					data: vec![(15u32, 42u64)],
					test_config: vec![(15u32, 16u32, 42u64)],
				}
			}
		}

		#[pallet::genesis_build]
		impl<T: Config> BuildGenesisConfig for GenesisConfig<T> {
			fn build(&self) {
				for (k, v) in &self.data {
					<Data<T>>::insert(k, v);
				}
				for (k1, k2, v) in &self.test_config {
					<DataDM<T>>::insert(k1, k2, v);
				}
			}
		}

		pub mod pallet_prelude {
			pub type OriginFor<T> = <T as super::Config>::RuntimeOrigin;

			pub type HeaderFor<T> =
				<<T as super::Config>::Block as sp_runtime::traits::HeaderProvider>::HeaderT;

			pub type BlockNumberFor<T> = <HeaderFor<T> as sp_runtime::traits::Header>::Number;
		}
	}

	type BlockNumber = u32;
	type AccountId = u32;
	type Header = generic::Header<BlockNumber, BlakeTwo256>;
	type UncheckedExtrinsic = generic::UncheckedExtrinsic<u32, RuntimeCall, (), ()>;
	type Block = generic::Block<Header, UncheckedExtrinsic>;

	crate::construct_runtime!(
		pub enum Runtime
		{
			System: self::frame_system,
		}
	);

	impl Config for Runtime {
		type Block = Block;
		type AccountId = AccountId;
		type BaseCallFilter = crate::traits::Everything;
		type RuntimeOrigin = RuntimeOrigin;
		type RuntimeCall = RuntimeCall;
		type PalletInfo = PalletInfo;
		type DbWeight = ();
	}

	fn new_test_ext() -> TestExternalities {
		RuntimeGenesisConfig::default().build_storage().unwrap().into()
	}

	trait Sorted {
		fn sorted(self) -> Self;
	}

	impl<T: Ord> Sorted for Vec<T> {
		fn sorted(mut self) -> Self {
			self.sort();
			self
		}
	}

	#[test]
	fn storage_alias_works() {
		new_test_ext().execute_with(|| {
			#[crate::storage_alias]
			type GenericData2<T> =
				StorageMap<System, Blake2_128Concat, BlockNumberFor<T>, BlockNumberFor<T>>;

			assert_eq!(Pallet::<Runtime>::generic_data2(5), None);
			GenericData2::<Runtime>::insert(5, 5);
			assert_eq!(Pallet::<Runtime>::generic_data2(5), Some(5));

			/// Some random docs that ensure that docs are accepted
			#[crate::storage_alias]
			pub type GenericData<T> =
				StorageMap<Test2, Blake2_128Concat, BlockNumberFor<T>, BlockNumberFor<T>>;
		});
	}

	#[test]
	fn storage_value_mutate_exists_should_work() {
		new_test_ext().execute_with(|| {
			#[crate::storage_alias]
			pub type Value = StorageValue<Test, u32>;

			assert!(!Value::exists());

			Value::mutate_exists(|v| *v = Some(1));
			assert!(Value::exists());
			assert_eq!(Value::get(), Some(1));

			// removed if mutated to `None`
			Value::mutate_exists(|v| *v = None);
			assert!(!Value::exists());
		});
	}

	#[test]
	fn storage_value_try_mutate_exists_should_work() {
		new_test_ext().execute_with(|| {
			#[crate::storage_alias]
			pub type Value = StorageValue<Test, u32>;

			type TestResult = result::Result<(), &'static str>;

			assert!(!Value::exists());

			// mutated if `Ok`
			assert_ok!(Value::try_mutate_exists(|v| -> TestResult {
				*v = Some(1);
				Ok(())
			}));
			assert!(Value::exists());
			assert_eq!(Value::get(), Some(1));

			// no-op if `Err`
			assert_noop!(
				Value::try_mutate_exists(|v| -> TestResult {
					*v = Some(2);
					Err("nah")
				}),
				"nah"
			);
			assert_eq!(Value::get(), Some(1));

			// removed if mutated to`None`
			assert_ok!(Value::try_mutate_exists(|v| -> TestResult {
				*v = None;
				Ok(())
			}));
			assert!(!Value::exists());
		});
	}

	#[test]
	fn map_issue_3318() {
		new_test_ext().execute_with(|| {
			type OptionLinkedMap = self::frame_system::OptionLinkedMap<Runtime>;

			OptionLinkedMap::insert(1, 1);
			assert_eq!(OptionLinkedMap::get(1), Some(1));
			OptionLinkedMap::insert(1, 2);
			assert_eq!(OptionLinkedMap::get(1), Some(2));
		});
	}

	#[test]
	fn map_swap_works() {
		new_test_ext().execute_with(|| {
			type OptionLinkedMap = self::frame_system::OptionLinkedMap<Runtime>;

			OptionLinkedMap::insert(0, 0);
			OptionLinkedMap::insert(1, 1);
			OptionLinkedMap::insert(2, 2);
			OptionLinkedMap::insert(3, 3);

			let collect = || OptionLinkedMap::iter().collect::<Vec<_>>().sorted();
			assert_eq!(collect(), vec![(0, 0), (1, 1), (2, 2), (3, 3)]);

			// Two existing
			OptionLinkedMap::swap(1, 2);
			assert_eq!(collect(), vec![(0, 0), (1, 2), (2, 1), (3, 3)]);

			// Back to normal
			OptionLinkedMap::swap(2, 1);
			assert_eq!(collect(), vec![(0, 0), (1, 1), (2, 2), (3, 3)]);

			// Left existing
			OptionLinkedMap::swap(2, 5);
			assert_eq!(collect(), vec![(0, 0), (1, 1), (3, 3), (5, 2)]);

			// Right existing
			OptionLinkedMap::swap(5, 2);
			assert_eq!(collect(), vec![(0, 0), (1, 1), (2, 2), (3, 3)]);
		});
	}

	#[test]
	fn double_map_swap_works() {
		new_test_ext().execute_with(|| {
			type DataDM = self::frame_system::DataDM<Runtime>;

			DataDM::insert(0, 1, 1);
			DataDM::insert(1, 0, 2);
			DataDM::insert(1, 1, 3);

			let get_all = || {
				vec![
					DataDM::get(0, 1),
					DataDM::get(1, 0),
					DataDM::get(1, 1),
					DataDM::get(2, 0),
					DataDM::get(2, 1),
				]
			};
			assert_eq!(get_all(), vec![1, 2, 3, 0, 0]);

			// Two existing
			DataDM::swap(0, 1, 1, 0);
			assert_eq!(get_all(), vec![2, 1, 3, 0, 0]);

			// Left existing
			DataDM::swap(1, 0, 2, 0);
			assert_eq!(get_all(), vec![2, 0, 3, 1, 0]);

			// Right existing
			DataDM::swap(2, 1, 1, 1);
			assert_eq!(get_all(), vec![2, 0, 0, 1, 3]);
		});
	}

	#[test]
	fn map_basic_insert_remove_should_work() {
		new_test_ext().execute_with(|| {
			type Map = self::frame_system::Data<Runtime>;

			// initialized during genesis
			assert_eq!(Map::get(&15u32), 42u64);

			// get / insert / take
			let key = 17u32;
			assert_eq!(Map::get(&key), 0u64);
			Map::insert(key, 4u64);
			assert_eq!(Map::get(&key), 4u64);
			assert_eq!(Map::take(&key), 4u64);
			assert_eq!(Map::get(&key), 0u64);

			// mutate
			Map::mutate(&key, |val| {
				*val = 15;
			});
			assert_eq!(Map::get(&key), 15u64);

			// remove
			Map::remove(&key);
			assert_eq!(Map::get(&key), 0u64);
		});
	}

	#[test]
	fn map_iteration_should_work() {
		new_test_ext().execute_with(|| {
			type Map = self::frame_system::Data<Runtime>;

			assert_eq!(Map::iter().collect::<Vec<_>>().sorted(), vec![(15, 42)]);
			// insert / remove
			let key = 17u32;
			Map::insert(key, 4u64);
			assert_eq!(Map::iter().collect::<Vec<_>>().sorted(), vec![(15, 42), (key, 4)]);
			assert_eq!(Map::take(&15), 42u64);
			assert_eq!(Map::take(&key), 4u64);
			assert_eq!(Map::iter().collect::<Vec<_>>().sorted(), vec![]);

			// Add couple of more elements
			Map::insert(key, 42u64);
			assert_eq!(Map::iter().collect::<Vec<_>>().sorted(), vec![(key, 42)]);
			Map::insert(key + 1, 43u64);
			assert_eq!(Map::iter().collect::<Vec<_>>().sorted(), vec![(key, 42), (key + 1, 43)]);

			// mutate
			let key = key + 2;
			Map::mutate(&key, |val| {
				*val = 15;
			});
			assert_eq!(
				Map::iter().collect::<Vec<_>>().sorted(),
				vec![(key - 2, 42), (key - 1, 43), (key, 15)]
			);
			Map::mutate(&key, |val| {
				*val = 17;
			});
			assert_eq!(
				Map::iter().collect::<Vec<_>>().sorted(),
				vec![(key - 2, 42), (key - 1, 43), (key, 17)]
			);

			// remove first
			Map::remove(&key);
			assert_eq!(
				Map::iter().collect::<Vec<_>>().sorted(),
				vec![(key - 2, 42), (key - 1, 43)]
			);

			// remove last from the list
			Map::remove(&(key - 2));
			assert_eq!(Map::iter().collect::<Vec<_>>().sorted(), vec![(key - 1, 43)]);

			// remove the last element
			Map::remove(&(key - 1));
			assert_eq!(Map::iter().collect::<Vec<_>>().sorted(), vec![]);
		});
	}

	#[test]
	fn double_map_basic_insert_remove_remove_prefix_with_commit_should_work() {
		let key1 = 17u32;
		let key2 = 18u32;
		type DoubleMap = self::frame_system::DataDM<Runtime>;
		let mut e = new_test_ext();
		e.execute_with(|| {
			// initialized during genesis
			assert_eq!(DoubleMap::get(&15u32, &16u32), 42u64);

			// get / insert / take
			assert_eq!(DoubleMap::get(&key1, &key2), 0u64);
			DoubleMap::insert(&key1, &key2, &4u64);
			assert_eq!(DoubleMap::get(&key1, &key2), 4u64);
			assert_eq!(DoubleMap::take(&key1, &key2), 4u64);
			assert_eq!(DoubleMap::get(&key1, &key2), 0u64);

			// mutate
			DoubleMap::mutate(&key1, &key2, |val| *val = 15);
			assert_eq!(DoubleMap::get(&key1, &key2), 15u64);

			// remove
			DoubleMap::remove(&key1, &key2);
			assert_eq!(DoubleMap::get(&key1, &key2), 0u64);

			// remove prefix
			DoubleMap::insert(&key1, &key2, &4u64);
			DoubleMap::insert(&key1, &(key2 + 1), &4u64);
			DoubleMap::insert(&(key1 + 1), &key2, &4u64);
			DoubleMap::insert(&(key1 + 1), &(key2 + 1), &4u64);
		});
		e.commit_all().unwrap();
		e.execute_with(|| {
			assert!(matches!(
				DoubleMap::clear_prefix(&key1, u32::max_value(), None),
				MultiRemovalResults { maybe_cursor: None, backend: 2, unique: 2, loops: 2 }
			));
			assert_eq!(DoubleMap::get(&key1, &key2), 0u64);
			assert_eq!(DoubleMap::get(&key1, &(key2 + 1)), 0u64);
			assert_eq!(DoubleMap::get(&(key1 + 1), &key2), 4u64);
			assert_eq!(DoubleMap::get(&(key1 + 1), &(key2 + 1)), 4u64);
		});
	}

	#[test]
	fn double_map_basic_insert_remove_remove_prefix_should_work() {
		new_test_ext().execute_with(|| {
			let key1 = 17u32;
			let key2 = 18u32;
			type DoubleMap = self::frame_system::DataDM<Runtime>;

			// initialized during genesis
			assert_eq!(DoubleMap::get(&15u32, &16u32), 42u64);

			// get / insert / take
			assert_eq!(DoubleMap::get(&key1, &key2), 0u64);
			DoubleMap::insert(&key1, &key2, &4u64);
			assert_eq!(DoubleMap::get(&key1, &key2), 4u64);
			assert_eq!(DoubleMap::take(&key1, &key2), 4u64);
			assert_eq!(DoubleMap::get(&key1, &key2), 0u64);

			// mutate
			DoubleMap::mutate(&key1, &key2, |val| *val = 15);
			assert_eq!(DoubleMap::get(&key1, &key2), 15u64);

			// remove
			DoubleMap::remove(&key1, &key2);
			assert_eq!(DoubleMap::get(&key1, &key2), 0u64);

			// remove prefix
			DoubleMap::insert(&key1, &key2, &4u64);
			DoubleMap::insert(&key1, &(key2 + 1), &4u64);
			DoubleMap::insert(&(key1 + 1), &key2, &4u64);
			DoubleMap::insert(&(key1 + 1), &(key2 + 1), &4u64);
			// all in overlay
			assert!(matches!(
				DoubleMap::clear_prefix(&key1, u32::max_value(), None),
				MultiRemovalResults { maybe_cursor: None, backend: 0, unique: 0, loops: 0 }
			));
			// Note this is the incorrect answer (for now), since we are using v2 of
			// `clear_prefix`.
			// When we switch to v3, then this will become:
			//   MultiRemovalResults:: { maybe_cursor: None, backend: 0, unique: 2, loops: 2 },
			assert!(matches!(
				DoubleMap::clear_prefix(&key1, u32::max_value(), None),
				MultiRemovalResults { maybe_cursor: None, backend: 0, unique: 0, loops: 0 }
			));
			assert_eq!(DoubleMap::get(&key1, &key2), 0u64);
			assert_eq!(DoubleMap::get(&key1, &(key2 + 1)), 0u64);
			assert_eq!(DoubleMap::get(&(key1 + 1), &key2), 4u64);
			assert_eq!(DoubleMap::get(&(key1 + 1), &(key2 + 1)), 4u64);
		});
	}

	#[test]
	fn double_map_append_should_work() {
		new_test_ext().execute_with(|| {
			type DoubleMap = self::frame_system::AppendableDM<Runtime>;

			let key1 = 17u32;
			let key2 = 18u32;

			DoubleMap::insert(&key1, &key2, &vec![1]);
			DoubleMap::append(&key1, &key2, 2);
			assert_eq!(DoubleMap::get(&key1, &key2), &[1, 2]);
		});
	}

	#[test]
	fn double_map_mutate_exists_should_work() {
		new_test_ext().execute_with(|| {
			type DoubleMap = self::frame_system::DataDM<Runtime>;

			let (key1, key2) = (11, 13);

			// mutated
			DoubleMap::mutate_exists(key1, key2, |v| *v = Some(1));
			assert_eq!(DoubleMap::get(&key1, key2), 1);

			// removed if mutated to `None`
			DoubleMap::mutate_exists(key1, key2, |v| *v = None);
			assert!(!DoubleMap::contains_key(&key1, key2));
		});
	}

	#[test]
	fn double_map_try_mutate_exists_should_work() {
		new_test_ext().execute_with(|| {
			type DoubleMap = self::frame_system::DataDM<Runtime>;
			type TestResult = Result<(), &'static str>;

			let (key1, key2) = (11, 13);

			// mutated if `Ok`
			assert_ok!(DoubleMap::try_mutate_exists(key1, key2, |v| -> TestResult {
				*v = Some(1);
				Ok(())
			}));
			assert_eq!(DoubleMap::get(&key1, key2), 1);

			// no-op if `Err`
			assert_noop!(
				DoubleMap::try_mutate_exists(key1, key2, |v| -> TestResult {
					*v = Some(2);
					Err("nah")
				}),
				"nah"
			);

			// removed if mutated to`None`
			assert_ok!(DoubleMap::try_mutate_exists(key1, key2, |v| -> TestResult {
				*v = None;
				Ok(())
			}));
			assert!(!DoubleMap::contains_key(&key1, key2));
		});
	}

	fn expected_metadata() -> PalletStorageMetadataIR {
		PalletStorageMetadataIR {
			prefix: "System",
			entries: vec![
				StorageEntryMetadataIR {
					name: "Data",
					modifier: StorageEntryModifierIR::Default,
					ty: StorageEntryTypeIR::Map {
						hashers: vec![StorageHasherIR::Twox64Concat],
						key: scale_info::meta_type::<u32>(),
						value: scale_info::meta_type::<u64>(),
					},
					default: vec![0, 0, 0, 0, 0, 0, 0, 0],
					docs: vec![],
				},
				StorageEntryMetadataIR {
					name: "OptionLinkedMap",
					modifier: StorageEntryModifierIR::Optional,
					ty: StorageEntryTypeIR::Map {
						hashers: vec![StorageHasherIR::Blake2_128Concat],
						key: scale_info::meta_type::<u32>(),
						value: scale_info::meta_type::<u32>(),
					},
					default: vec![0],
					docs: vec![],
				},
				StorageEntryMetadataIR {
					name: "GenericData",
					modifier: StorageEntryModifierIR::Default,
					ty: StorageEntryTypeIR::Map {
						hashers: vec![StorageHasherIR::Identity],
						key: scale_info::meta_type::<u32>(),
						value: scale_info::meta_type::<u32>(),
					},
					default: vec![0, 0, 0, 0],
					docs: vec![],
				},
				StorageEntryMetadataIR {
					name: "GenericData2",
					modifier: StorageEntryModifierIR::Optional,
					ty: StorageEntryTypeIR::Map {
						hashers: vec![StorageHasherIR::Blake2_128Concat],
						key: scale_info::meta_type::<u32>(),
						value: scale_info::meta_type::<u32>(),
					},
					default: vec![0],
					docs: vec![],
				},
				StorageEntryMetadataIR {
					name: "DataDM",
					modifier: StorageEntryModifierIR::Default,
					ty: StorageEntryTypeIR::Map {
						hashers: vec![
							StorageHasherIR::Twox64Concat,
							StorageHasherIR::Blake2_128Concat,
						],
						key: scale_info::meta_type::<(u32, u32)>(),
						value: scale_info::meta_type::<u64>(),
					},
					default: vec![0, 0, 0, 0, 0, 0, 0, 0],
					docs: vec![],
				},
				StorageEntryMetadataIR {
					name: "GenericDataDM",
					modifier: StorageEntryModifierIR::Default,
					ty: StorageEntryTypeIR::Map {
						hashers: vec![StorageHasherIR::Blake2_128Concat, StorageHasherIR::Identity],
						key: scale_info::meta_type::<(u32, u32)>(),
						value: scale_info::meta_type::<u32>(),
					},
					default: vec![0, 0, 0, 0],
					docs: vec![],
				},
				StorageEntryMetadataIR {
					name: "GenericData2DM",
					modifier: StorageEntryModifierIR::Optional,
					ty: StorageEntryTypeIR::Map {
						hashers: vec![
							StorageHasherIR::Blake2_128Concat,
							StorageHasherIR::Twox64Concat,
						],
						key: scale_info::meta_type::<(u32, u32)>(),
						value: scale_info::meta_type::<u32>(),
					},
					default: vec![0],
					docs: vec![],
				},
				StorageEntryMetadataIR {
					name: "AppendableDM",
					modifier: StorageEntryModifierIR::Default,
					ty: StorageEntryTypeIR::Map {
						hashers: vec![
							StorageHasherIR::Blake2_128Concat,
							StorageHasherIR::Blake2_128Concat,
						],
						key: scale_info::meta_type::<(u32, u32)>(),
						value: scale_info::meta_type::<Vec<u32>>(),
					},
					default: vec![0],
					docs: vec![],
				},
			],
		}
	}

	#[test]
	fn store_metadata() {
		let metadata = Pallet::<Runtime>::storage_metadata();
		pretty_assertions::assert_eq!(expected_metadata(), metadata);
	}

	parameter_types! {
		storage StorageParameter: u64 = 10;
	}

	#[test]
	fn check_storage_parameter_type_works() {
		TestExternalities::default().execute_with(|| {
			assert_eq!(sp_io::hashing::twox_128(b":StorageParameter:"), StorageParameter::key());

			assert_eq!(10, StorageParameter::get());

			StorageParameter::set(&300);
			assert_eq!(300, StorageParameter::get());
		})
	}
}

=======
>>>>>>> e53cf32c
/// Private module re-exporting items used by frame support macros.
#[doc(hidden)]
pub mod _private {
	pub use sp_inherents;
}

/// Prelude to be used for pallet testing, for ease of use.
#[cfg(feature = "std")]
pub mod testing_prelude {
	pub use super::{
		assert_err, assert_err_ignore_postinfo, assert_err_with_weight, assert_error_encoded_size,
		assert_noop, assert_ok, assert_storage_noop, parameter_types, traits::Get,
	};
	pub use sp_arithmetic::assert_eq_error_rate;
	pub use sp_runtime::{bounded_btree_map, bounded_vec};
}

/// Prelude to be used alongside pallet macro, for ease of use.
pub mod pallet_prelude {
	pub use crate::{
		dispatch::{
			DispatchClass, DispatchError, DispatchResult, DispatchResultWithPostInfo, Parameter,
			Pays,
		},
		ensure,
		inherent::{InherentData, InherentIdentifier, ProvideInherent},
		storage,
		storage::{
			bounded_vec::BoundedVec,
			types::{
				CountedStorageMap, CountedStorageNMap, Key as NMapKey, OptionQuery, ResultQuery,
				StorageDoubleMap, StorageMap, StorageNMap, StorageValue, ValueQuery,
			},
			StorageList,
		},
		traits::{
			BuildGenesisConfig, ConstU32, EnsureOrigin, Get, GetDefault, GetStorageVersion, Hooks,
			IsType, PalletInfoAccess, StorageInfoTrait, StorageVersion, TypedGet,
		},
		Blake2_128, Blake2_128Concat, Blake2_256, CloneNoBound, DebugNoBound, EqNoBound, Identity,
		PartialEqNoBound, RuntimeDebugNoBound, Twox128, Twox256, Twox64Concat,
	};
	pub use codec::{Decode, Encode, MaxEncodedLen};
	pub use frame_support::pallet_macros::*;
	pub use frame_support_procedural::register_default_impl;
	pub use scale_info::TypeInfo;
	pub use sp_inherents::MakeFatalError;
	pub use sp_runtime::{
		traits::{MaybeSerializeDeserialize, Member, ValidateUnsigned},
		transaction_validity::{
			InvalidTransaction, TransactionLongevity, TransactionPriority, TransactionSource,
			TransactionTag, TransactionValidity, TransactionValidityError, UnknownTransaction,
			ValidTransaction,
		},
		RuntimeDebug, MAX_MODULE_ERROR_ENCODED_SIZE,
	};
	pub use sp_std::marker::PhantomData;
	pub use sp_weights::Weight;
}

/// The `pallet` attribute macro defines a pallet that can be used with
/// [`construct_runtime!`]. It must be attached to a module named `pallet` as follows:
///
/// ```ignore
/// #[pallet]
/// pub mod pallet {
/// 	...
/// }
/// ```
///
/// Note that various types can be automatically imported using
/// [`frame_support::pallet_prelude`] and `frame_system::pallet_prelude`:
///
/// ```ignore
/// #[pallet]
/// pub mod pallet {
/// 	use frame_support::pallet_prelude::*;
/// 	use frame_system::pallet_prelude::*;
/// 	...
/// }
/// ```
///
/// # pallet::* Attributes
///
/// The `pallet` macro will parse any items within your `pallet` module that are annotated with
/// `#[pallet::*]` attributes. Some of these attributes are mandatory and some are optional,
/// and they can attach to different types of items within your pallet depending on the
/// attribute in question. The full list of `#[pallet::*]` attributes is shown below in the
/// order in which they are mentioned in this document:
///
/// * [`pallet::pallet`](#pallet-struct-placeholder-palletpallet-mandatory)
/// * [`pallet::config`](#config-trait-palletconfig-mandatory)
/// * [`pallet::constant`](#palletconstant)
/// * [`pallet::disable_frame_system_supertrait_check`](#disable_supertrait_check)
/// * [`pallet::generate_store($vis trait Store)`](#palletgenerate_storevis-trait-store)
/// * [`pallet::storage_version`](#palletstorage_version)
/// * [`pallet::hooks`](#hooks-pallethooks-optional)
/// * [`pallet::call`](#call-palletcall-optional)
/// * [`pallet::weight($expr)`](#palletweightexpr)
/// * [`pallet::compact`](#palletcompact-some_arg-some_type)
/// * [`pallet::call_index($idx)`](#palletcall_indexidx)
/// * [`pallet::extra_constants`](#extra-constants-palletextra_constants-optional)
/// * [`pallet::error`](#error-palleterror-optional)
/// * [`pallet::event`](#event-palletevent-optional)
/// * [`pallet::generate_deposit($visibility fn
///   deposit_event)`](#palletgenerate_depositvisibility-fn-deposit_event)
/// * [`pallet::storage`](#storage-palletstorage-optional)
/// * [`pallet::getter(fn $my_getter_fn_name)`](#palletgetterfn-my_getter_fn_name-optional)
/// * [`pallet::storage_prefix = "SomeName"`](#palletstorage_prefix--somename-optional)
/// * [`pallet::unbounded`](#palletunbounded-optional)
/// * [`pallet::whitelist_storage`](#palletwhitelist_storage-optional)
/// * [`cfg(..)`](#cfg-for-storage) (on storage items)
/// * [`pallet::type_value`](#type-value-pallettype_value-optional)
/// * [`pallet::genesis_config`](#genesis-config-palletgenesis_config-optional)
/// * [`pallet::genesis_build`](#genesis-build-palletgenesis_build-optional)
/// * [`pallet::inherent`](#inherent-palletinherent-optional)
/// * [`pallet::validate_unsigned`](#validate-unsigned-palletvalidate_unsigned-optional)
/// * [`pallet::origin`](#origin-palletorigin-optional)
/// * [`pallet::composite_enum`](#composite-enum-palletcomposite_enum-optional)
///
/// Note that at compile-time, the `#[pallet]` macro will analyze and expand all of these
/// attributes, ultimately removing their AST nodes before they can be parsed as real
/// attribute macro calls. This means that technically we do not need attribute macro
/// definitions for any of these attributes, however, for consistency and discoverability
/// reasons, we still maintain stub attribute macro definitions for all of these attributes in
/// the [`pallet_macros`] module which is automatically included in all pallets as part of the
/// pallet prelude. The actual "work" for all of these attribute macros can be found in the
/// macro expansion for `#[pallet]`.
///
/// Also note that in this document, pallet attributes are explained using the syntax of
/// non-instantiable pallets. For an example of an instantiable pallet, see [this
/// example](#example-of-an-instantiable-pallet).
///
/// # Dev Mode (`#[pallet(dev_mode)]`)
///
/// Specifying the argument `dev_mode` on the `#[pallet]` or `#[frame_support::pallet]`
/// attribute attached to your pallet module will allow you to enable dev mode for a pallet.
/// The aim of dev mode is to loosen some of the restrictions and requirements placed on
/// production pallets for easy tinkering and development. Dev mode pallets should not be used
/// in production. Enabling dev mode has the following effects:
///
/// * Weights no longer need to be specified on every `#[pallet::call]` declaration. By
///   default, dev mode pallets will assume a weight of zero (`0`) if a weight is not
///   specified. This is equivalent to specifying `#[weight(0)]` on all calls that do not
///   specify a weight.
/// * Call indices no longer need to be specified on every `#[pallet::call]` declaration. By
///   default, dev mode pallets will assume a call index based on the order of the call.
/// * All storages are marked as unbounded, meaning you do not need to implement
///   `MaxEncodedLen` on storage types. This is equivalent to specifying `#[pallet::unbounded]`
///   on all storage type definitions.
/// * Storage hashers no longer need to be specified and can be replaced by `_`. In dev mode,
///   these will be replaced by `Blake2_128Concat`. In case of explicit key-binding, `Hasher`
///   can simply be ignored when in `dev_mode`.
///
/// Note that the `dev_mode` argument can only be supplied to the `#[pallet]` or
/// `#[frame_support::pallet]` attribute macro that encloses your pallet module. This argument
/// cannot be specified anywhere else, including but not limited to the `#[pallet::pallet]`
/// attribute macro.
///
/// <div class="example-wrap" style="display:inline-block"><pre class="compile_fail"
/// style="white-space:normal;font:inherit;">
/// <strong>WARNING</strong>:
/// You should not deploy or use dev mode pallets in production. Doing so can break your chain
/// and therefore should never be done. Once you are done tinkering, you should remove the
/// 'dev_mode' argument from your #[pallet] declaration and fix any compile errors before
/// attempting to use your pallet in a production scenario.
/// </pre></div>
///
/// # Pallet struct placeholder: `#[pallet::pallet]` (mandatory)
///
/// The pallet struct placeholder `#[pallet::pallet]` is mandatory and allows you to specify
/// pallet information.
///
/// The struct must be defined as follows:
/// ```ignore
/// #[pallet::pallet]
/// pub struct Pallet<T>(_);
/// ```
/// I.e. a regular struct definition named `Pallet`, with generic T and no where clause.
///
/// ## Macro expansion:
///
/// The macro adds this attribute to the struct definition:
/// ```ignore
/// #[derive(
/// 	frame_support::CloneNoBound,
/// 	frame_support::EqNoBound,
/// 	frame_support::PartialEqNoBound,
/// 	frame_support::RuntimeDebugNoBound,
/// )]
/// ```
/// and replaces the type `_` with `PhantomData<T>`. It also implements on the pallet:
/// * [`GetStorageVersion`](`traits::GetStorageVersion`)
/// * [`OnGenesis`](`traits::OnGenesis`): contains some logic to write the pallet version into
///   storage.
/// * `PalletErrorTypeInfo`: provides the type information for the pallet error, if defined.
///
/// It declares `type Module` type alias for `Pallet`, used by `construct_runtime`.
///
/// It implements [`PalletInfoAccess`](`traits::PalletInfoAccess') on `Pallet` to ease access
/// to pallet information given by [`frame_support::traits::PalletInfo`]. (The implementation
/// uses the associated type `frame_system::Config::PalletInfo`).
///
/// It implements [`StorageInfoTrait`](`traits::StorageInfoTrait`) on `Pallet` which give
/// information about all storages.
///
/// If the attribute `generate_store` is set then the macro creates the trait `Store` and
/// implements it on `Pallet`.
///
/// If the attribute `set_storage_max_encoded_len` is set then the macro calls
/// [`StorageInfoTrait`](`traits::StorageInfoTrait`) for each storage in the implementation of
/// [`StorageInfoTrait`](`traits::StorageInfoTrait`) for the pallet. Otherwise it implements
/// [`StorageInfoTrait`](`traits::StorageInfoTrait`) for the pallet using the
/// [`PartialStorageInfoTrait`](`traits::PartialStorageInfoTrait`) implementation of storages.
///
/// # Config trait: `#[pallet::config]` (mandatory)
///
/// The mandatory attribute `#[pallet::config]` defines the configurable options for the
/// pallet.
///
/// Item must be defined as:
///
/// ```ignore
/// #[pallet::config]
/// pub trait Config: frame_system::Config + $optionally_some_other_supertraits
/// $optional_where_clause
/// {
/// ...
/// }
/// ```
///
/// I.e. a regular trait definition named `Config`, with the supertrait
/// `frame_system::pallet::Config`, and optionally other supertraits and a where clause.
/// (Specifying other supertraits here is known as [tight
/// coupling](https://docs.substrate.io/reference/how-to-guides/pallet-design/use-tight-coupling/))
///
/// The associated type `RuntimeEvent` is reserved. If defined, it must have the bounds
/// `From<Event>` and `IsType<<Self as frame_system::Config>::RuntimeEvent>`.
///
/// [`pallet::event`](`frame_support::pallet_macros::event`) must be present if `RuntimeEvent`
/// exists as a config item in your `#[pallet::config]`.
///
/// Also see [`pallet::config`](`frame_support::pallet_macros::config`)
///
/// ## `pallet::constant`
///
/// The `#[pallet::constant]` attribute can be used to add an associated type trait bounded by
/// [`Get`](crate::traits::Get) from [`pallet::config`](#palletconfig) into metadata, e.g.:
///
/// ```ignore
/// #[pallet::config]
/// pub trait Config: frame_system::Config {
/// 	#[pallet::constant]
/// 	type Foo: Get<u32>;
/// }
/// ```
///
/// Also see [`pallet::constant`](`frame_support::pallet_macros::constant`)
///
/// ## `pallet::disable_frame_system_supertrait_check`
/// <a name="disable_supertrait_check"></a>
///
/// To bypass the `frame_system::Config` supertrait check, use the attribute
/// `pallet::disable_frame_system_supertrait_check`, e.g.:
///
/// ```ignore
/// #[pallet::config]
/// #[pallet::disable_frame_system_supertrait_check]
/// pub trait Config: pallet_timestamp::Config {}
/// ```
///
/// NOTE: Bypassing the `frame_system::Config` supertrait check is typically desirable when you
/// want to write an alternative to the `frame_system` pallet.
///
/// Also see
/// [`pallet::disable_frame_system_supertrait_check`](`frame_support::pallet_macros::disable_frame_system_supertrait_check`)
///
/// ## Macro expansion:
///
/// The macro expands pallet constant metadata with the information given by
/// `#[pallet::constant]`.
///
/// # `pallet::generate_store($vis trait Store)`
///
/// To generate a `Store` trait associating all storages, annotate your `Pallet` struct with
/// the attribute `#[pallet::generate_store($vis trait Store)]`, e.g.:
///
/// ```ignore
/// #[pallet::pallet]
/// #[pallet::generate_store(pub(super) trait Store)]
/// pub struct Pallet<T>(_);
/// ```
/// More precisely, the `Store` trait contains an associated type for each storage. It is
/// implemented for `Pallet` allowing access to the storage from pallet struct.
///
/// Thus when defining a storage named `Foo`, it can later be accessed from `Pallet` using
/// `<Pallet as Store>::Foo`.
///
/// NOTE: this attribute is only valid when applied _directly_ to your `Pallet` struct
/// definition.
///
/// Also see [`pallet::generate_store`](`frame_support::pallet_macros::generate_store`).
///
/// # `pallet::storage_version`
///
/// Because the [`pallet::pallet`](#pallet-struct-placeholder-palletpallet-mandatory) macro
/// implements [`traits::GetStorageVersion`], the current storage version needs to be
/// communicated to the macro. This can be done by using the `pallet::storage_version`
/// attribute:
///
/// ```ignore
/// const STORAGE_VERSION: StorageVersion = StorageVersion::new(5);
///
/// #[pallet::pallet]
/// #[pallet::storage_version(STORAGE_VERSION)]
/// pub struct Pallet<T>(_);
/// ```
///
/// If not present, the current storage version is set to the default value.
///
/// Also see [`pallet::storage_version`](`frame_support::pallet_macros::storage_version`)
///
/// # Hooks: `#[pallet::hooks]` (optional)
///
/// The `pallet::hooks` attribute allows you to specify a `Hooks` implementation for `Pallet`
/// that specifies pallet-specific logic.
///
/// The item the attribute attaches to must be defined as follows:
/// ```ignore
/// #[pallet::hooks]
/// impl<T: Config> Hooks<BlockNumberFor<T>> for Pallet<T> $optional_where_clause {
///     ...
/// }
/// ```
/// I.e. a regular trait implementation with generic bound: `T: Config`, for the trait
/// `Hooks<BlockNumberFor<T>>` (they are defined in preludes), for the type `Pallet<T>` and
/// with an optional where clause.
///
/// If no `#[pallet::hooks]` exists, then the following default implementation is
/// automatically generated:
/// ```ignore
/// #[pallet::hooks]
/// impl<T: Config> Hooks<BlockNumberFor<T>> for Pallet<T> {}
/// ```
///
/// Also see [`pallet::hooks`](`frame_support::pallet_macros::hooks`)
///
/// # Call: `#[pallet::call]` (optional)
///
/// Implementation of pallet dispatchables.
///
/// Item must be defined as:
/// ```ignore
/// #[pallet::call]
/// impl<T: Config> Pallet<T> {
/// 	/// $some_doc
/// 	#[pallet::weight($ExpressionResultingInWeight)]
/// 	pub fn $fn_name(
/// 		origin: OriginFor<T>,
/// 		$some_arg: $some_type,
/// 		// or with compact attribute: #[pallet::compact] $some_arg: $some_type,
/// 		...
/// 	) -> DispatchResultWithPostInfo { // or `-> DispatchResult`
/// 		...
/// 	}
/// 	...
/// }
/// ```
/// I.e. a regular type implementation, with generic `T: Config`, on type `Pallet<T>`, with
/// an optional where clause.
///
/// ## `#[pallet::weight($expr)]`
///
/// Each dispatchable needs to define a weight with `#[pallet::weight($expr)]` attribute, the
/// first argument must be `origin: OriginFor<T>`.
///
/// Also see [`pallet::weight`](`frame_support::pallet_macros::weight`)
///
/// ### `#[pallet::compact] $some_arg: $some_type`
///
/// Compact encoding for arguments can be achieved via `#[pallet::compact]`. The function must
/// return a `DispatchResultWithPostInfo` or `DispatchResult`.
///
/// Also see [`pallet::compact`](`frame_support::pallet_macros::compact`)
///
/// ## `#[pallet::call_index($idx)]`
///
/// Each dispatchable may also be annotated with the `#[pallet::call_index($idx)]` attribute,
/// which explicitly defines the codec index for the dispatchable function in the `Call` enum.
///
/// All call indexes start from 0, until it encounters a dispatchable function with a defined
/// call index. The dispatchable function that lexically follows the function with a defined
/// call index will have that call index, but incremented by 1, e.g. if there are 3
/// dispatchable functions `fn foo`, `fn bar` and `fn qux` in that order, and only `fn bar`
/// has a call index of 10, then `fn qux` will have an index of 11, instead of 1.
///
/// **WARNING**: modifying dispatchables, changing their order, removing some, etc., must be
/// done with care. Indeed this will change the outer runtime call type (which is an enum with
/// one variant per pallet), this outer runtime call can be stored on-chain (e.g. in
/// `pallet-scheduler`). Thus migration might be needed. To mitigate against some of this, the
/// `#[pallet::call_index($idx)]` attribute can be used to fix the order of the dispatchable so
/// that the `Call` enum encoding does not change after modification. As a general rule of
/// thumb, it is therefore adventageous to always add new calls to the end so you can maintain
/// the existing order of calls.
///
/// Also see [`pallet::call_index`](`frame_support::pallet_macros::call_index`)
///
/// # Extra constants: `#[pallet::extra_constants]` (optional)
///
/// Allows you to define some extra constants to be added into constant metadata.
///
/// Item must be defined as:
///
/// ```ignore
/// #[pallet::extra_constants]
/// impl<T: Config> Pallet<T> where $optional_where_clause {
/// 	/// $some_doc
/// 	$vis fn $fn_name() -> $some_return_type {
/// 		...
/// 	}
/// 	...
/// }
/// ```
/// I.e. a regular rust `impl` block with some optional where clause and functions with 0 args,
/// 0 generics, and some return type.
///
/// ## Macro expansion
///
/// The macro add some extra constants to pallet constant metadata.
///
/// Also see: [`pallet::extra_constants`](`frame_support::pallet_macros::extra_constants`)
///
/// # Error: `#[pallet::error]` (optional)
///
/// The `#[pallet::error]` attribute allows you to define an error enum that will be returned
/// from the dispatchable when an error occurs. The information for this error type is then
/// stored in metadata.
///
/// Item must be defined as:
///
/// ```ignore
/// #[pallet::error]
/// pub enum Error<T> {
/// 	/// $some_optional_doc
/// 	$SomeFieldLessVariant,
/// 	/// $some_more_optional_doc
/// 	$SomeVariantWithOneField(FieldType),
/// 	...
/// }
/// ```
/// I.e. a regular enum named `Error`, with generic `T` and fieldless or multiple-field
/// variants.
///
/// Any field type in the enum variants must implement [`scale_info::TypeInfo`] in order to be
/// properly used in the metadata, and its encoded size should be as small as possible,
/// preferably 1 byte in size in order to reduce storage size. The error enum itself has an
/// absolute maximum encoded size specified by [`MAX_MODULE_ERROR_ENCODED_SIZE`].
///
/// (1 byte can still be 256 different errors. The more specific the error, the easier it is to
/// diagnose problems and give a better experience to the user. Don't skimp on having lots of
/// individual error conditions.)
///
/// Field types in enum variants must also implement [`PalletError`](traits::PalletError),
/// otherwise the pallet will fail to compile. Rust primitive types have already implemented
/// the [`PalletError`](traits::PalletError) trait along with some commonly used stdlib types
/// such as [`Option`] and [`PhantomData`](`frame_support::dispatch::marker::PhantomData`), and
/// hence in most use cases, a manual implementation is not necessary and is discouraged.
///
/// The generic `T` must not bound anything and a `where` clause is not allowed. That said,
/// bounds and/or a where clause should not needed for any use-case.
///
/// Also see: [`pallet::error`](`frame_support::pallet_macros::error`)
///
/// # Event: `#[pallet::event]` (optional)
///
/// Allows you to define pallet events. Pallet events are stored under the `system` / `events`
/// key when the block is applied (and then replaced when the next block writes it's events).
///
/// The Event enum must be defined as follows:
///
/// ```ignore
/// #[pallet::event]
/// #[pallet::generate_deposit($visibility fn deposit_event)] // Optional
/// pub enum Event<$some_generic> $optional_where_clause {
/// 	/// Some doc
/// 	$SomeName($SomeType, $YetanotherType, ...),
/// 	...
/// }
/// ```
///
/// I.e. an enum (with named or unnamed fields variant), named `Event`, with generic: none or
/// `T` or `T: Config`, and optional w here clause.
///
/// Each field must implement [`Clone`], [`Eq`], [`PartialEq`], [`Encode`], [`Decode`], and
/// [`Debug`] (on std only). For ease of use, bound by the trait
/// [`Member`](`frame_support::pallet_prelude::Member`), available in
/// frame_support::pallet_prelude.
///
/// Also see [`pallet::event`](`frame_support::pallet_macros::event`)
///
/// ## `#[pallet::generate_deposit($visibility fn deposit_event)]`
///
/// The attribute `#[pallet::generate_deposit($visibility fn deposit_event)]` generates a
/// helper function on `Pallet` that handles deposit events.
///
/// NOTE: For instantiable pallets, the event must be generic over `T` and `I`.
///
/// Also see [`pallet::generate_deposit`](`frame_support::pallet_macros::generate_deposit`)
///
/// # Storage: `#[pallet::storage]` (optional)
///
/// The `#[pallet::storage]` attribute lets you define some abstract storage inside of runtime
/// storage and also set its metadata. This attribute can be used multiple times.
///
/// Item should be defined as:
///
/// ```ignore
/// #[pallet::storage]
/// #[pallet::getter(fn $getter_name)] // optional
/// $vis type $StorageName<$some_generic> $optional_where_clause
/// 	= $StorageType<$generic_name = $some_generics, $other_name = $some_other, ...>;
/// ```
///
/// or with unnamed generic:
///
/// ```ignore
/// #[pallet::storage]
/// #[pallet::getter(fn $getter_name)] // optional
/// $vis type $StorageName<$some_generic> $optional_where_clause
/// 	= $StorageType<_, $some_generics, ...>;
/// ```
///
/// I.e. it must be a type alias, with generics: `T` or `T: Config`. The aliased type must be
/// one of [`StorageValue`](`pallet_prelude::StorageValue`),
/// [`StorageMap`](`pallet_prelude::StorageMap`) or
/// [`StorageDoubleMap`](`pallet_prelude::StorageDoubleMap`). The generic arguments of the
/// storage type can be given in two manners: named and unnamed. For named generic arguments,
/// the name for each argument should match the name defined for it on the storage struct:
/// * [`StorageValue`](`pallet_prelude::StorageValue`) expects `Value` and optionally
///   `QueryKind` and `OnEmpty`,
/// * [`StorageMap`](`pallet_prelude::StorageMap`) expects `Hasher`, `Key`, `Value` and
///   optionally `QueryKind` and `OnEmpty`,
/// * [`CountedStorageMap`](`pallet_prelude::CountedStorageMap`) expects `Hasher`, `Key`,
///   `Value` and optionally `QueryKind` and `OnEmpty`,
/// * [`StorageDoubleMap`](`pallet_prelude::StorageDoubleMap`) expects `Hasher1`, `Key1`,
///   `Hasher2`, `Key2`, `Value` and optionally `QueryKind` and `OnEmpty`.
///
/// For unnamed generic arguments: Their first generic must be `_` as it is replaced by the
/// macro and other generic must declared as a normal generic type declaration.
///
/// The `Prefix` generic written by the macro is generated using
/// `PalletInfo::name::<Pallet<..>>()` and the name of the storage type. E.g. if runtime names
/// the pallet "MyExample" then the storage `type Foo<T> = ...` should use the prefix:
/// `Twox128(b"MyExample") ++ Twox128(b"Foo")`.
///
/// For the [`CountedStorageMap`](`pallet_prelude::CountedStorageMap`) variant, the `Prefix`
/// also implements
/// [`CountedStorageMapInstance`](`frame_support::storage::types::CountedStorageMapInstance`).
/// It also associates a [`CounterPrefix`](`pallet_prelude::CounterPrefix'), which is
/// implemented the same as above, but the storage prefix is prepend with `"CounterFor"`. E.g.
/// if runtime names the pallet "MyExample" then the storage `type Foo<T> =
/// CountedStorageaMap<...>` will store its counter at the prefix: `Twox128(b"MyExample") ++
/// Twox128(b"CounterForFoo")`.
///
/// E.g:
///
/// ```ignore
/// #[pallet::storage]
/// pub(super) type MyStorage<T> = StorageMap<Hasher = Blake2_128Concat, Key = u32, Value = u32>;
/// ```
///
/// In this case the final prefix used by the map is `Twox128(b"MyExample") ++
/// Twox128(b"OtherName")`.
///
/// Also see [`pallet::storage`](`frame_support::pallet_macros::storage`)
///
/// ## `#[pallet::getter(fn $my_getter_fn_name)]` (optional)
///
/// The optional attribute `#[pallet::getter(fn $my_getter_fn_name)]` allows you to define a
/// getter function on `Pallet`.
///
/// Also see [`pallet::getter`](`frame_support::pallet_macros::getter`)
///
/// ## `#[pallet::storage_prefix = "SomeName"]` (optional)
///
/// The optional attribute `#[pallet::storage_prefix = "SomeName"]` allows you to define the
/// storage prefix to use, see how `Prefix` generic is implemented above. This is helpful if
/// you wish to rename the storage field but don't want to perform a migration.
///
/// E.g:
///
/// ```ignore
/// #[pallet::storage]
/// #[pallet::storage_prefix = "foo"]
/// #[pallet::getter(fn my_storage)]
/// pub(super) type MyStorage<T> = StorageMap<Hasher = Blake2_128Concat, Key = u32, Value = u32>;
/// ```
///
/// or
///
/// ```ignore
/// #[pallet::storage]
/// #[pallet::getter(fn my_storage)]
/// pub(super) type MyStorage<T> = StorageMap<_, Blake2_128Concat, u32, u32>;
/// ```
///
/// Also see [`pallet::storage_prefix`](`frame_support::pallet_macros::storage_prefix`)
///
/// ## `#[pallet::unbounded]` (optional)
///
/// The optional attribute `#[pallet::unbounded]` declares the storage as unbounded. When
/// implementating the storage info (when `#[pallet::generate_storage_info]` is specified on
/// the pallet struct placeholder), the size of the storage will be declared as unbounded. This
/// can be useful for storage which can never go into PoV (Proof of Validity).
///
/// Also see [`pallet::unbounded`](`frame_support::pallet_macros::unbounded`)
///
/// ## `#[pallet::whitelist_storage]` (optional)
///
/// The optional attribute `#[pallet::whitelist_storage]` will declare the storage as
/// whitelisted from benchmarking.
///
/// See
/// [`pallet::whitelist_storage`](frame_support::pallet_macros::whitelist_storage)
/// for more info.
///
///	## `#[cfg(..)]` (for storage)
/// The optional attributes `#[cfg(..)]` allow conditional compilation for the storage.
///
/// E.g:
///
/// ```ignore
/// #[cfg(feature = "my-feature")]
/// #[pallet::storage]
/// pub(super) type MyStorage<T> = StorageValue<Value = u32>;
/// ```
///
/// All the `cfg` attributes are automatically copied to the items generated for the storage,
/// i.e. the getter, storage prefix, and the metadata element etc.
///
/// Any type placed as the `QueryKind` parameter must implement
/// [`frame_support::storage::types::QueryKindTrait`]. There are 3 implementations of this
/// trait by default:
///
/// 1. [`OptionQuery`](`frame_support::storage::types::OptionQuery`), the default `QueryKind`
///    used when this type parameter is omitted. Specifying this as the `QueryKind` would cause
///    storage map APIs that return a `QueryKind` to instead return an [`Option`], returning
///    `Some` when a value does exist under a specified storage key, and `None` otherwise.
/// 2. [`ValueQuery`](`frame_support::storage::types::ValueQuery`) causes storage map APIs that
///    return a `QueryKind` to instead return the value type. In cases where a value does not
///    exist under a specified storage key, the `OnEmpty` type parameter on `QueryKindTrait` is
///    used to return an appropriate value.
/// 3. [`ResultQuery`](`frame_support::storage::types::ResultQuery`) causes storage map APIs
///    that return a `QueryKind` to instead return a `Result<T, E>`, with `T` being the value
///    type and `E` being the pallet error type specified by the `#[pallet::error]` attribute.
///    In cases where a value does not exist under a specified storage key, an `Err` with the
///    specified pallet error variant is returned.
///
/// NOTE: If the `QueryKind` generic parameter is still generic at this stage or is using some
/// type alias then the generation of the getter might fail. In this case the getter can be
/// implemented manually.
///
/// NOTE: The generic `Hasher` must implement the [`StorageHasher`] trait (or the type is not
/// usable at all). We use [`StorageHasher::METADATA`] for the metadata of the hasher of the
/// storage item. Thus generic hasher is supported.
///
/// ## Macro expansion
///
/// For each storage item the macro generates a struct named
/// `_GeneratedPrefixForStorage$NameOfStorage`, and implements
/// [`StorageInstance`](traits::StorageInstance) on it using the pallet and storage name. It
/// then uses it as the first generic of the aliased type. For
/// [`CountedStorageMap`](`pallet_prelude::CountedStorageMap`),
/// [`CountedStorageMapInstance`](`frame_support::storage::types::CountedStorageMapInstance`)
/// is implemented, and another similar struct is generated.
///
/// For a named generic, the macro will reorder the generics, and remove the names.
///
/// The macro implements the function `storage_metadata` on the `Pallet` implementing the
/// metadata for all storage items based on their kind:
/// * for a storage value, the type of the value is copied into the metadata
/// * for a storage map, the type of the values and the key's type is copied into the metadata
/// * for a storage double map, the type of the values, and the types of `key1` and `key2` are
///   copied into the metadata.
///
/// # Type value: `#[pallet::type_value]` (optional)
///
/// The `#[pallet::type_value]` attribute lets you define a struct implementing the
/// [`Get`](crate::traits::Get) trait to ease use of storage types. This attribute is meant to
/// be used alongside [`#[pallet::storage]`](#storage-palletstorage-optional) to define a
/// storage's default value. This attribute can be used multiple times.
///
/// Item must be defined as:
///
/// ```ignore
/// #[pallet::type_value]
/// fn $MyDefaultName<$some_generic>() -> $default_type $optional_where_clause { $expr }
/// ```
///
/// I.e.: a function definition with generics none or `T: Config` and a returned type.
///
/// E.g.:
///
/// ```ignore
/// #[pallet::type_value]
/// fn MyDefault<T: Config>() -> T::Balance { 3.into() }
/// ```
///
/// Also see [`pallet::type_value`](`frame_support::pallet_macros::type_value`)
///
/// # Genesis config: `#[pallet::genesis_config]` (optional)
///
/// The `#[pallet::genesis_config]` attribute allows you to define the genesis configuration
/// for the pallet.
///
/// Item is defined as either an enum or a struct. It needs to be public and implement the
/// trait [`BuildGenesisConfig`](`traits::BuildGenesisConfig`) with
/// [`#[pallet::genesis_build]`](#genesis-build-palletgenesis_build-optional). The type
/// generics are constrained to be either none, or `T` or `T: Config`.
///
/// E.g:
///
/// ```ignore
/// #[pallet::genesis_config]
/// pub struct GenesisConfig<T: Config> {
/// 	_myfield: BalanceOf<T>,
/// }
/// ```
///
/// Also see [`pallet::genesis_config`](`frame_support::pallet_macros::genesis_config`)
///
/// # Genesis build: `#[pallet::genesis_build]` (optional)
///
/// The `#[pallet::genesis_build]` attribute allows you to define how `genesis_configuration`
/// is built. This takes as input the `GenesisConfig` type (as `self`) and constructs the
/// pallet's initial state.
///
/// The impl must be defined as:
///
/// ```ignore
/// #[pallet::genesis_build]
/// impl<T: Config> GenesisBuild<T> for GenesisConfig<$maybe_generics> {
/// 	fn build(&self) { $expr }
/// }
/// ```
///
/// I.e. a trait implementation with generic `T: Config`, of trait `GenesisBuild<T>` on
/// type `GenesisConfig` with generics none or `T`.
///
/// E.g.:
///
/// ```ignore
/// #[pallet::genesis_build]
/// impl<T: Config> GenesisBuild<T> for GenesisConfig {
/// 	fn build(&self) {}
/// }
/// ```
///
/// Also see [`pallet::genesis_build`](`frame_support::pallet_macros::genesis_build`)
///
/// # Inherent: `#[pallet::inherent]` (optional)
///
/// The `#[pallet::inherent]` attribute allows the pallet to provide some
/// [inherent](https://docs.substrate.io/fundamentals/transaction-types/#inherent-transactions).
/// An inherent is some piece of data that is inserted by a block authoring node at block
/// creation time and can either be accepted or rejected by validators based on whether the
/// data falls within an acceptable range.
///
/// The most common inherent is the `timestamp` that is inserted into every block. Since there
/// is no way to validate timestamps, validators simply check that the timestamp reported by
/// the block authoring node falls within an acceptable range.
///
/// Item must be defined as:
///
/// ```ignore
/// #[pallet::inherent]
/// impl<T: Config> ProvideInherent for Pallet<T> {
/// 	// ... regular trait implementation
/// }
/// ```
///
/// I.e. a trait implementation with bound `T: Config`, of trait
/// [`ProvideInherent`](`pallet_prelude::ProvideInherent`) for type `Pallet<T>`, and some
/// optional where clause.
///
/// Also see [`pallet::inherent`](`frame_support::pallet_macros::inherent`)
///
/// # Validate unsigned: `#[pallet::validate_unsigned]` (optional)
///
/// The `#[pallet::validate_unsigned]` attribute allows the pallet to validate some unsigned
/// transaction:
///
/// Item must be defined as:
///
/// ```ignore
/// #[pallet::validate_unsigned]
/// impl<T: Config> ValidateUnsigned for Pallet<T> {
/// 	// ... regular trait implementation
/// }
/// ```
///
/// I.e. a trait implementation with bound `T: Config`, of trait
/// [`ValidateUnsigned`](`pallet_prelude::ValidateUnsigned`) for type `Pallet<T>`, and some
/// optional where clause.
///
/// NOTE: There is also the [`sp_runtime::traits::SignedExtension`] trait that can be used to
/// add some specific logic for transaction validation.
///
/// Also see [`pallet::validate_unsigned`](`frame_support::pallet_macros::validate_unsigned`)
///
/// # Origin: `#[pallet::origin]` (optional)
///
/// The `#[pallet::origin]` attribute allows you to define some origin for the pallet.
///
/// Item must be either a type alias, an enum, or a struct. It needs to be public.
///
/// E.g.:
///
/// ```ignore
/// #[pallet::origin]
/// pub struct Origin<T>(PhantomData<(T)>);
/// ```
///
/// **WARNING**: modifying origin changes the outer runtime origin. This outer runtime origin
/// can be stored on-chain (e.g. in `pallet-scheduler`), thus any change must be done with care
/// as it might require some migration.
///
/// NOTE: for instantiable pallets, the origin must be generic over `T` and `I`.
///
/// Also see [`pallet::origin`](`frame_support::pallet_macros::origin`)
///
/// # Composite enum `#[pallet::composite_enum]` (optional)
///
/// The `#[pallet::composite_enum]` attribute allows you to define an enum on the pallet which
/// will then instruct `construct_runtime` to amalgamate all similarly-named enums from other
/// pallets into an aggregate enum. This is similar in principle with how the aggregate enum is
/// generated for `#[pallet::event]` or `#[pallet::error]`.
///
/// The item tagged with `#[pallet::composite_enum]` MUST be an enum declaration, and can ONLY
/// be the following identifiers: `FreezeReason`, `HoldReason`, `LockId` or `SlashReason`.
/// Custom identifiers are not supported.
///
/// NOTE: For ease of usage, when no `#[derive]` attributes are detected, the
/// `#[pallet::composite_enum]` attribute will automatically derive the following traits for
/// the enum:
///
/// ```ignore
/// Copy, Clone, Eq, PartialEq, Ord, PartialOrd, Encode, Decode, MaxEncodedLen, TypeInfo,
/// RuntimeDebug
/// ```
///
/// The inverse is also true: if there are any #[derive] attributes present for the enum, then
/// the attribute will not automatically derive any of the traits described above.
///
/// # General notes on instantiable pallets
///
/// An instantiable pallet is one where Config is generic, i.e. `Config<I>`. This allows
/// runtime to implement multiple instances of the pallet, by using different types for the
/// generic. This is the sole purpose of the generic `I`, but because
/// [`PalletInfo`](`traits::PalletInfo`) requires the `Pallet` placeholder to be static, it is
/// important to bound by `'static` whenever [`PalletInfo`](`traits::PalletInfo`) can be used.
/// Additionally, in order to make an instantiable pallet usable as a regular pallet without an
/// instance, it is important to bound by `= ()` on every type.
///
/// Thus impl bound looks like `impl<T: Config<I>, I: 'static>`, and types look like
/// `SomeType<T, I=()>` or `SomeType<T: Config<I>, I: 'static = ()>`.
///
/// # Example of a non-instantiable pallet
///
/// ```
/// pub use pallet::*; // reexport in crate namespace for `construct_runtime!`
///
/// #[frame_support::pallet]
/// // NOTE: The name of the pallet is provided by `construct_runtime` and is used as
/// // the unique identifier for the pallet's storage. It is not defined in the pallet itself.
/// pub mod pallet {
/// 	use frame_support::pallet_prelude::*; // Import various types used in the pallet definition
/// 	use frame_system::pallet_prelude::*; // Import some system helper types.
///
/// 	type BalanceOf<T> = <T as Config>::Balance;
///
/// 	// Define the generic parameter of the pallet
/// 	// The macro parses `#[pallet::constant]` attributes and uses them to generate metadata
/// 	// for the pallet's constants.
/// 	#[pallet::config]
/// 	pub trait Config: frame_system::Config {
/// 		#[pallet::constant] // put the constant in metadata
/// 		type MyGetParam: Get<u32>;
/// 		type Balance: Parameter + MaxEncodedLen + From<u8>;
/// 		type RuntimeEvent: From<Event<Self>> + IsType<<Self as frame_system::Config>::RuntimeEvent>;
/// 	}
///
/// 	// Define some additional constant to put into the constant metadata.
/// 	#[pallet::extra_constants]
/// 	impl<T: Config> Pallet<T> {
/// 		/// Some description
/// 		fn exra_constant_name() -> u128 { 4u128 }
/// 	}
///
/// 	// Define the pallet struct placeholder, various pallet function are implemented on it.
/// 	#[pallet::pallet]
/// 	#[pallet::generate_store(pub(super) trait Store)]
/// 	pub struct Pallet<T>(_);
///
/// 	// Implement the pallet hooks.
/// 	#[pallet::hooks]
/// 	impl<T: Config> Hooks<BlockNumberFor<T>> for Pallet<T> {
/// 		fn on_initialize(_n: BlockNumberFor<T>) -> Weight {
/// 			unimplemented!();
/// 		}
///
/// 		// can implement also: on_finalize, on_runtime_upgrade, offchain_worker, ...
/// 		// see `Hooks` trait
/// 	}
///
/// 	// Declare Call struct and implement dispatchables.
/// 	//
/// 	// WARNING: Each parameter used in functions must implement: Clone, Debug, Eq, PartialEq,
/// 	// Codec.
/// 	//
/// 	// The macro parses `#[pallet::compact]` attributes on function arguments and implements
/// 	// the `Call` encoding/decoding accordingly.
/// 	#[pallet::call]
/// 	impl<T: Config> Pallet<T> {
/// 		/// Doc comment put in metadata
/// 		#[pallet::weight(0)] // Defines weight for call (function parameters are in scope)
/// 		pub fn toto(
/// 			origin: OriginFor<T>,
/// 			#[pallet::compact] _foo: u32,
/// 		) -> DispatchResultWithPostInfo {
/// 			let _ = origin;
/// 			unimplemented!();
/// 		}
/// 	}
///
/// 	// Declare the pallet `Error` enum (this is optional).
/// 	// The macro generates error metadata using the doc comment on each variant.
/// 	#[pallet::error]
/// 	pub enum Error<T> {
/// 		/// doc comment put into metadata
/// 		InsufficientProposersBalance,
/// 	}
///
/// 	// Declare pallet Event enum (this is optional).
/// 	//
/// 	// WARNING: Each type used in variants must implement: Clone, Debug, Eq, PartialEq, Codec.
/// 	//
/// 	// The macro generates event metadata, and derive Clone, Debug, Eq, PartialEq and Codec
/// 	#[pallet::event]
/// 	// Generate a funciton on Pallet to deposit an event.
/// 	#[pallet::generate_deposit(pub(super) fn deposit_event)]
/// 	pub enum Event<T: Config> {
/// 		/// doc comment put in metadata
/// 		// `<T as frame_system::Config>::AccountId` is not defined in metadata list, the last
/// 		// Thus the metadata is `<T as frame_system::Config>::AccountId`.
/// 		Proposed(<T as frame_system::Config>::AccountId),
/// 		/// doc
/// 		// here metadata will be `Balance` as define in metadata list
/// 		Spending(BalanceOf<T>),
/// 		// here metadata will be `Other` as define in metadata list
/// 		Something(u32),
/// 	}
///
/// 	// Define a struct which implements `frame_support::traits::Get<T::Balance>` (optional).
/// 	#[pallet::type_value]
/// 	pub(super) fn MyDefault<T: Config>() -> T::Balance { 3.into() }
///
/// 	// Declare a storage item. Any amount of storage items can be declared (optional).
/// 	//
/// 	// Is expected either `StorageValue`, `StorageMap` or `StorageDoubleMap`.
/// 	// The macro generates the prefix type and replaces the first generic `_`.
/// 	//
/// 	// The macro expands the metadata for the storage item with the type used:
/// 	// * for a storage value the type of the value is copied into the metadata
/// 	// * for a storage map the type of the values and the type of the key is copied into the metadata
/// 	// * for a storage double map the types of the values and keys are copied into the
/// 	//   metadata.
/// 	//
/// 	// NOTE: The generic `Hasher` must implement the `StorageHasher` trait (or the type is not
/// 	// usable at all). We use [`StorageHasher::METADATA`] for the metadata of the hasher of the
/// 	// storage item. Thus generic hasher is supported.
/// 	#[pallet::storage]
/// 	pub(super) type MyStorageValue<T: Config> =
/// 		StorageValue<Value = T::Balance, QueryKind = ValueQuery, OnEmpty = MyDefault<T>>;
///
/// 	// Another storage declaration
/// 	#[pallet::storage]
/// 	#[pallet::getter(fn my_storage)]
/// 	#[pallet::storage_prefix = "SomeOtherName"]
/// 	pub(super) type MyStorage<T> =
/// 		StorageMap<Hasher = Blake2_128Concat, Key = u32, Value = u32>;
///
/// 	// Declare the genesis config (optional).
/// 	//
/// 	// The macro accepts either a struct or an enum; it checks that generics are consistent.
/// 	//
/// 	// Type must implement the `Default` trait.
/// 	#[pallet::genesis_config]
/// 	#[derive(frame_support::DefaultNoBound)]
/// 	pub struct GenesisConfig<T: Config> {
/// 	    _config: sp_std::marker::PhantomData<T>,
/// 		_myfield: u32,
/// 	}
///
/// 	// Declare genesis builder. (This is need only if GenesisConfig is declared)
/// 	#[pallet::genesis_build]
/// 	impl<T: Config> BuildGenesisConfig for GenesisConfig<T> {
/// 		fn build(&self) {}
/// 	}
///
/// 	// Declare a pallet origin (this is optional).
/// 	//
/// 	// The macro accept type alias or struct or enum, it checks generics are consistent.
/// 	#[pallet::origin]
/// 	pub struct Origin<T>(PhantomData<T>);
///
/// 	// Declare validate_unsigned implementation (this is optional).
/// 	#[pallet::validate_unsigned]
/// 	impl<T: Config> ValidateUnsigned for Pallet<T> {
/// 		type Call = Call<T>;
/// 		fn validate_unsigned(
/// 			source: TransactionSource,
/// 			call: &Self::Call
/// 		) -> TransactionValidity {
/// 			Err(TransactionValidityError::Invalid(InvalidTransaction::Call))
/// 		}
/// 	}
///
/// 	// Declare inherent provider for pallet (this is optional).
/// 	#[pallet::inherent]
/// 	impl<T: Config> ProvideInherent for Pallet<T> {
/// 		type Call = Call<T>;
/// 		type Error = InherentError;
///
/// 		const INHERENT_IDENTIFIER: InherentIdentifier = INHERENT_IDENTIFIER;
///
/// 		fn create_inherent(_data: &InherentData) -> Option<Self::Call> {
/// 			unimplemented!();
/// 		}
///
/// 		fn is_inherent(_call: &Self::Call) -> bool {
/// 			unimplemented!();
/// 		}
/// 	}
///
/// 	// Regular rust code needed for implementing ProvideInherent trait
///
/// 	#[derive(codec::Encode, sp_runtime::RuntimeDebug)]
/// 	#[cfg_attr(feature = "std", derive(codec::Decode))]
/// 	pub enum InherentError {
/// 	}
///
/// 	impl sp_inherents::IsFatalError for InherentError {
/// 		fn is_fatal_error(&self) -> bool {
/// 			unimplemented!();
/// 		}
/// 	}
///
/// 	pub const INHERENT_IDENTIFIER: sp_inherents::InherentIdentifier = *b"testpall";
/// }
/// ```
///
/// # Example of an instantiable pallet
///
/// ```
/// pub use pallet::*;
///
/// #[frame_support::pallet]
/// pub mod pallet {
/// 	use frame_support::pallet_prelude::*;
/// 	use frame_system::pallet_prelude::*;
///
/// 	type BalanceOf<T, I = ()> = <T as Config<I>>::Balance;
///
/// 	#[pallet::config]
/// 	pub trait Config<I: 'static = ()>: frame_system::Config {
/// 		#[pallet::constant]
/// 		type MyGetParam: Get<u32>;
/// 		type Balance: Parameter + MaxEncodedLen + From<u8>;
/// 		type RuntimeEvent: From<Event<Self, I>> + IsType<<Self as frame_system::Config>::RuntimeEvent>;
/// 	}
///
/// 	#[pallet::extra_constants]
/// 	impl<T: Config<I>, I: 'static> Pallet<T, I> {
/// 		/// Some description
/// 		fn extra_constant_name() -> u128 { 4u128 }
/// 	}
///
/// 	#[pallet::pallet]
/// 	#[pallet::generate_store(pub(super) trait Store)]
/// 	pub struct Pallet<T, I = ()>(PhantomData<(T, I)>);
///
/// 	#[pallet::hooks]
/// 	impl<T: Config<I>, I: 'static> Hooks<BlockNumberFor<T>> for Pallet<T, I> {
/// 	}
///
/// 	#[pallet::call]
/// 	impl<T: Config<I>, I: 'static> Pallet<T, I> {
/// 		/// Doc comment put in metadata
/// 		#[pallet::weight(0)]
/// 		pub fn toto(origin: OriginFor<T>, #[pallet::compact] _foo: u32) -> DispatchResultWithPostInfo {
/// 			let _ = origin;
/// 			unimplemented!();
/// 		}
/// 	}
///
/// 	#[pallet::error]
/// 	pub enum Error<T, I = ()> {
/// 		/// doc comment put into metadata
/// 		InsufficientProposersBalance,
/// 	}
///
/// 	#[pallet::event]
/// 	#[pallet::generate_deposit(pub(super) fn deposit_event)]
/// 	pub enum Event<T: Config<I>, I: 'static = ()> {
/// 		/// doc comment put in metadata
/// 		Proposed(<T as frame_system::Config>::AccountId),
/// 		/// doc
/// 		Spending(BalanceOf<T, I>),
/// 		Something(u32),
/// 	}
///
/// 	#[pallet::type_value]
/// 	pub(super) fn MyDefault<T: Config<I>, I: 'static>() -> T::Balance { 3.into() }
///
/// 	#[pallet::storage]
/// 	pub(super) type MyStorageValue<T: Config<I>, I: 'static = ()> =
/// 		StorageValue<Value = T::Balance, QueryKind = ValueQuery, OnEmpty = MyDefault<T, I>>;
///
/// 	#[pallet::storage]
/// 	#[pallet::getter(fn my_storage)]
/// 	#[pallet::storage_prefix = "SomeOtherName"]
/// 	pub(super) type MyStorage<T, I = ()> =
/// 		StorageMap<Hasher = Blake2_128Concat, Key = u32, Value = u32>;
///
/// 	#[pallet::genesis_config]
/// 	#[derive(frame_support::DefaultNoBound)]
/// 	pub struct GenesisConfig<T: Config<I>, I: 'static = ()> {
/// 		 _config: sp_std::marker::PhantomData<(T,I)>,
/// 		_myfield: u32,
/// 	}
///
/// 	#[pallet::genesis_build]
/// 	impl<T: Config<I>, I: 'static> BuildGenesisConfig for GenesisConfig<T, I> {
/// 		fn build(&self) {}
/// 	}
///
/// 	#[pallet::origin]
/// 	pub struct Origin<T, I = ()>(PhantomData<(T, I)>);
///
/// 	#[pallet::validate_unsigned]
/// 	impl<T: Config<I>, I: 'static> ValidateUnsigned for Pallet<T, I> {
/// 		type Call = Call<T, I>;
/// 		fn validate_unsigned(
/// 			source: TransactionSource,
/// 			call: &Self::Call
/// 		) -> TransactionValidity {
/// 			Err(TransactionValidityError::Invalid(InvalidTransaction::Call))
/// 		}
/// 	}
///
/// 	#[pallet::inherent]
/// 	impl<T: Config<I>, I: 'static> ProvideInherent for Pallet<T, I> {
/// 		type Call = Call<T, I>;
/// 		type Error = InherentError;
///
/// 		const INHERENT_IDENTIFIER: InherentIdentifier = INHERENT_IDENTIFIER;
///
/// 		fn create_inherent(_data: &InherentData) -> Option<Self::Call> {
/// 			unimplemented!();
/// 		}
///
/// 		fn is_inherent(_call: &Self::Call) -> bool {
/// 			unimplemented!();
/// 		}
/// 	}
///
/// 	// Regular rust code needed for implementing ProvideInherent trait
///
/// 	#[derive(codec::Encode, sp_runtime::RuntimeDebug)]
/// 	#[cfg_attr(feature = "std", derive(codec::Decode))]
/// 	pub enum InherentError {
/// 	}
///
/// 	impl sp_inherents::IsFatalError for InherentError {
/// 		fn is_fatal_error(&self) -> bool {
/// 			unimplemented!();
/// 		}
/// 	}
///
/// 	pub const INHERENT_IDENTIFIER: sp_inherents::InherentIdentifier = *b"testpall";
/// }
/// ```
///
/// # Upgrade guidelines
///
/// 1. Export the metadata of the pallet for later checks
///     - run your node with the pallet active
///     - query the metadata using the `state_getMetadata` RPC and curl, or use `subsee -p
///       <PALLET_NAME> > meta.json`
/// 2. Generate the template upgrade for the pallet provided by `decl_storage` with the
///    environment variable `PRINT_PALLET_UPGRADE`: `PRINT_PALLET_UPGRADE=1 cargo check -p
///    my_pallet`. This template can be used as it contains all information for storages,
///    genesis config and genesis build.
/// 3. Reorganize the pallet to have the trait `Config`, `decl_*` macros,
///    [`ValidateUnsigned`](`pallet_prelude::ValidateUnsigned`),
///    [`ProvideInherent`](`pallet_prelude::ProvideInherent`), and Origin` all together in one
///    file. Suggested order:
///     * `Config`,
///     * `decl_module`,
///     * `decl_event`,
///     * `decl_error`,
///     * `decl_storage`,
///     * `origin`,
///     * `validate_unsigned`,
///     * `provide_inherent`, so far it should compile and all be correct.
/// 4. start writing the new pallet module
/// 	```ignore
/// 	pub use pallet::*;
///
/// 	#[frame_support::pallet]
/// 	pub mod pallet {
/// 		use frame_support::pallet_prelude::*;
/// 		use frame_system::pallet_prelude::*;
/// 		use super::*;
///
/// 		#[pallet::pallet]
/// 		#[pallet::generate_store($visibility_of_trait_store trait Store)]
/// 		// NOTE: if the visibility of trait store is private but you want to make it available
/// 		// in super, then use `pub(super)` or `pub(crate)` to make it available in crate.
/// 		pub struct Pallet<T>(_);
/// 		// pub struct Pallet<T, I = ()>(PhantomData<T>); // for instantiable pallet
/// 	}
/// 	```
/// 5. **migrate Config**: move trait into the module with
///     * all const in `decl_module` to [`#[pallet::constant]`](#palletconstant)
///     * add the bound `IsType<<Self as frame_system::Config>::RuntimeEvent>` to `type
///       RuntimeEvent`
/// 7. **migrate decl_module**: write:
/// 	```ignore
/// 	#[pallet::hooks]
/// 	impl<T: Config> Hooks for Pallet<T> {
/// 	}
/// 	```
///     and write inside `on_initialize`, `on_finalize`, `on_runtime_upgrade`,
///     `offchain_worker`, and `integrity_test`.
///
/// 	then write:
/// 	```ignore
/// 	#[pallet::call]
/// 	impl<T: Config> Pallet<T> {
/// 	}
/// 	```
///     and write inside all the calls in `decl_module` with a few changes in the signature:
///     - origin must now be written completely, e.g. `origin: OriginFor<T>`
///     - result type must be `DispatchResultWithPostInfo`, you need to write it and also you
///    might need to put `Ok(().into())` at the end or the function.
///     - `#[compact]` must now be written
///       [`#[pallet::compact]`](#palletcompact-some_arg-some_type)
///     - `#[weight = ..]` must now be written [`#[pallet::weight(..)]`](#palletweightexpr)
///
/// 7. **migrate event**: rewrite as a simple enum with the attribute
///    [`#[pallet::event]`](#event-palletevent-optional), use [`#[pallet::generate_deposit($vis
///    fn deposit_event)]`](#event-palletevent-optional) to generate `deposit_event`,
/// 8. **migrate error**: rewrite it with attribute
///    [`#[pallet::error]`](#error-palleterror-optional).
/// 9. **migrate storage**: `decl_storage` provide an upgrade template (see 3.). All storages,
///    genesis config, genesis build and default implementation of genesis config can be taken
///    from it directly.
///
///     Otherwise here is the manual process:
///
///     first migrate the genesis logic. write:
/// 	```ignore
/// 	#[pallet::genesis_config]
/// 	struct GenesisConfig {
/// 		// fields of add_extra_genesis
/// 	}
/// 	impl Default for GenesisConfig {
/// 		// type default or default provided for fields
/// 	}
/// 	#[pallet::genesis_build]
/// 	impl<T: Config> GenesisBuild<T> for GenesisConfig {
/// 	// for instantiable pallet:
/// 	// `impl<T: Config, I: 'static> GenesisBuild<T, I> for GenesisConfig {
/// 		fn build() {
/// 			// The add_extra_genesis build logic
/// 		}
/// 	}
/// 	```
///     for each storage, if it contains `config(..)` then add fields, and make it default to
///     the value in `= ..;` or the type default if none, if it contains no build then also add
///     the logic to build the value. for each storage if it contains `build(..)` then add the
///     logic to `genesis_build`.
///
///     NOTE: within `decl_storage`: the individual config is executed first, followed by the
///     build and finally the `add_extra_genesis` build.
///
///     Once this is done you can migrate storages individually, a few notes:
///     - for private storage use `pub(crate) type ` or `pub(super) type` or nothing,
///     - for storages with `get(fn ..)` use [`#[pallet::getter(fn
///       ...)]`](#palletgetterfn-my_getter_fn_name-optional)
///     - for storages with value being `Option<$something>` make generic `Value` being
///       `$something` and generic `QueryKind` being `OptionQuery` (note: this is default).
///       Otherwise make `Value` the complete value type and `QueryKind` being `ValueQuery`.
///     - for storages with default value: `= $expr;` provide some specific `OnEmpty` generic.
///       To do so use of `#[pallet::type_value]` to generate the wanted struct to put.
///       example: `MyStorage: u32 = 3u32` would be written:
///
/// 	  	```ignore
/// 		#[pallet::type_value] fn MyStorageOnEmpty() -> u32 { 3u32 }
/// 		#[pallet::storage]
/// 		pub(super) type MyStorage<T> = StorageValue<_, u32, ValueQuery, MyStorageOnEmpty>;
/// 		```
///
///       NOTE: `decl_storage` also generates the functions `assimilate_storage` and
///       `build_storage` directly on `GenesisConfig`, and these are sometimes used in tests.
///       In order not to break they can be implemented manually, one can implement those
///       functions by calling the `GenesisBuild` implementation.
/// 10. **migrate origin**: move the origin to the pallet module to be under a
///     [`#[pallet::origin]`](#origin-palletorigin-optional) attribute
/// 11. **migrate validate_unsigned**: move the
///     [`ValidateUnsigned`](`pallet_prelude::ValidateUnsigned`) implementation to the pallet
///     module under a
///     [`#[pallet::validate_unsigned]`](#validate-unsigned-palletvalidate_unsigned-optional)
///     attribute
/// 12. **migrate provide_inherent**: move the
///     [`ProvideInherent`](`pallet_prelude::ProvideInherent`) implementation to the pallet
///     module under a [`#[pallet::inherent]`](#inherent-palletinherent-optional) attribute
/// 13. rename the usage of `Module` to `Pallet` inside the crate.
/// 14. migration is done, now double check the migration with the checking migration
///     guidelines shown below.
///
/// # Checking upgrade guidelines:
///
/// * compare metadata. Use [subsee](https://github.com/ascjones/subsee) to fetch the metadata
///   and do a diff of the resulting json before and after migration. This checks for:
/// 		* call, names, signature, docs
///     * event names, docs
///     * error names, docs
///     * storage names, hasher, prefixes, default value
///     * error, error, constant
/// * manually check that:
///     * `Origin` was moved inside the macro under
///       [`#[pallet::origin]`](#origin-palletorigin-optional) if it exists
///     * [`ValidateUnsigned`](`pallet_prelude::ValidateUnsigned`) was moved inside the macro
///       under
/// 	  [`#[pallet::validate_unsigned)]`](#validate-unsigned-palletvalidate_unsigned-optional)
/// 	  if it exists
///     * [`ProvideInherent`](`pallet_prelude::ProvideInherent`) was moved inside the macro
///       under [`#[pallet::inherent)]`](#inherent-palletinherent-optional) if it exists
///     * `on_initialize` / `on_finalize` / `on_runtime_upgrade` / `offchain_worker` were moved
///       to the `Hooks` implementation
///     * storages with `config(..)` were converted to `GenesisConfig` field, and their default
///       is `= $expr;` if the storage has a default value
///     * storages with `build($expr)` or `config(..)` were built in `GenesisBuild::build`
///     * `add_extra_genesis` fields were converted to `GenesisConfig` field with their correct
///       default if specified
///     * `add_extra_genesis` build was written into `GenesisBuild::build`
/// * storage items defined with [`pallet`] use the name of the pallet provided by
///   [`traits::PalletInfo::name`] as `pallet_prefix` (in `decl_storage`, storage items used
///   the `pallet_prefix` given as input of `decl_storage` with the syntax `as Example`). Thus
///   a runtime using the pallet must be careful with this change. To handle this change:
///     * either ensure that the name of the pallet given to `construct_runtime!` is the same
///       as the name the pallet was giving to `decl_storage`,
///     * or do a storage migration from the old prefix used to the new prefix used.
///
/// NOTE: The prefixes used by storage items are in metadata. Thus, ensuring the metadata
/// hasn't changed ensures that the `pallet_prefix`s used by the storage items haven't changed.
///
/// # Notes when macro fails to show proper error message spans:
///
/// Rustc loses span for some macro input. Some tips to fix it:
/// * do not use inner attribute:
/// 	```ignore
/// 	#[pallet]
/// 	pub mod pallet {
/// 		//! This inner attribute will make span fail
/// 		..
/// 	}
/// 	```
/// * use the newest nightly possible.
pub use frame_support_procedural::pallet;

/// Contains macro stubs for all of the pallet:: macros
pub mod pallet_macros {
	pub use frame_support_procedural::{
		call_index, compact, composite_enum, config, constant,
		disable_frame_system_supertrait_check, error, event, extra_constants, generate_deposit,
		generate_store, genesis_build, genesis_config, getter, hooks, import_section, inherent,
		no_default, origin, pallet_section, storage, storage_prefix, storage_version, type_value,
		unbounded, validate_unsigned, weight, whitelist_storage,
	};
}

#[deprecated(note = "Will be removed after July 2023; Use `sp_runtime::traits` directly instead.")]
pub mod error {
	#[doc(hidden)]
	pub use sp_runtime::traits::{BadOrigin, LookupError};
}

#[doc(inline)]
pub use frame_support_procedural::register_default_impl;

// Generate a macro that will enable/disable code based on `std` feature being active.
sp_core::generate_feature_enabled_macro!(std_enabled, feature = "std", $);

// Helper for implementing GenesisBuilder runtime API
pub mod genesis_builder_helper;<|MERGE_RESOLUTION|>--- conflicted
+++ resolved
@@ -130,76 +130,6 @@
 /// storage. [`#[pallet::storage]`](pallet_macros::storage) uses the name of the pallet as
 /// declared in [`construct_runtime!`].
 ///
-<<<<<<< HEAD
-/// ```
-/// # use frame_support::storage_alias;
-/// use codec;
-/// use frame_support::Twox64Concat;
-/// // generate a storage value with type u32.
-/// #[storage_alias]
-/// type StorageName = StorageValue<Prefix, u32>;
-///
-/// // generate a double map from `(u32, u32)` (with hashers `Twox64Concat` for each key)
-/// // to `Vec<u8>`
-/// #[storage_alias]
-/// type OtherStorageName = StorageDoubleMap<
-/// 	OtherPrefix,
-/// 	Twox64Concat,
-/// 	u32,
-/// 	Twox64Concat,
-/// 	u32,
-/// 	Vec<u8>,
-/// >;
-///
-/// // optionally specify the query type
-/// use frame_support::pallet_prelude::{ValueQuery, OptionQuery};
-/// #[storage_alias]
-/// type ValueName = StorageValue<Prefix, u32, OptionQuery>;
-/// #[storage_alias]
-/// type SomeStorageName = StorageMap<
-/// 	Prefix,
-/// 	Twox64Concat,
-/// 	u32,
-/// 	Vec<u8>,
-/// 	ValueQuery,
-/// >;
-///
-/// // generate a map from `Config::AccountId` (with hasher `Twox64Concat`) to `Vec<u8>`
-/// trait Config { type AccountId: codec::FullCodec; }
-/// #[storage_alias]
-/// type GenericStorage<T> = StorageMap<Prefix, Twox64Concat, <T as Config>::AccountId, Vec<u8>>;
-///
-/// // It also supports NMap
-/// use frame_support::storage::types::Key as NMapKey;
-///
-/// #[storage_alias]
-/// type SomeNMap = StorageNMap<Prefix, (NMapKey<Twox64Concat, u32>, NMapKey<Twox64Concat, u64>), Vec<u8>>;
-///
-/// // Using pallet name as prefix.
-/// //
-/// // When the first generic argument is taking generic arguments it is expected to be a pallet.
-/// // The prefix will then be the pallet name as configured in the runtime through
-/// // `construct_runtime!`.
-///
-/// # struct Pallet<T: Config, I = ()>(std::marker::PhantomData<(T, I)>);
-/// # impl<T: Config, I: 'static> frame_support::traits::PalletInfoAccess for Pallet<T, I> {
-/// # 	fn index() -> usize { 0 }
-/// # 	fn name() -> &'static str { "pallet" }
-/// # 	fn module_name() -> &'static str { "module" }
-/// # 	fn crate_version() -> frame_support::traits::CrateVersion { unimplemented!() }
-/// # }
-///
-/// #[storage_alias]
-/// type SomeValue<T: Config> = StorageValue<Pallet<T>, u64>;
-///
-/// // Pallet with instance
-///
-/// #[storage_alias]
-/// type SomeValue2<T: Config, I: 'static> = StorageValue<Pallet<T, I>, u64>;
-///
-/// # fn main() {}
-/// ```
-=======
 /// The flexibility around declaring the storage prefix makes this macro very useful for
 /// writing migrations etc.
 ///
@@ -232,7 +162,6 @@
 ///    pallet name. The macro uses the presence of generic arguments to the prefix type as
 ///    an indication that it should use the pallet name as the `prefix`:
 #[doc = docify::embed!("src/tests/storage_alias.rs", storage_alias_guess)]
->>>>>>> e53cf32c
 pub use frame_support_procedural::storage_alias;
 
 pub use frame_support_procedural::derive_impl;
@@ -854,706 +783,6 @@
 #[cfg(not(no_std))]
 pub use macro_magic;
 
-<<<<<<< HEAD
-#[cfg(test)]
-pub mod tests {
-	use super::*;
-	use sp_io::{MultiRemovalResults, TestExternalities};
-	use sp_metadata_ir::{
-		PalletStorageMetadataIR, StorageEntryMetadataIR, StorageEntryModifierIR,
-		StorageEntryTypeIR, StorageHasherIR,
-	};
-	use sp_runtime::{generic, traits::BlakeTwo256, BuildStorage};
-	use sp_std::result;
-
-	pub use self::frame_system::{pallet_prelude::*, Config, Pallet};
-
-	#[pallet]
-	pub mod frame_system {
-		#[allow(unused)]
-		use super::{frame_system, frame_system::pallet_prelude::*};
-		pub use crate::dispatch::RawOrigin;
-		use crate::pallet_prelude::*;
-
-		#[pallet::pallet]
-		pub struct Pallet<T>(_);
-
-		#[pallet::config]
-		#[pallet::disable_frame_system_supertrait_check]
-		pub trait Config: 'static {
-			type Block: Parameter + sp_runtime::traits::Block;
-			type AccountId;
-			type BaseCallFilter: crate::traits::Contains<Self::RuntimeCall>;
-			type RuntimeOrigin;
-			type RuntimeCall;
-			type PalletInfo: crate::traits::PalletInfo;
-			type DbWeight: Get<crate::weights::RuntimeDbWeight>;
-		}
-
-		#[pallet::error]
-		pub enum Error<T> {
-			/// Required by construct_runtime
-			CallFiltered,
-		}
-
-		#[pallet::origin]
-		pub type Origin<T> = RawOrigin<<T as Config>::AccountId>;
-
-		#[pallet::call]
-		impl<T: Config> Pallet<T> {}
-
-		#[pallet::storage]
-		pub type Data<T> = StorageMap<_, Twox64Concat, u32, u64, ValueQuery>;
-
-		#[pallet::storage]
-		pub type OptionLinkedMap<T> = StorageMap<_, Blake2_128Concat, u32, u32, OptionQuery>;
-
-		#[pallet::storage]
-		#[pallet::getter(fn generic_data)]
-		pub type GenericData<T: Config> =
-			StorageMap<_, Identity, BlockNumberFor<T>, BlockNumberFor<T>, ValueQuery>;
-
-		#[pallet::storage]
-		#[pallet::getter(fn generic_data2)]
-		pub type GenericData2<T: Config> =
-			StorageMap<_, Blake2_128Concat, BlockNumberFor<T>, BlockNumberFor<T>, OptionQuery>;
-
-		#[pallet::storage]
-		pub type DataDM<T> =
-			StorageDoubleMap<_, Twox64Concat, u32, Blake2_128Concat, u32, u64, ValueQuery>;
-
-		#[pallet::storage]
-		pub type GenericDataDM<T: Config> = StorageDoubleMap<
-			_,
-			Blake2_128Concat,
-			BlockNumberFor<T>,
-			Identity,
-			BlockNumberFor<T>,
-			BlockNumberFor<T>,
-			ValueQuery,
-		>;
-
-		#[pallet::storage]
-		pub type GenericData2DM<T: Config> = StorageDoubleMap<
-			_,
-			Blake2_128Concat,
-			BlockNumberFor<T>,
-			Twox64Concat,
-			BlockNumberFor<T>,
-			BlockNumberFor<T>,
-			OptionQuery,
-		>;
-
-		#[pallet::storage]
-		#[pallet::unbounded]
-		pub type AppendableDM<T: Config> = StorageDoubleMap<
-			_,
-			Blake2_128Concat,
-			u32,
-			Blake2_128Concat,
-			BlockNumberFor<T>,
-			Vec<u32>,
-			ValueQuery,
-		>;
-
-		#[pallet::genesis_config]
-		pub struct GenesisConfig<T: Config> {
-			pub data: Vec<(u32, u64)>,
-			pub test_config: Vec<(u32, u32, u64)>,
-			#[serde(skip)]
-			pub _config: sp_std::marker::PhantomData<T>,
-		}
-
-		impl<T: Config> Default for GenesisConfig<T> {
-			fn default() -> Self {
-				Self {
-					_config: Default::default(),
-					data: vec![(15u32, 42u64)],
-					test_config: vec![(15u32, 16u32, 42u64)],
-				}
-			}
-		}
-
-		#[pallet::genesis_build]
-		impl<T: Config> BuildGenesisConfig for GenesisConfig<T> {
-			fn build(&self) {
-				for (k, v) in &self.data {
-					<Data<T>>::insert(k, v);
-				}
-				for (k1, k2, v) in &self.test_config {
-					<DataDM<T>>::insert(k1, k2, v);
-				}
-			}
-		}
-
-		pub mod pallet_prelude {
-			pub type OriginFor<T> = <T as super::Config>::RuntimeOrigin;
-
-			pub type HeaderFor<T> =
-				<<T as super::Config>::Block as sp_runtime::traits::HeaderProvider>::HeaderT;
-
-			pub type BlockNumberFor<T> = <HeaderFor<T> as sp_runtime::traits::Header>::Number;
-		}
-	}
-
-	type BlockNumber = u32;
-	type AccountId = u32;
-	type Header = generic::Header<BlockNumber, BlakeTwo256>;
-	type UncheckedExtrinsic = generic::UncheckedExtrinsic<u32, RuntimeCall, (), ()>;
-	type Block = generic::Block<Header, UncheckedExtrinsic>;
-
-	crate::construct_runtime!(
-		pub enum Runtime
-		{
-			System: self::frame_system,
-		}
-	);
-
-	impl Config for Runtime {
-		type Block = Block;
-		type AccountId = AccountId;
-		type BaseCallFilter = crate::traits::Everything;
-		type RuntimeOrigin = RuntimeOrigin;
-		type RuntimeCall = RuntimeCall;
-		type PalletInfo = PalletInfo;
-		type DbWeight = ();
-	}
-
-	fn new_test_ext() -> TestExternalities {
-		RuntimeGenesisConfig::default().build_storage().unwrap().into()
-	}
-
-	trait Sorted {
-		fn sorted(self) -> Self;
-	}
-
-	impl<T: Ord> Sorted for Vec<T> {
-		fn sorted(mut self) -> Self {
-			self.sort();
-			self
-		}
-	}
-
-	#[test]
-	fn storage_alias_works() {
-		new_test_ext().execute_with(|| {
-			#[crate::storage_alias]
-			type GenericData2<T> =
-				StorageMap<System, Blake2_128Concat, BlockNumberFor<T>, BlockNumberFor<T>>;
-
-			assert_eq!(Pallet::<Runtime>::generic_data2(5), None);
-			GenericData2::<Runtime>::insert(5, 5);
-			assert_eq!(Pallet::<Runtime>::generic_data2(5), Some(5));
-
-			/// Some random docs that ensure that docs are accepted
-			#[crate::storage_alias]
-			pub type GenericData<T> =
-				StorageMap<Test2, Blake2_128Concat, BlockNumberFor<T>, BlockNumberFor<T>>;
-		});
-	}
-
-	#[test]
-	fn storage_value_mutate_exists_should_work() {
-		new_test_ext().execute_with(|| {
-			#[crate::storage_alias]
-			pub type Value = StorageValue<Test, u32>;
-
-			assert!(!Value::exists());
-
-			Value::mutate_exists(|v| *v = Some(1));
-			assert!(Value::exists());
-			assert_eq!(Value::get(), Some(1));
-
-			// removed if mutated to `None`
-			Value::mutate_exists(|v| *v = None);
-			assert!(!Value::exists());
-		});
-	}
-
-	#[test]
-	fn storage_value_try_mutate_exists_should_work() {
-		new_test_ext().execute_with(|| {
-			#[crate::storage_alias]
-			pub type Value = StorageValue<Test, u32>;
-
-			type TestResult = result::Result<(), &'static str>;
-
-			assert!(!Value::exists());
-
-			// mutated if `Ok`
-			assert_ok!(Value::try_mutate_exists(|v| -> TestResult {
-				*v = Some(1);
-				Ok(())
-			}));
-			assert!(Value::exists());
-			assert_eq!(Value::get(), Some(1));
-
-			// no-op if `Err`
-			assert_noop!(
-				Value::try_mutate_exists(|v| -> TestResult {
-					*v = Some(2);
-					Err("nah")
-				}),
-				"nah"
-			);
-			assert_eq!(Value::get(), Some(1));
-
-			// removed if mutated to`None`
-			assert_ok!(Value::try_mutate_exists(|v| -> TestResult {
-				*v = None;
-				Ok(())
-			}));
-			assert!(!Value::exists());
-		});
-	}
-
-	#[test]
-	fn map_issue_3318() {
-		new_test_ext().execute_with(|| {
-			type OptionLinkedMap = self::frame_system::OptionLinkedMap<Runtime>;
-
-			OptionLinkedMap::insert(1, 1);
-			assert_eq!(OptionLinkedMap::get(1), Some(1));
-			OptionLinkedMap::insert(1, 2);
-			assert_eq!(OptionLinkedMap::get(1), Some(2));
-		});
-	}
-
-	#[test]
-	fn map_swap_works() {
-		new_test_ext().execute_with(|| {
-			type OptionLinkedMap = self::frame_system::OptionLinkedMap<Runtime>;
-
-			OptionLinkedMap::insert(0, 0);
-			OptionLinkedMap::insert(1, 1);
-			OptionLinkedMap::insert(2, 2);
-			OptionLinkedMap::insert(3, 3);
-
-			let collect = || OptionLinkedMap::iter().collect::<Vec<_>>().sorted();
-			assert_eq!(collect(), vec![(0, 0), (1, 1), (2, 2), (3, 3)]);
-
-			// Two existing
-			OptionLinkedMap::swap(1, 2);
-			assert_eq!(collect(), vec![(0, 0), (1, 2), (2, 1), (3, 3)]);
-
-			// Back to normal
-			OptionLinkedMap::swap(2, 1);
-			assert_eq!(collect(), vec![(0, 0), (1, 1), (2, 2), (3, 3)]);
-
-			// Left existing
-			OptionLinkedMap::swap(2, 5);
-			assert_eq!(collect(), vec![(0, 0), (1, 1), (3, 3), (5, 2)]);
-
-			// Right existing
-			OptionLinkedMap::swap(5, 2);
-			assert_eq!(collect(), vec![(0, 0), (1, 1), (2, 2), (3, 3)]);
-		});
-	}
-
-	#[test]
-	fn double_map_swap_works() {
-		new_test_ext().execute_with(|| {
-			type DataDM = self::frame_system::DataDM<Runtime>;
-
-			DataDM::insert(0, 1, 1);
-			DataDM::insert(1, 0, 2);
-			DataDM::insert(1, 1, 3);
-
-			let get_all = || {
-				vec![
-					DataDM::get(0, 1),
-					DataDM::get(1, 0),
-					DataDM::get(1, 1),
-					DataDM::get(2, 0),
-					DataDM::get(2, 1),
-				]
-			};
-			assert_eq!(get_all(), vec![1, 2, 3, 0, 0]);
-
-			// Two existing
-			DataDM::swap(0, 1, 1, 0);
-			assert_eq!(get_all(), vec![2, 1, 3, 0, 0]);
-
-			// Left existing
-			DataDM::swap(1, 0, 2, 0);
-			assert_eq!(get_all(), vec![2, 0, 3, 1, 0]);
-
-			// Right existing
-			DataDM::swap(2, 1, 1, 1);
-			assert_eq!(get_all(), vec![2, 0, 0, 1, 3]);
-		});
-	}
-
-	#[test]
-	fn map_basic_insert_remove_should_work() {
-		new_test_ext().execute_with(|| {
-			type Map = self::frame_system::Data<Runtime>;
-
-			// initialized during genesis
-			assert_eq!(Map::get(&15u32), 42u64);
-
-			// get / insert / take
-			let key = 17u32;
-			assert_eq!(Map::get(&key), 0u64);
-			Map::insert(key, 4u64);
-			assert_eq!(Map::get(&key), 4u64);
-			assert_eq!(Map::take(&key), 4u64);
-			assert_eq!(Map::get(&key), 0u64);
-
-			// mutate
-			Map::mutate(&key, |val| {
-				*val = 15;
-			});
-			assert_eq!(Map::get(&key), 15u64);
-
-			// remove
-			Map::remove(&key);
-			assert_eq!(Map::get(&key), 0u64);
-		});
-	}
-
-	#[test]
-	fn map_iteration_should_work() {
-		new_test_ext().execute_with(|| {
-			type Map = self::frame_system::Data<Runtime>;
-
-			assert_eq!(Map::iter().collect::<Vec<_>>().sorted(), vec![(15, 42)]);
-			// insert / remove
-			let key = 17u32;
-			Map::insert(key, 4u64);
-			assert_eq!(Map::iter().collect::<Vec<_>>().sorted(), vec![(15, 42), (key, 4)]);
-			assert_eq!(Map::take(&15), 42u64);
-			assert_eq!(Map::take(&key), 4u64);
-			assert_eq!(Map::iter().collect::<Vec<_>>().sorted(), vec![]);
-
-			// Add couple of more elements
-			Map::insert(key, 42u64);
-			assert_eq!(Map::iter().collect::<Vec<_>>().sorted(), vec![(key, 42)]);
-			Map::insert(key + 1, 43u64);
-			assert_eq!(Map::iter().collect::<Vec<_>>().sorted(), vec![(key, 42), (key + 1, 43)]);
-
-			// mutate
-			let key = key + 2;
-			Map::mutate(&key, |val| {
-				*val = 15;
-			});
-			assert_eq!(
-				Map::iter().collect::<Vec<_>>().sorted(),
-				vec![(key - 2, 42), (key - 1, 43), (key, 15)]
-			);
-			Map::mutate(&key, |val| {
-				*val = 17;
-			});
-			assert_eq!(
-				Map::iter().collect::<Vec<_>>().sorted(),
-				vec![(key - 2, 42), (key - 1, 43), (key, 17)]
-			);
-
-			// remove first
-			Map::remove(&key);
-			assert_eq!(
-				Map::iter().collect::<Vec<_>>().sorted(),
-				vec![(key - 2, 42), (key - 1, 43)]
-			);
-
-			// remove last from the list
-			Map::remove(&(key - 2));
-			assert_eq!(Map::iter().collect::<Vec<_>>().sorted(), vec![(key - 1, 43)]);
-
-			// remove the last element
-			Map::remove(&(key - 1));
-			assert_eq!(Map::iter().collect::<Vec<_>>().sorted(), vec![]);
-		});
-	}
-
-	#[test]
-	fn double_map_basic_insert_remove_remove_prefix_with_commit_should_work() {
-		let key1 = 17u32;
-		let key2 = 18u32;
-		type DoubleMap = self::frame_system::DataDM<Runtime>;
-		let mut e = new_test_ext();
-		e.execute_with(|| {
-			// initialized during genesis
-			assert_eq!(DoubleMap::get(&15u32, &16u32), 42u64);
-
-			// get / insert / take
-			assert_eq!(DoubleMap::get(&key1, &key2), 0u64);
-			DoubleMap::insert(&key1, &key2, &4u64);
-			assert_eq!(DoubleMap::get(&key1, &key2), 4u64);
-			assert_eq!(DoubleMap::take(&key1, &key2), 4u64);
-			assert_eq!(DoubleMap::get(&key1, &key2), 0u64);
-
-			// mutate
-			DoubleMap::mutate(&key1, &key2, |val| *val = 15);
-			assert_eq!(DoubleMap::get(&key1, &key2), 15u64);
-
-			// remove
-			DoubleMap::remove(&key1, &key2);
-			assert_eq!(DoubleMap::get(&key1, &key2), 0u64);
-
-			// remove prefix
-			DoubleMap::insert(&key1, &key2, &4u64);
-			DoubleMap::insert(&key1, &(key2 + 1), &4u64);
-			DoubleMap::insert(&(key1 + 1), &key2, &4u64);
-			DoubleMap::insert(&(key1 + 1), &(key2 + 1), &4u64);
-		});
-		e.commit_all().unwrap();
-		e.execute_with(|| {
-			assert!(matches!(
-				DoubleMap::clear_prefix(&key1, u32::max_value(), None),
-				MultiRemovalResults { maybe_cursor: None, backend: 2, unique: 2, loops: 2 }
-			));
-			assert_eq!(DoubleMap::get(&key1, &key2), 0u64);
-			assert_eq!(DoubleMap::get(&key1, &(key2 + 1)), 0u64);
-			assert_eq!(DoubleMap::get(&(key1 + 1), &key2), 4u64);
-			assert_eq!(DoubleMap::get(&(key1 + 1), &(key2 + 1)), 4u64);
-		});
-	}
-
-	#[test]
-	fn double_map_basic_insert_remove_remove_prefix_should_work() {
-		new_test_ext().execute_with(|| {
-			let key1 = 17u32;
-			let key2 = 18u32;
-			type DoubleMap = self::frame_system::DataDM<Runtime>;
-
-			// initialized during genesis
-			assert_eq!(DoubleMap::get(&15u32, &16u32), 42u64);
-
-			// get / insert / take
-			assert_eq!(DoubleMap::get(&key1, &key2), 0u64);
-			DoubleMap::insert(&key1, &key2, &4u64);
-			assert_eq!(DoubleMap::get(&key1, &key2), 4u64);
-			assert_eq!(DoubleMap::take(&key1, &key2), 4u64);
-			assert_eq!(DoubleMap::get(&key1, &key2), 0u64);
-
-			// mutate
-			DoubleMap::mutate(&key1, &key2, |val| *val = 15);
-			assert_eq!(DoubleMap::get(&key1, &key2), 15u64);
-
-			// remove
-			DoubleMap::remove(&key1, &key2);
-			assert_eq!(DoubleMap::get(&key1, &key2), 0u64);
-
-			// remove prefix
-			DoubleMap::insert(&key1, &key2, &4u64);
-			DoubleMap::insert(&key1, &(key2 + 1), &4u64);
-			DoubleMap::insert(&(key1 + 1), &key2, &4u64);
-			DoubleMap::insert(&(key1 + 1), &(key2 + 1), &4u64);
-			// all in overlay
-			assert!(matches!(
-				DoubleMap::clear_prefix(&key1, u32::max_value(), None),
-				MultiRemovalResults { maybe_cursor: None, backend: 0, unique: 0, loops: 0 }
-			));
-			// Note this is the incorrect answer (for now), since we are using v2 of
-			// `clear_prefix`.
-			// When we switch to v3, then this will become:
-			//   MultiRemovalResults:: { maybe_cursor: None, backend: 0, unique: 2, loops: 2 },
-			assert!(matches!(
-				DoubleMap::clear_prefix(&key1, u32::max_value(), None),
-				MultiRemovalResults { maybe_cursor: None, backend: 0, unique: 0, loops: 0 }
-			));
-			assert_eq!(DoubleMap::get(&key1, &key2), 0u64);
-			assert_eq!(DoubleMap::get(&key1, &(key2 + 1)), 0u64);
-			assert_eq!(DoubleMap::get(&(key1 + 1), &key2), 4u64);
-			assert_eq!(DoubleMap::get(&(key1 + 1), &(key2 + 1)), 4u64);
-		});
-	}
-
-	#[test]
-	fn double_map_append_should_work() {
-		new_test_ext().execute_with(|| {
-			type DoubleMap = self::frame_system::AppendableDM<Runtime>;
-
-			let key1 = 17u32;
-			let key2 = 18u32;
-
-			DoubleMap::insert(&key1, &key2, &vec![1]);
-			DoubleMap::append(&key1, &key2, 2);
-			assert_eq!(DoubleMap::get(&key1, &key2), &[1, 2]);
-		});
-	}
-
-	#[test]
-	fn double_map_mutate_exists_should_work() {
-		new_test_ext().execute_with(|| {
-			type DoubleMap = self::frame_system::DataDM<Runtime>;
-
-			let (key1, key2) = (11, 13);
-
-			// mutated
-			DoubleMap::mutate_exists(key1, key2, |v| *v = Some(1));
-			assert_eq!(DoubleMap::get(&key1, key2), 1);
-
-			// removed if mutated to `None`
-			DoubleMap::mutate_exists(key1, key2, |v| *v = None);
-			assert!(!DoubleMap::contains_key(&key1, key2));
-		});
-	}
-
-	#[test]
-	fn double_map_try_mutate_exists_should_work() {
-		new_test_ext().execute_with(|| {
-			type DoubleMap = self::frame_system::DataDM<Runtime>;
-			type TestResult = Result<(), &'static str>;
-
-			let (key1, key2) = (11, 13);
-
-			// mutated if `Ok`
-			assert_ok!(DoubleMap::try_mutate_exists(key1, key2, |v| -> TestResult {
-				*v = Some(1);
-				Ok(())
-			}));
-			assert_eq!(DoubleMap::get(&key1, key2), 1);
-
-			// no-op if `Err`
-			assert_noop!(
-				DoubleMap::try_mutate_exists(key1, key2, |v| -> TestResult {
-					*v = Some(2);
-					Err("nah")
-				}),
-				"nah"
-			);
-
-			// removed if mutated to`None`
-			assert_ok!(DoubleMap::try_mutate_exists(key1, key2, |v| -> TestResult {
-				*v = None;
-				Ok(())
-			}));
-			assert!(!DoubleMap::contains_key(&key1, key2));
-		});
-	}
-
-	fn expected_metadata() -> PalletStorageMetadataIR {
-		PalletStorageMetadataIR {
-			prefix: "System",
-			entries: vec![
-				StorageEntryMetadataIR {
-					name: "Data",
-					modifier: StorageEntryModifierIR::Default,
-					ty: StorageEntryTypeIR::Map {
-						hashers: vec![StorageHasherIR::Twox64Concat],
-						key: scale_info::meta_type::<u32>(),
-						value: scale_info::meta_type::<u64>(),
-					},
-					default: vec![0, 0, 0, 0, 0, 0, 0, 0],
-					docs: vec![],
-				},
-				StorageEntryMetadataIR {
-					name: "OptionLinkedMap",
-					modifier: StorageEntryModifierIR::Optional,
-					ty: StorageEntryTypeIR::Map {
-						hashers: vec![StorageHasherIR::Blake2_128Concat],
-						key: scale_info::meta_type::<u32>(),
-						value: scale_info::meta_type::<u32>(),
-					},
-					default: vec![0],
-					docs: vec![],
-				},
-				StorageEntryMetadataIR {
-					name: "GenericData",
-					modifier: StorageEntryModifierIR::Default,
-					ty: StorageEntryTypeIR::Map {
-						hashers: vec![StorageHasherIR::Identity],
-						key: scale_info::meta_type::<u32>(),
-						value: scale_info::meta_type::<u32>(),
-					},
-					default: vec![0, 0, 0, 0],
-					docs: vec![],
-				},
-				StorageEntryMetadataIR {
-					name: "GenericData2",
-					modifier: StorageEntryModifierIR::Optional,
-					ty: StorageEntryTypeIR::Map {
-						hashers: vec![StorageHasherIR::Blake2_128Concat],
-						key: scale_info::meta_type::<u32>(),
-						value: scale_info::meta_type::<u32>(),
-					},
-					default: vec![0],
-					docs: vec![],
-				},
-				StorageEntryMetadataIR {
-					name: "DataDM",
-					modifier: StorageEntryModifierIR::Default,
-					ty: StorageEntryTypeIR::Map {
-						hashers: vec![
-							StorageHasherIR::Twox64Concat,
-							StorageHasherIR::Blake2_128Concat,
-						],
-						key: scale_info::meta_type::<(u32, u32)>(),
-						value: scale_info::meta_type::<u64>(),
-					},
-					default: vec![0, 0, 0, 0, 0, 0, 0, 0],
-					docs: vec![],
-				},
-				StorageEntryMetadataIR {
-					name: "GenericDataDM",
-					modifier: StorageEntryModifierIR::Default,
-					ty: StorageEntryTypeIR::Map {
-						hashers: vec![StorageHasherIR::Blake2_128Concat, StorageHasherIR::Identity],
-						key: scale_info::meta_type::<(u32, u32)>(),
-						value: scale_info::meta_type::<u32>(),
-					},
-					default: vec![0, 0, 0, 0],
-					docs: vec![],
-				},
-				StorageEntryMetadataIR {
-					name: "GenericData2DM",
-					modifier: StorageEntryModifierIR::Optional,
-					ty: StorageEntryTypeIR::Map {
-						hashers: vec![
-							StorageHasherIR::Blake2_128Concat,
-							StorageHasherIR::Twox64Concat,
-						],
-						key: scale_info::meta_type::<(u32, u32)>(),
-						value: scale_info::meta_type::<u32>(),
-					},
-					default: vec![0],
-					docs: vec![],
-				},
-				StorageEntryMetadataIR {
-					name: "AppendableDM",
-					modifier: StorageEntryModifierIR::Default,
-					ty: StorageEntryTypeIR::Map {
-						hashers: vec![
-							StorageHasherIR::Blake2_128Concat,
-							StorageHasherIR::Blake2_128Concat,
-						],
-						key: scale_info::meta_type::<(u32, u32)>(),
-						value: scale_info::meta_type::<Vec<u32>>(),
-					},
-					default: vec![0],
-					docs: vec![],
-				},
-			],
-		}
-	}
-
-	#[test]
-	fn store_metadata() {
-		let metadata = Pallet::<Runtime>::storage_metadata();
-		pretty_assertions::assert_eq!(expected_metadata(), metadata);
-	}
-
-	parameter_types! {
-		storage StorageParameter: u64 = 10;
-	}
-
-	#[test]
-	fn check_storage_parameter_type_works() {
-		TestExternalities::default().execute_with(|| {
-			assert_eq!(sp_io::hashing::twox_128(b":StorageParameter:"), StorageParameter::key());
-
-			assert_eq!(10, StorageParameter::get());
-
-			StorageParameter::set(&300);
-			assert_eq!(300, StorageParameter::get());
-		})
-	}
-}
-
-=======
->>>>>>> e53cf32c
 /// Private module re-exporting items used by frame support macros.
 #[doc(hidden)]
 pub mod _private {
