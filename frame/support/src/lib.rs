--- conflicted
+++ resolved
@@ -36,19 +36,12 @@
 pub use once_cell;
 #[doc(hidden)]
 pub use paste;
-<<<<<<< HEAD
 #[doc(hidden)]
 pub use scale_info;
 #[cfg(feature = "std")]
 pub use serde;
 pub use sp_core::Void;
 #[doc(hidden)]
-=======
-#[cfg(feature = "std")]
-pub use serde;
-pub use sp_core::Void;
-#[doc(hidden)]
->>>>>>> 1d5abf01
 pub use sp_io::{self, storage::root as storage_root};
 #[doc(hidden)]
 pub use sp_runtime::RuntimeDebug;
@@ -98,10 +91,7 @@
 pub use sp_runtime::{self, print, traits::Printable, ConsensusEngineId};
 
 use codec::{Decode, Encode};
-<<<<<<< HEAD
 use scale_info::TypeInfo;
-=======
->>>>>>> 1d5abf01
 use sp_runtime::TypeId;
 
 /// A unified log target for support operations.
@@ -807,23 +797,13 @@
 #[cfg(test)]
 pub mod tests {
 	use super::*;
-<<<<<<< HEAD
 	use crate::metadata::{
 		PalletStorageMetadata, StorageEntryMetadata, StorageEntryModifier, StorageEntryType,
 		StorageHasher,
 	};
 	use codec::{Codec, EncodeLike};
 	use sp_io::TestExternalities;
-	use sp_std::result;
-=======
-	use codec::{Codec, EncodeLike};
-	use frame_metadata::{
-		DecodeDifferent, DefaultByteGetter, StorageEntryMetadata, StorageEntryModifier,
-		StorageEntryType, StorageHasher, StorageMetadata,
-	};
-	use sp_io::TestExternalities;
 	use sp_std::{marker::PhantomData, result};
->>>>>>> 1d5abf01
 
 	/// A PalletInfo implementation which just panics.
 	pub struct PanicPalletInfo;
@@ -1156,7 +1136,6 @@
 		});
 	}
 
-<<<<<<< HEAD
 	fn expected_metadata() -> PalletStorageMetadata {
 		PalletStorageMetadata {
 			prefix: "Test",
@@ -1260,129 +1239,6 @@
 			],
 		}
 	}
-=======
-	const EXPECTED_METADATA: StorageMetadata = StorageMetadata {
-		prefix: DecodeDifferent::Encode("Test"),
-		entries: DecodeDifferent::Encode(&[
-			StorageEntryMetadata {
-				name: DecodeDifferent::Encode("Data"),
-				modifier: StorageEntryModifier::Default,
-				ty: StorageEntryType::Map {
-					hasher: StorageHasher::Twox64Concat,
-					key: DecodeDifferent::Encode("u32"),
-					value: DecodeDifferent::Encode("u64"),
-					unused: false,
-				},
-				default: DecodeDifferent::Encode(DefaultByteGetter(&__GetByteStructData(
-					PhantomData::<Test>,
-				))),
-				documentation: DecodeDifferent::Encode(&[]),
-			},
-			StorageEntryMetadata {
-				name: DecodeDifferent::Encode("OptionLinkedMap"),
-				modifier: StorageEntryModifier::Optional,
-				ty: StorageEntryType::Map {
-					hasher: StorageHasher::Blake2_128Concat,
-					key: DecodeDifferent::Encode("u32"),
-					value: DecodeDifferent::Encode("u32"),
-					unused: false,
-				},
-				default: DecodeDifferent::Encode(DefaultByteGetter(
-					&__GetByteStructOptionLinkedMap(PhantomData::<Test>),
-				)),
-				documentation: DecodeDifferent::Encode(&[]),
-			},
-			StorageEntryMetadata {
-				name: DecodeDifferent::Encode("GenericData"),
-				modifier: StorageEntryModifier::Default,
-				ty: StorageEntryType::Map {
-					hasher: StorageHasher::Identity,
-					key: DecodeDifferent::Encode("T::BlockNumber"),
-					value: DecodeDifferent::Encode("T::BlockNumber"),
-					unused: false,
-				},
-				default: DecodeDifferent::Encode(DefaultByteGetter(&__GetByteStructGenericData(
-					PhantomData::<Test>,
-				))),
-				documentation: DecodeDifferent::Encode(&[]),
-			},
-			StorageEntryMetadata {
-				name: DecodeDifferent::Encode("GenericData2"),
-				modifier: StorageEntryModifier::Optional,
-				ty: StorageEntryType::Map {
-					hasher: StorageHasher::Blake2_128Concat,
-					key: DecodeDifferent::Encode("T::BlockNumber"),
-					value: DecodeDifferent::Encode("T::BlockNumber"),
-					unused: false,
-				},
-				default: DecodeDifferent::Encode(DefaultByteGetter(&__GetByteStructGenericData2(
-					PhantomData::<Test>,
-				))),
-				documentation: DecodeDifferent::Encode(&[]),
-			},
-			StorageEntryMetadata {
-				name: DecodeDifferent::Encode("DataDM"),
-				modifier: StorageEntryModifier::Default,
-				ty: StorageEntryType::DoubleMap {
-					hasher: StorageHasher::Twox64Concat,
-					key1: DecodeDifferent::Encode("u32"),
-					key2: DecodeDifferent::Encode("u32"),
-					value: DecodeDifferent::Encode("u64"),
-					key2_hasher: StorageHasher::Blake2_128Concat,
-				},
-				default: DecodeDifferent::Encode(DefaultByteGetter(&__GetByteStructDataDM(
-					PhantomData::<Test>,
-				))),
-				documentation: DecodeDifferent::Encode(&[]),
-			},
-			StorageEntryMetadata {
-				name: DecodeDifferent::Encode("GenericDataDM"),
-				modifier: StorageEntryModifier::Default,
-				ty: StorageEntryType::DoubleMap {
-					hasher: StorageHasher::Blake2_128Concat,
-					key1: DecodeDifferent::Encode("T::BlockNumber"),
-					key2: DecodeDifferent::Encode("T::BlockNumber"),
-					value: DecodeDifferent::Encode("T::BlockNumber"),
-					key2_hasher: StorageHasher::Identity,
-				},
-				default: DecodeDifferent::Encode(DefaultByteGetter(&__GetByteStructGenericDataDM(
-					PhantomData::<Test>,
-				))),
-				documentation: DecodeDifferent::Encode(&[]),
-			},
-			StorageEntryMetadata {
-				name: DecodeDifferent::Encode("GenericData2DM"),
-				modifier: StorageEntryModifier::Optional,
-				ty: StorageEntryType::DoubleMap {
-					hasher: StorageHasher::Blake2_128Concat,
-					key1: DecodeDifferent::Encode("T::BlockNumber"),
-					key2: DecodeDifferent::Encode("T::BlockNumber"),
-					value: DecodeDifferent::Encode("T::BlockNumber"),
-					key2_hasher: StorageHasher::Twox64Concat,
-				},
-				default: DecodeDifferent::Encode(DefaultByteGetter(
-					&__GetByteStructGenericData2DM(PhantomData::<Test>),
-				)),
-				documentation: DecodeDifferent::Encode(&[]),
-			},
-			StorageEntryMetadata {
-				name: DecodeDifferent::Encode("AppendableDM"),
-				modifier: StorageEntryModifier::Default,
-				ty: StorageEntryType::DoubleMap {
-					hasher: StorageHasher::Blake2_128Concat,
-					key1: DecodeDifferent::Encode("u32"),
-					key2: DecodeDifferent::Encode("T::BlockNumber"),
-					value: DecodeDifferent::Encode("Vec<u32>"),
-					key2_hasher: StorageHasher::Blake2_128Concat,
-				},
-				default: DecodeDifferent::Encode(DefaultByteGetter(
-					&__GetByteStructGenericData2DM(PhantomData::<Test>),
-				)),
-				documentation: DecodeDifferent::Encode(&[]),
-			},
-		]),
-	};
->>>>>>> 1d5abf01
 
 	#[test]
 	fn store_metadata() {
