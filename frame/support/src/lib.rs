--- conflicted
+++ resolved
@@ -831,18 +831,11 @@
 	};
 	use sp_io::{MultiRemovalResults, TestExternalities};
 	use sp_runtime::{generic, traits::BlakeTwo256, BuildStorage};
-<<<<<<< HEAD
+	use sp_std::result;
 
 	pub use self::frame_system::{Config, Pallet};
 
-	#[crate::pallet]
-=======
-	use sp_std::result;
-
-	pub use self::frame_system::{Config, Pallet};
-
 	#[pallet]
->>>>>>> 6f0f5a92
 	pub mod frame_system {
 		#[allow(unused)]
 		use super::{frame_system, frame_system::pallet_prelude::*};
@@ -850,10 +843,6 @@
 		use crate::pallet_prelude::*;
 
 		#[pallet::pallet]
-<<<<<<< HEAD
-		#[pallet::generate_store(pub (super) trait Store)]
-=======
->>>>>>> 6f0f5a92
 		pub struct Pallet<T>(PhantomData<T>);
 
 		#[pallet::config]
@@ -1403,13 +1392,8 @@
 		});
 	}
 
-<<<<<<< HEAD
-	fn expected_metadata() -> PalletStorageMetadata {
-		PalletStorageMetadata {
-=======
 	fn expected_metadata() -> PalletStorageMetadataIR {
 		PalletStorageMetadataIR {
->>>>>>> 6f0f5a92
 			prefix: "System",
 			entries: vec![
 				StorageEntryMetadataIR {
