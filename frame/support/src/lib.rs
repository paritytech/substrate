// This file is part of Substrate.

// Copyright (C) Parity Technologies (UK) Ltd.
// SPDX-License-Identifier: Apache-2.0

// Licensed under the Apache License, Version 2.0 (the "License");
// you may not use this file except in compliance with the License.
// You may obtain a copy of the License at
//
// 	http://www.apache.org/licenses/LICENSE-2.0
//
// Unless required by applicable law or agreed to in writing, software
// distributed under the License is distributed on an "AS IS" BASIS,
// WITHOUT WARRANTIES OR CONDITIONS OF ANY KIND, either express or implied.
// See the License for the specific language governing permissions and
// limitations under the License.

//! Support code for the runtime.
//!
//! ## Note on Tuple Traits
//!
//! Many of the traits defined in [`traits`] have auto-implementations on tuples as well. Usually,
//! the tuple is a function of number of pallets in the runtime. By default, the traits are
//! implemented for tuples of up to 64 items.
//
// If you have more pallets in your runtime, or for any other reason need more, enabled `tuples-96`
// or the `tuples-128` complication flag. Note that these features *will increase* the compilation
// of this crate.

#![cfg_attr(not(feature = "std"), no_std)]

/// Export ourself as `frame_support` to make tests happy.
extern crate self as frame_support;

#[doc(hidden)]
pub use sp_tracing;

#[doc(hidden)]
pub use codec;
#[doc(hidden)]
pub use frame_metadata as metadata;
#[doc(hidden)]
pub use log;
#[doc(hidden)]
pub use paste;
#[doc(hidden)]
pub use scale_info;
pub use serde;
pub use sp_api::metadata_ir;
pub use sp_core::{OpaqueMetadata, Void};
#[doc(hidden)]
pub use sp_core_hashing_proc_macro;
#[doc(hidden)]
pub use sp_io::{self, storage::root as storage_root};
#[cfg(feature = "std")]
#[doc(hidden)]
pub use sp_runtime::{bounded_btree_map, bounded_vec};
#[doc(hidden)]
pub use sp_runtime::{RuntimeDebug, StateVersion};
#[cfg(feature = "std")]
#[doc(hidden)]
pub use sp_state_machine::BasicExternalities;
#[doc(hidden)]
pub use sp_std;
#[doc(hidden)]
pub use tt_call::*;

#[macro_use]
pub mod dispatch;
mod hash;
pub mod storage;
#[macro_use]
pub mod event;
pub mod inherent;
#[macro_use]
pub mod error;
pub mod crypto;
pub mod dispatch_context;
pub mod instances;
pub mod migrations;
pub mod traits;
pub mod weights;
#[doc(hidden)]
pub mod unsigned {
	#[doc(hidden)]
	pub use crate::sp_runtime::traits::ValidateUnsigned;
	#[doc(hidden)]
	pub use crate::sp_runtime::transaction_validity::{
		TransactionSource, TransactionValidity, TransactionValidityError, UnknownTransaction,
	};
}

#[cfg(any(feature = "std", feature = "runtime-benchmarks", feature = "try-runtime", test))]
pub use self::storage::storage_noop_guard::StorageNoopGuard;
pub use self::{
	dispatch::{Callable, Parameter},
	hash::{
		Blake2_128, Blake2_128Concat, Blake2_256, Hashable, Identity, ReversibleStorageHasher,
		StorageHasher, Twox128, Twox256, Twox64Concat,
	},
	storage::{
		bounded_btree_map::BoundedBTreeMap,
		bounded_btree_set::BoundedBTreeSet,
		bounded_vec::{BoundedSlice, BoundedVec},
		migration,
		weak_bounded_vec::WeakBoundedVec,
		IterableStorageDoubleMap, IterableStorageMap, IterableStorageNMap, StorageDoubleMap,
		StorageMap, StorageNMap, StoragePrefixedMap, StorageValue,
	},
};
pub use sp_runtime::{
	self, print, traits::Printable, ConsensusEngineId, MAX_MODULE_ERROR_ENCODED_SIZE,
};

use codec::{Decode, Encode};
use scale_info::TypeInfo;
use sp_runtime::TypeId;

/// A unified log target for support operations.
pub const LOG_TARGET: &str = "runtime::frame-support";

/// A type that cannot be instantiated.
#[derive(Encode, Decode, Debug, PartialEq, Eq, Clone, TypeInfo)]
pub enum Never {}

/// A pallet identifier. These are per pallet and should be stored in a registry somewhere.
#[derive(Clone, Copy, Eq, PartialEq, Encode, Decode, TypeInfo)]
pub struct PalletId(pub [u8; 8]);

impl TypeId for PalletId {
	const TYPE_ID: [u8; 4] = *b"modl";
}

/// Generate a new type alias for [`storage::types::StorageValue`],
/// [`storage::types::StorageMap`], [`storage::types::StorageDoubleMap`]
/// and [`storage::types::StorageNMap`].
///
/// Useful for creating a *storage-like* struct for test and migrations.
///
/// ```
/// # use frame_support::storage_alias;
/// use frame_support::codec;
/// use frame_support::Twox64Concat;
/// // generate a storage value with type u32.
/// #[storage_alias]
/// type StorageName = StorageValue<Prefix, u32>;
///
/// // generate a double map from `(u32, u32)` (with hashers `Twox64Concat` for each key)
/// // to `Vec<u8>`
/// #[storage_alias]
/// type OtherStorageName = StorageDoubleMap<
/// 	OtherPrefix,
/// 	Twox64Concat,
/// 	u32,
/// 	Twox64Concat,
/// 	u32,
/// 	Vec<u8>,
/// >;
///
/// // optionally specify the query type
/// use frame_support::pallet_prelude::{ValueQuery, OptionQuery};
/// #[storage_alias]
/// type ValueName = StorageValue<Prefix, u32, OptionQuery>;
/// #[storage_alias]
/// type SomeStorageName = StorageMap<
/// 	Prefix,
/// 	Twox64Concat,
/// 	u32,
/// 	Vec<u8>,
/// 	ValueQuery,
/// >;
///
/// // generate a map from `Config::AccountId` (with hasher `Twox64Concat`) to `Vec<u8>`
/// trait Config { type AccountId: codec::FullCodec; }
/// #[storage_alias]
/// type GenericStorage<T> = StorageMap<Prefix, Twox64Concat, <T as Config>::AccountId, Vec<u8>>;
///
/// // It also supports NMap
/// use frame_support::storage::types::Key as NMapKey;
///
/// #[storage_alias]
/// type SomeNMap = StorageNMap<Prefix, (NMapKey<Twox64Concat, u32>, NMapKey<Twox64Concat, u64>), Vec<u8>>;
///
/// // Using pallet name as prefix.
/// //
/// // When the first generic argument is taking generic arguments it is expected to be a pallet.
/// // The prefix will then be the pallet name as configured in the runtime through
/// // `construct_runtime!`.
///
/// # struct Pallet<T: Config, I = ()>(std::marker::PhantomData<(T, I)>);
/// # impl<T: Config, I: 'static> frame_support::traits::PalletInfoAccess for Pallet<T, I> {
/// # 	fn index() -> usize { 0 }
/// # 	fn name() -> &'static str { "pallet" }
/// # 	fn module_name() -> &'static str { "module" }
/// # 	fn crate_version() -> frame_support::traits::CrateVersion { unimplemented!() }
/// # }
///
/// #[storage_alias]
/// type SomeValue<T: Config> = StorageValue<Pallet<T>, u64>;
///
/// // Pallet with instance
///
/// #[storage_alias]
/// type SomeValue2<T: Config, I: 'static> = StorageValue<Pallet<T, I>, u64>;
///
/// # fn main() {}
/// ```
pub use frame_support_procedural::storage_alias;

pub use frame_support_procedural::derive_impl;

/// Create new implementations of the [`Get`](crate::traits::Get) trait.
///
/// The so-called parameter type can be created in four different ways:
///
/// - Using `const` to create a parameter type that provides a `const` getter. It is required that
///   the `value` is const.
///
/// - Declare the parameter type without `const` to have more freedom when creating the value.
///
/// - Using `storage` to create a storage parameter type. This type is special as it tries to load
///   the value from the storage under a fixed key. If the value could not be found in the storage,
///   the given default value will be returned. It is required that the value implements
///   [`Encode`](codec::Encode) and [`Decode`](codec::Decode). The key for looking up the value in
///   the storage is built using the following formula:
///
///   `twox_128(":" ++ NAME ++ ":")` where `NAME` is the name that is passed as type name.
///
/// - Using `static` to create a static parameter type. Its value is being provided by a static
///   variable with the equivalent name in `UPPER_SNAKE_CASE`. An additional `set` function is
///   provided in this case to alter the static variable. **This is intended for testing ONLY and is
///   ONLY available when `std` is enabled.**
///
/// # Examples
///
/// ```
/// # use frame_support::traits::Get;
/// # use frame_support::parameter_types;
/// // This function cannot be used in a const context.
/// fn non_const_expression() -> u64 { 99 }
///
/// const FIXED_VALUE: u64 = 10;
/// parameter_types! {
///    pub const Argument: u64 = 42 + FIXED_VALUE;
///    /// Visibility of the type is optional
///    OtherArgument: u64 = non_const_expression();
///    pub storage StorageArgument: u64 = 5;
///    pub static StaticArgument: u32 = 7;
/// }
///
/// trait Config {
///    type Parameter: Get<u64>;
///    type OtherParameter: Get<u64>;
///    type StorageParameter: Get<u64>;
///    type StaticParameter: Get<u32>;
/// }
///
/// struct Runtime;
/// impl Config for Runtime {
///    type Parameter = Argument;
///    type OtherParameter = OtherArgument;
///    type StorageParameter = StorageArgument;
///    type StaticParameter = StaticArgument;
/// }
///
/// // In testing, `StaticArgument` can be altered later: `StaticArgument::set(8)`.
/// ```
///
/// # Invalid example:
///
/// ```compile_fail
/// # use frame_support::traits::Get;
/// # use frame_support::parameter_types;
/// // This function cannot be used in a const context.
/// fn non_const_expression() -> u64 { 99 }
///
/// parameter_types! {
///    pub const Argument: u64 = non_const_expression();
/// }
/// ```
#[macro_export]
macro_rules! parameter_types {
	(
		$( #[ $attr:meta ] )*
		$vis:vis const $name:ident $(< $($ty_params:ident),* >)?: $type:ty = $value:expr;
		$( $rest:tt )*
	) => (
		$( #[ $attr ] )*
		$vis struct $name $(
			< $($ty_params),* >( $($crate::sp_std::marker::PhantomData<$ty_params>),* )
		)?;
		$crate::parameter_types!(IMPL_CONST $name , $type , $value $( $(, $ty_params)* )?);
		$crate::parameter_types!( $( $rest )* );
	);
	(
		$( #[ $attr:meta ] )*
		$vis:vis $name:ident $(< $($ty_params:ident),* >)?: $type:ty = $value:expr;
		$( $rest:tt )*
	) => (
		$( #[ $attr ] )*
		$vis struct $name $(
			< $($ty_params),* >( $($crate::sp_std::marker::PhantomData<$ty_params>),* )
		)?;
		$crate::parameter_types!(IMPL $name, $type, $value $( $(, $ty_params)* )?);
		$crate::parameter_types!( $( $rest )* );
	);
	(
		$( #[ $attr:meta ] )*
		$vis:vis storage $name:ident $(< $($ty_params:ident),* >)?: $type:ty = $value:expr;
		$( $rest:tt )*
	) => (
		$( #[ $attr ] )*
		$vis struct $name $(
			< $($ty_params),* >( $($crate::sp_std::marker::PhantomData<$ty_params>),* )
		)?;
		$crate::parameter_types!(IMPL_STORAGE $name, $type, $value $( $(, $ty_params)* )?);
		$crate::parameter_types!( $( $rest )* );
	);
	() => ();
	(IMPL_CONST $name:ident, $type:ty, $value:expr $(, $ty_params:ident)*) => {
		impl< $($ty_params),* > $name< $($ty_params),* > {
			/// Returns the value of this parameter type.
			pub const fn get() -> $type {
				$value
			}
		}

		impl<_I: From<$type> $(, $ty_params)*> $crate::traits::Get<_I> for $name< $($ty_params),* > {
			fn get() -> _I {
				_I::from(Self::get())
			}
		}

		impl< $($ty_params),* > $crate::traits::TypedGet for $name< $($ty_params),* > {
			type Type = $type;
			fn get() -> $type {
				Self::get()
			}
		}
	};
	(IMPL $name:ident, $type:ty, $value:expr $(, $ty_params:ident)*) => {
		impl< $($ty_params),* > $name< $($ty_params),* > {
			/// Returns the value of this parameter type.
			pub fn get() -> $type {
				$value
			}
		}

		impl<_I: From<$type>, $(, $ty_params)*> $crate::traits::Get<_I> for $name< $($ty_params),* > {
			fn get() -> _I {
				_I::from(Self::get())
			}
		}

		impl< $($ty_params),* > $crate::traits::TypedGet for $name< $($ty_params),* > {
			type Type = $type;
			fn get() -> $type {
				Self::get()
			}
		}
	};
	(IMPL_STORAGE $name:ident, $type:ty, $value:expr $(, $ty_params:ident)*) => {
		#[allow(unused)]
		impl< $($ty_params),* > $name< $($ty_params),* > {
			/// Returns the key for this parameter type.
			pub fn key() -> [u8; 16] {
				$crate::sp_core_hashing_proc_macro::twox_128!(b":", $name, b":")
			}

			/// Set the value of this parameter type in the storage.
			///
			/// This needs to be executed in an externalities provided environment.
			pub fn set(value: &$type) {
				$crate::storage::unhashed::put(&Self::key(), value);
			}

			/// Returns the value of this parameter type.
			///
			/// This needs to be executed in an externalities provided environment.
			#[allow(unused)]
			pub fn get() -> $type {
				$crate::storage::unhashed::get(&Self::key()).unwrap_or_else(|| $value)
			}
		}

		impl<_I: From<$type> $(, $ty_params)*> $crate::traits::Get<_I> for $name< $($ty_params),* > {
			fn get() -> _I {
				_I::from(Self::get())
			}
		}

		impl< $($ty_params),* > $crate::traits::TypedGet for $name< $($ty_params),* > {
			type Type = $type;
			fn get() -> $type {
				Self::get()
			}
		}
	};
	(
		$( #[ $attr:meta ] )*
		$vis:vis static $name:ident: $type:ty = $value:expr;
		$( $rest:tt )*
	) => (
		$crate::parameter_types_impl_thread_local!(
			$( #[ $attr ] )*
			$vis static $name: $type = $value;
		);
		$crate::parameter_types!( $( $rest )* );
	);
}

#[cfg(not(feature = "std"))]
#[macro_export]
macro_rules! parameter_types_impl_thread_local {
	( $( $any:tt )* ) => {
		compile_error!("static parameter types is only available in std and for testing.");
	};
}

#[cfg(feature = "std")]
#[macro_export]
macro_rules! parameter_types_impl_thread_local {
	(
		$(
			$( #[ $attr:meta ] )*
			$vis:vis static $name:ident: $type:ty = $value:expr;
		)*
	) => {
		$crate::parameter_types_impl_thread_local!(
			IMPL_THREAD_LOCAL $( $vis, $name, $type, $value, )*
		);
		$crate::paste::item! {
			$crate::parameter_types!(
				$(
					$( #[ $attr ] )*
					$vis $name: $type = [<$name:snake:upper>].with(|v| v.borrow().clone());
				)*
			);
			$(
				impl $name {
					/// Set the internal value.
					pub fn set(t: $type) {
						[<$name:snake:upper>].with(|v| *v.borrow_mut() = t);
					}

					/// Mutate the internal value in place.
					#[allow(unused)]
					pub fn mutate<R, F: FnOnce(&mut $type) -> R>(mutate: F) -> R{
						let mut current = Self::get();
						let result = mutate(&mut current);
						Self::set(current);
						result
					}

					/// Get current value and replace with initial value of the parameter type.
					#[allow(unused)]
					pub fn take() -> $type {
						let current = Self::get();
						Self::set($value);
						current
					}
				}
			)*
		}
	};
	(IMPL_THREAD_LOCAL $( $vis:vis, $name:ident, $type:ty, $value:expr, )* ) => {
		$crate::paste::item! {
			thread_local! {
				$(
					pub static [<$name:snake:upper>]: std::cell::RefCell<$type> =
						std::cell::RefCell::new($value);
				)*
			}
		}
	};
}

/// Macro for easily creating a new implementation of both the `Get` and `Contains` traits. Use
/// exactly as with `parameter_types`, only the type must be `Ord`.
#[macro_export]
macro_rules! ord_parameter_types {
	(
		$( #[ $attr:meta ] )*
		$vis:vis const $name:ident: $type:ty = $value:expr;
		$( $rest:tt )*
	) => (
		$( #[ $attr ] )*
		$vis struct $name;
		$crate::parameter_types!{IMPL $name , $type , $value}
		$crate::ord_parameter_types!{IMPL $name , $type , $value}
		$crate::ord_parameter_types!{ $( $rest )* }
	);
	() => ();
	(IMPL $name:ident , $type:ty , $value:expr) => {
		impl $crate::traits::SortedMembers<$type> for $name {
			fn contains(t: &$type) -> bool { &$value == t }
			fn sorted_members() -> $crate::sp_std::prelude::Vec<$type> { vec![$value] }
			fn count() -> usize { 1 }
			#[cfg(feature = "runtime-benchmarks")]
			fn add(_: &$type) {}
		}
		impl $crate::traits::Contains<$type> for $name {
			fn contains(t: &$type) -> bool { &$value == t }
		}
	}
}

/// Print out a formatted message.
///
/// # Example
///
/// ```
/// frame_support::runtime_print!("my value is {}", 3);
/// ```
#[macro_export]
macro_rules! runtime_print {
	($($arg:tt)+) => {
		{
			use core::fmt::Write;
			let mut w = $crate::sp_std::Writer::default();
			let _ = core::write!(&mut w, $($arg)+);
			$crate::sp_io::misc::print_utf8(&w.inner())
		}
	}
}

/// Print out the debuggable type.
pub fn debug(data: &impl sp_std::fmt::Debug) {
	runtime_print!("{:?}", data);
}

#[doc(inline)]
pub use frame_support_procedural::{
	construct_runtime, decl_storage, match_and_insert, transactional, PalletError,
	RuntimeDebugNoBound,
};

#[doc(hidden)]
pub use frame_support_procedural::{__create_tt_macro, __generate_dummy_part_checker};

/// Derive [`Clone`] but do not bound any generic.
///
/// This is useful for type generic over runtime:
/// ```
/// # use frame_support::CloneNoBound;
/// trait Config {
/// 		type C: Clone;
/// }
///
/// // Foo implements [`Clone`] because `C` bounds [`Clone`].
/// // Otherwise compilation will fail with an output telling `c` doesn't implement [`Clone`].
/// #[derive(CloneNoBound)]
/// struct Foo<T: Config> {
/// 		c: T::C,
/// }
/// ```
pub use frame_support_procedural::CloneNoBound;

/// Derive [`Eq`] but do not bound any generic.
///
/// This is useful for type generic over runtime:
/// ```
/// # use frame_support::{EqNoBound, PartialEqNoBound};
/// trait Config {
/// 		type C: Eq;
/// }
///
/// // Foo implements [`Eq`] because `C` bounds [`Eq`].
/// // Otherwise compilation will fail with an output telling `c` doesn't implement [`Eq`].
/// #[derive(PartialEqNoBound, EqNoBound)]
/// struct Foo<T: Config> {
/// 		c: T::C,
/// }
/// ```
pub use frame_support_procedural::EqNoBound;

/// Derive [`PartialEq`] but do not bound any generic.
///
/// This is useful for type generic over runtime:
/// ```
/// # use frame_support::PartialEqNoBound;
/// trait Config {
/// 		type C: PartialEq;
/// }
///
/// // Foo implements [`PartialEq`] because `C` bounds [`PartialEq`].
/// // Otherwise compilation will fail with an output telling `c` doesn't implement [`PartialEq`].
/// #[derive(PartialEqNoBound)]
/// struct Foo<T: Config> {
/// 		c: T::C,
/// }
/// ```
pub use frame_support_procedural::PartialEqNoBound;

/// Derive [`Debug`] but do not bound any generic.
///
/// This is useful for type generic over runtime:
/// ```
/// # use frame_support::DebugNoBound;
/// # use core::fmt::Debug;
/// trait Config {
/// 		type C: Debug;
/// }
///
/// // Foo implements [`Debug`] because `C` bounds [`Debug`].
/// // Otherwise compilation will fail with an output telling `c` doesn't implement [`Debug`].
/// #[derive(DebugNoBound)]
/// struct Foo<T: Config> {
/// 		c: T::C,
/// }
/// ```
pub use frame_support_procedural::DebugNoBound;

/// Derive [`Default`] but do not bound any generic.
///
/// This is useful for type generic over runtime:
/// ```
/// # use frame_support::DefaultNoBound;
/// # use core::default::Default;
/// trait Config {
/// 	type C: Default;
/// }
///
/// // Foo implements [`Default`] because `C` bounds [`Default`].
/// // Otherwise compilation will fail with an output telling `c` doesn't implement [`Default`].
/// #[derive(DefaultNoBound)]
/// struct Foo<T: Config> {
/// 	c: T::C,
/// }
///
/// // Also works with enums, by specifying the default with #[default]:
/// #[derive(DefaultNoBound)]
/// enum Bar<T: Config> {
/// 	// Bar will implement Default as long as all of the types within Baz also implement default.
/// 	#[default]
/// 	Baz(T::C),
/// 	Quxx,
/// }
/// ```
pub use frame_support_procedural::DefaultNoBound;

/// Assert the annotated function is executed within a storage transaction.
///
/// The assertion is enabled for native execution and when `debug_assertions` are enabled.
///
/// # Example
///
/// ```
/// # use frame_support::{
/// # 	require_transactional, transactional, dispatch::DispatchResult
/// # };
///
/// #[require_transactional]
/// fn update_all(value: u32) -> DispatchResult {
/// 	// Update multiple storages.
/// 	// Return `Err` to indicate should revert.
/// 	Ok(())
/// }
///
/// #[transactional]
/// fn safe_update(value: u32) -> DispatchResult {
/// 	// This is safe
/// 	update_all(value)
/// }
///
/// fn unsafe_update(value: u32) -> DispatchResult {
/// 	// this may panic if unsafe_update is not called within a storage transaction
/// 	update_all(value)
/// }
/// ```
pub use frame_support_procedural::require_transactional;

/// Convert the current crate version into a [`CrateVersion`](crate::traits::CrateVersion).
///
/// It uses the `CARGO_PKG_VERSION_MAJOR`, `CARGO_PKG_VERSION_MINOR` and
/// `CARGO_PKG_VERSION_PATCH` environment variables to fetch the crate version.
/// This means that the [`CrateVersion`](crate::traits::CrateVersion)
/// object will correspond to the version of the crate the macro is called in!
///
/// # Example
///
/// ```
/// # use frame_support::{traits::CrateVersion, crate_to_crate_version};
/// const Version: CrateVersion = crate_to_crate_version!();
/// ```
pub use frame_support_procedural::crate_to_crate_version;

/// Return Err of the expression: `return Err($expression);`.
///
/// Used as `fail!(expression)`.
#[macro_export]
macro_rules! fail {
	( $y:expr ) => {{
		return Err($y.into())
	}};
}

/// Evaluate `$x:expr` and if not true return `Err($y:expr)`.
///
/// Used as `ensure!(expression_to_ensure, expression_to_return_on_false)`.
#[macro_export]
macro_rules! ensure {
	( $x:expr, $y:expr $(,)? ) => {{
		if !$x {
			$crate::fail!($y);
		}
	}};
}

/// Evaluate an expression, assert it returns an expected `Err` value and that
/// runtime storage has not been mutated (i.e. expression is a no-operation).
///
/// Used as `assert_noop(expression_to_assert, expected_error_expression)`.
#[macro_export]
macro_rules! assert_noop {
	(
		$x:expr,
		$y:expr $(,)?
	) => {
		let h = $crate::storage_root($crate::StateVersion::V1);
		$crate::assert_err!($x, $y);
		assert_eq!(h, $crate::storage_root($crate::StateVersion::V1), "storage has been mutated");
	};
}

/// Evaluate any expression and assert that runtime storage has not been mutated
/// (i.e. expression is a storage no-operation).
///
/// Used as `assert_storage_noop(expression_to_assert)`.
#[macro_export]
macro_rules! assert_storage_noop {
	(
		$x:expr
	) => {
		let h = $crate::storage_root($crate::StateVersion::V1);
		$x;
		assert_eq!(h, $crate::storage_root($crate::StateVersion::V1));
	};
}

/// Assert an expression returns an error specified.
///
/// Used as `assert_err!(expression_to_assert, expected_error_expression)`
#[macro_export]
macro_rules! assert_err {
	( $x:expr , $y:expr $(,)? ) => {
		assert_eq!($x, Err($y.into()));
	};
}

/// Assert an expression returns an error specified.
///
/// This can be used on `DispatchResultWithPostInfo` when the post info should
/// be ignored.
#[macro_export]
macro_rules! assert_err_ignore_postinfo {
	( $x:expr , $y:expr $(,)? ) => {
		$crate::assert_err!($x.map(|_| ()).map_err(|e| e.error), $y);
	};
}

/// Assert an expression returns error with the given weight.
#[macro_export]
macro_rules! assert_err_with_weight {
	($call:expr, $err:expr, $weight:expr $(,)? ) => {
		if let Err(dispatch_err_with_post) = $call {
			$crate::assert_err!($call.map(|_| ()).map_err(|e| e.error), $err);
			assert_eq!(dispatch_err_with_post.post_info.actual_weight, $weight);
		} else {
			panic!("expected Err(_), got Ok(_).")
		}
	};
}

/// Panic if an expression doesn't evaluate to `Ok`.
///
/// Used as `assert_ok!(expression_to_assert, expected_ok_expression)`,
/// or `assert_ok!(expression_to_assert)` which would assert against `Ok(())`.
#[macro_export]
macro_rules! assert_ok {
	( $x:expr $(,)? ) => {
		let is = $x;
		match is {
			Ok(_) => (),
			_ => assert!(false, "Expected Ok(_). Got {:#?}", is),
		}
	};
	( $x:expr, $y:expr $(,)? ) => {
		assert_eq!($x, Ok($y));
	};
}

/// Assert that the maximum encoding size does not exceed the value defined in
/// [`MAX_MODULE_ERROR_ENCODED_SIZE`] during compilation.
///
/// This macro is intended to be used in conjunction with `tt_call!`.
#[macro_export]
macro_rules! assert_error_encoded_size {
	{
		path = [{ $($path:ident)::+ }]
		runtime = [{ $runtime:ident }]
		assert_message = [{ $assert_message:literal }]
		error = [{ $error:ident }]
	} => {
		const _: () = assert!(
			<
				$($path::)+$error<$runtime> as $crate::traits::PalletError
			>::MAX_ENCODED_SIZE <= $crate::MAX_MODULE_ERROR_ENCODED_SIZE,
			$assert_message
		);
	};
	{
		path = [{ $($path:ident)::+ }]
		runtime = [{ $runtime:ident }]
		assert_message = [{ $assert_message:literal }]
	} => {};
}

#[doc(hidden)]
pub use serde::{Deserialize, Serialize};

#[doc(hidden)]
#[cfg(not(no_std))]
pub use macro_magic;

#[cfg(test)]
pub mod tests {
	use super::*;
	use crate::metadata_ir::{
		PalletStorageMetadataIR, StorageEntryMetadataIR, StorageEntryModifierIR,
		StorageEntryTypeIR, StorageHasherIR,
	};
	use sp_io::{MultiRemovalResults, TestExternalities};
	use sp_runtime::{generic, traits::BlakeTwo256, BuildStorage};
	use sp_std::result;

	pub use self::frame_system::{pallet_prelude::*, Config, Pallet};

	#[pallet]
	pub mod frame_system {
		#[allow(unused)]
		use super::{frame_system, frame_system::pallet_prelude::*};
		pub use crate::dispatch::RawOrigin;
		use crate::pallet_prelude::*;

		#[pallet::pallet]
		pub struct Pallet<T>(_);

		#[pallet::config]
		#[pallet::disable_frame_system_supertrait_check]
		pub trait Config: 'static {
			type Block: Parameter + sp_runtime::traits::Block;
			type AccountId;
			type BaseCallFilter: crate::traits::Contains<Self::RuntimeCall>;
			type RuntimeOrigin;
			type RuntimeCall;
			type PalletInfo: crate::traits::PalletInfo;
			type DbWeight: Get<crate::weights::RuntimeDbWeight>;
		}

		#[pallet::error]
		pub enum Error<T> {
			/// Required by construct_runtime
			CallFiltered,
		}

		#[pallet::origin]
		pub type Origin<T> = RawOrigin<<T as Config>::AccountId>;

		#[pallet::call]
		impl<T: Config> Pallet<T> {}

		#[pallet::storage]
		pub type Data<T> = StorageMap<_, Twox64Concat, u32, u64, ValueQuery>;

		#[pallet::storage]
		pub type OptionLinkedMap<T> = StorageMap<_, Blake2_128Concat, u32, u32, OptionQuery>;

		#[pallet::storage]
		#[pallet::getter(fn generic_data)]
		pub type GenericData<T: Config> =
			StorageMap<_, Identity, BlockNumberFor<T>, BlockNumberFor<T>, ValueQuery>;

		#[pallet::storage]
		#[pallet::getter(fn generic_data2)]
		pub type GenericData2<T: Config> =
			StorageMap<_, Blake2_128Concat, BlockNumberFor<T>, BlockNumberFor<T>, OptionQuery>;

		#[pallet::storage]
		pub type DataDM<T> =
			StorageDoubleMap<_, Twox64Concat, u32, Blake2_128Concat, u32, u64, ValueQuery>;

		#[pallet::storage]
		pub type GenericDataDM<T: Config> = StorageDoubleMap<
			_,
			Blake2_128Concat,
			BlockNumberFor<T>,
			Identity,
			BlockNumberFor<T>,
			BlockNumberFor<T>,
			ValueQuery,
		>;

		#[pallet::storage]
		pub type GenericData2DM<T: Config> = StorageDoubleMap<
			_,
			Blake2_128Concat,
			BlockNumberFor<T>,
			Twox64Concat,
			BlockNumberFor<T>,
			BlockNumberFor<T>,
			OptionQuery,
		>;

		#[pallet::storage]
		#[pallet::unbounded]
		pub type AppendableDM<T: Config> = StorageDoubleMap<
			_,
			Blake2_128Concat,
			u32,
			Blake2_128Concat,
			BlockNumberFor<T>,
			Vec<u32>,
			ValueQuery,
		>;

		#[pallet::genesis_config]
		pub struct GenesisConfig<T: Config> {
			pub data: Vec<(u32, u64)>,
			pub test_config: Vec<(u32, u32, u64)>,
			#[serde(skip)]
			pub _config: sp_std::marker::PhantomData<T>,
		}

		impl<T: Config> Default for GenesisConfig<T> {
			fn default() -> Self {
				Self {
					_config: Default::default(),
					data: vec![(15u32, 42u64)],
					test_config: vec![(15u32, 16u32, 42u64)],
				}
			}
		}

		#[pallet::genesis_build]
		impl<T: Config> BuildGenesisConfig for GenesisConfig<T> {
			fn build(&self) {
				for (k, v) in &self.data {
					<Data<T>>::insert(k, v);
				}
				for (k1, k2, v) in &self.test_config {
					<DataDM<T>>::insert(k1, k2, v);
				}
			}
		}

		pub mod pallet_prelude {
			pub type OriginFor<T> = <T as super::Config>::RuntimeOrigin;

			pub type HeaderFor<T> =
				<<T as super::Config>::Block as sp_runtime::traits::HeaderProvider>::HeaderT;

			pub type BlockNumberFor<T> = <HeaderFor<T> as sp_runtime::traits::Header>::Number;
		}
	}

	type BlockNumber = u32;
	type AccountId = u32;
	type Header = generic::Header<BlockNumber, BlakeTwo256>;
	type UncheckedExtrinsic = generic::UncheckedExtrinsic<u32, RuntimeCall, (), ()>;
	type Block = generic::Block<Header, UncheckedExtrinsic>;

	crate::construct_runtime!(
		pub enum Runtime
		{
			System: self::frame_system,
		}
	);

	impl Config for Runtime {
		type Block = Block;
		type AccountId = AccountId;
		type BaseCallFilter = crate::traits::Everything;
		type RuntimeOrigin = RuntimeOrigin;
		type RuntimeCall = RuntimeCall;
		type PalletInfo = PalletInfo;
		type DbWeight = ();
	}

	fn new_test_ext() -> TestExternalities {
		RuntimeGenesisConfig::default().build_storage().unwrap().into()
	}

	trait Sorted {
		fn sorted(self) -> Self;
	}

	impl<T: Ord> Sorted for Vec<T> {
		fn sorted(mut self) -> Self {
			self.sort();
			self
		}
	}

	#[test]
	fn storage_alias_works() {
		new_test_ext().execute_with(|| {
			#[crate::storage_alias]
			type GenericData2<T> =
				StorageMap<System, Blake2_128Concat, BlockNumberFor<T>, BlockNumberFor<T>>;

			assert_eq!(Pallet::<Runtime>::generic_data2(5), None);
			GenericData2::<Runtime>::insert(5, 5);
			assert_eq!(Pallet::<Runtime>::generic_data2(5), Some(5));

			/// Some random docs that ensure that docs are accepted
			#[crate::storage_alias]
			pub type GenericData<T> =
				StorageMap<Test2, Blake2_128Concat, BlockNumberFor<T>, BlockNumberFor<T>>;
		});
	}

	#[test]
	fn storage_value_mutate_exists_should_work() {
		new_test_ext().execute_with(|| {
			#[crate::storage_alias]
			pub type Value = StorageValue<Test, u32>;

			assert!(!Value::exists());

			Value::mutate_exists(|v| *v = Some(1));
			assert!(Value::exists());
			assert_eq!(Value::get(), Some(1));

			// removed if mutated to `None`
			Value::mutate_exists(|v| *v = None);
			assert!(!Value::exists());
		});
	}

	#[test]
	fn storage_value_try_mutate_exists_should_work() {
		new_test_ext().execute_with(|| {
			#[crate::storage_alias]
			pub type Value = StorageValue<Test, u32>;

			type TestResult = result::Result<(), &'static str>;

			assert!(!Value::exists());

			// mutated if `Ok`
			assert_ok!(Value::try_mutate_exists(|v| -> TestResult {
				*v = Some(1);
				Ok(())
			}));
			assert!(Value::exists());
			assert_eq!(Value::get(), Some(1));

			// no-op if `Err`
			assert_noop!(
				Value::try_mutate_exists(|v| -> TestResult {
					*v = Some(2);
					Err("nah")
				}),
				"nah"
			);
			assert_eq!(Value::get(), Some(1));

			// removed if mutated to`None`
			assert_ok!(Value::try_mutate_exists(|v| -> TestResult {
				*v = None;
				Ok(())
			}));
			assert!(!Value::exists());
		});
	}

	#[test]
	fn map_issue_3318() {
		new_test_ext().execute_with(|| {
			type OptionLinkedMap = self::frame_system::OptionLinkedMap<Runtime>;

			OptionLinkedMap::insert(1, 1);
			assert_eq!(OptionLinkedMap::get(1), Some(1));
			OptionLinkedMap::insert(1, 2);
			assert_eq!(OptionLinkedMap::get(1), Some(2));
		});
	}

	#[test]
	fn map_swap_works() {
		new_test_ext().execute_with(|| {
			type OptionLinkedMap = self::frame_system::OptionLinkedMap<Runtime>;

			OptionLinkedMap::insert(0, 0);
			OptionLinkedMap::insert(1, 1);
			OptionLinkedMap::insert(2, 2);
			OptionLinkedMap::insert(3, 3);

			let collect = || OptionLinkedMap::iter().collect::<Vec<_>>().sorted();
			assert_eq!(collect(), vec![(0, 0), (1, 1), (2, 2), (3, 3)]);

			// Two existing
			OptionLinkedMap::swap(1, 2);
			assert_eq!(collect(), vec![(0, 0), (1, 2), (2, 1), (3, 3)]);

			// Back to normal
			OptionLinkedMap::swap(2, 1);
			assert_eq!(collect(), vec![(0, 0), (1, 1), (2, 2), (3, 3)]);

			// Left existing
			OptionLinkedMap::swap(2, 5);
			assert_eq!(collect(), vec![(0, 0), (1, 1), (3, 3), (5, 2)]);

			// Right existing
			OptionLinkedMap::swap(5, 2);
			assert_eq!(collect(), vec![(0, 0), (1, 1), (2, 2), (3, 3)]);
		});
	}

	#[test]
	fn double_map_swap_works() {
		new_test_ext().execute_with(|| {
			type DataDM = self::frame_system::DataDM<Runtime>;

			DataDM::insert(0, 1, 1);
			DataDM::insert(1, 0, 2);
			DataDM::insert(1, 1, 3);

			let get_all = || {
				vec![
					DataDM::get(0, 1),
					DataDM::get(1, 0),
					DataDM::get(1, 1),
					DataDM::get(2, 0),
					DataDM::get(2, 1),
				]
			};
			assert_eq!(get_all(), vec![1, 2, 3, 0, 0]);

			// Two existing
			DataDM::swap(0, 1, 1, 0);
			assert_eq!(get_all(), vec![2, 1, 3, 0, 0]);

			// Left existing
			DataDM::swap(1, 0, 2, 0);
			assert_eq!(get_all(), vec![2, 0, 3, 1, 0]);

			// Right existing
			DataDM::swap(2, 1, 1, 1);
			assert_eq!(get_all(), vec![2, 0, 0, 1, 3]);
		});
	}

	#[test]
	fn map_basic_insert_remove_should_work() {
		new_test_ext().execute_with(|| {
			type Map = self::frame_system::Data<Runtime>;

			// initialized during genesis
			assert_eq!(Map::get(&15u32), 42u64);

			// get / insert / take
			let key = 17u32;
			assert_eq!(Map::get(&key), 0u64);
			Map::insert(key, 4u64);
			assert_eq!(Map::get(&key), 4u64);
			assert_eq!(Map::take(&key), 4u64);
			assert_eq!(Map::get(&key), 0u64);

			// mutate
			Map::mutate(&key, |val| {
				*val = 15;
			});
			assert_eq!(Map::get(&key), 15u64);

			// remove
			Map::remove(&key);
			assert_eq!(Map::get(&key), 0u64);
		});
	}

	#[test]
	fn map_iteration_should_work() {
		new_test_ext().execute_with(|| {
			type Map = self::frame_system::Data<Runtime>;

			assert_eq!(Map::iter().collect::<Vec<_>>().sorted(), vec![(15, 42)]);
			// insert / remove
			let key = 17u32;
			Map::insert(key, 4u64);
			assert_eq!(Map::iter().collect::<Vec<_>>().sorted(), vec![(15, 42), (key, 4)]);
			assert_eq!(Map::take(&15), 42u64);
			assert_eq!(Map::take(&key), 4u64);
			assert_eq!(Map::iter().collect::<Vec<_>>().sorted(), vec![]);

			// Add couple of more elements
			Map::insert(key, 42u64);
			assert_eq!(Map::iter().collect::<Vec<_>>().sorted(), vec![(key, 42)]);
			Map::insert(key + 1, 43u64);
			assert_eq!(Map::iter().collect::<Vec<_>>().sorted(), vec![(key, 42), (key + 1, 43)]);

			// mutate
			let key = key + 2;
			Map::mutate(&key, |val| {
				*val = 15;
			});
			assert_eq!(
				Map::iter().collect::<Vec<_>>().sorted(),
				vec![(key - 2, 42), (key - 1, 43), (key, 15)]
			);
			Map::mutate(&key, |val| {
				*val = 17;
			});
			assert_eq!(
				Map::iter().collect::<Vec<_>>().sorted(),
				vec![(key - 2, 42), (key - 1, 43), (key, 17)]
			);

			// remove first
			Map::remove(&key);
			assert_eq!(
				Map::iter().collect::<Vec<_>>().sorted(),
				vec![(key - 2, 42), (key - 1, 43)]
			);

			// remove last from the list
			Map::remove(&(key - 2));
			assert_eq!(Map::iter().collect::<Vec<_>>().sorted(), vec![(key - 1, 43)]);

			// remove the last element
			Map::remove(&(key - 1));
			assert_eq!(Map::iter().collect::<Vec<_>>().sorted(), vec![]);
		});
	}

	#[test]
	fn double_map_basic_insert_remove_remove_prefix_with_commit_should_work() {
		let key1 = 17u32;
		let key2 = 18u32;
		type DoubleMap = self::frame_system::DataDM<Runtime>;
		let mut e = new_test_ext();
		e.execute_with(|| {
			// initialized during genesis
			assert_eq!(DoubleMap::get(&15u32, &16u32), 42u64);

			// get / insert / take
			assert_eq!(DoubleMap::get(&key1, &key2), 0u64);
			DoubleMap::insert(&key1, &key2, &4u64);
			assert_eq!(DoubleMap::get(&key1, &key2), 4u64);
			assert_eq!(DoubleMap::take(&key1, &key2), 4u64);
			assert_eq!(DoubleMap::get(&key1, &key2), 0u64);

			// mutate
			DoubleMap::mutate(&key1, &key2, |val| *val = 15);
			assert_eq!(DoubleMap::get(&key1, &key2), 15u64);

			// remove
			DoubleMap::remove(&key1, &key2);
			assert_eq!(DoubleMap::get(&key1, &key2), 0u64);

			// remove prefix
			DoubleMap::insert(&key1, &key2, &4u64);
			DoubleMap::insert(&key1, &(key2 + 1), &4u64);
			DoubleMap::insert(&(key1 + 1), &key2, &4u64);
			DoubleMap::insert(&(key1 + 1), &(key2 + 1), &4u64);
		});
		e.commit_all().unwrap();
		e.execute_with(|| {
			assert!(matches!(
				DoubleMap::clear_prefix(&key1, u32::max_value(), None),
				MultiRemovalResults { maybe_cursor: None, backend: 2, unique: 2, loops: 2 }
			));
			assert_eq!(DoubleMap::get(&key1, &key2), 0u64);
			assert_eq!(DoubleMap::get(&key1, &(key2 + 1)), 0u64);
			assert_eq!(DoubleMap::get(&(key1 + 1), &key2), 4u64);
			assert_eq!(DoubleMap::get(&(key1 + 1), &(key2 + 1)), 4u64);
		});
	}

	#[test]
	fn double_map_basic_insert_remove_remove_prefix_should_work() {
		new_test_ext().execute_with(|| {
			let key1 = 17u32;
			let key2 = 18u32;
			type DoubleMap = self::frame_system::DataDM<Runtime>;

			// initialized during genesis
			assert_eq!(DoubleMap::get(&15u32, &16u32), 42u64);

			// get / insert / take
			assert_eq!(DoubleMap::get(&key1, &key2), 0u64);
			DoubleMap::insert(&key1, &key2, &4u64);
			assert_eq!(DoubleMap::get(&key1, &key2), 4u64);
			assert_eq!(DoubleMap::take(&key1, &key2), 4u64);
			assert_eq!(DoubleMap::get(&key1, &key2), 0u64);

			// mutate
			DoubleMap::mutate(&key1, &key2, |val| *val = 15);
			assert_eq!(DoubleMap::get(&key1, &key2), 15u64);

			// remove
			DoubleMap::remove(&key1, &key2);
			assert_eq!(DoubleMap::get(&key1, &key2), 0u64);

			// remove prefix
			DoubleMap::insert(&key1, &key2, &4u64);
			DoubleMap::insert(&key1, &(key2 + 1), &4u64);
			DoubleMap::insert(&(key1 + 1), &key2, &4u64);
			DoubleMap::insert(&(key1 + 1), &(key2 + 1), &4u64);
			// all in overlay
			assert!(matches!(
				DoubleMap::clear_prefix(&key1, u32::max_value(), None),
				MultiRemovalResults { maybe_cursor: None, backend: 0, unique: 0, loops: 0 }
			));
			// Note this is the incorrect answer (for now), since we are using v2 of
			// `clear_prefix`.
			// When we switch to v3, then this will become:
			//   MultiRemovalResults:: { maybe_cursor: None, backend: 0, unique: 2, loops: 2 },
			assert!(matches!(
				DoubleMap::clear_prefix(&key1, u32::max_value(), None),
				MultiRemovalResults { maybe_cursor: None, backend: 0, unique: 0, loops: 0 }
			));
			assert_eq!(DoubleMap::get(&key1, &key2), 0u64);
			assert_eq!(DoubleMap::get(&key1, &(key2 + 1)), 0u64);
			assert_eq!(DoubleMap::get(&(key1 + 1), &key2), 4u64);
			assert_eq!(DoubleMap::get(&(key1 + 1), &(key2 + 1)), 4u64);
		});
	}

	#[test]
	fn double_map_append_should_work() {
		new_test_ext().execute_with(|| {
			type DoubleMap = self::frame_system::AppendableDM<Runtime>;

			let key1 = 17u32;
			let key2 = 18u32;

			DoubleMap::insert(&key1, &key2, &vec![1]);
			DoubleMap::append(&key1, &key2, 2);
			assert_eq!(DoubleMap::get(&key1, &key2), &[1, 2]);
		});
	}

	#[test]
	fn double_map_mutate_exists_should_work() {
		new_test_ext().execute_with(|| {
			type DoubleMap = self::frame_system::DataDM<Runtime>;

			let (key1, key2) = (11, 13);

			// mutated
			DoubleMap::mutate_exists(key1, key2, |v| *v = Some(1));
			assert_eq!(DoubleMap::get(&key1, key2), 1);

			// removed if mutated to `None`
			DoubleMap::mutate_exists(key1, key2, |v| *v = None);
			assert!(!DoubleMap::contains_key(&key1, key2));
		});
	}

	#[test]
	fn double_map_try_mutate_exists_should_work() {
		new_test_ext().execute_with(|| {
			type DoubleMap = self::frame_system::DataDM<Runtime>;
			type TestResult = Result<(), &'static str>;

			let (key1, key2) = (11, 13);

			// mutated if `Ok`
			assert_ok!(DoubleMap::try_mutate_exists(key1, key2, |v| -> TestResult {
				*v = Some(1);
				Ok(())
			}));
			assert_eq!(DoubleMap::get(&key1, key2), 1);

			// no-op if `Err`
			assert_noop!(
				DoubleMap::try_mutate_exists(key1, key2, |v| -> TestResult {
					*v = Some(2);
					Err("nah")
				}),
				"nah"
			);

			// removed if mutated to`None`
			assert_ok!(DoubleMap::try_mutate_exists(key1, key2, |v| -> TestResult {
				*v = None;
				Ok(())
			}));
			assert!(!DoubleMap::contains_key(&key1, key2));
		});
	}

	fn expected_metadata() -> PalletStorageMetadataIR {
		PalletStorageMetadataIR {
			prefix: "System",
			entries: vec![
				StorageEntryMetadataIR {
					name: "Data",
					modifier: StorageEntryModifierIR::Default,
					ty: StorageEntryTypeIR::Map {
						hashers: vec![StorageHasherIR::Twox64Concat],
						key: scale_info::meta_type::<u32>(),
						value: scale_info::meta_type::<u64>(),
					},
					default: vec![0, 0, 0, 0, 0, 0, 0, 0],
					docs: vec![],
				},
				StorageEntryMetadataIR {
					name: "OptionLinkedMap",
					modifier: StorageEntryModifierIR::Optional,
					ty: StorageEntryTypeIR::Map {
						hashers: vec![StorageHasherIR::Blake2_128Concat],
						key: scale_info::meta_type::<u32>(),
						value: scale_info::meta_type::<u32>(),
					},
					default: vec![0],
					docs: vec![],
				},
				StorageEntryMetadataIR {
					name: "GenericData",
					modifier: StorageEntryModifierIR::Default,
					ty: StorageEntryTypeIR::Map {
						hashers: vec![StorageHasherIR::Identity],
						key: scale_info::meta_type::<u32>(),
						value: scale_info::meta_type::<u32>(),
					},
					default: vec![0, 0, 0, 0],
					docs: vec![],
				},
				StorageEntryMetadataIR {
					name: "GenericData2",
					modifier: StorageEntryModifierIR::Optional,
					ty: StorageEntryTypeIR::Map {
						hashers: vec![StorageHasherIR::Blake2_128Concat],
						key: scale_info::meta_type::<u32>(),
						value: scale_info::meta_type::<u32>(),
					},
					default: vec![0],
					docs: vec![],
				},
				StorageEntryMetadataIR {
					name: "DataDM",
					modifier: StorageEntryModifierIR::Default,
					ty: StorageEntryTypeIR::Map {
						hashers: vec![
							StorageHasherIR::Twox64Concat,
							StorageHasherIR::Blake2_128Concat,
						],
						key: scale_info::meta_type::<(u32, u32)>(),
						value: scale_info::meta_type::<u64>(),
					},
					default: vec![0, 0, 0, 0, 0, 0, 0, 0],
					docs: vec![],
				},
				StorageEntryMetadataIR {
					name: "GenericDataDM",
					modifier: StorageEntryModifierIR::Default,
					ty: StorageEntryTypeIR::Map {
						hashers: vec![StorageHasherIR::Blake2_128Concat, StorageHasherIR::Identity],
						key: scale_info::meta_type::<(u32, u32)>(),
						value: scale_info::meta_type::<u32>(),
					},
					default: vec![0, 0, 0, 0],
					docs: vec![],
				},
				StorageEntryMetadataIR {
					name: "GenericData2DM",
					modifier: StorageEntryModifierIR::Optional,
					ty: StorageEntryTypeIR::Map {
						hashers: vec![
							StorageHasherIR::Blake2_128Concat,
							StorageHasherIR::Twox64Concat,
						],
						key: scale_info::meta_type::<(u32, u32)>(),
						value: scale_info::meta_type::<u32>(),
					},
					default: vec![0],
					docs: vec![],
				},
				StorageEntryMetadataIR {
					name: "AppendableDM",
					modifier: StorageEntryModifierIR::Default,
					ty: StorageEntryTypeIR::Map {
						hashers: vec![
							StorageHasherIR::Blake2_128Concat,
							StorageHasherIR::Blake2_128Concat,
						],
						key: scale_info::meta_type::<(u32, u32)>(),
						value: scale_info::meta_type::<Vec<u32>>(),
					},
					default: vec![0],
					docs: vec![],
				},
			],
		}
	}

	#[test]
	fn store_metadata() {
		let metadata = Pallet::<Runtime>::storage_metadata();
		pretty_assertions::assert_eq!(expected_metadata(), metadata);
	}

	parameter_types! {
		storage StorageParameter: u64 = 10;
	}

	#[test]
	fn check_storage_parameter_type_works() {
		TestExternalities::default().execute_with(|| {
			assert_eq!(sp_io::hashing::twox_128(b":StorageParameter:"), StorageParameter::key());

			assert_eq!(10, StorageParameter::get());

			StorageParameter::set(&300);
			assert_eq!(300, StorageParameter::get());
		})
	}
}

/// Private module re-exporting items used by frame support macros.
#[doc(hidden)]
pub mod _private {
	pub use sp_inherents;
}

/// Prelude to be used for pallet testing, for ease of use.
#[cfg(feature = "std")]
pub mod testing_prelude {
	pub use super::{
		assert_err, assert_err_ignore_postinfo, assert_err_with_weight, assert_error_encoded_size,
		assert_noop, assert_ok, assert_storage_noop, bounded_btree_map, bounded_vec,
		parameter_types, traits::Get,
	};
	pub use sp_arithmetic::assert_eq_error_rate;
}

/// Prelude to be used alongside pallet macro, for ease of use.
pub mod pallet_prelude {
	pub use crate::{
		defensive, defensive_assert,
		dispatch::{
			DispatchClass, DispatchError, DispatchResult, DispatchResultWithPostInfo, Parameter,
			Pays,
		},
		ensure,
		inherent::{InherentData, InherentIdentifier, ProvideInherent},
		storage,
		storage::{
			bounded_btree_map::BoundedBTreeMap,
			bounded_btree_set::BoundedBTreeSet,
			bounded_vec::BoundedVec,
			types::{
				CountedStorageMap, Key as NMapKey, OptionQuery, ResultQuery, StorageDoubleMap,
				StorageMap, StorageNMap, StorageValue, ValueQuery,
			},
<<<<<<< HEAD
			weak_bounded_vec::WeakBoundedVec,
=======
			StorageList,
>>>>>>> 2ca66197
		},
		traits::{
			BuildGenesisConfig, ConstU32, EnsureOrigin, Get, GetDefault, GetStorageVersion, Hooks,
			IsType, PalletInfoAccess, StorageInfoTrait, StorageVersion, TypedGet,
		},
		Blake2_128, Blake2_128Concat, Blake2_256, CloneNoBound, DebugNoBound, EqNoBound, Identity,
		PartialEqNoBound, RuntimeDebug, RuntimeDebugNoBound, Twox128, Twox256, Twox64Concat,
	};
	pub use codec::{Decode, Encode, MaxEncodedLen};
	pub use frame_support::pallet_macros::*;
	pub use frame_support_procedural::register_default_impl;
	pub use scale_info::TypeInfo;
	pub use sp_inherents::MakeFatalError;
	pub use sp_runtime::{
		traits::{MaybeSerializeDeserialize, Member, ValidateUnsigned},
		transaction_validity::{
			InvalidTransaction, TransactionLongevity, TransactionPriority, TransactionSource,
			TransactionTag, TransactionValidity, TransactionValidityError, UnknownTransaction,
			ValidTransaction,
		},
		MAX_MODULE_ERROR_ENCODED_SIZE,
	};
	pub use sp_std::marker::PhantomData;
	pub use sp_weights::Weight;
}

/// The `pallet` attribute macro defines a pallet that can be used with
/// [`construct_runtime!`]. It must be attached to a module named `pallet` as follows:
///
/// ```ignore
/// #[pallet]
/// pub mod pallet {
/// 	...
/// }
/// ```
///
/// Note that various types can be automatically imported using
/// [`frame_support::pallet_prelude`] and `frame_system::pallet_prelude`:
///
/// ```ignore
/// #[pallet]
/// pub mod pallet {
/// 	use frame_support::pallet_prelude::*;
/// 	use frame_system::pallet_prelude::*;
/// 	...
/// }
/// ```
///
/// # pallet::* Attributes
///
/// The `pallet` macro will parse any items within your `pallet` module that are annotated with
/// `#[pallet::*]` attributes. Some of these attributes are mandatory and some are optional,
/// and they can attach to different types of items within your pallet depending on the
/// attribute in question. The full list of `#[pallet::*]` attributes is shown below in the
/// order in which they are mentioned in this document:
///
/// * [`pallet::pallet`](#pallet-struct-placeholder-palletpallet-mandatory)
/// * [`pallet::config`](#config-trait-palletconfig-mandatory)
/// * [`pallet::constant`](#palletconstant)
/// * [`pallet::disable_frame_system_supertrait_check`](#disable_supertrait_check)
/// * [`pallet::generate_store($vis trait Store)`](#palletgenerate_storevis-trait-store)
/// * [`pallet::storage_version`](#palletstorage_version)
/// * [`pallet::hooks`](#hooks-pallethooks-optional)
/// * [`pallet::call`](#call-palletcall-optional)
/// * [`pallet::weight($expr)`](#palletweightexpr)
/// * [`pallet::compact`](#palletcompact-some_arg-some_type)
/// * [`pallet::call_index($idx)`](#palletcall_indexidx)
/// * [`pallet::extra_constants`](#extra-constants-palletextra_constants-optional)
/// * [`pallet::error`](#error-palleterror-optional)
/// * [`pallet::event`](#event-palletevent-optional)
/// * [`pallet::generate_deposit($visibility fn
///   deposit_event)`](#palletgenerate_depositvisibility-fn-deposit_event)
/// * [`pallet::storage`](#storage-palletstorage-optional)
/// * [`pallet::getter(fn $my_getter_fn_name)`](#palletgetterfn-my_getter_fn_name-optional)
/// * [`pallet::storage_prefix = "SomeName"`](#palletstorage_prefix--somename-optional)
/// * [`pallet::unbounded`](#palletunbounded-optional)
/// * [`pallet::whitelist_storage`](#palletwhitelist_storage-optional)
/// * [`cfg(..)`](#cfg-for-storage) (on storage items)
/// * [`pallet::type_value`](#type-value-pallettype_value-optional)
/// * [`pallet::genesis_config`](#genesis-config-palletgenesis_config-optional)
/// * [`pallet::genesis_build`](#genesis-build-palletgenesis_build-optional)
/// * [`pallet::inherent`](#inherent-palletinherent-optional)
/// * [`pallet::validate_unsigned`](#validate-unsigned-palletvalidate_unsigned-optional)
/// * [`pallet::origin`](#origin-palletorigin-optional)
/// * [`pallet::composite_enum`](#composite-enum-palletcomposite_enum-optional)
///
/// Note that at compile-time, the `#[pallet]` macro will analyze and expand all of these
/// attributes, ultimately removing their AST nodes before they can be parsed as real
/// attribute macro calls. This means that technically we do not need attribute macro
/// definitions for any of these attributes, however, for consistency and discoverability
/// reasons, we still maintain stub attribute macro definitions for all of these attributes in
/// the [`pallet_macros`] module which is automatically included in all pallets as part of the
/// pallet prelude. The actual "work" for all of these attribute macros can be found in the
/// macro expansion for `#[pallet]`.
///
/// Also note that in this document, pallet attributes are explained using the syntax of
/// non-instantiable pallets. For an example of an instantiable pallet, see [this
/// example](#example-of-an-instantiable-pallet).
///
/// # Dev Mode (`#[pallet(dev_mode)]`)
///
/// Specifying the argument `dev_mode` on the `#[pallet]` or `#[frame_support::pallet]`
/// attribute attached to your pallet module will allow you to enable dev mode for a pallet.
/// The aim of dev mode is to loosen some of the restrictions and requirements placed on
/// production pallets for easy tinkering and development. Dev mode pallets should not be used
/// in production. Enabling dev mode has the following effects:
///
/// * Weights no longer need to be specified on every `#[pallet::call]` declaration. By
///   default, dev mode pallets will assume a weight of zero (`0`) if a weight is not
///   specified. This is equivalent to specifying `#[weight(0)]` on all calls that do not
///   specify a weight.
/// * All storages are marked as unbounded, meaning you do not need to implement
///   `MaxEncodedLen` on storage types. This is equivalent to specifying `#[pallet::unbounded]`
///   on all storage type definitions.
///
/// Note that the `dev_mode` argument can only be supplied to the `#[pallet]` or
/// `#[frame_support::pallet]` attribute macro that encloses your pallet module. This argument
/// cannot be specified anywhere else, including but not limited to the `#[pallet::pallet]`
/// attribute macro.
///
/// <div class="example-wrap" style="display:inline-block"><pre class="compile_fail"
/// style="white-space:normal;font:inherit;">
/// <strong>WARNING</strong>:
/// You should not deploy or use dev mode pallets in production. Doing so can break your chain
/// and therefore should never be done. Once you are done tinkering, you should remove the
/// 'dev_mode' argument from your #[pallet] declaration and fix any compile errors before
/// attempting to use your pallet in a production scenario.
/// </pre></div>
///
/// # Pallet struct placeholder: `#[pallet::pallet]` (mandatory)
///
/// The pallet struct placeholder `#[pallet::pallet]` is mandatory and allows you to specify
/// pallet information.
///
/// The struct must be defined as follows:
/// ```ignore
/// #[pallet::pallet]
/// pub struct Pallet<T>(_);
/// ```
/// I.e. a regular struct definition named `Pallet`, with generic T and no where clause.
///
/// ## Macro expansion:
///
/// The macro adds this attribute to the struct definition:
/// ```ignore
/// #[derive(
/// 	frame_support::CloneNoBound,
/// 	frame_support::EqNoBound,
/// 	frame_support::PartialEqNoBound,
/// 	frame_support::RuntimeDebugNoBound,
/// )]
/// ```
/// and replaces the type `_` with `PhantomData<T>`. It also implements on the pallet:
/// * [`GetStorageVersion`](`traits::GetStorageVersion`)
/// * [`OnGenesis`](`traits::OnGenesis`): contains some logic to write the pallet version into
///   storage.
/// * `PalletErrorTypeInfo`: provides the type information for the pallet error, if defined.
///
/// It declares `type Module` type alias for `Pallet`, used by `construct_runtime`.
///
/// It implements [`PalletInfoAccess`](`traits::PalletInfoAccess') on `Pallet` to ease access
/// to pallet information given by [`frame_support::traits::PalletInfo`]. (The implementation
/// uses the associated type `frame_system::Config::PalletInfo`).
///
/// It implements [`StorageInfoTrait`](`traits::StorageInfoTrait`) on `Pallet` which give
/// information about all storages.
///
/// If the attribute `generate_store` is set then the macro creates the trait `Store` and
/// implements it on `Pallet`.
///
/// If the attribute `set_storage_max_encoded_len` is set then the macro calls
/// [`StorageInfoTrait`](`traits::StorageInfoTrait`) for each storage in the implementation of
/// [`StorageInfoTrait`](`traits::StorageInfoTrait`) for the pallet. Otherwise it implements
/// [`StorageInfoTrait`](`traits::StorageInfoTrait`) for the pallet using the
/// [`PartialStorageInfoTrait`](`traits::PartialStorageInfoTrait`) implementation of storages.
///
/// # Config trait: `#[pallet::config]` (mandatory)
///
/// The mandatory attribute `#[pallet::config]` defines the configurable options for the
/// pallet.
///
/// Item must be defined as:
///
/// ```ignore
/// #[pallet::config]
/// pub trait Config: frame_system::Config + $optionally_some_other_supertraits
/// $optional_where_clause
/// {
/// ...
/// }
/// ```
///
/// I.e. a regular trait definition named `Config`, with the supertrait
/// `frame_system::pallet::Config`, and optionally other supertraits and a where clause.
/// (Specifying other supertraits here is known as [tight
/// coupling](https://docs.substrate.io/reference/how-to-guides/pallet-design/use-tight-coupling/))
///
/// The associated type `RuntimeEvent` is reserved. If defined, it must have the bounds
/// `From<Event>` and `IsType<<Self as frame_system::Config>::RuntimeEvent>`.
///
/// [`pallet::event`](`frame_support::pallet_macros::event`) must be present if `RuntimeEvent`
/// exists as a config item in your `#[pallet::config]`.
///
/// Also see [`pallet::config`](`frame_support::pallet_macros::config`)
///
/// ## `pallet::constant`
///
/// The `#[pallet::constant]` attribute can be used to add an associated type trait bounded by
/// [`Get`](crate::traits::Get) from [`pallet::config`](#palletconfig) into metadata, e.g.:
///
/// ```ignore
/// #[pallet::config]
/// pub trait Config: frame_system::Config {
/// 	#[pallet::constant]
/// 	type Foo: Get<u32>;
/// }
/// ```
///
/// Also see [`pallet::constant`](`frame_support::pallet_macros::constant`)
///
/// ## `pallet::disable_frame_system_supertrait_check`
/// <a name="disable_supertrait_check"></a>
///
/// To bypass the `frame_system::Config` supertrait check, use the attribute
/// `pallet::disable_frame_system_supertrait_check`, e.g.:
///
/// ```ignore
/// #[pallet::config]
/// #[pallet::disable_frame_system_supertrait_check]
/// pub trait Config: pallet_timestamp::Config {}
/// ```
///
/// NOTE: Bypassing the `frame_system::Config` supertrait check is typically desirable when you
/// want to write an alternative to the `frame_system` pallet.
///
/// Also see
/// [`pallet::disable_frame_system_supertrait_check`](`frame_support::pallet_macros::disable_frame_system_supertrait_check`)
///
/// ## Macro expansion:
///
/// The macro expands pallet constant metadata with the information given by
/// `#[pallet::constant]`.
///
/// # `pallet::generate_store($vis trait Store)`
///
/// To generate a `Store` trait associating all storages, annotate your `Pallet` struct with
/// the attribute `#[pallet::generate_store($vis trait Store)]`, e.g.:
///
/// ```ignore
/// #[pallet::pallet]
/// #[pallet::generate_store(pub(super) trait Store)]
/// pub struct Pallet<T>(_);
/// ```
/// More precisely, the `Store` trait contains an associated type for each storage. It is
/// implemented for `Pallet` allowing access to the storage from pallet struct.
///
/// Thus when defining a storage named `Foo`, it can later be accessed from `Pallet` using
/// `<Pallet as Store>::Foo`.
///
/// NOTE: this attribute is only valid when applied _directly_ to your `Pallet` struct
/// definition.
///
/// Also see [`pallet::generate_store`](`frame_support::pallet_macros::generate_store`).
///
/// # `pallet::storage_version`
///
/// Because the [`pallet::pallet`](#pallet-struct-placeholder-palletpallet-mandatory) macro
/// implements [`traits::GetStorageVersion`], the current storage version needs to be
/// communicated to the macro. This can be done by using the `pallet::storage_version`
/// attribute:
///
/// ```ignore
/// const STORAGE_VERSION: StorageVersion = StorageVersion::new(5);
///
/// #[pallet::pallet]
/// #[pallet::storage_version(STORAGE_VERSION)]
/// pub struct Pallet<T>(_);
/// ```
///
/// If not present, the current storage version is set to the default value.
///
/// Also see [`pallet::storage_version`](`frame_support::pallet_macros::storage_version`)
///
/// # Hooks: `#[pallet::hooks]` (optional)
///
/// The `pallet::hooks` attribute allows you to specify a `Hooks` implementation for `Pallet`
/// that specifies pallet-specific logic.
///
/// The item the attribute attaches to must be defined as follows:
/// ```ignore
/// #[pallet::hooks]
/// impl<T: Config> Hooks<BlockNumberFor<T>> for Pallet<T> $optional_where_clause {
///     ...
/// }
/// ```
/// I.e. a regular trait implementation with generic bound: `T: Config`, for the trait
/// `Hooks<BlockNumberFor<T>>` (they are defined in preludes), for the type `Pallet<T>` and
/// with an optional where clause.
///
/// If no `#[pallet::hooks]` exists, then the following default implementation is
/// automatically generated:
/// ```ignore
/// #[pallet::hooks]
/// impl<T: Config> Hooks<BlockNumberFor<T>> for Pallet<T> {}
/// ```
///
/// Also see [`pallet::hooks`](`frame_support::pallet_macros::hooks`)
///
/// # Call: `#[pallet::call]` (optional)
///
/// Implementation of pallet dispatchables.
///
/// Item must be defined as:
/// ```ignore
/// #[pallet::call]
/// impl<T: Config> Pallet<T> {
/// 	/// $some_doc
/// 	#[pallet::weight($ExpressionResultingInWeight)]
/// 	pub fn $fn_name(
/// 		origin: OriginFor<T>,
/// 		$some_arg: $some_type,
/// 		// or with compact attribute: #[pallet::compact] $some_arg: $some_type,
/// 		...
/// 	) -> DispatchResultWithPostInfo { // or `-> DispatchResult`
/// 		...
/// 	}
/// 	...
/// }
/// ```
/// I.e. a regular type implementation, with generic `T: Config`, on type `Pallet<T>`, with
/// an optional where clause.
///
/// ## `#[pallet::weight($expr)]`
///
/// Each dispatchable needs to define a weight with `#[pallet::weight($expr)]` attribute, the
/// first argument must be `origin: OriginFor<T>`.
///
/// Also see [`pallet::weight`](`frame_support::pallet_macros::weight`)
///
/// ### `#[pallet::compact] $some_arg: $some_type`
///
/// Compact encoding for arguments can be achieved via `#[pallet::compact]`. The function must
/// return a `DispatchResultWithPostInfo` or `DispatchResult`.
///
/// Also see [`pallet::compact`](`frame_support::pallet_macros::compact`)
///
/// ## `#[pallet::call_index($idx)]`
///
/// Each dispatchable may also be annotated with the `#[pallet::call_index($idx)]` attribute,
/// which explicitly defines the codec index for the dispatchable function in the `Call` enum.
///
/// All call indexes start from 0, until it encounters a dispatchable function with a defined
/// call index. The dispatchable function that lexically follows the function with a defined
/// call index will have that call index, but incremented by 1, e.g. if there are 3
/// dispatchable functions `fn foo`, `fn bar` and `fn qux` in that order, and only `fn bar`
/// has a call index of 10, then `fn qux` will have an index of 11, instead of 1.
///
/// **WARNING**: modifying dispatchables, changing their order, removing some, etc., must be
/// done with care. Indeed this will change the outer runtime call type (which is an enum with
/// one variant per pallet), this outer runtime call can be stored on-chain (e.g. in
/// `pallet-scheduler`). Thus migration might be needed. To mitigate against some of this, the
/// `#[pallet::call_index($idx)]` attribute can be used to fix the order of the dispatchable so
/// that the `Call` enum encoding does not change after modification. As a general rule of
/// thumb, it is therefore adventageous to always add new calls to the end so you can maintain
/// the existing order of calls.
///
/// Also see [`pallet::call_index`](`frame_support::pallet_macros::call_index`)
///
/// # Extra constants: `#[pallet::extra_constants]` (optional)
///
/// Allows you to define some extra constants to be added into constant metadata.
///
/// Item must be defined as:
///
/// ```ignore
/// #[pallet::extra_constants]
/// impl<T: Config> Pallet<T> where $optional_where_clause {
/// 	/// $some_doc
/// 	$vis fn $fn_name() -> $some_return_type {
/// 		...
/// 	}
/// 	...
/// }
/// ```
/// I.e. a regular rust `impl` block with some optional where clause and functions with 0 args,
/// 0 generics, and some return type.
///
/// ## Macro expansion
///
/// The macro add some extra constants to pallet constant metadata.
///
/// Also see: [`pallet::extra_constants`](`frame_support::pallet_macros::extra_constants`)
///
/// # Error: `#[pallet::error]` (optional)
///
/// The `#[pallet::error]` attribute allows you to define an error enum that will be returned
/// from the dispatchable when an error occurs. The information for this error type is then
/// stored in metadata.
///
/// Item must be defined as:
///
/// ```ignore
/// #[pallet::error]
/// pub enum Error<T> {
/// 	/// $some_optional_doc
/// 	$SomeFieldLessVariant,
/// 	/// $some_more_optional_doc
/// 	$SomeVariantWithOneField(FieldType),
/// 	...
/// }
/// ```
/// I.e. a regular enum named `Error`, with generic `T` and fieldless or multiple-field
/// variants.
///
/// Any field type in the enum variants must implement [`scale_info::TypeInfo`] in order to be
/// properly used in the metadata, and its encoded size should be as small as possible,
/// preferably 1 byte in size in order to reduce storage size. The error enum itself has an
/// absolute maximum encoded size specified by [`MAX_MODULE_ERROR_ENCODED_SIZE`].
///
/// (1 byte can still be 256 different errors. The more specific the error, the easier it is to
/// diagnose problems and give a better experience to the user. Don't skimp on having lots of
/// individual error conditions.)
///
/// Field types in enum variants must also implement [`PalletError`](traits::PalletError),
/// otherwise the pallet will fail to compile. Rust primitive types have already implemented
/// the [`PalletError`](traits::PalletError) trait along with some commonly used stdlib types
/// such as [`Option`] and [`PhantomData`](`frame_support::dispatch::marker::PhantomData`), and
/// hence in most use cases, a manual implementation is not necessary and is discouraged.
///
/// The generic `T` must not bound anything and a `where` clause is not allowed. That said,
/// bounds and/or a where clause should not needed for any use-case.
///
/// Also see: [`pallet::error`](`frame_support::pallet_macros::error`)
///
/// # Event: `#[pallet::event]` (optional)
///
/// Allows you to define pallet events. Pallet events are stored under the `system` / `events`
/// key when the block is applied (and then replaced when the next block writes it's events).
///
/// The Event enum must be defined as follows:
///
/// ```ignore
/// #[pallet::event]
/// #[pallet::generate_deposit($visibility fn deposit_event)] // Optional
/// pub enum Event<$some_generic> $optional_where_clause {
/// 	/// Some doc
/// 	$SomeName($SomeType, $YetanotherType, ...),
/// 	...
/// }
/// ```
///
/// I.e. an enum (with named or unnamed fields variant), named `Event`, with generic: none or
/// `T` or `T: Config`, and optional w here clause.
///
/// Each field must implement [`Clone`], [`Eq`], [`PartialEq`], [`Encode`], [`Decode`], and
/// [`Debug`] (on std only). For ease of use, bound by the trait
/// [`Member`](`frame_support::pallet_prelude::Member`), available in
/// frame_support::pallet_prelude.
///
/// Also see [`pallet::event`](`frame_support::pallet_macros::event`)
///
/// ## `#[pallet::generate_deposit($visibility fn deposit_event)]`
///
/// The attribute `#[pallet::generate_deposit($visibility fn deposit_event)]` generates a
/// helper function on `Pallet` that handles deposit events.
///
/// NOTE: For instantiable pallets, the event must be generic over `T` and `I`.
///
/// Also see [`pallet::generate_deposit`](`frame_support::pallet_macros::generate_deposit`)
///
/// # Storage: `#[pallet::storage]` (optional)
///
/// The `#[pallet::storage]` attribute lets you define some abstract storage inside of runtime
/// storage and also set its metadata. This attribute can be used multiple times.
///
/// Item should be defined as:
///
/// ```ignore
/// #[pallet::storage]
/// #[pallet::getter(fn $getter_name)] // optional
/// $vis type $StorageName<$some_generic> $optional_where_clause
/// 	= $StorageType<$generic_name = $some_generics, $other_name = $some_other, ...>;
/// ```
///
/// or with unnamed generic:
///
/// ```ignore
/// #[pallet::storage]
/// #[pallet::getter(fn $getter_name)] // optional
/// $vis type $StorageName<$some_generic> $optional_where_clause
/// 	= $StorageType<_, $some_generics, ...>;
/// ```
///
/// I.e. it must be a type alias, with generics: `T` or `T: Config`. The aliased type must be
/// one of [`StorageValue`](`pallet_prelude::StorageValue`),
/// [`StorageMap`](`pallet_prelude::StorageMap`) or
/// [`StorageDoubleMap`](`pallet_prelude::StorageDoubleMap`). The generic arguments of the
/// storage type can be given in two manners: named and unnamed. For named generic arguments,
/// the name for each argument should match the name defined for it on the storage struct:
/// * [`StorageValue`](`pallet_prelude::StorageValue`) expects `Value` and optionally
///   `QueryKind` and `OnEmpty`,
/// * [`StorageMap`](`pallet_prelude::StorageMap`) expects `Hasher`, `Key`, `Value` and
///   optionally `QueryKind` and `OnEmpty`,
/// * [`CountedStorageMap`](`pallet_prelude::CountedStorageMap`) expects `Hasher`, `Key`,
///   `Value` and optionally `QueryKind` and `OnEmpty`,
/// * [`StorageDoubleMap`](`pallet_prelude::StorageDoubleMap`) expects `Hasher1`, `Key1`,
///   `Hasher2`, `Key2`, `Value` and optionally `QueryKind` and `OnEmpty`.
///
/// For unnamed generic arguments: Their first generic must be `_` as it is replaced by the
/// macro and other generic must declared as a normal generic type declaration.
///
/// The `Prefix` generic written by the macro is generated using
/// `PalletInfo::name::<Pallet<..>>()` and the name of the storage type. E.g. if runtime names
/// the pallet "MyExample" then the storage `type Foo<T> = ...` should use the prefix:
/// `Twox128(b"MyExample") ++ Twox128(b"Foo")`.
///
/// For the [`CountedStorageMap`](`pallet_prelude::CountedStorageMap`) variant, the `Prefix`
/// also implements
/// [`CountedStorageMapInstance`](`frame_support::storage::types::CountedStorageMapInstance`).
/// It also associates a [`CounterPrefix`](`pallet_prelude::CounterPrefix'), which is
/// implemented the same as above, but the storage prefix is prepend with `"CounterFor"`. E.g.
/// if runtime names the pallet "MyExample" then the storage `type Foo<T> =
/// CountedStorageaMap<...>` will store its counter at the prefix: `Twox128(b"MyExample") ++
/// Twox128(b"CounterForFoo")`.
///
/// E.g:
///
/// ```ignore
/// #[pallet::storage]
/// pub(super) type MyStorage<T> = StorageMap<Hasher = Blake2_128Concat, Key = u32, Value = u32>;
/// ```
///
/// In this case the final prefix used by the map is `Twox128(b"MyExample") ++
/// Twox128(b"OtherName")`.
///
/// Also see [`pallet::storage`](`frame_support::pallet_macros::storage`)
///
/// ## `#[pallet::getter(fn $my_getter_fn_name)]` (optional)
///
/// The optional attribute `#[pallet::getter(fn $my_getter_fn_name)]` allows you to define a
/// getter function on `Pallet`.
///
/// Also see [`pallet::getter`](`frame_support::pallet_macros::getter`)
///
/// ## `#[pallet::storage_prefix = "SomeName"]` (optional)
///
/// The optional attribute `#[pallet::storage_prefix = "SomeName"]` allows you to define the
/// storage prefix to use, see how `Prefix` generic is implemented above. This is helpful if
/// you wish to rename the storage field but don't want to perform a migration.
///
/// E.g:
///
/// ```ignore
/// #[pallet::storage]
/// #[pallet::storage_prefix = "foo"]
/// #[pallet::getter(fn my_storage)]
/// pub(super) type MyStorage<T> = StorageMap<Hasher = Blake2_128Concat, Key = u32, Value = u32>;
/// ```
///
/// or
///
/// ```ignore
/// #[pallet::storage]
/// #[pallet::getter(fn my_storage)]
/// pub(super) type MyStorage<T> = StorageMap<_, Blake2_128Concat, u32, u32>;
/// ```
///
/// Also see [`pallet::storage_prefix`](`frame_support::pallet_macros::storage_prefix`)
///
/// ## `#[pallet::unbounded]` (optional)
///
/// The optional attribute `#[pallet::unbounded]` declares the storage as unbounded. When
/// implementating the storage info (when `#[pallet::generate_storage_info]` is specified on
/// the pallet struct placeholder), the size of the storage will be declared as unbounded. This
/// can be useful for storage which can never go into PoV (Proof of Validity).
///
/// Also see [`pallet::unbounded`](`frame_support::pallet_macros::unbounded`)
///
/// ## `#[pallet::whitelist_storage]` (optional)
///
/// The optional attribute `#[pallet::whitelist_storage]` will declare the storage as
/// whitelisted from benchmarking.
///
/// See
/// [`pallet::whitelist_storage`](frame_support::pallet_macros::whitelist_storage)
/// for more info.
///
///	## `#[cfg(..)]` (for storage)
/// The optional attributes `#[cfg(..)]` allow conditional compilation for the storage.
///
/// E.g:
///
/// ```ignore
/// #[cfg(feature = "my-feature")]
/// #[pallet::storage]
/// pub(super) type MyStorage<T> = StorageValue<Value = u32>;
/// ```
///
/// All the `cfg` attributes are automatically copied to the items generated for the storage,
/// i.e. the getter, storage prefix, and the metadata element etc.
///
/// Any type placed as the `QueryKind` parameter must implement
/// [`frame_support::storage::types::QueryKindTrait`]. There are 3 implementations of this
/// trait by default:
///
/// 1. [`OptionQuery`](`frame_support::storage::types::OptionQuery`), the default `QueryKind`
///    used when this type parameter is omitted. Specifying this as the `QueryKind` would cause
///    storage map APIs that return a `QueryKind` to instead return an [`Option`], returning
///    `Some` when a value does exist under a specified storage key, and `None` otherwise.
/// 2. [`ValueQuery`](`frame_support::storage::types::ValueQuery`) causes storage map APIs that
///    return a `QueryKind` to instead return the value type. In cases where a value does not
///    exist under a specified storage key, the `OnEmpty` type parameter on `QueryKindTrait` is
///    used to return an appropriate value.
/// 3. [`ResultQuery`](`frame_support::storage::types::ResultQuery`) causes storage map APIs
///    that return a `QueryKind` to instead return a `Result<T, E>`, with `T` being the value
///    type and `E` being the pallet error type specified by the `#[pallet::error]` attribute.
///    In cases where a value does not exist under a specified storage key, an `Err` with the
///    specified pallet error variant is returned.
///
/// NOTE: If the `QueryKind` generic parameter is still generic at this stage or is using some
/// type alias then the generation of the getter might fail. In this case the getter can be
/// implemented manually.
///
/// NOTE: The generic `Hasher` must implement the [`StorageHasher`] trait (or the type is not
/// usable at all). We use [`StorageHasher::METADATA`] for the metadata of the hasher of the
/// storage item. Thus generic hasher is supported.
///
/// ## Macro expansion
///
/// For each storage item the macro generates a struct named
/// `_GeneratedPrefixForStorage$NameOfStorage`, and implements
/// [`StorageInstance`](traits::StorageInstance) on it using the pallet and storage name. It
/// then uses it as the first generic of the aliased type. For
/// [`CountedStorageMap`](`pallet_prelude::CountedStorageMap`),
/// [`CountedStorageMapInstance`](`frame_support::storage::types::CountedStorageMapInstance`)
/// is implemented, and another similar struct is generated.
///
/// For a named generic, the macro will reorder the generics, and remove the names.
///
/// The macro implements the function `storage_metadata` on the `Pallet` implementing the
/// metadata for all storage items based on their kind:
/// * for a storage value, the type of the value is copied into the metadata
/// * for a storage map, the type of the values and the key's type is copied into the metadata
/// * for a storage double map, the type of the values, and the types of `key1` and `key2` are
///   copied into the metadata.
///
/// # Type value: `#[pallet::type_value]` (optional)
///
/// The `#[pallet::type_value]` attribute lets you define a struct implementing the
/// [`Get`](crate::traits::Get) trait to ease use of storage types. This attribute is meant to
/// be used alongside [`#[pallet::storage]`](#storage-palletstorage-optional) to define a
/// storage's default value. This attribute can be used multiple times.
///
/// Item must be defined as:
///
/// ```ignore
/// #[pallet::type_value]
/// fn $MyDefaultName<$some_generic>() -> $default_type $optional_where_clause { $expr }
/// ```
///
/// I.e.: a function definition with generics none or `T: Config` and a returned type.
///
/// E.g.:
///
/// ```ignore
/// #[pallet::type_value]
/// fn MyDefault<T: Config>() -> T::Balance { 3.into() }
/// ```
///
/// Also see [`pallet::type_value`](`frame_support::pallet_macros::type_value`)
///
/// # Genesis config: `#[pallet::genesis_config]` (optional)
///
/// The `#[pallet::genesis_config]` attribute allows you to define the genesis configuration
/// for the pallet.
///
/// Item is defined as either an enum or a struct. It needs to be public and implement the
/// trait [`BuildGenesisConfig`](`traits::BuildGenesisConfig`) with
/// [`#[pallet::genesis_build]`](#genesis-build-palletgenesis_build-optional). The type
/// generics are constrained to be either none, or `T` or `T: Config`.
///
/// E.g:
///
/// ```ignore
/// #[pallet::genesis_config]
/// pub struct GenesisConfig<T: Config> {
/// 	_myfield: BalanceOf<T>,
/// }
/// ```
///
/// Also see [`pallet::genesis_config`](`frame_support::pallet_macros::genesis_config`)
///
/// # Genesis build: `#[pallet::genesis_build]` (optional)
///
/// The `#[pallet::genesis_build]` attribute allows you to define how `genesis_configuration`
/// is built. This takes as input the `GenesisConfig` type (as `self`) and constructs the
/// pallet's initial state.
///
/// The impl must be defined as:
///
/// ```ignore
/// #[pallet::genesis_build]
/// impl<T: Config> GenesisBuild<T> for GenesisConfig<$maybe_generics> {
/// 	fn build(&self) { $expr }
/// }
/// ```
///
/// I.e. a trait implementation with generic `T: Config`, of trait `GenesisBuild<T>` on
/// type `GenesisConfig` with generics none or `T`.
///
/// E.g.:
///
/// ```ignore
/// #[pallet::genesis_build]
/// impl<T: Config> GenesisBuild<T> for GenesisConfig {
/// 	fn build(&self) {}
/// }
/// ```
///
/// Also see [`pallet::genesis_build`](`frame_support::pallet_macros::genesis_build`)
///
/// # Inherent: `#[pallet::inherent]` (optional)
///
/// The `#[pallet::inherent]` attribute allows the pallet to provide some
/// [inherent](https://docs.substrate.io/fundamentals/transaction-types/#inherent-transactions).
/// An inherent is some piece of data that is inserted by a block authoring node at block
/// creation time and can either be accepted or rejected by validators based on whether the
/// data falls within an acceptable range.
///
/// The most common inherent is the `timestamp` that is inserted into every block. Since there
/// is no way to validate timestamps, validators simply check that the timestamp reported by
/// the block authoring node falls within an acceptable range.
///
/// Item must be defined as:
///
/// ```ignore
/// #[pallet::inherent]
/// impl<T: Config> ProvideInherent for Pallet<T> {
/// 	// ... regular trait implementation
/// }
/// ```
///
/// I.e. a trait implementation with bound `T: Config`, of trait
/// [`ProvideInherent`](`pallet_prelude::ProvideInherent`) for type `Pallet<T>`, and some
/// optional where clause.
///
/// Also see [`pallet::inherent`](`frame_support::pallet_macros::inherent`)
///
/// # Validate unsigned: `#[pallet::validate_unsigned]` (optional)
///
/// The `#[pallet::validate_unsigned]` attribute allows the pallet to validate some unsigned
/// transaction:
///
/// Item must be defined as:
///
/// ```ignore
/// #[pallet::validate_unsigned]
/// impl<T: Config> ValidateUnsigned for Pallet<T> {
/// 	// ... regular trait implementation
/// }
/// ```
///
/// I.e. a trait implementation with bound `T: Config`, of trait
/// [`ValidateUnsigned`](`pallet_prelude::ValidateUnsigned`) for type `Pallet<T>`, and some
/// optional where clause.
///
/// NOTE: There is also the [`sp_runtime::traits::SignedExtension`] trait that can be used to
/// add some specific logic for transaction validation.
///
/// Also see [`pallet::validate_unsigned`](`frame_support::pallet_macros::validate_unsigned`)
///
/// # Origin: `#[pallet::origin]` (optional)
///
/// The `#[pallet::origin]` attribute allows you to define some origin for the pallet.
///
/// Item must be either a type alias, an enum, or a struct. It needs to be public.
///
/// E.g.:
///
/// ```ignore
/// #[pallet::origin]
/// pub struct Origin<T>(PhantomData<(T)>);
/// ```
///
/// **WARNING**: modifying origin changes the outer runtime origin. This outer runtime origin
/// can be stored on-chain (e.g. in `pallet-scheduler`), thus any change must be done with care
/// as it might require some migration.
///
/// NOTE: for instantiable pallets, the origin must be generic over `T` and `I`.
///
/// Also see [`pallet::origin`](`frame_support::pallet_macros::origin`)
///
/// # Composite enum `#[pallet::composite_enum]` (optional)
///
/// The `#[pallet::composite_enum]` attribute allows you to define an enum on the pallet which
/// will then instruct `construct_runtime` to amalgamate all similarly-named enums from other
/// pallets into an aggregate enum. This is similar in principle with how the aggregate enum is
/// generated for `#[pallet::event]` or `#[pallet::error]`.
///
/// The item tagged with `#[pallet::composite_enum]` MUST be an enum declaration, and can ONLY
/// be the following identifiers: `FreezeReason`, `HoldReason`, `LockId` or `SlashReason`.
/// Custom identifiers are not supported.
///
/// NOTE: For ease of usage, when no `#[derive]` attributes are detected, the
/// `#[pallet::composite_enum]` attribute will automatically derive the following traits for
/// the enum:
///
/// ```ignore
/// Copy, Clone, Eq, PartialEq, Ord, PartialOrd, Encode, Decode, MaxEncodedLen, TypeInfo,
/// RuntimeDebug
/// ```
///
/// The inverse is also true: if there are any #[derive] attributes present for the enum, then
/// the attribute will not automatically derive any of the traits described above.
///
/// # General notes on instantiable pallets
///
/// An instantiable pallet is one where Config is generic, i.e. `Config<I>`. This allows
/// runtime to implement multiple instances of the pallet, by using different types for the
/// generic. This is the sole purpose of the generic `I`, but because
/// [`PalletInfo`](`traits::PalletInfo`) requires the `Pallet` placeholder to be static, it is
/// important to bound by `'static` whenever [`PalletInfo`](`traits::PalletInfo`) can be used.
/// Additionally, in order to make an instantiable pallet usable as a regular pallet without an
/// instance, it is important to bound by `= ()` on every type.
///
/// Thus impl bound looks like `impl<T: Config<I>, I: 'static>`, and types look like
/// `SomeType<T, I=()>` or `SomeType<T: Config<I>, I: 'static = ()>`.
///
/// # Example of a non-instantiable pallet
///
/// ```
/// pub use pallet::*; // reexport in crate namespace for `construct_runtime!`
///
/// #[frame_support::pallet]
/// // NOTE: The name of the pallet is provided by `construct_runtime` and is used as
/// // the unique identifier for the pallet's storage. It is not defined in the pallet itself.
/// pub mod pallet {
/// 	use frame_support::pallet_prelude::*; // Import various types used in the pallet definition
/// 	use frame_system::pallet_prelude::*; // Import some system helper types.
///
/// 	type BalanceOf<T> = <T as Config>::Balance;
///
/// 	// Define the generic parameter of the pallet
/// 	// The macro parses `#[pallet::constant]` attributes and uses them to generate metadata
/// 	// for the pallet's constants.
/// 	#[pallet::config]
/// 	pub trait Config: frame_system::Config {
/// 		#[pallet::constant] // put the constant in metadata
/// 		type MyGetParam: Get<u32>;
/// 		type Balance: Parameter + MaxEncodedLen + From<u8>;
/// 		type RuntimeEvent: From<Event<Self>> + IsType<<Self as frame_system::Config>::RuntimeEvent>;
/// 	}
///
/// 	// Define some additional constant to put into the constant metadata.
/// 	#[pallet::extra_constants]
/// 	impl<T: Config> Pallet<T> {
/// 		/// Some description
/// 		fn exra_constant_name() -> u128 { 4u128 }
/// 	}
///
/// 	// Define the pallet struct placeholder, various pallet function are implemented on it.
/// 	#[pallet::pallet]
/// 	#[pallet::generate_store(pub(super) trait Store)]
/// 	pub struct Pallet<T>(_);
///
/// 	// Implement the pallet hooks.
/// 	#[pallet::hooks]
/// 	impl<T: Config> Hooks<BlockNumberFor<T>> for Pallet<T> {
/// 		fn on_initialize(_n: BlockNumberFor<T>) -> Weight {
/// 			unimplemented!();
/// 		}
///
/// 		// can implement also: on_finalize, on_runtime_upgrade, offchain_worker, ...
/// 		// see `Hooks` trait
/// 	}
///
/// 	// Declare Call struct and implement dispatchables.
/// 	//
/// 	// WARNING: Each parameter used in functions must implement: Clone, Debug, Eq, PartialEq,
/// 	// Codec.
/// 	//
/// 	// The macro parses `#[pallet::compact]` attributes on function arguments and implements
/// 	// the `Call` encoding/decoding accordingly.
/// 	#[pallet::call]
/// 	impl<T: Config> Pallet<T> {
/// 		/// Doc comment put in metadata
/// 		#[pallet::weight(0)] // Defines weight for call (function parameters are in scope)
/// 		pub fn toto(
/// 			origin: OriginFor<T>,
/// 			#[pallet::compact] _foo: u32,
/// 		) -> DispatchResultWithPostInfo {
/// 			let _ = origin;
/// 			unimplemented!();
/// 		}
/// 	}
///
/// 	// Declare the pallet `Error` enum (this is optional).
/// 	// The macro generates error metadata using the doc comment on each variant.
/// 	#[pallet::error]
/// 	pub enum Error<T> {
/// 		/// doc comment put into metadata
/// 		InsufficientProposersBalance,
/// 	}
///
/// 	// Declare pallet Event enum (this is optional).
/// 	//
/// 	// WARNING: Each type used in variants must implement: Clone, Debug, Eq, PartialEq, Codec.
/// 	//
/// 	// The macro generates event metadata, and derive Clone, Debug, Eq, PartialEq and Codec
/// 	#[pallet::event]
/// 	// Generate a funciton on Pallet to deposit an event.
/// 	#[pallet::generate_deposit(pub(super) fn deposit_event)]
/// 	pub enum Event<T: Config> {
/// 		/// doc comment put in metadata
/// 		// `<T as frame_system::Config>::AccountId` is not defined in metadata list, the last
/// 		// Thus the metadata is `<T as frame_system::Config>::AccountId`.
/// 		Proposed(<T as frame_system::Config>::AccountId),
/// 		/// doc
/// 		// here metadata will be `Balance` as define in metadata list
/// 		Spending(BalanceOf<T>),
/// 		// here metadata will be `Other` as define in metadata list
/// 		Something(u32),
/// 	}
///
/// 	// Define a struct which implements `frame_support::traits::Get<T::Balance>` (optional).
/// 	#[pallet::type_value]
/// 	pub(super) fn MyDefault<T: Config>() -> T::Balance { 3.into() }
///
/// 	// Declare a storage item. Any amount of storage items can be declared (optional).
/// 	//
/// 	// Is expected either `StorageValue`, `StorageMap` or `StorageDoubleMap`.
/// 	// The macro generates the prefix type and replaces the first generic `_`.
/// 	//
/// 	// The macro expands the metadata for the storage item with the type used:
/// 	// * for a storage value the type of the value is copied into the metadata
/// 	// * for a storage map the type of the values and the type of the key is copied into the metadata
/// 	// * for a storage double map the types of the values and keys are copied into the
/// 	//   metadata.
/// 	//
/// 	// NOTE: The generic `Hasher` must implement the `StorageHasher` trait (or the type is not
/// 	// usable at all). We use [`StorageHasher::METADATA`] for the metadata of the hasher of the
/// 	// storage item. Thus generic hasher is supported.
/// 	#[pallet::storage]
/// 	pub(super) type MyStorageValue<T: Config> =
/// 		StorageValue<Value = T::Balance, QueryKind = ValueQuery, OnEmpty = MyDefault<T>>;
///
/// 	// Another storage declaration
/// 	#[pallet::storage]
/// 	#[pallet::getter(fn my_storage)]
/// 	#[pallet::storage_prefix = "SomeOtherName"]
/// 	pub(super) type MyStorage<T> =
/// 		StorageMap<Hasher = Blake2_128Concat, Key = u32, Value = u32>;
///
/// 	// Declare the genesis config (optional).
/// 	//
/// 	// The macro accepts either a struct or an enum; it checks that generics are consistent.
/// 	//
/// 	// Type must implement the `Default` trait.
/// 	#[pallet::genesis_config]
/// 	#[derive(frame_support::DefaultNoBound)]
/// 	pub struct GenesisConfig<T: Config> {
/// 	    _config: sp_std::marker::PhantomData<T>,
/// 		_myfield: u32,
/// 	}
///
/// 	// Declare genesis builder. (This is need only if GenesisConfig is declared)
/// 	#[pallet::genesis_build]
/// 	impl<T: Config> BuildGenesisConfig for GenesisConfig<T> {
/// 		fn build(&self) {}
/// 	}
///
/// 	// Declare a pallet origin (this is optional).
/// 	//
/// 	// The macro accept type alias or struct or enum, it checks generics are consistent.
/// 	#[pallet::origin]
/// 	pub struct Origin<T>(PhantomData<T>);
///
/// 	// Declare validate_unsigned implementation (this is optional).
/// 	#[pallet::validate_unsigned]
/// 	impl<T: Config> ValidateUnsigned for Pallet<T> {
/// 		type Call = Call<T>;
/// 		fn validate_unsigned(
/// 			source: TransactionSource,
/// 			call: &Self::Call
/// 		) -> TransactionValidity {
/// 			Err(TransactionValidityError::Invalid(InvalidTransaction::Call))
/// 		}
/// 	}
///
/// 	// Declare inherent provider for pallet (this is optional).
/// 	#[pallet::inherent]
/// 	impl<T: Config> ProvideInherent for Pallet<T> {
/// 		type Call = Call<T>;
/// 		type Error = InherentError;
///
/// 		const INHERENT_IDENTIFIER: InherentIdentifier = INHERENT_IDENTIFIER;
///
/// 		fn create_inherent(_data: &InherentData) -> Option<Self::Call> {
/// 			unimplemented!();
/// 		}
///
/// 		fn is_inherent(_call: &Self::Call) -> bool {
/// 			unimplemented!();
/// 		}
/// 	}
///
/// 	// Regular rust code needed for implementing ProvideInherent trait
///
/// 	#[derive(codec::Encode, sp_runtime::RuntimeDebug)]
/// 	#[cfg_attr(feature = "std", derive(codec::Decode))]
/// 	pub enum InherentError {
/// 	}
///
/// 	impl sp_inherents::IsFatalError for InherentError {
/// 		fn is_fatal_error(&self) -> bool {
/// 			unimplemented!();
/// 		}
/// 	}
///
/// 	pub const INHERENT_IDENTIFIER: sp_inherents::InherentIdentifier = *b"testpall";
/// }
/// ```
///
/// # Example of an instantiable pallet
///
/// ```
/// pub use pallet::*;
///
/// #[frame_support::pallet]
/// pub mod pallet {
/// 	use frame_support::pallet_prelude::*;
/// 	use frame_system::pallet_prelude::*;
///
/// 	type BalanceOf<T, I = ()> = <T as Config<I>>::Balance;
///
/// 	#[pallet::config]
/// 	pub trait Config<I: 'static = ()>: frame_system::Config {
/// 		#[pallet::constant]
/// 		type MyGetParam: Get<u32>;
/// 		type Balance: Parameter + MaxEncodedLen + From<u8>;
/// 		type RuntimeEvent: From<Event<Self, I>> + IsType<<Self as frame_system::Config>::RuntimeEvent>;
/// 	}
///
/// 	#[pallet::extra_constants]
/// 	impl<T: Config<I>, I: 'static> Pallet<T, I> {
/// 		/// Some description
/// 		fn extra_constant_name() -> u128 { 4u128 }
/// 	}
///
/// 	#[pallet::pallet]
/// 	#[pallet::generate_store(pub(super) trait Store)]
/// 	pub struct Pallet<T, I = ()>(PhantomData<(T, I)>);
///
/// 	#[pallet::hooks]
/// 	impl<T: Config<I>, I: 'static> Hooks<BlockNumberFor<T>> for Pallet<T, I> {
/// 	}
///
/// 	#[pallet::call]
/// 	impl<T: Config<I>, I: 'static> Pallet<T, I> {
/// 		/// Doc comment put in metadata
/// 		#[pallet::weight(0)]
/// 		pub fn toto(origin: OriginFor<T>, #[pallet::compact] _foo: u32) -> DispatchResultWithPostInfo {
/// 			let _ = origin;
/// 			unimplemented!();
/// 		}
/// 	}
///
/// 	#[pallet::error]
/// 	pub enum Error<T, I = ()> {
/// 		/// doc comment put into metadata
/// 		InsufficientProposersBalance,
/// 	}
///
/// 	#[pallet::event]
/// 	#[pallet::generate_deposit(pub(super) fn deposit_event)]
/// 	pub enum Event<T: Config<I>, I: 'static = ()> {
/// 		/// doc comment put in metadata
/// 		Proposed(<T as frame_system::Config>::AccountId),
/// 		/// doc
/// 		Spending(BalanceOf<T, I>),
/// 		Something(u32),
/// 	}
///
/// 	#[pallet::type_value]
/// 	pub(super) fn MyDefault<T: Config<I>, I: 'static>() -> T::Balance { 3.into() }
///
/// 	#[pallet::storage]
/// 	pub(super) type MyStorageValue<T: Config<I>, I: 'static = ()> =
/// 		StorageValue<Value = T::Balance, QueryKind = ValueQuery, OnEmpty = MyDefault<T, I>>;
///
/// 	#[pallet::storage]
/// 	#[pallet::getter(fn my_storage)]
/// 	#[pallet::storage_prefix = "SomeOtherName"]
/// 	pub(super) type MyStorage<T, I = ()> =
/// 		StorageMap<Hasher = Blake2_128Concat, Key = u32, Value = u32>;
///
/// 	#[pallet::genesis_config]
/// 	#[derive(frame_support::DefaultNoBound)]
/// 	pub struct GenesisConfig<T: Config<I>, I: 'static = ()> {
/// 		 _config: sp_std::marker::PhantomData<(T,I)>,
/// 		_myfield: u32,
/// 	}
///
/// 	#[pallet::genesis_build]
/// 	impl<T: Config<I>, I: 'static> BuildGenesisConfig for GenesisConfig<T, I> {
/// 		fn build(&self) {}
/// 	}
///
/// 	#[pallet::origin]
/// 	pub struct Origin<T, I = ()>(PhantomData<(T, I)>);
///
/// 	#[pallet::validate_unsigned]
/// 	impl<T: Config<I>, I: 'static> ValidateUnsigned for Pallet<T, I> {
/// 		type Call = Call<T, I>;
/// 		fn validate_unsigned(
/// 			source: TransactionSource,
/// 			call: &Self::Call
/// 		) -> TransactionValidity {
/// 			Err(TransactionValidityError::Invalid(InvalidTransaction::Call))
/// 		}
/// 	}
///
/// 	#[pallet::inherent]
/// 	impl<T: Config<I>, I: 'static> ProvideInherent for Pallet<T, I> {
/// 		type Call = Call<T, I>;
/// 		type Error = InherentError;
///
/// 		const INHERENT_IDENTIFIER: InherentIdentifier = INHERENT_IDENTIFIER;
///
/// 		fn create_inherent(_data: &InherentData) -> Option<Self::Call> {
/// 			unimplemented!();
/// 		}
///
/// 		fn is_inherent(_call: &Self::Call) -> bool {
/// 			unimplemented!();
/// 		}
/// 	}
///
/// 	// Regular rust code needed for implementing ProvideInherent trait
///
/// 	#[derive(codec::Encode, sp_runtime::RuntimeDebug)]
/// 	#[cfg_attr(feature = "std", derive(codec::Decode))]
/// 	pub enum InherentError {
/// 	}
///
/// 	impl sp_inherents::IsFatalError for InherentError {
/// 		fn is_fatal_error(&self) -> bool {
/// 			unimplemented!();
/// 		}
/// 	}
///
/// 	pub const INHERENT_IDENTIFIER: sp_inherents::InherentIdentifier = *b"testpall";
/// }
/// ```
///
/// # Upgrade guidelines
///
/// 1. Export the metadata of the pallet for later checks
///     - run your node with the pallet active
///     - query the metadata using the `state_getMetadata` RPC and curl, or use `subsee -p
///       <PALLET_NAME> > meta.json`
/// 2. Generate the template upgrade for the pallet provided by `decl_storage` with the
///    environment variable `PRINT_PALLET_UPGRADE`: `PRINT_PALLET_UPGRADE=1 cargo check -p
///    my_pallet`. This template can be used as it contains all information for storages,
///    genesis config and genesis build.
/// 3. Reorganize the pallet to have the trait `Config`, `decl_*` macros,
///    [`ValidateUnsigned`](`pallet_prelude::ValidateUnsigned`),
///    [`ProvideInherent`](`pallet_prelude::ProvideInherent`), and Origin` all together in one
///    file. Suggested order:
///     * `Config`,
///     * `decl_module`,
///     * `decl_event`,
///     * `decl_error`,
///     * `decl_storage`,
///     * `origin`,
///     * `validate_unsigned`,
///     * `provide_inherent`, so far it should compile and all be correct.
/// 4. start writing the new pallet module
/// 	```ignore
/// 	pub use pallet::*;
///
/// 	#[frame_support::pallet]
/// 	pub mod pallet {
/// 		use frame_support::pallet_prelude::*;
/// 		use frame_system::pallet_prelude::*;
/// 		use super::*;
///
/// 		#[pallet::pallet]
/// 		#[pallet::generate_store($visibility_of_trait_store trait Store)]
/// 		// NOTE: if the visibility of trait store is private but you want to make it available
/// 		// in super, then use `pub(super)` or `pub(crate)` to make it available in crate.
/// 		pub struct Pallet<T>(_);
/// 		// pub struct Pallet<T, I = ()>(PhantomData<T>); // for instantiable pallet
/// 	}
/// 	```
/// 5. **migrate Config**: move trait into the module with
///     * all const in `decl_module` to [`#[pallet::constant]`](#palletconstant)
///     * add the bound `IsType<<Self as frame_system::Config>::RuntimeEvent>` to `type
///       RuntimeEvent`
/// 7. **migrate decl_module**: write:
/// 	```ignore
/// 	#[pallet::hooks]
/// 	impl<T: Config> Hooks for Pallet<T> {
/// 	}
/// 	```
///     and write inside `on_initialize`, `on_finalize`, `on_runtime_upgrade`,
///     `offchain_worker`, and `integrity_test`.
///
/// 	then write:
/// 	```ignore
/// 	#[pallet::call]
/// 	impl<T: Config> Pallet<T> {
/// 	}
/// 	```
///     and write inside all the calls in `decl_module` with a few changes in the signature:
///     - origin must now be written completely, e.g. `origin: OriginFor<T>`
///     - result type must be `DispatchResultWithPostInfo`, you need to write it and also you
///    might need to put `Ok(().into())` at the end or the function.
///     - `#[compact]` must now be written
///       [`#[pallet::compact]`](#palletcompact-some_arg-some_type)
///     - `#[weight = ..]` must now be written [`#[pallet::weight(..)]`](#palletweightexpr)
///
/// 7. **migrate event**: rewrite as a simple enum with the attribute
///    [`#[pallet::event]`](#event-palletevent-optional), use [`#[pallet::generate_deposit($vis
///    fn deposit_event)]`](#event-palletevent-optional) to generate `deposit_event`,
/// 8. **migrate error**: rewrite it with attribute
///    [`#[pallet::error]`](#error-palleterror-optional).
/// 9. **migrate storage**: `decl_storage` provide an upgrade template (see 3.). All storages,
///    genesis config, genesis build and default implementation of genesis config can be taken
///    from it directly.
///
///     Otherwise here is the manual process:
///
///     first migrate the genesis logic. write:
/// 	```ignore
/// 	#[pallet::genesis_config]
/// 	struct GenesisConfig {
/// 		// fields of add_extra_genesis
/// 	}
/// 	impl Default for GenesisConfig {
/// 		// type default or default provided for fields
/// 	}
/// 	#[pallet::genesis_build]
/// 	impl<T: Config> GenesisBuild<T> for GenesisConfig {
/// 	// for instantiable pallet:
/// 	// `impl<T: Config, I: 'static> GenesisBuild<T, I> for GenesisConfig {
/// 		fn build() {
/// 			// The add_extra_genesis build logic
/// 		}
/// 	}
/// 	```
///     for each storage, if it contains `config(..)` then add fields, and make it default to
///     the value in `= ..;` or the type default if none, if it contains no build then also add
///     the logic to build the value. for each storage if it contains `build(..)` then add the
///     logic to `genesis_build`.
///
///     NOTE: within `decl_storage`: the individual config is executed first, followed by the
///     build and finally the `add_extra_genesis` build.
///
///     Once this is done you can migrate storages individually, a few notes:
///     - for private storage use `pub(crate) type ` or `pub(super) type` or nothing,
///     - for storages with `get(fn ..)` use [`#[pallet::getter(fn
///       ...)]`](#palletgetterfn-my_getter_fn_name-optional)
///     - for storages with value being `Option<$something>` make generic `Value` being
///       `$something` and generic `QueryKind` being `OptionQuery` (note: this is default).
///       Otherwise make `Value` the complete value type and `QueryKind` being `ValueQuery`.
///     - for storages with default value: `= $expr;` provide some specific `OnEmpty` generic.
///       To do so use of `#[pallet::type_value]` to generate the wanted struct to put.
///       example: `MyStorage: u32 = 3u32` would be written:
///
/// 	  	```ignore
/// 		#[pallet::type_value] fn MyStorageOnEmpty() -> u32 { 3u32 }
/// 		#[pallet::storage]
/// 		pub(super) type MyStorage<T> = StorageValue<_, u32, ValueQuery, MyStorageOnEmpty>;
/// 		```
///
///       NOTE: `decl_storage` also generates the functions `assimilate_storage` and
///       `build_storage` directly on `GenesisConfig`, and these are sometimes used in tests.
///       In order not to break they can be implemented manually, one can implement those
///       functions by calling the `GenesisBuild` implementation.
/// 10. **migrate origin**: move the origin to the pallet module to be under a
///     [`#[pallet::origin]`](#origin-palletorigin-optional) attribute
/// 11. **migrate validate_unsigned**: move the
///     [`ValidateUnsigned`](`pallet_prelude::ValidateUnsigned`) implementation to the pallet
///     module under a
///     [`#[pallet::validate_unsigned]`](#validate-unsigned-palletvalidate_unsigned-optional)
///     attribute
/// 12. **migrate provide_inherent**: move the
///     [`ProvideInherent`](`pallet_prelude::ProvideInherent`) implementation to the pallet
///     module under a [`#[pallet::inherent]`](#inherent-palletinherent-optional) attribute
/// 13. rename the usage of `Module` to `Pallet` inside the crate.
/// 14. migration is done, now double check the migration with the checking migration
///     guidelines shown below.
///
/// # Checking upgrade guidelines:
///
/// * compare metadata. Use [subsee](https://github.com/ascjones/subsee) to fetch the metadata
///   and do a diff of the resulting json before and after migration. This checks for:
/// 		* call, names, signature, docs
///     * event names, docs
///     * error names, docs
///     * storage names, hasher, prefixes, default value
///     * error, error, constant
/// * manually check that:
///     * `Origin` was moved inside the macro under
///       [`#[pallet::origin]`](#origin-palletorigin-optional) if it exists
///     * [`ValidateUnsigned`](`pallet_prelude::ValidateUnsigned`) was moved inside the macro
///       under
/// 	  [`#[pallet::validate_unsigned)]`](#validate-unsigned-palletvalidate_unsigned-optional)
/// 	  if it exists
///     * [`ProvideInherent`](`pallet_prelude::ProvideInherent`) was moved inside the macro
///       under [`#[pallet::inherent)]`](#inherent-palletinherent-optional) if it exists
///     * `on_initialize` / `on_finalize` / `on_runtime_upgrade` / `offchain_worker` were moved
///       to the `Hooks` implementation
///     * storages with `config(..)` were converted to `GenesisConfig` field, and their default
///       is `= $expr;` if the storage has a default value
///     * storages with `build($expr)` or `config(..)` were built in `GenesisBuild::build`
///     * `add_extra_genesis` fields were converted to `GenesisConfig` field with their correct
///       default if specified
///     * `add_extra_genesis` build was written into `GenesisBuild::build`
/// * storage items defined with [`pallet`] use the name of the pallet provided by
///   [`traits::PalletInfo::name`] as `pallet_prefix` (in `decl_storage`, storage items used
///   the `pallet_prefix` given as input of `decl_storage` with the syntax `as Example`). Thus
///   a runtime using the pallet must be careful with this change. To handle this change:
///     * either ensure that the name of the pallet given to `construct_runtime!` is the same
///       as the name the pallet was giving to `decl_storage`,
///     * or do a storage migration from the old prefix used to the new prefix used.
///
/// NOTE: The prefixes used by storage items are in metadata. Thus, ensuring the metadata
/// hasn't changed ensures that the `pallet_prefix`s used by the storage items haven't changed.
///
/// # Notes when macro fails to show proper error message spans:
///
/// Rustc loses span for some macro input. Some tips to fix it:
/// * do not use inner attribute:
/// 	```ignore
/// 	#[pallet]
/// 	pub mod pallet {
/// 		//! This inner attribute will make span fail
/// 		..
/// 	}
/// 	```
/// * use the newest nightly possible.
pub use frame_support_procedural::pallet;

/// Contains macro stubs for all of the pallet:: macros
pub mod pallet_macros {
	pub use frame_support_procedural::{
		call_index, compact, composite_enum, config, constant,
		disable_frame_system_supertrait_check, error, event, extra_constants, generate_deposit,
		generate_store, genesis_build, genesis_config, getter, hooks, import_section, inherent,
		no_default, origin, pallet_section, storage, storage_prefix, storage_version, type_value,
		unbounded, validate_unsigned, weight, whitelist_storage,
	};
}

#[doc(inline)]
pub use frame_support_procedural::register_default_impl;

// Generate a macro that will enable/disable code based on `std` feature being active.
sp_core::generate_feature_enabled_macro!(std_enabled, feature = "std", $);<|MERGE_RESOLUTION|>--- conflicted
+++ resolved
@@ -1556,11 +1556,8 @@
 				CountedStorageMap, Key as NMapKey, OptionQuery, ResultQuery, StorageDoubleMap,
 				StorageMap, StorageNMap, StorageValue, ValueQuery,
 			},
-<<<<<<< HEAD
 			weak_bounded_vec::WeakBoundedVec,
-=======
 			StorageList,
->>>>>>> 2ca66197
 		},
 		traits::{
 			BuildGenesisConfig, ConstU32, EnsureOrigin, Get, GetDefault, GetStorageVersion, Hooks,
