--- conflicted
+++ resolved
@@ -59,13 +59,9 @@
 #[macro_use]
 pub mod error;
 pub mod instances;
+pub mod migrations;
 pub mod traits;
 pub mod weights;
-<<<<<<< HEAD
-pub mod instances;
-pub mod migrations;
-=======
->>>>>>> cae555e3
 
 #[doc(hidden)]
 pub mod unsigned {
@@ -1291,13 +1287,8 @@
 			},
 		},
 		traits::{
-<<<<<<< HEAD
-			Get, Hooks, IsType, EnsureOrigin, PalletInfoAccess, StorageInfoTrait,
-			ConstU32, GetDefault,
-=======
-			ConstU32, EnsureOrigin, Get, GetDefault, GetPalletVersion, Hooks, IsType,
+			ConstU32, EnsureOrigin, Get, GetDefault, GetStorageVersion, Hooks, IsType,
 			PalletInfoAccess, StorageInfoTrait,
->>>>>>> cae555e3
 		},
 		weights::{DispatchClass, Pays, Weight},
 		Blake2_128, Blake2_128Concat, Blake2_256, CloneNoBound, DebugNoBound, EqNoBound, Identity,
