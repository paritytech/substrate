--- conflicted
+++ resolved
@@ -32,6 +32,7 @@
 pub use sp_std;
 #[doc(hidden)]
 pub use codec;
+use codec::{Decode, Encode};
 #[cfg(feature = "std")]
 #[doc(hidden)]
 pub use once_cell;
@@ -222,9 +223,6 @@
 	}
 }
 
-<<<<<<< HEAD
-use codec::{Decode, Encode};
-=======
 /// Runs given code within a tracing span, measuring it's execution time.
 ///
 /// Has effect only when running in native environment. In WASM, it simply inserts the
@@ -256,7 +254,6 @@
 macro_rules! if_tracing {
 	( $if:expr, $else:expr ) => {{ $else }}
 }
->>>>>>> 05161aae
 
 /// The void type - it cannot exist.
 // Oh rust, you crack me up...
