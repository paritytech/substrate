--- conflicted
+++ resolved
@@ -455,16 +455,10 @@
 						result
 					}
 
-<<<<<<< HEAD
-					pub fn take() -> $type {
-						let current = Self::get();
-						Self::set(Default::default());
-=======
 					/// Get current value and replace with initial value of the parameter type.
 					pub fn take() -> $type {
 						let current = Self::get();
 						Self::set($value);
->>>>>>> f9fdee10
 						current
 					}
 				}
