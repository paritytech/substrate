// This file is part of Substrate.

// Copyright (C) 2017-2021 Parity Technologies (UK) Ltd.
// SPDX-License-Identifier: Apache-2.0

// Licensed under the Apache License, Version 2.0 (the "License");
// you may not use this file except in compliance with the License.
// You may obtain a copy of the License at
//
// 	http://www.apache.org/licenses/LICENSE-2.0
//
// Unless required by applicable law or agreed to in writing, software
// distributed under the License is distributed on an "AS IS" BASIS,
// WITHOUT WARRANTIES OR CONDITIONS OF ANY KIND, either express or implied.
// See the License for the specific language governing permissions and
// limitations under the License.

//! Support code for the runtime.

#![cfg_attr(not(feature = "std"), no_std)]

/// Export ourself as `frame_support` to make tests happy.
extern crate self as frame_support;

#[doc(hidden)]
pub use sp_tracing;

#[doc(hidden)]
pub use codec;
#[doc(hidden)]
pub use frame_metadata as metadata;
#[doc(hidden)]
pub use log;
#[cfg(feature = "std")]
#[doc(hidden)]
pub use once_cell;
#[doc(hidden)]
pub use paste;
#[doc(hidden)]
pub use scale_info;
#[cfg(feature = "std")]
pub use serde;
pub use sp_core::Void;
#[doc(hidden)]
pub use sp_io::{self, storage::root as storage_root};
#[doc(hidden)]
pub use sp_runtime::RuntimeDebug;
#[cfg(feature = "std")]
#[doc(hidden)]
pub use sp_state_machine::BasicExternalities;
#[doc(hidden)]
pub use sp_std;

#[macro_use]
pub mod dispatch;
mod hash;
pub mod storage;
#[macro_use]
pub mod event;
pub mod inherent;
#[macro_use]
pub mod error;
pub mod instances;
pub mod migrations;
pub mod traits;
pub mod weights;

#[doc(hidden)]
pub mod unsigned {
	#[doc(hidden)]
	pub use crate::sp_runtime::traits::ValidateUnsigned;
	#[doc(hidden)]
	pub use crate::sp_runtime::transaction_validity::{
		TransactionSource, TransactionValidity, TransactionValidityError, UnknownTransaction,
	};
}

pub use self::{
	dispatch::{Callable, Parameter},
	hash::{
		Blake2_128, Blake2_128Concat, Blake2_256, Hashable, Identity, ReversibleStorageHasher,
		StorageHasher, Twox128, Twox256, Twox64Concat,
	},
	storage::{
		bounded_vec::{BoundedSlice, BoundedVec},
		migration,
		weak_bounded_vec::WeakBoundedVec,
		IterableStorageDoubleMap, IterableStorageMap, IterableStorageNMap, StorageDoubleMap,
		StorageMap, StorageNMap, StoragePrefixedMap, StorageValue,
	},
};
pub use sp_runtime::{self, print, traits::Printable, ConsensusEngineId};

use codec::{Decode, Encode};
use scale_info::TypeInfo;
use sp_runtime::TypeId;

/// A unified log target for support operations.
pub const LOG_TARGET: &'static str = "runtime::frame-support";

/// A type that cannot be instantiated.
#[derive(Debug, PartialEq, Eq, Clone, TypeInfo)]
pub enum Never {}

/// A pallet identifier. These are per pallet and should be stored in a registry somewhere.
#[derive(Clone, Copy, Eq, PartialEq, Encode, Decode, TypeInfo)]
pub struct PalletId(pub [u8; 8]);

impl TypeId for PalletId {
	const TYPE_ID: [u8; 4] = *b"modl";
}

/// Generate a new type alias for [`storage::types::StorageValue`],
/// [`storage::types::StorageMap`], [`storage::types::StorageDoubleMap`]
/// and [`storage::types::StorageNMap`].
///
/// Useful for creating a *storage-like* struct for test and migrations.
///
/// ```
/// # use frame_support::generate_storage_alias;
/// use frame_support::codec;
/// use frame_support::Twox64Concat;
/// // generate a storage value with type u32.
/// generate_storage_alias!(Prefix, StorageName => Value<u32>);
///
/// // generate a double map from `(u32, u32)` (with hashers `Twox64Concat` for each key)
/// // to `Vec<u8>`
/// generate_storage_alias!(
/// 	OtherPrefix, OtherStorageName => DoubleMap<
/// 		(u32, Twox64Concat),
/// 		(u32, Twox64Concat),
/// 		Vec<u8>
/// 	>
/// );
///
/// // optionally specify the query type
/// use frame_support::pallet_prelude::{ValueQuery, OptionQuery};
/// generate_storage_alias!(Prefix, ValueName => Value<u32, OptionQuery>);
/// generate_storage_alias!(
/// 	Prefix, SomeStorageName => DoubleMap<
/// 		(u32, Twox64Concat),
/// 		(u32, Twox64Concat),
/// 		Vec<u8>,
/// 		ValueQuery
/// 	>
/// );
///
/// // generate a map from `Config::AccountId` (with hasher `Twox64Concat`) to `Vec<u8>`
/// trait Config { type AccountId: codec::FullCodec; }
/// generate_storage_alias!(
/// 	Prefix, GenericStorage<T: Config> => Map<(T::AccountId, Twox64Concat), Vec<u8>>
/// );
/// # fn main() {}
/// ```
#[macro_export]
macro_rules! generate_storage_alias {
	// without generic for $name.
	($pallet:ident, $name:ident => Map<($key:ty, $hasher:ty), $value:ty $(, $querytype:ty)?>) => {
		$crate::paste::paste! {
			$crate::generate_storage_alias!(@GENERATE_INSTANCE_STRUCT $pallet, $name);
			type $name = $crate::storage::types::StorageMap<
				[<$name Instance>],
				$hasher,
				$key,
				$value,
				$( $querytype )?
			>;
		}
	};
	(
		$pallet:ident,
		$name:ident
		=> DoubleMap<($key1:ty, $hasher1:ty), ($key2:ty, $hasher2:ty), $value:ty $(, $querytype:ty)?>
	) => {
		$crate::paste::paste! {
			$crate::generate_storage_alias!(@GENERATE_INSTANCE_STRUCT $pallet, $name);
			type $name = $crate::storage::types::StorageDoubleMap<
				[<$name Instance>],
				$hasher1,
				$key1,
				$hasher2,
				$key2,
				$value,
				$( $querytype )?
			>;
		}
	};
	(
		$pallet:ident,
		$name:ident
		=> NMap<Key<$(($key:ty, $hasher:ty)),+>, $value:ty $(, $querytype:ty)?>
	) => {
		$crate::paste::paste! {
			$crate::generate_storage_alias!(@GENERATE_INSTANCE_STRUCT $pallet, $name);
			type $name = $crate::storage::types::StorageNMap<
				[<$name Instance>],
				(
					$( $crate::storage::types::Key<$hasher, $key>, )+
				),
				$value,
				$( $querytype )?
			>;
		}
	};
	($pallet:ident, $name:ident => Value<$value:ty $(, $querytype:ty)?>) => {
		$crate::paste::paste! {
			$crate::generate_storage_alias!(@GENERATE_INSTANCE_STRUCT $pallet, $name);
			type $name = $crate::storage::types::StorageValue<
				[<$name Instance>],
				$value,
				$( $querytype )?
			>;
		}
	};
	// with generic for $name.
	(
		$pallet:ident,
		$name:ident<$t:ident : $bounds:tt>
		=> Map<($key:ty, $hasher:ty), $value:ty $(, $querytype:ty)?>
	) => {
		$crate::paste::paste! {
			$crate::generate_storage_alias!(@GENERATE_INSTANCE_STRUCT $pallet, $name);
			#[allow(type_alias_bounds)]
			type $name<$t : $bounds> = $crate::storage::types::StorageMap<
				[<$name Instance>],
				$key,
				$hasher,
				$value,
				$( $querytype )?
			>;
		}
	};
	(
		$pallet:ident,
		$name:ident<$t:ident : $bounds:tt>
		=> DoubleMap<($key1:ty, $hasher1:ty), ($key2:ty, $hasher2:ty), $value:ty $(, $querytype:ty)?>
	) => {
		$crate::paste::paste! {
			$crate::generate_storage_alias!(@GENERATE_INSTANCE_STRUCT $pallet, $name);
			#[allow(type_alias_bounds)]
			type $name<$t : $bounds> = $crate::storage::types::StorageDoubleMap<
				[<$name Instance>],
				$key1,
				$hasher1,
				$key2,
				$hasher2,
				$value,
				$( $querytype )?
			>;
		}
	};
	(
		$pallet:ident,
		$name:ident<$t:ident : $bounds:tt>
		=> NMap<$(($key:ty, $hasher:ty),)+ $value:ty $(, $querytype:ty)?>
	) => {
		$crate::paste::paste! {
			$crate::generate_storage_alias!(@GENERATE_INSTANCE_STRUCT $pallet, $name);
			#[allow(type_alias_bounds)]
			type $name<$t : $bounds> = $crate::storage::types::StorageNMap<
				[<$name Instance>],
				(
					$( $crate::storage::types::Key<$hasher, $key>, )+
				),
				$value,
				$( $querytype )?
			>;
		}
	};
	($pallet:ident, $name:ident<$t:ident : $bounds:tt> => Value<$value:ty $(, $querytype:ty)?>) => {
		$crate::paste::paste! {
			$crate::generate_storage_alias!(@GENERATE_INSTANCE_STRUCT $pallet, $name);
			#[allow(type_alias_bounds)]
			type $name<$t : $bounds> = $crate::storage::types::StorageValue<
				[<$name Instance>],
				$value,
				$( $querytype )?
			>;
		}
	};
	// helper used in all arms.
	(@GENERATE_INSTANCE_STRUCT $pallet:ident, $name:ident) => {
		$crate::paste::paste! {
			struct [<$name Instance>];
			impl $crate::traits::StorageInstance for [<$name Instance>] {
				fn pallet_prefix() -> &'static str { stringify!($pallet) }
				const STORAGE_PREFIX: &'static str = stringify!($name);
			}
		}
	};
}

/// Create new implementations of the [`Get`](crate::traits::Get) trait.
///
/// The so-called parameter type can be created in four different ways:
///
/// - Using `const` to create a parameter type that provides a `const` getter. It is required that
///   the `value` is const.
///
/// - Declare the parameter type without `const` to have more freedom when creating the value.
///
/// - Using `storage` to create a storage parameter type. This type is special as it tries to load
///   the value from the storage under a fixed key. If the value could not be found in the storage,
///   the given default value will be returned. It is required that the value implements
///   [`Encode`](codec::Encode) and [`Decode`](codec::Decode). The key for looking up the value in
///   the storage is built using the following formula:
///
///   `twox_128(":" ++ NAME ++ ":")` where `NAME` is the name that is passed as type name.
///
/// - Using `static` to create a static parameter type. Its value is being provided by a static
///   variable with the equivalent name in `UPPER_SNAKE_CASE`. An additional `set` function is
///   provided in this case to alter the static variable. **This is intended for testing ONLY and is
///   ONLY available when `std` is enabled.**
///
/// # Examples
///
/// ```
/// # use frame_support::traits::Get;
/// # use frame_support::parameter_types;
/// // This function cannot be used in a const context.
/// fn non_const_expression() -> u64 { 99 }
///
/// const FIXED_VALUE: u64 = 10;
/// parameter_types! {
///    pub const Argument: u64 = 42 + FIXED_VALUE;
///    /// Visibility of the type is optional
///    OtherArgument: u64 = non_const_expression();
///    pub storage StorageArgument: u64 = 5;
///    pub static StaticArgument: u32 = 7;
/// }
///
/// trait Config {
///    type Parameter: Get<u64>;
///    type OtherParameter: Get<u64>;
///    type StorageParameter: Get<u64>;
///    type StaticParameter: Get<u32>;
/// }
///
/// struct Runtime;
/// impl Config for Runtime {
///    type Parameter = Argument;
///    type OtherParameter = OtherArgument;
///    type StorageParameter = StorageArgument;
///    type StaticParameter = StaticArgument;
/// }
///
/// // In testing, `StaticArgument` can be altered later: `StaticArgument::set(8)`.
/// ```
///
/// # Invalid example:
///
/// ```compile_fail
/// # use frame_support::traits::Get;
/// # use frame_support::parameter_types;
/// // This function cannot be used in a const context.
/// fn non_const_expression() -> u64 { 99 }
///
/// parameter_types! {
///    pub const Argument: u64 = non_const_expression();
/// }
/// ```
#[macro_export]
macro_rules! parameter_types {
	(
		$( #[ $attr:meta ] )*
		$vis:vis const $name:ident: $type:ty = $value:expr;
		$( $rest:tt )*
	) => (
		$( #[ $attr ] )*
		$vis struct $name;
		$crate::parameter_types!(IMPL_CONST $name , $type , $value);
		$crate::parameter_types!( $( $rest )* );
	);
	(
		$( #[ $attr:meta ] )*
		$vis:vis $name:ident: $type:ty = $value:expr;
		$( $rest:tt )*
	) => (
		$( #[ $attr ] )*
		$vis struct $name;
		$crate::parameter_types!(IMPL $name, $type, $value);
		$crate::parameter_types!( $( $rest )* );
	);
	(
		$( #[ $attr:meta ] )*
		$vis:vis storage $name:ident: $type:ty = $value:expr;
		$( $rest:tt )*
	) => (
		$( #[ $attr ] )*
		$vis struct $name;
		$crate::parameter_types!(IMPL_STORAGE $name, $type, $value);
		$crate::parameter_types!( $( $rest )* );
	);
	() => ();
	(IMPL_CONST $name:ident, $type:ty, $value:expr) => {
		impl $name {
			/// Returns the value of this parameter type.
			pub const fn get() -> $type {
				$value
			}
		}

		impl<I: From<$type>> $crate::traits::Get<I> for $name {
			fn get() -> I {
				I::from(Self::get())
			}
		}
	};
	(IMPL $name:ident, $type:ty, $value:expr) => {
		impl $name {
			/// Returns the value of this parameter type.
			pub fn get() -> $type {
				$value
			}
		}

		impl<I: From<$type>> $crate::traits::Get<I> for $name {
			fn get() -> I {
				I::from(Self::get())
			}
		}
	};
	(IMPL_STORAGE $name:ident, $type:ty, $value:expr) => {
		impl $name {
			/// Returns the key for this parameter type.
			#[allow(unused)]
			pub fn key() -> [u8; 16] {
				$crate::sp_io::hashing::twox_128(
					concat!(":", stringify!($name), ":").as_bytes()
				)
			}

			/// Set the value of this parameter type in the storage.
			///
			/// This needs to be executed in an externalities provided
			/// environment.
			#[allow(unused)]
			pub fn set(value: &$type) {
				$crate::storage::unhashed::put(&Self::key(), value);
			}

			/// Returns the value of this parameter type.
			///
			/// This needs to be executed in an externalities provided
			/// environment.
			#[allow(unused)]
			pub fn get() -> $type {
				$crate::storage::unhashed::get(&Self::key()).unwrap_or_else(|| $value)
			}
		}

		impl<I: From<$type>> $crate::traits::Get<I> for $name {
			fn get() -> I {
				I::from(Self::get())
			}
		}
	};
	(
		$( #[ $attr:meta ] )*
		$vis:vis static $name:ident: $type:ty = $value:expr;
		$( $rest:tt )*
	) => (
		$crate::parameter_types_impl_thread_local!(
			$( #[ $attr ] )*
			$vis static $name: $type = $value;
		);
		$crate::parameter_types!( $( $rest )* );
	);
}

#[cfg(not(feature = "std"))]
#[macro_export]
macro_rules! parameter_types_impl_thread_local {
	( $( $any:tt )* ) => {
		compile_error!("static parameter types is only available in std and for testing.");
	};
}

#[cfg(feature = "std")]
#[macro_export]
macro_rules! parameter_types_impl_thread_local {
	(
		$(
			$( #[ $attr:meta ] )*
			$vis:vis static $name:ident: $type:ty = $value:expr;
		)*
	) => {
		$crate::parameter_types_impl_thread_local!(
			IMPL_THREAD_LOCAL $( $vis, $name, $type, $value, )*
		);
		$crate::paste::item! {
			$crate::parameter_types!(
				$(
					$( #[ $attr ] )*
					$vis $name: $type = [<$name:snake:upper>].with(|v| v.borrow().clone());
				)*
			);
			$(
				impl $name {
					/// Set the internal value.
					pub fn set(t: $type) {
						[<$name:snake:upper>].with(|v| *v.borrow_mut() = t);
					}
				}
			)*
		}
	};
	(IMPL_THREAD_LOCAL $( $vis:vis, $name:ident, $type:ty, $value:expr, )* ) => {
		$crate::paste::item! {
			thread_local! {
				$(
					pub static [<$name:snake:upper>]: std::cell::RefCell<$type> =
						std::cell::RefCell::new($value);
				)*
			}
		}
	};
}

/// Macro for easily creating a new implementation of both the `Get` and `Contains` traits. Use
/// exactly as with `parameter_types`, only the type must be `Ord`.
#[macro_export]
macro_rules! ord_parameter_types {
	(
		$( #[ $attr:meta ] )*
		$vis:vis const $name:ident: $type:ty = $value:expr;
		$( $rest:tt )*
	) => (
		$( #[ $attr ] )*
		$vis struct $name;
		$crate::parameter_types!{IMPL $name , $type , $value}
		$crate::ord_parameter_types!{IMPL $name , $type , $value}
		$crate::ord_parameter_types!{ $( $rest )* }
	);
	() => ();
	(IMPL $name:ident , $type:ty , $value:expr) => {
		impl $crate::traits::SortedMembers<$type> for $name {
			fn contains(t: &$type) -> bool { &$value == t }
			fn sorted_members() -> $crate::sp_std::prelude::Vec<$type> { vec![$value] }
			fn count() -> usize { 1 }
			#[cfg(feature = "runtime-benchmarks")]
			fn add(_: &$type) {}
		}
		impl $crate::traits::Contains<$type> for $name {
			fn contains(t: &$type) -> bool { &$value == t }
		}
	}
}

/// Print out a formatted message.
///
/// # Example
///
/// ```
/// frame_support::runtime_print!("my value is {}", 3);
/// ```
#[macro_export]
macro_rules! runtime_print {
	($($arg:tt)+) => {
		{
			use core::fmt::Write;
			let mut w = $crate::sp_std::Writer::default();
			let _ = core::write!(&mut w, $($arg)+);
			$crate::sp_io::misc::print_utf8(&w.inner())
		}
	}
}

/// Print out the debuggable type.
pub fn debug(data: &impl sp_std::fmt::Debug) {
	runtime_print!("{:?}", data);
}

#[doc(inline)]
pub use frame_support_procedural::{
	construct_runtime, decl_storage, transactional, RuntimeDebugNoBound,
};

#[doc(hidden)]
pub use frame_support_procedural::__generate_dummy_part_checker;

/// Derive [`Clone`] but do not bound any generic.
///
/// This is useful for type generic over runtime:
/// ```
/// # use frame_support::CloneNoBound;
/// trait Config {
/// 		type C: Clone;
/// }
///
/// // Foo implements [`Clone`] because `C` bounds [`Clone`].
/// // Otherwise compilation will fail with an output telling `c` doesn't implement [`Clone`].
/// #[derive(CloneNoBound)]
/// struct Foo<T: Config> {
/// 		c: T::C,
/// }
/// ```
pub use frame_support_procedural::CloneNoBound;

/// Derive [`Eq`] but do not bound any generic.
///
/// This is useful for type generic over runtime:
/// ```
/// # use frame_support::{EqNoBound, PartialEqNoBound};
/// trait Config {
/// 		type C: Eq;
/// }
///
/// // Foo implements [`Eq`] because `C` bounds [`Eq`].
/// // Otherwise compilation will fail with an output telling `c` doesn't implement [`Eq`].
/// #[derive(PartialEqNoBound, EqNoBound)]
/// struct Foo<T: Config> {
/// 		c: T::C,
/// }
/// ```
pub use frame_support_procedural::EqNoBound;

/// Derive [`PartialEq`] but do not bound any generic.
///
/// This is useful for type generic over runtime:
/// ```
/// # use frame_support::PartialEqNoBound;
/// trait Config {
/// 		type C: PartialEq;
/// }
///
/// // Foo implements [`PartialEq`] because `C` bounds [`PartialEq`].
/// // Otherwise compilation will fail with an output telling `c` doesn't implement [`PartialEq`].
/// #[derive(PartialEqNoBound)]
/// struct Foo<T: Config> {
/// 		c: T::C,
/// }
/// ```
pub use frame_support_procedural::PartialEqNoBound;

/// Derive [`Debug`] but do not bound any generic.
///
/// This is useful for type generic over runtime:
/// ```
/// # use frame_support::DebugNoBound;
/// # use core::fmt::Debug;
/// trait Config {
/// 		type C: Debug;
/// }
///
/// // Foo implements [`Debug`] because `C` bounds [`Debug`].
/// // Otherwise compilation will fail with an output telling `c` doesn't implement [`Debug`].
/// #[derive(DebugNoBound)]
/// struct Foo<T: Config> {
/// 		c: T::C,
/// }
/// ```
pub use frame_support_procedural::DebugNoBound;

/// Derive [`Default`] but do not bound any generic.
///
/// This is useful for type generic over runtime:
/// ```
/// # use frame_support::DefaultNoBound;
/// # use core::default::Default;
/// trait Config {
/// 		type C: Default;
/// }
///
/// // Foo implements [`Default`] because `C` bounds [`Default`].
/// // Otherwise compilation will fail with an output telling `c` doesn't implement [`Default`].
/// #[derive(DefaultNoBound)]
/// struct Foo<T: Config> {
/// 		c: T::C,
/// }
/// ```
pub use frame_support_procedural::DefaultNoBound;

/// Assert the annotated function is executed within a storage transaction.
///
/// The assertion is enabled for native execution and when `debug_assertions` are enabled.
///
/// # Example
///
/// ```
/// # use frame_support::{
/// # 	require_transactional, transactional, dispatch::DispatchResult
/// # };
///
/// #[require_transactional]
/// fn update_all(value: u32) -> DispatchResult {
/// 	// Update multiple storages.
/// 	// Return `Err` to indicate should revert.
/// 	Ok(())
/// }
///
/// #[transactional]
/// fn safe_update(value: u32) -> DispatchResult {
/// 	// This is safe
/// 	update_all(value)
/// }
///
/// fn unsafe_update(value: u32) -> DispatchResult {
/// 	// this may panic if unsafe_update is not called within a storage transaction
/// 	update_all(value)
/// }
/// ```
pub use frame_support_procedural::require_transactional;

/// Return Err of the expression: `return Err($expression);`.
///
/// Used as `fail!(expression)`.
#[macro_export]
macro_rules! fail {
	( $y:expr ) => {{
		return Err($y.into())
	}};
}

/// Evaluate `$x:expr` and if not true return `Err($y:expr)`.
///
/// Used as `ensure!(expression_to_ensure, expression_to_return_on_false)`.
#[macro_export]
macro_rules! ensure {
	( $x:expr, $y:expr $(,)? ) => {{
		if !$x {
			$crate::fail!($y);
		}
	}};
}

/// Evaluate an expression, assert it returns an expected `Err` value and that
/// runtime storage has not been mutated (i.e. expression is a no-operation).
///
/// Used as `assert_noop(expression_to_assert, expected_error_expression)`.
#[macro_export]
macro_rules! assert_noop {
	(
		$x:expr,
		$y:expr $(,)?
	) => {
		let h = $crate::storage_root();
		$crate::assert_err!($x, $y);
		assert_eq!(h, $crate::storage_root());
	};
}

/// Evaluate any expression and assert that runtime storage has not been mutated
/// (i.e. expression is a storage no-operation).
///
/// Used as `assert_storage_noop(expression_to_assert)`.
#[macro_export]
macro_rules! assert_storage_noop {
	(
		$x:expr
	) => {
		let h = $crate::storage_root();
		$x;
		assert_eq!(h, $crate::storage_root());
	};
}

/// Assert an expression returns an error specified.
///
/// Used as `assert_err!(expression_to_assert, expected_error_expression)`
#[macro_export]
macro_rules! assert_err {
	( $x:expr , $y:expr $(,)? ) => {
		assert_eq!($x, Err($y.into()));
	};
}

/// Assert an expression returns an error specified.
///
/// This can be used on`DispatchResultWithPostInfo` when the post info should
/// be ignored.
#[macro_export]
macro_rules! assert_err_ignore_postinfo {
	( $x:expr , $y:expr $(,)? ) => {
		$crate::assert_err!($x.map(|_| ()).map_err(|e| e.error), $y);
	};
}

/// Assert an expression returns error with the given weight.
#[macro_export]
macro_rules! assert_err_with_weight {
	($call:expr, $err:expr, $weight:expr $(,)? ) => {
		if let Err(dispatch_err_with_post) = $call {
			$crate::assert_err!($call.map(|_| ()).map_err(|e| e.error), $err);
			assert_eq!(dispatch_err_with_post.post_info.actual_weight, $weight.into());
		} else {
			panic!("expected Err(_), got Ok(_).")
		}
	};
}

/// Panic if an expression doesn't evaluate to `Ok`.
///
/// Used as `assert_ok!(expression_to_assert, expected_ok_expression)`,
/// or `assert_ok!(expression_to_assert)` which would assert against `Ok(())`.
#[macro_export]
macro_rules! assert_ok {
	( $x:expr $(,)? ) => {
		let is = $x;
		match is {
			Ok(_) => (),
			_ => assert!(false, "Expected Ok(_). Got {:#?}", is),
		}
	};
	( $x:expr, $y:expr $(,)? ) => {
		assert_eq!($x, Ok($y));
	};
}

#[cfg(feature = "std")]
#[doc(hidden)]
pub use serde::{Deserialize, Serialize};

#[cfg(test)]
pub mod tests {
	use super::*;
	use crate::metadata::{
		PalletStorageMetadata, StorageEntryMetadata, StorageEntryModifier, StorageEntryType,
		StorageHasher,
	};
	use codec::{Codec, EncodeLike};
	use sp_io::TestExternalities;
	use sp_std::result;

	/// A PalletInfo implementation which just panics.
	pub struct PanicPalletInfo;

	impl crate::traits::PalletInfo for PanicPalletInfo {
		fn index<P: 'static>() -> Option<usize> {
			unimplemented!("PanicPalletInfo mustn't be triggered by tests");
		}
		fn name<P: 'static>() -> Option<&'static str> {
			unimplemented!("PanicPalletInfo mustn't be triggered by tests");
		}
	}

	pub trait Config: 'static {
		type BlockNumber: Codec + EncodeLike + Default + TypeInfo;
		type Origin;
		type PalletInfo: crate::traits::PalletInfo;
		type DbWeight: crate::traits::Get<crate::weights::RuntimeDbWeight>;
	}

	mod module {
		#![allow(dead_code)]

		use super::Config;

		decl_module! {
			pub struct Module<T: Config> for enum Call where origin: T::Origin, system=self  {}
		}
	}
	use self::module::Module;

	decl_storage! {
		trait Store for Module<T: Config> as Test {
			pub Data get(fn data) build(|_| vec![(15u32, 42u64)]):
				map hasher(twox_64_concat) u32 => u64;
			pub OptionLinkedMap: map hasher(blake2_128_concat) u32 => Option<u32>;
			pub GenericData get(fn generic_data):
				map hasher(identity) T::BlockNumber => T::BlockNumber;
			pub GenericData2 get(fn generic_data2):
				map hasher(blake2_128_concat) T::BlockNumber => Option<T::BlockNumber>;
			pub DataDM config(test_config) build(|_| vec![(15u32, 16u32, 42u64)]):
				double_map hasher(twox_64_concat) u32, hasher(blake2_128_concat) u32 => u64;
			pub GenericDataDM:
				double_map hasher(blake2_128_concat) T::BlockNumber, hasher(identity) T::BlockNumber
				=> T::BlockNumber;
			pub GenericData2DM:
				double_map hasher(blake2_128_concat) T::BlockNumber, hasher(twox_64_concat) T::BlockNumber
				=> Option<T::BlockNumber>;
			pub AppendableDM:
				double_map hasher(blake2_128_concat) u32, hasher(blake2_128_concat) T::BlockNumber => Vec<u32>;
		}
	}

	struct Test;
	impl Config for Test {
		type BlockNumber = u32;
		type Origin = u32;
		type PalletInfo = PanicPalletInfo;
		type DbWeight = ();
	}

	fn new_test_ext() -> TestExternalities {
		GenesisConfig::default().build_storage().unwrap().into()
	}

	type Map = Data;

	trait Sorted {
		fn sorted(self) -> Self;
	}
	impl<T: Ord> Sorted for Vec<T> {
		fn sorted(mut self) -> Self {
			self.sort();
			self
		}
	}

	#[test]
	fn map_issue_3318() {
		new_test_ext().execute_with(|| {
			OptionLinkedMap::insert(1, 1);
			assert_eq!(OptionLinkedMap::get(1), Some(1));
			OptionLinkedMap::insert(1, 2);
			assert_eq!(OptionLinkedMap::get(1), Some(2));
		});
	}

	#[test]
	fn map_swap_works() {
		new_test_ext().execute_with(|| {
			OptionLinkedMap::insert(0, 0);
			OptionLinkedMap::insert(1, 1);
			OptionLinkedMap::insert(2, 2);
			OptionLinkedMap::insert(3, 3);

			let collect = || OptionLinkedMap::iter().collect::<Vec<_>>().sorted();
			assert_eq!(collect(), vec![(0, 0), (1, 1), (2, 2), (3, 3)]);

			// Two existing
			OptionLinkedMap::swap(1, 2);
			assert_eq!(collect(), vec![(0, 0), (1, 2), (2, 1), (3, 3)]);

			// Back to normal
			OptionLinkedMap::swap(2, 1);
			assert_eq!(collect(), vec![(0, 0), (1, 1), (2, 2), (3, 3)]);

			// Left existing
			OptionLinkedMap::swap(2, 5);
			assert_eq!(collect(), vec![(0, 0), (1, 1), (3, 3), (5, 2)]);

			// Right existing
			OptionLinkedMap::swap(5, 2);
			assert_eq!(collect(), vec![(0, 0), (1, 1), (2, 2), (3, 3)]);
		});
	}

	#[test]
	fn double_map_swap_works() {
		new_test_ext().execute_with(|| {
			DataDM::insert(0, 1, 1);
			DataDM::insert(1, 0, 2);
			DataDM::insert(1, 1, 3);

			let get_all = || {
				vec![
					DataDM::get(0, 1),
					DataDM::get(1, 0),
					DataDM::get(1, 1),
					DataDM::get(2, 0),
					DataDM::get(2, 1),
				]
			};
			assert_eq!(get_all(), vec![1, 2, 3, 0, 0]);

			// Two existing
			DataDM::swap(0, 1, 1, 0);
			assert_eq!(get_all(), vec![2, 1, 3, 0, 0]);

			// Left existing
			DataDM::swap(1, 0, 2, 0);
			assert_eq!(get_all(), vec![2, 0, 3, 1, 0]);

			// Right existing
			DataDM::swap(2, 1, 1, 1);
			assert_eq!(get_all(), vec![2, 0, 0, 1, 3]);
		});
	}

	#[test]
	fn map_basic_insert_remove_should_work() {
		new_test_ext().execute_with(|| {
			// initialized during genesis
			assert_eq!(Map::get(&15u32), 42u64);

			// get / insert / take
			let key = 17u32;
			assert_eq!(Map::get(&key), 0u64);
			Map::insert(key, 4u64);
			assert_eq!(Map::get(&key), 4u64);
			assert_eq!(Map::take(&key), 4u64);
			assert_eq!(Map::get(&key), 0u64);

			// mutate
			Map::mutate(&key, |val| {
				*val = 15;
			});
			assert_eq!(Map::get(&key), 15u64);

			// remove
			Map::remove(&key);
			assert_eq!(Map::get(&key), 0u64);
		});
	}

	#[test]
	fn map_iteration_should_work() {
		new_test_ext().execute_with(|| {
			assert_eq!(Map::iter().collect::<Vec<_>>().sorted(), vec![(15, 42)]);
			// insert / remove
			let key = 17u32;
			Map::insert(key, 4u64);
			assert_eq!(Map::iter().collect::<Vec<_>>().sorted(), vec![(15, 42), (key, 4)]);
			assert_eq!(Map::take(&15), 42u64);
			assert_eq!(Map::take(&key), 4u64);
			assert_eq!(Map::iter().collect::<Vec<_>>().sorted(), vec![]);

			// Add couple of more elements
			Map::insert(key, 42u64);
			assert_eq!(Map::iter().collect::<Vec<_>>().sorted(), vec![(key, 42)]);
			Map::insert(key + 1, 43u64);
			assert_eq!(Map::iter().collect::<Vec<_>>().sorted(), vec![(key, 42), (key + 1, 43)]);

			// mutate
			let key = key + 2;
			Map::mutate(&key, |val| {
				*val = 15;
			});
			assert_eq!(
				Map::iter().collect::<Vec<_>>().sorted(),
				vec![(key - 2, 42), (key - 1, 43), (key, 15)]
			);
			Map::mutate(&key, |val| {
				*val = 17;
			});
			assert_eq!(
				Map::iter().collect::<Vec<_>>().sorted(),
				vec![(key - 2, 42), (key - 1, 43), (key, 17)]
			);

			// remove first
			Map::remove(&key);
			assert_eq!(
				Map::iter().collect::<Vec<_>>().sorted(),
				vec![(key - 2, 42), (key - 1, 43)]
			);

			// remove last from the list
			Map::remove(&(key - 2));
			assert_eq!(Map::iter().collect::<Vec<_>>().sorted(), vec![(key - 1, 43)]);

			// remove the last element
			Map::remove(&(key - 1));
			assert_eq!(Map::iter().collect::<Vec<_>>().sorted(), vec![]);
		});
	}

	#[test]
	fn double_map_basic_insert_remove_remove_prefix_should_work() {
		new_test_ext().execute_with(|| {
			type DoubleMap = DataDM;
			// initialized during genesis
			assert_eq!(DoubleMap::get(&15u32, &16u32), 42u64);

			// get / insert / take
			let key1 = 17u32;
			let key2 = 18u32;
			assert_eq!(DoubleMap::get(&key1, &key2), 0u64);
			DoubleMap::insert(&key1, &key2, &4u64);
			assert_eq!(DoubleMap::get(&key1, &key2), 4u64);
			assert_eq!(DoubleMap::take(&key1, &key2), 4u64);
			assert_eq!(DoubleMap::get(&key1, &key2), 0u64);

			// mutate
			DoubleMap::mutate(&key1, &key2, |val| {
				*val = 15;
			});
			assert_eq!(DoubleMap::get(&key1, &key2), 15u64);

			// remove
			DoubleMap::remove(&key1, &key2);
			assert_eq!(DoubleMap::get(&key1, &key2), 0u64);

			// remove prefix
			DoubleMap::insert(&key1, &key2, &4u64);
			DoubleMap::insert(&key1, &(key2 + 1), &4u64);
			DoubleMap::insert(&(key1 + 1), &key2, &4u64);
			DoubleMap::insert(&(key1 + 1), &(key2 + 1), &4u64);
			assert!(matches!(
				DoubleMap::remove_prefix(&key1, None),
				sp_io::KillStorageResult::AllRemoved(0), // all in overlay
			));
			assert_eq!(DoubleMap::get(&key1, &key2), 0u64);
			assert_eq!(DoubleMap::get(&key1, &(key2 + 1)), 0u64);
			assert_eq!(DoubleMap::get(&(key1 + 1), &key2), 4u64);
			assert_eq!(DoubleMap::get(&(key1 + 1), &(key2 + 1)), 4u64);
		});
	}

	#[test]
	fn double_map_append_should_work() {
		new_test_ext().execute_with(|| {
			type DoubleMap = AppendableDM<Test>;

			let key1 = 17u32;
			let key2 = 18u32;

			DoubleMap::insert(&key1, &key2, &vec![1]);
			DoubleMap::append(&key1, &key2, 2);
			assert_eq!(DoubleMap::get(&key1, &key2), &[1, 2]);
		});
	}

	#[test]
	fn double_map_mutate_exists_should_work() {
		new_test_ext().execute_with(|| {
			type DoubleMap = DataDM;

			let (key1, key2) = (11, 13);

			// mutated
			DoubleMap::mutate_exists(key1, key2, |v| *v = Some(1));
			assert_eq!(DoubleMap::get(&key1, key2), 1);

			// removed if mutated to `None`
			DoubleMap::mutate_exists(key1, key2, |v| *v = None);
			assert!(!DoubleMap::contains_key(&key1, key2));
		});
	}

	#[test]
	fn double_map_try_mutate_exists_should_work() {
		new_test_ext().execute_with(|| {
			type DoubleMap = DataDM;
			type TestResult = result::Result<(), &'static str>;

			let (key1, key2) = (11, 13);

			// mutated if `Ok`
			assert_ok!(DoubleMap::try_mutate_exists(key1, key2, |v| -> TestResult {
				*v = Some(1);
				Ok(())
			}));
			assert_eq!(DoubleMap::get(&key1, key2), 1);

			// no-op if `Err`
			assert_noop!(
				DoubleMap::try_mutate_exists(key1, key2, |v| -> TestResult {
					*v = Some(2);
					Err("nah")
				}),
				"nah"
			);

			// removed if mutated to`None`
			assert_ok!(DoubleMap::try_mutate_exists(key1, key2, |v| -> TestResult {
				*v = None;
				Ok(())
			}));
			assert!(!DoubleMap::contains_key(&key1, key2));
		});
	}

	fn expected_metadata() -> PalletStorageMetadata {
		PalletStorageMetadata {
			prefix: "Test",
			entries: vec![
				StorageEntryMetadata {
					name: "Data",
					modifier: StorageEntryModifier::Default,
					ty: StorageEntryType::Map {
						hashers: vec![StorageHasher::Twox64Concat],
						key: scale_info::meta_type::<u32>(),
						value: scale_info::meta_type::<u64>(),
					},
					default: vec![0, 0, 0, 0, 0, 0, 0, 0],
					docs: vec![],
				},
				StorageEntryMetadata {
					name: "OptionLinkedMap",
					modifier: StorageEntryModifier::Optional,
					ty: StorageEntryType::Map {
						hashers: vec![StorageHasher::Blake2_128Concat],
						key: scale_info::meta_type::<u32>(),
						value: scale_info::meta_type::<u32>(),
					},
					default: vec![0],
					docs: vec![],
				},
				StorageEntryMetadata {
					name: "GenericData",
					modifier: StorageEntryModifier::Default,
					ty: StorageEntryType::Map {
						hashers: vec![StorageHasher::Identity],
						key: scale_info::meta_type::<u32>(),
						value: scale_info::meta_type::<u32>(),
					},
					default: vec![0, 0, 0, 0],
					docs: vec![],
				},
				StorageEntryMetadata {
					name: "GenericData2",
					modifier: StorageEntryModifier::Optional,
					ty: StorageEntryType::Map {
						hashers: vec![StorageHasher::Blake2_128Concat],
						key: scale_info::meta_type::<u32>(),
						value: scale_info::meta_type::<u32>(),
					},
					default: vec![0],
					docs: vec![],
				},
				StorageEntryMetadata {
					name: "DataDM",
					modifier: StorageEntryModifier::Default,
					ty: StorageEntryType::Map {
						hashers: vec![StorageHasher::Twox64Concat, StorageHasher::Blake2_128Concat],
						key: scale_info::meta_type::<(u32, u32)>(),
						value: scale_info::meta_type::<u64>(),
					},
					default: vec![0, 0, 0, 0, 0, 0, 0, 0],
					docs: vec![],
				},
				StorageEntryMetadata {
					name: "GenericDataDM",
					modifier: StorageEntryModifier::Default,
					ty: StorageEntryType::Map {
						hashers: vec![StorageHasher::Blake2_128Concat, StorageHasher::Identity],
						key: scale_info::meta_type::<(u32, u32)>(),
						value: scale_info::meta_type::<u32>(),
					},
					default: vec![0, 0, 0, 0],
					docs: vec![],
				},
				StorageEntryMetadata {
					name: "GenericData2DM",
					modifier: StorageEntryModifier::Optional,
					ty: StorageEntryType::Map {
						hashers: vec![StorageHasher::Blake2_128Concat, StorageHasher::Twox64Concat],
						key: scale_info::meta_type::<(u32, u32)>(),
						value: scale_info::meta_type::<u32>(),
					},
					default: vec![0],
					docs: vec![],
				},
				StorageEntryMetadata {
					name: "AppendableDM",
					modifier: StorageEntryModifier::Default,
					ty: StorageEntryType::Map {
						hashers: vec![
							StorageHasher::Blake2_128Concat,
							StorageHasher::Blake2_128Concat,
						],
						key: scale_info::meta_type::<(u32, u32)>(),
						value: scale_info::meta_type::<Vec<u32>>(),
					},
					default: vec![0],
					docs: vec![],
				},
			],
		}
	}

	#[test]
	fn store_metadata() {
		let metadata = Module::<Test>::storage_metadata();
		pretty_assertions::assert_eq!(expected_metadata(), metadata);
	}

	parameter_types! {
		storage StorageParameter: u64 = 10;
	}

	#[test]
	fn check_storage_parameter_type_works() {
		TestExternalities::default().execute_with(|| {
			assert_eq!(sp_io::hashing::twox_128(b":StorageParameter:"), StorageParameter::key());

			assert_eq!(10, StorageParameter::get());

			StorageParameter::set(&300);
			assert_eq!(300, StorageParameter::get());
		})
	}

	parameter_types! {
		pub const BlockHashCount: u64 = 250;
		pub static Members: Vec<u64> = vec![];
		pub const Foo: Option<u64> = None;
	}
}

/// Prelude to be used alongside pallet macro, for ease of use.
pub mod pallet_prelude {
	#[cfg(feature = "std")]
	pub use crate::traits::GenesisBuild;
	pub use crate::{
		dispatch::{DispatchError, DispatchResult, DispatchResultWithPostInfo, Parameter},
		ensure,
		inherent::{InherentData, InherentIdentifier, ProvideInherent},
		storage,
		storage::{
			bounded_vec::BoundedVec,
			types::{
				CountedStorageMap, Key as NMapKey, OptionQuery, StorageDoubleMap, StorageMap,
				StorageNMap, StorageValue, ValueQuery,
			},
		},
		traits::{
			ConstU32, EnsureOrigin, Get, GetDefault, GetStorageVersion, Hooks, IsType,
			PalletInfoAccess, StorageInfoTrait,
		},
		weights::{DispatchClass, Pays, Weight},
		Blake2_128, Blake2_128Concat, Blake2_256, CloneNoBound, DebugNoBound, EqNoBound, Identity,
		PartialEqNoBound, RuntimeDebug, RuntimeDebugNoBound, Twox128, Twox256, Twox64Concat,
	};
	pub use codec::{Decode, Encode, MaxEncodedLen};
	pub use sp_runtime::{
		traits::{MaybeSerializeDeserialize, Member, ValidateUnsigned},
		transaction_validity::{
			InvalidTransaction, TransactionLongevity, TransactionPriority, TransactionSource,
			TransactionTag, TransactionValidity, TransactionValidityError, UnknownTransaction,
			ValidTransaction,
		},
	};
	pub use sp_std::marker::PhantomData;
}

/// `pallet` attribute macro allows to define a pallet to be used in `construct_runtime!`.
///
/// It is define by a module item:
/// ```ignore
/// #[pallet]
/// pub mod pallet {
/// ...
/// }
/// ```
///
/// Inside the module the macro will parse item with the attribute: `#[pallet::*]`, some
/// attributes are mandatory, some other optional.
///
/// The attribute are explained with the syntax of non instantiable pallets, to see how pallet
/// with instance work see below example.
///
/// Note various type can be automatically imported using pallet_prelude in frame_support and
/// frame_system:
/// ```ignore
/// #[pallet]
/// pub mod pallet {
/// 		use frame_support::pallet_prelude::*;
/// 		use frame_system::pallet_prelude::*;
/// 		...
/// }
/// ```
///
/// # Config trait: `#[pallet::config]` mandatory
///
/// The trait defining generics of the pallet.
///
/// Item must be defined as
/// ```ignore
/// #[pallet::config]
/// pub trait Config: frame_system::Config + $optionally_some_other_supertraits
/// $optional_where_clause
/// {
/// ...
/// }
/// ```
/// I.e. a regular trait definition named `Config`, with supertrait `frame_system::Config`,
/// optionally other supertrait and where clause.
///
/// The associated type `Event` is reserved, if defined it must bounds `From<Event>` and
/// `IsType<<Self as frame_system::Config>::Event>`, see `#[pallet::event]` for more
/// information.
///
/// To put `Get` associated type into metadatas, use the attribute `#[pallet::constant]`, e.g.:
/// ```ignore
/// #[pallet::config]
/// pub trait Config: frame_system::Config {
/// 		#[pallet::constant]
/// 		type Foo: Get<u32>;
/// }
/// ```
///
/// To bypass the `frame_system::Config` supertrait check, use the attribute
/// `#[pallet::disable_frame_system_supertrait_check]`, e.g.:
/// ```ignore
/// #[pallet::config]
/// #[pallet::disable_frame_system_supertrait_check]
/// pub trait Config: pallet_timestamp::Config {}
/// ```
///
/// ### Macro expansion:
///
/// The macro expand pallet constant metadata with the information given by
/// `#[pallet::constant]`.
///
/// # Pallet struct placeholder: `#[pallet::pallet]` mandatory
///
/// The placeholder struct, on which is implemented pallet informations.
///
/// Item must be defined as followed:
/// ```ignore
/// #[pallet::pallet]
/// pub struct Pallet<T>(_);
/// ```
/// I.e. a regular struct definition named `Pallet`, with generic T and no where clause.
///
/// To generate a `Store` trait associating all storages, use the attribute
/// `#[pallet::generate_store($vis trait Store)]`, e.g.:
/// ```ignore
/// #[pallet::pallet]
/// #[pallet::generate_store(pub(super) trait Store)]
/// pub struct Pallet<T>(_);
/// ```
/// More precisely the store trait contains an associated type for each storage. It is
/// implemented for `Pallet` allowing to access the storage from pallet struct.
///
/// Thus when defining a storage named `Foo`, it can later be accessed from `Pallet` using
/// `<Pallet as Store>::Foo`.
///
/// To generate the full storage info (used for PoV calculation) use the attribute
/// `#[pallet::set_storage_max_encoded_len]`, e.g.:
/// ```ignore
/// #[pallet::pallet]
/// #[pallet::set_storage_max_encoded_len]
/// pub struct Pallet<T>(_);
/// ```
///
/// This require all storage to implement the trait [`traits::StorageInfoTrait`], thus all keys
/// and value types must bound [`pallet_prelude::MaxEncodedLen`].
///
/// As the macro implements [`traits::GetStorageVersion`], the current storage version needs to
/// be communicated to the macro. This can be done by using the `storage_version` attribute:
///
/// ```ignore
/// const STORAGE_VERSION: StorageVersion = StorageVersion::new(5);
///
/// #[pallet::pallet]
/// #[pallet::storage_version(STORAGE_VERSION)]
/// pub struct Pallet<T>(_);
/// ```
///
/// If not present, the current storage version is set to the default value.
///
/// ### Macro expansion:
///
/// The macro add this attribute to the struct definition:
/// ```ignore
/// #[derive(
/// 	frame_support::CloneNoBound,
/// 	frame_support::EqNoBound,
/// 	frame_support::PartialEqNoBound,
/// 	frame_support::RuntimeDebugNoBound,
/// )]
/// ```
/// and replace the type `_` by `PhantomData<T>`.
///
/// It implements on pallet:
/// * [`traits::GetStorageVersion`]
/// * [`traits::OnGenesis`]: contains some logic to write pallet version into storage.
/// * `PalletErrorTypeInfo`: provides the type information for the pallet error, if defined.
///
/// It declare `type Module` type alias for `Pallet`, used by [`construct_runtime`].
///
/// It implements [`traits::PalletInfoAccess`] on `Pallet` to ease access to pallet
/// informations given by [`frame_support::traits::PalletInfo`].
/// (The implementation use the associated type `frame_system::Config::PalletInfo`).
///
/// It implements [`traits::StorageInfoTrait`] on `Pallet` which give information about all
/// storages.
///
/// If the attribute generate_store is set then the macro creates the trait `Store` and
/// implements it on `Pallet`.
///
/// If the attribute set_storage_max_encoded_len is set then the macro call
/// [`traits::StorageInfoTrait`] for each storage in the implementation of
/// [`traits::StorageInfoTrait`] for the pallet.
/// Otherwise it implements [`traits::StorageInfoTrait`] for the pallet using the
/// [`traits::PartialStorageInfoTrait`] implementation of storages.
///
/// # Hooks: `#[pallet::hooks]` optional
///
/// Implementation of `Hooks` on `Pallet` allowing to define some specific pallet logic.
///
/// Item must be defined as
/// ```ignore
/// #[pallet::hooks]
/// impl<T: Config> Hooks<BlockNumberFor<T>> for Pallet<T> $optional_where_clause {
/// }
/// ```
/// I.e. a regular trait implementation with generic bound: `T: Config`, for the trait
/// `Hooks<BlockNumberFor<T>>` (they are defined in preludes), for the type `Pallet<T>`
/// and with an optional where clause.
///
/// If no `#[pallet::hooks]` exists, then a default implementation corresponding to the
/// following code is automatically generated:
/// ```ignore
/// #[pallet::hooks]
/// impl<T: Config> Hooks<BlockNumberFor<T>> for Pallet<T> {}
/// ```
///
/// ### Macro expansion:
///
/// The macro implements the traits `OnInitialize`, `OnIdle`, `OnFinalize`, `OnRuntimeUpgrade`,
/// `OffchainWorker`, `IntegrityTest` using `Hooks` implementation.
///
/// NOTE: OnRuntimeUpgrade is implemented with `Hooks::on_runtime_upgrade` and some additional
/// logic. E.g. logic to write pallet version into storage.
///
/// NOTE: The macro also adds some tracing logic when implementing the above traits. The
/// following  hooks emit traces: `on_initialize`, `on_finalize` and `on_runtime_upgrade`.
///
/// # Call: `#[pallet::call]` optional
///
/// Implementation of pallet dispatchables.
///
/// Item must be defined as:
/// ```ignore
/// #[pallet::call]
/// impl<T: Config> Pallet<T> {
/// 	/// $some_doc
/// 	#[pallet::weight($ExpressionResultingInWeight)]
/// 	pub fn $fn_name(
/// 		origin: OriginFor<T>,
/// 		$some_arg: $some_type,
/// 		// or with compact attribute: #[pallet::compact] $some_arg: $some_type,
/// 		...
/// 	) -> DispatchResultWithPostInfo { // or `-> DispatchResult`
/// 		...
/// 	}
/// 	...
/// }
/// ```
/// I.e. a regular type implementation, with generic `T: Config`, on type `Pallet<T>`, with
/// optional where clause.
///
/// Each dispatchable needs to define a weight with `#[pallet::weight($expr)]` attribute,
/// the first argument must be `origin: OriginFor<T>`, compact encoding for argument can be
/// used using `#[pallet::compact]`, function must return `DispatchResultWithPostInfo` or
/// `DispatchResult`.
///
/// All arguments must implement `Debug`, `PartialEq`, `Eq`, `Decode`, `Encode`, `Clone`. For
/// ease of use, bound the trait `Member` available in frame_support::pallet_prelude.
///
/// If no `#[pallet::call]` exists, then a default implementation corresponding to the
/// following code is automatically generated:
/// ```ignore
/// #[pallet::call]
/// impl<T: Config> Pallet<T> {}
/// ```
///
/// **WARNING**: modifying dispatchables, changing their order, removing some must be done with
/// care. Indeed this will change the outer runtime call type (which is an enum with one
/// variant per pallet), this outer runtime call can be stored on-chain (e.g. in
/// pallet-scheduler). Thus migration might be needed.
///
/// ### Macro expansion
///
/// The macro create an enum `Call` with one variant per dispatchable. This enum implements:
/// `Clone`, `Eq`, `PartialEq`, `Debug` (with stripped implementation in `not("std")`),
/// `Encode`, `Decode`, `GetDispatchInfo`, `GetCallName`, `UnfilteredDispatchable`.
///
/// The macro implement on `Pallet`, the `Callable` trait and a function `call_functions` which
/// returns the dispatchable metadatas.
///
/// # Extra constants: `#[pallet::extra_constants]` optional
///
/// Allow to define some extra constants to put into constant metadata.
///
/// Item must be defined as:
/// ```ignore
/// #[pallet::extra_constants]
/// impl<T: Config> Pallet<T> where $optional_where_clause {
/// 	/// $some_doc
/// 	$vis fn $fn_name() -> $some_return_type {
/// 		...
/// 	}
/// 	...
/// }
/// ```
/// I.e. a regular rust implement block with some optional where clause and functions with 0
/// args, 0 generics, and some return type.
///
/// ### Macro expansion
///
/// The macro add some extra constant to pallet constant metadata.
///
/// # Error: `#[pallet::error]` optional
///
/// Allow to define an error type to be return from dispatchable on error.
/// This error type informations are put into metadata.
///
/// Item must be defined as:
/// ```ignore
/// #[pallet::error]
/// pub enum Error<T> {
/// 	/// $some_optional_doc
/// 	$SomeFieldLessVariant,
/// 	...
/// }
/// ```
/// I.e. a regular rust enum named `Error`, with generic `T` and fieldless variants.
/// The generic `T` mustn't bound anything and where clause is not allowed. But bounds and
/// where clause shouldn't be needed for any usecase.
///
/// ### Macro expansion
///
/// The macro implements `Debug` trait and functions `as_u8` using variant position, and
/// `as_str` using variant doc.
///
/// The macro implements `From<Error<T>>` for `&'static str`.
/// The macro implements `From<Error<T>>` for `DispatchError`.
///
/// # Event: `#[pallet::event]` optional
///
/// Allow to define pallet events, pallet events are stored in the block when they deposited
/// (and removed in next block).
///
/// Item is defined as:
/// ```ignore
/// #[pallet::event]
/// #[pallet::generate_deposit($visibility fn deposit_event)] // Optional
/// pub enum Event<$some_generic> $optional_where_clause {
/// 	/// Some doc
/// 	$SomeName($SomeType, $YetanotherType, ...),
/// 	...
/// }
/// ```
/// I.e. an enum (with named or unnamed fields variant), named Event, with generic: none or `T`
/// or `T: Config`, and optional where clause.
///
/// Each field must implement `Clone`, `Eq`, `PartialEq`, `Encode`, `Decode`, and `Debug` (on
/// std only).
/// For ease of use, bound the trait `Member` available in frame_support::pallet_prelude.
///
/// The attribute `#[pallet::generate_deposit($visibility fn deposit_event)]` generate a helper
/// function on `Pallet` to deposit event.
///
/// NOTE: For instantiable pallet, event must be generic over T and I.
///
/// ### Macro expansion:
///
/// Macro will add on enum `Event` the attributes:
/// * `#[derive(frame_support::CloneNoBound)]`,
/// * `#[derive(frame_support::EqNoBound)]`,
/// * `#[derive(frame_support::PartialEqNoBound)]`,
/// * `#[derive(codec::Encode)]`,
/// * `#[derive(codec::Decode)]`,
/// * `#[derive(frame_support::RuntimeDebugNoBound)]`
///
/// Macro implements `From<Event<..>>` for ().
///
/// Macro implements metadata function on `Event` returning the `EventMetadata`.
///
/// If `#[pallet::generate_deposit]` then macro implement `fn deposit_event` on `Pallet`.
///
/// # Storage: `#[pallet::storage]` optional
///
/// Allow to define some abstract storage inside runtime storage and also set its metadata.
/// This attribute can be used multiple times.
///
/// Item is defined as:
/// ```ignore
/// #[pallet::storage]
/// #[pallet::getter(fn $getter_name)] // optional
/// $vis type $StorageName<$some_generic> $optional_where_clause
/// 	= $StorageType<$generic_name = $some_generics, $other_name = $some_other, ...>;
/// ```
/// or with unnamed generic
/// ```ignore
/// #[pallet::storage]
/// #[pallet::getter(fn $getter_name)] // optional
/// $vis type $StorageName<$some_generic> $optional_where_clause
/// 	= $StorageType<_, $some_generics, ...>;
/// ```
/// I.e. it must be a type alias, with generics: `T` or `T: Config`, aliased type must be one
/// of `StorageValue`, `StorageMap` or `StorageDoubleMap` (defined in frame_support).
/// The generic arguments of the storage type can be given in two manner: named and unnamed.
/// For named generic argument: the name for each argument is the one as define on the storage
/// struct:
/// * [`pallet_prelude::StorageValue`] expect `Value` and optionally `QueryKind` and `OnEmpty`,
<<<<<<< HEAD
/// * [`pallet_prelude::StorageMap`] expect `Hasher`, `Key`, `Value` and optionally `QueryKind` and
///   `OnEmpty`,
/// * [`pallet_prelude::CountedStorageMap`] expect `Hasher`, `Key`, `Value` and optionally
///   `QueryKind` and `OnEmpty`,
/// * [`pallet_prelude::StorageDoubleMap`] expect `Hasher1`, `Key1`, `Hasher2`, `Key2`, `Value` and
///   optionally `QueryKind` and `OnEmpty`.
=======
/// * [`pallet_prelude::StorageMap`] expect `Hasher`, `Key`, `Value` and optionally `QueryKind`
///   and `OnEmpty`,
/// * [`pallet_prelude::StorageDoubleMap`] expect `Hasher1`, `Key1`, `Hasher2`, `Key2`, `Value`
///   and optionally `QueryKind` and `OnEmpty`.
>>>>>>> ba153b9a
///
/// For unnamed generic argument: Their first generic must be `_` as it is replaced by the
/// macro and other generic must declared as a normal declaration of type generic in rust.
///
<<<<<<< HEAD
/// The `Prefix` generic written by the macro. It implements `StorageInstance` using
/// `PalletInfo::name::<Pallet<..>>()` for the pallet prefix and the name of the storage type or
/// the rename as in `#[pallet::storage_prefix = "Bar"]` for storage prefix.
=======
/// The Prefix generic written by the macro is generated using
/// `PalletInfo::name::<Pallet<..>>()` and the name of the storage type.
>>>>>>> ba153b9a
/// E.g. if runtime names the pallet "MyExample" then the storage `type Foo<T> = ...` use the
/// pallet prefix: "MyExample" and the storage prefix "Foo".
///
/// NOTE: Storages use those prefixes so that values are stored after the key
/// `Twox128(b"MyExample") ++ Twox128(b"Foo")`.
///
/// For the `CountedStorageMap` variant, the Prefix also implements `CountedStorageMapInstance`.
/// It associate a `CounterPrefix`, which is implemented same as above, but the storage prefix is
/// prepend with `"CounterFor"`.
///
/// The optional attribute `#[pallet::storage_prefix = "$custom_name"]` allows to define a
/// specific name to use for the prefix.
///
/// E.g:
/// ```ignore
/// #[pallet::storage]
/// #[pallet::storage_prefix = "OtherName"]
/// pub(super) type MyStorage<T> = StorageMap<Hasher = Blake2_128Concat, Key = u32, Value = u32>;
/// ```
/// In this case the final prefix used by the map is
/// `Twox128(b"MyExample") ++ Twox128(b"OtherName")`.
///
/// The optional attribute `#[pallet::getter(fn $my_getter_fn_name)]` allows to define a
/// getter function on `Pallet`.
///
/// The optional attribute `#[pallet::storage_prefix = "SomeName"]` allow to define the storage
/// prefix to use, see how `Prefix` generic is implemented above.
///
/// E.g:
/// ```ignore
/// #[pallet::storage]
/// #[pallet::storage_prefix = "foo"]
/// #[pallet::getter(fn my_storage)]
/// pub(super) type MyStorage<T> = StorageMap<Hasher = Blake2_128Concat, Key = u32, Value = u32>;
/// ```
/// or
/// ```ignore
/// #[pallet::storage]
/// #[pallet::getter(fn my_storage)]
/// pub(super) type MyStorage<T> = StorageMap<_, Blake2_128Concat, u32, u32>;
/// ```
///
/// The optional attributes `#[cfg(..)]` allow conditional compilation for the storage.
///
/// E.g:
/// ```ignore
/// #[cfg(feature = "my-feature")]
/// #[pallet::storage]
/// pub(super) type MyStorage<T> = StorageValue<Value = u32>;
/// ```
///
/// All the `cfg` attributes are automatically copied to the items generated for the storage,
/// i.e. the getter, storage prefix, and the metadata element etc.
///
/// NOTE: If the `QueryKind` generic parameter is still generic at this stage or is using some
/// type alias then the generation of the getter might fail. In this case the getter can be
/// implemented manually.
///
/// NOTE: The generic `Hasher` must implement the [`StorageHasher`] trait (or the type is not
/// usable at all). We use [`StorageHasher::METADATA`] for the metadata of the hasher of the
/// storage item. Thus generic hasher is supported.
///
/// ### Macro expansion
///
/// For each storage item the macro generates a struct named
/// `_GeneratedPrefixForStorage$NameOfStorage`, and implements
<<<<<<< HEAD
/// [`StorageInstance`](traits::StorageInstance) on it using the pallet and storage name. It then
/// uses it as the first generic of the aliased type.
/// For `CountedStorageMap`, `CountedStorageMapInstance` is implemented, and another similar struct
/// is generated.
=======
/// [`StorageInstance`](traits::StorageInstance) on it using the pallet and storage name. It
/// then uses it as the first generic of the aliased type.
>>>>>>> ba153b9a
///
/// For named generic, the macro will reorder the generics, and remove the names.
///
/// The macro implements the function `storage_metadata` on `Pallet` implementing the metadata
/// for all storage items based on their kind:
/// * for a storage value, the type of the value is copied into the metadata
/// * for a storage map, the type of the values and the key's type is copied into the metadata
/// * for a storage double map, the type of the values, and the types of key1 and key2 are
///   copied into the metadata.
///
/// # Type value: `#[pallet::type_value]` optional
///
/// Helper to define a struct implementing `Get` trait. To ease use of storage types.
/// This attribute can be used multiple time.
///
/// Item is defined as
/// ```ignore
/// #[pallet::type_value]
/// fn $MyDefaultName<$some_generic>() -> $default_type $optional_where_clause { $expr }
/// ```
/// I.e.: a function definition with generics none or `T: Config` and a returned type.
///
/// E.g.:
/// ```ignore
/// #[pallet::type_value]
/// fn MyDefault<T: Config>() -> T::Balance { 3.into() }
/// ```
///
/// NOTE: This attribute is meant to be used alongside `#[pallet::storage]` to defined some
/// specific default value in storage.
///
/// ### Macro expansion
///
/// Macro renames the function to some internal name, generate a struct with the original name
/// of the function and its generic, and implement `Get<$ReturnType>` by calling the user
/// defined function.
///
/// # Genesis config: `#[pallet::genesis_config]` optional
///
/// Allow to define the genesis configuration of the pallet.
///
/// Item is defined as either an enum or a struct.
/// It needs to be public and implement trait GenesisBuild with `#[pallet::genesis_build]`.
/// The type generics is constrained to be either none, or `T` or `T: Config`.
///
/// E.g:
/// ```ignore
/// #[pallet::genesis_config]
/// pub struct GenesisConfig<T: Config> {
/// 	_myfield: BalanceOf<T>,
/// }
/// ```
///
/// ### Macro expansion
///
/// Macro will add the following attribute on it:
/// * `#[cfg(feature = "std")]`
/// * `#[derive(Serialize, Deserialize)]`
/// * `#[serde(rename_all = "camelCase")]`
/// * `#[serde(deny_unknown_fields)]`
/// * `#[serde(bound(serialize = ""))]`
/// * `#[serde(bound(deserialize = ""))]`
///
/// # Genesis build: `#[pallet::genesis_build]` optional
///
/// Allow to define how genesis_configuration is built.
///
/// Item is defined as
/// ```ignore
/// #[pallet::genesis_build]
/// impl<T: Config> GenesisBuild<T> for GenesisConfig<$maybe_generics> {
/// 	fn build(&self) { $expr }
/// }
/// ```
/// I.e. a rust trait implementation with generic `T: Config`, of trait `GenesisBuild<T>` on
/// type `GenesisConfig` with generics none or `T`.
///
/// E.g.:
/// ```ignore
/// #[pallet::genesis_build]
/// impl<T: Config> GenesisBuild<T> for GenesisConfig {
/// 	fn build(&self) {}
/// }
/// ```
///
/// ### Macro expansion
///
/// Macro will add the following attribute on it:
/// * `#[cfg(feature = "std")]`
///
/// Macro will implement `sp_runtime::BuildModuleGenesisStorage` using `()` as second generic
/// for non-instantiable pallets.
///
/// # Inherent: `#[pallet::inherent]` optional
///
/// Allow the pallet to provide some inherent:
///
/// Item is defined as:
/// ```ignore
/// #[pallet::inherent]
/// impl<T: Config> ProvideInherent for Pallet<T> {
/// 	// ... regular trait implementation
/// }
/// ```
/// I.e. a trait implementation with bound `T: Config`, of trait `ProvideInherent` for type
/// `Pallet<T>`, and some optional where clause.
///
/// ### Macro expansion
///
/// Macro make currently no use of this information, but it might use this information in the
/// future to give information directly to construct_runtime.
///
/// # Validate unsigned: `#[pallet::validate_unsigned]` optional
///
/// Allow the pallet to validate some unsigned transaction:
///
/// Item is defined as:
/// ```ignore
/// #[pallet::validate_unsigned]
/// impl<T: Config> ValidateUnsigned for Pallet<T> {
/// 	// ... regular trait implementation
/// }
/// ```
/// I.e. a trait implementation with bound `T: Config`, of trait `ValidateUnsigned` for type
/// `Pallet<T>`, and some optional where clause.
///
/// NOTE: There is also `sp_runtime::traits::SignedExtension` that can be used to add some
/// specific logic for transaction validation.
///
/// ### Macro expansion
///
/// Macro make currently no use of this information, but it might use this information in the
/// future to give information directly to construct_runtime.
///
/// # Origin: `#[pallet::origin]` optional
///
/// Allow to define some origin for the pallet.
///
/// Item must be either a type alias or an enum or a struct. It needs to be public.
///
/// E.g.:
/// ```ignore
/// #[pallet::origin]
/// pub struct Origin<T>(PhantomData<(T)>);
/// ```
///
/// **WARNING**: modifying origin changes the outer runtime origin. This outer runtime origin
/// can be stored on-chain (e.g. in pallet-scheduler), thus any change must be done with care
/// as it might require some migration.
///
/// NOTE: for instantiable pallet, origin must be generic over T and I.
///
/// # General notes on instantiable pallet
///
/// An instantiable pallet is one where Config is generic, i.e. `Config<I>`. This allow runtime
/// to implement multiple instance of the pallet, by using different type for the generic.
/// This is the sole purpose of the generic `I`.
/// But because `PalletInfo` requires `Pallet` placeholder to be static it is important to
/// bound `'static` whenever `PalletInfo` can be used.
/// And in order to have instantiable pallet usable as a regular pallet without instance, it is
/// important to bound `= ()` on every types.
///
/// Thus impl bound look like `impl<T: Config<I>, I: 'static>`, and types look like
/// `SomeType<T, I=()>` or `SomeType<T: Config<I>, I: 'static = ()>`.
///
/// # Example for pallet without instance.
///
/// ```
/// pub use pallet::*; // reexport in crate namespace for `construct_runtime!`
///
/// #[frame_support::pallet]
/// // NOTE: The name of the pallet is provided by `construct_runtime` and is used as
/// // the unique identifier for the pallet's storage. It is not defined in the pallet itself.
/// pub mod pallet {
/// 	use frame_support::pallet_prelude::*; // Import various types used in the pallet definition
/// 	use frame_system::pallet_prelude::*; // Import some system helper types.
///
/// 	type BalanceOf<T> = <T as Config>::Balance;
///
/// 	// Define the generic parameter of the pallet
/// 	// The macro parses `#[pallet::constant]` attributes and uses them to generate metadata
/// 	// for the pallet's constants.
/// 	#[pallet::config]
/// 	pub trait Config: frame_system::Config {
/// 		#[pallet::constant] // put the constant in metadata
/// 		type MyGetParam: Get<u32>;
/// 		type Balance: Parameter + From<u8>;
/// 		type Event: From<Event<Self>> + IsType<<Self as frame_system::Config>::Event>;
/// 	}
///
/// 	// Define some additional constant to put into the constant metadata.
/// 	#[pallet::extra_constants]
/// 	impl<T: Config> Pallet<T> {
/// 		/// Some description
/// 		fn exra_constant_name() -> u128 { 4u128 }
/// 	}
///
/// 	// Define the pallet struct placeholder, various pallet function are implemented on it.
/// 	#[pallet::pallet]
/// 	#[pallet::generate_store(pub(super) trait Store)]
/// 	pub struct Pallet<T>(_);
///
/// 	// Implement the pallet hooks.
/// 	#[pallet::hooks]
/// 	impl<T: Config> Hooks<BlockNumberFor<T>> for Pallet<T> {
/// 		fn on_initialize(_n: BlockNumberFor<T>) -> Weight {
/// 			unimplemented!();
/// 		}
///
/// 		// can implement also: on_finalize, on_runtime_upgrade, offchain_worker, ...
/// 		// see `Hooks` trait
/// 	}
///
/// 	// Declare Call struct and implement dispatchables.
/// 	//
/// 	// WARNING: Each parameter used in functions must implement: Clone, Debug, Eq, PartialEq,
/// 	// Codec.
/// 	//
/// 	// The macro parses `#[pallet::compact]` attributes on function arguments and implements
/// 	// the `Call` encoding/decoding accordingly.
/// 	#[pallet::call]
/// 	impl<T: Config> Pallet<T> {
/// 		/// Doc comment put in metadata
/// 		#[pallet::weight(0)] // Defines weight for call (function parameters are in scope)
/// 		pub fn toto(
/// 			origin: OriginFor<T>,
/// 			#[pallet::compact] _foo: u32,
/// 		) -> DispatchResultWithPostInfo {
/// 			let _ = origin;
/// 			unimplemented!();
/// 		}
/// 	}
///
/// 	// Declare the pallet `Error` enum (this is optional).
/// 	// The macro generates error metadata using the doc comment on each variant.
/// 	#[pallet::error]
/// 	pub enum Error<T> {
/// 		/// doc comment put into metadata
/// 		InsufficientProposersBalance,
/// 	}
///
/// 	// Declare pallet Event enum (this is optional).
/// 	//
/// 	// WARNING: Each type used in variants must implement: Clone, Debug, Eq, PartialEq, Codec.
/// 	//
/// 	// The macro generates event metadata, and derive Clone, Debug, Eq, PartialEq and Codec
/// 	#[pallet::event]
/// 	// Generate a funciton on Pallet to deposit an event.
/// 	#[pallet::generate_deposit(pub(super) fn deposit_event)]
/// 	pub enum Event<T: Config> {
/// 		/// doc comment put in metadata
/// 		// `<T as frame_system::Config>::AccountId` is not defined in metadata list, the last
/// 		// Thus the metadata is `<T as frame_system::Config>::AccountId`.
/// 		Proposed(<T as frame_system::Config>::AccountId),
/// 		/// doc
/// 		// here metadata will be `Balance` as define in metadata list
/// 		Spending(BalanceOf<T>),
/// 		// here metadata will be `Other` as define in metadata list
/// 		Something(u32),
/// 	}
///
/// 	// Define a struct which implements `frame_support::traits::Get<T::Balance>` (optional).
/// 	#[pallet::type_value]
/// 	pub(super) fn MyDefault<T: Config>() -> T::Balance { 3.into() }
///
/// 	// Declare a storage item. Any amount of storage items can be declared (optional).
/// 	//
/// 	// Is expected either `StorageValue`, `StorageMap` or `StorageDoubleMap`.
/// 	// The macro generates the prefix type and replaces the first generic `_`.
/// 	//
/// 	// The macro expands the metadata for the storage item with the type used:
/// 	// * for a storage value the type of the value is copied into the metadata
/// 	// * for a storage map the type of the values and the type of the key is copied into the metadata
/// 	// * for a storage double map the types of the values and keys are copied into the
/// 	//   metadata.
/// 	//
/// 	// NOTE: The generic `Hasher` must implement the `StorageHasher` trait (or the type is not
/// 	// usable at all). We use [`StorageHasher::METADATA`] for the metadata of the hasher of the
/// 	// storage item. Thus generic hasher is supported.
/// 	#[pallet::storage]
/// 	pub(super) type MyStorageValue<T: Config> =
/// 		StorageValue<Value = T::Balance, QueryKind = ValueQuery, OnEmpty = MyDefault<T>>;
///
/// 	// Another storage declaration
/// 	#[pallet::storage]
/// 	#[pallet::storage_prefix = "SomeName"]
/// 	#[pallet::getter(fn my_storage)]
/// 	#[pallet::storage_prefix = "SomeOtherName"]
/// 	pub(super) type MyStorage<T> =
/// 		StorageMap<Hasher = Blake2_128Concat, Key = u32, Value = u32>;
///
/// 	// Declare the genesis config (optional).
/// 	//
/// 	// The macro accepts either a struct or an enum; it checks that generics are consistent.
/// 	//
/// 	// Type must implement the `Default` trait.
/// 	#[pallet::genesis_config]
/// 	#[derive(Default)]
/// 	pub struct GenesisConfig {
/// 		_myfield: u32,
/// 	}
///
/// 	// Declare genesis builder. (This is need only if GenesisConfig is declared)
/// 	#[pallet::genesis_build]
/// 	impl<T: Config> GenesisBuild<T> for GenesisConfig {
/// 		fn build(&self) {}
/// 	}
///
/// 	// Declare a pallet origin (this is optional).
/// 	//
/// 	// The macro accept type alias or struct or enum, it checks generics are consistent.
/// 	#[pallet::origin]
/// 	pub struct Origin<T>(PhantomData<T>);
///
/// 	// Declare validate_unsigned implementation (this is optional).
/// 	#[pallet::validate_unsigned]
/// 	impl<T: Config> ValidateUnsigned for Pallet<T> {
/// 		type Call = Call<T>;
/// 		fn validate_unsigned(
/// 			source: TransactionSource,
/// 			call: &Self::Call
/// 		) -> TransactionValidity {
/// 			Err(TransactionValidityError::Invalid(InvalidTransaction::Call))
/// 		}
/// 	}
///
/// 	// Declare inherent provider for pallet (this is optional).
/// 	#[pallet::inherent]
/// 	impl<T: Config> ProvideInherent for Pallet<T> {
/// 		type Call = Call<T>;
/// 		type Error = InherentError;
///
/// 		const INHERENT_IDENTIFIER: InherentIdentifier = INHERENT_IDENTIFIER;
///
/// 		fn create_inherent(_data: &InherentData) -> Option<Self::Call> {
/// 			unimplemented!();
/// 		}
///
/// 		fn is_inherent(_call: &Self::Call) -> bool {
/// 			unimplemented!();
/// 		}
/// 	}
///
/// 	// Regular rust code needed for implementing ProvideInherent trait
///
/// 	#[derive(codec::Encode, sp_runtime::RuntimeDebug)]
/// 	#[cfg_attr(feature = "std", derive(codec::Decode))]
/// 	pub enum InherentError {
/// 	}
///
/// 	impl sp_inherents::IsFatalError for InherentError {
/// 		fn is_fatal_error(&self) -> bool {
/// 			unimplemented!();
/// 		}
/// 	}
///
/// 	pub const INHERENT_IDENTIFIER: sp_inherents::InherentIdentifier = *b"testpall";
/// }
/// ```
///
/// # Example for pallet with instance.
///
/// ```
/// pub use pallet::*;
///
/// #[frame_support::pallet]
/// pub mod pallet {
/// 	use frame_support::pallet_prelude::*;
/// 	use frame_system::pallet_prelude::*;
///
/// 	type BalanceOf<T, I = ()> = <T as Config<I>>::Balance;
///
/// 	#[pallet::config]
/// 	pub trait Config<I: 'static = ()>: frame_system::Config {
/// 		#[pallet::constant]
/// 		type MyGetParam: Get<u32>;
/// 		type Balance: Parameter + From<u8>;
/// 		type Event: From<Event<Self, I>> + IsType<<Self as frame_system::Config>::Event>;
/// 	}
///
/// 	#[pallet::extra_constants]
/// 	impl<T: Config<I>, I: 'static> Pallet<T, I> {
/// 		/// Some description
/// 		fn exra_constant_name() -> u128 { 4u128 }
/// 	}
///
/// 	#[pallet::pallet]
/// 	#[pallet::generate_store(pub(super) trait Store)]
/// 	pub struct Pallet<T, I = ()>(PhantomData<(T, I)>);
///
/// 	#[pallet::hooks]
/// 	impl<T: Config<I>, I: 'static> Hooks<BlockNumberFor<T>> for Pallet<T, I> {
/// 	}
///
/// 	#[pallet::call]
/// 	impl<T: Config<I>, I: 'static> Pallet<T, I> {
/// 		/// Doc comment put in metadata
/// 		#[pallet::weight(0)]
/// 		pub fn toto(origin: OriginFor<T>, #[pallet::compact] _foo: u32) -> DispatchResultWithPostInfo {
/// 			let _ = origin;
/// 			unimplemented!();
/// 		}
/// 	}
///
/// 	#[pallet::error]
/// 	pub enum Error<T, I = ()> {
/// 		/// doc comment put into metadata
/// 		InsufficientProposersBalance,
/// 	}
///
/// 	#[pallet::event]
/// 	#[pallet::generate_deposit(pub(super) fn deposit_event)]
/// 	pub enum Event<T: Config<I>, I: 'static = ()> {
/// 		/// doc comment put in metadata
/// 		Proposed(<T as frame_system::Config>::AccountId),
/// 		/// doc
/// 		Spending(BalanceOf<T, I>),
/// 		Something(u32),
/// 	}
///
/// 	#[pallet::type_value]
/// 	pub(super) fn MyDefault<T: Config<I>, I: 'static>() -> T::Balance { 3.into() }
///
/// 	#[pallet::storage]
/// 	pub(super) type MyStorageValue<T: Config<I>, I: 'static = ()> =
/// 		StorageValue<Value = T::Balance, QueryKind = ValueQuery, OnEmpty = MyDefault<T, I>>;
///
/// 	#[pallet::storage]
/// 	#[pallet::getter(fn my_storage)]
/// 	#[pallet::storage_prefix = "SomeOtherName"]
/// 	pub(super) type MyStorage<T, I = ()> =
/// 		StorageMap<Hasher = Blake2_128Concat, Key = u32, Value = u32>;
///
/// 	#[pallet::genesis_config]
/// 	#[derive(Default)]
/// 	pub struct GenesisConfig {
/// 		_myfield: u32,
/// 	}
///
/// 	#[pallet::genesis_build]
/// 	impl<T: Config<I>, I: 'static> GenesisBuild<T, I> for GenesisConfig {
/// 		fn build(&self) {}
/// 	}
///
/// 	#[pallet::origin]
/// 	pub struct Origin<T, I = ()>(PhantomData<(T, I)>);
///
/// 	#[pallet::validate_unsigned]
/// 	impl<T: Config<I>, I: 'static> ValidateUnsigned for Pallet<T, I> {
/// 		type Call = Call<T, I>;
/// 		fn validate_unsigned(
/// 			source: TransactionSource,
/// 			call: &Self::Call
/// 		) -> TransactionValidity {
/// 			Err(TransactionValidityError::Invalid(InvalidTransaction::Call))
/// 		}
/// 	}
///
/// 	#[pallet::inherent]
/// 	impl<T: Config<I>, I: 'static> ProvideInherent for Pallet<T, I> {
/// 		type Call = Call<T, I>;
/// 		type Error = InherentError;
///
/// 		const INHERENT_IDENTIFIER: InherentIdentifier = INHERENT_IDENTIFIER;
///
/// 		fn create_inherent(_data: &InherentData) -> Option<Self::Call> {
/// 			unimplemented!();
/// 		}
///
/// 		fn is_inherent(_call: &Self::Call) -> bool {
/// 			unimplemented!();
/// 		}
/// 	}
///
/// 	// Regular rust code needed for implementing ProvideInherent trait
///
/// 	#[derive(codec::Encode, sp_runtime::RuntimeDebug)]
/// 	#[cfg_attr(feature = "std", derive(codec::Decode))]
/// 	pub enum InherentError {
/// 	}
///
/// 	impl sp_inherents::IsFatalError for InherentError {
/// 		fn is_fatal_error(&self) -> bool {
/// 			unimplemented!();
/// 		}
/// 	}
///
/// 	pub const INHERENT_IDENTIFIER: sp_inherents::InherentIdentifier = *b"testpall";
/// }
/// ```
///
/// ## Upgrade guidelines:
///
/// 1. Export the metadata of the pallet for later checks
///     - run your node with the pallet active
///     - query the metadata using the `state_getMetadata` RPC and curl, or use `subsee -p
///       <PALLET_NAME> > meta.json`
/// 2. generate the template upgrade for the pallet provided by decl_storage
///     with environment variable `PRINT_PALLET_UPGRADE`:
///     `PRINT_PALLET_UPGRADE=1 cargo check -p my_pallet` This template can be
///     used as information it contains all information for storages, genesis
///     config and genesis build.
/// 3. reorganize pallet to have trait `Config`, `decl_*` macros, `ValidateUnsigned`,
/// 	`ProvideInherent`, `Origin` all together in one file. Suggested order:
/// 	* Config,
/// 	* decl_module,
/// 	* decl_event,
/// 	* decl_error,
/// 	* decl_storage,
/// 	* origin,
/// 	* validate_unsigned,
/// 	* provide_inherent,
/// 	so far it should compile and all be correct.
/// 4. start writing the new pallet module
/// 	```ignore
/// 	pub use pallet::*;
///
/// 	#[frame_support::pallet]
/// 	pub mod pallet {
/// 		use frame_support::pallet_prelude::*;
/// 		use frame_system::pallet_prelude::*;
/// 		use super::*;
///
/// 		#[pallet::pallet]
/// 		#[pallet::generate_store($visibility_of_trait_store trait Store)]
/// 		// NOTE: if the visibility of trait store is private but you want to make it available
/// 		// in super, then use `pub(super)` or `pub(crate)` to make it available in crate.
/// 		pub struct Pallet<T>(_);
/// 		// pub struct Pallet<T, I = ()>(PhantomData<T>); // for instantiable pallet
/// 	}
/// 	```
/// 5. **migrate Config**: move trait into the module with
/// 	* all const in decl_module to `#[pallet::constant]`
/// 	* add bound `IsType<<Self as frame_system::Config>::Event>` to `type Event`
/// 7. **migrate decl_module**: write:
/// 	```ignore
/// 	#[pallet::hooks]
/// 	impl<T: Config> Hooks for Pallet<T> {
/// 	}
/// 	```
/// 	and write inside
/// 	`on_initialize`, `on_finalize`, `on_runtime_upgrade`, `offchain_worker`, `integrity_test`.
///
/// 	then write:
/// 	```ignore
/// 	#[pallet::call]
/// 	impl<T: Config> Pallet<T> {
/// 	}
/// 	```
/// 	and write inside all the calls in decl_module with a few changes in the signature:
/// 	- origin must now be written completely, e.g. `origin: OriginFor<T>`
/// 	- result type must be `DispatchResultWithPostInfo`, you need to write it and also you
///    might
/// 	need to put `Ok(().into())` at the end or the function.
/// 	- `#[compact]` must now be written `#[pallet::compact]`
/// 	- `#[weight = ..]` must now be written `#[pallet::weight(..)]`
///
/// 7. **migrate event**:
/// 	rewrite as a simple enum under with the attribute `#[pallet::event]`,
/// 	use `#[pallet::generate_deposit($vis fn deposit_event)]` to generate deposit_event,
/// 8. **migrate error**: rewrite it with attribute `#[pallet::error]`.
/// 9. **migrate storage**:
/// 	decl_storage provide an upgrade template (see 3.). All storages, genesis config, genesis
/// 	build and default implementation of genesis config can be taken from it directly.
///
/// 	Otherwise here is the manual process:
///
/// 	first migrate the genesis logic. write:
/// 	```ignore
/// 	#[pallet::genesis_config]
/// 	struct GenesisConfig {
/// 		// fields of add_extra_genesis
/// 	}
/// 	impl Default for GenesisConfig {
/// 		// type default or default provided for fields
/// 	}
/// 	#[pallet::genesis_build]
/// 	impl<T: Config> GenesisBuild<T> for GenesisConfig {
/// 	// for instantiable pallet:
/// 	// `impl<T: Config, I: 'static> GenesisBuild<T, I> for GenesisConfig {
/// 		fn build() {
/// 			// The add_extra_genesis build logic
/// 		}
/// 	}
/// 	```
/// 	for each storages, if it contains config(..) then add a fields, and make its default to the
/// 	value in `= ..;` or the type default if none, if it contains no build then also add the
/// 	logic to build the value.
/// 	for each storages if it contains build(..) then add the logic to genesis_build.
///
/// 	NOTE: in decl_storage: is executed first the individual config and build and at the end the
/// 	add_extra_genesis build
///
/// 	Once this is done you can migrate storage individually, a few notes:
/// 	- for private storage use `pub(crate) type ` or `pub(super) type` or nothing,
/// 	- for storage with `get(fn ..)` use `#[pallet::getter(fn ...)]`
/// 	- for storage with value being `Option<$something>` make generic `Value` being
///    `$something`
/// 		and generic `QueryKind` being `OptionQuery` (note: this is default). Otherwise make
/// 		`Value` the complete value type and `QueryKind` being `ValueQuery`.
/// 	- for storage with default value: `= $expr;` provide some specific OnEmpty generic. To do
///    so
/// 		use of `#[pallet::type_value]` to generate the wanted struct to put.
/// 		example: `MyStorage: u32 = 3u32` would be written:
/// 		```ignore
/// 		#[pallet::type_value] fn MyStorageOnEmpty() -> u32 { 3u32 }
/// 		#[pallet::storage]
/// 		pub(super) type MyStorage<T> = StorageValue<_, u32, ValueQuery, MyStorageOnEmpty>;
/// 		```
///
/// 	NOTE: `decl_storage` also generates functions `assimilate_storage` and `build_storage`
/// 	directly on GenesisConfig, those are sometimes used in tests. In order not to break they
/// 	can be implemented manually, one can implement those functions by calling `GenesisBuild`
/// 	implementation.
///
/// 10. **migrate origin**: move the origin to the pallet module under `#[pallet::origin]`
/// 11. **migrate validate_unsigned**: move the `ValidateUnsigned` implementation to the pallet
/// 	module under `#[pallet::validate_unsigned]`
/// 12. **migrate provide_inherent**: move the `ProvideInherent` implementation to the pallet
/// 	module under `#[pallet::inherent]`
/// 13. rename the usage of `Module` to `Pallet` inside the crate.
/// 14. migration is done, now double check migration with the checking migration guidelines.
///
/// ## Checking upgrade guidelines:
///
/// * compare metadata. Use [subsee](https://github.com/ascjones/subsee) to fetch the metadata
/// and do a diff of the resulting json before and after migration. This checks for:
/// 	* call, names, signature, docs
/// 	* event names, docs
/// 	* error names, docs
/// 	* storage names, hasher, prefixes, default value
/// 	* error , error, constant,
/// * manually check that:
/// 	* `Origin` is moved inside the macro under `#[pallet::origin]` if it exists
/// 	* `ValidateUnsigned` is moved inside the macro under `#[pallet::validate_unsigned)]` if it
///    exists
/// 	* `ProvideInherent` is moved inside macro under `#[pallet::inherent)]` if it exists
/// 	* `on_initialize`/`on_finalize`/`on_runtime_upgrade`/`offchain_worker` are moved to
///    `Hooks`
/// 		implementation
/// 	* storages with `config(..)` are converted to `GenesisConfig` field, and their default is
/// 		`= $expr;` if the storage have default value
/// 	* storages with `build($expr)` or `config(..)` are built in `GenesisBuild::build`
/// 	* `add_extra_genesis` fields are converted to `GenesisConfig` field with their correct
/// 		default if specified
/// 	* `add_extra_genesis` build is written into `GenesisBuild::build`
/// * storage items defined with [`pallet`] use the name of the pallet provided by
/// 	[`traits::PalletInfo::name`] as `pallet_prefix` (in `decl_storage`, storage items used the
/// 	`pallet_prefix` given as input of `decl_storage` with the syntax `as Example`).
/// 	Thus a runtime using the pallet must be careful with this change.
/// 	To handle this change:
/// 	* either ensure that the name of the pallet given to `construct_runtime!` is the same
/// 		as the name the pallet was giving to `decl_storage`,
/// 	* or do a storage migration from the old prefix used to the new prefix used.
///
/// 	NOTE: The prefixes used by storage items are in the metadata. Thus, ensuring the metadata
/// hasn't 	changed does ensure that the `pallet_prefix`s used by the storage items haven't
/// changed.
///
/// # Notes when macro fails to show proper error message spans:
///
/// Rustc loses span for some macro input. Some tips to fix it:
/// * do not use inner attribute:
/// 	```ignore
/// 	#[pallet]
/// 	pub mod pallet {
/// 		//! This inner attribute will make span fail
/// 		..
/// 	}
/// 	```
/// * use the newest nightly possible.
pub use frame_support_procedural::pallet;<|MERGE_RESOLUTION|>--- conflicted
+++ resolved
@@ -1671,31 +1671,18 @@
 /// For named generic argument: the name for each argument is the one as define on the storage
 /// struct:
 /// * [`pallet_prelude::StorageValue`] expect `Value` and optionally `QueryKind` and `OnEmpty`,
-<<<<<<< HEAD
-/// * [`pallet_prelude::StorageMap`] expect `Hasher`, `Key`, `Value` and optionally `QueryKind` and
-///   `OnEmpty`,
+/// * [`pallet_prelude::StorageMap`] expect `Hasher`, `Key`, `Value` and optionally `QueryKind`
+///   and `OnEmpty`,
 /// * [`pallet_prelude::CountedStorageMap`] expect `Hasher`, `Key`, `Value` and optionally
 ///   `QueryKind` and `OnEmpty`,
-/// * [`pallet_prelude::StorageDoubleMap`] expect `Hasher1`, `Key1`, `Hasher2`, `Key2`, `Value` and
-///   optionally `QueryKind` and `OnEmpty`.
-=======
-/// * [`pallet_prelude::StorageMap`] expect `Hasher`, `Key`, `Value` and optionally `QueryKind`
-///   and `OnEmpty`,
 /// * [`pallet_prelude::StorageDoubleMap`] expect `Hasher1`, `Key1`, `Hasher2`, `Key2`, `Value`
 ///   and optionally `QueryKind` and `OnEmpty`.
->>>>>>> ba153b9a
 ///
 /// For unnamed generic argument: Their first generic must be `_` as it is replaced by the
 /// macro and other generic must declared as a normal declaration of type generic in rust.
 ///
-<<<<<<< HEAD
-/// The `Prefix` generic written by the macro. It implements `StorageInstance` using
-/// `PalletInfo::name::<Pallet<..>>()` for the pallet prefix and the name of the storage type or
-/// the rename as in `#[pallet::storage_prefix = "Bar"]` for storage prefix.
-=======
 /// The Prefix generic written by the macro is generated using
 /// `PalletInfo::name::<Pallet<..>>()` and the name of the storage type.
->>>>>>> ba153b9a
 /// E.g. if runtime names the pallet "MyExample" then the storage `type Foo<T> = ...` use the
 /// pallet prefix: "MyExample" and the storage prefix "Foo".
 ///
@@ -1762,15 +1749,10 @@
 ///
 /// For each storage item the macro generates a struct named
 /// `_GeneratedPrefixForStorage$NameOfStorage`, and implements
-<<<<<<< HEAD
-/// [`StorageInstance`](traits::StorageInstance) on it using the pallet and storage name. It then
-/// uses it as the first generic of the aliased type.
+/// [`StorageInstance`](traits::StorageInstance) on it using the pallet and storage name. It
+/// then uses it as the first generic of the aliased type.
 /// For `CountedStorageMap`, `CountedStorageMapInstance` is implemented, and another similar struct
 /// is generated.
-=======
-/// [`StorageInstance`](traits::StorageInstance) on it using the pallet and storage name. It
-/// then uses it as the first generic of the aliased type.
->>>>>>> ba153b9a
 ///
 /// For named generic, the macro will reorder the generics, and remove the names.
 ///
@@ -2056,7 +2038,6 @@
 ///
 /// 	// Another storage declaration
 /// 	#[pallet::storage]
-/// 	#[pallet::storage_prefix = "SomeName"]
 /// 	#[pallet::getter(fn my_storage)]
 /// 	#[pallet::storage_prefix = "SomeOtherName"]
 /// 	pub(super) type MyStorage<T> =
