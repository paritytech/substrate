// This file is part of Substrate.

// Copyright (C) 2022 Parity Technologies (UK) Ltd.
// SPDX-License-Identifier: Apache-2.0

// Licensed under the Apache License, Version 2.0 (the "License");
// you may not use this file except in compliance with the License.
// You may obtain a copy of the License at
//
// http://www.apache.org/licenses/LICENSE-2.0
//
// Unless required by applicable law or agreed to in writing, software
// distributed under the License is distributed on an "AS IS" BASIS,
// WITHOUT WARRANTIES OR CONDITIONS OF ANY KIND, either express or implied.
// See the License for the specific language governing permissions and
// limitations under the License.

use codec::{CompactAs, Decode, Encode, MaxEncodedLen};
use core::ops::{Add, AddAssign, Div, Mul, Sub, SubAssign};
use sp_runtime::{
	traits::{Bounded, CheckedAdd, CheckedSub, Zero},
	RuntimeDebug,
};

use super::*;

#[derive(
	Encode,
	Decode,
	MaxEncodedLen,
	TypeInfo,
	Eq,
	PartialEq,
	Copy,
	Clone,
	RuntimeDebug,
	Default,
	Ord,
	PartialOrd,
	CompactAs,
)]
#[cfg_attr(feature = "std", derive(Serialize, Deserialize))]
pub struct Weight {
	/// The weight of computational time used based on some reference hardware.
	ref_time: u64,
}

impl Weight {
	/// Set the reference time part of the weight.
	pub const fn set_ref_time(mut self, c: u64) -> Self {
		self.ref_time = c;
		self
	}

	/// Return the reference time part of the weight.
	pub const fn ref_time(&self) -> u64 {
		self.ref_time
	}

	/// Return a mutable reference time part of the weight.
	pub fn ref_time_mut(&mut self) -> &mut u64 {
		&mut self.ref_time
	}

	pub const MAX: Self = Self { ref_time: u64::MAX };

	/// Get the conservative min of `self` and `other` weight.
	pub fn min(&self, other: Self) -> Self {
		Self { ref_time: self.ref_time.min(other.ref_time) }
	}

	/// Get the aggressive max of `self` and `other` weight.
	pub fn max(&self, other: Self) -> Self {
		Self { ref_time: self.ref_time.max(other.ref_time) }
	}

	/// Try to add some `other` weight while upholding the `limit`.
	pub fn try_add(&self, other: &Self, limit: &Self) -> Option<Self> {
		let total = self.checked_add(other)?;
		if total.ref_time > limit.ref_time {
			None
		} else {
			Some(total)
		}
	}

	/// Construct [`Weight`] with reference time weight.
<<<<<<< HEAD
	pub const fn from_ref_time(ref_time: u64) -> Self {
=======
	pub const fn from_ref_time(ref_time: RefTimeWeight) -> Self {
>>>>>>> 41b6b389
		Self { ref_time }
	}

	/// Saturating [`Weight`] addition. Computes `self + rhs`, saturating at the numeric bounds of
	/// all fields instead of overflowing.
	pub const fn saturating_add(self, rhs: Self) -> Self {
		Self { ref_time: self.ref_time.saturating_add(rhs.ref_time) }
	}

	/// Saturating [`Weight`] subtraction. Computes `self - rhs`, saturating at the numeric bounds
	/// of all fields instead of overflowing.
	pub const fn saturating_sub(self, rhs: Self) -> Self {
		Self { ref_time: self.ref_time.saturating_sub(rhs.ref_time) }
	}

	/// Saturating [`Weight`] scalar multiplication. Computes `self.field * scalar` for all fields,
	/// saturating at the numeric bounds of all fields instead of overflowing.
	pub const fn saturating_mul(self, scalar: u64) -> Self {
		Self { ref_time: self.ref_time.saturating_mul(scalar) }
<<<<<<< HEAD
	}

	/// Saturating [`Weight`] scalar division. Computes `self.field / scalar` for all fields,
	/// saturating at the numeric bounds of all fields instead of overflowing.
	pub const fn saturating_div(self, scalar: u64) -> Self {
		Self { ref_time: self.ref_time.saturating_mul(scalar) }
	}

	/// Saturating [`Weight`] scalar exponentiation. Computes `self.field.pow(exp)` for all fields,
	/// saturating at the numeric bounds of all fields instead of overflowing.
	pub const fn saturating_pow(self, exp: u32) -> Self {
		Self { ref_time: self.ref_time.saturating_pow(exp) }
	}

	/// Increment [`Weight`] by `amount` via saturating addition.
	pub fn saturating_accrue(&mut self, amount: Self) {
		*self = self.saturating_add(amount);
	}

=======
	}

	/// Saturating [`Weight`] scalar division. Computes `self.field / scalar` for all fields,
	/// saturating at the numeric bounds of all fields instead of overflowing.
	pub const fn saturating_div(self, scalar: u64) -> Self {
		Self { ref_time: self.ref_time.saturating_div(scalar) }
	}

	/// Saturating [`Weight`] scalar exponentiation. Computes `self.field.pow(exp)` for all fields,
	/// saturating at the numeric bounds of all fields instead of overflowing.
	pub const fn saturating_pow(self, exp: u32) -> Self {
		Self { ref_time: self.ref_time.saturating_pow(exp) }
	}

	/// Increment [`Weight`] by `amount` via saturating addition.
	pub fn saturating_accrue(&mut self, amount: Self) {
		*self = self.saturating_add(amount);
	}

>>>>>>> 41b6b389
	/// Checked [`Weight`] addition. Computes `self + rhs`, returning `None` if overflow occurred.
	pub const fn checked_add(&self, rhs: &Self) -> Option<Self> {
		match self.ref_time.checked_add(rhs.ref_time) {
			Some(ref_time) => Some(Self { ref_time }),
			None => None,
		}
	}

	/// Checked [`Weight`] subtraction. Computes `self - rhs`, returning `None` if overflow
	/// occurred.
	pub const fn checked_sub(&self, rhs: &Self) -> Option<Self> {
		match self.ref_time.checked_sub(rhs.ref_time) {
			Some(ref_time) => Some(Self { ref_time }),
			None => None,
		}
	}

	/// Checked [`Weight`] scalar multiplication. Computes `self.field * scalar` for each field,
	/// returning `None` if overflow occurred.
	pub const fn checked_mul(self, scalar: u64) -> Option<Self> {
		match self.ref_time.checked_mul(scalar) {
			Some(ref_time) => Some(Self { ref_time }),
			None => None,
		}
	}

	/// Checked [`Weight`] scalar division. Computes `self.field / scalar` for each field, returning
	/// `None` if overflow occurred.
	pub const fn checked_div(self, scalar: u64) -> Option<Self> {
		match self.ref_time.checked_div(scalar) {
			Some(ref_time) => Some(Self { ref_time }),
			None => None,
		}
	}

	/// Return a [`Weight`] where all fields are zero.
	pub const fn zero() -> Self {
		Self { ref_time: 0 }
	}
}

impl Zero for Weight {
	fn zero() -> Self {
		Self::zero()
	}

	fn is_zero(&self) -> bool {
		self.ref_time == 0
	}
}

impl Add for Weight {
	type Output = Self;
	fn add(self, rhs: Self) -> Self {
		Self { ref_time: self.ref_time + rhs.ref_time }
	}
}

impl Sub for Weight {
	type Output = Self;
	fn sub(self, rhs: Self) -> Self {
		Self { ref_time: self.ref_time - rhs.ref_time }
	}
}

impl<T> Mul<T> for Weight
where
	T: Mul<u64, Output = u64> + Copy,
{
	type Output = Self;
	fn mul(self, b: T) -> Self {
		Self { ref_time: b * self.ref_time }
	}
}

macro_rules! weight_mul_per_impl {
	($($t:ty),* $(,)?) => {
		$(
			impl Mul<Weight> for $t {
				type Output = Weight;
				fn mul(self, b: Weight) -> Weight {
					Weight { ref_time: self * b.ref_time }
				}
			}
		)*
	}
}
weight_mul_per_impl!(
	sp_runtime::Percent,
	sp_runtime::PerU16,
	sp_runtime::Permill,
	sp_runtime::Perbill,
	sp_runtime::Perquintill,
);

macro_rules! weight_mul_primitive_impl {
	($($t:ty),* $(,)?) => {
		$(
			impl Mul<Weight> for $t {
				type Output = Weight;
				fn mul(self, b: Weight) -> Weight {
					Weight { ref_time: u64::from(self) * b.ref_time }
				}
			}
		)*
	}
}
weight_mul_primitive_impl!(u8, u16, u32, u64);

impl<T> Div<T> for Weight
where
	u64: Div<T, Output = u64>,
	T: Copy,
{
	type Output = Self;
	fn div(self, b: T) -> Self {
		Self { ref_time: self.ref_time / b }
	}
}

impl CheckedAdd for Weight {
	fn checked_add(&self, rhs: &Self) -> Option<Self> {
		self.checked_add(rhs)
	}
}

impl CheckedSub for Weight {
	fn checked_sub(&self, rhs: &Self) -> Option<Self> {
		self.checked_sub(rhs)
	}
}

impl<T> PaysFee<T> for (Weight, DispatchClass, Pays) {
	fn pays_fee(&self, _: T) -> Pays {
		self.2
	}
}

impl<T> WeighData<T> for (Weight, DispatchClass) {
	fn weigh_data(&self, args: T) -> Weight {
		return self.0.weigh_data(args)
	}
}

impl<T> WeighData<T> for (Weight, DispatchClass, Pays) {
	fn weigh_data(&self, args: T) -> Weight {
		return self.0.weigh_data(args)
	}
}

impl<T> ClassifyDispatch<T> for (Weight, DispatchClass) {
	fn classify_dispatch(&self, _: T) -> DispatchClass {
		self.1
	}
}

impl<T> PaysFee<T> for (Weight, DispatchClass) {
	fn pays_fee(&self, _: T) -> Pays {
		Pays::Yes
	}
}

impl<T> WeighData<T> for (Weight, Pays) {
	fn weigh_data(&self, args: T) -> Weight {
		return self.0.weigh_data(args)
	}
}

impl<T> ClassifyDispatch<T> for (Weight, Pays) {
	fn classify_dispatch(&self, _: T) -> DispatchClass {
		DispatchClass::Normal
	}
}

impl<T> PaysFee<T> for (Weight, Pays) {
	fn pays_fee(&self, _: T) -> Pays {
		self.1
	}
}

impl From<(Option<Weight>, Pays)> for PostDispatchInfo {
	fn from(post_weight_info: (Option<Weight>, Pays)) -> Self {
		let (actual_weight, pays_fee) = post_weight_info;
		Self { actual_weight, pays_fee }
	}
}

impl From<Option<Weight>> for PostDispatchInfo {
	fn from(actual_weight: Option<Weight>) -> Self {
		Self { actual_weight, pays_fee: Default::default() }
	}
}

impl<T> WeighData<T> for Weight {
	fn weigh_data(&self, _: T) -> Weight {
		return *self
	}
}

impl<T> ClassifyDispatch<T> for Weight {
	fn classify_dispatch(&self, _: T) -> DispatchClass {
		DispatchClass::Normal
	}
}

impl<T> PaysFee<T> for Weight {
	fn pays_fee(&self, _: T) -> Pays {
		Pays::Yes
	}
}

impl<T> ClassifyDispatch<T> for (Weight, DispatchClass, Pays) {
	fn classify_dispatch(&self, _: T) -> DispatchClass {
		self.1
	}
}

impl core::fmt::Display for Weight {
	fn fmt(&self, f: &mut core::fmt::Formatter<'_>) -> core::fmt::Result {
		write!(f, "Weight(ref_time: {})", self.ref_time)
	}
}

impl Bounded for Weight {
	fn min_value() -> Self {
		Zero::zero()
	}
	fn max_value() -> Self {
		Self::MAX
	}
}

impl AddAssign for Weight {
	fn add_assign(&mut self, other: Self) {
		*self = Self { ref_time: self.ref_time + other.ref_time };
	}
}

impl SubAssign for Weight {
	fn sub_assign(&mut self, other: Self) {
		*self = Self { ref_time: self.ref_time - other.ref_time };
	}
}

impl sp_runtime::traits::Printable for Weight {
	fn print(&self) {
		self.ref_time().print()
	}
}

// TODO: Eventually remove these

impl From<Option<u64>> for PostDispatchInfo {
	fn from(maybe_actual_computation: Option<u64>) -> Self {
		let actual_weight = match maybe_actual_computation {
			Some(actual_computation) => Some(Weight::zero().set_ref_time(actual_computation)),
			None => None,
		};
		Self { actual_weight, pays_fee: Default::default() }
	}
}

impl From<(Option<u64>, Pays)> for PostDispatchInfo {
	fn from(post_weight_info: (Option<u64>, Pays)) -> Self {
		let (maybe_actual_time, pays_fee) = post_weight_info;
		let actual_weight = match maybe_actual_time {
			Some(actual_time) => Some(Weight::zero().set_ref_time(actual_time)),
			None => None,
		};
		Self { actual_weight, pays_fee }
	}
}

impl<T> WeighData<T> for u64 {
	fn weigh_data(&self, _: T) -> Weight {
		return Weight::zero().set_ref_time(*self)
	}
}

impl<T> ClassifyDispatch<T> for u64 {
	fn classify_dispatch(&self, _: T) -> DispatchClass {
		DispatchClass::Normal
	}
}

impl<T> PaysFee<T> for u64 {
	fn pays_fee(&self, _: T) -> Pays {
		Pays::Yes
	}
}

impl<T> WeighData<T> for (u64, DispatchClass, Pays) {
	fn weigh_data(&self, args: T) -> Weight {
		return self.0.weigh_data(args)
	}
}

impl<T> ClassifyDispatch<T> for (u64, DispatchClass, Pays) {
	fn classify_dispatch(&self, _: T) -> DispatchClass {
		self.1
	}
}

impl<T> PaysFee<T> for (u64, DispatchClass, Pays) {
	fn pays_fee(&self, _: T) -> Pays {
		self.2
	}
}

impl<T> WeighData<T> for (u64, DispatchClass) {
	fn weigh_data(&self, args: T) -> Weight {
		return self.0.weigh_data(args)
	}
}

impl<T> ClassifyDispatch<T> for (u64, DispatchClass) {
	fn classify_dispatch(&self, _: T) -> DispatchClass {
		self.1
	}
}

impl<T> PaysFee<T> for (u64, DispatchClass) {
	fn pays_fee(&self, _: T) -> Pays {
		Pays::Yes
	}
}

impl<T> WeighData<T> for (u64, Pays) {
	fn weigh_data(&self, args: T) -> Weight {
		return self.0.weigh_data(args)
	}
}

impl<T> ClassifyDispatch<T> for (u64, Pays) {
	fn classify_dispatch(&self, _: T) -> DispatchClass {
		DispatchClass::Normal
	}
}

impl<T> PaysFee<T> for (u64, Pays) {
	fn pays_fee(&self, _: T) -> Pays {
		self.1
	}
}

// END TODO<|MERGE_RESOLUTION|>--- conflicted
+++ resolved
@@ -85,11 +85,7 @@
 	}
 
 	/// Construct [`Weight`] with reference time weight.
-<<<<<<< HEAD
 	pub const fn from_ref_time(ref_time: u64) -> Self {
-=======
-	pub const fn from_ref_time(ref_time: RefTimeWeight) -> Self {
->>>>>>> 41b6b389
 		Self { ref_time }
 	}
 
@@ -109,13 +105,12 @@
 	/// saturating at the numeric bounds of all fields instead of overflowing.
 	pub const fn saturating_mul(self, scalar: u64) -> Self {
 		Self { ref_time: self.ref_time.saturating_mul(scalar) }
-<<<<<<< HEAD
 	}
 
 	/// Saturating [`Weight`] scalar division. Computes `self.field / scalar` for all fields,
 	/// saturating at the numeric bounds of all fields instead of overflowing.
 	pub const fn saturating_div(self, scalar: u64) -> Self {
-		Self { ref_time: self.ref_time.saturating_mul(scalar) }
+		Self { ref_time: self.ref_time.saturating_div(scalar) }
 	}
 
 	/// Saturating [`Weight`] scalar exponentiation. Computes `self.field.pow(exp)` for all fields,
@@ -129,27 +124,6 @@
 		*self = self.saturating_add(amount);
 	}
 
-=======
-	}
-
-	/// Saturating [`Weight`] scalar division. Computes `self.field / scalar` for all fields,
-	/// saturating at the numeric bounds of all fields instead of overflowing.
-	pub const fn saturating_div(self, scalar: u64) -> Self {
-		Self { ref_time: self.ref_time.saturating_div(scalar) }
-	}
-
-	/// Saturating [`Weight`] scalar exponentiation. Computes `self.field.pow(exp)` for all fields,
-	/// saturating at the numeric bounds of all fields instead of overflowing.
-	pub const fn saturating_pow(self, exp: u32) -> Self {
-		Self { ref_time: self.ref_time.saturating_pow(exp) }
-	}
-
-	/// Increment [`Weight`] by `amount` via saturating addition.
-	pub fn saturating_accrue(&mut self, amount: Self) {
-		*self = self.saturating_add(amount);
-	}
-
->>>>>>> 41b6b389
 	/// Checked [`Weight`] addition. Computes `self + rhs`, returning `None` if overflow occurred.
 	pub const fn checked_add(&self, rhs: &Self) -> Option<Self> {
 		match self.ref_time.checked_add(rhs.ref_time) {
