--- conflicted
+++ resolved
@@ -254,11 +254,7 @@
 			fn root() -> Self {
 				$system::RawOrigin::Root.into()
 			}
-<<<<<<< HEAD
-			/// Create with system signed origin and `frame-system::Trait::BaseCallFilter`.
-=======
 			/// Create with system signed origin and `frame-system::Config::BaseCallFilter`.
->>>>>>> 21fe14af
 			fn signed(by: <$runtime as $system::Config>::AccountId) -> Self {
 				$system::RawOrigin::Signed(by).into()
 			}
@@ -292,11 +288,7 @@
 			pub fn root() -> Self {
 				<$name as $crate::traits::OriginTrait>::root()
 			}
-<<<<<<< HEAD
-			/// Create with system signed origin and `frame-system::Trait::BaseCallFilter`.
-=======
 			/// Create with system signed origin and `frame-system::Config::BaseCallFilter`.
->>>>>>> 21fe14af
 			pub fn signed(by: <$runtime as $system::Config>::AccountId) -> Self {
 				<$name as $crate::traits::OriginTrait>::signed(by)
 			}
@@ -345,11 +337,7 @@
 		}
 		impl From<Option<<$runtime as $system::Config>::AccountId>> for $name {
 			/// Convert to runtime origin with caller being system signed or none and use filter
-<<<<<<< HEAD
-			/// `frame-system::Trait::BaseCallFilter`.
-=======
 			/// `frame-system::Config::BaseCallFilter`.
->>>>>>> 21fe14af
 			fn from(x: Option<<$runtime as $system::Config>::AccountId>) -> Self {
 				<$system::Origin<$runtime>>::from(x).into()
 			}
