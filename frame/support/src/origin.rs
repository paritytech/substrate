// This file is part of Substrate.

// Copyright (C) 2018-2020 Parity Technologies (UK) Ltd.
// SPDX-License-Identifier: Apache-2.0

// Licensed under the Apache License, Version 2.0 (the "License");
// you may not use this file except in compliance with the License.
// You may obtain a copy of the License at
//
// 	http://www.apache.org/licenses/LICENSE-2.0
//
// Unless required by applicable law or agreed to in writing, software
// distributed under the License is distributed on an "AS IS" BASIS,
// WITHOUT WARRANTIES OR CONDITIONS OF ANY KIND, either express or implied.
// See the License for the specific language governing permissions and
// limitations under the License.

//! Macros that define an Origin type. Every function call to your runtime has an origin which
//! specifies where the extrinsic was generated from.

/// Constructs an Origin type for a runtime. This is usually called automatically by the
/// construct_runtime macro. See also __create_decl_macro.
#[macro_export]
macro_rules! impl_outer_origin {

	// Macro transformations (to convert invocations with incomplete parameters to the canonical
	// form)
	(
		$(#[$attr:meta])*
		pub enum $name:ident for $runtime:ident {
			$( $rest_without_system:tt )*
		}
	) => {
		$crate::impl_outer_origin! {
			$(#[$attr])*
			pub enum $name for $runtime where system = system {
				$( $rest_without_system )*
			}
		}
	};

	(
		$(#[$attr:meta])*
		pub enum $name:ident for $runtime:ident where system = $system:ident {
			$( $rest_with_system:tt )*
		}
	) => {
		$crate::paste::item! {
			$crate::impl_outer_origin!(
				$( #[$attr] )*;
				$name;
				[< $name Caller >];
				$runtime;
				$system;
				Modules { $( $rest_with_system )* };
			);
		}
	};

	// Generic + Instance
	(
		$(#[$attr:meta])*;
		$name:ident;
		$caller_name:ident;
		$runtime:ident;
		$system:ident;
		Modules {
			$module:ident $instance:ident <T>
			$(, $( $rest_module:tt )* )?
		};
		$( $parsed:tt )*
	) => {
		$crate::impl_outer_origin!(
			$( #[$attr] )*;
			$name;
			$caller_name;
			$runtime;
			$system;
			Modules { $( $( $rest_module )* )? };
			$( $parsed )* $module <$runtime> { $instance },
		);
	};

	// Instance
	(
		$(#[$attr:meta])*;
		$name:ident;
		$caller_name:ident;
		$runtime:ident;
		$system:ident;
		Modules {
			$module:ident $instance:ident
			$(, $rest_module:tt )*
		};
		$( $parsed:tt )*
	) => {
		$crate::impl_outer_origin!(
			$( #[$attr] )*;
			$name;
			$caller_name;
			$runtime;
			$system;
			Modules { $( $rest_module )* };
			$( $parsed )* $module { $instance },
		);
	};

	// Generic
	(
		$(#[$attr:meta])*;
		$name:ident;
		$caller_name:ident;
		$runtime:ident;
		$system:ident;
		Modules {
			$module:ident <T>
			$(, $( $rest_module:tt )* )?
		};
		$( $parsed:tt )*
	) => {
		$crate::impl_outer_origin!(
			$( #[$attr] )*;
			$name;
			$caller_name;
			$runtime;
			$system;
			Modules { $( $( $rest_module )* )? };
			$( $parsed )* $module <$runtime>,
		);
	};

	// No Generic and no Instance
	(
		$(#[$attr:meta])*;
		$name:ident;
		$caller_name:ident;
		$runtime:ident;
		$system:ident;
		Modules {
			$module:ident
			$(, $( $rest_module:tt )* )?
		};
		$( $parsed:tt )*
	) => {
		$crate::impl_outer_origin!(
			$( #[$attr] )*;
			$name;
			$caller_name;
			$runtime;
			$system;
			Modules { $( $( $rest_module )* )? };
			$( $parsed )* $module,
		);
	};

	// The main macro expansion that actually renders the Origin enum code.
	(
		$(#[$attr:meta])*;
		$name:ident;
		$caller_name:ident;
		$runtime:ident;
		$system:ident;
		Modules { };
		$( $module:ident $( < $generic:ident > )? $( { $generic_instance:ident } )? ,)*
	) => {
		// WARNING: All instance must hold the filter `frame_system::Trait::BaseCallFilter`, except
		// when caller is system Root. One can use `OriginTrait::reset_filter` to do so.
		#[derive(Clone)]
		pub struct $name {
			caller: $caller_name,
			filter: $crate::sp_std::rc::Rc<Box<dyn Fn(&<$runtime as $system::Trait>::Call) -> bool>>,
		}

		#[cfg(not(feature = "std"))]
		impl $crate::sp_std::fmt::Debug for $name {
			fn fmt(
				&self,
				fmt: &mut $crate::sp_std::fmt::Formatter
			) -> $crate::sp_std::result::Result<(), $crate::sp_std::fmt::Error> {
				fmt.write_str("<wasm:stripped>")
			}
		}

		#[cfg(feature = "std")]
		impl $crate::sp_std::fmt::Debug for $name {
			fn fmt(
				&self,
				fmt: &mut $crate::sp_std::fmt::Formatter
			) -> $crate::sp_std::result::Result<(), $crate::sp_std::fmt::Error> {
				fmt.debug_struct(stringify!($name))
					.field("caller", &self.caller)
					.field("filter", &"[function ptr]")
					.finish()
			}
		}

		impl $crate::traits::OriginTrait for $name {
			type Call = <$runtime as $system::Trait>::Call;
			type PalletsOrigin = $caller_name;

			fn add_filter(&mut self, filter: impl Fn(&Self::Call) -> bool + 'static) {
				let f = self.filter.clone();

				self.filter = $crate::sp_std::rc::Rc::new(Box::new(move |call| {
					f(call) && filter(call)
				}));
			}

			fn reset_filter(&mut self) {
				let filter = <
					<$runtime as $system::Trait>::BaseCallFilter
					as $crate::traits::Filter<<$runtime as $system::Trait>::Call>
				>::filter;

				self.filter = $crate::sp_std::rc::Rc::new(Box::new(filter));
			}

			fn set_caller_from(&mut self, other: impl Into<Self>) {
				self.caller = other.into().caller
			}

			fn filter_call(&self, call: &Self::Call) -> bool {
				(self.filter)(call)
			}

			fn caller(&self) -> &Self::PalletsOrigin {
				&self.caller
			}
		}

		$crate::paste::item! {
			#[derive(Clone, PartialEq, Eq, $crate::RuntimeDebug, $crate::codec::Encode, $crate::codec::Decode)]
			$(#[$attr])*
			#[allow(non_camel_case_types)]
			pub enum $caller_name {
				system($system::Origin<$runtime>),
				$(
					[< $module $( _ $generic_instance )? >]
					($module::Origin < $( $generic, )? $( $module::$generic_instance )? > ),
				)*
				#[allow(dead_code)]
				Void($crate::Void)
			}
		}

		#[allow(dead_code)]
		impl $name {
			/// Create with system none origin and `frame-system::Trait::BaseCallFilter`.
			pub fn none() -> Self {
				$system::RawOrigin::None.into()
			}
			/// Create with system root origin and no filter.
			pub fn root() -> Self {
				$system::RawOrigin::Root.into()
			}
			/// Create with system signed origin and `frame-system::Trait::BaseCallFilter`.
			pub fn signed(by: <$runtime as $system::Trait>::AccountId) -> Self {
				$system::RawOrigin::Signed(by).into()
			}
		}

<<<<<<< HEAD
		impl From<$system::Origin<$runtime>> for $caller_name {
=======
		impl From<$system::Origin<$runtime>> for $name {
			/// Convert to runtime origin:
			/// * root origin is built with no filter
			/// * others use `frame-system::Trait::BaseCallFilter`
>>>>>>> 80323210
			fn from(x: $system::Origin<$runtime>) -> Self {
				$caller_name::system(x)
			}
		}

		impl From<$caller_name> for $name {
			fn from(x: $caller_name) -> Self {
				let mut o = $name {
					caller: x,
					filter: $crate::sp_std::rc::Rc::new(Box::new(|_| true)),
				};

				// Root has no filter
				if !matches!(o.caller, $caller_name::system($system::Origin::<$runtime>::Root)) {
					$crate::traits::OriginTrait::reset_filter(&mut o);
				}

				o
			}
		}

		impl From<$system::Origin<$runtime>> for $name {
			fn from(x: $system::Origin<$runtime>) -> Self {
				let x: $caller_name = x.into();
				x.into()
			}
		}
		impl Into<$crate::sp_std::result::Result<$system::Origin<$runtime>, $name>> for $name {
			/// NOTE: converting to pallet origin loses the origin filter information.
			fn into(self) -> $crate::sp_std::result::Result<$system::Origin<$runtime>, Self> {
				if let $caller_name::system(l) = self.caller {
					Ok(l)
				} else {
					Err(self)
				}
			}
		}
		impl From<Option<<$runtime as $system::Trait>::AccountId>> for $name {
			/// Convert to runtime origin with caller being system signed or none and use filter
			/// `frame-system::Trait::BaseCallFilter`.
			fn from(x: Option<<$runtime as $system::Trait>::AccountId>) -> Self {
				<$system::Origin<$runtime>>::from(x).into()
			}
		}

		$(
			$crate::paste::item! {
				impl From<$module::Origin < $( $generic )? $(, $module::$generic_instance )? > > for $caller_name {
					fn from(x: $module::Origin < $( $generic )? $(, $module::$generic_instance )? >) -> Self {
						$caller_name::[< $module $( _ $generic_instance )? >](x)
					}
				}

				impl From<$module::Origin < $( $generic )? $(, $module::$generic_instance )? > > for $name {
					/// Convert to runtime origin using `frame-system::Trait::BaseCallFilter`.
					fn from(x: $module::Origin < $( $generic )? $(, $module::$generic_instance )? >) -> Self {
						let x: $caller_name = x.into();
						x.into()
					}
				}
				impl Into<
					$crate::sp_std::result::Result<
						$module::Origin < $( $generic )? $(, $module::$generic_instance )? >,
						$name,
					>>
				for $name {
					/// NOTE: converting to pallet origin loses the origin filter information.
					fn into(self) -> $crate::sp_std::result::Result<
						$module::Origin < $( $generic )? $(, $module::$generic_instance )? >,
						Self,
					> {
						if let $caller_name::[< $module $( _ $generic_instance )? >](l) = self.caller {
							Ok(l)
						} else {
							Err(self)
						}
					}
				}
			}
		)*
	}
}

#[cfg(test)]
mod tests {
	use codec::{Encode, Decode};
	use crate::traits::{Filter, OriginTrait};
	mod system {
		use super::*;

		pub trait Trait {
			type AccountId;
			type Call;
			type BaseCallFilter;
		}

		#[derive(Clone, PartialEq, Eq, Debug, Encode, Decode)]
		pub enum RawOrigin<AccountId> {
			Root,
			Signed(AccountId),
			None,
		}

		impl<AccountId> From<Option<AccountId>> for RawOrigin<AccountId> {
			fn from(s: Option<AccountId>) -> RawOrigin<AccountId> {
				match s {
					Some(who) => RawOrigin::Signed(who),
					None => RawOrigin::None,
				}
			}
		}

		pub type Origin<T> = RawOrigin<<T as Trait>::AccountId>;
	}

	mod origin_without_generic {
		use super::*;

		#[derive(Clone, PartialEq, Eq, Debug, Encode, Decode)]
		pub struct Origin;
	}

	mod origin_with_generic {
		use super::*;

		#[derive(Clone, PartialEq, Eq, Debug, Encode, Decode)]
		pub struct Origin<T> {
			t: T
		}
	}

	#[derive(Clone, PartialEq, Eq, Debug, Encode, Decode)]
	pub struct TestRuntime;

	pub struct BaseCallFilter;
	impl Filter<u32> for BaseCallFilter {
		fn filter(c: &u32) -> bool {
			*c % 2 == 0
		}
	}

	impl system::Trait for TestRuntime {
		type AccountId = u32;
		type Call = u32;
		type BaseCallFilter = BaseCallFilter;
	}

	impl_outer_origin!(
		pub enum OriginWithoutSystem for TestRuntime {
			origin_without_generic,
			origin_with_generic<T>,
		}
	);

	impl_outer_origin!(
		pub enum OriginWithoutSystem2 for TestRuntime {
			origin_with_generic<T>,
			origin_without_generic
		}
	);

	impl_outer_origin!(
		pub enum OriginWithSystem for TestRuntime where system = system {
			origin_without_generic,
			origin_with_generic<T>
		}
	);

	impl_outer_origin!(
		pub enum OriginWithSystem2 for TestRuntime where system = system {
			origin_with_generic<T>,
			origin_without_generic,
		}
	);

	impl_outer_origin!(
		pub enum OriginEmpty for TestRuntime where system = system {}
	);

	#[test]
	fn test_default_filter() {
		assert_eq!(OriginWithSystem::root().filter_call(&0), true);
		assert_eq!(OriginWithSystem::root().filter_call(&1), true);
		assert_eq!(OriginWithSystem::none().filter_call(&0), true);
		assert_eq!(OriginWithSystem::none().filter_call(&1), false);
		assert_eq!(OriginWithSystem::signed(0).filter_call(&0), true);
		assert_eq!(OriginWithSystem::signed(0).filter_call(&1), false);
		assert_eq!(OriginWithSystem::from(Some(0)).filter_call(&0), true);
		assert_eq!(OriginWithSystem::from(Some(0)).filter_call(&1), false);
		assert_eq!(OriginWithSystem::from(None).filter_call(&0), true);
		assert_eq!(OriginWithSystem::from(None).filter_call(&1), false);
		assert_eq!(OriginWithSystem::from(origin_without_generic::Origin).filter_call(&0), true);
		assert_eq!(OriginWithSystem::from(origin_without_generic::Origin).filter_call(&1), false);

		let mut origin = OriginWithSystem::from(Some(0));

		origin.add_filter(|c| *c % 2 == 1);
		assert_eq!(origin.filter_call(&0), false);
		assert_eq!(origin.filter_call(&1), false);

		origin.set_caller_from(OriginWithSystem::root());
		assert!(matches!(origin.caller, OriginWithSystemCaller::system(system::RawOrigin::Root)));
		assert_eq!(origin.filter_call(&0), false);
		assert_eq!(origin.filter_call(&1), false);

		origin.reset_filter();
		assert_eq!(origin.filter_call(&0), true);
		assert_eq!(origin.filter_call(&1), false);
	}
}<|MERGE_RESOLUTION|>--- conflicted
+++ resolved
@@ -259,16 +259,27 @@
 			}
 		}
 
-<<<<<<< HEAD
 		impl From<$system::Origin<$runtime>> for $caller_name {
-=======
+			fn from(x: $system::Origin<$runtime>) -> Self {
+				$caller_name::system(x)
+			}
+		}
 		impl From<$system::Origin<$runtime>> for $name {
 			/// Convert to runtime origin:
 			/// * root origin is built with no filter
 			/// * others use `frame-system::Trait::BaseCallFilter`
->>>>>>> 80323210
 			fn from(x: $system::Origin<$runtime>) -> Self {
-				$caller_name::system(x)
+				let mut o = $name {
+					caller: $caller_name::system(x),
+					filter: $crate::sp_std::rc::Rc::new(Box::new(|_| true)),
+				};
+
+				// Root has no filter
+				if !matches!(o.caller, $caller_name::system($system::Origin::<$runtime>::Root)) {
+					$crate::traits::OriginTrait::reset_filter(&mut o);
+				}
+
+				o
 			}
 		}
 
