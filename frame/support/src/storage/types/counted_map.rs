--- conflicted
+++ resolved
@@ -133,21 +133,11 @@
 	}
 
 	/// Store or remove the value to be associated with `key` so that `get` returns the `query`.
-<<<<<<< HEAD
-	/// It decrements the counter when the value is removed
-	pub fn set<KeyArg: EncodeLike<Key>>(key: KeyArg, query: QueryKind::Query) {
-		let option = QueryKind::from_query_to_optional_value(query);
-		if option.is_none() {
-			CounterFor::<Prefix>::mutate(|value| value.saturating_dec());
-		}
-		<Self as MapWrapper>::Map::set(key, QueryKind::from_optional_value_to_query(option))
-=======
 	pub fn set<KeyArg: EncodeLike<Key>>(key: KeyArg, q: QueryKind::Query) {
 		match QueryKind::from_query_to_optional_value(q) {
 			Some(v) => Self::insert(key, v),
 			None => Self::remove(key),
 		}
->>>>>>> 21d58f6f
 	}
 
 	/// Swap the values of two keys.
