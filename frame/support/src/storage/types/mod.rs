// This file is part of Substrate.

// Copyright (C) 2017-2021 Parity Technologies (UK) Ltd.
// SPDX-License-Identifier: Apache-2.0

// Licensed under the Apache License, Version 2.0 (the "License");
// you may not use this file except in compliance with the License.
// You may obtain a copy of the License at
//
// 	http://www.apache.org/licenses/LICENSE-2.0
//
// Unless required by applicable law or agreed to in writing, software
// distributed under the License is distributed on an "AS IS" BASIS,
// WITHOUT WARRANTIES OR CONDITIONS OF ANY KIND, either express or implied.
// See the License for the specific language governing permissions and
// limitations under the License.

//! Storage types to build abstraction on storage, they implements storage traits such as
//! StorageMap and others.

use crate::metadata::{StorageEntryModifier, StorageEntryType};
use codec::FullCodec;
use sp_std::prelude::*;

mod counted_map;
mod double_map;
mod key;
mod map;
mod nmap;
mod value;

<<<<<<< HEAD
pub use counted_map::{CountedStorageMap, CountedStorageMapInstance, CountedStorageMapMetadata};
pub use double_map::{StorageDoubleMap, StorageDoubleMapMetadata};
=======
pub use double_map::StorageDoubleMap;
>>>>>>> ba153b9a
pub use key::{
	EncodeLikeTuple, HasKeyPrefix, HasReversibleKeyPrefix, Key, KeyGenerator,
	KeyGeneratorMaxEncodedLen, ReversibleKeyGenerator, TupleToEncodedIter,
};
pub use map::StorageMap;
pub use nmap::StorageNMap;
pub use value::StorageValue;

/// Trait implementing how the storage optional value is converted into the queried type.
///
/// It is implemented by:
/// * `OptionQuery` which convert an optional value to an optional value, user when querying storage
///   will get an optional value.
/// * `ValueQuery` which convert an optional value to a value, user when querying storage will get a
///   value.
pub trait QueryKindTrait<Value, OnEmpty> {
	/// Metadata for the storage kind.
	const METADATA: StorageEntryModifier;

	/// Type returned on query
	type Query: FullCodec + 'static;

	/// Convert an optional value (i.e. some if trie contains the value or none otherwise) to the
	/// query.
	fn from_optional_value_to_query(v: Option<Value>) -> Self::Query;

	/// Convert a query to an optional value.
	fn from_query_to_optional_value(v: Self::Query) -> Option<Value>;
}

/// Implement QueryKindTrait with query being `Option<Value>`
///
/// NOTE: it doesn't support a generic `OnEmpty`. This means only `None` can be
/// returned when no value is found. To use another `OnEmpty` implementation, `ValueQuery` can be
/// used instead.
pub struct OptionQuery;
impl<Value> QueryKindTrait<Value, crate::traits::GetDefault> for OptionQuery
where
	Value: FullCodec + 'static,
{
	const METADATA: StorageEntryModifier = StorageEntryModifier::Optional;

	type Query = Option<Value>;

	fn from_optional_value_to_query(v: Option<Value>) -> Self::Query {
		// NOTE: OnEmpty is fixed to GetDefault, thus it returns `None` on no value.
		v
	}

	fn from_query_to_optional_value(v: Self::Query) -> Option<Value> {
		v
	}
}

/// Implement QueryKindTrait with query being `Value`
pub struct ValueQuery;
impl<Value, OnEmpty> QueryKindTrait<Value, OnEmpty> for ValueQuery
where
	Value: FullCodec + 'static,
	OnEmpty: crate::traits::Get<Value>,
{
	const METADATA: StorageEntryModifier = StorageEntryModifier::Default;

	type Query = Value;

	fn from_optional_value_to_query(v: Option<Value>) -> Self::Query {
		v.unwrap_or_else(|| OnEmpty::get())
	}

	fn from_query_to_optional_value(v: Self::Query) -> Option<Value> {
		Some(v)
	}
}

/// Provide metadata for a storage entry.
///
/// Implemented by each of the storage entry kinds: value, map, doublemap and nmap.
pub trait StorageEntryMetadata {
	const MODIFIER: StorageEntryModifier;
	const NAME: &'static str;

	fn ty() -> StorageEntryType;
	fn default() -> Vec<u8>;
}<|MERGE_RESOLUTION|>--- conflicted
+++ resolved
@@ -18,7 +18,7 @@
 //! Storage types to build abstraction on storage, they implements storage traits such as
 //! StorageMap and others.
 
-use crate::metadata::{StorageEntryModifier, StorageEntryType};
+use crate::metadata::{StorageEntryModifier, StorageEntryMetadata};
 use codec::FullCodec;
 use sp_std::prelude::*;
 
@@ -29,12 +29,8 @@
 mod nmap;
 mod value;
 
-<<<<<<< HEAD
-pub use counted_map::{CountedStorageMap, CountedStorageMapInstance, CountedStorageMapMetadata};
-pub use double_map::{StorageDoubleMap, StorageDoubleMapMetadata};
-=======
+pub use counted_map::{CountedStorageMap, CountedStorageMapInstance};
 pub use double_map::StorageDoubleMap;
->>>>>>> ba153b9a
 pub use key::{
 	EncodeLikeTuple, HasKeyPrefix, HasReversibleKeyPrefix, Key, KeyGenerator,
 	KeyGeneratorMaxEncodedLen, ReversibleKeyGenerator, TupleToEncodedIter,
@@ -109,13 +105,10 @@
 	}
 }
 
-/// Provide metadata for a storage entry.
+/// Build the metadata of a storage.
 ///
-/// Implemented by each of the storage entry kinds: value, map, doublemap and nmap.
-pub trait StorageEntryMetadata {
-	const MODIFIER: StorageEntryModifier;
-	const NAME: &'static str;
-
-	fn ty() -> StorageEntryType;
-	fn default() -> Vec<u8>;
+/// Implemented by each of the storage types: value, map, countedmap, doublemap and nmap.
+pub trait StorageEntryMetadataBuilder {
+	/// Build into `entries` the storage metadata entries of a storage given some `docs`.
+	fn build_metadata(doc: Vec<&'static str>, entries: &mut Vec<StorageEntryMetadata>);
 }