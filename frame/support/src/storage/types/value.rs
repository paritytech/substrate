// This file is part of Substrate.

// Copyright (C) 2017-2021 Parity Technologies (UK) Ltd.
// SPDX-License-Identifier: Apache-2.0

// Licensed under the Apache License, Version 2.0 (the "License");
// you may not use this file except in compliance with the License.
// You may obtain a copy of the License at
//
// 	http://www.apache.org/licenses/LICENSE-2.0
//
// Unless required by applicable law or agreed to in writing, software
// distributed under the License is distributed on an "AS IS" BASIS,
// WITHOUT WARRANTIES OR CONDITIONS OF ANY KIND, either express or implied.
// See the License for the specific language governing permissions and
// limitations under the License.

//! Storage value type. Implements StorageValue trait and its method directly.

use codec::{FullCodec, Decode, EncodeLike, Encode};
use crate::{
	storage::{
		StorageAppend, StorageDecodeLength,
		bounded_vec::BoundedVec,
		types::{OptionQuery, QueryKindTrait, OnEmptyGetter},
	},
	traits::{GetDefault, StorageInstance, Get, MaxEncodedLen, StorageInfo},
};
use frame_metadata::{DefaultByteGetter, StorageEntryModifier};
use sp_arithmetic::traits::SaturatedConversion;
<<<<<<< HEAD
=======
use sp_std::prelude::*;
>>>>>>> 4fc78295

/// A type that allow to store a value.
///
/// Each value is stored at:
/// ```nocompile
/// Twox128(Prefix::pallet_prefix()) ++ Twox128(Prefix::STORAGE_PREFIX)
/// ```
pub struct StorageValue<Prefix, Value, QueryKind=OptionQuery, OnEmpty=GetDefault>(
	core::marker::PhantomData<(Prefix, Value, QueryKind, OnEmpty)>
);

impl<Prefix, Value, QueryKind, OnEmpty> crate::storage::generator::StorageValue<Value> for
	StorageValue<Prefix, Value, QueryKind, OnEmpty>
where
	Prefix: StorageInstance,
	Value: FullCodec,
	QueryKind: QueryKindTrait<Value, OnEmpty>,
	OnEmpty: crate::traits::Get<QueryKind::Query> + 'static,
{
	type Query = QueryKind::Query;
	fn module_prefix() -> &'static [u8] {
		Prefix::pallet_prefix().as_bytes()
	}
	fn storage_prefix() -> &'static [u8] {
		Prefix::STORAGE_PREFIX.as_bytes()
	}
	fn from_optional_value_to_query(v: Option<Value>) -> Self::Query {
		QueryKind::from_optional_value_to_query(v)
	}
	fn from_query_to_optional_value(v: Self::Query) -> Option<Value> {
		QueryKind::from_query_to_optional_value(v)
	}
}

impl<Prefix, QueryKind, OnEmpty, VecValue, VecBound>
	StorageValue<Prefix, BoundedVec<VecValue, VecBound>, QueryKind, OnEmpty>
where
	Prefix: StorageInstance,
	QueryKind: QueryKindTrait<BoundedVec<VecValue, VecBound>, OnEmpty>,
	OnEmpty: crate::traits::Get<QueryKind::Query> + 'static,
	VecValue: FullCodec,
	VecBound: Get<u32>,
{
	/// Try and append the given item to the value in the storage.
	///
	/// Is only available if `Value` of the storage is [`BoundedVec`].
	pub fn try_append<EncodeLikeItem>(item: EncodeLikeItem) -> Result<(), ()>
	where
		EncodeLikeItem: EncodeLike<VecValue>,
	{
		<Self as crate::storage::bounded_vec::TryAppendValue<VecValue, VecBound>>::try_append(item)
	}
}

impl<Prefix, Value, QueryKind, OnEmpty> StorageValue<Prefix, Value, QueryKind, OnEmpty>
where
	Prefix: StorageInstance,
	Value: FullCodec,
	QueryKind: QueryKindTrait<Value, OnEmpty>,
	OnEmpty: crate::traits::Get<QueryKind::Query> + 'static,
{
	/// Get the storage key.
	pub fn hashed_key() -> [u8; 32] { <Self as crate::storage::StorageValue<Value>>::hashed_key() }

	/// Does the value (explicitly) exist in storage?
	pub fn exists() -> bool { <Self as crate::storage::StorageValue<Value>>::exists() }

	/// Load the value from the provided storage instance.
	pub fn get() -> QueryKind::Query { <Self as crate::storage::StorageValue<Value>>::get() }

	/// Try to get the underlying value from the provided storage instance; `Ok` if it exists,
	/// `Err` if not.
	pub fn try_get() -> Result<Value, ()> {
		<Self as crate::storage::StorageValue<Value>>::try_get()
	}

	/// Translate a value from some previous type (`O`) to the current type.
	///
	/// `f: F` is the translation function.
	///
	/// Returns `Err` if the storage item could not be interpreted as the old type, and Ok, along
	/// with the new value if it could.
	///
	/// NOTE: This operates from and to `Option<_>` types; no effort is made to respect the default
	/// value of the original type.
	///
	/// # Warning
	///
	/// This function must be used with care, before being updated the storage still contains the
	/// old type, thus other calls (such as `get`) will fail at decoding it.
	///
	/// # Usage
	///
	/// This would typically be called inside the module implementation of on_runtime_upgrade,
	/// while ensuring **no usage of this storage are made before the call to
	/// `on_runtime_upgrade`**. (More precisely prior initialized modules doesn't make use of this
	/// storage).
	pub fn translate<O: Decode, F: FnOnce(Option<O>) -> Option<Value>>(
		f: F,
	) -> Result<Option<Value>, ()> {
		<Self as crate::storage::StorageValue<Value>>::translate(f)
	}

	/// Store a value under this key into the provided storage instance.
	pub fn put<Arg: EncodeLike<Value>>(val: Arg) {
		<Self as crate::storage::StorageValue<Value>>::put(val)
	}

	/// Store a value under this key into the provided storage instance.
	///
	/// this uses the query type rather than the underlying value.
	pub fn set(val: QueryKind::Query) { <Self as crate::storage::StorageValue<Value>>::set(val) }

	/// Mutate the value
	pub fn mutate<R, F: FnOnce(&mut QueryKind::Query) -> R>(f: F) -> R {
		<Self as crate::storage::StorageValue<Value>>::mutate(f)
	}

	/// Mutate the value if closure returns `Ok`
	pub fn try_mutate<R, E, F: FnOnce(&mut QueryKind::Query) -> Result<R, E>>(
		f: F,
	) -> Result<R, E> {
		<Self as crate::storage::StorageValue<Value>>::try_mutate(f)
	}

	/// Clear the storage value.
	pub fn kill() { <Self as crate::storage::StorageValue<Value>>::kill() }

	/// Take a value from storage, removing it afterwards.
	pub fn take() -> QueryKind::Query { <Self as crate::storage::StorageValue<Value>>::take() }

	/// Append the given item to the value in the storage.
	///
	/// `Value` is required to implement [`StorageAppend`].
	///
	/// # Warning
	///
	/// If the storage item is not encoded properly, the storage item will be overwritten
	/// and set to `[item]`. Any default value set for the storage item will be ignored
	/// on overwrite.
	pub fn append<Item, EncodeLikeItem>(item: EncodeLikeItem)
	where
		Item: Encode,
		EncodeLikeItem: EncodeLike<Item>,
		Value: StorageAppend<Item>
	{
		<Self as crate::storage::StorageValue<Value>>::append(item)
	}

	/// Read the length of the storage value without decoding the entire value.
	///
	/// `Value` is required to implement [`StorageDecodeLength`].
	///
	/// If the value does not exists or it fails to decode the length, `None` is returned.
	/// Otherwise `Some(len)` is returned.
	///
	/// # Warning
	///
	/// `None` does not mean that `get()` does not return a value. The default value is completly
	/// ignored by this function.
	pub fn decode_len() -> Option<usize> where Value: StorageDecodeLength {
		<Self as crate::storage::StorageValue<Value>>::decode_len()
	}
}

/// Part of storage metadata for storage value.
pub trait StorageValueMetadata {
	const MODIFIER: StorageEntryModifier;
	const NAME: &'static str;
	const DEFAULT: DefaultByteGetter;
}

impl<Prefix, Value, QueryKind, OnEmpty> StorageValueMetadata
	for StorageValue<Prefix, Value, QueryKind, OnEmpty> where
	Prefix: StorageInstance,
	Value: FullCodec,
	QueryKind: QueryKindTrait<Value, OnEmpty>,
	OnEmpty: crate::traits::Get<QueryKind::Query> + 'static,
{
	const MODIFIER: StorageEntryModifier = QueryKind::METADATA;
	const NAME: &'static str = Prefix::STORAGE_PREFIX;
	const DEFAULT: DefaultByteGetter =
		DefaultByteGetter(&OnEmptyGetter::<QueryKind::Query, OnEmpty>(core::marker::PhantomData));
}

impl<Prefix, Value, QueryKind, OnEmpty>
	crate::traits::StorageInfoTrait for
	StorageValue<Prefix, Value, QueryKind, OnEmpty>
where
	Prefix: StorageInstance,
	Value: FullCodec + MaxEncodedLen,
	QueryKind: QueryKindTrait<Value, OnEmpty>,
	OnEmpty: crate::traits::Get<QueryKind::Query> + 'static
{
<<<<<<< HEAD
	fn storage_info() -> StorageInfo {
		StorageInfo {
			prefix: Self::hashed_key(),
			max_values: Some(1),
			max_size: Some(
				Value::max_encoded_len()
					.saturated_into(),
			),
		}
=======
	fn storage_info() -> Vec<StorageInfo> {
		vec![
			StorageInfo {
				prefix: Self::hashed_key(),
				max_values: Some(1),
				max_size: Some(
					Value::max_encoded_len()
						.saturated_into(),
				),
			}
		]
>>>>>>> 4fc78295
	}
}

#[cfg(test)]
mod test {
	use super::*;
	use sp_io::{TestExternalities, hashing::twox_128};
	use crate::storage::types::ValueQuery;
	use frame_metadata::StorageEntryModifier;

	struct Prefix;
	impl StorageInstance for Prefix {
		fn pallet_prefix() -> &'static str { "test" }
		const STORAGE_PREFIX: &'static str = "foo";
	}

	struct ADefault;
	impl crate::traits::Get<u32> for ADefault {
		fn get() -> u32 {
			97
		}
	}

	#[test]
	fn test() {
		type A = StorageValue<Prefix, u32, OptionQuery>;
		type AValueQueryWithAnOnEmpty = StorageValue<Prefix, u32, ValueQuery, ADefault>;
		type B = StorageValue<Prefix, u16, ValueQuery>;
		type WithLen = StorageValue<Prefix, Vec<u32>>;

		TestExternalities::default().execute_with(|| {
			assert_eq!(A::hashed_key().to_vec(), [twox_128(b"test"), twox_128(b"foo")].concat());
			assert_eq!(A::exists(), false);
			assert_eq!(A::get(), None);
			assert_eq!(AValueQueryWithAnOnEmpty::get(), 97);
			assert_eq!(A::try_get(), Err(()));

			A::put(2);
			assert_eq!(A::exists(), true);
			assert_eq!(A::get(), Some(2));
			assert_eq!(AValueQueryWithAnOnEmpty::get(), 2);
			assert_eq!(A::try_get(), Ok(2));
			assert_eq!(A::try_get(), Ok(2));

			B::put(4);
			A::translate::<u16, _>(|v| v.map(Into::into)).unwrap();
			assert_eq!(A::try_get(), Ok(4));

			A::set(None);
			assert_eq!(A::try_get(), Err(()));

			A::set(Some(2));
			assert_eq!(A::try_get(), Ok(2));

			A::mutate(|v| *v = Some(v.unwrap() * 2));
			assert_eq!(A::try_get(), Ok(4));

			A::set(Some(4));
			let _: Result<(), ()> = A::try_mutate(|v| { *v = Some(v.unwrap() * 2); Ok(()) });
			assert_eq!(A::try_get(), Ok(8));

			let _: Result<(), ()> = A::try_mutate(|v| { *v = Some(v.unwrap() * 2); Err(()) });
			assert_eq!(A::try_get(), Ok(8));

			A::kill();
			AValueQueryWithAnOnEmpty::mutate(|v| *v = *v * 2);
			assert_eq!(AValueQueryWithAnOnEmpty::try_get(), Ok(97 * 2));

			AValueQueryWithAnOnEmpty::kill();
			let _: Result<(), ()> = AValueQueryWithAnOnEmpty::try_mutate(|v| {
				*v = *v * 2; Ok(())
			});
			assert_eq!(AValueQueryWithAnOnEmpty::try_get(), Ok(97 * 2));

			A::kill();
			assert_eq!(A::try_get(), Err(()));

			assert_eq!(A::MODIFIER, StorageEntryModifier::Optional);
			assert_eq!(AValueQueryWithAnOnEmpty::MODIFIER, StorageEntryModifier::Default);
			assert_eq!(A::NAME, "foo");
			assert_eq!(A::DEFAULT.0.default_byte(), Option::<u32>::None.encode());
			assert_eq!(AValueQueryWithAnOnEmpty::DEFAULT.0.default_byte(), 97u32.encode());

			WithLen::kill();
			assert_eq!(WithLen::decode_len(), None);
			WithLen::append(3);
			assert_eq!(WithLen::decode_len(), Some(1));
		});
	}
}<|MERGE_RESOLUTION|>--- conflicted
+++ resolved
@@ -28,10 +28,7 @@
 };
 use frame_metadata::{DefaultByteGetter, StorageEntryModifier};
 use sp_arithmetic::traits::SaturatedConversion;
-<<<<<<< HEAD
-=======
 use sp_std::prelude::*;
->>>>>>> 4fc78295
 
 /// A type that allow to store a value.
 ///
@@ -226,17 +223,6 @@
 	QueryKind: QueryKindTrait<Value, OnEmpty>,
 	OnEmpty: crate::traits::Get<QueryKind::Query> + 'static
 {
-<<<<<<< HEAD
-	fn storage_info() -> StorageInfo {
-		StorageInfo {
-			prefix: Self::hashed_key(),
-			max_values: Some(1),
-			max_size: Some(
-				Value::max_encoded_len()
-					.saturated_into(),
-			),
-		}
-=======
 	fn storage_info() -> Vec<StorageInfo> {
 		vec![
 			StorageInfo {
@@ -248,7 +234,6 @@
 				),
 			}
 		]
->>>>>>> 4fc78295
 	}
 }
 
