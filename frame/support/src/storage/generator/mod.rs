// This file is part of Substrate.

// Copyright (C) Parity Technologies (UK) Ltd.
// SPDX-License-Identifier: Apache-2.0

// Licensed under the Apache License, Version 2.0 (the "License");
// you may not use this file except in compliance with the License.
// You may obtain a copy of the License at
//
// 	http://www.apache.org/licenses/LICENSE-2.0
//
// Unless required by applicable law or agreed to in writing, software
// distributed under the License is distributed on an "AS IS" BASIS,
// WITHOUT WARRANTIES OR CONDITIONS OF ANY KIND, either express or implied.
// See the License for the specific language governing permissions and
// limitations under the License.

//! Generators are a set of trait on which storage traits are implemented.
//!
//! (i.e. implementing the generator for StorageValue on a type will automatically derive the
//! implementation of StorageValue for this type).
//!
//! They are used by `decl_storage`.
//!
//! This is internal api and is subject to change.

mod double_map;
pub(crate) mod map;
mod nmap;
mod value;

pub use double_map::StorageDoubleMap;
pub use map::StorageMap;
pub use nmap::StorageNMap;
pub use value::StorageValue;

#[cfg(test)]
mod tests {
	use codec::Encode;
	use sp_io::TestExternalities;
	use sp_runtime::{generic, traits::BlakeTwo256, BuildStorage};

	use crate::{
		assert_noop, assert_ok,
		storage::{generator::StorageValue, unhashed},
	};

	#[crate::pallet]
	pub mod frame_system {
		#[allow(unused)]
		use super::{frame_system, frame_system::pallet_prelude::*};
		pub use crate::dispatch::RawOrigin;
		use crate::pallet_prelude::*;

		#[pallet::pallet]
<<<<<<< HEAD
		#[pallet::generate_store(pub (super) trait Store)]
=======
>>>>>>> 6f0f5a92
		pub struct Pallet<T>(PhantomData<T>);

		#[pallet::config]
		#[pallet::disable_frame_system_supertrait_check]
		pub trait Config: 'static {
			type BlockNumber;
			type AccountId;
			type BaseCallFilter: crate::traits::Contains<Self::RuntimeCall>;
			type RuntimeOrigin;
			type RuntimeCall;
			type PalletInfo: crate::traits::PalletInfo;
			type DbWeight: Get<crate::weights::RuntimeDbWeight>;
		}

		#[pallet::origin]
		pub type Origin<T> = RawOrigin<<T as Config>::AccountId>;

		#[pallet::error]
		pub enum Error<T> {
			/// Required by construct_runtime
			CallFiltered,
		}

		#[pallet::call]
		impl<T: Config> Pallet<T> {}

		#[pallet::storage]
		pub type Value<T> = StorageValue<_, (u64, u64), ValueQuery>;

		#[pallet::storage]
		pub type Map<T> = StorageMap<_, Blake2_128Concat, u16, u64, ValueQuery>;

		#[pallet::storage]
		pub type NumberMap<T> = StorageMap<_, Identity, u32, u64, ValueQuery>;

		#[pallet::storage]
		pub type DoubleMap<T> =
			StorageDoubleMap<_, Blake2_128Concat, u16, Twox64Concat, u32, u64, ValueQuery>;

		#[pallet::storage]
		pub type NMap<T> = StorageNMap<
			_,
			(storage::Key<Blake2_128Concat, u16>, storage::Key<Twox64Concat, u32>),
			u64,
			ValueQuery,
		>;

		pub mod pallet_prelude {
			pub type OriginFor<T> = <T as super::Config>::RuntimeOrigin;
		}
	}

	type BlockNumber = u32;
	type AccountId = u32;
	type Header = generic::Header<BlockNumber, BlakeTwo256>;
	type UncheckedExtrinsic = generic::UncheckedExtrinsic<u32, RuntimeCall, (), ()>;
	type Block = generic::Block<Header, UncheckedExtrinsic>;

	crate::construct_runtime!(
		pub enum Runtime
		where
			Block = Block,
			NodeBlock = Block,
			UncheckedExtrinsic = UncheckedExtrinsic,
		{
			System: self::frame_system,
		}
	);

	impl self::frame_system::Config for Runtime {
		type BlockNumber = BlockNumber;
		type AccountId = AccountId;
		type BaseCallFilter = crate::traits::Everything;
		type RuntimeOrigin = RuntimeOrigin;
		type RuntimeCall = RuntimeCall;
		type PalletInfo = PalletInfo;
		type DbWeight = ();
	}

	pub fn key_before_prefix(mut prefix: Vec<u8>) -> Vec<u8> {
		let last = prefix.iter_mut().last().unwrap();
		assert_ne!(*last, 0, "mock function not implemented for this prefix");
		*last -= 1;
		prefix
	}

	pub fn key_after_prefix(mut prefix: Vec<u8>) -> Vec<u8> {
		let last = prefix.iter_mut().last().unwrap();
		assert_ne!(*last, 255, "mock function not implemented for this prefix");
		*last += 1;
		prefix
	}

	#[test]
	fn value_translate_works() {
		let t = GenesisConfig::default().build_storage().unwrap();
		TestExternalities::new(t).execute_with(|| {
			type Value = self::frame_system::Value<Runtime>;

			// put the old value `1111u32` in the storage.
			let key = Value::storage_value_final_key();
			unhashed::put_raw(&key, &1111u32.encode());

			// translate
			let translate_fn = |old: Option<u32>| -> Option<(u64, u64)> {
				old.map(|o| (o.into(), (o * 2).into()))
			};
			let res = Value::translate(translate_fn);
			debug_assert!(res.is_ok());

			// new storage should be `(1111, 1111 * 2)`
			assert_eq!(Value::get(), (1111, 2222));
		})
	}

	#[test]
	fn map_translate_works() {
		let t = GenesisConfig::default().build_storage().unwrap();
		TestExternalities::new(t).execute_with(|| {
			type NumberMap = self::frame_system::NumberMap<Runtime>;

			// start with a map of u32 -> u64.
			for i in 0u32..100u32 {
				unhashed::put(&NumberMap::hashed_key_for(&i), &(i as u64));
			}

			assert_eq!(
				NumberMap::iter().collect::<Vec<_>>(),
				(0..100).map(|x| (x as u32, x as u64)).collect::<Vec<_>>(),
			);

			// do translation.
			NumberMap::translate(
				|k: u32, v: u64| if k % 2 == 0 { Some((k as u64) << 32 | v) } else { None },
			);

			assert_eq!(
				NumberMap::iter().collect::<Vec<_>>(),
				(0..50u32)
					.map(|x| x * 2)
					.map(|x| (x, (x as u64) << 32 | x as u64))
					.collect::<Vec<_>>(),
			);
		})
	}

	#[test]
	fn try_mutate_works() {
		let t = GenesisConfig::default().build_storage().unwrap();
		TestExternalities::new(t).execute_with(|| {
			type Value = self::frame_system::Value<Runtime>;
			type NumberMap = self::frame_system::NumberMap<Runtime>;
			type DoubleMap = self::frame_system::DoubleMap<Runtime>;

			assert_eq!(Value::get(), (0, 0));
			assert_eq!(NumberMap::get(0), 0);
			assert_eq!(DoubleMap::get(0, 0), 0);

			// `assert_noop` ensures that the state does not change
			assert_noop!(
				Value::try_mutate(|value| -> Result<(), &'static str> {
					*value = (2, 2);
					Err("don't change value")
				}),
				"don't change value"
			);

			assert_noop!(
				NumberMap::try_mutate(0, |value| -> Result<(), &'static str> {
					*value = 4;
					Err("don't change value")
				}),
				"don't change value"
			);

			assert_noop!(
				DoubleMap::try_mutate(0, 0, |value| -> Result<(), &'static str> {
					*value = 6;
					Err("don't change value")
				}),
				"don't change value"
			);

			// Showing this explicitly for clarity
			assert_eq!(Value::get(), (0, 0));
			assert_eq!(NumberMap::get(0), 0);
			assert_eq!(DoubleMap::get(0, 0), 0);

			assert_ok!(Value::try_mutate(|value| -> Result<(), &'static str> {
				*value = (2, 2);
				Ok(())
			}));

			assert_ok!(NumberMap::try_mutate(0, |value| -> Result<(), &'static str> {
				*value = 4;
				Ok(())
			}));

			assert_ok!(DoubleMap::try_mutate(0, 0, |value| -> Result<(), &'static str> {
				*value = 6;
				Ok(())
			}));

			assert_eq!(Value::get(), (2, 2));
			assert_eq!(NumberMap::get(0), 4);
			assert_eq!(DoubleMap::get(0, 0), 6);
		});
	}
}<|MERGE_RESOLUTION|>--- conflicted
+++ resolved
@@ -53,10 +53,6 @@
 		use crate::pallet_prelude::*;
 
 		#[pallet::pallet]
-<<<<<<< HEAD
-		#[pallet::generate_store(pub (super) trait Store)]
-=======
->>>>>>> 6f0f5a92
 		pub struct Pallet<T>(PhantomData<T>);
 
 		#[pallet::config]
