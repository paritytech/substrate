--- conflicted
+++ resolved
@@ -24,12 +24,8 @@
 //!
 //! This is internal api and is subject to change.
 
-<<<<<<< HEAD
+mod double_map;
 pub(crate) mod map;
-=======
-mod double_map;
-mod map;
->>>>>>> d94bf34c
 mod nmap;
 mod value;
 
