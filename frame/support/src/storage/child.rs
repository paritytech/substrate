--- conflicted
+++ resolved
@@ -30,23 +30,18 @@
 pub use primitives::storage::ChildInfo;
 
 /// Return the value of the item in storage under `key`, or `None` if there is no explicit entry.
-<<<<<<< HEAD
 pub fn get<T: Decode + Sized>(
 	storage_key: &[u8],
 	child_info: ChildInfo,
 	key: &[u8],
 ) -> Option<T> {
 	let (data, child_type) = child_info.info();
-	runtime_io::storage::child_get(
+	sp_io::storage::child_get(
 		storage_key,
 		data,
 		child_type,
 		key,
 	).and_then(|v| {
-=======
-pub fn get<T: Decode + Sized>(storage_key: &[u8], key: &[u8]) -> Option<T> {
-	sp_io::storage::child_get(storage_key, key).and_then(|v| {
->>>>>>> 600843e2
 		Decode::decode(&mut &v[..]).map(Some).unwrap_or_else(|_| {
 			// TODO #3700: error should be handleable.
 			runtime_print!("ERROR: Corrupted state in child trie at {:?}/{:?}", storage_key, key);
@@ -88,7 +83,6 @@
 }
 
 /// Put `value` in storage under `key`.
-<<<<<<< HEAD
 pub fn put<T: Encode>(
 	storage_key: &[u8],
 	child_info: ChildInfo,
@@ -97,7 +91,7 @@
 ) {
 	let (data, child_type) = child_info.info();
 	value.using_encoded(|slice|
-		runtime_io::storage::child_set(
+		sp_io::storage::child_set(
 			storage_key,
 			data,
 			child_type,
@@ -105,10 +99,6 @@
 			slice,
 		)
 	);
-=======
-pub fn put<T: Encode>(storage_key: &[u8], key: &[u8], value: &T) {
-	value.using_encoded(|slice| sp_io::storage::child_set(storage_key, key, slice));
->>>>>>> 600843e2
 }
 
 /// Remove `key` from storage, returning its value if it had an explicit entry or `None` otherwise.
@@ -157,14 +147,13 @@
 }
 
 /// Check to see if `key` has an explicit entry in storage.
-<<<<<<< HEAD
 pub fn exists(
 	storage_key: &[u8],
 	child_info: ChildInfo,
 	key: &[u8],
 ) -> bool {
 	let (data, child_type) = child_info.info();
-	runtime_io::storage::child_read(
+	sp_io::storage::child_read(
 		storage_key, data, child_type,
 		key, &mut [0;0][..], 0,
 	).is_some()
@@ -176,7 +165,7 @@
 	child_info: ChildInfo,
 ) {
 	let (data, child_type) = child_info.info();
-	runtime_io::storage::child_storage_kill(
+	sp_io::storage::child_storage_kill(
 		storage_key,
 		data,
 		child_type,
@@ -190,7 +179,7 @@
 	key: &[u8],
 ) {
 	let (data, child_type) = child_info.info();
-	runtime_io::storage::child_clear(
+	sp_io::storage::child_clear(
 		storage_key,
 		data,
 		child_type,
@@ -205,7 +194,7 @@
 	key: &[u8],
 ) -> Option<Vec<u8>> {
 	let (data, child_type) = child_info.info();
-	runtime_io::storage::child_get(
+	sp_io::storage::child_get(
 		storage_key,
 		data,
 		child_type,
@@ -221,7 +210,7 @@
 	value: &[u8],
 ) {
 	let (data, child_type) = child_info.info();
-	runtime_io::storage::child_set(
+	sp_io::storage::child_set(
 		storage_key,
 		data,
 		child_type,
@@ -234,31 +223,7 @@
 pub fn child_root(
 	storage_key: &[u8],
 ) -> Vec<u8> {
-	runtime_io::storage::child_root(
-		storage_key,
-	)
-=======
-pub fn exists(storage_key: &[u8], key: &[u8]) -> bool {
-	sp_io::storage::child_read(storage_key, key, &mut [0;0][..], 0).is_some()
-}
-
-/// Remove all `storage_key` key/values
-pub fn kill_storage(storage_key: &[u8]) {
-	sp_io::storage::child_storage_kill(storage_key)
-}
-
-/// Ensure `key` has no explicit entry in storage.
-pub fn kill(storage_key: &[u8], key: &[u8]) {
-	sp_io::storage::child_clear(storage_key, key);
-}
-
-/// Get a Vec of bytes from storage.
-pub fn get_raw(storage_key: &[u8], key: &[u8]) -> Option<Vec<u8>> {
-	sp_io::storage::child_get(storage_key, key)
-}
-
-/// Put a raw byte slice into storage.
-pub fn put_raw(storage_key: &[u8], key: &[u8], value: &[u8]) {
-	sp_io::storage::child_set(storage_key, key, value)
->>>>>>> 600843e2
+	sp_io::storage::child_root(
+		storage_key,
+	)
 }