--- conflicted
+++ resolved
@@ -31,10 +31,6 @@
 use sp_std::{
 	convert::TryFrom, fmt, marker::PhantomData, ops::RangeBounds, prelude::*, vec::Drain,
 };
-<<<<<<< HEAD
-=======
-use sp_std::{convert::TryFrom, marker::PhantomData, prelude::*};
->>>>>>> e02e90ce
 
 /// A bounded vector.
 ///
