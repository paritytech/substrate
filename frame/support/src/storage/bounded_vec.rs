--- conflicted
+++ resolved
@@ -131,13 +131,8 @@
 
 impl<T: 'static, S: Get<u32>> TryFrom<&'static [T]> for BoundedSlice<T, S> {
 	type Error = ();
-<<<<<<< HEAD
 	fn try_from(t: &'static [T]) -> Result<Self, Self::Error> {
-		if t.len() < S::get() as usize {
-=======
-	fn try_from(t: &'a [T]) -> Result<Self, Self::Error> {
 		if t.len() <= S::get() as usize {
->>>>>>> a0a40adb
 			Ok(BoundedSlice(t, PhantomData))
 		} else {
 			Err(())
