// This file is part of Substrate.

// Copyright (C) 2017-2022 Parity Technologies (UK) Ltd.
// SPDX-License-Identifier: Apache-2.0

// Licensed under the Apache License, Version 2.0 (the "License");
// you may not use this file except in compliance with the License.
// You may obtain a copy of the License at
//
// 	http://www.apache.org/licenses/LICENSE-2.0
//
// Unless required by applicable law or agreed to in writing, software
// distributed under the License is distributed on an "AS IS" BASIS,
// WITHOUT WARRANTIES OR CONDITIONS OF ANY KIND, either express or implied.
// See the License for the specific language governing permissions and
// limitations under the License.

//! Traits, types and structs to support putting a bounded vector into storage, as a raw value, map
//! or a double map.

use crate::{
	storage::{StorageDecodeLength, StorageTryAppend},
	traits::{Get, TryCollect},
	WeakBoundedVec,
};
use codec::{Decode, Encode, EncodeLike, MaxEncodedLen};
use core::{
	ops::{Deref, Index, IndexMut},
	slice::SliceIndex,
};
use sp_std::{marker::PhantomData, prelude::*};

/// A bounded vector.
///
/// It has implementations for efficient append and length decoding, as with a normal `Vec<_>`, once
/// put into storage as a raw value, map or double-map.
///
/// As the name suggests, the length of the queue is always bounded. All internal operations ensure
/// this bound is respected.
#[derive(Encode, scale_info::TypeInfo)]
#[scale_info(skip_type_params(S))]
pub struct BoundedVec<T, S>(Vec<T>, PhantomData<S>);

/// A bounded slice.
///
/// Similar to a `BoundedVec`, but not owned and cannot be decoded.
#[derive(Encode, scale_info::TypeInfo)]
#[scale_info(skip_type_params(S))]
pub struct BoundedSlice<'a, T, S>(&'a [T], PhantomData<S>);

// `BoundedSlice`s encode to something which will always decode into a `BoundedVec`,
// `WeakBoundedVec`, or a `Vec`.
impl<'a, T: Encode + Decode, S: Get<u32>> EncodeLike<BoundedVec<T, S>> for BoundedSlice<'a, T, S> {}
impl<'a, T: Encode + Decode, S: Get<u32>> EncodeLike<WeakBoundedVec<T, S>>
	for BoundedSlice<'a, T, S>
{
}
impl<'a, T: Encode + Decode, S: Get<u32>> EncodeLike<Vec<T>> for BoundedSlice<'a, T, S> {}

impl<T: PartialOrd, Bound: Get<u32>> PartialOrd for BoundedVec<T, Bound> {
	fn partial_cmp(&self, other: &Self) -> Option<sp_std::cmp::Ordering> {
		self.0.partial_cmp(&other.0)
	}
}

impl<T: Ord, Bound: Get<u32>> Ord for BoundedVec<T, Bound> {
	fn cmp(&self, other: &Self) -> sp_std::cmp::Ordering {
		self.0.cmp(&other.0)
	}
}

impl<'a, T, S: Get<u32>> TryFrom<&'a [T]> for BoundedSlice<'a, T, S> {
	type Error = ();
	fn try_from(t: &'a [T]) -> Result<Self, Self::Error> {
		if t.len() < S::get() as usize {
			Ok(BoundedSlice(t, PhantomData))
		} else {
			Err(())
		}
	}
}

impl<'a, T, S> From<BoundedSlice<'a, T, S>> for &'a [T] {
	fn from(t: BoundedSlice<'a, T, S>) -> Self {
		t.0
	}
}

impl<T: Decode, S: Get<u32>> Decode for BoundedVec<T, S> {
	fn decode<I: codec::Input>(input: &mut I) -> Result<Self, codec::Error> {
		let inner = Vec::<T>::decode(input)?;
		if inner.len() > S::get() as usize {
			return Err("BoundedVec exceeds its limit".into())
		}
		Ok(Self(inner, PhantomData))
	}

	fn skip<I: codec::Input>(input: &mut I) -> Result<(), codec::Error> {
		Vec::<T>::skip(input)
	}
}

// `BoundedVec`s encode to something which will always decode as a `Vec`.
impl<T: Encode + Decode, S: Get<u32>> EncodeLike<Vec<T>> for BoundedVec<T, S> {}

impl<T, S> BoundedVec<T, S> {
	/// Create `Self` from `t` without any checks.
	fn unchecked_from(t: Vec<T>) -> Self {
		Self(t, Default::default())
	}

	/// Consume self, and return the inner `Vec`. Henceforth, the `Vec<_>` can be altered in an
	/// arbitrary way. At some point, if the reverse conversion is required, `TryFrom<Vec<_>>` can
	/// be used.
	///
	/// This is useful for cases if you need access to an internal API of the inner `Vec<_>` which
	/// is not provided by the wrapper `BoundedVec`.
	pub fn into_inner(self) -> Vec<T> {
		self.0
	}

	/// Exactly the same semantics as [`Vec::sort_by`].
	///
	/// This is safe since sorting cannot change the number of elements in the vector.
	pub fn sort_by<F>(&mut self, compare: F)
	where
		F: FnMut(&T, &T) -> sp_std::cmp::Ordering,
	{
		self.0.sort_by(compare)
	}

	/// Exactly the same semantics as [`Vec::pop`].
	///
	/// This is safe since popping can only shrink the inner vector.
	pub fn pop(&mut self) -> Option<T> {
		self.0.pop()
	}

	/// Exactly the same semantics as [`Vec::remove`].
	///
	/// # Panics
	///
	/// Panics if `index` is out of bounds.
	pub fn remove(&mut self, index: usize) -> T {
		self.0.remove(index)
	}

	/// Exactly the same semantics as [`Vec::swap_remove`].
	///
	/// # Panics
	///
	/// Panics if `index` is out of bounds.
	pub fn swap_remove(&mut self, index: usize) -> T {
		self.0.swap_remove(index)
	}

	/// Exactly the same semantics as [`Vec::retain`].
	pub fn retain<F: FnMut(&T) -> bool>(&mut self, f: F) {
		self.0.retain(f)
	}

	/// Exactly the same semantics as [`Vec::truncate`].
	///
	/// This is safe because `truncate` can never increase the length of the internal vector.
	pub fn truncate(&mut self, len: usize) {
		self.0.truncate(len)
	}

	/// Exactly the same semantics as [`slice::get_mut`].
	pub fn get_mut<I: SliceIndex<[T]>>(
		&mut self,
		index: I,
	) -> Option<&mut <I as SliceIndex<[T]>>::Output> {
		self.0.get_mut(index)
	}
}

impl<T, S: Get<u32>> From<BoundedVec<T, S>> for Vec<T> {
	fn from(x: BoundedVec<T, S>) -> Vec<T> {
		x.0
	}
}

impl<T, S: Get<u32>> BoundedVec<T, S> {
	/// Pre-allocate `capacity` items in self.
	///
	/// If `capacity` is greater than [`Self::bound`], then the minimum of the two is used.
	pub fn with_bounded_capacity(capacity: usize) -> Self {
		let capacity = capacity.min(Self::bound());
		Self(Vec::with_capacity(capacity), Default::default())
	}

	/// Allocate self with the maximum possible capacity.
	pub fn with_max_capacity() -> Self {
		Self::with_bounded_capacity(Self::bound())
	}

	/// Get the bound of the type in `usize`.
	pub fn bound() -> usize {
		S::get() as usize
	}

	/// Forces the insertion of `element` into `self` retaining all items with index at least
	/// `index`.
	///
	/// If `index == 0` and `self.len() == Self::bound()`, then this is a no-op.
	///
	/// If `Self::bound() < index` or `self.len() < index`, then this is also a no-op.
	///
<<<<<<< HEAD
	/// Returns `true` if the item was inserted, and `Some(removed)` if an item was removed. By
	/// definition, this can never return `(false, Some(_))`.
	pub fn force_insert_keep_right(&mut self, index: usize, element: T) -> (bool, Option<T>)
=======
	/// Returns `Ok(maybe_removed)` if the item was inserted, where `maybe_removed` is
	/// `Some(removed)` if an item was removed to make room for the new one. Returns `Err(())` if
	/// `element` cannot be inserted.
	pub fn force_insert_keep_right(&mut self, index: usize, element: T) -> Result<Option<T>, ()>
>>>>>>> 7408e981
	where
		T: Clone,
	{
		// Check against panics.
		if Self::bound() < index || self.len() < index {
<<<<<<< HEAD
			(false, None)
		} else if self.len() < Self::bound() {
			// Cannot panic since self.len() >= index;
			self.0.insert(index, element);
			(true, None)
		} else {
			if index == 0 {
				return (false, None)
=======
			Err(())
		} else if self.len() < Self::bound() {
			// Cannot panic since self.len() >= index;
			self.0.insert(index, element);
			Ok(None)
		} else {
			if index == 0 {
				return Err(())
>>>>>>> 7408e981
			}
			let removed = self[0].clone();
			self[0] = element;
			// `[0..index] cannot panic since self.len() >= index.
			// `rotate_left(1)` cannot panic because there is at least 1 element.
			self[0..index].rotate_left(1);
<<<<<<< HEAD
			(true, Some(removed))
=======
			Ok(Some(removed))
>>>>>>> 7408e981
		}
	}

	/// Forces the insertion of `element` into `self` retaining all items with index at most
	/// `index`.
	///
	/// If `index == Self::bound()` and `self.len() == Self::bound()`, then this is a no-op.
	///
	/// If `Self::bound() < index` or `self.len() < index`, then this is also a no-op.
	///
<<<<<<< HEAD
	/// Returns `true` if the item was inserted, and `Some(removed)` if an item was been removed. By
	/// definition, this can never return `(false, Some(_))`.
	pub fn force_insert_keep_left(&mut self, index: usize, element: T) -> (bool, Option<T>)
=======
	/// Returns `Ok(maybe_removed)` if the item was inserted, where `maybe_removed` is
	/// `Some(removed)` if an item was removed to make room for the new one. Returns `Err(())` if
	/// `element` cannot be inserted.
	pub fn force_insert_keep_left(&mut self, index: usize, element: T) -> Result<Option<T>, ()>
>>>>>>> 7408e981
	where
		T: Clone,
	{
		// Check against panics.
		if Self::bound() < index || self.len() < index || Self::bound() == 0 {
<<<<<<< HEAD
			return (false, None)
		}
		// Noop condition.
		if Self::bound() == index && self.len() <= Self::bound() {
			return (false, None)
=======
			return Err(())
		}
		// Noop condition.
		if Self::bound() == index && self.len() <= Self::bound() {
			return Err(())
>>>>>>> 7408e981
		}
		// if we truncate anything, it will be this one.
		let maybe_removed = self.0.get(Self::bound() - 1).cloned();
		// Cannot panic since `Self.bound() > 0`
		self.0.truncate(Self::bound() - 1);
		// Cannot panic since `self.len() >= index`;
		self.0.insert(index, element);
<<<<<<< HEAD
		(true, maybe_removed)
=======
		Ok(maybe_removed)
>>>>>>> 7408e981
	}

	/// Move the position of an item from one location to another in the slice.
	///
	/// Except for the item being moved, the order of the slice remains the same.
	///
	/// - `index` is the location of the item to be moved.
	/// - `insert_position` is the index of the item in the slice which should *immediately follow*
	///   the item which is being moved.
	///
	/// Returns `true` of the operation was successful, otherwise `false` if a noop.
	pub fn slide(&mut self, index: usize, insert_position: usize) -> bool {
		// Check against panics.
		if self.len() <= index || self.len() < insert_position || index == usize::MAX {
			return false
		}
		// Noop conditions.
		if index == insert_position || index + 1 == insert_position {
			return false
		}
		if insert_position < index && index < self.len() {
			// --- --- --- === === === === @@@ --- --- ---
			//            ^-- N            ^O^
			// ...
			//               /-----<<<-----\
			// --- --- --- === === === === @@@ --- --- ---
			//               >>> >>> >>> >>>
			// ...
			// --- --- --- @@@ === === === === --- --- ---
			//             ^N^
			self[insert_position..index + 1].rotate_right(1);
			return true
		} else if insert_position > 0 && index + 1 < insert_position {
			// Note that the apparent asymmetry of these two branches is due to the
			// fact that the "new" position is the position to be inserted *before*.
			// --- --- --- @@@ === === === === --- --- ---
			//             ^O^                ^-- N
			// ...
			//               /----->>>-----\
			// --- --- --- @@@ === === === === --- --- ---
			//               <<< <<< <<< <<<
			// ...
			// --- --- --- === === === === @@@ --- --- ---
			//                             ^N^
			self[index..insert_position].rotate_left(1);
			return true
		}

		debug_assert!(false, "all noop conditions should have been covered above");
		false
	}

	/// Forces the insertion of `s` into `self` truncating first if necessary.
	///
	/// Infallible, but if the bound is zero, then it's a no-op.
	pub fn force_push(&mut self, element: T) {
		if Self::bound() > 0 {
			self.0.truncate(Self::bound() as usize - 1);
			self.0.push(element);
		}
	}

	/// Same as `Vec::resize`, but if `size` is more than [`Self::bound`], then [`Self::bound`] is
	/// used.
	pub fn bounded_resize(&mut self, size: usize, value: T)
	where
		T: Clone,
	{
		let size = size.min(Self::bound());
		self.0.resize(size, value);
	}

	/// Exactly the same semantics as [`Vec::extend`], but returns an error and does nothing if the
	/// length of the outcome is larger than the bound.
<<<<<<< HEAD
	pub fn try_extend<I: IntoIterator<Item = T> + ExactSizeIterator>(
		&mut self,
		with: I,
	) -> Result<(), ()> {
		if with.len().saturating_add(self.len()) < Self::bound() {
=======
	pub fn try_extend(
		&mut self,
		with: impl IntoIterator<Item = T> + ExactSizeIterator,
	) -> Result<(), ()> {
		if with.len().saturating_add(self.len()) <= Self::bound() {
>>>>>>> 7408e981
			self.0.extend(with);
			Ok(())
		} else {
			Err(())
		}
	}

	/// Consumes self and mutates self via the given `mutate` function.
	///
	/// If the outcome of mutation is within bounds, `Some(Self)` is returned. Else, `None` is
	/// returned.
	///
	/// This is essentially a *consuming* shorthand [`Self::into_inner`] -> `...` ->
	/// [`Self::try_from`].
	pub fn try_mutate(mut self, mut mutate: impl FnMut(&mut Vec<T>)) -> Option<Self> {
		mutate(&mut self.0);
		(self.0.len() <= Self::bound()).then(move || self)
	}

	/// Exactly the same semantics as [`Vec::insert`], but returns an `Err` (and is a noop) if the
	/// new length of the vector exceeds `S`.
	///
	/// # Panics
	///
	/// Panics if `index > len`.
	pub fn try_insert(&mut self, index: usize, element: T) -> Result<(), ()> {
		if self.len() < Self::bound() {
			self.0.insert(index, element);
			Ok(())
		} else {
			Err(())
		}
	}

	/// Exactly the same semantics as [`Vec::push`], but returns an `Err` (and is a noop) if the
	/// new length of the vector exceeds `S`.
	///
	/// # Panics
	///
	/// Panics if the new capacity exceeds isize::MAX bytes.
	pub fn try_push(&mut self, element: T) -> Result<(), ()> {
		if self.len() < Self::bound() {
			self.0.push(element);
			Ok(())
		} else {
			Err(())
		}
	}
}

impl<T, S> Default for BoundedVec<T, S> {
	fn default() -> Self {
		// the bound cannot be below 0, which is satisfied by an empty vector
		Self::unchecked_from(Vec::default())
	}
}

impl<T, S> sp_std::fmt::Debug for BoundedVec<T, S>
where
	T: sp_std::fmt::Debug,
	S: Get<u32>,
{
	fn fmt(&self, f: &mut sp_std::fmt::Formatter<'_>) -> sp_std::fmt::Result {
		f.debug_tuple("BoundedVec").field(&self.0).field(&Self::bound()).finish()
	}
}

impl<T, S> Clone for BoundedVec<T, S>
where
	T: Clone,
{
	fn clone(&self) -> Self {
		// bound is retained
		Self::unchecked_from(self.0.clone())
	}
}

impl<T, S: Get<u32>> TryFrom<Vec<T>> for BoundedVec<T, S> {
	type Error = ();
	fn try_from(t: Vec<T>) -> Result<Self, Self::Error> {
		if t.len() <= Self::bound() {
			// explicit check just above
			Ok(Self::unchecked_from(t))
		} else {
			Err(())
		}
	}
}

// It is okay to give a non-mutable reference of the inner vec to anyone.
impl<T, S> AsRef<Vec<T>> for BoundedVec<T, S> {
	fn as_ref(&self) -> &Vec<T> {
		&self.0
	}
}

impl<T, S> AsRef<[T]> for BoundedVec<T, S> {
	fn as_ref(&self) -> &[T] {
		&self.0
	}
}

impl<T, S> AsMut<[T]> for BoundedVec<T, S> {
	fn as_mut(&mut self) -> &mut [T] {
		&mut self.0
	}
}

// will allow for immutable all operations of `Vec<T>` on `BoundedVec<T>`.
impl<T, S> Deref for BoundedVec<T, S> {
	type Target = Vec<T>;

	fn deref(&self) -> &Self::Target {
		&self.0
	}
}

// Allows for indexing similar to a normal `Vec`. Can panic if out of bound.
impl<T, S, I> Index<I> for BoundedVec<T, S>
where
	I: SliceIndex<[T]>,
{
	type Output = I::Output;

	#[inline]
	fn index(&self, index: I) -> &Self::Output {
		self.0.index(index)
	}
}

impl<T, S, I> IndexMut<I> for BoundedVec<T, S>
where
	I: SliceIndex<[T]>,
{
	#[inline]
	fn index_mut(&mut self, index: I) -> &mut Self::Output {
		self.0.index_mut(index)
	}
}

impl<T, S> sp_std::iter::IntoIterator for BoundedVec<T, S> {
	type Item = T;
	type IntoIter = sp_std::vec::IntoIter<T>;
	fn into_iter(self) -> Self::IntoIter {
		self.0.into_iter()
	}
}

impl<T, S> codec::DecodeLength for BoundedVec<T, S> {
	fn len(self_encoded: &[u8]) -> Result<usize, codec::Error> {
		// `BoundedVec<T, _>` stored just a `Vec<T>`, thus the length is at the beginning in
		// `Compact` form, and same implementation as `Vec<T>` can be used.
		<Vec<T> as codec::DecodeLength>::len(self_encoded)
	}
}

impl<T, BoundSelf, BoundRhs> PartialEq<BoundedVec<T, BoundRhs>> for BoundedVec<T, BoundSelf>
where
	T: PartialEq,
	BoundSelf: Get<u32>,
	BoundRhs: Get<u32>,
{
	fn eq(&self, rhs: &BoundedVec<T, BoundRhs>) -> bool {
		BoundSelf::get() == BoundRhs::get() && self.0 == rhs.0
	}
}

impl<T: PartialEq, S: Get<u32>> PartialEq<Vec<T>> for BoundedVec<T, S> {
	fn eq(&self, other: &Vec<T>) -> bool {
		&self.0 == other
	}
}

impl<T, S: Get<u32>> Eq for BoundedVec<T, S> where T: Eq {}

impl<T, S> StorageDecodeLength for BoundedVec<T, S> {}

impl<T, S: Get<u32>> StorageTryAppend<T> for BoundedVec<T, S> {
	fn bound() -> usize {
		S::get() as usize
	}
}

impl<T, S> MaxEncodedLen for BoundedVec<T, S>
where
	T: MaxEncodedLen,
	S: Get<u32>,
	BoundedVec<T, S>: Encode,
{
	fn max_encoded_len() -> usize {
		// BoundedVec<T, S> encodes like Vec<T> which encodes like [T], which is a compact u32
		// plus each item in the slice:
		// https://docs.substrate.io/v3/advanced/scale-codec
		codec::Compact(S::get())
			.encoded_size()
			.saturating_add(Self::bound().saturating_mul(T::max_encoded_len()))
	}
}

impl<I, T, Bound> TryCollect<BoundedVec<T, Bound>> for I
where
	I: ExactSizeIterator + Iterator<Item = T>,
	Bound: Get<u32>,
{
	type Error = &'static str;

	fn try_collect(self) -> Result<BoundedVec<T, Bound>, Self::Error> {
		if self.len() > Bound::get() as usize {
			Err("iterator length too big")
		} else {
			Ok(BoundedVec::<T, Bound>::unchecked_from(self.collect::<Vec<T>>()))
		}
	}
}

#[cfg(test)]
pub mod test {
	use super::*;
	use crate::{bounded_vec, traits::ConstU32, Twox128};
	use sp_io::TestExternalities;

	crate::generate_storage_alias! { Prefix, Foo => Value<BoundedVec<u32, ConstU32<7>>> }
	crate::generate_storage_alias! { Prefix, FooMap => Map<(u32, Twox128), BoundedVec<u32, ConstU32<7>>> }
	crate::generate_storage_alias! {
		Prefix,
		FooDoubleMap => DoubleMap<(u32, Twox128), (u32, Twox128), BoundedVec<u32, ConstU32<7>>>
	}

	#[test]
	fn slide_works() {
		let mut b: BoundedVec<u32, ConstU32<6>> = bounded_vec![0, 1, 2, 3, 4, 5];
		assert!(b.slide(1, 5));
		assert_eq!(*b, vec![0, 2, 3, 4, 1, 5]);
		assert!(b.slide(4, 0));
		assert_eq!(*b, vec![1, 0, 2, 3, 4, 5]);
		assert!(b.slide(0, 2));
		assert_eq!(*b, vec![0, 1, 2, 3, 4, 5]);
		assert!(b.slide(1, 6));
		assert_eq!(*b, vec![0, 2, 3, 4, 5, 1]);
		assert!(b.slide(0, 6));
		assert_eq!(*b, vec![2, 3, 4, 5, 1, 0]);
		assert!(b.slide(5, 0));
		assert_eq!(*b, vec![0, 2, 3, 4, 5, 1]);
		assert!(!b.slide(6, 0));
		assert!(!b.slide(7, 0));
		assert_eq!(*b, vec![0, 2, 3, 4, 5, 1]);

		let mut c: BoundedVec<u32, ConstU32<6>> = bounded_vec![0, 1, 2];
		assert!(!c.slide(1, 5));
		assert_eq!(*c, vec![0, 1, 2]);
		assert!(!c.slide(4, 0));
		assert_eq!(*c, vec![0, 1, 2]);
		assert!(!c.slide(3, 0));
		assert_eq!(*c, vec![0, 1, 2]);
		assert!(c.slide(2, 0));
		assert_eq!(*c, vec![2, 0, 1]);
	}

	#[test]
	fn slide_noops_work() {
		let mut b: BoundedVec<u32, ConstU32<6>> = bounded_vec![0, 1, 2, 3, 4, 5];
		assert!(!b.slide(3, 3));
		assert_eq!(*b, vec![0, 1, 2, 3, 4, 5]);
		assert!(!b.slide(3, 4));
		assert_eq!(*b, vec![0, 1, 2, 3, 4, 5]);
	}

	#[test]
	fn force_insert_keep_left_works() {
		let mut b: BoundedVec<u32, ConstU32<4>> = bounded_vec![];
<<<<<<< HEAD
		assert_eq!(b.force_insert_keep_left(1, 10), (false, None));
		assert!(b.is_empty());

		assert_eq!(b.force_insert_keep_left(0, 30), (true, None));
		assert_eq!(b.force_insert_keep_left(0, 10), (true, None));
		assert_eq!(b.force_insert_keep_left(1, 20), (true, None));
		assert_eq!(b.force_insert_keep_left(3, 40), (true, None));
		assert_eq!(*b, vec![10, 20, 30, 40]);
		// at capacity.
		assert_eq!(b.force_insert_keep_left(4, 41), (false, None));
		assert_eq!(*b, vec![10, 20, 30, 40]);
		assert_eq!(b.force_insert_keep_left(3, 31), (true, Some(40)));
		assert_eq!(*b, vec![10, 20, 30, 31]);
		assert_eq!(b.force_insert_keep_left(1, 11), (true, Some(31)));
		assert_eq!(*b, vec![10, 11, 20, 30]);
		assert_eq!(b.force_insert_keep_left(0, 1), (true, Some(30)));
=======
		assert_eq!(b.force_insert_keep_left(1, 10), Err(()));
		assert!(b.is_empty());

		assert_eq!(b.force_insert_keep_left(0, 30), Ok(None));
		assert_eq!(b.force_insert_keep_left(0, 10), Ok(None));
		assert_eq!(b.force_insert_keep_left(1, 20), Ok(None));
		assert_eq!(b.force_insert_keep_left(3, 40), Ok(None));
		assert_eq!(*b, vec![10, 20, 30, 40]);
		// at capacity.
		assert_eq!(b.force_insert_keep_left(4, 41), Err(()));
		assert_eq!(*b, vec![10, 20, 30, 40]);
		assert_eq!(b.force_insert_keep_left(3, 31), Ok(Some(40)));
		assert_eq!(*b, vec![10, 20, 30, 31]);
		assert_eq!(b.force_insert_keep_left(1, 11), Ok(Some(31)));
		assert_eq!(*b, vec![10, 11, 20, 30]);
		assert_eq!(b.force_insert_keep_left(0, 1), Ok(Some(30)));
>>>>>>> 7408e981
		assert_eq!(*b, vec![1, 10, 11, 20]);

		let mut z: BoundedVec<u32, ConstU32<0>> = bounded_vec![];
		assert!(z.is_empty());
<<<<<<< HEAD
		assert_eq!(z.force_insert_keep_left(0, 10), (false, None));
=======
		assert_eq!(z.force_insert_keep_left(0, 10), Err(()));
>>>>>>> 7408e981
		assert!(z.is_empty());
	}

	#[test]
	fn force_insert_keep_right_works() {
<<<<<<< HEAD
		let mut b: BoundedVec<u32, ConstU32<4>> = vec![].try_into().unwrap();
		assert_eq!(b.force_insert_keep_right(1, 10), (false, None));
		assert!(b.is_empty());

		assert_eq!(b.force_insert_keep_right(0, 30), (true, None));
		assert_eq!(b.force_insert_keep_right(0, 10), (true, None));
		assert_eq!(b.force_insert_keep_right(1, 20), (true, None));
		assert_eq!(b.force_insert_keep_right(3, 40), (true, None));
		assert_eq!(*b, vec![10, 20, 30, 40]);

		// at capacity.
		assert_eq!(b.force_insert_keep_right(0, 0), (false, None));
		assert_eq!(*b, vec![10, 20, 30, 40]);
		assert_eq!(b.force_insert_keep_right(1, 11), (true, Some(10)));
		assert_eq!(*b, vec![11, 20, 30, 40]);
		assert_eq!(b.force_insert_keep_right(3, 31), (true, Some(11)));
		assert_eq!(*b, vec![20, 30, 31, 40]);
		assert_eq!(b.force_insert_keep_right(4, 41), (true, Some(20)));
		assert_eq!(*b, vec![30, 31, 40, 41]);

		assert_eq!(b.force_insert_keep_right(5, 69), (false, None));
=======
		let mut b: BoundedVec<u32, ConstU32<4>> = bounded_vec![];
		assert_eq!(b.force_insert_keep_right(1, 10), Err(()));
		assert!(b.is_empty());

		assert_eq!(b.force_insert_keep_right(0, 30), Ok(None));
		assert_eq!(b.force_insert_keep_right(0, 10), Ok(None));
		assert_eq!(b.force_insert_keep_right(1, 20), Ok(None));
		assert_eq!(b.force_insert_keep_right(3, 40), Ok(None));
		assert_eq!(*b, vec![10, 20, 30, 40]);

		// at capacity.
		assert_eq!(b.force_insert_keep_right(0, 0), Err(()));
		assert_eq!(*b, vec![10, 20, 30, 40]);
		assert_eq!(b.force_insert_keep_right(1, 11), Ok(Some(10)));
		assert_eq!(*b, vec![11, 20, 30, 40]);
		assert_eq!(b.force_insert_keep_right(3, 31), Ok(Some(11)));
		assert_eq!(*b, vec![20, 30, 31, 40]);
		assert_eq!(b.force_insert_keep_right(4, 41), Ok(Some(20)));
		assert_eq!(*b, vec![30, 31, 40, 41]);

		assert_eq!(b.force_insert_keep_right(5, 69), Err(()));
>>>>>>> 7408e981
		assert_eq!(*b, vec![30, 31, 40, 41]);

		let mut z: BoundedVec<u32, ConstU32<0>> = bounded_vec![];
		assert!(z.is_empty());
<<<<<<< HEAD
		assert_eq!(z.force_insert_keep_right(0, 10), (false, None));
=======
		assert_eq!(z.force_insert_keep_right(0, 10), Err(()));
>>>>>>> 7408e981
		assert!(z.is_empty());
	}

	#[test]
	fn try_append_is_correct() {
		assert_eq!(BoundedVec::<u32, ConstU32<7>>::bound(), 7);
	}

	#[test]
	fn decode_len_works() {
		TestExternalities::default().execute_with(|| {
			let bounded: BoundedVec<u32, ConstU32<7>> = bounded_vec![1, 2, 3];
			Foo::put(bounded);
			assert_eq!(Foo::decode_len().unwrap(), 3);
		});

		TestExternalities::default().execute_with(|| {
			let bounded: BoundedVec<u32, ConstU32<7>> = bounded_vec![1, 2, 3];
			FooMap::insert(1, bounded);
			assert_eq!(FooMap::decode_len(1).unwrap(), 3);
			assert!(FooMap::decode_len(0).is_none());
			assert!(FooMap::decode_len(2).is_none());
		});

		TestExternalities::default().execute_with(|| {
			let bounded: BoundedVec<u32, ConstU32<7>> = bounded_vec![1, 2, 3];
			FooDoubleMap::insert(1, 1, bounded);
			assert_eq!(FooDoubleMap::decode_len(1, 1).unwrap(), 3);
			assert!(FooDoubleMap::decode_len(2, 1).is_none());
			assert!(FooDoubleMap::decode_len(1, 2).is_none());
			assert!(FooDoubleMap::decode_len(2, 2).is_none());
		});
	}

	#[test]
	fn try_insert_works() {
		let mut bounded: BoundedVec<u32, ConstU32<4>> = bounded_vec![1, 2, 3];
		bounded.try_insert(1, 0).unwrap();
		assert_eq!(*bounded, vec![1, 0, 2, 3]);

		assert!(bounded.try_insert(0, 9).is_err());
		assert_eq!(*bounded, vec![1, 0, 2, 3]);
	}

	#[test]
	fn constructor_macro_works() {
		use frame_support::bounded_vec;

		// With values. Use some brackets to make sure the macro doesn't expand.
		let bv: BoundedVec<(u32, u32), ConstU32<3>> = bounded_vec![(1, 2), (1, 2), (1, 2)];
		assert_eq!(bv, vec![(1, 2), (1, 2), (1, 2)]);

		// With repetition.
		let bv: BoundedVec<(u32, u32), ConstU32<3>> = bounded_vec![(1, 2); 3];
		assert_eq!(bv, vec![(1, 2), (1, 2), (1, 2)]);
	}

	#[test]
	#[should_panic(expected = "insertion index (is 9) should be <= len (is 3)")]
	fn try_inert_panics_if_oob() {
		let mut bounded: BoundedVec<u32, ConstU32<4>> = bounded_vec![1, 2, 3];
		bounded.try_insert(9, 0).unwrap();
	}

	#[test]
	fn try_push_works() {
		let mut bounded: BoundedVec<u32, ConstU32<4>> = bounded_vec![1, 2, 3];
		bounded.try_push(0).unwrap();
		assert_eq!(*bounded, vec![1, 2, 3, 0]);

		assert!(bounded.try_push(9).is_err());
	}

	#[test]
	fn deref_coercion_works() {
		let bounded: BoundedVec<u32, ConstU32<7>> = bounded_vec![1, 2, 3];
		// these methods come from deref-ed vec.
		assert_eq!(bounded.len(), 3);
		assert!(bounded.iter().next().is_some());
		assert!(!bounded.is_empty());
	}

	#[test]
	fn try_mutate_works() {
		let bounded: BoundedVec<u32, ConstU32<7>> = bounded_vec![1, 2, 3, 4, 5, 6];
		let bounded = bounded.try_mutate(|v| v.push(7)).unwrap();
		assert_eq!(bounded.len(), 7);
		assert!(bounded.try_mutate(|v| v.push(8)).is_none());
	}

	#[test]
	fn slice_indexing_works() {
		let bounded: BoundedVec<u32, ConstU32<7>> = bounded_vec![1, 2, 3, 4, 5, 6];
		assert_eq!(&bounded[0..=2], &[1, 2, 3]);
	}

	#[test]
	fn vec_eq_works() {
		let bounded: BoundedVec<u32, ConstU32<7>> = bounded_vec![1, 2, 3, 4, 5, 6];
		assert_eq!(bounded, vec![1, 2, 3, 4, 5, 6]);
	}

	#[test]
	fn too_big_vec_fail_to_decode() {
		let v: Vec<u32> = vec![1, 2, 3, 4, 5];
		assert_eq!(
			BoundedVec::<u32, ConstU32<4>>::decode(&mut &v.encode()[..]),
			Err("BoundedVec exceeds its limit".into()),
		);
	}

	#[test]
	fn can_be_collected() {
		let b1: BoundedVec<u32, ConstU32<5>> = bounded_vec![1, 2, 3, 4];
		let b2: BoundedVec<u32, ConstU32<5>> = b1.iter().map(|x| x + 1).try_collect().unwrap();
		assert_eq!(b2, vec![2, 3, 4, 5]);

		// can also be collected into a collection of length 4.
		let b2: BoundedVec<u32, ConstU32<4>> = b1.iter().map(|x| x + 1).try_collect().unwrap();
		assert_eq!(b2, vec![2, 3, 4, 5]);

		// can be mutated further into iterators that are `ExactSizedIterator`.
		let b2: BoundedVec<u32, ConstU32<4>> =
			b1.iter().map(|x| x + 1).rev().try_collect().unwrap();
		assert_eq!(b2, vec![5, 4, 3, 2]);

		let b2: BoundedVec<u32, ConstU32<4>> =
			b1.iter().map(|x| x + 1).rev().skip(2).try_collect().unwrap();
		assert_eq!(b2, vec![3, 2]);
		let b2: BoundedVec<u32, ConstU32<2>> =
			b1.iter().map(|x| x + 1).rev().skip(2).try_collect().unwrap();
		assert_eq!(b2, vec![3, 2]);

		let b2: BoundedVec<u32, ConstU32<4>> =
			b1.iter().map(|x| x + 1).rev().take(2).try_collect().unwrap();
		assert_eq!(b2, vec![5, 4]);
		let b2: BoundedVec<u32, ConstU32<2>> =
			b1.iter().map(|x| x + 1).rev().take(2).try_collect().unwrap();
		assert_eq!(b2, vec![5, 4]);

		// but these worn't work
		let b2: Result<BoundedVec<u32, ConstU32<3>>, _> = b1.iter().map(|x| x + 1).try_collect();
		assert!(b2.is_err());

		let b2: Result<BoundedVec<u32, ConstU32<1>>, _> =
			b1.iter().map(|x| x + 1).rev().take(2).try_collect();
		assert!(b2.is_err());
	}

	#[test]
	fn eq_works() {
		// of same type
		let b1: BoundedVec<u32, ConstU32<7>> = bounded_vec![1, 2, 3];
		let b2: BoundedVec<u32, ConstU32<7>> = bounded_vec![1, 2, 3];
		assert_eq!(b1, b2);

		// of different type, but same value and bound.
		crate::parameter_types! {
			B1: u32 = 7;
			B2: u32 = 7;
		}
		let b1: BoundedVec<u32, B1> = bounded_vec![1, 2, 3];
		let b2: BoundedVec<u32, B2> = bounded_vec![1, 2, 3];
		assert_eq!(b1, b2);
	}

	#[test]
	fn ord_works() {
		use std::cmp::Ordering;
		let b1: BoundedVec<u32, ConstU32<7>> = bounded_vec![1, 2, 3];
		let b2: BoundedVec<u32, ConstU32<7>> = bounded_vec![1, 3, 2];

		// ordering for vec is lexicographic.
		assert_eq!(b1.cmp(&b2), Ordering::Less);
		assert_eq!(b1.cmp(&b2), b1.into_inner().cmp(&b2.into_inner()));
	}

	#[test]
	fn try_extend_works() {
		let mut b: BoundedVec<u32, ConstU32<5>> = bounded_vec![1, 2, 3];

		assert!(b.try_extend(vec![4].into_iter()).is_ok());
		assert_eq!(*b, vec![1, 2, 3, 4]);

		assert!(b.try_extend(vec![5].into_iter()).is_ok());
		assert_eq!(*b, vec![1, 2, 3, 4, 5]);

		assert!(b.try_extend(vec![6].into_iter()).is_err());
		assert_eq!(*b, vec![1, 2, 3, 4, 5]);

		let mut b: BoundedVec<u32, ConstU32<5>> = bounded_vec![1, 2, 3];
		assert!(b.try_extend(vec![4, 5].into_iter()).is_ok());
		assert_eq!(*b, vec![1, 2, 3, 4, 5]);

		let mut b: BoundedVec<u32, ConstU32<5>> = bounded_vec![1, 2, 3];
		assert!(b.try_extend(vec![4, 5, 6].into_iter()).is_err());
		assert_eq!(*b, vec![1, 2, 3]);
	}
}<|MERGE_RESOLUTION|>--- conflicted
+++ resolved
@@ -207,31 +207,15 @@
 	///
 	/// If `Self::bound() < index` or `self.len() < index`, then this is also a no-op.
 	///
-<<<<<<< HEAD
-	/// Returns `true` if the item was inserted, and `Some(removed)` if an item was removed. By
-	/// definition, this can never return `(false, Some(_))`.
-	pub fn force_insert_keep_right(&mut self, index: usize, element: T) -> (bool, Option<T>)
-=======
 	/// Returns `Ok(maybe_removed)` if the item was inserted, where `maybe_removed` is
 	/// `Some(removed)` if an item was removed to make room for the new one. Returns `Err(())` if
 	/// `element` cannot be inserted.
 	pub fn force_insert_keep_right(&mut self, index: usize, element: T) -> Result<Option<T>, ()>
->>>>>>> 7408e981
 	where
 		T: Clone,
 	{
 		// Check against panics.
 		if Self::bound() < index || self.len() < index {
-<<<<<<< HEAD
-			(false, None)
-		} else if self.len() < Self::bound() {
-			// Cannot panic since self.len() >= index;
-			self.0.insert(index, element);
-			(true, None)
-		} else {
-			if index == 0 {
-				return (false, None)
-=======
 			Err(())
 		} else if self.len() < Self::bound() {
 			// Cannot panic since self.len() >= index;
@@ -240,18 +224,13 @@
 		} else {
 			if index == 0 {
 				return Err(())
->>>>>>> 7408e981
 			}
 			let removed = self[0].clone();
 			self[0] = element;
 			// `[0..index] cannot panic since self.len() >= index.
 			// `rotate_left(1)` cannot panic because there is at least 1 element.
 			self[0..index].rotate_left(1);
-<<<<<<< HEAD
-			(true, Some(removed))
-=======
 			Ok(Some(removed))
->>>>>>> 7408e981
 		}
 	}
 
@@ -262,34 +241,20 @@
 	///
 	/// If `Self::bound() < index` or `self.len() < index`, then this is also a no-op.
 	///
-<<<<<<< HEAD
-	/// Returns `true` if the item was inserted, and `Some(removed)` if an item was been removed. By
-	/// definition, this can never return `(false, Some(_))`.
-	pub fn force_insert_keep_left(&mut self, index: usize, element: T) -> (bool, Option<T>)
-=======
 	/// Returns `Ok(maybe_removed)` if the item was inserted, where `maybe_removed` is
 	/// `Some(removed)` if an item was removed to make room for the new one. Returns `Err(())` if
 	/// `element` cannot be inserted.
 	pub fn force_insert_keep_left(&mut self, index: usize, element: T) -> Result<Option<T>, ()>
->>>>>>> 7408e981
 	where
 		T: Clone,
 	{
 		// Check against panics.
 		if Self::bound() < index || self.len() < index || Self::bound() == 0 {
-<<<<<<< HEAD
-			return (false, None)
-		}
-		// Noop condition.
-		if Self::bound() == index && self.len() <= Self::bound() {
-			return (false, None)
-=======
 			return Err(())
 		}
 		// Noop condition.
 		if Self::bound() == index && self.len() <= Self::bound() {
 			return Err(())
->>>>>>> 7408e981
 		}
 		// if we truncate anything, it will be this one.
 		let maybe_removed = self.0.get(Self::bound() - 1).cloned();
@@ -297,11 +262,7 @@
 		self.0.truncate(Self::bound() - 1);
 		// Cannot panic since `self.len() >= index`;
 		self.0.insert(index, element);
-<<<<<<< HEAD
-		(true, maybe_removed)
-=======
 		Ok(maybe_removed)
->>>>>>> 7408e981
 	}
 
 	/// Move the position of an item from one location to another in the slice.
@@ -376,19 +337,11 @@
 
 	/// Exactly the same semantics as [`Vec::extend`], but returns an error and does nothing if the
 	/// length of the outcome is larger than the bound.
-<<<<<<< HEAD
-	pub fn try_extend<I: IntoIterator<Item = T> + ExactSizeIterator>(
-		&mut self,
-		with: I,
-	) -> Result<(), ()> {
-		if with.len().saturating_add(self.len()) < Self::bound() {
-=======
 	pub fn try_extend(
 		&mut self,
 		with: impl IntoIterator<Item = T> + ExactSizeIterator,
 	) -> Result<(), ()> {
 		if with.len().saturating_add(self.len()) <= Self::bound() {
->>>>>>> 7408e981
 			self.0.extend(with);
 			Ok(())
 		} else {
@@ -659,24 +612,6 @@
 	#[test]
 	fn force_insert_keep_left_works() {
 		let mut b: BoundedVec<u32, ConstU32<4>> = bounded_vec![];
-<<<<<<< HEAD
-		assert_eq!(b.force_insert_keep_left(1, 10), (false, None));
-		assert!(b.is_empty());
-
-		assert_eq!(b.force_insert_keep_left(0, 30), (true, None));
-		assert_eq!(b.force_insert_keep_left(0, 10), (true, None));
-		assert_eq!(b.force_insert_keep_left(1, 20), (true, None));
-		assert_eq!(b.force_insert_keep_left(3, 40), (true, None));
-		assert_eq!(*b, vec![10, 20, 30, 40]);
-		// at capacity.
-		assert_eq!(b.force_insert_keep_left(4, 41), (false, None));
-		assert_eq!(*b, vec![10, 20, 30, 40]);
-		assert_eq!(b.force_insert_keep_left(3, 31), (true, Some(40)));
-		assert_eq!(*b, vec![10, 20, 30, 31]);
-		assert_eq!(b.force_insert_keep_left(1, 11), (true, Some(31)));
-		assert_eq!(*b, vec![10, 11, 20, 30]);
-		assert_eq!(b.force_insert_keep_left(0, 1), (true, Some(30)));
-=======
 		assert_eq!(b.force_insert_keep_left(1, 10), Err(()));
 		assert!(b.is_empty());
 
@@ -693,44 +628,16 @@
 		assert_eq!(b.force_insert_keep_left(1, 11), Ok(Some(31)));
 		assert_eq!(*b, vec![10, 11, 20, 30]);
 		assert_eq!(b.force_insert_keep_left(0, 1), Ok(Some(30)));
->>>>>>> 7408e981
 		assert_eq!(*b, vec![1, 10, 11, 20]);
 
 		let mut z: BoundedVec<u32, ConstU32<0>> = bounded_vec![];
 		assert!(z.is_empty());
-<<<<<<< HEAD
-		assert_eq!(z.force_insert_keep_left(0, 10), (false, None));
-=======
 		assert_eq!(z.force_insert_keep_left(0, 10), Err(()));
->>>>>>> 7408e981
 		assert!(z.is_empty());
 	}
 
 	#[test]
 	fn force_insert_keep_right_works() {
-<<<<<<< HEAD
-		let mut b: BoundedVec<u32, ConstU32<4>> = vec![].try_into().unwrap();
-		assert_eq!(b.force_insert_keep_right(1, 10), (false, None));
-		assert!(b.is_empty());
-
-		assert_eq!(b.force_insert_keep_right(0, 30), (true, None));
-		assert_eq!(b.force_insert_keep_right(0, 10), (true, None));
-		assert_eq!(b.force_insert_keep_right(1, 20), (true, None));
-		assert_eq!(b.force_insert_keep_right(3, 40), (true, None));
-		assert_eq!(*b, vec![10, 20, 30, 40]);
-
-		// at capacity.
-		assert_eq!(b.force_insert_keep_right(0, 0), (false, None));
-		assert_eq!(*b, vec![10, 20, 30, 40]);
-		assert_eq!(b.force_insert_keep_right(1, 11), (true, Some(10)));
-		assert_eq!(*b, vec![11, 20, 30, 40]);
-		assert_eq!(b.force_insert_keep_right(3, 31), (true, Some(11)));
-		assert_eq!(*b, vec![20, 30, 31, 40]);
-		assert_eq!(b.force_insert_keep_right(4, 41), (true, Some(20)));
-		assert_eq!(*b, vec![30, 31, 40, 41]);
-
-		assert_eq!(b.force_insert_keep_right(5, 69), (false, None));
-=======
 		let mut b: BoundedVec<u32, ConstU32<4>> = bounded_vec![];
 		assert_eq!(b.force_insert_keep_right(1, 10), Err(()));
 		assert!(b.is_empty());
@@ -752,16 +659,11 @@
 		assert_eq!(*b, vec![30, 31, 40, 41]);
 
 		assert_eq!(b.force_insert_keep_right(5, 69), Err(()));
->>>>>>> 7408e981
 		assert_eq!(*b, vec![30, 31, 40, 41]);
 
 		let mut z: BoundedVec<u32, ConstU32<0>> = bounded_vec![];
 		assert!(z.is_empty());
-<<<<<<< HEAD
-		assert_eq!(z.force_insert_keep_right(0, 10), (false, None));
-=======
 		assert_eq!(z.force_insert_keep_right(0, 10), Err(()));
->>>>>>> 7408e981
 		assert!(z.is_empty());
 	}
 
