--- conflicted
+++ resolved
@@ -19,18 +19,12 @@
 //! or a double map.
 
 use sp_std::prelude::*;
-<<<<<<< HEAD
-use sp_std::{convert::TryFrom, marker::PhantomData};
-use codec::{FullCodec, Encode, EncodeLike, Decode};
-use core::{ops::{Index, IndexMut}, slice::SliceIndex};
-=======
 use sp_std::{convert::TryFrom, fmt, marker::PhantomData};
 use codec::{Encode, Decode, EncodeLike};
 use core::{
 	ops::{Deref, Index, IndexMut},
 	slice::SliceIndex,
 };
->>>>>>> 2cff60c3
 use crate::{
 	traits::{Get, MaxEncodedLen},
 	storage::{StorageDecodeLength, StorageTryAppend},
@@ -232,21 +226,13 @@
 	}
 }
 
-<<<<<<< HEAD
-impl<T: BoundedVecValue, S: Get<u32>> AsRef<[T]> for BoundedVec<T, S> {
-=======
 impl<T, S> AsRef<[T]> for BoundedVec<T, S> {
->>>>>>> 2cff60c3
 	fn as_ref(&self) -> &[T] {
 		&self.0
 	}
 }
 
-<<<<<<< HEAD
-impl<T: BoundedVecValue, S: Get<u32>> AsMut<[T]> for BoundedVec<T, S> {
-=======
 impl<T, S> AsMut<[T]> for BoundedVec<T, S> {
->>>>>>> 2cff60c3
 	fn as_mut(&mut self) -> &mut [T] {
 		&mut self.0
 	}
@@ -261,37 +247,16 @@
 	}
 }
 
-impl<T: BoundedVecValue, S: Get<u32>> sp_std::ops::DerefMut for BoundedVec<T, S> {
-    fn deref_mut(&mut self) -> &mut Vec<T> {
-        &mut self.0
-    }
-}
-
 // Allows for indexing similar to a normal `Vec`. Can panic if out of bound.
-<<<<<<< HEAD
-impl<T: BoundedVecValue, S: Get<u32>, I: SliceIndex<[T]>> Index<I> for BoundedVec<T, S> {
-=======
 impl<T, S, I> Index<I> for BoundedVec<T, S>
 where
 	I: SliceIndex<[T]>,
 {
->>>>>>> 2cff60c3
 	type Output = I::Output;
 
 	#[inline]
 	fn index(&self, index: I) -> &Self::Output {
-<<<<<<< HEAD
-		Index::index(&**self, index)
-	}
-}
-
-impl<T: BoundedVecValue, S: Get<u32>, I: SliceIndex<[T]>> IndexMut<I> for BoundedVec<T, S> {
-	#[inline]
-	fn index_mut(&mut self, index: I) -> &mut Self::Output {
-		IndexMut::index_mut(&mut **self, index)
-=======
 		self.0.index(index)
->>>>>>> 2cff60c3
 	}
 }
 
@@ -321,22 +286,6 @@
 	}
 }
 
-<<<<<<< HEAD
-impl<T: BoundedVecValue + PartialEq, S: Get<u32>> PartialEq<Vec<T>> for BoundedVec<T, S> {
-	fn eq(&self, other: &Vec<T>) -> bool {
-		&self.0 == other
-	}
-}
-
-impl<T: BoundedVecValue, S: Get<u32>> StorageDecodeLength for BoundedVec<T, S> {}
-
-/// Storage value that is *maybe* capable of [`StorageAppend`](crate::storage::StorageAppend).
-pub trait TryAppendValue<T: BoundedVecValue, S: Get<u32>> {
-	/// Try and append the `item` into the storage item.
-	///
-	/// This might fail if bounds are not respected.
-	fn try_append<LikeT: EncodeLike<T>>(item: LikeT) -> Result<(), ()>;
-=======
 // NOTE: we could also implement this as:
 // impl<T: Value, S1: Get<u32>, S2: Get<u32>> PartialEq<BoundedVec<T, S2>> for BoundedVec<T, S1>
 // to allow comparison of bounded vectors with different bounds.
@@ -347,7 +296,6 @@
 	fn eq(&self, rhs: &Self) -> bool {
 		self.0 == rhs.0
 	}
->>>>>>> 2cff60c3
 }
 
 impl<T: PartialEq, S: Get<u32>> PartialEq<Vec<T>> for BoundedVec<T, S> {
@@ -486,8 +434,6 @@
 		let bounded: BoundedVec<u32, Seven> = vec![1, 2, 3, 4, 5, 6].try_into().unwrap();
 		assert_eq!(bounded, vec![1, 2, 3, 4, 5, 6]);
 	}
-<<<<<<< HEAD
-=======
 
 	#[test]
 	fn too_big_vec_fail_to_decode() {
@@ -497,5 +443,4 @@
 			Err("BoundedVec exceeds its limit".into()),
 		);
 	}
->>>>>>> 2cff60c3
 }