// This file is part of Substrate.

// Copyright (C) 2017-2021 Parity Technologies (UK) Ltd.
// SPDX-License-Identifier: Apache-2.0

// Licensed under the Apache License, Version 2.0 (the "License");
// you may not use this file except in compliance with the License.
// You may obtain a copy of the License at
//
// 	http://www.apache.org/licenses/LICENSE-2.0
//
// Unless required by applicable law or agreed to in writing, software
// distributed under the License is distributed on an "AS IS" BASIS,
// WITHOUT WARRANTIES OR CONDITIONS OF ANY KIND, either express or implied.
// See the License for the specific language governing permissions and
// limitations under the License.

//! Stuff to do with the runtime's storage.

use sp_core::storage::ChildInfo;
use sp_std::prelude::*;
use codec::{FullCodec, FullEncode, Encode, EncodeLike, Decode};
use crate::{
	hash::{Twox128, StorageHasher, ReversibleStorageHasher},
	traits::Get,
};
use sp_runtime::generic::{Digest, DigestItem};
pub use sp_runtime::TransactionOutcome;

pub mod unhashed;
pub mod hashed;
<<<<<<< HEAD
pub mod bounded_btree_set;
=======
pub mod bounded_btree_map;
>>>>>>> 46265363
pub mod bounded_vec;
pub mod child;
#[doc(hidden)]
pub mod generator;
pub mod migration;
pub mod types;

#[cfg(all(feature = "std", any(test, debug_assertions)))]
mod debug_helper {
	use std::cell::RefCell;

	thread_local! {
		static TRANSACTION_LEVEL: RefCell<u32> = RefCell::new(0);
	}

	pub fn require_transaction() {
		let level = TRANSACTION_LEVEL.with(|v| *v.borrow());
		if level == 0 {
			panic!("Require transaction not called within with_transaction");
		}
	}

	pub struct TransactionLevelGuard;

	impl Drop for TransactionLevelGuard {
		fn drop(&mut self) {
			TRANSACTION_LEVEL.with(|v| *v.borrow_mut() -= 1);
		}
	}

	/// Increments the transaction level.
	///
	/// Returns a guard that when dropped decrements the transaction level automatically.
	pub fn inc_transaction_level() -> TransactionLevelGuard {
		TRANSACTION_LEVEL.with(|v| {
			let mut val = v.borrow_mut();
			*val += 1;
			if *val > 10 {
				log::warn!(
					"Detected with_transaction with nest level {}. Nested usage of with_transaction is not recommended.",
					*val
				);
			}
		});

		TransactionLevelGuard
	}
}

/// Assert this method is called within a storage transaction.
/// This will **panic** if is not called within a storage transaction.
///
/// This assertion is enabled for native execution and when `debug_assertions` are enabled.
pub fn require_transaction() {
	#[cfg(all(feature = "std", any(test, debug_assertions)))]
	debug_helper::require_transaction();
}

/// Execute the supplied function in a new storage transaction.
///
/// All changes to storage performed by the supplied function are discarded if the returned
/// outcome is `TransactionOutcome::Rollback`.
///
/// Transactions can be nested to any depth. Commits happen to the parent transaction.
pub fn with_transaction<R>(f: impl FnOnce() -> TransactionOutcome<R>) -> R {
	use sp_io::storage::{
		start_transaction, commit_transaction, rollback_transaction,
	};
	use TransactionOutcome::*;

	start_transaction();

	#[cfg(all(feature = "std", any(test, debug_assertions)))]
	let _guard = debug_helper::inc_transaction_level();

	match f() {
		Commit(res) => { commit_transaction(); res },
		Rollback(res) => { rollback_transaction(); res },
	}
}

/// A trait for working with macro-generated storage values under the substrate storage API.
///
/// Details on implementation can be found at [`generator::StorageValue`].
pub trait StorageValue<T: FullCodec> {
	/// The type that get/take return.
	type Query;

	/// Get the storage key.
	fn hashed_key() -> [u8; 32];

	/// Does the value (explicitly) exist in storage?
	fn exists() -> bool;

	/// Load the value from the provided storage instance.
	fn get() -> Self::Query;

	/// Try to get the underlying value from the provided storage instance.
	///
	/// Returns `Ok` if it exists, `Err` if not.
	fn try_get() -> Result<T, ()>;

	/// Translate a value from some previous type (`O`) to the current type.
	///
	/// `f: F` is the translation function.
	///
	/// Returns `Err` if the storage item could not be interpreted as the old type, and Ok, along
	/// with the new value if it could.
	///
	/// NOTE: This operates from and to `Option<_>` types; no effort is made to respect the default
	/// value of the original type.
	///
	/// # Warning
	///
	/// This function must be used with care, before being updated the storage still contains the
	/// old type, thus other calls (such as `get`) will fail at decoding it.
	///
	/// # Usage
	///
	/// This would typically be called inside the module implementation of on_runtime_upgrade, while
	/// ensuring **no usage of this storage are made before the call to `on_runtime_upgrade`**. (More
	/// precisely prior initialized modules doesn't make use of this storage).
	fn translate<O: Decode, F: FnOnce(Option<O>) -> Option<T>>(f: F) -> Result<Option<T>, ()>;

	/// Store a value under this key into the provided storage instance.
	fn put<Arg: EncodeLike<T>>(val: Arg);

	/// Store a value under this key into the provided storage instance; this uses the query
	/// type rather than the underlying value.
	fn set(val: Self::Query);

	/// Mutate the value
	fn mutate<R, F: FnOnce(&mut Self::Query) -> R>(f: F) -> R;

	/// Mutate the value if closure returns `Ok`
	fn try_mutate<R, E, F: FnOnce(&mut Self::Query) -> Result<R, E>>(f: F) -> Result<R, E>;

	/// Clear the storage value.
	fn kill();

	/// Take a value from storage, removing it afterwards.
	fn take() -> Self::Query;

	/// Append the given item to the value in the storage.
	///
	/// `T` is required to implement [`StorageAppend`].
	///
	/// # Warning
	///
	/// If the storage item is not encoded properly, the storage item will be overwritten
	/// and set to `[item]`. Any default value set for the storage item will be ignored
	/// on overwrite.
	fn append<Item, EncodeLikeItem>(item: EncodeLikeItem)
	where
		Item: Encode,
		EncodeLikeItem: EncodeLike<Item>,
		T: StorageAppend<Item>;

	/// Read the length of the storage value without decoding the entire value.
	///
	/// `T` is required to implement [`StorageDecodeLength`].
	///
	/// If the value does not exists or it fails to decode the length, `None` is returned.
	/// Otherwise `Some(len)` is returned.
	///
	/// # Warning
	///
	/// `None` does not mean that `get()` does not return a value. The default value is completly
	/// ignored by this function.
	fn decode_len() -> Option<usize> where T: StorageDecodeLength {
		T::decode_len(&Self::hashed_key())
	}
}

/// A strongly-typed map in storage.
///
/// Details on implementation can be found at [`generator::StorageMap`].
pub trait StorageMap<K: FullEncode, V: FullCodec> {
	/// The type that get/take return.
	type Query;

	/// Get the storage key used to fetch a value corresponding to a specific key.
	fn hashed_key_for<KeyArg: EncodeLike<K>>(key: KeyArg) -> Vec<u8>;

	/// Does the value (explicitly) exist in storage?
	fn contains_key<KeyArg: EncodeLike<K>>(key: KeyArg) -> bool;

	/// Load the value associated with the given key from the map.
	fn get<KeyArg: EncodeLike<K>>(key: KeyArg) -> Self::Query;

	/// Try to get the value for the given key from the map.
	///
	/// Returns `Ok` if it exists, `Err` if not.
	fn try_get<KeyArg: EncodeLike<K>>(key: KeyArg) -> Result<V, ()>;

	/// Swap the values of two keys.
	fn swap<KeyArg1: EncodeLike<K>, KeyArg2: EncodeLike<K>>(key1: KeyArg1, key2: KeyArg2);

	/// Store a value to be associated with the given key from the map.
	fn insert<KeyArg: EncodeLike<K>, ValArg: EncodeLike<V>>(key: KeyArg, val: ValArg);

	/// Remove the value under a key.
	fn remove<KeyArg: EncodeLike<K>>(key: KeyArg);

	/// Mutate the value under a key.
	fn mutate<KeyArg: EncodeLike<K>, R, F: FnOnce(&mut Self::Query) -> R>(key: KeyArg, f: F) -> R;

	/// Mutate the item, only if an `Ok` value is returned.
	fn try_mutate<KeyArg: EncodeLike<K>, R, E, F: FnOnce(&mut Self::Query) -> Result<R, E>>(
		key: KeyArg,
		f: F,
	) -> Result<R, E>;

	/// Mutate the value under a key.
	///
	/// Deletes the item if mutated to a `None`.
	fn mutate_exists<KeyArg: EncodeLike<K>, R, F: FnOnce(&mut Option<V>) -> R>(key: KeyArg, f: F) -> R;

	/// Mutate the item, only if an `Ok` value is returned. Deletes the item if mutated to a `None`.
	fn try_mutate_exists<KeyArg: EncodeLike<K>, R, E, F: FnOnce(&mut Option<V>) -> Result<R, E>>(
		key: KeyArg,
		f: F,
	) -> Result<R, E>;

	/// Take the value under a key.
	fn take<KeyArg: EncodeLike<K>>(key: KeyArg) -> Self::Query;

	/// Append the given items to the value in the storage.
	///
	/// `V` is required to implement `codec::EncodeAppend`.
	///
	/// # Warning
	///
	/// If the storage item is not encoded properly, the storage will be overwritten
	/// and set to `[item]`. Any default value set for the storage item will be ignored
	/// on overwrite.
	fn append<Item, EncodeLikeItem, EncodeLikeKey>(key: EncodeLikeKey, item: EncodeLikeItem)
	where
		EncodeLikeKey: EncodeLike<K>,
		Item: Encode,
		EncodeLikeItem: EncodeLike<Item>,
		V: StorageAppend<Item>;

	/// Read the length of the storage value without decoding the entire value under the
	/// given `key`.
	///
	/// `V` is required to implement [`StorageDecodeLength`].
	///
	/// If the value does not exists or it fails to decode the length, `None` is returned.
	/// Otherwise `Some(len)` is returned.
	///
	/// # Warning
	///
	/// `None` does not mean that `get()` does not return a value. The default value is completly
	/// ignored by this function.
	fn decode_len<KeyArg: EncodeLike<K>>(key: KeyArg) -> Option<usize>
		where V: StorageDecodeLength,
	{
		V::decode_len(&Self::hashed_key_for(key))
	}

	/// Migrate an item with the given `key` from a defunct `OldHasher` to the current hasher.
	///
	/// If the key doesn't exist, then it's a no-op. If it does, then it returns its value.
	fn migrate_key<OldHasher: StorageHasher, KeyArg: EncodeLike<K>>(key: KeyArg) -> Option<V>;

	/// Migrate an item with the given `key` from a `blake2_256` hasher to the current hasher.
	///
	/// If the key doesn't exist, then it's a no-op. If it does, then it returns its value.
	fn migrate_key_from_blake<KeyArg: EncodeLike<K>>(key: KeyArg) -> Option<V> {
		Self::migrate_key::<crate::hash::Blake2_256, KeyArg>(key)
	}
}

/// A strongly-typed map in storage whose keys and values can be iterated over.
pub trait IterableStorageMap<K: FullEncode, V: FullCodec>: StorageMap<K, V> {
	/// The type that iterates over all `(key, value)`.
	type Iterator: Iterator<Item = (K, V)>;

	/// Enumerate all elements in the map in no particular order. If you alter the map while doing
	/// this, you'll get undefined results.
	fn iter() -> Self::Iterator;

	/// Remove all elements from the map and iterate through them in no particular order. If you
	/// add elements to the map while doing this, you'll get undefined results.
	fn drain() -> Self::Iterator;

	/// Translate the values of all elements by a function `f`, in the map in no particular order.
	/// By returning `None` from `f` for an element, you'll remove it from the map.
	///
	/// NOTE: If a value fail to decode because storage is corrupted then it is skipped.
	fn translate<O: Decode, F: FnMut(K, O) -> Option<V>>(f: F);
}

/// A strongly-typed double map in storage whose secondary keys and values can be iterated over.
pub trait IterableStorageDoubleMap<
	K1: FullCodec,
	K2: FullCodec,
	V: FullCodec
>: StorageDoubleMap<K1, K2, V> {
	/// The type that iterates over all `(key2, value)`.
	type PrefixIterator: Iterator<Item = (K2, V)>;

	/// The type that iterates over all `(key1, key2, value)`.
	type Iterator: Iterator<Item = (K1, K2, V)>;

	/// Enumerate all elements in the map with first key `k1` in no particular order. If you add or
	/// remove values whose first key is `k1` to the map while doing this, you'll get undefined
	/// results.
	fn iter_prefix(k1: impl EncodeLike<K1>) -> Self::PrefixIterator;

	/// Remove all elements from the map with first key `k1` and iterate through them in no
	/// particular order. If you add elements with first key `k1` to the map while doing this,
	/// you'll get undefined results.
	fn drain_prefix(k1: impl EncodeLike<K1>) -> Self::PrefixIterator;

	/// Enumerate all elements in the map in no particular order. If you add or remove values to
	/// the map while doing this, you'll get undefined results.
	fn iter() -> Self::Iterator;

	/// Remove all elements from the map and iterate through them in no particular order. If you
	/// add elements to the map while doing this, you'll get undefined results.
	fn drain() -> Self::Iterator;

	/// Translate the values of all elements by a function `f`, in the map in no particular order.
	/// By returning `None` from `f` for an element, you'll remove it from the map.
	///
	/// NOTE: If a value fail to decode because storage is corrupted then it is skipped.
	fn translate<O: Decode, F: FnMut(K1, K2, O) -> Option<V>>(f: F);
}

/// An implementation of a map with a two keys.
///
/// It provides an important ability to efficiently remove all entries
/// that have a common first key.
///
/// Details on implementation can be found at [`generator::StorageDoubleMap`].
pub trait StorageDoubleMap<K1: FullEncode, K2: FullEncode, V: FullCodec> {
	/// The type that get/take returns.
	type Query;

	/// Get the storage key used to fetch a value corresponding to a specific key.
	fn hashed_key_for<KArg1, KArg2>(k1: KArg1, k2: KArg2) -> Vec<u8>
	where
		KArg1: EncodeLike<K1>,
		KArg2: EncodeLike<K2>;

	/// Does the value (explicitly) exist in storage?
	fn contains_key<KArg1, KArg2>(k1: KArg1, k2: KArg2) -> bool
	where
		KArg1: EncodeLike<K1>,
		KArg2: EncodeLike<K2>;

	/// Load the value associated with the given key from the double map.
	fn get<KArg1, KArg2>(k1: KArg1, k2: KArg2) -> Self::Query
	where
		KArg1: EncodeLike<K1>,
		KArg2: EncodeLike<K2>;

	/// Try to get the value for the given key from the double map.
	///
	/// Returns `Ok` if it exists, `Err` if not.
	fn try_get<KArg1, KArg2>(k1: KArg1, k2: KArg2) -> Result<V, ()>
	where
		KArg1: EncodeLike<K1>,
		KArg2: EncodeLike<K2>;

	/// Take a value from storage, removing it afterwards.
	fn take<KArg1, KArg2>(k1: KArg1, k2: KArg2) -> Self::Query
	where
		KArg1: EncodeLike<K1>,
		KArg2: EncodeLike<K2>;

	/// Swap the values of two key-pairs.
	fn swap<XKArg1, XKArg2, YKArg1, YKArg2>(x_k1: XKArg1, x_k2: XKArg2, y_k1: YKArg1, y_k2: YKArg2)
	where
		XKArg1: EncodeLike<K1>,
		XKArg2: EncodeLike<K2>,
		YKArg1: EncodeLike<K1>,
		YKArg2: EncodeLike<K2>;

	/// Store a value to be associated with the given keys from the double map.
	fn insert<KArg1, KArg2, VArg>(k1: KArg1, k2: KArg2, val: VArg)
	where
		KArg1: EncodeLike<K1>,
		KArg2: EncodeLike<K2>,
		VArg: EncodeLike<V>;

	/// Remove the value under the given keys.
	fn remove<KArg1, KArg2>(k1: KArg1, k2: KArg2)
	where
		KArg1: EncodeLike<K1>,
		KArg2: EncodeLike<K2>;

	/// Remove all values under the first key.
	fn remove_prefix<KArg1>(k1: KArg1) where KArg1: ?Sized + EncodeLike<K1>;

	/// Iterate over values that share the first key.
	fn iter_prefix_values<KArg1>(k1: KArg1) -> PrefixIterator<V>
		where KArg1: ?Sized + EncodeLike<K1>;

	/// Mutate the value under the given keys.
	fn mutate<KArg1, KArg2, R, F>(k1: KArg1, k2: KArg2, f: F) -> R
	where
		KArg1: EncodeLike<K1>,
		KArg2: EncodeLike<K2>,
		F: FnOnce(&mut Self::Query) -> R;

	/// Mutate the value under the given keys when the closure returns `Ok`.
	fn try_mutate<KArg1, KArg2, R, E, F>(k1: KArg1, k2: KArg2, f: F) -> Result<R, E>
	where
		KArg1: EncodeLike<K1>,
		KArg2: EncodeLike<K2>,
		F: FnOnce(&mut Self::Query) -> Result<R, E>;

	/// Mutate the value under the given keys. Deletes the item if mutated to a `None`.
	fn mutate_exists<KArg1, KArg2, R, F>(k1: KArg1, k2: KArg2, f: F) -> R
	where
		KArg1: EncodeLike<K1>,
		KArg2: EncodeLike<K2>,
		F: FnOnce(&mut Option<V>) -> R;

	/// Mutate the item, only if an `Ok` value is returned. Deletes the item if mutated to a `None`.
	fn try_mutate_exists<KArg1, KArg2, R, E, F>(k1: KArg1, k2: KArg2, f: F) -> Result<R, E>
	where
		KArg1: EncodeLike<K1>,
		KArg2: EncodeLike<K2>,
		F: FnOnce(&mut Option<V>) -> Result<R, E>;

	/// Append the given item to the value in the storage.
	///
	/// `V` is required to implement [`StorageAppend`].
	///
	/// # Warning
	///
	/// If the storage item is not encoded properly, the storage will be overwritten
	/// and set to `[item]`. Any default value set for the storage item will be ignored
	/// on overwrite.
	fn append<Item, EncodeLikeItem, KArg1, KArg2>(
		k1: KArg1,
		k2: KArg2,
		item: EncodeLikeItem,
	) where
		KArg1: EncodeLike<K1>,
		KArg2: EncodeLike<K2>,
		Item: Encode,
		EncodeLikeItem: EncodeLike<Item>,
		V: StorageAppend<Item>;

	/// Read the length of the storage value without decoding the entire value under the
	/// given `key1` and `key2`.
	///
	/// `V` is required to implement [`StorageDecodeLength`].
	///
	/// If the value does not exists or it fails to decode the length, `None` is returned.
	/// Otherwise `Some(len)` is returned.
	///
	/// # Warning
	///
	/// `None` does not mean that `get()` does not return a value. The default value is completly
	/// ignored by this function.
	fn decode_len<KArg1, KArg2>(key1: KArg1, key2: KArg2) -> Option<usize>
		where
			KArg1: EncodeLike<K1>,
			KArg2: EncodeLike<K2>,
			V: StorageDecodeLength,
	{
		V::decode_len(&Self::hashed_key_for(key1, key2))
	}

	/// Migrate an item with the given `key1` and `key2` from defunct `OldHasher1` and
	/// `OldHasher2` to the current hashers.
	///
	/// If the key doesn't exist, then it's a no-op. If it does, then it returns its value.
	fn migrate_keys<
		OldHasher1: StorageHasher,
		OldHasher2: StorageHasher,
		KeyArg1: EncodeLike<K1>,
		KeyArg2: EncodeLike<K2>,
	>(key1: KeyArg1, key2: KeyArg2) -> Option<V>;
}

/// Iterate over a prefix and decode raw_key and raw_value into `T`.
///
/// If any decoding fails it skips it and continues to the next key.
pub struct PrefixIterator<T> {
	prefix: Vec<u8>,
	previous_key: Vec<u8>,
	/// If true then value are removed while iterating
	drain: bool,
	/// Function that take `(raw_key_without_prefix, raw_value)` and decode `T`.
	/// `raw_key_without_prefix` is the raw storage key without the prefix iterated on.
	closure: fn(&[u8], &[u8]) -> Result<T, codec::Error>,
}

impl<T> PrefixIterator<T> {
	/// Mutate this iterator into a draining iterator; items iterated are removed from storage.
	pub fn drain(mut self) -> Self {
		self.drain = true;
		self
	}
}

impl<T> Iterator for PrefixIterator<T> {
	type Item = T;

	fn next(&mut self) -> Option<Self::Item> {
		loop {
			let maybe_next = sp_io::storage::next_key(&self.previous_key)
				.filter(|n| n.starts_with(&self.prefix));
			break match maybe_next {
				Some(next) => {
					self.previous_key = next;
					let raw_value = match unhashed::get_raw(&self.previous_key) {
						Some(raw_value) => raw_value,
						None => {
							log::error!(
								"next_key returned a key with no value at {:?}",
								self.previous_key,
							);
							continue
						}
					};
					if self.drain {
						unhashed::kill(&self.previous_key)
					}
					let raw_key_without_prefix = &self.previous_key[self.prefix.len()..];
					let item = match (self.closure)(raw_key_without_prefix, &raw_value[..]) {
						Ok(item) => item,
						Err(e) => {
							log::error!(
								"(key, value) failed to decode at {:?}: {:?}",
								self.previous_key,
								e,
							);
							continue
						}
					};

					Some(item)
				}
				None => None,
			}
		}
	}
}

/// Iterate over a prefix of a child trie and decode raw_key and raw_value into `T`.
///
/// If any decoding fails it skips the key and continues to the next one.
pub struct ChildTriePrefixIterator<T> {
	/// The prefix iterated on
	prefix: Vec<u8>,
	/// child info for child trie
	child_info: ChildInfo,
	/// The last key iterated on
	previous_key: Vec<u8>,
	/// If true then values are removed while iterating
	drain: bool,
	/// Whether or not we should fetch the previous key
	fetch_previous_key: bool,
	/// Function that takes `(raw_key_without_prefix, raw_value)` and decode `T`.
	/// `raw_key_without_prefix` is the raw storage key without the prefix iterated on.
	closure: fn(&[u8], &[u8]) -> Result<T, codec::Error>,
}

impl<T> ChildTriePrefixIterator<T> {
	/// Mutate this iterator into a draining iterator; items iterated are removed from storage.
	pub fn drain(mut self) -> Self {
		self.drain = true;
		self
	}
}

impl<T: Decode + Sized> ChildTriePrefixIterator<(Vec<u8>, T)> {
	/// Construct iterator to iterate over child trie items in `child_info` with the prefix `prefix`.
	///
	/// NOTE: Iterator with [`Self::drain`] will remove any value who failed to decode
	pub fn with_prefix(child_info: &ChildInfo, prefix: &[u8]) -> Self {
		let prefix = prefix.to_vec();
		let previous_key = prefix.clone();
		let closure = |raw_key_without_prefix: &[u8], raw_value: &[u8]| {
			let value = T::decode(&mut &raw_value[..])?;
			Ok((raw_key_without_prefix.to_vec(), value))
		};

		Self {
			prefix,
			child_info: child_info.clone(),
			previous_key,
			drain: false,
			fetch_previous_key: true,
			closure,
		}
	}
}

impl<K: Decode + Sized, T: Decode + Sized> ChildTriePrefixIterator<(K, T)> {
	/// Construct iterator to iterate over child trie items in `child_info` with the prefix `prefix`.
	///
	/// NOTE: Iterator with [`Self::drain`] will remove any key or value who failed to decode
	pub fn with_prefix_over_key<H: ReversibleStorageHasher>(child_info: &ChildInfo, prefix: &[u8]) -> Self {
		let prefix = prefix.to_vec();
		let previous_key = prefix.clone();
		let closure = |raw_key_without_prefix: &[u8], raw_value: &[u8]| {
			let mut key_material = H::reverse(raw_key_without_prefix);
			let key = K::decode(&mut key_material)?;
			let value = T::decode(&mut &raw_value[..])?;
			Ok((key, value))
		};

		Self {
			prefix,
			child_info: child_info.clone(),
			previous_key,
			drain: false,
			fetch_previous_key: true,
			closure,
		 }
	}
}

impl<T> Iterator for ChildTriePrefixIterator<T> {
	type Item = T;

	fn next(&mut self) -> Option<Self::Item> {
		loop {
			let maybe_next = if self.fetch_previous_key {
				self.fetch_previous_key = false;
				Some(self.previous_key.clone())
			} else {
				sp_io::default_child_storage::next_key(
					&self.child_info.storage_key(),
					&self.previous_key,
				)
					.filter(|n| n.starts_with(&self.prefix))
			};
			break match maybe_next {
				Some(next) => {
					self.previous_key = next;
					let raw_value = match child::get_raw(&self.child_info, &self.previous_key) {
						Some(raw_value) => raw_value,
						None => {
							log::error!(
								"next_key returned a key with no value at {:?}",
								self.previous_key,
							);
							continue
						}
					};
					if self.drain {
						child::kill(&self.child_info, &self.previous_key)
					}
					let raw_key_without_prefix = &self.previous_key[self.prefix.len()..];
					let item = match (self.closure)(raw_key_without_prefix, &raw_value[..]) {
						Ok(item) => item,
						Err(e) => {
							log::error!(
								"(key, value) failed to decode at {:?}: {:?}",
								self.previous_key,
								e,
							);
							continue
						}
					};

					Some(item)
				}
				None => None,
			}
		}
	}
}

/// Trait for maps that store all its value after a unique prefix.
///
/// By default the final prefix is:
/// ```nocompile
/// Twox128(module_prefix) ++ Twox128(storage_prefix)
/// ```
pub trait StoragePrefixedMap<Value: FullCodec> {
	/// Module prefix. Used for generating final key.
	fn module_prefix() -> &'static [u8];

	/// Storage prefix. Used for generating final key.
	fn storage_prefix() -> &'static [u8];

	/// Final full prefix that prefixes all keys.
	fn final_prefix() -> [u8; 32] {
		let mut final_key = [0u8; 32];
		final_key[0..16].copy_from_slice(&Twox128::hash(Self::module_prefix()));
		final_key[16..32].copy_from_slice(&Twox128::hash(Self::storage_prefix()));
		final_key
	}

	/// Remove all value of the storage.
	fn remove_all() {
		sp_io::storage::clear_prefix(&Self::final_prefix())
	}

	/// Iter over all value of the storage.
	///
	/// NOTE: If a value failed to decode becaues storage is corrupted then it is skipped.
	fn iter_values() -> PrefixIterator<Value> {
		let prefix = Self::final_prefix();
		PrefixIterator {
			prefix: prefix.to_vec(),
			previous_key: prefix.to_vec(),
			drain: false,
			closure: |_raw_key, mut raw_value| Value::decode(&mut raw_value),
		}
	}

	/// Translate the values of all elements by a function `f`, in the map in no particular order.
	/// By returning `None` from `f` for an element, you'll remove it from the map.
	///
	/// NOTE: If a value fail to decode because storage is corrupted then it is skipped.
	///
	/// # Warning
	///
	/// This function must be used with care, before being updated the storage still contains the
	/// old type, thus other calls (such as `get`) will fail at decoding it.
	///
	/// # Usage
	///
	/// This would typically be called inside the module implementation of on_runtime_upgrade.
	fn translate_values<OldValue: Decode, F: FnMut(OldValue) -> Option<Value>>(mut f: F) {
		let prefix = Self::final_prefix();
		let mut previous_key = prefix.clone().to_vec();
		while let Some(next) = sp_io::storage::next_key(&previous_key)
			.filter(|n| n.starts_with(&prefix))
		{
			previous_key = next;
			let maybe_value = unhashed::get::<OldValue>(&previous_key);
			match maybe_value {
				Some(value) => match f(value) {
					Some(new) => unhashed::put::<Value>(&previous_key, &new),
					None => unhashed::kill(&previous_key),
				},
				None => {
					log::error!(
						"old key failed to decode at {:?}",
						previous_key,
					);
					continue
				},
			}
		}
	}
}

/// Marker trait that will be implemented for types that support the `storage::append` api.
///
/// This trait is sealed.
pub trait StorageAppend<Item: Encode>: private::Sealed {}

/// Marker trait that will be implemented for types that support to decode their length in an
/// effificent way. It is expected that the length is at the beginning of the encoded object
/// and that the length is a `Compact<u32>`.
///
/// This trait is sealed.
pub trait StorageDecodeLength: private::Sealed + codec::DecodeLength {
	/// Decode the length of the storage value at `key`.
	///
	/// This function assumes that the length is at the beginning of the encoded object
	/// and is a `Compact<u32>`.
	///
	/// Returns `None` if the storage value does not exist or the decoding failed.
	fn decode_len(key: &[u8]) -> Option<usize> {
		// `Compact<u32>` is 5 bytes in maximum.
		let mut data = [0u8; 5];
		let len = sp_io::storage::read(key, &mut data, 0)?;
		let len = data.len().min(len as usize);
		<Self as codec::DecodeLength>::len(&data[..len]).ok()
	}
}

/// Provides `Sealed` trait to prevent implementing trait `StorageAppend` & `StorageDecodeLength`
/// outside of this crate.
mod private {
	use super::*;
	use bounded_vec::{BoundedVecValue, BoundedVec};

	pub trait Sealed {}

	impl<T: Encode> Sealed for Vec<T> {}
	impl<Hash: Encode> Sealed for Digest<Hash> {}
	impl<T: BoundedVecValue, S: Get<u32>> Sealed for BoundedVec<T, S> {}
<<<<<<< HEAD
	impl<T, S> Sealed for bounded_btree_set::BoundedBTreeSet<T, S> {}
=======
	impl<K, V, S> Sealed for bounded_btree_map::BoundedBTreeMap<K, V, S> {}
>>>>>>> 46265363
}

impl<T: Encode> StorageAppend<T> for Vec<T> {}
impl<T: Encode> StorageDecodeLength for Vec<T> {}

/// We abuse the fact that SCALE does not put any marker into the encoding, i.e. we only encode the
/// internal vec and we can append to this vec. We have a test that ensures that if the `Digest`
/// format ever changes, we need to remove this here.
impl<Hash: Encode> StorageAppend<DigestItem<Hash>> for Digest<Hash> {}

#[cfg(test)]
mod test {
	use super::*;
	use sp_core::hashing::twox_128;
	use crate::hash::Identity;
	use sp_io::TestExternalities;
	use generator::StorageValue as _;

	#[test]
	fn prefixed_map_works() {
		TestExternalities::default().execute_with(|| {
			struct MyStorage;
			impl StoragePrefixedMap<u64> for MyStorage {
				fn module_prefix() -> &'static [u8] {
					b"MyModule"
				}

				fn storage_prefix() -> &'static [u8] {
					b"MyStorage"
				}
			}

			let key_before = {
				let mut k = MyStorage::final_prefix();
				let last = k.iter_mut().last().unwrap();
				*last = last.checked_sub(1).unwrap();
				k
			};
			let key_after = {
				let mut k = MyStorage::final_prefix();
				let last = k.iter_mut().last().unwrap();
				*last = last.checked_add(1).unwrap();
				k
			};

			unhashed::put(&key_before[..], &32u64);
			unhashed::put(&key_after[..], &33u64);

			let k = [twox_128(b"MyModule"), twox_128(b"MyStorage")].concat();
			assert_eq!(MyStorage::final_prefix().to_vec(), k);

			// test iteration
			assert!(MyStorage::iter_values().collect::<Vec<_>>().is_empty());

			unhashed::put(&[&k[..], &vec![1][..]].concat(), &1u64);
			unhashed::put(&[&k[..], &vec![1, 1][..]].concat(), &2u64);
			unhashed::put(&[&k[..], &vec![8][..]].concat(), &3u64);
			unhashed::put(&[&k[..], &vec![10][..]].concat(), &4u64);

			assert_eq!(MyStorage::iter_values().collect::<Vec<_>>(), vec![1, 2, 3, 4]);

			// test removal
			MyStorage::remove_all();
			assert!(MyStorage::iter_values().collect::<Vec<_>>().is_empty());

			// test migration
			unhashed::put(&[&k[..], &vec![1][..]].concat(), &1u32);
			unhashed::put(&[&k[..], &vec![8][..]].concat(), &2u32);

			assert!(MyStorage::iter_values().collect::<Vec<_>>().is_empty());
			MyStorage::translate_values(|v: u32| Some(v as u64));
			assert_eq!(MyStorage::iter_values().collect::<Vec<_>>(), vec![1, 2]);
			MyStorage::remove_all();

			// test migration 2
			unhashed::put(&[&k[..], &vec![1][..]].concat(), &1u128);
			unhashed::put(&[&k[..], &vec![1, 1][..]].concat(), &2u64);
			unhashed::put(&[&k[..], &vec![8][..]].concat(), &3u128);
			unhashed::put(&[&k[..], &vec![10][..]].concat(), &4u32);

			// (contains some value that successfully decoded to u64)
			assert_eq!(MyStorage::iter_values().collect::<Vec<_>>(), vec![1, 2, 3]);
			MyStorage::translate_values(|v: u128| Some(v as u64));
			assert_eq!(MyStorage::iter_values().collect::<Vec<_>>(), vec![1, 2, 3]);
			MyStorage::remove_all();

			// test that other values are not modified.
			assert_eq!(unhashed::get(&key_before[..]), Some(32u64));
			assert_eq!(unhashed::get(&key_after[..]), Some(33u64));
		});
	}

	// This test ensures that the Digest encoding does not change without being noticied.
	#[test]
	fn digest_storage_append_works_as_expected() {
		TestExternalities::default().execute_with(|| {
			struct Storage;
			impl generator::StorageValue<Digest<u32>> for Storage {
				type Query = Digest<u32>;

				fn module_prefix() -> &'static [u8] {
					b"MyModule"
				}

				fn storage_prefix() -> &'static [u8] {
					b"Storage"
				}

				fn from_optional_value_to_query(v: Option<Digest<u32>>) -> Self::Query {
					v.unwrap()
				}

				fn from_query_to_optional_value(v: Self::Query) -> Option<Digest<u32>> {
					Some(v)
				}
			}

			Storage::append(DigestItem::ChangesTrieRoot(1));
			Storage::append(DigestItem::Other(Vec::new()));

			let value = unhashed::get_raw(&Storage::storage_value_final_key()).unwrap();

			let expected = Digest {
				logs: vec![DigestItem::ChangesTrieRoot(1), DigestItem::Other(Vec::new())],
			};
			assert_eq!(Digest::decode(&mut &value[..]).unwrap(), expected);
		});
	}

	#[test]
	#[should_panic(expected = "Require transaction not called within with_transaction")]
	fn require_transaction_should_panic() {
		TestExternalities::default().execute_with(|| {
			require_transaction();
		});
	}

	#[test]
	fn require_transaction_should_not_panic_in_with_transaction() {
		TestExternalities::default().execute_with(|| {
			with_transaction(|| {
				require_transaction();
				TransactionOutcome::Commit(())
			});

			with_transaction(|| {
				require_transaction();
				TransactionOutcome::Rollback(())
			});
		});
	}

	#[test]
	fn child_trie_prefixed_map_works() {
		TestExternalities::default().execute_with(|| {
			let child_info_a = child::ChildInfo::new_default(b"a");
			child::put(&child_info_a, &[1, 2, 3], &8u16);
			child::put(&child_info_a, &[2], &8u16);
			child::put(&child_info_a, &[2, 1, 3], &8u8);
			child::put(&child_info_a, &[2, 2, 3], &8u16);
			child::put(&child_info_a, &[3], &8u16);

			assert_eq!(
				ChildTriePrefixIterator::with_prefix(&child_info_a, &[2])
					.collect::<Vec<(Vec<u8>, u16)>>(),
				vec![
					(vec![], 8),
					(vec![2, 3], 8),
				],
			);

			assert_eq!(
				ChildTriePrefixIterator::with_prefix(&child_info_a, &[2])
					.drain()
					.collect::<Vec<(Vec<u8>, u16)>>(),
				vec![
					(vec![], 8),
					(vec![2, 3], 8),
				],
			);

			// The only remaining is the ones outside prefix
			assert_eq!(
				ChildTriePrefixIterator::with_prefix(&child_info_a, &[])
					.collect::<Vec<(Vec<u8>, u8)>>(),
				vec![
					(vec![1, 2, 3], 8),
					(vec![3], 8),
				],
			);

			child::put(&child_info_a, &[1, 2, 3], &8u16);
			child::put(&child_info_a, &[2], &8u16);
			child::put(&child_info_a, &[2, 1, 3], &8u8);
			child::put(&child_info_a, &[2, 2, 3], &8u16);
			child::put(&child_info_a, &[3], &8u16);

			assert_eq!(
				ChildTriePrefixIterator::with_prefix_over_key::<Identity>(&child_info_a, &[2])
					.collect::<Vec<(u16, u16)>>(),
				vec![
					(u16::decode(&mut &[2, 3][..]).unwrap(), 8),
				],
			);

			assert_eq!(
				ChildTriePrefixIterator::with_prefix_over_key::<Identity>(&child_info_a, &[2])
					.drain()
					.collect::<Vec<(u16, u16)>>(),
				vec![
					(u16::decode(&mut &[2, 3][..]).unwrap(), 8),
				],
			);

			// The only remaining is the ones outside prefix
			assert_eq!(
				ChildTriePrefixIterator::with_prefix(&child_info_a, &[])
					.collect::<Vec<(Vec<u8>, u8)>>(),
				vec![
					(vec![1, 2, 3], 8),
					(vec![3], 8),
				],
			);
		});
	}
}<|MERGE_RESOLUTION|>--- conflicted
+++ resolved
@@ -29,11 +29,8 @@
 
 pub mod unhashed;
 pub mod hashed;
-<<<<<<< HEAD
+pub mod bounded_btree_map;
 pub mod bounded_btree_set;
-=======
-pub mod bounded_btree_map;
->>>>>>> 46265363
 pub mod bounded_vec;
 pub mod child;
 #[doc(hidden)]
@@ -822,11 +819,8 @@
 	impl<T: Encode> Sealed for Vec<T> {}
 	impl<Hash: Encode> Sealed for Digest<Hash> {}
 	impl<T: BoundedVecValue, S: Get<u32>> Sealed for BoundedVec<T, S> {}
-<<<<<<< HEAD
+	impl<K, V, S> Sealed for bounded_btree_map::BoundedBTreeMap<K, V, S> {}
 	impl<T, S> Sealed for bounded_btree_set::BoundedBTreeSet<T, S> {}
-=======
-	impl<K, V, S> Sealed for bounded_btree_map::BoundedBTreeMap<K, V, S> {}
->>>>>>> 46265363
 }
 
 impl<T: Encode> StorageAppend<T> for Vec<T> {}
