// This file is part of Substrate.

// Copyright (C) 2019-2021 Parity Technologies (UK) Ltd.
// SPDX-License-Identifier: Apache-2.0

// Licensed under the Apache License, Version 2.0 (the "License");
// you may not use this file except in compliance with the License.
// You may obtain a copy of the License at
//
// 	http://www.apache.org/licenses/LICENSE-2.0
//
// Unless required by applicable law or agreed to in writing, software
// distributed under the License is distributed on an "AS IS" BASIS,
// WITHOUT WARRANTIES OR CONDITIONS OF ANY KIND, either express or implied.
// See the License for the specific language governing permissions and
// limitations under the License.

//! Traits and associated utilities for use in the FRAME environment.
//!
//! NOTE: If you're looking for `parameter_types`, it has moved in to the top-level module.

<<<<<<< HEAD
use sp_std::{prelude::*, result, marker::PhantomData, fmt::Debug};
use codec::{FullCodec, Codec, Encode, Decode, EncodeLike};
use sp_runtime::{
	traits::{
		AtLeast32Bit, Block as BlockT, BadOrigin, Convert,
		SaturatedConversion, Saturating, StoredMapError,
		UniqueSaturatedFrom, UniqueSaturatedInto, Zero,
	},
	BoundToRuntimeAppPublic, ConsensusEngineId, DispatchError, DispatchResult, Percent,
	RuntimeAppPublic, RuntimeDebug,
};
use sp_staking::SessionIndex;
use crate::dispatch::Parameter;
use crate::storage::StorageMap;
use crate::weights::Weight;
use impl_trait_for_tuples::impl_for_tuples;

#[cfg(feature = "std")]
use sp_runtime::traits::MaybeSerializeDeserialize;

/// Re-export for backward compatibility
pub use crate::currency::*;

/// Re-exported for the macro.
#[doc(hidden)]
pub use sp_std::{mem::{swap, take}, cell::RefCell, vec::Vec, boxed::Box};

/// A trait for online node inspection in a session.
///
/// Something that can give information about the current validator set.
pub trait ValidatorSet<AccountId> {
	/// Type for representing validator id in a session.
	type ValidatorId: Parameter;
	/// A type for converting `AccountId` to `ValidatorId`.
	type ValidatorIdOf: Convert<AccountId, Option<Self::ValidatorId>>;

	/// Returns current session index.
	fn session_index() -> SessionIndex;

	/// Returns the active set of validators.
	fn validators() -> Vec<Self::ValidatorId>;
}

/// [`ValidatorSet`] combined with an identification.
pub trait ValidatorSetWithIdentification<AccountId>: ValidatorSet<AccountId> {
	/// Full identification of `ValidatorId`.
	type Identification: Parameter;
	/// A type for converting `ValidatorId` to `Identification`.
	type IdentificationOf: Convert<Self::ValidatorId, Option<Self::Identification>>;
}

/// A session handler for specific key type.
pub trait OneSessionHandler<ValidatorId>: BoundToRuntimeAppPublic {
	/// The key type expected.
	type Key: Decode + Default + RuntimeAppPublic;

	/// The given validator set will be used for the genesis session.
	/// It is guaranteed that the given validator set will also be used
	/// for the second session, therefore the first call to `on_new_session`
	/// should provide the same validator set.
	fn on_genesis_session<'a, I: 'a>(validators: I)
		where I: Iterator<Item=(&'a ValidatorId, Self::Key)>, ValidatorId: 'a;

	/// Session set has changed; act appropriately. Note that this can be called
	/// before initialization of your module.
	///
	/// `changed` is true when at least one of the session keys
	/// or the underlying economic identities/distribution behind one the
	/// session keys has changed, false otherwise.
	///
	/// The `validators` are the validators of the incoming session, and `queued_validators`
	/// will follow.
	fn on_new_session<'a, I: 'a>(
		changed: bool,
		validators: I,
		queued_validators: I,
	) where I: Iterator<Item=(&'a ValidatorId, Self::Key)>, ValidatorId: 'a;

	/// A notification for end of the session.
	///
	/// Note it is triggered before any `SessionManager::end_session` handlers,
	/// so we can still affect the validator set.
	fn on_before_session_ending() {}

	/// A validator got disabled. Act accordingly until a new session begins.
	fn on_disabled(_validator_index: usize);
}

/// Simple trait for providing a filter over a reference to some type.
pub trait Filter<T> {
	/// Determine if a given value should be allowed through the filter (returns `true`) or not.
	fn filter(_: &T) -> bool;
}

impl<T> Filter<T> for () {
	fn filter(_: &T) -> bool { true }
}

/// Trait to add a constraint onto the filter.
pub trait FilterStack<T>: Filter<T> {
	/// The type used to archive the stack.
	type Stack;

	/// Add a new `constraint` onto the filter.
	fn push(constraint: impl Fn(&T) -> bool + 'static);

	/// Removes the most recently pushed, and not-yet-popped, constraint from the filter.
	fn pop();

	/// Clear the filter, returning a value that may be used later to `restore` it.
	fn take() -> Self::Stack;

	/// Restore the filter from a previous `take` operation.
	fn restore(taken: Self::Stack);
}

/// Guard type for pushing a constraint to a `FilterStack` and popping when dropped.
pub struct FilterStackGuard<F: FilterStack<T>, T>(PhantomData<(F, T)>);

/// Guard type for clearing all pushed constraints from a `FilterStack` and reinstating them when
/// dropped.
pub struct ClearFilterGuard<F: FilterStack<T>, T>(Option<F::Stack>, PhantomData<T>);

impl<F: FilterStack<T>, T> FilterStackGuard<F, T> {
	/// Create a new instance, adding a new `constraint` onto the filter `T`, and popping it when
	/// this instance is dropped.
	pub fn new(constraint: impl Fn(&T) -> bool + 'static) -> Self {
		F::push(constraint);
		Self(PhantomData)
	}
}

impl<F: FilterStack<T>, T> Drop for FilterStackGuard<F, T> {
	fn drop(&mut self) {
		F::pop();
	}
}

impl<F: FilterStack<T>, T> ClearFilterGuard<F, T> {
	/// Create a new instance, adding a new `constraint` onto the filter `T`, and popping it when
	/// this instance is dropped.
	pub fn new() -> Self {
		Self(Some(F::take()), PhantomData)
	}
}

impl<F: FilterStack<T>, T> Drop for ClearFilterGuard<F, T> {
	fn drop(&mut self) {
		if let Some(taken) = self.0.take() {
			F::restore(taken);
		}
	}
}

/// Simple trait for providing a filter over a reference to some type, given an instance of itself.
pub trait InstanceFilter<T>: Sized + Send + Sync {
	/// Determine if a given value should be allowed through the filter (returns `true`) or not.
	fn filter(&self, _: &T) -> bool;

	/// Determines whether `self` matches at least everything that `_o` does.
	fn is_superset(&self, _o: &Self) -> bool { false }
}

impl<T> InstanceFilter<T> for () {
	fn filter(&self, _: &T) -> bool { true }
	fn is_superset(&self, _o: &Self) -> bool { true }
}

#[macro_export]
macro_rules! impl_filter_stack {
	($target:ty, $base:ty, $call:ty, $module:ident) => {
		#[cfg(feature = "std")]
		mod $module {
			#[allow(unused_imports)]
			use super::*;
			use $crate::traits::{swap, take, RefCell, Vec, Box, Filter, FilterStack};

			thread_local! {
				static FILTER: RefCell<Vec<Box<dyn Fn(&$call) -> bool + 'static>>> = RefCell::new(Vec::new());
			}

			impl Filter<$call> for $target {
				fn filter(call: &$call) -> bool {
					<$base>::filter(call) &&
						FILTER.with(|filter| filter.borrow().iter().all(|f| f(call)))
				}
			}

			impl FilterStack<$call> for $target {
				type Stack = Vec<Box<dyn Fn(&$call) -> bool + 'static>>;
				fn push(f: impl Fn(&$call) -> bool + 'static) {
					FILTER.with(|filter| filter.borrow_mut().push(Box::new(f)));
				}
				fn pop() {
					FILTER.with(|filter| filter.borrow_mut().pop());
				}
				fn take() -> Self::Stack {
					FILTER.with(|filter| take(filter.borrow_mut().as_mut()))
				}
				fn restore(mut s: Self::Stack) {
					FILTER.with(|filter| swap(filter.borrow_mut().as_mut(), &mut s));
				}
			}
		}

		#[cfg(not(feature = "std"))]
		mod $module {
			#[allow(unused_imports)]
			use super::*;
			use $crate::traits::{swap, take, RefCell, Vec, Box, Filter, FilterStack};

			struct ThisFilter(RefCell<Vec<Box<dyn Fn(&$call) -> bool + 'static>>>);
			// NOTE: Safe only in wasm (guarded above) because there's only one thread.
			unsafe impl Send for ThisFilter {}
			unsafe impl Sync for ThisFilter {}

			static FILTER: ThisFilter = ThisFilter(RefCell::new(Vec::new()));

			impl Filter<$call> for $target {
				fn filter(call: &$call) -> bool {
					<$base>::filter(call) && FILTER.0.borrow().iter().all(|f| f(call))
				}
			}

			impl FilterStack<$call> for $target {
				type Stack = Vec<Box<dyn Fn(&$call) -> bool + 'static>>;
				fn push(f: impl Fn(&$call) -> bool + 'static) {
					FILTER.0.borrow_mut().push(Box::new(f));
				}
				fn pop() {
					FILTER.0.borrow_mut().pop();
				}
				fn take() -> Self::Stack {
					take(FILTER.0.borrow_mut().as_mut())
				}
				fn restore(mut s: Self::Stack) {
					swap(FILTER.0.borrow_mut().as_mut(), &mut s);
				}
			}
		}
	}
}

/// Type that provide some integrity tests.
///
/// This implemented for modules by `decl_module`.
#[impl_for_tuples(30)]
pub trait IntegrityTest {
	/// Run integrity test.
	///
	/// The test is not executed in a externalities provided environment.
	fn integrity_test() {}
}

#[cfg(test)]
mod test_impl_filter_stack {
	use super::*;

	pub struct IsCallable;
	pub struct BaseFilter;
	impl Filter<u32> for BaseFilter {
		fn filter(x: &u32) -> bool { x % 2 == 0 }
	}
	impl_filter_stack!(
		crate::traits::test_impl_filter_stack::IsCallable,
		crate::traits::test_impl_filter_stack::BaseFilter,
		u32,
		is_callable
	);

	#[test]
	fn impl_filter_stack_should_work() {
		assert!(IsCallable::filter(&36));
		assert!(IsCallable::filter(&40));
		assert!(IsCallable::filter(&42));
		assert!(!IsCallable::filter(&43));

		IsCallable::push(|x| *x < 42);
		assert!(IsCallable::filter(&36));
		assert!(IsCallable::filter(&40));
		assert!(!IsCallable::filter(&42));

		IsCallable::push(|x| *x % 3 == 0);
		assert!(IsCallable::filter(&36));
		assert!(!IsCallable::filter(&40));

		IsCallable::pop();
		assert!(IsCallable::filter(&36));
		assert!(IsCallable::filter(&40));
		assert!(!IsCallable::filter(&42));

		let saved = IsCallable::take();
		assert!(IsCallable::filter(&36));
		assert!(IsCallable::filter(&40));
		assert!(IsCallable::filter(&42));
		assert!(!IsCallable::filter(&43));

		IsCallable::restore(saved);
		assert!(IsCallable::filter(&36));
		assert!(IsCallable::filter(&40));
		assert!(!IsCallable::filter(&42));

		IsCallable::pop();
		assert!(IsCallable::filter(&36));
		assert!(IsCallable::filter(&40));
		assert!(IsCallable::filter(&42));
		assert!(!IsCallable::filter(&43));
	}

	#[test]
	fn guards_should_work() {
		assert!(IsCallable::filter(&36));
		assert!(IsCallable::filter(&40));
		assert!(IsCallable::filter(&42));
		assert!(!IsCallable::filter(&43));
		{
			let _guard_1 = FilterStackGuard::<IsCallable, u32>::new(|x| *x < 42);
			assert!(IsCallable::filter(&36));
			assert!(IsCallable::filter(&40));
			assert!(!IsCallable::filter(&42));
			{
				let _guard_2 = FilterStackGuard::<IsCallable, u32>::new(|x| *x % 3 == 0);
				assert!(IsCallable::filter(&36));
				assert!(!IsCallable::filter(&40));
			}
			assert!(IsCallable::filter(&36));
			assert!(IsCallable::filter(&40));
			assert!(!IsCallable::filter(&42));
			{
				let _guard_2 = ClearFilterGuard::<IsCallable, u32>::new();
				assert!(IsCallable::filter(&36));
				assert!(IsCallable::filter(&40));
				assert!(IsCallable::filter(&42));
				assert!(!IsCallable::filter(&43));
			}
			assert!(IsCallable::filter(&36));
			assert!(IsCallable::filter(&40));
			assert!(!IsCallable::filter(&42));
		}
		assert!(IsCallable::filter(&36));
		assert!(IsCallable::filter(&40));
		assert!(IsCallable::filter(&42));
		assert!(!IsCallable::filter(&43));
	}
}

/// An abstraction of a value stored within storage, but possibly as part of a larger composite
/// item.
pub trait StoredMap<K, T: Default> {
	/// Get the item, or its default if it doesn't yet exist; we make no distinction between the
	/// two.
	fn get(k: &K) -> T;

	/// Maybe mutate the item only if an `Ok` value is returned from `f`. Do nothing if an `Err` is
	/// returned. It is removed or reset to default value if it has been mutated to `None`
	fn try_mutate_exists<R, E: From<StoredMapError>>(
		k: &K,
		f: impl FnOnce(&mut Option<T>) -> Result<R, E>,
	) -> Result<R, E>;

	// Everything past here has a default implementation.

	/// Mutate the item.
	fn mutate<R>(k: &K, f: impl FnOnce(&mut T) -> R) -> Result<R, StoredMapError> {
		Self::mutate_exists(k, |maybe_account| match maybe_account {
			Some(ref mut account) => f(account),
			x @ None => {
				let mut account = Default::default();
				let r = f(&mut account);
				*x = Some(account);
				r
			}
		})
	}

	/// Mutate the item, removing or resetting to default value if it has been mutated to `None`.
	///
	/// This is infallible as long as the value does not get destroyed.
	fn mutate_exists<R>(
		k: &K,
		f: impl FnOnce(&mut Option<T>) -> R,
	) -> Result<R, StoredMapError> {
		Self::try_mutate_exists(k, |x| -> Result<R, StoredMapError> { Ok(f(x)) })
	}

	/// Set the item to something new.
	fn insert(k: &K, t: T) -> Result<(), StoredMapError> { Self::mutate(k, |i| *i = t) }

	/// Remove the item or otherwise replace it with its default value; we don't care which.
	fn remove(k: &K) -> Result<(), StoredMapError> { Self::mutate_exists(k, |x| *x = None) }
}

/// A simple, generic one-parameter event notifier/handler.
pub trait HandleLifetime<T> {
	/// An account was created.
	fn created(_t: &T) -> Result<(), StoredMapError> { Ok(()) }

	/// An account was killed.
	fn killed(_t: &T) -> Result<(), StoredMapError> { Ok(()) }
}

impl<T> HandleLifetime<T> for () {}

/// A shim for placing around a storage item in order to use it as a `StoredValue`. Ideally this
/// wouldn't be needed as `StorageValue`s should blanket implement `StoredValue`s, however this
/// would break the ability to have custom impls of `StoredValue`. The other workaround is to
/// implement it directly in the macro.
///
/// This form has the advantage that two additional types are provides, `Created` and `Removed`,
/// which are both generic events that can be tied to handlers to do something in the case of being
/// about to create an account where one didn't previously exist (at all; not just where it used to
/// be the default value), or where the account is being removed or reset back to the default value
/// where previously it did exist (though may have been in a default state). This works well with
/// system module's `CallOnCreatedAccount` and `CallKillAccount`.
pub struct StorageMapShim<S, L, K, T>(sp_std::marker::PhantomData<(S, L, K, T)>);
impl<
	S: StorageMap<K, T, Query=T>,
	L: HandleLifetime<K>,
	K: FullCodec,
	T: FullCodec + Default,
> StoredMap<K, T> for StorageMapShim<S, L, K, T> {
	fn get(k: &K) -> T { S::get(k) }
	fn insert(k: &K, t: T) -> Result<(), StoredMapError> {
		if !S::contains_key(&k) {
			L::created(k)?;
		}
		S::insert(k, t);
		Ok(())
	}
	fn remove(k: &K) -> Result<(), StoredMapError> {
		if S::contains_key(&k) {
			L::killed(&k)?;
			S::remove(k);
		}
		Ok(())
	}
	fn mutate<R>(k: &K, f: impl FnOnce(&mut T) -> R) -> Result<R, StoredMapError> {
		if !S::contains_key(&k) {
			L::created(k)?;
		}
		Ok(S::mutate(k, f))
	}
	fn mutate_exists<R>(k: &K, f: impl FnOnce(&mut Option<T>) -> R) -> Result<R, StoredMapError> {
		S::try_mutate_exists(k, |maybe_value| {
			let existed = maybe_value.is_some();
			let r = f(maybe_value);
			let exists = maybe_value.is_some();

			if !existed && exists {
				L::created(k)?;
			} else if existed && !exists {
				L::killed(k)?;
			}
			Ok(r)
		})
	}
	fn try_mutate_exists<R, E: From<StoredMapError>>(
		k: &K,
		f: impl FnOnce(&mut Option<T>) -> Result<R, E>,
	) -> Result<R, E> {
		S::try_mutate_exists(k, |maybe_value| {
			let existed = maybe_value.is_some();
			let r = f(maybe_value)?;
			let exists = maybe_value.is_some();

			if !existed && exists {
				L::created(k).map_err(E::from)?;
			} else if existed && !exists {
				L::killed(k).map_err(E::from)?;
			}
			Ok(r)
		})
	}
}

/// Something that can estimate at which block the next session rotation will happen (i.e. a new
/// session starts).
///
/// The accuracy of the estimates is dependent on the specific implementation, but in order to get
/// the best estimate possible these methods should be called throughout the duration of the session
/// (rather than calling once and storing the result).
///
/// This should be the same logical unit that dictates `ShouldEndSession` to the session module. No
/// assumptions are made about the scheduling of the sessions.
pub trait EstimateNextSessionRotation<BlockNumber> {
	/// Return the average length of a session.
	///
	/// This may or may not be accurate.
	fn average_session_length() -> BlockNumber;

	/// Return an estimate of the current session progress.
	///
	/// None should be returned if the estimation fails to come to an answer.
	fn estimate_current_session_progress(now: BlockNumber) -> (Option<Percent>, Weight);

	/// Return the block number at which the next session rotation is estimated to happen.
	///
	/// None should be returned if the estimation fails to come to an answer.
	fn estimate_next_session_rotation(now: BlockNumber) -> (Option<BlockNumber>, Weight);
}

impl<BlockNumber: Zero> EstimateNextSessionRotation<BlockNumber> for () {
	fn average_session_length() -> BlockNumber {
		Zero::zero()
	}

	fn estimate_current_session_progress(_: BlockNumber) -> (Option<Percent>, Weight) {
		(None, Zero::zero())
	}

	fn estimate_next_session_rotation(_: BlockNumber) -> (Option<BlockNumber>, Weight) {
		(None, Zero::zero())
	}
}

/// Something that can estimate at which block scheduling of the next session will happen (i.e when
/// we will try to fetch new validators).
///
/// This only refers to the point when we fetch the next session details and not when we enact them
/// (for enactment there's `EstimateNextSessionRotation`). With `pallet-session` this should be
/// triggered whenever `SessionManager::new_session` is called.
///
/// For example, if we are using a staking module this would be the block when the session module
/// would ask staking what the next validator set will be, as such this must always be implemented
/// by the session module.
pub trait EstimateNextNewSession<BlockNumber> {
	/// Return the average length of a session.
	///
	/// This may or may not be accurate.
	fn average_session_length() -> BlockNumber;

	/// Return the block number at which the next new session is estimated to happen.
	///
	/// None should be returned if the estimation fails to come to an answer.
	fn estimate_next_new_session(_: BlockNumber) -> (Option<BlockNumber>, Weight);
}

impl<BlockNumber: Zero> EstimateNextNewSession<BlockNumber> for () {
	fn average_session_length() -> BlockNumber {
		Zero::zero()
	}

	fn estimate_next_new_session(_: BlockNumber) -> (Option<BlockNumber>, Weight) {
		(None, Zero::zero())
	}
}

/// Anything that can have a `::len()` method.
pub trait Len {
	/// Return the length of data type.
	fn len(&self) -> usize;
}

impl<T: IntoIterator + Clone,> Len for T where <T as IntoIterator>::IntoIter: ExactSizeIterator {
	fn len(&self) -> usize {
		self.clone().into_iter().len()
	}
}

/// A trait for querying a single value from a type.
///
/// It is not required that the value is constant.
pub trait Get<T> {
	/// Return the current value.
	fn get() -> T;
}

impl<T: Default> Get<T> for () {
	fn get() -> T { T::default() }
}

/// A trait for querying whether a type can be said to "contain" a value.
pub trait Contains<T: Ord> {
	/// Return `true` if this "contains" the given value `t`.
	fn contains(t: &T) -> bool { Self::sorted_members().binary_search(t).is_ok() }

	/// Get a vector of all members in the set, ordered.
	fn sorted_members() -> Vec<T>;

	/// Get the number of items in the set.
	fn count() -> usize { Self::sorted_members().len() }

	/// Add an item that would satisfy `contains`. It does not make sure any other
	/// state is correctly maintained or generated.
	///
	/// **Should be used for benchmarking only!!!**
	#[cfg(feature = "runtime-benchmarks")]
	fn add(_t: &T) { unimplemented!() }
}

/// A trait for querying bound for the length of an implementation of `Contains`
pub trait ContainsLengthBound {
	/// Minimum number of elements contained
	fn min_len() -> usize;
	/// Maximum number of elements contained
	fn max_len() -> usize;
}

/// Handler for when a new account has been created.
#[impl_for_tuples(30)]
pub trait OnNewAccount<AccountId> {
	/// A new account `who` has been registered.
	fn on_new_account(who: &AccountId);
}

/// The account with the given id was reaped.
#[impl_for_tuples(30)]
pub trait OnKilledAccount<AccountId> {
	/// The account with the given id was reaped.
	fn on_killed_account(who: &AccountId);
}

/// A trait for finding the author of a block header based on the `PreRuntime` digests contained
/// within it.
pub trait FindAuthor<Author> {
	/// Find the author of a block based on the pre-runtime digests.
	fn find_author<'a, I>(digests: I) -> Option<Author>
		where I: 'a + IntoIterator<Item=(ConsensusEngineId, &'a [u8])>;
}

impl<A> FindAuthor<A> for () {
	fn find_author<'a, I>(_: I) -> Option<A>
		where I: 'a + IntoIterator<Item=(ConsensusEngineId, &'a [u8])>
	{
		None
	}
}

/// A trait for verifying the seal of a header and returning the author.
pub trait VerifySeal<Header, Author> {
	/// Verify a header and return the author, if any.
	fn verify_seal(header: &Header) -> Result<Option<Author>, &'static str>;
}

/// Something which can compute and check proofs of
/// a historical key owner and return full identification data of that
/// key owner.
pub trait KeyOwnerProofSystem<Key> {
	/// The proof of membership itself.
	type Proof: Codec;
	/// The full identification of a key owner and the stash account.
	type IdentificationTuple: Codec;

	/// Prove membership of a key owner in the current block-state.
	///
	/// This should typically only be called off-chain, since it may be
	/// computationally heavy.
	///
	/// Returns `Some` iff the key owner referred to by the given `key` is a
	/// member of the current set.
	fn prove(key: Key) -> Option<Self::Proof>;

	/// Check a proof of membership on-chain. Return `Some` iff the proof is
	/// valid and recent enough to check.
	fn check_proof(key: Key, proof: Self::Proof) -> Option<Self::IdentificationTuple>;
}

impl<Key> KeyOwnerProofSystem<Key> for () {
	// The proof and identification tuples is any bottom type to guarantee that the methods of this
	// implementation can never be called or return anything other than `None`.
	type Proof = crate::Void;
	type IdentificationTuple = crate::Void;

	fn prove(_key: Key) -> Option<Self::Proof> {
		None
	}

	fn check_proof(_key: Key, _proof: Self::Proof) -> Option<Self::IdentificationTuple> {
		None
	}
}

/// A type for which some values make sense to be able to drop without further consideration.
pub trait TryDrop: Sized {
	/// Drop an instance cleanly. Only works if its value represents "no-operation".
	fn try_drop(self) -> Result<(), Self>;
}

/// A vesting schedule over a currency. This allows a particular currency to have vesting limits
/// applied to it.
pub trait VestingSchedule<AccountId> {
	/// The quantity used to denote time; usually just a `BlockNumber`.
	type Moment;

	/// The currency that this schedule applies to.
	type Currency: Currency<AccountId>;

	/// Get the amount that is currently being vested and cannot be transferred out of this account.
	/// Returns `None` if the account has no vesting schedule.
	fn vesting_balance(who: &AccountId) -> Option<<Self::Currency as Currency<AccountId>>::Balance>;

	/// Adds a vesting schedule to a given account.
	///
	/// If there already exists a vesting schedule for the given account, an `Err` is returned
	/// and nothing is updated.
	///
	/// Is a no-op if the amount to be vested is zero.
	///
	/// NOTE: This doesn't alter the free balance of the account.
	fn add_vesting_schedule(
		who: &AccountId,
		locked: <Self::Currency as Currency<AccountId>>::Balance,
		per_block: <Self::Currency as Currency<AccountId>>::Balance,
		starting_block: Self::Moment,
	) -> DispatchResult;

	/// Remove a vesting schedule for a given account.
	///
	/// NOTE: This doesn't alter the free balance of the account.
	fn remove_vesting_schedule(who: &AccountId);
}

pub trait Time {
	type Moment: AtLeast32Bit + Parameter + Default + Copy;

	fn now() -> Self::Moment;
}

/// Trait to deal with unix time.
pub trait UnixTime {
	/// Return duration since `SystemTime::UNIX_EPOCH`.
	fn now() -> core::time::Duration;
}

/// Trait for type that can handle incremental changes to a set of account IDs.
pub trait ChangeMembers<AccountId: Clone + Ord> {
	/// A number of members `incoming` just joined the set and replaced some `outgoing` ones. The
	/// new set is given by `new`, and need not be sorted.
	///
	/// This resets any previous value of prime.
	fn change_members(incoming: &[AccountId], outgoing: &[AccountId], mut new: Vec<AccountId>) {
		new.sort();
		Self::change_members_sorted(incoming, outgoing, &new[..]);
	}

	/// A number of members `_incoming` just joined the set and replaced some `_outgoing` ones. The
	/// new set is thus given by `sorted_new` and **must be sorted**.
	///
	/// NOTE: This is the only function that needs to be implemented in `ChangeMembers`.
	///
	/// This resets any previous value of prime.
	fn change_members_sorted(
		incoming: &[AccountId],
		outgoing: &[AccountId],
		sorted_new: &[AccountId],
	);

	/// Set the new members; they **must already be sorted**. This will compute the diff and use it to
	/// call `change_members_sorted`.
	///
	/// This resets any previous value of prime.
	fn set_members_sorted(new_members: &[AccountId], old_members: &[AccountId]) {
		let (incoming, outgoing) = Self::compute_members_diff_sorted(new_members, old_members);
		Self::change_members_sorted(&incoming[..], &outgoing[..], &new_members);
	}

	/// Compute diff between new and old members; they **must already be sorted**.
	///
	/// Returns incoming and outgoing members.
	fn compute_members_diff_sorted(
		new_members: &[AccountId],
		old_members: &[AccountId],
	) -> (Vec<AccountId>, Vec<AccountId>) {
		let mut old_iter = old_members.iter();
		let mut new_iter = new_members.iter();
		let mut incoming = Vec::new();
		let mut outgoing = Vec::new();
		let mut old_i = old_iter.next();
		let mut new_i = new_iter.next();
		loop {
			match (old_i, new_i) {
				(None, None) => break,
				(Some(old), Some(new)) if old == new => {
					old_i = old_iter.next();
					new_i = new_iter.next();
				}
				(Some(old), Some(new)) if old < new => {
					outgoing.push(old.clone());
					old_i = old_iter.next();
				}
				(Some(old), None) => {
					outgoing.push(old.clone());
					old_i = old_iter.next();
				}
				(_, Some(new)) => {
					incoming.push(new.clone());
					new_i = new_iter.next();
				}
			}
		}
		(incoming, outgoing)
	}

	/// Set the prime member.
	fn set_prime(_prime: Option<AccountId>) {}

	/// Get the current prime.
	fn get_prime() -> Option<AccountId> {
		None
	}
}

impl<T: Clone + Ord> ChangeMembers<T> for () {
	fn change_members(_: &[T], _: &[T], _: Vec<T>) {}
	fn change_members_sorted(_: &[T], _: &[T], _: &[T]) {}
	fn set_members_sorted(_: &[T], _: &[T]) {}
	fn set_prime(_: Option<T>) {}
}

/// Trait for type that can handle the initialization of account IDs at genesis.
pub trait InitializeMembers<AccountId> {
	/// Initialize the members to the given `members`.
	fn initialize_members(members: &[AccountId]);
}

impl<T> InitializeMembers<T> for () {
	fn initialize_members(_: &[T]) {}
}

/// A trait that is able to provide randomness.
///
/// Being a deterministic blockchain, real randomness is difficult to come by, different
/// implementations of this trait will provide different security guarantees. At best,
/// this will be randomness which was hard to predict a long time ago, but that has become
/// easy to predict recently.
pub trait Randomness<Output, BlockNumber> {
	/// Get the most recently determined random seed, along with the time in the past
	/// since when it was determinable by chain observers.
	///
	/// `subject` is a context identifier and allows you to get a different result to
	/// other callers of this function; use it like `random(&b"my context"[..])`.
	///
	/// NOTE: The returned seed should only be used to distinguish commitments made before
	/// the returned block number. If the block number is too early (i.e. commitments were
	/// made afterwards), then ensure no further commitments may be made and repeatedly
	/// call this on later blocks until the block number returned is later than the latest
	/// commitment.
	fn random(subject: &[u8]) -> (Output, BlockNumber);

	/// Get the basic random seed.
	///
	/// In general you won't want to use this, but rather `Self::random` which allows
	/// you to give a subject for the random result and whose value will be
	/// independently low-influence random from any other such seeds.
	///
	/// NOTE: The returned seed should only be used to distinguish commitments made before
	/// the returned block number. If the block number is too early (i.e. commitments were
	/// made afterwards), then ensure no further commitments may be made and repeatedly
	/// call this on later blocks until the block number returned is later than the latest
	/// commitment.
	fn random_seed() -> (Output, BlockNumber) {
		Self::random(&[][..])
	}
}

/// Trait to be used by block producing consensus engine modules to determine
/// how late the current block is (e.g. in a slot-based proposal mechanism how
/// many slots were skipped since the previous block).
pub trait Lateness<N> {
	/// Returns a generic measure of how late the current block is compared to
	/// its parent.
	fn lateness(&self) -> N;
}

impl<N: Zero> Lateness<N> for () {
	fn lateness(&self) -> N {
		Zero::zero()
	}
}

/// Implementors of this trait provide information about whether or not some validator has
/// been registered with them. The [Session module](../../pallet_session/index.html) is an implementor.
pub trait ValidatorRegistration<ValidatorId> {
	/// Returns true if the provided validator ID has been registered with the implementing runtime
	/// module
	fn is_registered(id: &ValidatorId) -> bool;
}

/// Provides information about the pallet setup in the runtime.
///
/// An implementor should be able to provide information about each pallet that
/// is configured in `construct_runtime!`.
pub trait PalletInfo {
	/// Convert the given pallet `P` into its index as configured in the runtime.
	fn index<P: 'static>() -> Option<usize>;
	/// Convert the given pallet `P` into its name as configured in the runtime.
	fn name<P: 'static>() -> Option<&'static str>;
}

/// The function and pallet name of the Call.
#[derive(Clone, Eq, PartialEq, Default, RuntimeDebug)]
pub struct CallMetadata {
	/// Name of the function.
	pub function_name: &'static str,
	/// Name of the pallet to which the function belongs.
	pub pallet_name: &'static str,
}

/// Gets the function name of the Call.
pub trait GetCallName {
	/// Return all function names.
	fn get_call_names() -> &'static [&'static str];
	/// Return the function name of the Call.
	fn get_call_name(&self) -> &'static str;
}

/// Gets the metadata for the Call - function name and pallet name.
pub trait GetCallMetadata {
	/// Return all module names.
	fn get_module_names() -> &'static [&'static str];
	/// Return all function names for the given `module`.
	fn get_call_names(module: &str) -> &'static [&'static str];
	/// Return a [`CallMetadata`], containing function and pallet name of the Call.
	fn get_call_metadata(&self) -> CallMetadata;
}

/// The block finalization trait.
///
/// Implementing this lets you express what should happen for your pallet when the block is ending.
#[impl_for_tuples(30)]
pub trait OnFinalize<BlockNumber> {
	/// The block is being finalized. Implement to have something happen.
	///
	/// NOTE: This function is called AFTER ALL extrinsics in a block are applied,
	/// including inherent extrinsics.
	fn on_finalize(_n: BlockNumber) {}
}

/// The block's on idle trait.
///
/// Implementing this lets you express what should happen for your pallet before
/// block finalization (see `on_finalize` hook) in case any remaining weight is left.
pub trait OnIdle<BlockNumber> {
	/// The block is being finalized.
	/// Implement to have something happen in case there is leftover weight.
	/// Check the passed `remaining_weight` to make sure it is high enough to allow for
	/// your pallet's extra computation.
	///
	/// NOTE: This function is called AFTER ALL extrinsics - including inherent extrinsics -
	/// in a block are applied but before `on_finalize` is executed.
	fn on_idle(
		_n: BlockNumber,
		_remaining_weight: crate::weights::Weight
	) -> crate::weights::Weight {
		0
	}
}

#[impl_for_tuples(30)]
impl<BlockNumber: Clone> OnIdle<BlockNumber> for Tuple {
	fn on_idle(n: BlockNumber,  remaining_weight: crate::weights::Weight) -> crate::weights::Weight {
		let mut weight = 0;
		for_tuples!( #(
			let adjusted_remaining_weight = remaining_weight.saturating_sub(weight);
			weight = weight.saturating_add(Tuple::on_idle(n.clone(),  adjusted_remaining_weight));
		)* );
		weight
	}
}

/// The block initialization trait.
///
/// Implementing this lets you express what should happen for your pallet when the block is
/// beginning (right before the first extrinsic is executed).
pub trait OnInitialize<BlockNumber> {
	/// The block is being initialized. Implement to have something happen.
	///
	/// Return the non-negotiable weight consumed in the block.
	///
	/// NOTE: This function is called BEFORE ANY extrinsic in a block is applied,
	/// including inherent extrinsics. Hence for instance, if you runtime includes
	/// `pallet_timestamp`, the `timestamp` is not yet up to date at this point.
	fn on_initialize(_n: BlockNumber) -> crate::weights::Weight { 0 }
}

#[impl_for_tuples(30)]
impl<BlockNumber: Clone> OnInitialize<BlockNumber> for Tuple {
	fn on_initialize(n: BlockNumber) -> crate::weights::Weight {
		let mut weight = 0;
		for_tuples!( #( weight = weight.saturating_add(Tuple::on_initialize(n.clone())); )* );
		weight
	}
}

/// A trait that will be called at genesis.
///
/// Implementing this trait for a pallet let's you express operations that should
/// happen at genesis. It will be called in an externalities provided environment and
/// will see the genesis state after all pallets have written their genesis state.
#[impl_for_tuples(30)]
pub trait OnGenesis {
	/// Something that should happen at genesis.
	fn on_genesis() {}
}

/// Prefix to be used (optionally) for implementing [`OnRuntimeUpgradeHelpersExt::storage_key`].
#[cfg(feature = "try-runtime")]
pub const ON_RUNTIME_UPGRADE_PREFIX: &[u8] = b"__ON_RUNTIME_UPGRADE__";
=======
pub mod tokens;
pub use tokens::fungible;
pub use tokens::fungibles;
pub use tokens::currency::{
	Currency, LockIdentifier, LockableCurrency, ReservableCurrency, VestingSchedule,
};
pub use tokens::imbalance::{Imbalance, OnUnbalanced, SignedImbalance};
pub use tokens::{ExistenceRequirement, WithdrawReasons, BalanceStatus};

mod members;
pub use members::{
	Contains, ContainsLengthBound, SortedMembers, InitializeMembers, ChangeMembers, All, IsInVec,
	AsContains,
};
>>>>>>> 7ba4e4ce

mod validation;
pub use validation::{
	ValidatorSet, ValidatorSetWithIdentification, OneSessionHandler, FindAuthor, VerifySeal,
	EstimateNextNewSession, EstimateNextSessionRotation, KeyOwnerProofSystem, ValidatorRegistration,
	Lateness,
};

mod filter;
pub use filter::{
	Filter, FilterStack, FilterStackGuard, ClearFilterGuard, InstanceFilter, IntegrityTest,
};

mod misc;
pub use misc::{
	Len, Get, GetDefault, HandleLifetime, TryDrop, Time, UnixTime, IsType, IsSubType, ExecuteBlock,
	SameOrOther, OnNewAccount, OnKilledAccount, OffchainWorker, GetBacking, Backing, ExtrinsicCall,
	EnsureInherentsAreFirst, ConstU32,
};

mod stored_map;
pub use stored_map::{StoredMap, StorageMapShim};
mod randomness;
pub use randomness::Randomness;

mod metadata;
pub use metadata::{
	CallMetadata, GetCallMetadata, GetCallName, PalletInfo, PalletVersion, GetPalletVersion,
	PALLET_VERSION_STORAGE_KEY_POSTFIX, PalletInfoAccess,
};

mod hooks;
pub use hooks::{Hooks, OnGenesis, OnInitialize, OnFinalize, OnIdle, OnRuntimeUpgrade, OnTimestampSet};
#[cfg(feature = "try-runtime")]
pub use hooks::{OnRuntimeUpgradeHelpersExt, ON_RUNTIME_UPGRADE_PREFIX};
#[cfg(feature = "std")]
pub use hooks::GenesisBuild;

pub mod schedule;
mod storage;
pub use storage::{Instance, StorageInstance, StorageInfo, StorageInfoTrait};

mod dispatch;
pub use dispatch::{EnsureOrigin, OriginTrait, UnfilteredDispatchable};

mod voting;
pub use voting::{CurrencyToVote, SaturatingCurrencyToVote, U128CurrencyToVote};

// for backwards-compatibility with existing imports
pub use max_encoded_len::MaxEncodedLen;<|MERGE_RESOLUTION|>--- conflicted
+++ resolved
@@ -19,1006 +19,6 @@
 //!
 //! NOTE: If you're looking for `parameter_types`, it has moved in to the top-level module.
 
-<<<<<<< HEAD
-use sp_std::{prelude::*, result, marker::PhantomData, fmt::Debug};
-use codec::{FullCodec, Codec, Encode, Decode, EncodeLike};
-use sp_runtime::{
-	traits::{
-		AtLeast32Bit, Block as BlockT, BadOrigin, Convert,
-		SaturatedConversion, Saturating, StoredMapError,
-		UniqueSaturatedFrom, UniqueSaturatedInto, Zero,
-	},
-	BoundToRuntimeAppPublic, ConsensusEngineId, DispatchError, DispatchResult, Percent,
-	RuntimeAppPublic, RuntimeDebug,
-};
-use sp_staking::SessionIndex;
-use crate::dispatch::Parameter;
-use crate::storage::StorageMap;
-use crate::weights::Weight;
-use impl_trait_for_tuples::impl_for_tuples;
-
-#[cfg(feature = "std")]
-use sp_runtime::traits::MaybeSerializeDeserialize;
-
-/// Re-export for backward compatibility
-pub use crate::currency::*;
-
-/// Re-exported for the macro.
-#[doc(hidden)]
-pub use sp_std::{mem::{swap, take}, cell::RefCell, vec::Vec, boxed::Box};
-
-/// A trait for online node inspection in a session.
-///
-/// Something that can give information about the current validator set.
-pub trait ValidatorSet<AccountId> {
-	/// Type for representing validator id in a session.
-	type ValidatorId: Parameter;
-	/// A type for converting `AccountId` to `ValidatorId`.
-	type ValidatorIdOf: Convert<AccountId, Option<Self::ValidatorId>>;
-
-	/// Returns current session index.
-	fn session_index() -> SessionIndex;
-
-	/// Returns the active set of validators.
-	fn validators() -> Vec<Self::ValidatorId>;
-}
-
-/// [`ValidatorSet`] combined with an identification.
-pub trait ValidatorSetWithIdentification<AccountId>: ValidatorSet<AccountId> {
-	/// Full identification of `ValidatorId`.
-	type Identification: Parameter;
-	/// A type for converting `ValidatorId` to `Identification`.
-	type IdentificationOf: Convert<Self::ValidatorId, Option<Self::Identification>>;
-}
-
-/// A session handler for specific key type.
-pub trait OneSessionHandler<ValidatorId>: BoundToRuntimeAppPublic {
-	/// The key type expected.
-	type Key: Decode + Default + RuntimeAppPublic;
-
-	/// The given validator set will be used for the genesis session.
-	/// It is guaranteed that the given validator set will also be used
-	/// for the second session, therefore the first call to `on_new_session`
-	/// should provide the same validator set.
-	fn on_genesis_session<'a, I: 'a>(validators: I)
-		where I: Iterator<Item=(&'a ValidatorId, Self::Key)>, ValidatorId: 'a;
-
-	/// Session set has changed; act appropriately. Note that this can be called
-	/// before initialization of your module.
-	///
-	/// `changed` is true when at least one of the session keys
-	/// or the underlying economic identities/distribution behind one the
-	/// session keys has changed, false otherwise.
-	///
-	/// The `validators` are the validators of the incoming session, and `queued_validators`
-	/// will follow.
-	fn on_new_session<'a, I: 'a>(
-		changed: bool,
-		validators: I,
-		queued_validators: I,
-	) where I: Iterator<Item=(&'a ValidatorId, Self::Key)>, ValidatorId: 'a;
-
-	/// A notification for end of the session.
-	///
-	/// Note it is triggered before any `SessionManager::end_session` handlers,
-	/// so we can still affect the validator set.
-	fn on_before_session_ending() {}
-
-	/// A validator got disabled. Act accordingly until a new session begins.
-	fn on_disabled(_validator_index: usize);
-}
-
-/// Simple trait for providing a filter over a reference to some type.
-pub trait Filter<T> {
-	/// Determine if a given value should be allowed through the filter (returns `true`) or not.
-	fn filter(_: &T) -> bool;
-}
-
-impl<T> Filter<T> for () {
-	fn filter(_: &T) -> bool { true }
-}
-
-/// Trait to add a constraint onto the filter.
-pub trait FilterStack<T>: Filter<T> {
-	/// The type used to archive the stack.
-	type Stack;
-
-	/// Add a new `constraint` onto the filter.
-	fn push(constraint: impl Fn(&T) -> bool + 'static);
-
-	/// Removes the most recently pushed, and not-yet-popped, constraint from the filter.
-	fn pop();
-
-	/// Clear the filter, returning a value that may be used later to `restore` it.
-	fn take() -> Self::Stack;
-
-	/// Restore the filter from a previous `take` operation.
-	fn restore(taken: Self::Stack);
-}
-
-/// Guard type for pushing a constraint to a `FilterStack` and popping when dropped.
-pub struct FilterStackGuard<F: FilterStack<T>, T>(PhantomData<(F, T)>);
-
-/// Guard type for clearing all pushed constraints from a `FilterStack` and reinstating them when
-/// dropped.
-pub struct ClearFilterGuard<F: FilterStack<T>, T>(Option<F::Stack>, PhantomData<T>);
-
-impl<F: FilterStack<T>, T> FilterStackGuard<F, T> {
-	/// Create a new instance, adding a new `constraint` onto the filter `T`, and popping it when
-	/// this instance is dropped.
-	pub fn new(constraint: impl Fn(&T) -> bool + 'static) -> Self {
-		F::push(constraint);
-		Self(PhantomData)
-	}
-}
-
-impl<F: FilterStack<T>, T> Drop for FilterStackGuard<F, T> {
-	fn drop(&mut self) {
-		F::pop();
-	}
-}
-
-impl<F: FilterStack<T>, T> ClearFilterGuard<F, T> {
-	/// Create a new instance, adding a new `constraint` onto the filter `T`, and popping it when
-	/// this instance is dropped.
-	pub fn new() -> Self {
-		Self(Some(F::take()), PhantomData)
-	}
-}
-
-impl<F: FilterStack<T>, T> Drop for ClearFilterGuard<F, T> {
-	fn drop(&mut self) {
-		if let Some(taken) = self.0.take() {
-			F::restore(taken);
-		}
-	}
-}
-
-/// Simple trait for providing a filter over a reference to some type, given an instance of itself.
-pub trait InstanceFilter<T>: Sized + Send + Sync {
-	/// Determine if a given value should be allowed through the filter (returns `true`) or not.
-	fn filter(&self, _: &T) -> bool;
-
-	/// Determines whether `self` matches at least everything that `_o` does.
-	fn is_superset(&self, _o: &Self) -> bool { false }
-}
-
-impl<T> InstanceFilter<T> for () {
-	fn filter(&self, _: &T) -> bool { true }
-	fn is_superset(&self, _o: &Self) -> bool { true }
-}
-
-#[macro_export]
-macro_rules! impl_filter_stack {
-	($target:ty, $base:ty, $call:ty, $module:ident) => {
-		#[cfg(feature = "std")]
-		mod $module {
-			#[allow(unused_imports)]
-			use super::*;
-			use $crate::traits::{swap, take, RefCell, Vec, Box, Filter, FilterStack};
-
-			thread_local! {
-				static FILTER: RefCell<Vec<Box<dyn Fn(&$call) -> bool + 'static>>> = RefCell::new(Vec::new());
-			}
-
-			impl Filter<$call> for $target {
-				fn filter(call: &$call) -> bool {
-					<$base>::filter(call) &&
-						FILTER.with(|filter| filter.borrow().iter().all(|f| f(call)))
-				}
-			}
-
-			impl FilterStack<$call> for $target {
-				type Stack = Vec<Box<dyn Fn(&$call) -> bool + 'static>>;
-				fn push(f: impl Fn(&$call) -> bool + 'static) {
-					FILTER.with(|filter| filter.borrow_mut().push(Box::new(f)));
-				}
-				fn pop() {
-					FILTER.with(|filter| filter.borrow_mut().pop());
-				}
-				fn take() -> Self::Stack {
-					FILTER.with(|filter| take(filter.borrow_mut().as_mut()))
-				}
-				fn restore(mut s: Self::Stack) {
-					FILTER.with(|filter| swap(filter.borrow_mut().as_mut(), &mut s));
-				}
-			}
-		}
-
-		#[cfg(not(feature = "std"))]
-		mod $module {
-			#[allow(unused_imports)]
-			use super::*;
-			use $crate::traits::{swap, take, RefCell, Vec, Box, Filter, FilterStack};
-
-			struct ThisFilter(RefCell<Vec<Box<dyn Fn(&$call) -> bool + 'static>>>);
-			// NOTE: Safe only in wasm (guarded above) because there's only one thread.
-			unsafe impl Send for ThisFilter {}
-			unsafe impl Sync for ThisFilter {}
-
-			static FILTER: ThisFilter = ThisFilter(RefCell::new(Vec::new()));
-
-			impl Filter<$call> for $target {
-				fn filter(call: &$call) -> bool {
-					<$base>::filter(call) && FILTER.0.borrow().iter().all(|f| f(call))
-				}
-			}
-
-			impl FilterStack<$call> for $target {
-				type Stack = Vec<Box<dyn Fn(&$call) -> bool + 'static>>;
-				fn push(f: impl Fn(&$call) -> bool + 'static) {
-					FILTER.0.borrow_mut().push(Box::new(f));
-				}
-				fn pop() {
-					FILTER.0.borrow_mut().pop();
-				}
-				fn take() -> Self::Stack {
-					take(FILTER.0.borrow_mut().as_mut())
-				}
-				fn restore(mut s: Self::Stack) {
-					swap(FILTER.0.borrow_mut().as_mut(), &mut s);
-				}
-			}
-		}
-	}
-}
-
-/// Type that provide some integrity tests.
-///
-/// This implemented for modules by `decl_module`.
-#[impl_for_tuples(30)]
-pub trait IntegrityTest {
-	/// Run integrity test.
-	///
-	/// The test is not executed in a externalities provided environment.
-	fn integrity_test() {}
-}
-
-#[cfg(test)]
-mod test_impl_filter_stack {
-	use super::*;
-
-	pub struct IsCallable;
-	pub struct BaseFilter;
-	impl Filter<u32> for BaseFilter {
-		fn filter(x: &u32) -> bool { x % 2 == 0 }
-	}
-	impl_filter_stack!(
-		crate::traits::test_impl_filter_stack::IsCallable,
-		crate::traits::test_impl_filter_stack::BaseFilter,
-		u32,
-		is_callable
-	);
-
-	#[test]
-	fn impl_filter_stack_should_work() {
-		assert!(IsCallable::filter(&36));
-		assert!(IsCallable::filter(&40));
-		assert!(IsCallable::filter(&42));
-		assert!(!IsCallable::filter(&43));
-
-		IsCallable::push(|x| *x < 42);
-		assert!(IsCallable::filter(&36));
-		assert!(IsCallable::filter(&40));
-		assert!(!IsCallable::filter(&42));
-
-		IsCallable::push(|x| *x % 3 == 0);
-		assert!(IsCallable::filter(&36));
-		assert!(!IsCallable::filter(&40));
-
-		IsCallable::pop();
-		assert!(IsCallable::filter(&36));
-		assert!(IsCallable::filter(&40));
-		assert!(!IsCallable::filter(&42));
-
-		let saved = IsCallable::take();
-		assert!(IsCallable::filter(&36));
-		assert!(IsCallable::filter(&40));
-		assert!(IsCallable::filter(&42));
-		assert!(!IsCallable::filter(&43));
-
-		IsCallable::restore(saved);
-		assert!(IsCallable::filter(&36));
-		assert!(IsCallable::filter(&40));
-		assert!(!IsCallable::filter(&42));
-
-		IsCallable::pop();
-		assert!(IsCallable::filter(&36));
-		assert!(IsCallable::filter(&40));
-		assert!(IsCallable::filter(&42));
-		assert!(!IsCallable::filter(&43));
-	}
-
-	#[test]
-	fn guards_should_work() {
-		assert!(IsCallable::filter(&36));
-		assert!(IsCallable::filter(&40));
-		assert!(IsCallable::filter(&42));
-		assert!(!IsCallable::filter(&43));
-		{
-			let _guard_1 = FilterStackGuard::<IsCallable, u32>::new(|x| *x < 42);
-			assert!(IsCallable::filter(&36));
-			assert!(IsCallable::filter(&40));
-			assert!(!IsCallable::filter(&42));
-			{
-				let _guard_2 = FilterStackGuard::<IsCallable, u32>::new(|x| *x % 3 == 0);
-				assert!(IsCallable::filter(&36));
-				assert!(!IsCallable::filter(&40));
-			}
-			assert!(IsCallable::filter(&36));
-			assert!(IsCallable::filter(&40));
-			assert!(!IsCallable::filter(&42));
-			{
-				let _guard_2 = ClearFilterGuard::<IsCallable, u32>::new();
-				assert!(IsCallable::filter(&36));
-				assert!(IsCallable::filter(&40));
-				assert!(IsCallable::filter(&42));
-				assert!(!IsCallable::filter(&43));
-			}
-			assert!(IsCallable::filter(&36));
-			assert!(IsCallable::filter(&40));
-			assert!(!IsCallable::filter(&42));
-		}
-		assert!(IsCallable::filter(&36));
-		assert!(IsCallable::filter(&40));
-		assert!(IsCallable::filter(&42));
-		assert!(!IsCallable::filter(&43));
-	}
-}
-
-/// An abstraction of a value stored within storage, but possibly as part of a larger composite
-/// item.
-pub trait StoredMap<K, T: Default> {
-	/// Get the item, or its default if it doesn't yet exist; we make no distinction between the
-	/// two.
-	fn get(k: &K) -> T;
-
-	/// Maybe mutate the item only if an `Ok` value is returned from `f`. Do nothing if an `Err` is
-	/// returned. It is removed or reset to default value if it has been mutated to `None`
-	fn try_mutate_exists<R, E: From<StoredMapError>>(
-		k: &K,
-		f: impl FnOnce(&mut Option<T>) -> Result<R, E>,
-	) -> Result<R, E>;
-
-	// Everything past here has a default implementation.
-
-	/// Mutate the item.
-	fn mutate<R>(k: &K, f: impl FnOnce(&mut T) -> R) -> Result<R, StoredMapError> {
-		Self::mutate_exists(k, |maybe_account| match maybe_account {
-			Some(ref mut account) => f(account),
-			x @ None => {
-				let mut account = Default::default();
-				let r = f(&mut account);
-				*x = Some(account);
-				r
-			}
-		})
-	}
-
-	/// Mutate the item, removing or resetting to default value if it has been mutated to `None`.
-	///
-	/// This is infallible as long as the value does not get destroyed.
-	fn mutate_exists<R>(
-		k: &K,
-		f: impl FnOnce(&mut Option<T>) -> R,
-	) -> Result<R, StoredMapError> {
-		Self::try_mutate_exists(k, |x| -> Result<R, StoredMapError> { Ok(f(x)) })
-	}
-
-	/// Set the item to something new.
-	fn insert(k: &K, t: T) -> Result<(), StoredMapError> { Self::mutate(k, |i| *i = t) }
-
-	/// Remove the item or otherwise replace it with its default value; we don't care which.
-	fn remove(k: &K) -> Result<(), StoredMapError> { Self::mutate_exists(k, |x| *x = None) }
-}
-
-/// A simple, generic one-parameter event notifier/handler.
-pub trait HandleLifetime<T> {
-	/// An account was created.
-	fn created(_t: &T) -> Result<(), StoredMapError> { Ok(()) }
-
-	/// An account was killed.
-	fn killed(_t: &T) -> Result<(), StoredMapError> { Ok(()) }
-}
-
-impl<T> HandleLifetime<T> for () {}
-
-/// A shim for placing around a storage item in order to use it as a `StoredValue`. Ideally this
-/// wouldn't be needed as `StorageValue`s should blanket implement `StoredValue`s, however this
-/// would break the ability to have custom impls of `StoredValue`. The other workaround is to
-/// implement it directly in the macro.
-///
-/// This form has the advantage that two additional types are provides, `Created` and `Removed`,
-/// which are both generic events that can be tied to handlers to do something in the case of being
-/// about to create an account where one didn't previously exist (at all; not just where it used to
-/// be the default value), or where the account is being removed or reset back to the default value
-/// where previously it did exist (though may have been in a default state). This works well with
-/// system module's `CallOnCreatedAccount` and `CallKillAccount`.
-pub struct StorageMapShim<S, L, K, T>(sp_std::marker::PhantomData<(S, L, K, T)>);
-impl<
-	S: StorageMap<K, T, Query=T>,
-	L: HandleLifetime<K>,
-	K: FullCodec,
-	T: FullCodec + Default,
-> StoredMap<K, T> for StorageMapShim<S, L, K, T> {
-	fn get(k: &K) -> T { S::get(k) }
-	fn insert(k: &K, t: T) -> Result<(), StoredMapError> {
-		if !S::contains_key(&k) {
-			L::created(k)?;
-		}
-		S::insert(k, t);
-		Ok(())
-	}
-	fn remove(k: &K) -> Result<(), StoredMapError> {
-		if S::contains_key(&k) {
-			L::killed(&k)?;
-			S::remove(k);
-		}
-		Ok(())
-	}
-	fn mutate<R>(k: &K, f: impl FnOnce(&mut T) -> R) -> Result<R, StoredMapError> {
-		if !S::contains_key(&k) {
-			L::created(k)?;
-		}
-		Ok(S::mutate(k, f))
-	}
-	fn mutate_exists<R>(k: &K, f: impl FnOnce(&mut Option<T>) -> R) -> Result<R, StoredMapError> {
-		S::try_mutate_exists(k, |maybe_value| {
-			let existed = maybe_value.is_some();
-			let r = f(maybe_value);
-			let exists = maybe_value.is_some();
-
-			if !existed && exists {
-				L::created(k)?;
-			} else if existed && !exists {
-				L::killed(k)?;
-			}
-			Ok(r)
-		})
-	}
-	fn try_mutate_exists<R, E: From<StoredMapError>>(
-		k: &K,
-		f: impl FnOnce(&mut Option<T>) -> Result<R, E>,
-	) -> Result<R, E> {
-		S::try_mutate_exists(k, |maybe_value| {
-			let existed = maybe_value.is_some();
-			let r = f(maybe_value)?;
-			let exists = maybe_value.is_some();
-
-			if !existed && exists {
-				L::created(k).map_err(E::from)?;
-			} else if existed && !exists {
-				L::killed(k).map_err(E::from)?;
-			}
-			Ok(r)
-		})
-	}
-}
-
-/// Something that can estimate at which block the next session rotation will happen (i.e. a new
-/// session starts).
-///
-/// The accuracy of the estimates is dependent on the specific implementation, but in order to get
-/// the best estimate possible these methods should be called throughout the duration of the session
-/// (rather than calling once and storing the result).
-///
-/// This should be the same logical unit that dictates `ShouldEndSession` to the session module. No
-/// assumptions are made about the scheduling of the sessions.
-pub trait EstimateNextSessionRotation<BlockNumber> {
-	/// Return the average length of a session.
-	///
-	/// This may or may not be accurate.
-	fn average_session_length() -> BlockNumber;
-
-	/// Return an estimate of the current session progress.
-	///
-	/// None should be returned if the estimation fails to come to an answer.
-	fn estimate_current_session_progress(now: BlockNumber) -> (Option<Percent>, Weight);
-
-	/// Return the block number at which the next session rotation is estimated to happen.
-	///
-	/// None should be returned if the estimation fails to come to an answer.
-	fn estimate_next_session_rotation(now: BlockNumber) -> (Option<BlockNumber>, Weight);
-}
-
-impl<BlockNumber: Zero> EstimateNextSessionRotation<BlockNumber> for () {
-	fn average_session_length() -> BlockNumber {
-		Zero::zero()
-	}
-
-	fn estimate_current_session_progress(_: BlockNumber) -> (Option<Percent>, Weight) {
-		(None, Zero::zero())
-	}
-
-	fn estimate_next_session_rotation(_: BlockNumber) -> (Option<BlockNumber>, Weight) {
-		(None, Zero::zero())
-	}
-}
-
-/// Something that can estimate at which block scheduling of the next session will happen (i.e when
-/// we will try to fetch new validators).
-///
-/// This only refers to the point when we fetch the next session details and not when we enact them
-/// (for enactment there's `EstimateNextSessionRotation`). With `pallet-session` this should be
-/// triggered whenever `SessionManager::new_session` is called.
-///
-/// For example, if we are using a staking module this would be the block when the session module
-/// would ask staking what the next validator set will be, as such this must always be implemented
-/// by the session module.
-pub trait EstimateNextNewSession<BlockNumber> {
-	/// Return the average length of a session.
-	///
-	/// This may or may not be accurate.
-	fn average_session_length() -> BlockNumber;
-
-	/// Return the block number at which the next new session is estimated to happen.
-	///
-	/// None should be returned if the estimation fails to come to an answer.
-	fn estimate_next_new_session(_: BlockNumber) -> (Option<BlockNumber>, Weight);
-}
-
-impl<BlockNumber: Zero> EstimateNextNewSession<BlockNumber> for () {
-	fn average_session_length() -> BlockNumber {
-		Zero::zero()
-	}
-
-	fn estimate_next_new_session(_: BlockNumber) -> (Option<BlockNumber>, Weight) {
-		(None, Zero::zero())
-	}
-}
-
-/// Anything that can have a `::len()` method.
-pub trait Len {
-	/// Return the length of data type.
-	fn len(&self) -> usize;
-}
-
-impl<T: IntoIterator + Clone,> Len for T where <T as IntoIterator>::IntoIter: ExactSizeIterator {
-	fn len(&self) -> usize {
-		self.clone().into_iter().len()
-	}
-}
-
-/// A trait for querying a single value from a type.
-///
-/// It is not required that the value is constant.
-pub trait Get<T> {
-	/// Return the current value.
-	fn get() -> T;
-}
-
-impl<T: Default> Get<T> for () {
-	fn get() -> T { T::default() }
-}
-
-/// A trait for querying whether a type can be said to "contain" a value.
-pub trait Contains<T: Ord> {
-	/// Return `true` if this "contains" the given value `t`.
-	fn contains(t: &T) -> bool { Self::sorted_members().binary_search(t).is_ok() }
-
-	/// Get a vector of all members in the set, ordered.
-	fn sorted_members() -> Vec<T>;
-
-	/// Get the number of items in the set.
-	fn count() -> usize { Self::sorted_members().len() }
-
-	/// Add an item that would satisfy `contains`. It does not make sure any other
-	/// state is correctly maintained or generated.
-	///
-	/// **Should be used for benchmarking only!!!**
-	#[cfg(feature = "runtime-benchmarks")]
-	fn add(_t: &T) { unimplemented!() }
-}
-
-/// A trait for querying bound for the length of an implementation of `Contains`
-pub trait ContainsLengthBound {
-	/// Minimum number of elements contained
-	fn min_len() -> usize;
-	/// Maximum number of elements contained
-	fn max_len() -> usize;
-}
-
-/// Handler for when a new account has been created.
-#[impl_for_tuples(30)]
-pub trait OnNewAccount<AccountId> {
-	/// A new account `who` has been registered.
-	fn on_new_account(who: &AccountId);
-}
-
-/// The account with the given id was reaped.
-#[impl_for_tuples(30)]
-pub trait OnKilledAccount<AccountId> {
-	/// The account with the given id was reaped.
-	fn on_killed_account(who: &AccountId);
-}
-
-/// A trait for finding the author of a block header based on the `PreRuntime` digests contained
-/// within it.
-pub trait FindAuthor<Author> {
-	/// Find the author of a block based on the pre-runtime digests.
-	fn find_author<'a, I>(digests: I) -> Option<Author>
-		where I: 'a + IntoIterator<Item=(ConsensusEngineId, &'a [u8])>;
-}
-
-impl<A> FindAuthor<A> for () {
-	fn find_author<'a, I>(_: I) -> Option<A>
-		where I: 'a + IntoIterator<Item=(ConsensusEngineId, &'a [u8])>
-	{
-		None
-	}
-}
-
-/// A trait for verifying the seal of a header and returning the author.
-pub trait VerifySeal<Header, Author> {
-	/// Verify a header and return the author, if any.
-	fn verify_seal(header: &Header) -> Result<Option<Author>, &'static str>;
-}
-
-/// Something which can compute and check proofs of
-/// a historical key owner and return full identification data of that
-/// key owner.
-pub trait KeyOwnerProofSystem<Key> {
-	/// The proof of membership itself.
-	type Proof: Codec;
-	/// The full identification of a key owner and the stash account.
-	type IdentificationTuple: Codec;
-
-	/// Prove membership of a key owner in the current block-state.
-	///
-	/// This should typically only be called off-chain, since it may be
-	/// computationally heavy.
-	///
-	/// Returns `Some` iff the key owner referred to by the given `key` is a
-	/// member of the current set.
-	fn prove(key: Key) -> Option<Self::Proof>;
-
-	/// Check a proof of membership on-chain. Return `Some` iff the proof is
-	/// valid and recent enough to check.
-	fn check_proof(key: Key, proof: Self::Proof) -> Option<Self::IdentificationTuple>;
-}
-
-impl<Key> KeyOwnerProofSystem<Key> for () {
-	// The proof and identification tuples is any bottom type to guarantee that the methods of this
-	// implementation can never be called or return anything other than `None`.
-	type Proof = crate::Void;
-	type IdentificationTuple = crate::Void;
-
-	fn prove(_key: Key) -> Option<Self::Proof> {
-		None
-	}
-
-	fn check_proof(_key: Key, _proof: Self::Proof) -> Option<Self::IdentificationTuple> {
-		None
-	}
-}
-
-/// A type for which some values make sense to be able to drop without further consideration.
-pub trait TryDrop: Sized {
-	/// Drop an instance cleanly. Only works if its value represents "no-operation".
-	fn try_drop(self) -> Result<(), Self>;
-}
-
-/// A vesting schedule over a currency. This allows a particular currency to have vesting limits
-/// applied to it.
-pub trait VestingSchedule<AccountId> {
-	/// The quantity used to denote time; usually just a `BlockNumber`.
-	type Moment;
-
-	/// The currency that this schedule applies to.
-	type Currency: Currency<AccountId>;
-
-	/// Get the amount that is currently being vested and cannot be transferred out of this account.
-	/// Returns `None` if the account has no vesting schedule.
-	fn vesting_balance(who: &AccountId) -> Option<<Self::Currency as Currency<AccountId>>::Balance>;
-
-	/// Adds a vesting schedule to a given account.
-	///
-	/// If there already exists a vesting schedule for the given account, an `Err` is returned
-	/// and nothing is updated.
-	///
-	/// Is a no-op if the amount to be vested is zero.
-	///
-	/// NOTE: This doesn't alter the free balance of the account.
-	fn add_vesting_schedule(
-		who: &AccountId,
-		locked: <Self::Currency as Currency<AccountId>>::Balance,
-		per_block: <Self::Currency as Currency<AccountId>>::Balance,
-		starting_block: Self::Moment,
-	) -> DispatchResult;
-
-	/// Remove a vesting schedule for a given account.
-	///
-	/// NOTE: This doesn't alter the free balance of the account.
-	fn remove_vesting_schedule(who: &AccountId);
-}
-
-pub trait Time {
-	type Moment: AtLeast32Bit + Parameter + Default + Copy;
-
-	fn now() -> Self::Moment;
-}
-
-/// Trait to deal with unix time.
-pub trait UnixTime {
-	/// Return duration since `SystemTime::UNIX_EPOCH`.
-	fn now() -> core::time::Duration;
-}
-
-/// Trait for type that can handle incremental changes to a set of account IDs.
-pub trait ChangeMembers<AccountId: Clone + Ord> {
-	/// A number of members `incoming` just joined the set and replaced some `outgoing` ones. The
-	/// new set is given by `new`, and need not be sorted.
-	///
-	/// This resets any previous value of prime.
-	fn change_members(incoming: &[AccountId], outgoing: &[AccountId], mut new: Vec<AccountId>) {
-		new.sort();
-		Self::change_members_sorted(incoming, outgoing, &new[..]);
-	}
-
-	/// A number of members `_incoming` just joined the set and replaced some `_outgoing` ones. The
-	/// new set is thus given by `sorted_new` and **must be sorted**.
-	///
-	/// NOTE: This is the only function that needs to be implemented in `ChangeMembers`.
-	///
-	/// This resets any previous value of prime.
-	fn change_members_sorted(
-		incoming: &[AccountId],
-		outgoing: &[AccountId],
-		sorted_new: &[AccountId],
-	);
-
-	/// Set the new members; they **must already be sorted**. This will compute the diff and use it to
-	/// call `change_members_sorted`.
-	///
-	/// This resets any previous value of prime.
-	fn set_members_sorted(new_members: &[AccountId], old_members: &[AccountId]) {
-		let (incoming, outgoing) = Self::compute_members_diff_sorted(new_members, old_members);
-		Self::change_members_sorted(&incoming[..], &outgoing[..], &new_members);
-	}
-
-	/// Compute diff between new and old members; they **must already be sorted**.
-	///
-	/// Returns incoming and outgoing members.
-	fn compute_members_diff_sorted(
-		new_members: &[AccountId],
-		old_members: &[AccountId],
-	) -> (Vec<AccountId>, Vec<AccountId>) {
-		let mut old_iter = old_members.iter();
-		let mut new_iter = new_members.iter();
-		let mut incoming = Vec::new();
-		let mut outgoing = Vec::new();
-		let mut old_i = old_iter.next();
-		let mut new_i = new_iter.next();
-		loop {
-			match (old_i, new_i) {
-				(None, None) => break,
-				(Some(old), Some(new)) if old == new => {
-					old_i = old_iter.next();
-					new_i = new_iter.next();
-				}
-				(Some(old), Some(new)) if old < new => {
-					outgoing.push(old.clone());
-					old_i = old_iter.next();
-				}
-				(Some(old), None) => {
-					outgoing.push(old.clone());
-					old_i = old_iter.next();
-				}
-				(_, Some(new)) => {
-					incoming.push(new.clone());
-					new_i = new_iter.next();
-				}
-			}
-		}
-		(incoming, outgoing)
-	}
-
-	/// Set the prime member.
-	fn set_prime(_prime: Option<AccountId>) {}
-
-	/// Get the current prime.
-	fn get_prime() -> Option<AccountId> {
-		None
-	}
-}
-
-impl<T: Clone + Ord> ChangeMembers<T> for () {
-	fn change_members(_: &[T], _: &[T], _: Vec<T>) {}
-	fn change_members_sorted(_: &[T], _: &[T], _: &[T]) {}
-	fn set_members_sorted(_: &[T], _: &[T]) {}
-	fn set_prime(_: Option<T>) {}
-}
-
-/// Trait for type that can handle the initialization of account IDs at genesis.
-pub trait InitializeMembers<AccountId> {
-	/// Initialize the members to the given `members`.
-	fn initialize_members(members: &[AccountId]);
-}
-
-impl<T> InitializeMembers<T> for () {
-	fn initialize_members(_: &[T]) {}
-}
-
-/// A trait that is able to provide randomness.
-///
-/// Being a deterministic blockchain, real randomness is difficult to come by, different
-/// implementations of this trait will provide different security guarantees. At best,
-/// this will be randomness which was hard to predict a long time ago, but that has become
-/// easy to predict recently.
-pub trait Randomness<Output, BlockNumber> {
-	/// Get the most recently determined random seed, along with the time in the past
-	/// since when it was determinable by chain observers.
-	///
-	/// `subject` is a context identifier and allows you to get a different result to
-	/// other callers of this function; use it like `random(&b"my context"[..])`.
-	///
-	/// NOTE: The returned seed should only be used to distinguish commitments made before
-	/// the returned block number. If the block number is too early (i.e. commitments were
-	/// made afterwards), then ensure no further commitments may be made and repeatedly
-	/// call this on later blocks until the block number returned is later than the latest
-	/// commitment.
-	fn random(subject: &[u8]) -> (Output, BlockNumber);
-
-	/// Get the basic random seed.
-	///
-	/// In general you won't want to use this, but rather `Self::random` which allows
-	/// you to give a subject for the random result and whose value will be
-	/// independently low-influence random from any other such seeds.
-	///
-	/// NOTE: The returned seed should only be used to distinguish commitments made before
-	/// the returned block number. If the block number is too early (i.e. commitments were
-	/// made afterwards), then ensure no further commitments may be made and repeatedly
-	/// call this on later blocks until the block number returned is later than the latest
-	/// commitment.
-	fn random_seed() -> (Output, BlockNumber) {
-		Self::random(&[][..])
-	}
-}
-
-/// Trait to be used by block producing consensus engine modules to determine
-/// how late the current block is (e.g. in a slot-based proposal mechanism how
-/// many slots were skipped since the previous block).
-pub trait Lateness<N> {
-	/// Returns a generic measure of how late the current block is compared to
-	/// its parent.
-	fn lateness(&self) -> N;
-}
-
-impl<N: Zero> Lateness<N> for () {
-	fn lateness(&self) -> N {
-		Zero::zero()
-	}
-}
-
-/// Implementors of this trait provide information about whether or not some validator has
-/// been registered with them. The [Session module](../../pallet_session/index.html) is an implementor.
-pub trait ValidatorRegistration<ValidatorId> {
-	/// Returns true if the provided validator ID has been registered with the implementing runtime
-	/// module
-	fn is_registered(id: &ValidatorId) -> bool;
-}
-
-/// Provides information about the pallet setup in the runtime.
-///
-/// An implementor should be able to provide information about each pallet that
-/// is configured in `construct_runtime!`.
-pub trait PalletInfo {
-	/// Convert the given pallet `P` into its index as configured in the runtime.
-	fn index<P: 'static>() -> Option<usize>;
-	/// Convert the given pallet `P` into its name as configured in the runtime.
-	fn name<P: 'static>() -> Option<&'static str>;
-}
-
-/// The function and pallet name of the Call.
-#[derive(Clone, Eq, PartialEq, Default, RuntimeDebug)]
-pub struct CallMetadata {
-	/// Name of the function.
-	pub function_name: &'static str,
-	/// Name of the pallet to which the function belongs.
-	pub pallet_name: &'static str,
-}
-
-/// Gets the function name of the Call.
-pub trait GetCallName {
-	/// Return all function names.
-	fn get_call_names() -> &'static [&'static str];
-	/// Return the function name of the Call.
-	fn get_call_name(&self) -> &'static str;
-}
-
-/// Gets the metadata for the Call - function name and pallet name.
-pub trait GetCallMetadata {
-	/// Return all module names.
-	fn get_module_names() -> &'static [&'static str];
-	/// Return all function names for the given `module`.
-	fn get_call_names(module: &str) -> &'static [&'static str];
-	/// Return a [`CallMetadata`], containing function and pallet name of the Call.
-	fn get_call_metadata(&self) -> CallMetadata;
-}
-
-/// The block finalization trait.
-///
-/// Implementing this lets you express what should happen for your pallet when the block is ending.
-#[impl_for_tuples(30)]
-pub trait OnFinalize<BlockNumber> {
-	/// The block is being finalized. Implement to have something happen.
-	///
-	/// NOTE: This function is called AFTER ALL extrinsics in a block are applied,
-	/// including inherent extrinsics.
-	fn on_finalize(_n: BlockNumber) {}
-}
-
-/// The block's on idle trait.
-///
-/// Implementing this lets you express what should happen for your pallet before
-/// block finalization (see `on_finalize` hook) in case any remaining weight is left.
-pub trait OnIdle<BlockNumber> {
-	/// The block is being finalized.
-	/// Implement to have something happen in case there is leftover weight.
-	/// Check the passed `remaining_weight` to make sure it is high enough to allow for
-	/// your pallet's extra computation.
-	///
-	/// NOTE: This function is called AFTER ALL extrinsics - including inherent extrinsics -
-	/// in a block are applied but before `on_finalize` is executed.
-	fn on_idle(
-		_n: BlockNumber,
-		_remaining_weight: crate::weights::Weight
-	) -> crate::weights::Weight {
-		0
-	}
-}
-
-#[impl_for_tuples(30)]
-impl<BlockNumber: Clone> OnIdle<BlockNumber> for Tuple {
-	fn on_idle(n: BlockNumber,  remaining_weight: crate::weights::Weight) -> crate::weights::Weight {
-		let mut weight = 0;
-		for_tuples!( #(
-			let adjusted_remaining_weight = remaining_weight.saturating_sub(weight);
-			weight = weight.saturating_add(Tuple::on_idle(n.clone(),  adjusted_remaining_weight));
-		)* );
-		weight
-	}
-}
-
-/// The block initialization trait.
-///
-/// Implementing this lets you express what should happen for your pallet when the block is
-/// beginning (right before the first extrinsic is executed).
-pub trait OnInitialize<BlockNumber> {
-	/// The block is being initialized. Implement to have something happen.
-	///
-	/// Return the non-negotiable weight consumed in the block.
-	///
-	/// NOTE: This function is called BEFORE ANY extrinsic in a block is applied,
-	/// including inherent extrinsics. Hence for instance, if you runtime includes
-	/// `pallet_timestamp`, the `timestamp` is not yet up to date at this point.
-	fn on_initialize(_n: BlockNumber) -> crate::weights::Weight { 0 }
-}
-
-#[impl_for_tuples(30)]
-impl<BlockNumber: Clone> OnInitialize<BlockNumber> for Tuple {
-	fn on_initialize(n: BlockNumber) -> crate::weights::Weight {
-		let mut weight = 0;
-		for_tuples!( #( weight = weight.saturating_add(Tuple::on_initialize(n.clone())); )* );
-		weight
-	}
-}
-
-/// A trait that will be called at genesis.
-///
-/// Implementing this trait for a pallet let's you express operations that should
-/// happen at genesis. It will be called in an externalities provided environment and
-/// will see the genesis state after all pallets have written their genesis state.
-#[impl_for_tuples(30)]
-pub trait OnGenesis {
-	/// Something that should happen at genesis.
-	fn on_genesis() {}
-}
-
-/// Prefix to be used (optionally) for implementing [`OnRuntimeUpgradeHelpersExt::storage_key`].
-#[cfg(feature = "try-runtime")]
-pub const ON_RUNTIME_UPGRADE_PREFIX: &[u8] = b"__ON_RUNTIME_UPGRADE__";
-=======
 pub mod tokens;
 pub use tokens::fungible;
 pub use tokens::fungibles;
@@ -1033,7 +33,6 @@
 	Contains, ContainsLengthBound, SortedMembers, InitializeMembers, ChangeMembers, All, IsInVec,
 	AsContains,
 };
->>>>>>> 7ba4e4ce
 
 mod validation;
 pub use validation::{
