// This file is part of Substrate.

// Copyright (C) 2019-2021 Parity Technologies (UK) Ltd.
// SPDX-License-Identifier: Apache-2.0

// Licensed under the Apache License, Version 2.0 (the "License");
// you may not use this file except in compliance with the License.
// You may obtain a copy of the License at
//
// 	http://www.apache.org/licenses/LICENSE-2.0
//
// Unless required by applicable law or agreed to in writing, software
// distributed under the License is distributed on an "AS IS" BASIS,
// WITHOUT WARRANTIES OR CONDITIONS OF ANY KIND, either express or implied.
// See the License for the specific language governing permissions and
// limitations under the License.

//! Traits and associated utilities for use in the FRAME environment.
//!
//! NOTE: If you're looking for `parameter_types`, it has moved in to the top-level module.

pub mod tokens;
pub use tokens::fungible;
pub use tokens::fungibles;
pub use tokens::currency::{
	Currency, LockIdentifier, LockableCurrency, ReservableCurrency, VestingSchedule,
};
pub use tokens::imbalance::{Imbalance, OnUnbalanced, SignedImbalance};
pub use tokens::{ExistenceRequirement, WithdrawReasons, BalanceStatus};

mod members;
pub use members::{
	Contains, ContainsLengthBound, SortedMembers, InitializeMembers, ChangeMembers, All, IsInVec,
	AsContains,
};

mod validation;
pub use validation::{
	ValidatorSet, ValidatorSetWithIdentification, OneSessionHandler, FindAuthor, VerifySeal,
	EstimateNextNewSession, EstimateNextSessionRotation, KeyOwnerProofSystem, ValidatorRegistration,
	Lateness,
};

mod filter;
pub use filter::{
	Filter, FilterStack, FilterStackGuard, ClearFilterGuard, InstanceFilter, IntegrityTest,
};

mod misc;
pub use misc::{
	Len, Get, GetDefault, HandleLifetime, TryDrop, Time, UnixTime, IsType, IsSubType, ExecuteBlock,
	SameOrOther, OnNewAccount, OnKilledAccount, OffchainWorker, GetBacking, Backing,
};

mod stored_map;
pub use stored_map::{StoredMap, StorageMapShim};
mod randomness;
pub use randomness::Randomness;

mod metadata;
pub use metadata::{
	CallMetadata, GetCallMetadata, GetCallName, PalletInfo, PalletVersion, GetPalletVersion,
	PALLET_VERSION_STORAGE_KEY_POSTFIX,
};

mod hooks;
pub use hooks::{Hooks, OnGenesis, OnInitialize, OnFinalize, OnIdle, OnRuntimeUpgrade, OnTimestampSet};
#[cfg(feature = "try-runtime")]
pub use hooks::{OnRuntimeUpgradeHelpersExt, ON_RUNTIME_UPGRADE_PREFIX};
#[cfg(feature = "std")]
<<<<<<< HEAD
pub trait GenesisBuild<T, I=()>: Default + MaybeSerializeDeserialize {
	/// The build function is called within an externalities allowing storage APIs.
	/// Thus one can write to storage using regular pallet storages.
	fn build(&self);

	/// Build the storage using `build` inside default storage.
	fn build_storage(&self) -> Result<sp_runtime::Storage, String> {
		let mut storage = Default::default();
		self.assimilate_storage(&mut storage)?;
		Ok(storage)
	}

	/// Assimilate the storage for this module into pre-existing overlays.
	fn assimilate_storage(&self, storage: &mut sp_runtime::Storage) -> Result<(), String> {
		sp_state_machine::BasicExternalities::execute_with_storage(storage, || {
			self.build();
			Ok(())
		})
	}
}

/// The storage key postfix that is used to store the [`PalletVersion`] per pallet.
///
/// The full storage key is built by using:
/// Twox128([`PalletInfo::name`]) ++ Twox128([`PALLET_VERSION_STORAGE_KEY_POSTFIX`])
pub const PALLET_VERSION_STORAGE_KEY_POSTFIX: &[u8] = b":__PALLET_VERSION__:";

/// The version of a pallet.
///
/// Each pallet version is stored in the state under a fixed key. See
/// [`PALLET_VERSION_STORAGE_KEY_POSTFIX`] for how this key is built.
#[derive(RuntimeDebug, Eq, PartialEq, Encode, Decode, Ord, Clone, Copy)]
pub struct PalletVersion {
	/// The major version of the pallet.
	pub major: u16,
	/// The minor version of the pallet.
	pub minor: u8,
	/// The patch version of the pallet.
	pub patch: u8,
}

impl PalletVersion {
	/// Creates a new instance of `Self`.
	pub fn new(major: u16, minor: u8, patch: u8) -> Self {
		Self {
			major,
			minor,
			patch,
		}
	}

	/// Returns the storage key for a pallet version.
	///
	/// See [`PALLET_VERSION_STORAGE_KEY_POSTFIX`] on how this key is built.
	///
	/// Returns `None` if the given `PI` returned a `None` as name for the given
	/// `Pallet`.
	pub fn storage_key<PI: PalletInfo, Pallet: 'static>() -> Option<[u8; 32]> {
		let pallet_name = PI::name::<Pallet>()?;

		let pallet_name = sp_io::hashing::twox_128(pallet_name.as_bytes());
		let postfix = sp_io::hashing::twox_128(PALLET_VERSION_STORAGE_KEY_POSTFIX);

		let mut final_key = [0u8; 32];
		final_key[..16].copy_from_slice(&pallet_name);
		final_key[16..].copy_from_slice(&postfix);

		Some(final_key)
	}

	/// Put this pallet version into the storage.
	///
	/// It will use the storage key that is associated with the given `Pallet`.
	///
	/// # Panics
	///
	/// This function will panic iff `Pallet` can not be found by `PalletInfo`.
	/// In a runtime that is put together using
	/// [`construct_runtime!`](crate::construct_runtime) this should never happen.
	///
	/// It will also panic if this function isn't executed in an externalities
	/// provided environment.
	pub fn put_into_storage<PI: PalletInfo, Pallet: 'static>(&self) {
		let key = Self::storage_key::<PI, Pallet>()
			.expect("Every active pallet has a name in the runtime; qed");

		crate::storage::unhashed::put(&key, self);
	}
}

impl sp_std::cmp::PartialOrd for PalletVersion {
	fn partial_cmp(&self, other: &Self) -> Option<sp_std::cmp::Ordering> {
		let res = self.major
			.cmp(&other.major)
			.then_with(||
				self.minor
					.cmp(&other.minor)
					.then_with(|| self.patch.cmp(&other.patch)
			));

		Some(res)
	}
}

/// Provides version information about a pallet.
///
/// This trait provides two functions for returning the version of a
/// pallet. There is a state where both functions can return distinct versions.
/// See [`GetPalletVersion::storage_version`] for more information about this.
pub trait GetPalletVersion {
	/// Returns the current version of the pallet.
	fn current_version() -> PalletVersion;

	/// Returns the version of the pallet that is stored in storage.
	///
	/// Most of the time this will return the exact same version as
	/// [`GetPalletVersion::current_version`]. Only when being in
	/// a state after a runtime upgrade happened and the pallet did
	/// not yet updated its version in storage, this will return a
	/// different(the previous, seen from the time of calling) version.
	///
	/// See [`PalletVersion`] for more information.
	///
	/// # Note
	///
	/// If there was no previous version of the pallet stored in the state,
	/// this function returns `None`.
	fn storage_version() -> Option<PalletVersion>;
}

/// A trait to ensure the inherent are before non-inherent in a block.
///
/// This is typically implemented on runtime, through `construct_runtime!`.
pub trait EnsureInherentsAreFirst<Block> {
	/// Ensure the position of inherent is correct, i.e. they are before non-inherents.
	///
	/// On error return the index of the inherent with invalid position (counting from 0).
	fn ensure_inherents_are_first(block: &Block) -> Result<(), u32>;
}

/// An extrinsic on which we can get access to call.
pub trait ExtrinsicCall: sp_runtime::traits::Extrinsic {
	/// Get the call of the extrinsic.
	fn call(&self) -> &Self::Call;
}

#[cfg(feature = "std")]
impl<Call, Extra> ExtrinsicCall for sp_runtime::testing::TestXt<Call, Extra> where
	Call: Codec + Sync + Send,
{
	fn call(&self) -> &Self::Call {
		&self.call
	}
}

impl<Address, Call, Signature, Extra> ExtrinsicCall
for sp_runtime::generic::UncheckedExtrinsic<Address, Call, Signature, Extra>
where
	Extra: sp_runtime::traits::SignedExtension,
{
	fn call(&self) -> &Self::Call {
		&self.function
	}
}

/// Something that can execute a given block.
///
/// Executing a block means that all extrinsics in a given block will be executed and the resulting
/// header will be checked against the header of the given block.
pub trait ExecuteBlock<Block: BlockT> {
	/// Execute the given `block`.
	///
	/// This will execute all extrinsics in the block and check that the resulting header is correct.
	///
	/// # Panic
	///
	/// Panics when an extrinsics panics or the resulting header doesn't match the expected header.
	fn execute_block(block: Block);
}

/// A trait which is called when the timestamp is set in the runtime.
#[impl_trait_for_tuples::impl_for_tuples(30)]
pub trait OnTimestampSet<Moment> {
	/// Called when the timestamp is set.
	fn on_timestamp_set(moment: Moment);
}

#[cfg(test)]
mod tests {
	use super::*;

	#[test]
	fn on_initialize_and_on_runtime_upgrade_weight_merge_works() {
		struct Test;
		impl OnInitialize<u8> for Test {
			fn on_initialize(_n: u8) -> crate::weights::Weight {
				10
			}
		}
		impl OnRuntimeUpgrade for Test {
			fn on_runtime_upgrade() -> crate::weights::Weight {
				20
			}
		}
=======
pub use hooks::GenesisBuild;
>>>>>>> 524b0863

pub mod schedule;
mod storage;
pub use storage::{Instance, StorageInstance};

mod dispatch;
pub use dispatch::{EnsureOrigin, OriginTrait, UnfilteredDispatchable};

mod voting;
pub use voting::{CurrencyToVote, SaturatingCurrencyToVote, U128CurrencyToVote};<|MERGE_RESOLUTION|>--- conflicted
+++ resolved
@@ -49,7 +49,8 @@
 mod misc;
 pub use misc::{
 	Len, Get, GetDefault, HandleLifetime, TryDrop, Time, UnixTime, IsType, IsSubType, ExecuteBlock,
-	SameOrOther, OnNewAccount, OnKilledAccount, OffchainWorker, GetBacking, Backing,
+	SameOrOther, OnNewAccount, OnKilledAccount, OffchainWorker, GetBacking, Backing, ExtrinsicCall,
+	EnsureInherentsAreFirst,
 };
 
 mod stored_map;
@@ -68,214 +69,7 @@
 #[cfg(feature = "try-runtime")]
 pub use hooks::{OnRuntimeUpgradeHelpersExt, ON_RUNTIME_UPGRADE_PREFIX};
 #[cfg(feature = "std")]
-<<<<<<< HEAD
-pub trait GenesisBuild<T, I=()>: Default + MaybeSerializeDeserialize {
-	/// The build function is called within an externalities allowing storage APIs.
-	/// Thus one can write to storage using regular pallet storages.
-	fn build(&self);
-
-	/// Build the storage using `build` inside default storage.
-	fn build_storage(&self) -> Result<sp_runtime::Storage, String> {
-		let mut storage = Default::default();
-		self.assimilate_storage(&mut storage)?;
-		Ok(storage)
-	}
-
-	/// Assimilate the storage for this module into pre-existing overlays.
-	fn assimilate_storage(&self, storage: &mut sp_runtime::Storage) -> Result<(), String> {
-		sp_state_machine::BasicExternalities::execute_with_storage(storage, || {
-			self.build();
-			Ok(())
-		})
-	}
-}
-
-/// The storage key postfix that is used to store the [`PalletVersion`] per pallet.
-///
-/// The full storage key is built by using:
-/// Twox128([`PalletInfo::name`]) ++ Twox128([`PALLET_VERSION_STORAGE_KEY_POSTFIX`])
-pub const PALLET_VERSION_STORAGE_KEY_POSTFIX: &[u8] = b":__PALLET_VERSION__:";
-
-/// The version of a pallet.
-///
-/// Each pallet version is stored in the state under a fixed key. See
-/// [`PALLET_VERSION_STORAGE_KEY_POSTFIX`] for how this key is built.
-#[derive(RuntimeDebug, Eq, PartialEq, Encode, Decode, Ord, Clone, Copy)]
-pub struct PalletVersion {
-	/// The major version of the pallet.
-	pub major: u16,
-	/// The minor version of the pallet.
-	pub minor: u8,
-	/// The patch version of the pallet.
-	pub patch: u8,
-}
-
-impl PalletVersion {
-	/// Creates a new instance of `Self`.
-	pub fn new(major: u16, minor: u8, patch: u8) -> Self {
-		Self {
-			major,
-			minor,
-			patch,
-		}
-	}
-
-	/// Returns the storage key for a pallet version.
-	///
-	/// See [`PALLET_VERSION_STORAGE_KEY_POSTFIX`] on how this key is built.
-	///
-	/// Returns `None` if the given `PI` returned a `None` as name for the given
-	/// `Pallet`.
-	pub fn storage_key<PI: PalletInfo, Pallet: 'static>() -> Option<[u8; 32]> {
-		let pallet_name = PI::name::<Pallet>()?;
-
-		let pallet_name = sp_io::hashing::twox_128(pallet_name.as_bytes());
-		let postfix = sp_io::hashing::twox_128(PALLET_VERSION_STORAGE_KEY_POSTFIX);
-
-		let mut final_key = [0u8; 32];
-		final_key[..16].copy_from_slice(&pallet_name);
-		final_key[16..].copy_from_slice(&postfix);
-
-		Some(final_key)
-	}
-
-	/// Put this pallet version into the storage.
-	///
-	/// It will use the storage key that is associated with the given `Pallet`.
-	///
-	/// # Panics
-	///
-	/// This function will panic iff `Pallet` can not be found by `PalletInfo`.
-	/// In a runtime that is put together using
-	/// [`construct_runtime!`](crate::construct_runtime) this should never happen.
-	///
-	/// It will also panic if this function isn't executed in an externalities
-	/// provided environment.
-	pub fn put_into_storage<PI: PalletInfo, Pallet: 'static>(&self) {
-		let key = Self::storage_key::<PI, Pallet>()
-			.expect("Every active pallet has a name in the runtime; qed");
-
-		crate::storage::unhashed::put(&key, self);
-	}
-}
-
-impl sp_std::cmp::PartialOrd for PalletVersion {
-	fn partial_cmp(&self, other: &Self) -> Option<sp_std::cmp::Ordering> {
-		let res = self.major
-			.cmp(&other.major)
-			.then_with(||
-				self.minor
-					.cmp(&other.minor)
-					.then_with(|| self.patch.cmp(&other.patch)
-			));
-
-		Some(res)
-	}
-}
-
-/// Provides version information about a pallet.
-///
-/// This trait provides two functions for returning the version of a
-/// pallet. There is a state where both functions can return distinct versions.
-/// See [`GetPalletVersion::storage_version`] for more information about this.
-pub trait GetPalletVersion {
-	/// Returns the current version of the pallet.
-	fn current_version() -> PalletVersion;
-
-	/// Returns the version of the pallet that is stored in storage.
-	///
-	/// Most of the time this will return the exact same version as
-	/// [`GetPalletVersion::current_version`]. Only when being in
-	/// a state after a runtime upgrade happened and the pallet did
-	/// not yet updated its version in storage, this will return a
-	/// different(the previous, seen from the time of calling) version.
-	///
-	/// See [`PalletVersion`] for more information.
-	///
-	/// # Note
-	///
-	/// If there was no previous version of the pallet stored in the state,
-	/// this function returns `None`.
-	fn storage_version() -> Option<PalletVersion>;
-}
-
-/// A trait to ensure the inherent are before non-inherent in a block.
-///
-/// This is typically implemented on runtime, through `construct_runtime!`.
-pub trait EnsureInherentsAreFirst<Block> {
-	/// Ensure the position of inherent is correct, i.e. they are before non-inherents.
-	///
-	/// On error return the index of the inherent with invalid position (counting from 0).
-	fn ensure_inherents_are_first(block: &Block) -> Result<(), u32>;
-}
-
-/// An extrinsic on which we can get access to call.
-pub trait ExtrinsicCall: sp_runtime::traits::Extrinsic {
-	/// Get the call of the extrinsic.
-	fn call(&self) -> &Self::Call;
-}
-
-#[cfg(feature = "std")]
-impl<Call, Extra> ExtrinsicCall for sp_runtime::testing::TestXt<Call, Extra> where
-	Call: Codec + Sync + Send,
-{
-	fn call(&self) -> &Self::Call {
-		&self.call
-	}
-}
-
-impl<Address, Call, Signature, Extra> ExtrinsicCall
-for sp_runtime::generic::UncheckedExtrinsic<Address, Call, Signature, Extra>
-where
-	Extra: sp_runtime::traits::SignedExtension,
-{
-	fn call(&self) -> &Self::Call {
-		&self.function
-	}
-}
-
-/// Something that can execute a given block.
-///
-/// Executing a block means that all extrinsics in a given block will be executed and the resulting
-/// header will be checked against the header of the given block.
-pub trait ExecuteBlock<Block: BlockT> {
-	/// Execute the given `block`.
-	///
-	/// This will execute all extrinsics in the block and check that the resulting header is correct.
-	///
-	/// # Panic
-	///
-	/// Panics when an extrinsics panics or the resulting header doesn't match the expected header.
-	fn execute_block(block: Block);
-}
-
-/// A trait which is called when the timestamp is set in the runtime.
-#[impl_trait_for_tuples::impl_for_tuples(30)]
-pub trait OnTimestampSet<Moment> {
-	/// Called when the timestamp is set.
-	fn on_timestamp_set(moment: Moment);
-}
-
-#[cfg(test)]
-mod tests {
-	use super::*;
-
-	#[test]
-	fn on_initialize_and_on_runtime_upgrade_weight_merge_works() {
-		struct Test;
-		impl OnInitialize<u8> for Test {
-			fn on_initialize(_n: u8) -> crate::weights::Weight {
-				10
-			}
-		}
-		impl OnRuntimeUpgrade for Test {
-			fn on_runtime_upgrade() -> crate::weights::Weight {
-				20
-			}
-		}
-=======
 pub use hooks::GenesisBuild;
->>>>>>> 524b0863
 
 pub mod schedule;
 mod storage;
