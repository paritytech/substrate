// This file is part of Substrate.

// Copyright (C) 2019-2020 Parity Technologies (UK) Ltd.
// SPDX-License-Identifier: Apache-2.0

// Licensed under the Apache License, Version 2.0 (the "License");
// you may not use this file except in compliance with the License.
// You may obtain a copy of the License at
//
// 	http://www.apache.org/licenses/LICENSE-2.0
//
// Unless required by applicable law or agreed to in writing, software
// distributed under the License is distributed on an "AS IS" BASIS,
// WITHOUT WARRANTIES OR CONDITIONS OF ANY KIND, either express or implied.
// See the License for the specific language governing permissions and
// limitations under the License.

// Tests for Multisig Pallet

#![cfg(test)]

use super::*;

use frame_support::{
	assert_ok, assert_noop, impl_outer_origin, parameter_types, impl_outer_dispatch,
	weights::Weight, impl_outer_event, traits::Filter,
};
use sp_core::H256;
use sp_runtime::{Perbill, traits::{BlakeTwo256, IdentityLookup}, testing::Header};
use crate as multisig;

impl_outer_origin! {
	pub enum Origin for Test where system = frame_system {}
}

impl_outer_event! {
	pub enum TestEvent for Test {
		system<T>,
		pallet_balances<T>,
		multisig<T>,
	}
}
impl_outer_dispatch! {
	pub enum Call for Test where origin: Origin {
		frame_system::System,
		pallet_balances::Balances,
		multisig::Multisig,
	}
}

// For testing the pallet, we construct most of a mock runtime. This means
// first constructing a configuration type (`Test`) which `impl`s each of the
// configuration traits of pallets we want to use.
#[derive(Clone, Eq, PartialEq)]
pub struct Test;
parameter_types! {
	pub const BlockHashCount: u64 = 250;
	pub const MaximumBlockWeight: Weight = 1024;
	pub const MaximumBlockLength: u32 = 2 * 1024;
	pub const AvailableBlockRatio: Perbill = Perbill::one();
}
impl frame_system::Trait for Test {
	type BaseCallFilter = TestBaseCallFilter;
	type Origin = Origin;
	type Index = u64;
	type BlockNumber = u64;
	type Hash = H256;
	type Call = Call;
	type Hashing = BlakeTwo256;
	type AccountId = u64;
	type Lookup = IdentityLookup<Self::AccountId>;
	type Header = Header;
	type Event = TestEvent;
	type BlockHashCount = BlockHashCount;
	type MaximumBlockWeight = MaximumBlockWeight;
	type DbWeight = ();
	type BlockExecutionWeight = ();
	type ExtrinsicBaseWeight = ();
	type MaximumExtrinsicWeight = MaximumBlockWeight;
	type MaximumBlockLength = MaximumBlockLength;
	type AvailableBlockRatio = AvailableBlockRatio;
	type Version = ();
	type ModuleToIndex = ();
	type AccountData = pallet_balances::AccountData<u64>;
	type OnNewAccount = ();
	type OnKilledAccount = ();
}
parameter_types! {
	pub const ExistentialDeposit: u64 = 1;
}
impl pallet_balances::Trait for Test {
	type Balance = u64;
	type Event = TestEvent;
	type DustRemoval = ();
	type ExistentialDeposit = ExistentialDeposit;
	type AccountStore = System;
}
parameter_types! {
	pub const DepositBase: u64 = 1;
	pub const DepositFactor: u64 = 1;
	pub const MaxSignatories: u16 = 3;
}
pub struct TestBaseCallFilter;
impl Filter<Call> for TestBaseCallFilter {
	fn filter(c: &Call) -> bool {
		match *c {
			Call::Balances(_) => true,
			// Needed for benchmarking
			Call::System(frame_system::Call::remark(_)) => true,
			_ => false,
		}
	}
}
impl Trait for Test {
	type Event = TestEvent;
	type Call = Call;
	type Currency = Balances;
	type DepositBase = DepositBase;
	type DepositFactor = DepositFactor;
	type MaxSignatories = MaxSignatories;
}
type System = frame_system::Module<Test>;
type Balances = pallet_balances::Module<Test>;
type Multisig = Module<Test>;

use pallet_balances::Call as BalancesCall;
use pallet_balances::Error as BalancesError;

pub fn new_test_ext() -> sp_io::TestExternalities {
	let mut t = frame_system::GenesisConfig::default().build_storage::<Test>().unwrap();
	pallet_balances::GenesisConfig::<Test> {
		balances: vec![(1, 10), (2, 10), (3, 10), (4, 10), (5, 2)],
	}.assimilate_storage(&mut t).unwrap();
	let mut ext = sp_io::TestExternalities::new(t);
	ext.execute_with(|| System::set_block_number(1));
	ext
}

fn last_event() -> TestEvent {
	system::Module::<Test>::events().pop().map(|e| e.event).expect("Event expected")
}

fn expect_event<E: Into<TestEvent>>(e: E) {
	assert_eq!(last_event(), e.into());
}

fn now() -> Timepoint<u64> {
	Multisig::timepoint()
}

#[test]
fn multisig_deposit_is_taken_and_returned() {
	new_test_ext().execute_with(|| {
		let multi = Multisig::multi_account_id(&[1, 2, 3][..], 2);
		assert_ok!(Balances::transfer(Origin::signed(1), multi, 5));
		assert_ok!(Balances::transfer(Origin::signed(2), multi, 5));
		assert_ok!(Balances::transfer(Origin::signed(3), multi, 5));

		let call = Call::Balances(BalancesCall::transfer(6, 15));
		let call_weight = call.get_dispatch_info().weight;
		let data = call.encode();
		assert_ok!(Multisig::as_multi(Origin::signed(1), 2, vec![2, 3], None, data.clone(), false, 0));
		assert_eq!(Balances::free_balance(1), 2);
		assert_eq!(Balances::reserved_balance(1), 3);

		assert_ok!(Multisig::as_multi(Origin::signed(2), 2, vec![1, 3], Some(now()), data, false, call_weight));
		assert_eq!(Balances::free_balance(1), 5);
		assert_eq!(Balances::reserved_balance(1), 0);
	});
}

#[test]
fn multisig_deposit_is_taken_and_returned_with_call_storage() {
	new_test_ext().execute_with(|| {
		let multi = Multisig::multi_account_id(&[1, 2, 3][..], 2);
		assert_ok!(Balances::transfer(Origin::signed(1), multi, 5));
		assert_ok!(Balances::transfer(Origin::signed(2), multi, 5));
		assert_ok!(Balances::transfer(Origin::signed(3), multi, 5));

		let call = Call::Balances(BalancesCall::transfer(6, 15));
		let call_weight = call.get_dispatch_info().weight;
		let data = call.encode();
		let hash = blake2_256(&data);
		assert_ok!(Multisig::as_multi(Origin::signed(1), 2, vec![2, 3], None, data, true, 0));
		assert_eq!(Balances::free_balance(1), 0);
		assert_eq!(Balances::reserved_balance(1), 5);

		assert_ok!(Multisig::approve_as_multi(Origin::signed(2), 2, vec![1, 3], Some(now()), hash, call_weight));
		assert_eq!(Balances::free_balance(1), 5);
		assert_eq!(Balances::reserved_balance(1), 0);
	});
}

#[test]
fn multisig_deposit_is_taken_and_returned_with_alt_call_storage() {
	new_test_ext().execute_with(|| {
		let multi = Multisig::multi_account_id(&[1, 2, 3][..], 3);
		assert_ok!(Balances::transfer(Origin::signed(1), multi, 5));
		assert_ok!(Balances::transfer(Origin::signed(2), multi, 5));
		assert_ok!(Balances::transfer(Origin::signed(3), multi, 5));

		let call = Call::Balances(BalancesCall::transfer(6, 15));
		let call_weight = call.get_dispatch_info().weight;
		let data = call.encode();
		let hash = blake2_256(&data);

		assert_ok!(Multisig::approve_as_multi(Origin::signed(1), 3, vec![2, 3], None, hash.clone(), 0));
		assert_eq!(Balances::free_balance(1), 1);
		assert_eq!(Balances::reserved_balance(1), 4);

		assert_ok!(Multisig::as_multi(Origin::signed(2), 3, vec![1, 3], Some(now()), data, true, 0));
		assert_eq!(Balances::free_balance(2), 3);
		assert_eq!(Balances::reserved_balance(2), 2);
		assert_eq!(Balances::free_balance(1), 1);
		assert_eq!(Balances::reserved_balance(1), 4);

		assert_ok!(Multisig::approve_as_multi(Origin::signed(3), 3, vec![1, 2], Some(now()), hash, call_weight));
		assert_eq!(Balances::free_balance(1), 5);
		assert_eq!(Balances::reserved_balance(1), 0);
		assert_eq!(Balances::free_balance(2), 5);
		assert_eq!(Balances::reserved_balance(2), 0);
	});
}

#[test]
fn cancel_multisig_returns_deposit() {
	new_test_ext().execute_with(|| {
		let call = Call::Balances(BalancesCall::transfer(6, 15)).encode();
		let hash = blake2_256(&call);
		assert_ok!(Multisig::approve_as_multi(Origin::signed(1), 3, vec![2, 3], None, hash.clone(), 0));
		assert_ok!(Multisig::approve_as_multi(Origin::signed(2), 3, vec![1, 3], Some(now()), hash.clone(), 0));
		assert_eq!(Balances::free_balance(1), 6);
		assert_eq!(Balances::reserved_balance(1), 4);
		assert_ok!(
			Multisig::cancel_as_multi(Origin::signed(1), 3, vec![2, 3], now(), hash.clone()),
		);
		assert_eq!(Balances::free_balance(1), 10);
		assert_eq!(Balances::reserved_balance(1), 0);
	});
}

#[test]
fn timepoint_checking_works() {
	new_test_ext().execute_with(|| {
		let multi = Multisig::multi_account_id(&[1, 2, 3][..], 2);
		assert_ok!(Balances::transfer(Origin::signed(1), multi, 5));
		assert_ok!(Balances::transfer(Origin::signed(2), multi, 5));
		assert_ok!(Balances::transfer(Origin::signed(3), multi, 5));

		let call = Call::Balances(BalancesCall::transfer(6, 15)).encode();
		let hash = blake2_256(&call);

		assert_noop!(
			Multisig::approve_as_multi(Origin::signed(2), 2, vec![1, 3], Some(now()), hash.clone(), 0),
			Error::<Test>::UnexpectedTimepoint,
		);

		assert_ok!(Multisig::approve_as_multi(Origin::signed(1), 2, vec![2, 3], None, hash, 0));

		assert_noop!(
			Multisig::as_multi(Origin::signed(2), 2, vec![1, 3], None, call.clone(), false, 0),
			Error::<Test>::NoTimepoint,
		);
		let later = Timepoint { index: 1, .. now() };
		assert_noop!(
			Multisig::as_multi(Origin::signed(2), 2, vec![1, 3], Some(later), call.clone(), false, 0),
			Error::<Test>::WrongTimepoint,
		);
	});
}

#[test]
fn multisig_2_of_3_works_with_call_storing() {
	new_test_ext().execute_with(|| {
		let multi = Multisig::multi_account_id(&[1, 2, 3][..], 2);
		assert_ok!(Balances::transfer(Origin::signed(1), multi, 5));
		assert_ok!(Balances::transfer(Origin::signed(2), multi, 5));
		assert_ok!(Balances::transfer(Origin::signed(3), multi, 5));

		let call = Call::Balances(BalancesCall::transfer(6, 15));
		let call_weight = call.get_dispatch_info().weight;
		let data = call.encode();
		let hash = blake2_256(&data);
		assert_ok!(Multisig::as_multi(Origin::signed(1), 2, vec![2, 3], None, data, true, 0));
		assert_eq!(Balances::free_balance(6), 0);

		assert_ok!(Multisig::approve_as_multi(Origin::signed(2), 2, vec![1, 3], Some(now()), hash, call_weight));
		assert_eq!(Balances::free_balance(6), 15);
	});
}

#[test]
fn multisig_2_of_3_works() {
	new_test_ext().execute_with(|| {
		let multi = Multisig::multi_account_id(&[1, 2, 3][..], 2);
		assert_ok!(Balances::transfer(Origin::signed(1), multi, 5));
		assert_ok!(Balances::transfer(Origin::signed(2), multi, 5));
		assert_ok!(Balances::transfer(Origin::signed(3), multi, 5));

		let call = Call::Balances(BalancesCall::transfer(6, 15));
		let call_weight = call.get_dispatch_info().weight;
		let data = call.encode();
		let hash = blake2_256(&data);
		assert_ok!(Multisig::approve_as_multi(Origin::signed(1), 2, vec![2, 3], None, hash, 0));
		assert_eq!(Balances::free_balance(6), 0);

		assert_ok!(Multisig::as_multi(Origin::signed(2), 2, vec![1, 3], Some(now()), data, false, call_weight));
		assert_eq!(Balances::free_balance(6), 15);
	});
}

#[test]
fn multisig_3_of_3_works() {
	new_test_ext().execute_with(|| {
		let multi = Multisig::multi_account_id(&[1, 2, 3][..], 3);
		assert_ok!(Balances::transfer(Origin::signed(1), multi, 5));
		assert_ok!(Balances::transfer(Origin::signed(2), multi, 5));
		assert_ok!(Balances::transfer(Origin::signed(3), multi, 5));

		let call = Call::Balances(BalancesCall::transfer(6, 15));
		let call_weight = call.get_dispatch_info().weight;
		let data = call.encode();
		let hash = blake2_256(&data);
		assert_ok!(Multisig::approve_as_multi(Origin::signed(1), 3, vec![2, 3], None, hash.clone(), 0));
		assert_ok!(Multisig::approve_as_multi(Origin::signed(2), 3, vec![1, 3], Some(now()), hash.clone(), 0));
		assert_eq!(Balances::free_balance(6), 0);

		assert_ok!(Multisig::as_multi(Origin::signed(3), 3, vec![1, 2], Some(now()), data, false, call_weight));
		assert_eq!(Balances::free_balance(6), 15);
	});
}

#[test]
fn cancel_multisig_works() {
	new_test_ext().execute_with(|| {
		let call = Call::Balances(BalancesCall::transfer(6, 15)).encode();
		let hash = blake2_256(&call);
		assert_ok!(Multisig::approve_as_multi(Origin::signed(1), 3, vec![2, 3], None, hash.clone(), 0));
		assert_ok!(Multisig::approve_as_multi(Origin::signed(2), 3, vec![1, 3], Some(now()), hash.clone(), 0));
		assert_noop!(
			Multisig::cancel_as_multi(Origin::signed(2), 3, vec![1, 3], now(), hash.clone()),
			Error::<Test>::NotOwner,
		);
		assert_ok!(
			Multisig::cancel_as_multi(Origin::signed(1), 3, vec![2, 3], now(), hash.clone()),
		);
	});
}

#[test]
fn cancel_multisig_with_call_storage_works() {
	new_test_ext().execute_with(|| {
		let call = Call::Balances(BalancesCall::transfer(6, 15)).encode();
		let hash = blake2_256(&call);
		assert_ok!(Multisig::as_multi(Origin::signed(1), 3, vec![2, 3], None, call, true, 0));
		assert_eq!(Balances::free_balance(1), 4);
		assert_ok!(Multisig::approve_as_multi(Origin::signed(2), 3, vec![1, 3], Some(now()), hash.clone(), 0));
		assert_noop!(
			Multisig::cancel_as_multi(Origin::signed(2), 3, vec![1, 3], now(), hash.clone()),
			Error::<Test>::NotOwner,
		);
		assert_ok!(
			Multisig::cancel_as_multi(Origin::signed(1), 3, vec![2, 3], now(), hash.clone()),
		);
		assert_eq!(Balances::free_balance(1), 10);
	});
}

#[test]
fn cancel_multisig_with_alt_call_storage_works() {
	new_test_ext().execute_with(|| {
		let call = Call::Balances(BalancesCall::transfer(6, 15)).encode();
		let hash = blake2_256(&call);
		assert_ok!(Multisig::approve_as_multi(Origin::signed(1), 3, vec![2, 3], None, hash.clone(), 0));
		assert_eq!(Balances::free_balance(1), 6);
		assert_ok!(Multisig::as_multi(Origin::signed(2), 3, vec![1, 3], Some(now()), call, true, 0));
		assert_eq!(Balances::free_balance(2), 8);
		assert_ok!(Multisig::cancel_as_multi(Origin::signed(1), 3, vec![2, 3], now(), hash));
		assert_eq!(Balances::free_balance(1), 10);
		assert_eq!(Balances::free_balance(2), 10);
	});
}

#[test]
fn multisig_2_of_3_as_multi_works() {
	new_test_ext().execute_with(|| {
		let multi = Multisig::multi_account_id(&[1, 2, 3][..], 2);
		assert_ok!(Balances::transfer(Origin::signed(1), multi, 5));
		assert_ok!(Balances::transfer(Origin::signed(2), multi, 5));
		assert_ok!(Balances::transfer(Origin::signed(3), multi, 5));

		let call = Call::Balances(BalancesCall::transfer(6, 15));
		let call_weight = call.get_dispatch_info().weight;
		let data = call.encode();
		assert_ok!(Multisig::as_multi(Origin::signed(1), 2, vec![2, 3], None, data.clone(), false, 0));
		assert_eq!(Balances::free_balance(6), 0);

		assert_ok!(Multisig::as_multi(Origin::signed(2), 2, vec![1, 3], Some(now()), data, false, call_weight));
		assert_eq!(Balances::free_balance(6), 15);
	});
}

#[test]
fn multisig_2_of_3_as_multi_with_many_calls_works() {
	new_test_ext().execute_with(|| {
		let multi = Multisig::multi_account_id(&[1, 2, 3][..], 2);
		assert_ok!(Balances::transfer(Origin::signed(1), multi, 5));
		assert_ok!(Balances::transfer(Origin::signed(2), multi, 5));
		assert_ok!(Balances::transfer(Origin::signed(3), multi, 5));

		let call1 = Call::Balances(BalancesCall::transfer(6, 10));
		let call1_weight = call1.get_dispatch_info().weight;
		let data1 = call1.encode();
		let call2 = Call::Balances(BalancesCall::transfer(7, 5));
		let call2_weight = call2.get_dispatch_info().weight;
		let data2 = call2.encode();

		assert_ok!(Multisig::as_multi(Origin::signed(1), 2, vec![2, 3], None, data1.clone(), false, 0));
		assert_ok!(Multisig::as_multi(Origin::signed(2), 2, vec![1, 3], None, data2.clone(), false, 0));
		assert_ok!(Multisig::as_multi(Origin::signed(3), 2, vec![1, 2], Some(now()), data1, false, call1_weight));
		assert_ok!(Multisig::as_multi(Origin::signed(3), 2, vec![1, 2], Some(now()), data2, false, call2_weight));

		assert_eq!(Balances::free_balance(6), 10);
		assert_eq!(Balances::free_balance(7), 5);
	});
}

#[test]
fn multisig_2_of_3_cannot_reissue_same_call() {
	new_test_ext().execute_with(|| {
		let multi = Multisig::multi_account_id(&[1, 2, 3][..], 2);
		assert_ok!(Balances::transfer(Origin::signed(1), multi, 5));
		assert_ok!(Balances::transfer(Origin::signed(2), multi, 5));
		assert_ok!(Balances::transfer(Origin::signed(3), multi, 5));

		let call = Call::Balances(BalancesCall::transfer(6, 10));
		let call_weight = call.get_dispatch_info().weight;
		let data = call.encode();
		let hash = blake2_256(&data);
		assert_ok!(Multisig::as_multi(Origin::signed(1), 2, vec![2, 3], None, data.clone(), false, 0));
		assert_ok!(Multisig::as_multi(Origin::signed(2), 2, vec![1, 3], Some(now()), data.clone(), false, call_weight));
		assert_eq!(Balances::free_balance(multi), 5);

		assert_ok!(Multisig::as_multi(Origin::signed(1), 2, vec![2, 3], None, data.clone(), false, 0));
		assert_ok!(Multisig::as_multi(Origin::signed(3), 2, vec![1, 2], Some(now()), data.clone(), false, call_weight));

		let err = DispatchError::from(BalancesError::<Test, _>::InsufficientBalance).stripped();
		expect_event(RawEvent::MultisigExecuted(3, now(), multi, hash, Err(err)));
	});
}

#[test]
fn zero_threshold_fails() {
	new_test_ext().execute_with(|| {
		let call = Call::Balances(BalancesCall::transfer(6, 15)).encode();
		assert_noop!(
			Multisig::as_multi(Origin::signed(1), 0, vec![2], None, call, false, 0),
			Error::<Test>::ZeroThreshold,
		);
	});
}

#[test]
fn too_many_signatories_fails() {
	new_test_ext().execute_with(|| {
		let call = Call::Balances(BalancesCall::transfer(6, 15)).encode();
		assert_noop!(
			Multisig::as_multi(Origin::signed(1), 2, vec![2, 3, 4], None, call.clone(), false, 0),
			Error::<Test>::TooManySignatories,
		);
	});
}

#[test]
fn duplicate_approvals_are_ignored() {
	new_test_ext().execute_with(|| {
		let call = Call::Balances(BalancesCall::transfer(6, 15)).encode();
		let hash = blake2_256(&call);
		assert_ok!(Multisig::approve_as_multi(Origin::signed(1), 2, vec![2, 3], None, hash.clone(), 0));
		assert_noop!(
			Multisig::approve_as_multi(Origin::signed(1), 2, vec![2, 3], Some(now()), hash.clone(), 0),
			Error::<Test>::AlreadyApproved,
		);
		assert_ok!(Multisig::approve_as_multi(Origin::signed(2), 2, vec![1, 3], Some(now()), hash.clone(), 0));
		assert_noop!(
			Multisig::approve_as_multi(Origin::signed(3), 2, vec![1, 2], Some(now()), hash.clone(), 0),
			Error::<Test>::AlreadyApproved,
		);
	});
}

#[test]
fn multisig_1_of_3_works() {
	new_test_ext().execute_with(|| {
		let multi = Multisig::multi_account_id(&[1, 2, 3][..], 1);
		assert_ok!(Balances::transfer(Origin::signed(1), multi, 5));
		assert_ok!(Balances::transfer(Origin::signed(2), multi, 5));
		assert_ok!(Balances::transfer(Origin::signed(3), multi, 5));

		let call = Call::Balances(BalancesCall::transfer(6, 15)).encode();
		let hash = blake2_256(&call);
		assert_noop!(
			Multisig::approve_as_multi(Origin::signed(1), 1, vec![2, 3], None, hash.clone(), 0),
			Error::<Test>::ZeroThreshold,
		);
		assert_noop!(
			Multisig::as_multi(Origin::signed(4), 1, vec![2, 3], None, call.clone(), false, 0),
			Error::<Test>::ZeroThreshold,
		);
		let boxed_call = Box::new(Call::Balances(BalancesCall::transfer(6, 15)));
		assert_ok!(Multisig::as_multi_threshold_1(Origin::signed(1), vec![2, 3], boxed_call));

		assert_eq!(Balances::free_balance(6), 15);
	});
}

#[test]
fn multisig_filters() {
	new_test_ext().execute_with(|| {
		let call = Box::new(Call::System(frame_system::Call::set_code(vec![])));
		assert_noop!(
<<<<<<< HEAD
			Multisig::as_multi_threshold_1(Origin::signed(1), vec![2], call),
			Error::<Test>::Uncallable,
=======
			Multisig::as_multi(Origin::signed(1), 1, vec![2], None, call.clone()),
			DispatchError::BadOrigin,
>>>>>>> 4368fc66
		);
	});
}

#[test]
fn weight_check_works() {
	new_test_ext().execute_with(|| {
		let multi = Multisig::multi_account_id(&[1, 2, 3][..], 2);
		assert_ok!(Balances::transfer(Origin::signed(1), multi, 5));
		assert_ok!(Balances::transfer(Origin::signed(2), multi, 5));
		assert_ok!(Balances::transfer(Origin::signed(3), multi, 5));

		let call = Call::Balances(BalancesCall::transfer(6, 15));
		let data = call.encode();
		assert_ok!(Multisig::as_multi(Origin::signed(1), 2, vec![2, 3], None, data.clone(), false, 0));
		assert_eq!(Balances::free_balance(6), 0);

		assert_noop!(
			Multisig::as_multi(Origin::signed(2), 2, vec![1, 3], Some(now()), data, false, 0),
			Error::<Test>::WeightTooLow,
		);
	});
}<|MERGE_RESOLUTION|>--- conflicted
+++ resolved
@@ -519,13 +519,8 @@
 	new_test_ext().execute_with(|| {
 		let call = Box::new(Call::System(frame_system::Call::set_code(vec![])));
 		assert_noop!(
-<<<<<<< HEAD
-			Multisig::as_multi_threshold_1(Origin::signed(1), vec![2], call),
-			Error::<Test>::Uncallable,
-=======
-			Multisig::as_multi(Origin::signed(1), 1, vec![2], None, call.clone()),
+			Multisig::as_multi_threshold_1(Origin::signed(1), vec![2], call.clone()),
 			DispatchError::BadOrigin,
->>>>>>> 4368fc66
 		);
 	});
 }
