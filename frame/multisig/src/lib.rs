--- conflicted
+++ resolved
@@ -257,12 +257,7 @@
 		},
 		/// A multisig operation has been cancelled.
 		MultisigCancelled {
-<<<<<<< HEAD
-			timepoint: Timepoint<T::BlockNumber>,
-=======
-			cancelling: T::AccountId,
 			timepoint: Timepoint<BlockNumberFor<T>>,
->>>>>>> ac9c1c2b
 			multisig: T::AccountId,
 			call_hash: CallHash,
 		},
