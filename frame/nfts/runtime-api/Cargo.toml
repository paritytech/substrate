[package]
name = "pallet-nfts-runtime-api"
version = "4.0.0-dev"
authors = ["Parity Technologies <admin@parity.io>"]
edition = "2021"
license = "Apache-2.0"
homepage = "https://substrate.io"
repository = "https://github.com/paritytech/substrate/"
description = "Runtime API for the FRAME NFTs pallet."
readme = "README.md"

[package.metadata.docs.rs]
targets = ["x86_64-unknown-linux-gnu"]

[dependencies]
codec = { package = "parity-scale-codec", version = "3.6.1", default-features = false, features = ["derive"] }
pallet-nfts = { version = "4.0.0-dev", default-features = false, path = "../../nfts" }
sp-api = { version = "4.0.0-dev", default-features = false, path = "../../../primitives/api" }

[features]
<<<<<<< HEAD
default = ["std"]
std = [
	"codec/std",
	"pallet-nfts/std",
	"sp-api/std",
]
=======
default = [ "std" ]
std = [ "codec/std", "frame-support/std", "pallet-nfts/std", "sp-api/std" ]
>>>>>>> 6398e060
<|MERGE_RESOLUTION|>--- conflicted
+++ resolved
@@ -18,14 +18,5 @@
 sp-api = { version = "4.0.0-dev", default-features = false, path = "../../../primitives/api" }
 
 [features]
-<<<<<<< HEAD
-default = ["std"]
-std = [
-	"codec/std",
-	"pallet-nfts/std",
-	"sp-api/std",
-]
-=======
 default = [ "std" ]
-std = [ "codec/std", "frame-support/std", "pallet-nfts/std", "sp-api/std" ]
->>>>>>> 6398e060
+std = [ "codec/std", "pallet-nfts/std", "sp-api/std" ]