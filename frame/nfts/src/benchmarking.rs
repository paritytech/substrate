// This file is part of Substrate.

// Copyright (C) 2020-2022 Parity Technologies (UK) Ltd.
// SPDX-License-Identifier: Apache-2.0

// Licensed under the Apache License, Version 2.0 (the "License");
// you may not use this file except in compliance with the License.
// You may obtain a copy of the License at
//
// 	http://www.apache.org/licenses/LICENSE-2.0
//
// Unless required by applicable law or agreed to in writing, software
// distributed under the License is distributed on an "AS IS" BASIS,
// WITHOUT WARRANTIES OR CONDITIONS OF ANY KIND, either express or implied.
// See the License for the specific language governing permissions and
// limitations under the License.

//! Nfts pallet benchmarking.

#![cfg(feature = "runtime-benchmarks")]

use super::*;
use frame_benchmarking::{
	account, benchmarks_instance_pallet, whitelist_account, whitelisted_caller,
};
use frame_support::{
	dispatch::UnfilteredDispatchable,
	traits::{EnsureOrigin, Get},
	BoundedVec,
};
use frame_system::RawOrigin as SystemOrigin;
use sp_runtime::traits::Bounded;
use sp_std::prelude::*;

use crate::Pallet as Nfts;

const SEED: u32 = 0;

fn create_collection<T: Config<I>, I: 'static>(
) -> (T::CollectionId, T::AccountId, AccountIdLookupOf<T>) {
	let caller: T::AccountId = whitelisted_caller();
	let caller_lookup = T::Lookup::unlookup(caller.clone());
	let collection = T::Helper::collection(0);
	T::Currency::make_free_balance_be(&caller, DepositBalanceOf::<T, I>::max_value());
	assert!(Nfts::<T, I>::force_create(SystemOrigin::Root.into(), caller_lookup.clone(), false,)
		.is_ok());
	(collection, caller, caller_lookup)
}

fn add_collection_metadata<T: Config<I>, I: 'static>() -> (T::AccountId, AccountIdLookupOf<T>) {
	let caller = Collection::<T, I>::get(T::Helper::collection(0)).unwrap().owner;
	if caller != whitelisted_caller() {
		whitelist_account!(caller);
	}
	let caller_lookup = T::Lookup::unlookup(caller.clone());
	assert!(Nfts::<T, I>::set_collection_metadata(
		SystemOrigin::Signed(caller.clone()).into(),
		T::Helper::collection(0),
		vec![0; T::StringLimit::get() as usize].try_into().unwrap(),
		false,
	)
	.is_ok());
	(caller, caller_lookup)
}

fn mint_item<T: Config<I>, I: 'static>(
	index: u16,
) -> (T::ItemId, T::AccountId, AccountIdLookupOf<T>) {
	let caller = Collection::<T, I>::get(T::Helper::collection(0)).unwrap().admin;
	if caller != whitelisted_caller() {
		whitelist_account!(caller);
	}
	let caller_lookup = T::Lookup::unlookup(caller.clone());
	let item = T::Helper::item(index);
	assert!(Nfts::<T, I>::mint(
		SystemOrigin::Signed(caller.clone()).into(),
		T::Helper::collection(0),
		item,
		caller_lookup.clone(),
	)
	.is_ok());
	(item, caller, caller_lookup)
}

fn add_item_metadata<T: Config<I>, I: 'static>(
	item: T::ItemId,
) -> (T::AccountId, AccountIdLookupOf<T>) {
	let caller = Collection::<T, I>::get(T::Helper::collection(0)).unwrap().owner;
	if caller != whitelisted_caller() {
		whitelist_account!(caller);
	}
	let caller_lookup = T::Lookup::unlookup(caller.clone());
	assert!(Nfts::<T, I>::set_metadata(
		SystemOrigin::Signed(caller.clone()).into(),
		T::Helper::collection(0),
		item,
		vec![0; T::StringLimit::get() as usize].try_into().unwrap(),
		false,
	)
	.is_ok());
	(caller, caller_lookup)
}

fn add_item_attribute<T: Config<I>, I: 'static>(
	item: T::ItemId,
) -> (BoundedVec<u8, T::KeyLimit>, T::AccountId, AccountIdLookupOf<T>) {
	let caller = Collection::<T, I>::get(T::Helper::collection(0)).unwrap().owner;
	if caller != whitelisted_caller() {
		whitelist_account!(caller);
	}
	let caller_lookup = T::Lookup::unlookup(caller.clone());
	let key: BoundedVec<_, _> = vec![0; T::KeyLimit::get() as usize].try_into().unwrap();
	assert!(Nfts::<T, I>::set_attribute(
		SystemOrigin::Signed(caller.clone()).into(),
		T::Helper::collection(0),
		Some(item),
		key.clone(),
		vec![0; T::ValueLimit::get() as usize].try_into().unwrap(),
	)
	.is_ok());
	(key, caller, caller_lookup)
}

fn assert_last_event<T: Config<I>, I: 'static>(generic_event: <T as Config<I>>::RuntimeEvent) {
	let events = frame_system::Pallet::<T>::events();
	let system_event: <T as frame_system::Config>::RuntimeEvent = generic_event.into();
	// compare to the last event record
	let frame_system::EventRecord { event, .. } = &events[events.len() - 1];
	assert_eq!(event, &system_event);
}

benchmarks_instance_pallet! {
	create {
		let collection = T::Helper::collection(0);
		let origin = T::CreateOrigin::successful_origin(&collection);
		let caller = T::CreateOrigin::ensure_origin(origin.clone(), &collection).unwrap();
		whitelist_account!(caller);
		let admin = T::Lookup::unlookup(caller.clone());
		T::Currency::make_free_balance_be(&caller, DepositBalanceOf::<T, I>::max_value());
		let call = Call::<T, I>::create { admin };
	}: { call.dispatch_bypass_filter(origin)? }
	verify {
		assert_last_event::<T, I>(Event::Created { collection: T::Helper::collection(0), creator: caller.clone(), owner: caller }.into());
	}

	force_create {
		let caller: T::AccountId = whitelisted_caller();
		let caller_lookup = T::Lookup::unlookup(caller.clone());
	}: _(SystemOrigin::Root, caller_lookup, true)
	verify {
		assert_last_event::<T, I>(Event::ForceCreated { collection: T::Helper::collection(0), owner: caller }.into());
	}

	destroy {
		let n in 0 .. 1_000;
		let m in 0 .. 1_000;
		let a in 0 .. 1_000;

		let (collection, caller, caller_lookup) = create_collection::<T, I>();
		add_collection_metadata::<T, I>();
		for i in 0..n {
			mint_item::<T, I>(i as u16);
		}
		for i in 0..m {
			add_item_metadata::<T, I>(T::Helper::item(i as u16));
		}
		for i in 0..a {
			add_item_attribute::<T, I>(T::Helper::item(i as u16));
		}
		let witness = Collection::<T, I>::get(collection).unwrap().destroy_witness();
	}: _(SystemOrigin::Signed(caller), collection, witness)
	verify {
		assert_last_event::<T, I>(Event::Destroyed { collection }.into());
	}

	mint {
		let (collection, caller, caller_lookup) = create_collection::<T, I>();
		let item = T::Helper::item(0);
	}: _(SystemOrigin::Signed(caller.clone()), collection, item, caller_lookup)
	verify {
		assert_last_event::<T, I>(Event::Issued { collection, item, owner: caller }.into());
	}

	burn {
		let (collection, caller, caller_lookup) = create_collection::<T, I>();
		let (item, ..) = mint_item::<T, I>(0);
	}: _(SystemOrigin::Signed(caller.clone()), collection, item, Some(caller_lookup))
	verify {
		assert_last_event::<T, I>(Event::Burned { collection, item, owner: caller }.into());
	}

	transfer {
		let (collection, caller, caller_lookup) = create_collection::<T, I>();
		let (item, ..) = mint_item::<T, I>(0);

		let target: T::AccountId = account("target", 0, SEED);
		let target_lookup = T::Lookup::unlookup(target.clone());
	}: _(SystemOrigin::Signed(caller.clone()), collection, item, target_lookup)
	verify {
		assert_last_event::<T, I>(Event::Transferred { collection, item, from: caller, to: target }.into());
	}

	redeposit {
		let i in 0 .. 5_000;
		let (collection, caller, caller_lookup) = create_collection::<T, I>();
		let items = (0..i).map(|x| mint_item::<T, I>(x as u16).0).collect::<Vec<_>>();
		Nfts::<T, I>::force_item_status(
			SystemOrigin::Root.into(),
			collection,
			caller_lookup.clone(),
			caller_lookup.clone(),
			caller_lookup.clone(),
			caller_lookup,
			true,
			false,
		)?;
	}: _(SystemOrigin::Signed(caller.clone()), collection, items.clone())
	verify {
		assert_last_event::<T, I>(Event::Redeposited { collection, successful_items: items }.into());
	}

	freeze {
		let (collection, caller, caller_lookup) = create_collection::<T, I>();
		let (item, ..) = mint_item::<T, I>(0);
	}: _(SystemOrigin::Signed(caller.clone()), T::Helper::collection(0), T::Helper::item(0))
	verify {
		assert_last_event::<T, I>(Event::Frozen { collection: T::Helper::collection(0), item: T::Helper::item(0) }.into());
	}

	thaw {
		let (collection, caller, caller_lookup) = create_collection::<T, I>();
		let (item, ..) = mint_item::<T, I>(0);
		Nfts::<T, I>::freeze(
			SystemOrigin::Signed(caller.clone()).into(),
			collection,
			item,
		)?;
	}: _(SystemOrigin::Signed(caller.clone()), collection, item)
	verify {
		assert_last_event::<T, I>(Event::Thawed { collection, item }.into());
	}

	freeze_collection {
		let (collection, caller, caller_lookup) = create_collection::<T, I>();
	}: _(SystemOrigin::Signed(caller.clone()), collection)
	verify {
		assert_last_event::<T, I>(Event::CollectionFrozen { collection }.into());
	}

	thaw_collection {
		let (collection, caller, caller_lookup) = create_collection::<T, I>();
		let origin = SystemOrigin::Signed(caller.clone()).into();
		Nfts::<T, I>::freeze_collection(origin, collection)?;
	}: _(SystemOrigin::Signed(caller.clone()), collection)
	verify {
		assert_last_event::<T, I>(Event::CollectionThawed { collection }.into());
	}

	transfer_ownership {
		let (collection, caller, _) = create_collection::<T, I>();
		let target: T::AccountId = account("target", 0, SEED);
		let target_lookup = T::Lookup::unlookup(target.clone());
		T::Currency::make_free_balance_be(&target, T::Currency::minimum_balance());
		let origin = SystemOrigin::Signed(target.clone()).into();
		Nfts::<T, I>::set_accept_ownership(origin, Some(collection))?;
	}: _(SystemOrigin::Signed(caller), collection, target_lookup)
	verify {
		assert_last_event::<T, I>(Event::OwnerChanged { collection, new_owner: target }.into());
	}

	set_team {
		let (collection, caller, _) = create_collection::<T, I>();
		let target0 = T::Lookup::unlookup(account("target", 0, SEED));
		let target1 = T::Lookup::unlookup(account("target", 1, SEED));
		let target2 = T::Lookup::unlookup(account("target", 2, SEED));
	}: _(SystemOrigin::Signed(caller), collection, target0, target1, target2)
	verify {
		assert_last_event::<T, I>(Event::TeamChanged{
			collection,
			issuer: account("target", 0, SEED),
			admin: account("target", 1, SEED),
			freezer: account("target", 2, SEED),
		}.into());
	}

	force_item_status {
		let (collection, caller, caller_lookup) = create_collection::<T, I>();
		let origin = T::ForceOrigin::successful_origin();
		let call = Call::<T, I>::force_item_status {
			collection,
			owner: caller_lookup.clone(),
			issuer: caller_lookup.clone(),
			admin: caller_lookup.clone(),
			freezer: caller_lookup,
			free_holding: true,
			is_frozen: false,
		};
	}: { call.dispatch_bypass_filter(origin)? }
	verify {
		assert_last_event::<T, I>(Event::ItemStatusChanged { collection }.into());
	}

	set_attribute {
		let key: BoundedVec<_, _> = vec![0u8; T::KeyLimit::get() as usize].try_into().unwrap();
		let value: BoundedVec<_, _> = vec![0u8; T::ValueLimit::get() as usize].try_into().unwrap();

		let (collection, caller, _) = create_collection::<T, I>();
		let (item, ..) = mint_item::<T, I>(0);
		add_item_metadata::<T, I>(item);
	}: _(SystemOrigin::Signed(caller), collection, Some(item), key.clone(), value.clone())
	verify {
		assert_last_event::<T, I>(Event::AttributeSet { collection, maybe_item: Some(item), key, value }.into());
	}

	clear_attribute {
		let (collection, caller, _) = create_collection::<T, I>();
		let (item, ..) = mint_item::<T, I>(0);
		add_item_metadata::<T, I>(item);
		let (key, ..) = add_item_attribute::<T, I>(item);
	}: _(SystemOrigin::Signed(caller), collection, Some(item), key.clone())
	verify {
		assert_last_event::<T, I>(Event::AttributeCleared { collection, maybe_item: Some(item), key }.into());
	}

	set_metadata {
		let data: BoundedVec<_, _> = vec![0u8; T::StringLimit::get() as usize].try_into().unwrap();

		let (collection, caller, _) = create_collection::<T, I>();
		let (item, ..) = mint_item::<T, I>(0);
	}: _(SystemOrigin::Signed(caller), collection, item, data.clone(), false)
	verify {
		assert_last_event::<T, I>(Event::MetadataSet { collection, item, data, is_frozen: false }.into());
	}

	clear_metadata {
		let (collection, caller, _) = create_collection::<T, I>();
		let (item, ..) = mint_item::<T, I>(0);
		add_item_metadata::<T, I>(item);
	}: _(SystemOrigin::Signed(caller), collection, item)
	verify {
		assert_last_event::<T, I>(Event::MetadataCleared { collection, item }.into());
	}

	set_collection_metadata {
		let data: BoundedVec<_, _> = vec![0u8; T::StringLimit::get() as usize].try_into().unwrap();

		let (collection, caller, _) = create_collection::<T, I>();
	}: _(SystemOrigin::Signed(caller), collection, data.clone(), false)
	verify {
		assert_last_event::<T, I>(Event::CollectionMetadataSet { collection, data, is_frozen: false }.into());
	}

	clear_collection_metadata {
		let (collection, caller, _) = create_collection::<T, I>();
		add_collection_metadata::<T, I>();
	}: _(SystemOrigin::Signed(caller), collection)
	verify {
		assert_last_event::<T, I>(Event::CollectionMetadataCleared { collection }.into());
	}

	approve_transfer {
		let (collection, caller, _) = create_collection::<T, I>();
		let (item, ..) = mint_item::<T, I>(0);
		let delegate: T::AccountId = account("delegate", 0, SEED);
		let delegate_lookup = T::Lookup::unlookup(delegate.clone());
		let deadline = T::BlockNumber::max_value();
	}: _(SystemOrigin::Signed(caller.clone()), collection, item, delegate_lookup, Some(deadline))
	verify {
		assert_last_event::<T, I>(Event::ApprovedTransfer { collection, item, owner: caller, delegate, deadline: Some(deadline) }.into());
	}

	cancel_approval {
		let (collection, caller, _) = create_collection::<T, I>();
		let (item, ..) = mint_item::<T, I>(0);
		let delegate: T::AccountId = account("delegate", 0, SEED);
		let delegate_lookup = T::Lookup::unlookup(delegate.clone());
		let origin = SystemOrigin::Signed(caller.clone()).into();
		let deadline = T::BlockNumber::max_value();
		Nfts::<T, I>::approve_transfer(origin, collection, item, delegate_lookup.clone(), Some(deadline))?;
	}: _(SystemOrigin::Signed(caller.clone()), collection, item, delegate_lookup)
	verify {
		assert_last_event::<T, I>(Event::ApprovalCancelled { collection, item, owner: caller, delegate }.into());
	}

	clear_all_transfer_approvals {
		let (collection, caller, _) = create_collection::<T, I>();
		let (item, ..) = mint_item::<T, I>(0);
		let delegate: T::AccountId = account("delegate", 0, SEED);
		let delegate_lookup = T::Lookup::unlookup(delegate.clone());
		let origin = SystemOrigin::Signed(caller.clone()).into();
		let deadline = T::BlockNumber::max_value();
		Nfts::<T, I>::approve_transfer(origin, collection, item, delegate_lookup.clone(), Some(deadline))?;
	}: _(SystemOrigin::Signed(caller.clone()), collection, item)
	verify {
		assert_last_event::<T, I>(Event::AllApprovalsCancelled {collection, item, owner: caller}.into());
	}

	set_accept_ownership {
		let caller: T::AccountId = whitelisted_caller();
		T::Currency::make_free_balance_be(&caller, DepositBalanceOf::<T, I>::max_value());
		let collection = T::Helper::collection(0);
	}: _(SystemOrigin::Signed(caller.clone()), Some(collection))
	verify {
		assert_last_event::<T, I>(Event::OwnershipAcceptanceChanged {
			who: caller,
			maybe_collection: Some(collection),
		}.into());
	}

	set_collection_max_supply {
		let (collection, caller, _) = create_collection::<T, I>();
	}: _(SystemOrigin::Signed(caller.clone()), collection, u32::MAX)
	verify {
		assert_last_event::<T, I>(Event::CollectionMaxSupplySet {
			collection,
			max_supply: u32::MAX,
		}.into());
	}

	set_price {
		let (collection, caller, _) = create_collection::<T, I>();
		let (item, ..) = mint_item::<T, I>(0);
		let delegate: T::AccountId = account("delegate", 0, SEED);
		let delegate_lookup = T::Lookup::unlookup(delegate.clone());
		let price = ItemPrice::<T, I>::from(100u32);
	}: _(SystemOrigin::Signed(caller.clone()), collection, item, Some(price), Some(delegate_lookup))
	verify {
		assert_last_event::<T, I>(Event::ItemPriceSet {
			collection,
			item,
			price,
			whitelisted_buyer: Some(delegate),
		}.into());
	}

	buy_item {
		let (collection, seller, _) = create_collection::<T, I>();
		let (item, ..) = mint_item::<T, I>(0);
		let buyer: T::AccountId = account("buyer", 0, SEED);
		let buyer_lookup = T::Lookup::unlookup(buyer.clone());
		let price = ItemPrice::<T, I>::from(0u32);
		let origin = SystemOrigin::Signed(seller.clone()).into();
		Nfts::<T, I>::set_price(origin, collection, item, Some(price.clone()), Some(buyer_lookup))?;
		T::Currency::make_free_balance_be(&buyer, DepositBalanceOf::<T, I>::max_value());
	}: _(SystemOrigin::Signed(buyer.clone()), collection, item, price.clone())
	verify {
		assert_last_event::<T, I>(Event::ItemBought {
			collection,
			item,
			price,
			seller,
			buyer,
		}.into());
	}

<<<<<<< HEAD
	create_swap {
		let (collection, caller, _) = create_collection::<T, I>();
		let (item1, ..) = mint_item::<T, I>(0);
		let (item2, ..) = mint_item::<T, I>(1);
		let price = ItemPrice::<T, I>::from(100u32);
		let duration = T::BlockNumber::max_value();
	}: _(SystemOrigin::Signed(caller.clone()), collection, item1, collection, Some(item2), Some(price), Some(duration))
	verify {
		assert_last_event::<T, I>(Event::SwapCreated {
			offered_collection: collection,
			offered_item: item1,
			desired_collection: collection,
			desired_item: Some(item2),
			price: Some(price),
			deadline: Some(duration),
		}.into());
	}

	cancel_swap {
		let (collection, caller, _) = create_collection::<T, I>();
		let (item1, ..) = mint_item::<T, I>(0);
		let (item2, ..) = mint_item::<T, I>(1);
		let price = ItemPrice::<T, I>::from(100u32);
		let duration = T::BlockNumber::max_value();
		let origin = SystemOrigin::Signed(caller.clone()).into();
		Nfts::<T, I>::create_swap(origin, collection, item1, collection, Some(item2), Some(price), Some(duration))?;
	}: _(SystemOrigin::Signed(caller.clone()), collection, item1)
	verify {
		assert_last_event::<T, I>(Event::SwapCancelled {
			offered_collection: collection,
			offered_item: item1,
			desired_collection: collection,
			desired_item: Some(item2),
			price: Some(price),
			deadline: Some(duration),
		}.into());
	}

	claim_swap {
		let (collection, caller, _) = create_collection::<T, I>();
		let (item1, ..) = mint_item::<T, I>(0);
		let (item2, ..) = mint_item::<T, I>(1);
		let price = ItemPrice::<T, I>::from(0u32);
		let duration = T::BlockNumber::max_value();
		let target: T::AccountId = account("target", 0, SEED);
		let target_lookup = T::Lookup::unlookup(target.clone());
		let origin = SystemOrigin::Signed(caller.clone());
		Nfts::<T, I>::transfer(origin.clone().into(), collection, item2, target_lookup)?;
		Nfts::<T, I>::create_swap(origin.clone().into(), collection, item1, collection, Some(item2), Some(price), Some(duration))?;
	}: _(SystemOrigin::Signed(target.clone()), collection, item2, collection, item1, Some(price.clone()))
	verify {
		assert_last_event::<T, I>(Event::SwapClaimed {
			sent_collection: collection,
			sent_item: item2,
			sent_item_owner: target,
			received_collection: collection,
			received_item: item1,
			received_item_owner: caller,
			price: Some(price),
			deadline: Some(duration),
		}.into());
=======
	pay_tips {
		let n in 0 .. T::MaxTips::get() as u32;
		let amount = BalanceOf::<T, I>::from(100u32);
		let caller: T::AccountId = whitelisted_caller();
		let collection = T::Helper::collection(0);
		let item = T::Helper::item(0);
		let tips: BoundedVec<_, _> = vec![
			ItemTip
				{ collection, item, receiver: caller.clone(), amount }; n as usize
		].try_into().unwrap();
	}: _(SystemOrigin::Signed(caller.clone()), tips)
	verify {
		if !n.is_zero() {
			assert_last_event::<T, I>(Event::TipSent {
				collection,
				item,
				sender: caller.clone(),
				receiver: caller.clone(),
				amount,
			}.into());
		}
>>>>>>> 61dee82b
	}

	impl_benchmark_test_suite!(Nfts, crate::mock::new_test_ext(), crate::mock::Test);
}<|MERGE_RESOLUTION|>--- conflicted
+++ resolved
@@ -453,69 +453,6 @@
 		}.into());
 	}
 
-<<<<<<< HEAD
-	create_swap {
-		let (collection, caller, _) = create_collection::<T, I>();
-		let (item1, ..) = mint_item::<T, I>(0);
-		let (item2, ..) = mint_item::<T, I>(1);
-		let price = ItemPrice::<T, I>::from(100u32);
-		let duration = T::BlockNumber::max_value();
-	}: _(SystemOrigin::Signed(caller.clone()), collection, item1, collection, Some(item2), Some(price), Some(duration))
-	verify {
-		assert_last_event::<T, I>(Event::SwapCreated {
-			offered_collection: collection,
-			offered_item: item1,
-			desired_collection: collection,
-			desired_item: Some(item2),
-			price: Some(price),
-			deadline: Some(duration),
-		}.into());
-	}
-
-	cancel_swap {
-		let (collection, caller, _) = create_collection::<T, I>();
-		let (item1, ..) = mint_item::<T, I>(0);
-		let (item2, ..) = mint_item::<T, I>(1);
-		let price = ItemPrice::<T, I>::from(100u32);
-		let duration = T::BlockNumber::max_value();
-		let origin = SystemOrigin::Signed(caller.clone()).into();
-		Nfts::<T, I>::create_swap(origin, collection, item1, collection, Some(item2), Some(price), Some(duration))?;
-	}: _(SystemOrigin::Signed(caller.clone()), collection, item1)
-	verify {
-		assert_last_event::<T, I>(Event::SwapCancelled {
-			offered_collection: collection,
-			offered_item: item1,
-			desired_collection: collection,
-			desired_item: Some(item2),
-			price: Some(price),
-			deadline: Some(duration),
-		}.into());
-	}
-
-	claim_swap {
-		let (collection, caller, _) = create_collection::<T, I>();
-		let (item1, ..) = mint_item::<T, I>(0);
-		let (item2, ..) = mint_item::<T, I>(1);
-		let price = ItemPrice::<T, I>::from(0u32);
-		let duration = T::BlockNumber::max_value();
-		let target: T::AccountId = account("target", 0, SEED);
-		let target_lookup = T::Lookup::unlookup(target.clone());
-		let origin = SystemOrigin::Signed(caller.clone());
-		Nfts::<T, I>::transfer(origin.clone().into(), collection, item2, target_lookup)?;
-		Nfts::<T, I>::create_swap(origin.clone().into(), collection, item1, collection, Some(item2), Some(price), Some(duration))?;
-	}: _(SystemOrigin::Signed(target.clone()), collection, item2, collection, item1, Some(price.clone()))
-	verify {
-		assert_last_event::<T, I>(Event::SwapClaimed {
-			sent_collection: collection,
-			sent_item: item2,
-			sent_item_owner: target,
-			received_collection: collection,
-			received_item: item1,
-			received_item_owner: caller,
-			price: Some(price),
-			deadline: Some(duration),
-		}.into());
-=======
 	pay_tips {
 		let n in 0 .. T::MaxTips::get() as u32;
 		let amount = BalanceOf::<T, I>::from(100u32);
@@ -537,7 +474,69 @@
 				amount,
 			}.into());
 		}
->>>>>>> 61dee82b
+	}
+
+	create_swap {
+		let (collection, caller, _) = create_collection::<T, I>();
+		let (item1, ..) = mint_item::<T, I>(0);
+		let (item2, ..) = mint_item::<T, I>(1);
+		let price = ItemPrice::<T, I>::from(100u32);
+		let duration = T::BlockNumber::max_value();
+	}: _(SystemOrigin::Signed(caller.clone()), collection, item1, collection, Some(item2), Some(price), Some(duration))
+	verify {
+		assert_last_event::<T, I>(Event::SwapCreated {
+			offered_collection: collection,
+			offered_item: item1,
+			desired_collection: collection,
+			desired_item: Some(item2),
+			price: Some(price),
+			deadline: Some(duration),
+		}.into());
+	}
+
+	cancel_swap {
+		let (collection, caller, _) = create_collection::<T, I>();
+		let (item1, ..) = mint_item::<T, I>(0);
+		let (item2, ..) = mint_item::<T, I>(1);
+		let price = ItemPrice::<T, I>::from(100u32);
+		let duration = T::BlockNumber::max_value();
+		let origin = SystemOrigin::Signed(caller.clone()).into();
+		Nfts::<T, I>::create_swap(origin, collection, item1, collection, Some(item2), Some(price), Some(duration))?;
+	}: _(SystemOrigin::Signed(caller.clone()), collection, item1)
+	verify {
+		assert_last_event::<T, I>(Event::SwapCancelled {
+			offered_collection: collection,
+			offered_item: item1,
+			desired_collection: collection,
+			desired_item: Some(item2),
+			price: Some(price),
+			deadline: Some(duration),
+		}.into());
+	}
+
+	claim_swap {
+		let (collection, caller, _) = create_collection::<T, I>();
+		let (item1, ..) = mint_item::<T, I>(0);
+		let (item2, ..) = mint_item::<T, I>(1);
+		let price = ItemPrice::<T, I>::from(0u32);
+		let duration = T::BlockNumber::max_value();
+		let target: T::AccountId = account("target", 0, SEED);
+		let target_lookup = T::Lookup::unlookup(target.clone());
+		let origin = SystemOrigin::Signed(caller.clone());
+		Nfts::<T, I>::transfer(origin.clone().into(), collection, item2, target_lookup)?;
+		Nfts::<T, I>::create_swap(origin.clone().into(), collection, item1, collection, Some(item2), Some(price), Some(duration))?;
+	}: _(SystemOrigin::Signed(target.clone()), collection, item2, collection, item1, Some(price.clone()))
+	verify {
+		assert_last_event::<T, I>(Event::SwapClaimed {
+			sent_collection: collection,
+			sent_item: item2,
+			sent_item_owner: target,
+			received_collection: collection,
+			received_item: item1,
+			received_item_owner: caller,
+			price: Some(price),
+			deadline: Some(duration),
+		}.into());
 	}
 
 	impl_benchmark_test_suite!(Nfts, crate::mock::new_test_ext(), crate::mock::Test);
