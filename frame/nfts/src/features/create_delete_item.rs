// This file is part of Substrate.

// Copyright (C) Parity Technologies (UK) Ltd.
// SPDX-License-Identifier: Apache-2.0

// Licensed under the Apache License, Version 2.0 (the "License");
// you may not use this file except in compliance with the License.
// You may obtain a copy of the License at
//
// 	http://www.apache.org/licenses/LICENSE-2.0
//
// Unless required by applicable law or agreed to in writing, software
// distributed under the License is distributed on an "AS IS" BASIS,
// WITHOUT WARRANTIES OR CONDITIONS OF ANY KIND, either express or implied.
// See the License for the specific language governing permissions and
// limitations under the License.

//! This module contains helper methods to perform functionality associated with minting and burning
//! items for the NFTs pallet.

use crate::*;
use frame_support::{pallet_prelude::*, traits::ExistenceRequirement};

impl<T: Config<I>, I: 'static> Pallet<T, I> {
<<<<<<< HEAD
	/// Mints a new item in the specified collection and assigns it to the `mint_to` account.
	///
	/// This function is used to mint a new item in the specified `collection` and assign it to the
	/// `mint_to` account. The minting process involves creating the item, setting its attributes
	/// and metadata, and reserving the required deposit amount from the `maybe_depositor` account.
	/// The minting process is configurable through the provided `item_config` parameter. The
	/// `with_details_and_config` closure is called to validate the provided `collection_details`
	/// and `collection_config` before minting the item.
	///
	/// - `collection`: The collection ID in which the item is minted.
	/// - `item`: The ID of the newly minted item.
	/// - `maybe_depositor`: The optional account that deposits the required amount for the item.
	/// - `mint_to`: The account that receives the newly minted item.
	/// - `item_config`: The configuration settings for the newly minted item.
	/// - `with_details_and_config`: A closure to perform custom validation for minting the item. It
	///   is called with the `collection_details` and `collection_config`, allowing custom checks to
	///   be performed.
=======
	/// Mint a new unique item with the given `collection`, `item`, and other minting configuration
	/// details.
	///
	/// This function performs the minting of a new unique item. It checks if the item does not
	/// already exist in the given collection, and if the max supply limit (if configured) is not
	/// reached. It also reserves the required deposit for the item and sets the item details
	/// accordingly.
	///
	/// # Errors
	///
	/// This function returns a dispatch error in the following cases:
	/// - If the collection ID is invalid ([`UnknownCollection`](crate::Error::UnknownCollection)).
	/// - If the item already exists in the collection
	///   ([`AlreadyExists`](crate::Error::AlreadyExists)).
	/// - If the item configuration already exists
	///   ([`InconsistentItemConfig`](crate::Error::InconsistentItemConfig)).
	/// - If the max supply limit (if configured) for the collection is reached
	///   ([`MaxSupplyReached`](crate::Error::MaxSupplyReached)).
	/// - If any error occurs in the `with_details_and_config` closure.
>>>>>>> 4659f8d9
	pub fn do_mint(
		collection: T::CollectionId,
		item: T::ItemId,
		maybe_depositor: Option<T::AccountId>,
		mint_to: T::AccountId,
		item_config: ItemConfig,
		with_details_and_config: impl FnOnce(
			&CollectionDetailsFor<T, I>,
			&CollectionConfigFor<T, I>,
		) -> DispatchResult,
	) -> DispatchResult {
		ensure!(!Item::<T, I>::contains_key(collection, item), Error::<T, I>::AlreadyExists);

		Collection::<T, I>::try_mutate(
			&collection,
			|maybe_collection_details| -> DispatchResult {
				let collection_details =
					maybe_collection_details.as_mut().ok_or(Error::<T, I>::UnknownCollection)?;

				let collection_config = Self::get_collection_config(&collection)?;
				with_details_and_config(collection_details, &collection_config)?;

				if let Some(max_supply) = collection_config.max_supply {
					ensure!(collection_details.items < max_supply, Error::<T, I>::MaxSupplyReached);
				}

				collection_details.items.saturating_inc();

				let collection_config = Self::get_collection_config(&collection)?;
				let deposit_amount = match collection_config
					.is_setting_enabled(CollectionSetting::DepositRequired)
				{
					true => T::ItemDeposit::get(),
					false => Zero::zero(),
				};
				let deposit_account = match maybe_depositor {
					None => collection_details.owner.clone(),
					Some(depositor) => depositor,
				};

				let item_owner = mint_to.clone();
				Account::<T, I>::insert((&item_owner, &collection, &item), ());

				if let Ok(existing_config) = ItemConfigOf::<T, I>::try_get(&collection, &item) {
					ensure!(existing_config == item_config, Error::<T, I>::InconsistentItemConfig);
				} else {
					ItemConfigOf::<T, I>::insert(&collection, &item, item_config);
					collection_details.item_configs.saturating_inc();
				}

				T::Currency::reserve(&deposit_account, deposit_amount)?;

				let deposit = ItemDeposit { account: deposit_account, amount: deposit_amount };
				let details = ItemDetails {
					owner: item_owner,
					approvals: ApprovalsOf::<T, I>::default(),
					deposit,
				};
				Item::<T, I>::insert(&collection, &item, details);
				Ok(())
			},
		)?;

		Self::deposit_event(Event::Issued { collection, item, owner: mint_to });
		Ok(())
	}

	/// Mints a new item using a pre-signed message.
	///
	/// This function allows minting a new item using a pre-signed message. The minting process is
	/// similar to the regular minting process, but it is performed by a pre-authorized account. The
	/// `mint_to` account receives the newly minted item. The minting process is configurable
	/// through the provided `mint_data`. The attributes, metadata, and price of the item are set
	/// according to the provided `mint_data`. The `with_details_and_config` closure is called to
	/// validate the provided `collection_details` and `collection_config` before minting the item.
	///
	/// - `mint_to`: The account that receives the newly minted item.
	/// - `mint_data`: The pre-signed minting data containing the `collection`, `item`,
	///   `attributes`, `metadata`, `deadline`, `only_account`, and `mint_price`.
	/// - `signer`: The account that is authorized to mint the item using the pre-signed message.
	pub(crate) fn do_mint_pre_signed(
		mint_to: T::AccountId,
		mint_data: PreSignedMintOf<T, I>,
		signer: T::AccountId,
	) -> DispatchResult {
		let PreSignedMint {
			collection,
			item,
			attributes,
			metadata,
			deadline,
			only_account,
			mint_price,
		} = mint_data;
		let metadata = Self::construct_metadata(metadata)?;

		ensure!(
			attributes.len() <= T::MaxAttributesPerCall::get() as usize,
			Error::<T, I>::MaxAttributesLimitReached
		);
		if let Some(account) = only_account {
			ensure!(account == mint_to, Error::<T, I>::WrongOrigin);
		}

		let now = frame_system::Pallet::<T>::block_number();
		ensure!(deadline >= now, Error::<T, I>::DeadlineExpired);

		ensure!(
			Self::has_role(&collection, &signer, CollectionRole::Issuer),
			Error::<T, I>::NoPermission
		);

		let item_config = ItemConfig { settings: Self::get_default_item_settings(&collection)? };
		Self::do_mint(
			collection,
			item,
			Some(mint_to.clone()),
			mint_to.clone(),
			item_config,
			|collection_details, _| {
				if let Some(price) = mint_price {
					T::Currency::transfer(
						&mint_to,
						&collection_details.owner,
						price,
						ExistenceRequirement::KeepAlive,
					)?;
				}
				Ok(())
			},
		)?;
		let admin_account = Self::find_account_by_role(&collection, CollectionRole::Admin);
		if let Some(admin_account) = admin_account {
			for (key, value) in attributes {
				Self::do_set_attribute(
					admin_account.clone(),
					collection,
					Some(item),
					AttributeNamespace::CollectionOwner,
					Self::construct_attribute_key(key)?,
					Self::construct_attribute_value(value)?,
					mint_to.clone(),
				)?;
			}
			if !metadata.len().is_zero() {
				Self::do_set_item_metadata(
					Some(admin_account.clone()),
					collection,
					item,
					metadata,
					Some(mint_to.clone()),
				)?;
			}
		}
		Ok(())
	}

<<<<<<< HEAD
	/// Burns the specified item from the collection.
	///
	/// This function burns the specified `item` from the specified `collection`. The item's owner
	/// can call this function to remove the item permanently from the collection. Any associated
	/// deposit and metadata will be cleared from the item. Custom logic can be executed using the
	/// `with_details` closure to perform additional checks or actions before burning the item.
	///
	/// - `collection`: The ID of the collection from which the item will be burned.
	/// - `item`: The ID of the item to be burned.
	/// - `with_details`: A closure to perform custom validation or actions before burning the item.
=======
	/// Burns the specified item with the given `collection`, `item`, and `with_details`.
	///
	/// # Errors
	///
	/// This function returns a dispatch error in the following cases:
	/// - If the collection ID is invalid ([`UnknownCollection`](crate::Error::UnknownCollection)).
	/// - If the item is locked ([`ItemLocked`](crate::Error::ItemLocked)).
>>>>>>> 4659f8d9
	pub fn do_burn(
		collection: T::CollectionId,
		item: T::ItemId,
		with_details: impl FnOnce(&ItemDetailsFor<T, I>) -> DispatchResult,
	) -> DispatchResult {
		ensure!(!T::Locker::is_locked(collection, item), Error::<T, I>::ItemLocked);
		ensure!(
			!Self::has_system_attribute(&collection, &item, PalletAttributes::TransferDisabled)?,
			Error::<T, I>::ItemLocked
		);
		let item_config = Self::get_item_config(&collection, &item)?;
		// NOTE: if item's settings are not empty (e.g. item's metadata is locked)
		// then we keep the config record and don't remove it
		let remove_config = !item_config.has_disabled_settings();
		let owner = Collection::<T, I>::try_mutate(
			&collection,
			|maybe_collection_details| -> Result<T::AccountId, DispatchError> {
				let collection_details =
					maybe_collection_details.as_mut().ok_or(Error::<T, I>::UnknownCollection)?;
				let details = Item::<T, I>::get(&collection, &item)
					.ok_or(Error::<T, I>::UnknownCollection)?;
				with_details(&details)?;

				// Return the deposit.
				T::Currency::unreserve(&details.deposit.account, details.deposit.amount);
				collection_details.items.saturating_dec();

				if remove_config {
					collection_details.item_configs.saturating_dec();
				}

				// Clear the metadata if it's not locked.
				if item_config.is_setting_enabled(ItemSetting::UnlockedMetadata) {
					if let Some(metadata) = ItemMetadataOf::<T, I>::take(&collection, &item) {
						let depositor_account =
							metadata.deposit.account.unwrap_or(collection_details.owner.clone());

						T::Currency::unreserve(&depositor_account, metadata.deposit.amount);
						collection_details.item_metadatas.saturating_dec();

						if depositor_account == collection_details.owner {
							collection_details
								.owner_deposit
								.saturating_reduce(metadata.deposit.amount);
						}
					}
				}

				Ok(details.owner)
			},
		)?;

		Item::<T, I>::remove(&collection, &item);
		Account::<T, I>::remove((&owner, &collection, &item));
		ItemPriceOf::<T, I>::remove(&collection, &item);
		PendingSwapOf::<T, I>::remove(&collection, &item);
		ItemAttributesApprovalsOf::<T, I>::remove(&collection, &item);

		if remove_config {
			ItemConfigOf::<T, I>::remove(&collection, &item);
		}

		Self::deposit_event(Event::Burned { collection, item, owner });
		Ok(())
	}
}<|MERGE_RESOLUTION|>--- conflicted
+++ resolved
@@ -22,25 +22,6 @@
 use frame_support::{pallet_prelude::*, traits::ExistenceRequirement};
 
 impl<T: Config<I>, I: 'static> Pallet<T, I> {
-<<<<<<< HEAD
-	/// Mints a new item in the specified collection and assigns it to the `mint_to` account.
-	///
-	/// This function is used to mint a new item in the specified `collection` and assign it to the
-	/// `mint_to` account. The minting process involves creating the item, setting its attributes
-	/// and metadata, and reserving the required deposit amount from the `maybe_depositor` account.
-	/// The minting process is configurable through the provided `item_config` parameter. The
-	/// `with_details_and_config` closure is called to validate the provided `collection_details`
-	/// and `collection_config` before minting the item.
-	///
-	/// - `collection`: The collection ID in which the item is minted.
-	/// - `item`: The ID of the newly minted item.
-	/// - `maybe_depositor`: The optional account that deposits the required amount for the item.
-	/// - `mint_to`: The account that receives the newly minted item.
-	/// - `item_config`: The configuration settings for the newly minted item.
-	/// - `with_details_and_config`: A closure to perform custom validation for minting the item. It
-	///   is called with the `collection_details` and `collection_config`, allowing custom checks to
-	///   be performed.
-=======
 	/// Mint a new unique item with the given `collection`, `item`, and other minting configuration
 	/// details.
 	///
@@ -60,7 +41,6 @@
 	/// - If the max supply limit (if configured) for the collection is reached
 	///   ([`MaxSupplyReached`](crate::Error::MaxSupplyReached)).
 	/// - If any error occurs in the `with_details_and_config` closure.
->>>>>>> 4659f8d9
 	pub fn do_mint(
 		collection: T::CollectionId,
 		item: T::ItemId,
@@ -218,18 +198,6 @@
 		Ok(())
 	}
 
-<<<<<<< HEAD
-	/// Burns the specified item from the collection.
-	///
-	/// This function burns the specified `item` from the specified `collection`. The item's owner
-	/// can call this function to remove the item permanently from the collection. Any associated
-	/// deposit and metadata will be cleared from the item. Custom logic can be executed using the
-	/// `with_details` closure to perform additional checks or actions before burning the item.
-	///
-	/// - `collection`: The ID of the collection from which the item will be burned.
-	/// - `item`: The ID of the item to be burned.
-	/// - `with_details`: A closure to perform custom validation or actions before burning the item.
-=======
 	/// Burns the specified item with the given `collection`, `item`, and `with_details`.
 	///
 	/// # Errors
@@ -237,7 +205,6 @@
 	/// This function returns a dispatch error in the following cases:
 	/// - If the collection ID is invalid ([`UnknownCollection`](crate::Error::UnknownCollection)).
 	/// - If the item is locked ([`ItemLocked`](crate::Error::ItemLocked)).
->>>>>>> 4659f8d9
 	pub fn do_burn(
 		collection: T::CollectionId,
 		item: T::ItemId,
