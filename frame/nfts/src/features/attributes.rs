// This file is part of Substrate.

// Copyright (C) 2022 Parity Technologies (UK) Ltd.
// SPDX-License-Identifier: Apache-2.0

// Licensed under the Apache License, Version 2.0 (the "License");
// you may not use this file except in compliance with the License.
// You may obtain a copy of the License at
//
// 	http://www.apache.org/licenses/LICENSE-2.0
//
// Unless required by applicable law or agreed to in writing, software
// distributed under the License is distributed on an "AS IS" BASIS,
// WITHOUT WARRANTIES OR CONDITIONS OF ANY KIND, either express or implied.
// See the License for the specific language governing permissions and
// limitations under the License.

use crate::*;
use frame_support::pallet_prelude::*;

impl<T: Config<I>, I: 'static> Pallet<T, I> {
	pub(crate) fn do_set_attribute(
		origin: T::AccountId,
		collection: T::CollectionId,
		maybe_item: Option<T::ItemId>,
		namespace: AttributeNamespace<T::AccountId>,
		key: BoundedVec<u8, T::KeyLimit>,
		value: BoundedVec<u8, T::ValueLimit>,
	) -> DispatchResult {
		ensure!(
			Self::is_pallet_feature_enabled(PalletFeature::Attributes),
			Error::<T, I>::MethodDisabled
		);

		let mut collection_details =
			Collection::<T, I>::get(&collection).ok_or(Error::<T, I>::UnknownCollection)?;

		ensure!(
			Self::is_valid_namespace(
				&origin,
				&namespace,
				&collection,
				&collection_details.owner,
				&maybe_item,
			)?,
			Error::<T, I>::NoPermission
		);

		let collection_config = Self::get_collection_config(&collection)?;
		// for the `CollectionOwner` namespace we need to check if the collection/item is not locked
		match namespace {
			AttributeNamespace::CollectionOwner => match maybe_item {
				None => {
					ensure!(
						collection_config.is_setting_enabled(CollectionSetting::UnlockedAttributes),
						Error::<T, I>::LockedCollectionAttributes
					)
				},
				Some(item) => {
					let maybe_is_locked = Self::get_item_config(&collection, &item)
						.map(|c| c.has_disabled_setting(ItemSetting::UnlockedAttributes))?;
					ensure!(!maybe_is_locked, Error::<T, I>::LockedItemAttributes);
				},
			},
			_ => (),
		}

		let attribute = Attribute::<T, I>::get((collection, maybe_item, &namespace, &key));
		if attribute.is_none() {
			collection_details.attributes.saturating_inc();
		}

		let old_deposit =
			attribute.map_or(AttributeDeposit { account: None, amount: Zero::zero() }, |m| m.1);

		let mut deposit = Zero::zero();
<<<<<<< HEAD
		if collection_config.is_setting_enabled(CollectionSetting::DepositRequired)
			&& maybe_check_owner.is_some()
		{
=======
		if collection_config.is_setting_enabled(CollectionSetting::DepositRequired) {
>>>>>>> 992601b0
			deposit = T::DepositPerByte::get()
				.saturating_mul(((key.len() + value.len()) as u32).into())
				.saturating_add(T::AttributeDepositBase::get());
		}

		// NOTE: when we transfer an item, we don't move attributes in the ItemOwner namespace.
		// When the new owner updates the same attribute, we will update the depositor record
		// and return the deposit to the previous owner.
		if old_deposit.account.is_some() && old_deposit.account != Some(origin.clone()) {
			T::Currency::unreserve(&old_deposit.account.unwrap(), old_deposit.amount);
			T::Currency::reserve(&origin, deposit)?;
		} else if deposit > old_deposit.amount {
			T::Currency::reserve(&origin, deposit - old_deposit.amount)?;
		} else if deposit < old_deposit.amount {
			T::Currency::unreserve(&origin, old_deposit.amount - deposit);
		}

		// NOTE: we don't track the depositor in the CollectionOwner namespace as it's always a
		// collection's owner. This simplifies the collection's transfer to another owner.
		let deposit_owner = match namespace {
			AttributeNamespace::CollectionOwner => {
				collection_details.owner_deposit.saturating_accrue(deposit);
				collection_details.owner_deposit.saturating_reduce(old_deposit.amount);
				None
			},
			_ => Some(origin),
		};

		Attribute::<T, I>::insert(
			(&collection, maybe_item, &namespace, &key),
			(&value, AttributeDeposit { account: deposit_owner, amount: deposit }),
		);
		Collection::<T, I>::insert(collection, &collection_details);
		Self::deposit_event(Event::AttributeSet { collection, maybe_item, key, value, namespace });
		Ok(())
	}

	pub(crate) fn do_force_set_attribute(
		set_as: Option<T::AccountId>,
		collection: T::CollectionId,
		maybe_item: Option<T::ItemId>,
		namespace: AttributeNamespace<T::AccountId>,
		key: BoundedVec<u8, T::KeyLimit>,
		value: BoundedVec<u8, T::ValueLimit>,
	) -> DispatchResult {
		let mut collection_details =
			Collection::<T, I>::get(&collection).ok_or(Error::<T, I>::UnknownCollection)?;

		let attribute = Attribute::<T, I>::get((collection, maybe_item, &namespace, &key));
		if let Some((_, deposit)) = attribute {
			if deposit.account != set_as && deposit.amount != Zero::zero() {
				if let Some(deposit_account) = deposit.account {
					T::Currency::unreserve(&deposit_account, deposit.amount);
				}
			}
		} else {
			collection_details.attributes.saturating_inc();
		}

		Attribute::<T, I>::insert(
			(&collection, maybe_item, &namespace, &key),
			(&value, AttributeDeposit { account: set_as, amount: Zero::zero() }),
		);
		Collection::<T, I>::insert(collection, &collection_details);
		Self::deposit_event(Event::AttributeSet { collection, maybe_item, key, value, namespace });
		Ok(())
	}

	pub(crate) fn do_clear_attribute(
		maybe_check_owner: Option<T::AccountId>,
		collection: T::CollectionId,
		maybe_item: Option<T::ItemId>,
		namespace: AttributeNamespace<T::AccountId>,
		key: BoundedVec<u8, T::KeyLimit>,
	) -> DispatchResult {
		if let Some((_, deposit)) =
			Attribute::<T, I>::take((collection, maybe_item, &namespace, &key))
		{
			let mut collection_details =
				Collection::<T, I>::get(&collection).ok_or(Error::<T, I>::UnknownCollection)?;

			if let Some(check_owner) = &maybe_check_owner {
				if deposit.account != maybe_check_owner {
					ensure!(
						Self::is_valid_namespace(
							&check_owner,
							&namespace,
							&collection,
							&collection_details.owner,
							&maybe_item,
						)?,
						Error::<T, I>::NoPermission
					);
				}

				// can't clear `CollectionOwner` type attributes if the collection/item is locked
				match namespace {
					AttributeNamespace::CollectionOwner => match maybe_item {
						None => {
							let collection_config = Self::get_collection_config(&collection)?;
							ensure!(
								collection_config
									.is_setting_enabled(CollectionSetting::UnlockedAttributes),
								Error::<T, I>::LockedCollectionAttributes
							)
						},
						Some(item) => {
							// NOTE: if the item was previously burned, the ItemConfigOf record
							// might not exist. In that case, we allow to clear the attribute.
							let maybe_is_locked = Self::get_item_config(&collection, &item)
								.map_or(false, |c| {
									c.has_disabled_setting(ItemSetting::UnlockedAttributes)
								});
							ensure!(!maybe_is_locked, Error::<T, I>::LockedItemAttributes);
						},
					},
					_ => (),
				};
			}

			collection_details.attributes.saturating_dec();
			match namespace {
				AttributeNamespace::CollectionOwner => {
					collection_details.owner_deposit.saturating_reduce(deposit.amount);
					T::Currency::unreserve(&collection_details.owner, deposit.amount);
				},
				_ => (),
			};
			if let Some(deposit_account) = deposit.account {
				T::Currency::unreserve(&deposit_account, deposit.amount);
			}
			Collection::<T, I>::insert(collection, &collection_details);
			Self::deposit_event(Event::AttributeCleared { collection, maybe_item, key, namespace });
		}
		Ok(())
	}

	pub(crate) fn do_approve_item_attributes(
		check_origin: T::AccountId,
		collection: T::CollectionId,
		item: T::ItemId,
		delegate: T::AccountId,
	) -> DispatchResult {
		ensure!(
			Self::is_pallet_feature_enabled(PalletFeature::Attributes),
			Error::<T, I>::MethodDisabled
		);

		let details = Item::<T, I>::get(&collection, &item).ok_or(Error::<T, I>::UnknownItem)?;
		ensure!(check_origin == details.owner, Error::<T, I>::NoPermission);

		ItemAttributesApprovalsOf::<T, I>::try_mutate(collection, item, |approvals| {
			approvals
				.try_insert(delegate.clone())
				.map_err(|_| Error::<T, I>::ReachedApprovalLimit)?;

			Self::deposit_event(Event::ItemAttributesApprovalAdded { collection, item, delegate });
			Ok(())
		})
	}

	pub(crate) fn do_cancel_item_attributes_approval(
		check_origin: T::AccountId,
		collection: T::CollectionId,
		item: T::ItemId,
		delegate: T::AccountId,
		witness: CancelAttributesApprovalWitness,
	) -> DispatchResult {
		ensure!(
			Self::is_pallet_feature_enabled(PalletFeature::Attributes),
			Error::<T, I>::MethodDisabled
		);

		let details = Item::<T, I>::get(&collection, &item).ok_or(Error::<T, I>::UnknownItem)?;
		ensure!(check_origin == details.owner, Error::<T, I>::NoPermission);

		ItemAttributesApprovalsOf::<T, I>::try_mutate(collection, item, |approvals| {
			approvals.remove(&delegate);

			let mut attributes: u32 = 0;
			let mut deposited: DepositBalanceOf<T, I> = Zero::zero();
			for (_, (_, deposit)) in Attribute::<T, I>::drain_prefix((
				&collection,
				Some(item),
				AttributeNamespace::Account(delegate.clone()),
			)) {
				attributes.saturating_inc();
				deposited = deposited.saturating_add(deposit.amount);
			}
			ensure!(attributes <= witness.account_attributes, Error::<T, I>::BadWitness);

			if !deposited.is_zero() {
				T::Currency::unreserve(&delegate, deposited);
			}

			Self::deposit_event(Event::ItemAttributesApprovalRemoved {
				collection,
				item,
				delegate,
			});
			Ok(())
		})
	}

	fn is_valid_namespace(
		origin: &T::AccountId,
		namespace: &AttributeNamespace<T::AccountId>,
		collection: &T::CollectionId,
		collection_owner: &T::AccountId,
		maybe_item: &Option<T::ItemId>,
	) -> Result<bool, DispatchError> {
		let mut result = false;
		match namespace {
			AttributeNamespace::CollectionOwner => result = origin == collection_owner,
			AttributeNamespace::ItemOwner =>
				if let Some(item) = maybe_item {
					let item_details =
						Item::<T, I>::get(&collection, &item).ok_or(Error::<T, I>::UnknownItem)?;
					result = origin == &item_details.owner
				},
			AttributeNamespace::Account(account_id) =>
				if let Some(item) = maybe_item {
					let approvals = ItemAttributesApprovalsOf::<T, I>::get(&collection, &item);
					result = account_id == origin && approvals.contains(&origin)
				},
			_ => (),
		};
		Ok(result)
	}

	/// A helper method to construct attribute's key.
	pub fn construct_attribute_key(
		key: Vec<u8>,
	) -> Result<BoundedVec<u8, T::KeyLimit>, DispatchError> {
		Ok(BoundedVec::try_from(key).map_err(|_| Error::<T, I>::IncorrectData)?)
	}

	/// A helper method to construct attribute's value.
	pub fn construct_attribute_value(
		value: Vec<u8>,
	) -> Result<BoundedVec<u8, T::ValueLimit>, DispatchError> {
		Ok(BoundedVec::try_from(value).map_err(|_| Error::<T, I>::IncorrectData)?)
	}
}<|MERGE_RESOLUTION|>--- conflicted
+++ resolved
@@ -74,13 +74,7 @@
 			attribute.map_or(AttributeDeposit { account: None, amount: Zero::zero() }, |m| m.1);
 
 		let mut deposit = Zero::zero();
-<<<<<<< HEAD
-		if collection_config.is_setting_enabled(CollectionSetting::DepositRequired)
-			&& maybe_check_owner.is_some()
-		{
-=======
 		if collection_config.is_setting_enabled(CollectionSetting::DepositRequired) {
->>>>>>> 992601b0
 			deposit = T::DepositPerByte::get()
 				.saturating_mul(((key.len() + value.len()) as u32).into())
 				.saturating_add(T::AttributeDepositBase::get());
