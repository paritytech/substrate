// This file is part of Substrate.

// Copyright (C) 2022 Parity Technologies (UK) Ltd.
// SPDX-License-Identifier: Apache-2.0

// Licensed under the Apache License, Version 2.0 (the "License");
// you may not use this file except in compliance with the License.
// You may obtain a copy of the License at
//
// 	http://www.apache.org/licenses/LICENSE-2.0
//
// Unless required by applicable law or agreed to in writing, software
// distributed under the License is distributed on an "AS IS" BASIS,
// WITHOUT WARRANTIES OR CONDITIONS OF ANY KIND, either express or implied.
// See the License for the specific language governing permissions and
// limitations under the License.

pub mod atomic_swap;
pub mod buy_sell;
<<<<<<< HEAD
pub mod freeze;
pub mod lock;
pub mod macros;
=======
pub mod lock;
>>>>>>> ef16fd2d
pub mod settings;<|MERGE_RESOLUTION|>--- conflicted
+++ resolved
@@ -17,11 +17,5 @@
 
 pub mod atomic_swap;
 pub mod buy_sell;
-<<<<<<< HEAD
-pub mod freeze;
 pub mod lock;
-pub mod macros;
-=======
-pub mod lock;
->>>>>>> ef16fd2d
 pub mod settings;