--- conflicted
+++ resolved
@@ -22,7 +22,6 @@
 use frame_support::pallet_prelude::*;
 
 impl<T: Config<I>, I: 'static> Pallet<T, I> {
-<<<<<<< HEAD
 	/// Transfer an NFT to the specified destination account.
 	///
 	/// - `collection`: The ID of the collection to which the NFT belongs.
@@ -34,9 +33,7 @@
 	/// This function performs the actual transfer of an NFT to the destination account.
 	/// It checks various conditions like item lock status and transferability settings
 	/// for the collection and item before transferring the NFT.
-=======
-	/// Performs the transfer action for the given `collection`, `item`, `dest`, and `event`.
-	///
+  ///
 	/// # Errors
 	///
 	/// This function returns a dispatch error in the following cases:
@@ -46,7 +43,6 @@
 	///   ([`ItemLocked`](crate::Error::ItemLocked)).
 	/// - If the collection or item is non-transferable
 	///   ([`ItemsNonTransferable`](crate::Error::ItemsNonTransferable)).
->>>>>>> 4659f8d9
 	pub fn do_transfer(
 		collection: T::CollectionId,
 		item: T::ItemId,
