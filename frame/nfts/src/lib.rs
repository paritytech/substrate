// This file is part of Substrate.

// Copyright (C) 2017-2022 Parity Technologies (UK) Ltd.
// SPDX-License-Identifier: Apache-2.0

// Licensed under the Apache License, Version 2.0 (the "License");
// you may not use this file except in compliance with the License.
// You may obtain a copy of the License at
//
// 	http://www.apache.org/licenses/LICENSE-2.0
//
// Unless required by applicable law or agreed to in writing, software
// distributed under the License is distributed on an "AS IS" BASIS,
// WITHOUT WARRANTIES OR CONDITIONS OF ANY KIND, either express or implied.
// See the License for the specific language governing permissions and
// limitations under the License.

//! # Unique (Items) Module
//!
//! A simple, secure module for dealing with non-fungible items.
//!
//! ## Related Modules
//!
//! * [`System`](../frame_system/index.html)
//! * [`Support`](../frame_support/index.html)

#![recursion_limit = "256"]
// Ensure we're `no_std` when compiling for Wasm.
#![cfg_attr(not(feature = "std"), no_std)]

#[cfg(feature = "runtime-benchmarks")]
mod benchmarking;
#[cfg(test)]
pub mod mock;
#[cfg(test)]
mod tests;

mod common_functions;
mod features;
mod impl_nonfungibles;
mod types;

pub mod macros;
pub mod weights;

use codec::{Decode, Encode};
use frame_support::{
	traits::{
		tokens::Locker, BalanceStatus::Reserved, Currency, EnsureOriginWithArg, ReservableCurrency,
	},
	BoundedBTreeMap,
};
use frame_system::Config as SystemConfig;
use sp_runtime::{
	traits::{Saturating, StaticLookup, Zero},
	ArithmeticError, RuntimeDebug,
};
use sp_std::prelude::*;

pub use pallet::*;
pub use types::*;
pub use weights::WeightInfo;

type AccountIdLookupOf<T> = <<T as SystemConfig>::Lookup as StaticLookup>::Source;

#[frame_support::pallet]
pub mod pallet {
	use super::*;
	use frame_support::{pallet_prelude::*, traits::ExistenceRequirement};
	use frame_system::pallet_prelude::*;

	#[pallet::pallet]
	#[pallet::generate_store(pub(super) trait Store)]
	pub struct Pallet<T, I = ()>(_);

	#[cfg(feature = "runtime-benchmarks")]
	pub trait BenchmarkHelper<CollectionId, ItemId> {
		fn collection(i: u16) -> CollectionId;
		fn item(i: u16) -> ItemId;
	}
	#[cfg(feature = "runtime-benchmarks")]
	impl<CollectionId: From<u16>, ItemId: From<u16>> BenchmarkHelper<CollectionId, ItemId> for () {
		fn collection(i: u16) -> CollectionId {
			i.into()
		}
		fn item(i: u16) -> ItemId {
			i.into()
		}
	}

	#[pallet::config]
	/// The module configuration trait.
	pub trait Config<I: 'static = ()>: frame_system::Config {
		/// The overarching event type.
		type RuntimeEvent: From<Event<Self, I>>
			+ IsType<<Self as frame_system::Config>::RuntimeEvent>;

		/// Identifier for the collection of item.
		type CollectionId: Member + Parameter + MaxEncodedLen + Copy + Incrementable;

		/// The type used to identify a unique item within a collection.
		type ItemId: Member + Parameter + MaxEncodedLen + Copy;

		/// The currency mechanism, used for paying for reserves.
		type Currency: ReservableCurrency<Self::AccountId>;

		/// The origin which may forcibly create or destroy an item or otherwise alter privileged
		/// attributes.
		type ForceOrigin: EnsureOrigin<Self::RuntimeOrigin>;

		/// Standard collection creation is only allowed if the origin attempting it and the
		/// collection are in this set.
		type CreateOrigin: EnsureOriginWithArg<
			Self::RuntimeOrigin,
			Self::CollectionId,
			Success = Self::AccountId,
		>;

		/// Locker trait to enable Locking mechanism downstream.
		type Locker: Locker<Self::CollectionId, Self::ItemId>;

		/// The basic amount of funds that must be reserved for collection.
		#[pallet::constant]
		type CollectionDeposit: Get<DepositBalanceOf<Self, I>>;

		/// The basic amount of funds that must be reserved for an item.
		#[pallet::constant]
		type ItemDeposit: Get<DepositBalanceOf<Self, I>>;

		/// The basic amount of funds that must be reserved when adding metadata to your item.
		#[pallet::constant]
		type MetadataDepositBase: Get<DepositBalanceOf<Self, I>>;

		/// The basic amount of funds that must be reserved when adding an attribute to an item.
		#[pallet::constant]
		type AttributeDepositBase: Get<DepositBalanceOf<Self, I>>;

		/// The additional funds that must be reserved for the number of bytes store in metadata,
		/// either "normal" metadata or attribute metadata.
		#[pallet::constant]
		type DepositPerByte: Get<DepositBalanceOf<Self, I>>;

		/// The maximum length of data stored on-chain.
		#[pallet::constant]
		type StringLimit: Get<u32>;

		/// The maximum length of an attribute key.
		#[pallet::constant]
		type KeyLimit: Get<u32>;

		/// The maximum length of an attribute value.
		#[pallet::constant]
		type ValueLimit: Get<u32>;

		/// The maximum approvals an item could have.
		#[pallet::constant]
		type ApprovalsLimit: Get<u32>;

		/// The max number of tips a user could send.
		#[pallet::constant]
		type MaxTips: Get<u32>;

		/// The max duration in blocks for deadlines.
		#[pallet::constant]
		type MaxDeadlineDuration: Get<<Self as SystemConfig>::BlockNumber>;

		/// Disables some of pallet's features.
		#[pallet::constant]
		type Features: Get<PalletFeatures>;

		#[cfg(feature = "runtime-benchmarks")]
		/// A set of helper functions for benchmarking.
		type Helper: BenchmarkHelper<Self::CollectionId, Self::ItemId>;

		/// Weight information for extrinsics in this pallet.
		type WeightInfo: WeightInfo;
	}

	/// Details of a collection.
	#[pallet::storage]
	pub(super) type Collection<T: Config<I>, I: 'static = ()> = StorageMap<
		_,
		Blake2_128Concat,
		T::CollectionId,
		CollectionDetails<T::AccountId, DepositBalanceOf<T, I>>,
	>;

	/// The collection, if any, of which an account is willing to take ownership.
	#[pallet::storage]
	pub(super) type OwnershipAcceptance<T: Config<I>, I: 'static = ()> =
		StorageMap<_, Blake2_128Concat, T::AccountId, T::CollectionId>;

	/// The items held by any given account; set out this way so that items owned by a single
	/// account can be enumerated.
	#[pallet::storage]
	pub(super) type Account<T: Config<I>, I: 'static = ()> = StorageNMap<
		_,
		(
			NMapKey<Blake2_128Concat, T::AccountId>, // owner
			NMapKey<Blake2_128Concat, T::CollectionId>,
			NMapKey<Blake2_128Concat, T::ItemId>,
		),
		(),
		OptionQuery,
	>;

	/// The collections owned by any given account; set out this way so that collections owned by
	/// a single account can be enumerated.
	#[pallet::storage]
	pub(super) type CollectionAccount<T: Config<I>, I: 'static = ()> = StorageDoubleMap<
		_,
		Blake2_128Concat,
		T::AccountId,
		Blake2_128Concat,
		T::CollectionId,
		(),
		OptionQuery,
	>;

	/// The items in existence and their ownership details.
	#[pallet::storage]
	/// Stores collection roles as per account.
	pub(super) type CollectionRoleOf<T: Config<I>, I: 'static = ()> = StorageDoubleMap<
		_,
		Blake2_128Concat,
		T::CollectionId,
		Blake2_128Concat,
		T::AccountId,
		CollectionRoles,
		OptionQuery,
	>;

	/// The items in existence and their ownership details.
	#[pallet::storage]
	pub(super) type Item<T: Config<I>, I: 'static = ()> = StorageDoubleMap<
		_,
		Blake2_128Concat,
		T::CollectionId,
		Blake2_128Concat,
		T::ItemId,
		ItemDetails<T::AccountId, ItemDepositOf<T, I>, ApprovalsOf<T, I>>,
		OptionQuery,
	>;

	/// Metadata of a collection.
	#[pallet::storage]
	pub(super) type CollectionMetadataOf<T: Config<I>, I: 'static = ()> = StorageMap<
		_,
		Blake2_128Concat,
		T::CollectionId,
		CollectionMetadata<DepositBalanceOf<T, I>, T::StringLimit>,
		OptionQuery,
	>;

	/// Metadata of an item.
	#[pallet::storage]
	pub(super) type ItemMetadataOf<T: Config<I>, I: 'static = ()> = StorageDoubleMap<
		_,
		Blake2_128Concat,
		T::CollectionId,
		Blake2_128Concat,
		T::ItemId,
		ItemMetadata<DepositBalanceOf<T, I>, T::StringLimit>,
		OptionQuery,
	>;

	/// Attributes of a collection.
	#[pallet::storage]
	pub(super) type Attribute<T: Config<I>, I: 'static = ()> = StorageNMap<
		_,
		(
			NMapKey<Blake2_128Concat, T::CollectionId>,
			NMapKey<Blake2_128Concat, Option<T::ItemId>>,
			NMapKey<Blake2_128Concat, BoundedVec<u8, T::KeyLimit>>,
		),
		(BoundedVec<u8, T::ValueLimit>, DepositBalanceOf<T, I>),
		OptionQuery,
	>;

	/// A price of an item.
	#[pallet::storage]
	pub(super) type ItemPriceOf<T: Config<I>, I: 'static = ()> = StorageDoubleMap<
		_,
		Blake2_128Concat,
		T::CollectionId,
		Blake2_128Concat,
		T::ItemId,
		(ItemPrice<T, I>, Option<T::AccountId>),
		OptionQuery,
	>;

	/// Stores the `CollectionId` that is going to be used for the next collection.
	/// This gets incremented by 1 whenever a new collection is created.
	#[pallet::storage]
	pub(super) type NextCollectionId<T: Config<I>, I: 'static = ()> =
		StorageValue<_, T::CollectionId, OptionQuery>;

	/// Handles all the pending swaps.
	#[pallet::storage]
	pub(super) type PendingSwapOf<T: Config<I>, I: 'static = ()> = StorageDoubleMap<
		_,
		Blake2_128Concat,
		T::CollectionId,
		Blake2_128Concat,
		T::ItemId,
		PendingSwap<
			T::CollectionId,
			T::ItemId,
			PriceWithDirection<ItemPrice<T, I>>,
			<T as SystemConfig>::BlockNumber,
		>,
		OptionQuery,
	>;

	/// Config of a collection.
	#[pallet::storage]
	pub(super) type CollectionConfigOf<T: Config<I>, I: 'static = ()> =
		StorageMap<_, Blake2_128Concat, T::CollectionId, CollectionConfigFor<T, I>, OptionQuery>;

	/// Config of an item.
	#[pallet::storage]
	pub(super) type ItemConfigOf<T: Config<I>, I: 'static = ()> = StorageDoubleMap<
		_,
		Blake2_128Concat,
		T::CollectionId,
		Blake2_128Concat,
		T::ItemId,
		ItemConfig,
		OptionQuery,
	>;

	#[pallet::event]
	#[pallet::generate_deposit(pub(super) fn deposit_event)]
	pub enum Event<T: Config<I>, I: 'static = ()> {
		/// A `collection` was created.
		Created { collection: T::CollectionId, creator: T::AccountId, owner: T::AccountId },
		/// A `collection` was force-created.
		ForceCreated { collection: T::CollectionId, owner: T::AccountId },
		/// A `collection` was destroyed.
		Destroyed { collection: T::CollectionId },
		/// An `item` was issued.
		Issued { collection: T::CollectionId, item: T::ItemId, owner: T::AccountId },
		/// An `item` was transferred.
		Transferred {
			collection: T::CollectionId,
			item: T::ItemId,
			from: T::AccountId,
			to: T::AccountId,
		},
		/// An `item` was destroyed.
		Burned { collection: T::CollectionId, item: T::ItemId, owner: T::AccountId },
		/// An `item` became non-transferable.
		ItemTransferLocked { collection: T::CollectionId, item: T::ItemId },
		/// An `item` became transferable.
		ItemTransferUnlocked { collection: T::CollectionId, item: T::ItemId },
		/// `item` metadata or attributes were locked.
		ItemPropertiesLocked {
			collection: T::CollectionId,
			item: T::ItemId,
			lock_metadata: bool,
			lock_attributes: bool,
		},
		/// Some `collection` was locked.
		CollectionLocked { collection: T::CollectionId },
		/// The owner changed.
		OwnerChanged { collection: T::CollectionId, new_owner: T::AccountId },
		/// The management team changed.
		TeamChanged {
			collection: T::CollectionId,
			issuer: T::AccountId,
			admin: T::AccountId,
			freezer: T::AccountId,
		},
		/// An `item` of a `collection` has been approved by the `owner` for transfer by
		/// a `delegate`.
		ApprovedTransfer {
			collection: T::CollectionId,
			item: T::ItemId,
			owner: T::AccountId,
			delegate: T::AccountId,
			deadline: Option<<T as SystemConfig>::BlockNumber>,
		},
		/// An approval for a `delegate` account to transfer the `item` of an item
		/// `collection` was cancelled by its `owner`.
		ApprovalCancelled {
			collection: T::CollectionId,
			item: T::ItemId,
			owner: T::AccountId,
			delegate: T::AccountId,
		},
		/// All approvals of an item got cancelled.
		AllApprovalsCancelled { collection: T::CollectionId, item: T::ItemId, owner: T::AccountId },
		/// A `collection` has had its attributes changed by the `Force` origin.
		CollectionStatusChanged { collection: T::CollectionId },
		/// New metadata has been set for a `collection`.
		CollectionMetadataSet { collection: T::CollectionId, data: BoundedVec<u8, T::StringLimit> },
		/// Metadata has been cleared for a `collection`.
		CollectionMetadataCleared { collection: T::CollectionId },
		/// New metadata has been set for an item.
		MetadataSet {
			collection: T::CollectionId,
			item: T::ItemId,
			data: BoundedVec<u8, T::StringLimit>,
		},
		/// Metadata has been cleared for an item.
		MetadataCleared { collection: T::CollectionId, item: T::ItemId },
		/// Metadata has been cleared for an item.
		Redeposited { collection: T::CollectionId, successful_items: Vec<T::ItemId> },
		/// New attribute metadata has been set for a `collection` or `item`.
		AttributeSet {
			collection: T::CollectionId,
			maybe_item: Option<T::ItemId>,
			key: BoundedVec<u8, T::KeyLimit>,
			value: BoundedVec<u8, T::ValueLimit>,
		},
		/// Attribute metadata has been cleared for a `collection` or `item`.
		AttributeCleared {
			collection: T::CollectionId,
			maybe_item: Option<T::ItemId>,
			key: BoundedVec<u8, T::KeyLimit>,
		},
		/// Ownership acceptance has changed for an account.
		OwnershipAcceptanceChanged { who: T::AccountId, maybe_collection: Option<T::CollectionId> },
		/// Max supply has been set for a collection.
		CollectionMaxSupplySet { collection: T::CollectionId, max_supply: u32 },
		/// Mint settings for a collection had changed.
		CollectionMintSettingsUpdated { collection: T::CollectionId },
		/// Event gets emmited when the `NextCollectionId` gets incremented.
		NextCollectionIdIncremented { next_id: T::CollectionId },
		/// The config of a collection has change.
		CollectionConfigChanged { id: T::CollectionId },
		/// The price was set for the instance.
		ItemPriceSet {
			collection: T::CollectionId,
			item: T::ItemId,
			price: ItemPrice<T, I>,
			whitelisted_buyer: Option<T::AccountId>,
		},
		/// The price for the instance was removed.
		ItemPriceRemoved { collection: T::CollectionId, item: T::ItemId },
		/// An item was bought.
		ItemBought {
			collection: T::CollectionId,
			item: T::ItemId,
			price: ItemPrice<T, I>,
			seller: T::AccountId,
			buyer: T::AccountId,
		},
		/// A tip was sent.
		TipSent {
			collection: T::CollectionId,
			item: T::ItemId,
			sender: T::AccountId,
			receiver: T::AccountId,
			amount: DepositBalanceOf<T, I>,
		},
		/// An `item` swap intent was created.
		SwapCreated {
			offered_collection: T::CollectionId,
			offered_item: T::ItemId,
			desired_collection: T::CollectionId,
			desired_item: Option<T::ItemId>,
			price: Option<PriceWithDirection<ItemPrice<T, I>>>,
			deadline: <T as SystemConfig>::BlockNumber,
		},
		/// The swap was cancelled.
		SwapCancelled {
			offered_collection: T::CollectionId,
			offered_item: T::ItemId,
			desired_collection: T::CollectionId,
			desired_item: Option<T::ItemId>,
			price: Option<PriceWithDirection<ItemPrice<T, I>>>,
			deadline: <T as SystemConfig>::BlockNumber,
		},
		/// The swap has been claimed.
		SwapClaimed {
			sent_collection: T::CollectionId,
			sent_item: T::ItemId,
			sent_item_owner: T::AccountId,
			received_collection: T::CollectionId,
			received_item: T::ItemId,
			received_item_owner: T::AccountId,
			price: Option<PriceWithDirection<ItemPrice<T, I>>>,
			deadline: <T as SystemConfig>::BlockNumber,
		},
	}

	#[pallet::error]
	pub enum Error<T, I = ()> {
		/// The signing account has no permission to do the operation.
		NoPermission,
		/// The given item ID is unknown.
		UnknownCollection,
		/// The item ID has already been used for an item.
		AlreadyExists,
		/// The approval had a deadline that expired, so the approval isn't valid anymore.
		ApprovalExpired,
		/// The owner turned out to be different to what was expected.
		WrongOwner,
		/// The witness data given does not match the current state of the chain.
		BadWitness,
		/// Collection ID is already taken.
		CollectionIdInUse,
		/// Items within that collection are non-transferable.
		ItemsNonTransferable,
		/// The provided account is not a delegate.
		NotDelegate,
		/// The delegate turned out to be different to what was expected.
		WrongDelegate,
		/// No approval exists that would allow the transfer.
		Unapproved,
		/// The named owner has not signed ownership acceptance of the collection.
		Unaccepted,
		/// The item is locked (non-transferable).
		ItemLocked,
		/// Item's attributes are locked.
		LockedItemAttributes,
		/// Collection's attributes are locked.
		LockedCollectionAttributes,
		/// Item's metadata is locked.
		LockedItemMetadata,
		/// Collection's metadata is locked.
		LockedCollectionMetadata,
		/// All items have been minted.
		MaxSupplyReached,
		/// The max supply is locked and can't be changed.
		MaxSupplyLocked,
		/// The provided max supply is less to the amount of items a collection already has.
		MaxSupplyTooSmall,
		/// The given item ID is unknown.
		UnknownItem,
		/// Swap doesn't exist.
		UnknownSwap,
		/// Item is not for sale.
		NotForSale,
		/// The provided bid is too low.
		BidTooLow,
		/// The item has reached its approval limit.
		ReachedApprovalLimit,
		/// The deadline has already expired.
		DeadlineExpired,
		/// The duration provided should be less or equal to MaxDeadlineDuration.
		WrongDuration,
		/// The method is disabled by system settings.
		MethodDisabled,
		/// The provided is setting can't be set.
		WrongSetting,
		/// Item's config already exists and should be equal to the provided one.
		InconsistentItemConfig,
		/// Config for a collection or an item can't be found.
		NoConfig,
		/// Some roles were not cleared.
		RolesNotCleared,
		/// Mint has not started yet.
		MintNotStated,
		/// Mint has already ended.
		MintEnded,
	}

	#[pallet::call]
	impl<T: Config<I>, I: 'static> Pallet<T, I> {
		/// Issue a new collection of non-fungible items from a public origin.
		///
		/// This new collection has no items initially and its owner is the origin.
		///
		/// The origin must be Signed and the sender must have sufficient funds free.
		///
		/// `ItemDeposit` funds of sender are reserved.
		///
		/// Parameters:
		/// - `admin`: The admin of this collection. The admin is the initial address of each
		/// member of the collection's admin team.
		///
		/// Emits `Created` event when successful.
		///
		/// Weight: `O(1)`
		#[pallet::weight(T::WeightInfo::create())]
		pub fn create(
			origin: OriginFor<T>,
			admin: AccountIdLookupOf<T>,
			config: CollectionConfigFor<T, I>,
		) -> DispatchResult {
			let collection =
				NextCollectionId::<T, I>::get().unwrap_or(T::CollectionId::initial_value());

			let owner = T::CreateOrigin::ensure_origin(origin, &collection)?;
			let admin = T::Lookup::lookup(admin)?;

			// DepositRequired can be disabled by calling the force_create() only
			ensure!(
				!config.has_disabled_setting(CollectionSetting::DepositRequired),
				Error::<T, I>::WrongSetting
			);

			Self::do_create_collection(
				collection,
				owner.clone(),
				admin.clone(),
				config,
				T::CollectionDeposit::get(),
				Event::Created { collection, creator: owner, owner: admin },
			)
		}

		/// Issue a new collection of non-fungible items from a privileged origin.
		///
		/// This new collection has no items initially.
		///
		/// The origin must conform to `ForceOrigin`.
		///
		/// Unlike `create`, no funds are reserved.
		///
		/// - `owner`: The owner of this collection of items. The owner has full superuser
		///   permissions
		/// over this item, but may later change and configure the permissions using
		/// `transfer_ownership` and `set_team`.
		///
		/// Emits `ForceCreated` event when successful.
		///
		/// Weight: `O(1)`
		#[pallet::weight(T::WeightInfo::force_create())]
		pub fn force_create(
			origin: OriginFor<T>,
			owner: AccountIdLookupOf<T>,
			config: CollectionConfigFor<T, I>,
		) -> DispatchResult {
			T::ForceOrigin::ensure_origin(origin)?;
			let owner = T::Lookup::lookup(owner)?;

			let collection =
				NextCollectionId::<T, I>::get().unwrap_or(T::CollectionId::initial_value());

			Self::do_create_collection(
				collection,
				owner.clone(),
				owner.clone(),
				config,
				Zero::zero(),
				Event::ForceCreated { collection, owner },
			)
		}

		/// Destroy a collection of fungible items.
		///
		/// The origin must conform to `ForceOrigin` or must be `Signed` and the sender must be the
		/// owner of the `collection`.
		///
		/// - `collection`: The identifier of the collection to be destroyed.
		/// - `witness`: Information on the items minted in the collection. This must be
		/// correct.
		///
		/// Emits `Destroyed` event when successful.
		///
		/// Weight: `O(n + m)` where:
		/// - `n = witness.items`
		/// - `m = witness.item_metadatas`
		/// - `a = witness.attributes`
		#[pallet::weight(T::WeightInfo::destroy(
			witness.items,
 			witness.item_metadatas,
			witness.attributes,
 		))]
		pub fn destroy(
			origin: OriginFor<T>,
			collection: T::CollectionId,
			witness: DestroyWitness,
		) -> DispatchResultWithPostInfo {
			let maybe_check_owner = match T::ForceOrigin::try_origin(origin) {
				Ok(_) => None,
				Err(origin) => Some(ensure_signed(origin)?),
			};
			let details = Self::do_destroy_collection(collection, witness, maybe_check_owner)?;

			Ok(Some(T::WeightInfo::destroy(
				details.items,
				details.item_metadatas,
				details.attributes,
			))
			.into())
		}

		/// Mint an item of a particular collection.
		///
		/// The origin must be Signed and the sender must be the Issuer of the `collection`.
		///
		/// - `collection`: The collection of the item to be minted.
		/// - `item`: An identifier of the new item.
		/// - `witness_data`: When the mint type is `HolderOf(collection_id)`, then the owned
		///   item_id from that collection needs to be provided within the witness data object.
		///
		/// Emits `Issued` event when successful.
		///
		/// Weight: `O(1)`
		#[pallet::weight(T::WeightInfo::mint())]
		pub fn mint(
			origin: OriginFor<T>,
			collection: T::CollectionId,
			item: T::ItemId,
			witness_data: Option<MintWitness<T::ItemId>>,
		) -> DispatchResult {
			let caller = ensure_signed(origin)?;

			let collection_config = Self::get_collection_config(&collection)?;
			let item_settings = collection_config.mint_settings.default_item_settings;
			let item_config = ItemConfig { settings: item_settings };

			Self::do_mint(
				collection,
				item,
				caller.clone(),
				item_config,
				false,
				|collection_details, collection_config| {
					let mint_settings = collection_config.mint_settings;
					let now = frame_system::Pallet::<T>::block_number();

					if let Some(start_block) = mint_settings.start_block {
						ensure!(start_block <= now, Error::<T, I>::MintNotStated);
					}
					if let Some(end_block) = mint_settings.end_block {
						ensure!(end_block >= now, Error::<T, I>::MintEnded);
					}

					match mint_settings.mint_type {
						MintType::Issuer => {
							ensure!(
								Self::has_role(&collection, &caller, CollectionRole::Issuer),
								Error::<T, I>::NoPermission
							)
						},
						MintType::HolderOf(collection_id) => {
							let correct_witness = match witness_data {
								Some(MintWitness { owner_of_item }) =>
									Account::<T, I>::contains_key((
										&caller,
										&collection_id,
										&owner_of_item,
									)),
								None => false,
							};
							ensure!(correct_witness, Error::<T, I>::BadWitness)
						},
						_ => {},
					}

					if let Some(price) = mint_settings.price {
						T::Currency::transfer(
							&caller,
							&collection_details.owner,
							price,
							ExistenceRequirement::KeepAlive,
						)?;
					}

					Ok(())
				},
			)
		}

		/// Mint an item of a particular collection from a privileged origin.
		///
		/// The origin must conform to `ForceOrigin` or must be `Signed` and the sender must be the
		/// Issuer of the `collection`.
		///
		/// - `collection`: The collection of the item to be minted.
		/// - `item`: An identifier of the new item.
		/// - `owner`: An owner of the minted item.
		/// - `item_config`: A config of the new item.
		///
		/// Emits `Issued` event when successful.
		///
		/// Weight: `O(1)`
		#[pallet::weight(T::WeightInfo::force_mint())]
		pub fn force_mint(
			origin: OriginFor<T>,
			collection: T::CollectionId,
			item: T::ItemId,
			owner: AccountIdLookupOf<T>,
			item_config: ItemConfig,
		) -> DispatchResult {
			let maybe_check_origin = match T::ForceOrigin::try_origin(origin) {
				Ok(_) => None,
				Err(origin) => Some(ensure_signed(origin)?),
			};
			let owner = T::Lookup::lookup(owner)?;

			if let Some(check_origin) = maybe_check_origin {
				ensure!(
					Self::has_role(&collection, &check_origin, CollectionRole::Issuer),
					Error::<T, I>::NoPermission
				);
			}
			Self::do_mint(collection, item, owner, item_config, true, |_, _| Ok(()))
		}

		/// Destroy a single item.
		///
		/// Origin must be Signed and the sender should be the Admin of the `collection`.
		///
		/// - `collection`: The collection of the item to be burned.
		/// - `item`: The item to be burned.
		/// - `check_owner`: If `Some` then the operation will fail with `WrongOwner` unless the
		///   item is owned by this value.
		///
		/// Emits `Burned` with the actual amount burned.
		///
		/// Weight: `O(1)`
		/// Modes: `check_owner.is_some()`.
		#[pallet::weight(T::WeightInfo::burn())]
		pub fn burn(
			origin: OriginFor<T>,
			collection: T::CollectionId,
			item: T::ItemId,
			check_owner: Option<AccountIdLookupOf<T>>,
		) -> DispatchResult {
			let origin = ensure_signed(origin)?;
			let check_owner = check_owner.map(T::Lookup::lookup).transpose()?;

			Self::do_burn(collection, item, |details| {
				let is_admin = Self::has_role(&collection, &origin, CollectionRole::Admin);
				let is_permitted = is_admin || details.owner == origin;
				ensure!(is_permitted, Error::<T, I>::NoPermission);
				ensure!(
					check_owner.map_or(true, |o| o == details.owner),
					Error::<T, I>::WrongOwner
				);
				Ok(())
			})
		}

		/// Move an item from the sender account to another.
		///
		/// Origin must be Signed and the signing account must be either:
		/// - the Admin of the `collection`;
		/// - the Owner of the `item`;
		/// - the approved delegate for the `item` (in this case, the approval is reset).
		///
		/// Arguments:
		/// - `collection`: The collection of the item to be transferred.
		/// - `item`: The item to be transferred.
		/// - `dest`: The account to receive ownership of the item.
		///
		/// Emits `Transferred`.
		///
		/// Weight: `O(1)`
		#[pallet::weight(T::WeightInfo::transfer())]
		pub fn transfer(
			origin: OriginFor<T>,
			collection: T::CollectionId,
			item: T::ItemId,
			dest: AccountIdLookupOf<T>,
		) -> DispatchResult {
			let origin = ensure_signed(origin)?;
			let dest = T::Lookup::lookup(dest)?;

			Self::do_transfer(collection, item, dest, |_, details| {
				let is_admin = Self::has_role(&collection, &origin, CollectionRole::Admin);
				if details.owner != origin && !is_admin {
					let deadline =
						details.approvals.get(&origin).ok_or(Error::<T, I>::NoPermission)?;
					if let Some(d) = deadline {
						let block_number = frame_system::Pallet::<T>::block_number();
						ensure!(block_number <= *d, Error::<T, I>::ApprovalExpired);
					}
				}
				Ok(())
			})
		}

		/// Re-evaluate the deposits on some items.
		///
		/// Origin must be Signed and the sender should be the Owner of the `collection`.
		///
		/// - `collection`: The collection to be frozen.
		/// - `items`: The items of the collection whose deposits will be reevaluated.
		///
		/// NOTE: This exists as a best-effort function. Any items which are unknown or
		/// in the case that the owner account does not have reservable funds to pay for a
		/// deposit increase are ignored. Generally the owner isn't going to call this on items
		/// whose existing deposit is less than the refreshed deposit as it would only cost them,
		/// so it's of little consequence.
		///
		/// It will still return an error in the case that the collection is unknown of the signer
		/// is not permitted to call it.
		///
		/// Weight: `O(items.len())`
		#[pallet::weight(T::WeightInfo::redeposit(items.len() as u32))]
		pub fn redeposit(
			origin: OriginFor<T>,
			collection: T::CollectionId,
			items: Vec<T::ItemId>,
		) -> DispatchResult {
			let origin = ensure_signed(origin)?;

			let collection_details =
				Collection::<T, I>::get(&collection).ok_or(Error::<T, I>::UnknownCollection)?;
			ensure!(collection_details.owner == origin, Error::<T, I>::NoPermission);

			let config = Self::get_collection_config(&collection)?;
			let deposit = match config.is_setting_enabled(CollectionSetting::DepositRequired) {
				true => T::ItemDeposit::get(),
				false => Zero::zero(),
			};

			let mut successful = Vec::with_capacity(items.len());
			for item in items.into_iter() {
				let mut details = match Item::<T, I>::get(&collection, &item) {
					Some(x) => x,
					None => continue,
				};
				let old = details.deposit.amount;
				if old > deposit {
					T::Currency::unreserve(&details.deposit.account, old - deposit);
				} else if deposit > old {
					if T::Currency::reserve(&details.deposit.account, deposit - old).is_err() {
						// NOTE: No alterations made to collection_details in this iteration so far,
						// so this is OK to do.
						continue
					}
				} else {
					continue
				}
				details.deposit.amount = deposit;
				Item::<T, I>::insert(&collection, &item, &details);
				successful.push(item);
			}

			Self::deposit_event(Event::<T, I>::Redeposited {
				collection,
				successful_items: successful,
			});

			Ok(())
		}

		/// Disallow further unprivileged transfer of an item.
		///
		/// Origin must be Signed and the sender should be the Freezer of the `collection`.
		///
		/// - `collection`: The collection of the item to be changed.
		/// - `item`: The item to become non-transferable.
		///
		/// Emits `ItemTransferLocked`.
		///
		/// Weight: `O(1)`
		#[pallet::weight(T::WeightInfo::lock_item_transfer())]
		pub fn lock_item_transfer(
			origin: OriginFor<T>,
			collection: T::CollectionId,
			item: T::ItemId,
		) -> DispatchResult {
			let origin = ensure_signed(origin)?;
			Self::do_lock_item_transfer(origin, collection, item)
		}

		/// Re-allow unprivileged transfer of an item.
		///
		/// Origin must be Signed and the sender should be the Freezer of the `collection`.
		///
		/// - `collection`: The collection of the item to be changed.
		/// - `item`: The item to become transferable.
		///
		/// Emits `ItemTransferUnlocked`.
		///
		/// Weight: `O(1)`
		#[pallet::weight(T::WeightInfo::unlock_item_transfer())]
		pub fn unlock_item_transfer(
			origin: OriginFor<T>,
			collection: T::CollectionId,
			item: T::ItemId,
		) -> DispatchResult {
			let origin = ensure_signed(origin)?;
			Self::do_unlock_item_transfer(origin, collection, item)
		}

		/// Disallows specified settings for the whole collection.
		///
		/// Origin must be Signed and the sender should be the Freezer of the `collection`.
		///
		/// - `collection`: The collection to be locked.
		/// - `lock_settings`: The settings to be locked.
		///
		/// Note: it's possible to only lock(set) the setting, but not to unset it.
		/// Emits `CollectionLocked`.
		///
		/// Weight: `O(1)`
		#[pallet::weight(T::WeightInfo::lock_collection())]
		pub fn lock_collection(
			origin: OriginFor<T>,
			collection: T::CollectionId,
			lock_settings: CollectionSettings,
		) -> DispatchResult {
			let origin = ensure_signed(origin)?;
			Self::do_lock_collection(origin, collection, lock_settings)
		}

		/// Change the Owner of a collection.
		///
		/// Origin must be Signed and the sender should be the Owner of the `collection`.
		///
		/// - `collection`: The collection whose owner should be changed.
		/// - `owner`: The new Owner of this collection. They must have called
		///   `set_accept_ownership` with `collection` in order for this operation to succeed.
		///
		/// Emits `OwnerChanged`.
		///
		/// Weight: `O(1)`
		#[pallet::weight(T::WeightInfo::transfer_ownership())]
		pub fn transfer_ownership(
			origin: OriginFor<T>,
			collection: T::CollectionId,
			owner: AccountIdLookupOf<T>,
		) -> DispatchResult {
			let origin = ensure_signed(origin)?;
			let owner = T::Lookup::lookup(owner)?;
			Self::do_transfer_ownership(origin, collection, owner)
		}

		/// Change the Issuer, Admin and Freezer of a collection.
		///
		/// Origin must be Signed and the sender should be the Owner of the `collection`.
		///
		/// - `collection`: The collection whose team should be changed.
		/// - `issuer`: The new Issuer of this collection.
		/// - `admin`: The new Admin of this collection.
		/// - `freezer`: The new Freezer of this collection.
		///
		/// Emits `TeamChanged`.
		///
		/// Weight: `O(1)`
		#[pallet::weight(T::WeightInfo::set_team())]
		pub fn set_team(
			origin: OriginFor<T>,
			collection: T::CollectionId,
			issuer: AccountIdLookupOf<T>,
			admin: AccountIdLookupOf<T>,
			freezer: AccountIdLookupOf<T>,
		) -> DispatchResult {
			let origin = ensure_signed(origin)?;
			let issuer = T::Lookup::lookup(issuer)?;
			let admin = T::Lookup::lookup(admin)?;
			let freezer = T::Lookup::lookup(freezer)?;
			Self::do_set_team(origin, collection, issuer, admin, freezer)
		}

		/// Approve an item to be transferred by a delegated third-party account.
		///
		/// Origin must be Signed and must be the owner of the `item`.
		///
		/// - `collection`: The collection of the item to be approved for delegated transfer.
		/// - `item`: The item to be approved for delegated transfer.
		/// - `delegate`: The account to delegate permission to transfer the item.
		/// - `maybe_deadline`: Optional deadline for the approval. Specified by providing the
		/// 	number of blocks after which the approval will expire
		///
		/// Emits `ApprovedTransfer` on success.
		///
		/// Weight: `O(1)`
		#[pallet::weight(T::WeightInfo::approve_transfer())]
		pub fn approve_transfer(
			origin: OriginFor<T>,
			collection: T::CollectionId,
			item: T::ItemId,
			delegate: AccountIdLookupOf<T>,
			maybe_deadline: Option<<T as SystemConfig>::BlockNumber>,
		) -> DispatchResult {
			let maybe_check_origin = T::ForceOrigin::try_origin(origin)
				.map(|_| None)
				.or_else(|origin| ensure_signed(origin).map(Some).map_err(DispatchError::from))?;
			let delegate = T::Lookup::lookup(delegate)?;
			Self::do_approve_transfer(
				maybe_check_origin,
				collection,
				item,
				delegate,
				maybe_deadline,
			)
		}

		/// Cancel one of the transfer approvals for a specific item.
		///
		/// Origin must be either:
		/// - the `Force` origin;
		/// - `Signed` with the signer being the Admin of the `collection`;
		/// - `Signed` with the signer being the Owner of the `item`;
		///
		/// Arguments:
		/// - `collection`: The collection of the item of whose approval will be cancelled.
		/// - `item`: The item of the collection of whose approval will be cancelled.
		/// - `delegate`: The account that is going to loose their approval.
		///
		/// Emits `ApprovalCancelled` on success.
		///
		/// Weight: `O(1)`
		#[pallet::weight(T::WeightInfo::cancel_approval())]
		pub fn cancel_approval(
			origin: OriginFor<T>,
			collection: T::CollectionId,
			item: T::ItemId,
			delegate: AccountIdLookupOf<T>,
		) -> DispatchResult {
			let maybe_check_origin = T::ForceOrigin::try_origin(origin)
				.map(|_| None)
				.or_else(|origin| ensure_signed(origin).map(Some).map_err(DispatchError::from))?;
			let delegate = T::Lookup::lookup(delegate)?;
			Self::do_cancel_approval(maybe_check_origin, collection, item, delegate)
		}

		/// Cancel all the approvals of a specific item.
		///
		/// Origin must be either:
		/// - the `Force` origin;
		/// - `Signed` with the signer being the Admin of the `collection`;
		/// - `Signed` with the signer being the Owner of the `item`;
		///
		/// Arguments:
		/// - `collection`: The collection of the item of whose approvals will be cleared.
		/// - `item`: The item of the collection of whose approvals will be cleared.
		///
		/// Emits `AllApprovalsCancelled` on success.
		///
		/// Weight: `O(1)`
		#[pallet::weight(T::WeightInfo::clear_all_transfer_approvals())]
		pub fn clear_all_transfer_approvals(
			origin: OriginFor<T>,
			collection: T::CollectionId,
			item: T::ItemId,
		) -> DispatchResult {
			let maybe_check_origin = T::ForceOrigin::try_origin(origin)
				.map(|_| None)
				.or_else(|origin| ensure_signed(origin).map(Some).map_err(DispatchError::from))?;
			Self::do_clear_all_transfer_approvals(maybe_check_origin, collection, item)
		}

		/// Alter the attributes of a given collection.
		///
		/// Origin must be `ForceOrigin`.
		///
		/// - `collection`: The identifier of the collection.
		/// - `owner`: The new Owner of this collection.
		/// - `issuer`: The new Issuer of this collection.
		/// - `admin`: The new Admin of this collection.
		/// - `freezer`: The new Freezer of this collection.
		/// - `config`: Collection's config.
		///
		/// Emits `CollectionStatusChanged` with the identity of the item.
		///
		/// Weight: `O(1)`
		#[pallet::weight(T::WeightInfo::force_collection_status())]
		pub fn force_collection_status(
			origin: OriginFor<T>,
			collection: T::CollectionId,
			owner: AccountIdLookupOf<T>,
			issuer: AccountIdLookupOf<T>,
			admin: AccountIdLookupOf<T>,
			freezer: AccountIdLookupOf<T>,
			config: CollectionConfigFor<T, I>,
		) -> DispatchResult {
			T::ForceOrigin::ensure_origin(origin)?;
			let new_owner = T::Lookup::lookup(owner)?;
			let issuer = T::Lookup::lookup(issuer)?;
			let admin = T::Lookup::lookup(admin)?;
			let freezer = T::Lookup::lookup(freezer)?;
			Self::do_force_collection_status(collection, new_owner, issuer, admin, freezer, config)
		}

		/// Disallows changing the metadata of attributes of the item.
		///
		/// Origin must be either `ForceOrigin` or Signed and the sender should be the Owner of the
		/// `collection`.
		///
		/// - `collection`: The collection if the `item`.
		/// - `item`: An item to be locked.
		/// - `lock_config`: The config with the settings to be locked.
		///
		/// Note: when the metadata or attributes are locked, it won't be possible the unlock them.
		/// Emits `ItemPropertiesLocked`.
		///
		/// Weight: `O(1)`
		#[pallet::weight(T::WeightInfo::lock_item_properties())]
		pub fn lock_item_properties(
			origin: OriginFor<T>,
			collection: T::CollectionId,
			item: T::ItemId,
			lock_metadata: bool,
			lock_attributes: bool,
		) -> DispatchResult {
			let maybe_check_owner = T::ForceOrigin::try_origin(origin)
				.map(|_| None)
				.or_else(|origin| ensure_signed(origin).map(Some))?;

			Self::do_lock_item_properties(
				maybe_check_owner,
				collection,
				item,
				lock_metadata,
				lock_attributes,
			)
		}

		/// Set an attribute for a collection or item.
		///
		/// Origin must be either `ForceOrigin` or Signed and the sender should be the Owner of the
		/// `collection`.
		///
		/// If the origin is Signed, then funds of signer are reserved according to the formula:
		/// `MetadataDepositBase + DepositPerByte * (key.len + value.len)` taking into
		/// account any already reserved funds.
		///
		/// - `collection`: The identifier of the collection whose item's metadata to set.
		/// - `maybe_item`: The identifier of the item whose metadata to set.
		/// - `key`: The key of the attribute.
		/// - `value`: The value to which to set the attribute.
		///
		/// Emits `AttributeSet`.
		///
		/// Weight: `O(1)`
		#[pallet::weight(T::WeightInfo::set_attribute())]
		pub fn set_attribute(
			origin: OriginFor<T>,
			collection: T::CollectionId,
			maybe_item: Option<T::ItemId>,
			key: BoundedVec<u8, T::KeyLimit>,
			value: BoundedVec<u8, T::ValueLimit>,
		) -> DispatchResult {
			let maybe_check_owner = T::ForceOrigin::try_origin(origin)
				.map(|_| None)
				.or_else(|origin| ensure_signed(origin).map(Some))?;
			Self::do_set_attribute(maybe_check_owner, collection, maybe_item, key, value)
		}

		/// Clear an attribute for a collection or item.
		///
		/// Origin must be either `ForceOrigin` or Signed and the sender should be the Owner of the
		/// `collection`.
		///
		/// Any deposit is freed for the collection's owner.
		///
		/// - `collection`: The identifier of the collection whose item's metadata to clear.
		/// - `maybe_item`: The identifier of the item whose metadata to clear.
		/// - `key`: The key of the attribute.
		///
		/// Emits `AttributeCleared`.
		///
		/// Weight: `O(1)`
		#[pallet::weight(T::WeightInfo::clear_attribute())]
		pub fn clear_attribute(
			origin: OriginFor<T>,
			collection: T::CollectionId,
			maybe_item: Option<T::ItemId>,
			key: BoundedVec<u8, T::KeyLimit>,
		) -> DispatchResult {
			let maybe_check_owner = T::ForceOrigin::try_origin(origin)
				.map(|_| None)
				.or_else(|origin| ensure_signed(origin).map(Some))?;
<<<<<<< HEAD
			Self::do_clear_attribute(maybe_check_owner, collection, maybe_item, key)
=======

			let mut collection_details =
				Collection::<T, I>::get(&collection).ok_or(Error::<T, I>::UnknownCollection)?;
			if let Some(check_owner) = &maybe_check_owner {
				ensure!(check_owner == &collection_details.owner, Error::<T, I>::NoPermission);
			}

			if maybe_check_owner.is_some() {
				match maybe_item {
					None => {
						let collection_config = Self::get_collection_config(&collection)?;
						ensure!(
							collection_config
								.is_setting_enabled(CollectionSetting::UnlockedAttributes),
							Error::<T, I>::LockedCollectionAttributes
						)
					},
					Some(item) => {
						// NOTE: if the item was previously burned, the ItemConfigOf record might
						// not exist. In that case, we allow to clear the attribute.
						let maybe_is_locked = Self::get_item_config(&collection, &item)
							.map_or(false, |c| {
								c.has_disabled_setting(ItemSetting::UnlockedAttributes)
							});
						ensure!(!maybe_is_locked, Error::<T, I>::LockedItemAttributes);
					},
				};
			}

			if let Some((_, deposit)) = Attribute::<T, I>::take((collection, maybe_item, &key)) {
				collection_details.attributes.saturating_dec();
				collection_details.total_deposit.saturating_reduce(deposit);
				T::Currency::unreserve(&collection_details.owner, deposit);
				Collection::<T, I>::insert(collection, &collection_details);
				Self::deposit_event(Event::AttributeCleared { collection, maybe_item, key });
			}
			Ok(())
>>>>>>> cfa90dd6
		}

		/// Set the metadata for an item.
		///
		/// Origin must be either `ForceOrigin` or Signed and the sender should be the Owner of the
		/// `collection`.
		///
		/// If the origin is Signed, then funds of signer are reserved according to the formula:
		/// `MetadataDepositBase + DepositPerByte * data.len` taking into
		/// account any already reserved funds.
		///
		/// - `collection`: The identifier of the collection whose item's metadata to set.
		/// - `item`: The identifier of the item whose metadata to set.
		/// - `data`: The general information of this item. Limited in length by `StringLimit`.
		///
		/// Emits `MetadataSet`.
		///
		/// Weight: `O(1)`
		#[pallet::weight(T::WeightInfo::set_metadata())]
		pub fn set_metadata(
			origin: OriginFor<T>,
			collection: T::CollectionId,
			item: T::ItemId,
			data: BoundedVec<u8, T::StringLimit>,
		) -> DispatchResult {
			let maybe_check_owner = T::ForceOrigin::try_origin(origin)
				.map(|_| None)
				.or_else(|origin| ensure_signed(origin).map(Some))?;
			Self::do_set_item_metadata(maybe_check_owner, collection, item, data)
		}

		/// Clear the metadata for an item.
		///
		/// Origin must be either `ForceOrigin` or Signed and the sender should be the Owner of the
		/// `collection`.
		///
		/// Any deposit is freed for the collection's owner.
		///
		/// - `collection`: The identifier of the collection whose item's metadata to clear.
		/// - `item`: The identifier of the item whose metadata to clear.
		///
		/// Emits `MetadataCleared`.
		///
		/// Weight: `O(1)`
		#[pallet::weight(T::WeightInfo::clear_metadata())]
		pub fn clear_metadata(
			origin: OriginFor<T>,
			collection: T::CollectionId,
			item: T::ItemId,
		) -> DispatchResult {
			let maybe_check_owner = T::ForceOrigin::try_origin(origin)
				.map(|_| None)
				.or_else(|origin| ensure_signed(origin).map(Some))?;
<<<<<<< HEAD
			Self::do_clear_item_metadata(maybe_check_owner, collection, item)
=======

			let mut collection_details =
				Collection::<T, I>::get(&collection).ok_or(Error::<T, I>::UnknownCollection)?;
			if let Some(check_owner) = &maybe_check_owner {
				ensure!(check_owner == &collection_details.owner, Error::<T, I>::NoPermission);
			}

			// NOTE: if the item was previously burned, the ItemConfigOf record might not exist
			let is_locked = Self::get_item_config(&collection, &item)
				.map_or(false, |c| c.has_disabled_setting(ItemSetting::UnlockedMetadata));

			ensure!(maybe_check_owner.is_none() || !is_locked, Error::<T, I>::LockedItemMetadata);

			ItemMetadataOf::<T, I>::try_mutate_exists(collection, item, |metadata| {
				if metadata.is_some() {
					collection_details.item_metadatas.saturating_dec();
				}
				let deposit = metadata.take().ok_or(Error::<T, I>::UnknownItem)?.deposit;
				T::Currency::unreserve(&collection_details.owner, deposit);
				collection_details.total_deposit.saturating_reduce(deposit);

				Collection::<T, I>::insert(&collection, &collection_details);
				Self::deposit_event(Event::MetadataCleared { collection, item });
				Ok(())
			})
>>>>>>> cfa90dd6
		}

		/// Set the metadata for a collection.
		///
		/// Origin must be either `ForceOrigin` or `Signed` and the sender should be the Owner of
		/// the `collection`.
		///
		/// If the origin is `Signed`, then funds of signer are reserved according to the formula:
		/// `MetadataDepositBase + DepositPerByte * data.len` taking into
		/// account any already reserved funds.
		///
		/// - `collection`: The identifier of the item whose metadata to update.
		/// - `data`: The general information of this item. Limited in length by `StringLimit`.
		///
		/// Emits `CollectionMetadataSet`.
		///
		/// Weight: `O(1)`
		#[pallet::weight(T::WeightInfo::set_collection_metadata())]
		pub fn set_collection_metadata(
			origin: OriginFor<T>,
			collection: T::CollectionId,
			data: BoundedVec<u8, T::StringLimit>,
		) -> DispatchResult {
			let maybe_check_owner = T::ForceOrigin::try_origin(origin)
				.map(|_| None)
				.or_else(|origin| ensure_signed(origin).map(Some))?;
			Self::do_set_collection_metadata(maybe_check_owner, collection, data)
		}

		/// Clear the metadata for a collection.
		///
		/// Origin must be either `ForceOrigin` or `Signed` and the sender should be the Owner of
		/// the `collection`.
		///
		/// Any deposit is freed for the collection's owner.
		///
		/// - `collection`: The identifier of the collection whose metadata to clear.
		///
		/// Emits `CollectionMetadataCleared`.
		///
		/// Weight: `O(1)`
		#[pallet::weight(T::WeightInfo::clear_collection_metadata())]
		pub fn clear_collection_metadata(
			origin: OriginFor<T>,
			collection: T::CollectionId,
		) -> DispatchResult {
			let maybe_check_owner = T::ForceOrigin::try_origin(origin)
				.map(|_| None)
				.or_else(|origin| ensure_signed(origin).map(Some))?;
			Self::do_clear_collection_metadata(maybe_check_owner, collection)
		}

		/// Set (or reset) the acceptance of ownership for a particular account.
		///
		/// Origin must be `Signed` and if `maybe_collection` is `Some`, then the signer must have a
		/// provider reference.
		///
		/// - `maybe_collection`: The identifier of the collection whose ownership the signer is
		///   willing to accept, or if `None`, an indication that the signer is willing to accept no
		///   ownership transferal.
		///
		/// Emits `OwnershipAcceptanceChanged`.
		#[pallet::weight(T::WeightInfo::set_accept_ownership())]
		pub fn set_accept_ownership(
			origin: OriginFor<T>,
			maybe_collection: Option<T::CollectionId>,
		) -> DispatchResult {
			let who = ensure_signed(origin)?;
			Self::do_set_accept_ownership(who, maybe_collection)
		}

		/// Set the maximum amount of items a collection could have.
		///
		/// Origin must be either `ForceOrigin` or `Signed` and the sender should be the Owner of
		/// the `collection`.
		///
		/// - `collection`: The identifier of the collection to change.
		/// - `max_supply`: The maximum amount of items a collection could have.
		///
		/// Emits `CollectionMaxSupplySet` event when successful.
		#[pallet::weight(T::WeightInfo::set_collection_max_supply())]
		pub fn set_collection_max_supply(
			origin: OriginFor<T>,
			collection: T::CollectionId,
			max_supply: u32,
		) -> DispatchResult {
			let maybe_check_owner = T::ForceOrigin::try_origin(origin)
				.map(|_| None)
				.or_else(|origin| ensure_signed(origin).map(Some))?;
			Self::do_set_collection_max_supply(maybe_check_owner, collection, max_supply)
		}

		/// Update mint settings.
		///
		/// Origin must be either `ForceOrigin` or `Signed` and the sender should be the Owner of
		/// the `collection`.
		///
		/// - `collection`: The identifier of the collection to change.
		/// - `mint_settings`: The new mint settings.
		///
		/// Emits `CollectionMintSettingsUpdated` event when successful.
		#[pallet::weight(T::WeightInfo::update_mint_settings())]
		pub fn update_mint_settings(
			origin: OriginFor<T>,
			collection: T::CollectionId,
			mint_settings: MintSettings<
				BalanceOf<T, I>,
				<T as SystemConfig>::BlockNumber,
				T::CollectionId,
			>,
		) -> DispatchResult {
			let maybe_check_owner = T::ForceOrigin::try_origin(origin)
				.map(|_| None)
				.or_else(|origin| ensure_signed(origin).map(Some))?;
			Self::do_update_mint_settings(maybe_check_owner, collection, mint_settings)
		}

		/// Set (or reset) the price for an item.
		///
		/// Origin must be Signed and must be the owner of the asset `item`.
		///
		/// - `collection`: The collection of the item.
		/// - `item`: The item to set the price for.
		/// - `price`: The price for the item. Pass `None`, to reset the price.
		/// - `buyer`: Restricts the buy operation to a specific account.
		///
		/// Emits `ItemPriceSet` on success if the price is not `None`.
		/// Emits `ItemPriceRemoved` on success if the price is `None`.
		#[pallet::weight(T::WeightInfo::set_price())]
		pub fn set_price(
			origin: OriginFor<T>,
			collection: T::CollectionId,
			item: T::ItemId,
			price: Option<ItemPrice<T, I>>,
			whitelisted_buyer: Option<AccountIdLookupOf<T>>,
		) -> DispatchResult {
			let origin = ensure_signed(origin)?;
			let whitelisted_buyer = whitelisted_buyer.map(T::Lookup::lookup).transpose()?;
			Self::do_set_price(collection, item, origin, price, whitelisted_buyer)
		}

		/// Allows to buy an item if it's up for sale.
		///
		/// Origin must be Signed and must not be the owner of the `item`.
		///
		/// - `collection`: The collection of the item.
		/// - `item`: The item the sender wants to buy.
		/// - `bid_price`: The price the sender is willing to pay.
		///
		/// Emits `ItemBought` on success.
		#[pallet::weight(T::WeightInfo::buy_item())]
		pub fn buy_item(
			origin: OriginFor<T>,
			collection: T::CollectionId,
			item: T::ItemId,
			bid_price: ItemPrice<T, I>,
		) -> DispatchResult {
			let origin = ensure_signed(origin)?;
			Self::do_buy_item(collection, item, origin, bid_price)
		}

		/// Allows to pay the tips.
		///
		/// Origin must be Signed.
		///
		/// - `tips`: Tips array.
		///
		/// Emits `TipSent` on every tip transfer.
		#[pallet::weight(T::WeightInfo::pay_tips(tips.len() as u32))]
		pub fn pay_tips(
			origin: OriginFor<T>,
			tips: BoundedVec<ItemTipOf<T, I>, T::MaxTips>,
		) -> DispatchResult {
			let origin = ensure_signed(origin)?;
			Self::do_pay_tips(origin, tips)
		}

		/// Register a new atomic swap, declaring an intention to send an `item` in exchange for
		/// `desired_item` from origin to target on the current blockchain.
		/// The target can execute the swap during the specified `duration` of blocks (if set).
		/// Additionally, the price could be set for the desired `item`.
		///
		/// Origin must be Signed and must be an owner of the `item`.
		///
		/// - `collection`: The collection of the item.
		/// - `item`: The item an owner wants to give.
		/// - `desired_collection`: The collection of the desired item.
		/// - `desired_item`: The desired item an owner wants to receive.
		/// - `maybe_price`: The price an owner is willing to pay or receive for the desired `item`.
		/// - `maybe_duration`: Optional deadline for the swap. Specified by providing the
		/// 	number of blocks after which the swap will expire.
		///
		/// Emits `SwapCreated` on success.
		#[pallet::weight(T::WeightInfo::create_swap())]
		pub fn create_swap(
			origin: OriginFor<T>,
			offered_collection: T::CollectionId,
			offered_item: T::ItemId,
			desired_collection: T::CollectionId,
			maybe_desired_item: Option<T::ItemId>,
			maybe_price: Option<PriceWithDirection<ItemPrice<T, I>>>,
			duration: <T as SystemConfig>::BlockNumber,
		) -> DispatchResult {
			let origin = ensure_signed(origin)?;
			Self::do_create_swap(
				origin,
				offered_collection,
				offered_item,
				desired_collection,
				maybe_desired_item,
				maybe_price,
				duration,
			)
		}

		/// Cancel an atomic swap.
		///
		/// Origin must be Signed.
		/// Origin must be an owner of the `item` if the deadline hasn't expired.
		///
		/// - `collection`: The collection of the item.
		/// - `item`: The item an owner wants to give.
		///
		/// Emits `SwapCancelled` on success.
		#[pallet::weight(T::WeightInfo::cancel_swap())]
		pub fn cancel_swap(
			origin: OriginFor<T>,
			offered_collection: T::CollectionId,
			offered_item: T::ItemId,
		) -> DispatchResult {
			let origin = ensure_signed(origin)?;
			Self::do_cancel_swap(origin, offered_collection, offered_item)
		}

		/// Claim an atomic swap.
		/// This method executes a pending swap, that was created by a counterpart before.
		///
		/// Origin must be Signed and must be an owner of the `item`.
		///
		/// - `send_collection`: The collection of the item to be sent.
		/// - `send_item`: The item to be sent.
		/// - `receive_collection`: The collection of the item to be received.
		/// - `receive_item`: The item to be received.
		/// - `witness_price`: A price that was previously agreed on.
		///
		/// Emits `SwapClaimed` on success.
		#[pallet::weight(T::WeightInfo::claim_swap())]
		pub fn claim_swap(
			origin: OriginFor<T>,
			send_collection: T::CollectionId,
			send_item: T::ItemId,
			receive_collection: T::CollectionId,
			receive_item: T::ItemId,
			witness_price: Option<PriceWithDirection<ItemPrice<T, I>>>,
		) -> DispatchResult {
			let origin = ensure_signed(origin)?;
			Self::do_claim_swap(
				origin,
				send_collection,
				send_item,
				receive_collection,
				receive_item,
				witness_price,
			)
		}
	}
}<|MERGE_RESOLUTION|>--- conflicted
+++ resolved
@@ -1253,47 +1253,7 @@
 			let maybe_check_owner = T::ForceOrigin::try_origin(origin)
 				.map(|_| None)
 				.or_else(|origin| ensure_signed(origin).map(Some))?;
-<<<<<<< HEAD
 			Self::do_clear_attribute(maybe_check_owner, collection, maybe_item, key)
-=======
-
-			let mut collection_details =
-				Collection::<T, I>::get(&collection).ok_or(Error::<T, I>::UnknownCollection)?;
-			if let Some(check_owner) = &maybe_check_owner {
-				ensure!(check_owner == &collection_details.owner, Error::<T, I>::NoPermission);
-			}
-
-			if maybe_check_owner.is_some() {
-				match maybe_item {
-					None => {
-						let collection_config = Self::get_collection_config(&collection)?;
-						ensure!(
-							collection_config
-								.is_setting_enabled(CollectionSetting::UnlockedAttributes),
-							Error::<T, I>::LockedCollectionAttributes
-						)
-					},
-					Some(item) => {
-						// NOTE: if the item was previously burned, the ItemConfigOf record might
-						// not exist. In that case, we allow to clear the attribute.
-						let maybe_is_locked = Self::get_item_config(&collection, &item)
-							.map_or(false, |c| {
-								c.has_disabled_setting(ItemSetting::UnlockedAttributes)
-							});
-						ensure!(!maybe_is_locked, Error::<T, I>::LockedItemAttributes);
-					},
-				};
-			}
-
-			if let Some((_, deposit)) = Attribute::<T, I>::take((collection, maybe_item, &key)) {
-				collection_details.attributes.saturating_dec();
-				collection_details.total_deposit.saturating_reduce(deposit);
-				T::Currency::unreserve(&collection_details.owner, deposit);
-				Collection::<T, I>::insert(collection, &collection_details);
-				Self::deposit_event(Event::AttributeCleared { collection, maybe_item, key });
-			}
-			Ok(())
->>>>>>> cfa90dd6
 		}
 
 		/// Set the metadata for an item.
@@ -1347,35 +1307,7 @@
 			let maybe_check_owner = T::ForceOrigin::try_origin(origin)
 				.map(|_| None)
 				.or_else(|origin| ensure_signed(origin).map(Some))?;
-<<<<<<< HEAD
 			Self::do_clear_item_metadata(maybe_check_owner, collection, item)
-=======
-
-			let mut collection_details =
-				Collection::<T, I>::get(&collection).ok_or(Error::<T, I>::UnknownCollection)?;
-			if let Some(check_owner) = &maybe_check_owner {
-				ensure!(check_owner == &collection_details.owner, Error::<T, I>::NoPermission);
-			}
-
-			// NOTE: if the item was previously burned, the ItemConfigOf record might not exist
-			let is_locked = Self::get_item_config(&collection, &item)
-				.map_or(false, |c| c.has_disabled_setting(ItemSetting::UnlockedMetadata));
-
-			ensure!(maybe_check_owner.is_none() || !is_locked, Error::<T, I>::LockedItemMetadata);
-
-			ItemMetadataOf::<T, I>::try_mutate_exists(collection, item, |metadata| {
-				if metadata.is_some() {
-					collection_details.item_metadatas.saturating_dec();
-				}
-				let deposit = metadata.take().ok_or(Error::<T, I>::UnknownItem)?.deposit;
-				T::Currency::unreserve(&collection_details.owner, deposit);
-				collection_details.total_deposit.saturating_reduce(deposit);
-
-				Collection::<T, I>::insert(&collection, &collection_details);
-				Self::deposit_event(Event::MetadataCleared { collection, item });
-				Ok(())
-			})
->>>>>>> cfa90dd6
 		}
 
 		/// Set the metadata for a collection.
