--- conflicted
+++ resolved
@@ -307,7 +307,12 @@
 		StorageMap<_, Blake2_128Concat, T::CollectionId, u32, OptionQuery>;
 
 	#[pallet::storage]
-<<<<<<< HEAD
+	/// Stores the `CollectionId` that is going to be used for the next collection.
+	/// This gets incremented by 1 whenever a new collection is created.
+	pub(super) type NextCollectionId<T: Config<I>, I: 'static = ()> =
+		StorageValue<_, T::CollectionId, OptionQuery>;
+
+	#[pallet::storage]
 	/// Handles all the pending swaps.
 	pub(super) type PendingSwapOf<T: Config<I>, I: 'static = ()> = StorageDoubleMap<
 		_,
@@ -318,12 +323,6 @@
 		PendingSwap<T::CollectionId, T::ItemId, ItemPrice<T, I>, <T as SystemConfig>::BlockNumber>,
 		OptionQuery,
 	>;
-=======
-	/// Stores the `CollectionId` that is going to be used for the next collection.
-	/// This gets incremented by 1 whenever a new collection is created.
-	pub(super) type NextCollectionId<T: Config<I>, I: 'static = ()> =
-		StorageValue<_, T::CollectionId, OptionQuery>;
->>>>>>> 61dee82b
 
 	#[pallet::event]
 	#[pallet::generate_deposit(pub(super) fn deposit_event)]
@@ -438,7 +437,14 @@
 			seller: T::AccountId,
 			buyer: T::AccountId,
 		},
-<<<<<<< HEAD
+		/// A tip was sent.
+		TipSent {
+			collection: T::CollectionId,
+			item: T::ItemId,
+			sender: T::AccountId,
+			receiver: T::AccountId,
+			amount: DepositBalanceOf<T, I>,
+		},
 		/// An `item` swap intent was created.
 		SwapCreated {
 			offered_collection: T::CollectionId,
@@ -467,15 +473,6 @@
 			received_item_owner: T::AccountId,
 			price: Option<ItemPrice<T, I>>,
 			deadline: Option<<T as SystemConfig>::BlockNumber>,
-=======
-		/// A tip was sent.
-		TipSent {
-			collection: T::CollectionId,
-			item: T::ItemId,
-			sender: T::AccountId,
-			receiver: T::AccountId,
-			amount: DepositBalanceOf<T, I>,
->>>>>>> 61dee82b
 		},
 	}
 
@@ -1670,7 +1667,23 @@
 			Self::do_buy_item(collection, item, origin, bid_price)
 		}
 
-<<<<<<< HEAD
+		/// Allows to pay the tips.
+		///
+		/// Origin must be Signed.
+		///
+		/// - `tips`: Tips array.
+		///
+		/// Emits `TipSent` on every tip transfer.
+		#[pallet::weight(T::WeightInfo::pay_tips(tips.len() as u32))]
+		#[transactional]
+		pub fn pay_tips(
+			origin: OriginFor<T>,
+			tips: BoundedVec<ItemTipOf<T, I>, T::MaxTips>,
+		) -> DispatchResult {
+			let origin = ensure_signed(origin)?;
+			Self::do_pay_tips(origin, tips)
+		}
+
 		/// Register a new atomic swap, declaring an intention to send an `item` in exchange for
 		/// `desired_item` from origin to target on the current blockchain.
 		/// The target can execute the swap during the specified `duration` of blocks (if set).
@@ -1756,23 +1769,6 @@
 				receive_item,
 				maybe_receive_amount,
 			)
-=======
-		/// Allows to pay the tips.
-		///
-		/// Origin must be Signed.
-		///
-		/// - `tips`: Tips array.
-		///
-		/// Emits `TipSent` on every tip transfer.
-		#[pallet::weight(T::WeightInfo::pay_tips(tips.len() as u32))]
-		#[transactional]
-		pub fn pay_tips(
-			origin: OriginFor<T>,
-			tips: BoundedVec<ItemTipOf<T, I>, T::MaxTips>,
-		) -> DispatchResult {
-			let origin = ensure_signed(origin)?;
-			Self::do_pay_tips(origin, tips)
->>>>>>> 61dee82b
 		}
 	}
 }