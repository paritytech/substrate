// This file is part of Substrate.

// Copyright (C) 2017-2022 Parity Technologies (UK) Ltd.
// SPDX-License-Identifier: Apache-2.0

// Licensed under the Apache License, Version 2.0 (the "License");
// you may not use this file except in compliance with the License.
// You may obtain a copy of the License at
//
// 	http://www.apache.org/licenses/LICENSE-2.0
//
// Unless required by applicable law or agreed to in writing, software
// distributed under the License is distributed on an "AS IS" BASIS,
// WITHOUT WARRANTIES OR CONDITIONS OF ANY KIND, either express or implied.
// See the License for the specific language governing permissions and
// limitations under the License.

//! # Unique (Items) Module
//!
//! A simple, secure module for dealing with non-fungible items.
//!
//! ## Related Modules
//!
//! * [`System`](../frame_system/index.html)
//! * [`Support`](../frame_support/index.html)

#![recursion_limit = "256"]
// Ensure we're `no_std` when compiling for Wasm.
#![cfg_attr(not(feature = "std"), no_std)]

#[cfg(feature = "runtime-benchmarks")]
mod benchmarking;
#[cfg(test)]
pub mod mock;
#[cfg(test)]
mod tests;

mod features;
mod functions;
mod impl_nonfungibles;
mod types;

pub mod weights;

use codec::{Decode, Encode};
use frame_support::{
	traits::{
		tokens::Locker, BalanceStatus::Reserved, Currency, EnsureOriginWithArg, ReservableCurrency,
	},
	transactional, BoundedBTreeMap,
};
use frame_system::Config as SystemConfig;
use sp_runtime::{
	traits::{Saturating, StaticLookup, Zero},
	ArithmeticError, RuntimeDebug,
};
use sp_std::prelude::*;

pub use pallet::*;
pub use types::*;
pub use weights::WeightInfo;

type AccountIdLookupOf<T> = <<T as SystemConfig>::Lookup as StaticLookup>::Source;

#[frame_support::pallet]
pub mod pallet {
	use super::*;
	use frame_support::pallet_prelude::*;
	use frame_system::pallet_prelude::*;

	#[pallet::pallet]
	#[pallet::generate_store(pub(super) trait Store)]
	pub struct Pallet<T, I = ()>(_);

	#[cfg(feature = "runtime-benchmarks")]
	pub trait BenchmarkHelper<CollectionId, ItemId> {
		fn collection(i: u16) -> CollectionId;
		fn item(i: u16) -> ItemId;
	}
	#[cfg(feature = "runtime-benchmarks")]
	impl<CollectionId: From<u16>, ItemId: From<u16>> BenchmarkHelper<CollectionId, ItemId> for () {
		fn collection(i: u16) -> CollectionId {
			i.into()
		}
		fn item(i: u16) -> ItemId {
			i.into()
		}
	}

	#[pallet::config]
	/// The module configuration trait.
	pub trait Config<I: 'static = ()>: frame_system::Config {
		/// The overarching event type.
		type RuntimeEvent: From<Event<Self, I>>
			+ IsType<<Self as frame_system::Config>::RuntimeEvent>;

		/// Identifier for the collection of item.
		type CollectionId: Member + Parameter + MaxEncodedLen + Copy + Incrementable;

		/// The type used to identify a unique item within a collection.
		type ItemId: Member + Parameter + MaxEncodedLen + Copy;

		/// The currency mechanism, used for paying for reserves.
		type Currency: ReservableCurrency<Self::AccountId>;

		/// The origin which may forcibly create or destroy an item or otherwise alter privileged
		/// attributes.
		type ForceOrigin: EnsureOrigin<Self::RuntimeOrigin>;

		/// Standard collection creation is only allowed if the origin attempting it and the
		/// collection are in this set.
		type CreateOrigin: EnsureOriginWithArg<
			Self::RuntimeOrigin,
			Self::CollectionId,
			Success = Self::AccountId,
		>;

		/// Locker trait to enable Locking mechanism downstream.
		type Locker: Locker<Self::CollectionId, Self::ItemId>;

		/// The basic amount of funds that must be reserved for collection.
		#[pallet::constant]
		type CollectionDeposit: Get<DepositBalanceOf<Self, I>>;

		/// The basic amount of funds that must be reserved for an item.
		#[pallet::constant]
		type ItemDeposit: Get<DepositBalanceOf<Self, I>>;

		/// The basic amount of funds that must be reserved when adding metadata to your item.
		#[pallet::constant]
		type MetadataDepositBase: Get<DepositBalanceOf<Self, I>>;

		/// The basic amount of funds that must be reserved when adding an attribute to an item.
		#[pallet::constant]
		type AttributeDepositBase: Get<DepositBalanceOf<Self, I>>;

		/// The additional funds that must be reserved for the number of bytes store in metadata,
		/// either "normal" metadata or attribute metadata.
		#[pallet::constant]
		type DepositPerByte: Get<DepositBalanceOf<Self, I>>;

		/// The maximum length of data stored on-chain.
		#[pallet::constant]
		type StringLimit: Get<u32>;

		/// The maximum length of an attribute key.
		#[pallet::constant]
		type KeyLimit: Get<u32>;

		/// The maximum length of an attribute value.
		#[pallet::constant]
		type ValueLimit: Get<u32>;

		/// The maximum approvals an item could have.
		#[pallet::constant]
		type ApprovalsLimit: Get<u32>;

		/// The max number of tips a user could send.
		#[pallet::constant]
		type MaxTips: Get<u32>;

<<<<<<< HEAD
		/// Disables some of pallet's features.
		#[pallet::constant]
		type FeatureFlags: Get<SystemFeatures>;
=======
		/// The max duration in blocks for deadlines.
		#[pallet::constant]
		type MaxDeadlineDuration: Get<<Self as SystemConfig>::BlockNumber>;
>>>>>>> 490a0fad

		#[cfg(feature = "runtime-benchmarks")]
		/// A set of helper functions for benchmarking.
		type Helper: BenchmarkHelper<Self::CollectionId, Self::ItemId>;

		/// Weight information for extrinsics in this pallet.
		type WeightInfo: WeightInfo;
	}

	pub type ApprovalsOf<T, I = ()> = BoundedBTreeMap<
		<T as SystemConfig>::AccountId,
		Option<<T as SystemConfig>::BlockNumber>,
		<T as Config<I>>::ApprovalsLimit,
	>;

	#[pallet::storage]
	#[pallet::storage_prefix = "Class"]
	/// Details of a collection.
	pub(super) type Collection<T: Config<I>, I: 'static = ()> = StorageMap<
		_,
		Blake2_128Concat,
		T::CollectionId,
		CollectionDetails<T::AccountId, DepositBalanceOf<T, I>>,
	>;

	#[pallet::storage]
	/// The collection, if any, of which an account is willing to take ownership.
	pub(super) type OwnershipAcceptance<T: Config<I>, I: 'static = ()> =
		StorageMap<_, Blake2_128Concat, T::AccountId, T::CollectionId>;

	#[pallet::storage]
	/// The items held by any given account; set out this way so that items owned by a single
	/// account can be enumerated.
	pub(super) type Account<T: Config<I>, I: 'static = ()> = StorageNMap<
		_,
		(
			NMapKey<Blake2_128Concat, T::AccountId>, // owner
			NMapKey<Blake2_128Concat, T::CollectionId>,
			NMapKey<Blake2_128Concat, T::ItemId>,
		),
		(),
		OptionQuery,
	>;

	#[pallet::storage]
	#[pallet::storage_prefix = "ClassAccount"]
	/// The collections owned by any given account; set out this way so that collections owned by
	/// a single account can be enumerated.
	pub(super) type CollectionAccount<T: Config<I>, I: 'static = ()> = StorageDoubleMap<
		_,
		Blake2_128Concat,
		T::AccountId,
		Blake2_128Concat,
		T::CollectionId,
		(),
		OptionQuery,
	>;

	#[pallet::storage]
	#[pallet::storage_prefix = "Asset"]
	/// The items in existence and their ownership details.
	pub(super) type Item<T: Config<I>, I: 'static = ()> = StorageDoubleMap<
		_,
		Blake2_128Concat,
		T::CollectionId,
		Blake2_128Concat,
		T::ItemId,
		ItemDetails<T::AccountId, DepositBalanceOf<T, I>, ApprovalsOf<T, I>>,
		OptionQuery,
	>;

	#[pallet::storage]
	#[pallet::storage_prefix = "ClassMetadataOf"]
	/// Metadata of a collection.
	pub(super) type CollectionMetadataOf<T: Config<I>, I: 'static = ()> = StorageMap<
		_,
		Blake2_128Concat,
		T::CollectionId,
		CollectionMetadata<DepositBalanceOf<T, I>, T::StringLimit>,
		OptionQuery,
	>;

	#[pallet::storage]
	#[pallet::storage_prefix = "InstanceMetadataOf"]
	/// Metadata of an item.
	pub(super) type ItemMetadataOf<T: Config<I>, I: 'static = ()> = StorageDoubleMap<
		_,
		Blake2_128Concat,
		T::CollectionId,
		Blake2_128Concat,
		T::ItemId,
		ItemMetadata<DepositBalanceOf<T, I>, T::StringLimit>,
		OptionQuery,
	>;

	#[pallet::storage]
	/// Attributes of a collection.
	pub(super) type Attribute<T: Config<I>, I: 'static = ()> = StorageNMap<
		_,
		(
			NMapKey<Blake2_128Concat, T::CollectionId>,
			NMapKey<Blake2_128Concat, Option<T::ItemId>>,
			NMapKey<Blake2_128Concat, BoundedVec<u8, T::KeyLimit>>,
		),
		(BoundedVec<u8, T::ValueLimit>, DepositBalanceOf<T, I>),
		OptionQuery,
	>;

	#[pallet::storage]
	/// Price of an asset instance.
	pub(super) type ItemPriceOf<T: Config<I>, I: 'static = ()> = StorageDoubleMap<
		_,
		Blake2_128Concat,
		T::CollectionId,
		Blake2_128Concat,
		T::ItemId,
		(ItemPrice<T, I>, Option<T::AccountId>),
		OptionQuery,
	>;

	#[pallet::storage]
	/// Keeps track of the number of items a collection might have.
	pub(super) type CollectionMaxSupply<T: Config<I>, I: 'static = ()> =
		StorageMap<_, Blake2_128Concat, T::CollectionId, u32, OptionQuery>;

	#[pallet::storage]
	/// Stores the `CollectionId` that is going to be used for the next collection.
	/// This gets incremented by 1 whenever a new collection is created.
	pub(super) type NextCollectionId<T: Config<I>, I: 'static = ()> =
		StorageValue<_, T::CollectionId, OptionQuery>;

	#[pallet::storage]
<<<<<<< HEAD
	/// Config of a collection.
	pub(super) type CollectionConfigOf<T: Config<I>, I: 'static = ()> =
		StorageMap<_, Blake2_128Concat, T::CollectionId, CollectionConfig, OptionQuery>;

	#[pallet::storage]
	/// Config of an item.
	pub(super) type ItemConfigOf<T: Config<I>, I: 'static = ()> = StorageDoubleMap<
=======
	/// Handles all the pending swaps.
	pub(super) type PendingSwapOf<T: Config<I>, I: 'static = ()> = StorageDoubleMap<
>>>>>>> 490a0fad
		_,
		Blake2_128Concat,
		T::CollectionId,
		Blake2_128Concat,
		T::ItemId,
<<<<<<< HEAD
		ItemConfig,
=======
		PendingSwap<
			T::CollectionId,
			T::ItemId,
			PriceWithDirection<ItemPrice<T, I>>,
			<T as SystemConfig>::BlockNumber,
		>,
>>>>>>> 490a0fad
		OptionQuery,
	>;

	#[pallet::event]
	#[pallet::generate_deposit(pub(super) fn deposit_event)]
	pub enum Event<T: Config<I>, I: 'static = ()> {
		/// A `collection` was created.
		Created { collection: T::CollectionId, creator: T::AccountId, owner: T::AccountId },
		/// A `collection` was force-created.
		ForceCreated { collection: T::CollectionId, owner: T::AccountId },
		/// A `collection` was destroyed.
		Destroyed { collection: T::CollectionId },
		/// An `item` was issued.
		Issued { collection: T::CollectionId, item: T::ItemId, owner: T::AccountId },
		/// An `item` was transferred.
		Transferred {
			collection: T::CollectionId,
			item: T::ItemId,
			from: T::AccountId,
			to: T::AccountId,
		},
		/// An `item` was destroyed.
		Burned { collection: T::CollectionId, item: T::ItemId, owner: T::AccountId },
		/// Some `item` was frozen.
		Frozen { collection: T::CollectionId, item: T::ItemId },
		/// Some `item` was thawed.
		Thawed { collection: T::CollectionId, item: T::ItemId },
		/// Some `item` was locked.
		ItemLocked {
			collection: T::CollectionId,
			item: T::ItemId,
			lock_metadata: bool,
			lock_attributes: bool,
		},
		/// Some `collection` was locked.
		CollectionLocked { collection: T::CollectionId },
		/// The owner changed.
		OwnerChanged { collection: T::CollectionId, new_owner: T::AccountId },
		/// The management team changed.
		TeamChanged {
			collection: T::CollectionId,
			issuer: T::AccountId,
			admin: T::AccountId,
			freezer: T::AccountId,
		},
		/// An `item` of a `collection` has been approved by the `owner` for transfer by
		/// a `delegate`.
		ApprovedTransfer {
			collection: T::CollectionId,
			item: T::ItemId,
			owner: T::AccountId,
			delegate: T::AccountId,
			deadline: Option<<T as SystemConfig>::BlockNumber>,
		},
		/// An approval for a `delegate` account to transfer the `item` of an item
		/// `collection` was cancelled by its `owner`.
		ApprovalCancelled {
			collection: T::CollectionId,
			item: T::ItemId,
			owner: T::AccountId,
			delegate: T::AccountId,
		},
		/// All approvals of an item got cancelled.
		AllApprovalsCancelled { collection: T::CollectionId, item: T::ItemId, owner: T::AccountId },
		/// A `collection` has had its attributes changed by the `Force` origin.
		CollectionStatusChanged { collection: T::CollectionId },
		/// New metadata has been set for a `collection`.
		CollectionMetadataSet { collection: T::CollectionId, data: BoundedVec<u8, T::StringLimit> },
		/// Metadata has been cleared for a `collection`.
		CollectionMetadataCleared { collection: T::CollectionId },
		/// New metadata has been set for an item.
		MetadataSet {
			collection: T::CollectionId,
			item: T::ItemId,
			data: BoundedVec<u8, T::StringLimit>,
		},
		/// Metadata has been cleared for an item.
		MetadataCleared { collection: T::CollectionId, item: T::ItemId },
		/// Metadata has been cleared for an item.
		Redeposited { collection: T::CollectionId, successful_items: Vec<T::ItemId> },
		/// New attribute metadata has been set for a `collection` or `item`.
		AttributeSet {
			collection: T::CollectionId,
			maybe_item: Option<T::ItemId>,
			key: BoundedVec<u8, T::KeyLimit>,
			value: BoundedVec<u8, T::ValueLimit>,
		},
		/// Attribute metadata has been cleared for a `collection` or `item`.
		AttributeCleared {
			collection: T::CollectionId,
			maybe_item: Option<T::ItemId>,
			key: BoundedVec<u8, T::KeyLimit>,
		},
		/// Ownership acceptance has changed for an account.
		OwnershipAcceptanceChanged { who: T::AccountId, maybe_collection: Option<T::CollectionId> },
		/// Max supply has been set for a collection.
		CollectionMaxSupplySet { collection: T::CollectionId, max_supply: u32 },
		/// Event gets emmited when the `NextCollectionId` gets incremented.
		NextCollectionIdIncremented { next_id: T::CollectionId },
		/// The config of a collection has change.
		CollectionConfigChanged { id: T::CollectionId },
		/// The price was set for the instance.
		ItemPriceSet {
			collection: T::CollectionId,
			item: T::ItemId,
			price: ItemPrice<T, I>,
			whitelisted_buyer: Option<T::AccountId>,
		},
		/// The price for the instance was removed.
		ItemPriceRemoved { collection: T::CollectionId, item: T::ItemId },
		/// An item was bought.
		ItemBought {
			collection: T::CollectionId,
			item: T::ItemId,
			price: ItemPrice<T, I>,
			seller: T::AccountId,
			buyer: T::AccountId,
		},
		/// A tip was sent.
		TipSent {
			collection: T::CollectionId,
			item: T::ItemId,
			sender: T::AccountId,
			receiver: T::AccountId,
			amount: DepositBalanceOf<T, I>,
		},
		/// An `item` swap intent was created.
		SwapCreated {
			offered_collection: T::CollectionId,
			offered_item: T::ItemId,
			desired_collection: T::CollectionId,
			desired_item: Option<T::ItemId>,
			price: Option<PriceWithDirection<ItemPrice<T, I>>>,
			deadline: <T as SystemConfig>::BlockNumber,
		},
		/// The swap was cancelled.
		SwapCancelled {
			offered_collection: T::CollectionId,
			offered_item: T::ItemId,
			desired_collection: T::CollectionId,
			desired_item: Option<T::ItemId>,
			price: Option<PriceWithDirection<ItemPrice<T, I>>>,
			deadline: <T as SystemConfig>::BlockNumber,
		},
		/// The swap has been claimed.
		SwapClaimed {
			sent_collection: T::CollectionId,
			sent_item: T::ItemId,
			sent_item_owner: T::AccountId,
			received_collection: T::CollectionId,
			received_item: T::ItemId,
			received_item_owner: T::AccountId,
			price: Option<PriceWithDirection<ItemPrice<T, I>>>,
			deadline: <T as SystemConfig>::BlockNumber,
		},
	}

	#[pallet::error]
	pub enum Error<T, I = ()> {
		/// The signing account has no permission to do the operation.
		NoPermission,
		/// The given item ID is unknown.
		UnknownCollection,
		/// The item ID has already been used for an item.
		AlreadyExists,
		/// The approval had a deadline that expired, so the approval isn't valid anymore.
		ApprovalExpired,
		/// The owner turned out to be different to what was expected.
		WrongOwner,
		/// Invalid witness data given.
		BadWitness,
		/// Collection ID is already taken.
		CollectionIdInUse,
		/// Items within that collection are non-transferable.
		ItemsNotTransferable,
		/// The item or collection is frozen.
		Frozen,
		/// The provided account is not a delegate.
		NotDelegate,
		/// The delegate turned out to be different to what was expected.
		WrongDelegate,
		/// No approval exists that would allow the transfer.
		Unapproved,
		/// The named owner has not signed ownership of the collection is acceptable.
		Unaccepted,
		/// The item is locked.
		Locked,
		/// The collection's metadata is locked.
		CollectionMetadataIsLocked,
		/// All items have been minted.
		MaxSupplyReached,
		/// The max supply has already been set.
		MaxSupplyAlreadySet,
		/// The provided max supply is less to the amount of items a collection already has.
		MaxSupplyTooSmall,
		/// The given item ID is unknown.
		UnknownItem,
		/// Swap doesn't exist.
		UnknownSwap,
		/// Item is not for sale.
		NotForSale,
		/// The provided bid is too low.
		BidTooLow,
		/// The item has reached its approval limit.
		ReachedApprovalLimit,
<<<<<<< HEAD
		/// The method is disabled by system settings.
		MethodDisabled,
		/// Item's config already exists and should be equal to the provided one.
		InconsistentItemConfig,
=======
		/// The deadline has already expired.
		DeadlineExpired,
		/// The duration provided should be less or equal to MaxDeadlineDuration.
		WrongDuration,
>>>>>>> 490a0fad
	}

	impl<T: Config<I>, I: 'static> Pallet<T, I> {
		/// Get the owner of the item, if the item exists.
		pub fn owner(collection: T::CollectionId, item: T::ItemId) -> Option<T::AccountId> {
			Item::<T, I>::get(collection, item).map(|i| i.owner)
		}

		/// Get the owner of the item, if the item exists.
		pub fn collection_owner(collection: T::CollectionId) -> Option<T::AccountId> {
			Collection::<T, I>::get(collection).map(|i| i.owner)
		}
	}

	#[pallet::call]
	impl<T: Config<I>, I: 'static> Pallet<T, I> {
		/// Issue a new collection of non-fungible items from a public origin.
		///
		/// This new collection has no items initially and its owner is the origin.
		///
		/// The origin must be Signed and the sender must have sufficient funds free.
		///
		/// `ItemDeposit` funds of sender are reserved.
		///
		/// Parameters:
		/// - `admin`: The admin of this collection. The admin is the initial address of each
		/// member of the collection's admin team.
		///
		/// Emits `Created` event when successful.
		///
		/// Weight: `O(1)`
		#[pallet::weight(T::WeightInfo::create())]
		pub fn create(
			origin: OriginFor<T>,
			admin: AccountIdLookupOf<T>,
			config: CollectionConfig,
		) -> DispatchResult {
			let collection =
				NextCollectionId::<T, I>::get().unwrap_or(T::CollectionId::initial_value());

			let owner = T::CreateOrigin::ensure_origin(origin, &collection)?;
			let admin = T::Lookup::lookup(admin)?;

			let mut settings = config.values();
			// FreeHolding could be set by calling the force_create() only
			if settings.contains(CollectionSetting::FreeHolding) {
				settings.remove(CollectionSetting::FreeHolding);
			}
			let config = CollectionConfig(settings);

			Self::do_create_collection(
				collection,
				owner.clone(),
				admin.clone(),
				config,
				T::CollectionDeposit::get(),
				Event::Created { collection, creator: owner, owner: admin },
			)
		}

		/// Issue a new collection of non-fungible items from a privileged origin.
		///
		/// This new collection has no items initially.
		///
		/// The origin must conform to `ForceOrigin`.
		///
		/// Unlike `create`, no funds are reserved.
		///
		/// - `owner`: The owner of this collection of items. The owner has full superuser
		///   permissions
		/// over this item, but may later change and configure the permissions using
		/// `transfer_ownership` and `set_team`.
		///
		/// Emits `ForceCreated` event when successful.
		///
		/// Weight: `O(1)`
		#[pallet::weight(T::WeightInfo::force_create())]
		pub fn force_create(
			origin: OriginFor<T>,
			owner: AccountIdLookupOf<T>,
			config: CollectionConfig,
		) -> DispatchResult {
			T::ForceOrigin::ensure_origin(origin)?;
			let owner = T::Lookup::lookup(owner)?;

			let collection =
				NextCollectionId::<T, I>::get().unwrap_or(T::CollectionId::initial_value());

			Self::do_create_collection(
				collection,
				owner.clone(),
				owner.clone(),
				config,
				Zero::zero(),
				Event::ForceCreated { collection, owner },
			)
		}

		/// Destroy a collection of fungible items.
		///
		/// The origin must conform to `ForceOrigin` or must be `Signed` and the sender must be the
		/// owner of the `collection`.
		///
		/// - `collection`: The identifier of the collection to be destroyed.
		/// - `witness`: Information on the items minted in the collection. This must be
		/// correct.
		///
		/// Emits `Destroyed` event when successful.
		///
		/// Weight: `O(n + m)` where:
		/// - `n = witness.items`
		/// - `m = witness.item_metadatas`
		/// - `a = witness.attributes`
		#[pallet::weight(T::WeightInfo::destroy(
			witness.items,
 			witness.item_metadatas,
			witness.attributes,
 		))]
		pub fn destroy(
			origin: OriginFor<T>,
			collection: T::CollectionId,
			witness: DestroyWitness,
		) -> DispatchResultWithPostInfo {
			let maybe_check_owner = match T::ForceOrigin::try_origin(origin) {
				Ok(_) => None,
				Err(origin) => Some(ensure_signed(origin)?),
			};
			let details = Self::do_destroy_collection(collection, witness, maybe_check_owner)?;

			Ok(Some(T::WeightInfo::destroy(
				details.items,
				details.item_metadatas,
				details.attributes,
			))
			.into())
		}

		/// Mint an item of a particular collection.
		///
		/// The origin must be Signed and the sender must be the Issuer of the `collection`.
		///
		/// - `collection`: The collection of the item to be minted.
		/// - `item`: The item value of the item to be minted.
		/// - `beneficiary`: The initial owner of the minted item.
		///
		/// Emits `Issued` event when successful.
		///
		/// Weight: `O(1)`
		#[pallet::weight(T::WeightInfo::mint())]
		pub fn mint(
			origin: OriginFor<T>,
			collection: T::CollectionId,
			item: T::ItemId,
			owner: AccountIdLookupOf<T>,
			config: ItemConfig,
		) -> DispatchResult {
			let origin = ensure_signed(origin)?;
			let owner = T::Lookup::lookup(owner)?;

			Self::do_mint(collection, item, owner, config, |collection_details| {
				ensure!(collection_details.issuer == origin, Error::<T, I>::NoPermission);
				Ok(())
			})
		}

		/// Destroy a single item.
		///
		/// Origin must be Signed and the sender should be the Admin of the `collection`.
		///
		/// - `collection`: The collection of the item to be burned.
		/// - `item`: The item of the item to be burned.
		/// - `check_owner`: If `Some` then the operation will fail with `WrongOwner` unless the
		///   item is owned by this value.
		///
		/// Emits `Burned` with the actual amount burned.
		///
		/// Weight: `O(1)`
		/// Modes: `check_owner.is_some()`.
		#[pallet::weight(T::WeightInfo::burn())]
		pub fn burn(
			origin: OriginFor<T>,
			collection: T::CollectionId,
			item: T::ItemId,
			check_owner: Option<AccountIdLookupOf<T>>,
		) -> DispatchResult {
			let origin = ensure_signed(origin)?;
			let check_owner = check_owner.map(T::Lookup::lookup).transpose()?;

			Self::do_burn(collection, item, |collection_details, details| {
				let is_permitted = collection_details.admin == origin || details.owner == origin;
				ensure!(is_permitted, Error::<T, I>::NoPermission);
				ensure!(
					check_owner.map_or(true, |o| o == details.owner),
					Error::<T, I>::WrongOwner
				);
				Ok(())
			})
		}

		/// Move an item from the sender account to another.
		///
		/// Origin must be Signed and the signing account must be either:
		/// - the Admin of the `collection`;
		/// - the Owner of the `item`;
		/// - the approved delegate for the `item` (in this case, the approval is reset).
		///
		/// Arguments:
		/// - `collection`: The collection of the item to be transferred.
		/// - `item`: The item of the item to be transferred.
		/// - `dest`: The account to receive ownership of the item.
		///
		/// Emits `Transferred`.
		///
		/// Weight: `O(1)`
		#[pallet::weight(T::WeightInfo::transfer())]
		pub fn transfer(
			origin: OriginFor<T>,
			collection: T::CollectionId,
			item: T::ItemId,
			dest: AccountIdLookupOf<T>,
		) -> DispatchResult {
			let origin = ensure_signed(origin)?;
			let dest = T::Lookup::lookup(dest)?;

			Self::do_transfer(collection, item, dest, |collection_details, details| {
				if details.owner != origin && collection_details.admin != origin {
					let deadline =
						details.approvals.get(&origin).ok_or(Error::<T, I>::NoPermission)?;
					if let Some(d) = deadline {
						let block_number = frame_system::Pallet::<T>::block_number();
						ensure!(block_number <= *d, Error::<T, I>::ApprovalExpired);
					}
				}
				Ok(())
			})
		}

		/// Re-evaluate the deposits on some items.
		///
		/// Origin must be Signed and the sender should be the Owner of the `collection`.
		///
		/// - `collection`: The collection to be frozen.
		/// - `items`: The items of the collection whose deposits will be reevaluated.
		///
		/// NOTE: This exists as a best-effort function. Any items which are unknown or
		/// in the case that the owner account does not have reservable funds to pay for a
		/// deposit increase are ignored. Generally the owner isn't going to call this on items
		/// whose existing deposit is less than the refreshed deposit as it would only cost them,
		/// so it's of little consequence.
		///
		/// It will still return an error in the case that the collection is unknown of the signer
		/// is not permitted to call it.
		///
		/// Weight: `O(items.len())`
		#[pallet::weight(T::WeightInfo::redeposit(items.len() as u32))]
		pub fn redeposit(
			origin: OriginFor<T>,
			collection: T::CollectionId,
			items: Vec<T::ItemId>,
		) -> DispatchResult {
			let origin = ensure_signed(origin)?;

			let mut collection_details =
				Collection::<T, I>::get(&collection).ok_or(Error::<T, I>::UnknownCollection)?;
			ensure!(collection_details.owner == origin, Error::<T, I>::NoPermission);

			let settings = Self::get_collection_settings(&collection)?;
			let deposit = match settings.contains(CollectionSetting::FreeHolding) {
				true => Zero::zero(),
				false => T::ItemDeposit::get(),
			};

			let mut successful = Vec::with_capacity(items.len());
			for item in items.into_iter() {
				let mut details = match Item::<T, I>::get(&collection, &item) {
					Some(x) => x,
					None => continue,
				};
				let old = details.deposit;
				if old > deposit {
					T::Currency::unreserve(&collection_details.owner, old - deposit);
				} else if deposit > old {
					if T::Currency::reserve(&collection_details.owner, deposit - old).is_err() {
						// NOTE: No alterations made to collection_details in this iteration so far,
						// so this is OK to do.
						continue
					}
				} else {
					continue
				}
				collection_details.total_deposit.saturating_accrue(deposit);
				collection_details.total_deposit.saturating_reduce(old);
				details.deposit = deposit;
				Item::<T, I>::insert(&collection, &item, &details);
				successful.push(item);
			}
			Collection::<T, I>::insert(&collection, &collection_details);

			Self::deposit_event(Event::<T, I>::Redeposited {
				collection,
				successful_items: successful,
			});

			Ok(())
		}

		/// Disallow further unprivileged transfer of an item.
		///
		/// Origin must be Signed and the sender should be the Freezer of the `collection`.
		///
		/// - `collection`: The collection of the item to be frozen.
		/// - `item`: The item of the item to be frozen.
		///
		/// Emits `Frozen`.
		///
		/// Weight: `O(1)`
		#[pallet::weight(T::WeightInfo::freeze())]
		pub fn freeze(
			origin: OriginFor<T>,
			collection: T::CollectionId,
			item: T::ItemId,
		) -> DispatchResult {
			let origin = ensure_signed(origin)?;
			Self::do_freeze_item(origin, collection, item)
		}

		/// Re-allow unprivileged transfer of an item.
		///
		/// Origin must be Signed and the sender should be the Freezer of the `collection`.
		///
		/// - `collection`: The collection of the item to be thawed.
		/// - `item`: The item of the item to be thawed.
		///
		/// Emits `Thawed`.
		///
		/// Weight: `O(1)`
		#[pallet::weight(T::WeightInfo::thaw())]
		pub fn thaw(
			origin: OriginFor<T>,
			collection: T::CollectionId,
			item: T::ItemId,
		) -> DispatchResult {
			let origin = ensure_signed(origin)?;
			Self::do_thaw_item(origin, collection, item)
		}

		/// Disallows specified settings for the whole collection.
		///
		/// Origin must be Signed and the sender should be the Freezer of the `collection`.
		///
		/// - `collection`: The collection to be locked.
		/// - `lock_config`: The config with the settings to be locked.
		///
		/// Note: it's possible to only lock(set) the setting, but not to unset it.
		/// Emits `CollectionLocked`.
		///
		/// Weight: `O(1)`
		#[pallet::weight(T::WeightInfo::lock_collection())]
		pub fn lock_collection(
			origin: OriginFor<T>,
			collection: T::CollectionId,
			lock_config: CollectionConfig,
		) -> DispatchResult {
			let origin = ensure_signed(origin)?;
			Self::do_lock_collection(origin, collection, lock_config)
		}

		/// Change the Owner of a collection.
		///
		/// Origin must be Signed and the sender should be the Owner of the `collection`.
		///
		/// - `collection`: The collection whose owner should be changed.
		/// - `owner`: The new Owner of this collection. They must have called
		///   `set_accept_ownership` with `collection` in order for this operation to succeed.
		///
		/// Emits `OwnerChanged`.
		///
		/// Weight: `O(1)`
		#[pallet::weight(T::WeightInfo::transfer_ownership())]
		pub fn transfer_ownership(
			origin: OriginFor<T>,
			collection: T::CollectionId,
			owner: AccountIdLookupOf<T>,
		) -> DispatchResult {
			let origin = ensure_signed(origin)?;
			let owner = T::Lookup::lookup(owner)?;

			let acceptable_collection = OwnershipAcceptance::<T, I>::get(&owner);
			ensure!(acceptable_collection.as_ref() == Some(&collection), Error::<T, I>::Unaccepted);

			Collection::<T, I>::try_mutate(collection, |maybe_details| {
				let details = maybe_details.as_mut().ok_or(Error::<T, I>::UnknownCollection)?;
				ensure!(origin == details.owner, Error::<T, I>::NoPermission);
				if details.owner == owner {
					return Ok(())
				}

				// Move the deposit to the new owner.
				T::Currency::repatriate_reserved(
					&details.owner,
					&owner,
					details.total_deposit,
					Reserved,
				)?;
				CollectionAccount::<T, I>::remove(&details.owner, &collection);
				CollectionAccount::<T, I>::insert(&owner, &collection, ());
				details.owner = owner.clone();
				OwnershipAcceptance::<T, I>::remove(&owner);

				Self::deposit_event(Event::OwnerChanged { collection, new_owner: owner });
				Ok(())
			})
		}

		/// Change the Issuer, Admin and Freezer of a collection.
		///
		/// Origin must be Signed and the sender should be the Owner of the `collection`.
		///
		/// - `collection`: The collection whose team should be changed.
		/// - `issuer`: The new Issuer of this collection.
		/// - `admin`: The new Admin of this collection.
		/// - `freezer`: The new Freezer of this collection.
		///
		/// Emits `TeamChanged`.
		///
		/// Weight: `O(1)`
		#[pallet::weight(T::WeightInfo::set_team())]
		pub fn set_team(
			origin: OriginFor<T>,
			collection: T::CollectionId,
			issuer: AccountIdLookupOf<T>,
			admin: AccountIdLookupOf<T>,
			freezer: AccountIdLookupOf<T>,
		) -> DispatchResult {
			let origin = ensure_signed(origin)?;
			let issuer = T::Lookup::lookup(issuer)?;
			let admin = T::Lookup::lookup(admin)?;
			let freezer = T::Lookup::lookup(freezer)?;

			Collection::<T, I>::try_mutate(collection, |maybe_details| {
				let details = maybe_details.as_mut().ok_or(Error::<T, I>::UnknownCollection)?;
				ensure!(origin == details.owner, Error::<T, I>::NoPermission);

				details.issuer = issuer.clone();
				details.admin = admin.clone();
				details.freezer = freezer.clone();

				Self::deposit_event(Event::TeamChanged { collection, issuer, admin, freezer });
				Ok(())
			})
		}

		/// Approve an item to be transferred by a delegated third-party account.
		///
		/// Origin must be Signed and must be the owner of the `item`.
		///
		/// - `collection`: The collection of the item to be approved for delegated transfer.
		/// - `item`: The item of the item to be approved for delegated transfer.
		/// - `delegate`: The account to delegate permission to transfer the item.
		/// - `maybe_deadline`: Optional deadline for the approval. Specified by providing the
		/// 	number of blocks after which the approval will expire
		///
		/// Emits `ApprovedTransfer` on success.
		///
		/// Weight: `O(1)`
		#[pallet::weight(T::WeightInfo::approve_transfer())]
		pub fn approve_transfer(
			origin: OriginFor<T>,
			collection: T::CollectionId,
			item: T::ItemId,
			delegate: AccountIdLookupOf<T>,
			maybe_deadline: Option<<T as SystemConfig>::BlockNumber>,
		) -> DispatchResult {
			ensure!(
				!Self::is_feature_flag_set(SystemFeature::NoApprovals),
				Error::<T, I>::MethodDisabled
			);
			let maybe_check: Option<T::AccountId> = T::ForceOrigin::try_origin(origin)
				.map(|_| None)
				.or_else(|origin| ensure_signed(origin).map(Some).map_err(DispatchError::from))?;

			let delegate = T::Lookup::lookup(delegate)?;

			let collection_details =
				Collection::<T, I>::get(&collection).ok_or(Error::<T, I>::UnknownCollection)?;
			let mut details =
				Item::<T, I>::get(&collection, &item).ok_or(Error::<T, I>::UnknownCollection)?;

			let (action_allowed, _) = Self::is_collection_setting_disabled(
				&collection,
				CollectionSetting::NonTransferableItems,
			)?;
			ensure!(action_allowed, Error::<T, I>::ItemsNotTransferable);

			if let Some(check) = maybe_check {
				let permitted = check == collection_details.admin || check == details.owner;
				ensure!(permitted, Error::<T, I>::NoPermission);
			}

			let now = frame_system::Pallet::<T>::block_number();
			let deadline = maybe_deadline.map(|d| d.saturating_add(now));

			details
				.approvals
				.try_insert(delegate.clone(), deadline)
				.map_err(|_| Error::<T, I>::ReachedApprovalLimit)?;
			Item::<T, I>::insert(&collection, &item, &details);

			Self::deposit_event(Event::ApprovedTransfer {
				collection,
				item,
				owner: details.owner,
				delegate,
				deadline,
			});

			Ok(())
		}

		/// Cancel one of the transfer approvals for a specific item.
		///
		/// Origin must be either:
		/// - the `Force` origin;
		/// - `Signed` with the signer being the Admin of the `collection`;
		/// - `Signed` with the signer being the Owner of the `item`;
		///
		/// Arguments:
		/// - `collection`: The collection of the item of whose approval will be cancelled.
		/// - `item`: The item of the collection of whose approval will be cancelled.
		/// - `delegate`: The account that is going to loose their approval.
		///
		/// Emits `ApprovalCancelled` on success.
		///
		/// Weight: `O(1)`
		#[pallet::weight(T::WeightInfo::cancel_approval())]
		pub fn cancel_approval(
			origin: OriginFor<T>,
			collection: T::CollectionId,
			item: T::ItemId,
			delegate: AccountIdLookupOf<T>,
		) -> DispatchResult {
			ensure!(
				!Self::is_feature_flag_set(SystemFeature::NoApprovals),
				Error::<T, I>::MethodDisabled
			);
			let maybe_check: Option<T::AccountId> = T::ForceOrigin::try_origin(origin)
				.map(|_| None)
				.or_else(|origin| ensure_signed(origin).map(Some).map_err(DispatchError::from))?;

			let delegate = T::Lookup::lookup(delegate)?;

			let collection_details =
				Collection::<T, I>::get(&collection).ok_or(Error::<T, I>::UnknownCollection)?;
			let mut details =
				Item::<T, I>::get(&collection, &item).ok_or(Error::<T, I>::UnknownCollection)?;

			let maybe_deadline =
				details.approvals.get(&delegate).ok_or(Error::<T, I>::NotDelegate)?;

			let is_past_deadline = if let Some(deadline) = maybe_deadline {
				let now = frame_system::Pallet::<T>::block_number();
				now > *deadline
			} else {
				false
			};

			if !is_past_deadline {
				if let Some(check) = maybe_check {
					let permitted = check == collection_details.admin || check == details.owner;
					ensure!(permitted, Error::<T, I>::NoPermission);
				}
			}

			details.approvals.remove(&delegate);
			Item::<T, I>::insert(&collection, &item, &details);
			Self::deposit_event(Event::ApprovalCancelled {
				collection,
				item,
				owner: details.owner,
				delegate,
			});

			Ok(())
		}

		/// Cancel all the approvals of a specific item.
		///
		/// Origin must be either:
		/// - the `Force` origin;
		/// - `Signed` with the signer being the Admin of the `collection`;
		/// - `Signed` with the signer being the Owner of the `item`;
		///
		/// Arguments:
		/// - `collection`: The collection of the item of whose approvals will be cleared.
		/// - `item`: The item of the collection of whose approvals will be cleared.
		///
		/// Emits `AllApprovalsCancelled` on success.
		///
		/// Weight: `O(1)`
		#[pallet::weight(T::WeightInfo::clear_all_transfer_approvals())]
		pub fn clear_all_transfer_approvals(
			origin: OriginFor<T>,
			collection: T::CollectionId,
			item: T::ItemId,
		) -> DispatchResult {
			ensure!(
				!Self::is_feature_flag_set(SystemFeature::NoApprovals),
				Error::<T, I>::MethodDisabled
			);
			let maybe_check: Option<T::AccountId> = T::ForceOrigin::try_origin(origin)
				.map(|_| None)
				.or_else(|origin| ensure_signed(origin).map(Some).map_err(DispatchError::from))?;

			let collection_details =
				Collection::<T, I>::get(&collection).ok_or(Error::<T, I>::UnknownCollection)?;
			let mut details =
				Item::<T, I>::get(&collection, &item).ok_or(Error::<T, I>::UnknownCollection)?;
			if let Some(check) = maybe_check {
				let permitted = check == collection_details.admin || check == details.owner;
				ensure!(permitted, Error::<T, I>::NoPermission);
			}

			details.approvals.clear();
			Item::<T, I>::insert(&collection, &item, &details);
			Self::deposit_event(Event::AllApprovalsCancelled {
				collection,
				item,
				owner: details.owner,
			});

			Ok(())
		}

		/// Alter the attributes of a given collection.
		///
		/// Origin must be `ForceOrigin`.
		///
		/// - `collection`: The identifier of the collection.
		/// - `owner`: The new Owner of this collection.
		/// - `issuer`: The new Issuer of this collection.
		/// - `admin`: The new Admin of this collection.
		/// - `freezer`: The new Freezer of this collection.
		/// - `config`: Collection's config.
		///
		/// Emits `CollectionStatusChanged` with the identity of the item.
		///
		/// Weight: `O(1)`
		#[pallet::weight(T::WeightInfo::force_collection_status())]
		pub fn force_collection_status(
			origin: OriginFor<T>,
			collection: T::CollectionId,
			owner: AccountIdLookupOf<T>,
			issuer: AccountIdLookupOf<T>,
			admin: AccountIdLookupOf<T>,
			freezer: AccountIdLookupOf<T>,
			config: CollectionConfig,
		) -> DispatchResult {
			T::ForceOrigin::ensure_origin(origin)?;

			Collection::<T, I>::try_mutate(collection, |maybe_collection| {
				let mut collection_info =
					maybe_collection.take().ok_or(Error::<T, I>::UnknownCollection)?;
				let old_owner = collection_info.owner;
				let new_owner = T::Lookup::lookup(owner)?;
				collection_info.owner = new_owner.clone();
				collection_info.issuer = T::Lookup::lookup(issuer)?;
				collection_info.admin = T::Lookup::lookup(admin)?;
				collection_info.freezer = T::Lookup::lookup(freezer)?;
				*maybe_collection = Some(collection_info);
				CollectionAccount::<T, I>::remove(&old_owner, &collection);
				CollectionAccount::<T, I>::insert(&new_owner, &collection, ());
				CollectionConfigOf::<T, I>::insert(&collection, config);

				Self::deposit_event(Event::CollectionStatusChanged { collection });
				Ok(())
			})
		}

		/// Disallows changing the metadata of attributes of the item.
		///
		/// Origin must be either `ForceOrigin` or Signed and the sender should be the Owner of the
		/// `collection`.
		///
		/// - `collection`: The collection if the `item`.
		/// - `item`: An item to be locked.
		/// - `lock_config`: The config with the settings to be locked.
		///
		/// Note: when the metadata or attributes are locked, it won't be possible the unlock them.
		/// Emits `ItemLocked`.
		///
		/// Weight: `O(1)`
		#[pallet::weight(T::WeightInfo::lock_item())]
		pub fn lock_item(
			origin: OriginFor<T>,
			collection: T::CollectionId,
			item: T::ItemId,
			lock_metadata: bool,
			lock_attributes: bool,
		) -> DispatchResult {
			let maybe_check_owner = T::ForceOrigin::try_origin(origin)
				.map(|_| None)
				.or_else(|origin| ensure_signed(origin).map(Some))?;

			Self::do_lock_item(maybe_check_owner, collection, item, lock_metadata, lock_attributes)
		}

		/// Set an attribute for a collection or item.
		///
		/// Origin must be either `ForceOrigin` or Signed and the sender should be the Owner of the
		/// `collection`.
		///
		/// If the origin is Signed, then funds of signer are reserved according to the formula:
		/// `MetadataDepositBase + DepositPerByte * (key.len + value.len)` taking into
		/// account any already reserved funds.
		///
		/// - `collection`: The identifier of the collection whose item's metadata to set.
		/// - `maybe_item`: The identifier of the item whose metadata to set.
		/// - `key`: The key of the attribute.
		/// - `value`: The value to which to set the attribute.
		///
		/// Emits `AttributeSet`.
		///
		/// Weight: `O(1)`
		#[pallet::weight(T::WeightInfo::set_attribute())]
		pub fn set_attribute(
			origin: OriginFor<T>,
			collection: T::CollectionId,
			maybe_item: Option<T::ItemId>,
			key: BoundedVec<u8, T::KeyLimit>,
			value: BoundedVec<u8, T::ValueLimit>,
		) -> DispatchResult {
			ensure!(
				!Self::is_feature_flag_set(SystemFeature::NoAttributes),
				Error::<T, I>::MethodDisabled
			);
			let maybe_check_owner = T::ForceOrigin::try_origin(origin)
				.map(|_| None)
				.or_else(|origin| ensure_signed(origin).map(Some))?;

			let mut collection_details =
				Collection::<T, I>::get(&collection).ok_or(Error::<T, I>::UnknownCollection)?;

			if let Some(check_owner) = &maybe_check_owner {
				ensure!(check_owner == &collection_details.owner, Error::<T, I>::NoPermission);
			}

			let collection_settings = Self::get_collection_settings(&collection)?;
			let maybe_is_frozen = match maybe_item {
				None => Ok(collection_settings.contains(CollectionSetting::LockedAttributes)),
				Some(item) => Self::get_item_settings(&collection, &item)
					.map(|v| v.contains(ItemSetting::LockedAttributes)),
			}?;
			ensure!(!maybe_is_frozen, Error::<T, I>::Frozen);

			let attribute = Attribute::<T, I>::get((collection, maybe_item, &key));
			if attribute.is_none() {
				collection_details.attributes.saturating_inc();
			}
			let old_deposit = attribute.map_or(Zero::zero(), |m| m.1);
			collection_details.total_deposit.saturating_reduce(old_deposit);
			let mut deposit = Zero::zero();
			if !collection_settings.contains(CollectionSetting::FreeHolding) &&
				maybe_check_owner.is_some()
			{
				deposit = T::DepositPerByte::get()
					.saturating_mul(((key.len() + value.len()) as u32).into())
					.saturating_add(T::AttributeDepositBase::get());
			}
			collection_details.total_deposit.saturating_accrue(deposit);
			if deposit > old_deposit {
				T::Currency::reserve(&collection_details.owner, deposit - old_deposit)?;
			} else if deposit < old_deposit {
				T::Currency::unreserve(&collection_details.owner, old_deposit - deposit);
			}

			Attribute::<T, I>::insert((&collection, maybe_item, &key), (&value, deposit));
			Collection::<T, I>::insert(collection, &collection_details);
			Self::deposit_event(Event::AttributeSet { collection, maybe_item, key, value });
			Ok(())
		}

		/// Clear an attribute for a collection or item.
		///
		/// Origin must be either `ForceOrigin` or Signed and the sender should be the Owner of the
		/// `collection`.
		///
		/// Any deposit is freed for the collection's owner.
		///
		/// - `collection`: The identifier of the collection whose item's metadata to clear.
		/// - `maybe_item`: The identifier of the item whose metadata to clear.
		/// - `key`: The key of the attribute.
		///
		/// Emits `AttributeCleared`.
		///
		/// Weight: `O(1)`
		#[pallet::weight(T::WeightInfo::clear_attribute())]
		pub fn clear_attribute(
			origin: OriginFor<T>,
			collection: T::CollectionId,
			maybe_item: Option<T::ItemId>,
			key: BoundedVec<u8, T::KeyLimit>,
		) -> DispatchResult {
			ensure!(
				!Self::is_feature_flag_set(SystemFeature::NoAttributes),
				Error::<T, I>::MethodDisabled
			);
			let maybe_check_owner = T::ForceOrigin::try_origin(origin)
				.map(|_| None)
				.or_else(|origin| ensure_signed(origin).map(Some))?;

			let mut collection_details =
				Collection::<T, I>::get(&collection).ok_or(Error::<T, I>::UnknownCollection)?;
			if let Some(check_owner) = &maybe_check_owner {
				ensure!(check_owner == &collection_details.owner, Error::<T, I>::NoPermission);
			}

			let collection_settings = Self::get_collection_settings(&collection)?;
			let maybe_is_frozen = match maybe_item {
				None => collection_settings.contains(CollectionSetting::LockedAttributes),
				Some(item) => Self::get_item_settings(&collection, &item)
					.map_or(false, |v| v.contains(ItemSetting::LockedAttributes)),
				// NOTE: if the item was previously burned, the ItemSettings record might not exists
			};
			ensure!(maybe_check_owner.is_none() || !maybe_is_frozen, Error::<T, I>::Frozen);

			if let Some((_, deposit)) = Attribute::<T, I>::take((collection, maybe_item, &key)) {
				collection_details.attributes.saturating_dec();
				collection_details.total_deposit.saturating_reduce(deposit);
				T::Currency::unreserve(&collection_details.owner, deposit);
				Collection::<T, I>::insert(collection, &collection_details);
				Self::deposit_event(Event::AttributeCleared { collection, maybe_item, key });
			}
			Ok(())
		}

		/// Set the metadata for an item.
		///
		/// Origin must be either `ForceOrigin` or Signed and the sender should be the Owner of the
		/// `collection`.
		///
		/// If the origin is Signed, then funds of signer are reserved according to the formula:
		/// `MetadataDepositBase + DepositPerByte * data.len` taking into
		/// account any already reserved funds.
		///
		/// - `collection`: The identifier of the collection whose item's metadata to set.
		/// - `item`: The identifier of the item whose metadata to set.
		/// - `data`: The general information of this item. Limited in length by `StringLimit`.
		///
		/// Emits `MetadataSet`.
		///
		/// Weight: `O(1)`
		#[pallet::weight(T::WeightInfo::set_metadata())]
		pub fn set_metadata(
			origin: OriginFor<T>,
			collection: T::CollectionId,
			item: T::ItemId,
			data: BoundedVec<u8, T::StringLimit>,
		) -> DispatchResult {
			let maybe_check_owner = T::ForceOrigin::try_origin(origin)
				.map(|_| None)
				.or_else(|origin| ensure_signed(origin).map(Some))?;

			let mut collection_details =
				Collection::<T, I>::get(&collection).ok_or(Error::<T, I>::UnknownCollection)?;

			let (action_allowed, _) =
				Self::is_item_setting_disabled(&collection, &item, ItemSetting::LockedMetadata)?;
			ensure!(maybe_check_owner.is_none() || action_allowed, Error::<T, I>::Frozen);

			let collection_settings = Self::get_collection_settings(&collection)?;

			if let Some(check_owner) = &maybe_check_owner {
				ensure!(check_owner == &collection_details.owner, Error::<T, I>::NoPermission);
			}

			ItemMetadataOf::<T, I>::try_mutate_exists(collection, item, |metadata| {
				if metadata.is_none() {
					collection_details.item_metadatas.saturating_inc();
				}
				let old_deposit = metadata.take().map_or(Zero::zero(), |m| m.deposit);
				collection_details.total_deposit.saturating_reduce(old_deposit);
				let mut deposit = Zero::zero();
				if !collection_settings.contains(CollectionSetting::FreeHolding) &&
					maybe_check_owner.is_some()
				{
					deposit = T::DepositPerByte::get()
						.saturating_mul(((data.len()) as u32).into())
						.saturating_add(T::MetadataDepositBase::get());
				}
				if deposit > old_deposit {
					T::Currency::reserve(&collection_details.owner, deposit - old_deposit)?;
				} else if deposit < old_deposit {
					T::Currency::unreserve(&collection_details.owner, old_deposit - deposit);
				}
				collection_details.total_deposit.saturating_accrue(deposit);

				*metadata = Some(ItemMetadata { deposit, data: data.clone() });

				Collection::<T, I>::insert(&collection, &collection_details);
				Self::deposit_event(Event::MetadataSet { collection, item, data });
				Ok(())
			})
		}

		/// Clear the metadata for an item.
		///
		/// Origin must be either `ForceOrigin` or Signed and the sender should be the Owner of the
		/// `collection`.
		///
		/// Any deposit is freed for the collection's owner.
		///
		/// - `collection`: The identifier of the collection whose item's metadata to clear.
		/// - `item`: The identifier of the item whose metadata to clear.
		///
		/// Emits `MetadataCleared`.
		///
		/// Weight: `O(1)`
		#[pallet::weight(T::WeightInfo::clear_metadata())]
		pub fn clear_metadata(
			origin: OriginFor<T>,
			collection: T::CollectionId,
			item: T::ItemId,
		) -> DispatchResult {
			let maybe_check_owner = T::ForceOrigin::try_origin(origin)
				.map(|_| None)
				.or_else(|origin| ensure_signed(origin).map(Some))?;

			let mut collection_details =
				Collection::<T, I>::get(&collection).ok_or(Error::<T, I>::UnknownCollection)?;
			if let Some(check_owner) = &maybe_check_owner {
				ensure!(check_owner == &collection_details.owner, Error::<T, I>::NoPermission);
			}

			// NOTE: if the item was previously burned, the ItemSettings record might not exists
			let is_frozen = Self::get_item_settings(&collection, &item)
				.map_or(false, |v| v.contains(ItemSetting::LockedMetadata));

			ensure!(maybe_check_owner.is_none() || !is_frozen, Error::<T, I>::Frozen);

			ItemMetadataOf::<T, I>::try_mutate_exists(collection, item, |metadata| {
				if metadata.is_some() {
					collection_details.item_metadatas.saturating_dec();
				}
				let deposit = metadata.take().ok_or(Error::<T, I>::UnknownItem)?.deposit;
				T::Currency::unreserve(&collection_details.owner, deposit);
				collection_details.total_deposit.saturating_reduce(deposit);

				Collection::<T, I>::insert(&collection, &collection_details);
				Self::deposit_event(Event::MetadataCleared { collection, item });
				Ok(())
			})
		}

		/// Set the metadata for a collection.
		///
		/// Origin must be either `ForceOrigin` or `Signed` and the sender should be the Owner of
		/// the `collection`.
		///
		/// If the origin is `Signed`, then funds of signer are reserved according to the formula:
		/// `MetadataDepositBase + DepositPerByte * data.len` taking into
		/// account any already reserved funds.
		///
		/// - `collection`: The identifier of the item whose metadata to update.
		/// - `data`: The general information of this item. Limited in length by `StringLimit`.
		///
		/// Emits `CollectionMetadataSet`.
		///
		/// Weight: `O(1)`
		#[pallet::weight(T::WeightInfo::set_collection_metadata())]
		pub fn set_collection_metadata(
			origin: OriginFor<T>,
			collection: T::CollectionId,
			data: BoundedVec<u8, T::StringLimit>,
		) -> DispatchResult {
			let maybe_check_owner = T::ForceOrigin::try_origin(origin)
				.map(|_| None)
				.or_else(|origin| ensure_signed(origin).map(Some))?;

			let (action_allowed, settings) = Self::is_collection_setting_disabled(
				&collection,
				CollectionSetting::LockedMetadata,
			)?;
			ensure!(
				maybe_check_owner.is_none() || action_allowed,
				Error::<T, I>::CollectionMetadataIsLocked
			);

			let mut details =
				Collection::<T, I>::get(&collection).ok_or(Error::<T, I>::UnknownCollection)?;
			if let Some(check_owner) = &maybe_check_owner {
				ensure!(check_owner == &details.owner, Error::<T, I>::NoPermission);
			}

			CollectionMetadataOf::<T, I>::try_mutate_exists(collection, |metadata| {
				let old_deposit = metadata.take().map_or(Zero::zero(), |m| m.deposit);
				details.total_deposit.saturating_reduce(old_deposit);
				let mut deposit = Zero::zero();
				if maybe_check_owner.is_some() && !settings.contains(CollectionSetting::FreeHolding)
				{
					deposit = T::DepositPerByte::get()
						.saturating_mul(((data.len()) as u32).into())
						.saturating_add(T::MetadataDepositBase::get());
				}
				if deposit > old_deposit {
					T::Currency::reserve(&details.owner, deposit - old_deposit)?;
				} else if deposit < old_deposit {
					T::Currency::unreserve(&details.owner, old_deposit - deposit);
				}
				details.total_deposit.saturating_accrue(deposit);

				Collection::<T, I>::insert(&collection, details);

				*metadata = Some(CollectionMetadata { deposit, data: data.clone() });

				Self::deposit_event(Event::CollectionMetadataSet { collection, data });
				Ok(())
			})
		}

		/// Clear the metadata for a collection.
		///
		/// Origin must be either `ForceOrigin` or `Signed` and the sender should be the Owner of
		/// the `collection`.
		///
		/// Any deposit is freed for the collection's owner.
		///
		/// - `collection`: The identifier of the collection whose metadata to clear.
		///
		/// Emits `CollectionMetadataCleared`.
		///
		/// Weight: `O(1)`
		#[pallet::weight(T::WeightInfo::clear_collection_metadata())]
		pub fn clear_collection_metadata(
			origin: OriginFor<T>,
			collection: T::CollectionId,
		) -> DispatchResult {
			let maybe_check_owner = T::ForceOrigin::try_origin(origin)
				.map(|_| None)
				.or_else(|origin| ensure_signed(origin).map(Some))?;

			let details =
				Collection::<T, I>::get(&collection).ok_or(Error::<T, I>::UnknownCollection)?;
			if let Some(check_owner) = &maybe_check_owner {
				ensure!(check_owner == &details.owner, Error::<T, I>::NoPermission);
			}

			let (action_allowed, _) = Self::is_collection_setting_disabled(
				&collection,
				CollectionSetting::LockedMetadata,
			)?;
			ensure!(
				maybe_check_owner.is_none() || action_allowed,
				Error::<T, I>::CollectionMetadataIsLocked
			);

			CollectionMetadataOf::<T, I>::try_mutate_exists(collection, |metadata| {
				let deposit = metadata.take().ok_or(Error::<T, I>::UnknownCollection)?.deposit;
				T::Currency::unreserve(&details.owner, deposit);
				Self::deposit_event(Event::CollectionMetadataCleared { collection });
				Ok(())
			})
		}

		/// Set (or reset) the acceptance of ownership for a particular account.
		///
		/// Origin must be `Signed` and if `maybe_collection` is `Some`, then the signer must have a
		/// provider reference.
		///
		/// - `maybe_collection`: The identifier of the collection whose ownership the signer is
		///   willing to accept, or if `None`, an indication that the signer is willing to accept no
		///   ownership transferal.
		///
		/// Emits `OwnershipAcceptanceChanged`.
		#[pallet::weight(T::WeightInfo::set_accept_ownership())]
		pub fn set_accept_ownership(
			origin: OriginFor<T>,
			maybe_collection: Option<T::CollectionId>,
		) -> DispatchResult {
			let who = ensure_signed(origin)?;
			let old = OwnershipAcceptance::<T, I>::get(&who);
			match (old.is_some(), maybe_collection.is_some()) {
				(false, true) => {
					frame_system::Pallet::<T>::inc_consumers(&who)?;
				},
				(true, false) => {
					frame_system::Pallet::<T>::dec_consumers(&who);
				},
				_ => {},
			}
			if let Some(collection) = maybe_collection.as_ref() {
				OwnershipAcceptance::<T, I>::insert(&who, collection);
			} else {
				OwnershipAcceptance::<T, I>::remove(&who);
			}
			Self::deposit_event(Event::OwnershipAcceptanceChanged { who, maybe_collection });
			Ok(())
		}

		/// Set the maximum amount of items a collection could have.
		///
		/// Origin must be either `ForceOrigin` or `Signed` and the sender should be the Owner of
		/// the `collection`.
		///
		/// Note: This function can only succeed once per collection.
		///
		/// - `collection`: The identifier of the collection to change.
		/// - `max_supply`: The maximum amount of items a collection could have.
		///
		/// Emits `CollectionMaxSupplySet` event when successful.
		#[pallet::weight(T::WeightInfo::set_collection_max_supply())]
		pub fn set_collection_max_supply(
			origin: OriginFor<T>,
			collection: T::CollectionId,
			max_supply: u32,
		) -> DispatchResult {
			let maybe_check_owner = T::ForceOrigin::try_origin(origin)
				.map(|_| None)
				.or_else(|origin| ensure_signed(origin).map(Some))?;

			ensure!(
				!CollectionMaxSupply::<T, I>::contains_key(&collection),
				Error::<T, I>::MaxSupplyAlreadySet
			);

			let details =
				Collection::<T, I>::get(&collection).ok_or(Error::<T, I>::UnknownCollection)?;
			if let Some(check_owner) = &maybe_check_owner {
				ensure!(check_owner == &details.owner, Error::<T, I>::NoPermission);
			}

			ensure!(details.items <= max_supply, Error::<T, I>::MaxSupplyTooSmall);

			CollectionMaxSupply::<T, I>::insert(&collection, max_supply);
			Self::deposit_event(Event::CollectionMaxSupplySet { collection, max_supply });
			Ok(())
		}

		/// Set (or reset) the price for an item.
		///
		/// Origin must be Signed and must be the owner of the asset `item`.
		///
		/// - `collection`: The collection of the item.
		/// - `item`: The item to set the price for.
		/// - `price`: The price for the item. Pass `None`, to reset the price.
		/// - `buyer`: Restricts the buy operation to a specific account.
		///
		/// Emits `ItemPriceSet` on success if the price is not `None`.
		/// Emits `ItemPriceRemoved` on success if the price is `None`.
		#[pallet::weight(T::WeightInfo::set_price())]
		pub fn set_price(
			origin: OriginFor<T>,
			collection: T::CollectionId,
			item: T::ItemId,
			price: Option<ItemPrice<T, I>>,
			whitelisted_buyer: Option<AccountIdLookupOf<T>>,
		) -> DispatchResult {
			let origin = ensure_signed(origin)?;
			let whitelisted_buyer = whitelisted_buyer.map(T::Lookup::lookup).transpose()?;
			Self::do_set_price(collection, item, origin, price, whitelisted_buyer)
		}

		/// Allows to buy an item if it's up for sale.
		///
		/// Origin must be Signed and must not be the owner of the `item`.
		///
		/// - `collection`: The collection of the item.
		/// - `item`: The item the sender wants to buy.
		/// - `bid_price`: The price the sender is willing to pay.
		///
		/// Emits `ItemBought` on success.
		#[pallet::weight(T::WeightInfo::buy_item())]
		#[transactional]
		pub fn buy_item(
			origin: OriginFor<T>,
			collection: T::CollectionId,
			item: T::ItemId,
			bid_price: ItemPrice<T, I>,
		) -> DispatchResult {
			let origin = ensure_signed(origin)?;
			Self::do_buy_item(collection, item, origin, bid_price)
		}

		/// Allows to pay the tips.
		///
		/// Origin must be Signed.
		///
		/// - `tips`: Tips array.
		///
		/// Emits `TipSent` on every tip transfer.
		#[pallet::weight(T::WeightInfo::pay_tips(tips.len() as u32))]
		#[transactional]
		pub fn pay_tips(
			origin: OriginFor<T>,
			tips: BoundedVec<ItemTipOf<T, I>, T::MaxTips>,
		) -> DispatchResult {
			let origin = ensure_signed(origin)?;
			Self::do_pay_tips(origin, tips)
		}

		/// Register a new atomic swap, declaring an intention to send an `item` in exchange for
		/// `desired_item` from origin to target on the current blockchain.
		/// The target can execute the swap during the specified `duration` of blocks (if set).
		/// Additionally, the price could be set for the desired `item`.
		///
		/// Origin must be Signed and must be an owner of the `item`.
		///
		/// - `collection`: The collection of the item.
		/// - `item`: The item an owner wants to give.
		/// - `desired_collection`: The collection of the desired item.
		/// - `desired_item`: The desired item an owner wants to receive.
		/// - `maybe_price`: The price an owner is willing to pay or receive for the desired `item`.
		/// - `maybe_duration`: Optional deadline for the swap. Specified by providing the
		/// 	number of blocks after which the swap will expire.
		///
		/// Emits `SwapCreated` on success.
		#[pallet::weight(T::WeightInfo::create_swap())]
		pub fn create_swap(
			origin: OriginFor<T>,
			offered_collection: T::CollectionId,
			offered_item: T::ItemId,
			desired_collection: T::CollectionId,
			maybe_desired_item: Option<T::ItemId>,
			maybe_price: Option<PriceWithDirection<ItemPrice<T, I>>>,
			duration: <T as SystemConfig>::BlockNumber,
		) -> DispatchResult {
			let origin = ensure_signed(origin)?;
			Self::do_create_swap(
				origin,
				offered_collection,
				offered_item,
				desired_collection,
				maybe_desired_item,
				maybe_price,
				duration,
			)
		}

		/// Cancel an atomic swap.
		///
		/// Origin must be Signed.
		/// Origin must be an owner of the `item` if the deadline hasn't expired.
		///
		/// - `collection`: The collection of the item.
		/// - `item`: The item an owner wants to give.
		///
		/// Emits `SwapCancelled` on success.
		#[pallet::weight(T::WeightInfo::cancel_swap())]
		pub fn cancel_swap(
			origin: OriginFor<T>,
			offered_collection: T::CollectionId,
			offered_item: T::ItemId,
		) -> DispatchResult {
			let origin = ensure_signed(origin)?;
			Self::do_cancel_swap(origin, offered_collection, offered_item)
		}

		/// Claim an atomic swap.
		/// This method executes a pending swap, that was created by a counterpart before.
		///
		/// Origin must be Signed and must be an owner of the `item`.
		///
		/// - `send_collection`: The collection of the item to be sent.
		/// - `send_item`: The item to be sent.
		/// - `receive_collection`: The collection of the item to be received.
		/// - `receive_item`: The item to be received.
		/// - `witness_price`: A price that was previously agreed on.
		///
		/// Emits `SwapClaimed` on success.
		#[pallet::weight(T::WeightInfo::claim_swap())]
		pub fn claim_swap(
			origin: OriginFor<T>,
			send_collection: T::CollectionId,
			send_item: T::ItemId,
			receive_collection: T::CollectionId,
			receive_item: T::ItemId,
			witness_price: Option<PriceWithDirection<ItemPrice<T, I>>>,
		) -> DispatchResult {
			let origin = ensure_signed(origin)?;
			Self::do_claim_swap(
				origin,
				send_collection,
				send_item,
				receive_collection,
				receive_item,
				witness_price,
			)
		}
	}
}<|MERGE_RESOLUTION|>--- conflicted
+++ resolved
@@ -159,15 +159,13 @@
 		#[pallet::constant]
 		type MaxTips: Get<u32>;
 
-<<<<<<< HEAD
+		/// The max duration in blocks for deadlines.
+		#[pallet::constant]
+		type MaxDeadlineDuration: Get<<Self as SystemConfig>::BlockNumber>;
+
 		/// Disables some of pallet's features.
 		#[pallet::constant]
 		type FeatureFlags: Get<SystemFeatures>;
-=======
-		/// The max duration in blocks for deadlines.
-		#[pallet::constant]
-		type MaxDeadlineDuration: Get<<Self as SystemConfig>::BlockNumber>;
->>>>>>> 490a0fad
 
 		#[cfg(feature = "runtime-benchmarks")]
 		/// A set of helper functions for benchmarking.
@@ -300,33 +298,36 @@
 		StorageValue<_, T::CollectionId, OptionQuery>;
 
 	#[pallet::storage]
-<<<<<<< HEAD
-	/// Config of a collection.
-	pub(super) type CollectionConfigOf<T: Config<I>, I: 'static = ()> =
-		StorageMap<_, Blake2_128Concat, T::CollectionId, CollectionConfig, OptionQuery>;
-
-	#[pallet::storage]
-	/// Config of an item.
-	pub(super) type ItemConfigOf<T: Config<I>, I: 'static = ()> = StorageDoubleMap<
-=======
 	/// Handles all the pending swaps.
 	pub(super) type PendingSwapOf<T: Config<I>, I: 'static = ()> = StorageDoubleMap<
->>>>>>> 490a0fad
 		_,
 		Blake2_128Concat,
 		T::CollectionId,
 		Blake2_128Concat,
 		T::ItemId,
-<<<<<<< HEAD
-		ItemConfig,
-=======
 		PendingSwap<
 			T::CollectionId,
 			T::ItemId,
 			PriceWithDirection<ItemPrice<T, I>>,
 			<T as SystemConfig>::BlockNumber,
 		>,
->>>>>>> 490a0fad
+		OptionQuery,
+	>;
+
+	#[pallet::storage]
+	/// Config of a collection.
+	pub(super) type CollectionConfigOf<T: Config<I>, I: 'static = ()> =
+		StorageMap<_, Blake2_128Concat, T::CollectionId, CollectionConfig, OptionQuery>;
+
+	#[pallet::storage]
+	/// Config of an item.
+	pub(super) type ItemConfigOf<T: Config<I>, I: 'static = ()> = StorageDoubleMap<
+		_,
+		Blake2_128Concat,
+		T::CollectionId,
+		Blake2_128Concat,
+		T::ItemId,
+		ItemConfig,
 		OptionQuery,
 	>;
 
@@ -532,17 +533,14 @@
 		BidTooLow,
 		/// The item has reached its approval limit.
 		ReachedApprovalLimit,
-<<<<<<< HEAD
+		/// The deadline has already expired.
+		DeadlineExpired,
+		/// The duration provided should be less or equal to MaxDeadlineDuration.
+		WrongDuration,
 		/// The method is disabled by system settings.
 		MethodDisabled,
 		/// Item's config already exists and should be equal to the provided one.
 		InconsistentItemConfig,
-=======
-		/// The deadline has already expired.
-		DeadlineExpired,
-		/// The duration provided should be less or equal to MaxDeadlineDuration.
-		WrongDuration,
->>>>>>> 490a0fad
 	}
 
 	impl<T: Config<I>, I: 'static> Pallet<T, I> {
