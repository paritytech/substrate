// This file is part of Substrate.

// Copyright (C) 2017-2022 Parity Technologies (UK) Ltd.
// SPDX-License-Identifier: Apache-2.0

// Licensed under the Apache License, Version 2.0 (the "License");
// you may not use this file except in compliance with the License.
// You may obtain a copy of the License at
//
// 	http://www.apache.org/licenses/LICENSE-2.0
//
// Unless required by applicable law or agreed to in writing, software
// distributed under the License is distributed on an "AS IS" BASIS,
// WITHOUT WARRANTIES OR CONDITIONS OF ANY KIND, either express or implied.
// See the License for the specific language governing permissions and
// limitations under the License.

//! # Nfts Module
//!
//! A simple, secure module for dealing with non-fungible items.
//!
//! ## Related Modules
//!
//! * [`System`](../frame_system/index.html)
//! * [`Support`](../frame_support/index.html)

#![recursion_limit = "256"]
// Ensure we're `no_std` when compiling for Wasm.
#![cfg_attr(not(feature = "std"), no_std)]

#[cfg(feature = "runtime-benchmarks")]
mod benchmarking;
#[cfg(test)]
pub mod mock;
#[cfg(test)]
mod tests;

mod common_functions;
mod features;
mod impl_nonfungibles;
mod types;

pub mod macros;
pub mod weights;

use codec::{Decode, Encode};
use frame_support::traits::{
	tokens::{AttributeNamespace, Locker},
	BalanceStatus::Reserved,
	Currency, EnsureOriginWithArg, ReservableCurrency,
};
use frame_system::Config as SystemConfig;
use sp_runtime::{
	traits::{Saturating, StaticLookup, Zero},
	MultiSignature, MultiSigner, RuntimeDebug,
};
use sp_std::prelude::*;

pub use pallet::*;
pub use types::*;
pub use weights::WeightInfo;

type AccountIdLookupOf<T> = <<T as SystemConfig>::Lookup as StaticLookup>::Source;

#[frame_support::pallet]
pub mod pallet {
	use super::*;
	use frame_support::{pallet_prelude::*, traits::ExistenceRequirement};
	use frame_system::pallet_prelude::*;
	use sp_runtime::traits::{IdentifyAccount, Verify};

	#[pallet::pallet]
	#[pallet::generate_store(pub(super) trait Store)]
	pub struct Pallet<T, I = ()>(_);

	#[cfg(feature = "runtime-benchmarks")]
	pub trait BenchmarkHelper<CollectionId, ItemId> {
		fn collection(i: u16) -> CollectionId;
		fn item(i: u16) -> ItemId;
	}
	#[cfg(feature = "runtime-benchmarks")]
	impl<CollectionId: From<u16>, ItemId: From<u16>> BenchmarkHelper<CollectionId, ItemId> for () {
		fn collection(i: u16) -> CollectionId {
			i.into()
		}
		fn item(i: u16) -> ItemId {
			i.into()
		}
	}

	#[pallet::config]
	/// The module configuration trait.
	pub trait Config<I: 'static = ()>: frame_system::Config {
		/// The overarching event type.
		type RuntimeEvent: From<Event<Self, I>>
			+ IsType<<Self as frame_system::Config>::RuntimeEvent>;

		/// Identifier for the collection of item.
		type CollectionId: Member + Parameter + MaxEncodedLen + Copy + Incrementable;

		/// The type used to identify a unique item within a collection.
		type ItemId: Member + Parameter + MaxEncodedLen + Copy;

		/// The currency mechanism, used for paying for reserves.
		type Currency: ReservableCurrency<Self::AccountId>;

		/// The origin which may forcibly create or destroy an item or otherwise alter privileged
		/// attributes.
		type ForceOrigin: EnsureOrigin<Self::RuntimeOrigin>;

		/// Standard collection creation is only allowed if the origin attempting it and the
		/// collection are in this set.
		type CreateOrigin: EnsureOriginWithArg<
			Self::RuntimeOrigin,
			Self::CollectionId,
			Success = Self::AccountId,
		>;

		/// Locker trait to enable Locking mechanism downstream.
		type Locker: Locker<Self::CollectionId, Self::ItemId>;

		/// The basic amount of funds that must be reserved for collection.
		#[pallet::constant]
		type CollectionDeposit: Get<DepositBalanceOf<Self, I>>;

		/// The basic amount of funds that must be reserved for an item.
		#[pallet::constant]
		type ItemDeposit: Get<DepositBalanceOf<Self, I>>;

		/// The basic amount of funds that must be reserved when adding metadata to your item.
		#[pallet::constant]
		type MetadataDepositBase: Get<DepositBalanceOf<Self, I>>;

		/// The basic amount of funds that must be reserved when adding an attribute to an item.
		#[pallet::constant]
		type AttributeDepositBase: Get<DepositBalanceOf<Self, I>>;

		/// The additional funds that must be reserved for the number of bytes store in metadata,
		/// either "normal" metadata or attribute metadata.
		#[pallet::constant]
		type DepositPerByte: Get<DepositBalanceOf<Self, I>>;

		/// The maximum length of data stored on-chain.
		#[pallet::constant]
		type StringLimit: Get<u32>;

		/// The maximum length of an attribute key.
		#[pallet::constant]
		type KeyLimit: Get<u32>;

		/// The maximum length of an attribute value.
		#[pallet::constant]
		type ValueLimit: Get<u32>;

		/// The maximum approvals an item could have.
		#[pallet::constant]
		type ApprovalsLimit: Get<u32>;

		/// The maximum attributes approvals an item could have.
		#[pallet::constant]
		type ItemAttributesApprovalsLimit: Get<u32>;

		/// The max number of tips a user could send.
		#[pallet::constant]
		type MaxTips: Get<u32>;

		/// The max duration in blocks for deadlines.
		#[pallet::constant]
		type MaxDeadlineDuration: Get<<Self as SystemConfig>::BlockNumber>;

		/// The max number of attributes a user could set per call.
		#[pallet::constant]
		type MaxAttributesPerCall: Get<u32>;

		/// Disables some of pallet's features.
		#[pallet::constant]
		type Features: Get<PalletFeatures>;

		/// Off-Chain signature type.
		///
		/// Can verify whether an `Self::OffchainPublic` created a signature.
		type OffchainSignature: Verify<Signer = Self::OffchainPublic> + Parameter;

		/// Off-Chain public key.
		///
		/// Must identify as an on-chain `Self::AccountId`.
		type OffchainPublic: IdentifyAccount<AccountId = Self::AccountId>;

		#[cfg(feature = "runtime-benchmarks")]
		/// A set of helper functions for benchmarking.
		type Helper: BenchmarkHelper<Self::CollectionId, Self::ItemId>;

		/// Weight information for extrinsics in this pallet.
		type WeightInfo: WeightInfo;
	}

	/// Details of a collection.
	#[pallet::storage]
	pub(super) type Collection<T: Config<I>, I: 'static = ()> = StorageMap<
		_,
		Blake2_128Concat,
		T::CollectionId,
		CollectionDetails<T::AccountId, DepositBalanceOf<T, I>>,
	>;

	/// The collection, if any, of which an account is willing to take ownership.
	#[pallet::storage]
	pub(super) type OwnershipAcceptance<T: Config<I>, I: 'static = ()> =
		StorageMap<_, Blake2_128Concat, T::AccountId, T::CollectionId>;

	/// The items held by any given account; set out this way so that items owned by a single
	/// account can be enumerated.
	#[pallet::storage]
	pub(super) type Account<T: Config<I>, I: 'static = ()> = StorageNMap<
		_,
		(
			NMapKey<Blake2_128Concat, T::AccountId>, // owner
			NMapKey<Blake2_128Concat, T::CollectionId>,
			NMapKey<Blake2_128Concat, T::ItemId>,
		),
		(),
		OptionQuery,
	>;

	/// The collections owned by any given account; set out this way so that collections owned by
	/// a single account can be enumerated.
	#[pallet::storage]
	pub(super) type CollectionAccount<T: Config<I>, I: 'static = ()> = StorageDoubleMap<
		_,
		Blake2_128Concat,
		T::AccountId,
		Blake2_128Concat,
		T::CollectionId,
		(),
		OptionQuery,
	>;

	/// The items in existence and their ownership details.
	#[pallet::storage]
	/// Stores collection roles as per account.
	pub(super) type CollectionRoleOf<T: Config<I>, I: 'static = ()> = StorageDoubleMap<
		_,
		Blake2_128Concat,
		T::CollectionId,
		Blake2_128Concat,
		T::AccountId,
		CollectionRoles,
		OptionQuery,
	>;

	/// The items in existence and their ownership details.
	#[pallet::storage]
	pub(super) type Item<T: Config<I>, I: 'static = ()> = StorageDoubleMap<
		_,
		Blake2_128Concat,
		T::CollectionId,
		Blake2_128Concat,
		T::ItemId,
		ItemDetails<T::AccountId, ItemDepositOf<T, I>, ApprovalsOf<T, I>>,
		OptionQuery,
	>;

	/// Metadata of a collection.
	#[pallet::storage]
	pub(super) type CollectionMetadataOf<T: Config<I>, I: 'static = ()> = StorageMap<
		_,
		Blake2_128Concat,
		T::CollectionId,
		CollectionMetadata<DepositBalanceOf<T, I>, T::StringLimit>,
		OptionQuery,
	>;

	/// Metadata of an item.
	#[pallet::storage]
	pub(super) type ItemMetadataOf<T: Config<I>, I: 'static = ()> = StorageDoubleMap<
		_,
		Blake2_128Concat,
		T::CollectionId,
		Blake2_128Concat,
		T::ItemId,
		ItemMetadata<ItemMetadataDepositOf<T, I>, T::StringLimit>,
		OptionQuery,
	>;

	/// Attributes of a collection.
	#[pallet::storage]
	pub(super) type Attribute<T: Config<I>, I: 'static = ()> = StorageNMap<
		_,
		(
			NMapKey<Blake2_128Concat, T::CollectionId>,
			NMapKey<Blake2_128Concat, Option<T::ItemId>>,
			NMapKey<Blake2_128Concat, AttributeNamespace<T::AccountId>>,
			NMapKey<Blake2_128Concat, BoundedVec<u8, T::KeyLimit>>,
		),
		(BoundedVec<u8, T::ValueLimit>, AttributeDepositOf<T, I>),
		OptionQuery,
	>;

	/// A price of an item.
	#[pallet::storage]
	pub(super) type ItemPriceOf<T: Config<I>, I: 'static = ()> = StorageDoubleMap<
		_,
		Blake2_128Concat,
		T::CollectionId,
		Blake2_128Concat,
		T::ItemId,
		(ItemPrice<T, I>, Option<T::AccountId>),
		OptionQuery,
	>;

	/// Item attribute approvals.
	#[pallet::storage]
	pub(super) type ItemAttributesApprovalsOf<T: Config<I>, I: 'static = ()> = StorageDoubleMap<
		_,
		Blake2_128Concat,
		T::CollectionId,
		Blake2_128Concat,
		T::ItemId,
		ItemAttributesApprovals<T, I>,
		ValueQuery,
	>;

	/// Stores the `CollectionId` that is going to be used for the next collection.
	/// This gets incremented whenever a new collection is created.
	#[pallet::storage]
	pub(super) type NextCollectionId<T: Config<I>, I: 'static = ()> =
		StorageValue<_, T::CollectionId, OptionQuery>;

	/// Handles all the pending swaps.
	#[pallet::storage]
	pub(super) type PendingSwapOf<T: Config<I>, I: 'static = ()> = StorageDoubleMap<
		_,
		Blake2_128Concat,
		T::CollectionId,
		Blake2_128Concat,
		T::ItemId,
		PendingSwap<
			T::CollectionId,
			T::ItemId,
			PriceWithDirection<ItemPrice<T, I>>,
			<T as SystemConfig>::BlockNumber,
		>,
		OptionQuery,
	>;

	/// Config of a collection.
	#[pallet::storage]
	pub(super) type CollectionConfigOf<T: Config<I>, I: 'static = ()> =
		StorageMap<_, Blake2_128Concat, T::CollectionId, CollectionConfigFor<T, I>, OptionQuery>;

	/// Config of an item.
	#[pallet::storage]
	pub(super) type ItemConfigOf<T: Config<I>, I: 'static = ()> = StorageDoubleMap<
		_,
		Blake2_128Concat,
		T::CollectionId,
		Blake2_128Concat,
		T::ItemId,
		ItemConfig,
		OptionQuery,
	>;

	#[pallet::event]
	#[pallet::generate_deposit(pub(super) fn deposit_event)]
	pub enum Event<T: Config<I>, I: 'static = ()> {
		/// A `collection` was created.
		Created { collection: T::CollectionId, creator: T::AccountId, owner: T::AccountId },
		/// A `collection` was force-created.
		ForceCreated { collection: T::CollectionId, owner: T::AccountId },
		/// A `collection` was destroyed.
		Destroyed { collection: T::CollectionId },
		/// An `item` was issued.
		Issued { collection: T::CollectionId, item: T::ItemId, owner: T::AccountId },
		/// An `item` was transferred.
		Transferred {
			collection: T::CollectionId,
			item: T::ItemId,
			from: T::AccountId,
			to: T::AccountId,
		},
		/// An `item` was destroyed.
		Burned { collection: T::CollectionId, item: T::ItemId, owner: T::AccountId },
		/// An `item` became non-transferable.
		ItemTransferLocked { collection: T::CollectionId, item: T::ItemId },
		/// An `item` became transferable.
		ItemTransferUnlocked { collection: T::CollectionId, item: T::ItemId },
		/// `item` metadata or attributes were locked.
		ItemPropertiesLocked {
			collection: T::CollectionId,
			item: T::ItemId,
			lock_metadata: bool,
			lock_attributes: bool,
		},
		/// Some `collection` was locked.
		CollectionLocked { collection: T::CollectionId },
		/// The owner changed.
		OwnerChanged { collection: T::CollectionId, new_owner: T::AccountId },
		/// The management team changed.
		TeamChanged {
			collection: T::CollectionId,
			issuer: T::AccountId,
			admin: T::AccountId,
			freezer: T::AccountId,
		},
		/// An `item` of a `collection` has been approved by the `owner` for transfer by
		/// a `delegate`.
		TransferApproved {
			collection: T::CollectionId,
			item: T::ItemId,
			owner: T::AccountId,
			delegate: T::AccountId,
			deadline: Option<<T as SystemConfig>::BlockNumber>,
		},
		/// An approval for a `delegate` account to transfer the `item` of an item
		/// `collection` was cancelled by its `owner`.
		ApprovalCancelled {
			collection: T::CollectionId,
			item: T::ItemId,
			owner: T::AccountId,
			delegate: T::AccountId,
		},
		/// All approvals of an item got cancelled.
		AllApprovalsCancelled { collection: T::CollectionId, item: T::ItemId, owner: T::AccountId },
		/// A `collection` has had its config changed by the `Force` origin.
		CollectionConfigChanged { collection: T::CollectionId },
		/// New metadata has been set for a `collection`.
		CollectionMetadataSet { collection: T::CollectionId, data: BoundedVec<u8, T::StringLimit> },
		/// Metadata has been cleared for a `collection`.
		CollectionMetadataCleared { collection: T::CollectionId },
		/// New metadata has been set for an item.
		ItemMetadataSet {
			collection: T::CollectionId,
			item: T::ItemId,
			data: BoundedVec<u8, T::StringLimit>,
		},
		/// Metadata has been cleared for an item.
		ItemMetadataCleared { collection: T::CollectionId, item: T::ItemId },
		/// The deposit for a set of `item`s within a `collection` has been updated.
		Redeposited { collection: T::CollectionId, successful_items: Vec<T::ItemId> },
		/// New attribute metadata has been set for a `collection` or `item`.
		AttributeSet {
			collection: T::CollectionId,
			maybe_item: Option<T::ItemId>,
			key: BoundedVec<u8, T::KeyLimit>,
			value: BoundedVec<u8, T::ValueLimit>,
			namespace: AttributeNamespace<T::AccountId>,
		},
		/// Attribute metadata has been cleared for a `collection` or `item`.
		AttributeCleared {
			collection: T::CollectionId,
			maybe_item: Option<T::ItemId>,
			key: BoundedVec<u8, T::KeyLimit>,
			namespace: AttributeNamespace<T::AccountId>,
		},
		/// A new approval to modify item attributes was added.
		ItemAttributesApprovalAdded {
			collection: T::CollectionId,
			item: T::ItemId,
			delegate: T::AccountId,
		},
		/// A new approval to modify item attributes was removed.
		ItemAttributesApprovalRemoved {
			collection: T::CollectionId,
			item: T::ItemId,
			delegate: T::AccountId,
		},
		/// Ownership acceptance has changed for an account.
		OwnershipAcceptanceChanged { who: T::AccountId, maybe_collection: Option<T::CollectionId> },
		/// Max supply has been set for a collection.
		CollectionMaxSupplySet { collection: T::CollectionId, max_supply: u32 },
		/// Mint settings for a collection had changed.
		CollectionMintSettingsUpdated { collection: T::CollectionId },
		/// Event gets emitted when the `NextCollectionId` gets incremented.
		NextCollectionIdIncremented { next_id: T::CollectionId },
		/// The price was set for the item.
		ItemPriceSet {
			collection: T::CollectionId,
			item: T::ItemId,
			price: ItemPrice<T, I>,
			whitelisted_buyer: Option<T::AccountId>,
		},
		/// The price for the item was removed.
		ItemPriceRemoved { collection: T::CollectionId, item: T::ItemId },
		/// An item was bought.
		ItemBought {
			collection: T::CollectionId,
			item: T::ItemId,
			price: ItemPrice<T, I>,
			seller: T::AccountId,
			buyer: T::AccountId,
		},
		/// A tip was sent.
		TipSent {
			collection: T::CollectionId,
			item: T::ItemId,
			sender: T::AccountId,
			receiver: T::AccountId,
			amount: DepositBalanceOf<T, I>,
		},
		/// An `item` swap intent was created.
		SwapCreated {
			offered_collection: T::CollectionId,
			offered_item: T::ItemId,
			desired_collection: T::CollectionId,
			desired_item: Option<T::ItemId>,
			price: Option<PriceWithDirection<ItemPrice<T, I>>>,
			deadline: <T as SystemConfig>::BlockNumber,
		},
		/// The swap was cancelled.
		SwapCancelled {
			offered_collection: T::CollectionId,
			offered_item: T::ItemId,
			desired_collection: T::CollectionId,
			desired_item: Option<T::ItemId>,
			price: Option<PriceWithDirection<ItemPrice<T, I>>>,
			deadline: <T as SystemConfig>::BlockNumber,
		},
		/// The swap has been claimed.
		SwapClaimed {
			sent_collection: T::CollectionId,
			sent_item: T::ItemId,
			sent_item_owner: T::AccountId,
			received_collection: T::CollectionId,
			received_item: T::ItemId,
			received_item_owner: T::AccountId,
			price: Option<PriceWithDirection<ItemPrice<T, I>>>,
			deadline: <T as SystemConfig>::BlockNumber,
		},
		/// New attributes have been set for an `item` of the `collection`.
		PreSignedAttributesSet {
			collection: T::CollectionId,
			item: T::ItemId,
			namespace: AttributeNamespace<T::AccountId>,
		},
	}

	#[pallet::error]
	pub enum Error<T, I = ()> {
		/// The signing account has no permission to do the operation.
		NoPermission,
		/// The given item ID is unknown.
		UnknownCollection,
		/// The item ID has already been used for an item.
		AlreadyExists,
		/// The approval had a deadline that expired, so the approval isn't valid anymore.
		ApprovalExpired,
		/// The owner turned out to be different to what was expected.
		WrongOwner,
		/// The witness data given does not match the current state of the chain.
		BadWitness,
		/// Collection ID is already taken.
		CollectionIdInUse,
		/// Items within that collection are non-transferable.
		ItemsNonTransferable,
		/// The provided account is not a delegate.
		NotDelegate,
		/// The delegate turned out to be different to what was expected.
		WrongDelegate,
		/// No approval exists that would allow the transfer.
		Unapproved,
		/// The named owner has not signed ownership acceptance of the collection.
		Unaccepted,
		/// The item is locked (non-transferable).
		ItemLocked,
		/// Item's attributes are locked.
		LockedItemAttributes,
		/// Collection's attributes are locked.
		LockedCollectionAttributes,
		/// Item's metadata is locked.
		LockedItemMetadata,
		/// Collection's metadata is locked.
		LockedCollectionMetadata,
		/// All items have been minted.
		MaxSupplyReached,
		/// The max supply is locked and can't be changed.
		MaxSupplyLocked,
		/// The provided max supply is less than the number of items a collection already has.
		MaxSupplyTooSmall,
		/// The given item ID is unknown.
		UnknownItem,
		/// Swap doesn't exist.
		UnknownSwap,
		/// The given item has no metadata set.
		MetadataNotFound,
		/// The provided attribute can't be found.
		AttributeNotFound,
		/// Item is not for sale.
		NotForSale,
		/// The provided bid is too low.
		BidTooLow,
		/// The item has reached its approval limit.
		ReachedApprovalLimit,
		/// The deadline has already expired.
		DeadlineExpired,
		/// The duration provided should be less than or equal to `MaxDeadlineDuration`.
		WrongDuration,
		/// The method is disabled by system settings.
		MethodDisabled,
		/// The provided setting can't be set.
		WrongSetting,
		/// Item's config already exists and should be equal to the provided one.
		InconsistentItemConfig,
		/// Config for a collection or an item can't be found.
		NoConfig,
		/// Some roles were not cleared.
		RolesNotCleared,
		/// Mint has not started yet.
		MintNotStarted,
		/// Mint has already ended.
		MintEnded,
		/// The provided Item was already used for claiming.
		AlreadyClaimed,
		/// The provided data is incorrect.
		IncorrectData,
<<<<<<< HEAD
		/// The extrinsic should be sent by another origin.
		WrongOrigin,
		/// Unable to get the account id from the provided public key.
		WrongPublic,
=======
		/// The extrinsic was sent by the wrong origin.
		WrongOrigin,
>>>>>>> 0ce39208
		/// The provided signature is incorrect.
		WrongSignature,
		/// The provided metadata might be too long.
		IncorrectMetadata,
		/// Can't set more attributes per one call.
		MaxAttributesLimitReached,
<<<<<<< HEAD
		/// The provided namespace isn't supported in this call.
		WrongNamespace,
=======
>>>>>>> 0ce39208
	}

	#[pallet::call]
	impl<T: Config<I>, I: 'static> Pallet<T, I> {
		/// Issue a new collection of non-fungible items from a public origin.
		///
		/// This new collection has no items initially and its owner is the origin.
		///
		/// The origin must be Signed and the sender must have sufficient funds free.
		///
		/// `ItemDeposit` funds of sender are reserved.
		///
		/// Parameters:
		/// - `admin`: The admin of this collection. The admin is the initial address of each
		/// member of the collection's admin team.
		///
		/// Emits `Created` event when successful.
		///
		/// Weight: `O(1)`
		#[pallet::call_index(0)]
		#[pallet::weight(T::WeightInfo::create())]
		pub fn create(
			origin: OriginFor<T>,
			admin: AccountIdLookupOf<T>,
			config: CollectionConfigFor<T, I>,
		) -> DispatchResult {
			let collection =
				NextCollectionId::<T, I>::get().unwrap_or(T::CollectionId::initial_value());

			let owner = T::CreateOrigin::ensure_origin(origin, &collection)?;
			let admin = T::Lookup::lookup(admin)?;

			// DepositRequired can be disabled by calling the force_create() only
			ensure!(
				!config.has_disabled_setting(CollectionSetting::DepositRequired),
				Error::<T, I>::WrongSetting
			);

			Self::do_create_collection(
				collection,
				owner.clone(),
				admin.clone(),
				config,
				T::CollectionDeposit::get(),
				Event::Created { collection, creator: owner, owner: admin },
			)
		}

		/// Issue a new collection of non-fungible items from a privileged origin.
		///
		/// This new collection has no items initially.
		///
		/// The origin must conform to `ForceOrigin`.
		///
		/// Unlike `create`, no funds are reserved.
		///
		/// - `owner`: The owner of this collection of items. The owner has full superuser
		///   permissions over this item, but may later change and configure the permissions using
		///   `transfer_ownership` and `set_team`.
		///
		/// Emits `ForceCreated` event when successful.
		///
		/// Weight: `O(1)`
		#[pallet::call_index(1)]
		#[pallet::weight(T::WeightInfo::force_create())]
		pub fn force_create(
			origin: OriginFor<T>,
			owner: AccountIdLookupOf<T>,
			config: CollectionConfigFor<T, I>,
		) -> DispatchResult {
			T::ForceOrigin::ensure_origin(origin)?;
			let owner = T::Lookup::lookup(owner)?;

			let collection =
				NextCollectionId::<T, I>::get().unwrap_or(T::CollectionId::initial_value());

			Self::do_create_collection(
				collection,
				owner.clone(),
				owner.clone(),
				config,
				Zero::zero(),
				Event::ForceCreated { collection, owner },
			)
		}

		/// Destroy a collection of fungible items.
		///
		/// The origin must conform to `ForceOrigin` or must be `Signed` and the sender must be the
		/// owner of the `collection`.
		///
		/// - `collection`: The identifier of the collection to be destroyed.
		/// - `witness`: Information on the items minted in the collection. This must be
		/// correct.
		///
		/// Emits `Destroyed` event when successful.
		///
		/// Weight: `O(n + m)` where:
		/// - `n = witness.items`
		/// - `m = witness.item_metadatas`
		/// - `a = witness.attributes`
		#[pallet::call_index(2)]
		#[pallet::weight(T::WeightInfo::destroy(
			witness.items,
 			witness.item_metadatas,
			witness.attributes,
 		))]
		pub fn destroy(
			origin: OriginFor<T>,
			collection: T::CollectionId,
			witness: DestroyWitness,
		) -> DispatchResultWithPostInfo {
			let maybe_check_owner = T::ForceOrigin::try_origin(origin)
				.map(|_| None)
				.or_else(|origin| ensure_signed(origin).map(Some).map_err(DispatchError::from))?;
			let details = Self::do_destroy_collection(collection, witness, maybe_check_owner)?;

			Ok(Some(T::WeightInfo::destroy(
				details.items,
				details.item_metadatas,
				details.attributes,
			))
			.into())
		}

		/// Mint an item of a particular collection.
		///
		/// The origin must be Signed and the sender must be the Issuer of the `collection`.
		///
		/// - `collection`: The collection of the item to be minted.
		/// - `item`: An identifier of the new item.
		/// - `mint_to`: Account into which the item will be minted.
		/// - `witness_data`: When the mint type is `HolderOf(collection_id)`, then the owned
		///   item_id from that collection needs to be provided within the witness data object.
		///
		/// Note: the deposit will be taken from the `origin` and not the `owner` of the `item`.
		///
		/// Emits `Issued` event when successful.
		///
		/// Weight: `O(1)`
		#[pallet::call_index(3)]
		#[pallet::weight(T::WeightInfo::mint())]
		pub fn mint(
			origin: OriginFor<T>,
			collection: T::CollectionId,
			item: T::ItemId,
			mint_to: AccountIdLookupOf<T>,
			witness_data: Option<MintWitness<T::ItemId>>,
		) -> DispatchResult {
			let caller = ensure_signed(origin)?;
			let mint_to = T::Lookup::lookup(mint_to)?;
			let item_config =
				ItemConfig { settings: Self::get_default_item_settings(&collection)? };

			Self::do_mint(
				collection,
				item,
				Some(caller.clone()),
				mint_to.clone(),
				item_config,
				|collection_details, collection_config| {
					// Issuer can mint regardless of mint settings
					if Self::has_role(&collection, &caller, CollectionRole::Issuer) {
						return Ok(())
					}

					let mint_settings = collection_config.mint_settings;
					let now = frame_system::Pallet::<T>::block_number();

					if let Some(start_block) = mint_settings.start_block {
						ensure!(start_block <= now, Error::<T, I>::MintNotStarted);
					}
					if let Some(end_block) = mint_settings.end_block {
						ensure!(end_block >= now, Error::<T, I>::MintEnded);
					}

					match mint_settings.mint_type {
						MintType::Issuer => return Err(Error::<T, I>::NoPermission.into()),
						MintType::HolderOf(collection_id) => {
							let MintWitness { owner_of_item } =
								witness_data.ok_or(Error::<T, I>::BadWitness)?;

							let has_item = Account::<T, I>::contains_key((
								&caller,
								&collection_id,
								&owner_of_item,
							));
							ensure!(has_item, Error::<T, I>::BadWitness);

							let attribute_key = Self::construct_attribute_key(
								PalletAttributes::<T::CollectionId>::UsedToClaim(collection)
									.encode(),
							)?;

							let key = (
								&collection_id,
								Some(owner_of_item),
								AttributeNamespace::Pallet,
								&attribute_key,
							);
							let already_claimed = Attribute::<T, I>::contains_key(key.clone());
							ensure!(!already_claimed, Error::<T, I>::AlreadyClaimed);

							let value = Self::construct_attribute_value(vec![0])?;
							Attribute::<T, I>::insert(
								key,
								(value, AttributeDeposit { account: None, amount: Zero::zero() }),
							);
						},
						_ => {},
					}

					if let Some(price) = mint_settings.price {
						T::Currency::transfer(
							&caller,
							&collection_details.owner,
							price,
							ExistenceRequirement::KeepAlive,
						)?;
					}

					Ok(())
				},
			)
		}

		/// Mint an item of a particular collection from a privileged origin.
		///
		/// The origin must conform to `ForceOrigin` or must be `Signed` and the sender must be the
		/// Issuer of the `collection`.
		///
		/// - `collection`: The collection of the item to be minted.
		/// - `item`: An identifier of the new item.
		/// - `mint_to`: Account into which the item will be minted.
		/// - `item_config`: A config of the new item.
		///
		/// Emits `Issued` event when successful.
		///
		/// Weight: `O(1)`
		#[pallet::call_index(4)]
		#[pallet::weight(T::WeightInfo::force_mint())]
		pub fn force_mint(
			origin: OriginFor<T>,
			collection: T::CollectionId,
			item: T::ItemId,
			mint_to: AccountIdLookupOf<T>,
			item_config: ItemConfig,
		) -> DispatchResult {
			let maybe_check_origin = T::ForceOrigin::try_origin(origin)
				.map(|_| None)
				.or_else(|origin| ensure_signed(origin).map(Some).map_err(DispatchError::from))?;
			let mint_to = T::Lookup::lookup(mint_to)?;

			if let Some(check_origin) = maybe_check_origin {
				ensure!(
					Self::has_role(&collection, &check_origin, CollectionRole::Issuer),
					Error::<T, I>::NoPermission
				);
			}
			Self::do_mint(collection, item, None, mint_to, item_config, |_, _| Ok(()))
		}

		/// Destroy a single item.
		///
		/// Origin must be Signed and the signing account must be either:
		/// - the Admin of the `collection`;
		/// - the Owner of the `item`;
		///
		/// - `collection`: The collection of the item to be burned.
		/// - `item`: The item to be burned.
		/// - `check_owner`: If `Some` then the operation will fail with `WrongOwner` unless the
		///   item is owned by this value.
		///
		/// Emits `Burned` with the actual amount burned.
		///
		/// Weight: `O(1)`
		/// Modes: `check_owner.is_some()`.
		#[pallet::call_index(5)]
		#[pallet::weight(T::WeightInfo::burn())]
		pub fn burn(
			origin: OriginFor<T>,
			collection: T::CollectionId,
			item: T::ItemId,
			check_owner: Option<AccountIdLookupOf<T>>,
		) -> DispatchResult {
			let origin = ensure_signed(origin)?;
			let check_owner = check_owner.map(T::Lookup::lookup).transpose()?;

			Self::do_burn(collection, item, |details| {
				let is_admin = Self::has_role(&collection, &origin, CollectionRole::Admin);
				let is_permitted = is_admin || details.owner == origin;
				ensure!(is_permitted, Error::<T, I>::NoPermission);
				ensure!(
					check_owner.map_or(true, |o| o == details.owner),
					Error::<T, I>::WrongOwner
				);
				Ok(())
			})
		}

		/// Move an item from the sender account to another.
		///
		/// Origin must be Signed and the signing account must be either:
		/// - the Admin of the `collection`;
		/// - the Owner of the `item`;
		/// - the approved delegate for the `item` (in this case, the approval is reset).
		///
		/// Arguments:
		/// - `collection`: The collection of the item to be transferred.
		/// - `item`: The item to be transferred.
		/// - `dest`: The account to receive ownership of the item.
		///
		/// Emits `Transferred`.
		///
		/// Weight: `O(1)`
		#[pallet::call_index(6)]
		#[pallet::weight(T::WeightInfo::transfer())]
		pub fn transfer(
			origin: OriginFor<T>,
			collection: T::CollectionId,
			item: T::ItemId,
			dest: AccountIdLookupOf<T>,
		) -> DispatchResult {
			let origin = ensure_signed(origin)?;
			let dest = T::Lookup::lookup(dest)?;

			Self::do_transfer(collection, item, dest, |_, details| {
				let is_admin = Self::has_role(&collection, &origin, CollectionRole::Admin);
				if details.owner != origin && !is_admin {
					let deadline =
						details.approvals.get(&origin).ok_or(Error::<T, I>::NoPermission)?;
					if let Some(d) = deadline {
						let block_number = frame_system::Pallet::<T>::block_number();
						ensure!(block_number <= *d, Error::<T, I>::ApprovalExpired);
					}
				}
				Ok(())
			})
		}

		/// Re-evaluate the deposits on some items.
		///
		/// Origin must be Signed and the sender should be the Owner of the `collection`.
		///
		/// - `collection`: The collection of the items to be reevaluated.
		/// - `items`: The items of the collection whose deposits will be reevaluated.
		///
		/// NOTE: This exists as a best-effort function. Any items which are unknown or
		/// in the case that the owner account does not have reservable funds to pay for a
		/// deposit increase are ignored. Generally the owner isn't going to call this on items
		/// whose existing deposit is less than the refreshed deposit as it would only cost them,
		/// so it's of little consequence.
		///
		/// It will still return an error in the case that the collection is unknown or the signer
		/// is not permitted to call it.
		///
		/// Weight: `O(items.len())`
		#[pallet::call_index(7)]
		#[pallet::weight(T::WeightInfo::redeposit(items.len() as u32))]
		pub fn redeposit(
			origin: OriginFor<T>,
			collection: T::CollectionId,
			items: Vec<T::ItemId>,
		) -> DispatchResult {
			let origin = ensure_signed(origin)?;

			let collection_details =
				Collection::<T, I>::get(&collection).ok_or(Error::<T, I>::UnknownCollection)?;
			ensure!(collection_details.owner == origin, Error::<T, I>::NoPermission);

			let config = Self::get_collection_config(&collection)?;
			let deposit = match config.is_setting_enabled(CollectionSetting::DepositRequired) {
				true => T::ItemDeposit::get(),
				false => Zero::zero(),
			};

			let mut successful = Vec::with_capacity(items.len());
			for item in items.into_iter() {
				let mut details = match Item::<T, I>::get(&collection, &item) {
					Some(x) => x,
					None => continue,
				};
				let old = details.deposit.amount;
				if old > deposit {
					T::Currency::unreserve(&details.deposit.account, old - deposit);
				} else if deposit > old {
					if T::Currency::reserve(&details.deposit.account, deposit - old).is_err() {
						// NOTE: No alterations made to collection_details in this iteration so far,
						// so this is OK to do.
						continue
					}
				} else {
					continue
				}
				details.deposit.amount = deposit;
				Item::<T, I>::insert(&collection, &item, &details);
				successful.push(item);
			}

			Self::deposit_event(Event::<T, I>::Redeposited {
				collection,
				successful_items: successful,
			});

			Ok(())
		}

		/// Disallow further unprivileged transfer of an item.
		///
		/// Origin must be Signed and the sender should be the Freezer of the `collection`.
		///
		/// - `collection`: The collection of the item to be changed.
		/// - `item`: The item to become non-transferable.
		///
		/// Emits `ItemTransferLocked`.
		///
		/// Weight: `O(1)`
		#[pallet::call_index(8)]
		#[pallet::weight(T::WeightInfo::lock_item_transfer())]
		pub fn lock_item_transfer(
			origin: OriginFor<T>,
			collection: T::CollectionId,
			item: T::ItemId,
		) -> DispatchResult {
			let origin = ensure_signed(origin)?;
			Self::do_lock_item_transfer(origin, collection, item)
		}

		/// Re-allow unprivileged transfer of an item.
		///
		/// Origin must be Signed and the sender should be the Freezer of the `collection`.
		///
		/// - `collection`: The collection of the item to be changed.
		/// - `item`: The item to become transferable.
		///
		/// Emits `ItemTransferUnlocked`.
		///
		/// Weight: `O(1)`
		#[pallet::call_index(9)]
		#[pallet::weight(T::WeightInfo::unlock_item_transfer())]
		pub fn unlock_item_transfer(
			origin: OriginFor<T>,
			collection: T::CollectionId,
			item: T::ItemId,
		) -> DispatchResult {
			let origin = ensure_signed(origin)?;
			Self::do_unlock_item_transfer(origin, collection, item)
		}

		/// Disallows specified settings for the whole collection.
		///
		/// Origin must be Signed and the sender should be the Freezer of the `collection`.
		///
		/// - `collection`: The collection to be locked.
		/// - `lock_settings`: The settings to be locked.
		///
		/// Note: it's possible to only lock(set) the setting, but not to unset it.
		/// Emits `CollectionLocked`.
		///
		/// Weight: `O(1)`
		#[pallet::call_index(10)]
		#[pallet::weight(T::WeightInfo::lock_collection())]
		pub fn lock_collection(
			origin: OriginFor<T>,
			collection: T::CollectionId,
			lock_settings: CollectionSettings,
		) -> DispatchResult {
			let origin = ensure_signed(origin)?;
			Self::do_lock_collection(origin, collection, lock_settings)
		}

		/// Change the Owner of a collection.
		///
		/// Origin must be Signed and the sender should be the Owner of the `collection`.
		///
		/// - `collection`: The collection whose owner should be changed.
		/// - `owner`: The new Owner of this collection. They must have called
		///   `set_accept_ownership` with `collection` in order for this operation to succeed.
		///
		/// Emits `OwnerChanged`.
		///
		/// Weight: `O(1)`
		#[pallet::call_index(11)]
		#[pallet::weight(T::WeightInfo::transfer_ownership())]
		pub fn transfer_ownership(
			origin: OriginFor<T>,
			collection: T::CollectionId,
			owner: AccountIdLookupOf<T>,
		) -> DispatchResult {
			let origin = ensure_signed(origin)?;
			let owner = T::Lookup::lookup(owner)?;
			Self::do_transfer_ownership(origin, collection, owner)
		}

		/// Change the Issuer, Admin and Freezer of a collection.
		///
		/// Origin must be either `ForceOrigin` or Signed and the sender should be the Owner of the
		/// `collection`.
		///
		/// - `collection`: The collection whose team should be changed.
		/// - `issuer`: The new Issuer of this collection.
		/// - `admin`: The new Admin of this collection.
		/// - `freezer`: The new Freezer of this collection.
		///
		/// Emits `TeamChanged`.
		///
		/// Weight: `O(1)`
		#[pallet::call_index(12)]
		#[pallet::weight(T::WeightInfo::set_team())]
		pub fn set_team(
			origin: OriginFor<T>,
			collection: T::CollectionId,
			issuer: AccountIdLookupOf<T>,
			admin: AccountIdLookupOf<T>,
			freezer: AccountIdLookupOf<T>,
		) -> DispatchResult {
			let maybe_check_owner = T::ForceOrigin::try_origin(origin)
				.map(|_| None)
				.or_else(|origin| ensure_signed(origin).map(Some).map_err(DispatchError::from))?;
			let issuer = T::Lookup::lookup(issuer)?;
			let admin = T::Lookup::lookup(admin)?;
			let freezer = T::Lookup::lookup(freezer)?;
			Self::do_set_team(maybe_check_owner, collection, issuer, admin, freezer)
		}

		/// Change the Owner of a collection.
		///
		/// Origin must be `ForceOrigin`.
		///
		/// - `collection`: The identifier of the collection.
		/// - `owner`: The new Owner of this collection.
		///
		/// Emits `OwnerChanged`.
		///
		/// Weight: `O(1)`
		#[pallet::call_index(13)]
		#[pallet::weight(T::WeightInfo::force_collection_owner())]
		pub fn force_collection_owner(
			origin: OriginFor<T>,
			collection: T::CollectionId,
			owner: AccountIdLookupOf<T>,
		) -> DispatchResult {
			T::ForceOrigin::ensure_origin(origin)?;
			let new_owner = T::Lookup::lookup(owner)?;
			Self::do_force_collection_owner(collection, new_owner)
		}

		/// Change the config of a collection.
		///
		/// Origin must be `ForceOrigin`.
		///
		/// - `collection`: The identifier of the collection.
		/// - `config`: The new config of this collection.
		///
		/// Emits `CollectionConfigChanged`.
		///
		/// Weight: `O(1)`
		#[pallet::call_index(14)]
		#[pallet::weight(T::WeightInfo::force_collection_config())]
		pub fn force_collection_config(
			origin: OriginFor<T>,
			collection: T::CollectionId,
			config: CollectionConfigFor<T, I>,
		) -> DispatchResult {
			T::ForceOrigin::ensure_origin(origin)?;
			Self::do_force_collection_config(collection, config)
		}

		/// Approve an item to be transferred by a delegated third-party account.
		///
		/// Origin must be either `ForceOrigin` or Signed and the sender should be the Owner of the
		/// `item`.
		///
		/// - `collection`: The collection of the item to be approved for delegated transfer.
		/// - `item`: The item to be approved for delegated transfer.
		/// - `delegate`: The account to delegate permission to transfer the item.
		/// - `maybe_deadline`: Optional deadline for the approval. Specified by providing the
		/// 	number of blocks after which the approval will expire
		///
		/// Emits `TransferApproved` on success.
		///
		/// Weight: `O(1)`
		#[pallet::call_index(15)]
		#[pallet::weight(T::WeightInfo::approve_transfer())]
		pub fn approve_transfer(
			origin: OriginFor<T>,
			collection: T::CollectionId,
			item: T::ItemId,
			delegate: AccountIdLookupOf<T>,
			maybe_deadline: Option<<T as SystemConfig>::BlockNumber>,
		) -> DispatchResult {
			let maybe_check_origin = T::ForceOrigin::try_origin(origin)
				.map(|_| None)
				.or_else(|origin| ensure_signed(origin).map(Some).map_err(DispatchError::from))?;
			let delegate = T::Lookup::lookup(delegate)?;
			Self::do_approve_transfer(
				maybe_check_origin,
				collection,
				item,
				delegate,
				maybe_deadline,
			)
		}

		/// Cancel one of the transfer approvals for a specific item.
		///
		/// Origin must be either:
		/// - the `Force` origin;
		/// - `Signed` with the signer being the Admin of the `collection`;
		/// - `Signed` with the signer being the Owner of the `item`;
		///
		/// Arguments:
		/// - `collection`: The collection of the item of whose approval will be cancelled.
		/// - `item`: The item of the collection of whose approval will be cancelled.
		/// - `delegate`: The account that is going to loose their approval.
		///
		/// Emits `ApprovalCancelled` on success.
		///
		/// Weight: `O(1)`
		#[pallet::call_index(16)]
		#[pallet::weight(T::WeightInfo::cancel_approval())]
		pub fn cancel_approval(
			origin: OriginFor<T>,
			collection: T::CollectionId,
			item: T::ItemId,
			delegate: AccountIdLookupOf<T>,
		) -> DispatchResult {
			let maybe_check_origin = T::ForceOrigin::try_origin(origin)
				.map(|_| None)
				.or_else(|origin| ensure_signed(origin).map(Some).map_err(DispatchError::from))?;
			let delegate = T::Lookup::lookup(delegate)?;
			Self::do_cancel_approval(maybe_check_origin, collection, item, delegate)
		}

		/// Cancel all the approvals of a specific item.
		///
		/// Origin must be either:
		/// - the `Force` origin;
		/// - `Signed` with the signer being the Admin of the `collection`;
		/// - `Signed` with the signer being the Owner of the `item`;
		///
		/// Arguments:
		/// - `collection`: The collection of the item of whose approvals will be cleared.
		/// - `item`: The item of the collection of whose approvals will be cleared.
		///
		/// Emits `AllApprovalsCancelled` on success.
		///
		/// Weight: `O(1)`
		#[pallet::call_index(17)]
		#[pallet::weight(T::WeightInfo::clear_all_transfer_approvals())]
		pub fn clear_all_transfer_approvals(
			origin: OriginFor<T>,
			collection: T::CollectionId,
			item: T::ItemId,
		) -> DispatchResult {
			let maybe_check_origin = T::ForceOrigin::try_origin(origin)
				.map(|_| None)
				.or_else(|origin| ensure_signed(origin).map(Some).map_err(DispatchError::from))?;
			Self::do_clear_all_transfer_approvals(maybe_check_origin, collection, item)
		}

		/// Disallows changing the metadata or attributes of the item.
		///
		/// Origin must be either `ForceOrigin` or Signed and the sender should be the Owner of the
		/// `collection`.
		///
		/// - `collection`: The collection if the `item`.
		/// - `item`: An item to be locked.
		/// - `lock_metadata`: Specifies whether the metadata should be locked.
		/// - `lock_attributes`: Specifies whether the attributes in the `CollectionOwner` namespace
		///   should be locked.
		///
		/// Note: `lock_attributes` affects the attributes in the `CollectionOwner` namespace
		/// only. When the metadata or attributes are locked, it won't be possible the unlock them.
		///
		/// Emits `ItemPropertiesLocked`.
		///
		/// Weight: `O(1)`
		#[pallet::call_index(18)]
		#[pallet::weight(T::WeightInfo::lock_item_properties())]
		pub fn lock_item_properties(
			origin: OriginFor<T>,
			collection: T::CollectionId,
			item: T::ItemId,
			lock_metadata: bool,
			lock_attributes: bool,
		) -> DispatchResult {
			let maybe_check_owner = T::ForceOrigin::try_origin(origin)
				.map(|_| None)
				.or_else(|origin| ensure_signed(origin).map(Some).map_err(DispatchError::from))?;
			Self::do_lock_item_properties(
				maybe_check_owner,
				collection,
				item,
				lock_metadata,
				lock_attributes,
			)
		}

		/// Set an attribute for a collection or item.
		///
		/// Origin must be Signed and must conform to the namespace ruleset:
		/// - `CollectionOwner` namespace could be modified by the `collection` owner only;
		/// - `ItemOwner` namespace could be modified by the `maybe_item` owner only. `maybe_item`
		///   should be set in that case;
		/// - `Account(AccountId)` namespace could be modified only when the `origin` was given a
		///   permission to do so;
		///
		/// The funds of `origin` are reserved according to the formula:
		/// `AttributeDepositBase + DepositPerByte * (key.len + value.len)` taking into
		/// account any already reserved funds.
		///
		/// - `collection`: The identifier of the collection whose item's metadata to set.
		/// - `maybe_item`: The identifier of the item whose metadata to set.
		/// - `namespace`: Attribute's namespace.
		/// - `key`: The key of the attribute.
		/// - `value`: The value to which to set the attribute.
		///
		/// Emits `AttributeSet`.
		///
		/// Weight: `O(1)`
		#[pallet::call_index(19)]
		#[pallet::weight(T::WeightInfo::set_attribute())]
		pub fn set_attribute(
			origin: OriginFor<T>,
			collection: T::CollectionId,
			maybe_item: Option<T::ItemId>,
			namespace: AttributeNamespace<T::AccountId>,
			key: BoundedVec<u8, T::KeyLimit>,
			value: BoundedVec<u8, T::ValueLimit>,
		) -> DispatchResult {
			let origin = ensure_signed(origin)?;
			Self::do_set_attribute(
				origin.clone(),
				collection,
				maybe_item,
				namespace,
				key,
				value,
				origin,
			)
		}

		/// Force-set an attribute for a collection or item.
		///
		/// Origin must be `ForceOrigin`.
		///
		/// If the attribute already exists and it was set by another account, the deposit
		/// will be returned to the previous owner.
		///
		/// - `set_as`: An optional owner of the attribute.
		/// - `collection`: The identifier of the collection whose item's metadata to set.
		/// - `maybe_item`: The identifier of the item whose metadata to set.
		/// - `namespace`: Attribute's namespace.
		/// - `key`: The key of the attribute.
		/// - `value`: The value to which to set the attribute.
		///
		/// Emits `AttributeSet`.
		///
		/// Weight: `O(1)`
		#[pallet::call_index(20)]
		#[pallet::weight(T::WeightInfo::force_set_attribute())]
		pub fn force_set_attribute(
			origin: OriginFor<T>,
			set_as: Option<T::AccountId>,
			collection: T::CollectionId,
			maybe_item: Option<T::ItemId>,
			namespace: AttributeNamespace<T::AccountId>,
			key: BoundedVec<u8, T::KeyLimit>,
			value: BoundedVec<u8, T::ValueLimit>,
		) -> DispatchResult {
			T::ForceOrigin::ensure_origin(origin)?;
			Self::do_force_set_attribute(set_as, collection, maybe_item, namespace, key, value)
		}

		/// Clear an attribute for a collection or item.
		///
		/// Origin must be either `ForceOrigin` or Signed and the sender should be the Owner of the
		/// attribute.
		///
		/// Any deposit is freed for the collection's owner.
		///
		/// - `collection`: The identifier of the collection whose item's metadata to clear.
		/// - `maybe_item`: The identifier of the item whose metadata to clear.
		/// - `namespace`: Attribute's namespace.
		/// - `key`: The key of the attribute.
		///
		/// Emits `AttributeCleared`.
		///
		/// Weight: `O(1)`
		#[pallet::call_index(21)]
		#[pallet::weight(T::WeightInfo::clear_attribute())]
		pub fn clear_attribute(
			origin: OriginFor<T>,
			collection: T::CollectionId,
			maybe_item: Option<T::ItemId>,
			namespace: AttributeNamespace<T::AccountId>,
			key: BoundedVec<u8, T::KeyLimit>,
		) -> DispatchResult {
			let maybe_check_owner = T::ForceOrigin::try_origin(origin)
				.map(|_| None)
				.or_else(|origin| ensure_signed(origin).map(Some).map_err(DispatchError::from))?;
			Self::do_clear_attribute(maybe_check_owner, collection, maybe_item, namespace, key)
		}

		/// Approve item's attributes to be changed by a delegated third-party account.
		///
		/// Origin must be Signed and must be an owner of the `item`.
		///
		/// - `collection`: A collection of the item.
		/// - `item`: The item that holds attributes.
		/// - `delegate`: The account to delegate permission to change attributes of the item.
		///
		/// Emits `ItemAttributesApprovalAdded` on success.
		#[pallet::call_index(22)]
		#[pallet::weight(T::WeightInfo::approve_item_attributes())]
		pub fn approve_item_attributes(
			origin: OriginFor<T>,
			collection: T::CollectionId,
			item: T::ItemId,
			delegate: AccountIdLookupOf<T>,
		) -> DispatchResult {
			let origin = ensure_signed(origin)?;
			let delegate = T::Lookup::lookup(delegate)?;
			Self::do_approve_item_attributes(origin, collection, item, delegate)
		}

		/// Cancel the previously provided approval to change item's attributes.
		/// All the previously set attributes by the `delegate` will be removed.
		///
		/// Origin must be Signed and must be an owner of the `item`.
		///
		/// - `collection`: Collection that the item is contained within.
		/// - `item`: The item that holds attributes.
		/// - `delegate`: The previously approved account to remove.
		///
		/// Emits `ItemAttributesApprovalRemoved` on success.
		#[pallet::call_index(23)]
		#[pallet::weight(T::WeightInfo::cancel_item_attributes_approval(
			witness.account_attributes
		))]
		pub fn cancel_item_attributes_approval(
			origin: OriginFor<T>,
			collection: T::CollectionId,
			item: T::ItemId,
			delegate: AccountIdLookupOf<T>,
			witness: CancelAttributesApprovalWitness,
		) -> DispatchResult {
			let origin = ensure_signed(origin)?;
			let delegate = T::Lookup::lookup(delegate)?;
			Self::do_cancel_item_attributes_approval(origin, collection, item, delegate, witness)
		}

		/// Set the metadata for an item.
		///
		/// Origin must be either `ForceOrigin` or Signed and the sender should be the Owner of the
		/// `collection`.
		///
		/// If the origin is Signed, then funds of signer are reserved according to the formula:
		/// `MetadataDepositBase + DepositPerByte * data.len` taking into
		/// account any already reserved funds.
		///
		/// - `collection`: The identifier of the collection whose item's metadata to set.
		/// - `item`: The identifier of the item whose metadata to set.
		/// - `data`: The general information of this item. Limited in length by `StringLimit`.
		///
		/// Emits `ItemMetadataSet`.
		///
		/// Weight: `O(1)`
		#[pallet::call_index(24)]
		#[pallet::weight(T::WeightInfo::set_metadata())]
		pub fn set_metadata(
			origin: OriginFor<T>,
			collection: T::CollectionId,
			item: T::ItemId,
			data: BoundedVec<u8, T::StringLimit>,
		) -> DispatchResult {
			let maybe_check_owner = T::ForceOrigin::try_origin(origin)
				.map(|_| None)
				.or_else(|origin| ensure_signed(origin).map(Some).map_err(DispatchError::from))?;
			Self::do_set_item_metadata(maybe_check_owner, collection, item, data, None)
		}

		/// Clear the metadata for an item.
		///
		/// Origin must be either `ForceOrigin` or Signed and the sender should be the Owner of the
		/// `collection`.
		///
		/// Any deposit is freed for the collection's owner.
		///
		/// - `collection`: The identifier of the collection whose item's metadata to clear.
		/// - `item`: The identifier of the item whose metadata to clear.
		///
		/// Emits `ItemMetadataCleared`.
		///
		/// Weight: `O(1)`
		#[pallet::call_index(25)]
		#[pallet::weight(T::WeightInfo::clear_metadata())]
		pub fn clear_metadata(
			origin: OriginFor<T>,
			collection: T::CollectionId,
			item: T::ItemId,
		) -> DispatchResult {
			let maybe_check_owner = T::ForceOrigin::try_origin(origin)
				.map(|_| None)
				.or_else(|origin| ensure_signed(origin).map(Some).map_err(DispatchError::from))?;
			Self::do_clear_item_metadata(maybe_check_owner, collection, item)
		}

		/// Set the metadata for a collection.
		///
		/// Origin must be either `ForceOrigin` or `Signed` and the sender should be the Owner of
		/// the `collection`.
		///
		/// If the origin is `Signed`, then funds of signer are reserved according to the formula:
		/// `MetadataDepositBase + DepositPerByte * data.len` taking into
		/// account any already reserved funds.
		///
		/// - `collection`: The identifier of the item whose metadata to update.
		/// - `data`: The general information of this item. Limited in length by `StringLimit`.
		///
		/// Emits `CollectionMetadataSet`.
		///
		/// Weight: `O(1)`
		#[pallet::call_index(26)]
		#[pallet::weight(T::WeightInfo::set_collection_metadata())]
		pub fn set_collection_metadata(
			origin: OriginFor<T>,
			collection: T::CollectionId,
			data: BoundedVec<u8, T::StringLimit>,
		) -> DispatchResult {
			let maybe_check_owner = T::ForceOrigin::try_origin(origin)
				.map(|_| None)
				.or_else(|origin| ensure_signed(origin).map(Some).map_err(DispatchError::from))?;
			Self::do_set_collection_metadata(maybe_check_owner, collection, data)
		}

		/// Clear the metadata for a collection.
		///
		/// Origin must be either `ForceOrigin` or `Signed` and the sender should be the Owner of
		/// the `collection`.
		///
		/// Any deposit is freed for the collection's owner.
		///
		/// - `collection`: The identifier of the collection whose metadata to clear.
		///
		/// Emits `CollectionMetadataCleared`.
		///
		/// Weight: `O(1)`
		#[pallet::call_index(27)]
		#[pallet::weight(T::WeightInfo::clear_collection_metadata())]
		pub fn clear_collection_metadata(
			origin: OriginFor<T>,
			collection: T::CollectionId,
		) -> DispatchResult {
			let maybe_check_owner = T::ForceOrigin::try_origin(origin)
				.map(|_| None)
				.or_else(|origin| ensure_signed(origin).map(Some).map_err(DispatchError::from))?;
			Self::do_clear_collection_metadata(maybe_check_owner, collection)
		}

		/// Set (or reset) the acceptance of ownership for a particular account.
		///
		/// Origin must be `Signed` and if `maybe_collection` is `Some`, then the signer must have a
		/// provider reference.
		///
		/// - `maybe_collection`: The identifier of the collection whose ownership the signer is
		///   willing to accept, or if `None`, an indication that the signer is willing to accept no
		///   ownership transferal.
		///
		/// Emits `OwnershipAcceptanceChanged`.
		#[pallet::call_index(28)]
		#[pallet::weight(T::WeightInfo::set_accept_ownership())]
		pub fn set_accept_ownership(
			origin: OriginFor<T>,
			maybe_collection: Option<T::CollectionId>,
		) -> DispatchResult {
			let who = ensure_signed(origin)?;
			Self::do_set_accept_ownership(who, maybe_collection)
		}

		/// Set the maximum number of items a collection could have.
		///
		/// Origin must be either `ForceOrigin` or `Signed` and the sender should be the Owner of
		/// the `collection`.
		///
		/// - `collection`: The identifier of the collection to change.
		/// - `max_supply`: The maximum number of items a collection could have.
		///
		/// Emits `CollectionMaxSupplySet` event when successful.
		#[pallet::call_index(29)]
		#[pallet::weight(T::WeightInfo::set_collection_max_supply())]
		pub fn set_collection_max_supply(
			origin: OriginFor<T>,
			collection: T::CollectionId,
			max_supply: u32,
		) -> DispatchResult {
			let maybe_check_owner = T::ForceOrigin::try_origin(origin)
				.map(|_| None)
				.or_else(|origin| ensure_signed(origin).map(Some).map_err(DispatchError::from))?;
			Self::do_set_collection_max_supply(maybe_check_owner, collection, max_supply)
		}

		/// Update mint settings.
		///
		/// Origin must be either `ForceOrigin` or `Signed` and the sender should be the Owner of
		/// the `collection`.
		///
		/// - `collection`: The identifier of the collection to change.
		/// - `mint_settings`: The new mint settings.
		///
		/// Emits `CollectionMintSettingsUpdated` event when successful.
		#[pallet::call_index(30)]
		#[pallet::weight(T::WeightInfo::update_mint_settings())]
		pub fn update_mint_settings(
			origin: OriginFor<T>,
			collection: T::CollectionId,
			mint_settings: MintSettings<
				BalanceOf<T, I>,
				<T as SystemConfig>::BlockNumber,
				T::CollectionId,
			>,
		) -> DispatchResult {
			let maybe_check_owner = T::ForceOrigin::try_origin(origin)
				.map(|_| None)
				.or_else(|origin| ensure_signed(origin).map(Some).map_err(DispatchError::from))?;
			Self::do_update_mint_settings(maybe_check_owner, collection, mint_settings)
		}

		/// Set (or reset) the price for an item.
		///
		/// Origin must be Signed and must be the owner of the asset `item`.
		///
		/// - `collection`: The collection of the item.
		/// - `item`: The item to set the price for.
		/// - `price`: The price for the item. Pass `None`, to reset the price.
		/// - `buyer`: Restricts the buy operation to a specific account.
		///
		/// Emits `ItemPriceSet` on success if the price is not `None`.
		/// Emits `ItemPriceRemoved` on success if the price is `None`.
		#[pallet::call_index(31)]
		#[pallet::weight(T::WeightInfo::set_price())]
		pub fn set_price(
			origin: OriginFor<T>,
			collection: T::CollectionId,
			item: T::ItemId,
			price: Option<ItemPrice<T, I>>,
			whitelisted_buyer: Option<AccountIdLookupOf<T>>,
		) -> DispatchResult {
			let origin = ensure_signed(origin)?;
			let whitelisted_buyer = whitelisted_buyer.map(T::Lookup::lookup).transpose()?;
			Self::do_set_price(collection, item, origin, price, whitelisted_buyer)
		}

		/// Allows to buy an item if it's up for sale.
		///
		/// Origin must be Signed and must not be the owner of the `item`.
		///
		/// - `collection`: The collection of the item.
		/// - `item`: The item the sender wants to buy.
		/// - `bid_price`: The price the sender is willing to pay.
		///
		/// Emits `ItemBought` on success.
		#[pallet::call_index(32)]
		#[pallet::weight(T::WeightInfo::buy_item())]
		pub fn buy_item(
			origin: OriginFor<T>,
			collection: T::CollectionId,
			item: T::ItemId,
			bid_price: ItemPrice<T, I>,
		) -> DispatchResult {
			let origin = ensure_signed(origin)?;
			Self::do_buy_item(collection, item, origin, bid_price)
		}

		/// Allows to pay the tips.
		///
		/// Origin must be Signed.
		///
		/// - `tips`: Tips array.
		///
		/// Emits `TipSent` on every tip transfer.
		#[pallet::call_index(33)]
		#[pallet::weight(T::WeightInfo::pay_tips(tips.len() as u32))]
		pub fn pay_tips(
			origin: OriginFor<T>,
			tips: BoundedVec<ItemTipOf<T, I>, T::MaxTips>,
		) -> DispatchResult {
			let origin = ensure_signed(origin)?;
			Self::do_pay_tips(origin, tips)
		}

		/// Register a new atomic swap, declaring an intention to send an `item` in exchange for
		/// `desired_item` from origin to target on the current blockchain.
		/// The target can execute the swap during the specified `duration` of blocks (if set).
		/// Additionally, the price could be set for the desired `item`.
		///
		/// Origin must be Signed and must be an owner of the `item`.
		///
		/// - `collection`: The collection of the item.
		/// - `item`: The item an owner wants to give.
		/// - `desired_collection`: The collection of the desired item.
		/// - `desired_item`: The desired item an owner wants to receive.
		/// - `maybe_price`: The price an owner is willing to pay or receive for the desired `item`.
		/// - `duration`: A deadline for the swap. Specified by providing the number of blocks
		/// 	after which the swap will expire.
		///
		/// Emits `SwapCreated` on success.
		#[pallet::call_index(34)]
		#[pallet::weight(T::WeightInfo::create_swap())]
		pub fn create_swap(
			origin: OriginFor<T>,
			offered_collection: T::CollectionId,
			offered_item: T::ItemId,
			desired_collection: T::CollectionId,
			maybe_desired_item: Option<T::ItemId>,
			maybe_price: Option<PriceWithDirection<ItemPrice<T, I>>>,
			duration: <T as SystemConfig>::BlockNumber,
		) -> DispatchResult {
			let origin = ensure_signed(origin)?;
			Self::do_create_swap(
				origin,
				offered_collection,
				offered_item,
				desired_collection,
				maybe_desired_item,
				maybe_price,
				duration,
			)
		}

		/// Cancel an atomic swap.
		///
		/// Origin must be Signed.
		/// Origin must be an owner of the `item` if the deadline hasn't expired.
		///
		/// - `collection`: The collection of the item.
		/// - `item`: The item an owner wants to give.
		///
		/// Emits `SwapCancelled` on success.
		#[pallet::call_index(35)]
		#[pallet::weight(T::WeightInfo::cancel_swap())]
		pub fn cancel_swap(
			origin: OriginFor<T>,
			offered_collection: T::CollectionId,
			offered_item: T::ItemId,
		) -> DispatchResult {
			let origin = ensure_signed(origin)?;
			Self::do_cancel_swap(origin, offered_collection, offered_item)
		}

		/// Claim an atomic swap.
		/// This method executes a pending swap, that was created by a counterpart before.
		///
		/// Origin must be Signed and must be an owner of the `item`.
		///
		/// - `send_collection`: The collection of the item to be sent.
		/// - `send_item`: The item to be sent.
		/// - `receive_collection`: The collection of the item to be received.
		/// - `receive_item`: The item to be received.
		/// - `witness_price`: A price that was previously agreed on.
		///
		/// Emits `SwapClaimed` on success.
		#[pallet::call_index(36)]
		#[pallet::weight(T::WeightInfo::claim_swap())]
		pub fn claim_swap(
			origin: OriginFor<T>,
			send_collection: T::CollectionId,
			send_item: T::ItemId,
			receive_collection: T::CollectionId,
			receive_item: T::ItemId,
			witness_price: Option<PriceWithDirection<ItemPrice<T, I>>>,
		) -> DispatchResult {
			let origin = ensure_signed(origin)?;
			Self::do_claim_swap(
				origin,
				send_collection,
				send_item,
				receive_collection,
				receive_item,
				witness_price,
			)
		}

		/// Mint an item by providing the pre-signed approval.
		///
		/// Origin must be Signed.
		///
<<<<<<< HEAD
		/// - `data`: The pre-signed approval that consists of the information about the item, its
		///   metadata, attributes, who can mint it (`None` for anyone) and until what block number.
=======
		/// - `mint_data`: The pre-signed approval that consists of the information about the item,
		///   its metadata, attributes, who can mint it (`None` for anyone) and until what block
		///   number.
>>>>>>> 0ce39208
		/// - `signature`: The signature of the `data` object.
		/// - `signer`: The `data` object's signer. Should be an owner of the collection.
		///
		/// Emits `Issued` on success.
		/// Emits `AttributeSet` if the attributes were provided.
		/// Emits `ItemMetadataSet` if the metadata was not empty.
		#[pallet::call_index(37)]
<<<<<<< HEAD
		#[pallet::weight(T::WeightInfo::mint_pre_signed(data.attributes.len() as u32))]
		pub fn mint_pre_signed(
			origin: OriginFor<T>,
			data: PreSignedMintOf<T, I>,
			signature: MultiSignature,
			signer: MultiSigner,
		) -> DispatchResult {
			let origin = ensure_signed(origin)?;
			let msg = Encode::encode(&data);
			ensure!(
				signature.verify(&*msg, &signer.clone().into_account()),
				Error::<T, I>::WrongSignature
			);
			let signer_account = Self::signer_to_account(signer)?;
			Self::do_mint_pre_signed(origin, data, signer_account)
		}

		/// Set attributes for an item by providing the pre-signed approval.
		///
		/// Origin must be Signed and must be an owner of the `data.item`.
		///
		/// - `data`: The pre-signed approval that consists of the information about the item,
		///   attributes to update and until what block number.
		/// - `signature`: The signature of the `data` object.
		/// - `signer`: The `data` object's signer. Should be an owner of the collection for the
		///   `CollectionOwner` namespace.
		///
		/// Emits `AttributeSet`.
		/// Emits `PreSignedAttributesSet`.
		#[pallet::call_index(38)]
		#[pallet::weight(T::WeightInfo::set_attributes_pre_signed(data.attributes.len() as u32))]
		pub fn set_attributes_pre_signed(
			origin: OriginFor<T>,
			data: PreSignedAttributesOf<T, I>,
			signature: MultiSignature,
			signer: MultiSigner,
		) -> DispatchResult {
			let origin = ensure_signed(origin)?;
			let msg = Encode::encode(&data);
			ensure!(
				signature.verify(&*msg, &signer.clone().into_account()),
				Error::<T, I>::WrongSignature
			);
			let signer_account = Self::signer_to_account(signer)?;
			Self::do_set_attributes_pre_signed(origin, data, signer_account)
=======
		#[pallet::weight(T::WeightInfo::mint_pre_signed(mint_data.attributes.len() as u32))]
		pub fn mint_pre_signed(
			origin: OriginFor<T>,
			mint_data: PreSignedMintOf<T, I>,
			signature: T::OffchainSignature,
			signer: T::AccountId,
		) -> DispatchResult {
			let origin = ensure_signed(origin)?;
			let msg = Encode::encode(&mint_data);
			ensure!(signature.verify(&*msg, &signer), Error::<T, I>::WrongSignature);
			Self::do_mint_pre_signed(origin, mint_data, signer)
>>>>>>> 0ce39208
		}
	}
}

sp_core::generate_feature_enabled_macro!(runtime_benchmarks_enabled, feature = "runtime-benchmarks", $);<|MERGE_RESOLUTION|>--- conflicted
+++ resolved
@@ -52,7 +52,7 @@
 use frame_system::Config as SystemConfig;
 use sp_runtime::{
 	traits::{Saturating, StaticLookup, Zero},
-	MultiSignature, MultiSigner, RuntimeDebug,
+	RuntimeDebug,
 };
 use sp_std::prelude::*;
 
@@ -612,26 +612,16 @@
 		AlreadyClaimed,
 		/// The provided data is incorrect.
 		IncorrectData,
-<<<<<<< HEAD
-		/// The extrinsic should be sent by another origin.
-		WrongOrigin,
-		/// Unable to get the account id from the provided public key.
-		WrongPublic,
-=======
 		/// The extrinsic was sent by the wrong origin.
 		WrongOrigin,
->>>>>>> 0ce39208
 		/// The provided signature is incorrect.
 		WrongSignature,
 		/// The provided metadata might be too long.
 		IncorrectMetadata,
 		/// Can't set more attributes per one call.
 		MaxAttributesLimitReached,
-<<<<<<< HEAD
 		/// The provided namespace isn't supported in this call.
 		WrongNamespace,
-=======
->>>>>>> 0ce39208
 	}
 
 	#[pallet::call]
@@ -1820,14 +1810,9 @@
 		///
 		/// Origin must be Signed.
 		///
-<<<<<<< HEAD
-		/// - `data`: The pre-signed approval that consists of the information about the item, its
-		///   metadata, attributes, who can mint it (`None` for anyone) and until what block number.
-=======
 		/// - `mint_data`: The pre-signed approval that consists of the information about the item,
 		///   its metadata, attributes, who can mint it (`None` for anyone) and until what block
 		///   number.
->>>>>>> 0ce39208
 		/// - `signature`: The signature of the `data` object.
 		/// - `signer`: The `data` object's signer. Should be an owner of the collection.
 		///
@@ -1835,22 +1820,17 @@
 		/// Emits `AttributeSet` if the attributes were provided.
 		/// Emits `ItemMetadataSet` if the metadata was not empty.
 		#[pallet::call_index(37)]
-<<<<<<< HEAD
-		#[pallet::weight(T::WeightInfo::mint_pre_signed(data.attributes.len() as u32))]
+		#[pallet::weight(T::WeightInfo::mint_pre_signed(mint_data.attributes.len() as u32))]
 		pub fn mint_pre_signed(
 			origin: OriginFor<T>,
-			data: PreSignedMintOf<T, I>,
-			signature: MultiSignature,
-			signer: MultiSigner,
+			mint_data: PreSignedMintOf<T, I>,
+			signature: T::OffchainSignature,
+			signer: T::AccountId,
 		) -> DispatchResult {
 			let origin = ensure_signed(origin)?;
-			let msg = Encode::encode(&data);
-			ensure!(
-				signature.verify(&*msg, &signer.clone().into_account()),
-				Error::<T, I>::WrongSignature
-			);
-			let signer_account = Self::signer_to_account(signer)?;
-			Self::do_mint_pre_signed(origin, data, signer_account)
+			let msg = Encode::encode(&mint_data);
+			ensure!(signature.verify(&*msg, &signer), Error::<T, I>::WrongSignature);
+			Self::do_mint_pre_signed(origin, mint_data, signer)
 		}
 
 		/// Set attributes for an item by providing the pre-signed approval.
@@ -1881,19 +1861,6 @@
 			);
 			let signer_account = Self::signer_to_account(signer)?;
 			Self::do_set_attributes_pre_signed(origin, data, signer_account)
-=======
-		#[pallet::weight(T::WeightInfo::mint_pre_signed(mint_data.attributes.len() as u32))]
-		pub fn mint_pre_signed(
-			origin: OriginFor<T>,
-			mint_data: PreSignedMintOf<T, I>,
-			signature: T::OffchainSignature,
-			signer: T::AccountId,
-		) -> DispatchResult {
-			let origin = ensure_signed(origin)?;
-			let msg = Encode::encode(&mint_data);
-			ensure!(signature.verify(&*msg, &signer), Error::<T, I>::WrongSignature);
-			Self::do_mint_pre_signed(origin, mint_data, signer)
->>>>>>> 0ce39208
 		}
 	}
 }
