--- conflicted
+++ resolved
@@ -29,11 +29,7 @@
 };
 use pallet_balances::Error as BalancesError;
 use sp_core::{bounded::BoundedVec, Pair};
-<<<<<<< HEAD
-use sp_runtime::{MultiSignature, MultiSigner};
-=======
 use sp_runtime::{traits::IdentifyAccount, MultiSignature, MultiSigner};
->>>>>>> 0ce39208
 use sp_std::prelude::*;
 
 type AccountIdOf<Test> = <Test as frame_system::Config>::AccountId;
@@ -3019,11 +3015,7 @@
 	new_test_ext().execute_with(|| {
 		let user_1_pair = sp_core::sr25519::Pair::from_string("//Alice", None).unwrap();
 		let user_1_signer = MultiSigner::Sr25519(user_1_pair.public());
-<<<<<<< HEAD
-		let user_1 = Nfts::signer_to_account(user_1_signer.clone()).unwrap();
-=======
 		let user_1 = user_1_signer.clone().into_account();
->>>>>>> 0ce39208
 		let mint_data = PreSignedMint {
 			collection: 0,
 			item: 0,
@@ -3034,38 +3026,18 @@
 		};
 		let message = Encode::encode(&mint_data);
 		let signature = MultiSignature::Sr25519(user_1_pair.sign(&message));
-<<<<<<< HEAD
-		let user_2 = 2;
-		let user_3 = 3;
-=======
 		let user_2 = account(2);
 		let user_3 = account(3);
->>>>>>> 0ce39208
 
 		Balances::make_free_balance_be(&user_1, 100);
 		Balances::make_free_balance_be(&user_2, 100);
 		assert_ok!(Nfts::create(
-<<<<<<< HEAD
-			RuntimeOrigin::signed(user_1),
-			user_1,
-=======
 			RuntimeOrigin::signed(user_1.clone()),
 			user_1.clone(),
->>>>>>> 0ce39208
 			collection_config_with_all_settings_enabled(),
 		));
 
 		assert_ok!(Nfts::mint_pre_signed(
-<<<<<<< HEAD
-			RuntimeOrigin::signed(user_2),
-			mint_data.clone(),
-			signature.clone(),
-			user_1_signer.clone(),
-		));
-		assert_eq!(items(), vec![(user_2, 0, 0)]);
-		let metadata = ItemMetadataOf::<Test>::get(0, 0).unwrap();
-		assert_eq!(metadata.deposit, ItemMetadataDeposit { account: Some(user_2), amount: 3 });
-=======
 			RuntimeOrigin::signed(user_2.clone()),
 			mint_data.clone(),
 			signature.clone(),
@@ -3077,7 +3049,6 @@
 			metadata.deposit,
 			ItemMetadataDeposit { account: Some(user_2.clone()), amount: 3 }
 		);
->>>>>>> 0ce39208
 		assert_eq!(metadata.data, vec![0, 1]);
 
 		assert_eq!(
@@ -3095,11 +3066,7 @@
 			&attribute_key,
 		))
 		.unwrap();
-<<<<<<< HEAD
-		assert_eq!(deposit.account, Some(user_2));
-=======
 		assert_eq!(deposit.account, Some(user_2.clone()));
->>>>>>> 0ce39208
 		assert_eq!(deposit.amount, 3);
 
 		assert_eq!(Balances::free_balance(&user_1), 100 - 2); // 2 - collection deposit
@@ -3107,26 +3074,15 @@
 
 		assert_noop!(
 			Nfts::mint_pre_signed(
-<<<<<<< HEAD
-				RuntimeOrigin::signed(user_2),
-				mint_data,
-				signature.clone(),
-				user_1_signer.clone(),
-=======
 				RuntimeOrigin::signed(user_2.clone()),
 				mint_data,
 				signature.clone(),
 				user_1.clone(),
->>>>>>> 0ce39208
 			),
 			Error::<Test>::AlreadyExists
 		);
 
-<<<<<<< HEAD
-		assert_ok!(Nfts::burn(RuntimeOrigin::signed(user_2), 0, 0, Some(user_2)));
-=======
 		assert_ok!(Nfts::burn(RuntimeOrigin::signed(user_2.clone()), 0, 0, Some(user_2.clone())));
->>>>>>> 0ce39208
 		assert_eq!(Balances::free_balance(&user_2), 100 - 6);
 
 		// validate the `only_account` field
@@ -3135,28 +3091,17 @@
 			item: 0,
 			attributes: vec![],
 			metadata: vec![],
-<<<<<<< HEAD
-			only_account: Some(2),
-=======
 			only_account: Some(account(2)),
->>>>>>> 0ce39208
 			deadline: 10000000,
 		};
 
 		// can't mint with the wrong signature
 		assert_noop!(
 			Nfts::mint_pre_signed(
-<<<<<<< HEAD
-				RuntimeOrigin::signed(user_2),
-				mint_data.clone(),
-				signature.clone(),
-				user_1_signer.clone(),
-=======
 				RuntimeOrigin::signed(user_2.clone()),
 				mint_data.clone(),
 				signature.clone(),
 				user_1.clone(),
->>>>>>> 0ce39208
 			),
 			Error::<Test>::WrongSignature
 		);
@@ -3169,11 +3114,7 @@
 				RuntimeOrigin::signed(user_3),
 				mint_data.clone(),
 				signature.clone(),
-<<<<<<< HEAD
-				user_1_signer.clone(),
-=======
 				user_1.clone(),
->>>>>>> 0ce39208
 			),
 			Error::<Test>::WrongOrigin
 		);
@@ -3182,17 +3123,10 @@
 		System::set_block_number(10000001);
 		assert_noop!(
 			Nfts::mint_pre_signed(
-<<<<<<< HEAD
-				RuntimeOrigin::signed(user_2),
-				mint_data,
-				signature,
-				user_1_signer.clone(),
-=======
 				RuntimeOrigin::signed(user_2.clone()),
 				mint_data,
 				signature,
 				user_1.clone(),
->>>>>>> 0ce39208
 			),
 			Error::<Test>::DeadlineExpired
 		);
@@ -3204,11 +3138,7 @@
 			item: 0,
 			attributes: vec![],
 			metadata: vec![],
-<<<<<<< HEAD
-			only_account: Some(2),
-=======
 			only_account: Some(account(2)),
->>>>>>> 0ce39208
 			deadline: 10000000,
 		};
 		let message = Encode::encode(&mint_data);
@@ -3216,17 +3146,10 @@
 
 		assert_noop!(
 			Nfts::mint_pre_signed(
-<<<<<<< HEAD
-				RuntimeOrigin::signed(user_2),
-				mint_data,
-				signature,
-				user_1_signer.clone(),
-=======
 				RuntimeOrigin::signed(user_2.clone()),
 				mint_data,
 				signature,
 				user_1.clone(),
->>>>>>> 0ce39208
 			),
 			Error::<Test>::UnknownCollection
 		);
@@ -3247,8 +3170,7 @@
 				RuntimeOrigin::signed(user_2),
 				mint_data,
 				signature,
-<<<<<<< HEAD
-				user_1_signer.clone(),
+				user_1.clone(),
 			),
 			Error::<Test>::MaxAttributesLimitReached
 		);
@@ -3495,9 +3417,6 @@
 				pre_signed_data.clone(),
 				signature.clone(),
 				user_1_signer.clone(),
-=======
-				user_1.clone(),
->>>>>>> 0ce39208
 			),
 			Error::<Test>::MaxAttributesLimitReached
 		);
