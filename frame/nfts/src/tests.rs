--- conflicted
+++ resolved
@@ -93,11 +93,7 @@
 }
 
 fn default_collection_config() -> CollectionConfig {
-<<<<<<< HEAD
-	CollectionConfig::disable_settings(CollectionSetting::RequiredDeposit.into())
-=======
 	CollectionConfig::disable_settings(CollectionSetting::DepositRequired.into())
->>>>>>> ef16fd2d
 }
 
 fn default_item_config() -> ItemConfig {
@@ -130,15 +126,11 @@
 fn lifecycle_should_work() {
 	new_test_ext().execute_with(|| {
 		Balances::make_free_balance_be(&1, 100);
-<<<<<<< HEAD
-		assert_ok!(Nfts::create(RuntimeOrigin::signed(1), 1, default_collection_config()));
-=======
 		assert_ok!(Nfts::create(
 			RuntimeOrigin::signed(1),
 			1,
 			CollectionConfig::all_settings_enabled()
 		));
->>>>>>> ef16fd2d
 		assert_eq!(Balances::reserved_balance(&1), 2);
 		assert_eq!(collections(), vec![(1, 0)]);
 		assert_ok!(Nfts::set_collection_metadata(RuntimeOrigin::signed(1), 0, bvec![0, 0]));
@@ -182,11 +174,6 @@
 fn destroy_with_bad_witness_should_not_work() {
 	new_test_ext().execute_with(|| {
 		Balances::make_free_balance_be(&1, 100);
-<<<<<<< HEAD
-		assert_ok!(Nfts::create(RuntimeOrigin::signed(1), 1, default_collection_config()));
-
-		let w = Nfts::get_destroy_witness(&0).unwrap();
-=======
 		assert_ok!(Nfts::create(
 			RuntimeOrigin::signed(1),
 			1,
@@ -194,7 +181,6 @@
 		));
 
 		let w = Collection::<Test>::get(0).unwrap().destroy_witness();
->>>>>>> ef16fd2d
 		assert_ok!(Nfts::mint(RuntimeOrigin::signed(1), 0, 42, 1, default_item_config()));
 		assert_noop!(Nfts::destroy(RuntimeOrigin::signed(1), 0, w), Error::<Test>::BadWitness);
 	});
@@ -233,11 +219,7 @@
 			RuntimeOrigin::root(),
 			1,
 			CollectionConfig::disable_settings(
-<<<<<<< HEAD
-				CollectionSetting::TransferableItems | CollectionSetting::RequiredDeposit
-=======
 				CollectionSetting::TransferableItems | CollectionSetting::DepositRequired
->>>>>>> ef16fd2d
 			)
 		));
 
@@ -325,15 +307,11 @@
 		Balances::make_free_balance_be(&1, 100);
 		Balances::make_free_balance_be(&2, 100);
 		Balances::make_free_balance_be(&3, 100);
-<<<<<<< HEAD
-		assert_ok!(Nfts::create(RuntimeOrigin::signed(1), 1, default_collection_config()));
-=======
 		assert_ok!(Nfts::create(
 			RuntimeOrigin::signed(1),
 			1,
 			CollectionConfig::all_settings_enabled()
 		));
->>>>>>> ef16fd2d
 		assert_eq!(collections(), vec![(1, 0)]);
 		assert_noop!(
 			Nfts::transfer_ownership(RuntimeOrigin::signed(1), 0, 2),
@@ -604,7 +582,6 @@
 			]
 		);
 		assert_eq!(Balances::reserved_balance(1), 11);
-<<<<<<< HEAD
 
 		assert_ok!(Nfts::set_collection_metadata(RuntimeOrigin::signed(1), 0, bvec![]));
 		assert_ok!(Nfts::lock_collection(
@@ -613,16 +590,6 @@
 			CollectionConfig::disable_settings(CollectionSetting::UnlockedAttributes.into())
 		));
 
-=======
-
-		assert_ok!(Nfts::set_collection_metadata(RuntimeOrigin::signed(1), 0, bvec![]));
-		assert_ok!(Nfts::lock_collection(
-			RuntimeOrigin::signed(1),
-			0,
-			CollectionConfig::disable_settings(CollectionSetting::UnlockedAttributes.into())
-		));
-
->>>>>>> ef16fd2d
 		let e = Error::<Test>::LockedCollectionAttributes;
 		assert_noop!(Nfts::set_attribute(RuntimeOrigin::signed(1), 0, None, bvec![0], bvec![0]), e);
 		assert_ok!(Nfts::set_attribute(RuntimeOrigin::signed(1), 0, Some(0), bvec![0], bvec![1]));
@@ -639,8 +606,6 @@
 
 #[test]
 fn preserve_config_for_frozen_items() {
-<<<<<<< HEAD
-=======
 	new_test_ext().execute_with(|| {
 		Balances::make_free_balance_be(&1, 100);
 
@@ -680,7 +645,6 @@
 
 #[test]
 fn force_collection_status_should_work() {
->>>>>>> ef16fd2d
 	new_test_ext().execute_with(|| {
 		Balances::make_free_balance_be(&1, 100);
 
@@ -689,48 +653,6 @@
 			1,
 			CollectionConfig::all_settings_enabled()
 		));
-<<<<<<< HEAD
-		assert_ok!(Nfts::mint(RuntimeOrigin::signed(1), 0, 0, 1, default_item_config()));
-		assert_ok!(Nfts::mint(RuntimeOrigin::signed(1), 0, 1, 1, default_item_config()));
-
-		// if the item is not locked/frozen then the config gets deleted on item burn
-		assert_ok!(Nfts::burn(RuntimeOrigin::signed(1), 0, 1, Some(1)));
-		assert!(!ItemConfigOf::<Test>::contains_key(0, 1));
-
-		// lock the item and ensure the config stays unchanged
-		assert_ok!(Nfts::lock_item_properties(RuntimeOrigin::signed(1), 0, 0, true, true));
-
-		let expect_config =
-			ItemConfig(ItemSetting::UnlockedAttributes | ItemSetting::UnlockedMetadata);
-		let config = ItemConfigOf::<Test>::get(0, 0).unwrap();
-		assert_eq!(config, expect_config);
-
-		assert_ok!(Nfts::burn(RuntimeOrigin::signed(1), 0, 0, Some(1)));
-		let config = ItemConfigOf::<Test>::get(0, 0).unwrap();
-		assert_eq!(config, expect_config);
-
-		// can't mint with the different config
-		assert_noop!(
-			Nfts::mint(RuntimeOrigin::signed(1), 0, 0, 1, default_item_config()),
-			Error::<Test>::InconsistentItemConfig
-		);
-
-		assert_ok!(Nfts::mint(RuntimeOrigin::signed(1), 0, 0, 1, expect_config));
-	});
-}
-
-#[test]
-fn force_collection_status_should_work() {
-	new_test_ext().execute_with(|| {
-		Balances::make_free_balance_be(&1, 100);
-
-		assert_ok!(Nfts::force_create(
-			RuntimeOrigin::root(),
-			1,
-			CollectionConfig::all_settings_enabled()
-		));
-=======
->>>>>>> ef16fd2d
 		assert_ok!(Nfts::mint(RuntimeOrigin::signed(1), 0, 42, 1, default_item_config()));
 		assert_ok!(Nfts::mint(RuntimeOrigin::signed(1), 0, 69, 2, default_item_config()));
 		assert_ok!(Nfts::set_collection_metadata(RuntimeOrigin::signed(1), 0, bvec![0; 20]));
@@ -746,11 +668,7 @@
 			1,
 			1,
 			1,
-<<<<<<< HEAD
-			CollectionConfig::disable_settings(CollectionSetting::RequiredDeposit.into()),
-=======
 			CollectionConfig::disable_settings(CollectionSetting::DepositRequired.into()),
->>>>>>> ef16fd2d
 		));
 		assert_ok!(Nfts::mint(RuntimeOrigin::signed(1), 0, 142, 1, default_item_config()));
 		assert_ok!(Nfts::mint(RuntimeOrigin::signed(1), 0, 169, 2, default_item_config()));
@@ -871,11 +789,7 @@
 			RuntimeOrigin::root(),
 			1,
 			CollectionConfig::disable_settings(
-<<<<<<< HEAD
-				CollectionSetting::TransferableItems | CollectionSetting::RequiredDeposit
-=======
 				CollectionSetting::TransferableItems | CollectionSetting::DepositRequired
->>>>>>> ef16fd2d
 			)
 		));
 
@@ -992,11 +906,7 @@
 		assert_ok!(Nfts::force_create(
 			RuntimeOrigin::root(),
 			1,
-<<<<<<< HEAD
-			CollectionConfig::disable_settings(CollectionSetting::RequiredDeposit.into())
-=======
 			CollectionConfig::disable_settings(CollectionSetting::DepositRequired.into())
->>>>>>> ef16fd2d
 		));
 		assert_ok!(Nfts::mint(RuntimeOrigin::signed(1), 0, 42, 2, default_item_config()));
 
@@ -1255,11 +1165,7 @@
 			RuntimeOrigin::root(),
 			user_id,
 			CollectionConfig::disable_settings(
-<<<<<<< HEAD
-				CollectionSetting::TransferableItems | CollectionSetting::RequiredDeposit
-=======
 				CollectionSetting::TransferableItems | CollectionSetting::DepositRequired
->>>>>>> ef16fd2d
 			)
 		));
 
@@ -1959,7 +1865,6 @@
 			Error::<Test>::MethodDisabled
 		);
 	})
-<<<<<<< HEAD
 }
 
 #[test]
@@ -1990,6 +1895,4 @@
 		];
 		assert_eq!(account_to_role, expect);
 	})
-=======
->>>>>>> ef16fd2d
 }