// This file is part of Substrate.

// Copyright (C) 2017-2022 Parity Technologies (UK) Ltd.
// SPDX-License-Identifier: Apache-2.0

// Licensed under the Apache License, Version 2.0 (the "License");
// you may not use this file except in compliance with the License.
// You may obtain a copy of the License at
//
// 	http://www.apache.org/licenses/LICENSE-2.0
//
// Unless required by applicable law or agreed to in writing, software
// distributed under the License is distributed on an "AS IS" BASIS,
// WITHOUT WARRANTIES OR CONDITIONS OF ANY KIND, either express or implied.
// See the License for the specific language governing permissions and
// limitations under the License.

//! Various basic types for use in the Nfts pallet.

use super::*;
<<<<<<< HEAD
use crate::features::macros::*;
=======
use crate::macros::*;
>>>>>>> ef16fd2d
use codec::EncodeLike;
use enumflags2::{bitflags, BitFlags};
use frame_support::{
	pallet_prelude::{BoundedVec, MaxEncodedLen},
	traits::Get,
};
use scale_info::{build::Fields, meta_type, Path, Type, TypeInfo, TypeParameter};

pub(super) type DepositBalanceOf<T, I = ()> =
	<<T as Config<I>>::Currency as Currency<<T as SystemConfig>::AccountId>>::Balance;
pub(super) type CollectionDetailsFor<T, I> =
	CollectionDetails<<T as SystemConfig>::AccountId, DepositBalanceOf<T, I>>;
pub(super) type ApprovalsOf<T, I = ()> = BoundedBTreeMap<
	<T as SystemConfig>::AccountId,
	Option<<T as SystemConfig>::BlockNumber>,
	<T as Config<I>>::ApprovalsLimit,
>;
pub(super) type ItemDetailsFor<T, I> =
	ItemDetails<<T as SystemConfig>::AccountId, DepositBalanceOf<T, I>, ApprovalsOf<T, I>>;
pub(super) type BalanceOf<T, I = ()> =
	<<T as Config<I>>::Currency as Currency<<T as SystemConfig>::AccountId>>::Balance;
pub(super) type ItemPrice<T, I = ()> = BalanceOf<T, I>;
pub(super) type ItemTipOf<T, I = ()> = ItemTip<
	<T as Config<I>>::CollectionId,
	<T as Config<I>>::ItemId,
	<T as SystemConfig>::AccountId,
	BalanceOf<T, I>,
>;
pub(super) type CollectionConfigFor<T, I = ()> = CollectionConfig<
	BalanceOf<T, I>,
	<T as SystemConfig>::BlockNumber,
	<T as Config<I>>::CollectionId,
>;

pub trait Incrementable {
	fn increment(&self) -> Self;
	fn initial_value() -> Self;
}
impl_incrementable!(u8, u16, u32, u64, u128, i8, i16, i32, i64, i128);

pub trait Incrementable {
	fn increment(&self) -> Self;
	fn initial_value() -> Self;
}
impl_incrementable!(u8, u16, u32, u64, u128, i8, i16, i32, i64, i128);

#[derive(Clone, Encode, Decode, Eq, PartialEq, RuntimeDebug, TypeInfo, MaxEncodedLen)]
pub struct CollectionDetails<AccountId, DepositBalance> {
	/// Can change `owner`, `issuer`, `freezer` and `admin` accounts.
	pub(super) owner: AccountId,
	/// Can mint tokens.
	pub(super) issuer: AccountId,
	/// Can thaw tokens, force transfers and burn tokens from any account.
	pub(super) admin: AccountId,
	/// Can freeze tokens.
	pub(super) freezer: AccountId,
	/// The total balance deposited for the all storage associated with this collection.
	/// Used by `destroy`.
	pub(super) total_deposit: DepositBalance,
	/// The total number of outstanding items of this collection.
	pub(super) items: u32,
	/// The total number of outstanding item metadata of this collection.
	pub(super) item_metadatas: u32,
	/// The total number of attributes for this collection.
	pub(super) attributes: u32,
}

/// Witness data for the destroy transactions.
#[derive(Copy, Clone, Encode, Decode, Eq, PartialEq, RuntimeDebug, TypeInfo, MaxEncodedLen)]
pub struct DestroyWitness {
	/// The total number of outstanding items of this collection.
	#[codec(compact)]
	pub items: u32,
	/// The total number of items in this collection that have outstanding item metadata.
	#[codec(compact)]
	pub item_metadatas: u32,
	#[codec(compact)]
	/// The total number of attributes for this collection.
	pub attributes: u32,
}

impl<AccountId, DepositBalance> CollectionDetails<AccountId, DepositBalance> {
	pub fn destroy_witness(&self) -> DestroyWitness {
		DestroyWitness {
			items: self.items,
			item_metadatas: self.item_metadatas,
			attributes: self.attributes,
		}
	}
}

/// Information concerning the ownership of a single unique item.
#[derive(Clone, Encode, Decode, Eq, PartialEq, RuntimeDebug, Default, TypeInfo, MaxEncodedLen)]
pub struct ItemDetails<AccountId, DepositBalance, Approvals> {
	/// The owner of this item.
	pub(super) owner: AccountId,
	/// The approved transferrer of this item, if one is set.
	pub(super) approvals: Approvals,
	/// The amount held in the pallet's default account for this item. Free-hold items will have
	/// this as zero.
	pub(super) deposit: DepositBalance,
}

#[derive(Clone, Encode, Decode, Eq, PartialEq, RuntimeDebug, Default, TypeInfo, MaxEncodedLen)]
#[scale_info(skip_type_params(StringLimit))]
#[codec(mel_bound(DepositBalance: MaxEncodedLen))]
pub struct CollectionMetadata<DepositBalance, StringLimit: Get<u32>> {
	/// The balance deposited for this metadata.
	///
	/// This pays for the data stored in this struct.
	pub(super) deposit: DepositBalance,
	/// General information concerning this collection. Limited in length by `StringLimit`. This
	/// will generally be either a JSON dump or the hash of some JSON which can be found on a
	/// hash-addressable global publication system such as IPFS.
	pub(super) data: BoundedVec<u8, StringLimit>,
}

#[derive(Clone, Encode, Decode, Eq, PartialEq, RuntimeDebug, Default, TypeInfo, MaxEncodedLen)]
#[scale_info(skip_type_params(StringLimit))]
#[codec(mel_bound(DepositBalance: MaxEncodedLen))]
pub struct ItemMetadata<DepositBalance, StringLimit: Get<u32>> {
	/// The balance deposited for this metadata.
	///
	/// This pays for the data stored in this struct.
	pub(super) deposit: DepositBalance,
	/// General information concerning this item. Limited in length by `StringLimit`. This will
	/// generally be either a JSON dump or the hash of some JSON which can be found on a
	/// hash-addressable global publication system such as IPFS.
	pub(super) data: BoundedVec<u8, StringLimit>,
}

#[derive(Clone, Encode, Decode, Eq, PartialEq, RuntimeDebug, TypeInfo, MaxEncodedLen)]
pub struct ItemTip<CollectionId, ItemId, AccountId, Amount> {
	/// A collection of the item.
	pub(super) collection: CollectionId,
	/// An item of which the tip is send for.
	pub(super) item: ItemId,
	/// A sender of the tip.
	pub(super) receiver: AccountId,
	/// An amount the sender is willing to tip.
	pub(super) amount: Amount,
}

#[derive(Clone, Encode, Decode, Eq, PartialEq, RuntimeDebug, Default, TypeInfo, MaxEncodedLen)]
pub struct PendingSwap<CollectionId, ItemId, ItemPriceWithDirection, Deadline> {
	/// A collection of the item user wants to receive.
	pub(super) desired_collection: CollectionId,
	/// An item user wants to receive.
	pub(super) desired_item: Option<ItemId>,
	/// A price for the desired `item` with the direction.
	pub(super) price: Option<ItemPriceWithDirection>,
	/// An optional deadline for the swap.
	pub(super) deadline: Deadline,
}

#[derive(Clone, Encode, Decode, Eq, PartialEq, RuntimeDebug, TypeInfo, MaxEncodedLen)]
pub enum PriceDirection {
	Send,
	Receive,
}

#[derive(Clone, Encode, Decode, Eq, PartialEq, RuntimeDebug, TypeInfo, MaxEncodedLen)]
pub struct PriceWithDirection<Amount> {
	/// An amount.
	pub(super) amount: Amount,
	/// A direction (send or receive).
	pub(super) direction: PriceDirection,
}

<<<<<<< HEAD
// Support for up to 64 user-enabled features on a collection.
=======
/// Support for up to 64 user-enabled features on a collection.
>>>>>>> ef16fd2d
#[bitflags]
#[repr(u64)]
#[derive(Copy, Clone, RuntimeDebug, PartialEq, Eq, Encode, Decode, MaxEncodedLen, TypeInfo)]
pub enum CollectionSetting {
<<<<<<< HEAD
	/// Disallow to transfer items in this collection.
	NonTransferableItems,
	/// Disallow to modify metadata of this collection.
	LockedMetadata,
	/// Disallow to modify attributes of this collection.
	LockedAttributes,
	/// Disallow to modify the supply of this collection.
	LockedMaxSupply,
	/// When is set then no deposit needed to hold items of this collection.
	FreeHolding,
}

/// Wrapper type for `BitFlags<CollectionSetting>` that implements `Codec`.
#[derive(Clone, Copy, PartialEq, Eq, Default, RuntimeDebug)]
pub struct CollectionSettings(pub BitFlags<CollectionSetting>);

impl CollectionSettings {
	pub fn empty() -> Self {
		Self(BitFlags::EMPTY)
	}
	pub fn values(&self) -> BitFlags<CollectionSetting> {
		self.0
	}
}
impl From<CollectionSetting> for CollectionSettings {
	fn from(input: CollectionSetting) -> Self {
		Self(input.into())
	}
}
impl From<BitFlags<CollectionSetting>> for CollectionSettings {
	fn from(input: BitFlags<CollectionSetting>) -> Self {
		Self(input)
	}
}
impl_codec_bitflags!(CollectionSettings, u64, CollectionSetting);

#[derive(
	Clone, Copy, Encode, Decode, Default, Eq, PartialEq, RuntimeDebug, TypeInfo, MaxEncodedLen,
)]
pub enum MintType<CollectionId> {
	#[default]
	Private,
	Public,
	HolderOf(CollectionId),
}

#[derive(
	Clone, Copy, Encode, Decode, Default, Eq, PartialEq, RuntimeDebug, TypeInfo, MaxEncodedLen,
)]
pub struct MintSettings<Price, BlockNumber, CollectionId> {
	/// Mint type.
	pub(super) mint_type: MintType<CollectionId>,
	/// An optional price per mint.
	pub(super) price: Option<Price>,
	/// When the mint starts.
	pub(super) start_block: Option<BlockNumber>,
	/// When the mint ends.
	pub(super) end_block: Option<BlockNumber>,
	/// Default settings each item will get during the mint.
	pub(super) default_item_settings: ItemSettings,
}

#[derive(Clone, Encode, Decode, Eq, PartialEq, RuntimeDebug, TypeInfo)]
pub struct MintWitness<ItemId> {
	/// The total number of outstanding items of this collection.
	pub owner_of_item: ItemId,
}

#[derive(
	Clone, Copy, Decode, Default, Encode, MaxEncodedLen, PartialEq, RuntimeDebug, TypeInfo,
)]
pub struct CollectionConfig<Price, BlockNumber, CollectionId> {
	/// Collection's settings.
	pub(super) settings: CollectionSettings,
	/// Collection's max supply.
	pub(super) max_supply: Option<u32>,
	/// Default settings each item will get during the mint.
	pub(super) mint_settings: MintSettings<Price, BlockNumber, CollectionId>,
}

// Support for up to 64 user-enabled features on an item.
=======
	/// Items in this collection are transferable.
	TransferableItems,
	/// The metadata of this collection can be modified.
	UnlockedMetadata,
	/// Attributes of this collection can be modified.
	UnlockedAttributes,
	/// When this isn't set then the deposit is required to hold the items of this collection.
	DepositRequired,
}
pub(super) type CollectionSettings = BitFlags<CollectionSetting>;

/// Wrapper type for `CollectionSettings` that implements `Codec`.
#[derive(Clone, Copy, PartialEq, Eq, Default, RuntimeDebug)]
pub struct CollectionConfig(pub CollectionSettings);

impl CollectionConfig {
	pub fn all_settings_enabled() -> Self {
		Self(BitFlags::EMPTY)
	}
	pub fn get_disabled_settings(&self) -> CollectionSettings {
		self.0
	}
	pub fn is_setting_enabled(&self, setting: CollectionSetting) -> bool {
		!self.get_disabled_settings().contains(setting)
	}
	pub fn has_disabled_setting(&self, setting: CollectionSetting) -> bool {
		self.get_disabled_settings().contains(setting)
	}
	pub fn disable_settings(settings: CollectionSettings) -> Self {
		Self(settings)
	}
	pub fn enable_setting(&mut self, setting: CollectionSetting) {
		self.0.remove(setting);
	}
	pub fn disable_setting(&mut self, setting: CollectionSetting) {
		self.0.insert(setting);
	}
}
impl_codec_bitflags!(CollectionConfig, u64, CollectionSetting);

/// Support for up to 64 user-enabled features on an item.
>>>>>>> ef16fd2d
#[bitflags]
#[repr(u64)]
#[derive(Copy, Clone, RuntimeDebug, PartialEq, Eq, Encode, Decode, MaxEncodedLen, TypeInfo)]
pub enum ItemSetting {
<<<<<<< HEAD
	/// Disallow transferring this item.
	NonTransferable,
	/// Disallow to modify metadata of this item.
	LockedMetadata,
	/// Disallow to modify attributes of this item.
	LockedAttributes,
}

/// Wrapper type for `BitFlags<ItemSetting>` that implements `Codec`.
#[derive(Clone, Copy, PartialEq, Eq, Default, RuntimeDebug)]
pub struct ItemSettings(pub BitFlags<ItemSetting>);

impl ItemSettings {
	pub fn empty() -> Self {
		Self(BitFlags::EMPTY)
	}
	pub fn values(&self) -> BitFlags<ItemSetting> {
		self.0
	}
}
impl_codec_bitflags!(ItemSettings, u64, ItemSetting);

#[derive(
	Encode, Decode, Default, PartialEq, RuntimeDebug, Clone, Copy, MaxEncodedLen, TypeInfo,
)]
pub struct ItemConfig {
	/// Item's settings.
	pub(super) settings: ItemSettings,
}

// Support for up to 64 system-enabled features on a collection.
=======
	/// This item is transferable.
	Transferable,
	/// The metadata of this item can be modified.
	UnlockedMetadata,
	/// Attributes of this item can be modified.
	UnlockedAttributes,
}
pub(super) type ItemSettings = BitFlags<ItemSetting>;

/// Wrapper type for `ItemSettings` that implements `Codec`.
#[derive(Clone, Copy, PartialEq, Eq, Default, RuntimeDebug)]
pub struct ItemConfig(pub ItemSettings);

impl ItemConfig {
	pub fn all_settings_enabled() -> Self {
		Self(BitFlags::EMPTY)
	}
	pub fn get_disabled_settings(&self) -> ItemSettings {
		self.0
	}
	pub fn is_setting_enabled(&self, setting: ItemSetting) -> bool {
		!self.get_disabled_settings().contains(setting)
	}
	pub fn has_disabled_setting(&self, setting: ItemSetting) -> bool {
		self.get_disabled_settings().contains(setting)
	}
	pub fn has_disabled_settings(&self) -> bool {
		!self.get_disabled_settings().is_empty()
	}
	pub fn disable_settings(settings: ItemSettings) -> Self {
		Self(settings)
	}
	pub fn enable_setting(&mut self, setting: ItemSetting) {
		self.0.remove(setting);
	}
	pub fn disable_setting(&mut self, setting: ItemSetting) {
		self.0.insert(setting);
	}
}
impl_codec_bitflags!(ItemConfig, u64, ItemSetting);

/// Support for up to 64 system-enabled features on a collection.
>>>>>>> ef16fd2d
#[bitflags]
#[repr(u64)]
#[derive(Copy, Clone, RuntimeDebug, PartialEq, Eq, Encode, Decode, MaxEncodedLen, TypeInfo)]
pub enum PalletFeature {
<<<<<<< HEAD
	/// Disallow trading operations.
	NoTrading,
	/// Disallow setting attributes.
	NoAttributes,
	/// Disallow transfer approvals.
	NoApprovals,
	/// Disallow atomic items swap.
	NoSwaps,
=======
	/// Enable/disable trading operations.
	Trading,
	/// Allow/disallow setting attributes.
	Attributes,
	/// Allow/disallow transfer approvals.
	Approvals,
	/// Allow/disallow atomic items swap.
	Swaps,
	/// Allow/disallow public mints.
	PublicMints,
>>>>>>> ef16fd2d
}

/// Wrapper type for `BitFlags<PalletFeature>` that implements `Codec`.
#[derive(Default, RuntimeDebug)]
pub struct PalletFeatures(pub BitFlags<PalletFeature>);

impl PalletFeatures {
<<<<<<< HEAD
	pub fn empty() -> Self {
		Self(BitFlags::EMPTY)
	}
=======
	pub fn all_enabled() -> Self {
		Self(BitFlags::EMPTY)
	}
	pub fn disable(features: BitFlags<PalletFeature>) -> Self {
		Self(features)
	}
	pub fn is_enabled(&self, feature: PalletFeature) -> bool {
		!self.0.contains(feature)
	}
>>>>>>> ef16fd2d
}
impl_codec_bitflags!(PalletFeatures, u64, PalletFeature);<|MERGE_RESOLUTION|>--- conflicted
+++ resolved
@@ -18,11 +18,7 @@
 //! Various basic types for use in the Nfts pallet.
 
 use super::*;
-<<<<<<< HEAD
-use crate::features::macros::*;
-=======
 use crate::macros::*;
->>>>>>> ef16fd2d
 use codec::EncodeLike;
 use enumflags2::{bitflags, BitFlags};
 use frame_support::{
@@ -63,12 +59,6 @@
 }
 impl_incrementable!(u8, u16, u32, u64, u128, i8, i16, i32, i64, i128);
 
-pub trait Incrementable {
-	fn increment(&self) -> Self;
-	fn initial_value() -> Self;
-}
-impl_incrementable!(u8, u16, u32, u64, u128, i8, i16, i32, i64, i128);
-
 #[derive(Clone, Encode, Decode, Eq, PartialEq, RuntimeDebug, TypeInfo, MaxEncodedLen)]
 pub struct CollectionDetails<AccountId, DepositBalance> {
 	/// Can change `owner`, `issuer`, `freezer` and `admin` accounts.
@@ -192,26 +182,21 @@
 	pub(super) direction: PriceDirection,
 }
 
-<<<<<<< HEAD
-// Support for up to 64 user-enabled features on a collection.
-=======
 /// Support for up to 64 user-enabled features on a collection.
->>>>>>> ef16fd2d
 #[bitflags]
 #[repr(u64)]
 #[derive(Copy, Clone, RuntimeDebug, PartialEq, Eq, Encode, Decode, MaxEncodedLen, TypeInfo)]
 pub enum CollectionSetting {
-<<<<<<< HEAD
-	/// Disallow to transfer items in this collection.
-	NonTransferableItems,
-	/// Disallow to modify metadata of this collection.
-	LockedMetadata,
-	/// Disallow to modify attributes of this collection.
-	LockedAttributes,
-	/// Disallow to modify the supply of this collection.
-	LockedMaxSupply,
-	/// When is set then no deposit needed to hold items of this collection.
-	FreeHolding,
+	/// Items in this collection are transferable.
+	TransferableItems,
+	/// The metadata of this collection can be modified.
+	UnlockedMetadata,
+	/// Attributes of this collection can be modified.
+	UnlockedAttributes,
+	/// The supply of this collection can be modified.
+	UnlockedMaxSupply,
+	/// When this isn't set then the deposit is required to hold the items of this collection.
+	DepositRequired,
 }
 
 /// Wrapper type for `BitFlags<CollectionSetting>` that implements `Codec`.
@@ -219,38 +204,24 @@
 pub struct CollectionSettings(pub BitFlags<CollectionSetting>);
 
 impl CollectionSettings {
-	pub fn empty() -> Self {
+	pub fn all_settings_enabled() -> Self {
 		Self(BitFlags::EMPTY)
 	}
 	pub fn values(&self) -> BitFlags<CollectionSetting> {
 		self.0
 	}
 }
-impl From<CollectionSetting> for CollectionSettings {
-	fn from(input: CollectionSetting) -> Self {
-		Self(input.into())
-	}
-}
-impl From<BitFlags<CollectionSetting>> for CollectionSettings {
-	fn from(input: BitFlags<CollectionSetting>) -> Self {
-		Self(input)
-	}
-}
+
 impl_codec_bitflags!(CollectionSettings, u64, CollectionSetting);
 
-#[derive(
-	Clone, Copy, Encode, Decode, Default, Eq, PartialEq, RuntimeDebug, TypeInfo, MaxEncodedLen,
-)]
+#[derive(Clone, Copy, Encode, Decode, Eq, PartialEq, RuntimeDebug, TypeInfo, MaxEncodedLen)]
 pub enum MintType<CollectionId> {
-	#[default]
 	Private,
 	Public,
 	HolderOf(CollectionId),
 }
 
-#[derive(
-	Clone, Copy, Encode, Decode, Default, Eq, PartialEq, RuntimeDebug, TypeInfo, MaxEncodedLen,
-)]
+#[derive(Clone, Copy, Encode, Decode, Eq, PartialEq, RuntimeDebug, TypeInfo, MaxEncodedLen)]
 pub struct MintSettings<Price, BlockNumber, CollectionId> {
 	/// Mint type.
 	pub(super) mint_type: MintType<CollectionId>,
@@ -264,6 +235,18 @@
 	pub(super) default_item_settings: ItemSettings,
 }
 
+impl<Price, BlockNumber, CollectionId> Default for MintSettings<Price, BlockNumber, CollectionId> {
+	fn default() -> Self {
+		Self {
+			mint_type: MintType::Private,
+			price: None,
+			start_block: None,
+			end_block: None,
+			default_item_settings: ItemSettings::all_settings_enabled(),
+		}
+	}
+}
+
 #[derive(Clone, Encode, Decode, Eq, PartialEq, RuntimeDebug, TypeInfo)]
 pub struct MintWitness<ItemId> {
 	/// The total number of outstanding items of this collection.
@@ -282,29 +265,16 @@
 	pub(super) mint_settings: MintSettings<Price, BlockNumber, CollectionId>,
 }
 
-// Support for up to 64 user-enabled features on an item.
-=======
-	/// Items in this collection are transferable.
-	TransferableItems,
-	/// The metadata of this collection can be modified.
-	UnlockedMetadata,
-	/// Attributes of this collection can be modified.
-	UnlockedAttributes,
-	/// When this isn't set then the deposit is required to hold the items of this collection.
-	DepositRequired,
-}
-pub(super) type CollectionSettings = BitFlags<CollectionSetting>;
-
-/// Wrapper type for `CollectionSettings` that implements `Codec`.
-#[derive(Clone, Copy, PartialEq, Eq, Default, RuntimeDebug)]
-pub struct CollectionConfig(pub CollectionSettings);
-
-impl CollectionConfig {
+impl<Price, BlockNumber, CollectionId> CollectionConfig<Price, BlockNumber, CollectionId> {
 	pub fn all_settings_enabled() -> Self {
-		Self(BitFlags::EMPTY)
-	}
-	pub fn get_disabled_settings(&self) -> CollectionSettings {
-		self.0
+		Self {
+			settings: CollectionSettings::all_settings_enabled(),
+			max_supply: None,
+			mint_settings: MintSettings::default(),
+		}
+	}
+	pub fn get_disabled_settings(&self) -> BitFlags<CollectionSetting> {
+		self.settings.values()
 	}
 	pub fn is_setting_enabled(&self, setting: CollectionSetting) -> bool {
 		!self.get_disabled_settings().contains(setting)
@@ -312,31 +282,27 @@
 	pub fn has_disabled_setting(&self, setting: CollectionSetting) -> bool {
 		self.get_disabled_settings().contains(setting)
 	}
-	pub fn disable_settings(settings: CollectionSettings) -> Self {
-		Self(settings)
+	pub fn disable_settings(settings: BitFlags<CollectionSetting>) -> Self {
+		Self { settings: CollectionSettings(settings), ..Self::all_settings_enabled() }
 	}
 	pub fn enable_setting(&mut self, setting: CollectionSetting) {
-		self.0.remove(setting);
+		self.settings.0.remove(setting);
 	}
 	pub fn disable_setting(&mut self, setting: CollectionSetting) {
-		self.0.insert(setting);
-	}
-}
-impl_codec_bitflags!(CollectionConfig, u64, CollectionSetting);
-
+		self.settings.0.insert(setting);
+	}
+}
 /// Support for up to 64 user-enabled features on an item.
->>>>>>> ef16fd2d
 #[bitflags]
 #[repr(u64)]
 #[derive(Copy, Clone, RuntimeDebug, PartialEq, Eq, Encode, Decode, MaxEncodedLen, TypeInfo)]
 pub enum ItemSetting {
-<<<<<<< HEAD
-	/// Disallow transferring this item.
-	NonTransferable,
-	/// Disallow to modify metadata of this item.
-	LockedMetadata,
-	/// Disallow to modify attributes of this item.
-	LockedAttributes,
+	/// This item is transferable.
+	Transferable,
+	/// The metadata of this item can be modified.
+	UnlockedMetadata,
+	/// Attributes of this item can be modified.
+	UnlockedAttributes,
 }
 
 /// Wrapper type for `BitFlags<ItemSetting>` that implements `Codec`.
@@ -344,13 +310,17 @@
 pub struct ItemSettings(pub BitFlags<ItemSetting>);
 
 impl ItemSettings {
-	pub fn empty() -> Self {
+	pub fn all_settings_enabled() -> Self {
 		Self(BitFlags::EMPTY)
 	}
-	pub fn values(&self) -> BitFlags<ItemSetting> {
+	pub fn get_disabled_settings(&self) -> BitFlags<ItemSetting> {
 		self.0
 	}
-}
+	pub fn disable_settings(settings: BitFlags<ItemSetting>) -> Self {
+		Self(settings)
+	}
+}
+
 impl_codec_bitflags!(ItemSettings, u64, ItemSetting);
 
 #[derive(
@@ -361,27 +331,12 @@
 	pub(super) settings: ItemSettings,
 }
 
-// Support for up to 64 system-enabled features on a collection.
-=======
-	/// This item is transferable.
-	Transferable,
-	/// The metadata of this item can be modified.
-	UnlockedMetadata,
-	/// Attributes of this item can be modified.
-	UnlockedAttributes,
-}
-pub(super) type ItemSettings = BitFlags<ItemSetting>;
-
-/// Wrapper type for `ItemSettings` that implements `Codec`.
-#[derive(Clone, Copy, PartialEq, Eq, Default, RuntimeDebug)]
-pub struct ItemConfig(pub ItemSettings);
-
 impl ItemConfig {
 	pub fn all_settings_enabled() -> Self {
-		Self(BitFlags::EMPTY)
-	}
-	pub fn get_disabled_settings(&self) -> ItemSettings {
-		self.0
+		Self { ..Default::default() }
+	}
+	pub fn get_disabled_settings(&self) -> BitFlags<ItemSetting> {
+		self.settings.get_disabled_settings()
 	}
 	pub fn is_setting_enabled(&self, setting: ItemSetting) -> bool {
 		!self.get_disabled_settings().contains(setting)
@@ -392,34 +347,22 @@
 	pub fn has_disabled_settings(&self) -> bool {
 		!self.get_disabled_settings().is_empty()
 	}
-	pub fn disable_settings(settings: ItemSettings) -> Self {
-		Self(settings)
+	pub fn disable_settings(settings: BitFlags<ItemSetting>) -> Self {
+		Self { settings: ItemSettings(settings), ..Default::default() }
 	}
 	pub fn enable_setting(&mut self, setting: ItemSetting) {
-		self.0.remove(setting);
+		self.settings.0.remove(setting);
 	}
 	pub fn disable_setting(&mut self, setting: ItemSetting) {
-		self.0.insert(setting);
-	}
-}
-impl_codec_bitflags!(ItemConfig, u64, ItemSetting);
+		self.settings.0.insert(setting);
+	}
+}
 
 /// Support for up to 64 system-enabled features on a collection.
->>>>>>> ef16fd2d
 #[bitflags]
 #[repr(u64)]
 #[derive(Copy, Clone, RuntimeDebug, PartialEq, Eq, Encode, Decode, MaxEncodedLen, TypeInfo)]
 pub enum PalletFeature {
-<<<<<<< HEAD
-	/// Disallow trading operations.
-	NoTrading,
-	/// Disallow setting attributes.
-	NoAttributes,
-	/// Disallow transfer approvals.
-	NoApprovals,
-	/// Disallow atomic items swap.
-	NoSwaps,
-=======
 	/// Enable/disable trading operations.
 	Trading,
 	/// Allow/disallow setting attributes.
@@ -428,9 +371,6 @@
 	Approvals,
 	/// Allow/disallow atomic items swap.
 	Swaps,
-	/// Allow/disallow public mints.
-	PublicMints,
->>>>>>> ef16fd2d
 }
 
 /// Wrapper type for `BitFlags<PalletFeature>` that implements `Codec`.
@@ -438,11 +378,6 @@
 pub struct PalletFeatures(pub BitFlags<PalletFeature>);
 
 impl PalletFeatures {
-<<<<<<< HEAD
-	pub fn empty() -> Self {
-		Self(BitFlags::EMPTY)
-	}
-=======
 	pub fn all_enabled() -> Self {
 		Self(BitFlags::EMPTY)
 	}
@@ -452,6 +387,5 @@
 	pub fn is_enabled(&self, feature: PalletFeature) -> bool {
 		!self.0.contains(feature)
 	}
->>>>>>> ef16fd2d
 }
 impl_codec_bitflags!(PalletFeatures, u64, PalletFeature);