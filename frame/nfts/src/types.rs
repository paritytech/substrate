// This file is part of Substrate.

// Copyright (C) 2017-2022 Parity Technologies (UK) Ltd.
// SPDX-License-Identifier: Apache-2.0

// Licensed under the Apache License, Version 2.0 (the "License");
// you may not use this file except in compliance with the License.
// You may obtain a copy of the License at
//
// 	http://www.apache.org/licenses/LICENSE-2.0
//
// Unless required by applicable law or agreed to in writing, software
// distributed under the License is distributed on an "AS IS" BASIS,
// WITHOUT WARRANTIES OR CONDITIONS OF ANY KIND, either express or implied.
// See the License for the specific language governing permissions and
// limitations under the License.

//! Various basic types for use in the Nfts pallet.

use super::*;
use crate::macros::*;
use codec::EncodeLike;
use enumflags2::{bitflags, BitFlags};
use frame_support::{
	pallet_prelude::{BoundedVec, MaxEncodedLen},
	traits::Get,
};
use scale_info::{build::Fields, meta_type, Path, Type, TypeInfo, TypeParameter};

pub(super) type DepositBalanceOf<T, I = ()> =
	<<T as Config<I>>::Currency as Currency<<T as SystemConfig>::AccountId>>::Balance;
pub(super) type CollectionDetailsFor<T, I> =
	CollectionDetails<<T as SystemConfig>::AccountId, DepositBalanceOf<T, I>>;
pub(super) type ApprovalsOf<T, I = ()> = BoundedBTreeMap<
	<T as SystemConfig>::AccountId,
	Option<<T as SystemConfig>::BlockNumber>,
	<T as Config<I>>::ApprovalsLimit,
>;
pub(super) type ItemDetailsFor<T, I> =
	ItemDetails<<T as SystemConfig>::AccountId, DepositBalanceOf<T, I>, ApprovalsOf<T, I>>;
pub(super) type BalanceOf<T, I = ()> =
	<<T as Config<I>>::Currency as Currency<<T as SystemConfig>::AccountId>>::Balance;
pub(super) type ItemPrice<T, I = ()> = BalanceOf<T, I>;
pub(super) type ItemTipOf<T, I = ()> = ItemTip<
	<T as Config<I>>::CollectionId,
	<T as Config<I>>::ItemId,
	<T as SystemConfig>::AccountId,
	BalanceOf<T, I>,
>;

pub trait Incrementable {
	fn increment(&self) -> Self;
	fn initial_value() -> Self;
}
impl_incrementable!(u8, u16, u32, u64, u128, i8, i16, i32, i64, i128);

#[derive(Clone, Encode, Decode, Eq, PartialEq, RuntimeDebug, TypeInfo, MaxEncodedLen)]
pub struct CollectionDetails<AccountId, DepositBalance> {
	/// Collection's owner.
	pub(super) owner: AccountId,
	/// The total balance deposited for the all storage associated with this collection.
	/// Used by `destroy`.
	pub(super) total_deposit: DepositBalance,
	/// The total number of outstanding items of this collection.
	pub(super) items: u32,
	/// The total number of outstanding item metadata of this collection.
	pub(super) item_metadatas: u32,
	/// The total number of attributes for this collection.
	pub(super) attributes: u32,
}

/// Witness data for the destroy transactions.
#[derive(Copy, Clone, Encode, Decode, Eq, PartialEq, RuntimeDebug, TypeInfo, MaxEncodedLen)]
pub struct DestroyWitness {
	/// The total number of outstanding items of this collection.
	#[codec(compact)]
	pub items: u32,
	/// The total number of items in this collection that have outstanding item metadata.
	#[codec(compact)]
	pub item_metadatas: u32,
	/// The total number of attributes for this collection.
	#[codec(compact)]
	pub attributes: u32,
}

impl<AccountId, DepositBalance> CollectionDetails<AccountId, DepositBalance> {
	pub fn destroy_witness(&self) -> DestroyWitness {
		DestroyWitness {
			items: self.items,
			item_metadatas: self.item_metadatas,
			attributes: self.attributes,
		}
	}
}

/// Information concerning the ownership of a single unique item.
#[derive(Clone, Encode, Decode, Eq, PartialEq, RuntimeDebug, Default, TypeInfo, MaxEncodedLen)]
pub struct ItemDetails<AccountId, DepositBalance, Approvals> {
	/// The owner of this item.
	pub(super) owner: AccountId,
	/// The approved transferrer of this item, if one is set.
	pub(super) approvals: Approvals,
	/// The amount held in the pallet's default account for this item. Free-hold items will have
	/// this as zero.
	pub(super) deposit: DepositBalance,
}

#[derive(Clone, Encode, Decode, Eq, PartialEq, RuntimeDebug, Default, TypeInfo, MaxEncodedLen)]
#[scale_info(skip_type_params(StringLimit))]
#[codec(mel_bound(DepositBalance: MaxEncodedLen))]
pub struct CollectionMetadata<DepositBalance, StringLimit: Get<u32>> {
	/// The balance deposited for this metadata.
	///
	/// This pays for the data stored in this struct.
	pub(super) deposit: DepositBalance,
	/// General information concerning this collection. Limited in length by `StringLimit`. This
	/// will generally be either a JSON dump or the hash of some JSON which can be found on a
	/// hash-addressable global publication system such as IPFS.
	pub(super) data: BoundedVec<u8, StringLimit>,
}

#[derive(Clone, Encode, Decode, Eq, PartialEq, RuntimeDebug, Default, TypeInfo, MaxEncodedLen)]
#[scale_info(skip_type_params(StringLimit))]
#[codec(mel_bound(DepositBalance: MaxEncodedLen))]
pub struct ItemMetadata<DepositBalance, StringLimit: Get<u32>> {
	/// The balance deposited for this metadata.
	///
	/// This pays for the data stored in this struct.
	pub(super) deposit: DepositBalance,
	/// General information concerning this item. Limited in length by `StringLimit`. This will
	/// generally be either a JSON dump or the hash of some JSON which can be found on a
	/// hash-addressable global publication system such as IPFS.
	pub(super) data: BoundedVec<u8, StringLimit>,
}

#[derive(Clone, Encode, Decode, Eq, PartialEq, RuntimeDebug, TypeInfo, MaxEncodedLen)]
pub struct ItemTip<CollectionId, ItemId, AccountId, Amount> {
	/// A collection of the item.
	pub(super) collection: CollectionId,
	/// An item of which the tip is send for.
	pub(super) item: ItemId,
	/// A sender of the tip.
	pub(super) receiver: AccountId,
	/// An amount the sender is willing to tip.
	pub(super) amount: Amount,
}

#[derive(Clone, Encode, Decode, Eq, PartialEq, RuntimeDebug, Default, TypeInfo, MaxEncodedLen)]
pub struct PendingSwap<CollectionId, ItemId, ItemPriceWithDirection, Deadline> {
	/// A collection of the item user wants to receive.
	pub(super) desired_collection: CollectionId,
	/// An item user wants to receive.
	pub(super) desired_item: Option<ItemId>,
	/// A price for the desired `item` with the direction.
	pub(super) price: Option<ItemPriceWithDirection>,
	/// An optional deadline for the swap.
	pub(super) deadline: Deadline,
}

#[derive(Clone, Encode, Decode, Eq, PartialEq, RuntimeDebug, TypeInfo, MaxEncodedLen)]
pub enum PriceDirection {
	Send,
	Receive,
}

#[derive(Clone, Encode, Decode, Eq, PartialEq, RuntimeDebug, TypeInfo, MaxEncodedLen)]
pub struct PriceWithDirection<Amount> {
	/// An amount.
	pub(super) amount: Amount,
	/// A direction (send or receive).
	pub(super) direction: PriceDirection,
}

/// Support for up to 64 user-enabled features on a collection.
#[bitflags]
#[repr(u64)]
#[derive(Copy, Clone, RuntimeDebug, PartialEq, Eq, Encode, Decode, MaxEncodedLen, TypeInfo)]
pub enum CollectionSetting {
	/// Items in this collection are transferable.
	TransferableItems,
	/// The metadata of this collection can be modified.
	UnlockedMetadata,
	/// Attributes of this collection can be modified.
	UnlockedAttributes,
	/// When this isn't set then the deposit is required to hold the items of this collection.
<<<<<<< HEAD
	RequiredDeposit,
=======
	DepositRequired,
>>>>>>> ef16fd2d
}
pub(super) type CollectionSettings = BitFlags<CollectionSetting>;

/// Wrapper type for `CollectionSettings` that implements `Codec`.
#[derive(Clone, Copy, PartialEq, Eq, Default, RuntimeDebug)]
pub struct CollectionConfig(pub CollectionSettings);

impl CollectionConfig {
	pub fn all_settings_enabled() -> Self {
		Self(BitFlags::EMPTY)
	}
	pub fn get_disabled_settings(&self) -> CollectionSettings {
		self.0
	}
	pub fn is_setting_enabled(&self, setting: CollectionSetting) -> bool {
		!self.get_disabled_settings().contains(setting)
	}
	pub fn has_disabled_setting(&self, setting: CollectionSetting) -> bool {
		self.get_disabled_settings().contains(setting)
	}
	pub fn disable_settings(settings: CollectionSettings) -> Self {
		Self(settings)
	}
	pub fn enable_setting(&mut self, setting: CollectionSetting) {
		self.0.remove(setting);
	}
	pub fn disable_setting(&mut self, setting: CollectionSetting) {
		self.0.insert(setting);
	}
}
impl_codec_bitflags!(CollectionConfig, u64, CollectionSetting);

/// Support for up to 64 user-enabled features on an item.
#[bitflags]
#[repr(u64)]
#[derive(Copy, Clone, RuntimeDebug, PartialEq, Eq, Encode, Decode, MaxEncodedLen, TypeInfo)]
pub enum ItemSetting {
	/// This item is transferable.
	Transferable,
	/// The metadata of this item can be modified.
	UnlockedMetadata,
	/// Attributes of this item can be modified.
	UnlockedAttributes,
}
pub(super) type ItemSettings = BitFlags<ItemSetting>;

/// Wrapper type for `ItemSettings` that implements `Codec`.
#[derive(Clone, Copy, PartialEq, Eq, Default, RuntimeDebug)]
pub struct ItemConfig(pub ItemSettings);

impl ItemConfig {
	pub fn all_settings_enabled() -> Self {
		Self(BitFlags::EMPTY)
	}
	pub fn get_disabled_settings(&self) -> ItemSettings {
		self.0
	}
	pub fn is_setting_enabled(&self, setting: ItemSetting) -> bool {
		!self.get_disabled_settings().contains(setting)
	}
	pub fn has_disabled_setting(&self, setting: ItemSetting) -> bool {
		self.get_disabled_settings().contains(setting)
	}
	pub fn has_disabled_settings(&self) -> bool {
		!self.get_disabled_settings().is_empty()
	}
	pub fn disable_settings(settings: ItemSettings) -> Self {
		Self(settings)
	}
	pub fn enable_setting(&mut self, setting: ItemSetting) {
		self.0.remove(setting);
	}
	pub fn disable_setting(&mut self, setting: ItemSetting) {
		self.0.insert(setting);
	}
}
impl_codec_bitflags!(ItemConfig, u64, ItemSetting);

/// Support for up to 64 system-enabled features on a collection.
#[bitflags]
#[repr(u64)]
#[derive(Copy, Clone, RuntimeDebug, PartialEq, Eq, Encode, Decode, MaxEncodedLen, TypeInfo)]
pub enum PalletFeature {
	/// Enable/disable trading operations.
	Trading,
	/// Allow/disallow setting attributes.
	Attributes,
	/// Allow/disallow transfer approvals.
	Approvals,
	/// Allow/disallow atomic items swap.
	Swaps,
	/// Allow/disallow public mints.
	PublicMints,
}

/// Wrapper type for `BitFlags<PalletFeature>` that implements `Codec`.
#[derive(Default, RuntimeDebug)]
pub struct PalletFeatures(pub BitFlags<PalletFeature>);

impl PalletFeatures {
	pub fn all_enabled() -> Self {
		Self(BitFlags::EMPTY)
	}
	pub fn disable(features: BitFlags<PalletFeature>) -> Self {
		Self(features)
	}
	pub fn is_enabled(&self, feature: PalletFeature) -> bool {
		!self.0.contains(feature)
	}
}
<<<<<<< HEAD
impl_codec_bitflags!(PalletFeatures, u64, PalletFeature);

#[bitflags]
#[repr(u8)]
#[derive(Copy, Clone, RuntimeDebug, PartialEq, Eq, Encode, Decode, MaxEncodedLen, TypeInfo)]
pub enum CollectionRole {
	/// Can mint items.
	Issuer,
	/// Can freeze items.
	Freezer,
	/// Can thaw items, force transfers and burn items from any account.
	Admin,
}

/// A wrapper type that implements `Codec`.
#[derive(Clone, Copy, PartialEq, Eq, Default, RuntimeDebug)]
pub struct CollectionRoles(pub BitFlags<CollectionRole>);

impl CollectionRoles {
	pub fn none() -> Self {
		Self(BitFlags::EMPTY)
	}
	pub fn has_role(&self, role: CollectionRole) -> bool {
		self.0.contains(role)
	}
	pub fn add_role(&mut self, role: CollectionRole) {
		self.0.insert(role);
	}
}
impl_codec_bitflags!(CollectionRoles, u8, CollectionRole);
=======
impl_codec_bitflags!(PalletFeatures, u64, PalletFeature);
>>>>>>> ef16fd2d
<|MERGE_RESOLUTION|>--- conflicted
+++ resolved
@@ -183,11 +183,7 @@
 	/// Attributes of this collection can be modified.
 	UnlockedAttributes,
 	/// When this isn't set then the deposit is required to hold the items of this collection.
-<<<<<<< HEAD
-	RequiredDeposit,
-=======
 	DepositRequired,
->>>>>>> ef16fd2d
 }
 pub(super) type CollectionSettings = BitFlags<CollectionSetting>;
 
@@ -298,7 +294,6 @@
 		!self.0.contains(feature)
 	}
 }
-<<<<<<< HEAD
 impl_codec_bitflags!(PalletFeatures, u64, PalletFeature);
 
 #[bitflags]
@@ -328,7 +323,4 @@
 		self.0.insert(role);
 	}
 }
-impl_codec_bitflags!(CollectionRoles, u8, CollectionRole);
-=======
-impl_codec_bitflags!(PalletFeatures, u64, PalletFeature);
->>>>>>> ef16fd2d
+impl_codec_bitflags!(CollectionRoles, u8, CollectionRole);