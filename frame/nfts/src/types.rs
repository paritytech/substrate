// This file is part of Substrate.

// Copyright (C) 2017-2022 Parity Technologies (UK) Ltd.
// SPDX-License-Identifier: Apache-2.0

// Licensed under the Apache License, Version 2.0 (the "License");
// you may not use this file except in compliance with the License.
// You may obtain a copy of the License at
//
// 	http://www.apache.org/licenses/LICENSE-2.0
//
// Unless required by applicable law or agreed to in writing, software
// distributed under the License is distributed on an "AS IS" BASIS,
// WITHOUT WARRANTIES OR CONDITIONS OF ANY KIND, either express or implied.
// See the License for the specific language governing permissions and
// limitations under the License.

//! Various basic types for use in the Nfts pallet.

use super::*;
use frame_support::{
	pallet_prelude::{BoundedVec, MaxEncodedLen},
	traits::Get,
};
use scale_info::TypeInfo;

pub(super) type DepositBalanceOf<T, I = ()> =
	<<T as Config<I>>::Currency as Currency<<T as SystemConfig>::AccountId>>::Balance;
pub(super) type CollectionDetailsFor<T, I> =
	CollectionDetails<<T as SystemConfig>::AccountId, DepositBalanceOf<T, I>>;
pub(super) type ItemDetailsFor<T, I> =
	ItemDetails<<T as SystemConfig>::AccountId, DepositBalanceOf<T, I>, ApprovalsOf<T, I>>;
pub(super) type BalanceOf<T, I = ()> =
	<<T as Config<I>>::Currency as Currency<<T as SystemConfig>::AccountId>>::Balance;
pub(super) type ItemPrice<T, I = ()> = BalanceOf<T, I>;
pub(super) type ItemTipOf<T, I = ()> = ItemTip<
	<T as Config<I>>::CollectionId,
	<T as Config<I>>::ItemId,
	<T as SystemConfig>::AccountId,
	BalanceOf<T, I>,
>;

#[derive(Clone, Encode, Decode, Eq, PartialEq, RuntimeDebug, TypeInfo, MaxEncodedLen)]
pub struct CollectionDetails<AccountId, DepositBalance> {
	/// Can change `owner`, `issuer`, `freezer` and `admin` accounts.
	pub(super) owner: AccountId,
	/// Can mint tokens.
	pub(super) issuer: AccountId,
	/// Can thaw tokens, force transfers and burn tokens from any account.
	pub(super) admin: AccountId,
	/// Can freeze tokens.
	pub(super) freezer: AccountId,
	/// The total balance deposited for the all storage associated with this collection.
	/// Used by `destroy`.
	pub(super) total_deposit: DepositBalance,
	/// If `true`, then no deposit is needed to hold items of this collection.
	pub(super) free_holding: bool,
	/// The total number of outstanding items of this collection.
	pub(super) items: u32,
	/// The total number of outstanding item metadata of this collection.
	pub(super) item_metadatas: u32,
	/// The total number of attributes for this collection.
	pub(super) attributes: u32,
	/// Whether the collection is frozen for non-admin transfers.
	pub(super) is_frozen: bool,
}

/// Witness data for the destroy transactions.
#[derive(Copy, Clone, Encode, Decode, Eq, PartialEq, RuntimeDebug, TypeInfo, MaxEncodedLen)]
pub struct DestroyWitness {
	/// The total number of outstanding items of this collection.
	#[codec(compact)]
	pub items: u32,
	/// The total number of items in this collection that have outstanding item metadata.
	#[codec(compact)]
	pub item_metadatas: u32,
	#[codec(compact)]
	/// The total number of attributes for this collection.
	pub attributes: u32,
}

impl<AccountId, DepositBalance> CollectionDetails<AccountId, DepositBalance> {
	pub fn destroy_witness(&self) -> DestroyWitness {
		DestroyWitness {
			items: self.items,
			item_metadatas: self.item_metadatas,
			attributes: self.attributes,
		}
	}
}

/// Information concerning the ownership of a single unique item.
#[derive(Clone, Encode, Decode, Eq, PartialEq, RuntimeDebug, Default, TypeInfo, MaxEncodedLen)]
pub struct ItemDetails<AccountId, DepositBalance, Approvals> {
	/// The owner of this item.
	pub(super) owner: AccountId,
	/// The approved transferrer of this item, if one is set.
	pub(super) approvals: Approvals,
	/// Whether the item can be transferred or not.
	pub(super) is_frozen: bool,
	/// The amount held in the pallet's default account for this item. Free-hold items will have
	/// this as zero.
	pub(super) deposit: DepositBalance,
}

#[derive(Clone, Encode, Decode, Eq, PartialEq, RuntimeDebug, Default, TypeInfo, MaxEncodedLen)]
#[scale_info(skip_type_params(StringLimit))]
#[codec(mel_bound(DepositBalance: MaxEncodedLen))]
pub struct CollectionMetadata<DepositBalance, StringLimit: Get<u32>> {
	/// The balance deposited for this metadata.
	///
	/// This pays for the data stored in this struct.
	pub(super) deposit: DepositBalance,
	/// General information concerning this collection. Limited in length by `StringLimit`. This
	/// will generally be either a JSON dump or the hash of some JSON which can be found on a
	/// hash-addressable global publication system such as IPFS.
	pub(super) data: BoundedVec<u8, StringLimit>,
	/// Whether the collection's metadata may be changed by a non Force origin.
	pub(super) is_frozen: bool,
}

#[derive(Clone, Encode, Decode, Eq, PartialEq, RuntimeDebug, Default, TypeInfo, MaxEncodedLen)]
#[scale_info(skip_type_params(StringLimit))]
#[codec(mel_bound(DepositBalance: MaxEncodedLen))]
pub struct ItemMetadata<DepositBalance, StringLimit: Get<u32>> {
	/// The balance deposited for this metadata.
	///
	/// This pays for the data stored in this struct.
	pub(super) deposit: DepositBalance,
	/// General information concerning this item. Limited in length by `StringLimit`. This will
	/// generally be either a JSON dump or the hash of some JSON which can be found on a
	/// hash-addressable global publication system such as IPFS.
	pub(super) data: BoundedVec<u8, StringLimit>,
	/// Whether the item metadata may be changed by a non Force origin.
	pub(super) is_frozen: bool,
}

<<<<<<< HEAD
#[derive(Clone, Encode, Decode, Eq, PartialEq, RuntimeDebug, Default, TypeInfo, MaxEncodedLen)]
pub struct PendingSwap<CollectionId, ItemId, ItemPrice, Deadline> {
	pub(super) desired_collection: CollectionId,
	pub(super) desired_item: Option<ItemId>,
	pub(super) price: Option<ItemPrice>,
	pub(super) deadline: Option<Deadline>,
=======
#[derive(Clone, Encode, Decode, Eq, PartialEq, RuntimeDebug, TypeInfo, MaxEncodedLen)]
pub struct ItemTip<CollectionId, ItemId, AccountId, Amount> {
	/// A collection of the item.
	pub(super) collection: CollectionId,
	/// An item of which the tip is send for.
	pub(super) item: ItemId,
	/// A sender of the tip.
	pub(super) receiver: AccountId,
	/// An amount the sender is willing to tip.
	pub(super) amount: Amount,
>>>>>>> 61dee82b
}<|MERGE_RESOLUTION|>--- conflicted
+++ resolved
@@ -135,14 +135,6 @@
 	pub(super) is_frozen: bool,
 }
 
-<<<<<<< HEAD
-#[derive(Clone, Encode, Decode, Eq, PartialEq, RuntimeDebug, Default, TypeInfo, MaxEncodedLen)]
-pub struct PendingSwap<CollectionId, ItemId, ItemPrice, Deadline> {
-	pub(super) desired_collection: CollectionId,
-	pub(super) desired_item: Option<ItemId>,
-	pub(super) price: Option<ItemPrice>,
-	pub(super) deadline: Option<Deadline>,
-=======
 #[derive(Clone, Encode, Decode, Eq, PartialEq, RuntimeDebug, TypeInfo, MaxEncodedLen)]
 pub struct ItemTip<CollectionId, ItemId, AccountId, Amount> {
 	/// A collection of the item.
@@ -153,5 +145,12 @@
 	pub(super) receiver: AccountId,
 	/// An amount the sender is willing to tip.
 	pub(super) amount: Amount,
->>>>>>> 61dee82b
+}
+
+#[derive(Clone, Encode, Decode, Eq, PartialEq, RuntimeDebug, Default, TypeInfo, MaxEncodedLen)]
+pub struct PendingSwap<CollectionId, ItemId, ItemPrice, Deadline> {
+	pub(super) desired_collection: CollectionId,
+	pub(super) desired_item: Option<ItemId>,
+	pub(super) price: Option<ItemPrice>,
+	pub(super) deadline: Option<Deadline>,
 }