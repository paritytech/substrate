--- conflicted
+++ resolved
@@ -29,13 +29,8 @@
 pub(super) type CollectionDetailsFor<T, I> =
 	CollectionDetails<<T as SystemConfig>::AccountId, DepositBalanceOf<T, I>>;
 pub(super) type ItemDetailsFor<T, I> =
-<<<<<<< HEAD
-	ItemDetails<<T as SystemConfig>::AccountId, DepositBalanceOf<T, I>>;
+	ItemDetails<<T as SystemConfig>::AccountId, DepositBalanceOf<T, I>, ApprovalsOf<T, I>>;
 pub(super) type BalanceOf<T, I = ()> =
-=======
-	ItemDetails<<T as SystemConfig>::AccountId, DepositBalanceOf<T, I>, ApprovalsOf<T, I>>;
-pub(super) type ItemPrice<T, I = ()> =
->>>>>>> c62ec928
 	<<T as Config<I>>::Currency as Currency<<T as SystemConfig>::AccountId>>::Balance;
 pub(super) type ItemPrice<T, I = ()> = BalanceOf<T, I>;
 pub(super) type ItemTip<T, I = ()> = (
