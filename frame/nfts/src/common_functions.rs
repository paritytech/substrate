// This file is part of Substrate.

// Copyright (C) 2017-2022 Parity Technologies (UK) Ltd.
// SPDX-License-Identifier: Apache-2.0

// Licensed under the Apache License, Version 2.0 (the "License");
// you may not use this file except in compliance with the License.
// You may obtain a copy of the License at
//
// 	http://www.apache.org/licenses/LICENSE-2.0
//
// Unless required by applicable law or agreed to in writing, software
// distributed under the License is distributed on an "AS IS" BASIS,
// WITHOUT WARRANTIES OR CONDITIONS OF ANY KIND, either express or implied.
// See the License for the specific language governing permissions and
// limitations under the License.

//! Various pieces of common functionality.

use crate::*;
<<<<<<< HEAD
use frame_support::pallet_prelude::*;
use sp_runtime::traits::IdentifyAccount;
=======
>>>>>>> 0ce39208

impl<T: Config<I>, I: 'static> Pallet<T, I> {
	/// Get the owner of the item, if the item exists.
	pub fn owner(collection: T::CollectionId, item: T::ItemId) -> Option<T::AccountId> {
		Item::<T, I>::get(collection, item).map(|i| i.owner)
	}

	/// Get the owner of the collection, if the collection exists.
	pub fn collection_owner(collection: T::CollectionId) -> Option<T::AccountId> {
		Collection::<T, I>::get(collection).map(|i| i.owner)
	}

	/// Convert signer into account id.
	pub fn signer_to_account(signer: MultiSigner) -> Result<T::AccountId, DispatchError> {
		Ok(T::AccountId::decode(&mut signer.into_account().as_ref())
			.map_err(|_| Error::<T, I>::WrongPublic)?)
	}

	#[cfg(any(test, feature = "runtime-benchmarks"))]
	pub fn set_next_id(id: T::CollectionId) {
		NextCollectionId::<T, I>::set(Some(id));
	}

	#[cfg(test)]
	pub fn get_next_id() -> T::CollectionId {
		NextCollectionId::<T, I>::get().unwrap_or(T::CollectionId::initial_value())
	}
}<|MERGE_RESOLUTION|>--- conflicted
+++ resolved
@@ -18,11 +18,6 @@
 //! Various pieces of common functionality.
 
 use crate::*;
-<<<<<<< HEAD
-use frame_support::pallet_prelude::*;
-use sp_runtime::traits::IdentifyAccount;
-=======
->>>>>>> 0ce39208
 
 impl<T: Config<I>, I: 'static> Pallet<T, I> {
 	/// Get the owner of the item, if the item exists.
@@ -35,12 +30,6 @@
 		Collection::<T, I>::get(collection).map(|i| i.owner)
 	}
 
-	/// Convert signer into account id.
-	pub fn signer_to_account(signer: MultiSigner) -> Result<T::AccountId, DispatchError> {
-		Ok(T::AccountId::decode(&mut signer.into_account().as_ref())
-			.map_err(|_| Error::<T, I>::WrongPublic)?)
-	}
-
 	#[cfg(any(test, feature = "runtime-benchmarks"))]
 	pub fn set_next_id(id: T::CollectionId) {
 		NextCollectionId::<T, I>::set(Some(id));
