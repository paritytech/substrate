// This file is part of Substrate.

// Copyright (C) 2017-2022 Parity Technologies (UK) Ltd.
// SPDX-License-Identifier: Apache-2.0

// Licensed under the Apache License, Version 2.0 (the "License");
// you may not use this file except in compliance with the License.
// You may obtain a copy of the License at
//
// 	http://www.apache.org/licenses/LICENSE-2.0
//
// Unless required by applicable law or agreed to in writing, software
// distributed under the License is distributed on an "AS IS" BASIS,
// WITHOUT WARRANTIES OR CONDITIONS OF ANY KIND, either express or implied.
// See the License for the specific language governing permissions and
// limitations under the License.

//! Implementations for `nonfungibles` traits.

use super::*;
use frame_support::{
<<<<<<< HEAD
=======
	ensure,
>>>>>>> ef16fd2d
	traits::{tokens::nonfungibles_v2::*, Get},
	BoundedSlice,
};
use sp_runtime::{DispatchError, DispatchResult};
use sp_std::prelude::*;

impl<T: Config<I>, I: 'static> Inspect<<T as SystemConfig>::AccountId> for Pallet<T, I> {
	type ItemId = T::ItemId;
	type CollectionId = T::CollectionId;

	fn owner(
		collection: &Self::CollectionId,
		item: &Self::ItemId,
	) -> Option<<T as SystemConfig>::AccountId> {
		Item::<T, I>::get(collection, item).map(|a| a.owner)
	}

	fn collection_owner(collection: &Self::CollectionId) -> Option<<T as SystemConfig>::AccountId> {
		Collection::<T, I>::get(collection).map(|a| a.owner)
	}

	/// Returns the attribute value of `item` of `collection` corresponding to `key`.
	///
	/// When `key` is empty, we return the item metadata value.
	///
	/// By default this is `None`; no attributes are defined.
	fn attribute(
		collection: &Self::CollectionId,
		item: &Self::ItemId,
		key: &[u8],
	) -> Option<Vec<u8>> {
		if key.is_empty() {
			// We make the empty key map to the item metadata value.
			ItemMetadataOf::<T, I>::get(collection, item).map(|m| m.data.into())
		} else {
			let key = BoundedSlice::<_, _>::try_from(key).ok()?;
			Attribute::<T, I>::get((collection, Some(item), key)).map(|a| a.0.into())
		}
	}

	/// Returns the attribute value of `item` of `collection` corresponding to `key`.
	///
	/// When `key` is empty, we return the item metadata value.
	///
	/// By default this is `None`; no attributes are defined.
	fn collection_attribute(collection: &Self::CollectionId, key: &[u8]) -> Option<Vec<u8>> {
		if key.is_empty() {
			// We make the empty key map to the item metadata value.
			CollectionMetadataOf::<T, I>::get(collection).map(|m| m.data.into())
		} else {
			let key = BoundedSlice::<_, _>::try_from(key).ok()?;
			Attribute::<T, I>::get((collection, Option::<T::ItemId>::None, key)).map(|a| a.0.into())
		}
	}

	/// Returns `true` if the `item` of `collection` may be transferred.
	///
	/// Default implementation is that all items are transferable.
	fn can_transfer(collection: &Self::CollectionId, item: &Self::ItemId) -> bool {
		match (
			CollectionConfigOf::<T, I>::get(collection),
			ItemConfigOf::<T, I>::get(collection, item),
		) {
			(Some(cc), Some(ic))
				if cc.is_setting_enabled(CollectionSetting::TransferableItems) &&
					ic.is_setting_enabled(ItemSetting::Transferable) =>
				true,
			_ => false,
		}
	}
}

<<<<<<< HEAD
impl<T: Config<I>, I: 'static> Create<<T as SystemConfig>::AccountId, CollectionSettings>
=======
impl<T: Config<I>, I: 'static> Create<<T as SystemConfig>::AccountId, CollectionConfig>
>>>>>>> ef16fd2d
	for Pallet<T, I>
{
	/// Create a `collection` of nonfungible items to be owned by `who` and managed by `admin`.
	fn create_collection(
		collection: &Self::CollectionId,
		who: &T::AccountId,
		admin: &T::AccountId,
<<<<<<< HEAD
		disabled_settings: &CollectionSettings,
	) -> DispatchResult {
		let mut disabled_settings = *disabled_settings;
		// RequiredDeposit can be disabled by calling the force_create() only
		if disabled_settings.contains(CollectionSetting::RequiredDeposit) {
			disabled_settings.remove(CollectionSetting::RequiredDeposit);
		}
=======
		config: &CollectionConfig,
	) -> DispatchResult {
		// DepositRequired can be disabled by calling the force_create() only
		ensure!(
			!config.has_disabled_setting(CollectionSetting::DepositRequired),
			Error::<T, I>::WrongSetting
		);
>>>>>>> ef16fd2d
		Self::do_create_collection(
			*collection,
			who.clone(),
			admin.clone(),
<<<<<<< HEAD
			CollectionConfig::disable_settings(disabled_settings),
=======
			*config,
>>>>>>> ef16fd2d
			T::CollectionDeposit::get(),
			Event::Created { collection: *collection, creator: who.clone(), owner: admin.clone() },
		)
	}
}

impl<T: Config<I>, I: 'static> Destroy<<T as SystemConfig>::AccountId> for Pallet<T, I> {
	type DestroyWitness = DestroyWitness;

	fn get_destroy_witness(collection: &Self::CollectionId) -> Option<DestroyWitness> {
		Collection::<T, I>::get(collection).map(|a| a.destroy_witness())
	}

	fn destroy(
		collection: Self::CollectionId,
		witness: Self::DestroyWitness,
		maybe_check_owner: Option<T::AccountId>,
	) -> Result<Self::DestroyWitness, DispatchError> {
		Self::do_destroy_collection(collection, witness, maybe_check_owner)
	}
}

impl<T: Config<I>, I: 'static> Mutate<<T as SystemConfig>::AccountId, ItemSettings>
	for Pallet<T, I>
{
	fn mint_into(
		collection: &Self::CollectionId,
		item: &Self::ItemId,
		who: &T::AccountId,
		settings: &ItemSettings,
	) -> DispatchResult {
		Self::do_mint(*collection, *item, who.clone(), ItemConfig(*settings), |_| Ok(()))
	}

	fn burn(
		collection: &Self::CollectionId,
		item: &Self::ItemId,
		maybe_check_owner: Option<&T::AccountId>,
	) -> DispatchResult {
		Self::do_burn(*collection, *item, |d| {
			if let Some(check_owner) = maybe_check_owner {
				if &d.owner != check_owner {
					return Err(Error::<T, I>::NoPermission.into())
				}
			}
			Ok(())
		})
	}
}

impl<T: Config<I>, I: 'static> Transfer<T::AccountId> for Pallet<T, I> {
	fn transfer(
		collection: &Self::CollectionId,
		item: &Self::ItemId,
		destination: &T::AccountId,
	) -> DispatchResult {
		Self::do_transfer(*collection, *item, destination.clone(), |_, _| Ok(()))
	}
}

impl<T: Config<I>, I: 'static> InspectEnumerable<T::AccountId> for Pallet<T, I> {
	/// Returns an iterator of the collections in existence.
	///
	/// NOTE: iterating this list invokes a storage read per item.
	fn collections() -> Box<dyn Iterator<Item = Self::CollectionId>> {
		Box::new(CollectionMetadataOf::<T, I>::iter_keys())
	}

	/// Returns an iterator of the items of a `collection` in existence.
	///
	/// NOTE: iterating this list invokes a storage read per item.
	fn items(collection: &Self::CollectionId) -> Box<dyn Iterator<Item = Self::ItemId>> {
		Box::new(ItemMetadataOf::<T, I>::iter_key_prefix(collection))
	}

	/// Returns an iterator of the items of all collections owned by `who`.
	///
	/// NOTE: iterating this list invokes a storage read per item.
	fn owned(who: &T::AccountId) -> Box<dyn Iterator<Item = (Self::CollectionId, Self::ItemId)>> {
		Box::new(Account::<T, I>::iter_key_prefix((who,)))
	}

	/// Returns an iterator of the items of `collection` owned by `who`.
	///
	/// NOTE: iterating this list invokes a storage read per item.
	fn owned_in_collection(
		collection: &Self::CollectionId,
		who: &T::AccountId,
	) -> Box<dyn Iterator<Item = Self::ItemId>> {
		Box::new(Account::<T, I>::iter_key_prefix((who, collection)))
	}
}<|MERGE_RESOLUTION|>--- conflicted
+++ resolved
@@ -19,10 +19,7 @@
 
 use super::*;
 use frame_support::{
-<<<<<<< HEAD
-=======
 	ensure,
->>>>>>> ef16fd2d
 	traits::{tokens::nonfungibles_v2::*, Get},
 	BoundedSlice,
 };
@@ -95,11 +92,7 @@
 	}
 }
 
-<<<<<<< HEAD
-impl<T: Config<I>, I: 'static> Create<<T as SystemConfig>::AccountId, CollectionSettings>
-=======
 impl<T: Config<I>, I: 'static> Create<<T as SystemConfig>::AccountId, CollectionConfig>
->>>>>>> ef16fd2d
 	for Pallet<T, I>
 {
 	/// Create a `collection` of nonfungible items to be owned by `who` and managed by `admin`.
@@ -107,15 +100,6 @@
 		collection: &Self::CollectionId,
 		who: &T::AccountId,
 		admin: &T::AccountId,
-<<<<<<< HEAD
-		disabled_settings: &CollectionSettings,
-	) -> DispatchResult {
-		let mut disabled_settings = *disabled_settings;
-		// RequiredDeposit can be disabled by calling the force_create() only
-		if disabled_settings.contains(CollectionSetting::RequiredDeposit) {
-			disabled_settings.remove(CollectionSetting::RequiredDeposit);
-		}
-=======
 		config: &CollectionConfig,
 	) -> DispatchResult {
 		// DepositRequired can be disabled by calling the force_create() only
@@ -123,16 +107,11 @@
 			!config.has_disabled_setting(CollectionSetting::DepositRequired),
 			Error::<T, I>::WrongSetting
 		);
->>>>>>> ef16fd2d
 		Self::do_create_collection(
 			*collection,
 			who.clone(),
 			admin.clone(),
-<<<<<<< HEAD
-			CollectionConfig::disable_settings(disabled_settings),
-=======
 			*config,
->>>>>>> ef16fd2d
 			T::CollectionDeposit::get(),
 			Event::Created { collection: *collection, creator: who.clone(), owner: admin.clone() },
 		)
