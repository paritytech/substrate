--- conflicted
+++ resolved
@@ -153,12 +153,7 @@
 			T::Currency::unreserve(&collection_details.owner, collection_details.total_deposit);
 			CollectionMaxSupply::<T, I>::remove(&collection);
 			CollectionConfigOf::<T, I>::remove(&collection);
-<<<<<<< HEAD
-			#[allow(deprecated)]
-			ItemConfigOf::<T, I>::remove_prefix(&collection, None);
-=======
 			let _ = ItemConfigOf::<T, I>::clear_prefix(&collection, witness.items, None);
->>>>>>> ef16fd2d
 
 			Self::deposit_event(Event::Destroyed { collection });
 
@@ -197,11 +192,7 @@
 
 				let collection_config = Self::get_collection_config(&collection)?;
 				let deposit = match collection_config
-<<<<<<< HEAD
-					.is_setting_enabled(CollectionSetting::RequiredDeposit)
-=======
 					.is_setting_enabled(CollectionSetting::DepositRequired)
->>>>>>> ef16fd2d
 				{
 					true => T::ItemDeposit::get(),
 					false => Zero::zero(),
