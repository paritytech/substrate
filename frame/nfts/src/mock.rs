--- conflicted
+++ resolved
@@ -100,11 +100,8 @@
 	type StringLimit = ConstU32<50>;
 	type KeyLimit = ConstU32<50>;
 	type ValueLimit = ConstU32<50>;
-<<<<<<< HEAD
+	type ApprovalsLimit = ConstU32<10>;
 	type MaxTips = ConstU32<10>;
-=======
-	type ApprovalsLimit = ConstU32<10>;
->>>>>>> c62ec928
 	type WeightInfo = ();
 	#[cfg(feature = "runtime-benchmarks")]
 	type Helper = ();
