// This file is part of Substrate.

// Copyright (C) 2020-2021 Parity Technologies (UK) Ltd.
// SPDX-License-Identifier: Apache-2.0

// Licensed under the Apache License, Version 2.0 (the "License");
// you may not use this file except in compliance with the License.
// You may obtain a copy of the License at
//
// 	http://www.apache.org/licenses/LICENSE-2.0
//
// Unless required by applicable law or agreed to in writing, software
// distributed under the License is distributed on an "AS IS" BASIS,
// WITHOUT WARRANTIES OR CONDITIONS OF ANY KIND, either express or implied.
// See the License for the specific language governing permissions and
// limitations under the License.

//! bounties pallet tests.

#![cfg(test)]

use super::*;
<<<<<<< HEAD
use crate::subbounty_migration::SubBountyMigration;
=======
use crate as pallet_bounties;
>>>>>>> 67f28cdb
use std::cell::RefCell;

use frame_support::{
	assert_noop, assert_ok, pallet_prelude::GenesisBuild, parameter_types, traits::OnInitialize,
	weights::Weight, PalletId,
};

use sp_core::H256;
use sp_runtime::{
	testing::Header,
<<<<<<< HEAD
	traits::{BlakeTwo256, IdentityLookup, BadOrigin},
	DispatchError,
=======
	traits::{BadOrigin, BlakeTwo256, IdentityLookup},
	Perbill,
>>>>>>> 67f28cdb
};

type UncheckedExtrinsic = frame_system::mocking::MockUncheckedExtrinsic<Test>;
type Block = frame_system::mocking::MockBlock<Test>;

frame_support::construct_runtime!(
	pub enum Test where
		Block = Block,
		NodeBlock = Block,
		UncheckedExtrinsic = UncheckedExtrinsic,
	{
		System: frame_system::{Pallet, Call, Config, Storage, Event<T>},
		Balances: pallet_balances::{Pallet, Call, Storage, Config<T>, Event<T>},
		Bounties: pallet_bounties::{Pallet, Call, Storage, Event<T>},
		Treasury: pallet_treasury::{Pallet, Call, Storage, Config, Event<T>},
	}
);

parameter_types! {
	pub const BlockHashCount: u64 = 250;
	pub const MaximumBlockWeight: Weight = 1024;
	pub const MaximumBlockLength: u32 = 2 * 1024;
	pub const AvailableBlockRatio: Perbill = Perbill::one();
}

impl frame_system::Config for Test {
	type BaseCallFilter = frame_support::traits::Everything;
	type BlockWeights = ();
	type BlockLength = ();
	type DbWeight = ();
	type Origin = Origin;
	type Index = u64;
	type BlockNumber = u64;
	type Call = Call;
	type Hash = H256;
	type Hashing = BlakeTwo256;
	type AccountId = u128; // u64 is not enough to hold bytes used to generate bounty account
	type Lookup = IdentityLookup<Self::AccountId>;
	type Header = Header;
	type Event = Event;
	type BlockHashCount = BlockHashCount;
	type Version = ();
	type PalletInfo = PalletInfo;
	type AccountData = pallet_balances::AccountData<u64>;
	type OnNewAccount = ();
	type OnKilledAccount = ();
	type SystemWeightInfo = ();
	type SS58Prefix = ();
	type OnSetCode = ();
}
parameter_types! {
	pub const ExistentialDeposit: u64 = 1;
}
impl pallet_balances::Config for Test {
	type MaxLocks = ();
	type MaxReserves = ();
	type ReserveIdentifier = [u8; 8];
	type Balance = u64;
	type Event = Event;
	type DustRemoval = ();
	type ExistentialDeposit = ExistentialDeposit;
	type AccountStore = System;
	type WeightInfo = ();
}
thread_local! {
	static TEN_TO_FOURTEEN: RefCell<Vec<u128>> = RefCell::new(vec![10,11,12,13,14]);
}
parameter_types! {
	pub const ProposalBond: Permill = Permill::from_percent(5);
	pub const ProposalBondMinimum: u64 = 1;
	pub const SpendPeriod: u64 = 2;
	pub const Burn: Permill = Permill::from_percent(50);
	pub const DataDepositPerByte: u64 = 1;
	pub const TreasuryPalletId: PalletId = PalletId(*b"py/trsry");
	pub const MaxApprovals: u32 = 100;
}
// impl pallet_treasury::Config for Test {
impl pallet_treasury::Config for Test {
	type PalletId = TreasuryPalletId;
	type Currency = pallet_balances::Pallet<Test>;
	type ApproveOrigin = frame_system::EnsureRoot<u128>;
	type RejectOrigin = frame_system::EnsureRoot<u128>;
	type Event = Event;
	type OnSlash = ();
	type ProposalBond = ProposalBond;
	type ProposalBondMinimum = ProposalBondMinimum;
	type SpendPeriod = SpendPeriod;
	type Burn = Burn;
	type BurnDestination = (); // Just gets burned.
	type WeightInfo = ();
	type SpendFunds = Bounties;
	type MaxApprovals = MaxApprovals;
}
parameter_types! {
	pub const BountyDepositBase: u64 = 80;
	pub const BountyDepositPayoutDelay: u64 = 3;
	pub const BountyUpdatePeriod: u32 = 20;
	pub const BountyCuratorDeposit: Permill = Permill::from_percent(50);
	pub const BountyValueMinimum: u64 = 1;
	pub const MaximumReasonLength: u32 = 16384;
	pub const MaxActiveSubBountyCount: u32 = 3;
	pub const MinimumCurationFee:u64 = 1;
}
impl Config for Test {
	type Event = Event;
	type BountyDepositBase = BountyDepositBase;
	type BountyDepositPayoutDelay = BountyDepositPayoutDelay;
	type BountyUpdatePeriod = BountyUpdatePeriod;
	type BountyCuratorDeposit = BountyCuratorDeposit;
	type BountyValueMinimum = BountyValueMinimum;
	type DataDepositPerByte = DataDepositPerByte;
	type MaximumReasonLength = MaximumReasonLength;
	type MaxActiveSubBountyCount = MaxActiveSubBountyCount;
	type MinimumCurationFee = MinimumCurationFee;
	type WeightInfo = ();
}

<<<<<<< HEAD
impl SubBountyMigration for Test {
	type AccountId = u128;
	type BlockNumber = u64;
	type Balance = u64;
}

type TreasuryError = pallet_treasury::Error::<Test>;
=======
type TreasuryError = pallet_treasury::Error<Test>;
>>>>>>> 67f28cdb

pub fn new_test_ext() -> sp_io::TestExternalities {
	sp_tracing::try_init_simple();
	let mut t = frame_system::GenesisConfig::default().build_storage::<Test>().unwrap();
	pallet_balances::GenesisConfig::<Test> {
		// Total issuance will be 200 with treasury account initialized at ED.
		balances: vec![(0, 100), (1, 98), (2, 1)],
	}
	.assimilate_storage(&mut t)
	.unwrap();
	GenesisBuild::<Test>::assimilate_storage(&pallet_treasury::GenesisConfig, &mut t).unwrap();
	t.into()
}

fn last_event() -> RawEvent<u64, u128> {
	System::events()
		.into_iter()
		.map(|r| r.event)
		.filter_map(|e| if let Event::Bounties(inner) = e { Some(inner) } else { None })
		.last()
		.unwrap()
}

#[test]
fn genesis_config_works() {
	new_test_ext().execute_with(|| {
		assert_eq!(Treasury::pot(), 0);
		assert_eq!(Treasury::proposal_count(), 0);
	});
}

#[test]
fn minting_works() {
	new_test_ext().execute_with(|| {
		// Check that accumulate works when we have Some value in Dummy already.
		Balances::make_free_balance_be(&Treasury::account_id(), 101);
		assert_eq!(Treasury::pot(), 100);
	});
}

#[test]
fn spend_proposal_takes_min_deposit() {
	new_test_ext().execute_with(|| {
		assert_ok!(Treasury::propose_spend(Origin::signed(0), 1, 3));
		assert_eq!(Balances::free_balance(0), 99);
		assert_eq!(Balances::reserved_balance(0), 1);
	});
}

#[test]
fn spend_proposal_takes_proportional_deposit() {
	new_test_ext().execute_with(|| {
		assert_ok!(Treasury::propose_spend(Origin::signed(0), 100, 3));
		assert_eq!(Balances::free_balance(0), 95);
		assert_eq!(Balances::reserved_balance(0), 5);
	});
}

#[test]
fn spend_proposal_fails_when_proposer_poor() {
	new_test_ext().execute_with(|| {
		assert_noop!(
			Treasury::propose_spend(Origin::signed(2), 100, 3),
			TreasuryError::InsufficientProposersBalance,
		);
	});
}

#[test]
fn accepted_spend_proposal_ignored_outside_spend_period() {
	new_test_ext().execute_with(|| {
		Balances::make_free_balance_be(&Treasury::account_id(), 101);

		assert_ok!(Treasury::propose_spend(Origin::signed(0), 100, 3));
		assert_ok!(Treasury::approve_proposal(Origin::root(), 0));

		<Treasury as OnInitialize<u64>>::on_initialize(1);
		assert_eq!(Balances::free_balance(3), 0);
		assert_eq!(Treasury::pot(), 100);
	});
}

#[test]
fn unused_pot_should_diminish() {
	new_test_ext().execute_with(|| {
		let init_total_issuance = Balances::total_issuance();
		Balances::make_free_balance_be(&Treasury::account_id(), 101);
		assert_eq!(Balances::total_issuance(), init_total_issuance + 100);

		<Treasury as OnInitialize<u64>>::on_initialize(2);
		assert_eq!(Treasury::pot(), 50);
		assert_eq!(Balances::total_issuance(), init_total_issuance + 50);
	});
}

#[test]
fn rejected_spend_proposal_ignored_on_spend_period() {
	new_test_ext().execute_with(|| {
		Balances::make_free_balance_be(&Treasury::account_id(), 101);

		assert_ok!(Treasury::propose_spend(Origin::signed(0), 100, 3));
		assert_ok!(Treasury::reject_proposal(Origin::root(), 0));

		<Treasury as OnInitialize<u64>>::on_initialize(2);
		assert_eq!(Balances::free_balance(3), 0);
		assert_eq!(Treasury::pot(), 50);
	});
}

#[test]
fn reject_already_rejected_spend_proposal_fails() {
	new_test_ext().execute_with(|| {
		Balances::make_free_balance_be(&Treasury::account_id(), 101);

		assert_ok!(Treasury::propose_spend(Origin::signed(0), 100, 3));
		assert_ok!(Treasury::reject_proposal(Origin::root(), 0));
		assert_noop!(Treasury::reject_proposal(Origin::root(), 0), TreasuryError::InvalidIndex);
	});
}

#[test]
fn reject_non_existent_spend_proposal_fails() {
	new_test_ext().execute_with(|| {
		assert_noop!(
			Treasury::reject_proposal(Origin::root(), 0),
			pallet_treasury::Error::<Test, _>::InvalidIndex
		);
	});
}

#[test]
fn accept_non_existent_spend_proposal_fails() {
	new_test_ext().execute_with(|| {
		assert_noop!(Treasury::approve_proposal(Origin::root(), 0), TreasuryError::InvalidIndex);
	});
}

#[test]
fn accept_already_rejected_spend_proposal_fails() {
	new_test_ext().execute_with(|| {
		Balances::make_free_balance_be(&Treasury::account_id(), 101);

		assert_ok!(Treasury::propose_spend(Origin::signed(0), 100, 3));
		assert_ok!(Treasury::reject_proposal(Origin::root(), 0));
		assert_noop!(Treasury::approve_proposal(Origin::root(), 0), TreasuryError::InvalidIndex);
	});
}

#[test]
fn accepted_spend_proposal_enacted_on_spend_period() {
	new_test_ext().execute_with(|| {
		Balances::make_free_balance_be(&Treasury::account_id(), 101);
		assert_eq!(Treasury::pot(), 100);

		assert_ok!(Treasury::propose_spend(Origin::signed(0), 100, 3));
		assert_ok!(Treasury::approve_proposal(Origin::root(), 0));

		<Treasury as OnInitialize<u64>>::on_initialize(2);
		assert_eq!(Balances::free_balance(3), 100);
		assert_eq!(Treasury::pot(), 0);
	});
}

#[test]
fn pot_underflow_should_not_diminish() {
	new_test_ext().execute_with(|| {
		Balances::make_free_balance_be(&Treasury::account_id(), 101);
		assert_eq!(Treasury::pot(), 100);

		assert_ok!(Treasury::propose_spend(Origin::signed(0), 150, 3));
		assert_ok!(Treasury::approve_proposal(Origin::root(), 0));

		<Treasury as OnInitialize<u64>>::on_initialize(2);
		assert_eq!(Treasury::pot(), 100); // Pot hasn't changed

		assert_ok!(Balances::deposit_into_existing(&Treasury::account_id(), 100));
		<Treasury as OnInitialize<u64>>::on_initialize(4);
		assert_eq!(Balances::free_balance(3), 150); // Fund has been spent
		assert_eq!(Treasury::pot(), 25); // Pot has finally changed
	});
}

// Treasury account doesn't get deleted if amount approved to spend is all its free balance.
// i.e. pot should not include existential deposit needed for account survival.
#[test]
fn treasury_account_doesnt_get_deleted() {
	new_test_ext().execute_with(|| {
		Balances::make_free_balance_be(&Treasury::account_id(), 101);
		assert_eq!(Treasury::pot(), 100);
		let treasury_balance = Balances::free_balance(&Treasury::account_id());

		assert_ok!(Treasury::propose_spend(Origin::signed(0), treasury_balance, 3));
		assert_ok!(Treasury::approve_proposal(Origin::root(), 0));

		<Treasury as OnInitialize<u64>>::on_initialize(2);
		assert_eq!(Treasury::pot(), 100); // Pot hasn't changed

		assert_ok!(Treasury::propose_spend(Origin::signed(0), Treasury::pot(), 3));
		assert_ok!(Treasury::approve_proposal(Origin::root(), 1));

		<Treasury as OnInitialize<u64>>::on_initialize(4);
		assert_eq!(Treasury::pot(), 0); // Pot is emptied
		assert_eq!(Balances::free_balance(Treasury::account_id()), 1); // but the account is still there
	});
}

// In case treasury account is not existing then it works fine.
// This is useful for chain that will just update runtime.
#[test]
fn inexistent_account_works() {
	let mut t = frame_system::GenesisConfig::default().build_storage::<Test>().unwrap();
	pallet_balances::GenesisConfig::<Test> { balances: vec![(0, 100), (1, 99), (2, 1)] }
		.assimilate_storage(&mut t)
		.unwrap();
	// Treasury genesis config is not build thus treasury account does not exist
	let mut t: sp_io::TestExternalities = t.into();

	t.execute_with(|| {
		assert_eq!(Balances::free_balance(Treasury::account_id()), 0); // Account does not exist
		assert_eq!(Treasury::pot(), 0); // Pot is empty

		assert_ok!(Treasury::propose_spend(Origin::signed(0), 99, 3));
		assert_ok!(Treasury::approve_proposal(Origin::root(), 0));
		assert_ok!(Treasury::propose_spend(Origin::signed(0), 1, 3));
		assert_ok!(Treasury::approve_proposal(Origin::root(), 1));
		<Treasury as OnInitialize<u64>>::on_initialize(2);
		assert_eq!(Treasury::pot(), 0); // Pot hasn't changed
		assert_eq!(Balances::free_balance(3), 0); // Balance of `3` hasn't changed

		Balances::make_free_balance_be(&Treasury::account_id(), 100);
		assert_eq!(Treasury::pot(), 99); // Pot now contains funds
		assert_eq!(Balances::free_balance(Treasury::account_id()), 100); // Account does exist

		<Treasury as OnInitialize<u64>>::on_initialize(4);

		assert_eq!(Treasury::pot(), 0); // Pot has changed
		assert_eq!(Balances::free_balance(3), 99); // Balance of `3` has changed
	});
}

#[test]
fn propose_bounty_works() {
	new_test_ext().execute_with(|| {
		System::set_block_number(1);

		Balances::make_free_balance_be(&Treasury::account_id(), 101);
		assert_eq!(Treasury::pot(), 100);

		assert_ok!(Bounties::propose_bounty(Origin::signed(0), 10, b"1234567890".to_vec()));

		assert_eq!(last_event(), RawEvent::BountyProposed(0));

		let deposit: u64 = 85 + 5;
		assert_eq!(Balances::reserved_balance(0), deposit);
		assert_eq!(Balances::free_balance(0), 100 - deposit);

<<<<<<< HEAD
		assert_eq!(Bounties::bounties(0).unwrap(), Bounty {
			proposer: 0,
			fee: 0,
			curator_deposit: 0,
			value: 10,
			bond: deposit,
			status: BountyStatus::Proposed,
			active_subbounty_count: 0,
		});
=======
		assert_eq!(
			Bounties::bounties(0).unwrap(),
			Bounty {
				proposer: 0,
				fee: 0,
				curator_deposit: 0,
				value: 10,
				bond: deposit,
				status: BountyStatus::Proposed,
			}
		);
>>>>>>> 67f28cdb

		assert_eq!(Bounties::bounty_descriptions(0).unwrap(), b"1234567890".to_vec());

		assert_eq!(Bounties::bounty_count(), 1);
	});
}

#[test]
fn propose_bounty_validation_works() {
	new_test_ext().execute_with(|| {
		System::set_block_number(1);

		Balances::make_free_balance_be(&Treasury::account_id(), 101);
		assert_eq!(Treasury::pot(), 100);

		assert_noop!(
			Bounties::propose_bounty(Origin::signed(1), 0, [0; 17_000].to_vec()),
			Error::<Test>::ReasonTooBig
		);

		assert_noop!(
			Bounties::propose_bounty(Origin::signed(1), 10, b"12345678901234567890".to_vec()),
			Error::<Test>::InsufficientProposersBalance
		);

		assert_noop!(
			Bounties::propose_bounty(Origin::signed(1), 0, b"12345678901234567890".to_vec()),
			Error::<Test>::InvalidValue
		);
	});
}

#[test]
fn close_bounty_works() {
	new_test_ext().execute_with(|| {
		System::set_block_number(1);
		Balances::make_free_balance_be(&Treasury::account_id(), 101);
		assert_noop!(Bounties::close_bounty(Origin::root(), 0), Error::<Test>::InvalidIndex);

		assert_ok!(Bounties::propose_bounty(Origin::signed(0), 10, b"12345".to_vec()));

		assert_ok!(Bounties::close_bounty(Origin::root(), 0));

		let deposit: u64 = 80 + 5;

		assert_eq!(last_event(), RawEvent::BountyRejected(0, deposit));

		assert_eq!(Balances::reserved_balance(0), 0);
		assert_eq!(Balances::free_balance(0), 100 - deposit);

		assert_eq!(Bounties::bounties(0), None);
		assert!(!pallet_treasury::Proposals::<Test, _>::contains_key(0));

		assert_eq!(Bounties::bounty_descriptions(0), None);
	});
}

#[test]
fn approve_bounty_works() {
	new_test_ext().execute_with(|| {
		System::set_block_number(1);
		Balances::make_free_balance_be(&Treasury::account_id(), 101);
		assert_noop!(Bounties::approve_bounty(Origin::root(), 0), Error::<Test>::InvalidIndex);

		assert_ok!(Bounties::propose_bounty(Origin::signed(0), 50, b"12345".to_vec()));

		assert_ok!(Bounties::approve_bounty(Origin::root(), 0));

		let deposit: u64 = 80 + 5;

<<<<<<< HEAD
		assert_eq!(Bounties::bounties(0).unwrap(), Bounty {
			proposer: 0,
			fee: 0,
			value: 50,
			curator_deposit: 0,
			bond: deposit,
			status: BountyStatus::Approved,
			active_subbounty_count: 0,
		});
=======
		assert_eq!(
			Bounties::bounties(0).unwrap(),
			Bounty {
				proposer: 0,
				fee: 0,
				value: 50,
				curator_deposit: 0,
				bond: deposit,
				status: BountyStatus::Approved,
			}
		);
>>>>>>> 67f28cdb
		assert_eq!(Bounties::bounty_approvals(), vec![0]);

		assert_noop!(Bounties::close_bounty(Origin::root(), 0), Error::<Test>::UnexpectedStatus);

		// deposit not returned yet
		assert_eq!(Balances::reserved_balance(0), deposit);
		assert_eq!(Balances::free_balance(0), 100 - deposit);

		<Treasury as OnInitialize<u64>>::on_initialize(2);

		// return deposit
		assert_eq!(Balances::reserved_balance(0), 0);
		assert_eq!(Balances::free_balance(0), 100);

<<<<<<< HEAD
		assert_eq!(Bounties::bounties(0).unwrap(), Bounty {
			proposer: 0,
			fee: 0,
			curator_deposit: 0,
			value: 50,
			bond: deposit,
			status: BountyStatus::Funded,
			active_subbounty_count: 0,
		});
=======
		assert_eq!(
			Bounties::bounties(0).unwrap(),
			Bounty {
				proposer: 0,
				fee: 0,
				curator_deposit: 0,
				value: 50,
				bond: deposit,
				status: BountyStatus::Funded,
			}
		);
>>>>>>> 67f28cdb

		assert_eq!(Treasury::pot(), 100 - 50 - 25); // burn 25
		assert_eq!(Balances::free_balance(Bounties::bounty_account_id(0)), 50);
	});
}

#[test]
fn assign_curator_works() {
	new_test_ext().execute_with(|| {
		System::set_block_number(1);
		Balances::make_free_balance_be(&Treasury::account_id(), 101);

		assert_noop!(
			Bounties::propose_curator(Origin::root(), 0, 4, 4),
			Error::<Test>::InvalidIndex
		);

		assert_ok!(Bounties::propose_bounty(Origin::signed(0), 50, b"12345".to_vec()));

		assert_ok!(Bounties::approve_bounty(Origin::root(), 0));

		System::set_block_number(2);
		<Treasury as OnInitialize<u64>>::on_initialize(2);

		assert_noop!(
			Bounties::propose_curator(Origin::root(), 0, 4, 50),
			Error::<Test>::InvalidFee
		);

		assert_ok!(Bounties::propose_curator(Origin::root(), 0, 4, 4));

<<<<<<< HEAD
		assert_eq!(Bounties::bounties(0).unwrap(), Bounty {
			proposer: 0,
			fee: 4,
			curator_deposit: 0,
			value: 50,
			bond: 85,
			status: BountyStatus::CuratorProposed {
				curator: 4,
			},
			active_subbounty_count: 0,
		});
=======
		assert_eq!(
			Bounties::bounties(0).unwrap(),
			Bounty {
				proposer: 0,
				fee: 4,
				curator_deposit: 0,
				value: 50,
				bond: 85,
				status: BountyStatus::CuratorProposed { curator: 4 },
			}
		);
>>>>>>> 67f28cdb

		assert_noop!(Bounties::accept_curator(Origin::signed(1), 0), Error::<Test>::RequireCurator);
		assert_noop!(
			Bounties::accept_curator(Origin::signed(4), 0),
			pallet_balances::Error::<Test, _>::InsufficientBalance
		);

		Balances::make_free_balance_be(&4, 10);

		assert_ok!(Bounties::accept_curator(Origin::signed(4), 0));

<<<<<<< HEAD
		assert_eq!(Bounties::bounties(0).unwrap(), Bounty {
			proposer: 0,
			fee: 4,
			curator_deposit: 2,
			value: 50,
			bond: 85,
			status: BountyStatus::Active {
				curator: 4,
				update_due: 22,
			},
			active_subbounty_count: 0,
		});
=======
		assert_eq!(
			Bounties::bounties(0).unwrap(),
			Bounty {
				proposer: 0,
				fee: 4,
				curator_deposit: 2,
				value: 50,
				bond: 85,
				status: BountyStatus::Active { curator: 4, update_due: 22 },
			}
		);
>>>>>>> 67f28cdb

		assert_eq!(Balances::free_balance(&4), 8);
		assert_eq!(Balances::reserved_balance(&4), 2);
	});
}

#[test]
fn unassign_curator_works() {
	new_test_ext().execute_with(|| {
		System::set_block_number(1);
		Balances::make_free_balance_be(&Treasury::account_id(), 101);
		assert_ok!(Bounties::propose_bounty(Origin::signed(0), 50, b"12345".to_vec()));

		assert_ok!(Bounties::approve_bounty(Origin::root(), 0));

		System::set_block_number(2);
		<Treasury as OnInitialize<u64>>::on_initialize(2);

		assert_ok!(Bounties::propose_curator(Origin::root(), 0, 4, 4));

		assert_noop!(Bounties::unassign_curator(Origin::signed(1), 0), BadOrigin);

		assert_ok!(Bounties::unassign_curator(Origin::signed(4), 0));

<<<<<<< HEAD
		assert_eq!(Bounties::bounties(0).unwrap(), Bounty {
			proposer: 0,
			fee: 4,
			curator_deposit: 0,
			value: 50,
			bond: 85,
			status: BountyStatus::Funded,
			active_subbounty_count: 0,
		});
=======
		assert_eq!(
			Bounties::bounties(0).unwrap(),
			Bounty {
				proposer: 0,
				fee: 4,
				curator_deposit: 0,
				value: 50,
				bond: 85,
				status: BountyStatus::Funded,
			}
		);
>>>>>>> 67f28cdb

		assert_ok!(Bounties::propose_curator(Origin::root(), 0, 4, 4));

		Balances::make_free_balance_be(&4, 10);

		assert_ok!(Bounties::accept_curator(Origin::signed(4), 0));

		assert_ok!(Bounties::unassign_curator(Origin::root(), 0));

<<<<<<< HEAD
		assert_eq!(Bounties::bounties(0).unwrap(), Bounty {
			proposer: 0,
			fee: 4,
			curator_deposit: 0,
			value: 50,
			bond: 85,
			status: BountyStatus::Funded,
			active_subbounty_count: 0,
		});
=======
		assert_eq!(
			Bounties::bounties(0).unwrap(),
			Bounty {
				proposer: 0,
				fee: 4,
				curator_deposit: 0,
				value: 50,
				bond: 85,
				status: BountyStatus::Funded,
			}
		);
>>>>>>> 67f28cdb

		assert_eq!(Balances::free_balance(&4), 8);
		assert_eq!(Balances::reserved_balance(&4), 0); // slashed 2
	});
}

#[test]
fn award_and_claim_bounty_works() {
	new_test_ext().execute_with(|| {
		System::set_block_number(1);
		Balances::make_free_balance_be(&Treasury::account_id(), 101);
		Balances::make_free_balance_be(&4, 10);
		assert_ok!(Bounties::propose_bounty(Origin::signed(0), 50, b"12345".to_vec()));

		assert_ok!(Bounties::approve_bounty(Origin::root(), 0));

		System::set_block_number(2);
		<Treasury as OnInitialize<u64>>::on_initialize(2);

		assert_ok!(Bounties::propose_curator(Origin::root(), 0, 4, 4));
		assert_ok!(Bounties::accept_curator(Origin::signed(4), 0));

		assert_eq!(Balances::free_balance(4), 8); // inital 10 - 2 deposit

		assert_noop!(
			Bounties::award_bounty(Origin::signed(1), 0, 3),
			Error::<Test>::RequireCurator
		);

		assert_ok!(Bounties::award_bounty(Origin::signed(4), 0, 3));

<<<<<<< HEAD
		assert_eq!(Bounties::bounties(0).unwrap(), Bounty {
			proposer: 0,
			fee: 4,
			curator_deposit: 2,
			value: 50,
			bond: 85,
			status: BountyStatus::PendingPayout {
				curator: 4,
				beneficiary: 3,
				unlock_at: 5
			},
			active_subbounty_count: 0,
		});
=======
		assert_eq!(
			Bounties::bounties(0).unwrap(),
			Bounty {
				proposer: 0,
				fee: 4,
				curator_deposit: 2,
				value: 50,
				bond: 85,
				status: BountyStatus::PendingPayout { curator: 4, beneficiary: 3, unlock_at: 5 },
			}
		);
>>>>>>> 67f28cdb

		assert_noop!(Bounties::claim_bounty(Origin::signed(1), 0), Error::<Test>::Premature);

		System::set_block_number(5);
		<Treasury as OnInitialize<u64>>::on_initialize(5);

		assert_ok!(Balances::transfer(Origin::signed(0), Bounties::bounty_account_id(0), 10));

		assert_ok!(Bounties::claim_bounty(Origin::signed(1), 0));

		assert_eq!(last_event(), RawEvent::BountyClaimed(0, 56, 3));

		assert_eq!(Balances::free_balance(4), 14); // initial 10 + fee 4

		assert_eq!(Balances::free_balance(3), 56);
		assert_eq!(Balances::free_balance(Bounties::bounty_account_id(0)), 0);

		assert_eq!(Bounties::bounties(0), None);
		assert_eq!(Bounties::bounty_descriptions(0), None);
	});
}

#[test]
fn claim_handles_high_fee() {
	new_test_ext().execute_with(|| {
		System::set_block_number(1);
		Balances::make_free_balance_be(&Treasury::account_id(), 101);
		Balances::make_free_balance_be(&4, 30);
		assert_ok!(Bounties::propose_bounty(Origin::signed(0), 50, b"12345".to_vec()));

		assert_ok!(Bounties::approve_bounty(Origin::root(), 0));

		System::set_block_number(2);
		<Treasury as OnInitialize<u64>>::on_initialize(2);

		assert_ok!(Bounties::propose_curator(Origin::root(), 0, 4, 49));
		assert_ok!(Bounties::accept_curator(Origin::signed(4), 0));

		assert_ok!(Bounties::award_bounty(Origin::signed(4), 0, 3));

		System::set_block_number(5);
		<Treasury as OnInitialize<u64>>::on_initialize(5);

		// make fee > balance
		let res = Balances::slash(&Bounties::bounty_account_id(0), 10);
		assert_eq!(res.0.peek(), 10);

		assert_ok!(Bounties::claim_bounty(Origin::signed(1), 0));

		assert_eq!(last_event(), RawEvent::BountyClaimed(0, 0, 3));

		assert_eq!(Balances::free_balance(4), 70); // 30 + 50 - 10
		assert_eq!(Balances::free_balance(3), 0);
		assert_eq!(Balances::free_balance(Bounties::bounty_account_id(0)), 0);

		assert_eq!(Bounties::bounties(0), None);
		assert_eq!(Bounties::bounty_descriptions(0), None);
	});
}

#[test]
fn cancel_and_refund() {
	new_test_ext().execute_with(|| {
		System::set_block_number(1);

		Balances::make_free_balance_be(&Treasury::account_id(), 101);

		assert_ok!(Bounties::propose_bounty(Origin::signed(0), 50, b"12345".to_vec()));

		assert_ok!(Bounties::approve_bounty(Origin::root(), 0));

		System::set_block_number(2);
		<Treasury as OnInitialize<u64>>::on_initialize(2);

		assert_ok!(Balances::transfer(Origin::signed(0), Bounties::bounty_account_id(0), 10));

<<<<<<< HEAD
		assert_eq!(Bounties::bounties(0).unwrap(), Bounty {
			proposer: 0,
			fee: 0,
			curator_deposit: 0,
			value: 50,
			bond: 85,
			status: BountyStatus::Funded,
			active_subbounty_count: 0,
		});
=======
		assert_eq!(
			Bounties::bounties(0).unwrap(),
			Bounty {
				proposer: 0,
				fee: 0,
				curator_deposit: 0,
				value: 50,
				bond: 85,
				status: BountyStatus::Funded,
			}
		);
>>>>>>> 67f28cdb

		assert_eq!(Balances::free_balance(Bounties::bounty_account_id(0)), 60);

		assert_noop!(Bounties::close_bounty(Origin::signed(0), 0), BadOrigin);

		assert_ok!(Bounties::close_bounty(Origin::root(), 0));

		// `- 25 + 10`
		assert_eq!(Treasury::pot(), 85);
	});
}

#[test]
fn award_and_cancel() {
	new_test_ext().execute_with(|| {
		System::set_block_number(1);
		Balances::make_free_balance_be(&Treasury::account_id(), 101);
		assert_ok!(Bounties::propose_bounty(Origin::signed(0), 50, b"12345".to_vec()));

		assert_ok!(Bounties::approve_bounty(Origin::root(), 0));

		System::set_block_number(2);
		<Treasury as OnInitialize<u64>>::on_initialize(2);

		assert_ok!(Bounties::propose_curator(Origin::root(), 0, 0, 10));
		assert_ok!(Bounties::accept_curator(Origin::signed(0), 0));

		assert_eq!(Balances::free_balance(0), 95);
		assert_eq!(Balances::reserved_balance(0), 5);

		assert_ok!(Bounties::award_bounty(Origin::signed(0), 0, 3));

		// Cannot close bounty directly when payout is happening...
		assert_noop!(Bounties::close_bounty(Origin::root(), 0), Error::<Test>::PendingPayout);

		// Instead unassign the curator to slash them and then close.
		assert_ok!(Bounties::unassign_curator(Origin::root(), 0));
		assert_ok!(Bounties::close_bounty(Origin::root(), 0));

		assert_eq!(last_event(), RawEvent::BountyCanceled(0));

		assert_eq!(Balances::free_balance(Bounties::bounty_account_id(0)), 0);

		// Slashed.
		assert_eq!(Balances::free_balance(0), 95);
		assert_eq!(Balances::reserved_balance(0), 0);

		assert_eq!(Bounties::bounties(0), None);
		assert_eq!(Bounties::bounty_descriptions(0), None);
	});
}

#[test]
fn expire_and_unassign() {
	new_test_ext().execute_with(|| {
		System::set_block_number(1);
		Balances::make_free_balance_be(&Treasury::account_id(), 101);
		assert_ok!(Bounties::propose_bounty(Origin::signed(0), 50, b"12345".to_vec()));

		assert_ok!(Bounties::approve_bounty(Origin::root(), 0));

		System::set_block_number(2);
		<Treasury as OnInitialize<u64>>::on_initialize(2);

		assert_ok!(Bounties::propose_curator(Origin::root(), 0, 1, 10));
		assert_ok!(Bounties::accept_curator(Origin::signed(1), 0));

		assert_eq!(Balances::free_balance(1), 93);
		assert_eq!(Balances::reserved_balance(1), 5);

		System::set_block_number(22);
		<Treasury as OnInitialize<u64>>::on_initialize(22);

		assert_noop!(Bounties::unassign_curator(Origin::signed(0), 0), Error::<Test>::Premature);

		System::set_block_number(23);
		<Treasury as OnInitialize<u64>>::on_initialize(23);

		assert_ok!(Bounties::unassign_curator(Origin::signed(0), 0));

<<<<<<< HEAD
		assert_eq!(Bounties::bounties(0).unwrap(), Bounty {
			proposer: 0,
			fee: 10,
			curator_deposit: 0,
			value: 50,
			bond: 85,
			status: BountyStatus::Funded,
			active_subbounty_count: 0,
		});
=======
		assert_eq!(
			Bounties::bounties(0).unwrap(),
			Bounty {
				proposer: 0,
				fee: 10,
				curator_deposit: 0,
				value: 50,
				bond: 85,
				status: BountyStatus::Funded,
			}
		);
>>>>>>> 67f28cdb

		assert_eq!(Balances::free_balance(1), 93);
		assert_eq!(Balances::reserved_balance(1), 0); // slashed
	});
}

#[test]
fn extend_expiry() {
	new_test_ext().execute_with(|| {
		System::set_block_number(1);
		Balances::make_free_balance_be(&Treasury::account_id(), 101);
		Balances::make_free_balance_be(&4, 10);
		assert_ok!(Bounties::propose_bounty(Origin::signed(0), 50, b"12345".to_vec()));

		assert_ok!(Bounties::approve_bounty(Origin::root(), 0));

		assert_noop!(
			Bounties::extend_bounty_expiry(Origin::signed(1), 0, Vec::new()),
			Error::<Test>::UnexpectedStatus
		);

		System::set_block_number(2);
		<Treasury as OnInitialize<u64>>::on_initialize(2);

		assert_ok!(Bounties::propose_curator(Origin::root(), 0, 4, 10));
		assert_ok!(Bounties::accept_curator(Origin::signed(4), 0));

		assert_eq!(Balances::free_balance(4), 5);
		assert_eq!(Balances::reserved_balance(4), 5);

		System::set_block_number(10);
		<Treasury as OnInitialize<u64>>::on_initialize(10);

		assert_noop!(
			Bounties::extend_bounty_expiry(Origin::signed(0), 0, Vec::new()),
			Error::<Test>::RequireCurator
		);
		assert_ok!(Bounties::extend_bounty_expiry(Origin::signed(4), 0, Vec::new()));

<<<<<<< HEAD
		assert_eq!(Bounties::bounties(0).unwrap(), Bounty {
			proposer: 0,
			fee: 10,
			curator_deposit: 5,
			value: 50,
			bond: 85,
			status: BountyStatus::Active { curator: 4, update_due: 30 },
			active_subbounty_count: 0,
		});

		assert_ok!(Bounties::extend_bounty_expiry(Origin::signed(4), 0, Vec::new()));

		assert_eq!(Bounties::bounties(0).unwrap(), Bounty {
			proposer: 0,
			fee: 10,
			curator_deposit: 5,
			value: 50,
			bond: 85,
			status: BountyStatus::Active { curator: 4, update_due: 30 },
			active_subbounty_count: 0,
		});
=======
		assert_eq!(
			Bounties::bounties(0).unwrap(),
			Bounty {
				proposer: 0,
				fee: 10,
				curator_deposit: 5,
				value: 50,
				bond: 85,
				status: BountyStatus::Active { curator: 4, update_due: 30 },
			}
		);

		assert_ok!(Bounties::extend_bounty_expiry(Origin::signed(4), 0, Vec::new()));

		assert_eq!(
			Bounties::bounties(0).unwrap(),
			Bounty {
				proposer: 0,
				fee: 10,
				curator_deposit: 5,
				value: 50,
				bond: 85,
				status: BountyStatus::Active { curator: 4, update_due: 30 }, // still the same
			}
		);
>>>>>>> 67f28cdb

		System::set_block_number(25);
		<Treasury as OnInitialize<u64>>::on_initialize(25);

		assert_noop!(Bounties::unassign_curator(Origin::signed(0), 0), Error::<Test>::Premature);
		assert_ok!(Bounties::unassign_curator(Origin::signed(4), 0));

		assert_eq!(Balances::free_balance(4), 10); // not slashed
		assert_eq!(Balances::reserved_balance(4), 0);
	});
}

#[test]
fn genesis_funding_works() {
	let mut t = frame_system::GenesisConfig::default().build_storage::<Test>().unwrap();
	let initial_funding = 100;
	pallet_balances::GenesisConfig::<Test> {
		// Total issuance will be 200 with treasury account initialized with 100.
		balances: vec![(0, 100), (Treasury::account_id(), initial_funding)],
	}
	.assimilate_storage(&mut t)
	.unwrap();
	GenesisBuild::<Test>::assimilate_storage(&pallet_treasury::GenesisConfig, &mut t).unwrap();
	let mut t: sp_io::TestExternalities = t.into();

	t.execute_with(|| {
		assert_eq!(Balances::free_balance(Treasury::account_id()), initial_funding);
		assert_eq!(Treasury::pot(), initial_funding - Balances::minimum_balance());
	});
}

#[test]
fn subbounty_add_subbounty_works() {
	new_test_ext().execute_with(|| {
		// TestProcedure
		// 1, Create bounty & move to active state with enough bounty fund & master-curator.
		// 2, Master-curator adds subbounty Subbounty-1, test for error like RequireCurator
		//    ,InsufficientProposersBalance, InsufficientBountyBalance with invalid arguments.
		// 3, Master-curator adds subbounty Subbounty-1, moves to "Approved" state &
		//    test for the event SubBountyAdded.
		// 4, Test for DB state of `Bounties` & `SubBounties`.
		// 5, Observe fund transaction moment between Bounty, Subbounty,
		//    Curator, Subcurator & beneficiary.
		// ===Pre-steps :: Make the bounty or parent bounty===
		System::set_block_number(1);
		Balances::make_free_balance_be(&Treasury::account_id(), 101);

		assert_ok!(Bounties::propose_bounty(Origin::signed(0), 50, b"12345".to_vec()));

		assert_ok!(Bounties::approve_bounty(Origin::root(), 0));

		System::set_block_number(2);
		<Treasury as OnInitialize<u64>>::on_initialize(2);

		assert_ok!(Bounties::propose_curator(Origin::root(), 0, 4, 4));

		assert_eq!(Bounties::bounties(0).unwrap(), Bounty {
			proposer: 0,
			fee: 4,
			curator_deposit: 0,
			value: 50,
			bond: 85,
			status: BountyStatus::CuratorProposed {
				curator: 4,
			},
			active_subbounty_count: 0,
		});

		Balances::make_free_balance_be(&4, 10);

		assert_ok!(Bounties::accept_curator(Origin::signed(4), 0));

		assert_eq!(Bounties::bounties(0).unwrap(), Bounty {
			proposer: 0,
			fee: 4,
			curator_deposit: 2,
			value: 50,
			bond: 85,
			status: BountyStatus::Active {
				curator: 4,
				update_due: 22,
			},
			active_subbounty_count: 0,
		});

		assert_eq!(Balances::free_balance(&4), 8);
		assert_eq!(Balances::reserved_balance(&4), 2);

		// ===Pre-steps :: Add subbounty===
		// Acc-4 is the master curator
		// Call from invalid origin & check for error "RequireCurator"
		assert_noop!(
			Bounties::add_subbounty(Origin::signed(0), 0, 50, b"12345-p1".to_vec()),
			Error::<Test>::RequireCurator,
		);

		// Update the master curator
		Balances::make_free_balance_be(&4, 101);

		// master curator deposit is reserved for parent bounty.
		assert_eq!(Balances::free_balance(4), 101);
		assert_eq!(Balances::reserved_balance(4), 2);

		// master curator fee is reserved on parent bounty account.
		assert_eq!(Balances::free_balance(Bounties::bounty_account_id(0)), 50);
		assert_eq!(Balances::reserved_balance(Bounties::bounty_account_id(0)), 0);

		assert_noop!(
			Bounties::add_subbounty(Origin::signed(4), 0, 50, b"12345-p1".to_vec()),
			Error::<Test>::InsufficientBountyBalance,
		);

		// Add subbounty with valid value, which can be funded by parent bounty.
		assert_ok!(
			Bounties::add_subbounty(Origin::signed(4), 0, 10, b"12345-p1".to_vec())
		);

		// Check for the event SubBountyAdded
		assert_eq!(last_event(), RawEvent::SubBountyAdded(0,1));

		assert_eq!(Balances::free_balance(4), 101);
		assert_eq!(Balances::reserved_balance(4), 2);

		// DB Status
		// Check the parent bounty status.
		assert_eq!(Bounties::bounties(0).unwrap(), Bounty {
			proposer: 0,
			value: 50,
			fee: 4,
			curator_deposit: 2,
			bond: 85,
			status: BountyStatus::Active {
				curator: 4,
				update_due: 22,
			},
			active_subbounty_count: 1,
		});

		// Check the subbounty status.
		assert_eq!(Bounties::subbounties(0,1).unwrap(), SubBounty {
			fee: 0,
			curator_deposit: 0,
			status: SubBountyStatus::Added,
		});

		// Check the subbounty description status.
		assert_eq!(
			Bounties::bounty_descriptions(1).unwrap(),
			b"12345-p1".to_vec(),
		);
	});
}

#[test]
fn subbounty_assign_subcurator_works() {
	new_test_ext().execute_with(|| {
		// TestProcedure
		// 1, Create bounty & move to active state with enough bounty fund & master-curator.
		// 2, Master-curator adds subbounty Subbounty-1, test for error like RequireSubCurator
		//    with invalid arguments.
		// 3, Master-curator adds subbounty Subbounty-1, moves to "Active" state.
		// 4, Test for DB state of `SubBounties`.
		// ===Pre-steps :: Make the bounty or parent bounty===
		System::set_block_number(1);
		Balances::make_free_balance_be(&Treasury::account_id(), 101);
		Balances::make_free_balance_be(&4, 101);

		assert_ok!(Bounties::propose_bounty(Origin::signed(0), 50, b"12345".to_vec()));

		assert_ok!(Bounties::approve_bounty(Origin::root(), 0));

		System::set_block_number(2);
		<Treasury as OnInitialize<u64>>::on_initialize(2);

		assert_ok!(Bounties::propose_curator(Origin::root(), 0, 4, 4));

		assert_ok!(Bounties::accept_curator(Origin::signed(4), 0));

		assert_eq!(last_event(), RawEvent::BountyBecameActive(0));

		// Bounty account status befora adding subbounty
		assert_eq!(Balances::free_balance(Bounties::bounty_account_id(0)), 50);
		assert_eq!(Balances::reserved_balance(Bounties::bounty_account_id(0)), 0);

		// Check the balance of master curator
		// curator deposit is reserved for
		// master curator on parent bounty.
		assert_eq!(Balances::free_balance(4), 99);
		assert_eq!(Balances::reserved_balance(4), 2);

		// ===Pre-steps :: Add subbounty===
		// Acc-4 is the master curator & make sure enough deposit
		assert_ok!(
			Bounties::add_subbounty(Origin::signed(4), 0, 10, b"12345-p1".to_vec())
		);

		assert_eq!(last_event(), RawEvent::SubBountyAdded(0,1));

		// Bounty account status after adding subbounty
		assert_eq!(Balances::free_balance(Bounties::bounty_account_id(0)), 40);
		assert_eq!(Balances::reserved_balance(Bounties::bounty_account_id(0)), 0);

		// SubBounty account status
		assert_eq!(Balances::free_balance(Bounties::bounty_account_id(1)), 10);
		assert_eq!(Balances::reserved_balance(Bounties::bounty_account_id(1)), 0);

		assert_ok!(
			Bounties::propose_subcurator(Origin::signed(4), 0, 1, 4, 2)
		);

		assert_eq!(Bounties::subbounties(0,1).unwrap(), SubBounty {
			fee: 2,
			curator_deposit: 0,
			status: SubBountyStatus::SubCuratorProposed {
				subcurator: 4,
			},
		});

		// Check the balance of master curator
		assert_eq!(Balances::free_balance(4), 99);
		assert_eq!(Balances::reserved_balance(4), 2);

		assert_noop!(
			Bounties::accept_subcurator(Origin::signed(3),0,1),
			Error::<Test>::RequireSubCurator,
		);

		assert_ok!(
			Bounties::accept_subcurator(Origin::signed(4),0,1)
		);

		assert_eq!(Bounties::subbounties(0,1).unwrap(), SubBounty {
				fee: 2,
				curator_deposit: 1,
				status: SubBountyStatus::Active {
					subcurator: 4,
				},
			}
		);

		// Deposit for subcurator is reserved
		assert_eq!(Balances::free_balance(4), 98);
		assert_eq!(Balances::reserved_balance(4), 3);

		// Bounty account status at exit
		assert_eq!(Balances::free_balance(Bounties::bounty_account_id(0)), 40);
		assert_eq!(Balances::reserved_balance(Bounties::bounty_account_id(0)), 0);

		// Subbounty account status at exit
		assert_eq!(Balances::free_balance(Bounties::bounty_account_id(1)), 10);
		assert_eq!(Balances::reserved_balance(Bounties::bounty_account_id(1)), 0);

		// Treasury account status at exit
		assert_eq!(Balances::free_balance(Treasury::account_id()), 26);
		assert_eq!(Balances::reserved_balance(Treasury::account_id()), 0);

	});
}

#[test]
fn subbounty_cfg_max_subbounty_count_works() {
	new_test_ext().execute_with(|| {
		// TestProcedure
		// 1, Create bounty & move to active state with enough bounty fund & master-curator.
		// 2, Test runtime is configured to take 3 subbounties.
		// 3, Master-curator adds 3 subbounty Subbounty-1,2 & 3 & test for error
		//    like TooManySubBounties.
		// 4, Move active subbounty, to "Active" state by assigning & accepting
		//    subcurator.
		// 4, Test for DB state of `SubBounties`.
		// 5, Observe fund transaction moment between Bounty, Subbounty,
		//    Curator, Subcurator.
		// ===Pre-steps :: Make the bounty or parent bounty===
		System::set_block_number(1);
		Balances::make_free_balance_be(&Treasury::account_id(), 101);
		Balances::make_free_balance_be(&4, 301);

		assert_ok!(Bounties::propose_bounty(Origin::signed(0), 38, b"12345".to_vec()));

		assert_ok!(Bounties::approve_bounty(Origin::root(), 0));

		System::set_block_number(2);
		<Treasury as OnInitialize<u64>>::on_initialize(2);

		assert_ok!(Bounties::propose_curator(Origin::root(), 0, 4, 8));

		assert_ok!(Bounties::accept_curator(Origin::signed(4), 0));

		assert_eq!(last_event(), RawEvent::BountyBecameActive(0));

		// Bounty account status befora adding subbounty
		assert_eq!(Balances::free_balance(Bounties::bounty_account_id(0)), 38);
		assert_eq!(Balances::reserved_balance(Bounties::bounty_account_id(0)), 0);

		// Check the balance of master curator
		// curator deposit is reserved for
		// master curator on parent bounty.
		assert_eq!(Balances::free_balance(4), 297);
		assert_eq!(Balances::reserved_balance(4), 4);

		// ===Pre-steps :: Add Max number of subbounty===
		// Acc-4 is the master curator & make sure enough
		// balance for subbounty deposit.
		assert_ok!(
			Bounties::add_subbounty(Origin::signed(4), 0, 10, b"12345-sb01".to_vec())
		);

		assert_eq!(last_event(), RawEvent::SubBountyAdded(0,1));

		// master curator account status
		assert_eq!(Balances::free_balance(4), 297);
		assert_eq!(Balances::reserved_balance(4), 4);

		// Bounty account status
		assert_eq!(Balances::free_balance(Bounties::bounty_account_id(0)), 28);
		assert_eq!(Balances::reserved_balance(Bounties::bounty_account_id(0)), 0);

		// Subbounty-1 account status
		assert_eq!(Balances::free_balance(Bounties::bounty_account_id(1)), 10);
		assert_eq!(Balances::reserved_balance(Bounties::bounty_account_id(1)), 0);

		assert_ok!(
			Bounties::add_subbounty(Origin::signed(4), 0, 10, b"12345-sb02".to_vec())
		);

		assert_eq!(last_event(), RawEvent::SubBountyAdded(0,2));

		// master curator account status
		assert_eq!(Balances::free_balance(4), 297);
		assert_eq!(Balances::reserved_balance(4), 4);

		// Bounty account status
		assert_eq!(Balances::free_balance(Bounties::bounty_account_id(0)), 18);
		assert_eq!(Balances::reserved_balance(Bounties::bounty_account_id(0)), 0);

		// Subbounty-2 account status
		assert_eq!(Balances::free_balance(Bounties::bounty_account_id(2)), 10);
		assert_eq!(Balances::reserved_balance(Bounties::bounty_account_id(2)), 0);

		assert_ok!(
			Bounties::add_subbounty(Origin::signed(4), 0, 10, b"12345-sb03".to_vec())
		);

		assert_eq!(last_event(), RawEvent::SubBountyAdded(0,3));

		// master curator account status
		assert_eq!(Balances::free_balance(4), 297);
		assert_eq!(Balances::reserved_balance(4), 4);

		// Bounty account status
		assert_eq!(Balances::free_balance(Bounties::bounty_account_id(0)), 8);
		assert_eq!(Balances::reserved_balance(Bounties::bounty_account_id(0)), 0);

		// Subbounty-3 account status
		assert_eq!(Balances::free_balance(Bounties::bounty_account_id(3)), 10);
		assert_eq!(Balances::reserved_balance(Bounties::bounty_account_id(3)), 0);

		// Test runtime supports Max of 3 Subbounties
		assert_noop!(
			Bounties::add_subbounty(Origin::signed(4), 0, 10, b"12345-sb04".to_vec()),
			Error::<Test>::TooManySubBounties,
		);

		// ===XXX_subcurator() api test===
		// test propose_subcurator() with invalid curator.
		assert_noop!(
			Bounties::propose_subcurator(Origin::signed(4),0,0,5,2),
			Error::<Test>::InvalidIndex,
		);

		// propose subcurator for all added 3 subbounties.
		assert_ok!(
			Bounties::propose_subcurator(Origin::signed(4),0,1,5,2)
		);

		assert_eq!(Bounties::subbounties(0,1).unwrap().status,
			SubBountyStatus::SubCuratorProposed {
				subcurator: 5,
			},
		);

		assert_ok!(
			Bounties::propose_subcurator(Origin::signed(4),0,2,6,2)
		);

		assert_eq!(Bounties::subbounties(0,2).unwrap().status,
			SubBountyStatus::SubCuratorProposed {
				subcurator: 6,
			},
		);

		assert_ok!(
			Bounties::propose_subcurator(Origin::signed(4),0,3,7,2)
		);

		assert_eq!(Bounties::subbounties(0,3).unwrap().status,
			SubBountyStatus::SubCuratorProposed {
				subcurator: 7,
			},
		);

		// ===Test accept_subcurator() for invalid curator===
		assert_noop!(
			Bounties::accept_subcurator(Origin::signed(3),0,1),
			Error::<Test>::RequireSubCurator,
		);

		// ===Test accept_subcurator() for invalid curator deposit balance===
		assert_noop!(
			Bounties::accept_subcurator(Origin::signed(5),0,1),
			pallet_balances::Error::<Test, _>::InsufficientBalance,
		);

		// ===Acc-5 accepts role of subcurator===
		Balances::make_free_balance_be(&5, 10);

		assert_eq!(Balances::free_balance(5), 10);
		assert_eq!(Balances::reserved_balance(5), 0);

		assert_ok!(
			Bounties::accept_subcurator(Origin::signed(5),0,1)
		);

		assert_eq!(Bounties::subbounties(0,1).unwrap().status,
			SubBountyStatus::Active {
				subcurator: 5,
			},
		);

		// Check account status of subcurator for
		// subbounty-1, ceurator deposit is reserved
		// as expected.
		assert_eq!(Balances::free_balance(5), 9);
		assert_eq!(Balances::reserved_balance(5), 1);

		// ===Acc-6 accepts role of subcurator===
		Balances::make_free_balance_be(&6, 10);

		assert_eq!(Balances::free_balance(6), 10);
		assert_eq!(Balances::reserved_balance(6), 0);

		assert_ok!(
			Bounties::accept_subcurator(Origin::signed(6),0,2)
		);

		assert_eq!(Bounties::subbounties(0,2).unwrap().status,
			SubBountyStatus::Active {
				subcurator: 6,
			},
		);

		// Check account status of subcurator for
		// subbounty-2, ceurator deposit is reserved
		// as expected.
		assert_eq!(Balances::free_balance(6), 9);
		assert_eq!(Balances::reserved_balance(6), 1);

		// ===Acc-7 accepts role of subcurator===
		Balances::make_free_balance_be(&7, 10);

		assert_eq!(Balances::free_balance(7), 10);
		assert_eq!(Balances::reserved_balance(7), 0);

		assert_ok!(
			Bounties::accept_subcurator(Origin::signed(7),0,3)
		);

		assert_eq!(Bounties::subbounties(0,3).unwrap().status,
			SubBountyStatus::Active {
				subcurator: 7,
			},
		);

		// Check account status of subcurator for
		// subbounty-3, ceurator deposit is reserved
		// as expected.
		assert_eq!(Balances::free_balance(7), 9);
		assert_eq!(Balances::reserved_balance(7), 1);
	});
}

#[test]
fn subbounty_award_claim_subbounty_works() {
	new_test_ext().execute_with(|| {

		// TestProcedure
		// 1, Create bounty & move to active state with enough fund & master-curator.
		// 2, Master-curator adds two subbounties & propose sub-curator.
		// 3, Sub-curator accepts & award bounties.
		// 5, Ensure parent bounty is not closed after two subbounties are closed/claimed.
		// 6. Award the parent pounty and master-curator fee.
		// 7. Observe fund transaction moment between Treasury, Bounty, Subbounty,
		//    Curator, Subcurator & beneficiary.

		// ===Pre-steps :: Make the bounty or parent bounty===
		System::set_block_number(1);
		Balances::make_free_balance_be(&Treasury::account_id(), 101);
		assert_eq!(Balances::free_balance(Treasury::account_id()), 101);
		assert_eq!(Balances::reserved_balance(Treasury::account_id()), 0);

		// Bounty curator initial balance
		Balances::make_free_balance_be(&4, 201);
		assert_eq!(Balances::free_balance(4), 201);
		assert_eq!(Balances::reserved_balance(4), 0);

		assert_ok!(Bounties::propose_bounty(Origin::signed(0), 28, b"12345".to_vec()));

		assert_ok!(Bounties::approve_bounty(Origin::root(), 0));

		System::set_block_number(2);
		<Treasury as OnInitialize<u64>>::on_initialize(2);

		// Check parent bounty account status
		assert_eq!(Balances::free_balance(Bounties::bounty_account_id(0)), 28);
		assert_eq!(Balances::reserved_balance(Bounties::bounty_account_id(0)), 0);

		assert_eq!(Balances::free_balance(Treasury::account_id()), 37);
		assert_eq!(Balances::reserved_balance(Treasury::account_id()), 0);

		assert_ok!(Bounties::propose_curator(Origin::root(), 0, 4, 6));

		assert_ok!(Bounties::accept_curator(Origin::signed(4), 0));

		assert_eq!(last_event(), RawEvent::BountyBecameActive(0));

		// Check the balance of master curator
		// curator deposit is reserved for
		// master curator on parent bounty.
		assert_eq!(Balances::free_balance(4), 198);
		assert_eq!(Balances::reserved_balance(4), 3);
		assert_eq!(Bounties::bounties(0).unwrap().fee, 6);

		// ===Pre-steps :: Add two subbounty===
		// Subbounty-1
		assert_ok!(
			Bounties::add_subbounty(Origin::signed(4), 0, 10, b"12345-sb01".to_vec())
		);

		assert_eq!(last_event(), RawEvent::SubBountyAdded(0,1));

		assert_eq!(Balances::free_balance(4), 198);
		assert_eq!(Balances::reserved_balance(4), 3);

		// parent bounty account status
		assert_eq!(Balances::free_balance(Bounties::bounty_account_id(0)), 18);
		assert_eq!(Balances::reserved_balance(Bounties::bounty_account_id(0)), 0);

		// subbounty-1 account status
		assert_eq!(Balances::free_balance(Bounties::bounty_account_id(1)), 10);
		assert_eq!(Balances::reserved_balance(Bounties::bounty_account_id(1)), 0);

		assert_ok!(
			Bounties::add_subbounty(Origin::signed(4), 0, 10, b"12345-sb02".to_vec())
		);

		assert_eq!(last_event(), RawEvent::SubBountyAdded(0,2));

		// parent bounty account status
		assert_eq!(Balances::free_balance(Bounties::bounty_account_id(0)), 8);
		assert_eq!(Balances::reserved_balance(Bounties::bounty_account_id(0)), 0);

		// subbounty-2 account status
		assert_eq!(Balances::free_balance(Bounties::bounty_account_id(2)), 10);
		assert_eq!(Balances::reserved_balance(Bounties::bounty_account_id(2)), 0);

		// ===XXX_subcurator() api test===
		// propose subcurator for all added 2 subbounties.
		assert_ok!(
			Bounties::propose_subcurator(Origin::signed(4),0,1,5,2)
		);

		assert_eq!(Bounties::subbounties(0,1).unwrap().status,
			SubBountyStatus::SubCuratorProposed {
				subcurator: 5,
			},
		);
		// Master curator fee got reduced by 2 as expected.
		assert_eq!(Bounties::bounties(0).unwrap().fee, 4);

		assert_ok!(
			Bounties::propose_subcurator(Origin::signed(4),0,2,6,2)
		);

		assert_eq!(Bounties::subbounties(0,2).unwrap().status,
			SubBountyStatus::SubCuratorProposed {
				subcurator: 6,
			},
		);
		// Master curator fee got reduced by 2 as expected.
		assert_eq!(Bounties::bounties(0).unwrap().fee, 2);

		// ===Test accept_subcurator() for invalid curator===

		// ===Acc-5 accepts role of subcurator===
		Balances::make_free_balance_be(&5, 10);

		assert_eq!(Balances::free_balance(5), 10);
		assert_eq!(Balances::reserved_balance(5), 0);

		assert_ok!(
			Bounties::accept_subcurator(Origin::signed(5),0,1)
		);

		assert_eq!(Bounties::subbounties(0,1).unwrap().status,
			SubBountyStatus::Active {
				subcurator: 5,
			},
		);

		assert_eq!(Balances::free_balance(5), 9);
		assert_eq!(Balances::reserved_balance(5), 1);

		// ===Acc-6 accepts role of subcurator===
		Balances::make_free_balance_be(&6, 10);

		assert_eq!(Balances::free_balance(6), 10);
		assert_eq!(Balances::reserved_balance(6), 0);

		assert_ok!(
			Bounties::accept_subcurator(Origin::signed(6),0,2)
		);

		assert_eq!(Bounties::subbounties(0,2).unwrap().status,
			SubBountyStatus::Active {
				subcurator: 6,
			},
		);

		assert_eq!(Balances::free_balance(6), 9);
		assert_eq!(Balances::reserved_balance(6), 1);

		// ===Award subbounties===
		// Test for invalid arguments
		assert_noop!(
			Bounties::award_subbounty(Origin::signed(3),0,1,7),
			Error::<Test>::RequireSubCurator,
		);

		// Master curator can't award subbounty.
		assert_noop!(
			Bounties::award_subbounty(Origin::signed(4),0,1,7),
			Error::<Test>::RequireSubCurator,
		);

		// subbounty-1
		assert_ok!(Bounties::award_subbounty(Origin::signed(5),0,1,7));

		assert_eq!(Bounties::subbounties(0,1).unwrap().status,
			SubBountyStatus::PendingPayout {
				subcurator: 5,
				beneficiary: 7,
				unlock_at: 5,
			},
		);

		// subbounty-2
		assert_ok!(Bounties::award_subbounty(Origin::signed(6),0,2,8));

		assert_eq!(last_event(), RawEvent::SubBountyAwarded(0, 2, 8));

		assert_eq!(Bounties::subbounties(0,2).unwrap().status,
			SubBountyStatus::PendingPayout {
				subcurator: 6,
				beneficiary: 8,
				unlock_at: 5,
			},
		);

		// ===Claim subbounties===
		assert_eq!(Balances::free_balance(Bounties::bounty_account_id(0)), 8);
		assert_eq!(Balances::reserved_balance(Bounties::bounty_account_id(0)), 0);

		assert_eq!(Balances::free_balance(Bounties::bounty_account_id(1)), 10);
		assert_eq!(Balances::reserved_balance(Bounties::bounty_account_id(1)), 0);

		assert_eq!(Balances::free_balance(Bounties::bounty_account_id(2)), 10);
		assert_eq!(Balances::reserved_balance(Bounties::bounty_account_id(2)), 0);

		assert_eq!(Balances::free_balance(5), 9);
		assert_eq!(Balances::reserved_balance(5), 1);

		Balances::make_free_balance_be(&7, 10);
		Balances::make_free_balance_be(&8, 10);

		assert_eq!(Balances::free_balance(7), 10);
		assert_eq!(Balances::reserved_balance(7), 0);

		assert_eq!(Balances::free_balance(8), 10);
		assert_eq!(Balances::reserved_balance(8), 0);

		// Claim Subbounty-1
		// Test for Premature conditions
		assert_noop!(
			Bounties::claim_subbounty(Origin::signed(7),0,1),
			Error::<Test>::Premature,
		);

		System::set_block_number(9);

		assert_ok!(Bounties::claim_subbounty(Origin::signed(7),0,1));

		// Ensure subcurator is paid with curator fee & deposit refund
		assert_eq!(Balances::free_balance(5), 12);
		assert_eq!(Balances::reserved_balance(5), 0);

		// Ensure executor is paid with beneficiory amount.
		assert_eq!(Balances::free_balance(7), 18);
		assert_eq!(Balances::reserved_balance(7), 0);

		assert_eq!(Balances::free_balance(Bounties::bounty_account_id(1)), 0);
		assert_eq!(Balances::reserved_balance(Bounties::bounty_account_id(1)), 0);

		// Claim Subbounty-2
		assert_ok!(Bounties::claim_subbounty(Origin::signed(7),0,2));

		// Ensure subcurator is paid with curator fee & deposit refund
		assert_eq!(Balances::free_balance(6), 12);
		assert_eq!(Balances::reserved_balance(6), 0);

		assert_eq!(Balances::free_balance(8), 18);
		assert_eq!(Balances::reserved_balance(8), 0);

		assert_eq!(Balances::free_balance(Bounties::bounty_account_id(2)), 0);
		assert_eq!(Balances::reserved_balance(Bounties::bounty_account_id(2)), 0);

		// ===award parent bounty===
		// ensure state of parent bounty is active
		assert_eq!(Bounties::bounties(0).unwrap().status,
			BountyStatus::Active {
				curator: 4,
				update_due: 22,
			},
		);

		// Check parent bounty account status
		assert_eq!(Balances::free_balance(Bounties::bounty_account_id(0)), 8);
		assert_eq!(Balances::reserved_balance(Bounties::bounty_account_id(0)), 0);

		// call award bounty,
		// move the bounty dust balance to
		// Treasury account
		assert_ok!(
			Bounties::award_bounty(Origin::signed(4), 0, Treasury::account_id()),
		);
		assert_eq!(
			Bounties::bounties(0).unwrap().status,
			BountyStatus::PendingPayout {
				curator: 4,
				beneficiary: Treasury::account_id(),
				unlock_at: 12
			},
		);

		assert_eq!(Bounties::bounties(0).unwrap().fee, 2);

		assert_noop!(
			Bounties::claim_bounty(Origin::signed(4), 0),
			Error::<Test>::Premature,
		);

		System::set_block_number(12);

		// Trust & Bounty balance before Claim
		assert_eq!(Balances::free_balance(Bounties::bounty_account_id(0)), 8);
		assert_eq!(Balances::reserved_balance(Bounties::bounty_account_id(0)), 0);

		assert_eq!(Balances::free_balance(Treasury::account_id()), 37);
		assert_eq!(Balances::reserved_balance(Treasury::account_id()), 0);

		assert_ok!(Bounties::claim_bounty(Origin::signed(4), 0));

		// 203 = Initial balance(201) + master curator fee(2)
		assert_eq!(Balances::free_balance(4), 203);
		assert_eq!(Balances::reserved_balance(4), 0);

		// parent bounty account cleanup
		assert_eq!(Balances::free_balance(Bounties::bounty_account_id(0)), 0);
		assert_eq!(Balances::reserved_balance(Bounties::bounty_account_id(0)), 0);

		// final treasury balance :: 43 = 37 + 6(from bounty dust balance)
		assert_eq!(Balances::free_balance(Treasury::account_id()), 43);
		assert_eq!(Balances::reserved_balance(Treasury::account_id()), 0);
	});
}

#[test]
fn subbounty_close_subbounty_at_state_approved_works() {
	new_test_ext().execute_with(|| {

		// TestProcedure
		// 1, Create bounty & move to active state with enough fund & master-curator.
		// 2, Master-curator adds two subbounties & moved to approved state.
		// 3, call close_subbounty() & observe for behaviour of Curator gets slashed.
		// 4. Observe fund transaction moment between Treasury, Bounty, Subbounty,
		//    Curator, Subcurator & beneficiary.

		// ===Pre-steps :: Make the bounty or parent bounty===
		System::set_block_number(1);
		Balances::make_free_balance_be(&Treasury::account_id(), 101);

		// Bouty curator initial balance
		Balances::make_free_balance_be(&4, 201);
		assert_eq!(Balances::free_balance(4), 201);
		assert_eq!(Balances::reserved_balance(4), 0);

		assert_ok!(Bounties::propose_bounty(Origin::signed(0), 25, b"12345".to_vec()));

		assert_ok!(Bounties::approve_bounty(Origin::root(), 0));

		assert_eq!(Balances::free_balance(Treasury::account_id()), 101);
		assert_eq!(Balances::reserved_balance(Treasury::account_id()), 0);

		System::set_block_number(2);
		<Treasury as OnInitialize<u64>>::on_initialize(2);

		assert_eq!(Balances::free_balance(Treasury::account_id()), 39);
		assert_eq!(Balances::reserved_balance(Treasury::account_id()), 0);

		assert_ok!(Bounties::propose_curator(Origin::root(), 0, 4, 4));

		assert_ok!(Bounties::accept_curator(Origin::signed(4), 0));

		// bounty & treasury account balance
		assert_eq!(Balances::free_balance(Treasury::account_id()), 39);
		assert_eq!(Balances::reserved_balance(Treasury::account_id()), 0);

		// amount 4 is reserved for curator fee
		assert_eq!(Balances::free_balance(Bounties::bounty_account_id(0)), 25);
		assert_eq!(Balances::reserved_balance(Bounties::bounty_account_id(0)), 0);

		// ===Pre-steps :: Add two subbounty===
		// Acc-4 is the master curator & make sure enough
		assert_eq!(Balances::free_balance(4), 199);
		assert_eq!(Balances::reserved_balance(4), 2);

		// Subbounty-1
		assert_ok!(
			Bounties::add_subbounty(Origin::signed(4), 0, 10, b"12345-sb01".to_vec())
		);

		assert_eq!(last_event(), RawEvent::SubBountyAdded(0,1));

		assert_eq!(Balances::free_balance(4), 199);
		assert_eq!(Balances::reserved_balance(4), 2);

		assert_eq!(Balances::free_balance(Bounties::bounty_account_id(0)), 15);
		assert_eq!(Balances::reserved_balance(Bounties::bounty_account_id(0)), 0);

		assert_eq!(Balances::free_balance(Bounties::bounty_account_id(1)), 10);
		assert_eq!(Balances::reserved_balance(Bounties::bounty_account_id(1)), 0);

		assert_eq!(
			Bounties::subbounties(0,1).unwrap().status,
			SubBountyStatus::Added,
		);

		// Subbounty-2
		assert_ok!(
			Bounties::add_subbounty(Origin::signed(4), 0, 10, b"12345-sb02".to_vec())
		);

		assert_eq!(last_event(), RawEvent::SubBountyAdded(0,2));

		assert_eq!(Balances::free_balance(4), 199);
		assert_eq!(Balances::reserved_balance(4), 2);

		// reserved for two subbounties & master currator fee
		assert_eq!(Balances::free_balance(Bounties::bounty_account_id(0)), 5);
		assert_eq!(Balances::reserved_balance(Bounties::bounty_account_id(0)), 0);

		assert_eq!(Balances::free_balance(Bounties::bounty_account_id(2)), 10);
		assert_eq!(Balances::reserved_balance(Bounties::bounty_account_id(2)), 0);

		assert_eq!(
			Bounties::subbounties(0,2).unwrap().status,
			SubBountyStatus::Added,
		);
		// ===Call close_subbounty===

		// Subbounty-1
		assert_ok!(Bounties::close_subbounty(Origin::signed(4), 0, 1));

		assert_eq!(last_event(), RawEvent::SubBountyCanceled(0, 1));

		// As expected fund reserved for subbounty moved back to parent bounty
		assert_eq!(Balances::free_balance(Bounties::bounty_account_id(1)), 0);
		assert_eq!(Balances::reserved_balance(Bounties::bounty_account_id(1)), 0);

		assert_eq!(Balances::free_balance(Bounties::bounty_account_id(0)), 15);
		assert_eq!(Balances::reserved_balance(Bounties::bounty_account_id(0)), 0);

		assert_eq!(Balances::free_balance(Treasury::account_id()), 39);
		assert_eq!(Balances::reserved_balance(Treasury::account_id()), 0);

		// Subcurator or proposer of subbounty is slashed & lost deposit of 90
		assert_eq!(Balances::free_balance(4), 199);
		assert_eq!(Balances::reserved_balance(4), 2);

		// Subbounty-2
		assert_ok!(Bounties::close_subbounty(Origin::signed(4), 0, 2));

		assert_eq!(last_event(), RawEvent::SubBountyCanceled(0, 2));

		// Subcurator or proposer of subbounty is slashed & lost deposit of 90
		assert_eq!(Balances::free_balance(4), 199);
		assert_eq!(Balances::reserved_balance(4), 2);

		// As expected fund reserved for subbounty moved back to parent bounty
		assert_eq!(Balances::free_balance(Bounties::bounty_account_id(0)), 25);
		assert_eq!(Balances::reserved_balance(Bounties::bounty_account_id(0)), 0);

		assert_eq!(Balances::free_balance(Bounties::bounty_account_id(0)), 25);
		assert_eq!(Balances::reserved_balance(Bounties::bounty_account_id(0)), 0);

		assert_eq!(Balances::free_balance(Treasury::account_id()), 39);
		assert_eq!(Balances::reserved_balance(Treasury::account_id()), 0);
	});
}

#[test]
fn subbounty_close_subbounty_at_state_subcurator_proposed_works() {
	new_test_ext().execute_with(|| {

		// TestProcedure
		// 1, Create bounty & move to active state with enough fund & master-curator.
		// 2, Master-curator adds two subbounties & moved to subcurator proposed state.
		// 3, Call close_subbounty(), observe for bounty deposits are unreserved & no slashing.
		// 4. Observe fund transaction moment between Treasury, Bounty, Subbounty,
		//    Curator, Subcurator & beneficiary.

		// ===Pre-steps :: Make the bounty or parent bounty===
		System::set_block_number(1);
		Balances::make_free_balance_be(&Treasury::account_id(), 101);

		// Bouty curator initial balance
		Balances::make_free_balance_be(&4, 201);
		assert_eq!(Balances::free_balance(4), 201);
		assert_eq!(Balances::reserved_balance(4), 0);

		assert_ok!(Bounties::propose_bounty(Origin::signed(0), 25, b"12345".to_vec()));

		assert_ok!(Bounties::approve_bounty(Origin::root(), 0));

		assert_eq!(Balances::free_balance(Treasury::account_id()), 101);
		assert_eq!(Balances::reserved_balance(Treasury::account_id()), 0);

		System::set_block_number(2);
		<Treasury as OnInitialize<u64>>::on_initialize(2);

		assert_eq!(Balances::free_balance(Bounties::bounty_account_id(0)), 25);
		assert_eq!(Balances::reserved_balance(Bounties::bounty_account_id(0)), 0);

		assert_eq!(Balances::free_balance(Treasury::account_id()), 39);
		assert_eq!(Balances::reserved_balance(Treasury::account_id()), 0);

		assert_ok!(Bounties::propose_curator(Origin::root(), 0, 4, 4));

		assert_ok!(Bounties::accept_curator(Origin::signed(4), 0));

		// ===Pre-steps :: Add two subbounty===
		// Acc-4 is the master curator & make sure enough
		assert_eq!(Balances::free_balance(4), 199);
		assert_eq!(Balances::reserved_balance(4), 2);

		// Subbounty-1
		assert_ok!(
			Bounties::add_subbounty(Origin::signed(4), 0, 10, b"12345-sb01".to_vec())
		);

		assert_eq!(last_event(), RawEvent::SubBountyAdded(0,1));

		assert_eq!(Balances::free_balance(4), 199);
		assert_eq!(Balances::reserved_balance(4), 2);

		// Subbounty-1 account status
		assert_eq!(Balances::free_balance(Bounties::bounty_account_id(1)), 10);
		assert_eq!(Balances::reserved_balance(Bounties::bounty_account_id(1)), 0);

		assert_eq!(Balances::free_balance(Bounties::bounty_account_id(0)), 15);
		assert_eq!(Balances::reserved_balance(Bounties::bounty_account_id(0)), 0);

		assert_eq!(
			Bounties::subbounties(0,1).unwrap().status,
			SubBountyStatus::Added,
		);

		// Subbounty-2
		assert_ok!(
			Bounties::add_subbounty(Origin::signed(4), 0, 10, b"12345-sb02".to_vec())
		);

		assert_eq!(last_event(), RawEvent::SubBountyAdded(0,2));

		assert_eq!(Balances::free_balance(4), 199);
		assert_eq!(Balances::reserved_balance(4), 2);

		// Subbounty-2 account status
		assert_eq!(Balances::free_balance(Bounties::bounty_account_id(2)), 10);
		assert_eq!(Balances::reserved_balance(Bounties::bounty_account_id(2)), 0);

		assert_eq!(Balances::free_balance(Bounties::bounty_account_id(0)), 5);
		assert_eq!(Balances::reserved_balance(Bounties::bounty_account_id(0)), 0);

		assert_eq!(Balances::free_balance(Treasury::account_id()), 39);
		assert_eq!(Balances::reserved_balance(Treasury::account_id()), 0);

		assert_eq!(
			Bounties::subbounties(0,2).unwrap().status,
			SubBountyStatus::Added,
		);

		// Subbounty-1 Propose subcurator
		assert_eq!(Balances::free_balance(4), 199);
		assert_eq!(Balances::reserved_balance(4), 2);

		// propose subcurator for subbounty-1.
		assert_ok!(
			Bounties::propose_subcurator(Origin::signed(4),0,1,5,2)
		);

		assert_eq!(Bounties::subbounties(0,1).unwrap().status,
			SubBountyStatus::SubCuratorProposed {
				subcurator: 5,
			},
		);

		// ===Call close_subbounty===
		// Subbounty-1
		// TODO :: Have to recheck, Unable to close subbounty by root.
		// assert_ok!(Bounties::close_subbounty(Origin::root(), 0, 1));
		assert_ok!(Bounties::close_subbounty(Origin::signed(4), 0, 1));

		//Subbounty-1 account status.
		assert_eq!(Balances::free_balance(Bounties::bounty_account_id(1)), 0);
		assert_eq!(Balances::reserved_balance(Bounties::bounty_account_id(1)), 0);

		// As expected fund are moved back to parent bounty from subbounty-1.
		assert_eq!(Balances::free_balance(Bounties::bounty_account_id(0)), 15);
		assert_eq!(Balances::reserved_balance(Bounties::bounty_account_id(0)), 0);

		assert_eq!(Balances::free_balance(Treasury::account_id()), 39);
		assert_eq!(Balances::reserved_balance(Treasury::account_id()), 0);

		// No slash on Master-Curator
		assert_eq!(Balances::free_balance(4), 199);
		assert_eq!(Balances::reserved_balance(4), 2);

		// Subbounty-2
		assert_ok!(Bounties::close_subbounty(Origin::signed(4), 0, 2));

		// No slash on Master-Curator
		assert_eq!(Balances::free_balance(4), 199);
		assert_eq!(Balances::reserved_balance(4), 2);

		//Subbounty-2 account status.
		assert_eq!(Balances::free_balance(Bounties::bounty_account_id(2)), 0);
		assert_eq!(Balances::reserved_balance(Bounties::bounty_account_id(2)), 0);

		// As expected fund are moved back to parent bounty from subbounty-2.
		assert_eq!(Balances::free_balance(Bounties::bounty_account_id(0)), 25);
		assert_eq!(Balances::reserved_balance(Bounties::bounty_account_id(0)), 0);

		assert_eq!(Balances::free_balance(Treasury::account_id()), 39);
		assert_eq!(Balances::reserved_balance(Treasury::account_id()), 0);

	});
}

#[test]
fn subbounty_close_subbounty_at_state_active_pendingpayout() {
	new_test_ext().execute_with(|| {

		// TestProcedure
		// 1, Create bounty & move to active state with enough fund & master-curator.
		// 2, Master-curator adds two subbounties & move Subbounty-1 to active &
		//    Subbounty-2 to PendingPayout state.
		// 3, Call close_subbounty() from Rootorigin, observe for Subbounty-1
		//    subcurator deposit not gets slashed.
		// 4, Call close_subbounty() from subbounty-2 subcurator origin, observe
		//    for BadOrigin error.
		// 5, Call close_subbounty() from subbounty-2 mastercurator origin, observe
		//    for PendingPayout error.
		// 6. Observe fund transaction moment between Treasury, Bounty, Subbounty,
		//    Curator, Subcurator & beneficiary.

		// ===Pre-steps :: Make the bounty or parent bounty===
		System::set_block_number(1);
		Balances::make_free_balance_be(&Treasury::account_id(), 101);

		// Bouty curator initial balance
		Balances::make_free_balance_be(&4, 201);
		assert_eq!(Balances::free_balance(4), 201);
		assert_eq!(Balances::reserved_balance(4), 0);

		assert_ok!(Bounties::propose_bounty(Origin::signed(0), 26, b"12345".to_vec()));

		assert_ok!(Bounties::approve_bounty(Origin::root(), 0));

		assert_eq!(Balances::free_balance(Treasury::account_id()), 101);
		assert_eq!(Balances::reserved_balance(Treasury::account_id()), 0);

		System::set_block_number(2);
		<Treasury as OnInitialize<u64>>::on_initialize(2);

		// Parent bounty account status.
		assert_eq!(Balances::free_balance(Bounties::bounty_account_id(0)), 26);
		assert_eq!(Balances::reserved_balance(Bounties::bounty_account_id(0)), 0);

		assert_eq!(Balances::free_balance(Treasury::account_id()), 38);
		assert_eq!(Balances::reserved_balance(Treasury::account_id()), 0);

		assert_ok!(Bounties::propose_curator(Origin::root(), 0, 4, 6));

		assert_ok!(Bounties::accept_curator(Origin::signed(4), 0));

		// ===Pre-steps :: Add two subbounty===
		// Acc-4 is the master curator & make sure enough
		assert_eq!(Balances::free_balance(4), 198);
		assert_eq!(Balances::reserved_balance(4), 3);

		// Subbounty-1
		assert_ok!(
			Bounties::add_subbounty(Origin::signed(4), 0, 10, b"12345-sb01".to_vec())
		);

		assert_eq!(last_event(), RawEvent::SubBountyAdded(0,1));

		assert_eq!(
			Bounties::subbounties(0,1).unwrap().status,
			SubBountyStatus::Added,
		);

		assert_eq!(Balances::free_balance(4), 198);
		assert_eq!(Balances::reserved_balance(4), 3);

		// Movement of fund from parent to subbounty-1
		assert_eq!(Balances::free_balance(Bounties::bounty_account_id(1)), 10);
		assert_eq!(Balances::reserved_balance(Bounties::bounty_account_id(1)), 0);

		assert_eq!(Balances::free_balance(Bounties::bounty_account_id(0)), 16);
		assert_eq!(Balances::reserved_balance(Bounties::bounty_account_id(0)), 0);

		// Subbounty-2
		assert_ok!(
			Bounties::add_subbounty(Origin::signed(4), 0, 10, b"12345-sb02".to_vec())
		);

		assert_eq!(last_event(), RawEvent::SubBountyAdded(0,2));

		assert_eq!(
			Bounties::subbounties(0,2).unwrap().status,
			SubBountyStatus::Added,
		);

		assert_eq!(Balances::free_balance(4), 198);
		assert_eq!(Balances::reserved_balance(4), 3);

		// Movement of fund from parent to subbounty-2
		assert_eq!(Balances::free_balance(Bounties::bounty_account_id(2)), 10);
		assert_eq!(Balances::reserved_balance(Bounties::bounty_account_id(2)), 0);

		assert_eq!(Balances::free_balance(Bounties::bounty_account_id(0)), 6);
		assert_eq!(Balances::reserved_balance(Bounties::bounty_account_id(0)), 0);

		assert_eq!(Balances::free_balance(Treasury::account_id()), 38);
		assert_eq!(Balances::reserved_balance(Treasury::account_id()), 0);

		// Ensure Proposer/Master-Curator bond fund is unreserved.
		assert_eq!(Balances::free_balance(4), 198);
		assert_eq!(Balances::reserved_balance(4), 3);

		// Move subbounty-1 to active state.
		Balances::make_free_balance_be(&5, 10);
		Balances::make_free_balance_be(&6, 10);

		assert_ok!(
			Bounties::propose_subcurator(Origin::signed(4),0,1,5,2)
		);

		assert_ok!(
			Bounties::accept_subcurator(Origin::signed(5),0,1)
		);

		assert_eq!(Bounties::subbounties(0,1).unwrap().status,
			SubBountyStatus::Active {
				subcurator: 5,
			},
		);

		// Ensure Subcurator deposit got reserved.
		assert_eq!(Balances::free_balance(5), 9);
		assert_eq!(Balances::reserved_balance(5), 1);

		// Move subbounty-2 to pending payout state.
		assert_ok!(
			Bounties::propose_subcurator(Origin::signed(4),0,2,6,2)
		);

		assert_ok!(
			Bounties::accept_subcurator(Origin::signed(6),0,2)
		);

		assert_ok!(Bounties::award_subbounty(Origin::signed(6),0,2,7));

		assert_eq!(Bounties::subbounties(0,2).unwrap().status,
			SubBountyStatus::PendingPayout {
				subcurator: 6,
				beneficiary: 7,
				unlock_at: 5,
			},
		);

		// Ensure Subcurator deposit got reserved.
		assert_eq!(Balances::free_balance(6), 9);
		assert_eq!(Balances::reserved_balance(6), 1);

		// ===Call close_subbounty===

		// Subbounty-1
		assert_ok!(Bounties::close_subbounty(Origin::root(), 0, 1));

		// Subcurator deposit got unreserved without slashing.
		assert_eq!(Balances::free_balance(5), 10);
		assert_eq!(Balances::reserved_balance(5), 0);

		// As expected fund reserved for subbounty moved back to parent bounty
		assert_eq!(Balances::free_balance(Bounties::bounty_account_id(0)), 16);
		assert_eq!(Balances::reserved_balance(Bounties::bounty_account_id(0)), 0);

		// Subbounty-2
		// Subcurator of Subbounty-2 tries to close_subbounty()
		// API throws "BadOrigin" error as expected.
		assert_noop!(
			Bounties::close_subbounty(Origin::signed(6), 0, 2),
			DispatchError::BadOrigin,
		);

		// Master Curator of Subbounty-2 tries to close_subbounty()
		// API throws "PendingPayout" error as expected.
		assert_noop!(
			Bounties::close_subbounty(Origin::signed(4), 0, 2),
			Error::<Test>::PendingPayout,
		);

		// No slash on Master-Curator
		assert_eq!(Balances::free_balance(4), 198);
		assert_eq!(Balances::reserved_balance(4), 3);

		// As expected fund reserved for subbounty moved back to parent bounty
		assert_eq!(Balances::free_balance(Bounties::bounty_account_id(0)), 16);
		assert_eq!(Balances::reserved_balance(Bounties::bounty_account_id(0)), 0);

		assert_eq!(Balances::free_balance(Treasury::account_id()), 38);
		assert_eq!(Balances::reserved_balance(Treasury::account_id()), 0);

	});
}


#[test]
fn subbounty_close_works() {
	new_test_ext().execute_with(|| {

		// TestProcedure
		// 1, Create bounty & move to active state with enough fund & master-curator.
		// 2, Master-curator adds two subbounties & move Subbounty-1 to active &
		//    Subbounty-2 to PendingPayout state.
		// 3, Call close_bounty() from Rootorigin, observe for Subbounty-1 gets closed with
		//    subcurator deposit not gets slashed and Subbounty-2 returs error.
		// 4, Check the state of parent bounty for Invalid index.
		// 5, Claim on Subbounty-2 should work without any issue.
		// 7, Ensure master curator is not paid any fee, but deposit got unreserved.
		// 6. Observe fund transaction moment between Treasury, Bounty, Subbounty,
		//    Curator, Subcurator & beneficiary.

		// ===Pre-steps :: Create the bounty or parent bounty===
		System::set_block_number(1);
		Balances::make_free_balance_be(&Treasury::account_id(), 101);

		// Bouty curator initial balance
		Balances::make_free_balance_be(&4, 201);
		assert_eq!(Balances::free_balance(4), 201);
		assert_eq!(Balances::reserved_balance(4), 0);

		assert_ok!(Bounties::propose_bounty(Origin::signed(0), 26, b"12345".to_vec()));

		assert_ok!(Bounties::approve_bounty(Origin::root(), 0));

		assert_eq!(Balances::free_balance(Treasury::account_id()), 101);
		assert_eq!(Balances::reserved_balance(Treasury::account_id()), 0);

		System::set_block_number(2);
		<Treasury as OnInitialize<u64>>::on_initialize(2);

		// Parent bounty account status.
		assert_eq!(Balances::free_balance(Bounties::bounty_account_id(0)), 26);
		assert_eq!(Balances::reserved_balance(Bounties::bounty_account_id(0)), 0);

		assert_eq!(Balances::free_balance(Treasury::account_id()), 38);
		assert_eq!(Balances::reserved_balance(Treasury::account_id()), 0);

		assert_ok!(Bounties::propose_curator(Origin::root(), 0, 4, 6));

		assert_ok!(Bounties::accept_curator(Origin::signed(4), 0));

		// ===Pre-steps :: Add two subbounty===
		// Acc-4 is the master curator & make sure enough
		assert_eq!(Balances::free_balance(4), 198);
		assert_eq!(Balances::reserved_balance(4), 3);

		// Subbounty-1
		assert_ok!(
			Bounties::add_subbounty(Origin::signed(4), 0, 10, b"12345-sb01".to_vec())
		);

		assert_eq!(last_event(), RawEvent::SubBountyAdded(0,1));

		// Subbounty-1 account details
		assert_eq!(Balances::free_balance(Bounties::bounty_account_id(1)), 10);
		assert_eq!(Balances::reserved_balance(Bounties::bounty_account_id(1)), 0);

		assert_eq!(Balances::free_balance(Bounties::bounty_account_id(0)), 16);
		assert_eq!(Balances::reserved_balance(Bounties::bounty_account_id(0)), 0);

		assert_eq!(Balances::free_balance(4), 198);
		assert_eq!(Balances::reserved_balance(4), 3);

		assert_eq!(
			Bounties::subbounties(0,1).unwrap().status,
			SubBountyStatus::Added,
		);

		assert_eq!(Bounties::bounties(0).unwrap().active_subbounty_count, 1);

		// Subbounty-2
		assert_ok!(
			Bounties::add_subbounty(Origin::signed(4), 0, 10, b"12345-sb02".to_vec())
		);

		assert_eq!(last_event(), RawEvent::SubBountyAdded(0,2));

		assert_eq!(Bounties::bounties(0).unwrap().active_subbounty_count, 2);

		//Subbounty-2 account details
		assert_eq!(Balances::free_balance(Bounties::bounty_account_id(2)), 10);
		assert_eq!(Balances::reserved_balance(Bounties::bounty_account_id(2)), 0);

		assert_eq!(Balances::free_balance(Bounties::bounty_account_id(0)), 6);
		assert_eq!(Balances::reserved_balance(Bounties::bounty_account_id(0)), 0);

		assert_eq!(Balances::free_balance(Treasury::account_id()), 38);
		assert_eq!(Balances::reserved_balance(Treasury::account_id()), 0);

		assert_eq!(
			Bounties::subbounties(0,2).unwrap().status,
			SubBountyStatus::Added,
		);

		// Ensure Proposer/Master-Curator bond fund is unreserved.
		assert_eq!(Balances::free_balance(4), 198);
		assert_eq!(Balances::reserved_balance(4), 3);

		// Move subbounty-1 to active state.
		Balances::make_free_balance_be(&5, 10);
		Balances::make_free_balance_be(&6, 10);
		Balances::make_free_balance_be(&7, 10);

		assert_ok!(
			Bounties::propose_subcurator(Origin::signed(4),0,1,5,2)
		);

		assert_ok!(
			Bounties::accept_subcurator(Origin::signed(5),0,1)
		);

		assert_eq!(Bounties::subbounties(0,1).unwrap().status,
			SubBountyStatus::Active {
				subcurator: 5,
			},
		);

		// Ensure Subcurator deposit got reserved.
		assert_eq!(Balances::free_balance(5), 9);
		assert_eq!(Balances::reserved_balance(5), 1);

		// Move subbounty-2 to pending payout state.
		assert_ok!(
			Bounties::propose_subcurator(Origin::signed(4),0,2,6,2)
		);

		assert_ok!(
			Bounties::accept_subcurator(Origin::signed(6),0,2)
		);

		assert_ok!(Bounties::award_subbounty(Origin::signed(6),0,2,7));

		assert_eq!(Bounties::subbounties(0,2).unwrap().status,
			SubBountyStatus::PendingPayout {
				subcurator: 6,
				beneficiary: 7,
				unlock_at: 5,
			},
		);

		// Ensure Subcurator deposit got reserved.
		assert_eq!(Balances::free_balance(6), 9);
		assert_eq!(Balances::reserved_balance(6), 1);

		// ===Call close_bounty===
		// Test for error "RequireNoActiveSubBounty"
		// from close parent bounty
		assert_noop!(
			Bounties::close_bounty(Origin::root(), 0),
			Error::<Test>::RequireNoActiveSubBounty,
		);

		// close Subbounty-1
		assert_ok!(Bounties::close_subbounty(Origin::signed(4), 0, 1));

		// Master curator deposit got unreserved without slashing.
		assert_eq!(Balances::free_balance(4), 198);
		assert_eq!(Balances::reserved_balance(4), 3);

		// Subcurator deposit got unreserved without slashing.
		assert_eq!(Balances::free_balance(5), 10);
		assert_eq!(Balances::reserved_balance(5), 0);

		// As expected fund is holded for subbounty-2 payout
		assert_eq!(Balances::free_balance(Bounties::bounty_account_id(0)), 16);
		assert_eq!(Balances::reserved_balance(Bounties::bounty_account_id(0)), 0);

		// Subbounty-2
		// close_subbounty check for active state of parent bounty
		// as expected call throws PendingPayout error.
		assert_noop!(
			Bounties::close_subbounty(Origin::signed(4), 0, 2),
			Error::<Test>::PendingPayout,
		);

		// ensure subbounty-2 is still in pending payout state.
		assert_eq!(Bounties::subbounties(0,2).unwrap().status,
			SubBountyStatus::PendingPayout {
				subcurator: 6,
				beneficiary: 7,
				unlock_at: 5,
			},
		);

		// move it to mature state.
		assert_noop!(
			Bounties::claim_subbounty(Origin::signed(7),0,2),
			Error::<Test>::Premature,
		);

		System::set_block_number(7);

		// Claim the payout os Subbounty-2
		assert_ok!(Bounties::claim_subbounty(Origin::signed(7),0,2));

		// Ensure subcurator is paid with fee & the deposit got unreserved
		assert_eq!(Balances::free_balance(6), 12);
		assert_eq!(Balances::reserved_balance(6), 0);

		// Ensure beneficiary got paid
		assert_eq!(Balances::free_balance(7), 18);
		assert_eq!(Balances::reserved_balance(7), 0);

		// Now all subbounties are closed
		// parent bounty can be closed
		assert_eq!(Bounties::bounties(0).unwrap().active_subbounty_count, 0);
		assert_ok!(Bounties::close_bounty(Origin::root(), 0));

		// Master curator deposit is unreserved
		// as expected
		assert_eq!(Balances::free_balance(4), 201);
		assert_eq!(Balances::reserved_balance(4), 0);

		// graceful cleanup on parent bounty & treasury account
		assert_eq!(Balances::free_balance(Bounties::bounty_account_id(0)), 0);
		assert_eq!(Balances::reserved_balance(Bounties::bounty_account_id(0)), 0);

		assert_eq!(Balances::free_balance(Bounties::bounty_account_id(1)), 0);
		assert_eq!(Balances::reserved_balance(Bounties::bounty_account_id(1)), 0);

		assert_eq!(Balances::free_balance(Bounties::bounty_account_id(2)), 0);
		assert_eq!(Balances::reserved_balance(Bounties::bounty_account_id(2)), 0);

		// parent bounty balance is moved to treasury
		// as expected.
		assert_eq!(Balances::free_balance(Treasury::account_id()), 54);
		assert_eq!(Balances::reserved_balance(Treasury::account_id()), 0);
	});
}

#[test]
fn subbounty_unassign_subcurator_at_all_possible_state_works() {
	new_test_ext().execute_with(|| {

		// TestProcedure
		// 1, Create bounty & move to active state with enough fund & master-curator.
		// 2, Master-curator adds two subbounties & move Subbounty-1 to "Funded" state &
		//    Subbounty-2 to CuratorProposed state.
		// 3, Call unassign_subcurator() for Subbounty-1 from Rootorigin,
		//    observe for error UnexpectedStatus.
		// 4, Call unassign_subcurator() for Subbounty-2 from Rootorigin,
		//    observe for OK status & Subbounty-2 moves to funded state.
		// 5, Master-curator moves Subbounty-1 & Subbounty-2 to "CuratorProposed" state.
		// 6, And test for BadOrigin error, by calling unassign_subcurator() from invalid origin.
		// 7, Call unassign_subcurator() on subbounty-1 from master curator origin.
		//    and observe OK result with subbounty-1 moved to "Funded" state
		// 8, Call unassign_subcurator() on subbounty-2 from subcurator origin,
		//    and observe OK result with subbounty-2 moved to "Funded" state
		// 9, Subbounty-1 & Subbounty-2 moved to "Active" state.
		// 10,Call unassign_subcurator() on subbounty-1 from Root origin,
		//    observe for OK result, with subbounty-1 moved to "Funded" state
		//    & subcurator deposit got slashed.
		// 11,Call unassign_subcurator() on subbounty-2 from Master curator origin,
		//    observe for OK result, with subbounty-2 moved to "Funded" state
		//    & subcurator deposit got slashed.
		// 12,Move Subbounty-1 to "Active" state & Subbounty-2 to PendingPayout state.
		// 13,Call unassign_subcurator() on subbounty-1 from subcurator origin,
		//    observe for OK result, with subbounty-1 moved to "Funded" state
		//    & subcurator deposit got unreserved.
		// 14,Call unassign_subcurator() on subbounty-2 from subcurator origin,
		//    observe for BadOrigin result.
		// 15,Call unassign_subcurator() on subbounty-2 from master curator origin,
		//    observe for OK result, with subbounty-2 moved to "Funded" state
		//    & subcurator deposit got slashed.
		// 6. Observe fund transaction moment between Treasury, Bounty, Subbounty,
		//    Curator, Subcurator & beneficiary.
		// ===Pre-steps :: Make the bounty or parent bounty===
		System::set_block_number(1);
		Balances::make_free_balance_be(&Treasury::account_id(), 101);

		// Bouty curator initial balance
		Balances::make_free_balance_be(&4, 201);
		assert_eq!(Balances::free_balance(4), 201);
		assert_eq!(Balances::reserved_balance(4), 0);

		assert_ok!(Bounties::propose_bounty(Origin::signed(0), 26, b"12345".to_vec()));

		assert_ok!(Bounties::approve_bounty(Origin::root(), 0));

		assert_eq!(Balances::free_balance(Treasury::account_id()), 101);
		assert_eq!(Balances::reserved_balance(Treasury::account_id()), 0);

		System::set_block_number(2);
		<Treasury as OnInitialize<u64>>::on_initialize(2);

		// Parent bounty account status.
		assert_eq!(Balances::free_balance(Bounties::bounty_account_id(0)), 26);
		assert_eq!(Balances::reserved_balance(Bounties::bounty_account_id(0)), 0);

		assert_eq!(Balances::free_balance(Treasury::account_id()), 38);
		assert_eq!(Balances::reserved_balance(Treasury::account_id()), 0);

		assert_ok!(Bounties::propose_curator(Origin::root(), 0, 4, 6));

		assert_ok!(Bounties::accept_curator(Origin::signed(4), 0));

		// ===Pre-steps :: Add two subbounty===
		// Acc-4 is the master curator & make sure enough
		assert_eq!(Balances::free_balance(4), 198);
		assert_eq!(Balances::reserved_balance(4), 3);

		// Subbounty-1
		assert_ok!(
			Bounties::add_subbounty(Origin::signed(4), 0, 10, b"12345-sb01".to_vec())
		);

		assert_eq!(last_event(), RawEvent::SubBountyAdded(0,1));

		assert_eq!(
			Bounties::subbounties(0,1).unwrap().status,
			SubBountyStatus::Added,
		);

		assert_eq!(Balances::free_balance(4), 198);
		assert_eq!(Balances::reserved_balance(4), 3);

		// Subbounty-1 account status
		assert_eq!(Balances::free_balance(Bounties::bounty_account_id(1)), 10);
		assert_eq!(Balances::reserved_balance(Bounties::bounty_account_id(1)), 0);

		assert_eq!(Balances::free_balance(Bounties::bounty_account_id(0)), 16);
		assert_eq!(Balances::reserved_balance(Bounties::bounty_account_id(0)), 0);

		// Subbounty-2
		assert_ok!(
			Bounties::add_subbounty(Origin::signed(4), 0, 10, b"12345-sb02".to_vec())
		);

		assert_eq!(last_event(), RawEvent::SubBountyAdded(0,2));

		assert_eq!(
			Bounties::subbounties(0,2).unwrap().status,
			SubBountyStatus::Added,
		);

		assert_eq!(Balances::free_balance(4), 198);
		assert_eq!(Balances::reserved_balance(4), 3);

		// Subbounty-2 account status
		assert_eq!(Balances::free_balance(Bounties::bounty_account_id(1)), 10);
		assert_eq!(Balances::reserved_balance(Bounties::bounty_account_id(1)), 0);

		assert_eq!(Balances::free_balance(Bounties::bounty_account_id(0)), 6);
		assert_eq!(Balances::reserved_balance(Bounties::bounty_account_id(0)), 0);

		assert_eq!(Balances::free_balance(Treasury::account_id()), 38);
		assert_eq!(Balances::reserved_balance(Treasury::account_id()), 0);

		// Ensure Proposer/Master-Curator bond fund is unreserved.
		assert_eq!(Balances::free_balance(4), 198);
		assert_eq!(Balances::reserved_balance(4), 3);

		// Move subbounty-1 to active state.
		Balances::make_free_balance_be(&5, 10);
		Balances::make_free_balance_be(&6, 10);

		assert_ok!(
			Bounties::propose_subcurator(Origin::signed(4),0,1,5,2)
		);

		assert_ok!(
			Bounties::accept_subcurator(Origin::signed(5),0,1)
		);

		assert_eq!(Bounties::subbounties(0,1).unwrap().status,
			SubBountyStatus::Active {
				subcurator: 5,
			},
		);

		// Ensure Subcurator deposit got reserved.
		assert_eq!(Balances::free_balance(5), 9);
		assert_eq!(Balances::reserved_balance(5), 1);

		// Move subbounty-2 to pending payout state.
		assert_ok!(Bounties::propose_subcurator(Origin::signed(4),0,2,6,2));

		assert_ok!(Bounties::accept_subcurator(Origin::signed(6),0,2));

		assert_ok!(Bounties::award_subbounty(Origin::signed(6),0,2,7));

		assert_eq!(Bounties::subbounties(0,2).unwrap().status,
			SubBountyStatus::PendingPayout {
				subcurator: 6,
				beneficiary: 7,
				unlock_at: 5,
			},
		);

		// Ensure Subcurator deposit got reserved.
		assert_eq!(Balances::free_balance(6), 9);
		assert_eq!(Balances::reserved_balance(6), 1);

		// ===Call close_subbounty===

		// Subbounty-1
		assert_ok!(Bounties::close_subbounty(Origin::root(), 0, 1));

		// Subcurator deposit got unreserved without slashing.
		assert_eq!(Balances::free_balance(5), 10);
		assert_eq!(Balances::reserved_balance(5), 0);

		// As expected fund of subbounty-1 moved back to parent bounty
		assert_eq!(Balances::free_balance(Bounties::bounty_account_id(1)), 0);
		assert_eq!(Balances::reserved_balance(Bounties::bounty_account_id(1)), 0);

		assert_eq!(Balances::free_balance(Bounties::bounty_account_id(0)), 16);
		assert_eq!(Balances::reserved_balance(Bounties::bounty_account_id(0)), 0);

		// Subbounty-2
		// Subcurator of Subbounty-2 tries to close_subbounty()
		// API throws "BadOrigin" error as expected.
		assert_noop!(
			Bounties::close_subbounty(Origin::signed(6), 0, 2),
			DispatchError::BadOrigin,
		);

		// Master Curator of Subbounty-2 tries to close_subbounty()
		// API throws "PendingPayout" error as expected.
		assert_noop!(
			Bounties::close_subbounty(Origin::signed(4), 0, 2),
			Error::<Test>::PendingPayout,
		);

		// T::RejectOrigin of Subbounty-2 tries to close_subbounty()
		// API throws "PendingPayout" error as expected.
		assert_noop!(
			Bounties::close_subbounty(Origin::root(), 0, 2),
			Error::<Test>::PendingPayout,
		);

		// No slash on Master-Curator
		assert_eq!(Balances::free_balance(4), 198);
		assert_eq!(Balances::reserved_balance(4), 3);

		// As expected fund reserved for subbounty moved back to parent bounty
		assert_eq!(Balances::free_balance(Bounties::bounty_account_id(0)), 16);
		assert_eq!(Balances::reserved_balance(Bounties::bounty_account_id(0)), 0);

		assert_eq!(Balances::free_balance(Bounties::bounty_account_id(1)), 0);
		assert_eq!(Balances::reserved_balance(Bounties::bounty_account_id(1)), 0);

		assert_eq!(Balances::free_balance(Bounties::bounty_account_id(2)), 10);
		assert_eq!(Balances::reserved_balance(Bounties::bounty_account_id(2)), 0);

		assert_eq!(Balances::free_balance(Treasury::account_id()), 38);
		assert_eq!(Balances::reserved_balance(Treasury::account_id()), 0);

	});
}

#[test]
fn subbounty_root_origin_force_test_unassign_subcurator_when_master_curator_unassigned() {
	new_test_ext().execute_with(|| {

		// TestProcedure
		// 1, Create bounty & move to active state with enough fund & master-curator.
		// 2, Master-curator adds two subbounties & move Subbounty-1 to "Funded" state &
		//    Subbounty-2 to CuratorProposed state.
		// 3, Call unassign_subcurator() for Subbounty-1 from Rootorigin,
		//    observe for error UnexpectedStatus.
		// 4, Call unassign_subcurator() for Subbounty-2 from Rootorigin,
		//    observe for OK status & Subbounty-2 moves to funded state.
		// 5, Master-curator moves Subbounty-1 & Subbounty-2 to "CuratorProposed" state.
		// 6, And test for BadOrigin error, by calling unassign_subcurator() from invalid origin.
		// 7, Call unassign_subcurator() on subbounty-1 from master curator origin.
		//    and observe OK result with subbounty-1 moved to "Funded" state
		// 8, Call unassign_subcurator() on subbounty-2 from subcurator origin,
		//    and observe OK result with subbounty-2 moved to "Funded" state
		// 9, Subbounty-1 & Subbounty-2 moved to "Active" state.
		// 10,Call unassign_subcurator() on subbounty-1 from Root origin,
		//    observe for OK result, with subbounty-1 moved to "Funded" state
		//    & subcurator deposit got slashed.
		// 11,Call unassign_subcurator() on subbounty-2 from Master curator origin,
		//    observe for OK result, with subbounty-2 moved to "Funded" state
		//    & subcurator deposit got slashed.
		// 12,Move Subbounty-1 to "Active" state & Subbounty-2 to PendingPayout state.
		// 13,Call unassign_subcurator() on subbounty-1 from subcurator origin,
		//    observe for OK result, with subbounty-1 moved to "Funded" state
		//    & subcurator deposit got unreserved.
		// 14,Call unassign_subcurator() on subbounty-2 from subcurator origin,
		//    observe for BadOrigin result.
		// 15,Call unassign_subcurator() on subbounty-2 from master curator origin,
		//    observe for OK result, with subbounty-2 moved to "Funded" state
		//    & subcurator deposit got slashed.
		// 6. Observe fund transaction moment between Treasury, Bounty, Subbounty,
		//    Curator, Subcurator & beneficiary.
		// ===Pre-steps :: Make the bounty or parent bounty===
		System::set_block_number(1);
		Balances::make_free_balance_be(&Treasury::account_id(), 101);

		// Bouty curator initial balance
		Balances::make_free_balance_be(&4, 201);
		assert_eq!(Balances::free_balance(4), 201);
		assert_eq!(Balances::reserved_balance(4), 0);

		assert_ok!(Bounties::propose_bounty(Origin::signed(0), 26, b"12345".to_vec()));

		assert_ok!(Bounties::approve_bounty(Origin::root(), 0));

		assert_eq!(Balances::free_balance(Treasury::account_id()), 101);
		assert_eq!(Balances::reserved_balance(Treasury::account_id()), 0);

		System::set_block_number(2);
		<Treasury as OnInitialize<u64>>::on_initialize(2);

		// Parent bounty account status.
		assert_eq!(Balances::free_balance(Bounties::bounty_account_id(0)), 26);
		assert_eq!(Balances::reserved_balance(Bounties::bounty_account_id(0)), 0);

		assert_eq!(Balances::free_balance(Treasury::account_id()), 38);
		assert_eq!(Balances::reserved_balance(Treasury::account_id()), 0);

		assert_ok!(Bounties::propose_curator(Origin::root(), 0, 4, 6));

		assert_ok!(Bounties::accept_curator(Origin::signed(4), 0));

		// ===Pre-steps :: Add two subbounty===
		// Acc-4 is the master curator & make sure enough
		assert_eq!(Balances::free_balance(4), 198);
		assert_eq!(Balances::reserved_balance(4), 3);

		// Subbounty-1
		assert_ok!(
			Bounties::add_subbounty(Origin::signed(4), 0, 10, b"12345-sb01".to_vec())
		);

		assert_eq!(last_event(), RawEvent::SubBountyAdded(0,1));

		assert_eq!(
			Bounties::subbounties(0,1).unwrap().status,
			SubBountyStatus::Added,
		);

		assert_eq!(Balances::free_balance(4), 198);
		assert_eq!(Balances::reserved_balance(4), 3);

		// Subbounty-1 account status
		assert_eq!(Balances::free_balance(Bounties::bounty_account_id(1)), 10);
		assert_eq!(Balances::reserved_balance(Bounties::bounty_account_id(1)), 0);

		assert_eq!(Balances::free_balance(Bounties::bounty_account_id(0)), 16);
		assert_eq!(Balances::reserved_balance(Bounties::bounty_account_id(0)), 0);

		// Subbounty-2
		assert_ok!(
			Bounties::add_subbounty(Origin::signed(4), 0, 10, b"12345-sb02".to_vec())
		);

		assert_eq!(last_event(), RawEvent::SubBountyAdded(0,2));

		assert_eq!(
			Bounties::subbounties(0,2).unwrap().status,
			SubBountyStatus::Added,
		);

		assert_eq!(Balances::free_balance(4), 198);
		assert_eq!(Balances::reserved_balance(4), 3);

		// Subbounty-2 account status
		assert_eq!(Balances::free_balance(Bounties::bounty_account_id(1)), 10);
		assert_eq!(Balances::reserved_balance(Bounties::bounty_account_id(1)), 0);

		assert_eq!(Balances::free_balance(Bounties::bounty_account_id(0)), 6);
		assert_eq!(Balances::reserved_balance(Bounties::bounty_account_id(0)), 0);

		assert_eq!(Balances::free_balance(Treasury::account_id()), 38);
		assert_eq!(Balances::reserved_balance(Treasury::account_id()), 0);

		// Ensure Proposer/Master-Curator bond fund is unreserved.
		assert_eq!(Balances::free_balance(4), 198);
		assert_eq!(Balances::reserved_balance(4), 3);

		// Move subbounty-1 to active state.
		Balances::make_free_balance_be(&5, 10);
		Balances::make_free_balance_be(&6, 10);

		assert_ok!(
			Bounties::propose_subcurator(Origin::signed(4),0,1,5,2)
		);

		assert_ok!(
			Bounties::accept_subcurator(Origin::signed(5),0,1)
		);

		assert_eq!(Bounties::subbounties(0,1).unwrap().status,
			SubBountyStatus::Active {
				subcurator: 5,
			},
		);

		// Ensure Subcurator deposit got reserved.
		assert_eq!(Balances::free_balance(5), 9);
		assert_eq!(Balances::reserved_balance(5), 1);

		// Move subbounty-2 to pending payout state.
		assert_ok!(Bounties::propose_subcurator(Origin::signed(4),0,2,6,2));

		assert_ok!(Bounties::accept_subcurator(Origin::signed(6),0,2));

		assert_ok!(Bounties::award_subbounty(Origin::signed(6),0,2,7));

		assert_eq!(Bounties::subbounties(0,2).unwrap().status,
			SubBountyStatus::PendingPayout {
				subcurator: 6,
				beneficiary: 7,
				unlock_at: 5,
			},
		);

		// Now Subbounty-1 in "Active" State
		// & Subbounty-2 in "PendingPayout" State
		// Unassign master curator & move parent bounty
		// to "Funded" state.
		// Try to unassign subcurator for subbounty-1 & 2
		// first from `master_curator` id then from root origin.

		assert_ok!(Bounties::unassign_curator(Origin::root(), 0));

		assert_eq!(Bounties::bounties(0).unwrap().status,
			BountyStatus::Funded,
		);

		// unassign subcurator from slashed master curator id
		// got error "UnexpectedStatus" as expected.
		assert_noop!(
			Bounties::unassign_subcurator(Origin::signed(4),0,1),
			Error::<Test>::UnexpectedStatus,
		);

		// forced unassign subcurator & slashing subcurator via
		// root origin.
		assert_ok!(Bounties::unassign_subcurator(Origin::root(),0,1));

		// Subbounty-1 moved to "Added" state.
		assert_eq!(Bounties::subbounties(0,1).unwrap().status,
			SubBountyStatus::Added,
		);

		// Ensure Subcurator deposit got reserved.
		assert_eq!(Balances::free_balance(5), 9);
		assert_eq!(Balances::reserved_balance(5), 0);

		// unassign subcurator of subbounty-2
		// from slashed master curator id, which is in "pending payout" state.
		// got error "UnexpectedStatus" as expected.
		assert_noop!(
			Bounties::unassign_subcurator(Origin::signed(4),0,2),
			Error::<Test>::UnexpectedStatus,
		);

		// forced unassign subcurator & slashing subcurator via
		// root origin.
		assert_ok!(Bounties::unassign_subcurator(Origin::root(),0,2));

		// Subbounty-2 moved to "Added" state.
		assert_eq!(Bounties::subbounties(0,2).unwrap().status,
			SubBountyStatus::Added,
		);

		// Ensure Subcurator deposit got reserved.
		assert_eq!(Balances::free_balance(6), 9);
		assert_eq!(Balances::reserved_balance(6), 0);

		// ===Call close_subbounty===

		// Subbounty-1
		// Test for "UnexpectedStatus" when trying to close from
		// unassigned master curator origin
		assert_noop!(
			Bounties::close_subbounty(Origin::signed(4), 0, 1),
			Error::<Test>::UnexpectedStatus,
		);
		// Test for "UnexpectedStatus" when trying to close from
		// unassigned subcurator origin
		assert_noop!(
			Bounties::close_subbounty(Origin::signed(5), 0, 1),
			Error::<Test>::UnexpectedStatus,
		);
		// forced close from Root origin
		assert_ok!(Bounties::close_subbounty(Origin::root(), 0, 1));

		// Subbounty-2
		// Test for "UnexpectedStatus" when trying to close from
		// unassigned master curator origin
		assert_noop!(
			Bounties::close_subbounty(Origin::signed(4), 0, 2),
			Error::<Test>::UnexpectedStatus,
		);
		// Test for "UnexpectedStatus" when trying to close from
		// unassigned subcurator origin
		assert_noop!(
			Bounties::close_subbounty(Origin::signed(6), 0, 2),
			Error::<Test>::UnexpectedStatus,
		);
		// forced close from Root origin
		assert_ok!(Bounties::close_subbounty(Origin::root(), 0, 2));

		// As expected fund reserved for subbounty moved back to parent bounty
		assert_eq!(Balances::free_balance(Bounties::bounty_account_id(0)), 26);
		assert_eq!(Balances::reserved_balance(Bounties::bounty_account_id(0)), 0);

		assert_eq!(Balances::free_balance(Bounties::bounty_account_id(1)), 0);
		assert_eq!(Balances::reserved_balance(Bounties::bounty_account_id(1)), 0);

		assert_eq!(Balances::free_balance(Bounties::bounty_account_id(2)), 0);
		assert_eq!(Balances::reserved_balance(Bounties::bounty_account_id(2)), 0);

		assert_eq!(Balances::free_balance(Treasury::account_id()), 38);
		assert_eq!(Balances::reserved_balance(Treasury::account_id()), 0);

	});
}

#[test]
fn subbounty_root_origin_force_test_close_subbounty_when_master_curator_unassigned() {
	new_test_ext().execute_with(|| {

		// TestProcedure
		// 1, Create bounty & move to active state with enough fund & master-curator.
		// 2, Master-curator adds two subbounties & move Subbounty-1 to active &
		//    Subbounty-2 to PendingPayout state.
		// 3, Call close_subbounty() from Rootorigin, observe for Subbounty-1
		//    subcurator deposit not gets slashed.
		// 4, Call close_subbounty() from subbounty-2 subcurator origin, observe
		//    for BadOrigin error.
		// 5, Call close_subbounty() from subbounty-2 mastercurator origin, observe
		//    for PendingPayout error.
		// 6. Observe fund transaction moment between Treasury, Bounty, Subbounty,
		//    Curator, Subcurator & beneficiary.

		// ===Pre-steps :: Make the bounty or parent bounty===
		System::set_block_number(1);
		Balances::make_free_balance_be(&Treasury::account_id(), 101);

		// Bouty curator initial balance
		Balances::make_free_balance_be(&4, 201);
		assert_eq!(Balances::free_balance(4), 201);
		assert_eq!(Balances::reserved_balance(4), 0);

		assert_ok!(Bounties::propose_bounty(Origin::signed(0), 26, b"12345".to_vec()));

		assert_ok!(Bounties::approve_bounty(Origin::root(), 0));

		assert_eq!(Balances::free_balance(Treasury::account_id()), 101);
		assert_eq!(Balances::reserved_balance(Treasury::account_id()), 0);

		System::set_block_number(2);
		<Treasury as OnInitialize<u64>>::on_initialize(2);

		// Parent bounty account status.
		assert_eq!(Balances::free_balance(Bounties::bounty_account_id(0)), 26);
		assert_eq!(Balances::reserved_balance(Bounties::bounty_account_id(0)), 0);

		assert_eq!(Balances::free_balance(Treasury::account_id()), 38);
		assert_eq!(Balances::reserved_balance(Treasury::account_id()), 0);

		assert_ok!(Bounties::propose_curator(Origin::root(), 0, 4, 6));

		assert_ok!(Bounties::accept_curator(Origin::signed(4), 0));

		// ===Pre-steps :: Add two subbounty===
		// Acc-4 is the master curator & make sure enough
		assert_eq!(Balances::free_balance(4), 198);
		assert_eq!(Balances::reserved_balance(4), 3);

		// Subbounty-1
		assert_ok!(
			Bounties::add_subbounty(Origin::signed(4), 0, 10, b"12345-sb01".to_vec())
		);

		assert_eq!(last_event(), RawEvent::SubBountyAdded(0,1));

		assert_eq!(
			Bounties::subbounties(0,1).unwrap().status,
			SubBountyStatus::Added,
		);

		assert_eq!(Balances::free_balance(4), 198);
		assert_eq!(Balances::reserved_balance(4), 3);

		// Movement of fund from parent to subbounty-1
		assert_eq!(Balances::free_balance(Bounties::bounty_account_id(1)), 10);
		assert_eq!(Balances::reserved_balance(Bounties::bounty_account_id(1)), 0);

		assert_eq!(Balances::free_balance(Bounties::bounty_account_id(0)), 16);
		assert_eq!(Balances::reserved_balance(Bounties::bounty_account_id(0)), 0);

		// Subbounty-2
		assert_ok!(
			Bounties::add_subbounty(Origin::signed(4), 0, 10, b"12345-sb02".to_vec())
		);

		assert_eq!(last_event(), RawEvent::SubBountyAdded(0,2));

		assert_eq!(
			Bounties::subbounties(0,2).unwrap().status,
			SubBountyStatus::Added,
		);

		assert_eq!(Balances::free_balance(4), 198);
		assert_eq!(Balances::reserved_balance(4), 3);

		// Movement of fund from parent to subbounty-2
		assert_eq!(Balances::free_balance(Bounties::bounty_account_id(2)), 10);
		assert_eq!(Balances::reserved_balance(Bounties::bounty_account_id(2)), 0);

		assert_eq!(Balances::free_balance(Bounties::bounty_account_id(0)), 6);
		assert_eq!(Balances::reserved_balance(Bounties::bounty_account_id(0)), 0);

		assert_eq!(Balances::free_balance(Treasury::account_id()), 38);
		assert_eq!(Balances::reserved_balance(Treasury::account_id()), 0);

		// Ensure Proposer/Master-Curator bond fund is unreserved.
		assert_eq!(Balances::free_balance(4), 198);
		assert_eq!(Balances::reserved_balance(4), 3);

		// Move subbounty-1 to active state.
		Balances::make_free_balance_be(&5, 10);
		Balances::make_free_balance_be(&6, 10);

		assert_ok!(
			Bounties::propose_subcurator(Origin::signed(4),0,1,5,2)
		);

		assert_ok!(
			Bounties::accept_subcurator(Origin::signed(5),0,1)
		);

		assert_eq!(Bounties::subbounties(0,1).unwrap().status,
			SubBountyStatus::Active {
				subcurator: 5,
			},
		);

		// Ensure Subcurator deposit got reserved.
		assert_eq!(Balances::free_balance(5), 9);
		assert_eq!(Balances::reserved_balance(5), 1);

		// Move subbounty-2 to pending payout state.
		assert_ok!(
			Bounties::propose_subcurator(Origin::signed(4),0,2,6,2)
		);

		assert_ok!(
			Bounties::accept_subcurator(Origin::signed(6),0,2)
		);

		assert_ok!(Bounties::award_subbounty(Origin::signed(6),0,2,7));

		assert_eq!(Bounties::subbounties(0,2).unwrap().status,
			SubBountyStatus::PendingPayout {
				subcurator: 6,
				beneficiary: 7,
				unlock_at: 5,
			},
		);

		// Ensure Subcurator deposit got reserved.
		assert_eq!(Balances::free_balance(6), 9);
		assert_eq!(Balances::reserved_balance(6), 1);

		// Now Subbounty-1 in "Active" State
		// & Subbounty-2 in "PendingPayout" State
		// Unassign master curator & move parent bounty
		// to "Funded" state.
		// Try to unassign subcurator for subbounty-1 & 2
		// first from `master_curator` id then from root origin.

		assert_ok!(Bounties::unassign_curator(Origin::root(), 0));

		assert_eq!(Bounties::bounties(0).unwrap().status,
			BountyStatus::Funded,
		);

		// ===Call close_subbounty===
		// Close Subbounty-1

		// close subbounty-1 from slashed master curator id
		// got error "UnexpectedStatus" as expected.
		assert_noop!(
			Bounties::close_subbounty(Origin::signed(4), 0, 1),
			Error::<Test>::UnexpectedStatus,
		);

		// close subbounty-1 from subcurator id
		// got error "UnexpectedStatus" as expected.
		assert_noop!(
			Bounties::close_subbounty(Origin::signed(5), 0, 1),
			Error::<Test>::UnexpectedStatus,
		);

		// force close subbounty-1 from subcurator id
		// got error "UnexpectedStatus" as expected.
		assert_ok!(Bounties::close_subbounty(Origin::root(), 0, 1));

		// Subcurator deposit got unreserved without slashing.
		assert_eq!(Balances::free_balance(5), 10);
		assert_eq!(Balances::reserved_balance(5), 0);

		// As expected fund reserved for subbounty moved back to parent bounty
		assert_eq!(Balances::free_balance(Bounties::bounty_account_id(0)), 16);
		assert_eq!(Balances::reserved_balance(Bounties::bounty_account_id(0)), 0);

		// Subbounty-2

		// close subbounty-2 from slashed master curator id
		// got error "UnexpectedStatus" as expected.
		assert_noop!(
			Bounties::close_subbounty(Origin::signed(4), 0, 2),
			Error::<Test>::UnexpectedStatus,
		);

		// close subbounty-2 from subcurator id
		// got error "UnexpectedStatus" as expected.
		assert_noop!(
			Bounties::close_subbounty(Origin::signed(6), 0, 2),
			Error::<Test>::UnexpectedStatus,
		);

		// force close subbounty-2 from root origin
		// got error "PendingPayout" as expected.
		assert_noop!(
			Bounties::close_subbounty(Origin::root(), 0, 2),
			Error::<Test>::PendingPayout,
		);

		// Claim fund from subbounty-2, when parent bounty in
		// `Funded` state.
		assert_noop!(
			Bounties::claim_subbounty(Origin::signed(7),0,2),
			Error::<Test>::Premature,
		);

		System::set_block_number(9);

		assert_ok!(Bounties::claim_subbounty(Origin::signed(7),0,2));

		assert_eq!(last_event(), RawEvent::SubBountyClaimed(0, 2, 8, 7));

		// Subcurator of subbounty-2 deposit got unreserved.
		assert_eq!(Balances::free_balance(6), 12);
		assert_eq!(Balances::reserved_balance(6), 0);

		// As expected fund reserved for subbounty moved back to parent bounty
		assert_eq!(Balances::free_balance(Bounties::bounty_account_id(0)), 16);
		assert_eq!(Balances::reserved_balance(Bounties::bounty_account_id(0)), 0);

		// No slash on Master-Curator
		assert_eq!(Balances::free_balance(4), 198);
		assert_eq!(Balances::reserved_balance(4), 0);

		// As expected fund reserved for subbounty moved back to parent bounty
		assert_eq!(Balances::free_balance(Bounties::bounty_account_id(0)), 16);
		assert_eq!(Balances::reserved_balance(Bounties::bounty_account_id(0)), 0);

		assert_eq!(Balances::free_balance(Treasury::account_id()), 38);
		assert_eq!(Balances::reserved_balance(Treasury::account_id()), 0);

	});
}

#[test]
fn subbounty_unassign_subcurator_at_state1_works() {
	new_test_ext().execute_with(|| {
		// TestProcedure
		// 1, Create bounty & move to active state with enough fund & master-curator.
		// 2, Master-curator adds subbounty Subbounty-1 & moves to "Approved" state.
		// 3, Call unassign_subcurator() for Subbounty-1 from Rootorigin,
		//    observe for error UnexpectedStatus.
		// 4, Move Subbounty-1 to funded state.
		// 4, Call unassign_subcurator() for Subbounty-1 from Rootorigin,
		//    observe for OK status & Subbounty-1 moves to funded state.
		// 5, Observe fund transaction moment between Treasury, Bounty, Subbounty,
		//    Curator, Subcurator & beneficiary.

		// ===Pre-steps :: Make the bounty or parent bounty===
		System::set_block_number(1);
		Balances::make_free_balance_be(&Treasury::account_id(), 101);

		// Bouty curator initial balance
		Balances::make_free_balance_be(&4, 201);
		assert_eq!(Balances::free_balance(4), 201);
		assert_eq!(Balances::reserved_balance(4), 0);

		assert_ok!(Bounties::propose_bounty(Origin::signed(0), 26, b"12345".to_vec()));

		assert_ok!(Bounties::approve_bounty(Origin::root(), 0));

		assert_eq!(Balances::free_balance(Treasury::account_id()), 101);
		assert_eq!(Balances::reserved_balance(Treasury::account_id()), 0);

		System::set_block_number(2);
		<Treasury as OnInitialize<u64>>::on_initialize(2);

		// Parent bounty account status
		assert_eq!(Balances::free_balance(Bounties::bounty_account_id(0)), 26);
		assert_eq!(Balances::reserved_balance(Bounties::bounty_account_id(0)), 0);

		assert_eq!(Balances::free_balance(Treasury::account_id()), 38);
		assert_eq!(Balances::reserved_balance(Treasury::account_id()), 0);

		assert_ok!(Bounties::propose_curator(Origin::root(), 0, 4, 6));

		assert_ok!(Bounties::accept_curator(Origin::signed(4), 0));

		// ===Pre-steps :: Add two subbounty===
		// Acc-4 is the master curator & make sure enough
		assert_eq!(Balances::free_balance(4), 198);
		assert_eq!(Balances::reserved_balance(4), 3);

		// Subbounty-1
		assert_ok!(
			Bounties::add_subbounty(Origin::signed(4), 0, 10, b"12345-sb01".to_vec())
		);

		assert_eq!(last_event(), RawEvent::SubBountyAdded(0,1));

		assert_eq!(
			Bounties::subbounties(0,1).unwrap().status,
			SubBountyStatus::Added,
		);

		assert_eq!(Balances::free_balance(4), 198);
		assert_eq!(Balances::reserved_balance(4), 3);

		// Subbouny-1 account status
		assert_eq!(Balances::free_balance(Bounties::bounty_account_id(1)), 10);
		assert_eq!(Balances::reserved_balance(Bounties::bounty_account_id(1)), 0);

		assert_eq!(Balances::free_balance(Bounties::bounty_account_id(0)), 16);
		assert_eq!(Balances::reserved_balance(Bounties::bounty_account_id(0)), 0);

		//Check for UnexpectedStatus error code
		assert_noop!(
			Bounties::unassign_subcurator(Origin::root(),0,1),
			Error::<Test>::UnexpectedStatus
		);

		// Check for subbounty-1 "Added" state
		assert_eq!(
			Bounties::subbounties(0,1).unwrap().status,
			SubBountyStatus::Added,
		);

		// Ensure Proposer/Master-Curator bond fund is unreserved.
		assert_eq!(Balances::free_balance(4), 198);
		assert_eq!(Balances::reserved_balance(4), 3);

		// Move Subbounty-1 to curator proposed state
		Balances::make_free_balance_be(&5, 10);
		assert_ok!(
			Bounties::propose_subcurator(Origin::signed(4),0,1,5,2)
		);

		assert_eq!(Bounties::subbounties(0,1).unwrap().status,
			SubBountyStatus::SubCuratorProposed {
				subcurator: 5,
			},
		);

		// Call unassign subcurator from Invalid orign & look for Badorigin error
		assert_noop!(
			Bounties::unassign_subcurator(Origin::signed(6),0,1),
			DispatchError::BadOrigin,
		);

		// Call unassign subcurator from Rootorigin
		assert_ok!(Bounties::unassign_subcurator(Origin::root(),0,1));

		// No slash on Subcurator deposit
		assert_eq!(Balances::free_balance(5), 10);
		assert_eq!(Balances::reserved_balance(5), 0);

		// As expected fund reserved for subbounty not moved.
		assert_eq!(Balances::free_balance(Bounties::bounty_account_id(0)), 16);
		assert_eq!(Balances::reserved_balance(Bounties::bounty_account_id(0)), 0);

		assert_eq!(Balances::free_balance(Bounties::bounty_account_id(1)), 10);
		assert_eq!(Balances::reserved_balance(Bounties::bounty_account_id(1)), 0);

		assert_eq!(Balances::free_balance(Treasury::account_id()), 38);
		assert_eq!(Balances::reserved_balance(Treasury::account_id()), 0);

	});
}

#[test]
fn subbounty_unassign_subcurator_at_state2_works() {
	new_test_ext().execute_with(|| {
		// TestProcedure
		// 1, Create bounty & move to active state with enough fund & master-curator.
		// 2, Master-curator adds two subbounties & moves Subbounty-1 & Subbounty-2
		//    to "CuratorProposed" state.
		// 3, Call unassign_subcurator() on subbounty-1 from master curator origin.
		//    and observe OK result with subbounty-1 moved to "Funded" state
		// 4, Call unassign_subcurator() on subbounty-2 from subcurator origin,
		//    and observe OK result with subbounty-2 moved to "Funded" state
		// 5, Observe fund transaction moment between Treasury, Bounty, Subbounty,
		//    Curator, Subcurator & beneficiary.
		// ===Pre-steps :: Make the bounty or parent bounty===
		System::set_block_number(1);
		Balances::make_free_balance_be(&Treasury::account_id(), 101);

		// Bouty curator initial balance
		Balances::make_free_balance_be(&4, 201);
		assert_eq!(Balances::free_balance(4), 201);
		assert_eq!(Balances::reserved_balance(4), 0);

		assert_ok!(Bounties::propose_bounty(Origin::signed(0), 26, b"12345".to_vec()));

		assert_ok!(Bounties::approve_bounty(Origin::root(), 0));

		assert_eq!(Balances::free_balance(Treasury::account_id()), 101);
		assert_eq!(Balances::reserved_balance(Treasury::account_id()), 0);

		System::set_block_number(2);
		<Treasury as OnInitialize<u64>>::on_initialize(2);

		// Parent bounty account details.
		assert_eq!(Balances::free_balance(Bounties::bounty_account_id(0)), 26);
		assert_eq!(Balances::reserved_balance(Bounties::bounty_account_id(0)), 0);

		assert_eq!(Balances::free_balance(Treasury::account_id()), 38);
		assert_eq!(Balances::reserved_balance(Treasury::account_id()), 0);

		assert_ok!(Bounties::propose_curator(Origin::root(), 0, 4, 6));

		assert_ok!(Bounties::accept_curator(Origin::signed(4), 0));

		// ===Pre-steps :: Add two subbounty===
		// Acc-4 is the master curator & make sure enough
		assert_eq!(Balances::free_balance(4), 198);
		assert_eq!(Balances::reserved_balance(4), 3);

		// Subbounty-1
		assert_ok!(
			Bounties::add_subbounty(Origin::signed(4), 0, 10, b"12345-sb01".to_vec())
		);

		assert_eq!(last_event(), RawEvent::SubBountyAdded(0,1));

		// Subbounty-2
		assert_ok!(
			Bounties::add_subbounty(Origin::signed(4), 0, 10, b"12345-sb02".to_vec())
		);

		assert_eq!(last_event(), RawEvent::SubBountyAdded(0,2));

		assert_eq!(Balances::free_balance(4), 198);
		assert_eq!(Balances::reserved_balance(4), 3);

		// Subbounty account details
		assert_eq!(Balances::free_balance(Bounties::bounty_account_id(1)), 10);
		assert_eq!(Balances::reserved_balance(Bounties::bounty_account_id(1)), 0);

		assert_eq!(Balances::free_balance(Bounties::bounty_account_id(2)), 10);
		assert_eq!(Balances::reserved_balance(Bounties::bounty_account_id(2)), 0);

		assert_eq!(Balances::free_balance(Bounties::bounty_account_id(0)), 6);
		assert_eq!(Balances::reserved_balance(Bounties::bounty_account_id(0)), 0);

		// Ensure Proposer/Master-Curator bond fund is unreserved.
		assert_eq!(Balances::free_balance(4), 198);
		assert_eq!(Balances::reserved_balance(4), 3);

		// Move Subbounty-1 to curator proposed state
		Balances::make_free_balance_be(&5, 10);
		Balances::make_free_balance_be(&6, 10);

		assert_ok!(
			Bounties::propose_subcurator(Origin::signed(4),0,1,5,2)
		);

		assert_eq!(Bounties::subbounties(0,1).unwrap().status,
			SubBountyStatus::SubCuratorProposed {
				subcurator: 5,
			},
		);

		assert_ok!(
			Bounties::propose_subcurator(Origin::signed(4),0,2,6,2)
		);

		assert_eq!(Bounties::subbounties(0,2).unwrap().status,
			SubBountyStatus::SubCuratorProposed {
				subcurator: 6,
			},
		);

		// subbounty-1
		// Check for subcurator account balance
		assert_eq!(Balances::free_balance(5), 10);
		assert_eq!(Balances::reserved_balance(5), 0);

		// Call unassign subcurator from Master curator origin.
		assert_ok!(Bounties::unassign_subcurator(Origin::signed(4),0,1));

		// No slash on Subcurator deposit
		assert_eq!(Balances::free_balance(5), 10);
		assert_eq!(Balances::reserved_balance(5), 0);

		// Check for subbounty-1 state moved to funded.
		assert_eq!(Bounties::subbounties(0,1).unwrap().status,
			SubBountyStatus::Added,
		);

		// subbounty-2
		// Check for subcurator account balance
		assert_eq!(Balances::free_balance(6), 10);
		assert_eq!(Balances::reserved_balance(6), 0);

		// Call unassign subcurator from Subcurator origin.
		assert_ok!(Bounties::unassign_subcurator(Origin::signed(6),0,2));

		// No slash on Subcurator deposit
		assert_eq!(Balances::free_balance(6), 10);
		assert_eq!(Balances::reserved_balance(6), 0);

		// Check for subbounty-2 state moved to funded.
		assert_eq!(Bounties::subbounties(0,2).unwrap().status,
			SubBountyStatus::Added,
		);

		// As expected fund reserved for subbounty not moved.
		assert_eq!(Balances::free_balance(Bounties::bounty_account_id(0)), 6);
		assert_eq!(Balances::reserved_balance(Bounties::bounty_account_id(0)), 0);

		assert_eq!(Balances::free_balance(Bounties::bounty_account_id(1)), 10);
		assert_eq!(Balances::reserved_balance(Bounties::bounty_account_id(1)), 0);

		assert_eq!(Balances::free_balance(Bounties::bounty_account_id(2)), 10);
		assert_eq!(Balances::reserved_balance(Bounties::bounty_account_id(2)), 0);

		assert_eq!(Balances::free_balance(Treasury::account_id()), 38);
		assert_eq!(Balances::reserved_balance(Treasury::account_id()), 0);

	});
}

#[test]
fn subbounty_unassign_subcurator_at_state3_works() {
	new_test_ext().execute_with(|| {
		// TestProcedure
		// 1, Create bounty & move to active state with enough fund & master-curator.
		// 2, Master-curator adds two subbounties & moves Subbounty-1 &
		//    Subbounty-2 moved to "Active" state.
		// 3,Call unassign_subcurator() on subbounty-1 from Root origin,
		//    observe for OK result, with subbounty-1 moved to "Funded" state
		//    & subcurator deposit got slashed.
		// 4,Call unassign_subcurator() on subbounty-2 from Master curator origin,
		//    observe for OK result, with subbounty-2 moved to "Funded" state
		//    & subcurator deposit got slashed.
		// 5, Observe fund transaction moment between Treasury, Bounty, Subbounty,
		//    Curator, Subcurator & beneficiary.
		// ===Pre-steps :: Make the bounty or parent bounty===
		System::set_block_number(1);
		Balances::make_free_balance_be(&Treasury::account_id(), 101);

		// Bouty curator initial balance
		Balances::make_free_balance_be(&4, 201);
		assert_eq!(Balances::free_balance(4), 201);
		assert_eq!(Balances::reserved_balance(4), 0);

		assert_ok!(Bounties::propose_bounty(Origin::signed(0), 26, b"12345".to_vec()));

		assert_ok!(Bounties::approve_bounty(Origin::root(), 0));

		assert_eq!(Balances::free_balance(Treasury::account_id()), 101);
		assert_eq!(Balances::reserved_balance(Treasury::account_id()), 0);

		System::set_block_number(2);
		<Treasury as OnInitialize<u64>>::on_initialize(2);

		// Parent bounty account details
		assert_eq!(Balances::free_balance(Bounties::bounty_account_id(0)), 26);
		assert_eq!(Balances::reserved_balance(Bounties::bounty_account_id(0)), 0);

		assert_eq!(Balances::free_balance(Treasury::account_id()), 38);
		assert_eq!(Balances::reserved_balance(Treasury::account_id()), 0);

		assert_ok!(Bounties::propose_curator(Origin::root(), 0, 4, 6));

		assert_ok!(Bounties::accept_curator(Origin::signed(4), 0));

		// ===Pre-steps :: Add two subbounty===
		// Acc-4 is the master curator & make sure enough
		assert_eq!(Balances::free_balance(4), 198);
		assert_eq!(Balances::reserved_balance(4), 3);

		// Subbounty-1
		assert_ok!(
			Bounties::add_subbounty(Origin::signed(4), 0, 10, b"12345-sb01".to_vec())
		);

		assert_eq!(last_event(), RawEvent::SubBountyAdded(0,1));

		// Subbounty-2
		assert_ok!(
			Bounties::add_subbounty(Origin::signed(4), 0, 10, b"12345-sb02".to_vec())
		);

		assert_eq!(last_event(), RawEvent::SubBountyAdded(0,2));

		assert_eq!(Balances::free_balance(4), 198);
		assert_eq!(Balances::reserved_balance(4), 3);

		// reserved for two subbounties & master currator fee
		assert_eq!(Balances::free_balance(Bounties::bounty_account_id(0)), 6);
		assert_eq!(Balances::reserved_balance(Bounties::bounty_account_id(0)), 0);

		assert_eq!(Balances::free_balance(Bounties::bounty_account_id(1)), 10);
		assert_eq!(Balances::reserved_balance(Bounties::bounty_account_id(1)), 0);

		assert_eq!(Balances::free_balance(Bounties::bounty_account_id(2)), 10);
		assert_eq!(Balances::reserved_balance(Bounties::bounty_account_id(2)), 0);

		// Ensure Proposer/Master-Curator bond fund is unreserved.
		assert_eq!(Balances::free_balance(4), 198);
		assert_eq!(Balances::reserved_balance(4), 3);

		// Move Subbounty-1 to curator proposed state
		Balances::make_free_balance_be(&5, 10);
		Balances::make_free_balance_be(&6, 10);

		// Subbounty-1
		assert_ok!(Bounties::propose_subcurator(Origin::signed(4),0,1,5,2));

		assert_ok!(Bounties::accept_subcurator(Origin::signed(5),0,1));

		assert_eq!(Bounties::subbounties(0,1).unwrap().status,
			SubBountyStatus::Active {
				subcurator: 5,
			},
		);

		// Subcurator deposit got reserved
		assert_eq!(Balances::free_balance(5), 9);
		assert_eq!(Balances::reserved_balance(5), 1);

		// Subbounty-2
		assert_ok!(Bounties::propose_subcurator(Origin::signed(4),0,2,6,2));

		assert_ok!(Bounties::accept_subcurator(Origin::signed(6),0,2));

		assert_eq!(Bounties::subbounties(0,2).unwrap().status,
			SubBountyStatus::Active {
				subcurator: 6,
			},
		);

		// Subcurator deposit got reserved
		assert_eq!(Balances::free_balance(6), 9);
		assert_eq!(Balances::reserved_balance(6), 1);

		// subbounty-1
		// Call unassign subcurator from Rootorigin.
		assert_ok!(Bounties::unassign_subcurator(Origin::root(),0,1));

		// Subcurator deposit got slashed
		assert_eq!(Balances::free_balance(5), 9);
		assert_eq!(Balances::reserved_balance(5), 0);

		// State moved back to "Funded"
		assert_eq!(Bounties::subbounties(0,1).unwrap().status,
			SubBountyStatus::Added,
		);

		// Subbounty-2
		// Call unassign subcurator from Invalid origin.
		assert_noop!(
			Bounties::unassign_subcurator(Origin::signed(0), 0, 2),
			Error::<Test>::Premature,
		);

		// Move to mature state
		System::set_block_number(26);

		// Call unassign subcurator from Master curator origin.
		assert_ok!(Bounties::unassign_subcurator(Origin::signed(4),0,2));

		// Subcurator deposit got slashed
		assert_eq!(Balances::free_balance(6), 9);
		assert_eq!(Balances::reserved_balance(6), 0);

		// Check for subbounty-2 state moved to funded.
		assert_eq!(Bounties::subbounties(0,2).unwrap().status,
			SubBountyStatus::Added,
		);

		// As expected fund reserved for subbounty not moved.
		assert_eq!(Balances::free_balance(Bounties::bounty_account_id(0)), 6);
		assert_eq!(Balances::reserved_balance(Bounties::bounty_account_id(0)), 0);

		assert_eq!(Balances::free_balance(Bounties::bounty_account_id(1)), 10);
		assert_eq!(Balances::reserved_balance(Bounties::bounty_account_id(1)), 0);

		assert_eq!(Balances::free_balance(Bounties::bounty_account_id(2)), 10);
		assert_eq!(Balances::reserved_balance(Bounties::bounty_account_id(2)), 0);

		assert_eq!(Balances::free_balance(Treasury::account_id()), 38);
		assert_eq!(Balances::reserved_balance(Treasury::account_id()), 0);
	});
}

#[test]
fn subbounty_unassign_subcurator_at_state4_works() {
	new_test_ext().execute_with(|| {
		// TestProcedure
		// 1, Create bounty & move to active state with enough fund & master-curator.
		// 2, Master-curator adds two subbounties & moves Subbounty-1 to "Active" state
		//    & Subbounty-2 to PendingPayout state.
		// 3, Call unassign_subcurator() on subbounty-1 from subcurator origin,
		//    observe for OK result, with subbounty-1 moved to "Funded" state
		//    & subcurator deposit got unreserved.
		// 4, Call unassign_subcurator() on subbounty-2 from subcurator origin,
		//    observe for BadOrigin result.
		// 5, Call unassign_subcurator() on subbounty-2 from master curator origin,
		//    observe for OK result, with subbounty-2 moved to "Funded" state
		//    & subcurator deposit got slashed.
		// 6, Observe fund transaction moment between Treasury, Bounty, Subbounty,
		//    Curator, Subcurator & beneficiary.
		// ===Pre-steps :: Make the bounty or parent bounty===
		System::set_block_number(1);
		Balances::make_free_balance_be(&Treasury::account_id(), 101);

		// Bouty curator initial balance
		Balances::make_free_balance_be(&4, 201);
		assert_eq!(Balances::free_balance(4), 201);
		assert_eq!(Balances::reserved_balance(4), 0);

		assert_ok!(Bounties::propose_bounty(Origin::signed(0), 26, b"12345".to_vec()));

		assert_ok!(Bounties::approve_bounty(Origin::root(), 0));

		assert_eq!(Balances::free_balance(Treasury::account_id()), 101);
		assert_eq!(Balances::reserved_balance(Treasury::account_id()), 0);

		System::set_block_number(2);
		<Treasury as OnInitialize<u64>>::on_initialize(2);

		assert_eq!(Balances::free_balance(Bounties::bounty_account_id(0)), 26);
		assert_eq!(Balances::reserved_balance(Bounties::bounty_account_id(0)), 0);

		assert_eq!(Balances::free_balance(Treasury::account_id()), 38);
		assert_eq!(Balances::reserved_balance(Treasury::account_id()), 0);

		assert_ok!(Bounties::propose_curator(Origin::root(), 0, 4, 6));

		assert_ok!(Bounties::accept_curator(Origin::signed(4), 0));

		// ===Pre-steps :: Add two subbounty===
		// Acc-4 is the master curator & make sure enough
		assert_eq!(Balances::free_balance(4), 198);
		assert_eq!(Balances::reserved_balance(4), 3);

		// Subbounty-1
		assert_ok!(
			Bounties::add_subbounty(Origin::signed(4), 0, 10, b"12345-sb01".to_vec())
		);

		assert_eq!(last_event(), RawEvent::SubBountyAdded(0,1));

		// Subbounty-2
		assert_ok!(
			Bounties::add_subbounty(Origin::signed(4), 0, 10, b"12345-sb02".to_vec())
		);

		assert_eq!(last_event(), RawEvent::SubBountyAdded(0,2));

		assert_eq!(Balances::free_balance(4), 198);
		assert_eq!(Balances::reserved_balance(4), 3);

		// Bounty & Subbounty account status
		assert_eq!(Balances::free_balance(Bounties::bounty_account_id(0)), 6);
		assert_eq!(Balances::reserved_balance(Bounties::bounty_account_id(0)), 0);

		assert_eq!(Balances::free_balance(Bounties::bounty_account_id(1)), 10);
		assert_eq!(Balances::reserved_balance(Bounties::bounty_account_id(1)), 0);

		assert_eq!(Balances::free_balance(Bounties::bounty_account_id(2)), 10);
		assert_eq!(Balances::reserved_balance(Bounties::bounty_account_id(2)), 0);

		// Ensure Proposer/Master-Curator bond fund is unreserved.
		assert_eq!(Balances::free_balance(4), 198);
		assert_eq!(Balances::reserved_balance(4), 3);

		// Move Subbounty-1 to curator proposed state
		Balances::make_free_balance_be(&5, 10);
		Balances::make_free_balance_be(&6, 10);

		// Subbounty-1
		assert_ok!(
			Bounties::propose_subcurator(Origin::signed(4),0,1,5,2)
		);

		assert_ok!(
			Bounties::accept_subcurator(Origin::signed(5),0,1)
		);

		assert_eq!(Bounties::subbounties(0,1).unwrap().status,
			SubBountyStatus::Active {
				subcurator: 5,
			},
		);

		// Subcurator deposit got reserved
		assert_eq!(Balances::free_balance(5), 9);
		assert_eq!(Balances::reserved_balance(5), 1);

		// Subbounty-2
		assert_ok!(Bounties::propose_subcurator(Origin::signed(4), 0, 2, 6, 2));

		assert_ok!(Bounties::accept_subcurator(Origin::signed(6), 0, 2));

		assert_ok!(Bounties::award_subbounty(Origin::signed(6), 0, 2, 7));

		assert_eq!(Bounties::subbounties(0,2).unwrap().status,
			SubBountyStatus::PendingPayout {
				subcurator: 6,
				beneficiary: 7,
				unlock_at: 5,
			},
		);

		// Subcurator deposit got reserved
		assert_eq!(Balances::free_balance(6), 9);
		assert_eq!(Balances::reserved_balance(6), 1);

		// subbounty-1
		// Call unassign subcurator from subcurator origin.
		assert_ok!(Bounties::unassign_subcurator(Origin::signed(5),0,1));

		// Subcurator deposit got unreserved as expected.
		assert_eq!(Balances::free_balance(5), 10);
		assert_eq!(Balances::reserved_balance(5), 0);

		// Subbounty-2
		// Call unassign subcurator from subcurator origin.
		assert_noop!(
			Bounties::unassign_subcurator(Origin::signed(6),0,2),
			DispatchError::BadOrigin,
		);

		// Call unassign subcurator from Master curator origin.
		assert_ok!(Bounties::unassign_subcurator(Origin::signed(4),0,2));

		// Subcurator deposit got slashed
		assert_eq!(Balances::free_balance(6), 9);
		assert_eq!(Balances::reserved_balance(6), 0);

		// As expected fund reserved for subbounty not moved.
		assert_eq!(Balances::free_balance(Bounties::bounty_account_id(0)), 6);
		assert_eq!(Balances::reserved_balance(Bounties::bounty_account_id(0)), 0);

		assert_eq!(Balances::free_balance(Treasury::account_id()), 38);
		assert_eq!(Balances::reserved_balance(Treasury::account_id()), 0);
	});
}

#[test]
fn subbounty_extend_expiry_works() {
	new_test_ext().execute_with(|| {
		// TestProcedure
		// 1, Create bounty & move to active state with enough fund & master-curator.
		// 2, Master-curator adds subbounty Subbounty-1 & moves to "Active" state.
		// 3, Call extend_bounty_expiry() for parent bounty from Master Curator,
		//    observe for OK status & look for event BountyExtended.
		// 4, Check for parent bounty "Active" status & update filed.
		// 5, Call unassign_subcurator() for Subbounty-1 from any origin,
		//    observe for error Premature.
		// 6, Update the block count move to mature state.
		// 7, Call unassign_subcurator() for Subbounty-1 from any origin,
		//    observe OK status & subcurator deposit got slashed.
		// 8, Observe fund transaction moment between Treasury, Bounty, Subbounty,
		//    Curator, Subcurator & beneficiary.
		// ===Pre-steps :: Make the bounty or parent bounty===
		System::set_block_number(1);
		Balances::make_free_balance_be(&Treasury::account_id(), 101);

		// Bouty curator initial balance
		Balances::make_free_balance_be(&4, 201);
		assert_eq!(Balances::free_balance(4), 201);
		assert_eq!(Balances::reserved_balance(4), 0);

		assert_ok!(Bounties::propose_bounty(Origin::signed(0), 26, b"12345".to_vec()));

		assert_ok!(Bounties::approve_bounty(Origin::root(), 0));

		assert_eq!(Balances::free_balance(Treasury::account_id()), 101);
		assert_eq!(Balances::reserved_balance(Treasury::account_id()), 0);

		System::set_block_number(2);
		<Treasury as OnInitialize<u64>>::on_initialize(2);

		assert_eq!(Balances::free_balance(Bounties::bounty_account_id(0)), 26);
		assert_eq!(Balances::reserved_balance(Bounties::bounty_account_id(0)), 0);

		assert_eq!(Balances::free_balance(Treasury::account_id()), 38);
		assert_eq!(Balances::reserved_balance(Treasury::account_id()), 0);

		assert_ok!(Bounties::propose_curator(Origin::root(), 0, 4, 6));

		assert_ok!(Bounties::accept_curator(Origin::signed(4), 0));

		// ===Pre-steps :: Add subbounty-1===
		// Acc-4 is the master curator & make sure enough
		assert_eq!(Balances::free_balance(4), 198);
		assert_eq!(Balances::reserved_balance(4), 3);

		// Subbounty-1
		assert_ok!(
			Bounties::add_subbounty(Origin::signed(4), 0, 10, b"12345-sb01".to_vec())
		);

		assert_eq!(last_event(), RawEvent::SubBountyAdded(0,1));

		// Bounty & Subbounty account status
		assert_eq!(Balances::free_balance(Bounties::bounty_account_id(0)), 16);
		assert_eq!(Balances::reserved_balance(Bounties::bounty_account_id(0)), 0);

		assert_eq!(Balances::free_balance(Bounties::bounty_account_id(1)), 10);
		assert_eq!(Balances::reserved_balance(Bounties::bounty_account_id(1)), 0);

		// Ensure Proposer/Master-Curator bond fund is unreserved.
		assert_eq!(Balances::free_balance(4), 198);
		assert_eq!(Balances::reserved_balance(4), 3);

		// Move Subbounty-1 to curator proposed state
		Balances::make_free_balance_be(&5, 10);

		// Subbounty-1
		assert_eq!(Balances::free_balance(5), 10);
		assert_eq!(Balances::reserved_balance(5), 0);

		assert_ok!(
			Bounties::propose_subcurator(Origin::signed(4),0,1,5,2)
		);

		assert_ok!(
			Bounties::accept_subcurator(Origin::signed(5),0,1)
		);

		// Ensure Subbounty-1 is "Active"
		assert_eq!(Bounties::subbounties(0,1).unwrap().status,
			SubBountyStatus::Active {
				subcurator: 5,
			},
		);

		// Check expiry status of parent bounty.
		assert_eq!(
			Bounties::bounties(0).unwrap().status,
			BountyStatus::Active { curator: 4, update_due: 22 },
		);

		// Check account status of Subbounty-1 subcurator
		// Account status. subcurator deposit "1" is
		// reserved.
		assert_eq!(Balances::free_balance(5), 9);
		assert_eq!(Balances::reserved_balance(5), 1);

		// Try to unassign subcurator from any origin.
		// and check for error "Premature".
		assert_noop!(
			Bounties::unassign_subcurator(Origin::signed(0), 0, 1),
			Error::<Test>::Premature,
		);

		// Forward the system block count.
		System::set_block_number(25);
		<Treasury as OnInitialize<u64>>::on_initialize(25);

		// Extend the expiry block count of parent bounty.
		assert_noop!(
			Bounties::extend_subbounty_bounty_expiry(Origin::signed(4), 0, 1, Vec::new()),
			Error::<Test>::RequireSubCurator,
		);
		assert_ok!(
			Bounties::extend_subbounty_bounty_expiry(Origin::signed(5), 0, 1, Vec::new())
		);

		// Check expiry status of parent bounty, gets updated to
		// new expiry period.
		assert_eq!(
			Bounties::bounties(0).unwrap().status,
			BountyStatus::Active { curator: 4, update_due: 45 },
		);

		// Since expiry due is ahead of system
		// block count. ensure hit with "Premature"
		// error.
		assert_noop!(
			Bounties::unassign_subcurator(Origin::signed(0), 0, 1),
			Error::<Test>::Premature,
		);

		// Forward the system block count to 50,
		// which is ahead of expiry due.
		System::set_block_number(50);
		<Treasury as OnInitialize<u64>>::on_initialize(50);

		assert_eq!(
			Bounties::bounties(0).unwrap().status,
			BountyStatus::Active { curator: 4, update_due: 45 },
		);

		// Able to unassign subcurator from any origin.
		// after the expiry due of parent bounty.
		assert_ok!(Bounties::unassign_subcurator(Origin::signed(0), 0, 1));

		// Subcurator deposit of subbounty-1 is slashed.
		assert_eq!(Balances::free_balance(5), 9);
		assert_eq!(Balances::reserved_balance(5), 0);
	});
}

#[test]
fn test_bounty_subbounty_extn_storage_migration() {
	sp_tracing::try_init_simple();
	use sp_storage::Storage;

	let mut storage_inst = Storage::default();

	#[derive(Encode, Decode, Clone, PartialEq, Eq, RuntimeDebug)]
	pub struct OldBounty<AccountId, Balance, BlockNumber> {
		/// The account proposing it.
		proposer: AccountId,
		/// The (total) amount that should be paid if the bounty is rewarded.
		value: Balance,
		/// The curator fee. Included in value.
		fee: Balance,
		/// The deposit of curator.
		curator_deposit: Balance,
		/// The amount held on deposit (reserved) for making this proposal.
		bond: Balance,
		/// The status of this bounty.
		status: BountyStatus<AccountId, BlockNumber>,
	}

	let old_bounty_inst1 = OldBounty::<u128, u64, u32> {
		proposer: 1,
		value: 50,
		fee: 2,
		curator_deposit: 5,
		bond: 10,
		status: BountyStatus::Funded,
	};

	let old_bounty_inst2 = OldBounty::<u128, u64, u32> {
		proposer: 4,
		value: 100,
		fee: 3,
		curator_deposit: 10,
		bond: 10,
		status: BountyStatus::Approved,
	};

	let data = vec![
		(
			pallet_bounties::Bounties::<Test>::hashed_key_for(10),
			old_bounty_inst1.encode().to_vec()
		),
		(
			pallet_bounties::Bounties::<Test>::hashed_key_for(20),
			old_bounty_inst2.encode().to_vec()
		),
	];

	storage_inst.top = data.into_iter().collect();

	sp_io::TestExternalities::new(storage_inst).execute_with(|| {

		subbounty_migration::apply::<Test>();

		// Test Bounty Inst 1
		assert_eq!(
			pallet_bounties::Bounties::<Test>::get(10),
			Some(Bounty {
				proposer: 1,
				value: 50,
				fee: 2,
				curator_deposit: 5,
				bond: 10,
				status: BountyStatus::Funded,
				active_subbounty_count: 0,
			})
		);

		// Test Bounty Inst 2
		assert_eq!(
			pallet_bounties::Bounties::<Test>::get(20),
			Some(Bounty {
				proposer: 4,
				value: 100,
				fee: 3,
				curator_deposit: 10,
				bond: 10,
				status: BountyStatus::Approved,
				active_subbounty_count: 0,
			})
		);
	});
}<|MERGE_RESOLUTION|>--- conflicted
+++ resolved
@@ -20,11 +20,8 @@
 #![cfg(test)]
 
 use super::*;
-<<<<<<< HEAD
 use crate::subbounty_migration::SubBountyMigration;
-=======
 use crate as pallet_bounties;
->>>>>>> 67f28cdb
 use std::cell::RefCell;
 
 use frame_support::{
@@ -35,13 +32,8 @@
 use sp_core::H256;
 use sp_runtime::{
 	testing::Header,
-<<<<<<< HEAD
-	traits::{BlakeTwo256, IdentityLookup, BadOrigin},
-	DispatchError,
-=======
 	traits::{BadOrigin, BlakeTwo256, IdentityLookup},
 	Perbill,
->>>>>>> 67f28cdb
 };
 
 type UncheckedExtrinsic = frame_system::mocking::MockUncheckedExtrinsic<Test>;
@@ -159,17 +151,11 @@
 	type WeightInfo = ();
 }
 
-<<<<<<< HEAD
 impl SubBountyMigration for Test {
-	type AccountId = u128;
-	type BlockNumber = u64;
 	type Balance = u64;
 }
 
-type TreasuryError = pallet_treasury::Error::<Test>;
-=======
 type TreasuryError = pallet_treasury::Error<Test>;
->>>>>>> 67f28cdb
 
 pub fn new_test_ext() -> sp_io::TestExternalities {
 	sp_tracing::try_init_simple();
@@ -426,7 +412,6 @@
 		assert_eq!(Balances::reserved_balance(0), deposit);
 		assert_eq!(Balances::free_balance(0), 100 - deposit);
 
-<<<<<<< HEAD
 		assert_eq!(Bounties::bounties(0).unwrap(), Bounty {
 			proposer: 0,
 			fee: 0,
@@ -436,19 +421,6 @@
 			status: BountyStatus::Proposed,
 			active_subbounty_count: 0,
 		});
-=======
-		assert_eq!(
-			Bounties::bounties(0).unwrap(),
-			Bounty {
-				proposer: 0,
-				fee: 0,
-				curator_deposit: 0,
-				value: 10,
-				bond: deposit,
-				status: BountyStatus::Proposed,
-			}
-		);
->>>>>>> 67f28cdb
 
 		assert_eq!(Bounties::bounty_descriptions(0).unwrap(), b"1234567890".to_vec());
 
@@ -519,7 +491,6 @@
 
 		let deposit: u64 = 80 + 5;
 
-<<<<<<< HEAD
 		assert_eq!(Bounties::bounties(0).unwrap(), Bounty {
 			proposer: 0,
 			fee: 0,
@@ -529,19 +500,6 @@
 			status: BountyStatus::Approved,
 			active_subbounty_count: 0,
 		});
-=======
-		assert_eq!(
-			Bounties::bounties(0).unwrap(),
-			Bounty {
-				proposer: 0,
-				fee: 0,
-				value: 50,
-				curator_deposit: 0,
-				bond: deposit,
-				status: BountyStatus::Approved,
-			}
-		);
->>>>>>> 67f28cdb
 		assert_eq!(Bounties::bounty_approvals(), vec![0]);
 
 		assert_noop!(Bounties::close_bounty(Origin::root(), 0), Error::<Test>::UnexpectedStatus);
@@ -556,7 +514,6 @@
 		assert_eq!(Balances::reserved_balance(0), 0);
 		assert_eq!(Balances::free_balance(0), 100);
 
-<<<<<<< HEAD
 		assert_eq!(Bounties::bounties(0).unwrap(), Bounty {
 			proposer: 0,
 			fee: 0,
@@ -566,19 +523,6 @@
 			status: BountyStatus::Funded,
 			active_subbounty_count: 0,
 		});
-=======
-		assert_eq!(
-			Bounties::bounties(0).unwrap(),
-			Bounty {
-				proposer: 0,
-				fee: 0,
-				curator_deposit: 0,
-				value: 50,
-				bond: deposit,
-				status: BountyStatus::Funded,
-			}
-		);
->>>>>>> 67f28cdb
 
 		assert_eq!(Treasury::pot(), 100 - 50 - 25); // burn 25
 		assert_eq!(Balances::free_balance(Bounties::bounty_account_id(0)), 50);
@@ -610,7 +554,6 @@
 
 		assert_ok!(Bounties::propose_curator(Origin::root(), 0, 4, 4));
 
-<<<<<<< HEAD
 		assert_eq!(Bounties::bounties(0).unwrap(), Bounty {
 			proposer: 0,
 			fee: 4,
@@ -622,19 +565,6 @@
 			},
 			active_subbounty_count: 0,
 		});
-=======
-		assert_eq!(
-			Bounties::bounties(0).unwrap(),
-			Bounty {
-				proposer: 0,
-				fee: 4,
-				curator_deposit: 0,
-				value: 50,
-				bond: 85,
-				status: BountyStatus::CuratorProposed { curator: 4 },
-			}
-		);
->>>>>>> 67f28cdb
 
 		assert_noop!(Bounties::accept_curator(Origin::signed(1), 0), Error::<Test>::RequireCurator);
 		assert_noop!(
@@ -646,7 +576,6 @@
 
 		assert_ok!(Bounties::accept_curator(Origin::signed(4), 0));
 
-<<<<<<< HEAD
 		assert_eq!(Bounties::bounties(0).unwrap(), Bounty {
 			proposer: 0,
 			fee: 4,
@@ -659,19 +588,6 @@
 			},
 			active_subbounty_count: 0,
 		});
-=======
-		assert_eq!(
-			Bounties::bounties(0).unwrap(),
-			Bounty {
-				proposer: 0,
-				fee: 4,
-				curator_deposit: 2,
-				value: 50,
-				bond: 85,
-				status: BountyStatus::Active { curator: 4, update_due: 22 },
-			}
-		);
->>>>>>> 67f28cdb
 
 		assert_eq!(Balances::free_balance(&4), 8);
 		assert_eq!(Balances::reserved_balance(&4), 2);
@@ -696,7 +612,6 @@
 
 		assert_ok!(Bounties::unassign_curator(Origin::signed(4), 0));
 
-<<<<<<< HEAD
 		assert_eq!(Bounties::bounties(0).unwrap(), Bounty {
 			proposer: 0,
 			fee: 4,
@@ -706,19 +621,6 @@
 			status: BountyStatus::Funded,
 			active_subbounty_count: 0,
 		});
-=======
-		assert_eq!(
-			Bounties::bounties(0).unwrap(),
-			Bounty {
-				proposer: 0,
-				fee: 4,
-				curator_deposit: 0,
-				value: 50,
-				bond: 85,
-				status: BountyStatus::Funded,
-			}
-		);
->>>>>>> 67f28cdb
 
 		assert_ok!(Bounties::propose_curator(Origin::root(), 0, 4, 4));
 
@@ -728,7 +630,6 @@
 
 		assert_ok!(Bounties::unassign_curator(Origin::root(), 0));
 
-<<<<<<< HEAD
 		assert_eq!(Bounties::bounties(0).unwrap(), Bounty {
 			proposer: 0,
 			fee: 4,
@@ -738,19 +639,6 @@
 			status: BountyStatus::Funded,
 			active_subbounty_count: 0,
 		});
-=======
-		assert_eq!(
-			Bounties::bounties(0).unwrap(),
-			Bounty {
-				proposer: 0,
-				fee: 4,
-				curator_deposit: 0,
-				value: 50,
-				bond: 85,
-				status: BountyStatus::Funded,
-			}
-		);
->>>>>>> 67f28cdb
 
 		assert_eq!(Balances::free_balance(&4), 8);
 		assert_eq!(Balances::reserved_balance(&4), 0); // slashed 2
@@ -782,7 +670,6 @@
 
 		assert_ok!(Bounties::award_bounty(Origin::signed(4), 0, 3));
 
-<<<<<<< HEAD
 		assert_eq!(Bounties::bounties(0).unwrap(), Bounty {
 			proposer: 0,
 			fee: 4,
@@ -796,19 +683,6 @@
 			},
 			active_subbounty_count: 0,
 		});
-=======
-		assert_eq!(
-			Bounties::bounties(0).unwrap(),
-			Bounty {
-				proposer: 0,
-				fee: 4,
-				curator_deposit: 2,
-				value: 50,
-				bond: 85,
-				status: BountyStatus::PendingPayout { curator: 4, beneficiary: 3, unlock_at: 5 },
-			}
-		);
->>>>>>> 67f28cdb
 
 		assert_noop!(Bounties::claim_bounty(Origin::signed(1), 0), Error::<Test>::Premature);
 
@@ -885,7 +759,6 @@
 
 		assert_ok!(Balances::transfer(Origin::signed(0), Bounties::bounty_account_id(0), 10));
 
-<<<<<<< HEAD
 		assert_eq!(Bounties::bounties(0).unwrap(), Bounty {
 			proposer: 0,
 			fee: 0,
@@ -895,19 +768,6 @@
 			status: BountyStatus::Funded,
 			active_subbounty_count: 0,
 		});
-=======
-		assert_eq!(
-			Bounties::bounties(0).unwrap(),
-			Bounty {
-				proposer: 0,
-				fee: 0,
-				curator_deposit: 0,
-				value: 50,
-				bond: 85,
-				status: BountyStatus::Funded,
-			}
-		);
->>>>>>> 67f28cdb
 
 		assert_eq!(Balances::free_balance(Bounties::bounty_account_id(0)), 60);
 
@@ -988,7 +848,6 @@
 
 		assert_ok!(Bounties::unassign_curator(Origin::signed(0), 0));
 
-<<<<<<< HEAD
 		assert_eq!(Bounties::bounties(0).unwrap(), Bounty {
 			proposer: 0,
 			fee: 10,
@@ -998,19 +857,6 @@
 			status: BountyStatus::Funded,
 			active_subbounty_count: 0,
 		});
-=======
-		assert_eq!(
-			Bounties::bounties(0).unwrap(),
-			Bounty {
-				proposer: 0,
-				fee: 10,
-				curator_deposit: 0,
-				value: 50,
-				bond: 85,
-				status: BountyStatus::Funded,
-			}
-		);
->>>>>>> 67f28cdb
 
 		assert_eq!(Balances::free_balance(1), 93);
 		assert_eq!(Balances::reserved_balance(1), 0); // slashed
@@ -1050,7 +896,6 @@
 		);
 		assert_ok!(Bounties::extend_bounty_expiry(Origin::signed(4), 0, Vec::new()));
 
-<<<<<<< HEAD
 		assert_eq!(Bounties::bounties(0).unwrap(), Bounty {
 			proposer: 0,
 			fee: 10,
@@ -1072,33 +917,6 @@
 			status: BountyStatus::Active { curator: 4, update_due: 30 },
 			active_subbounty_count: 0,
 		});
-=======
-		assert_eq!(
-			Bounties::bounties(0).unwrap(),
-			Bounty {
-				proposer: 0,
-				fee: 10,
-				curator_deposit: 5,
-				value: 50,
-				bond: 85,
-				status: BountyStatus::Active { curator: 4, update_due: 30 },
-			}
-		);
-
-		assert_ok!(Bounties::extend_bounty_expiry(Origin::signed(4), 0, Vec::new()));
-
-		assert_eq!(
-			Bounties::bounties(0).unwrap(),
-			Bounty {
-				proposer: 0,
-				fee: 10,
-				curator_deposit: 5,
-				value: 50,
-				bond: 85,
-				status: BountyStatus::Active { curator: 4, update_due: 30 }, // still the same
-			}
-		);
->>>>>>> 67f28cdb
 
 		System::set_block_number(25);
 		<Treasury as OnInitialize<u64>>::on_initialize(25);
