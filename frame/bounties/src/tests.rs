// This file is part of Substrate.

// Copyright (C) 2020-2021 Parity Technologies (UK) Ltd.
// SPDX-License-Identifier: Apache-2.0

// Licensed under the Apache License, Version 2.0 (the "License");
// you may not use this file except in compliance with the License.
// You may obtain a copy of the License at
//
// 	http://www.apache.org/licenses/LICENSE-2.0
//
// Unless required by applicable law or agreed to in writing, software
// distributed under the License is distributed on an "AS IS" BASIS,
// WITHOUT WARRANTIES OR CONDITIONS OF ANY KIND, either express or implied.
// See the License for the specific language governing permissions and
// limitations under the License.

//! bounties pallet tests.

#![cfg(test)]

use crate as pallet_bounties;
use super::*;
use std::cell::RefCell;

use frame_support::{
	assert_noop, assert_ok, parameter_types, weights::Weight, traits::OnInitialize,
	PalletId, pallet_prelude::GenesisBuild,
};

use sp_core::H256;
use sp_runtime::{
	Perbill,
	testing::Header,
	traits::{BlakeTwo256, IdentityLookup, BadOrigin},
	DispatchError,
};

type UncheckedExtrinsic = frame_system::mocking::MockUncheckedExtrinsic<Test>;
type Block = frame_system::mocking::MockBlock<Test>;

frame_support::construct_runtime!(
	pub enum Test where
		Block = Block,
		NodeBlock = Block,
		UncheckedExtrinsic = UncheckedExtrinsic,
	{
		System: frame_system::{Pallet, Call, Config, Storage, Event<T>},
		Balances: pallet_balances::{Pallet, Call, Storage, Config<T>, Event<T>},
		Bounties: pallet_bounties::{Pallet, Call, Storage, Event<T>},
		Treasury: pallet_treasury::{Pallet, Call, Storage, Config, Event<T>},
	}
);

parameter_types! {
	pub const BlockHashCount: u64 = 250;
	pub const MaximumBlockWeight: Weight = 1024;
	pub const MaximumBlockLength: u32 = 2 * 1024;
	pub const AvailableBlockRatio: Perbill = Perbill::one();
}

impl frame_system::Config for Test {
	type BaseCallFilter = frame_support::traits::AllowAll;
	type BlockWeights = ();
	type BlockLength = ();
	type DbWeight = ();
	type Origin = Origin;
	type Index = u64;
	type BlockNumber = u64;
	type Call = Call;
	type Hash = H256;
	type Hashing = BlakeTwo256;
	type AccountId = u128; // u64 is not enough to hold bytes used to generate bounty account
	type Lookup = IdentityLookup<Self::AccountId>;
	type Header = Header;
	type Event = Event;
	type BlockHashCount = BlockHashCount;
	type Version = ();
	type PalletInfo = PalletInfo;
	type AccountData = pallet_balances::AccountData<u64>;
	type OnNewAccount = ();
	type OnKilledAccount = ();
	type SystemWeightInfo = ();
	type SS58Prefix = ();
	type OnSetCode = ();
}
parameter_types! {
	pub const ExistentialDeposit: u64 = 1;
}
impl pallet_balances::Config for Test {
	type MaxLocks = ();
	type MaxReserves = ();
	type ReserveIdentifier = [u8; 8];
	type Balance = u64;
	type Event = Event;
	type DustRemoval = ();
	type ExistentialDeposit = ExistentialDeposit;
	type AccountStore = System;
	type WeightInfo = ();
}
thread_local! {
	static TEN_TO_FOURTEEN: RefCell<Vec<u128>> = RefCell::new(vec![10,11,12,13,14]);
}
parameter_types! {
	pub const ProposalBond: Permill = Permill::from_percent(5);
	pub const ProposalBondMinimum: u64 = 1;
	pub const SpendPeriod: u64 = 2;
	pub const Burn: Permill = Permill::from_percent(50);
	pub const DataDepositPerByte: u64 = 1;
	pub const TreasuryPalletId: PalletId = PalletId(*b"py/trsry");
	pub const MaxApprovals: u32 = 100;
}
// impl pallet_treasury::Config for Test {
impl pallet_treasury::Config for Test {
	type PalletId = TreasuryPalletId;
	type Currency = pallet_balances::Pallet<Test>;
	type ApproveOrigin = frame_system::EnsureRoot<u128>;
	type RejectOrigin = frame_system::EnsureRoot<u128>;
	type Event = Event;
	type OnSlash = ();
	type ProposalBond = ProposalBond;
	type ProposalBondMinimum = ProposalBondMinimum;
	type SpendPeriod = SpendPeriod;
	type Burn = Burn;
	type BurnDestination = ();  // Just gets burned.
	type WeightInfo = ();
	type SpendFunds = Bounties;
	type MaxApprovals = MaxApprovals;
}
parameter_types! {
	pub const BountyDepositBase: u64 = 80;
	pub const BountyDepositPayoutDelay: u64 = 3;
	pub const BountyUpdatePeriod: u32 = 20;
	pub const BountyCuratorDeposit: Permill = Permill::from_percent(50);
	pub const BountyValueMinimum: u64 = 1;
	pub const MaximumReasonLength: u32 = 16384;
	pub const MaxActiveSubBountyCount: u32 = 3;
	pub const MinimumCurationFee:u64 = 1;
}
impl Config for Test {
	type Event = Event;
	type BountyDepositBase = BountyDepositBase;
	type BountyDepositPayoutDelay = BountyDepositPayoutDelay;
	type BountyUpdatePeriod = BountyUpdatePeriod;
	type BountyCuratorDeposit = BountyCuratorDeposit;
	type BountyValueMinimum = BountyValueMinimum;
	type DataDepositPerByte = DataDepositPerByte;
	type MaximumReasonLength = MaximumReasonLength;
	type MaxActiveSubBountyCount = MaxActiveSubBountyCount;
	type MinimumCurationFee = MinimumCurationFee;
	type WeightInfo = ();
}

<<<<<<< HEAD
impl subbounty_migration::SubBountyMigration for Test {
	type AccountId = u128;
	type BlockNumber = u64;
	type Balance = u64;
}

type TreasuryError = pallet_treasury::Error::<Test, pallet_treasury::DefaultInstance>;
=======
type TreasuryError = pallet_treasury::Error::<Test>;
>>>>>>> dbd21b96

pub fn new_test_ext() -> sp_io::TestExternalities {
	let mut t = frame_system::GenesisConfig::default().build_storage::<Test>().unwrap();
	pallet_balances::GenesisConfig::<Test>{
		// Total issuance will be 200 with treasury account initialized at ED.
		balances: vec![(0, 100), (1, 98), (2, 1)],
	}.assimilate_storage(&mut t).unwrap();
	GenesisBuild::<Test>::assimilate_storage(&pallet_treasury::GenesisConfig, &mut t).unwrap();
	t.into()
}

fn last_event() -> RawEvent<u64, u128> {
	System::events().into_iter().map(|r| r.event)
		.filter_map(|e| {
			if let Event::Bounties(inner) = e { Some(inner) } else { None }
		})
		.last()
		.unwrap()
}

#[test]
fn genesis_config_works() {
	new_test_ext().execute_with(|| {
		assert_eq!(Treasury::pot(), 0);
		assert_eq!(Treasury::proposal_count(), 0);
	});
}

#[test]
fn minting_works() {
	new_test_ext().execute_with(|| {
		// Check that accumulate works when we have Some value in Dummy already.
		Balances::make_free_balance_be(&Treasury::account_id(), 101);
		assert_eq!(Treasury::pot(), 100);
	});
}

#[test]
fn spend_proposal_takes_min_deposit() {
	new_test_ext().execute_with(|| {
		assert_ok!(Treasury::propose_spend(Origin::signed(0), 1, 3));
		assert_eq!(Balances::free_balance(0), 99);
		assert_eq!(Balances::reserved_balance(0), 1);
	});
}

#[test]
fn spend_proposal_takes_proportional_deposit() {
	new_test_ext().execute_with(|| {
		assert_ok!(Treasury::propose_spend(Origin::signed(0), 100, 3));
		assert_eq!(Balances::free_balance(0), 95);
		assert_eq!(Balances::reserved_balance(0), 5);
	});
}

#[test]
fn spend_proposal_fails_when_proposer_poor() {
	new_test_ext().execute_with(|| {
		assert_noop!(
			Treasury::propose_spend(Origin::signed(2), 100, 3),
			TreasuryError::InsufficientProposersBalance,
		);
	});
}

#[test]
fn accepted_spend_proposal_ignored_outside_spend_period() {
	new_test_ext().execute_with(|| {
		Balances::make_free_balance_be(&Treasury::account_id(), 101);

		assert_ok!(Treasury::propose_spend(Origin::signed(0), 100, 3));
		assert_ok!(Treasury::approve_proposal(Origin::root(), 0));

		<Treasury as OnInitialize<u64>>::on_initialize(1);
		assert_eq!(Balances::free_balance(3), 0);
		assert_eq!(Treasury::pot(), 100);
	});
}

#[test]
fn unused_pot_should_diminish() {
	new_test_ext().execute_with(|| {
		let init_total_issuance = Balances::total_issuance();
		Balances::make_free_balance_be(&Treasury::account_id(), 101);
		assert_eq!(Balances::total_issuance(), init_total_issuance + 100);

		<Treasury as OnInitialize<u64>>::on_initialize(2);
		assert_eq!(Treasury::pot(), 50);
		assert_eq!(Balances::total_issuance(), init_total_issuance + 50);
	});
}

#[test]
fn rejected_spend_proposal_ignored_on_spend_period() {
	new_test_ext().execute_with(|| {
		Balances::make_free_balance_be(&Treasury::account_id(), 101);

		assert_ok!(Treasury::propose_spend(Origin::signed(0), 100, 3));
		assert_ok!(Treasury::reject_proposal(Origin::root(), 0));

		<Treasury as OnInitialize<u64>>::on_initialize(2);
		assert_eq!(Balances::free_balance(3), 0);
		assert_eq!(Treasury::pot(), 50);
	});
}

#[test]
fn reject_already_rejected_spend_proposal_fails() {
	new_test_ext().execute_with(|| {
		Balances::make_free_balance_be(&Treasury::account_id(), 101);

		assert_ok!(Treasury::propose_spend(Origin::signed(0), 100, 3));
		assert_ok!(Treasury::reject_proposal(Origin::root(), 0));
		assert_noop!(Treasury::reject_proposal(Origin::root(), 0), TreasuryError::InvalidIndex);
	});
}

#[test]
fn reject_non_existent_spend_proposal_fails() {
	new_test_ext().execute_with(|| {
		assert_noop!(Treasury::reject_proposal(Origin::root(), 0),
		pallet_treasury::Error::<Test, _>::InvalidIndex);
	});
}

#[test]
fn accept_non_existent_spend_proposal_fails() {
	new_test_ext().execute_with(|| {
		assert_noop!(Treasury::approve_proposal(Origin::root(), 0), TreasuryError::InvalidIndex);
	});
}

#[test]
fn accept_already_rejected_spend_proposal_fails() {
	new_test_ext().execute_with(|| {
		Balances::make_free_balance_be(&Treasury::account_id(), 101);

		assert_ok!(Treasury::propose_spend(Origin::signed(0), 100, 3));
		assert_ok!(Treasury::reject_proposal(Origin::root(), 0));
		assert_noop!(Treasury::approve_proposal(Origin::root(), 0), TreasuryError::InvalidIndex);
	});
}

#[test]
fn accepted_spend_proposal_enacted_on_spend_period() {
	new_test_ext().execute_with(|| {
		Balances::make_free_balance_be(&Treasury::account_id(), 101);
		assert_eq!(Treasury::pot(), 100);

		assert_ok!(Treasury::propose_spend(Origin::signed(0), 100, 3));
		assert_ok!(Treasury::approve_proposal(Origin::root(), 0));

		<Treasury as OnInitialize<u64>>::on_initialize(2);
		assert_eq!(Balances::free_balance(3), 100);
		assert_eq!(Treasury::pot(), 0);
	});
}

#[test]
fn pot_underflow_should_not_diminish() {
	new_test_ext().execute_with(|| {
		Balances::make_free_balance_be(&Treasury::account_id(), 101);
		assert_eq!(Treasury::pot(), 100);

		assert_ok!(Treasury::propose_spend(Origin::signed(0), 150, 3));
		assert_ok!(Treasury::approve_proposal(Origin::root(), 0));

		<Treasury as OnInitialize<u64>>::on_initialize(2);
		assert_eq!(Treasury::pot(), 100); // Pot hasn't changed

		assert_ok!(Balances::deposit_into_existing(&Treasury::account_id(), 100));
		<Treasury as OnInitialize<u64>>::on_initialize(4);
		assert_eq!(Balances::free_balance(3), 150); // Fund has been spent
		assert_eq!(Treasury::pot(), 25); // Pot has finally changed
	});
}

// Treasury account doesn't get deleted if amount approved to spend is all its free balance.
// i.e. pot should not include existential deposit needed for account survival.
#[test]
fn treasury_account_doesnt_get_deleted() {
	new_test_ext().execute_with(|| {
		Balances::make_free_balance_be(&Treasury::account_id(), 101);
		assert_eq!(Treasury::pot(), 100);
		let treasury_balance = Balances::free_balance(&Treasury::account_id());

		assert_ok!(Treasury::propose_spend(Origin::signed(0), treasury_balance, 3));
		assert_ok!(Treasury::approve_proposal(Origin::root(), 0));

		<Treasury as OnInitialize<u64>>::on_initialize(2);
		assert_eq!(Treasury::pot(), 100); // Pot hasn't changed

		assert_ok!(Treasury::propose_spend(Origin::signed(0), Treasury::pot(), 3));
		assert_ok!(Treasury::approve_proposal(Origin::root(), 1));

		<Treasury as OnInitialize<u64>>::on_initialize(4);
		assert_eq!(Treasury::pot(), 0); // Pot is emptied
		assert_eq!(Balances::free_balance(Treasury::account_id()), 1); // but the account is still there
	});
}

// In case treasury account is not existing then it works fine.
// This is useful for chain that will just update runtime.
#[test]
fn inexistent_account_works() {
	let mut t = frame_system::GenesisConfig::default().build_storage::<Test>().unwrap();
	pallet_balances::GenesisConfig::<Test>{
		balances: vec![(0, 100), (1, 99), (2, 1)],
	}.assimilate_storage(&mut t).unwrap();
	// Treasury genesis config is not build thus treasury account does not exist
	let mut t: sp_io::TestExternalities = t.into();

	t.execute_with(|| {
		assert_eq!(Balances::free_balance(Treasury::account_id()), 0); // Account does not exist
		assert_eq!(Treasury::pot(), 0); // Pot is empty

		assert_ok!(Treasury::propose_spend(Origin::signed(0), 99, 3));
		assert_ok!(Treasury::approve_proposal(Origin::root(), 0));
		assert_ok!(Treasury::propose_spend(Origin::signed(0), 1, 3));
		assert_ok!(Treasury::approve_proposal(Origin::root(), 1));
		<Treasury as OnInitialize<u64>>::on_initialize(2);
		assert_eq!(Treasury::pot(), 0); // Pot hasn't changed
		assert_eq!(Balances::free_balance(3), 0); // Balance of `3` hasn't changed

		Balances::make_free_balance_be(&Treasury::account_id(), 100);
		assert_eq!(Treasury::pot(), 99); // Pot now contains funds
		assert_eq!(Balances::free_balance(Treasury::account_id()), 100); // Account does exist

		<Treasury as OnInitialize<u64>>::on_initialize(4);

		assert_eq!(Treasury::pot(), 0); // Pot has changed
		assert_eq!(Balances::free_balance(3), 99); // Balance of `3` has changed
	});
}

#[test]
fn propose_bounty_works() {
	new_test_ext().execute_with(|| {
		System::set_block_number(1);

		Balances::make_free_balance_be(&Treasury::account_id(), 101);
		assert_eq!(Treasury::pot(), 100);

		assert_ok!(Bounties::propose_bounty(Origin::signed(0), 10, b"1234567890".to_vec()));

		assert_eq!(last_event(), RawEvent::BountyProposed(0));

		let deposit: u64 = 85 + 5;
		assert_eq!(Balances::reserved_balance(0), deposit);
		assert_eq!(Balances::free_balance(0), 100 - deposit);

		assert_eq!(Bounties::bounties(0).unwrap(), Bounty {
			proposer: 0,
			fee: 0,
			curator_deposit: 0,
			value: 10,
			bond: deposit,
			status: BountyStatus::Proposed,
			active_subbounty_count: 0,
		});

		assert_eq!(Bounties::bounty_descriptions(0).unwrap(), b"1234567890".to_vec());

		assert_eq!(Bounties::bounty_count(), 1);
	});
}

#[test]
fn propose_bounty_validation_works() {
	new_test_ext().execute_with(|| {
		System::set_block_number(1);

		Balances::make_free_balance_be(&Treasury::account_id(), 101);
		assert_eq!(Treasury::pot(), 100);

		assert_noop!(
			Bounties::propose_bounty(Origin::signed(1), 0, [0; 17_000].to_vec()),
			Error::<Test>::ReasonTooBig
		);

		assert_noop!(
			Bounties::propose_bounty(Origin::signed(1), 10, b"12345678901234567890".to_vec()),
			Error::<Test>::InsufficientProposersBalance
		);

		assert_noop!(
			Bounties::propose_bounty(Origin::signed(1), 0, b"12345678901234567890".to_vec()),
			Error::<Test>::InvalidValue
		);
	});
}

#[test]
fn close_bounty_works() {
	new_test_ext().execute_with(|| {
		System::set_block_number(1);
		Balances::make_free_balance_be(&Treasury::account_id(), 101);
		assert_noop!(Bounties::close_bounty(Origin::root(), 0), Error::<Test>::InvalidIndex);

		assert_ok!(Bounties::propose_bounty(Origin::signed(0), 10, b"12345".to_vec()));

		assert_ok!(Bounties::close_bounty(Origin::root(), 0));

		let deposit: u64 = 80 + 5;

		assert_eq!(last_event(), RawEvent::BountyRejected(0, deposit));

		assert_eq!(Balances::reserved_balance(0), 0);
		assert_eq!(Balances::free_balance(0), 100 - deposit);

		assert_eq!(Bounties::bounties(0), None);
		assert!(!pallet_treasury::Proposals::<Test, _>::contains_key(0));

		assert_eq!(Bounties::bounty_descriptions(0), None);
	});
}

#[test]
fn approve_bounty_works() {
	new_test_ext().execute_with(|| {
		System::set_block_number(1);
		Balances::make_free_balance_be(&Treasury::account_id(), 101);
		assert_noop!(Bounties::approve_bounty(Origin::root(), 0), Error::<Test>::InvalidIndex);

		assert_ok!(Bounties::propose_bounty(Origin::signed(0), 50, b"12345".to_vec()));

		assert_ok!(Bounties::approve_bounty(Origin::root(), 0));

		let deposit: u64 = 80 + 5;

		assert_eq!(Bounties::bounties(0).unwrap(), Bounty {
			proposer: 0,
			fee: 0,
			value: 50,
			curator_deposit: 0,
			bond: deposit,
			status: BountyStatus::Approved,
			active_subbounty_count: 0,
		});
		assert_eq!(Bounties::bounty_approvals(), vec![0]);

		assert_noop!(Bounties::close_bounty(Origin::root(), 0), Error::<Test>::UnexpectedStatus);

		// deposit not returned yet
		assert_eq!(Balances::reserved_balance(0), deposit);
		assert_eq!(Balances::free_balance(0), 100 - deposit);

		<Treasury as OnInitialize<u64>>::on_initialize(2);

		// return deposit
		assert_eq!(Balances::reserved_balance(0), 0);
		assert_eq!(Balances::free_balance(0), 100);

		assert_eq!(Bounties::bounties(0).unwrap(), Bounty {
			proposer: 0,
			fee: 0,
			curator_deposit: 0,
			value: 50,
			bond: deposit,
			status: BountyStatus::Funded,
			active_subbounty_count: 0,
		});

		assert_eq!(Treasury::pot(), 100 - 50 - 25); // burn 25
		assert_eq!(Balances::free_balance(Bounties::bounty_account_id(0)), 50);
	});
}

#[test]
fn assign_curator_works() {
	new_test_ext().execute_with(|| {
		System::set_block_number(1);
		Balances::make_free_balance_be(&Treasury::account_id(), 101);

		assert_noop!(Bounties::propose_curator(Origin::root(), 0, 4, 4), Error::<Test>::InvalidIndex);

		assert_ok!(Bounties::propose_bounty(Origin::signed(0), 50, b"12345".to_vec()));

		assert_ok!(Bounties::approve_bounty(Origin::root(), 0));

		System::set_block_number(2);
		<Treasury as OnInitialize<u64>>::on_initialize(2);

		assert_noop!(Bounties::propose_curator(Origin::root(), 0, 4, 50), Error::<Test>::InvalidFee);

		assert_ok!(Bounties::propose_curator(Origin::root(), 0, 4, 4));

		assert_eq!(Bounties::bounties(0).unwrap(), Bounty {
			proposer: 0,
			fee: 4,
			curator_deposit: 0,
			value: 50,
			bond: 85,
			status: BountyStatus::CuratorProposed {
				curator: 4,
			},
			active_subbounty_count: 0,
		});

		assert_noop!(Bounties::accept_curator(Origin::signed(1), 0), Error::<Test>::RequireCurator);
		assert_noop!(Bounties::accept_curator(Origin::signed(4), 0), pallet_balances::Error::<Test, _>::InsufficientBalance);

		Balances::make_free_balance_be(&4, 10);

		assert_ok!(Bounties::accept_curator(Origin::signed(4), 0));

		assert_eq!(Bounties::bounties(0).unwrap(), Bounty {
			proposer: 0,
			fee: 4,
			curator_deposit: 2,
			value: 50,
			bond: 85,
			status: BountyStatus::Active {
				curator: 4,
				update_due: 22,
			},
			active_subbounty_count: 0,
		});

		assert_eq!(Balances::free_balance(&4), 8);
		assert_eq!(Balances::reserved_balance(&4), 2);
	});
}

#[test]
fn unassign_curator_works() {
	new_test_ext().execute_with(|| {
		System::set_block_number(1);
		Balances::make_free_balance_be(&Treasury::account_id(), 101);
		assert_ok!(Bounties::propose_bounty(Origin::signed(0), 50, b"12345".to_vec()));

		assert_ok!(Bounties::approve_bounty(Origin::root(), 0));

		System::set_block_number(2);
		<Treasury as OnInitialize<u64>>::on_initialize(2);

		assert_ok!(Bounties::propose_curator(Origin::root(), 0, 4, 4));

		assert_noop!(Bounties::unassign_curator(Origin::signed(1), 0), BadOrigin);

		assert_ok!(Bounties::unassign_curator(Origin::signed(4), 0));

		assert_eq!(Bounties::bounties(0).unwrap(), Bounty {
			proposer: 0,
			fee: 4,
			curator_deposit: 0,
			value: 50,
			bond: 85,
			status: BountyStatus::Funded,
			active_subbounty_count: 0,
		});

		assert_ok!(Bounties::propose_curator(Origin::root(), 0, 4, 4));

		Balances::make_free_balance_be(&4, 10);

		assert_ok!(Bounties::accept_curator(Origin::signed(4), 0));

		assert_ok!(Bounties::unassign_curator(Origin::root(), 0));

		assert_eq!(Bounties::bounties(0).unwrap(), Bounty {
			proposer: 0,
			fee: 4,
			curator_deposit: 0,
			value: 50,
			bond: 85,
			status: BountyStatus::Funded,
			active_subbounty_count: 0,
		});

		assert_eq!(Balances::free_balance(&4), 8);
		assert_eq!(Balances::reserved_balance(&4), 0); // slashed 2
	});
}


#[test]
fn award_and_claim_bounty_works() {
	new_test_ext().execute_with(|| {
		System::set_block_number(1);
		Balances::make_free_balance_be(&Treasury::account_id(), 101);
		Balances::make_free_balance_be(&4, 10);
		assert_ok!(Bounties::propose_bounty(Origin::signed(0), 50, b"12345".to_vec()));

		assert_ok!(Bounties::approve_bounty(Origin::root(), 0));

		System::set_block_number(2);
		<Treasury as OnInitialize<u64>>::on_initialize(2);

		assert_ok!(Bounties::propose_curator(Origin::root(), 0, 4, 4));
		assert_ok!(Bounties::accept_curator(Origin::signed(4), 0));

		assert_eq!(Balances::free_balance(4), 8); // inital 10 - 2 deposit

		assert_noop!(Bounties::award_bounty(Origin::signed(1), 0, 3), Error::<Test>::RequireCurator);

		assert_ok!(Bounties::award_bounty(Origin::signed(4), 0, 3));

		assert_eq!(Bounties::bounties(0).unwrap(), Bounty {
			proposer: 0,
			fee: 4,
			curator_deposit: 2,
			value: 50,
			bond: 85,
			status: BountyStatus::PendingPayout {
				curator: 4,
				beneficiary: 3,
				unlock_at: 5
			},
			active_subbounty_count: 0,
		});

		assert_noop!(Bounties::claim_bounty(Origin::signed(1), 0), Error::<Test>::Premature);

		System::set_block_number(5);
		<Treasury as OnInitialize<u64>>::on_initialize(5);

		assert_ok!(Balances::transfer(Origin::signed(0), Bounties::bounty_account_id(0), 10));

		assert_ok!(Bounties::claim_bounty(Origin::signed(1), 0));

		assert_eq!(last_event(), RawEvent::BountyClaimed(0, 56, 3));

		assert_eq!(Balances::free_balance(4), 14); // initial 10 + fee 4

		assert_eq!(Balances::free_balance(3), 56);
		assert_eq!(Balances::free_balance(Bounties::bounty_account_id(0)), 0);

		assert_eq!(Bounties::bounties(0), None);
		assert_eq!(Bounties::bounty_descriptions(0), None);
	});
}

#[test]
fn claim_handles_high_fee() {
	new_test_ext().execute_with(|| {
		System::set_block_number(1);
		Balances::make_free_balance_be(&Treasury::account_id(), 101);
		Balances::make_free_balance_be(&4, 30);
		assert_ok!(Bounties::propose_bounty(Origin::signed(0), 50, b"12345".to_vec()));

		assert_ok!(Bounties::approve_bounty(Origin::root(), 0));

		System::set_block_number(2);
		<Treasury as OnInitialize<u64>>::on_initialize(2);

		assert_ok!(Bounties::propose_curator(Origin::root(), 0, 4, 49));
		assert_ok!(Bounties::accept_curator(Origin::signed(4), 0));

		assert_ok!(Bounties::award_bounty(Origin::signed(4), 0, 3));

		System::set_block_number(5);
		<Treasury as OnInitialize<u64>>::on_initialize(5);

		// make fee > balance
		let res = Balances::slash(&Bounties::bounty_account_id(0), 10);
		assert_eq!(res.0.peek(), 10);

		assert_ok!(Bounties::claim_bounty(Origin::signed(1), 0));

		assert_eq!(last_event(), RawEvent::BountyClaimed(0, 0, 3));

		assert_eq!(Balances::free_balance(4), 70); // 30 + 50 - 10
		assert_eq!(Balances::free_balance(3), 0);
		assert_eq!(Balances::free_balance(Bounties::bounty_account_id(0)), 0);

		assert_eq!(Bounties::bounties(0), None);
		assert_eq!(Bounties::bounty_descriptions(0), None);
	});
}

#[test]
fn cancel_and_refund() {
	new_test_ext().execute_with(|| {

		System::set_block_number(1);

		Balances::make_free_balance_be(&Treasury::account_id(), 101);

		assert_ok!(Bounties::propose_bounty(Origin::signed(0), 50, b"12345".to_vec()));

		assert_ok!(Bounties::approve_bounty(Origin::root(), 0));

		System::set_block_number(2);
		<Treasury as OnInitialize<u64>>::on_initialize(2);

		assert_ok!(Balances::transfer(Origin::signed(0), Bounties::bounty_account_id(0), 10));

		assert_eq!(Bounties::bounties(0).unwrap(), Bounty {
			proposer: 0,
			fee: 0,
			curator_deposit: 0,
			value: 50,
			bond: 85,
			status: BountyStatus::Funded,
			active_subbounty_count: 0,
		});

		assert_eq!(Balances::free_balance(Bounties::bounty_account_id(0)), 60);

		assert_noop!(Bounties::close_bounty(Origin::signed(0), 0), BadOrigin);

		assert_ok!(Bounties::close_bounty(Origin::root(), 0));

		assert_eq!(Treasury::pot(), 85); // - 25 + 10

	});

}

#[test]
fn award_and_cancel() {
	new_test_ext().execute_with(|| {
		System::set_block_number(1);
		Balances::make_free_balance_be(&Treasury::account_id(), 101);
		assert_ok!(Bounties::propose_bounty(Origin::signed(0), 50, b"12345".to_vec()));

		assert_ok!(Bounties::approve_bounty(Origin::root(), 0));

		System::set_block_number(2);
		<Treasury as OnInitialize<u64>>::on_initialize(2);

		assert_ok!(Bounties::propose_curator(Origin::root(), 0, 0, 10));
		assert_ok!(Bounties::accept_curator(Origin::signed(0), 0));

		assert_eq!(Balances::free_balance(0), 95);
		assert_eq!(Balances::reserved_balance(0), 5);

		assert_ok!(Bounties::award_bounty(Origin::signed(0), 0, 3));

		// Cannot close bounty directly when payout is happening...
		assert_noop!(Bounties::close_bounty(Origin::root(), 0), Error::<Test>::PendingPayout);

		// Instead unassign the curator to slash them and then close.
		assert_ok!(Bounties::unassign_curator(Origin::root(), 0));
		assert_ok!(Bounties::close_bounty(Origin::root(), 0));

		assert_eq!(last_event(), RawEvent::BountyCanceled(0));

		assert_eq!(Balances::free_balance(Bounties::bounty_account_id(0)), 0);

		// Slashed.
		assert_eq!(Balances::free_balance(0), 95);
		assert_eq!(Balances::reserved_balance(0), 0);

		assert_eq!(Bounties::bounties(0), None);
		assert_eq!(Bounties::bounty_descriptions(0), None);
	});
}

#[test]
fn expire_and_unassign() {
	new_test_ext().execute_with(|| {
		System::set_block_number(1);
		Balances::make_free_balance_be(&Treasury::account_id(), 101);
		assert_ok!(Bounties::propose_bounty(Origin::signed(0), 50, b"12345".to_vec()));

		assert_ok!(Bounties::approve_bounty(Origin::root(), 0));

		System::set_block_number(2);
		<Treasury as OnInitialize<u64>>::on_initialize(2);

		assert_ok!(Bounties::propose_curator(Origin::root(), 0, 1, 10));
		assert_ok!(Bounties::accept_curator(Origin::signed(1), 0));

		assert_eq!(Balances::free_balance(1), 93);
		assert_eq!(Balances::reserved_balance(1), 5);

		System::set_block_number(22);
		<Treasury as OnInitialize<u64>>::on_initialize(22);

		assert_noop!(Bounties::unassign_curator(Origin::signed(0), 0), Error::<Test>::Premature);

		System::set_block_number(23);
		<Treasury as OnInitialize<u64>>::on_initialize(23);

		assert_ok!(Bounties::unassign_curator(Origin::signed(0), 0));

		assert_eq!(Bounties::bounties(0).unwrap(), Bounty {
			proposer: 0,
			fee: 10,
			curator_deposit: 0,
			value: 50,
			bond: 85,
			status: BountyStatus::Funded,
			active_subbounty_count: 0,
		});

		assert_eq!(Balances::free_balance(1), 93);
		assert_eq!(Balances::reserved_balance(1), 0); // slashed

	});
}

#[test]
fn extend_expiry() {
	new_test_ext().execute_with(|| {
		System::set_block_number(1);
		Balances::make_free_balance_be(&Treasury::account_id(), 101);
		Balances::make_free_balance_be(&4, 10);
		assert_ok!(Bounties::propose_bounty(Origin::signed(0), 50, b"12345".to_vec()));

		assert_ok!(Bounties::approve_bounty(Origin::root(), 0));

		assert_noop!(Bounties::extend_bounty_expiry(Origin::signed(1), 0, Vec::new()), Error::<Test>::UnexpectedStatus);

		System::set_block_number(2);
		<Treasury as OnInitialize<u64>>::on_initialize(2);

		assert_ok!(Bounties::propose_curator(Origin::root(), 0, 4, 10));
		assert_ok!(Bounties::accept_curator(Origin::signed(4), 0));

		assert_eq!(Balances::free_balance(4), 5);
		assert_eq!(Balances::reserved_balance(4), 5);

		System::set_block_number(10);
		<Treasury as OnInitialize<u64>>::on_initialize(10);

		assert_noop!(Bounties::extend_bounty_expiry(Origin::signed(0), 0, Vec::new()), Error::<Test>::RequireCurator);
		assert_ok!(Bounties::extend_bounty_expiry(Origin::signed(4), 0, Vec::new()));

		assert_eq!(Bounties::bounties(0).unwrap(), Bounty {
			proposer: 0,
			fee: 10,
			curator_deposit: 5,
			value: 50,
			bond: 85,
			status: BountyStatus::Active { curator: 4, update_due: 30 },
			active_subbounty_count: 0,
		});

		assert_ok!(Bounties::extend_bounty_expiry(Origin::signed(4), 0, Vec::new()));

		assert_eq!(Bounties::bounties(0).unwrap(), Bounty {
			proposer: 0,
			fee: 10,
			curator_deposit: 5,
			value: 50,
			bond: 85,
			status: BountyStatus::Active { curator: 4, update_due: 30 },
			active_subbounty_count: 0,
		});

		System::set_block_number(25);
		<Treasury as OnInitialize<u64>>::on_initialize(25);

		assert_noop!(Bounties::unassign_curator(Origin::signed(0), 0), Error::<Test>::Premature);
		assert_ok!(Bounties::unassign_curator(Origin::signed(4), 0));

		assert_eq!(Balances::free_balance(4), 10); // not slashed
		assert_eq!(Balances::reserved_balance(4), 0);
	});
}

#[test]
fn genesis_funding_works() {
	let mut t = frame_system::GenesisConfig::default().build_storage::<Test>().unwrap();
	let initial_funding = 100;
	pallet_balances::GenesisConfig::<Test>{
		// Total issuance will be 200 with treasury account initialized with 100.
		balances: vec![(0, 100), (Treasury::account_id(), initial_funding)],
	}.assimilate_storage(&mut t).unwrap();
	GenesisBuild::<Test>::assimilate_storage(&pallet_treasury::GenesisConfig, &mut t).unwrap();
	let mut t: sp_io::TestExternalities = t.into();

	t.execute_with(|| {
		assert_eq!(Balances::free_balance(Treasury::account_id()), initial_funding);
		assert_eq!(Treasury::pot(), initial_funding - Balances::minimum_balance());
	});
}

#[test]
fn subbounty_add_subbounty_works() {
	new_test_ext().execute_with(|| {
		// TestProcedure
		// 1, Create bounty & move to active state with enough bounty fund & master-curator.
		// 2, Master-curator adds subbounty Subbounty-1, test for error like RequireCurator
		//    ,InsufficientProposersBalance, InsufficientBountyBalance with invalid arguments.
		// 3, Master-curator adds subbounty Subbounty-1, moves to "Approved" state &
		//    test for the event SubBountyAdded.
		// 4, Test for DB state of `Bounties` & `SubBounties`.
		// 5, Observe fund transaction moment between Bounty, Subbounty,
		//    Curator, Subcurator & beneficiary.
		// ===Pre-steps :: Make the bounty or parent bounty===
		System::set_block_number(1);
		Balances::make_free_balance_be(&Treasury::account_id(), 101);

		assert_ok!(Bounties::propose_bounty(Origin::signed(0), 50, b"12345".to_vec()));

		assert_ok!(Bounties::approve_bounty(Origin::root(), 0));

		System::set_block_number(2);
		<Treasury as OnInitialize<u64>>::on_initialize(2);

		assert_ok!(Bounties::propose_curator(Origin::root(), 0, 4, 4));

		assert_eq!(Bounties::bounties(0).unwrap(), Bounty {
			proposer: 0,
			fee: 4,
			curator_deposit: 0,
			value: 50,
			bond: 85,
			status: BountyStatus::CuratorProposed {
				curator: 4,
			},
			active_subbounty_count: 0,
		});

		Balances::make_free_balance_be(&4, 10);

		assert_ok!(Bounties::accept_curator(Origin::signed(4), 0));

		assert_eq!(Bounties::bounties(0).unwrap(), Bounty {
			proposer: 0,
			fee: 4,
			curator_deposit: 2,
			value: 50,
			bond: 85,
			status: BountyStatus::Active {
				curator: 4,
				update_due: 22,
			},
			active_subbounty_count: 0,
		});

		assert_eq!(Balances::free_balance(&4), 8);
		assert_eq!(Balances::reserved_balance(&4), 2);

		// ===Pre-steps :: Add subbounty===
		// Acc-4 is the master curator
		// Call from invalid origin & check for error "RequireCurator"
		assert_noop!(
			Bounties::add_subbounty(Origin::signed(0), 0, 50, b"12345-p1".to_vec()),
			Error::<Test>::RequireCurator,
		);

		// Update the master curator
		Balances::make_free_balance_be(&4, 101);

		// master curator deposit is reserved for parent bounty.
		assert_eq!(Balances::free_balance(4), 101);
		assert_eq!(Balances::reserved_balance(4), 2);

		// master curator fee is reserved on parent bounty account.
		assert_eq!(Balances::free_balance(Bounties::bounty_account_id(0)), 50);
		assert_eq!(Balances::reserved_balance(Bounties::bounty_account_id(0)), 0);

		assert_noop!(
			Bounties::add_subbounty(Origin::signed(4), 0, 50, b"12345-p1".to_vec()),
			Error::<Test>::InsufficientBountyBalance,
		);

		// Add subbounty with valid value, which can be funded by parent bounty.
		assert_ok!(
			Bounties::add_subbounty(Origin::signed(4), 0, 10, b"12345-p1".to_vec())
		);

		// Check for the event SubBountyAdded
		assert_eq!(last_event(), RawEvent::SubBountyAdded(0,1));

		assert_eq!(Balances::free_balance(4), 101);
		assert_eq!(Balances::reserved_balance(4), 2);

		// DB Status
		// Check the parent bounty status.
		assert_eq!(Bounties::bounties(0).unwrap(), Bounty {
			proposer: 0,
			value: 50,
			fee: 4,
			curator_deposit: 2,
			bond: 85,
			status: BountyStatus::Active {
				curator: 4,
				update_due: 22,
			},
			active_subbounty_count: 1,
		});

		// Check the subbounty status.
		assert_eq!(Bounties::subbounties(0,1).unwrap(), SubBounty {
			fee: 0,
			curator_deposit: 0,
			status: SubBountyStatus::Added,
		});

		// Check the subbounty description status.
		assert_eq!(
			Bounties::bounty_descriptions(1).unwrap(),
			b"12345-p1".to_vec(),
		);
	});
}

#[test]
fn subbounty_assign_subcurator_works() {
	new_test_ext().execute_with(|| {
		// TestProcedure
		// 1, Create bounty & move to active state with enough bounty fund & master-curator.
		// 2, Master-curator adds subbounty Subbounty-1, test for error like RequireSubCurator
		//    with invalid arguments.
		// 3, Master-curator adds subbounty Subbounty-1, moves to "Active" state.
		// 4, Test for DB state of `SubBounties`.
		// ===Pre-steps :: Make the bounty or parent bounty===
		System::set_block_number(1);
		Balances::make_free_balance_be(&Treasury::account_id(), 101);
		Balances::make_free_balance_be(&4, 101);

		assert_ok!(Bounties::propose_bounty(Origin::signed(0), 50, b"12345".to_vec()));

		assert_ok!(Bounties::approve_bounty(Origin::root(), 0));

		System::set_block_number(2);
		<Treasury as OnInitialize<u64>>::on_initialize(2);

		assert_ok!(Bounties::propose_curator(Origin::root(), 0, 4, 4));

		assert_ok!(Bounties::accept_curator(Origin::signed(4), 0));

		assert_eq!(last_event(), RawEvent::BountyBecameActive(0));

		// Bounty account status befora adding subbounty
		assert_eq!(Balances::free_balance(Bounties::bounty_account_id(0)), 50);
		assert_eq!(Balances::reserved_balance(Bounties::bounty_account_id(0)), 0);

		// Check the balance of master curator
		// curator deposit is reserved for
		// master curator on parent bounty.
		assert_eq!(Balances::free_balance(4), 99);
		assert_eq!(Balances::reserved_balance(4), 2);

		// ===Pre-steps :: Add subbounty===
		// Acc-4 is the master curator & make sure enough deposit
		assert_ok!(
			Bounties::add_subbounty(Origin::signed(4), 0, 10, b"12345-p1".to_vec())
		);

		assert_eq!(last_event(), RawEvent::SubBountyAdded(0,1));

		// Bounty account status after adding subbounty
		assert_eq!(Balances::free_balance(Bounties::bounty_account_id(0)), 40);
		assert_eq!(Balances::reserved_balance(Bounties::bounty_account_id(0)), 0);

		// SubBounty account status
		assert_eq!(Balances::free_balance(Bounties::bounty_account_id(1)), 10);
		assert_eq!(Balances::reserved_balance(Bounties::bounty_account_id(1)), 0);

		assert_ok!(
			Bounties::propose_subcurator(Origin::signed(4), 0, 1, 4, 2)
		);

		assert_eq!(Bounties::subbounties(0,1).unwrap(), SubBounty {
			fee: 2,
			curator_deposit: 0,
			status: SubBountyStatus::SubCuratorProposed {
				subcurator: 4,
			},
		});

		// Check the balance of master curator
		assert_eq!(Balances::free_balance(4), 99);
		assert_eq!(Balances::reserved_balance(4), 2);

		assert_noop!(
			Bounties::accept_subcurator(Origin::signed(3),0,1),
			Error::<Test>::RequireSubCurator,
		);

		assert_ok!(
			Bounties::accept_subcurator(Origin::signed(4),0,1)
		);

		assert_eq!(Bounties::subbounties(0,1).unwrap(), SubBounty {
				fee: 2,
				curator_deposit: 1,
				status: SubBountyStatus::Active {
					subcurator: 4,
				},
			}
		);

		// Deposit for subcurator is reserved
		assert_eq!(Balances::free_balance(4), 98);
		assert_eq!(Balances::reserved_balance(4), 3);

		// Bounty account status at exit
		assert_eq!(Balances::free_balance(Bounties::bounty_account_id(0)), 40);
		assert_eq!(Balances::reserved_balance(Bounties::bounty_account_id(0)), 0);

		// Subbounty account status at exit
		assert_eq!(Balances::free_balance(Bounties::bounty_account_id(1)), 10);
		assert_eq!(Balances::reserved_balance(Bounties::bounty_account_id(1)), 0);

		// Treasury account status at exit
		assert_eq!(Balances::free_balance(Treasury::account_id()), 26);
		assert_eq!(Balances::reserved_balance(Treasury::account_id()), 0);

	});
}

#[test]
fn subbounty_cfg_max_subbounty_count_works() {
	new_test_ext().execute_with(|| {
		// TestProcedure
		// 1, Create bounty & move to active state with enough bounty fund & master-curator.
		// 2, Test runtime is configured to take 3 subbounties.
		// 3, Master-curator adds 3 subbounty Subbounty-1,2 & 3 & test for error
		//    like TooManySubBounties.
		// 4, Move active subbounty, to "Active" state by assigning & accepting
		//    subcurator.
		// 4, Test for DB state of `SubBounties`.
		// 5, Observe fund transaction moment between Bounty, Subbounty,
		//    Curator, Subcurator.
		// ===Pre-steps :: Make the bounty or parent bounty===
		System::set_block_number(1);
		Balances::make_free_balance_be(&Treasury::account_id(), 101);
		Balances::make_free_balance_be(&4, 301);

		assert_ok!(Bounties::propose_bounty(Origin::signed(0), 38, b"12345".to_vec()));

		assert_ok!(Bounties::approve_bounty(Origin::root(), 0));

		System::set_block_number(2);
		<Treasury as OnInitialize<u64>>::on_initialize(2);

		assert_ok!(Bounties::propose_curator(Origin::root(), 0, 4, 8));

		assert_ok!(Bounties::accept_curator(Origin::signed(4), 0));

		assert_eq!(last_event(), RawEvent::BountyBecameActive(0));

		// Bounty account status befora adding subbounty
		assert_eq!(Balances::free_balance(Bounties::bounty_account_id(0)), 38);
		assert_eq!(Balances::reserved_balance(Bounties::bounty_account_id(0)), 0);

		// Check the balance of master curator
		// curator deposit is reserved for
		// master curator on parent bounty.
		assert_eq!(Balances::free_balance(4), 297);
		assert_eq!(Balances::reserved_balance(4), 4);

		// ===Pre-steps :: Add Max number of subbounty===
		// Acc-4 is the master curator & make sure enough
		// balance for subbounty deposit.
		assert_ok!(
			Bounties::add_subbounty(Origin::signed(4), 0, 10, b"12345-sb01".to_vec())
		);

		assert_eq!(last_event(), RawEvent::SubBountyAdded(0,1));

		// master curator account status
		assert_eq!(Balances::free_balance(4), 297);
		assert_eq!(Balances::reserved_balance(4), 4);

		// Bounty account status
		assert_eq!(Balances::free_balance(Bounties::bounty_account_id(0)), 28);
		assert_eq!(Balances::reserved_balance(Bounties::bounty_account_id(0)), 0);

		// Subbounty-1 account status
		assert_eq!(Balances::free_balance(Bounties::bounty_account_id(1)), 10);
		assert_eq!(Balances::reserved_balance(Bounties::bounty_account_id(1)), 0);

		assert_ok!(
			Bounties::add_subbounty(Origin::signed(4), 0, 10, b"12345-sb02".to_vec())
		);

		assert_eq!(last_event(), RawEvent::SubBountyAdded(0,2));

		// master curator account status
		assert_eq!(Balances::free_balance(4), 297);
		assert_eq!(Balances::reserved_balance(4), 4);

		// Bounty account status
		assert_eq!(Balances::free_balance(Bounties::bounty_account_id(0)), 18);
		assert_eq!(Balances::reserved_balance(Bounties::bounty_account_id(0)), 0);

		// Subbounty-2 account status
		assert_eq!(Balances::free_balance(Bounties::bounty_account_id(2)), 10);
		assert_eq!(Balances::reserved_balance(Bounties::bounty_account_id(2)), 0);

		assert_ok!(
			Bounties::add_subbounty(Origin::signed(4), 0, 10, b"12345-sb03".to_vec())
		);

		assert_eq!(last_event(), RawEvent::SubBountyAdded(0,3));

		// master curator account status
		assert_eq!(Balances::free_balance(4), 297);
		assert_eq!(Balances::reserved_balance(4), 4);

		// Bounty account status
		assert_eq!(Balances::free_balance(Bounties::bounty_account_id(0)), 8);
		assert_eq!(Balances::reserved_balance(Bounties::bounty_account_id(0)), 0);

		// Subbounty-3 account status
		assert_eq!(Balances::free_balance(Bounties::bounty_account_id(3)), 10);
		assert_eq!(Balances::reserved_balance(Bounties::bounty_account_id(3)), 0);

		// Test runtime supports Max of 3 Subbounties
		assert_noop!(
			Bounties::add_subbounty(Origin::signed(4), 0, 10, b"12345-sb04".to_vec()),
			Error::<Test>::TooManySubBounties,
		);

		// ===XXX_subcurator() api test===
		// test propose_subcurator() with invalid curator.
		assert_noop!(
			Bounties::propose_subcurator(Origin::signed(4),0,0,5,2),
			Error::<Test>::InvalidIndex,
		);

		// propose subcurator for all added 3 subbounties.
		assert_ok!(
			Bounties::propose_subcurator(Origin::signed(4),0,1,5,2)
		);

		assert_eq!(Bounties::subbounties(0,1).unwrap().status,
			SubBountyStatus::SubCuratorProposed {
				subcurator: 5,
			},
		);

		assert_ok!(
			Bounties::propose_subcurator(Origin::signed(4),0,2,6,2)
		);

		assert_eq!(Bounties::subbounties(0,2).unwrap().status,
			SubBountyStatus::SubCuratorProposed {
				subcurator: 6,
			},
		);

		assert_ok!(
			Bounties::propose_subcurator(Origin::signed(4),0,3,7,2)
		);

		assert_eq!(Bounties::subbounties(0,3).unwrap().status,
			SubBountyStatus::SubCuratorProposed {
				subcurator: 7,
			},
		);

		// ===Test accept_subcurator() for invalid curator===
		assert_noop!(
			Bounties::accept_subcurator(Origin::signed(3),0,1),
			Error::<Test>::RequireSubCurator,
		);

		// ===Test accept_subcurator() for invalid curator deposit balance===
		assert_noop!(
			Bounties::accept_subcurator(Origin::signed(5),0,1),
			pallet_balances::Error::<Test, _>::InsufficientBalance,
		);

		// ===Acc-5 accepts role of subcurator===
		Balances::make_free_balance_be(&5, 10);

		assert_eq!(Balances::free_balance(5), 10);
		assert_eq!(Balances::reserved_balance(5), 0);

		assert_ok!(
			Bounties::accept_subcurator(Origin::signed(5),0,1)
		);

		assert_eq!(Bounties::subbounties(0,1).unwrap().status,
			SubBountyStatus::Active {
				subcurator: 5,
			},
		);

		// Check account status of subcurator for
		// subbounty-1, ceurator deposit is reserved
		// as expected.
		assert_eq!(Balances::free_balance(5), 9);
		assert_eq!(Balances::reserved_balance(5), 1);

		// ===Acc-6 accepts role of subcurator===
		Balances::make_free_balance_be(&6, 10);

		assert_eq!(Balances::free_balance(6), 10);
		assert_eq!(Balances::reserved_balance(6), 0);

		assert_ok!(
			Bounties::accept_subcurator(Origin::signed(6),0,2)
		);

		assert_eq!(Bounties::subbounties(0,2).unwrap().status,
			SubBountyStatus::Active {
				subcurator: 6,
			},
		);

		// Check account status of subcurator for
		// subbounty-2, ceurator deposit is reserved
		// as expected.
		assert_eq!(Balances::free_balance(6), 9);
		assert_eq!(Balances::reserved_balance(6), 1);

		// ===Acc-7 accepts role of subcurator===
		Balances::make_free_balance_be(&7, 10);

		assert_eq!(Balances::free_balance(7), 10);
		assert_eq!(Balances::reserved_balance(7), 0);

		assert_ok!(
			Bounties::accept_subcurator(Origin::signed(7),0,3)
		);

		assert_eq!(Bounties::subbounties(0,3).unwrap().status,
			SubBountyStatus::Active {
				subcurator: 7,
			},
		);

		// Check account status of subcurator for
		// subbounty-3, ceurator deposit is reserved
		// as expected.
		assert_eq!(Balances::free_balance(7), 9);
		assert_eq!(Balances::reserved_balance(7), 1);
	});
}

#[test]
fn subbounty_award_claim_subbounty_works() {
	new_test_ext().execute_with(|| {

		// TestProcedure
		// 1, Create bounty & move to active state with enough fund & master-curator.
		// 2, Master-curator adds two subbounties & propose sub-curator.
		// 3, Sub-curator accepts & award bounties.
		// 5, Ensure parent bounty is not closed after two subbounties are closed/claimed.
		// 6. Award the parent pounty and master-curator fee.
		// 7. Observe fund transaction moment between Treasury, Bounty, Subbounty,
		//    Curator, Subcurator & beneficiary.

		// ===Pre-steps :: Make the bounty or parent bounty===
		System::set_block_number(1);
		Balances::make_free_balance_be(&Treasury::account_id(), 101);
		assert_eq!(Balances::free_balance(Treasury::account_id()), 101);
		assert_eq!(Balances::reserved_balance(Treasury::account_id()), 0);

		// Bounty curator initial balance
		Balances::make_free_balance_be(&4, 201);
		assert_eq!(Balances::free_balance(4), 201);
		assert_eq!(Balances::reserved_balance(4), 0);

		assert_ok!(Bounties::propose_bounty(Origin::signed(0), 28, b"12345".to_vec()));

		assert_ok!(Bounties::approve_bounty(Origin::root(), 0));

		System::set_block_number(2);
		<Treasury as OnInitialize<u64>>::on_initialize(2);

		// Check parent bounty account status
		assert_eq!(Balances::free_balance(Bounties::bounty_account_id(0)), 28);
		assert_eq!(Balances::reserved_balance(Bounties::bounty_account_id(0)), 0);

		assert_eq!(Balances::free_balance(Treasury::account_id()), 37);
		assert_eq!(Balances::reserved_balance(Treasury::account_id()), 0);

		assert_ok!(Bounties::propose_curator(Origin::root(), 0, 4, 6));

		assert_ok!(Bounties::accept_curator(Origin::signed(4), 0));

		assert_eq!(last_event(), RawEvent::BountyBecameActive(0));

		// Check the balance of master curator
		// curator deposit is reserved for
		// master curator on parent bounty.
		assert_eq!(Balances::free_balance(4), 198);
		assert_eq!(Balances::reserved_balance(4), 3);
		assert_eq!(Bounties::bounties(0).unwrap().fee, 6);

		// ===Pre-steps :: Add two subbounty===
		// Subbounty-1
		assert_ok!(
			Bounties::add_subbounty(Origin::signed(4), 0, 10, b"12345-sb01".to_vec())
		);

		assert_eq!(last_event(), RawEvent::SubBountyAdded(0,1));

		assert_eq!(Balances::free_balance(4), 198);
		assert_eq!(Balances::reserved_balance(4), 3);

		// parent bounty account status
		assert_eq!(Balances::free_balance(Bounties::bounty_account_id(0)), 18);
		assert_eq!(Balances::reserved_balance(Bounties::bounty_account_id(0)), 0);

		// subbounty-1 account status
		assert_eq!(Balances::free_balance(Bounties::bounty_account_id(1)), 10);
		assert_eq!(Balances::reserved_balance(Bounties::bounty_account_id(1)), 0);

		assert_ok!(
			Bounties::add_subbounty(Origin::signed(4), 0, 10, b"12345-sb02".to_vec())
		);

		assert_eq!(last_event(), RawEvent::SubBountyAdded(0,2));

		// parent bounty account status
		assert_eq!(Balances::free_balance(Bounties::bounty_account_id(0)), 8);
		assert_eq!(Balances::reserved_balance(Bounties::bounty_account_id(0)), 0);

		// subbounty-2 account status
		assert_eq!(Balances::free_balance(Bounties::bounty_account_id(2)), 10);
		assert_eq!(Balances::reserved_balance(Bounties::bounty_account_id(2)), 0);

		// ===XXX_subcurator() api test===
		// propose subcurator for all added 2 subbounties.
		assert_ok!(
			Bounties::propose_subcurator(Origin::signed(4),0,1,5,2)
		);

		assert_eq!(Bounties::subbounties(0,1).unwrap().status,
			SubBountyStatus::SubCuratorProposed {
				subcurator: 5,
			},
		);
		// Master curator fee got reduced by 2 as expected.
		assert_eq!(Bounties::bounties(0).unwrap().fee, 4);

		assert_ok!(
			Bounties::propose_subcurator(Origin::signed(4),0,2,6,2)
		);

		assert_eq!(Bounties::subbounties(0,2).unwrap().status,
			SubBountyStatus::SubCuratorProposed {
				subcurator: 6,
			},
		);
		// Master curator fee got reduced by 2 as expected.
		assert_eq!(Bounties::bounties(0).unwrap().fee, 2);

		// ===Test accept_subcurator() for invalid curator===

		// ===Acc-5 accepts role of subcurator===
		Balances::make_free_balance_be(&5, 10);

		assert_eq!(Balances::free_balance(5), 10);
		assert_eq!(Balances::reserved_balance(5), 0);

		assert_ok!(
			Bounties::accept_subcurator(Origin::signed(5),0,1)
		);

		assert_eq!(Bounties::subbounties(0,1).unwrap().status,
			SubBountyStatus::Active {
				subcurator: 5,
			},
		);

		assert_eq!(Balances::free_balance(5), 9);
		assert_eq!(Balances::reserved_balance(5), 1);

		// ===Acc-6 accepts role of subcurator===
		Balances::make_free_balance_be(&6, 10);

		assert_eq!(Balances::free_balance(6), 10);
		assert_eq!(Balances::reserved_balance(6), 0);

		assert_ok!(
			Bounties::accept_subcurator(Origin::signed(6),0,2)
		);

		assert_eq!(Bounties::subbounties(0,2).unwrap().status,
			SubBountyStatus::Active {
				subcurator: 6,
			},
		);

		assert_eq!(Balances::free_balance(6), 9);
		assert_eq!(Balances::reserved_balance(6), 1);

		// ===Award subbounties===
		// Test for invalid arguments
		assert_noop!(
			Bounties::award_subbounty(Origin::signed(3),0,1,7),
			Error::<Test>::RequireSubCurator,
		);

		// Master curator can't award subbounty.
		assert_noop!(
			Bounties::award_subbounty(Origin::signed(4),0,1,7),
			Error::<Test>::RequireSubCurator,
		);

		// subbounty-1
		assert_ok!(Bounties::award_subbounty(Origin::signed(5),0,1,7));

		assert_eq!(Bounties::subbounties(0,1).unwrap().status,
			SubBountyStatus::PendingPayout {
				subcurator: 5,
				beneficiary: 7,
				unlock_at: 5,
			},
		);

		// subbounty-2
		assert_ok!(Bounties::award_subbounty(Origin::signed(6),0,2,8));

		assert_eq!(last_event(), RawEvent::SubBountyAwarded(0, 2, 8));

		assert_eq!(Bounties::subbounties(0,2).unwrap().status,
			SubBountyStatus::PendingPayout {
				subcurator: 6,
				beneficiary: 8,
				unlock_at: 5,
			},
		);

		// ===Claim subbounties===
		assert_eq!(Balances::free_balance(Bounties::bounty_account_id(0)), 8);
		assert_eq!(Balances::reserved_balance(Bounties::bounty_account_id(0)), 0);

		assert_eq!(Balances::free_balance(Bounties::bounty_account_id(1)), 10);
		assert_eq!(Balances::reserved_balance(Bounties::bounty_account_id(1)), 0);

		assert_eq!(Balances::free_balance(Bounties::bounty_account_id(2)), 10);
		assert_eq!(Balances::reserved_balance(Bounties::bounty_account_id(2)), 0);

		assert_eq!(Balances::free_balance(5), 9);
		assert_eq!(Balances::reserved_balance(5), 1);

		Balances::make_free_balance_be(&7, 10);
		Balances::make_free_balance_be(&8, 10);

		assert_eq!(Balances::free_balance(7), 10);
		assert_eq!(Balances::reserved_balance(7), 0);

		assert_eq!(Balances::free_balance(8), 10);
		assert_eq!(Balances::reserved_balance(8), 0);

		// Claim Subbounty-1
		// Test for Premature conditions
		assert_noop!(
			Bounties::claim_subbounty(Origin::signed(7),0,1),
			Error::<Test>::Premature,
		);

		System::set_block_number(9);

		assert_ok!(Bounties::claim_subbounty(Origin::signed(7),0,1));

		// Ensure subcurator is paid with curator fee & deposit refund
		assert_eq!(Balances::free_balance(5), 12);
		assert_eq!(Balances::reserved_balance(5), 0);

		// Ensure executor is paid with beneficiory amount.
		assert_eq!(Balances::free_balance(7), 18);
		assert_eq!(Balances::reserved_balance(7), 0);

		assert_eq!(Balances::free_balance(Bounties::bounty_account_id(1)), 0);
		assert_eq!(Balances::reserved_balance(Bounties::bounty_account_id(1)), 0);

		// Claim Subbounty-2
		assert_ok!(Bounties::claim_subbounty(Origin::signed(7),0,2));

		// Ensure subcurator is paid with curator fee & deposit refund
		assert_eq!(Balances::free_balance(6), 12);
		assert_eq!(Balances::reserved_balance(6), 0);

		assert_eq!(Balances::free_balance(8), 18);
		assert_eq!(Balances::reserved_balance(8), 0);

		assert_eq!(Balances::free_balance(Bounties::bounty_account_id(2)), 0);
		assert_eq!(Balances::reserved_balance(Bounties::bounty_account_id(2)), 0);

		// ===award parent bounty===
		// ensure state of parent bounty is active
		assert_eq!(Bounties::bounties(0).unwrap().status,
			BountyStatus::Active {
				curator: 4,
				update_due: 22,
			},
		);

		// Check parent bounty account status
		assert_eq!(Balances::free_balance(Bounties::bounty_account_id(0)), 8);
		assert_eq!(Balances::reserved_balance(Bounties::bounty_account_id(0)), 0);

		// call award bounty,
		// move the bounty dust balance to
		// Treasury account
		assert_ok!(
			Bounties::award_bounty(Origin::signed(4), 0, Treasury::account_id()),
		);
		assert_eq!(
			Bounties::bounties(0).unwrap().status,
			BountyStatus::PendingPayout {
				curator: 4,
				beneficiary: Treasury::account_id(),
				unlock_at: 12
			},
		);

		assert_eq!(Bounties::bounties(0).unwrap().fee, 2);

		assert_noop!(
			Bounties::claim_bounty(Origin::signed(4), 0),
			Error::<Test>::Premature,
		);

		System::set_block_number(12);

		// Trust & Bounty balance before Claim
		assert_eq!(Balances::free_balance(Bounties::bounty_account_id(0)), 8);
		assert_eq!(Balances::reserved_balance(Bounties::bounty_account_id(0)), 0);

		assert_eq!(Balances::free_balance(Treasury::account_id()), 37);
		assert_eq!(Balances::reserved_balance(Treasury::account_id()), 0);

		assert_ok!(Bounties::claim_bounty(Origin::signed(4), 0));

		// 203 = Initial balance(201) + master curator fee(2)
		assert_eq!(Balances::free_balance(4), 203);
		assert_eq!(Balances::reserved_balance(4), 0);

		// parent bounty account cleanup
		assert_eq!(Balances::free_balance(Bounties::bounty_account_id(0)), 0);
		assert_eq!(Balances::reserved_balance(Bounties::bounty_account_id(0)), 0);

		// final treasury balance :: 43 = 37 + 6(from bounty dust balance)
		assert_eq!(Balances::free_balance(Treasury::account_id()), 43);
		assert_eq!(Balances::reserved_balance(Treasury::account_id()), 0);
	});
}

#[test]
fn subbounty_close_subbounty_at_state_approved_works() {
	new_test_ext().execute_with(|| {

		// TestProcedure
		// 1, Create bounty & move to active state with enough fund & master-curator.
		// 2, Master-curator adds two subbounties & moved to approved state.
		// 3, call close_subbounty() & observe for behaviour of Curator gets slashed.
		// 4. Observe fund transaction moment between Treasury, Bounty, Subbounty,
		//    Curator, Subcurator & beneficiary.

		// ===Pre-steps :: Make the bounty or parent bounty===
		System::set_block_number(1);
		Balances::make_free_balance_be(&Treasury::account_id(), 101);

		// Bouty curator initial balance
		Balances::make_free_balance_be(&4, 201);
		assert_eq!(Balances::free_balance(4), 201);
		assert_eq!(Balances::reserved_balance(4), 0);

		assert_ok!(Bounties::propose_bounty(Origin::signed(0), 25, b"12345".to_vec()));

		assert_ok!(Bounties::approve_bounty(Origin::root(), 0));

		assert_eq!(Balances::free_balance(Treasury::account_id()), 101);
		assert_eq!(Balances::reserved_balance(Treasury::account_id()), 0);

		System::set_block_number(2);
		<Treasury as OnInitialize<u64>>::on_initialize(2);

		assert_eq!(Balances::free_balance(Treasury::account_id()), 39);
		assert_eq!(Balances::reserved_balance(Treasury::account_id()), 0);

		assert_ok!(Bounties::propose_curator(Origin::root(), 0, 4, 4));

		assert_ok!(Bounties::accept_curator(Origin::signed(4), 0));

		// bounty & treasury account balance
		assert_eq!(Balances::free_balance(Treasury::account_id()), 39);
		assert_eq!(Balances::reserved_balance(Treasury::account_id()), 0);

		// amount 4 is reserved for curator fee
		assert_eq!(Balances::free_balance(Bounties::bounty_account_id(0)), 25);
		assert_eq!(Balances::reserved_balance(Bounties::bounty_account_id(0)), 0);

		// ===Pre-steps :: Add two subbounty===
		// Acc-4 is the master curator & make sure enough
		assert_eq!(Balances::free_balance(4), 199);
		assert_eq!(Balances::reserved_balance(4), 2);

		// Subbounty-1
		assert_ok!(
			Bounties::add_subbounty(Origin::signed(4), 0, 10, b"12345-sb01".to_vec())
		);

		assert_eq!(last_event(), RawEvent::SubBountyAdded(0,1));

		assert_eq!(Balances::free_balance(4), 199);
		assert_eq!(Balances::reserved_balance(4), 2);

		assert_eq!(Balances::free_balance(Bounties::bounty_account_id(0)), 15);
		assert_eq!(Balances::reserved_balance(Bounties::bounty_account_id(0)), 0);

		assert_eq!(Balances::free_balance(Bounties::bounty_account_id(1)), 10);
		assert_eq!(Balances::reserved_balance(Bounties::bounty_account_id(1)), 0);

		assert_eq!(
			Bounties::subbounties(0,1).unwrap().status,
			SubBountyStatus::Added,
		);

		// Subbounty-2
		assert_ok!(
			Bounties::add_subbounty(Origin::signed(4), 0, 10, b"12345-sb02".to_vec())
		);

		assert_eq!(last_event(), RawEvent::SubBountyAdded(0,2));

		assert_eq!(Balances::free_balance(4), 199);
		assert_eq!(Balances::reserved_balance(4), 2);

		// reserved for two subbounties & master currator fee
		assert_eq!(Balances::free_balance(Bounties::bounty_account_id(0)), 5);
		assert_eq!(Balances::reserved_balance(Bounties::bounty_account_id(0)), 0);

		assert_eq!(Balances::free_balance(Bounties::bounty_account_id(2)), 10);
		assert_eq!(Balances::reserved_balance(Bounties::bounty_account_id(2)), 0);

		assert_eq!(
			Bounties::subbounties(0,2).unwrap().status,
			SubBountyStatus::Added,
		);
		// ===Call close_subbounty===

		// Subbounty-1
		assert_ok!(Bounties::close_subbounty(Origin::signed(4), 0, 1));

		assert_eq!(last_event(), RawEvent::SubBountyCanceled(0, 1));

		// As expected fund reserved for subbounty moved back to parent bounty
		assert_eq!(Balances::free_balance(Bounties::bounty_account_id(1)), 0);
		assert_eq!(Balances::reserved_balance(Bounties::bounty_account_id(1)), 0);

		assert_eq!(Balances::free_balance(Bounties::bounty_account_id(0)), 15);
		assert_eq!(Balances::reserved_balance(Bounties::bounty_account_id(0)), 0);

		assert_eq!(Balances::free_balance(Treasury::account_id()), 39);
		assert_eq!(Balances::reserved_balance(Treasury::account_id()), 0);

		// Subcurator or proposer of subbounty is slashed & lost deposit of 90
		assert_eq!(Balances::free_balance(4), 199);
		assert_eq!(Balances::reserved_balance(4), 2);

		// Subbounty-2
		assert_ok!(Bounties::close_subbounty(Origin::signed(4), 0, 2));

		assert_eq!(last_event(), RawEvent::SubBountyCanceled(0, 2));

		// Subcurator or proposer of subbounty is slashed & lost deposit of 90
		assert_eq!(Balances::free_balance(4), 199);
		assert_eq!(Balances::reserved_balance(4), 2);

		// As expected fund reserved for subbounty moved back to parent bounty
		assert_eq!(Balances::free_balance(Bounties::bounty_account_id(0)), 25);
		assert_eq!(Balances::reserved_balance(Bounties::bounty_account_id(0)), 0);

		assert_eq!(Balances::free_balance(Bounties::bounty_account_id(0)), 25);
		assert_eq!(Balances::reserved_balance(Bounties::bounty_account_id(0)), 0);

		assert_eq!(Balances::free_balance(Treasury::account_id()), 39);
		assert_eq!(Balances::reserved_balance(Treasury::account_id()), 0);
	});
}

#[test]
fn subbounty_close_subbounty_at_state_subcurator_proposed_works() {
	new_test_ext().execute_with(|| {

		// TestProcedure
		// 1, Create bounty & move to active state with enough fund & master-curator.
		// 2, Master-curator adds two subbounties & moved to subcurator proposed state.
		// 3, Call close_subbounty(), observe for bounty deposits are unreserved & no slashing.
		// 4. Observe fund transaction moment between Treasury, Bounty, Subbounty,
		//    Curator, Subcurator & beneficiary.

		// ===Pre-steps :: Make the bounty or parent bounty===
		System::set_block_number(1);
		Balances::make_free_balance_be(&Treasury::account_id(), 101);

		// Bouty curator initial balance
		Balances::make_free_balance_be(&4, 201);
		assert_eq!(Balances::free_balance(4), 201);
		assert_eq!(Balances::reserved_balance(4), 0);

		assert_ok!(Bounties::propose_bounty(Origin::signed(0), 25, b"12345".to_vec()));

		assert_ok!(Bounties::approve_bounty(Origin::root(), 0));

		assert_eq!(Balances::free_balance(Treasury::account_id()), 101);
		assert_eq!(Balances::reserved_balance(Treasury::account_id()), 0);

		System::set_block_number(2);
		<Treasury as OnInitialize<u64>>::on_initialize(2);

		assert_eq!(Balances::free_balance(Bounties::bounty_account_id(0)), 25);
		assert_eq!(Balances::reserved_balance(Bounties::bounty_account_id(0)), 0);

		assert_eq!(Balances::free_balance(Treasury::account_id()), 39);
		assert_eq!(Balances::reserved_balance(Treasury::account_id()), 0);

		assert_ok!(Bounties::propose_curator(Origin::root(), 0, 4, 4));

		assert_ok!(Bounties::accept_curator(Origin::signed(4), 0));

		// ===Pre-steps :: Add two subbounty===
		// Acc-4 is the master curator & make sure enough
		assert_eq!(Balances::free_balance(4), 199);
		assert_eq!(Balances::reserved_balance(4), 2);

		// Subbounty-1
		assert_ok!(
			Bounties::add_subbounty(Origin::signed(4), 0, 10, b"12345-sb01".to_vec())
		);

		assert_eq!(last_event(), RawEvent::SubBountyAdded(0,1));

		assert_eq!(Balances::free_balance(4), 199);
		assert_eq!(Balances::reserved_balance(4), 2);

		// Subbounty-1 account status
		assert_eq!(Balances::free_balance(Bounties::bounty_account_id(1)), 10);
		assert_eq!(Balances::reserved_balance(Bounties::bounty_account_id(1)), 0);

		assert_eq!(Balances::free_balance(Bounties::bounty_account_id(0)), 15);
		assert_eq!(Balances::reserved_balance(Bounties::bounty_account_id(0)), 0);

		assert_eq!(
			Bounties::subbounties(0,1).unwrap().status,
			SubBountyStatus::Added,
		);

		// Subbounty-2
		assert_ok!(
			Bounties::add_subbounty(Origin::signed(4), 0, 10, b"12345-sb02".to_vec())
		);

		assert_eq!(last_event(), RawEvent::SubBountyAdded(0,2));

		assert_eq!(Balances::free_balance(4), 199);
		assert_eq!(Balances::reserved_balance(4), 2);

		// Subbounty-2 account status
		assert_eq!(Balances::free_balance(Bounties::bounty_account_id(2)), 10);
		assert_eq!(Balances::reserved_balance(Bounties::bounty_account_id(2)), 0);

		assert_eq!(Balances::free_balance(Bounties::bounty_account_id(0)), 5);
		assert_eq!(Balances::reserved_balance(Bounties::bounty_account_id(0)), 0);

		assert_eq!(Balances::free_balance(Treasury::account_id()), 39);
		assert_eq!(Balances::reserved_balance(Treasury::account_id()), 0);

		assert_eq!(
			Bounties::subbounties(0,2).unwrap().status,
			SubBountyStatus::Added,
		);

		// Subbounty-1 Propose subcurator
		assert_eq!(Balances::free_balance(4), 199);
		assert_eq!(Balances::reserved_balance(4), 2);

		// propose subcurator for subbounty-1.
		assert_ok!(
			Bounties::propose_subcurator(Origin::signed(4),0,1,5,2)
		);

		assert_eq!(Bounties::subbounties(0,1).unwrap().status,
			SubBountyStatus::SubCuratorProposed {
				subcurator: 5,
			},
		);

		// ===Call close_subbounty===
		// Subbounty-1
		// TODO :: Have to recheck, Unable to close subbounty by root.
		// assert_ok!(Bounties::close_subbounty(Origin::root(), 0, 1));
		assert_ok!(Bounties::close_subbounty(Origin::signed(4), 0, 1));

		//Subbounty-1 account status.
		assert_eq!(Balances::free_balance(Bounties::bounty_account_id(1)), 0);
		assert_eq!(Balances::reserved_balance(Bounties::bounty_account_id(1)), 0);

		// As expected fund are moved back to parent bounty from subbounty-1.
		assert_eq!(Balances::free_balance(Bounties::bounty_account_id(0)), 15);
		assert_eq!(Balances::reserved_balance(Bounties::bounty_account_id(0)), 0);

		assert_eq!(Balances::free_balance(Treasury::account_id()), 39);
		assert_eq!(Balances::reserved_balance(Treasury::account_id()), 0);

		// No slash on Master-Curator
		assert_eq!(Balances::free_balance(4), 199);
		assert_eq!(Balances::reserved_balance(4), 2);

		// Subbounty-2
		assert_ok!(Bounties::close_subbounty(Origin::signed(4), 0, 2));

		// No slash on Master-Curator
		assert_eq!(Balances::free_balance(4), 199);
		assert_eq!(Balances::reserved_balance(4), 2);

		//Subbounty-2 account status.
		assert_eq!(Balances::free_balance(Bounties::bounty_account_id(2)), 0);
		assert_eq!(Balances::reserved_balance(Bounties::bounty_account_id(2)), 0);

		// As expected fund are moved back to parent bounty from subbounty-2.
		assert_eq!(Balances::free_balance(Bounties::bounty_account_id(0)), 25);
		assert_eq!(Balances::reserved_balance(Bounties::bounty_account_id(0)), 0);

		assert_eq!(Balances::free_balance(Treasury::account_id()), 39);
		assert_eq!(Balances::reserved_balance(Treasury::account_id()), 0);

	});
}

#[test]
fn subbounty_close_subbounty_at_state_active_pendingpayout() {
	new_test_ext().execute_with(|| {

		// TestProcedure
		// 1, Create bounty & move to active state with enough fund & master-curator.
		// 2, Master-curator adds two subbounties & move Subbounty-1 to active &
		//    Subbounty-2 to PendingPayout state.
		// 3, Call close_subbounty() from Rootorigin, observe for Subbounty-1
		//    subcurator deposit not gets slashed.
		// 4, Call close_subbounty() from subbounty-2 subcurator origin, observe
		//    for BadOrigin error.
		// 5, Call close_subbounty() from subbounty-2 mastercurator origin, observe
		//    for PendingPayout error.
		// 6. Observe fund transaction moment between Treasury, Bounty, Subbounty,
		//    Curator, Subcurator & beneficiary.

		// ===Pre-steps :: Make the bounty or parent bounty===
		System::set_block_number(1);
		Balances::make_free_balance_be(&Treasury::account_id(), 101);

		// Bouty curator initial balance
		Balances::make_free_balance_be(&4, 201);
		assert_eq!(Balances::free_balance(4), 201);
		assert_eq!(Balances::reserved_balance(4), 0);

		assert_ok!(Bounties::propose_bounty(Origin::signed(0), 26, b"12345".to_vec()));

		assert_ok!(Bounties::approve_bounty(Origin::root(), 0));

		assert_eq!(Balances::free_balance(Treasury::account_id()), 101);
		assert_eq!(Balances::reserved_balance(Treasury::account_id()), 0);

		System::set_block_number(2);
		<Treasury as OnInitialize<u64>>::on_initialize(2);

		// Parent bounty account status.
		assert_eq!(Balances::free_balance(Bounties::bounty_account_id(0)), 26);
		assert_eq!(Balances::reserved_balance(Bounties::bounty_account_id(0)), 0);

		assert_eq!(Balances::free_balance(Treasury::account_id()), 38);
		assert_eq!(Balances::reserved_balance(Treasury::account_id()), 0);

		assert_ok!(Bounties::propose_curator(Origin::root(), 0, 4, 6));

		assert_ok!(Bounties::accept_curator(Origin::signed(4), 0));

		// ===Pre-steps :: Add two subbounty===
		// Acc-4 is the master curator & make sure enough
		assert_eq!(Balances::free_balance(4), 198);
		assert_eq!(Balances::reserved_balance(4), 3);

		// Subbounty-1
		assert_ok!(
			Bounties::add_subbounty(Origin::signed(4), 0, 10, b"12345-sb01".to_vec())
		);

		assert_eq!(last_event(), RawEvent::SubBountyAdded(0,1));

		assert_eq!(
			Bounties::subbounties(0,1).unwrap().status,
			SubBountyStatus::Added,
		);

		assert_eq!(Balances::free_balance(4), 198);
		assert_eq!(Balances::reserved_balance(4), 3);

		// Movement of fund from parent to subbounty-1
		assert_eq!(Balances::free_balance(Bounties::bounty_account_id(1)), 10);
		assert_eq!(Balances::reserved_balance(Bounties::bounty_account_id(1)), 0);

		assert_eq!(Balances::free_balance(Bounties::bounty_account_id(0)), 16);
		assert_eq!(Balances::reserved_balance(Bounties::bounty_account_id(0)), 0);

		// Subbounty-2
		assert_ok!(
			Bounties::add_subbounty(Origin::signed(4), 0, 10, b"12345-sb02".to_vec())
		);

		assert_eq!(last_event(), RawEvent::SubBountyAdded(0,2));

		assert_eq!(
			Bounties::subbounties(0,2).unwrap().status,
			SubBountyStatus::Added,
		);

		assert_eq!(Balances::free_balance(4), 198);
		assert_eq!(Balances::reserved_balance(4), 3);

		// Movement of fund from parent to subbounty-2
		assert_eq!(Balances::free_balance(Bounties::bounty_account_id(2)), 10);
		assert_eq!(Balances::reserved_balance(Bounties::bounty_account_id(2)), 0);

		assert_eq!(Balances::free_balance(Bounties::bounty_account_id(0)), 6);
		assert_eq!(Balances::reserved_balance(Bounties::bounty_account_id(0)), 0);

		assert_eq!(Balances::free_balance(Treasury::account_id()), 38);
		assert_eq!(Balances::reserved_balance(Treasury::account_id()), 0);

		// Ensure Proposer/Master-Curator bond fund is unreserved.
		assert_eq!(Balances::free_balance(4), 198);
		assert_eq!(Balances::reserved_balance(4), 3);

		// Move subbounty-1 to active state.
		Balances::make_free_balance_be(&5, 10);
		Balances::make_free_balance_be(&6, 10);

		assert_ok!(
			Bounties::propose_subcurator(Origin::signed(4),0,1,5,2)
		);

		assert_ok!(
			Bounties::accept_subcurator(Origin::signed(5),0,1)
		);

		assert_eq!(Bounties::subbounties(0,1).unwrap().status,
			SubBountyStatus::Active {
				subcurator: 5,
			},
		);

		// Ensure Subcurator deposit got reserved.
		assert_eq!(Balances::free_balance(5), 9);
		assert_eq!(Balances::reserved_balance(5), 1);

		// Move subbounty-2 to pending payout state.
		assert_ok!(
			Bounties::propose_subcurator(Origin::signed(4),0,2,6,2)
		);

		assert_ok!(
			Bounties::accept_subcurator(Origin::signed(6),0,2)
		);

		assert_ok!(Bounties::award_subbounty(Origin::signed(6),0,2,7));

		assert_eq!(Bounties::subbounties(0,2).unwrap().status,
			SubBountyStatus::PendingPayout {
				subcurator: 6,
				beneficiary: 7,
				unlock_at: 5,
			},
		);

		// Ensure Subcurator deposit got reserved.
		assert_eq!(Balances::free_balance(6), 9);
		assert_eq!(Balances::reserved_balance(6), 1);

		// ===Call close_subbounty===

		// Subbounty-1
		assert_ok!(Bounties::close_subbounty(Origin::root(), 0, 1));

		// Subcurator deposit got unreserved without slashing.
		assert_eq!(Balances::free_balance(5), 10);
		assert_eq!(Balances::reserved_balance(5), 0);

		// As expected fund reserved for subbounty moved back to parent bounty
		assert_eq!(Balances::free_balance(Bounties::bounty_account_id(0)), 16);
		assert_eq!(Balances::reserved_balance(Bounties::bounty_account_id(0)), 0);

		// Subbounty-2
		// Subcurator of Subbounty-2 tries to close_subbounty()
		// API throws "BadOrigin" error as expected.
		assert_noop!(
			Bounties::close_subbounty(Origin::signed(6), 0, 2),
			DispatchError::BadOrigin,
		);

		// Master Curator of Subbounty-2 tries to close_subbounty()
		// API throws "PendingPayout" error as expected.
		assert_noop!(
			Bounties::close_subbounty(Origin::signed(4), 0, 2),
			Error::<Test>::PendingPayout,
		);

		// No slash on Master-Curator
		assert_eq!(Balances::free_balance(4), 198);
		assert_eq!(Balances::reserved_balance(4), 3);

		// As expected fund reserved for subbounty moved back to parent bounty
		assert_eq!(Balances::free_balance(Bounties::bounty_account_id(0)), 16);
		assert_eq!(Balances::reserved_balance(Bounties::bounty_account_id(0)), 0);

		assert_eq!(Balances::free_balance(Treasury::account_id()), 38);
		assert_eq!(Balances::reserved_balance(Treasury::account_id()), 0);

	});
}


#[test]
fn subbounty_close_works() {
	new_test_ext().execute_with(|| {

		// TestProcedure
		// 1, Create bounty & move to active state with enough fund & master-curator.
		// 2, Master-curator adds two subbounties & move Subbounty-1 to active &
		//    Subbounty-2 to PendingPayout state.
		// 3, Call close_bounty() from Rootorigin, observe for Subbounty-1 gets closed with
		//    subcurator deposit not gets slashed and Subbounty-2 returs error.
		// 4, Check the state of parent bounty for Invalid index.
		// 5, Claim on Subbounty-2 should work without any issue.
		// 7, Ensure master curator is not paid any fee, but deposit got unreserved.
		// 6. Observe fund transaction moment between Treasury, Bounty, Subbounty,
		//    Curator, Subcurator & beneficiary.

		// ===Pre-steps :: Create the bounty or parent bounty===
		System::set_block_number(1);
		Balances::make_free_balance_be(&Treasury::account_id(), 101);

		// Bouty curator initial balance
		Balances::make_free_balance_be(&4, 201);
		assert_eq!(Balances::free_balance(4), 201);
		assert_eq!(Balances::reserved_balance(4), 0);

		assert_ok!(Bounties::propose_bounty(Origin::signed(0), 26, b"12345".to_vec()));

		assert_ok!(Bounties::approve_bounty(Origin::root(), 0));

		assert_eq!(Balances::free_balance(Treasury::account_id()), 101);
		assert_eq!(Balances::reserved_balance(Treasury::account_id()), 0);

		System::set_block_number(2);
		<Treasury as OnInitialize<u64>>::on_initialize(2);

		// Parent bounty account status.
		assert_eq!(Balances::free_balance(Bounties::bounty_account_id(0)), 26);
		assert_eq!(Balances::reserved_balance(Bounties::bounty_account_id(0)), 0);

		assert_eq!(Balances::free_balance(Treasury::account_id()), 38);
		assert_eq!(Balances::reserved_balance(Treasury::account_id()), 0);

		assert_ok!(Bounties::propose_curator(Origin::root(), 0, 4, 6));

		assert_ok!(Bounties::accept_curator(Origin::signed(4), 0));

		// ===Pre-steps :: Add two subbounty===
		// Acc-4 is the master curator & make sure enough
		assert_eq!(Balances::free_balance(4), 198);
		assert_eq!(Balances::reserved_balance(4), 3);

		// Subbounty-1
		assert_ok!(
			Bounties::add_subbounty(Origin::signed(4), 0, 10, b"12345-sb01".to_vec())
		);

		assert_eq!(last_event(), RawEvent::SubBountyAdded(0,1));

		// Subbounty-1 account details
		assert_eq!(Balances::free_balance(Bounties::bounty_account_id(1)), 10);
		assert_eq!(Balances::reserved_balance(Bounties::bounty_account_id(1)), 0);

		assert_eq!(Balances::free_balance(Bounties::bounty_account_id(0)), 16);
		assert_eq!(Balances::reserved_balance(Bounties::bounty_account_id(0)), 0);

		assert_eq!(Balances::free_balance(4), 198);
		assert_eq!(Balances::reserved_balance(4), 3);

		assert_eq!(
			Bounties::subbounties(0,1).unwrap().status,
			SubBountyStatus::Added,
		);

		assert_eq!(Bounties::bounties(0).unwrap().active_subbounty_count, 1);

		// Subbounty-2
		assert_ok!(
			Bounties::add_subbounty(Origin::signed(4), 0, 10, b"12345-sb02".to_vec())
		);

		assert_eq!(last_event(), RawEvent::SubBountyAdded(0,2));

		assert_eq!(Bounties::bounties(0).unwrap().active_subbounty_count, 2);

		//Subbounty-2 account details
		assert_eq!(Balances::free_balance(Bounties::bounty_account_id(2)), 10);
		assert_eq!(Balances::reserved_balance(Bounties::bounty_account_id(2)), 0);

		assert_eq!(Balances::free_balance(Bounties::bounty_account_id(0)), 6);
		assert_eq!(Balances::reserved_balance(Bounties::bounty_account_id(0)), 0);

		assert_eq!(Balances::free_balance(Treasury::account_id()), 38);
		assert_eq!(Balances::reserved_balance(Treasury::account_id()), 0);

		assert_eq!(
			Bounties::subbounties(0,2).unwrap().status,
			SubBountyStatus::Added,
		);

		// Ensure Proposer/Master-Curator bond fund is unreserved.
		assert_eq!(Balances::free_balance(4), 198);
		assert_eq!(Balances::reserved_balance(4), 3);

		// Move subbounty-1 to active state.
		Balances::make_free_balance_be(&5, 10);
		Balances::make_free_balance_be(&6, 10);
		Balances::make_free_balance_be(&7, 10);

		assert_ok!(
			Bounties::propose_subcurator(Origin::signed(4),0,1,5,2)
		);

		assert_ok!(
			Bounties::accept_subcurator(Origin::signed(5),0,1)
		);

		assert_eq!(Bounties::subbounties(0,1).unwrap().status,
			SubBountyStatus::Active {
				subcurator: 5,
			},
		);

		// Ensure Subcurator deposit got reserved.
		assert_eq!(Balances::free_balance(5), 9);
		assert_eq!(Balances::reserved_balance(5), 1);

		// Move subbounty-2 to pending payout state.
		assert_ok!(
			Bounties::propose_subcurator(Origin::signed(4),0,2,6,2)
		);

		assert_ok!(
			Bounties::accept_subcurator(Origin::signed(6),0,2)
		);

		assert_ok!(Bounties::award_subbounty(Origin::signed(6),0,2,7));

		assert_eq!(Bounties::subbounties(0,2).unwrap().status,
			SubBountyStatus::PendingPayout {
				subcurator: 6,
				beneficiary: 7,
				unlock_at: 5,
			},
		);

		// Ensure Subcurator deposit got reserved.
		assert_eq!(Balances::free_balance(6), 9);
		assert_eq!(Balances::reserved_balance(6), 1);

		// ===Call close_bounty===
		// Test for error "RequireNoActiveSubBounty"
		// from close parent bounty
		assert_noop!(
			Bounties::close_bounty(Origin::root(), 0),
			Error::<Test>::RequireNoActiveSubBounty,
		);

		// close Subbounty-1
		assert_ok!(Bounties::close_subbounty(Origin::signed(4), 0, 1));

		// Master curator deposit got unreserved without slashing.
		assert_eq!(Balances::free_balance(4), 198);
		assert_eq!(Balances::reserved_balance(4), 3);

		// Subcurator deposit got unreserved without slashing.
		assert_eq!(Balances::free_balance(5), 10);
		assert_eq!(Balances::reserved_balance(5), 0);

		// As expected fund is holded for subbounty-2 payout
		assert_eq!(Balances::free_balance(Bounties::bounty_account_id(0)), 16);
		assert_eq!(Balances::reserved_balance(Bounties::bounty_account_id(0)), 0);

		// Subbounty-2
		// close_subbounty check for active state of parent bounty
		// as expected call throws PendingPayout error.
		assert_noop!(
			Bounties::close_subbounty(Origin::signed(4), 0, 2),
			Error::<Test>::PendingPayout,
		);

		// ensure subbounty-2 is still in pending payout state.
		assert_eq!(Bounties::subbounties(0,2).unwrap().status,
			SubBountyStatus::PendingPayout {
				subcurator: 6,
				beneficiary: 7,
				unlock_at: 5,
			},
		);

		// move it to mature state.
		assert_noop!(
			Bounties::claim_subbounty(Origin::signed(7),0,2),
			Error::<Test>::Premature,
		);

		System::set_block_number(7);

		// Claim the payout os Subbounty-2
		assert_ok!(Bounties::claim_subbounty(Origin::signed(7),0,2));

		// Ensure subcurator is paid with fee & the deposit got unreserved
		assert_eq!(Balances::free_balance(6), 12);
		assert_eq!(Balances::reserved_balance(6), 0);

		// Ensure beneficiary got paid
		assert_eq!(Balances::free_balance(7), 18);
		assert_eq!(Balances::reserved_balance(7), 0);

		// Now all subbounties are closed
		// parent bounty can be closed
		assert_eq!(Bounties::bounties(0).unwrap().active_subbounty_count, 0);
		assert_ok!(Bounties::close_bounty(Origin::root(), 0));

		// Master curator deposit is unreserved
		// as expected
		assert_eq!(Balances::free_balance(4), 201);
		assert_eq!(Balances::reserved_balance(4), 0);

		// graceful cleanup on parent bounty & treasury account
		assert_eq!(Balances::free_balance(Bounties::bounty_account_id(0)), 0);
		assert_eq!(Balances::reserved_balance(Bounties::bounty_account_id(0)), 0);

		assert_eq!(Balances::free_balance(Bounties::bounty_account_id(1)), 0);
		assert_eq!(Balances::reserved_balance(Bounties::bounty_account_id(1)), 0);

		assert_eq!(Balances::free_balance(Bounties::bounty_account_id(2)), 0);
		assert_eq!(Balances::reserved_balance(Bounties::bounty_account_id(2)), 0);

		// parent bounty balance is moved to treasury
		// as expected.
		assert_eq!(Balances::free_balance(Treasury::account_id()), 54);
		assert_eq!(Balances::reserved_balance(Treasury::account_id()), 0);
	});
}

#[test]
fn subbounty_unassign_subcurator_at_all_possible_state_works() {
	new_test_ext().execute_with(|| {

		// TestProcedure
		// 1, Create bounty & move to active state with enough fund & master-curator.
		// 2, Master-curator adds two subbounties & move Subbounty-1 to "Funded" state &
		//    Subbounty-2 to CuratorProposed state.
		// 3, Call unassign_subcurator() for Subbounty-1 from Rootorigin,
		//    observe for error UnexpectedStatus.
		// 4, Call unassign_subcurator() for Subbounty-2 from Rootorigin,
		//    observe for OK status & Subbounty-2 moves to funded state.
		// 5, Master-curator moves Subbounty-1 & Subbounty-2 to "CuratorProposed" state.
		// 6, And test for BadOrigin error, by calling unassign_subcurator() from invalid origin.
		// 7, Call unassign_subcurator() on subbounty-1 from master curator origin.
		//    and observe OK result with subbounty-1 moved to "Funded" state
		// 8, Call unassign_subcurator() on subbounty-2 from subcurator origin,
		//    and observe OK result with subbounty-2 moved to "Funded" state
		// 9, Subbounty-1 & Subbounty-2 moved to "Active" state.
		// 10,Call unassign_subcurator() on subbounty-1 from Root origin,
		//    observe for OK result, with subbounty-1 moved to "Funded" state
		//    & subcurator deposit got slashed.
		// 11,Call unassign_subcurator() on subbounty-2 from Master curator origin,
		//    observe for OK result, with subbounty-2 moved to "Funded" state
		//    & subcurator deposit got slashed.
		// 12,Move Subbounty-1 to "Active" state & Subbounty-2 to PendingPayout state.
		// 13,Call unassign_subcurator() on subbounty-1 from subcurator origin,
		//    observe for OK result, with subbounty-1 moved to "Funded" state
		//    & subcurator deposit got unreserved.
		// 14,Call unassign_subcurator() on subbounty-2 from subcurator origin,
		//    observe for BadOrigin result.
		// 15,Call unassign_subcurator() on subbounty-2 from master curator origin,
		//    observe for OK result, with subbounty-2 moved to "Funded" state
		//    & subcurator deposit got slashed.
		// 6. Observe fund transaction moment between Treasury, Bounty, Subbounty,
		//    Curator, Subcurator & beneficiary.
		// ===Pre-steps :: Make the bounty or parent bounty===
		System::set_block_number(1);
		Balances::make_free_balance_be(&Treasury::account_id(), 101);

		// Bouty curator initial balance
		Balances::make_free_balance_be(&4, 201);
		assert_eq!(Balances::free_balance(4), 201);
		assert_eq!(Balances::reserved_balance(4), 0);

		assert_ok!(Bounties::propose_bounty(Origin::signed(0), 26, b"12345".to_vec()));

		assert_ok!(Bounties::approve_bounty(Origin::root(), 0));

		assert_eq!(Balances::free_balance(Treasury::account_id()), 101);
		assert_eq!(Balances::reserved_balance(Treasury::account_id()), 0);

		System::set_block_number(2);
		<Treasury as OnInitialize<u64>>::on_initialize(2);

		// Parent bounty account status.
		assert_eq!(Balances::free_balance(Bounties::bounty_account_id(0)), 26);
		assert_eq!(Balances::reserved_balance(Bounties::bounty_account_id(0)), 0);

		assert_eq!(Balances::free_balance(Treasury::account_id()), 38);
		assert_eq!(Balances::reserved_balance(Treasury::account_id()), 0);

		assert_ok!(Bounties::propose_curator(Origin::root(), 0, 4, 6));

		assert_ok!(Bounties::accept_curator(Origin::signed(4), 0));

		// ===Pre-steps :: Add two subbounty===
		// Acc-4 is the master curator & make sure enough
		assert_eq!(Balances::free_balance(4), 198);
		assert_eq!(Balances::reserved_balance(4), 3);

		// Subbounty-1
		assert_ok!(
			Bounties::add_subbounty(Origin::signed(4), 0, 10, b"12345-sb01".to_vec())
		);

		assert_eq!(last_event(), RawEvent::SubBountyAdded(0,1));

		assert_eq!(
			Bounties::subbounties(0,1).unwrap().status,
			SubBountyStatus::Added,
		);

		assert_eq!(Balances::free_balance(4), 198);
		assert_eq!(Balances::reserved_balance(4), 3);

		// Subbounty-1 account status
		assert_eq!(Balances::free_balance(Bounties::bounty_account_id(1)), 10);
		assert_eq!(Balances::reserved_balance(Bounties::bounty_account_id(1)), 0);

		assert_eq!(Balances::free_balance(Bounties::bounty_account_id(0)), 16);
		assert_eq!(Balances::reserved_balance(Bounties::bounty_account_id(0)), 0);

		// Subbounty-2
		assert_ok!(
			Bounties::add_subbounty(Origin::signed(4), 0, 10, b"12345-sb02".to_vec())
		);

		assert_eq!(last_event(), RawEvent::SubBountyAdded(0,2));

		assert_eq!(
			Bounties::subbounties(0,2).unwrap().status,
			SubBountyStatus::Added,
		);

		assert_eq!(Balances::free_balance(4), 198);
		assert_eq!(Balances::reserved_balance(4), 3);

		// Subbounty-2 account status
		assert_eq!(Balances::free_balance(Bounties::bounty_account_id(1)), 10);
		assert_eq!(Balances::reserved_balance(Bounties::bounty_account_id(1)), 0);

		assert_eq!(Balances::free_balance(Bounties::bounty_account_id(0)), 6);
		assert_eq!(Balances::reserved_balance(Bounties::bounty_account_id(0)), 0);

		assert_eq!(Balances::free_balance(Treasury::account_id()), 38);
		assert_eq!(Balances::reserved_balance(Treasury::account_id()), 0);

		// Ensure Proposer/Master-Curator bond fund is unreserved.
		assert_eq!(Balances::free_balance(4), 198);
		assert_eq!(Balances::reserved_balance(4), 3);

		// Move subbounty-1 to active state.
		Balances::make_free_balance_be(&5, 10);
		Balances::make_free_balance_be(&6, 10);

		assert_ok!(
			Bounties::propose_subcurator(Origin::signed(4),0,1,5,2)
		);

		assert_ok!(
			Bounties::accept_subcurator(Origin::signed(5),0,1)
		);

		assert_eq!(Bounties::subbounties(0,1).unwrap().status,
			SubBountyStatus::Active {
				subcurator: 5,
			},
		);

		// Ensure Subcurator deposit got reserved.
		assert_eq!(Balances::free_balance(5), 9);
		assert_eq!(Balances::reserved_balance(5), 1);

		// Move subbounty-2 to pending payout state.
		assert_ok!(Bounties::propose_subcurator(Origin::signed(4),0,2,6,2));

		assert_ok!(Bounties::accept_subcurator(Origin::signed(6),0,2));

		assert_ok!(Bounties::award_subbounty(Origin::signed(6),0,2,7));

		assert_eq!(Bounties::subbounties(0,2).unwrap().status,
			SubBountyStatus::PendingPayout {
				subcurator: 6,
				beneficiary: 7,
				unlock_at: 5,
			},
		);

		// Ensure Subcurator deposit got reserved.
		assert_eq!(Balances::free_balance(6), 9);
		assert_eq!(Balances::reserved_balance(6), 1);

		// ===Call close_subbounty===

		// Subbounty-1
		assert_ok!(Bounties::close_subbounty(Origin::root(), 0, 1));

		// Subcurator deposit got unreserved without slashing.
		assert_eq!(Balances::free_balance(5), 10);
		assert_eq!(Balances::reserved_balance(5), 0);

		// As expected fund of subbounty-1 moved back to parent bounty
		assert_eq!(Balances::free_balance(Bounties::bounty_account_id(1)), 0);
		assert_eq!(Balances::reserved_balance(Bounties::bounty_account_id(1)), 0);

		assert_eq!(Balances::free_balance(Bounties::bounty_account_id(0)), 16);
		assert_eq!(Balances::reserved_balance(Bounties::bounty_account_id(0)), 0);

		// Subbounty-2
		// Subcurator of Subbounty-2 tries to close_subbounty()
		// API throws "BadOrigin" error as expected.
		assert_noop!(
			Bounties::close_subbounty(Origin::signed(6), 0, 2),
			DispatchError::BadOrigin,
		);

		// Master Curator of Subbounty-2 tries to close_subbounty()
		// API throws "PendingPayout" error as expected.
		assert_noop!(
			Bounties::close_subbounty(Origin::signed(4), 0, 2),
			Error::<Test>::PendingPayout,
		);

		// T::RejectOrigin of Subbounty-2 tries to close_subbounty()
		// API throws "PendingPayout" error as expected.
		assert_noop!(
			Bounties::close_subbounty(Origin::root(), 0, 2),
			Error::<Test>::PendingPayout,
		);

		// No slash on Master-Curator
		assert_eq!(Balances::free_balance(4), 198);
		assert_eq!(Balances::reserved_balance(4), 3);

		// As expected fund reserved for subbounty moved back to parent bounty
		assert_eq!(Balances::free_balance(Bounties::bounty_account_id(0)), 16);
		assert_eq!(Balances::reserved_balance(Bounties::bounty_account_id(0)), 0);

		assert_eq!(Balances::free_balance(Bounties::bounty_account_id(1)), 0);
		assert_eq!(Balances::reserved_balance(Bounties::bounty_account_id(1)), 0);

		assert_eq!(Balances::free_balance(Bounties::bounty_account_id(2)), 10);
		assert_eq!(Balances::reserved_balance(Bounties::bounty_account_id(2)), 0);

		assert_eq!(Balances::free_balance(Treasury::account_id()), 38);
		assert_eq!(Balances::reserved_balance(Treasury::account_id()), 0);

	});
}

#[test]
fn subbounty_root_origin_force_test_unassign_subcurator_when_master_curator_unassigned() {
	new_test_ext().execute_with(|| {

		// TestProcedure
		// 1, Create bounty & move to active state with enough fund & master-curator.
		// 2, Master-curator adds two subbounties & move Subbounty-1 to "Funded" state &
		//    Subbounty-2 to CuratorProposed state.
		// 3, Call unassign_subcurator() for Subbounty-1 from Rootorigin,
		//    observe for error UnexpectedStatus.
		// 4, Call unassign_subcurator() for Subbounty-2 from Rootorigin,
		//    observe for OK status & Subbounty-2 moves to funded state.
		// 5, Master-curator moves Subbounty-1 & Subbounty-2 to "CuratorProposed" state.
		// 6, And test for BadOrigin error, by calling unassign_subcurator() from invalid origin.
		// 7, Call unassign_subcurator() on subbounty-1 from master curator origin.
		//    and observe OK result with subbounty-1 moved to "Funded" state
		// 8, Call unassign_subcurator() on subbounty-2 from subcurator origin,
		//    and observe OK result with subbounty-2 moved to "Funded" state
		// 9, Subbounty-1 & Subbounty-2 moved to "Active" state.
		// 10,Call unassign_subcurator() on subbounty-1 from Root origin,
		//    observe for OK result, with subbounty-1 moved to "Funded" state
		//    & subcurator deposit got slashed.
		// 11,Call unassign_subcurator() on subbounty-2 from Master curator origin,
		//    observe for OK result, with subbounty-2 moved to "Funded" state
		//    & subcurator deposit got slashed.
		// 12,Move Subbounty-1 to "Active" state & Subbounty-2 to PendingPayout state.
		// 13,Call unassign_subcurator() on subbounty-1 from subcurator origin,
		//    observe for OK result, with subbounty-1 moved to "Funded" state
		//    & subcurator deposit got unreserved.
		// 14,Call unassign_subcurator() on subbounty-2 from subcurator origin,
		//    observe for BadOrigin result.
		// 15,Call unassign_subcurator() on subbounty-2 from master curator origin,
		//    observe for OK result, with subbounty-2 moved to "Funded" state
		//    & subcurator deposit got slashed.
		// 6. Observe fund transaction moment between Treasury, Bounty, Subbounty,
		//    Curator, Subcurator & beneficiary.
		// ===Pre-steps :: Make the bounty or parent bounty===
		System::set_block_number(1);
		Balances::make_free_balance_be(&Treasury::account_id(), 101);

		// Bouty curator initial balance
		Balances::make_free_balance_be(&4, 201);
		assert_eq!(Balances::free_balance(4), 201);
		assert_eq!(Balances::reserved_balance(4), 0);

		assert_ok!(Bounties::propose_bounty(Origin::signed(0), 26, b"12345".to_vec()));

		assert_ok!(Bounties::approve_bounty(Origin::root(), 0));

		assert_eq!(Balances::free_balance(Treasury::account_id()), 101);
		assert_eq!(Balances::reserved_balance(Treasury::account_id()), 0);

		System::set_block_number(2);
		<Treasury as OnInitialize<u64>>::on_initialize(2);

		// Parent bounty account status.
		assert_eq!(Balances::free_balance(Bounties::bounty_account_id(0)), 26);
		assert_eq!(Balances::reserved_balance(Bounties::bounty_account_id(0)), 0);

		assert_eq!(Balances::free_balance(Treasury::account_id()), 38);
		assert_eq!(Balances::reserved_balance(Treasury::account_id()), 0);

		assert_ok!(Bounties::propose_curator(Origin::root(), 0, 4, 6));

		assert_ok!(Bounties::accept_curator(Origin::signed(4), 0));

		// ===Pre-steps :: Add two subbounty===
		// Acc-4 is the master curator & make sure enough
		assert_eq!(Balances::free_balance(4), 198);
		assert_eq!(Balances::reserved_balance(4), 3);

		// Subbounty-1
		assert_ok!(
			Bounties::add_subbounty(Origin::signed(4), 0, 10, b"12345-sb01".to_vec())
		);

		assert_eq!(last_event(), RawEvent::SubBountyAdded(0,1));

		assert_eq!(
			Bounties::subbounties(0,1).unwrap().status,
			SubBountyStatus::Added,
		);

		assert_eq!(Balances::free_balance(4), 198);
		assert_eq!(Balances::reserved_balance(4), 3);

		// Subbounty-1 account status
		assert_eq!(Balances::free_balance(Bounties::bounty_account_id(1)), 10);
		assert_eq!(Balances::reserved_balance(Bounties::bounty_account_id(1)), 0);

		assert_eq!(Balances::free_balance(Bounties::bounty_account_id(0)), 16);
		assert_eq!(Balances::reserved_balance(Bounties::bounty_account_id(0)), 0);

		// Subbounty-2
		assert_ok!(
			Bounties::add_subbounty(Origin::signed(4), 0, 10, b"12345-sb02".to_vec())
		);

		assert_eq!(last_event(), RawEvent::SubBountyAdded(0,2));

		assert_eq!(
			Bounties::subbounties(0,2).unwrap().status,
			SubBountyStatus::Added,
		);

		assert_eq!(Balances::free_balance(4), 198);
		assert_eq!(Balances::reserved_balance(4), 3);

		// Subbounty-2 account status
		assert_eq!(Balances::free_balance(Bounties::bounty_account_id(1)), 10);
		assert_eq!(Balances::reserved_balance(Bounties::bounty_account_id(1)), 0);

		assert_eq!(Balances::free_balance(Bounties::bounty_account_id(0)), 6);
		assert_eq!(Balances::reserved_balance(Bounties::bounty_account_id(0)), 0);

		assert_eq!(Balances::free_balance(Treasury::account_id()), 38);
		assert_eq!(Balances::reserved_balance(Treasury::account_id()), 0);

		// Ensure Proposer/Master-Curator bond fund is unreserved.
		assert_eq!(Balances::free_balance(4), 198);
		assert_eq!(Balances::reserved_balance(4), 3);

		// Move subbounty-1 to active state.
		Balances::make_free_balance_be(&5, 10);
		Balances::make_free_balance_be(&6, 10);

		assert_ok!(
			Bounties::propose_subcurator(Origin::signed(4),0,1,5,2)
		);

		assert_ok!(
			Bounties::accept_subcurator(Origin::signed(5),0,1)
		);

		assert_eq!(Bounties::subbounties(0,1).unwrap().status,
			SubBountyStatus::Active {
				subcurator: 5,
			},
		);

		// Ensure Subcurator deposit got reserved.
		assert_eq!(Balances::free_balance(5), 9);
		assert_eq!(Balances::reserved_balance(5), 1);

		// Move subbounty-2 to pending payout state.
		assert_ok!(Bounties::propose_subcurator(Origin::signed(4),0,2,6,2));

		assert_ok!(Bounties::accept_subcurator(Origin::signed(6),0,2));

		assert_ok!(Bounties::award_subbounty(Origin::signed(6),0,2,7));

		assert_eq!(Bounties::subbounties(0,2).unwrap().status,
			SubBountyStatus::PendingPayout {
				subcurator: 6,
				beneficiary: 7,
				unlock_at: 5,
			},
		);

		// Now Subbounty-1 in "Active" State
		// & Subbounty-2 in "PendingPayout" State
		// Unassign master curator & move parent bounty
		// to "Funded" state.
		// Try to unassign subcurator for subbounty-1 & 2
		// first from `master_curator` id then from root origin.

		assert_ok!(Bounties::unassign_curator(Origin::root(), 0));

		assert_eq!(Bounties::bounties(0).unwrap().status,
			BountyStatus::Funded,
		);

		// unassign subcurator from slashed master curator id
		// got error "UnexpectedStatus" as expected.
		assert_noop!(
			Bounties::unassign_subcurator(Origin::signed(4),0,1),
			Error::<Test>::UnexpectedStatus,
		);

		// forced unassign subcurator & slashing subcurator via
		// root origin.
		assert_ok!(Bounties::unassign_subcurator(Origin::root(),0,1));

		// Subbounty-1 moved to "Added" state.
		assert_eq!(Bounties::subbounties(0,1).unwrap().status,
			SubBountyStatus::Added,
		);

		// Ensure Subcurator deposit got reserved.
		assert_eq!(Balances::free_balance(5), 9);
		assert_eq!(Balances::reserved_balance(5), 0);

		// unassign subcurator of subbounty-2
		// from slashed master curator id, which is in "pending payout" state.
		// got error "UnexpectedStatus" as expected.
		assert_noop!(
			Bounties::unassign_subcurator(Origin::signed(4),0,2),
			Error::<Test>::UnexpectedStatus,
		);

		// forced unassign subcurator & slashing subcurator via
		// root origin.
		assert_ok!(Bounties::unassign_subcurator(Origin::root(),0,2));

		// Subbounty-2 moved to "Added" state.
		assert_eq!(Bounties::subbounties(0,2).unwrap().status,
			SubBountyStatus::Added,
		);

		// Ensure Subcurator deposit got reserved.
		assert_eq!(Balances::free_balance(6), 9);
		assert_eq!(Balances::reserved_balance(6), 0);

		// ===Call close_subbounty===

		// Subbounty-1
		// Test for "UnexpectedStatus" when trying to close from
		// unassigned master curator origin
		assert_noop!(
			Bounties::close_subbounty(Origin::signed(4), 0, 1),
			Error::<Test>::UnexpectedStatus,
		);
		// Test for "UnexpectedStatus" when trying to close from
		// unassigned subcurator origin
		assert_noop!(
			Bounties::close_subbounty(Origin::signed(5), 0, 1),
			Error::<Test>::UnexpectedStatus,
		);
		// forced close from Root origin
		assert_ok!(Bounties::close_subbounty(Origin::root(), 0, 1));

		// Subbounty-2
		// Test for "UnexpectedStatus" when trying to close from
		// unassigned master curator origin
		assert_noop!(
			Bounties::close_subbounty(Origin::signed(4), 0, 2),
			Error::<Test>::UnexpectedStatus,
		);
		// Test for "UnexpectedStatus" when trying to close from
		// unassigned subcurator origin
		assert_noop!(
			Bounties::close_subbounty(Origin::signed(6), 0, 2),
			Error::<Test>::UnexpectedStatus,
		);
		// forced close from Root origin
		assert_ok!(Bounties::close_subbounty(Origin::root(), 0, 2));

		// As expected fund reserved for subbounty moved back to parent bounty
		assert_eq!(Balances::free_balance(Bounties::bounty_account_id(0)), 26);
		assert_eq!(Balances::reserved_balance(Bounties::bounty_account_id(0)), 0);

		assert_eq!(Balances::free_balance(Bounties::bounty_account_id(1)), 0);
		assert_eq!(Balances::reserved_balance(Bounties::bounty_account_id(1)), 0);

		assert_eq!(Balances::free_balance(Bounties::bounty_account_id(2)), 0);
		assert_eq!(Balances::reserved_balance(Bounties::bounty_account_id(2)), 0);

		assert_eq!(Balances::free_balance(Treasury::account_id()), 38);
		assert_eq!(Balances::reserved_balance(Treasury::account_id()), 0);

	});
}

#[test]
fn subbounty_root_origin_force_test_close_subbounty_when_master_curator_unassigned() {
	new_test_ext().execute_with(|| {

		// TestProcedure
		// 1, Create bounty & move to active state with enough fund & master-curator.
		// 2, Master-curator adds two subbounties & move Subbounty-1 to active &
		//    Subbounty-2 to PendingPayout state.
		// 3, Call close_subbounty() from Rootorigin, observe for Subbounty-1
		//    subcurator deposit not gets slashed.
		// 4, Call close_subbounty() from subbounty-2 subcurator origin, observe
		//    for BadOrigin error.
		// 5, Call close_subbounty() from subbounty-2 mastercurator origin, observe
		//    for PendingPayout error.
		// 6. Observe fund transaction moment between Treasury, Bounty, Subbounty,
		//    Curator, Subcurator & beneficiary.

		// ===Pre-steps :: Make the bounty or parent bounty===
		System::set_block_number(1);
		Balances::make_free_balance_be(&Treasury::account_id(), 101);

		// Bouty curator initial balance
		Balances::make_free_balance_be(&4, 201);
		assert_eq!(Balances::free_balance(4), 201);
		assert_eq!(Balances::reserved_balance(4), 0);

		assert_ok!(Bounties::propose_bounty(Origin::signed(0), 26, b"12345".to_vec()));

		assert_ok!(Bounties::approve_bounty(Origin::root(), 0));

		assert_eq!(Balances::free_balance(Treasury::account_id()), 101);
		assert_eq!(Balances::reserved_balance(Treasury::account_id()), 0);

		System::set_block_number(2);
		<Treasury as OnInitialize<u64>>::on_initialize(2);

		// Parent bounty account status.
		assert_eq!(Balances::free_balance(Bounties::bounty_account_id(0)), 26);
		assert_eq!(Balances::reserved_balance(Bounties::bounty_account_id(0)), 0);

		assert_eq!(Balances::free_balance(Treasury::account_id()), 38);
		assert_eq!(Balances::reserved_balance(Treasury::account_id()), 0);

		assert_ok!(Bounties::propose_curator(Origin::root(), 0, 4, 6));

		assert_ok!(Bounties::accept_curator(Origin::signed(4), 0));

		// ===Pre-steps :: Add two subbounty===
		// Acc-4 is the master curator & make sure enough
		assert_eq!(Balances::free_balance(4), 198);
		assert_eq!(Balances::reserved_balance(4), 3);

		// Subbounty-1
		assert_ok!(
			Bounties::add_subbounty(Origin::signed(4), 0, 10, b"12345-sb01".to_vec())
		);

		assert_eq!(last_event(), RawEvent::SubBountyAdded(0,1));

		assert_eq!(
			Bounties::subbounties(0,1).unwrap().status,
			SubBountyStatus::Added,
		);

		assert_eq!(Balances::free_balance(4), 198);
		assert_eq!(Balances::reserved_balance(4), 3);

		// Movement of fund from parent to subbounty-1
		assert_eq!(Balances::free_balance(Bounties::bounty_account_id(1)), 10);
		assert_eq!(Balances::reserved_balance(Bounties::bounty_account_id(1)), 0);

		assert_eq!(Balances::free_balance(Bounties::bounty_account_id(0)), 16);
		assert_eq!(Balances::reserved_balance(Bounties::bounty_account_id(0)), 0);

		// Subbounty-2
		assert_ok!(
			Bounties::add_subbounty(Origin::signed(4), 0, 10, b"12345-sb02".to_vec())
		);

		assert_eq!(last_event(), RawEvent::SubBountyAdded(0,2));

		assert_eq!(
			Bounties::subbounties(0,2).unwrap().status,
			SubBountyStatus::Added,
		);

		assert_eq!(Balances::free_balance(4), 198);
		assert_eq!(Balances::reserved_balance(4), 3);

		// Movement of fund from parent to subbounty-2
		assert_eq!(Balances::free_balance(Bounties::bounty_account_id(2)), 10);
		assert_eq!(Balances::reserved_balance(Bounties::bounty_account_id(2)), 0);

		assert_eq!(Balances::free_balance(Bounties::bounty_account_id(0)), 6);
		assert_eq!(Balances::reserved_balance(Bounties::bounty_account_id(0)), 0);

		assert_eq!(Balances::free_balance(Treasury::account_id()), 38);
		assert_eq!(Balances::reserved_balance(Treasury::account_id()), 0);

		// Ensure Proposer/Master-Curator bond fund is unreserved.
		assert_eq!(Balances::free_balance(4), 198);
		assert_eq!(Balances::reserved_balance(4), 3);

		// Move subbounty-1 to active state.
		Balances::make_free_balance_be(&5, 10);
		Balances::make_free_balance_be(&6, 10);

		assert_ok!(
			Bounties::propose_subcurator(Origin::signed(4),0,1,5,2)
		);

		assert_ok!(
			Bounties::accept_subcurator(Origin::signed(5),0,1)
		);

		assert_eq!(Bounties::subbounties(0,1).unwrap().status,
			SubBountyStatus::Active {
				subcurator: 5,
			},
		);

		// Ensure Subcurator deposit got reserved.
		assert_eq!(Balances::free_balance(5), 9);
		assert_eq!(Balances::reserved_balance(5), 1);

		// Move subbounty-2 to pending payout state.
		assert_ok!(
			Bounties::propose_subcurator(Origin::signed(4),0,2,6,2)
		);

		assert_ok!(
			Bounties::accept_subcurator(Origin::signed(6),0,2)
		);

		assert_ok!(Bounties::award_subbounty(Origin::signed(6),0,2,7));

		assert_eq!(Bounties::subbounties(0,2).unwrap().status,
			SubBountyStatus::PendingPayout {
				subcurator: 6,
				beneficiary: 7,
				unlock_at: 5,
			},
		);

		// Ensure Subcurator deposit got reserved.
		assert_eq!(Balances::free_balance(6), 9);
		assert_eq!(Balances::reserved_balance(6), 1);

		// Now Subbounty-1 in "Active" State
		// & Subbounty-2 in "PendingPayout" State
		// Unassign master curator & move parent bounty
		// to "Funded" state.
		// Try to unassign subcurator for subbounty-1 & 2
		// first from `master_curator` id then from root origin.

		assert_ok!(Bounties::unassign_curator(Origin::root(), 0));

		assert_eq!(Bounties::bounties(0).unwrap().status,
			BountyStatus::Funded,
		);

		// ===Call close_subbounty===
		// Close Subbounty-1

		// close subbounty-1 from slashed master curator id
		// got error "UnexpectedStatus" as expected.
		assert_noop!(
			Bounties::close_subbounty(Origin::signed(4), 0, 1),
			Error::<Test>::UnexpectedStatus,
		);

		// close subbounty-1 from subcurator id
		// got error "UnexpectedStatus" as expected.
		assert_noop!(
			Bounties::close_subbounty(Origin::signed(5), 0, 1),
			Error::<Test>::UnexpectedStatus,
		);

		// force close subbounty-1 from subcurator id
		// got error "UnexpectedStatus" as expected.
		assert_ok!(Bounties::close_subbounty(Origin::root(), 0, 1));

		// Subcurator deposit got unreserved without slashing.
		assert_eq!(Balances::free_balance(5), 10);
		assert_eq!(Balances::reserved_balance(5), 0);

		// As expected fund reserved for subbounty moved back to parent bounty
		assert_eq!(Balances::free_balance(Bounties::bounty_account_id(0)), 16);
		assert_eq!(Balances::reserved_balance(Bounties::bounty_account_id(0)), 0);

		// Subbounty-2

		// close subbounty-2 from slashed master curator id
		// got error "UnexpectedStatus" as expected.
		assert_noop!(
			Bounties::close_subbounty(Origin::signed(4), 0, 2),
			Error::<Test>::UnexpectedStatus,
		);

		// close subbounty-2 from subcurator id
		// got error "UnexpectedStatus" as expected.
		assert_noop!(
			Bounties::close_subbounty(Origin::signed(6), 0, 2),
			Error::<Test>::UnexpectedStatus,
		);

		// force close subbounty-2 from root origin
		// got error "PendingPayout" as expected.
		assert_noop!(
			Bounties::close_subbounty(Origin::root(), 0, 2),
			Error::<Test>::PendingPayout,
		);

		// Claim fund from subbounty-2, when parent bounty in
		// `Funded` state.
		assert_noop!(
			Bounties::claim_subbounty(Origin::signed(7),0,2),
			Error::<Test>::Premature,
		);

		System::set_block_number(9);

		assert_ok!(Bounties::claim_subbounty(Origin::signed(7),0,2));

		assert_eq!(last_event(), RawEvent::SubBountyClaimed(0, 2, 8, 7));

		// Subcurator of subbounty-2 deposit got unreserved.
		assert_eq!(Balances::free_balance(6), 12);
		assert_eq!(Balances::reserved_balance(6), 0);

		// As expected fund reserved for subbounty moved back to parent bounty
		assert_eq!(Balances::free_balance(Bounties::bounty_account_id(0)), 16);
		assert_eq!(Balances::reserved_balance(Bounties::bounty_account_id(0)), 0);

		// No slash on Master-Curator
		assert_eq!(Balances::free_balance(4), 198);
		assert_eq!(Balances::reserved_balance(4), 0);

		// As expected fund reserved for subbounty moved back to parent bounty
		assert_eq!(Balances::free_balance(Bounties::bounty_account_id(0)), 16);
		assert_eq!(Balances::reserved_balance(Bounties::bounty_account_id(0)), 0);

		assert_eq!(Balances::free_balance(Treasury::account_id()), 38);
		assert_eq!(Balances::reserved_balance(Treasury::account_id()), 0);

	});
}

#[test]
fn subbounty_unassign_subcurator_at_state1_works() {
	new_test_ext().execute_with(|| {
		// TestProcedure
		// 1, Create bounty & move to active state with enough fund & master-curator.
		// 2, Master-curator adds subbounty Subbounty-1 & moves to "Approved" state.
		// 3, Call unassign_subcurator() for Subbounty-1 from Rootorigin,
		//    observe for error UnexpectedStatus.
		// 4, Move Subbounty-1 to funded state.
		// 4, Call unassign_subcurator() for Subbounty-1 from Rootorigin,
		//    observe for OK status & Subbounty-1 moves to funded state.
		// 5, Observe fund transaction moment between Treasury, Bounty, Subbounty,
		//    Curator, Subcurator & beneficiary.

		// ===Pre-steps :: Make the bounty or parent bounty===
		System::set_block_number(1);
		Balances::make_free_balance_be(&Treasury::account_id(), 101);

		// Bouty curator initial balance
		Balances::make_free_balance_be(&4, 201);
		assert_eq!(Balances::free_balance(4), 201);
		assert_eq!(Balances::reserved_balance(4), 0);

		assert_ok!(Bounties::propose_bounty(Origin::signed(0), 26, b"12345".to_vec()));

		assert_ok!(Bounties::approve_bounty(Origin::root(), 0));

		assert_eq!(Balances::free_balance(Treasury::account_id()), 101);
		assert_eq!(Balances::reserved_balance(Treasury::account_id()), 0);

		System::set_block_number(2);
		<Treasury as OnInitialize<u64>>::on_initialize(2);

		// Parent bounty account status
		assert_eq!(Balances::free_balance(Bounties::bounty_account_id(0)), 26);
		assert_eq!(Balances::reserved_balance(Bounties::bounty_account_id(0)), 0);

		assert_eq!(Balances::free_balance(Treasury::account_id()), 38);
		assert_eq!(Balances::reserved_balance(Treasury::account_id()), 0);

		assert_ok!(Bounties::propose_curator(Origin::root(), 0, 4, 6));

		assert_ok!(Bounties::accept_curator(Origin::signed(4), 0));

		// ===Pre-steps :: Add two subbounty===
		// Acc-4 is the master curator & make sure enough
		assert_eq!(Balances::free_balance(4), 198);
		assert_eq!(Balances::reserved_balance(4), 3);

		// Subbounty-1
		assert_ok!(
			Bounties::add_subbounty(Origin::signed(4), 0, 10, b"12345-sb01".to_vec())
		);

		assert_eq!(last_event(), RawEvent::SubBountyAdded(0,1));

		assert_eq!(
			Bounties::subbounties(0,1).unwrap().status,
			SubBountyStatus::Added,
		);

		assert_eq!(Balances::free_balance(4), 198);
		assert_eq!(Balances::reserved_balance(4), 3);

		// Subbouny-1 account status
		assert_eq!(Balances::free_balance(Bounties::bounty_account_id(1)), 10);
		assert_eq!(Balances::reserved_balance(Bounties::bounty_account_id(1)), 0);

		assert_eq!(Balances::free_balance(Bounties::bounty_account_id(0)), 16);
		assert_eq!(Balances::reserved_balance(Bounties::bounty_account_id(0)), 0);

		//Check for UnexpectedStatus error code
		assert_noop!(
			Bounties::unassign_subcurator(Origin::root(),0,1),
			Error::<Test>::UnexpectedStatus
		);

		// Check for subbounty-1 "Added" state
		assert_eq!(
			Bounties::subbounties(0,1).unwrap().status,
			SubBountyStatus::Added,
		);

		// Ensure Proposer/Master-Curator bond fund is unreserved.
		assert_eq!(Balances::free_balance(4), 198);
		assert_eq!(Balances::reserved_balance(4), 3);

		// Move Subbounty-1 to curator proposed state
		Balances::make_free_balance_be(&5, 10);
		assert_ok!(
			Bounties::propose_subcurator(Origin::signed(4),0,1,5,2)
		);

		assert_eq!(Bounties::subbounties(0,1).unwrap().status,
			SubBountyStatus::SubCuratorProposed {
				subcurator: 5,
			},
		);

		// Call unassign subcurator from Invalid orign & look for Badorigin error
		assert_noop!(
			Bounties::unassign_subcurator(Origin::signed(6),0,1),
			DispatchError::BadOrigin,
		);

		// Call unassign subcurator from Rootorigin
		assert_ok!(Bounties::unassign_subcurator(Origin::root(),0,1));

		// No slash on Subcurator deposit
		assert_eq!(Balances::free_balance(5), 10);
		assert_eq!(Balances::reserved_balance(5), 0);

		// As expected fund reserved for subbounty not moved.
		assert_eq!(Balances::free_balance(Bounties::bounty_account_id(0)), 16);
		assert_eq!(Balances::reserved_balance(Bounties::bounty_account_id(0)), 0);

		assert_eq!(Balances::free_balance(Bounties::bounty_account_id(1)), 10);
		assert_eq!(Balances::reserved_balance(Bounties::bounty_account_id(1)), 0);

		assert_eq!(Balances::free_balance(Treasury::account_id()), 38);
		assert_eq!(Balances::reserved_balance(Treasury::account_id()), 0);

	});
}

#[test]
fn subbounty_unassign_subcurator_at_state2_works() {
	new_test_ext().execute_with(|| {
		// TestProcedure
		// 1, Create bounty & move to active state with enough fund & master-curator.
		// 2, Master-curator adds two subbounties & moves Subbounty-1 & Subbounty-2
		//    to "CuratorProposed" state.
		// 3, Call unassign_subcurator() on subbounty-1 from master curator origin.
		//    and observe OK result with subbounty-1 moved to "Funded" state
		// 4, Call unassign_subcurator() on subbounty-2 from subcurator origin,
		//    and observe OK result with subbounty-2 moved to "Funded" state
		// 5, Observe fund transaction moment between Treasury, Bounty, Subbounty,
		//    Curator, Subcurator & beneficiary.
		// ===Pre-steps :: Make the bounty or parent bounty===
		System::set_block_number(1);
		Balances::make_free_balance_be(&Treasury::account_id(), 101);

		// Bouty curator initial balance
		Balances::make_free_balance_be(&4, 201);
		assert_eq!(Balances::free_balance(4), 201);
		assert_eq!(Balances::reserved_balance(4), 0);

		assert_ok!(Bounties::propose_bounty(Origin::signed(0), 26, b"12345".to_vec()));

		assert_ok!(Bounties::approve_bounty(Origin::root(), 0));

		assert_eq!(Balances::free_balance(Treasury::account_id()), 101);
		assert_eq!(Balances::reserved_balance(Treasury::account_id()), 0);

		System::set_block_number(2);
		<Treasury as OnInitialize<u64>>::on_initialize(2);

		// Parent bounty account details.
		assert_eq!(Balances::free_balance(Bounties::bounty_account_id(0)), 26);
		assert_eq!(Balances::reserved_balance(Bounties::bounty_account_id(0)), 0);

		assert_eq!(Balances::free_balance(Treasury::account_id()), 38);
		assert_eq!(Balances::reserved_balance(Treasury::account_id()), 0);

		assert_ok!(Bounties::propose_curator(Origin::root(), 0, 4, 6));

		assert_ok!(Bounties::accept_curator(Origin::signed(4), 0));

		// ===Pre-steps :: Add two subbounty===
		// Acc-4 is the master curator & make sure enough
		assert_eq!(Balances::free_balance(4), 198);
		assert_eq!(Balances::reserved_balance(4), 3);

		// Subbounty-1
		assert_ok!(
			Bounties::add_subbounty(Origin::signed(4), 0, 10, b"12345-sb01".to_vec())
		);

		assert_eq!(last_event(), RawEvent::SubBountyAdded(0,1));

		// Subbounty-2
		assert_ok!(
			Bounties::add_subbounty(Origin::signed(4), 0, 10, b"12345-sb02".to_vec())
		);

		assert_eq!(last_event(), RawEvent::SubBountyAdded(0,2));

		assert_eq!(Balances::free_balance(4), 198);
		assert_eq!(Balances::reserved_balance(4), 3);

		// Subbounty account details
		assert_eq!(Balances::free_balance(Bounties::bounty_account_id(1)), 10);
		assert_eq!(Balances::reserved_balance(Bounties::bounty_account_id(1)), 0);

		assert_eq!(Balances::free_balance(Bounties::bounty_account_id(2)), 10);
		assert_eq!(Balances::reserved_balance(Bounties::bounty_account_id(2)), 0);

		assert_eq!(Balances::free_balance(Bounties::bounty_account_id(0)), 6);
		assert_eq!(Balances::reserved_balance(Bounties::bounty_account_id(0)), 0);

		// Ensure Proposer/Master-Curator bond fund is unreserved.
		assert_eq!(Balances::free_balance(4), 198);
		assert_eq!(Balances::reserved_balance(4), 3);

		// Move Subbounty-1 to curator proposed state
		Balances::make_free_balance_be(&5, 10);
		Balances::make_free_balance_be(&6, 10);

		assert_ok!(
			Bounties::propose_subcurator(Origin::signed(4),0,1,5,2)
		);

		assert_eq!(Bounties::subbounties(0,1).unwrap().status,
			SubBountyStatus::SubCuratorProposed {
				subcurator: 5,
			},
		);

		assert_ok!(
			Bounties::propose_subcurator(Origin::signed(4),0,2,6,2)
		);

		assert_eq!(Bounties::subbounties(0,2).unwrap().status,
			SubBountyStatus::SubCuratorProposed {
				subcurator: 6,
			},
		);

		// subbounty-1
		// Check for subcurator account balance
		assert_eq!(Balances::free_balance(5), 10);
		assert_eq!(Balances::reserved_balance(5), 0);

		// Call unassign subcurator from Master curator origin.
		assert_ok!(Bounties::unassign_subcurator(Origin::signed(4),0,1));

		// No slash on Subcurator deposit
		assert_eq!(Balances::free_balance(5), 10);
		assert_eq!(Balances::reserved_balance(5), 0);

		// Check for subbounty-1 state moved to funded.
		assert_eq!(Bounties::subbounties(0,1).unwrap().status,
			SubBountyStatus::Added,
		);

		// subbounty-2
		// Check for subcurator account balance
		assert_eq!(Balances::free_balance(6), 10);
		assert_eq!(Balances::reserved_balance(6), 0);

		// Call unassign subcurator from Subcurator origin.
		assert_ok!(Bounties::unassign_subcurator(Origin::signed(6),0,2));

		// No slash on Subcurator deposit
		assert_eq!(Balances::free_balance(6), 10);
		assert_eq!(Balances::reserved_balance(6), 0);

		// Check for subbounty-2 state moved to funded.
		assert_eq!(Bounties::subbounties(0,2).unwrap().status,
			SubBountyStatus::Added,
		);

		// As expected fund reserved for subbounty not moved.
		assert_eq!(Balances::free_balance(Bounties::bounty_account_id(0)), 6);
		assert_eq!(Balances::reserved_balance(Bounties::bounty_account_id(0)), 0);

		assert_eq!(Balances::free_balance(Bounties::bounty_account_id(1)), 10);
		assert_eq!(Balances::reserved_balance(Bounties::bounty_account_id(1)), 0);

		assert_eq!(Balances::free_balance(Bounties::bounty_account_id(2)), 10);
		assert_eq!(Balances::reserved_balance(Bounties::bounty_account_id(2)), 0);

		assert_eq!(Balances::free_balance(Treasury::account_id()), 38);
		assert_eq!(Balances::reserved_balance(Treasury::account_id()), 0);

	});
}

#[test]
fn subbounty_unassign_subcurator_at_state3_works() {
	new_test_ext().execute_with(|| {
		// TestProcedure
		// 1, Create bounty & move to active state with enough fund & master-curator.
		// 2, Master-curator adds two subbounties & moves Subbounty-1 &
		//    Subbounty-2 moved to "Active" state.
		// 3,Call unassign_subcurator() on subbounty-1 from Root origin,
		//    observe for OK result, with subbounty-1 moved to "Funded" state
		//    & subcurator deposit got slashed.
		// 4,Call unassign_subcurator() on subbounty-2 from Master curator origin,
		//    observe for OK result, with subbounty-2 moved to "Funded" state
		//    & subcurator deposit got slashed.
		// 5, Observe fund transaction moment between Treasury, Bounty, Subbounty,
		//    Curator, Subcurator & beneficiary.
		// ===Pre-steps :: Make the bounty or parent bounty===
		System::set_block_number(1);
		Balances::make_free_balance_be(&Treasury::account_id(), 101);

		// Bouty curator initial balance
		Balances::make_free_balance_be(&4, 201);
		assert_eq!(Balances::free_balance(4), 201);
		assert_eq!(Balances::reserved_balance(4), 0);

		assert_ok!(Bounties::propose_bounty(Origin::signed(0), 26, b"12345".to_vec()));

		assert_ok!(Bounties::approve_bounty(Origin::root(), 0));

		assert_eq!(Balances::free_balance(Treasury::account_id()), 101);
		assert_eq!(Balances::reserved_balance(Treasury::account_id()), 0);

		System::set_block_number(2);
		<Treasury as OnInitialize<u64>>::on_initialize(2);

		// Parent bounty account details
		assert_eq!(Balances::free_balance(Bounties::bounty_account_id(0)), 26);
		assert_eq!(Balances::reserved_balance(Bounties::bounty_account_id(0)), 0);

		assert_eq!(Balances::free_balance(Treasury::account_id()), 38);
		assert_eq!(Balances::reserved_balance(Treasury::account_id()), 0);

		assert_ok!(Bounties::propose_curator(Origin::root(), 0, 4, 6));

		assert_ok!(Bounties::accept_curator(Origin::signed(4), 0));

		// ===Pre-steps :: Add two subbounty===
		// Acc-4 is the master curator & make sure enough
		assert_eq!(Balances::free_balance(4), 198);
		assert_eq!(Balances::reserved_balance(4), 3);

		// Subbounty-1
		assert_ok!(
			Bounties::add_subbounty(Origin::signed(4), 0, 10, b"12345-sb01".to_vec())
		);

		assert_eq!(last_event(), RawEvent::SubBountyAdded(0,1));

		// Subbounty-2
		assert_ok!(
			Bounties::add_subbounty(Origin::signed(4), 0, 10, b"12345-sb02".to_vec())
		);

		assert_eq!(last_event(), RawEvent::SubBountyAdded(0,2));

		assert_eq!(Balances::free_balance(4), 198);
		assert_eq!(Balances::reserved_balance(4), 3);

		// reserved for two subbounties & master currator fee
		assert_eq!(Balances::free_balance(Bounties::bounty_account_id(0)), 6);
		assert_eq!(Balances::reserved_balance(Bounties::bounty_account_id(0)), 0);

		assert_eq!(Balances::free_balance(Bounties::bounty_account_id(1)), 10);
		assert_eq!(Balances::reserved_balance(Bounties::bounty_account_id(1)), 0);

		assert_eq!(Balances::free_balance(Bounties::bounty_account_id(2)), 10);
		assert_eq!(Balances::reserved_balance(Bounties::bounty_account_id(2)), 0);

		// Ensure Proposer/Master-Curator bond fund is unreserved.
		assert_eq!(Balances::free_balance(4), 198);
		assert_eq!(Balances::reserved_balance(4), 3);

		// Move Subbounty-1 to curator proposed state
		Balances::make_free_balance_be(&5, 10);
		Balances::make_free_balance_be(&6, 10);

		// Subbounty-1
		assert_ok!(Bounties::propose_subcurator(Origin::signed(4),0,1,5,2));

		assert_ok!(Bounties::accept_subcurator(Origin::signed(5),0,1));

		assert_eq!(Bounties::subbounties(0,1).unwrap().status,
			SubBountyStatus::Active {
				subcurator: 5,
			},
		);

		// Subcurator deposit got reserved
		assert_eq!(Balances::free_balance(5), 9);
		assert_eq!(Balances::reserved_balance(5), 1);

		// Subbounty-2
		assert_ok!(Bounties::propose_subcurator(Origin::signed(4),0,2,6,2));

		assert_ok!(Bounties::accept_subcurator(Origin::signed(6),0,2));

		assert_eq!(Bounties::subbounties(0,2).unwrap().status,
			SubBountyStatus::Active {
				subcurator: 6,
			},
		);

		// Subcurator deposit got reserved
		assert_eq!(Balances::free_balance(6), 9);
		assert_eq!(Balances::reserved_balance(6), 1);

		// subbounty-1
		// Call unassign subcurator from Rootorigin.
		assert_ok!(Bounties::unassign_subcurator(Origin::root(),0,1));

		// Subcurator deposit got slashed
		assert_eq!(Balances::free_balance(5), 9);
		assert_eq!(Balances::reserved_balance(5), 0);

		// State moved back to "Funded"
		assert_eq!(Bounties::subbounties(0,1).unwrap().status,
			SubBountyStatus::Added,
		);

		// Subbounty-2
		// Call unassign subcurator from Invalid origin.
		assert_noop!(
			Bounties::unassign_subcurator(Origin::signed(0), 0, 2),
			Error::<Test>::Premature,
		);

		// Move to mature state
		System::set_block_number(26);

		// Call unassign subcurator from Master curator origin.
		assert_ok!(Bounties::unassign_subcurator(Origin::signed(4),0,2));

		// Subcurator deposit got slashed
		assert_eq!(Balances::free_balance(6), 9);
		assert_eq!(Balances::reserved_balance(6), 0);

		// Check for subbounty-2 state moved to funded.
		assert_eq!(Bounties::subbounties(0,2).unwrap().status,
			SubBountyStatus::Added,
		);

		// As expected fund reserved for subbounty not moved.
		assert_eq!(Balances::free_balance(Bounties::bounty_account_id(0)), 6);
		assert_eq!(Balances::reserved_balance(Bounties::bounty_account_id(0)), 0);

		assert_eq!(Balances::free_balance(Bounties::bounty_account_id(1)), 10);
		assert_eq!(Balances::reserved_balance(Bounties::bounty_account_id(1)), 0);

		assert_eq!(Balances::free_balance(Bounties::bounty_account_id(2)), 10);
		assert_eq!(Balances::reserved_balance(Bounties::bounty_account_id(2)), 0);

		assert_eq!(Balances::free_balance(Treasury::account_id()), 38);
		assert_eq!(Balances::reserved_balance(Treasury::account_id()), 0);
	});
}

#[test]
fn subbounty_unassign_subcurator_at_state4_works() {
	new_test_ext().execute_with(|| {
		// TestProcedure
		// 1, Create bounty & move to active state with enough fund & master-curator.
		// 2, Master-curator adds two subbounties & moves Subbounty-1 to "Active" state
		//    & Subbounty-2 to PendingPayout state.
		// 3, Call unassign_subcurator() on subbounty-1 from subcurator origin,
		//    observe for OK result, with subbounty-1 moved to "Funded" state
		//    & subcurator deposit got unreserved.
		// 4, Call unassign_subcurator() on subbounty-2 from subcurator origin,
		//    observe for BadOrigin result.
		// 5, Call unassign_subcurator() on subbounty-2 from master curator origin,
		//    observe for OK result, with subbounty-2 moved to "Funded" state
		//    & subcurator deposit got slashed.
		// 6, Observe fund transaction moment between Treasury, Bounty, Subbounty,
		//    Curator, Subcurator & beneficiary.
		// ===Pre-steps :: Make the bounty or parent bounty===
		System::set_block_number(1);
		Balances::make_free_balance_be(&Treasury::account_id(), 101);

		// Bouty curator initial balance
		Balances::make_free_balance_be(&4, 201);
		assert_eq!(Balances::free_balance(4), 201);
		assert_eq!(Balances::reserved_balance(4), 0);

		assert_ok!(Bounties::propose_bounty(Origin::signed(0), 26, b"12345".to_vec()));

		assert_ok!(Bounties::approve_bounty(Origin::root(), 0));

		assert_eq!(Balances::free_balance(Treasury::account_id()), 101);
		assert_eq!(Balances::reserved_balance(Treasury::account_id()), 0);

		System::set_block_number(2);
		<Treasury as OnInitialize<u64>>::on_initialize(2);

		assert_eq!(Balances::free_balance(Bounties::bounty_account_id(0)), 26);
		assert_eq!(Balances::reserved_balance(Bounties::bounty_account_id(0)), 0);

		assert_eq!(Balances::free_balance(Treasury::account_id()), 38);
		assert_eq!(Balances::reserved_balance(Treasury::account_id()), 0);

		assert_ok!(Bounties::propose_curator(Origin::root(), 0, 4, 6));

		assert_ok!(Bounties::accept_curator(Origin::signed(4), 0));

		// ===Pre-steps :: Add two subbounty===
		// Acc-4 is the master curator & make sure enough
		assert_eq!(Balances::free_balance(4), 198);
		assert_eq!(Balances::reserved_balance(4), 3);

		// Subbounty-1
		assert_ok!(
			Bounties::add_subbounty(Origin::signed(4), 0, 10, b"12345-sb01".to_vec())
		);

		assert_eq!(last_event(), RawEvent::SubBountyAdded(0,1));

		// Subbounty-2
		assert_ok!(
			Bounties::add_subbounty(Origin::signed(4), 0, 10, b"12345-sb02".to_vec())
		);

		assert_eq!(last_event(), RawEvent::SubBountyAdded(0,2));

		assert_eq!(Balances::free_balance(4), 198);
		assert_eq!(Balances::reserved_balance(4), 3);

		// Bounty & Subbounty account status
		assert_eq!(Balances::free_balance(Bounties::bounty_account_id(0)), 6);
		assert_eq!(Balances::reserved_balance(Bounties::bounty_account_id(0)), 0);

		assert_eq!(Balances::free_balance(Bounties::bounty_account_id(1)), 10);
		assert_eq!(Balances::reserved_balance(Bounties::bounty_account_id(1)), 0);

		assert_eq!(Balances::free_balance(Bounties::bounty_account_id(2)), 10);
		assert_eq!(Balances::reserved_balance(Bounties::bounty_account_id(2)), 0);

		// Ensure Proposer/Master-Curator bond fund is unreserved.
		assert_eq!(Balances::free_balance(4), 198);
		assert_eq!(Balances::reserved_balance(4), 3);

		// Move Subbounty-1 to curator proposed state
		Balances::make_free_balance_be(&5, 10);
		Balances::make_free_balance_be(&6, 10);

		// Subbounty-1
		assert_ok!(
			Bounties::propose_subcurator(Origin::signed(4),0,1,5,2)
		);

		assert_ok!(
			Bounties::accept_subcurator(Origin::signed(5),0,1)
		);

		assert_eq!(Bounties::subbounties(0,1).unwrap().status,
			SubBountyStatus::Active {
				subcurator: 5,
			},
		);

		// Subcurator deposit got reserved
		assert_eq!(Balances::free_balance(5), 9);
		assert_eq!(Balances::reserved_balance(5), 1);

		// Subbounty-2
		assert_ok!(Bounties::propose_subcurator(Origin::signed(4), 0, 2, 6, 2));

		assert_ok!(Bounties::accept_subcurator(Origin::signed(6), 0, 2));

		assert_ok!(Bounties::award_subbounty(Origin::signed(6), 0, 2, 7));

		assert_eq!(Bounties::subbounties(0,2).unwrap().status,
			SubBountyStatus::PendingPayout {
				subcurator: 6,
				beneficiary: 7,
				unlock_at: 5,
			},
		);

		// Subcurator deposit got reserved
		assert_eq!(Balances::free_balance(6), 9);
		assert_eq!(Balances::reserved_balance(6), 1);

		// subbounty-1
		// Call unassign subcurator from subcurator origin.
		assert_ok!(Bounties::unassign_subcurator(Origin::signed(5),0,1));

		// Subcurator deposit got unreserved as expected.
		assert_eq!(Balances::free_balance(5), 10);
		assert_eq!(Balances::reserved_balance(5), 0);

		// Subbounty-2
		// Call unassign subcurator from subcurator origin.
		assert_noop!(
			Bounties::unassign_subcurator(Origin::signed(6),0,2),
			DispatchError::BadOrigin,
		);

		// Call unassign subcurator from Master curator origin.
		assert_ok!(Bounties::unassign_subcurator(Origin::signed(4),0,2));

		// Subcurator deposit got slashed
		assert_eq!(Balances::free_balance(6), 9);
		assert_eq!(Balances::reserved_balance(6), 0);

		// As expected fund reserved for subbounty not moved.
		assert_eq!(Balances::free_balance(Bounties::bounty_account_id(0)), 6);
		assert_eq!(Balances::reserved_balance(Bounties::bounty_account_id(0)), 0);

		assert_eq!(Balances::free_balance(Treasury::account_id()), 38);
		assert_eq!(Balances::reserved_balance(Treasury::account_id()), 0);
	});
}

#[test]
fn subbounty_extend_expiry_works() {
	new_test_ext().execute_with(|| {
		// TestProcedure
		// 1, Create bounty & move to active state with enough fund & master-curator.
		// 2, Master-curator adds subbounty Subbounty-1 & moves to "Active" state.
		// 3, Call extend_bounty_expiry() for parent bounty from Master Curator,
		//    observe for OK status & look for event BountyExtended.
		// 4, Check for parent bounty "Active" status & update filed.
		// 5, Call unassign_subcurator() for Subbounty-1 from any origin,
		//    observe for error Premature.
		// 6, Update the block count move to mature state.
		// 7, Call unassign_subcurator() for Subbounty-1 from any origin,
		//    observe OK status & subcurator deposit got slashed.
		// 8, Observe fund transaction moment between Treasury, Bounty, Subbounty,
		//    Curator, Subcurator & beneficiary.
		// ===Pre-steps :: Make the bounty or parent bounty===
		System::set_block_number(1);
		Balances::make_free_balance_be(&Treasury::account_id(), 101);

		// Bouty curator initial balance
		Balances::make_free_balance_be(&4, 201);
		assert_eq!(Balances::free_balance(4), 201);
		assert_eq!(Balances::reserved_balance(4), 0);

		assert_ok!(Bounties::propose_bounty(Origin::signed(0), 26, b"12345".to_vec()));

		assert_ok!(Bounties::approve_bounty(Origin::root(), 0));

		assert_eq!(Balances::free_balance(Treasury::account_id()), 101);
		assert_eq!(Balances::reserved_balance(Treasury::account_id()), 0);

		System::set_block_number(2);
		<Treasury as OnInitialize<u64>>::on_initialize(2);

		assert_eq!(Balances::free_balance(Bounties::bounty_account_id(0)), 26);
		assert_eq!(Balances::reserved_balance(Bounties::bounty_account_id(0)), 0);

		assert_eq!(Balances::free_balance(Treasury::account_id()), 38);
		assert_eq!(Balances::reserved_balance(Treasury::account_id()), 0);

		assert_ok!(Bounties::propose_curator(Origin::root(), 0, 4, 6));

		assert_ok!(Bounties::accept_curator(Origin::signed(4), 0));

		// ===Pre-steps :: Add subbounty-1===
		// Acc-4 is the master curator & make sure enough
		assert_eq!(Balances::free_balance(4), 198);
		assert_eq!(Balances::reserved_balance(4), 3);

		// Subbounty-1
		assert_ok!(
			Bounties::add_subbounty(Origin::signed(4), 0, 10, b"12345-sb01".to_vec())
		);

		assert_eq!(last_event(), RawEvent::SubBountyAdded(0,1));

		// Bounty & Subbounty account status
		assert_eq!(Balances::free_balance(Bounties::bounty_account_id(0)), 16);
		assert_eq!(Balances::reserved_balance(Bounties::bounty_account_id(0)), 0);

		assert_eq!(Balances::free_balance(Bounties::bounty_account_id(1)), 10);
		assert_eq!(Balances::reserved_balance(Bounties::bounty_account_id(1)), 0);

		// Ensure Proposer/Master-Curator bond fund is unreserved.
		assert_eq!(Balances::free_balance(4), 198);
		assert_eq!(Balances::reserved_balance(4), 3);

		// Move Subbounty-1 to curator proposed state
		Balances::make_free_balance_be(&5, 10);

		// Subbounty-1
		assert_eq!(Balances::free_balance(5), 10);
		assert_eq!(Balances::reserved_balance(5), 0);

		assert_ok!(
			Bounties::propose_subcurator(Origin::signed(4),0,1,5,2)
		);

		assert_ok!(
			Bounties::accept_subcurator(Origin::signed(5),0,1)
		);

		// Ensure Subbounty-1 is "Active"
		assert_eq!(Bounties::subbounties(0,1).unwrap().status,
			SubBountyStatus::Active {
				subcurator: 5,
			},
		);

		// Check expiry status of parent bounty.
		assert_eq!(
			Bounties::bounties(0).unwrap().status,
			BountyStatus::Active { curator: 4, update_due: 22 },
		);

		// Check account status of Subbounty-1 subcurator
		// Account status. subcurator deposit "1" is
		// reserved.
		assert_eq!(Balances::free_balance(5), 9);
		assert_eq!(Balances::reserved_balance(5), 1);

		// Try to unassign subcurator from any origin.
		// and check for error "Premature".
		assert_noop!(
			Bounties::unassign_subcurator(Origin::signed(0), 0, 1),
			Error::<Test>::Premature,
		);

		// Forward the system block count.
		System::set_block_number(25);
		<Treasury as OnInitialize<u64>>::on_initialize(25);

		// Extend the expiry block count of parent bounty.
		assert_noop!(
			Bounties::extend_subbounty_bounty_expiry(Origin::signed(4), 0, 1, Vec::new()),
			Error::<Test>::RequireSubCurator,
		);
		assert_ok!(
			Bounties::extend_subbounty_bounty_expiry(Origin::signed(5), 0, 1, Vec::new())
		);

		// Check expiry status of parent bounty, gets updated to
		// new expiry period.
		assert_eq!(
			Bounties::bounties(0).unwrap().status,
			BountyStatus::Active { curator: 4, update_due: 45 },
		);

		// Since expiry due is ahead of system
		// block count. ensure hit with "Premature"
		// error.
		assert_noop!(
			Bounties::unassign_subcurator(Origin::signed(0), 0, 1),
			Error::<Test>::Premature,
		);

		// Forward the system block count to 50,
		// which is ahead of expiry due.
		System::set_block_number(50);
		<Treasury as OnInitialize<u64>>::on_initialize(50);

		assert_eq!(
			Bounties::bounties(0).unwrap().status,
			BountyStatus::Active { curator: 4, update_due: 45 },
		);

		// Able to unassign subcurator from any origin.
		// after the expiry due of parent bounty.
		assert_ok!(Bounties::unassign_subcurator(Origin::signed(0), 0, 1));

		// Subcurator deposit of subbounty-1 is slashed.
		assert_eq!(Balances::free_balance(5), 9);
		assert_eq!(Balances::reserved_balance(5), 0);
	});
}

#[test]
fn test_bounty_subbounty_extn_storage_migration() {
	use sp_storage::Storage;

	let mut storage_inst = Storage::default();

	#[derive(Encode, Decode, Clone, PartialEq, Eq, RuntimeDebug)]
	pub struct OldBounty<AccountId, Balance, BlockNumber> {
		/// The account proposing it.
		proposer: AccountId,
		/// The (total) amount that should be paid if the bounty is rewarded.
		value: Balance,
		/// The curator fee. Included in value.
		fee: Balance,
		/// The deposit of curator.
		curator_deposit: Balance,
		/// The amount held on deposit (reserved) for making this proposal.
		bond: Balance,
		/// The status of this bounty.
		status: BountyStatus<AccountId, BlockNumber>,
	}

	let old_bounty_inst1 = OldBounty::<u128, u64, u32> {
		proposer: 1,
		value: 50,
		fee: 2,
		curator_deposit: 5,
		bond: 10,
		status: BountyStatus::Funded,
	};

	let old_bounty_inst2 = OldBounty::<u128, u64, u32> {
		proposer: 4,
		value: 100,
		fee: 3,
		curator_deposit: 10,
		bond: 10,
		status: BountyStatus::Approved,
	};

	let data = vec![
		(
			pallet_bounties::Bounties::<Test>::hashed_key_for(10),
			old_bounty_inst1.encode().to_vec()
		),
		(
			pallet_bounties::Bounties::<Test>::hashed_key_for(20),
			old_bounty_inst2.encode().to_vec()
		),
	];

	storage_inst.top = data.into_iter().collect();

	sp_io::TestExternalities::new(storage_inst).execute_with(|| {

		subbounty_migration::apply::<Test>();

		// Test Bounty Inst 1
		assert_eq!(
			pallet_bounties::Bounties::<Test>::get(10),
			Some(Bounty {
				proposer: 1,
				value: 50,
				fee: 2,
				curator_deposit: 5,
				bond: 10,
				status: BountyStatus::Funded,
				active_subbounty_count: 0,
			})
		);

		// Test Bounty Inst 2
		assert_eq!(
			pallet_bounties::Bounties::<Test>::get(20),
			Some(Bounty {
				proposer: 4,
				value: 100,
				fee: 3,
				curator_deposit: 10,
				bond: 10,
				status: BountyStatus::Approved,
				active_subbounty_count: 0,
			})
		);
	});
}<|MERGE_RESOLUTION|>--- conflicted
+++ resolved
@@ -21,6 +21,7 @@
 
 use crate as pallet_bounties;
 use super::*;
+use crate::subbounty_migration::SubBountyMigration;
 use std::cell::RefCell;
 
 use frame_support::{
@@ -151,19 +152,16 @@
 	type WeightInfo = ();
 }
 
-<<<<<<< HEAD
-impl subbounty_migration::SubBountyMigration for Test {
+impl SubBountyMigration for Test {
 	type AccountId = u128;
 	type BlockNumber = u64;
 	type Balance = u64;
 }
 
-type TreasuryError = pallet_treasury::Error::<Test, pallet_treasury::DefaultInstance>;
-=======
 type TreasuryError = pallet_treasury::Error::<Test>;
->>>>>>> dbd21b96
 
 pub fn new_test_ext() -> sp_io::TestExternalities {
+	sp_tracing::try_init_simple();
 	let mut t = frame_system::GenesisConfig::default().build_storage::<Test>().unwrap();
 	pallet_balances::GenesisConfig::<Test>{
 		// Total issuance will be 200 with treasury account initialized at ED.
@@ -3885,6 +3883,7 @@
 
 #[test]
 fn test_bounty_subbounty_extn_storage_migration() {
+	sp_tracing::try_init_simple();
 	use sp_storage::Storage;
 
 	let mut storage_inst = Storage::default();
