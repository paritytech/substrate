// This file is part of Substrate.

// Copyright (C) 2020-2021 Parity Technologies (UK) Ltd.
// SPDX-License-Identifier: Apache-2.0

// Licensed under the Apache License, Version 2.0 (the "License");
// you may not use this file except in compliance with the License.
// You may obtain a copy of the License at
//
// 	http://www.apache.org/licenses/LICENSE-2.0
//
// Unless required by applicable law or agreed to in writing, software
// distributed under the License is distributed on an "AS IS" BASIS,
// WITHOUT WARRANTIES OR CONDITIONS OF ANY KIND, either express or implied.
// See the License for the specific language governing permissions and
// limitations under the License.

//! bounties pallet benchmarking.

#![cfg(feature = "runtime-benchmarks")]

use super::*;

use frame_benchmarking::{account, benchmarks, impl_benchmark_test_suite, whitelisted_caller};
use frame_system::RawOrigin;
use sp_runtime::traits::Bounded;

use crate::Pallet as Bounties;
use pallet_treasury::Pallet as Treasury;

const SEED: u32 = 0;

// Create bounties that are approved for use in `on_initialize`.
fn create_approved_bounties<T: Config>(n: u32) -> Result<(), &'static str> {
	for i in 0..n {
		let (caller, _curator, _fee, value, reason) = setup_bounty::<T>(i, MAX_BYTES);
		Bounties::<T>::propose_bounty(RawOrigin::Signed(caller).into(), value, reason)?;
		let bounty_id = BountyCount::<T>::get() - 1;
		Bounties::<T>::approve_bounty(RawOrigin::Root.into(), bounty_id)?;
	}
	ensure!(BountyApprovals::<T>::get().len() == n as usize, "Not all bounty approved");
	Ok(())
}

// Create the pre-requisite information needed to create a treasury `propose_bounty`.
fn setup_bounty<T: Config>(
	u: u32,
	d: u32,
) -> (T::AccountId, T::AccountId, BalanceOf<T>, BalanceOf<T>, Vec<u8>) {
	let caller = account("caller", u, SEED);
	let value: BalanceOf<T> = T::BountyValueMinimum::get().saturating_mul(100u32.into());
	let fee = value / 2u32.into();
	let deposit = T::BountyDepositBase::get() + T::DataDepositPerByte::get() * MAX_BYTES.into();
	let _ = T::Currency::make_free_balance_be(&caller, deposit);
	let curator = account("curator", u, SEED);
	let _ = T::Currency::make_free_balance_be(&curator, fee / 2u32.into());
	let reason = vec![0; d as usize];
	(caller, curator, fee, value, reason)
}

fn create_bounty<T: Config>(
) -> Result<(<T::Lookup as StaticLookup>::Source, BountyIndex), &'static str> {
	let (caller, curator, fee, value, reason) = setup_bounty::<T>(0, MAX_BYTES);
	let curator_lookup = T::Lookup::unlookup(curator.clone());
	Bounties::<T>::propose_bounty(RawOrigin::Signed(caller).into(), value, reason)?;
	let bounty_id = BountyCount::<T>::get() - 1;
	Bounties::<T>::approve_bounty(RawOrigin::Root.into(), bounty_id)?;
	Treasury::<T>::on_initialize(T::BlockNumber::zero());
	Bounties::<T>::propose_curator(RawOrigin::Root.into(), bounty_id, curator_lookup.clone(), fee)?;
	Bounties::<T>::accept_curator(RawOrigin::Signed(curator).into(), bounty_id)?;
	Ok((curator_lookup, bounty_id))
}

fn setup_pot_account<T: Config>() {
	let pot_account = Bounties::<T>::account_id();
	let value = T::Currency::minimum_balance().saturating_mul(1_000_000_000u32.into());
	let _ = T::Currency::make_free_balance_be(&pot_account, value);
}

fn assert_last_event<T: Config>(generic_event: <T as Config>::Event) {
	frame_system::Pallet::<T>::assert_last_event(generic_event.into());
}

const MAX_BYTES: u32 = 16384;

benchmarks! {
	propose_bounty {
		let d in 0 .. MAX_BYTES;

		let (caller, curator, fee, value, description) = setup_bounty::<T>(0, d);
	}: _(RawOrigin::Signed(caller), value, description)

	approve_bounty {
		let (caller, curator, fee, value, reason) = setup_bounty::<T>(0, MAX_BYTES);
		Bounties::<T>::propose_bounty(RawOrigin::Signed(caller).into(), value, reason)?;
		let bounty_id = BountyCount::<T>::get() - 1;
	}: _(RawOrigin::Root, bounty_id)

	propose_curator {
		setup_pot_account::<T>();
		let (caller, curator, fee, value, reason) = setup_bounty::<T>(0, MAX_BYTES);
		let curator_lookup = T::Lookup::unlookup(curator.clone());
		Bounties::<T>::propose_bounty(RawOrigin::Signed(caller).into(), value, reason)?;
		let bounty_id = BountyCount::<T>::get() - 1;
		Bounties::<T>::approve_bounty(RawOrigin::Root.into(), bounty_id)?;
		Bounties::<T>::on_initialize(T::BlockNumber::zero());
	}: _(RawOrigin::Root, bounty_id, curator_lookup, fee)

	// Worst case when curator is inactive and any sender unassigns the curator.
	unassign_curator {
		setup_pot_account::<T>();
		let (curator_lookup, bounty_id) = create_bounty::<T>()?;
		Bounties::<T>::on_initialize(T::BlockNumber::zero());
		let bounty_id = BountyCount::<T>::get() - 1;
		frame_system::Pallet::<T>::set_block_number(T::BountyUpdatePeriod::get() + 1u32.into());
		let caller = whitelisted_caller();
	}: _(RawOrigin::Signed(caller), bounty_id)

	accept_curator {
		setup_pot_account::<T>();
		let (caller, curator, fee, value, reason) = setup_bounty::<T>(0, MAX_BYTES);
		let curator_lookup = T::Lookup::unlookup(curator.clone());
		Bounties::<T>::propose_bounty(RawOrigin::Signed(caller).into(), value, reason)?;
		let bounty_id = BountyCount::<T>::get() - 1;
		Bounties::<T>::approve_bounty(RawOrigin::Root.into(), bounty_id)?;
		Bounties::<T>::on_initialize(T::BlockNumber::zero());
		Bounties::<T>::propose_curator(RawOrigin::Root.into(), bounty_id, curator_lookup, fee)?;
	}: _(RawOrigin::Signed(curator), bounty_id)

	award_bounty {
		setup_pot_account::<T>();
		let (curator_lookup, bounty_id) = create_bounty::<T>()?;
		Bounties::<T>::on_initialize(T::BlockNumber::zero());

<<<<<<< HEAD
		let bounty_id = BountyCount::<T>::get() - 1;
		let curator = T::Lookup::lookup(curator_lookup)?;
=======
		let bounty_id = BountyCount::get() - 1;
		let curator = T::Lookup::lookup(curator_lookup).map_err(<&str>::from)?;

>>>>>>> 5810c460
		let beneficiary = T::Lookup::unlookup(account("beneficiary", 0, SEED));
	}: _(RawOrigin::Signed(curator), bounty_id, beneficiary)

	claim_bounty {
		setup_pot_account::<T>();
		let (curator_lookup, bounty_id) = create_bounty::<T>()?;
		Bounties::<T>::on_initialize(T::BlockNumber::zero());

<<<<<<< HEAD
		let bounty_id = BountyCount::<T>::get() - 1;
		let curator = T::Lookup::lookup(curator_lookup)?;
=======
		let bounty_id = BountyCount::get() - 1;
		let curator = T::Lookup::lookup(curator_lookup).map_err(<&str>::from)?;

>>>>>>> 5810c460

		let beneficiary_account: T::AccountId = account("beneficiary", 0, SEED);
		let beneficiary = T::Lookup::unlookup(beneficiary_account.clone());
		Bounties::<T>::award_bounty(RawOrigin::Signed(curator.clone()).into(), bounty_id, beneficiary)?;

		frame_system::Pallet::<T>::set_block_number(T::BountyDepositPayoutDelay::get());
		ensure!(T::Currency::free_balance(&beneficiary_account).is_zero(), "Beneficiary already has balance");

	}: _(RawOrigin::Signed(curator), bounty_id)
	verify {
		ensure!(!T::Currency::free_balance(&beneficiary_account).is_zero(), "Beneficiary didn't get paid");
	}

	close_bounty_proposed {
		setup_pot_account::<T>();
		let (caller, curator, fee, value, reason) = setup_bounty::<T>(0, 0);
		Bounties::<T>::propose_bounty(RawOrigin::Signed(caller).into(), value, reason)?;
		let bounty_id = BountyCount::<T>::get() - 1;
	}: close_bounty(RawOrigin::Root, bounty_id)

	close_bounty_active {
		setup_pot_account::<T>();
		let (curator_lookup, bounty_id) = create_bounty::<T>()?;
		Bounties::<T>::on_initialize(T::BlockNumber::zero());
		let bounty_id = BountyCount::<T>::get() - 1;
	}: close_bounty(RawOrigin::Root, bounty_id)
	verify {
		assert_last_event::<T>(Event::BountyCanceled(bounty_id).into())
	}

	extend_bounty_expiry {
		setup_pot_account::<T>();
		let (curator_lookup, bounty_id) = create_bounty::<T>()?;
		Bounties::<T>::on_initialize(T::BlockNumber::zero());

<<<<<<< HEAD
		let bounty_id = BountyCount::<T>::get() - 1;
		let curator = T::Lookup::lookup(curator_lookup)?;
=======
		let bounty_id = BountyCount::get() - 1;
		let curator = T::Lookup::lookup(curator_lookup).map_err(<&str>::from)?;
>>>>>>> 5810c460
	}: _(RawOrigin::Signed(curator), bounty_id, Vec::new())
	verify {
		assert_last_event::<T>(Event::BountyExtended(bounty_id).into())
	}

	spend_funds {
		let b in 1 .. 100;
		setup_pot_account::<T>();
		create_approved_bounties::<T>(b)?;

		let mut budget_remaining = BalanceOf::<T>::max_value();
		let mut imbalance = PositiveImbalanceOf::<T>::zero();
		let mut total_weight = Weight::zero();
		let mut missed_any = false;
	}: {
		<Bounties<T> as pallet_treasury::SpendFunds<T>>::spend_funds(
			&mut budget_remaining,
			&mut imbalance,
			&mut total_weight,
			&mut missed_any,
		);
	}
	verify {
		ensure!(budget_remaining < BalanceOf::<T>::max_value(), "Budget not used");
		ensure!(missed_any == false, "Missed some");
		assert_last_event::<T>(Event::BountyBecameActive(b - 1).into())
	}
}

impl_benchmark_test_suite!(Bounties, crate::tests::new_test_ext(), crate::tests::Test);<|MERGE_RESOLUTION|>--- conflicted
+++ resolved
@@ -132,14 +132,9 @@
 		let (curator_lookup, bounty_id) = create_bounty::<T>()?;
 		Bounties::<T>::on_initialize(T::BlockNumber::zero());
 
-<<<<<<< HEAD
-		let bounty_id = BountyCount::<T>::get() - 1;
-		let curator = T::Lookup::lookup(curator_lookup)?;
-=======
 		let bounty_id = BountyCount::get() - 1;
 		let curator = T::Lookup::lookup(curator_lookup).map_err(<&str>::from)?;
 
->>>>>>> 5810c460
 		let beneficiary = T::Lookup::unlookup(account("beneficiary", 0, SEED));
 	}: _(RawOrigin::Signed(curator), bounty_id, beneficiary)
 
@@ -148,14 +143,8 @@
 		let (curator_lookup, bounty_id) = create_bounty::<T>()?;
 		Bounties::<T>::on_initialize(T::BlockNumber::zero());
 
-<<<<<<< HEAD
-		let bounty_id = BountyCount::<T>::get() - 1;
-		let curator = T::Lookup::lookup(curator_lookup)?;
-=======
 		let bounty_id = BountyCount::get() - 1;
 		let curator = T::Lookup::lookup(curator_lookup).map_err(<&str>::from)?;
-
->>>>>>> 5810c460
 
 		let beneficiary_account: T::AccountId = account("beneficiary", 0, SEED);
 		let beneficiary = T::Lookup::unlookup(beneficiary_account.clone());
@@ -191,13 +180,8 @@
 		let (curator_lookup, bounty_id) = create_bounty::<T>()?;
 		Bounties::<T>::on_initialize(T::BlockNumber::zero());
 
-<<<<<<< HEAD
-		let bounty_id = BountyCount::<T>::get() - 1;
-		let curator = T::Lookup::lookup(curator_lookup)?;
-=======
 		let bounty_id = BountyCount::get() - 1;
 		let curator = T::Lookup::lookup(curator_lookup).map_err(<&str>::from)?;
->>>>>>> 5810c460
 	}: _(RawOrigin::Signed(curator), bounty_id, Vec::new())
 	verify {
 		assert_last_event::<T>(Event::BountyExtended(bounty_id).into())
