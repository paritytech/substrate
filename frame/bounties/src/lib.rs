--- conflicted
+++ resolved
@@ -643,27 +643,11 @@
 			Bounties::<T>::try_mutate_exists(bounty_id, |maybe_bounty| -> DispatchResult {
 				let bounty = maybe_bounty.take().ok_or(Error::<T>::InvalidIndex)?;
 				if let BountyStatus::PendingPayout { curator, beneficiary, unlock_at } = bounty.status {
-<<<<<<< HEAD
 					ensure!(system::Module::<T>::block_number() >= unlock_at, Error::<T>::Premature);
 					// Get bounty account id
 					let bounty_account = Self::bounty_account_id(bounty_id);
 					let balance = T::Currency::free_balance(&bounty_account);
 					let fee = bounty.fee.min(balance); // in case curator gave more to subbounties
-=======
-					ensure!(system::Pallet::<T>::block_number() >= unlock_at, Error::<T>::Premature);
-					let bounty_account = Self::bounty_account_id(bounty_id);
-					let balance = T::Currency::free_balance(&bounty_account);
-					let fee = bounty.fee.min(balance); // just to be safe
-					let payout = balance.saturating_sub(fee);
-					let err_amount = T::Currency::unreserve(&curator, bounty.curator_deposit);
-					debug_assert!(err_amount.is_zero());
-					let res = T::Currency::transfer(&bounty_account, &curator, fee, AllowDeath); // should not fail
-					debug_assert!(res.is_ok());
-					let res = T::Currency::transfer(&bounty_account, &beneficiary, payout, AllowDeath); // should not fail
-					debug_assert!(res.is_ok());
-
-					*maybe_bounty = None;
->>>>>>> e60597df
 
 					// Make curator fee payment & unreserve the deposit
 					let _ = T::Currency::unreserve(&curator, bounty.curator_deposit);
@@ -760,17 +744,8 @@
 				BountyDescriptions::remove(bounty_id);
 
 				let balance = T::Currency::free_balance(&bounty_account);
-<<<<<<< HEAD
-				let _ = T::Currency::transfer(
-					&bounty_account,
-					&Self::account_id(),
-					balance,
-					AllowDeath
-				); // should not fail
-=======
 				let res = T::Currency::transfer(&bounty_account, &Self::account_id(), balance, AllowDeath); // should not fail
 				debug_assert!(res.is_ok());
->>>>>>> e60597df
 				*maybe_bounty = None;
 
 				Self::deposit_event(Event::<T>::BountyCanceled(bounty_id));
