// This file is part of Substrate.

// Copyright (C) 2017-2021 Parity Technologies (UK) Ltd.
// SPDX-License-Identifier: Apache-2.0

// Licensed under the Apache License, Version 2.0 (the "License");
// you may not use this file except in compliance with the License.
// You may obtain a copy of the License at
//
// 	http://www.apache.org/licenses/LICENSE-2.0
//
// Unless required by applicable law or agreed to in writing, software
// distributed under the License is distributed on an "AS IS" BASIS,
// WITHOUT WARRANTIES OR CONDITIONS OF ANY KIND, either express or implied.
// See the License for the specific language governing permissions and
// limitations under the License.

//! # Bounties Module ( pallet-bounties )
//!
//! ## Bounty
//!
//! > NOTE: This pallet is tightly coupled with pallet-treasury.
//!
//! A Bounty Spending is a reward for a specified body of work - or specified set of objectives -
//! that needs to be executed for a predefined Treasury amount to be paid out. A curator is assigned
//! after the bounty is approved and funded by Council, to be delegated with the responsibility of
//! assigning a payout address once the specified set of objectives is completed.
//!
//! After the Council has activated a bounty, it delegates the work that requires expertise to a
//! curator in exchange of a deposit. Once the curator accepts the bounty, they get to close the
//! active bounty. Closing the active bounty enacts a delayed payout to the payout address, the
//! curator fee and the return of the curator deposit. The delay allows for intervention through
//! regular democracy. The Council gets to unassign the curator, resulting in a new curator
//! election. The Council also gets to cancel the bounty if deemed necessary before assigning a
//! curator or once the bounty is active or payout is pending, resulting in the slash of the
//! curator's deposit.
//!
//!
//! ### Terminology
//!
//! Bounty:
//! - **Bounty spending proposal:** A proposal to reward a predefined body of
//!   work upon completion by the Treasury.
//! - **SubBounty:** A large chunk of bounty proposal can be subdivided into
//!   small chunks as independent subbounties, for parallel execution,
//!   minimise the workload on council governance & tracking spended funds.
//! - **Proposer:** An account proposing a bounty spending.
//! - **Curator or Master Curator or Sub Curator:** An account managing the
//!   bounty or subbounty and assigning a payout address receiving the reward
//!   for the completion of work.
//! - **Deposit:** The amount held on deposit for placing a bounty proposal
//!   plus the amount held on deposit per byte within the bounty description.
//! - **Curator deposit:** The payment from a candidate willing to curate
//!   an approved bounty. The deposit is returned when/if the bounty is completed.
//! - **Bounty value:** The total amount that should be paid to the
//!   Payout Address if the bounty is rewarded.
//! - **Payout address:** The account to which the total or part of the
//!   bounty is assigned to.
//! - **Payout Delay:** The delay period for which a bounty beneficiary
//!   needs to wait before claiming.
//! - **Curator fee:** The reserved upfront payment for a curator for
//!   work related to the bounty.
//!
//! ## Interface
//!
//! ### Dispatchable Functions
//!
//! Bounty protocol:
//! - `propose_bounty` - Propose a specific treasury amount to be earmarked for a predefined
//!    set of tasks and stake the required deposit.
//! - `approve_bounty` - Accept a specific treasury amount to be earmarked for
//!    a predefined body of work.
//! - `propose_curator` - Assign an account to a bounty as candidate curator.
//! - `accept_curator` - Accept a bounty assignment from the Council, setting a
//!    curator deposit.
//! - `extend_bounty_expiry` - Extend the expiry block number of the bounty and
//!    stay active.
//! - `award_bounty` - Close and pay out the specified amount for the completed work.
//! - `claim_bounty` - Claim a specific bounty amount from the Payout Address.
//! - `unassign_curator` - Unassign an accepted curator from a specific earmark.
//! - `close_bounty` - Cancel the earmark for a specific treasury amount
//!    and close the bounty.
//! - `add_subbounty` - Master curator may break or deligate the execution of
//!    bounty, by adding new subbounty, with amount which can be deducted
//!    from parent bounty.
//! - `propose_subcurator` - Master curator may assign an account to a
//!    subbouty as candidate subcurator.
//! - `accept_subcurator` - Accept a subbounty assignment from the Master curator,
//!    setting a subcurator deposit.
//! - `unassign_subcurator` - Unassign an accepted subcurator from a specific earmark.
//! - `award_subbounty` - Close and specify the subbouty payout benefiiary address.
//! - `claim_subbounty` - Claim a payout amount & subcurator fee for specific subbounty.
//! - `close_subbounty` - Cancel the earmark for a specific treasury amount
//!    and close the bounty.

#![cfg_attr(not(feature = "std"), no_std)]

mod tests;
mod benchmarking;
pub mod weights;

use sp_std::{
	prelude::*,
};

<<<<<<< HEAD
use frame_support::{decl_module, decl_storage, decl_event, ensure, decl_error};

use frame_support::traits::{
	Currency, Get, Imbalance, OnUnbalanced, ExistenceRequirement::{AllowDeath},
	ReservableCurrency,
};

use sp_runtime::{Permill, RuntimeDebug, DispatchResult, traits::{
	Zero, StaticLookup, AccountIdConversion, Saturating, BadOrigin, CheckedSub,
}};

use frame_support::dispatch::{DispatchError, DispatchResultWithPostInfo};

use frame_support::traits::{EnsureOrigin};

use frame_support::weights::{Weight};
=======
use frame_support::{
	decl_module, decl_storage, decl_event, ensure, decl_error,
	traits::{
		Currency, Get, Imbalance, OnUnbalanced, ExistenceRequirement::{AllowDeath},
		ReservableCurrency, EnsureOrigin,
	},
	dispatch::{DispatchError, DispatchResultWithPostInfo},
	weights::{Weight},
};

use sp_runtime::{
	Permill, RuntimeDebug, DispatchResult,
	traits::{
		Zero, StaticLookup, AccountIdConversion, Saturating, BadOrigin, CheckedSub,
	}
};
>>>>>>> 14ab2063

use codec::{Encode, Decode};

use frame_system::{self as system, ensure_signed};

pub use weights::WeightInfo;

type BalanceOf<T> = pallet_treasury::BalanceOf<T>;

type PositiveImbalanceOf<T> = pallet_treasury::PositiveImbalanceOf<T>;

pub trait Config: frame_system::Config + pallet_treasury::Config {

	/// The amount held on deposit for placing a bounty proposal.
	type BountyDepositBase: Get<BalanceOf<Self>>;

	/// The delay period for which a bounty beneficiary need to wait before claim the payout.
	type BountyDepositPayoutDelay: Get<Self::BlockNumber>;

	/// Bounty duration in blocks.
	type BountyUpdatePeriod: Get<Self::BlockNumber>;

	/// Percentage of the curator fee that will be reserved upfront as deposit for bounty curator.
	type BountyCuratorDeposit: Get<Permill>;

	/// Minimum value for a bounty.
	type BountyValueMinimum: Get<BalanceOf<Self>>;

	/// The amount held on deposit per byte within the tip report reason or bounty description.
	type DataDepositPerByte: Get<BalanceOf<Self>>;

	/// The overarching event type.
	type Event: From<Event<Self>> + Into<<Self as frame_system::Config>::Event>;

	/// Maximum acceptable reason length.
	type MaximumReasonLength: Get<u32>;

	/// Weight information for extrinsics in this pallet.
	type WeightInfo: WeightInfo;

	/// Maximum number of subbounty that can be added to active bounty.
	type MaxActiveSubBountyCount: Get<u32>;
}

/// An index of a bounty. Just a `u32`.
pub type BountyIndex = u32;

/// A bounty proposal.
#[derive(Encode, Decode, Clone, PartialEq, Eq, RuntimeDebug)]
pub struct Bounty<AccountId, Balance, BlockNumber> {
	/// The account proposing it.
	proposer: AccountId,
	/// The (total) amount that should be paid if the bounty is rewarded.
	value: Balance,
	/// The curator fee. Included in value.
	fee: Balance,
	/// The deposit of curator.
	curator_deposit: Balance,
	/// The amount held on deposit (reserved) for making this proposal.
	bond: Balance,
	/// The status of this bounty.
	status: BountyStatus<AccountId, BlockNumber>,
	/// active Subbounty count
	active_subbounty_count: BountyIndex,
}

/// The status of a bounty proposal.
#[derive(Encode, Decode, Clone, PartialEq, Eq, RuntimeDebug)]
pub enum BountyStatus<AccountId, BlockNumber> {
	/// The bounty is proposed and waiting for approval.
	Proposed,
	/// The bounty is approved and waiting to become active at next spend period.
	Approved,
	/// The bounty is funded and waiting for curator assignment.
	Funded,
	/// A curator has been proposed by the `ApproveOrigin`. Waiting for acceptance from the curator.
	CuratorProposed {
		/// The assigned curator of this bounty.
		curator: AccountId,
	},
	/// The bounty is active and waiting to be awarded.
	Active {
		/// The curator of this bounty.
		curator: AccountId,
		/// An update from the curator is due by this block, else they are considered inactive.
		update_due: BlockNumber,
	},
	/// The bounty is awarded and waiting to released after a delay.
	PendingPayout {
		/// The curator of this bounty.
		curator: AccountId,
		/// The beneficiary of the bounty.
		beneficiary: AccountId,
		/// When the bounty can be claimed.
		unlock_at: BlockNumber,
	},
}

/// A Subbounty proposal.
#[derive(Encode, Decode, Clone, PartialEq, Eq, RuntimeDebug)]
pub struct SubBounty<AccountId, Balance, BlockNumber> {
	/// The subcurator fee.
	fee: Balance,
	/// The deposit of subcurator.
	curator_deposit: Balance,
	/// The status of this subbounty.
	status: SubBountyStatus<AccountId, BlockNumber>,
}

/// The status of a bounty proposal.
#[derive(Encode, Decode, Clone, PartialEq, Eq, RuntimeDebug)]
pub enum SubBountyStatus<AccountId, BlockNumber> {
	/// The Subbounty is added and waiting for curator assignment.
	Added,
	/// A Subcurator has been proposed by the `curator`. Waiting for acceptance from the subcurator.
	SubCuratorProposed {
		/// The assigned subcurator of this bounty.
		subcurator: AccountId,
	},
	/// The subbounty is active and waiting to be awarded.
	Active {
		/// The subcurator of this subbounty.
		subcurator: AccountId,
	},
	/// The subbounty is awarded and waiting to released after a delay.
	PendingPayout {
		/// The subcurator of this subbounty.
		subcurator: AccountId,
		/// The beneficiary of the subbounty.
		beneficiary: AccountId,
		/// When the subbounty can be claimed.
		unlock_at: BlockNumber,
	},
}

// Note :: For backward compatibility reasons,
// pallet-bounties uses Treasury for storage.
// This is temporary solution, soon will get replaced with
// Own storage identifier.
decl_storage! {
	trait Store for Module<T: Config> as Treasury {

		/// Number of bounty proposals that have been made.
		pub BountyCount get(fn bounty_count): BountyIndex;

		/// Bounties that have been made.
		pub Bounties get(fn bounties):
			map hasher(twox_64_concat) BountyIndex
			=> Option<Bounty<T::AccountId, BalanceOf<T>, T::BlockNumber>>;

		/// The description of each bounty.
		pub BountyDescriptions get(fn bounty_descriptions):
			map hasher(twox_64_concat) BountyIndex => Option<Vec<u8>>;

		/// Bounty indices that have been approved but not yet funded.
		pub BountyApprovals get(fn bounty_approvals): Vec<BountyIndex>;

		/// SubBounties that have been made.
		pub SubBounties get(fn subbounties):
			double_map hasher(twox_64_concat) BountyIndex,
			hasher(twox_64_concat) BountyIndex =>
			Option<SubBounty<T::AccountId, BalanceOf<T>, T::BlockNumber>>;
	}
}

decl_event!(
	pub enum Event<T>
	where
		Balance = BalanceOf<T>,
		<T as frame_system::Config>::AccountId,
	{
		/// New bounty proposal. \[index\]
		BountyProposed(BountyIndex),
		/// A bounty proposal was rejected; funds were slashed. \[index, bond\]
		BountyRejected(BountyIndex, Balance),
		/// A bounty proposal is funded and became active. \[index\]
		BountyBecameActive(BountyIndex),
		/// A bounty is awarded to a beneficiary. \[index, beneficiary\]
		BountyAwarded(BountyIndex, AccountId),
		/// A bounty is claimed by beneficiary. \[index, payout, beneficiary\]
		BountyClaimed(BountyIndex, Balance, AccountId),
		/// A bounty is cancelled. \[index\]
		BountyCanceled(BountyIndex),
		/// A bounty expiry is extended. \[index\]
		BountyExtended(BountyIndex),
		/// A subbounty is added. \[index, subbounty index\]
		SubBountyAdded(BountyIndex, BountyIndex),
		/// A subbounty is awarded to a beneficiary. \[index, subbounty index, beneficiary\]
		SubBountyAwarded(BountyIndex, BountyIndex, AccountId),
		/// A Subbounty is claimed by beneficiary. \[index, subbounty index, payout, beneficiary\]
		SubBountyClaimed(BountyIndex, BountyIndex, Balance, AccountId),
		/// A Subbounty is cancelled. \[index, subbounty index,\]
		SubBountyCanceled(BountyIndex, BountyIndex),
	}
);

decl_error! {
	/// Error for the treasury module.
	pub enum Error for Module<T: Config> {
		/// Proposer's balance is too low.
		InsufficientProposersBalance,
		/// No proposal or bounty at that index.
		InvalidIndex,
		/// The reason given is just too big.
		ReasonTooBig,
		/// The bounty status is unexpected.
		UnexpectedStatus,
		/// Require bounty curator.
		RequireCurator,
		/// Invalid bounty value.
		InvalidValue,
		/// Invalid bounty fee.
		InvalidFee,
		/// A bounty payout is pending.
		/// To cancel the bounty, you must unassign and slash the curator.
		PendingPayout,
		/// The bounties cannot be claimed/closed because it's still in the countdown period.
		Premature,
		/// The bounty balance is not enough to add new subbounty.
		InsufficientBountyBalance,
		/// Subbounty active
		RequireNoActiveSubBounty,
		/// Number of subbounty exceeds threahold of TooManySubBounties
		TooManySubBounties,
		/// Require subbounty curator.
		RequireSubCurator,
	}
}

decl_module! {
	pub struct Module<T: Config>
		for enum Call
		where origin: T::Origin
	{
		/// The amount held on deposit per byte within bounty description.
		const DataDepositPerByte: BalanceOf<T> = T::DataDepositPerByte::get();

		/// The amount held on deposit for placing a bounty proposal.
		const BountyDepositBase: BalanceOf<T> = T::BountyDepositBase::get();

		/// The delay period for which a bounty beneficiary need to wait before claim the payout.
		const BountyDepositPayoutDelay: T::BlockNumber = T::BountyDepositPayoutDelay::get();

		/// Bounty duration in blocks.
		const BountyUpdatePeriod: T::BlockNumber = T::BountyUpdatePeriod::get();

		/// Percentage of the curator fee that will be reserved upfront as deposit for bounty curator.
		const BountyCuratorDeposit: Permill = T::BountyCuratorDeposit::get();

		/// Minimum value for a bounty.
		const BountyValueMinimum: BalanceOf<T> = T::BountyValueMinimum::get();

		/// Maximum acceptable reason length.
		const MaximumReasonLength: u32 = T::MaximumReasonLength::get();

		type Error = Error<T>;

		fn deposit_event() = default;

		/// Propose a new bounty.
		///
		/// The dispatch origin for this call must be _Signed_.
		///
		/// Payment: `TipReportDepositBase` will be reserved from the origin account, as well as
		/// `DataDepositPerByte` for each byte in `reason`. It will be unreserved upon approval,
		/// or slashed when rejected.
		///
		/// - `curator`: The curator account whom will manage this bounty.
		/// - `fee`: The curator fee.
		/// - `value`: The total payment amount of this bounty, curator fee included.
		/// - `description`: The description of this bounty.
		#[weight = <T as Config>::WeightInfo::propose_bounty(description.len() as u32)]
		fn propose_bounty(
			origin,
			#[compact] value: BalanceOf<T>,
			description: Vec<u8>,
		) {
			let proposer = ensure_signed(origin)?;
			Self::create_bounty(proposer, description, value)?;
		}

		/// Approve a bounty proposal. At a later time, the bounty will be funded and become active
		/// and the original deposit will be returned.
		///
		/// May only be called from `T::ApproveOrigin`.
		///
		/// # <weight>
		/// - O(1).
		/// # </weight>
		#[weight = <T as Config>::WeightInfo::approve_bounty()]
		fn approve_bounty(origin, #[compact] bounty_id: BountyIndex) {
			T::ApproveOrigin::ensure_origin(origin)?;

			Bounties::<T>::try_mutate_exists(bounty_id, |maybe_bounty| -> DispatchResult {
				let mut bounty = maybe_bounty.as_mut().ok_or(Error::<T>::InvalidIndex)?;
				ensure!(bounty.status == BountyStatus::Proposed, Error::<T>::UnexpectedStatus);

				bounty.status = BountyStatus::Approved;

				BountyApprovals::append(bounty_id);

				Ok(())
			})?;
		}

		/// Assign a curator to a funded bounty.
		///
		/// May only be called from `T::ApproveOrigin`.
		///
		/// # <weight>
		/// - O(1).
		/// # </weight>
		#[weight = <T as Config>::WeightInfo::propose_curator()]
		fn propose_curator(
			origin,
			#[compact] bounty_id: BountyIndex,
			curator: <T::Lookup as StaticLookup>::Source,
			#[compact] fee: BalanceOf<T>,
		) {
			T::ApproveOrigin::ensure_origin(origin)?;

			let curator = T::Lookup::lookup(curator)?;
			Bounties::<T>::try_mutate_exists(bounty_id, |maybe_bounty| -> DispatchResult {

				let mut bounty = maybe_bounty.as_mut().ok_or(Error::<T>::InvalidIndex)?;
				match bounty.status {
					BountyStatus::Proposed | BountyStatus::Approved | BountyStatus::Funded => {},
					_ => return Err(Error::<T>::UnexpectedStatus.into()),
				};

				ensure!(fee < bounty.value, Error::<T>::InvalidFee);

				bounty.status = BountyStatus::CuratorProposed { curator };
				bounty.fee = fee;

				Ok(())
			})?;
		}

		/// Unassign curator from a bounty.
		///
		/// This function can only be called by the `RejectOrigin` a signed origin.
		///
		/// If this function is called by the `RejectOrigin`, we assume that the curator is malicious
		/// or inactive. As a result, we will slash the curator when possible.
		///
		/// If the origin is the curator, we take this as a sign they are unable to do their job and
		/// they willingly give up. We could slash them, but for now we allow them to recover their
		/// deposit and exit without issue. (We may want to change this if it is abused.)
		///
		/// Finally, the origin can be anyone if and only if the curator is "inactive". This allows
		/// anyone in the community to call out that a curator is not doing their due diligence, and
		/// we should pick a new curator. In this case the curator should also be slashed.
		///
		/// # <weight>
		/// - O(1).
		/// # </weight>
		#[weight = <T as Config>::WeightInfo::unassign_curator()]
		fn unassign_curator(origin, #[compact] bounty_id: BountyIndex) {
			let maybe_sender = ensure_signed(origin.clone())
				.map(Some)
				.or_else(|_| T::RejectOrigin::ensure_origin(origin).map(|_| None))?;

			Bounties::<T>::try_mutate_exists(bounty_id, |maybe_bounty| -> DispatchResult {
				let mut bounty = maybe_bounty.as_mut().ok_or(Error::<T>::InvalidIndex)?;

				let slash_curator = |curator: &T::AccountId, curator_deposit: &mut BalanceOf<T>| {
					let imbalance = T::Currency::slash_reserved(curator, *curator_deposit).0;
					T::OnSlash::on_unbalanced(imbalance);
					*curator_deposit = Zero::zero();
				};

				match bounty.status {
					BountyStatus::Proposed | BountyStatus::Approved | BountyStatus::Funded => {
						// No curator to unassign at this point.
						return Err(Error::<T>::UnexpectedStatus.into())
					}
					BountyStatus::CuratorProposed { ref curator } => {
						// A curator has been proposed, but not accepted yet.
						// Either `RejectOrigin` or the proposed curator can unassign the curator.
						ensure!(maybe_sender.map_or(true, |sender| sender == *curator), BadOrigin);
					},
					BountyStatus::Active { ref curator, ref update_due } => {
						// The bounty is active.
						match maybe_sender {
							// If the `RejectOrigin` is calling this function, slash the curator.
							None => {
								slash_curator(curator, &mut bounty.curator_deposit);
								// Continue to change bounty status below...
							},
							Some(sender) => {
								// If the sender is not the curator, and the curator is inactive,
								// slash the curator.
								if sender != *curator {
									let block_number = system::Module::<T>::block_number();
									if *update_due < block_number {
										slash_curator(curator, &mut bounty.curator_deposit);
										// Continue to change bounty status below...
									} else {
										// Curator has more time to give an update.
										return Err(Error::<T>::Premature.into())
									}
								} else {
									// Else this is the curator, willingly giving up their role.
									// Give back their deposit.
									let _ = T::Currency::unreserve(&curator, bounty.curator_deposit);
									// Continue to change bounty status below...
								}
							},
						}
					},
					BountyStatus::PendingPayout { ref curator, .. } => {
						// The bounty is pending payout, so only council can unassign a curator.
						// By doing so, they are claiming the curator is acting maliciously, so
						// we slash the curator.
						ensure!(maybe_sender.is_none(), BadOrigin);
						slash_curator(curator, &mut bounty.curator_deposit);
						// Continue to change bounty status below...
					},
				};

				bounty.status = BountyStatus::Funded;
				Ok(())
			})?;
		}

		/// Accept the curator role for a bounty.
		/// A deposit will be reserved from curator and refund upon successful payout.
		///
		/// May only be called from the curator.
		///
		/// # <weight>
		/// - O(1).
		/// # </weight>
		#[weight = <T as Config>::WeightInfo::accept_curator()]
		fn accept_curator(origin, #[compact] bounty_id: BountyIndex) {
			let signer = ensure_signed(origin)?;

			Bounties::<T>::try_mutate_exists(bounty_id, |maybe_bounty| -> DispatchResult {
				let mut bounty = maybe_bounty.as_mut().ok_or(Error::<T>::InvalidIndex)?;

				match bounty.status {
					BountyStatus::CuratorProposed { ref curator } => {
						ensure!(signer == *curator, Error::<T>::RequireCurator);

						// Reserve the Curator deposit
						let deposit = T::BountyCuratorDeposit::get() * bounty.fee;
						T::Currency::reserve(curator, deposit)?;
						bounty.curator_deposit = deposit;

						let update_due = system::Module::<T>::block_number() + T::BountyUpdatePeriod::get();
						bounty.status = BountyStatus::Active { curator: curator.clone(), update_due };
						Ok(())
					},
					_ => Err(Error::<T>::UnexpectedStatus.into()),
				}
			})?;
		}

		/// Award bounty to a beneficiary account. The beneficiary will be able to claim the funds after a delay.
		///
		/// Call may gets failed if Subbounties are active, Ensure to close
		/// subbounty explicitly.
		///
		/// The dispatch origin for this call must be the curator of this bounty.
		///
		/// - `bounty_id`: Bounty ID to award.
		/// - `beneficiary`: The beneficiary account whom will receive the payout.
		///
		/// # <weight>
		/// - O(1).
		/// # </weight>
		#[weight = <T as Config>::WeightInfo::award_bounty()]
		fn award_bounty(origin,
			#[compact] bounty_id: BountyIndex,
			beneficiary: <T::Lookup as StaticLookup>::Source
		) {
			let signer = ensure_signed(origin)?;
			let beneficiary = T::Lookup::lookup(beneficiary)?;

			Bounties::<T>::try_mutate_exists(bounty_id, |maybe_bounty| -> DispatchResult {
				let mut bounty = maybe_bounty.as_mut().ok_or(Error::<T>::InvalidIndex)?;

				// Ensure no active subbounties before processing the call.
				ensure!(bounty.active_subbounty_count == 0, Error::<T>::RequireNoActiveSubBounty);

				match &bounty.status {
					BountyStatus::Active {
						curator,
						..
					} => {
						ensure!(signer == *curator, Error::<T>::RequireCurator);
					},
					_ => return Err(Error::<T>::UnexpectedStatus.into()),
				}
				bounty.status = BountyStatus::PendingPayout {
					curator: signer,
					beneficiary: beneficiary.clone(),
					unlock_at: system::Module::<T>::block_number() + T::BountyDepositPayoutDelay::get(),
				};

				Ok(())
			})?;

			Self::deposit_event(Event::<T>::BountyAwarded(bounty_id, beneficiary));
		}

		/// Claim the payout from an awarded bounty after payout delay.
		///
		/// The dispatch origin for this call must be the beneficiary of this bounty.
		///
		/// - `bounty_id`: Bounty ID to claim.
		///
		/// # <weight>
		/// - O(1).
		/// # </weight>
		#[weight = <T as Config>::WeightInfo::claim_bounty()]
		fn claim_bounty(origin, #[compact] bounty_id: BountyIndex) {
			let _ = ensure_signed(origin)?; // anyone can trigger claim

			Bounties::<T>::try_mutate_exists(bounty_id, |maybe_bounty| -> DispatchResult {
				let bounty = maybe_bounty.take().ok_or(Error::<T>::InvalidIndex)?;
				if let BountyStatus::PendingPayout { curator, beneficiary, unlock_at } = bounty.status {
					ensure!(system::Module::<T>::block_number() >= unlock_at, Error::<T>::Premature);
					// Get bounty account id
					let bounty_account = Self::bounty_account_id(bounty_id);
					let balance = T::Currency::free_balance(&bounty_account);
					let fee = bounty.fee.min(balance); // just to be safe

					// Make curator fee payment & unreserve the deposit
					let _ = T::Currency::unreserve(&curator, bounty.curator_deposit);
					let _ = T::Currency::transfer(
						&bounty_account,
						&curator,
						fee,
						AllowDeath
					); // should not fail

					// Make beneficiary payment
					let payout = balance.saturating_sub(fee);
					let _ = T::Currency::transfer(
						&bounty_account,
						&beneficiary,
						payout,
						AllowDeath
					); // should not fail

					// State Clean-up
					BountyDescriptions::remove(bounty_id);
					*maybe_bounty = None;
					// Trigger Event
					Self::deposit_event(Event::<T>::BountyClaimed(bounty_id, payout, beneficiary));
					Ok(())
				} else {
					Err(Error::<T>::UnexpectedStatus.into())
				}
			})?;
		}

		/// Cancel a proposed or active bounty. All the funds will be sent to treasury and
		/// the curator deposit will be unreserved if possible.
		///
		/// Call may gets failed if Subbounties are active, Ensure to close
		/// subbounty explicitly.
		///
		/// Only `T::RejectOrigin` is able to cancel a bounty.
		///
		/// - `bounty_id`: Bounty ID to cancel.
		///
		/// # <weight>
		/// - O(1).
		/// # </weight>
		#[weight = <T as Config>::WeightInfo::close_bounty_proposed().max(<T as Config>::WeightInfo::close_bounty_active())]
		fn close_bounty(origin, #[compact] bounty_id: BountyIndex) -> DispatchResultWithPostInfo {
			T::RejectOrigin::ensure_origin(origin)?;


			Bounties::<T>::try_mutate_exists(bounty_id, |maybe_bounty| -> DispatchResultWithPostInfo {
				let bounty = maybe_bounty.as_ref().ok_or(Error::<T>::InvalidIndex)?;

				// Ensure no active subbounties before processing the call.
				ensure!(bounty.active_subbounty_count == 0, Error::<T>::RequireNoActiveSubBounty);

				match &bounty.status {
					BountyStatus::Proposed => {
						// The reject origin would like to cancel a proposed bounty.
						BountyDescriptions::remove(bounty_id);
						let value = bounty.bond;
						let imbalance = T::Currency::slash_reserved(&bounty.proposer, value).0;
						T::OnSlash::on_unbalanced(imbalance);
						*maybe_bounty = None;

						Self::deposit_event(Event::<T>::BountyRejected(bounty_id, value));
						// Return early, nothing else to do.
						return Ok(Some(<T as Config>::WeightInfo::close_bounty_proposed()).into())
					},
					BountyStatus::Approved => {
						// For weight reasons, we don't allow a council to cancel in this phase.
						// We ask for them to wait until it is funded before they can cancel.
						return Err(Error::<T>::UnexpectedStatus.into())
					},
					BountyStatus::Funded |
					BountyStatus::CuratorProposed { .. } => {
						// Nothing extra to do besides the removal of the bounty below.
					},
					BountyStatus::Active { curator, .. } => {
						// Cancelled by council, refund deposit of the working curator.
						let _ = T::Currency::unreserve(&curator, bounty.curator_deposit);
						// Then execute removal of the bounty below.
					},
					BountyStatus::PendingPayout { .. } => {
						// Bounty is already pending payout. If council wants to cancel
						// this bounty, it should mean the curator was acting maliciously.
						// So the council should first unassign the curator, slashing their
						// deposit.
						return Err(Error::<T>::PendingPayout.into())
					},
				}

				let bounty_account = Self::bounty_account_id(bounty_id);
				BountyDescriptions::remove(bounty_id);

				let balance = T::Currency::free_balance(&bounty_account);
				let _ = T::Currency::transfer(
					&bounty_account,
					&Self::account_id(),
					balance,
					AllowDeath
				); // should not fail
				*maybe_bounty = None;

				Self::deposit_event(Event::<T>::BountyCanceled(bounty_id));
				Ok(Some(<T as Config>::WeightInfo::close_bounty_active()).into())
			})
		}

		/// Extend the expiry time of an active bounty.
		///
		/// The dispatch origin for this call must be the curator of this bounty.
		///
		/// - `bounty_id`: Bounty ID to extend.
		/// - `remark`: additional information.
		///
		/// # <weight>
		/// - O(1).
		/// # </weight>
		#[weight = <T as Config>::WeightInfo::extend_bounty_expiry()]
		fn extend_bounty_expiry(origin, #[compact] bounty_id: BountyIndex, _remark: Vec<u8>) {
			let signer = ensure_signed(origin)?;

			Bounties::<T>::try_mutate_exists(bounty_id, |maybe_bounty| -> DispatchResult {
				let bounty = maybe_bounty.as_mut().ok_or(Error::<T>::InvalidIndex)?;

				match bounty.status {
					BountyStatus::Active { ref curator, ref mut update_due } => {
						ensure!(*curator == signer, Error::<T>::RequireCurator);
						*update_due = (system::Module::<T>::block_number() + T::BountyUpdatePeriod::get()).max(*update_due);
					},
					_ => return Err(Error::<T>::UnexpectedStatus.into()),
				}
				Ok(())
			})?;

			Self::deposit_event(Event::<T>::BountyExtended(bounty_id));
		}

		/// Add a new subbounty.
		///
		/// The dispatch origin for this call must be master curator.
		/// parent bounty must me in "active" state.
		///
		/// Subbouty gets added successfully & fund gets transfered from
		/// parent bounty to subbounty account, if parent bounty has
		/// enough fund. else call get failed.
		///
		/// Upperbount to maximum active number of subbounties that
		/// can be added are managed via runtime trait config
		/// 'MaxActiveSubBountyCount'.
		///
		/// if call is success, state of subbounty is moved to "Approved" state.
		/// And later moved to "Funded" state as part of "spend_fund()" callback.
		///
		/// - `bounty_id`: Bounty ID for which subbounty to be added.
		/// - `value`: Value for executing the proposal.
		/// - `description`: Text description for the subbounty.
		#[weight = <T as Config>::WeightInfo::add_subbounty(description.len() as u32)]
		fn add_subbounty(
			origin,
			#[compact] bounty_id: BountyIndex,
			value: BalanceOf<T>,
			description: Vec<u8>,
		) {
			let signer = ensure_signed(origin)?;

			Bounties::<T>::try_mutate_exists(
				bounty_id,
				|maybe_bounty| -> DispatchResult {
					let bounty = maybe_bounty
						.as_mut()
						.ok_or(Error::<T>::InvalidIndex)?;

					if let BountyStatus::Active { ref curator, .. } = bounty.status {
						ensure!(signer == *curator, Error::<T>::RequireCurator);

						// Verify the arguments
						ensure!(
							description.len() <= T::MaximumReasonLength::get() as usize,
							Error::<T>::ReasonTooBig,
						);
						ensure!(
							value >= T::BountyValueMinimum::get(),
							Error::<T>::InvalidValue,
						);
						ensure!(
							bounty.active_subbounty_count <
								T::MaxActiveSubBountyCount::get() as u32,
							Error::<T>::TooManySubBounties,
						);

						// Read parent bounty account info
						let bounty_account = Self::bounty_account_id(bounty_id);

						// Create subbounty ID.
						let subbounty_id = Self::bounty_count();

						// Transfer fund from parent bounty to subbounty.
						let subbounty_account = Self::bounty_account_id(subbounty_id);
						T::Currency::transfer(
							&bounty_account,
							&subbounty_account,
							value,
							AllowDeath
						)?;

						// Increment the active subbounty count.
						bounty.active_subbounty_count += 1;
						BountyCount::put(subbounty_id + 1);

						// Create subbounty instance
						Self::create_subbounty(
							bounty_id,
							subbounty_id,
							description,
						);
						Ok(())
					} else {
						Err(Error::<T>::UnexpectedStatus.into())
					}
				}
			)?;
		}

		/// Propose subcurator for funded subbounty.
		///
		/// The dispatch origin for this call must be master curator.
		///
		/// Parent bounty must be in active state,
		/// for this subbounty call to work.
		///
		/// Subbounty must be in "Funded" state, for
		/// processing the call. and state of subbounty is
		/// moved to CuratorProposed on successful call
		/// completion.
		///
		/// - `bounty_id`: ID pair Bounty ID.
		/// - `subbounty_id`: ID pair SubBounty ID to cancel.
		/// - `subcurator`: Address of subcurator.
		/// - `fee`: payment fee to subcurator for execution.
		#[weight = <T as Config>::WeightInfo::propose_subcurator()]
		fn propose_subcurator(origin, #[compact] bounty_id: BountyIndex,
			#[compact] subbounty_id: BountyIndex,
			subcurator: <T::Lookup as StaticLookup>::Source,
			#[compact] fee: BalanceOf<T>,
		) {
			let signer = ensure_signed(origin)?;
			let subcurator = T::Lookup::lookup(subcurator)?;

			// Ensure parent bounty is Active & get status of curator
			let (master_curator, _) = Self::ensure_bounty_active(bounty_id)?;

			// Mutate the Subbounty instance
			SubBounties::<T>::try_mutate_exists(
				bounty_id,
				subbounty_id,
				|maybe_subbounty| -> DispatchResult {

					let mut subbounty = maybe_subbounty
						.as_mut()
						.ok_or(Error::<T>::InvalidIndex)?;

					// Ensure sure caller is curator
					ensure!(signer == master_curator, Error::<T>::RequireCurator);

					// Ensure subbounty is in expected state
					ensure!(
						subbounty.status == SubBountyStatus::Added,
						Error::<T>::UnexpectedStatus,
					);

					// Ensure subcurator fee is less than subbounty value.
					let subbounty_account = Self::bounty_account_id(subbounty_id);
					let subbounty_value = T::Currency::free_balance(&subbounty_account);
					ensure!(fee < subbounty_value, Error::<T>::InvalidFee);

					// Update the master curator fee balance.
					Bounties::<T>::try_mutate_exists(
						bounty_id,
						|maybe_bounty| -> DispatchResult {
							if let Some(bounty) = maybe_bounty.as_mut() {
								// Ensure subcurator fee is less than
								// master curator fee &
								// reduce the master curator fee
								// by subcurator fee.
								bounty.fee = bounty
									.fee
									.checked_sub(&fee)
									.ok_or(Error::<T>::InvalidFee)?;
							}
							Ok(())
						}
					)?;

					// Update the subcurator fee.
					subbounty.fee = fee;

					// update the subbounty state
					subbounty.status = SubBountyStatus::SubCuratorProposed {
						subcurator: subcurator
					};
					Ok(())
				}
			)?;
		}

		/// Accept the subcurator role for the subbounty.
		///
		/// A deposit will be reserved from subcurator and
		/// refund upon successful payout or cancellation.
		///
		/// Fee for subcurator is deducted from curator
		/// fee of parent bounty.
		///
		/// The dispatch origin for this call must be
		/// the subcurator of this subbounty.
		///
		/// Parent bounty must be in active state,
		/// for this subbounty call to work.
		///
		/// Subbounty must be in "CuratorProposed" state, for
		/// processing the call. and state of subbounty is
		/// moved to "Active" on successful call
		/// completion.
		///
		/// - `bounty_id`: ID pair Bounty ID.
		/// - `subbounty_id`: ID pair SubBounty ID to cancel.
		#[weight = <T as Config>::WeightInfo::accept_subcurator()]
		fn accept_subcurator(origin,
			#[compact] bounty_id: BountyIndex,
			#[compact] subbounty_id: BountyIndex,
		) {
			let signer = ensure_signed(origin)?;

			// Ensure parent bounty is Active & get status of curator
			let (_, _) = Self::ensure_bounty_active(bounty_id)?;

			// Mutate Subbounty
			SubBounties::<T>::try_mutate_exists(bounty_id, subbounty_id,
				|maybe_subbounty| -> DispatchResult {

				let mut subbounty = maybe_subbounty
					.as_mut()
					.ok_or(Error::<T>::InvalidIndex)?;

				// Ensure subbounty is in expected state
<<<<<<< HEAD
				if let SubBountyStatus::SubCuratorProposed { ref subcurator } =
					subbounty.status
=======
				if let SubBountyStatus::SubCuratorProposed { ref subcurator } = subbounty.status
>>>>>>> 14ab2063
				{
					ensure!(signer == *subcurator, Error::<T>::RequireSubCurator);

					// Reserve subcurator deposit
					let deposit = T::BountyCuratorDeposit::get() * subbounty.fee;
					T::Currency::reserve(subcurator, deposit)?;
					subbounty.curator_deposit = deposit;

					subbounty.status = SubBountyStatus::Active {
						subcurator: subcurator.clone(),
					};
					Ok(())
				} else {
					Err(Error::<T>::UnexpectedStatus.into())
				}
			})?;
		}

		/// Unassign subcurator from a subbounty.
		///
		/// The dispatch origin for this call can be
		/// either `RejectOrigin` or any signed origin.
		///
		/// Parent bounty must be in active state,
		/// for this subbounty call to work.
		///
		/// If this function is called by the `RejectOrigin`, we assume that
		/// the subcurator is malicious or inactive. As a result,
		/// subcurator deposit may be slashed.
		///
		/// If the origin is the subcurator, we take this as a sign they are
		/// unable to do their job and they willingly give up.
		/// We could slash the deposit, but for now we allow them to
		/// unreserve their deposit and exit without issue.
		/// (We may want to change this if it is abused.)
		///
		/// Finally, the origin can be anyone if and only if the subcurator
		/// is "inactive". Expiry update due of parent bounty is
		/// used to estimate mature or inactive state of subcurator.
		/// This allows anyone in the community to call out
		/// that a subcurator is not doing their due diligence, and
		/// we should pick a new subcurator. In this case the subcurator
		/// deposit is slashed.
		///
		/// State of subbounty is moved to Added state
		/// on successful call completion.
		///
		/// - `bounty_id`: ID pair Bounty ID.
		/// - `subbounty_id`: ID pair SubBounty ID to cancel.
		#[weight = <T as Config>::WeightInfo::unassign_subcurator()]
		fn unassign_subcurator(
			origin,
			#[compact] bounty_id: BountyIndex,
			#[compact] subbounty_id: BountyIndex,
		) {
			let maybe_sender = ensure_signed(origin.clone())
				.map(Some)
				.or_else(|_| T::RejectOrigin::ensure_origin(origin).map(|_| None))?;

			// Ensure parent bounty is Active & get status of curator
			let (master_curator, update_due) = Self::ensure_bounty_active(bounty_id)?;

			// Ensure subbounty is in expected state
			SubBounties::<T>::try_mutate_exists(
				bounty_id,
				subbounty_id,
				|maybe_subbounty| -> DispatchResult {

					let mut subbounty = maybe_subbounty
						.as_mut()
						.ok_or(Error::<T>::InvalidIndex)?;

					let slash_curator = |arg_curator: &T::AccountId,
						curator_deposit: &mut BalanceOf<T>| {
							let imbalance = T::Currency::slash_reserved(
								arg_curator,
								*curator_deposit,
							).0;
							T::OnSlash::on_unbalanced(imbalance);
							*curator_deposit = Zero::zero();
						};

					match subbounty.status {
						SubBountyStatus::Added => {
							// No curator to unassign at this point.
							return Err(Error::<T>::UnexpectedStatus.into())
						}
						SubBountyStatus::SubCuratorProposed { ref subcurator } => {
							// A subcurator has been proposed, but not accepted yet.
							// Either `RejectOrigin`, curator or the proposed subcurator
							// can unassign the subcurator.
							ensure!(
								maybe_sender.map_or(
									true,
									|sender| sender == *subcurator || sender == master_curator
								),
								BadOrigin,
							);
						},
						SubBountyStatus::Active { ref subcurator } => {
							// The bounty is active.
							match maybe_sender {
								// If the `RejectOrigin` is calling this function,
								// slash the subcurator deposit.
								None => {
									slash_curator(subcurator, &mut subbounty.curator_deposit);
									// Continue to change bounty status below...
								},
								Some(sender) => {
									if sender == *subcurator {
										// This is the subcurator,
										// willingly giving up their role.
										// Give back their deposit.
										T::Currency::unreserve(
											&subcurator,
											subbounty.curator_deposit,
										);
										// Continue to change bounty status below...
									} else if sender == master_curator {
										// looks like subcurator is inactive,
										// slash the subcurator deposit.
										slash_curator(subcurator, &mut subbounty.curator_deposit);
										// Continue to change bounty status below...
									} else {
										// check for expiry
										// looks like subcurator is inactive,
										// slash the subcurator deposit.
										let block_number = system::Module::<T>::block_number();
										if update_due < block_number {
											slash_curator(
												subcurator,
												&mut subbounty.curator_deposit,
											);
											// Continue to change bounty status below...
										} else {
											// Curator has more time to give an update.
											return Err(Error::<T>::Premature.into())
										}
									}
								},
							}
						},
						SubBountyStatus::PendingPayout { ref subcurator, .. } => {
							ensure!(
								maybe_sender.map_or(
									true,
									|sender| sender == master_curator,
								),
								BadOrigin,
							);
							slash_curator(subcurator, &mut subbounty.curator_deposit);
							// Continue to change bounty status below...
						},
					};
					// Move the subbounty state to Added.
					subbounty.status = SubBountyStatus::Added;
					Ok(())
				}
			)?;
		}

		/// Award subbounty to a beneficiary.
		///
		/// The beneficiary will be able to claim the
		/// funds after a delay.
		///
		/// The dispatch origin for this call must be
		/// the master curator or subcurator of this subbounty.
		///
		/// Parent bounty must be in active state,
		/// for this subbounty call to work.
		///
		/// Subbounty must be in active state, for
		/// processing the call. and state of subbounty is
		/// moved to PendingPayout on successful call
		/// completion.
		///
		/// - `bounty_id`: ID pair Bounty ID.
		/// - `subbounty_id`: ID pair SubBounty ID to cancel.
		/// - `beneficiary`: Beneficiary account.
		#[weight = <T as Config>::WeightInfo::award_subbounty()]
		fn award_subbounty(origin,
			#[compact] bounty_id: BountyIndex,
			#[compact] subbounty_id: BountyIndex,
			beneficiary: <T::Lookup as StaticLookup>::Source
		) {
			let signer = ensure_signed(origin)?;
			let beneficiary = T::Lookup::lookup(beneficiary)?;

			// Ensure parent bounty is Active
			let (_, _) = Self::ensure_bounty_active(bounty_id)?;

			// Ensure subbounty is in expected state
			SubBounties::<T>::try_mutate_exists(
				bounty_id,
				subbounty_id,
				|maybe_subbounty| -> DispatchResult {
					let mut subbounty = maybe_subbounty
						.as_mut()
						.ok_or(Error::<T>::InvalidIndex)?;

					// Ensure Subbounty is in active state
					if let SubBountyStatus::Active { ref subcurator } =
						subbounty.status
					{
						ensure!(
							signer == *subcurator,
							Error::<T>::RequireSubCurator,
						);
						// Move the subbounty state to Pending payout.
						subbounty.status = SubBountyStatus::PendingPayout {
							subcurator: signer,
							beneficiary: beneficiary.clone(),
							unlock_at: system::Module::<T>::block_number() +
								T::BountyDepositPayoutDelay::get(),
						};
						Ok(())
					} else {
						Err(Error::<T>::UnexpectedStatus.into())
					}
				}
			)?;
			// Trigger the event SubBountyAwarded
			Self::deposit_event(
				Event::<T>::SubBountyAwarded(
					bounty_id,
					subbounty_id,
					beneficiary
				)
			);
		}

		/// Claim the payout from an awarded subbounty after payout delay.
		///
		/// The dispatch origin for this call may be any signed origin.
		///
		/// Call works independent of parent bounty state,
		/// No need for parent bounty must be in active state.
		///
		/// Beneficiary is paid out with with agreed bounty value.
		/// SubCurator fee is paid & curator deposit is unreserved.
		///
		/// Subbounty must be in PendingPayout state, for
		/// processing the call. and instance of subbounty is
		/// deallocated from DB on successful call completion.
		///
		/// - `bounty_id`: ID pair Bounty ID.
		/// - `subbounty_id`: ID pair SubBounty ID to cancel.
		#[weight = <T as Config>::WeightInfo::claim_subbounty()]
		fn claim_subbounty(origin,
			#[compact] bounty_id: BountyIndex,
			#[compact] subbounty_id: BountyIndex,
		) {
			let _ = ensure_signed(origin)?;

			// TODO :: Have to recheck
			// ignoring the requirement of parent bounty should be active
			// for claiming the subbounty.
			// Since subbounty is executed & in waiting period of PendingPayout.
			// We can gracefully execute this call, without having dependency on
			// state of parent bounty, This enables to call close_subbounty()
			// recursively from close_bounty() without any issue.
			// // Ensure parent bounty is Active
			// let master_curator = Self::ensure_bounty_active(bounty_id)?;

			// Ensure subbounty is in expected state
			SubBounties::<T>::try_mutate_exists(
				bounty_id,
				subbounty_id,
				|maybe_subbounty| -> DispatchResult {
					let subbounty = maybe_subbounty
						.as_mut()
						.ok_or(Error::<T>::InvalidIndex)?;

					if let SubBountyStatus::PendingPayout {
						ref subcurator, ref beneficiary, ref unlock_at
					} = subbounty.status {
						// Ensure block number is elapsed for
						// processing the claim.
						ensure!(
							system::Module::<T>::block_number() >= *unlock_at,
							Error::<T>::Premature,
						);

						// Make curator fee payment
						let subbounty_account = Self::bounty_account_id(subbounty_id);
						let balance = T::Currency::free_balance(&subbounty_account);
						let fee = subbounty.fee.min(balance); // just to be safe
						let payout = balance.saturating_sub(fee);

						// unreserve the subcurator deposit
						let _ = T::Currency::unreserve(
							&subcurator,
							subbounty.curator_deposit,
						); // should not fail

						// Make payout to subcurator
						let _ = T::Currency::transfer(
							&subbounty_account,
							&subcurator,
							fee,
							AllowDeath,
						); // should not fail

						// Make payout to beneficiary
						let _ = T::Currency::transfer(
							&subbounty_account,
							beneficiary,
							payout,
							AllowDeath,
						); // should not fail

						// Trigger the SubBountyClaimed event
						Self::deposit_event(
							Event::<T>::SubBountyClaimed(
								bounty_id,
								subbounty_id,
								payout,
								beneficiary.clone(),
							)
						);

						// Update the active subbounty tracking count.
						Bounties::<T>::mutate_exists(
							bounty_id,
							|maybe_bounty| {
								if let Some(bounty) = maybe_bounty.as_mut() {
									bounty.active_subbounty_count = bounty
										.active_subbounty_count
										.saturating_sub(1);
								}
							}
						);
						// Remove the subbounty description
						BountyDescriptions::remove(subbounty_id);
						// Remove the subbounty instance
						// from DB
						*maybe_subbounty = None;
						Ok(())
					} else {
						Err(Error::<T>::UnexpectedStatus.into())
					}
				}
			)?;
		}

		/// Cancel a proposed or active subbounty.
		/// Subbounty account funds are transferred to parent bounty account.
		/// the subcurator deposit may be unreserved if possible.
		///
		/// The dispatch origin for this call must be
		/// either master curator of this subbounty or `T::RejectOrigin`.
		///
		/// If state of subbounty is `Active`,
		/// subcurator deposit is unreserved.
		///
		/// If state of subbounty is `PendingPayout`,
		/// call fails & returns PendingPayout error.
		///
		/// Parent bounty must be in active state,
		/// for this subbounty call to work.
		///
		/// Instance of subbounty is deallocated from DB
		/// on successful call completion.
		///
		/// - `bounty_id`: ID pair Bounty ID.
		/// - `subbounty_id`: ID pair SubBounty ID to cancel.
		#[weight = <T as Config>::WeightInfo::close_subbounty()]
		fn close_subbounty(origin,
			#[compact] bounty_id: BountyIndex,
			#[compact] subbounty_id: BountyIndex,
		) {
			let maybe_sender = ensure_signed(origin.clone())
				.map(Some)
				.or_else(|_| T::RejectOrigin::ensure_origin(origin).map(|_| None))?;

			// Ensure parent bounty is Active
			let (master_curator, _) = Self::ensure_bounty_active(bounty_id)?;

			// Either `RejectOrigin` or the master curator can close subbounty.
			ensure!(
				maybe_sender.map_or(true, |sender| sender == master_curator),
				BadOrigin
			);
			// Call the internal implementation.
			Self::impl_close_subbounty(bounty_id, subbounty_id)?;
		}
	}
}

impl<T: Config> Module<T> {
	// Add public immutables and private mutables.

	/// The account ID of the treasury pot.
	///
	/// This actually does computation. If you need to keep using it, then make sure you cache the
	/// value and only call this once.
	pub fn account_id() -> T::AccountId {
		T::ModuleId::get().into_account()
	}

	/// The account ID of a bounty account
	pub fn bounty_account_id(id: BountyIndex) -> T::AccountId {
		// only use two byte prefix to support 16 byte account id (used by test)
		// "modl" ++ "py/trsry" ++ "bt" is 14 bytes, and two bytes remaining for bounty index
		T::ModuleId::get().into_sub_account(("bt", id))
	}

	fn create_bounty(
		proposer: T::AccountId,
		description: Vec<u8>,
		value: BalanceOf<T>,
	) -> DispatchResult {
		ensure!(description.len() <= T::MaximumReasonLength::get() as usize, Error::<T>::ReasonTooBig);
		ensure!(value >= T::BountyValueMinimum::get(), Error::<T>::InvalidValue);

		let index = Self::bounty_count();

		// reserve deposit for new bounty
		let bond = T::BountyDepositBase::get()
			+ T::DataDepositPerByte::get() * (description.len() as u32).into();
		T::Currency::reserve(&proposer, bond)
			.map_err(|_| Error::<T>::InsufficientProposersBalance)?;

		BountyCount::put(index + 1);

		let bounty = Bounty {
			proposer,
			value,
			fee: 0u32.into(),
			curator_deposit: 0u32.into(),
			bond,
			status: BountyStatus::Proposed,
			active_subbounty_count: 0u32.into(),
		};

		Bounties::<T>::insert(index, &bounty);
		BountyDescriptions::insert(index, description);

		Self::deposit_event(RawEvent::BountyProposed(index));

		Ok(())
	}

	fn ensure_bounty_active(
		bounty_id: BountyIndex,
	) -> Result<(T::AccountId, T::BlockNumber), DispatchError> {
		let bounty = Self::bounties(&bounty_id).ok_or(Error::<T>::InvalidIndex)?;
		if let BountyStatus::Active { curator, update_due } = bounty.status {
			Ok((curator, update_due))
		} else {
			Err(Error::<T>::UnexpectedStatus.into())
		}
	}

	fn create_subbounty(
		bounty_id: BountyIndex,
		subbounty_id: BountyIndex,
		description: Vec<u8>,
	) {

		let subbounty = SubBounty {
			fee: 0u32.into(),
			curator_deposit: 0u32.into(),
			status: SubBountyStatus::Added,
		};

		SubBounties::<T>::insert(bounty_id, subbounty_id, &subbounty);
		BountyDescriptions::insert(subbounty_id, description);
		Self::deposit_event(RawEvent::SubBountyAdded(bounty_id, subbounty_id));
	}

	fn impl_close_subbounty(
		bounty_id: BountyIndex,
		subbounty_id: BountyIndex,
	) -> DispatchResult {
		SubBounties::<T>::try_mutate_exists(
			bounty_id,
			subbounty_id,
			|maybe_subbounty| -> DispatchResult {

				let subbounty = maybe_subbounty
					.as_mut()
					.ok_or(Error::<T>::InvalidIndex)?;

				match &subbounty.status {
					SubBountyStatus::Added |
					SubBountyStatus::SubCuratorProposed { .. } => {
						// Nothing extra to do besides the removal of the subbounty below.
					},
					SubBountyStatus::Active { subcurator } => {
						// Cancelled by admin(master curator or Root origin),
						// refund deposit of the working subcurator.
						let _ = T::Currency::unreserve(subcurator, subbounty.curator_deposit);
						// Then execute removal of the subbounty below.
					},
					SubBountyStatus::PendingPayout { .. } => {
						// Subbounty is already in pending payout. If admin(master curator or
						// Root origin) wants to cancel this subbounty,
						// it should mean the subcurator was acting maliciously.
						// So admin should first unassign the subcurator,
						// slashing their deposit.
						return Err(Error::<T>::PendingPayout.into())
					},
				}

				// revert the subcurator fee back to master curator &
				// Reduce the active subbounty count.
				Bounties::<T>::mutate_exists(
					bounty_id,
					|maybe_bounty| {
						if let Some(bounty) = maybe_bounty.as_mut() {
							bounty.fee = bounty
								.fee
								.saturating_add(subbounty.fee);
							bounty.active_subbounty_count = bounty.active_subbounty_count
								.saturating_sub(1);
						}
					}
				);

				// Transfer fund from subbounty to parent bounty.
				let bounty_account = Self::bounty_account_id(bounty_id);
				let subbounty_account = Self::bounty_account_id(subbounty_id);
				let balance = T::Currency::free_balance(&subbounty_account);
				let _ = T::Currency::transfer(
					&subbounty_account,
					&bounty_account,
					balance,
					AllowDeath
				); // should not fail

				// Remove the subbounty description
				BountyDescriptions::remove(subbounty_id);
				*maybe_subbounty = None;

				Self::deposit_event(
					Event::<T>::SubBountyCanceled(bounty_id, subbounty_id),
				);
				Ok(())
			}
		)
	}
}

impl<T: Config> pallet_treasury::SpendFunds<T> for Module<T> {
	fn spend_funds(
		budget_remaining: &mut BalanceOf<T>,
		imbalance: &mut PositiveImbalanceOf<T>,
		total_weight: &mut Weight,
		missed_any: &mut bool
	) {
		let bounties_len = BountyApprovals::mutate(|v| {
			let bounties_approval_len = v.len() as u32;
			v.retain(|&index| {
				Bounties::<T>::mutate(index, |bounty| {
					// Should always be true, but shouldn't panic if false or we're screwed.
					if let Some(bounty) = bounty {
						if bounty.value <= *budget_remaining {
							*budget_remaining -= bounty.value;

							bounty.status = BountyStatus::Funded;

							// return their deposit.
							let _ = T::Currency::unreserve(&bounty.proposer, bounty.bond);

							// fund the bounty account
							imbalance.subsume(
								T::Currency::deposit_creating(
									&Self::bounty_account_id(index),
									bounty.value
								)
							);

							Self::deposit_event(RawEvent::BountyBecameActive(index));
							false
						} else {
							*missed_any = true;
							true
						}
					} else {
						false
					}
				})
			});
			bounties_approval_len
		});

		*total_weight += <T as Config>::WeightInfo::spend_funds(bounties_len);
	}
}<|MERGE_RESOLUTION|>--- conflicted
+++ resolved
@@ -99,28 +99,8 @@
 mod benchmarking;
 pub mod weights;
 
-use sp_std::{
-	prelude::*,
-};
-
-<<<<<<< HEAD
-use frame_support::{decl_module, decl_storage, decl_event, ensure, decl_error};
-
-use frame_support::traits::{
-	Currency, Get, Imbalance, OnUnbalanced, ExistenceRequirement::{AllowDeath},
-	ReservableCurrency,
-};
-
-use sp_runtime::{Permill, RuntimeDebug, DispatchResult, traits::{
-	Zero, StaticLookup, AccountIdConversion, Saturating, BadOrigin, CheckedSub,
-}};
-
-use frame_support::dispatch::{DispatchError, DispatchResultWithPostInfo};
-
-use frame_support::traits::{EnsureOrigin};
-
-use frame_support::weights::{Weight};
-=======
+use sp_std::prelude::*;
+
 use frame_support::{
 	decl_module, decl_storage, decl_event, ensure, decl_error,
 	traits::{
@@ -137,7 +117,6 @@
 		Zero, StaticLookup, AccountIdConversion, Saturating, BadOrigin, CheckedSub,
 	}
 };
->>>>>>> 14ab2063
 
 use codec::{Encode, Decode};
 
@@ -1012,12 +991,7 @@
 					.ok_or(Error::<T>::InvalidIndex)?;
 
 				// Ensure subbounty is in expected state
-<<<<<<< HEAD
-				if let SubBountyStatus::SubCuratorProposed { ref subcurator } =
-					subbounty.status
-=======
 				if let SubBountyStatus::SubCuratorProposed { ref subcurator } = subbounty.status
->>>>>>> 14ab2063
 				{
 					ensure!(signer == *subcurator, Error::<T>::RequireSubCurator);
 
