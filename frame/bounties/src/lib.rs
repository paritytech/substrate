--- conflicted
+++ resolved
@@ -101,44 +101,22 @@
 
 use sp_std::prelude::*;
 
-<<<<<<< HEAD
 use frame_support::{
-	decl_module, decl_storage, decl_event, ensure, decl_error,
+	decl_error, decl_event, decl_module, decl_storage, ensure,
 	traits::{
-		Currency, Get, Imbalance, OnUnbalanced, ExistenceRequirement::{AllowDeath},
+		Currency, ExistenceRequirement::AllowDeath, Get, Imbalance, OnUnbalanced,
 		ReservableCurrency, EnsureOrigin,
 	},
 	dispatch::{DispatchError, DispatchResultWithPostInfo},
-	weights::{Weight},
+	weights::Weight,
 };
 
 use sp_runtime::{
-	Permill, RuntimeDebug, DispatchResult,
-	traits::{
-		Zero, StaticLookup, AccountIdConversion, Saturating, BadOrigin, CheckedSub,
-	}
-};
-
-use codec::{Encode, Decode};
-
-=======
-use frame_support::{decl_error, decl_event, decl_module, decl_storage, ensure};
-
-use frame_support::traits::{
-	Currency, ExistenceRequirement::AllowDeath, Get, Imbalance, OnUnbalanced, ReservableCurrency,
-};
-
-use sp_runtime::{
-	traits::{AccountIdConversion, BadOrigin, Saturating, StaticLookup, Zero},
+	traits::{AccountIdConversion, BadOrigin, CheckedSub, Saturating, StaticLookup, Zero},
 	DispatchResult, Permill, RuntimeDebug,
 };
 
-use frame_support::{dispatch::DispatchResultWithPostInfo, traits::EnsureOrigin};
-
-use frame_support::weights::Weight;
-
 use codec::{Decode, Encode};
->>>>>>> 67f28cdb
 use frame_system::{self as system, ensure_signed};
 
 pub use weights::WeightInfo;
@@ -1549,7 +1527,6 @@
 
 		Ok(())
 	}
-<<<<<<< HEAD
 
 	fn ensure_bounty_exist(
 		bounty_id: BountyIndex,
@@ -1659,8 +1636,6 @@
 			}
 		)
 	}
-=======
->>>>>>> 67f28cdb
 }
 
 impl<T: Config> pallet_treasury::SpendFunds<T> for Module<T> {
@@ -1686,19 +1661,10 @@
 							debug_assert!(err_amount.is_zero());
 
 							// fund the bounty account
-<<<<<<< HEAD
-							imbalance.subsume(
-								T::Currency::deposit_creating(
-									&Self::bounty_account_id(index),
-									bounty.value
-								)
-							);
-=======
 							imbalance.subsume(T::Currency::deposit_creating(
 								&Self::bounty_account_id(index),
 								bounty.value,
 							));
->>>>>>> 67f28cdb
 
 							Self::deposit_event(RawEvent::BountyBecameActive(index));
 							false
