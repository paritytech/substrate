--- conflicted
+++ resolved
@@ -390,13 +390,8 @@
 			Bounties::<T, I>::try_mutate_exists(bounty_id, |maybe_bounty| -> DispatchResult {
 				let mut bounty = maybe_bounty.as_mut().ok_or(Error::<T, I>::InvalidIndex)?;
 				match bounty.status {
-<<<<<<< HEAD
 					BountyStatus::Funded => {},
-					_ => return Err(Error::<T>::UnexpectedStatus.into()),
-=======
-					BountyStatus::Proposed | BountyStatus::Approved | BountyStatus::Funded => {},
 					_ => return Err(Error::<T, I>::UnexpectedStatus.into()),
->>>>>>> 64b0daa6
 				};
 
 				ensure!(fee < bounty.value, Error::<T, I>::InvalidFee);
