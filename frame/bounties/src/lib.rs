--- conflicted
+++ resolved
@@ -641,27 +641,11 @@
 			Bounties::<T>::try_mutate_exists(bounty_id, |maybe_bounty| -> DispatchResult {
 				let bounty = maybe_bounty.take().ok_or(Error::<T>::InvalidIndex)?;
 				if let BountyStatus::PendingPayout { curator, beneficiary, unlock_at } = bounty.status {
-<<<<<<< HEAD
-					ensure!(system::Module::<T>::block_number() >= unlock_at, Error::<T>::Premature);
+					ensure!(system::Pallet::<T>::block_number() >= unlock_at, Error::<T>::Premature);
 					// Get bounty account id
 					let bounty_account = Self::bounty_account_id(bounty_id);
 					let balance = T::Currency::free_balance(&bounty_account);
 					let fee = bounty.fee.min(balance); // just to be safe
-=======
-					ensure!(system::Pallet::<T>::block_number() >= unlock_at, Error::<T>::Premature);
-					let bounty_account = Self::bounty_account_id(bounty_id);
-					let balance = T::Currency::free_balance(&bounty_account);
-					let fee = bounty.fee.min(balance); // just to be safe
-					let payout = balance.saturating_sub(fee);
-					let err_amount = T::Currency::unreserve(&curator, bounty.curator_deposit);
-					debug_assert!(err_amount.is_zero());
-					let res = T::Currency::transfer(&bounty_account, &curator, fee, AllowDeath); // should not fail
-					debug_assert!(res.is_ok());
-					let res = T::Currency::transfer(&bounty_account, &beneficiary, payout, AllowDeath); // should not fail
-					debug_assert!(res.is_ok());
-
-					*maybe_bounty = None;
->>>>>>> 2789fed9
 
 					// Make curator fee payment & unreserve the deposit
 					let _ = T::Currency::unreserve(&curator, bounty.curator_deposit);
@@ -758,17 +742,13 @@
 				BountyDescriptions::remove(bounty_id);
 
 				let balance = T::Currency::free_balance(&bounty_account);
-<<<<<<< HEAD
-				let _ = T::Currency::transfer(
+				let res = T::Currency::transfer(
 					&bounty_account,
 					&Self::account_id(),
 					balance,
 					AllowDeath
 				); // should not fail
-=======
-				let res = T::Currency::transfer(&bounty_account, &Self::account_id(), balance, AllowDeath); // should not fail
 				debug_assert!(res.is_ok());
->>>>>>> 2789fed9
 				*maybe_bounty = None;
 
 				Self::deposit_event(Event::<T>::BountyCanceled(bounty_id));
@@ -1142,7 +1122,7 @@
 										// check for expiry
 										// looks like subcurator is inactive,
 										// slash the subcurator deposit.
-										let block_number = system::Module::<T>::block_number();
+										let block_number = system::Pallet::<T>::block_number();
 										if update_due < block_number {
 											slash_curator(
 												subcurator,
@@ -1228,7 +1208,7 @@
 						subbounty.status = SubBountyStatus::PendingPayout {
 							subcurator: signer,
 							beneficiary: beneficiary.clone(),
-							unlock_at: system::Module::<T>::block_number() +
+							unlock_at: system::Pallet::<T>::block_number() +
 								T::BountyDepositPayoutDelay::get(),
 						};
 						Ok(())
@@ -1295,7 +1275,7 @@
 						// Ensure block number is elapsed for
 						// processing the claim.
 						ensure!(
-							system::Module::<T>::block_number() >= *unlock_at,
+							system::Pallet::<T>::block_number() >= *unlock_at,
 							Error::<T>::Premature,
 						);
 
