--- conflicted
+++ resolved
@@ -13,14 +13,8 @@
 targets = ["x86_64-unknown-linux-gnu"]
 
 [dependencies]
-<<<<<<< HEAD
 codec = { package = "parity-scale-codec", version = "2.0.0", default-features = false, features = ["derive"] }
 log = { version = "0.4.14", default-features = false }
-=======
-codec = { package = "parity-scale-codec", version = "2.0.0", default-features = false, features = [
-	"derive",
-] }
->>>>>>> 67f28cdb
 sp-std = { version = "4.0.0-dev", default-features = false, path = "../../primitives/std" }
 sp-runtime = { version = "4.0.0-dev", default-features = false, path = "../../primitives/runtime" }
 frame-support = { version = "4.0.0-dev", default-features = false, path = "../support" }
@@ -34,6 +28,7 @@
 sp-core = { version = "4.0.0-dev", path = "../../primitives/core" }
 pallet-balances = { version = "4.0.0-dev", path = "../balances" }
 sp-tracing = { version = "4.0.0-dev", default-features = false, path = "../../primitives/tracing" }
+sp-storage = { version = "4.0.0-dev", path = "../../primitives/storage" }
 
 [features]
 default = ["std"]
