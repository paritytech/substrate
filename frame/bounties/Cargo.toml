[package]
name = "pallet-bounties"
version = "4.0.0-dev"
authors = ["Parity Technologies <admin@parity.io>"]
edition = "2018"
license = "Apache-2.0"
homepage = "https://substrate.dev"
repository = "https://github.com/paritytech/substrate/"
description = "FRAME pallet to manage bounties"
readme = "README.md"

[package.metadata.docs.rs]
targets = ["x86_64-unknown-linux-gnu"]

[dependencies]
codec = { package = "parity-scale-codec", version = "2.0.0", default-features = false, features = [
	"derive",
] }
scale-info = { version = "1.0", default-features = false, features = ["derive"] }
sp-std = { version = "4.0.0-dev", default-features = false, path = "../../primitives/std" }
sp-runtime = { version = "4.0.0-dev", default-features = false, path = "../../primitives/runtime" }
frame-support = { version = "4.0.0-dev", default-features = false, path = "../support" }
frame-system = { version = "4.0.0-dev", default-features = false, path = "../system" }
pallet-treasury = { version = "4.0.0-dev", default-features = false, path = "../treasury" }
sp-io = { version = "4.0.0-dev", path = "../../primitives/io", default-features = false }
sp-core = { version = "4.0.0-dev", path = "../../primitives/core", default-features = false }
frame-benchmarking = { version = "4.0.0-dev", default-features = false, path = "../benchmarking", optional = true }
log = { version = "0.4.14", default-features = false }

[dev-dependencies]
pallet-balances = { version = "4.0.0-dev", path = "../balances" }

[features]
default = ["std"]
std = [
	"codec/std",
<<<<<<< HEAD
	"sp-core/std",
	"sp-io/std",
=======
	"scale-info/std",
>>>>>>> ba153b9a
	"sp-std/std",
	"sp-runtime/std",
	"frame-support/std",
	"frame-system/std",
	"pallet-treasury/std",
	"log/std",
]
runtime-benchmarks = [
	"frame-benchmarking",
	"frame-support/runtime-benchmarks",
	"frame-system/runtime-benchmarks",
]
try-runtime = ["frame-support/try-runtime"]<|MERGE_RESOLUTION|>--- conflicted
+++ resolved
@@ -34,12 +34,9 @@
 default = ["std"]
 std = [
 	"codec/std",
-<<<<<<< HEAD
 	"sp-core/std",
 	"sp-io/std",
-=======
 	"scale-info/std",
->>>>>>> ba153b9a
 	"sp-std/std",
 	"sp-runtime/std",
 	"frame-support/std",
