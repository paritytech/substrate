// This file is part of Substrate.

// Copyright (C) 2017-2021 Parity Technologies (UK) Ltd.
// SPDX-License-Identifier: Apache-2.0

// Licensed under the Apache License, Version 2.0 (the "License");
// you may not use this file except in compliance with the License.
// You may obtain a copy of the License at
//
// 	http://www.apache.org/licenses/LICENSE-2.0
//
// Unless required by applicable law or agreed to in writing, software
// distributed under the License is distributed on an "AS IS" BASIS,
// WITHOUT WARRANTIES OR CONDITIONS OF ANY KIND, either express or implied.
// See the License for the specific language governing permissions and
// limitations under the License.

//! An opt-in utility module for reporting equivocations.
//!
//! This module defines an offence type for GRANDPA equivocations
//! and some utility traits to wire together:
//! - a key ownership proof system (e.g. to prove that a given authority was
//! part of a session);
//! - a system for reporting offences;
//! - a system for signing and submitting transactions;
//! - a way to get the current block author;
//!
//! These can be used in an offchain context in order to submit equivocation
//! reporting extrinsics (from the client that's running the GRANDPA protocol).
//! And in a runtime context, so that the GRANDPA module can validate the
//! equivocation proofs in the extrinsic and report the offences.
//!
//! IMPORTANT:
//! When using this module for enabling equivocation reporting it is required
//! that the `ValidateUnsigned` for the GRANDPA pallet is used in the runtime
//! definition.

use sp_std::prelude::*;

use codec::{self as codec, Decode, Encode};
use frame_support::traits::{Get, KeyOwnerProofSystem};
use sp_finality_grandpa::{EquivocationProof, RoundNumber, SetId};
use sp_runtime::{
	transaction_validity::{
		InvalidTransaction, TransactionPriority, TransactionSource, TransactionValidity,
		TransactionValidityError, ValidTransaction,
	},
	DispatchResult, Perbill,
};
use sp_staking::{
	offence::{Kind, Offence, OffenceError, ReportOffence},
	SessionIndex,
};

use super::{Call, Config, Pallet};

/// A trait with utility methods for handling equivocation reports in GRANDPA.
/// The offence type is generic, and the trait provides , reporting an offence
/// triggered by a valid equivocation report, and also for creating and
/// submitting equivocation report extrinsics (useful only in offchain context).
pub trait HandleEquivocation<T: Config> {
	/// The offence type used for reporting offences on valid equivocation reports.
	type Offence: GrandpaOffence<T::KeyOwnerIdentification>;

	/// The longevity, in blocks, that the equivocation report is valid for. When using the staking
	/// pallet this should be equal to the bonding duration (in blocks, not eras).
	type ReportLongevity: Get<u64>;

	/// Report an offence proved by the given reporters.
	fn report_offence(
		reporters: Vec<T::AccountId>,
		offence: Self::Offence,
	) -> Result<(), OffenceError>;

	/// Returns true if all of the offenders at the given time slot have already been reported.
	fn is_known_offence(
		offenders: &[T::KeyOwnerIdentification],
		time_slot: &<Self::Offence as Offence<T::KeyOwnerIdentification>>::TimeSlot,
	) -> bool;

	/// Create and dispatch an equivocation report extrinsic.
	fn submit_unsigned_equivocation_report(
		equivocation_proof: EquivocationProof<T::Hash, T::BlockNumber>,
		key_owner_proof: T::KeyOwnerProof,
	) -> DispatchResult;

	/// Fetch the current block author id, if defined.
	fn block_author() -> Option<T::AccountId>;
}

impl<T: Config> HandleEquivocation<T> for () {
	type Offence = GrandpaEquivocationOffence<T::KeyOwnerIdentification>;
	type ReportLongevity = ();

	fn report_offence(
		_reporters: Vec<T::AccountId>,
		_offence: GrandpaEquivocationOffence<T::KeyOwnerIdentification>,
	) -> Result<(), OffenceError> {
		Ok(())
	}

	fn is_known_offence(
		_offenders: &[T::KeyOwnerIdentification],
		_time_slot: &GrandpaTimeSlot,
	) -> bool {
		true
	}

	fn submit_unsigned_equivocation_report(
		_equivocation_proof: EquivocationProof<T::Hash, T::BlockNumber>,
		_key_owner_proof: T::KeyOwnerProof,
	) -> DispatchResult {
		Ok(())
	}

	fn block_author() -> Option<T::AccountId> {
		None
	}
}

/// Generic equivocation handler. This type implements `HandleEquivocation`
/// using existing subsystems that are part of frame (type bounds described
/// below) and will dispatch to them directly, it's only purpose is to wire all
/// subsystems together.
pub struct EquivocationHandler<I, R, L, O = GrandpaEquivocationOffence<I>> {
	_phantom: sp_std::marker::PhantomData<(I, R, L, O)>,
}

impl<I, R, L, O> Default for EquivocationHandler<I, R, L, O> {
	fn default() -> Self {
		Self { _phantom: Default::default() }
	}
}

impl<T, R, L, O> HandleEquivocation<T> for EquivocationHandler<T::KeyOwnerIdentification, R, L, O>
where
	// We use the authorship pallet to fetch the current block author and use
	// `offchain::SendTransactionTypes` for unsigned extrinsic creation and
	// submission.
	T: Config + pallet_authorship::Config + frame_system::offchain::SendTransactionTypes<Call<T>>,
	// A system for reporting offences after valid equivocation reports are
	// processed.
	R: ReportOffence<T::AccountId, T::KeyOwnerIdentification, O>,
	// The longevity (in blocks) that the equivocation report is valid for. When using the staking
	// pallet this should be the bonding duration.
	L: Get<u64>,
	// The offence type that should be used when reporting.
	O: GrandpaOffence<T::KeyOwnerIdentification>,
{
	type Offence = O;
	type ReportLongevity = L;

	fn report_offence(reporters: Vec<T::AccountId>, offence: O) -> Result<(), OffenceError> {
		R::report_offence(reporters, offence)
	}

	fn is_known_offence(offenders: &[T::KeyOwnerIdentification], time_slot: &O::TimeSlot) -> bool {
		R::is_known_offence(offenders, time_slot)
	}

	fn submit_unsigned_equivocation_report(
		equivocation_proof: EquivocationProof<T::Hash, T::BlockNumber>,
		key_owner_proof: T::KeyOwnerProof,
	) -> DispatchResult {
		use frame_system::offchain::SubmitTransaction;

<<<<<<< HEAD
		let call = Call::report_equivocation_unsigned { equivocation_proof, key_owner_proof };
=======
		let call =
			Call::report_equivocation_unsigned(Box::new(equivocation_proof), key_owner_proof);
>>>>>>> 12079347

		match SubmitTransaction::<T, Call<T>>::submit_unsigned_transaction(call.into()) {
			Ok(()) => log::info!(
				target: "runtime::afg",
				"Submitted GRANDPA equivocation report.",
			),
			Err(e) => log::error!(
				target: "runtime::afg",
				"Error submitting equivocation report: {:?}",
				e,
			),
		}

		Ok(())
	}

	fn block_author() -> Option<T::AccountId> {
		Some(<pallet_authorship::Pallet<T>>::author())
	}
}

/// A round number and set id which point on the time of an offence.
#[derive(Copy, Clone, PartialOrd, Ord, Eq, PartialEq, Encode, Decode)]
pub struct GrandpaTimeSlot {
	// The order of these matters for `derive(Ord)`.
	/// Grandpa Set ID.
	pub set_id: SetId,
	/// Round number.
	pub round: RoundNumber,
}

/// Methods for the `ValidateUnsigned` implementation:
/// It restricts calls to `report_equivocation_unsigned` to local calls (i.e. extrinsics generated
/// on this node) or that already in a block. This guarantees that only block authors can include
/// unsigned equivocation reports.
impl<T: Config> Pallet<T> {
	pub fn validate_unsigned(source: TransactionSource, call: &Call<T>) -> TransactionValidity {
		if let Call::report_equivocation_unsigned { equivocation_proof, key_owner_proof } = call {
			// discard equivocation report not coming from the local node
			match source {
				TransactionSource::Local | TransactionSource::InBlock => { /* allowed */ },
				_ => {
					log::warn!(
						target: "runtime::afg",
						"rejecting unsigned report equivocation transaction because it is not local/in-block."
					);

					return InvalidTransaction::Call.into()
				},
			}

			// check report staleness
			is_known_offence::<T>(equivocation_proof, key_owner_proof)?;

			let longevity =
				<T::HandleEquivocation as HandleEquivocation<T>>::ReportLongevity::get();

			ValidTransaction::with_tag_prefix("GrandpaEquivocation")
				// We assign the maximum priority for any equivocation report.
				.priority(TransactionPriority::max_value())
				// Only one equivocation report for the same offender at the same slot.
				.and_provides((
					equivocation_proof.offender().clone(),
					equivocation_proof.set_id(),
					equivocation_proof.round(),
				))
				.longevity(longevity)
				// We don't propagate this. This can never be included on a remote node.
				.propagate(false)
				.build()
		} else {
			InvalidTransaction::Call.into()
		}
	}

	pub fn pre_dispatch(call: &Call<T>) -> Result<(), TransactionValidityError> {
		if let Call::report_equivocation_unsigned { equivocation_proof, key_owner_proof } = call {
			is_known_offence::<T>(equivocation_proof, key_owner_proof)
		} else {
			Err(InvalidTransaction::Call.into())
		}
	}
}

fn is_known_offence<T: Config>(
	equivocation_proof: &EquivocationProof<T::Hash, T::BlockNumber>,
	key_owner_proof: &T::KeyOwnerProof,
) -> Result<(), TransactionValidityError> {
	// check the membership proof to extract the offender's id
	let key = (sp_finality_grandpa::KEY_TYPE, equivocation_proof.offender().clone());

	let offender = T::KeyOwnerProofSystem::check_proof(key, key_owner_proof.clone())
		.ok_or(InvalidTransaction::BadProof)?;

	// check if the offence has already been reported,
	// and if so then we can discard the report.
	let time_slot = <T::HandleEquivocation as HandleEquivocation<T>>::Offence::new_time_slot(
		equivocation_proof.set_id(),
		equivocation_proof.round(),
	);

	let is_known_offence = T::HandleEquivocation::is_known_offence(&[offender], &time_slot);

	if is_known_offence {
		Err(InvalidTransaction::Stale.into())
	} else {
		Ok(())
	}
}

/// A grandpa equivocation offence report.
#[allow(dead_code)]
pub struct GrandpaEquivocationOffence<FullIdentification> {
	/// Time slot at which this incident happened.
	pub time_slot: GrandpaTimeSlot,
	/// The session index in which the incident happened.
	pub session_index: SessionIndex,
	/// The size of the validator set at the time of the offence.
	pub validator_set_count: u32,
	/// The authority which produced this equivocation.
	pub offender: FullIdentification,
}

/// An interface for types that will be used as GRANDPA offences and must also
/// implement the `Offence` trait. This trait provides a constructor that is
/// provided all available data during processing of GRANDPA equivocations.
pub trait GrandpaOffence<FullIdentification>: Offence<FullIdentification> {
	/// Create a new GRANDPA offence using the given equivocation details.
	fn new(
		session_index: SessionIndex,
		validator_set_count: u32,
		offender: FullIdentification,
		set_id: SetId,
		round: RoundNumber,
	) -> Self;

	/// Create a new GRANDPA offence time slot.
	fn new_time_slot(set_id: SetId, round: RoundNumber) -> Self::TimeSlot;
}

impl<FullIdentification: Clone> GrandpaOffence<FullIdentification>
	for GrandpaEquivocationOffence<FullIdentification>
{
	fn new(
		session_index: SessionIndex,
		validator_set_count: u32,
		offender: FullIdentification,
		set_id: SetId,
		round: RoundNumber,
	) -> Self {
		GrandpaEquivocationOffence {
			session_index,
			validator_set_count,
			offender,
			time_slot: GrandpaTimeSlot { set_id, round },
		}
	}

	fn new_time_slot(set_id: SetId, round: RoundNumber) -> Self::TimeSlot {
		GrandpaTimeSlot { set_id, round }
	}
}

impl<FullIdentification: Clone> Offence<FullIdentification>
	for GrandpaEquivocationOffence<FullIdentification>
{
	const ID: Kind = *b"grandpa:equivoca";
	type TimeSlot = GrandpaTimeSlot;

	fn offenders(&self) -> Vec<FullIdentification> {
		vec![self.offender.clone()]
	}

	fn session_index(&self) -> SessionIndex {
		self.session_index
	}

	fn validator_set_count(&self) -> u32 {
		self.validator_set_count
	}

	fn time_slot(&self) -> Self::TimeSlot {
		self.time_slot
	}

	fn slash_fraction(offenders_count: u32, validator_set_count: u32) -> Perbill {
		// the formula is min((3k / n)^2, 1)
		let x = Perbill::from_rational(3 * offenders_count, validator_set_count);
		// _ ^ 2
		x.square()
	}
}<|MERGE_RESOLUTION|>--- conflicted
+++ resolved
@@ -164,12 +164,8 @@
 	) -> DispatchResult {
 		use frame_system::offchain::SubmitTransaction;
 
-<<<<<<< HEAD
-		let call = Call::report_equivocation_unsigned { equivocation_proof, key_owner_proof };
-=======
 		let call =
-			Call::report_equivocation_unsigned(Box::new(equivocation_proof), key_owner_proof);
->>>>>>> 12079347
+			Call::report_equivocation_unsigned { equivocation_proof: Box::new(equivocation_proof), key_owner_proof };
 
 		match SubmitTransaction::<T, Call<T>>::submit_unsigned_transaction(call.into()) {
 			Ok(()) => log::info!(
