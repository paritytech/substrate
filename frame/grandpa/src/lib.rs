--- conflicted
+++ resolved
@@ -184,12 +184,9 @@
 		fn deposit_event() = default;
 
 		/// Report some misbehavior.
-<<<<<<< HEAD
 		///
 		/// O(1).
-=======
 		#[weight = frame_support::weights::SimpleDispatchInfo::default()]
->>>>>>> 9209998b
 		fn report_misbehavior(origin, _report: Vec<u8>) {
 			ensure_signed(origin)?;
 			// FIXME: https://github.com/paritytech/substrate/issues/1112
