--- conflicted
+++ resolved
@@ -28,17 +28,12 @@
 
 #![cfg_attr(not(feature = "std"), no_std)]
 
-// re-export since this is necessary for `impl_apis` in runtime.
-pub use sp_consensus_grandpa as fg_primitives;
-
-use sp_std::prelude::*;
+// Re-export since this is necessary for `impl_apis` in runtime.
+pub use sp_consensus_grandpa::{
+	self as fg_primitives, AuthorityId, AuthorityList, AuthorityWeight, VersionedAuthorityList,
+};
 
 use codec::{self as codec, Decode, Encode, MaxEncodedLen};
-pub use fg_primitives::{AuthorityId, AuthorityList, AuthorityWeight, VersionedAuthorityList};
-use fg_primitives::{
-	ConsensusLog, EquivocationProof, ScheduledChange, SetId, GRANDPA_AUTHORITIES_KEY,
-	GRANDPA_ENGINE_ID, RUNTIME_LOG_TARGET as LOG_TARGET,
-};
 use frame_support::{
 	dispatch::{DispatchResultWithPostInfo, Pays},
 	pallet_prelude::Get,
@@ -48,9 +43,14 @@
 	WeakBoundedVec,
 };
 use scale_info::TypeInfo;
+use sp_consensus_grandpa::{
+	ConsensusLog, EquivocationProof, ScheduledChange, SetId, GRANDPA_AUTHORITIES_KEY,
+	GRANDPA_ENGINE_ID, RUNTIME_LOG_TARGET as LOG_TARGET,
+};
 use sp_runtime::{generic::DigestItem, traits::Zero, DispatchResult};
 use sp_session::{GetSessionNumber, GetValidatorCount};
 use sp_staking::{offence::OffenceReportSystem, SessionIndex};
+use sp_std::prelude::*;
 
 mod default_weights;
 mod equivocation;
@@ -343,7 +343,7 @@
 	#[pallet::genesis_build]
 	impl<T: Config> GenesisBuild<T> for GenesisConfig {
 		fn build(&self) {
-			CurrentSetId::<T>::put(fg_primitives::SetId::default());
+			CurrentSetId::<T>::put(SetId::default());
 			Pallet::<T>::initialize(&self.authorities)
 		}
 	}
@@ -523,77 +523,6 @@
 		SetIdSession::<T>::insert(0, 0);
 	}
 
-<<<<<<< HEAD
-=======
-	fn do_report_equivocation(
-		reporter: Option<T::AccountId>,
-		equivocation_proof: EquivocationProof<T::Hash, T::BlockNumber>,
-		key_owner_proof: T::KeyOwnerProof,
-	) -> DispatchResultWithPostInfo {
-		// we check the equivocation within the context of its set id (and
-		// associated session) and round. we also need to know the validator
-		// set count when the offence since it is required to calculate the
-		// slash amount.
-		let set_id = equivocation_proof.set_id();
-		let round = equivocation_proof.round();
-		let session_index = key_owner_proof.session();
-		let validator_count = key_owner_proof.validator_count();
-
-		// validate the key ownership proof extracting the id of the offender.
-		let offender = T::KeyOwnerProofSystem::check_proof(
-			(fg_primitives::KEY_TYPE, equivocation_proof.offender().clone()),
-			key_owner_proof,
-		)
-		.ok_or(Error::<T>::InvalidKeyOwnershipProof)?;
-
-		// validate equivocation proof (check votes are different and
-		// signatures are valid).
-		if !sp_consensus_grandpa::check_equivocation_proof(equivocation_proof) {
-			return Err(Error::<T>::InvalidEquivocationProof.into())
-		}
-
-		// fetch the current and previous sets last session index. on the
-		// genesis set there's no previous set.
-		let previous_set_id_session_index = if set_id == 0 {
-			None
-		} else {
-			let session_index =
-				Self::session_for_set(set_id - 1).ok_or(Error::<T>::InvalidEquivocationProof)?;
-
-			Some(session_index)
-		};
-
-		let set_id_session_index =
-			Self::session_for_set(set_id).ok_or(Error::<T>::InvalidEquivocationProof)?;
-
-		// check that the session id for the membership proof is within the
-		// bounds of the set id reported in the equivocation.
-		if session_index > set_id_session_index ||
-			previous_set_id_session_index
-				.map(|previous_index| session_index <= previous_index)
-				.unwrap_or(false)
-		{
-			return Err(Error::<T>::InvalidEquivocationProof.into())
-		}
-
-		// report to the offences module rewarding the sender.
-		T::HandleEquivocation::report_offence(
-			reporter.into_iter().collect(),
-			<T::HandleEquivocation as HandleEquivocation<T>>::Offence::new(
-				session_index,
-				validator_count,
-				offender,
-				set_id,
-				round,
-			),
-		)
-		.map_err(|_| Error::<T>::DuplicateOffenceReport)?;
-
-		// waive the fee since the report is valid and beneficial
-		Ok(Pays::No.into())
-	}
-
->>>>>>> 306382bc
 	/// Submits an extrinsic to report an equivocation. This method will create
 	/// an unsigned extrinsic with a call to `report_equivocation_unsigned` and
 	/// will push the transaction to the pool. Only useful in an offchain
