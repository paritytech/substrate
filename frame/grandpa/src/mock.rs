--- conflicted
+++ resolved
@@ -176,22 +176,10 @@
 	pub const SlashDeferDuration: EraIndex = 0;
 	pub const AttestationPeriod: u64 = 100;
 	pub const RewardCurve: &'static PiecewiseLinear<'static> = &REWARD_CURVE;
-<<<<<<< HEAD
-	pub const MaxRewardableIndividualExposures: u32 = 64;
-	pub const MaxIndividualExposures: u32 = 64;
-=======
->>>>>>> 88a00328
 	pub const ElectionLookahead: u64 = 0;
 	pub const StakingUnsignedPriority: u64 = u64::MAX / 2;
-	pub const MaxNominations: u32 = 16;
-	pub const MaxUnappliedSlashes: u32 = 1_000;
-	pub const MaxInvulnerablesCount: u32 = 10;
-	pub const MaxHistoryDepth: u32 = 10_000;
-	pub const MaxReportersCount: u32 = 1_000;
-	pub const MaxPriorSlashingSpans: u32 = 1_000;
-	pub const MaxValidatorsCount: u32 = 4_000;
-	pub const MaxUnlockingChunks: u32 = 32;
 	pub const OffendingValidatorsThreshold: Perbill = Perbill::from_percent(17);
+	pub const MaxIndividualExposures: u32 = 64;
 }
 
 impl onchain::Config for Test {
@@ -213,20 +201,16 @@
 	type SessionInterface = Self;
 	type UnixTime = pallet_timestamp::Pallet<Test>;
 	type EraPayout = pallet_staking::ConvertCurve<RewardCurve>;
-<<<<<<< HEAD
-	type MaxRewardableIndividualExposures = MaxRewardableIndividualExposures;
+	type MaxRewardableIndividualExposures = ConstU32<64>;
 	type MaxIndividualExposures = MaxIndividualExposures;
-	type MaxNominations = MaxNominations;
-	type MaxUnappliedSlashes = MaxUnappliedSlashes;
-	type MaxInvulnerablesCount = MaxInvulnerablesCount;
-	type MaxHistoryDepth = MaxHistoryDepth;
-	type MaxReportersCount = MaxReportersCount;
-	type MaxPriorSlashingSpans = MaxPriorSlashingSpans;
-	type MaxValidatorsCount = MaxValidatorsCount;
-	type MaxUnlockingChunks = MaxUnlockingChunks;
-=======
-	type MaxNominatorRewardedPerValidator = ConstU32<64>;
->>>>>>> 88a00328
+	type MaxNominations = ConstU32<16>;
+	type MaxUnappliedSlashes = ConstU32<1_000>;
+	type MaxInvulnerablesCount = ConstU32<10>;
+	type MaxHistoryDepth = ConstU32<10_000>;
+	type MaxReportersCount = ConstU32<1_000>;
+	type MaxPriorSlashingSpans = ConstU32<1_000>;
+	type MaxValidatorsCount = ConstU32<4_000>;
+	type MaxUnlockingChunks = ConstU32<32>;
 	type OffendingValidatorsThreshold = OffendingValidatorsThreshold;
 	type NextNewSession = Session;
 	type ElectionProvider = onchain::OnChainSequentialPhragmen<Self>;
