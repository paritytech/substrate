--- conflicted
+++ resolved
@@ -69,11 +69,7 @@
 	type BlockLength = ();
 	type DbWeight = ();
 	type RuntimeOrigin = RuntimeOrigin;
-<<<<<<< HEAD
-	type Index = u64;
-=======
 	type Nonce = u64;
->>>>>>> c446786a
 	type RuntimeCall = RuntimeCall;
 	type Hash = H256;
 	type Hashing = sp_runtime::traits::BlakeTwo256;
