--- conflicted
+++ resolved
@@ -198,25 +198,7 @@
 	pub const StakingUnsignedPriority: u64 = u64::max_value() / 2;
 }
 
-<<<<<<< HEAD
-impl staking::Trait for Test {
-=======
-pub struct CurrencyToVoteHandler;
-
-impl Convert<u128, u128> for CurrencyToVoteHandler {
-	fn convert(x: u128) -> u128 {
-		x
-	}
-}
-
-impl Convert<u128, u64> for CurrencyToVoteHandler {
-	fn convert(x: u128) -> u64 {
-		x.saturated_into()
-	}
-}
-
 impl pallet_staking::Trait for Test {
->>>>>>> 81f3e7ca
 	type RewardRemainder = ();
 	type CurrencyToVote = frame_support::traits::SaturatingCurrencyToVote;
 	type Event = TestEvent;
