--- conflicted
+++ resolved
@@ -31,15 +31,9 @@
 sp-std = { version = "4.0.0", default-features = false, path = "../../primitives/std" }
 
 [dev-dependencies]
-<<<<<<< HEAD
-frame-benchmarking = { version = "4.0.0-dev", path = "../benchmarking" }
 grandpa = { package = "finality-grandpa", version = "0.16.0", features = ["derive-codec"] }
-sp-keyring = { version = "6.0.0", path = "../../primitives/keyring" }
-=======
-grandpa = { package = "finality-grandpa", version = "0.15.0", features = ["derive-codec"] }
 frame-benchmarking = { version = "4.0.0-dev", path = "../benchmarking" }
 frame-election-provider-support = { version = "4.0.0-dev", path = "../election-provider-support" }
->>>>>>> 8fe464b8
 pallet-balances = { version = "4.0.0-dev", path = "../balances" }
 pallet-offences = { version = "4.0.0-dev", path = "../offences" }
 pallet-staking = { version = "4.0.0-dev", path = "../staking" }
