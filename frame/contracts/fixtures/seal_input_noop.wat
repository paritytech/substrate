--- conflicted
+++ resolved
@@ -1,8 +1,4 @@
-<<<<<<< HEAD
-;; Stores a value of the passed size ()
-=======
 ;; Everything prepared for the host function call, but no call is performed.
->>>>>>> 670ff1a2
 (module
 	(import "seal0" "seal_input" (func $seal_input (param i32 i32)))
 	(import "env" "memory" (memory 1 1))
