// This file is part of Substrate.

// Copyright (C) 2019-2022 Parity Technologies (UK) Ltd.
// SPDX-License-Identifier: Apache-2.0

// Licensed under the Apache License, Version 2.0 (the "License");
// you may not use this file except in compliance with the License.
// You may obtain a copy of the License at
//
// 	http://www.apache.org/licenses/LICENSE-2.0
//
// Unless required by applicable law or agreed to in writing, software
// distributed under the License is distributed on an "AS IS" BASIS,
// WITHOUT WARRANTIES OR CONDITIONS OF ANY KIND, either express or implied.
// See the License for the specific language governing permissions and
// limitations under the License.

//! Node-specific RPC methods for interaction with contracts.

#![warn(unused_crate_dependencies)]

use std::{marker::PhantomData, sync::Arc};

use codec::Codec;
use jsonrpsee::{
	core::{async_trait, Error as JsonRpseeError, RpcResult},
	proc_macros::rpc,
<<<<<<< HEAD
	types::error::{CallError, ErrorObject},
=======
	types::error::{CallError, ErrorCode},
>>>>>>> f502e032
};
use pallet_contracts_primitives::{
	Code, CodeUploadResult, ContractExecResult, ContractInstantiateResult,
};
use serde::{Deserialize, Serialize};
use sp_api::ProvideRuntimeApi;
use sp_blockchain::HeaderBackend;
use sp_core::{Bytes, H256};
use sp_rpc::number::NumberOrHex;
use sp_runtime::{
	generic::BlockId,
	traits::{Block as BlockT, Header as HeaderT},
};

pub use pallet_contracts_rpc_runtime_api::ContractsApi as ContractsRuntimeApi;

const RUNTIME_ERROR: i32 = 1;
const CONTRACT_DOESNT_EXIST: i32 = 2;

pub type Weight = u64;

/// A rough estimate of how much gas a decent hardware consumes per second,
/// using native execution.
/// This value is used to set the upper bound for maximal contract calls to
/// prevent blocking the RPC for too long.
///
/// As 1 gas is equal to 1 weight we base this on the conducted benchmarks which
/// determined runtime weights:
/// <https://github.com/paritytech/substrate/pull/5446>
const GAS_PER_SECOND: Weight = 1_000_000_000_000;

/// The maximum amount of weight that the call and instantiate rpcs are allowed to consume.
/// This puts a ceiling on the weight limit that is supplied to the rpc as an argument.
const GAS_LIMIT: Weight = 5 * GAS_PER_SECOND;

/// A private newtype for converting `ContractAccessError` into an RPC error.
struct ContractAccessError(pallet_contracts_primitives::ContractAccessError);

impl From<ContractAccessError> for JsonRpseeError {
	fn from(e: ContractAccessError) -> Self {
		use pallet_contracts_primitives::ContractAccessError::*;
		match e.0 {
			DoesntExist => CallError::Custom(ErrorObject::owned(
				CONTRACT_DOESNT_EXIST,
				"The specified contract doesn't exist.",
				None::<()>,
			))
			.into(),
		}
	}
}

/// A struct that encodes RPC parameters required for a call to a smart-contract.
#[derive(Serialize, Deserialize)]
#[serde(rename_all = "camelCase")]
#[serde(deny_unknown_fields)]
pub struct CallRequest<AccountId> {
	origin: AccountId,
	dest: AccountId,
	value: NumberOrHex,
	gas_limit: NumberOrHex,
	storage_deposit_limit: Option<NumberOrHex>,
	input_data: Bytes,
}

/// A struct that encodes RPC parameters required to instantiate a new smart-contract.
#[derive(Serialize, Deserialize)]
#[serde(rename_all = "camelCase")]
#[serde(deny_unknown_fields)]
pub struct InstantiateRequest<AccountId, Hash> {
	origin: AccountId,
	value: NumberOrHex,
	gas_limit: NumberOrHex,
	storage_deposit_limit: Option<NumberOrHex>,
	code: Code<Hash>,
	data: Bytes,
	salt: Bytes,
}

/// A struct that encodes RPC parameters required for a call to upload a new code.
#[derive(Serialize, Deserialize)]
#[serde(rename_all = "camelCase")]
#[serde(deny_unknown_fields)]
pub struct CodeUploadRequest<AccountId> {
	origin: AccountId,
	code: Bytes,
	storage_deposit_limit: Option<NumberOrHex>,
}

/// Contracts RPC methods.
#[rpc(client, server)]
pub trait ContractsApi<BlockHash, BlockNumber, AccountId, Balance, Hash>
where
	Balance: Copy + TryFrom<NumberOrHex> + Into<NumberOrHex>,
{
	/// Executes a call to a contract.
	///
	/// This call is performed locally without submitting any transactions. Thus executing this
	/// won't change any state. Nonetheless, the calling state-changing contracts is still possible.
	///
	/// This method is useful for calling getter-like methods on contracts or to dry-run a
	/// a contract call in order to determine the `gas_limit`.
	#[method(name = "contracts_call")]
	fn call(
		&self,
		call_request: CallRequest<AccountId>,
		at: Option<BlockHash>,
	) -> RpcResult<ContractExecResult<Balance>>;

	/// Instantiate a new contract.
	///
	/// This instantiate is performed locally without submitting any transactions. Thus the contract
	/// is not actually created.
	///
	/// This method is useful for UIs to dry-run contract instantiations.
	#[method(name = "contracts_instantiate")]
	fn instantiate(
		&self,
		instantiate_request: InstantiateRequest<AccountId, Hash>,
		at: Option<BlockHash>,
	) -> RpcResult<ContractInstantiateResult<AccountId, Balance>>;

	/// Upload new code without instantiating a contract from it.
	///
	/// This upload is performed locally without submitting any transactions. Thus executing this
	/// won't change any state.
	///
	/// This method is useful for UIs to dry-run code upload.
	#[method(name = "contracts_upload_code")]
	fn upload_code(
		&self,
		upload_request: CodeUploadRequest<AccountId>,
		at: Option<BlockHash>,
	) -> RpcResult<CodeUploadResult<Hash, Balance>>;

	/// Returns the value under a specified storage `key` in a contract given by `address` param,
	/// or `None` if it is not set.
	#[method(name = "contracts_getStorage")]
	fn get_storage(
		&self,
		address: AccountId,
		key: H256,
		at: Option<BlockHash>,
	) -> RpcResult<Option<Bytes>>;
}

/// Contracts RPC methods.
pub struct ContractsRpc<Client, Block> {
	client: Arc<Client>,
	_marker: PhantomData<Block>,
}

impl<Client, Block> ContractsRpc<Client, Block> {
	/// Create new `Contracts` with the given reference to the client.
	pub fn new(client: Arc<Client>) -> Self {
		Self { client, _marker: Default::default() }
	}
}

#[async_trait]
impl<Client, Block, AccountId, Balance, Hash>
	ContractsApiServer<
		<Block as BlockT>::Hash,
		<<Block as BlockT>::Header as HeaderT>::Number,
		AccountId,
		Balance,
		Hash,
	> for ContractsRpc<Client, Block>
where
	Block: BlockT,
	Client: Send + Sync + 'static + ProvideRuntimeApi<Block> + HeaderBackend<Block>,
	Client::Api: ContractsRuntimeApi<
		Block,
		AccountId,
		Balance,
		<<Block as BlockT>::Header as HeaderT>::Number,
		Hash,
	>,
	AccountId: Codec,
	Balance: Codec + Copy + TryFrom<NumberOrHex> + Into<NumberOrHex>,
	Hash: Codec,
{
	fn call(
		&self,
		call_request: CallRequest<AccountId>,
		at: Option<<Block as BlockT>::Hash>,
	) -> RpcResult<ContractExecResult<Balance>> {
		let api = self.client.runtime_api();
		let at = BlockId::hash(at.unwrap_or_else(||
			// If the block hash is not supplied assume the best block.
			self.client.info().best_hash));

		let CallRequest { origin, dest, value, gas_limit, storage_deposit_limit, input_data } =
			call_request;

		let value: Balance = decode_hex(value, "balance")?;
		let gas_limit: Weight = decode_hex(gas_limit, "weight")?;
		let storage_deposit_limit: Option<Balance> =
			storage_deposit_limit.map(|l| decode_hex(l, "balance")).transpose()?;
		limit_gas(gas_limit)?;

		api.call(&at, origin, dest, value, gas_limit, storage_deposit_limit, input_data.to_vec())
			.map_err(runtime_error_into_rpc_err)
	}

	fn instantiate(
		&self,
		instantiate_request: InstantiateRequest<AccountId, Hash>,
		at: Option<<Block as BlockT>::Hash>,
	) -> RpcResult<ContractInstantiateResult<AccountId, Balance>> {
		let api = self.client.runtime_api();
		let at = BlockId::hash(at.unwrap_or_else(||
			// If the block hash is not supplied assume the best block.
			self.client.info().best_hash));

		let InstantiateRequest {
			origin,
			value,
			gas_limit,
			storage_deposit_limit,
			code,
			data,
			salt,
		} = instantiate_request;

		let value: Balance = decode_hex(value, "balance")?;
		let gas_limit: Weight = decode_hex(gas_limit, "weight")?;
		let storage_deposit_limit: Option<Balance> =
			storage_deposit_limit.map(|l| decode_hex(l, "balance")).transpose()?;
		limit_gas(gas_limit)?;

		api.instantiate(
			&at,
			origin,
			value,
			gas_limit,
			storage_deposit_limit,
			code,
			data.to_vec(),
			salt.to_vec(),
		)
		.map_err(runtime_error_into_rpc_err)
	}

	fn upload_code(
		&self,
		upload_request: CodeUploadRequest<AccountId>,
		at: Option<<Block as BlockT>::Hash>,
	) -> RpcResult<CodeUploadResult<Hash, Balance>> {
		let api = self.client.runtime_api();
		let at = BlockId::hash(at.unwrap_or_else(||
			// If the block hash is not supplied assume the best block.
			self.client.info().best_hash));

		let CodeUploadRequest { origin, code, storage_deposit_limit } = upload_request;

		let storage_deposit_limit: Option<Balance> =
			storage_deposit_limit.map(|l| decode_hex(l, "balance")).transpose()?;

		api.upload_code(&at, origin, code.to_vec(), storage_deposit_limit)
			.map_err(runtime_error_into_rpc_err)
	}

	fn get_storage(
		&self,
		address: AccountId,
		key: H256,
		at: Option<<Block as BlockT>::Hash>,
	) -> RpcResult<Option<Bytes>> {
		let api = self.client.runtime_api();
		let at = BlockId::hash(at.unwrap_or_else(|| self.client.info().best_hash));
		let result = api
			.get_storage(&at, address, key.into())
			.map_err(runtime_error_into_rpc_err)?
			.map_err(ContractAccessError)?
			.map(Bytes);

		Ok(result)
	}
}

/// Converts a runtime trap into an RPC error.
fn runtime_error_into_rpc_err(err: impl std::fmt::Debug) -> JsonRpseeError {
	CallError::Custom(ErrorObject::owned(
		RUNTIME_ERROR,
		"Runtime error",
		Some(format!("{:?}", err)),
	))
	.into()
}

fn decode_hex<H: std::fmt::Debug + Copy, T: TryFrom<H>>(from: H, name: &str) -> RpcResult<T> {
	from.try_into().map_err(|_| {
		JsonRpseeError::Call(CallError::Custom {
			code: ErrorCode::InvalidParams.code(),
			message: format!("{:?} does not fit into the {} type", from, name),
			data: None,
		})
	})
}

fn limit_gas(gas_limit: Weight) -> RpcResult<()> {
	if gas_limit > GAS_LIMIT {
		Err(JsonRpseeError::Call(CallError::Custom {
			code: ErrorCode::InvalidParams.code(),
			message: format!(
				"Requested gas limit is greater than maximum allowed: {} > {}",
				gas_limit, GAS_LIMIT
			),
			data: None,
		}))
	} else {
		Ok(())
	}
}

#[cfg(test)]
mod tests {
	use super::*;
	use pallet_contracts_primitives::{ContractExecResult, ContractInstantiateResult};
	use sp_core::U256;

	fn trim(json: &str) -> String {
		json.chars().filter(|c| !c.is_whitespace()).collect()
	}

	#[test]
	fn call_request_should_serialize_deserialize_properly() {
		type Req = CallRequest<String>;
		let req: Req = serde_json::from_str(
			r#"
		{
			"origin": "5CiPPseXPECbkjWCa6MnjNokrgYjMqmKndv2rSnekmSK2DjL",
			"dest": "5DRakbLVnjVrW6niwLfHGW24EeCEvDAFGEXrtaYS5M4ynoom",
			"value": "0x112210f4B16c1cb1",
			"gasLimit": 1000000000000,
			"storageDepositLimit": 5000,
			"inputData": "0x8c97db39"
		}
		"#,
		)
		.unwrap();
		assert_eq!(req.gas_limit.into_u256(), U256::from(0xe8d4a51000u64));
		assert_eq!(req.storage_deposit_limit.map(|l| l.into_u256()), Some(5000.into()));
		assert_eq!(req.value.into_u256(), U256::from(1234567890987654321u128));
	}

	#[test]
	fn instantiate_request_should_serialize_deserialize_properly() {
		type Req = InstantiateRequest<String, String>;
		let req: Req = serde_json::from_str(
			r#"
		{
			"origin": "5CiPPseXPECbkjWCa6MnjNokrgYjMqmKndv2rSnekmSK2DjL",
			"value": "0x88",
			"gasLimit": 42,
			"code": { "existing": "0x1122" },
			"data": "0x4299",
			"salt": "0x9988"
		}
		"#,
		)
		.unwrap();

		assert_eq!(req.origin, "5CiPPseXPECbkjWCa6MnjNokrgYjMqmKndv2rSnekmSK2DjL");
		assert_eq!(req.value.into_u256(), 0x88.into());
		assert_eq!(req.gas_limit.into_u256(), 42.into());
		assert_eq!(req.storage_deposit_limit, None);
		assert_eq!(&*req.data, [0x42, 0x99].as_ref());
		assert_eq!(&*req.salt, [0x99, 0x88].as_ref());
		let code = match req.code {
			Code::Existing(hash) => hash,
			_ => panic!("json encoded an existing hash"),
		};
		assert_eq!(&code, "0x1122");
	}

	#[test]
	fn code_upload_request_should_serialize_deserialize_properly() {
		type Req = CodeUploadRequest<String>;
		let req: Req = serde_json::from_str(
			r#"
		{
			"origin": "5CiPPseXPECbkjWCa6MnjNokrgYjMqmKndv2rSnekmSK2DjL",
			"code": "0x8c97db39",
			"storageDepositLimit": 5000
		}
		"#,
		)
		.unwrap();
		assert_eq!(req.origin, "5CiPPseXPECbkjWCa6MnjNokrgYjMqmKndv2rSnekmSK2DjL");
		assert_eq!(&*req.code, [0x8c, 0x97, 0xdb, 0x39].as_ref());
		assert_eq!(req.storage_deposit_limit.map(|l| l.into_u256()), Some(5000.into()));
	}

	#[test]
	fn call_result_should_serialize_deserialize_properly() {
		fn test(expected: &str) {
			let res: ContractExecResult<u32> = serde_json::from_str(expected).unwrap();
			let actual = serde_json::to_string(&res).unwrap();
			assert_eq!(actual, trim(expected).as_str());
		}
		test(
			r#"{
			"gasConsumed": 5000,
			"gasRequired": 8000,
			"storageDeposit": {"charge": 42000},
			"debugMessage": "HelloWorld",
			"result": {
			  "Ok": {
				"flags": 5,
				"data": "0x1234"
			  }
			}
		}"#,
		);
		test(
			r#"{
			"gasConsumed": 3400,
			"gasRequired": 5200,
			"storageDeposit": {"refund": 12000},
			"debugMessage": "HelloWorld",
			"result": {
			  "Err": "BadOrigin"
			}
		}"#,
		);
	}

	#[test]
	fn instantiate_result_should_serialize_deserialize_properly() {
		fn test(expected: &str) {
			let res: ContractInstantiateResult<String, u32> =
				serde_json::from_str(expected).unwrap();
			let actual = serde_json::to_string(&res).unwrap();
			assert_eq!(actual, trim(expected).as_str());
		}
		test(
			r#"{
			"gasConsumed": 5000,
			"gasRequired": 8000,
			"storageDeposit": {"refund": 12000},
			"debugMessage": "HelloWorld",
			"result": {
			   "Ok": {
				  "result": {
					 "flags": 5,
					 "data": "0x1234"
				  },
				  "accountId": "5CiPP"
			   }
			}
		}"#,
		);
		test(
			r#"{
			"gasConsumed": 3400,
			"gasRequired": 5200,
			"storageDeposit": {"charge": 0},
			"debugMessage": "HelloWorld",
			"result": {
			  "Err": "BadOrigin"
			}
		}"#,
		);
	}

	#[test]
	fn code_upload_result_should_serialize_deserialize_properly() {
		fn test(expected: &str) {
			let res: CodeUploadResult<u32, u32> = serde_json::from_str(expected).unwrap();
			let actual = serde_json::to_string(&res).unwrap();
			assert_eq!(actual, trim(expected).as_str());
		}
		test(
			r#"{
				"Ok": {
					"codeHash": 4711,
					"deposit": 99
				}
			}"#,
		);
		test(
			r#"{
				"Err": "BadOrigin"
			}"#,
		);
	}
}<|MERGE_RESOLUTION|>--- conflicted
+++ resolved
@@ -25,11 +25,7 @@
 use jsonrpsee::{
 	core::{async_trait, Error as JsonRpseeError, RpcResult},
 	proc_macros::rpc,
-<<<<<<< HEAD
-	types::error::{CallError, ErrorObject},
-=======
-	types::error::{CallError, ErrorCode},
->>>>>>> f502e032
+	types::error::{CallError, ErrorObject, ErrorCode},
 };
 use pallet_contracts_primitives::{
 	Code, CodeUploadResult, ContractExecResult, ContractInstantiateResult,
@@ -323,24 +319,24 @@
 
 fn decode_hex<H: std::fmt::Debug + Copy, T: TryFrom<H>>(from: H, name: &str) -> RpcResult<T> {
 	from.try_into().map_err(|_| {
-		JsonRpseeError::Call(CallError::Custom {
-			code: ErrorCode::InvalidParams.code(),
-			message: format!("{:?} does not fit into the {} type", from, name),
-			data: None,
-		})
+		JsonRpseeError::Call(CallError::Custom(ErrorObject::owned(
+			ErrorCode::InvalidParams.code(),
+			format!("{:?} does not fit into the {} type", from, name),
+			None::<()>
+		)))
 	})
 }
 
 fn limit_gas(gas_limit: Weight) -> RpcResult<()> {
 	if gas_limit > GAS_LIMIT {
-		Err(JsonRpseeError::Call(CallError::Custom {
-			code: ErrorCode::InvalidParams.code(),
-			message: format!(
+		Err(JsonRpseeError::Call(CallError::Custom(ErrorObject::owned(
+			ErrorCode::InvalidParams.code(),
+			format!(
 				"Requested gas limit is greater than maximum allowed: {} > {}",
 				gas_limit, GAS_LIMIT
 			),
-			data: None,
-		}))
+			None::<()>,
+		))))
 	} else {
 		Ok(())
 	}
