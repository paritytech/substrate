[package]
name = "pallet-contracts-rpc"
version = "2.0.0"
authors = ["Parity Technologies <admin@parity.io>"]
edition = "2018"

[dependencies]
codec = { package = "parity-scale-codec", version = "1.0.0" }
jsonrpc-core = "14.0.3"
jsonrpc-core-client = "14.0.3"
jsonrpc-derive = "14.0.3"
sp-blockchain = { path = "../../../primitives/blockchain" }
primitives = { package = "sp-core",  path = "../../../primitives/core" }
rpc-primitives = { package = "sp-rpc", path = "../../../primitives/rpc" }
serde = { version = "1.0.101", features = ["derive"] }
<<<<<<< HEAD
sp-runtime = { path = "../../../primitives/sr-primitives" }
sp-api = { path = "../../../primitives/sr-api" }
=======
sp-runtime = { path = "../../../primitives/runtime" }
>>>>>>> f588aa53
pallet-contracts-rpc-runtime-api = { path = "./runtime-api" }

[dev-dependencies]
serde_json = "1.0.41"<|MERGE_RESOLUTION|>--- conflicted
+++ resolved
@@ -13,12 +13,8 @@
 primitives = { package = "sp-core",  path = "../../../primitives/core" }
 rpc-primitives = { package = "sp-rpc", path = "../../../primitives/rpc" }
 serde = { version = "1.0.101", features = ["derive"] }
-<<<<<<< HEAD
-sp-runtime = { path = "../../../primitives/sr-primitives" }
+sp-runtime = { path = "../../../primitives/runtime" }
 sp-api = { path = "../../../primitives/sr-api" }
-=======
-sp-runtime = { path = "../../../primitives/runtime" }
->>>>>>> f588aa53
 pallet-contracts-rpc-runtime-api = { path = "./runtime-api" }
 
 [dev-dependencies]
