// This file is part of Substrate.

// Copyright (C) 2020-2022 Parity Technologies (UK) Ltd.
// SPDX-License-Identifier: Apache-2.0

// Licensed under the Apache License, Version 2.0 (the "License");
// you may not use this file except in compliance with the License.
// You may obtain a copy of the License at
//
// 	http://www.apache.org/licenses/LICENSE-2.0
//
// Unless required by applicable law or agreed to in writing, software
// distributed under the License is distributed on an "AS IS" BASIS,
// WITHOUT WARRANTIES OR CONDITIONS OF ANY KIND, either express or implied.
// See the License for the specific language governing permissions and
// limitations under the License.

//! Benchmarks for the contracts pallet

#![cfg(feature = "runtime-benchmarks")]

mod code;
mod sandbox;

use self::{
	code::{
		body::{self, DynInstr::*},
		DataSegment, ImportedFunction, ImportedMemory, Location, ModuleDefinition, WasmModule,
	},
	sandbox::Sandbox,
};
use crate::{
	exec::{AccountIdOf, StorageKey},
	schedule::{API_BENCHMARK_BATCH_SIZE, INSTR_BENCHMARK_BATCH_SIZE},
	storage::Storage,
	Pallet as Contracts, *,
};
use codec::{Encode, MaxEncodedLen};
use frame_benchmarking::{account, benchmarks, whitelisted_caller};
use frame_support::weights::Weight;
use frame_system::RawOrigin;
use sp_runtime::{
	traits::{Bounded, Hash},
	Perbill,
};
use sp_std::prelude::*;
use wasm_instrument::parity_wasm::elements::{BlockType, BrTableData, Instruction, ValueType};

/// How many batches we do per API benchmark.
const API_BENCHMARK_BATCHES: u32 = 20;

/// How many batches we do per Instruction benchmark.
const INSTR_BENCHMARK_BATCHES: u32 = 50;

/// An instantiated and deployed contract.
struct Contract<T: Config> {
	caller: T::AccountId,
	account_id: T::AccountId,
	addr: <T::Lookup as StaticLookup>::Source,
	value: BalanceOf<T>,
}

impl<T: Config> Contract<T>
where
	T: Config,
	T::AccountId: UncheckedFrom<T::Hash> + AsRef<[u8]>,
	<BalanceOf<T> as HasCompact>::Type: Clone + Eq + PartialEq + Debug + TypeInfo + Encode,
{
	/// Create new contract and use a default account id as instantiator.
	fn new(module: WasmModule<T>, data: Vec<u8>) -> Result<Contract<T>, &'static str> {
		Self::with_index(0, module, data)
	}

	/// Create new contract and use an account id derived from the supplied index as instantiator.
	fn with_index(
		index: u32,
		module: WasmModule<T>,
		data: Vec<u8>,
	) -> Result<Contract<T>, &'static str> {
		Self::with_caller(account("instantiator", index, 0), module, data)
	}

	/// Create new contract and use the supplied `caller` as instantiator.
	fn with_caller(
		caller: T::AccountId,
		module: WasmModule<T>,
		data: Vec<u8>,
	) -> Result<Contract<T>, &'static str> {
		let value = T::Currency::minimum_balance();
		T::Currency::make_free_balance_be(&caller, caller_funding::<T>());
		let salt = vec![0xff];
		let addr = Contracts::<T>::contract_address(&caller, &module.hash, &salt);

		Contracts::<T>::store_code_raw(module.code, caller.clone())?;
		Contracts::<T>::instantiate(
			RawOrigin::Signed(caller.clone()).into(),
			value,
			Weight::MAX,
			None,
			module.hash,
			data,
			salt,
		)?;

		let result =
			Contract { caller, account_id: addr.clone(), addr: T::Lookup::unlookup(addr), value };

		ContractInfoOf::<T>::insert(&result.account_id, result.info()?);

		Ok(result)
	}

	/// Create a new contract with the supplied storage item count and size each.
	fn with_storage(
		code: WasmModule<T>,
		stor_num: u32,
		stor_size: u32,
	) -> Result<Self, &'static str> {
		let contract = Contract::<T>::new(code, vec![])?;
		let storage_items = (0..stor_num)
			.map(|i| {
				let hash = T::Hashing::hash_of(&i)
					.as_ref()
					.try_into()
					.map_err(|_| "Hash too big for storage key")?;
				Ok((hash, vec![42u8; stor_size as usize]))
			})
			.collect::<Result<Vec<_>, &'static str>>()?;
		contract.store(&storage_items)?;
		Ok(contract)
	}

	/// Store the supplied storage items into this contracts storage.
	fn store(&self, items: &Vec<(StorageKey, Vec<u8>)>) -> Result<(), &'static str> {
		let info = self.info()?;
		for item in items {
			Storage::<T>::write(&info.trie_id, &item.0, Some(item.1.clone()), None, false)
				.map_err(|_| "Failed to write storage to restoration dest")?;
		}
		<ContractInfoOf<T>>::insert(&self.account_id, info.clone());
		Ok(())
	}

	/// Get the `ContractInfo` of the `addr` or an error if it no longer exists.
	fn address_info(addr: &T::AccountId) -> Result<ContractInfo<T>, &'static str> {
		ContractInfoOf::<T>::get(addr).ok_or("Expected contract to exist at this point.")
	}

	/// Get the `ContractInfo` of this contract or an error if it no longer exists.
	fn info(&self) -> Result<ContractInfo<T>, &'static str> {
		Self::address_info(&self.account_id)
	}

	/// Set the balance of the contract to the supplied amount.
	fn set_balance(&self, balance: BalanceOf<T>) {
		T::Currency::make_free_balance_be(&self.account_id, balance);
	}

	/// Returns `true` iff all storage entries related to code storage exist.
	fn code_exists(hash: &CodeHash<T>) -> bool {
		<PristineCode<T>>::contains_key(hash) &&
			<CodeStorage<T>>::contains_key(&hash) &&
			<OwnerInfoOf<T>>::contains_key(&hash)
	}

	/// Returns `true` iff no storage entry related to code storage exist.
	fn code_removed(hash: &CodeHash<T>) -> bool {
		!<PristineCode<T>>::contains_key(hash) &&
			!<CodeStorage<T>>::contains_key(&hash) &&
			!<OwnerInfoOf<T>>::contains_key(&hash)
	}
}

/// The funding that each account that either calls or instantiates contracts is funded with.
fn caller_funding<T: Config>() -> BalanceOf<T> {
	BalanceOf::<T>::max_value() / 2u32.into()
}

/// Load the specified contract file from disk by including it into the runtime.
///
/// We need to load a different version of ink! contracts when the benchmark is run as
/// a test. This is because ink! contracts depend on the sizes of types that are defined
/// differently in the test environment. Solang is more lax in that regard.
macro_rules! load_benchmark {
	($name:expr) => {{
		#[cfg(not(test))]
		{
			include_bytes!(concat!("../../benchmarks/", $name, ".wasm"))
		}
		#[cfg(test)]
		{
			include_bytes!(concat!("../../benchmarks/", $name, "_test.wasm"))
		}
	}};
}

benchmarks! {
	where_clause { where
		T::AccountId: UncheckedFrom<T::Hash>,
		T::AccountId: AsRef<[u8]>,
		<BalanceOf<T> as codec::HasCompact>::Type: Clone + Eq + PartialEq + sp_std::fmt::Debug + scale_info::TypeInfo + codec::Encode,
	}

	// The base weight without any actual work performed apart from the setup costs.
	on_initialize {}: {
		Storage::<T>::process_deletion_queue_batch(Weight::MAX)
	}

	#[skip_meta]
	on_initialize_per_trie_key {
		let k in 0..1024;
		let instance = Contract::<T>::with_storage(WasmModule::dummy(), k, T::Schedule::get().limits.payload_len)?;
		Storage::<T>::queue_trie_for_deletion(&instance.info()?)?;
	}: {
		Storage::<T>::process_deletion_queue_batch(Weight::MAX)
	}

	on_initialize_per_queue_item {
		let q in 0..1024.min(T::DeletionQueueDepth::get());
		for i in 0 .. q {
			let instance = Contract::<T>::with_index(i, WasmModule::dummy(), vec![])?;
			Storage::<T>::queue_trie_for_deletion(&instance.info()?)?;
			ContractInfoOf::<T>::remove(instance.account_id);
		}
	}: {
		Storage::<T>::process_deletion_queue_batch(Weight::MAX)
	}

	// This benchmarks the additional weight that is charged when a contract is executed the
	// first time after a new schedule was deployed: For every new schedule a contract needs
	// to re-run the instrumentation once.
	reinstrument {
		let c in 0 .. T::Schedule::get().limits.code_len / 1024;
		let WasmModule { code, hash, .. } = WasmModule::<T>::sized(c * 1024, Location::Call);
		Contracts::<T>::store_code_raw(code, whitelisted_caller())?;
		let schedule = T::Schedule::get();
		let mut gas_meter = GasMeter::new(Weight::MAX);
		let mut module = PrefabWasmModule::from_storage(hash, &schedule, &mut gas_meter)?;
	}: {
		Contracts::<T>::reinstrument_module(&mut module, &schedule)?;
	}

	// This benchmarks the overhead of loading a code of size `c` kb from storage and into
	// the sandbox. This does **not** include the actual execution for which the gas meter
	// is responsible. This is achieved by generating all code to the `deploy` function
	// which is in the wasm module but not executed on `call`.
	// The results are supposed to be used as `call_with_code_kb(c) - call_with_code_kb(0)`.
	call_with_code_kb {
		let c in 0 .. T::Schedule::get().limits.code_len / 1024;
		let instance = Contract::<T>::with_caller(
			whitelisted_caller(), WasmModule::sized(c * 1024, Location::Deploy), vec![],
		)?;
		let value = T::Currency::minimum_balance();
		let origin = RawOrigin::Signed(instance.caller.clone());
		let callee = instance.addr.clone();
	}: call(origin, callee, value, Weight::MAX, None, vec![])

	// This constructs a contract that is maximal expensive to instrument.
	// It creates a maximum number of metering blocks per byte.
	// The size of the salt influences the runtime because is is hashed in order to
	// determine the contract address. All code is generated to the `call` function so that
	// we don't benchmark the actual execution of this code but merely what it takes to load
	// a code of that size into the sandbox.
	//
	// `c`: Size of the code in kilobytes.
	// `s`: Size of the salt in kilobytes.
	//
	// # Note
	//
	// We cannot let `c` grow to the maximum code size because the code is not allowed
	// to be larger than the maximum size **after instrumentation**.
	instantiate_with_code {
		let c in 0 .. Perbill::from_percent(49).mul_ceil(T::Schedule::get().limits.code_len) / 1024;
		let s in 0 .. code::max_pages::<T>() * 64;
		let salt = vec![42u8; (s * 1024) as usize];
		let value = T::Currency::minimum_balance();
		let caller = whitelisted_caller();
		T::Currency::make_free_balance_be(&caller, caller_funding::<T>());
		let WasmModule { code, hash, .. } = WasmModule::<T>::sized(c * 1024, Location::Call);
		let origin = RawOrigin::Signed(caller.clone());
		let addr = Contracts::<T>::contract_address(&caller, &hash, &salt);
	}: _(origin, value, Weight::MAX, None, code, vec![], salt)
	verify {
		// the contract itself does not trigger any reserves
		let deposit = T::Currency::reserved_balance(&addr);
		// uploading the code reserves some balance in the callers account
		let code_deposit = T::Currency::reserved_balance(&caller);
		assert_eq!(
			T::Currency::free_balance(&caller),
			caller_funding::<T>() - value - deposit - code_deposit,
		);
		// contract has the full value
		assert_eq!(T::Currency::free_balance(&addr), value);
		// instantiate should leave a contract
		Contract::<T>::address_info(&addr)?;
	}

	// Instantiate uses a dummy contract constructor to measure the overhead of the instantiate.
	// `s`: Size of the salt in kilobytes.
	instantiate {
		let s in 0 .. code::max_pages::<T>() * 64;
		let salt = vec![42u8; (s * 1024) as usize];
		let value = T::Currency::minimum_balance();
		let caller = whitelisted_caller();
		T::Currency::make_free_balance_be(&caller, caller_funding::<T>());
		let WasmModule { code, hash, .. } = WasmModule::<T>::dummy();
		let origin = RawOrigin::Signed(caller.clone());
		let addr = Contracts::<T>::contract_address(&caller, &hash, &salt);
		Contracts::<T>::store_code_raw(code, caller.clone())?;
	}: _(origin, value, Weight::MAX, None, hash, vec![], salt)
	verify {
		// the contract itself does not trigger any reserves
		let deposit = T::Currency::reserved_balance(&addr);
		// value was removed from the caller
		assert_eq!(T::Currency::free_balance(&caller), caller_funding::<T>() - value - deposit);
		// contract has the full value
		assert_eq!(T::Currency::free_balance(&addr), value);
		// instantiate should leave a contract
		Contract::<T>::address_info(&addr)?;
	}

	// We just call a dummy contract to measure the overhead of the call extrinsic.
	// The size of the data has no influence on the costs of this extrinsic as long as the contract
	// won't call `seal_input` in its constructor to copy the data to contract memory.
	// The dummy contract used here does not do this. The costs for the data copy is billed as
	// part of `seal_input`. The costs for invoking a contract of a specific size are not part
	// of this benchmark because we cannot know the size of the contract when issuing a call
	// transaction. See `invoke_per_code_kb` for this.
	call {
		let data = vec![42u8; 1024];
		let instance = Contract::<T>::with_caller(
			whitelisted_caller(), WasmModule::dummy(), vec![],
		)?;
		let value = T::Currency::minimum_balance();
		let origin = RawOrigin::Signed(instance.caller.clone());
		let callee = instance.addr.clone();
		let before = T::Currency::free_balance(&instance.account_id);
	}: _(origin, callee, value, Weight::MAX, None, data)
	verify {
		// the contract itself does not trigger any reserves
		let deposit = T::Currency::reserved_balance(&instance.account_id);
		// value and value transfered via call should be removed from the caller
		assert_eq!(
			T::Currency::free_balance(&instance.caller),
			caller_funding::<T>() - instance.value - value - deposit,
		);
		// contract should have received the value
		assert_eq!(T::Currency::free_balance(&instance.account_id), before + value);
		// contract should still exist
		instance.info()?;
	}

	// This constructs a contract that is maximal expensive to instrument.
	// It creates a maximum number of metering blocks per byte.
	// `c`: Size of the code in kilobytes.
	//
	// # Note
	//
	// We cannot let `c` grow to the maximum code size because the code is not allowed
	// to be larger than the maximum size **after instrumentation**.
	upload_code {
		let c in 0 .. Perbill::from_percent(50).mul_ceil(T::Schedule::get().limits.code_len / 1024);
		let caller = whitelisted_caller();
		T::Currency::make_free_balance_be(&caller, caller_funding::<T>());
		let WasmModule { code, hash, .. } = WasmModule::<T>::sized(c * 1024, Location::Call);
		let origin = RawOrigin::Signed(caller.clone());
	}: _(origin, code, None)
	verify {
		// uploading the code reserves some balance in the callers account
		assert!(T::Currency::reserved_balance(&caller) > 0u32.into());
		assert!(<Contract<T>>::code_exists(&hash));
	}

	// Removing code does not depend on the size of the contract because all the information
	// needed to verify the removal claim (refcount, owner) is stored in a separate storage
	// item (`OwnerInfoOf`).
	remove_code {
		let caller = whitelisted_caller();
		T::Currency::make_free_balance_be(&caller, caller_funding::<T>());
		let WasmModule { code, hash, .. } = WasmModule::<T>::dummy();
		let origin = RawOrigin::Signed(caller.clone());
		let uploaded = <Contracts<T>>::bare_upload_code(caller.clone(), code, None)?;
		assert_eq!(uploaded.code_hash, hash);
		assert_eq!(uploaded.deposit, T::Currency::reserved_balance(&caller));
		assert!(<Contract<T>>::code_exists(&hash));
	}: _(origin, hash)
	verify {
		// removing the code should have unreserved the deposit
		assert_eq!(T::Currency::reserved_balance(&caller), 0u32.into());
		assert!(<Contract<T>>::code_removed(&hash));
	}

	seal_caller {
		let r in 0 .. API_BENCHMARK_BATCHES;
		let instance = Contract::<T>::new(WasmModule::getter(
			"seal_caller", r * API_BENCHMARK_BATCH_SIZE
		), vec![])?;
		let origin = RawOrigin::Signed(instance.caller.clone());
	}: call(origin, instance.addr, 0u32.into(), Weight::MAX, None, vec![])

	seal_address {
		let r in 0 .. API_BENCHMARK_BATCHES;
		let instance = Contract::<T>::new(WasmModule::getter(
			"seal_address", r * API_BENCHMARK_BATCH_SIZE
		), vec![])?;
		let origin = RawOrigin::Signed(instance.caller.clone());
	}: call(origin, instance.addr, 0u32.into(), Weight::MAX, None, vec![])

	seal_gas_left {
		let r in 0 .. API_BENCHMARK_BATCHES;
		let instance = Contract::<T>::new(WasmModule::getter(
			"seal_gas_left", r * API_BENCHMARK_BATCH_SIZE
		), vec![])?;
		let origin = RawOrigin::Signed(instance.caller.clone());
	}: call(origin, instance.addr, 0u32.into(), Weight::MAX, None, vec![])

	seal_balance {
		let r in 0 .. API_BENCHMARK_BATCHES;
		let instance = Contract::<T>::new(WasmModule::getter(
			"seal_balance", r * API_BENCHMARK_BATCH_SIZE
		), vec![])?;
		let origin = RawOrigin::Signed(instance.caller.clone());
	}: call(origin, instance.addr, 0u32.into(), Weight::MAX, None, vec![])

	seal_value_transferred {
		let r in 0 .. API_BENCHMARK_BATCHES;
		let instance = Contract::<T>::new(WasmModule::getter(
			"seal_value_transferred", r * API_BENCHMARK_BATCH_SIZE
		), vec![])?;
		let origin = RawOrigin::Signed(instance.caller.clone());
	}: call(origin, instance.addr, 0u32.into(), Weight::MAX, None, vec![])

	seal_minimum_balance {
		let r in 0 .. API_BENCHMARK_BATCHES;
		let instance = Contract::<T>::new(WasmModule::getter(
			"seal_minimum_balance", r * API_BENCHMARK_BATCH_SIZE
		), vec![])?;
		let origin = RawOrigin::Signed(instance.caller.clone());
	}: call(origin, instance.addr, 0u32.into(), Weight::MAX, None, vec![])

	seal_block_number {
		let r in 0 .. API_BENCHMARK_BATCHES;
		let instance = Contract::<T>::new(WasmModule::getter(
			"seal_block_number", r * API_BENCHMARK_BATCH_SIZE
		), vec![])?;
		let origin = RawOrigin::Signed(instance.caller.clone());
	}: call(origin, instance.addr, 0u32.into(), Weight::MAX, None, vec![])

	seal_now {
		let r in 0 .. API_BENCHMARK_BATCHES;
		let instance = Contract::<T>::new(WasmModule::getter(
			"seal_now", r * API_BENCHMARK_BATCH_SIZE
		), vec![])?;
		let origin = RawOrigin::Signed(instance.caller.clone());
	}: call(origin, instance.addr, 0u32.into(), Weight::MAX, None, vec![])

	seal_weight_to_fee {
		let r in 0 .. API_BENCHMARK_BATCHES;
		let pages = code::max_pages::<T>();
		let code = WasmModule::<T>::from(ModuleDefinition {
			memory: Some(ImportedMemory::max::<T>()),
			imported_functions: vec![ImportedFunction {
				module: "seal0",
				name: "seal_weight_to_fee",
				params: vec![ValueType::I64, ValueType::I32, ValueType::I32],
				return_type: None,
			}],
			data_segments: vec![DataSegment {
				offset: 0,
				value: (pages * 64 * 1024 - 4).to_le_bytes().to_vec(),
			}],
			call_body: Some(body::repeated(r * API_BENCHMARK_BATCH_SIZE, &[
				Instruction::I64Const(500_000),
				Instruction::I32Const(4),
				Instruction::I32Const(0),
				Instruction::Call(0),
			])),
			.. Default::default()
		});
		let instance = Contract::<T>::new(code, vec![])?;
		let origin = RawOrigin::Signed(instance.caller.clone());
	}: call(origin, instance.addr, 0u32.into(), Weight::MAX, None, vec![])

	seal_gas {
		let r in 0 .. API_BENCHMARK_BATCHES;
		let code = WasmModule::<T>::from(ModuleDefinition {
			imported_functions: vec![ImportedFunction {
				module: "seal0",
				name: "gas",
				params: vec![ValueType::I32],
				return_type: None,
			}],
			call_body: Some(body::repeated(r * API_BENCHMARK_BATCH_SIZE, &[
				Instruction::I32Const(42),
				Instruction::Call(0),
			])),
			.. Default::default()
		});
		let instance = Contract::<T>::new(code, vec![])?;
		let origin = RawOrigin::Signed(instance.caller.clone());

	}: call(origin, instance.addr, 0u32.into(), Weight::MAX, None, vec![])

	seal_input {
		let r in 0 .. API_BENCHMARK_BATCHES;
		let code = WasmModule::<T>::from(ModuleDefinition {
			memory: Some(ImportedMemory::max::<T>()),
			imported_functions: vec![ImportedFunction {
				module: "seal0",
				name: "seal_input",
				params: vec![ValueType::I32, ValueType::I32],
				return_type: None,
			}],
			data_segments: vec![
				DataSegment {
					offset: 0,
					value: 0u32.to_le_bytes().to_vec(),
				},
			],
			call_body: Some(body::repeated(r * API_BENCHMARK_BATCH_SIZE, &[
				Instruction::I32Const(4), // ptr where to store output
				Instruction::I32Const(0), // ptr to length
				Instruction::Call(0),
			])),
			.. Default::default()
		});
		let instance = Contract::<T>::new(code, vec![])?;
		let origin = RawOrigin::Signed(instance.caller.clone());
	}: call(origin, instance.addr, 0u32.into(), Weight::MAX, None, vec![])

	seal_input_per_kb {
		let n in 0 .. code::max_pages::<T>() * 64;
		let pages = code::max_pages::<T>();
		let buffer_size = pages * 64 * 1024 - 4;
		let code = WasmModule::<T>::from(ModuleDefinition {
			memory: Some(ImportedMemory::max::<T>()),
			imported_functions: vec![ImportedFunction {
				module: "seal0",
				name: "seal_input",
				params: vec![ValueType::I32, ValueType::I32],
				return_type: None,
			}],
			data_segments: vec![
				DataSegment {
					offset: 0,
					value: buffer_size.to_le_bytes().to_vec(),
				},
			],
			call_body: Some(body::repeated(API_BENCHMARK_BATCH_SIZE, &[
				Instruction::I32Const(4), // ptr where to store output
				Instruction::I32Const(0), // ptr to length
				Instruction::Call(0),
			])),
			.. Default::default()
		});
		let instance = Contract::<T>::new(code, vec![])?;
		let data = vec![42u8; (n * 1024).min(buffer_size) as usize];
		let origin = RawOrigin::Signed(instance.caller.clone());
	}: call(origin, instance.addr, 0u32.into(), Weight::MAX, None, data)

	// We cannot call `seal_return` multiple times. Therefore our weight determination is not
	// as precise as with other APIs. Because this function can only be called once per
	// contract it cannot be used as an attack vector.
	seal_return {
		let r in 0 .. 1;
		let code = WasmModule::<T>::from(ModuleDefinition {
			memory: Some(ImportedMemory::max::<T>()),
			imported_functions: vec![ImportedFunction {
				module: "seal0",
				name: "seal_return",
				params: vec![ValueType::I32, ValueType::I32, ValueType::I32],
				return_type: None,
			}],
			call_body: Some(body::repeated(r, &[
				Instruction::I32Const(0), // flags
				Instruction::I32Const(0), // data_ptr
				Instruction::I32Const(0), // data_len
				Instruction::Call(0),
			])),
			.. Default::default()
		});
		let instance = Contract::<T>::new(code, vec![])?;
		let origin = RawOrigin::Signed(instance.caller.clone());
	}: call(origin, instance.addr, 0u32.into(), Weight::MAX, None, vec![])

	seal_return_per_kb {
		let n in 0 .. code::max_pages::<T>() * 64;
		let code = WasmModule::<T>::from(ModuleDefinition {
			memory: Some(ImportedMemory::max::<T>()),
			imported_functions: vec![ImportedFunction {
				module: "seal0",
				name: "seal_return",
				params: vec![ValueType::I32, ValueType::I32, ValueType::I32],
				return_type: None,
			}],
			call_body: Some(body::plain(vec![
				Instruction::I32Const(0), // flags
				Instruction::I32Const(0), // data_ptr
				Instruction::I32Const((n * 1024) as i32), // data_len
				Instruction::Call(0),
				Instruction::End,
			])),
			.. Default::default()
		});
		let instance = Contract::<T>::new(code, vec![])?;
		let origin = RawOrigin::Signed(instance.caller.clone());
	}: call(origin, instance.addr, 0u32.into(), Weight::MAX, None, vec![])

	// The same argument as for `seal_return` is true here.
	seal_terminate {
		let r in 0 .. 1;
		let beneficiary = account::<T::AccountId>("beneficiary", 0, 0);
		let beneficiary_bytes = beneficiary.encode();
		let beneficiary_len = beneficiary_bytes.len();
		let code = WasmModule::<T>::from(ModuleDefinition {
			memory: Some(ImportedMemory::max::<T>()),
			imported_functions: vec![ImportedFunction {
				module: "seal0",
				name: "seal_terminate",
				params: vec![ValueType::I32, ValueType::I32],
				return_type: None,
			}],
			data_segments: vec![
				DataSegment {
					offset: 0,
					value: beneficiary_bytes,
				},
			],
			call_body: Some(body::repeated(r, &[
				Instruction::I32Const(0), // beneficiary_ptr
				Instruction::I32Const(beneficiary_len as i32), // beneficiary_len
				Instruction::Call(0),
			])),
			.. Default::default()
		});
		let instance = Contract::<T>::new(code, vec![])?;
		let origin = RawOrigin::Signed(instance.caller.clone());
		assert_eq!(T::Currency::total_balance(&beneficiary), 0u32.into());
		assert_eq!(T::Currency::free_balance(&instance.account_id), T::Currency::minimum_balance());
		assert_ne!(T::Currency::reserved_balance(&instance.account_id), 0u32.into());
	}: call(origin, instance.addr.clone(), 0u32.into(), Weight::MAX, None, vec![])
	verify {
		if r > 0 {
			assert_eq!(T::Currency::total_balance(&instance.account_id), 0u32.into());
			assert_eq!(T::Currency::total_balance(&beneficiary), T::Currency::minimum_balance());
		}
	}

	// We benchmark only for the maximum subject length. We assume that this is some lowish
	// number (< 1 KB). Therefore we are not overcharging too much in case a smaller subject is
	// used.
	seal_random {
		let r in 0 .. API_BENCHMARK_BATCHES;
		let pages = code::max_pages::<T>();
		let subject_len = T::Schedule::get().limits.subject_len;
		assert!(subject_len < 1024);
		let code = WasmModule::<T>::from(ModuleDefinition {
			memory: Some(ImportedMemory::max::<T>()),
			imported_functions: vec![ImportedFunction {
				module: "seal0",
				name: "seal_random",
				params: vec![ValueType::I32, ValueType::I32, ValueType::I32, ValueType::I32],
				return_type: None,
			}],
			data_segments: vec![
				DataSegment {
					offset: 0,
					value: (pages * 64 * 1024 - subject_len - 4).to_le_bytes().to_vec(),
				},
			],
			call_body: Some(body::repeated(r * API_BENCHMARK_BATCH_SIZE, &[
				Instruction::I32Const(4), // subject_ptr
				Instruction::I32Const(subject_len as i32), // subject_len
				Instruction::I32Const((subject_len + 4) as i32), // out_ptr
				Instruction::I32Const(0),	// out_len_ptr
				Instruction::Call(0),
			])),
			.. Default::default()
		});
		let instance = Contract::<T>::new(code, vec![])?;
		let origin = RawOrigin::Signed(instance.caller.clone());
	}: call(origin, instance.addr, 0u32.into(), Weight::MAX, None, vec![])

	// Overhead of calling the function without any topic.
	// We benchmark for the worst case (largest event).
	seal_deposit_event {
		let r in 0 .. API_BENCHMARK_BATCHES;
		let code = WasmModule::<T>::from(ModuleDefinition {
			memory: Some(ImportedMemory::max::<T>()),
			imported_functions: vec![ImportedFunction {
				module: "seal0",
				name: "seal_deposit_event",
				params: vec![ValueType::I32, ValueType::I32, ValueType::I32, ValueType::I32],
				return_type: None,
			}],
			call_body: Some(body::repeated(r * API_BENCHMARK_BATCH_SIZE, &[
				Instruction::I32Const(0), // topics_ptr
				Instruction::I32Const(0), // topics_len
				Instruction::I32Const(0), // data_ptr
				Instruction::I32Const(0), // data_len
				Instruction::Call(0),
			])),
			.. Default::default()
		});
		let instance = Contract::<T>::new(code, vec![])?;
		let origin = RawOrigin::Signed(instance.caller.clone());
	}: call(origin, instance.addr, 0u32.into(), Weight::MAX, None, vec![])

	// Benchmark the overhead that topics generate.
	// `t`: Number of topics
	// `n`: Size of event payload in kb
	seal_deposit_event_per_topic_and_kb {
		let t in 0 .. T::Schedule::get().limits.event_topics;
		let n in 0 .. T::Schedule::get().limits.payload_len / 1024;
		let mut topics = (0..API_BENCHMARK_BATCH_SIZE)
			.map(|n| (n * t..n * t + t).map(|i| T::Hashing::hash_of(&i)).collect::<Vec<_>>().encode())
			.peekable();
		let topics_len = topics.peek().map(|i| i.len()).unwrap_or(0);
		let topics = topics.flatten().collect();
		let code = WasmModule::<T>::from(ModuleDefinition {
			memory: Some(ImportedMemory::max::<T>()),
			imported_functions: vec![ImportedFunction {
				module: "seal0",
				name: "seal_deposit_event",
				params: vec![ValueType::I32, ValueType::I32, ValueType::I32, ValueType::I32],
				return_type: None,
			}],
			data_segments: vec![
				DataSegment {
					offset: 0,
					value: topics,
				},
			],
			call_body: Some(body::repeated_dyn(API_BENCHMARK_BATCH_SIZE, vec![
				Counter(0, topics_len as u32), // topics_ptr
				Regular(Instruction::I32Const(topics_len as i32)), // topics_len
				Regular(Instruction::I32Const(0)), // data_ptr
				Regular(Instruction::I32Const((n * 1024) as i32)), // data_len
				Regular(Instruction::Call(0)),
			])),
			.. Default::default()
		});
		let instance = Contract::<T>::new(code, vec![])?;
		let origin = RawOrigin::Signed(instance.caller.clone());
	}: call(origin, instance.addr, 0u32.into(), Weight::MAX, None, vec![])

	// The size of the supplied message does not influence the weight because as it is never
	// processed during on-chain execution: It is only ever read during debugging which happens
	// when the contract is called as RPC where weights do not matter.
	seal_debug_message {
		let r in 0 .. API_BENCHMARK_BATCHES;
		let max_bytes = code::max_pages::<T>() * 64 * 1024;
		let code = WasmModule::<T>::from(ModuleDefinition {
			memory: Some(ImportedMemory { min_pages: 1, max_pages: 1 }),
			imported_functions: vec![ImportedFunction {
				module: "seal0",
				name: "seal_debug_message",
				params: vec![ValueType::I32, ValueType::I32],
				return_type: Some(ValueType::I32),
			}],
			call_body: Some(body::repeated(r * API_BENCHMARK_BATCH_SIZE, &[
				Instruction::I32Const(0), // value_ptr
				Instruction::I32Const(max_bytes as i32), // value_len
				Instruction::Call(0),
				Instruction::Drop,
			])),
			.. Default::default()
		});
		let instance = Contract::<T>::new(code, vec![])?;
		let origin = RawOrigin::Signed(instance.caller.clone());
	}: call(origin, instance.addr, 0u32.into(), Weight::MAX, None, vec![])

	// Only the overhead of calling the function itself with minimal arguments.
	// The contract is a bit more complex because I needs to use different keys in order
	// to generate unique storage accesses. However, it is still dominated by the storage
	// accesses.
	#[skip_meta]
	seal_set_storage {
		let r in 0 .. API_BENCHMARK_BATCHES;
		let keys = (0 .. r * API_BENCHMARK_BATCH_SIZE)
			.map(|n| T::Hashing::hash_of(&n).as_ref().to_vec())
			.collect::<Vec<_>>();
		let key_len = keys.get(0).map(|i| i.len() as u32).unwrap_or(0);
		let key_bytes = keys.iter().flatten().cloned().collect::<Vec<_>>();
		let code = WasmModule::<T>::from(ModuleDefinition {
			memory: Some(ImportedMemory::max::<T>()),
			imported_functions: vec![ImportedFunction {
				module: "__unstable__",
				name: "seal_set_storage",
				params: vec![ValueType::I32, ValueType::I32, ValueType::I32],
				return_type: Some(ValueType::I32),
			}],
			data_segments: vec![
				DataSegment {
					offset: 0,
					value: key_bytes,
				},
			],
			call_body: Some(body::repeated_dyn(r * API_BENCHMARK_BATCH_SIZE, vec![
				Counter(0, key_len as u32), // key_ptr
				Regular(Instruction::I32Const(0)), // value_ptr
				Regular(Instruction::I32Const(0)), // value_len
				Regular(Instruction::Call(0)),
				Regular(Instruction::Drop),
			])),
			.. Default::default()
		});
		let instance = Contract::<T>::new(code, vec![])?;
		let info = instance.info()?;
		for key in keys {
			Storage::<T>::write(
				&info.trie_id,
				key.as_slice().try_into().map_err(|e| "Key has wrong length")?,
				Some(vec![]),
				None,
				false,
			)
			.map_err(|_| "Failed to write to storage during setup.")?;
		}
		let origin = RawOrigin::Signed(instance.caller.clone());
	}: call(origin, instance.addr, 0u32.into(), Weight::MAX, None, vec![])

	#[skip_meta]
<<<<<<< HEAD
	seal_set_code_hash {
		let r in 0 .. API_BENCHMARK_BATCHES;
		let code_hashes = (0..r * API_BENCHMARK_BATCH_SIZE)
			.map(|i| {
				let new_code = WasmModule::<T>::dummy_with_bytes(i);
				Contracts::<T>::store_code_raw(new_code.code, whitelisted_caller())?;
				Ok(new_code.hash)
			})
			.collect::<Result<Vec<_>, &'static str>>()?;
		let code_hash_len = code_hashes.get(0).map(|x| x.encode().len()).unwrap_or(0);
		let code_hashes_bytes = code_hashes.iter().flat_map(|x| x.encode()).collect::<Vec<_>>();
		let code_hashes_len = code_hashes_bytes.len();

		let code = WasmModule::<T>::from(ModuleDefinition {
			memory: Some(ImportedMemory::max::<T>()),
			imported_functions: vec![ImportedFunction {
				module: "__unstable__",
				name: "seal_set_code_hash",
				params: vec![
					ValueType::I32,
				],
				return_type: Some(ValueType::I32),
			}],
			data_segments: vec![
				DataSegment {
					offset: 0 as u32,
					value: code_hashes_bytes,
				},
			],
			call_body: Some(body::repeated_dyn(r * API_BENCHMARK_BATCH_SIZE, vec![
				Counter(0 as u32, code_hash_len as u32), // code_hash_ptr
				Regular(Instruction::Call(0)),
				Regular(Instruction::Drop),
			])),
			.. Default::default()
		});
		let instance = Contract::<T>::new(code, vec![])?;
		let origin = RawOrigin::Signed(instance.caller.clone());
	}: call(origin, instance.addr, 0u32.into(), Weight::MAX, None, vec![])

	seal_set_storage_per_kb {
=======
	seal_set_storage_per_new_kb {
>>>>>>> 66117404
		let n in 0 .. T::Schedule::get().limits.payload_len / 1024;
		let keys = (0 .. API_BENCHMARK_BATCH_SIZE)
			.map(|n| T::Hashing::hash_of(&n).as_ref().to_vec())
			.collect::<Vec<_>>();
		let key_len = keys.get(0).map(|i| i.len() as u32).unwrap_or(0);
		let key_bytes = keys.iter().flatten().cloned().collect::<Vec<_>>();
		let code = WasmModule::<T>::from(ModuleDefinition {
			memory: Some(ImportedMemory::max::<T>()),
			imported_functions: vec![ImportedFunction {
				module: "__unstable__",
				name: "seal_set_storage",
				params: vec![ValueType::I32, ValueType::I32, ValueType::I32],
				return_type: Some(ValueType::I32),
			}],
			data_segments: vec![
				DataSegment {
					offset: 0,
					value: key_bytes,
				},
			],
			call_body: Some(body::repeated_dyn(API_BENCHMARK_BATCH_SIZE, vec![
				Counter(0, key_len as u32), // key_ptr
				Regular(Instruction::I32Const(0)), // value_ptr
				Regular(Instruction::I32Const((n * 1024) as i32)), // value_len
				Regular(Instruction::Call(0)),
				Regular(Instruction::Drop),
			])),
			.. Default::default()
		});
		let instance = Contract::<T>::new(code, vec![])?;
		let info = instance.info()?;
		for key in keys {
			Storage::<T>::write(
				&info.trie_id,
				key.as_slice().try_into().map_err(|e| "Key has wrong length")?,
				Some(vec![]),
				None,
				false,
			)
			.map_err(|_| "Failed to write to storage during setup.")?;
		}
		let origin = RawOrigin::Signed(instance.caller.clone());
	}: call(origin, instance.addr, 0u32.into(), Weight::MAX, None, vec![])

	#[skip_meta]
	seal_set_storage_per_old_kb {
		let n in 0 .. T::Schedule::get().limits.payload_len / 1024;
		let keys = (0 .. API_BENCHMARK_BATCH_SIZE)
			.map(|n| T::Hashing::hash_of(&n).as_ref().to_vec())
			.collect::<Vec<_>>();
		let key_len = keys.get(0).map(|i| i.len() as u32).unwrap_or(0);
		let key_bytes = keys.iter().flatten().cloned().collect::<Vec<_>>();
		let code = WasmModule::<T>::from(ModuleDefinition {
			memory: Some(ImportedMemory::max::<T>()),
			imported_functions: vec![ImportedFunction {
				module: "__unstable__",
				name: "seal_set_storage",
				params: vec![ValueType::I32, ValueType::I32, ValueType::I32],
				return_type: Some(ValueType::I32),
			}],
			data_segments: vec![
				DataSegment {
					offset: 0,
					value: key_bytes,
				},
			],
			call_body: Some(body::repeated_dyn(API_BENCHMARK_BATCH_SIZE, vec![
				Counter(0, key_len as u32), // key_ptr
				Regular(Instruction::I32Const(0)), // value_ptr
				Regular(Instruction::I32Const(0)), // value_len
				Regular(Instruction::Call(0)),
				Regular(Instruction::Drop),
			])),
			.. Default::default()
		});
		let instance = Contract::<T>::new(code, vec![])?;
		let info = instance.info()?;
		for key in keys {
			Storage::<T>::write(
				&info.trie_id,
				key.as_slice().try_into().map_err(|e| "Key has wrong length")?,
				Some(vec![42u8; (n * 1024) as usize]),
				None,
				false,
			)
			.map_err(|_| "Failed to write to storage during setup.")?;
		}
		let origin = RawOrigin::Signed(instance.caller.clone());
	}: call(origin, instance.addr, 0u32.into(), Weight::MAX, None, vec![])

	// Similar to seal_set_storage. However, we store all the keys that we are about to
	// delete beforehand in order to prevent any optimizations that could occur when
	// deleting a non existing key.
	#[skip_meta]
	seal_clear_storage {
		let r in 0 .. API_BENCHMARK_BATCHES;
		let keys = (0 .. r * API_BENCHMARK_BATCH_SIZE)
			.map(|n| T::Hashing::hash_of(&n).as_ref().to_vec())
			.collect::<Vec<_>>();
		let key_bytes = keys.iter().flatten().cloned().collect::<Vec<_>>();
		let key_len = keys.get(0).map(|i| i.len() as u32).unwrap_or(0);
		let code = WasmModule::<T>::from(ModuleDefinition {
			memory: Some(ImportedMemory::max::<T>()),
			imported_functions: vec![ImportedFunction {
				module: "__unstable__",
				name: "seal_clear_storage",
				params: vec![ValueType::I32],
				return_type: Some(ValueType::I32),
			}],
			data_segments: vec![
				DataSegment {
					offset: 0,
					value: key_bytes,
				},
			],
			call_body: Some(body::repeated_dyn(r * API_BENCHMARK_BATCH_SIZE, vec![
				Counter(0, key_len as u32),
				Regular(Instruction::Call(0)),
				Regular(Instruction::Drop),
			])),
			.. Default::default()
		});
		let instance = Contract::<T>::new(code, vec![])?;
		let info = instance.info()?;
		for key in keys {
			Storage::<T>::write(
				&info.trie_id,
				key.as_slice().try_into().map_err(|e| "Key has wrong length")?,
				Some(vec![]),
				None,
				false,
			)
			.map_err(|_| "Failed to write to storage during setup.")?;
		}
		<ContractInfoOf<T>>::insert(&instance.account_id, info.clone());
		let origin = RawOrigin::Signed(instance.caller.clone());
	}: call(origin, instance.addr, 0u32.into(), Weight::MAX, None, vec![])

	#[skip_meta]
	seal_clear_storage_per_kb {
		let n in 0 .. T::Schedule::get().limits.payload_len / 1024;
		let keys = (0 .. API_BENCHMARK_BATCH_SIZE)
			.map(|n| T::Hashing::hash_of(&n).as_ref().to_vec())
			.collect::<Vec<_>>();
		let key_len = keys.get(0).map(|i| i.len() as u32).unwrap_or(0);
		let key_bytes = keys.iter().flatten().cloned().collect::<Vec<_>>();
		let code = WasmModule::<T>::from(ModuleDefinition {
			memory: Some(ImportedMemory::max::<T>()),
			imported_functions: vec![ImportedFunction {
				module: "__unstable__",
				name: "seal_clear_storage",
				params: vec![ValueType::I32],
				return_type: Some(ValueType::I32),
			}],
			data_segments: vec![
				DataSegment {
					offset: 0,
					value: key_bytes,
				},
			],
			call_body: Some(body::repeated_dyn(API_BENCHMARK_BATCH_SIZE, vec![
				Counter(0, key_len as u32), // key_ptr
				Regular(Instruction::Call(0)),
				Regular(Instruction::Drop),
			])),
			.. Default::default()
		});
		let instance = Contract::<T>::new(code, vec![])?;
		let info = instance.info()?;
		for key in keys {
			Storage::<T>::write(
				&info.trie_id,
				key.as_slice().try_into().map_err(|e| "Key has wrong length")?,
				Some(vec![42u8; (n * 1024) as usize]),
				None,
				false,
			)
			.map_err(|_| "Failed to write to storage during setup.")?;
		}
		let origin = RawOrigin::Signed(instance.caller.clone());
	}: call(origin, instance.addr, 0u32.into(), Weight::MAX, None, vec![])

	// We make sure that all storage accesses are to unique keys.
	#[skip_meta]
	seal_get_storage {
		let r in 0 .. API_BENCHMARK_BATCHES;
		let keys = (0 .. r * API_BENCHMARK_BATCH_SIZE)
			.map(|n| T::Hashing::hash_of(&n).as_ref().to_vec())
			.collect::<Vec<_>>();
		let key_len = keys.get(0).map(|i| i.len() as u32).unwrap_or(0);
		let key_bytes = keys.iter().flatten().cloned().collect::<Vec<_>>();
		let key_bytes_len = key_bytes.len();
		let code = WasmModule::<T>::from(ModuleDefinition {
			memory: Some(ImportedMemory::max::<T>()),
			imported_functions: vec![ImportedFunction {
				module: "seal0",
				name: "seal_get_storage",
				params: vec![ValueType::I32, ValueType::I32, ValueType::I32],
				return_type: Some(ValueType::I32),
			}],
			data_segments: vec![
				DataSegment {
					offset: 0,
					value: key_bytes,
				},
				DataSegment {
					offset: key_bytes_len as u32,
					value: T::Schedule::get().limits.payload_len.to_le_bytes().into(),
				},
			],
			call_body: Some(body::repeated_dyn(r * API_BENCHMARK_BATCH_SIZE, vec![
				Counter(0, key_len as u32), // key_ptr
				Regular(Instruction::I32Const((key_bytes_len + 4) as i32)), // out_ptr
				Regular(Instruction::I32Const(key_bytes_len as i32)), // out_len_ptr
				Regular(Instruction::Call(0)),
				Regular(Instruction::Drop),
			])),
			.. Default::default()
		});
		let instance = Contract::<T>::new(code, vec![])?;
		let info = instance.info()?;
		for key in keys {
			Storage::<T>::write(
				&info.trie_id,
				key.as_slice().try_into().map_err(|e| "Key has wrong length")?,
				Some(vec![]),
				None,
				false,
			)
			.map_err(|_| "Failed to write to storage during setup.")?;
		}
		<ContractInfoOf<T>>::insert(&instance.account_id, info.clone());
		let origin = RawOrigin::Signed(instance.caller.clone());
	}: call(origin, instance.addr, 0u32.into(), Weight::MAX, None, vec![])

	#[skip_meta]
	seal_get_storage_per_kb {
		let n in 0 .. T::Schedule::get().limits.payload_len / 1024;
		let keys = (0 .. API_BENCHMARK_BATCH_SIZE)
			.map(|n| T::Hashing::hash_of(&n).as_ref().to_vec())
			.collect::<Vec<_>>();
		let key_len = keys.get(0).map(|i| i.len() as u32).unwrap_or(0);
		let key_bytes = keys.iter().flatten().cloned().collect::<Vec<_>>();
		let key_bytes_len = key_bytes.len();
		let code = WasmModule::<T>::from(ModuleDefinition {
			memory: Some(ImportedMemory::max::<T>()),
			imported_functions: vec![ImportedFunction {
				module: "seal0",
				name: "seal_get_storage",
				params: vec![ValueType::I32, ValueType::I32, ValueType::I32],
				return_type: Some(ValueType::I32),
			}],
			data_segments: vec![
				DataSegment {
					offset: 0,
					value: key_bytes,
				},
				DataSegment {
					offset: key_bytes_len as u32,
					value: T::Schedule::get().limits.payload_len.to_le_bytes().into(),
				},
			],
			call_body: Some(body::repeated_dyn(API_BENCHMARK_BATCH_SIZE, vec![
				Counter(0, key_len as u32), // key_ptr
				Regular(Instruction::I32Const((key_bytes_len + 4) as i32)), // out_ptr
				Regular(Instruction::I32Const(key_bytes_len as i32)), // out_len_ptr
				Regular(Instruction::Call(0)),
				Regular(Instruction::Drop),
			])),
			.. Default::default()
		});
		let instance = Contract::<T>::new(code, vec![])?;
		let info = instance.info()?;
		for key in keys {
			Storage::<T>::write(
				&info.trie_id,
				key.as_slice().try_into().map_err(|e| "Key has wrong length")?,
				Some(vec![42u8; (n * 1024) as usize]),
				None,
				false,
			)
			.map_err(|_| "Failed to write to storage during setup.")?;
		}
		<ContractInfoOf<T>>::insert(&instance.account_id, info.clone());
		let origin = RawOrigin::Signed(instance.caller.clone());
	}: call(origin, instance.addr, 0u32.into(), Weight::MAX, None, vec![])

	// We make sure that all storage accesses are to unique keys.
	#[skip_meta]
	seal_contains_storage {
		let r in 0 .. API_BENCHMARK_BATCHES;
		let keys = (0 .. r * API_BENCHMARK_BATCH_SIZE)
			.map(|n| T::Hashing::hash_of(&n).as_ref().to_vec())
			.collect::<Vec<_>>();
		let key_len = keys.get(0).map(|i| i.len() as u32).unwrap_or(0);
		let key_bytes = keys.iter().flatten().cloned().collect::<Vec<_>>();
		let key_bytes_len = key_bytes.len();
		let code = WasmModule::<T>::from(ModuleDefinition {
			memory: Some(ImportedMemory::max::<T>()),
			imported_functions: vec![ImportedFunction {
				module: "__unstable__",
				name: "seal_contains_storage",
				params: vec![ValueType::I32],
				return_type: Some(ValueType::I32),
			}],
			data_segments: vec![
				DataSegment {
					offset: 0,
					value: key_bytes,
				},
			],
			call_body: Some(body::repeated_dyn(r * API_BENCHMARK_BATCH_SIZE, vec![
				Counter(0, key_len as u32), // key_ptr
				Regular(Instruction::Call(0)),
				Regular(Instruction::Drop),
			])),
			.. Default::default()
		});
		let instance = Contract::<T>::new(code, vec![])?;
		let info = instance.info()?;
		for key in keys {
			Storage::<T>::write(
				&info.trie_id,
				key.as_slice().try_into().map_err(|e| "Key has wrong length")?,
				Some(vec![]),
				None,
				false,
			)
			.map_err(|_| "Failed to write to storage during setup.")?;
		}
		<ContractInfoOf<T>>::insert(&instance.account_id, info.clone());
		let origin = RawOrigin::Signed(instance.caller.clone());
	}: call(origin, instance.addr, 0u32.into(), Weight::MAX, None, vec![])

	#[skip_meta]
	seal_contains_storage_per_kb {
		let n in 0 .. T::Schedule::get().limits.payload_len / 1024;
		let keys = (0 .. API_BENCHMARK_BATCH_SIZE)
			.map(|n| T::Hashing::hash_of(&n).as_ref().to_vec())
			.collect::<Vec<_>>();
		let key_len = keys.get(0).map(|i| i.len() as u32).unwrap_or(0);
		let key_bytes = keys.iter().flatten().cloned().collect::<Vec<_>>();
		let code = WasmModule::<T>::from(ModuleDefinition {
			memory: Some(ImportedMemory::max::<T>()),
			imported_functions: vec![ImportedFunction {
				module: "__unstable__",
				name: "seal_contains_storage",
				params: vec![ValueType::I32],
				return_type: Some(ValueType::I32),
			}],
			data_segments: vec![
				DataSegment {
					offset: 0,
					value: key_bytes,
				},
			],
			call_body: Some(body::repeated_dyn(API_BENCHMARK_BATCH_SIZE, vec![
				Counter(0, key_len as u32), // key_ptr
				Regular(Instruction::Call(0)),
				Regular(Instruction::Drop),
			])),
			.. Default::default()
		});
		let instance = Contract::<T>::new(code, vec![])?;
		let info = instance.info()?;
		for key in keys {
			Storage::<T>::write(
				&info.trie_id,
				key.as_slice().try_into().map_err(|e| "Key has wrong length")?,
				Some(vec![42u8; (n * 1024) as usize]),
				None,
				false,
			)
			.map_err(|_| "Failed to write to storage during setup.")?;
		}
		<ContractInfoOf<T>>::insert(&instance.account_id, info.clone());
		let origin = RawOrigin::Signed(instance.caller.clone());
	}: call(origin, instance.addr, 0u32.into(), Weight::MAX, None, vec![])

	#[skip_meta]
	seal_take_storage {
		let r in 0 .. API_BENCHMARK_BATCHES;
		let keys = (0 .. r * API_BENCHMARK_BATCH_SIZE)
			.map(|n| T::Hashing::hash_of(&n).as_ref().to_vec())
			.collect::<Vec<_>>();
		let key_len = keys.get(0).map(|i| i.len() as u32).unwrap_or(0);
		let key_bytes = keys.iter().flatten().cloned().collect::<Vec<_>>();
		let key_bytes_len = key_bytes.len();
		let code = WasmModule::<T>::from(ModuleDefinition {
			memory: Some(ImportedMemory::max::<T>()),
			imported_functions: vec![ImportedFunction {
				module: "__unstable__",
				name: "seal_take_storage",
				params: vec![ValueType::I32, ValueType::I32, ValueType::I32],
				return_type: Some(ValueType::I32),
			}],
			data_segments: vec![
				DataSegment {
					offset: 0,
					value: key_bytes,
				},
				DataSegment {
					offset: key_bytes_len as u32,
					value: T::Schedule::get().limits.payload_len.to_le_bytes().into(),
				},
			],
			call_body: Some(body::repeated_dyn(r * API_BENCHMARK_BATCH_SIZE, vec![
				Counter(0, key_len as u32), // key_ptr
				Regular(Instruction::I32Const((key_bytes_len + 4) as i32)), // out_ptr
				Regular(Instruction::I32Const(key_bytes_len as i32)), // out_len_ptr
				Regular(Instruction::Call(0)),
				Regular(Instruction::Drop),
			])),
			.. Default::default()
		});
		let instance = Contract::<T>::new(code, vec![])?;
		let info = instance.info()?;
		for key in keys {
			Storage::<T>::write(
				&info.trie_id,
				key.as_slice().try_into().map_err(|e| "Key has wrong length")?,
				Some(vec![]),
				None,
				false,
			)
			.map_err(|_| "Failed to write to storage during setup.")?;
		}
		<ContractInfoOf<T>>::insert(&instance.account_id, info.clone());
		let origin = RawOrigin::Signed(instance.caller.clone());
	}: call(origin, instance.addr, 0u32.into(), Weight::MAX, None, vec![])

	#[skip_meta]
	seal_take_storage_per_kb {
		let n in 0 .. T::Schedule::get().limits.payload_len / 1024;
		let keys = (0 .. API_BENCHMARK_BATCH_SIZE)
			.map(|n| T::Hashing::hash_of(&n).as_ref().to_vec())
			.collect::<Vec<_>>();
		let key_len = keys.get(0).map(|i| i.len() as u32).unwrap_or(0);
		let key_bytes = keys.iter().flatten().cloned().collect::<Vec<_>>();
		let key_bytes_len = key_bytes.len();
		let code = WasmModule::<T>::from(ModuleDefinition {
			memory: Some(ImportedMemory::max::<T>()),
			imported_functions: vec![ImportedFunction {
				module: "__unstable__",
				name: "seal_take_storage",
				params: vec![ValueType::I32, ValueType::I32, ValueType::I32],
				return_type: Some(ValueType::I32),
			}],
			data_segments: vec![
				DataSegment {
					offset: 0,
					value: key_bytes,
				},
				DataSegment {
					offset: key_bytes_len as u32,
					value: T::Schedule::get().limits.payload_len.to_le_bytes().into(),
				},
			],
			call_body: Some(body::repeated_dyn(API_BENCHMARK_BATCH_SIZE, vec![
				Counter(0, key_len as u32), // key_ptr
				Regular(Instruction::I32Const((key_bytes_len + 4) as i32)), // out_ptr
				Regular(Instruction::I32Const(key_bytes_len as i32)), // out_len_ptr
				Regular(Instruction::Call(0)),
				Regular(Instruction::Drop),
			])),
			.. Default::default()
		});
		let instance = Contract::<T>::new(code, vec![])?;
		let info = instance.info()?;
		for key in keys {
			Storage::<T>::write(
				&info.trie_id,
				key.as_slice().try_into().map_err(|e| "Key has wrong length")?,
				Some(vec![42u8; (n * 1024) as usize]),
				None,
				false,
			)
			.map_err(|_| "Failed to write to storage during setup.")?;
		}
		<ContractInfoOf<T>>::insert(&instance.account_id, info.clone());
		let origin = RawOrigin::Signed(instance.caller.clone());
	}: call(origin, instance.addr, 0u32.into(), Weight::MAX, None, vec![])

	// We transfer to unique accounts.
	seal_transfer {
		let r in 0 .. API_BENCHMARK_BATCHES;
		let accounts = (0..r * API_BENCHMARK_BATCH_SIZE)
			.map(|i| account::<T::AccountId>("receiver", i, 0))
			.collect::<Vec<_>>();
		let account_len = accounts.get(0).map(|i| i.encode().len()).unwrap_or(0);
		let account_bytes = accounts.iter().flat_map(|x| x.encode()).collect();
		let value = T::Currency::minimum_balance();
		assert!(value > 0u32.into());
		let value_bytes = value.encode();
		let value_len = value_bytes.len();
		let code = WasmModule::<T>::from(ModuleDefinition {
			memory: Some(ImportedMemory::max::<T>()),
			imported_functions: vec![ImportedFunction {
				module: "seal0",
				name: "seal_transfer",
				params: vec![ValueType::I32, ValueType::I32, ValueType::I32, ValueType::I32],
				return_type: Some(ValueType::I32),
			}],
			data_segments: vec![
				DataSegment {
					offset: 0,
					value: value_bytes,
				},
				DataSegment {
					offset: value_len as u32,
					value: account_bytes,
				},
			],
			call_body: Some(body::repeated_dyn(r * API_BENCHMARK_BATCH_SIZE, vec![
				Counter(value_len as u32, account_len as u32), // account_ptr
				Regular(Instruction::I32Const(account_len as i32)), // account_len
				Regular(Instruction::I32Const(0)), // value_ptr
				Regular(Instruction::I32Const(value_len as i32)), // value_len
				Regular(Instruction::Call(0)),
				Regular(Instruction::Drop),
			])),
			.. Default::default()
		});
		let instance = Contract::<T>::new(code, vec![])?;
		instance.set_balance(value * (r * API_BENCHMARK_BATCH_SIZE + 1).into());
		let origin = RawOrigin::Signed(instance.caller.clone());
		for account in &accounts {
			assert_eq!(T::Currency::total_balance(account), 0u32.into());
		}
	}: call(origin, instance.addr, 0u32.into(), Weight::MAX, None, vec![])
	verify {
		for account in &accounts {
			assert_eq!(T::Currency::total_balance(account), value);
		}
	}

	// We call unique accounts.
	seal_call {
		let r in 0 .. API_BENCHMARK_BATCHES;
		let dummy_code = WasmModule::<T>::dummy_with_bytes(0);
		let callees = (0..r * API_BENCHMARK_BATCH_SIZE)
			.map(|i| Contract::with_index(i + 1, dummy_code.clone(), vec![]))
			.collect::<Result<Vec<_>, _>>()?;
		let callee_len = callees.get(0).map(|i| i.account_id.encode().len()).unwrap_or(0);
		let callee_bytes = callees.iter().flat_map(|x| x.account_id.encode()).collect();
		let value: BalanceOf<T> = 0u32.into();
		let value_bytes = value.encode();
		let value_len = value_bytes.len();
		let code = WasmModule::<T>::from(ModuleDefinition {
			memory: Some(ImportedMemory::max::<T>()),
			imported_functions: vec![ImportedFunction {
				module: "seal0",
				name: "seal_call",
				params: vec![
					ValueType::I32,
					ValueType::I32,
					ValueType::I64,
					ValueType::I32,
					ValueType::I32,
					ValueType::I32,
					ValueType::I32,
					ValueType::I32,
					ValueType::I32,
				],
				return_type: Some(ValueType::I32),
			}],
			data_segments: vec![
				DataSegment {
					offset: 0,
					value: value_bytes,
				},
				DataSegment {
					offset: value_len as u32,
					value: callee_bytes,
				},
			],
			call_body: Some(body::repeated_dyn(r * API_BENCHMARK_BATCH_SIZE, vec![
				Counter(value_len as u32, callee_len as u32), // callee_ptr
				Regular(Instruction::I32Const(callee_len as i32)), // callee_len
				Regular(Instruction::I64Const(0)), // gas
				Regular(Instruction::I32Const(0)), // value_ptr
				Regular(Instruction::I32Const(value_len as i32)), // value_len
				Regular(Instruction::I32Const(0)), // input_data_ptr
				Regular(Instruction::I32Const(0)), // input_data_len
				Regular(Instruction::I32Const(SENTINEL as i32)), // output_ptr
				Regular(Instruction::I32Const(0)), // output_len_ptr
				Regular(Instruction::Call(0)),
				Regular(Instruction::Drop),
			])),
			.. Default::default()
		});
		let instance = Contract::<T>::new(code, vec![])?;
		let origin = RawOrigin::Signed(instance.caller.clone());
	}: call(origin, instance.addr, 0u32.into(), Weight::MAX, None, vec![])

	seal_call_per_transfer_input_output_kb {
		let t in 0 .. 1;
		let i in 0 .. code::max_pages::<T>() * 64;
		let o in 0 .. (code::max_pages::<T>() - 1) * 64;
		let callee_code = WasmModule::<T>::from(ModuleDefinition {
			memory: Some(ImportedMemory::max::<T>()),
			imported_functions: vec![ImportedFunction {
				module: "seal0",
				name: "seal_return",
				params: vec![
					ValueType::I32,
					ValueType::I32,
					ValueType::I32,
				],
				return_type: None,
			}],
			call_body: Some(body::plain(vec![
				Instruction::I32Const(0), // flags
				Instruction::I32Const(0), // data_ptr
				Instruction::I32Const((o * 1024) as i32), // data_len
				Instruction::Call(0),
				Instruction::End,
			])),
			.. Default::default()
		});
		let callees = (0..API_BENCHMARK_BATCH_SIZE)
			.map(|i| Contract::with_index(i + 1, callee_code.clone(), vec![]))
			.collect::<Result<Vec<_>, _>>()?;
		let callee_len = callees.get(0).map(|i| i.account_id.encode().len()).unwrap_or(0);
		let callee_bytes = callees.iter().flat_map(|x| x.account_id.encode()).collect::<Vec<_>>();
		let callees_len = callee_bytes.len();
		let value: BalanceOf<T> = t.into();
		let value_bytes = value.encode();
		let value_len = value_bytes.len();
		let code = WasmModule::<T>::from(ModuleDefinition {
			memory: Some(ImportedMemory::max::<T>()),
			imported_functions: vec![ImportedFunction {
				module: "seal0",
				name: "seal_call",
				params: vec![
					ValueType::I32,
					ValueType::I32,
					ValueType::I64,
					ValueType::I32,
					ValueType::I32,
					ValueType::I32,
					ValueType::I32,
					ValueType::I32,
					ValueType::I32,
				],
				return_type: Some(ValueType::I32),
			}],
			data_segments: vec![
				DataSegment {
					offset: 0,
					value: value_bytes,
				},
				DataSegment {
					offset: value_len as u32,
					value: callee_bytes,
				},
				DataSegment {
					offset: (value_len + callees_len) as u32,
					value: (o * 1024).to_le_bytes().into(),
				},
			],
			call_body: Some(body::repeated_dyn(API_BENCHMARK_BATCH_SIZE, vec![
				Counter(value_len as u32, callee_len as u32), // callee_ptr
				Regular(Instruction::I32Const(callee_len as i32)), // callee_len
				Regular(Instruction::I64Const(0)), // gas
				Regular(Instruction::I32Const(0)), // value_ptr
				Regular(Instruction::I32Const(value_len as i32)), // value_len
				Regular(Instruction::I32Const(0)), // input_data_ptr
				Regular(Instruction::I32Const((i * 1024) as i32)), // input_data_len
				Regular(Instruction::I32Const((value_len + callees_len + 4) as i32)), // output_ptr
				Regular(Instruction::I32Const((value_len + callees_len) as i32)), // output_len_ptr
				Regular(Instruction::Call(0)),
				Regular(Instruction::Drop),
			])),
			.. Default::default()
		});
		let instance = Contract::<T>::new(code, vec![])?;
		let origin = RawOrigin::Signed(instance.caller.clone());
	}: call(origin, instance.addr, 0u32.into(), Weight::MAX, None, vec![])

	// We assume that every instantiate sends at least the minimum balance.
	seal_instantiate {
		let r in 0 .. API_BENCHMARK_BATCHES;
		let hashes = (0..r * API_BENCHMARK_BATCH_SIZE)
			.map(|i| {
				let code = WasmModule::<T>::from(ModuleDefinition {
					memory: Some(ImportedMemory::max::<T>()),
					call_body: Some(body::plain(vec![
						// we need to add this in order to make contracts unique
						// so that they can be deployed from the same sender
						Instruction::I32Const(i as i32),
						Instruction::Drop,
						Instruction::End,
					])),
					.. Default::default()
				});
				Contracts::<T>::store_code_raw(code.code, whitelisted_caller())?;
				Ok(code.hash)
			})
			.collect::<Result<Vec<_>, &'static str>>()?;
		let hash_len = hashes.get(0).map(|x| x.encode().len()).unwrap_or(0);
		let hashes_bytes = hashes.iter().flat_map(|x| x.encode()).collect::<Vec<_>>();
		let hashes_len = hashes_bytes.len();
		let value = T::Currency::minimum_balance();
		assert!(value > 0u32.into());
		let value_bytes = value.encode();
		let value_len = value_bytes.len();
		let addr_len = T::AccountId::max_encoded_len();

		// offsets where to place static data in contract memory
		let value_offset = 0;
		let hashes_offset = value_offset + value_len;
		let addr_len_offset = hashes_offset + hashes_len;
		let addr_offset = addr_len_offset + addr_len;

		let code = WasmModule::<T>::from(ModuleDefinition {
			memory: Some(ImportedMemory::max::<T>()),
			imported_functions: vec![ImportedFunction {
				module: "seal0",
				name: "seal_instantiate",
				params: vec![
					ValueType::I32,
					ValueType::I32,
					ValueType::I64,
					ValueType::I32,
					ValueType::I32,
					ValueType::I32,
					ValueType::I32,
					ValueType::I32,
					ValueType::I32,
					ValueType::I32,
					ValueType::I32,
					ValueType::I32,
					ValueType::I32,
				],
				return_type: Some(ValueType::I32),
			}],
			data_segments: vec![
				DataSegment {
					offset: value_offset as u32,
					value: value_bytes,
				},
				DataSegment {
					offset: hashes_offset as u32,
					value: hashes_bytes,
				},
				DataSegment {
					offset: addr_len_offset as u32,
					value: addr_len.to_le_bytes().into(),
				},
			],
			call_body: Some(body::repeated_dyn(r * API_BENCHMARK_BATCH_SIZE, vec![
				Counter(hashes_offset as u32, hash_len as u32), // code_hash_ptr
				Regular(Instruction::I32Const(hash_len as i32)), // code_hash_len
				Regular(Instruction::I64Const(0)), // gas
				Regular(Instruction::I32Const(value_offset as i32)), // value_ptr
				Regular(Instruction::I32Const(value_len as i32)), // value_len
				Regular(Instruction::I32Const(0)), // input_data_ptr
				Regular(Instruction::I32Const(0)), // input_data_len
				Regular(Instruction::I32Const(addr_offset as i32)), // address_ptr
				Regular(Instruction::I32Const(addr_len_offset as i32)), // address_len_ptr
				Regular(Instruction::I32Const(SENTINEL as i32)), // output_ptr
				Regular(Instruction::I32Const(0)), // output_len_ptr
				Regular(Instruction::I32Const(0)), // salt_ptr
				Regular(Instruction::I32Const(0)), // salt_ptr_len
				Regular(Instruction::Call(0)),
				Regular(Instruction::Drop),
			])),
			.. Default::default()
		});
		let instance = Contract::<T>::new(code, vec![])?;
		instance.set_balance(value * (r * API_BENCHMARK_BATCH_SIZE + 1).into());
		let origin = RawOrigin::Signed(instance.caller.clone());
		let callee = instance.addr.clone();
		let addresses = hashes
			.iter()
			.map(|hash| Contracts::<T>::contract_address(
				&instance.account_id, hash, &[],
			))
			.collect::<Vec<_>>();

		for addr in &addresses {
			if let Some(_) = ContractInfoOf::<T>::get(&addr) {
				return Err("Expected that contract does not exist at this point.".into());
			}
		}
	}: call(origin, callee, 0u32.into(), Weight::MAX, None, vec![])
	verify {
		for addr in &addresses {
			ContractInfoOf::<T>::get(&addr)
				.ok_or_else(|| "Contract should have been instantiated")?;
		}
	}

	seal_instantiate_per_input_output_salt_kb {
		let i in 0 .. (code::max_pages::<T>() - 1) * 64;
		let o in 0 .. (code::max_pages::<T>() - 1) * 64;
		let s in 0 .. (code::max_pages::<T>() - 1) * 64;
		let callee_code = WasmModule::<T>::from(ModuleDefinition {
			memory: Some(ImportedMemory::max::<T>()),
			imported_functions: vec![ImportedFunction {
				module: "seal0",
				name: "seal_return",
				params: vec![
					ValueType::I32,
					ValueType::I32,
					ValueType::I32,
				],
				return_type: None,
			}],
			deploy_body: Some(body::plain(vec![
				Instruction::I32Const(0), // flags
				Instruction::I32Const(0), // data_ptr
				Instruction::I32Const((o * 1024) as i32), // data_len
				Instruction::Call(0),
				Instruction::End,
			])),
			.. Default::default()
		});
		let hash = callee_code.hash.clone();
		let hash_bytes = callee_code.hash.encode();
		let hash_len = hash_bytes.len();
		Contracts::<T>::store_code_raw(callee_code.code, whitelisted_caller())?;
		let inputs = (0..API_BENCHMARK_BATCH_SIZE).map(|x| x.encode()).collect::<Vec<_>>();
		let input_len = inputs.get(0).map(|x| x.len()).unwrap_or(0);
		let input_bytes = inputs.iter().cloned().flatten().collect::<Vec<_>>();
		let inputs_len = input_bytes.len();
		let value = T::Currency::minimum_balance();
		assert!(value > 0u32.into());
		let value_bytes = value.encode();
		let value_len = value_bytes.len();
		let addr_len = T::AccountId::max_encoded_len();

		// offsets where to place static data in contract memory
		let input_offset = 0;
		let value_offset = inputs_len;
		let hash_offset = value_offset + value_len;
		let addr_len_offset = hash_offset + hash_len;
		let output_len_offset = addr_len_offset + 4;
		let output_offset = output_len_offset + 4;

		let code = WasmModule::<T>::from(ModuleDefinition {
			memory: Some(ImportedMemory::max::<T>()),
			imported_functions: vec![ImportedFunction {
				module: "seal0",
				name: "seal_instantiate",
				params: vec![
					ValueType::I32,
					ValueType::I32,
					ValueType::I64,
					ValueType::I32,
					ValueType::I32,
					ValueType::I32,
					ValueType::I32,
					ValueType::I32,
					ValueType::I32,
					ValueType::I32,
					ValueType::I32,
					ValueType::I32,
					ValueType::I32,
				],
				return_type: Some(ValueType::I32),
			}],
			data_segments: vec![
				DataSegment {
					offset: input_offset as u32,
					value: input_bytes,
				},
				DataSegment {
					offset: value_offset as u32,
					value: value_bytes,
				},
				DataSegment {
					offset: hash_offset as u32,
					value: hash_bytes,
				},
				DataSegment {
					offset: addr_len_offset as u32,
					value: (addr_len as u32).to_le_bytes().into(),
				},
				DataSegment {
					offset: output_len_offset as u32,
					value: (o * 1024).to_le_bytes().into(),
				},
			],
			call_body: Some(body::repeated_dyn(API_BENCHMARK_BATCH_SIZE, vec![
				Regular(Instruction::I32Const(hash_offset as i32)), // code_hash_ptr
				Regular(Instruction::I32Const(hash_len as i32)), // code_hash_len
				Regular(Instruction::I64Const(0)), // gas
				Regular(Instruction::I32Const(value_offset as i32)), // value_ptr
				Regular(Instruction::I32Const(value_len as i32)), // value_len
				Counter(input_offset as u32, input_len as u32), // input_data_ptr
				Regular(Instruction::I32Const((i * 1024).max(input_len as u32) as i32)), // input_data_len
				Regular(Instruction::I32Const((addr_len_offset + addr_len) as i32)), // address_ptr
				Regular(Instruction::I32Const(addr_len_offset as i32)), // address_len_ptr
				Regular(Instruction::I32Const(output_offset as i32)), // output_ptr
				Regular(Instruction::I32Const(output_len_offset as i32)), // output_len_ptr
				Counter(input_offset as u32, input_len as u32), // salt_ptr
				Regular(Instruction::I32Const((s * 1024).max(input_len as u32) as i32)), // salt_len
				Regular(Instruction::Call(0)),
				Regular(Instruction::I32Eqz),
				Regular(Instruction::If(BlockType::NoResult)),
				Regular(Instruction::Nop),
				Regular(Instruction::Else),
				Regular(Instruction::Unreachable),
				Regular(Instruction::End),
			])),
			.. Default::default()
		});
		let instance = Contract::<T>::new(code, vec![])?;
		instance.set_balance(value * (API_BENCHMARK_BATCH_SIZE + 1).into());
		let origin = RawOrigin::Signed(instance.caller.clone());
	}: call(origin, instance.addr, 0u32.into(), Weight::MAX, None, vec![])

	// Only the overhead of calling the function itself with minimal arguments.
	seal_hash_sha2_256 {
		let r in 0 .. API_BENCHMARK_BATCHES;
		let instance = Contract::<T>::new(WasmModule::hasher(
			"seal_hash_sha2_256", r * API_BENCHMARK_BATCH_SIZE, 0,
		), vec![])?;
		let origin = RawOrigin::Signed(instance.caller.clone());
	}: call(origin, instance.addr, 0u32.into(), Weight::MAX, None, vec![])

	// `n`: Input to hash in kilobytes
	seal_hash_sha2_256_per_kb {
		let n in 0 .. code::max_pages::<T>() * 64;
		let instance = Contract::<T>::new(WasmModule::hasher(
			"seal_hash_sha2_256", API_BENCHMARK_BATCH_SIZE, n * 1024,
		), vec![])?;
		let origin = RawOrigin::Signed(instance.caller.clone());
	}: call(origin, instance.addr, 0u32.into(), Weight::MAX, None, vec![])

	// Only the overhead of calling the function itself with minimal arguments.
	seal_hash_keccak_256 {
		let r in 0 .. API_BENCHMARK_BATCHES;
		let instance = Contract::<T>::new(WasmModule::hasher(
			"seal_hash_keccak_256", r * API_BENCHMARK_BATCH_SIZE, 0,
		), vec![])?;
		let origin = RawOrigin::Signed(instance.caller.clone());
	}: call(origin, instance.addr, 0u32.into(), Weight::MAX, None, vec![])

	// `n`: Input to hash in kilobytes
	seal_hash_keccak_256_per_kb {
		let n in 0 .. code::max_pages::<T>() * 64;
		let instance = Contract::<T>::new(WasmModule::hasher(
			"seal_hash_keccak_256", API_BENCHMARK_BATCH_SIZE, n * 1024,
		), vec![])?;
		let origin = RawOrigin::Signed(instance.caller.clone());
	}: call(origin, instance.addr, 0u32.into(), Weight::MAX, None, vec![])

	// Only the overhead of calling the function itself with minimal arguments.
	seal_hash_blake2_256 {
		let r in 0 .. API_BENCHMARK_BATCHES;
		let instance = Contract::<T>::new(WasmModule::hasher(
			"seal_hash_blake2_256", r * API_BENCHMARK_BATCH_SIZE, 0,
		), vec![])?;
		let origin = RawOrigin::Signed(instance.caller.clone());
	}: call(origin, instance.addr, 0u32.into(), Weight::MAX, None, vec![])

	// `n`: Input to hash in kilobytes
	seal_hash_blake2_256_per_kb {
		let n in 0 .. code::max_pages::<T>() * 64;
		let instance = Contract::<T>::new(WasmModule::hasher(
			"seal_hash_blake2_256", API_BENCHMARK_BATCH_SIZE, n * 1024,
		), vec![])?;
		let origin = RawOrigin::Signed(instance.caller.clone());
	}: call(origin, instance.addr, 0u32.into(), Weight::MAX, None, vec![])

	// Only the overhead of calling the function itself with minimal arguments.
	seal_hash_blake2_128 {
		let r in 0 .. API_BENCHMARK_BATCHES;
		let instance = Contract::<T>::new(WasmModule::hasher(
			"seal_hash_blake2_128", r * API_BENCHMARK_BATCH_SIZE, 0,
		), vec![])?;
		let origin = RawOrigin::Signed(instance.caller.clone());
	}: call(origin, instance.addr, 0u32.into(), Weight::MAX, None, vec![])

	// `n`: Input to hash in kilobytes
	seal_hash_blake2_128_per_kb {
		let n in 0 .. code::max_pages::<T>() * 64;
		let instance = Contract::<T>::new(WasmModule::hasher(
			"seal_hash_blake2_128", API_BENCHMARK_BATCH_SIZE, n * 1024,
		), vec![])?;
		let origin = RawOrigin::Signed(instance.caller.clone());
	}: call(origin, instance.addr, 0u32.into(), Weight::MAX, None, vec![])

	// Only calling the function itself with valid arguments.
	// It generates different private keys and signatures for the message "Hello world".
	seal_ecdsa_recover {
		let r in 0 .. API_BENCHMARK_BATCHES;
		use rand::SeedableRng;
		let mut rng = rand_pcg::Pcg32::seed_from_u64(123456);

		let message_hash = sp_io::hashing::blake2_256("Hello world".as_bytes());
		let signatures = (0..r * API_BENCHMARK_BATCH_SIZE)
			.map(|i| {
				use libsecp256k1::{SecretKey, Message, sign};

				let private_key = SecretKey::random(&mut rng);
				let (signature, recovery_id) = sign(&Message::parse(&message_hash), &private_key);
				let mut full_signature = [0; 65];
				full_signature[..64].copy_from_slice(&signature.serialize());
				full_signature[64] = recovery_id.serialize();
				full_signature
			})
			.collect::<Vec<_>>();
		let signatures = signatures.iter().flatten().cloned().collect::<Vec<_>>();
		let signatures_bytes_len = signatures.len() as i32;

		let code = WasmModule::<T>::from(ModuleDefinition {
			memory: Some(ImportedMemory::max::<T>()),
			imported_functions: vec![ImportedFunction {
				module: "__unstable__",
				name: "seal_ecdsa_recover",
				params: vec![ValueType::I32, ValueType::I32, ValueType::I32],
				return_type: Some(ValueType::I32),
			}],
			data_segments: vec![
				DataSegment {
					offset: 0,
					value: message_hash[..].to_vec(),
				},
				DataSegment {
					offset: 32,
					value: signatures,
				},
			],
			call_body: Some(body::repeated_dyn(r * API_BENCHMARK_BATCH_SIZE, vec![
				Counter(32, 65), // signature_ptr
				Regular(Instruction::I32Const(0)), // message_hash_ptr
				Regular(Instruction::I32Const(signatures_bytes_len + 32)), // output_len_ptr
				Regular(Instruction::Call(0)),
				Regular(Instruction::Drop),
			])),
			.. Default::default()
		});
		let instance = Contract::<T>::new(code, vec![])?;
		let origin = RawOrigin::Signed(instance.caller.clone());
	}: call(origin, instance.addr, 0u32.into(), Weight::MAX, None, vec![])

	// We make the assumption that pushing a constant and dropping a value takes roughly
	// the same amount of time. We follow that `t.load` and `drop` both have the weight
	// of this benchmark / 2. We need to make this assumption because there is no way
	// to measure them on their own using a valid wasm module. We need their individual
	// values to derive the weight of individual instructions (by substraction) from
	// benchmarks that include those for parameter pushing and return type dropping.
	// We call the weight of `t.load` and `drop`: `w_param`.
	// The weight that would result from the respective benchmark we call: `w_bench`.
	//
	// w_i{32,64}const = w_drop = w_bench / 2
	instr_i64const {
		let r in 0 .. INSTR_BENCHMARK_BATCHES;
		let mut sbox = Sandbox::from(&WasmModule::<T>::from(ModuleDefinition {
			call_body: Some(body::repeated_dyn(r * INSTR_BENCHMARK_BATCH_SIZE, vec![
				RandomI64Repeated(1),
				Regular(Instruction::Drop),
			])),
			.. Default::default()
		}));
	}: {
		sbox.invoke();
	}

	// w_i{32,64}load = w_bench - 2 * w_param
	instr_i64load {
		let r in 0 .. INSTR_BENCHMARK_BATCHES;
		let mut sbox = Sandbox::from(&WasmModule::<T>::from(ModuleDefinition {
			memory: Some(ImportedMemory::max::<T>()),
			call_body: Some(body::repeated_dyn(r * INSTR_BENCHMARK_BATCH_SIZE, vec![
				RandomUnaligned(0, code::max_pages::<T>() * 64 * 1024 - 8),
				Regular(Instruction::I64Load(3, 0)),
				Regular(Instruction::Drop),
			])),
			.. Default::default()
		}));
	}: {
		sbox.invoke();
	}

	// w_i{32,64}store{...} = w_bench - 2 * w_param
	instr_i64store {
		let r in 0 .. INSTR_BENCHMARK_BATCHES;
		let mut sbox = Sandbox::from(&WasmModule::<T>::from(ModuleDefinition {
			memory: Some(ImportedMemory::max::<T>()),
			call_body: Some(body::repeated_dyn(r * INSTR_BENCHMARK_BATCH_SIZE, vec![
				RandomUnaligned(0, code::max_pages::<T>() * 64 * 1024 - 8),
				RandomI64Repeated(1),
				Regular(Instruction::I64Store(3, 0)),
			])),
			.. Default::default()
		}));
	}: {
		sbox.invoke();
	}

	// w_select = w_bench - 4 * w_param
	instr_select {
		let r in 0 .. INSTR_BENCHMARK_BATCHES;
		let mut sbox = Sandbox::from(&WasmModule::<T>::from(ModuleDefinition {
			call_body: Some(body::repeated_dyn(r * INSTR_BENCHMARK_BATCH_SIZE, vec![
				RandomI64Repeated(1),
				RandomI64Repeated(1),
				RandomI32(0, 2),
				Regular(Instruction::Select),
				Regular(Instruction::Drop),
			])),
			.. Default::default()
		}));
	}: {
		sbox.invoke();
	}

	// w_if = w_bench - 3 * w_param
	instr_if {
		let r in 0 .. INSTR_BENCHMARK_BATCHES;
		let mut sbox = Sandbox::from(&WasmModule::<T>::from(ModuleDefinition {
			call_body: Some(body::repeated_dyn(r * INSTR_BENCHMARK_BATCH_SIZE, vec![
				RandomI32(0, 2),
				Regular(Instruction::If(BlockType::Value(ValueType::I64))),
				RandomI64Repeated(1),
				Regular(Instruction::Else),
				RandomI64Repeated(1),
				Regular(Instruction::End),
				Regular(Instruction::Drop),
			])),
			.. Default::default()
		}));
	}: {
		sbox.invoke();
	}

	// w_br = w_bench - 2 * w_param
	// Block instructions are not counted.
	instr_br {
		let r in 0 .. INSTR_BENCHMARK_BATCHES;
		let mut sbox = Sandbox::from(&WasmModule::<T>::from(ModuleDefinition {
			call_body: Some(body::repeated_dyn(r * INSTR_BENCHMARK_BATCH_SIZE, vec![
				Regular(Instruction::Block(BlockType::NoResult)),
				Regular(Instruction::Block(BlockType::NoResult)),
				Regular(Instruction::Block(BlockType::NoResult)),
				Regular(Instruction::Br(1)),
				RandomI64Repeated(1),
				Regular(Instruction::Drop),
				Regular(Instruction::End),
				RandomI64Repeated(1),
				Regular(Instruction::Drop),
				Regular(Instruction::End),
				RandomI64Repeated(1),
				Regular(Instruction::Drop),
				Regular(Instruction::End),
			])),
			.. Default::default()
		}));
	}: {
		sbox.invoke();
	}

	// w_br_if = w_bench - 3 * w_param
	// Block instructions are not counted.
	instr_br_if {
		let r in 0 .. INSTR_BENCHMARK_BATCHES;
		let mut sbox = Sandbox::from(&WasmModule::<T>::from(ModuleDefinition {
			call_body: Some(body::repeated_dyn(r * INSTR_BENCHMARK_BATCH_SIZE, vec![
				Regular(Instruction::Block(BlockType::NoResult)),
				Regular(Instruction::Block(BlockType::NoResult)),
				Regular(Instruction::Block(BlockType::NoResult)),
				Regular(Instruction::I32Const(1)),
				Regular(Instruction::BrIf(1)),
				RandomI64Repeated(1),
				Regular(Instruction::Drop),
				Regular(Instruction::End),
				RandomI64Repeated(1),
				Regular(Instruction::Drop),
				Regular(Instruction::End),
				RandomI64Repeated(1),
				Regular(Instruction::Drop),
				Regular(Instruction::End),
			])),
			.. Default::default()
		}));
	}: {
		sbox.invoke();
	}

	// w_br_table = w_bench - 3 * w_param
	// Block instructions are not counted.
	instr_br_table {
		let r in 0 .. INSTR_BENCHMARK_BATCHES;
		let table = Box::new(BrTableData {
			table: Box::new([1, 1, 1]),
			default: 1,
		});
		let mut sbox = Sandbox::from(&WasmModule::<T>::from(ModuleDefinition {
			call_body: Some(body::repeated_dyn(r * INSTR_BENCHMARK_BATCH_SIZE, vec![
				Regular(Instruction::Block(BlockType::NoResult)),
				Regular(Instruction::Block(BlockType::NoResult)),
				Regular(Instruction::Block(BlockType::NoResult)),
				RandomI32(0, 4),
				Regular(Instruction::BrTable(table)),
				RandomI64Repeated(1),
				Regular(Instruction::Drop),
				Regular(Instruction::End),
				RandomI64Repeated(1),
				Regular(Instruction::Drop),
				Regular(Instruction::End),
				RandomI64Repeated(1),
				Regular(Instruction::Drop),
				Regular(Instruction::End),
			])),
			.. Default::default()
		}));
	}: {
		sbox.invoke();
	}

	// w_br_table_per_entry = w_bench
	instr_br_table_per_entry {
		let e in 1 .. T::Schedule::get().limits.br_table_size;
		let entry: Vec<u32> = [0, 1].iter()
			.cloned()
			.cycle()
			.take((e / 2) as usize).collect();
		let table = Box::new(BrTableData {
			table: entry.into_boxed_slice(),
			default: 0,
		});
		let mut sbox = Sandbox::from(&WasmModule::<T>::from(ModuleDefinition {
			call_body: Some(body::repeated_dyn(INSTR_BENCHMARK_BATCH_SIZE, vec![
				Regular(Instruction::Block(BlockType::NoResult)),
				Regular(Instruction::Block(BlockType::NoResult)),
				Regular(Instruction::Block(BlockType::NoResult)),
				RandomI32(0, (e + 1) as i32), // Make sure the default entry is also used
				Regular(Instruction::BrTable(table)),
				RandomI64Repeated(1),
				Regular(Instruction::Drop),
				Regular(Instruction::End),
				RandomI64Repeated(1),
				Regular(Instruction::Drop),
				Regular(Instruction::End),
				RandomI64Repeated(1),
				Regular(Instruction::Drop),
				Regular(Instruction::End),
			])),
			.. Default::default()
		}));
	}: {
		sbox.invoke();
	}

	// w_call = w_bench - 2 * w_param
	instr_call {
		let r in 0 .. INSTR_BENCHMARK_BATCHES;
		let mut sbox = Sandbox::from(&WasmModule::<T>::from(ModuleDefinition {
			// We need to make use of the stack here in order to trigger stack height
			// instrumentation.
			aux_body: Some(body::plain(vec![
				Instruction::I64Const(42),
				Instruction::Drop,
				Instruction::End,
			])),
			call_body: Some(body::repeated(r * INSTR_BENCHMARK_BATCH_SIZE, &[
				Instruction::Call(2), // call aux
			])),
			inject_stack_metering: true,
			.. Default::default()
		}));
	}: {
		sbox.invoke();
	}

	// w_call_indrect = w_bench - 3 * w_param
	instr_call_indirect {
		let r in 0 .. INSTR_BENCHMARK_BATCHES;
		let num_elements = T::Schedule::get().limits.table_size;
		use self::code::TableSegment;
		let mut sbox = Sandbox::from(&WasmModule::<T>::from(ModuleDefinition {
			// We need to make use of the stack here in order to trigger stack height
			// instrumentation.
			aux_body: Some(body::plain(vec![
				Instruction::I64Const(42),
				Instruction::Drop,
				Instruction::End,
			])),
			call_body: Some(body::repeated_dyn(r * INSTR_BENCHMARK_BATCH_SIZE, vec![
				RandomI32(0, num_elements as i32),
				Regular(Instruction::CallIndirect(0, 0)), // we only have one sig: 0
			])),
			inject_stack_metering: true,
			table: Some(TableSegment {
				num_elements,
				function_index: 2, // aux
			}),
			.. Default::default()
		}));
	}: {
		sbox.invoke();
	}

	// w_instr_call_indirect_per_param = w_bench - 1 * w_param
	// Calling a function indirectly causes it to go through a thunk function whose runtime
	// linearly depend on the amount of parameters to this function.
	// Please note that this is not necessary with a direct call.
	instr_call_indirect_per_param {
		let p in 0 .. T::Schedule::get().limits.parameters;
		let num_elements = T::Schedule::get().limits.table_size;
		use self::code::TableSegment;
		let mut sbox = Sandbox::from(&WasmModule::<T>::from(ModuleDefinition {
			// We need to make use of the stack here in order to trigger stack height
			// instrumentation.
			aux_body: Some(body::plain(vec![
				Instruction::I64Const(42),
				Instruction::Drop,
				Instruction::End,
			])),
			aux_arg_num: p,
			call_body: Some(body::repeated_dyn(INSTR_BENCHMARK_BATCH_SIZE, vec![
				RandomI64Repeated(p as usize),
				RandomI32(0, num_elements as i32),
				Regular(Instruction::CallIndirect(p.min(1), 0)), // aux signature: 1 or 0
			])),
			inject_stack_metering: true,
			table: Some(TableSegment {
				num_elements,
				function_index: 2, // aux
			}),
			.. Default::default()
		}));
	}: {
		sbox.invoke();
	}

	// w_local_get = w_bench - 1 * w_param
	instr_local_get {
		let r in 0 .. INSTR_BENCHMARK_BATCHES;
		let max_locals = T::Schedule::get().limits.stack_height;
		let mut call_body = body::repeated_dyn(r * INSTR_BENCHMARK_BATCH_SIZE, vec![
			RandomGetLocal(0, max_locals),
			Regular(Instruction::Drop),
		]);
		body::inject_locals(&mut call_body, max_locals);
		let mut sbox = Sandbox::from(&WasmModule::<T>::from(ModuleDefinition {
			call_body: Some(call_body),
			.. Default::default()
		}));
	}: {
		sbox.invoke();
	}

	// w_local_set = w_bench - 1 * w_param
	instr_local_set {
		let r in 0 .. INSTR_BENCHMARK_BATCHES;
		let max_locals = T::Schedule::get().limits.stack_height;
		let mut call_body = body::repeated_dyn(r * INSTR_BENCHMARK_BATCH_SIZE, vec![
			RandomI64Repeated(1),
			RandomSetLocal(0, max_locals),
		]);
		body::inject_locals(&mut call_body, max_locals);
		let mut sbox = Sandbox::from(&WasmModule::<T>::from(ModuleDefinition {
			call_body: Some(call_body),
			.. Default::default()
		}));
	}: {
		sbox.invoke();
	}

	// w_local_tee = w_bench - 2 * w_param
	instr_local_tee {
		let r in 0 .. INSTR_BENCHMARK_BATCHES;
		let max_locals = T::Schedule::get().limits.stack_height;
		let mut call_body = body::repeated_dyn(r * INSTR_BENCHMARK_BATCH_SIZE, vec![
			RandomI64Repeated(1),
			RandomTeeLocal(0, max_locals),
			Regular(Instruction::Drop),
		]);
		body::inject_locals(&mut call_body, max_locals);
		let mut sbox = Sandbox::from(&WasmModule::<T>::from(ModuleDefinition {
			call_body: Some(call_body),
			.. Default::default()
		}));
	}: {
		sbox.invoke();
	}

	// w_global_get = w_bench - 1 * w_param
	instr_global_get {
		let r in 0 .. INSTR_BENCHMARK_BATCHES;
		let max_globals = T::Schedule::get().limits.globals;
		let mut sbox = Sandbox::from(&WasmModule::<T>::from(ModuleDefinition {
			call_body: Some(body::repeated_dyn(r * INSTR_BENCHMARK_BATCH_SIZE, vec![
				RandomGetGlobal(0, max_globals),
				Regular(Instruction::Drop),
			])),
			num_globals: max_globals,
			.. Default::default()
		}));
	}: {
		sbox.invoke();
	}

	// w_global_set = w_bench - 1 * w_param
	instr_global_set {
		let r in 0 .. INSTR_BENCHMARK_BATCHES;
		let max_globals = T::Schedule::get().limits.globals;
		let mut sbox = Sandbox::from(&WasmModule::<T>::from(ModuleDefinition {
			call_body: Some(body::repeated_dyn(r * INSTR_BENCHMARK_BATCH_SIZE, vec![
				RandomI64Repeated(1),
				RandomSetGlobal(0, max_globals),
			])),
			num_globals: max_globals,
			.. Default::default()
		}));
	}: {
		sbox.invoke();
	}

	// w_memory_get = w_bench - 1 * w_param
	instr_memory_current {
		let r in 0 .. INSTR_BENCHMARK_BATCHES;
		let mut sbox = Sandbox::from(&WasmModule::<T>::from(ModuleDefinition {
			memory: Some(ImportedMemory::max::<T>()),
			call_body: Some(body::repeated(r * INSTR_BENCHMARK_BATCH_SIZE, &[
				Instruction::CurrentMemory(0),
				Instruction::Drop
			])),
			.. Default::default()
		}));
	}: {
		sbox.invoke();
	}

	// w_memory_grow = w_bench - 2 * w_param
	// We can only allow allocate as much memory as it is allowed in a a contract.
	// Therefore the repeat count is limited by the maximum memory any contract can have.
	// Using a contract with more memory will skew the benchmark because the runtime of grow
	// depends on how much memory is already allocated.
	instr_memory_grow {
		let r in 0 .. 1;
		let max_pages = ImportedMemory::max::<T>().max_pages;
		let mut sbox = Sandbox::from(&WasmModule::<T>::from(ModuleDefinition {
			memory: Some(ImportedMemory {
				min_pages: 0,
				max_pages,
			}),
			call_body: Some(body::repeated(r * max_pages, &[
				Instruction::I32Const(1),
				Instruction::GrowMemory(0),
				Instruction::Drop,
			])),
			.. Default::default()
		}));
	}: {
		sbox.invoke();
	}

	// Unary numeric instructions.
	// All use w = w_bench - 2 * w_param.

	instr_i64clz {
		let r in 0 .. INSTR_BENCHMARK_BATCHES;
		let mut sbox = Sandbox::from(&WasmModule::<T>::unary_instr(
			Instruction::I64Clz,
			r * INSTR_BENCHMARK_BATCH_SIZE,
		));
	}: {
		sbox.invoke();
	}

	instr_i64ctz {
		let r in 0 .. INSTR_BENCHMARK_BATCHES;
		let mut sbox = Sandbox::from(&WasmModule::<T>::unary_instr(
			Instruction::I64Ctz,
			r * INSTR_BENCHMARK_BATCH_SIZE,
		));
	}: {
		sbox.invoke();
	}

	instr_i64popcnt {
		let r in 0 .. INSTR_BENCHMARK_BATCHES;
		let mut sbox = Sandbox::from(&WasmModule::<T>::unary_instr(
			Instruction::I64Popcnt,
			r * INSTR_BENCHMARK_BATCH_SIZE,
		));
	}: {
		sbox.invoke();
	}

	instr_i64eqz {
		let r in 0 .. INSTR_BENCHMARK_BATCHES;
		let mut sbox = Sandbox::from(&WasmModule::<T>::unary_instr(
			Instruction::I64Eqz,
			r * INSTR_BENCHMARK_BATCH_SIZE,
		));
	}: {
		sbox.invoke();
	}

	instr_i64extendsi32 {
		let r in 0 .. INSTR_BENCHMARK_BATCHES;
		let mut sbox = Sandbox::from(&WasmModule::<T>::from(ModuleDefinition {
			call_body: Some(body::repeated_dyn(r * INSTR_BENCHMARK_BATCH_SIZE, vec![
				RandomI32Repeated(1),
				Regular(Instruction::I64ExtendSI32),
				Regular(Instruction::Drop),
			])),
			.. Default::default()
		}));
	}: {
		sbox.invoke();
	}

	instr_i64extendui32 {
		let r in 0 .. INSTR_BENCHMARK_BATCHES;
		let mut sbox = Sandbox::from(&WasmModule::<T>::from(ModuleDefinition {
			call_body: Some(body::repeated_dyn(r * INSTR_BENCHMARK_BATCH_SIZE, vec![
				RandomI32Repeated(1),
				Regular(Instruction::I64ExtendUI32),
				Regular(Instruction::Drop),
			])),
			.. Default::default()
		}));
	}: {
		sbox.invoke();
	}

	instr_i32wrapi64 {
		let r in 0 .. INSTR_BENCHMARK_BATCHES;
		let mut sbox = Sandbox::from(&WasmModule::<T>::unary_instr(
			Instruction::I32WrapI64,
			r * INSTR_BENCHMARK_BATCH_SIZE,
		));
	}: {
		sbox.invoke();
	}

	// Binary numeric instructions.
	// All use w = w_bench - 3 * w_param.

	instr_i64eq {
		let r in 0 .. INSTR_BENCHMARK_BATCHES;
		let mut sbox = Sandbox::from(&WasmModule::<T>::binary_instr(
			Instruction::I64Eq,
			r * INSTR_BENCHMARK_BATCH_SIZE,
		));
	}: {
		sbox.invoke();
	}

	instr_i64ne {
		let r in 0 .. INSTR_BENCHMARK_BATCHES;
		let mut sbox = Sandbox::from(&WasmModule::<T>::binary_instr(
			Instruction::I64Ne,
			r * INSTR_BENCHMARK_BATCH_SIZE,
		));
	}: {
		sbox.invoke();
	}

	instr_i64lts {
		let r in 0 .. INSTR_BENCHMARK_BATCHES;
		let mut sbox = Sandbox::from(&WasmModule::<T>::binary_instr(
			Instruction::I64LtS,
			r * INSTR_BENCHMARK_BATCH_SIZE,
		));
	}: {
		sbox.invoke();
	}

	instr_i64ltu {
		let r in 0 .. INSTR_BENCHMARK_BATCHES;
		let mut sbox = Sandbox::from(&WasmModule::<T>::binary_instr(
			Instruction::I64LtU,
			r * INSTR_BENCHMARK_BATCH_SIZE,
		));
	}: {
		sbox.invoke();
	}

	instr_i64gts {
		let r in 0 .. INSTR_BENCHMARK_BATCHES;
		let mut sbox = Sandbox::from(&WasmModule::<T>::binary_instr(
			Instruction::I64GtS,
			r * INSTR_BENCHMARK_BATCH_SIZE,
		));
	}: {
		sbox.invoke();
	}

	instr_i64gtu {
		let r in 0 .. INSTR_BENCHMARK_BATCHES;
		let mut sbox = Sandbox::from(&WasmModule::<T>::binary_instr(
			Instruction::I64GtU,
			r * INSTR_BENCHMARK_BATCH_SIZE,
		));
	}: {
		sbox.invoke();
	}

	instr_i64les {
		let r in 0 .. INSTR_BENCHMARK_BATCHES;
		let mut sbox = Sandbox::from(&WasmModule::<T>::binary_instr(
			Instruction::I64LeS,
			r * INSTR_BENCHMARK_BATCH_SIZE,
		));
	}: {
		sbox.invoke();
	}

	instr_i64leu {
		let r in 0 .. INSTR_BENCHMARK_BATCHES;
		let mut sbox = Sandbox::from(&WasmModule::<T>::binary_instr(
			Instruction::I64LeU,
			r * INSTR_BENCHMARK_BATCH_SIZE,
		));
	}: {
		sbox.invoke();
	}

	instr_i64ges {
		let r in 0 .. INSTR_BENCHMARK_BATCHES;
		let mut sbox = Sandbox::from(&WasmModule::<T>::binary_instr(
			Instruction::I64GeS,
			r * INSTR_BENCHMARK_BATCH_SIZE,
		));
	}: {
		sbox.invoke();
	}

	instr_i64geu {
		let r in 0 .. INSTR_BENCHMARK_BATCHES;
		let mut sbox = Sandbox::from(&WasmModule::<T>::binary_instr(
			Instruction::I64GeU,
			r * INSTR_BENCHMARK_BATCH_SIZE,
		));
	}: {
		sbox.invoke();
	}

	instr_i64add {
		let r in 0 .. INSTR_BENCHMARK_BATCHES;
		let mut sbox = Sandbox::from(&WasmModule::<T>::binary_instr(
			Instruction::I64Add,
			r * INSTR_BENCHMARK_BATCH_SIZE,
		));
	}: {
		sbox.invoke();
	}

	instr_i64sub {
		let r in 0 .. INSTR_BENCHMARK_BATCHES;
		let mut sbox = Sandbox::from(&WasmModule::<T>::binary_instr(
			Instruction::I64Sub,
			r * INSTR_BENCHMARK_BATCH_SIZE,
		));
	}: {
		sbox.invoke();
	}

	instr_i64mul {
		let r in 0 .. INSTR_BENCHMARK_BATCHES;
		let mut sbox = Sandbox::from(&WasmModule::<T>::binary_instr(
			Instruction::I64Mul,
			r * INSTR_BENCHMARK_BATCH_SIZE,
		));
	}: {
		sbox.invoke();
	}

	instr_i64divs {
		let r in 0 .. INSTR_BENCHMARK_BATCHES;
		let mut sbox = Sandbox::from(&WasmModule::<T>::binary_instr(
			Instruction::I64DivS,
			r * INSTR_BENCHMARK_BATCH_SIZE,
		));
	}: {
		sbox.invoke();
	}

	instr_i64divu {
		let r in 0 .. INSTR_BENCHMARK_BATCHES;
		let mut sbox = Sandbox::from(&WasmModule::<T>::binary_instr(
			Instruction::I64DivU,
			r * INSTR_BENCHMARK_BATCH_SIZE,
		));
	}: {
		sbox.invoke();
	}

	instr_i64rems {
		let r in 0 .. INSTR_BENCHMARK_BATCHES;
		let mut sbox = Sandbox::from(&WasmModule::<T>::binary_instr(
			Instruction::I64RemS,
			r * INSTR_BENCHMARK_BATCH_SIZE,
		));
	}: {
		sbox.invoke();
	}

	instr_i64remu {
		let r in 0 .. INSTR_BENCHMARK_BATCHES;
		let mut sbox = Sandbox::from(&WasmModule::<T>::binary_instr(
			Instruction::I64RemU,
			r * INSTR_BENCHMARK_BATCH_SIZE,
		));
	}: {
		sbox.invoke();
	}

	instr_i64and {
		let r in 0 .. INSTR_BENCHMARK_BATCHES;
		let mut sbox = Sandbox::from(&WasmModule::<T>::binary_instr(
			Instruction::I64And,
			r * INSTR_BENCHMARK_BATCH_SIZE,
		));
	}: {
		sbox.invoke();
	}

	instr_i64or {
		let r in 0 .. INSTR_BENCHMARK_BATCHES;
		let mut sbox = Sandbox::from(&WasmModule::<T>::binary_instr(
			Instruction::I64Or,
			r * INSTR_BENCHMARK_BATCH_SIZE,
		));
	}: {
		sbox.invoke();
	}

	instr_i64xor {
		let r in 0 .. INSTR_BENCHMARK_BATCHES;
		let mut sbox = Sandbox::from(&WasmModule::<T>::binary_instr(
			Instruction::I64Xor,
			r * INSTR_BENCHMARK_BATCH_SIZE,
		));
	}: {
		sbox.invoke();
	}

	instr_i64shl {
		let r in 0 .. INSTR_BENCHMARK_BATCHES;
		let mut sbox = Sandbox::from(&WasmModule::<T>::binary_instr(
			Instruction::I64Shl,
			r * INSTR_BENCHMARK_BATCH_SIZE,
		));
	}: {
		sbox.invoke();
	}

	instr_i64shrs {
		let r in 0 .. INSTR_BENCHMARK_BATCHES;
		let mut sbox = Sandbox::from(&WasmModule::<T>::binary_instr(
			Instruction::I64ShrS,
			r * INSTR_BENCHMARK_BATCH_SIZE,
		));
	}: {
		sbox.invoke();
	}

	instr_i64shru {
		let r in 0 .. INSTR_BENCHMARK_BATCHES;
		let mut sbox = Sandbox::from(&WasmModule::<T>::binary_instr(
			Instruction::I64ShrU,
			r * INSTR_BENCHMARK_BATCH_SIZE,
		));
	}: {
		sbox.invoke();
	}

	instr_i64rotl {
		let r in 0 .. INSTR_BENCHMARK_BATCHES;
		let mut sbox = Sandbox::from(&WasmModule::<T>::binary_instr(
			Instruction::I64Rotl,
			r * INSTR_BENCHMARK_BATCH_SIZE,
		));
	}: {
		sbox.invoke();
	}

	instr_i64rotr {
		let r in 0 .. INSTR_BENCHMARK_BATCHES;
		let mut sbox = Sandbox::from(&WasmModule::<T>::binary_instr(
			Instruction::I64Rotr,
			r * INSTR_BENCHMARK_BATCH_SIZE,
		));
	}: {
		sbox.invoke();
	}

	// This is no benchmark. It merely exist to have an easy way to pretty print the curently
	// configured `Schedule` during benchmark development.
	// It can be outputed using the following command:
	// cargo run --manifest-path=bin/node/cli/Cargo.toml --release \
	//     --features runtime-benchmarks -- benchmark --extra --dev --execution=native \
	//     -p pallet_contracts -e print_schedule --no-median-slopes --no-min-squares
	#[extra]
	print_schedule {
		#[cfg(feature = "std")]
		{
			let weight_per_key = T::WeightInfo::on_initialize_per_trie_key(1) -
				T::WeightInfo::on_initialize_per_trie_key(0);
			let weight_per_queue_item = T::WeightInfo::on_initialize_per_queue_item(1) -
				T::WeightInfo::on_initialize_per_queue_item(0);
			let weight_limit = T::DeletionWeightLimit::get();
			let queue_depth: u64 = T::DeletionQueueDepth::get().into();
			println!("{:#?}", Schedule::<T>::default());
			println!("###############################################");
			println!("Lazy deletion throughput per block (empty queue, full queue): {}, {}",
				weight_limit / weight_per_key,
				(weight_limit - weight_per_queue_item * queue_depth) / weight_per_key,
			);
		}
		#[cfg(not(feature = "std"))]
		Err("Run this bench with a native runtime in order to see the schedule.")?;
	}: {}

	// Execute one erc20 transfer using the ink! erc20 example contract.
	//
	// `g` is used to enable gas instrumentation to compare the performance impact of
	// that instrumentation at runtime.
	#[extra]
	ink_erc20_transfer {
		let g in 0 .. 1;
		let gas_metering = if g == 0 { false } else { true };
		let code = load_benchmark!("ink_erc20");
		let data = {
			let new: ([u8; 4], BalanceOf<T>) = ([0x9b, 0xae, 0x9d, 0x5e], 1000u32.into());
			new.encode()
		};
		let instance = Contract::<T>::new(
			WasmModule::instrumented(code, gas_metering, true), data,
		)?;
		let data = {
			let transfer: ([u8; 4], AccountIdOf<T>, BalanceOf<T>) = (
				[0x84, 0xa1, 0x5d, 0xa1],
				account::<T::AccountId>("receiver", 0, 0),
				1u32.into(),
			);
			transfer.encode()
		};
	}: {
		<Contracts<T>>::bare_call(
			instance.caller,
			instance.account_id,
			0u32.into(),
			Weight::MAX,
			None,
			data,
			false,
		)
		.result?;
	}

	// Execute one erc20 transfer using the open zeppelin erc20 contract compiled with solang.
	//
	// `g` is used to enable gas instrumentation to compare the performance impact of
	// that instrumentation at runtime.
	#[extra]
	solang_erc20_transfer {
		let g in 0 .. 1;
		let gas_metering = if g == 0 { false } else { true };
		let code = include_bytes!("../../benchmarks/solang_erc20.wasm");
		let caller = account::<T::AccountId>("instantiator", 0, 0);
		let mut balance = [0u8; 32];
		balance[0] = 100;
		let data = {
			let new: ([u8; 4], &str, &str, [u8; 32], AccountIdOf<T>) = (
				[0xa6, 0xf1, 0xf5, 0xe1],
				"KSM",
				"K",
				balance,
				caller.clone(),
			);
			new.encode()
		};
		let instance = Contract::<T>::with_caller(
			caller, WasmModule::instrumented(code, gas_metering, true), data,
		)?;
		balance[0] = 1;
		let data = {
			let transfer: ([u8; 4], AccountIdOf<T>, [u8; 32]) = (
				[0x6a, 0x46, 0x73, 0x94],
				account::<T::AccountId>("receiver", 0, 0),
				balance,
			);
			transfer.encode()
		};
	}: {
		<Contracts<T>>::bare_call(
			instance.caller,
			instance.account_id,
			0u32.into(),
			Weight::MAX,
			None,
			data,
			false,
		)
		.result?;
	}

	impl_benchmark_test_suite!(
		Contracts,
		crate::tests::ExtBuilder::default().build(),
		crate::tests::Test,
	)
}<|MERGE_RESOLUTION|>--- conflicted
+++ resolved
@@ -821,7 +821,6 @@
 	}: call(origin, instance.addr, 0u32.into(), Weight::MAX, None, vec![])
 
 	#[skip_meta]
-<<<<<<< HEAD
 	seal_set_code_hash {
 		let r in 0 .. API_BENCHMARK_BATCHES;
 		let code_hashes = (0..r * API_BENCHMARK_BATCH_SIZE)
@@ -862,10 +861,7 @@
 		let origin = RawOrigin::Signed(instance.caller.clone());
 	}: call(origin, instance.addr, 0u32.into(), Weight::MAX, None, vec![])
 
-	seal_set_storage_per_kb {
-=======
 	seal_set_storage_per_new_kb {
->>>>>>> 66117404
 		let n in 0 .. T::Schedule::get().limits.payload_len / 1024;
 		let keys = (0 .. API_BENCHMARK_BATCH_SIZE)
 			.map(|n| T::Hashing::hash_of(&n).as_ref().to_vec())
