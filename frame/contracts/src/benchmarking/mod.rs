// This file is part of Substrate.

// Copyright (C) Parity Technologies (UK) Ltd.
// SPDX-License-Identifier: Apache-2.0

// Licensed under the Apache License, Version 2.0 (the "License");
// you may not use this file except in compliance with the License.
// You may obtain a copy of the License at
//
// 	http://www.apache.org/licenses/LICENSE-2.0
//
// Unless required by applicable law or agreed to in writing, software
// distributed under the License is distributed on an "AS IS" BASIS,
// WITHOUT WARRANTIES OR CONDITIONS OF ANY KIND, either express or implied.
// See the License for the specific language governing permissions and
// limitations under the License.

//! Benchmarks for the contracts pallet

#![cfg(feature = "runtime-benchmarks")]

mod code;
mod sandbox;
use self::{
	code::{
		body::{self, DynInstr::*},
		DataSegment, ImportedFunction, ImportedMemory, Location, ModuleDefinition, WasmModule,
	},
	sandbox::Sandbox,
};
use crate::{
	exec::{AccountIdOf, Key},
	migration::{v10, v11, v12, v9, MigrationStep},
	wasm::CallFlags,
	Pallet as Contracts, *,
};
use codec::{Encode, MaxEncodedLen};
use frame_benchmarking::v1::{account, benchmarks, whitelisted_caller};
use frame_support::{
	self, pallet_prelude::StorageVersion, traits::fungible::InspectHold, weights::Weight,
};
use frame_system::RawOrigin;
<<<<<<< HEAD
use pallet_balances;
use sp_runtime::{
	traits::{Bounded, Hash},
	Perbill,
};
=======
use sp_runtime::traits::{Bounded, Hash};
>>>>>>> dfd82860
use sp_std::prelude::*;
use wasm_instrument::parity_wasm::elements::{BlockType, Instruction, ValueType};

/// How many runs we do per API benchmark.
///
/// This is picked more or less arbitrary. We experimented with different numbers until
/// the results appeared to be stable. Reducing the number would speed up the benchmarks
/// but might make the results less precise.
const API_BENCHMARK_RUNS: u32 = 1600;

/// How many runs we do per instruction benchmark.
///
/// Same rationale as for [`API_BENCHMARK_RUNS`]. The number is bigger because instruction
/// benchmarks are faster.
const INSTR_BENCHMARK_RUNS: u32 = 5000;

/// An instantiated and deployed contract.
struct Contract<T: Config> {
	caller: T::AccountId,
	account_id: T::AccountId,
	addr: AccountIdLookupOf<T>,
	value: BalanceOf<T>,
}

impl<T> Contract<T>
where
	T: Config + pallet_balances::Config,
	<BalanceOf<T> as HasCompact>::Type: Clone + Eq + PartialEq + Debug + TypeInfo + Encode,
	BalanceOf<T>: FixedPointOperand,
{
	/// Create new contract and use a default account id as instantiator.
	fn new(module: WasmModule<T>, data: Vec<u8>) -> Result<Contract<T>, &'static str> {
		Self::with_index(0, module, data)
	}

	/// Create new contract and use an account id derived from the supplied index as instantiator.
	fn with_index(
		index: u32,
		module: WasmModule<T>,
		data: Vec<u8>,
	) -> Result<Contract<T>, &'static str> {
		Self::with_caller(account("instantiator", index, 0), module, data)
	}

	/// Create new contract and use the supplied `caller` as instantiator.
	fn with_caller(
		caller: T::AccountId,
		module: WasmModule<T>,
		data: Vec<u8>,
	) -> Result<Contract<T>, &'static str> {
		let value = Pallet::<T>::min_balance();
		T::Currency::set_balance(&caller, caller_funding::<T>());
		let salt = vec![0xff];
		let addr = Contracts::<T>::contract_address(&caller, &module.hash, &data, &salt);

		Contracts::<T>::store_code_raw(module.code, caller.clone())?;
		Contracts::<T>::instantiate(
			RawOrigin::Signed(caller.clone()).into(),
			value,
			Weight::MAX,
			None,
			module.hash,
			data,
			salt,
		)?;

		let result =
			Contract { caller, account_id: addr.clone(), addr: T::Lookup::unlookup(addr), value };

		ContractInfoOf::<T>::insert(&result.account_id, result.info()?);

		Ok(result)
	}

	/// Create a new contract with the supplied storage item count and size each.
	fn with_storage(
		code: WasmModule<T>,
		stor_num: u32,
		stor_size: u32,
	) -> Result<Self, &'static str> {
		let contract = Contract::<T>::new(code, vec![])?;
		let storage_items = (0..stor_num)
			.map(|i| {
				let hash = T::Hashing::hash_of(&i)
					.as_ref()
					.try_into()
					.map_err(|_| "Hash too big for storage key")?;
				Ok((hash, vec![42u8; stor_size as usize]))
			})
			.collect::<Result<Vec<_>, &'static str>>()?;
		contract.store(&storage_items)?;
		Ok(contract)
	}

	/// Store the supplied storage items into this contracts storage.
	fn store(&self, items: &Vec<([u8; 32], Vec<u8>)>) -> Result<(), &'static str> {
		let info = self.info()?;
		for item in items {
			info.write(&Key::Fix(item.0), Some(item.1.clone()), None, false)
				.map_err(|_| "Failed to write storage to restoration dest")?;
		}
		<ContractInfoOf<T>>::insert(&self.account_id, info);
		Ok(())
	}

	/// Get the `ContractInfo` of the `addr` or an error if it no longer exists.
	fn address_info(addr: &T::AccountId) -> Result<ContractInfo<T>, &'static str> {
		ContractInfoOf::<T>::get(addr).ok_or("Expected contract to exist at this point.")
	}

	/// Get the `ContractInfo` of this contract or an error if it no longer exists.
	fn info(&self) -> Result<ContractInfo<T>, &'static str> {
		Self::address_info(&self.account_id)
	}

	/// Set the balance of the contract to the supplied amount.
	fn set_balance(&self, balance: BalanceOf<T>) {
		T::Currency::set_balance(&self.account_id, balance);
	}

	/// Returns `true` iff all storage entries related to code storage exist.
	fn code_exists(hash: &CodeHash<T>) -> bool {
		<PristineCode<T>>::contains_key(hash) && <CodeInfoOf<T>>::contains_key(&hash)
	}

	/// Returns `true` iff no storage entry related to code storage exist.
	fn code_removed(hash: &CodeHash<T>) -> bool {
		!<PristineCode<T>>::contains_key(hash) && !<CodeInfoOf<T>>::contains_key(&hash)
	}
}

/// The funding that each account that either calls or instantiates contracts is funded with.
fn caller_funding<T: Config>() -> BalanceOf<T> {
	BalanceOf::<T>::max_value() / 2u32.into()
}

/// Load the specified contract file from disk by including it into the runtime.
///
/// We need to load a different version of ink! contracts when the benchmark is run as
/// a test. This is because ink! contracts depend on the sizes of types that are defined
/// differently in the test environment. Solang is more lax in that regard.
macro_rules! load_benchmark {
	($name:expr) => {{
		#[cfg(not(test))]
		{
			include_bytes!(concat!("../../benchmarks/", $name, ".wasm"))
		}
		#[cfg(test)]
		{
			include_bytes!(concat!("../../benchmarks/", $name, "_test.wasm"))
		}
	}};
}

benchmarks! {
	where_clause { where
		<BalanceOf<T> as codec::HasCompact>::Type: Clone + Eq + PartialEq + sp_std::fmt::Debug + scale_info::TypeInfo + codec::Encode,
		BalanceOf<T>: FixedPointOperand,
		T: Config + pallet_balances::Config,
	}

	// The base weight consumed on processing contracts deletion queue.
	#[pov_mode = Measured]
	on_process_deletion_queue_batch {}: {
		ContractInfo::<T>::process_deletion_queue_batch(Weight::MAX)
	}

	#[skip_meta]
	#[pov_mode = Measured]
	on_initialize_per_trie_key {
		let k in 0..1024;
		let instance = Contract::<T>::with_storage(WasmModule::dummy(), k, T::Schedule::get().limits.payload_len)?;
		instance.info()?.queue_trie_for_deletion();
	}: {
		ContractInfo::<T>::process_deletion_queue_batch(Weight::MAX)
	}

	// This benchmarks the v9 migration step (update codeStorage).
	#[pov_mode = Measured]
	v9_migration_step {
		let c in 0 .. T::MaxCodeLen::get();
		v9::store_old_dummy_code::<T>(c as usize);
		let mut m = v9::Migration::<T>::default();
	}: {
		m.step();
	}

	// This benchmarks the v10 migration step (use dedicated deposit_account).
	#[pov_mode = Measured]
	v10_migration_step {
		let contract = <Contract<T>>::with_caller(
			whitelisted_caller(), WasmModule::dummy(), vec![],
		)?;

		v10::store_old_contract_info::<T, pallet_balances::Pallet<T>>(contract.account_id.clone(), contract.info()?);
		let mut m = v10::Migration::<T, pallet_balances::Pallet<T>>::default();
	}: {
		m.step();
	}

	// This benchmarks the v11 migration step (Don't rely on reserved balances keeping an account alive).
	#[pov_mode = Measured]
	v11_migration_step {
		let k in 0 .. 1024;
		v11::fill_old_queue::<T>(k as usize);
		let mut m = v11::Migration::<T>::default();
	}: {
		m.step();
	}

	// This benchmarks the v12 migration step (Move `OwnerInfo` to `CodeInfo`,
	// add `determinism` field to the latter, clear `CodeStorage`
	// and repay deposits).
	#[pov_mode = Measured]
	v12_migration_step {
		let c in 0 .. T::MaxCodeLen::get();
		v12::store_old_dummy_code::<T>(c as usize, account::<T::AccountId>("account", 0, 0));
		let mut m = v12::Migration::<T>::default();
	}: {
		m.step();
	}

	// This benchmarks the weight of executing Migration::migrate to execute a noop migration.
	#[pov_mode = Measured]
	migration_noop {
		assert_eq!(StorageVersion::get::<Pallet<T>>(), 2);
	}:  {
		Migration::<T>::migrate(Weight::MAX)
	} verify {
		assert_eq!(StorageVersion::get::<Pallet<T>>(), 2);
	}

	// This benchmarks the weight of dispatching migrate to execute 1 `NoopMigraton`
	#[pov_mode = Measured]
	migrate {
		StorageVersion::new(0).put::<Pallet<T>>();
		<Migration::<T, false> as frame_support::traits::OnRuntimeUpgrade>::on_runtime_upgrade();
		let caller: T::AccountId = whitelisted_caller();
		let origin = RawOrigin::Signed(caller.clone());
	}: _(origin, Weight::MAX)
	verify {
		assert_eq!(StorageVersion::get::<Pallet<T>>(), 1);
	}

	// This benchmarks the weight of running on_runtime_upgrade when there are no migration in progress.
	#[pov_mode = Measured]
	on_runtime_upgrade_noop {
		assert_eq!(StorageVersion::get::<Pallet<T>>(), 2);
	}:  {
		<Migration::<T, false> as frame_support::traits::OnRuntimeUpgrade>::on_runtime_upgrade()
	} verify {
		assert!(MigrationInProgress::<T>::get().is_none());
	}

	// This benchmarks the weight of running on_runtime_upgrade when there is a migration in progress.
	#[pov_mode = Measured]
	on_runtime_upgrade_in_progress {
		StorageVersion::new(0).put::<Pallet<T>>();
		let v = vec![42u8].try_into().ok();
		MigrationInProgress::<T>::set(v.clone());
	}:  {
		<Migration::<T, false> as frame_support::traits::OnRuntimeUpgrade>::on_runtime_upgrade()
	} verify {
		assert!(MigrationInProgress::<T>::get().is_some());
		assert_eq!(MigrationInProgress::<T>::get(), v);
	}

	// This benchmarks the weight of running on_runtime_upgrade when there is a migration to process.
	#[pov_mode = Measured]
	on_runtime_upgrade {
		StorageVersion::new(0).put::<Pallet<T>>();
	}:  {
		<Migration::<T, false> as frame_support::traits::OnRuntimeUpgrade>::on_runtime_upgrade()
	} verify {
		assert!(MigrationInProgress::<T>::get().is_some());
	}

	// This benchmarks the overhead of loading a code of size `c` byte from storage and into
	// the sandbox. This does **not** include the actual execution for which the gas meter
	// is responsible. This is achieved by generating all code to the `deploy` function
	// which is in the wasm module but not executed on `call`.
	// The results are supposed to be used as `call_with_code_per_byte(c) - call_with_code_per_byte(0)`.
	#[pov_mode = Measured]
	call_with_code_per_byte {
		let c in 0 .. T::MaxCodeLen::get();
		let instance = Contract::<T>::with_caller(
			whitelisted_caller(), WasmModule::sized(c, Location::Deploy), vec![],
		)?;
		let value = Pallet::<T>::min_balance();
		let origin = RawOrigin::Signed(instance.caller.clone());
		let callee = instance.addr;
	}: call(origin, callee, value, Weight::MAX, None, vec![])

	// This constructs a contract that is maximal expensive to instrument.
	// It creates a maximum number of metering blocks per byte.
	// The size of the salt influences the runtime because is is hashed in order to
	// determine the contract address. All code is generated to the `call` function so that
	// we don't benchmark the actual execution of this code but merely what it takes to load
	// a code of that size into the sandbox.
	//
	// `c`: Size of the code in bytes.
	// `i`: Size of the input in bytes.
	// `s`: Size of the salt in bytes.
	#[pov_mode = Measured]
	instantiate_with_code {
		let c in 0 .. T::MaxCodeLen::get();
		let i in 0 .. code::max_pages::<T>() * 64 * 1024;
		let s in 0 .. code::max_pages::<T>() * 64 * 1024;
		let input = vec![42u8; i as usize];
		let salt = vec![42u8; s as usize];
		let value = Pallet::<T>::min_balance();
		let caller = whitelisted_caller();
		T::Currency::set_balance(&caller, caller_funding::<T>());
		let WasmModule { code, hash, .. } = WasmModule::<T>::sized(c, Location::Call);
		let origin = RawOrigin::Signed(caller.clone());
		let addr = Contracts::<T>::contract_address(&caller, &hash, &input, &salt);
	}: _(origin, value, Weight::MAX, None, code, input, salt)
	verify {
		let deposit_account = Contract::<T>::address_info(&addr)?.deposit_account().clone();
		let deposit = T::Currency::balance(&deposit_account);
		// uploading the code reserves some balance in the callers account
		let code_deposit = T::Currency::total_balance_on_hold(&caller);
		assert_eq!(
			T::Currency::balance(&caller),
			caller_funding::<T>() - value - deposit - code_deposit - Pallet::<T>::min_balance(),
		);
		// contract has the full value
		assert_eq!(T::Currency::balance(&addr), value + Pallet::<T>::min_balance());
	}

	// Instantiate uses a dummy contract constructor to measure the overhead of the instantiate.
	// `i`: Size of the input in bytes.
	// `s`: Size of the salt in bytes.
	#[pov_mode = Measured]
	instantiate {
		let i in 0 .. code::max_pages::<T>() * 64 * 1024;
		let s in 0 .. code::max_pages::<T>() * 64 * 1024;
		let input = vec![42u8; i as usize];
		let salt = vec![42u8; s as usize];
		let value = Pallet::<T>::min_balance();
		let caller = whitelisted_caller();
		T::Currency::set_balance(&caller, caller_funding::<T>());
		let WasmModule { code, hash, .. } = WasmModule::<T>::dummy();
		let origin = RawOrigin::Signed(caller.clone());
		let addr = Contracts::<T>::contract_address(&caller, &hash, &input, &salt);
		Contracts::<T>::store_code_raw(code, caller.clone())?;
	}: _(origin, value, Weight::MAX, None, hash, input, salt)
	verify {
		let deposit_account = Contract::<T>::address_info(&addr)?.deposit_account().clone();
		let deposit = T::Currency::balance(&deposit_account);
		// value was removed from the caller
		assert_eq!(
			T::Currency::balance(&caller),
			caller_funding::<T>() - value - deposit - Pallet::<T>::min_balance(),
		);
		// contract has the full value
		assert_eq!(T::Currency::balance(&addr), value + Pallet::<T>::min_balance());
	}

	// We just call a dummy contract to measure the overhead of the call extrinsic.
	// The size of the data has no influence on the costs of this extrinsic as long as the contract
	// won't call `seal_input` in its constructor to copy the data to contract memory.
	// The dummy contract used here does not do this. The costs for the data copy is billed as
	// part of `seal_input`. The costs for invoking a contract of a specific size are not part
	// of this benchmark because we cannot know the size of the contract when issuing a call
	// transaction. See `call_with_code_per_byte` for this.
	#[pov_mode = Measured]
	call {
		let data = vec![42u8; 1024];
		let instance = Contract::<T>::with_caller(
			whitelisted_caller(), WasmModule::dummy(), vec![],
		)?;
		let deposit_account = instance.info()?.deposit_account().clone();
		let value = Pallet::<T>::min_balance();
		let origin = RawOrigin::Signed(instance.caller.clone());
		let callee = instance.addr.clone();
		let before = T::Currency::balance(&instance.account_id);
		let before_deposit = T::Currency::balance(&deposit_account);
	}: _(origin, callee, value, Weight::MAX, None, data)
	verify {
		let deposit = T::Currency::balance(&deposit_account);
		// value and value transferred via call should be removed from the caller
		assert_eq!(
			T::Currency::balance(&instance.caller),
			caller_funding::<T>() - instance.value - value - deposit - Pallet::<T>::min_balance(),
		);
		// contract should have received the value
		assert_eq!(T::Currency::balance(&instance.account_id), before + value);
		// contract should still exist
		instance.info()?;
	}

	// This constructs a contract that is maximal expensive to instrument.
	// It creates a maximum number of metering blocks per byte.
	// `c`: Size of the code in bytes.
	#[pov_mode = Measured]
	upload_code {
		let c in 0 .. T::MaxCodeLen::get();
		let caller = whitelisted_caller();
		T::Currency::set_balance(&caller, caller_funding::<T>());
		let WasmModule { code, hash, .. } = WasmModule::<T>::sized(c, Location::Call);
		let origin = RawOrigin::Signed(caller.clone());
	}: _(origin, code, None, Determinism::Enforced)
	verify {
		// uploading the code reserves some balance in the callers account
		assert!(T::Currency::total_balance_on_hold(&caller) > 0u32.into());
		assert!(<Contract<T>>::code_exists(&hash));
	}

	// Removing code does not depend on the size of the contract because all the information
	// needed to verify the removal claim (refcount, owner) is stored in a separate storage
	// item (`CodeInfoOf`).
	#[pov_mode = Measured]
	remove_code {
		let caller = whitelisted_caller();
		T::Currency::set_balance(&caller, caller_funding::<T>());
		let WasmModule { code, hash, .. } = WasmModule::<T>::dummy();
		let origin = RawOrigin::Signed(caller.clone());
		let uploaded = <Contracts<T>>::bare_upload_code(caller.clone(), code, None, Determinism::Enforced)?;
		assert_eq!(uploaded.code_hash, hash);
		assert_eq!(uploaded.deposit, T::Currency::total_balance_on_hold(&caller));
		assert!(<Contract<T>>::code_exists(&hash));
	}: _(origin, hash)
	verify {
		// removing the code should have unreserved the deposit
		assert_eq!(T::Currency::total_balance_on_hold(&caller), 0u32.into());
		assert!(<Contract<T>>::code_removed(&hash));
	}

	#[pov_mode = Measured]
	set_code {
		let instance = <Contract<T>>::with_caller(
			whitelisted_caller(), WasmModule::dummy(), vec![],
		)?;
		// we just add some bytes so that the code hash is different
		let WasmModule { code, hash, .. } = <WasmModule<T>>::dummy_with_bytes(128);
		<Contracts<T>>::store_code_raw(code, instance.caller.clone())?;
		let callee = instance.addr.clone();
		assert_ne!(instance.info()?.code_hash, hash);
	}: _(RawOrigin::Root, callee, hash)
	verify {
		assert_eq!(instance.info()?.code_hash, hash);
	}

	#[pov_mode = Measured]
	seal_caller {
		let r in 0 .. API_BENCHMARK_RUNS;
		let instance = Contract::<T>::new(WasmModule::getter(
			"seal0", "seal_caller", r
		), vec![])?;
		let origin = RawOrigin::Signed(instance.caller.clone());
	}: call(origin, instance.addr, 0u32.into(), Weight::MAX, None, vec![])

	#[pov_mode = Measured]
	seal_is_contract {
		let r in 0 .. API_BENCHMARK_RUNS;
		let accounts = (0 .. r)
			.map(|n| account::<T::AccountId>("account", n, 0))
			.collect::<Vec<_>>();
		let account_len = accounts.get(0).map(|i| i.encode().len()).unwrap_or(0);
		let accounts_bytes = accounts.iter().flat_map(|a| a.encode()).collect::<Vec<_>>();
		let code = WasmModule::<T>::from(ModuleDefinition {
			memory: Some(ImportedMemory::max::<T>()),
			imported_functions: vec![ImportedFunction {
				module: "seal0",
				name: "seal_is_contract",
				params: vec![ValueType::I32],
				return_type: Some(ValueType::I32),
			}],
			data_segments: vec![
				DataSegment {
					offset: 0,
					value: accounts_bytes
				},
			],
			call_body: Some(body::repeated_dyn(r, vec![
				Counter(0, account_len as u32), // address_ptr
				Regular(Instruction::Call(0)),
				Regular(Instruction::Drop),
			])),
			.. Default::default()
		});
		let instance = Contract::<T>::new(code, vec![])?;
		let info = instance.info()?;
		// every account would be a contract (worst case)
		for acc in accounts.iter() {
			<ContractInfoOf<T>>::insert(acc, info.clone());
		}
		let origin = RawOrigin::Signed(instance.caller.clone());
	}: call(origin, instance.addr, 0u32.into(), Weight::MAX, None, vec![])

	#[pov_mode = Measured]
	seal_code_hash {
		let r in 0 .. API_BENCHMARK_RUNS;
		let accounts = (0 .. r)
			.map(|n| account::<T::AccountId>("account", n, 0))
			.collect::<Vec<_>>();
		let account_len = accounts.get(0).map(|i| i.encode().len()).unwrap_or(0);
		let accounts_bytes = accounts.iter().flat_map(|a| a.encode()).collect::<Vec<_>>();
		let accounts_len = accounts_bytes.len();
		let pages = code::max_pages::<T>();
		let code = WasmModule::<T>::from(ModuleDefinition {
			memory: Some(ImportedMemory::max::<T>()),
			imported_functions: vec![ImportedFunction {
				module: "seal0",
				name: "seal_code_hash",
				params: vec![ValueType::I32, ValueType::I32, ValueType::I32],
				return_type: Some(ValueType::I32),
			}],
			data_segments: vec![
				DataSegment {
					offset: 0,
					value: 32u32.to_le_bytes().to_vec(), // output length
				},
				DataSegment {
					offset: 36,
					value: accounts_bytes,
				},
			],
			call_body: Some(body::repeated_dyn(r, vec![
				Counter(36, account_len as u32), // address_ptr
				Regular(Instruction::I32Const(4)), // ptr to output data
				Regular(Instruction::I32Const(0)), // ptr to output length
				Regular(Instruction::Call(0)),
				Regular(Instruction::Drop),
			])),
			.. Default::default()
		});
		let instance = Contract::<T>::new(code, vec![])?;
		let info = instance.info()?;
		// every account would be a contract (worst case)
		for acc in accounts.iter() {
			<ContractInfoOf<T>>::insert(acc, info.clone());
		}
		let origin = RawOrigin::Signed(instance.caller.clone());
	}: call(origin, instance.addr, 0u32.into(), Weight::MAX, None, vec![])

	#[pov_mode = Measured]
	seal_own_code_hash {
		let r in 0 .. API_BENCHMARK_RUNS;
		let instance = Contract::<T>::new(WasmModule::getter(
			"seal0", "seal_own_code_hash", r
		), vec![])?;
		let origin = RawOrigin::Signed(instance.caller.clone());
	}: call(origin, instance.addr, 0u32.into(), Weight::MAX, None, vec![])

	#[pov_mode = Measured]
	seal_caller_is_origin {
		let r in 0 .. API_BENCHMARK_RUNS;
		let code = WasmModule::<T>::from(ModuleDefinition {
			memory: Some(ImportedMemory::max::<T>()),
			imported_functions: vec![ImportedFunction {
				module: "seal0",
				name: "seal_caller_is_origin",
				params: vec![],
				return_type: Some(ValueType::I32),
			}],
			call_body: Some(body::repeated(r, &[
				Instruction::Call(0),
				Instruction::Drop,
			])),
			.. Default::default()
		});
		let instance = Contract::<T>::new(code, vec![])?;
		let origin = RawOrigin::Signed(instance.caller.clone());
	}: call(origin, instance.addr, 0u32.into(), Weight::MAX, None, vec![])

	#[pov_mode = Measured]
	seal_caller_is_root {
		let r in 0 .. API_BENCHMARK_RUNS;

		let code = WasmModule::<T>::from(ModuleDefinition {
			memory: Some(ImportedMemory::max::<T>()),
			imported_functions: vec![ImportedFunction {
				module: "seal0",
				name: "caller_is_root",
				params: vec![],
				return_type: Some(ValueType::I32),
			}],
			call_body: Some(body::repeated(r, &[
				Instruction::Call(0),
				Instruction::Drop,
			])),
			.. Default::default()
		});
		let instance = Contract::<T>::new(code, vec![])?;
		let origin = RawOrigin::Root;
	}: call(origin, instance.addr, 0u32.into(), Weight::MAX, None, vec![])

	#[pov_mode = Measured]
	seal_address {
		let r in 0 .. API_BENCHMARK_RUNS;
		let instance = Contract::<T>::new(WasmModule::getter(
			"seal0", "seal_address", r
		), vec![])?;
		let origin = RawOrigin::Signed(instance.caller.clone());
	}: call(origin, instance.addr, 0u32.into(), Weight::MAX, None, vec![])

	#[pov_mode = Measured]
	seal_gas_left {
		let r in 0 .. API_BENCHMARK_RUNS;
		let instance = Contract::<T>::new(WasmModule::getter(
			"seal1", "gas_left", r
		), vec![])?;
		let origin = RawOrigin::Signed(instance.caller.clone());
	}: call(origin, instance.addr, 0u32.into(), Weight::MAX, None, vec![])

	#[pov_mode = Measured]
	seal_balance {
		let r in 0 .. API_BENCHMARK_RUNS;
		let instance = Contract::<T>::new(WasmModule::getter(
			"seal0", "seal_balance", r
		), vec![])?;
		let origin = RawOrigin::Signed(instance.caller.clone());
	}: call(origin, instance.addr, 0u32.into(), Weight::MAX, None, vec![])

	#[pov_mode = Measured]
	seal_value_transferred {
		let r in 0 .. API_BENCHMARK_RUNS;
		let instance = Contract::<T>::new(WasmModule::getter(
			"seal0", "seal_value_transferred", r
		), vec![])?;
		let origin = RawOrigin::Signed(instance.caller.clone());
	}: call(origin, instance.addr, 0u32.into(), Weight::MAX, None, vec![])

	#[pov_mode = Measured]
	seal_minimum_balance {
		let r in 0 .. API_BENCHMARK_RUNS;
		let instance = Contract::<T>::new(WasmModule::getter(
			"seal0", "seal_minimum_balance", r
		), vec![])?;
		let origin = RawOrigin::Signed(instance.caller.clone());
	}: call(origin, instance.addr, 0u32.into(), Weight::MAX, None, vec![])

	#[pov_mode = Measured]
	seal_block_number {
		let r in 0 .. API_BENCHMARK_RUNS;
		let instance = Contract::<T>::new(WasmModule::getter(
			"seal0", "seal_block_number", r
		), vec![])?;
		let origin = RawOrigin::Signed(instance.caller.clone());
	}: call(origin, instance.addr, 0u32.into(), Weight::MAX, None, vec![])

	#[pov_mode = Measured]
	seal_now {
		let r in 0 .. API_BENCHMARK_RUNS;
		let instance = Contract::<T>::new(WasmModule::getter(
			"seal0", "seal_now", r
		), vec![])?;
		let origin = RawOrigin::Signed(instance.caller.clone());
	}: call(origin, instance.addr, 0u32.into(), Weight::MAX, None, vec![])

	#[pov_mode = Measured]
	seal_weight_to_fee {
		let r in 0 .. API_BENCHMARK_RUNS;
		let pages = code::max_pages::<T>();
		let code = WasmModule::<T>::from(ModuleDefinition {
			memory: Some(ImportedMemory::max::<T>()),
			imported_functions: vec![ImportedFunction {
				module: "seal1",
				name: "weight_to_fee",
				params: vec![ValueType::I64, ValueType::I64, ValueType::I32, ValueType::I32],
				return_type: None,
			}],
			data_segments: vec![DataSegment {
				offset: 0,
				value: (pages * 64 * 1024 - 4).to_le_bytes().to_vec(),
			}],
			call_body: Some(body::repeated(r, &[
				Instruction::I64Const(500_000),
				Instruction::I64Const(300_000),
				Instruction::I32Const(4),
				Instruction::I32Const(0),
				Instruction::Call(0),
			])),
			.. Default::default()
		});
		let instance = Contract::<T>::new(code, vec![])?;
		let origin = RawOrigin::Signed(instance.caller.clone());
	}: call(origin, instance.addr, 0u32.into(), Weight::MAX, None, vec![])

	#[pov_mode = Measured]
	seal_input {
		let r in 0 .. API_BENCHMARK_RUNS;
		let code = WasmModule::<T>::from(ModuleDefinition {
			memory: Some(ImportedMemory::max::<T>()),
			imported_functions: vec![ImportedFunction {
				module: "seal0",
				name: "seal_input",
				params: vec![ValueType::I32, ValueType::I32],
				return_type: None,
			}],
			data_segments: vec![
				DataSegment {
					offset: 0,
					value: 0u32.to_le_bytes().to_vec(),
				},
			],
			call_body: Some(body::repeated(r, &[
				Instruction::I32Const(4), // ptr where to store output
				Instruction::I32Const(0), // ptr to length
				Instruction::Call(0),
			])),
			.. Default::default()
		});
		let instance = Contract::<T>::new(code, vec![])?;
		let origin = RawOrigin::Signed(instance.caller.clone());
	}: call(origin, instance.addr, 0u32.into(), Weight::MAX, None, vec![])

	#[pov_mode = Measured]
	seal_input_per_byte {
		let n in 0 .. code::max_pages::<T>() * 64 * 1024;
		let buffer_size = code::max_pages::<T>() * 64 * 1024 - 4;
		let code = WasmModule::<T>::from(ModuleDefinition {
			memory: Some(ImportedMemory::max::<T>()),
			imported_functions: vec![ImportedFunction {
				module: "seal0",
				name: "seal_input",
				params: vec![ValueType::I32, ValueType::I32],
				return_type: None,
			}],
			data_segments: vec![
				DataSegment {
					offset: 0,
					value: buffer_size.to_le_bytes().to_vec(),
				},
			],
			call_body: Some(body::plain(vec![
				Instruction::I32Const(4), // ptr where to store output
				Instruction::I32Const(0), // ptr to length
				Instruction::Call(0),
				Instruction::End,
			])),
			.. Default::default()
		});
		let instance = Contract::<T>::new(code, vec![])?;
		let data = vec![42u8; n.min(buffer_size) as usize];
		let origin = RawOrigin::Signed(instance.caller.clone());
	}: call(origin, instance.addr, 0u32.into(), Weight::MAX, None, data)

	// We cannot call `seal_return` multiple times. Therefore our weight determination is not
	// as precise as with other APIs. Because this function can only be called once per
	// contract it cannot be used as an attack vector.
	#[pov_mode = Measured]
	seal_return {
		let r in 0 .. 1;
		let code = WasmModule::<T>::from(ModuleDefinition {
			memory: Some(ImportedMemory::max::<T>()),
			imported_functions: vec![ImportedFunction {
				module: "seal0",
				name: "seal_return",
				params: vec![ValueType::I32, ValueType::I32, ValueType::I32],
				return_type: None,
			}],
			call_body: Some(body::repeated(r, &[
				Instruction::I32Const(0), // flags
				Instruction::I32Const(0), // data_ptr
				Instruction::I32Const(0), // data_len
				Instruction::Call(0),
			])),
			.. Default::default()
		});
		let instance = Contract::<T>::new(code, vec![])?;
		let origin = RawOrigin::Signed(instance.caller.clone());
	}: call(origin, instance.addr, 0u32.into(), Weight::MAX, None, vec![])

	#[pov_mode = Measured]
	seal_return_per_byte {
		let n in 0 .. code::max_pages::<T>() * 64 * 1024;
		let code = WasmModule::<T>::from(ModuleDefinition {
			memory: Some(ImportedMemory::max::<T>()),
			imported_functions: vec![ImportedFunction {
				module: "seal0",
				name: "seal_return",
				params: vec![ValueType::I32, ValueType::I32, ValueType::I32],
				return_type: None,
			}],
			call_body: Some(body::plain(vec![
				Instruction::I32Const(0), // flags
				Instruction::I32Const(0), // data_ptr
				Instruction::I32Const(n as i32), // data_len
				Instruction::Call(0),
				Instruction::End,
			])),
			.. Default::default()
		});
		let instance = Contract::<T>::new(code, vec![])?;
		let origin = RawOrigin::Signed(instance.caller.clone());
	}: call(origin, instance.addr, 0u32.into(), Weight::MAX, None, vec![])

	// The same argument as for `seal_return` is true here.
	#[pov_mode = Measured]
	seal_terminate {
		let r in 0 .. 1;
		let beneficiary = account::<T::AccountId>("beneficiary", 0, 0);
		let beneficiary_bytes = beneficiary.encode();
		let beneficiary_len = beneficiary_bytes.len();
		let code = WasmModule::<T>::from(ModuleDefinition {
			memory: Some(ImportedMemory::max::<T>()),
			imported_functions: vec![ImportedFunction {
				module: "seal0",
				name: "seal_terminate",
				params: vec![ValueType::I32, ValueType::I32],
				return_type: None,
			}],
			data_segments: vec![
				DataSegment {
					offset: 0,
					value: beneficiary_bytes,
				},
			],
			call_body: Some(body::repeated(r, &[
				Instruction::I32Const(0), // beneficiary_ptr
				Instruction::I32Const(beneficiary_len as i32), // beneficiary_len
				Instruction::Call(0),
			])),
			.. Default::default()
		});
		let instance = Contract::<T>::new(code, vec![])?;
		let origin = RawOrigin::Signed(instance.caller.clone());
		let deposit_account = instance.info()?.deposit_account().clone();
		assert_eq!(T::Currency::total_balance(&beneficiary), 0u32.into());
		assert_eq!(T::Currency::balance(&instance.account_id), Pallet::<T>::min_balance() * 2u32.into());
		assert_ne!(T::Currency::balance(&deposit_account), 0u32.into());
	}: call(origin, instance.addr.clone(), 0u32.into(), Weight::MAX, None, vec![])
	verify {
		if r > 0 {
			assert_eq!(T::Currency::total_balance(&instance.account_id), 0u32.into());
			assert_eq!(T::Currency::total_balance(&deposit_account), 0u32.into());
			assert_eq!(T::Currency::total_balance(&beneficiary), Pallet::<T>::min_balance() * 2u32.into());
		}
	}

	// We benchmark only for the maximum subject length. We assume that this is some lowish
	// number (< 1 KB). Therefore we are not overcharging too much in case a smaller subject is
	// used.
	#[pov_mode = Measured]
	seal_random {
		let r in 0 .. API_BENCHMARK_RUNS;
		let pages = code::max_pages::<T>();
		let subject_len = T::Schedule::get().limits.subject_len;
		assert!(subject_len < 1024);
		let code = WasmModule::<T>::from(ModuleDefinition {
			memory: Some(ImportedMemory::max::<T>()),
			imported_functions: vec![ImportedFunction {
				module: "seal0",
				name: "seal_random",
				params: vec![ValueType::I32, ValueType::I32, ValueType::I32, ValueType::I32],
				return_type: None,
			}],
			data_segments: vec![
				DataSegment {
					offset: 0,
					value: (pages * 64 * 1024 - subject_len - 4).to_le_bytes().to_vec(),
				},
			],
			call_body: Some(body::repeated(r, &[
				Instruction::I32Const(4), // subject_ptr
				Instruction::I32Const(subject_len as i32), // subject_len
				Instruction::I32Const((subject_len + 4) as i32), // out_ptr
				Instruction::I32Const(0),	// out_len_ptr
				Instruction::Call(0),
			])),
			.. Default::default()
		});
		let instance = Contract::<T>::new(code, vec![])?;
		let origin = RawOrigin::Signed(instance.caller.clone());
	}: call(origin, instance.addr, 0u32.into(), Weight::MAX, None, vec![])

	// Overhead of calling the function without any topic.
	// We benchmark for the worst case (largest event).
	#[pov_mode = Measured]
	seal_deposit_event {
		let r in 0 .. API_BENCHMARK_RUNS;
		let code = WasmModule::<T>::from(ModuleDefinition {
			memory: Some(ImportedMemory::max::<T>()),
			imported_functions: vec![ImportedFunction {
				module: "seal0",
				name: "seal_deposit_event",
				params: vec![ValueType::I32, ValueType::I32, ValueType::I32, ValueType::I32],
				return_type: None,
			}],
			call_body: Some(body::repeated(r, &[
				Instruction::I32Const(0), // topics_ptr
				Instruction::I32Const(0), // topics_len
				Instruction::I32Const(0), // data_ptr
				Instruction::I32Const(0), // data_len
				Instruction::Call(0),
			])),
			.. Default::default()
		});
		let instance = Contract::<T>::new(code, vec![])?;
		let origin = RawOrigin::Signed(instance.caller.clone());
	}: call(origin, instance.addr, 0u32.into(), Weight::MAX, None, vec![])

	// Benchmark the overhead that topics generate.
	// `t`: Number of topics
	// `n`: Size of event payload in bytes
	#[pov_mode = Measured]
	seal_deposit_event_per_topic_and_byte {
		let t in 0 .. T::Schedule::get().limits.event_topics;
		let n in 0 .. T::Schedule::get().limits.payload_len;
		let topics = (0..t).map(|i| T::Hashing::hash_of(&i)).collect::<Vec<_>>().encode();
		let topics_len = topics.len();
		let code = WasmModule::<T>::from(ModuleDefinition {
			memory: Some(ImportedMemory::max::<T>()),
			imported_functions: vec![ImportedFunction {
				module: "seal0",
				name: "seal_deposit_event",
				params: vec![ValueType::I32, ValueType::I32, ValueType::I32, ValueType::I32],
				return_type: None,
			}],
			data_segments: vec![
				DataSegment {
					offset: 0,
					value: topics,
				},
			],
			call_body: Some(body::plain(vec![
				Instruction::I32Const(0), // topics_ptr
				Instruction::I32Const(topics_len as i32), // topics_len
				Instruction::I32Const(0), // data_ptr
				Instruction::I32Const(n as i32), // data_len
				Instruction::Call(0),
				Instruction::End,
			])),
			.. Default::default()
		});
		let instance = Contract::<T>::new(code, vec![])?;
		let origin = RawOrigin::Signed(instance.caller.clone());
	}: call(origin, instance.addr, 0u32.into(), Weight::MAX, None, vec![])

	// Benchmark debug_message call with zero input data.
	// Whereas this function is used in RPC mode only, it still should be secured
	// against an excessive use.
	#[pov_mode = Measured]
	seal_debug_message {
		let r in 0 .. API_BENCHMARK_RUNS;
		let code = WasmModule::<T>::from(ModuleDefinition {
			memory: Some(ImportedMemory { min_pages: 1, max_pages: 1 }),
			imported_functions: vec![ImportedFunction {
				module: "seal0",
				name: "seal_debug_message",
				params: vec![ValueType::I32, ValueType::I32],
				return_type: Some(ValueType::I32),
			}],
			call_body: Some(body::repeated(r, &[
				Instruction::I32Const(0), // value_ptr
				Instruction::I32Const(0), // value_len
				Instruction::Call(0),
				Instruction::Drop,
			])),
			.. Default::default()
		});
		let instance = Contract::<T>::new(code, vec![])?;
	}: {
		<Contracts<T>>::bare_call(
			instance.caller,
			instance.account_id,
			0u32.into(),
			Weight::MAX,
			None,
			vec![],
			DebugInfo::UnsafeDebug,
			CollectEvents::Skip,
			Determinism::Enforced,
		)
		.result?;
	}

	seal_debug_message_per_byte {
		// Vary size of input in bytes up to maximum allowed contract memory
		// or maximum allowed debug buffer size, whichever is less.
		let i in 0 .. (T::Schedule::get().limits.memory_pages * 64 * 1024).min(T::MaxDebugBufferLen::get());
		// We benchmark versus messages containing printable ASCII codes.
		// About 1Kb goes to the contract code instructions,
		// whereas all the space left we use for the initialization of the debug messages data.
		let message = (0 .. T::MaxCodeLen::get() - 1024).zip((32..127).cycle()).map(|i| i.1).collect::<Vec<_>>();
		let code = WasmModule::<T>::from(ModuleDefinition {
			memory: Some(ImportedMemory {
				min_pages: T::Schedule::get().limits.memory_pages,
				max_pages: T::Schedule::get().limits.memory_pages,
			}),
			imported_functions: vec![ImportedFunction {
				module: "seal0",
				name: "seal_debug_message",
				params: vec![ValueType::I32, ValueType::I32],
				return_type: Some(ValueType::I32),
			 }],
			data_segments: vec![
				DataSegment {
					offset: 0,
					value: message,
				},
			],
			call_body: Some(body::plain(vec![
				Instruction::I32Const(0), // value_ptr
				Instruction::I32Const(i as i32), // value_len
				Instruction::Call(0),
				Instruction::Drop,
				Instruction::End,
			])),
			..Default::default()
		});
		let instance = Contract::<T>::new(code, vec![])?;
	}: {
		<Contracts<T>>::bare_call(
			instance.caller,
			instance.account_id,
			0u32.into(),
			Weight::MAX,
			None,
			vec![],
			DebugInfo::UnsafeDebug,
			CollectEvents::Skip,
			Determinism::Enforced,
		)
		.result?;
	}

	// Only the overhead of calling the function itself with minimal arguments.
	// The contract is a bit more complex because it needs to use different keys in order
	// to generate unique storage accesses. However, it is still dominated by the storage
	// accesses. We store something at all the keys that we are about to write to
	// because re-writing at an existing key is always more expensive than writing
	// to an key with no data behind it.
	//
	// # Note
	//
	// We need to use a smaller `r` because the keys are big and writing them all into the wasm
	// might exceed the code size.
	#[skip_meta]
	#[pov_mode = Measured]
	seal_set_storage {
		let r in 0 .. API_BENCHMARK_RUNS/2;
		let max_key_len = T::MaxStorageKeyLen::get();
		let keys = (0 .. r)
				.map(|n| { let mut h = T::Hashing::hash_of(&n).as_ref().to_vec();
						h.resize(max_key_len.try_into().unwrap(), n.to_le_bytes()[0]); h })
		.collect::<Vec<_>>();
		let keys_bytes = keys.iter().flatten().cloned().collect::<Vec<_>>();
		let code = WasmModule::<T>::from(ModuleDefinition {
			memory: Some(ImportedMemory::max::<T>()),
			imported_functions: vec![ImportedFunction {
				module: "seal2",
				name: "set_storage",
				params: vec![ValueType::I32, ValueType::I32, ValueType::I32, ValueType::I32],
				return_type: Some(ValueType::I32),
			}],
			data_segments: vec![
				DataSegment {
					offset: 0,
					value: keys_bytes,
				},
			],
			call_body: Some(body::repeated_dyn(r, vec![
				Counter(0, max_key_len as u32), // key_ptr
				Regular(Instruction::I32Const(max_key_len as i32)), // key_len
				Regular(Instruction::I32Const(0)), // value_ptr
				Regular(Instruction::I32Const(0)), // value_len
				Regular(Instruction::Call(0)),
				Regular(Instruction::Drop),
			])),
			.. Default::default()
		});
		let instance = Contract::<T>::new(code, vec![])?;
		let info = instance.info()?;
		for key in keys {
			info.write(
				&Key::<T>::try_from_var(key).map_err(|e| "Key has wrong length")?,
				Some(vec![]),
				None,
				false,
			)
			.map_err(|_| "Failed to write to storage during setup.")?;
		}
		let origin = RawOrigin::Signed(instance.caller.clone());
	}: call(origin, instance.addr, 0u32.into(), Weight::MAX, None, vec![])

	#[skip_meta]
	#[pov_mode = Measured]
	seal_set_storage_per_new_byte {
		let n in 0 .. T::Schedule::get().limits.payload_len;
		let max_key_len = T::MaxStorageKeyLen::get();
		let key = vec![0u8; max_key_len as usize];
		let code = WasmModule::<T>::from(ModuleDefinition {
			memory: Some(ImportedMemory::max::<T>()),
			imported_functions: vec![ImportedFunction {
				module: "seal2",
				name: "set_storage",
				params: vec![ValueType::I32, ValueType::I32, ValueType::I32, ValueType::I32],
				return_type: Some(ValueType::I32),
			}],
			data_segments: vec![
				DataSegment {
					offset: 0,
					value: key.clone(),
				},
			],
			call_body: Some(body::plain(vec![
				Instruction::I32Const(0), // key_ptr
				Instruction::I32Const(max_key_len as i32), // key_len
				Instruction::I32Const(0), // value_ptr
				Instruction::I32Const(n as i32), // value_len
				Instruction::Call(0),
				Instruction::Drop,
				Instruction::End,
			])),
			.. Default::default()
		});
		let instance = Contract::<T>::new(code, vec![])?;
		let info = instance.info()?;
		info.write(
			&Key::<T>::try_from_var(key).map_err(|e| "Key has wrong length")?,
			Some(vec![]),
			None,
			false,
		)
		.map_err(|_| "Failed to write to storage during setup.")?;
		let origin = RawOrigin::Signed(instance.caller.clone());
	}: call(origin, instance.addr, 0u32.into(), Weight::MAX, None, vec![])

	#[skip_meta]
	#[pov_mode = Measured]
	seal_set_storage_per_old_byte {
		let n in 0 .. T::Schedule::get().limits.payload_len;
		let max_key_len = T::MaxStorageKeyLen::get();
		let key = vec![0u8; max_key_len as usize];
		let code = WasmModule::<T>::from(ModuleDefinition {
			memory: Some(ImportedMemory::max::<T>()),
			imported_functions: vec![ImportedFunction {
				module: "seal2",
				name: "set_storage",
				params: vec![ValueType::I32, ValueType::I32, ValueType::I32, ValueType::I32],
				return_type: Some(ValueType::I32),
			}],
			data_segments: vec![
				DataSegment {
					offset: 0,
					value: key.clone(),
				},
			],
			call_body: Some(body::plain(vec![
				Instruction::I32Const(0), // key_ptr
				Instruction::I32Const(max_key_len as i32), // key_len
				Instruction::I32Const(0), // value_ptr
				Instruction::I32Const(0), // value_len is 0 as testing vs pre-existing value len
				Instruction::Call(0),
				Instruction::Drop,
				Instruction::End,
			])),
			.. Default::default()
		});
		let instance = Contract::<T>::new(code, vec![])?;
		let info = instance.info()?;
		info.write(
			&Key::<T>::try_from_var(key).map_err(|e| "Key has wrong length")?,
			Some(vec![42u8; n as usize]),
			None,
			false,
		)
		.map_err(|_| "Failed to write to storage during setup.")?;
		let origin = RawOrigin::Signed(instance.caller.clone());
	}: call(origin, instance.addr, 0u32.into(), Weight::MAX, None, vec![])

	// Similar to seal_set_storage. We store all the keys that we are about to
	// delete beforehand in order to prevent any optimizations that could occur when
	// deleting a non existing key. We generate keys of a maximum length, and have to
	// the amount of runs in order to make resulting contract code size less than MaxCodeLen.
	#[skip_meta]
	#[pov_mode = Measured]
	seal_clear_storage {
		let r in 0 .. API_BENCHMARK_RUNS/2;
		let max_key_len = T::MaxStorageKeyLen::get();
		let keys = (0 .. r)
				.map(|n| { let mut h = T::Hashing::hash_of(&n).as_ref().to_vec();
						h.resize(max_key_len.try_into().unwrap(), n.to_le_bytes()[0]); h })
		.collect::<Vec<_>>();
		let key_bytes = keys.iter().flatten().cloned().collect::<Vec<_>>();
		let code = WasmModule::<T>::from(ModuleDefinition {
			memory: Some(ImportedMemory::max::<T>()),
			imported_functions: vec![ImportedFunction {
				module: "seal1",
				name: "clear_storage",
				params: vec![ValueType::I32, ValueType::I32],
				return_type: Some(ValueType::I32),
			}],
			data_segments: vec![
				DataSegment {
					offset: 0,
					value: key_bytes,
				},
			],
			call_body: Some(body::repeated_dyn(r, vec![
				Counter(0, max_key_len as u32), // key_ptr
				Regular(Instruction::I32Const(max_key_len as i32)), // key_len
				Regular(Instruction::Call(0)),
				Regular(Instruction::Drop),
			])),
			.. Default::default()
		});
		let instance = Contract::<T>::new(code, vec![])?;
		let info = instance.info()?;
		for key in keys {
			info.write(
				&Key::<T>::try_from_var(key).map_err(|e| "Key has wrong length")?,
				Some(vec![]),
				None,
				false,
			)
			.map_err(|_| "Failed to write to storage during setup.")?;
		}
		<ContractInfoOf<T>>::insert(&instance.account_id, info);
		let origin = RawOrigin::Signed(instance.caller.clone());
	}: call(origin, instance.addr, 0u32.into(), Weight::MAX, None, vec![])

	#[skip_meta]
	#[pov_mode = Measured]
	seal_clear_storage_per_byte {
		let n in 0 .. T::Schedule::get().limits.payload_len;
		let max_key_len = T::MaxStorageKeyLen::get();
		let key = vec![0u8; max_key_len as usize];
		let code = WasmModule::<T>::from(ModuleDefinition {
			memory: Some(ImportedMemory::max::<T>()),
			imported_functions: vec![ImportedFunction {
				module: "seal1",
				name: "clear_storage",
				params: vec![ValueType::I32, ValueType::I32],
				return_type: Some(ValueType::I32),
			}],
			data_segments: vec![
				DataSegment {
					offset: 0,
					value: key.clone(),
				},
			],
			call_body: Some(body::plain(vec![
				Instruction::I32Const(0), // key_ptr
				Instruction::I32Const(max_key_len as i32), // key_len
				Instruction::Call(0),
				Instruction::Drop,
				Instruction::End,
			])),
			.. Default::default()
		});
		let instance = Contract::<T>::new(code, vec![])?;
		let info = instance.info()?;
		info.write(
			&Key::<T>::try_from_var(key).map_err(|e| "Key has wrong length")?,
			Some(vec![42u8; n as usize]),
			None,
			false,
		)
		.map_err(|_| "Failed to write to storage during setup.")?;
		let origin = RawOrigin::Signed(instance.caller.clone());
	}: call(origin, instance.addr, 0u32.into(), Weight::MAX, None, vec![])

	// We make sure that all storage accesses are to unique keys.
	#[skip_meta]
	#[pov_mode = Measured]
	seal_get_storage {
		let r in 0 .. API_BENCHMARK_RUNS/2;
		let max_key_len = T::MaxStorageKeyLen::get();
		let keys = (0 .. r)
				.map(|n| { let mut h = T::Hashing::hash_of(&n).as_ref().to_vec();
						h.resize(max_key_len.try_into().unwrap(), n.to_le_bytes()[0]); h })
		.collect::<Vec<_>>();
		let key_bytes = keys.iter().flatten().cloned().collect::<Vec<_>>();
		let key_bytes_len = key_bytes.len();
		let code = WasmModule::<T>::from(ModuleDefinition {
			memory: Some(ImportedMemory::max::<T>()),
			imported_functions: vec![ImportedFunction {
				module: "seal1",
				name: "get_storage",
				params: vec![ValueType::I32, ValueType::I32, ValueType::I32, ValueType::I32],
				return_type: Some(ValueType::I32),
			}],
			data_segments: vec![
				DataSegment {
					offset: 0,
					value: key_bytes,
				},
				DataSegment {
					offset: key_bytes_len as u32,
					value: T::Schedule::get().limits.payload_len.to_le_bytes().into(),
				},
			],
			call_body: Some(body::repeated_dyn(r, vec![
				Counter(0, max_key_len), // key_ptr
				Regular(Instruction::I32Const(max_key_len as i32)), // key_len
				Regular(Instruction::I32Const((key_bytes_len + 4) as i32)), // out_ptr
				Regular(Instruction::I32Const(key_bytes_len as i32)), // out_len_ptr
				Regular(Instruction::Call(0)),
				Regular(Instruction::Drop),
			])),
			.. Default::default()
		});
		let instance = Contract::<T>::new(code, vec![])?;
		let info = instance.info()?;
		for key in keys {
			info.write(
				&Key::<T>::try_from_var(key).map_err(|e| "Key has wrong length")?,
				Some(vec![]),
				None,
				false,
			)
			.map_err(|_| "Failed to write to storage during setup.")?;
		}
		<ContractInfoOf<T>>::insert(&instance.account_id, info);
		let origin = RawOrigin::Signed(instance.caller.clone());
	}: call(origin, instance.addr, 0u32.into(), Weight::MAX, None, vec![])

	#[skip_meta]
	#[pov_mode = Measured]
	seal_get_storage_per_byte {
		let n in 0 .. T::Schedule::get().limits.payload_len;
		let max_key_len = T::MaxStorageKeyLen::get();
		let key = vec![0u8; max_key_len as usize];
		let code = WasmModule::<T>::from(ModuleDefinition {
			memory: Some(ImportedMemory::max::<T>()),
			imported_functions: vec![ImportedFunction {
				module: "seal1",
				name: "get_storage",
				params: vec![ValueType::I32, ValueType::I32, ValueType::I32, ValueType::I32],
				return_type: Some(ValueType::I32),
			}],
			data_segments: vec![
				DataSegment {
					offset: 0,
					value: key.clone(),
				},
				DataSegment {
					offset: max_key_len,
					value: T::Schedule::get().limits.payload_len.to_le_bytes().into(),
				},
			],
			call_body: Some(body::plain(vec![
				Instruction::I32Const(0), // key_ptr
				Instruction::I32Const(max_key_len as i32), // key_len
				Instruction::I32Const((max_key_len + 4) as i32), // out_ptr
				Instruction::I32Const(max_key_len as i32), // out_len_ptr
				Instruction::Call(0),
				Instruction::Drop,
				Instruction::End,
			])),
			.. Default::default()
		});
		let instance = Contract::<T>::new(code, vec![])?;
		let info = instance.info()?;
		info.write(
			&Key::<T>::try_from_var(key).map_err(|e| "Key has wrong length")?,
			Some(vec![42u8; n as usize]),
			None,
			false,
		)
		.map_err(|_| "Failed to write to storage during setup.")?;
		<ContractInfoOf<T>>::insert(&instance.account_id, info);
		let origin = RawOrigin::Signed(instance.caller.clone());
	}: call(origin, instance.addr, 0u32.into(), Weight::MAX, None, vec![])

	// We make sure that all storage accesses are to unique keys.
	#[skip_meta]
	#[pov_mode = Measured]
	seal_contains_storage {
		let r in 0 .. API_BENCHMARK_RUNS/2;
		let max_key_len = T::MaxStorageKeyLen::get();
		let keys = (0 .. r)
				.map(|n| { let mut h = T::Hashing::hash_of(&n).as_ref().to_vec();
						h.resize(max_key_len.try_into().unwrap(), n.to_le_bytes()[0]); h })
		.collect::<Vec<_>>();
		let key_bytes = keys.iter().flatten().cloned().collect::<Vec<_>>();
		let key_bytes_len = key_bytes.len();
		let code = WasmModule::<T>::from(ModuleDefinition {
			memory: Some(ImportedMemory::max::<T>()),
			imported_functions: vec![ImportedFunction {
				module: "seal1",
				name: "contains_storage",
				params: vec![ValueType::I32, ValueType::I32],
				return_type: Some(ValueType::I32),
			}],
			data_segments: vec![
				DataSegment {
					offset: 0,
					value: key_bytes,
				},
			],
			call_body: Some(body::repeated_dyn(r, vec![
				Counter(0, max_key_len as u32), // key_ptr
				Regular(Instruction::I32Const(max_key_len as i32)), // key_len
				Regular(Instruction::Call(0)),
				Regular(Instruction::Drop),
			])),
			.. Default::default()
		});
		let instance = Contract::<T>::new(code, vec![])?;
		let info = instance.info()?;
		for key in keys {
			info.write(
				&Key::<T>::try_from_var(key).map_err(|e| "Key has wrong length")?,
				Some(vec![]),
				None,
				false,
			)
			.map_err(|_| "Failed to write to storage during setup.")?;
		}
		<ContractInfoOf<T>>::insert(&instance.account_id, info);
		let origin = RawOrigin::Signed(instance.caller.clone());
	}: call(origin, instance.addr, 0u32.into(), Weight::MAX, None, vec![])

	#[skip_meta]
	#[pov_mode = Measured]
	seal_contains_storage_per_byte {
		let n in 0 .. T::Schedule::get().limits.payload_len;
		let max_key_len = T::MaxStorageKeyLen::get();
		let key = vec![0u8; max_key_len as usize];
		let code = WasmModule::<T>::from(ModuleDefinition {
			memory: Some(ImportedMemory::max::<T>()),
			imported_functions: vec![ImportedFunction {
				module: "seal1",
				name: "contains_storage",
				params: vec![ValueType::I32, ValueType::I32],
				return_type: Some(ValueType::I32),
			}],
			data_segments: vec![
				DataSegment {
					offset: 0,
					value: key.clone(),
				},
			],
			call_body: Some(body::plain(vec![
				Instruction::I32Const(0), // key_ptr
				Instruction::I32Const(max_key_len as i32), // key_len
				Instruction::Call(0),
				Instruction::Drop,
				Instruction::End,
			])),
			.. Default::default()
		});
		let instance = Contract::<T>::new(code, vec![])?;
		let info = instance.info()?;
		info.write(
			&Key::<T>::try_from_var(key).map_err(|e| "Key has wrong length")?,
			Some(vec![42u8; n as usize]),
			None,
			false,
		)
		.map_err(|_| "Failed to write to storage during setup.")?;
		<ContractInfoOf<T>>::insert(&instance.account_id, info);
		let origin = RawOrigin::Signed(instance.caller.clone());
	}: call(origin, instance.addr, 0u32.into(), Weight::MAX, None, vec![])

	#[skip_meta]
	#[pov_mode = Measured]
	seal_take_storage {
		let r in 0 .. API_BENCHMARK_RUNS/2;
		let max_key_len = T::MaxStorageKeyLen::get();
		let keys = (0 .. r)
				.map(|n| { let mut h = T::Hashing::hash_of(&n).as_ref().to_vec();
						h.resize(max_key_len.try_into().unwrap(), n.to_le_bytes()[0]); h })
		.collect::<Vec<_>>();
		let key_bytes = keys.iter().flatten().cloned().collect::<Vec<_>>();
		let key_bytes_len = key_bytes.len();
		let code = WasmModule::<T>::from(ModuleDefinition {
			memory: Some(ImportedMemory::max::<T>()),
			imported_functions: vec![ImportedFunction {
				module: "seal0",
				name: "take_storage",
				params: vec![ValueType::I32, ValueType::I32, ValueType::I32, ValueType::I32],
				return_type: Some(ValueType::I32),
			}],
			data_segments: vec![
				DataSegment {
					offset: 0,
					value: key_bytes,
				},
				DataSegment {
					offset: key_bytes_len as u32,
					value: T::Schedule::get().limits.payload_len.to_le_bytes().into(),
				},
			],
			call_body: Some(body::repeated_dyn(r, vec![
				Counter(0, max_key_len as u32), // key_ptr
				Regular(Instruction::I32Const(max_key_len as i32)), // key_len
				Regular(Instruction::I32Const((key_bytes_len + 4) as i32)), // out_ptr
				Regular(Instruction::I32Const(key_bytes_len as i32)), // out_len_ptr
				Regular(Instruction::Call(0)),
				Regular(Instruction::Drop),
			])),
			.. Default::default()
		});
		let instance = Contract::<T>::new(code, vec![])?;
		let info = instance.info()?;
		for key in keys {
			info.write(
				&Key::<T>::try_from_var(key).map_err(|e| "Key has wrong length")?,
				Some(vec![]),
				None,
				false,
			)
			.map_err(|_| "Failed to write to storage during setup.")?;
		}
		<ContractInfoOf<T>>::insert(&instance.account_id, info);
		let origin = RawOrigin::Signed(instance.caller.clone());
	}: call(origin, instance.addr, 0u32.into(), Weight::MAX, None, vec![])

	#[skip_meta]
	#[pov_mode = Measured]
	seal_take_storage_per_byte {
		let n in 0 .. T::Schedule::get().limits.payload_len;
		let max_key_len = T::MaxStorageKeyLen::get();
		let key = vec![0u8; max_key_len as usize];
		let code = WasmModule::<T>::from(ModuleDefinition {
			memory: Some(ImportedMemory::max::<T>()),
			imported_functions: vec![ImportedFunction {
				module: "seal0",
				name: "take_storage",
				params: vec![ValueType::I32, ValueType::I32, ValueType::I32, ValueType::I32],
				return_type: Some(ValueType::I32),
			}],
			data_segments: vec![
				DataSegment {
					offset: 0,
					value: key.clone(),
				},
				DataSegment {
					offset: max_key_len,
					value: T::Schedule::get().limits.payload_len.to_le_bytes().into(),
				},
			],
			call_body: Some(body::plain(vec![
				Instruction::I32Const(0), // key_ptr
				Instruction::I32Const(max_key_len as i32), // key_len
				Instruction::I32Const((max_key_len + 4) as i32), // out_ptr
				Instruction::I32Const(max_key_len as i32), // out_len_ptr
				Instruction::Call(0),
				Instruction::Drop,
				Instruction::End,
			])),
			.. Default::default()
		});
		let instance = Contract::<T>::new(code, vec![])?;
		let info = instance.info()?;
		info.write(
			&Key::<T>::try_from_var(key).map_err(|e| "Key has wrong length")?,
			Some(vec![42u8; n as usize]),
			None,
			false,
		)
		.map_err(|_| "Failed to write to storage during setup.")?;
		<ContractInfoOf<T>>::insert(&instance.account_id, info);
		let origin = RawOrigin::Signed(instance.caller.clone());
	}: call(origin, instance.addr, 0u32.into(), Weight::MAX, None, vec![])

	// We transfer to unique accounts.
	#[pov_mode = Measured]
	seal_transfer {
		let r in 0 .. API_BENCHMARK_RUNS;
		let accounts = (0..r)
			.map(|i| account::<T::AccountId>("receiver", i, 0))
			.collect::<Vec<_>>();
		let account_len = accounts.get(0).map(|i| i.encode().len()).unwrap_or(0);
		let account_bytes = accounts.iter().flat_map(|x| x.encode()).collect();
		let value = Pallet::<T>::min_balance();
		assert!(value > 0u32.into());
		let value_bytes = value.encode();
		let value_len = value_bytes.len();
		let code = WasmModule::<T>::from(ModuleDefinition {
			memory: Some(ImportedMemory::max::<T>()),
			imported_functions: vec![ImportedFunction {
				module: "seal0",
				name: "seal_transfer",
				params: vec![ValueType::I32, ValueType::I32, ValueType::I32, ValueType::I32],
				return_type: Some(ValueType::I32),
			}],
			data_segments: vec![
				DataSegment {
					offset: 0,
					value: value_bytes,
				},
				DataSegment {
					offset: value_len as u32,
					value: account_bytes,
				},
			],
			call_body: Some(body::repeated_dyn(r, vec![
				Counter(value_len as u32, account_len as u32), // account_ptr
				Regular(Instruction::I32Const(account_len as i32)), // account_len
				Regular(Instruction::I32Const(0)), // value_ptr
				Regular(Instruction::I32Const(value_len as i32)), // value_len
				Regular(Instruction::Call(0)),
				Regular(Instruction::Drop),
			])),
			.. Default::default()
		});
		let instance = Contract::<T>::new(code, vec![])?;
		instance.set_balance(value * (r + 1).into());
		let origin = RawOrigin::Signed(instance.caller.clone());
		for account in &accounts {
			assert_eq!(T::Currency::total_balance(account), 0u32.into());
		}
	}: call(origin, instance.addr, 0u32.into(), Weight::MAX, None, vec![])
	verify {
		for account in &accounts {
			assert_eq!(T::Currency::total_balance(account), value);
		}
	}

	// We call unique accounts.
	//
	// This is a slow call: We redeuce the number of runs.
	#[pov_mode = Measured]
	seal_call {
		let r in 0 .. API_BENCHMARK_RUNS / 2;
		let dummy_code = WasmModule::<T>::dummy_with_bytes(0);
		let callees = (0..r)
			.map(|i| Contract::with_index(i + 1, dummy_code.clone(), vec![]))
			.collect::<Result<Vec<_>, _>>()?;
		let callee_len = callees.get(0).map(|i| i.account_id.encode().len()).unwrap_or(0);
		let callee_bytes = callees.iter().flat_map(|x| x.account_id.encode()).collect();
		let value: BalanceOf<T> = 0u32.into();
		let value_bytes = value.encode();
		let value_len = BalanceOf::<T>::max_encoded_len() as u32;
		// Set an own limit every 2nd call
		let own_limit = (u32::MAX - 100).into();
		let deposits = (0..r)
			.map(|i| if i % 2 == 0 { 0u32.into() } else { own_limit } )
			.collect::<Vec<BalanceOf<T>>>();
		let deposits_bytes: Vec<u8> = deposits.iter().flat_map(|i| i.encode()).collect();
		let deposits_len = deposits_bytes.len() as u32;
		let deposit_len = value_len.clone();
		let callee_offset = value_len + deposits_len;
		let code = WasmModule::<T>::from(ModuleDefinition {
			memory: Some(ImportedMemory::max::<T>()),
			imported_functions: vec![ImportedFunction {
				module: "seal2",
				name: "call",
				params: vec![
					ValueType::I32,
					ValueType::I32,
					ValueType::I64,
					ValueType::I64,
					ValueType::I32,
					ValueType::I32,
					ValueType::I32,
					ValueType::I32,
					ValueType::I32,
					ValueType::I32,
				],
				return_type: Some(ValueType::I32),
			}],
			data_segments: vec![
				DataSegment {
					offset: 0,
					value: value_bytes,
				},
				DataSegment {
					offset: value_len,
					value: deposits_bytes,
				},
				DataSegment {
					offset: callee_offset,
					value: callee_bytes,
				},
			],
			call_body: Some(body::repeated_dyn(r, vec![
				Regular(Instruction::I32Const(0)), // flags
				Counter(callee_offset, callee_len as u32), // callee_ptr
				Regular(Instruction::I64Const(0)), // ref_time weight
				Regular(Instruction::I64Const(0)), // proof_size weight
				Counter(value_len, deposit_len as u32), // deposit_limit_ptr
				Regular(Instruction::I32Const(0)), // value_ptr
				Regular(Instruction::I32Const(0)), // input_data_ptr
				Regular(Instruction::I32Const(0)), // input_data_len
				Regular(Instruction::I32Const(SENTINEL as i32)), // output_ptr
				Regular(Instruction::I32Const(0)), // output_len_ptr
				Regular(Instruction::Call(0)),
				Regular(Instruction::Drop),
			])),
			.. Default::default()
		});
		let instance = Contract::<T>::new(code, vec![])?;
		let origin = RawOrigin::Signed(instance.caller.clone());
	}: call(origin, instance.addr, 0u32.into(), Weight::MAX, Some(BalanceOf::<T>::from(u32::MAX).into()), vec![])

	// This is a slow call: We redeuce the number of runs.
	#[pov_mode = Measured]
	seal_delegate_call {
		let r in 0 .. API_BENCHMARK_RUNS / 2;
		let hashes = (0..r)
			.map(|i| {
				let code = WasmModule::<T>::dummy_with_bytes(i);
				Contracts::<T>::store_code_raw(code.code, whitelisted_caller())?;
				Ok(code.hash)
			})
			.collect::<Result<Vec<_>, &'static str>>()?;
		let hash_len = hashes.get(0).map(|x| x.encode().len()).unwrap_or(0);
		let hashes_bytes = hashes.iter().flat_map(|x| x.encode()).collect::<Vec<_>>();
		let hashes_len = hashes_bytes.len();
		let hashes_offset = 0;

		let code = WasmModule::<T>::from(ModuleDefinition {
			memory: Some(ImportedMemory::max::<T>()),
			imported_functions: vec![ImportedFunction {
				module: "seal0",
				name: "seal_delegate_call",
				params: vec![
					ValueType::I32,
					ValueType::I32,
					ValueType::I32,
					ValueType::I32,
					ValueType::I32,
					ValueType::I32,
				],
				return_type: Some(ValueType::I32),
			}],
			data_segments: vec![
				DataSegment {
					offset: hashes_offset as u32,
					value: hashes_bytes,
				},
			],
			call_body: Some(body::repeated_dyn(r, vec![
				Regular(Instruction::I32Const(0)), // flags
				Counter(hashes_offset as u32, hash_len as u32), // code_hash_ptr
				Regular(Instruction::I32Const(0)), // input_data_ptr
				Regular(Instruction::I32Const(0)), // input_data_len
				Regular(Instruction::I32Const(u32::max_value() as i32)), // output_ptr
				Regular(Instruction::I32Const(0)), // output_len_ptr
				Regular(Instruction::Call(0)),
				Regular(Instruction::Drop),
			])),
			.. Default::default()
		});
		let instance = Contract::<T>::new(code, vec![])?;
		let callee = instance.addr.clone();
		let origin = RawOrigin::Signed(instance.caller);
	}: call(origin, callee, 0u32.into(), Weight::MAX, None, vec![])

	#[pov_mode = Measured]
	seal_call_per_transfer_clone_byte {
		let t in 0 .. 1;
		let c in 0 .. code::max_pages::<T>() * 64 * 1024;
		let callee = Contract::with_index(5, <WasmModule<T>>::dummy(), vec![])?;
		let value: BalanceOf<T> = t.into();
		let value_bytes = value.encode();
		let value_len = value_bytes.len();
		let code = WasmModule::<T>::from(ModuleDefinition {
			memory: Some(ImportedMemory::max::<T>()),
			imported_functions: vec![ImportedFunction {
				module: "seal1",
				name: "seal_call",
				params: vec![
					ValueType::I32,
					ValueType::I32,
					ValueType::I64,
					ValueType::I32,
					ValueType::I32,
					ValueType::I32,
					ValueType::I32,
					ValueType::I32,
				],
				return_type: Some(ValueType::I32),
			}],
			data_segments: vec![
				DataSegment {
					offset: 0,
					value: value_bytes,
				},
				DataSegment {
					offset: value_len as u32,
					value: callee.account_id.encode(),
				},
			],
			call_body: Some(body::plain(vec![
				Instruction::I32Const(CallFlags::CLONE_INPUT.bits() as i32), // flags
				Instruction::I32Const(value_len as i32), // callee_ptr
				Instruction::I64Const(0), // gas
				Instruction::I32Const(0), // value_ptr
				Instruction::I32Const(0), // input_data_ptr
				Instruction::I32Const(0), // input_data_len
				Instruction::I32Const(SENTINEL as i32), // output_ptr
				Instruction::I32Const(0), // output_len_ptr
				Instruction::Call(0),
				Instruction::Drop,
				Instruction::End,
			])),
			.. Default::default()
		});
		let instance = Contract::<T>::new(code, vec![])?;
		let origin = RawOrigin::Signed(instance.caller.clone());
		let bytes = vec![42; c as usize];
	}: call(origin, instance.addr, 0u32.into(), Weight::MAX, None, bytes)

	// We assume that every instantiate sends at least the minimum balance.
	// This is a slow call: we reduce the number of runs.
	#[pov_mode = Measured]
	seal_instantiate {
		let r in 1 .. API_BENCHMARK_RUNS / 2;
		let hashes = (0..r)
			.map(|i| {
				let code = WasmModule::<T>::from(ModuleDefinition {
					memory: Some(ImportedMemory::max::<T>()),
					call_body: Some(body::plain(vec![
						// We need to add this in order to make contracts unique,
						// so that they can be deployed from the same sender.
						Instruction::I32Const(i as i32),
						Instruction::Drop,
						Instruction::End,
					])),
					.. Default::default()
				});
				Contracts::<T>::store_code_raw(code.code, whitelisted_caller())?;
				Ok(code.hash)
			})
			.collect::<Result<Vec<_>, &'static str>>()?;
		let hash_len = hashes.get(0).map(|x| x.encode().len()).unwrap_or(0);
		let hashes_bytes = hashes.iter().flat_map(|x| x.encode()).collect::<Vec<_>>();
		let hashes_len = &hashes_bytes.len();
		let value = Pallet::<T>::min_balance();
		assert!(value > 0u32.into());
		let value_bytes = value.encode();
		let value_len = BalanceOf::<T>::max_encoded_len();
		let addr_len = T::AccountId::max_encoded_len();
		// Offsets where to place static data in contract memory.
		let hashes_offset = value_len;
		let addr_len_offset = hashes_offset + hashes_len;
		let addr_offset = addr_len_offset + addr_len;
		let code = WasmModule::<T>::from(ModuleDefinition {
			memory: Some(ImportedMemory::max::<T>()),
			imported_functions: vec![ImportedFunction {
				module: "seal2",
				name: "instantiate",
				params: vec![
					ValueType::I32,
					ValueType::I64,
					ValueType::I64,
					ValueType::I32,
					ValueType::I32,
					ValueType::I32,
					ValueType::I32,
					ValueType::I32,
					ValueType::I32,
					ValueType::I32,
					ValueType::I32,
					ValueType::I32,
					ValueType::I32,
				],
				return_type: Some(ValueType::I32),
			}],
			data_segments: vec![
				DataSegment {
					offset: 0,
					value: value_bytes,
				},
				DataSegment {
					offset: hashes_offset as u32,
					value: hashes_bytes,
				},
				DataSegment {
					offset: addr_len_offset as u32,
					value: addr_len.to_le_bytes().into(),
				},
			],
			call_body: Some(body::repeated_dyn(r, vec![
				Counter(hashes_offset as u32, hash_len as u32), // code_hash_ptr
				Regular(Instruction::I64Const(0)), // ref_time weight
				Regular(Instruction::I64Const(0)), // proof_size weight
				Regular(Instruction::I32Const(SENTINEL as i32)), // deposit limit ptr: use parent's limit
				Regular(Instruction::I32Const(0)), // value_ptr
				Regular(Instruction::I32Const(0)), // input_data_ptr
				Regular(Instruction::I32Const(0)), // input_data_len
				Regular(Instruction::I32Const(addr_offset as i32)), // address_ptr
				Regular(Instruction::I32Const(addr_len_offset as i32)), // address_len_ptr
				Regular(Instruction::I32Const(SENTINEL as i32)), // output_ptr
				Regular(Instruction::I32Const(0)), // output_len_ptr
				Regular(Instruction::I32Const(0)), // salt_ptr
				Regular(Instruction::I32Const(0)), // salt_len_ptr
				Regular(Instruction::Call(0)),
				Regular(Instruction::Drop),
			])),
			.. Default::default()
		});
		let instance = Contract::<T>::new(code, vec![])?;
		instance.set_balance((value + Pallet::<T>::min_balance()) * (r + 1).into());
		let origin = RawOrigin::Signed(instance.caller.clone());
		let callee = instance.addr.clone();
		let addresses = hashes
			.iter()
			.map(|hash| Contracts::<T>::contract_address(
				&instance.account_id, hash, &[], &[],
			))
			.collect::<Vec<_>>();

		for addr in &addresses {
			if ContractInfoOf::<T>::get(&addr).is_some() {
				return Err("Expected that contract does not exist at this point.".into());
			}
		}
	}: call(origin, callee, 0u32.into(), Weight::MAX, None, vec![])
	verify {
		for addr in &addresses {
			ContractInfoOf::<T>::get(&addr)
				.ok_or("Contract should have been instantiated")?;
		}
	}

	#[pov_mode = Measured]
	seal_instantiate_per_transfer_input_salt_byte {
		let t in 0 .. 1;
		let i in 0 .. (code::max_pages::<T>() - 1) * 64 * 1024;
		let s in 0 .. (code::max_pages::<T>() - 1) * 64 * 1024;
		let callee_code = WasmModule::<T>::dummy();
		let hash = callee_code.hash;
		let hash_bytes = callee_code.hash.encode();
		let hash_len = hash_bytes.len();
		Contracts::<T>::store_code_raw(callee_code.code, whitelisted_caller())?;
		let value: BalanceOf<T> =  t.into();
		let value_bytes = value.encode();

		let code = WasmModule::<T>::from(ModuleDefinition {
			memory: Some(ImportedMemory::max::<T>()),
			imported_functions: vec![ImportedFunction {
				module: "seal1",
				name: "seal_instantiate",
				params: vec![
					ValueType::I32,
					ValueType::I64,
					ValueType::I32,
					ValueType::I32,
					ValueType::I32,
					ValueType::I32,
					ValueType::I32,
					ValueType::I32,
					ValueType::I32,
					ValueType::I32,
					ValueType::I32,
				],
				return_type: Some(ValueType::I32),
			}],
			data_segments: vec![
				DataSegment {
					offset: 0,
					value: hash_bytes,
				},
				DataSegment {
					offset: hash_len as u32,
					value: value_bytes,
				},
			],
			call_body: Some(body::plain(vec![
				Instruction::I32Const(0 as i32), // code_hash_ptr
				Instruction::I64Const(0), // gas
				Instruction::I32Const(hash_len as i32), // value_ptr
				Instruction::I32Const(0 as i32), // input_data_ptr
				Instruction::I32Const(i as i32), // input_data_len
				Instruction::I32Const(SENTINEL as i32), // address_ptr
				Instruction::I32Const(0), // address_len_ptr
				Instruction::I32Const(SENTINEL as i32), // output_ptr
				Instruction::I32Const(0), // output_len_ptr
				Instruction::I32Const(0 as i32), // salt_ptr
				Instruction::I32Const(s as i32), // salt_len
				Instruction::Call(0),
				Instruction::I32Eqz,
				Instruction::If(BlockType::NoResult),
				Instruction::Nop,
				Instruction::Else,
				Instruction::Unreachable,
				Instruction::End,
				Instruction::End,
			])),
			.. Default::default()
		});
		let instance = Contract::<T>::new(code, vec![])?;
		instance.set_balance(value + (Pallet::<T>::min_balance() * 2u32.into()));
		let origin = RawOrigin::Signed(instance.caller.clone());
	}: call(origin, instance.addr, 0u32.into(), Weight::MAX, None, vec![])

	// Only the overhead of calling the function itself with minimal arguments.
	#[pov_mode = Measured]
	seal_hash_sha2_256 {
		let r in 0 .. API_BENCHMARK_RUNS;
		let instance = Contract::<T>::new(WasmModule::hasher(
			"seal_hash_sha2_256", r, 0,
		), vec![])?;
		let origin = RawOrigin::Signed(instance.caller.clone());
	}: call(origin, instance.addr, 0u32.into(), Weight::MAX, None, vec![])

	// `n`: Input to hash in bytes
	#[pov_mode = Measured]
	seal_hash_sha2_256_per_byte {
		let n in 0 .. code::max_pages::<T>() * 64 * 1024;
		let instance = Contract::<T>::new(WasmModule::hasher(
			"seal_hash_sha2_256", 1, n,
		), vec![])?;
		let origin = RawOrigin::Signed(instance.caller.clone());
	}: call(origin, instance.addr, 0u32.into(), Weight::MAX, None, vec![])

	// Only the overhead of calling the function itself with minimal arguments.
	#[pov_mode = Measured]
	seal_hash_keccak_256 {
		let r in 0 .. API_BENCHMARK_RUNS;
		let instance = Contract::<T>::new(WasmModule::hasher(
			"seal_hash_keccak_256", r, 0,
		), vec![])?;
		let origin = RawOrigin::Signed(instance.caller.clone());
	}: call(origin, instance.addr, 0u32.into(), Weight::MAX, None, vec![])

	// `n`: Input to hash in bytes
	#[pov_mode = Measured]
	seal_hash_keccak_256_per_byte {
		let n in 0 .. code::max_pages::<T>() * 64 * 1024;
		let instance = Contract::<T>::new(WasmModule::hasher(
			"seal_hash_keccak_256", 1, n,
		), vec![])?;
		let origin = RawOrigin::Signed(instance.caller.clone());
	}: call(origin, instance.addr, 0u32.into(), Weight::MAX, None, vec![])

	// Only the overhead of calling the function itself with minimal arguments.
	#[pov_mode = Measured]
	seal_hash_blake2_256 {
		let r in 0 .. API_BENCHMARK_RUNS;
		let instance = Contract::<T>::new(WasmModule::hasher(
			"seal_hash_blake2_256", r, 0,
		), vec![])?;
		let origin = RawOrigin::Signed(instance.caller.clone());
	}: call(origin, instance.addr, 0u32.into(), Weight::MAX, None, vec![])

	// `n`: Input to hash in bytes
	#[pov_mode = Measured]
	seal_hash_blake2_256_per_byte {
		let n in 0 .. code::max_pages::<T>() * 64 * 1024;
		let instance = Contract::<T>::new(WasmModule::hasher(
			"seal_hash_blake2_256", 1, n,
		), vec![])?;
		let origin = RawOrigin::Signed(instance.caller.clone());
	}: call(origin, instance.addr, 0u32.into(), Weight::MAX, None, vec![])

	// Only the overhead of calling the function itself with minimal arguments.
	#[pov_mode = Measured]
	seal_hash_blake2_128 {
		let r in 0 .. API_BENCHMARK_RUNS;
		let instance = Contract::<T>::new(WasmModule::hasher(
			"seal_hash_blake2_128", r, 0,
		), vec![])?;
		let origin = RawOrigin::Signed(instance.caller.clone());
	}: call(origin, instance.addr, 0u32.into(), Weight::MAX, None, vec![])

	// `n`: Input to hash in bytes
	#[pov_mode = Measured]
	seal_hash_blake2_128_per_byte {
		let n in 0 .. code::max_pages::<T>() * 64 * 1024;
		let instance = Contract::<T>::new(WasmModule::hasher(
			"seal_hash_blake2_128", 1, n,
		), vec![])?;
		let origin = RawOrigin::Signed(instance.caller.clone());
	}: call(origin, instance.addr, 0u32.into(), Weight::MAX, None, vec![])

	// `n`: Message input length to verify in bytes.
	#[pov_mode = Measured]
	seal_sr25519_verify_per_byte {
		let n in 0 .. T::MaxCodeLen::get() - 255; // need some buffer so the code size does not
												  // exceed the max code size.

		let message = (0..n).zip((32u8..127u8).cycle()).map(|(_, c)| c).collect::<Vec<_>>();
		let message_len = message.len() as i32;

		let key_type = sp_core::crypto::KeyTypeId(*b"code");
		let pub_key = sp_io::crypto::sr25519_generate(key_type, None);
		let sig = sp_io::crypto::sr25519_sign(key_type, &pub_key, &message).expect("Generates signature");
		let sig = AsRef::<[u8; 64]>::as_ref(&sig).to_vec();

		let code = WasmModule::<T>::from(ModuleDefinition {
			memory: Some(ImportedMemory::max::<T>()),
			imported_functions: vec![ImportedFunction {
				module: "seal0",
				name: "sr25519_verify",
				params: vec![ValueType::I32, ValueType::I32, ValueType::I32, ValueType::I32],
				return_type: Some(ValueType::I32),
			}],
			data_segments: vec![
				DataSegment {
					offset: 0,
					value: sig,
				},
				DataSegment {
					offset: 64,
					value: pub_key.to_vec(),
				},
				DataSegment {
					offset: 96,
					value: message,
				},
			],
			call_body: Some(body::plain(vec![
				Instruction::I32Const(0), // signature_ptr
				Instruction::I32Const(64), // pub_key_ptr
				Instruction::I32Const(message_len), // message_len
				Instruction::I32Const(96), // message_ptr
				Instruction::Call(0),
				Instruction::Drop,
				Instruction::End,
			])),
			.. Default::default()
		});

		let instance = Contract::<T>::new(code, vec![])?;
		let origin = RawOrigin::Signed(instance.caller.clone());
	}: call(origin, instance.addr, 0u32.into(), Weight::MAX, None, vec![])

	// Only calling the function itself with valid arguments.
	// It generates different private keys and signatures for the message "Hello world".
	// This is a slow call: We reduce the number of runs.
	#[pov_mode = Measured]
	seal_sr25519_verify {
		let r in 0 .. API_BENCHMARK_RUNS / 10;

		let message = b"Hello world".to_vec();
		let message_len = message.len() as i32;
		let key_type = sp_core::crypto::KeyTypeId(*b"code");
		let sig_params = (0..r)
			.map(|i| {
				let pub_key = sp_io::crypto::sr25519_generate(key_type, None);
				let sig = sp_io::crypto::sr25519_sign(key_type, &pub_key, &message).expect("Generates signature");
				let data: [u8; 96] = [AsRef::<[u8]>::as_ref(&sig), AsRef::<[u8]>::as_ref(&pub_key)].concat().try_into().unwrap();
				data
			})
			.flatten()
			.collect::<Vec<_>>();
		let sig_params_len = sig_params.len() as i32;

		let code = WasmModule::<T>::from(ModuleDefinition {
			memory: Some(ImportedMemory::max::<T>()),
			imported_functions: vec![ImportedFunction {
				module: "seal0",
				name: "sr25519_verify",
				params: vec![ValueType::I32, ValueType::I32, ValueType::I32, ValueType::I32],
				return_type: Some(ValueType::I32),
			}],
			data_segments: vec![
				DataSegment {
					offset: 0,
					value: sig_params
				},
				DataSegment {
					offset: sig_params_len as u32,
					value: message,
				},
			],
			call_body: Some(body::repeated_dyn(r, vec![
				Counter(0, 96), // signature_ptr
				Counter(64, 96), // pub_key_ptr
				Regular(Instruction::I32Const(message_len)), // message_len
				Regular(Instruction::I32Const(sig_params_len)), // message_ptr
				Regular(Instruction::Call(0)),
				Regular(Instruction::Drop),
			])),
			.. Default::default()
		});
		let instance = Contract::<T>::new(code, vec![])?;
		let origin = RawOrigin::Signed(instance.caller.clone());
	}: call(origin, instance.addr, 0u32.into(), Weight::MAX, None, vec![])

	// Only calling the function itself with valid arguments.
	// It generates different private keys and signatures for the message "Hello world".
	// This is a slow call: We reduce the number of runs.
	#[pov_mode = Measured]
	seal_ecdsa_recover {
		let r in 0 .. API_BENCHMARK_RUNS / 10;

		let message_hash = sp_io::hashing::blake2_256("Hello world".as_bytes());
		let key_type = sp_core::crypto::KeyTypeId(*b"code");
		let signatures = (0..r)
			.map(|i| {
				let pub_key = sp_io::crypto::ecdsa_generate(key_type, None);
				let sig = sp_io::crypto::ecdsa_sign_prehashed(key_type, &pub_key, &message_hash).expect("Generates signature");
				AsRef::<[u8; 65]>::as_ref(&sig).to_vec()
			})
			.collect::<Vec<_>>();
		let signatures = signatures.iter().flatten().cloned().collect::<Vec<_>>();
		let signatures_bytes_len = signatures.len() as i32;

		let code = WasmModule::<T>::from(ModuleDefinition {
			memory: Some(ImportedMemory::max::<T>()),
			imported_functions: vec![ImportedFunction {
				module: "seal0",
				name: "seal_ecdsa_recover",
				params: vec![ValueType::I32, ValueType::I32, ValueType::I32],
				return_type: Some(ValueType::I32),
			}],
			data_segments: vec![
				DataSegment {
					offset: 0,
					value: message_hash[..].to_vec(),
				},
				DataSegment {
					offset: 32,
					value: signatures,
				},
			],
			call_body: Some(body::repeated_dyn(r, vec![
				Counter(32, 65), // signature_ptr
				Regular(Instruction::I32Const(0)), // message_hash_ptr
				Regular(Instruction::I32Const(signatures_bytes_len + 32)), // output_len_ptr
				Regular(Instruction::Call(0)),
				Regular(Instruction::Drop),
			])),
			.. Default::default()
		});
		let instance = Contract::<T>::new(code, vec![])?;
		let origin = RawOrigin::Signed(instance.caller.clone());
	}: call(origin, instance.addr, 0u32.into(), Weight::MAX, None, vec![])

	// Only calling the function itself for the list of
	// generated different ECDSA keys.
	// This is a slow call: We redeuce the number of runs.
	#[pov_mode = Measured]
	seal_ecdsa_to_eth_address {
		let r in 0 .. API_BENCHMARK_RUNS / 10;
		let key_type = sp_core::crypto::KeyTypeId(*b"code");
		let pub_keys_bytes = (0..r)
			.flat_map(|_| {
				sp_io::crypto::ecdsa_generate(key_type, None).0
			})
		.collect::<Vec<_>>();
		let pub_keys_bytes_len = pub_keys_bytes.len() as i32;
		let code = WasmModule::<T>::from(ModuleDefinition {
			memory: Some(ImportedMemory::max::<T>()),
			imported_functions: vec![ImportedFunction {
				module: "seal0",
				name: "seal_ecdsa_to_eth_address",
				params: vec![ValueType::I32, ValueType::I32],
				return_type: Some(ValueType::I32),
			}],
			data_segments: vec![
				DataSegment {
					offset: 0,
					value: pub_keys_bytes,
				},
			],
			call_body: Some(body::repeated_dyn(r, vec![
				Counter(0, 33), // pub_key_ptr
				Regular(Instruction::I32Const(pub_keys_bytes_len)), // out_ptr
				Regular(Instruction::Call(0)),
				Regular(Instruction::Drop),
			])),
			.. Default::default()
		});
		let instance = Contract::<T>::new(code, vec![])?;
		let origin = RawOrigin::Signed(instance.caller.clone());
	}: call(origin, instance.addr, 0u32.into(), Weight::MAX, None, vec![])

	#[pov_mode = Measured]
	seal_set_code_hash {
		let r in 0 .. API_BENCHMARK_RUNS;
		let code_hashes = (0..r)
			.map(|i| {
				let new_code = WasmModule::<T>::dummy_with_bytes(i);
				Contracts::<T>::store_code_raw(new_code.code, whitelisted_caller())?;
				Ok(new_code.hash)
			})
			.collect::<Result<Vec<_>, &'static str>>()?;
		let code_hash_len = code_hashes.get(0).map(|x| x.encode().len()).unwrap_or(0);
		let code_hashes_bytes = code_hashes.iter().flat_map(|x| x.encode()).collect::<Vec<_>>();
		let code_hashes_len = code_hashes_bytes.len();

		let code = WasmModule::<T>::from(ModuleDefinition {
			memory: Some(ImportedMemory::max::<T>()),
			imported_functions: vec![ImportedFunction {
				module: "seal0",
				name: "seal_set_code_hash",
				params: vec![
					ValueType::I32,
				],
				return_type: Some(ValueType::I32),
			}],
			data_segments: vec![
				DataSegment {
					offset: 0,
					value: code_hashes_bytes,
				},
			],
			call_body: Some(body::repeated_dyn(r, vec![
				Counter(0, code_hash_len as u32), // code_hash_ptr
				Regular(Instruction::Call(0)),
				Regular(Instruction::Drop),
			])),
			.. Default::default()
		});
		let instance = Contract::<T>::new(code, vec![])?;
		let origin = RawOrigin::Signed(instance.caller.clone());
	}: call(origin, instance.addr, 0u32.into(), Weight::MAX, None, vec![])

	#[pov_mode = Measured]
	seal_reentrance_count {
		let r in 0 .. API_BENCHMARK_RUNS;
		let code = WasmModule::<T>::from(ModuleDefinition {
			memory: Some(ImportedMemory::max::<T>()),
			imported_functions: vec![ImportedFunction {
				module: "seal0",
				name: "reentrance_count",
				params: vec![],
				return_type: Some(ValueType::I32),
			}],
			call_body: Some(body::repeated(r, &[
				Instruction::Call(0),
				Instruction::Drop,
			])),
			.. Default::default()
		});
		let instance = Contract::<T>::new(code, vec![])?;
		let origin = RawOrigin::Signed(instance.caller.clone());
	}: call(origin, instance.addr, 0u32.into(), Weight::MAX, None, vec![])

	#[pov_mode = Measured]
	seal_account_reentrance_count {
		let r in 0 .. API_BENCHMARK_RUNS;
		let dummy_code = WasmModule::<T>::dummy_with_bytes(0);
		let accounts = (0..r)
			.map(|i| Contract::with_index(i + 1, dummy_code.clone(), vec![]))
			.collect::<Result<Vec<_>, _>>()?;
		let account_id_len = accounts.get(0).map(|i| i.account_id.encode().len()).unwrap_or(0);
		let account_id_bytes = accounts.iter().flat_map(|x| x.account_id.encode()).collect();
		let code = WasmModule::<T>::from(ModuleDefinition {
			memory: Some(ImportedMemory::max::<T>()),
			imported_functions: vec![ImportedFunction {
				module: "seal0",
				name: "account_reentrance_count",
				params: vec![ValueType::I32],
				return_type: Some(ValueType::I32),
			}],
			data_segments: vec![
				DataSegment {
					offset: 0,
					value: account_id_bytes,
				},
			],
			call_body: Some(body::repeated_dyn(r, vec![
				Counter(0, account_id_len as u32), // account_ptr
				Regular(Instruction::Call(0)),
				Regular(Instruction::Drop),
			])),
			.. Default::default()
		});
		let instance = Contract::<T>::new(code, vec![])?;
		let origin = RawOrigin::Signed(instance.caller.clone());
	}: call(origin, instance.addr, 0u32.into(), Weight::MAX, None, vec![])

	#[pov_mode = Measured]
	seal_instantiation_nonce {
		let r in 0 .. API_BENCHMARK_RUNS;
		let code = WasmModule::<T>::from(ModuleDefinition {
			memory: Some(ImportedMemory::max::<T>()),
			imported_functions: vec![ImportedFunction {
				module: "seal0",
				name: "instantiation_nonce",
				params: vec![],
				return_type: Some(ValueType::I64),
			}],
			call_body: Some(body::repeated(r, &[
				Instruction::Call(0),
				Instruction::Drop,
			])),
			.. Default::default()
		});
		let instance = Contract::<T>::new(code, vec![])?;
		let origin = RawOrigin::Signed(instance.caller.clone());
	}: call(origin, instance.addr, 0u32.into(), Weight::MAX, None, vec![])

	// We make the assumption that pushing a constant and dropping a value takes roughly
	// the same amount of time. We call this weight `w_base`.
	// The weight that would result from the respective benchmark we call: `w_bench`.
	//
	// w_base = w_i{32,64}const = w_drop = w_bench / 2
	#[pov_mode = Ignored]
	instr_i64const {
		let r in 0 .. INSTR_BENCHMARK_RUNS;
		let mut sbox = Sandbox::from(&WasmModule::<T>::from(ModuleDefinition {
			call_body: Some(body::repeated_dyn(r, vec![
				RandomI64Repeated(1),
				Regular(Instruction::Drop),
			])),
			.. Default::default()
		}));
	}: {
		sbox.invoke();
	}

	// This is no benchmark. It merely exist to have an easy way to pretty print the currently
	// configured `Schedule` during benchmark development.
	// It can be outputted using the following command:
	// cargo run --manifest-path=bin/node/cli/Cargo.toml \
	//     --features runtime-benchmarks -- benchmark pallet --extra --dev --execution=native \
	//     -p pallet_contracts -e print_schedule --no-median-slopes --no-min-squares
	#[extra]
	#[pov_mode = Ignored]
	print_schedule {
		#[cfg(feature = "std")]
		{
			let max_weight = <T as frame_system::Config>::BlockWeights::get().max_block;
			let (weight_per_key, key_budget) = ContractInfo::<T>::deletion_budget(max_weight);
			println!("{:#?}", Schedule::<T>::default());
			println!("###############################################");
			println!("Lazy deletion weight per key: {weight_per_key}");
			println!("Lazy deletion throughput per block: {key_budget}");
		}
		#[cfg(not(feature = "std"))]
		Err("Run this bench with a native runtime in order to see the schedule.")?;
	}: {}

	// Execute one erc20 transfer using the ink! erc20 example contract.
	#[extra]
	#[pov_mode = Measured]
	ink_erc20_transfer {
		let code = load_benchmark!("ink_erc20");
		let data = {
			let new: ([u8; 4], BalanceOf<T>) = ([0x9b, 0xae, 0x9d, 0x5e], 1000u32.into());
			new.encode()
		};
		let instance = Contract::<T>::new(
			WasmModule::from_code(code), data,
		)?;
		let data = {
			let transfer: ([u8; 4], AccountIdOf<T>, BalanceOf<T>) = (
				[0x84, 0xa1, 0x5d, 0xa1],
				account::<T::AccountId>("receiver", 0, 0),
				1u32.into(),
			);
			transfer.encode()
		};
	}: {
		<Contracts<T>>::bare_call(
			instance.caller,
			instance.account_id,
			0u32.into(),
			Weight::MAX,
			None,
			data,
			DebugInfo::Skip,
			CollectEvents::Skip,
			Determinism::Enforced,
		)
		.result?;
	}

	// Execute one erc20 transfer using the open zeppelin erc20 contract compiled with solang.
	#[extra]
	#[pov_mode = Measured]
	solang_erc20_transfer {
		let code = include_bytes!("../../benchmarks/solang_erc20.wasm");
		let caller = account::<T::AccountId>("instantiator", 0, 0);
		let mut balance = [0u8; 32];
		balance[0] = 100;
		let data = {
			let new: ([u8; 4], &str, &str, [u8; 32], AccountIdOf<T>) = (
				[0xa6, 0xf1, 0xf5, 0xe1],
				"KSM",
				"K",
				balance,
				caller.clone(),
			);
			new.encode()
		};
		let instance = Contract::<T>::with_caller(
			caller, WasmModule::from_code(code), data,
		)?;
		balance[0] = 1;
		let data = {
			let transfer: ([u8; 4], AccountIdOf<T>, [u8; 32]) = (
				[0x6a, 0x46, 0x73, 0x94],
				account::<T::AccountId>("receiver", 0, 0),
				balance,
			);
			transfer.encode()
		};
	}: {
		<Contracts<T>>::bare_call(
			instance.caller,
			instance.account_id,
			0u32.into(),
			Weight::MAX,
			None,
			data,
			DebugInfo::Skip,
			CollectEvents::Skip,
			Determinism::Enforced,
		)
		.result?;
	}

	impl_benchmark_test_suite!(
		Contracts,
		crate::tests::ExtBuilder::default().build(),
		crate::tests::Test,
	)
}<|MERGE_RESOLUTION|>--- conflicted
+++ resolved
@@ -37,18 +37,17 @@
 use codec::{Encode, MaxEncodedLen};
 use frame_benchmarking::v1::{account, benchmarks, whitelisted_caller};
 use frame_support::{
-	self, pallet_prelude::StorageVersion, traits::fungible::InspectHold, weights::Weight,
+	self,
+	pallet_prelude::StorageVersion,
+	traits::{fungible::InspectHold, ConstU64},
+	weights::Weight,
 };
 use frame_system::RawOrigin;
-<<<<<<< HEAD
 use pallet_balances;
 use sp_runtime::{
 	traits::{Bounded, Hash},
 	Perbill,
 };
-=======
-use sp_runtime::traits::{Bounded, Hash};
->>>>>>> dfd82860
 use sp_std::prelude::*;
 use wasm_instrument::parity_wasm::elements::{BlockType, Instruction, ValueType};
 
@@ -265,8 +264,8 @@
 	#[pov_mode = Measured]
 	v12_migration_step {
 		let c in 0 .. T::MaxCodeLen::get();
-		v12::store_old_dummy_code::<T>(c as usize, account::<T::AccountId>("account", 0, 0));
-		let mut m = v12::Migration::<T>::default();
+		v12::store_old_dummy_code::<T, pallet_balances::Pallet<T>>(c as usize, account::<T::AccountId>("account", 0, 0));
+		let mut m = v12::Migration::<T, pallet_balances::Pallet<T>, BalanceOf<T>, BalanceOf<T>>::default();
 	}: {
 		m.step();
 	}
