// This file is part of Substrate.

// Copyright (C) 2020 Parity Technologies (UK) Ltd.
// SPDX-License-Identifier: Apache-2.0

// Licensed under the Apache License, Version 2.0 (the "License");
// you may not use this file except in compliance with the License.
// You may obtain a copy of the License at
//
// 	http://www.apache.org/licenses/LICENSE-2.0
//
// Unless required by applicable law or agreed to in writing, software
// distributed under the License is distributed on an "AS IS" BASIS,
// WITHOUT WARRANTIES OR CONDITIONS OF ANY KIND, either express or implied.
// See the License for the specific language governing permissions and
// limitations under the License.

//! Benchmarks for the contracts pallet

#![cfg(feature = "runtime-benchmarks")]

mod code;
mod sandbox;

use crate::*;
use crate::Module as Contracts;
use crate::exec::StorageKey;
use crate::schedule::{API_BENCHMARK_BATCH_SIZE, INSTR_BENCHMARK_BATCH_SIZE};
use self::code::{
	body, ModuleDefinition, DataSegment, ImportedMemory, ImportedFunction, WasmModule,
};
use self::sandbox::Sandbox;

use frame_benchmarking::{benchmarks, account, whitelisted_caller};
use frame_system::{Module as System, RawOrigin};
use parity_wasm::elements::{Instruction, ValueType, BlockType};
use sp_runtime::traits::{Hash, Bounded};
use sp_std::{default::Default, convert::{TryInto}, vec::Vec, vec};

/// How many batches we do per API benchmark.
const API_BENCHMARK_BATCHES: u32 = 20;

/// How many batches we do per Instruction benchmark.
const INSTR_BENCHMARK_BATCHES: u32 = 1;

/// An instantiated and deployed contract.
struct Contract<T: Trait> {
	caller: T::AccountId,
	account_id: T::AccountId,
	addr: <T::Lookup as StaticLookup>::Source,
	endowment: BalanceOf<T>,
	code_hash: <T::Hashing as Hash>::Output,
}

/// Describes how much balance should be transferred on instantiate from the caller.
enum Endow {
	/// Endow the contract with a maximum amount of balance. This value is described by
	/// `Contract::max_endowment`.
	Max,
	/// Endow so that the amount of balance that is transferred is big but not so big
	/// to offset the rent payment. This is needed in order to test rent collection.
	CollectRent,
}

impl Endow {
	/// The maximum amount of balance a caller can transfer without being brought below
	/// the existential deposit. This assumes that every caller is funded with the amount
	/// returned by `caller_funding`.
	fn max<T:Trait>() -> BalanceOf<T> {
		caller_funding::<T>().saturating_sub(T::Currency::minimum_balance())
	}
}

impl<T: Trait> Contract<T> {
	/// Create new contract and use a default account id as instantiator.
	fn new(
		module: WasmModule<T>,
		data: Vec<u8>,
		endowment: Endow,
	) -> Result<Contract<T>, &'static str> {
		Self::with_index(0, module, data, endowment)
	}

	/// Create new contract and use an account id derived from the supplied index as instantiator.
	fn with_index(
		index: u32,
		module: WasmModule<T>,
		data: Vec<u8>,
		endowment: Endow,
	) -> Result<Contract<T>, &'static str> {
		Self::with_caller(account("instantiator", index, 0), module, data, endowment)
	}

	/// Create new contract and use the supplied `caller` as instantiator.
	fn with_caller(
		caller: T::AccountId,
		module: WasmModule<T>,
		data: Vec<u8>,
		endowment: Endow,
	) -> Result<Contract<T>, &'static str>
	{
		use sp_runtime::traits::{CheckedDiv, SaturatedConversion};
		let (storage_size, endowment) = match endowment {
			Endow::CollectRent => {
				// storage_size cannot be zero because otherwise a contract that is just above
				// the subsistence threshold does not pay rent given a large enough subsistence
				// threshold. But we need rent payments to occur in order to benchmark for worst cases.
				let storage_size = Config::<T>::subsistence_threshold_uncached()
					.checked_div(&T::RentDepositOffset::get())
					.unwrap_or_else(Zero::zero);

				// Endowment should be large but not as large to inhibit rent payments.
				let endowment = T::RentDepositOffset::get()
					.saturating_mul(storage_size + T::StorageSizeOffset::get().into())
					.saturating_sub(1u32.into());

				(storage_size, endowment)
			},
			Endow::Max => (0u32.into(), Endow::max::<T>()),
		};
		T::Currency::make_free_balance_be(&caller, caller_funding::<T>());
		let addr = T::DetermineContractAddress::contract_address_for(&module.hash, &data, &caller);

		// The default block number is zero. The benchmarking system bumps the block number
		// to one for the benchmarking closure when it is set to zero. In order to prevent this
		// undesired implicit bump (which messes with rent collection), wo do the bump ourselfs
		// in the setup closure so that both the instantiate and subsequent call are run with the
		// same block number.
		System::<T>::set_block_number(1.into());

		Contracts::<T>::put_code_raw(module.code)?;
		Contracts::<T>::instantiate(
			RawOrigin::Signed(caller.clone()).into(),
			endowment,
			Weight::max_value(),
			module.hash,
			data,
		)?;

		let result = Contract {
			caller,
			account_id: addr.clone(),
			addr: T::Lookup::unlookup(addr),
			endowment,
			code_hash: module.hash.clone(),
		};

		let mut contract = result.alive_info()?;
		contract.storage_size = storage_size.saturated_into::<u32>();
		ContractInfoOf::<T>::insert(&result.account_id, ContractInfo::Alive(contract));

		Ok(result)
	}

	/// Store the supplied storage items into this contracts storage.
	fn store(&self, items: &Vec<(StorageKey, Vec<u8>)>) -> Result<(), &'static str> {
		let info = self.alive_info()?;
		for item in items {
			crate::storage::write_contract_storage::<T>(
				&self.account_id,
				&info.trie_id,
				&item.0,
				Some(item.1.clone()),
			)
			.map_err(|_| "Failed to write storage to restoration dest")?;
		}
		Ok(())
	}

	/// Get the `AliveContractInfo` of the `addr` or an error if it is no longer alive.
	fn address_alive_info(addr: &T::AccountId) -> Result<AliveContractInfo<T>, &'static str> {
		ContractInfoOf::<T>::get(addr).and_then(|c| c.get_alive())
			.ok_or("Expected contract to be alive at this point.")
	}

	/// Get the `AliveContractInfo` of this contract or an error if it is no longer alive.
	fn alive_info(&self) -> Result<AliveContractInfo<T>, &'static str> {
		Self::address_alive_info(&self.account_id)
	}

	/// Return an error if this contract is no tombstone.
	fn ensure_tombstone(&self) -> Result<(), &'static str> {
		ContractInfoOf::<T>::get(&self.account_id).and_then(|c| c.get_tombstone())
			.ok_or("Expected contract to be a tombstone at this point.")
			.map(|_| ())
	}

	/// Get the block number when this contract will be evicted. Returns an error when
	/// the rent collection won't happen because the contract has to much endowment.
	fn eviction_at(&self) -> Result<T::BlockNumber, &'static str> {
		let projection = crate::rent::compute_rent_projection::<T>(&self.account_id)
			.map_err(|_| "Invalid acc for rent")?;
		match projection {
			RentProjection::EvictionAt(at) => Ok(at),
			_ => Err("Account does not pay rent.")?,
		}
	}
}

/// A `Contract` that was evicted after accumulating some storage.
///
/// This is used to benchmark contract resurrection.
struct Tombstone<T: Trait> {
	/// The contract that was evicted.
	contract: Contract<T>,
	/// The storage the contract held when it was avicted.
	storage: Vec<(StorageKey, Vec<u8>)>,
}

impl<T: Trait> Tombstone<T> {
	/// Create and evict a new contract with the supplied storage item count and size each.
	fn new(stor_num: u32, stor_size: u32) -> Result<Self, &'static str> {
		let contract = Contract::<T>::new(WasmModule::dummy(), vec![], Endow::CollectRent)?;
		let storage_items = create_storage::<T>(stor_num, stor_size)?;
		contract.store(&storage_items)?;
		System::<T>::set_block_number(
			contract.eviction_at()? + T::SignedClaimHandicap::get() + 5u32.into()
		);
		crate::rent::collect_rent::<T>(&contract.account_id);
		contract.ensure_tombstone()?;

		Ok(Tombstone {
			contract,
			storage: storage_items,
		})
	}
}

/// Generate `stor_num` storage items. Each has the size `stor_size`.
fn create_storage<T: Trait>(
	stor_num: u32,
	stor_size: u32
) -> Result<Vec<(StorageKey, Vec<u8>)>, &'static str> {
	(0..stor_num).map(|i| {
		let hash = T::Hashing::hash_of(&i)
			.as_ref()
			.try_into()
			.map_err(|_| "Hash too big for storage key")?;
		Ok((hash, vec![42u8; stor_size as usize]))
	}).collect::<Result<Vec<_>, &'static str>>()
}

/// The funding that each account that either calls or instantiates contracts is funded with.
fn caller_funding<T: Trait>() -> BalanceOf<T> {
	BalanceOf::<T>::max_value() / 2u32.into()
}

<<<<<<< HEAD
=======
/// Set the block number to one.
///
/// The default block number is zero. The benchmarking system bumps the block number
/// to one for the benchmarking closure when it is set to zero. In order to prevent this
/// undesired implicit bump (which messes with rent collection), wo do the bump ourselfs
/// in the setup closure so that both the instantiate and subsequent call are run with the
/// same block number.
fn init_block_number<T: Trait>() {
	System::<T>::set_block_number(1u32.into());
}

>>>>>>> d766e229
benchmarks! {
	_ {
	}

	// This extrinsic is pretty much constant as it is only a simple setter.
	update_schedule {
		let schedule = Schedule {
			version: 1,
			.. Default::default()
		};
	}: _(RawOrigin::Root, schedule)

	// This constructs a contract that is maximal expensive to instrument.
	// It creates a maximum number of metering blocks per byte.
	// `n`: Size of the code in kilobytes.
	put_code {
		let n in 0 .. Contracts::<T>::current_schedule().limits.code_size / 1024;
		let caller = whitelisted_caller();
		T::Currency::make_free_balance_be(&caller, caller_funding::<T>());
		let module = WasmModule::<T>::sized(n * 1024);
		let origin = RawOrigin::Signed(caller);
	}: _(origin, module.code)

	// Instantiate uses a dummy contract constructor to measure the overhead of the instantiate.
	// The size of the input data influences the runtime because it is hashed in order to determine
	// the contract address.
	// `n`: Size of the data passed to constructor in kilobytes.
	instantiate {
		let n in 0 .. code::max_pages::<T>() * 64;
		let data = vec![42u8; (n * 1024) as usize];
		let endowment = Config::<T>::subsistence_threshold_uncached();
		let caller = whitelisted_caller();
		T::Currency::make_free_balance_be(&caller, caller_funding::<T>());
		let WasmModule { code, hash, .. } = WasmModule::<T>::dummy_with_mem();
		let origin = RawOrigin::Signed(caller.clone());
		let addr = T::DetermineContractAddress::contract_address_for(&hash, &data, &caller);
		Contracts::<T>::put_code_raw(code)?;
	}: _(origin, endowment, Weight::max_value(), hash, data)
	verify {
		// endowment was removed from the caller
		assert_eq!(T::Currency::free_balance(&caller), caller_funding::<T>() - endowment);
		// contract has the full endowment because no rent collection happended
		assert_eq!(T::Currency::free_balance(&addr), endowment);
		// instantiate should leave a alive contract
		Contract::<T>::address_alive_info(&addr)?;
	}

	// We just call a dummy contract to measure to overhead of the call extrinsic.
	// The size of the data has no influence on the costs of this extrinsic as long as the contract
	// won't call `seal_input` in its constructor to copy the data to contract memory.
	// The dummy contract used here does not do this. The costs for the data copy is billed as
	// part of `seal_input`.
	call {
		let data = vec![42u8; 1024];
		let instance = Contract::<T>::with_caller(
			whitelisted_caller(), WasmModule::dummy_with_mem(), vec![], Endow::CollectRent
		)?;
		let value = T::Currency::minimum_balance() * 100u32.into();
		let origin = RawOrigin::Signed(instance.caller.clone());
		let callee = instance.addr.clone();

		// trigger rent collection for worst case performance of call
		System::<T>::set_block_number(instance.eviction_at()? - 5u32.into());
		let before = T::Currency::free_balance(&instance.account_id);
	}: _(origin, callee, value, Weight::max_value(), data)
	verify {
		// endowment and value transfered via call should be removed from the caller
		assert_eq!(
			T::Currency::free_balance(&instance.caller),
			caller_funding::<T>() - instance.endowment - value,
		);
		// rent should have lowered the amount of balance of the contract
		assert!(T::Currency::free_balance(&instance.account_id) < before + value);
		// but it should not have been evicted by the rent collection
		instance.alive_info()?;
	}

	// We benchmark the costs for sucessfully evicting an empty contract.
	// The actual costs are depending on how many storage items the evicted contract
	// does have. However, those costs are not to be payed by the sender but
	// will be distributed over multiple blocks using a scheduler. Otherwise there is
	// no incentive to remove large contracts when the removal is more expensive than
	// the reward for removing them.
	claim_surcharge {
		let instance = Contract::<T>::with_caller(
			whitelisted_caller(), WasmModule::dummy(), vec![], Endow::CollectRent
		)?;
		let origin = RawOrigin::Signed(instance.caller.clone());
		let account_id = instance.account_id.clone();

		// instantiate should leave us with an alive contract
		instance.alive_info()?;

		// generate enough rent so that the contract is evicted
		System::<T>::set_block_number(
			instance.eviction_at()? + T::SignedClaimHandicap::get() + 5u32.into()
		);
	}: _(origin, account_id, None)
	verify {
		// the claim surcharge should have evicted the contract
		instance.ensure_tombstone()?;

		// the caller should get the reward for being a good snitch
		assert_eq!(
			T::Currency::free_balance(&instance.caller),
			caller_funding::<T>() - instance.endowment + <T as Trait>::SurchargeReward::get(),
		);
	}

	seal_caller {
		let r in 0 .. API_BENCHMARK_BATCHES;
		let instance = Contract::<T>::new(WasmModule::getter(
			"seal_caller", r * API_BENCHMARK_BATCH_SIZE
		), vec![], Endow::Max)?;
		let origin = RawOrigin::Signed(instance.caller.clone());
	}: call(origin, instance.addr, 0u32.into(), Weight::max_value(), vec![])

	seal_address {
		let r in 0 .. API_BENCHMARK_BATCHES;
		let instance = Contract::<T>::new(WasmModule::getter(
			"seal_address", r * API_BENCHMARK_BATCH_SIZE
		), vec![], Endow::Max)?;
		let origin = RawOrigin::Signed(instance.caller.clone());
	}: call(origin, instance.addr, 0u32.into(), Weight::max_value(), vec![])

	seal_gas_left {
		let r in 0 .. API_BENCHMARK_BATCHES;
		let instance = Contract::<T>::new(WasmModule::getter(
			"seal_gas_left", r * API_BENCHMARK_BATCH_SIZE
		), vec![], Endow::Max)?;
		let origin = RawOrigin::Signed(instance.caller.clone());
	}: call(origin, instance.addr, 0u32.into(), Weight::max_value(), vec![])

	seal_balance {
		let r in 0 .. API_BENCHMARK_BATCHES;
		let instance = Contract::<T>::new(WasmModule::getter(
			"seal_balance", r * API_BENCHMARK_BATCH_SIZE
		), vec![], Endow::Max)?;
		let origin = RawOrigin::Signed(instance.caller.clone());
	}: call(origin, instance.addr, 0u32.into(), Weight::max_value(), vec![])

	seal_value_transferred {
		let r in 0 .. API_BENCHMARK_BATCHES;
		let instance = Contract::<T>::new(WasmModule::getter(
			"seal_value_transferred", r * API_BENCHMARK_BATCH_SIZE
		), vec![], Endow::Max)?;
		let origin = RawOrigin::Signed(instance.caller.clone());
	}: call(origin, instance.addr, 0u32.into(), Weight::max_value(), vec![])

	seal_minimum_balance {
		let r in 0 .. API_BENCHMARK_BATCHES;
		let instance = Contract::<T>::new(WasmModule::getter(
			"seal_minimum_balance", r * API_BENCHMARK_BATCH_SIZE
		), vec![], Endow::Max)?;
		let origin = RawOrigin::Signed(instance.caller.clone());
	}: call(origin, instance.addr, 0u32.into(), Weight::max_value(), vec![])

	seal_tombstone_deposit {
		let r in 0 .. API_BENCHMARK_BATCHES;
		let instance = Contract::<T>::new(WasmModule::getter(
			"seal_tombstone_deposit", r * API_BENCHMARK_BATCH_SIZE
		), vec![], Endow::Max)?;
		let origin = RawOrigin::Signed(instance.caller.clone());
	}: call(origin, instance.addr, 0u32.into(), Weight::max_value(), vec![])

	seal_rent_allowance {
		let r in 0 .. API_BENCHMARK_BATCHES;
		let instance = Contract::<T>::new(WasmModule::getter(
			"seal_rent_allowance", r * API_BENCHMARK_BATCH_SIZE
		), vec![], Endow::Max)?;
		let origin = RawOrigin::Signed(instance.caller.clone());
	}: call(origin, instance.addr, 0u32.into(), Weight::max_value(), vec![])

	seal_block_number {
		let r in 0 .. API_BENCHMARK_BATCHES;
		let instance = Contract::<T>::new(WasmModule::getter(
			"seal_block_number", r * API_BENCHMARK_BATCH_SIZE
		), vec![], Endow::Max)?;
		let origin = RawOrigin::Signed(instance.caller.clone());
	}: call(origin, instance.addr, 0u32.into(), Weight::max_value(), vec![])

	seal_now {
		let r in 0 .. API_BENCHMARK_BATCHES;
		let instance = Contract::<T>::new(WasmModule::getter(
			"seal_now", r * API_BENCHMARK_BATCH_SIZE
		), vec![], Endow::Max)?;
		let origin = RawOrigin::Signed(instance.caller.clone());
	}: call(origin, instance.addr, 0u32.into(), Weight::max_value(), vec![])

	seal_weight_to_fee {
		let r in 0 .. API_BENCHMARK_BATCHES;
		let pages = code::max_pages::<T>();
		let code = WasmModule::<T>::from(ModuleDefinition {
			memory: Some(ImportedMemory::max::<T>()),
			imported_functions: vec![ImportedFunction {
				name: "seal_weight_to_fee",
				params: vec![ValueType::I64, ValueType::I32, ValueType::I32],
				return_type: None,
			}],
			data_segments: vec![DataSegment {
				offset: 0,
				value: (pages * 64 * 1024 - 4).to_le_bytes().to_vec(),
			}],
			call_body: Some(body::repeated(r * API_BENCHMARK_BATCH_SIZE, &[
				Instruction::I64Const(500_000),
				Instruction::I32Const(4),
				Instruction::I32Const(0),
				Instruction::Call(0),
			])),
			.. Default::default()
		});
		let instance = Contract::<T>::new(code, vec![], Endow::Max)?;
		let origin = RawOrigin::Signed(instance.caller.clone());
	}: call(origin, instance.addr, 0u32.into(), Weight::max_value(), vec![])

	seal_gas {
		let r in 0 .. API_BENCHMARK_BATCHES;
		let code = WasmModule::<T>::from(ModuleDefinition {
			imported_functions: vec![ImportedFunction {
				name: "gas",
				params: vec![ValueType::I32],
				return_type: None,
			}],
			call_body: Some(body::repeated(r * API_BENCHMARK_BATCH_SIZE, &[
				Instruction::I32Const(42),
				Instruction::Call(0),
			])),
			.. Default::default()
		});
		let instance = Contract::<T>::new(code, vec![], Endow::Max)?;
		let origin = RawOrigin::Signed(instance.caller.clone());

	}: call(origin, instance.addr, 0u32.into(), Weight::max_value(), vec![])

	// We cannot call seal_input multiple times. Therefore our weight determination is not
	// as precise as with other APIs. Because this function can only be called once per
	// contract it cannot be used for Dos.
	seal_input {
		let r in 0 .. 1;
		let code = WasmModule::<T>::from(ModuleDefinition {
			memory: Some(ImportedMemory::max::<T>()),
			imported_functions: vec![ImportedFunction {
				name: "seal_input",
				params: vec![ValueType::I32, ValueType::I32],
				return_type: None,
			}],
			data_segments: vec![
				DataSegment {
					offset: 0,
					value: 0u32.to_le_bytes().to_vec(),
				},
			],
			call_body: Some(body::repeated(r, &[
				Instruction::I32Const(4), // ptr where to store output
				Instruction::I32Const(0), // ptr to length
				Instruction::Call(0),
			])),
			.. Default::default()
		});
		let instance = Contract::<T>::new(code, vec![], Endow::Max)?;
		let origin = RawOrigin::Signed(instance.caller.clone());
	}: call(origin, instance.addr, 0u32.into(), Weight::max_value(), vec![])

	seal_input_per_kb {
		let n in 0 .. code::max_pages::<T>() * 64;
		let pages = code::max_pages::<T>();
		let buffer_size = pages * 64 * 1024 - 4;
		let code = WasmModule::<T>::from(ModuleDefinition {
			memory: Some(ImportedMemory::max::<T>()),
			imported_functions: vec![ImportedFunction {
				name: "seal_input",
				params: vec![ValueType::I32, ValueType::I32],
				return_type: None,
			}],
			data_segments: vec![
				DataSegment {
					offset: 0,
					value: buffer_size.to_le_bytes().to_vec(),
				},
			],
			call_body: Some(body::plain(vec![
				Instruction::I32Const(4), // ptr where to store output
				Instruction::I32Const(0), // ptr to length
				Instruction::Call(0),
				Instruction::End,
			])),
			.. Default::default()
		});
		let instance = Contract::<T>::new(code, vec![], Endow::Max)?;
		let data = vec![42u8; (n * 1024).min(buffer_size) as usize];
		let origin = RawOrigin::Signed(instance.caller.clone());
	}: call(origin, instance.addr, 0u32.into(), Weight::max_value(), data)

	// The same argument as for `seal_input` is true here.
	seal_return {
		let r in 0 .. 1;
		let code = WasmModule::<T>::from(ModuleDefinition {
			memory: Some(ImportedMemory::max::<T>()),
			imported_functions: vec![ImportedFunction {
				name: "seal_return",
				params: vec![ValueType::I32, ValueType::I32, ValueType::I32],
				return_type: None,
			}],
			call_body: Some(body::repeated(r, &[
				Instruction::I32Const(0), // flags
				Instruction::I32Const(0), // data_ptr
				Instruction::I32Const(0), // data_len
				Instruction::Call(0),
			])),
			.. Default::default()
		});
		let instance = Contract::<T>::new(code, vec![], Endow::Max)?;
		let origin = RawOrigin::Signed(instance.caller.clone());
	}: call(origin, instance.addr, 0u32.into(), Weight::max_value(), vec![])

	seal_return_per_kb {
		let n in 0 .. code::max_pages::<T>() * 64;
		let code = WasmModule::<T>::from(ModuleDefinition {
			memory: Some(ImportedMemory::max::<T>()),
			imported_functions: vec![ImportedFunction {
				name: "seal_return",
				params: vec![ValueType::I32, ValueType::I32, ValueType::I32],
				return_type: None,
			}],
			call_body: Some(body::plain(vec![
				Instruction::I32Const(0), // flags
				Instruction::I32Const(0), // data_ptr
				Instruction::I32Const((n * 1024) as i32), // data_len
				Instruction::Call(0),
				Instruction::End,
			])),
			.. Default::default()
		});
		let instance = Contract::<T>::new(code, vec![], Endow::Max)?;
		let origin = RawOrigin::Signed(instance.caller.clone());
	}: call(origin, instance.addr, 0u32.into(), Weight::max_value(), vec![])

	// The same argument as for `seal_input` is true here.
	seal_terminate {
		let r in 0 .. 1;
		let beneficiary = account::<T::AccountId>("beneficiary", 0, 0);
		let beneficiary_bytes = beneficiary.encode();
		let beneficiary_len = beneficiary_bytes.len();
		let code = WasmModule::<T>::from(ModuleDefinition {
			memory: Some(ImportedMemory::max::<T>()),
			imported_functions: vec![ImportedFunction {
				name: "seal_terminate",
				params: vec![ValueType::I32, ValueType::I32],
				return_type: None,
			}],
			data_segments: vec![
				DataSegment {
					offset: 0,
					value: beneficiary_bytes,
				},
			],
			call_body: Some(body::repeated(r, &[
				Instruction::I32Const(0), // beneficiary_ptr
				Instruction::I32Const(beneficiary_len as i32), // beneficiary_len
				Instruction::Call(0),
			])),
			.. Default::default()
		});
		let instance = Contract::<T>::new(code, vec![], Endow::Max)?;
		let origin = RawOrigin::Signed(instance.caller.clone());
		assert_eq!(T::Currency::total_balance(&beneficiary), 0u32.into());
		assert_eq!(T::Currency::total_balance(&instance.account_id), Endow::max::<T>());
	}: call(origin, instance.addr, 0u32.into(), Weight::max_value(), vec![])
	verify {
		if r > 0 {
			assert_eq!(T::Currency::total_balance(&instance.account_id), 0u32.into());
			assert_eq!(T::Currency::total_balance(&beneficiary), Endow::max::<T>());
		}
	}

	seal_restore_to {
		let r in 0 .. 1;

		// Restore just moves the trie id from origin to destination and therefore
		// does not depend on the size of the destination contract. However, to not
		// trigger any edge case we won't use an empty contract as destination.
		let tombstone = Tombstone::<T>::new(10, T::MaxValueSize::get())?;

		let dest = tombstone.contract.account_id.encode();
		let dest_len = dest.len();
		let code_hash = tombstone.contract.code_hash.encode();
		let code_hash_len = code_hash.len();
		let rent_allowance = BalanceOf::<T>::max_value().encode();
		let rent_allowance_len = rent_allowance.len();

		let dest_offset = 0;
		let code_hash_offset = dest_offset + dest_len;
		let rent_allowance_offset = code_hash_offset + code_hash_len;

		let code = WasmModule::<T>::from(ModuleDefinition {
			memory: Some(ImportedMemory::max::<T>()),
			imported_functions: vec![ImportedFunction {
				name: "seal_restore_to",
				params: vec![
					ValueType::I32,
					ValueType::I32,
					ValueType::I32,
					ValueType::I32,
					ValueType::I32,
					ValueType::I32,
					ValueType::I32,
					ValueType::I32,
				],
				return_type: None,
			}],
			data_segments: vec![
				DataSegment {
					offset: dest_offset as u32,
					value: dest,
				},
				DataSegment {
					offset: code_hash_offset as u32,
					value: code_hash,
				},
				DataSegment {
					offset: rent_allowance_offset as u32,
					value: rent_allowance,
				},
			],
			call_body: Some(body::repeated(r, &[
				Instruction::I32Const(dest_offset as i32),
				Instruction::I32Const(dest_len as i32),
				Instruction::I32Const(code_hash_offset as i32),
				Instruction::I32Const(code_hash_len as i32),
				Instruction::I32Const(rent_allowance_offset as i32),
				Instruction::I32Const(rent_allowance_len as i32),
				Instruction::I32Const(0), // delta_ptr
				Instruction::I32Const(0), // delta_count
				Instruction::Call(0),
			])),
			.. Default::default()
		});

		let instance = Contract::<T>::with_caller(
			account("origin", 0, 0), code, vec![], Endow::Max
		)?;
		instance.store(&tombstone.storage)?;
		System::<T>::set_block_number(System::<T>::block_number() + 1u32.into());

		let origin = RawOrigin::Signed(instance.caller.clone());
	}: call(origin, instance.addr, 0u32.into(), Weight::max_value(), vec![])
	verify {
		if r > 0 {
			tombstone.contract.alive_info()?;
		}
	}

	seal_restore_to_per_delta {
		let d in 0 .. API_BENCHMARK_BATCHES;
		let tombstone = Tombstone::<T>::new(0, 0)?;
		let delta = create_storage::<T>(d * API_BENCHMARK_BATCH_SIZE, T::MaxValueSize::get())?;

		let dest = tombstone.contract.account_id.encode();
		let dest_len = dest.len();
		let code_hash = tombstone.contract.code_hash.encode();
		let code_hash_len = code_hash.len();
		let rent_allowance = BalanceOf::<T>::max_value().encode();
		let rent_allowance_len = rent_allowance.len();
		let delta_keys = delta.iter().flat_map(|(key, _)| key).cloned().collect::<Vec<_>>();

		let dest_offset = 0;
		let code_hash_offset = dest_offset + dest_len;
		let rent_allowance_offset = code_hash_offset + code_hash_len;
		let delta_keys_offset = rent_allowance_offset + rent_allowance_len;

		let code = WasmModule::<T>::from(ModuleDefinition {
			memory: Some(ImportedMemory::max::<T>()),
			imported_functions: vec![ImportedFunction {
				name: "seal_restore_to",
				params: vec![
					ValueType::I32,
					ValueType::I32,
					ValueType::I32,
					ValueType::I32,
					ValueType::I32,
					ValueType::I32,
					ValueType::I32,
					ValueType::I32,
				],
				return_type: None,
			}],
			data_segments: vec![
				DataSegment {
					offset: dest_offset as u32,
					value: dest,
				},
				DataSegment {
					offset: code_hash_offset as u32,
					value: code_hash,
				},
				DataSegment {
					offset: rent_allowance_offset as u32,
					value: rent_allowance,
				},
				DataSegment {
					offset: delta_keys_offset as u32,
					value: delta_keys,
				},
			],
			call_body: Some(body::plain(vec![
				Instruction::I32Const(dest_offset as i32),
				Instruction::I32Const(dest_len as i32),
				Instruction::I32Const(code_hash_offset as i32),
				Instruction::I32Const(code_hash_len as i32),
				Instruction::I32Const(rent_allowance_offset as i32),
				Instruction::I32Const(rent_allowance_len as i32),
				Instruction::I32Const(delta_keys_offset as i32), // delta_ptr
				Instruction::I32Const(delta.len() as i32), // delta_count
				Instruction::Call(0),
				Instruction::End,
			])),
			.. Default::default()
		});

		let instance = Contract::<T>::with_caller(
			account("origin", 0, 0), code, vec![], Endow::Max
		)?;
		instance.store(&tombstone.storage)?;
		instance.store(&delta)?;
		System::<T>::set_block_number(System::<T>::block_number() + 1u32.into());

		let origin = RawOrigin::Signed(instance.caller.clone());
	}: call(origin, instance.addr, 0u32.into(), Weight::max_value(), vec![])
	verify {
		tombstone.contract.alive_info()?;
	}

	// We benchmark only for the maximum subject length. We assume that this is some lowish
	// number (< 1 KB). Therefore we are not overcharging too much in case a smaller subject is
	// used.
	seal_random {
		let r in 0 .. API_BENCHMARK_BATCHES;
		let pages = code::max_pages::<T>();
		let subject_len = Contracts::<T>::current_schedule().limits.subject_len;
		assert!(subject_len < 1024);
		let code = WasmModule::<T>::from(ModuleDefinition {
			memory: Some(ImportedMemory::max::<T>()),
			imported_functions: vec![ImportedFunction {
				name: "seal_random",
				params: vec![ValueType::I32, ValueType::I32, ValueType::I32, ValueType::I32],
				return_type: None,
			}],
			data_segments: vec![
				DataSegment {
					offset: 0,
					value: (pages * 64 * 1024 - subject_len - 4).to_le_bytes().to_vec(),
				},
			],
			call_body: Some(body::repeated(r * API_BENCHMARK_BATCH_SIZE, &[
				Instruction::I32Const(4), // subject_ptr
				Instruction::I32Const(subject_len as i32), // subject_len
				Instruction::I32Const((subject_len + 4) as i32), // out_ptr
				Instruction::I32Const(0),	// out_len_ptr
				Instruction::Call(0),
			])),
			.. Default::default()
		});
		let instance = Contract::<T>::new(code, vec![], Endow::Max)?;
		let origin = RawOrigin::Signed(instance.caller.clone());
	}: call(origin, instance.addr, 0u32.into(), Weight::max_value(), vec![])

	// Overhead of calling the function without any topic.
	// We benchmark for the worst case (largest event).
	seal_deposit_event {
		let r in 0 .. API_BENCHMARK_BATCHES;
		let code = WasmModule::<T>::from(ModuleDefinition {
			memory: Some(ImportedMemory::max::<T>()),
			imported_functions: vec![ImportedFunction {
				name: "seal_deposit_event",
				params: vec![ValueType::I32, ValueType::I32, ValueType::I32, ValueType::I32],
				return_type: None,
			}],
			call_body: Some(body::repeated(r * API_BENCHMARK_BATCH_SIZE, &[
				Instruction::I32Const(0), // topics_ptr
				Instruction::I32Const(0), // topics_len
				Instruction::I32Const(0), // data_ptr
				Instruction::I32Const(0), // data_len
				Instruction::Call(0),
			])),
			.. Default::default()
		});
		let instance = Contract::<T>::new(code, vec![], Endow::Max)?;
		let origin = RawOrigin::Signed(instance.caller.clone());
	}: call(origin, instance.addr, 0u32.into(), Weight::max_value(), vec![])

	// Benchmark the overhead that topics generate.
	// `t`: Number of topics
	// `n`: Size of event payload in kb
	seal_deposit_event_per_topic_and_kb {
		let t in 0 .. Contracts::<T>::current_schedule().limits.event_topics;
		let n in 0 .. T::MaxValueSize::get() / 1024;
		let mut topics = (0..API_BENCHMARK_BATCH_SIZE)
			.map(|n| (n * t..n * t + t).map(|i| T::Hashing::hash_of(&i)).collect::<Vec<_>>().encode())
			.peekable();
		let topics_len = topics.peek().map(|i| i.len()).unwrap_or(0);
		let topics = topics.flatten().collect();
		use body::DynInstr::{Counter, Regular};
		let code = WasmModule::<T>::from(ModuleDefinition {
			memory: Some(ImportedMemory::max::<T>()),
			imported_functions: vec![ImportedFunction {
				name: "seal_deposit_event",
				params: vec![ValueType::I32, ValueType::I32, ValueType::I32, ValueType::I32],
				return_type: None,
			}],
			data_segments: vec![
				DataSegment {
					offset: 0,
					value: topics,
				},
			],
			call_body: Some(body::repeated_dyn(API_BENCHMARK_BATCH_SIZE, vec![
				Counter(0, topics_len as u32), // topics_ptr
				Regular(Instruction::I32Const(topics_len as i32)), // topics_len
				Regular(Instruction::I32Const(0)), // data_ptr
				Regular(Instruction::I32Const((n * 1024) as i32)), // data_len
				Regular(Instruction::Call(0)),
			])),
			.. Default::default()
		});
		let instance = Contract::<T>::new(code, vec![], Endow::Max)?;
		let origin = RawOrigin::Signed(instance.caller.clone());
	}: call(origin, instance.addr, 0u32.into(), Weight::max_value(), vec![])

	seal_set_rent_allowance {
		let r in 0 .. API_BENCHMARK_BATCHES;
		let allowance = caller_funding::<T>().encode();
		let allowance_len = allowance.len();
		let code = WasmModule::<T>::from(ModuleDefinition {
			memory: Some(ImportedMemory { min_pages: 1, max_pages: 1 }),
			imported_functions: vec![ImportedFunction {
				name: "seal_set_rent_allowance",
				params: vec![ValueType::I32, ValueType::I32],
				return_type: None,
			}],
			data_segments: vec![
				DataSegment {
					offset: 0,
					value: allowance,
				},
			],
			call_body: Some(body::repeated(r * API_BENCHMARK_BATCH_SIZE, &[
				Instruction::I32Const(0), // value_ptr
				Instruction::I32Const(allowance_len as i32), // value_len
				Instruction::Call(0),
			])),
			.. Default::default()
		});
		let instance = Contract::<T>::new(code, vec![], Endow::Max)?;
		let origin = RawOrigin::Signed(instance.caller.clone());
	}: call(origin, instance.addr, 0u32.into(), Weight::max_value(), vec![])

	// Only the overhead of calling the function itself with minimal arguments.
	// The contract is a bit more complex because I needs to use different keys in order
	// to generate unique storage accesses. However, it is still dominated by the storage
	// accesses.
	seal_set_storage {
		let r in 0 .. API_BENCHMARK_BATCHES;
		let keys = (0 .. r * API_BENCHMARK_BATCH_SIZE)
			.flat_map(|n| T::Hashing::hash_of(&n).as_ref().to_vec())
			.collect::<Vec<_>>();
		let key_len = sp_std::mem::size_of::<<T::Hashing as sp_runtime::traits::Hash>::Output>();
		use body::DynInstr::{Counter, Regular};
		let code = WasmModule::<T>::from(ModuleDefinition {
			memory: Some(ImportedMemory::max::<T>()),
			imported_functions: vec![ImportedFunction {
				name: "seal_set_storage",
				params: vec![ValueType::I32, ValueType::I32, ValueType::I32],
				return_type: None,
			}],
			data_segments: vec![
				DataSegment {
					offset: 0,
					value: keys,
				},
			],
			call_body: Some(body::repeated_dyn(r * API_BENCHMARK_BATCH_SIZE, vec![
				Counter(0, key_len as u32), // key_ptr
				Regular(Instruction::I32Const(0)), // value_ptr
				Regular(Instruction::I32Const(0)), // value_len
				Regular(Instruction::Call(0)),
			])),
			.. Default::default()
		});
		let instance = Contract::<T>::new(code, vec![], Endow::Max)?;
		let origin = RawOrigin::Signed(instance.caller.clone());
	}: call(origin, instance.addr, 0u32.into(), Weight::max_value(), vec![])

	seal_set_storage_per_kb {
		let n in 0 .. T::MaxValueSize::get() / 1024;
		let key = T::Hashing::hash_of(&1u32).as_ref().to_vec();
		let key_len = key.len();
		let code = WasmModule::<T>::from(ModuleDefinition {
			memory: Some(ImportedMemory::max::<T>()),
			imported_functions: vec![ImportedFunction {
				name: "seal_set_storage",
				params: vec![ValueType::I32, ValueType::I32, ValueType::I32],
				return_type: None,
			}],
			data_segments: vec![
				DataSegment {
					offset: 0,
					value: key,
				},
			],
			call_body: Some(body::repeated(API_BENCHMARK_BATCH_SIZE, &[
				Instruction::I32Const(0), // key_ptr
				Instruction::I32Const(0), // value_ptr
				Instruction::I32Const((n * 1024) as i32), // value_len
				Instruction::Call(0),
			])),
			.. Default::default()
		});
		let instance = Contract::<T>::new(code, vec![], Endow::Max)?;
		let origin = RawOrigin::Signed(instance.caller.clone());
	}: call(origin, instance.addr, 0u32.into(), Weight::max_value(), vec![])

	// Similar to seal_set_storage. However, we store all the keys that we are about to
	// delete beforehand in order to prevent any optimizations that could occur when
	// deleting a non existing key.
	seal_clear_storage {
		let r in 0 .. API_BENCHMARK_BATCHES;
		let keys = (0 .. r * API_BENCHMARK_BATCH_SIZE)
			.map(|n| T::Hashing::hash_of(&n).as_ref().to_vec())
			.collect::<Vec<_>>();
		let key_bytes = keys.iter().flatten().cloned().collect::<Vec<_>>();
		let key_len = sp_std::mem::size_of::<<T::Hashing as sp_runtime::traits::Hash>::Output>();
		use body::DynInstr::{Counter, Regular};
		let code = WasmModule::<T>::from(ModuleDefinition {
			memory: Some(ImportedMemory::max::<T>()),
			imported_functions: vec![ImportedFunction {
				name: "seal_clear_storage",
				params: vec![ValueType::I32],
				return_type: None,
			}],
			data_segments: vec![
				DataSegment {
					offset: 0,
					value: key_bytes,
				},
			],
			call_body: Some(body::repeated_dyn(r * API_BENCHMARK_BATCH_SIZE, vec![
				Counter(0, key_len as u32),
				Regular(Instruction::Call(0)),
			])),
			.. Default::default()
		});
		let instance = Contract::<T>::new(code, vec![], Endow::Max)?;
		let trie_id = instance.alive_info()?.trie_id;
		for key in keys {
			crate::storage::write_contract_storage::<T>(
				&instance.account_id,
				&trie_id,
				key.as_slice().try_into().map_err(|e| "Key has wrong length")?,
				Some(vec![42; T::MaxValueSize::get() as usize])
			)
			.map_err(|_| "Failed to write to storage during setup.")?;
		}
		let origin = RawOrigin::Signed(instance.caller.clone());
	}: call(origin, instance.addr, 0u32.into(), Weight::max_value(), vec![])

	// We make sure that all storage accesses are to unique keys.
	seal_get_storage {
		let r in 0 .. API_BENCHMARK_BATCHES;
		let keys = (0 .. r * API_BENCHMARK_BATCH_SIZE)
			.map(|n| T::Hashing::hash_of(&n).as_ref().to_vec())
			.collect::<Vec<_>>();
		let key_len = sp_std::mem::size_of::<<T::Hashing as sp_runtime::traits::Hash>::Output>();
		let key_bytes = keys.iter().flatten().cloned().collect::<Vec<_>>();
		let key_bytes_len = key_bytes.len();
		use body::DynInstr::{Counter, Regular};
		let code = WasmModule::<T>::from(ModuleDefinition {
			memory: Some(ImportedMemory::max::<T>()),
			imported_functions: vec![ImportedFunction {
				name: "seal_get_storage",
				params: vec![ValueType::I32, ValueType::I32, ValueType::I32],
				return_type: Some(ValueType::I32),
			}],
			data_segments: vec![
				DataSegment {
					offset: 0,
					value: key_bytes,
				},
			],
			call_body: Some(body::repeated_dyn(r * API_BENCHMARK_BATCH_SIZE, vec![
				Counter(0, key_len as u32), // key_ptr
				Regular(Instruction::I32Const((key_bytes_len + 4) as i32)), // out_ptr
				Regular(Instruction::I32Const(key_bytes_len as i32)), // out_len_ptr
				Regular(Instruction::Call(0)),
				Regular(Instruction::Drop),
			])),
			.. Default::default()
		});
		let instance = Contract::<T>::new(code, vec![], Endow::Max)?;
		let trie_id = instance.alive_info()?.trie_id;
		for key in keys {
			crate::storage::write_contract_storage::<T>(
				&instance.account_id,
				&trie_id,
				key.as_slice().try_into().map_err(|e| "Key has wrong length")?,
				Some(vec![])
			)
			.map_err(|_| "Failed to write to storage during setup.")?;
		}
		let origin = RawOrigin::Signed(instance.caller.clone());
	}: call(origin, instance.addr, 0u32.into(), Weight::max_value(), vec![])

	seal_get_storage_per_kb {
		let n in 0 .. T::MaxValueSize::get() / 1024;
		let key = T::Hashing::hash_of(&1u32).as_ref().to_vec();
		let key_len = key.len();
		let code = WasmModule::<T>::from(ModuleDefinition {
			memory: Some(ImportedMemory::max::<T>()),
			imported_functions: vec![ImportedFunction {
				name: "seal_get_storage",
				params: vec![ValueType::I32, ValueType::I32, ValueType::I32],
				return_type: Some(ValueType::I32),
			}],
			data_segments: vec![
				DataSegment {
					offset: 0,
					value: key.clone(),
				},
				DataSegment {
					offset: key_len as u32,
					value: T::MaxValueSize::get().to_le_bytes().into(),
				},
			],
			call_body: Some(body::repeated(API_BENCHMARK_BATCH_SIZE, &[
				// call at key_ptr
				Instruction::I32Const(0), // key_ptr
				Instruction::I32Const((key_len + 4) as i32), // out_ptr
				Instruction::I32Const(key_len as i32), // out_len_ptr
				Instruction::Call(0),
				Instruction::Drop,
			])),
			.. Default::default()
		});
		let instance = Contract::<T>::new(code, vec![], Endow::Max)?;
		let trie_id = instance.alive_info()?.trie_id;
		crate::storage::write_contract_storage::<T>(
			&instance.account_id,
			&trie_id,
			key.as_slice().try_into().map_err(|e| "Key has wrong length")?,
			Some(vec![42u8; (n * 1024) as usize])
		)
		.map_err(|_| "Failed to write to storage during setup.")?;
		let origin = RawOrigin::Signed(instance.caller.clone());
	}: call(origin, instance.addr, 0u32.into(), Weight::max_value(), vec![])

	// We transfer to unique accounts.
	seal_transfer {
		let r in 0 .. API_BENCHMARK_BATCHES;
		let accounts = (0..r * API_BENCHMARK_BATCH_SIZE)
			.map(|i| account::<T::AccountId>("receiver", i, 0))
			.collect::<Vec<_>>();
		let account_len = accounts.get(0).map(|i| i.encode().len()).unwrap_or(0);
		let account_bytes = accounts.iter().flat_map(|x| x.encode()).collect();
		let value = Config::<T>::subsistence_threshold_uncached();
		assert!(value > 0u32.into());
		let value_bytes = value.encode();
		let value_len = value_bytes.len();
		use body::DynInstr::{Counter, Regular};
		let code = WasmModule::<T>::from(ModuleDefinition {
			memory: Some(ImportedMemory::max::<T>()),
			imported_functions: vec![ImportedFunction {
				name: "seal_transfer",
				params: vec![ValueType::I32, ValueType::I32, ValueType::I32, ValueType::I32],
				return_type: Some(ValueType::I32),
			}],
			data_segments: vec![
				DataSegment {
					offset: 0,
					value: value_bytes,
				},
				DataSegment {
					offset: value_len as u32,
					value: account_bytes,
				},
			],
			call_body: Some(body::repeated_dyn(r * API_BENCHMARK_BATCH_SIZE, vec![
				Counter(value_len as u32, account_len as u32), // account_ptr
				Regular(Instruction::I32Const(account_len as i32)), // account_len
				Regular(Instruction::I32Const(0)), // value_ptr
				Regular(Instruction::I32Const(value_len as i32)), // value_len
				Regular(Instruction::Call(0)),
				Regular(Instruction::Drop),
			])),
			.. Default::default()
		});
		let instance = Contract::<T>::new(code, vec![], Endow::Max)?;
		let origin = RawOrigin::Signed(instance.caller.clone());
		for account in &accounts {
			assert_eq!(T::Currency::total_balance(account), 0u32.into());
		}
	}: call(origin, instance.addr, 0u32.into(), Weight::max_value(), vec![])
	verify {
		for account in &accounts {
			assert_eq!(T::Currency::total_balance(account), value);
		}
	}

	// We call unique accounts.
	seal_call {
		let r in 0 .. API_BENCHMARK_BATCHES;
		let dummy_code = WasmModule::<T>::dummy_with_mem();
		let callees = (0..r * API_BENCHMARK_BATCH_SIZE)
			.map(|i| Contract::with_index(i + 1, dummy_code.clone(), vec![], Endow::Max))
			.collect::<Result<Vec<_>, _>>()?;
		let callee_len = callees.get(0).map(|i| i.account_id.encode().len()).unwrap_or(0);
		let callee_bytes = callees.iter().flat_map(|x| x.account_id.encode()).collect();
		let value: BalanceOf<T> = 0u32.into();
		let value_bytes = value.encode();
		let value_len = value_bytes.len();
		use body::DynInstr::{Counter, Regular};
		let code = WasmModule::<T>::from(ModuleDefinition {
			memory: Some(ImportedMemory::max::<T>()),
			imported_functions: vec![ImportedFunction {
				name: "seal_call",
				params: vec![
					ValueType::I32,
					ValueType::I32,
					ValueType::I64,
					ValueType::I32,
					ValueType::I32,
					ValueType::I32,
					ValueType::I32,
					ValueType::I32,
					ValueType::I32,
				],
				return_type: Some(ValueType::I32),
			}],
			data_segments: vec![
				DataSegment {
					offset: 0,
					value: value_bytes,
				},
				DataSegment {
					offset: value_len as u32,
					value: callee_bytes,
				},
			],
			call_body: Some(body::repeated_dyn(r * API_BENCHMARK_BATCH_SIZE, vec![
				Counter(value_len as u32, callee_len as u32), // callee_ptr
				Regular(Instruction::I32Const(callee_len as i32)), // callee_len
				Regular(Instruction::I64Const(0)), // gas
				Regular(Instruction::I32Const(0)), // value_ptr
				Regular(Instruction::I32Const(value_len as i32)), // value_len
				Regular(Instruction::I32Const(0)), // input_data_ptr
				Regular(Instruction::I32Const(0)), // input_data_len
				Regular(Instruction::I32Const(u32::max_value() as i32)), // output_ptr
				Regular(Instruction::I32Const(0)), // output_len_ptr
				Regular(Instruction::Call(0)),
				Regular(Instruction::Drop),
			])),
			.. Default::default()
		});
		let instance = Contract::<T>::new(code, vec![], Endow::Max)?;
		let origin = RawOrigin::Signed(instance.caller.clone());
	}: call(origin, instance.addr, 0u32.into(), Weight::max_value(), vec![])

	seal_call_per_transfer_input_output_kb {
		let t in 0 .. 1;
		let i in 0 .. code::max_pages::<T>() * 64;
		let o in 0 .. (code::max_pages::<T>() - 1) * 64;
		let callee_code = WasmModule::<T>::from(ModuleDefinition {
			memory: Some(ImportedMemory::max::<T>()),
			imported_functions: vec![ImportedFunction {
				name: "seal_return",
				params: vec![
					ValueType::I32,
					ValueType::I32,
					ValueType::I32,
				],
				return_type: None,
			}],
			call_body: Some(body::plain(vec![
				Instruction::I32Const(0), // flags
				Instruction::I32Const(0), // data_ptr
				Instruction::I32Const((o * 1024) as i32), // data_len
				Instruction::Call(0),
				Instruction::End,
			])),
			.. Default::default()
		});
		let callees = (0..API_BENCHMARK_BATCH_SIZE)
			.map(|i| Contract::with_index(i + 1, callee_code.clone(), vec![], Endow::Max))
			.collect::<Result<Vec<_>, _>>()?;
		let callee_len = callees.get(0).map(|i| i.account_id.encode().len()).unwrap_or(0);
		let callee_bytes = callees.iter().flat_map(|x| x.account_id.encode()).collect::<Vec<_>>();
		let callees_len = callee_bytes.len();
		let value: BalanceOf<T> = t.into();
		let value_bytes = value.encode();
		let value_len = value_bytes.len();
		use body::DynInstr::{Counter, Regular};
		let code = WasmModule::<T>::from(ModuleDefinition {
			memory: Some(ImportedMemory::max::<T>()),
			imported_functions: vec![ImportedFunction {
				name: "seal_call",
				params: vec![
					ValueType::I32,
					ValueType::I32,
					ValueType::I64,
					ValueType::I32,
					ValueType::I32,
					ValueType::I32,
					ValueType::I32,
					ValueType::I32,
					ValueType::I32,
				],
				return_type: Some(ValueType::I32),
			}],
			data_segments: vec![
				DataSegment {
					offset: 0,
					value: value_bytes,
				},
				DataSegment {
					offset: value_len as u32,
					value: callee_bytes,
				},
				DataSegment {
					offset: (value_len + callees_len) as u32,
					value: (o * 1024).to_le_bytes().into(),
				},
			],
			call_body: Some(body::repeated_dyn(API_BENCHMARK_BATCH_SIZE, vec![
				Counter(value_len as u32, callee_len as u32), // callee_ptr
				Regular(Instruction::I32Const(callee_len as i32)), // callee_len
				Regular(Instruction::I64Const(0)), // gas
				Regular(Instruction::I32Const(0)), // value_ptr
				Regular(Instruction::I32Const(value_len as i32)), // value_len
				Regular(Instruction::I32Const(0)), // input_data_ptr
				Regular(Instruction::I32Const((i * 1024) as i32)), // input_data_len
				Regular(Instruction::I32Const((value_len + callees_len + 4) as i32)), // output_ptr
				Regular(Instruction::I32Const((value_len + callees_len) as i32)), // output_len_ptr
				Regular(Instruction::Call(0)),
				Regular(Instruction::Drop),
			])),
			.. Default::default()
		});
		let instance = Contract::<T>::new(code, vec![], Endow::Max)?;
		let origin = RawOrigin::Signed(instance.caller.clone());
	}: call(origin, instance.addr, 0u32.into(), Weight::max_value(), vec![])

	// We assume that every instantiate sends at least the subsistence amount.
	seal_instantiate {
		let r in 0 .. API_BENCHMARK_BATCHES;
		let hashes = (0..r * API_BENCHMARK_BATCH_SIZE)
			.map(|i| {
				let code = WasmModule::<T>::from(ModuleDefinition {
					memory: Some(ImportedMemory::max::<T>()),
					call_body: Some(body::plain(vec![
						// we need to add this in order to make contracts unique
						// so that they can be deployed from the same sender
						Instruction::I32Const(i as i32),
						Instruction::Drop,
						Instruction::End,
					])),
					.. Default::default()
				});
				Contracts::<T>::put_code_raw(code.code)?;
				Ok(code.hash)
			})
			.collect::<Result<Vec<_>, &'static str>>()?;
		let hash_len = hashes.get(0).map(|x| x.encode().len()).unwrap_or(0);
		let hashes_bytes = hashes.iter().flat_map(|x| x.encode()).collect::<Vec<_>>();
		let hashes_len = hashes_bytes.len();
		let value = Config::<T>::subsistence_threshold_uncached();
		assert!(value > 0u32.into());
		let value_bytes = value.encode();
		let value_len = value_bytes.len();
		let addr_len = sp_std::mem::size_of::<T::AccountId>();

		// offsets where to place static data in contract memory
		let value_offset = 0;
		let hashes_offset = value_offset + value_len;
		let addr_len_offset = hashes_offset + hashes_len;
		let addr_offset = addr_len_offset + addr_len;

		use body::DynInstr::{Counter, Regular};
		let code = WasmModule::<T>::from(ModuleDefinition {
			memory: Some(ImportedMemory::max::<T>()),
			imported_functions: vec![ImportedFunction {
				name: "seal_instantiate",
				params: vec![
					ValueType::I32,
					ValueType::I32,
					ValueType::I64,
					ValueType::I32,
					ValueType::I32,
					ValueType::I32,
					ValueType::I32,
					ValueType::I32,
					ValueType::I32,
					ValueType::I32,
					ValueType::I32
				],
				return_type: Some(ValueType::I32),
			}],
			data_segments: vec![
				DataSegment {
					offset: value_offset as u32,
					value: value_bytes,
				},
				DataSegment {
					offset: hashes_offset as u32,
					value: hashes_bytes,
				},
				DataSegment {
					offset: addr_len_offset as u32,
					value: addr_len.to_le_bytes().into(),
				},
			],
			call_body: Some(body::repeated_dyn(r * API_BENCHMARK_BATCH_SIZE, vec![
				Counter(hashes_offset as u32, hash_len as u32), // code_hash_ptr
				Regular(Instruction::I32Const(hash_len as i32)), // code_hash_len
				Regular(Instruction::I64Const(0)), // gas
				Regular(Instruction::I32Const(value_offset as i32)), // value_ptr
				Regular(Instruction::I32Const(value_len as i32)), // value_len
				Regular(Instruction::I32Const(0)), // input_data_ptr
				Regular(Instruction::I32Const(0)), // input_data_len
				Regular(Instruction::I32Const(addr_offset as i32)), // address_ptr
				Regular(Instruction::I32Const(addr_len_offset as i32)), // address_len_ptr
				Regular(Instruction::I32Const(u32::max_value() as i32)), // output_ptr
				Regular(Instruction::I32Const(0)), // output_len_ptr
				Regular(Instruction::Call(0)),
				Regular(Instruction::Drop),
			])),
			.. Default::default()
		});
		let instance = Contract::<T>::new(code, vec![], Endow::Max)?;
		let origin = RawOrigin::Signed(instance.caller.clone());
		let callee = instance.addr.clone();
		let addresses = hashes
			.iter()
			.map(|hash| T::DetermineContractAddress::contract_address_for(
				hash, &[], &instance.account_id
			))
			.collect::<Vec<_>>();

		for addr in &addresses {
			if let Some(_) = ContractInfoOf::<T>::get(&addr) {
				return Err("Expected that contract does not exist at this point.");
			}
		}
	}: call(origin, callee, 0u32.into(), Weight::max_value(), vec![])
	verify {
		for addr in &addresses {
			instance.alive_info()?;
		}
	}

	seal_instantiate_per_input_output_kb {
		let i in 0 .. (code::max_pages::<T>() - 1) * 64;
		let o in 0 .. (code::max_pages::<T>() - 1) * 64;
		let callee_code = WasmModule::<T>::from(ModuleDefinition {
			memory: Some(ImportedMemory::max::<T>()),
			imported_functions: vec![ImportedFunction {
				name: "seal_return",
				params: vec![
					ValueType::I32,
					ValueType::I32,
					ValueType::I32,
				],
				return_type: None,
			}],
			deploy_body: Some(body::plain(vec![
				Instruction::I32Const(0), // flags
				Instruction::I32Const(0), // data_ptr
				Instruction::I32Const((o * 1024) as i32), // data_len
				Instruction::Call(0),
				Instruction::End,
			])),
			.. Default::default()
		});
		let hash = callee_code.hash.clone();
		let hash_bytes = callee_code.hash.encode();
		let hash_len = hash_bytes.len();
		Contracts::<T>::put_code_raw(callee_code.code)?;
		let inputs = (0..API_BENCHMARK_BATCH_SIZE).map(|x| x.encode()).collect::<Vec<_>>();
		let input_len = inputs.get(0).map(|x| x.len()).unwrap_or(0);
		let input_bytes = inputs.iter().cloned().flatten().collect::<Vec<_>>();
		let inputs_len = input_bytes.len();
		let value = Config::<T>::subsistence_threshold_uncached();
		assert!(value > 0u32.into());
		let value_bytes = value.encode();
		let value_len = value_bytes.len();
		let addr_len = sp_std::mem::size_of::<T::AccountId>();

		// offsets where to place static data in contract memory
		let input_offset = 0;
		let value_offset = inputs_len;
		let hash_offset = value_offset + value_len;
		let addr_len_offset = hash_offset + hash_len;
		let output_len_offset = addr_len_offset + 4;
		let output_offset = output_len_offset + 4;

		use body::DynInstr::{Counter, Regular};
		let code = WasmModule::<T>::from(ModuleDefinition {
			memory: Some(ImportedMemory::max::<T>()),
			imported_functions: vec![ImportedFunction {
				name: "seal_instantiate",
				params: vec![
					ValueType::I32,
					ValueType::I32,
					ValueType::I64,
					ValueType::I32,
					ValueType::I32,
					ValueType::I32,
					ValueType::I32,
					ValueType::I32,
					ValueType::I32,
					ValueType::I32,
					ValueType::I32
				],
				return_type: Some(ValueType::I32),
			}],
			data_segments: vec![
				DataSegment {
					offset: input_offset as u32,
					value: input_bytes,
				},
				DataSegment {
					offset: value_offset as u32,
					value: value_bytes,
				},
				DataSegment {
					offset: hash_offset as u32,
					value: hash_bytes,
				},
				DataSegment {
					offset: addr_len_offset as u32,
					value: (addr_len as u32).to_le_bytes().into(),
				},
				DataSegment {
					offset: output_len_offset as u32,
					value: (o * 1024).to_le_bytes().into(),
				},
			],
			call_body: Some(body::repeated_dyn(API_BENCHMARK_BATCH_SIZE, vec![
				Regular(Instruction::I32Const(hash_offset as i32)), // code_hash_ptr
				Regular(Instruction::I32Const(hash_len as i32)), // code_hash_len
				Regular(Instruction::I64Const(0)), // gas
				Regular(Instruction::I32Const(value_offset as i32)), // value_ptr
				Regular(Instruction::I32Const(value_len as i32)), // value_len
				Counter(input_offset as u32, input_len as u32), // input_data_ptr
				Regular(Instruction::I32Const((i * 1024).max(input_len as u32) as i32)), // input_data_len
				Regular(Instruction::I32Const((addr_len_offset + addr_len) as i32)), // address_ptr
				Regular(Instruction::I32Const(addr_len_offset as i32)), // address_len_ptr
				Regular(Instruction::I32Const(output_offset as i32)), // output_ptr
				Regular(Instruction::I32Const(output_len_offset as i32)), // output_len_ptr
				Regular(Instruction::Call(0)),
				Regular(Instruction::I32Eqz),
				Regular(Instruction::If(BlockType::NoResult)),
				Regular(Instruction::Nop),
				Regular(Instruction::Else),
				Regular(Instruction::Unreachable),
				Regular(Instruction::End),
			])),
			.. Default::default()
		});
		let instance = Contract::<T>::new(code, vec![], Endow::Max)?;
		let origin = RawOrigin::Signed(instance.caller.clone());
	}: call(origin, instance.addr, 0u32.into(), Weight::max_value(), vec![])

	// Only the overhead of calling the function itself with minimal arguments.
	seal_hash_sha2_256 {
		let r in 0 .. API_BENCHMARK_BATCHES;
		let instance = Contract::<T>::new(WasmModule::hasher(
			"seal_hash_sha2_256", r * API_BENCHMARK_BATCH_SIZE, 0,
		), vec![], Endow::Max)?;
		let origin = RawOrigin::Signed(instance.caller.clone());
	}: call(origin, instance.addr, 0u32.into(), Weight::max_value(), vec![])

	// `n`: Input to hash in kilobytes
	seal_hash_sha2_256_per_kb {
		let n in 0 .. code::max_pages::<T>() * 64;
		let instance = Contract::<T>::new(WasmModule::hasher(
			"seal_hash_sha2_256", API_BENCHMARK_BATCH_SIZE, n * 1024,
		), vec![], Endow::Max)?;
		let origin = RawOrigin::Signed(instance.caller.clone());
	}: call(origin, instance.addr, 0u32.into(), Weight::max_value(), vec![])

	// Only the overhead of calling the function itself with minimal arguments.
	seal_hash_keccak_256 {
		let r in 0 .. API_BENCHMARK_BATCHES;
		let instance = Contract::<T>::new(WasmModule::hasher(
			"seal_hash_keccak_256", r * API_BENCHMARK_BATCH_SIZE, 0,
		), vec![], Endow::Max)?;
		let origin = RawOrigin::Signed(instance.caller.clone());
	}: call(origin, instance.addr, 0u32.into(), Weight::max_value(), vec![])

	// `n`: Input to hash in kilobytes
	seal_hash_keccak_256_per_kb {
		let n in 0 .. code::max_pages::<T>() * 64;
		let instance = Contract::<T>::new(WasmModule::hasher(
			"seal_hash_keccak_256", API_BENCHMARK_BATCH_SIZE, n * 1024,
		), vec![], Endow::Max)?;
		let origin = RawOrigin::Signed(instance.caller.clone());
	}: call(origin, instance.addr, 0u32.into(), Weight::max_value(), vec![])

	// Only the overhead of calling the function itself with minimal arguments.
	seal_hash_blake2_256 {
		let r in 0 .. API_BENCHMARK_BATCHES;
		let instance = Contract::<T>::new(WasmModule::hasher(
			"seal_hash_blake2_256", r * API_BENCHMARK_BATCH_SIZE, 0,
		), vec![], Endow::Max)?;
		let origin = RawOrigin::Signed(instance.caller.clone());
	}: call(origin, instance.addr, 0u32.into(), Weight::max_value(), vec![])

	// `n`: Input to hash in kilobytes
	seal_hash_blake2_256_per_kb {
		let n in 0 .. code::max_pages::<T>() * 64;
		let instance = Contract::<T>::new(WasmModule::hasher(
			"seal_hash_blake2_256", API_BENCHMARK_BATCH_SIZE, n * 1024,
		), vec![], Endow::Max)?;
		let origin = RawOrigin::Signed(instance.caller.clone());
	}: call(origin, instance.addr, 0u32.into(), Weight::max_value(), vec![])

	// Only the overhead of calling the function itself with minimal arguments.
	seal_hash_blake2_128 {
		let r in 0 .. API_BENCHMARK_BATCHES;
		let instance = Contract::<T>::new(WasmModule::hasher(
			"seal_hash_blake2_128", r * API_BENCHMARK_BATCH_SIZE, 0,
		), vec![], Endow::Max)?;
		let origin = RawOrigin::Signed(instance.caller.clone());
	}: call(origin, instance.addr, 0u32.into(), Weight::max_value(), vec![])

	// `n`: Input to hash in kilobytes
	seal_hash_blake2_128_per_kb {
		let n in 0 .. code::max_pages::<T>() * 64;
		let instance = Contract::<T>::new(WasmModule::hasher(
			"seal_hash_blake2_128", API_BENCHMARK_BATCH_SIZE, n * 1024,
		), vec![], Endow::Max)?;
		let origin = RawOrigin::Signed(instance.caller.clone());
<<<<<<< HEAD
	}: call(origin, instance.addr, 0.into(), Weight::max_value(), vec![])

	// We make the assumption that pushing a constant and dropping a value takes roughly
	// the same amount of time. We follow that `t.load` and `drop` both have the weight
	// of this benchmark / 2. We need to make this assumption because there is no way
	// to measure them on their own using a valid wasm module. We need their individual
	// values to derive the weight of individual instructions (by substraction) from
	// benchmarks that include those for parameter pushing and return type dropping.
	// We call the weight of `t.load` and `drop`: `w_param`.
	// The weight that would result from the respective benchmark we call: `w_bench`.
	//
	// w_i{32,64}const = w_drop = w_bench / 2
	instr_i64const {
		let r in 0 .. INSTR_BENCHMARK_BATCHES;
		use body::DynInstr::{RandomI64Repeated, Regular};
		let mut sbox = Sandbox::from(&WasmModule::<T>::from(ModuleDefinition {
			call_body: Some(body::repeated_dyn(r * INSTR_BENCHMARK_BATCH_SIZE, vec![
				RandomI64Repeated(1),
				Regular(Instruction::Drop),
			])),
			.. Default::default()
		}));
	}: {
		sbox.invoke();
	}

	// w_i{32,64}load = w_bench - 2 * w_param
	instr_i64load {
		let r in 0 .. INSTR_BENCHMARK_BATCHES;
		use body::DynInstr::{RandomUnaligned, Regular};
		let mut sbox = Sandbox::from(&WasmModule::<T>::from(ModuleDefinition {
			memory: Some(ImportedMemory::max::<T>()),
			call_body: Some(body::repeated_dyn(r * INSTR_BENCHMARK_BATCH_SIZE, vec![
				RandomUnaligned(0, code::max_pages::<T>() * 64 * 1024 - 8),
				Regular(Instruction::I64Load(3, 0)),
				Regular(Instruction::Drop),
			])),
			.. Default::default()
		}));
	}: {
		sbox.invoke();
	}

	// w_i{32,64}store{...} = w_bench - 2 * w_param
	instr_i64store {
		let r in 0 .. INSTR_BENCHMARK_BATCHES;
		use body::DynInstr::{RandomI64Repeated, RandomUnaligned, Regular};
		let mut sbox = Sandbox::from(&WasmModule::<T>::from(ModuleDefinition {
			memory: Some(ImportedMemory::max::<T>()),
			call_body: Some(body::repeated_dyn(r * INSTR_BENCHMARK_BATCH_SIZE, vec![
				RandomUnaligned(0, code::max_pages::<T>() * 64 * 1024 - 8),
				RandomI64Repeated(1),
				Regular(Instruction::I64Store(3, 0)),
			])),
			.. Default::default()
		}));
	}: {
		sbox.invoke();
	}

	// w_select = w_bench - 4 * w_param
	instr_select {
		let r in 0 .. INSTR_BENCHMARK_BATCHES;
		use body::DynInstr::{RandomI64Repeated, RandomI32, Regular};
		let mut sbox = Sandbox::from(&WasmModule::<T>::from(ModuleDefinition {
			call_body: Some(body::repeated_dyn(r * INSTR_BENCHMARK_BATCH_SIZE, vec![
				RandomI64Repeated(1),
				RandomI64Repeated(1),
				RandomI32(0, 2),
				Regular(Instruction::Select),
				Regular(Instruction::Drop),
			])),
			.. Default::default()
		}));
	}: {
		sbox.invoke();
	}

	// w_if = w_bench - 3 * w_param
	instr_if {
		let r in 0 .. INSTR_BENCHMARK_BATCHES;
		use body::DynInstr::{RandomI64Repeated, RandomI32, Regular};
		let mut sbox = Sandbox::from(&WasmModule::<T>::from(ModuleDefinition {
			call_body: Some(body::repeated_dyn(r * INSTR_BENCHMARK_BATCH_SIZE, vec![
				RandomI32(0, 2),
				Regular(Instruction::If(BlockType::Value(ValueType::I64))),
				RandomI64Repeated(1),
				Regular(Instruction::Else),
				RandomI64Repeated(1),
				Regular(Instruction::End),
				Regular(Instruction::Drop),
			])),
			.. Default::default()
		}));
	}: {
		sbox.invoke();
	}

	// w_br = w_bench - 2 * w_param
	instr_br {
		let r in 0 .. INSTR_BENCHMARK_BATCHES;
		use body::DynInstr::{RandomI64Repeated, Regular};
		let mut sbox = Sandbox::from(&WasmModule::<T>::from(ModuleDefinition {
			call_body: Some(body::repeated_dyn(r * INSTR_BENCHMARK_BATCH_SIZE, vec![
				Regular(Instruction::Block(BlockType::NoResult)),
				Regular(Instruction::Block(BlockType::NoResult)),
				Regular(Instruction::Block(BlockType::NoResult)),
				Regular(Instruction::Br(1)),
				RandomI64Repeated(1),
				Regular(Instruction::Drop),
				Regular(Instruction::End),
				RandomI64Repeated(1),
				Regular(Instruction::Drop),
				Regular(Instruction::End),
				RandomI64Repeated(1),
				Regular(Instruction::Drop),
				Regular(Instruction::End),
			])),
			.. Default::default()
		}));
	}: {
		sbox.invoke();
	}

	// w_br_if = w_bench - 5 * w_param
	// The two additional pushes + drop are only executed 50% of the time.
	// Making it: 3 * w_param + (50% * 4 * w_param)
	instr_br_if {
		let r in 0 .. INSTR_BENCHMARK_BATCHES;
		use body::DynInstr::{RandomI64Repeated, RandomI32, Regular};
		let mut sbox = Sandbox::from(&WasmModule::<T>::from(ModuleDefinition {
			call_body: Some(body::repeated_dyn(r * INSTR_BENCHMARK_BATCH_SIZE, vec![
				Regular(Instruction::Block(BlockType::NoResult)),
				Regular(Instruction::Block(BlockType::NoResult)),
				Regular(Instruction::Block(BlockType::NoResult)),
				RandomI32(0, 2),
				Regular(Instruction::BrIf(1)),
				RandomI64Repeated(1),
				Regular(Instruction::Drop),
				Regular(Instruction::End),
				RandomI64Repeated(1),
				Regular(Instruction::Drop),
				Regular(Instruction::End),
				RandomI64Repeated(1),
				Regular(Instruction::Drop),
				Regular(Instruction::End),
			])),
			.. Default::default()
		}));
	}: {
		sbox.invoke();
	}

	// w_br_table = w_bench - 3 * w_param
	// 1 * w_param + 0.5 * 2 * w_param + 0.25 * 4 * w_param
	instr_br_table {
		let r in 0 .. INSTR_BENCHMARK_BATCHES;
		use body::DynInstr::{RandomI64Repeated, RandomI32, Regular};
		let table = Box::new(parity_wasm::elements::BrTableData {
			table: Box::new([0, 1, 2]),
			default: 1,
		});
		let mut sbox = Sandbox::from(&WasmModule::<T>::from(ModuleDefinition {
			call_body: Some(body::repeated_dyn(r * INSTR_BENCHMARK_BATCH_SIZE, vec![
				Regular(Instruction::Block(BlockType::NoResult)),
				Regular(Instruction::Block(BlockType::NoResult)),
				Regular(Instruction::Block(BlockType::NoResult)),
				RandomI32(0, 4),
				Regular(Instruction::BrTable(table)),
				RandomI64Repeated(1),
				Regular(Instruction::Drop),
				Regular(Instruction::End),
				RandomI64Repeated(1),
				Regular(Instruction::Drop),
				Regular(Instruction::End),
				RandomI64Repeated(1),
				Regular(Instruction::Drop),
				Regular(Instruction::End),
			])),
			.. Default::default()
		}));
	}: {
		sbox.invoke();
	}

	// w_br_table_per_entry = w_bench
	instr_br_table_per_entry {
		let e in 1 .. Contracts::<T>::current_schedule().limits.br_table_size;
		use body::DynInstr::{RandomI64Repeated, RandomI32, Regular};
		let entry: Vec<u32> = [0, 1].iter()
			.cloned()
			.cycle()
			.take((e / 2) as usize).collect();
		let table = Box::new(parity_wasm::elements::BrTableData {
			table: entry.into_boxed_slice(),
			default: 0,
		});
		let mut sbox = Sandbox::from(&WasmModule::<T>::from(ModuleDefinition {
			call_body: Some(body::repeated_dyn(INSTR_BENCHMARK_BATCH_SIZE, vec![
				Regular(Instruction::Block(BlockType::NoResult)),
				Regular(Instruction::Block(BlockType::NoResult)),
				Regular(Instruction::Block(BlockType::NoResult)),
				RandomI32(0, (e + 1) as i32), // Make sure the default entry is also used
				Regular(Instruction::BrTable(table)),
				RandomI64Repeated(1),
				Regular(Instruction::Drop),
				Regular(Instruction::End),
				RandomI64Repeated(1),
				Regular(Instruction::Drop),
				Regular(Instruction::End),
				RandomI64Repeated(1),
				Regular(Instruction::Drop),
				Regular(Instruction::End),
			])),
			.. Default::default()
		}));
	}: {
		sbox.invoke();
	}

	// w_call = w_bench - 2 * w_param
	instr_call {
		let r in 0 .. INSTR_BENCHMARK_BATCHES;
		let mut sbox = Sandbox::from(&WasmModule::<T>::from(ModuleDefinition {
			// We need to make use of the stack here in order to trigger stack height
			// instrumentation.
			aux_body: Some(body::plain(vec![
				Instruction::I64Const(42),
				Instruction::Drop,
				Instruction::End,
			])),
			call_body: Some(body::repeated(r * INSTR_BENCHMARK_BATCH_SIZE, &[
				Instruction::Call(2), // call aux
			])),
			inject_stack_metering: true,
			.. Default::default()
		}));
	}: {
		sbox.invoke();
	}

	// w_call_indrect = w_bench - 3 * w_param
	instr_call_indirect {
		let r in 0 .. INSTR_BENCHMARK_BATCHES;
		let num_elements = Contracts::<T>::current_schedule().limits.table_size;
		use self::code::TableSegment;
		use body::DynInstr::{RandomI32, Regular};
		let mut sbox = Sandbox::from(&WasmModule::<T>::from(ModuleDefinition {
			// We need to make use of the stack here in order to trigger stack height
			// instrumentation.
			aux_body: Some(body::plain(vec![
				Instruction::I64Const(42),
				Instruction::Drop,
				Instruction::End,
			])),
			call_body: Some(body::repeated_dyn(r * INSTR_BENCHMARK_BATCH_SIZE, vec![
				RandomI32(0, num_elements as i32),
				Regular(Instruction::CallIndirect(0, 0)), // we only have one sig: 0
			])),
			inject_stack_metering: true,
			table: Some(TableSegment {
				num_elements,
				function_index: 2, // aux
			}),
			.. Default::default()
		}));
	}: {
		sbox.invoke();
	}

	// w_instr_call_indirect_per_param = w_bench - 1 * w_param
	// Calling a function indirectly causes it to go through a thunk function whose runtime
	// linearly depend on the amount of parameters to this function.
	// Please note that this is not necessary with a direct call.
	instr_call_indirect_per_param {
		let p in 0 .. Contracts::<T>::current_schedule().limits.parameters;
		let num_elements = Contracts::<T>::current_schedule().limits.table_size;
		use self::code::TableSegment;
		use body::DynInstr::{RandomI32, RandomI64Repeated, Regular};
		let mut sbox = Sandbox::from(&WasmModule::<T>::from(ModuleDefinition {
			// We need to make use of the stack here in order to trigger stack height
			// instrumentation.
			aux_body: Some(body::plain(vec![
				Instruction::I64Const(42),
				Instruction::Drop,
				Instruction::End,
			])),
			aux_arg_num: p,
			call_body: Some(body::repeated_dyn(INSTR_BENCHMARK_BATCH_SIZE, vec![
				RandomI64Repeated(p as usize),
				RandomI32(0, num_elements as i32),
				Regular(Instruction::CallIndirect(p.min(1), 0)), // aux signature: 1 or 0
			])),
			inject_stack_metering: true,
			table: Some(TableSegment {
				num_elements,
				function_index: 2, // aux
			}),
			.. Default::default()
		}));
	}: {
		sbox.invoke();
	}

	// w_local_get = w_bench - 1 * w_param
	instr_local_get {
		let r in 0 .. INSTR_BENCHMARK_BATCHES;
		use body::DynInstr::{RandomGetLocal, Regular};
		let max_locals = Contracts::<T>::current_schedule().limits.stack_height;
		let mut call_body = body::repeated_dyn(r * INSTR_BENCHMARK_BATCH_SIZE, vec![
			RandomGetLocal(0, max_locals),
			Regular(Instruction::Drop),
		]);
		body::inject_locals(&mut call_body, max_locals);
		let mut sbox = Sandbox::from(&WasmModule::<T>::from(ModuleDefinition {
			call_body: Some(call_body),
			.. Default::default()
		}));
	}: {
		sbox.invoke();
	}

	// w_local_set = w_bench - 1 * w_param
	instr_local_set {
		let r in 0 .. INSTR_BENCHMARK_BATCHES;
		use body::DynInstr::{RandomI64Repeated, RandomSetLocal};
		let max_locals = Contracts::<T>::current_schedule().limits.stack_height;
		let mut call_body = body::repeated_dyn(r * INSTR_BENCHMARK_BATCH_SIZE, vec![
			RandomI64Repeated(1),
			RandomSetLocal(0, max_locals),
		]);
		body::inject_locals(&mut call_body, max_locals);
		let mut sbox = Sandbox::from(&WasmModule::<T>::from(ModuleDefinition {
			call_body: Some(call_body),
			.. Default::default()
		}));
	}: {
		sbox.invoke();
	}

	// w_local_tee = w_bench - 2 * w_param
	instr_local_tee {
		let r in 0 .. INSTR_BENCHMARK_BATCHES;
		use body::DynInstr::{RandomI64Repeated, RandomTeeLocal, Regular};
		let max_locals = Contracts::<T>::current_schedule().limits.stack_height;
		let mut call_body = body::repeated_dyn(r * INSTR_BENCHMARK_BATCH_SIZE, vec![
			RandomI64Repeated(1),
			RandomTeeLocal(0, max_locals),
			Regular(Instruction::Drop),
		]);
		body::inject_locals(&mut call_body, max_locals);
		let mut sbox = Sandbox::from(&WasmModule::<T>::from(ModuleDefinition {
			call_body: Some(call_body),
			.. Default::default()
		}));
	}: {
		sbox.invoke();
	}

	// w_global_get = w_bench - 1 * w_param
	instr_global_get {
		let r in 0 .. INSTR_BENCHMARK_BATCHES;
		use body::DynInstr::{RandomGetGlobal, Regular};
		let max_globals = Contracts::<T>::current_schedule().limits.globals;
		let mut sbox = Sandbox::from(&WasmModule::<T>::from(ModuleDefinition {
			call_body: Some(body::repeated_dyn(r * INSTR_BENCHMARK_BATCH_SIZE, vec![
				RandomGetGlobal(0, max_globals),
				Regular(Instruction::Drop),
			])),
			num_globals: max_globals,
			.. Default::default()
		}));
	}: {
		sbox.invoke();
	}

	// w_global_set = w_bench - 1 * w_param
	instr_global_set {
		let r in 0 .. INSTR_BENCHMARK_BATCHES;
		use body::DynInstr::{RandomI64Repeated, RandomSetGlobal};
		let max_globals = Contracts::<T>::current_schedule().limits.globals;
		let mut sbox = Sandbox::from(&WasmModule::<T>::from(ModuleDefinition {
			call_body: Some(body::repeated_dyn(r * INSTR_BENCHMARK_BATCH_SIZE, vec![
				RandomI64Repeated(1),
				RandomSetGlobal(0, max_globals),
			])),
			num_globals: max_globals,
			.. Default::default()
		}));
	}: {
		sbox.invoke();
	}

	// w_memory_get = w_bench - 1 * w_param
	instr_memory_current {
		let r in 0 .. INSTR_BENCHMARK_BATCHES;
		let mut sbox = Sandbox::from(&WasmModule::<T>::from(ModuleDefinition {
			memory: Some(ImportedMemory::max::<T>()),
			call_body: Some(body::repeated(r * INSTR_BENCHMARK_BATCH_SIZE, &[
				Instruction::CurrentMemory(0),
				Instruction::Drop
			])),
			.. Default::default()
		}));
	}: {
		sbox.invoke();
	}

	// w_memory_grow = w_bench - 2 * w_param
	// We can only allow allocate as much memory as it is allowed in a a contract.
	// Therefore the repeat count is limited by the maximum memory any contract can have.
	// Using a contract with more memory will skew the benchmark because the runtime of grow
	// depends on how much memory is already allocated.
	instr_memory_grow {
		let r in 0 .. 1;
		let max_pages = ImportedMemory::max::<T>().max_pages;
		let mut sbox = Sandbox::from(&WasmModule::<T>::from(ModuleDefinition {
			memory: Some(ImportedMemory {
				min_pages: 0,
				max_pages,
			}),
			call_body: Some(body::repeated(r * max_pages, &[
				Instruction::I32Const(1),
				Instruction::GrowMemory(0),
				Instruction::Drop,
			])),
			.. Default::default()
		}));
	}: {
		sbox.invoke();
	}

	// Unary numeric instructions.
	// All use w = w_bench - 2 * w_param.

	instr_i64clz {
		let r in 0 .. INSTR_BENCHMARK_BATCHES;
		let mut sbox = Sandbox::from(&WasmModule::<T>::unary_instr(
			Instruction::I64Clz,
			r * INSTR_BENCHMARK_BATCH_SIZE,
		));
	}: {
		sbox.invoke();
	}

	instr_i64ctz {
		let r in 0 .. INSTR_BENCHMARK_BATCHES;
		let mut sbox = Sandbox::from(&WasmModule::<T>::unary_instr(
			Instruction::I64Ctz,
			r * INSTR_BENCHMARK_BATCH_SIZE,
		));
	}: {
		sbox.invoke();
	}

	instr_i64popcnt {
		let r in 0 .. INSTR_BENCHMARK_BATCHES;
		let mut sbox = Sandbox::from(&WasmModule::<T>::unary_instr(
			Instruction::I64Popcnt,
			r * INSTR_BENCHMARK_BATCH_SIZE,
		));
	}: {
		sbox.invoke();
	}

	instr_i64eqz {
		let r in 0 .. INSTR_BENCHMARK_BATCHES;
		let mut sbox = Sandbox::from(&WasmModule::<T>::unary_instr(
			Instruction::I64Eqz,
			r * INSTR_BENCHMARK_BATCH_SIZE,
		));
	}: {
		sbox.invoke();
	}

	instr_i64extendsi32 {
		let r in 0 .. INSTR_BENCHMARK_BATCHES;
		use body::DynInstr::{RandomI32Repeated, Regular};
		let mut sbox = Sandbox::from(&WasmModule::<T>::from(ModuleDefinition {
			call_body: Some(body::repeated_dyn(r * INSTR_BENCHMARK_BATCH_SIZE, vec![
				RandomI32Repeated(1),
				Regular(Instruction::I64ExtendSI32),
				Regular(Instruction::Drop),
			])),
			.. Default::default()
		}));
	}: {
		sbox.invoke();
	}

	instr_i64extendui32 {
		let r in 0 .. INSTR_BENCHMARK_BATCHES;
		use body::DynInstr::{RandomI32Repeated, Regular};
		let mut sbox = Sandbox::from(&WasmModule::<T>::from(ModuleDefinition {
			call_body: Some(body::repeated_dyn(r * INSTR_BENCHMARK_BATCH_SIZE, vec![
				RandomI32Repeated(1),
				Regular(Instruction::I64ExtendUI32),
				Regular(Instruction::Drop),
			])),
			.. Default::default()
		}));
	}: {
		sbox.invoke();
	}

	instr_i32wrapi64 {
		let r in 0 .. INSTR_BENCHMARK_BATCHES;
		let mut sbox = Sandbox::from(&WasmModule::<T>::unary_instr(
			Instruction::I32WrapI64,
			r * INSTR_BENCHMARK_BATCH_SIZE,
		));
	}: {
		sbox.invoke();
	}

	// Binary numeric instructions.
	// All use w = w_bench - 3 * w_param.

	instr_i64eq {
		let r in 0 .. INSTR_BENCHMARK_BATCHES;
		let mut sbox = Sandbox::from(&WasmModule::<T>::binary_instr(
			Instruction::I64Eq,
			r * INSTR_BENCHMARK_BATCH_SIZE,
		));
	}: {
		sbox.invoke();
	}

	instr_i64ne {
		let r in 0 .. INSTR_BENCHMARK_BATCHES;
		let mut sbox = Sandbox::from(&WasmModule::<T>::binary_instr(
			Instruction::I64Ne,
			r * INSTR_BENCHMARK_BATCH_SIZE,
		));
	}: {
		sbox.invoke();
	}

	instr_i64lts {
		let r in 0 .. INSTR_BENCHMARK_BATCHES;
		let mut sbox = Sandbox::from(&WasmModule::<T>::binary_instr(
			Instruction::I64LtS,
			r * INSTR_BENCHMARK_BATCH_SIZE,
		));
	}: {
		sbox.invoke();
	}

	instr_i64ltu {
		let r in 0 .. INSTR_BENCHMARK_BATCHES;
		let mut sbox = Sandbox::from(&WasmModule::<T>::binary_instr(
			Instruction::I64LtU,
			r * INSTR_BENCHMARK_BATCH_SIZE,
		));
	}: {
		sbox.invoke();
	}

	instr_i64gts {
		let r in 0 .. INSTR_BENCHMARK_BATCHES;
		let mut sbox = Sandbox::from(&WasmModule::<T>::binary_instr(
			Instruction::I64GtS,
			r * INSTR_BENCHMARK_BATCH_SIZE,
		));
	}: {
		sbox.invoke();
	}

	instr_i64gtu {
		let r in 0 .. INSTR_BENCHMARK_BATCHES;
		let mut sbox = Sandbox::from(&WasmModule::<T>::binary_instr(
			Instruction::I64GtU,
			r * INSTR_BENCHMARK_BATCH_SIZE,
		));
	}: {
		sbox.invoke();
	}

	instr_i64les {
		let r in 0 .. INSTR_BENCHMARK_BATCHES;
		let mut sbox = Sandbox::from(&WasmModule::<T>::binary_instr(
			Instruction::I64LeS,
			r * INSTR_BENCHMARK_BATCH_SIZE,
		));
	}: {
		sbox.invoke();
	}

	instr_i64leu {
		let r in 0 .. INSTR_BENCHMARK_BATCHES;
		let mut sbox = Sandbox::from(&WasmModule::<T>::binary_instr(
			Instruction::I64LeU,
			r * INSTR_BENCHMARK_BATCH_SIZE,
		));
	}: {
		sbox.invoke();
	}

	instr_i64ges {
		let r in 0 .. INSTR_BENCHMARK_BATCHES;
		let mut sbox = Sandbox::from(&WasmModule::<T>::binary_instr(
			Instruction::I64GeS,
			r * INSTR_BENCHMARK_BATCH_SIZE,
		));
	}: {
		sbox.invoke();
	}

	instr_i64geu {
		let r in 0 .. INSTR_BENCHMARK_BATCHES;
		let mut sbox = Sandbox::from(&WasmModule::<T>::binary_instr(
			Instruction::I64GeU,
			r * INSTR_BENCHMARK_BATCH_SIZE,
		));
	}: {
		sbox.invoke();
	}

	instr_i64add {
		let r in 0 .. INSTR_BENCHMARK_BATCHES;
		let mut sbox = Sandbox::from(&WasmModule::<T>::binary_instr(
			Instruction::I64Eq,
			r * INSTR_BENCHMARK_BATCH_SIZE,
		));
	}: {
		sbox.invoke();
	}

	instr_i64sub {
		let r in 0 .. INSTR_BENCHMARK_BATCHES;
		let mut sbox = Sandbox::from(&WasmModule::<T>::binary_instr(
			Instruction::I64Sub,
			r * INSTR_BENCHMARK_BATCH_SIZE,
		));
	}: {
		sbox.invoke();
	}

	instr_i64mul {
		let r in 0 .. INSTR_BENCHMARK_BATCHES;
		let mut sbox = Sandbox::from(&WasmModule::<T>::binary_instr(
			Instruction::I64Mul,
			r * INSTR_BENCHMARK_BATCH_SIZE,
		));
	}: {
		sbox.invoke();
	}

	instr_i64divs {
		let r in 0 .. INSTR_BENCHMARK_BATCHES;
		let mut sbox = Sandbox::from(&WasmModule::<T>::binary_instr(
			Instruction::I64DivS,
			r * INSTR_BENCHMARK_BATCH_SIZE,
		));
	}: {
		sbox.invoke();
	}

	instr_i64divu {
		let r in 0 .. INSTR_BENCHMARK_BATCHES;
		let mut sbox = Sandbox::from(&WasmModule::<T>::binary_instr(
			Instruction::I64DivU,
			r * INSTR_BENCHMARK_BATCH_SIZE,
		));
	}: {
		sbox.invoke();
	}

	instr_i64rems {
		let r in 0 .. INSTR_BENCHMARK_BATCHES;
		let mut sbox = Sandbox::from(&WasmModule::<T>::binary_instr(
			Instruction::I64RemS,
			r * INSTR_BENCHMARK_BATCH_SIZE,
		));
	}: {
		sbox.invoke();
	}

	instr_i64remu {
		let r in 0 .. INSTR_BENCHMARK_BATCHES;
		let mut sbox = Sandbox::from(&WasmModule::<T>::binary_instr(
			Instruction::I64RemU,
			r * INSTR_BENCHMARK_BATCH_SIZE,
		));
	}: {
		sbox.invoke();
	}

	instr_i64and {
		let r in 0 .. INSTR_BENCHMARK_BATCHES;
		let mut sbox = Sandbox::from(&WasmModule::<T>::binary_instr(
			Instruction::I64And,
			r * INSTR_BENCHMARK_BATCH_SIZE,
		));
	}: {
		sbox.invoke();
	}

	instr_i64or {
		let r in 0 .. INSTR_BENCHMARK_BATCHES;
		let mut sbox = Sandbox::from(&WasmModule::<T>::binary_instr(
			Instruction::I64Or,
			r * INSTR_BENCHMARK_BATCH_SIZE,
		));
	}: {
		sbox.invoke();
	}

	instr_i64xor {
		let r in 0 .. INSTR_BENCHMARK_BATCHES;
		let mut sbox = Sandbox::from(&WasmModule::<T>::binary_instr(
			Instruction::I64Xor,
			r * INSTR_BENCHMARK_BATCH_SIZE,
		));
	}: {
		sbox.invoke();
	}

	instr_i64shl {
		let r in 0 .. INSTR_BENCHMARK_BATCHES;
		let mut sbox = Sandbox::from(&WasmModule::<T>::binary_instr(
			Instruction::I64Shl,
			r * INSTR_BENCHMARK_BATCH_SIZE,
		));
	}: {
		sbox.invoke();
	}

	instr_i64shrs {
		let r in 0 .. INSTR_BENCHMARK_BATCHES;
		let mut sbox = Sandbox::from(&WasmModule::<T>::binary_instr(
			Instruction::I64ShrS,
			r * INSTR_BENCHMARK_BATCH_SIZE,
		));
	}: {
		sbox.invoke();
	}

	instr_i64shru {
		let r in 0 .. INSTR_BENCHMARK_BATCHES;
		let mut sbox = Sandbox::from(&WasmModule::<T>::binary_instr(
			Instruction::I64ShrU,
			r * INSTR_BENCHMARK_BATCH_SIZE,
		));
	}: {
		sbox.invoke();
	}

	instr_i64rotl {
		let r in 0 .. INSTR_BENCHMARK_BATCHES;
		let mut sbox = Sandbox::from(&WasmModule::<T>::binary_instr(
			Instruction::I64Rotl,
			r * INSTR_BENCHMARK_BATCH_SIZE,
		));
	}: {
		sbox.invoke();
	}

	instr_i64rotr {
		let r in 0 .. INSTR_BENCHMARK_BATCHES;
		let mut sbox = Sandbox::from(&WasmModule::<T>::binary_instr(
			Instruction::I64Rotr,
			r * INSTR_BENCHMARK_BATCH_SIZE,
		));
	}: {
		sbox.invoke();
	}

	// This is no benchmark. It merely exist to have an easy way to pretty print the curently
	// configured `Schedule` during benchmark development.
	// It can be outputed using the following command:
	// cargo run --manifest-path=bin/node/cli/Cargo.toml --release \
	//     --features runtime-benchmarks -- benchmark --dev --execution=native \
	//     -p pallet_contracts -e print_schedule --no-median-slopes --no-min-squares
	#[extra]
	print_schedule {
		#[cfg(feature = "std")]
		println!("{:#?}", Schedule::<T>::default());
		#[cfg(not(feature = "std"))]
		return Err("Run this bench with a native runtime in order to see the schedule.");
	}: {}
=======
	}: call(origin, instance.addr, 0u32.into(), Weight::max_value(), vec![])
>>>>>>> d766e229
}

#[cfg(test)]
mod tests {
	use super::*;
	use crate::tests::{ExtBuilder, Test};
	use frame_support::assert_ok;
	use paste::paste;

	macro_rules! create_test {
		($name:ident) => {
			#[test]
			fn $name() {
				ExtBuilder::default().build().execute_with(|| {
					assert_ok!(paste!{
						[<test_benchmark_ $name>]::<Test>()
					});
				});
			}
		}
	}

	create_test!(update_schedule);
	create_test!(put_code);
	create_test!(instantiate);
	create_test!(call);
	create_test!(claim_surcharge);

	create_test!(seal_caller);
	create_test!(seal_address);
	create_test!(seal_gas_left);
	create_test!(seal_balance);
	create_test!(seal_value_transferred);
	create_test!(seal_minimum_balance);
	create_test!(seal_tombstone_deposit);
	create_test!(seal_rent_allowance);
	create_test!(seal_block_number);
	create_test!(seal_now);
	create_test!(seal_weight_to_fee);
	create_test!(seal_gas);
	create_test!(seal_input);
	create_test!(seal_input_per_kb);
	create_test!(seal_return);
	create_test!(seal_return_per_kb);
	create_test!(seal_terminate);
	create_test!(seal_restore_to);
	create_test!(seal_restore_to_per_delta);
	create_test!(seal_random);
	create_test!(seal_deposit_event);
	create_test!(seal_deposit_event_per_topic_and_kb);
	create_test!(seal_set_rent_allowance);
	create_test!(seal_set_storage);
	create_test!(seal_set_storage_per_kb);
	create_test!(seal_get_storage);
	create_test!(seal_get_storage_per_kb);
	create_test!(seal_transfer);
	create_test!(seal_call);
	create_test!(seal_call_per_transfer_input_output_kb);
	create_test!(seal_clear_storage);
	create_test!(seal_hash_sha2_256);
	create_test!(seal_hash_sha2_256_per_kb);
	create_test!(seal_hash_keccak_256);
	create_test!(seal_hash_keccak_256_per_kb);
	create_test!(seal_hash_blake2_256);
	create_test!(seal_hash_blake2_256_per_kb);
	create_test!(seal_hash_blake2_128);
	create_test!(seal_hash_blake2_128_per_kb);

	create_test!(instr_i64const);
	create_test!(instr_i64load);
	create_test!(instr_i64store);
	create_test!(instr_select);
	create_test!(instr_if);
	create_test!(instr_br);
	create_test!(instr_br_if);
	create_test!(instr_br_table);
	create_test!(instr_br_table_per_entry);
	create_test!(instr_call);
	create_test!(instr_call_indirect);
	create_test!(instr_call_indirect_per_param);
	create_test!(instr_local_get);
	create_test!(instr_local_set);
	create_test!(instr_local_tee);
	create_test!(instr_global_get);
	create_test!(instr_global_set);
	create_test!(instr_memory_current);
	create_test!(instr_memory_grow);
	create_test!(instr_i64clz);
	create_test!(instr_i64ctz);
	create_test!(instr_i64popcnt);
	create_test!(instr_i64eqz);
	create_test!(instr_i64extendsi32);
	create_test!(instr_i64extendui32);
	create_test!(instr_i32wrapi64);
	create_test!(instr_i64eq);
	create_test!(instr_i64ne);
	create_test!(instr_i64lts);
	create_test!(instr_i64ltu);
	create_test!(instr_i64gts);
	create_test!(instr_i64gtu);
	create_test!(instr_i64les);
	create_test!(instr_i64leu);
	create_test!(instr_i64ges);
	create_test!(instr_i64geu);
	create_test!(instr_i64add);
	create_test!(instr_i64sub);
	create_test!(instr_i64mul);
	create_test!(instr_i64divs);
	create_test!(instr_i64divu);
	create_test!(instr_i64rems);
	create_test!(instr_i64remu);
	create_test!(instr_i64and);
	create_test!(instr_i64or);
	create_test!(instr_i64xor);
	create_test!(instr_i64shl);
	create_test!(instr_i64shrs);
	create_test!(instr_i64shru);
	create_test!(instr_i64rotl);
	create_test!(instr_i64rotr);
}<|MERGE_RESOLUTION|>--- conflicted
+++ resolved
@@ -126,7 +126,7 @@
 		// undesired implicit bump (which messes with rent collection), wo do the bump ourselfs
 		// in the setup closure so that both the instantiate and subsequent call are run with the
 		// same block number.
-		System::<T>::set_block_number(1.into());
+		System::<T>::set_block_number(1u32.into());
 
 		Contracts::<T>::put_code_raw(module.code)?;
 		Contracts::<T>::instantiate(
@@ -245,20 +245,6 @@
 	BalanceOf::<T>::max_value() / 2u32.into()
 }
 
-<<<<<<< HEAD
-=======
-/// Set the block number to one.
-///
-/// The default block number is zero. The benchmarking system bumps the block number
-/// to one for the benchmarking closure when it is set to zero. In order to prevent this
-/// undesired implicit bump (which messes with rent collection), wo do the bump ourselfs
-/// in the setup closure so that both the instantiate and subsequent call are run with the
-/// same block number.
-fn init_block_number<T: Trait>() {
-	System::<T>::set_block_number(1u32.into());
-}
-
->>>>>>> d766e229
 benchmarks! {
 	_ {
 	}
@@ -1599,8 +1585,7 @@
 			"seal_hash_blake2_128", API_BENCHMARK_BATCH_SIZE, n * 1024,
 		), vec![], Endow::Max)?;
 		let origin = RawOrigin::Signed(instance.caller.clone());
-<<<<<<< HEAD
-	}: call(origin, instance.addr, 0.into(), Weight::max_value(), vec![])
+	}: call(origin, instance.addr, 0u32.into(), Weight::max_value(), vec![])
 
 	// We make the assumption that pushing a constant and dropping a value takes roughly
 	// the same amount of time. We follow that `t.load` and `drop` both have the weight
@@ -2381,9 +2366,6 @@
 		#[cfg(not(feature = "std"))]
 		return Err("Run this bench with a native runtime in order to see the schedule.");
 	}: {}
-=======
-	}: call(origin, instance.addr, 0u32.into(), Weight::max_value(), vec![])
->>>>>>> d766e229
 }
 
 #[cfg(test)]
