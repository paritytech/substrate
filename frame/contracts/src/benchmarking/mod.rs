// This file is part of Substrate.

// Copyright (C) 2020-2022 Parity Technologies (UK) Ltd.
// SPDX-License-Identifier: Apache-2.0

// Licensed under the Apache License, Version 2.0 (the "License");
// you may not use this file except in compliance with the License.
// You may obtain a copy of the License at
//
// 	http://www.apache.org/licenses/LICENSE-2.0
//
// Unless required by applicable law or agreed to in writing, software
// distributed under the License is distributed on an "AS IS" BASIS,
// WITHOUT WARRANTIES OR CONDITIONS OF ANY KIND, either express or implied.
// See the License for the specific language governing permissions and
// limitations under the License.

//! Benchmarks for the contracts pallet

#![cfg(feature = "runtime-benchmarks")]

mod code;
mod sandbox;

use self::{
	code::{
		body::{self, DynInstr::*},
		DataSegment, ImportedFunction, ImportedMemory, Location, ModuleDefinition, WasmModule,
	},
	sandbox::Sandbox,
};
use crate::{
	exec::{AccountIdOf, FixSizedKey, VarSizedKey},
	schedule::{API_BENCHMARK_BATCH_SIZE, INSTR_BENCHMARK_BATCH_SIZE},
	storage::Storage,
	wasm::CallFlags,
	Pallet as Contracts, *,
};
use codec::{Encode, MaxEncodedLen};
use frame_benchmarking::v1::{account, benchmarks, whitelisted_caller};
use frame_support::weights::Weight;
use frame_system::RawOrigin;
use sp_runtime::{
	traits::{Bounded, Hash},
	Perbill,
};
use sp_std::prelude::*;
use wasm_instrument::parity_wasm::elements::{BlockType, BrTableData, Instruction, ValueType};

/// How many batches we do per API benchmark.
const API_BENCHMARK_BATCHES: u32 = 20;

/// How many batches we do per Instruction benchmark.
const INSTR_BENCHMARK_BATCHES: u32 = 50;

/// An instantiated and deployed contract.
struct Contract<T: Config> {
	caller: T::AccountId,
	account_id: T::AccountId,
	addr: AccountIdLookupOf<T>,
	value: BalanceOf<T>,
}

impl<T: Config> Contract<T>
where
	<BalanceOf<T> as HasCompact>::Type: Clone + Eq + PartialEq + Debug + TypeInfo + Encode,
{
	/// Create new contract and use a default account id as instantiator.
	fn new(module: WasmModule<T>, data: Vec<u8>) -> Result<Contract<T>, &'static str> {
		Self::with_index(0, module, data)
	}

	/// Create new contract and use an account id derived from the supplied index as instantiator.
	fn with_index(
		index: u32,
		module: WasmModule<T>,
		data: Vec<u8>,
	) -> Result<Contract<T>, &'static str> {
		Self::with_caller(account("instantiator", index, 0), module, data)
	}

	/// Create new contract and use the supplied `caller` as instantiator.
	fn with_caller(
		caller: T::AccountId,
		module: WasmModule<T>,
		data: Vec<u8>,
	) -> Result<Contract<T>, &'static str> {
		let value = Pallet::<T>::min_balance();
		T::Currency::make_free_balance_be(&caller, caller_funding::<T>());
		let salt = vec![0xff];
		let addr = Contracts::<T>::contract_address(&caller, &module.hash, &data, &salt);

		Contracts::<T>::store_code_raw(module.code, caller.clone())?;
		Contracts::<T>::instantiate(
			RawOrigin::Signed(caller.clone()).into(),
			value,
			Weight::MAX,
			None,
			module.hash,
			data,
			salt,
		)?;

		let result =
			Contract { caller, account_id: addr.clone(), addr: T::Lookup::unlookup(addr), value };

		ContractInfoOf::<T>::insert(&result.account_id, result.info()?);

		Ok(result)
	}

	/// Create a new contract with the supplied storage item count and size each.
	fn with_storage(
		code: WasmModule<T>,
		stor_num: u32,
		stor_size: u32,
	) -> Result<Self, &'static str> {
		let contract = Contract::<T>::new(code, vec![])?;
		let storage_items = (0..stor_num)
			.map(|i| {
				let hash = T::Hashing::hash_of(&i)
					.as_ref()
					.try_into()
					.map_err(|_| "Hash too big for storage key")?;
				Ok((hash, vec![42u8; stor_size as usize]))
			})
			.collect::<Result<Vec<_>, &'static str>>()?;
		contract.store(&storage_items)?;
		Ok(contract)
	}

	/// Store the supplied storage items into this contracts storage.
	fn store(&self, items: &Vec<(FixSizedKey, Vec<u8>)>) -> Result<(), &'static str> {
		let info = self.info()?;
		for item in items {
			Storage::<T>::write(
				&info.trie_id,
				&item.0 as &FixSizedKey,
				Some(item.1.clone()),
				None,
				false,
			)
			.map_err(|_| "Failed to write storage to restoration dest")?;
		}
		<ContractInfoOf<T>>::insert(&self.account_id, info);
		Ok(())
	}

	/// Get the `ContractInfo` of the `addr` or an error if it no longer exists.
	fn address_info(addr: &T::AccountId) -> Result<ContractInfo<T>, &'static str> {
		ContractInfoOf::<T>::get(addr).ok_or("Expected contract to exist at this point.")
	}

	/// Get the `ContractInfo` of this contract or an error if it no longer exists.
	fn info(&self) -> Result<ContractInfo<T>, &'static str> {
		Self::address_info(&self.account_id)
	}

	/// Set the balance of the contract to the supplied amount.
	fn set_balance(&self, balance: BalanceOf<T>) {
		T::Currency::make_free_balance_be(&self.account_id, balance);
	}

	/// Returns `true` iff all storage entries related to code storage exist.
	fn code_exists(hash: &CodeHash<T>) -> bool {
		<PristineCode<T>>::contains_key(hash) &&
			<CodeStorage<T>>::contains_key(&hash) &&
			<OwnerInfoOf<T>>::contains_key(&hash)
	}

	/// Returns `true` iff no storage entry related to code storage exist.
	fn code_removed(hash: &CodeHash<T>) -> bool {
		!<PristineCode<T>>::contains_key(hash) &&
			!<CodeStorage<T>>::contains_key(&hash) &&
			!<OwnerInfoOf<T>>::contains_key(&hash)
	}
}

/// The funding that each account that either calls or instantiates contracts is funded with.
fn caller_funding<T: Config>() -> BalanceOf<T> {
	BalanceOf::<T>::max_value() / 2u32.into()
}

/// Load the specified contract file from disk by including it into the runtime.
///
/// We need to load a different version of ink! contracts when the benchmark is run as
/// a test. This is because ink! contracts depend on the sizes of types that are defined
/// differently in the test environment. Solang is more lax in that regard.
macro_rules! load_benchmark {
	($name:expr) => {{
		#[cfg(not(test))]
		{
			include_bytes!(concat!("../../benchmarks/", $name, ".wasm"))
		}
		#[cfg(test)]
		{
			include_bytes!(concat!("../../benchmarks/", $name, "_test.wasm"))
		}
	}};
}

benchmarks! {
	where_clause { where
		<BalanceOf<T> as codec::HasCompact>::Type: Clone + Eq + PartialEq + sp_std::fmt::Debug + scale_info::TypeInfo + codec::Encode,
	}

	// The base weight consumed on processing contracts deletion queue.
	#[pov_mode = Measured]
	on_process_deletion_queue_batch {}: {
		Storage::<T>::process_deletion_queue_batch(Weight::MAX)
	}

	#[skip_meta]
	#[pov_mode = Measured]
	on_initialize_per_trie_key {
		let k in 0..1024;
		let instance = Contract::<T>::with_storage(WasmModule::dummy(), k, T::Schedule::get().limits.payload_len)?;
		Storage::<T>::queue_trie_for_deletion(&instance.info()?)?;
	}: {
		Storage::<T>::process_deletion_queue_batch(Weight::MAX)
	}

	#[pov_mode = Measured]
	on_initialize_per_queue_item {
		let q in 0..1024.min(T::DeletionQueueDepth::get());
		for i in 0 .. q {
			let instance = Contract::<T>::with_index(i, WasmModule::dummy(), vec![])?;
			Storage::<T>::queue_trie_for_deletion(&instance.info()?)?;
			ContractInfoOf::<T>::remove(instance.account_id);
		}
	}: {
		Storage::<T>::process_deletion_queue_batch(Weight::MAX)
	}

	// This benchmarks the additional weight that is charged when a contract is executed the
	// first time after a new schedule was deployed: For every new schedule a contract needs
	// to re-run the instrumentation once.
	#[pov_mode = Measured]
	reinstrument {
		let c in 0 .. Perbill::from_percent(49).mul_ceil(T::MaxCodeLen::get());
		let WasmModule { code, hash, .. } = WasmModule::<T>::sized(c, Location::Call);
		Contracts::<T>::store_code_raw(code, whitelisted_caller())?;
		let schedule = T::Schedule::get();
		let mut gas_meter = GasMeter::new(Weight::MAX);
		let mut module = PrefabWasmModule::from_storage(hash, &schedule, &mut gas_meter)?;
	}: {
		Contracts::<T>::reinstrument_module(&mut module, &schedule)?;
	}

	// This benchmarks the overhead of loading a code of size `c` byte from storage and into
	// the sandbox. This does **not** include the actual execution for which the gas meter
	// is responsible. This is achieved by generating all code to the `deploy` function
	// which is in the wasm module but not executed on `call`.
	// The results are supposed to be used as `call_with_code_kb(c) - call_with_code_kb(0)`.
	#[pov_mode = Measured]
	call_with_code_per_byte {
		let c in 0 .. T::MaxCodeLen::get();
		let instance = Contract::<T>::with_caller(
			whitelisted_caller(), WasmModule::sized(c, Location::Deploy), vec![],
		)?;
		let value = Pallet::<T>::min_balance();
		let origin = RawOrigin::Signed(instance.caller.clone());
		let callee = instance.addr;
	}: call(origin, callee, value, Weight::MAX, None, vec![])

	// This constructs a contract that is maximal expensive to instrument.
	// It creates a maximum number of metering blocks per byte.
	// The size of the salt influences the runtime because is is hashed in order to
	// determine the contract address. All code is generated to the `call` function so that
	// we don't benchmark the actual execution of this code but merely what it takes to load
	// a code of that size into the sandbox.
	//
	// `c`: Size of the code in kilobytes.
	// `i`: Size of the input in kilobytes.
	// `s`: Size of the salt in kilobytes.
	//
	// # Note
	//
	// We cannot let `c` grow to the maximum code size because the code is not allowed
	// to be larger than the maximum size **after instrumentation**.
	#[pov_mode = Measured]
	instantiate_with_code {
		let c in 0 .. Perbill::from_percent(49).mul_ceil(T::MaxCodeLen::get());
		let i in 0 .. code::max_pages::<T>() * 64 * 1024;
		let s in 0 .. code::max_pages::<T>() * 64 * 1024;
		let input = vec![42u8; i as usize];
		let salt = vec![42u8; s as usize];
		let value = Pallet::<T>::min_balance();
		let caller = whitelisted_caller();
		T::Currency::make_free_balance_be(&caller, caller_funding::<T>());
		let WasmModule { code, hash, .. } = WasmModule::<T>::sized(c, Location::Call);
		let origin = RawOrigin::Signed(caller.clone());
		let addr = Contracts::<T>::contract_address(&caller, &hash, &input, &salt);
	}: _(origin, value, Weight::MAX, None, code, input, salt)
	verify {
		// the contract itself does not trigger any reserves
		let deposit = T::Currency::reserved_balance(&addr);
		// uploading the code reserves some balance in the callers account
		let code_deposit = T::Currency::reserved_balance(&caller);
		assert_eq!(
			T::Currency::free_balance(&caller),
			caller_funding::<T>() - value - deposit - code_deposit,
		);
		// contract has the full value
		assert_eq!(T::Currency::free_balance(&addr), value);
		// instantiate should leave a contract
		Contract::<T>::address_info(&addr)?;
	}

	// Instantiate uses a dummy contract constructor to measure the overhead of the instantiate.
	// `i`: Size of the input in kilobytes.
	// `s`: Size of the salt in kilobytes.
	#[pov_mode = Measured]
	instantiate {
		let i in 0 .. code::max_pages::<T>() * 64 * 1024;
		let s in 0 .. code::max_pages::<T>() * 64 * 1024;
		let input = vec![42u8; i as usize];
		let salt = vec![42u8; s as usize];
		let value = Pallet::<T>::min_balance();
		let caller = whitelisted_caller();
		T::Currency::make_free_balance_be(&caller, caller_funding::<T>());
		let WasmModule { code, hash, .. } = WasmModule::<T>::dummy();
		let origin = RawOrigin::Signed(caller.clone());
		let addr = Contracts::<T>::contract_address(&caller, &hash, &input, &salt);
		Contracts::<T>::store_code_raw(code, caller.clone())?;
	}: _(origin, value, Weight::MAX, None, hash, input, salt)
	verify {
		// the contract itself does not trigger any reserves
		let deposit = T::Currency::reserved_balance(&addr);
		// value was removed from the caller
		assert_eq!(T::Currency::free_balance(&caller), caller_funding::<T>() - value - deposit);
		// contract has the full value
		assert_eq!(T::Currency::free_balance(&addr), value);
		// instantiate should leave a contract
		Contract::<T>::address_info(&addr)?;
	}

	// We just call a dummy contract to measure the overhead of the call extrinsic.
	// The size of the data has no influence on the costs of this extrinsic as long as the contract
	// won't call `seal_input` in its constructor to copy the data to contract memory.
	// The dummy contract used here does not do this. The costs for the data copy is billed as
	// part of `seal_input`. The costs for invoking a contract of a specific size are not part
	// of this benchmark because we cannot know the size of the contract when issuing a call
	// transaction. See `invoke_per_code_kb` for this.
	#[pov_mode = Measured]
	call {
		let data = vec![42u8; 1024];
		let instance = Contract::<T>::with_caller(
			whitelisted_caller(), WasmModule::dummy(), vec![],
		)?;
		let value = Pallet::<T>::min_balance();
		let origin = RawOrigin::Signed(instance.caller.clone());
		let callee = instance.addr.clone();
		let before = T::Currency::free_balance(&instance.account_id);
	}: _(origin, callee, value, Weight::MAX, None, data)
	verify {
		// the contract itself does not trigger any reserves
		let deposit = T::Currency::reserved_balance(&instance.account_id);
		// value and value transfered via call should be removed from the caller
		assert_eq!(
			T::Currency::free_balance(&instance.caller),
			caller_funding::<T>() - instance.value - value - deposit,
		);
		// contract should have received the value
		assert_eq!(T::Currency::free_balance(&instance.account_id), before + value);
		// contract should still exist
		instance.info()?;
	}

	// This constructs a contract that is maximal expensive to instrument.
	// It creates a maximum number of metering blocks per byte.
	// `c`: Size of the code in kilobytes.
	//
	// # Note
	//
	// We cannot let `c` grow to the maximum code size because the code is not allowed
	// to be larger than the maximum size **after instrumentation**.
	#[pov_mode = Measured]
	upload_code {
		let c in 0 .. Perbill::from_percent(49).mul_ceil(T::MaxCodeLen::get());
		let caller = whitelisted_caller();
		T::Currency::make_free_balance_be(&caller, caller_funding::<T>());
		let WasmModule { code, hash, .. } = WasmModule::<T>::sized(c, Location::Call);
		let origin = RawOrigin::Signed(caller.clone());
	}: _(origin, code, None, Determinism::Deterministic)
	verify {
		// uploading the code reserves some balance in the callers account
		assert!(T::Currency::reserved_balance(&caller) > 0u32.into());
		assert!(<Contract<T>>::code_exists(&hash));
	}

	// Removing code does not depend on the size of the contract because all the information
	// needed to verify the removal claim (refcount, owner) is stored in a separate storage
	// item (`OwnerInfoOf`).
	#[pov_mode = Measured]
	remove_code {
		let caller = whitelisted_caller();
		T::Currency::make_free_balance_be(&caller, caller_funding::<T>());
		let WasmModule { code, hash, .. } = WasmModule::<T>::dummy();
		let origin = RawOrigin::Signed(caller.clone());
		let uploaded = <Contracts<T>>::bare_upload_code(caller.clone(), code, None, Determinism::Deterministic)?;
		assert_eq!(uploaded.code_hash, hash);
		assert_eq!(uploaded.deposit, T::Currency::reserved_balance(&caller));
		assert!(<Contract<T>>::code_exists(&hash));
	}: _(origin, hash)
	verify {
		// removing the code should have unreserved the deposit
		assert_eq!(T::Currency::reserved_balance(&caller), 0u32.into());
		assert!(<Contract<T>>::code_removed(&hash));
	}

	#[pov_mode = Measured]
	set_code {
		let instance = <Contract<T>>::with_caller(
			whitelisted_caller(), WasmModule::dummy(), vec![],
		)?;
		// we just add some bytes so that the code hash is different
		let WasmModule { code, hash, .. } = <WasmModule<T>>::dummy_with_bytes(128);
		<Contracts<T>>::store_code_raw(code, instance.caller.clone())?;
		let callee = instance.addr.clone();
		assert_ne!(instance.info()?.code_hash, hash);
	}: _(RawOrigin::Root, callee, hash)
	verify {
		assert_eq!(instance.info()?.code_hash, hash);
	}

	#[pov_mode = Measured]
	seal_caller {
		let r in 0 .. API_BENCHMARK_BATCHES;
		let instance = Contract::<T>::new(WasmModule::getter(
			"seal0", "seal_caller", r * API_BENCHMARK_BATCH_SIZE
		), vec![])?;
		let origin = RawOrigin::Signed(instance.caller.clone());
	}: call(origin, instance.addr, 0u32.into(), Weight::MAX, None, vec![])

	#[pov_mode = Measured]
	seal_is_contract {
		let r in 0 .. API_BENCHMARK_BATCHES;
		let accounts = (0 .. r * API_BENCHMARK_BATCH_SIZE)
			.map(|n| account::<T::AccountId>("account", n, 0))
			.collect::<Vec<_>>();
		let account_len = accounts.get(0).map(|i| i.encode().len()).unwrap_or(0);
		let accounts_bytes = accounts.iter().flat_map(|a| a.encode()).collect::<Vec<_>>();
		let code = WasmModule::<T>::from(ModuleDefinition {
			memory: Some(ImportedMemory::max::<T>()),
			imported_functions: vec![ImportedFunction {
				module: "seal0",
				name: "seal_is_contract",
				params: vec![ValueType::I32],
				return_type: Some(ValueType::I32),
			}],
			data_segments: vec![
				DataSegment {
					offset: 0,
					value: accounts_bytes
				},
			],
			call_body: Some(body::repeated_dyn(r * API_BENCHMARK_BATCH_SIZE, vec![
				Counter(0, account_len as u32), // address_ptr
				Regular(Instruction::Call(0)),
				Regular(Instruction::Drop),
			])),
			.. Default::default()
		});
		let instance = Contract::<T>::new(code, vec![])?;
		let info = instance.info()?;
		// every account would be a contract (worst case)
		for acc in accounts.iter() {
			<ContractInfoOf<T>>::insert(acc, info.clone());
		}
		let origin = RawOrigin::Signed(instance.caller.clone());
	}: call(origin, instance.addr, 0u32.into(), Weight::MAX, None, vec![])

	#[pov_mode = Measured]
	seal_code_hash {
		let r in 0 .. API_BENCHMARK_BATCHES;
		let accounts = (0 .. r * API_BENCHMARK_BATCH_SIZE)
			.map(|n| account::<T::AccountId>("account", n, 0))
			.collect::<Vec<_>>();
		let account_len = accounts.get(0).map(|i| i.encode().len()).unwrap_or(0);
		let accounts_bytes = accounts.iter().flat_map(|a| a.encode()).collect::<Vec<_>>();
		let accounts_len = accounts_bytes.len();
		let pages = code::max_pages::<T>();
		let code = WasmModule::<T>::from(ModuleDefinition {
			memory: Some(ImportedMemory::max::<T>()),
			imported_functions: vec![ImportedFunction {
				module: "seal0",
				name: "seal_code_hash",
				params: vec![ValueType::I32, ValueType::I32, ValueType::I32],
				return_type: Some(ValueType::I32),
			}],
			data_segments: vec![
				DataSegment {
					offset: 0,
					value: 32u32.to_le_bytes().to_vec(), // output length
				},
				DataSegment {
					offset: 36,
					value: accounts_bytes,
				},
			],
			call_body: Some(body::repeated_dyn(r * API_BENCHMARK_BATCH_SIZE, vec![
				Counter(36, account_len as u32), // address_ptr
				Regular(Instruction::I32Const(4)), // ptr to output data
				Regular(Instruction::I32Const(0)), // ptr to output length
				Regular(Instruction::Call(0)),
				Regular(Instruction::Drop),
			])),
			.. Default::default()
		});
		let instance = Contract::<T>::new(code, vec![])?;
		let info = instance.info()?;
		// every account would be a contract (worst case)
		for acc in accounts.iter() {
			<ContractInfoOf<T>>::insert(acc, info.clone());
		}
		let origin = RawOrigin::Signed(instance.caller.clone());
	}: call(origin, instance.addr, 0u32.into(), Weight::MAX, None, vec![])

	#[pov_mode = Measured]
	seal_own_code_hash {
		let r in 0 .. API_BENCHMARK_BATCHES;
		let instance = Contract::<T>::new(WasmModule::getter(
			"seal0", "seal_own_code_hash", r * API_BENCHMARK_BATCH_SIZE
		), vec![])?;
		let origin = RawOrigin::Signed(instance.caller.clone());
	}: call(origin, instance.addr, 0u32.into(), Weight::MAX, None, vec![])

	#[pov_mode = Measured]
	seal_caller_is_origin {
		let r in 0 .. API_BENCHMARK_BATCHES;
		let code = WasmModule::<T>::from(ModuleDefinition {
			memory: Some(ImportedMemory::max::<T>()),
			imported_functions: vec![ImportedFunction {
				module: "seal0",
				name: "seal_caller_is_origin",
				params: vec![],
				return_type: Some(ValueType::I32),
			}],
			call_body: Some(body::repeated(r * API_BENCHMARK_BATCH_SIZE, &[
				Instruction::Call(0),
				Instruction::Drop,
			])),
			.. Default::default()
		});
		let instance = Contract::<T>::new(code, vec![])?;
		let origin = RawOrigin::Signed(instance.caller.clone());
	}: call(origin, instance.addr, 0u32.into(), Weight::MAX, None, vec![])

	#[pov_mode = Measured]
	seal_address {
		let r in 0 .. API_BENCHMARK_BATCHES;
		let instance = Contract::<T>::new(WasmModule::getter(
			"seal0", "seal_address", r * API_BENCHMARK_BATCH_SIZE
		), vec![])?;
		let origin = RawOrigin::Signed(instance.caller.clone());
	}: call(origin, instance.addr, 0u32.into(), Weight::MAX, None, vec![])

	#[pov_mode = Measured]
	seal_gas_left {
		let r in 0 .. API_BENCHMARK_BATCHES;
		let instance = Contract::<T>::new(WasmModule::getter(
			"seal0", "seal_gas_left", r * API_BENCHMARK_BATCH_SIZE
		), vec![])?;
		let origin = RawOrigin::Signed(instance.caller.clone());
	}: call(origin, instance.addr, 0u32.into(), Weight::MAX, None, vec![])

	#[pov_mode = Measured]
	seal_balance {
		let r in 0 .. API_BENCHMARK_BATCHES;
		let instance = Contract::<T>::new(WasmModule::getter(
			"seal0", "seal_balance", r * API_BENCHMARK_BATCH_SIZE
		), vec![])?;
		let origin = RawOrigin::Signed(instance.caller.clone());
	}: call(origin, instance.addr, 0u32.into(), Weight::MAX, None, vec![])

	#[pov_mode = Measured]
	seal_value_transferred {
		let r in 0 .. API_BENCHMARK_BATCHES;
		let instance = Contract::<T>::new(WasmModule::getter(
			"seal0", "seal_value_transferred", r * API_BENCHMARK_BATCH_SIZE
		), vec![])?;
		let origin = RawOrigin::Signed(instance.caller.clone());
	}: call(origin, instance.addr, 0u32.into(), Weight::MAX, None, vec![])

	#[pov_mode = Measured]
	seal_minimum_balance {
		let r in 0 .. API_BENCHMARK_BATCHES;
		let instance = Contract::<T>::new(WasmModule::getter(
			"seal0", "seal_minimum_balance", r * API_BENCHMARK_BATCH_SIZE
		), vec![])?;
		let origin = RawOrigin::Signed(instance.caller.clone());
	}: call(origin, instance.addr, 0u32.into(), Weight::MAX, None, vec![])

	#[pov_mode = Measured]
	seal_block_number {
		let r in 0 .. API_BENCHMARK_BATCHES;
		let instance = Contract::<T>::new(WasmModule::getter(
			"seal0", "seal_block_number", r * API_BENCHMARK_BATCH_SIZE
		), vec![])?;
		let origin = RawOrigin::Signed(instance.caller.clone());
	}: call(origin, instance.addr, 0u32.into(), Weight::MAX, None, vec![])

	#[pov_mode = Measured]
	seal_now {
		let r in 0 .. API_BENCHMARK_BATCHES;
		let instance = Contract::<T>::new(WasmModule::getter(
			"seal0", "seal_now", r * API_BENCHMARK_BATCH_SIZE
		), vec![])?;
		let origin = RawOrigin::Signed(instance.caller.clone());
	}: call(origin, instance.addr, 0u32.into(), Weight::MAX, None, vec![])

	#[pov_mode = Measured]
	seal_weight_to_fee {
		let r in 0 .. API_BENCHMARK_BATCHES;
		let pages = code::max_pages::<T>();
		let code = WasmModule::<T>::from(ModuleDefinition {
			memory: Some(ImportedMemory::max::<T>()),
			imported_functions: vec![ImportedFunction {
				module: "seal0",
				name: "seal_weight_to_fee",
				params: vec![ValueType::I64, ValueType::I32, ValueType::I32],
				return_type: None,
			}],
			data_segments: vec![DataSegment {
				offset: 0,
				value: (pages * 64 * 1024 - 4).to_le_bytes().to_vec(),
			}],
			call_body: Some(body::repeated(r * API_BENCHMARK_BATCH_SIZE, &[
				Instruction::I64Const(500_000),
				Instruction::I32Const(4),
				Instruction::I32Const(0),
				Instruction::Call(0),
			])),
			.. Default::default()
		});
		let instance = Contract::<T>::new(code, vec![])?;
		let origin = RawOrigin::Signed(instance.caller.clone());
	}: call(origin, instance.addr, 0u32.into(), Weight::MAX, None, vec![])

	#[pov_mode = Measured]
	seal_gas {
		let r in 0 .. API_BENCHMARK_BATCHES;
		let code = WasmModule::<T>::from(ModuleDefinition {
			imported_functions: vec![ImportedFunction {
				module: "seal0",
				name: "gas",
				params: vec![ValueType::I64],
				return_type: None,
			}],
			call_body: Some(body::repeated(r * API_BENCHMARK_BATCH_SIZE, &[
				Instruction::I64Const(42),
				Instruction::Call(0),
			])),
			.. Default::default()
		});
		let instance = Contract::<T>::new(code, vec![])?;
		let origin = RawOrigin::Signed(instance.caller.clone());

	}: call(origin, instance.addr, 0u32.into(), Weight::MAX, None, vec![])

	#[pov_mode = Measured]
	seal_input {
		let r in 0 .. API_BENCHMARK_BATCHES;
		let code = WasmModule::<T>::from(ModuleDefinition {
			memory: Some(ImportedMemory::max::<T>()),
			imported_functions: vec![ImportedFunction {
				module: "seal0",
				name: "seal_input",
				params: vec![ValueType::I32, ValueType::I32],
				return_type: None,
			}],
			data_segments: vec![
				DataSegment {
					offset: 0,
					value: 0u32.to_le_bytes().to_vec(),
				},
			],
			call_body: Some(body::repeated(r * API_BENCHMARK_BATCH_SIZE, &[
				Instruction::I32Const(4), // ptr where to store output
				Instruction::I32Const(0), // ptr to length
				Instruction::Call(0),
			])),
			.. Default::default()
		});
		let instance = Contract::<T>::new(code, vec![])?;
		let origin = RawOrigin::Signed(instance.caller.clone());
	}: call(origin, instance.addr, 0u32.into(), Weight::MAX, None, vec![])

	#[pov_mode = Measured]
	seal_input_per_kb {
		let n in 0 .. code::max_pages::<T>() * 64;
		let pages = code::max_pages::<T>();
		let buffer_size = pages * 64 * 1024 - 4;
		let code = WasmModule::<T>::from(ModuleDefinition {
			memory: Some(ImportedMemory::max::<T>()),
			imported_functions: vec![ImportedFunction {
				module: "seal0",
				name: "seal_input",
				params: vec![ValueType::I32, ValueType::I32],
				return_type: None,
			}],
			data_segments: vec![
				DataSegment {
					offset: 0,
					value: buffer_size.to_le_bytes().to_vec(),
				},
			],
			call_body: Some(body::repeated(API_BENCHMARK_BATCH_SIZE, &[
				Instruction::I32Const(4), // ptr where to store output
				Instruction::I32Const(0), // ptr to length
				Instruction::Call(0),
			])),
			.. Default::default()
		});
		let instance = Contract::<T>::new(code, vec![])?;
		let data = vec![42u8; (n * 1024).min(buffer_size) as usize];
		let origin = RawOrigin::Signed(instance.caller.clone());
	}: call(origin, instance.addr, 0u32.into(), Weight::MAX, None, data)

	// We cannot call `seal_return` multiple times. Therefore our weight determination is not
	// as precise as with other APIs. Because this function can only be called once per
	// contract it cannot be used as an attack vector.
	#[pov_mode = Measured]
	seal_return {
		let r in 0 .. 1;
		let code = WasmModule::<T>::from(ModuleDefinition {
			memory: Some(ImportedMemory::max::<T>()),
			imported_functions: vec![ImportedFunction {
				module: "seal0",
				name: "seal_return",
				params: vec![ValueType::I32, ValueType::I32, ValueType::I32],
				return_type: None,
			}],
			call_body: Some(body::repeated(r, &[
				Instruction::I32Const(0), // flags
				Instruction::I32Const(0), // data_ptr
				Instruction::I32Const(0), // data_len
				Instruction::Call(0),
			])),
			.. Default::default()
		});
		let instance = Contract::<T>::new(code, vec![])?;
		let origin = RawOrigin::Signed(instance.caller.clone());
	}: call(origin, instance.addr, 0u32.into(), Weight::MAX, None, vec![])

	#[pov_mode = Measured]
	seal_return_per_kb {
		let n in 0 .. code::max_pages::<T>() * 64;
		let code = WasmModule::<T>::from(ModuleDefinition {
			memory: Some(ImportedMemory::max::<T>()),
			imported_functions: vec![ImportedFunction {
				module: "seal0",
				name: "seal_return",
				params: vec![ValueType::I32, ValueType::I32, ValueType::I32],
				return_type: None,
			}],
			call_body: Some(body::plain(vec![
				Instruction::I32Const(0), // flags
				Instruction::I32Const(0), // data_ptr
				Instruction::I32Const((n * 1024) as i32), // data_len
				Instruction::Call(0),
				Instruction::End,
			])),
			.. Default::default()
		});
		let instance = Contract::<T>::new(code, vec![])?;
		let origin = RawOrigin::Signed(instance.caller.clone());
	}: call(origin, instance.addr, 0u32.into(), Weight::MAX, None, vec![])

	// The same argument as for `seal_return` is true here.
	#[pov_mode = Measured]
	seal_terminate {
		let r in 0 .. 1;
		let beneficiary = account::<T::AccountId>("beneficiary", 0, 0);
		let beneficiary_bytes = beneficiary.encode();
		let beneficiary_len = beneficiary_bytes.len();
		let code = WasmModule::<T>::from(ModuleDefinition {
			memory: Some(ImportedMemory::max::<T>()),
			imported_functions: vec![ImportedFunction {
				module: "seal0",
				name: "seal_terminate",
				params: vec![ValueType::I32, ValueType::I32],
				return_type: None,
			}],
			data_segments: vec![
				DataSegment {
					offset: 0,
					value: beneficiary_bytes,
				},
			],
			call_body: Some(body::repeated(r, &[
				Instruction::I32Const(0), // beneficiary_ptr
				Instruction::I32Const(beneficiary_len as i32), // beneficiary_len
				Instruction::Call(0),
			])),
			.. Default::default()
		});
		let instance = Contract::<T>::new(code, vec![])?;
		let origin = RawOrigin::Signed(instance.caller.clone());
		assert_eq!(T::Currency::total_balance(&beneficiary), 0u32.into());
		assert_eq!(T::Currency::free_balance(&instance.account_id), Pallet::<T>::min_balance());
		assert_ne!(T::Currency::reserved_balance(&instance.account_id), 0u32.into());
	}: call(origin, instance.addr.clone(), 0u32.into(), Weight::MAX, None, vec![])
	verify {
		if r > 0 {
			assert_eq!(T::Currency::total_balance(&instance.account_id), 0u32.into());
			assert_eq!(T::Currency::total_balance(&beneficiary), Pallet::<T>::min_balance());
		}
	}

	// We benchmark only for the maximum subject length. We assume that this is some lowish
	// number (< 1 KB). Therefore we are not overcharging too much in case a smaller subject is
	// used.
	#[pov_mode = Measured]
	seal_random {
		let r in 0 .. API_BENCHMARK_BATCHES;
		let pages = code::max_pages::<T>();
		let subject_len = T::Schedule::get().limits.subject_len;
		assert!(subject_len < 1024);
		let code = WasmModule::<T>::from(ModuleDefinition {
			memory: Some(ImportedMemory::max::<T>()),
			imported_functions: vec![ImportedFunction {
				module: "seal0",
				name: "seal_random",
				params: vec![ValueType::I32, ValueType::I32, ValueType::I32, ValueType::I32],
				return_type: None,
			}],
			data_segments: vec![
				DataSegment {
					offset: 0,
					value: (pages * 64 * 1024 - subject_len - 4).to_le_bytes().to_vec(),
				},
			],
			call_body: Some(body::repeated(r * API_BENCHMARK_BATCH_SIZE, &[
				Instruction::I32Const(4), // subject_ptr
				Instruction::I32Const(subject_len as i32), // subject_len
				Instruction::I32Const((subject_len + 4) as i32), // out_ptr
				Instruction::I32Const(0),	// out_len_ptr
				Instruction::Call(0),
			])),
			.. Default::default()
		});
		let instance = Contract::<T>::new(code, vec![])?;
		let origin = RawOrigin::Signed(instance.caller.clone());
	}: call(origin, instance.addr, 0u32.into(), Weight::MAX, None, vec![])

	// Overhead of calling the function without any topic.
	// We benchmark for the worst case (largest event).
	#[pov_mode = Measured]
	seal_deposit_event {
		let r in 0 .. API_BENCHMARK_BATCHES;
		let code = WasmModule::<T>::from(ModuleDefinition {
			memory: Some(ImportedMemory::max::<T>()),
			imported_functions: vec![ImportedFunction {
				module: "seal0",
				name: "seal_deposit_event",
				params: vec![ValueType::I32, ValueType::I32, ValueType::I32, ValueType::I32],
				return_type: None,
			}],
			call_body: Some(body::repeated(r * API_BENCHMARK_BATCH_SIZE, &[
				Instruction::I32Const(0), // topics_ptr
				Instruction::I32Const(0), // topics_len
				Instruction::I32Const(0), // data_ptr
				Instruction::I32Const(0), // data_len
				Instruction::Call(0),
			])),
			.. Default::default()
		});
		let instance = Contract::<T>::new(code, vec![])?;
		let origin = RawOrigin::Signed(instance.caller.clone());
	}: call(origin, instance.addr, 0u32.into(), Weight::MAX, None, vec![])

	// Benchmark the overhead that topics generate.
	// `t`: Number of topics
	// `n`: Size of event payload in kb
	#[pov_mode = Measured]
	seal_deposit_event_per_topic_and_kb {
		let t in 0 .. T::Schedule::get().limits.event_topics;
		let n in 0 .. T::Schedule::get().limits.payload_len / 1024;
		let mut topics = (0..API_BENCHMARK_BATCH_SIZE)
			.map(|n| (n * t..n * t + t).map(|i| T::Hashing::hash_of(&i)).collect::<Vec<_>>().encode())
			.peekable();
		let topics_len = topics.peek().map(|i| i.len()).unwrap_or(0);
		let topics = topics.flatten().collect();
		let code = WasmModule::<T>::from(ModuleDefinition {
			memory: Some(ImportedMemory::max::<T>()),
			imported_functions: vec![ImportedFunction {
				module: "seal0",
				name: "seal_deposit_event",
				params: vec![ValueType::I32, ValueType::I32, ValueType::I32, ValueType::I32],
				return_type: None,
			}],
			data_segments: vec![
				DataSegment {
					offset: 0,
					value: topics,
				},
			],
			call_body: Some(body::repeated_dyn(API_BENCHMARK_BATCH_SIZE, vec![
				Counter(0, topics_len as u32), // topics_ptr
				Regular(Instruction::I32Const(topics_len as i32)), // topics_len
				Regular(Instruction::I32Const(0)), // data_ptr
				Regular(Instruction::I32Const((n * 1024) as i32)), // data_len
				Regular(Instruction::Call(0)),
			])),
			.. Default::default()
		});
		let instance = Contract::<T>::new(code, vec![])?;
		let origin = RawOrigin::Signed(instance.caller.clone());
	}: call(origin, instance.addr, 0u32.into(), Weight::MAX, None, vec![])

<<<<<<< HEAD
	// The size of the supplied message does not influence the weight because as it is never
	// processed during on-chain execution: It is only ever read during debugging which happens
	// when the contract is called as RPC where weights do not matter.
	#[pov_mode = Measured]
=======
	// Benchmark debug_message call with zero input data.
	// Whereas this function is used in RPC mode only, it still should be secured
	// against an excessive use.
	#[pov_mode = Ignored]
>>>>>>> 169c3f02
	seal_debug_message {
		let r in 0 .. API_BENCHMARK_BATCHES;
		let code = WasmModule::<T>::from(ModuleDefinition {
			memory: Some(ImportedMemory { min_pages: 1, max_pages: 1 }),
			imported_functions: vec![ImportedFunction {
				module: "seal0",
				name: "seal_debug_message",
				params: vec![ValueType::I32, ValueType::I32],
				return_type: Some(ValueType::I32),
			}],
			call_body: Some(body::repeated(r * API_BENCHMARK_BATCH_SIZE, &[
				Instruction::I32Const(0), // value_ptr
				Instruction::I32Const(0), // value_len
				Instruction::Call(0),
				Instruction::Drop,
			])),
			.. Default::default()
		});
		let instance = Contract::<T>::new(code, vec![])?;
	}: {
		<Contracts<T>>::bare_call(
			instance.caller,
			instance.account_id,
			0u32.into(),
			Weight::MAX,
			None,
			vec![],
			true,
			Determinism::Deterministic,
		)
		.result?;
	}

	seal_debug_message_per_kb {
		// Vary size of input in kilobytes up to maximum allowed contract memory
		// or maximum allowed debug buffer size, whichever is less.
		let i in 0 .. (T::Schedule::get().limits.memory_pages * 64).min(T::MaxDebugBufferLen::get() / 1024);
		// We benchmark versus messages containing printable ASCII codes.
		// About 1Kb goes to the instrumented contract code instructions,
		// whereas all the space left we use for the initialization of the debug messages data.
		let message = (0 .. T::MaxCodeLen::get() - 1024).zip((32..127).cycle()).map(|i| i.1).collect::<Vec<_>>();
		let code = WasmModule::<T>::from(ModuleDefinition {
			memory: Some(ImportedMemory {
				min_pages: T::Schedule::get().limits.memory_pages,
				max_pages: T::Schedule::get().limits.memory_pages,
			}),
			imported_functions: vec![ImportedFunction {
				module: "seal0",
				name: "seal_debug_message",
				params: vec![ValueType::I32, ValueType::I32],
				return_type: Some(ValueType::I32),
			 }],
			data_segments: vec![
				DataSegment {
					offset: 0,
					value: message,
				},
			],
			call_body: Some(body::plain(vec![
				Instruction::I32Const(0), // value_ptr
				Instruction::I32Const((i * 1024) as i32), // value_len increments by i Kb
				Instruction::Call(0),
				Instruction::Drop,
				Instruction::End,
			])),
			..Default::default()
		});
		let instance = Contract::<T>::new(code, vec![])?;
	}: {
		<Contracts<T>>::bare_call(
			instance.caller,
			instance.account_id,
			0u32.into(),
			Weight::MAX,
			None,
			vec![],
			true,
			Determinism::Deterministic,
		)
		.result?;
	}

	// Only the overhead of calling the function itself with minimal arguments.
	// The contract is a bit more complex because it needs to use different keys in order
	// to generate unique storage accesses. However, it is still dominated by the storage
	// accesses. We store all the keys that we are about to write at beforehand
	// because re-writing at an existing key is always more expensive than writing
	// it at a virgin key.
	#[skip_meta]
	#[pov_mode = Measured]
	seal_set_storage {
		let r in 0 .. API_BENCHMARK_BATCHES/2;
		let max_key_len = T::MaxStorageKeyLen::get();
		let keys = (0 .. r * API_BENCHMARK_BATCH_SIZE)
				.map(|n| { let mut h = T::Hashing::hash_of(&n).as_ref().to_vec();
						h.resize(max_key_len.try_into().unwrap(), n.to_le_bytes()[0]); h })
		.collect::<Vec<_>>();
		let keys_bytes = keys.iter().flatten().cloned().collect::<Vec<_>>();
		let code = WasmModule::<T>::from(ModuleDefinition {
			memory: Some(ImportedMemory::max::<T>()),
			imported_functions: vec![ImportedFunction {
				module: "seal2",
				name: "set_storage",
				params: vec![ValueType::I32, ValueType::I32, ValueType::I32, ValueType::I32],
				return_type: Some(ValueType::I32),
			}],
			data_segments: vec![
				DataSegment {
					offset: 0,
					value: keys_bytes,
				},
			],
			call_body: Some(body::repeated_dyn(r * API_BENCHMARK_BATCH_SIZE, vec![
				Counter(0, max_key_len as u32), // key_ptr
				Regular(Instruction::I32Const(max_key_len as i32)), // key_len
				Regular(Instruction::I32Const(0)), // value_ptr
				Regular(Instruction::I32Const(0)), // value_len
				Regular(Instruction::Call(0)),
				Regular(Instruction::Drop),
			])),
			.. Default::default()
		});
		let instance = Contract::<T>::new(code, vec![])?;
		let info = instance.info()?;
		for key in keys {
			Storage::<T>::write(
				&info.trie_id,
				&VarSizedKey::<T>::try_from(key).map_err(|e| "Key has wrong length")?,
				Some(vec![]),
				None,
				false,
			)
			.map_err(|_| "Failed to write to storage during setup.")?;
		}
		let origin = RawOrigin::Signed(instance.caller.clone());
	}: call(origin, instance.addr, 0u32.into(), Weight::MAX, None, vec![])

	#[skip_meta]
	#[pov_mode = Measured]
	seal_set_storage_per_new_kb {
		let n in 0 .. T::Schedule::get().limits.payload_len / 2048; // half of the max payload_len in kb
		let max_key_len = T::MaxStorageKeyLen::get();
		let keys = (0 .. n * API_BENCHMARK_BATCH_SIZE)
				.map(|n| { let mut h = T::Hashing::hash_of(&n).as_ref().to_vec();
						h.resize(max_key_len.try_into().unwrap(), n.to_le_bytes()[0]); h })
		.collect::<Vec<_>>();
		let key_bytes = keys.iter().flatten().cloned().collect::<Vec<_>>();
		let code = WasmModule::<T>::from(ModuleDefinition {
			memory: Some(ImportedMemory::max::<T>()),
			imported_functions: vec![ImportedFunction {
				module: "seal2",
				name: "set_storage",
				params: vec![ValueType::I32, ValueType::I32, ValueType::I32, ValueType::I32],
				return_type: Some(ValueType::I32),
			}],
			data_segments: vec![
				DataSegment {
					offset: 0,
					value: key_bytes,
				},
			],
			call_body: Some(body::repeated_dyn(API_BENCHMARK_BATCH_SIZE, vec![
				Counter(0, max_key_len as u32), // key_ptr
				Regular(Instruction::I32Const(max_key_len as i32)), // key_len
				Regular(Instruction::I32Const(0)), // value_ptr
				Regular(Instruction::I32Const((n * 2048) as i32)), // value_len increments by 2kb up to max payload_len
				Regular(Instruction::Call(0)),
				Regular(Instruction::Drop),
			])),
			.. Default::default()
		});
		let instance = Contract::<T>::new(code, vec![])?;
		let info = instance.info()?;
		for key in keys {
			Storage::<T>::write(
				&info.trie_id,
				&VarSizedKey::<T>::try_from(key).map_err(|e| "Key has wrong length")?,
				Some(vec![]),
				None,
				false,
			)
			.map_err(|_| "Failed to write to storage during setup.")?;
		}
		let origin = RawOrigin::Signed(instance.caller.clone());
	}: call(origin, instance.addr, 0u32.into(), Weight::MAX, None, vec![])

	#[skip_meta]
	#[pov_mode = Measured]
	seal_set_storage_per_old_kb {
		let n in 0 .. T::Schedule::get().limits.payload_len / 2048; // half of the max payload_len in kb
		let max_key_len = T::MaxStorageKeyLen::get();
		let keys = (0 .. n * API_BENCHMARK_BATCH_SIZE)
				.map(|n| { let mut h = T::Hashing::hash_of(&n).as_ref().to_vec();
						h.resize(max_key_len.try_into().unwrap(), n.to_le_bytes()[0]); h })
		.collect::<Vec<_>>();
		let key_bytes = keys.iter().flatten().cloned().collect::<Vec<_>>();
		let code = WasmModule::<T>::from(ModuleDefinition {
			memory: Some(ImportedMemory::max::<T>()),
			imported_functions: vec![ImportedFunction {
				module: "seal2",
				name: "set_storage",
				params: vec![ValueType::I32, ValueType::I32, ValueType::I32, ValueType::I32],
				return_type: Some(ValueType::I32),
			}],
			data_segments: vec![
				DataSegment {
					offset: 0,
					value: key_bytes,
				},
			],
			call_body: Some(body::repeated_dyn(API_BENCHMARK_BATCH_SIZE, vec![
				Counter(0, max_key_len as u32), // key_ptr
				Regular(Instruction::I32Const(max_key_len as i32)), // key_len
				Regular(Instruction::I32Const(0)), // value_ptr
				Regular(Instruction::I32Const(0)), // value_len is 0 as testing vs pre-existing value len
				Regular(Instruction::Call(0)),
				Regular(Instruction::Drop),
			])),
			.. Default::default()
		});
		let instance = Contract::<T>::new(code, vec![])?;
		let info = instance.info()?;
		for key in keys {
			Storage::<T>::write(
				&info.trie_id,
				&VarSizedKey::<T>::try_from(key).map_err(|e| "Key has wrong length")?,
				Some(vec![42u8; (n * 2048) as usize]), // value_len increments by 2kb up to max payload_len
				None,
				false,
			)
			.map_err(|_| "Failed to write to storage during setup.")?;
		}
		let origin = RawOrigin::Signed(instance.caller.clone());
	}: call(origin, instance.addr, 0u32.into(), Weight::MAX, None, vec![])

	// Similar to seal_set_storage. We store all the keys that we are about to
	// delete beforehand in order to prevent any optimizations that could occur when
	// deleting a non existing key. We generate keys of a maximum length, and have to
	// reduce batch size in order to make resulting contract code size less than MaxCodeLen.
	#[skip_meta]
	#[pov_mode = Measured]
	seal_clear_storage {
		let r in 0 .. API_BENCHMARK_BATCHES/2;
		let max_key_len = T::MaxStorageKeyLen::get();
		let keys = (0 .. r * API_BENCHMARK_BATCH_SIZE)
				.map(|n| { let mut h = T::Hashing::hash_of(&n).as_ref().to_vec();
						h.resize(max_key_len.try_into().unwrap(), n.to_le_bytes()[0]); h })
		.collect::<Vec<_>>();
		let key_bytes = keys.iter().flatten().cloned().collect::<Vec<_>>();
		let code = WasmModule::<T>::from(ModuleDefinition {
			memory: Some(ImportedMemory::max::<T>()),
			imported_functions: vec![ImportedFunction {
				module: "seal1",
				name: "clear_storage",
				params: vec![ValueType::I32, ValueType::I32],
				return_type: Some(ValueType::I32),
			}],
			data_segments: vec![
				DataSegment {
					offset: 0,
					value: key_bytes,
				},
			],
			call_body: Some(body::repeated_dyn(r * API_BENCHMARK_BATCH_SIZE, vec![
				Counter(0, max_key_len as u32), // key_ptr
				Regular(Instruction::I32Const(max_key_len as i32)), // key_len
				Regular(Instruction::Call(0)),
				Regular(Instruction::Drop),
			])),
			.. Default::default()
		});
		let instance = Contract::<T>::new(code, vec![])?;
		let info = instance.info()?;
		for key in keys {
			Storage::<T>::write(
				&info.trie_id,
				&VarSizedKey::<T>::try_from(key).map_err(|e| "Key has wrong length")?,
				Some(vec![]),
				None,
				false,
			)
			.map_err(|_| "Failed to write to storage during setup.")?;
		}
		<ContractInfoOf<T>>::insert(&instance.account_id, info);
		let origin = RawOrigin::Signed(instance.caller.clone());
	}: call(origin, instance.addr, 0u32.into(), Weight::MAX, None, vec![])

	#[skip_meta]
	#[pov_mode = Measured]
	seal_clear_storage_per_kb {
		let n in 0 .. T::Schedule::get().limits.payload_len / 2048; // half of the max payload_len in kb
		let max_key_len = T::MaxStorageKeyLen::get();
		let keys = (0 .. n * API_BENCHMARK_BATCH_SIZE)
				.map(|n| { let mut h = T::Hashing::hash_of(&n).as_ref().to_vec();
						h.resize(max_key_len.try_into().unwrap(), n.to_le_bytes()[0]); h })
		.collect::<Vec<_>>();
		let key_bytes = keys.iter().flatten().cloned().collect::<Vec<_>>();
		let code = WasmModule::<T>::from(ModuleDefinition {
			memory: Some(ImportedMemory::max::<T>()),
			imported_functions: vec![ImportedFunction {
				module: "seal1",
				name: "clear_storage",
				params: vec![ValueType::I32, ValueType::I32],
				return_type: Some(ValueType::I32),
			}],
			data_segments: vec![
				DataSegment {
					offset: 0,
					value: key_bytes,
				},
			],
			call_body: Some(body::repeated_dyn(API_BENCHMARK_BATCH_SIZE, vec![
				Counter(0, max_key_len as u32), // key_ptr
				Regular(Instruction::I32Const(max_key_len as i32)), // key_len
				Regular(Instruction::Call(0)),
				Regular(Instruction::Drop),
			])),
			.. Default::default()
		});
		let instance = Contract::<T>::new(code, vec![])?;
		let info = instance.info()?;
		for key in keys {
			Storage::<T>::write(
				&info.trie_id,
				&VarSizedKey::<T>::try_from(key).map_err(|e| "Key has wrong length")?,
				Some(vec![42u8; (n * 2048) as usize]), // value_len increments by 2kb up to max payload_len
				None,
				false,
			)
			.map_err(|_| "Failed to write to storage during setup.")?;
		}
		let origin = RawOrigin::Signed(instance.caller.clone());
	}: call(origin, instance.addr, 0u32.into(), Weight::MAX, None, vec![])

	// We make sure that all storage accesses are to unique keys.
	#[skip_meta]
	#[pov_mode = Measured]
	seal_get_storage {
		let r in 0 .. API_BENCHMARK_BATCHES/2;
		let max_key_len = T::MaxStorageKeyLen::get();
		let keys = (0 .. r * API_BENCHMARK_BATCH_SIZE)
				.map(|n| { let mut h = T::Hashing::hash_of(&n).as_ref().to_vec();
						h.resize(max_key_len.try_into().unwrap(), n.to_le_bytes()[0]); h })
		.collect::<Vec<_>>();
		let key_bytes = keys.iter().flatten().cloned().collect::<Vec<_>>();
		let key_bytes_len = key_bytes.len();
		let code = WasmModule::<T>::from(ModuleDefinition {
			memory: Some(ImportedMemory::max::<T>()),
			imported_functions: vec![ImportedFunction {
				module: "seal1",
				name: "get_storage",
				params: vec![ValueType::I32, ValueType::I32, ValueType::I32, ValueType::I32],
				return_type: Some(ValueType::I32),
			}],
			data_segments: vec![
				DataSegment {
					offset: 0,
					value: key_bytes,
				},
				DataSegment {
					offset: key_bytes_len as u32,
					value: T::Schedule::get().limits.payload_len.to_le_bytes().into(),
				},
			],
			call_body: Some(body::repeated_dyn(r * API_BENCHMARK_BATCH_SIZE, vec![
				Counter(0, max_key_len as u32), // key_ptr
				Regular(Instruction::I32Const(max_key_len as i32)), // key_len
				Regular(Instruction::I32Const((key_bytes_len + 4) as i32)), // out_ptr
				Regular(Instruction::I32Const(key_bytes_len as i32)), // out_len_ptr
				Regular(Instruction::Call(0)),
				Regular(Instruction::Drop),
			])),
			.. Default::default()
		});
		let instance = Contract::<T>::new(code, vec![])?;
		let info = instance.info()?;
		for key in keys {
			Storage::<T>::write(
				&info.trie_id,
				&VarSizedKey::<T>::try_from(key).map_err(|e| "Key has wrong length")?,
				Some(vec![]),
				None,
				false,
			)
			.map_err(|_| "Failed to write to storage during setup.")?;
		}
		<ContractInfoOf<T>>::insert(&instance.account_id, info);
		let origin = RawOrigin::Signed(instance.caller.clone());
	}: call(origin, instance.addr, 0u32.into(), Weight::MAX, None, vec![])

	#[skip_meta]
	#[pov_mode = Measured]
	seal_get_storage_per_kb {
		let n in 0 .. T::Schedule::get().limits.payload_len / 2048; // half of the max payload_len in kb
		let max_key_len = T::MaxStorageKeyLen::get();
		let keys = (0 .. n * API_BENCHMARK_BATCH_SIZE)
				.map(|n| { let mut h = T::Hashing::hash_of(&n).as_ref().to_vec();
						h.resize(max_key_len.try_into().unwrap(), n.to_le_bytes()[0]); h })
		.collect::<Vec<_>>();
		let key_bytes = keys.iter().flatten().cloned().collect::<Vec<_>>();
		let key_bytes_len = key_bytes.len();
		let code = WasmModule::<T>::from(ModuleDefinition {
			memory: Some(ImportedMemory::max::<T>()),
			imported_functions: vec![ImportedFunction {
				module: "seal1",
				name: "get_storage",
				params: vec![ValueType::I32, ValueType::I32, ValueType::I32, ValueType::I32],
				return_type: Some(ValueType::I32),
			}],
			data_segments: vec![
				DataSegment {
					offset: 0,
					value: key_bytes,
				},
				DataSegment {
					offset: key_bytes_len as u32,
					value: T::Schedule::get().limits.payload_len.to_le_bytes().into(),
				},
			],
			call_body: Some(body::repeated_dyn(API_BENCHMARK_BATCH_SIZE, vec![
				Counter(0, max_key_len as u32), // key_ptr
				Regular(Instruction::I32Const(max_key_len as i32)), // key_len
				Regular(Instruction::I32Const((key_bytes_len + 4) as i32)), // out_ptr
				Regular(Instruction::I32Const(key_bytes_len as i32)), // out_len_ptr
				Regular(Instruction::Call(0)),
				Regular(Instruction::Drop),
			])),
			.. Default::default()
		});
		let instance = Contract::<T>::new(code, vec![])?;
		let info = instance.info()?;
		for key in keys {
			Storage::<T>::write(
				&info.trie_id,
				&VarSizedKey::<T>::try_from(key).map_err(|e| "Key has wrong length")?,
				Some(vec![42u8; (n * 2048) as usize]), // value_len increments by 2kb up to max payload_len
				None,
				false,
			)
			.map_err(|_| "Failed to write to storage during setup.")?;
		}
		<ContractInfoOf<T>>::insert(&instance.account_id, info);
		let origin = RawOrigin::Signed(instance.caller.clone());
	}: call(origin, instance.addr, 0u32.into(), Weight::MAX, None, vec![])

	// We make sure that all storage accesses are to unique keys.
	#[skip_meta]
	#[pov_mode = Measured]
	seal_contains_storage {
		let r in 0 .. API_BENCHMARK_BATCHES/2;
		let max_key_len = T::MaxStorageKeyLen::get();
		let keys = (0 .. r * API_BENCHMARK_BATCH_SIZE)
				.map(|n| { let mut h = T::Hashing::hash_of(&n).as_ref().to_vec();
						h.resize(max_key_len.try_into().unwrap(), n.to_le_bytes()[0]); h })
		.collect::<Vec<_>>();
		let key_bytes = keys.iter().flatten().cloned().collect::<Vec<_>>();
		let key_bytes_len = key_bytes.len();
		let code = WasmModule::<T>::from(ModuleDefinition {
			memory: Some(ImportedMemory::max::<T>()),
			imported_functions: vec![ImportedFunction {
				module: "seal1",
				name: "contains_storage",
				params: vec![ValueType::I32, ValueType::I32],
				return_type: Some(ValueType::I32),
			}],
			data_segments: vec![
				DataSegment {
					offset: 0,
					value: key_bytes,
				},
			],
			call_body: Some(body::repeated_dyn(r * API_BENCHMARK_BATCH_SIZE, vec![
				Counter(0, max_key_len as u32), // key_ptr
				Regular(Instruction::I32Const(max_key_len as i32)), // key_len
				Regular(Instruction::Call(0)),
				Regular(Instruction::Drop),
			])),
			.. Default::default()
		});
		let instance = Contract::<T>::new(code, vec![])?;
		let info = instance.info()?;
		for key in keys {
			Storage::<T>::write(
				&info.trie_id,
				&VarSizedKey::<T>::try_from(key).map_err(|e| "Key has wrong length")?,
				Some(vec![]),
				None,
				false,
			)
			.map_err(|_| "Failed to write to storage during setup.")?;
		}
		<ContractInfoOf<T>>::insert(&instance.account_id, info);
		let origin = RawOrigin::Signed(instance.caller.clone());
	}: call(origin, instance.addr, 0u32.into(), Weight::MAX, None, vec![])

	#[skip_meta]
	#[pov_mode = Measured]
	seal_contains_storage_per_kb {
		let n in 0 .. T::Schedule::get().limits.payload_len / 2048; // half of the max payload_len in kb
		let max_key_len = T::MaxStorageKeyLen::get();
		let keys = (0 .. n * API_BENCHMARK_BATCH_SIZE)
				.map(|n| { let mut h = T::Hashing::hash_of(&n).as_ref().to_vec();
						h.resize(max_key_len.try_into().unwrap(), n.to_le_bytes()[0]); h })
		.collect::<Vec<_>>();
		let key_bytes = keys.iter().flatten().cloned().collect::<Vec<_>>();
		let code = WasmModule::<T>::from(ModuleDefinition {
			memory: Some(ImportedMemory::max::<T>()),
			imported_functions: vec![ImportedFunction {
				module: "seal1",
				name: "contains_storage",
				params: vec![ValueType::I32, ValueType::I32],
				return_type: Some(ValueType::I32),
			}],
			data_segments: vec![
				DataSegment {
					offset: 0,
					value: key_bytes,
				},
			],
			call_body: Some(body::repeated_dyn(API_BENCHMARK_BATCH_SIZE, vec![
				Counter(0, max_key_len as u32), // key_ptr
				Regular(Instruction::I32Const(max_key_len as i32)), // key_len
				Regular(Instruction::Call(0)),
				Regular(Instruction::Drop),
			])),
			.. Default::default()
		});
		let instance = Contract::<T>::new(code, vec![])?;
		let info = instance.info()?;
		for key in keys {
			Storage::<T>::write(
				&info.trie_id,
				&VarSizedKey::<T>::try_from(key).map_err(|e| "Key has wrong length")?,
				Some(vec![42u8; (n * 2048) as usize]), // value_len increments by 2kb up to max payload_len
				None,
				false,
			)
			.map_err(|_| "Failed to write to storage during setup.")?;
		}
		<ContractInfoOf<T>>::insert(&instance.account_id, info);
		let origin = RawOrigin::Signed(instance.caller.clone());
	}: call(origin, instance.addr, 0u32.into(), Weight::MAX, None, vec![])

	#[skip_meta]
	#[pov_mode = Measured]
	seal_take_storage {
		let r in 0 .. API_BENCHMARK_BATCHES/2;
		let max_key_len = T::MaxStorageKeyLen::get();
		let keys = (0 .. r * API_BENCHMARK_BATCH_SIZE)
				.map(|n| { let mut h = T::Hashing::hash_of(&n).as_ref().to_vec();
						h.resize(max_key_len.try_into().unwrap(), n.to_le_bytes()[0]); h })
		.collect::<Vec<_>>();
		let key_bytes = keys.iter().flatten().cloned().collect::<Vec<_>>();
		let key_bytes_len = key_bytes.len();
		let code = WasmModule::<T>::from(ModuleDefinition {
			memory: Some(ImportedMemory::max::<T>()),
			imported_functions: vec![ImportedFunction {
				module: "seal0",
				name: "take_storage",
				params: vec![ValueType::I32, ValueType::I32, ValueType::I32, ValueType::I32],
				return_type: Some(ValueType::I32),
			}],
			data_segments: vec![
				DataSegment {
					offset: 0,
					value: key_bytes,
				},
				DataSegment {
					offset: key_bytes_len as u32,
					value: T::Schedule::get().limits.payload_len.to_le_bytes().into(),
				},
			],
			call_body: Some(body::repeated_dyn(r * API_BENCHMARK_BATCH_SIZE, vec![
				Counter(0, max_key_len as u32), // key_ptr
				Regular(Instruction::I32Const(max_key_len as i32)), // key_len
				Regular(Instruction::I32Const((key_bytes_len + 4) as i32)), // out_ptr
				Regular(Instruction::I32Const(key_bytes_len as i32)), // out_len_ptr
				Regular(Instruction::Call(0)),
				Regular(Instruction::Drop),
			])),
			.. Default::default()
		});
		let instance = Contract::<T>::new(code, vec![])?;
		let info = instance.info()?;
		for key in keys {
			Storage::<T>::write(
				&info.trie_id,
				&VarSizedKey::<T>::try_from(key).map_err(|e| "Key has wrong length")?,
				Some(vec![]),
				None,
				false,
			)
			.map_err(|_| "Failed to write to storage during setup.")?;
		}
		<ContractInfoOf<T>>::insert(&instance.account_id, info);
		let origin = RawOrigin::Signed(instance.caller.clone());
	}: call(origin, instance.addr, 0u32.into(), Weight::MAX, None, vec![])

	#[skip_meta]
	#[pov_mode = Measured]
	seal_take_storage_per_kb {
		let n in 0 .. T::Schedule::get().limits.payload_len / 2048; // half of the max payload_len in kb
		let max_key_len = T::MaxStorageKeyLen::get();
		let keys = (0 .. n * API_BENCHMARK_BATCH_SIZE)
				.map(|n| { let mut h = T::Hashing::hash_of(&n).as_ref().to_vec();
						h.resize(max_key_len.try_into().unwrap(), n.to_le_bytes()[0]); h })
		.collect::<Vec<_>>();
		let key_bytes = keys.iter().flatten().cloned().collect::<Vec<_>>();
		let key_bytes_len = key_bytes.len();
		let code = WasmModule::<T>::from(ModuleDefinition {
			memory: Some(ImportedMemory::max::<T>()),
			imported_functions: vec![ImportedFunction {
				module: "seal0",
				name: "take_storage",
				params: vec![ValueType::I32, ValueType::I32, ValueType::I32, ValueType::I32],
				return_type: Some(ValueType::I32),
			}],
			data_segments: vec![
				DataSegment {
					offset: 0,
					value: key_bytes,
				},
				DataSegment {
					offset: key_bytes_len as u32,
					value: T::Schedule::get().limits.payload_len.to_le_bytes().into(),
				},
			],
			call_body: Some(body::repeated_dyn(API_BENCHMARK_BATCH_SIZE, vec![
				Counter(0, max_key_len as u32), // key_ptr
				Regular(Instruction::I32Const(max_key_len as i32)), // key_len
				Regular(Instruction::I32Const((key_bytes_len + 4) as i32)), // out_ptr
				Regular(Instruction::I32Const(key_bytes_len as i32)), // out_len_ptr
				Regular(Instruction::Call(0)),
				Regular(Instruction::Drop),
			])),
			.. Default::default()
		});
		let instance = Contract::<T>::new(code, vec![])?;
		let info = instance.info()?;
		for key in keys {
			Storage::<T>::write(
				&info.trie_id,
				&VarSizedKey::<T>::try_from(key).map_err(|e| "Key has wrong length")?,
				Some(vec![42u8; (n * 2048) as usize]), // value_len increments by 2kb up to max payload_len
				None,
				false,
			)
			.map_err(|_| "Failed to write to storage during setup.")?;
		}
		<ContractInfoOf<T>>::insert(&instance.account_id, info);
		let origin = RawOrigin::Signed(instance.caller.clone());
	}: call(origin, instance.addr, 0u32.into(), Weight::MAX, None, vec![])

	// We transfer to unique accounts.
	#[pov_mode = Measured]
	seal_transfer {
		let r in 0 .. API_BENCHMARK_BATCHES;
		let accounts = (0..r * API_BENCHMARK_BATCH_SIZE)
			.map(|i| account::<T::AccountId>("receiver", i, 0))
			.collect::<Vec<_>>();
		let account_len = accounts.get(0).map(|i| i.encode().len()).unwrap_or(0);
		let account_bytes = accounts.iter().flat_map(|x| x.encode()).collect();
		let value = Pallet::<T>::min_balance();
		assert!(value > 0u32.into());
		let value_bytes = value.encode();
		let value_len = value_bytes.len();
		let code = WasmModule::<T>::from(ModuleDefinition {
			memory: Some(ImportedMemory::max::<T>()),
			imported_functions: vec![ImportedFunction {
				module: "seal0",
				name: "seal_transfer",
				params: vec![ValueType::I32, ValueType::I32, ValueType::I32, ValueType::I32],
				return_type: Some(ValueType::I32),
			}],
			data_segments: vec![
				DataSegment {
					offset: 0,
					value: value_bytes,
				},
				DataSegment {
					offset: value_len as u32,
					value: account_bytes,
				},
			],
			call_body: Some(body::repeated_dyn(r * API_BENCHMARK_BATCH_SIZE, vec![
				Counter(value_len as u32, account_len as u32), // account_ptr
				Regular(Instruction::I32Const(account_len as i32)), // account_len
				Regular(Instruction::I32Const(0)), // value_ptr
				Regular(Instruction::I32Const(value_len as i32)), // value_len
				Regular(Instruction::Call(0)),
				Regular(Instruction::Drop),
			])),
			.. Default::default()
		});
		let instance = Contract::<T>::new(code, vec![])?;
		instance.set_balance(value * (r * API_BENCHMARK_BATCH_SIZE + 1).into());
		let origin = RawOrigin::Signed(instance.caller.clone());
		for account in &accounts {
			assert_eq!(T::Currency::total_balance(account), 0u32.into());
		}
	}: call(origin, instance.addr, 0u32.into(), Weight::MAX, None, vec![])
	verify {
		for account in &accounts {
			assert_eq!(T::Currency::total_balance(account), value);
		}
	}

	// We call unique accounts.
	#[pov_mode = Measured]
	seal_call {
		let r in 0 .. API_BENCHMARK_BATCHES;
		let dummy_code = WasmModule::<T>::dummy_with_bytes(0);
		let callees = (0..r * API_BENCHMARK_BATCH_SIZE)
			.map(|i| Contract::with_index(i + 1, dummy_code.clone(), vec![]))
			.collect::<Result<Vec<_>, _>>()?;
		let callee_len = callees.get(0).map(|i| i.account_id.encode().len()).unwrap_or(0);
		let callee_bytes = callees.iter().flat_map(|x| x.account_id.encode()).collect();
		let value: BalanceOf<T> = 0u32.into();
		let value_bytes = value.encode();
		let value_len = value_bytes.len();
		let code = WasmModule::<T>::from(ModuleDefinition {
			memory: Some(ImportedMemory::max::<T>()),
			imported_functions: vec![ImportedFunction {
				module: "seal0",
				name: "seal_call",
				params: vec![
					ValueType::I32,
					ValueType::I32,
					ValueType::I64,
					ValueType::I32,
					ValueType::I32,
					ValueType::I32,
					ValueType::I32,
					ValueType::I32,
					ValueType::I32,
				],
				return_type: Some(ValueType::I32),
			}],
			data_segments: vec![
				DataSegment {
					offset: 0,
					value: value_bytes,
				},
				DataSegment {
					offset: value_len as u32,
					value: callee_bytes,
				},
			],
			call_body: Some(body::repeated_dyn(r * API_BENCHMARK_BATCH_SIZE, vec![
				Counter(value_len as u32, callee_len as u32), // callee_ptr
				Regular(Instruction::I32Const(callee_len as i32)), // callee_len
				Regular(Instruction::I64Const(0)), // gas
				Regular(Instruction::I32Const(0)), // value_ptr
				Regular(Instruction::I32Const(value_len as i32)), // value_len
				Regular(Instruction::I32Const(0)), // input_data_ptr
				Regular(Instruction::I32Const(0)), // input_data_len
				Regular(Instruction::I32Const(SENTINEL as i32)), // output_ptr
				Regular(Instruction::I32Const(0)), // output_len_ptr
				Regular(Instruction::Call(0)),
				Regular(Instruction::Drop),
			])),
			.. Default::default()
		});
		let instance = Contract::<T>::new(code, vec![])?;
		let origin = RawOrigin::Signed(instance.caller.clone());
	}: call(origin, instance.addr, 0u32.into(), Weight::MAX, None, vec![])

	#[pov_mode = Measured]
	seal_delegate_call {
		let r in 0 .. API_BENCHMARK_BATCHES;
		let hashes = (0..r * API_BENCHMARK_BATCH_SIZE)
			.map(|i| {
				let code = WasmModule::<T>::dummy_with_bytes(i);
				Contracts::<T>::store_code_raw(code.code, whitelisted_caller())?;
				Ok(code.hash)
			})
			.collect::<Result<Vec<_>, &'static str>>()?;
		let hash_len = hashes.get(0).map(|x| x.encode().len()).unwrap_or(0);
		let hashes_bytes = hashes.iter().flat_map(|x| x.encode()).collect::<Vec<_>>();
		let hashes_len = hashes_bytes.len();
		let hashes_offset = 0;

		let code = WasmModule::<T>::from(ModuleDefinition {
			memory: Some(ImportedMemory::max::<T>()),
			imported_functions: vec![ImportedFunction {
				module: "seal0",
				name: "seal_delegate_call",
				params: vec![
					ValueType::I32,
					ValueType::I32,
					ValueType::I32,
					ValueType::I32,
					ValueType::I32,
					ValueType::I32,
				],
				return_type: Some(ValueType::I32),
			}],
			data_segments: vec![
				DataSegment {
					offset: hashes_offset as u32,
					value: hashes_bytes,
				},
			],
			call_body: Some(body::repeated_dyn(r * API_BENCHMARK_BATCH_SIZE, vec![
				Regular(Instruction::I32Const(0)), // flags
				Counter(hashes_offset as u32, hash_len as u32), // code_hash_ptr
				Regular(Instruction::I32Const(0)), // input_data_ptr
				Regular(Instruction::I32Const(0)), // input_data_len
				Regular(Instruction::I32Const(u32::max_value() as i32)), // output_ptr
				Regular(Instruction::I32Const(0)), // output_len_ptr
				Regular(Instruction::Call(0)),
				Regular(Instruction::Drop),
			])),
			.. Default::default()
		});
		let instance = Contract::<T>::new(code, vec![])?;
		let callee = instance.addr.clone();
		let origin = RawOrigin::Signed(instance.caller);
	}: call(origin, callee, 0u32.into(), Weight::MAX, None, vec![])

	#[pov_mode = Measured]
	seal_call_per_transfer_clone_kb {
		let t in 0 .. 1;
		let c in 0 .. code::max_pages::<T>() * 64;
		let callees = (0..API_BENCHMARK_BATCH_SIZE)
			.map(|i| Contract::with_index(i + 1, <WasmModule<T>>::dummy(), vec![]))
			.collect::<Result<Vec<_>, _>>()?;
		let callee_len = callees.get(0).map(|i| i.account_id.encode().len()).unwrap_or(0);
		let callee_bytes = callees.iter().flat_map(|x| x.account_id.encode()).collect::<Vec<_>>();
		let value: BalanceOf<T> = t.into();
		let value_bytes = value.encode();
		let value_len = value_bytes.len();
		let code = WasmModule::<T>::from(ModuleDefinition {
			memory: Some(ImportedMemory::max::<T>()),
			imported_functions: vec![ImportedFunction {
				module: "seal1",
				name: "seal_call",
				params: vec![
					ValueType::I32,
					ValueType::I32,
					ValueType::I64,
					ValueType::I32,
					ValueType::I32,
					ValueType::I32,
					ValueType::I32,
					ValueType::I32,
				],
				return_type: Some(ValueType::I32),
			}],
			data_segments: vec![
				DataSegment {
					offset: 0,
					value: value_bytes,
				},
				DataSegment {
					offset: value_len as u32,
					value: callee_bytes,
				},
			],
			call_body: Some(body::repeated_dyn(API_BENCHMARK_BATCH_SIZE, vec![
				Regular(Instruction::I32Const(CallFlags::CLONE_INPUT.bits() as i32)), // flags
				Counter(value_len as u32, callee_len as u32), // callee_ptr
				Regular(Instruction::I64Const(0)), // gas
				Regular(Instruction::I32Const(0)), // value_ptr
				Regular(Instruction::I32Const(0)), // input_data_ptr
				Regular(Instruction::I32Const(0)), // input_data_len
				Regular(Instruction::I32Const(SENTINEL as i32)), // output_ptr
				Regular(Instruction::I32Const(0)), // output_len_ptr
				Regular(Instruction::Call(0)),
				Regular(Instruction::Drop),
			])),
			.. Default::default()
		});
		let instance = Contract::<T>::new(code, vec![])?;
		let origin = RawOrigin::Signed(instance.caller.clone());
		let bytes = vec![42; (c * 1024) as usize];
	}: call(origin, instance.addr, 0u32.into(), Weight::MAX, None, bytes)

	// We assume that every instantiate sends at least the minimum balance.
	#[pov_mode = Measured]
	seal_instantiate {
		let r in 0 .. API_BENCHMARK_BATCHES;
		let hashes = (0..r * API_BENCHMARK_BATCH_SIZE)
			.map(|i| {
				let code = WasmModule::<T>::from(ModuleDefinition {
					memory: Some(ImportedMemory::max::<T>()),
					call_body: Some(body::plain(vec![
						// we need to add this in order to make contracts unique
						// so that they can be deployed from the same sender
						Instruction::I32Const(i as i32),
						Instruction::Drop,
						Instruction::End,
					])),
					.. Default::default()
				});
				Contracts::<T>::store_code_raw(code.code, whitelisted_caller())?;
				Ok(code.hash)
			})
			.collect::<Result<Vec<_>, &'static str>>()?;
		let hash_len = hashes.get(0).map(|x| x.encode().len()).unwrap_or(0);
		let hashes_bytes = hashes.iter().flat_map(|x| x.encode()).collect::<Vec<_>>();
		let hashes_len = hashes_bytes.len();
		let value = Pallet::<T>::min_balance();
		assert!(value > 0u32.into());
		let value_bytes = value.encode();
		let value_len = value_bytes.len();
		let addr_len = T::AccountId::max_encoded_len();

		// offsets where to place static data in contract memory
		let value_offset = 0;
		let hashes_offset = value_offset + value_len;
		let addr_len_offset = hashes_offset + hashes_len;
		let addr_offset = addr_len_offset + addr_len;

		let code = WasmModule::<T>::from(ModuleDefinition {
			memory: Some(ImportedMemory::max::<T>()),
			imported_functions: vec![ImportedFunction {
				module: "seal0",
				name: "seal_instantiate",
				params: vec![
					ValueType::I32,
					ValueType::I32,
					ValueType::I64,
					ValueType::I32,
					ValueType::I32,
					ValueType::I32,
					ValueType::I32,
					ValueType::I32,
					ValueType::I32,
					ValueType::I32,
					ValueType::I32,
					ValueType::I32,
					ValueType::I32,
				],
				return_type: Some(ValueType::I32),
			}],
			data_segments: vec![
				DataSegment {
					offset: value_offset as u32,
					value: value_bytes,
				},
				DataSegment {
					offset: hashes_offset as u32,
					value: hashes_bytes,
				},
				DataSegment {
					offset: addr_len_offset as u32,
					value: addr_len.to_le_bytes().into(),
				},
			],
			call_body: Some(body::repeated_dyn(r * API_BENCHMARK_BATCH_SIZE, vec![
				Counter(hashes_offset as u32, hash_len as u32), // code_hash_ptr
				Regular(Instruction::I32Const(hash_len as i32)), // code_hash_len
				Regular(Instruction::I64Const(0)), // gas
				Regular(Instruction::I32Const(value_offset as i32)), // value_ptr
				Regular(Instruction::I32Const(value_len as i32)), // value_len
				Regular(Instruction::I32Const(0)), // input_data_ptr
				Regular(Instruction::I32Const(0)), // input_data_len
				Regular(Instruction::I32Const(addr_offset as i32)), // address_ptr
				Regular(Instruction::I32Const(addr_len_offset as i32)), // address_len_ptr
				Regular(Instruction::I32Const(SENTINEL as i32)), // output_ptr
				Regular(Instruction::I32Const(0)), // output_len_ptr
				Regular(Instruction::I32Const(0)), // salt_ptr
				Regular(Instruction::I32Const(0)), // salt_ptr_len
				Regular(Instruction::Call(0)),
				Regular(Instruction::Drop),
			])),
			.. Default::default()
		});
		let instance = Contract::<T>::new(code, vec![])?;
		instance.set_balance(value * (r * API_BENCHMARK_BATCH_SIZE + 1).into());
		let origin = RawOrigin::Signed(instance.caller.clone());
		let callee = instance.addr.clone();
		let addresses = hashes
			.iter()
			.map(|hash| Contracts::<T>::contract_address(
				&instance.account_id, hash, &[], &[],
			))
			.collect::<Vec<_>>();

		for addr in &addresses {
			if ContractInfoOf::<T>::get(&addr).is_some() {
				return Err("Expected that contract does not exist at this point.".into());
			}
		}
	}: call(origin, callee, 0u32.into(), Weight::MAX, None, vec![])
	verify {
		for addr in &addresses {
			ContractInfoOf::<T>::get(&addr)
				.ok_or("Contract should have been instantiated")?;
		}
	}

	#[pov_mode = Measured]
	seal_instantiate_per_transfer_input_salt_kb {
		let t in 0 .. 1;
		let i in 0 .. (code::max_pages::<T>() - 1) * 64;
		let s in 0 .. (code::max_pages::<T>() - 1) * 64;
		let callee_code = WasmModule::<T>::dummy();
		let hash = callee_code.hash;
		let hash_bytes = callee_code.hash.encode();
		let hash_len = hash_bytes.len();
		Contracts::<T>::store_code_raw(callee_code.code, whitelisted_caller())?;
		let salts = (0..API_BENCHMARK_BATCH_SIZE).map(|x| x.encode()).collect::<Vec<_>>();
		let salt_len = salts.get(0).map(|x| x.len()).unwrap_or(0);
		let salt_bytes = salts.iter().cloned().flatten().collect::<Vec<_>>();
		let salts_len = salt_bytes.len();
		let value: BalanceOf<T> = t.into();
		let value_bytes = value.encode();
		let value_len = value_bytes.len();
		let addr_len = T::AccountId::max_encoded_len();

		// offsets where to place static data in contract memory
		let salt_offset = 0;
		let value_offset = salts_len;
		let hash_offset = value_offset + value_len;
		let addr_len_offset = hash_offset + hash_len;

		let code = WasmModule::<T>::from(ModuleDefinition {
			memory: Some(ImportedMemory::max::<T>()),
			imported_functions: vec![ImportedFunction {
				module: "seal0",
				name: "seal_instantiate",
				params: vec![
					ValueType::I32,
					ValueType::I32,
					ValueType::I64,
					ValueType::I32,
					ValueType::I32,
					ValueType::I32,
					ValueType::I32,
					ValueType::I32,
					ValueType::I32,
					ValueType::I32,
					ValueType::I32,
					ValueType::I32,
					ValueType::I32,
				],
				return_type: Some(ValueType::I32),
			}],
			data_segments: vec![
				DataSegment {
					offset: salt_offset as u32,
					value: salt_bytes,
				},
				DataSegment {
					offset: value_offset as u32,
					value: value_bytes,
				},
				DataSegment {
					offset: hash_offset as u32,
					value: hash_bytes,
				},
				DataSegment {
					offset: addr_len_offset as u32,
					value: (addr_len as u32).to_le_bytes().into(),
				},
			],
			call_body: Some(body::repeated_dyn(API_BENCHMARK_BATCH_SIZE, vec![
				Regular(Instruction::I32Const(hash_offset as i32)), // code_hash_ptr
				Regular(Instruction::I32Const(hash_len as i32)), // code_hash_len
				Regular(Instruction::I64Const(0)), // gas
				Regular(Instruction::I32Const(value_offset as i32)), // value_ptr
				Regular(Instruction::I32Const(value_len as i32)), // value_len
				Counter(salt_offset as u32, salt_len as u32), // input_data_ptr
				Regular(Instruction::I32Const((i * 1024) as i32)), // input_data_len
				Regular(Instruction::I32Const((addr_len_offset + addr_len) as i32)), // address_ptr
				Regular(Instruction::I32Const(addr_len_offset as i32)), // address_len_ptr
				Regular(Instruction::I32Const(SENTINEL as i32)), // output_ptr
				Regular(Instruction::I32Const(0)), // output_len_ptr
				Counter(salt_offset as u32, salt_len as u32), // salt_ptr
				Regular(Instruction::I32Const((s * 1024) as i32)), // salt_len
				Regular(Instruction::Call(0)),
				Regular(Instruction::I32Eqz),
				Regular(Instruction::If(BlockType::NoResult)),
				Regular(Instruction::Nop),
				Regular(Instruction::Else),
				Regular(Instruction::Unreachable),
				Regular(Instruction::End),
			])),
			.. Default::default()
		});
		let instance = Contract::<T>::new(code, vec![])?;
		instance.set_balance(value * (API_BENCHMARK_BATCH_SIZE + 1).into());
		let origin = RawOrigin::Signed(instance.caller.clone());
	}: call(origin, instance.addr, 0u32.into(), Weight::MAX, None, vec![])

	// Only the overhead of calling the function itself with minimal arguments.
	#[pov_mode = Measured]
	seal_hash_sha2_256 {
		let r in 0 .. 1;
		let instance = Contract::<T>::new(WasmModule::hasher(
			"seal_hash_sha2_256", r * API_BENCHMARK_BATCH_SIZE, 0,
		), vec![])?;
		let origin = RawOrigin::Signed(instance.caller.clone());
	}: call(origin, instance.addr, 0u32.into(), Weight::MAX, None, vec![])

	// `n`: Input to hash in kilobytes
	#[pov_mode = Measured]
	seal_hash_sha2_256_per_kb {
		let n in 0 .. code::max_pages::<T>() * 64;
		let instance = Contract::<T>::new(WasmModule::hasher(
			"seal_hash_sha2_256", API_BENCHMARK_BATCH_SIZE, n * 1024,
		), vec![])?;
		let origin = RawOrigin::Signed(instance.caller.clone());
	}: call(origin, instance.addr, 0u32.into(), Weight::MAX, None, vec![])

	// Only the overhead of calling the function itself with minimal arguments.
	#[pov_mode = Measured]
	seal_hash_keccak_256 {
		let r in 0 .. 1;
		let instance = Contract::<T>::new(WasmModule::hasher(
			"seal_hash_keccak_256", r * API_BENCHMARK_BATCH_SIZE, 0,
		), vec![])?;
		let origin = RawOrigin::Signed(instance.caller.clone());
	}: call(origin, instance.addr, 0u32.into(), Weight::MAX, None, vec![])

	// `n`: Input to hash in kilobytes
	#[pov_mode = Measured]
	seal_hash_keccak_256_per_kb {
		let n in 0 .. code::max_pages::<T>() * 64;
		let instance = Contract::<T>::new(WasmModule::hasher(
			"seal_hash_keccak_256", API_BENCHMARK_BATCH_SIZE, n * 1024,
		), vec![])?;
		let origin = RawOrigin::Signed(instance.caller.clone());
	}: call(origin, instance.addr, 0u32.into(), Weight::MAX, None, vec![])

	// Only the overhead of calling the function itself with minimal arguments.
	#[pov_mode = Measured]
	seal_hash_blake2_256 {
		let r in 0 .. 1;
		let instance = Contract::<T>::new(WasmModule::hasher(
			"seal_hash_blake2_256", r * API_BENCHMARK_BATCH_SIZE, 0,
		), vec![])?;
		let origin = RawOrigin::Signed(instance.caller.clone());
	}: call(origin, instance.addr, 0u32.into(), Weight::MAX, None, vec![])

	// `n`: Input to hash in kilobytes
	#[pov_mode = Measured]
	seal_hash_blake2_256_per_kb {
		let n in 0 .. code::max_pages::<T>() * 64;
		let instance = Contract::<T>::new(WasmModule::hasher(
			"seal_hash_blake2_256", API_BENCHMARK_BATCH_SIZE, n * 1024,
		), vec![])?;
		let origin = RawOrigin::Signed(instance.caller.clone());
	}: call(origin, instance.addr, 0u32.into(), Weight::MAX, None, vec![])

	// Only the overhead of calling the function itself with minimal arguments.
	#[pov_mode = Measured]
	seal_hash_blake2_128 {
		let r in 0 .. 1;
		let instance = Contract::<T>::new(WasmModule::hasher(
			"seal_hash_blake2_128", r * API_BENCHMARK_BATCH_SIZE, 0,
		), vec![])?;
		let origin = RawOrigin::Signed(instance.caller.clone());
	}: call(origin, instance.addr, 0u32.into(), Weight::MAX, None, vec![])

	// `n`: Input to hash in kilobytes
	#[pov_mode = Measured]
	seal_hash_blake2_128_per_kb {
		let n in 0 .. code::max_pages::<T>() * 64;
		let instance = Contract::<T>::new(WasmModule::hasher(
			"seal_hash_blake2_128", API_BENCHMARK_BATCH_SIZE, n * 1024,
		), vec![])?;
		let origin = RawOrigin::Signed(instance.caller.clone());
	}: call(origin, instance.addr, 0u32.into(), Weight::MAX, None, vec![])

	// Only calling the function itself with valid arguments.
	// It generates different private keys and signatures for the message "Hello world".
	#[pov_mode = Measured]
	seal_ecdsa_recover {
		let r in 0 .. 1;

		let message_hash = sp_io::hashing::blake2_256("Hello world".as_bytes());
		let key_type = sp_core::crypto::KeyTypeId(*b"code");
		let signatures = (0..r * API_BENCHMARK_BATCH_SIZE)
			.map(|i| {
				let pub_key = sp_io::crypto::ecdsa_generate(key_type, None);
				let sig = sp_io::crypto::ecdsa_sign_prehashed(key_type, &pub_key, &message_hash).expect("Generates signature");
				AsRef::<[u8; 65]>::as_ref(&sig).to_vec()
			})
			.collect::<Vec<_>>();
		let signatures = signatures.iter().flatten().cloned().collect::<Vec<_>>();
		let signatures_bytes_len = signatures.len() as i32;

		let code = WasmModule::<T>::from(ModuleDefinition {
			memory: Some(ImportedMemory::max::<T>()),
			imported_functions: vec![ImportedFunction {
				module: "seal0",
				name: "seal_ecdsa_recover",
				params: vec![ValueType::I32, ValueType::I32, ValueType::I32],
				return_type: Some(ValueType::I32),
			}],
			data_segments: vec![
				DataSegment {
					offset: 0,
					value: message_hash[..].to_vec(),
				},
				DataSegment {
					offset: 32,
					value: signatures,
				},
			],
			call_body: Some(body::repeated_dyn(r * API_BENCHMARK_BATCH_SIZE, vec![
				Counter(32, 65), // signature_ptr
				Regular(Instruction::I32Const(0)), // message_hash_ptr
				Regular(Instruction::I32Const(signatures_bytes_len + 32)), // output_len_ptr
				Regular(Instruction::Call(0)),
				Regular(Instruction::Drop),
			])),
			.. Default::default()
		});
		let instance = Contract::<T>::new(code, vec![])?;
		let origin = RawOrigin::Signed(instance.caller.clone());
	}: call(origin, instance.addr, 0u32.into(), Weight::MAX, None, vec![])

	// Only calling the function itself for the list of
	// generated different ECDSA keys.
	#[pov_mode = Measured]
	seal_ecdsa_to_eth_address {
		let r in 0 .. 1;
		let key_type = sp_core::crypto::KeyTypeId(*b"code");
		let pub_keys_bytes = (0..r * API_BENCHMARK_BATCH_SIZE)
			.flat_map(|_| {
				sp_io::crypto::ecdsa_generate(key_type, None).0
			})
		.collect::<Vec<_>>();
		let pub_keys_bytes_len = pub_keys_bytes.len() as i32;
		let code = WasmModule::<T>::from(ModuleDefinition {
			memory: Some(ImportedMemory::max::<T>()),
			imported_functions: vec![ImportedFunction {
				module: "seal0",
				name: "seal_ecdsa_to_eth_address",
				params: vec![ValueType::I32, ValueType::I32],
				return_type: Some(ValueType::I32),
			}],
			data_segments: vec![
				DataSegment {
					offset: 0,
					value: pub_keys_bytes,
				},
			],
			call_body: Some(body::repeated_dyn(r * API_BENCHMARK_BATCH_SIZE, vec![
				Counter(0, 33), // pub_key_ptr
				Regular(Instruction::I32Const(pub_keys_bytes_len)), // out_ptr
				Regular(Instruction::Call(0)),
				Regular(Instruction::Drop),
			])),
			.. Default::default()
		});
		let instance = Contract::<T>::new(code, vec![])?;
		let origin = RawOrigin::Signed(instance.caller.clone());
	}: call(origin, instance.addr, 0u32.into(), Weight::MAX, None, vec![])

	#[pov_mode = Measured]
	seal_set_code_hash {
		let r in 0 .. API_BENCHMARK_BATCHES;
		let code_hashes = (0..r * API_BENCHMARK_BATCH_SIZE)
			.map(|i| {
				let new_code = WasmModule::<T>::dummy_with_bytes(i);
				Contracts::<T>::store_code_raw(new_code.code, whitelisted_caller())?;
				Ok(new_code.hash)
			})
			.collect::<Result<Vec<_>, &'static str>>()?;
		let code_hash_len = code_hashes.get(0).map(|x| x.encode().len()).unwrap_or(0);
		let code_hashes_bytes = code_hashes.iter().flat_map(|x| x.encode()).collect::<Vec<_>>();
		let code_hashes_len = code_hashes_bytes.len();

		let code = WasmModule::<T>::from(ModuleDefinition {
			memory: Some(ImportedMemory::max::<T>()),
			imported_functions: vec![ImportedFunction {
				module: "seal0",
				name: "seal_set_code_hash",
				params: vec![
					ValueType::I32,
				],
				return_type: Some(ValueType::I32),
			}],
			data_segments: vec![
				DataSegment {
					offset: 0,
					value: code_hashes_bytes,
				},
			],
			call_body: Some(body::repeated_dyn(r * API_BENCHMARK_BATCH_SIZE, vec![
				Counter(0, code_hash_len as u32), // code_hash_ptr
				Regular(Instruction::Call(0)),
				Regular(Instruction::Drop),
			])),
			.. Default::default()
		});
		let instance = Contract::<T>::new(code, vec![])?;
		let origin = RawOrigin::Signed(instance.caller.clone());
	}: call(origin, instance.addr, 0u32.into(), Weight::MAX, None, vec![])

	#[pov_mode = Measured]
	seal_reentrance_count {
		let r in 0 .. API_BENCHMARK_BATCHES;
		let code = WasmModule::<T>::from(ModuleDefinition {
			memory: Some(ImportedMemory::max::<T>()),
			imported_functions: vec![ImportedFunction {
				module: "seal0",
				name: "reentrance_count",
				params: vec![],
				return_type: Some(ValueType::I32),
			}],
			call_body: Some(body::repeated(r * API_BENCHMARK_BATCH_SIZE, &[
				Instruction::Call(0),
				Instruction::Drop,
			])),
			.. Default::default()
		});
		let instance = Contract::<T>::new(code, vec![])?;
		let origin = RawOrigin::Signed(instance.caller.clone());
	}: call(origin, instance.addr, 0u32.into(), Weight::MAX, None, vec![])

	#[pov_mode = Measured]
	seal_account_reentrance_count {
		let r in 0 .. API_BENCHMARK_BATCHES;
		let dummy_code = WasmModule::<T>::dummy_with_bytes(0);
		let accounts = (0..r * API_BENCHMARK_BATCH_SIZE)
			.map(|i| Contract::with_index(i + 1, dummy_code.clone(), vec![]))
			.collect::<Result<Vec<_>, _>>()?;
		let account_id_len = accounts.get(0).map(|i| i.account_id.encode().len()).unwrap_or(0);
		let account_id_bytes = accounts.iter().flat_map(|x| x.account_id.encode()).collect();
		let code = WasmModule::<T>::from(ModuleDefinition {
			memory: Some(ImportedMemory::max::<T>()),
			imported_functions: vec![ImportedFunction {
				module: "seal0",
				name: "account_reentrance_count",
				params: vec![ValueType::I32],
				return_type: Some(ValueType::I32),
			}],
			data_segments: vec![
				DataSegment {
					offset: 0,
					value: account_id_bytes,
				},
			],
			call_body: Some(body::repeated_dyn(r * API_BENCHMARK_BATCH_SIZE, vec![
				Counter(0, account_id_len as u32), // account_ptr
				Regular(Instruction::Call(0)),
				Regular(Instruction::Drop),
			])),
			.. Default::default()
		});
		let instance = Contract::<T>::new(code, vec![])?;
		let origin = RawOrigin::Signed(instance.caller.clone());
	}: call(origin, instance.addr, 0u32.into(), Weight::MAX, None, vec![])

	#[pov_mode = Measured]
	seal_instantiation_nonce {
		let r in 0 .. API_BENCHMARK_BATCHES;
		let code = WasmModule::<T>::from(ModuleDefinition {
			memory: Some(ImportedMemory::max::<T>()),
			imported_functions: vec![ImportedFunction {
				module: "seal0",
				name: "instantiation_nonce",
				params: vec![],
				return_type: Some(ValueType::I64),
			}],
			call_body: Some(body::repeated(r * API_BENCHMARK_BATCH_SIZE, &[
				Instruction::Call(0),
				Instruction::Drop,
			])),
			.. Default::default()
		});
		let instance = Contract::<T>::new(code, vec![])?;
		let origin = RawOrigin::Signed(instance.caller.clone());
	}: call(origin, instance.addr, 0u32.into(), Weight::MAX, None, vec![])

	// We make the assumption that pushing a constant and dropping a value takes roughly
	// the same amount of time. We follow that `t.load` and `drop` both have the weight
	// of this benchmark / 2. We need to make this assumption because there is no way
	// to measure them on their own using a valid wasm module. We need their individual
	// values to derive the weight of individual instructions (by substraction) from
	// benchmarks that include those for parameter pushing and return type dropping.
	// We call the weight of `t.load` and `drop`: `w_param`.
	// The weight that would result from the respective benchmark we call: `w_bench`.
	//
	// w_i{32,64}const = w_drop = w_bench / 2
	#[pov_mode = Ignored]
	instr_i64const {
		let r in 0 .. INSTR_BENCHMARK_BATCHES;
		let mut sbox = Sandbox::from(&WasmModule::<T>::from(ModuleDefinition {
			call_body: Some(body::repeated_dyn(r * INSTR_BENCHMARK_BATCH_SIZE, vec![
				RandomI64Repeated(1),
				Regular(Instruction::Drop),
			])),
			.. Default::default()
		}));
	}: {
		sbox.invoke();
	}

	// w_i{32,64}load = w_bench - 2 * w_param
	#[pov_mode = Ignored]
	instr_i64load {
		let r in 0 .. INSTR_BENCHMARK_BATCHES;
		let mut sbox = Sandbox::from(&WasmModule::<T>::from(ModuleDefinition {
			memory: Some(ImportedMemory::max::<T>()),
			call_body: Some(body::repeated_dyn(r * INSTR_BENCHMARK_BATCH_SIZE, vec![
				RandomUnaligned(0, code::max_pages::<T>() * 64 * 1024 - 8),
				Regular(Instruction::I64Load(3, 0)),
				Regular(Instruction::Drop),
			])),
			.. Default::default()
		}));
	}: {
		sbox.invoke();
	}

	// w_i{32,64}store{...} = w_bench - 2 * w_param
	#[pov_mode = Ignored]
	instr_i64store {
		let r in 0 .. INSTR_BENCHMARK_BATCHES;
		let mut sbox = Sandbox::from(&WasmModule::<T>::from(ModuleDefinition {
			memory: Some(ImportedMemory::max::<T>()),
			call_body: Some(body::repeated_dyn(r * INSTR_BENCHMARK_BATCH_SIZE, vec![
				RandomUnaligned(0, code::max_pages::<T>() * 64 * 1024 - 8),
				RandomI64Repeated(1),
				Regular(Instruction::I64Store(3, 0)),
			])),
			.. Default::default()
		}));
	}: {
		sbox.invoke();
	}

	// w_select = w_bench - 4 * w_param
	#[pov_mode = Ignored]
	instr_select {
		let r in 0 .. INSTR_BENCHMARK_BATCHES;
		let mut sbox = Sandbox::from(&WasmModule::<T>::from(ModuleDefinition {
			call_body: Some(body::repeated_dyn(r * INSTR_BENCHMARK_BATCH_SIZE, vec![
				RandomI64Repeated(1),
				RandomI64Repeated(1),
				RandomI32(0, 2),
				Regular(Instruction::Select),
				Regular(Instruction::Drop),
			])),
			.. Default::default()
		}));
	}: {
		sbox.invoke();
	}

	// w_if = w_bench - 3 * w_param
	#[pov_mode = Ignored]
	instr_if {
		let r in 0 .. INSTR_BENCHMARK_BATCHES;
		let mut sbox = Sandbox::from(&WasmModule::<T>::from(ModuleDefinition {
			call_body: Some(body::repeated_dyn(r * INSTR_BENCHMARK_BATCH_SIZE, vec![
				RandomI32(0, 2),
				Regular(Instruction::If(BlockType::Value(ValueType::I64))),
				RandomI64Repeated(1),
				Regular(Instruction::Else),
				RandomI64Repeated(1),
				Regular(Instruction::End),
				Regular(Instruction::Drop),
			])),
			.. Default::default()
		}));
	}: {
		sbox.invoke();
	}

	// w_br = w_bench - 2 * w_param
	// Block instructions are not counted.
	#[pov_mode = Ignored]
	instr_br {
		let r in 0 .. INSTR_BENCHMARK_BATCHES;
		let mut sbox = Sandbox::from(&WasmModule::<T>::from(ModuleDefinition {
			call_body: Some(body::repeated_dyn(r * INSTR_BENCHMARK_BATCH_SIZE, vec![
				Regular(Instruction::Block(BlockType::NoResult)),
				Regular(Instruction::Block(BlockType::NoResult)),
				Regular(Instruction::Block(BlockType::NoResult)),
				Regular(Instruction::Br(1)),
				RandomI64Repeated(1),
				Regular(Instruction::Drop),
				Regular(Instruction::End),
				RandomI64Repeated(1),
				Regular(Instruction::Drop),
				Regular(Instruction::End),
				RandomI64Repeated(1),
				Regular(Instruction::Drop),
				Regular(Instruction::End),
			])),
			.. Default::default()
		}));
	}: {
		sbox.invoke();
	}

	// w_br_if = w_bench - 3 * w_param
	// Block instructions are not counted.
	#[pov_mode = Ignored]
	instr_br_if {
		let r in 0 .. INSTR_BENCHMARK_BATCHES;
		let mut sbox = Sandbox::from(&WasmModule::<T>::from(ModuleDefinition {
			call_body: Some(body::repeated_dyn(r * INSTR_BENCHMARK_BATCH_SIZE, vec![
				Regular(Instruction::Block(BlockType::NoResult)),
				Regular(Instruction::Block(BlockType::NoResult)),
				Regular(Instruction::Block(BlockType::NoResult)),
				Regular(Instruction::I32Const(1)),
				Regular(Instruction::BrIf(1)),
				RandomI64Repeated(1),
				Regular(Instruction::Drop),
				Regular(Instruction::End),
				RandomI64Repeated(1),
				Regular(Instruction::Drop),
				Regular(Instruction::End),
				RandomI64Repeated(1),
				Regular(Instruction::Drop),
				Regular(Instruction::End),
			])),
			.. Default::default()
		}));
	}: {
		sbox.invoke();
	}

	// w_br_table = w_bench - 3 * w_param
	// Block instructions are not counted.
	#[pov_mode = Ignored]
	instr_br_table {
		let r in 0 .. INSTR_BENCHMARK_BATCHES;
		let table = Box::new(BrTableData {
			table: Box::new([1, 1, 1]),
			default: 1,
		});
		let mut sbox = Sandbox::from(&WasmModule::<T>::from(ModuleDefinition {
			call_body: Some(body::repeated_dyn(r * INSTR_BENCHMARK_BATCH_SIZE, vec![
				Regular(Instruction::Block(BlockType::NoResult)),
				Regular(Instruction::Block(BlockType::NoResult)),
				Regular(Instruction::Block(BlockType::NoResult)),
				RandomI32(0, 4),
				Regular(Instruction::BrTable(table)),
				RandomI64Repeated(1),
				Regular(Instruction::Drop),
				Regular(Instruction::End),
				RandomI64Repeated(1),
				Regular(Instruction::Drop),
				Regular(Instruction::End),
				RandomI64Repeated(1),
				Regular(Instruction::Drop),
				Regular(Instruction::End),
			])),
			.. Default::default()
		}));
	}: {
		sbox.invoke();
	}

	// w_br_table_per_entry = w_bench
	#[pov_mode = Ignored]
	instr_br_table_per_entry {
		let e in 1 .. T::Schedule::get().limits.br_table_size;
		let entry: Vec<u32> = [0, 1].iter()
			.cloned()
			.cycle()
			.take((e / 2) as usize).collect();
		let table = Box::new(BrTableData {
			table: entry.into_boxed_slice(),
			default: 0,
		});
		let mut sbox = Sandbox::from(&WasmModule::<T>::from(ModuleDefinition {
			call_body: Some(body::repeated_dyn(INSTR_BENCHMARK_BATCH_SIZE, vec![
				Regular(Instruction::Block(BlockType::NoResult)),
				Regular(Instruction::Block(BlockType::NoResult)),
				Regular(Instruction::Block(BlockType::NoResult)),
				RandomI32(0, (e + 1) as i32), // Make sure the default entry is also used
				Regular(Instruction::BrTable(table)),
				RandomI64Repeated(1),
				Regular(Instruction::Drop),
				Regular(Instruction::End),
				RandomI64Repeated(1),
				Regular(Instruction::Drop),
				Regular(Instruction::End),
				RandomI64Repeated(1),
				Regular(Instruction::Drop),
				Regular(Instruction::End),
			])),
			.. Default::default()
		}));
	}: {
		sbox.invoke();
	}

	// w_call = w_bench - 2 * w_param
	#[pov_mode = Ignored]
	instr_call {
		let r in 0 .. INSTR_BENCHMARK_BATCHES;
		let mut sbox = Sandbox::from(&WasmModule::<T>::from(ModuleDefinition {
			// We need to make use of the stack here in order to trigger stack height
			// instrumentation.
			aux_body: Some(body::plain(vec![
				Instruction::I64Const(42),
				Instruction::Drop,
				Instruction::End,
			])),
			call_body: Some(body::repeated(r * INSTR_BENCHMARK_BATCH_SIZE, &[
				Instruction::Call(2), // call aux
			])),
			.. Default::default()
		}));
	}: {
		sbox.invoke();
	}

	// w_call_indrect = w_bench - 3 * w_param
	#[pov_mode = Ignored]
	instr_call_indirect {
		let r in 0 .. INSTR_BENCHMARK_BATCHES;
		let num_elements = T::Schedule::get().limits.table_size;
		use self::code::TableSegment;
		let mut sbox = Sandbox::from(&WasmModule::<T>::from(ModuleDefinition {
			// We need to make use of the stack here in order to trigger stack height
			// instrumentation.
			aux_body: Some(body::plain(vec![
				Instruction::I64Const(42),
				Instruction::Drop,
				Instruction::End,
			])),
			call_body: Some(body::repeated_dyn(r * INSTR_BENCHMARK_BATCH_SIZE, vec![
				RandomI32(0, num_elements as i32),
				Regular(Instruction::CallIndirect(0, 0)), // we only have one sig: 0
			])),
			table: Some(TableSegment {
				num_elements,
				function_index: 2, // aux
			}),
			.. Default::default()
		}));
	}: {
		sbox.invoke();
	}

	// w_instr_call_indirect_per_param = w_bench - 1 * w_param
	// Calling a function indirectly causes it to go through a thunk function whose runtime
	// linearly depend on the amount of parameters to this function.
	// Please note that this is not necessary with a direct call.
	#[pov_mode = Ignored]
	instr_call_indirect_per_param {
		let p in 0 .. T::Schedule::get().limits.parameters;
		let num_elements = T::Schedule::get().limits.table_size;
		use self::code::TableSegment;
		let mut sbox = Sandbox::from(&WasmModule::<T>::from(ModuleDefinition {
			// We need to make use of the stack here in order to trigger stack height
			// instrumentation.
			aux_body: Some(body::plain(vec![
				Instruction::I64Const(42),
				Instruction::Drop,
				Instruction::End,
			])),
			aux_arg_num: p,
			call_body: Some(body::repeated_dyn(INSTR_BENCHMARK_BATCH_SIZE, vec![
				RandomI64Repeated(p as usize),
				RandomI32(0, num_elements as i32),
				Regular(Instruction::CallIndirect(p.min(1), 0)), // aux signature: 1 or 0
			])),
			table: Some(TableSegment {
				num_elements,
				function_index: 2, // aux
			}),
			.. Default::default()
		}));
	}: {
		sbox.invoke();
	}

	// w_per_local = w_bench
	#[pov_mode = Ignored]
	instr_call_per_local {
		let l in 0 .. T::Schedule::get().limits.locals;
		let mut aux_body = body::plain(vec![
			Instruction::End,
		]);
		body::inject_locals(&mut aux_body, l);
		let mut sbox = Sandbox::from(&WasmModule::<T>::from(ModuleDefinition {
			aux_body: Some(aux_body),
			call_body: Some(body::repeated(INSTR_BENCHMARK_BATCH_SIZE, &[
				Instruction::Call(2), // call aux
			])),
			.. Default::default()
		}));
	}: {
		sbox.invoke();
	}

	// w_local_get = w_bench - 1 * w_param
	#[pov_mode = Ignored]
	instr_local_get {
		let r in 0 .. INSTR_BENCHMARK_BATCHES;
		let max_locals = T::Schedule::get().limits.locals;
		let mut call_body = body::repeated_dyn(r * INSTR_BENCHMARK_BATCH_SIZE, vec![
			RandomGetLocal(0, max_locals),
			Regular(Instruction::Drop),
		]);
		body::inject_locals(&mut call_body, max_locals);
		let mut sbox = Sandbox::from(&WasmModule::<T>::from(ModuleDefinition {
			call_body: Some(call_body),
			.. Default::default()
		}));
	}: {
		sbox.invoke();
	}

	// w_local_set = w_bench - 1 * w_param
	#[pov_mode = Ignored]
	instr_local_set {
		let r in 0 .. INSTR_BENCHMARK_BATCHES;
		let max_locals = T::Schedule::get().limits.locals;
		let mut call_body = body::repeated_dyn(r * INSTR_BENCHMARK_BATCH_SIZE, vec![
			RandomI64Repeated(1),
			RandomSetLocal(0, max_locals),
		]);
		body::inject_locals(&mut call_body, max_locals);
		let mut sbox = Sandbox::from(&WasmModule::<T>::from(ModuleDefinition {
			call_body: Some(call_body),
			.. Default::default()
		}));
	}: {
		sbox.invoke();
	}

	// w_local_tee = w_bench - 2 * w_param
	#[pov_mode = Ignored]
	instr_local_tee {
		let r in 0 .. INSTR_BENCHMARK_BATCHES;
		let max_locals = T::Schedule::get().limits.locals;
		let mut call_body = body::repeated_dyn(r * INSTR_BENCHMARK_BATCH_SIZE, vec![
			RandomI64Repeated(1),
			RandomTeeLocal(0, max_locals),
			Regular(Instruction::Drop),
		]);
		body::inject_locals(&mut call_body, max_locals);
		let mut sbox = Sandbox::from(&WasmModule::<T>::from(ModuleDefinition {
			call_body: Some(call_body),
			.. Default::default()
		}));
	}: {
		sbox.invoke();
	}

	// w_global_get = w_bench - 1 * w_param
	#[pov_mode = Ignored]
	instr_global_get {
		let r in 0 .. INSTR_BENCHMARK_BATCHES;
		let max_globals = T::Schedule::get().limits.globals;
		let mut sbox = Sandbox::from(&WasmModule::<T>::from(ModuleDefinition {
			call_body: Some(body::repeated_dyn(r * INSTR_BENCHMARK_BATCH_SIZE, vec![
				RandomGetGlobal(0, max_globals),
				Regular(Instruction::Drop),
			])),
			num_globals: max_globals,
			.. Default::default()
		}));
	}: {
		sbox.invoke();
	}

	// w_global_set = w_bench - 1 * w_param
	#[pov_mode = Ignored]
	instr_global_set {
		let r in 0 .. INSTR_BENCHMARK_BATCHES;
		let max_globals = T::Schedule::get().limits.globals;
		let mut sbox = Sandbox::from(&WasmModule::<T>::from(ModuleDefinition {
			call_body: Some(body::repeated_dyn(r * INSTR_BENCHMARK_BATCH_SIZE, vec![
				RandomI64Repeated(1),
				RandomSetGlobal(0, max_globals),
			])),
			num_globals: max_globals,
			.. Default::default()
		}));
	}: {
		sbox.invoke();
	}

	// w_memory_get = w_bench - 1 * w_param
	#[pov_mode = Ignored]
	instr_memory_current {
		let r in 0 .. INSTR_BENCHMARK_BATCHES;
		let mut sbox = Sandbox::from(&WasmModule::<T>::from(ModuleDefinition {
			memory: Some(ImportedMemory::max::<T>()),
			call_body: Some(body::repeated(r * INSTR_BENCHMARK_BATCH_SIZE, &[
				Instruction::CurrentMemory(0),
				Instruction::Drop
			])),
			.. Default::default()
		}));
	}: {
		sbox.invoke();
	}

	// w_memory_grow = w_bench - 2 * w_param
	// We can only allow allocate as much memory as it is allowed in a contract.
	// Therefore the repeat count is limited by the maximum memory any contract can have.
	// Using a contract with more memory will skew the benchmark because the runtime of grow
	// depends on how much memory is already allocated.
	#[pov_mode = Ignored]
	instr_memory_grow {
		let r in 0 .. 1;
		let max_pages = ImportedMemory::max::<T>().max_pages;
		let mut sbox = Sandbox::from(&WasmModule::<T>::from(ModuleDefinition {
			memory: Some(ImportedMemory {
				min_pages: 0,
				max_pages,
			}),
			call_body: Some(body::repeated(r * max_pages, &[
				Instruction::I32Const(1),
				Instruction::GrowMemory(0),
				Instruction::Drop,
			])),
			.. Default::default()
		}));
	}: {
		sbox.invoke();
	}

	// Unary numeric instructions.
	// All use w = w_bench - 2 * w_param.

	#[pov_mode = Ignored]
	instr_i64clz {
		let r in 0 .. INSTR_BENCHMARK_BATCHES;
		let mut sbox = Sandbox::from(&WasmModule::<T>::unary_instr(
			Instruction::I64Clz,
			r * INSTR_BENCHMARK_BATCH_SIZE,
		));
	}: {
		sbox.invoke();
	}

	#[pov_mode = Ignored]
	instr_i64ctz {
		let r in 0 .. INSTR_BENCHMARK_BATCHES;
		let mut sbox = Sandbox::from(&WasmModule::<T>::unary_instr(
			Instruction::I64Ctz,
			r * INSTR_BENCHMARK_BATCH_SIZE,
		));
	}: {
		sbox.invoke();
	}

	#[pov_mode = Ignored]
	instr_i64popcnt {
		let r in 0 .. INSTR_BENCHMARK_BATCHES;
		let mut sbox = Sandbox::from(&WasmModule::<T>::unary_instr(
			Instruction::I64Popcnt,
			r * INSTR_BENCHMARK_BATCH_SIZE,
		));
	}: {
		sbox.invoke();
	}

	#[pov_mode = Ignored]
	instr_i64eqz {
		let r in 0 .. INSTR_BENCHMARK_BATCHES;
		let mut sbox = Sandbox::from(&WasmModule::<T>::unary_instr(
			Instruction::I64Eqz,
			r * INSTR_BENCHMARK_BATCH_SIZE,
		));
	}: {
		sbox.invoke();
	}

	#[pov_mode = Ignored]
	instr_i64extendsi32 {
		let r in 0 .. INSTR_BENCHMARK_BATCHES;
		let mut sbox = Sandbox::from(&WasmModule::<T>::from(ModuleDefinition {
			call_body: Some(body::repeated_dyn(r * INSTR_BENCHMARK_BATCH_SIZE, vec![
				RandomI32Repeated(1),
				Regular(Instruction::I64ExtendSI32),
				Regular(Instruction::Drop),
			])),
			.. Default::default()
		}));
	}: {
		sbox.invoke();
	}

	#[pov_mode = Ignored]
	instr_i64extendui32 {
		let r in 0 .. INSTR_BENCHMARK_BATCHES;
		let mut sbox = Sandbox::from(&WasmModule::<T>::from(ModuleDefinition {
			call_body: Some(body::repeated_dyn(r * INSTR_BENCHMARK_BATCH_SIZE, vec![
				RandomI32Repeated(1),
				Regular(Instruction::I64ExtendUI32),
				Regular(Instruction::Drop),
			])),
			.. Default::default()
		}));
	}: {
		sbox.invoke();
	}

	#[pov_mode = Ignored]
	instr_i32wrapi64 {
		let r in 0 .. INSTR_BENCHMARK_BATCHES;
		let mut sbox = Sandbox::from(&WasmModule::<T>::unary_instr(
			Instruction::I32WrapI64,
			r * INSTR_BENCHMARK_BATCH_SIZE,
		));
	}: {
		sbox.invoke();
	}

	// Binary numeric instructions.
	// All use w = w_bench - 3 * w_param.

	#[pov_mode = Ignored]
	instr_i64eq {
		let r in 0 .. INSTR_BENCHMARK_BATCHES;
		let mut sbox = Sandbox::from(&WasmModule::<T>::binary_instr(
			Instruction::I64Eq,
			r * INSTR_BENCHMARK_BATCH_SIZE,
		));
	}: {
		sbox.invoke();
	}

	#[pov_mode = Ignored]
	instr_i64ne {
		let r in 0 .. INSTR_BENCHMARK_BATCHES;
		let mut sbox = Sandbox::from(&WasmModule::<T>::binary_instr(
			Instruction::I64Ne,
			r * INSTR_BENCHMARK_BATCH_SIZE,
		));
	}: {
		sbox.invoke();
	}

	#[pov_mode = Ignored]
	instr_i64lts {
		let r in 0 .. INSTR_BENCHMARK_BATCHES;
		let mut sbox = Sandbox::from(&WasmModule::<T>::binary_instr(
			Instruction::I64LtS,
			r * INSTR_BENCHMARK_BATCH_SIZE,
		));
	}: {
		sbox.invoke();
	}

	#[pov_mode = Ignored]
	instr_i64ltu {
		let r in 0 .. INSTR_BENCHMARK_BATCHES;
		let mut sbox = Sandbox::from(&WasmModule::<T>::binary_instr(
			Instruction::I64LtU,
			r * INSTR_BENCHMARK_BATCH_SIZE,
		));
	}: {
		sbox.invoke();
	}

	#[pov_mode = Ignored]
	instr_i64gts {
		let r in 0 .. INSTR_BENCHMARK_BATCHES;
		let mut sbox = Sandbox::from(&WasmModule::<T>::binary_instr(
			Instruction::I64GtS,
			r * INSTR_BENCHMARK_BATCH_SIZE,
		));
	}: {
		sbox.invoke();
	}

	#[pov_mode = Ignored]
	instr_i64gtu {
		let r in 0 .. INSTR_BENCHMARK_BATCHES;
		let mut sbox = Sandbox::from(&WasmModule::<T>::binary_instr(
			Instruction::I64GtU,
			r * INSTR_BENCHMARK_BATCH_SIZE,
		));
	}: {
		sbox.invoke();
	}

	#[pov_mode = Ignored]
	instr_i64les {
		let r in 0 .. INSTR_BENCHMARK_BATCHES;
		let mut sbox = Sandbox::from(&WasmModule::<T>::binary_instr(
			Instruction::I64LeS,
			r * INSTR_BENCHMARK_BATCH_SIZE,
		));
	}: {
		sbox.invoke();
	}

	#[pov_mode = Ignored]
	instr_i64leu {
		let r in 0 .. INSTR_BENCHMARK_BATCHES;
		let mut sbox = Sandbox::from(&WasmModule::<T>::binary_instr(
			Instruction::I64LeU,
			r * INSTR_BENCHMARK_BATCH_SIZE,
		));
	}: {
		sbox.invoke();
	}

	#[pov_mode = Ignored]
	instr_i64ges {
		let r in 0 .. INSTR_BENCHMARK_BATCHES;
		let mut sbox = Sandbox::from(&WasmModule::<T>::binary_instr(
			Instruction::I64GeS,
			r * INSTR_BENCHMARK_BATCH_SIZE,
		));
	}: {
		sbox.invoke();
	}

	#[pov_mode = Ignored]
	instr_i64geu {
		let r in 0 .. INSTR_BENCHMARK_BATCHES;
		let mut sbox = Sandbox::from(&WasmModule::<T>::binary_instr(
			Instruction::I64GeU,
			r * INSTR_BENCHMARK_BATCH_SIZE,
		));
	}: {
		sbox.invoke();
	}

	#[pov_mode = Ignored]
	instr_i64add {
		let r in 0 .. INSTR_BENCHMARK_BATCHES;
		let mut sbox = Sandbox::from(&WasmModule::<T>::binary_instr(
			Instruction::I64Add,
			r * INSTR_BENCHMARK_BATCH_SIZE,
		));
	}: {
		sbox.invoke();
	}

	#[pov_mode = Ignored]
	instr_i64sub {
		let r in 0 .. INSTR_BENCHMARK_BATCHES;
		let mut sbox = Sandbox::from(&WasmModule::<T>::binary_instr(
			Instruction::I64Sub,
			r * INSTR_BENCHMARK_BATCH_SIZE,
		));
	}: {
		sbox.invoke();
	}

	#[pov_mode = Ignored]
	instr_i64mul {
		let r in 0 .. INSTR_BENCHMARK_BATCHES;
		let mut sbox = Sandbox::from(&WasmModule::<T>::binary_instr(
			Instruction::I64Mul,
			r * INSTR_BENCHMARK_BATCH_SIZE,
		));
	}: {
		sbox.invoke();
	}

	#[pov_mode = Ignored]
	instr_i64divs {
		let r in 0 .. INSTR_BENCHMARK_BATCHES;
		let mut sbox = Sandbox::from(&WasmModule::<T>::binary_instr(
			Instruction::I64DivS,
			r * INSTR_BENCHMARK_BATCH_SIZE,
		));
	}: {
		sbox.invoke();
	}

	#[pov_mode = Ignored]
	instr_i64divu {
		let r in 0 .. INSTR_BENCHMARK_BATCHES;
		let mut sbox = Sandbox::from(&WasmModule::<T>::binary_instr(
			Instruction::I64DivU,
			r * INSTR_BENCHMARK_BATCH_SIZE,
		));
	}: {
		sbox.invoke();
	}

	#[pov_mode = Ignored]
	instr_i64rems {
		let r in 0 .. INSTR_BENCHMARK_BATCHES;
		let mut sbox = Sandbox::from(&WasmModule::<T>::binary_instr(
			Instruction::I64RemS,
			r * INSTR_BENCHMARK_BATCH_SIZE,
		));
	}: {
		sbox.invoke();
	}

	#[pov_mode = Ignored]
	instr_i64remu {
		let r in 0 .. INSTR_BENCHMARK_BATCHES;
		let mut sbox = Sandbox::from(&WasmModule::<T>::binary_instr(
			Instruction::I64RemU,
			r * INSTR_BENCHMARK_BATCH_SIZE,
		));
	}: {
		sbox.invoke();
	}

	#[pov_mode = Ignored]
	instr_i64and {
		let r in 0 .. INSTR_BENCHMARK_BATCHES;
		let mut sbox = Sandbox::from(&WasmModule::<T>::binary_instr(
			Instruction::I64And,
			r * INSTR_BENCHMARK_BATCH_SIZE,
		));
	}: {
		sbox.invoke();
	}

	#[pov_mode = Ignored]
	instr_i64or {
		let r in 0 .. INSTR_BENCHMARK_BATCHES;
		let mut sbox = Sandbox::from(&WasmModule::<T>::binary_instr(
			Instruction::I64Or,
			r * INSTR_BENCHMARK_BATCH_SIZE,
		));
	}: {
		sbox.invoke();
	}

	#[pov_mode = Ignored]
	instr_i64xor {
		let r in 0 .. INSTR_BENCHMARK_BATCHES;
		let mut sbox = Sandbox::from(&WasmModule::<T>::binary_instr(
			Instruction::I64Xor,
			r * INSTR_BENCHMARK_BATCH_SIZE,
		));
	}: {
		sbox.invoke();
	}

	#[pov_mode = Ignored]
	instr_i64shl {
		let r in 0 .. INSTR_BENCHMARK_BATCHES;
		let mut sbox = Sandbox::from(&WasmModule::<T>::binary_instr(
			Instruction::I64Shl,
			r * INSTR_BENCHMARK_BATCH_SIZE,
		));
	}: {
		sbox.invoke();
	}

	#[pov_mode = Ignored]
	instr_i64shrs {
		let r in 0 .. INSTR_BENCHMARK_BATCHES;
		let mut sbox = Sandbox::from(&WasmModule::<T>::binary_instr(
			Instruction::I64ShrS,
			r * INSTR_BENCHMARK_BATCH_SIZE,
		));
	}: {
		sbox.invoke();
	}

	#[pov_mode = Ignored]
	instr_i64shru {
		let r in 0 .. INSTR_BENCHMARK_BATCHES;
		let mut sbox = Sandbox::from(&WasmModule::<T>::binary_instr(
			Instruction::I64ShrU,
			r * INSTR_BENCHMARK_BATCH_SIZE,
		));
	}: {
		sbox.invoke();
	}

	#[pov_mode = Ignored]
	instr_i64rotl {
		let r in 0 .. INSTR_BENCHMARK_BATCHES;
		let mut sbox = Sandbox::from(&WasmModule::<T>::binary_instr(
			Instruction::I64Rotl,
			r * INSTR_BENCHMARK_BATCH_SIZE,
		));
	}: {
		sbox.invoke();
	}

	#[pov_mode = Ignored]
	instr_i64rotr {
		let r in 0 .. INSTR_BENCHMARK_BATCHES;
		let mut sbox = Sandbox::from(&WasmModule::<T>::binary_instr(
			Instruction::I64Rotr,
			r * INSTR_BENCHMARK_BATCH_SIZE,
		));
	}: {
		sbox.invoke();
	}

	// This is no benchmark. It merely exist to have an easy way to pretty print the curently
	// configured `Schedule` during benchmark development.
	// It can be outputed using the following command:
	// cargo run --manifest-path=bin/node/cli/Cargo.toml \
	//     --features runtime-benchmarks -- benchmark pallet --extra --dev --execution=native \
	//     -p pallet_contracts -e print_schedule --no-median-slopes --no-min-squares
	#[extra]
	#[pov_mode = Ignored]
	print_schedule {
		#[cfg(feature = "std")]
		{
			let weight_limit = T::DeletionWeightLimit::get();
			let max_queue_depth = T::DeletionQueueDepth::get() as usize;
			let empty_queue_throughput = Storage::<T>::deletion_budget(0, weight_limit);
			let full_queue_throughput = Storage::<T>::deletion_budget(max_queue_depth, weight_limit);
			println!("{:#?}", Schedule::<T>::default());
			println!("###############################################");
			println!("Lazy deletion weight per key: {}", empty_queue_throughput.0);
			println!("Lazy deletion throughput per block (empty queue, full queue): {}, {}",
				empty_queue_throughput.1, full_queue_throughput.1,
			);
		}
		#[cfg(not(feature = "std"))]
		Err("Run this bench with a native runtime in order to see the schedule.")?;
	}: {}

	// Execute one erc20 transfer using the ink! erc20 example contract.
	//
	// `g` is used to enable gas instrumentation to compare the performance impact of
	// that instrumentation at runtime.
	#[extra]
	#[pov_mode = Measured]
	ink_erc20_transfer {
		let g in 0 .. 1;
		let gas_metering = g != 0;
		let code = load_benchmark!("ink_erc20");
		let data = {
			let new: ([u8; 4], BalanceOf<T>) = ([0x9b, 0xae, 0x9d, 0x5e], 1000u32.into());
			new.encode()
		};
		let instance = Contract::<T>::new(
			WasmModule::instrumented(code, gas_metering), data,
		)?;
		let data = {
			let transfer: ([u8; 4], AccountIdOf<T>, BalanceOf<T>) = (
				[0x84, 0xa1, 0x5d, 0xa1],
				account::<T::AccountId>("receiver", 0, 0),
				1u32.into(),
			);
			transfer.encode()
		};
	}: {
		<Contracts<T>>::bare_call(
			instance.caller,
			instance.account_id,
			0u32.into(),
			Weight::MAX,
			None,
			data,
			false,
			Determinism::Deterministic,
		)
		.result?;
	}

	// Execute one erc20 transfer using the open zeppelin erc20 contract compiled with solang.
	//
	// `g` is used to enable gas instrumentation to compare the performance impact of
	// that instrumentation at runtime.
	#[extra]
	#[pov_mode = Measured]
	solang_erc20_transfer {
		let g in 0 .. 1;
		let gas_metering = g != 0;
		let code = include_bytes!("../../benchmarks/solang_erc20.wasm");
		let caller = account::<T::AccountId>("instantiator", 0, 0);
		let mut balance = [0u8; 32];
		balance[0] = 100;
		let data = {
			let new: ([u8; 4], &str, &str, [u8; 32], AccountIdOf<T>) = (
				[0xa6, 0xf1, 0xf5, 0xe1],
				"KSM",
				"K",
				balance,
				caller.clone(),
			);
			new.encode()
		};
		let instance = Contract::<T>::with_caller(
			caller, WasmModule::instrumented(code, gas_metering), data,
		)?;
		balance[0] = 1;
		let data = {
			let transfer: ([u8; 4], AccountIdOf<T>, [u8; 32]) = (
				[0x6a, 0x46, 0x73, 0x94],
				account::<T::AccountId>("receiver", 0, 0),
				balance,
			);
			transfer.encode()
		};
	}: {
		<Contracts<T>>::bare_call(
			instance.caller,
			instance.account_id,
			0u32.into(),
			Weight::MAX,
			None,
			data,
			false,
			Determinism::Deterministic,
		)
		.result?;
	}

	impl_benchmark_test_suite!(
		Contracts,
		crate::tests::ExtBuilder::default().build(),
		crate::tests::Test,
	)
}<|MERGE_RESOLUTION|>--- conflicted
+++ resolved
@@ -910,17 +910,10 @@
 		let origin = RawOrigin::Signed(instance.caller.clone());
 	}: call(origin, instance.addr, 0u32.into(), Weight::MAX, None, vec![])
 
-<<<<<<< HEAD
-	// The size of the supplied message does not influence the weight because as it is never
-	// processed during on-chain execution: It is only ever read during debugging which happens
-	// when the contract is called as RPC where weights do not matter.
-	#[pov_mode = Measured]
-=======
 	// Benchmark debug_message call with zero input data.
 	// Whereas this function is used in RPC mode only, it still should be secured
 	// against an excessive use.
-	#[pov_mode = Ignored]
->>>>>>> 169c3f02
+	#[pov_mode = Measured]
 	seal_debug_message {
 		let r in 0 .. API_BENCHMARK_BATCHES;
 		let code = WasmModule::<T>::from(ModuleDefinition {
