--- conflicted
+++ resolved
@@ -25,25 +25,11 @@
 use frame_support::{
 	dispatch::DispatchError,
 	ensure,
-<<<<<<< HEAD
-	traits::{
-		tokens::{BalanceStatus, KeepAlive, WithdrawConsequence},
-		Currency, ExistenceRequirement, Get, ReservableCurrency,
-	},
-	DefaultNoBound, RuntimeDebugNoBound,
-};
-use pallet_contracts_primitives::StorageDeposit as Deposit;
-use sp_runtime::{
-	traits::{One, Saturating, Zero},
-	FixedPointNumber, FixedU128,
-};
-=======
 	traits::{tokens::WithdrawConsequence, Currency, ExistenceRequirement, Get},
 	DefaultNoBound, RuntimeDebugNoBound,
 };
 use pallet_contracts_primitives::StorageDeposit as Deposit;
 use sp_runtime::{traits::Saturating, FixedPointNumber, FixedU128};
->>>>>>> 4be5dd29
 use sp_std::{marker::PhantomData, vec::Vec};
 
 /// Deposit that uses the native currency's balance type.
@@ -395,17 +381,10 @@
 			Diff { bytes_added: info.encoded_size() as u32, items_added: 1, ..Default::default() }
 				.update_contract::<T>(None);
 
-<<<<<<< HEAD
-		// Instantiate needs to transfer the minimum balance at least in order to pull the
-		// contract's account into existence. However, since the minimum balance itself is not
-		// reservable, we must also an additional one unit of funds to create a reservation.
-		deposit = deposit.max(Deposit::Charge(Pallet::<T>::min_balance() + One::one()));
-=======
 		// Instantiate needs to transfer at least the minimum balance in order to pull the
 		// deposit account into existence.
 		// We also add another `ed` here which goes to the contract's own account into existence.
 		deposit = deposit.max(Deposit::Charge(ed)).saturating_add(&Deposit::Charge(ed));
->>>>>>> 4be5dd29
 		if deposit.charge_or_zero() > self.limit {
 			return Err(<Error<T>>::StorageDepositLimitExhausted.into())
 		}
@@ -474,17 +453,12 @@
 		limit: Option<BalanceOf<T>>,
 		min_leftover: BalanceOf<T>,
 	) -> Result<BalanceOf<T>, DispatchError> {
-<<<<<<< HEAD
-		let max = T::Currency::reducible_balance(origin, KeepAlive::NoKill, false)
-			.saturating_sub(min_leftover);
-=======
 		// We are sending the `min_leftover` and the `min_balance` from the origin
 		// account as part of a contract call. Hence origin needs to have those left over
 		// as free balance after accounting for all deposits.
 		let max = T::Currency::reducible_balance(origin, true)
 			.saturating_sub(min_leftover)
 			.saturating_sub(Pallet::<T>::min_balance());
->>>>>>> 4be5dd29
 		let limit = limit.unwrap_or(max);
 		ensure!(
 			limit <= max &&
@@ -522,28 +496,7 @@
 					deposit_account,
 					*amount,
 					ExistenceRequirement::KeepAlive,
-<<<<<<< HEAD
-				)
-				.and_then(|_| {
-					T::Currency::reserve(contract, *amount).or_else(|_| {
-						// If the reserve fails it's because we must leave the ED in place or the
-						// acocunt will cease to exist. Therefore we reduce the amount by the ED
-						// and retry. This is a workaround, not a solution.
-						//
-						// The solution is to make a provider reference as part of the contract's
-						// existence and then
-						// we move to the new `fungible` API which provides for placing
-						T::Currency::reserve(
-							contract,
-							amount
-								.saturating_sub(<T::Currency as Inspect<_>>::minimum_balance())
-								.max(One::one()),
-						)
-					})
-				});
-=======
 				);
->>>>>>> 4be5dd29
 				if let Err(err) = result {
 					log::error!(
 						target: "runtime::contracts",
