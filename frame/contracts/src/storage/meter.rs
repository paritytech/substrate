--- conflicted
+++ resolved
@@ -462,12 +462,7 @@
 
 		// We need to make sure that the contract's account exists.
 		T::Currency::transfer(origin, contract, ed, Preservation::Preserve)?;
-
-<<<<<<< HEAD
 		System::<T>::inc_consumers(&contract)?;
-=======
-		System::<T>::inc_consumers(contract)?;
->>>>>>> 0202477b
 
 		// Normally, deposit charges are deferred to be able to coalesce them with refunds.
 		// However, we need to charge immediately so that the account is created before
@@ -617,7 +612,6 @@
 				}
 			},
 		}
-<<<<<<< HEAD
 		if let ContractStatus::<T>::Terminated(beneficiary) = status {
 			System::<T>::dec_consumers(&contract);
 			// Whatever is left in the contract is sent to the termination beneficiary.
@@ -627,10 +621,6 @@
 				T::Currency::reducible_balance(&contract, Preservation::Expendable, Polite),
 				Preservation::Expendable,
 			)?;
-=======
-		if terminated {
-			System::<T>::dec_consumers(&contract);
->>>>>>> 0202477b
 		}
 		Ok(())
 	}
