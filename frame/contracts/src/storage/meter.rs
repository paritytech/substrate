--- conflicted
+++ resolved
@@ -91,11 +91,7 @@
 
 /// This [`Ext`] is used for actual on-chain execution when balance needs to be charged.
 ///
-<<<<<<< HEAD
-/// It uses [`Mutate`] in order to do accomplish the reserves.
-=======
-/// It uses [`frame_support::traits::ReservableCurrency`] in order to do accomplish the reserves.
->>>>>>> 54dec3da
+/// It uses [`frame_support::traits::fungible::Mutate`] in order to do accomplish the reserves.
 pub enum ReservingExt {}
 
 /// Used to implement a type state pattern for the meter.
