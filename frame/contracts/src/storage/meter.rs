// This file is part of Substrate.

// Copyright (C) Parity Technologies (UK) Ltd.
// SPDX-License-Identifier: Apache-2.0

// Licensed under the Apache License, Version 2.0 (the "License");
// you may not use this file except in compliance with the License.
// You may obtain a copy of the License at
//
// 	http://www.apache.org/licenses/LICENSE-2.0
//
// Unless required by applicable law or agreed to in writing, software
// distributed under the License is distributed on an "AS IS" BASIS,
// WITHOUT WARRANTIES OR CONDITIONS OF ANY KIND, either express or implied.
// See the License for the specific language governing permissions and
// limitations under the License.

//! This module contains functions to meter the storage deposit.

use crate::{
	storage::ContractInfo, BalanceOf, CodeInfo, Config, Error, Event, HoldReason, Inspect, Origin,
	Pallet, StorageDeposit as Deposit, System,
};

use frame_support::{
	dispatch::{fmt::Debug, DispatchError},
	ensure,
	traits::{
		fungible::{Mutate, MutateHold},
		tokens::{
			Fortitude, Fortitude::Polite, Precision, Preservation, Restriction, WithdrawConsequence,
		},
		Get,
	},
	DefaultNoBound, RuntimeDebugNoBound,
};
use sp_api::HashT;
use sp_runtime::{
	traits::{Saturating, Zero},
	FixedPointNumber, FixedU128,
};
use sp_std::{marker::PhantomData, vec::Vec};

/// Deposit that uses the native fungible's balance type.
pub type DepositOf<T> = Deposit<BalanceOf<T>>;

/// A production root storage meter that actually charges from its origin.
pub type Meter<T> = RawMeter<T, ReservingExt, Root>;

/// A production nested storage meter that actually charges from its origin.
pub type NestedMeter<T> = RawMeter<T, ReservingExt, Nested>;

/// A production storage meter that actually charges from its origin.
///
/// This can be used where we want to be generic over the state (Root vs. Nested).
pub type GenericMeter<T, S> = RawMeter<T, ReservingExt, S>;

/// A trait that allows to decouple the metering from the charging of balance.
///
/// This mostly exists for testing so that the charging can be mocked.
pub trait Ext<T: Config> {
	/// This checks whether `origin` is able to afford the storage deposit limit.
	///
	/// It is necessary to do this check beforehand so that the charge won't fail later on.
	///
	/// `origin`: The origin of the call stack from which is responsible for putting down a deposit.
	/// `limit`: The limit with which the meter was constructed.
	/// `min_leftover`: How much `free_balance` in addition to the existential deposit (ed) should
	/// be left inside the `origin` account.
	///
	/// Returns the limit that should be used by the meter. If origin can't afford the `limit`
	/// it returns `Err`.
	fn check_limit(
		origin: &T::AccountId,
		limit: Option<BalanceOf<T>>,
		min_leftover: BalanceOf<T>,
	) -> Result<BalanceOf<T>, DispatchError>;
	/// This is called to inform the implementer that some balance should be charged due to
	/// some interaction of the `origin` with a `contract`.
	///
	/// The balance transfer can either flow from `origin` to `contract` or the other way
	/// around depending on whether `amount` constitutes a `Charge` or a `Refund`.
	/// It should be used in combination with `check_limit` to check that no more balance than this
	/// limit is ever charged.
	///
	/// `reason` indicates the [`ChargeReason`] that originated the charge.
	fn charge(
		origin: &T::AccountId,
		contract: &T::AccountId,
		amount: &DepositOf<T>,
		terminated: bool,
	) -> Result<(), DispatchError>;
}

/// This [`Ext`] is used for actual on-chain execution when balance needs to be charged.
///
/// It uses [`frame_support::traits::fungible::Mutate`] in order to do accomplish the reserves.
pub enum ReservingExt {}

// /// Indicates the reason that originated the charge.
// pub enum ChargeReason {
// 	/// The charge was originated by a contract instantiation.
// 	Instantiate,
// 	/// The charge was originated by a contract termination.
// 	Terminate,
// 	/// The charge was not originated by a contract instantiation or termination.
// 	Regular,
// }

/// Used to implement a type state pattern for the meter.
///
/// It is sealed and cannot be implemented outside of this module.
pub trait State: private::Sealed {}

/// State parameter that constitutes a meter that is in its root state.
#[derive(Default, Debug)]
pub struct Root;

/// State parameter that constitutes a meter that is in its nested state.
/// Its value indicates whether the nested meter has its own limit.
#[derive(DefaultNoBound, RuntimeDebugNoBound)]
pub enum Nested {
	#[default]
	DerivedLimit,
	OwnLimit,
}

impl State for Root {}
impl State for Nested {}

/// A type that allows the metering of consumed or freed storage of a single contract call stack.
#[derive(DefaultNoBound, RuntimeDebugNoBound)]
pub struct RawMeter<T: Config, E, S: State + Default + Debug> {
	/// The limit of how much balance this meter is allowed to consume.
	limit: BalanceOf<T>,
	/// The amount of balance that was used in this meter and all of its already absorbed children.
	total_deposit: DepositOf<T>,
	/// The amount of storage changes that were recorded in this meter alone.
	own_contribution: Contribution<T>,
	/// List of charges that should be applied at the end of a contract stack execution.
	///
	/// We only have one charge per contract hence the size of this vector is
	/// limited by the maximum call depth.
	charges: Vec<Charge<T>>,
	/// We store the nested state to determine if it has a special limit for sub-call.
	nested: S,
	/// Type parameter only used in impls.
	_phantom: PhantomData<E>,
}

/// This type is used to describe a storage change when charging from the meter.
#[derive(Default, RuntimeDebugNoBound)]
pub struct Diff {
	/// How many bytes were added to storage.
	pub bytes_added: u32,
	/// How many bytes were removed from storage.
	pub bytes_removed: u32,
	/// How many storage items were added to storage.
	pub items_added: u32,
	/// How many storage items were removed from storage.
	pub items_removed: u32,
}

impl Diff {
	/// Calculate how much of a charge or refund results from applying the diff and store it
	/// in the passed `info` if any.
	///
	/// # Note
	///
	/// In case `None` is passed for `info` only charges are calculated. This is because refunds
	/// are calculated pro rata of the existing storage within a contract and hence need extract
	/// this information from the passed `info`.
	pub fn update_contract<T: Config>(&self, info: Option<&mut ContractInfo<T>>) -> DepositOf<T> {
		let per_byte = T::DepositPerByte::get();
		let per_item = T::DepositPerItem::get();
		let bytes_added = self.bytes_added.saturating_sub(self.bytes_removed);
		let items_added = self.items_added.saturating_sub(self.items_removed);
		let mut bytes_deposit = Deposit::Charge(per_byte.saturating_mul((bytes_added).into()));
		let mut items_deposit = Deposit::Charge(per_item.saturating_mul((items_added).into()));

		// Without any contract info we can only calculate diffs which add storage
		let info = if let Some(info) = info {
			info
		} else {
			debug_assert_eq!(self.bytes_removed, 0);
			debug_assert_eq!(self.items_removed, 0);
			return bytes_deposit.saturating_add(&items_deposit)
		};

		// Refunds are calculated pro rata based on the accumulated storage within the contract
		let bytes_removed = self.bytes_removed.saturating_sub(self.bytes_added);
		let items_removed = self.items_removed.saturating_sub(self.items_added);
		let ratio = FixedU128::checked_from_rational(bytes_removed, info.storage_bytes)
			.unwrap_or_default()
			.min(FixedU128::from_u32(1));
		bytes_deposit = bytes_deposit
			.saturating_add(&Deposit::Refund(ratio.saturating_mul_int(info.storage_byte_deposit)));
		let ratio = FixedU128::checked_from_rational(items_removed, info.storage_items)
			.unwrap_or_default()
			.min(FixedU128::from_u32(1));
		items_deposit = items_deposit
			.saturating_add(&Deposit::Refund(ratio.saturating_mul_int(info.storage_item_deposit)));

		// We need to update the contract info structure with the new deposits
		info.storage_bytes =
			info.storage_bytes.saturating_add(bytes_added).saturating_sub(bytes_removed);
		info.storage_items =
			info.storage_items.saturating_add(items_added).saturating_sub(items_removed);
		match &bytes_deposit {
			Deposit::Charge(amount) =>
				info.storage_byte_deposit = info.storage_byte_deposit.saturating_add(*amount),
			Deposit::Refund(amount) =>
				info.storage_byte_deposit = info.storage_byte_deposit.saturating_sub(*amount),
		}
		match &items_deposit {
			Deposit::Charge(amount) =>
				info.storage_item_deposit = info.storage_item_deposit.saturating_add(*amount),
			Deposit::Refund(amount) =>
				info.storage_item_deposit = info.storage_item_deposit.saturating_sub(*amount),
		}

		bytes_deposit.saturating_add(&items_deposit)
	}
}

impl Diff {
	fn saturating_add(&self, rhs: &Self) -> Self {
		Self {
			bytes_added: self.bytes_added.saturating_add(rhs.bytes_added),
			bytes_removed: self.bytes_removed.saturating_add(rhs.bytes_removed),
			items_added: self.items_added.saturating_add(rhs.items_added),
			items_removed: self.items_removed.saturating_add(rhs.items_removed),
		}
	}
}

/// Records information to charge or refund a plain account.
///
/// All the charges are deferred to the end of a whole call stack. Reason is that by doing
/// this we can do all the refunds before doing any charge. This way a plain account can use
/// more deposit than it has balance as along as it is covered by a refund. This
/// essentially makes the order of storage changes irrelevant with regard to the deposit system.
/// The only exception is when a special (tougher) deposit limit is specified for a cross-contract
/// call. In that case the limit is enforced once the call is returned, rolling it back if
/// exhausted.
#[derive(RuntimeDebugNoBound, Clone)]
struct Charge<T: Config> {
	contract: T::AccountId,
	amount: DepositOf<T>,
	terminated: bool,
}

/// Records the storage changes of a storage meter.
#[derive(RuntimeDebugNoBound)]
enum Contribution<T: Config> {
	/// The contract the meter belongs to is alive and accumulates changes using a [`Diff`].
	Alive(Diff),
	/// The meter was checked against its limit using [`RawMeter::enforce_limit`] at the end of
	/// its execution. In this process the [`Diff`] was converted into a [`Deposit`].
	Checked(DepositOf<T>),
	/// The contract was terminated. In this process the [`Diff`] was converted into a [`Deposit`]
	/// in order to calculate the refund.
	Terminated(DepositOf<T>),
}

impl<T: Config> Contribution<T> {
	/// See [`Diff::update_contract`].
	fn update_contract(&self, info: Option<&mut ContractInfo<T>>) -> DepositOf<T> {
		match self {
			Self::Alive(diff) => diff.update_contract::<T>(info),
			Self::Terminated(deposit) | Self::Checked(deposit) => deposit.clone(),
		}
	}
}

impl<T: Config> Default for Contribution<T> {
	fn default() -> Self {
		Self::Alive(Default::default())
	}
}

/// Functions that apply to all states.
impl<T, E, S> RawMeter<T, E, S>
where
	T: Config,
	E: Ext<T>,
	S: State + Default + Debug,
{
	/// Create a new child that has its `limit`.
	/// Passing `0` as the limit is interpreted as to take whatever is remaining from its parent.
	///
	/// This is called whenever a new subcall is initiated in order to track the storage
	/// usage for this sub call separately. This is necessary because we want to exchange balance
	/// with the current contract we are interacting with.
	pub fn nested(&self, limit: BalanceOf<T>) -> RawMeter<T, E, Nested> {
		debug_assert!(self.is_alive());
		// If a special limit is specified higher than it is available,
		// we want to enforce the lesser limit to the nested meter, to fail in the sub-call.
		let limit = self.available().min(limit);
		if limit.is_zero() {
			RawMeter { limit: self.available(), ..Default::default() }
		} else {
			RawMeter { limit, nested: Nested::OwnLimit, ..Default::default() }
		}
	}

	/// Absorb a child that was spawned to handle a sub call.
	///
	/// This should be called whenever a sub call comes to its end and it is **not** reverted.
	/// This does the actual balance transfer from/to `origin` and `contract` based on the
	/// overall storage consumption of the call. It also updates the supplied contract info.
	///
	/// In case a contract reverted the child meter should just be dropped in order to revert
	/// any changes it recorded.
	///
	/// # Parameters
	///
	/// - `absorbed`: The child storage meter that should be absorbed.
	/// - `origin`: The origin that spawned the original root meter.
	/// - `contract`: The contract's account that this sub call belongs to.
	/// - `info`: The info of the contract in question. `None` if the contract was terminated.
	pub fn absorb(
		&mut self,
		absorbed: RawMeter<T, E, Nested>,
		contract: &T::AccountId,
		info: Option<&mut ContractInfo<T>>,
	) {
		let own_deposit = absorbed.own_contribution.update_contract(info);
		self.total_deposit = self
			.total_deposit
			.saturating_add(&absorbed.total_deposit)
			.saturating_add(&own_deposit);
		self.charges.extend_from_slice(&absorbed.charges);
		if !own_deposit.is_zero() {
			self.charges.push(Charge {
				contract: contract.clone(),
				amount: own_deposit,
				terminated: absorbed.is_terminated(),
			});
		}
	}

	/// The amount of balance that is still available from the original `limit`.
	fn available(&self) -> BalanceOf<T> {
		self.total_deposit.available(&self.limit)
	}

	/// True if the contract is alive.
	fn is_alive(&self) -> bool {
		matches!(self.own_contribution, Contribution::Alive(_))
	}

	/// True if the contract is terminated.
	fn is_terminated(&self) -> bool {
		matches!(self.own_contribution, Contribution::Terminated(_))
	}
}

/// Functions that only apply to the root state.
impl<T, E> RawMeter<T, E, Root>
where
	T: Config,
	E: Ext<T>,
{
	/// Create new storage meter for the specified `origin` and `limit`.
	///
	/// This tries to [`Ext::check_limit`] on `origin` and fails if this is not possible.
	pub fn new(
		origin: &Origin<T>,
		limit: Option<BalanceOf<T>>,
		min_leftover: BalanceOf<T>,
	) -> Result<Self, DispatchError> {
		// Check the limit only if the origin is not root.
		return match origin {
			Origin::Root => Ok(Self {
				limit: limit.unwrap_or(T::DefaultDepositLimit::get()),
				..Default::default()
			}),
			Origin::Signed(o) => {
				let limit = E::check_limit(o, limit, min_leftover)?;
				Ok(Self { limit, ..Default::default() })
			},
		}
	}

	/// The total amount of deposit that should change hands as result of the execution
	/// that this meter was passed into. This will also perform all the charges accumulated
	/// in the whole contract stack.
	///
	/// This drops the root meter in order to make sure it is only called when the whole
	/// execution did finish.
	pub fn try_into_deposit(self, origin: &Origin<T>) -> Result<DepositOf<T>, DispatchError> {
		// Only refund or charge deposit if the origin is not root.
		let origin = match origin {
			Origin::Root => return Ok(Deposit::Charge(Zero::zero())),
			Origin::Signed(o) => o,
		};
		for charge in self.charges.iter().filter(|c| matches!(c.amount, Deposit::Refund(_))) {
			E::charge(origin, &charge.contract, &charge.amount, charge.terminated)?;
		}
		for charge in self.charges.iter().filter(|c| matches!(c.amount, Deposit::Charge(_))) {
			E::charge(origin, &charge.contract, &charge.amount, charge.terminated)?;
		}
		Ok(self.total_deposit)
	}
}

/// Functions that only apply to the nested state.
impl<T, E> RawMeter<T, E, Nested>
where
	T: Config,
	E: Ext<T>,
{
	/// Charges `diff` from the meter.
	pub fn charge(&mut self, diff: &Diff) {
		match &mut self.own_contribution {
			Contribution::Alive(own) => *own = own.saturating_add(diff),
			_ => panic!("Charge is never called after termination; qed"),
		};
	}

	/// Adds a deposit charge.
	///
	/// Use this method instead of [`Self::charge`] when the charge is not the result of a storage
	/// change. This is the case when a `delegate_dependency` is added or removed, or when the
	/// `code_hash` is updated. [`Self::charge`] cannot be used here because we keep track of the
	/// deposit charge separately from the storage charge.
	pub fn charge_deposit(&mut self, contract: T::AccountId, amount: DepositOf<T>) {
		self.total_deposit = self.total_deposit.saturating_add(&amount);
		self.charges.push(Charge { contract, amount, terminated: false });
	}

	/// Charge from `origin` a storage deposit plus the ed for contract instantiation.
	///
	/// This immediately transfers the balance in order to create the account.
	pub fn charge_instantiate(
		&mut self,
		origin: &T::AccountId,
		contract: &T::AccountId,
		contract_info: &mut ContractInfo<T>,
		code_info: &CodeInfo<T>,
	) -> Result<DepositOf<T>, DispatchError> {
		debug_assert!(self.is_alive());
		let ed = Pallet::<T>::min_balance();

		let deposit = contract_info.update_base_deposit(&code_info);
		if deposit > self.limit {
			return Err(<Error<T>>::StorageDepositLimitExhausted.into())
		}

		let deposit = Deposit::Charge(deposit);

		// We do not increase `own_contribution` because this will be charged later when the
		// contract execution does conclude and hence would lead to a double charge.
		self.total_deposit = deposit.clone();

		// We also need to make sure that the contract's account itself exists.
		T::Currency::transfer(origin, contract, ed, Preservation::Preserve)?;

		System::<T>::inc_consumers(contract)?;

		E::charge(origin, contract, &deposit.saturating_sub(&Deposit::Charge(ed)), false)?;

		// TODO: should the `ed` be transferred back to the origin in case the charge fails?
		// .map_err(|e| {
		// 	let _ = T::Currency::transfer(
		// 		contract,
		// 		origin,
		// 		transferred_ed,
		// 		Preservation::Expendable,
		// 	)
		// 	.map_err(|e| e);
		// 	System::<T>::dec_consumers(contract);
		// 	e
		// });

		Ok(deposit)
	}

	/// Call to tell the meter that the currently executing contract was executed.
	///
	/// This will manipulate the meter so that all storage deposit accumulated in
	/// `contract_info` will be refunded to the `origin` of the meter.
	pub fn terminate(&mut self, info: &ContractInfo<T>) {
		debug_assert!(self.is_alive());
		self.own_contribution = Contribution::Terminated(Deposit::Refund(info.total_deposit()));
	}

	/// [`Self::charge`] does not enforce the storage limit since we want to do this check as late
	/// as possible to allow later refunds to offset earlier charges.
	///
	/// # Note
	///
	/// We normally need to call this **once** for every call stack and not for every cross contract
	/// call. However, if a dedicated limit is specified for a sub-call, this needs to be called
	/// once the sub-call has returned. For this, the [`Self::enforce_subcall_limit`] wrapper is
	/// used.
	pub fn enforce_limit(
		&mut self,
		info: Option<&mut ContractInfo<T>>,
	) -> Result<(), DispatchError> {
		let deposit = self.own_contribution.update_contract(info);
		let total_deposit = self.total_deposit.saturating_add(&deposit);
		// We don't want to override a `Terminated` with a `Checked`.
		if self.is_alive() {
			self.own_contribution = Contribution::Checked(deposit);
		}
		if let Deposit::Charge(amount) = total_deposit {
			if amount > self.limit {
				return Err(<Error<T>>::StorageDepositLimitExhausted.into())
			}
		}
		Ok(())
	}

	/// This is a wrapper around [`Self::enforce_limit`] to use on the exit from a sub-call to
	/// enforce its special limit if needed.
	pub fn enforce_subcall_limit(
		&mut self,
		info: Option<&mut ContractInfo<T>>,
	) -> Result<(), DispatchError> {
		match self.nested {
			Nested::OwnLimit => self.enforce_limit(info),
			Nested::DerivedLimit => Ok(()),
		}
	}
}

impl<T: Config> Ext<T> for ReservingExt {
	fn check_limit(
		origin: &T::AccountId,
		limit: Option<BalanceOf<T>>,
		min_leftover: BalanceOf<T>,
	) -> Result<BalanceOf<T>, DispatchError> {
		// We are sending the `min_leftover` and the `min_balance` from the origin
		// account as part of a contract call. Hence origin needs to have those left over
		// as free balance after accounting for all deposits.
		let max = T::Currency::reducible_balance(origin, Preservation::Preserve, Polite)
			.saturating_sub(min_leftover)
			.saturating_sub(Pallet::<T>::min_balance());
		let default = max.min(T::DefaultDepositLimit::get());
		let limit = limit.unwrap_or(default);
		ensure!(
			limit <= max &&
				matches!(T::Currency::can_withdraw(origin, limit), WithdrawConsequence::Success),
			<Error<T>>::StorageDepositNotEnoughFunds,
		);
		Ok(limit)
	}

	fn charge(
		origin: &T::AccountId,
		contract: &T::AccountId,
		amount: &DepositOf<T>,
		_terminated: bool,
	) -> Result<(), DispatchError> {
		match amount {
			Deposit::Charge(amount) | Deposit::Refund(amount) if amount.is_zero() => return Ok(()),
			Deposit::Charge(amount) => {
				// <<<<<<< HEAD
				System::<T>::inc_providers(contract);
				// This could fail if the `origin` does not have enough liquidity. Ideally, though,
				// this should have been checked before with `check_limit`.
				T::Currency::transfer_and_hold(
					&HoldReason::StorageDepositReserve.into(),
					origin,
					contract,
					*amount,
					Precision::Exact,
					Preservation::Preserve,
					Fortitude::Polite,
				)
				.map_err(|e| {
					// TODO: handle partial mutation rollback
					let _ = System::<T>::dec_providers(contract);
					e
				})?;

				Pallet::<T>::deposit_event(
					vec![T::Hashing::hash_of(&origin), T::Hashing::hash_of(&contract)],
					Event::StorageDepositTransferredAndHeld {
						from: origin.clone(),
						to: contract.clone(),
						amount: *amount,
					},
				);
				// =======
				// 				T::Currency::transfer(origin, deposit_account, *amount, Preservation::Preserve)?;
				// Ok(())
				// >>>>>>> jg/13643-contracts-migrate-to-fungible-traits
			},
			Deposit::Refund(amount) => {
				let transferred = T::Currency::transfer_on_hold(
					&HoldReason::StorageDepositReserve.into(),
					contract,
					origin,
					*amount,
<<<<<<< HEAD
					Precision::BestEffort,
					Restriction::Free,
					Fortitude::Polite,
=======
					// We can safely make it `Expendable` because our own consumer prevents a
					// removal.
					Preservation::Expendable,
>>>>>>> aae16ccf
				)?;

				Pallet::<T>::deposit_event(
					vec![T::Hashing::hash_of(&contract), T::Hashing::hash_of(&origin)],
					Event::StorageDepositTransferredAndReleased {
						from: contract.clone(),
						to: origin.clone(),
						amount: transferred,
					},
				);

				if transferred < *amount {
					// This should never happen, if it does it means that there is a bug in the
					// runtime logic. In the rare case this happens we try to refund as much as we
					// can, thus the `Precision::BestEffort`.
					log::error!(
						target: "runtime::contracts",
						"Failed to repatriate full storage deposit {:?} from contract {:?} to origin {:?}. Transferred {:?}.",
						amount, contract, origin, transferred,
					);
				} else {
					let _ = System::<T>::dec_providers(contract);
				}
			},
		}
		Ok(())
	}
}

mod private {
	pub trait Sealed {}
	impl Sealed for super::Root {}
	impl Sealed for super::Nested {}
}

#[cfg(test)]
mod tests {
	use super::*;
	use crate::{
		exec::AccountIdOf,
		storage::DepositAccount,
		tests::{Test, ALICE, BOB, CHARLIE},
	};
	use frame_support::parameter_types;
	use pretty_assertions::assert_eq;

	type TestMeter = RawMeter<Test, TestExt, Root>;

	parameter_types! {
		static TestExtTestValue: TestExt = Default::default();
	}

	#[derive(Debug, PartialEq, Eq, Clone)]
	struct LimitCheck {
		origin: AccountIdOf<Test>,
		limit: BalanceOf<Test>,
		min_leftover: BalanceOf<Test>,
	}

	#[derive(Debug, PartialEq, Eq, Clone)]
	struct Charge {
		origin: AccountIdOf<Test>,
		contract: AccountIdOf<Test>,
		amount: DepositOf<Test>,
		terminated: bool,
	}

	#[derive(Default, Debug, PartialEq, Eq, Clone)]
	pub struct TestExt {
		limit_checks: Vec<LimitCheck>,
		charges: Vec<Charge>,
	}

	impl TestExt {
		fn clear(&mut self) {
			self.limit_checks.clear();
			self.charges.clear();
		}
	}

	impl Ext<Test> for TestExt {
		fn check_limit(
			origin: &AccountIdOf<Test>,
			limit: Option<BalanceOf<Test>>,
			min_leftover: BalanceOf<Test>,
		) -> Result<BalanceOf<Test>, DispatchError> {
			let limit = limit.unwrap_or(42);
			TestExtTestValue::mutate(|ext| {
				ext.limit_checks
					.push(LimitCheck { origin: origin.clone(), limit, min_leftover })
			});
			Ok(limit)
		}

		fn charge(
			origin: &AccountIdOf<Test>,
			contract: &AccountIdOf<Test>,
			amount: &DepositOf<Test>,
			terminated: bool,
		) -> Result<(), DispatchError> {
			TestExtTestValue::mutate(|ext| {
				ext.charges.push(Charge {
					origin: origin.clone(),
					contract: contract.clone(),
					amount: amount.clone(),
					terminated,
				})
			});
			Ok(())
		}
	}

	fn clear_ext() {
		TestExtTestValue::mutate(|ext| ext.clear())
	}

	struct ChargingTestCase {
		origin: Origin<Test>,
		deposit: DepositOf<Test>,
		expected: TestExt,
	}

	#[derive(Default)]
	struct StorageInfo {
		bytes: u32,
		items: u32,
		bytes_deposit: BalanceOf<Test>,
		items_deposit: BalanceOf<Test>,
	}

	fn new_info(info: StorageInfo) -> ContractInfo<Test> {
		ContractInfo::<Test> {
			trie_id: Default::default(),
			deposit_account: DepositAccount([0u8; 32].into()),
			code_hash: Default::default(),
			storage_bytes: info.bytes,
			storage_items: info.items,
			storage_byte_deposit: info.bytes_deposit,
			storage_item_deposit: info.items_deposit,
			storage_base_deposit: Default::default(),
			delegate_dependencies: Default::default(),
		}
	}

	#[test]
	fn new_reserves_balance_works() {
		clear_ext();

		TestMeter::new(&Origin::from_account_id(ALICE), Some(1_000), 0).unwrap();

		assert_eq!(
			TestExtTestValue::get(),
			TestExt {
				limit_checks: vec![LimitCheck { origin: ALICE, limit: 1_000, min_leftover: 0 }],
				..Default::default()
			}
		)
	}

	#[test]
	fn empty_charge_works() {
		clear_ext();

		let mut meter = TestMeter::new(&Origin::from_account_id(ALICE), Some(1_000), 0).unwrap();
		assert_eq!(meter.available(), 1_000);

		// an empty charge does not create a `Charge` entry
		let mut nested0 = meter.nested(BalanceOf::<Test>::zero());
		nested0.charge(&Default::default());
		meter.absorb(nested0, &BOB, None);

		assert_eq!(
			TestExtTestValue::get(),
			TestExt {
				limit_checks: vec![LimitCheck { origin: ALICE, limit: 1_000, min_leftover: 0 }],
				..Default::default()
			}
		)
	}

	#[test]
	fn charging_works() {
		let test_cases = vec![
			ChargingTestCase {
				origin: Origin::<Test>::from_account_id(ALICE),
				deposit: Deposit::Refund(28),
				expected: TestExt {
					limit_checks: vec![LimitCheck { origin: ALICE, limit: 100, min_leftover: 0 }],
					charges: vec![
						Charge {
							origin: ALICE,
							contract: CHARLIE,
							amount: Deposit::Refund(10),
							terminated: false,
						},
						Charge {
							origin: ALICE,
							contract: CHARLIE,
							amount: Deposit::Refund(20),
							terminated: false,
						},
						Charge {
							origin: ALICE,
							contract: BOB,
							amount: Deposit::Charge(2),
							terminated: false,
						},
					],
				},
			},
			ChargingTestCase {
				origin: Origin::<Test>::Root,
				deposit: Deposit::Charge(0),
				expected: TestExt { limit_checks: vec![], charges: vec![] },
			},
		];

		for test_case in test_cases {
			clear_ext();

			let mut meter = TestMeter::new(&test_case.origin, Some(100), 0).unwrap();
			assert_eq!(meter.available(), 100);

			let mut nested0_info = new_info(StorageInfo {
				bytes: 100,
				items: 5,
				bytes_deposit: 100,
				items_deposit: 10,
			});
			let mut nested0 = meter.nested(BalanceOf::<Test>::zero());
			nested0.charge(&Diff {
				bytes_added: 108,
				bytes_removed: 5,
				items_added: 1,
				items_removed: 2,
			});
			nested0.charge(&Diff { bytes_removed: 99, ..Default::default() });

			let mut nested1_info = new_info(StorageInfo {
				bytes: 100,
				items: 10,
				bytes_deposit: 100,
				items_deposit: 20,
			});
			let mut nested1 = nested0.nested(BalanceOf::<Test>::zero());
			nested1.charge(&Diff { items_removed: 5, ..Default::default() });
			nested0.absorb(nested1, &CHARLIE, Some(&mut nested1_info));

			let mut nested2_info = new_info(StorageInfo {
				bytes: 100,
				items: 7,
				bytes_deposit: 100,
				items_deposit: 20,
			});
			let mut nested2 = nested0.nested(BalanceOf::<Test>::zero());
			nested2.charge(&Diff { items_removed: 7, ..Default::default() });
			nested0.absorb(nested2, &CHARLIE, Some(&mut nested2_info));

			nested0.enforce_limit(Some(&mut nested0_info)).unwrap();
			meter.absorb(nested0, &BOB, Some(&mut nested0_info));

			assert_eq!(meter.try_into_deposit(&test_case.origin).unwrap(), test_case.deposit);

			assert_eq!(nested0_info.extra_deposit(), 112);
			assert_eq!(nested1_info.extra_deposit(), 110);
			assert_eq!(nested2_info.extra_deposit(), 100);

			assert_eq!(TestExtTestValue::get(), test_case.expected)
		}
	}

	#[test]
	fn termination_works() {
		let test_cases = vec![
			ChargingTestCase {
				origin: Origin::<Test>::from_account_id(ALICE),
				deposit: Deposit::Refund(107),
				expected: TestExt {
					limit_checks: vec![LimitCheck { origin: ALICE, limit: 1_000, min_leftover: 0 }],
					charges: vec![
						Charge {
							origin: ALICE,
							contract: CHARLIE,
							amount: Deposit::Refund(119),
							terminated: true,
						},
						Charge {
							origin: ALICE,
							contract: BOB,
							amount: Deposit::Charge(12),
							terminated: false,
						},
					],
				},
			},
			ChargingTestCase {
				origin: Origin::<Test>::Root,
				deposit: Deposit::Charge(0),
				expected: TestExt { limit_checks: vec![], charges: vec![] },
			},
		];

		for test_case in test_cases {
			clear_ext();

			let mut meter = TestMeter::new(&test_case.origin, Some(1_000), 0).unwrap();
			assert_eq!(meter.available(), 1_000);

			let mut nested0 = meter.nested(BalanceOf::<Test>::zero());
			nested0.charge(&Diff {
				bytes_added: 5,
				bytes_removed: 1,
				items_added: 3,
				items_removed: 1,
			});
			nested0.charge(&Diff { items_added: 2, ..Default::default() });

			let mut nested1_info = new_info(StorageInfo {
				bytes: 100,
				items: 10,
				bytes_deposit: 100,
				items_deposit: 20,
			});
			let mut nested1 = nested0.nested(BalanceOf::<Test>::zero());
			nested1.charge(&Diff { items_removed: 5, ..Default::default() });
			nested1.charge(&Diff { bytes_added: 20, ..Default::default() });
			nested1.terminate(&nested1_info);
			nested0.enforce_limit(Some(&mut nested1_info)).unwrap();
			nested0.absorb(nested1, &CHARLIE, None);

			meter.absorb(nested0, &BOB, None);
			assert_eq!(meter.try_into_deposit(&test_case.origin).unwrap(), test_case.deposit);

			assert_eq!(TestExtTestValue::get(), test_case.expected)
		}
	}
}<|MERGE_RESOLUTION|>--- conflicted
+++ resolved
@@ -595,16 +595,11 @@
 					contract,
 					origin,
 					*amount,
-<<<<<<< HEAD
 					Precision::BestEffort,
 					Restriction::Free,
 					Fortitude::Polite,
-=======
-					// We can safely make it `Expendable` because our own consumer prevents a
-					// removal.
-					Preservation::Expendable,
->>>>>>> aae16ccf
 				)?;
+				// TODO: handle partial mutation rollback
 
 				Pallet::<T>::deposit_event(
 					vec![T::Hashing::hash_of(&contract), T::Hashing::hash_of(&origin)],
