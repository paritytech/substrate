--- conflicted
+++ resolved
@@ -18,13 +18,8 @@
 //! This module contains functions to meter the storage deposit.
 
 use crate::{
-<<<<<<< HEAD
-	storage::ContractInfo, BalanceOf, Config, Error, Event, HoldReason, Inspect, Origin, Pallet,
-	System,
-=======
-	storage::{ContractInfo, DepositAccount},
-	BalanceOf, CodeInfo, Config, Error, Inspect, Origin, Pallet, StorageDeposit as Deposit, System,
->>>>>>> 2ed2c852
+	storage::ContractInfo, BalanceOf, CodeInfo, Config, Error, Event, HoldReason, Inspect, Origin,
+	Pallet, StorageDeposit as Deposit, System,
 };
 
 use frame_support::{
@@ -39,11 +34,7 @@
 	},
 	DefaultNoBound, RuntimeDebugNoBound,
 };
-<<<<<<< HEAD
-use pallet_contracts_primitives::StorageDeposit as Deposit;
 use sp_api::HashT;
-=======
->>>>>>> 2ed2c852
 use sp_runtime::{
 	traits::{Saturating, Zero},
 	FixedPointNumber, FixedU128,
@@ -429,22 +420,18 @@
 		};
 	}
 
-<<<<<<< HEAD
-	/// Charge from `origin` a storage deposit plus the ed for contract instantiation.
-=======
 	/// Adds a deposit charge.
 	///
 	/// Use this method instead of [`Self::charge`] when the charge is not the result of a storage
 	/// change. This is the case when a `delegate_dependency` is added or removed, or when the
 	/// `code_hash` is updated. [`Self::charge`] cannot be used here because we keep track of the
 	/// deposit charge separately from the storage charge.
-	pub fn charge_deposit(&mut self, deposit_account: DepositAccount<T>, amount: DepositOf<T>) {
+	pub fn charge_deposit(&mut self, contract: T::AccountId, amount: DepositOf<T>) {
 		self.total_deposit = self.total_deposit.saturating_add(&amount);
-		self.charges.push(Charge { deposit_account, amount, terminated: false });
-	}
-
-	/// Charges from `origin` a storage deposit for contract instantiation.
->>>>>>> 2ed2c852
+		self.charges.push(Charge { contract, amount, terminated: false });
+	}
+
+	/// Charge from `origin` a storage deposit plus the ed for contract instantiation.
 	///
 	/// This immediately transfers the balance in order to create the account.
 	pub fn charge_instantiate(
@@ -456,20 +443,19 @@
 	) -> Result<DepositOf<T>, DispatchError> {
 		debug_assert!(self.is_alive());
 		let ed = Pallet::<T>::min_balance();
-<<<<<<< HEAD
-		let storage_deposit =
-			Diff { bytes_added: info.encoded_size() as u32, items_added: 1, ..Default::default() }
-				.update_contract::<T>(None);
-
-		// Instantiate needs to transfer the deposit plus the minimum balance in order to pull the
-		// contract account into existence.
-		let deposit = storage_deposit.saturating_add(&Deposit::Charge(ed));
-		if (deposit.charge_or_zero()) > self.limit {
-=======
+		// <<<<<<< HEAD
+		// 		let storage_deposit =
+		// 			Diff { bytes_added: info.encoded_size() as u32, items_added: 1, ..Default::default() }
+		// 				.update_contract::<T>(None);
+
+		// 		// Instantiate needs to transfer the deposit plus the minimum balance in order to pull
+		// the 		// contract account into existence.
+		// 		let deposit = storage_deposit.saturating_add(&Deposit::Charge(ed));
+		// 		if (deposit.charge_or_zero()) > self.limit {
+		// =======
 
 		let deposit = contract_info.update_base_deposit(&code_info);
 		if deposit > self.limit {
->>>>>>> 2ed2c852
 			return Err(<Error<T>>::StorageDepositLimitExhausted.into())
 		}
 
@@ -479,31 +465,31 @@
 		// contract execution does conclude and hence would lead to a double charge.
 		self.total_deposit = deposit.clone();
 
-<<<<<<< HEAD
-		// We need to make sure that the contract's account itself exists, by adding the ED.
-		T::Currency::transfer(origin, contract, ed, Preservation::Protect)?;
-=======
-		// Normally, deposit charges are deferred to be able to coalesce them with refunds.
-		// However, we need to charge immediately so that the account is created before
-		// charges possibly below the ed are collected and fail.
-		E::charge(
-			origin,
-			contract_info.deposit_account(),
-			&deposit.saturating_sub(&Deposit::Charge(ed)),
-			false,
-		)?;
-
-		System::<T>::inc_consumers(contract_info.deposit_account())?;
+		// <<<<<<< HEAD
+		// 		// We need to make sure that the contract's account itself exists, by adding the ED.
+		// 		T::Currency::transfer(origin, contract, ed, Preservation::Protect)?;
+		// =======
+		// 		// Normally, deposit charges are deferred to be able to coalesce them with refunds.
+		// 		// However, we need to charge immediately so that the account is created before
+		// 		// charges possibly below the ed are collected and fail.
+		// 		E::charge(
+		// 			origin,
+		// 			contract_info.deposit_account(),
+		// 			&deposit.saturating_sub(&Deposit::Charge(ed)),
+		// 			false,
+		// 		)?;
+
+		// 		System::<T>::inc_consumers(contract_info.deposit_account())?;
 
 		// We also need to make sure that the contract's account itself exists.
 		T::Currency::transfer(origin, contract, ed, Preservation::Preserve)?;
-		System::<T>::inc_consumers(contract)?;
->>>>>>> 2ed2c852
+		// 		System::<T>::inc_consumers(contract)?;
+		// >>>>>>> jg/13643-contracts-migrate-to-fungible-traits
 
 		// Charge storage deposit.
-		E::charge(origin, contract, &storage_deposit, false)?;
-
-		Ok(storage_deposit)
+		E::charge(origin, contract, &deposit, false)?;
+
+		Ok(deposit)
 	}
 
 	/// Call to tell the meter that the currently executing contract was executed.
@@ -586,7 +572,7 @@
 		match amount {
 			Deposit::Charge(amount) | Deposit::Refund(amount) if amount.is_zero() => return Ok(()),
 			Deposit::Charge(amount) => {
-<<<<<<< HEAD
+				// <<<<<<< HEAD
 				System::<T>::inc_providers(contract);
 				// This could fail if the `origin` does not have enough liquidity. Ideally, though,
 				// this should have been checked before with `check_limit`.
@@ -612,10 +598,10 @@
 						amount: *amount,
 					},
 				);
-=======
-				T::Currency::transfer(origin, deposit_account, *amount, Preservation::Preserve)?;
-				Ok(())
->>>>>>> 2ed2c852
+				// =======
+				// 				T::Currency::transfer(origin, deposit_account, *amount, Preservation::Preserve)?;
+				// Ok(())
+				// >>>>>>> jg/13643-contracts-migrate-to-fungible-traits
 			},
 			Deposit::Refund(amount) => {
 				let transferred = T::Currency::transfer_on_hold(
