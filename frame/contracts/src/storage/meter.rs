// This file is part of Substrate.

// Copyright (C) Parity Technologies (UK) Ltd.
// SPDX-License-Identifier: Apache-2.0

// Licensed under the Apache License, Version 2.0 (the "License");
// you may not use this file except in compliance with the License.
// You may obtain a copy of the License at
//
// 	http://www.apache.org/licenses/LICENSE-2.0
//
// Unless required by applicable law or agreed to in writing, software
// distributed under the License is distributed on an "AS IS" BASIS,
// WITHOUT WARRANTIES OR CONDITIONS OF ANY KIND, either express or implied.
// See the License for the specific language governing permissions and
// limitations under the License.

//! This module contains functions to meter the storage deposit.

use crate::{
	storage::{ContractInfo, DepositAccount},
<<<<<<< HEAD
	BalanceOf, Config, Error, Inspect, Origin, Pallet, System, LOG_TARGET,
=======
	BalanceOf, Config, Error, Inspect, Pallet, System,
>>>>>>> e699560d
};
use codec::Encode;
use frame_support::{
	dispatch::{fmt::Debug, DispatchError},
	ensure,
	traits::{
		tokens::{Fortitude::Polite, Preservation::Protect, WithdrawConsequence},
		Currency, ExistenceRequirement, Get,
	},
	DefaultNoBound, RuntimeDebugNoBound,
};
use pallet_contracts_primitives::StorageDeposit as Deposit;
use sp_runtime::{
	traits::{Saturating, Zero},
	FixedPointNumber, FixedU128,
};
use sp_std::{marker::PhantomData, vec::Vec};

/// Deposit that uses the native currency's balance type.
pub type DepositOf<T> = Deposit<BalanceOf<T>>;

/// A production root storage meter that actually charges from its origin.
pub type Meter<T> = RawMeter<T, ReservingExt, Root>;

/// A production nested storage meter that actually charges from its origin.
pub type NestedMeter<T> = RawMeter<T, ReservingExt, Nested>;

/// A production storage meter that actually charges from its origin.
///
/// This can be used where we want to be generic over the state (Root vs. Nested).
pub type GenericMeter<T, S> = RawMeter<T, ReservingExt, S>;

/// A trait that allows to decouple the metering from the charging of balance.
///
/// This mostly exists for testing so that the charging can be mocked.
pub trait Ext<T: Config> {
	/// This checks whether `origin` is able to afford the storage deposit limit.
	///
	/// It is necessary to do this check beforehand so that the charge won't fail later on.
	///
	/// `origin`: The origin of the call stack from which is responsible for putting down a deposit.
	/// `limit`: The limit with which the meter was constructed.
	/// `min_leftover`: How much `free_balance` in addition to the existential deposit (ed) should
	/// be left inside the `origin` account.
	///
	/// Returns the limit that should be used by the meter. If origin can't afford the `limit`
	/// it returns `Err`.
	fn check_limit(
		origin: &T::AccountId,
		limit: Option<BalanceOf<T>>,
		min_leftover: BalanceOf<T>,
	) -> Result<BalanceOf<T>, DispatchError>;
	/// This is called to inform the implementer that some balance should be charged due to
	/// some interaction of the `origin` with a `contract`.
	///
	/// The balance transfer can either flow from `origin` to `deposit_account` or the other way
	/// around depending on whether `amount` constitutes a `Charge` or a `Refund`.
	/// It is guaranteed that this succeeds because no more balance than returned by
	/// `check_limit` is ever charged. This is why this function is infallible.
	/// `terminated` designates whether the `contract` was terminated.
	fn charge(
		origin: &T::AccountId,
		deposit_account: &DepositAccount<T>,
		amount: &DepositOf<T>,
		terminated: bool,
	) -> Result<(), DispatchError>;
}

/// This [`Ext`] is used for actual on-chain execution when balance needs to be charged.
///
/// It uses [`ReservableCurrency`] in order to do accomplish the reserves.
pub enum ReservingExt {}

/// Used to implement a type state pattern for the meter.
///
/// It is sealed and cannot be implemented outside of this module.
pub trait State: private::Sealed {}

/// State parameter that constitutes a meter that is in its root state.
#[derive(Default, Debug)]
pub struct Root;

/// State parameter that constitutes a meter that is in its nested state.
/// Its value indicates whether the nested meter has its own limit.
#[derive(DefaultNoBound, RuntimeDebugNoBound)]
pub enum Nested {
	#[default]
	DerivedLimit,
	OwnLimit,
}

impl State for Root {}
impl State for Nested {}

/// A type that allows the metering of consumed or freed storage of a single contract call stack.
#[derive(DefaultNoBound, RuntimeDebugNoBound)]
pub struct RawMeter<T: Config, E, S: State + Default + Debug> {
	/// The limit of how much balance this meter is allowed to consume.
	limit: BalanceOf<T>,
	/// The amount of balance that was used in this meter and all of its already absorbed children.
	total_deposit: DepositOf<T>,
	/// The amount of storage changes that were recorded in this meter alone.
	own_contribution: Contribution<T>,
	/// List of charges that should be applied at the end of a contract stack execution.
	///
	/// We only have one charge per contract hence the size of this vector is
	/// limited by the maximum call depth.
	charges: Vec<Charge<T>>,
	/// We store the nested state to determine if it has a special limit for sub-call.
	nested: S,
	/// Type parameter only used in impls.
	_phantom: PhantomData<E>,
}

/// This type is used to describe a storage change when charging from the meter.
#[derive(Default, RuntimeDebugNoBound)]
pub struct Diff {
	/// How many bytes were added to storage.
	pub bytes_added: u32,
	/// How many bytes were removed from storage.
	pub bytes_removed: u32,
	/// How many storage items were added to storage.
	pub items_added: u32,
	/// How many storage items were removed from storage.
	pub items_removed: u32,
}

impl Diff {
	/// Calculate how much of a charge or refund results from applying the diff and store it
	/// in the passed `info` if any.
	///
	/// # Note
	///
	/// In case `None` is passed for `info` only charges are calculated. This is because refunds
	/// are calculated pro rata of the existing storage within a contract and hence need extract
	/// this information from the passed `info`.
	pub fn update_contract<T: Config>(&self, info: Option<&mut ContractInfo<T>>) -> DepositOf<T> {
		let per_byte = T::DepositPerByte::get();
		let per_item = T::DepositPerItem::get();
		let bytes_added = self.bytes_added.saturating_sub(self.bytes_removed);
		let items_added = self.items_added.saturating_sub(self.items_removed);
		let mut bytes_deposit = Deposit::Charge(per_byte.saturating_mul((bytes_added).into()));
		let mut items_deposit = Deposit::Charge(per_item.saturating_mul((items_added).into()));

		// Without any contract info we can only calculate diffs which add storage
		let info = if let Some(info) = info {
			info
		} else {
			debug_assert_eq!(self.bytes_removed, 0);
			debug_assert_eq!(self.items_removed, 0);
			return bytes_deposit.saturating_add(&items_deposit)
		};

		// Refunds are calculated pro rata based on the accumulated storage within the contract
		let bytes_removed = self.bytes_removed.saturating_sub(self.bytes_added);
		let items_removed = self.items_removed.saturating_sub(self.items_added);
		let ratio = FixedU128::checked_from_rational(bytes_removed, info.storage_bytes)
			.unwrap_or_default()
			.min(FixedU128::from_u32(1));
		bytes_deposit = bytes_deposit
			.saturating_add(&Deposit::Refund(ratio.saturating_mul_int(info.storage_byte_deposit)));
		let ratio = FixedU128::checked_from_rational(items_removed, info.storage_items)
			.unwrap_or_default()
			.min(FixedU128::from_u32(1));
		items_deposit = items_deposit
			.saturating_add(&Deposit::Refund(ratio.saturating_mul_int(info.storage_item_deposit)));

		// We need to update the contract info structure with the new deposits
		info.storage_bytes =
			info.storage_bytes.saturating_add(bytes_added).saturating_sub(bytes_removed);
		info.storage_items =
			info.storage_items.saturating_add(items_added).saturating_sub(items_removed);
		match &bytes_deposit {
			Deposit::Charge(amount) =>
				info.storage_byte_deposit = info.storage_byte_deposit.saturating_add(*amount),
			Deposit::Refund(amount) =>
				info.storage_byte_deposit = info.storage_byte_deposit.saturating_sub(*amount),
		}
		match &items_deposit {
			Deposit::Charge(amount) =>
				info.storage_item_deposit = info.storage_item_deposit.saturating_add(*amount),
			Deposit::Refund(amount) =>
				info.storage_item_deposit = info.storage_item_deposit.saturating_sub(*amount),
		}

		bytes_deposit.saturating_add(&items_deposit)
	}
}

impl Diff {
	fn saturating_add(&self, rhs: &Self) -> Self {
		Self {
			bytes_added: self.bytes_added.saturating_add(rhs.bytes_added),
			bytes_removed: self.bytes_removed.saturating_add(rhs.bytes_removed),
			items_added: self.items_added.saturating_add(rhs.items_added),
			items_removed: self.items_removed.saturating_add(rhs.items_removed),
		}
	}
}

/// Records information to charge or refund a plain account.
///
/// All the charges are deferred to the end of a whole call stack. Reason is that by doing
/// this we can do all the refunds before doing any charge. This way a plain account can use
/// more deposit than it has balance as along as it is covered by a refund. This
/// essentially makes the order of storage changes irrelevant with regard to the deposit system.
/// The only exception is when a special (tougher) deposit limit is specified for a cross-contract
/// call. In that case the limit is enforced once the call is returned, rolling it back if
/// exhausted.
#[derive(RuntimeDebugNoBound, Clone)]
struct Charge<T: Config> {
	deposit_account: DepositAccount<T>,
	amount: DepositOf<T>,
	terminated: bool,
}

/// Records the storage changes of a storage meter.
#[derive(RuntimeDebugNoBound)]
enum Contribution<T: Config> {
	/// The contract the meter belongs to is alive and accumulates changes using a [`Diff`].
	Alive(Diff),
	/// The meter was checked against its limit using [`RawMeter::enforce_limit`] at the end of
	/// its execution. In this process the [`Diff`] was converted into a [`Deposit`].
	Checked(DepositOf<T>),
	/// The contract was terminated. In this process the [`Diff`] was converted into a [`Deposit`]
	/// in order to calculate the refund.
	Terminated(DepositOf<T>),
}

impl<T: Config> Contribution<T> {
	/// See [`Diff::update_contract`].
	fn update_contract(&self, info: Option<&mut ContractInfo<T>>) -> DepositOf<T> {
		match self {
			Self::Alive(diff) => diff.update_contract::<T>(info),
			Self::Terminated(deposit) | Self::Checked(deposit) => deposit.clone(),
		}
	}
}

impl<T: Config> Default for Contribution<T> {
	fn default() -> Self {
		Self::Alive(Default::default())
	}
}

/// Functions that apply to all states.
impl<T, E, S> RawMeter<T, E, S>
where
	T: Config,
	E: Ext<T>,
	S: State + Default + Debug,
{
	/// Create a new child that has its `limit`.
	/// Passing `0` as the limit is interpreted as to take whatever is remaining from its parent.
	///
	/// This is called whenever a new subcall is initiated in order to track the storage
	/// usage for this sub call separately. This is necessary because we want to exchange balance
	/// with the current contract we are interacting with.
	pub fn nested(&self, limit: BalanceOf<T>) -> RawMeter<T, E, Nested> {
		debug_assert!(self.is_alive());
		// If a special limit is specified higher than it is available,
		// we want to enforce the lesser limit to the nested meter, to fail in the sub-call.
		let limit = self.available().min(limit);
		if limit.is_zero() {
			RawMeter { limit: self.available(), ..Default::default() }
		} else {
			RawMeter { limit, nested: Nested::OwnLimit, ..Default::default() }
		}
	}

	/// Absorb a child that was spawned to handle a sub call.
	///
	/// This should be called whenever a sub call comes to its end and it is **not** reverted.
	/// This does the actual balance transfer from/to `origin` and `deposit_account` based on the
	/// overall storage consumption of the call. It also updates the supplied contract info.
	///
	/// In case a contract reverted the child meter should just be dropped in order to revert
	/// any changes it recorded.
	///
	/// # Parameters
	///
	/// - `absorbed`: The child storage meter that should be absorbed.
	/// - `origin`: The origin that spawned the original root meter.
	/// - `deposit_account`: The contract's deposit account that this sub call belongs to.
	/// - `info`: The info of the contract in question. `None` if the contract was terminated.
	pub fn absorb(
		&mut self,
		absorbed: RawMeter<T, E, Nested>,
		deposit_account: DepositAccount<T>,
		info: Option<&mut ContractInfo<T>>,
	) {
		let own_deposit = absorbed.own_contribution.update_contract(info);
		self.total_deposit = self
			.total_deposit
			.saturating_add(&absorbed.total_deposit)
			.saturating_add(&own_deposit);
		self.charges.extend_from_slice(&absorbed.charges);
		if !own_deposit.is_zero() {
			self.charges.push(Charge {
				deposit_account,
				amount: own_deposit,
				terminated: absorbed.is_terminated(),
			});
		}
	}

	/// The amount of balance that is still available from the original `limit`.
	fn available(&self) -> BalanceOf<T> {
		self.total_deposit.available(&self.limit)
	}

	/// True if the contract is alive.
	fn is_alive(&self) -> bool {
		matches!(self.own_contribution, Contribution::Alive(_))
	}

	/// True if the contract is terminated.
	fn is_terminated(&self) -> bool {
		matches!(self.own_contribution, Contribution::Terminated(_))
	}
}

/// Functions that only apply to the root state.
impl<T, E> RawMeter<T, E, Root>
where
	T: Config,
	E: Ext<T>,
{
	/// Create new storage meter for the specified `origin` and `limit`.
	///
	/// This tries to [`Ext::check_limit`] on `origin` and fails if this is not possible.
	pub fn new(
		origin: &Origin<T>,
		limit: Option<BalanceOf<T>>,
		min_leftover: BalanceOf<T>,
	) -> Result<Self, DispatchError> {
		// Check the limit only if the origin is not root.
		return match origin {
			Origin::Root => Ok(Self {
				limit: limit.unwrap_or(T::DefaultDepositLimit::get()),
				..Default::default()
			}),
			Origin::Signed(o) => {
				let limit = E::check_limit(o, limit, min_leftover)?;
				Ok(Self { limit, ..Default::default() })
			},
		}
	}

	/// The total amount of deposit that should change hands as result of the execution
	/// that this meter was passed into. This will also perform all the charges accumulated
	/// in the whole contract stack.
	///
	/// This drops the root meter in order to make sure it is only called when the whole
	/// execution did finish.
<<<<<<< HEAD
	pub fn into_deposit(self, origin: &Origin<T>) -> DepositOf<T> {
		// Only refund or charge deposit if the origin is not root.
		let origin = match origin {
			Origin::Root => return Deposit::Charge(Zero::zero()),
			Origin::Signed(o) => o,
		};

=======
	pub fn try_into_deposit(self, origin: &T::AccountId) -> Result<DepositOf<T>, DispatchError> {
>>>>>>> e699560d
		for charge in self.charges.iter().filter(|c| matches!(c.amount, Deposit::Refund(_))) {
			E::charge(origin, &charge.deposit_account, &charge.amount, charge.terminated)?;
		}
		for charge in self.charges.iter().filter(|c| matches!(c.amount, Deposit::Charge(_))) {
			E::charge(origin, &charge.deposit_account, &charge.amount, charge.terminated)?;
		}
		Ok(self.total_deposit)
	}
}

/// Functions that only apply to the nested state.
impl<T, E> RawMeter<T, E, Nested>
where
	T: Config,
	E: Ext<T>,
{
	/// Charge `diff` from the meter.
	pub fn charge(&mut self, diff: &Diff) {
		match &mut self.own_contribution {
			Contribution::Alive(own) => *own = own.saturating_add(diff),
			_ => panic!("Charge is never called after termination; qed"),
		};
	}

	/// Charge from `origin` a storage deposit for contract instantiation.
	///
	/// This immediately transfers the balance in order to create the account.
	pub fn charge_instantiate(
		&mut self,
		origin: &T::AccountId,
		contract: &T::AccountId,
		info: &mut ContractInfo<T>,
	) -> Result<DepositOf<T>, DispatchError> {
		debug_assert!(self.is_alive());

		let ed = Pallet::<T>::min_balance();
		let mut deposit =
			Diff { bytes_added: info.encoded_size() as u32, items_added: 1, ..Default::default() }
				.update_contract::<T>(None);

		// Instantiate needs to transfer at least the minimum balance in order to pull the
		// deposit account into existence.
		// We also add another `ed` here which goes to the contract's own account into existence.
		deposit = deposit.max(Deposit::Charge(ed)).saturating_add(&Deposit::Charge(ed));
		if deposit.charge_or_zero() > self.limit {
			return Err(<Error<T>>::StorageDepositLimitExhausted.into())
		}

		// We do not increase `own_contribution` because this will be charged later when the
		// contract execution does conclude and hence would lead to a double charge.
		self.total_deposit = deposit.clone();
		info.storage_base_deposit = deposit.charge_or_zero();

		// Normally, deposit charges are deferred to be able to coalesce them with refunds.
		// However, we need to charge immediately so that the account is created before
		// charges possibly below the ed are collected and fail.
		E::charge(
			origin,
			info.deposit_account(),
			&deposit.saturating_sub(&Deposit::Charge(ed)),
			false,
		)?;

		System::<T>::inc_consumers(info.deposit_account())?;

		// We also need to make sure that the contract's account itself exists.
		T::Currency::transfer(origin, contract, ed, ExistenceRequirement::KeepAlive)?;
		System::<T>::inc_consumers(contract)?;

		Ok(deposit)
	}

	/// Call to tell the meter that the currently executing contract was executed.
	///
	/// This will manipulate the meter so that all storage deposit accumulated in
	/// `contract_info` will be refunded to the `origin` of the meter.
	pub fn terminate(&mut self, info: &ContractInfo<T>) {
		debug_assert!(self.is_alive());
		self.own_contribution = Contribution::Terminated(Deposit::Refund(info.total_deposit()));
	}

	/// [`Self::charge`] does not enforce the storage limit since we want to do this check as late
	/// as possible to allow later refunds to offset earlier charges.
	///
	/// # Note
	///
	/// We normally need to call this **once** for every call stack and not for every cross contract
	/// call. However, if a dedicated limit is specified for a sub-call, this needs to be called
	/// once the sub-call has returned. For this, the [`Self::enforce_subcall_limit`] wrapper is
	/// used.
	pub fn enforce_limit(
		&mut self,
		info: Option<&mut ContractInfo<T>>,
	) -> Result<(), DispatchError> {
		let deposit = self.own_contribution.update_contract(info);
		let total_deposit = self.total_deposit.saturating_add(&deposit);
		// We don't want to override a `Terminated` with a `Checked`.
		if self.is_alive() {
			self.own_contribution = Contribution::Checked(deposit);
		}
		if let Deposit::Charge(amount) = total_deposit {
			if amount > self.limit {
				return Err(<Error<T>>::StorageDepositLimitExhausted.into())
			}
		}
		Ok(())
	}

	/// This is a wrapper around [`Self::enforce_limit`] to use on the exit from a sub-call to
	/// enforce its special limit if needed.
	pub fn enforce_subcall_limit(
		&mut self,
		info: Option<&mut ContractInfo<T>>,
	) -> Result<(), DispatchError> {
		match self.nested {
			Nested::OwnLimit => self.enforce_limit(info),
			Nested::DerivedLimit => Ok(()),
		}
	}
}

impl<T: Config> Ext<T> for ReservingExt {
	fn check_limit(
		origin: &T::AccountId,
		limit: Option<BalanceOf<T>>,
		min_leftover: BalanceOf<T>,
	) -> Result<BalanceOf<T>, DispatchError> {
		// We are sending the `min_leftover` and the `min_balance` from the origin
		// account as part of a contract call. Hence origin needs to have those left over
		// as free balance after accounting for all deposits.
		let max = T::Currency::reducible_balance(origin, Protect, Polite)
			.saturating_sub(min_leftover)
			.saturating_sub(Pallet::<T>::min_balance());
		let default = max.min(T::DefaultDepositLimit::get());
		let limit = limit.unwrap_or(default);
		ensure!(
			limit <= max &&
				matches!(T::Currency::can_withdraw(origin, limit), WithdrawConsequence::Success),
			<Error<T>>::StorageDepositNotEnoughFunds,
		);
		Ok(limit)
	}

	fn charge(
		origin: &T::AccountId,
		deposit_account: &DepositAccount<T>,
		amount: &DepositOf<T>,
		terminated: bool,
	) -> Result<(), DispatchError> {
		match amount {
			Deposit::Charge(amount) => T::Currency::transfer(
				origin,
				deposit_account,
				*amount,
				ExistenceRequirement::KeepAlive,
			),
			Deposit::Refund(amount) => {
				if terminated {
					System::<T>::dec_consumers(&deposit_account);
				}
				T::Currency::transfer(
					deposit_account,
					origin,
					*amount,
					// We can safely use `AllowDeath` because our own consumer prevents an removal.
					ExistenceRequirement::AllowDeath,
				)
			},
		}
	}
}

mod private {
	pub trait Sealed {}
	impl Sealed for super::Root {}
	impl Sealed for super::Nested {}
}

#[cfg(test)]
mod tests {
	use super::*;
	use crate::{
		exec::AccountIdOf,
		tests::{Test, ALICE, BOB, CHARLIE},
	};
	use frame_support::parameter_types;
	use pretty_assertions::assert_eq;

	type TestMeter = RawMeter<Test, TestExt, Root>;

	parameter_types! {
		static TestExtTestValue: TestExt = Default::default();
	}

	#[derive(Debug, PartialEq, Eq, Clone)]
	struct LimitCheck {
		origin: AccountIdOf<Test>,
		limit: BalanceOf<Test>,
		min_leftover: BalanceOf<Test>,
	}

	#[derive(Debug, PartialEq, Eq, Clone)]
	struct Charge {
		origin: AccountIdOf<Test>,
		contract: DepositAccount<Test>,
		amount: DepositOf<Test>,
		terminated: bool,
	}

	#[derive(Default, Debug, PartialEq, Eq, Clone)]
	pub struct TestExt {
		limit_checks: Vec<LimitCheck>,
		charges: Vec<Charge>,
	}

	impl TestExt {
		fn clear(&mut self) {
			self.limit_checks.clear();
			self.charges.clear();
		}
	}

	impl Ext<Test> for TestExt {
		fn check_limit(
			origin: &AccountIdOf<Test>,
			limit: Option<BalanceOf<Test>>,
			min_leftover: BalanceOf<Test>,
		) -> Result<BalanceOf<Test>, DispatchError> {
			let limit = limit.unwrap_or(42);
			TestExtTestValue::mutate(|ext| {
				ext.limit_checks
					.push(LimitCheck { origin: origin.clone(), limit, min_leftover })
			});
			Ok(limit)
		}

		fn charge(
			origin: &AccountIdOf<Test>,
			contract: &DepositAccount<Test>,
			amount: &DepositOf<Test>,
			terminated: bool,
		) -> Result<(), DispatchError> {
			TestExtTestValue::mutate(|ext| {
				ext.charges.push(Charge {
					origin: origin.clone(),
					contract: contract.clone(),
					amount: amount.clone(),
					terminated,
				})
			});
			Ok(())
		}
	}

	fn clear_ext() {
		TestExtTestValue::mutate(|ext| ext.clear())
	}

	struct ChargingTestCase {
		origin: Origin<Test>,
		deposit: DepositOf<Test>,
		expected: TestExt,
	}

	#[derive(Default)]
	struct StorageInfo {
		bytes: u32,
		items: u32,
		bytes_deposit: BalanceOf<Test>,
		items_deposit: BalanceOf<Test>,
	}

	fn new_info(info: StorageInfo) -> ContractInfo<Test> {
		ContractInfo::<Test> {
			trie_id: Default::default(),
			deposit_account: DepositAccount([0u8; 32].into()),
			code_hash: Default::default(),
			storage_bytes: info.bytes,
			storage_items: info.items,
			storage_byte_deposit: info.bytes_deposit,
			storage_item_deposit: info.items_deposit,
			storage_base_deposit: Default::default(),
		}
	}

	#[test]
	fn new_reserves_balance_works() {
		clear_ext();

		TestMeter::new(&Origin::from_account_id(ALICE), Some(1_000), 0).unwrap();

		assert_eq!(
			TestExtTestValue::get(),
			TestExt {
				limit_checks: vec![LimitCheck { origin: ALICE, limit: 1_000, min_leftover: 0 }],
				..Default::default()
			}
		)
	}

	#[test]
	fn empty_charge_works() {
		clear_ext();

		let mut meter = TestMeter::new(&Origin::from_account_id(ALICE), Some(1_000), 0).unwrap();
		assert_eq!(meter.available(), 1_000);

		// an empty charge does not create a `Charge` entry
		let mut nested0 = meter.nested(BalanceOf::<Test>::zero());
		nested0.charge(&Default::default());
		meter.absorb(nested0, DepositAccount(BOB), None);

		assert_eq!(
			TestExtTestValue::get(),
			TestExt {
				limit_checks: vec![LimitCheck { origin: ALICE, limit: 1_000, min_leftover: 0 }],
				..Default::default()
			}
		)
	}

	#[test]
	fn charging_works() {
		let test_cases = vec![
			ChargingTestCase {
				origin: Origin::<Test>::from_account_id(ALICE),
				deposit: Deposit::Refund(28),
				expected: TestExt {
					limit_checks: vec![LimitCheck { origin: ALICE, limit: 100, min_leftover: 0 }],
					charges: vec![
						Charge {
							origin: ALICE,
							contract: DepositAccount(CHARLIE),
							amount: Deposit::Refund(10),
							terminated: false,
						},
						Charge {
							origin: ALICE,
							contract: DepositAccount(CHARLIE),
							amount: Deposit::Refund(20),
							terminated: false,
						},
						Charge {
							origin: ALICE,
							contract: DepositAccount(BOB),
							amount: Deposit::Charge(2),
							terminated: false,
						},
					],
				},
			},
			ChargingTestCase {
				origin: Origin::<Test>::Root,
				deposit: Deposit::Charge(0),
				expected: TestExt { limit_checks: vec![], charges: vec![] },
			},
		];

		for test_case in test_cases {
			clear_ext();

<<<<<<< HEAD
			let mut meter = TestMeter::new(&test_case.origin, Some(100), 0).unwrap();
			assert_eq!(meter.available(), 100);
=======
		let mut nested0_info =
			new_info(StorageInfo { bytes: 100, items: 5, bytes_deposit: 100, items_deposit: 10 });
		let mut nested0 = meter.nested(BalanceOf::<Test>::zero());
		nested0.charge(&Diff {
			bytes_added: 108,
			bytes_removed: 5,
			items_added: 1,
			items_removed: 2,
		});
		nested0.charge(&Diff { bytes_removed: 99, ..Default::default() });

		let mut nested1_info =
			new_info(StorageInfo { bytes: 100, items: 10, bytes_deposit: 100, items_deposit: 20 });
		let mut nested1 = nested0.nested(BalanceOf::<Test>::zero());
		nested1.charge(&Diff { items_removed: 5, ..Default::default() });
		nested0.absorb(nested1, DepositAccount(CHARLIE), Some(&mut nested1_info));

		let mut nested2_info =
			new_info(StorageInfo { bytes: 100, items: 7, bytes_deposit: 100, items_deposit: 20 });
		let mut nested2 = nested0.nested(BalanceOf::<Test>::zero());
		nested2.charge(&Diff { items_removed: 7, ..Default::default() });
		nested0.absorb(nested2, DepositAccount(CHARLIE), Some(&mut nested2_info));

		nested0.enforce_limit(Some(&mut nested0_info)).unwrap();
		meter.absorb(nested0, DepositAccount(BOB), Some(&mut nested0_info));

		meter.try_into_deposit(&ALICE).unwrap();

		assert_eq!(nested0_info.extra_deposit(), 112);
		assert_eq!(nested1_info.extra_deposit(), 110);
		assert_eq!(nested2_info.extra_deposit(), 100);
>>>>>>> e699560d

			let mut nested0_info = new_info(StorageInfo {
				bytes: 100,
				items: 5,
				bytes_deposit: 100,
				items_deposit: 10,
			});
			let mut nested0 = meter.nested(BalanceOf::<Test>::zero());
			nested0.charge(&Diff {
				bytes_added: 108,
				bytes_removed: 5,
				items_added: 1,
				items_removed: 2,
			});
			nested0.charge(&Diff { bytes_removed: 99, ..Default::default() });

			let mut nested1_info = new_info(StorageInfo {
				bytes: 100,
				items: 10,
				bytes_deposit: 100,
				items_deposit: 20,
			});
			let mut nested1 = nested0.nested(BalanceOf::<Test>::zero());
			nested1.charge(&Diff { items_removed: 5, ..Default::default() });
			nested0.absorb(nested1, DepositAccount(CHARLIE), Some(&mut nested1_info));

			let mut nested2_info = new_info(StorageInfo {
				bytes: 100,
				items: 7,
				bytes_deposit: 100,
				items_deposit: 20,
			});
			let mut nested2 = nested0.nested(BalanceOf::<Test>::zero());
			nested2.charge(&Diff { items_removed: 7, ..Default::default() });
			nested0.absorb(nested2, DepositAccount(CHARLIE), Some(&mut nested2_info));

			nested0.enforce_limit(Some(&mut nested0_info)).unwrap();
			meter.absorb(nested0, DepositAccount(BOB), Some(&mut nested0_info));

			assert_eq!(meter.into_deposit(&test_case.origin), test_case.deposit);

			assert_eq!(nested0_info.extra_deposit(), 112);
			assert_eq!(nested1_info.extra_deposit(), 110);
			assert_eq!(nested2_info.extra_deposit(), 100);

			assert_eq!(TestExtTestValue::get(), test_case.expected)
		}
	}

	#[test]
	fn termination_works() {
		let test_cases = vec![
			ChargingTestCase {
				origin: Origin::<Test>::from_account_id(ALICE),
				deposit: Deposit::Refund(107),
				expected: TestExt {
					limit_checks: vec![LimitCheck { origin: ALICE, limit: 1_000, min_leftover: 0 }],
					charges: vec![
						Charge {
							origin: ALICE,
							contract: DepositAccount(CHARLIE),
							amount: Deposit::Refund(119),
							terminated: true,
						},
						Charge {
							origin: ALICE,
							contract: DepositAccount(BOB),
							amount: Deposit::Charge(12),
							terminated: false,
						},
					],
				},
			},
			ChargingTestCase {
				origin: Origin::<Test>::Root,
				deposit: Deposit::Charge(0),
				expected: TestExt { limit_checks: vec![], charges: vec![] },
			},
		];

		for test_case in test_cases {
			clear_ext();

			let mut meter = TestMeter::new(&test_case.origin, Some(1_000), 0).unwrap();
			assert_eq!(meter.available(), 1_000);

<<<<<<< HEAD
			let mut nested0 = meter.nested(BalanceOf::<Test>::zero());
			nested0.charge(&Diff {
				bytes_added: 5,
				bytes_removed: 1,
				items_added: 3,
				items_removed: 1,
			});
			nested0.charge(&Diff { items_added: 2, ..Default::default() });
=======
		meter.absorb(nested0, DepositAccount(BOB), None);
		meter.try_into_deposit(&ALICE).unwrap();
>>>>>>> e699560d

			let mut nested1_info = new_info(StorageInfo {
				bytes: 100,
				items: 10,
				bytes_deposit: 100,
				items_deposit: 20,
			});
			let mut nested1 = nested0.nested(BalanceOf::<Test>::zero());
			nested1.charge(&Diff { items_removed: 5, ..Default::default() });
			nested1.charge(&Diff { bytes_added: 20, ..Default::default() });
			nested1.terminate(&nested1_info);
			nested0.enforce_limit(Some(&mut nested1_info)).unwrap();
			nested0.absorb(nested1, DepositAccount(CHARLIE), None);

			meter.absorb(nested0, DepositAccount(BOB), None);
			assert_eq!(meter.into_deposit(&test_case.origin), test_case.deposit);

			assert_eq!(TestExtTestValue::get(), test_case.expected)
		}
	}
}<|MERGE_RESOLUTION|>--- conflicted
+++ resolved
@@ -19,11 +19,7 @@
 
 use crate::{
 	storage::{ContractInfo, DepositAccount},
-<<<<<<< HEAD
-	BalanceOf, Config, Error, Inspect, Origin, Pallet, System, LOG_TARGET,
-=======
-	BalanceOf, Config, Error, Inspect, Pallet, System,
->>>>>>> e699560d
+	BalanceOf, Config, Error, Inspect, Origin, Pallet, System,
 };
 use codec::Encode;
 use frame_support::{
@@ -379,17 +375,13 @@
 	///
 	/// This drops the root meter in order to make sure it is only called when the whole
 	/// execution did finish.
-<<<<<<< HEAD
-	pub fn into_deposit(self, origin: &Origin<T>) -> DepositOf<T> {
+
+	pub fn try_into_deposit(self, origin: &Origin<T>) -> Result<DepositOf<T>, DispatchError> {
 		// Only refund or charge deposit if the origin is not root.
 		let origin = match origin {
-			Origin::Root => return Deposit::Charge(Zero::zero()),
+			Origin::Root => return Ok(Deposit::Charge(Zero::zero())),
 			Origin::Signed(o) => o,
 		};
-
-=======
-	pub fn try_into_deposit(self, origin: &T::AccountId) -> Result<DepositOf<T>, DispatchError> {
->>>>>>> e699560d
 		for charge in self.charges.iter().filter(|c| matches!(c.amount, Deposit::Refund(_))) {
 			E::charge(origin, &charge.deposit_account, &charge.amount, charge.terminated)?;
 		}
@@ -751,42 +743,8 @@
 		for test_case in test_cases {
 			clear_ext();
 
-<<<<<<< HEAD
 			let mut meter = TestMeter::new(&test_case.origin, Some(100), 0).unwrap();
 			assert_eq!(meter.available(), 100);
-=======
-		let mut nested0_info =
-			new_info(StorageInfo { bytes: 100, items: 5, bytes_deposit: 100, items_deposit: 10 });
-		let mut nested0 = meter.nested(BalanceOf::<Test>::zero());
-		nested0.charge(&Diff {
-			bytes_added: 108,
-			bytes_removed: 5,
-			items_added: 1,
-			items_removed: 2,
-		});
-		nested0.charge(&Diff { bytes_removed: 99, ..Default::default() });
-
-		let mut nested1_info =
-			new_info(StorageInfo { bytes: 100, items: 10, bytes_deposit: 100, items_deposit: 20 });
-		let mut nested1 = nested0.nested(BalanceOf::<Test>::zero());
-		nested1.charge(&Diff { items_removed: 5, ..Default::default() });
-		nested0.absorb(nested1, DepositAccount(CHARLIE), Some(&mut nested1_info));
-
-		let mut nested2_info =
-			new_info(StorageInfo { bytes: 100, items: 7, bytes_deposit: 100, items_deposit: 20 });
-		let mut nested2 = nested0.nested(BalanceOf::<Test>::zero());
-		nested2.charge(&Diff { items_removed: 7, ..Default::default() });
-		nested0.absorb(nested2, DepositAccount(CHARLIE), Some(&mut nested2_info));
-
-		nested0.enforce_limit(Some(&mut nested0_info)).unwrap();
-		meter.absorb(nested0, DepositAccount(BOB), Some(&mut nested0_info));
-
-		meter.try_into_deposit(&ALICE).unwrap();
-
-		assert_eq!(nested0_info.extra_deposit(), 112);
-		assert_eq!(nested1_info.extra_deposit(), 110);
-		assert_eq!(nested2_info.extra_deposit(), 100);
->>>>>>> e699560d
 
 			let mut nested0_info = new_info(StorageInfo {
 				bytes: 100,
@@ -826,7 +784,7 @@
 			nested0.enforce_limit(Some(&mut nested0_info)).unwrap();
 			meter.absorb(nested0, DepositAccount(BOB), Some(&mut nested0_info));
 
-			assert_eq!(meter.into_deposit(&test_case.origin), test_case.deposit);
+			assert_eq!(meter.try_into_deposit(&test_case.origin).unwrap(), test_case.deposit);
 
 			assert_eq!(nested0_info.extra_deposit(), 112);
 			assert_eq!(nested1_info.extra_deposit(), 110);
@@ -873,7 +831,6 @@
 			let mut meter = TestMeter::new(&test_case.origin, Some(1_000), 0).unwrap();
 			assert_eq!(meter.available(), 1_000);
 
-<<<<<<< HEAD
 			let mut nested0 = meter.nested(BalanceOf::<Test>::zero());
 			nested0.charge(&Diff {
 				bytes_added: 5,
@@ -882,10 +839,6 @@
 				items_removed: 1,
 			});
 			nested0.charge(&Diff { items_added: 2, ..Default::default() });
-=======
-		meter.absorb(nested0, DepositAccount(BOB), None);
-		meter.try_into_deposit(&ALICE).unwrap();
->>>>>>> e699560d
 
 			let mut nested1_info = new_info(StorageInfo {
 				bytes: 100,
@@ -901,7 +854,7 @@
 			nested0.absorb(nested1, DepositAccount(CHARLIE), None);
 
 			meter.absorb(nested0, DepositAccount(BOB), None);
-			assert_eq!(meter.into_deposit(&test_case.origin), test_case.deposit);
+			assert_eq!(meter.try_into_deposit(&test_case.origin).unwrap(), test_case.deposit);
 
 			assert_eq!(TestExtTestValue::get(), test_case.expected)
 		}
