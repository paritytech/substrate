--- conflicted
+++ resolved
@@ -128,25 +128,11 @@
 		let (binary, hash) = expanded_contract::<T>(n);
 	}: _(RawOrigin::Signed(caller), binary)
 
-<<<<<<< HEAD
-    // Instantiate uses a dummy contract constructor to measure the overhead of the instantiate.
-    // The size of the data has no influence on the costs of this extrinsic as long as the contract
-    // won't call `seal_input` in its constructor to copy the data to contract memory.
-    // The dummy contract used here does not do this. The costs for the data copy is billed as
-    // part of `seal_input`.
-    instantiate {
-        let data = vec![0u8; 128];
-        let endowment = Config::<T>::subsistence_threshold_uncached();
-        let caller = create_funded_user::<T>("caller", 0);
-        let (binary, hash) = load_module!("dummy");
-        Contracts::<T>::put_code(RawOrigin::Signed(caller.clone()).into(), binary.to_vec())
-            .unwrap();
-=======
 	// Instantiate uses a dummy contract constructor to measure the overhead of the instantiate.
 	// The size of the data has no influence on the costs of this extrinsic as long as the contract
-	// won't call `ext_input` in its constructor to copy the data to contract memory.
+	// won't call `seal_input` in its constructor to copy the data to contract memory.
 	// The dummy contract used here does not do this. The costs for the data copy is billed as
-	// part of `ext_input`.
+	// part of `seal_input`.
 	instantiate {
 		let data = vec![0u8; 128];
 		let endowment = Config::<T>::subsistence_threshold_uncached();
@@ -154,7 +140,6 @@
 		let (binary, hash) = load_module!("dummy");
 		Contracts::<T>::put_code(RawOrigin::Signed(caller.clone()).into(), binary.to_vec())
 			.unwrap();
->>>>>>> 6f31766f
 
 	}: _(
 			RawOrigin::Signed(caller.clone()),
