// Copyright 2018-2020 Parity Technologies (UK) Ltd.
// This file is part of Substrate.

// Substrate is free software: you can redistribute it and/or modify
// it under the terms of the GNU General Public License as published by
// the Free Software Foundation, either version 3 of the License, or
// (at your option) any later version.

// Substrate is distributed in the hope that it will be useful,
// but WITHOUT ANY WARRANTY; without even the implied warranty of
// MERCHANTABILITY or FITNESS FOR A PARTICULAR PURPOSE.  See the
// GNU General Public License for more details.

// You should have received a copy of the GNU General Public License
// along with Substrate. If not, see <http://www.gnu.org/licenses/>.

//! # Contract Module
//!
//! The Contract module provides functionality for the runtime to deploy and execute WebAssembly smart-contracts.
//!
//! - [`contract::Config`](./trait.Config.html)
//! - [`Call`](./enum.Call.html)
//!
//! ## Overview
//!
//! This module extends accounts based on the `Currency` trait to have smart-contract functionality. It can
//! be used with other modules that implement accounts based on `Currency`. These "smart-contract accounts"
//! have the ability to instantiate smart-contracts and make calls to other contract and non-contract accounts.
//!
//! The smart-contract code is stored once in a `code_cache`, and later retrievable via its `code_hash`.
//! This means that multiple smart-contracts can be instantiated from the same `code_cache`, without replicating
//! the code each time.
//!
//! When a smart-contract is called, its associated code is retrieved via the code hash and gets executed.
//! This call can alter the storage entries of the smart-contract account, instantiate new smart-contracts,
//! or call other smart-contracts.
//!
//! Finally, when an account is reaped, its associated code and storage of the smart-contract account
//! will also be deleted.
//!
//! ### Gas
//!
//! Senders must specify a gas limit with every call, as all instructions invoked by the smart-contract require gas.
//! Unused gas is refunded after the call, regardless of the execution outcome.
//!
//! If the gas limit is reached, then all calls and state changes (including balance transfers) are only
//! reverted at the current call's contract level. For example, if contract A calls B and B runs out of gas mid-call,
//! then all of B's calls are reverted. Assuming correct error handling by contract A, A's other calls and state
//! changes still persist.
//!
//! ### Notable Scenarios
//!
//! Contract call failures are not always cascading. When failures occur in a sub-call, they do not "bubble up",
//! and the call will only revert at the specific contract level. For example, if contract A calls contract B, and B
//! fails, A can decide how to handle that failure, either proceeding or reverting A's changes.
//!
//! ## Interface
//!
//! ### Dispatchable functions
//!
//! * `put_code` - Stores the given binary Wasm code into the chain's storage and returns its `code_hash`.
//! * `instantiate` - Deploys a new contract from the given `code_hash`, optionally transferring some balance.
//! This instantiates a new smart contract account and calls its contract deploy handler to
//! initialize the contract.
//! * `call` - Makes a call to an account, optionally transferring some balance.
//!
//! ## Usage
//!
//! The Contract module is a work in progress. The following examples show how this Contract module
//! can be used to instantiate and call contracts.
//!
//! * [`ink`](https://github.com/paritytech/ink) is
//! an [`eDSL`](https://wiki.haskell.org/Embedded_domain_specific_language) that enables writing
//! WebAssembly based smart contracts in the Rust programming language. This is a work in progress.
//!
//! ## Related Modules
//!
//! * [Balances](../pallet_balances/index.html)

#![cfg_attr(not(feature = "std"), no_std)]
#![cfg_attr(feature = "runtime-benchmarks", recursion_limit="256")]

#[macro_use]
mod gas;
mod storage;
mod exec;
mod wasm;
mod rent;
mod benchmarking;
mod schedule;
pub mod weights;

#[cfg(test)]
mod tests;

pub use crate::{
	gas::{Gas, GasMeter},
	wasm::ReturnCode as RuntimeReturnCode,
	weights::WeightInfo,
	schedule::{Schedule, HostFnWeights, InstructionWeights, Limits},
};
use crate::{
	exec::ExecutionContext,
	wasm::{WasmLoader, WasmVm},
	rent::Rent,
	storage::Storage,
};
use sp_core::crypto::UncheckedFrom;
use sp_std::{prelude::*, marker::PhantomData, fmt::Debug};
use codec::{Codec, Encode, Decode};
use sp_runtime::{
	traits::{
		Hash, StaticLookup, Zero, MaybeSerializeDeserialize, Member, Convert, Saturating,
	},
	RuntimeDebug,
};
use frame_support::{
	decl_module, decl_event, decl_storage, decl_error, ensure,
	storage::child::ChildInfo,
	dispatch::{DispatchResult, DispatchResultWithPostInfo},
	traits::{OnUnbalanced, Currency, Get, Time, Randomness},
};
use frame_system::{ensure_signed, ensure_root};
use pallet_contracts_primitives::{
	RentProjectionResult, GetStorageResult, ContractAccessError, ContractExecResult, ExecResult,
};
use frame_support::weights::Weight;

pub type CodeHash<T> = <T as frame_system::Config>::Hash;
pub type TrieId = Vec<u8>;

/// Information for managing an account and its sub trie abstraction.
/// This is the required info to cache for an account
#[derive(Encode, Decode, RuntimeDebug)]
pub enum ContractInfo<T: Config> {
	Alive(AliveContractInfo<T>),
	Tombstone(TombstoneContractInfo<T>),
}

impl<T: Config> ContractInfo<T> {
	/// If contract is alive then return some alive info
	pub fn get_alive(self) -> Option<AliveContractInfo<T>> {
		if let ContractInfo::Alive(alive) = self {
			Some(alive)
		} else {
			None
		}
	}
	/// If contract is alive then return some reference to alive info
	pub fn as_alive(&self) -> Option<&AliveContractInfo<T>> {
		if let ContractInfo::Alive(ref alive) = self {
			Some(alive)
		} else {
			None
		}
	}
	/// If contract is alive then return some mutable reference to alive info
	pub fn as_alive_mut(&mut self) -> Option<&mut AliveContractInfo<T>> {
		if let ContractInfo::Alive(ref mut alive) = self {
			Some(alive)
		} else {
			None
		}
	}

	/// If contract is tombstone then return some tombstone info
	pub fn get_tombstone(self) -> Option<TombstoneContractInfo<T>> {
		if let ContractInfo::Tombstone(tombstone) = self {
			Some(tombstone)
		} else {
			None
		}
	}
	/// If contract is tombstone then return some reference to tombstone info
	pub fn as_tombstone(&self) -> Option<&TombstoneContractInfo<T>> {
		if let ContractInfo::Tombstone(ref tombstone) = self {
			Some(tombstone)
		} else {
			None
		}
	}
	/// If contract is tombstone then return some mutable reference to tombstone info
	pub fn as_tombstone_mut(&mut self) -> Option<&mut TombstoneContractInfo<T>> {
		if let ContractInfo::Tombstone(ref mut tombstone) = self {
			Some(tombstone)
		} else {
			None
		}
	}
}

pub type AliveContractInfo<T> =
	RawAliveContractInfo<CodeHash<T>, BalanceOf<T>, <T as frame_system::Config>::BlockNumber>;

/// Information for managing an account and its sub trie abstraction.
/// This is the required info to cache for an account.
#[derive(Encode, Decode, Clone, PartialEq, Eq, RuntimeDebug)]
pub struct RawAliveContractInfo<CodeHash, Balance, BlockNumber> {
	/// Unique ID for the subtree encoded as a bytes vector.
	pub trie_id: TrieId,
	/// The total number of bytes used by this contract.
	///
	/// It is a sum of each key-value pair stored by this contract.
	pub storage_size: u32,
	/// The number of key-value pairs that have values of zero length.
	/// The condition `empty_pair_count ≤ total_pair_count` always holds.
	pub empty_pair_count: u32,
	/// The total number of key-value pairs in storage of this contract.
	pub total_pair_count: u32,
	/// The code associated with a given account.
	pub code_hash: CodeHash,
	/// Pay rent at most up to this value.
	pub rent_allowance: Balance,
	/// Last block rent has been payed.
	pub deduct_block: BlockNumber,
	/// Last block child storage has been written.
	pub last_write: Option<BlockNumber>,
}

impl<CodeHash, Balance, BlockNumber> RawAliveContractInfo<CodeHash, Balance, BlockNumber> {
	/// Associated child trie unique id is built from the hash part of the trie id.
	pub fn child_trie_info(&self) -> ChildInfo {
		child_trie_info(&self.trie_id[..])
	}
}

/// Associated child trie unique id is built from the hash part of the trie id.
pub(crate) fn child_trie_info(trie_id: &[u8]) -> ChildInfo {
	ChildInfo::new_default(trie_id)
}

pub type TombstoneContractInfo<T> =
	RawTombstoneContractInfo<<T as frame_system::Config>::Hash, <T as frame_system::Config>::Hashing>;

#[derive(Encode, Decode, PartialEq, Eq, RuntimeDebug)]
pub struct RawTombstoneContractInfo<H, Hasher>(H, PhantomData<Hasher>);

impl<H, Hasher> RawTombstoneContractInfo<H, Hasher>
where
	H: Member + MaybeSerializeDeserialize+ Debug
		+ AsRef<[u8]> + AsMut<[u8]> + Copy + Default
		+ sp_std::hash::Hash + Codec,
	Hasher: Hash<Output=H>,
{
	fn new(storage_root: &[u8], code_hash: H) -> Self {
		let mut buf = Vec::new();
		storage_root.using_encoded(|encoded| buf.extend_from_slice(encoded));
		buf.extend_from_slice(code_hash.as_ref());
		RawTombstoneContractInfo(<Hasher as Hash>::hash(&buf[..]), PhantomData)
	}
}

impl<T: Config> From<AliveContractInfo<T>> for ContractInfo<T> {
	fn from(alive_info: AliveContractInfo<T>) -> Self {
		Self::Alive(alive_info)
	}
}

pub type BalanceOf<T> =
	<<T as Config>::Currency as Currency<<T as frame_system::Config>::AccountId>>::Balance;
pub type NegativeImbalanceOf<T> =
	<<T as Config>::Currency as Currency<<T as frame_system::Config>::AccountId>>::NegativeImbalance;

pub trait Config: frame_system::Config {
	type Time: Time;
	type Randomness: Randomness<Self::Hash>;

	/// The currency in which fees are paid and contract balances are held.
	type Currency: Currency<Self::AccountId>;

	/// The overarching event type.
	type Event: From<Event<Self>> + Into<<Self as frame_system::Config>::Event>;

	/// Handler for rent payments.
	type RentPayment: OnUnbalanced<NegativeImbalanceOf<Self>>;

	/// Number of block delay an extrinsic claim surcharge has.
	///
	/// When claim surcharge is called by an extrinsic the rent is checked
	/// for current_block - delay
	type SignedClaimHandicap: Get<Self::BlockNumber>;

	/// The minimum amount required to generate a tombstone.
	type TombstoneDeposit: Get<BalanceOf<Self>>;

	/// A size offset for an contract. A just created account with untouched storage will have that
	/// much of storage from the perspective of the state rent.
	///
	/// This is a simple way to ensure that contracts with empty storage eventually get deleted by
	/// making them pay rent. This creates an incentive to remove them early in order to save rent.
	type StorageSizeOffset: Get<u32>;

	/// Price of a byte of storage per one block interval. Should be greater than 0.
	type RentByteFee: Get<BalanceOf<Self>>;

	/// The amount of funds a contract should deposit in order to offset
	/// the cost of one byte.
	///
	/// Let's suppose the deposit is 1,000 BU (balance units)/byte and the rent is 1 BU/byte/day,
	/// then a contract with 1,000,000 BU that uses 1,000 bytes of storage would pay no rent.
	/// But if the balance reduced to 500,000 BU and the storage stayed the same at 1,000,
	/// then it would pay 500 BU/day.
	type RentDepositOffset: Get<BalanceOf<Self>>;

	/// Reward that is received by the party whose touch has led
	/// to removal of a contract.
	type SurchargeReward: Get<BalanceOf<Self>>;

	/// The maximum nesting level of a call/instantiate stack.
	type MaxDepth: Get<u32>;

	/// The maximum size of a storage value and event payload in bytes.
	type MaxValueSize: Get<u32>;

	/// Used to answer contracts's queries regarding the current weight price. This is **not**
	/// used to calculate the actual fee and is only for informational purposes.
	type WeightPrice: Convert<Weight, BalanceOf<Self>>;

	/// Describes the weights of the dispatchables of this module and is also used to
	/// construct a default cost schedule.
	type WeightInfo: WeightInfo;

	/// The maximum number of tries that can be queued for deletion.
	type DeletionQueueDepth: Get<u32>;

	/// The maximum amount of weight that can be consumed per block for lazy trie removal.
	type DeletionWeightLimit: Get<Weight>;
}

decl_error! {
	/// Error for the contracts module.
	pub enum Error for Module<T: Config>
	where
		T::AccountId: UncheckedFrom<T::Hash>,
		T::AccountId: AsRef<[u8]>,
	{
		/// A new schedule must have a greater version than the current one.
		InvalidScheduleVersion,
		/// An origin must be signed or inherent and auxiliary sender only provided on inherent.
		InvalidSurchargeClaim,
		/// Cannot restore from nonexisting or tombstone contract.
		InvalidSourceContract,
		/// Cannot restore to nonexisting or alive contract.
		InvalidDestinationContract,
		/// Tombstones don't match.
		InvalidTombstone,
		/// An origin TrieId written in the current block.
		InvalidContractOrigin,
		/// The executed contract exhausted its gas limit.
		OutOfGas,
		/// The output buffer supplied to a contract API call was too small.
		OutputBufferTooSmall,
		/// Performing the requested transfer would have brought the contract below
		/// the subsistence threshold. No transfer is allowed to do this in order to allow
		/// for a tombstone to be created. Use `seal_terminate` to remove a contract without
		/// leaving a tombstone behind.
		BelowSubsistenceThreshold,
		/// The newly created contract is below the subsistence threshold after executing
		/// its contructor. No contracts are allowed to exist below that threshold.
		NewContractNotFunded,
		/// Performing the requested transfer failed for a reason originating in the
		/// chosen currency implementation of the runtime. Most probably the balance is
		/// too low or locks are placed on it.
		TransferFailed,
		/// Performing a call was denied because the calling depth reached the limit
		/// of what is specified in the schedule.
		MaxCallDepthReached,
		/// The contract that was called is either no contract at all (a plain account)
		/// or is a tombstone.
		NotCallable,
		/// The code supplied to `put_code` exceeds the limit specified in the current schedule.
		CodeTooLarge,
		/// No code could be found at the supplied code hash.
		CodeNotFound,
		/// A buffer outside of sandbox memory was passed to a contract API function.
		OutOfBounds,
		/// Input passed to a contract API function failed to decode as expected type.
		DecodingFailed,
		/// Contract trapped during execution.
		ContractTrapped,
		/// The size defined in `T::MaxValueSize` was exceeded.
		ValueTooLarge,
		/// The action performed is not allowed while the contract performing it is already
		/// on the call stack. Those actions are contract self destruction and restoration
		/// of a tombstone.
		ReentranceDenied,
<<<<<<< HEAD
		/// Removal of a contract failed because the deletion queue is full.
		///
		/// This can happen when either calling [`Module::claim_surcharge`] or `seal_terminate`.
		/// The queue is filled by deleting contracts and emptied by a fixed amount each block.
		/// Trying again during another block is the only way to resolve this issue.
		DeletionQueueFull,
		/// A contract could not be evicted because it has enough balance to pay rent.
		///
		/// This can be returned from [`Module::claim_surcharge`] because the target
		/// contract has enough balance to pay for its rent.
		ContractNotEvictable,
=======
		/// `seal_input` was called twice from the same contract execution context.
		InputAlreadyRead,
		/// The subject passed to `seal_random` exceeds the limit.
		RandomSubjectTooLong,
		/// The amount of topics passed to `seal_deposit_events` exceeds the limit.
		TooManyTopics,
		/// The topics passed to `seal_deposit_events` contains at least one duplicate.
		DuplicateTopics,
>>>>>>> f36ae220
	}
}

decl_module! {
	/// Contracts module.
	pub struct Module<T: Config> for enum Call
	where
		origin: T::Origin,
		T::AccountId: UncheckedFrom<T::Hash>,
		T::AccountId: AsRef<[u8]>,
	{
		type Error = Error<T>;

		/// Number of block delay an extrinsic claim surcharge has.
		///
		/// When claim surcharge is called by an extrinsic the rent is checked
		/// for current_block - delay
		const SignedClaimHandicap: T::BlockNumber = T::SignedClaimHandicap::get();

		/// The minimum amount required to generate a tombstone.
		const TombstoneDeposit: BalanceOf<T> = T::TombstoneDeposit::get();

		/// A size offset for an contract. A just created account with untouched storage will have that
		/// much of storage from the perspective of the state rent.
		///
		/// This is a simple way to ensure that contracts with empty storage eventually get deleted
		/// by making them pay rent. This creates an incentive to remove them early in order to save
		/// rent.
		const StorageSizeOffset: u32 = T::StorageSizeOffset::get();

		/// Price of a byte of storage per one block interval. Should be greater than 0.
		const RentByteFee: BalanceOf<T> = T::RentByteFee::get();

		/// The amount of funds a contract should deposit in order to offset
		/// the cost of one byte.
		///
		/// Let's suppose the deposit is 1,000 BU (balance units)/byte and the rent is 1 BU/byte/day,
		/// then a contract with 1,000,000 BU that uses 1,000 bytes of storage would pay no rent.
		/// But if the balance reduced to 500,000 BU and the storage stayed the same at 1,000,
		/// then it would pay 500 BU/day.
		const RentDepositOffset: BalanceOf<T> = T::RentDepositOffset::get();

		/// Reward that is received by the party whose touch has led
		/// to removal of a contract.
		const SurchargeReward: BalanceOf<T> = T::SurchargeReward::get();

		/// The maximum nesting level of a call/instantiate stack. A reasonable default
		/// value is 100.
		const MaxDepth: u32 = T::MaxDepth::get();

		/// The maximum size of a storage value in bytes. A reasonable default is 16 KiB.
		const MaxValueSize: u32 = T::MaxValueSize::get();

		/// The maximum number of tries that can be queued for deletion.
		const DeletionQueueDepth: u32 = T::DeletionQueueDepth::get();

		/// The maximum amount of weight that can be consumed per block for lazy trie removal.
		const DeletionWeightLimit: Weight = T::DeletionWeightLimit::get();

		fn deposit_event() = default;

		fn on_initialize() -> Weight {
			Storage::<T>::process_deletion_queue_batch(T::DeletionWeightLimit::get())
				.unwrap_or_else(T::WeightInfo::on_initialize)
		}

		/// Updates the schedule for metering contracts.
		///
		/// The schedule must have a greater version than the stored schedule.
		#[weight = T::WeightInfo::update_schedule()]
		pub fn update_schedule(origin, schedule: Schedule<T>) -> DispatchResult {
			ensure_root(origin)?;
			if <Module<T>>::current_schedule().version >= schedule.version {
				Err(Error::<T>::InvalidScheduleVersion)?
			}

			Self::deposit_event(RawEvent::ScheduleUpdated(schedule.version));
			CurrentSchedule::put(schedule);

			Ok(())
		}

		/// Stores the given binary Wasm code into the chain's storage and returns its `codehash`.
		/// You can instantiate contracts only with stored code.
		#[weight = T::WeightInfo::put_code(code.len() as u32 / 1024)]
		pub fn put_code(
			origin,
			code: Vec<u8>
		) -> DispatchResult {
			ensure_signed(origin)?;
			let schedule = <Module<T>>::current_schedule();
			ensure!(code.len() as u32 <= schedule.limits.code_size, Error::<T>::CodeTooLarge);
			let result = wasm::save_code::<T>(code, &schedule);
			if let Ok(code_hash) = result {
				Self::deposit_event(RawEvent::CodeStored(code_hash));
			}
			result.map(|_| ()).map_err(Into::into)
		}

		/// Makes a call to an account, optionally transferring some balance.
		///
		/// * If the account is a smart-contract account, the associated code will be
		/// executed and any value will be transferred.
		/// * If the account is a regular account, any value will be transferred.
		/// * If no account exists and the call value is not less than `existential_deposit`,
		/// a regular account will be created and any value will be transferred.
		#[weight = T::WeightInfo::call().saturating_add(*gas_limit)]
		pub fn call(
			origin,
			dest: <T::Lookup as StaticLookup>::Source,
			#[compact] value: BalanceOf<T>,
			#[compact] gas_limit: Gas,
			data: Vec<u8>
		) -> DispatchResultWithPostInfo {
			let origin = ensure_signed(origin)?;
			let dest = T::Lookup::lookup(dest)?;
			let mut gas_meter = GasMeter::new(gas_limit);

			let result = Self::execute_wasm(origin, &mut gas_meter, |ctx, gas_meter| {
				ctx.call(dest, value, gas_meter, data)
			});
			gas_meter.into_dispatch_result(result)
		}

		/// Instantiates a new contract from the `code_hash` generated by `put_code`,
		/// optionally transferring some balance.
		///
		/// The supplied `salt` is used for contract address deriviation. See `fn contract_address`.
		///
		/// Instantiation is executed as follows:
		///
		/// - The destination address is computed based on the sender, code_hash and the salt.
		/// - The smart-contract account is created at the computed address.
		/// - The `ctor_code` is executed in the context of the newly-created account. Buffer returned
		///   after the execution is saved as the `code` of the account. That code will be invoked
		///   upon any call received by this account.
		/// - The contract is initialized.
		#[weight =
			T::WeightInfo::instantiate(
				data.len() as u32 / 1024,
				salt.len() as u32 / 1024,
			).saturating_add(*gas_limit)
		]
		pub fn instantiate(
			origin,
			#[compact] endowment: BalanceOf<T>,
			#[compact] gas_limit: Gas,
			code_hash: CodeHash<T>,
			data: Vec<u8>,
			salt: Vec<u8>,
		) -> DispatchResultWithPostInfo {
			let origin = ensure_signed(origin)?;
			let mut gas_meter = GasMeter::new(gas_limit);

			let result = Self::execute_wasm(origin, &mut gas_meter, |ctx, gas_meter| {
				ctx.instantiate(endowment, gas_meter, &code_hash, data, &salt)
					.map(|(_address, output)| output)
			});
			gas_meter.into_dispatch_result(result)
		}

		/// Allows block producers to claim a small reward for evicting a contract. If a block producer
		/// fails to do so, a regular users will be allowed to claim the reward.
		///
		/// If contract is not evicted as a result of this call, [`Error::ContractNotEvictable`]
		/// is returned and the sender is not eligible for the reward.
		#[weight = T::WeightInfo::claim_surcharge()]
		pub fn claim_surcharge(
			origin,
			dest: T::AccountId,
			aux_sender: Option<T::AccountId>
		) -> DispatchResult {
			let origin = origin.into();
			let (signed, rewarded) = match (origin, aux_sender) {
				(Ok(frame_system::RawOrigin::Signed(account)), None) => {
					(true, account)
				},
				(Ok(frame_system::RawOrigin::None), Some(aux_sender)) => {
					(false, aux_sender)
				},
				_ => Err(Error::<T>::InvalidSurchargeClaim)?,
			};

			// Add some advantage for block producers (who send unsigned extrinsics) by
			// adding a handicap: for signed extrinsics we use a slightly older block number
			// for the eviction check. This can be viewed as if we pushed regular users back in past.
			let handicap = if signed {
				T::SignedClaimHandicap::get()
			} else {
				Zero::zero()
			};

			// If poking the contract has lead to eviction of the contract, give out the rewards.
			if Rent::<T>::snitch_contract_should_be_evicted(&dest, handicap)? {
				T::Currency::deposit_into_existing(&rewarded, T::SurchargeReward::get()).map(|_| ())
			} else {
				Err(Error::<T>::ContractNotEvictable.into())
			}
		}
	}
}

/// Public APIs provided by the contracts module.
impl<T: Config> Module<T>
where
	T::AccountId: UncheckedFrom<T::Hash> + AsRef<[u8]>,
{
	/// Perform a call to a specified contract.
	///
	/// This function is similar to `Self::call`, but doesn't perform any address lookups and better
	/// suitable for calling directly from Rust.
	///
	/// It returns the exection result and the amount of used weight.
	pub fn bare_call(
		origin: T::AccountId,
		dest: T::AccountId,
		value: BalanceOf<T>,
		gas_limit: Gas,
		input_data: Vec<u8>,
	) -> ContractExecResult {
		let mut gas_meter = GasMeter::new(gas_limit);
		let exec_result = Self::execute_wasm(origin, &mut gas_meter, |ctx, gas_meter| {
			ctx.call(dest, value, gas_meter, input_data)
		});
		let gas_consumed = gas_meter.gas_spent();
		ContractExecResult {
			exec_result,
			gas_consumed,
		}
	}

	/// Query storage of a specified contract under a specified key.
	pub fn get_storage(address: T::AccountId, key: [u8; 32]) -> GetStorageResult {
		let contract_info = ContractInfoOf::<T>::get(&address)
			.ok_or(ContractAccessError::DoesntExist)?
			.get_alive()
			.ok_or(ContractAccessError::IsTombstone)?;

		let maybe_value = Storage::<T>::read(&contract_info.trie_id, &key);
		Ok(maybe_value)
	}

	pub fn rent_projection(address: T::AccountId) -> RentProjectionResult<T::BlockNumber> {
		Rent::<T>::compute_projection(&address)
	}

	/// Put code for benchmarks which does not check or instrument the code.
	#[cfg(feature = "runtime-benchmarks")]
	pub fn put_code_raw(code: Vec<u8>) -> DispatchResult {
		let schedule = <Module<T>>::current_schedule();
		let result = wasm::save_code_raw::<T>(code, &schedule);
		result.map(|_| ()).map_err(Into::into)
	}

	/// Determine the address of a contract,
	///
	/// This is the address generation function used by contract instantation. Its result
	/// is only dependend on its inputs. It can therefore be used to reliably predict the
	/// address of a contract. This is akin to the formular of eth's CRATE2 opcode. There
	/// is no CREATE equivalent because CREATE2 is strictly more powerful.
	///
	/// Formula: `hash(deploying_address ++ code_hash ++ salt)`
	pub fn contract_address(
		deploying_address: &T::AccountId,
		code_hash: &CodeHash<T>,
		salt: &[u8],
	) -> T::AccountId
	{
		let buf: Vec<_> = deploying_address.as_ref().iter()
			.chain(code_hash.as_ref())
			.chain(salt)
			.cloned()
			.collect();
		UncheckedFrom::unchecked_from(T::Hashing::hash(&buf))
	}
}

impl<T: Config> Module<T>
where
	T::AccountId: UncheckedFrom<T::Hash> + AsRef<[u8]>,
{
	fn execute_wasm(
		origin: T::AccountId,
		gas_meter: &mut GasMeter<T>,
		func: impl FnOnce(&mut ExecutionContext<T, WasmVm<T>, WasmLoader<T>>, &mut GasMeter<T>) -> ExecResult,
	) -> ExecResult {
		let cfg = ConfigCache::preload();
		let vm = WasmVm::new(&cfg.schedule);
		let loader = WasmLoader::new(&cfg.schedule);
		let mut ctx = ExecutionContext::top_level(origin, &cfg, &vm, &loader);
		func(&mut ctx, gas_meter)
	}
}

decl_event! {
	pub enum Event<T>
	where
		Balance = BalanceOf<T>,
		<T as frame_system::Config>::AccountId,
		<T as frame_system::Config>::Hash
	{
		/// Contract deployed by address at the specified address. \[owner, contract\]
		Instantiated(AccountId, AccountId),

		/// Contract has been evicted and is now in tombstone state.
		/// \[contract, tombstone\]
		///
		/// # Params
		///
		/// - `contract`: `AccountId`: The account ID of the evicted contract.
		/// - `tombstone`: `bool`: True if the evicted contract left behind a tombstone.
		Evicted(AccountId, bool),

		/// Restoration for a contract has been successful.
		/// \[donor, dest, code_hash, rent_allowance\]
		///
		/// # Params
		///
		/// - `donor`: `AccountId`: Account ID of the restoring contract
		/// - `dest`: `AccountId`: Account ID of the restored contract
		/// - `code_hash`: `Hash`: Code hash of the restored contract
		/// - `rent_allowance: `Balance`: Rent allowance of the restored contract
		Restored(AccountId, AccountId, Hash, Balance),

		/// Code with the specified hash has been stored.
		/// \[code_hash\]
		CodeStored(Hash),

		/// Triggered when the current \[schedule\] is updated.
		ScheduleUpdated(u32),

		/// An event deposited upon execution of a contract from the account.
		/// \[account, data\]
		ContractExecution(AccountId, Vec<u8>),
	}
}

decl_storage! {
	trait Store for Module<T: Config> as Contracts
	where
		T::AccountId: UncheckedFrom<T::Hash> + AsRef<[u8]>
	{
		/// Current cost schedule for contracts.
		CurrentSchedule get(fn current_schedule) config(): Schedule<T> = Default::default();
		/// A mapping from an original code hash to the original code, untouched by instrumentation.
		pub PristineCode: map hasher(identity) CodeHash<T> => Option<Vec<u8>>;
		/// A mapping between an original code hash and instrumented wasm code, ready for execution.
		pub CodeStorage: map hasher(identity) CodeHash<T> => Option<wasm::PrefabWasmModule>;
		/// The subtrie counter.
		pub AccountCounter: u64 = 0;
		/// The code associated with a given account.
		///
		/// TWOX-NOTE: SAFE since `AccountId` is a secure hash.
		pub ContractInfoOf: map hasher(twox_64_concat) T::AccountId => Option<ContractInfo<T>>;
		/// Evicted contracts that await child trie deletion.
		///
		/// Child trie deletion is a heavy operation depending on the amount of storage items
		/// stored in said trie. Therefore this operation is performed lazily in `on_initialize`.
		pub DeletionQueue: Vec<storage::DeletedContract>;
	}
}

/// In-memory cache of configuration values.
///
/// We assume that these values can't be changed in the
/// course of transaction execution.
pub struct ConfigCache<T: Config> {
	pub schedule: Schedule<T>,
	pub existential_deposit: BalanceOf<T>,
	pub tombstone_deposit: BalanceOf<T>,
	pub max_depth: u32,
	pub max_value_size: u32,
}

impl<T: Config> ConfigCache<T>
where
	T::AccountId: UncheckedFrom<T::Hash> + AsRef<[u8]>
{
	fn preload() -> ConfigCache<T> {
		ConfigCache {
			schedule: <Module<T>>::current_schedule(),
			existential_deposit: T::Currency::minimum_balance(),
			tombstone_deposit: T::TombstoneDeposit::get(),
			max_depth: T::MaxDepth::get(),
			max_value_size: T::MaxValueSize::get(),
		}
	}

	/// Subsistence threshold is the extension of the minimum balance (aka existential deposit) by the
	/// tombstone deposit, required for leaving a tombstone.
	///
	/// Rent or any contract initiated balance transfer mechanism cannot make the balance lower
	/// than the subsistence threshold in order to guarantee that a tombstone is created.
	///
	/// The only way to completely kill a contract without a tombstone is calling `seal_terminate`.
	pub fn subsistence_threshold(&self) -> BalanceOf<T> {
		self.existential_deposit.saturating_add(self.tombstone_deposit)
	}

	/// The same as `subsistence_threshold` but without the need for a preloaded instance.
	///
	/// This is for cases where this value is needed in rent calculation rather than
	/// during contract execution.
	pub fn subsistence_threshold_uncached() -> BalanceOf<T> {
		T::Currency::minimum_balance().saturating_add(T::TombstoneDeposit::get())
	}
}<|MERGE_RESOLUTION|>--- conflicted
+++ resolved
@@ -384,19 +384,6 @@
 		/// on the call stack. Those actions are contract self destruction and restoration
 		/// of a tombstone.
 		ReentranceDenied,
-<<<<<<< HEAD
-		/// Removal of a contract failed because the deletion queue is full.
-		///
-		/// This can happen when either calling [`Module::claim_surcharge`] or `seal_terminate`.
-		/// The queue is filled by deleting contracts and emptied by a fixed amount each block.
-		/// Trying again during another block is the only way to resolve this issue.
-		DeletionQueueFull,
-		/// A contract could not be evicted because it has enough balance to pay rent.
-		///
-		/// This can be returned from [`Module::claim_surcharge`] because the target
-		/// contract has enough balance to pay for its rent.
-		ContractNotEvictable,
-=======
 		/// `seal_input` was called twice from the same contract execution context.
 		InputAlreadyRead,
 		/// The subject passed to `seal_random` exceeds the limit.
@@ -405,7 +392,17 @@
 		TooManyTopics,
 		/// The topics passed to `seal_deposit_events` contains at least one duplicate.
 		DuplicateTopics,
->>>>>>> f36ae220
+		/// Removal of a contract failed because the deletion queue is full.
+		///
+		/// This can happen when either calling [`Module::claim_surcharge`] or `seal_terminate`.
+		/// The queue is filled by deleting contracts and emptied by a fixed amount each block.
+		/// Trying again during another block is the only way to resolve this issue.
+		DeletionQueueFull,
+		/// A contract could not be evicted because it has enough balance to pay rent.
+		///
+		/// This can be returned from [`Module::claim_surcharge`] because the target
+		/// contract has enough balance to pay for its rent.
+		ContractNotEvictable,
 	}
 }
 
