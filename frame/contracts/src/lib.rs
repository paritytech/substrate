// This file is part of Substrate.

// Copyright (C) 2018-2022 Parity Technologies (UK) Ltd.
// SPDX-License-Identifier: Apache-2.0

// Licensed under the Apache License, Version 2.0 (the "License");
// you may not use this file except in compliance with the License.
// You may obtain a copy of the License at
//
// 	http://www.apache.org/licenses/LICENSE-2.0
//
// Unless required by applicable law or agreed to in writing, software
// distributed under the License is distributed on an "AS IS" BASIS,
// WITHOUT WARRANTIES OR CONDITIONS OF ANY KIND, either express or implied.
// See the License for the specific language governing permissions and
// limitations under the License.

//! # Contract Pallet
//!
//! The Contract module provides functionality for the runtime to deploy and execute WebAssembly
//! smart-contracts.
//!
//! - [`Config`]
//! - [`Call`]
//!
//! ## Overview
//!
//! This module extends accounts based on the [`Currency`] trait to have smart-contract
//! functionality. It can be used with other modules that implement accounts based on [`Currency`].
//! These "smart-contract accounts" have the ability to instantiate smart-contracts and make calls
//! to other contract and non-contract accounts.
//!
//! The smart-contract code is stored once in a code cache, and later retrievable via its hash.
//! This means that multiple smart-contracts can be instantiated from the same hash, without
//! replicating the code each time.
//!
//! When a smart-contract is called, its associated code is retrieved via the code hash and gets
//! executed. This call can alter the storage entries of the smart-contract account, instantiate new
//! smart-contracts, or call other smart-contracts.
//!
//! Finally, when an account is reaped, its associated code and storage of the smart-contract
//! account will also be deleted.
//!
//! ### Gas
//!
//! Senders must specify a gas limit with every call, as all instructions invoked by the
//! smart-contract require gas. Unused gas is refunded after the call, regardless of the execution
//! outcome.
//!
//! If the gas limit is reached, then all calls and state changes (including balance transfers) are
//! only reverted at the current call's contract level. For example, if contract A calls B and B
//! runs out of gas mid-call, then all of B's calls are reverted. Assuming correct error handling by
//! contract A, A's other calls and state changes still persist.
//!
//! ### Notable Scenarios
//!
//! Contract call failures are not always cascading. When failures occur in a sub-call, they do not
//! "bubble up", and the call will only revert at the specific contract level. For example, if
//! contract A calls contract B, and B fails, A can decide how to handle that failure, either
//! proceeding or reverting A's changes.
//!
//! ## Interface
//!
//! ### Dispatchable functions
//!
//! * [`Pallet::instantiate_with_code`] - Deploys a new contract from the supplied wasm binary,
//! optionally transferring
//! some balance. This instantiates a new smart contract account with the supplied code and
//! calls its constructor to initialize the contract.
//! * [`Pallet::instantiate`] - The same as `instantiate_with_code` but instead of uploading new
//! code an existing `code_hash` is supplied.
//! * [`Pallet::call`] - Makes a call to an account, optionally transferring some balance.
//!
//! ## Usage
//!
//! The Contract module is a work in progress. The following examples show how this Contract module
//! can be used to instantiate and call contracts.
//!
//! * [`ink`](https://github.com/paritytech/ink) is
//! an [`eDSL`](https://wiki.haskell.org/Embedded_domain_specific_language) that enables writing
//! WebAssembly based smart contracts in the Rust programming language. This is a work in progress.

#![cfg_attr(not(feature = "std"), no_std)]
#![cfg_attr(feature = "runtime-benchmarks", recursion_limit = "512")]

#[macro_use]
mod gas;
mod benchmarking;
mod exec;
mod migration;
mod schedule;
mod storage;
mod wasm;

pub mod chain_extension;
pub mod weights;

#[cfg(test)]
mod tests;

use crate::{
	exec::{AccountIdOf, ExecError, Executable, Stack as ExecStack},
	gas::GasMeter,
	storage::{meter::Meter as StorageMeter, ContractInfo, DeletedContract, Storage},
	wasm::{OwnerInfo, PrefabWasmModule},
	weights::WeightInfo,
};
use codec::{Encode, HasCompact};
use frame_support::{
	dispatch::{DispatchClass, Dispatchable, GetDispatchInfo, Pays, PostDispatchInfo},
	ensure,
<<<<<<< HEAD
	traits::{
		tokens::fungible::Inspect, ConstU32, Contains, Currency, Get, Randomness,
		ReservableCurrency, Time,
	},
	weights::{DispatchClass, GetDispatchInfo, Pays, PostDispatchInfo, Weight},
=======
	traits::{ConstU32, Contains, Currency, Get, Randomness, ReservableCurrency, Time},
	weights::Weight,
>>>>>>> d65f4bbd
	BoundedVec,
};
use frame_system::{limits::BlockWeights, Pallet as System};
use pallet_contracts_primitives::{
	Code, CodeUploadResult, CodeUploadReturnValue, ContractAccessError, ContractExecResult,
	ContractInstantiateResult, ExecReturnValue, GetStorageResult, InstantiateReturnValue,
	StorageDeposit,
};
use scale_info::TypeInfo;
use sp_core::{crypto::UncheckedFrom, Bytes};
use sp_runtime::traits::{Convert, Hash, Saturating, StaticLookup};
use sp_std::{fmt::Debug, marker::PhantomData, prelude::*};

pub use crate::{
	exec::{Frame, VarSizedKey as StorageKey},
	migration::Migration,
	pallet::*,
	schedule::{HostFnWeights, InstructionWeights, Limits, Schedule},
};

type CodeHash<T> = <T as frame_system::Config>::Hash;
type TrieId = BoundedVec<u8, ConstU32<128>>;
type BalanceOf<T> =
	<<T as Config>::Currency as Currency<<T as frame_system::Config>::AccountId>>::Balance;
type CodeVec<T> = BoundedVec<u8, <T as Config>::MaxCodeLen>;
type RelaxedCodeVec<T> = BoundedVec<u8, <T as Config>::RelaxedMaxCodeLen>;
type AccountIdLookupOf<T> = <<T as frame_system::Config>::Lookup as StaticLookup>::Source;

/// Used as a sentinel value when reading and writing contract memory.
///
/// It is usually used to signal `None` to a contract when only a primitive is allowed
/// and we don't want to go through encoding a full Rust type. Using `u32::Max` is a safe
/// sentinel because contracts are never allowed to use such a large amount of resources
/// that this value makes sense for a memory location or length.
const SENTINEL: u32 = u32::MAX;

/// Provides the contract address generation method.
///
/// See [`DefaultAddressGenerator`] for the default implementation.
pub trait AddressGenerator<T: frame_system::Config> {
	/// Generate the address of a contract based on the given instantiate parameters.
	///
	/// # Note for implementors
	/// 1. Make sure that there are no collisions, different inputs never lead to the same output.
	/// 2. Make sure that the same inputs lead to the same output.
	/// 3. Changing the implementation through a runtime upgrade without a proper storage migration
	/// would lead to catastrophic misbehavior.
	fn generate_address(
		deploying_address: &T::AccountId,
		code_hash: &CodeHash<T>,
		salt: &[u8],
	) -> T::AccountId;
}

/// Default address generator.
///
/// This is the default address generator used by contract instantiation. Its result
/// is only dependant on its inputs. It can therefore be used to reliably predict the
/// address of a contract. This is akin to the formula of eth's CREATE2 opcode. There
/// is no CREATE equivalent because CREATE2 is strictly more powerful.
///
/// Formula: `hash(deploying_address ++ code_hash ++ salt)`
pub struct DefaultAddressGenerator;

impl<T> AddressGenerator<T> for DefaultAddressGenerator
where
	T: frame_system::Config,
	T::AccountId: UncheckedFrom<T::Hash> + AsRef<[u8]>,
{
	fn generate_address(
		deploying_address: &T::AccountId,
		code_hash: &CodeHash<T>,
		salt: &[u8],
	) -> T::AccountId {
		let buf: Vec<_> = deploying_address
			.as_ref()
			.iter()
			.chain(code_hash.as_ref())
			.chain(salt)
			.cloned()
			.collect();
		UncheckedFrom::unchecked_from(T::Hashing::hash(&buf))
	}
}

/// A conservative implementation to be used for [`pallet::Config::ContractAccessWeight`].
///
/// This derives the weight from the [`BlockWeights`] passed as `B` and the `maxPovSize` passed
/// as `P`. The default value for `P` is the `maxPovSize` used by Polkadot and Kusama.
///
/// It simply charges from the weight meter pro rata: If loading the contract code would consume
/// 50% of the max storage proof then this charges 50% of the max block weight.
pub struct DefaultContractAccessWeight<B: Get<BlockWeights>, const P: u32 = 5_242_880>(
	PhantomData<B>,
);

impl<B: Get<BlockWeights>, const P: u32> Get<Weight> for DefaultContractAccessWeight<B, P> {
	fn get() -> Weight {
		let block_weights = B::get();
		block_weights
			.per_class
			.get(DispatchClass::Normal)
			.max_total
			.unwrap_or(block_weights.max_block) /
			u64::from(P)
	}
}

#[frame_support::pallet]
pub mod pallet {
	use super::*;
	use frame_support::pallet_prelude::*;
	use frame_system::pallet_prelude::*;

	/// The current storage version.
	const STORAGE_VERSION: StorageVersion = StorageVersion::new(8);

	#[pallet::pallet]
	#[pallet::storage_version(STORAGE_VERSION)]
	pub struct Pallet<T>(PhantomData<T>);

	#[pallet::config]
	pub trait Config: frame_system::Config {
		/// The time implementation used to supply timestamps to contracts through `seal_now`.
		type Time: Time;

		/// The generator used to supply randomness to contracts through `seal_random`
		type Randomness: Randomness<Self::Hash, Self::BlockNumber>;

		/// The currency in which fees are paid and contract balances are held.
		type Currency: ReservableCurrency<Self::AccountId>
			+ Inspect<Self::AccountId, Balance = BalanceOf<Self>>;

		/// The overarching event type.
		type RuntimeEvent: From<Event<Self>> + IsType<<Self as frame_system::Config>::RuntimeEvent>;

		/// The overarching call type.
		type RuntimeCall: Dispatchable<Origin = Self::Origin, PostInfo = PostDispatchInfo>
			+ GetDispatchInfo
			+ codec::Decode
			+ IsType<<Self as frame_system::Config>::RuntimeCall>;

		/// Filter that is applied to calls dispatched by contracts.
		///
		/// Use this filter to control which dispatchables are callable by contracts.
		/// This is applied in **addition** to [`frame_system::Config::BaseCallFilter`].
		/// It is recommended to treat this as a whitelist.
		///
		/// # Stability
		///
		/// The runtime **must** make sure that all dispatchables that are callable by
		/// contracts remain stable. In addition [`Self::RuntimeCall`] itself must remain stable.
		/// This means that no existing variants are allowed to switch their positions.
		///
		/// # Note
		///
		/// Note that dispatchables that are called via contracts do not spawn their
		/// own wasm instance for each call (as opposed to when called via a transaction).
		/// Therefore please make sure to be restrictive about which dispatchables are allowed
		/// in order to not introduce a new DoS vector like memory allocation patterns that can
		/// be exploited to drive the runtime into a panic.
		type CallFilter: Contains<<Self as frame_system::Config>::RuntimeCall>;

		/// Used to answer contracts' queries regarding the current weight price. This is **not**
		/// used to calculate the actual fee and is only for informational purposes.
		type WeightPrice: Convert<Weight, BalanceOf<Self>>;

		/// Describes the weights of the dispatchables of this module and is also used to
		/// construct a default cost schedule.
		type WeightInfo: WeightInfo;

		/// Type that allows the runtime authors to add new host functions for a contract to call.
		type ChainExtension: chain_extension::ChainExtension<Self> + Default;

		/// Cost schedule and limits.
		#[pallet::constant]
		type Schedule: Get<Schedule<Self>>;

		/// The type of the call stack determines the maximum nesting depth of contract calls.
		///
		/// The allowed depth is `CallStack::size() + 1`.
		/// Therefore a size of `0` means that a contract cannot use call or instantiate.
		/// In other words only the origin called "root contract" is allowed to execute then.
		type CallStack: smallvec::Array<Item = Frame<Self>>;

		/// The maximum number of contracts that can be pending for deletion.
		///
		/// When a contract is deleted by calling `seal_terminate` it becomes inaccessible
		/// immediately, but the deletion of the storage items it has accumulated is performed
		/// later. The contract is put into the deletion queue. This defines how many
		/// contracts can be queued up at the same time. If that limit is reached `seal_terminate`
		/// will fail. The action must be retried in a later block in that case.
		///
		/// The reasons for limiting the queue depth are:
		///
		/// 1. The queue is in storage in order to be persistent between blocks. We want to limit
		/// 	the amount of storage that can be consumed.
		/// 2. The queue is stored in a vector and needs to be decoded as a whole when reading
		///		it at the end of each block. Longer queues take more weight to decode and hence
		///		limit the amount of items that can be deleted per block.
		#[pallet::constant]
		type DeletionQueueDepth: Get<u32>;

		/// The maximum amount of weight that can be consumed per block for lazy trie removal.
		///
		/// The amount of weight that is dedicated per block to work on the deletion queue. Larger
		/// values allow more trie keys to be deleted in each block but reduce the amount of
		/// weight that is left for transactions. See [`Self::DeletionQueueDepth`] for more
		/// information about the deletion queue.
		#[pallet::constant]
		type DeletionWeightLimit: Get<Weight>;

		/// The amount of balance a caller has to pay for each byte of storage.
		///
		/// # Note
		///
		/// Changing this value for an existing chain might need a storage migration.
		#[pallet::constant]
		type DepositPerByte: Get<BalanceOf<Self>>;

		/// The weight per byte of code that is charged when loading a contract from storage.
		///
		/// Currently, FRAME only charges fees for computation incurred but not for PoV
		/// consumption caused for storage access. This is usually not exploitable because
		/// accessing storage carries some substantial weight costs, too. However in case
		/// of contract code very much PoV consumption can be caused while consuming very little
		/// computation. This could be used to keep the chain busy without paying the
		/// proper fee for it. Until this is resolved we charge from the weight meter for
		/// contract access.
		///
		/// For more information check out: <https://github.com/paritytech/substrate/issues/10301>
		///
		/// [`DefaultContractAccessWeight`] is a safe default to be used for Polkadot or Kusama
		/// parachains.
		///
		/// # Note
		///
		/// This is only relevant for parachains. Set to zero in case of a standalone chain.
		#[pallet::constant]
		type ContractAccessWeight: Get<Weight>;

		/// The amount of balance a caller has to pay for each storage item.
		///
		/// # Note
		///
		/// Changing this value for an existing chain might need a storage migration.
		#[pallet::constant]
		type DepositPerItem: Get<BalanceOf<Self>>;

		/// The address generator used to generate the addresses of contracts.
		type AddressGenerator: AddressGenerator<Self>;

		/// The maximum length of a contract code in bytes. This limit applies to the instrumented
		/// version of the code. Therefore `instantiate_with_code` can fail even when supplying
		/// a wasm binary below this maximum size.
		type MaxCodeLen: Get<u32>;

		/// The maximum length of a contract code after reinstrumentation.
		///
		/// When uploading a new contract the size defined by [`Self::MaxCodeLen`] is used for both
		/// the pristine **and** the instrumented version. When a existing contract needs to be
		/// reinstrumented after a runtime upgrade we apply this bound. The reason is that if the
		/// new instrumentation increases the size beyond the limit it would make that contract
		/// inaccessible until rectified by another runtime upgrade.
		type RelaxedMaxCodeLen: Get<u32>;

		/// The maximum allowable length in bytes for storage keys.
		type MaxStorageKeyLen: Get<u32>;
	}

	#[pallet::hooks]
	impl<T: Config> Hooks<BlockNumberFor<T>> for Pallet<T>
	where
		T::AccountId: UncheckedFrom<T::Hash>,
		T::AccountId: AsRef<[u8]>,
	{
		fn on_idle(_block: T::BlockNumber, remaining_weight: Weight) -> Weight {
			Storage::<T>::process_deletion_queue_batch(remaining_weight)
				.saturating_add(T::WeightInfo::on_process_deletion_queue_batch())
		}

		fn on_initialize(_block: T::BlockNumber) -> Weight {
			// We want to process the deletion_queue in the on_idle hook. Only in the case
			// that the queue length has reached its maximal depth, we process it here.
			let max_len = T::DeletionQueueDepth::get() as usize;
			let queue_len = <DeletionQueue<T>>::decode_len().unwrap_or(0);
			if queue_len >= max_len {
				// We do not want to go above the block limit and rather avoid lazy deletion
				// in that case. This should only happen on runtime upgrades.
				let weight_limit = T::BlockWeights::get()
					.max_block
					.saturating_sub(System::<T>::block_weight().total())
					.min(T::DeletionWeightLimit::get());
				Storage::<T>::process_deletion_queue_batch(weight_limit)
					.saturating_add(T::WeightInfo::on_process_deletion_queue_batch())
			} else {
				T::WeightInfo::on_process_deletion_queue_batch()
			}
		}
	}

	#[pallet::call]
	impl<T: Config> Pallet<T>
	where
		T::AccountId: UncheckedFrom<T::Hash>,
		T::AccountId: AsRef<[u8]>,
		<BalanceOf<T> as HasCompact>::Type: Clone + Eq + PartialEq + Debug + TypeInfo + Encode,
	{
		/// Makes a call to an account, optionally transferring some balance.
		///
		/// # Parameters
		///
		/// * `dest`: Address of the contract to call.
		/// * `value`: The balance to transfer from the `origin` to `dest`.
		/// * `gas_limit`: The gas limit enforced when executing the constructor.
		/// * `storage_deposit_limit`: The maximum amount of balance that can be charged from the
		///   caller to pay for the storage consumed.
		/// * `data`: The input data to pass to the contract.
		///
		/// * If the account is a smart-contract account, the associated code will be
		/// executed and any value will be transferred.
		/// * If the account is a regular account, any value will be transferred.
		/// * If no account exists and the call value is not less than `existential_deposit`,
		/// a regular account will be created and any value will be transferred.
		#[pallet::weight(T::WeightInfo::call().saturating_add(*gas_limit))]
		pub fn call(
			origin: OriginFor<T>,
			dest: AccountIdLookupOf<T>,
			#[pallet::compact] value: BalanceOf<T>,
			#[pallet::compact] gas_limit: Weight,
			storage_deposit_limit: Option<<BalanceOf<T> as codec::HasCompact>::Type>,
			data: Vec<u8>,
		) -> DispatchResultWithPostInfo {
			let origin = ensure_signed(origin)?;
			let dest = T::Lookup::lookup(dest)?;
			let mut output = Self::internal_call(
				origin,
				dest,
				value,
				gas_limit,
				storage_deposit_limit.map(Into::into),
				data,
				None,
			);
			if let Ok(retval) = &output.result {
				if retval.did_revert() {
					output.result = Err(<Error<T>>::ContractReverted.into());
				}
			}
			output.gas_meter.into_dispatch_result(output.result, T::WeightInfo::call())
		}

		/// Instantiates a new contract from the supplied `code` optionally transferring
		/// some balance.
		///
		/// This dispatchable has the same effect as calling [`Self::upload_code`] +
		/// [`Self::instantiate`]. Bundling them together provides efficiency gains. Please
		/// also check the documentation of [`Self::upload_code`].
		///
		/// # Parameters
		///
		/// * `value`: The balance to transfer from the `origin` to the newly created contract.
		/// * `gas_limit`: The gas limit enforced when executing the constructor.
		/// * `storage_deposit_limit`: The maximum amount of balance that can be charged/reserved
		///   from the caller to pay for the storage consumed.
		/// * `code`: The contract code to deploy in raw bytes.
		/// * `data`: The input data to pass to the contract constructor.
		/// * `salt`: Used for the address derivation. See [`Pallet::contract_address`].
		///
		/// Instantiation is executed as follows:
		///
		/// - The supplied `code` is instrumented, deployed, and a `code_hash` is created for that
		///   code.
		/// - If the `code_hash` already exists on the chain the underlying `code` will be shared.
		/// - The destination address is computed based on the sender, code_hash and the salt.
		/// - The smart-contract account is created at the computed address.
		/// - The `value` is transferred to the new account.
		/// - The `deploy` function is executed in the context of the newly-created account.
		#[pallet::weight(
			T::WeightInfo::instantiate_with_code(code.len() as u32, salt.len() as u32)
			.saturating_add(*gas_limit)
		)]
		pub fn instantiate_with_code(
			origin: OriginFor<T>,
			#[pallet::compact] value: BalanceOf<T>,
			#[pallet::compact] gas_limit: Weight,
			storage_deposit_limit: Option<<BalanceOf<T> as codec::HasCompact>::Type>,
			code: Vec<u8>,
			data: Vec<u8>,
			salt: Vec<u8>,
		) -> DispatchResultWithPostInfo {
			let origin = ensure_signed(origin)?;
			let code_len = code.len() as u32;
			let salt_len = salt.len() as u32;
			let mut output = Self::internal_instantiate(
				origin,
				value,
				gas_limit,
				storage_deposit_limit.map(Into::into),
				Code::Upload(Bytes(code)),
				data,
				salt,
				None,
			);
			if let Ok(retval) = &output.result {
				if retval.1.did_revert() {
					output.result = Err(<Error<T>>::ContractReverted.into());
				}
			}
			output.gas_meter.into_dispatch_result(
				output.result.map(|(_address, result)| result),
				T::WeightInfo::instantiate_with_code(code_len, salt_len),
			)
		}

		/// Instantiates a contract from a previously deployed wasm binary.
		///
		/// This function is identical to [`Self::instantiate_with_code`] but without the
		/// code deployment step. Instead, the `code_hash` of an on-chain deployed wasm binary
		/// must be supplied.
		#[pallet::weight(
			T::WeightInfo::instantiate(salt.len() as u32).saturating_add(*gas_limit)
		)]
		pub fn instantiate(
			origin: OriginFor<T>,
			#[pallet::compact] value: BalanceOf<T>,
			#[pallet::compact] gas_limit: Weight,
			storage_deposit_limit: Option<<BalanceOf<T> as codec::HasCompact>::Type>,
			code_hash: CodeHash<T>,
			data: Vec<u8>,
			salt: Vec<u8>,
		) -> DispatchResultWithPostInfo {
			let origin = ensure_signed(origin)?;
			let salt_len = salt.len() as u32;
			let mut output = Self::internal_instantiate(
				origin,
				value,
				gas_limit,
				storage_deposit_limit.map(Into::into),
				Code::Existing(code_hash),
				data,
				salt,
				None,
			);
			if let Ok(retval) = &output.result {
				if retval.1.did_revert() {
					output.result = Err(<Error<T>>::ContractReverted.into());
				}
			}
			output.gas_meter.into_dispatch_result(
				output.result.map(|(_address, output)| output),
				T::WeightInfo::instantiate(salt_len),
			)
		}

		/// Upload new `code` without instantiating a contract from it.
		///
		/// If the code does not already exist a deposit is reserved from the caller
		/// and unreserved only when [`Self::remove_code`] is called. The size of the reserve
		/// depends on the instrumented size of the the supplied `code`.
		///
		/// If the code already exists in storage it will still return `Ok` and upgrades
		/// the in storage version to the current
		/// [`InstructionWeights::version`](InstructionWeights).
		///
		/// # Note
		///
		/// Anyone can instantiate a contract from any uploaded code and thus prevent its removal.
		/// To avoid this situation a constructor could employ access control so that it can
		/// only be instantiated by permissioned entities. The same is true when uploading
		/// through [`Self::instantiate_with_code`].
		#[pallet::weight(T::WeightInfo::upload_code(code.len() as u32))]
		pub fn upload_code(
			origin: OriginFor<T>,
			code: Vec<u8>,
			storage_deposit_limit: Option<<BalanceOf<T> as codec::HasCompact>::Type>,
		) -> DispatchResult {
			let origin = ensure_signed(origin)?;
			Self::bare_upload_code(origin, code, storage_deposit_limit.map(Into::into)).map(|_| ())
		}

		/// Remove the code stored under `code_hash` and refund the deposit to its owner.
		///
		/// A code can only be removed by its original uploader (its owner) and only if it is
		/// not used by any contract.
		#[pallet::weight(T::WeightInfo::remove_code())]
		pub fn remove_code(
			origin: OriginFor<T>,
			code_hash: CodeHash<T>,
		) -> DispatchResultWithPostInfo {
			let origin = ensure_signed(origin)?;
			<PrefabWasmModule<T>>::remove(&origin, code_hash)?;
			// we waive the fee because removing unused code is beneficial
			Ok(Pays::No.into())
		}

		/// Privileged function that changes the code of an existing contract.
		///
		/// This takes care of updating refcounts and all other necessary operations. Returns
		/// an error if either the `code_hash` or `dest` do not exist.
		///
		/// # Note
		///
		/// This does **not** change the address of the contract in question. This means
		/// that the contract address is no longer derived from its code hash after calling
		/// this dispatchable.
		#[pallet::weight(T::WeightInfo::set_code())]
		pub fn set_code(
			origin: OriginFor<T>,
			dest: AccountIdLookupOf<T>,
			code_hash: CodeHash<T>,
		) -> DispatchResult {
			ensure_root(origin)?;
			let dest = T::Lookup::lookup(dest)?;
			<ContractInfoOf<T>>::try_mutate(&dest, |contract| {
				let contract = if let Some(contract) = contract {
					contract
				} else {
					return Err(<Error<T>>::ContractNotFound.into())
				};
				<PrefabWasmModule<T>>::add_user(code_hash)?;
				<PrefabWasmModule<T>>::remove_user(contract.code_hash);
				Self::deposit_event(
					vec![T::Hashing::hash_of(&dest), code_hash, contract.code_hash],
					Event::ContractCodeUpdated {
						contract: dest.clone(),
						new_code_hash: code_hash,
						old_code_hash: contract.code_hash,
					},
				);
				contract.code_hash = code_hash;
				Ok(())
			})
		}
	}

	#[pallet::event]
	pub enum Event<T: Config> {
		/// Contract deployed by address at the specified address.
		Instantiated { deployer: T::AccountId, contract: T::AccountId },

		/// Contract has been removed.
		///
		/// # Note
		///
		/// The only way for a contract to be removed and emitting this event is by calling
		/// `seal_terminate`.
		Terminated {
			/// The contract that was terminated.
			contract: T::AccountId,
			/// The account that received the contracts remaining balance
			beneficiary: T::AccountId,
		},

		/// Code with the specified hash has been stored.
		CodeStored { code_hash: T::Hash },

		/// A custom event emitted by the contract.
		ContractEmitted {
			/// The contract that emitted the event.
			contract: T::AccountId,
			/// Data supplied by the contract. Metadata generated during contract compilation
			/// is needed to decode it.
			data: Vec<u8>,
		},

		/// A code with the specified hash was removed.
		CodeRemoved { code_hash: T::Hash },

		/// A contract's code was updated.
		ContractCodeUpdated {
			/// The contract that has been updated.
			contract: T::AccountId,
			/// New code hash that was set for the contract.
			new_code_hash: T::Hash,
			/// Previous code hash of the contract.
			old_code_hash: T::Hash,
		},

		/// A contract was called either by a plain account or another contract.
		///
		/// # Note
		///
		/// Please keep in mind that like all events this is only emitted for successful
		/// calls. This is because on failure all storage changes including events are
		/// rolled back.
		Called {
			/// The account that called the `contract`.
			caller: T::AccountId,
			/// The contract that was called.
			contract: T::AccountId,
		},

		/// A contract delegate called a code hash.
		///
		/// # Note
		///
		/// Please keep in mind that like all events this is only emitted for successful
		/// calls. This is because on failure all storage changes including events are
		/// rolled back.
		DelegateCalled {
			/// The contract that performed the delegate call and hence in whose context
			/// the `code_hash` is executed.
			contract: T::AccountId,
			/// The code hash that was delegate called.
			code_hash: CodeHash<T>,
		},
	}

	#[pallet::error]
	pub enum Error<T> {
		/// A new schedule must have a greater version than the current one.
		InvalidScheduleVersion,
		/// Invalid combination of flags supplied to `seal_call` or `seal_delegate_call`.
		InvalidCallFlags,
		/// The executed contract exhausted its gas limit.
		OutOfGas,
		/// The output buffer supplied to a contract API call was too small.
		OutputBufferTooSmall,
		/// Performing the requested transfer failed. Probably because there isn't enough
		/// free balance in the sender's account.
		TransferFailed,
		/// Performing a call was denied because the calling depth reached the limit
		/// of what is specified in the schedule.
		MaxCallDepthReached,
		/// No contract was found at the specified address.
		ContractNotFound,
		/// The code supplied to `instantiate_with_code` exceeds the limit specified in the
		/// current schedule.
		CodeTooLarge,
		/// No code could be found at the supplied code hash.
		CodeNotFound,
		/// A buffer outside of sandbox memory was passed to a contract API function.
		OutOfBounds,
		/// Input passed to a contract API function failed to decode as expected type.
		DecodingFailed,
		/// Contract trapped during execution.
		ContractTrapped,
		/// The size defined in `T::MaxValueSize` was exceeded.
		ValueTooLarge,
		/// Termination of a contract is not allowed while the contract is already
		/// on the call stack. Can be triggered by `seal_terminate`.
		TerminatedWhileReentrant,
		/// `seal_call` forwarded this contracts input. It therefore is no longer available.
		InputForwarded,
		/// The subject passed to `seal_random` exceeds the limit.
		RandomSubjectTooLong,
		/// The amount of topics passed to `seal_deposit_events` exceeds the limit.
		TooManyTopics,
		/// The topics passed to `seal_deposit_events` contains at least one duplicate.
		DuplicateTopics,
		/// The chain does not provide a chain extension. Calling the chain extension results
		/// in this error. Note that this usually  shouldn't happen as deploying such contracts
		/// is rejected.
		NoChainExtension,
		/// Removal of a contract failed because the deletion queue is full.
		///
		/// This can happen when calling `seal_terminate`.
		/// The queue is filled by deleting contracts and emptied by a fixed amount each block.
		/// Trying again during another block is the only way to resolve this issue.
		DeletionQueueFull,
		/// A contract with the same AccountId already exists.
		DuplicateContract,
		/// A contract self destructed in its constructor.
		///
		/// This can be triggered by a call to `seal_terminate`.
		TerminatedInConstructor,
		/// The debug message specified to `seal_debug_message` does contain invalid UTF-8.
		DebugMessageInvalidUTF8,
		/// A call tried to invoke a contract that is flagged as non-reentrant.
		ReentranceDenied,
		/// Origin doesn't have enough balance to pay the required storage deposits.
		StorageDepositNotEnoughFunds,
		/// More storage was created than allowed by the storage deposit limit.
		StorageDepositLimitExhausted,
		/// Code removal was denied because the code is still in use by at least one contract.
		CodeInUse,
		/// The contract ran to completion but decided to revert its storage changes.
		/// Please note that this error is only returned from extrinsics. When called directly
		/// or via RPC an `Ok` will be returned. In this case the caller needs to inspect the flags
		/// to determine whether a reversion has taken place.
		ContractReverted,
		/// The contract's code was found to be invalid during validation or instrumentation.
		/// A more detailed error can be found on the node console if debug messages are enabled
		/// or in the debug buffer which is returned to RPC clients.
		CodeRejected,
	}

	/// A mapping from an original code hash to the original code, untouched by instrumentation.
	#[pallet::storage]
	pub(crate) type PristineCode<T: Config> = StorageMap<_, Identity, CodeHash<T>, CodeVec<T>>;

	/// A mapping between an original code hash and instrumented wasm code, ready for execution.
	#[pallet::storage]
	pub(crate) type CodeStorage<T: Config> =
		StorageMap<_, Identity, CodeHash<T>, PrefabWasmModule<T>>;

	/// A mapping between an original code hash and its owner information.
	#[pallet::storage]
	pub(crate) type OwnerInfoOf<T: Config> = StorageMap<_, Identity, CodeHash<T>, OwnerInfo<T>>;

	/// This is a **monotonic** counter incremented on contract instantiation.
	///
	/// This is used in order to generate unique trie ids for contracts.
	/// The trie id of a new contract is calculated from hash(account_id, nonce).
	/// The nonce is required because otherwise the following sequence would lead to
	/// a possible collision of storage:
	///
	/// 1. Create a new contract.
	/// 2. Terminate the contract.
	/// 3. Immediately recreate the contract with the same account_id.
	///
	/// This is bad because the contents of a trie are deleted lazily and there might be
	/// storage of the old instantiation still in it when the new contract is created. Please
	/// note that we can't replace the counter by the block number because the sequence above
	/// can happen in the same block. We also can't keep the account counter in memory only
	/// because storage is the only way to communicate across different extrinsics in the
	/// same block.
	///
	/// # Note
	///
	/// Do not use it to determine the number of contracts. It won't be decremented if
	/// a contract is destroyed.
	#[pallet::storage]
	pub(crate) type Nonce<T: Config> = StorageValue<_, u64, ValueQuery>;

	/// The code associated with a given account.
	///
	/// TWOX-NOTE: SAFE since `AccountId` is a secure hash.
	#[pallet::storage]
	pub(crate) type ContractInfoOf<T: Config> =
		StorageMap<_, Twox64Concat, T::AccountId, ContractInfo<T>>;

	/// Evicted contracts that await child trie deletion.
	///
	/// Child trie deletion is a heavy operation depending on the amount of storage items
	/// stored in said trie. Therefore this operation is performed lazily in `on_initialize`.
	#[pallet::storage]
	pub(crate) type DeletionQueue<T: Config> =
		StorageValue<_, BoundedVec<DeletedContract, T::DeletionQueueDepth>, ValueQuery>;
}

/// Return type of the private [`Pallet::internal_call`] function.
type InternalCallOutput<T> = InternalOutput<T, ExecReturnValue>;

/// Return type of the private [`Pallet::internal_instantiate`] function.
type InternalInstantiateOutput<T> = InternalOutput<T, (AccountIdOf<T>, ExecReturnValue)>;

/// Return type of private helper functions.
struct InternalOutput<T: Config, O> {
	/// The gas meter that was used to execute the call.
	gas_meter: GasMeter<T>,
	/// The storage deposit used by the call.
	storage_deposit: StorageDeposit<BalanceOf<T>>,
	/// The result of the call.
	result: Result<O, ExecError>,
}

impl<T: Config> Pallet<T>
where
	T::AccountId: UncheckedFrom<T::Hash> + AsRef<[u8]>,
{
	/// Perform a call to a specified contract.
	///
	/// This function is similar to [`Self::call`], but doesn't perform any address lookups
	/// and better suitable for calling directly from Rust.
	///
	/// # Note
	///
	/// `debug` should only ever be set to `true` when executing as an RPC because
	/// it adds allocations and could be abused to drive the runtime into an OOM panic.
	/// If set to `true` it returns additional human readable debugging information.
	///
	/// It returns the execution result and the amount of used weight.
	pub fn bare_call(
		origin: T::AccountId,
		dest: T::AccountId,
		value: BalanceOf<T>,
		gas_limit: Weight,
		storage_deposit_limit: Option<BalanceOf<T>>,
		data: Vec<u8>,
		debug: bool,
	) -> ContractExecResult<BalanceOf<T>> {
		let mut debug_message = if debug { Some(Vec::new()) } else { None };
		let output = Self::internal_call(
			origin,
			dest,
			value,
			gas_limit,
			storage_deposit_limit,
			data,
			debug_message.as_mut(),
		);
		ContractExecResult {
			result: output.result.map_err(|r| r.error),
			gas_consumed: output.gas_meter.gas_consumed().ref_time(),
			gas_required: output.gas_meter.gas_required().ref_time(),
			storage_deposit: output.storage_deposit,
			debug_message: debug_message.unwrap_or_default(),
		}
	}

	/// Instantiate a new contract.
	///
	/// This function is similar to [`Self::instantiate`], but doesn't perform any address lookups
	/// and better suitable for calling directly from Rust.
	///
	/// It returns the execution result, account id and the amount of used weight.
	///
	/// # Note
	///
	/// `debug` should only ever be set to `true` when executing as an RPC because
	/// it adds allocations and could be abused to drive the runtime into an OOM panic.
	/// If set to `true` it returns additional human readable debugging information.
	pub fn bare_instantiate(
		origin: T::AccountId,
		value: BalanceOf<T>,
		gas_limit: Weight,
		storage_deposit_limit: Option<BalanceOf<T>>,
		code: Code<CodeHash<T>>,
		data: Vec<u8>,
		salt: Vec<u8>,
		debug: bool,
	) -> ContractInstantiateResult<T::AccountId, BalanceOf<T>> {
		let mut debug_message = if debug { Some(Vec::new()) } else { None };
		let output = Self::internal_instantiate(
			origin,
			value,
			gas_limit,
			storage_deposit_limit,
			code,
			data,
			salt,
			debug_message.as_mut(),
		);
		ContractInstantiateResult {
			result: output
				.result
				.map(|(account_id, result)| InstantiateReturnValue { result, account_id })
				.map_err(|e| e.error),
			gas_consumed: output.gas_meter.gas_consumed().ref_time(),
			gas_required: output.gas_meter.gas_required().ref_time(),
			storage_deposit: output.storage_deposit,
			debug_message: debug_message.unwrap_or_default(),
		}
	}

	/// Upload new code without instantiating a contract from it.
	///
	/// This function is similar to [`Self::upload_code`], but doesn't perform any address lookups
	/// and better suitable for calling directly from Rust.
	pub fn bare_upload_code(
		origin: T::AccountId,
		code: Vec<u8>,
		storage_deposit_limit: Option<BalanceOf<T>>,
	) -> CodeUploadResult<CodeHash<T>, BalanceOf<T>> {
		let schedule = T::Schedule::get();
		let module =
			PrefabWasmModule::from_code(code, &schedule, origin).map_err(|(err, _)| err)?;
		let deposit = module.open_deposit();
		if let Some(storage_deposit_limit) = storage_deposit_limit {
			ensure!(storage_deposit_limit >= deposit, <Error<T>>::StorageDepositLimitExhausted);
		}
		let result = CodeUploadReturnValue { code_hash: *module.code_hash(), deposit };
		module.store()?;
		Ok(result)
	}

	/// Query storage of a specified contract under a specified key.
	pub fn get_storage(address: T::AccountId, key: Vec<u8>) -> GetStorageResult {
		let contract_info =
			ContractInfoOf::<T>::get(&address).ok_or(ContractAccessError::DoesntExist)?;

		let maybe_value = Storage::<T>::read(
			&contract_info.trie_id,
			&StorageKey::<T>::try_from(key).map_err(|_| ContractAccessError::KeyDecodingFailed)?,
		);
		Ok(maybe_value)
	}

	/// Determine the address of a contract.
	///
	/// This is the address generation function used by contract instantiation. See
	/// [`DefaultAddressGenerator`] for the default implementation.
	pub fn contract_address(
		deploying_address: &T::AccountId,
		code_hash: &CodeHash<T>,
		salt: &[u8],
	) -> T::AccountId {
		T::AddressGenerator::generate_address(deploying_address, code_hash, salt)
	}

	/// Store code for benchmarks which does not check nor instrument the code.
	#[cfg(feature = "runtime-benchmarks")]
	fn store_code_raw(
		code: Vec<u8>,
		owner: T::AccountId,
	) -> frame_support::dispatch::DispatchResult {
		let schedule = T::Schedule::get();
		PrefabWasmModule::store_code_unchecked(code, &schedule, owner)?;
		Ok(())
	}

	/// This exists so that benchmarks can determine the weight of running an instrumentation.
	#[cfg(feature = "runtime-benchmarks")]
	fn reinstrument_module(
		module: &mut PrefabWasmModule<T>,
		schedule: &Schedule<T>,
	) -> frame_support::dispatch::DispatchResult {
		self::wasm::reinstrument(module, schedule).map(|_| ())
	}

	/// Internal function that does the actual call.
	///
	/// Called by dispatchables and public functions.
	fn internal_call(
		origin: T::AccountId,
		dest: T::AccountId,
		value: BalanceOf<T>,
		gas_limit: Weight,
		storage_deposit_limit: Option<BalanceOf<T>>,
		data: Vec<u8>,
		debug_message: Option<&mut Vec<u8>>,
	) -> InternalCallOutput<T> {
		let mut gas_meter = GasMeter::new(gas_limit);
		let mut storage_meter = match StorageMeter::new(&origin, storage_deposit_limit, value) {
			Ok(meter) => meter,
			Err(err) =>
				return InternalCallOutput {
					result: Err(err.into()),
					gas_meter,
					storage_deposit: Default::default(),
				},
		};
		let schedule = T::Schedule::get();
		let result = ExecStack::<T, PrefabWasmModule<T>>::run_call(
			origin,
			dest,
			&mut gas_meter,
			&mut storage_meter,
			&schedule,
			value,
			data,
			debug_message,
		);
		InternalCallOutput { result, gas_meter, storage_deposit: storage_meter.into_deposit() }
	}

	/// Internal function that does the actual instantiation.
	///
	/// Called by dispatchables and public functions.
	fn internal_instantiate(
		origin: T::AccountId,
		value: BalanceOf<T>,
		gas_limit: Weight,
		storage_deposit_limit: Option<BalanceOf<T>>,
		code: Code<CodeHash<T>>,
		data: Vec<u8>,
		salt: Vec<u8>,
		mut debug_message: Option<&mut Vec<u8>>,
	) -> InternalInstantiateOutput<T> {
		let mut storage_deposit = Default::default();
		let mut gas_meter = GasMeter::new(gas_limit);
		let try_exec = || {
			let schedule = T::Schedule::get();
			let (extra_deposit, executable) = match code {
				Code::Upload(Bytes(binary)) => {
					let executable = PrefabWasmModule::from_code(binary, &schedule, origin.clone())
						.map_err(|(err, msg)| {
							debug_message.as_mut().map(|buffer| buffer.extend(msg.as_bytes()));
							err
						})?;
					// The open deposit will be charged during execution when the
					// uploaded module does not already exist. This deposit is not part of the
					// storage meter because it is not transferred to the contract but
					// reserved on the uploading account.
					(executable.open_deposit(), executable)
				},
				Code::Existing(hash) => (
					Default::default(),
					PrefabWasmModule::from_storage(hash, &schedule, &mut gas_meter)?,
				),
			};
			let mut storage_meter = StorageMeter::new(
				&origin,
				storage_deposit_limit,
				value.saturating_add(extra_deposit),
			)?;
			let result = ExecStack::<T, PrefabWasmModule<T>>::run_instantiate(
				origin,
				executable,
				&mut gas_meter,
				&mut storage_meter,
				&schedule,
				value,
				data,
				&salt,
				debug_message,
			);
			storage_deposit = storage_meter
				.into_deposit()
				.saturating_add(&StorageDeposit::Charge(extra_deposit));
			result
		};
		InternalInstantiateOutput { result: try_exec(), gas_meter, storage_deposit }
	}

	fn deposit_event(topics: Vec<T::Hash>, event: Event<T>) {
		<frame_system::Pallet<T>>::deposit_event_indexed(
			&topics,
			<T as Config>::RuntimeEvent::from(event).into(),
		)
	}
}<|MERGE_RESOLUTION|>--- conflicted
+++ resolved
@@ -109,16 +109,11 @@
 use frame_support::{
 	dispatch::{DispatchClass, Dispatchable, GetDispatchInfo, Pays, PostDispatchInfo},
 	ensure,
-<<<<<<< HEAD
 	traits::{
 		tokens::fungible::Inspect, ConstU32, Contains, Currency, Get, Randomness,
 		ReservableCurrency, Time,
 	},
-	weights::{DispatchClass, GetDispatchInfo, Pays, PostDispatchInfo, Weight},
-=======
-	traits::{ConstU32, Contains, Currency, Get, Randomness, ReservableCurrency, Time},
 	weights::Weight,
->>>>>>> d65f4bbd
 	BoundedVec,
 };
 use frame_system::{limits::BlockWeights, Pallet as System};
