// This file is part of Substrate.

// Copyright (C) Parity Technologies (UK) Ltd.
// SPDX-License-Identifier: Apache-2.0

// Licensed under the Apache License, Version 2.0 (the "License");
// you may not use this file except in compliance with the License.
// You may obtain a copy of the License at
//
// 	http://www.apache.org/licenses/LICENSE-2.0
//
// Unless required by applicable law or agreed to in writing, software
// distributed under the License is distributed on an "AS IS" BASIS,
// WITHOUT WARRANTIES OR CONDITIONS OF ANY KIND, either express or implied.
// See the License for the specific language governing permissions and
// limitations under the License.

//! # Contracts Pallet
//!
//! The Contracts module provides functionality for the runtime to deploy and execute WebAssembly
//! smart-contracts.
//!
//! - [`Config`]
//! - [`Call`]
//!
//! ## Overview
//!
//! This module extends accounts based on the [`frame_support::traits::fungible`] traits to have
//! smart-contract functionality. It can be used with other modules that implement accounts based on
//! the [`frame_support::traits::fungible`] traits. These "smart-contract accounts" have the ability
//! to instantiate smart-contracts and make calls to other contract and non-contract accounts.
//!
//! The smart-contract code is stored once, and later retrievable via its hash.
//! This means that multiple smart-contracts can be instantiated from the same hash, without
//! replicating the code each time.
//!
//! When a smart-contract is called, its associated code is retrieved via the code hash and gets
//! executed. This call can alter the storage entries of the smart-contract account, instantiate new
//! smart-contracts, or call other smart-contracts.
//!
//! Finally, when an account is reaped, its associated code and storage of the smart-contract
//! account will also be deleted.
//!
//! ### Weight
//!
//! Senders must specify a [`Weight`] limit with every call, as all instructions invoked by the
//! smart-contract require weight. Unused weight is refunded after the call, regardless of the
//! execution outcome.
//!
//! If the weight limit is reached, then all calls and state changes (including balance transfers)
//! are only reverted at the current call's contract level. For example, if contract A calls B and B
//! runs out of gas mid-call, then all of B's calls are reverted. Assuming correct error handling by
//! contract A, A's other calls and state changes still persist.
//!
//! ### Notable Scenarios
//!
//! Contract call failures are not always cascading. When failures occur in a sub-call, they do not
//! "bubble up", and the call will only revert at the specific contract level. For example, if
//! contract A calls contract B, and B fails, A can decide how to handle that failure, either
//! proceeding or reverting A's changes.
//!
//! ## Interface
//!
//! ### Dispatchable functions
//!
//! * [`Pallet::instantiate_with_code`] - Deploys a new contract from the supplied Wasm binary,
//! optionally transferring
//! some balance. This instantiates a new smart contract account with the supplied code and
//! calls its constructor to initialize the contract.
//! * [`Pallet::instantiate`] - The same as `instantiate_with_code` but instead of uploading new
//! code an existing `code_hash` is supplied.
//! * [`Pallet::call`] - Makes a call to an account, optionally transferring some balance.
//! * [`Pallet::upload_code`] - Uploads new code without instantiating a contract from it.
//! * [`Pallet::remove_code`] - Removes the stored code and refunds the deposit to its owner. Only
//!   allowed to code owner.
//! * [`Pallet::set_code`] - Changes the code of an existing contract. Only allowed to `Root`
//!   origin.
//! * [`Pallet::migrate`] - Runs migration steps of current multi-block migration in priority,
//!   before [`Hooks::on_idle`][frame_support::traits::Hooks::on_idle] activates.
//!
//! ## Usage
//!
//! * [`ink!`](https://use.ink) is language that enables writing Wasm-based smart contracts in plain
//!   Rust.

#![allow(rustdoc::private_intra_doc_links)]
#![cfg_attr(not(feature = "std"), no_std)]
#![cfg_attr(feature = "runtime-benchmarks", recursion_limit = "1024")]

mod address;
mod benchmarking;
mod exec;
mod gas;
mod schedule;
mod storage;
mod wasm;

pub mod chain_extension;
pub mod migration;
pub mod unsafe_debug;
pub mod weights;

#[cfg(test)]
mod tests;
use crate::{
	exec::{AccountIdOf, ErrorOrigin, ExecError, Executable, Key, MomentOf, Stack as ExecStack},
	gas::GasMeter,
	storage::{meter::Meter as StorageMeter, ContractInfo, DeletionQueueManager},
	wasm::{CodeInfo, WasmBlob},
};
use codec::{Codec, Decode, Encode, HasCompact, MaxEncodedLen};
use environmental::*;
use frame_support::{
	dispatch::{
		DispatchError, Dispatchable, GetDispatchInfo, Pays, PostDispatchInfo, RawOrigin,
		WithPostDispatchInfo,
	},
	ensure,
	error::BadOrigin,
	traits::{
		fungible::{Inspect, Mutate, MutateHold},
		ConstU32, Contains, Get, Randomness, Time,
	},
	weights::Weight,
<<<<<<< HEAD
	BoundedVec, RuntimeDebugNoBound,
=======
	BoundedVec, DefaultNoBound, RuntimeDebugNoBound,
};
use frame_system::{
	ensure_signed,
	pallet_prelude::{BlockNumberFor, OriginFor},
	EventRecord, Pallet as System,
>>>>>>> df383f22
};
use pallet_contracts_primitives::{
	Code, CodeUploadResult, CodeUploadReturnValue, ContractAccessError, ContractExecResult,
	ContractInstantiateResult, ContractResult, ExecReturnValue, GetStorageResult,
	InstantiateReturnValue, StorageDeposit,
};
use scale_info::TypeInfo;
use smallvec::Array;
use sp_runtime::{
	traits::{Convert, Hash, Saturating, StaticLookup, Zero},
	RuntimeDebug,
};
use sp_std::{fmt::Debug, prelude::*};

pub use crate::{
	address::{AddressGenerator, DefaultAddressGenerator},
	exec::Frame,
	migration::{MigrateSequence, Migration, NoopMigration},
	pallet::*,
	schedule::{HostFnWeights, InstructionWeights, Limits, Schedule},
	wasm::Determinism,
};
pub use weights::WeightInfo;

#[cfg(doc)]
pub use crate::wasm::api_doc;

type CodeHash<T> = <T as frame_system::Config>::Hash;
type TrieId = BoundedVec<u8, ConstU32<128>>;
type BalanceOf<T> =
	<<T as Config>::Currency as Inspect<<T as frame_system::Config>::AccountId>>::Balance;
type CodeVec<T> = BoundedVec<u8, <T as Config>::MaxCodeLen>;
type AccountIdLookupOf<T> = <<T as frame_system::Config>::Lookup as StaticLookup>::Source;
type DebugBufferVec<T> = BoundedVec<u8, <T as Config>::MaxDebugBufferLen>;
type EventRecordOf<T> =
	EventRecord<<T as frame_system::Config>::RuntimeEvent, <T as frame_system::Config>::Hash>;

/// The old weight type.
///
/// This is a copy of the [`frame_support::weights::OldWeight`] type since the contracts pallet
/// needs to support it indefinitely.
type OldWeight = u64;

/// Used as a sentinel value when reading and writing contract memory.
///
/// It is usually used to signal `None` to a contract when only a primitive is allowed
/// and we don't want to go through encoding a full Rust type. Using `u32::Max` is a safe
/// sentinel because contracts are never allowed to use such a large amount of resources
/// that this value makes sense for a memory location or length.
const SENTINEL: u32 = u32::MAX;

/// The target that is used for the log output emitted by this crate.
///
/// Hence you can use this target to selectively increase the log level for this crate.
///
/// Example: `RUST_LOG=runtime::contracts=debug my_code --dev`
const LOG_TARGET: &str = "runtime::contracts";

/// Wrapper around `PhantomData` to prevent it being filtered by `scale-info`.
///
/// `scale-info` filters out `PhantomData` fields because usually we are only interested
/// in sized types. However, when trying to communicate **types** as opposed to **values**
/// we want to have those zero sized types be included.
#[derive(Encode, Decode, DefaultNoBound, TypeInfo)]
#[cfg_attr(feature = "std", derive(serde::Serialize, serde::Deserialize))]
pub struct EnvironmentType<T>(PhantomData<T>);

/// List of all runtime configurable types that are used in the communication between
/// `pallet-contracts` and any given contract.
///
/// Since those types are configurable they can vary between
/// chains all using `pallet-contracts`. Hence we need a mechanism to communicate those types
/// in a way that can be consumed by offchain tooling.
///
/// This type only exists in order to appear in the metadata where it can be read by
/// offchain tooling.
#[derive(Encode, Decode, DefaultNoBound, TypeInfo)]
#[cfg_attr(feature = "std", derive(serde::Serialize, serde::Deserialize))]
#[scale_info(skip_type_params(T))]
pub struct Environment<T: Config> {
	account_id: EnvironmentType<AccountIdOf<T>>,
	balance: EnvironmentType<BalanceOf<T>>,
	hash: EnvironmentType<<T as frame_system::Config>::Hash>,
	hasher: EnvironmentType<<T as frame_system::Config>::Hashing>,
	timestamp: EnvironmentType<MomentOf<T>>,
	block_number: EnvironmentType<BlockNumberFor<T>>,
}

#[frame_support::pallet]
pub mod pallet {
	use super::*;
	use frame_support::pallet_prelude::*;
	use frame_system::pallet_prelude::*;
	use sp_runtime::Perbill;

	/// The current storage version.
	pub(crate) const STORAGE_VERSION: StorageVersion = StorageVersion::new(15);

	#[pallet::pallet]
	#[pallet::storage_version(STORAGE_VERSION)]
	pub struct Pallet<T>(_);

	#[pallet::config]
	pub trait Config: frame_system::Config {
		/// The time implementation used to supply timestamps to contracts through `seal_now`.
		type Time: Time;

		/// The generator used to supply randomness to contracts through `seal_random`.
		///
		/// # Deprecated
		///
		/// Codes using the randomness functionality cannot be uploaded. Neither can contracts
		/// be instantiated from existing codes that use this deprecated functionality. It will
		/// be removed eventually. Hence for new `pallet-contracts` deployments it is okay
		/// to supply a dummy implementation for this type (because it is never used).
		type Randomness: Randomness<Self::Hash, BlockNumberFor<Self>>;

		/// The fungible in which fees are paid and contract balances are held.
		type Currency: Inspect<Self::AccountId>
			+ Mutate<Self::AccountId>
			+ MutateHold<Self::AccountId, Reason = Self::RuntimeHoldReason>;

		/// The overarching event type.
		type RuntimeEvent: From<Event<Self>> + IsType<<Self as frame_system::Config>::RuntimeEvent>;

		/// The overarching call type.
		type RuntimeCall: Dispatchable<RuntimeOrigin = Self::RuntimeOrigin, PostInfo = PostDispatchInfo>
			+ GetDispatchInfo
			+ codec::Decode
			+ IsType<<Self as frame_system::Config>::RuntimeCall>;

		/// Filter that is applied to calls dispatched by contracts.
		///
		/// Use this filter to control which dispatchables are callable by contracts.
		/// This is applied in **addition** to [`frame_system::Config::BaseCallFilter`].
		/// It is recommended to treat this as a whitelist.
		///
		/// # Stability
		///
		/// The runtime **must** make sure that all dispatchables that are callable by
		/// contracts remain stable. In addition [`Self::RuntimeCall`] itself must remain stable.
		/// This means that no existing variants are allowed to switch their positions.
		///
		/// # Note
		///
		/// Note that dispatchables that are called via contracts do not spawn their
		/// own wasm instance for each call (as opposed to when called via a transaction).
		/// Therefore please make sure to be restrictive about which dispatchables are allowed
		/// in order to not introduce a new DoS vector like memory allocation patterns that can
		/// be exploited to drive the runtime into a panic.
		type CallFilter: Contains<<Self as frame_system::Config>::RuntimeCall>;

		/// Used to answer contracts' queries regarding the current weight price. This is **not**
		/// used to calculate the actual fee and is only for informational purposes.
		type WeightPrice: Convert<Weight, BalanceOf<Self>>;

		/// Describes the weights of the dispatchables of this module and is also used to
		/// construct a default cost schedule.
		type WeightInfo: WeightInfo;

		/// Type that allows the runtime authors to add new host functions for a contract to call.
		type ChainExtension: chain_extension::ChainExtension<Self> + Default;

		/// Cost schedule and limits.
		#[pallet::constant]
		type Schedule: Get<Schedule<Self>>;

		/// The type of the call stack determines the maximum nesting depth of contract calls.
		///
		/// The allowed depth is `CallStack::size() + 1`.
		/// Therefore a size of `0` means that a contract cannot use call or instantiate.
		/// In other words only the origin called "root contract" is allowed to execute then.
		///
		/// This setting along with [`MaxCodeLen`](#associatedtype.MaxCodeLen) directly affects
		/// memory usage of your runtime.
		type CallStack: Array<Item = Frame<Self>>;

		/// The amount of balance a caller has to pay for each byte of storage.
		///
		/// # Note
		///
		/// Changing this value for an existing chain might need a storage migration.
		#[pallet::constant]
		type DepositPerByte: Get<BalanceOf<Self>>;

		/// Fallback value to limit the storage deposit if it's not being set by the caller.
		#[pallet::constant]
		type DefaultDepositLimit: Get<BalanceOf<Self>>;

		/// The amount of balance a caller has to pay for each storage item.
		///
		/// # Note
		///
		/// Changing this value for an existing chain might need a storage migration.
		#[pallet::constant]
		type DepositPerItem: Get<BalanceOf<Self>>;

		/// The percentage of the storage deposit that should be held for using a code hash.
		/// Instantiating a contract, or calling [`chain_extension::Ext::add_delegate_dependency`]
		/// protects the code from being removed. In order to prevent abuse these actions are
		/// protected with a percentage of the code deposit.
		#[pallet::constant]
		type CodeHashLockupDepositPercent: Get<Perbill>;

		/// The address generator used to generate the addresses of contracts.
		type AddressGenerator: AddressGenerator<Self>;

		/// The maximum length of a contract code in bytes.
		///
		/// The value should be chosen carefully taking into the account the overall memory limit
		/// your runtime has, as well as the [maximum allowed callstack
		/// depth](#associatedtype.CallStack). Look into the `integrity_test()` for some insights.
		#[pallet::constant]
		type MaxCodeLen: Get<u32>;

		/// The maximum allowable length in bytes for storage keys.
		#[pallet::constant]
		type MaxStorageKeyLen: Get<u32>;

		/// The maximum number of delegate_dependencies that a contract can lock with
		/// [`chain_extension::Ext::add_delegate_dependency`].
		#[pallet::constant]
		type MaxDelegateDependencies: Get<u32>;

		/// Make contract callable functions marked as `#[unstable]` available.
		///
		/// Contracts that use `#[unstable]` functions won't be able to be uploaded unless
		/// this is set to `true`. This is only meant for testnets and dev nodes in order to
		/// experiment with new features.
		///
		/// # Warning
		///
		/// Do **not** set to `true` on productions chains.
		#[pallet::constant]
		type UnsafeUnstableInterface: Get<bool>;

		/// The maximum length of the debug buffer in bytes.
		#[pallet::constant]
		type MaxDebugBufferLen: Get<u32>;

		/// Overarching hold reason.
		type RuntimeHoldReason: From<HoldReason>;

		/// The sequence of migration steps that will be applied during a migration.
		///
		/// # Examples
		/// ```
		/// use pallet_contracts::migration::{v10, v11};
		/// # struct Runtime {};
		/// # struct Currency {};
		/// type Migrations = (v10::Migration<Runtime, Currency>, v11::Migration<Runtime>);
		/// ```
		///
		/// If you have a single migration step, you can use a tuple with a single element:
		/// ```
		/// use pallet_contracts::migration::v10;
		/// # struct Runtime {};
		/// # struct Currency {};
		/// type Migrations = (v10::Migration<Runtime, Currency>,);
		/// ```
		type Migrations: MigrateSequence;

		/// Type that provides debug handling for the contract execution process.
		///
		/// # Warning
		///
		/// Do **not** use it in a production environment or for benchmarking purposes.
		#[cfg(feature = "unsafe-debug")]
		type Debug: unsafe_debug::UnsafeDebug<Self>;

		/// Type that bundles together all the runtime configurable interface types.
		///
		/// This is not a real config. We just mention the type here as constant so that
		/// its type appears in the metadata. Only valid value is `()`.
		#[pallet::constant]
		type Environment: Get<Environment<Self>>;
	}

	#[pallet::hooks]
	impl<T: Config> Hooks<BlockNumberFor<T>> for Pallet<T> {
		fn on_idle(_block: BlockNumberFor<T>, mut remaining_weight: Weight) -> Weight {
			use migration::MigrateResult::*;

			loop {
				let (result, weight) = Migration::<T>::migrate(remaining_weight);
				remaining_weight.saturating_reduce(weight);

				match result {
					// There is not enough weight to perform a migration, or make any progress, we
					// just return the remaining weight.
					NoMigrationPerformed | InProgress { steps_done: 0 } => return remaining_weight,
					// Migration is still in progress, we can start the next step.
					InProgress { .. } => continue,
					// Either no migration is in progress, or we are done with all migrations, we
					// can do some more other work with the remaining weight.
					Completed | NoMigrationInProgress => break,
				}
			}

			ContractInfo::<T>::process_deletion_queue_batch(remaining_weight)
				.saturating_add(T::WeightInfo::on_process_deletion_queue_batch())
		}

		fn integrity_test() {
			Migration::<T>::integrity_test();

			// Total runtime memory limit
			let max_runtime_mem: u32 = T::Schedule::get().limits.runtime_memory;
			// Memory limits for a single contract:
			// Value stack size: 1Mb per contract, default defined in wasmi
			const MAX_STACK_SIZE: u32 = 1024 * 1024;
			// Heap limit is normally 16 mempages of 64kb each = 1Mb per contract
			let max_heap_size = T::Schedule::get().limits.max_memory_size();
			// Max call depth is CallStack::size() + 1
			let max_call_depth = u32::try_from(T::CallStack::size().saturating_add(1))
				.expect("CallStack size is too big");

			// Check that given configured `MaxCodeLen`, runtime heap memory limit can't be broken.
			//
			// In worst case, the decoded Wasm contract code would be `x16` times larger than the
			// encoded one. This is because even a single-byte wasm instruction has 16-byte size in
			// wasmi. This gives us `MaxCodeLen*16` safety margin.
			//
			// Next, the pallet keeps the Wasm blob for each
			// contract, hence we add up `MaxCodeLen` to the safety margin.
			//
			// Finally, the inefficiencies of the freeing-bump allocator
			// being used in the client for the runtime memory allocations, could lead to possible
			// memory allocations for contract code grow up to `x4` times in some extreme cases,
			// which gives us total multiplier of `17*4` for `MaxCodeLen`.
			//
			// That being said, for every contract executed in runtime, at least `MaxCodeLen*17*4`
			// memory should be available. Note that maximum allowed heap memory and stack size per
			// each contract (stack frame) should also be counted.
			//
			// Finally, we allow 50% of the runtime memory to be utilized by the contracts call
			// stack, keeping the rest for other facilities, such as PoV, etc.
			//
			// This gives us the following formula:
			//
			// `(MaxCodeLen * 17 * 4 + MAX_STACK_SIZE + max_heap_size) * max_call_depth <
			// max_runtime_mem/2`
			//
			// Hence the upper limit for the `MaxCodeLen` can be defined as follows:
			let code_len_limit = max_runtime_mem
				.saturating_div(2)
				.saturating_div(max_call_depth)
				.saturating_sub(max_heap_size)
				.saturating_sub(MAX_STACK_SIZE)
				.saturating_div(17 * 4);

			assert!(
				T::MaxCodeLen::get() < code_len_limit,
				"Given `CallStack` height {:?}, `MaxCodeLen` should be set less than {:?} \
				 (current value is {:?}), to avoid possible runtime oom issues.",
				max_call_depth,
				code_len_limit,
				T::MaxCodeLen::get(),
			);

			// Debug buffer should at least be large enough to accommodate a simple error message
			const MIN_DEBUG_BUF_SIZE: u32 = 256;
			assert!(
				T::MaxDebugBufferLen::get() > MIN_DEBUG_BUF_SIZE,
				"Debug buffer should have minimum size of {} (current setting is {})",
				MIN_DEBUG_BUF_SIZE,
				T::MaxDebugBufferLen::get(),
			)
		}
	}

	#[pallet::call]
	impl<T: Config> Pallet<T>
	where
		<BalanceOf<T> as HasCompact>::Type: Clone + Eq + PartialEq + Debug + TypeInfo + Encode,
	{
		/// Deprecated version if [`Self::call`] for use in an in-storage `Call`.
		#[pallet::call_index(0)]
		#[pallet::weight(T::WeightInfo::call().saturating_add(<Pallet<T>>::compat_weight_limit(*gas_limit)))]
		#[allow(deprecated)]
		#[deprecated(note = "1D weight is used in this extrinsic, please migrate to `call`")]
		pub fn call_old_weight(
			origin: OriginFor<T>,
			dest: AccountIdLookupOf<T>,
			#[pallet::compact] value: BalanceOf<T>,
			#[pallet::compact] gas_limit: OldWeight,
			storage_deposit_limit: Option<<BalanceOf<T> as codec::HasCompact>::Type>,
			data: Vec<u8>,
		) -> DispatchResultWithPostInfo {
			Self::call(
				origin,
				dest,
				value,
				<Pallet<T>>::compat_weight_limit(gas_limit),
				storage_deposit_limit,
				data,
			)
		}

		/// Deprecated version if [`Self::instantiate_with_code`] for use in an in-storage `Call`.
		#[pallet::call_index(1)]
		#[pallet::weight(
			T::WeightInfo::instantiate_with_code(code.len() as u32, data.len() as u32, salt.len() as u32)
			.saturating_add(<Pallet<T>>::compat_weight_limit(*gas_limit))
		)]
		#[allow(deprecated)]
		#[deprecated(
			note = "1D weight is used in this extrinsic, please migrate to `instantiate_with_code`"
		)]
		pub fn instantiate_with_code_old_weight(
			origin: OriginFor<T>,
			#[pallet::compact] value: BalanceOf<T>,
			#[pallet::compact] gas_limit: OldWeight,
			storage_deposit_limit: Option<<BalanceOf<T> as codec::HasCompact>::Type>,
			code: Vec<u8>,
			data: Vec<u8>,
			salt: Vec<u8>,
		) -> DispatchResultWithPostInfo {
			Self::instantiate_with_code(
				origin,
				value,
				<Pallet<T>>::compat_weight_limit(gas_limit),
				storage_deposit_limit,
				code,
				data,
				salt,
			)
		}

		/// Deprecated version if [`Self::instantiate`] for use in an in-storage `Call`.
		#[pallet::call_index(2)]
		#[pallet::weight(
			T::WeightInfo::instantiate(data.len() as u32, salt.len() as u32).saturating_add(<Pallet<T>>::compat_weight_limit(*gas_limit))
		)]
		#[allow(deprecated)]
		#[deprecated(note = "1D weight is used in this extrinsic, please migrate to `instantiate`")]
		pub fn instantiate_old_weight(
			origin: OriginFor<T>,
			#[pallet::compact] value: BalanceOf<T>,
			#[pallet::compact] gas_limit: OldWeight,
			storage_deposit_limit: Option<<BalanceOf<T> as codec::HasCompact>::Type>,
			code_hash: CodeHash<T>,
			data: Vec<u8>,
			salt: Vec<u8>,
		) -> DispatchResultWithPostInfo {
			Self::instantiate(
				origin,
				value,
				<Pallet<T>>::compat_weight_limit(gas_limit),
				storage_deposit_limit,
				code_hash,
				data,
				salt,
			)
		}

		/// Upload new `code` without instantiating a contract from it.
		///
		/// If the code does not already exist a deposit is reserved from the caller
		/// and unreserved only when [`Self::remove_code`] is called. The size of the reserve
		/// depends on the size of the supplied `code`.
		///
		/// If the code already exists in storage it will still return `Ok` and upgrades
		/// the in storage version to the current
		/// [`InstructionWeights::version`](InstructionWeights).
		///
		/// - `determinism`: If this is set to any other value but [`Determinism::Enforced`] then
		///   the only way to use this code is to delegate call into it from an offchain execution.
		///   Set to [`Determinism::Enforced`] if in doubt.
		///
		/// # Note
		///
		/// Anyone can instantiate a contract from any uploaded code and thus prevent its removal.
		/// To avoid this situation a constructor could employ access control so that it can
		/// only be instantiated by permissioned entities. The same is true when uploading
		/// through [`Self::instantiate_with_code`].
		#[pallet::call_index(3)]
		#[pallet::weight(T::WeightInfo::upload_code(code.len() as u32))]
		pub fn upload_code(
			origin: OriginFor<T>,
			code: Vec<u8>,
			storage_deposit_limit: Option<<BalanceOf<T> as codec::HasCompact>::Type>,
			determinism: Determinism,
		) -> DispatchResult {
			Migration::<T>::ensure_migrated()?;
			let origin = ensure_signed(origin)?;
			Self::bare_upload_code(origin, code, storage_deposit_limit.map(Into::into), determinism)
				.map(|_| ())
		}

		/// Remove the code stored under `code_hash` and refund the deposit to its owner.
		///
		/// A code can only be removed by its original uploader (its owner) and only if it is
		/// not used by any contract.
		#[pallet::call_index(4)]
		#[pallet::weight(T::WeightInfo::remove_code())]
		pub fn remove_code(
			origin: OriginFor<T>,
			code_hash: CodeHash<T>,
		) -> DispatchResultWithPostInfo {
			Migration::<T>::ensure_migrated()?;
			let origin = ensure_signed(origin)?;
			<WasmBlob<T>>::remove(&origin, code_hash)?;
			// we waive the fee because removing unused code is beneficial
			Ok(Pays::No.into())
		}

		/// Privileged function that changes the code of an existing contract.
		///
		/// This takes care of updating refcounts and all other necessary operations. Returns
		/// an error if either the `code_hash` or `dest` do not exist.
		///
		/// # Note
		///
		/// This does **not** change the address of the contract in question. This means
		/// that the contract address is no longer derived from its code hash after calling
		/// this dispatchable.
		#[pallet::call_index(5)]
		#[pallet::weight(T::WeightInfo::set_code())]
		pub fn set_code(
			origin: OriginFor<T>,
			dest: AccountIdLookupOf<T>,
			code_hash: CodeHash<T>,
		) -> DispatchResult {
			Migration::<T>::ensure_migrated()?;
			ensure_root(origin)?;
			let dest = T::Lookup::lookup(dest)?;
			<ContractInfoOf<T>>::try_mutate(&dest, |contract| {
				let contract = if let Some(contract) = contract {
					contract
				} else {
					return Err(<Error<T>>::ContractNotFound.into())
				};
				<WasmBlob<T>>::increment_refcount(code_hash)?;
				<WasmBlob<T>>::decrement_refcount(contract.code_hash);
				Self::deposit_event(
					vec![T::Hashing::hash_of(&dest), code_hash, contract.code_hash],
					Event::ContractCodeUpdated {
						contract: dest.clone(),
						new_code_hash: code_hash,
						old_code_hash: contract.code_hash,
					},
				);
				contract.code_hash = code_hash;
				Ok(())
			})
		}

		/// Makes a call to an account, optionally transferring some balance.
		///
		/// # Parameters
		///
		/// * `dest`: Address of the contract to call.
		/// * `value`: The balance to transfer from the `origin` to `dest`.
		/// * `gas_limit`: The gas limit enforced when executing the constructor.
		/// * `storage_deposit_limit`: The maximum amount of balance that can be charged from the
		///   caller to pay for the storage consumed.
		/// * `data`: The input data to pass to the contract.
		///
		/// * If the account is a smart-contract account, the associated code will be
		/// executed and any value will be transferred.
		/// * If the account is a regular account, any value will be transferred.
		/// * If no account exists and the call value is not less than `existential_deposit`,
		/// a regular account will be created and any value will be transferred.
		#[pallet::call_index(6)]
		#[pallet::weight(T::WeightInfo::call().saturating_add(*gas_limit))]
		pub fn call(
			origin: OriginFor<T>,
			dest: AccountIdLookupOf<T>,
			#[pallet::compact] value: BalanceOf<T>,
			gas_limit: Weight,
			storage_deposit_limit: Option<<BalanceOf<T> as codec::HasCompact>::Type>,
			data: Vec<u8>,
		) -> DispatchResultWithPostInfo {
			Migration::<T>::ensure_migrated()?;
			let common = CommonInput {
				origin: Origin::from_runtime_origin(origin)?,
				value,
				data,
				gas_limit: gas_limit.into(),
				storage_deposit_limit: storage_deposit_limit.map(Into::into),
				debug_message: None,
			};
			let dest = T::Lookup::lookup(dest)?;
			let mut output =
				CallInput::<T> { dest, determinism: Determinism::Enforced }.run_guarded(common);
			if let Ok(retval) = &output.result {
				if retval.did_revert() {
					output.result = Err(<Error<T>>::ContractReverted.into());
				}
			}
			output.gas_meter.into_dispatch_result(output.result, T::WeightInfo::call())
		}

		/// Instantiates a new contract from the supplied `code` optionally transferring
		/// some balance.
		///
		/// This dispatchable has the same effect as calling [`Self::upload_code`] +
		/// [`Self::instantiate`]. Bundling them together provides efficiency gains. Please
		/// also check the documentation of [`Self::upload_code`].
		///
		/// # Parameters
		///
		/// * `value`: The balance to transfer from the `origin` to the newly created contract.
		/// * `gas_limit`: The gas limit enforced when executing the constructor.
		/// * `storage_deposit_limit`: The maximum amount of balance that can be charged/reserved
		///   from the caller to pay for the storage consumed.
		/// * `code`: The contract code to deploy in raw bytes.
		/// * `data`: The input data to pass to the contract constructor.
		/// * `salt`: Used for the address derivation. See [`Pallet::contract_address`].
		///
		/// Instantiation is executed as follows:
		///
		/// - The supplied `code` is deployed, and a `code_hash` is created for that code.
		/// - If the `code_hash` already exists on the chain the underlying `code` will be shared.
		/// - The destination address is computed based on the sender, code_hash and the salt.
		/// - The smart-contract account is created at the computed address.
		/// - The `value` is transferred to the new account.
		/// - The `deploy` function is executed in the context of the newly-created account.
		#[pallet::call_index(7)]
		#[pallet::weight(
			T::WeightInfo::instantiate_with_code(code.len() as u32, data.len() as u32, salt.len() as u32)
			.saturating_add(*gas_limit)
		)]
		pub fn instantiate_with_code(
			origin: OriginFor<T>,
			#[pallet::compact] value: BalanceOf<T>,
			gas_limit: Weight,
			storage_deposit_limit: Option<<BalanceOf<T> as codec::HasCompact>::Type>,
			code: Vec<u8>,
			data: Vec<u8>,
			salt: Vec<u8>,
		) -> DispatchResultWithPostInfo {
			Migration::<T>::ensure_migrated()?;
			let origin = ensure_signed(origin)?;
			let code_len = code.len() as u32;

			let (module, upload_deposit) = Self::try_upload_code(
				origin.clone(),
				code,
				storage_deposit_limit.clone().map(Into::into),
				Determinism::Enforced,
				None,
			)?;

			// Reduces the storage deposit limit by the amount that was reserved for the upload.
			let storage_deposit_limit =
				storage_deposit_limit.map(|limit| limit.into().saturating_sub(upload_deposit));

			let data_len = data.len() as u32;
			let salt_len = salt.len() as u32;
			let common = CommonInput {
				origin: Origin::from_account_id(origin),
				value,
				data,
				gas_limit,
				storage_deposit_limit,
				debug_message: None,
			};

			let mut output =
				InstantiateInput::<T> { code: WasmCode::Wasm(module), salt }.run_guarded(common);
			if let Ok(retval) = &output.result {
				if retval.1.did_revert() {
					output.result = Err(<Error<T>>::ContractReverted.into());
				}
			}

			output.gas_meter.into_dispatch_result(
				output.result.map(|(_address, output)| output),
				T::WeightInfo::instantiate_with_code(code_len, data_len, salt_len),
			)
		}

		/// Instantiates a contract from a previously deployed wasm binary.
		///
		/// This function is identical to [`Self::instantiate_with_code`] but without the
		/// code deployment step. Instead, the `code_hash` of an on-chain deployed wasm binary
		/// must be supplied.
		#[pallet::call_index(8)]
		#[pallet::weight(
			T::WeightInfo::instantiate(data.len() as u32, salt.len() as u32).saturating_add(*gas_limit)
		)]
		pub fn instantiate(
			origin: OriginFor<T>,
			#[pallet::compact] value: BalanceOf<T>,
			gas_limit: Weight,
			storage_deposit_limit: Option<<BalanceOf<T> as codec::HasCompact>::Type>,
			code_hash: CodeHash<T>,
			data: Vec<u8>,
			salt: Vec<u8>,
		) -> DispatchResultWithPostInfo {
			Migration::<T>::ensure_migrated()?;
			let data_len = data.len() as u32;
			let salt_len = salt.len() as u32;
			let common = CommonInput {
				origin: Origin::from_runtime_origin(origin)?,
				value,
				data,
				gas_limit,
				storage_deposit_limit: storage_deposit_limit.map(Into::into),
				debug_message: None,
			};
			let mut output = InstantiateInput::<T> { code: WasmCode::CodeHash(code_hash), salt }
				.run_guarded(common);
			if let Ok(retval) = &output.result {
				if retval.1.did_revert() {
					output.result = Err(<Error<T>>::ContractReverted.into());
				}
			}
			output.gas_meter.into_dispatch_result(
				output.result.map(|(_address, output)| output),
				T::WeightInfo::instantiate(data_len, salt_len),
			)
		}

		/// When a migration is in progress, this dispatchable can be used to run migration steps.
		/// Calls that contribute to advancing the migration have their fees waived, as it's helpful
		/// for the chain. Note that while the migration is in progress, the pallet will also
		/// leverage the `on_idle` hooks to run migration steps.
		#[pallet::call_index(9)]
		#[pallet::weight(T::WeightInfo::migrate().saturating_add(*weight_limit))]
		pub fn migrate(origin: OriginFor<T>, weight_limit: Weight) -> DispatchResultWithPostInfo {
			use migration::MigrateResult::*;
			ensure_signed(origin)?;

			let weight_limit = weight_limit.saturating_add(T::WeightInfo::migrate());
			let (result, weight) = Migration::<T>::migrate(weight_limit);

			match result {
				Completed =>
					Ok(PostDispatchInfo { actual_weight: Some(weight), pays_fee: Pays::No }),
				InProgress { steps_done, .. } if steps_done > 0 =>
					Ok(PostDispatchInfo { actual_weight: Some(weight), pays_fee: Pays::No }),
				InProgress { .. } =>
					Ok(PostDispatchInfo { actual_weight: Some(weight), pays_fee: Pays::Yes }),
				NoMigrationInProgress | NoMigrationPerformed => {
					let err: DispatchError = <Error<T>>::NoMigrationPerformed.into();
					Err(err.with_weight(T::WeightInfo::migrate()))
				},
			}
		}
	}

	#[pallet::event]
	pub enum Event<T: Config> {
		/// Contract deployed by address at the specified address.
		Instantiated { deployer: T::AccountId, contract: T::AccountId },

		/// Contract has been removed.
		///
		/// # Note
		///
		/// The only way for a contract to be removed and emitting this event is by calling
		/// `seal_terminate`.
		Terminated {
			/// The contract that was terminated.
			contract: T::AccountId,
			/// The account that received the contracts remaining balance
			beneficiary: T::AccountId,
		},

		/// Code with the specified hash has been stored.
		CodeStored { code_hash: T::Hash, deposit_held: BalanceOf<T>, uploader: T::AccountId },

		/// A custom event emitted by the contract.
		ContractEmitted {
			/// The contract that emitted the event.
			contract: T::AccountId,
			/// Data supplied by the contract. Metadata generated during contract compilation
			/// is needed to decode it.
			data: Vec<u8>,
		},

		/// A code with the specified hash was removed.
		CodeRemoved { code_hash: T::Hash, deposit_released: BalanceOf<T>, remover: T::AccountId },

		/// A contract's code was updated.
		ContractCodeUpdated {
			/// The contract that has been updated.
			contract: T::AccountId,
			/// New code hash that was set for the contract.
			new_code_hash: T::Hash,
			/// Previous code hash of the contract.
			old_code_hash: T::Hash,
		},

		/// A contract was called either by a plain account or another contract.
		///
		/// # Note
		///
		/// Please keep in mind that like all events this is only emitted for successful
		/// calls. This is because on failure all storage changes including events are
		/// rolled back.
		Called {
			/// The caller of the `contract`.
			caller: Origin<T>,
			/// The contract that was called.
			contract: T::AccountId,
		},

		/// A contract delegate called a code hash.
		///
		/// # Note
		///
		/// Please keep in mind that like all events this is only emitted for successful
		/// calls. This is because on failure all storage changes including events are
		/// rolled back.
		DelegateCalled {
			/// The contract that performed the delegate call and hence in whose context
			/// the `code_hash` is executed.
			contract: T::AccountId,
			/// The code hash that was delegate called.
			code_hash: CodeHash<T>,
		},

		/// Some funds have been transferred and held as storage deposit.
		StorageDepositTransferredAndHeld {
			from: T::AccountId,
			to: T::AccountId,
			amount: BalanceOf<T>,
		},

		/// Some storage deposit funds have been transferred and released.
		StorageDepositTransferredAndReleased {
			from: T::AccountId,
			to: T::AccountId,
			amount: BalanceOf<T>,
		},
	}

	#[pallet::error]
	pub enum Error<T> {
		/// Invalid schedule supplied, e.g. with zero weight of a basic operation.
		InvalidSchedule,
		/// Invalid combination of flags supplied to `seal_call` or `seal_delegate_call`.
		InvalidCallFlags,
		/// The executed contract exhausted its gas limit.
		OutOfGas,
		/// The output buffer supplied to a contract API call was too small.
		OutputBufferTooSmall,
		/// Performing the requested transfer failed. Probably because there isn't enough
		/// free balance in the sender's account.
		TransferFailed,
		/// Performing a call was denied because the calling depth reached the limit
		/// of what is specified in the schedule.
		MaxCallDepthReached,
		/// No contract was found at the specified address.
		ContractNotFound,
		/// The code supplied to `instantiate_with_code` exceeds the limit specified in the
		/// current schedule.
		CodeTooLarge,
		/// No code could be found at the supplied code hash.
		CodeNotFound,
		/// No code info could be found at the supplied code hash.
		CodeInfoNotFound,
		/// A buffer outside of sandbox memory was passed to a contract API function.
		OutOfBounds,
		/// Input passed to a contract API function failed to decode as expected type.
		DecodingFailed,
		/// Contract trapped during execution.
		ContractTrapped,
		/// The size defined in `T::MaxValueSize` was exceeded.
		ValueTooLarge,
		/// Termination of a contract is not allowed while the contract is already
		/// on the call stack. Can be triggered by `seal_terminate`.
		TerminatedWhileReentrant,
		/// `seal_call` forwarded this contracts input. It therefore is no longer available.
		InputForwarded,
		/// The subject passed to `seal_random` exceeds the limit.
		RandomSubjectTooLong,
		/// The amount of topics passed to `seal_deposit_events` exceeds the limit.
		TooManyTopics,
		/// The chain does not provide a chain extension. Calling the chain extension results
		/// in this error. Note that this usually  shouldn't happen as deploying such contracts
		/// is rejected.
		NoChainExtension,
		/// A contract with the same AccountId already exists.
		DuplicateContract,
		/// A contract self destructed in its constructor.
		///
		/// This can be triggered by a call to `seal_terminate`.
		TerminatedInConstructor,
		/// A call tried to invoke a contract that is flagged as non-reentrant.
		/// The only other cause is that a call from a contract into the runtime tried to call back
		/// into `pallet-contracts`. This would make the whole pallet reentrant with regard to
		/// contract code execution which is not supported.
		ReentranceDenied,
		/// Origin doesn't have enough balance to pay the required storage deposits.
		StorageDepositNotEnoughFunds,
		/// More storage was created than allowed by the storage deposit limit.
		StorageDepositLimitExhausted,
		/// Code removal was denied because the code is still in use by at least one contract.
		CodeInUse,
		/// The contract ran to completion but decided to revert its storage changes.
		/// Please note that this error is only returned from extrinsics. When called directly
		/// or via RPC an `Ok` will be returned. In this case the caller needs to inspect the flags
		/// to determine whether a reversion has taken place.
		ContractReverted,
		/// The contract's code was found to be invalid during validation.
		///
		/// The most likely cause of this is that an API was used which is not supported by the
		/// node. This happens if an older node is used with a new version of ink!. Try updating
		/// your node to the newest available version.
		///
		/// A more detailed error can be found on the node console if debug messages are enabled
		/// by supplying `-lruntime::contracts=debug`.
		CodeRejected,
		/// An indetermistic code was used in a context where this is not permitted.
		Indeterministic,
		/// A pending migration needs to complete before the extrinsic can be called.
		MigrationInProgress,
		/// Migrate dispatch call was attempted but no migration was performed.
		NoMigrationPerformed,
		/// The contract has reached its maximum number of delegate dependencies.
		MaxDelegateDependenciesReached,
		/// The dependency was not found in the contract's delegate dependencies.
		DelegateDependencyNotFound,
		/// The contract already depends on the given delegate dependency.
		DelegateDependencyAlreadyExists,
		/// Can not add a delegate dependency to the code hash of the contract itself.
		CannotAddSelfAsDelegateDependency,
	}

	/// A reason for the pallet contracts placing a hold on funds.
	#[pallet::composite_enum]
	pub enum HoldReason {
		/// The Pallet has reserved it for storing code on-chain.
		CodeUploadDepositReserve,
		/// The Pallet has reserved it for storage deposit.
		StorageDepositReserve,
	}

	/// A mapping from a contract's code hash to its code.
	#[pallet::storage]
	pub(crate) type PristineCode<T: Config> = StorageMap<_, Identity, CodeHash<T>, CodeVec<T>>;

	/// A mapping from a contract's code hash to its code info.
	#[pallet::storage]
	pub(crate) type CodeInfoOf<T: Config> = StorageMap<_, Identity, CodeHash<T>, CodeInfo<T>>;

	/// This is a **monotonic** counter incremented on contract instantiation.
	///
	/// This is used in order to generate unique trie ids for contracts.
	/// The trie id of a new contract is calculated from hash(account_id, nonce).
	/// The nonce is required because otherwise the following sequence would lead to
	/// a possible collision of storage:
	///
	/// 1. Create a new contract.
	/// 2. Terminate the contract.
	/// 3. Immediately recreate the contract with the same account_id.
	///
	/// This is bad because the contents of a trie are deleted lazily and there might be
	/// storage of the old instantiation still in it when the new contract is created. Please
	/// note that we can't replace the counter by the block number because the sequence above
	/// can happen in the same block. We also can't keep the account counter in memory only
	/// because storage is the only way to communicate across different extrinsics in the
	/// same block.
	///
	/// # Note
	///
	/// Do not use it to determine the number of contracts. It won't be decremented if
	/// a contract is destroyed.
	#[pallet::storage]
	pub(crate) type Nonce<T: Config> = StorageValue<_, u64, ValueQuery>;

	/// The code associated with a given account.
	///
	/// TWOX-NOTE: SAFE since `AccountId` is a secure hash.
	#[pallet::storage]
	pub(crate) type ContractInfoOf<T: Config> =
		StorageMap<_, Twox64Concat, T::AccountId, ContractInfo<T>>;

	/// Evicted contracts that await child trie deletion.
	///
	/// Child trie deletion is a heavy operation depending on the amount of storage items
	/// stored in said trie. Therefore this operation is performed lazily in `on_idle`.
	#[pallet::storage]
	pub(crate) type DeletionQueue<T: Config> = StorageMap<_, Twox64Concat, u32, TrieId>;

	/// A pair of monotonic counters used to track the latest contract marked for deletion
	/// and the latest deleted contract in queue.
	#[pallet::storage]
	pub(crate) type DeletionQueueCounter<T: Config> =
		StorageValue<_, DeletionQueueManager<T>, ValueQuery>;

	/// A migration can span across multiple blocks. This storage defines a cursor to track the
	/// progress of the migration, enabling us to resume from the last completed position.
	#[pallet::storage]
	pub(crate) type MigrationInProgress<T: Config> =
		StorageValue<_, migration::Cursor, OptionQuery>;
}

/// The type of origins supported by the contracts pallet.
#[derive(Clone, Encode, Decode, PartialEq, TypeInfo, RuntimeDebugNoBound)]
pub enum Origin<T: Config> {
	Root,
	Signed(T::AccountId),
}

impl<T: Config> Origin<T> {
	/// Creates a new Signed Caller from an AccountId.
	pub fn from_account_id(account_id: T::AccountId) -> Self {
		Origin::Signed(account_id)
	}
	/// Creates a new Origin from a `RuntimeOrigin`.
	pub fn from_runtime_origin(o: OriginFor<T>) -> Result<Self, DispatchError> {
		match o.into() {
			Ok(RawOrigin::Root) => Ok(Self::Root),
			Ok(RawOrigin::Signed(t)) => Ok(Self::Signed(t)),
			_ => Err(BadOrigin.into()),
		}
	}
	/// Returns the AccountId of a Signed Origin or an error if the origin is Root.
	pub fn account_id(&self) -> Result<&T::AccountId, DispatchError> {
		match self {
			Origin::Signed(id) => Ok(id),
			Origin::Root => Err(DispatchError::RootNotAllowed),
		}
	}
}

/// Context of a contract invocation.
struct CommonInput<'a, T: Config> {
	origin: Origin<T>,
	value: BalanceOf<T>,
	data: Vec<u8>,
	gas_limit: Weight,
	storage_deposit_limit: Option<BalanceOf<T>>,
	debug_message: Option<&'a mut DebugBufferVec<T>>,
}

/// Input specific to a call into contract.
struct CallInput<T: Config> {
	dest: T::AccountId,
	determinism: Determinism,
}

/// Reference to an existing code hash or a new wasm module.
enum WasmCode<T: Config> {
	Wasm(WasmBlob<T>),
	CodeHash(CodeHash<T>),
}

/// Input specific to a contract instantiation invocation.
struct InstantiateInput<T: Config> {
	code: WasmCode<T>,
	salt: Vec<u8>,
}

/// Determines whether events should be collected during execution.
#[derive(
	Copy, Clone, PartialEq, Eq, RuntimeDebug, Decode, Encode, MaxEncodedLen, scale_info::TypeInfo,
)]
pub enum CollectEvents {
	/// Collect events.
	///
	/// # Note
	///
	/// Events should only be collected when called off-chain, as this would otherwise
	/// collect all the Events emitted in the block so far and put them into the PoV.
	///
	/// **Never** use this mode for on-chain execution.
	UnsafeCollect,
	/// Skip event collection.
	Skip,
}

/// Determines whether debug messages will be collected.
#[derive(
	Copy, Clone, PartialEq, Eq, RuntimeDebug, Decode, Encode, MaxEncodedLen, scale_info::TypeInfo,
)]
pub enum DebugInfo {
	/// Collect debug messages.
	/// # Note
	///
	/// This should only ever be set to `UnsafeDebug` when executing as an RPC because
	/// it adds allocations and could be abused to drive the runtime into an OOM panic.
	UnsafeDebug,
	/// Skip collection of debug messages.
	Skip,
}

/// Return type of private helper functions.
struct InternalOutput<T: Config, O> {
	/// The gas meter that was used to execute the call.
	gas_meter: GasMeter<T>,
	/// The storage deposit used by the call.
	storage_deposit: StorageDeposit<BalanceOf<T>>,
	/// The result of the call.
	result: Result<O, ExecError>,
}

/// Helper trait to wrap contract execution entry points into a single function
/// [`Invokable::run_guarded`].
trait Invokable<T: Config>: Sized {
	/// What is returned as a result of a successful invocation.
	type Output;

	/// Single entry point to contract execution.
	/// Downstream execution flow is branched by implementations of [`Invokable`] trait:
	///
	/// - [`InstantiateInput::run`] runs contract instantiation,
	/// - [`CallInput::run`] runs contract call.
	///
	/// We enforce a re-entrancy guard here by initializing and checking a boolean flag through a
	/// global reference.
	fn run_guarded(self, common: CommonInput<T>) -> InternalOutput<T, Self::Output> {
		// Set up a global reference to the boolean flag used for the re-entrancy guard.
		environmental!(executing_contract: bool);

		let gas_limit = common.gas_limit;

		// Check whether the origin is allowed here. The logic of the access rules
		// is in the `ensure_origin`, this could vary for different implementations of this
		// trait. For example, some actions might not allow Root origin as they could require an
		// AccountId associated with the origin.
		if let Err(e) = self.ensure_origin(common.origin.clone()) {
			return InternalOutput {
				gas_meter: GasMeter::new(gas_limit),
				storage_deposit: Default::default(),
				result: Err(ExecError { error: e.into(), origin: ErrorOrigin::Caller }),
			}
		}

		executing_contract::using_once(&mut false, || {
			executing_contract::with(|f| {
				// Fail if already entered contract execution
				if *f {
					return Err(())
				}
				// We are entering contract execution
				*f = true;
				Ok(())
			})
			.expect("Returns `Ok` if called within `using_once`. It is syntactically obvious that this is the case; qed")
			.map_or_else(
				|_| InternalOutput {
					gas_meter: GasMeter::new(gas_limit),
					storage_deposit: Default::default(),
					result: Err(ExecError {
						error: <Error<T>>::ReentranceDenied.into(),
						origin: ErrorOrigin::Caller,
					}),
				},
				// Enter contract call.
				|_| self.run(common, GasMeter::new(gas_limit)),
			)
		})
	}

	/// Method that does the actual call to a contract. It can be either a call to a deployed
	/// contract or a instantiation of a new one.
	///
	/// Called by dispatchables and public functions through the [`Invokable::run_guarded`].
	fn run(self, common: CommonInput<T>, gas_meter: GasMeter<T>)
		-> InternalOutput<T, Self::Output>;

	/// This method ensures that the given `origin` is allowed to invoke the current `Invokable`.
	///
	/// Called by dispatchables and public functions through the [`Invokable::run_guarded`].
	fn ensure_origin(&self, origin: Origin<T>) -> Result<(), DispatchError>;
}

impl<T: Config> Invokable<T> for CallInput<T> {
	type Output = ExecReturnValue;

	fn run(
		self,
		common: CommonInput<T>,
		mut gas_meter: GasMeter<T>,
	) -> InternalOutput<T, Self::Output> {
		let CallInput { dest, determinism } = self;
		let CommonInput { origin, value, data, debug_message, .. } = common;
		let mut storage_meter =
			match StorageMeter::new(&origin, common.storage_deposit_limit, common.value) {
				Ok(meter) => meter,
				Err(err) =>
					return InternalOutput {
						result: Err(err.into()),
						gas_meter,
						storage_deposit: Default::default(),
					},
			};
		let schedule = T::Schedule::get();
		let result = ExecStack::<T, WasmBlob<T>>::run_call(
			origin.clone(),
			dest.clone(),
			&mut gas_meter,
			&mut storage_meter,
			&schedule,
			value,
			data.clone(),
			debug_message,
			determinism,
		);

		match storage_meter.try_into_deposit(&origin) {
			Ok(storage_deposit) => InternalOutput { gas_meter, storage_deposit, result },
			Err(err) => InternalOutput {
				gas_meter,
				storage_deposit: Default::default(),
				result: Err(err.into()),
			},
		}
	}

	fn ensure_origin(&self, _origin: Origin<T>) -> Result<(), DispatchError> {
		Ok(())
	}
}

impl<T: Config> Invokable<T> for InstantiateInput<T> {
	type Output = (AccountIdOf<T>, ExecReturnValue);

	fn run(
		self,
		common: CommonInput<T>,
		mut gas_meter: GasMeter<T>,
	) -> InternalOutput<T, Self::Output> {
		let mut storage_deposit = Default::default();
		let try_exec = || {
			let schedule = T::Schedule::get();
			let InstantiateInput { salt, .. } = self;
			let CommonInput { origin: contract_origin, .. } = common;
			let origin = contract_origin.account_id()?;

			let executable = match self.code {
				WasmCode::Wasm(module) => module,
				WasmCode::CodeHash(code_hash) => WasmBlob::from_storage(code_hash, &mut gas_meter)?,
			};

			let contract_origin = Origin::from_account_id(origin.clone());
			let mut storage_meter =
				StorageMeter::new(&contract_origin, common.storage_deposit_limit, common.value)?;
			let CommonInput { value, data, debug_message, .. } = common;
			let result = ExecStack::<T, WasmBlob<T>>::run_instantiate(
				origin.clone(),
				executable,
				&mut gas_meter,
				&mut storage_meter,
				&schedule,
				value,
				data.clone(),
				&salt,
				debug_message,
			);

			storage_deposit = storage_meter.try_into_deposit(&contract_origin)?;
			result
		};
		InternalOutput { result: try_exec(), gas_meter, storage_deposit }
	}

	fn ensure_origin(&self, origin: Origin<T>) -> Result<(), DispatchError> {
		match origin {
			Origin::Signed(_) => Ok(()),
			Origin::Root => Err(DispatchError::RootNotAllowed),
		}
	}
}

macro_rules! ensure_no_migration_in_progress {
	() => {
		if Migration::<T>::in_progress() {
			return ContractResult {
				gas_consumed: Zero::zero(),
				gas_required: Zero::zero(),
				storage_deposit: Default::default(),
				debug_message: Vec::new(),
				result: Err(Error::<T>::MigrationInProgress.into()),
				events: None,
			}
		}
	};
}

impl<T: Config> Pallet<T> {
	/// Perform a call to a specified contract.
	///
	/// This function is similar to [`Self::call`], but doesn't perform any address lookups
	/// and better suitable for calling directly from Rust.
	///
	/// # Note
	///
	/// If `debug` is set to `DebugInfo::UnsafeDebug` it returns additional human readable debugging
	/// information.
	///
	/// If `collect_events` is set to `CollectEvents::UnsafeCollect` it collects all the Events
	/// emitted in the block so far and the ones emitted during the execution of this contract.
	pub fn bare_call(
		origin: T::AccountId,
		dest: T::AccountId,
		value: BalanceOf<T>,
		gas_limit: Weight,
		storage_deposit_limit: Option<BalanceOf<T>>,
		data: Vec<u8>,
		debug: DebugInfo,
		collect_events: CollectEvents,
		determinism: Determinism,
	) -> ContractExecResult<BalanceOf<T>, EventRecordOf<T>> {
		ensure_no_migration_in_progress!();

		let mut debug_message = if matches!(debug, DebugInfo::UnsafeDebug) {
			Some(DebugBufferVec::<T>::default())
		} else {
			None
		};
		let origin = Origin::from_account_id(origin);
		let common = CommonInput {
			origin,
			value,
			data,
			gas_limit,
			storage_deposit_limit,
			debug_message: debug_message.as_mut(),
		};
		let output = CallInput::<T> { dest, determinism }.run_guarded(common);
		let events = if matches!(collect_events, CollectEvents::UnsafeCollect) {
			Some(System::<T>::read_events_no_consensus().map(|e| *e).collect())
		} else {
			None
		};

		ContractExecResult {
			result: output.result.map_err(|r| r.error),
			gas_consumed: output.gas_meter.gas_consumed(),
			gas_required: output.gas_meter.gas_required(),
			storage_deposit: output.storage_deposit,
			debug_message: debug_message.unwrap_or_default().to_vec(),
			events,
		}
	}

	/// Instantiate a new contract.
	///
	/// This function is similar to [`Self::instantiate`], but doesn't perform any address lookups
	/// and better suitable for calling directly from Rust.
	///
	/// It returns the execution result, account id and the amount of used weight.
	///
	/// # Note
	///
	/// If `debug` is set to `DebugInfo::UnsafeDebug` it returns additional human readable debugging
	/// information.
	///
	/// If `collect_events` is set to `CollectEvents::UnsafeCollect` it collects all the Events
	/// emitted in the block so far.
	pub fn bare_instantiate(
		origin: T::AccountId,
		value: BalanceOf<T>,
		gas_limit: Weight,
		mut storage_deposit_limit: Option<BalanceOf<T>>,
		code: Code<CodeHash<T>>,
		data: Vec<u8>,
		salt: Vec<u8>,
		debug: DebugInfo,
		collect_events: CollectEvents,
	) -> ContractInstantiateResult<T::AccountId, BalanceOf<T>, EventRecordOf<T>> {
		ensure_no_migration_in_progress!();

		let mut debug_message = if debug == DebugInfo::UnsafeDebug {
			Some(DebugBufferVec::<T>::default())
		} else {
			None
		};
		// collect events if CollectEvents is UnsafeCollect
		let events = || {
			if collect_events == CollectEvents::UnsafeCollect {
				Some(System::<T>::read_events_no_consensus().map(|e| *e).collect())
			} else {
				None
			}
		};

		let (code, upload_deposit): (WasmCode<T>, BalanceOf<T>) = match code {
			Code::Upload(code) => {
				let result = Self::try_upload_code(
					origin.clone(),
					code,
					storage_deposit_limit.map(Into::into),
					Determinism::Enforced,
					debug_message.as_mut(),
				);

				let (module, deposit) = match result {
					Ok(result) => result,
					Err(error) =>
						return ContractResult {
							gas_consumed: Zero::zero(),
							gas_required: Zero::zero(),
							storage_deposit: Default::default(),
							debug_message: debug_message.unwrap_or(Default::default()).into(),
							result: Err(error),
							events: events(),
						},
				};

				storage_deposit_limit =
					storage_deposit_limit.map(|l| l.saturating_sub(deposit.into()));
				(WasmCode::Wasm(module), deposit)
			},
			Code::Existing(hash) => (WasmCode::CodeHash(hash), Default::default()),
		};

		let common = CommonInput {
			origin: Origin::from_account_id(origin),
			value,
			data,
			gas_limit,
			storage_deposit_limit,
			debug_message: debug_message.as_mut(),
		};

		let output = InstantiateInput::<T> { code, salt }.run_guarded(common);
		ContractInstantiateResult {
			result: output
				.result
				.map(|(account_id, result)| InstantiateReturnValue { result, account_id })
				.map_err(|e| e.error),
			gas_consumed: output.gas_meter.gas_consumed(),
			gas_required: output.gas_meter.gas_required(),
			storage_deposit: output
				.storage_deposit
				.saturating_add(&StorageDeposit::Charge(upload_deposit)),
			debug_message: debug_message.unwrap_or_default().to_vec(),
			events: events(),
		}
	}

	/// Upload new code without instantiating a contract from it.
	///
	/// This function is similar to [`Self::upload_code`], but doesn't perform any address lookups
	/// and better suitable for calling directly from Rust.
	pub fn bare_upload_code(
		origin: T::AccountId,
		code: Vec<u8>,
		storage_deposit_limit: Option<BalanceOf<T>>,
		determinism: Determinism,
	) -> CodeUploadResult<CodeHash<T>, BalanceOf<T>> {
		Migration::<T>::ensure_migrated()?;
		let (module, deposit) =
			Self::try_upload_code(origin, code, storage_deposit_limit, determinism, None)?;
		Ok(CodeUploadReturnValue { code_hash: *module.code_hash(), deposit })
	}

	/// Uploads new code and returns the Wasm blob and deposit amount collected.
	fn try_upload_code(
		origin: T::AccountId,
		code: Vec<u8>,
		storage_deposit_limit: Option<BalanceOf<T>>,
		determinism: Determinism,
		mut debug_message: Option<&mut DebugBufferVec<T>>,
	) -> Result<(WasmBlob<T>, BalanceOf<T>), DispatchError> {
		let schedule = T::Schedule::get();
		let mut module =
			WasmBlob::from_code(code, &schedule, origin, determinism).map_err(|(err, msg)| {
				debug_message.as_mut().map(|d| d.try_extend(msg.bytes()));
				err
			})?;
		let deposit = module.store_code()?;
		if let Some(storage_deposit_limit) = storage_deposit_limit {
			ensure!(storage_deposit_limit >= deposit, <Error<T>>::StorageDepositLimitExhausted);
		}

		Ok((module, deposit))
	}

	/// Query storage of a specified contract under a specified key.
	pub fn get_storage(address: T::AccountId, key: Vec<u8>) -> GetStorageResult {
		if Migration::<T>::in_progress() {
			return Err(ContractAccessError::MigrationInProgress)
		}
		let contract_info =
			ContractInfoOf::<T>::get(&address).ok_or(ContractAccessError::DoesntExist)?;

		let maybe_value = contract_info.read(
			&Key::<T>::try_from_var(key)
				.map_err(|_| ContractAccessError::KeyDecodingFailed)?
				.into(),
		);
		Ok(maybe_value)
	}

	/// Determine the address of a contract.
	///
	/// This is the address generation function used by contract instantiation. See
	/// [`DefaultAddressGenerator`] for the default implementation.
	pub fn contract_address(
		deploying_address: &T::AccountId,
		code_hash: &CodeHash<T>,
		input_data: &[u8],
		salt: &[u8],
	) -> T::AccountId {
		T::AddressGenerator::contract_address(deploying_address, code_hash, input_data, salt)
	}

	/// Returns the code hash of the contract specified by `account` ID.
	pub fn code_hash(account: &AccountIdOf<T>) -> Option<CodeHash<T>> {
		ContractInfo::<T>::load_code_hash(account)
	}

	/// Store code for benchmarks which does not validate the code.
	#[cfg(feature = "runtime-benchmarks")]
	fn store_code_raw(
		code: Vec<u8>,
		owner: T::AccountId,
	) -> frame_support::dispatch::DispatchResult {
		let schedule = T::Schedule::get();
		WasmBlob::<T>::from_code_unchecked(code, &schedule, owner)?.store_code()?;
		Ok(())
	}

	/// Deposit a pallet contracts event. Handles the conversion to the overarching event type.
	fn deposit_event(topics: Vec<T::Hash>, event: Event<T>) {
		<frame_system::Pallet<T>>::deposit_event_indexed(
			&topics,
			<T as Config>::RuntimeEvent::from(event).into(),
		)
	}

	/// Return the existential deposit of [`Config::Currency`].
	fn min_balance() -> BalanceOf<T> {
		<T::Currency as Inspect<AccountIdOf<T>>>::minimum_balance()
	}

	/// Convert gas_limit from 1D Weight to a 2D Weight.
	///
	/// Used by backwards compatible extrinsics. We cannot just set the proof_size weight limit to
	/// zero or an old `Call` will just fail with OutOfGas.
	fn compat_weight_limit(gas_limit: OldWeight) -> Weight {
		Weight::from_parts(gas_limit, u64::from(T::MaxCodeLen::get()) * 2)
	}
}

sp_api::decl_runtime_apis! {
	/// The API used to dry-run contract interactions.
	#[api_version(2)]
	pub trait ContractsApi<AccountId, Balance, BlockNumber, Hash, EventRecord> where
		AccountId: Codec,
		Balance: Codec,
		BlockNumber: Codec,
		Hash: Codec,
		EventRecord: Codec,
	{
		/// Perform a call from a specified account to a given contract.
		///
		/// See [`crate::Pallet::bare_call`].
		fn call(
			origin: AccountId,
			dest: AccountId,
			value: Balance,
			gas_limit: Option<Weight>,
			storage_deposit_limit: Option<Balance>,
			input_data: Vec<u8>,
		) -> ContractExecResult<Balance, EventRecord>;

		/// Instantiate a new contract.
		///
		/// See `[crate::Pallet::bare_instantiate]`.
		fn instantiate(
			origin: AccountId,
			value: Balance,
			gas_limit: Option<Weight>,
			storage_deposit_limit: Option<Balance>,
			code: Code<Hash>,
			data: Vec<u8>,
			salt: Vec<u8>,
		) -> ContractInstantiateResult<AccountId, Balance, EventRecord>;

		/// Upload new code without instantiating a contract from it.
		///
		/// See [`crate::Pallet::bare_upload_code`].
		fn upload_code(
			origin: AccountId,
			code: Vec<u8>,
			storage_deposit_limit: Option<Balance>,
			determinism: Determinism,
		) -> CodeUploadResult<Hash, Balance>;

		/// Query a given storage key in a given contract.
		///
		/// Returns `Ok(Some(Vec<u8>))` if the storage value exists under the given key in the
		/// specified account and `Ok(None)` if it doesn't. If the account specified by the address
		/// doesn't exist, or doesn't have a contract then `Err` is returned.
		fn get_storage(
			address: AccountId,
			key: Vec<u8>,
		) -> GetStorageResult;
	}
}<|MERGE_RESOLUTION|>--- conflicted
+++ resolved
@@ -122,16 +122,12 @@
 		ConstU32, Contains, Get, Randomness, Time,
 	},
 	weights::Weight,
-<<<<<<< HEAD
-	BoundedVec, RuntimeDebugNoBound,
-=======
 	BoundedVec, DefaultNoBound, RuntimeDebugNoBound,
 };
 use frame_system::{
 	ensure_signed,
 	pallet_prelude::{BlockNumberFor, OriginFor},
 	EventRecord, Pallet as System,
->>>>>>> df383f22
 };
 use pallet_contracts_primitives::{
 	Code, CodeUploadResult, CodeUploadReturnValue, ContractAccessError, ContractExecResult,
