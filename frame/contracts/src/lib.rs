--- conflicted
+++ resolved
@@ -322,8 +322,6 @@
 		type MaxDebugBufferLen: Get<u32>;
 
 		/// The sequence of migration steps that will be applied during a migration.
-<<<<<<< HEAD
-=======
 		///
 		/// # Examples
 		/// ```
@@ -331,7 +329,6 @@
 		/// # struct Runtime {};
 		/// type Migrations = (v9::Migration<Runtime>, v10::Migration<Runtime>, v11::Migration<Runtime>);
 		/// ```
->>>>>>> 83bf140c
 		type Migrations: MigrateSequence;
 	}
 
