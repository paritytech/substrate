--- conflicted
+++ resolved
@@ -901,13 +901,6 @@
 			/// The code hash that was delegate called.
 			code_hash: CodeHash<T>,
 		},
-<<<<<<< HEAD
-
-		/// Some storage deposit funds have been held.
-		StorageDepositHeld { who: T::AccountId, amount: BalanceOf<T> },
-
-		/// Some funds have been released as storage deposit.
-		StorageDepositReleased { who: T::AccountId, amount: BalanceOf<T> },
 
 		/// Some funds have been transferred and held as storage deposit.
 		StorageDepositTransferredAndHeld {
@@ -922,8 +915,6 @@
 			to: T::AccountId,
 			amount: BalanceOf<T>,
 		},
-=======
->>>>>>> 2ed2c852
 	}
 
 	#[pallet::error]
@@ -1024,6 +1015,8 @@
 	pub enum HoldReason {
 		/// The Pallet has reserved it for storing code on-chain.
 		CodeUploadDepositReserve,
+		/// The Pallet has reserved it for storage deposit.
+		StorageDepositReserve,
 	}
 
 	/// A mapping from a contract's code hash to its code.
