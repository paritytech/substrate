--- conflicted
+++ resolved
@@ -113,7 +113,7 @@
 		tokens::fungible::Inspect, ConstU32, Contains, Currency, Get, Randomness,
 		ReservableCurrency, Time,
 	},
-	weights::Weight,
+	weights::{OldWeight, Weight},
 	BoundedVec, WeakBoundedVec,
 };
 use frame_system::Pallet as System;
@@ -370,46 +370,19 @@
 		T::AccountId: AsRef<[u8]>,
 		<BalanceOf<T> as HasCompact>::Type: Clone + Eq + PartialEq + Debug + TypeInfo + Encode,
 	{
-<<<<<<< HEAD
-		/// Makes a call to an account, optionally transferring some balance.
-		///
-		/// # Parameters
-		///
-		/// * `dest`: Address of the contract to call.
-		/// * `value`: The balance to transfer from the `origin` to `dest`.
-		/// * `gas_limit`: The gas limit enforced when executing the constructor.
-		/// * `storage_deposit_limit`: The maximum amount of balance that can be charged from the
-		///   caller to pay for the storage consumed.
-		/// * `data`: The input data to pass to the contract.
-		///
-		/// * If the account is a smart-contract account, the associated code will be
-		/// executed and any value will be transferred.
-		/// * If the account is a regular account, any value will be transferred.
-		/// * If no account exists and the call value is not less than `existential_deposit`,
-		/// a regular account will be created and any value will be transferred.
-		#[pallet::weight(T::WeightInfo::call().saturating_add(*gas_limit))]
-		pub fn call(
-=======
 		/// Deprecated version if [`Self::call`] for use in an in-storage `Call`.
 		#[pallet::weight(T::WeightInfo::call().saturating_add(<Pallet<T>>::compat_weight(*gas_limit)))]
 		#[allow(deprecated)]
 		#[deprecated(note = "1D weight is used in this extrinsic, please migrate to `call`")]
 		pub fn call_old_weight(
->>>>>>> 2dff067e
 			origin: OriginFor<T>,
 			dest: AccountIdLookupOf<T>,
 			#[pallet::compact] value: BalanceOf<T>,
-			#[pallet::compact] gas_limit: Weight,
+			#[pallet::compact] gas_limit: OldWeight,
 			storage_deposit_limit: Option<<BalanceOf<T> as codec::HasCompact>::Type>,
 			data: Vec<u8>,
 		) -> DispatchResultWithPostInfo {
-<<<<<<< HEAD
-			let origin = ensure_signed(origin)?;
-			let dest = T::Lookup::lookup(dest)?;
-			let mut output = Self::internal_call(
-=======
 			Self::call(
->>>>>>> 2dff067e
 				origin,
 				dest,
 				value,
@@ -422,33 +395,22 @@
 		/// Deprecated version if [`Self::instantiate_with_code`] for use in an in-storage `Call`.
 		#[pallet::weight(
 			T::WeightInfo::instantiate_with_code(code.len() as u32, salt.len() as u32)
-<<<<<<< HEAD
-			.saturating_add(*gas_limit)
-=======
 			.saturating_add(<Pallet<T>>::compat_weight(*gas_limit))
 		)]
 		#[allow(deprecated)]
 		#[deprecated(
 			note = "1D weight is used in this extrinsic, please migrate to `instantiate_with_code`"
->>>>>>> 2dff067e
 		)]
-		pub fn instantiate_with_code(
+		pub fn instantiate_with_code_old_weight(
 			origin: OriginFor<T>,
 			#[pallet::compact] value: BalanceOf<T>,
-			#[pallet::compact] gas_limit: Weight,
+			#[pallet::compact] gas_limit: OldWeight,
 			storage_deposit_limit: Option<<BalanceOf<T> as codec::HasCompact>::Type>,
 			code: Vec<u8>,
 			data: Vec<u8>,
 			salt: Vec<u8>,
 		) -> DispatchResultWithPostInfo {
-<<<<<<< HEAD
-			let origin = ensure_signed(origin)?;
-			let code_len = code.len() as u32;
-			let salt_len = salt.len() as u32;
-			let mut output = Self::internal_instantiate(
-=======
 			Self::instantiate_with_code(
->>>>>>> 2dff067e
 				origin,
 				value,
 				<Pallet<T>>::compat_weight(gas_limit),
@@ -461,28 +423,20 @@
 
 		/// Deprecated version if [`Self::instantiate`] for use in an in-storage `Call`.
 		#[pallet::weight(
-<<<<<<< HEAD
-			T::WeightInfo::instantiate(salt.len() as u32).saturating_add(*gas_limit)
-=======
 			T::WeightInfo::instantiate(salt.len() as u32).saturating_add(<Pallet<T>>::compat_weight(*gas_limit))
->>>>>>> 2dff067e
 		)]
-		pub fn instantiate(
+		#[allow(deprecated)]
+		#[deprecated(note = "1D weight is used in this extrinsic, please migrate to `instantiate`")]
+		pub fn instantiate_old_weight(
 			origin: OriginFor<T>,
 			#[pallet::compact] value: BalanceOf<T>,
-			#[pallet::compact] gas_limit: Weight,
+			#[pallet::compact] gas_limit: OldWeight,
 			storage_deposit_limit: Option<<BalanceOf<T> as codec::HasCompact>::Type>,
 			code_hash: CodeHash<T>,
 			data: Vec<u8>,
 			salt: Vec<u8>,
 		) -> DispatchResultWithPostInfo {
-<<<<<<< HEAD
-			let origin = ensure_signed(origin)?;
-			let salt_len = salt.len() as u32;
-			let mut output = Self::internal_instantiate(
-=======
 			Self::instantiate(
->>>>>>> 2dff067e
 				origin,
 				value,
 				<Pallet<T>>::compat_weight(gas_limit),
@@ -578,8 +532,6 @@
 				Ok(())
 			})
 		}
-<<<<<<< HEAD
-=======
 
 		/// Makes a call to an account, optionally transferring some balance.
 		///
@@ -729,7 +681,6 @@
 				T::WeightInfo::instantiate(salt_len),
 			)
 		}
->>>>>>> 2dff067e
 	}
 
 	#[pallet::event]
