--- conflicted
+++ resolved
@@ -117,11 +117,7 @@
 	weights::Weight,
 	BoundedVec, RuntimeDebugNoBound, WeakBoundedVec,
 };
-<<<<<<< HEAD
-use frame_system::{EventRecord, Pallet as System};
-=======
-use frame_system::{ensure_signed, pallet_prelude::OriginFor, Pallet as System};
->>>>>>> c800a2c0
+use frame_system::{ensure_signed, pallet_prelude::OriginFor, EventRecord, Pallet as System};
 use pallet_contracts_primitives::{
 	Code, CodeUploadResult, CodeUploadReturnValue, ContractAccessError, ContractExecResult,
 	ContractInstantiateResult, ExecReturnValue, GetStorageResult, InstantiateReturnValue,
@@ -1236,7 +1232,6 @@
 		data: Vec<u8>,
 		debug: DebugInfo,
 		determinism: Determinism,
-<<<<<<< HEAD
 		collect_events: CollectEvents,
 	) -> ContractExecResult<BalanceOf<T>, EventRecordOf<T>> {
 		let mut debug_message = if matches!(debug, DebugInfo::UnsafeDebug) {
@@ -1244,11 +1239,7 @@
 		} else {
 			None
 		};
-=======
-	) -> ContractExecResult<BalanceOf<T>> {
-		let mut debug_message = if debug { Some(DebugBufferVec::<T>::default()) } else { None };
 		let origin = Origin::from_account_id(origin);
->>>>>>> c800a2c0
 		let common = CommonInput {
 			origin,
 			value,
