--- conflicted
+++ resolved
@@ -323,16 +323,14 @@
 	/// construct a default cost schedule.
 	type WeightInfo: WeightInfo;
 
-<<<<<<< HEAD
+	/// Type that allows the runtime authors to add new host functions for a contract to call.
+	type ChainExtension: chain_extension::ChainExtension;
+
 	/// The maximum number of tries that can be queued for deletion.
 	type DeletionQueueDepth: Get<u32>;
 
 	/// The maximum amount of weight that can be consumed per block for lazy trie removal.
 	type DeletionWeightLimit: Get<Weight>;
-=======
-	/// Type that allows the runtime authors to add new host functions for a contract to call.
-	type ChainExtension: chain_extension::ChainExtension;
->>>>>>> d972eb14
 }
 
 decl_error! {
@@ -400,7 +398,10 @@
 		TooManyTopics,
 		/// The topics passed to `seal_deposit_events` contains at least one duplicate.
 		DuplicateTopics,
-<<<<<<< HEAD
+		/// The chain does not provide a chain extension. Calling the chain extension results
+		/// in this error. Note that this usually  shouldn't happen as deploying such contracts
+		/// is rejected.
+		NoChainExtension,
 		/// Removal of a contract failed because the deletion queue is full.
 		///
 		/// This can happen when either calling [`Module::claim_surcharge`] or `seal_terminate`.
@@ -412,12 +413,6 @@
 		/// This can be returned from [`Module::claim_surcharge`] because the target
 		/// contract has enough balance to pay for its rent.
 		ContractNotEvictable,
-=======
-		/// The chain does not provide a chain extension. Calling the chain extension results
-		/// in this error. Note that this usually  shouldn't happen as deploying such contracts
-		/// is rejected.
-		NoChainExtension,
->>>>>>> d972eb14
 	}
 }
 
