--- conflicted
+++ resolved
@@ -189,16 +189,7 @@
 	use sp_runtime::Perbill;
 
 	/// The current storage version.
-<<<<<<< HEAD
-	#[cfg(not(any(test, feature = "runtime-benchmarks")))]
-	const STORAGE_VERSION: StorageVersion = StorageVersion::new(14);
-
-	/// Hard coded storage version for running tests that depend on the current storage version.
-	#[cfg(any(test, feature = "runtime-benchmarks"))]
-	const STORAGE_VERSION: StorageVersion = StorageVersion::new(2);
-=======
-	pub(crate) const STORAGE_VERSION: StorageVersion = StorageVersion::new(13);
->>>>>>> 6d19bc2d
+	pub(crate) const STORAGE_VERSION: StorageVersion = StorageVersion::new(14);
 
 	#[pallet::pallet]
 	#[pallet::storage_version(STORAGE_VERSION)]
