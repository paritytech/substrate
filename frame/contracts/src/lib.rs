--- conflicted
+++ resolved
@@ -115,13 +115,8 @@
 		tokens::fungible::Inspect, ConstU32, Contains, Currency, Get, Randomness,
 		ReservableCurrency, Time,
 	},
-<<<<<<< HEAD
-	weights::{OldWeight, Weight},
+	weights::Weight,
 	BoundedVec, RuntimeDebugNoBound, WeakBoundedVec,
-=======
-	weights::Weight,
-	BoundedVec, WeakBoundedVec,
->>>>>>> 3b0f4b20
 };
 use frame_system::{ensure_signed_or_root, Pallet as System};
 use pallet_contracts_primitives::{
