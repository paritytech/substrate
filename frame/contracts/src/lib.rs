--- conflicted
+++ resolved
@@ -114,13 +114,7 @@
 use frame_support::{
 	dispatch::Dispatchable,
 	ensure,
-<<<<<<< HEAD
-	traits::{
-		ConstU32, Contains, Currency, Get, Randomness, ReservableCurrency, StorageVersion, Time,
-	},
-=======
-	traits::{Contains, Currency, Get, Randomness, ReservableCurrency, Time},
->>>>>>> 19b44f08
+	traits::{ConstU32, Contains, Currency, Get, Randomness, ReservableCurrency, Time},
 	weights::{DispatchClass, GetDispatchInfo, Pays, PostDispatchInfo, Weight},
 	BoundedVec,
 };
@@ -233,7 +227,6 @@
 
 	#[pallet::pallet]
 	#[pallet::storage_version(STORAGE_VERSION)]
-	#[pallet::without_storage_info]
 	pub struct Pallet<T>(PhantomData<T>);
 
 	#[pallet::config]
@@ -381,13 +374,6 @@
 		type RelaxedMaxCodeLen: Get<u32>;
 	}
 
-<<<<<<< HEAD
-	#[pallet::pallet]
-	#[pallet::storage_version(STORAGE_VERSION)]
-	pub struct Pallet<T>(PhantomData<T>);
-
-=======
->>>>>>> 19b44f08
 	#[pallet::hooks]
 	impl<T: Config> Hooks<BlockNumberFor<T>> for Pallet<T>
 	where
