// This file is part of Substrate.

// Copyright (C) Parity Technologies (UK) Ltd.
// SPDX-License-Identifier: Apache-2.0

// Licensed under the Apache License, Version 2.0 (the "License");
// you may not use this file except in compliance with the License.
// You may obtain a copy of the License at
//
// 	http://www.apache.org/licenses/LICENSE-2.0
//
// Unless required by applicable law or agreed to in writing, software
// distributed under the License is distributed on an "AS IS" BASIS,
// WITHOUT WARRANTIES OR CONDITIONS OF ANY KIND, either express or implied.
// See the License for the specific language governing permissions and
// limitations under the License.

use crate::{
	gas::GasMeter,
	storage::{self, DepositAccount, WriteOutcome},
	BalanceOf, CodeHash, Config, ContractInfo, ContractInfoOf, ContractOrigin, DebugBufferVec,
	Determinism, Error, Event, Nonce, Pallet as Contracts, Schedule, System,
};
use frame_support::{
	crypto::ecdsa::ECDSAExt,
	dispatch::{DispatchError, DispatchResult, DispatchResultWithPostInfo, Dispatchable},
	storage::{with_transaction, TransactionOutcome},
	traits::{
		tokens::{Fortitude::Polite, Preservation::Expendable},
		Contains, Currency, ExistenceRequirement, OriginTrait, Randomness, Time,
	},
	weights::Weight,
	Blake2_128Concat, BoundedVec, StorageHasher,
};
use frame_system::RawOrigin;
use pallet_contracts_primitives::ExecReturnValue;
use smallvec::{Array, SmallVec};
use sp_core::ecdsa::Public as ECDSAPublic;
use sp_io::{crypto::secp256k1_ecdsa_recover_compressed, hashing::blake2_256};
use sp_runtime::traits::{Convert, Hash};
use sp_std::{marker::PhantomData, mem, prelude::*, vec::Vec};

pub type AccountIdOf<T> = <T as frame_system::Config>::AccountId;
pub type MomentOf<T> = <<T as Config>::Time as Time>::Moment;
pub type SeedOf<T> = <T as frame_system::Config>::Hash;
pub type BlockNumberOf<T> = <T as frame_system::Config>::BlockNumber;
pub type ExecResult = Result<ExecReturnValue, ExecError>;

/// A type that represents a topic of an event. At the moment a hash is used.
pub type TopicOf<T> = <T as frame_system::Config>::Hash;

/// Type for variable sized storage key. Used for transparent hashing.
type VarSizedKey<T> = BoundedVec<u8, <T as Config>::MaxStorageKeyLen>;

/// Combined key type for both fixed and variable sized storage keys.
pub enum Key<T: Config> {
	/// Variant for fixed sized keys.
	Fix([u8; 32]),
	/// Variant for variable sized keys.
	Var(VarSizedKey<T>),
}

impl<T: Config> Key<T> {
	/// Copies self into a new vec.
	pub fn to_vec(&self) -> Vec<u8> {
		match self {
			Key::Fix(v) => v.to_vec(),
			Key::Var(v) => v.to_vec(),
		}
	}

	pub fn hash(&self) -> Vec<u8> {
		match self {
			Key::Fix(v) => blake2_256(v.as_slice()).to_vec(),
			Key::Var(v) => Blake2_128Concat::hash(v.as_slice()),
		}
	}

	pub fn try_from_fix(v: Vec<u8>) -> Result<Self, Vec<u8>> {
		<[u8; 32]>::try_from(v).map(Self::Fix)
	}

	pub fn try_from_var(v: Vec<u8>) -> Result<Self, Vec<u8>> {
		VarSizedKey::<T>::try_from(v).map(Self::Var)
	}
}

/// Origin of the error.
///
/// Call or instantiate both called into other contracts and pass through errors happening
/// in those to the caller. This enum is for the caller to distinguish whether the error
/// happened during the execution of the callee or in the current execution context.
#[cfg_attr(test, derive(Debug, PartialEq))]
pub enum ErrorOrigin {
	/// Caller error origin.
	///
	/// The error happened in the current execution context rather than in the one
	/// of the contract that is called into.
	Caller,
	/// The error happened during execution of the called contract.
	Callee,
}

/// Error returned by contract execution.
#[cfg_attr(test, derive(Debug, PartialEq))]
pub struct ExecError {
	/// The reason why the execution failed.
	pub error: DispatchError,
	/// Origin of the error.
	pub origin: ErrorOrigin,
}

impl<T: Into<DispatchError>> From<T> for ExecError {
	fn from(error: T) -> Self {
		Self { error: error.into(), origin: ErrorOrigin::Caller }
	}
}

/// An interface that provides access to the external environment in which the
/// smart-contract is executed.
///
/// This interface is specialized to an account of the executing code, so all
/// operations are implicitly performed on that account.
///
/// # Note
///
/// This trait is sealed and cannot be implemented by downstream crates.
pub trait Ext: sealing::Sealed {
	type T: Config;

	/// Call (possibly transferring some amount of funds) into the specified account.
	///
	/// Returns the original code size of the called contract.
	fn call(
		&mut self,
		gas_limit: Weight,
		to: AccountIdOf<Self::T>,
		value: BalanceOf<Self::T>,
		input_data: Vec<u8>,
		allows_reentry: bool,
	) -> Result<ExecReturnValue, ExecError>;

	/// Execute code in the current frame.
	///
	/// Returns the original code size of the called contract.
	fn delegate_call(
		&mut self,
		code: CodeHash<Self::T>,
		input_data: Vec<u8>,
	) -> Result<ExecReturnValue, ExecError>;

	/// Instantiate a contract from the given code.
	///
	/// Returns the original code size of the called contract.
	/// The newly created account will be associated with `code`. `value` specifies the amount of
	/// value transferred from this to the newly created account.
	fn instantiate(
		&mut self,
		gas_limit: Weight,
		code: CodeHash<Self::T>,
		value: BalanceOf<Self::T>,
		input_data: Vec<u8>,
		salt: &[u8],
	) -> Result<(AccountIdOf<Self::T>, ExecReturnValue), ExecError>;

	/// Transfer all funds to `beneficiary` and delete the contract.
	///
	/// Since this function removes the self contract eagerly, if succeeded, no further actions
	/// should be performed on this `Ext` instance.
	///
	/// This function will fail if the same contract is present on the contract
	/// call stack.
	fn terminate(&mut self, beneficiary: &AccountIdOf<Self::T>) -> Result<(), DispatchError>;

	/// Transfer some amount of funds into the specified account.
	fn transfer(&mut self, to: &AccountIdOf<Self::T>, value: BalanceOf<Self::T>) -> DispatchResult;

	/// Returns the storage entry of the executing account by the given `key`.
	///
	/// Returns `None` if the `key` wasn't previously set by `set_storage` or
	/// was deleted.
	fn get_storage(&mut self, key: &Key<Self::T>) -> Option<Vec<u8>>;

	/// Returns `Some(len)` (in bytes) if a storage item exists at `key`.
	///
	/// Returns `None` if the `key` wasn't previously set by `set_storage` or
	/// was deleted.
	fn get_storage_size(&mut self, key: &Key<Self::T>) -> Option<u32>;

	/// Sets the storage entry by the given key to the specified value. If `value` is `None` then
	/// the storage entry is deleted.
	fn set_storage(
		&mut self,
		key: &Key<Self::T>,
		value: Option<Vec<u8>>,
		take_old: bool,
	) -> Result<WriteOutcome, DispatchError>;

	/// Returns a reference to the account id of the caller.
	fn caller(&self) -> Option<&AccountIdOf<Self::T>>;

	/// Returns a reference to the account id of the caller
	/// errors otherwise.
	fn ensure_caller(&self) -> Result<&AccountIdOf<Self::T>, DispatchError>;

	/// Check if a contract lives at the specified `address`.
	fn is_contract(&self, address: &AccountIdOf<Self::T>) -> bool;

	/// Returns the code hash of the contract for the given `address`.
	///
	/// Returns `None` if the `address` does not belong to a contract.
	fn code_hash(&self, address: &AccountIdOf<Self::T>) -> Option<CodeHash<Self::T>>;

	/// Returns the code hash of the contract being executed.
	fn own_code_hash(&mut self) -> &CodeHash<Self::T>;

	/// Check if the caller of the current contract is the origin of the whole call stack.
	///
	/// This can be checked with `is_contract(self.caller())` as well.
	/// However, this function does not require any storage lookup and therefore uses less weight.
	fn caller_is_origin(&self) -> bool;

	/// Check if the origin is the root origin.
	fn caller_is_root(&self) -> bool;

	/// Returns a reference to the account id of the current contract.
	fn address(&self) -> &AccountIdOf<Self::T>;

	/// Returns the balance of the current contract.
	///
	/// The `value_transferred` is already added.
	fn balance(&self) -> BalanceOf<Self::T>;

	/// Returns the value transferred along with this call.
	fn value_transferred(&self) -> BalanceOf<Self::T>;

	/// Returns a reference to the timestamp of the current block
	fn now(&self) -> &MomentOf<Self::T>;

	/// Returns the minimum balance that is required for creating an account.
	fn minimum_balance(&self) -> BalanceOf<Self::T>;

	/// Returns a random number for the current block with the given subject.
	fn random(&self, subject: &[u8]) -> (SeedOf<Self::T>, BlockNumberOf<Self::T>);

	/// Deposit an event with the given topics.
	///
	/// There should not be any duplicates in `topics`.
	fn deposit_event(&mut self, topics: Vec<TopicOf<Self::T>>, data: Vec<u8>);

	/// Returns the current block number.
	fn block_number(&self) -> BlockNumberOf<Self::T>;

	/// Returns the maximum allowed size of a storage item.
	fn max_value_size(&self) -> u32;

	/// Returns the price for the specified amount of weight.
	fn get_weight_price(&self, weight: Weight) -> BalanceOf<Self::T>;

	/// Get a reference to the schedule used by the current call.
	fn schedule(&self) -> &Schedule<Self::T>;

	/// Get a mutable reference to the nested gas meter.
	fn gas_meter(&mut self) -> &mut GasMeter<Self::T>;

	/// Append a string to the debug buffer.
	///
	/// It is added as-is without any additional new line.
	///
	/// This is a no-op if debug message recording is disabled which is always the case
	/// when the code is executing on-chain.
	///
	/// Returns `true` if debug message recording is enabled. Otherwise `false` is returned.
	fn append_debug_buffer(&mut self, msg: &str) -> bool;

	/// Call some dispatchable and return the result.
	fn call_runtime(&self, call: <Self::T as Config>::RuntimeCall) -> DispatchResultWithPostInfo;

	/// Recovers ECDSA compressed public key based on signature and message hash.
	fn ecdsa_recover(&self, signature: &[u8; 65], message_hash: &[u8; 32]) -> Result<[u8; 33], ()>;

	/// Returns Ethereum address from the ECDSA compressed public key.
	fn ecdsa_to_eth_address(&self, pk: &[u8; 33]) -> Result<[u8; 20], ()>;

	/// Tests sometimes need to modify and inspect the contract info directly.
	#[cfg(test)]
	fn contract_info(&mut self) -> &mut ContractInfo<Self::T>;

	/// Sets new code hash for existing contract.
	fn set_code_hash(&mut self, hash: CodeHash<Self::T>) -> Result<(), DispatchError>;

	/// Returns the number of times the currently executing contract exists on the call stack in
	/// addition to the calling instance. A value of 0 means no reentrancy.
	fn reentrance_count(&self) -> u32;

	/// Returns the number of times the specified contract exists on the call stack. Delegated calls
	/// are not calculated as separate entrance.
	/// A value of 0 means it does not exist on the call stack.
	fn account_reentrance_count(&self, account_id: &AccountIdOf<Self::T>) -> u32;

	/// Returns a nonce that is incremented for every instantiated contract.
	fn nonce(&mut self) -> u64;
}

/// Describes the different functions that can be exported by an [`Executable`].
#[derive(Clone, Copy, PartialEq)]
pub enum ExportedFunction {
	/// The constructor function which is executed on deployment of a contract.
	Constructor,
	/// The function which is executed when a contract is called.
	Call,
}

/// A trait that represents something that can be executed.
///
/// In the on-chain environment this would be represented by a wasm module. This trait exists in
/// order to be able to mock the wasm logic for testing.
pub trait Executable<T: Config>: Sized {
	/// Load the executable from storage.
	///
	/// # Note
	/// Charges size base load and instrumentation weight from the gas meter.
	fn from_storage(
		code_hash: CodeHash<T>,
		schedule: &Schedule<T>,
		gas_meter: &mut GasMeter<T>,
	) -> Result<Self, DispatchError>;

	/// Increment the refcount of a code in-storage by one.
	///
	/// This is needed when the code is not set via instantiate but `seal_set_code_hash`.
	///
	/// # Errors
	///
	/// [`Error::CodeNotFound`] is returned if the specified `code_hash` does not exist.
	fn add_user(code_hash: CodeHash<T>) -> Result<(), DispatchError>;

	/// Decrement the refcount by one if the code exists.
	fn remove_user(code_hash: CodeHash<T>);

	/// Execute the specified exported function and return the result.
	///
	/// When the specified function is `Constructor` the executable is stored and its
	/// refcount incremented.
	///
	/// # Note
	///
	/// This functions expects to be executed in a storage transaction that rolls back
	/// all of its emitted storage changes.
	fn execute<E: Ext<T = T>>(
		self,
		ext: &mut E,
		function: &ExportedFunction,
		input_data: Vec<u8>,
	) -> ExecResult;

	/// The code hash of the executable.
	fn code_hash(&self) -> &CodeHash<T>;

	/// Size of the instrumented code in bytes.
	fn code_len(&self) -> u32;

	/// The code does not contain any instructions which could lead to indeterminism.
	fn is_deterministic(&self) -> bool;
}

/// The complete call stack of a contract execution.
///
/// The call stack is initiated by either a signed origin or one of the contract RPC calls.
/// This type implements `Ext` and by that exposes the business logic of contract execution to
/// the runtime module which interfaces with the contract (the wasm blob) itself.
pub struct Stack<'a, T: Config, E> {
	/// The account id of a plain account that initiated the call stack.
	///
	/// # Note
	///
	/// Please note that it is possible that the id belongs to a contract rather than a plain
	/// account when being called through one of the contract RPCs where the client can freely
	/// choose the origin. This usually makes no sense but is still possible.
	origin: ContractOrigin<T>,
	/// The cost schedule used when charging from the gas meter.
	schedule: &'a Schedule<T>,
	/// The gas meter where costs are charged to.
	gas_meter: &'a mut GasMeter<T>,
	/// The storage meter makes sure that the storage deposit limit is obeyed.
	storage_meter: &'a mut storage::meter::Meter<T>,
	/// The timestamp at the point of call stack instantiation.
	timestamp: MomentOf<T>,
	/// The block number at the time of call stack instantiation.
	block_number: T::BlockNumber,
	/// The nonce is cached here when accessed. It is written back when the call stack
	/// finishes executing. Please refer to [`Nonce`] to a description of
	/// the nonce itself.
	nonce: Option<u64>,
	/// The actual call stack. One entry per nested contract called/instantiated.
	/// This does **not** include the [`Self::first_frame`].
	frames: SmallVec<T::CallStack>,
	/// Statically guarantee that each call stack has at least one frame.
	first_frame: Frame<T>,
	/// A text buffer used to output human readable information.
	///
	/// All the bytes added to this field should be valid UTF-8. The buffer has no defined
	/// structure and is intended to be shown to users as-is for debugging purposes.
	debug_message: Option<&'a mut DebugBufferVec<T>>,
	/// The determinism requirement of this call stack.
	determinism: Determinism,
	/// No executable is held by the struct but influences its behaviour.
	_phantom: PhantomData<E>,
}

/// Represents one entry in the call stack.
///
/// For each nested contract call or instantiate one frame is created. It holds specific
/// information for the said call and caches the in-storage `ContractInfo` data structure.
///
/// # Note
///
/// This is an internal data structure. It is exposed to the public for the sole reason
/// of specifying [`Config::CallStack`].
pub struct Frame<T: Config> {
	/// The account id of the executing contract.
	account_id: T::AccountId,
	/// The cached in-storage data of the contract.
	contract_info: CachedContract<T>,
	/// The amount of balance transferred by the caller as part of the call.
	value_transferred: BalanceOf<T>,
	/// Determines whether this is a call or instantiate frame.
	entry_point: ExportedFunction,
	/// The gas meter capped to the supplied gas limit.
	nested_gas: GasMeter<T>,
	/// The storage meter for the individual call.
	nested_storage: storage::meter::NestedMeter<T>,
	/// If `false` the contract enabled its defense against reentrance attacks.
	allows_reentry: bool,
	/// The caller of the currently executing frame which was spawned by `delegate_call`.
	delegate_caller: Option<T::AccountId>,
}

/// Used in a delegate call frame arguments in order to override the executable and caller.
struct DelegatedCall<T: Config, E> {
	/// The executable which is run instead of the contracts own `executable`.
	executable: E,
	/// The account id of the caller contract.
	caller: T::AccountId,
}

/// Parameter passed in when creating a new `Frame`.
///
/// It determines whether the new frame is for a call or an instantiate.
enum FrameArgs<'a, T: Config, E> {
	Call {
		/// The account id of the contract that is to be called.
		dest: T::AccountId,
		/// If `None` the contract info needs to be reloaded from storage.
		cached_info: Option<ContractInfo<T>>,
		/// This frame was created by `seal_delegate_call` and hence uses different code than
		/// what is stored at [`Self::Call::dest`]. Its caller ([`DelegatedCall::caller`]) is the
		/// account which called the caller contract
		delegated_call: Option<DelegatedCall<T, E>>,
	},
	Instantiate {
		/// The contract or signed origin which instantiates the new contract.
		sender: T::AccountId,
		/// The nonce that should be used to derive a new trie id for the contract.
		nonce: u64,
		/// The executable whose `deploy` function is run.
		executable: E,
		/// A salt used in the contract address deriviation of the new contract.
		salt: &'a [u8],
		/// The input data is used in the contract address deriviation of the new contract.
		input_data: &'a [u8],
	},
}

/// Describes the different states of a contract as contained in a `Frame`.
enum CachedContract<T: Config> {
	/// The cached contract is up to date with the in-storage value.
	Cached(ContractInfo<T>),
	/// A recursive call into the same contract did write to the contract info.
	///
	/// In this case the cached contract is stale and needs to be reloaded from storage.
	Invalidated,
	/// The current contract executed `terminate` and removed the contract.
	///
	/// In this case a reload is neither allowed nor possible. Please note that recursive
	/// calls cannot remove a contract as this is checked and denied.
	Terminated(DepositAccount<T>),
}

impl<T: Config> CachedContract<T> {
	/// Return `Some(ContractInfo)` if the contract is in cached state. `None` otherwise.
	fn into_contract(self) -> Option<ContractInfo<T>> {
		if let CachedContract::Cached(contract) = self {
			Some(contract)
		} else {
			None
		}
	}

	/// Return `Some(&mut ContractInfo)` if the contract is in cached state. `None` otherwise.
	fn as_contract(&mut self) -> Option<&mut ContractInfo<T>> {
		if let CachedContract::Cached(contract) = self {
			Some(contract)
		} else {
			None
		}
	}

	/// Returns `Some` iff the contract is not `Cached::Invalidated`.
	fn deposit_account(&self) -> Option<&DepositAccount<T>> {
		match self {
			CachedContract::Cached(contract) => Some(contract.deposit_account()),
			CachedContract::Terminated(deposit_account) => Some(&deposit_account),
			CachedContract::Invalidated => None,
		}
	}
}

impl<T: Config> Frame<T> {
	/// Return the `contract_info` of the current contract.
	fn contract_info(&mut self) -> &mut ContractInfo<T> {
		self.contract_info.get(&self.account_id)
	}

	/// Terminate and return the `contract_info` of the current contract.
	///
	/// # Note
	///
	/// Under no circumstances the contract is allowed to access the `contract_info` after
	/// a call to this function. This would constitute a programming error in the exec module.
	fn terminate(&mut self) -> ContractInfo<T> {
		self.contract_info.terminate(&self.account_id)
	}
}

/// Extract the contract info after loading it from storage.
///
/// This assumes that `load` was executed before calling this macro.
macro_rules! get_cached_or_panic_after_load {
	($c:expr) => {{
		if let CachedContract::Cached(contract) = $c {
			contract
		} else {
			panic!(
				"It is impossible to remove a contract that is on the call stack;\
				See implementations of terminate;\
				Therefore fetching a contract will never fail while using an account id
				that is currently active on the call stack;\
				qed"
			);
		}
	}};
}

/// Same as [`Stack::top_frame`].
///
/// We need this access as a macro because sometimes hiding the lifetimes behind
/// a function won't work out.
macro_rules! top_frame {
	($stack:expr) => {
		$stack.frames.last().unwrap_or(&$stack.first_frame)
	};
}

/// Same as [`Stack::top_frame_mut`].
///
/// We need this access as a macro because sometimes hiding the lifetimes behind
/// a function won't work out.
macro_rules! top_frame_mut {
	($stack:expr) => {
		$stack.frames.last_mut().unwrap_or(&mut $stack.first_frame)
	};
}

impl<T: Config> CachedContract<T> {
	/// Load the `contract_info` from storage if necessary.
	fn load(&mut self, account_id: &T::AccountId) {
		if let CachedContract::Invalidated = self {
			let contract = <ContractInfoOf<T>>::get(&account_id);
			if let Some(contract) = contract {
				*self = CachedContract::Cached(contract);
			}
		}
	}

	/// Return the cached contract_info.
	fn get(&mut self, account_id: &T::AccountId) -> &mut ContractInfo<T> {
		self.load(account_id);
		get_cached_or_panic_after_load!(self)
	}

	/// Terminate and return the contract info.
	fn terminate(&mut self, account_id: &T::AccountId) -> ContractInfo<T> {
		self.load(account_id);
		let contract = get_cached_or_panic_after_load!(self);
		let deposit_account = contract.deposit_account().clone();
		get_cached_or_panic_after_load!(mem::replace(self, Self::Terminated(deposit_account)))
	}
}

impl<'a, T, E> Stack<'a, T, E>
where
	T: Config,
	E: Executable<T>,
{
	/// Create and run a new call stack by calling into `dest`.
	///
	/// # Note
	///
	/// `debug_message` should only ever be set to `Some` when executing as an RPC because
	/// it adds allocations and could be abused to drive the runtime into an OOM panic.
	///
	/// # Return Value
	///
	/// Result<(ExecReturnValue, CodeSize), (ExecError, CodeSize)>
	pub fn run_call(
		origin: ContractOrigin<T>,
		dest: T::AccountId,
		gas_meter: &'a mut GasMeter<T>,
		storage_meter: &'a mut storage::meter::Meter<T>,
		schedule: &'a Schedule<T>,
		value: BalanceOf<T>,
		input_data: Vec<u8>,
		debug_message: Option<&'a mut DebugBufferVec<T>>,
		determinism: Determinism,
	) -> Result<ExecReturnValue, ExecError> {
		let (mut stack, executable) = Self::new(
			FrameArgs::Call { dest, cached_info: None, delegated_call: None },
			origin,
			gas_meter,
			storage_meter,
			schedule,
			value,
			debug_message,
			determinism,
		)?;
		stack.run(executable, input_data)
	}

	/// Create and run a new call stack by instantiating a new contract.
	///
	/// # Note
	///
	/// `debug_message` should only ever be set to `Some` when executing as an RPC because
	/// it adds allocations and could be abused to drive the runtime into an OOM panic.
	///
	/// # Return Value
	///
	/// Result<(NewContractAccountId, ExecReturnValue), ExecError)>
	pub fn run_instantiate(
		origin: T::AccountId,
		executable: E,
		gas_meter: &'a mut GasMeter<T>,
		storage_meter: &'a mut storage::meter::Meter<T>,
		schedule: &'a Schedule<T>,
		value: BalanceOf<T>,
		input_data: Vec<u8>,
		salt: &[u8],
		debug_message: Option<&'a mut DebugBufferVec<T>>,
	) -> Result<(T::AccountId, ExecReturnValue), ExecError> {
		let (mut stack, executable) = Self::new(
			FrameArgs::Instantiate {
				sender: origin.clone(),
				nonce: <Nonce<T>>::get().wrapping_add(1),
				executable,
				salt,
				input_data: input_data.as_ref(),
			},
			ContractOrigin::from_account_id(origin),
			gas_meter,
			storage_meter,
			schedule,
			value,
			debug_message,
			Determinism::Enforced,
		)?;
		let account_id = stack.top_frame().account_id.clone();
		stack.run(executable, input_data).map(|ret| (account_id, ret))
	}

	/// Create a new call stack.
	fn new(
		args: FrameArgs<T, E>,
		origin: ContractOrigin<T>,
		gas_meter: &'a mut GasMeter<T>,
		storage_meter: &'a mut storage::meter::Meter<T>,
		schedule: &'a Schedule<T>,
		value: BalanceOf<T>,
		debug_message: Option<&'a mut DebugBufferVec<T>>,
		determinism: Determinism,
	) -> Result<(Self, E), ExecError> {
		let (first_frame, executable, nonce) = Self::new_frame(
			args,
			value,
			gas_meter,
			storage_meter,
			Weight::zero(),
			schedule,
			determinism,
		)?;
		let stack = Self {
			origin,
			schedule,
			gas_meter,
			storage_meter,
			timestamp: T::Time::now(),
			block_number: <frame_system::Pallet<T>>::block_number(),
			nonce,
			first_frame,
			frames: Default::default(),
			debug_message,
			determinism,
			_phantom: Default::default(),
		};

		Ok((stack, executable))
	}

	/// Construct a new frame.
	///
	/// This does not take `self` because when constructing the first frame `self` is
	/// not initialized, yet.
	fn new_frame<S: storage::meter::State>(
		frame_args: FrameArgs<T, E>,
		value_transferred: BalanceOf<T>,
		gas_meter: &mut GasMeter<T>,
		storage_meter: &mut storage::meter::GenericMeter<T, S>,
		gas_limit: Weight,
		schedule: &Schedule<T>,
		determinism: Determinism,
	) -> Result<(Frame<T>, E, Option<u64>), ExecError> {
		let (account_id, contract_info, executable, delegate_caller, entry_point, nonce) =
			match frame_args {
				FrameArgs::Call { dest, cached_info, delegated_call } => {
					let contract = if let Some(contract) = cached_info {
						contract
					} else {
						<ContractInfoOf<T>>::get(&dest).ok_or(<Error<T>>::ContractNotFound)?
					};

					let (executable, delegate_caller) =
						if let Some(DelegatedCall { executable, caller }) = delegated_call {
							(executable, Some(caller))
						} else {
							(E::from_storage(contract.code_hash, schedule, gas_meter)?, None)
						};

					(dest, contract, executable, delegate_caller, ExportedFunction::Call, None)
				},
				FrameArgs::Instantiate { sender, nonce, executable, salt, input_data } => {
					let account_id = Contracts::<T>::contract_address(
						&sender,
						executable.code_hash(),
						input_data,
						salt,
					);
					let contract = ContractInfo::new(&account_id, nonce, *executable.code_hash())?;
					(
						account_id,
						contract,
						executable,
						None,
						ExportedFunction::Constructor,
						Some(nonce),
					)
				},
			};

		// `Relaxed` will only be ever set in case of off-chain execution.
		// Instantiations are never allowed even when executing off-chain.
<<<<<<< HEAD
		if !(executable.is_deterministic()
			|| (matches!(determinism, Determinism::AllowIndeterminism)
				&& matches!(entry_point, ExportedFunction::Call)))
=======
		if !(executable.is_deterministic() ||
			(matches!(determinism, Determinism::Relaxed) &&
				matches!(entry_point, ExportedFunction::Call)))
>>>>>>> d0449fd4
		{
			return Err(Error::<T>::Indeterministic.into());
		}

		let frame = Frame {
			delegate_caller,
			value_transferred,
			contract_info: CachedContract::Cached(contract_info),
			account_id,
			entry_point,
			nested_gas: gas_meter.nested(gas_limit)?,
			nested_storage: storage_meter.nested(),
			allows_reentry: true,
		};

		Ok((frame, executable, nonce))
	}

	/// Create a subsequent nested frame.
	fn push_frame(
		&mut self,
		frame_args: FrameArgs<T, E>,
		value_transferred: BalanceOf<T>,
		gas_limit: Weight,
	) -> Result<E, ExecError> {
		if self.frames.len() == T::CallStack::size() {
			return Err(Error::<T>::MaxCallDepthReached.into());
		}

		// We need to make sure that changes made to the contract info are not discarded.
		// See the `in_memory_changes_not_discarded` test for more information.
		// We do not store on instantiate because we do not allow to call into a contract
		// from its own constructor.
		let frame = self.top_frame();
		if let (CachedContract::Cached(contract), ExportedFunction::Call) =
			(&frame.contract_info, frame.entry_point)
		{
			<ContractInfoOf<T>>::insert(frame.account_id.clone(), contract.clone());
		}

		let frame = top_frame_mut!(self);
		let nested_gas = &mut frame.nested_gas;
		let nested_storage = &mut frame.nested_storage;
		let (frame, executable, _) = Self::new_frame(
			frame_args,
			value_transferred,
			nested_gas,
			nested_storage,
			gas_limit,
			self.schedule,
			self.determinism,
		)?;
		self.frames.push(frame);
		Ok(executable)
	}

	/// Run the current (top) frame.
	///
	/// This can be either a call or an instantiate.
	fn run(&mut self, executable: E, input_data: Vec<u8>) -> Result<ExecReturnValue, ExecError> {
		let frame = self.top_frame();
		let entry_point = frame.entry_point;
		let delegated_code_hash =
			if frame.delegate_caller.is_some() { Some(*executable.code_hash()) } else { None };
		let do_transaction = || {
			// We need to charge the storage deposit before the initial transfer so that
			// it can create the account in case the initial transfer is < ed.
			if entry_point == ExportedFunction::Constructor {
				let frame = top_frame_mut!(self);
				// Root origin is not allowed here
				let origin = match &self.origin {
					ContractOrigin::Signed(origin) => origin,
					ContractOrigin::Root => return Err(Error::<T>::RootOriginNotAllowed.into()),
				};
				frame.nested_storage.charge_instantiate(
					origin,
					&frame.account_id,
					frame.contract_info.get(&frame.account_id),
				)?;
			}

			// Every non delegate call or instantiate also optionally transfers the balance.
			self.initial_transfer()?;

			// Call into the wasm blob.
			let output = executable
				.execute(self, &entry_point, input_data)
				.map_err(|e| ExecError { error: e.error, origin: ErrorOrigin::Callee })?;

			// Avoid useless work that would be reverted anyways.
			if output.did_revert() {
				return Ok(output);
			}

			// Storage limit is enforced as late as possible (when the last frame returns) so that
			// the ordering of storage accesses does not matter.
			if self.frames.is_empty() {
				let frame = &mut self.first_frame;
				frame.contract_info.load(&frame.account_id);
				let contract = frame.contract_info.as_contract();
				frame.nested_storage.enforce_limit(contract)?;
			}

			let frame = self.top_frame();
			let account_id = &frame.account_id;
			match (entry_point, delegated_code_hash) {
				(ExportedFunction::Constructor, _) => {
					// It is not allowed to terminate a contract inside its constructor.
					if matches!(frame.contract_info, CachedContract::Terminated(_)) {
						return Err(Error::<T>::TerminatedInConstructor.into());
					}

					let caller = self.ensure_caller()?;

					// Deposit an instantiation event.
					Contracts::<T>::deposit_event(
						vec![T::Hashing::hash_of(caller), T::Hashing::hash_of(account_id)],
						Event::Instantiated {
							deployer: caller.clone(),
							contract: account_id.clone(),
						},
					);
				},
				(ExportedFunction::Call, Some(code_hash)) => {
					Contracts::<T>::deposit_event(
						vec![T::Hashing::hash_of(account_id), T::Hashing::hash_of(&code_hash)],
						Event::DelegateCalled { contract: account_id.clone(), code_hash },
					);
				},
				(ExportedFunction::Call, None) => {
					let caller = self.ensure_caller()?;
					Contracts::<T>::deposit_event(
						vec![T::Hashing::hash_of(caller), T::Hashing::hash_of(account_id)],
						Event::Called { caller: caller.clone(), contract: account_id.clone() },
					);
				},
			}

			Ok(output)
		};

		// All changes performed by the contract are executed under a storage transaction.
		// This allows for roll back on error. Changes to the cached contract_info are
		// committed or rolled back when popping the frame.
		//
		// `with_transactional` may return an error caused by a limit in the
		// transactional storage depth.
		let transaction_outcome =
			with_transaction(|| -> TransactionOutcome<Result<_, DispatchError>> {
				let output = do_transaction();
				match &output {
					Ok(result) if !result.did_revert() => {
						TransactionOutcome::Commit(Ok((true, output)))
					},
					_ => TransactionOutcome::Rollback(Ok((false, output))),
				}
			});

		let (success, output) = match transaction_outcome {
			// `with_transactional` executed successfully, and we have the expected output.
			Ok((success, output)) => (success, output),
			// `with_transactional` returned an error, and we propagate that error and note no state
			// has changed.
			Err(error) => (false, Err(error.into())),
		};

		self.pop_frame(success);
		output
	}

	/// Remove the current (top) frame from the stack.
	///
	/// This is called after running the current frame. It commits cached values to storage
	/// and invalidates all stale references to it that might exist further down the call stack.
	fn pop_frame(&mut self, persist: bool) {
		// Revert changes to the nonce in case of a failed instantiation.
		if !persist && self.top_frame().entry_point == ExportedFunction::Constructor {
			self.nonce.as_mut().map(|c| *c = c.wrapping_sub(1));
		}

		// Pop the current frame from the stack and return it in case it needs to interact
		// with duplicates that might exist on the stack.
		// A `None` means that we are returning from the `first_frame`.
		let frame = self.frames.pop();

		// Both branches do essentially the same with the exception. The difference is that
		// the else branch does consume the hardcoded `first_frame`.
		if let Some(mut frame) = frame {
			let account_id = &frame.account_id;
			let prev = top_frame_mut!(self);

			prev.nested_gas.absorb_nested(frame.nested_gas);

			// Only gas counter changes are persisted in case of a failure.
			if !persist {
				return;
			}

			// Record the storage meter changes of the nested call into the parent meter.
			// If the dropped frame's contract wasn't terminated we update the deposit counter
			// in its contract info. The load is necessary to pull it from storage in case
			// it was invalidated.
			frame.contract_info.load(account_id);
			let deposit_account = frame
				.contract_info
				.deposit_account()
				.expect(
					"Is only `None` when the info is invalidated.
				We just re-loaded from storage which either makes the state `Cached` or `Terminated`.
				qed",
				)
				.clone();
			let mut contract = frame.contract_info.into_contract();
			prev.nested_storage
				.absorb(frame.nested_storage, deposit_account, contract.as_mut());

			// In case the contract wasn't terminated we need to persist changes made to it.
			if let Some(contract) = contract {
				// optimization: Predecessor is the same contract.
				// We can just copy the contract into the predecessor without a storage write.
				// This is possible when there is no other contract in-between that could
				// trigger a rollback.
				if prev.account_id == *account_id {
					prev.contract_info = CachedContract::Cached(contract);
					return;
				}

				// Predecessor is a different contract: We persist the info and invalidate the first
				// stale cache we find. This triggers a reload from storage on next use. We skip(1)
				// because that case is already handled by the optimization above. Only the first
				// cache needs to be invalidated because that one will invalidate the next cache
				// when it is popped from the stack.
				<ContractInfoOf<T>>::insert(account_id, contract);
				if let Some(c) = self.frames_mut().skip(1).find(|f| f.account_id == *account_id) {
					c.contract_info = CachedContract::Invalidated;
				}
			}
		} else {
			if let Some((msg, false)) = self.debug_message.as_ref().map(|m| (m, m.is_empty())) {
				log::debug!(
					target: "runtime::contracts",
					"Execution finished with debug buffer: {}",
					core::str::from_utf8(msg).unwrap_or("<Invalid UTF8>"),
				);
			}
			self.gas_meter.absorb_nested(mem::take(&mut self.first_frame.nested_gas));
			if !persist {
				return;
			}
			let deposit_account = self.first_frame.contract_info.deposit_account().expect(
				"Is only `None` when the info is invalidated. The first frame can't be invalidated.
				qed",
			).clone();
			let mut contract = self.first_frame.contract_info.as_contract();
			self.storage_meter.absorb(
				mem::take(&mut self.first_frame.nested_storage),
				deposit_account,
				contract.as_deref_mut(),
			);
			if let Some(contract) = contract {
				<ContractInfoOf<T>>::insert(&self.first_frame.account_id, contract);
			}
			if let Some(nonce) = self.nonce {
				<Nonce<T>>::set(nonce);
			}
		}
	}

	/// Transfer some funds from `from` to `to`.
	fn transfer(
		existence_requirement: ExistenceRequirement,
		from: &T::AccountId,
		to: &T::AccountId,
		value: BalanceOf<T>,
	) -> DispatchResult {
		T::Currency::transfer(from, to, value, existence_requirement)
			.map_err(|_| Error::<T>::TransferFailed)?;
		Ok(())
	}

	// The transfer as performed by a call or instantiate.
	fn initial_transfer(&self) -> DispatchResult {
		let frame = self.top_frame();

		// If it is a delegate call, then we've already transferred tokens in the
		// last non-delegate frame.
		if frame.delegate_caller.is_some() {
			return Ok(());
		}

		let value = frame.value_transferred;
		let caller = self.ensure_caller()?;
		Self::transfer(ExistenceRequirement::KeepAlive, caller, &frame.account_id, value)
	}

	/// Reference to the current (top) frame.
	fn top_frame(&self) -> &Frame<T> {
		top_frame!(self)
	}

	/// Mutable reference to the current (top) frame.
	fn top_frame_mut(&mut self) -> &mut Frame<T> {
		top_frame_mut!(self)
	}

	/// Iterator over all frames.
	///
	/// The iterator starts with the top frame and ends with the root frame.
	fn frames(&self) -> impl Iterator<Item = &Frame<T>> {
		sp_std::iter::once(&self.first_frame).chain(&self.frames).rev()
	}

	/// Same as `frames` but with a mutable reference as iterator item.
	fn frames_mut(&mut self) -> impl Iterator<Item = &mut Frame<T>> {
		sp_std::iter::once(&mut self.first_frame).chain(&mut self.frames).rev()
	}

	/// Returns whether the current contract is on the stack multiple times.
	fn is_recursive(&self) -> bool {
		let account_id = &self.top_frame().account_id;
		self.frames().skip(1).any(|f| &f.account_id == account_id)
	}

	/// Returns whether the specified contract allows to be reentered right now.
	fn allows_reentry(&self, id: &AccountIdOf<T>) -> bool {
		!self.frames().any(|f| &f.account_id == id && !f.allows_reentry)
	}

	/// Increments and returns the next nonce. Pulls it from storage if it isn't in cache.
	fn next_nonce(&mut self) -> u64 {
		let next = self.nonce().wrapping_add(1);
		self.nonce = Some(next);
		next
	}
}

impl<'a, T, E> Ext for Stack<'a, T, E>
where
	T: Config,
	E: Executable<T>,
{
	type T = T;

	fn call(
		&mut self,
		gas_limit: Weight,
		to: T::AccountId,
		value: BalanceOf<T>,
		input_data: Vec<u8>,
		allows_reentry: bool,
	) -> Result<ExecReturnValue, ExecError> {
		// Before pushing the new frame: Protect the caller contract against reentrancy attacks.
		// It is important to do this before calling `allows_reentry` so that a direct recursion
		// is caught by it.
		self.top_frame_mut().allows_reentry = allows_reentry;

		let try_call = || {
			if !self.allows_reentry(&to) {
				return Err(<Error<T>>::ReentranceDenied.into());
			}
			// We ignore instantiate frames in our search for a cached contract.
			// Otherwise it would be possible to recursively call a contract from its own
			// constructor: We disallow calling not fully constructed contracts.
			let cached_info = self
				.frames()
				.find(|f| f.entry_point == ExportedFunction::Call && f.account_id == to)
				.and_then(|f| match &f.contract_info {
					CachedContract::Cached(contract) => Some(contract.clone()),
					_ => None,
				});
			let executable = self.push_frame(
				FrameArgs::Call { dest: to, cached_info, delegated_call: None },
				value,
				gas_limit,
			)?;
			self.run(executable, input_data)
		};

		// We need to make sure to reset `allows_reentry` even on failure.
		let result = try_call();

		// Protection is on a per call basis.
		self.top_frame_mut().allows_reentry = true;

		result
	}

	fn delegate_call(
		&mut self,
		code_hash: CodeHash<Self::T>,
		input_data: Vec<u8>,
	) -> Result<ExecReturnValue, ExecError> {
		let executable = E::from_storage(code_hash, self.schedule, self.gas_meter())?;
		let top_frame = self.top_frame_mut();
		let contract_info = top_frame.contract_info().clone();
		let account_id = top_frame.account_id.clone();
		let value = top_frame.value_transferred;
		let caller = self.ensure_caller()?;
		let executable = self.push_frame(
			FrameArgs::Call {
				dest: account_id,
				cached_info: Some(contract_info),
				delegated_call: Some(DelegatedCall { executable, caller: caller.clone() }),
			},
			value,
			Weight::zero(),
		)?;
		self.run(executable, input_data)
	}

	fn instantiate(
		&mut self,
		gas_limit: Weight,
		code_hash: CodeHash<T>,
		value: BalanceOf<T>,
		input_data: Vec<u8>,
		salt: &[u8],
	) -> Result<(AccountIdOf<T>, ExecReturnValue), ExecError> {
		let executable = E::from_storage(code_hash, self.schedule, self.gas_meter())?;
		let nonce = self.next_nonce();
		let executable = self.push_frame(
			FrameArgs::Instantiate {
				sender: self.top_frame().account_id.clone(),
				nonce,
				executable,
				salt,
				input_data: input_data.as_ref(),
			},
			value,
			gas_limit,
		)?;
		let account_id = self.top_frame().account_id.clone();
		self.run(executable, input_data).map(|ret| (account_id, ret))
	}

	fn terminate(&mut self, beneficiary: &AccountIdOf<Self::T>) -> Result<(), DispatchError> {
		use frame_support::traits::fungible::Inspect;
		if self.is_recursive() {
			return Err(Error::<T>::TerminatedWhileReentrant.into());
		}
		let frame = self.top_frame_mut();
		let info = frame.terminate();
		frame.nested_storage.terminate(&info);
		System::<T>::dec_consumers(&frame.account_id);
		T::Currency::transfer(
			&frame.account_id,
			beneficiary,
			T::Currency::reducible_balance(&frame.account_id, Expendable, Polite),
			ExistenceRequirement::AllowDeath,
		)?;
		info.queue_trie_for_deletion()?;
		ContractInfoOf::<T>::remove(&frame.account_id);
		E::remove_user(info.code_hash);
		Contracts::<T>::deposit_event(
			vec![T::Hashing::hash_of(&frame.account_id), T::Hashing::hash_of(&beneficiary)],
			Event::Terminated {
				contract: frame.account_id.clone(),
				beneficiary: beneficiary.clone(),
			},
		);
		Ok(())
	}

	fn transfer(&mut self, to: &T::AccountId, value: BalanceOf<T>) -> DispatchResult {
		Self::transfer(ExistenceRequirement::KeepAlive, &self.top_frame().account_id, to, value)
	}

	fn get_storage(&mut self, key: &Key<T>) -> Option<Vec<u8>> {
		self.top_frame_mut().contract_info().read(key)
	}

	fn get_storage_size(&mut self, key: &Key<T>) -> Option<u32> {
		self.top_frame_mut().contract_info().size(key.into())
	}

	fn set_storage(
		&mut self,
		key: &Key<T>,
		value: Option<Vec<u8>>,
		take_old: bool,
	) -> Result<WriteOutcome, DispatchError> {
		let frame = self.top_frame_mut();
		frame.contract_info.get(&frame.account_id).write(
			key.into(),
			value,
			Some(&mut frame.nested_storage),
			take_old,
		)
	}

	fn address(&self) -> &T::AccountId {
		&self.top_frame().account_id
	}

	fn caller(&self) -> Option<&T::AccountId> {
		if let Some(caller) = &self.top_frame().delegate_caller {
			Some(caller)
		} else {
			self.frames().nth(1).map(|f| Some(&f.account_id)).unwrap_or(match &self.origin {
				ContractOrigin::Signed(origin) => Some(&origin),
				ContractOrigin::Root => None,
			})
		}
	}

	fn ensure_caller(&self) -> Result<&T::AccountId, DispatchError> {
		match self.caller() {
			Some(caller) => Ok(caller),
			None => Err(Error::<T>::NoAccountId.into()),
		}
	}

	fn is_contract(&self, address: &T::AccountId) -> bool {
		ContractInfoOf::<T>::contains_key(&address)
	}

	fn code_hash(&self, address: &T::AccountId) -> Option<CodeHash<Self::T>> {
		<ContractInfoOf<T>>::get(&address).map(|contract| contract.code_hash)
	}

	fn own_code_hash(&mut self) -> &CodeHash<Self::T> {
		&self.top_frame_mut().contract_info().code_hash
	}

	fn caller_is_origin(&self) -> bool {
		// todo: if both are None, then it is root. Is it okay to return true?
		self.caller() == self.origin.account_id()
	}

	fn caller_is_root(&self) -> bool {
		matches!(self.origin, ContractOrigin::Root)
	}

	fn balance(&self) -> BalanceOf<T> {
		T::Currency::free_balance(&self.top_frame().account_id)
	}

	fn value_transferred(&self) -> BalanceOf<T> {
		self.top_frame().value_transferred
	}

	fn random(&self, subject: &[u8]) -> (SeedOf<T>, BlockNumberOf<T>) {
		T::Randomness::random(subject)
	}

	fn now(&self) -> &MomentOf<T> {
		&self.timestamp
	}

	fn minimum_balance(&self) -> BalanceOf<T> {
		T::Currency::minimum_balance()
	}

	fn deposit_event(&mut self, topics: Vec<T::Hash>, data: Vec<u8>) {
		Contracts::<Self::T>::deposit_event(
			topics,
			Event::ContractEmitted { contract: self.top_frame().account_id.clone(), data },
		);
	}

	fn block_number(&self) -> T::BlockNumber {
		self.block_number
	}

	fn max_value_size(&self) -> u32 {
		self.schedule.limits.payload_len
	}

	fn get_weight_price(&self, weight: Weight) -> BalanceOf<Self::T> {
		T::WeightPrice::convert(weight)
	}

	fn schedule(&self) -> &Schedule<Self::T> {
		self.schedule
	}

	fn gas_meter(&mut self) -> &mut GasMeter<Self::T> {
		&mut self.top_frame_mut().nested_gas
	}

	fn append_debug_buffer(&mut self, msg: &str) -> bool {
		if let Some(buffer) = &mut self.debug_message {
			buffer
				.try_extend(&mut msg.bytes())
				.map_err(|_| {
					log::debug!(
						target: "runtime::contracts",
						"Debug buffer (of {} bytes) exhausted!",
						DebugBufferVec::<T>::bound(),
					)
				})
				.ok();
			true
		} else {
			false
		}
	}

	fn call_runtime(&self, call: <Self::T as Config>::RuntimeCall) -> DispatchResultWithPostInfo {
		let mut origin: T::RuntimeOrigin = RawOrigin::Signed(self.address().clone()).into();
		origin.add_filter(T::CallFilter::contains);
		call.dispatch(origin)
	}

	fn ecdsa_recover(&self, signature: &[u8; 65], message_hash: &[u8; 32]) -> Result<[u8; 33], ()> {
		secp256k1_ecdsa_recover_compressed(signature, message_hash).map_err(|_| ())
	}

	fn ecdsa_to_eth_address(&self, pk: &[u8; 33]) -> Result<[u8; 20], ()> {
		ECDSAPublic(*pk).to_eth_address()
	}

	#[cfg(test)]
	fn contract_info(&mut self) -> &mut ContractInfo<Self::T> {
		self.top_frame_mut().contract_info()
	}

	fn set_code_hash(&mut self, hash: CodeHash<Self::T>) -> Result<(), DispatchError> {
		let frame = top_frame_mut!(self);
		if !E::from_storage(hash, self.schedule, &mut frame.nested_gas)?.is_deterministic() {
			return Err(<Error<T>>::Indeterministic.into());
		}
		E::add_user(hash)?;
		let prev_hash = frame.contract_info().code_hash;
		E::remove_user(prev_hash);
		frame.contract_info().code_hash = hash;
		Contracts::<Self::T>::deposit_event(
			vec![T::Hashing::hash_of(&frame.account_id), hash, prev_hash],
			Event::ContractCodeUpdated {
				contract: frame.account_id.clone(),
				new_code_hash: hash,
				old_code_hash: prev_hash,
			},
		);
		Ok(())
	}

	fn reentrance_count(&self) -> u32 {
		let id: &AccountIdOf<Self::T> = &self.top_frame().account_id;
		self.account_reentrance_count(id).saturating_sub(1)
	}

	fn account_reentrance_count(&self, account_id: &AccountIdOf<Self::T>) -> u32 {
		self.frames()
			.filter(|f| f.delegate_caller.is_none() && &f.account_id == account_id)
			.count() as u32
	}

	fn nonce(&mut self) -> u64 {
		if let Some(current) = self.nonce {
			current
		} else {
			let current = <Nonce<T>>::get();
			self.nonce = Some(current);
			current
		}
	}
}

mod sealing {
	use super::*;

	pub trait Sealed {}

	impl<'a, T: Config, E> Sealed for Stack<'a, T, E> {}

	#[cfg(test)]
	impl Sealed for crate::wasm::MockExt {}

	#[cfg(test)]
	impl Sealed for &mut crate::wasm::MockExt {}
}

/// These tests exercise the executive layer.
///
/// In these tests the VM/loader are mocked. Instead of dealing with wasm bytecode they use simple
/// closures. This allows you to tackle executive logic more thoroughly without writing a
/// wasm VM code.
#[cfg(test)]
mod tests {
	use super::*;
	use crate::{
		exec::ExportedFunction::*,
		gas::GasMeter,
		tests::{
			test_utils::{get_balance, hash, place_contract, set_balance},
			ExtBuilder, RuntimeCall, RuntimeEvent as MetaEvent, Test, TestFilter, ALICE, BOB,
			CHARLIE, GAS_LIMIT,
		},
		Error,
	};
	use assert_matches::assert_matches;
	use codec::{Decode, Encode};
	use frame_support::{assert_err, assert_ok, parameter_types};
	use frame_system::{EventRecord, Phase};
	use pallet_contracts_primitives::ReturnFlags;
	use pretty_assertions::assert_eq;
	use sp_runtime::{traits::Hash, DispatchError};
	use std::{
		cell::RefCell,
		collections::hash_map::{Entry, HashMap},
		rc::Rc,
	};

	type System = frame_system::Pallet<Test>;

	type MockStack<'a> = Stack<'a, Test, MockExecutable>;

	parameter_types! {
		static Loader: MockLoader = MockLoader::default();
	}

	fn events() -> Vec<Event<Test>> {
		System::events()
			.into_iter()
			.filter_map(|meta| match meta.event {
				MetaEvent::Contracts(contract_event) => Some(contract_event),
				_ => None,
			})
			.collect()
	}

	struct MockCtx<'a> {
		ext: &'a mut dyn Ext<T = Test>,
		input_data: Vec<u8>,
	}

	#[derive(Clone)]
	struct MockExecutable {
		func: Rc<dyn Fn(MockCtx, &Self) -> ExecResult + 'static>,
		func_type: ExportedFunction,
		code_hash: CodeHash<Test>,
		refcount: u64,
	}

	#[derive(Default, Clone)]
	pub struct MockLoader {
		map: HashMap<CodeHash<Test>, MockExecutable>,
		counter: u64,
	}

	impl MockLoader {
		fn insert(
			func_type: ExportedFunction,
			f: impl Fn(MockCtx, &MockExecutable) -> ExecResult + 'static,
		) -> CodeHash<Test> {
			Loader::mutate(|loader| {
				// Generate code hashes as monotonically increasing values.
				let hash = <Test as frame_system::Config>::Hash::from_low_u64_be(loader.counter);
				loader.counter += 1;
				loader.map.insert(
					hash,
					MockExecutable { func: Rc::new(f), func_type, code_hash: hash, refcount: 1 },
				);
				hash
			})
		}

		fn increment_refcount(code_hash: CodeHash<Test>) -> Result<(), DispatchError> {
			Loader::mutate(|loader| {
				match loader.map.entry(code_hash) {
					Entry::Vacant(_) => Err(<Error<Test>>::CodeNotFound)?,
					Entry::Occupied(mut entry) => entry.get_mut().refcount += 1,
				}
				Ok(())
			})
		}

		fn decrement_refcount(code_hash: CodeHash<Test>) {
			use std::collections::hash_map::Entry::Occupied;
			Loader::mutate(|loader| {
				let mut entry = match loader.map.entry(code_hash) {
					Occupied(e) => e,
					_ => panic!("code_hash does not exist"),
				};
				let refcount = &mut entry.get_mut().refcount;
				*refcount -= 1;
				if *refcount == 0 {
					entry.remove();
				}
			});
		}
	}

	impl Executable<Test> for MockExecutable {
		fn from_storage(
			code_hash: CodeHash<Test>,
			_schedule: &Schedule<Test>,
			_gas_meter: &mut GasMeter<Test>,
		) -> Result<Self, DispatchError> {
			Loader::mutate(|loader| {
				loader.map.get(&code_hash).cloned().ok_or(Error::<Test>::CodeNotFound.into())
			})
		}

		fn add_user(code_hash: CodeHash<Test>) -> Result<(), DispatchError> {
			MockLoader::increment_refcount(code_hash)
		}

		fn remove_user(code_hash: CodeHash<Test>) {
			MockLoader::decrement_refcount(code_hash);
		}

		fn execute<E: Ext<T = Test>>(
			self,
			ext: &mut E,
			function: &ExportedFunction,
			input_data: Vec<u8>,
		) -> ExecResult {
			if let &Constructor = function {
				Self::add_user(self.code_hash).unwrap();
			}
			if function == &self.func_type {
				(self.func)(MockCtx { ext, input_data }, &self)
			} else {
				exec_success()
			}
		}

		fn code_hash(&self) -> &CodeHash<Test> {
			&self.code_hash
		}

		fn code_len(&self) -> u32 {
			0
		}

		fn is_deterministic(&self) -> bool {
			true
		}
	}

	fn exec_success() -> ExecResult {
		Ok(ExecReturnValue { flags: ReturnFlags::empty(), data: Vec::new() })
	}

	fn exec_trapped() -> ExecResult {
		Err(ExecError { error: <Error<Test>>::ContractTrapped.into(), origin: ErrorOrigin::Callee })
	}

	#[test]
	fn it_works() {
		parameter_types! {
			static TestData: Vec<usize> = vec![0];
		}

		let value = Default::default();
		let mut gas_meter = GasMeter::<Test>::new(GAS_LIMIT);
		let exec_ch = MockLoader::insert(Call, |_ctx, _executable| {
			TestData::mutate(|data| data.push(1));
			exec_success()
		});

		ExtBuilder::default().build().execute_with(|| {
			let schedule = <Test as Config>::Schedule::get();
			place_contract(&BOB, exec_ch);
			let mut storage_meter =
				storage::meter::Meter::new(&ContractOrigin::from_account_id(ALICE), Some(0), value)
					.unwrap();

			assert_matches!(
				MockStack::run_call(
					ContractOrigin::from_account_id(ALICE),
					BOB,
					&mut gas_meter,
					&mut storage_meter,
					&schedule,
					value,
					vec![],
					None,
					Determinism::Enforced,
				),
				Ok(_)
			);
		});

		assert_eq!(TestData::get(), vec![0, 1]);
	}

	#[test]
	fn transfer_works() {
		// This test verifies that a contract is able to transfer
		// some funds to another account.
		let origin = ALICE;
		let dest = BOB;

		ExtBuilder::default().build().execute_with(|| {
			set_balance(&origin, 100);
			set_balance(&dest, 0);

			MockStack::transfer(ExistenceRequirement::KeepAlive, &origin, &dest, 55).unwrap();

			assert_eq!(get_balance(&origin), 45);
			assert_eq!(get_balance(&dest), 55);
		});
	}

	#[test]
	fn correct_transfer_on_call() {
		let origin = ALICE;
		let dest = BOB;
		let value = 55;

		let success_ch = MockLoader::insert(Call, move |ctx, _| {
			assert_eq!(ctx.ext.value_transferred(), value);
			Ok(ExecReturnValue { flags: ReturnFlags::empty(), data: Vec::new() })
		});

		ExtBuilder::default().build().execute_with(|| {
			let schedule = <Test as Config>::Schedule::get();
			place_contract(&dest, success_ch);
			set_balance(&origin, 100);
			let balance = get_balance(&dest);
<<<<<<< HEAD
			let contract_origin = ContractOrigin::from_account_id(origin.clone());
			let mut storage_meter =
				storage::meter::Meter::new(&contract_origin, Some(0), 55).unwrap();
=======
			let mut storage_meter = storage::meter::Meter::new(&origin, Some(0), value).unwrap();
>>>>>>> d0449fd4

			let _ = MockStack::run_call(
				contract_origin.clone(),
				dest.clone(),
				&mut GasMeter::<Test>::new(GAS_LIMIT),
				&mut storage_meter,
				&schedule,
				value,
				vec![],
				None,
				Determinism::Enforced,
			)
			.unwrap();

			assert_eq!(get_balance(&origin), 100 - value);
			assert_eq!(get_balance(&dest), balance + value);
		});
	}

	#[test]
	fn correct_transfer_on_delegate_call() {
		let origin = ALICE;
		let dest = BOB;
		let value = 35;

		let success_ch = MockLoader::insert(Call, move |ctx, _| {
			assert_eq!(ctx.ext.value_transferred(), value);
			Ok(ExecReturnValue { flags: ReturnFlags::empty(), data: Vec::new() })
		});

		let delegate_ch = MockLoader::insert(Call, move |ctx, _| {
			assert_eq!(ctx.ext.value_transferred(), value);
			let _ = ctx.ext.delegate_call(success_ch, Vec::new())?;
			Ok(ExecReturnValue { flags: ReturnFlags::empty(), data: Vec::new() })
		});

		ExtBuilder::default().build().execute_with(|| {
			let schedule = <Test as Config>::Schedule::get();
			place_contract(&dest, delegate_ch);
			set_balance(&origin, 100);
			let balance = get_balance(&dest);
			let contract_origin = ContractOrigin::from_account_id(origin.clone());
			let mut storage_meter =
				storage::meter::Meter::new(&contract_origin, Some(0), 55).unwrap();

			let _ = MockStack::run_call(
				contract_origin.clone(),
				dest.clone(),
				&mut GasMeter::<Test>::new(GAS_LIMIT),
				&mut storage_meter,
				&schedule,
				value,
				vec![],
				None,
				Determinism::Enforced,
			)
			.unwrap();

			assert_eq!(get_balance(&origin), 100 - value);
			assert_eq!(get_balance(&dest), balance + value);
		});
	}

	#[test]
	fn changes_are_reverted_on_failing_call() {
		// This test verifies that changes are reverted on a call which fails (or equally, returns
		// a non-zero status code).
		let origin = ALICE;
		let dest = BOB;

		let return_ch = MockLoader::insert(Call, |_, _| {
			Ok(ExecReturnValue { flags: ReturnFlags::REVERT, data: Vec::new() })
		});

		ExtBuilder::default().build().execute_with(|| {
			let schedule = <Test as Config>::Schedule::get();
			place_contract(&dest, return_ch);
			set_balance(&origin, 100);
			let balance = get_balance(&dest);
			let contract_origin = ContractOrigin::from_account_id(origin.clone());
			let mut storage_meter =
				storage::meter::Meter::new(&contract_origin, Some(0), 55).unwrap();

			let output = MockStack::run_call(
				contract_origin.clone(),
				dest.clone(),
				&mut GasMeter::<Test>::new(GAS_LIMIT),
				&mut storage_meter,
				&schedule,
				55,
				vec![],
				None,
				Determinism::Enforced,
			)
			.unwrap();

			assert!(output.did_revert());
			assert_eq!(get_balance(&origin), 100);
			assert_eq!(get_balance(&dest), balance);
		});
	}

	#[test]
	fn balance_too_low() {
		// This test verifies that a contract can't send value if it's
		// balance is too low.
		let origin = ALICE;
		let dest = BOB;

		ExtBuilder::default().build().execute_with(|| {
			set_balance(&origin, 0);

			let result = MockStack::transfer(ExistenceRequirement::KeepAlive, &origin, &dest, 100);

			assert_eq!(result, Err(Error::<Test>::TransferFailed.into()));
			assert_eq!(get_balance(&origin), 0);
			assert_eq!(get_balance(&dest), 0);
		});
	}

	#[test]
	fn output_is_returned_on_success() {
		// Verifies that if a contract returns data with a successful exit status, this data
		// is returned from the execution context.
		let origin = ALICE;
		let dest = BOB;
		let return_ch = MockLoader::insert(Call, |_, _| {
			Ok(ExecReturnValue { flags: ReturnFlags::empty(), data: vec![1, 2, 3, 4] })
		});

		ExtBuilder::default().build().execute_with(|| {
			let schedule = <Test as Config>::Schedule::get();
			let contract_origin = ContractOrigin::from_account_id(origin);
			let mut storage_meter =
				storage::meter::Meter::new(&contract_origin, Some(0), 0).unwrap();
			place_contract(&BOB, return_ch);

			let result = MockStack::run_call(
				contract_origin,
				dest,
				&mut GasMeter::<Test>::new(GAS_LIMIT),
				&mut storage_meter,
				&schedule,
				0,
				vec![],
				None,
				Determinism::Enforced,
			);

			let output = result.unwrap();
			assert!(!output.did_revert());
			assert_eq!(output.data, vec![1, 2, 3, 4]);
		});
	}

	#[test]
	fn output_is_returned_on_failure() {
		// Verifies that if a contract returns data with a failing exit status, this data
		// is returned from the execution context.
		let origin = ALICE;
		let dest = BOB;
		let return_ch = MockLoader::insert(Call, |_, _| {
			Ok(ExecReturnValue { flags: ReturnFlags::REVERT, data: vec![1, 2, 3, 4] })
		});

		ExtBuilder::default().build().execute_with(|| {
			let schedule = <Test as Config>::Schedule::get();
			place_contract(&BOB, return_ch);
			let contract_origin = ContractOrigin::from_account_id(origin);
			let mut storage_meter =
				storage::meter::Meter::new(&contract_origin, Some(0), 0).unwrap();

			let result = MockStack::run_call(
				contract_origin,
				dest,
				&mut GasMeter::<Test>::new(GAS_LIMIT),
				&mut storage_meter,
				&schedule,
				0,
				vec![],
				None,
				Determinism::Enforced,
			);

			let output = result.unwrap();
			assert!(output.did_revert());
			assert_eq!(output.data, vec![1, 2, 3, 4]);
		});
	}

	#[test]
	fn input_data_to_call() {
		let input_data_ch = MockLoader::insert(Call, |ctx, _| {
			assert_eq!(ctx.input_data, &[1, 2, 3, 4]);
			exec_success()
		});

		// This one tests passing the input data into a contract via call.
		ExtBuilder::default().build().execute_with(|| {
			let schedule = <Test as Config>::Schedule::get();
			place_contract(&BOB, input_data_ch);
			let contract_origin = ContractOrigin::from_account_id(ALICE);
			let mut storage_meter =
				storage::meter::Meter::new(&contract_origin, Some(0), 0).unwrap();

			let result = MockStack::run_call(
				contract_origin,
				BOB,
				&mut GasMeter::<Test>::new(GAS_LIMIT),
				&mut storage_meter,
				&schedule,
				0,
				vec![1, 2, 3, 4],
				None,
				Determinism::Enforced,
			);
			assert_matches!(result, Ok(_));
		});
	}

	#[test]
	fn input_data_to_instantiate() {
		let input_data_ch = MockLoader::insert(Constructor, |ctx, _| {
			assert_eq!(ctx.input_data, &[1, 2, 3, 4]);
			exec_success()
		});

		// This one tests passing the input data into a contract via instantiate.
		ExtBuilder::default().build().execute_with(|| {
			let schedule = <Test as Config>::Schedule::get();
			let min_balance = <Test as Config>::Currency::minimum_balance();
			let mut gas_meter = GasMeter::<Test>::new(GAS_LIMIT);
			let executable =
				MockExecutable::from_storage(input_data_ch, &schedule, &mut gas_meter).unwrap();
			set_balance(&ALICE, min_balance * 10_000);
			let contract_origin = ContractOrigin::from_account_id(ALICE);
			let mut storage_meter =
				storage::meter::Meter::new(&contract_origin, None, min_balance).unwrap();

			let result = MockStack::run_instantiate(
				ALICE,
				executable,
				&mut gas_meter,
				&mut storage_meter,
				&schedule,
				min_balance,
				vec![1, 2, 3, 4],
				&[],
				None,
			);
			assert_matches!(result, Ok(_));
		});
	}

	#[test]
	fn max_depth() {
		// This test verifies that when we reach the maximal depth creation of an
		// yet another context fails.
		parameter_types! {
			static ReachedBottom: bool = false;
		}
		let value = Default::default();
		let recurse_ch = MockLoader::insert(Call, |ctx, _| {
			// Try to call into yourself.
			let r = ctx.ext.call(Weight::zero(), BOB, 0, vec![], true);

			ReachedBottom::mutate(|reached_bottom| {
				if !*reached_bottom {
					// We are first time here, it means we just reached bottom.
					// Verify that we've got proper error and set `reached_bottom`.
					assert_eq!(r, Err(Error::<Test>::MaxCallDepthReached.into()));
					*reached_bottom = true;
				} else {
					// We just unwinding stack here.
					assert_matches!(r, Ok(_));
				}
			});

			exec_success()
		});

		ExtBuilder::default().build().execute_with(|| {
			let schedule = <Test as Config>::Schedule::get();
			set_balance(&BOB, 1);
			place_contract(&BOB, recurse_ch);
			let contract_origin = ContractOrigin::from_account_id(ALICE);
			let mut storage_meter =
				storage::meter::Meter::new(&contract_origin, Some(0), value).unwrap();

			let result = MockStack::run_call(
				contract_origin,
				BOB,
				&mut GasMeter::<Test>::new(GAS_LIMIT),
				&mut storage_meter,
				&schedule,
				value,
				vec![],
				None,
				Determinism::Enforced,
			);

			assert_matches!(result, Ok(_));
		});
	}

	#[test]
	fn caller_returns_proper_values() {
		let origin = ALICE;
		let dest = BOB;

		parameter_types! {
			static WitnessedCallerBob: Option<AccountIdOf<Test>> = None;
			static WitnessedCallerCharlie: Option<AccountIdOf<Test>> = None;
		}

		let bob_ch = MockLoader::insert(Call, |ctx, _| {
			// Record the caller for bob.
			WitnessedCallerBob::mutate(|caller| *caller = Some(ctx.ext.caller().unwrap().clone()));

			// Call into CHARLIE contract.
			assert_matches!(ctx.ext.call(Weight::zero(), CHARLIE, 0, vec![], true), Ok(_));
			exec_success()
		});
		let charlie_ch = MockLoader::insert(Call, |ctx, _| {
			// Record the caller for charlie.
			WitnessedCallerCharlie::mutate(|caller| {
				*caller = Some(ctx.ext.caller().unwrap().clone())
			});
			exec_success()
		});

		ExtBuilder::default().build().execute_with(|| {
			let schedule = <Test as Config>::Schedule::get();
			place_contract(&dest, bob_ch);
			place_contract(&CHARLIE, charlie_ch);
			let contract_origin = ContractOrigin::from_account_id(origin.clone());
			let mut storage_meter =
				storage::meter::Meter::new(&contract_origin, Some(0), 0).unwrap();

			let result = MockStack::run_call(
				contract_origin.clone(),
				dest.clone(),
				&mut GasMeter::<Test>::new(GAS_LIMIT),
				&mut storage_meter,
				&schedule,
				0,
				vec![],
				None,
				Determinism::Enforced,
			);

			assert_matches!(result, Ok(_));
		});

		assert_eq!(WitnessedCallerBob::get(), Some(origin));
		assert_eq!(WitnessedCallerCharlie::get(), Some(dest));
	}

	#[test]
	fn is_contract_returns_proper_values() {
		let bob_ch = MockLoader::insert(Call, |ctx, _| {
			// Verify that BOB is a contract
			assert!(ctx.ext.is_contract(&BOB));
			// Verify that ALICE is not a contract
			assert!(!ctx.ext.is_contract(&ALICE));
			exec_success()
		});

		ExtBuilder::default().build().execute_with(|| {
			let schedule = <Test as Config>::Schedule::get();
			place_contract(&BOB, bob_ch);

			let contract_origin = ContractOrigin::from_account_id(ALICE);
			let mut storage_meter =
				storage::meter::Meter::new(&contract_origin, Some(0), 0).unwrap();
			let result = MockStack::run_call(
				contract_origin,
				BOB,
				&mut GasMeter::<Test>::new(GAS_LIMIT),
				&mut storage_meter,
				&schedule,
				0,
				vec![],
				None,
				Determinism::Enforced,
			);
			assert_matches!(result, Ok(_));
		});
	}

	#[test]
	fn code_hash_returns_proper_values() {
		let code_bob = MockLoader::insert(Call, |ctx, _| {
			// ALICE is not a contract and hence they do not have a code_hash
			assert!(ctx.ext.code_hash(&ALICE).is_none());
			// BOB is a contract and hence it has a code_hash
			assert!(ctx.ext.code_hash(&BOB).is_some());
			exec_success()
		});

		ExtBuilder::default().build().execute_with(|| {
			let schedule = <Test as Config>::Schedule::get();
			place_contract(&BOB, code_bob);
			let contract_origin = ContractOrigin::from_account_id(ALICE);
			let mut storage_meter =
				storage::meter::Meter::new(&contract_origin, Some(0), 0).unwrap();
			// ALICE (not contract) -> BOB (contract)
			let result = MockStack::run_call(
				contract_origin,
				BOB,
				&mut GasMeter::<Test>::new(GAS_LIMIT),
				&mut storage_meter,
				&schedule,
				0,
				vec![0],
				None,
				Determinism::Enforced,
			);
			assert_matches!(result, Ok(_));
		});
	}

	#[test]
	fn own_code_hash_returns_proper_values() {
		let bob_ch = MockLoader::insert(Call, |ctx, _| {
			let code_hash = ctx.ext.code_hash(&BOB).unwrap();
			assert_eq!(*ctx.ext.own_code_hash(), code_hash);
			exec_success()
		});

		ExtBuilder::default().build().execute_with(|| {
			let schedule = <Test as Config>::Schedule::get();
			place_contract(&BOB, bob_ch);
			let contract_origin = ContractOrigin::from_account_id(ALICE);
			let mut storage_meter =
				storage::meter::Meter::new(&contract_origin, Some(0), 0).unwrap();
			// ALICE (not contract) -> BOB (contract)
			let result = MockStack::run_call(
				contract_origin,
				BOB,
				&mut GasMeter::<Test>::new(GAS_LIMIT),
				&mut storage_meter,
				&schedule,
				0,
				vec![0],
				None,
				Determinism::Enforced,
			);
			assert_matches!(result, Ok(_));
		});
	}

	#[test]
	fn caller_is_origin_returns_proper_values() {
		let code_charlie = MockLoader::insert(Call, |ctx, _| {
			// BOB is not the origin of the stack call
			assert!(!ctx.ext.caller_is_origin());
			exec_success()
		});

		let code_bob = MockLoader::insert(Call, |ctx, _| {
			// ALICE is the origin of the call stack
			assert!(ctx.ext.caller_is_origin());
			// BOB calls CHARLIE
			ctx.ext.call(Weight::zero(), CHARLIE, 0, vec![], true)
		});

		ExtBuilder::default().build().execute_with(|| {
			let schedule = <Test as Config>::Schedule::get();
			place_contract(&BOB, code_bob);
			place_contract(&CHARLIE, code_charlie);
			let contract_origin = ContractOrigin::from_account_id(ALICE);
			let mut storage_meter =
				storage::meter::Meter::new(&contract_origin, Some(0), 0).unwrap();
			// ALICE -> BOB (caller is origin) -> CHARLIE (caller is not origin)
			let result = MockStack::run_call(
				contract_origin,
				BOB,
				&mut GasMeter::<Test>::new(GAS_LIMIT),
				&mut storage_meter,
				&schedule,
				0,
				vec![0],
				None,
				Determinism::Deterministic,
			);
			assert_matches!(result, Ok(_));
		});
	}

	#[test]
	fn caller_is_root_returns_proper_values() {
		let code_charlie = MockLoader::insert(Call, |ctx, _| {
			// BOB is not the origin of the stack call
			assert!(!ctx.ext.caller_is_root());
			exec_success()
		});

		let code_bob = MockLoader::insert(Call, |ctx, _| {
			// root is the origin of the call stack
			assert!(ctx.ext.caller_is_root());
			// BOB calls CHARLIE
			ctx.ext.call(Weight::zero(), CHARLIE, 0, vec![], true)
		});

		ExtBuilder::default().build().execute_with(|| {
			let schedule = <Test as Config>::Schedule::get();
			place_contract(&BOB, code_bob);
			place_contract(&CHARLIE, code_charlie);
			let contract_origin = ContractOrigin::Root;
			let mut storage_meter =
				storage::meter::Meter::new(&contract_origin, Some(0), 0).unwrap();
			// root -> BOB (caller is root) -> CHARLIE (caller is not origin)
			let result = MockStack::run_call(
				contract_origin,
				BOB,
				&mut GasMeter::<Test>::new(GAS_LIMIT),
				&mut storage_meter,
				&schedule,
				0,
				vec![0],
				None,
				Determinism::Enforced,
			);
			assert_matches!(result, Ok(_));
		});
	}

	#[test]
	fn address_returns_proper_values() {
		let bob_ch = MockLoader::insert(Call, |ctx, _| {
			// Verify that address matches BOB.
			assert_eq!(*ctx.ext.address(), BOB);

			// Call into charlie contract.
			assert_matches!(ctx.ext.call(Weight::zero(), CHARLIE, 0, vec![], true), Ok(_));
			exec_success()
		});
		let charlie_ch = MockLoader::insert(Call, |ctx, _| {
			assert_eq!(*ctx.ext.address(), CHARLIE);
			exec_success()
		});

		ExtBuilder::default().build().execute_with(|| {
			let schedule = <Test as Config>::Schedule::get();
			place_contract(&BOB, bob_ch);
			place_contract(&CHARLIE, charlie_ch);
			let contract_origin = ContractOrigin::from_account_id(ALICE);
			let mut storage_meter =
				storage::meter::Meter::new(&contract_origin, Some(0), 0).unwrap();

			let result = MockStack::run_call(
				contract_origin,
				BOB,
				&mut GasMeter::<Test>::new(GAS_LIMIT),
				&mut storage_meter,
				&schedule,
				0,
				vec![],
				None,
				Determinism::Enforced,
			);

			assert_matches!(result, Ok(_));
		});
	}

	#[test]
	fn refuse_instantiate_with_value_below_existential_deposit() {
		let dummy_ch = MockLoader::insert(Constructor, |_, _| exec_success());

		ExtBuilder::default().existential_deposit(15).build().execute_with(|| {
			let schedule = <Test as Config>::Schedule::get();
			let mut gas_meter = GasMeter::<Test>::new(GAS_LIMIT);
			let executable =
				MockExecutable::from_storage(dummy_ch, &schedule, &mut gas_meter).unwrap();
			let contract_origin = ContractOrigin::from_account_id(ALICE);
			let mut storage_meter =
				storage::meter::Meter::new(&contract_origin, Some(0), 0).unwrap();

			assert_matches!(
				MockStack::run_instantiate(
					ALICE,
					executable,
					&mut gas_meter,
					&mut storage_meter,
					&schedule,
					0, // <- zero value
					vec![],
					&[],
					None,
				),
				Err(_)
			);
		});
	}

	#[test]
	fn instantiation_work_with_success_output() {
		let dummy_ch = MockLoader::insert(Constructor, |_, _| {
			Ok(ExecReturnValue { flags: ReturnFlags::empty(), data: vec![80, 65, 83, 83] })
		});

		ExtBuilder::default().existential_deposit(15).build().execute_with(|| {
			let schedule = <Test as Config>::Schedule::get();
			let min_balance = <Test as Config>::Currency::minimum_balance();
			let mut gas_meter = GasMeter::<Test>::new(GAS_LIMIT);
			let executable =
				MockExecutable::from_storage(dummy_ch, &schedule, &mut gas_meter).unwrap();
			set_balance(&ALICE, min_balance * 1000);
			let contract_origin = ContractOrigin::from_account_id(ALICE);
			let mut storage_meter =
				storage::meter::Meter::new(&contract_origin, Some(min_balance * 100), min_balance)
					.unwrap();

			let instantiated_contract_address = assert_matches!(
				MockStack::run_instantiate(
					ALICE,
					executable,
					&mut gas_meter,
					&mut storage_meter,
					&schedule,
					min_balance,
					vec![],
					&[],
					None,
				),
				Ok((address, ref output)) if output.data == vec![80, 65, 83, 83] => address
			);

			// Check that the newly created account has the expected code hash and
			// there are instantiation event.
			assert_eq!(
				ContractInfo::<Test>::load_code_hash(&instantiated_contract_address).unwrap(),
				dummy_ch
			);
			assert_eq!(
				&events(),
				&[Event::Instantiated { deployer: ALICE, contract: instantiated_contract_address }]
			);
		});
	}

	#[test]
	fn instantiation_fails_with_failing_output() {
		let dummy_ch = MockLoader::insert(Constructor, |_, _| {
			Ok(ExecReturnValue { flags: ReturnFlags::REVERT, data: vec![70, 65, 73, 76] })
		});

		ExtBuilder::default().existential_deposit(15).build().execute_with(|| {
			let schedule = <Test as Config>::Schedule::get();
			let min_balance = <Test as Config>::Currency::minimum_balance();
			let mut gas_meter = GasMeter::<Test>::new(GAS_LIMIT);
			let executable =
				MockExecutable::from_storage(dummy_ch, &schedule, &mut gas_meter).unwrap();
			set_balance(&ALICE, min_balance * 1000);
			let contract_origin = ContractOrigin::from_account_id(ALICE);
			let mut storage_meter =
				storage::meter::Meter::new(&contract_origin, Some(min_balance * 100), min_balance)
					.unwrap();

			let instantiated_contract_address = assert_matches!(
				MockStack::run_instantiate(
					ALICE,
					executable,
					&mut gas_meter,
					&mut storage_meter,
					&schedule,
					min_balance,
					vec![],
					&[],
					None,
				),
				Ok((address, ref output)) if output.data == vec![70, 65, 73, 76] => address
			);

			// Check that the account has not been created.
			assert!(ContractInfo::<Test>::load_code_hash(&instantiated_contract_address).is_none());
			assert!(events().is_empty());
		});
	}

	#[test]
	fn instantiation_from_contract() {
		let dummy_ch = MockLoader::insert(Call, |_, _| exec_success());
		let instantiated_contract_address = Rc::new(RefCell::new(None::<AccountIdOf<Test>>));
		let instantiator_ch = MockLoader::insert(Call, {
			let instantiated_contract_address = Rc::clone(&instantiated_contract_address);
			move |ctx, _| {
				// Instantiate a contract and save it's address in `instantiated_contract_address`.
				let (address, output) = ctx
					.ext
					.instantiate(
						Weight::zero(),
						dummy_ch,
						<Test as Config>::Currency::minimum_balance(),
						vec![],
						&[48, 49, 50],
					)
					.unwrap();

				*instantiated_contract_address.borrow_mut() = address.into();
				Ok(output)
			}
		});

		ExtBuilder::default().existential_deposit(15).build().execute_with(|| {
			let schedule = <Test as Config>::Schedule::get();
			let min_balance = <Test as Config>::Currency::minimum_balance();
			set_balance(&ALICE, min_balance * 100);
			place_contract(&BOB, instantiator_ch);
			let contract_origin = ContractOrigin::from_account_id(ALICE);
			let mut storage_meter = storage::meter::Meter::new(
				&contract_origin,
				Some(min_balance * 10),
				min_balance * 10,
			)
			.unwrap();

			assert_matches!(
				MockStack::run_call(
					contract_origin,
					BOB,
					&mut GasMeter::<Test>::new(GAS_LIMIT),
					&mut storage_meter,
					&schedule,
					min_balance * 10,
					vec![],
					None,
					Determinism::Enforced,
				),
				Ok(_)
			);

			let instantiated_contract_address =
				instantiated_contract_address.borrow().as_ref().unwrap().clone();

			// Check that the newly created account has the expected code hash and
			// there are instantiation event.
			assert_eq!(
				ContractInfo::<Test>::load_code_hash(&instantiated_contract_address).unwrap(),
				dummy_ch
			);
			assert_eq!(
				&events(),
				&[
					Event::Instantiated { deployer: BOB, contract: instantiated_contract_address },
					Event::Called { caller: ALICE, contract: BOB },
				]
			);
		});
	}

	#[test]
	fn instantiation_traps() {
		let dummy_ch = MockLoader::insert(Constructor, |_, _| Err("It's a trap!".into()));
		let instantiator_ch = MockLoader::insert(Call, {
			move |ctx, _| {
				// Instantiate a contract and save it's address in `instantiated_contract_address`.
				assert_matches!(
					ctx.ext.instantiate(
						Weight::zero(),
						dummy_ch,
						<Test as Config>::Currency::minimum_balance(),
						vec![],
						&[],
					),
					Err(ExecError {
						error: DispatchError::Other("It's a trap!"),
						origin: ErrorOrigin::Callee,
					})
				);

				exec_success()
			}
		});

		ExtBuilder::default().existential_deposit(15).build().execute_with(|| {
			let schedule = <Test as Config>::Schedule::get();
			set_balance(&ALICE, 1000);
			set_balance(&BOB, 100);
			place_contract(&BOB, instantiator_ch);
			let contract_origin = ContractOrigin::from_account_id(ALICE);
			let mut storage_meter =
				storage::meter::Meter::new(&contract_origin, Some(200), 0).unwrap();

			assert_matches!(
				MockStack::run_call(
					contract_origin,
					BOB,
					&mut GasMeter::<Test>::new(GAS_LIMIT),
					&mut storage_meter,
					&schedule,
					0,
					vec![],
					None,
					Determinism::Enforced,
				),
				Ok(_)
			);

			// The contract wasn't instantiated so we don't expect to see an instantiation
			// event here.
			assert_eq!(&events(), &[Event::Called { caller: ALICE, contract: BOB },]);
		});
	}

	#[test]
	fn termination_from_instantiate_fails() {
		let terminate_ch = MockLoader::insert(Constructor, |ctx, _| {
			ctx.ext.terminate(&ALICE).unwrap();
			exec_success()
		});

		ExtBuilder::default().existential_deposit(15).build().execute_with(|| {
			let schedule = <Test as Config>::Schedule::get();
			let mut gas_meter = GasMeter::<Test>::new(GAS_LIMIT);
			let executable =
				MockExecutable::from_storage(terminate_ch, &schedule, &mut gas_meter).unwrap();
			set_balance(&ALICE, 10_000);
			let contract_origin = ContractOrigin::from_account_id(ALICE);
			let mut storage_meter =
				storage::meter::Meter::new(&contract_origin, None, 100).unwrap();

			assert_eq!(
				MockStack::run_instantiate(
					ALICE,
					executable,
					&mut gas_meter,
					&mut storage_meter,
					&schedule,
					100,
					vec![],
					&[],
					None,
				),
				Err(Error::<Test>::TerminatedInConstructor.into())
			);

			assert_eq!(&events(), &[]);
		});
	}

	#[test]
	fn in_memory_changes_not_discarded() {
		// Call stack: BOB -> CHARLIE (trap) -> BOB' (success)
		// This tests verifies some edge case of the contract info cache:
		// We change some value in our contract info before calling into a contract
		// that calls into ourself. This triggers a case where BOBs contract info
		// is written to storage and invalidated by the successful execution of BOB'.
		// The trap of CHARLIE reverts the storage changes to BOB. When the root BOB regains
		// control it reloads its contract info from storage. We check that changes that
		// are made before calling into CHARLIE are not discarded.
		let code_bob = MockLoader::insert(Call, |ctx, _| {
			if ctx.input_data[0] == 0 {
				let info = ctx.ext.contract_info();
				assert_eq!(info.storage_byte_deposit, 0);
				info.storage_byte_deposit = 42;
				assert_eq!(ctx.ext.call(Weight::zero(), CHARLIE, 0, vec![], true), exec_trapped());
				assert_eq!(ctx.ext.contract_info().storage_byte_deposit, 42);
			}
			exec_success()
		});
		let code_charlie = MockLoader::insert(Call, |ctx, _| {
			assert!(ctx.ext.call(Weight::zero(), BOB, 0, vec![99], true).is_ok());
			exec_trapped()
		});

		// This one tests passing the input data into a contract via call.
		ExtBuilder::default().build().execute_with(|| {
			let schedule = <Test as Config>::Schedule::get();
			place_contract(&BOB, code_bob);
			place_contract(&CHARLIE, code_charlie);
			let contract_origin = ContractOrigin::from_account_id(ALICE);
			let mut storage_meter =
				storage::meter::Meter::new(&contract_origin, Some(0), 0).unwrap();

			let result = MockStack::run_call(
				contract_origin,
				BOB,
				&mut GasMeter::<Test>::new(GAS_LIMIT),
				&mut storage_meter,
				&schedule,
				0,
				vec![0],
				None,
				Determinism::Enforced,
			);
			assert_matches!(result, Ok(_));
		});
	}

	#[test]
	fn recursive_call_during_constructor_fails() {
		let code = MockLoader::insert(Constructor, |ctx, _| {
			assert_matches!(
				ctx.ext.call(Weight::zero(), ctx.ext.address().clone(), 0, vec![], true),
				Err(ExecError{error, ..}) if error == <Error<Test>>::ContractNotFound.into()
			);
			exec_success()
		});

		// This one tests passing the input data into a contract via instantiate.
		ExtBuilder::default().build().execute_with(|| {
			let schedule = <Test as Config>::Schedule::get();
			let min_balance = <Test as Config>::Currency::minimum_balance();
			let mut gas_meter = GasMeter::<Test>::new(GAS_LIMIT);
			let executable = MockExecutable::from_storage(code, &schedule, &mut gas_meter).unwrap();
			set_balance(&ALICE, min_balance * 10_000);
			let contract_origin = ContractOrigin::from_account_id(ALICE);
			let mut storage_meter =
				storage::meter::Meter::new(&contract_origin, None, min_balance).unwrap();

			let result = MockStack::run_instantiate(
				ALICE,
				executable,
				&mut gas_meter,
				&mut storage_meter,
				&schedule,
				min_balance,
				vec![],
				&[],
				None,
			);
			assert_matches!(result, Ok(_));
		});
	}

	#[test]
	fn printing_works() {
		let code_hash = MockLoader::insert(Call, |ctx, _| {
			ctx.ext.append_debug_buffer("This is a test");
			ctx.ext.append_debug_buffer("More text");
			exec_success()
		});

		let mut debug_buffer = DebugBufferVec::<Test>::try_from(Vec::new()).unwrap();

		ExtBuilder::default().build().execute_with(|| {
			let min_balance = <Test as Config>::Currency::minimum_balance();
			let schedule = <Test as Config>::Schedule::get();
			let mut gas_meter = GasMeter::<Test>::new(GAS_LIMIT);
			set_balance(&ALICE, min_balance * 10);
			place_contract(&BOB, code_hash);
			let contract_origin = ContractOrigin::from_account_id(ALICE);
			let mut storage_meter =
				storage::meter::Meter::new(&contract_origin, Some(0), 0).unwrap();
			MockStack::run_call(
				contract_origin,
				BOB,
				&mut gas_meter,
				&mut storage_meter,
				&schedule,
				0,
				vec![],
				Some(&mut debug_buffer),
				Determinism::Enforced,
			)
			.unwrap();
		});

		assert_eq!(&String::from_utf8(debug_buffer.to_vec()).unwrap(), "This is a testMore text");
	}

	#[test]
	fn printing_works_on_fail() {
		let code_hash = MockLoader::insert(Call, |ctx, _| {
			ctx.ext.append_debug_buffer("This is a test");
			ctx.ext.append_debug_buffer("More text");
			exec_trapped()
		});

		let mut debug_buffer = DebugBufferVec::<Test>::try_from(Vec::new()).unwrap();

		ExtBuilder::default().build().execute_with(|| {
			let min_balance = <Test as Config>::Currency::minimum_balance();
			let schedule = <Test as Config>::Schedule::get();
			let mut gas_meter = GasMeter::<Test>::new(GAS_LIMIT);
			set_balance(&ALICE, min_balance * 10);
			place_contract(&BOB, code_hash);
			let contract_origin = ContractOrigin::from_account_id(ALICE);
			let mut storage_meter =
				storage::meter::Meter::new(&contract_origin, Some(0), 0).unwrap();
			let result = MockStack::run_call(
				contract_origin,
				BOB,
				&mut gas_meter,
				&mut storage_meter,
				&schedule,
				0,
				vec![],
				Some(&mut debug_buffer),
				Determinism::Enforced,
			);
			assert!(result.is_err());
		});

		assert_eq!(&String::from_utf8(debug_buffer.to_vec()).unwrap(), "This is a testMore text");
	}

	#[test]
	fn debug_buffer_is_limited() {
		let code_hash = MockLoader::insert(Call, move |ctx, _| {
			ctx.ext.append_debug_buffer("overflowing bytes");
			exec_success()
		});

		// Pre-fill the buffer almost up to its limit, leaving not enough space to the message
		let debug_buf_before =
			DebugBufferVec::<Test>::try_from(vec![0u8; DebugBufferVec::<Test>::bound() - 5])
				.unwrap();
		let mut debug_buf_after = debug_buf_before.clone();

		ExtBuilder::default().build().execute_with(|| {
			let schedule: Schedule<Test> = <Test as Config>::Schedule::get();
			let min_balance = <Test as Config>::Currency::minimum_balance();
			let mut gas_meter = GasMeter::<Test>::new(GAS_LIMIT);
			set_balance(&ALICE, min_balance * 10);
			place_contract(&BOB, code_hash);
			let contract_origin = ContractOrigin::from_account_id(ALICE);
			let mut storage_meter =
				storage::meter::Meter::new(&contract_origin, Some(0), 0).unwrap();
			MockStack::run_call(
				contract_origin,
				BOB,
				&mut gas_meter,
				&mut storage_meter,
				&schedule,
				0,
				vec![],
				Some(&mut debug_buf_after),
				Determinism::Enforced,
			)
			.unwrap();
			assert_eq!(debug_buf_before, debug_buf_after);
		});
	}

	#[test]
	fn call_reentry_direct_recursion() {
		// call the contract passed as input with disabled reentry
		let code_bob = MockLoader::insert(Call, |ctx, _| {
			let dest = Decode::decode(&mut ctx.input_data.as_ref()).unwrap();
			ctx.ext.call(Weight::zero(), dest, 0, vec![], false)
		});

		let code_charlie = MockLoader::insert(Call, |_, _| exec_success());

		ExtBuilder::default().build().execute_with(|| {
			let schedule = <Test as Config>::Schedule::get();
			place_contract(&BOB, code_bob);
			place_contract(&CHARLIE, code_charlie);
			let contract_origin = ContractOrigin::from_account_id(ALICE);
			let mut storage_meter =
				storage::meter::Meter::new(&contract_origin, Some(0), 0).unwrap();

			// Calling another contract should succeed
			assert_ok!(MockStack::run_call(
				contract_origin.clone(),
				BOB,
				&mut GasMeter::<Test>::new(GAS_LIMIT),
				&mut storage_meter,
				&schedule,
				0,
				CHARLIE.encode(),
				None,
				Determinism::Enforced
			));

			// Calling into oneself fails
			assert_err!(
				MockStack::run_call(
					contract_origin,
					BOB,
					&mut GasMeter::<Test>::new(GAS_LIMIT),
					&mut storage_meter,
					&schedule,
					0,
					BOB.encode(),
					None,
					Determinism::Enforced
				)
				.map_err(|e| e.error),
				<Error<Test>>::ReentranceDenied,
			);
		});
	}

	#[test]
	fn call_deny_reentry() {
		let code_bob = MockLoader::insert(Call, |ctx, _| {
			if ctx.input_data[0] == 0 {
				ctx.ext.call(Weight::zero(), CHARLIE, 0, vec![], false)
			} else {
				exec_success()
			}
		});

		// call BOB with input set to '1'
		let code_charlie =
			MockLoader::insert(Call, |ctx, _| ctx.ext.call(Weight::zero(), BOB, 0, vec![1], true));

		ExtBuilder::default().build().execute_with(|| {
			let schedule = <Test as Config>::Schedule::get();
			place_contract(&BOB, code_bob);
			place_contract(&CHARLIE, code_charlie);
			let contract_origin = ContractOrigin::from_account_id(ALICE);
			let mut storage_meter =
				storage::meter::Meter::new(&contract_origin, Some(0), 0).unwrap();

			// BOB -> CHARLIE -> BOB fails as BOB denies reentry.
			assert_err!(
				MockStack::run_call(
					contract_origin,
					BOB,
					&mut GasMeter::<Test>::new(GAS_LIMIT),
					&mut storage_meter,
					&schedule,
					0,
					vec![0],
					None,
					Determinism::Enforced
				)
				.map_err(|e| e.error),
				<Error<Test>>::ReentranceDenied,
			);
		});
	}

	#[test]
	fn call_runtime_works() {
		let code_hash = MockLoader::insert(Call, |ctx, _| {
			let call = RuntimeCall::System(frame_system::Call::remark_with_event {
				remark: b"Hello World".to_vec(),
			});
			ctx.ext.call_runtime(call).unwrap();
			exec_success()
		});

		ExtBuilder::default().build().execute_with(|| {
			let min_balance = <Test as Config>::Currency::minimum_balance();
			let schedule = <Test as Config>::Schedule::get();
			let mut gas_meter = GasMeter::<Test>::new(GAS_LIMIT);
			set_balance(&ALICE, min_balance * 10);
			place_contract(&BOB, code_hash);
			let contract_origin = ContractOrigin::from_account_id(ALICE);
			let mut storage_meter =
				storage::meter::Meter::new(&contract_origin, Some(0), 0).unwrap();
			System::reset_events();
			MockStack::run_call(
				contract_origin,
				BOB,
				&mut gas_meter,
				&mut storage_meter,
				&schedule,
				0,
				vec![],
				None,
				Determinism::Enforced,
			)
			.unwrap();

			let remark_hash = <Test as frame_system::Config>::Hashing::hash(b"Hello World");
			assert_eq!(
				System::events(),
				vec![
					EventRecord {
						phase: Phase::Initialization,
						event: MetaEvent::System(frame_system::Event::Remarked {
							sender: BOB,
							hash: remark_hash
						}),
						topics: vec![],
					},
					EventRecord {
						phase: Phase::Initialization,
						event: MetaEvent::Contracts(crate::Event::Called {
							caller: ALICE,
							contract: BOB,
						}),
						topics: vec![hash(&ALICE), hash(&BOB)],
					},
				]
			);
		});
	}

	#[test]
	fn call_runtime_filter() {
		let code_hash = MockLoader::insert(Call, |ctx, _| {
			use frame_system::Call as SysCall;
			use pallet_balances::Call as BalanceCall;
			use pallet_utility::Call as UtilCall;

			// remark should still be allowed
			let allowed_call =
				RuntimeCall::System(SysCall::remark_with_event { remark: b"Hello".to_vec() });

			// transfers are disallowed by the `TestFiler` (see below)
			let forbidden_call = RuntimeCall::Balances(BalanceCall::transfer_allow_death {
				dest: CHARLIE,
				value: 22,
			});

			// simple cases: direct call
			assert_err!(
				ctx.ext.call_runtime(forbidden_call.clone()),
				frame_system::Error::<Test>::CallFiltered
			);

			// as part of a patch: return is OK (but it interrupted the batch)
			assert_ok!(ctx.ext.call_runtime(RuntimeCall::Utility(UtilCall::batch {
				calls: vec![allowed_call.clone(), forbidden_call, allowed_call]
			})),);

			// the transfer wasn't performed
			assert_eq!(get_balance(&CHARLIE), 0);

			exec_success()
		});

		TestFilter::set_filter(|call| match call {
			RuntimeCall::Balances(pallet_balances::Call::transfer_allow_death { .. }) => false,
			_ => true,
		});

		ExtBuilder::default().build().execute_with(|| {
			let min_balance = <Test as Config>::Currency::minimum_balance();
			let schedule = <Test as Config>::Schedule::get();
			let mut gas_meter = GasMeter::<Test>::new(GAS_LIMIT);
			set_balance(&ALICE, min_balance * 10);
			place_contract(&BOB, code_hash);
			let contract_origin = ContractOrigin::from_account_id(ALICE);
			let mut storage_meter =
				storage::meter::Meter::new(&contract_origin, Some(0), 0).unwrap();
			System::reset_events();
			MockStack::run_call(
				contract_origin,
				BOB,
				&mut gas_meter,
				&mut storage_meter,
				&schedule,
				0,
				vec![],
				None,
				Determinism::Enforced,
			)
			.unwrap();

			let remark_hash = <Test as frame_system::Config>::Hashing::hash(b"Hello");
			assert_eq!(
				System::events(),
				vec![
					EventRecord {
						phase: Phase::Initialization,
						event: MetaEvent::System(frame_system::Event::Remarked {
							sender: BOB,
							hash: remark_hash
						}),
						topics: vec![],
					},
					EventRecord {
						phase: Phase::Initialization,
						event: MetaEvent::Utility(pallet_utility::Event::ItemCompleted),
						topics: vec![],
					},
					EventRecord {
						phase: Phase::Initialization,
						event: MetaEvent::Utility(pallet_utility::Event::BatchInterrupted {
							index: 1,
							error: frame_system::Error::<Test>::CallFiltered.into()
						},),
						topics: vec![],
					},
					EventRecord {
						phase: Phase::Initialization,
						event: MetaEvent::Contracts(crate::Event::Called {
							caller: ALICE,
							contract: BOB,
						}),
						topics: vec![hash(&ALICE), hash(&BOB)],
					},
				]
			);
		});
	}

	#[test]
	fn nonce() {
		let fail_code = MockLoader::insert(Constructor, |_, _| exec_trapped());
		let success_code = MockLoader::insert(Constructor, |_, _| exec_success());
		let succ_fail_code = MockLoader::insert(Constructor, move |ctx, _| {
			ctx.ext
				.instantiate(
					Weight::zero(),
					fail_code,
					ctx.ext.minimum_balance() * 100,
					vec![],
					&[],
				)
				.ok();
			exec_success()
		});
		let succ_succ_code = MockLoader::insert(Constructor, move |ctx, _| {
			let (account_id, _) = ctx
				.ext
				.instantiate(
					Weight::zero(),
					success_code,
					ctx.ext.minimum_balance() * 100,
					vec![],
					&[],
				)
				.unwrap();

			// a plain call should not influence the account counter
			ctx.ext.call(Weight::zero(), account_id, 0, vec![], false).unwrap();

			exec_success()
		});

		ExtBuilder::default().build().execute_with(|| {
			let schedule = <Test as Config>::Schedule::get();
			let min_balance = <Test as Config>::Currency::minimum_balance();
			let mut gas_meter = GasMeter::<Test>::new(GAS_LIMIT);
			let fail_executable =
				MockExecutable::from_storage(fail_code, &schedule, &mut gas_meter).unwrap();
			let success_executable =
				MockExecutable::from_storage(success_code, &schedule, &mut gas_meter).unwrap();
			let succ_fail_executable =
				MockExecutable::from_storage(succ_fail_code, &schedule, &mut gas_meter).unwrap();
			let succ_succ_executable =
				MockExecutable::from_storage(succ_succ_code, &schedule, &mut gas_meter).unwrap();
			set_balance(&ALICE, min_balance * 10_000);
			let contract_origin = ContractOrigin::from_account_id(ALICE);
			let mut storage_meter =
				storage::meter::Meter::new(&contract_origin, None, min_balance * 100).unwrap();

			MockStack::run_instantiate(
				ALICE,
				fail_executable,
				&mut gas_meter,
				&mut storage_meter,
				&schedule,
				min_balance * 100,
				vec![],
				&[],
				None,
			)
			.ok();
			assert_eq!(<Nonce<Test>>::get(), 0);

			assert_ok!(MockStack::run_instantiate(
				ALICE,
				success_executable,
				&mut gas_meter,
				&mut storage_meter,
				&schedule,
				min_balance * 100,
				vec![],
				&[],
				None,
			));
			assert_eq!(<Nonce<Test>>::get(), 1);

			assert_ok!(MockStack::run_instantiate(
				ALICE,
				succ_fail_executable,
				&mut gas_meter,
				&mut storage_meter,
				&schedule,
				min_balance * 200,
				vec![],
				&[],
				None,
			));
			assert_eq!(<Nonce<Test>>::get(), 2);

			assert_ok!(MockStack::run_instantiate(
				ALICE,
				succ_succ_executable,
				&mut gas_meter,
				&mut storage_meter,
				&schedule,
				min_balance * 200,
				vec![],
				&[],
				None,
			));
			assert_eq!(<Nonce<Test>>::get(), 4);
		});
	}

	#[test]
	fn set_storage_works() {
		let code_hash = MockLoader::insert(Call, |ctx, _| {
			// Write
			assert_eq!(
				ctx.ext.set_storage(&Key::Fix([1; 32]), Some(vec![1, 2, 3]), false),
				Ok(WriteOutcome::New)
			);
			assert_eq!(
				ctx.ext.set_storage(&Key::Fix([2; 32]), Some(vec![4, 5, 6]), true),
				Ok(WriteOutcome::New)
			);
			assert_eq!(ctx.ext.set_storage(&Key::Fix([3; 32]), None, false), Ok(WriteOutcome::New));
			assert_eq!(ctx.ext.set_storage(&Key::Fix([4; 32]), None, true), Ok(WriteOutcome::New));
			assert_eq!(
				ctx.ext.set_storage(&Key::Fix([5; 32]), Some(vec![]), false),
				Ok(WriteOutcome::New)
			);
			assert_eq!(
				ctx.ext.set_storage(&Key::Fix([6; 32]), Some(vec![]), true),
				Ok(WriteOutcome::New)
			);

			// Overwrite
			assert_eq!(
				ctx.ext.set_storage(&Key::Fix([1; 32]), Some(vec![42]), false),
				Ok(WriteOutcome::Overwritten(3))
			);
			assert_eq!(
				ctx.ext.set_storage(&Key::Fix([2; 32]), Some(vec![48]), true),
				Ok(WriteOutcome::Taken(vec![4, 5, 6]))
			);
			assert_eq!(ctx.ext.set_storage(&Key::Fix([3; 32]), None, false), Ok(WriteOutcome::New));
			assert_eq!(ctx.ext.set_storage(&Key::Fix([4; 32]), None, true), Ok(WriteOutcome::New));
			assert_eq!(
				ctx.ext.set_storage(&Key::Fix([5; 32]), Some(vec![]), false),
				Ok(WriteOutcome::Overwritten(0))
			);
			assert_eq!(
				ctx.ext.set_storage(&Key::Fix([6; 32]), Some(vec![]), true),
				Ok(WriteOutcome::Taken(vec![]))
			);

			exec_success()
		});

		ExtBuilder::default().build().execute_with(|| {
			let min_balance = <Test as Config>::Currency::minimum_balance();
			let schedule = <Test as Config>::Schedule::get();
			let mut gas_meter = GasMeter::<Test>::new(GAS_LIMIT);
			set_balance(&ALICE, min_balance * 1000);
			place_contract(&BOB, code_hash);
			let contract_origin = ContractOrigin::from_account_id(ALICE);
			let mut storage_meter = storage::meter::Meter::new(&contract_origin, None, 0).unwrap();
			assert_ok!(MockStack::run_call(
				contract_origin,
				BOB,
				&mut gas_meter,
				&mut storage_meter,
				&schedule,
				0,
				vec![],
				None,
				Determinism::Enforced
			));
		});
	}

	#[test]
	fn set_storage_varsized_key_works() {
		let code_hash = MockLoader::insert(Call, |ctx, _| {
			// Write
			assert_eq!(
				ctx.ext.set_storage(
					&Key::<Test>::try_from_var([1; 64].to_vec()).unwrap(),
					Some(vec![1, 2, 3]),
					false
				),
				Ok(WriteOutcome::New)
			);
			assert_eq!(
				ctx.ext.set_storage(
					&Key::<Test>::try_from_var([2; 19].to_vec()).unwrap(),
					Some(vec![4, 5, 6]),
					true
				),
				Ok(WriteOutcome::New)
			);
			assert_eq!(
				ctx.ext.set_storage(
					&Key::<Test>::try_from_var([3; 19].to_vec()).unwrap(),
					None,
					false
				),
				Ok(WriteOutcome::New)
			);
			assert_eq!(
				ctx.ext.set_storage(
					&Key::<Test>::try_from_var([4; 64].to_vec()).unwrap(),
					None,
					true
				),
				Ok(WriteOutcome::New)
			);
			assert_eq!(
				ctx.ext.set_storage(
					&Key::<Test>::try_from_var([5; 30].to_vec()).unwrap(),
					Some(vec![]),
					false
				),
				Ok(WriteOutcome::New)
			);
			assert_eq!(
				ctx.ext.set_storage(
					&Key::<Test>::try_from_var([6; 128].to_vec()).unwrap(),
					Some(vec![]),
					true
				),
				Ok(WriteOutcome::New)
			);

			// Overwrite
			assert_eq!(
				ctx.ext.set_storage(
					&Key::<Test>::try_from_var([1; 64].to_vec()).unwrap(),
					Some(vec![42, 43, 44]),
					false
				),
				Ok(WriteOutcome::Overwritten(3))
			);
			assert_eq!(
				ctx.ext.set_storage(
					&Key::<Test>::try_from_var([2; 19].to_vec()).unwrap(),
					Some(vec![48]),
					true
				),
				Ok(WriteOutcome::Taken(vec![4, 5, 6]))
			);
			assert_eq!(
				ctx.ext.set_storage(
					&Key::<Test>::try_from_var([3; 19].to_vec()).unwrap(),
					None,
					false
				),
				Ok(WriteOutcome::New)
			);
			assert_eq!(
				ctx.ext.set_storage(
					&Key::<Test>::try_from_var([4; 64].to_vec()).unwrap(),
					None,
					true
				),
				Ok(WriteOutcome::New)
			);
			assert_eq!(
				ctx.ext.set_storage(
					&Key::<Test>::try_from_var([5; 30].to_vec()).unwrap(),
					Some(vec![]),
					false
				),
				Ok(WriteOutcome::Overwritten(0))
			);
			assert_eq!(
				ctx.ext.set_storage(
					&Key::<Test>::try_from_var([6; 128].to_vec()).unwrap(),
					Some(vec![]),
					true
				),
				Ok(WriteOutcome::Taken(vec![]))
			);

			exec_success()
		});

		ExtBuilder::default().build().execute_with(|| {
			let min_balance = <Test as Config>::Currency::minimum_balance();
			let schedule = <Test as Config>::Schedule::get();
			let mut gas_meter = GasMeter::<Test>::new(GAS_LIMIT);
			set_balance(&ALICE, min_balance * 1000);
			place_contract(&BOB, code_hash);
			let contract_origin = ContractOrigin::from_account_id(ALICE);
			let mut storage_meter = storage::meter::Meter::new(&contract_origin, None, 0).unwrap();
			assert_ok!(MockStack::run_call(
				contract_origin,
				BOB,
				&mut gas_meter,
				&mut storage_meter,
				&schedule,
				0,
				vec![],
				None,
				Determinism::Enforced
			));
		});
	}

	#[test]
	fn get_storage_works() {
		let code_hash = MockLoader::insert(Call, |ctx, _| {
			assert_eq!(
				ctx.ext.set_storage(&Key::Fix([1; 32]), Some(vec![1, 2, 3]), false),
				Ok(WriteOutcome::New)
			);
			assert_eq!(
				ctx.ext.set_storage(&Key::Fix([2; 32]), Some(vec![]), false),
				Ok(WriteOutcome::New)
			);
			assert_eq!(ctx.ext.get_storage(&Key::Fix([1; 32])), Some(vec![1, 2, 3]));
			assert_eq!(ctx.ext.get_storage(&Key::Fix([2; 32])), Some(vec![]));
			assert_eq!(ctx.ext.get_storage(&Key::Fix([3; 32])), None);

			exec_success()
		});

		ExtBuilder::default().build().execute_with(|| {
			let min_balance = <Test as Config>::Currency::minimum_balance();
			let schedule = <Test as Config>::Schedule::get();
			let mut gas_meter = GasMeter::<Test>::new(GAS_LIMIT);
			set_balance(&ALICE, min_balance * 1000);
			place_contract(&BOB, code_hash);
			let contract_origin = ContractOrigin::from_account_id(ALICE);
			let mut storage_meter = storage::meter::Meter::new(&contract_origin, None, 0).unwrap();
			assert_ok!(MockStack::run_call(
				contract_origin,
				BOB,
				&mut gas_meter,
				&mut storage_meter,
				&schedule,
				0,
				vec![],
				None,
				Determinism::Enforced
			));
		});
	}

	#[test]
	fn get_storage_size_works() {
		let code_hash = MockLoader::insert(Call, |ctx, _| {
			assert_eq!(
				ctx.ext.set_storage(&Key::Fix([1; 32]), Some(vec![1, 2, 3]), false),
				Ok(WriteOutcome::New)
			);
			assert_eq!(
				ctx.ext.set_storage(&Key::Fix([2; 32]), Some(vec![]), false),
				Ok(WriteOutcome::New)
			);
			assert_eq!(ctx.ext.get_storage_size(&Key::Fix([1; 32])), Some(3));
			assert_eq!(ctx.ext.get_storage_size(&Key::Fix([2; 32])), Some(0));
			assert_eq!(ctx.ext.get_storage_size(&Key::Fix([3; 32])), None);

			exec_success()
		});

		ExtBuilder::default().build().execute_with(|| {
			let min_balance = <Test as Config>::Currency::minimum_balance();
			let schedule = <Test as Config>::Schedule::get();
			let mut gas_meter = GasMeter::<Test>::new(GAS_LIMIT);
			set_balance(&ALICE, min_balance * 1000);
			place_contract(&BOB, code_hash);
			let contract_origin = ContractOrigin::from_account_id(ALICE);
			let mut storage_meter = storage::meter::Meter::new(&contract_origin, None, 0).unwrap();
			assert_ok!(MockStack::run_call(
				contract_origin,
				BOB,
				&mut gas_meter,
				&mut storage_meter,
				&schedule,
				0,
				vec![],
				None,
				Determinism::Enforced
			));
		});
	}

	#[test]
	fn get_storage_varsized_key_works() {
		let code_hash = MockLoader::insert(Call, |ctx, _| {
			assert_eq!(
				ctx.ext.set_storage(
					&Key::<Test>::try_from_var([1; 19].to_vec()).unwrap(),
					Some(vec![1, 2, 3]),
					false
				),
				Ok(WriteOutcome::New)
			);
			assert_eq!(
				ctx.ext.set_storage(
					&Key::<Test>::try_from_var([2; 16].to_vec()).unwrap(),
					Some(vec![]),
					false
				),
				Ok(WriteOutcome::New)
			);
			assert_eq!(
				ctx.ext.get_storage(&Key::<Test>::try_from_var([1; 19].to_vec()).unwrap()),
				Some(vec![1, 2, 3])
			);
			assert_eq!(
				ctx.ext.get_storage(&Key::<Test>::try_from_var([2; 16].to_vec()).unwrap()),
				Some(vec![])
			);
			assert_eq!(
				ctx.ext.get_storage(&Key::<Test>::try_from_var([3; 8].to_vec()).unwrap()),
				None
			);

			exec_success()
		});

		ExtBuilder::default().build().execute_with(|| {
			let min_balance = <Test as Config>::Currency::minimum_balance();
			let schedule = <Test as Config>::Schedule::get();
			let mut gas_meter = GasMeter::<Test>::new(GAS_LIMIT);
			set_balance(&ALICE, min_balance * 1000);
			place_contract(&BOB, code_hash);
			let contract_origin = ContractOrigin::from_account_id(ALICE);
			let mut storage_meter = storage::meter::Meter::new(&contract_origin, None, 0).unwrap();
			assert_ok!(MockStack::run_call(
				contract_origin,
				BOB,
				&mut gas_meter,
				&mut storage_meter,
				&schedule,
				0,
				vec![],
				None,
				Determinism::Enforced
			));
		});
	}

	#[test]
	fn get_storage_size_varsized_key_works() {
		let code_hash = MockLoader::insert(Call, |ctx, _| {
			assert_eq!(
				ctx.ext.set_storage(
					&Key::<Test>::try_from_var([1; 19].to_vec()).unwrap(),
					Some(vec![1, 2, 3]),
					false
				),
				Ok(WriteOutcome::New)
			);
			assert_eq!(
				ctx.ext.set_storage(
					&Key::<Test>::try_from_var([2; 16].to_vec()).unwrap(),
					Some(vec![]),
					false
				),
				Ok(WriteOutcome::New)
			);
			assert_eq!(
				ctx.ext.get_storage_size(&Key::<Test>::try_from_var([1; 19].to_vec()).unwrap()),
				Some(3)
			);
			assert_eq!(
				ctx.ext.get_storage_size(&Key::<Test>::try_from_var([2; 16].to_vec()).unwrap()),
				Some(0)
			);
			assert_eq!(
				ctx.ext.get_storage_size(&Key::<Test>::try_from_var([3; 8].to_vec()).unwrap()),
				None
			);

			exec_success()
		});

		ExtBuilder::default().build().execute_with(|| {
			let min_balance = <Test as Config>::Currency::minimum_balance();
			let schedule = <Test as Config>::Schedule::get();
			let mut gas_meter = GasMeter::<Test>::new(GAS_LIMIT);
			set_balance(&ALICE, min_balance * 1000);
			place_contract(&BOB, code_hash);
			let contract_origin = ContractOrigin::from_account_id(ALICE);
			let mut storage_meter = storage::meter::Meter::new(&contract_origin, None, 0).unwrap();
			assert_ok!(MockStack::run_call(
				contract_origin,
				BOB,
				&mut gas_meter,
				&mut storage_meter,
				&schedule,
				0,
				vec![],
				None,
				Determinism::Enforced
			));
		});
	}

	#[test]
	fn ecdsa_to_eth_address_returns_proper_value() {
		let bob_ch = MockLoader::insert(Call, |ctx, _| {
			let pubkey_compressed = array_bytes::hex2array_unchecked(
				"028db55b05db86c0b1786ca49f095d76344c9e6056b2f02701a7e7f3c20aabfd91",
			);
			assert_eq!(
				ctx.ext.ecdsa_to_eth_address(&pubkey_compressed).unwrap(),
				array_bytes::hex2array_unchecked::<20>("09231da7b19A016f9e576d23B16277062F4d46A8")
			);
			exec_success()
		});

		ExtBuilder::default().build().execute_with(|| {
			let schedule = <Test as Config>::Schedule::get();
			place_contract(&BOB, bob_ch);

			let contract_origin = ContractOrigin::from_account_id(ALICE);
			let mut storage_meter =
				storage::meter::Meter::new(&contract_origin, Some(0), 0).unwrap();
			let result = MockStack::run_call(
				contract_origin,
				BOB,
				&mut GasMeter::<Test>::new(GAS_LIMIT),
				&mut storage_meter,
				&schedule,
				0,
				vec![],
				None,
				Determinism::Enforced,
			);
			assert_matches!(result, Ok(_));
		});
	}

	#[test]
	fn nonce_api_works() {
		let fail_code = MockLoader::insert(Constructor, |_, _| exec_trapped());
		let success_code = MockLoader::insert(Constructor, |_, _| exec_success());
		let code_hash = MockLoader::insert(Call, move |ctx, _| {
			// It is set to one when this contract was instantiated by `place_contract`
			assert_eq!(ctx.ext.nonce(), 1);
			// Should not change without any instantiation in-between
			assert_eq!(ctx.ext.nonce(), 1);
			// Should not change with a failed instantiation
			assert_err!(
				ctx.ext.instantiate(Weight::zero(), fail_code, 0, vec![], &[],),
				ExecError {
					error: <Error<Test>>::ContractTrapped.into(),
					origin: ErrorOrigin::Callee
				}
			);
			assert_eq!(ctx.ext.nonce(), 1);
			// Successful instantiation increments
			ctx.ext.instantiate(Weight::zero(), success_code, 0, vec![], &[]).unwrap();
			assert_eq!(ctx.ext.nonce(), 2);
			exec_success()
		});

		ExtBuilder::default().build().execute_with(|| {
			let min_balance = <Test as Config>::Currency::minimum_balance();
			let schedule = <Test as Config>::Schedule::get();
			let mut gas_meter = GasMeter::<Test>::new(GAS_LIMIT);
			set_balance(&ALICE, min_balance * 1000);
			place_contract(&BOB, code_hash);
			let contract_origin = ContractOrigin::from_account_id(ALICE);
			let mut storage_meter = storage::meter::Meter::new(&contract_origin, None, 0).unwrap();
			assert_ok!(MockStack::run_call(
				contract_origin,
				BOB,
				&mut gas_meter,
				&mut storage_meter,
				&schedule,
				0,
				vec![],
				None,
				Determinism::Enforced
			));
		});
	}

	/// This works even though random interface is deprecated, as the check to ban deprecated
	/// functions happens in the wasm stack which is mocked for exec tests.
	#[test]
	fn randomness_works() {
		let subject = b"nice subject".as_ref();
		let code_hash = MockLoader::insert(Call, move |ctx, _| {
			let rand = <Test as Config>::Randomness::random(subject);
			assert_eq!(rand, ctx.ext.random(subject));
			exec_success()
		});

		ExtBuilder::default().build().execute_with(|| {
			let schedule = <Test as Config>::Schedule::get();
			place_contract(&BOB, code_hash);

			let contract_origin = ContractOrigin::from_account_id(ALICE);
			let mut storage_meter =
				storage::meter::Meter::new(&contract_origin, Some(0), 0).unwrap();
			let result = MockStack::run_call(
				contract_origin,
				BOB,
				&mut GasMeter::<Test>::new(GAS_LIMIT),
				&mut storage_meter,
				&schedule,
				0,
				vec![],
				None,
				Determinism::Enforced,
			);
			assert_matches!(result, Ok(_));
		});
	}
}<|MERGE_RESOLUTION|>--- conflicted
+++ resolved
@@ -768,15 +768,9 @@
 
 		// `Relaxed` will only be ever set in case of off-chain execution.
 		// Instantiations are never allowed even when executing off-chain.
-<<<<<<< HEAD
 		if !(executable.is_deterministic()
-			|| (matches!(determinism, Determinism::AllowIndeterminism)
+			|| (matches!(determinism, Determinism::Relaxed)
 				&& matches!(entry_point, ExportedFunction::Call)))
-=======
-		if !(executable.is_deterministic() ||
-			(matches!(determinism, Determinism::Relaxed) &&
-				matches!(entry_point, ExportedFunction::Call)))
->>>>>>> d0449fd4
 		{
 			return Err(Error::<T>::Indeterministic.into());
 		}
@@ -1690,13 +1684,9 @@
 			place_contract(&dest, success_ch);
 			set_balance(&origin, 100);
 			let balance = get_balance(&dest);
-<<<<<<< HEAD
 			let contract_origin = ContractOrigin::from_account_id(origin.clone());
 			let mut storage_meter =
-				storage::meter::Meter::new(&contract_origin, Some(0), 55).unwrap();
-=======
-			let mut storage_meter = storage::meter::Meter::new(&origin, Some(0), value).unwrap();
->>>>>>> d0449fd4
+				storage::meter::Meter::new(&contract_origin, Some(0), value).unwrap();
 
 			let _ = MockStack::run_call(
 				contract_origin.clone(),
