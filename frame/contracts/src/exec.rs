--- conflicted
+++ resolved
@@ -1279,7 +1279,7 @@
 			E::decrement_refcount(*code_hash);
 			frame
 				.nested_storage
-				.charge_deposit(info.deposit_account().clone(), StorageDeposit::Refund(*deposit));
+				.charge_deposit(frame.account_id.clone(), StorageDeposit::Refund(*deposit));
 		}
 
 		Contracts::<T>::deposit_event(
@@ -1469,8 +1469,7 @@
 		let deposit = StorageDeposit::Charge(new_base_deposit)
 			.saturating_sub(&StorageDeposit::Charge(old_base_deposit));
 
-		let deposit_account = info.deposit_account().clone();
-		frame.nested_storage.charge_deposit(deposit_account, deposit);
+		frame.nested_storage.charge_deposit(frame.account_id.clone(), deposit);
 
 		E::increment_refcount(hash)?;
 		E::decrement_refcount(prev_hash);
@@ -1521,7 +1520,7 @@
 		<WasmBlob<T>>::increment_refcount(code_hash)?;
 		frame
 			.nested_storage
-			.charge_deposit(info.deposit_account().clone(), StorageDeposit::Charge(deposit));
+			.charge_deposit(frame.account_id.clone(), StorageDeposit::Charge(deposit));
 		Ok(())
 	}
 
@@ -1537,7 +1536,7 @@
 
 		frame
 			.nested_storage
-			.charge_deposit(info.deposit_account().clone(), StorageDeposit::Refund(deposit));
+			.charge_deposit(frame.account_id.clone(), StorageDeposit::Refund(deposit));
 		Ok(())
 	}
 }
@@ -2505,37 +2504,6 @@
 					&contract_origin,
 					Some(min_balance * 100),
 					min_balance,
-<<<<<<< HEAD
-					vec![],
-					&[],
-					None,
-				),
-				Ok((address, ref output)) if output.data == vec![80, 65, 83, 83] => address
-			);
-			let meter_storage_deposit = 131;
-
-			// Check that the newly created account has the expected code hash and
-			// there are instantiation event.
-			assert_eq!(
-				ContractInfo::<Test>::load_code_hash(&instantiated_contract_address).unwrap(),
-				dummy_ch
-			);
-			assert_eq!(
-				&events(),
-				&[
-					Event::StorageDepositTransferredAndHeld {
-						from: ALICE,
-						to: instantiated_contract_address.clone(),
-						amount: meter_storage_deposit
-					},
-					Event::Instantiated {
-						deployer: ALICE,
-						contract: instantiated_contract_address
-					}
-				]
-			);
-		});
-=======
 				)
 				.unwrap();
 
@@ -2553,6 +2521,7 @@
 					),
 					Ok((address, ref output)) if output.data == vec![80, 65, 83, 83] => address
 				);
+				let meter_storage_deposit = 131;
 
 				// Check that the newly created account has the expected code hash and
 				// there are instantiation event.
@@ -2562,13 +2531,19 @@
 				);
 				assert_eq!(
 					&events(),
-					&[Event::Instantiated {
-						deployer: ALICE,
-						contract: instantiated_contract_address
-					}]
+					&[
+						Event::StorageDepositTransferredAndHeld {
+							from: ALICE,
+							to: instantiated_contract_address.clone(),
+							amount: meter_storage_deposit
+						},
+						Event::Instantiated {
+							deployer: ALICE,
+							contract: instantiated_contract_address
+						}
+					]
 				);
 			});
->>>>>>> 2ed2c852
 	}
 
 	#[test]
@@ -2643,29 +2618,6 @@
 			}
 		});
 
-<<<<<<< HEAD
-		ExtBuilder::default().existential_deposit(15).build().execute_with(|| {
-			let schedule = <Test as Config>::Schedule::get();
-			let min_balance = <Test as Config>::Currency::minimum_balance();
-			set_balance(&ALICE, min_balance * 100);
-			place_contract(&BOB, instantiator_ch);
-			let contract_origin = Origin::from_account_id(ALICE);
-			let mut storage_meter = storage::meter::Meter::new(
-				&contract_origin,
-				Some(min_balance * 10),
-				min_balance * 10,
-			)
-			.unwrap();
-			let meter_storage_deposit = 131;
-
-			assert_matches!(
-				MockStack::run_call(
-					contract_origin,
-					BOB,
-					&mut GasMeter::<Test>::new(GAS_LIMIT),
-					&mut storage_meter,
-					&schedule,
-=======
 		ExtBuilder::default()
 			.with_code_hashes(MockLoader::code_hashes())
 			.existential_deposit(15)
@@ -2679,10 +2631,10 @@
 				let mut storage_meter = storage::meter::Meter::new(
 					&contract_origin,
 					Some(min_balance * 10),
->>>>>>> 2ed2c852
 					min_balance * 10,
 				)
 				.unwrap();
+				let meter_storage_deposit = 131;
 
 				assert_matches!(
 					MockStack::run_call(
@@ -2702,27 +2654,6 @@
 				let instantiated_contract_address =
 					instantiated_contract_address.borrow().as_ref().unwrap().clone();
 
-<<<<<<< HEAD
-			// Check that the newly created account has the expected code hash and
-			// there are instantiation event.
-			assert_eq!(
-				ContractInfo::<Test>::load_code_hash(&instantiated_contract_address).unwrap(),
-				dummy_ch
-			);
-			assert_eq!(
-				&events(),
-				&[
-					Event::StorageDepositTransferredAndHeld {
-						from: ALICE,
-						to: instantiated_contract_address.clone(),
-						amount: meter_storage_deposit
-					},
-					Event::Instantiated { deployer: BOB, contract: instantiated_contract_address },
-					Event::Called { caller: Origin::from_account_id(ALICE), contract: BOB },
-				]
-			);
-		});
-=======
 				// Check that the newly created account has the expected code hash and
 				// there are instantiation event.
 				assert_eq!(
@@ -2732,6 +2663,11 @@
 				assert_eq!(
 					&events(),
 					&[
+						Event::StorageDepositTransferredAndHeld {
+							from: ALICE,
+							to: instantiated_contract_address.clone(),
+							amount: meter_storage_deposit
+						},
 						Event::Instantiated {
 							deployer: BOB,
 							contract: instantiated_contract_address
@@ -2740,7 +2676,6 @@
 					]
 				);
 			});
->>>>>>> 2ed2c852
 	}
 
 	#[test]
