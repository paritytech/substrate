--- conflicted
+++ resolved
@@ -39,13 +39,8 @@
 use smallvec::{Array, SmallVec};
 use sp_core::ecdsa::Public as ECDSAPublic;
 use sp_io::{crypto::secp256k1_ecdsa_recover_compressed, hashing::blake2_256};
-<<<<<<< HEAD
 use sp_runtime::traits::{Convert, Hash, Zero};
-use sp_std::{marker::PhantomData, mem, prelude::*};
-=======
-use sp_runtime::traits::{Convert, Hash};
 use sp_std::{marker::PhantomData, mem, prelude::*, vec::Vec};
->>>>>>> 44998291
 
 pub type AccountIdOf<T> = <T as frame_system::Config>::AccountId;
 pub type MomentOf<T> = <<T as Config>::Time as Time>::Moment;
@@ -3450,8 +3445,7 @@
 				}
 			);
 			assert_eq!(ctx.ext.nonce(), 1);
-<<<<<<< HEAD
-			// Successful instantation increments
+			// Successful instantiation increments
 			ctx.ext
 				.instantiate(
 					Weight::zero(),
@@ -3462,10 +3456,6 @@
 					&[],
 				)
 				.unwrap();
-=======
-			// Successful instantiation increments
-			ctx.ext.instantiate(Weight::zero(), success_code, 0, vec![], &[]).unwrap();
->>>>>>> 44998291
 			assert_eq!(ctx.ext.nonce(), 2);
 			exec_success()
 		});
