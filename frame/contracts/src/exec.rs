// This file is part of Substrate.

// Copyright (C) Parity Technologies (UK) Ltd.
// SPDX-License-Identifier: Apache-2.0

// Licensed under the Apache License, Version 2.0 (the "License");
// you may not use this file except in compliance with the License.
// You may obtain a copy of the License at
//
// 	http://www.apache.org/licenses/LICENSE-2.0
//
// Unless required by applicable law or agreed to in writing, software
// distributed under the License is distributed on an "AS IS" BASIS,
// WITHOUT WARRANTIES OR CONDITIONS OF ANY KIND, either express or implied.
// See the License for the specific language governing permissions and
// limitations under the License.

use crate::{
	gas::GasMeter,
	storage::{self, DepositAccount, WriteOutcome},
	BalanceOf, CodeHash, Config, ContractInfo, ContractInfoOf, DebugBufferVec, Determinism, Error,
<<<<<<< HEAD
	Event, Nonce, Origin, Pallet as Contracts, Schedule, System,
=======
	Event, Nonce, Pallet as Contracts, Schedule, System, LOG_TARGET,
>>>>>>> 7ddfdfbd
};
use frame_support::{
	crypto::ecdsa::ECDSAExt,
	dispatch::{
		fmt::Debug, DispatchError, DispatchResult, DispatchResultWithPostInfo, Dispatchable,
	},
	storage::{with_transaction, TransactionOutcome},
	traits::{
		tokens::{Fortitude::Polite, Preservation::Expendable},
		Contains, Currency, ExistenceRequirement, OriginTrait, Randomness, Time,
	},
	weights::Weight,
	Blake2_128Concat, BoundedVec, StorageHasher,
};
use frame_system::RawOrigin;
use pallet_contracts_primitives::ExecReturnValue;
use smallvec::{Array, SmallVec};
use sp_core::{
	ecdsa::Public as ECDSAPublic,
	sr25519::{Public as SR25519Public, Signature as SR25519Signature},
};
use sp_io::{crypto::secp256k1_ecdsa_recover_compressed, hashing::blake2_256};
use sp_runtime::traits::{Convert, Hash, Zero};
use sp_std::{marker::PhantomData, mem, prelude::*, vec::Vec};

pub type AccountIdOf<T> = <T as frame_system::Config>::AccountId;
pub type MomentOf<T> = <<T as Config>::Time as Time>::Moment;
pub type SeedOf<T> = <T as frame_system::Config>::Hash;
pub type BlockNumberOf<T> = <T as frame_system::Config>::BlockNumber;
pub type ExecResult = Result<ExecReturnValue, ExecError>;

/// A type that represents a topic of an event. At the moment a hash is used.
pub type TopicOf<T> = <T as frame_system::Config>::Hash;

/// Type for variable sized storage key. Used for transparent hashing.
type VarSizedKey<T> = BoundedVec<u8, <T as Config>::MaxStorageKeyLen>;

/// Combined key type for both fixed and variable sized storage keys.
pub enum Key<T: Config> {
	/// Variant for fixed sized keys.
	Fix([u8; 32]),
	/// Variant for variable sized keys.
	Var(VarSizedKey<T>),
}

impl<T: Config> Key<T> {
	/// Copies self into a new vec.
	pub fn to_vec(&self) -> Vec<u8> {
		match self {
			Key::Fix(v) => v.to_vec(),
			Key::Var(v) => v.to_vec(),
		}
	}

	pub fn hash(&self) -> Vec<u8> {
		match self {
			Key::Fix(v) => blake2_256(v.as_slice()).to_vec(),
			Key::Var(v) => Blake2_128Concat::hash(v.as_slice()),
		}
	}

	pub fn try_from_fix(v: Vec<u8>) -> Result<Self, Vec<u8>> {
		<[u8; 32]>::try_from(v).map(Self::Fix)
	}

	pub fn try_from_var(v: Vec<u8>) -> Result<Self, Vec<u8>> {
		VarSizedKey::<T>::try_from(v).map(Self::Var)
	}
}

/// Origin of the error.
///
/// Call or instantiate both called into other contracts and pass through errors happening
/// in those to the caller. This enum is for the caller to distinguish whether the error
/// happened during the execution of the callee or in the current execution context.
#[cfg_attr(test, derive(Debug, PartialEq))]
pub enum ErrorOrigin {
	/// Caller error origin.
	///
	/// The error happened in the current execution context rather than in the one
	/// of the contract that is called into.
	Caller,
	/// The error happened during execution of the called contract.
	Callee,
}

/// Error returned by contract execution.
#[cfg_attr(test, derive(Debug, PartialEq))]
pub struct ExecError {
	/// The reason why the execution failed.
	pub error: DispatchError,
	/// Origin of the error.
	pub origin: ErrorOrigin,
}

impl<T: Into<DispatchError>> From<T> for ExecError {
	fn from(error: T) -> Self {
		Self { error: error.into(), origin: ErrorOrigin::Caller }
	}
}

/// An interface that provides access to the external environment in which the
/// smart-contract is executed.
///
/// This interface is specialized to an account of the executing code, so all
/// operations are implicitly performed on that account.
///
/// # Note
///
/// This trait is sealed and cannot be implemented by downstream crates.
pub trait Ext: sealing::Sealed {
	type T: Config;

	/// Call (possibly transferring some amount of funds) into the specified account.
	///
	/// Returns the original code size of the called contract.
	fn call(
		&mut self,
		gas_limit: Weight,
		deposit_limit: BalanceOf<Self::T>,
		to: AccountIdOf<Self::T>,
		value: BalanceOf<Self::T>,
		input_data: Vec<u8>,
		allows_reentry: bool,
	) -> Result<ExecReturnValue, ExecError>;

	/// Execute code in the current frame.
	///
	/// Returns the original code size of the called contract.
	fn delegate_call(
		&mut self,
		code: CodeHash<Self::T>,
		input_data: Vec<u8>,
	) -> Result<ExecReturnValue, ExecError>;

	/// Instantiate a contract from the given code.
	///
	/// Returns the original code size of the called contract.
	/// The newly created account will be associated with `code`. `value` specifies the amount of
	/// value transferred from this to the newly created account.
	fn instantiate(
		&mut self,
		gas_limit: Weight,
		deposit_limit: BalanceOf<Self::T>,
		code: CodeHash<Self::T>,
		value: BalanceOf<Self::T>,
		input_data: Vec<u8>,
		salt: &[u8],
	) -> Result<(AccountIdOf<Self::T>, ExecReturnValue), ExecError>;

	/// Transfer all funds to `beneficiary` and delete the contract.
	///
	/// Since this function removes the self contract eagerly, if succeeded, no further actions
	/// should be performed on this `Ext` instance.
	///
	/// This function will fail if the same contract is present on the contract
	/// call stack.
	fn terminate(&mut self, beneficiary: &AccountIdOf<Self::T>) -> Result<(), DispatchError>;

	/// Transfer some amount of funds into the specified account.
	fn transfer(&mut self, to: &AccountIdOf<Self::T>, value: BalanceOf<Self::T>) -> DispatchResult;

	/// Returns the storage entry of the executing account by the given `key`.
	///
	/// Returns `None` if the `key` wasn't previously set by `set_storage` or
	/// was deleted.
	fn get_storage(&mut self, key: &Key<Self::T>) -> Option<Vec<u8>>;

	/// Returns `Some(len)` (in bytes) if a storage item exists at `key`.
	///
	/// Returns `None` if the `key` wasn't previously set by `set_storage` or
	/// was deleted.
	fn get_storage_size(&mut self, key: &Key<Self::T>) -> Option<u32>;

	/// Sets the storage entry by the given key to the specified value. If `value` is `None` then
	/// the storage entry is deleted.
	fn set_storage(
		&mut self,
		key: &Key<Self::T>,
		value: Option<Vec<u8>>,
		take_old: bool,
	) -> Result<WriteOutcome, DispatchError>;

	/// Returns the caller.
	fn caller(&self) -> Origin<Self::T>;

	/// Check if a contract lives at the specified `address`.
	fn is_contract(&self, address: &AccountIdOf<Self::T>) -> bool;

	/// Returns the code hash of the contract for the given `address`.
	///
	/// Returns `None` if the `address` does not belong to a contract.
	fn code_hash(&self, address: &AccountIdOf<Self::T>) -> Option<CodeHash<Self::T>>;

	/// Returns the code hash of the contract being executed.
	fn own_code_hash(&mut self) -> &CodeHash<Self::T>;

	/// Check if the caller of the current contract is the origin of the whole call stack.
	///
	/// This can be checked with `is_contract(self.caller())` as well.
	/// However, this function does not require any storage lookup and therefore uses less weight.
	fn caller_is_origin(&self) -> bool;

	/// Check if the caller is origin, and this origin is root.
	fn caller_is_root(&self) -> bool;

	/// Returns a reference to the account id of the current contract.
	fn address(&self) -> &AccountIdOf<Self::T>;

	/// Returns the balance of the current contract.
	///
	/// The `value_transferred` is already added.
	fn balance(&self) -> BalanceOf<Self::T>;

	/// Returns the value transferred along with this call.
	fn value_transferred(&self) -> BalanceOf<Self::T>;

	/// Returns a reference to the timestamp of the current block
	fn now(&self) -> &MomentOf<Self::T>;

	/// Returns the minimum balance that is required for creating an account.
	fn minimum_balance(&self) -> BalanceOf<Self::T>;

	/// Returns a random number for the current block with the given subject.
	fn random(&self, subject: &[u8]) -> (SeedOf<Self::T>, BlockNumberOf<Self::T>);

	/// Deposit an event with the given topics.
	///
	/// There should not be any duplicates in `topics`.
	fn deposit_event(&mut self, topics: Vec<TopicOf<Self::T>>, data: Vec<u8>);

	/// Returns the current block number.
	fn block_number(&self) -> BlockNumberOf<Self::T>;

	/// Returns the maximum allowed size of a storage item.
	fn max_value_size(&self) -> u32;

	/// Returns the price for the specified amount of weight.
	fn get_weight_price(&self, weight: Weight) -> BalanceOf<Self::T>;

	/// Get a reference to the schedule used by the current call.
	fn schedule(&self) -> &Schedule<Self::T>;

	/// Get a mutable reference to the nested gas meter.
	fn gas_meter(&mut self) -> &mut GasMeter<Self::T>;

	/// Append a string to the debug buffer.
	///
	/// It is added as-is without any additional new line.
	///
	/// This is a no-op if debug message recording is disabled which is always the case
	/// when the code is executing on-chain.
	///
	/// Returns `true` if debug message recording is enabled. Otherwise `false` is returned.
	fn append_debug_buffer(&mut self, msg: &str) -> bool;

	/// Call some dispatchable and return the result.
	fn call_runtime(&self, call: <Self::T as Config>::RuntimeCall) -> DispatchResultWithPostInfo;

	/// Recovers ECDSA compressed public key based on signature and message hash.
	fn ecdsa_recover(&self, signature: &[u8; 65], message_hash: &[u8; 32]) -> Result<[u8; 33], ()>;

	/// Verify a sr25519 signature.
	fn sr25519_verify(&self, signature: &[u8; 64], message: &[u8], pub_key: &[u8; 32]) -> bool;

	/// Returns Ethereum address from the ECDSA compressed public key.
	fn ecdsa_to_eth_address(&self, pk: &[u8; 33]) -> Result<[u8; 20], ()>;

	/// Tests sometimes need to modify and inspect the contract info directly.
	#[cfg(test)]
	fn contract_info(&mut self) -> &mut ContractInfo<Self::T>;

	/// Sets new code hash for existing contract.
	fn set_code_hash(&mut self, hash: CodeHash<Self::T>) -> Result<(), DispatchError>;

	/// Returns the number of times the currently executing contract exists on the call stack in
	/// addition to the calling instance. A value of 0 means no reentrancy.
	fn reentrance_count(&self) -> u32;

	/// Returns the number of times the specified contract exists on the call stack. Delegated calls
	/// are not calculated as separate entrance.
	/// A value of 0 means it does not exist on the call stack.
	fn account_reentrance_count(&self, account_id: &AccountIdOf<Self::T>) -> u32;

	/// Returns a nonce that is incremented for every instantiated contract.
	fn nonce(&mut self) -> u64;
}

/// Describes the different functions that can be exported by an [`Executable`].
#[derive(Clone, Copy, PartialEq)]
pub enum ExportedFunction {
	/// The constructor function which is executed on deployment of a contract.
	Constructor,
	/// The function which is executed when a contract is called.
	Call,
}

/// A trait that represents something that can be executed.
///
/// In the on-chain environment this would be represented by a wasm module. This trait exists in
/// order to be able to mock the wasm logic for testing.
pub trait Executable<T: Config>: Sized {
	/// Load the executable from storage.
	///
	/// # Note
	/// Charges size base load and instrumentation weight from the gas meter.
	fn from_storage(
		code_hash: CodeHash<T>,
		schedule: &Schedule<T>,
		gas_meter: &mut GasMeter<T>,
	) -> Result<Self, DispatchError>;

	/// Increment the refcount of a code in-storage by one.
	///
	/// This is needed when the code is not set via instantiate but `seal_set_code_hash`.
	///
	/// # Errors
	///
	/// [`Error::CodeNotFound`] is returned if the specified `code_hash` does not exist.
	fn add_user(code_hash: CodeHash<T>) -> Result<(), DispatchError>;

	/// Decrement the refcount by one if the code exists.
	fn remove_user(code_hash: CodeHash<T>);

	/// Execute the specified exported function and return the result.
	///
	/// When the specified function is `Constructor` the executable is stored and its
	/// refcount incremented.
	///
	/// # Note
	///
	/// This functions expects to be executed in a storage transaction that rolls back
	/// all of its emitted storage changes.
	fn execute<E: Ext<T = T>>(
		self,
		ext: &mut E,
		function: &ExportedFunction,
		input_data: Vec<u8>,
	) -> ExecResult;

	/// The code hash of the executable.
	fn code_hash(&self) -> &CodeHash<T>;

	/// Size of the instrumented code in bytes.
	fn code_len(&self) -> u32;

	/// The code does not contain any instructions which could lead to indeterminism.
	fn is_deterministic(&self) -> bool;
}

/// The complete call stack of a contract execution.
///
/// The call stack is initiated by either a signed origin or one of the contract RPC calls.
/// This type implements `Ext` and by that exposes the business logic of contract execution to
/// the runtime module which interfaces with the contract (the wasm blob) itself.
pub struct Stack<'a, T: Config, E> {
	/// The origin that initiated the call stack. It could either be a Signed plain account that
	/// holds an account id or Root.
	///
	/// # Note
	///
	/// Please note that it is possible that the id of a Signed origin belongs to a contract rather
	/// than a plain account when being called through one of the contract RPCs where the
	/// client can freely choose the origin. This usually makes no sense but is still possible.
	origin: Origin<T>,
	/// The cost schedule used when charging from the gas meter.
	schedule: &'a Schedule<T>,
	/// The gas meter where costs are charged to.
	gas_meter: &'a mut GasMeter<T>,
	/// The storage meter makes sure that the storage deposit limit is obeyed.
	storage_meter: &'a mut storage::meter::Meter<T>,
	/// The timestamp at the point of call stack instantiation.
	timestamp: MomentOf<T>,
	/// The block number at the time of call stack instantiation.
	block_number: T::BlockNumber,
	/// The nonce is cached here when accessed. It is written back when the call stack
	/// finishes executing. Please refer to [`Nonce`] to a description of
	/// the nonce itself.
	nonce: Option<u64>,
	/// The actual call stack. One entry per nested contract called/instantiated.
	/// This does **not** include the [`Self::first_frame`].
	frames: SmallVec<T::CallStack>,
	/// Statically guarantee that each call stack has at least one frame.
	first_frame: Frame<T>,
	/// A text buffer used to output human readable information.
	///
	/// All the bytes added to this field should be valid UTF-8. The buffer has no defined
	/// structure and is intended to be shown to users as-is for debugging purposes.
	debug_message: Option<&'a mut DebugBufferVec<T>>,
	/// The determinism requirement of this call stack.
	determinism: Determinism,
	/// No executable is held by the struct but influences its behaviour.
	_phantom: PhantomData<E>,
}

/// Represents one entry in the call stack.
///
/// For each nested contract call or instantiate one frame is created. It holds specific
/// information for the said call and caches the in-storage `ContractInfo` data structure.
///
/// # Note
///
/// This is an internal data structure. It is exposed to the public for the sole reason
/// of specifying [`Config::CallStack`].
pub struct Frame<T: Config> {
	/// The account id of the executing contract.
	account_id: T::AccountId,
	/// The cached in-storage data of the contract.
	contract_info: CachedContract<T>,
	/// The amount of balance transferred by the caller as part of the call.
	value_transferred: BalanceOf<T>,
	/// Determines whether this is a call or instantiate frame.
	entry_point: ExportedFunction,
	/// The gas meter capped to the supplied gas limit.
	nested_gas: GasMeter<T>,
	/// The storage meter for the individual call.
	nested_storage: storage::meter::NestedMeter<T>,
	/// If `false` the contract enabled its defense against reentrance attacks.
	allows_reentry: bool,
	/// The caller of the currently executing frame which was spawned by `delegate_call`.
	delegate_caller: Option<Origin<T>>,
}

/// Used in a delegate call frame arguments in order to override the executable and caller.
struct DelegatedCall<T: Config, E> {
	/// The executable which is run instead of the contracts own `executable`.
	executable: E,
	/// The account id of the caller contract.
	caller: Origin<T>,
}

/// Parameter passed in when creating a new `Frame`.
///
/// It determines whether the new frame is for a call or an instantiate.
enum FrameArgs<'a, T: Config, E> {
	Call {
		/// The account id of the contract that is to be called.
		dest: T::AccountId,
		/// If `None` the contract info needs to be reloaded from storage.
		cached_info: Option<ContractInfo<T>>,
		/// This frame was created by `seal_delegate_call` and hence uses different code than
		/// what is stored at [`Self::Call::dest`]. Its caller ([`DelegatedCall::caller`]) is the
		/// account which called the caller contract
		delegated_call: Option<DelegatedCall<T, E>>,
	},
	Instantiate {
		/// The contract or signed origin which instantiates the new contract.
		sender: T::AccountId,
		/// The nonce that should be used to derive a new trie id for the contract.
		nonce: u64,
		/// The executable whose `deploy` function is run.
		executable: E,
		/// A salt used in the contract address deriviation of the new contract.
		salt: &'a [u8],
		/// The input data is used in the contract address deriviation of the new contract.
		input_data: &'a [u8],
	},
}

/// Describes the different states of a contract as contained in a `Frame`.
enum CachedContract<T: Config> {
	/// The cached contract is up to date with the in-storage value.
	Cached(ContractInfo<T>),
	/// A recursive call into the same contract did write to the contract info.
	///
	/// In this case the cached contract is stale and needs to be reloaded from storage.
	Invalidated,
	/// The current contract executed `terminate` and removed the contract.
	///
	/// In this case a reload is neither allowed nor possible. Please note that recursive
	/// calls cannot remove a contract as this is checked and denied.
	Terminated(DepositAccount<T>),
}

impl<T: Config> CachedContract<T> {
	/// Return `Some(ContractInfo)` if the contract is in cached state. `None` otherwise.
	fn into_contract(self) -> Option<ContractInfo<T>> {
		if let CachedContract::Cached(contract) = self {
			Some(contract)
		} else {
			None
		}
	}

	/// Return `Some(&mut ContractInfo)` if the contract is in cached state. `None` otherwise.
	fn as_contract(&mut self) -> Option<&mut ContractInfo<T>> {
		if let CachedContract::Cached(contract) = self {
			Some(contract)
		} else {
			None
		}
	}

	/// Returns `Some` iff the contract is not `Cached::Invalidated`.
	fn deposit_account(&self) -> Option<&DepositAccount<T>> {
		match self {
			CachedContract::Cached(contract) => Some(contract.deposit_account()),
			CachedContract::Terminated(deposit_account) => Some(&deposit_account),
			CachedContract::Invalidated => None,
		}
	}
}

impl<T: Config> Frame<T> {
	/// Return the `contract_info` of the current contract.
	fn contract_info(&mut self) -> &mut ContractInfo<T> {
		self.contract_info.get(&self.account_id)
	}

	/// Terminate and return the `contract_info` of the current contract.
	///
	/// # Note
	///
	/// Under no circumstances the contract is allowed to access the `contract_info` after
	/// a call to this function. This would constitute a programming error in the exec module.
	fn terminate(&mut self) -> ContractInfo<T> {
		self.contract_info.terminate(&self.account_id)
	}
}

/// Extract the contract info after loading it from storage.
///
/// This assumes that `load` was executed before calling this macro.
macro_rules! get_cached_or_panic_after_load {
	($c:expr) => {{
		if let CachedContract::Cached(contract) = $c {
			contract
		} else {
			panic!(
				"It is impossible to remove a contract that is on the call stack;\
				See implementations of terminate;\
				Therefore fetching a contract will never fail while using an account id
				that is currently active on the call stack;\
				qed"
			);
		}
	}};
}

/// Same as [`Stack::top_frame`].
///
/// We need this access as a macro because sometimes hiding the lifetimes behind
/// a function won't work out.
macro_rules! top_frame {
	($stack:expr) => {
		$stack.frames.last().unwrap_or(&$stack.first_frame)
	};
}

/// Same as [`Stack::top_frame_mut`].
///
/// We need this access as a macro because sometimes hiding the lifetimes behind
/// a function won't work out.
macro_rules! top_frame_mut {
	($stack:expr) => {
		$stack.frames.last_mut().unwrap_or(&mut $stack.first_frame)
	};
}

impl<T: Config> CachedContract<T> {
	/// Load the `contract_info` from storage if necessary.
	fn load(&mut self, account_id: &T::AccountId) {
		if let CachedContract::Invalidated = self {
			let contract = <ContractInfoOf<T>>::get(&account_id);
			if let Some(contract) = contract {
				*self = CachedContract::Cached(contract);
			}
		}
	}

	/// Return the cached contract_info.
	fn get(&mut self, account_id: &T::AccountId) -> &mut ContractInfo<T> {
		self.load(account_id);
		get_cached_or_panic_after_load!(self)
	}

	/// Terminate and return the contract info.
	fn terminate(&mut self, account_id: &T::AccountId) -> ContractInfo<T> {
		self.load(account_id);
		let contract = get_cached_or_panic_after_load!(self);
		let deposit_account = contract.deposit_account().clone();
		get_cached_or_panic_after_load!(mem::replace(self, Self::Terminated(deposit_account)))
	}
}

impl<'a, T, E> Stack<'a, T, E>
where
	T: Config,
	E: Executable<T>,
{
	/// Create and run a new call stack by calling into `dest`.
	///
	/// # Note
	///
	/// `debug_message` should only ever be set to `Some` when executing as an RPC because
	/// it adds allocations and could be abused to drive the runtime into an OOM panic.
	///
	/// # Return Value
	///
	/// Result<(ExecReturnValue, CodeSize), (ExecError, CodeSize)>
	pub fn run_call(
		origin: Origin<T>,
		dest: T::AccountId,
		gas_meter: &'a mut GasMeter<T>,
		storage_meter: &'a mut storage::meter::Meter<T>,
		schedule: &'a Schedule<T>,
		value: BalanceOf<T>,
		input_data: Vec<u8>,
		debug_message: Option<&'a mut DebugBufferVec<T>>,
		determinism: Determinism,
	) -> Result<ExecReturnValue, ExecError> {
		let (mut stack, executable) = Self::new(
			FrameArgs::Call { dest, cached_info: None, delegated_call: None },
			origin,
			gas_meter,
			storage_meter,
			schedule,
			value,
			debug_message,
			determinism,
		)?;
		stack.run(executable, input_data)
	}

	/// Create and run a new call stack by instantiating a new contract.
	///
	/// # Note
	///
	/// `debug_message` should only ever be set to `Some` when executing as an RPC because
	/// it adds allocations and could be abused to drive the runtime into an OOM panic.
	///
	/// # Return Value
	///
	/// Result<(NewContractAccountId, ExecReturnValue), ExecError)>
	pub fn run_instantiate(
		origin: T::AccountId,
		executable: E,
		gas_meter: &'a mut GasMeter<T>,
		storage_meter: &'a mut storage::meter::Meter<T>,
		schedule: &'a Schedule<T>,
		value: BalanceOf<T>,
		input_data: Vec<u8>,
		salt: &[u8],
		debug_message: Option<&'a mut DebugBufferVec<T>>,
	) -> Result<(T::AccountId, ExecReturnValue), ExecError> {
		let (mut stack, executable) = Self::new(
			FrameArgs::Instantiate {
				sender: origin.clone(),
				nonce: <Nonce<T>>::get().wrapping_add(1),
				executable,
				salt,
				input_data: input_data.as_ref(),
			},
			Origin::from_account_id(origin),
			gas_meter,
			storage_meter,
			schedule,
			value,
			debug_message,
			Determinism::Enforced,
		)?;
		let account_id = stack.top_frame().account_id.clone();
		stack.run(executable, input_data).map(|ret| (account_id, ret))
	}

	/// Create a new call stack.
	fn new(
		args: FrameArgs<T, E>,
		origin: Origin<T>,
		gas_meter: &'a mut GasMeter<T>,
		storage_meter: &'a mut storage::meter::Meter<T>,
		schedule: &'a Schedule<T>,
		value: BalanceOf<T>,
		debug_message: Option<&'a mut DebugBufferVec<T>>,
		determinism: Determinism,
	) -> Result<(Self, E), ExecError> {
		let (first_frame, executable, nonce) = Self::new_frame(
			args,
			value,
			gas_meter,
			Weight::zero(),
			storage_meter,
			BalanceOf::<T>::zero(),
			schedule,
			determinism,
		)?;
		let stack = Self {
			origin,
			schedule,
			gas_meter,
			storage_meter,
			timestamp: T::Time::now(),
			block_number: <frame_system::Pallet<T>>::block_number(),
			nonce,
			first_frame,
			frames: Default::default(),
			debug_message,
			determinism,
			_phantom: Default::default(),
		};

		Ok((stack, executable))
	}

	/// Construct a new frame.
	///
	/// This does not take `self` because when constructing the first frame `self` is
	/// not initialized, yet.
	fn new_frame<S: storage::meter::State + Default + Debug>(
		frame_args: FrameArgs<T, E>,
		value_transferred: BalanceOf<T>,
		gas_meter: &mut GasMeter<T>,
		gas_limit: Weight,
		storage_meter: &mut storage::meter::GenericMeter<T, S>,
		deposit_limit: BalanceOf<T>,
		schedule: &Schedule<T>,
		determinism: Determinism,
	) -> Result<(Frame<T>, E, Option<u64>), ExecError> {
		let (account_id, contract_info, executable, delegate_caller, entry_point, nonce) =
			match frame_args {
				FrameArgs::Call { dest, cached_info, delegated_call } => {
					let contract = if let Some(contract) = cached_info {
						contract
					} else {
						<ContractInfoOf<T>>::get(&dest).ok_or(<Error<T>>::ContractNotFound)?
					};

					let (executable, delegate_caller) =
						if let Some(DelegatedCall { executable, caller }) = delegated_call {
							(executable, Some(caller))
						} else {
							(E::from_storage(contract.code_hash, schedule, gas_meter)?, None)
						};

					(dest, contract, executable, delegate_caller, ExportedFunction::Call, None)
				},
				FrameArgs::Instantiate { sender, nonce, executable, salt, input_data } => {
					let account_id = Contracts::<T>::contract_address(
						&sender,
						executable.code_hash(),
						input_data,
						salt,
					);
					let contract = ContractInfo::new(&account_id, nonce, *executable.code_hash())?;
					(
						account_id,
						contract,
						executable,
						None,
						ExportedFunction::Constructor,
						Some(nonce),
					)
				},
			};

		// `Relaxed` will only be ever set in case of off-chain execution.
		// Instantiations are never allowed even when executing off-chain.
		if !(executable.is_deterministic() ||
			(matches!(determinism, Determinism::Relaxed) &&
				matches!(entry_point, ExportedFunction::Call)))
		{
			return Err(Error::<T>::Indeterministic.into())
		}

		let frame = Frame {
			delegate_caller,
			value_transferred,
			contract_info: CachedContract::Cached(contract_info),
			account_id,
			entry_point,
			nested_gas: gas_meter.nested(gas_limit)?,
			nested_storage: storage_meter.nested(deposit_limit),
			allows_reentry: true,
		};

		Ok((frame, executable, nonce))
	}

	/// Create a subsequent nested frame.
	fn push_frame(
		&mut self,
		frame_args: FrameArgs<T, E>,
		value_transferred: BalanceOf<T>,
		gas_limit: Weight,
		deposit_limit: BalanceOf<T>,
	) -> Result<E, ExecError> {
		if self.frames.len() == T::CallStack::size() {
			return Err(Error::<T>::MaxCallDepthReached.into())
		}

		// We need to make sure that changes made to the contract info are not discarded.
		// See the `in_memory_changes_not_discarded` test for more information.
		// We do not store on instantiate because we do not allow to call into a contract
		// from its own constructor.
		let frame = self.top_frame();
		if let (CachedContract::Cached(contract), ExportedFunction::Call) =
			(&frame.contract_info, frame.entry_point)
		{
			<ContractInfoOf<T>>::insert(frame.account_id.clone(), contract.clone());
		}

		let frame = top_frame_mut!(self);
		let nested_gas = &mut frame.nested_gas;
		let nested_storage = &mut frame.nested_storage;
		let (frame, executable, _) = Self::new_frame(
			frame_args,
			value_transferred,
			nested_gas,
			gas_limit,
			nested_storage,
			deposit_limit,
			self.schedule,
			self.determinism,
		)?;
		self.frames.push(frame);
		Ok(executable)
	}

	/// Run the current (top) frame.
	///
	/// This can be either a call or an instantiate.
	fn run(&mut self, executable: E, input_data: Vec<u8>) -> Result<ExecReturnValue, ExecError> {
		let frame = self.top_frame();
		let entry_point = frame.entry_point;
		let delegated_code_hash =
			if frame.delegate_caller.is_some() { Some(*executable.code_hash()) } else { None };
		let do_transaction = || {
			// We need to charge the storage deposit before the initial transfer so that
			// it can create the account in case the initial transfer is < ed.
			if entry_point == ExportedFunction::Constructor {
				// Root origin can't be used to instantiate a contract, so it is safe to assume that
				// if we reached this point the origin has an associated account.
				let origin = &self.origin.account_id()?;
				let frame = top_frame_mut!(self);
				frame.nested_storage.charge_instantiate(
					origin,
					&frame.account_id,
					frame.contract_info.get(&frame.account_id),
				)?;
			}

			// Every non delegate call or instantiate also optionally transfers the balance.
			self.initial_transfer()?;

			// Call into the wasm blob.
			let output = executable
				.execute(self, &entry_point, input_data)
				.map_err(|e| ExecError { error: e.error, origin: ErrorOrigin::Callee })?;

			// Avoid useless work that would be reverted anyways.
			if output.did_revert() {
				return Ok(output)
			}

			// Storage limit is normally enforced as late as possible (when the last frame returns)
			// so that the ordering of storage accesses does not matter.
			// (However, if a special limit was set for a sub-call, it should be enforced right
			// after the sub-call returned. See below for this case of enforcement).
			if self.frames.is_empty() {
				let frame = &mut self.first_frame;
				frame.contract_info.load(&frame.account_id);
				let contract = frame.contract_info.as_contract();
				frame.nested_storage.enforce_limit(contract)?;
			}

			let frame = self.top_frame();
			let account_id = &frame.account_id.clone();
			match (entry_point, delegated_code_hash) {
				(ExportedFunction::Constructor, _) => {
					// It is not allowed to terminate a contract inside its constructor.
					if matches!(frame.contract_info, CachedContract::Terminated(_)) {
						return Err(Error::<T>::TerminatedInConstructor.into())
					}

<<<<<<< HEAD
					let caller = self.caller().account_id()?.clone();
=======
					// If a special limit was set for the sub-call, we enforce it here.
					// This is needed because contract constructor might write to storage.
					// The sub-call will be rolled back in case the limit is exhausted.
					let frame = self.top_frame_mut();
					let contract = frame.contract_info.as_contract();
					frame.nested_storage.enforce_subcall_limit(contract)?;
>>>>>>> 7ddfdfbd

					// Deposit an instantiation event.
					Contracts::<T>::deposit_event(
						vec![T::Hashing::hash_of(&caller), T::Hashing::hash_of(account_id)],
						Event::Instantiated { deployer: caller, contract: account_id.clone() },
					);
				},
				(ExportedFunction::Call, Some(code_hash)) => {
					Contracts::<T>::deposit_event(
						vec![T::Hashing::hash_of(account_id), T::Hashing::hash_of(&code_hash)],
						Event::DelegateCalled { contract: account_id.clone(), code_hash },
					);
				},
				(ExportedFunction::Call, None) => {
					// If a special limit was set for the sub-call, we enforce it here.
					// The sub-call will be rolled back in case the limit is exhausted.
					let frame = self.top_frame_mut();
					let contract = frame.contract_info.as_contract();
					frame.nested_storage.enforce_subcall_limit(contract)?;

					let caller = self.caller();
					Contracts::<T>::deposit_event(
<<<<<<< HEAD
						vec![T::Hashing::hash_of(&caller), T::Hashing::hash_of(account_id)],
=======
						vec![T::Hashing::hash_of(caller), T::Hashing::hash_of(&account_id)],
>>>>>>> 7ddfdfbd
						Event::Called { caller: caller.clone(), contract: account_id.clone() },
					);
				},
			}

			Ok(output)
		};

		// All changes performed by the contract are executed under a storage transaction.
		// This allows for roll back on error. Changes to the cached contract_info are
		// committed or rolled back when popping the frame.
		//
		// `with_transactional` may return an error caused by a limit in the
		// transactional storage depth.
		let transaction_outcome =
			with_transaction(|| -> TransactionOutcome<Result<_, DispatchError>> {
				let output = do_transaction();
				match &output {
					Ok(result) if !result.did_revert() =>
						TransactionOutcome::Commit(Ok((true, output))),
					_ => TransactionOutcome::Rollback(Ok((false, output))),
				}
			});

		let (success, output) = match transaction_outcome {
			// `with_transactional` executed successfully, and we have the expected output.
			Ok((success, output)) => (success, output),
			// `with_transactional` returned an error, and we propagate that error and note no state
			// has changed.
			Err(error) => (false, Err(error.into())),
		};

		self.pop_frame(success);
		output
	}

	/// Remove the current (top) frame from the stack.
	///
	/// This is called after running the current frame. It commits cached values to storage
	/// and invalidates all stale references to it that might exist further down the call stack.
	fn pop_frame(&mut self, persist: bool) {
		// Revert changes to the nonce in case of a failed instantiation.
		if !persist && self.top_frame().entry_point == ExportedFunction::Constructor {
			self.nonce.as_mut().map(|c| *c = c.wrapping_sub(1));
		}

		// Pop the current frame from the stack and return it in case it needs to interact
		// with duplicates that might exist on the stack.
		// A `None` means that we are returning from the `first_frame`.
		let frame = self.frames.pop();

		// Both branches do essentially the same with the exception. The difference is that
		// the else branch does consume the hardcoded `first_frame`.
		if let Some(mut frame) = frame {
			let account_id = &frame.account_id;
			let prev = top_frame_mut!(self);

			prev.nested_gas.absorb_nested(frame.nested_gas);

			// Only gas counter changes are persisted in case of a failure.
			if !persist {
				return
			}

			// Record the storage meter changes of the nested call into the parent meter.
			// If the dropped frame's contract wasn't terminated we update the deposit counter
			// in its contract info. The load is necessary to pull it from storage in case
			// it was invalidated.
			frame.contract_info.load(account_id);
			let deposit_account = frame
				.contract_info
				.deposit_account()
				.expect(
					"Is only `None` when the info is invalidated.
				We just re-loaded from storage which either makes the state `Cached` or `Terminated`.
				qed",
				)
				.clone();
			let mut contract = frame.contract_info.into_contract();
			prev.nested_storage
				.absorb(frame.nested_storage, deposit_account, contract.as_mut());

			// In case the contract wasn't terminated we need to persist changes made to it.
			if let Some(contract) = contract {
				// optimization: Predecessor is the same contract.
				// We can just copy the contract into the predecessor without a storage write.
				// This is possible when there is no other contract in-between that could
				// trigger a rollback.
				if prev.account_id == *account_id {
					prev.contract_info = CachedContract::Cached(contract);
					return
				}

				// Predecessor is a different contract: We persist the info and invalidate the first
				// stale cache we find. This triggers a reload from storage on next use. We skip(1)
				// because that case is already handled by the optimization above. Only the first
				// cache needs to be invalidated because that one will invalidate the next cache
				// when it is popped from the stack.
				<ContractInfoOf<T>>::insert(account_id, contract);
				if let Some(c) = self.frames_mut().skip(1).find(|f| f.account_id == *account_id) {
					c.contract_info = CachedContract::Invalidated;
				}
			}
		} else {
			if let Some((msg, false)) = self.debug_message.as_ref().map(|m| (m, m.is_empty())) {
				log::debug!(
					target: LOG_TARGET,
					"Execution finished with debug buffer: {}",
					core::str::from_utf8(msg).unwrap_or("<Invalid UTF8>"),
				);
			}
			self.gas_meter.absorb_nested(mem::take(&mut self.first_frame.nested_gas));
			if !persist {
				return
			}
			let deposit_account = self.first_frame.contract_info.deposit_account().expect(
				"Is only `None` when the info is invalidated. The first frame can't be invalidated.
				qed",
			).clone();
			let mut contract = self.first_frame.contract_info.as_contract();
			self.storage_meter.absorb(
				mem::take(&mut self.first_frame.nested_storage),
				deposit_account,
				contract.as_deref_mut(),
			);
			if let Some(contract) = contract {
				<ContractInfoOf<T>>::insert(&self.first_frame.account_id, contract);
			}
			if let Some(nonce) = self.nonce {
				<Nonce<T>>::set(nonce);
			}
		}
	}

	/// Transfer some funds from `from` to `to`.
	fn transfer(
		existence_requirement: ExistenceRequirement,
		from: &T::AccountId,
		to: &T::AccountId,
		value: BalanceOf<T>,
	) -> DispatchResult {
		T::Currency::transfer(from, to, value, existence_requirement)
			.map_err(|_| Error::<T>::TransferFailed)?;
		Ok(())
	}

	// The transfer as performed by a call or instantiate.
	fn initial_transfer(&self) -> DispatchResult {
		let frame = self.top_frame();

		// If it is a delegate call, then we've already transferred tokens in the
		// last non-delegate frame.
		if frame.delegate_caller.is_some() {
			return Ok(())
		}

		let value = frame.value_transferred;

		// Get the account id from the caller.
		// If the caller is root there is no account to transfer from, and therefore we can't take
		// any `value` other than 0.
		let caller = match self.caller() {
			Origin::Signed(caller) => caller,
			Origin::Root if value == 0u32.into() => return Ok(()),
			Origin::Root => return DispatchError::RootNotAllowed.into(),
		};
		Self::transfer(ExistenceRequirement::KeepAlive, &caller, &frame.account_id, value)
	}

	/// Reference to the current (top) frame.
	fn top_frame(&self) -> &Frame<T> {
		top_frame!(self)
	}

	/// Mutable reference to the current (top) frame.
	fn top_frame_mut(&mut self) -> &mut Frame<T> {
		top_frame_mut!(self)
	}

	/// Iterator over all frames.
	///
	/// The iterator starts with the top frame and ends with the root frame.
	fn frames(&self) -> impl Iterator<Item = &Frame<T>> {
		sp_std::iter::once(&self.first_frame).chain(&self.frames).rev()
	}

	/// Same as `frames` but with a mutable reference as iterator item.
	fn frames_mut(&mut self) -> impl Iterator<Item = &mut Frame<T>> {
		sp_std::iter::once(&mut self.first_frame).chain(&mut self.frames).rev()
	}

	/// Returns whether the current contract is on the stack multiple times.
	fn is_recursive(&self) -> bool {
		let account_id = &self.top_frame().account_id;
		self.frames().skip(1).any(|f| &f.account_id == account_id)
	}

	/// Returns whether the specified contract allows to be reentered right now.
	fn allows_reentry(&self, id: &AccountIdOf<T>) -> bool {
		!self.frames().any(|f| &f.account_id == id && !f.allows_reentry)
	}

	/// Increments and returns the next nonce. Pulls it from storage if it isn't in cache.
	fn next_nonce(&mut self) -> u64 {
		let next = self.nonce().wrapping_add(1);
		self.nonce = Some(next);
		next
	}
}

impl<'a, T, E> Ext for Stack<'a, T, E>
where
	T: Config,
	E: Executable<T>,
{
	type T = T;

	fn call(
		&mut self,
		gas_limit: Weight,
		deposit_limit: BalanceOf<T>,
		to: T::AccountId,
		value: BalanceOf<T>,
		input_data: Vec<u8>,
		allows_reentry: bool,
	) -> Result<ExecReturnValue, ExecError> {
		// Before pushing the new frame: Protect the caller contract against reentrancy attacks.
		// It is important to do this before calling `allows_reentry` so that a direct recursion
		// is caught by it.
		self.top_frame_mut().allows_reentry = allows_reentry;

		let try_call = || {
			if !self.allows_reentry(&to) {
				return Err(<Error<T>>::ReentranceDenied.into())
			}
			// We ignore instantiate frames in our search for a cached contract.
			// Otherwise it would be possible to recursively call a contract from its own
			// constructor: We disallow calling not fully constructed contracts.
			let cached_info = self
				.frames()
				.find(|f| f.entry_point == ExportedFunction::Call && f.account_id == to)
				.and_then(|f| match &f.contract_info {
					CachedContract::Cached(contract) => Some(contract.clone()),
					_ => None,
				});
			let executable = self.push_frame(
				FrameArgs::Call { dest: to, cached_info, delegated_call: None },
				value,
				gas_limit,
				deposit_limit,
			)?;
			self.run(executable, input_data)
		};

		// We need to make sure to reset `allows_reentry` even on failure.
		let result = try_call();

		// Protection is on a per call basis.
		self.top_frame_mut().allows_reentry = true;

		result
	}

	fn delegate_call(
		&mut self,
		code_hash: CodeHash<Self::T>,
		input_data: Vec<u8>,
	) -> Result<ExecReturnValue, ExecError> {
		let executable = E::from_storage(code_hash, self.schedule, self.gas_meter())?;
		let top_frame = self.top_frame_mut();
		let contract_info = top_frame.contract_info().clone();
		let account_id = top_frame.account_id.clone();
		let value = top_frame.value_transferred;
		let executable = self.push_frame(
			FrameArgs::Call {
				dest: account_id,
				cached_info: Some(contract_info),
				delegated_call: Some(DelegatedCall { executable, caller: self.caller() }),
			},
			value,
			Weight::zero(),
			BalanceOf::<T>::zero(),
		)?;
		self.run(executable, input_data)
	}

	fn instantiate(
		&mut self,
		gas_limit: Weight,
		deposit_limit: BalanceOf<Self::T>,
		code_hash: CodeHash<T>,
		value: BalanceOf<T>,
		input_data: Vec<u8>,
		salt: &[u8],
	) -> Result<(AccountIdOf<T>, ExecReturnValue), ExecError> {
		let executable = E::from_storage(code_hash, self.schedule, self.gas_meter())?;
		let nonce = self.next_nonce();
		let executable = self.push_frame(
			FrameArgs::Instantiate {
				sender: self.top_frame().account_id.clone(),
				nonce,
				executable,
				salt,
				input_data: input_data.as_ref(),
			},
			value,
			gas_limit,
			deposit_limit,
		)?;
		let account_id = self.top_frame().account_id.clone();
		self.run(executable, input_data).map(|ret| (account_id, ret))
	}

	fn terminate(&mut self, beneficiary: &AccountIdOf<Self::T>) -> Result<(), DispatchError> {
		use frame_support::traits::fungible::Inspect;
		if self.is_recursive() {
			return Err(Error::<T>::TerminatedWhileReentrant.into())
		}
		let frame = self.top_frame_mut();
		let info = frame.terminate();
		frame.nested_storage.terminate(&info);
		System::<T>::dec_consumers(&frame.account_id);
		T::Currency::transfer(
			&frame.account_id,
			beneficiary,
			T::Currency::reducible_balance(&frame.account_id, Expendable, Polite),
			ExistenceRequirement::AllowDeath,
		)?;
		info.queue_trie_for_deletion();
		ContractInfoOf::<T>::remove(&frame.account_id);
		E::remove_user(info.code_hash);
		Contracts::<T>::deposit_event(
			vec![T::Hashing::hash_of(&frame.account_id), T::Hashing::hash_of(&beneficiary)],
			Event::Terminated {
				contract: frame.account_id.clone(),
				beneficiary: beneficiary.clone(),
			},
		);
		Ok(())
	}

	fn transfer(&mut self, to: &T::AccountId, value: BalanceOf<T>) -> DispatchResult {
		Self::transfer(ExistenceRequirement::KeepAlive, &self.top_frame().account_id, to, value)
	}

	fn get_storage(&mut self, key: &Key<T>) -> Option<Vec<u8>> {
		self.top_frame_mut().contract_info().read(key)
	}

	fn get_storage_size(&mut self, key: &Key<T>) -> Option<u32> {
		self.top_frame_mut().contract_info().size(key.into())
	}

	fn set_storage(
		&mut self,
		key: &Key<T>,
		value: Option<Vec<u8>>,
		take_old: bool,
	) -> Result<WriteOutcome, DispatchError> {
		let frame = self.top_frame_mut();
		frame.contract_info.get(&frame.account_id).write(
			key.into(),
			value,
			Some(&mut frame.nested_storage),
			take_old,
		)
	}

	fn address(&self) -> &T::AccountId {
		&self.top_frame().account_id
	}

	fn caller(&self) -> Origin<T> {
		if let Some(caller) = &self.top_frame().delegate_caller {
			caller.clone()
		} else {
			self.frames()
				.nth(1)
				.map(|f| Origin::Signed(f.account_id.clone()))
				.unwrap_or(self.origin.clone())
		}
	}

	fn is_contract(&self, address: &T::AccountId) -> bool {
		ContractInfoOf::<T>::contains_key(&address)
	}

	fn code_hash(&self, address: &T::AccountId) -> Option<CodeHash<Self::T>> {
		<ContractInfoOf<T>>::get(&address).map(|contract| contract.code_hash)
	}

	fn own_code_hash(&mut self) -> &CodeHash<Self::T> {
		&self.top_frame_mut().contract_info().code_hash
	}

	fn caller_is_origin(&self) -> bool {
		&self.origin == &self.caller()
	}

	fn caller_is_root(&self) -> bool {
		// if the caller isn't origin, then it can't be root.
		self.caller_is_origin() && self.origin == Origin::Root
	}

	fn balance(&self) -> BalanceOf<T> {
		T::Currency::free_balance(&self.top_frame().account_id)
	}

	fn value_transferred(&self) -> BalanceOf<T> {
		self.top_frame().value_transferred
	}

	fn random(&self, subject: &[u8]) -> (SeedOf<T>, BlockNumberOf<T>) {
		T::Randomness::random(subject)
	}

	fn now(&self) -> &MomentOf<T> {
		&self.timestamp
	}

	fn minimum_balance(&self) -> BalanceOf<T> {
		T::Currency::minimum_balance()
	}

	fn deposit_event(&mut self, topics: Vec<T::Hash>, data: Vec<u8>) {
		Contracts::<Self::T>::deposit_event(
			topics,
			Event::ContractEmitted { contract: self.top_frame().account_id.clone(), data },
		);
	}

	fn block_number(&self) -> T::BlockNumber {
		self.block_number
	}

	fn max_value_size(&self) -> u32 {
		self.schedule.limits.payload_len
	}

	fn get_weight_price(&self, weight: Weight) -> BalanceOf<Self::T> {
		T::WeightPrice::convert(weight)
	}

	fn schedule(&self) -> &Schedule<Self::T> {
		self.schedule
	}

	fn gas_meter(&mut self) -> &mut GasMeter<Self::T> {
		&mut self.top_frame_mut().nested_gas
	}

	fn append_debug_buffer(&mut self, msg: &str) -> bool {
		if let Some(buffer) = &mut self.debug_message {
			buffer
				.try_extend(&mut msg.bytes())
				.map_err(|_| {
					log::debug!(
						target: LOG_TARGET,
						"Debug buffer (of {} bytes) exhausted!",
						DebugBufferVec::<T>::bound(),
					)
				})
				.ok();
			true
		} else {
			false
		}
	}

	fn call_runtime(&self, call: <Self::T as Config>::RuntimeCall) -> DispatchResultWithPostInfo {
		let mut origin: T::RuntimeOrigin = RawOrigin::Signed(self.address().clone()).into();
		origin.add_filter(T::CallFilter::contains);
		call.dispatch(origin)
	}

	fn ecdsa_recover(&self, signature: &[u8; 65], message_hash: &[u8; 32]) -> Result<[u8; 33], ()> {
		secp256k1_ecdsa_recover_compressed(signature, message_hash).map_err(|_| ())
	}

	fn sr25519_verify(&self, signature: &[u8; 64], message: &[u8], pub_key: &[u8; 32]) -> bool {
		sp_io::crypto::sr25519_verify(
			&SR25519Signature(*signature),
			message,
			&SR25519Public(*pub_key),
		)
	}

	fn ecdsa_to_eth_address(&self, pk: &[u8; 33]) -> Result<[u8; 20], ()> {
		ECDSAPublic(*pk).to_eth_address()
	}

	#[cfg(test)]
	fn contract_info(&mut self) -> &mut ContractInfo<Self::T> {
		self.top_frame_mut().contract_info()
	}

	fn set_code_hash(&mut self, hash: CodeHash<Self::T>) -> Result<(), DispatchError> {
		let frame = top_frame_mut!(self);
		if !E::from_storage(hash, self.schedule, &mut frame.nested_gas)?.is_deterministic() {
			return Err(<Error<T>>::Indeterministic.into())
		}
		E::add_user(hash)?;
		let prev_hash = frame.contract_info().code_hash;
		E::remove_user(prev_hash);
		frame.contract_info().code_hash = hash;
		Contracts::<Self::T>::deposit_event(
			vec![T::Hashing::hash_of(&frame.account_id), hash, prev_hash],
			Event::ContractCodeUpdated {
				contract: frame.account_id.clone(),
				new_code_hash: hash,
				old_code_hash: prev_hash,
			},
		);
		Ok(())
	}

	fn reentrance_count(&self) -> u32 {
		let id: &AccountIdOf<Self::T> = &self.top_frame().account_id;
		self.account_reentrance_count(id).saturating_sub(1)
	}

	fn account_reentrance_count(&self, account_id: &AccountIdOf<Self::T>) -> u32 {
		self.frames()
			.filter(|f| f.delegate_caller.is_none() && &f.account_id == account_id)
			.count() as u32
	}

	fn nonce(&mut self) -> u64 {
		if let Some(current) = self.nonce {
			current
		} else {
			let current = <Nonce<T>>::get();
			self.nonce = Some(current);
			current
		}
	}
}

mod sealing {
	use super::*;

	pub trait Sealed {}

	impl<'a, T: Config, E> Sealed for Stack<'a, T, E> {}

	#[cfg(test)]
	impl Sealed for crate::wasm::MockExt {}

	#[cfg(test)]
	impl Sealed for &mut crate::wasm::MockExt {}
}

/// These tests exercise the executive layer.
///
/// In these tests the VM/loader are mocked. Instead of dealing with wasm bytecode they use simple
/// closures. This allows you to tackle executive logic more thoroughly without writing a
/// wasm VM code.
#[cfg(test)]
mod tests {
	use super::*;
	use crate::{
		exec::ExportedFunction::*,
		gas::GasMeter,
		tests::{
			test_utils::{get_balance, hash, place_contract, set_balance},
			ExtBuilder, RuntimeCall, RuntimeEvent as MetaEvent, Test, TestFilter, ALICE, BOB,
			CHARLIE, GAS_LIMIT,
		},
		Error,
	};
	use assert_matches::assert_matches;
	use codec::{Decode, Encode};
	use frame_support::{assert_err, assert_ok, parameter_types};
	use frame_system::{EventRecord, Phase};
	use pallet_contracts_primitives::ReturnFlags;
	use pretty_assertions::assert_eq;
	use sp_runtime::{traits::Hash, DispatchError};
	use std::{
		cell::RefCell,
		collections::hash_map::{Entry, HashMap},
		rc::Rc,
	};

	type System = frame_system::Pallet<Test>;

	type MockStack<'a> = Stack<'a, Test, MockExecutable>;

	parameter_types! {
		static Loader: MockLoader = MockLoader::default();
	}

	fn events() -> Vec<Event<Test>> {
		System::events()
			.into_iter()
			.filter_map(|meta| match meta.event {
				MetaEvent::Contracts(contract_event) => Some(contract_event),
				_ => None,
			})
			.collect()
	}

	struct MockCtx<'a> {
		ext: &'a mut dyn Ext<T = Test>,
		input_data: Vec<u8>,
	}

	#[derive(Clone)]
	struct MockExecutable {
		func: Rc<dyn Fn(MockCtx, &Self) -> ExecResult + 'static>,
		func_type: ExportedFunction,
		code_hash: CodeHash<Test>,
		refcount: u64,
	}

	#[derive(Default, Clone)]
	pub struct MockLoader {
		map: HashMap<CodeHash<Test>, MockExecutable>,
		counter: u64,
	}

	impl MockLoader {
		fn insert(
			func_type: ExportedFunction,
			f: impl Fn(MockCtx, &MockExecutable) -> ExecResult + 'static,
		) -> CodeHash<Test> {
			Loader::mutate(|loader| {
				// Generate code hashes as monotonically increasing values.
				let hash = <Test as frame_system::Config>::Hash::from_low_u64_be(loader.counter);
				loader.counter += 1;
				loader.map.insert(
					hash,
					MockExecutable { func: Rc::new(f), func_type, code_hash: hash, refcount: 1 },
				);
				hash
			})
		}

		fn increment_refcount(code_hash: CodeHash<Test>) -> Result<(), DispatchError> {
			Loader::mutate(|loader| {
				match loader.map.entry(code_hash) {
					Entry::Vacant(_) => Err(<Error<Test>>::CodeNotFound)?,
					Entry::Occupied(mut entry) => entry.get_mut().refcount += 1,
				}
				Ok(())
			})
		}

		fn decrement_refcount(code_hash: CodeHash<Test>) {
			use std::collections::hash_map::Entry::Occupied;
			Loader::mutate(|loader| {
				let mut entry = match loader.map.entry(code_hash) {
					Occupied(e) => e,
					_ => panic!("code_hash does not exist"),
				};
				let refcount = &mut entry.get_mut().refcount;
				*refcount -= 1;
				if *refcount == 0 {
					entry.remove();
				}
			});
		}
	}

	impl Executable<Test> for MockExecutable {
		fn from_storage(
			code_hash: CodeHash<Test>,
			_schedule: &Schedule<Test>,
			_gas_meter: &mut GasMeter<Test>,
		) -> Result<Self, DispatchError> {
			Loader::mutate(|loader| {
				loader.map.get(&code_hash).cloned().ok_or(Error::<Test>::CodeNotFound.into())
			})
		}

		fn add_user(code_hash: CodeHash<Test>) -> Result<(), DispatchError> {
			MockLoader::increment_refcount(code_hash)
		}

		fn remove_user(code_hash: CodeHash<Test>) {
			MockLoader::decrement_refcount(code_hash);
		}

		fn execute<E: Ext<T = Test>>(
			self,
			ext: &mut E,
			function: &ExportedFunction,
			input_data: Vec<u8>,
		) -> ExecResult {
			if let &Constructor = function {
				Self::add_user(self.code_hash).unwrap();
			}
			if function == &self.func_type {
				(self.func)(MockCtx { ext, input_data }, &self)
			} else {
				exec_success()
			}
		}

		fn code_hash(&self) -> &CodeHash<Test> {
			&self.code_hash
		}

		fn code_len(&self) -> u32 {
			0
		}

		fn is_deterministic(&self) -> bool {
			true
		}
	}

	fn exec_success() -> ExecResult {
		Ok(ExecReturnValue { flags: ReturnFlags::empty(), data: Vec::new() })
	}

	fn exec_trapped() -> ExecResult {
		Err(ExecError { error: <Error<Test>>::ContractTrapped.into(), origin: ErrorOrigin::Callee })
	}

	#[test]
	fn it_works() {
		parameter_types! {
			static TestData: Vec<usize> = vec![0];
		}

		let value = Default::default();
		let mut gas_meter = GasMeter::<Test>::new(GAS_LIMIT);
		let exec_ch = MockLoader::insert(Call, |_ctx, _executable| {
			TestData::mutate(|data| data.push(1));
			exec_success()
		});

		ExtBuilder::default().build().execute_with(|| {
			let schedule = <Test as Config>::Schedule::get();
			place_contract(&BOB, exec_ch);
			let mut storage_meter =
				storage::meter::Meter::new(&Origin::from_account_id(ALICE), Some(0), value)
					.unwrap();

			assert_matches!(
				MockStack::run_call(
					Origin::from_account_id(ALICE),
					BOB,
					&mut gas_meter,
					&mut storage_meter,
					&schedule,
					value,
					vec![],
					None,
					Determinism::Enforced,
				),
				Ok(_)
			);
		});

		assert_eq!(TestData::get(), vec![0, 1]);
	}

	#[test]
	fn transfer_works() {
		// This test verifies that a contract is able to transfer
		// some funds to another account.
		let origin = ALICE;
		let dest = BOB;

		ExtBuilder::default().build().execute_with(|| {
			set_balance(&origin, 100);
			set_balance(&dest, 0);

			MockStack::transfer(ExistenceRequirement::KeepAlive, &origin, &dest, 55).unwrap();

			assert_eq!(get_balance(&origin), 45);
			assert_eq!(get_balance(&dest), 55);
		});
	}

	#[test]
	fn correct_transfer_on_call() {
		let origin = ALICE;
		let dest = BOB;
		let value = 55;

		let success_ch = MockLoader::insert(Call, move |ctx, _| {
			assert_eq!(ctx.ext.value_transferred(), value);
			Ok(ExecReturnValue { flags: ReturnFlags::empty(), data: Vec::new() })
		});

		ExtBuilder::default().build().execute_with(|| {
			let schedule = <Test as Config>::Schedule::get();
			place_contract(&dest, success_ch);
			set_balance(&origin, 100);
			let balance = get_balance(&dest);
			let contract_origin = Origin::from_account_id(origin.clone());
			let mut storage_meter =
				storage::meter::Meter::new(&contract_origin, Some(0), value).unwrap();

			let _ = MockStack::run_call(
				contract_origin.clone(),
				dest.clone(),
				&mut GasMeter::<Test>::new(GAS_LIMIT),
				&mut storage_meter,
				&schedule,
				value,
				vec![],
				None,
				Determinism::Enforced,
			)
			.unwrap();

			assert_eq!(get_balance(&origin), 100 - value);
			assert_eq!(get_balance(&dest), balance + value);
		});
	}

	#[test]
	fn correct_transfer_on_delegate_call() {
		let origin = ALICE;
		let dest = BOB;
		let value = 35;

		let success_ch = MockLoader::insert(Call, move |ctx, _| {
			assert_eq!(ctx.ext.value_transferred(), value);
			Ok(ExecReturnValue { flags: ReturnFlags::empty(), data: Vec::new() })
		});

		let delegate_ch = MockLoader::insert(Call, move |ctx, _| {
			assert_eq!(ctx.ext.value_transferred(), value);
			let _ = ctx.ext.delegate_call(success_ch, Vec::new())?;
			Ok(ExecReturnValue { flags: ReturnFlags::empty(), data: Vec::new() })
		});

		ExtBuilder::default().build().execute_with(|| {
			let schedule = <Test as Config>::Schedule::get();
			place_contract(&dest, delegate_ch);
			set_balance(&origin, 100);
			let balance = get_balance(&dest);
			let contract_origin = Origin::from_account_id(origin.clone());
			let mut storage_meter =
				storage::meter::Meter::new(&contract_origin, Some(0), 55).unwrap();

			let _ = MockStack::run_call(
				contract_origin.clone(),
				dest.clone(),
				&mut GasMeter::<Test>::new(GAS_LIMIT),
				&mut storage_meter,
				&schedule,
				value,
				vec![],
				None,
				Determinism::Enforced,
			)
			.unwrap();

			assert_eq!(get_balance(&origin), 100 - value);
			assert_eq!(get_balance(&dest), balance + value);
		});
	}

	#[test]
	fn changes_are_reverted_on_failing_call() {
		// This test verifies that changes are reverted on a call which fails (or equally, returns
		// a non-zero status code).
		let origin = ALICE;
		let dest = BOB;

		let return_ch = MockLoader::insert(Call, |_, _| {
			Ok(ExecReturnValue { flags: ReturnFlags::REVERT, data: Vec::new() })
		});

		ExtBuilder::default().build().execute_with(|| {
			let schedule = <Test as Config>::Schedule::get();
			place_contract(&dest, return_ch);
			set_balance(&origin, 100);
			let balance = get_balance(&dest);
			let contract_origin = Origin::from_account_id(origin.clone());
			let mut storage_meter =
				storage::meter::Meter::new(&contract_origin, Some(0), 55).unwrap();

			let output = MockStack::run_call(
				contract_origin.clone(),
				dest.clone(),
				&mut GasMeter::<Test>::new(GAS_LIMIT),
				&mut storage_meter,
				&schedule,
				55,
				vec![],
				None,
				Determinism::Enforced,
			)
			.unwrap();

			assert!(output.did_revert());
			assert_eq!(get_balance(&origin), 100);
			assert_eq!(get_balance(&dest), balance);
		});
	}

	#[test]
	fn balance_too_low() {
		// This test verifies that a contract can't send value if it's
		// balance is too low.
		let origin = ALICE;
		let dest = BOB;

		ExtBuilder::default().build().execute_with(|| {
			set_balance(&origin, 0);

			let result = MockStack::transfer(ExistenceRequirement::KeepAlive, &origin, &dest, 100);

			assert_eq!(result, Err(Error::<Test>::TransferFailed.into()));
			assert_eq!(get_balance(&origin), 0);
			assert_eq!(get_balance(&dest), 0);
		});
	}

	#[test]
	fn output_is_returned_on_success() {
		// Verifies that if a contract returns data with a successful exit status, this data
		// is returned from the execution context.
		let origin = ALICE;
		let dest = BOB;
		let return_ch = MockLoader::insert(Call, |_, _| {
			Ok(ExecReturnValue { flags: ReturnFlags::empty(), data: vec![1, 2, 3, 4] })
		});

		ExtBuilder::default().build().execute_with(|| {
			let schedule = <Test as Config>::Schedule::get();
			let contract_origin = Origin::from_account_id(origin);
			let mut storage_meter =
				storage::meter::Meter::new(&contract_origin, Some(0), 0).unwrap();
			place_contract(&BOB, return_ch);

			let result = MockStack::run_call(
				contract_origin,
				dest,
				&mut GasMeter::<Test>::new(GAS_LIMIT),
				&mut storage_meter,
				&schedule,
				0,
				vec![],
				None,
				Determinism::Enforced,
			);

			let output = result.unwrap();
			assert!(!output.did_revert());
			assert_eq!(output.data, vec![1, 2, 3, 4]);
		});
	}

	#[test]
	fn output_is_returned_on_failure() {
		// Verifies that if a contract returns data with a failing exit status, this data
		// is returned from the execution context.
		let origin = ALICE;
		let dest = BOB;
		let return_ch = MockLoader::insert(Call, |_, _| {
			Ok(ExecReturnValue { flags: ReturnFlags::REVERT, data: vec![1, 2, 3, 4] })
		});

		ExtBuilder::default().build().execute_with(|| {
			let schedule = <Test as Config>::Schedule::get();
			place_contract(&BOB, return_ch);
			let contract_origin = Origin::from_account_id(origin);
			let mut storage_meter =
				storage::meter::Meter::new(&contract_origin, Some(0), 0).unwrap();

			let result = MockStack::run_call(
				contract_origin,
				dest,
				&mut GasMeter::<Test>::new(GAS_LIMIT),
				&mut storage_meter,
				&schedule,
				0,
				vec![],
				None,
				Determinism::Enforced,
			);

			let output = result.unwrap();
			assert!(output.did_revert());
			assert_eq!(output.data, vec![1, 2, 3, 4]);
		});
	}

	#[test]
	fn input_data_to_call() {
		let input_data_ch = MockLoader::insert(Call, |ctx, _| {
			assert_eq!(ctx.input_data, &[1, 2, 3, 4]);
			exec_success()
		});

		// This one tests passing the input data into a contract via call.
		ExtBuilder::default().build().execute_with(|| {
			let schedule = <Test as Config>::Schedule::get();
			place_contract(&BOB, input_data_ch);
			let contract_origin = Origin::from_account_id(ALICE);
			let mut storage_meter =
				storage::meter::Meter::new(&contract_origin, Some(0), 0).unwrap();

			let result = MockStack::run_call(
				contract_origin,
				BOB,
				&mut GasMeter::<Test>::new(GAS_LIMIT),
				&mut storage_meter,
				&schedule,
				0,
				vec![1, 2, 3, 4],
				None,
				Determinism::Enforced,
			);
			assert_matches!(result, Ok(_));
		});
	}

	#[test]
	fn input_data_to_instantiate() {
		let input_data_ch = MockLoader::insert(Constructor, |ctx, _| {
			assert_eq!(ctx.input_data, &[1, 2, 3, 4]);
			exec_success()
		});

		// This one tests passing the input data into a contract via instantiate.
		ExtBuilder::default().build().execute_with(|| {
			let schedule = <Test as Config>::Schedule::get();
			let min_balance = <Test as Config>::Currency::minimum_balance();
			let mut gas_meter = GasMeter::<Test>::new(GAS_LIMIT);
			let executable =
				MockExecutable::from_storage(input_data_ch, &schedule, &mut gas_meter).unwrap();
			set_balance(&ALICE, min_balance * 10_000);
			let contract_origin = Origin::from_account_id(ALICE);
			let mut storage_meter =
				storage::meter::Meter::new(&contract_origin, None, min_balance).unwrap();

			let result = MockStack::run_instantiate(
				ALICE,
				executable,
				&mut gas_meter,
				&mut storage_meter,
				&schedule,
				min_balance,
				vec![1, 2, 3, 4],
				&[],
				None,
			);
			assert_matches!(result, Ok(_));
		});
	}

	#[test]
	fn max_depth() {
		// This test verifies that when we reach the maximal depth creation of an
		// yet another context fails.
		parameter_types! {
			static ReachedBottom: bool = false;
		}
		let value = Default::default();
		let recurse_ch = MockLoader::insert(Call, |ctx, _| {
			// Try to call into yourself.
			let r = ctx.ext.call(Weight::zero(), BalanceOf::<Test>::zero(), BOB, 0, vec![], true);

			ReachedBottom::mutate(|reached_bottom| {
				if !*reached_bottom {
					// We are first time here, it means we just reached bottom.
					// Verify that we've got proper error and set `reached_bottom`.
					assert_eq!(r, Err(Error::<Test>::MaxCallDepthReached.into()));
					*reached_bottom = true;
				} else {
					// We just unwinding stack here.
					assert_matches!(r, Ok(_));
				}
			});

			exec_success()
		});

		ExtBuilder::default().build().execute_with(|| {
			let schedule = <Test as Config>::Schedule::get();
			set_balance(&BOB, 1);
			place_contract(&BOB, recurse_ch);
			let contract_origin = Origin::from_account_id(ALICE);
			let mut storage_meter =
				storage::meter::Meter::new(&contract_origin, Some(0), value).unwrap();

			let result = MockStack::run_call(
				contract_origin,
				BOB,
				&mut GasMeter::<Test>::new(GAS_LIMIT),
				&mut storage_meter,
				&schedule,
				value,
				vec![],
				None,
				Determinism::Enforced,
			);

			assert_matches!(result, Ok(_));
		});
	}

	#[test]
	fn caller_returns_proper_values() {
		let origin = ALICE;
		let dest = BOB;

		parameter_types! {
			static WitnessedCallerBob: Option<AccountIdOf<Test>> = None;
			static WitnessedCallerCharlie: Option<AccountIdOf<Test>> = None;
		}

		let bob_ch = MockLoader::insert(Call, |ctx, _| {
			// Record the caller for bob.
			WitnessedCallerBob::mutate(|caller| {
				*caller = Some(ctx.ext.caller().account_id().unwrap().clone())
			});

			// Call into CHARLIE contract.
			assert_matches!(
				ctx.ext
					.call(Weight::zero(), BalanceOf::<Test>::zero(), CHARLIE, 0, vec![], true),
				Ok(_)
			);
			exec_success()
		});
		let charlie_ch = MockLoader::insert(Call, |ctx, _| {
			// Record the caller for charlie.
			WitnessedCallerCharlie::mutate(|caller| {
				*caller = Some(ctx.ext.caller().account_id().unwrap().clone())
			});
			exec_success()
		});

		ExtBuilder::default().build().execute_with(|| {
			let schedule = <Test as Config>::Schedule::get();
			place_contract(&dest, bob_ch);
			place_contract(&CHARLIE, charlie_ch);
			let contract_origin = Origin::from_account_id(origin.clone());
			let mut storage_meter =
				storage::meter::Meter::new(&contract_origin, Some(0), 0).unwrap();

			let result = MockStack::run_call(
				contract_origin.clone(),
				dest.clone(),
				&mut GasMeter::<Test>::new(GAS_LIMIT),
				&mut storage_meter,
				&schedule,
				0,
				vec![],
				None,
				Determinism::Enforced,
			);

			assert_matches!(result, Ok(_));
		});

		assert_eq!(WitnessedCallerBob::get(), Some(origin));
		assert_eq!(WitnessedCallerCharlie::get(), Some(dest));
	}

	#[test]
	fn is_contract_returns_proper_values() {
		let bob_ch = MockLoader::insert(Call, |ctx, _| {
			// Verify that BOB is a contract
			assert!(ctx.ext.is_contract(&BOB));
			// Verify that ALICE is not a contract
			assert!(!ctx.ext.is_contract(&ALICE));
			exec_success()
		});

		ExtBuilder::default().build().execute_with(|| {
			let schedule = <Test as Config>::Schedule::get();
			place_contract(&BOB, bob_ch);

			let contract_origin = Origin::from_account_id(ALICE);
			let mut storage_meter =
				storage::meter::Meter::new(&contract_origin, Some(0), 0).unwrap();
			let result = MockStack::run_call(
				contract_origin,
				BOB,
				&mut GasMeter::<Test>::new(GAS_LIMIT),
				&mut storage_meter,
				&schedule,
				0,
				vec![],
				None,
				Determinism::Enforced,
			);
			assert_matches!(result, Ok(_));
		});
	}

	#[test]
	fn code_hash_returns_proper_values() {
		let code_bob = MockLoader::insert(Call, |ctx, _| {
			// ALICE is not a contract and hence they do not have a code_hash
			assert!(ctx.ext.code_hash(&ALICE).is_none());
			// BOB is a contract and hence it has a code_hash
			assert!(ctx.ext.code_hash(&BOB).is_some());
			exec_success()
		});

		ExtBuilder::default().build().execute_with(|| {
			let schedule = <Test as Config>::Schedule::get();
			place_contract(&BOB, code_bob);
			let contract_origin = Origin::from_account_id(ALICE);
			let mut storage_meter =
				storage::meter::Meter::new(&contract_origin, Some(0), 0).unwrap();
			// ALICE (not contract) -> BOB (contract)
			let result = MockStack::run_call(
				contract_origin,
				BOB,
				&mut GasMeter::<Test>::new(GAS_LIMIT),
				&mut storage_meter,
				&schedule,
				0,
				vec![0],
				None,
				Determinism::Enforced,
			);
			assert_matches!(result, Ok(_));
		});
	}

	#[test]
	fn own_code_hash_returns_proper_values() {
		let bob_ch = MockLoader::insert(Call, |ctx, _| {
			let code_hash = ctx.ext.code_hash(&BOB).unwrap();
			assert_eq!(*ctx.ext.own_code_hash(), code_hash);
			exec_success()
		});

		ExtBuilder::default().build().execute_with(|| {
			let schedule = <Test as Config>::Schedule::get();
			place_contract(&BOB, bob_ch);
			let contract_origin = Origin::from_account_id(ALICE);
			let mut storage_meter =
				storage::meter::Meter::new(&contract_origin, Some(0), 0).unwrap();
			// ALICE (not contract) -> BOB (contract)
			let result = MockStack::run_call(
				contract_origin,
				BOB,
				&mut GasMeter::<Test>::new(GAS_LIMIT),
				&mut storage_meter,
				&schedule,
				0,
				vec![0],
				None,
				Determinism::Enforced,
			);
			assert_matches!(result, Ok(_));
		});
	}

	#[test]
	fn caller_is_origin_returns_proper_values() {
		let code_charlie = MockLoader::insert(Call, |ctx, _| {
			// BOB is not the origin of the stack call
			assert!(!ctx.ext.caller_is_origin());
			exec_success()
		});

		let code_bob = MockLoader::insert(Call, |ctx, _| {
			// ALICE is the origin of the call stack
			assert!(ctx.ext.caller_is_origin());
			// BOB calls CHARLIE
			ctx.ext
				.call(Weight::zero(), BalanceOf::<Test>::zero(), CHARLIE, 0, vec![], true)
		});

		ExtBuilder::default().build().execute_with(|| {
			let schedule = <Test as Config>::Schedule::get();
			place_contract(&BOB, code_bob);
			place_contract(&CHARLIE, code_charlie);
			let contract_origin = Origin::from_account_id(ALICE);
			let mut storage_meter =
				storage::meter::Meter::new(&contract_origin, Some(0), 0).unwrap();
			// ALICE -> BOB (caller is origin) -> CHARLIE (caller is not origin)
			let result = MockStack::run_call(
				contract_origin,
				BOB,
				&mut GasMeter::<Test>::new(GAS_LIMIT),
				&mut storage_meter,
				&schedule,
				0,
				vec![0],
				None,
				Determinism::Enforced,
			);
			assert_matches!(result, Ok(_));
		});
	}

	#[test]
	fn root_caller_succeeds() {
		let code_bob = MockLoader::insert(Call, |ctx, _| {
			// root is the origin of the call stack.
			assert!(ctx.ext.caller_is_root());
			exec_success()
		});

		ExtBuilder::default().build().execute_with(|| {
			let schedule = <Test as Config>::Schedule::get();
			place_contract(&BOB, code_bob);
			let contract_origin = Origin::Root;
			let mut storage_meter =
				storage::meter::Meter::new(&contract_origin, Some(0), 0).unwrap();
			// root -> BOB (caller is root)
			let result = MockStack::run_call(
				contract_origin,
				BOB,
				&mut GasMeter::<Test>::new(GAS_LIMIT),
				&mut storage_meter,
				&schedule,
				0,
				vec![0],
				None,
				Determinism::Enforced,
			);
			assert_matches!(result, Ok(_));
		});
	}

	#[test]
	fn root_caller_does_not_succeed_when_value_not_zero() {
		let code_bob = MockLoader::insert(Call, |ctx, _| {
			// root is the origin of the call stack.
			assert!(ctx.ext.caller_is_root());
			exec_success()
		});

		ExtBuilder::default().build().execute_with(|| {
			let schedule = <Test as Config>::Schedule::get();
			place_contract(&BOB, code_bob);
			let contract_origin = Origin::Root;
			let mut storage_meter =
				storage::meter::Meter::new(&contract_origin, Some(0), 0).unwrap();
			// root -> BOB (caller is root)
			let result = MockStack::run_call(
				contract_origin,
				BOB,
				&mut GasMeter::<Test>::new(GAS_LIMIT),
				&mut storage_meter,
				&schedule,
				1,
				vec![0],
				None,
				Determinism::Enforced,
			);
			assert_matches!(result, Err(_));
		});
	}

	#[test]
	fn root_caller_succeeds_with_consecutive_calls() {
		let code_charlie = MockLoader::insert(Call, |ctx, _| {
			// BOB is not root, even though the origin is root.
			assert!(!ctx.ext.caller_is_root());
			exec_success()
		});

		let code_bob = MockLoader::insert(Call, |ctx, _| {
			// root is the origin of the call stack.
			assert!(ctx.ext.caller_is_root());
			// BOB calls CHARLIE.
			ctx.ext.call(Weight::zero(), CHARLIE, 0, vec![], true)
		});

		ExtBuilder::default().build().execute_with(|| {
			let schedule = <Test as Config>::Schedule::get();
			place_contract(&BOB, code_bob);
			place_contract(&CHARLIE, code_charlie);
			let contract_origin = Origin::Root;
			let mut storage_meter =
				storage::meter::Meter::new(&contract_origin, Some(0), 0).unwrap();
			// root -> BOB (caller is root) -> CHARLIE (caller is not root)
			let result = MockStack::run_call(
				contract_origin,
				BOB,
				&mut GasMeter::<Test>::new(GAS_LIMIT),
				&mut storage_meter,
				&schedule,
				0,
				vec![0],
				None,
				Determinism::Enforced,
			);
			assert_matches!(result, Ok(_));
		});
	}

	#[test]
	fn address_returns_proper_values() {
		let bob_ch = MockLoader::insert(Call, |ctx, _| {
			// Verify that address matches BOB.
			assert_eq!(*ctx.ext.address(), BOB);

			// Call into charlie contract.
			assert_matches!(
				ctx.ext
					.call(Weight::zero(), BalanceOf::<Test>::zero(), CHARLIE, 0, vec![], true),
				Ok(_)
			);
			exec_success()
		});
		let charlie_ch = MockLoader::insert(Call, |ctx, _| {
			assert_eq!(*ctx.ext.address(), CHARLIE);
			exec_success()
		});

		ExtBuilder::default().build().execute_with(|| {
			let schedule = <Test as Config>::Schedule::get();
			place_contract(&BOB, bob_ch);
			place_contract(&CHARLIE, charlie_ch);
			let contract_origin = Origin::from_account_id(ALICE);
			let mut storage_meter =
				storage::meter::Meter::new(&contract_origin, Some(0), 0).unwrap();

			let result = MockStack::run_call(
				contract_origin,
				BOB,
				&mut GasMeter::<Test>::new(GAS_LIMIT),
				&mut storage_meter,
				&schedule,
				0,
				vec![],
				None,
				Determinism::Enforced,
			);

			assert_matches!(result, Ok(_));
		});
	}

	#[test]
	fn refuse_instantiate_with_value_below_existential_deposit() {
		let dummy_ch = MockLoader::insert(Constructor, |_, _| exec_success());

		ExtBuilder::default().existential_deposit(15).build().execute_with(|| {
			let schedule = <Test as Config>::Schedule::get();
			let mut gas_meter = GasMeter::<Test>::new(GAS_LIMIT);
			let executable =
				MockExecutable::from_storage(dummy_ch, &schedule, &mut gas_meter).unwrap();
			let contract_origin = Origin::from_account_id(ALICE);
			let mut storage_meter =
				storage::meter::Meter::new(&contract_origin, Some(0), 0).unwrap();

			assert_matches!(
				MockStack::run_instantiate(
					ALICE,
					executable,
					&mut gas_meter,
					&mut storage_meter,
					&schedule,
					0, // <- zero value
					vec![],
					&[],
					None,
				),
				Err(_)
			);
		});
	}

	#[test]
	fn instantiation_work_with_success_output() {
		let dummy_ch = MockLoader::insert(Constructor, |_, _| {
			Ok(ExecReturnValue { flags: ReturnFlags::empty(), data: vec![80, 65, 83, 83] })
		});

		ExtBuilder::default().existential_deposit(15).build().execute_with(|| {
			let schedule = <Test as Config>::Schedule::get();
			let min_balance = <Test as Config>::Currency::minimum_balance();
			let mut gas_meter = GasMeter::<Test>::new(GAS_LIMIT);
			let executable =
				MockExecutable::from_storage(dummy_ch, &schedule, &mut gas_meter).unwrap();
			set_balance(&ALICE, min_balance * 1000);
			let contract_origin = Origin::from_account_id(ALICE);
			let mut storage_meter =
				storage::meter::Meter::new(&contract_origin, Some(min_balance * 100), min_balance)
					.unwrap();

			let instantiated_contract_address = assert_matches!(
				MockStack::run_instantiate(
					ALICE,
					executable,
					&mut gas_meter,
					&mut storage_meter,
					&schedule,
					min_balance,
					vec![],
					&[],
					None,
				),
				Ok((address, ref output)) if output.data == vec![80, 65, 83, 83] => address
			);

			// Check that the newly created account has the expected code hash and
			// there are instantiation event.
			assert_eq!(
				ContractInfo::<Test>::load_code_hash(&instantiated_contract_address).unwrap(),
				dummy_ch
			);
			assert_eq!(
				&events(),
				&[Event::Instantiated { deployer: ALICE, contract: instantiated_contract_address }]
			);
		});
	}

	#[test]
	fn instantiation_fails_with_failing_output() {
		let dummy_ch = MockLoader::insert(Constructor, |_, _| {
			Ok(ExecReturnValue { flags: ReturnFlags::REVERT, data: vec![70, 65, 73, 76] })
		});

		ExtBuilder::default().existential_deposit(15).build().execute_with(|| {
			let schedule = <Test as Config>::Schedule::get();
			let min_balance = <Test as Config>::Currency::minimum_balance();
			let mut gas_meter = GasMeter::<Test>::new(GAS_LIMIT);
			let executable =
				MockExecutable::from_storage(dummy_ch, &schedule, &mut gas_meter).unwrap();
			set_balance(&ALICE, min_balance * 1000);
			let contract_origin = Origin::from_account_id(ALICE);
			let mut storage_meter =
				storage::meter::Meter::new(&contract_origin, Some(min_balance * 100), min_balance)
					.unwrap();

			let instantiated_contract_address = assert_matches!(
				MockStack::run_instantiate(
					ALICE,
					executable,
					&mut gas_meter,
					&mut storage_meter,
					&schedule,
					min_balance,
					vec![],
					&[],
					None,
				),
				Ok((address, ref output)) if output.data == vec![70, 65, 73, 76] => address
			);

			// Check that the account has not been created.
			assert!(ContractInfo::<Test>::load_code_hash(&instantiated_contract_address).is_none());
			assert!(events().is_empty());
		});
	}

	#[test]
	fn instantiation_from_contract() {
		let dummy_ch = MockLoader::insert(Call, |_, _| exec_success());
		let instantiated_contract_address = Rc::new(RefCell::new(None::<AccountIdOf<Test>>));
		let instantiator_ch = MockLoader::insert(Call, {
			let instantiated_contract_address = Rc::clone(&instantiated_contract_address);
			move |ctx, _| {
				// Instantiate a contract and save it's address in `instantiated_contract_address`.
				let (address, output) = ctx
					.ext
					.instantiate(
						Weight::zero(),
						BalanceOf::<Test>::zero(),
						dummy_ch,
						<Test as Config>::Currency::minimum_balance(),
						vec![],
						&[48, 49, 50],
					)
					.unwrap();

				*instantiated_contract_address.borrow_mut() = address.into();
				Ok(output)
			}
		});

		ExtBuilder::default().existential_deposit(15).build().execute_with(|| {
			let schedule = <Test as Config>::Schedule::get();
			let min_balance = <Test as Config>::Currency::minimum_balance();
			set_balance(&ALICE, min_balance * 100);
			place_contract(&BOB, instantiator_ch);
			let contract_origin = Origin::from_account_id(ALICE);
			let mut storage_meter = storage::meter::Meter::new(
				&contract_origin,
				Some(min_balance * 10),
				min_balance * 10,
			)
			.unwrap();

			assert_matches!(
				MockStack::run_call(
					contract_origin,
					BOB,
					&mut GasMeter::<Test>::new(GAS_LIMIT),
					&mut storage_meter,
					&schedule,
					min_balance * 10,
					vec![],
					None,
					Determinism::Enforced,
				),
				Ok(_)
			);

			let instantiated_contract_address =
				instantiated_contract_address.borrow().as_ref().unwrap().clone();

			// Check that the newly created account has the expected code hash and
			// there are instantiation event.
			assert_eq!(
				ContractInfo::<Test>::load_code_hash(&instantiated_contract_address).unwrap(),
				dummy_ch
			);
			assert_eq!(
				&events(),
				&[
					Event::Instantiated { deployer: BOB, contract: instantiated_contract_address },
					Event::Called { caller: Origin::from_account_id(ALICE), contract: BOB },
				]
			);
		});
	}

	#[test]
	fn instantiation_traps() {
		let dummy_ch = MockLoader::insert(Constructor, |_, _| Err("It's a trap!".into()));
		let instantiator_ch = MockLoader::insert(Call, {
			move |ctx, _| {
				// Instantiate a contract and save it's address in `instantiated_contract_address`.
				assert_matches!(
					ctx.ext.instantiate(
						Weight::zero(),
						BalanceOf::<Test>::zero(),
						dummy_ch,
						<Test as Config>::Currency::minimum_balance(),
						vec![],
						&[],
					),
					Err(ExecError {
						error: DispatchError::Other("It's a trap!"),
						origin: ErrorOrigin::Callee,
					})
				);

				exec_success()
			}
		});

		ExtBuilder::default().existential_deposit(15).build().execute_with(|| {
			let schedule = <Test as Config>::Schedule::get();
			set_balance(&ALICE, 1000);
			set_balance(&BOB, 100);
			place_contract(&BOB, instantiator_ch);
			let contract_origin = Origin::from_account_id(ALICE);
			let mut storage_meter =
				storage::meter::Meter::new(&contract_origin, Some(200), 0).unwrap();

			assert_matches!(
				MockStack::run_call(
					contract_origin,
					BOB,
					&mut GasMeter::<Test>::new(GAS_LIMIT),
					&mut storage_meter,
					&schedule,
					0,
					vec![],
					None,
					Determinism::Enforced,
				),
				Ok(_)
			);

			// The contract wasn't instantiated so we don't expect to see an instantiation
			// event here.
			assert_eq!(
				&events(),
				&[Event::Called { caller: Origin::from_account_id(ALICE), contract: BOB },]
			);
		});
	}

	#[test]
	fn termination_from_instantiate_fails() {
		let terminate_ch = MockLoader::insert(Constructor, |ctx, _| {
			ctx.ext.terminate(&ALICE).unwrap();
			exec_success()
		});

		ExtBuilder::default().existential_deposit(15).build().execute_with(|| {
			let schedule = <Test as Config>::Schedule::get();
			let mut gas_meter = GasMeter::<Test>::new(GAS_LIMIT);
			let executable =
				MockExecutable::from_storage(terminate_ch, &schedule, &mut gas_meter).unwrap();
			set_balance(&ALICE, 10_000);
			let contract_origin = Origin::from_account_id(ALICE);
			let mut storage_meter =
				storage::meter::Meter::new(&contract_origin, None, 100).unwrap();

			assert_eq!(
				MockStack::run_instantiate(
					ALICE,
					executable,
					&mut gas_meter,
					&mut storage_meter,
					&schedule,
					100,
					vec![],
					&[],
					None,
				),
				Err(Error::<Test>::TerminatedInConstructor.into())
			);

			assert_eq!(&events(), &[]);
		});
	}

	#[test]
	fn in_memory_changes_not_discarded() {
		// Call stack: BOB -> CHARLIE (trap) -> BOB' (success)
		// This tests verifies some edge case of the contract info cache:
		// We change some value in our contract info before calling into a contract
		// that calls into ourself. This triggers a case where BOBs contract info
		// is written to storage and invalidated by the successful execution of BOB'.
		// The trap of CHARLIE reverts the storage changes to BOB. When the root BOB regains
		// control it reloads its contract info from storage. We check that changes that
		// are made before calling into CHARLIE are not discarded.
		let code_bob = MockLoader::insert(Call, |ctx, _| {
			if ctx.input_data[0] == 0 {
				let info = ctx.ext.contract_info();
				assert_eq!(info.storage_byte_deposit, 0);
				info.storage_byte_deposit = 42;
				assert_eq!(
					ctx.ext.call(
						Weight::zero(),
						BalanceOf::<Test>::zero(),
						CHARLIE,
						0,
						vec![],
						true
					),
					exec_trapped()
				);
				assert_eq!(ctx.ext.contract_info().storage_byte_deposit, 42);
			}
			exec_success()
		});
		let code_charlie = MockLoader::insert(Call, |ctx, _| {
			assert!(ctx
				.ext
				.call(Weight::zero(), BalanceOf::<Test>::zero(), BOB, 0, vec![99], true)
				.is_ok());
			exec_trapped()
		});

		// This one tests passing the input data into a contract via call.
		ExtBuilder::default().build().execute_with(|| {
			let schedule = <Test as Config>::Schedule::get();
			place_contract(&BOB, code_bob);
			place_contract(&CHARLIE, code_charlie);
			let contract_origin = Origin::from_account_id(ALICE);
			let mut storage_meter =
				storage::meter::Meter::new(&contract_origin, Some(0), 0).unwrap();

			let result = MockStack::run_call(
				contract_origin,
				BOB,
				&mut GasMeter::<Test>::new(GAS_LIMIT),
				&mut storage_meter,
				&schedule,
				0,
				vec![0],
				None,
				Determinism::Enforced,
			);
			assert_matches!(result, Ok(_));
		});
	}

	#[test]
	fn recursive_call_during_constructor_fails() {
		let code = MockLoader::insert(Constructor, |ctx, _| {
			assert_matches!(
				ctx.ext.call(Weight::zero(), BalanceOf::<Test>::zero(), ctx.ext.address().clone(), 0, vec![], true),
				Err(ExecError{error, ..}) if error == <Error<Test>>::ContractNotFound.into()
			);
			exec_success()
		});

		// This one tests passing the input data into a contract via instantiate.
		ExtBuilder::default().build().execute_with(|| {
			let schedule = <Test as Config>::Schedule::get();
			let min_balance = <Test as Config>::Currency::minimum_balance();
			let mut gas_meter = GasMeter::<Test>::new(GAS_LIMIT);
			let executable = MockExecutable::from_storage(code, &schedule, &mut gas_meter).unwrap();
			set_balance(&ALICE, min_balance * 10_000);
			let contract_origin = Origin::from_account_id(ALICE);
			let mut storage_meter =
				storage::meter::Meter::new(&contract_origin, None, min_balance).unwrap();

			let result = MockStack::run_instantiate(
				ALICE,
				executable,
				&mut gas_meter,
				&mut storage_meter,
				&schedule,
				min_balance,
				vec![],
				&[],
				None,
			);
			assert_matches!(result, Ok(_));
		});
	}

	#[test]
	fn printing_works() {
		let code_hash = MockLoader::insert(Call, |ctx, _| {
			ctx.ext.append_debug_buffer("This is a test");
			ctx.ext.append_debug_buffer("More text");
			exec_success()
		});

		let mut debug_buffer = DebugBufferVec::<Test>::try_from(Vec::new()).unwrap();

		ExtBuilder::default().build().execute_with(|| {
			let min_balance = <Test as Config>::Currency::minimum_balance();
			let schedule = <Test as Config>::Schedule::get();
			let mut gas_meter = GasMeter::<Test>::new(GAS_LIMIT);
			set_balance(&ALICE, min_balance * 10);
			place_contract(&BOB, code_hash);
			let contract_origin = Origin::from_account_id(ALICE);
			let mut storage_meter =
				storage::meter::Meter::new(&contract_origin, Some(0), 0).unwrap();
			MockStack::run_call(
				contract_origin,
				BOB,
				&mut gas_meter,
				&mut storage_meter,
				&schedule,
				0,
				vec![],
				Some(&mut debug_buffer),
				Determinism::Enforced,
			)
			.unwrap();
		});

		assert_eq!(&String::from_utf8(debug_buffer.to_vec()).unwrap(), "This is a testMore text");
	}

	#[test]
	fn printing_works_on_fail() {
		let code_hash = MockLoader::insert(Call, |ctx, _| {
			ctx.ext.append_debug_buffer("This is a test");
			ctx.ext.append_debug_buffer("More text");
			exec_trapped()
		});

		let mut debug_buffer = DebugBufferVec::<Test>::try_from(Vec::new()).unwrap();

		ExtBuilder::default().build().execute_with(|| {
			let min_balance = <Test as Config>::Currency::minimum_balance();
			let schedule = <Test as Config>::Schedule::get();
			let mut gas_meter = GasMeter::<Test>::new(GAS_LIMIT);
			set_balance(&ALICE, min_balance * 10);
			place_contract(&BOB, code_hash);
			let contract_origin = Origin::from_account_id(ALICE);
			let mut storage_meter =
				storage::meter::Meter::new(&contract_origin, Some(0), 0).unwrap();
			let result = MockStack::run_call(
				contract_origin,
				BOB,
				&mut gas_meter,
				&mut storage_meter,
				&schedule,
				0,
				vec![],
				Some(&mut debug_buffer),
				Determinism::Enforced,
			);
			assert!(result.is_err());
		});

		assert_eq!(&String::from_utf8(debug_buffer.to_vec()).unwrap(), "This is a testMore text");
	}

	#[test]
	fn debug_buffer_is_limited() {
		let code_hash = MockLoader::insert(Call, move |ctx, _| {
			ctx.ext.append_debug_buffer("overflowing bytes");
			exec_success()
		});

		// Pre-fill the buffer almost up to its limit, leaving not enough space to the message
		let debug_buf_before =
			DebugBufferVec::<Test>::try_from(vec![0u8; DebugBufferVec::<Test>::bound() - 5])
				.unwrap();
		let mut debug_buf_after = debug_buf_before.clone();

		ExtBuilder::default().build().execute_with(|| {
			let schedule: Schedule<Test> = <Test as Config>::Schedule::get();
			let min_balance = <Test as Config>::Currency::minimum_balance();
			let mut gas_meter = GasMeter::<Test>::new(GAS_LIMIT);
			set_balance(&ALICE, min_balance * 10);
			place_contract(&BOB, code_hash);
			let contract_origin = Origin::from_account_id(ALICE);
			let mut storage_meter =
				storage::meter::Meter::new(&contract_origin, Some(0), 0).unwrap();
			MockStack::run_call(
				contract_origin,
				BOB,
				&mut gas_meter,
				&mut storage_meter,
				&schedule,
				0,
				vec![],
				Some(&mut debug_buf_after),
				Determinism::Enforced,
			)
			.unwrap();
			assert_eq!(debug_buf_before, debug_buf_after);
		});
	}

	#[test]
	fn call_reentry_direct_recursion() {
		// call the contract passed as input with disabled reentry
		let code_bob = MockLoader::insert(Call, |ctx, _| {
			let dest = Decode::decode(&mut ctx.input_data.as_ref()).unwrap();
			ctx.ext.call(Weight::zero(), BalanceOf::<Test>::zero(), dest, 0, vec![], false)
		});

		let code_charlie = MockLoader::insert(Call, |_, _| exec_success());

		ExtBuilder::default().build().execute_with(|| {
			let schedule = <Test as Config>::Schedule::get();
			place_contract(&BOB, code_bob);
			place_contract(&CHARLIE, code_charlie);
			let contract_origin = Origin::from_account_id(ALICE);
			let mut storage_meter =
				storage::meter::Meter::new(&contract_origin, Some(0), 0).unwrap();

			// Calling another contract should succeed
			assert_ok!(MockStack::run_call(
				contract_origin.clone(),
				BOB,
				&mut GasMeter::<Test>::new(GAS_LIMIT),
				&mut storage_meter,
				&schedule,
				0,
				CHARLIE.encode(),
				None,
				Determinism::Enforced
			));

			// Calling into oneself fails
			assert_err!(
				MockStack::run_call(
					contract_origin,
					BOB,
					&mut GasMeter::<Test>::new(GAS_LIMIT),
					&mut storage_meter,
					&schedule,
					0,
					BOB.encode(),
					None,
					Determinism::Enforced
				)
				.map_err(|e| e.error),
				<Error<Test>>::ReentranceDenied,
			);
		});
	}

	#[test]
	fn call_deny_reentry() {
		let code_bob = MockLoader::insert(Call, |ctx, _| {
			if ctx.input_data[0] == 0 {
				ctx.ext
					.call(Weight::zero(), BalanceOf::<Test>::zero(), CHARLIE, 0, vec![], false)
			} else {
				exec_success()
			}
		});

		// call BOB with input set to '1'
		let code_charlie = MockLoader::insert(Call, |ctx, _| {
			ctx.ext.call(Weight::zero(), BalanceOf::<Test>::zero(), BOB, 0, vec![1], true)
		});

		ExtBuilder::default().build().execute_with(|| {
			let schedule = <Test as Config>::Schedule::get();
			place_contract(&BOB, code_bob);
			place_contract(&CHARLIE, code_charlie);
			let contract_origin = Origin::from_account_id(ALICE);
			let mut storage_meter =
				storage::meter::Meter::new(&contract_origin, Some(0), 0).unwrap();

			// BOB -> CHARLIE -> BOB fails as BOB denies reentry.
			assert_err!(
				MockStack::run_call(
					contract_origin,
					BOB,
					&mut GasMeter::<Test>::new(GAS_LIMIT),
					&mut storage_meter,
					&schedule,
					0,
					vec![0],
					None,
					Determinism::Enforced
				)
				.map_err(|e| e.error),
				<Error<Test>>::ReentranceDenied,
			);
		});
	}

	#[test]
	fn call_runtime_works() {
		let code_hash = MockLoader::insert(Call, |ctx, _| {
			let call = RuntimeCall::System(frame_system::Call::remark_with_event {
				remark: b"Hello World".to_vec(),
			});
			ctx.ext.call_runtime(call).unwrap();
			exec_success()
		});

		ExtBuilder::default().build().execute_with(|| {
			let min_balance = <Test as Config>::Currency::minimum_balance();
			let schedule = <Test as Config>::Schedule::get();
			let mut gas_meter = GasMeter::<Test>::new(GAS_LIMIT);
			set_balance(&ALICE, min_balance * 10);
			place_contract(&BOB, code_hash);
			let contract_origin = Origin::from_account_id(ALICE);
			let mut storage_meter =
				storage::meter::Meter::new(&contract_origin, Some(0), 0).unwrap();
			System::reset_events();
			MockStack::run_call(
				contract_origin,
				BOB,
				&mut gas_meter,
				&mut storage_meter,
				&schedule,
				0,
				vec![],
				None,
				Determinism::Enforced,
			)
			.unwrap();

			let remark_hash = <Test as frame_system::Config>::Hashing::hash(b"Hello World");
			assert_eq!(
				System::events(),
				vec![
					EventRecord {
						phase: Phase::Initialization,
						event: MetaEvent::System(frame_system::Event::Remarked {
							sender: BOB,
							hash: remark_hash
						}),
						topics: vec![],
					},
					EventRecord {
						phase: Phase::Initialization,
						event: MetaEvent::Contracts(crate::Event::Called {
							caller: Origin::from_account_id(ALICE),
							contract: BOB,
						}),
						topics: vec![hash(&Origin::<Test>::from_account_id(ALICE)), hash(&BOB)],
					},
				]
			);
		});
	}

	#[test]
	fn call_runtime_filter() {
		let code_hash = MockLoader::insert(Call, |ctx, _| {
			use frame_system::Call as SysCall;
			use pallet_balances::Call as BalanceCall;
			use pallet_utility::Call as UtilCall;

			// remark should still be allowed
			let allowed_call =
				RuntimeCall::System(SysCall::remark_with_event { remark: b"Hello".to_vec() });

			// transfers are disallowed by the `TestFiler` (see below)
			let forbidden_call = RuntimeCall::Balances(BalanceCall::transfer_allow_death {
				dest: CHARLIE,
				value: 22,
			});

			// simple cases: direct call
			assert_err!(
				ctx.ext.call_runtime(forbidden_call.clone()),
				frame_system::Error::<Test>::CallFiltered
			);

			// as part of a patch: return is OK (but it interrupted the batch)
			assert_ok!(ctx.ext.call_runtime(RuntimeCall::Utility(UtilCall::batch {
				calls: vec![allowed_call.clone(), forbidden_call, allowed_call]
			})),);

			// the transfer wasn't performed
			assert_eq!(get_balance(&CHARLIE), 0);

			exec_success()
		});

		TestFilter::set_filter(|call| match call {
			RuntimeCall::Balances(pallet_balances::Call::transfer_allow_death { .. }) => false,
			_ => true,
		});

		ExtBuilder::default().build().execute_with(|| {
			let min_balance = <Test as Config>::Currency::minimum_balance();
			let schedule = <Test as Config>::Schedule::get();
			let mut gas_meter = GasMeter::<Test>::new(GAS_LIMIT);
			set_balance(&ALICE, min_balance * 10);
			place_contract(&BOB, code_hash);
			let contract_origin = Origin::from_account_id(ALICE);
			let mut storage_meter =
				storage::meter::Meter::new(&contract_origin, Some(0), 0).unwrap();
			System::reset_events();
			MockStack::run_call(
				contract_origin,
				BOB,
				&mut gas_meter,
				&mut storage_meter,
				&schedule,
				0,
				vec![],
				None,
				Determinism::Enforced,
			)
			.unwrap();

			let remark_hash = <Test as frame_system::Config>::Hashing::hash(b"Hello");
			assert_eq!(
				System::events(),
				vec![
					EventRecord {
						phase: Phase::Initialization,
						event: MetaEvent::System(frame_system::Event::Remarked {
							sender: BOB,
							hash: remark_hash
						}),
						topics: vec![],
					},
					EventRecord {
						phase: Phase::Initialization,
						event: MetaEvent::Utility(pallet_utility::Event::ItemCompleted),
						topics: vec![],
					},
					EventRecord {
						phase: Phase::Initialization,
						event: MetaEvent::Utility(pallet_utility::Event::BatchInterrupted {
							index: 1,
							error: frame_system::Error::<Test>::CallFiltered.into()
						},),
						topics: vec![],
					},
					EventRecord {
						phase: Phase::Initialization,
						event: MetaEvent::Contracts(crate::Event::Called {
							caller: Origin::from_account_id(ALICE),
							contract: BOB,
						}),
						topics: vec![hash(&Origin::<Test>::from_account_id(ALICE)), hash(&BOB)],
					},
				]
			);
		});
	}

	#[test]
	fn nonce() {
		let fail_code = MockLoader::insert(Constructor, |_, _| exec_trapped());
		let success_code = MockLoader::insert(Constructor, |_, _| exec_success());
		let succ_fail_code = MockLoader::insert(Constructor, move |ctx, _| {
			ctx.ext
				.instantiate(
					Weight::zero(),
					BalanceOf::<Test>::zero(),
					fail_code,
					ctx.ext.minimum_balance() * 100,
					vec![],
					&[],
				)
				.ok();
			exec_success()
		});
		let succ_succ_code = MockLoader::insert(Constructor, move |ctx, _| {
			let (account_id, _) = ctx
				.ext
				.instantiate(
					Weight::zero(),
					BalanceOf::<Test>::zero(),
					success_code,
					ctx.ext.minimum_balance() * 100,
					vec![],
					&[],
				)
				.unwrap();

			// a plain call should not influence the account counter
			ctx.ext
				.call(Weight::zero(), BalanceOf::<Test>::zero(), account_id, 0, vec![], false)
				.unwrap();

			exec_success()
		});

		ExtBuilder::default().build().execute_with(|| {
			let schedule = <Test as Config>::Schedule::get();
			let min_balance = <Test as Config>::Currency::minimum_balance();
			let mut gas_meter = GasMeter::<Test>::new(GAS_LIMIT);
			let fail_executable =
				MockExecutable::from_storage(fail_code, &schedule, &mut gas_meter).unwrap();
			let success_executable =
				MockExecutable::from_storage(success_code, &schedule, &mut gas_meter).unwrap();
			let succ_fail_executable =
				MockExecutable::from_storage(succ_fail_code, &schedule, &mut gas_meter).unwrap();
			let succ_succ_executable =
				MockExecutable::from_storage(succ_succ_code, &schedule, &mut gas_meter).unwrap();
			set_balance(&ALICE, min_balance * 10_000);
			let contract_origin = Origin::from_account_id(ALICE);
			let mut storage_meter =
				storage::meter::Meter::new(&contract_origin, None, min_balance * 100).unwrap();

			MockStack::run_instantiate(
				ALICE,
				fail_executable,
				&mut gas_meter,
				&mut storage_meter,
				&schedule,
				min_balance * 100,
				vec![],
				&[],
				None,
			)
			.ok();
			assert_eq!(<Nonce<Test>>::get(), 0);

			assert_ok!(MockStack::run_instantiate(
				ALICE,
				success_executable,
				&mut gas_meter,
				&mut storage_meter,
				&schedule,
				min_balance * 100,
				vec![],
				&[],
				None,
			));
			assert_eq!(<Nonce<Test>>::get(), 1);

			assert_ok!(MockStack::run_instantiate(
				ALICE,
				succ_fail_executable,
				&mut gas_meter,
				&mut storage_meter,
				&schedule,
				min_balance * 200,
				vec![],
				&[],
				None,
			));
			assert_eq!(<Nonce<Test>>::get(), 2);

			assert_ok!(MockStack::run_instantiate(
				ALICE,
				succ_succ_executable,
				&mut gas_meter,
				&mut storage_meter,
				&schedule,
				min_balance * 200,
				vec![],
				&[],
				None,
			));
			assert_eq!(<Nonce<Test>>::get(), 4);
		});
	}

	#[test]
	fn set_storage_works() {
		let code_hash = MockLoader::insert(Call, |ctx, _| {
			// Write
			assert_eq!(
				ctx.ext.set_storage(&Key::Fix([1; 32]), Some(vec![1, 2, 3]), false),
				Ok(WriteOutcome::New)
			);
			assert_eq!(
				ctx.ext.set_storage(&Key::Fix([2; 32]), Some(vec![4, 5, 6]), true),
				Ok(WriteOutcome::New)
			);
			assert_eq!(ctx.ext.set_storage(&Key::Fix([3; 32]), None, false), Ok(WriteOutcome::New));
			assert_eq!(ctx.ext.set_storage(&Key::Fix([4; 32]), None, true), Ok(WriteOutcome::New));
			assert_eq!(
				ctx.ext.set_storage(&Key::Fix([5; 32]), Some(vec![]), false),
				Ok(WriteOutcome::New)
			);
			assert_eq!(
				ctx.ext.set_storage(&Key::Fix([6; 32]), Some(vec![]), true),
				Ok(WriteOutcome::New)
			);

			// Overwrite
			assert_eq!(
				ctx.ext.set_storage(&Key::Fix([1; 32]), Some(vec![42]), false),
				Ok(WriteOutcome::Overwritten(3))
			);
			assert_eq!(
				ctx.ext.set_storage(&Key::Fix([2; 32]), Some(vec![48]), true),
				Ok(WriteOutcome::Taken(vec![4, 5, 6]))
			);
			assert_eq!(ctx.ext.set_storage(&Key::Fix([3; 32]), None, false), Ok(WriteOutcome::New));
			assert_eq!(ctx.ext.set_storage(&Key::Fix([4; 32]), None, true), Ok(WriteOutcome::New));
			assert_eq!(
				ctx.ext.set_storage(&Key::Fix([5; 32]), Some(vec![]), false),
				Ok(WriteOutcome::Overwritten(0))
			);
			assert_eq!(
				ctx.ext.set_storage(&Key::Fix([6; 32]), Some(vec![]), true),
				Ok(WriteOutcome::Taken(vec![]))
			);

			exec_success()
		});

		ExtBuilder::default().build().execute_with(|| {
			let min_balance = <Test as Config>::Currency::minimum_balance();
			let schedule = <Test as Config>::Schedule::get();
			let mut gas_meter = GasMeter::<Test>::new(GAS_LIMIT);
			set_balance(&ALICE, min_balance * 1000);
			place_contract(&BOB, code_hash);
			let contract_origin = Origin::from_account_id(ALICE);
			let mut storage_meter = storage::meter::Meter::new(&contract_origin, None, 0).unwrap();
			assert_ok!(MockStack::run_call(
				contract_origin,
				BOB,
				&mut gas_meter,
				&mut storage_meter,
				&schedule,
				0,
				vec![],
				None,
				Determinism::Enforced
			));
		});
	}

	#[test]
	fn set_storage_varsized_key_works() {
		let code_hash = MockLoader::insert(Call, |ctx, _| {
			// Write
			assert_eq!(
				ctx.ext.set_storage(
					&Key::<Test>::try_from_var([1; 64].to_vec()).unwrap(),
					Some(vec![1, 2, 3]),
					false
				),
				Ok(WriteOutcome::New)
			);
			assert_eq!(
				ctx.ext.set_storage(
					&Key::<Test>::try_from_var([2; 19].to_vec()).unwrap(),
					Some(vec![4, 5, 6]),
					true
				),
				Ok(WriteOutcome::New)
			);
			assert_eq!(
				ctx.ext.set_storage(
					&Key::<Test>::try_from_var([3; 19].to_vec()).unwrap(),
					None,
					false
				),
				Ok(WriteOutcome::New)
			);
			assert_eq!(
				ctx.ext.set_storage(
					&Key::<Test>::try_from_var([4; 64].to_vec()).unwrap(),
					None,
					true
				),
				Ok(WriteOutcome::New)
			);
			assert_eq!(
				ctx.ext.set_storage(
					&Key::<Test>::try_from_var([5; 30].to_vec()).unwrap(),
					Some(vec![]),
					false
				),
				Ok(WriteOutcome::New)
			);
			assert_eq!(
				ctx.ext.set_storage(
					&Key::<Test>::try_from_var([6; 128].to_vec()).unwrap(),
					Some(vec![]),
					true
				),
				Ok(WriteOutcome::New)
			);

			// Overwrite
			assert_eq!(
				ctx.ext.set_storage(
					&Key::<Test>::try_from_var([1; 64].to_vec()).unwrap(),
					Some(vec![42, 43, 44]),
					false
				),
				Ok(WriteOutcome::Overwritten(3))
			);
			assert_eq!(
				ctx.ext.set_storage(
					&Key::<Test>::try_from_var([2; 19].to_vec()).unwrap(),
					Some(vec![48]),
					true
				),
				Ok(WriteOutcome::Taken(vec![4, 5, 6]))
			);
			assert_eq!(
				ctx.ext.set_storage(
					&Key::<Test>::try_from_var([3; 19].to_vec()).unwrap(),
					None,
					false
				),
				Ok(WriteOutcome::New)
			);
			assert_eq!(
				ctx.ext.set_storage(
					&Key::<Test>::try_from_var([4; 64].to_vec()).unwrap(),
					None,
					true
				),
				Ok(WriteOutcome::New)
			);
			assert_eq!(
				ctx.ext.set_storage(
					&Key::<Test>::try_from_var([5; 30].to_vec()).unwrap(),
					Some(vec![]),
					false
				),
				Ok(WriteOutcome::Overwritten(0))
			);
			assert_eq!(
				ctx.ext.set_storage(
					&Key::<Test>::try_from_var([6; 128].to_vec()).unwrap(),
					Some(vec![]),
					true
				),
				Ok(WriteOutcome::Taken(vec![]))
			);

			exec_success()
		});

		ExtBuilder::default().build().execute_with(|| {
			let min_balance = <Test as Config>::Currency::minimum_balance();
			let schedule = <Test as Config>::Schedule::get();
			let mut gas_meter = GasMeter::<Test>::new(GAS_LIMIT);
			set_balance(&ALICE, min_balance * 1000);
			place_contract(&BOB, code_hash);
			let contract_origin = Origin::from_account_id(ALICE);
			let mut storage_meter = storage::meter::Meter::new(&contract_origin, None, 0).unwrap();
			assert_ok!(MockStack::run_call(
				contract_origin,
				BOB,
				&mut gas_meter,
				&mut storage_meter,
				&schedule,
				0,
				vec![],
				None,
				Determinism::Enforced
			));
		});
	}

	#[test]
	fn get_storage_works() {
		let code_hash = MockLoader::insert(Call, |ctx, _| {
			assert_eq!(
				ctx.ext.set_storage(&Key::Fix([1; 32]), Some(vec![1, 2, 3]), false),
				Ok(WriteOutcome::New)
			);
			assert_eq!(
				ctx.ext.set_storage(&Key::Fix([2; 32]), Some(vec![]), false),
				Ok(WriteOutcome::New)
			);
			assert_eq!(ctx.ext.get_storage(&Key::Fix([1; 32])), Some(vec![1, 2, 3]));
			assert_eq!(ctx.ext.get_storage(&Key::Fix([2; 32])), Some(vec![]));
			assert_eq!(ctx.ext.get_storage(&Key::Fix([3; 32])), None);

			exec_success()
		});

		ExtBuilder::default().build().execute_with(|| {
			let min_balance = <Test as Config>::Currency::minimum_balance();
			let schedule = <Test as Config>::Schedule::get();
			let mut gas_meter = GasMeter::<Test>::new(GAS_LIMIT);
			set_balance(&ALICE, min_balance * 1000);
			place_contract(&BOB, code_hash);
			let contract_origin = Origin::from_account_id(ALICE);
			let mut storage_meter = storage::meter::Meter::new(&contract_origin, None, 0).unwrap();
			assert_ok!(MockStack::run_call(
				contract_origin,
				BOB,
				&mut gas_meter,
				&mut storage_meter,
				&schedule,
				0,
				vec![],
				None,
				Determinism::Enforced
			));
		});
	}

	#[test]
	fn get_storage_size_works() {
		let code_hash = MockLoader::insert(Call, |ctx, _| {
			assert_eq!(
				ctx.ext.set_storage(&Key::Fix([1; 32]), Some(vec![1, 2, 3]), false),
				Ok(WriteOutcome::New)
			);
			assert_eq!(
				ctx.ext.set_storage(&Key::Fix([2; 32]), Some(vec![]), false),
				Ok(WriteOutcome::New)
			);
			assert_eq!(ctx.ext.get_storage_size(&Key::Fix([1; 32])), Some(3));
			assert_eq!(ctx.ext.get_storage_size(&Key::Fix([2; 32])), Some(0));
			assert_eq!(ctx.ext.get_storage_size(&Key::Fix([3; 32])), None);

			exec_success()
		});

		ExtBuilder::default().build().execute_with(|| {
			let min_balance = <Test as Config>::Currency::minimum_balance();
			let schedule = <Test as Config>::Schedule::get();
			let mut gas_meter = GasMeter::<Test>::new(GAS_LIMIT);
			set_balance(&ALICE, min_balance * 1000);
			place_contract(&BOB, code_hash);
			let contract_origin = Origin::from_account_id(ALICE);
			let mut storage_meter = storage::meter::Meter::new(&contract_origin, None, 0).unwrap();
			assert_ok!(MockStack::run_call(
				contract_origin,
				BOB,
				&mut gas_meter,
				&mut storage_meter,
				&schedule,
				0,
				vec![],
				None,
				Determinism::Enforced
			));
		});
	}

	#[test]
	fn get_storage_varsized_key_works() {
		let code_hash = MockLoader::insert(Call, |ctx, _| {
			assert_eq!(
				ctx.ext.set_storage(
					&Key::<Test>::try_from_var([1; 19].to_vec()).unwrap(),
					Some(vec![1, 2, 3]),
					false
				),
				Ok(WriteOutcome::New)
			);
			assert_eq!(
				ctx.ext.set_storage(
					&Key::<Test>::try_from_var([2; 16].to_vec()).unwrap(),
					Some(vec![]),
					false
				),
				Ok(WriteOutcome::New)
			);
			assert_eq!(
				ctx.ext.get_storage(&Key::<Test>::try_from_var([1; 19].to_vec()).unwrap()),
				Some(vec![1, 2, 3])
			);
			assert_eq!(
				ctx.ext.get_storage(&Key::<Test>::try_from_var([2; 16].to_vec()).unwrap()),
				Some(vec![])
			);
			assert_eq!(
				ctx.ext.get_storage(&Key::<Test>::try_from_var([3; 8].to_vec()).unwrap()),
				None
			);

			exec_success()
		});

		ExtBuilder::default().build().execute_with(|| {
			let min_balance = <Test as Config>::Currency::minimum_balance();
			let schedule = <Test as Config>::Schedule::get();
			let mut gas_meter = GasMeter::<Test>::new(GAS_LIMIT);
			set_balance(&ALICE, min_balance * 1000);
			place_contract(&BOB, code_hash);
			let contract_origin = Origin::from_account_id(ALICE);
			let mut storage_meter = storage::meter::Meter::new(&contract_origin, None, 0).unwrap();
			assert_ok!(MockStack::run_call(
				contract_origin,
				BOB,
				&mut gas_meter,
				&mut storage_meter,
				&schedule,
				0,
				vec![],
				None,
				Determinism::Enforced
			));
		});
	}

	#[test]
	fn get_storage_size_varsized_key_works() {
		let code_hash = MockLoader::insert(Call, |ctx, _| {
			assert_eq!(
				ctx.ext.set_storage(
					&Key::<Test>::try_from_var([1; 19].to_vec()).unwrap(),
					Some(vec![1, 2, 3]),
					false
				),
				Ok(WriteOutcome::New)
			);
			assert_eq!(
				ctx.ext.set_storage(
					&Key::<Test>::try_from_var([2; 16].to_vec()).unwrap(),
					Some(vec![]),
					false
				),
				Ok(WriteOutcome::New)
			);
			assert_eq!(
				ctx.ext.get_storage_size(&Key::<Test>::try_from_var([1; 19].to_vec()).unwrap()),
				Some(3)
			);
			assert_eq!(
				ctx.ext.get_storage_size(&Key::<Test>::try_from_var([2; 16].to_vec()).unwrap()),
				Some(0)
			);
			assert_eq!(
				ctx.ext.get_storage_size(&Key::<Test>::try_from_var([3; 8].to_vec()).unwrap()),
				None
			);

			exec_success()
		});

		ExtBuilder::default().build().execute_with(|| {
			let min_balance = <Test as Config>::Currency::minimum_balance();
			let schedule = <Test as Config>::Schedule::get();
			let mut gas_meter = GasMeter::<Test>::new(GAS_LIMIT);
			set_balance(&ALICE, min_balance * 1000);
			place_contract(&BOB, code_hash);
			let contract_origin = Origin::from_account_id(ALICE);
			let mut storage_meter = storage::meter::Meter::new(&contract_origin, None, 0).unwrap();
			assert_ok!(MockStack::run_call(
				contract_origin,
				BOB,
				&mut gas_meter,
				&mut storage_meter,
				&schedule,
				0,
				vec![],
				None,
				Determinism::Enforced
			));
		});
	}

	#[test]
	fn ecdsa_to_eth_address_returns_proper_value() {
		let bob_ch = MockLoader::insert(Call, |ctx, _| {
			let pubkey_compressed = array_bytes::hex2array_unchecked(
				"028db55b05db86c0b1786ca49f095d76344c9e6056b2f02701a7e7f3c20aabfd91",
			);
			assert_eq!(
				ctx.ext.ecdsa_to_eth_address(&pubkey_compressed).unwrap(),
				array_bytes::hex2array_unchecked::<20>("09231da7b19A016f9e576d23B16277062F4d46A8")
			);
			exec_success()
		});

		ExtBuilder::default().build().execute_with(|| {
			let schedule = <Test as Config>::Schedule::get();
			place_contract(&BOB, bob_ch);

			let contract_origin = Origin::from_account_id(ALICE);
			let mut storage_meter =
				storage::meter::Meter::new(&contract_origin, Some(0), 0).unwrap();
			let result = MockStack::run_call(
				contract_origin,
				BOB,
				&mut GasMeter::<Test>::new(GAS_LIMIT),
				&mut storage_meter,
				&schedule,
				0,
				vec![],
				None,
				Determinism::Enforced,
			);
			assert_matches!(result, Ok(_));
		});
	}

	#[test]
	fn nonce_api_works() {
		let fail_code = MockLoader::insert(Constructor, |_, _| exec_trapped());
		let success_code = MockLoader::insert(Constructor, |_, _| exec_success());
		let code_hash = MockLoader::insert(Call, move |ctx, _| {
			// It is set to one when this contract was instantiated by `place_contract`
			assert_eq!(ctx.ext.nonce(), 1);
			// Should not change without any instantiation in-between
			assert_eq!(ctx.ext.nonce(), 1);
			// Should not change with a failed instantiation
			assert_err!(
				ctx.ext.instantiate(
					Weight::zero(),
					BalanceOf::<Test>::zero(),
					fail_code,
					0,
					vec![],
					&[],
				),
				ExecError {
					error: <Error<Test>>::ContractTrapped.into(),
					origin: ErrorOrigin::Callee
				}
			);
			assert_eq!(ctx.ext.nonce(), 1);
			// Successful instantiation increments
			ctx.ext
				.instantiate(
					Weight::zero(),
					BalanceOf::<Test>::zero(),
					success_code,
					0,
					vec![],
					&[],
				)
				.unwrap();
			assert_eq!(ctx.ext.nonce(), 2);
			exec_success()
		});

		ExtBuilder::default().build().execute_with(|| {
			let min_balance = <Test as Config>::Currency::minimum_balance();
			let schedule = <Test as Config>::Schedule::get();
			let mut gas_meter = GasMeter::<Test>::new(GAS_LIMIT);
			set_balance(&ALICE, min_balance * 1000);
			place_contract(&BOB, code_hash);
			let contract_origin = Origin::from_account_id(ALICE);
			let mut storage_meter = storage::meter::Meter::new(&contract_origin, None, 0).unwrap();
			assert_ok!(MockStack::run_call(
				contract_origin,
				BOB,
				&mut gas_meter,
				&mut storage_meter,
				&schedule,
				0,
				vec![],
				None,
				Determinism::Enforced
			));
		});
	}

	/// This works even though random interface is deprecated, as the check to ban deprecated
	/// functions happens in the wasm stack which is mocked for exec tests.
	#[test]
	fn randomness_works() {
		let subject = b"nice subject".as_ref();
		let code_hash = MockLoader::insert(Call, move |ctx, _| {
			let rand = <Test as Config>::Randomness::random(subject);
			assert_eq!(rand, ctx.ext.random(subject));
			exec_success()
		});

		ExtBuilder::default().build().execute_with(|| {
			let schedule = <Test as Config>::Schedule::get();
			place_contract(&BOB, code_hash);

			let contract_origin = Origin::from_account_id(ALICE);
			let mut storage_meter =
				storage::meter::Meter::new(&contract_origin, Some(0), 0).unwrap();
			let result = MockStack::run_call(
				contract_origin,
				BOB,
				&mut GasMeter::<Test>::new(GAS_LIMIT),
				&mut storage_meter,
				&schedule,
				0,
				vec![],
				None,
				Determinism::Enforced,
			);
			assert_matches!(result, Ok(_));
		});
	}
}<|MERGE_RESOLUTION|>--- conflicted
+++ resolved
@@ -19,11 +19,7 @@
 	gas::GasMeter,
 	storage::{self, DepositAccount, WriteOutcome},
 	BalanceOf, CodeHash, Config, ContractInfo, ContractInfoOf, DebugBufferVec, Determinism, Error,
-<<<<<<< HEAD
-	Event, Nonce, Origin, Pallet as Contracts, Schedule, System,
-=======
-	Event, Nonce, Pallet as Contracts, Schedule, System, LOG_TARGET,
->>>>>>> 7ddfdfbd
+	Event, Nonce, Origin, Pallet as Contracts, Schedule, System, LOG_TARGET,
 };
 use frame_support::{
 	crypto::ecdsa::ECDSAExt,
@@ -898,16 +894,14 @@
 						return Err(Error::<T>::TerminatedInConstructor.into())
 					}
 
-<<<<<<< HEAD
-					let caller = self.caller().account_id()?.clone();
-=======
 					// If a special limit was set for the sub-call, we enforce it here.
 					// This is needed because contract constructor might write to storage.
 					// The sub-call will be rolled back in case the limit is exhausted.
 					let frame = self.top_frame_mut();
 					let contract = frame.contract_info.as_contract();
 					frame.nested_storage.enforce_subcall_limit(contract)?;
->>>>>>> 7ddfdfbd
+
+					let caller = self.caller().account_id()?.clone();
 
 					// Deposit an instantiation event.
 					Contracts::<T>::deposit_event(
@@ -930,11 +924,7 @@
 
 					let caller = self.caller();
 					Contracts::<T>::deposit_event(
-<<<<<<< HEAD
-						vec![T::Hashing::hash_of(&caller), T::Hashing::hash_of(account_id)],
-=======
-						vec![T::Hashing::hash_of(caller), T::Hashing::hash_of(&account_id)],
->>>>>>> 7ddfdfbd
+						vec![T::Hashing::hash_of(&caller), T::Hashing::hash_of(&account_id)],
 						Event::Called { caller: caller.clone(), contract: account_id.clone() },
 					);
 				},
@@ -2299,7 +2289,8 @@
 			// root is the origin of the call stack.
 			assert!(ctx.ext.caller_is_root());
 			// BOB calls CHARLIE.
-			ctx.ext.call(Weight::zero(), CHARLIE, 0, vec![], true)
+			ctx.ext
+				.call(Weight::zero(), BalanceOf::<Test>::zero(), CHARLIE, 0, vec![], true)
 		});
 
 		ExtBuilder::default().build().execute_with(|| {
