--- conflicted
+++ resolved
@@ -611,11 +611,8 @@
 		)?;
 		if let Some(ContractInfo::Alive(info)) = ContractInfoOf::<T>::take(&self_id) {
 			Storage::<T>::queue_trie_for_deletion(&info)?;
-<<<<<<< HEAD
 			E::remove_user(info.code_hash);
-=======
 			Contracts::<T>::deposit_event(RawEvent::Terminated(self_id, beneficiary.clone()));
->>>>>>> b201d7c8
 			Ok(())
 		} else {
 			panic!(
