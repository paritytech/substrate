// This file is part of Substrate.

// Copyright (C) 2018-2022 Parity Technologies (UK) Ltd.
// SPDX-License-Identifier: Apache-2.0

// Licensed under the Apache License, Version 2.0 (the "License");
// you may not use this file except in compliance with the License.
// You may obtain a copy of the License at
//
// 	http://www.apache.org/licenses/LICENSE-2.0
//
// Unless required by applicable law or agreed to in writing, software
// distributed under the License is distributed on an "AS IS" BASIS,
// WITHOUT WARRANTIES OR CONDITIONS OF ANY KIND, either express or implied.
// See the License for the specific language governing permissions and
// limitations under the License.

use crate::{
	gas::GasMeter,
	storage::{self, Storage, WriteOutcome},
	BalanceOf, CodeHash, Config, ContractInfo, ContractInfoOf, Error, Event, Nonce,
	Pallet as Contracts, Schedule,
};
use frame_support::{
	crypto::ecdsa::ECDSAExt,
	dispatch::{DispatchError, DispatchResult, DispatchResultWithPostInfo, Dispatchable},
	storage::{with_transaction, TransactionOutcome},
	traits::{Contains, Currency, ExistenceRequirement, OriginTrait, Randomness, Time},
	weights::Weight,
	Blake2_128Concat, BoundedVec, StorageHasher,
};
use frame_system::RawOrigin;
use pallet_contracts_primitives::ExecReturnValue;
use smallvec::{Array, SmallVec};
use sp_core::{crypto::UncheckedFrom, ecdsa::Public as ECDSAPublic};
use sp_io::{crypto::secp256k1_ecdsa_recover_compressed, hashing::blake2_256};
use sp_runtime::traits::{Convert, Hash};
use sp_std::{marker::PhantomData, mem, prelude::*};

pub type AccountIdOf<T> = <T as frame_system::Config>::AccountId;
pub type MomentOf<T> = <<T as Config>::Time as Time>::Moment;
pub type SeedOf<T> = <T as frame_system::Config>::Hash;
pub type BlockNumberOf<T> = <T as frame_system::Config>::BlockNumber;
pub type ExecResult = Result<ExecReturnValue, ExecError>;

/// A type that represents a topic of an event. At the moment a hash is used.
pub type TopicOf<T> = <T as frame_system::Config>::Hash;

/// Type for fix sized storage key.
pub type FixSizedKey = [u8; 32];

/// Type for variable sized storage key. Used for transparent hashing.
pub type VarSizedKey<T> = BoundedVec<u8, <T as Config>::MaxStorageKeyLen>;

/// Trait for hashing storage keys.
pub trait StorageKey<T>
where
	T: Config,
{
	fn hash(&self) -> Vec<u8>;
}

impl<T: Config> StorageKey<T> for FixSizedKey {
	fn hash(&self) -> Vec<u8> {
		blake2_256(self.as_slice()).to_vec()
	}
}

impl<T> StorageKey<T> for VarSizedKey<T>
where
	T: Config,
{
	fn hash(&self) -> Vec<u8> {
		Blake2_128Concat::hash(self.as_slice())
	}
}

/// Origin of the error.
///
/// Call or instantiate both called into other contracts and pass through errors happening
/// in those to the caller. This enum is for the caller to distinguish whether the error
/// happened during the execution of the callee or in the current execution context.
#[cfg_attr(test, derive(Debug, PartialEq))]
pub enum ErrorOrigin {
	/// Caller error origin.
	///
	/// The error happened in the current exeuction context rather than in the one
	/// of the contract that is called into.
	Caller,
	/// The error happened during execution of the called contract.
	Callee,
}

/// Error returned by contract exection.
#[cfg_attr(test, derive(Debug, PartialEq))]
pub struct ExecError {
	/// The reason why the execution failed.
	pub error: DispatchError,
	/// Origin of the error.
	pub origin: ErrorOrigin,
}

impl<T: Into<DispatchError>> From<T> for ExecError {
	fn from(error: T) -> Self {
		Self { error: error.into(), origin: ErrorOrigin::Caller }
	}
}

/// An interface that provides access to the external environment in which the
/// smart-contract is executed.
///
/// This interface is specialized to an account of the executing code, so all
/// operations are implicitly performed on that account.
///
/// # Note
///
/// This trait is sealed and cannot be implemented by downstream crates.
pub trait Ext: sealing::Sealed {
	type T: Config;

	/// Call (possibly transferring some amount of funds) into the specified account.
	///
	/// Returns the original code size of the called contract.
	fn call(
		&mut self,
		gas_limit: Weight,
		to: AccountIdOf<Self::T>,
		value: BalanceOf<Self::T>,
		input_data: Vec<u8>,
		allows_reentry: bool,
	) -> Result<ExecReturnValue, ExecError>;

	/// Execute code in the current frame.
	///
	/// Returns the original code size of the called contract.
	fn delegate_call(
		&mut self,
		code: CodeHash<Self::T>,
		input_data: Vec<u8>,
	) -> Result<ExecReturnValue, ExecError>;

	/// Instantiate a contract from the given code.
	///
	/// Returns the original code size of the called contract.
	/// The newly created account will be associated with `code`. `value` specifies the amount of
	/// value transferred from this to the newly created account.
	fn instantiate(
		&mut self,
		gas_limit: Weight,
		code: CodeHash<Self::T>,
		value: BalanceOf<Self::T>,
		input_data: Vec<u8>,
		salt: &[u8],
	) -> Result<(AccountIdOf<Self::T>, ExecReturnValue), ExecError>;

	/// Transfer all funds to `beneficiary` and delete the contract.
	///
	/// Since this function removes the self contract eagerly, if succeeded, no further actions
	/// should be performed on this `Ext` instance.
	///
	/// This function will fail if the same contract is present on the contract
	/// call stack.
	fn terminate(&mut self, beneficiary: &AccountIdOf<Self::T>) -> Result<(), DispatchError>;

	/// Transfer some amount of funds into the specified account.
	fn transfer(&mut self, to: &AccountIdOf<Self::T>, value: BalanceOf<Self::T>) -> DispatchResult;

	/// Returns the storage entry of the executing account by the given `key`.
	///
	/// Returns `None` if the `key` wasn't previously set by `set_storage` or
	/// was deleted.
	fn get_storage(&mut self, key: &FixSizedKey) -> Option<Vec<u8>>;

	/// This is a variation of `get_storage()` to be used with transparent hashing.
	/// These two will be merged into a single function after some refactoring is done.
	/// Returns the storage entry of the executing account by the given `key`.
	///
	/// Returns `None` if the `key` wasn't previously set by `set_storage` or
	/// was deleted.
	fn get_storage_transparent(&mut self, key: &VarSizedKey<Self::T>) -> Option<Vec<u8>>;

	/// Returns `Some(len)` (in bytes) if a storage item exists at `key`.
	///
	/// Returns `None` if the `key` wasn't previously set by `set_storage` or
	/// was deleted.
	fn get_storage_size(&mut self, key: &FixSizedKey) -> Option<u32>;

	/// This is the variation of `get_storage_size()` to be used with transparent hashing.
	/// These two will be merged into a single function after some refactoring is done.
	/// Returns `Some(len)` (in bytes) if a storage item exists at `key`.
	///
	/// Returns `None` if the `key` wasn't previously set by `set_storage` or
	/// was deleted.
	fn get_storage_size_transparent(&mut self, key: &VarSizedKey<Self::T>) -> Option<u32>;

	/// Sets the storage entry by the given key to the specified value. If `value` is `None` then
	/// the storage entry is deleted.
	fn set_storage(
		&mut self,
		key: &FixSizedKey,
		value: Option<Vec<u8>>,
		take_old: bool,
	) -> Result<WriteOutcome, DispatchError>;

	/// This is the variation of `set_storage()` to be used with transparent hashing.
	/// These two will be merged into a single function after some refactoring is done.
	fn set_storage_transparent(
		&mut self,
		key: &VarSizedKey<Self::T>,
		value: Option<Vec<u8>>,
		take_old: bool,
	) -> Result<WriteOutcome, DispatchError>;

	/// Returns a reference to the account id of the caller.
	fn caller(&self) -> &AccountIdOf<Self::T>;

	/// Check if a contract lives at the specified `address`.
	fn is_contract(&self, address: &AccountIdOf<Self::T>) -> bool;

	/// Returns the code hash of the contract for the given `address`.
	///
	/// Returns `None` if the `address` does not belong to a contract.
	fn code_hash(&self, address: &AccountIdOf<Self::T>) -> Option<CodeHash<Self::T>>;

	/// Returns the code hash of the contract being executed.
	fn own_code_hash(&mut self) -> &CodeHash<Self::T>;

	/// Check if the caller of the current contract is the origin of the whole call stack.
	///
	/// This can be checked with `is_contract(self.caller())` as well.
	/// However, this function does not require any storage lookup and therefore uses less weight.
	fn caller_is_origin(&self) -> bool;

	/// Returns a reference to the account id of the current contract.
	fn address(&self) -> &AccountIdOf<Self::T>;

	/// Returns the balance of the current contract.
	///
	/// The `value_transferred` is already added.
	fn balance(&self) -> BalanceOf<Self::T>;

	/// Returns the value transferred along with this call.
	fn value_transferred(&self) -> BalanceOf<Self::T>;

	/// Returns a reference to the timestamp of the current block
	fn now(&self) -> &MomentOf<Self::T>;

	/// Returns the minimum balance that is required for creating an account.
	fn minimum_balance(&self) -> BalanceOf<Self::T>;

	/// Returns a random number for the current block with the given subject.
	fn random(&self, subject: &[u8]) -> (SeedOf<Self::T>, BlockNumberOf<Self::T>);

	/// Deposit an event with the given topics.
	///
	/// There should not be any duplicates in `topics`.
	fn deposit_event(&mut self, topics: Vec<TopicOf<Self::T>>, data: Vec<u8>);

	/// Returns the current block number.
	fn block_number(&self) -> BlockNumberOf<Self::T>;

	/// Returns the maximum allowed size of a storage item.
	fn max_value_size(&self) -> u32;

	/// Returns the price for the specified amount of weight.
	fn get_weight_price(&self, weight: Weight) -> BalanceOf<Self::T>;

	/// Get a reference to the schedule used by the current call.
	fn schedule(&self) -> &Schedule<Self::T>;

	/// Get a mutable reference to the nested gas meter.
	fn gas_meter(&mut self) -> &mut GasMeter<Self::T>;

	/// Append a string to the debug buffer.
	///
	/// It is added as-is without any additional new line.
	///
	/// This is a no-op if debug message recording is disabled which is always the case
	/// when the code is executing on-chain.
	///
	/// Returns `true` if debug message recording is enabled. Otherwise `false` is returned.
	fn append_debug_buffer(&mut self, msg: &str) -> bool;

	/// Call some dispatchable and return the result.
	fn call_runtime(&self, call: <Self::T as Config>::RuntimeCall) -> DispatchResultWithPostInfo;

	/// Recovers ECDSA compressed public key based on signature and message hash.
	fn ecdsa_recover(&self, signature: &[u8; 65], message_hash: &[u8; 32]) -> Result<[u8; 33], ()>;

	/// Returns Ethereum address from the ECDSA compressed public key.
	fn ecdsa_to_eth_address(&self, pk: &[u8; 33]) -> Result<[u8; 20], ()>;

	/// Tests sometimes need to modify and inspect the contract info directly.
	#[cfg(test)]
	fn contract_info(&mut self) -> &mut ContractInfo<Self::T>;

	/// Sets new code hash for existing contract.
	fn set_code_hash(&mut self, hash: CodeHash<Self::T>) -> Result<(), DispatchError>;
}

/// Describes the different functions that can be exported by an [`Executable`].
#[derive(Clone, Copy, PartialEq)]
pub enum ExportedFunction {
	/// The constructor function which is executed on deployment of a contract.
	Constructor,
	/// The function which is executed when a contract is called.
	Call,
}

/// A trait that represents something that can be executed.
///
/// In the on-chain environment this would be represented by a wasm module. This trait exists in
/// order to be able to mock the wasm logic for testing.
pub trait Executable<T: Config>: Sized {
	/// Load the executable from storage.
	///
	/// # Note
	/// Charges size base load and instrumentation weight from the gas meter.
	fn from_storage(
		code_hash: CodeHash<T>,
		schedule: &Schedule<T>,
		gas_meter: &mut GasMeter<T>,
	) -> Result<Self, DispatchError>;

	/// Increment the refcount of a code in-storage by one.
	///
	/// This is needed when the code is not set via instantiate but `seal_set_code_hash`.
	///
	/// # Errors
	///
	/// [`Error::CodeNotFound`] is returned if the specified `code_hash` does not exist.
	fn add_user(code_hash: CodeHash<T>) -> Result<(), DispatchError>;

	/// Decrement the refcount by one if the code exists.
	fn remove_user(code_hash: CodeHash<T>);

	/// Execute the specified exported function and return the result.
	///
	/// When the specified function is `Constructor` the executable is stored and its
	/// refcount incremented.
	///
	/// # Note
	///
	/// This functions expects to be executed in a storage transaction that rolls back
	/// all of its emitted storage changes.
	fn execute<E: Ext<T = T>>(
		self,
		ext: &mut E,
		function: &ExportedFunction,
		input_data: Vec<u8>,
	) -> ExecResult;

	/// The code hash of the executable.
	fn code_hash(&self) -> &CodeHash<T>;

	/// Size of the instrumented code in bytes.
	fn code_len(&self) -> u32;
}

/// The complete call stack of a contract execution.
///
/// The call stack is initiated by either a signed origin or one of the contract RPC calls.
/// This type implements `Ext` and by that exposes the business logic of contract execution to
/// the runtime module which interfaces with the contract (the wasm blob) itself.
pub struct Stack<'a, T: Config, E> {
	/// The account id of a plain account that initiated the call stack.
	///
	/// # Note
	///
	/// Please note that it is possible that the id belongs to a contract rather than a plain
	/// account when being called through one of the contract RPCs where the client can freely
	/// choose the origin. This usually makes no sense but is still possible.
	origin: T::AccountId,
	/// The cost schedule used when charging from the gas meter.
	schedule: &'a Schedule<T>,
	/// The gas meter where costs are charged to.
	gas_meter: &'a mut GasMeter<T>,
	/// The storage meter makes sure that the storage deposit limit is obeyed.
	storage_meter: &'a mut storage::meter::Meter<T>,
	/// The timestamp at the point of call stack instantiation.
	timestamp: MomentOf<T>,
	/// The block number at the time of call stack instantiation.
	block_number: T::BlockNumber,
	/// The nonce is cached here when accessed. It is written back when the call stack
	/// finishes executing. Please refer to [`Nonce`] to a description of
	/// the nonce itself.
	nonce: Option<u64>,
	/// The actual call stack. One entry per nested contract called/instantiated.
	/// This does **not** include the [`Self::first_frame`].
	frames: SmallVec<T::CallStack>,
	/// Statically guarantee that each call stack has at least one frame.
	first_frame: Frame<T>,
	/// A text buffer used to output human readable information.
	///
	/// All the bytes added to this field should be valid UTF-8. The buffer has no defined
	/// structure and is intended to be shown to users as-is for debugging purposes.
	debug_message: Option<&'a mut Vec<u8>>,
	/// No executable is held by the struct but influences its behaviour.
	_phantom: PhantomData<E>,
}

/// Represents one entry in the call stack.
///
/// For each nested contract call or instantiate one frame is created. It holds specific
/// information for the said call and caches the in-storage `ContractInfo` data structure.
///
/// # Note
///
/// This is an internal data structure. It is exposed to the public for the sole reason
/// of specifying [`Config::CallStack`].
pub struct Frame<T: Config> {
	/// The account id of the executing contract.
	account_id: T::AccountId,
	/// The cached in-storage data of the contract.
	contract_info: CachedContract<T>,
	/// The amount of balance transferred by the caller as part of the call.
	value_transferred: BalanceOf<T>,
	/// Determines whether this is a call or instantiate frame.
	entry_point: ExportedFunction,
	/// The gas meter capped to the supplied gas limit.
	nested_gas: GasMeter<T>,
	/// The storage meter for the individual call.
	nested_storage: storage::meter::NestedMeter<T>,
	/// If `false` the contract enabled its defense against reentrance attacks.
	allows_reentry: bool,
	/// The caller of the currently executing frame which was spawned by `delegate_call`.
	delegate_caller: Option<T::AccountId>,
}

/// Used in a delegate call frame arguments in order to override the executable and caller.
struct DelegatedCall<T: Config, E> {
	/// The executable which is run instead of the contracts own `executable`.
	executable: E,
	/// The account id of the caller contract.
	caller: T::AccountId,
}

/// Parameter passed in when creating a new `Frame`.
///
/// It determines whether the new frame is for a call or an instantiate.
enum FrameArgs<'a, T: Config, E> {
	Call {
		/// The account id of the contract that is to be called.
		dest: T::AccountId,
		/// If `None` the contract info needs to be reloaded from storage.
		cached_info: Option<ContractInfo<T>>,
		/// This frame was created by `seal_delegate_call` and hence uses different code than
		/// what is stored at [`Self::dest`]. Its caller ([`Frame::delegated_caller`]) is the
		/// account which called the caller contract
		delegated_call: Option<DelegatedCall<T, E>>,
	},
	Instantiate {
		/// The contract or signed origin which instantiates the new contract.
		sender: T::AccountId,
		/// The nonce that should be used to derive a new trie id for the contract.
		nonce: u64,
		/// The executable whose `deploy` function is run.
		executable: E,
		/// A salt used in the contract address deriviation of the new contract.
		salt: &'a [u8],
	},
}

/// Describes the different states of a contract as contained in a `Frame`.
enum CachedContract<T: Config> {
	/// The cached contract is up to date with the in-storage value.
	Cached(ContractInfo<T>),
	/// A recursive call into the same contract did write to the contract info.
	///
	/// In this case the cached contract is stale and needs to be reloaded from storage.
	Invalidated,
	/// The current contract executed `terminate` and removed the contract.
	///
	/// In this case a reload is neither allowed nor possible. Please note that recursive
	/// calls cannot remove a contract as this is checked and denied.
	Terminated,
}

impl<T: Config> CachedContract<T> {
	/// Return `Some(ContractInfo)` if the contract is in cached state. `None` otherwise.
	fn into_contract(self) -> Option<ContractInfo<T>> {
		if let CachedContract::Cached(contract) = self {
			Some(contract)
		} else {
			None
		}
	}

	/// Return `Some(&mut ContractInfo)` if the contract is in cached state. `None` otherwise.
	fn as_contract(&mut self) -> Option<&mut ContractInfo<T>> {
		if let CachedContract::Cached(contract) = self {
			Some(contract)
		} else {
			None
		}
	}
}

impl<T: Config> Frame<T> {
	/// Return the `contract_info` of the current contract.
	fn contract_info(&mut self) -> &mut ContractInfo<T> {
		self.contract_info.get(&self.account_id)
	}

	/// Terminate and return the `contract_info` of the current contract.
	///
	/// # Note
	///
	/// Under no circumstances the contract is allowed to access the `contract_info` after
	/// a call to this function. This would constitute a programming error in the exec module.
	fn terminate(&mut self) -> ContractInfo<T> {
		self.contract_info.terminate(&self.account_id)
	}
}

/// Extract the contract info after loading it from storage.
///
/// This assumes that `load` was executed before calling this macro.
macro_rules! get_cached_or_panic_after_load {
	($c:expr) => {{
		if let CachedContract::Cached(contract) = $c {
			contract
		} else {
			panic!(
				"It is impossible to remove a contract that is on the call stack;\
				See implementations of terminate;\
				Therefore fetching a contract will never fail while using an account id
				that is currently active on the call stack;\
				qed"
			);
		}
	}};
}

/// Same as [`Stack::top_frame`].
///
/// We need this access as a macro because sometimes hiding the lifetimes behind
/// a function won't work out.
macro_rules! top_frame {
	($stack:expr) => {
		$stack.frames.last().unwrap_or(&$stack.first_frame)
	};
}

/// Same as [`Stack::top_frame_mut`].
///
/// We need this access as a macro because sometimes hiding the lifetimes behind
/// a function won't work out.
macro_rules! top_frame_mut {
	($stack:expr) => {
		$stack.frames.last_mut().unwrap_or(&mut $stack.first_frame)
	};
}

impl<T: Config> CachedContract<T> {
	/// Load the `contract_info` from storage if necessary.
	fn load(&mut self, account_id: &T::AccountId) {
		if let CachedContract::Invalidated = self {
			let contract = <ContractInfoOf<T>>::get(&account_id);
			if let Some(contract) = contract {
				*self = CachedContract::Cached(contract);
			}
		}
	}

	/// Return the cached contract_info.
	fn get(&mut self, account_id: &T::AccountId) -> &mut ContractInfo<T> {
		self.load(account_id);
		get_cached_or_panic_after_load!(self)
	}

	/// Terminate and return the contract info.
	fn terminate(&mut self, account_id: &T::AccountId) -> ContractInfo<T> {
		self.load(account_id);
		get_cached_or_panic_after_load!(mem::replace(self, Self::Terminated))
	}
}

impl<'a, T, E> Stack<'a, T, E>
where
	T: Config,
	T::AccountId: UncheckedFrom<T::Hash> + AsRef<[u8]>,
	E: Executable<T>,
{
	/// Create and run a new call stack by calling into `dest`.
	///
	/// # Note
	///
	/// `debug_message` should only ever be set to `Some` when executing as an RPC because
	/// it adds allocations and could be abused to drive the runtime into an OOM panic.
	///
	/// # Return Value
	///
	/// Result<(ExecReturnValue, CodeSize), (ExecError, CodeSize)>
	pub fn run_call(
		origin: T::AccountId,
		dest: T::AccountId,
		gas_meter: &'a mut GasMeter<T>,
		storage_meter: &'a mut storage::meter::Meter<T>,
		schedule: &'a Schedule<T>,
		value: BalanceOf<T>,
		input_data: Vec<u8>,
		debug_message: Option<&'a mut Vec<u8>>,
	) -> Result<ExecReturnValue, ExecError> {
		let (mut stack, executable) = Self::new(
			FrameArgs::Call { dest, cached_info: None, delegated_call: None },
			origin,
			gas_meter,
			storage_meter,
			schedule,
			value,
			debug_message,
		)?;
		stack.run(executable, input_data)
	}

	/// Create and run a new call stack by instantiating a new contract.
	///
	/// # Note
	///
	/// `debug_message` should only ever be set to `Some` when executing as an RPC because
	/// it adds allocations and could be abused to drive the runtime into an OOM panic.
	///
	/// # Return Value
	///
	/// Result<(NewContractAccountId, ExecReturnValue), ExecError)>
	pub fn run_instantiate(
		origin: T::AccountId,
		executable: E,
		gas_meter: &'a mut GasMeter<T>,
		storage_meter: &'a mut storage::meter::Meter<T>,
		schedule: &'a Schedule<T>,
		value: BalanceOf<T>,
		input_data: Vec<u8>,
		salt: &[u8],
		debug_message: Option<&'a mut Vec<u8>>,
	) -> Result<(T::AccountId, ExecReturnValue), ExecError> {
		let (mut stack, executable) = Self::new(
			FrameArgs::Instantiate {
				sender: origin.clone(),
				nonce: Self::initial_nonce(),
				executable,
				salt,
			},
			origin,
			gas_meter,
			storage_meter,
			schedule,
			value,
			debug_message,
		)?;
		let account_id = stack.top_frame().account_id.clone();
		stack.run(executable, input_data).map(|ret| (account_id, ret))
	}

	/// Create a new call stack.
	fn new(
		args: FrameArgs<T, E>,
		origin: T::AccountId,
		gas_meter: &'a mut GasMeter<T>,
		storage_meter: &'a mut storage::meter::Meter<T>,
		schedule: &'a Schedule<T>,
		value: BalanceOf<T>,
		debug_message: Option<&'a mut Vec<u8>>,
	) -> Result<(Self, E), ExecError> {
		let (first_frame, executable, nonce) =
			Self::new_frame(args, value, gas_meter, storage_meter, Weight::zero(), schedule)?;
		let stack = Self {
			origin,
			schedule,
			gas_meter,
			storage_meter,
			timestamp: T::Time::now(),
			block_number: <frame_system::Pallet<T>>::block_number(),
			nonce,
			first_frame,
			frames: Default::default(),
			debug_message,
			_phantom: Default::default(),
		};

		Ok((stack, executable))
	}

	/// Construct a new frame.
	///
	/// This does not take `self` because when constructing the first frame `self` is
	/// not initialized, yet.
	fn new_frame<S: storage::meter::State>(
		frame_args: FrameArgs<T, E>,
		value_transferred: BalanceOf<T>,
		gas_meter: &mut GasMeter<T>,
		storage_meter: &mut storage::meter::GenericMeter<T, S>,
		gas_limit: Weight,
		schedule: &Schedule<T>,
	) -> Result<(Frame<T>, E, Option<u64>), ExecError> {
		let (account_id, contract_info, executable, delegate_caller, entry_point, nonce) =
			match frame_args {
				FrameArgs::Call { dest, cached_info, delegated_call } => {
					let contract = if let Some(contract) = cached_info {
						contract
					} else {
						<ContractInfoOf<T>>::get(&dest).ok_or(<Error<T>>::ContractNotFound)?
					};

					let (executable, delegate_caller) =
						if let Some(DelegatedCall { executable, caller }) = delegated_call {
							(executable, Some(caller))
						} else {
							(E::from_storage(contract.code_hash, schedule, gas_meter)?, None)
						};

					(dest, contract, executable, delegate_caller, ExportedFunction::Call, None)
				},
				FrameArgs::Instantiate { sender, nonce, executable, salt } => {
					let account_id =
						<Contracts<T>>::contract_address(&sender, executable.code_hash(), salt);
					let trie_id = Storage::<T>::generate_trie_id(&account_id, nonce);
					let contract =
						Storage::<T>::new_contract(&account_id, trie_id, *executable.code_hash())?;
					(
						account_id,
						contract,
						executable,
						None,
						ExportedFunction::Constructor,
						Some(nonce),
					)
				},
			};

		let frame = Frame {
			delegate_caller,
			value_transferred,
			contract_info: CachedContract::Cached(contract_info),
			account_id,
			entry_point,
			nested_gas: gas_meter.nested(gas_limit)?,
			nested_storage: storage_meter.nested(),
			allows_reentry: true,
		};

		Ok((frame, executable, nonce))
	}

	/// Create a subsequent nested frame.
	fn push_frame(
		&mut self,
		frame_args: FrameArgs<T, E>,
		value_transferred: BalanceOf<T>,
		gas_limit: Weight,
	) -> Result<E, ExecError> {
		if self.frames.len() == T::CallStack::size() {
			return Err(Error::<T>::MaxCallDepthReached.into())
		}

		// We need to make sure that changes made to the contract info are not discarded.
		// See the `in_memory_changes_not_discarded` test for more information.
		// We do not store on instantiate because we do not allow to call into a contract
		// from its own constructor.
		let frame = self.top_frame();
		if let (CachedContract::Cached(contract), ExportedFunction::Call) =
			(&frame.contract_info, frame.entry_point)
		{
			<ContractInfoOf<T>>::insert(frame.account_id.clone(), contract.clone());
		}

		let frame = top_frame_mut!(self);
		let nested_gas = &mut frame.nested_gas;
		let nested_storage = &mut frame.nested_storage;
		let (frame, executable, _) = Self::new_frame(
			frame_args,
			value_transferred,
			nested_gas,
			nested_storage,
			gas_limit,
			self.schedule,
		)?;
		self.frames.push(frame);
		Ok(executable)
	}

	/// Run the current (top) frame.
	///
	/// This can be either a call or an instantiate.
	fn run(&mut self, executable: E, input_data: Vec<u8>) -> Result<ExecReturnValue, ExecError> {
		let frame = self.top_frame();
		let entry_point = frame.entry_point;
		let delegated_code_hash =
			if frame.delegate_caller.is_some() { Some(*executable.code_hash()) } else { None };
		let do_transaction = || {
			// We need to charge the storage deposit before the initial transfer so that
			// it can create the account in case the initial transfer is < ed.
			if entry_point == ExportedFunction::Constructor {
				let frame = top_frame_mut!(self);
				frame.nested_storage.charge_instantiate(
					&self.origin,
					&frame.account_id,
					frame.contract_info.get(&frame.account_id),
				)?;
			}

			// Every non delegate call or instantiate also optionally transfers the balance.
			self.initial_transfer()?;

			// Call into the wasm blob.
			let output = executable
				.execute(self, &entry_point, input_data)
				.map_err(|e| ExecError { error: e.error, origin: ErrorOrigin::Callee })?;

			// Avoid useless work that would be reverted anyways.
			if output.did_revert() {
				return Ok(output)
			}

			let frame = self.top_frame();
			let account_id = &frame.account_id;
			match (entry_point, delegated_code_hash) {
				(ExportedFunction::Constructor, _) => {
					// It is not allowed to terminate a contract inside its constructor.
					if matches!(frame.contract_info, CachedContract::Terminated) {
						return Err(Error::<T>::TerminatedInConstructor.into())
					}

					// Deposit an instantiation event.
					Contracts::<T>::deposit_event(
						vec![T::Hashing::hash_of(self.caller()), T::Hashing::hash_of(account_id)],
						Event::Instantiated {
							deployer: self.caller().clone(),
							contract: account_id.clone(),
						},
					);
				},
				(ExportedFunction::Call, Some(code_hash)) => {
					Contracts::<T>::deposit_event(
						vec![T::Hashing::hash_of(account_id), T::Hashing::hash_of(&code_hash)],
						Event::DelegateCalled { contract: account_id.clone(), code_hash },
					);
				},
				(ExportedFunction::Call, None) => {
					let caller = self.caller();
					Contracts::<T>::deposit_event(
						vec![T::Hashing::hash_of(caller), T::Hashing::hash_of(account_id)],
						Event::Called { caller: caller.clone(), contract: account_id.clone() },
					);
				},
			}

			Ok(output)
		};

		// All changes performed by the contract are executed under a storage transaction.
		// This allows for roll back on error. Changes to the cached contract_info are
		// committed or rolled back when popping the frame.
		//
		// `with_transactional` may return an error caused by a limit in the
		// transactional storage depth.
		let transaction_outcome =
			with_transaction(|| -> TransactionOutcome<Result<_, DispatchError>> {
				let output = do_transaction();
				match &output {
					Ok(result) if !result.did_revert() =>
						TransactionOutcome::Commit(Ok((true, output))),
					_ => TransactionOutcome::Rollback(Ok((false, output))),
				}
			});

		let (success, output) = match transaction_outcome {
			// `with_transactional` executed successfully, and we have the expected output.
			Ok((success, output)) => (success, output),
			// `with_transactional` returned an error, and we propagate that error and note no state
			// has changed.
			Err(error) => (false, Err(error.into())),
		};

		self.pop_frame(success);
		output
	}

	/// Remove the current (top) frame from the stack.
	///
	/// This is called after running the current frame. It commits cached values to storage
	/// and invalidates all stale references to it that might exist further down the call stack.
	fn pop_frame(&mut self, persist: bool) {
		// Revert changes to the nonce in case of a failed instantiation.
		if !persist && self.top_frame().entry_point == ExportedFunction::Constructor {
			self.nonce.as_mut().map(|c| *c = c.wrapping_sub(1));
		}

		// Pop the current frame from the stack and return it in case it needs to interact
		// with duplicates that might exist on the stack.
		// A `None` means that we are returning from the `first_frame`.
		let frame = self.frames.pop();

		// Both branches do essentially the same with the exception. The difference is that
		// the else branch does consume the hardcoded `first_frame`.
		if let Some(mut frame) = frame {
			let account_id = &frame.account_id;
			let prev = top_frame_mut!(self);

			prev.nested_gas.absorb_nested(frame.nested_gas);

			// Only gas counter changes are persisted in case of a failure.
			if !persist {
				return
			}

			// Record the storage meter changes of the nested call into the parent meter.
			// If the dropped frame's contract wasn't terminated we update the deposit counter
			// in its contract info. The load is necessary to to pull it from storage in case
			// it was invalidated.
			frame.contract_info.load(account_id);
			let mut contract = frame.contract_info.into_contract();
			prev.nested_storage.absorb(
				frame.nested_storage,
				&self.origin,
				account_id,
				contract.as_mut(),
			);

			// In case the contract wasn't terminated we need to persist changes made to it.
			if let Some(contract) = contract {
				// optimization: Predecessor is the same contract.
				// We can just copy the contract into the predecessor without a storage write.
				// This is possible when there is no other contract in-between that could
				// trigger a rollback.
				if prev.account_id == *account_id {
					prev.contract_info = CachedContract::Cached(contract);
					return
				}

				// Predecessor is a different contract: We persist the info and invalidate the first
				// stale cache we find. This triggers a reload from storage on next use. We skip(1)
				// because that case is already handled by the optimization above. Only the first
				// cache needs to be invalidated because that one will invalidate the next cache
				// when it is popped from the stack.
				<ContractInfoOf<T>>::insert(account_id, contract);
				if let Some(c) = self.frames_mut().skip(1).find(|f| f.account_id == *account_id) {
					c.contract_info = CachedContract::Invalidated;
				}
			}
		} else {
			if let Some((msg, false)) = self.debug_message.as_ref().map(|m| (m, m.is_empty())) {
				log::debug!(
					target: "runtime::contracts",
					"Execution finished with debug buffer: {}",
					core::str::from_utf8(msg).unwrap_or("<Invalid UTF8>"),
				);
			}
			self.gas_meter.absorb_nested(mem::take(&mut self.first_frame.nested_gas));
			if !persist {
				return
			}
			let mut contract = self.first_frame.contract_info.as_contract();
			self.storage_meter.absorb(
				mem::take(&mut self.first_frame.nested_storage),
				&self.origin,
				&self.first_frame.account_id,
				contract.as_deref_mut(),
			);
			if let Some(contract) = contract {
				<ContractInfoOf<T>>::insert(&self.first_frame.account_id, contract);
			}
			if let Some(nonce) = self.nonce {
				<Nonce<T>>::set(nonce);
			}
		}
	}

	/// Transfer some funds from `from` to `to`.
	fn transfer(
		existence_requirement: ExistenceRequirement,
		from: &T::AccountId,
		to: &T::AccountId,
		value: BalanceOf<T>,
	) -> DispatchResult {
		T::Currency::transfer(from, to, value, existence_requirement)
			.map_err(|_| Error::<T>::TransferFailed)?;
		Ok(())
	}

	// The transfer as performed by a call or instantiate.
	fn initial_transfer(&self) -> DispatchResult {
		let frame = self.top_frame();

		// If it is a delegate call, then we've already transferred tokens in the
		// last non-delegate frame.
		if frame.delegate_caller.is_some() {
			return Ok(())
		}

		let value = frame.value_transferred;
		Self::transfer(ExistenceRequirement::KeepAlive, self.caller(), &frame.account_id, value)
	}

	/// Reference to the current (top) frame.
	fn top_frame(&self) -> &Frame<T> {
		top_frame!(self)
	}

	/// Mutable reference to the current (top) frame.
	fn top_frame_mut(&mut self) -> &mut Frame<T> {
		top_frame_mut!(self)
	}

	/// Iterator over all frames.
	///
	/// The iterator starts with the top frame and ends with the root frame.
	fn frames(&self) -> impl Iterator<Item = &Frame<T>> {
		sp_std::iter::once(&self.first_frame).chain(&self.frames).rev()
	}

	/// Same as `frames` but with a mutable reference as iterator item.
	fn frames_mut(&mut self) -> impl Iterator<Item = &mut Frame<T>> {
		sp_std::iter::once(&mut self.first_frame).chain(&mut self.frames).rev()
	}

	/// Returns whether the current contract is on the stack multiple times.
	fn is_recursive(&self) -> bool {
		let account_id = &self.top_frame().account_id;
		self.frames().skip(1).any(|f| &f.account_id == account_id)
	}

	/// Returns whether the specified contract allows to be reentered right now.
	fn allows_reentry(&self, id: &AccountIdOf<T>) -> bool {
		!self.frames().any(|f| &f.account_id == id && !f.allows_reentry)
	}

	/// Increments and returns the next nonce. Pulls it from storage if it isn't in cache.
	fn next_nonce(&mut self) -> u64 {
		let next = if let Some(current) = self.nonce {
			current.wrapping_add(1)
		} else {
			Self::initial_nonce()
		};
		self.nonce = Some(next);
		next
	}

	/// Pull the current nonce from storage.
	fn initial_nonce() -> u64 {
		<Nonce<T>>::get().wrapping_add(1)
	}
}

impl<'a, T, E> Ext for Stack<'a, T, E>
where
	T: Config,
	T::AccountId: UncheckedFrom<T::Hash> + AsRef<[u8]>,
	E: Executable<T>,
{
	type T = T;

	fn call(
		&mut self,
		gas_limit: Weight,
		to: T::AccountId,
		value: BalanceOf<T>,
		input_data: Vec<u8>,
		allows_reentry: bool,
	) -> Result<ExecReturnValue, ExecError> {
		// Before pushing the new frame: Protect the caller contract against reentrancy attacks.
		// It is important to do this before calling `allows_reentry` so that a direct recursion
		// is caught by it.
		self.top_frame_mut().allows_reentry = allows_reentry;

		let try_call = || {
			if !self.allows_reentry(&to) {
				return Err(<Error<T>>::ReentranceDenied.into())
			}
			// We ignore instantiate frames in our search for a cached contract.
			// Otherwise it would be possible to recursively call a contract from its own
			// constructor: We disallow calling not fully constructed contracts.
			let cached_info = self
				.frames()
				.find(|f| f.entry_point == ExportedFunction::Call && f.account_id == to)
				.and_then(|f| match &f.contract_info {
					CachedContract::Cached(contract) => Some(contract.clone()),
					_ => None,
				});
			let executable = self.push_frame(
				FrameArgs::Call { dest: to, cached_info, delegated_call: None },
				value,
				gas_limit,
			)?;
			self.run(executable, input_data)
		};

		// We need to make sure to reset `allows_reentry` even on failure.
		let result = try_call();

		// Protection is on a per call basis.
		self.top_frame_mut().allows_reentry = true;

		result
	}

	fn delegate_call(
		&mut self,
		code_hash: CodeHash<Self::T>,
		input_data: Vec<u8>,
	) -> Result<ExecReturnValue, ExecError> {
		let executable = E::from_storage(code_hash, self.schedule, self.gas_meter())?;
		let top_frame = self.top_frame_mut();
		let contract_info = top_frame.contract_info().clone();
		let account_id = top_frame.account_id.clone();
		let value = top_frame.value_transferred;
		let executable = self.push_frame(
			FrameArgs::Call {
				dest: account_id,
				cached_info: Some(contract_info),
				delegated_call: Some(DelegatedCall { executable, caller: self.caller().clone() }),
			},
			value,
			Weight::zero(),
		)?;
		self.run(executable, input_data)
	}

	fn instantiate(
		&mut self,
		gas_limit: Weight,
		code_hash: CodeHash<T>,
		value: BalanceOf<T>,
		input_data: Vec<u8>,
		salt: &[u8],
	) -> Result<(AccountIdOf<T>, ExecReturnValue), ExecError> {
		let executable = E::from_storage(code_hash, self.schedule, self.gas_meter())?;
		let nonce = self.next_nonce();
		let executable = self.push_frame(
			FrameArgs::Instantiate {
				sender: self.top_frame().account_id.clone(),
				nonce,
				executable,
				salt,
			},
			value,
			gas_limit,
		)?;
		let account_id = self.top_frame().account_id.clone();
		self.run(executable, input_data).map(|ret| (account_id, ret))
	}

	fn terminate(&mut self, beneficiary: &AccountIdOf<Self::T>) -> Result<(), DispatchError> {
		if self.is_recursive() {
			return Err(Error::<T>::TerminatedWhileReentrant.into())
		}
		let frame = self.top_frame_mut();
		let info = frame.terminate();
		frame.nested_storage.terminate(&info);
		Storage::<T>::queue_trie_for_deletion(&info)?;
		<Stack<'a, T, E>>::transfer(
			ExistenceRequirement::AllowDeath,
			&frame.account_id,
			beneficiary,
			T::Currency::free_balance(&frame.account_id),
		)?;
		ContractInfoOf::<T>::remove(&frame.account_id);
		E::remove_user(info.code_hash);
		Contracts::<T>::deposit_event(
			vec![T::Hashing::hash_of(&frame.account_id), T::Hashing::hash_of(&beneficiary)],
			Event::Terminated {
				contract: frame.account_id.clone(),
				beneficiary: beneficiary.clone(),
			},
		);
		Ok(())
	}

	fn transfer(&mut self, to: &T::AccountId, value: BalanceOf<T>) -> DispatchResult {
		Self::transfer(ExistenceRequirement::KeepAlive, &self.top_frame().account_id, to, value)
	}

	fn get_storage(&mut self, key: &FixSizedKey) -> Option<Vec<u8>> {
		Storage::<T>::read(&self.top_frame_mut().contract_info().trie_id, key)
	}

	fn get_storage_transparent(&mut self, key: &VarSizedKey<T>) -> Option<Vec<u8>> {
		Storage::<T>::read(&self.top_frame_mut().contract_info().trie_id, key)
	}

	fn get_storage_size(&mut self, key: &FixSizedKey) -> Option<u32> {
		Storage::<T>::size(&self.top_frame_mut().contract_info().trie_id, key)
	}

	fn get_storage_size_transparent(&mut self, key: &VarSizedKey<T>) -> Option<u32> {
		Storage::<T>::size(&self.top_frame_mut().contract_info().trie_id, key)
	}

	fn set_storage(
		&mut self,
		key: &FixSizedKey,
		value: Option<Vec<u8>>,
		take_old: bool,
	) -> Result<WriteOutcome, DispatchError> {
		let frame = self.top_frame_mut();
		Storage::<T>::write(
			&frame.contract_info.get(&frame.account_id).trie_id,
			key,
			value,
			Some(&mut frame.nested_storage),
			take_old,
		)
	}

	fn set_storage_transparent(
		&mut self,
		key: &VarSizedKey<T>,
		value: Option<Vec<u8>>,
		take_old: bool,
	) -> Result<WriteOutcome, DispatchError> {
		let frame = self.top_frame_mut();
		Storage::<T>::write(
			&frame.contract_info.get(&frame.account_id).trie_id,
			key,
			value,
			Some(&mut frame.nested_storage),
			take_old,
		)
	}

	fn address(&self) -> &T::AccountId {
		&self.top_frame().account_id
	}

	fn caller(&self) -> &T::AccountId {
		if let Some(caller) = &self.top_frame().delegate_caller {
			caller
		} else {
			self.frames().nth(1).map(|f| &f.account_id).unwrap_or(&self.origin)
		}
	}

	fn is_contract(&self, address: &T::AccountId) -> bool {
		ContractInfoOf::<T>::contains_key(&address)
	}

	fn code_hash(&self, address: &T::AccountId) -> Option<CodeHash<Self::T>> {
		<ContractInfoOf<T>>::get(&address).map(|contract| contract.code_hash)
	}

	fn own_code_hash(&mut self) -> &CodeHash<Self::T> {
		&self.top_frame_mut().contract_info().code_hash
	}

	fn caller_is_origin(&self) -> bool {
		self.caller() == &self.origin
	}

	fn balance(&self) -> BalanceOf<T> {
		T::Currency::free_balance(&self.top_frame().account_id)
	}

	fn value_transferred(&self) -> BalanceOf<T> {
		self.top_frame().value_transferred
	}

	fn random(&self, subject: &[u8]) -> (SeedOf<T>, BlockNumberOf<T>) {
		T::Randomness::random(subject)
	}

	fn now(&self) -> &MomentOf<T> {
		&self.timestamp
	}

	fn minimum_balance(&self) -> BalanceOf<T> {
		T::Currency::minimum_balance()
	}

	fn deposit_event(&mut self, topics: Vec<T::Hash>, data: Vec<u8>) {
		Contracts::<Self::T>::deposit_event(
			topics,
			Event::ContractEmitted { contract: self.top_frame().account_id.clone(), data },
		);
	}

	fn block_number(&self) -> T::BlockNumber {
		self.block_number
	}

	fn max_value_size(&self) -> u32 {
		self.schedule.limits.payload_len
	}

	fn get_weight_price(&self, weight: Weight) -> BalanceOf<Self::T> {
		T::WeightPrice::convert(weight)
	}

	fn schedule(&self) -> &Schedule<Self::T> {
		self.schedule
	}

	fn gas_meter(&mut self) -> &mut GasMeter<Self::T> {
		&mut self.top_frame_mut().nested_gas
	}

	fn append_debug_buffer(&mut self, msg: &str) -> bool {
		if let Some(buffer) = &mut self.debug_message {
			if !msg.is_empty() {
				buffer.extend(msg.as_bytes());
			}
			true
		} else {
			false
		}
	}

	fn call_runtime(&self, call: <Self::T as Config>::RuntimeCall) -> DispatchResultWithPostInfo {
		let mut origin: T::Origin = RawOrigin::Signed(self.address().clone()).into();
		origin.add_filter(T::CallFilter::contains);
		call.dispatch(origin)
	}

	fn ecdsa_recover(&self, signature: &[u8; 65], message_hash: &[u8; 32]) -> Result<[u8; 33], ()> {
		secp256k1_ecdsa_recover_compressed(signature, message_hash).map_err(|_| ())
	}

	fn ecdsa_to_eth_address(&self, pk: &[u8; 33]) -> Result<[u8; 20], ()> {
		ECDSAPublic(*pk).to_eth_address()
	}

	#[cfg(test)]
	fn contract_info(&mut self) -> &mut ContractInfo<Self::T> {
		self.top_frame_mut().contract_info()
	}

	fn set_code_hash(&mut self, hash: CodeHash<Self::T>) -> Result<(), DispatchError> {
		E::add_user(hash)?;
		let top_frame = self.top_frame_mut();
		let prev_hash = top_frame.contract_info().code_hash;
		E::remove_user(prev_hash);
		top_frame.contract_info().code_hash = hash;
		Contracts::<Self::T>::deposit_event(
			vec![T::Hashing::hash_of(&top_frame.account_id), hash, prev_hash],
			Event::ContractCodeUpdated {
				contract: top_frame.account_id.clone(),
				new_code_hash: hash,
				old_code_hash: prev_hash,
			},
		);
		Ok(())
	}
}

<<<<<<< HEAD
fn deposit_event<T: Config>(topics: Vec<T::Hash>, event: Event<T>) {
	<frame_system::Pallet<T>>::deposit_event_indexed(
		&topics,
		<T as Config>::RuntimeEvent::from(event).into(),
	)
}

=======
>>>>>>> 4b791160
mod sealing {
	use super::*;

	pub trait Sealed {}

	impl<'a, T: Config, E> Sealed for Stack<'a, T, E> {}

	#[cfg(test)]
	impl Sealed for crate::wasm::MockExt {}

	#[cfg(test)]
	impl Sealed for &mut crate::wasm::MockExt {}
}

/// These tests exercise the executive layer.
///
/// In these tests the VM/loader are mocked. Instead of dealing with wasm bytecode they use simple
/// closures. This allows you to tackle executive logic more thoroughly without writing a
/// wasm VM code.
#[cfg(test)]
mod tests {
	use super::*;
	use crate::{
		exec::ExportedFunction::*,
		gas::GasMeter,
		storage::Storage,
		tests::{
<<<<<<< HEAD
			test_utils::{get_balance, place_contract, set_balance},
			ExtBuilder, RuntimeCall, RuntimeEvent as MetaEvent, Test, TestFilter, ALICE, BOB,
			CHARLIE, GAS_LIMIT,
=======
			test_utils::{get_balance, hash, place_contract, set_balance},
			Call, Event as MetaEvent, ExtBuilder, Test, TestFilter, ALICE, BOB, CHARLIE, GAS_LIMIT,
>>>>>>> 4b791160
		},
		Error,
	};
	use assert_matches::assert_matches;
	use codec::{Decode, Encode};
	use frame_support::{assert_err, assert_ok};
	use frame_system::{EventRecord, Phase};
	use hex_literal::hex;
	use pallet_contracts_primitives::ReturnFlags;
	use pretty_assertions::assert_eq;
	use sp_core::Bytes;
	use sp_runtime::{traits::Hash, DispatchError};
	use std::{
		cell::RefCell,
		collections::hash_map::{Entry, HashMap},
		rc::Rc,
	};

	type System = frame_system::Pallet<Test>;

	type MockStack<'a> = Stack<'a, Test, MockExecutable>;

	thread_local! {
		static LOADER: RefCell<MockLoader> = RefCell::new(MockLoader::default());
	}

	fn events() -> Vec<Event<Test>> {
		System::events()
			.into_iter()
			.filter_map(|meta| match meta.event {
				MetaEvent::Contracts(contract_event) => Some(contract_event),
				_ => None,
			})
			.collect()
	}

	struct MockCtx<'a> {
		ext: &'a mut dyn Ext<T = Test>,
		input_data: Vec<u8>,
	}

	#[derive(Clone)]
	struct MockExecutable {
		func: Rc<dyn Fn(MockCtx, &Self) -> ExecResult + 'static>,
		func_type: ExportedFunction,
		code_hash: CodeHash<Test>,
		refcount: u64,
	}

	#[derive(Default)]
	struct MockLoader {
		map: HashMap<CodeHash<Test>, MockExecutable>,
		counter: u64,
	}

	impl MockLoader {
		fn insert(
			func_type: ExportedFunction,
			f: impl Fn(MockCtx, &MockExecutable) -> ExecResult + 'static,
		) -> CodeHash<Test> {
			LOADER.with(|loader| {
				let mut loader = loader.borrow_mut();
				// Generate code hashes as monotonically increasing values.
				let hash = <Test as frame_system::Config>::Hash::from_low_u64_be(loader.counter);
				loader.counter += 1;
				loader.map.insert(
					hash,
					MockExecutable { func: Rc::new(f), func_type, code_hash: hash, refcount: 1 },
				);
				hash
			})
		}

		fn increment_refcount(code_hash: CodeHash<Test>) -> Result<(), DispatchError> {
			LOADER.with(|loader| {
				let mut loader = loader.borrow_mut();
				match loader.map.entry(code_hash) {
					Entry::Vacant(_) => Err(<Error<Test>>::CodeNotFound)?,
					Entry::Occupied(mut entry) => entry.get_mut().refcount += 1,
				}
				Ok(())
			})
		}

		fn decrement_refcount(code_hash: CodeHash<Test>) {
			use std::collections::hash_map::Entry::Occupied;
			LOADER.with(|loader| {
				let mut loader = loader.borrow_mut();
				let mut entry = match loader.map.entry(code_hash) {
					Occupied(e) => e,
					_ => panic!("code_hash does not exist"),
				};
				let refcount = &mut entry.get_mut().refcount;
				*refcount -= 1;
				if *refcount == 0 {
					entry.remove();
				}
			});
		}
	}

	impl Executable<Test> for MockExecutable {
		fn from_storage(
			code_hash: CodeHash<Test>,
			_schedule: &Schedule<Test>,
			_gas_meter: &mut GasMeter<Test>,
		) -> Result<Self, DispatchError> {
			LOADER.with(|loader| {
				loader
					.borrow_mut()
					.map
					.get(&code_hash)
					.cloned()
					.ok_or(Error::<Test>::CodeNotFound.into())
			})
		}

		fn add_user(code_hash: CodeHash<Test>) -> Result<(), DispatchError> {
			MockLoader::increment_refcount(code_hash)
		}

		fn remove_user(code_hash: CodeHash<Test>) {
			MockLoader::decrement_refcount(code_hash);
		}

		fn execute<E: Ext<T = Test>>(
			self,
			ext: &mut E,
			function: &ExportedFunction,
			input_data: Vec<u8>,
		) -> ExecResult {
			if let &Constructor = function {
				Self::add_user(self.code_hash).unwrap();
			}
			if function == &self.func_type {
				(self.func)(MockCtx { ext, input_data }, &self)
			} else {
				exec_success()
			}
		}

		fn code_hash(&self) -> &CodeHash<Test> {
			&self.code_hash
		}

		fn code_len(&self) -> u32 {
			0
		}
	}

	fn exec_success() -> ExecResult {
		Ok(ExecReturnValue { flags: ReturnFlags::empty(), data: Bytes(Vec::new()) })
	}

	fn exec_trapped() -> ExecResult {
		Err(ExecError { error: <Error<Test>>::ContractTrapped.into(), origin: ErrorOrigin::Callee })
	}

	#[test]
	fn it_works() {
		thread_local! {
			static TEST_DATA: RefCell<Vec<usize>> = RefCell::new(vec![0]);
		}

		let value = Default::default();
		let mut gas_meter = GasMeter::<Test>::new(GAS_LIMIT);
		let exec_ch = MockLoader::insert(Call, |_ctx, _executable| {
			TEST_DATA.with(|data| data.borrow_mut().push(1));
			exec_success()
		});

		ExtBuilder::default().build().execute_with(|| {
			let schedule = <Test as Config>::Schedule::get();
			place_contract(&BOB, exec_ch);
			let mut storage_meter = storage::meter::Meter::new(&ALICE, Some(0), value).unwrap();

			assert_matches!(
				MockStack::run_call(
					ALICE,
					BOB,
					&mut gas_meter,
					&mut storage_meter,
					&schedule,
					value,
					vec![],
					None,
				),
				Ok(_)
			);
		});

		TEST_DATA.with(|data| assert_eq!(*data.borrow(), vec![0, 1]));
	}

	#[test]
	fn transfer_works() {
		// This test verifies that a contract is able to transfer
		// some funds to another account.
		let origin = ALICE;
		let dest = BOB;

		ExtBuilder::default().build().execute_with(|| {
			set_balance(&origin, 100);
			set_balance(&dest, 0);

			MockStack::transfer(ExistenceRequirement::KeepAlive, &origin, &dest, 55).unwrap();

			assert_eq!(get_balance(&origin), 45);
			assert_eq!(get_balance(&dest), 55);
		});
	}

	#[test]
	fn correct_transfer_on_call() {
		let origin = ALICE;
		let dest = BOB;
		let value = 55;

		let success_ch = MockLoader::insert(Call, move |ctx, _| {
			assert_eq!(ctx.ext.value_transferred(), value);
			Ok(ExecReturnValue { flags: ReturnFlags::empty(), data: Bytes(Vec::new()) })
		});

		ExtBuilder::default().build().execute_with(|| {
			let schedule = <Test as Config>::Schedule::get();
			place_contract(&dest, success_ch);
			set_balance(&origin, 100);
			let balance = get_balance(&dest);
			let mut storage_meter = storage::meter::Meter::new(&origin, Some(0), 55).unwrap();

			let _ = MockStack::run_call(
				origin.clone(),
				dest.clone(),
				&mut GasMeter::<Test>::new(GAS_LIMIT),
				&mut storage_meter,
				&schedule,
				value,
				vec![],
				None,
			)
			.unwrap();

			assert_eq!(get_balance(&origin), 100 - value);
			assert_eq!(get_balance(&dest), balance + value);
		});
	}

	#[test]
	fn correct_transfer_on_delegate_call() {
		let origin = ALICE;
		let dest = BOB;
		let value = 35;

		let success_ch = MockLoader::insert(Call, move |ctx, _| {
			assert_eq!(ctx.ext.value_transferred(), value);
			Ok(ExecReturnValue { flags: ReturnFlags::empty(), data: Bytes(Vec::new()) })
		});

		let delegate_ch = MockLoader::insert(Call, move |ctx, _| {
			assert_eq!(ctx.ext.value_transferred(), value);
			let _ = ctx.ext.delegate_call(success_ch, Vec::new())?;
			Ok(ExecReturnValue { flags: ReturnFlags::empty(), data: Bytes(Vec::new()) })
		});

		ExtBuilder::default().build().execute_with(|| {
			let schedule = <Test as Config>::Schedule::get();
			place_contract(&dest, delegate_ch);
			set_balance(&origin, 100);
			let balance = get_balance(&dest);
			let mut storage_meter = storage::meter::Meter::new(&origin, Some(0), 55).unwrap();

			let _ = MockStack::run_call(
				origin.clone(),
				dest.clone(),
				&mut GasMeter::<Test>::new(GAS_LIMIT),
				&mut storage_meter,
				&schedule,
				value,
				vec![],
				None,
			)
			.unwrap();

			assert_eq!(get_balance(&origin), 100 - value);
			assert_eq!(get_balance(&dest), balance + value);
		});
	}

	#[test]
	fn changes_are_reverted_on_failing_call() {
		// This test verifies that changes are reverted on a call which fails (or equally, returns
		// a non-zero status code).
		let origin = ALICE;
		let dest = BOB;

		let return_ch = MockLoader::insert(Call, |_, _| {
			Ok(ExecReturnValue { flags: ReturnFlags::REVERT, data: Bytes(Vec::new()) })
		});

		ExtBuilder::default().build().execute_with(|| {
			let schedule = <Test as Config>::Schedule::get();
			place_contract(&dest, return_ch);
			set_balance(&origin, 100);
			let balance = get_balance(&dest);
			let mut storage_meter = storage::meter::Meter::new(&origin, Some(0), 55).unwrap();

			let output = MockStack::run_call(
				origin.clone(),
				dest.clone(),
				&mut GasMeter::<Test>::new(GAS_LIMIT),
				&mut storage_meter,
				&schedule,
				55,
				vec![],
				None,
			)
			.unwrap();

			assert!(output.did_revert());
			assert_eq!(get_balance(&origin), 100);
			assert_eq!(get_balance(&dest), balance);
		});
	}

	#[test]
	fn balance_too_low() {
		// This test verifies that a contract can't send value if it's
		// balance is too low.
		let origin = ALICE;
		let dest = BOB;

		ExtBuilder::default().build().execute_with(|| {
			set_balance(&origin, 0);

			let result = MockStack::transfer(ExistenceRequirement::KeepAlive, &origin, &dest, 100);

			assert_eq!(result, Err(Error::<Test>::TransferFailed.into()));
			assert_eq!(get_balance(&origin), 0);
			assert_eq!(get_balance(&dest), 0);
		});
	}

	#[test]
	fn output_is_returned_on_success() {
		// Verifies that if a contract returns data with a successful exit status, this data
		// is returned from the execution context.
		let origin = ALICE;
		let dest = BOB;
		let return_ch = MockLoader::insert(Call, |_, _| {
			Ok(ExecReturnValue { flags: ReturnFlags::empty(), data: Bytes(vec![1, 2, 3, 4]) })
		});

		ExtBuilder::default().build().execute_with(|| {
			let schedule = <Test as Config>::Schedule::get();
			let mut storage_meter = storage::meter::Meter::new(&origin, Some(0), 0).unwrap();
			place_contract(&BOB, return_ch);

			let result = MockStack::run_call(
				origin,
				dest,
				&mut GasMeter::<Test>::new(GAS_LIMIT),
				&mut storage_meter,
				&schedule,
				0,
				vec![],
				None,
			);

			let output = result.unwrap();
			assert!(!output.did_revert());
			assert_eq!(output.data, Bytes(vec![1, 2, 3, 4]));
		});
	}

	#[test]
	fn output_is_returned_on_failure() {
		// Verifies that if a contract returns data with a failing exit status, this data
		// is returned from the execution context.
		let origin = ALICE;
		let dest = BOB;
		let return_ch = MockLoader::insert(Call, |_, _| {
			Ok(ExecReturnValue { flags: ReturnFlags::REVERT, data: Bytes(vec![1, 2, 3, 4]) })
		});

		ExtBuilder::default().build().execute_with(|| {
			let schedule = <Test as Config>::Schedule::get();
			place_contract(&BOB, return_ch);
			let mut storage_meter = storage::meter::Meter::new(&origin, Some(0), 0).unwrap();

			let result = MockStack::run_call(
				origin,
				dest,
				&mut GasMeter::<Test>::new(GAS_LIMIT),
				&mut storage_meter,
				&schedule,
				0,
				vec![],
				None,
			);

			let output = result.unwrap();
			assert!(output.did_revert());
			assert_eq!(output.data, Bytes(vec![1, 2, 3, 4]));
		});
	}

	#[test]
	fn input_data_to_call() {
		let input_data_ch = MockLoader::insert(Call, |ctx, _| {
			assert_eq!(ctx.input_data, &[1, 2, 3, 4]);
			exec_success()
		});

		// This one tests passing the input data into a contract via call.
		ExtBuilder::default().build().execute_with(|| {
			let schedule = <Test as Config>::Schedule::get();
			place_contract(&BOB, input_data_ch);
			let mut storage_meter = storage::meter::Meter::new(&ALICE, Some(0), 0).unwrap();

			let result = MockStack::run_call(
				ALICE,
				BOB,
				&mut GasMeter::<Test>::new(GAS_LIMIT),
				&mut storage_meter,
				&schedule,
				0,
				vec![1, 2, 3, 4],
				None,
			);
			assert_matches!(result, Ok(_));
		});
	}

	#[test]
	fn input_data_to_instantiate() {
		let input_data_ch = MockLoader::insert(Constructor, |ctx, _| {
			assert_eq!(ctx.input_data, &[1, 2, 3, 4]);
			exec_success()
		});

		// This one tests passing the input data into a contract via instantiate.
		ExtBuilder::default().build().execute_with(|| {
			let schedule = <Test as Config>::Schedule::get();
			let min_balance = <Test as Config>::Currency::minimum_balance();
			let mut gas_meter = GasMeter::<Test>::new(GAS_LIMIT);
			let executable =
				MockExecutable::from_storage(input_data_ch, &schedule, &mut gas_meter).unwrap();
			set_balance(&ALICE, min_balance * 1000);
			let mut storage_meter =
				storage::meter::Meter::new(&ALICE, Some(min_balance * 100), min_balance).unwrap();

			let result = MockStack::run_instantiate(
				ALICE,
				executable,
				&mut gas_meter,
				&mut storage_meter,
				&schedule,
				min_balance,
				vec![1, 2, 3, 4],
				&[],
				None,
			);
			assert_matches!(result, Ok(_));
		});
	}

	#[test]
	fn max_depth() {
		// This test verifies that when we reach the maximal depth creation of an
		// yet another context fails.
		thread_local! {
			static REACHED_BOTTOM: RefCell<bool> = RefCell::new(false);
		}
		let value = Default::default();
		let recurse_ch = MockLoader::insert(Call, |ctx, _| {
			// Try to call into yourself.
			let r = ctx.ext.call(Weight::zero(), BOB, 0, vec![], true);

			REACHED_BOTTOM.with(|reached_bottom| {
				let mut reached_bottom = reached_bottom.borrow_mut();
				if !*reached_bottom {
					// We are first time here, it means we just reached bottom.
					// Verify that we've got proper error and set `reached_bottom`.
					assert_eq!(r, Err(Error::<Test>::MaxCallDepthReached.into()));
					*reached_bottom = true;
				} else {
					// We just unwinding stack here.
					assert_matches!(r, Ok(_));
				}
			});

			exec_success()
		});

		ExtBuilder::default().build().execute_with(|| {
			let schedule = <Test as Config>::Schedule::get();
			set_balance(&BOB, 1);
			place_contract(&BOB, recurse_ch);
			let mut storage_meter = storage::meter::Meter::new(&ALICE, Some(0), value).unwrap();

			let result = MockStack::run_call(
				ALICE,
				BOB,
				&mut GasMeter::<Test>::new(GAS_LIMIT),
				&mut storage_meter,
				&schedule,
				value,
				vec![],
				None,
			);

			assert_matches!(result, Ok(_));
		});
	}

	#[test]
	fn caller_returns_proper_values() {
		let origin = ALICE;
		let dest = BOB;

		thread_local! {
			static WITNESSED_CALLER_BOB: RefCell<Option<AccountIdOf<Test>>> = RefCell::new(None);
			static WITNESSED_CALLER_CHARLIE: RefCell<Option<AccountIdOf<Test>>> = RefCell::new(None);
		}

		let bob_ch = MockLoader::insert(Call, |ctx, _| {
			// Record the caller for bob.
			WITNESSED_CALLER_BOB
				.with(|caller| *caller.borrow_mut() = Some(ctx.ext.caller().clone()));

			// Call into CHARLIE contract.
			assert_matches!(ctx.ext.call(Weight::zero(), CHARLIE, 0, vec![], true), Ok(_));
			exec_success()
		});
		let charlie_ch = MockLoader::insert(Call, |ctx, _| {
			// Record the caller for charlie.
			WITNESSED_CALLER_CHARLIE
				.with(|caller| *caller.borrow_mut() = Some(ctx.ext.caller().clone()));
			exec_success()
		});

		ExtBuilder::default().build().execute_with(|| {
			let schedule = <Test as Config>::Schedule::get();
			place_contract(&dest, bob_ch);
			place_contract(&CHARLIE, charlie_ch);
			let mut storage_meter = storage::meter::Meter::new(&origin, Some(0), 0).unwrap();

			let result = MockStack::run_call(
				origin.clone(),
				dest.clone(),
				&mut GasMeter::<Test>::new(GAS_LIMIT),
				&mut storage_meter,
				&schedule,
				0,
				vec![],
				None,
			);

			assert_matches!(result, Ok(_));
		});

		WITNESSED_CALLER_BOB.with(|caller| assert_eq!(*caller.borrow(), Some(origin)));
		WITNESSED_CALLER_CHARLIE.with(|caller| assert_eq!(*caller.borrow(), Some(dest)));
	}

	#[test]
	fn is_contract_returns_proper_values() {
		let bob_ch = MockLoader::insert(Call, |ctx, _| {
			// Verify that BOB is a contract
			assert!(ctx.ext.is_contract(&BOB));
			// Verify that ALICE is not a contract
			assert!(!ctx.ext.is_contract(&ALICE));
			exec_success()
		});

		ExtBuilder::default().build().execute_with(|| {
			let schedule = <Test as Config>::Schedule::get();
			place_contract(&BOB, bob_ch);

			let mut storage_meter = storage::meter::Meter::new(&ALICE, Some(0), 0).unwrap();
			let result = MockStack::run_call(
				ALICE,
				BOB,
				&mut GasMeter::<Test>::new(GAS_LIMIT),
				&mut storage_meter,
				&schedule,
				0,
				vec![],
				None,
			);
			assert_matches!(result, Ok(_));
		});
	}

	#[test]
	fn code_hash_returns_proper_values() {
		let code_bob = MockLoader::insert(Call, |ctx, _| {
			// ALICE is not a contract and hence she does not have a code_hash
			assert!(ctx.ext.code_hash(&ALICE).is_none());
			// BOB is a contract and hence he has a code_hash
			assert!(ctx.ext.code_hash(&BOB).is_some());
			exec_success()
		});

		ExtBuilder::default().build().execute_with(|| {
			let schedule = <Test as Config>::Schedule::get();
			place_contract(&BOB, code_bob);
			let mut storage_meter = storage::meter::Meter::new(&ALICE, Some(0), 0).unwrap();
			// ALICE (not contract) -> BOB (contract)
			let result = MockStack::run_call(
				ALICE,
				BOB,
				&mut GasMeter::<Test>::new(GAS_LIMIT),
				&mut storage_meter,
				&schedule,
				0,
				vec![0],
				None,
			);
			assert_matches!(result, Ok(_));
		});
	}

	#[test]
	fn own_code_hash_returns_proper_values() {
		let bob_ch = MockLoader::insert(Call, |ctx, _| {
			let code_hash = ctx.ext.code_hash(&BOB).unwrap();
			assert_eq!(*ctx.ext.own_code_hash(), code_hash);
			exec_success()
		});

		ExtBuilder::default().build().execute_with(|| {
			let schedule = <Test as Config>::Schedule::get();
			place_contract(&BOB, bob_ch);
			let mut storage_meter = storage::meter::Meter::new(&ALICE, Some(0), 0).unwrap();
			// ALICE (not contract) -> BOB (contract)
			let result = MockStack::run_call(
				ALICE,
				BOB,
				&mut GasMeter::<Test>::new(GAS_LIMIT),
				&mut storage_meter,
				&schedule,
				0,
				vec![0],
				None,
			);
			assert_matches!(result, Ok(_));
		});
	}

	#[test]
	fn caller_is_origin_returns_proper_values() {
		let code_charlie = MockLoader::insert(Call, |ctx, _| {
			// BOB is not the origin of the stack call
			assert!(!ctx.ext.caller_is_origin());
			exec_success()
		});

		let code_bob = MockLoader::insert(Call, |ctx, _| {
			// ALICE is the origin of the call stack
			assert!(ctx.ext.caller_is_origin());
			// BOB calls CHARLIE
			ctx.ext.call(Weight::zero(), CHARLIE, 0, vec![], true)
		});

		ExtBuilder::default().build().execute_with(|| {
			let schedule = <Test as Config>::Schedule::get();
			place_contract(&BOB, code_bob);
			place_contract(&CHARLIE, code_charlie);
			let mut storage_meter = storage::meter::Meter::new(&ALICE, Some(0), 0).unwrap();
			// ALICE -> BOB (caller is origin) -> CHARLIE (caller is not origin)
			let result = MockStack::run_call(
				ALICE,
				BOB,
				&mut GasMeter::<Test>::new(GAS_LIMIT),
				&mut storage_meter,
				&schedule,
				0,
				vec![0],
				None,
			);
			assert_matches!(result, Ok(_));
		});
	}

	#[test]
	fn address_returns_proper_values() {
		let bob_ch = MockLoader::insert(Call, |ctx, _| {
			// Verify that address matches BOB.
			assert_eq!(*ctx.ext.address(), BOB);

			// Call into charlie contract.
			assert_matches!(ctx.ext.call(Weight::zero(), CHARLIE, 0, vec![], true), Ok(_));
			exec_success()
		});
		let charlie_ch = MockLoader::insert(Call, |ctx, _| {
			assert_eq!(*ctx.ext.address(), CHARLIE);
			exec_success()
		});

		ExtBuilder::default().build().execute_with(|| {
			let schedule = <Test as Config>::Schedule::get();
			place_contract(&BOB, bob_ch);
			place_contract(&CHARLIE, charlie_ch);
			let mut storage_meter = storage::meter::Meter::new(&ALICE, Some(0), 0).unwrap();

			let result = MockStack::run_call(
				ALICE,
				BOB,
				&mut GasMeter::<Test>::new(GAS_LIMIT),
				&mut storage_meter,
				&schedule,
				0,
				vec![],
				None,
			);

			assert_matches!(result, Ok(_));
		});
	}

	#[test]
	fn refuse_instantiate_with_value_below_existential_deposit() {
		let dummy_ch = MockLoader::insert(Constructor, |_, _| exec_success());

		ExtBuilder::default().existential_deposit(15).build().execute_with(|| {
			let schedule = <Test as Config>::Schedule::get();
			let mut gas_meter = GasMeter::<Test>::new(GAS_LIMIT);
			let executable =
				MockExecutable::from_storage(dummy_ch, &schedule, &mut gas_meter).unwrap();
			let mut storage_meter = storage::meter::Meter::new(&ALICE, Some(0), 0).unwrap();

			assert_matches!(
				MockStack::run_instantiate(
					ALICE,
					executable,
					&mut gas_meter,
					&mut storage_meter,
					&schedule,
					0, // <- zero value
					vec![],
					&[],
					None,
				),
				Err(_)
			);
		});
	}

	#[test]
	fn instantiation_work_with_success_output() {
		let dummy_ch = MockLoader::insert(Constructor, |_, _| {
			Ok(ExecReturnValue { flags: ReturnFlags::empty(), data: Bytes(vec![80, 65, 83, 83]) })
		});

		ExtBuilder::default().existential_deposit(15).build().execute_with(|| {
			let schedule = <Test as Config>::Schedule::get();
			let min_balance = <Test as Config>::Currency::minimum_balance();
			let mut gas_meter = GasMeter::<Test>::new(GAS_LIMIT);
			let executable =
				MockExecutable::from_storage(dummy_ch, &schedule, &mut gas_meter).unwrap();
			set_balance(&ALICE, min_balance * 1000);
			let mut storage_meter =
				storage::meter::Meter::new(&ALICE, Some(min_balance * 100), min_balance).unwrap();

			let instantiated_contract_address = assert_matches!(
				MockStack::run_instantiate(
					ALICE,
					executable,
					&mut gas_meter,
					&mut storage_meter,
					&schedule,
					min_balance,
					vec![],
					&[],
					None,
				),
				Ok((address, ref output)) if output.data == Bytes(vec![80, 65, 83, 83]) => address
			);

			// Check that the newly created account has the expected code hash and
			// there are instantiation event.
			assert_eq!(
				Storage::<Test>::code_hash(&instantiated_contract_address).unwrap(),
				dummy_ch
			);
			assert_eq!(
				&events(),
				&[Event::Instantiated { deployer: ALICE, contract: instantiated_contract_address }]
			);
		});
	}

	#[test]
	fn instantiation_fails_with_failing_output() {
		let dummy_ch = MockLoader::insert(Constructor, |_, _| {
			Ok(ExecReturnValue { flags: ReturnFlags::REVERT, data: Bytes(vec![70, 65, 73, 76]) })
		});

		ExtBuilder::default().existential_deposit(15).build().execute_with(|| {
			let schedule = <Test as Config>::Schedule::get();
			let min_balance = <Test as Config>::Currency::minimum_balance();
			let mut gas_meter = GasMeter::<Test>::new(GAS_LIMIT);
			let executable =
				MockExecutable::from_storage(dummy_ch, &schedule, &mut gas_meter).unwrap();
			set_balance(&ALICE, min_balance * 1000);
			let mut storage_meter =
				storage::meter::Meter::new(&ALICE, Some(min_balance * 100), min_balance).unwrap();

			let instantiated_contract_address = assert_matches!(
				MockStack::run_instantiate(
					ALICE,
					executable,
					&mut gas_meter,
					&mut storage_meter,
					&schedule,
					min_balance,
					vec![],
					&[],
					None,
				),
				Ok((address, ref output)) if output.data == Bytes(vec![70, 65, 73, 76]) => address
			);

			// Check that the account has not been created.
			assert!(Storage::<Test>::code_hash(&instantiated_contract_address).is_none());
			assert!(events().is_empty());
		});
	}

	#[test]
	fn instantiation_from_contract() {
		let dummy_ch = MockLoader::insert(Call, |_, _| exec_success());
		let instantiated_contract_address = Rc::new(RefCell::new(None::<AccountIdOf<Test>>));
		let instantiator_ch = MockLoader::insert(Call, {
			let instantiated_contract_address = Rc::clone(&instantiated_contract_address);
			move |ctx, _| {
				// Instantiate a contract and save it's address in `instantiated_contract_address`.
				let (address, output) = ctx
					.ext
					.instantiate(
						Weight::zero(),
						dummy_ch,
						<Test as Config>::Currency::minimum_balance(),
						vec![],
						&[48, 49, 50],
					)
					.unwrap();

				*instantiated_contract_address.borrow_mut() = address.into();
				Ok(output)
			}
		});

		ExtBuilder::default().existential_deposit(15).build().execute_with(|| {
			let schedule = <Test as Config>::Schedule::get();
			let min_balance = <Test as Config>::Currency::minimum_balance();
			set_balance(&ALICE, min_balance * 100);
			place_contract(&BOB, instantiator_ch);
			let mut storage_meter =
				storage::meter::Meter::new(&ALICE, Some(min_balance * 10), min_balance * 10)
					.unwrap();

			assert_matches!(
				MockStack::run_call(
					ALICE,
					BOB,
					&mut GasMeter::<Test>::new(GAS_LIMIT),
					&mut storage_meter,
					&schedule,
					min_balance * 10,
					vec![],
					None,
				),
				Ok(_)
			);

			let instantiated_contract_address =
				instantiated_contract_address.borrow().as_ref().unwrap().clone();

			// Check that the newly created account has the expected code hash and
			// there are instantiation event.
			assert_eq!(
				Storage::<Test>::code_hash(&instantiated_contract_address).unwrap(),
				dummy_ch
			);
			assert_eq!(
				&events(),
				&[
					Event::Instantiated { deployer: BOB, contract: instantiated_contract_address },
					Event::Called { caller: ALICE, contract: BOB },
				]
			);
		});
	}

	#[test]
	fn instantiation_traps() {
		let dummy_ch = MockLoader::insert(Constructor, |_, _| Err("It's a trap!".into()));
		let instantiator_ch = MockLoader::insert(Call, {
			move |ctx, _| {
				// Instantiate a contract and save it's address in `instantiated_contract_address`.
				assert_matches!(
					ctx.ext.instantiate(
						Weight::zero(),
						dummy_ch,
						<Test as Config>::Currency::minimum_balance(),
						vec![],
						&[],
					),
					Err(ExecError {
						error: DispatchError::Other("It's a trap!"),
						origin: ErrorOrigin::Callee,
					})
				);

				exec_success()
			}
		});

		ExtBuilder::default().existential_deposit(15).build().execute_with(|| {
			let schedule = <Test as Config>::Schedule::get();
			set_balance(&ALICE, 1000);
			set_balance(&BOB, 100);
			place_contract(&BOB, instantiator_ch);
			let mut storage_meter = storage::meter::Meter::new(&ALICE, Some(100), 0).unwrap();

			assert_matches!(
				MockStack::run_call(
					ALICE,
					BOB,
					&mut GasMeter::<Test>::new(GAS_LIMIT),
					&mut storage_meter,
					&schedule,
					0,
					vec![],
					None,
				),
				Ok(_)
			);

			// The contract wasn't instantiated so we don't expect to see an instantiation
			// event here.
			assert_eq!(&events(), &[Event::Called { caller: ALICE, contract: BOB },]);
		});
	}

	#[test]
	fn termination_from_instantiate_fails() {
		let terminate_ch = MockLoader::insert(Constructor, |ctx, _| {
			ctx.ext.terminate(&ALICE).unwrap();
			exec_success()
		});

		ExtBuilder::default().existential_deposit(15).build().execute_with(|| {
			let schedule = <Test as Config>::Schedule::get();
			let mut gas_meter = GasMeter::<Test>::new(GAS_LIMIT);
			let executable =
				MockExecutable::from_storage(terminate_ch, &schedule, &mut gas_meter).unwrap();
			set_balance(&ALICE, 1000);
			let mut storage_meter = storage::meter::Meter::new(&ALICE, Some(100), 100).unwrap();

			assert_eq!(
				MockStack::run_instantiate(
					ALICE,
					executable,
					&mut gas_meter,
					&mut storage_meter,
					&schedule,
					100,
					vec![],
					&[],
					None,
				),
				Err(Error::<Test>::TerminatedInConstructor.into())
			);

			assert_eq!(&events(), &[]);
		});
	}

	#[test]
	fn in_memory_changes_not_discarded() {
		// Call stack: BOB -> CHARLIE (trap) -> BOB' (success)
		// This tests verfies some edge case of the contract info cache:
		// We change some value in our contract info before calling into a contract
		// that calls into ourself. This triggers a case where BOBs contract info
		// is written to storage and invalidated by the successful execution of BOB'.
		// The trap of CHARLIE reverts the storage changes to BOB. When the root BOB regains
		// control it reloads its contract info from storage. We check that changes that
		// are made before calling into CHARLIE are not discarded.
		let code_bob = MockLoader::insert(Call, |ctx, _| {
			if ctx.input_data[0] == 0 {
				let info = ctx.ext.contract_info();
				assert_eq!(info.storage_deposit, 0);
				info.storage_deposit = 42;
				assert_eq!(ctx.ext.call(Weight::zero(), CHARLIE, 0, vec![], true), exec_trapped());
				assert_eq!(ctx.ext.contract_info().storage_deposit, 42);
			}
			exec_success()
		});
		let code_charlie = MockLoader::insert(Call, |ctx, _| {
			assert!(ctx.ext.call(Weight::zero(), BOB, 0, vec![99], true).is_ok());
			exec_trapped()
		});

		// This one tests passing the input data into a contract via call.
		ExtBuilder::default().build().execute_with(|| {
			let schedule = <Test as Config>::Schedule::get();
			place_contract(&BOB, code_bob);
			place_contract(&CHARLIE, code_charlie);
			let mut storage_meter = storage::meter::Meter::new(&ALICE, Some(0), 0).unwrap();

			let result = MockStack::run_call(
				ALICE,
				BOB,
				&mut GasMeter::<Test>::new(GAS_LIMIT),
				&mut storage_meter,
				&schedule,
				0,
				vec![0],
				None,
			);
			assert_matches!(result, Ok(_));
		});
	}

	#[test]
	fn recursive_call_during_constructor_fails() {
		let code = MockLoader::insert(Constructor, |ctx, _| {
			assert_matches!(
				ctx.ext.call(Weight::zero(), ctx.ext.address().clone(), 0, vec![], true),
				Err(ExecError{error, ..}) if error == <Error<Test>>::ContractNotFound.into()
			);
			exec_success()
		});

		// This one tests passing the input data into a contract via instantiate.
		ExtBuilder::default().build().execute_with(|| {
			let schedule = <Test as Config>::Schedule::get();
			let min_balance = <Test as Config>::Currency::minimum_balance();
			let mut gas_meter = GasMeter::<Test>::new(GAS_LIMIT);
			let executable = MockExecutable::from_storage(code, &schedule, &mut gas_meter).unwrap();
			set_balance(&ALICE, min_balance * 1000);
			let mut storage_meter =
				storage::meter::Meter::new(&ALICE, Some(min_balance * 100), min_balance).unwrap();

			let result = MockStack::run_instantiate(
				ALICE,
				executable,
				&mut gas_meter,
				&mut storage_meter,
				&schedule,
				min_balance,
				vec![],
				&[],
				None,
			);
			assert_matches!(result, Ok(_));
		});
	}

	#[test]
	fn printing_works() {
		let code_hash = MockLoader::insert(Call, |ctx, _| {
			ctx.ext.append_debug_buffer("This is a test");
			ctx.ext.append_debug_buffer("More text");
			exec_success()
		});

		let mut debug_buffer = Vec::new();

		ExtBuilder::default().build().execute_with(|| {
			let min_balance = <Test as Config>::Currency::minimum_balance();
			let schedule = <Test as Config>::Schedule::get();
			let mut gas_meter = GasMeter::<Test>::new(GAS_LIMIT);
			set_balance(&ALICE, min_balance * 10);
			place_contract(&BOB, code_hash);
			let mut storage_meter = storage::meter::Meter::new(&ALICE, Some(0), 0).unwrap();
			MockStack::run_call(
				ALICE,
				BOB,
				&mut gas_meter,
				&mut storage_meter,
				&schedule,
				0,
				vec![],
				Some(&mut debug_buffer),
			)
			.unwrap();
		});

		assert_eq!(&String::from_utf8(debug_buffer).unwrap(), "This is a testMore text");
	}

	#[test]
	fn printing_works_on_fail() {
		let code_hash = MockLoader::insert(Call, |ctx, _| {
			ctx.ext.append_debug_buffer("This is a test");
			ctx.ext.append_debug_buffer("More text");
			exec_trapped()
		});

		let mut debug_buffer = Vec::new();

		ExtBuilder::default().build().execute_with(|| {
			let min_balance = <Test as Config>::Currency::minimum_balance();
			let schedule = <Test as Config>::Schedule::get();
			let mut gas_meter = GasMeter::<Test>::new(GAS_LIMIT);
			set_balance(&ALICE, min_balance * 10);
			place_contract(&BOB, code_hash);
			let mut storage_meter = storage::meter::Meter::new(&ALICE, Some(0), 0).unwrap();
			let result = MockStack::run_call(
				ALICE,
				BOB,
				&mut gas_meter,
				&mut storage_meter,
				&schedule,
				0,
				vec![],
				Some(&mut debug_buffer),
			);
			assert!(result.is_err());
		});

		assert_eq!(&String::from_utf8(debug_buffer).unwrap(), "This is a testMore text");
	}

	#[test]
	fn call_reentry_direct_recursion() {
		// call the contract passed as input with disabled reentry
		let code_bob = MockLoader::insert(Call, |ctx, _| {
			let dest = Decode::decode(&mut ctx.input_data.as_ref()).unwrap();
			ctx.ext.call(Weight::zero(), dest, 0, vec![], false)
		});

		let code_charlie = MockLoader::insert(Call, |_, _| exec_success());

		ExtBuilder::default().build().execute_with(|| {
			let schedule = <Test as Config>::Schedule::get();
			place_contract(&BOB, code_bob);
			place_contract(&CHARLIE, code_charlie);
			let mut storage_meter = storage::meter::Meter::new(&ALICE, Some(0), 0).unwrap();

			// Calling another contract should succeed
			assert_ok!(MockStack::run_call(
				ALICE,
				BOB,
				&mut GasMeter::<Test>::new(GAS_LIMIT),
				&mut storage_meter,
				&schedule,
				0,
				CHARLIE.encode(),
				None,
			));

			// Calling into oneself fails
			assert_err!(
				MockStack::run_call(
					ALICE,
					BOB,
					&mut GasMeter::<Test>::new(GAS_LIMIT),
					&mut storage_meter,
					&schedule,
					0,
					BOB.encode(),
					None,
				)
				.map_err(|e| e.error),
				<Error<Test>>::ReentranceDenied,
			);
		});
	}

	#[test]
	fn call_deny_reentry() {
		let code_bob = MockLoader::insert(Call, |ctx, _| {
			if ctx.input_data[0] == 0 {
				ctx.ext.call(Weight::zero(), CHARLIE, 0, vec![], false)
			} else {
				exec_success()
			}
		});

		// call BOB with input set to '1'
		let code_charlie =
			MockLoader::insert(Call, |ctx, _| ctx.ext.call(Weight::zero(), BOB, 0, vec![1], true));

		ExtBuilder::default().build().execute_with(|| {
			let schedule = <Test as Config>::Schedule::get();
			place_contract(&BOB, code_bob);
			place_contract(&CHARLIE, code_charlie);
			let mut storage_meter = storage::meter::Meter::new(&ALICE, Some(0), 0).unwrap();

			// BOB -> CHARLIE -> BOB fails as BOB denies reentry.
			assert_err!(
				MockStack::run_call(
					ALICE,
					BOB,
					&mut GasMeter::<Test>::new(GAS_LIMIT),
					&mut storage_meter,
					&schedule,
					0,
					vec![0],
					None,
				)
				.map_err(|e| e.error),
				<Error<Test>>::ReentranceDenied,
			);
		});
	}

	#[test]
	fn call_runtime_works() {
		let code_hash = MockLoader::insert(Call, |ctx, _| {
			let call = RuntimeCall::System(frame_system::Call::remark_with_event {
				remark: b"Hello World".to_vec(),
			});
			ctx.ext.call_runtime(call).unwrap();
			exec_success()
		});

		ExtBuilder::default().build().execute_with(|| {
			let min_balance = <Test as Config>::Currency::minimum_balance();
			let schedule = <Test as Config>::Schedule::get();
			let mut gas_meter = GasMeter::<Test>::new(GAS_LIMIT);
			set_balance(&ALICE, min_balance * 10);
			place_contract(&BOB, code_hash);
			let mut storage_meter = storage::meter::Meter::new(&ALICE, Some(0), 0).unwrap();
			System::reset_events();
			MockStack::run_call(
				ALICE,
				BOB,
				&mut gas_meter,
				&mut storage_meter,
				&schedule,
				0,
				vec![],
				None,
			)
			.unwrap();

			let remark_hash = <Test as frame_system::Config>::Hashing::hash(b"Hello World");
			assert_eq!(
				System::events(),
				vec![
					EventRecord {
						phase: Phase::Initialization,
						event: MetaEvent::System(frame_system::Event::Remarked {
							sender: BOB,
							hash: remark_hash
						}),
						topics: vec![],
					},
					EventRecord {
						phase: Phase::Initialization,
						event: MetaEvent::Contracts(crate::Event::Called {
							caller: ALICE,
							contract: BOB,
						}),
						topics: vec![hash(&ALICE), hash(&BOB)],
					},
				]
			);
		});
	}

	#[test]
	fn call_runtime_filter() {
		let code_hash = MockLoader::insert(Call, |ctx, _| {
			use frame_system::Call as SysCall;
			use pallet_balances::Call as BalanceCall;
			use pallet_utility::Call as UtilCall;

			// remark should still be allowed
			let allowed_call =
				RuntimeCall::System(SysCall::remark_with_event { remark: b"Hello".to_vec() });

			// transfers are disallowed by the `TestFiler` (see below)
			let forbidden_call =
				RuntimeCall::Balances(BalanceCall::transfer { dest: CHARLIE, value: 22 });

			// simple cases: direct call
			assert_err!(
				ctx.ext.call_runtime(forbidden_call.clone()),
				frame_system::Error::<Test>::CallFiltered
			);

			// as part of a patch: return is OK (but it interrupted the batch)
			assert_ok!(ctx.ext.call_runtime(RuntimeCall::Utility(UtilCall::batch {
				calls: vec![allowed_call.clone(), forbidden_call, allowed_call]
			})),);

			// the transfer wasn't performed
			assert_eq!(get_balance(&CHARLIE), 0);

			exec_success()
		});

		TestFilter::set_filter(|call| match call {
			RuntimeCall::Balances(pallet_balances::Call::transfer { .. }) => false,
			_ => true,
		});

		ExtBuilder::default().build().execute_with(|| {
			let min_balance = <Test as Config>::Currency::minimum_balance();
			let schedule = <Test as Config>::Schedule::get();
			let mut gas_meter = GasMeter::<Test>::new(GAS_LIMIT);
			set_balance(&ALICE, min_balance * 10);
			place_contract(&BOB, code_hash);
			let mut storage_meter = storage::meter::Meter::new(&ALICE, Some(0), 0).unwrap();
			System::reset_events();
			MockStack::run_call(
				ALICE,
				BOB,
				&mut gas_meter,
				&mut storage_meter,
				&schedule,
				0,
				vec![],
				None,
			)
			.unwrap();

			let remark_hash = <Test as frame_system::Config>::Hashing::hash(b"Hello");
			assert_eq!(
				System::events(),
				vec![
					EventRecord {
						phase: Phase::Initialization,
						event: MetaEvent::System(frame_system::Event::Remarked {
							sender: BOB,
							hash: remark_hash
						}),
						topics: vec![],
					},
					EventRecord {
						phase: Phase::Initialization,
						event: MetaEvent::Utility(pallet_utility::Event::ItemCompleted),
						topics: vec![],
					},
					EventRecord {
						phase: Phase::Initialization,
						event: MetaEvent::Utility(pallet_utility::Event::BatchInterrupted {
							index: 1,
							error: frame_system::Error::<Test>::CallFiltered.into()
						},),
						topics: vec![],
					},
					EventRecord {
						phase: Phase::Initialization,
						event: MetaEvent::Contracts(crate::Event::Called {
							caller: ALICE,
							contract: BOB,
						}),
						topics: vec![hash(&ALICE), hash(&BOB)],
					},
				]
			);
		});
	}

	#[test]
	fn nonce() {
		let fail_code = MockLoader::insert(Constructor, |_, _| exec_trapped());
		let success_code = MockLoader::insert(Constructor, |_, _| exec_success());
		let succ_fail_code = MockLoader::insert(Constructor, move |ctx, _| {
			ctx.ext
				.instantiate(
					Weight::zero(),
					fail_code,
					ctx.ext.minimum_balance() * 100,
					vec![],
					&[],
				)
				.ok();
			exec_success()
		});
		let succ_succ_code = MockLoader::insert(Constructor, move |ctx, _| {
			let (account_id, _) = ctx
				.ext
				.instantiate(
					Weight::zero(),
					success_code,
					ctx.ext.minimum_balance() * 100,
					vec![],
					&[],
				)
				.unwrap();

			// a plain call should not influence the account counter
			ctx.ext.call(Weight::zero(), account_id, 0, vec![], false).unwrap();

			exec_success()
		});

		ExtBuilder::default().build().execute_with(|| {
			let schedule = <Test as Config>::Schedule::get();
			let min_balance = <Test as Config>::Currency::minimum_balance();
			let mut gas_meter = GasMeter::<Test>::new(GAS_LIMIT);
			let fail_executable =
				MockExecutable::from_storage(fail_code, &schedule, &mut gas_meter).unwrap();
			let success_executable =
				MockExecutable::from_storage(success_code, &schedule, &mut gas_meter).unwrap();
			let succ_fail_executable =
				MockExecutable::from_storage(succ_fail_code, &schedule, &mut gas_meter).unwrap();
			let succ_succ_executable =
				MockExecutable::from_storage(succ_succ_code, &schedule, &mut gas_meter).unwrap();
			set_balance(&ALICE, min_balance * 1000);
			let mut storage_meter =
				storage::meter::Meter::new(&ALICE, Some(min_balance * 500), min_balance * 100)
					.unwrap();

			MockStack::run_instantiate(
				ALICE,
				fail_executable,
				&mut gas_meter,
				&mut storage_meter,
				&schedule,
				min_balance * 100,
				vec![],
				&[],
				None,
			)
			.ok();
			assert_eq!(<Nonce<Test>>::get(), 0);

			assert_ok!(MockStack::run_instantiate(
				ALICE,
				success_executable,
				&mut gas_meter,
				&mut storage_meter,
				&schedule,
				min_balance * 100,
				vec![],
				&[],
				None,
			));
			assert_eq!(<Nonce<Test>>::get(), 1);

			assert_ok!(MockStack::run_instantiate(
				ALICE,
				succ_fail_executable,
				&mut gas_meter,
				&mut storage_meter,
				&schedule,
				min_balance * 200,
				vec![],
				&[],
				None,
			));
			assert_eq!(<Nonce<Test>>::get(), 2);

			assert_ok!(MockStack::run_instantiate(
				ALICE,
				succ_succ_executable,
				&mut gas_meter,
				&mut storage_meter,
				&schedule,
				min_balance * 200,
				vec![],
				&[],
				None,
			));
			assert_eq!(<Nonce<Test>>::get(), 4);
		});
	}

	#[test]
	fn set_storage_works() {
		let code_hash = MockLoader::insert(Call, |ctx, _| {
			// Write
			assert_eq!(
				ctx.ext.set_storage(&[1; 32], Some(vec![1, 2, 3]), false),
				Ok(WriteOutcome::New)
			);
			assert_eq!(
				ctx.ext.set_storage(&[2; 32], Some(vec![4, 5, 6]), true),
				Ok(WriteOutcome::New)
			);
			assert_eq!(ctx.ext.set_storage(&[3; 32], None, false), Ok(WriteOutcome::New));
			assert_eq!(ctx.ext.set_storage(&[4; 32], None, true), Ok(WriteOutcome::New));
			assert_eq!(ctx.ext.set_storage(&[5; 32], Some(vec![]), false), Ok(WriteOutcome::New));
			assert_eq!(ctx.ext.set_storage(&[6; 32], Some(vec![]), true), Ok(WriteOutcome::New));

			// Overwrite
			assert_eq!(
				ctx.ext.set_storage(&[1; 32], Some(vec![42]), false),
				Ok(WriteOutcome::Overwritten(3))
			);
			assert_eq!(
				ctx.ext.set_storage(&[2; 32], Some(vec![48]), true),
				Ok(WriteOutcome::Taken(vec![4, 5, 6]))
			);
			assert_eq!(ctx.ext.set_storage(&[3; 32], None, false), Ok(WriteOutcome::New));
			assert_eq!(ctx.ext.set_storage(&[4; 32], None, true), Ok(WriteOutcome::New));
			assert_eq!(
				ctx.ext.set_storage(&[5; 32], Some(vec![]), false),
				Ok(WriteOutcome::Overwritten(0))
			);
			assert_eq!(
				ctx.ext.set_storage(&[6; 32], Some(vec![]), true),
				Ok(WriteOutcome::Taken(vec![]))
			);

			exec_success()
		});

		ExtBuilder::default().build().execute_with(|| {
			let min_balance = <Test as Config>::Currency::minimum_balance();
			let schedule = <Test as Config>::Schedule::get();
			let mut gas_meter = GasMeter::<Test>::new(GAS_LIMIT);
			set_balance(&ALICE, min_balance * 1000);
			place_contract(&BOB, code_hash);
			let mut storage_meter = storage::meter::Meter::new(&ALICE, None, 0).unwrap();
			assert_ok!(MockStack::run_call(
				ALICE,
				BOB,
				&mut gas_meter,
				&mut storage_meter,
				&schedule,
				0,
				vec![],
				None,
			));
		});
	}

	#[test]
	fn set_storage_transparent_works() {
		let code_hash = MockLoader::insert(Call, |ctx, _| {
			// Write
			assert_eq!(
				ctx.ext.set_storage_transparent(
					&VarSizedKey::<Test>::try_from([1; 64].to_vec()).unwrap(),
					Some(vec![1, 2, 3]),
					false
				),
				Ok(WriteOutcome::New)
			);
			assert_eq!(
				ctx.ext.set_storage_transparent(
					&VarSizedKey::<Test>::try_from([2; 19].to_vec()).unwrap(),
					Some(vec![4, 5, 6]),
					true
				),
				Ok(WriteOutcome::New)
			);
			assert_eq!(
				ctx.ext.set_storage_transparent(
					&VarSizedKey::<Test>::try_from([3; 19].to_vec()).unwrap(),
					None,
					false
				),
				Ok(WriteOutcome::New)
			);
			assert_eq!(
				ctx.ext.set_storage_transparent(
					&VarSizedKey::<Test>::try_from([4; 64].to_vec()).unwrap(),
					None,
					true
				),
				Ok(WriteOutcome::New)
			);
			assert_eq!(
				ctx.ext.set_storage_transparent(
					&VarSizedKey::<Test>::try_from([5; 30].to_vec()).unwrap(),
					Some(vec![]),
					false
				),
				Ok(WriteOutcome::New)
			);
			assert_eq!(
				ctx.ext.set_storage_transparent(
					&VarSizedKey::<Test>::try_from([6; 128].to_vec()).unwrap(),
					Some(vec![]),
					true
				),
				Ok(WriteOutcome::New)
			);

			// Overwrite
			assert_eq!(
				ctx.ext.set_storage_transparent(
					&VarSizedKey::<Test>::try_from([1; 64].to_vec()).unwrap(),
					Some(vec![42, 43, 44]),
					false
				),
				Ok(WriteOutcome::Overwritten(3))
			);
			assert_eq!(
				ctx.ext.set_storage_transparent(
					&VarSizedKey::<Test>::try_from([2; 19].to_vec()).unwrap(),
					Some(vec![48]),
					true
				),
				Ok(WriteOutcome::Taken(vec![4, 5, 6]))
			);
			assert_eq!(
				ctx.ext.set_storage_transparent(
					&VarSizedKey::<Test>::try_from([3; 19].to_vec()).unwrap(),
					None,
					false
				),
				Ok(WriteOutcome::New)
			);
			assert_eq!(
				ctx.ext.set_storage_transparent(
					&VarSizedKey::<Test>::try_from([4; 64].to_vec()).unwrap(),
					None,
					true
				),
				Ok(WriteOutcome::New)
			);
			assert_eq!(
				ctx.ext.set_storage_transparent(
					&VarSizedKey::<Test>::try_from([5; 30].to_vec()).unwrap(),
					Some(vec![]),
					false
				),
				Ok(WriteOutcome::Overwritten(0))
			);
			assert_eq!(
				ctx.ext.set_storage_transparent(
					&VarSizedKey::<Test>::try_from([6; 128].to_vec()).unwrap(),
					Some(vec![]),
					true
				),
				Ok(WriteOutcome::Taken(vec![]))
			);

			exec_success()
		});

		ExtBuilder::default().build().execute_with(|| {
			let min_balance = <Test as Config>::Currency::minimum_balance();
			let schedule = <Test as Config>::Schedule::get();
			let mut gas_meter = GasMeter::<Test>::new(GAS_LIMIT);
			set_balance(&ALICE, min_balance * 1000);
			place_contract(&BOB, code_hash);
			let mut storage_meter = storage::meter::Meter::new(&ALICE, None, 0).unwrap();
			assert_ok!(MockStack::run_call(
				ALICE,
				BOB,
				&mut gas_meter,
				&mut storage_meter,
				&schedule,
				0,
				vec![],
				None,
			));
		});
	}

	#[test]
	fn get_storage_works() {
		let code_hash = MockLoader::insert(Call, |ctx, _| {
			assert_eq!(
				ctx.ext.set_storage(&[1; 32], Some(vec![1, 2, 3]), false),
				Ok(WriteOutcome::New)
			);
			assert_eq!(ctx.ext.set_storage(&[2; 32], Some(vec![]), false), Ok(WriteOutcome::New));
			assert_eq!(ctx.ext.get_storage(&[1; 32]), Some(vec![1, 2, 3]));
			assert_eq!(ctx.ext.get_storage(&[2; 32]), Some(vec![]));
			assert_eq!(ctx.ext.get_storage(&[3; 32]), None);

			exec_success()
		});

		ExtBuilder::default().build().execute_with(|| {
			let min_balance = <Test as Config>::Currency::minimum_balance();
			let schedule = <Test as Config>::Schedule::get();
			let mut gas_meter = GasMeter::<Test>::new(GAS_LIMIT);
			set_balance(&ALICE, min_balance * 1000);
			place_contract(&BOB, code_hash);
			let mut storage_meter = storage::meter::Meter::new(&ALICE, None, 0).unwrap();
			assert_ok!(MockStack::run_call(
				ALICE,
				BOB,
				&mut gas_meter,
				&mut storage_meter,
				&schedule,
				0,
				vec![],
				None,
			));
		});
	}

	#[test]
	fn get_storage_size_works() {
		let code_hash = MockLoader::insert(Call, |ctx, _| {
			assert_eq!(
				ctx.ext.set_storage(&[1; 32], Some(vec![1, 2, 3]), false),
				Ok(WriteOutcome::New)
			);
			assert_eq!(ctx.ext.set_storage(&[2; 32], Some(vec![]), false), Ok(WriteOutcome::New));
			assert_eq!(ctx.ext.get_storage_size(&[1; 32]), Some(3));
			assert_eq!(ctx.ext.get_storage_size(&[2; 32]), Some(0));
			assert_eq!(ctx.ext.get_storage_size(&[3; 32]), None);

			exec_success()
		});

		ExtBuilder::default().build().execute_with(|| {
			let min_balance = <Test as Config>::Currency::minimum_balance();
			let schedule = <Test as Config>::Schedule::get();
			let mut gas_meter = GasMeter::<Test>::new(GAS_LIMIT);
			set_balance(&ALICE, min_balance * 1000);
			place_contract(&BOB, code_hash);
			let mut storage_meter = storage::meter::Meter::new(&ALICE, None, 0).unwrap();
			assert_ok!(MockStack::run_call(
				ALICE,
				BOB,
				&mut gas_meter,
				&mut storage_meter,
				&schedule,
				0,
				vec![],
				None,
			));
		});
	}

	#[test]
	fn get_storage_transparent_works() {
		let code_hash = MockLoader::insert(Call, |ctx, _| {
			assert_eq!(
				ctx.ext.set_storage_transparent(
					&VarSizedKey::<Test>::try_from([1; 19].to_vec()).unwrap(),
					Some(vec![1, 2, 3]),
					false
				),
				Ok(WriteOutcome::New)
			);
			assert_eq!(
				ctx.ext.set_storage_transparent(
					&VarSizedKey::<Test>::try_from([2; 16].to_vec()).unwrap(),
					Some(vec![]),
					false
				),
				Ok(WriteOutcome::New)
			);
			assert_eq!(
				ctx.ext.get_storage_transparent(
					&VarSizedKey::<Test>::try_from([1; 19].to_vec()).unwrap()
				),
				Some(vec![1, 2, 3])
			);
			assert_eq!(
				ctx.ext.get_storage_transparent(
					&VarSizedKey::<Test>::try_from([2; 16].to_vec()).unwrap()
				),
				Some(vec![])
			);
			assert_eq!(
				ctx.ext.get_storage_transparent(
					&VarSizedKey::<Test>::try_from([3; 8].to_vec()).unwrap()
				),
				None
			);

			exec_success()
		});

		ExtBuilder::default().build().execute_with(|| {
			let min_balance = <Test as Config>::Currency::minimum_balance();
			let schedule = <Test as Config>::Schedule::get();
			let mut gas_meter = GasMeter::<Test>::new(GAS_LIMIT);
			set_balance(&ALICE, min_balance * 1000);
			place_contract(&BOB, code_hash);
			let mut storage_meter = storage::meter::Meter::new(&ALICE, None, 0).unwrap();
			assert_ok!(MockStack::run_call(
				ALICE,
				BOB,
				&mut gas_meter,
				&mut storage_meter,
				&schedule,
				0,
				vec![],
				None,
			));
		});
	}

	#[test]
	fn get_storage_size_transparent_works() {
		let code_hash = MockLoader::insert(Call, |ctx, _| {
			assert_eq!(
				ctx.ext.set_storage_transparent(
					&VarSizedKey::<Test>::try_from([1; 19].to_vec()).unwrap(),
					Some(vec![1, 2, 3]),
					false
				),
				Ok(WriteOutcome::New)
			);
			assert_eq!(
				ctx.ext.set_storage_transparent(
					&VarSizedKey::<Test>::try_from([2; 16].to_vec()).unwrap(),
					Some(vec![]),
					false
				),
				Ok(WriteOutcome::New)
			);
			assert_eq!(
				ctx.ext.get_storage_size_transparent(
					&VarSizedKey::<Test>::try_from([1; 19].to_vec()).unwrap()
				),
				Some(3)
			);
			assert_eq!(
				ctx.ext.get_storage_size_transparent(
					&VarSizedKey::<Test>::try_from([2; 16].to_vec()).unwrap()
				),
				Some(0)
			);
			assert_eq!(
				ctx.ext.get_storage_size_transparent(
					&VarSizedKey::<Test>::try_from([3; 8].to_vec()).unwrap()
				),
				None
			);

			exec_success()
		});

		ExtBuilder::default().build().execute_with(|| {
			let min_balance = <Test as Config>::Currency::minimum_balance();
			let schedule = <Test as Config>::Schedule::get();
			let mut gas_meter = GasMeter::<Test>::new(GAS_LIMIT);
			set_balance(&ALICE, min_balance * 1000);
			place_contract(&BOB, code_hash);
			let mut storage_meter = storage::meter::Meter::new(&ALICE, None, 0).unwrap();
			assert_ok!(MockStack::run_call(
				ALICE,
				BOB,
				&mut gas_meter,
				&mut storage_meter,
				&schedule,
				0,
				vec![],
				None,
			));
		});
	}

	#[test]
	fn ecdsa_to_eth_address_returns_proper_value() {
		let bob_ch = MockLoader::insert(Call, |ctx, _| {
			let pubkey_compressed: [u8; 33] =
				hex!("028db55b05db86c0b1786ca49f095d76344c9e6056b2f02701a7e7f3c20aabfd91")[..]
					.try_into()
					.unwrap();
			assert_eq!(
				ctx.ext.ecdsa_to_eth_address(&pubkey_compressed).unwrap(),
				hex!("09231da7b19A016f9e576d23B16277062F4d46A8")[..]
			);
			exec_success()
		});

		ExtBuilder::default().build().execute_with(|| {
			let schedule = <Test as Config>::Schedule::get();
			place_contract(&BOB, bob_ch);

			let mut storage_meter = storage::meter::Meter::new(&ALICE, Some(0), 0).unwrap();
			let result = MockStack::run_call(
				ALICE,
				BOB,
				&mut GasMeter::<Test>::new(GAS_LIMIT),
				&mut storage_meter,
				&schedule,
				0,
				vec![],
				None,
			);
			assert_matches!(result, Ok(_));
		});
	}
}<|MERGE_RESOLUTION|>--- conflicted
+++ resolved
@@ -1342,16 +1342,6 @@
 	}
 }
 
-<<<<<<< HEAD
-fn deposit_event<T: Config>(topics: Vec<T::Hash>, event: Event<T>) {
-	<frame_system::Pallet<T>>::deposit_event_indexed(
-		&topics,
-		<T as Config>::RuntimeEvent::from(event).into(),
-	)
-}
-
-=======
->>>>>>> 4b791160
 mod sealing {
 	use super::*;
 
@@ -1379,14 +1369,8 @@
 		gas::GasMeter,
 		storage::Storage,
 		tests::{
-<<<<<<< HEAD
-			test_utils::{get_balance, place_contract, set_balance},
-			ExtBuilder, RuntimeCall, RuntimeEvent as MetaEvent, Test, TestFilter, ALICE, BOB,
-			CHARLIE, GAS_LIMIT,
-=======
 			test_utils::{get_balance, hash, place_contract, set_balance},
-			Call, Event as MetaEvent, ExtBuilder, Test, TestFilter, ALICE, BOB, CHARLIE, GAS_LIMIT,
->>>>>>> 4b791160
+			RuntimeCall, RuntimeEvent as MetaEvent, ExtBuilder, Test, TestFilter, ALICE, BOB, CHARLIE, GAS_LIMIT,
 		},
 		Error,
 	};
