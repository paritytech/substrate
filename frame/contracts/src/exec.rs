// This file is part of Substrate.

// Copyright (C) 2018-2021 Parity Technologies (UK) Ltd.
// SPDX-License-Identifier: Apache-2.0

// Licensed under the Apache License, Version 2.0 (the "License");
// you may not use this file except in compliance with the License.
// You may obtain a copy of the License at
//
// 	http://www.apache.org/licenses/LICENSE-2.0
//
// Unless required by applicable law or agreed to in writing, software
// distributed under the License is distributed on an "AS IS" BASIS,
// WITHOUT WARRANTIES OR CONDITIONS OF ANY KIND, either express or implied.
// See the License for the specific language governing permissions and
// limitations under the License.

use crate::{
	CodeHash, Event, Config, Pallet as Contracts,
	TrieId, BalanceOf, ContractInfo, gas::GasMeter, rent::Rent, storage::{self, Storage},
	Error, ContractInfoOf, Schedule, AliveContractInfo,
};
use sp_core::crypto::UncheckedFrom;
use sp_std::{
	prelude::*,
	marker::PhantomData,
};
use sp_runtime::{Perbill, traits::{Bounded, Zero, Convert, Saturating}};
use frame_support::{
	dispatch::{DispatchResult, DispatchError},
	traits::{ExistenceRequirement, Currency, Time, Randomness, Get},
	weights::Weight,
	ensure,
};
use pallet_contracts_primitives::{ExecReturnValue, ReturnFlags};

pub type AccountIdOf<T> = <T as frame_system::Config>::AccountId;
pub type MomentOf<T> = <<T as Config>::Time as Time>::Moment;
pub type SeedOf<T> = <T as frame_system::Config>::Hash;
pub type BlockNumberOf<T> = <T as frame_system::Config>::BlockNumber;
pub type StorageKey = [u8; 32];
pub type ExecResult = Result<ExecReturnValue, ExecError>;

/// A type that represents a topic of an event. At the moment a hash is used.
pub type TopicOf<T> = <T as frame_system::Config>::Hash;

/// Origin of the error.
///
/// Call or instantiate both called into other contracts and pass through errors happening
/// in those to the caller. This enum is for the caller to distinguish whether the error
/// happened during the execution of the callee or in the current execution context.
#[cfg_attr(test, derive(Debug, PartialEq))]
pub enum ErrorOrigin {
	/// Caller error origin.
	///
	/// The error happened in the current exeuction context rather than in the one
	/// of the contract that is called into.
	Caller,
	/// The error happened during execution of the called contract.
	Callee,
}

/// Error returned by contract exection.
#[cfg_attr(test, derive(Debug, PartialEq))]
pub struct ExecError {
	/// The reason why the execution failed.
	pub error: DispatchError,
	/// Origin of the error.
	pub origin: ErrorOrigin,
}

impl<T: Into<DispatchError>> From<T> for ExecError {
	fn from(error: T) -> Self {
		Self {
			error: error.into(),
			origin: ErrorOrigin::Caller,
		}
	}
}

/// Information needed for rent calculations that can be requested by a contract.
#[derive(codec::Encode)]
#[cfg_attr(test, derive(Debug, PartialEq))]
pub struct RentParams<T: Config> {
	/// The total balance of the contract. Includes the balance transferred from the caller.
	total_balance: BalanceOf<T>,
	/// The free balance of the contract. Includes the balance transferred from the caller.
	free_balance: BalanceOf<T>,
	/// See crate [`Contracts::subsistence_threshold()`].
	subsistence_threshold: BalanceOf<T>,
	/// See crate [`Config::DepositPerContract`].
	deposit_per_contract: BalanceOf<T>,
	/// See crate [`Config::DepositPerStorageByte`].
	deposit_per_storage_byte: BalanceOf<T>,
	/// See crate [`Config::DepositPerStorageItem`].
	deposit_per_storage_item: BalanceOf<T>,
	/// See crate [`Ext::rent_allowance()`].
	rent_allowance: BalanceOf<T>,
	/// See crate [`Config::RentFraction`].
	rent_fraction: Perbill,
	/// See crate [`AliveContractInfo::storage_size`].
	storage_size: u32,
	/// See crate [`Executable::aggregate_code_len()`].
	code_size: u32,
	/// See crate [`Executable::refcount()`].
	code_refcount: u32,
	/// Reserved for backwards compatible changes to this data structure.
	_reserved: Option<()>,
}

impl<T> RentParams<T>
where
	T: Config,
	T::AccountId: UncheckedFrom<T::Hash> + AsRef<[u8]>,
{
	fn new<E: Executable<T>>(
		account_id: &T::AccountId,
		contract: &AliveContractInfo<T>,
		executable: &E
	) -> Self {
		Self {
			total_balance: T::Currency::total_balance(account_id),
			free_balance: T::Currency::free_balance(account_id),
			subsistence_threshold: <Contracts<T>>::subsistence_threshold(),
			deposit_per_contract: T::DepositPerContract::get(),
			deposit_per_storage_byte: T::DepositPerStorageByte::get(),
			deposit_per_storage_item: T::DepositPerStorageItem::get(),
			rent_allowance: contract.rent_allowance,
			rent_fraction: T::RentFraction::get(),
			storage_size: contract.storage_size,
			code_size: executable.aggregate_code_len(),
			code_refcount: executable.refcount(),
			_reserved: None,
		}
	}
}

/// We cannot derive `Default` because `T` does not necessarily implement `Default`.
#[cfg(test)]
impl<T: Config> Default for RentParams<T> {
	fn default() -> Self {
		Self {
			total_balance: Default::default(),
			free_balance: Default::default(),
			subsistence_threshold: Default::default(),
			deposit_per_contract: Default::default(),
			deposit_per_storage_byte: Default::default(),
			deposit_per_storage_item: Default::default(),
			rent_allowance: Default::default(),
			rent_fraction: Default::default(),
			storage_size: Default::default(),
			code_size: Default::default(),
			code_refcount: Default::default(),
			_reserved: Default::default(),
		}
	}
}

/// An interface that provides access to the external environment in which the
/// smart-contract is executed.
///
/// This interface is specialized to an account of the executing code, so all
/// operations are implicitly performed on that account.
///
/// # Note
///
/// This trait is sealed and cannot be implemented by downstream crates.
pub trait Ext: sealing::Sealed {
	type T: Config;

	/// Returns the storage entry of the executing account by the given `key`.
	///
	/// Returns `None` if the `key` wasn't previously set by `set_storage` or
	/// was deleted.
	fn get_storage(&self, key: &StorageKey) -> Option<Vec<u8>>;

	/// Sets the storage entry by the given key to the specified value. If `value` is `None` then
	/// the storage entry is deleted.
	fn set_storage(&mut self, key: StorageKey, value: Option<Vec<u8>>) -> DispatchResult;

	/// Instantiate a contract from the given code.
	///
	/// Returns the original code size of the called contract.
	/// The newly created account will be associated with `code`. `value` specifies the amount of value
	/// transferred from this to the newly created account (also known as endowment).
	///
	/// # Return Value
	///
	/// Result<(AccountId, ExecReturnValue, CodeSize), (ExecError, CodeSize)>
	fn instantiate(
		&mut self,
		code: CodeHash<Self::T>,
		value: BalanceOf<Self::T>,
		gas_meter: &mut GasMeter<Self::T>,
		input_data: Vec<u8>,
		salt: &[u8],
	) -> Result<(AccountIdOf<Self::T>, ExecReturnValue, u32), (ExecError, u32)>;

	/// Transfer some amount of funds into the specified account.
	fn transfer(
		&mut self,
		to: &AccountIdOf<Self::T>,
		value: BalanceOf<Self::T>,
	) -> DispatchResult;

	/// Transfer all funds to `beneficiary` and delete the contract.
	///
	/// Returns the original code size of the terminated contract.
	/// Since this function removes the self contract eagerly, if succeeded, no further actions should
	/// be performed on this `Ext` instance.
	///
	/// This function will fail if the same contract is present on the contract
	/// call stack.
	///
	/// # Return Value
	///
	/// Result<CodeSize, (DispatchError, CodeSize)>
	fn terminate(
		&mut self,
		beneficiary: &AccountIdOf<Self::T>,
	) -> Result<u32, (DispatchError, u32)>;

	/// Call (possibly transferring some amount of funds) into the specified account.
	///
	/// Returns the original code size of the called contract.
	///
	/// # Return Value
	///
	/// Result<(ExecReturnValue, CodeSize), (ExecError, CodeSize)>
	fn call(
		&mut self,
		to: &AccountIdOf<Self::T>,
		value: BalanceOf<Self::T>,
		gas_meter: &mut GasMeter<Self::T>,
		input_data: Vec<u8>,
	) -> Result<(ExecReturnValue, u32), (ExecError, u32)>;

	/// Restores the given destination contract sacrificing the current one.
	///
	/// Since this function removes the self contract eagerly, if succeeded, no further actions should
	/// be performed on this `Ext` instance.
	///
	/// This function will fail if the same contract is present
	/// on the contract call stack.
	///
	/// # Return Value
	///
	/// Result<(CallerCodeSize, DestCodeSize), (DispatchError, CallerCodeSize, DestCodesize)>
	fn restore_to(
		&mut self,
		dest: AccountIdOf<Self::T>,
		code_hash: CodeHash<Self::T>,
		rent_allowance: BalanceOf<Self::T>,
		delta: Vec<StorageKey>,
	) -> Result<(u32, u32), (DispatchError, u32, u32)>;

	/// Returns a reference to the account id of the caller.
	fn caller(&self) -> &AccountIdOf<Self::T>;

	/// Returns a reference to the account id of the current contract.
	fn address(&self) -> &AccountIdOf<Self::T>;

	/// Returns the balance of the current contract.
	///
	/// The `value_transferred` is already added.
	fn balance(&self) -> BalanceOf<Self::T>;

	/// Returns the value transferred along with this call or as endowment.
	fn value_transferred(&self) -> BalanceOf<Self::T>;

	/// Returns a reference to the timestamp of the current block
	fn now(&self) -> &MomentOf<Self::T>;

	/// Returns the minimum balance that is required for creating an account.
	fn minimum_balance(&self) -> BalanceOf<Self::T>;

	/// Returns the deposit required to create a tombstone upon contract eviction.
	fn tombstone_deposit(&self) -> BalanceOf<Self::T>;

	/// Returns a random number for the current block with the given subject.
	fn random(&self, subject: &[u8]) -> (SeedOf<Self::T>, BlockNumberOf<Self::T>);

	/// Deposit an event with the given topics.
	///
	/// There should not be any duplicates in `topics`.
	fn deposit_event(&mut self, topics: Vec<TopicOf<Self::T>>, data: Vec<u8>);

	/// Set rent allowance of the contract
	fn set_rent_allowance(&mut self, rent_allowance: BalanceOf<Self::T>);

	/// Rent allowance of the contract
	fn rent_allowance(&self) -> BalanceOf<Self::T>;

	/// Returns the current block number.
	fn block_number(&self) -> BlockNumberOf<Self::T>;

	/// Returns the maximum allowed size of a storage item.
	fn max_value_size(&self) -> u32;

	/// Returns the price for the specified amount of weight.
	fn get_weight_price(&self, weight: Weight) -> BalanceOf<Self::T>;

	/// Get a reference to the schedule used by the current call.
	fn schedule(&self) -> &Schedule<Self::T>;

	/// Information needed for rent calculations.
	fn rent_params(&self) -> &RentParams<Self::T>;
}

/// Describes the different functions that can be exported by an [`Executable`].
#[cfg_attr(test, derive(Clone, Copy, PartialEq))]
pub enum ExportedFunction {
	/// The constructor function which is executed on deployment of a contract.
	Constructor,
	/// The function which is executed when a contract is called.
	Call,
}

/// A trait that represents something that can be executed.
///
/// In the on-chain environment this would be represented by a wasm module. This trait exists in
/// order to be able to mock the wasm logic for testing.
pub trait Executable<T: Config>: Sized {
	/// Load the executable from storage.
	fn from_storage(
		code_hash: CodeHash<T>,
		schedule: &Schedule<T>,
		gas_meter: &mut GasMeter<T>,
	) -> Result<Self, DispatchError>;

	/// Load the module from storage without re-instrumenting it.
	///
	/// A code module is re-instrumented on-load when it was originally instrumented with
	/// an older schedule. This skips this step for cases where the code storage is
	/// queried for purposes other than execution.
	fn from_storage_noinstr(code_hash: CodeHash<T>) -> Result<Self, DispatchError>;

	/// Decrements the refcount by one and deletes the code if it drops to zero.
	fn drop_from_storage(self);

	/// Increment the refcount by one. Fails if the code does not exist on-chain.
	///
	/// Returns the size of the original code.
	fn add_user(code_hash: CodeHash<T>) -> Result<u32, DispatchError>;

	/// Decrement the refcount by one and remove the code when it drops to zero.
	///
	/// Returns the size of the original code.
	fn remove_user(code_hash: CodeHash<T>) -> u32;

	/// Execute the specified exported function and return the result.
	///
	/// When the specified function is `Constructor` the executable is stored and its
	/// refcount incremented.
	///
	/// # Note
	///
	/// This functions expects to be executed in a storage transaction that rolls back
	/// all of its emitted storage changes.
	fn execute<E: Ext<T = T>>(
		self,
		ext: E,
		function: &ExportedFunction,
		input_data: Vec<u8>,
		gas_meter: &mut GasMeter<T>,
	) -> ExecResult;

	/// The code hash of the executable.
	fn code_hash(&self) -> &CodeHash<T>;

	/// The storage that is occupied by the instrumented executable and its pristine source.
	///
	/// The returned size is already divided by the number of users who share the code.
	/// This is essentially `aggregate_code_len() / refcount()`.
	///
	/// # Note
	///
	/// This works with the current in-memory value of refcount. When calling any contract
	/// without refetching this from storage the result can be inaccurate as it might be
	/// working with a stale value. Usually this inaccuracy is tolerable.
	fn occupied_storage(&self) -> u32;

	/// Size of the instrumented code in bytes.
	fn code_len(&self) -> u32;

	/// Sum of instrumented and pristine code len.
	fn aggregate_code_len(&self) -> u32;

	// The number of contracts using this executable.
	fn refcount(&self) -> u32;
}

pub struct ExecutionContext<'a, T: Config + 'a, E> {
	caller: Option<&'a ExecutionContext<'a, T, E>>,
	self_account: T::AccountId,
	self_trie_id: Option<TrieId>,
	depth: usize,
	schedule: &'a Schedule<T>,
	timestamp: MomentOf<T>,
	block_number: T::BlockNumber,
	_phantom: PhantomData<E>,
}

impl<'a, T, E> ExecutionContext<'a, T, E>
where
	T: Config,
	T::AccountId: UncheckedFrom<T::Hash> + AsRef<[u8]>,
	E: Executable<T>,
{
	/// Create the top level execution context.
	///
	/// The specified `origin` address will be used as `sender` for. The `origin` must be a regular
	/// account (not a contract).
	pub fn top_level(origin: T::AccountId, schedule: &'a Schedule<T>) -> Self {
		ExecutionContext {
			caller: None,
			self_trie_id: None,
			self_account: origin,
			depth: 0,
			schedule,
			timestamp: T::Time::now(),
			block_number: <frame_system::Pallet<T>>::block_number(),
			_phantom: Default::default(),
		}
	}

	fn nested<'b, 'c: 'b>(&'c self, dest: T::AccountId, trie_id: TrieId)
		-> ExecutionContext<'b, T, E>
	{
		ExecutionContext {
			caller: Some(self),
			self_trie_id: Some(trie_id),
			self_account: dest,
			depth: self.depth + 1,
			schedule: self.schedule,
			timestamp: self.timestamp.clone(),
			block_number: self.block_number.clone(),
			_phantom: Default::default(),
		}
	}

	/// Make a call to the specified address, optionally transferring some funds.
	///
	/// # Return Value
	///
	/// Result<(ExecReturnValue, CodeSize), (ExecError, CodeSize)>
	pub fn call(
		&mut self,
		dest: T::AccountId,
		value: BalanceOf<T>,
		gas_meter: &mut GasMeter<T>,
		input_data: Vec<u8>,
	) -> Result<(ExecReturnValue, u32), (ExecError, u32)> {
		if self.depth == T::MaxDepth::get() as usize {
			return Err((Error::<T>::MaxCallDepthReached.into(), 0));
		}

		let contract = <ContractInfoOf<T>>::get(&dest)
			.and_then(|contract| contract.get_alive())
			.ok_or((Error::<T>::NotCallable.into(), 0))?;

		let executable = E::from_storage(contract.code_hash, &self.schedule, gas_meter)
			.map_err(|e| (e.into(), 0))?;
		let code_len = executable.code_len();

		// This charges the rent and denies access to a contract that is in need of
		// eviction by returning `None`. We cannot evict eagerly here because those
		// changes would be rolled back in case this contract is called by another
		// contract.
		// See: https://github.com/paritytech/substrate/issues/6439#issuecomment-648754324
		let contract = Rent::<T, E>::charge(&dest, contract, executable.occupied_storage())
			.map_err(|e| (e.into(), code_len))?
			.ok_or((Error::<T>::NotCallable.into(), code_len))?;

		let transactor_kind = self.transactor_kind();
		let caller = self.self_account.clone();

		let result = self.with_nested_context(dest.clone(), contract.trie_id.clone(), |nested| {
			if value > BalanceOf::<T>::zero() {
				transfer::<T>(
					TransferCause::Call,
					transactor_kind,
					&caller,
					&dest,
					value,
				)?
			}

			let call_context = nested.new_call_context(
				caller, &dest, value, &contract, &executable,
			);

			let output = executable.execute(
				call_context,
				&ExportedFunction::Call,
				input_data,
				gas_meter,
			).map_err(|e| ExecError { error: e.error, origin: ErrorOrigin::Callee })?;
			Ok(output)
		}).map_err(|e| (e, code_len))?;
		Ok((result, code_len))
	}

	pub fn instantiate(
		&mut self,
		endowment: BalanceOf<T>,
		gas_meter: &mut GasMeter<T>,
		executable: E,
		input_data: Vec<u8>,
		salt: &[u8],
	) -> Result<(T::AccountId, ExecReturnValue), ExecError> {
		if self.depth == T::MaxDepth::get() as usize {
			Err(Error::<T>::MaxCallDepthReached)?
		}

		let transactor_kind = self.transactor_kind();
		let caller = self.self_account.clone();
		let dest = Contracts::<T>::contract_address(&caller, executable.code_hash(), salt);

		let output = frame_support::storage::with_transaction(|| {
			// Generate the trie id in a new transaction to only increment the counter on success.
			let dest_trie_id = Storage::<T>::generate_trie_id(&dest);

			let output = self.with_nested_context(dest.clone(), dest_trie_id, |nested| {
				let contract = Storage::<T>::place_contract(
					&dest,
					nested
						.self_trie_id
						.clone()
						.expect("the nested context always has to have self_trie_id"),
					executable.code_hash().clone()
				)?;

				// Send funds unconditionally here. If the `endowment` is below existential_deposit
				// then error will be returned here.
				transfer::<T>(
					TransferCause::Instantiate,
					transactor_kind,
					&caller,
					&dest,
					endowment,
				)?;

				// Cache the value before calling into the constructor because that
				// consumes the value. If the constructor creates additional contracts using
				// the same code hash we still charge the "1 block rent" as if they weren't
				// spawned. This is OK as overcharging is always safe.
				let occupied_storage = executable.occupied_storage();

				let call_context = nested.new_call_context(
					caller.clone(),
					&dest,
					endowment,
					&contract,
					&executable,
				);

				let output = executable.execute(
					call_context,
					&ExportedFunction::Constructor,
					input_data,
					gas_meter,
				).map_err(|e| ExecError { error: e.error, origin: ErrorOrigin::Callee })?;

				// We need to re-fetch the contract because changes are written to storage
				// eagerly during execution.
				let contract = <ContractInfoOf<T>>::get(&dest)
					.and_then(|contract| contract.get_alive())
					.ok_or(Error::<T>::NotCallable)?;

				// Collect the rent for the first block to prevent the creation of very large
				// contracts that never intended to pay for even one block.
				// This also makes sure that it is above the subsistence threshold
				// in order to keep up the guarantuee that we always leave a tombstone behind
				// with the exception of a contract that called `seal_terminate`.
				Rent::<T, E>::charge(&dest, contract, occupied_storage)?
					.ok_or(Error::<T>::NewContractNotFunded)?;

				// Deposit an instantiation event.
				deposit_event::<T>(vec![], Event::Instantiated(caller.clone(), dest.clone()));

				Ok(output)
			});

			use frame_support::storage::TransactionOutcome::*;
			match output {
				Ok(_) => Commit(output),
				Err(_) => Rollback(output),
			}
		})?;

		Ok((dest, output))
	}

	fn new_call_context<'b>(
		&'b mut self,
		caller: T::AccountId,
		dest: &T::AccountId,
		value: BalanceOf<T>,
		contract: &AliveContractInfo<T>,
		executable: &E,
	) -> CallContext<'b, 'a, T, E> {
		let timestamp = self.timestamp.clone();
		let block_number = self.block_number.clone();
		CallContext {
			ctx: self,
			caller,
			value_transferred: value,
			timestamp,
			block_number,
			rent_params: RentParams::new(dest, contract, executable),
			_phantom: Default::default(),
		}
	}

	/// Execute the given closure within a nested execution context.
	fn with_nested_context<F>(&mut self, dest: T::AccountId, trie_id: TrieId, func: F)
		-> ExecResult
		where F: FnOnce(&mut ExecutionContext<T, E>) -> ExecResult
	{
		use frame_support::storage::TransactionOutcome::*;
		let mut nested = self.nested(dest, trie_id);
		frame_support::storage::with_transaction(|| {
			let output = func(&mut nested);
			match output {
				Ok(ref rv) if !rv.flags.contains(ReturnFlags::REVERT) => Commit(output),
				_ => Rollback(output),
			}
		})
	}

	/// Returns whether a contract, identified by address, is currently live in the execution
	/// stack, meaning it is in the middle of an execution.
	fn is_live(&self, account: &T::AccountId) -> bool {
		&self.self_account == account ||
			self.caller.map_or(false, |caller| caller.is_live(account))
	}

	fn transactor_kind(&self) -> TransactorKind {
		if self.depth == 0 {
			debug_assert!(self.self_trie_id.is_none());
			debug_assert!(self.caller.is_none());
			debug_assert!(ContractInfoOf::<T>::get(&self.self_account).is_none());
			TransactorKind::PlainAccount
		} else {
			TransactorKind::Contract
		}
	}
}

/// Describes whether we deal with a contract or a plain account.
enum TransactorKind {
	/// Transaction was initiated from a plain account. That can be either be through a
	/// signed transaction or through RPC.
	PlainAccount,
	/// The call was initiated by a contract account.
	Contract,
}

/// Describes possible transfer causes.
enum TransferCause {
	Call,
	Instantiate,
	Terminate,
}

/// Transfer some funds from `transactor` to `dest`.
///
/// We only allow allow for draining all funds of the sender if `cause` is
/// is specified as `Terminate`. Otherwise, any transfer that would bring the sender below the
/// subsistence threshold (for contracts) or the existential deposit (for plain accounts)
/// results in an error.
fn transfer<T: Config>(
	cause: TransferCause,
	origin: TransactorKind,
	transactor: &T::AccountId,
	dest: &T::AccountId,
	value: BalanceOf<T>,
) -> DispatchResult
where
	T::AccountId: UncheckedFrom<T::Hash> + AsRef<[u8]>,
{
	use self::TransferCause::*;
	use self::TransactorKind::*;

	// Only seal_terminate is allowed to bring the sender below the subsistence
	// threshold or even existential deposit.
	let existence_requirement = match (cause, origin) {
		(Terminate, _) => ExistenceRequirement::AllowDeath,
		(_, Contract) => {
			ensure!(
				T::Currency::total_balance(transactor).saturating_sub(value) >=
					Contracts::<T>::subsistence_threshold(),
				Error::<T>::BelowSubsistenceThreshold,
			);
			ExistenceRequirement::KeepAlive
		},
		(_, PlainAccount) => ExistenceRequirement::KeepAlive,
	};

	T::Currency::transfer(transactor, dest, value, existence_requirement)
		.map_err(|_| Error::<T>::TransferFailed)?;

	Ok(())
}

/// A context that is active within a call.
///
/// This context has some invariants that must be held at all times. Specifically:
///`ctx` always points to a context of an alive contract. That implies that it has an existent
/// `self_trie_id`.
///
/// Be advised that there are brief time spans where these invariants could be invalidated.
/// For example, when a contract requests self-termination the contract is removed eagerly. That
/// implies that the control won't be returned to the contract anymore, but there is still some code
/// on the path of the return from that call context. Therefore, care must be taken in these
/// situations.
struct CallContext<'a, 'b: 'a, T: Config + 'b, E> {
	ctx: &'a mut ExecutionContext<'b, T, E>,
	caller: T::AccountId,
	value_transferred: BalanceOf<T>,
	timestamp: MomentOf<T>,
	block_number: T::BlockNumber,
	rent_params: RentParams<T>,
	_phantom: PhantomData<E>,
}

impl<'a, 'b: 'a, T, E> Ext for CallContext<'a, 'b, T, E>
where
	T: Config + 'b,
	T::AccountId: UncheckedFrom<T::Hash> + AsRef<[u8]>,
	E: Executable<T>,
{
	type T = T;

	fn get_storage(&self, key: &StorageKey) -> Option<Vec<u8>> {
		let trie_id = self.ctx.self_trie_id.as_ref().expect(
			"`ctx.self_trie_id` points to an alive contract within the `CallContext`;\
				it cannot be `None`;\
				expect can't fail;\
				qed",
		);
		Storage::<T>::read(trie_id, key)
	}

	fn set_storage(&mut self, key: StorageKey, value: Option<Vec<u8>>) -> DispatchResult {
		let trie_id = self.ctx.self_trie_id.as_ref().expect(
			"`ctx.self_trie_id` points to an alive contract within the `CallContext`;\
				it cannot be `None`;\
				expect can't fail;\
				qed",
		);
		// write panics if the passed account is not alive.
		// the contract must be in the alive state within the `CallContext`;\
		// the contract cannot be absent in storage;
		// write cannot return `None`;
		// qed
		Storage::<T>::write(&self.ctx.self_account, trie_id, &key, value)
	}

	fn instantiate(
		&mut self,
		code_hash: CodeHash<T>,
		endowment: BalanceOf<T>,
		gas_meter: &mut GasMeter<T>,
		input_data: Vec<u8>,
		salt: &[u8],
	) -> Result<(AccountIdOf<T>, ExecReturnValue, u32), (ExecError, u32)> {
		let executable = E::from_storage(code_hash, &self.ctx.schedule, gas_meter)
			.map_err(|e| (e.into(), 0))?;
		let code_len = executable.code_len();
		self.ctx.instantiate(endowment, gas_meter, executable, input_data, salt)
			.map(|r| (r.0, r.1, code_len))
			.map_err(|e| (e, code_len))
	}

	fn transfer(
		&mut self,
		to: &T::AccountId,
		value: BalanceOf<T>,
	) -> DispatchResult {
		transfer::<T>(
			TransferCause::Call,
			TransactorKind::Contract,
			&self.ctx.self_account.clone(),
			to,
			value,
		)
	}

	fn terminate(
		&mut self,
		beneficiary: &AccountIdOf<Self::T>,
	) -> Result<u32, (DispatchError, u32)> {
		let self_id = self.ctx.self_account.clone();
		let value = T::Currency::free_balance(&self_id);
		if let Some(caller_ctx) = self.ctx.caller {
			if caller_ctx.is_live(&self_id) {
				return Err((Error::<T>::ReentranceDenied.into(), 0));
			}
		}
		transfer::<T>(
			TransferCause::Terminate,
			TransactorKind::Contract,
			&self_id,
			beneficiary,
			value,
		).map_err(|e| (e, 0))?;
		if let Some(ContractInfo::Alive(info)) = ContractInfoOf::<T>::take(&self_id) {
			Storage::<T>::queue_trie_for_deletion(&info).map_err(|e| (e, 0))?;
			let code_len = E::remove_user(info.code_hash);
			Contracts::<T>::deposit_event(Event::Terminated(self_id, beneficiary.clone()));
			Ok(code_len)
		} else {
			panic!(
				"this function is only invoked by in the context of a contract;\
				this contract is therefore alive;\
				qed"
			);
		}
	}

	fn call(
		&mut self,
		to: &T::AccountId,
		value: BalanceOf<T>,
		gas_meter: &mut GasMeter<T>,
		input_data: Vec<u8>,
	) -> Result<(ExecReturnValue, u32), (ExecError, u32)> {
		self.ctx.call(to.clone(), value, gas_meter, input_data)
	}

	fn restore_to(
		&mut self,
		dest: AccountIdOf<Self::T>,
		code_hash: CodeHash<Self::T>,
		rent_allowance: BalanceOf<Self::T>,
		delta: Vec<StorageKey>,
	) -> Result<(u32, u32), (DispatchError, u32, u32)> {
		if let Some(caller_ctx) = self.ctx.caller {
			if caller_ctx.is_live(&self.ctx.self_account) {
				return Err((Error::<T>::ReentranceDenied.into(), 0, 0));
			}
		}

		let result = Rent::<T, E>::restore_to(
			self.ctx.self_account.clone(),
			dest.clone(),
			code_hash.clone(),
			rent_allowance,
			delta,
		);
		if let Ok(_) = result {
			deposit_event::<Self::T>(
				vec![],
				Event::Restored(
					self.ctx.self_account.clone(),
					dest,
					code_hash,
					rent_allowance,
				),
			);
		}
		result
	}

	fn address(&self) -> &T::AccountId {
		&self.ctx.self_account
	}

	fn caller(&self) -> &T::AccountId {
		&self.caller
	}

	fn balance(&self) -> BalanceOf<T> {
		T::Currency::free_balance(&self.ctx.self_account)
	}

	fn value_transferred(&self) -> BalanceOf<T> {
		self.value_transferred
	}

	fn random(&self, subject: &[u8]) -> (SeedOf<T>, BlockNumberOf<T>) {
		T::Randomness::random(subject)
	}

	fn now(&self) -> &MomentOf<T> {
		&self.timestamp
	}

	fn minimum_balance(&self) -> BalanceOf<T> {
		T::Currency::minimum_balance()
	}

	fn tombstone_deposit(&self) -> BalanceOf<T> {
		T::TombstoneDeposit::get()
	}

	fn deposit_event(&mut self, topics: Vec<T::Hash>, data: Vec<u8>) {
		deposit_event::<Self::T>(
			topics,
			Event::ContractEmitted(self.ctx.self_account.clone(), data)
		);
	}

	fn set_rent_allowance(&mut self, rent_allowance: BalanceOf<T>) {
		if let Err(storage::ContractAbsentError) =
			Storage::<T>::set_rent_allowance(&self.ctx.self_account, rent_allowance)
		{
			panic!(
				"`self_account` points to an alive contract within the `CallContext`;
					set_rent_allowance cannot return `Err`; qed"
			);
		}
	}

	fn rent_allowance(&self) -> BalanceOf<T> {
		Storage::<T>::rent_allowance(&self.ctx.self_account)
			.unwrap_or_else(|_| <BalanceOf<T>>::max_value()) // Must never be triggered actually
	}

	fn block_number(&self) -> T::BlockNumber { self.block_number }

	fn max_value_size(&self) -> u32 {
		T::MaxValueSize::get()
	}

	fn get_weight_price(&self, weight: Weight) -> BalanceOf<Self::T> {
		T::WeightPrice::convert(weight)
	}

	fn schedule(&self) -> &Schedule<Self::T> {
		&self.ctx.schedule
	}

	fn rent_params(&self) -> &RentParams<Self::T> {
		&self.rent_params
	}
}

fn deposit_event<T: Config>(
	topics: Vec<T::Hash>,
	event: Event<T>,
) {
	<frame_system::Pallet<T>>::deposit_event_indexed(
		&*topics,
		<T as Config>::Event::from(event).into(),
	)
}

mod sealing {
	use super::*;

	pub trait Sealed {}

	impl<'a, 'b: 'a, T: Config, E> Sealed for CallContext<'a, 'b, T, E> {}

	#[cfg(test)]
	impl Sealed for crate::wasm::MockExt {}

	#[cfg(test)]
	impl Sealed for &mut crate::wasm::MockExt {}
}

/// These tests exercise the executive layer.
///
/// In these tests the VM/loader are mocked. Instead of dealing with wasm bytecode they use simple closures.
/// This allows you to tackle executive logic more thoroughly without writing a
/// wasm VM code.
#[cfg(test)]
mod tests {
	use super::*;
	use crate::{
		gas::GasMeter, tests::{ExtBuilder, Test, Event as MetaEvent},
		storage::{Storage, ContractAbsentError},
		tests::{
			ALICE, BOB, CHARLIE,
			test_utils::{place_contract, set_balance, get_balance},
		},
		exec::ExportedFunction::*,
		Error, Weight, CurrentSchedule,
	};
<<<<<<< HEAD
	use sp_core::Bytes;
=======
	use frame_support::assert_noop;
>>>>>>> 62eca6c3
	use sp_runtime::DispatchError;
	use assert_matches::assert_matches;
	use std::{cell::RefCell, collections::HashMap, rc::Rc};
	use pretty_assertions::{assert_eq, assert_ne};

	type MockContext<'a> = ExecutionContext<'a, Test, MockExecutable>;

	const GAS_LIMIT: Weight = 10_000_000_000;

	thread_local! {
		static LOADER: RefCell<MockLoader> = RefCell::new(MockLoader::default());
	}

	fn events() -> Vec<Event<Test>> {
		<frame_system::Pallet<Test>>::events()
			.into_iter()
			.filter_map(|meta| match meta.event {
				MetaEvent::pallet_contracts(contract_event) => Some(contract_event),
				_ => None,
			})
			.collect()
	}

	struct MockCtx<'a> {
		ext: &'a mut dyn Ext<T = Test>,
		input_data: Vec<u8>,
		gas_meter: &'a mut GasMeter<Test>,
	}

	#[derive(Clone)]
	struct MockExecutable {
		func: Rc<dyn Fn(MockCtx, &Self) -> ExecResult + 'static>,
		func_type: ExportedFunction,
		code_hash: CodeHash<Test>,
		refcount: u64,
	}

	#[derive(Default)]
	struct MockLoader {
		map: HashMap<CodeHash<Test>, MockExecutable>,
		counter: u64,
	}

	impl MockLoader {
		fn insert(
			func_type: ExportedFunction,
			f: impl Fn(MockCtx, &MockExecutable,
		) -> ExecResult + 'static) -> CodeHash<Test> {
			LOADER.with(|loader| {
				let mut loader = loader.borrow_mut();
				// Generate code hashes as monotonically increasing values.
				let hash = <Test as frame_system::Config>::Hash::from_low_u64_be(loader.counter);
				loader.counter += 1;
				loader.map.insert(hash, MockExecutable {
					func: Rc::new(f),
					func_type,
					code_hash: hash.clone(),
					refcount: 1,
				});
				hash
			})
		}

		fn increment_refcount(code_hash: CodeHash<Test>) {
			LOADER.with(|loader| {
				let mut loader = loader.borrow_mut();
				loader.map
					.entry(code_hash)
					.and_modify(|executable| executable.refcount += 1)
					.or_insert_with(|| panic!("code_hash does not exist"));
			});
		}

		fn decrement_refcount(code_hash: CodeHash<Test>) {
			use std::collections::hash_map::Entry::Occupied;
			LOADER.with(|loader| {
				let mut loader = loader.borrow_mut();
				let mut entry = match loader.map.entry(code_hash) {
					Occupied(e) => e,
					_ => panic!("code_hash does not exist"),
				};
				let refcount = &mut entry.get_mut().refcount;
				*refcount -= 1;
				if *refcount == 0 {
					entry.remove();
				}
			});
		}

		fn refcount(code_hash: &CodeHash<Test>) -> u32 {
			LOADER.with(|loader| {
				loader
					.borrow()
					.map
					.get(code_hash)
					.expect("code_hash does not exist")
					.refcount()
			})
		}
	}

	impl Executable<Test> for MockExecutable {
		fn from_storage(
			code_hash: CodeHash<Test>,
			_schedule: &Schedule<Test>,
			_gas_meter: &mut GasMeter<Test>,
		) -> Result<Self, DispatchError> {
			Self::from_storage_noinstr(code_hash)
		}

		fn from_storage_noinstr(code_hash: CodeHash<Test>) -> Result<Self, DispatchError> {
			LOADER.with(|loader| {
				loader.borrow_mut()
					.map
					.get(&code_hash)
					.cloned()
					.ok_or(Error::<Test>::CodeNotFound.into())
			})
		}

		fn drop_from_storage(self) {
			MockLoader::decrement_refcount(self.code_hash);
		}

		fn add_user(code_hash: CodeHash<Test>) -> Result<u32, DispatchError> {
			MockLoader::increment_refcount(code_hash);
			Ok(0)
		}

		fn remove_user(code_hash: CodeHash<Test>) -> u32 {
			MockLoader::decrement_refcount(code_hash);
			0
		}

		fn execute<E: Ext<T = Test>>(
			self,
			mut ext: E,
			function: &ExportedFunction,
			input_data: Vec<u8>,
			gas_meter: &mut GasMeter<Test>,
		) -> ExecResult {
			if let &Constructor = function {
				MockLoader::increment_refcount(self.code_hash);
			}
			if function == &self.func_type {
				(self.func)(MockCtx {
					ext: &mut ext,
					input_data,
					gas_meter,
				}, &self)
			} else {
				exec_success()
			}
		}

		fn code_hash(&self) -> &CodeHash<Test> {
			&self.code_hash
		}

		fn occupied_storage(&self) -> u32 {
			0
		}

		fn code_len(&self) -> u32 {
			0
		}

		fn aggregate_code_len(&self) -> u32 {
			0
		}

		fn refcount(&self) -> u32 {
			self.refcount as u32
		}
	}

	fn exec_success() -> ExecResult {
		Ok(ExecReturnValue { flags: ReturnFlags::empty(), data: Bytes(Vec::new()) })
	}

	#[test]
	fn it_works() {
		thread_local! {
			static TEST_DATA: RefCell<Vec<usize>> = RefCell::new(vec![0]);
		}

		let value = Default::default();
		let mut gas_meter = GasMeter::<Test>::new(GAS_LIMIT);
		let exec_ch = MockLoader::insert(Call, |_ctx, _executable| {
			TEST_DATA.with(|data| data.borrow_mut().push(1));
			exec_success()
		});

		ExtBuilder::default().build().execute_with(|| {
			let schedule = <CurrentSchedule<Test>>::get();
			let mut ctx = MockContext::top_level(ALICE, &schedule);
			place_contract(&BOB, exec_ch);

			assert_matches!(
				ctx.call(BOB, value, &mut gas_meter, vec![]),
				Ok(_)
			);
		});

		TEST_DATA.with(|data| assert_eq!(*data.borrow(), vec![0, 1]));
	}

	#[test]
	fn transfer_works() {
		// This test verifies that a contract is able to transfer
		// some funds to another account.
		let origin = ALICE;
		let dest = BOB;

		ExtBuilder::default().build().execute_with(|| {
			set_balance(&origin, 100);
			set_balance(&dest, 0);

			super::transfer::<Test>(
				super::TransferCause::Call,
				super::TransactorKind::PlainAccount,
				&origin,
				&dest,
				55,
			).unwrap();

			assert_eq!(get_balance(&origin), 45);
			assert_eq!(get_balance(&dest), 55);
		});
	}

	#[test]
	fn changes_are_reverted_on_failing_call() {
		// This test verifies that changes are reverted on a call which fails (or equally, returns
		// a non-zero status code).
		let origin = ALICE;
		let dest = BOB;

		let return_ch = MockLoader::insert(
			Call,
			|_, _| Ok(ExecReturnValue { flags: ReturnFlags::REVERT, data: Bytes(Vec::new()) })
		);

		ExtBuilder::default().build().execute_with(|| {
			let schedule = <CurrentSchedule<Test>>::get();
			let mut ctx = MockContext::top_level(origin.clone(), &schedule);
			place_contract(&BOB, return_ch);
			set_balance(&origin, 100);
			let balance = get_balance(&dest);

			let output = ctx.call(
				dest.clone(),
				55,
				&mut GasMeter::<Test>::new(GAS_LIMIT),
				vec![],
			).unwrap();

			assert!(!output.0.is_success());
			assert_eq!(get_balance(&origin), 100);

			// the rent is still charged
			assert!(get_balance(&dest) < balance);
		});
	}

	#[test]
	fn balance_too_low() {
		// This test verifies that a contract can't send value if it's
		// balance is too low.
		let origin = ALICE;
		let dest = BOB;

		ExtBuilder::default().build().execute_with(|| {
			set_balance(&origin, 0);

			let result = super::transfer::<Test>(
				super::TransferCause::Call,
				super::TransactorKind::PlainAccount,
				&origin,
				&dest,
				100,
			);

			assert_eq!(
				result,
				Err(Error::<Test>::TransferFailed.into())
			);
			assert_eq!(get_balance(&origin), 0);
			assert_eq!(get_balance(&dest), 0);
		});
	}

	#[test]
	fn output_is_returned_on_success() {
		// Verifies that if a contract returns data with a successful exit status, this data
		// is returned from the execution context.
		let origin = ALICE;
		let dest = BOB;
		let return_ch = MockLoader::insert(
			Call,
			|_, _| Ok(ExecReturnValue { flags: ReturnFlags::empty(), data: Bytes(vec![1, 2, 3, 4]) })
		);

		ExtBuilder::default().build().execute_with(|| {
			let schedule = <CurrentSchedule<Test>>::get();
			let mut ctx = MockContext::top_level(origin, &schedule);
			place_contract(&BOB, return_ch);

			let result = ctx.call(
				dest,
				0,
				&mut GasMeter::<Test>::new(GAS_LIMIT),
				vec![],
			);

			let output = result.unwrap();
			assert!(output.0.is_success());
			assert_eq!(output.0.data, Bytes(vec![1, 2, 3, 4]));
		});
	}

	#[test]
	fn output_is_returned_on_failure() {
		// Verifies that if a contract returns data with a failing exit status, this data
		// is returned from the execution context.
		let origin = ALICE;
		let dest = BOB;
		let return_ch = MockLoader::insert(
			Call,
			|_, _| Ok(ExecReturnValue { flags: ReturnFlags::REVERT, data: Bytes(vec![1, 2, 3, 4]) })
		);

		ExtBuilder::default().build().execute_with(|| {
			let schedule = <CurrentSchedule<Test>>::get();
			let mut ctx = MockContext::top_level(origin, &schedule);
			place_contract(&BOB, return_ch);

			let result = ctx.call(
				dest,
				0,
				&mut GasMeter::<Test>::new(GAS_LIMIT),
				vec![],
			);

			let output = result.unwrap();
			assert!(!output.0.is_success());
			assert_eq!(output.0.data, Bytes(vec![1, 2, 3, 4]));
		});
	}

	#[test]
	fn input_data_to_call() {
		let input_data_ch = MockLoader::insert(Call, |ctx, _| {
			assert_eq!(ctx.input_data, &[1, 2, 3, 4]);
			exec_success()
		});

		// This one tests passing the input data into a contract via call.
		ExtBuilder::default().build().execute_with(|| {
			let schedule = <CurrentSchedule<Test>>::get();
			let mut ctx = MockContext::top_level(ALICE, &schedule);
			place_contract(&BOB, input_data_ch);

			let result = ctx.call(
				BOB,
				0,
				&mut GasMeter::<Test>::new(GAS_LIMIT),
				vec![1, 2, 3, 4],
			);
			assert_matches!(result, Ok(_));
		});
	}

	#[test]
	fn input_data_to_instantiate() {
		let input_data_ch = MockLoader::insert(Constructor, |ctx, _| {
			assert_eq!(ctx.input_data, &[1, 2, 3, 4]);
			exec_success()
		});

		// This one tests passing the input data into a contract via instantiate.
		ExtBuilder::default().build().execute_with(|| {
			let schedule = <CurrentSchedule<Test>>::get();
			let subsistence = Contracts::<Test>::subsistence_threshold();
			let mut ctx = MockContext::top_level(ALICE, &schedule);
			let mut gas_meter = GasMeter::<Test>::new(GAS_LIMIT);
			let executable = MockExecutable::from_storage(
				input_data_ch, &schedule, &mut gas_meter
			).unwrap();

			set_balance(&ALICE, subsistence * 10);

			let result = ctx.instantiate(
				subsistence * 3,
				&mut gas_meter,
				executable,
				vec![1, 2, 3, 4],
				&[],
			);
			assert_matches!(result, Ok(_));
		});
	}

	#[test]
	fn max_depth() {
		// This test verifies that when we reach the maximal depth creation of an
		// yet another context fails.
		thread_local! {
			static REACHED_BOTTOM: RefCell<bool> = RefCell::new(false);
		}
		let value = Default::default();
		let recurse_ch = MockLoader::insert(Call, |ctx, _| {
			// Try to call into yourself.
			let r = ctx.ext.call(&BOB, 0, ctx.gas_meter, vec![]);

			REACHED_BOTTOM.with(|reached_bottom| {
				let mut reached_bottom = reached_bottom.borrow_mut();
				if !*reached_bottom {
					// We are first time here, it means we just reached bottom.
					// Verify that we've got proper error and set `reached_bottom`.
					assert_eq!(
						r,
						Err((Error::<Test>::MaxCallDepthReached.into(), 0))
					);
					*reached_bottom = true;
				} else {
					// We just unwinding stack here.
					assert_matches!(r, Ok(_));
				}
			});

			exec_success()
		});

		ExtBuilder::default().build().execute_with(|| {
			let schedule = <CurrentSchedule<Test>>::get();
			let mut ctx = MockContext::top_level(ALICE, &schedule);
			set_balance(&BOB, 1);
			place_contract(&BOB, recurse_ch);

			let result = ctx.call(
				BOB,
				value,
				&mut GasMeter::<Test>::new(GAS_LIMIT),
				vec![],
			);

			assert_matches!(result, Ok(_));
		});
	}

	#[test]
	fn caller_returns_proper_values() {
		let origin = ALICE;
		let dest = BOB;

		thread_local! {
			static WITNESSED_CALLER_BOB: RefCell<Option<AccountIdOf<Test>>> = RefCell::new(None);
			static WITNESSED_CALLER_CHARLIE: RefCell<Option<AccountIdOf<Test>>> = RefCell::new(None);
		}

		let bob_ch = MockLoader::insert(Call, |ctx, _| {
			// Record the caller for bob.
			WITNESSED_CALLER_BOB.with(|caller|
				*caller.borrow_mut() = Some(ctx.ext.caller().clone())
			);

			// Call into CHARLIE contract.
			assert_matches!(
				ctx.ext.call(&CHARLIE, 0, ctx.gas_meter, vec![]),
				Ok(_)
			);
			exec_success()
		});
		let charlie_ch = MockLoader::insert(Call, |ctx, _| {
			// Record the caller for charlie.
			WITNESSED_CALLER_CHARLIE.with(|caller|
				*caller.borrow_mut() = Some(ctx.ext.caller().clone())
			);
			exec_success()
		});

		ExtBuilder::default().build().execute_with(|| {
			let schedule = <CurrentSchedule<Test>>::get();
			let mut ctx = MockContext::top_level(origin.clone(), &schedule);
			place_contract(&dest, bob_ch);
			place_contract(&CHARLIE, charlie_ch);

			let result = ctx.call(
				dest.clone(),
				0,
				&mut GasMeter::<Test>::new(GAS_LIMIT),
				vec![],
			);

			assert_matches!(result, Ok(_));
		});

		WITNESSED_CALLER_BOB.with(|caller| assert_eq!(*caller.borrow(), Some(origin)));
		WITNESSED_CALLER_CHARLIE.with(|caller| assert_eq!(*caller.borrow(), Some(dest)));
	}

	#[test]
	fn address_returns_proper_values() {
		let bob_ch = MockLoader::insert(Call, |ctx, _| {
			// Verify that address matches BOB.
			assert_eq!(*ctx.ext.address(), BOB);

			// Call into charlie contract.
			assert_matches!(
				ctx.ext.call(&CHARLIE, 0, ctx.gas_meter, vec![]),
				Ok(_)
			);
			exec_success()
		});
		let charlie_ch = MockLoader::insert(Call, |ctx, _| {
			assert_eq!(*ctx.ext.address(), CHARLIE);
			exec_success()
		});

		ExtBuilder::default().build().execute_with(|| {
			let schedule = <CurrentSchedule<Test>>::get();
			let mut ctx = MockContext::top_level(ALICE, &schedule);
			place_contract(&BOB, bob_ch);
			place_contract(&CHARLIE, charlie_ch);

			let result = ctx.call(
				BOB,
				0,
				&mut GasMeter::<Test>::new(GAS_LIMIT),
				vec![],
			);

			assert_matches!(result, Ok(_));
		});
	}

	#[test]
	fn refuse_instantiate_with_value_below_existential_deposit() {
		let dummy_ch = MockLoader::insert(Constructor, |_, _| exec_success());

		ExtBuilder::default().existential_deposit(15).build().execute_with(|| {
			let schedule = <CurrentSchedule<Test>>::get();
			let mut ctx = MockContext::top_level(ALICE, &schedule);
			let mut gas_meter = GasMeter::<Test>::new(GAS_LIMIT);
			let executable = MockExecutable::from_storage(
				dummy_ch, &schedule, &mut gas_meter
			).unwrap();

			assert_matches!(
				ctx.instantiate(
					0, // <- zero endowment
					&mut gas_meter,
					executable,
					vec![],
					&[],
				),
				Err(_)
			);
		});
	}

	#[test]
	fn instantiation_work_with_success_output() {
		let dummy_ch = MockLoader::insert(
			Constructor,
			|_, _| Ok(ExecReturnValue { flags: ReturnFlags::empty(), data: Bytes(vec![80, 65, 83, 83]) })
		);

		ExtBuilder::default().existential_deposit(15).build().execute_with(|| {
			let schedule = <CurrentSchedule<Test>>::get();
			let mut ctx = MockContext::top_level(ALICE, &schedule);
			let mut gas_meter = GasMeter::<Test>::new(GAS_LIMIT);
			let executable = MockExecutable::from_storage(
				dummy_ch, &schedule, &mut gas_meter
			).unwrap();
			set_balance(&ALICE, 1000);

			let instantiated_contract_address = assert_matches!(
				ctx.instantiate(
					100,
					&mut gas_meter,
					executable,
					vec![],
					&[],
				),
				Ok((address, ref output)) if output.data == Bytes(vec![80, 65, 83, 83]) => address
			);

			// Check that the newly created account has the expected code hash and
			// there are instantiation event.
			assert_eq!(Storage::<Test>::code_hash(&instantiated_contract_address).unwrap(), dummy_ch);
			assert_eq!(&events(), &[
				Event::Instantiated(ALICE, instantiated_contract_address)
			]);
		});
	}

	#[test]
	fn instantiation_fails_with_failing_output() {
		let dummy_ch = MockLoader::insert(
			Constructor,
			|_, _| Ok(ExecReturnValue { flags: ReturnFlags::REVERT, data: Bytes(vec![70, 65, 73, 76]) })
		);

		ExtBuilder::default().existential_deposit(15).build().execute_with(|| {
			let schedule = <CurrentSchedule<Test>>::get();
			let mut ctx = MockContext::top_level(ALICE, &schedule);
			let mut gas_meter = GasMeter::<Test>::new(GAS_LIMIT);
			let executable = MockExecutable::from_storage(
				dummy_ch, &schedule, &mut gas_meter
			).unwrap();
			set_balance(&ALICE, 1000);

			let instantiated_contract_address = assert_matches!(
				ctx.instantiate(
					100,
					&mut gas_meter,
					executable,
					vec![],
					&[],
				),
				Ok((address, ref output)) if output.data == Bytes(vec![70, 65, 73, 76]) => address
			);

			// Check that the account has not been created.
			assert_noop!(
				Storage::<Test>::code_hash(&instantiated_contract_address),
				ContractAbsentError,
			);
			assert!(events().is_empty());
		});
	}

	#[test]
	fn instantiation_from_contract() {
		let dummy_ch = MockLoader::insert(Call, |_, _| exec_success());
		let instantiated_contract_address = Rc::new(RefCell::new(None::<AccountIdOf<Test>>));
		let instantiator_ch = MockLoader::insert(Call, {
			let dummy_ch = dummy_ch.clone();
			let instantiated_contract_address = Rc::clone(&instantiated_contract_address);
			move |ctx, _| {
				// Instantiate a contract and save it's address in `instantiated_contract_address`.
				let (address, output, _) = ctx.ext.instantiate(
					dummy_ch,
					Contracts::<Test>::subsistence_threshold() * 3,
					ctx.gas_meter,
					vec![],
					&[48, 49, 50],
				).unwrap();

				*instantiated_contract_address.borrow_mut() = address.into();
				Ok(output)
			}
		});

		ExtBuilder::default().existential_deposit(15).build().execute_with(|| {
			let schedule = <CurrentSchedule<Test>>::get();
			let mut ctx = MockContext::top_level(ALICE, &schedule);
			set_balance(&ALICE, Contracts::<Test>::subsistence_threshold() * 100);
			place_contract(&BOB, instantiator_ch);

			assert_matches!(
				ctx.call(BOB, 20, &mut GasMeter::<Test>::new(GAS_LIMIT), vec![]),
				Ok(_)
			);

			let instantiated_contract_address = instantiated_contract_address.borrow().as_ref().unwrap().clone();

			// Check that the newly created account has the expected code hash and
			// there are instantiation event.
			assert_eq!(Storage::<Test>::code_hash(&instantiated_contract_address).unwrap(), dummy_ch);
			assert_eq!(&events(), &[
				Event::Instantiated(BOB, instantiated_contract_address)
			]);
		});
	}

	#[test]
	fn instantiation_traps() {
		let dummy_ch = MockLoader::insert(Constructor,
			|_, _| Err("It's a trap!".into())
		);
		let instantiator_ch = MockLoader::insert(Call, {
			let dummy_ch = dummy_ch.clone();
			move |ctx, _| {
				// Instantiate a contract and save it's address in `instantiated_contract_address`.
				assert_matches!(
					ctx.ext.instantiate(
						dummy_ch,
						15u64,
						ctx.gas_meter,
						vec![],
						&[],
					),
					Err((ExecError {
						error: DispatchError::Other("It's a trap!"),
						origin: ErrorOrigin::Callee,
					}, 0))
				);

				exec_success()
			}
		});

		ExtBuilder::default().existential_deposit(15).build().execute_with(|| {
			let schedule = <CurrentSchedule<Test>>::get();
			let mut ctx = MockContext::top_level(ALICE, &schedule);
			set_balance(&ALICE, 1000);
			set_balance(&BOB, 100);
			place_contract(&BOB, instantiator_ch);

			assert_matches!(
				ctx.call(BOB, 20, &mut GasMeter::<Test>::new(GAS_LIMIT), vec![]),
				Ok(_)
			);

			// The contract wasn't instantiated so we don't expect to see an instantiation
			// event here.
			assert_eq!(&events(), &[]);
		});
	}

	#[test]
	fn termination_from_instantiate_fails() {
		let terminate_ch = MockLoader::insert(Constructor, |ctx, _| {
			ctx.ext.terminate(&ALICE).unwrap();
			exec_success()
		});

		ExtBuilder::default()
			.existential_deposit(15)
			.build()
			.execute_with(|| {
				let schedule = <CurrentSchedule<Test>>::get();
				let mut ctx = MockContext::top_level(ALICE, &schedule);
				let mut gas_meter = GasMeter::<Test>::new(GAS_LIMIT);
				let executable = MockExecutable::from_storage(
					terminate_ch, &schedule, &mut gas_meter
				).unwrap();
				set_balance(&ALICE, 1000);

				assert_eq!(
					ctx.instantiate(
						100,
						&mut gas_meter,
						executable,
						vec![],
						&[],
					),
					Err(Error::<Test>::NotCallable.into())
				);

				assert_eq!(
					&events(),
					&[]
				);
			});
	}

	#[test]
	fn rent_allowance() {
		let rent_allowance_ch = MockLoader::insert(Constructor, |ctx, _| {
			let subsistence = Contracts::<Test>::subsistence_threshold();
			let allowance = subsistence * 3;
			assert_eq!(ctx.ext.rent_allowance(), <BalanceOf<Test>>::max_value());
			ctx.ext.set_rent_allowance(allowance);
			assert_eq!(ctx.ext.rent_allowance(), allowance);
			exec_success()
		});

		ExtBuilder::default().build().execute_with(|| {
			let subsistence = Contracts::<Test>::subsistence_threshold();
			let schedule = <CurrentSchedule<Test>>::get();
			let mut ctx = MockContext::top_level(ALICE, &schedule);
			let mut gas_meter = GasMeter::<Test>::new(GAS_LIMIT);
			let executable = MockExecutable::from_storage(
				rent_allowance_ch, &schedule, &mut gas_meter
			).unwrap();
			set_balance(&ALICE, subsistence * 10);

			let result = ctx.instantiate(
				subsistence * 5,
				&mut gas_meter,
				executable,
				vec![],
				&[],
			);
			assert_matches!(result, Ok(_));
		});
	}

	#[test]
	fn rent_params_works() {
		let code_hash = MockLoader::insert(Call, |ctx, executable| {
			let address = ctx.ext.address();
			let contract = <ContractInfoOf<Test>>::get(address)
				.and_then(|c| c.get_alive())
				.unwrap();
			assert_eq!(ctx.ext.rent_params(), &RentParams::new(address, &contract, executable));
			exec_success()
		});

		ExtBuilder::default().build().execute_with(|| {
			let subsistence = Contracts::<Test>::subsistence_threshold();
			let schedule = <CurrentSchedule<Test>>::get();
			let mut ctx = MockContext::top_level(ALICE, &schedule);
			let mut gas_meter = GasMeter::<Test>::new(GAS_LIMIT);
			set_balance(&ALICE, subsistence * 10);
			place_contract(&BOB, code_hash);
			ctx.call(
				BOB,
				0,
				&mut gas_meter,
				vec![],
			).unwrap();
		});
	}

	#[test]
	fn rent_params_snapshotted() {
		let code_hash = MockLoader::insert(Call, |ctx, executable| {
			let subsistence = Contracts::<Test>::subsistence_threshold();
			let address = ctx.ext.address();
			let contract = <ContractInfoOf<Test>>::get(address)
				.and_then(|c| c.get_alive())
				.unwrap();
			let rent_params = RentParams::new(address, &contract, executable);

			// Changing the allowance during the call: rent params stay unchanged.
			let allowance = 42;
			assert_ne!(allowance, rent_params.rent_allowance);
			ctx.ext.set_rent_allowance(allowance);
			assert_eq!(ctx.ext.rent_params(), &rent_params);

			// Creating another instance from the same code_hash increases the refcount.
			// This is also not reflected in the rent params.
			assert_eq!(MockLoader::refcount(&executable.code_hash), 1);
			ctx.ext.instantiate(
				executable.code_hash,
				subsistence * 25,
				&mut GasMeter::<Test>::new(GAS_LIMIT),
				vec![],
				&[],
			).unwrap();
			assert_eq!(MockLoader::refcount(&executable.code_hash), 2);
			assert_eq!(ctx.ext.rent_params(), &rent_params);

			exec_success()
		});

		ExtBuilder::default().build().execute_with(|| {
			let subsistence = Contracts::<Test>::subsistence_threshold();
			let schedule = <CurrentSchedule<Test>>::get();
			let mut ctx = MockContext::top_level(ALICE, &schedule);
			let mut gas_meter = GasMeter::<Test>::new(GAS_LIMIT);
			set_balance(&ALICE, subsistence * 100);
			place_contract(&BOB, code_hash);
			ctx.call(
				BOB,
				subsistence * 50,
				&mut gas_meter,
				vec![],
			).unwrap();
		});
	}
}<|MERGE_RESOLUTION|>--- conflicted
+++ resolved
@@ -980,11 +980,8 @@
 		exec::ExportedFunction::*,
 		Error, Weight, CurrentSchedule,
 	};
-<<<<<<< HEAD
 	use sp_core::Bytes;
-=======
 	use frame_support::assert_noop;
->>>>>>> 62eca6c3
 	use sp_runtime::DispatchError;
 	use assert_matches::assert_matches;
 	use std::{cell::RefCell, collections::HashMap, rc::Rc};
