--- conflicted
+++ resolved
@@ -42,11 +42,7 @@
 	parameter_types,
 	storage::child,
 	traits::{
-<<<<<<< HEAD
 		fungible::{BalancedHold, Inspect, Mutate, MutateHold},
-=======
-		fungible::{BalancedHold, Inspect, InspectHold, Mutate, MutateHold},
->>>>>>> f7e81b9b
 		tokens::Preservation,
 		ConstU32, ConstU64, Contains, OnIdle, OnInitialize, StorageVersion,
 	},
@@ -95,21 +91,13 @@
 
 pub mod test_utils {
 
-<<<<<<< HEAD
 	use super::{Contracts, DepositPerByte, DepositPerItem, Hash, SysConfig, Test};
-=======
-	use super::{DepositPerByte, DepositPerItem, Hash, SysConfig, Test};
->>>>>>> f7e81b9b
 	use crate::{
 		exec::AccountIdOf, BalanceOf, CodeHash, CodeInfo, CodeInfoOf, Config, ContractInfo,
 		ContractInfoOf, Nonce, PristineCode,
 	};
 	use codec::{Encode, MaxEncodedLen};
-<<<<<<< HEAD
-	use frame_support::traits::fungible::{Inspect, InspectHold, Mutate};
-=======
-	use frame_support::traits::{fungible::Mutate, Currency};
->>>>>>> f7e81b9b
+	use frame_support::traits::fungible::{InspectHold, Mutate};
 
 	pub fn place_contract(address: &AccountIdOf<Test>, code_hash: CodeHash<Test>) {
 		let nonce = <Nonce<Test>>::mutate(|counter| {
@@ -125,17 +113,13 @@
 		let _ = <Test as Config>::Currency::set_balance(who, amount);
 	}
 	pub fn get_balance(who: &AccountIdOf<Test>) -> u64 {
-<<<<<<< HEAD
-		<Test as Config>::Currency::balance(who)
+		<Test as Config>::Currency::free_balance(who)
 	}
 	pub fn get_balance_on_hold(
 		reason: &<Test as Config>::RuntimeHoldReason,
 		who: &AccountIdOf<Test>,
 	) -> u64 {
 		<Test as Config>::Currency::balance_on_hold(reason.into(), who)
-=======
-		<Test as Config>::Currency::free_balance(who)
->>>>>>> f7e81b9b
 	}
 	pub fn get_contract(addr: &AccountIdOf<Test>) -> ContractInfo<Test> {
 		get_contract_checked(addr).unwrap()
@@ -714,11 +698,7 @@
 
 	ExtBuilder::default().existential_deposit(1).build().execute_with(|| {
 		let _ = <Test as Config>::Currency::set_balance(&ALICE, 1_000_000);
-<<<<<<< HEAD
 		let min_balance = Contracts::min_balance();
-=======
-		let min_balance = <Test as Config>::Currency::minimum_balance();
->>>>>>> f7e81b9b
 		let value = 100;
 		let meter_storage_deposit = 132;
 
@@ -897,11 +877,7 @@
 fn run_out_of_fuel_engine() {
 	let (wasm, _code_hash) = compile_module::<Test>("run_out_of_gas").unwrap();
 	ExtBuilder::default().existential_deposit(50).build().execute_with(|| {
-<<<<<<< HEAD
 		let min_balance = Contracts::min_balance();
-=======
-		let min_balance = <Test as Config>::Currency::minimum_balance();
->>>>>>> f7e81b9b
 		let _ = <Test as Config>::Currency::set_balance(&ALICE, 1_000_000);
 
 		let addr = Contracts::bare_instantiate(
@@ -940,11 +916,7 @@
 fn run_out_of_fuel_host() {
 	let (code, _hash) = compile_module::<Test>("chain_extension").unwrap();
 	ExtBuilder::default().existential_deposit(50).build().execute_with(|| {
-<<<<<<< HEAD
 		let min_balance = Contracts::min_balance();
-=======
-		let min_balance = <Test as Config>::Currency::minimum_balance();
->>>>>>> f7e81b9b
 		let _ = <Test as Config>::Currency::set_balance(&ALICE, 1000 * min_balance);
 
 		let addr = Contracts::bare_instantiate(
@@ -1454,12 +1426,9 @@
 	let (wasm, _code_hash) = compile_module::<Test>("drain").unwrap();
 	ExtBuilder::default().existential_deposit(200).build().execute_with(|| {
 		let _ = <Test as Config>::Currency::set_balance(&ALICE, 1_000_000);
-<<<<<<< HEAD
 		let value = 1_000;
 		let meter_storage_deposit = 132;
 		let min_balance = Contracts::min_balance();
-=======
->>>>>>> f7e81b9b
 
 		// Instantiate the BOB contract.
 		let addr = Contracts::bare_instantiate(
@@ -1504,12 +1473,8 @@
 	let (wasm, _code_hash) = compile_module::<Test>("store_call").unwrap();
 	ExtBuilder::default().existential_deposit(200).build().execute_with(|| {
 		let _ = <Test as Config>::Currency::set_balance(&ALICE, 1_000_000);
-<<<<<<< HEAD
 		let meter_storage_deposit = 132;
 		let min_balance = Contracts::min_balance();
-=======
-		let min_balance = <Test as Config>::Currency::minimum_balance();
->>>>>>> f7e81b9b
 
 		// Instantiate the BOB contract.
 		let addr = Contracts::bare_instantiate(
@@ -1617,11 +1582,8 @@
 	ExtBuilder::default().existential_deposit(1_000).build().execute_with(|| {
 		let _ = <Test as Config>::Currency::set_balance(&ALICE, 1_000_000);
 		let _ = <Test as Config>::Currency::set_balance(&DJANGO, 1_000_000);
-<<<<<<< HEAD
 		let min_balance = Contracts::min_balance();
 		let meter_storage_deposit = 132;
-=======
->>>>>>> f7e81b9b
 
 		// Instantiate the BOB contract.
 		let addr = Contracts::bare_instantiate(
@@ -1658,7 +1620,6 @@
 		assert!(get_contract_checked(&addr).is_none());
 		assert_eq!(<Test as Config>::Currency::total_balance(&addr), 0);
 
-<<<<<<< HEAD
 		// Check that the beneficiary (django) got remaining balance.
 		assert_eq!(
 			<Test as Config>::Currency::free_balance(DJANGO),
@@ -1671,11 +1632,6 @@
 			<Test as Config>::Currency::total_balance(&ALICE),
 			1_000_000 - (100_000 + min_balance)
 		);
-=======
-		// check that the beneficiary (django) got remaining balance
-		let ed = <Test as Config>::Currency::minimum_balance();
-		assert_eq!(<Test as Config>::Currency::free_balance(DJANGO), 1_000_000 + 100_000 + ed);
->>>>>>> f7e81b9b
 
 		pretty_assertions::assert_eq!(
 			System::events(),
@@ -1866,11 +1822,7 @@
 fn transfer_return_code() {
 	let (wasm, _code_hash) = compile_module::<Test>("transfer_return_code").unwrap();
 	ExtBuilder::default().existential_deposit(50).build().execute_with(|| {
-<<<<<<< HEAD
 		let min_balance = Contracts::min_balance();
-=======
-		let min_balance = <Test as Config>::Currency::minimum_balance();
->>>>>>> f7e81b9b
 		let _ = <Test as Config>::Currency::set_balance(&ALICE, 1000 * min_balance);
 
 		let addr = Contracts::bare_instantiate(
@@ -1912,11 +1864,7 @@
 	let (caller_code, _caller_hash) = compile_module::<Test>("call_return_code").unwrap();
 	let (callee_code, _callee_hash) = compile_module::<Test>("ok_trap_revert").unwrap();
 	ExtBuilder::default().existential_deposit(50).build().execute_with(|| {
-<<<<<<< HEAD
 		let min_balance = Contracts::min_balance();
-=======
-		let min_balance = <Test as Config>::Currency::minimum_balance();
->>>>>>> f7e81b9b
 		let _ = <Test as Config>::Currency::set_balance(&ALICE, 1000 * min_balance);
 		let _ = <Test as Config>::Currency::set_balance(&CHARLIE, 1000 * min_balance);
 
@@ -2036,11 +1984,7 @@
 	let (caller_code, _caller_hash) = compile_module::<Test>("instantiate_return_code").unwrap();
 	let (callee_code, callee_hash) = compile_module::<Test>("ok_trap_revert").unwrap();
 	ExtBuilder::default().existential_deposit(50).build().execute_with(|| {
-<<<<<<< HEAD
 		let min_balance = Contracts::min_balance();
-=======
-		let min_balance = <Test as Config>::Currency::minimum_balance();
->>>>>>> f7e81b9b
 		let _ = <Test as Config>::Currency::set_balance(&ALICE, 1000 * min_balance);
 		let _ = <Test as Config>::Currency::set_balance(&CHARLIE, 1000 * min_balance);
 		let callee_hash = callee_hash.as_ref().to_vec();
@@ -2142,11 +2086,7 @@
 fn disabled_chain_extension_wont_deploy() {
 	let (code, _hash) = compile_module::<Test>("chain_extension").unwrap();
 	ExtBuilder::default().existential_deposit(50).build().execute_with(|| {
-<<<<<<< HEAD
 		let min_balance = Contracts::min_balance();
-=======
-		let min_balance = <Test as Config>::Currency::minimum_balance();
->>>>>>> f7e81b9b
 		let _ = <Test as Config>::Currency::set_balance(&ALICE, 1000 * min_balance);
 		TestExtension::disable();
 		assert_err_ignore_postinfo!(
@@ -2168,11 +2108,7 @@
 fn disabled_chain_extension_errors_on_call() {
 	let (code, _hash) = compile_module::<Test>("chain_extension").unwrap();
 	ExtBuilder::default().existential_deposit(50).build().execute_with(|| {
-<<<<<<< HEAD
 		let min_balance = Contracts::min_balance();
-=======
-		let min_balance = <Test as Config>::Currency::minimum_balance();
->>>>>>> f7e81b9b
 		let _ = <Test as Config>::Currency::set_balance(&ALICE, 1000 * min_balance);
 		let addr = Contracts::bare_instantiate(
 			ALICE,
@@ -2200,11 +2136,7 @@
 fn chain_extension_works() {
 	let (code, _hash) = compile_module::<Test>("chain_extension").unwrap();
 	ExtBuilder::default().existential_deposit(50).build().execute_with(|| {
-<<<<<<< HEAD
 		let min_balance = Contracts::min_balance();
-=======
-		let min_balance = <Test as Config>::Currency::minimum_balance();
->>>>>>> f7e81b9b
 		let _ = <Test as Config>::Currency::set_balance(&ALICE, 1000 * min_balance);
 		let addr = Contracts::bare_instantiate(
 			ALICE,
@@ -2351,11 +2283,7 @@
 fn chain_extension_temp_storage_works() {
 	let (code, _hash) = compile_module::<Test>("chain_extension_temp_storage").unwrap();
 	ExtBuilder::default().existential_deposit(50).build().execute_with(|| {
-<<<<<<< HEAD
 		let min_balance = Contracts::min_balance();
-=======
-		let min_balance = <Test as Config>::Currency::minimum_balance();
->>>>>>> f7e81b9b
 		let _ = <Test as Config>::Currency::set_balance(&ALICE, 1000 * min_balance);
 		let addr = Contracts::bare_instantiate(
 			ALICE,
@@ -2402,11 +2330,7 @@
 fn lazy_removal_works() {
 	let (code, _hash) = compile_module::<Test>("self_destruct").unwrap();
 	ExtBuilder::default().existential_deposit(50).build().execute_with(|| {
-<<<<<<< HEAD
 		let min_balance = Contracts::min_balance();
-=======
-		let min_balance = <Test as Config>::Currency::minimum_balance();
->>>>>>> f7e81b9b
 		let _ = <Test as Config>::Currency::set_balance(&ALICE, 1000 * min_balance);
 
 		let addr = Contracts::bare_instantiate(
@@ -2458,11 +2382,7 @@
 fn lazy_batch_removal_works() {
 	let (code, _hash) = compile_module::<Test>("self_destruct").unwrap();
 	ExtBuilder::default().existential_deposit(50).build().execute_with(|| {
-<<<<<<< HEAD
 		let min_balance = Contracts::min_balance();
-=======
-		let min_balance = <Test as Config>::Currency::minimum_balance();
->>>>>>> f7e81b9b
 		let _ = <Test as Config>::Currency::set_balance(&ALICE, 1000 * min_balance);
 		let mut tries: Vec<child::ChildInfo> = vec![];
 
@@ -2530,11 +2450,7 @@
 	let mut ext = ExtBuilder::default().existential_deposit(50).build();
 
 	let trie = ext.execute_with(|| {
-<<<<<<< HEAD
 		let min_balance = Contracts::min_balance();
-=======
-		let min_balance = <Test as Config>::Currency::minimum_balance();
->>>>>>> f7e81b9b
 		let _ = <Test as Config>::Currency::set_balance(&ALICE, 1000 * min_balance);
 
 		let addr = Contracts::bare_instantiate(
@@ -2616,11 +2532,7 @@
 fn lazy_removal_does_no_run_on_low_remaining_weight() {
 	let (code, _hash) = compile_module::<Test>("self_destruct").unwrap();
 	ExtBuilder::default().existential_deposit(50).build().execute_with(|| {
-<<<<<<< HEAD
 		let min_balance = Contracts::min_balance();
-=======
-		let min_balance = <Test as Config>::Currency::minimum_balance();
->>>>>>> f7e81b9b
 		let _ = <Test as Config>::Currency::set_balance(&ALICE, 1000 * min_balance);
 
 		let addr = Contracts::bare_instantiate(
@@ -2692,11 +2604,7 @@
 	let mut ext = ExtBuilder::default().existential_deposit(50).build();
 
 	let (trie, vals, weight_per_key) = ext.execute_with(|| {
-<<<<<<< HEAD
 		let min_balance = Contracts::min_balance();
-=======
-		let min_balance = <Test as Config>::Currency::minimum_balance();
->>>>>>> f7e81b9b
 		let _ = <Test as Config>::Currency::set_balance(&ALICE, 1000 * min_balance);
 
 		let addr = Contracts::bare_instantiate(
@@ -2784,11 +2692,7 @@
 	ext.commit_all().unwrap();
 
 	ext.execute_with(|| {
-<<<<<<< HEAD
 		let min_balance = Contracts::min_balance();
-=======
-		let min_balance = <Test as Config>::Currency::minimum_balance();
->>>>>>> f7e81b9b
 		let _ = <Test as Config>::Currency::set_balance(&ALICE, 1000 * min_balance);
 		let mut tries: Vec<child::ChildInfo> = vec![];
 
@@ -2849,11 +2753,7 @@
 	let (wasm, code_hash) = compile_module::<Test>("self_destruct").unwrap();
 	ExtBuilder::default().existential_deposit(50).build().execute_with(|| {
 		let _ = <Test as Config>::Currency::set_balance(&ALICE, 1_000_000);
-<<<<<<< HEAD
 		let min_balance = Contracts::min_balance();
-=======
-		let min_balance = <Test as Config>::Currency::minimum_balance();
->>>>>>> f7e81b9b
 
 		// Create two contracts with the same code and check that they do in fact share it.
 		let addr0 = Contracts::bare_instantiate(
@@ -3061,11 +2961,7 @@
 	let (caller_code, _caller_hash) = compile_module::<Test>("call_with_limit").unwrap();
 	let (callee_code, _callee_hash) = compile_module::<Test>("dummy").unwrap();
 	ExtBuilder::default().existential_deposit(50).build().execute_with(|| {
-<<<<<<< HEAD
 		let min_balance = Contracts::min_balance();
-=======
-		let min_balance = <Test as Config>::Currency::minimum_balance();
->>>>>>> f7e81b9b
 		let _ = <Test as Config>::Currency::set_balance(&ALICE, 1000 * min_balance);
 
 		let addr_caller = Contracts::bare_instantiate(
@@ -3161,11 +3057,7 @@
 	let (caller_code, _caller_hash) = compile_module::<Test>("call_runtime").unwrap();
 	let (callee_code, _callee_hash) = compile_module::<Test>("dummy").unwrap();
 	ExtBuilder::default().existential_deposit(50).build().execute_with(|| {
-<<<<<<< HEAD
 		let min_balance = Contracts::min_balance();
-=======
-		let min_balance = <Test as Config>::Currency::minimum_balance();
->>>>>>> f7e81b9b
 		let _ = <Test as Config>::Currency::set_balance(&ALICE, 1000 * min_balance);
 		let _ = <Test as Config>::Currency::set_balance(&CHARLIE, 1000 * min_balance);
 
@@ -3243,11 +3135,7 @@
 	let (caller_code, _caller_hash) = compile_module::<Test>("call_runtime").unwrap();
 	let (callee_code, _callee_hash) = compile_module::<Test>("dummy").unwrap();
 	ExtBuilder::default().existential_deposit(50).build().execute_with(|| {
-<<<<<<< HEAD
 		let min_balance = Contracts::min_balance();
-=======
-		let min_balance = <Test as Config>::Currency::minimum_balance();
->>>>>>> f7e81b9b
 		let _ = <Test as Config>::Currency::set_balance(&ALICE, 1000 * min_balance);
 		let _ = <Test as Config>::Currency::set_balance(&CHARLIE, 1000 * min_balance);
 
@@ -3378,11 +3266,7 @@
 fn bare_instantiate_returns_events() {
 	let (wasm, _code_hash) = compile_module::<Test>("transfer_return_code").unwrap();
 	ExtBuilder::default().existential_deposit(50).build().execute_with(|| {
-<<<<<<< HEAD
 		let min_balance = Contracts::min_balance();
-=======
-		let min_balance = <Test as Config>::Currency::minimum_balance();
->>>>>>> f7e81b9b
 		let _ = <Test as Config>::Currency::set_balance(&ALICE, 1000 * min_balance);
 
 		let result = Contracts::bare_instantiate(
@@ -3407,11 +3291,7 @@
 fn bare_instantiate_does_not_return_events() {
 	let (wasm, _code_hash) = compile_module::<Test>("transfer_return_code").unwrap();
 	ExtBuilder::default().existential_deposit(50).build().execute_with(|| {
-<<<<<<< HEAD
 		let min_balance = Contracts::min_balance();
-=======
-		let min_balance = <Test as Config>::Currency::minimum_balance();
->>>>>>> f7e81b9b
 		let _ = <Test as Config>::Currency::set_balance(&ALICE, 1000 * min_balance);
 
 		let result = Contracts::bare_instantiate(
@@ -3436,11 +3316,7 @@
 fn bare_call_returns_events() {
 	let (wasm, _code_hash) = compile_module::<Test>("transfer_return_code").unwrap();
 	ExtBuilder::default().existential_deposit(50).build().execute_with(|| {
-<<<<<<< HEAD
 		let min_balance = Contracts::min_balance();
-=======
-		let min_balance = <Test as Config>::Currency::minimum_balance();
->>>>>>> f7e81b9b
 		let _ = <Test as Config>::Currency::set_balance(&ALICE, 1000 * min_balance);
 
 		let addr = Contracts::bare_instantiate(
@@ -3481,11 +3357,7 @@
 fn bare_call_does_not_return_events() {
 	let (wasm, _code_hash) = compile_module::<Test>("transfer_return_code").unwrap();
 	ExtBuilder::default().existential_deposit(50).build().execute_with(|| {
-<<<<<<< HEAD
 		let min_balance = Contracts::min_balance();
-=======
-		let min_balance = <Test as Config>::Currency::minimum_balance();
->>>>>>> f7e81b9b
 		let _ = <Test as Config>::Currency::set_balance(&ALICE, 1000 * min_balance);
 
 		let addr = Contracts::bare_instantiate(
@@ -3898,12 +3770,8 @@
 	let (wasm, code_hash) = compile_module::<Test>("dummy").unwrap();
 	ExtBuilder::default().existential_deposit(200).build().execute_with(|| {
 		let _ = <Test as Config>::Currency::set_balance(&ALICE, 1_000_000);
-<<<<<<< HEAD
 		let min_balance = Contracts::min_balance();
 		let meter_storage_deposit = 132;
-=======
-		let min_balance = <Test as Config>::Currency::minimum_balance();
->>>>>>> f7e81b9b
 
 		// Drop previous events
 		initialize_block(2);
@@ -3999,13 +3867,9 @@
 	let (wasm, code_hash) = compile_module::<Test>("dummy").unwrap();
 	ExtBuilder::default().existential_deposit(200).build().execute_with(|| {
 		let _ = <Test as Config>::Currency::set_balance(&ALICE, 1_000_000);
-<<<<<<< HEAD
 		let min_balance = Contracts::min_balance();
 		let value = 50;
 		let meter_storage_deposit = 132;
-=======
-		let min_balance = <Test as Config>::Currency::minimum_balance();
->>>>>>> f7e81b9b
 
 		// Drop previous events
 		initialize_block(2);
@@ -4109,12 +3973,8 @@
 	let (wasm, _code_hash) = compile_module::<Test>("multi_store").unwrap();
 	ExtBuilder::default().existential_deposit(200).build().execute_with(|| {
 		let _ = <Test as Config>::Currency::set_balance(&ALICE, 1_000_000);
-<<<<<<< HEAD
 		let meter_storage_deposit = 132;
 		let mut deposit = meter_storage_deposit;
-=======
-		let mut deposit = <Test as Config>::Currency::minimum_balance();
->>>>>>> f7e81b9b
 
 		let addr = Contracts::bare_instantiate(
 			ALICE,
@@ -4253,16 +4113,10 @@
 fn storage_deposit_callee_works() {
 	let (wasm_caller, _code_hash_caller) = compile_module::<Test>("call").unwrap();
 	let (wasm_callee, _code_hash_callee) = compile_module::<Test>("store_call").unwrap();
-<<<<<<< HEAD
 	ExtBuilder::default().existential_deposit(200).build().execute_with(|| {
 		let _ = <Test as Config>::Currency::set_balance(&ALICE, 1_000_000);
 		let meter_storage_deposit = 132;
 		let min_balance = Contracts::min_balance();
-=======
-	const ED: u64 = 200;
-	ExtBuilder::default().existential_deposit(ED).build().execute_with(|| {
-		let _ = <Test as Config>::Currency::set_balance(&ALICE, 1_000_000);
->>>>>>> f7e81b9b
 
 		// Create both contracts: Constructors do nothing.
 		let addr_caller = Contracts::bare_instantiate(
@@ -4403,19 +4257,11 @@
 #[test]
 fn slash_cannot_kill_account() {
 	let (wasm, _code_hash) = compile_module::<Test>("dummy").unwrap();
-<<<<<<< HEAD
 	ExtBuilder::default().existential_deposit(200).build().execute_with(|| {
 		let value = 700;
 		let meter_storage_deposit = 132;
 		let _ = <Test as Config>::Currency::set_balance(&ALICE, 1_000_000);
 		let min_balance = Contracts::min_balance();
-=======
-	const ED: u64 = 200;
-	ExtBuilder::default().existential_deposit(ED).build().execute_with(|| {
-		let value = 700;
-		let balance_held = 500;
-		let _ = <Test as Config>::Currency::set_balance(&ALICE, 1_000_000);
->>>>>>> f7e81b9b
 
 		let addr = Contracts::bare_instantiate(
 			ALICE,
@@ -4435,7 +4281,6 @@
 		// Drop previous events
 		initialize_block(2);
 
-<<<<<<< HEAD
 		assert_eq!(
 			test_utils::get_balance_on_hold(&HoldReason::StorageDepositReserve.into(), &addr),
 			meter_storage_deposit
@@ -4451,34 +4296,12 @@
 		// certain `reason`. Slashing can for example happen if the contract takes part in staking.
 		let _ = <Test as Config>::Currency::slash(
 			&HoldReason::StorageDepositReserve.into(),
-=======
-		// We need to hold some balances in order to have something to slash. As slashing can only
-		// affect balances held under certain HoldReason.
-		<Test as Config>::Currency::hold(
-			&HoldReason::CodeUploadDepositReserve.into(),
-			&addr,
-			balance_held,
-		)
-		.unwrap();
-
-		assert_eq!(<Test as Config>::Currency::total_balance_on_hold(&addr), balance_held);
-
-		// Try to destroy the account of the contract by slashing the total balance.
-		// The account does not get destroyed because of the consumer reference.
-		// Slashing can for example happen if the contract takes part in staking.
-		let _ = <Test as Config>::Currency::slash(
-			&HoldReason::CodeUploadDepositReserve.into(),
->>>>>>> f7e81b9b
 			&addr,
 			<Test as Config>::Currency::total_balance(&addr),
 		);
 
 		// Slashing only removed the balance held.
-<<<<<<< HEAD
 		assert_eq!(<Test as Config>::Currency::total_balance(&addr), value + min_balance);
-=======
-		assert_eq!(<Test as Config>::Currency::total_balance(&addr), value + ED - balance_held,);
->>>>>>> f7e81b9b
 	});
 }
 
@@ -4795,16 +4618,10 @@
 #[test]
 fn storage_deposit_limit_is_enforced() {
 	let (wasm, _code_hash) = compile_module::<Test>("store_call").unwrap();
-<<<<<<< HEAD
 	ExtBuilder::default().existential_deposit(200).build().execute_with(|| {
 		let _ = <Test as Config>::Currency::set_balance(&ALICE, 1_000_000);
 		let meter_storage_deposit = 132;
 		let min_balance = Contracts::min_balance();
-=======
-	ExtBuilder::default().existential_deposit(ed).build().execute_with(|| {
-		let _ = <Test as Config>::Currency::set_balance(&ALICE, 1_000_000);
-		let min_balance = <Test as Config>::Currency::minimum_balance();
->>>>>>> f7e81b9b
 
 		// Setting insufficient storage_deposit should fail.
 		assert_err!(
@@ -5196,21 +5013,12 @@
 #[test]
 fn deposit_limit_honors_liquidity_restrictions() {
 	let (wasm, _code_hash) = compile_module::<Test>("store_call").unwrap();
-<<<<<<< HEAD
 	ExtBuilder::default().existential_deposit(200).build().execute_with(|| {
 		let bobs_balance = 1_000;
 		let _ = <Test as Config>::Currency::set_balance(&ALICE, 1_000_000);
 		let _ = <Test as Config>::Currency::set_balance(&BOB, bobs_balance);
 		let meter_storage_deposit = 132;
 		let min_balance = Contracts::min_balance();
-=======
-	const ED: u64 = 200;
-	ExtBuilder::default().existential_deposit(ED).build().execute_with(|| {
-		let bobs_balance = 1_000;
-		let _ = <Test as Config>::Currency::set_balance(&ALICE, 1_000_000);
-		let _ = <Test as Config>::Currency::set_balance(&BOB, bobs_balance);
-		let min_balance = <Test as Config>::Currency::minimum_balance();
->>>>>>> f7e81b9b
 
 		// Instantiate the BOB contract.
 		let addr = Contracts::bare_instantiate(
@@ -5239,11 +5047,7 @@
 		<Test as Config>::Currency::hold(
 			&HoldReason::CodeUploadDepositReserve.into(),
 			&BOB,
-<<<<<<< HEAD
 			bobs_balance - min_balance,
-=======
-			bobs_balance - ED,
->>>>>>> f7e81b9b
 		)
 		.unwrap();
 		assert_err_ignore_postinfo!(
@@ -5257,11 +5061,7 @@
 			),
 			<Error<Test>>::StorageDepositNotEnoughFunds,
 		);
-<<<<<<< HEAD
 		assert_eq!(<Test as Config>::Currency::free_balance(&BOB), min_balance);
-=======
-		assert_eq!(<Test as Config>::Currency::free_balance(&BOB), ED);
->>>>>>> f7e81b9b
 	});
 }
 
@@ -5271,12 +5071,8 @@
 	ExtBuilder::default().existential_deposit(200).build().execute_with(|| {
 		let _ = <Test as Config>::Currency::set_balance(&ALICE, 1_000_000);
 		let _ = <Test as Config>::Currency::set_balance(&BOB, 1_000);
-<<<<<<< HEAD
 		let meter_storage_deposit = 132;
 		let min_balance = Contracts::min_balance();
-=======
-		let min_balance = <Test as Config>::Currency::minimum_balance();
->>>>>>> f7e81b9b
 
 		// Instantiate the BOB contract.
 		let addr = Contracts::bare_instantiate(
@@ -5323,12 +5119,8 @@
 	ExtBuilder::default().existential_deposit(200).build().execute_with(|| {
 		let _ = <Test as Config>::Currency::set_balance(&ALICE, 1_000_000);
 		let _ = <Test as Config>::Currency::set_balance(&BOB, 1_000);
-<<<<<<< HEAD
 		let meter_storage_deposit = 132;
 		let min_balance = Contracts::min_balance();
-=======
-		let min_balance = <Test as Config>::Currency::minimum_balance();
->>>>>>> f7e81b9b
 
 		// Instantiate the BOB contract.
 		let addr = Contracts::bare_instantiate(
