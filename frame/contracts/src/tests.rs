// This file is part of Substrate.

// Copyright (C) 2018-2021 Parity Technologies (UK) Ltd.
// SPDX-License-Identifier: Apache-2.0

// Licensed under the Apache License, Version 2.0 (the "License");
// you may not use this file except in compliance with the License.
// You may obtain a copy of the License at
//
// 	http://www.apache.org/licenses/LICENSE-2.0
//
// Unless required by applicable law or agreed to in writing, software
// distributed under the License is distributed on an "AS IS" BASIS,
// WITHOUT WARRANTIES OR CONDITIONS OF ANY KIND, either express or implied.
// See the License for the specific language governing permissions and
// limitations under the License.

use crate::{
	BalanceOf, ContractInfo, ContractInfoOf, Module,
	RawAliveContractInfo, RawEvent, Config, Schedule, gas::Gas,
	Error, RuntimeReturnCode, storage::Storage,
	chain_extension::{
		Result as ExtensionResult, Environment, ChainExtension, Ext, SysConfig, RetVal,
		UncheckedFrom, InitState, ReturnFlags,
	},
	exec::{AccountIdOf, Executable}, wasm::PrefabWasmModule,
};
use assert_matches::assert_matches;
use codec::Encode;
use sp_runtime::{
	traits::{BlakeTwo256, Hash, IdentityLookup, Convert},
	testing::{Header, H256},
	AccountId32, Perbill,
};
use sp_io::hashing::blake2_256;
use frame_support::{
	assert_ok, assert_err, assert_err_ignore_postinfo,
	parameter_types, StorageMap, assert_storage_noop,
	traits::{Currency, ReservableCurrency, OnInitialize},
	weights::{Weight, PostDispatchInfo, DispatchClass, constants::WEIGHT_PER_SECOND},
	dispatch::DispatchErrorWithPostInfo,
	storage::child,
};
use frame_system::{self as system, EventRecord, Phase};
use pretty_assertions::assert_eq;

use crate as pallet_contracts;

type UncheckedExtrinsic = frame_system::mocking::MockUncheckedExtrinsic<Test>;
type Block = frame_system::mocking::MockBlock<Test>;

frame_support::construct_runtime!(
	pub enum Test where
		Block = Block,
		NodeBlock = Block,
		UncheckedExtrinsic = UncheckedExtrinsic,
	{
		System: frame_system::{Module, Call, Config, Storage, Event<T>},
		Balances: pallet_balances::{Module, Call, Storage, Config<T>, Event<T>},
		Timestamp: pallet_timestamp::{Module, Call, Storage, Inherent},
		Randomness: pallet_randomness_collective_flip::{Module, Call, Storage},
		Contracts: pallet_contracts::{Module, Call, Config<T>, Storage, Event<T>},
	}
);

#[macro_use]
pub mod test_utils {
	use super::{Test, Balances};
	use crate::{
		ContractInfoOf, CodeHash,
		storage::Storage,
		exec::{StorageKey, AccountIdOf},
		Module as Contracts,
	};
	use frame_support::{StorageMap, traits::Currency};

	pub fn set_storage(addr: &AccountIdOf<Test>, key: &StorageKey, value: Option<Vec<u8>>) {
		let contract_info = <ContractInfoOf::<Test>>::get(&addr).unwrap().get_alive().unwrap();
		Storage::<Test>::write(addr, &contract_info.trie_id, key, value).unwrap();
	}
	pub fn get_storage(addr: &AccountIdOf<Test>, key: &StorageKey) -> Option<Vec<u8>> {
		let contract_info = <ContractInfoOf::<Test>>::get(&addr).unwrap().get_alive().unwrap();
		Storage::<Test>::read(&contract_info.trie_id, key)
	}
	pub fn place_contract(address: &AccountIdOf<Test>, code_hash: CodeHash<Test>) {
		let trie_id = Storage::<Test>::generate_trie_id(address);
		set_balance(address, Contracts::<Test>::subsistence_threshold() * 10);
		Storage::<Test>::place_contract(&address, trie_id, code_hash).unwrap();
	}
	pub fn set_balance(who: &AccountIdOf<Test>, amount: u64) {
		let imbalance = Balances::deposit_creating(who, amount);
		drop(imbalance);
	}
	pub fn get_balance(who: &AccountIdOf<Test>) -> u64 {
		Balances::free_balance(who)
	}
	macro_rules! assert_return_code {
		( $x:expr , $y:expr $(,)? ) => {{
			use sp_std::convert::TryInto;
			assert_eq!(u32::from_le_bytes($x.data[..].try_into().unwrap()), $y as u32);
		}}
	}
	macro_rules! assert_refcount {
		( $code_hash:expr , $should:expr $(,)? ) => {{
			let is = crate::CodeStorage::<Test>::get($code_hash)
				.map(|m| m.refcount())
				.unwrap_or(0);
			assert_eq!(is, $should);
		}}
	}
}

thread_local! {
	static TEST_EXTENSION: sp_std::cell::RefCell<TestExtension> = Default::default();
}

pub struct TestExtension {
	enabled: bool,
	last_seen_buffer: Vec<u8>,
	last_seen_inputs: (u32, u32, u32, u32),
}

impl TestExtension {
	fn disable() {
		TEST_EXTENSION.with(|e| e.borrow_mut().enabled = false)
	}

	fn last_seen_buffer() -> Vec<u8> {
		TEST_EXTENSION.with(|e| e.borrow().last_seen_buffer.clone())
	}

	fn last_seen_inputs() -> (u32, u32, u32, u32) {
		TEST_EXTENSION.with(|e| e.borrow().last_seen_inputs.clone())
	}
}

impl Default for TestExtension {
	fn default() -> Self {
		Self {
			enabled: true,
			last_seen_buffer: vec![],
			last_seen_inputs: (0, 0, 0, 0),
		}
	}
}

impl ChainExtension<Test> for TestExtension {
	fn call<E>(func_id: u32, env: Environment<E, InitState>) -> ExtensionResult<RetVal>
	where
		E: Ext<T = Test>,
		<E::T as SysConfig>::AccountId: UncheckedFrom<<E::T as SysConfig>::Hash> + AsRef<[u8]>,
	{
		match func_id {
			0 => {
				let mut env = env.buf_in_buf_out();
				let input = env.read(2)?;
				env.write(&input, false, None)?;
				TEST_EXTENSION.with(|e| e.borrow_mut().last_seen_buffer = input);
				Ok(RetVal::Converging(func_id))
			},
			1 => {
				let env = env.only_in();
				TEST_EXTENSION.with(|e|
					e.borrow_mut().last_seen_inputs = (
						env.val0(), env.val1(), env.val2(), env.val3()
					)
				);
				Ok(RetVal::Converging(func_id))
			},
			2 => {
				let mut env = env.buf_in_buf_out();
				let weight = env.read(2)?[1].into();
				env.charge_weight(weight)?;
				Ok(RetVal::Converging(func_id))
			},
			3 => {
				Ok(RetVal::Diverging{
					flags: ReturnFlags::REVERT,
					data: vec![42, 99],
				})
			},
			_ => {
				panic!("Passed unknown func_id to test chain extension: {}", func_id);
			}
		}
	}

	fn enabled() -> bool {
		TEST_EXTENSION.with(|e| e.borrow().enabled)
	}
}

parameter_types! {
	pub const BlockHashCount: u64 = 250;
	pub BlockWeights: frame_system::limits::BlockWeights =
		frame_system::limits::BlockWeights::simple_max(2 * WEIGHT_PER_SECOND);
	pub static ExistentialDeposit: u64 = 0;
}
impl frame_system::Config for Test {
	type BaseCallFilter = ();
	type BlockWeights = BlockWeights;
	type BlockLength = ();
	type DbWeight = ();
	type Origin = Origin;
	type Index = u64;
	type BlockNumber = u64;
	type Hash = H256;
	type Call = Call;
	type Hashing = BlakeTwo256;
	type AccountId = AccountId32;
	type Lookup = IdentityLookup<Self::AccountId>;
	type Header = Header;
	type Event = Event;
	type BlockHashCount = BlockHashCount;
	type Version = ();
	type PalletInfo = PalletInfo;
	type AccountData = pallet_balances::AccountData<u64>;
	type OnNewAccount = ();
	type OnKilledAccount = ();
	type SystemWeightInfo = ();
	type SS58Prefix = ();
}
impl pallet_balances::Config for Test {
	type MaxLocks = ();
	type Balance = u64;
	type Event = Event;
	type DustRemoval = ();
	type ExistentialDeposit = ExistentialDeposit;
	type AccountStore = System;
	type WeightInfo = ();
}
parameter_types! {
	pub const MinimumPeriod: u64 = 1;
}
impl pallet_timestamp::Config for Test {
	type Moment = u64;
	type OnTimestampSet = ();
	type MinimumPeriod = MinimumPeriod;
	type WeightInfo = ();
}
parameter_types! {
	pub const SignedClaimHandicap: u64 = 2;
	pub const TombstoneDeposit: u64 = 16;
	pub const DepositPerContract: u64 = 8 * DepositPerStorageByte::get();
	pub const DepositPerStorageByte: u64 = 10_000;
	pub const DepositPerStorageItem: u64 = 10_000;
	pub RentFraction: Perbill = Perbill::from_rational_approximation(4u32, 10_000u32);
	pub const SurchargeReward: u64 = 500_000;
	pub const MaxDepth: u32 = 100;
	pub const MaxValueSize: u32 = 16_384;
	pub const DeletionQueueDepth: u32 = 1024;
	pub const DeletionWeightLimit: Weight = 500_000_000_000;
}

parameter_types! {
	pub const TransactionByteFee: u64 = 0;
}

impl Convert<Weight, BalanceOf<Self>> for Test {
	fn convert(w: Weight) -> BalanceOf<Self> {
		w
	}
}

impl Config for Test {
	type Time = Timestamp;
	type Randomness = Randomness;
	type Currency = Balances;
	type Event = Event;
	type RentPayment = ();
	type SignedClaimHandicap = SignedClaimHandicap;
	type TombstoneDeposit = TombstoneDeposit;
	type DepositPerContract = DepositPerContract;
	type DepositPerStorageByte = DepositPerStorageByte;
	type DepositPerStorageItem = DepositPerStorageItem;
	type RentFraction = RentFraction;
	type SurchargeReward = SurchargeReward;
	type MaxDepth = MaxDepth;
	type MaxValueSize = MaxValueSize;
	type WeightPrice = Self;
	type WeightInfo = ();
	type ChainExtension = TestExtension;
	type DeletionQueueDepth = DeletionQueueDepth;
	type DeletionWeightLimit = DeletionWeightLimit;
}

pub const ALICE: AccountId32 = AccountId32::new([1u8; 32]);
pub const BOB: AccountId32 = AccountId32::new([2u8; 32]);
pub const CHARLIE: AccountId32 = AccountId32::new([3u8; 32]);
pub const DJANGO: AccountId32 = AccountId32::new([4u8; 32]);

const GAS_LIMIT: Gas = 10_000_000_000;

pub struct ExtBuilder {
	existential_deposit: u64,
}
impl Default for ExtBuilder {
	fn default() -> Self {
		Self {
			existential_deposit: 1,
		}
	}
}
impl ExtBuilder {
	pub fn existential_deposit(mut self, existential_deposit: u64) -> Self {
		self.existential_deposit = existential_deposit;
		self
	}
	pub fn set_associated_consts(&self) {
		EXISTENTIAL_DEPOSIT.with(|v| *v.borrow_mut() = self.existential_deposit);
	}
	pub fn build(self) -> sp_io::TestExternalities {
		self.set_associated_consts();
		let mut t = frame_system::GenesisConfig::default().build_storage::<Test>().unwrap();
		pallet_balances::GenesisConfig::<Test> {
			balances: vec![],
		}.assimilate_storage(&mut t).unwrap();
		pallet_contracts::GenesisConfig {
			current_schedule: Schedule::<Test> {
				enable_println: true,
				..Default::default()
			},
		}.assimilate_storage(&mut t).unwrap();
		let mut ext = sp_io::TestExternalities::new(t);
		ext.execute_with(|| System::set_block_number(1));
		ext
	}
}

/// Load a given wasm module represented by a .wat file and returns a wasm binary contents along
/// with it's hash.
///
/// The fixture files are located under the `fixtures/` directory.
fn compile_module<T>(
	fixture_name: &str,
) -> wat::Result<(Vec<u8>, <T::Hashing as Hash>::Output)>
where
	T: frame_system::Config,
{
	let fixture_path = ["fixtures/", fixture_name, ".wat"].concat();
	let wasm_binary = wat::parse_file(fixture_path)?;
	let code_hash = T::Hashing::hash(&wasm_binary);
	Ok((wasm_binary, code_hash))
}

// Perform a call to a plain account.
// The actual transfer fails because we can only call contracts.
// Then we check that at least the base costs where charged (no runtime gas costs.)
#[test]
fn calling_plain_account_fails() {
	ExtBuilder::default().build().execute_with(|| {
		let _ = Balances::deposit_creating(&ALICE, 100_000_000);
		let base_cost = <<Test as crate::Config>::WeightInfo as crate::WeightInfo>::call();

		assert_eq!(
			Contracts::call(Origin::signed(ALICE), BOB, 0, GAS_LIMIT, Vec::new()),
			Err(
				DispatchErrorWithPostInfo {
					error: Error::<Test>::NotCallable.into(),
					post_info: PostDispatchInfo {
						actual_weight: Some(base_cost),
						pays_fee: Default::default(),
					},
				}
			)
		);
	});
}

#[test]
fn account_removal_does_not_remove_storage() {
	use self::test_utils::{set_storage, get_storage};

	ExtBuilder::default().existential_deposit(100).build().execute_with(|| {
		let trie_id1 = Storage::<Test>::generate_trie_id(&ALICE);
		let trie_id2 = Storage::<Test>::generate_trie_id(&BOB);
		let key1 = &[1; 32];
		let key2 = &[2; 32];

		// Set up two accounts with free balance above the existential threshold.
		{
			let alice_contract_info = ContractInfo::Alive(RawAliveContractInfo {
				trie_id: trie_id1.clone(),
				storage_size: 0,
				pair_count: 0,
				deduct_block: System::block_number(),
				code_hash: H256::repeat_byte(1),
				rent_allowance: 40,
				rent_payed: 0,
				last_write: None,
			});
			let _ = Balances::deposit_creating(&ALICE, 110);
			ContractInfoOf::<Test>::insert(ALICE, &alice_contract_info);
			set_storage(&ALICE, &key1, Some(b"1".to_vec()));
			set_storage(&ALICE, &key2, Some(b"2".to_vec()));

			let bob_contract_info = ContractInfo::Alive(RawAliveContractInfo {
				trie_id: trie_id2.clone(),
				storage_size: 0,
				pair_count: 0,
				deduct_block: System::block_number(),
				code_hash: H256::repeat_byte(2),
				rent_allowance: 40,
				rent_payed: 0,
				last_write: None,
			});
			let _ = Balances::deposit_creating(&BOB, 110);
			ContractInfoOf::<Test>::insert(BOB, &bob_contract_info);
			set_storage(&BOB, &key1, Some(b"3".to_vec()));
			set_storage(&BOB, &key2, Some(b"4".to_vec()));
		}

		// Transfer funds from ALICE account of such amount that after this transfer
		// the balance of the ALICE account will be below the existential threshold.
		//
		// This does not remove the contract storage as we are not notified about a
		// account removal. This cannot happen in reality because a contract can only
		// remove itself by `seal_terminate`. There is no external event that can remove
		// the account appart from that.
		assert_ok!(Balances::transfer(Origin::signed(ALICE), BOB, 20));

		// Verify that no entries are removed.
		{
			assert_eq!(
				get_storage(&ALICE, key1),
				Some(b"1".to_vec())
			);
			assert_eq!(
				get_storage(&ALICE, key2),
				Some(b"2".to_vec())
			);

			assert_eq!(
				get_storage(&BOB, key1),
				Some(b"3".to_vec())
			);
			assert_eq!(
				get_storage(&BOB, key2),
				Some(b"4".to_vec())
			);
		}
	});
}

#[test]
fn instantiate_and_call_and_deposit_event() {
	let (wasm, code_hash) = compile_module::<Test>("return_from_start_fn").unwrap();

	ExtBuilder::default()
		.existential_deposit(100)
		.build()
		.execute_with(|| {
			let _ = Balances::deposit_creating(&ALICE, 1_000_000);
			let subsistence = Module::<Test>::subsistence_threshold();

			// Check at the end to get hash on error easily
			let creation = Contracts::instantiate_with_code(
				Origin::signed(ALICE),
				subsistence * 100,
				GAS_LIMIT,
				wasm,
				vec![],
				vec![],
			);
			let addr = Contracts::contract_address(&ALICE, &code_hash, &[]);

			assert_eq!(System::events(), vec![
				EventRecord {
					phase: Phase::Initialization,
					event: Event::frame_system(frame_system::Event::NewAccount(ALICE.clone())),
					topics: vec![],
				},
				EventRecord {
					phase: Phase::Initialization,
<<<<<<< HEAD
					event: MetaEvent::balances(
						pallet_balances::Event::Endowed(ALICE, 1_000_000)
=======
					event: Event::pallet_balances(
						pallet_balances::RawEvent::Endowed(ALICE, 1_000_000)
>>>>>>> 273bc7b9
					),
					topics: vec![],
				},
				EventRecord {
					phase: Phase::Initialization,
					event: Event::frame_system(frame_system::Event::NewAccount(addr.clone())),
					topics: vec![],
				},
				EventRecord {
					phase: Phase::Initialization,
					event: Event::pallet_balances(
						pallet_balances::RawEvent::Endowed(addr.clone(), subsistence * 100)
					),
					topics: vec![],
				},
				EventRecord {
					phase: Phase::Initialization,
<<<<<<< HEAD
					event: MetaEvent::balances(
						pallet_balances::Event::Endowed(addr.clone(), subsistence * 3)
=======
					event: Event::pallet_balances(
						pallet_balances::RawEvent::Transfer(ALICE, addr.clone(), subsistence * 100)
>>>>>>> 273bc7b9
					),
					topics: vec![],
				},
				EventRecord {
					phase: Phase::Initialization,
<<<<<<< HEAD
					event: MetaEvent::balances(
						pallet_balances::Event::Transfer(ALICE, addr.clone(), subsistence * 3)
					),
=======
					event: Event::pallet_contracts(RawEvent::CodeStored(code_hash.into())),
>>>>>>> 273bc7b9
					topics: vec![],
				},
				EventRecord {
					phase: Phase::Initialization,
					event: Event::pallet_contracts(
						RawEvent::ContractEmitted(addr.clone(), vec![1, 2, 3, 4])
					),
					topics: vec![],
				},
				EventRecord {
					phase: Phase::Initialization,
					event: Event::pallet_contracts(RawEvent::Instantiated(ALICE, addr.clone())),
					topics: vec![],
				},
			]);

			assert_ok!(creation);
			assert!(ContractInfoOf::<Test>::contains_key(&addr));
		});
}

#[test]
fn deposit_event_max_value_limit() {
	let (wasm, code_hash) = compile_module::<Test>("event_size").unwrap();

	ExtBuilder::default()
		.existential_deposit(50)
		.build()
		.execute_with(|| {
			// Create
			let _ = Balances::deposit_creating(&ALICE, 1_000_000);
			assert_ok!(Contracts::instantiate_with_code(
				Origin::signed(ALICE),
				30_000,
				GAS_LIMIT,
				wasm,
				vec![],
				vec![],
			));
			let addr = Contracts::contract_address(&ALICE, &code_hash, &[]);

			// Call contract with allowed storage value.
			assert_ok!(Contracts::call(
				Origin::signed(ALICE),
				addr.clone(),
				0,
				GAS_LIMIT * 2, // we are copying a huge buffer,
				<Test as Config>::MaxValueSize::get().encode(),
			));

			// Call contract with too large a storage value.
			assert_err_ignore_postinfo!(
				Contracts::call(
					Origin::signed(ALICE),
					addr,
					0,
					GAS_LIMIT,
					(<Test as Config>::MaxValueSize::get() + 1).encode(),
				),
				Error::<Test>::ValueTooLarge,
			);
		});
}

#[test]
fn run_out_of_gas() {
	let (wasm, code_hash) = compile_module::<Test>("run_out_of_gas").unwrap();
	let subsistence = Module::<Test>::subsistence_threshold();

	ExtBuilder::default()
		.existential_deposit(50)
		.build()
		.execute_with(|| {
			let _ = Balances::deposit_creating(&ALICE, 1_000_000);

			assert_ok!(Contracts::instantiate_with_code(
				Origin::signed(ALICE),
				100 * subsistence,
				GAS_LIMIT,
				wasm,
				vec![],
				vec![],
			));
			let addr = Contracts::contract_address(&ALICE, &code_hash, &[]);

			// Call the contract with a fixed gas limit. It must run out of gas because it just
			// loops forever.
			assert_err_ignore_postinfo!(
				Contracts::call(
					Origin::signed(ALICE),
					addr, // newly created account
					0,
					67_500_000,
					vec![],
				),
				Error::<Test>::OutOfGas,
			);
		});
}

/// Input data for each call in set_rent code
mod call {
	use super::{AccountIdOf, Test};
	pub fn set_storage_4_byte() -> Vec<u8> { 0u32.to_le_bytes().to_vec() }
	pub fn remove_storage_4_byte() -> Vec<u8> { 1u32.to_le_bytes().to_vec() }
	#[allow(dead_code)]
	pub fn transfer(to: &AccountIdOf<Test>) -> Vec<u8> {
		2u32.to_le_bytes().iter().chain(AsRef::<[u8]>::as_ref(to)).cloned().collect()
	}
	pub fn null() -> Vec<u8> { 3u32.to_le_bytes().to_vec() }
}

<<<<<<< HEAD
/// Test correspondence of set_rent code and its hash.
/// Also test that encoded extrinsic in code correspond to the correct transfer
#[test]
fn test_set_rent_code_and_hash() {
	let (wasm, code_hash) = compile_module::<Test>("set_rent").unwrap();

	ExtBuilder::default()
		.existential_deposit(50)
		.build()
		.execute_with(|| {
			let _ = Balances::deposit_creating(&ALICE, 1_000_000);
			assert_ok!(Contracts::put_code(Origin::signed(ALICE), wasm));

			// If you ever need to update the wasm source this test will fail
			// and will show you the actual hash.
			assert_eq!(System::events(), vec![
				EventRecord {
					phase: Phase::Initialization,
					event: MetaEvent::system(frame_system::Event::NewAccount(ALICE)),
					topics: vec![],
				},
				EventRecord {
					phase: Phase::Initialization,
					event: MetaEvent::balances(pallet_balances::Event::Endowed(
						ALICE, 1_000_000
					)),
					topics: vec![],
				},
				EventRecord {
					phase: Phase::Initialization,
					event: MetaEvent::contracts(RawEvent::CodeStored(code_hash.into())),
					topics: vec![],
				},
			]);
		});
}

=======
>>>>>>> 273bc7b9
#[test]
fn storage_size() {
	let (wasm, code_hash) = compile_module::<Test>("set_rent").unwrap();

	// Storage size
	ExtBuilder::default()
		.existential_deposit(50)
		.build()
		.execute_with(|| {
			// Create
			let _ = Balances::deposit_creating(&ALICE, 1_000_000);
			assert_ok!(Contracts::instantiate_with_code(
				Origin::signed(ALICE),
				30_000,
				GAS_LIMIT,
				wasm,
				// rent_allowance
				<Test as pallet_balances::Config>::Balance::from(10_000u32).encode(),
				vec![],
			));
			let addr = Contracts::contract_address(&ALICE, &code_hash, &[]);
			let bob_contract = ContractInfoOf::<Test>::get(&addr)
				.unwrap()
				.get_alive()
				.unwrap();
			assert_eq!(
				bob_contract.storage_size,
				4
			);
			assert_eq!(
				bob_contract.pair_count,
				1,
			);

			assert_ok!(Contracts::call(
				Origin::signed(ALICE),
				addr.clone(),
				0,
				GAS_LIMIT,
				call::set_storage_4_byte()
			));
			let bob_contract = ContractInfoOf::<Test>::get(&addr)
				.unwrap()
				.get_alive()
				.unwrap();
			assert_eq!(
				bob_contract.storage_size,
				4 + 4
			);
			assert_eq!(
				bob_contract.pair_count,
				2,
			);

			assert_ok!(Contracts::call(
				Origin::signed(ALICE),
				addr.clone(),
				0,
				GAS_LIMIT,
				call::remove_storage_4_byte()
			));
			let bob_contract = ContractInfoOf::<Test>::get(&addr)
				.unwrap()
				.get_alive()
				.unwrap();
			assert_eq!(
				bob_contract.storage_size,
				4
			);
			assert_eq!(
				bob_contract.pair_count,
				1,
			);
		});
}

#[test]
fn empty_kv_pairs() {
	let (wasm, code_hash) = compile_module::<Test>("set_empty_storage").unwrap();

	ExtBuilder::default()
		.build()
		.execute_with(|| {
			let _ = Balances::deposit_creating(&ALICE, 1_000_000);
			assert_ok!(Contracts::instantiate_with_code(
				Origin::signed(ALICE),
				30_000,
				GAS_LIMIT,
				wasm,
				vec![],
				vec![],
			));
			let addr = Contracts::contract_address(&ALICE, &code_hash, &[]);
			let bob_contract = ContractInfoOf::<Test>::get(&addr)
				.unwrap()
				.get_alive()
				.unwrap();

			assert_eq!(
				bob_contract.storage_size,
				0,
			);
			assert_eq!(
				bob_contract.pair_count,
				1,
			);
		});
}

fn initialize_block(number: u64) {
	System::initialize(
		&number,
		&[0u8; 32].into(),
		&Default::default(),
		Default::default(),
	);
}

#[test]
fn deduct_blocks() {
	let (wasm, code_hash) = compile_module::<Test>("set_rent").unwrap();
	let endowment: BalanceOf<Test> = 100_000;
	let allowance: BalanceOf<Test> = 70_000;

	ExtBuilder::default()
		.existential_deposit(50)
		.build()
		.execute_with(|| {
			// Create
			let _ = Balances::deposit_creating(&ALICE, 1_000_000);
			assert_ok!(Contracts::instantiate_with_code(
				Origin::signed(ALICE),
				endowment,
				GAS_LIMIT,
				wasm,
				allowance.encode(),
				vec![],
			));
			let addr = Contracts::contract_address(&ALICE, &code_hash, &[]);
			let contract = ContractInfoOf::<Test>::get(&addr).unwrap().get_alive().unwrap();
			let code_len: BalanceOf<Test> =
				PrefabWasmModule::<Test>::from_storage_noinstr(contract.code_hash)
					.unwrap()
					.occupied_storage()
					.into();

			// The instantiation deducted the rent for one block immediately
			let rent0 = <Test as Config>::RentFraction::get()
				// (base_deposit(8) + bytes in storage(4) + size of code) * byte_price
				// + 1 storage item (10_000) - free_balance
				.mul_ceil((8 + 4 + code_len) * 10_000 + 10_000 - endowment)
				// blocks to rent
				* 1;
			assert!(rent0 > 0);
			assert_eq!(contract.rent_allowance, allowance - rent0);
			assert_eq!(contract.deduct_block, 1);
			assert_eq!(Balances::free_balance(&addr), endowment - rent0);

			// Advance 4 blocks
			initialize_block(5);

			// Trigger rent through call
			assert_ok!(
				Contracts::call(Origin::signed(ALICE), addr.clone(), 0, GAS_LIMIT, call::null())
			);

			// Check result
			let rent = <Test as Config>::RentFraction::get()
				.mul_ceil((8 + 4 + code_len) * 10_000 + 10_000 - (endowment - rent0))
				* 4;
			let contract = ContractInfoOf::<Test>::get(&addr).unwrap().get_alive().unwrap();
			assert_eq!(contract.rent_allowance, allowance - rent0 - rent);
			assert_eq!(contract.deduct_block, 5);
			assert_eq!(Balances::free_balance(&addr), endowment - rent0 - rent);

			// Advance 2 blocks more
			initialize_block(7);

			// Trigger rent through call
			assert_ok!(
				Contracts::call(Origin::signed(ALICE), addr.clone(), 0, GAS_LIMIT, call::null())
			);

			// Check result
			let rent_2 = <Test as Config>::RentFraction::get()
				.mul_ceil((8 + 4 + code_len) * 10_000 + 10_000 - (endowment - rent0 - rent))
				* 2;
			let contract = ContractInfoOf::<Test>::get(&addr).unwrap().get_alive().unwrap();
			assert_eq!(contract.rent_allowance, allowance - rent0 - rent - rent_2);
			assert_eq!(contract.deduct_block, 7);
			assert_eq!(Balances::free_balance(&addr), endowment - rent0 - rent - rent_2);

			// Second call on same block should have no effect on rent
			assert_ok!(
				Contracts::call(Origin::signed(ALICE), addr.clone(), 0, GAS_LIMIT, call::null())
			);
			let contract = ContractInfoOf::<Test>::get(&addr).unwrap().get_alive().unwrap();
			assert_eq!(contract.rent_allowance, allowance - rent0 - rent - rent_2);
			assert_eq!(contract.deduct_block, 7);
			assert_eq!(Balances::free_balance(&addr), endowment - rent0 - rent - rent_2)
		});
}

#[test]
fn inherent_claim_surcharge_contract_removals() {
	removals(|addr| Contracts::claim_surcharge(Origin::none(), addr, Some(ALICE)).is_ok());
}

#[test]
fn signed_claim_surcharge_contract_removals() {
	removals(|addr| Contracts::claim_surcharge(Origin::signed(ALICE), addr, None).is_ok());
}

#[test]
fn claim_surcharge_malus() {
	// Test surcharge malus for inherent
	claim_surcharge(9, |addr| Contracts::claim_surcharge(Origin::none(), addr, Some(ALICE)).is_ok(), true);
	claim_surcharge(8, |addr| Contracts::claim_surcharge(Origin::none(), addr, Some(ALICE)).is_ok(), true);
	claim_surcharge(7, |addr| Contracts::claim_surcharge(Origin::none(), addr, Some(ALICE)).is_ok(), true);
	claim_surcharge(6, |addr| Contracts::claim_surcharge(Origin::none(), addr, Some(ALICE)).is_ok(), false);

	// Test surcharge malus for signed
	claim_surcharge(9, |addr| Contracts::claim_surcharge(Origin::signed(ALICE), addr, None).is_ok(), true);
	claim_surcharge(8, |addr| Contracts::claim_surcharge(Origin::signed(ALICE), addr, None).is_ok(), false);
	claim_surcharge(7, |addr| Contracts::claim_surcharge(Origin::signed(ALICE), addr, None).is_ok(), false);
	claim_surcharge(6, |addr| Contracts::claim_surcharge(Origin::signed(ALICE), addr, None).is_ok(), false);
}

/// Claim surcharge with the given trigger_call at the given blocks.
/// If `removes` is true then assert that the contract is a tombstone.
fn claim_surcharge(blocks: u64, trigger_call: impl Fn(AccountIdOf<Test>) -> bool, removes: bool) {
	let (wasm, code_hash) = compile_module::<Test>("set_rent").unwrap();

	ExtBuilder::default()
		.existential_deposit(50)
		.build()
		.execute_with(|| {
			// Create
			let _ = Balances::deposit_creating(&ALICE, 1_000_000);
			assert_ok!(Contracts::instantiate_with_code(
				Origin::signed(ALICE),
				100_000,
				GAS_LIMIT,
				wasm,
				<Test as pallet_balances::Config>::Balance::from(30_000u32).encode(), // rent allowance
				vec![],
			));
			let addr = Contracts::contract_address(&ALICE, &code_hash, &[]);

			// Advance blocks
			initialize_block(blocks);

			// Trigger rent through call
			assert_eq!(trigger_call(addr.clone()), removes);

			if removes {
				assert!(ContractInfoOf::<Test>::get(&addr).unwrap().get_tombstone().is_some());
			} else {
				assert!(ContractInfoOf::<Test>::get(&addr).unwrap().get_alive().is_some());
			}
		});
}

/// Test for all kind of removals for the given trigger:
/// * if balance is reached and balance > subsistence threshold
/// * if allowance is exceeded
/// * if balance is reached and balance < subsistence threshold
///	    * this case cannot be triggered by a contract: we check whether a tombstone is left
fn removals(trigger_call: impl Fn(AccountIdOf<Test>) -> bool) {
	let (wasm, code_hash) = compile_module::<Test>("set_rent").unwrap();

	// Balance reached and superior to subsistence threshold
	ExtBuilder::default()
		.existential_deposit(50)
		.build()
		.execute_with(|| {
			// Create
			let _ = Balances::deposit_creating(&ALICE, 1_000_000);
			assert_ok!(Contracts::instantiate_with_code(
				Origin::signed(ALICE),
				70_000,
				GAS_LIMIT,
				wasm.clone(),
				<Test as pallet_balances::Config>::Balance::from(100_000u32).encode(), // rent allowance
				vec![],
			));
			let addr = Contracts::contract_address(&ALICE, &code_hash, &[]);
			let allowance = ContractInfoOf::<Test>::get(&addr)
				.unwrap().get_alive().unwrap().rent_allowance;
			let balance = Balances::free_balance(&addr);

			let subsistence_threshold = Module::<Test>::subsistence_threshold();

			// Trigger rent must have no effect
			assert!(!trigger_call(addr.clone()));
			assert_eq!(
				ContractInfoOf::<Test>::get(&addr).unwrap().get_alive().unwrap().rent_allowance,
				allowance,
			);
			assert_eq!(Balances::free_balance(&addr), balance);

			// Advance blocks
			initialize_block(27);

			// Trigger rent through call (should remove the contract)
			assert!(trigger_call(addr.clone()));
			assert!(ContractInfoOf::<Test>::get(&addr).unwrap().get_tombstone().is_some());
			assert_eq!(Balances::free_balance(&addr), subsistence_threshold);

			// Advance blocks
			initialize_block(30);

			// Trigger rent must have no effect
			assert!(!trigger_call(addr.clone()));
			assert!(ContractInfoOf::<Test>::get(&addr).unwrap().get_tombstone().is_some());
			assert_eq!(Balances::free_balance(&addr), subsistence_threshold);
		});

	// Allowance exceeded
	ExtBuilder::default()
		.existential_deposit(50)
		.build()
		.execute_with(|| {
			// Create
			let _ = Balances::deposit_creating(&ALICE, 1_000_000);
			assert_ok!(Contracts::instantiate_with_code(
				Origin::signed(ALICE),
				100_000,
				GAS_LIMIT,
				wasm.clone(),
				<Test as pallet_balances::Config>::Balance::from(70_000u32).encode(), // rent allowance
				vec![],
			));
			let addr = Contracts::contract_address(&ALICE, &code_hash, &[]);
			let allowance = ContractInfoOf::<Test>::get(&addr)
				.unwrap().get_alive().unwrap().rent_allowance;
			let balance = Balances::free_balance(&addr);

			// Trigger rent must have no effect
			assert!(!trigger_call(addr.clone()));
			assert_eq!(
				ContractInfoOf::<Test>::get(&addr)
					.unwrap()
					.get_alive()
					.unwrap()
					.rent_allowance,
				allowance,
			);
			assert_eq!(Balances::free_balance(&addr), balance);

			// Advance blocks
			initialize_block(27);

			// Trigger rent through call
			assert!(trigger_call(addr.clone()));
			assert!(ContractInfoOf::<Test>::get(&addr)
				.unwrap()
				.get_tombstone()
				.is_some());
			// Balance should be initial balance - initial rent_allowance
			assert_eq!(Balances::free_balance(&addr), 30_000);

			// Advance blocks
			initialize_block(20);

			// Trigger rent must have no effect
			assert!(!trigger_call(addr.clone()));
			assert!(ContractInfoOf::<Test>::get(&addr)
				.unwrap()
				.get_tombstone()
				.is_some());
			assert_eq!(Balances::free_balance(&addr), 30_000);
		});

	// Balance reached and inferior to subsistence threshold
	ExtBuilder::default()
		.existential_deposit(50)
		.build()
		.execute_with(|| {
			// Create
			let subsistence_threshold = Module::<Test>::subsistence_threshold();
			let _ = Balances::deposit_creating(&ALICE, subsistence_threshold * 1000);
			assert_ok!(Contracts::instantiate_with_code(
				Origin::signed(ALICE),
				subsistence_threshold * 100,
				GAS_LIMIT,
				wasm,
				(subsistence_threshold * 100).encode(), // rent allowance
				vec![],
			));
			let addr = Contracts::contract_address(&ALICE, &code_hash, &[]);
			let allowance = ContractInfoOf::<Test>::get(&addr)
				.unwrap().get_alive().unwrap().rent_allowance;
			let balance = Balances::free_balance(&addr);

			// Trigger rent must have no effect
			assert!(!trigger_call(addr.clone()));
			assert_eq!(
				ContractInfoOf::<Test>::get(&addr)
					.unwrap()
					.get_alive()
					.unwrap()
					.rent_allowance,
				allowance,
			);
			assert_eq!(
				Balances::free_balance(&addr),
				balance,
			);

			// Make contract have exactly the subsistence threshold
			Balances::make_free_balance_be(&addr, subsistence_threshold);
			assert_eq!(Balances::free_balance(&addr), subsistence_threshold);

			// Advance blocks (should remove as balance is exactly subsistence)
			initialize_block(10);

			// Trigger rent through call
			assert!(trigger_call(addr.clone()));
			assert_matches!(ContractInfoOf::<Test>::get(&addr), Some(ContractInfo::Tombstone(_)));
			assert_eq!(Balances::free_balance(&addr), subsistence_threshold);

			// Advance blocks
			initialize_block(20);

			// Trigger rent must have no effect
			assert!(!trigger_call(addr.clone()));
			assert_matches!(ContractInfoOf::<Test>::get(&addr), Some(ContractInfo::Tombstone(_)));
			assert_eq!(Balances::free_balance(&addr), subsistence_threshold);
		});
}

#[test]
fn call_removed_contract() {
	let (wasm, code_hash) = compile_module::<Test>("set_rent").unwrap();

	// Balance reached and superior to subsistence threshold
	ExtBuilder::default()
		.existential_deposit(50)
		.build()
		.execute_with(|| {
			// Create
			let _ = Balances::deposit_creating(&ALICE, 1_000_000);
			assert_ok!(Contracts::instantiate_with_code(
				Origin::signed(ALICE),
				30_000,
				GAS_LIMIT,
				wasm,
				// rent allowance
				<Test as pallet_balances::Config>::Balance::from(10_000u32).encode(),
				vec![],
			));
			let addr = Contracts::contract_address(&ALICE, &code_hash, &[]);

			// Calling contract should succeed.
			assert_ok!(
				Contracts::call(Origin::signed(ALICE), addr.clone(), 0, GAS_LIMIT, call::null())
			);

			// Advance blocks
			initialize_block(27);

			// Calling contract should deny access because rent cannot be paid.
			assert_err_ignore_postinfo!(
				Contracts::call(Origin::signed(ALICE), addr.clone(), 0, GAS_LIMIT, call::null()),
				Error::<Test>::NotCallable
			);
			// No event is generated because the contract is not actually removed.
			assert_eq!(System::events(), vec![]);

			// Subsequent contract calls should also fail.
			assert_err_ignore_postinfo!(
				Contracts::call(Origin::signed(ALICE), addr.clone(), 0, GAS_LIMIT, call::null()),
				Error::<Test>::NotCallable
			);

			// A snitch can now remove the contract
			assert_ok!(Contracts::claim_surcharge(Origin::none(), addr.clone(), Some(ALICE)));
			assert!(ContractInfoOf::<Test>::get(&addr).unwrap().get_tombstone().is_some());
		})
}

#[test]
fn default_rent_allowance_on_instantiate() {
	let (wasm, code_hash) = compile_module::<Test>("check_default_rent_allowance").unwrap();

	ExtBuilder::default()
		.existential_deposit(50)
		.build()
		.execute_with(|| {
			// Create
			let _ = Balances::deposit_creating(&ALICE, 1_000_000);
			assert_ok!(Contracts::instantiate_with_code(
				Origin::signed(ALICE),
				30_000,
				GAS_LIMIT,
				wasm,
				vec![],
				vec![],
			));
			let addr = Contracts::contract_address(&ALICE, &code_hash, &[]);
			let contract = ContractInfoOf::<Test>::get(&addr).unwrap().get_alive().unwrap();
			let code_len: BalanceOf<Test> =
			PrefabWasmModule::<Test>::from_storage_noinstr(contract.code_hash)
				.unwrap()
				.occupied_storage()
				.into();

			// The instantiation deducted the rent for one block immediately
			let first_rent = <Test as Config>::RentFraction::get()
				// (base_deposit(8) + code_len) * byte_price - free_balance
				.mul_ceil((8 + code_len) * 10_000 - 30_000)
				// blocks to rent
				* 1;
			assert_eq!(contract.rent_allowance, <BalanceOf<Test>>::max_value() - first_rent);

			// Advance blocks
			initialize_block(5);

			// Trigger rent through call
			assert_ok!(
				Contracts::call(Origin::signed(ALICE), addr.clone(), 0, GAS_LIMIT, call::null())
			);

			// Check contract is still alive
			let contract = ContractInfoOf::<Test>::get(&addr).unwrap().get_alive();
			assert!(contract.is_some())
		});
}

#[test]
fn restorations_dirty_storage_and_different_storage() {
	restoration(true, true, false);
}

#[test]
fn restorations_dirty_storage() {
	restoration(false, true, false);
}

#[test]
fn restoration_different_storage() {
	restoration(true, false, false);
}

#[test]
fn restoration_code_evicted() {
	restoration(false, false, true);
}

#[test]
fn restoration_success() {
	restoration(false, false, false);
}

fn restoration(
	test_different_storage: bool,
	test_restore_to_with_dirty_storage: bool,
	test_code_evicted: bool
) {
	let (set_rent_wasm, set_rent_code_hash) = compile_module::<Test>("set_rent").unwrap();
	let (restoration_wasm, restoration_code_hash) = compile_module::<Test>("restoration").unwrap();
	let allowance: <Test as pallet_balances::Config>::Balance = 10_000;

	ExtBuilder::default()
		.existential_deposit(50)
		.build()
		.execute_with(|| {
			let _ = Balances::deposit_creating(&ALICE, 1_000_000);

			// Create an account with address `BOB` with code `CODE_SET_RENT`.
			// The input parameter sets the rent allowance to 0.
			assert_ok!(Contracts::instantiate_with_code(
				Origin::signed(ALICE),
				30_000,
				GAS_LIMIT,
				set_rent_wasm.clone(),
				allowance.encode(),
				vec![],
			));
			let addr_bob = Contracts::contract_address(&ALICE, &set_rent_code_hash, &[]);

			let mut events = vec![
				EventRecord {
					phase: Phase::Initialization,
					event: Event::frame_system(frame_system::Event::NewAccount(ALICE)),
					topics: vec![],
				},
				EventRecord {
					phase: Phase::Initialization,
<<<<<<< HEAD
					event: MetaEvent::balances(pallet_balances::Event::Endowed(ALICE, 1_000_000)),
=======
					event: Event::pallet_balances(
						pallet_balances::RawEvent::Endowed(ALICE, 1_000_000)
					),
>>>>>>> 273bc7b9
					topics: vec![],
				},
				EventRecord {
					phase: Phase::Initialization,
					event: Event::frame_system(frame_system::Event::NewAccount(addr_bob.clone())),
					topics: vec![],
				},
				EventRecord {
					phase: Phase::Initialization,
					event: Event::pallet_balances(
						pallet_balances::RawEvent::Endowed(addr_bob.clone(), 30_000)
					),
					topics: vec![],
				},
				EventRecord {
					phase: Phase::Initialization,
					event: Event::pallet_balances(
						pallet_balances::RawEvent::Transfer(ALICE, addr_bob.clone(), 30_000)
					),
					topics: vec![],
				},
				EventRecord {
					phase: Phase::Initialization,
					event: Event::pallet_contracts(RawEvent::CodeStored(set_rent_code_hash.into())),
					topics: vec![],
				},
				EventRecord {
					phase: Phase::Initialization,
					event: Event::pallet_contracts(RawEvent::Instantiated(ALICE, addr_bob.clone())),
					topics: vec![],
				},
			];

			// Create another contract from the same code in order to increment the codes
			// refcounter so that it stays on chain.
			if !test_code_evicted {
				assert_ok!(Contracts::instantiate_with_code(
					Origin::signed(ALICE),
					20_000,
					GAS_LIMIT,
					set_rent_wasm,
					allowance.encode(),
					vec![1],
				));
				assert_refcount!(set_rent_code_hash, 2);
				let addr_dummy = Contracts::contract_address(&ALICE, &set_rent_code_hash, &[1]);
				events.extend([
					EventRecord {
						phase: Phase::Initialization,
						event: Event::frame_system(frame_system::Event::NewAccount(addr_dummy.clone())),
						topics: vec![],
					},
					EventRecord {
						phase: Phase::Initialization,
						event: Event::pallet_balances(
							pallet_balances::RawEvent::Endowed(addr_dummy.clone(), 20_000)
						),
						topics: vec![],
					},
					EventRecord {
						phase: Phase::Initialization,
						event: Event::pallet_balances(
							pallet_balances::RawEvent::Transfer(ALICE, addr_dummy.clone(), 20_000)
						),
						topics: vec![],
					},
					EventRecord {
						phase: Phase::Initialization,
						event: Event::pallet_contracts(RawEvent::Instantiated(ALICE, addr_dummy.clone())),
						topics: vec![],
					},
				].iter().cloned());
			}

			assert_eq!(System::events(), events);

			// Check if `BOB` was created successfully and that the rent allowance is below what
			// we specified as the first rent was already collected.
			let bob_contract = ContractInfoOf::<Test>::get(&addr_bob).unwrap().get_alive().unwrap();
			assert!(bob_contract.rent_allowance < allowance);

			if test_different_storage {
				assert_ok!(Contracts::call(
					Origin::signed(ALICE),
					addr_bob.clone(), 0, GAS_LIMIT,
					call::set_storage_4_byte())
				);
			}

			// Advance blocks in order to make the contract run out of money for rent.
			initialize_block(27);

			// Call `BOB`, which makes it pay rent. Since the rent allowance is set to 20_000
			// we expect that it is no longer callable but keeps existing until someone
			// calls `claim_surcharge`.
			assert_err_ignore_postinfo!(
				Contracts::call(
					Origin::signed(ALICE), addr_bob.clone(), 0, GAS_LIMIT, call::null()
				),
				Error::<Test>::NotCallable
			);
			assert!(System::events().is_empty());
			assert!(ContractInfoOf::<Test>::get(&addr_bob).unwrap().get_alive().is_some());
			assert_ok!(Contracts::claim_surcharge(Origin::none(), addr_bob.clone(), Some(ALICE)));
			assert!(ContractInfoOf::<Test>::get(&addr_bob).unwrap().get_tombstone().is_some());
			if test_code_evicted {
				assert_refcount!(set_rent_code_hash, 0);
			} else {
				assert_refcount!(set_rent_code_hash, 1);
			}

			// Create another account with the address `DJANGO` with `CODE_RESTORATION`.
			//
			// Note that we can't use `ALICE` for creating `DJANGO` so we create yet another
			// account `CHARLIE` and create `DJANGO` with it.
			let _ = Balances::deposit_creating(&CHARLIE, 1_000_000);
			assert_ok!(Contracts::instantiate_with_code(
				Origin::signed(CHARLIE),
				30_000,
				GAS_LIMIT,
				restoration_wasm,
				vec![],
				vec![],
			));
			let addr_django = Contracts::contract_address(&CHARLIE, &restoration_code_hash, &[]);

			// Before performing a call to `DJANGO` save its original trie id.
			let django_trie_id = ContractInfoOf::<Test>::get(&addr_django).unwrap()
				.get_alive().unwrap().trie_id;

			// The trie is regarded as 'dirty' when it was written to in the current block.
			if !test_restore_to_with_dirty_storage {
				// Advance 1 block.
				initialize_block(28);
			}

			// Perform a call to `DJANGO`. This should either perform restoration successfully or
			// fail depending on the test parameters.
			let perform_the_restoration = || {
				Contracts::call(
					Origin::signed(ALICE),
					addr_django.clone(),
					0,
					GAS_LIMIT,
					set_rent_code_hash
						.as_ref()
						.iter()
						.chain(AsRef::<[u8]>::as_ref(&addr_bob))
						.cloned()
						.collect(),
				)
			};

			// The key that is used in the restorer contract but is not in the target contract.
			// Is supplied as delta to the restoration. We need it to check whether the key
			// is properly removed on success but still there on failure.
			let delta_key = {
				let mut key = [0u8; 32];
				key[0] = 1;
				key
			};

			if test_different_storage || test_restore_to_with_dirty_storage || test_code_evicted {
				// Parametrization of the test imply restoration failure. Check that `DJANGO` aka
				// restoration contract is still in place and also that `BOB` doesn't exist.
				let result = perform_the_restoration();
				assert!(ContractInfoOf::<Test>::get(&addr_bob).unwrap().get_tombstone().is_some());
				let django_contract = ContractInfoOf::<Test>::get(&addr_django).unwrap()
					.get_alive().unwrap();
				assert_eq!(django_contract.storage_size, 8);
				assert_eq!(django_contract.trie_id, django_trie_id);
				assert_eq!(django_contract.deduct_block, System::block_number());
				assert_eq!(
					Storage::<Test>::read(&django_trie_id, &delta_key),
					Some(vec![40, 0, 0, 0]),
				);
				match (
					test_different_storage,
					test_restore_to_with_dirty_storage,
					test_code_evicted
				) {
					(true, false, false) => {
						assert_err_ignore_postinfo!(
							result, Error::<Test>::InvalidTombstone,
						);
						assert_eq!(System::events(), vec![]);
					}
					(_, true, false) => {
						assert_err_ignore_postinfo!(
							result, Error::<Test>::InvalidContractOrigin,
						);
						assert_eq!(System::events(), vec![
							EventRecord {
								phase: Phase::Initialization,
								event: Event::pallet_contracts(RawEvent::Evicted(addr_bob)),
								topics: vec![],
							},
							EventRecord {
								phase: Phase::Initialization,
								event: Event::frame_system(frame_system::Event::NewAccount(CHARLIE)),
								topics: vec![],
							},
							EventRecord {
								phase: Phase::Initialization,
<<<<<<< HEAD
								event: MetaEvent::balances(pallet_balances::Event::Endowed(CHARLIE, 1_000_000)),
=======
								event: Event::pallet_balances(pallet_balances::RawEvent::Endowed(CHARLIE, 1_000_000)),
>>>>>>> 273bc7b9
								topics: vec![],
							},
							EventRecord {
								phase: Phase::Initialization,
								event: Event::frame_system(frame_system::Event::NewAccount(addr_django.clone())),
								topics: vec![],
							},
							EventRecord {
								phase: Phase::Initialization,
<<<<<<< HEAD
								event: MetaEvent::balances(pallet_balances::Event::Endowed(addr_django.clone(), 30_000)),
=======
								event: Event::pallet_balances(pallet_balances::RawEvent::Endowed(addr_django.clone(), 30_000)),
>>>>>>> 273bc7b9
								topics: vec![],
							},
							EventRecord {
								phase: Phase::Initialization,
<<<<<<< HEAD
								event: MetaEvent::balances(
									pallet_balances::Event::Transfer(CHARLIE, addr_django.clone(), 30_000)
=======
								event: Event::pallet_balances(
									pallet_balances::RawEvent::Transfer(CHARLIE, addr_django.clone(), 30_000)
>>>>>>> 273bc7b9
								),
								topics: vec![],
							},
							EventRecord {
								phase: Phase::Initialization,
								event: Event::pallet_contracts(RawEvent::CodeStored(restoration_code_hash)),
								topics: vec![],
							},
							EventRecord {
								phase: Phase::Initialization,
								event: Event::pallet_contracts(RawEvent::Instantiated(CHARLIE, addr_django.clone())),
								topics: vec![],
							},

						]);
					},
					(false, false, true) => {
						assert_err_ignore_postinfo!(
							result, Error::<Test>::CodeNotFound,
						);
						assert_refcount!(set_rent_code_hash, 0);
						assert_eq!(System::events(), vec![]);
					},
					_ => unreachable!(),
				}
			} else {
				assert_ok!(perform_the_restoration());
				assert_refcount!(set_rent_code_hash, 2);

				// Here we expect that the restoration is succeeded. Check that the restoration
				// contract `DJANGO` ceased to exist and that `BOB` returned back.
				let bob_contract = ContractInfoOf::<Test>::get(&addr_bob).unwrap()
					.get_alive().unwrap();
				assert_eq!(bob_contract.rent_allowance, 50);
				assert_eq!(bob_contract.storage_size, 4);
				assert_eq!(bob_contract.trie_id, django_trie_id);
				assert_eq!(bob_contract.deduct_block, System::block_number());
				assert!(ContractInfoOf::<Test>::get(&addr_django).is_none());
				assert_matches!(Storage::<Test>::read(&django_trie_id, &delta_key), None);
				assert_eq!(System::events(), vec![
					EventRecord {
						phase: Phase::Initialization,
						event: Event::pallet_contracts(RawEvent::CodeRemoved(restoration_code_hash)),
						topics: vec![],
					},
					EventRecord {
						phase: Phase::Initialization,
						event: Event::frame_system(system::Event::KilledAccount(addr_django.clone())),
						topics: vec![],
					},
					EventRecord {
						phase: Phase::Initialization,
						event: Event::pallet_contracts(
							RawEvent::Restored(addr_django, addr_bob, bob_contract.code_hash, 50)
						),
						topics: vec![],
					},
				]);
			}
		});
}

#[test]
fn storage_max_value_limit() {
	let (wasm, code_hash) = compile_module::<Test>("storage_size").unwrap();

	ExtBuilder::default()
		.existential_deposit(50)
		.build()
		.execute_with(|| {
			// Create
			let _ = Balances::deposit_creating(&ALICE, 1_000_000);
			assert_ok!(Contracts::instantiate_with_code(
				Origin::signed(ALICE),
				30_000,
				GAS_LIMIT,
				wasm,
				vec![],
				vec![],
			));
			let addr = Contracts::contract_address(&ALICE, &code_hash, &[]);
			ContractInfoOf::<Test>::get(&addr).unwrap().get_alive().unwrap();

			// Call contract with allowed storage value.
			assert_ok!(Contracts::call(
				Origin::signed(ALICE),
				addr.clone(),
				0,
				GAS_LIMIT * 2, // we are copying a huge buffer
				<Test as Config>::MaxValueSize::get().encode(),
			));

			// Call contract with too large a storage value.
			assert_err_ignore_postinfo!(
				Contracts::call(
					Origin::signed(ALICE),
					addr,
					0,
					GAS_LIMIT,
					(<Test as Config>::MaxValueSize::get() + 1).encode(),
				),
				Error::<Test>::ValueTooLarge,
			);
		});
}

#[test]
fn deploy_and_call_other_contract() {
	let (callee_wasm, callee_code_hash) = compile_module::<Test>("return_with_data").unwrap();
	let (caller_wasm, caller_code_hash) = compile_module::<Test>("caller_contract").unwrap();

	ExtBuilder::default()
		.existential_deposit(50)
		.build()
		.execute_with(|| {
			// Create
			let _ = Balances::deposit_creating(&ALICE, 1_000_000);
			assert_ok!(Contracts::instantiate_with_code(
				Origin::signed(ALICE),
				100_000,
				GAS_LIMIT,
				caller_wasm,
				vec![],
				vec![],
			));
			assert_ok!(Contracts::instantiate_with_code(
				Origin::signed(ALICE),
				100_000,
				GAS_LIMIT,
				callee_wasm,
				0u32.to_le_bytes().encode(),
				vec![42],
			));

			// Call BOB contract, which attempts to instantiate and call the callee contract and
			// makes various assertions on the results from those calls.
			assert_ok!(Contracts::call(
				Origin::signed(ALICE),
				Contracts::contract_address(&ALICE, &caller_code_hash, &[]),
				0,
				GAS_LIMIT,
				callee_code_hash.as_ref().to_vec(),
			));
		});
}

#[test]
fn cannot_self_destruct_through_draning() {
	let (wasm, code_hash) = compile_module::<Test>("drain").unwrap();
	ExtBuilder::default()
		.existential_deposit(50)
		.build()
		.execute_with(|| {
			let _ = Balances::deposit_creating(&ALICE, 1_000_000);

			// Instantiate the BOB contract.
			assert_ok!(Contracts::instantiate_with_code(
				Origin::signed(ALICE),
				100_000,
				GAS_LIMIT,
				wasm,
				vec![],
				vec![],
			));
			let addr = Contracts::contract_address(&ALICE, &code_hash, &[]);

			// Check that the BOB contract has been instantiated.
			assert_matches!(
				ContractInfoOf::<Test>::get(&addr),
				Some(ContractInfo::Alive(_))
			);

			// Call BOB which makes it send all funds to the zero address
			// The contract code asserts that the correct error value is returned.
			assert_ok!(
				Contracts::call(
					Origin::signed(ALICE),
					addr,
					0,
					GAS_LIMIT,
					vec![],
				)
			);
		});
}

#[test]
fn cannot_self_destruct_while_live() {
	let (wasm, code_hash) = compile_module::<Test>("self_destruct").unwrap();
	ExtBuilder::default()
		.existential_deposit(50)
		.build()
		.execute_with(|| {
			let _ = Balances::deposit_creating(&ALICE, 1_000_000);

			// Instantiate the BOB contract.
			assert_ok!(Contracts::instantiate_with_code(
				Origin::signed(ALICE),
				100_000,
				GAS_LIMIT,
				wasm,
				vec![],
				vec![],
			));
			let addr = Contracts::contract_address(&ALICE, &code_hash, &[]);

			// Check that the BOB contract has been instantiated.
			assert_matches!(
				ContractInfoOf::<Test>::get(&addr),
				Some(ContractInfo::Alive(_))
			);

			// Call BOB with input data, forcing it make a recursive call to itself to
			// self-destruct, resulting in a trap.
			assert_err_ignore_postinfo!(
				Contracts::call(
					Origin::signed(ALICE),
					addr.clone(),
					0,
					GAS_LIMIT,
					vec![0],
				),
				Error::<Test>::ContractTrapped,
			);

			// Check that BOB is still alive.
			assert_matches!(
				ContractInfoOf::<Test>::get(&addr),
				Some(ContractInfo::Alive(_))
			);
		});
}

#[test]
fn self_destruct_works() {
	let (wasm, code_hash) = compile_module::<Test>("self_destruct").unwrap();
	ExtBuilder::default()
		.existential_deposit(50)
		.build()
		.execute_with(|| {
			let _ = Balances::deposit_creating(&ALICE, 1_000_000);
			let _ = Balances::deposit_creating(&DJANGO, 1_000_000);

			// Instantiate the BOB contract.
			assert_ok!(Contracts::instantiate_with_code(
				Origin::signed(ALICE),
				100_000,
				GAS_LIMIT,
				wasm,
				vec![],
				vec![],
			));
			let addr = Contracts::contract_address(&ALICE, &code_hash, &[]);

			// Check that the BOB contract has been instantiated.
			assert_matches!(
				ContractInfoOf::<Test>::get(&addr),
				Some(ContractInfo::Alive(_))
			);

			// Drop all previous events
			initialize_block(2);

			// Call BOB without input data which triggers termination.
			assert_matches!(
				Contracts::call(
					Origin::signed(ALICE),
					addr.clone(),
					0,
					GAS_LIMIT,
					vec![],
				),
				Ok(_)
			);

			pretty_assertions::assert_eq!(System::events(), vec![
				EventRecord {
					phase: Phase::Initialization,
					event: Event::frame_system(
						frame_system::Event::KilledAccount(addr.clone())
					),
					topics: vec![],
				},
				EventRecord {
					phase: Phase::Initialization,
					event: Event::pallet_balances(
						pallet_balances::RawEvent::Transfer(addr.clone(), DJANGO, 93_654)
					),
					topics: vec![],
				},
				EventRecord {
					phase: Phase::Initialization,
					event: Event::pallet_contracts(RawEvent::CodeRemoved(code_hash)),
					topics: vec![],
				},
				EventRecord {
					phase: Phase::Initialization,
					event: Event::pallet_contracts(
						RawEvent::Terminated(addr.clone(), DJANGO)
					),
					topics: vec![],
				},
			]);

			// Check that account is gone
			assert!(ContractInfoOf::<Test>::get(&addr).is_none());

			// check that the beneficiary (django) got remaining balance
			// some rent was deducted before termination
			assert_eq!(Balances::free_balance(DJANGO), 1_093_654);
		});
}

// This tests that one contract cannot prevent another from self-destructing by sending it
// additional funds after it has been drained.
#[test]
fn destroy_contract_and_transfer_funds() {
	let (callee_wasm, callee_code_hash) = compile_module::<Test>("self_destruct").unwrap();
	let (caller_wasm, caller_code_hash) = compile_module::<Test>("destroy_and_transfer").unwrap();

	ExtBuilder::default()
		.existential_deposit(50)
		.build()
		.execute_with(|| {
			// Create
			let _ = Balances::deposit_creating(&ALICE, 1_000_000);
			assert_ok!(Contracts::instantiate_with_code(
				Origin::signed(ALICE),
				200_000,
				GAS_LIMIT,
				callee_wasm,
				vec![],
				vec![42]
			));

			// This deploys the BOB contract, which in turn deploys the CHARLIE contract during
			// construction.
			assert_ok!(Contracts::instantiate_with_code(
				Origin::signed(ALICE),
				200_000,
				GAS_LIMIT,
				caller_wasm,
				callee_code_hash.as_ref().to_vec(),
				vec![],
			));
			let addr_bob = Contracts::contract_address(&ALICE, &caller_code_hash, &[]);
			let addr_charlie = Contracts::contract_address(
				&addr_bob, &callee_code_hash, &[0x47, 0x11]
			);

			// Check that the CHARLIE contract has been instantiated.
			assert_matches!(
				ContractInfoOf::<Test>::get(&addr_charlie),
				Some(ContractInfo::Alive(_))
			);

			// Call BOB, which calls CHARLIE, forcing CHARLIE to self-destruct.
			assert_ok!(Contracts::call(
				Origin::signed(ALICE),
				addr_bob,
				0,
				GAS_LIMIT,
				addr_charlie.encode(),
			));

			// Check that CHARLIE has moved on to the great beyond (ie. died).
			assert!(ContractInfoOf::<Test>::get(&addr_charlie).is_none());
		});
}

#[test]
fn cannot_self_destruct_in_constructor() {
	let (wasm, _) = compile_module::<Test>("self_destructing_constructor").unwrap();
	ExtBuilder::default()
		.existential_deposit(50)
		.build()
		.execute_with(|| {
			let _ = Balances::deposit_creating(&ALICE, 1_000_000);

			// Fail to instantiate the BOB because the contructor calls seal_terminate.
			assert_err_ignore_postinfo!(
				Contracts::instantiate_with_code(
					Origin::signed(ALICE),
					100_000,
					GAS_LIMIT,
					wasm,
					vec![],
					vec![],
				),
				Error::<Test>::NotCallable,
			);
		});
}

#[test]
fn crypto_hashes() {
	let (wasm, code_hash) = compile_module::<Test>("crypto_hashes").unwrap();

	ExtBuilder::default()
		.existential_deposit(50)
		.build()
		.execute_with(|| {
			let _ = Balances::deposit_creating(&ALICE, 1_000_000);

			// Instantiate the CRYPTO_HASHES contract.
			assert_ok!(Contracts::instantiate_with_code(
				Origin::signed(ALICE),
				100_000,
				GAS_LIMIT,
				wasm,
				vec![],
				vec![],
			));
			let addr = Contracts::contract_address(&ALICE, &code_hash, &[]);
			// Perform the call.
			let input = b"_DEAD_BEEF";
			use sp_io::hashing::*;
			// Wraps a hash function into a more dynamic form usable for testing.
			macro_rules! dyn_hash_fn {
				($name:ident) => {
					Box::new(|input| $name(input).as_ref().to_vec().into_boxed_slice())
				};
			}
			// All hash functions and their associated output byte lengths.
			let test_cases: &[(Box<dyn Fn(&[u8]) -> Box<[u8]>>, usize)] = &[
				(dyn_hash_fn!(sha2_256), 32),
				(dyn_hash_fn!(keccak_256), 32),
				(dyn_hash_fn!(blake2_256), 32),
				(dyn_hash_fn!(blake2_128), 16),
			];
			// Test the given hash functions for the input: "_DEAD_BEEF"
			for (n, (hash_fn, expected_size)) in test_cases.iter().enumerate() {
				// We offset data in the contract tables by 1.
				let mut params = vec![(n + 1) as u8];
				params.extend_from_slice(input);
				let result = <Module<Test>>::bare_call(
					ALICE,
					addr.clone(),
					0,
					GAS_LIMIT,
					params,
				).exec_result.unwrap();
				assert!(result.is_success());
				let expected = hash_fn(input.as_ref());
				assert_eq!(&result.data[..*expected_size], &*expected);
			}
		})
}

#[test]
fn transfer_return_code() {
	let (wasm, code_hash) = compile_module::<Test>("transfer_return_code").unwrap();
	ExtBuilder::default().existential_deposit(50).build().execute_with(|| {
		let subsistence = Module::<Test>::subsistence_threshold();
		let _ = Balances::deposit_creating(&ALICE, 1000 * subsistence);

		assert_ok!(
			Contracts::instantiate_with_code(
				Origin::signed(ALICE),
				subsistence * 100,
				GAS_LIMIT,
				wasm,
				vec![],
				vec![],
			),
		);
		let addr = Contracts::contract_address(&ALICE, &code_hash, &[]);

		// Contract has only the minimal balance so any transfer will return BelowSubsistence.
		Balances::make_free_balance_be(&addr, subsistence);
		let result = Contracts::bare_call(
			ALICE,
			addr.clone(),
			0,
			GAS_LIMIT,
			vec![],
		).exec_result.unwrap();
		assert_return_code!(result, RuntimeReturnCode::BelowSubsistenceThreshold);

		// Contract has enough total balance in order to not go below the subsistence
		// threshold when transfering 100 balance but this balance is reserved so
		// the transfer still fails but with another return code.
		Balances::make_free_balance_be(&addr, subsistence + 100);
		Balances::reserve(&addr, subsistence + 100).unwrap();
		let result = Contracts::bare_call(
			ALICE,
			addr,
			0,
			GAS_LIMIT,
			vec![],
		).exec_result.unwrap();
		assert_return_code!(result, RuntimeReturnCode::TransferFailed);
	});
}

#[test]
fn call_return_code() {
	let (caller_code, caller_hash) = compile_module::<Test>("call_return_code").unwrap();
	let (callee_code, callee_hash) = compile_module::<Test>("ok_trap_revert").unwrap();
	ExtBuilder::default().existential_deposit(50).build().execute_with(|| {
		let subsistence = Module::<Test>::subsistence_threshold();
		let _ = Balances::deposit_creating(&ALICE, 1000 * subsistence);
		let _ = Balances::deposit_creating(&CHARLIE, 1000 * subsistence);

		assert_ok!(
			Contracts::instantiate_with_code(
				Origin::signed(ALICE),
				subsistence * 100,
				GAS_LIMIT,
				caller_code,
				vec![0],
				vec![],
			),
		);
		let addr_bob = Contracts::contract_address(&ALICE, &caller_hash, &[]);
		Balances::make_free_balance_be(&addr_bob, subsistence);

		// Contract calls into Django which is no valid contract
		let result = Contracts::bare_call(
			ALICE,
			addr_bob.clone(),
			0,
			GAS_LIMIT,
			AsRef::<[u8]>::as_ref(&DJANGO).to_vec(),
		).exec_result.unwrap();
		assert_return_code!(result, RuntimeReturnCode::NotCallable);

		assert_ok!(
			Contracts::instantiate_with_code(
				Origin::signed(CHARLIE),
				subsistence * 100,
				GAS_LIMIT,
				callee_code,
				vec![0],
				vec![],
			),
		);
		let addr_django = Contracts::contract_address(&CHARLIE, &callee_hash, &[]);
		Balances::make_free_balance_be(&addr_django, subsistence);

		// Contract has only the minimal balance so any transfer will return BelowSubsistence.
		let result = Contracts::bare_call(
			ALICE,
			addr_bob.clone(),
			0,
			GAS_LIMIT,
			AsRef::<[u8]>::as_ref(&addr_django).iter().chain(&0u32.to_le_bytes()).cloned().collect(),
		).exec_result.unwrap();
		assert_return_code!(result, RuntimeReturnCode::BelowSubsistenceThreshold);

		// Contract has enough total balance in order to not go below the subsistence
		// threshold when transfering 100 balance but this balance is reserved so
		// the transfer still fails but with another return code.
		Balances::make_free_balance_be(&addr_bob, subsistence + 100);
		Balances::reserve(&addr_bob, subsistence + 100).unwrap();
		let result = Contracts::bare_call(
			ALICE,
			addr_bob.clone(),
			0,
			GAS_LIMIT,
			AsRef::<[u8]>::as_ref(&addr_django).iter().chain(&0u32.to_le_bytes()).cloned().collect(),
		).exec_result.unwrap();
		assert_return_code!(result, RuntimeReturnCode::TransferFailed);

		// Contract has enough balance but callee reverts because "1" is passed.
		Balances::make_free_balance_be(&addr_bob, subsistence + 1000);
		let result = Contracts::bare_call(
			ALICE,
			addr_bob.clone(),
			0,
			GAS_LIMIT,
			AsRef::<[u8]>::as_ref(&addr_django).iter().chain(&1u32.to_le_bytes()).cloned().collect(),
		).exec_result.unwrap();
		assert_return_code!(result, RuntimeReturnCode::CalleeReverted);

		// Contract has enough balance but callee traps because "2" is passed.
		let result = Contracts::bare_call(
			ALICE,
			addr_bob,
			0,
			GAS_LIMIT,
			AsRef::<[u8]>::as_ref(&addr_django).iter().chain(&2u32.to_le_bytes()).cloned().collect(),
		).exec_result.unwrap();
		assert_return_code!(result, RuntimeReturnCode::CalleeTrapped);

	});
}

#[test]
fn instantiate_return_code() {
	let (caller_code, caller_hash) = compile_module::<Test>("instantiate_return_code").unwrap();
	let (callee_code, callee_hash) = compile_module::<Test>("ok_trap_revert").unwrap();
	ExtBuilder::default().existential_deposit(50).build().execute_with(|| {
		let subsistence = Module::<Test>::subsistence_threshold();
		let _ = Balances::deposit_creating(&ALICE, 1000 * subsistence);
		let _ = Balances::deposit_creating(&CHARLIE, 1000 * subsistence);
		let callee_hash = callee_hash.as_ref().to_vec();

		assert_ok!(
			Contracts::instantiate_with_code(
				Origin::signed(ALICE),
				subsistence * 100,
				GAS_LIMIT,
				callee_code,
				vec![],
				vec![],
			),
		);

		assert_ok!(
			Contracts::instantiate_with_code(
				Origin::signed(ALICE),
				subsistence * 100,
				GAS_LIMIT,
				caller_code,
				vec![],
				vec![],
			),
		);
		let addr = Contracts::contract_address(&ALICE, &caller_hash, &[]);

		// Contract has only the minimal balance so any transfer will return BelowSubsistence.
		Balances::make_free_balance_be(&addr, subsistence);
		let result = Contracts::bare_call(
			ALICE,
			addr.clone(),
			0,
			GAS_LIMIT,
			callee_hash.clone(),
		).exec_result.unwrap();
		assert_return_code!(result, RuntimeReturnCode::BelowSubsistenceThreshold);

		// Contract has enough total balance in order to not go below the subsistence
		// threshold when transfering the balance but this balance is reserved so
		// the transfer still fails but with another return code.
		Balances::make_free_balance_be(&addr, subsistence + 10_000);
		Balances::reserve(&addr, subsistence + 10_000).unwrap();
		let result = Contracts::bare_call(
			ALICE,
			addr.clone(),
			0,
			GAS_LIMIT,
			callee_hash.clone(),
		).exec_result.unwrap();
		assert_return_code!(result, RuntimeReturnCode::TransferFailed);

		// Contract has enough balance but the passed code hash is invalid
		Balances::make_free_balance_be(&addr, subsistence + 10_000);
		let result = Contracts::bare_call(
			ALICE,
			addr.clone(),
			0,
			GAS_LIMIT,
			vec![0; 33],
		).exec_result.unwrap();
		assert_return_code!(result, RuntimeReturnCode::CodeNotFound);

		// Contract has enough balance but callee reverts because "1" is passed.
		let result = Contracts::bare_call(
			ALICE,
			addr.clone(),
			0,
			GAS_LIMIT,
			callee_hash.iter().chain(&1u32.to_le_bytes()).cloned().collect(),
		).exec_result.unwrap();
		assert_return_code!(result, RuntimeReturnCode::CalleeReverted);

		// Contract has enough balance but callee traps because "2" is passed.
		let result = Contracts::bare_call(
			ALICE,
			addr,
			0,
			GAS_LIMIT,
			callee_hash.iter().chain(&2u32.to_le_bytes()).cloned().collect(),
		).exec_result.unwrap();
		assert_return_code!(result, RuntimeReturnCode::CalleeTrapped);

	});
}

#[test]
fn disabled_chain_extension_wont_deploy() {
	let (code, _hash) = compile_module::<Test>("chain_extension").unwrap();
	ExtBuilder::default().existential_deposit(50).build().execute_with(|| {
		let subsistence = Module::<Test>::subsistence_threshold();
		let _ = Balances::deposit_creating(&ALICE, 1000 * subsistence);
		TestExtension::disable();
		assert_err_ignore_postinfo!(
			Contracts::instantiate_with_code(
				Origin::signed(ALICE),
				3 * subsistence,
				GAS_LIMIT,
				code,
				vec![],
				vec![],
			),
			"module uses chain extensions but chain extensions are disabled",
		);
	});
}

#[test]
fn disabled_chain_extension_errors_on_call() {
	let (code, hash) = compile_module::<Test>("chain_extension").unwrap();
	ExtBuilder::default().existential_deposit(50).build().execute_with(|| {
		let subsistence = Module::<Test>::subsistence_threshold();
		let _ = Balances::deposit_creating(&ALICE, 1000 * subsistence);
		assert_ok!(
			Contracts::instantiate_with_code(
				Origin::signed(ALICE),
				subsistence * 100,
				GAS_LIMIT,
				code,
				vec![],
				vec![],
			),
		);
		let addr = Contracts::contract_address(&ALICE, &hash, &[]);
		TestExtension::disable();
		assert_err_ignore_postinfo!(
			Contracts::call(
				Origin::signed(ALICE),
				addr.clone(),
				0,
				GAS_LIMIT,
				vec![],
			),
			Error::<Test>::NoChainExtension,
		);
	});
}

#[test]
fn chain_extension_works() {
	let (code, hash) = compile_module::<Test>("chain_extension").unwrap();
	ExtBuilder::default().existential_deposit(50).build().execute_with(|| {
		let subsistence = Module::<Test>::subsistence_threshold();
		let _ = Balances::deposit_creating(&ALICE, 1000 * subsistence);
		assert_ok!(
			Contracts::instantiate_with_code(
				Origin::signed(ALICE),
				subsistence * 100,
				GAS_LIMIT,
				code,
				vec![],
				vec![],
			),
		);
		let addr = Contracts::contract_address(&ALICE, &hash, &[]);

		// The contract takes a up to 2 byte buffer where the first byte passed is used as
		// as func_id to the chain extension which behaves differently based on the
		// func_id.

		// 0 = read input buffer and pass it through as output
		let result = Contracts::bare_call(
			ALICE,
			addr.clone(),
			0,
			GAS_LIMIT,
			vec![0, 99],
		);
		let gas_consumed = result.gas_consumed;
		assert_eq!(TestExtension::last_seen_buffer(), vec![0, 99]);
		assert_eq!(result.exec_result.unwrap().data, vec![0, 99]);

		// 1 = treat inputs as integer primitives and store the supplied integers
		Contracts::bare_call(
			ALICE,
			addr.clone(),
			0,
			GAS_LIMIT,
			vec![1],
		).exec_result.unwrap();
		// those values passed in the fixture
		assert_eq!(TestExtension::last_seen_inputs(), (4, 1, 16, 12));

		// 2 = charge some extra weight (amount supplied in second byte)
		let result = Contracts::bare_call(
			ALICE,
			addr.clone(),
			0,
			GAS_LIMIT,
			vec![2, 42],
		);
		assert_ok!(result.exec_result);
		assert_eq!(result.gas_consumed, gas_consumed + 42);

		// 3 = diverging chain extension call that sets flags to 0x1 and returns a fixed buffer
		let result = Contracts::bare_call(
			ALICE,
			addr.clone(),
			0,
			GAS_LIMIT,
			vec![3],
		).exec_result.unwrap();
		assert_eq!(result.flags, ReturnFlags::REVERT);
		assert_eq!(result.data, vec![42, 99]);
	});
}

#[test]
fn lazy_removal_works() {
	let (code, hash) = compile_module::<Test>("self_destruct").unwrap();
	ExtBuilder::default().existential_deposit(50).build().execute_with(|| {
		let subsistence = Module::<Test>::subsistence_threshold();
		let _ = Balances::deposit_creating(&ALICE, 1000 * subsistence);

		assert_ok!(
			Contracts::instantiate_with_code(
				Origin::signed(ALICE),
				subsistence * 100,
				GAS_LIMIT,
				code,
				vec![],
				vec![],
			),
		);

		let addr = Contracts::contract_address(&ALICE, &hash, &[]);
		let info = <ContractInfoOf::<Test>>::get(&addr).unwrap().get_alive().unwrap();
		let trie = &info.child_trie_info();

		// Put value into the contracts child trie
		child::put(trie, &[99], &42);

		// Terminate the contract
		assert_ok!(Contracts::call(
			Origin::signed(ALICE),
			addr.clone(),
			0,
			GAS_LIMIT,
			vec![],
		));

		// Contract info should be gone
		assert!(!<ContractInfoOf::<Test>>::contains_key(&addr));

		// But value should be still there as the lazy removal did not run, yet.
		assert_matches!(child::get(trie, &[99]), Some(42));

		// Run the lazy removal
		Contracts::on_initialize(Weight::max_value());

		// Value should be gone now
		assert_matches!(child::get::<i32>(trie, &[99]), None);
	});
}

#[test]
fn lazy_removal_partial_remove_works() {
	let (code, hash) = compile_module::<Test>("self_destruct").unwrap();

	// We create a contract with some extra keys above the weight limit
	let extra_keys = 7u32;
	let weight_limit = 5_000_000_000;
	let (_, max_keys) = Storage::<Test>::deletion_budget(1, weight_limit);
	let vals: Vec<_> = (0..max_keys + extra_keys).map(|i| {
		(blake2_256(&i.encode()), (i as u32), (i as u32).encode())
	})
	.collect();

	let mut ext = ExtBuilder::default().existential_deposit(50).build();

	let trie = ext.execute_with(|| {
		let subsistence = Module::<Test>::subsistence_threshold();
		let _ = Balances::deposit_creating(&ALICE, 1000 * subsistence);

		assert_ok!(
			Contracts::instantiate_with_code(
				Origin::signed(ALICE),
				subsistence * 100,
				GAS_LIMIT,
				code,
				vec![],
				vec![],
			),
		);

		let addr = Contracts::contract_address(&ALICE, &hash, &[]);
		let info = <ContractInfoOf::<Test>>::get(&addr).unwrap().get_alive().unwrap();
		let trie = &info.child_trie_info();

		// Put value into the contracts child trie
		for val in &vals {
			Storage::<Test>::write(
				&addr,
				&info.trie_id,
				&val.0,
				Some(val.2.clone()),
			).unwrap();
		}

		// Terminate the contract
		assert_ok!(Contracts::call(
			Origin::signed(ALICE),
			addr.clone(),
			0,
			GAS_LIMIT,
			vec![],
		));

		// Contract info should be gone
		assert!(!<ContractInfoOf::<Test>>::contains_key(&addr));

		// But value should be still there as the lazy removal did not run, yet.
		for val in &vals {
			assert_eq!(child::get::<u32>(trie, &blake2_256(&val.0)), Some(val.1));
		}

		trie.clone()
	});

	// The lazy removal limit only applies to the backend but not to the overlay.
	// This commits all keys from the overlay to the backend.
	ext.commit_all().unwrap();

	ext.execute_with(|| {
		// Run the lazy removal
		let weight_used = Storage::<Test>::process_deletion_queue_batch(weight_limit);

		// Weight should be exhausted because we could not even delete all keys
		assert_eq!(weight_used, weight_limit);

		let mut num_deleted = 0u32;
		let mut num_remaining = 0u32;

		for val in &vals {
			match child::get::<u32>(&trie, &blake2_256(&val.0)) {
				None => num_deleted += 1,
				Some(x) if x == val.1 => num_remaining += 1,
				Some(_) => panic!("Unexpected value in contract storage"),
			}
		}

		// All but one key is removed
		assert_eq!(num_deleted + num_remaining, vals.len() as u32);
		assert_eq!(num_deleted, max_keys);
		assert_eq!(num_remaining, extra_keys);
	});
}

#[test]
fn lazy_removal_does_no_run_on_full_block() {
	let (code, hash) = compile_module::<Test>("self_destruct").unwrap();
	ExtBuilder::default().existential_deposit(50).build().execute_with(|| {
		let subsistence = Module::<Test>::subsistence_threshold();
		let _ = Balances::deposit_creating(&ALICE, 1000 * subsistence);

		assert_ok!(
			Contracts::instantiate_with_code(
				Origin::signed(ALICE),
				subsistence * 100,
				GAS_LIMIT,
				code,
				vec![],
				vec![],
			),
		);

		let addr = Contracts::contract_address(&ALICE, &hash, &[]);
		let info = <ContractInfoOf::<Test>>::get(&addr).unwrap().get_alive().unwrap();
		let trie = &info.child_trie_info();
		let max_keys = 30;

		// Create some storage items for the contract.
		let vals: Vec<_> = (0..max_keys).map(|i| {
			(blake2_256(&i.encode()), (i as u32), (i as u32).encode())
		})
		.collect();

		// Put value into the contracts child trie
		for val in &vals {
			Storage::<Test>::write(
				&addr,
				&info.trie_id,
				&val.0,
				Some(val.2.clone()),
			).unwrap();
		}

		// Terminate the contract
		assert_ok!(Contracts::call(
			Origin::signed(ALICE),
			addr.clone(),
			0,
			GAS_LIMIT,
			vec![],
		));

		// Contract info should be gone
		assert!(!<ContractInfoOf::<Test>>::contains_key(&addr));

		// But value should be still there as the lazy removal did not run, yet.
		for val in &vals {
			assert_eq!(child::get::<u32>(trie, &blake2_256(&val.0)), Some(val.1));
		}

		// Fill up the block which should prevent the lazy storage removal from running.
		System::register_extra_weight_unchecked(
			<Test as system::Config>::BlockWeights::get().max_block,
			DispatchClass::Mandatory,
		);

		// Run the lazy removal without any limit so that all keys would be removed if there
		// had been some weight left in the block.
		let weight_used = Contracts::on_initialize(Weight::max_value());
		let base = <<Test as crate::Config>::WeightInfo as crate::WeightInfo>::on_initialize();
		assert_eq!(weight_used, base);

		// All the keys are still in place
		for val in &vals {
			assert_eq!(child::get::<u32>(trie, &blake2_256(&val.0)), Some(val.1));
		}

		// Run the lazy removal directly which disregards the block limits
		Storage::<Test>::process_deletion_queue_batch(Weight::max_value());

		// Now the keys should be gone
		for val in &vals {
			assert_eq!(child::get::<u32>(trie, &blake2_256(&val.0)), None);
		}
	});
}


#[test]
fn lazy_removal_does_not_use_all_weight() {
	let (code, hash) = compile_module::<Test>("self_destruct").unwrap();
	ExtBuilder::default().existential_deposit(50).build().execute_with(|| {
		let subsistence = Module::<Test>::subsistence_threshold();
		let _ = Balances::deposit_creating(&ALICE, 1000 * subsistence);

		assert_ok!(
			Contracts::instantiate_with_code(
				Origin::signed(ALICE),
				subsistence * 100,
				GAS_LIMIT,
				code,
				vec![],
				vec![],
			),
		);

		let addr = Contracts::contract_address(&ALICE, &hash, &[]);
		let info = <ContractInfoOf::<Test>>::get(&addr).unwrap().get_alive().unwrap();
		let trie = &info.child_trie_info();
		let weight_limit = 5_000_000_000;
		let (weight_per_key, max_keys) = Storage::<Test>::deletion_budget(1, weight_limit);

		// We create a contract with one less storage item than we can remove within the limit
		let vals: Vec<_> = (0..max_keys - 1).map(|i| {
			(blake2_256(&i.encode()), (i as u32), (i as u32).encode())
		})
		.collect();

		// Put value into the contracts child trie
		for val in &vals {
			Storage::<Test>::write(
				&addr,
				&info.trie_id,
				&val.0,
				Some(val.2.clone()),
			).unwrap();
		}

		// Terminate the contract
		assert_ok!(Contracts::call(
			Origin::signed(ALICE),
			addr.clone(),
			0,
			GAS_LIMIT,
			vec![],
		));

		// Contract info should be gone
		assert!(!<ContractInfoOf::<Test>>::contains_key(&addr));

		// But value should be still there as the lazy removal did not run, yet.
		for val in &vals {
			assert_eq!(child::get::<u32>(trie, &blake2_256(&val.0)), Some(val.1));
		}

		// Run the lazy removal
		let weight_used = Storage::<Test>::process_deletion_queue_batch(weight_limit);

		// We have one less key in our trie than our weight limit suffices for
		assert_eq!(weight_used, weight_limit - weight_per_key);

		// All the keys are removed
		for val in vals {
			assert_eq!(child::get::<u32>(trie, &blake2_256(&val.0)), None);
		}
	});
}

#[test]
fn deletion_queue_full() {
	let (code, hash) = compile_module::<Test>("self_destruct").unwrap();
	ExtBuilder::default().existential_deposit(50).build().execute_with(|| {
		let subsistence = Module::<Test>::subsistence_threshold();
		let _ = Balances::deposit_creating(&ALICE, 1000 * subsistence);

		assert_ok!(
			Contracts::instantiate_with_code(
				Origin::signed(ALICE),
				subsistence * 100,
				GAS_LIMIT,
				code,
				vec![],
				vec![],
			),
		);

		let addr = Contracts::contract_address(&ALICE, &hash, &[]);

		// fill the deletion queue up until its limit
		Storage::<Test>::fill_queue_with_dummies();

		// Terminate the contract should fail
		assert_err_ignore_postinfo!(
			Contracts::call(
				Origin::signed(ALICE),
				addr.clone(),
				0,
				GAS_LIMIT,
				vec![],
			),
			Error::<Test>::DeletionQueueFull,
		);

		// Contract should be alive because removal failed
		<ContractInfoOf::<Test>>::get(&addr).unwrap().get_alive().unwrap();

		// make the contract ripe for eviction
		initialize_block(5);

		// eviction should fail for the same reason as termination
		assert_err!(
			Contracts::claim_surcharge(Origin::none(), addr.clone(), Some(ALICE)),
			Error::<Test>::DeletionQueueFull,
		);

		// Contract should be alive because removal failed
		<ContractInfoOf::<Test>>::get(&addr).unwrap().get_alive().unwrap();
	});
}

#[test]
fn not_deployed_if_endowment_too_low_for_first_rent() {
	let (wasm, code_hash) = compile_module::<Test>("set_rent").unwrap();

	// The instantiation deducted the rent for one block immediately
	let first_rent = <Test as Config>::RentFraction::get()
		// base_deposit + deploy_set_storage (4 bytes in 1 item) - free_balance
		.mul_ceil(80_000u32 + 40_000 + 10_000 - 30_000)
		// blocks to rent
		* 1;

	ExtBuilder::default().existential_deposit(50).build().execute_with(|| {
		// Create
		let _ = Balances::deposit_creating(&ALICE, 1_000_000);
		assert_storage_noop!(assert_err_ignore_postinfo!(
			Contracts::instantiate_with_code(
				Origin::signed(ALICE),
				30_000,
				GAS_LIMIT,
				wasm,
				(BalanceOf::<Test>::from(first_rent) - BalanceOf::<Test>::from(1u32))
					.encode(), // rent allowance
				vec![],
			),
			Error::<Test>::NewContractNotFunded,
		));
		let addr = Contracts::contract_address(&ALICE, &code_hash, &[]);
		assert_matches!(ContractInfoOf::<Test>::get(&addr), None);
	});
}

#[test]
fn surcharge_reward_is_capped() {
	let (wasm, code_hash) = compile_module::<Test>("set_rent").unwrap();
	ExtBuilder::default().existential_deposit(50).build().execute_with(|| {
		let _ = Balances::deposit_creating(&ALICE, 1_000_000);
		assert_ok!(Contracts::instantiate_with_code(
			Origin::signed(ALICE),
			30_000,
			GAS_LIMIT,
			wasm,
			<BalanceOf<Test>>::from(10_000u32).encode(), // rent allowance
			vec![],
		));
		let addr = Contracts::contract_address(&ALICE, &code_hash, &[]);
		let contract = <ContractInfoOf::<Test>>::get(&addr).unwrap().get_alive().unwrap();
		let balance = Balances::free_balance(&ALICE);
		let reward = <Test as Config>::SurchargeReward::get();

		// some rent should have payed due to instantiation
		assert_ne!(contract.rent_payed, 0);

		// the reward should be parameterized sufficiently high to make this test useful
		assert!(reward > contract.rent_payed);

		// make contract eligible for eviction
		initialize_block(40);

		// this should have removed the contract
		assert_ok!(Contracts::claim_surcharge(Origin::none(), addr.clone(), Some(ALICE)));

		// this reward does not take into account the last rent payment collected during eviction
		let capped_reward = reward.min(contract.rent_payed);

		// this is smaller than the actual reward because it does not take into account the
		// rent collected during eviction
		assert!(Balances::free_balance(&ALICE) > balance + capped_reward);

		// the full reward is not payed out because of the cap introduced by rent_payed
		assert!(Balances::free_balance(&ALICE) < balance + reward);
	});
}

#[test]
fn refcounter() {
	let (wasm, code_hash) = compile_module::<Test>("self_destruct").unwrap();
	ExtBuilder::default().existential_deposit(50).build().execute_with(|| {
		let _ = Balances::deposit_creating(&ALICE, 1_000_000);
		let subsistence = Module::<Test>::subsistence_threshold();

		// Create two contracts with the same code and check that they do in fact share it.
		assert_ok!(Contracts::instantiate_with_code(
			Origin::signed(ALICE),
			subsistence * 100,
			GAS_LIMIT,
			wasm.clone(),
			vec![],
			vec![0],
		));
		assert_ok!(Contracts::instantiate_with_code(
			Origin::signed(ALICE),
			subsistence * 100,
			GAS_LIMIT,
			wasm.clone(),
			vec![],
			vec![1],
		));
		assert_refcount!(code_hash, 2);

		// Sharing should also work with the usual instantiate call
		assert_ok!(Contracts::instantiate(
			Origin::signed(ALICE),
			subsistence * 100,
			GAS_LIMIT,
			code_hash,
			vec![],
			vec![2],
		));
		assert_refcount!(code_hash, 3);

		// addresses of all three existing contracts
		let addr0 = Contracts::contract_address(&ALICE, &code_hash, &[0]);
		let addr1 = Contracts::contract_address(&ALICE, &code_hash, &[1]);
		let addr2 = Contracts::contract_address(&ALICE, &code_hash, &[2]);

		// Terminating one contract should decrement the refcount
		assert_ok!(Contracts::call(
			Origin::signed(ALICE),
			addr0,
			0,
			GAS_LIMIT,
			vec![],
		));
		assert_refcount!(code_hash, 2);

		// make remaining contracts eligible for eviction
		initialize_block(40);

		// remove one of them
		assert_ok!(Contracts::claim_surcharge(Origin::none(), addr1, Some(ALICE)));
		assert_refcount!(code_hash, 1);

		// Pristine code should still be there
		crate::PristineCode::<Test>::get(code_hash).unwrap();

		// remove the last contract
		assert_ok!(Contracts::claim_surcharge(Origin::none(), addr2, Some(ALICE)));
		assert_refcount!(code_hash, 0);

		// all code should be gone
		assert_matches!(crate::PristineCode::<Test>::get(code_hash), None);
		assert_matches!(crate::CodeStorage::<Test>::get(code_hash), None);
	});
}<|MERGE_RESOLUTION|>--- conflicted
+++ resolved
@@ -472,13 +472,8 @@
 				},
 				EventRecord {
 					phase: Phase::Initialization,
-<<<<<<< HEAD
-					event: MetaEvent::balances(
+					event: Event::pallet_balances(
 						pallet_balances::Event::Endowed(ALICE, 1_000_000)
-=======
-					event: Event::pallet_balances(
-						pallet_balances::RawEvent::Endowed(ALICE, 1_000_000)
->>>>>>> 273bc7b9
 					),
 					topics: vec![],
 				},
@@ -496,25 +491,14 @@
 				},
 				EventRecord {
 					phase: Phase::Initialization,
-<<<<<<< HEAD
-					event: MetaEvent::balances(
-						pallet_balances::Event::Endowed(addr.clone(), subsistence * 3)
-=======
 					event: Event::pallet_balances(
-						pallet_balances::RawEvent::Transfer(ALICE, addr.clone(), subsistence * 100)
->>>>>>> 273bc7b9
+						pallet_balances::Event::Transfer(ALICE, addr.clone(), subsistence * 100)
 					),
 					topics: vec![],
 				},
 				EventRecord {
 					phase: Phase::Initialization,
-<<<<<<< HEAD
-					event: MetaEvent::balances(
-						pallet_balances::Event::Transfer(ALICE, addr.clone(), subsistence * 3)
-					),
-=======
 					event: Event::pallet_contracts(RawEvent::CodeStored(code_hash.into())),
->>>>>>> 273bc7b9
 					topics: vec![],
 				},
 				EventRecord {
@@ -627,46 +611,6 @@
 	pub fn null() -> Vec<u8> { 3u32.to_le_bytes().to_vec() }
 }
 
-<<<<<<< HEAD
-/// Test correspondence of set_rent code and its hash.
-/// Also test that encoded extrinsic in code correspond to the correct transfer
-#[test]
-fn test_set_rent_code_and_hash() {
-	let (wasm, code_hash) = compile_module::<Test>("set_rent").unwrap();
-
-	ExtBuilder::default()
-		.existential_deposit(50)
-		.build()
-		.execute_with(|| {
-			let _ = Balances::deposit_creating(&ALICE, 1_000_000);
-			assert_ok!(Contracts::put_code(Origin::signed(ALICE), wasm));
-
-			// If you ever need to update the wasm source this test will fail
-			// and will show you the actual hash.
-			assert_eq!(System::events(), vec![
-				EventRecord {
-					phase: Phase::Initialization,
-					event: MetaEvent::system(frame_system::Event::NewAccount(ALICE)),
-					topics: vec![],
-				},
-				EventRecord {
-					phase: Phase::Initialization,
-					event: MetaEvent::balances(pallet_balances::Event::Endowed(
-						ALICE, 1_000_000
-					)),
-					topics: vec![],
-				},
-				EventRecord {
-					phase: Phase::Initialization,
-					event: MetaEvent::contracts(RawEvent::CodeStored(code_hash.into())),
-					topics: vec![],
-				},
-			]);
-		});
-}
-
-=======
->>>>>>> 273bc7b9
 #[test]
 fn storage_size() {
 	let (wasm, code_hash) = compile_module::<Test>("set_rent").unwrap();
@@ -1257,13 +1201,9 @@
 				},
 				EventRecord {
 					phase: Phase::Initialization,
-<<<<<<< HEAD
-					event: MetaEvent::balances(pallet_balances::Event::Endowed(ALICE, 1_000_000)),
-=======
 					event: Event::pallet_balances(
-						pallet_balances::RawEvent::Endowed(ALICE, 1_000_000)
+						pallet_balances::Event::Endowed(ALICE, 1_000_000)
 					),
->>>>>>> 273bc7b9
 					topics: vec![],
 				},
 				EventRecord {
@@ -1468,11 +1408,7 @@
 							},
 							EventRecord {
 								phase: Phase::Initialization,
-<<<<<<< HEAD
-								event: MetaEvent::balances(pallet_balances::Event::Endowed(CHARLIE, 1_000_000)),
-=======
-								event: Event::pallet_balances(pallet_balances::RawEvent::Endowed(CHARLIE, 1_000_000)),
->>>>>>> 273bc7b9
+								event: Event::pallet_balances(pallet_balances::Event::Endowed(CHARLIE, 1_000_000)),
 								topics: vec![],
 							},
 							EventRecord {
@@ -1482,22 +1418,13 @@
 							},
 							EventRecord {
 								phase: Phase::Initialization,
-<<<<<<< HEAD
-								event: MetaEvent::balances(pallet_balances::Event::Endowed(addr_django.clone(), 30_000)),
-=======
-								event: Event::pallet_balances(pallet_balances::RawEvent::Endowed(addr_django.clone(), 30_000)),
->>>>>>> 273bc7b9
+								event: Event::pallet_balances(pallet_balances::Event::Endowed(addr_django.clone(), 30_000)),
 								topics: vec![],
 							},
 							EventRecord {
 								phase: Phase::Initialization,
-<<<<<<< HEAD
-								event: MetaEvent::balances(
+								event: Event::pallet_balances(
 									pallet_balances::Event::Transfer(CHARLIE, addr_django.clone(), 30_000)
-=======
-								event: Event::pallet_balances(
-									pallet_balances::RawEvent::Transfer(CHARLIE, addr_django.clone(), 30_000)
->>>>>>> 273bc7b9
 								),
 								topics: vec![],
 							},
