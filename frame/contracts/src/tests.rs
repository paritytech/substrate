--- conflicted
+++ resolved
@@ -3298,13 +3298,8 @@
 		assert_eq!(System::events(), vec![],);
 
 		// successful call
-<<<<<<< HEAD
-		assert_ok!(Contracts::set_code(Origin::root(), addr.clone(), new_code_hash));
+		assert_ok!(Contracts::set_code(RuntimeOrigin::root(), addr.clone(), new_code_hash));
 		assert_eq!(get_contract(&addr).code_hash, new_code_hash);
-=======
-		assert_ok!(Contracts::set_code(RuntimeOrigin::root(), addr.clone(), new_code_hash));
-		assert_eq!(<ContractInfoOf<Test>>::get(&addr).unwrap().code_hash, new_code_hash);
->>>>>>> 409167ef
 		assert_refcount!(&code_hash, 0);
 		assert_refcount!(&new_code_hash, 1);
 		assert_eq!(
@@ -3664,7 +3659,7 @@
 
 		// Instantiate the BOB contract.
 		assert_ok!(Contracts::instantiate_with_code(
-			Origin::signed(ALICE),
+			RuntimeOrigin::signed(ALICE),
 			0,
 			GAS_LIMIT,
 			None,
@@ -3681,7 +3676,7 @@
 		// Create 100 bytes of storage with a price of per byte
 		assert_err_ignore_postinfo!(
 			Contracts::call(
-				Origin::signed(ALICE),
+				RuntimeOrigin::signed(ALICE),
 				addr.clone(),
 				0,
 				GAS_LIMIT,
@@ -3703,7 +3698,7 @@
 
 		// Create both contracts: Constructors do nothing.
 		assert_ok!(Contracts::instantiate_with_code(
-			Origin::signed(ALICE),
+			RuntimeOrigin::signed(ALICE),
 			0,
 			GAS_LIMIT,
 			None,
@@ -3713,7 +3708,7 @@
 		));
 		let addr_caller = Contracts::contract_address(&ALICE, &code_hash_caller, &[]);
 		assert_ok!(Contracts::instantiate_with_code(
-			Origin::signed(ALICE),
+			RuntimeOrigin::signed(ALICE),
 			0,
 			GAS_LIMIT,
 			None,
@@ -3726,7 +3721,7 @@
 		// Create 100 bytes of storage with a price of per byte
 		// This is 100 Balance + 2 Balance for the item
 		assert_ok!(Contracts::call(
-			Origin::signed(ALICE),
+			RuntimeOrigin::signed(ALICE),
 			addr_callee.clone(),
 			0,
 			GAS_LIMIT,
@@ -3738,7 +3733,7 @@
 		// storage created in the immediate contract.
 		assert_err_ignore_postinfo!(
 			Contracts::call(
-				Origin::signed(ALICE),
+				RuntimeOrigin::signed(ALICE),
 				addr_caller.clone(),
 				0,
 				GAS_LIMIT,
@@ -3757,7 +3752,7 @@
 		// Allow for the additional 14 bytes but demand an additional byte in the callee contract.
 		assert_err_ignore_postinfo!(
 			Contracts::call(
-				Origin::signed(ALICE),
+				RuntimeOrigin::signed(ALICE),
 				addr_caller.clone(),
 				0,
 				GAS_LIMIT,
@@ -3777,7 +3772,7 @@
 		// caller.
 		assert_err_ignore_postinfo!(
 			Contracts::call(
-				Origin::signed(ALICE),
+				RuntimeOrigin::signed(ALICE),
 				addr_caller.clone(),
 				0,
 				GAS_LIMIT,
@@ -3798,7 +3793,7 @@
 		// Send more than the sender has balance.
 		assert_err_ignore_postinfo!(
 			Contracts::call(
-				Origin::signed(ALICE),
+				RuntimeOrigin::signed(ALICE),
 				addr_caller.clone(),
 				0,
 				GAS_LIMIT,
@@ -3816,7 +3811,7 @@
 
 		// Same as above but allow for the additional balance.
 		assert_ok!(Contracts::call(
-			Origin::signed(ALICE),
+			RuntimeOrigin::signed(ALICE),
 			addr_caller.clone(),
 			0,
 			GAS_LIMIT,
@@ -3842,7 +3837,7 @@
 
 		// Instantiate the BOB contract.
 		assert_ok!(Contracts::instantiate_with_code(
-			Origin::signed(ALICE),
+			RuntimeOrigin::signed(ALICE),
 			0,
 			GAS_LIMIT,
 			None,
@@ -3860,7 +3855,7 @@
 		Balances::set_lock([0; 8], &BOB, 1_000, WithdrawReasons::TRANSFER);
 		assert_err_ignore_postinfo!(
 			Contracts::call(
-				Origin::signed(BOB),
+				RuntimeOrigin::signed(BOB),
 				addr.clone(),
 				0,
 				GAS_LIMIT,
@@ -3883,7 +3878,7 @@
 
 		// Instantiate the BOB contract.
 		assert_ok!(Contracts::instantiate_with_code(
-			Origin::signed(ALICE),
+			RuntimeOrigin::signed(ALICE),
 			0,
 			GAS_LIMIT,
 			None,
@@ -3900,7 +3895,7 @@
 		// check that the deposit can't bring the account below the existential deposit
 		assert_err_ignore_postinfo!(
 			Contracts::call(
-				Origin::signed(BOB),
+				RuntimeOrigin::signed(BOB),
 				addr.clone(),
 				0,
 				GAS_LIMIT,
@@ -3923,7 +3918,7 @@
 
 		// Instantiate the BOB contract.
 		assert_ok!(Contracts::instantiate_with_code(
-			Origin::signed(ALICE),
+			RuntimeOrigin::signed(ALICE),
 			0,
 			GAS_LIMIT,
 			None,
@@ -3940,7 +3935,7 @@
 		// check that the minumum leftover (value send) is considered
 		assert_err_ignore_postinfo!(
 			Contracts::call(
-				Origin::signed(BOB),
+				RuntimeOrigin::signed(BOB),
 				addr.clone(),
 				400,
 				GAS_LIMIT,
