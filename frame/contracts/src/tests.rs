// This file is part of Substrate.

// Copyright (C) Parity Technologies (UK) Ltd.
// SPDX-License-Identifier: Apache-2.0

// Licensed under the Apache License, Version 2.0 (the "License");
// you may not use this file except in compliance with the License.
// You may obtain a copy of the License at
//
// 	http://www.apache.org/licenses/LICENSE-2.0
//
// Unless required by applicable law or agreed to in writing, software
// distributed under the License is distributed on an "AS IS" BASIS,
// WITHOUT WARRANTIES OR CONDITIONS OF ANY KIND, either express or implied.
// See the License for the specific language governing permissions and
// limitations under the License.

use self::test_utils::hash;
use crate as pallet_contracts;
use crate::{
	chain_extension::{
		ChainExtension, Environment, Ext, InitState, RegisteredChainExtension,
		Result as ExtensionResult, RetVal, ReturnFlags, SysConfig,
	},
	exec::{Frame, Key},
	storage::DeletionQueueManager,
	tests::test_utils::{get_contract, get_contract_checked},
	wasm::{Determinism, PrefabWasmModule, ReturnCode as RuntimeReturnCode},
	weights::WeightInfo,
<<<<<<< HEAD
	BalanceOf, Code, CodeStorage, CollectEvents, Config, ContractInfo, ContractInfoOf, DebugInfo,
	DefaultAddressGenerator, DeletionQueueCounter, Error, Pallet, Schedule,
=======
	BalanceOf, Code, CodeStorage, Config, ContractInfo, ContractInfoOf, DefaultAddressGenerator,
	DeletionQueueCounter, Error, Origin, Pallet, Schedule,
>>>>>>> c800a2c0
};
use assert_matches::assert_matches;
use codec::Encode;
use frame_support::{
	assert_err, assert_err_ignore_postinfo, assert_err_with_weight, assert_noop, assert_ok,
	dispatch::{DispatchError, DispatchErrorWithPostInfo, PostDispatchInfo},
	parameter_types,
	storage::child,
	traits::{
		ConstU32, ConstU64, Contains, Currency, ExistenceRequirement, LockableCurrency, OnIdle,
		OnInitialize, WithdrawReasons,
	},
	weights::{constants::WEIGHT_REF_TIME_PER_SECOND, Weight},
};
use frame_system::{EventRecord, Phase};
use pretty_assertions::{assert_eq, assert_ne};
use sp_core::ByteArray;
use sp_io::hashing::blake2_256;
use sp_keystore::{testing::MemoryKeystore, KeystoreExt};
use sp_runtime::{
	testing::{Header, H256},
	traits::{BlakeTwo256, Convert, Hash, IdentityLookup},
	AccountId32, TokenError,
};
use std::ops::Deref;

type UncheckedExtrinsic = frame_system::mocking::MockUncheckedExtrinsic<Test>;
type Block = frame_system::mocking::MockBlock<Test>;

frame_support::construct_runtime!(
	pub enum Test where
		Block = Block,
		NodeBlock = Block,
		UncheckedExtrinsic = UncheckedExtrinsic,
	{
		System: frame_system::{Pallet, Call, Config, Storage, Event<T>},
		Balances: pallet_balances::{Pallet, Call, Storage, Config<T>, Event<T>},
		Timestamp: pallet_timestamp::{Pallet, Call, Storage, Inherent},
		Randomness: pallet_insecure_randomness_collective_flip::{Pallet, Storage},
		Utility: pallet_utility::{Pallet, Call, Storage, Event},
		Contracts: pallet_contracts::{Pallet, Call, Storage, Event<T>},
		Proxy: pallet_proxy::{Pallet, Call, Storage, Event<T>},
	}
);

macro_rules! assert_return_code {
	( $x:expr , $y:expr $(,)? ) => {{
		assert_eq!(u32::from_le_bytes($x.data[..].try_into().unwrap()), $y as u32);
	}};
}

macro_rules! assert_refcount {
	( $code_hash:expr , $should:expr $(,)? ) => {{
		let is = crate::OwnerInfoOf::<Test>::get($code_hash).map(|m| m.refcount()).unwrap();
		assert_eq!(is, $should);
	}};
}

pub mod test_utils {
	use super::{Balances, Hash, SysConfig, Test};
	use crate::{exec::AccountIdOf, CodeHash, Config, ContractInfo, ContractInfoOf, Nonce};
	use codec::Encode;
	use frame_support::traits::Currency;

	pub fn place_contract(address: &AccountIdOf<Test>, code_hash: CodeHash<Test>) {
		let nonce = <Nonce<Test>>::mutate(|counter| {
			*counter += 1;
			*counter
		});
		set_balance(address, <Test as Config>::Currency::minimum_balance() * 10);
		let contract = <ContractInfo<Test>>::new(&address, nonce, code_hash).unwrap();
		<ContractInfoOf<Test>>::insert(address, contract);
	}
	pub fn set_balance(who: &AccountIdOf<Test>, amount: u64) {
		let imbalance = Balances::deposit_creating(who, amount);
		drop(imbalance);
	}
	pub fn get_balance(who: &AccountIdOf<Test>) -> u64 {
		Balances::free_balance(who)
	}
	pub fn get_contract(addr: &AccountIdOf<Test>) -> ContractInfo<Test> {
		get_contract_checked(addr).unwrap()
	}
	pub fn get_contract_checked(addr: &AccountIdOf<Test>) -> Option<ContractInfo<Test>> {
		ContractInfoOf::<Test>::get(addr)
	}
	pub fn hash<S: Encode>(s: &S) -> <<Test as SysConfig>::Hashing as Hash>::Output {
		<<Test as SysConfig>::Hashing as Hash>::hash_of(s)
	}
}

impl Test {
	pub fn set_unstable_interface(unstable_interface: bool) {
		UNSTABLE_INTERFACE.with(|v| *v.borrow_mut() = unstable_interface);
	}
}

parameter_types! {
	static TestExtensionTestValue: TestExtension = Default::default();
}

#[derive(Clone)]
pub struct TestExtension {
	enabled: bool,
	last_seen_buffer: Vec<u8>,
	last_seen_inputs: (u32, u32, u32, u32),
}

#[derive(Default)]
pub struct RevertingExtension;

#[derive(Default)]
pub struct DisabledExtension;

#[derive(Default)]
pub struct TempStorageExtension {
	storage: u32,
}

impl TestExtension {
	fn disable() {
		TestExtensionTestValue::mutate(|e| e.enabled = false)
	}

	fn last_seen_buffer() -> Vec<u8> {
		TestExtensionTestValue::get().last_seen_buffer.clone()
	}

	fn last_seen_inputs() -> (u32, u32, u32, u32) {
		TestExtensionTestValue::get().last_seen_inputs
	}
}

impl Default for TestExtension {
	fn default() -> Self {
		Self { enabled: true, last_seen_buffer: vec![], last_seen_inputs: (0, 0, 0, 0) }
	}
}

impl ChainExtension<Test> for TestExtension {
	fn call<E>(&mut self, env: Environment<E, InitState>) -> ExtensionResult<RetVal>
	where
		E: Ext<T = Test>,
	{
		let func_id = env.func_id();
		let id = env.ext_id() as u32 | func_id as u32;
		match func_id {
			0 => {
				let mut env = env.buf_in_buf_out();
				let input = env.read(8)?;
				env.write(&input, false, None)?;
				TestExtensionTestValue::mutate(|e| e.last_seen_buffer = input);
				Ok(RetVal::Converging(id))
			},
			1 => {
				let env = env.only_in();
				TestExtensionTestValue::mutate(|e| {
					e.last_seen_inputs = (env.val0(), env.val1(), env.val2(), env.val3())
				});
				Ok(RetVal::Converging(id))
			},
			2 => {
				let mut env = env.buf_in_buf_out();
				let weight = Weight::from_parts(env.read(5)?[4].into(), 0);
				env.charge_weight(weight)?;
				Ok(RetVal::Converging(id))
			},
			3 => Ok(RetVal::Diverging { flags: ReturnFlags::REVERT, data: vec![42, 99] }),
			_ => {
				panic!("Passed unknown id to test chain extension: {}", func_id);
			},
		}
	}

	fn enabled() -> bool {
		TestExtensionTestValue::get().enabled
	}
}

impl RegisteredChainExtension<Test> for TestExtension {
	const ID: u16 = 0;
}

impl ChainExtension<Test> for RevertingExtension {
	fn call<E>(&mut self, _env: Environment<E, InitState>) -> ExtensionResult<RetVal>
	where
		E: Ext<T = Test>,
	{
		Ok(RetVal::Diverging { flags: ReturnFlags::REVERT, data: vec![0x4B, 0x1D] })
	}

	fn enabled() -> bool {
		TestExtensionTestValue::get().enabled
	}
}

impl RegisteredChainExtension<Test> for RevertingExtension {
	const ID: u16 = 1;
}

impl ChainExtension<Test> for DisabledExtension {
	fn call<E>(&mut self, _env: Environment<E, InitState>) -> ExtensionResult<RetVal>
	where
		E: Ext<T = Test>,
	{
		panic!("Disabled chain extensions are never called")
	}

	fn enabled() -> bool {
		false
	}
}

impl RegisteredChainExtension<Test> for DisabledExtension {
	const ID: u16 = 2;
}

impl ChainExtension<Test> for TempStorageExtension {
	fn call<E>(&mut self, env: Environment<E, InitState>) -> ExtensionResult<RetVal>
	where
		E: Ext<T = Test>,
	{
		let func_id = env.func_id();
		match func_id {
			0 => self.storage = 42,
			1 => assert_eq!(self.storage, 42, "Storage is preserved inside the same call."),
			2 => {
				assert_eq!(self.storage, 0, "Storage is different for different calls.");
				self.storage = 99;
			},
			3 => assert_eq!(self.storage, 99, "Storage is preserved inside the same call."),
			_ => {
				panic!("Passed unknown id to test chain extension: {}", func_id);
			},
		}
		Ok(RetVal::Converging(0))
	}

	fn enabled() -> bool {
		TestExtensionTestValue::get().enabled
	}
}

impl RegisteredChainExtension<Test> for TempStorageExtension {
	const ID: u16 = 3;
}

parameter_types! {
	pub BlockWeights: frame_system::limits::BlockWeights =
		frame_system::limits::BlockWeights::simple_max(
			Weight::from_parts(2u64 * WEIGHT_REF_TIME_PER_SECOND, u64::MAX),
		);
	pub static ExistentialDeposit: u64 = 1;
}
impl frame_system::Config for Test {
	type BaseCallFilter = frame_support::traits::Everything;
	type BlockWeights = BlockWeights;
	type BlockLength = ();
	type DbWeight = ();
	type RuntimeOrigin = RuntimeOrigin;
	type Index = u64;
	type BlockNumber = u64;
	type Hash = H256;
	type RuntimeCall = RuntimeCall;
	type Hashing = BlakeTwo256;
	type AccountId = AccountId32;
	type Lookup = IdentityLookup<Self::AccountId>;
	type Header = Header;
	type RuntimeEvent = RuntimeEvent;
	type BlockHashCount = ConstU64<250>;
	type Version = ();
	type PalletInfo = PalletInfo;
	type AccountData = pallet_balances::AccountData<u64>;
	type OnNewAccount = ();
	type OnKilledAccount = ();
	type SystemWeightInfo = ();
	type SS58Prefix = ();
	type OnSetCode = ();
	type MaxConsumers = frame_support::traits::ConstU32<16>;
}
impl pallet_insecure_randomness_collective_flip::Config for Test {}
impl pallet_balances::Config for Test {
	type MaxLocks = ();
	type MaxReserves = ();
	type ReserveIdentifier = [u8; 8];
	type Balance = u64;
	type RuntimeEvent = RuntimeEvent;
	type DustRemoval = ();
	type ExistentialDeposit = ExistentialDeposit;
	type AccountStore = System;
	type WeightInfo = ();
	type FreezeIdentifier = ();
	type MaxFreezes = ();
	type HoldIdentifier = ();
	type MaxHolds = ();
}

impl pallet_timestamp::Config for Test {
	type Moment = u64;
	type OnTimestampSet = ();
	type MinimumPeriod = ConstU64<1>;
	type WeightInfo = ();
}
impl pallet_utility::Config for Test {
	type RuntimeEvent = RuntimeEvent;
	type RuntimeCall = RuntimeCall;
	type PalletsOrigin = OriginCaller;
	type WeightInfo = ();
}

impl pallet_proxy::Config for Test {
	type RuntimeEvent = RuntimeEvent;
	type RuntimeCall = RuntimeCall;
	type Currency = Balances;
	type ProxyType = ();
	type ProxyDepositBase = ConstU64<1>;
	type ProxyDepositFactor = ConstU64<1>;
	type MaxProxies = ConstU32<32>;
	type WeightInfo = ();
	type MaxPending = ConstU32<32>;
	type CallHasher = BlakeTwo256;
	type AnnouncementDepositBase = ConstU64<1>;
	type AnnouncementDepositFactor = ConstU64<1>;
}

parameter_types! {
	pub MySchedule: Schedule<Test> = {
		let mut schedule = <Schedule<Test>>::default();
		schedule.instruction_weights.fallback = 1;
		schedule
	};
	pub static DepositPerByte: BalanceOf<Test> = 1;
	pub const DepositPerItem: BalanceOf<Test> = 2;
	// We need this one set high enough for running benchmarks.
	pub static DefaultDepositLimit: BalanceOf<Test> = 10_000_000;
}

impl Convert<Weight, BalanceOf<Self>> for Test {
	fn convert(w: Weight) -> BalanceOf<Self> {
		w.ref_time()
	}
}

/// A filter whose filter function can be swapped at runtime.
pub struct TestFilter;

#[derive(Clone)]
pub struct Filters {
	filter: fn(&RuntimeCall) -> bool,
}

impl Default for Filters {
	fn default() -> Self {
		Filters { filter: (|_| true) }
	}
}

parameter_types! {
	static CallFilter: Filters = Default::default();
}

impl TestFilter {
	pub fn set_filter(filter: fn(&RuntimeCall) -> bool) {
		CallFilter::mutate(|fltr| fltr.filter = filter);
	}
}

impl Contains<RuntimeCall> for TestFilter {
	fn contains(call: &RuntimeCall) -> bool {
		(CallFilter::get().filter)(call)
	}
}

parameter_types! {
	pub static UnstableInterface: bool = true;
}

impl Config for Test {
	type Time = Timestamp;
	type Randomness = Randomness;
	type Currency = Balances;
	type RuntimeEvent = RuntimeEvent;
	type RuntimeCall = RuntimeCall;
	type CallFilter = TestFilter;
	type CallStack = [Frame<Self>; 5];
	type WeightPrice = Self;
	type WeightInfo = ();
	type ChainExtension =
		(TestExtension, DisabledExtension, RevertingExtension, TempStorageExtension);
	type Schedule = MySchedule;
	type DepositPerByte = DepositPerByte;
	type DepositPerItem = DepositPerItem;
	type DefaultDepositLimit = DefaultDepositLimit;
	type AddressGenerator = DefaultAddressGenerator;
	type MaxCodeLen = ConstU32<{ 123 * 1024 }>;
	type MaxStorageKeyLen = ConstU32<128>;
	type UnsafeUnstableInterface = UnstableInterface;
	type MaxDebugBufferLen = ConstU32<{ 2 * 1024 * 1024 }>;
}

pub const ALICE: AccountId32 = AccountId32::new([1u8; 32]);
pub const BOB: AccountId32 = AccountId32::new([2u8; 32]);
pub const CHARLIE: AccountId32 = AccountId32::new([3u8; 32]);
pub const DJANGO: AccountId32 = AccountId32::new([4u8; 32]);

pub const GAS_LIMIT: Weight = Weight::from_parts(100_000_000_000, 3 * 1024 * 1024);

pub struct ExtBuilder {
	existential_deposit: u64,
}
impl Default for ExtBuilder {
	fn default() -> Self {
		Self { existential_deposit: ExistentialDeposit::get() }
	}
}
impl ExtBuilder {
	pub fn existential_deposit(mut self, existential_deposit: u64) -> Self {
		self.existential_deposit = existential_deposit;
		self
	}
	pub fn set_associated_consts(&self) {
		EXISTENTIAL_DEPOSIT.with(|v| *v.borrow_mut() = self.existential_deposit);
	}
	pub fn build(self) -> sp_io::TestExternalities {
		use env_logger::{Builder, Env};
		let env = Env::new().default_filter_or("runtime=debug");
		let _ = Builder::from_env(env).is_test(true).try_init();
		self.set_associated_consts();
		let mut t = frame_system::GenesisConfig::default().build_storage::<Test>().unwrap();
		pallet_balances::GenesisConfig::<Test> { balances: vec![] }
			.assimilate_storage(&mut t)
			.unwrap();
		let mut ext = sp_io::TestExternalities::new(t);
		ext.register_extension(KeystoreExt::new(MemoryKeystore::new()));
		ext.execute_with(|| System::set_block_number(1));
		ext
	}
}

/// Load a given wasm module represented by a .wat file and returns a wasm binary contents along
/// with it's hash.
///
/// The fixture files are located under the `fixtures/` directory.
fn compile_module<T>(fixture_name: &str) -> wat::Result<(Vec<u8>, <T::Hashing as Hash>::Output)>
where
	T: frame_system::Config,
{
	let fixture_path = [
		// When `CARGO_MANIFEST_DIR` is not set, Rust resolves relative paths from the root folder
		std::env::var("CARGO_MANIFEST_DIR").as_deref().unwrap_or("frame/contracts"),
		"/fixtures/",
		fixture_name,
		".wat",
	]
	.concat();
	let wasm_binary = wat::parse_file(fixture_path)?;
	let code_hash = T::Hashing::hash(&wasm_binary);
	Ok((wasm_binary, code_hash))
}

fn initialize_block(number: u64) {
	System::reset_events();
	System::initialize(&number, &[0u8; 32].into(), &Default::default());
}

struct ExtensionInput<'a> {
	extension_id: u16,
	func_id: u16,
	extra: &'a [u8],
}

impl<'a> ExtensionInput<'a> {
	fn to_vec(&self) -> Vec<u8> {
		((self.extension_id as u32) << 16 | (self.func_id as u32))
			.to_le_bytes()
			.iter()
			.chain(self.extra)
			.cloned()
			.collect()
	}
}

impl<'a> From<ExtensionInput<'a>> for Vec<u8> {
	fn from(input: ExtensionInput) -> Vec<u8> {
		input.to_vec()
	}
}

impl Default for Origin<Test> {
	fn default() -> Self {
		Self::Signed(ALICE)
	}
}
// Perform a call to a plain account.
// The actual transfer fails because we can only call contracts.
// Then we check that at least the base costs where charged (no runtime gas costs.)
#[test]
fn calling_plain_account_fails() {
	ExtBuilder::default().build().execute_with(|| {
		let _ = Balances::deposit_creating(&ALICE, 100_000_000);
		let base_cost = <<Test as Config>::WeightInfo as WeightInfo>::call();

		assert_eq!(
			Contracts::call(RuntimeOrigin::signed(ALICE), BOB, 0, GAS_LIMIT, None, Vec::new()),
			Err(DispatchErrorWithPostInfo {
				error: Error::<Test>::ContractNotFound.into(),
				post_info: PostDispatchInfo {
					actual_weight: Some(base_cost),
					pays_fee: Default::default(),
				},
			})
		);
	});
}

#[test]
fn instantiate_and_call_and_deposit_event() {
	let (wasm, code_hash) = compile_module::<Test>("event_and_return_on_deploy").unwrap();

	ExtBuilder::default().existential_deposit(1).build().execute_with(|| {
		let _ = Balances::deposit_creating(&ALICE, 1_000_000);
		let min_balance = <Test as Config>::Currency::minimum_balance();
		let value = 100;

		// We determine the storage deposit limit after uploading because it depends on ALICEs free
		// balance which is changed by uploading a module.
		assert_ok!(Contracts::upload_code(
			RuntimeOrigin::signed(ALICE),
			wasm,
			None,
			Determinism::Enforced
		));

		// Drop previous events
		initialize_block(2);

		// Check at the end to get hash on error easily
		let addr = Contracts::bare_instantiate(
			ALICE,
			value,
			GAS_LIMIT,
			None,
			Code::Existing(code_hash),
			vec![],
			vec![],
			DebugInfo::Skip,
			CollectEvents::Skip,
		)
		.result
		.unwrap()
		.account_id;
		assert!(ContractInfoOf::<Test>::contains_key(&addr));

		let contract = get_contract(&addr);
		let deposit_account = contract.deposit_account().deref();

		assert_eq!(
			System::events(),
			vec![
				EventRecord {
					phase: Phase::Initialization,
					event: RuntimeEvent::System(frame_system::Event::NewAccount {
						account: deposit_account.clone(),
					}),
					topics: vec![],
				},
				EventRecord {
					phase: Phase::Initialization,
					event: RuntimeEvent::Balances(pallet_balances::Event::Endowed {
						account: deposit_account.clone(),
						free_balance: 131,
					}),
					topics: vec![],
				},
				EventRecord {
					phase: Phase::Initialization,
					event: RuntimeEvent::Balances(pallet_balances::Event::Transfer {
						from: ALICE,
						to: deposit_account.clone(),
						amount: 131,
					}),
					topics: vec![],
				},
				EventRecord {
					phase: Phase::Initialization,
					event: RuntimeEvent::System(frame_system::Event::NewAccount {
						account: addr.clone()
					}),
					topics: vec![],
				},
				EventRecord {
					phase: Phase::Initialization,
					event: RuntimeEvent::Balances(pallet_balances::Event::Endowed {
						account: addr.clone(),
						free_balance: min_balance,
					}),
					topics: vec![],
				},
				EventRecord {
					phase: Phase::Initialization,
					event: RuntimeEvent::Balances(pallet_balances::Event::Transfer {
						from: ALICE,
						to: addr.clone(),
						amount: min_balance,
					}),
					topics: vec![],
				},
				EventRecord {
					phase: Phase::Initialization,
					event: RuntimeEvent::Balances(pallet_balances::Event::Transfer {
						from: ALICE,
						to: addr.clone(),
						amount: value,
					}),
					topics: vec![],
				},
				EventRecord {
					phase: Phase::Initialization,
					event: RuntimeEvent::Contracts(crate::Event::ContractEmitted {
						contract: addr.clone(),
						data: vec![1, 2, 3, 4]
					}),
					topics: vec![],
				},
				EventRecord {
					phase: Phase::Initialization,
					event: RuntimeEvent::Contracts(crate::Event::Instantiated {
						deployer: ALICE,
						contract: addr.clone()
					}),
					topics: vec![hash(&ALICE), hash(&addr)],
				},
			]
		);
	});
}

#[test]
fn deposit_event_max_value_limit() {
	let (wasm, _code_hash) = compile_module::<Test>("event_size").unwrap();

	ExtBuilder::default().existential_deposit(50).build().execute_with(|| {
		// Create
		let _ = Balances::deposit_creating(&ALICE, 1_000_000);
		let addr = Contracts::bare_instantiate(
			ALICE,
			30_000,
			GAS_LIMIT,
			None,
			Code::Upload(wasm),
			vec![],
			vec![],
			DebugInfo::Skip,
			CollectEvents::Skip,
		)
		.result
		.unwrap()
		.account_id;

		// Call contract with allowed storage value.
		assert_ok!(Contracts::call(
			RuntimeOrigin::signed(ALICE),
			addr.clone(),
			0,
			GAS_LIMIT.set_ref_time(GAS_LIMIT.ref_time() * 2), // we are copying a huge buffer,
			None,
			<Test as Config>::Schedule::get().limits.payload_len.encode(),
		));

		// Call contract with too large a storage value.
		assert_err_ignore_postinfo!(
			Contracts::call(
				RuntimeOrigin::signed(ALICE),
				addr,
				0,
				GAS_LIMIT,
				None,
				(<Test as Config>::Schedule::get().limits.payload_len + 1).encode(),
			),
			Error::<Test>::ValueTooLarge,
		);
	});
}

#[test]
fn run_out_of_gas() {
	let (wasm, _code_hash) = compile_module::<Test>("run_out_of_gas").unwrap();
	ExtBuilder::default().existential_deposit(50).build().execute_with(|| {
		let min_balance = <Test as Config>::Currency::minimum_balance();
		let _ = Balances::deposit_creating(&ALICE, 1_000_000);

		let addr = Contracts::bare_instantiate(
			ALICE,
			100 * min_balance,
			GAS_LIMIT,
			None,
			Code::Upload(wasm),
			vec![],
			vec![],
			DebugInfo::Skip,
			CollectEvents::Skip,
		)
		.result
		.unwrap()
		.account_id;

		// Call the contract with a fixed gas limit. It must run out of gas because it just
		// loops forever.
		assert_err_ignore_postinfo!(
			Contracts::call(
				RuntimeOrigin::signed(ALICE),
				addr, // newly created account
				0,
				Weight::from_parts(1_000_000_000_000, u64::MAX),
				None,
				vec![],
			),
			Error::<Test>::OutOfGas,
		);
	});
}

/// Check that contracts with the same account id have different trie ids.
/// Check the `Nonce` storage item for more information.
#[test]
fn instantiate_unique_trie_id() {
	let (wasm, code_hash) = compile_module::<Test>("self_destruct").unwrap();

	ExtBuilder::default().existential_deposit(500).build().execute_with(|| {
		let _ = Balances::deposit_creating(&ALICE, 1_000_000);
		Contracts::upload_code(RuntimeOrigin::signed(ALICE), wasm, None, Determinism::Enforced)
			.unwrap();

		// Instantiate the contract and store its trie id for later comparison.
		let addr = Contracts::bare_instantiate(
			ALICE,
			0,
			GAS_LIMIT,
			None,
			Code::Existing(code_hash),
			vec![],
			vec![],
			DebugInfo::Skip,
			CollectEvents::Skip,
		)
		.result
		.unwrap()
		.account_id;
		let trie_id = get_contract(&addr).trie_id;

		// Try to instantiate it again without termination should yield an error.
		assert_err_ignore_postinfo!(
			Contracts::instantiate(
				RuntimeOrigin::signed(ALICE),
				0,
				GAS_LIMIT,
				None,
				code_hash,
				vec![],
				vec![],
			),
			<Error<Test>>::DuplicateContract,
		);

		// Terminate the contract.
		assert_ok!(Contracts::call(
			RuntimeOrigin::signed(ALICE),
			addr.clone(),
			0,
			GAS_LIMIT,
			None,
			vec![]
		));

		// Re-Instantiate after termination.
		assert_ok!(Contracts::instantiate(
			RuntimeOrigin::signed(ALICE),
			0,
			GAS_LIMIT,
			None,
			code_hash,
			vec![],
			vec![],
		));

		// Trie ids shouldn't match or we might have a collision
		assert_ne!(trie_id, get_contract(&addr).trie_id);
	});
}

#[test]
fn storage_max_value_limit() {
	let (wasm, _code_hash) = compile_module::<Test>("storage_size").unwrap();

	ExtBuilder::default().existential_deposit(50).build().execute_with(|| {
		// Create
		let _ = Balances::deposit_creating(&ALICE, 1_000_000);
		let addr = Contracts::bare_instantiate(
			ALICE,
			30_000,
			GAS_LIMIT,
			None,
			Code::Upload(wasm),
			vec![],
			vec![],
			DebugInfo::Skip,
			CollectEvents::Skip,
		)
		.result
		.unwrap()
		.account_id;
		get_contract(&addr);

		// Call contract with allowed storage value.
		assert_ok!(Contracts::call(
			RuntimeOrigin::signed(ALICE),
			addr.clone(),
			0,
			GAS_LIMIT.set_ref_time(GAS_LIMIT.ref_time() * 2), // we are copying a huge buffer
			None,
			<Test as Config>::Schedule::get().limits.payload_len.encode(),
		));

		// Call contract with too large a storage value.
		assert_err_ignore_postinfo!(
			Contracts::call(
				RuntimeOrigin::signed(ALICE),
				addr,
				0,
				GAS_LIMIT,
				None,
				(<Test as Config>::Schedule::get().limits.payload_len + 1).encode(),
			),
			Error::<Test>::ValueTooLarge,
		);
	});
}

#[test]
fn deploy_and_call_other_contract() {
	let (caller_wasm, _caller_code_hash) = compile_module::<Test>("caller_contract").unwrap();
	let (callee_wasm, callee_code_hash) = compile_module::<Test>("return_with_data").unwrap();

	ExtBuilder::default().existential_deposit(1).build().execute_with(|| {
		let min_balance = <Test as Config>::Currency::minimum_balance();

		// Create
		let _ = Balances::deposit_creating(&ALICE, 1_000_000);
		let caller_addr = Contracts::bare_instantiate(
			ALICE,
			100_000,
			GAS_LIMIT,
			None,
			Code::Upload(caller_wasm),
			vec![],
			vec![],
			DebugInfo::Skip,
			CollectEvents::Skip,
		)
		.result
		.unwrap()
		.account_id;
		Contracts::bare_upload_code(ALICE, callee_wasm, None, Determinism::Enforced).unwrap();

		let callee_addr = Contracts::contract_address(
			&caller_addr,
			&callee_code_hash,
			&[0, 1, 34, 51, 68, 85, 102, 119], // hard coded in wasm
			&[],
		);

		// Drop previous events
		initialize_block(2);

		// Call BOB contract, which attempts to instantiate and call the callee contract and
		// makes various assertions on the results from those calls.
		assert_ok!(Contracts::call(
			RuntimeOrigin::signed(ALICE),
			caller_addr.clone(),
			0,
			GAS_LIMIT,
			None,
			callee_code_hash.as_ref().to_vec(),
		));

		let callee = get_contract(&callee_addr);
		let deposit_account = callee.deposit_account().deref();

		assert_eq!(
			System::events(),
			vec![
				EventRecord {
					phase: Phase::Initialization,
					event: RuntimeEvent::System(frame_system::Event::NewAccount {
						account: deposit_account.clone(),
					}),
					topics: vec![],
				},
				EventRecord {
					phase: Phase::Initialization,
					event: RuntimeEvent::Balances(pallet_balances::Event::Endowed {
						account: deposit_account.clone(),
						free_balance: 131,
					}),
					topics: vec![],
				},
				EventRecord {
					phase: Phase::Initialization,
					event: RuntimeEvent::Balances(pallet_balances::Event::Transfer {
						from: ALICE,
						to: deposit_account.clone(),
						amount: 131,
					}),
					topics: vec![],
				},
				EventRecord {
					phase: Phase::Initialization,
					event: RuntimeEvent::System(frame_system::Event::NewAccount {
						account: callee_addr.clone()
					}),
					topics: vec![],
				},
				EventRecord {
					phase: Phase::Initialization,
					event: RuntimeEvent::Balances(pallet_balances::Event::Endowed {
						account: callee_addr.clone(),
						free_balance: min_balance,
					}),
					topics: vec![],
				},
				EventRecord {
					phase: Phase::Initialization,
					event: RuntimeEvent::Balances(pallet_balances::Event::Transfer {
						from: ALICE,
						to: callee_addr.clone(),
						amount: min_balance,
					}),
					topics: vec![],
				},
				EventRecord {
					phase: Phase::Initialization,
					event: RuntimeEvent::Balances(pallet_balances::Event::Transfer {
						from: caller_addr.clone(),
						to: callee_addr.clone(),
						amount: 32768 // hardcoded in wasm
					}),
					topics: vec![],
				},
				EventRecord {
					phase: Phase::Initialization,
					event: RuntimeEvent::Contracts(crate::Event::Instantiated {
						deployer: caller_addr.clone(),
						contract: callee_addr.clone(),
					}),
					topics: vec![hash(&caller_addr), hash(&callee_addr)],
				},
				EventRecord {
					phase: Phase::Initialization,
					event: RuntimeEvent::Balances(pallet_balances::Event::Transfer {
						from: caller_addr.clone(),
						to: callee_addr.clone(),
						amount: 32768,
					}),
					topics: vec![],
				},
				EventRecord {
					phase: Phase::Initialization,
					event: RuntimeEvent::Contracts(crate::Event::Called {
						caller: Origin::from_account_id(caller_addr.clone()),
						contract: callee_addr.clone(),
					}),
					topics: vec![
						hash(&Origin::<Test>::from_account_id(caller_addr.clone())),
						hash(&callee_addr)
					],
				},
				EventRecord {
					phase: Phase::Initialization,
					event: RuntimeEvent::Contracts(crate::Event::Called {
						caller: Origin::from_account_id(ALICE),
						contract: caller_addr.clone(),
					}),
					topics: vec![hash(&Origin::<Test>::from_account_id(ALICE)), hash(&caller_addr)],
				},
			]
		);
	});
}

#[test]
fn delegate_call() {
	let (caller_wasm, _caller_code_hash) = compile_module::<Test>("delegate_call").unwrap();
	let (callee_wasm, callee_code_hash) = compile_module::<Test>("delegate_call_lib").unwrap();

	ExtBuilder::default().existential_deposit(500).build().execute_with(|| {
		let _ = Balances::deposit_creating(&ALICE, 1_000_000);

		// Instantiate the 'caller'
		let caller_addr = Contracts::bare_instantiate(
			ALICE,
			300_000,
			GAS_LIMIT,
			None,
			Code::Upload(caller_wasm),
			vec![],
			vec![],
			DebugInfo::Skip,
			CollectEvents::Skip,
		)
		.result
		.unwrap()
		.account_id;
		// Only upload 'callee' code
		assert_ok!(Contracts::upload_code(
			RuntimeOrigin::signed(ALICE),
			callee_wasm,
			Some(codec::Compact(100_000)),
			Determinism::Enforced,
		));

		assert_ok!(Contracts::call(
			RuntimeOrigin::signed(ALICE),
			caller_addr.clone(),
			1337,
			GAS_LIMIT,
			None,
			callee_code_hash.as_ref().to_vec(),
		));
	});
}

#[test]
fn transfer_allow_death_cannot_kill_account() {
	let (wasm, _code_hash) = compile_module::<Test>("dummy").unwrap();
	ExtBuilder::default().existential_deposit(200).build().execute_with(|| {
		let _ = Balances::deposit_creating(&ALICE, 1_000_000);

		// Instantiate the BOB contract.
		let addr = Contracts::bare_instantiate(
			ALICE,
			1_000,
			GAS_LIMIT,
			None,
			Code::Upload(wasm),
			vec![],
			vec![],
			DebugInfo::Skip,
			CollectEvents::Skip,
		)
		.result
		.unwrap()
		.account_id;

		// Check that the BOB contract has been instantiated.
		get_contract(&addr);

		let total_balance = <Test as Config>::Currency::total_balance(&addr);

		assert_err!(
			<<Test as Config>::Currency as Currency<AccountId32>>::transfer(
				&addr,
				&ALICE,
				total_balance,
				ExistenceRequirement::AllowDeath,
			),
			TokenError::Frozen,
		);

		assert_eq!(<Test as Config>::Currency::total_balance(&addr), total_balance);
	});
}

#[test]
fn cannot_self_destruct_through_draning() {
	let (wasm, _code_hash) = compile_module::<Test>("drain").unwrap();
	ExtBuilder::default().existential_deposit(200).build().execute_with(|| {
		let _ = Balances::deposit_creating(&ALICE, 1_000_000);

		// Instantiate the BOB contract.
		let addr = Contracts::bare_instantiate(
			ALICE,
			1_000,
			GAS_LIMIT,
			None,
			Code::Upload(wasm),
			vec![],
			vec![],
			DebugInfo::Skip,
			CollectEvents::Skip,
		)
		.result
		.unwrap()
		.account_id;

		// Check that the BOB contract has been instantiated.
		get_contract(&addr);

		// Call BOB which makes it send all funds to the zero address
		// The contract code asserts that the transfer fails with the correct error code
		assert_ok!(Contracts::call(
			RuntimeOrigin::signed(ALICE),
			addr.clone(),
			0,
			GAS_LIMIT,
			None,
			vec![]
		));

		// Make sure the account wasn't remove by sending all free balance away.
		assert_eq!(
			<Test as Config>::Currency::total_balance(&addr),
			1_000 + <Test as Config>::Currency::minimum_balance(),
		);
	});
}

#[test]
fn cannot_self_destruct_through_storage_refund_after_price_change() {
	let (wasm, _code_hash) = compile_module::<Test>("store_call").unwrap();
	ExtBuilder::default().existential_deposit(200).build().execute_with(|| {
		let _ = Balances::deposit_creating(&ALICE, 1_000_000);
		let min_balance = <Test as Config>::Currency::minimum_balance();

		// Instantiate the BOB contract.
		let addr = Contracts::bare_instantiate(
			ALICE,
			0,
			GAS_LIMIT,
			None,
			Code::Upload(wasm),
			vec![],
			vec![],
			DebugInfo::Skip,
			CollectEvents::Skip,
		)
		.result
		.unwrap()
		.account_id;

		// Check that the BOB contract has been instantiated and has the minimum balance
		assert_eq!(get_contract(&addr).total_deposit(), min_balance);
		assert_eq!(get_contract(&addr).extra_deposit(), 0);
		assert_eq!(<Test as Config>::Currency::total_balance(&addr), min_balance);

		// Create 100 bytes of storage with a price of per byte and a single storage item of price 2
		assert_ok!(Contracts::call(
			RuntimeOrigin::signed(ALICE),
			addr.clone(),
			0,
			GAS_LIMIT,
			None,
			100u32.to_le_bytes().to_vec()
		));
		assert_eq!(get_contract(&addr).total_deposit(), min_balance + 102);

		// Increase the byte price and trigger a refund. This should not have any influence because
		// the removal is pro rata and exactly those 100 bytes should have been removed.
		DEPOSIT_PER_BYTE.with(|c| *c.borrow_mut() = 500);
		assert_ok!(Contracts::call(
			RuntimeOrigin::signed(ALICE),
			addr.clone(),
			0,
			GAS_LIMIT,
			None,
			0u32.to_le_bytes().to_vec()
		));

		// Make sure the account wasn't removed by the refund
		assert_eq!(
			<Test as Config>::Currency::total_balance(get_contract(&addr).deposit_account()),
			get_contract(&addr).total_deposit(),
		);
		assert_eq!(get_contract(&addr).extra_deposit(), 2);
	});
}

#[test]
fn cannot_self_destruct_while_live() {
	let (wasm, _code_hash) = compile_module::<Test>("self_destruct").unwrap();
	ExtBuilder::default().existential_deposit(50).build().execute_with(|| {
		let _ = Balances::deposit_creating(&ALICE, 1_000_000);

		// Instantiate the BOB contract.
		let addr = Contracts::bare_instantiate(
			ALICE,
			100_000,
			GAS_LIMIT,
			None,
			Code::Upload(wasm),
			vec![],
			vec![],
			DebugInfo::Skip,
			CollectEvents::Skip,
		)
		.result
		.unwrap()
		.account_id;

		// Check that the BOB contract has been instantiated.
		get_contract(&addr);

		// Call BOB with input data, forcing it make a recursive call to itself to
		// self-destruct, resulting in a trap.
		assert_err_ignore_postinfo!(
			Contracts::call(
				RuntimeOrigin::signed(ALICE),
				addr.clone(),
				0,
				GAS_LIMIT,
				None,
				vec![0],
			),
			Error::<Test>::ContractTrapped,
		);

		// Check that BOB is still there.
		get_contract(&addr);
	});
}

#[test]
fn self_destruct_works() {
	let (wasm, code_hash) = compile_module::<Test>("self_destruct").unwrap();
	ExtBuilder::default().existential_deposit(1_000).build().execute_with(|| {
		let _ = Balances::deposit_creating(&ALICE, 1_000_000);
		let _ = Balances::deposit_creating(&DJANGO, 1_000_000);

		// Instantiate the BOB contract.
		let addr = Contracts::bare_instantiate(
			ALICE,
			100_000,
			GAS_LIMIT,
			None,
			Code::Upload(wasm),
			vec![],
			vec![],
			DebugInfo::Skip,
			CollectEvents::Skip,
		)
		.result
		.unwrap()
		.account_id;

		// Check that the BOB contract has been instantiated.
		let contract = get_contract(&addr);

		// Drop all previous events
		initialize_block(2);

		// Call BOB without input data which triggers termination.
		assert_matches!(
			Contracts::call(RuntimeOrigin::signed(ALICE), addr.clone(), 0, GAS_LIMIT, None, vec![],),
			Ok(_)
		);

		// Check that code is still there but refcount dropped to zero.
		assert_refcount!(&code_hash, 0);

		// Check that account is gone
		assert!(get_contract_checked(&addr).is_none());
		assert_eq!(Balances::total_balance(&addr), 0);

		// check that the beneficiary (django) got remaining balance
		let ed = <Test as Config>::Currency::minimum_balance();
		assert_eq!(Balances::free_balance(DJANGO), 1_000_000 + 100_000 + ed);

		pretty_assertions::assert_eq!(
			System::events(),
			vec![
				EventRecord {
					phase: Phase::Initialization,
					event: RuntimeEvent::System(frame_system::Event::KilledAccount {
						account: addr.clone()
					}),
					topics: vec![],
				},
				EventRecord {
					phase: Phase::Initialization,
					event: RuntimeEvent::Balances(pallet_balances::Event::Transfer {
						from: addr.clone(),
						to: DJANGO,
						amount: 100_000 + ed,
					}),
					topics: vec![],
				},
				EventRecord {
					phase: Phase::Initialization,
					event: RuntimeEvent::Contracts(crate::Event::Terminated {
						contract: addr.clone(),
						beneficiary: DJANGO
					}),
					topics: vec![hash(&addr), hash(&DJANGO)],
				},
				EventRecord {
					phase: Phase::Initialization,
					event: RuntimeEvent::Contracts(crate::Event::Called {
						caller: Origin::from_account_id(ALICE),
						contract: addr.clone(),
					}),
					topics: vec![hash(&Origin::<Test>::from_account_id(ALICE)), hash(&addr)],
				},
				EventRecord {
					phase: Phase::Initialization,
					event: RuntimeEvent::System(frame_system::Event::KilledAccount {
						account: contract.deposit_account().deref().clone(),
					}),
					topics: vec![],
				},
				EventRecord {
					phase: Phase::Initialization,
					event: RuntimeEvent::Balances(pallet_balances::Event::Transfer {
						from: contract.deposit_account().deref().clone(),
						to: ALICE,
						amount: 1_000,
					}),
					topics: vec![],
				},
			],
		);
	});
}

// This tests that one contract cannot prevent another from self-destructing by sending it
// additional funds after it has been drained.
#[test]
fn destroy_contract_and_transfer_funds() {
	let (callee_wasm, callee_code_hash) = compile_module::<Test>("self_destruct").unwrap();
	let (caller_wasm, _caller_code_hash) = compile_module::<Test>("destroy_and_transfer").unwrap();

	ExtBuilder::default().existential_deposit(50).build().execute_with(|| {
		// Create code hash for bob to instantiate
		let _ = Balances::deposit_creating(&ALICE, 1_000_000);
		Contracts::bare_upload_code(ALICE, callee_wasm, None, Determinism::Enforced).unwrap();

		// This deploys the BOB contract, which in turn deploys the CHARLIE contract during
		// construction.
		let addr_bob = Contracts::bare_instantiate(
			ALICE,
			200_000,
			GAS_LIMIT,
			None,
			Code::Upload(caller_wasm),
			callee_code_hash.as_ref().to_vec(),
			vec![],
			DebugInfo::Skip,
			CollectEvents::Skip,
		)
		.result
		.unwrap()
		.account_id;

		// Check that the CHARLIE contract has been instantiated.
		let addr_charlie =
			Contracts::contract_address(&addr_bob, &callee_code_hash, &[], &[0x47, 0x11]);
		get_contract(&addr_charlie);

		// Call BOB, which calls CHARLIE, forcing CHARLIE to self-destruct.
		assert_ok!(Contracts::call(
			RuntimeOrigin::signed(ALICE),
			addr_bob,
			0,
			GAS_LIMIT,
			None,
			addr_charlie.encode(),
		));

		// Check that CHARLIE has moved on to the great beyond (ie. died).
		assert!(get_contract_checked(&addr_charlie).is_none());
	});
}

#[test]
fn cannot_self_destruct_in_constructor() {
	let (wasm, _) = compile_module::<Test>("self_destructing_constructor").unwrap();
	ExtBuilder::default().existential_deposit(50).build().execute_with(|| {
		let _ = Balances::deposit_creating(&ALICE, 1_000_000);

		// Fail to instantiate the BOB because the contructor calls seal_terminate.
		assert_err_ignore_postinfo!(
			Contracts::instantiate_with_code(
				RuntimeOrigin::signed(ALICE),
				100_000,
				GAS_LIMIT,
				None,
				wasm,
				vec![],
				vec![],
			),
			Error::<Test>::TerminatedInConstructor,
		);
	});
}

#[test]
fn crypto_hashes() {
	let (wasm, _code_hash) = compile_module::<Test>("crypto_hashes").unwrap();

	ExtBuilder::default().existential_deposit(50).build().execute_with(|| {
		let _ = Balances::deposit_creating(&ALICE, 1_000_000);

		// Instantiate the CRYPTO_HASHES contract.
		let addr = Contracts::bare_instantiate(
			ALICE,
			100_000,
			GAS_LIMIT,
			None,
			Code::Upload(wasm),
			vec![],
			vec![],
			DebugInfo::Skip,
			CollectEvents::Skip,
		)
		.result
		.unwrap()
		.account_id;
		// Perform the call.
		let input = b"_DEAD_BEEF";
		use sp_io::hashing::*;
		// Wraps a hash function into a more dynamic form usable for testing.
		macro_rules! dyn_hash_fn {
			($name:ident) => {
				Box::new(|input| $name(input).as_ref().to_vec().into_boxed_slice())
			};
		}
		// All hash functions and their associated output byte lengths.
		let test_cases: &[(Box<dyn Fn(&[u8]) -> Box<[u8]>>, usize)] = &[
			(dyn_hash_fn!(sha2_256), 32),
			(dyn_hash_fn!(keccak_256), 32),
			(dyn_hash_fn!(blake2_256), 32),
			(dyn_hash_fn!(blake2_128), 16),
		];
		// Test the given hash functions for the input: "_DEAD_BEEF"
		for (n, (hash_fn, expected_size)) in test_cases.iter().enumerate() {
			// We offset data in the contract tables by 1.
			let mut params = vec![(n + 1) as u8];
			params.extend_from_slice(input);
			let result = <Pallet<Test>>::bare_call(
				ALICE,
				addr.clone(),
				0,
				GAS_LIMIT,
				None,
				params,
				DebugInfo::Skip,
				Determinism::Enforced,
				CollectEvents::Skip,
			)
			.result
			.unwrap();
			assert!(!result.did_revert());
			let expected = hash_fn(input.as_ref());
			assert_eq!(&result.data[..*expected_size], &*expected);
		}
	})
}

#[test]
fn transfer_return_code() {
	let (wasm, _code_hash) = compile_module::<Test>("transfer_return_code").unwrap();
	ExtBuilder::default().existential_deposit(50).build().execute_with(|| {
		let min_balance = <Test as Config>::Currency::minimum_balance();
		let _ = Balances::deposit_creating(&ALICE, 1000 * min_balance);

		let addr = Contracts::bare_instantiate(
			ALICE,
			min_balance * 100,
			GAS_LIMIT,
			None,
			Code::Upload(wasm),
			vec![],
			vec![],
			DebugInfo::Skip,
			CollectEvents::Skip,
		)
		.result
		.unwrap()
		.account_id;

		// Contract has only the minimal balance so any transfer will fail.
		Balances::make_free_balance_be(&addr, min_balance);
		let result = Contracts::bare_call(
			ALICE,
			addr.clone(),
			0,
			GAS_LIMIT,
			None,
			vec![],
			DebugInfo::Skip,
			Determinism::Enforced,
			CollectEvents::Skip,
		)
		.result
		.unwrap();
		assert_return_code!(result, RuntimeReturnCode::TransferFailed);
	});
}

#[test]
fn call_return_code() {
	let (caller_code, _caller_hash) = compile_module::<Test>("call_return_code").unwrap();
	let (callee_code, _callee_hash) = compile_module::<Test>("ok_trap_revert").unwrap();
	ExtBuilder::default().existential_deposit(50).build().execute_with(|| {
		let min_balance = <Test as Config>::Currency::minimum_balance();
		let _ = Balances::deposit_creating(&ALICE, 1000 * min_balance);
		let _ = Balances::deposit_creating(&CHARLIE, 1000 * min_balance);

		let addr_bob = Contracts::bare_instantiate(
			ALICE,
			min_balance * 100,
			GAS_LIMIT,
			None,
			Code::Upload(caller_code),
			vec![0],
			vec![],
			DebugInfo::Skip,
			CollectEvents::Skip,
		)
		.result
		.unwrap()
		.account_id;
		Balances::make_free_balance_be(&addr_bob, min_balance);

		// Contract calls into Django which is no valid contract
		let result = Contracts::bare_call(
			ALICE,
			addr_bob.clone(),
			0,
			GAS_LIMIT,
			None,
			AsRef::<[u8]>::as_ref(&DJANGO).to_vec(),
			DebugInfo::Skip,
			Determinism::Enforced,
			CollectEvents::Skip,
		)
		.result
		.unwrap();
		assert_return_code!(result, RuntimeReturnCode::NotCallable);

		let addr_django = Contracts::bare_instantiate(
			CHARLIE,
			min_balance * 100,
			GAS_LIMIT,
			None,
			Code::Upload(callee_code),
			vec![0],
			vec![],
			DebugInfo::Skip,
			CollectEvents::Skip,
		)
		.result
		.unwrap()
		.account_id;
		Balances::make_free_balance_be(&addr_django, min_balance);

		// Contract has only the minimal balance so any transfer will fail.
		let result = Contracts::bare_call(
			ALICE,
			addr_bob.clone(),
			0,
			GAS_LIMIT,
			None,
			AsRef::<[u8]>::as_ref(&addr_django)
				.iter()
				.chain(&0u32.to_le_bytes())
				.cloned()
				.collect(),
			DebugInfo::Skip,
			Determinism::Enforced,
			CollectEvents::Skip,
		)
		.result
		.unwrap();
		assert_return_code!(result, RuntimeReturnCode::TransferFailed);

		// Contract has enough balance but callee reverts because "1" is passed.
		Balances::make_free_balance_be(&addr_bob, min_balance + 1000);
		let result = Contracts::bare_call(
			ALICE,
			addr_bob.clone(),
			0,
			GAS_LIMIT,
			None,
			AsRef::<[u8]>::as_ref(&addr_django)
				.iter()
				.chain(&1u32.to_le_bytes())
				.cloned()
				.collect(),
			DebugInfo::Skip,
			Determinism::Enforced,
			CollectEvents::Skip,
		)
		.result
		.unwrap();
		assert_return_code!(result, RuntimeReturnCode::CalleeReverted);

		// Contract has enough balance but callee traps because "2" is passed.
		let result = Contracts::bare_call(
			ALICE,
			addr_bob,
			0,
			GAS_LIMIT,
			None,
			AsRef::<[u8]>::as_ref(&addr_django)
				.iter()
				.chain(&2u32.to_le_bytes())
				.cloned()
				.collect(),
			DebugInfo::Skip,
			Determinism::Enforced,
			CollectEvents::Skip,
		)
		.result
		.unwrap();
		assert_return_code!(result, RuntimeReturnCode::CalleeTrapped);
	});
}

#[test]
fn instantiate_return_code() {
	let (caller_code, _caller_hash) = compile_module::<Test>("instantiate_return_code").unwrap();
	let (callee_code, callee_hash) = compile_module::<Test>("ok_trap_revert").unwrap();
	ExtBuilder::default().existential_deposit(50).build().execute_with(|| {
		let min_balance = <Test as Config>::Currency::minimum_balance();
		let _ = Balances::deposit_creating(&ALICE, 1000 * min_balance);
		let _ = Balances::deposit_creating(&CHARLIE, 1000 * min_balance);
		let callee_hash = callee_hash.as_ref().to_vec();

		assert_ok!(Contracts::instantiate_with_code(
			RuntimeOrigin::signed(ALICE),
			min_balance * 100,
			GAS_LIMIT,
			None,
			callee_code,
			vec![],
			vec![],
		));

		let addr = Contracts::bare_instantiate(
			ALICE,
			min_balance * 100,
			GAS_LIMIT,
			None,
			Code::Upload(caller_code),
			vec![],
			vec![],
			DebugInfo::Skip,
			CollectEvents::Skip,
		)
		.result
		.unwrap()
		.account_id;

		// Contract has only the minimal balance so any transfer will fail.
		Balances::make_free_balance_be(&addr, min_balance);
		let result = Contracts::bare_call(
			ALICE,
			addr.clone(),
			0,
			GAS_LIMIT,
			None,
			callee_hash.clone(),
			DebugInfo::Skip,
			Determinism::Enforced,
			CollectEvents::Skip,
		)
		.result
		.unwrap();
		assert_return_code!(result, RuntimeReturnCode::TransferFailed);

		// Contract has enough balance but the passed code hash is invalid
		Balances::make_free_balance_be(&addr, min_balance + 10_000);
		let result = Contracts::bare_call(
			ALICE,
			addr.clone(),
			0,
			GAS_LIMIT,
			None,
			vec![0; 33],
			DebugInfo::Skip,
			Determinism::Enforced,
			CollectEvents::Skip,
		)
		.result
		.unwrap();
		assert_return_code!(result, RuntimeReturnCode::CodeNotFound);

		// Contract has enough balance but callee reverts because "1" is passed.
		let result = Contracts::bare_call(
			ALICE,
			addr.clone(),
			0,
			GAS_LIMIT,
			None,
			callee_hash.iter().chain(&1u32.to_le_bytes()).cloned().collect(),
			DebugInfo::Skip,
			Determinism::Enforced,
			CollectEvents::Skip,
		)
		.result
		.unwrap();
		assert_return_code!(result, RuntimeReturnCode::CalleeReverted);

		// Contract has enough balance but callee traps because "2" is passed.
		let result = Contracts::bare_call(
			ALICE,
			addr,
			0,
			GAS_LIMIT,
			None,
			callee_hash.iter().chain(&2u32.to_le_bytes()).cloned().collect(),
			DebugInfo::Skip,
			Determinism::Enforced,
			CollectEvents::Skip,
		)
		.result
		.unwrap();
		assert_return_code!(result, RuntimeReturnCode::CalleeTrapped);
	});
}

#[test]
fn disabled_chain_extension_wont_deploy() {
	let (code, _hash) = compile_module::<Test>("chain_extension").unwrap();
	ExtBuilder::default().existential_deposit(50).build().execute_with(|| {
		let min_balance = <Test as Config>::Currency::minimum_balance();
		let _ = Balances::deposit_creating(&ALICE, 1000 * min_balance);
		TestExtension::disable();
		assert_err_ignore_postinfo!(
			Contracts::instantiate_with_code(
				RuntimeOrigin::signed(ALICE),
				3 * min_balance,
				GAS_LIMIT,
				None,
				code,
				vec![],
				vec![],
			),
			<Error<Test>>::CodeRejected,
		);
	});
}

#[test]
fn disabled_chain_extension_errors_on_call() {
	let (code, _hash) = compile_module::<Test>("chain_extension").unwrap();
	ExtBuilder::default().existential_deposit(50).build().execute_with(|| {
		let min_balance = <Test as Config>::Currency::minimum_balance();
		let _ = Balances::deposit_creating(&ALICE, 1000 * min_balance);
		let addr = Contracts::bare_instantiate(
			ALICE,
			min_balance * 100,
			GAS_LIMIT,
			None,
			Code::Upload(code),
			vec![],
			vec![],
			DebugInfo::Skip,
			CollectEvents::Skip,
		)
		.result
		.unwrap()
		.account_id;
		TestExtension::disable();
		assert_err_ignore_postinfo!(
			Contracts::call(RuntimeOrigin::signed(ALICE), addr.clone(), 0, GAS_LIMIT, None, vec![],),
			Error::<Test>::NoChainExtension,
		);
	});
}

#[test]
fn chain_extension_works() {
	let (code, _hash) = compile_module::<Test>("chain_extension").unwrap();
	ExtBuilder::default().existential_deposit(50).build().execute_with(|| {
		let min_balance = <Test as Config>::Currency::minimum_balance();
		let _ = Balances::deposit_creating(&ALICE, 1000 * min_balance);
		let addr = Contracts::bare_instantiate(
			ALICE,
			min_balance * 100,
			GAS_LIMIT,
			None,
			Code::Upload(code),
			vec![],
			vec![],
			DebugInfo::Skip,
			CollectEvents::Skip,
		)
		.result
		.unwrap()
		.account_id;

		// 0 = read input buffer and pass it through as output
		let input: Vec<u8> = ExtensionInput { extension_id: 0, func_id: 0, extra: &[99] }.into();
		let result = Contracts::bare_call(
			ALICE,
			addr.clone(),
			0,
			GAS_LIMIT,
			None,
			input.clone(),
			DebugInfo::Skip,
			Determinism::Enforced,
			CollectEvents::Skip,
		);
		assert_eq!(TestExtension::last_seen_buffer(), input);
		assert_eq!(result.result.unwrap().data, input);

		// 1 = treat inputs as integer primitives and store the supplied integers
		Contracts::bare_call(
			ALICE,
			addr.clone(),
			0,
			GAS_LIMIT,
			None,
			ExtensionInput { extension_id: 0, func_id: 1, extra: &[] }.into(),
			DebugInfo::Skip,
			Determinism::Enforced,
			CollectEvents::Skip,
		)
		.result
		.unwrap();
		// those values passed in the fixture
		assert_eq!(TestExtension::last_seen_inputs(), (4, 4, 16, 12));

		// 2 = charge some extra weight (amount supplied in the fifth byte)
		let result = Contracts::bare_call(
			ALICE,
			addr.clone(),
			0,
			GAS_LIMIT,
			None,
			ExtensionInput { extension_id: 0, func_id: 2, extra: &[0] }.into(),
			DebugInfo::Skip,
			Determinism::Enforced,
			CollectEvents::Skip,
		);
		assert_ok!(result.result);
		let gas_consumed = result.gas_consumed;
		let result = Contracts::bare_call(
			ALICE,
			addr.clone(),
			0,
			GAS_LIMIT,
			None,
			ExtensionInput { extension_id: 0, func_id: 2, extra: &[42] }.into(),
			DebugInfo::Skip,
			Determinism::Enforced,
			CollectEvents::Skip,
		);
		assert_ok!(result.result);
		assert_eq!(result.gas_consumed.ref_time(), gas_consumed.ref_time() + 42);
		let result = Contracts::bare_call(
			ALICE,
			addr.clone(),
			0,
			GAS_LIMIT,
			None,
			ExtensionInput { extension_id: 0, func_id: 2, extra: &[95] }.into(),
			DebugInfo::Skip,
			Determinism::Enforced,
			CollectEvents::Skip,
		);
		assert_ok!(result.result);
		assert_eq!(result.gas_consumed.ref_time(), gas_consumed.ref_time() + 95);

		// 3 = diverging chain extension call that sets flags to 0x1 and returns a fixed buffer
		let result = Contracts::bare_call(
			ALICE,
			addr.clone(),
			0,
			GAS_LIMIT,
			None,
			ExtensionInput { extension_id: 0, func_id: 3, extra: &[] }.into(),
			DebugInfo::Skip,
			Determinism::Enforced,
			CollectEvents::Skip,
		)
		.result
		.unwrap();
		assert_eq!(result.flags, ReturnFlags::REVERT);
		assert_eq!(result.data, vec![42, 99]);

		// diverging to second chain extension that sets flags to 0x1 and returns a fixed buffer
		// We set the MSB part to 1 (instead of 0) which routes the request into the second
		// extension
		let result = Contracts::bare_call(
			ALICE,
			addr.clone(),
			0,
			GAS_LIMIT,
			None,
			ExtensionInput { extension_id: 1, func_id: 0, extra: &[] }.into(),
			DebugInfo::Skip,
			Determinism::Enforced,
			CollectEvents::Skip,
		)
		.result
		.unwrap();
		assert_eq!(result.flags, ReturnFlags::REVERT);
		assert_eq!(result.data, vec![0x4B, 0x1D]);

		// Diverging to third chain extension that is disabled
		// We set the MSB part to 2 (instead of 0) which routes the request into the third extension
		assert_err_ignore_postinfo!(
			Contracts::call(
				RuntimeOrigin::signed(ALICE),
				addr.clone(),
				0,
				GAS_LIMIT,
				None,
				ExtensionInput { extension_id: 2, func_id: 0, extra: &[] }.into(),
			),
			Error::<Test>::NoChainExtension,
		);
	});
}

#[test]
fn chain_extension_temp_storage_works() {
	let (code, _hash) = compile_module::<Test>("chain_extension_temp_storage").unwrap();
	ExtBuilder::default().existential_deposit(50).build().execute_with(|| {
		let min_balance = <Test as Config>::Currency::minimum_balance();
		let _ = Balances::deposit_creating(&ALICE, 1000 * min_balance);
		let addr = Contracts::bare_instantiate(
			ALICE,
			min_balance * 100,
			GAS_LIMIT,
			None,
			Code::Upload(code),
			vec![],
			vec![],
			DebugInfo::Skip,
			CollectEvents::Skip,
		)
		.result
		.unwrap()
		.account_id;

		// Call func 0 and func 1 back to back.
		let stop_recursion = 0u8;
		let mut input: Vec<u8> = ExtensionInput { extension_id: 3, func_id: 0, extra: &[] }.into();
		input.extend_from_slice(
			ExtensionInput { extension_id: 3, func_id: 1, extra: &[stop_recursion] }
				.to_vec()
				.as_ref(),
		);

		assert_ok!(
			Contracts::bare_call(
				ALICE,
				addr.clone(),
				0,
				GAS_LIMIT,
				None,
				input.clone(),
				DebugInfo::Skip,
				Determinism::Enforced,
				CollectEvents::Skip,
			)
			.result
		);
	})
}

#[test]
fn lazy_removal_works() {
	let (code, _hash) = compile_module::<Test>("self_destruct").unwrap();
	ExtBuilder::default().existential_deposit(50).build().execute_with(|| {
		let min_balance = <Test as Config>::Currency::minimum_balance();
		let _ = Balances::deposit_creating(&ALICE, 1000 * min_balance);

		let addr = Contracts::bare_instantiate(
			ALICE,
			min_balance * 100,
			GAS_LIMIT,
			None,
			Code::Upload(code),
			vec![],
			vec![],
			DebugInfo::Skip,
			CollectEvents::Skip,
		)
		.result
		.unwrap()
		.account_id;

		let info = get_contract(&addr);
		let trie = &info.child_trie_info();

		// Put value into the contracts child trie
		child::put(trie, &[99], &42);

		// Terminate the contract
		assert_ok!(Contracts::call(
			RuntimeOrigin::signed(ALICE),
			addr.clone(),
			0,
			GAS_LIMIT,
			None,
			vec![]
		));

		// Contract info should be gone
		assert!(!<ContractInfoOf::<Test>>::contains_key(&addr));

		// But value should be still there as the lazy removal did not run, yet.
		assert_matches!(child::get(trie, &[99]), Some(42));

		// Run the lazy removal
		Contracts::on_idle(System::block_number(), Weight::MAX);

		// Value should be gone now
		assert_matches!(child::get::<i32>(trie, &[99]), None);
	});
}

#[test]
fn lazy_batch_removal_works() {
	let (code, _hash) = compile_module::<Test>("self_destruct").unwrap();
	ExtBuilder::default().existential_deposit(50).build().execute_with(|| {
		let min_balance = <Test as Config>::Currency::minimum_balance();
		let _ = Balances::deposit_creating(&ALICE, 1000 * min_balance);
		let mut tries: Vec<child::ChildInfo> = vec![];

		for i in 0..3u8 {
			let addr = Contracts::bare_instantiate(
				ALICE,
				min_balance * 100,
				GAS_LIMIT,
				None,
				Code::Upload(code.clone()),
				vec![],
				vec![i],
				DebugInfo::Skip,
				CollectEvents::Skip,
			)
			.result
			.unwrap()
			.account_id;

			let info = get_contract(&addr);
			let trie = &info.child_trie_info();

			// Put value into the contracts child trie
			child::put(trie, &[99], &42);

			// Terminate the contract. Contract info should be gone, but value should be still there
			// as the lazy removal did not run, yet.
			assert_ok!(Contracts::call(
				RuntimeOrigin::signed(ALICE),
				addr.clone(),
				0,
				GAS_LIMIT,
				None,
				vec![]
			));

			assert!(!<ContractInfoOf::<Test>>::contains_key(&addr));
			assert_matches!(child::get(trie, &[99]), Some(42));

			tries.push(trie.clone())
		}

		// Run single lazy removal
		Contracts::on_idle(System::block_number(), Weight::MAX);

		// The single lazy removal should have removed all queued tries
		for trie in tries.iter() {
			assert_matches!(child::get::<i32>(trie, &[99]), None);
		}
	});
}

#[test]
fn lazy_removal_partial_remove_works() {
	let (code, _hash) = compile_module::<Test>("self_destruct").unwrap();

	// We create a contract with some extra keys above the weight limit
	let extra_keys = 7u32;
	let weight_limit = Weight::from_parts(5_000_000_000, 0);
	let (_, max_keys) = ContractInfo::<Test>::deletion_budget(weight_limit);
	let vals: Vec<_> = (0..max_keys + extra_keys)
		.map(|i| (blake2_256(&i.encode()), (i as u32), (i as u32).encode()))
		.collect();

	let mut ext = ExtBuilder::default().existential_deposit(50).build();

	let trie = ext.execute_with(|| {
		let min_balance = <Test as Config>::Currency::minimum_balance();
		let _ = Balances::deposit_creating(&ALICE, 1000 * min_balance);

		let addr = Contracts::bare_instantiate(
			ALICE,
			min_balance * 100,
			GAS_LIMIT,
			None,
			Code::Upload(code),
			vec![],
			vec![],
			DebugInfo::Skip,
			CollectEvents::Skip,
		)
		.result
		.unwrap()
		.account_id;

		let info = get_contract(&addr);

		// Put value into the contracts child trie
		for val in &vals {
			info.write(&Key::Fix(val.0), Some(val.2.clone()), None, false).unwrap();
		}
		<ContractInfoOf<Test>>::insert(&addr, info.clone());

		// Terminate the contract
		assert_ok!(Contracts::call(
			RuntimeOrigin::signed(ALICE),
			addr.clone(),
			0,
			GAS_LIMIT,
			None,
			vec![]
		));

		// Contract info should be gone
		assert!(!<ContractInfoOf::<Test>>::contains_key(&addr));

		let trie = info.child_trie_info();

		// But value should be still there as the lazy removal did not run, yet.
		for val in &vals {
			assert_eq!(child::get::<u32>(&trie, &blake2_256(&val.0)), Some(val.1));
		}

		trie.clone()
	});

	// The lazy removal limit only applies to the backend but not to the overlay.
	// This commits all keys from the overlay to the backend.
	ext.commit_all().unwrap();

	ext.execute_with(|| {
		// Run the lazy removal
		let weight_used = ContractInfo::<Test>::process_deletion_queue_batch(weight_limit);

		// Weight should be exhausted because we could not even delete all keys
		assert_eq!(weight_used, weight_limit);

		let mut num_deleted = 0u32;
		let mut num_remaining = 0u32;

		for val in &vals {
			match child::get::<u32>(&trie, &blake2_256(&val.0)) {
				None => num_deleted += 1,
				Some(x) if x == val.1 => num_remaining += 1,
				Some(_) => panic!("Unexpected value in contract storage"),
			}
		}

		// All but one key is removed
		assert_eq!(num_deleted + num_remaining, vals.len() as u32);
		assert_eq!(num_deleted, max_keys);
		assert_eq!(num_remaining, extra_keys);
	});
}

#[test]
fn lazy_removal_does_no_run_on_low_remaining_weight() {
	let (code, _hash) = compile_module::<Test>("self_destruct").unwrap();
	ExtBuilder::default().existential_deposit(50).build().execute_with(|| {
		let min_balance = <Test as Config>::Currency::minimum_balance();
		let _ = Balances::deposit_creating(&ALICE, 1000 * min_balance);

		let addr = Contracts::bare_instantiate(
			ALICE,
			min_balance * 100,
			GAS_LIMIT,
			None,
			Code::Upload(code),
			vec![],
			vec![],
			DebugInfo::Skip,
			CollectEvents::Skip,
		)
		.result
		.unwrap()
		.account_id;

		let info = get_contract(&addr);
		let trie = &info.child_trie_info();

		// Put value into the contracts child trie
		child::put(trie, &[99], &42);

		// Terminate the contract
		assert_ok!(Contracts::call(
			RuntimeOrigin::signed(ALICE),
			addr.clone(),
			0,
			GAS_LIMIT,
			None,
			vec![]
		));

		// Contract info should be gone
		assert!(!<ContractInfoOf::<Test>>::contains_key(&addr));

		// But value should be still there as the lazy removal did not run, yet.
		assert_matches!(child::get(trie, &[99]), Some(42));

		// Assign a remaining weight which is too low for a successful deletion of the contract
		let low_remaining_weight =
			<<Test as Config>::WeightInfo as WeightInfo>::on_process_deletion_queue_batch();

		// Run the lazy removal
		Contracts::on_idle(System::block_number(), low_remaining_weight);

		// Value should still be there, since remaining weight was too low for removal
		assert_matches!(child::get::<i32>(trie, &[99]), Some(42));

		// Run the lazy removal while deletion_queue is not full
		Contracts::on_initialize(System::block_number());

		// Value should still be there, since deletion_queue was not full
		assert_matches!(child::get::<i32>(trie, &[99]), Some(42));

		// Run on_idle with max remaining weight, this should remove the value
		Contracts::on_idle(System::block_number(), Weight::MAX);

		// Value should be gone
		assert_matches!(child::get::<i32>(trie, &[99]), None);
	});
}

#[test]
fn lazy_removal_does_not_use_all_weight() {
	let (code, _hash) = compile_module::<Test>("self_destruct").unwrap();

	let weight_limit = Weight::from_parts(5_000_000_000, 100 * 1024);
	let mut ext = ExtBuilder::default().existential_deposit(50).build();

	let (trie, vals, weight_per_key) = ext.execute_with(|| {
		let min_balance = <Test as Config>::Currency::minimum_balance();
		let _ = Balances::deposit_creating(&ALICE, 1000 * min_balance);

		let addr = Contracts::bare_instantiate(
			ALICE,
			min_balance * 100,
			GAS_LIMIT,
			None,
			Code::Upload(code),
			vec![],
			vec![],
			DebugInfo::Skip,
			CollectEvents::Skip,
		)
		.result
		.unwrap()
		.account_id;

		let info = get_contract(&addr);
		let (weight_per_key, max_keys) = ContractInfo::<Test>::deletion_budget(weight_limit);

		// We create a contract with one less storage item than we can remove within the limit
		let vals: Vec<_> = (0..max_keys - 1)
			.map(|i| (blake2_256(&i.encode()), (i as u32), (i as u32).encode()))
			.collect();

		// Put value into the contracts child trie
		for val in &vals {
			info.write(&Key::Fix(val.0), Some(val.2.clone()), None, false).unwrap();
		}
		<ContractInfoOf<Test>>::insert(&addr, info.clone());

		// Terminate the contract
		assert_ok!(Contracts::call(
			RuntimeOrigin::signed(ALICE),
			addr.clone(),
			0,
			GAS_LIMIT,
			None,
			vec![]
		));

		// Contract info should be gone
		assert!(!<ContractInfoOf::<Test>>::contains_key(&addr));

		let trie = info.child_trie_info();

		// But value should be still there as the lazy removal did not run, yet.
		for val in &vals {
			assert_eq!(child::get::<u32>(&trie, &blake2_256(&val.0)), Some(val.1));
		}

		(trie, vals, weight_per_key)
	});

	// The lazy removal limit only applies to the backend but not to the overlay.
	// This commits all keys from the overlay to the backend.
	ext.commit_all().unwrap();

	ext.execute_with(|| {
		// Run the lazy removal
		let weight_used = ContractInfo::<Test>::process_deletion_queue_batch(weight_limit);

		// We have one less key in our trie than our weight limit suffices for
		assert_eq!(weight_used, weight_limit - weight_per_key);

		// All the keys are removed
		for val in vals {
			assert_eq!(child::get::<u32>(&trie, &blake2_256(&val.0)), None);
		}
	});
}

#[test]
fn deletion_queue_ring_buffer_overflow() {
	let (code, _hash) = compile_module::<Test>("self_destruct").unwrap();
	let mut ext = ExtBuilder::default().existential_deposit(50).build();

	// setup the deletion queue with custom counters
	ext.execute_with(|| {
		let queue = DeletionQueueManager::from_test_values(u32::MAX - 1, u32::MAX - 1);
		<DeletionQueueCounter<Test>>::set(queue);
	});

	// commit the changes to the storage
	ext.commit_all().unwrap();

	ext.execute_with(|| {
		let min_balance = <Test as Config>::Currency::minimum_balance();
		let _ = Balances::deposit_creating(&ALICE, 1000 * min_balance);
		let mut tries: Vec<child::ChildInfo> = vec![];

		// add 3 contracts to the deletion queue
		for i in 0..3u8 {
			let addr = Contracts::bare_instantiate(
				ALICE,
				min_balance * 100,
				GAS_LIMIT,
				None,
				Code::Upload(code.clone()),
				vec![],
				vec![i],
				DebugInfo::Skip,
				CollectEvents::Skip,
			)
			.result
			.unwrap()
			.account_id;

			let info = get_contract(&addr);
			let trie = &info.child_trie_info();

			// Put value into the contracts child trie
			child::put(trie, &[99], &42);

			// Terminate the contract. Contract info should be gone, but value should be still
			// there as the lazy removal did not run, yet.
			assert_ok!(Contracts::call(
				RuntimeOrigin::signed(ALICE),
				addr.clone(),
				0,
				GAS_LIMIT,
				None,
				vec![]
			));

			assert!(!<ContractInfoOf::<Test>>::contains_key(&addr));
			assert_matches!(child::get(trie, &[99]), Some(42));

			tries.push(trie.clone())
		}

		// Run single lazy removal
		Contracts::on_idle(System::block_number(), Weight::MAX);

		// The single lazy removal should have removed all queued tries
		for trie in tries.iter() {
			assert_matches!(child::get::<i32>(trie, &[99]), None);
		}

		// insert and delete counter values should go from u32::MAX - 1 to 1
		assert_eq!(<DeletionQueueCounter<Test>>::get().as_test_tuple(), (1, 1));
	})
}
#[test]
fn refcounter() {
	let (wasm, code_hash) = compile_module::<Test>("self_destruct").unwrap();
	ExtBuilder::default().existential_deposit(50).build().execute_with(|| {
		let _ = Balances::deposit_creating(&ALICE, 1_000_000);
		let min_balance = <Test as Config>::Currency::minimum_balance();

		// Create two contracts with the same code and check that they do in fact share it.
		let addr0 = Contracts::bare_instantiate(
			ALICE,
			min_balance * 100,
			GAS_LIMIT,
			None,
			Code::Upload(wasm.clone()),
			vec![],
			vec![0],
			DebugInfo::Skip,
			CollectEvents::Skip,
		)
		.result
		.unwrap()
		.account_id;
		let addr1 = Contracts::bare_instantiate(
			ALICE,
			min_balance * 100,
			GAS_LIMIT,
			None,
			Code::Upload(wasm.clone()),
			vec![],
			vec![1],
			DebugInfo::Skip,
			CollectEvents::Skip,
		)
		.result
		.unwrap()
		.account_id;
		assert_refcount!(code_hash, 2);

		// Sharing should also work with the usual instantiate call
		let addr2 = Contracts::bare_instantiate(
			ALICE,
			min_balance * 100,
			GAS_LIMIT,
			None,
			Code::Existing(code_hash),
			vec![],
			vec![2],
			DebugInfo::Skip,
			CollectEvents::Skip,
		)
		.result
		.unwrap()
		.account_id;
		assert_refcount!(code_hash, 3);

		// Terminating one contract should decrement the refcount
		assert_ok!(Contracts::call(
			RuntimeOrigin::signed(ALICE),
			addr0,
			0,
			GAS_LIMIT,
			None,
			vec![]
		));
		assert_refcount!(code_hash, 2);

		// remove another one
		assert_ok!(Contracts::call(
			RuntimeOrigin::signed(ALICE),
			addr1,
			0,
			GAS_LIMIT,
			None,
			vec![]
		));
		assert_refcount!(code_hash, 1);

		// Pristine code should still be there
		crate::PristineCode::<Test>::get(code_hash).unwrap();

		// remove the last contract
		assert_ok!(Contracts::call(
			RuntimeOrigin::signed(ALICE),
			addr2,
			0,
			GAS_LIMIT,
			None,
			vec![]
		));
		assert_refcount!(code_hash, 0);

		// refcount is `0` but code should still exists because it needs to be removed manually
		assert!(crate::PristineCode::<Test>::contains_key(&code_hash));
		assert!(crate::CodeStorage::<Test>::contains_key(&code_hash));
	});
}

#[test]
fn reinstrument_does_charge() {
	let (wasm, code_hash) = compile_module::<Test>("return_with_data").unwrap();
	ExtBuilder::default().existential_deposit(50).build().execute_with(|| {
		let _ = Balances::deposit_creating(&ALICE, 1_000_000);
		let min_balance = <Test as Config>::Currency::minimum_balance();
		let zero = 0u32.to_le_bytes().encode();
		let code_len = wasm.len() as u32;

		let addr = Contracts::bare_instantiate(
			ALICE,
			min_balance * 100,
			GAS_LIMIT,
			None,
			Code::Upload(wasm),
			zero.clone(),
			vec![],
			DebugInfo::Skip,
			CollectEvents::Skip,
		)
		.result
		.unwrap()
		.account_id;

		// Call the contract two times without reinstrument

		let result0 = Contracts::bare_call(
			ALICE,
			addr.clone(),
			0,
			GAS_LIMIT,
			None,
			zero.clone(),
			DebugInfo::Skip,
			Determinism::Enforced,
			CollectEvents::Skip,
		);
		assert!(!result0.result.unwrap().did_revert());

		let result1 = Contracts::bare_call(
			ALICE,
			addr.clone(),
			0,
			GAS_LIMIT,
			None,
			zero.clone(),
			DebugInfo::Skip,
			Determinism::Enforced,
			CollectEvents::Skip,
		);
		assert!(!result1.result.unwrap().did_revert());

		// They should match because both where called with the same schedule.
		assert_eq!(result0.gas_consumed, result1.gas_consumed);

		// We cannot change the schedule. Instead, we decrease the version of the deployed
		// contract below the current schedule's version.
		crate::CodeStorage::mutate(&code_hash, |code: &mut Option<PrefabWasmModule<Test>>| {
			code.as_mut().unwrap().decrement_version();
		});

		// This call should trigger reinstrumentation
		let result2 = Contracts::bare_call(
			ALICE,
			addr.clone(),
			0,
			GAS_LIMIT,
			None,
			zero.clone(),
			DebugInfo::Skip,
			Determinism::Enforced,
			CollectEvents::Skip,
		);
		assert!(!result2.result.unwrap().did_revert());
		assert!(result2.gas_consumed.ref_time() > result1.gas_consumed.ref_time());
		assert_eq!(
			result2.gas_consumed.ref_time(),
			result1.gas_consumed.ref_time() +
				<Test as Config>::WeightInfo::reinstrument(code_len).ref_time(),
		);
	});
}

#[test]
fn debug_message_works() {
	let (wasm, _code_hash) = compile_module::<Test>("debug_message_works").unwrap();

	ExtBuilder::default().existential_deposit(50).build().execute_with(|| {
		let _ = Balances::deposit_creating(&ALICE, 1_000_000);
		let addr = Contracts::bare_instantiate(
			ALICE,
			30_000,
			GAS_LIMIT,
			None,
			Code::Upload(wasm),
			vec![],
			vec![],
			DebugInfo::Skip,
			CollectEvents::Skip,
		)
		.result
		.unwrap()
		.account_id;
		let result = Contracts::bare_call(
			ALICE,
			addr,
			0,
			GAS_LIMIT,
			None,
			vec![],
			DebugInfo::UnsafeDebug,
			Determinism::Enforced,
			CollectEvents::Skip,
		);

		assert_matches!(result.result, Ok(_));
		assert_eq!(std::str::from_utf8(&result.debug_message).unwrap(), "Hello World!");
	});
}

#[test]
fn debug_message_logging_disabled() {
	let (wasm, _code_hash) = compile_module::<Test>("debug_message_logging_disabled").unwrap();

	ExtBuilder::default().existential_deposit(50).build().execute_with(|| {
		let _ = Balances::deposit_creating(&ALICE, 1_000_000);
		let addr = Contracts::bare_instantiate(
			ALICE,
			30_000,
			GAS_LIMIT,
			None,
			Code::Upload(wasm),
			vec![],
			vec![],
			DebugInfo::Skip,
			CollectEvents::Skip,
		)
		.result
		.unwrap()
		.account_id;
		// disable logging by passing `false`
		let result = Contracts::bare_call(
			ALICE,
			addr.clone(),
			0,
			GAS_LIMIT,
			None,
			vec![],
			DebugInfo::Skip,
			Determinism::Enforced,
			CollectEvents::Skip,
		);
		assert_matches!(result.result, Ok(_));
		// the dispatchables always run without debugging
		assert_ok!(Contracts::call(RuntimeOrigin::signed(ALICE), addr, 0, GAS_LIMIT, None, vec![]));
		assert!(result.debug_message.is_empty());
	});
}

#[test]
fn debug_message_invalid_utf8() {
	let (wasm, _code_hash) = compile_module::<Test>("debug_message_invalid_utf8").unwrap();

	ExtBuilder::default().existential_deposit(50).build().execute_with(|| {
		let _ = Balances::deposit_creating(&ALICE, 1_000_000);
		let addr = Contracts::bare_instantiate(
			ALICE,
			30_000,
			GAS_LIMIT,
			None,
			Code::Upload(wasm),
			vec![],
			vec![],
			DebugInfo::Skip,
			CollectEvents::Skip,
		)
		.result
		.unwrap()
		.account_id;
		let result = Contracts::bare_call(
			ALICE,
			addr,
			0,
			GAS_LIMIT,
			None,
			vec![],
			DebugInfo::UnsafeDebug,
			Determinism::Enforced,
			CollectEvents::Skip,
		);
		assert_ok!(result.result);
		assert!(result.debug_message.is_empty());
	});
}

#[test]
fn gas_estimation_nested_call_fixed_limit() {
	let (caller_code, _caller_hash) = compile_module::<Test>("call_with_limit").unwrap();
	let (callee_code, _callee_hash) = compile_module::<Test>("dummy").unwrap();
	ExtBuilder::default().existential_deposit(50).build().execute_with(|| {
		let min_balance = <Test as Config>::Currency::minimum_balance();
		let _ = Balances::deposit_creating(&ALICE, 1000 * min_balance);

		let addr_caller = Contracts::bare_instantiate(
			ALICE,
			min_balance * 100,
			GAS_LIMIT,
			None,
			Code::Upload(caller_code),
			vec![],
			vec![0],
			DebugInfo::Skip,
			CollectEvents::Skip,
		)
		.result
		.unwrap()
		.account_id;

		let addr_callee = Contracts::bare_instantiate(
			ALICE,
			min_balance * 100,
			GAS_LIMIT,
			None,
			Code::Upload(callee_code),
			vec![],
			vec![1],
			DebugInfo::Skip,
			CollectEvents::Skip,
		)
		.result
		.unwrap()
		.account_id;

		let input: Vec<u8> = AsRef::<[u8]>::as_ref(&addr_callee)
			.iter()
			.cloned()
			.chain((GAS_LIMIT / 5).ref_time().to_le_bytes())
			.chain((GAS_LIMIT / 5).proof_size().to_le_bytes())
			.collect();

		// Call in order to determine the gas that is required for this call
		let result = Contracts::bare_call(
			ALICE,
			addr_caller.clone(),
			0,
			GAS_LIMIT,
			None,
			input.clone(),
			DebugInfo::Skip,
			Determinism::Enforced,
			CollectEvents::Skip,
		);
		assert_ok!(&result.result);

		// We have a subcall with a fixed gas limit. This constitutes precharging.
		assert!(result.gas_required.all_gt(result.gas_consumed));

		// Make the same call using the estimated gas. Should succeed.
		assert_ok!(
			Contracts::bare_call(
				ALICE,
				addr_caller.clone(),
				0,
				result.gas_required,
				Some(result.storage_deposit.charge_or_zero()),
				input.clone(),
				DebugInfo::Skip,
				Determinism::Enforced,
				CollectEvents::Skip,
			)
			.result
		);

		// Make the same call using proof_size a but less than estimated. Should fail with OutOfGas.
		let result = Contracts::bare_call(
			ALICE,
			addr_caller,
			0,
			result.gas_required.sub_proof_size(1),
			Some(result.storage_deposit.charge_or_zero()),
			input,
			DebugInfo::Skip,
			Determinism::Enforced,
			CollectEvents::Skip,
		)
		.result;
		assert_err!(result, <Error<Test>>::OutOfGas);
	});
}

#[test]
fn gas_estimation_call_runtime() {
	use codec::Decode;
	let (caller_code, _caller_hash) = compile_module::<Test>("call_runtime").unwrap();
	let (callee_code, _callee_hash) = compile_module::<Test>("dummy").unwrap();
	ExtBuilder::default().existential_deposit(50).build().execute_with(|| {
		let min_balance = <Test as Config>::Currency::minimum_balance();
		let _ = Balances::deposit_creating(&ALICE, 1000 * min_balance);
		let _ = Balances::deposit_creating(&CHARLIE, 1000 * min_balance);

		let addr_caller = Contracts::bare_instantiate(
			ALICE,
			min_balance * 100,
			GAS_LIMIT,
			None,
			Code::Upload(caller_code),
			vec![],
			vec![0],
			DebugInfo::Skip,
			CollectEvents::Skip,
		)
		.result
		.unwrap()
		.account_id;

		let addr_callee = Contracts::bare_instantiate(
			ALICE,
			min_balance * 100,
			GAS_LIMIT,
			None,
			Code::Upload(callee_code),
			vec![],
			vec![1],
			DebugInfo::Skip,
			CollectEvents::Skip,
		)
		.result
		.unwrap()
		.account_id;

		// Call something trivial with a huge gas limit so that we can observe the effects
		// of pre-charging. This should create a difference between consumed and required.
		let call = RuntimeCall::Balances(pallet_balances::Call::transfer_allow_death {
			dest: addr_callee,
			value: min_balance * 10,
		});
		let result = Contracts::bare_call(
			ALICE,
			addr_caller.clone(),
			0,
			GAS_LIMIT,
			None,
			call.encode(),
			DebugInfo::Skip,
			Determinism::Enforced,
			CollectEvents::Skip,
		);
		// contract encodes the result of the dispatch runtime
		let outcome = u32::decode(&mut result.result.unwrap().data.as_ref()).unwrap();
		assert_eq!(outcome, 0);
		assert!(result.gas_required.ref_time() > result.gas_consumed.ref_time());

		// Make the same call using the required gas. Should succeed.
		assert_ok!(
			Contracts::bare_call(
				ALICE,
				addr_caller,
				0,
				result.gas_required,
				None,
				call.encode(),
				DebugInfo::Skip,
				Determinism::Enforced,
				CollectEvents::Skip,
			)
			.result
		);
	});
}

#[test]
fn call_runtime_reentrancy_guarded() {
	let (caller_code, _caller_hash) = compile_module::<Test>("call_runtime").unwrap();
	let (callee_code, _callee_hash) = compile_module::<Test>("dummy").unwrap();
	ExtBuilder::default().existential_deposit(50).build().execute_with(|| {
		let min_balance = <Test as Config>::Currency::minimum_balance();
		let _ = Balances::deposit_creating(&ALICE, 1000 * min_balance);
		let _ = Balances::deposit_creating(&CHARLIE, 1000 * min_balance);

		let addr_caller = Contracts::bare_instantiate(
			ALICE,
			min_balance * 100,
			GAS_LIMIT,
			None,
			Code::Upload(caller_code),
			vec![],
			vec![0],
			DebugInfo::Skip,
			CollectEvents::Skip,
		)
		.result
		.unwrap()
		.account_id;

		let addr_callee = Contracts::bare_instantiate(
			ALICE,
			min_balance * 100,
			GAS_LIMIT,
			None,
			Code::Upload(callee_code),
			vec![],
			vec![1],
			DebugInfo::Skip,
			CollectEvents::Skip,
		)
		.result
		.unwrap()
		.account_id;

		// Call pallet_contracts call() dispatchable
		let call = RuntimeCall::Contracts(crate::Call::call {
			dest: addr_callee,
			value: 0,
			gas_limit: GAS_LIMIT / 3,
			storage_deposit_limit: None,
			data: vec![],
		});

		// Call runtime to re-enter back to contracts engine by
		// calling dummy contract
		let result = Contracts::bare_call(
			ALICE,
			addr_caller.clone(),
			0,
			GAS_LIMIT,
			None,
			call.encode(),
			DebugInfo::Skip,
			Determinism::Enforced,
			CollectEvents::Skip,
		)
		.result
		.unwrap();
		// Call to runtime should fail because of the re-entrancy guard
		assert_return_code!(result, RuntimeReturnCode::CallRuntimeFailed);
	});
}

#[test]
fn ecdsa_recover() {
	let (wasm, _code_hash) = compile_module::<Test>("ecdsa_recover").unwrap();

	ExtBuilder::default().existential_deposit(50).build().execute_with(|| {
		let _ = Balances::deposit_creating(&ALICE, 1_000_000);

		// Instantiate the ecdsa_recover contract.
		let addr = Contracts::bare_instantiate(
			ALICE,
			100_000,
			GAS_LIMIT,
			None,
			Code::Upload(wasm),
			vec![],
			vec![],
			DebugInfo::Skip,
			CollectEvents::Skip,
		)
		.result
		.unwrap()
		.account_id;

		#[rustfmt::skip]
		let signature: [u8; 65] = [
			161, 234, 203,  74, 147, 96,  51, 212,   5, 174, 231,   9, 142,  48, 137, 201,
			162, 118, 192,  67, 239, 16,  71, 216, 125,  86, 167, 139,  70,   7,  86, 241,
			 33,  87, 154, 251,  81, 29, 160,   4, 176, 239,  88, 211, 244, 232, 232,  52,
			211, 234, 100, 115, 230, 47,  80,  44, 152, 166,  62,  50,   8,  13,  86, 175,
			 28,
		];
		#[rustfmt::skip]
		let message_hash: [u8; 32] = [
			162, 28, 244, 179, 96, 76, 244, 178, 188,  83, 230, 248, 143, 106,  77, 117,
			239, 95, 244, 171, 65, 95,  62, 153, 174, 166, 182,  28, 130,  73, 196, 208
		];
		#[rustfmt::skip]
		const EXPECTED_COMPRESSED_PUBLIC_KEY: [u8; 33] = [
			  2, 121, 190, 102, 126, 249, 220, 187, 172, 85, 160,  98, 149, 206, 135, 11,
			  7,   2, 155, 252, 219,  45, 206,  40, 217, 89, 242, 129,  91,  22, 248, 23,
			152,
		];
		let mut params = vec![];
		params.extend_from_slice(&signature);
		params.extend_from_slice(&message_hash);
		assert!(params.len() == 65 + 32);
		let result = <Pallet<Test>>::bare_call(
			ALICE,
			addr.clone(),
			0,
			GAS_LIMIT,
			None,
			params,
			DebugInfo::Skip,
			Determinism::Enforced,
			CollectEvents::Skip,
		)
		.result
		.unwrap();
		assert!(!result.did_revert());
		assert_eq!(result.data, EXPECTED_COMPRESSED_PUBLIC_KEY);
	})
}

#[test]
fn bare_instantiate_result_returns_events() {
	let (wasm, _code_hash) = compile_module::<Test>("transfer_return_code").unwrap();
	ExtBuilder::default().existential_deposit(50).build().execute_with(|| {
		let min_balance = <Test as Config>::Currency::minimum_balance();
		let _ = Balances::deposit_creating(&ALICE, 1000 * min_balance);

		let result = Contracts::bare_instantiate(
			ALICE,
			min_balance * 100,
			GAS_LIMIT,
			None,
			Code::Upload(wasm),
			vec![],
			vec![],
			DebugInfo::Skip,
			CollectEvents::UnsafeCollect,
		);

		let events = result.events.unwrap();
		assert!(!events.is_empty());
		assert_eq!(events, System::events());
	});
}

#[test]
fn bare_instantiate_result_does_not_return_events() {
	let (wasm, _code_hash) = compile_module::<Test>("transfer_return_code").unwrap();
	ExtBuilder::default().existential_deposit(50).build().execute_with(|| {
		let min_balance = <Test as Config>::Currency::minimum_balance();
		let _ = Balances::deposit_creating(&ALICE, 1000 * min_balance);

		let result = Contracts::bare_instantiate(
			ALICE,
			min_balance * 100,
			GAS_LIMIT,
			None,
			Code::Upload(wasm),
			vec![],
			vec![],
			DebugInfo::Skip,
			CollectEvents::Skip,
		);

		let events = result.events;
		assert!(!System::events().is_empty());
		assert!(events.is_none());
	});
}

#[test]
fn bare_call_result_returns_events() {
	let (wasm, _code_hash) = compile_module::<Test>("transfer_return_code").unwrap();
	ExtBuilder::default().existential_deposit(50).build().execute_with(|| {
		let min_balance = <Test as Config>::Currency::minimum_balance();
		let _ = Balances::deposit_creating(&ALICE, 1000 * min_balance);

		let addr = Contracts::bare_instantiate(
			ALICE,
			min_balance * 100,
			GAS_LIMIT,
			None,
			Code::Upload(wasm),
			vec![],
			vec![],
			DebugInfo::Skip,
			CollectEvents::Skip,
		)
		.result
		.unwrap()
		.account_id;

		let result = Contracts::bare_call(
			ALICE,
			addr.clone(),
			0,
			GAS_LIMIT,
			None,
			vec![],
			DebugInfo::Skip,
			Determinism::Enforced,
			CollectEvents::UnsafeCollect,
		);

		let events = result.events.unwrap();
		assert_return_code!(&result.result.unwrap(), RuntimeReturnCode::Success);
		assert!(!events.is_empty());
		assert_eq!(events, System::events());
	});
}

#[test]
fn bare_call_result_does_not_return_events() {
	let (wasm, _code_hash) = compile_module::<Test>("transfer_return_code").unwrap();
	ExtBuilder::default().existential_deposit(50).build().execute_with(|| {
		let min_balance = <Test as Config>::Currency::minimum_balance();
		let _ = Balances::deposit_creating(&ALICE, 1000 * min_balance);

		let addr = Contracts::bare_instantiate(
			ALICE,
			min_balance * 100,
			GAS_LIMIT,
			None,
			Code::Upload(wasm),
			vec![],
			vec![],
			DebugInfo::Skip,
			CollectEvents::Skip,
		)
		.result
		.unwrap()
		.account_id;

		let result = Contracts::bare_call(
			ALICE,
			addr.clone(),
			0,
			GAS_LIMIT,
			None,
			vec![],
			DebugInfo::Skip,
			Determinism::Enforced,
			CollectEvents::Skip,
		);

		let events = result.events;
		assert_return_code!(&result.result.unwrap(), RuntimeReturnCode::Success);
		assert!(!System::events().is_empty());
		assert!(events.is_none());
	});
}

#[test]
fn sr25519_verify() {
	let (wasm, _code_hash) = compile_module::<Test>("sr25519_verify").unwrap();

	ExtBuilder::default().existential_deposit(50).build().execute_with(|| {
		let _ = Balances::deposit_creating(&ALICE, 1_000_000);

		// Instantiate the sr25519_verify contract.
		let addr = Contracts::bare_instantiate(
			ALICE,
			100_000,
			GAS_LIMIT,
			None,
			Code::Upload(wasm),
			vec![],
			vec![],
			DebugInfo::Skip,
			CollectEvents::Skip,
		)
		.result
		.unwrap()
		.account_id;

		let call_with = |message: &[u8; 11]| {
			// Alice's signature for "hello world"
			#[rustfmt::skip]
			let signature: [u8; 64] = [
				184, 49, 74, 238, 78, 165, 102, 252, 22, 92, 156, 176, 124, 118, 168, 116, 247,
				99, 0, 94, 2, 45, 9, 170, 73, 222, 182, 74, 60, 32, 75, 64, 98, 174, 69, 55, 83,
				85, 180, 98, 208, 75, 231, 57, 205, 62, 4, 105, 26, 136, 172, 17, 123, 99, 90, 255,
				228, 54, 115, 63, 30, 207, 205, 131,
			];

			// Alice's public key
			#[rustfmt::skip]
			let public_key: [u8; 32] = [
				212, 53, 147, 199, 21, 253, 211, 28, 97, 20, 26, 189, 4, 169, 159, 214, 130, 44,
				133, 88, 133, 76, 205, 227, 154, 86, 132, 231, 165, 109, 162, 125,
			];

			let mut params = vec![];
			params.extend_from_slice(&signature);
			params.extend_from_slice(&public_key);
			params.extend_from_slice(message);

			<Pallet<Test>>::bare_call(
				ALICE,
				addr.clone(),
				0,
				GAS_LIMIT,
				None,
				params,
				DebugInfo::Skip,
				Determinism::Enforced,
				CollectEvents::Skip,
			)
			.result
			.unwrap()
		};

		// verification should succeed for "hello world"
		assert_return_code!(call_with(&b"hello world"), RuntimeReturnCode::Success);

		// verification should fail for other messages
		assert_return_code!(call_with(&b"hello worlD"), RuntimeReturnCode::Sr25519VerifyFailed);
	});
}

#[test]
fn failed_deposit_charge_should_roll_back_call() {
	let (wasm_caller, _) = compile_module::<Test>("call_runtime_and_call").unwrap();
	let (wasm_callee, _) = compile_module::<Test>("store_call").unwrap();
	const ED: u64 = 200;

	let execute = || {
		ExtBuilder::default().existential_deposit(ED).build().execute_with(|| {
			let _ = Balances::deposit_creating(&ALICE, 1_000_000);

			// Instantiate both contracts.
			let addr_caller = Contracts::bare_instantiate(
				ALICE,
				0,
				GAS_LIMIT,
				None,
				Code::Upload(wasm_caller.clone()),
				vec![],
				vec![],
				false,
			)
			.result
			.unwrap()
			.account_id;
			let addr_callee = Contracts::bare_instantiate(
				ALICE,
				0,
				GAS_LIMIT,
				None,
				Code::Upload(wasm_callee.clone()),
				vec![],
				vec![],
				false,
			)
			.result
			.unwrap()
			.account_id;

			// Give caller proxy access to Alice.
			assert_ok!(Proxy::add_proxy(RuntimeOrigin::signed(ALICE), addr_caller.clone(), (), 0));

			// Create a Proxy call that will attempt to transfer away Alice's balance.
			let transfer_call =
				Box::new(RuntimeCall::Balances(pallet_balances::Call::transfer_allow_death {
					dest: CHARLIE,
					value: pallet_balances::Pallet::<Test>::free_balance(&ALICE) - 2 * ED,
				}));

			// Wrap the transfer call in a proxy call.
			let transfer_proxy_call = RuntimeCall::Proxy(pallet_proxy::Call::proxy {
				real: ALICE,
				force_proxy_type: Some(()),
				call: transfer_call,
			});

			let data = (
				(ED - DepositPerItem::get()) as u32, // storage length
				addr_callee,
				transfer_proxy_call,
			);

			<Pallet<Test>>::call(
				RuntimeOrigin::signed(ALICE),
				addr_caller.clone(),
				0,
				GAS_LIMIT,
				None,
				data.encode(),
			)
		})
	};

	// With a low enough deposit per byte, the call should succeed.
	let result = execute().unwrap();

	// Bump the deposit per byte to a high value to trigger a FundsUnavailable error.
	DEPOSIT_PER_BYTE.with(|c| *c.borrow_mut() = ED);
	assert_err_with_weight!(execute(), TokenError::FundsUnavailable, result.actual_weight);
}

#[test]
fn upload_code_works() {
	let (wasm, code_hash) = compile_module::<Test>("dummy").unwrap();

	ExtBuilder::default().existential_deposit(100).build().execute_with(|| {
		let _ = Balances::deposit_creating(&ALICE, 1_000_000);

		// Drop previous events
		initialize_block(2);

		assert!(!<CodeStorage<Test>>::contains_key(code_hash));
		assert_ok!(Contracts::upload_code(
			RuntimeOrigin::signed(ALICE),
			wasm,
			Some(codec::Compact(1_000)),
			Determinism::Enforced,
		));
		assert!(<CodeStorage<Test>>::contains_key(code_hash));

		assert_eq!(
			System::events(),
			vec![
				EventRecord {
					phase: Phase::Initialization,
					event: RuntimeEvent::Balances(pallet_balances::Event::Reserved {
						who: ALICE,
						amount: 173,
					}),
					topics: vec![],
				},
				EventRecord {
					phase: Phase::Initialization,
					event: RuntimeEvent::Contracts(crate::Event::CodeStored { code_hash }),
					topics: vec![code_hash],
				},
			]
		);
	});
}

#[test]
fn upload_code_limit_too_low() {
	let (wasm, _code_hash) = compile_module::<Test>("dummy").unwrap();

	ExtBuilder::default().existential_deposit(100).build().execute_with(|| {
		let _ = Balances::deposit_creating(&ALICE, 1_000_000);

		// Drop previous events
		initialize_block(2);

		assert_noop!(
			Contracts::upload_code(
				RuntimeOrigin::signed(ALICE),
				wasm,
				Some(codec::Compact(100)),
				Determinism::Enforced
			),
			<Error<Test>>::StorageDepositLimitExhausted,
		);

		assert_eq!(System::events(), vec![]);
	});
}

#[test]
fn upload_code_not_enough_balance() {
	let (wasm, _code_hash) = compile_module::<Test>("dummy").unwrap();

	ExtBuilder::default().existential_deposit(100).build().execute_with(|| {
		let _ = Balances::deposit_creating(&ALICE, 150);

		// Drop previous events
		initialize_block(2);

		assert_noop!(
			Contracts::upload_code(
				RuntimeOrigin::signed(ALICE),
				wasm,
				Some(codec::Compact(1_000)),
				Determinism::Enforced
			),
			<Error<Test>>::StorageDepositNotEnoughFunds,
		);

		assert_eq!(System::events(), vec![]);
	});
}

#[test]
fn remove_code_works() {
	let (wasm, code_hash) = compile_module::<Test>("dummy").unwrap();

	ExtBuilder::default().existential_deposit(100).build().execute_with(|| {
		let _ = Balances::deposit_creating(&ALICE, 1_000_000);

		// Drop previous events
		initialize_block(2);

		assert_ok!(Contracts::upload_code(
			RuntimeOrigin::signed(ALICE),
			wasm,
			Some(codec::Compact(1_000)),
			Determinism::Enforced,
		));

		assert!(<CodeStorage<Test>>::contains_key(code_hash));
		assert_ok!(Contracts::remove_code(RuntimeOrigin::signed(ALICE), code_hash));
		assert!(!<CodeStorage<Test>>::contains_key(code_hash));

		assert_eq!(
			System::events(),
			vec![
				EventRecord {
					phase: Phase::Initialization,
					event: RuntimeEvent::Balances(pallet_balances::Event::Reserved {
						who: ALICE,
						amount: 173,
					}),
					topics: vec![],
				},
				EventRecord {
					phase: Phase::Initialization,
					event: RuntimeEvent::Contracts(crate::Event::CodeStored { code_hash }),
					topics: vec![code_hash],
				},
				EventRecord {
					phase: Phase::Initialization,
					event: RuntimeEvent::Balances(pallet_balances::Event::Unreserved {
						who: ALICE,
						amount: 173,
					}),
					topics: vec![],
				},
				EventRecord {
					phase: Phase::Initialization,
					event: RuntimeEvent::Contracts(crate::Event::CodeRemoved { code_hash }),
					topics: vec![code_hash],
				},
			]
		);
	});
}

#[test]
fn remove_code_wrong_origin() {
	let (wasm, code_hash) = compile_module::<Test>("dummy").unwrap();

	ExtBuilder::default().existential_deposit(100).build().execute_with(|| {
		let _ = Balances::deposit_creating(&ALICE, 1_000_000);

		// Drop previous events
		initialize_block(2);

		assert_ok!(Contracts::upload_code(
			RuntimeOrigin::signed(ALICE),
			wasm,
			Some(codec::Compact(1_000)),
			Determinism::Enforced,
		));

		assert_noop!(
			Contracts::remove_code(RuntimeOrigin::signed(BOB), code_hash),
			sp_runtime::traits::BadOrigin,
		);

		assert_eq!(
			System::events(),
			vec![
				EventRecord {
					phase: Phase::Initialization,
					event: RuntimeEvent::Balances(pallet_balances::Event::Reserved {
						who: ALICE,
						amount: 173,
					}),
					topics: vec![],
				},
				EventRecord {
					phase: Phase::Initialization,
					event: RuntimeEvent::Contracts(crate::Event::CodeStored { code_hash }),
					topics: vec![code_hash],
				},
			]
		);
	});
}

#[test]
fn remove_code_in_use() {
	let (wasm, code_hash) = compile_module::<Test>("dummy").unwrap();

	ExtBuilder::default().existential_deposit(100).build().execute_with(|| {
		let _ = Balances::deposit_creating(&ALICE, 1_000_000);

		assert_ok!(Contracts::instantiate_with_code(
			RuntimeOrigin::signed(ALICE),
			0,
			GAS_LIMIT,
			None,
			wasm,
			vec![],
			vec![],
		));

		// Drop previous events
		initialize_block(2);

		assert_noop!(
			Contracts::remove_code(RuntimeOrigin::signed(ALICE), code_hash),
			<Error<Test>>::CodeInUse,
		);

		assert_eq!(System::events(), vec![]);
	});
}

#[test]
fn remove_code_not_found() {
	let (_wasm, code_hash) = compile_module::<Test>("dummy").unwrap();

	ExtBuilder::default().existential_deposit(100).build().execute_with(|| {
		let _ = Balances::deposit_creating(&ALICE, 1_000_000);

		// Drop previous events
		initialize_block(2);

		assert_noop!(
			Contracts::remove_code(RuntimeOrigin::signed(ALICE), code_hash),
			<Error<Test>>::CodeNotFound,
		);

		assert_eq!(System::events(), vec![]);
	});
}

#[test]
fn instantiate_with_zero_balance_works() {
	let (wasm, code_hash) = compile_module::<Test>("dummy").unwrap();
	ExtBuilder::default().existential_deposit(200).build().execute_with(|| {
		let _ = Balances::deposit_creating(&ALICE, 1_000_000);
		let min_balance = <Test as Config>::Currency::minimum_balance();

		// Drop previous events
		initialize_block(2);

		// Instantiate the BOB contract.
		let addr = Contracts::bare_instantiate(
			ALICE,
			0,
			GAS_LIMIT,
			None,
			Code::Upload(wasm),
			vec![],
			vec![],
			DebugInfo::Skip,
			CollectEvents::Skip,
		)
		.result
		.unwrap()
		.account_id;

		// Check that the BOB contract has been instantiated.
		let contract = get_contract(&addr);
		let deposit_account = contract.deposit_account().deref();

		// Make sure the account exists even though no free balance was send
		assert_eq!(<Test as Config>::Currency::free_balance(&addr), min_balance);
		assert_eq!(<Test as Config>::Currency::total_balance(&addr), min_balance,);

		assert_eq!(
			System::events(),
			vec![
				EventRecord {
					phase: Phase::Initialization,
					event: RuntimeEvent::System(frame_system::Event::NewAccount {
						account: deposit_account.clone(),
					}),
					topics: vec![],
				},
				EventRecord {
					phase: Phase::Initialization,
					event: RuntimeEvent::Balances(pallet_balances::Event::Endowed {
						account: deposit_account.clone(),
						free_balance: min_balance,
					}),
					topics: vec![],
				},
				EventRecord {
					phase: Phase::Initialization,
					event: RuntimeEvent::Balances(pallet_balances::Event::Transfer {
						from: ALICE,
						to: deposit_account.clone(),
						amount: min_balance,
					}),
					topics: vec![],
				},
				EventRecord {
					phase: Phase::Initialization,
					event: RuntimeEvent::System(frame_system::Event::NewAccount {
						account: addr.clone(),
					}),
					topics: vec![],
				},
				EventRecord {
					phase: Phase::Initialization,
					event: RuntimeEvent::Balances(pallet_balances::Event::Endowed {
						account: addr.clone(),
						free_balance: min_balance,
					}),
					topics: vec![],
				},
				EventRecord {
					phase: Phase::Initialization,
					event: RuntimeEvent::Balances(pallet_balances::Event::Transfer {
						from: ALICE,
						to: addr.clone(),
						amount: min_balance,
					}),
					topics: vec![],
				},
				EventRecord {
					phase: Phase::Initialization,
					event: RuntimeEvent::Balances(pallet_balances::Event::Reserved {
						who: ALICE,
						amount: 173,
					}),
					topics: vec![],
				},
				EventRecord {
					phase: Phase::Initialization,
					event: RuntimeEvent::Contracts(crate::Event::CodeStored { code_hash }),
					topics: vec![code_hash],
				},
				EventRecord {
					phase: Phase::Initialization,
					event: RuntimeEvent::Contracts(crate::Event::Instantiated {
						deployer: ALICE,
						contract: addr.clone(),
					}),
					topics: vec![hash(&ALICE), hash(&addr)],
				},
			]
		);
	});
}

#[test]
fn instantiate_with_below_existential_deposit_works() {
	let (wasm, code_hash) = compile_module::<Test>("dummy").unwrap();
	ExtBuilder::default().existential_deposit(200).build().execute_with(|| {
		let _ = Balances::deposit_creating(&ALICE, 1_000_000);
		let min_balance = <Test as Config>::Currency::minimum_balance();

		// Drop previous events
		initialize_block(2);

		// Instantiate the BOB contract.
		let addr = Contracts::bare_instantiate(
			ALICE,
			50,
			GAS_LIMIT,
			None,
			Code::Upload(wasm),
			vec![],
			vec![],
			DebugInfo::Skip,
			CollectEvents::Skip,
		)
		.result
		.unwrap()
		.account_id;

		// Check that the BOB contract has been instantiated.
		let contract = get_contract(&addr);
		let deposit_account = contract.deposit_account().deref();

		// Make sure the account exists even though not enough free balance was send
		assert_eq!(<Test as Config>::Currency::free_balance(&addr), min_balance + 50);
		assert_eq!(<Test as Config>::Currency::total_balance(&addr), min_balance + 50);

		assert_eq!(
			System::events(),
			vec![
				EventRecord {
					phase: Phase::Initialization,
					event: RuntimeEvent::System(frame_system::Event::NewAccount {
						account: deposit_account.clone(),
					}),
					topics: vec![],
				},
				EventRecord {
					phase: Phase::Initialization,
					event: RuntimeEvent::Balances(pallet_balances::Event::Endowed {
						account: deposit_account.clone(),
						free_balance: min_balance,
					}),
					topics: vec![],
				},
				EventRecord {
					phase: Phase::Initialization,
					event: RuntimeEvent::Balances(pallet_balances::Event::Transfer {
						from: ALICE,
						to: deposit_account.clone(),
						amount: min_balance,
					}),
					topics: vec![],
				},
				EventRecord {
					phase: Phase::Initialization,
					event: RuntimeEvent::System(frame_system::Event::NewAccount {
						account: addr.clone()
					}),
					topics: vec![],
				},
				EventRecord {
					phase: Phase::Initialization,
					event: RuntimeEvent::Balances(pallet_balances::Event::Endowed {
						account: addr.clone(),
						free_balance: min_balance,
					}),
					topics: vec![],
				},
				EventRecord {
					phase: Phase::Initialization,
					event: RuntimeEvent::Balances(pallet_balances::Event::Transfer {
						from: ALICE,
						to: addr.clone(),
						amount: min_balance,
					}),
					topics: vec![],
				},
				EventRecord {
					phase: Phase::Initialization,
					event: RuntimeEvent::Balances(pallet_balances::Event::Transfer {
						from: ALICE,
						to: addr.clone(),
						amount: 50,
					}),
					topics: vec![],
				},
				EventRecord {
					phase: Phase::Initialization,
					event: RuntimeEvent::Balances(pallet_balances::Event::Reserved {
						who: ALICE,
						amount: 173,
					}),
					topics: vec![],
				},
				EventRecord {
					phase: Phase::Initialization,
					event: RuntimeEvent::Contracts(crate::Event::CodeStored { code_hash }),
					topics: vec![code_hash],
				},
				EventRecord {
					phase: Phase::Initialization,
					event: RuntimeEvent::Contracts(crate::Event::Instantiated {
						deployer: ALICE,
						contract: addr.clone(),
					}),
					topics: vec![hash(&ALICE), hash(&addr)],
				},
			]
		);
	});
}

#[test]
fn storage_deposit_works() {
	let (wasm, _code_hash) = compile_module::<Test>("multi_store").unwrap();
	ExtBuilder::default().existential_deposit(200).build().execute_with(|| {
		let _ = Balances::deposit_creating(&ALICE, 1_000_000);
		let mut deposit = <Test as Config>::Currency::minimum_balance();

		let addr = Contracts::bare_instantiate(
			ALICE,
			0,
			GAS_LIMIT,
			None,
			Code::Upload(wasm),
			vec![],
			vec![],
			DebugInfo::Skip,
			CollectEvents::Skip,
		)
		.result
		.unwrap()
		.account_id;

		// Drop previous events
		initialize_block(2);

		// Create storage
		assert_ok!(Contracts::call(
			RuntimeOrigin::signed(ALICE),
			addr.clone(),
			42,
			GAS_LIMIT,
			None,
			(1_000u32, 5_000u32).encode(),
		));
		// 4 is for creating 2 storage items
		let charged0 = 4 + 1_000 + 5_000;
		deposit += charged0;
		assert_eq!(get_contract(&addr).total_deposit(), deposit);

		// Add more storage (but also remove some)
		assert_ok!(Contracts::call(
			RuntimeOrigin::signed(ALICE),
			addr.clone(),
			0,
			GAS_LIMIT,
			None,
			(2_000u32, 4_900u32).encode(),
		));
		let charged1 = 1_000 - 100;
		deposit += charged1;
		assert_eq!(get_contract(&addr).total_deposit(), deposit);

		// Remove more storage (but also add some)
		assert_ok!(Contracts::call(
			RuntimeOrigin::signed(ALICE),
			addr.clone(),
			0,
			GAS_LIMIT,
			None,
			(2_100u32, 900u32).encode(),
		));
		// -1 for numeric instability
		let refunded0 = 4_000 - 100 - 1;
		deposit -= refunded0;
		assert_eq!(get_contract(&addr).total_deposit(), deposit);

		let contract = get_contract(&addr);
		let deposit_account = contract.deposit_account().deref();

		assert_eq!(
			System::events(),
			vec![
				EventRecord {
					phase: Phase::Initialization,
					event: RuntimeEvent::Balances(pallet_balances::Event::Transfer {
						from: ALICE,
						to: addr.clone(),
						amount: 42,
					}),
					topics: vec![],
				},
				EventRecord {
					phase: Phase::Initialization,
					event: RuntimeEvent::Contracts(crate::Event::Called {
						caller: Origin::from_account_id(ALICE),
						contract: addr.clone(),
					}),
					topics: vec![hash(&Origin::<Test>::from_account_id(ALICE)), hash(&addr)],
				},
				EventRecord {
					phase: Phase::Initialization,
					event: RuntimeEvent::Balances(pallet_balances::Event::Transfer {
						from: ALICE,
						to: deposit_account.clone(),
						amount: charged0,
					}),
					topics: vec![],
				},
				EventRecord {
					phase: Phase::Initialization,
					event: RuntimeEvent::Contracts(crate::Event::Called {
						caller: Origin::from_account_id(ALICE),
						contract: addr.clone(),
					}),
					topics: vec![hash(&Origin::<Test>::from_account_id(ALICE)), hash(&addr)],
				},
				EventRecord {
					phase: Phase::Initialization,
					event: RuntimeEvent::Balances(pallet_balances::Event::Transfer {
						from: ALICE,
						to: deposit_account.clone(),
						amount: charged1,
					}),
					topics: vec![],
				},
				EventRecord {
					phase: Phase::Initialization,
					event: RuntimeEvent::Contracts(crate::Event::Called {
						caller: Origin::from_account_id(ALICE),
						contract: addr.clone(),
					}),
					topics: vec![hash(&Origin::<Test>::from_account_id(ALICE)), hash(&addr)],
				},
				EventRecord {
					phase: Phase::Initialization,
					event: RuntimeEvent::Balances(pallet_balances::Event::Transfer {
						from: deposit_account.clone(),
						to: ALICE,
						amount: refunded0,
					}),
					topics: vec![],
				},
			]
		);
	});
}

#[test]
fn storage_deposit_callee_works() {
	let (wasm_caller, _code_hash_caller) = compile_module::<Test>("call").unwrap();
	let (wasm_callee, _code_hash_callee) = compile_module::<Test>("store_call").unwrap();
	const ED: u64 = 200;
	ExtBuilder::default().existential_deposit(ED).build().execute_with(|| {
		let _ = Balances::deposit_creating(&ALICE, 1_000_000);

		// Create both contracts: Constructors do nothing.
		let addr_caller = Contracts::bare_instantiate(
			ALICE,
			0,
			GAS_LIMIT,
			None,
			Code::Upload(wasm_caller),
			vec![],
			vec![],
			DebugInfo::Skip,
			CollectEvents::Skip,
		)
		.result
		.unwrap()
		.account_id;
		let addr_callee = Contracts::bare_instantiate(
			ALICE,
			0,
			GAS_LIMIT,
			None,
			Code::Upload(wasm_callee),
			vec![],
			vec![],
			DebugInfo::Skip,
			CollectEvents::Skip,
		)
		.result
		.unwrap()
		.account_id;

		assert_ok!(Contracts::call(
			RuntimeOrigin::signed(ALICE),
			addr_caller,
			0,
			GAS_LIMIT,
			None,
			(100u32, &addr_callee).encode()
		));

		let callee = get_contract(&addr_callee);
		let deposit = ED + DepositPerByte::get() * 100 + DepositPerItem::get() * 1;

		assert_eq!(test_utils::get_balance(callee.deposit_account()), deposit);
		assert_eq!(callee.total_deposit(), deposit);
	});
}

#[test]
fn set_code_extrinsic() {
	let (wasm, code_hash) = compile_module::<Test>("dummy").unwrap();
	let (new_wasm, new_code_hash) = compile_module::<Test>("crypto_hashes").unwrap();

	assert_ne!(code_hash, new_code_hash);

	ExtBuilder::default().existential_deposit(100).build().execute_with(|| {
		let _ = Balances::deposit_creating(&ALICE, 1_000_000);

		let addr = Contracts::bare_instantiate(
			ALICE,
			0,
			GAS_LIMIT,
			None,
			Code::Upload(wasm),
			vec![],
			vec![],
			DebugInfo::Skip,
			CollectEvents::Skip,
		)
		.result
		.unwrap()
		.account_id;

		assert_ok!(Contracts::upload_code(
			RuntimeOrigin::signed(ALICE),
			new_wasm,
			None,
			Determinism::Enforced
		));

		// Drop previous events
		initialize_block(2);

		assert_eq!(get_contract(&addr).code_hash, code_hash);
		assert_refcount!(&code_hash, 1);
		assert_refcount!(&new_code_hash, 0);

		// only root can execute this extrinsic
		assert_noop!(
			Contracts::set_code(RuntimeOrigin::signed(ALICE), addr.clone(), new_code_hash),
			sp_runtime::traits::BadOrigin,
		);
		assert_eq!(get_contract(&addr).code_hash, code_hash);
		assert_refcount!(&code_hash, 1);
		assert_refcount!(&new_code_hash, 0);
		assert_eq!(System::events(), vec![],);

		// contract must exist
		assert_noop!(
			Contracts::set_code(RuntimeOrigin::root(), BOB, new_code_hash),
			<Error<Test>>::ContractNotFound,
		);
		assert_eq!(get_contract(&addr).code_hash, code_hash);
		assert_refcount!(&code_hash, 1);
		assert_refcount!(&new_code_hash, 0);
		assert_eq!(System::events(), vec![],);

		// new code hash must exist
		assert_noop!(
			Contracts::set_code(RuntimeOrigin::root(), addr.clone(), Default::default()),
			<Error<Test>>::CodeNotFound,
		);
		assert_eq!(get_contract(&addr).code_hash, code_hash);
		assert_refcount!(&code_hash, 1);
		assert_refcount!(&new_code_hash, 0);
		assert_eq!(System::events(), vec![],);

		// successful call
		assert_ok!(Contracts::set_code(RuntimeOrigin::root(), addr.clone(), new_code_hash));
		assert_eq!(get_contract(&addr).code_hash, new_code_hash);
		assert_refcount!(&code_hash, 0);
		assert_refcount!(&new_code_hash, 1);
		assert_eq!(
			System::events(),
			vec![EventRecord {
				phase: Phase::Initialization,
				event: RuntimeEvent::Contracts(pallet_contracts::Event::ContractCodeUpdated {
					contract: addr.clone(),
					new_code_hash,
					old_code_hash: code_hash,
				}),
				topics: vec![hash(&addr), new_code_hash, code_hash],
			},]
		);
	});
}

#[test]
fn slash_cannot_kill_account() {
	let (wasm, _code_hash) = compile_module::<Test>("dummy").unwrap();
	ExtBuilder::default().existential_deposit(200).build().execute_with(|| {
		let _ = Balances::deposit_creating(&ALICE, 1_000_000);

		let addr = Contracts::bare_instantiate(
			ALICE,
			700,
			GAS_LIMIT,
			None,
			Code::Upload(wasm),
			vec![],
			vec![],
			DebugInfo::Skip,
			CollectEvents::Skip,
		)
		.result
		.unwrap()
		.account_id;

		// Drop previous events
		initialize_block(2);

		// Try to destroy the account of the contract by slashing.
		// The account does not get destroyed because of the consumer reference.
		// Slashing can for example happen if the contract takes part in staking.
		let _ = <Test as Config>::Currency::slash(
			&addr,
			<Test as Config>::Currency::total_balance(&addr),
		);

		assert_eq!(
			System::events(),
			vec![EventRecord {
				phase: Phase::Initialization,
				event: RuntimeEvent::Balances(pallet_balances::Event::Slashed {
					who: addr.clone(),
					amount: 700, // slash didn't remove the minimum balance
				}),
				topics: vec![],
			},]
		);
	});
}

#[test]
fn contract_reverted() {
	let (wasm, code_hash) = compile_module::<Test>("return_with_data").unwrap();

	ExtBuilder::default().existential_deposit(100).build().execute_with(|| {
		let _ = Balances::deposit_creating(&ALICE, 1_000_000);
		let flags = ReturnFlags::REVERT;
		let buffer = [4u8, 8, 15, 16, 23, 42];
		let input = (flags.bits(), buffer).encode();

		// We just upload the code for later use
		assert_ok!(Contracts::upload_code(
			RuntimeOrigin::signed(ALICE),
			wasm.clone(),
			None,
			Determinism::Enforced
		));

		// Calling extrinsic: revert leads to an error
		assert_err_ignore_postinfo!(
			Contracts::instantiate(
				RuntimeOrigin::signed(ALICE),
				0,
				GAS_LIMIT,
				None,
				code_hash,
				input.clone(),
				vec![],
			),
			<Error<Test>>::ContractReverted,
		);

		// Calling extrinsic: revert leads to an error
		assert_err_ignore_postinfo!(
			Contracts::instantiate_with_code(
				RuntimeOrigin::signed(ALICE),
				0,
				GAS_LIMIT,
				None,
				wasm,
				input.clone(),
				vec![],
			),
			<Error<Test>>::ContractReverted,
		);

		// Calling directly: revert leads to success but the flags indicate the error
		// This is just a different way of transporting the error that allows the read out
		// the `data` which is only there on success. Obviously, the contract isn't
		// instantiated.
		let result = Contracts::bare_instantiate(
			ALICE,
			0,
			GAS_LIMIT,
			None,
			Code::Existing(code_hash),
			input.clone(),
			vec![],
			DebugInfo::Skip,
			CollectEvents::Skip,
		)
		.result
		.unwrap();
		assert_eq!(result.result.flags, flags);
		assert_eq!(result.result.data, buffer);
		assert!(!<ContractInfoOf<Test>>::contains_key(result.account_id));

		// Pass empty flags and therefore successfully instantiate the contract for later use.
		let addr = Contracts::bare_instantiate(
			ALICE,
			0,
			GAS_LIMIT,
			None,
			Code::Existing(code_hash),
			ReturnFlags::empty().bits().encode(),
			vec![],
			DebugInfo::Skip,
			CollectEvents::Skip,
		)
		.result
		.unwrap()
		.account_id;

		// Calling extrinsic: revert leads to an error
		assert_err_ignore_postinfo!(
			Contracts::call(
				RuntimeOrigin::signed(ALICE),
				addr.clone(),
				0,
				GAS_LIMIT,
				None,
				input.clone()
			),
			<Error<Test>>::ContractReverted,
		);

		// Calling directly: revert leads to success but the flags indicate the error
		let result = Contracts::bare_call(
			ALICE,
			addr.clone(),
			0,
			GAS_LIMIT,
			None,
			input,
			DebugInfo::Skip,
			Determinism::Enforced,
			CollectEvents::Skip,
		)
		.result
		.unwrap();
		assert_eq!(result.flags, flags);
		assert_eq!(result.data, buffer);
	});
}

#[test]
fn code_rejected_error_works() {
	ExtBuilder::default().existential_deposit(200).build().execute_with(|| {
		let _ = Balances::deposit_creating(&ALICE, 1_000_000);

		let (wasm, _) = compile_module::<Test>("invalid_module").unwrap();
		assert_noop!(
			Contracts::upload_code(
				RuntimeOrigin::signed(ALICE),
				wasm.clone(),
				None,
				Determinism::Enforced
			),
			<Error<Test>>::CodeRejected,
		);
		let result = Contracts::bare_instantiate(
			ALICE,
			0,
			GAS_LIMIT,
			None,
			Code::Upload(wasm),
			vec![],
			vec![],
			DebugInfo::UnsafeDebug,
			CollectEvents::Skip,
		);
		assert_err!(result.result, <Error<Test>>::CodeRejected);
		assert_eq!(
			std::str::from_utf8(&result.debug_message).unwrap(),
			"validation of new code failed"
		);

		let (wasm, _) = compile_module::<Test>("invalid_contract").unwrap();
		assert_noop!(
			Contracts::upload_code(
				RuntimeOrigin::signed(ALICE),
				wasm.clone(),
				None,
				Determinism::Enforced
			),
			<Error<Test>>::CodeRejected,
		);

		let result = Contracts::bare_instantiate(
			ALICE,
			0,
			GAS_LIMIT,
			None,
			Code::Upload(wasm),
			vec![],
			vec![],
			DebugInfo::UnsafeDebug,
			CollectEvents::Skip,
		);
		assert_err!(result.result, <Error<Test>>::CodeRejected);
		assert_eq!(
			std::str::from_utf8(&result.debug_message).unwrap(),
			"call function isn't exported"
		);
	});
}

#[test]
fn set_code_hash() {
	let (wasm, code_hash) = compile_module::<Test>("set_code_hash").unwrap();
	let (new_wasm, new_code_hash) = compile_module::<Test>("new_set_code_hash_contract").unwrap();

	ExtBuilder::default().existential_deposit(100).build().execute_with(|| {
		let _ = Balances::deposit_creating(&ALICE, 1_000_000);

		// Instantiate the 'caller'
		let contract_addr = Contracts::bare_instantiate(
			ALICE,
			300_000,
			GAS_LIMIT,
			None,
			Code::Upload(wasm),
			vec![],
			vec![],
			DebugInfo::Skip,
			CollectEvents::Skip,
		)
		.result
		.unwrap()
		.account_id;
		// upload new code
		assert_ok!(Contracts::upload_code(
			RuntimeOrigin::signed(ALICE),
			new_wasm.clone(),
			None,
			Determinism::Enforced
		));

		System::reset_events();

		// First call sets new code_hash and returns 1
		let result = Contracts::bare_call(
			ALICE,
			contract_addr.clone(),
			0,
			GAS_LIMIT,
			None,
			new_code_hash.as_ref().to_vec(),
			DebugInfo::UnsafeDebug,
			Determinism::Enforced,
			CollectEvents::Skip,
		)
		.result
		.unwrap();
		assert_return_code!(result, 1);

		// Second calls new contract code that returns 2
		let result = Contracts::bare_call(
			ALICE,
			contract_addr.clone(),
			0,
			GAS_LIMIT,
			None,
			vec![],
			DebugInfo::UnsafeDebug,
			Determinism::Enforced,
			CollectEvents::Skip,
		)
		.result
		.unwrap();
		assert_return_code!(result, 2);

		// Checking for the last event only
		assert_eq!(
			&System::events(),
			&[
				EventRecord {
					phase: Phase::Initialization,
					event: RuntimeEvent::Contracts(crate::Event::ContractCodeUpdated {
						contract: contract_addr.clone(),
						new_code_hash,
						old_code_hash: code_hash,
					}),
					topics: vec![hash(&contract_addr), new_code_hash, code_hash],
				},
				EventRecord {
					phase: Phase::Initialization,
					event: RuntimeEvent::Contracts(crate::Event::Called {
						caller: Origin::from_account_id(ALICE),
						contract: contract_addr.clone(),
					}),
					topics: vec![
						hash(&Origin::<Test>::from_account_id(ALICE)),
						hash(&contract_addr)
					],
				},
				EventRecord {
					phase: Phase::Initialization,
					event: RuntimeEvent::Contracts(crate::Event::Called {
						caller: Origin::from_account_id(ALICE),
						contract: contract_addr.clone(),
					}),
					topics: vec![
						hash(&Origin::<Test>::from_account_id(ALICE)),
						hash(&contract_addr)
					],
				},
			],
		);
	});
}

#[test]
fn storage_deposit_limit_is_enforced() {
	let (wasm, _code_hash) = compile_module::<Test>("store_call").unwrap();
	ExtBuilder::default().existential_deposit(200).build().execute_with(|| {
		let _ = Balances::deposit_creating(&ALICE, 1_000_000);
		let min_balance = <Test as Config>::Currency::minimum_balance();

		// Instantiate the BOB contract.
		let addr = Contracts::bare_instantiate(
			ALICE,
			0,
			GAS_LIMIT,
			None,
			Code::Upload(wasm),
			vec![],
			vec![],
			DebugInfo::Skip,
			CollectEvents::Skip,
		)
		.result
		.unwrap()
		.account_id;

		// Check that the BOB contract has been instantiated and has the minimum balance
		assert_eq!(get_contract(&addr).total_deposit(), min_balance);
		assert_eq!(<Test as Config>::Currency::total_balance(&addr), min_balance);

		// Create 1 byte of storage with a price of per byte,
		// setting insufficient deposit limit, as it requires 3 Balance:
		// 2 for the item added + 1 for the new storage item.
		assert_err_ignore_postinfo!(
			Contracts::call(
				RuntimeOrigin::signed(ALICE),
				addr.clone(),
				0,
				GAS_LIMIT,
				Some(codec::Compact(2)),
				1u32.to_le_bytes().to_vec()
			),
			<Error<Test>>::StorageDepositLimitExhausted,
		);

		// To check that deposit limit fallbacks to DefaultDepositLimit,
		// we customize it here.
		DEFAULT_DEPOSIT_LIMIT.with(|c| *c.borrow_mut() = 3);

		// Create 1 byte of storage, should cost 3 Balance:
		// 2 for the item added + 1 for the new storage item.
		// Should pass as it fallbacks to DefaultDepositLimit.
		assert_ok!(Contracts::call(
			RuntimeOrigin::signed(ALICE),
			addr.clone(),
			0,
			GAS_LIMIT,
			None,
			1u32.to_le_bytes().to_vec()
		));

		// Use 4 more bytes of the storage for the same item, which requires 4 Balance.
		// Should fail as DefaultDepositLimit is 3 and hence isn't enough.
		assert_err_ignore_postinfo!(
			Contracts::call(
				RuntimeOrigin::signed(ALICE),
				addr.clone(),
				0,
				GAS_LIMIT,
				None,
				5u32.to_le_bytes().to_vec()
			),
			<Error<Test>>::StorageDepositLimitExhausted,
		);
	});
}

#[test]
fn deposit_limit_in_nested_calls() {
	let (wasm_caller, _code_hash_caller) =
		compile_module::<Test>("create_storage_and_call").unwrap();
	let (wasm_callee, _code_hash_callee) = compile_module::<Test>("store_call").unwrap();
	ExtBuilder::default().existential_deposit(200).build().execute_with(|| {
		let _ = Balances::deposit_creating(&ALICE, 1_000_000);

		// Create both contracts: Constructors do nothing.
		let addr_caller = Contracts::bare_instantiate(
			ALICE,
			0,
			GAS_LIMIT,
			None,
			Code::Upload(wasm_caller),
			vec![],
			vec![],
			DebugInfo::Skip,
			CollectEvents::Skip,
		)
		.result
		.unwrap()
		.account_id;
		let addr_callee = Contracts::bare_instantiate(
			ALICE,
			0,
			GAS_LIMIT,
			None,
			Code::Upload(wasm_callee),
			vec![],
			vec![],
			DebugInfo::Skip,
			CollectEvents::Skip,
		)
		.result
		.unwrap()
		.account_id;

		// Create 100 bytes of storage with a price of per byte
		// This is 100 Balance + 2 Balance for the item
		assert_ok!(Contracts::call(
			RuntimeOrigin::signed(ALICE),
			addr_callee.clone(),
			0,
			GAS_LIMIT,
			Some(codec::Compact(102)),
			100u32.to_le_bytes().to_vec()
		));

		// We do not remove any storage but add a storage item of 12 bytes in the caller
		// contract. This would cost 12 + 2 = 14 Balance.
		// The nested call doesn't get a special limit, which is set by passing 0 to it.
		// This should fail as the specified parent's limit is less than the cost: 13 <
		// 14.
		assert_err_ignore_postinfo!(
			Contracts::call(
				RuntimeOrigin::signed(ALICE),
				addr_caller.clone(),
				0,
				GAS_LIMIT,
				Some(codec::Compact(13)),
				(100u32, &addr_callee, 0u64).encode(),
			),
			<Error<Test>>::StorageDepositLimitExhausted,
		);
		// Now we specify the parent's limit high enough to cover the caller's storage additions.
		// However, we use a single byte more in the callee, hence the storage deposit should be 15
		// Balance.
		// The nested call doesn't get a special limit, which is set by passing 0 to it.
		// This should fail as the specified parent's limit is less than the cost: 14
		// < 15.
		assert_err_ignore_postinfo!(
			Contracts::call(
				RuntimeOrigin::signed(ALICE),
				addr_caller.clone(),
				0,
				GAS_LIMIT,
				Some(codec::Compact(14)),
				(101u32, &addr_callee, 0u64).encode(),
			),
			<Error<Test>>::StorageDepositLimitExhausted,
		);

		// Now we specify the parent's limit high enough to cover both the caller's and callee's
		// storage additions. However, we set a special deposit limit of 1 Balance for the nested
		// call. This should fail as callee adds up 2 bytes to the storage, meaning that the nested
		// call should have a deposit limit of at least 2 Balance. The sub-call should be rolled
		// back, which is covered by the next test case.
		assert_err_ignore_postinfo!(
			Contracts::call(
				RuntimeOrigin::signed(ALICE),
				addr_caller.clone(),
				0,
				GAS_LIMIT,
				Some(codec::Compact(16)),
				(102u32, &addr_callee, 1u64).encode(),
			),
			<Error<Test>>::StorageDepositLimitExhausted,
		);

		// Refund in the callee contract but not enough to cover the 14 Balance required by the
		// caller. Note that if previous sub-call wouldn't roll back, this call would pass making
		// the test case fail. We don't set a special limit for the nested call here.
		assert_err_ignore_postinfo!(
			Contracts::call(
				RuntimeOrigin::signed(ALICE),
				addr_caller.clone(),
				0,
				GAS_LIMIT,
				Some(codec::Compact(0)),
				(87u32, &addr_callee, 0u64).encode(),
			),
			<Error<Test>>::StorageDepositLimitExhausted,
		);

		let _ = Balances::make_free_balance_be(&ALICE, 1_000);

		// Require more than the sender's balance.
		// We don't set a special limit for the nested call.
		assert_err_ignore_postinfo!(
			Contracts::call(
				RuntimeOrigin::signed(ALICE),
				addr_caller.clone(),
				0,
				GAS_LIMIT,
				None,
				(1200u32, &addr_callee, 1u64).encode(),
			),
			<Error<Test>>::StorageDepositLimitExhausted,
		);

		// Same as above but allow for the additional deposit of 1 Balance in parent.
		// We set the special deposit limit of 1 Balance for the nested call, which isn't
		// enforced as callee frees up storage. This should pass.
		assert_ok!(Contracts::call(
			RuntimeOrigin::signed(ALICE),
			addr_caller.clone(),
			0,
			GAS_LIMIT,
			Some(codec::Compact(1)),
			(87u32, &addr_callee, 1u64).encode(),
		));
	});
}

#[test]
fn deposit_limit_in_nested_instantiate() {
	let (wasm_caller, _code_hash_caller) =
		compile_module::<Test>("create_storage_and_instantiate").unwrap();
	let (wasm_callee, code_hash_callee) = compile_module::<Test>("store_deploy").unwrap();
	const ED: u64 = 5;
	ExtBuilder::default().existential_deposit(ED).build().execute_with(|| {
		let _ = Balances::deposit_creating(&ALICE, 1_000_000);
		let _ = Balances::deposit_creating(&BOB, 1_000_000);
		// Create caller contract
		let addr_caller = Contracts::bare_instantiate(
			ALICE,
			10_000u64, // this balance is later passed to the deployed contract
			GAS_LIMIT,
			None,
			Code::Upload(wasm_caller),
			vec![],
			vec![],
			DebugInfo::Skip,
			CollectEvents::Skip,
		)
		.result
		.unwrap()
		.account_id;
		// Deploy a contract to get its occupied storage size
		let addr = Contracts::bare_instantiate(
			ALICE,
			0,
			GAS_LIMIT,
			None,
			Code::Upload(wasm_callee),
			vec![0, 0, 0, 0],
			vec![],
			DebugInfo::Skip,
			CollectEvents::Skip,
		)
		.result
		.unwrap()
		.account_id;

		let callee_info_len = ContractInfoOf::<Test>::get(&addr).unwrap().encoded_size() as u64;

		// We don't set a special deposit limit for the nested instantiation.
		//
		// The deposit limit set for the parent is insufficient for the instantiation, which
		// requires:
		// - callee_info_len + 2 for storing the new contract info,
		// - ED for deployed contract account,
		// - 2 for the storage item of 0 bytes being created in the callee constructor
		// or (callee_info_len + 2 + ED + 2) Balance in total.
		//
		// Provided the limit is set to be 1 Balance less,
		// this call should fail on the return from the caller contract.
		assert_err_ignore_postinfo!(
			Contracts::call(
				RuntimeOrigin::signed(BOB),
				addr_caller.clone(),
				0,
				GAS_LIMIT,
				Some(codec::Compact(callee_info_len + 2 + ED + 1)),
				(0u32, &code_hash_callee, 0u64).encode(),
			),
			<Error<Test>>::StorageDepositLimitExhausted,
		);
		// The charges made on instantiation should be rolled back.
		assert_eq!(<Test as Config>::Currency::free_balance(&BOB), 1_000_000);

		// Now we give enough limit for the instantiation itself, but require for 1 more storage
		// byte in the constructor. Hence +1 Balance to the limit is needed. This should fail on the
		// return from constructor.
		assert_err_ignore_postinfo!(
			Contracts::call(
				RuntimeOrigin::signed(BOB),
				addr_caller.clone(),
				0,
				GAS_LIMIT,
				Some(codec::Compact(callee_info_len + 2 + ED + 2)),
				(1u32, &code_hash_callee, 0u64).encode(),
			),
			<Error<Test>>::StorageDepositLimitExhausted,
		);
		// The charges made on the instantiation should be rolled back.
		assert_eq!(<Test as Config>::Currency::free_balance(&BOB), 1_000_000);

		// Now we set enough limit in parent call, but an insufficient limit for child instantiate.
		// This should fail during the charging for the instantiation in
		// `RawMeter::charge_instantiate()`
		assert_err_ignore_postinfo!(
			Contracts::call(
				RuntimeOrigin::signed(BOB),
				addr_caller.clone(),
				0,
				GAS_LIMIT,
				Some(codec::Compact(callee_info_len + 2 + ED + 2)),
				(0u32, &code_hash_callee, callee_info_len + 2 + ED + 1).encode(),
			),
			<Error<Test>>::StorageDepositLimitExhausted,
		);
		// The charges made on the instantiation should be rolled back.
		assert_eq!(<Test as Config>::Currency::free_balance(&BOB), 1_000_000);

		// Same as above but requires for single added storage
		// item of 1 byte to be covered by the limit, which implies 3 more Balance.
		// Now we set enough limit for the parent call, but insufficient limit for child
		// instantiate. This should fail right after the constructor execution.
		assert_err_ignore_postinfo!(
			Contracts::call(
				RuntimeOrigin::signed(BOB),
				addr_caller.clone(),
				0,
				GAS_LIMIT,
				Some(codec::Compact(callee_info_len + 2 + ED + 3)), // enough parent limit
				(1u32, &code_hash_callee, callee_info_len + 2 + ED + 2).encode(),
			),
			<Error<Test>>::StorageDepositLimitExhausted,
		);
		// The charges made on the instantiation should be rolled back.
		assert_eq!(<Test as Config>::Currency::free_balance(&BOB), 1_000_000);

		// Set enough deposit limit for the child instantiate. This should succeed.
		let result = Contracts::bare_call(
			BOB,
			addr_caller.clone(),
			0,
			GAS_LIMIT,
			Some(codec::Compact(callee_info_len + 2 + ED + 4).into()),
			(1u32, &code_hash_callee, callee_info_len + 2 + ED + 3).encode(),
			DebugInfo::Skip,
			Determinism::Enforced,
			CollectEvents::Skip,
		);

		let returned = result.result.unwrap();
		// All balance of the caller except ED has been transferred to the callee.
		// No deposit has been taken from it.
		assert_eq!(<Test as Config>::Currency::free_balance(&addr_caller), ED);
		// Get address of the deployed contract.
		let addr_callee = AccountId32::from_slice(&returned.data[0..32]).unwrap();
		// 10_000 should be sent to callee from the caller contract, plus ED to be sent from the
		// origin.
		assert_eq!(<Test as Config>::Currency::free_balance(&addr_callee), 10_000 + ED);
		// The origin should be charged with:
		//  - callee instantiation deposit = (callee_info_len + 2)
		//  - callee account ED
		//  - for writing an item of 1 byte to storage = 3 Balance
		assert_eq!(
			<Test as Config>::Currency::free_balance(&BOB),
			1_000_000 - (callee_info_len + 2 + ED + 3)
		);
		// Check that deposit due to be charged still includes these 3 Balance
		assert_eq!(result.storage_deposit.charge_or_zero(), (callee_info_len + 2 + ED + 3),)
	});
}

#[test]
fn deposit_limit_honors_liquidity_restrictions() {
	let (wasm, _code_hash) = compile_module::<Test>("store_call").unwrap();
	ExtBuilder::default().existential_deposit(200).build().execute_with(|| {
		let _ = Balances::deposit_creating(&ALICE, 1_000_000);
		let _ = Balances::deposit_creating(&BOB, 1_000);
		let min_balance = <Test as Config>::Currency::minimum_balance();

		// Instantiate the BOB contract.
		let addr = Contracts::bare_instantiate(
			ALICE,
			0,
			GAS_LIMIT,
			None,
			Code::Upload(wasm),
			vec![],
			vec![],
			DebugInfo::Skip,
			CollectEvents::Skip,
		)
		.result
		.unwrap()
		.account_id;

		// Check that the contract has been instantiated and has the minimum balance
		assert_eq!(get_contract(&addr).total_deposit(), min_balance);
		assert_eq!(<Test as Config>::Currency::total_balance(&addr), min_balance);

		// check that the lock ins honored
		Balances::set_lock([0; 8], &BOB, 1_000, WithdrawReasons::TRANSFER);
		assert_err_ignore_postinfo!(
			Contracts::call(
				RuntimeOrigin::signed(BOB),
				addr.clone(),
				0,
				GAS_LIMIT,
				Some(codec::Compact(200)),
				100u32.to_le_bytes().to_vec()
			),
			<Error<Test>>::StorageDepositNotEnoughFunds,
		);
		assert_eq!(Balances::free_balance(&BOB), 1_000);
	});
}

#[test]
fn deposit_limit_honors_existential_deposit() {
	let (wasm, _code_hash) = compile_module::<Test>("store_call").unwrap();
	ExtBuilder::default().existential_deposit(200).build().execute_with(|| {
		let _ = Balances::deposit_creating(&ALICE, 1_000_000);
		let _ = Balances::deposit_creating(&BOB, 1_000);
		let min_balance = <Test as Config>::Currency::minimum_balance();

		// Instantiate the BOB contract.
		let addr = Contracts::bare_instantiate(
			ALICE,
			0,
			GAS_LIMIT,
			None,
			Code::Upload(wasm),
			vec![],
			vec![],
			DebugInfo::Skip,
			CollectEvents::Skip,
		)
		.result
		.unwrap()
		.account_id;

		// Check that the contract has been instantiated and has the minimum balance
		assert_eq!(get_contract(&addr).total_deposit(), min_balance);
		assert_eq!(<Test as Config>::Currency::total_balance(&addr), min_balance);

		// check that the deposit can't bring the account below the existential deposit
		assert_err_ignore_postinfo!(
			Contracts::call(
				RuntimeOrigin::signed(BOB),
				addr.clone(),
				0,
				GAS_LIMIT,
				Some(codec::Compact(900)),
				100u32.to_le_bytes().to_vec()
			),
			<Error<Test>>::StorageDepositNotEnoughFunds,
		);
		assert_eq!(Balances::free_balance(&BOB), 1_000);
	});
}

#[test]
fn deposit_limit_honors_min_leftover() {
	let (wasm, _code_hash) = compile_module::<Test>("store_call").unwrap();
	ExtBuilder::default().existential_deposit(200).build().execute_with(|| {
		let _ = Balances::deposit_creating(&ALICE, 1_000_000);
		let _ = Balances::deposit_creating(&BOB, 1_000);
		let min_balance = <Test as Config>::Currency::minimum_balance();

		// Instantiate the BOB contract.
		let addr = Contracts::bare_instantiate(
			ALICE,
			0,
			GAS_LIMIT,
			None,
			Code::Upload(wasm),
			vec![],
			vec![],
			DebugInfo::Skip,
			CollectEvents::Skip,
		)
		.result
		.unwrap()
		.account_id;

		// Check that the contract has been instantiated and has the minimum balance
		assert_eq!(get_contract(&addr).total_deposit(), min_balance);
		assert_eq!(<Test as Config>::Currency::total_balance(&addr), min_balance);

		// check that the minimum leftover (value send) is considered
		assert_err_ignore_postinfo!(
			Contracts::call(
				RuntimeOrigin::signed(BOB),
				addr.clone(),
				400,
				GAS_LIMIT,
				Some(codec::Compact(500)),
				100u32.to_le_bytes().to_vec()
			),
			<Error<Test>>::StorageDepositNotEnoughFunds,
		);
		assert_eq!(Balances::free_balance(&BOB), 1_000);
	});
}

#[test]
fn cannot_instantiate_indeterministic_code() {
	let (wasm, code_hash) = compile_module::<Test>("float_instruction").unwrap();
	let (caller_wasm, _) = compile_module::<Test>("instantiate_return_code").unwrap();
	ExtBuilder::default().existential_deposit(200).build().execute_with(|| {
		let _ = Balances::deposit_creating(&ALICE, 1_000_000);

		// Try to instantiate directly from code
		assert_err_ignore_postinfo!(
			Contracts::instantiate_with_code(
				RuntimeOrigin::signed(ALICE),
				0,
				GAS_LIMIT,
				None,
				wasm.clone(),
				vec![],
				vec![],
			),
			<Error<Test>>::CodeRejected,
		);
		assert_err!(
			Contracts::bare_instantiate(
				ALICE,
				0,
				GAS_LIMIT,
				None,
				Code::Upload(wasm.clone()),
				vec![],
				vec![],
				DebugInfo::Skip,
				CollectEvents::Skip,
			)
			.result,
			<Error<Test>>::CodeRejected,
		);

		// Try to upload a non deterministic code as deterministic
		assert_err!(
			Contracts::upload_code(
				RuntimeOrigin::signed(ALICE),
				wasm.clone(),
				None,
				Determinism::Enforced
			),
			<Error<Test>>::CodeRejected,
		);

		// Try to instantiate from already stored indeterministic code hash
		assert_ok!(Contracts::upload_code(
			RuntimeOrigin::signed(ALICE),
			wasm,
			None,
			Determinism::Relaxed,
		));
		assert_err_ignore_postinfo!(
			Contracts::instantiate(
				RuntimeOrigin::signed(ALICE),
				0,
				GAS_LIMIT,
				None,
				code_hash,
				vec![],
				vec![],
			),
			<Error<Test>>::Indeterministic,
		);
		assert_err!(
			Contracts::bare_instantiate(
				ALICE,
				0,
				GAS_LIMIT,
				None,
				Code::Existing(code_hash),
				vec![],
				vec![],
				DebugInfo::Skip,
				CollectEvents::Skip,
			)
			.result,
			<Error<Test>>::Indeterministic,
		);

		// Deploy contract which instantiates another contract
		let addr = Contracts::bare_instantiate(
			ALICE,
			0,
			GAS_LIMIT,
			None,
			Code::Upload(caller_wasm),
			vec![],
			vec![],
			DebugInfo::Skip,
			CollectEvents::Skip,
		)
		.result
		.unwrap()
		.account_id;

		// Try to instantiate `code_hash` from another contract in deterministic mode
		assert_err!(
			<Pallet<Test>>::bare_call(
				ALICE,
				addr.clone(),
				0,
				GAS_LIMIT,
				None,
				code_hash.encode(),
				DebugInfo::Skip,
				Determinism::Enforced,
				CollectEvents::Skip,
			)
			.result,
			<Error<Test>>::Indeterministic,
		);

		// Instantiations are not allowed even in non determinism mode
		assert_err!(
			<Pallet<Test>>::bare_call(
				ALICE,
				addr.clone(),
				0,
				GAS_LIMIT,
				None,
				code_hash.encode(),
				DebugInfo::Skip,
				Determinism::Relaxed,
				CollectEvents::Skip,
			)
			.result,
			<Error<Test>>::Indeterministic,
		);
	});
}

#[test]
fn cannot_set_code_indeterministic_code() {
	let (wasm, code_hash) = compile_module::<Test>("float_instruction").unwrap();
	let (caller_wasm, _) = compile_module::<Test>("set_code_hash").unwrap();
	ExtBuilder::default().existential_deposit(200).build().execute_with(|| {
		let _ = Balances::deposit_creating(&ALICE, 1_000_000);

		// Put the non deterministic contract on-chain
		assert_ok!(Contracts::upload_code(
			RuntimeOrigin::signed(ALICE),
			wasm,
			None,
			Determinism::Relaxed,
		));

		// Create the contract that will call `seal_set_code_hash`
		let caller_addr = Contracts::bare_instantiate(
			ALICE,
			0,
			GAS_LIMIT,
			None,
			Code::Upload(caller_wasm),
			vec![],
			vec![],
			DebugInfo::Skip,
			CollectEvents::Skip,
		)
		.result
		.unwrap()
		.account_id;

		// We do not allow to set the code hash to a non determinstic wasm
		assert_err!(
			<Pallet<Test>>::bare_call(
				ALICE,
				caller_addr.clone(),
				0,
				GAS_LIMIT,
				None,
				code_hash.encode(),
				DebugInfo::Skip,
				Determinism::Relaxed,
				CollectEvents::Skip,
			)
			.result,
			<Error<Test>>::Indeterministic,
		);
	});
}

#[test]
fn delegate_call_indeterministic_code() {
	let (wasm, code_hash) = compile_module::<Test>("float_instruction").unwrap();
	let (caller_wasm, _) = compile_module::<Test>("delegate_call_simple").unwrap();
	ExtBuilder::default().existential_deposit(200).build().execute_with(|| {
		let _ = Balances::deposit_creating(&ALICE, 1_000_000);

		// Put the non deterministic contract on-chain
		assert_ok!(Contracts::upload_code(
			RuntimeOrigin::signed(ALICE),
			wasm,
			None,
			Determinism::Relaxed,
		));

		// Create the contract that will call `seal_delegate_call`
		let caller_addr = Contracts::bare_instantiate(
			ALICE,
			0,
			GAS_LIMIT,
			None,
			Code::Upload(caller_wasm),
			vec![],
			vec![],
			DebugInfo::Skip,
			CollectEvents::Skip,
		)
		.result
		.unwrap()
		.account_id;

		// The delegate call will fail in deterministic mode
		assert_err!(
			<Pallet<Test>>::bare_call(
				ALICE,
				caller_addr.clone(),
				0,
				GAS_LIMIT,
				None,
				code_hash.encode(),
				DebugInfo::Skip,
				Determinism::Enforced,
				CollectEvents::Skip,
			)
			.result,
			<Error<Test>>::Indeterministic,
		);

		// The delegate call will work on non deterministic mode
		assert_ok!(
			<Pallet<Test>>::bare_call(
				ALICE,
				caller_addr.clone(),
				0,
				GAS_LIMIT,
				None,
				code_hash.encode(),
				DebugInfo::Skip,
				Determinism::Relaxed,
				CollectEvents::Skip,
			)
			.result
		);
	});
}

#[test]
fn reentrance_count_works_with_call() {
	let (wasm, _code_hash) = compile_module::<Test>("reentrance_count_call").unwrap();

	ExtBuilder::default().existential_deposit(100).build().execute_with(|| {
		let _ = Balances::deposit_creating(&ALICE, 1_000_000);

		let contract_addr = Contracts::bare_instantiate(
			ALICE,
			300_000,
			GAS_LIMIT,
			None,
			Code::Upload(wasm),
			vec![],
			vec![],
			DebugInfo::Skip,
			CollectEvents::Skip,
		)
		.result
		.unwrap()
		.account_id;

		// passing reentrant count to the input
		let input = 0.encode();

		Contracts::bare_call(
			ALICE,
			contract_addr,
			0,
			GAS_LIMIT,
			None,
			input,
			DebugInfo::UnsafeDebug,
			Determinism::Enforced,
			CollectEvents::Skip,
		)
		.result
		.unwrap();
	});
}

#[test]
fn reentrance_count_works_with_delegated_call() {
	let (wasm, code_hash) = compile_module::<Test>("reentrance_count_delegated_call").unwrap();

	ExtBuilder::default().existential_deposit(100).build().execute_with(|| {
		let _ = Balances::deposit_creating(&ALICE, 1_000_000);

		let contract_addr = Contracts::bare_instantiate(
			ALICE,
			300_000,
			GAS_LIMIT,
			None,
			Code::Upload(wasm),
			vec![],
			vec![],
			DebugInfo::Skip,
			CollectEvents::Skip,
		)
		.result
		.unwrap()
		.account_id;

		// adding a callstack height to the input
		let input = (code_hash, 1).encode();

		Contracts::bare_call(
			ALICE,
			contract_addr.clone(),
			0,
			GAS_LIMIT,
			None,
			input,
			DebugInfo::UnsafeDebug,
			Determinism::Enforced,
			CollectEvents::Skip,
		)
		.result
		.unwrap();
	});
}

#[test]
fn account_reentrance_count_works() {
	let (wasm, _code_hash) = compile_module::<Test>("account_reentrance_count_call").unwrap();
	let (wasm_reentrance_count, _code_hash_reentrance_count) =
		compile_module::<Test>("reentrance_count_call").unwrap();

	ExtBuilder::default().existential_deposit(100).build().execute_with(|| {
		let _ = Balances::deposit_creating(&ALICE, 1_000_000);

		let contract_addr = Contracts::bare_instantiate(
			ALICE,
			300_000,
			GAS_LIMIT,
			None,
			Code::Upload(wasm),
			vec![],
			vec![],
			DebugInfo::Skip,
			CollectEvents::Skip,
		)
		.result
		.unwrap()
		.account_id;

		let another_contract_addr = Contracts::bare_instantiate(
			ALICE,
			300_000,
			GAS_LIMIT,
			None,
			Code::Upload(wasm_reentrance_count),
			vec![],
			vec![],
			DebugInfo::Skip,
			CollectEvents::Skip,
		)
		.result
		.unwrap()
		.account_id;

		let result1 = Contracts::bare_call(
			ALICE,
			contract_addr.clone(),
			0,
			GAS_LIMIT,
			None,
			contract_addr.encode(),
			DebugInfo::UnsafeDebug,
			Determinism::Enforced,
			CollectEvents::Skip,
		)
		.result
		.unwrap();

		let result2 = Contracts::bare_call(
			ALICE,
			contract_addr.clone(),
			0,
			GAS_LIMIT,
			None,
			another_contract_addr.encode(),
			DebugInfo::UnsafeDebug,
			Determinism::Enforced,
			CollectEvents::Skip,
		)
		.result
		.unwrap();

		assert_eq!(result1.data, 1.encode());
		assert_eq!(result2.data, 0.encode());
	});
}

#[test]
fn root_cannot_upload_code() {
	let (wasm, _) = compile_module::<Test>("dummy").unwrap();

	ExtBuilder::default().build().execute_with(|| {
		assert_noop!(
			Contracts::upload_code(RuntimeOrigin::root(), wasm, None, Determinism::Enforced),
			DispatchError::BadOrigin,
		);
	});
}

#[test]
fn root_cannot_remove_code() {
	let (_, code_hash) = compile_module::<Test>("dummy").unwrap();

	ExtBuilder::default().build().execute_with(|| {
		assert_noop!(
			Contracts::remove_code(RuntimeOrigin::root(), code_hash),
			DispatchError::BadOrigin,
		);
	});
}

#[test]
fn signed_cannot_set_code() {
	let (_, code_hash) = compile_module::<Test>("dummy").unwrap();

	ExtBuilder::default().build().execute_with(|| {
		assert_noop!(
			Contracts::set_code(RuntimeOrigin::signed(ALICE), BOB, code_hash),
			DispatchError::BadOrigin,
		);
	});
}

#[test]
fn none_cannot_call_code() {
	ExtBuilder::default().build().execute_with(|| {
		assert_noop!(
			Contracts::call(RuntimeOrigin::none(), BOB, 0, GAS_LIMIT, None, Vec::new()),
			DispatchError::BadOrigin,
		);
	});
}

#[test]
fn root_can_call() {
	let (wasm, _) = compile_module::<Test>("dummy").unwrap();

	ExtBuilder::default().existential_deposit(100).build().execute_with(|| {
		let _ = Balances::deposit_creating(&ALICE, 1_000_000);

		let addr = Contracts::bare_instantiate(
			ALICE,
			0,
			GAS_LIMIT,
			None,
			Code::Upload(wasm),
			vec![],
			vec![],
			false,
		)
		.result
		.unwrap()
		.account_id;

		// Call the contract.
		assert_ok!(Contracts::call(
			RuntimeOrigin::root(),
			addr.clone(),
			0,
			GAS_LIMIT,
			None,
			vec![]
		));
	});
}

#[test]
fn root_cannot_instantiate_with_code() {
	let (wasm, _) = compile_module::<Test>("dummy").unwrap();

	ExtBuilder::default().build().execute_with(|| {
		assert_err_ignore_postinfo!(
			Contracts::instantiate_with_code(
				RuntimeOrigin::root(),
				0,
				GAS_LIMIT,
				None,
				wasm,
				vec![],
				vec![],
			),
			DispatchError::RootNotAllowed,
		);
	});
}

#[test]
fn root_cannot_instantiate() {
	let (_, code_hash) = compile_module::<Test>("dummy").unwrap();

	ExtBuilder::default().build().execute_with(|| {
		assert_err_ignore_postinfo!(
			Contracts::instantiate(
				RuntimeOrigin::root(),
				0,
				GAS_LIMIT,
				None,
				code_hash,
				vec![],
				vec![],
			),
			DispatchError::RootNotAllowed
		);
	});
}<|MERGE_RESOLUTION|>--- conflicted
+++ resolved
@@ -27,13 +27,8 @@
 	tests::test_utils::{get_contract, get_contract_checked},
 	wasm::{Determinism, PrefabWasmModule, ReturnCode as RuntimeReturnCode},
 	weights::WeightInfo,
-<<<<<<< HEAD
 	BalanceOf, Code, CodeStorage, CollectEvents, Config, ContractInfo, ContractInfoOf, DebugInfo,
-	DefaultAddressGenerator, DeletionQueueCounter, Error, Pallet, Schedule,
-=======
-	BalanceOf, Code, CodeStorage, Config, ContractInfo, ContractInfoOf, DefaultAddressGenerator,
-	DeletionQueueCounter, Error, Origin, Pallet, Schedule,
->>>>>>> c800a2c0
+	DefaultAddressGenerator, DeletionQueueCounter, Error, Origin, Pallet, Schedule,
 };
 use assert_matches::assert_matches;
 use codec::Encode;
@@ -3238,7 +3233,8 @@
 				Code::Upload(wasm_caller.clone()),
 				vec![],
 				vec![],
-				false,
+				DebugInfo::Skip,
+				CollectEvents::Skip,
 			)
 			.result
 			.unwrap()
@@ -3251,7 +3247,8 @@
 				Code::Upload(wasm_callee.clone()),
 				vec![],
 				vec![],
-				false,
+				DebugInfo::Skip,
+				CollectEvents::Skip,
 			)
 			.result
 			.unwrap()
@@ -5344,7 +5341,8 @@
 			Code::Upload(wasm),
 			vec![],
 			vec![],
-			false,
+			DebugInfo::Skip,
+			CollectEvents::Skip,
 		)
 		.result
 		.unwrap()
