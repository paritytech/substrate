// This file is part of Substrate.
mod pallet_dummy;

// Copyright (C) Parity Technologies (UK) Ltd.
// SPDX-License-Identifier: Apache-2.0

// Licensed under the Apache License, Version 2.0 (the "License");
// you may not use this file except in compliance with the License.
// You may obtain a copy of the License at
//
// 	http://www.apache.org/licenses/LICENSE-2.0
//
// Unless required by applicable law or agreed to in writing, software
// distributed under the License is distributed on an "AS IS" BASIS,
// WITHOUT WARRANTIES OR CONDITIONS OF ANY KIND, either express or implied.
// See the License for the specific language governing permissions and
// limitations under the License.

use self::test_utils::{ensure_stored, expected_deposit, hash};
use crate::{
	self as pallet_contracts,
	chain_extension::{
		ChainExtension, Environment, Ext, InitState, RegisteredChainExtension,
		Result as ExtensionResult, RetVal, ReturnFlags, SysConfig,
	},
	exec::{Frame, Key},
	storage::DeletionQueueManager,
	tests::test_utils::{get_contract, get_contract_checked},
	wasm::{Determinism, ReturnCode as RuntimeReturnCode},
	weights::WeightInfo,
	BalanceOf, Code, CodeHash, CodeInfoOf, CollectEvents, Config, ContractInfo, ContractInfoOf,
	DebugInfo, DefaultAddressGenerator, DeletionQueueCounter, Error, HoldReason,
	MigrationInProgress, NoopMigration, Origin, Pallet, PristineCode, Schedule,
};
use assert_matches::assert_matches;
use codec::Encode;
use frame_support::{
	assert_err, assert_err_ignore_postinfo, assert_err_with_weight, assert_noop, assert_ok,
	dispatch::{DispatchError, DispatchErrorWithPostInfo, PostDispatchInfo},
	parameter_types,
	storage::child,
	traits::{
		fungible::{BalancedHold, Inspect, InspectHold, Mutate, MutateHold},
		tokens::Preservation,
		ConstU32, ConstU64, Contains, OnIdle, OnInitialize, StorageVersion,
	},
	weights::{constants::WEIGHT_REF_TIME_PER_SECOND, Weight},
};
use frame_system::{EventRecord, Phase};
use pallet_contracts_primitives::CodeUploadReturnValue;
use pretty_assertions::{assert_eq, assert_ne};
use sp_core::ByteArray;
use sp_io::hashing::blake2_256;
use sp_keystore::{testing::MemoryKeystore, KeystoreExt};
use sp_runtime::{
	testing::H256,
	traits::{BlakeTwo256, Convert, Hash, IdentityLookup},
	AccountId32, BuildStorage, Perbill, TokenError,
};
use std::ops::Deref;

type Block = frame_system::mocking::MockBlock<Test>;

frame_support::construct_runtime!(
	pub enum Test
	{
		System: frame_system::{Pallet, Call, Config<T>, Storage, Event<T>},
		Balances: pallet_balances::{Pallet, Call, Storage, Config<T>, Event<T>},
		Timestamp: pallet_timestamp::{Pallet, Call, Storage, Inherent},
		Randomness: pallet_insecure_randomness_collective_flip::{Pallet, Storage},
		Utility: pallet_utility::{Pallet, Call, Storage, Event},
		Contracts: pallet_contracts::{Pallet, Call, Storage, Event<T>, HoldReason},
		Proxy: pallet_proxy::{Pallet, Call, Storage, Event<T>},
		Dummy: pallet_dummy
	}
);

macro_rules! assert_return_code {
	( $x:expr , $y:expr $(,)? ) => {{
		assert_eq!(u32::from_le_bytes($x.data[..].try_into().unwrap()), $y as u32);
	}};
}

macro_rules! assert_refcount {
	( $code_hash:expr , $should:expr $(,)? ) => {{
		let is = crate::CodeInfoOf::<Test>::get($code_hash).map(|m| m.refcount()).unwrap();
		assert_eq!(is, $should);
	}};
}

pub mod test_utils {

	use super::{Contracts, DepositPerByte, DepositPerItem, Hash, SysConfig, Test};
	use crate::{
<<<<<<< HEAD
		exec::AccountIdOf,
		tests::sp_api_hidden_includes_construct_runtime::hidden_include::traits::fungible::Inspect,
		CodeHash, CodeInfo, CodeInfoOf, Config, ContractInfo, ContractInfoOf, Nonce, PristineCode,
=======
		exec::AccountIdOf, BalanceOf, CodeHash, CodeInfo, CodeInfoOf, Config, ContractInfo,
		ContractInfoOf, Nonce, PristineCode,
>>>>>>> 2ed2c852
	};
	use codec::{Encode, MaxEncodedLen};
	use frame_support::traits::fungible::Mutate;

	pub fn place_contract(address: &AccountIdOf<Test>, code_hash: CodeHash<Test>) {
		let nonce = <Nonce<Test>>::mutate(|counter| {
			*counter += 1;
			*counter
		});
<<<<<<< HEAD
		set_balance(address, Contracts::min_balance() * 10);
=======
		set_balance(address, <Test as Config>::Currency::minimum_balance() * 10);
		<CodeInfoOf<Test>>::insert(code_hash, CodeInfo::new(address.clone()));
>>>>>>> 2ed2c852
		let contract = <ContractInfo<Test>>::new(&address, nonce, code_hash).unwrap();
		<ContractInfoOf<Test>>::insert(address, contract);
	}
	pub fn set_balance(who: &AccountIdOf<Test>, amount: u64) {
		let _ = <Test as Config>::Currency::set_balance(who, amount);
	}
	pub fn get_balance(who: &AccountIdOf<Test>) -> u64 {
		<Test as Config>::Currency::balance(who)
	}
	pub fn get_contract(addr: &AccountIdOf<Test>) -> ContractInfo<Test> {
		get_contract_checked(addr).unwrap()
	}
	pub fn get_contract_checked(addr: &AccountIdOf<Test>) -> Option<ContractInfo<Test>> {
		ContractInfoOf::<Test>::get(addr)
	}
	pub fn get_code_deposit(code_hash: &CodeHash<Test>) -> BalanceOf<Test> {
		crate::CodeInfoOf::<Test>::get(code_hash).unwrap().deposit()
	}
	pub fn hash<S: Encode>(s: &S) -> <<Test as SysConfig>::Hashing as Hash>::Output {
		<<Test as SysConfig>::Hashing as Hash>::hash_of(s)
	}
	pub fn expected_deposit(code_len: usize) -> u64 {
		// For code_info, the deposit for max_encoded_len is taken.
		let code_info_len = CodeInfo::<Test>::max_encoded_len() as u64;
		// Calculate deposit to be reserved.
		// We add 2 storage items: one for code, other for code_info
		DepositPerByte::get().saturating_mul(code_len as u64 + code_info_len) +
			DepositPerItem::get().saturating_mul(2)
	}
	pub fn ensure_stored(code_hash: CodeHash<Test>) -> usize {
		// Assert that code_info is stored
		assert!(CodeInfoOf::<Test>::contains_key(&code_hash));
		// Assert that contract code is stored, and get its size.
		PristineCode::<Test>::try_get(&code_hash).unwrap().len()
	}
}

impl Test {
	pub fn set_unstable_interface(unstable_interface: bool) {
		UNSTABLE_INTERFACE.with(|v| *v.borrow_mut() = unstable_interface);
	}
}

parameter_types! {
	static TestExtensionTestValue: TestExtension = Default::default();
}

#[derive(Clone)]
pub struct TestExtension {
	enabled: bool,
	last_seen_buffer: Vec<u8>,
	last_seen_inputs: (u32, u32, u32, u32),
}

#[derive(Default)]
pub struct RevertingExtension;

#[derive(Default)]
pub struct DisabledExtension;

#[derive(Default)]
pub struct TempStorageExtension {
	storage: u32,
}

impl TestExtension {
	fn disable() {
		TestExtensionTestValue::mutate(|e| e.enabled = false)
	}

	fn last_seen_buffer() -> Vec<u8> {
		TestExtensionTestValue::get().last_seen_buffer.clone()
	}

	fn last_seen_inputs() -> (u32, u32, u32, u32) {
		TestExtensionTestValue::get().last_seen_inputs
	}
}

impl Default for TestExtension {
	fn default() -> Self {
		Self { enabled: true, last_seen_buffer: vec![], last_seen_inputs: (0, 0, 0, 0) }
	}
}

impl ChainExtension<Test> for TestExtension {
	fn call<E>(&mut self, env: Environment<E, InitState>) -> ExtensionResult<RetVal>
	where
		E: Ext<T = Test>,
	{
		use codec::Decode;

		let func_id = env.func_id();
		let id = env.ext_id() as u32 | func_id as u32;
		match func_id {
			0 => {
				let mut env = env.buf_in_buf_out();
				let input = env.read(8)?;
				env.write(&input, false, None)?;
				TestExtensionTestValue::mutate(|e| e.last_seen_buffer = input);
				Ok(RetVal::Converging(id))
			},
			1 => {
				let env = env.only_in();
				TestExtensionTestValue::mutate(|e| {
					e.last_seen_inputs = (env.val0(), env.val1(), env.val2(), env.val3())
				});
				Ok(RetVal::Converging(id))
			},
			2 => {
				let mut env = env.buf_in_buf_out();
				let mut enc = &env.read(9)?[4..8];
				let weight = Weight::from_parts(
					u32::decode(&mut enc).map_err(|_| Error::<Test>::ContractTrapped)?.into(),
					0,
				);
				env.charge_weight(weight)?;
				Ok(RetVal::Converging(id))
			},
			3 => Ok(RetVal::Diverging { flags: ReturnFlags::REVERT, data: vec![42, 99] }),
			_ => {
				panic!("Passed unknown id to test chain extension: {}", func_id);
			},
		}
	}

	fn enabled() -> bool {
		TestExtensionTestValue::get().enabled
	}
}

impl RegisteredChainExtension<Test> for TestExtension {
	const ID: u16 = 0;
}

impl ChainExtension<Test> for RevertingExtension {
	fn call<E>(&mut self, _env: Environment<E, InitState>) -> ExtensionResult<RetVal>
	where
		E: Ext<T = Test>,
	{
		Ok(RetVal::Diverging { flags: ReturnFlags::REVERT, data: vec![0x4B, 0x1D] })
	}

	fn enabled() -> bool {
		TestExtensionTestValue::get().enabled
	}
}

impl RegisteredChainExtension<Test> for RevertingExtension {
	const ID: u16 = 1;
}

impl ChainExtension<Test> for DisabledExtension {
	fn call<E>(&mut self, _env: Environment<E, InitState>) -> ExtensionResult<RetVal>
	where
		E: Ext<T = Test>,
	{
		panic!("Disabled chain extensions are never called")
	}

	fn enabled() -> bool {
		false
	}
}

impl RegisteredChainExtension<Test> for DisabledExtension {
	const ID: u16 = 2;
}

impl ChainExtension<Test> for TempStorageExtension {
	fn call<E>(&mut self, env: Environment<E, InitState>) -> ExtensionResult<RetVal>
	where
		E: Ext<T = Test>,
	{
		let func_id = env.func_id();
		match func_id {
			0 => self.storage = 42,
			1 => assert_eq!(self.storage, 42, "Storage is preserved inside the same call."),
			2 => {
				assert_eq!(self.storage, 0, "Storage is different for different calls.");
				self.storage = 99;
			},
			3 => assert_eq!(self.storage, 99, "Storage is preserved inside the same call."),
			_ => {
				panic!("Passed unknown id to test chain extension: {}", func_id);
			},
		}
		Ok(RetVal::Converging(0))
	}

	fn enabled() -> bool {
		TestExtensionTestValue::get().enabled
	}
}

impl RegisteredChainExtension<Test> for TempStorageExtension {
	const ID: u16 = 3;
}

parameter_types! {
	pub BlockWeights: frame_system::limits::BlockWeights =
		frame_system::limits::BlockWeights::simple_max(
			Weight::from_parts(2u64 * WEIGHT_REF_TIME_PER_SECOND, u64::MAX),
		);
	pub static ExistentialDeposit: u64 = 1;
}
impl frame_system::Config for Test {
	type BaseCallFilter = frame_support::traits::Everything;
	type BlockWeights = BlockWeights;
	type BlockLength = ();
	type DbWeight = ();
	type RuntimeOrigin = RuntimeOrigin;
	type Nonce = u64;
	type Hash = H256;
	type RuntimeCall = RuntimeCall;
	type Hashing = BlakeTwo256;
	type AccountId = AccountId32;
	type Lookup = IdentityLookup<Self::AccountId>;
	type Block = Block;
	type RuntimeEvent = RuntimeEvent;
	type BlockHashCount = ConstU64<250>;
	type Version = ();
	type PalletInfo = PalletInfo;
	type AccountData = pallet_balances::AccountData<u64>;
	type OnNewAccount = ();
	type OnKilledAccount = ();
	type SystemWeightInfo = ();
	type SS58Prefix = ();
	type OnSetCode = ();
	type MaxConsumers = frame_support::traits::ConstU32<16>;
}
impl pallet_insecure_randomness_collective_flip::Config for Test {}
impl pallet_balances::Config for Test {
	type MaxLocks = ();
	type MaxReserves = ();
	type ReserveIdentifier = [u8; 8];
	type Balance = u64;
	type RuntimeEvent = RuntimeEvent;
	type DustRemoval = ();
	type ExistentialDeposit = ExistentialDeposit;
	type AccountStore = System;
	type WeightInfo = ();
	type FreezeIdentifier = ();
	type MaxFreezes = ();
	type RuntimeHoldReason = RuntimeHoldReason;
	type MaxHolds = ConstU32<1>;
}

impl pallet_timestamp::Config for Test {
	type Moment = u64;
	type OnTimestampSet = ();
	type MinimumPeriod = ConstU64<1>;
	type WeightInfo = ();
}
impl pallet_utility::Config for Test {
	type RuntimeEvent = RuntimeEvent;
	type RuntimeCall = RuntimeCall;
	type PalletsOrigin = OriginCaller;
	type WeightInfo = ();
}

impl pallet_proxy::Config for Test {
	type RuntimeEvent = RuntimeEvent;
	type RuntimeCall = RuntimeCall;
	type Currency = Balances;
	type ProxyType = ();
	type ProxyDepositBase = ConstU64<1>;
	type ProxyDepositFactor = ConstU64<1>;
	type MaxProxies = ConstU32<32>;
	type WeightInfo = ();
	type MaxPending = ConstU32<32>;
	type CallHasher = BlakeTwo256;
	type AnnouncementDepositBase = ConstU64<1>;
	type AnnouncementDepositFactor = ConstU64<1>;
}

impl pallet_dummy::Config for Test {}

parameter_types! {
	pub MySchedule: Schedule<Test> = {
		let schedule = <Schedule<Test>>::default();
		schedule
	};
	pub static DepositPerByte: BalanceOf<Test> = 1;
	pub const DepositPerItem: BalanceOf<Test> = 2;
	pub static MaxDelegateDependencies: u32 = 32;

	pub static CodeHashLockupDepositPercent: Perbill = Perbill::from_percent(0);
	// We need this one set high enough for running benchmarks.
	pub static DefaultDepositLimit: BalanceOf<Test> = 10_000_000;
}

impl Convert<Weight, BalanceOf<Self>> for Test {
	fn convert(w: Weight) -> BalanceOf<Self> {
		w.ref_time()
	}
}

/// A filter whose filter function can be swapped at runtime.
pub struct TestFilter;

#[derive(Clone)]
pub struct Filters {
	filter: fn(&RuntimeCall) -> bool,
}

impl Default for Filters {
	fn default() -> Self {
		Filters { filter: (|_| true) }
	}
}

parameter_types! {
	static CallFilter: Filters = Default::default();
}

impl TestFilter {
	pub fn set_filter(filter: fn(&RuntimeCall) -> bool) {
		CallFilter::mutate(|fltr| fltr.filter = filter);
	}
}

impl Contains<RuntimeCall> for TestFilter {
	fn contains(call: &RuntimeCall) -> bool {
		(CallFilter::get().filter)(call)
	}
}

parameter_types! {
	pub static UnstableInterface: bool = true;
}

impl Config for Test {
	type Time = Timestamp;
	type Randomness = Randomness;
	type Currency = Balances;
	type Balance = u64;
	type RuntimeEvent = RuntimeEvent;
	type RuntimeCall = RuntimeCall;
	type CallFilter = TestFilter;
	type CallStack = [Frame<Self>; 5];
	type WeightPrice = Self;
	type WeightInfo = ();
	type ChainExtension =
		(TestExtension, DisabledExtension, RevertingExtension, TempStorageExtension);
	type Schedule = MySchedule;
	type DepositPerByte = DepositPerByte;
	type DepositPerItem = DepositPerItem;
	type DefaultDepositLimit = DefaultDepositLimit;
	type AddressGenerator = DefaultAddressGenerator;
	type MaxCodeLen = ConstU32<{ 123 * 1024 }>;
	type MaxStorageKeyLen = ConstU32<128>;
	type UnsafeUnstableInterface = UnstableInterface;
	type MaxDebugBufferLen = ConstU32<{ 2 * 1024 * 1024 }>;
	type RuntimeHoldReason = RuntimeHoldReason;
	type Migrations = (NoopMigration<1>, NoopMigration<2>);
	type CodeHashLockupDepositPercent = CodeHashLockupDepositPercent;
	type MaxDelegateDependencies = MaxDelegateDependencies;
}

pub const ALICE: AccountId32 = AccountId32::new([1u8; 32]);
pub const BOB: AccountId32 = AccountId32::new([2u8; 32]);
pub const CHARLIE: AccountId32 = AccountId32::new([3u8; 32]);
pub const DJANGO: AccountId32 = AccountId32::new([4u8; 32]);

pub const GAS_LIMIT: Weight = Weight::from_parts(100_000_000_000, 3 * 1024 * 1024);

pub struct ExtBuilder {
	existential_deposit: u64,
	storage_version: Option<StorageVersion>,
	code_hashes: Vec<CodeHash<Test>>,
}

impl Default for ExtBuilder {
	fn default() -> Self {
		Self {
			existential_deposit: ExistentialDeposit::get(),
			storage_version: None,
			code_hashes: vec![],
		}
	}
}

impl ExtBuilder {
	pub fn existential_deposit(mut self, existential_deposit: u64) -> Self {
		self.existential_deposit = existential_deposit;
		self
	}
	pub fn with_code_hashes(mut self, code_hashes: Vec<CodeHash<Test>>) -> Self {
		self.code_hashes = code_hashes;
		self
	}
	pub fn set_associated_consts(&self) {
		EXISTENTIAL_DEPOSIT.with(|v| *v.borrow_mut() = self.existential_deposit);
	}
	pub fn set_storage_version(mut self, version: u16) -> Self {
		self.storage_version = Some(StorageVersion::new(version));
		self
	}
	pub fn build(self) -> sp_io::TestExternalities {
		use env_logger::{Builder, Env};
		let env = Env::new().default_filter_or("runtime=debug");
		let _ = Builder::from_env(env).is_test(true).try_init();
		self.set_associated_consts();
		let mut t = frame_system::GenesisConfig::<Test>::default().build_storage().unwrap();
		pallet_balances::GenesisConfig::<Test> { balances: vec![] }
			.assimilate_storage(&mut t)
			.unwrap();
		let mut ext = sp_io::TestExternalities::new(t);
		ext.register_extension(KeystoreExt::new(MemoryKeystore::new()));
		ext.execute_with(|| {
			use frame_support::traits::OnGenesis;

			Pallet::<Test>::on_genesis();
			if let Some(storage_version) = self.storage_version {
				storage_version.put::<Pallet<Test>>();
			}
			System::set_block_number(1)
		});
		ext.execute_with(|| {
			for code_hash in self.code_hashes {
				CodeInfoOf::<Test>::insert(code_hash, crate::CodeInfo::new(ALICE));
			}
		});
		ext
	}
}

/// Load a given wasm module represented by a .wat file and returns a wasm binary contents along
/// with it's hash.
///
/// The fixture files are located under the `fixtures/` directory.
fn compile_module<T>(fixture_name: &str) -> wat::Result<(Vec<u8>, <T::Hashing as Hash>::Output)>
where
	T: frame_system::Config,
{
	let fixture_path = [
		// When `CARGO_MANIFEST_DIR` is not set, Rust resolves relative paths from the root folder
		std::env::var("CARGO_MANIFEST_DIR").as_deref().unwrap_or("frame/contracts"),
		"/fixtures/",
		fixture_name,
		".wat",
	]
	.concat();
	let wasm_binary = wat::parse_file(fixture_path)?;
	let code_hash = T::Hashing::hash(&wasm_binary);
	Ok((wasm_binary, code_hash))
}

fn initialize_block(number: u64) {
	System::reset_events();
	System::initialize(&number, &[0u8; 32].into(), &Default::default());
}

struct ExtensionInput<'a> {
	extension_id: u16,
	func_id: u16,
	extra: &'a [u8],
}

impl<'a> ExtensionInput<'a> {
	fn to_vec(&self) -> Vec<u8> {
		((self.extension_id as u32) << 16 | (self.func_id as u32))
			.to_le_bytes()
			.iter()
			.chain(self.extra)
			.cloned()
			.collect()
	}
}

impl<'a> From<ExtensionInput<'a>> for Vec<u8> {
	fn from(input: ExtensionInput) -> Vec<u8> {
		input.to_vec()
	}
}

impl Default for Origin<Test> {
	fn default() -> Self {
		Self::Signed(ALICE)
	}
}
// Perform a call to a plain account.
// The actual transfer fails because we can only call contracts.
// Then we check that at least the base costs where charged (no runtime gas costs.)
#[test]
fn calling_plain_account_fails() {
	ExtBuilder::default().build().execute_with(|| {
		let _ = <Test as Config>::Currency::set_balance(&ALICE, 100_000_000);
		let base_cost = <<Test as Config>::WeightInfo as WeightInfo>::call();

		assert_eq!(
			Contracts::call(RuntimeOrigin::signed(ALICE), BOB, 0, GAS_LIMIT, None, Vec::new()),
			Err(DispatchErrorWithPostInfo {
				error: Error::<Test>::ContractNotFound.into(),
				post_info: PostDispatchInfo {
					actual_weight: Some(base_cost),
					pays_fee: Default::default(),
				},
			})
		);
	});
}

#[test]
fn migration_on_idle_hooks_works() {
	// Defines expectations of how many migration steps can be done given the weight limit.
	let tests = [
		(Weight::zero(), 0),
		(<Test as Config>::WeightInfo::migrate() + 1.into(), 1),
		(Weight::MAX, 2),
	];

	for (weight, expected_version) in tests {
		ExtBuilder::default().set_storage_version(0).build().execute_with(|| {
			MigrationInProgress::<Test>::set(Some(Default::default()));
			Contracts::on_idle(System::block_number(), weight);
			assert_eq!(StorageVersion::get::<Pallet<Test>>(), expected_version);
		});
	}
}

#[test]
fn migration_in_progress_works() {
	let (wasm, code_hash) = compile_module::<Test>("dummy").unwrap();

	ExtBuilder::default().existential_deposit(1).build().execute_with(|| {
		let _ = <Test as Config>::Currency::set_balance(&ALICE, 1_000_000);
		MigrationInProgress::<Test>::set(Some(Default::default()));

		assert_err!(
			Contracts::upload_code(
				RuntimeOrigin::signed(ALICE),
				vec![],
				None,
				Determinism::Enforced
			),
			Error::<Test>::MigrationInProgress,
		);
		assert_err!(
			Contracts::remove_code(RuntimeOrigin::signed(ALICE), code_hash),
			Error::<Test>::MigrationInProgress,
		);
		assert_err!(
			Contracts::set_code(RuntimeOrigin::signed(ALICE), BOB.clone(), code_hash),
			Error::<Test>::MigrationInProgress,
		);
		assert_err_ignore_postinfo!(
			Contracts::call(RuntimeOrigin::signed(ALICE), BOB, 0, GAS_LIMIT, None, vec![],),
			Error::<Test>::MigrationInProgress,
		);
		assert_err_ignore_postinfo!(
			Contracts::instantiate_with_code(
				RuntimeOrigin::signed(ALICE),
				100_000,
				GAS_LIMIT,
				None,
				wasm,
				vec![],
				vec![],
			),
			Error::<Test>::MigrationInProgress,
		);
		assert_err_ignore_postinfo!(
			Contracts::instantiate(
				RuntimeOrigin::signed(ALICE),
				100_000,
				GAS_LIMIT,
				None,
				code_hash,
				vec![],
				vec![],
			),
			Error::<Test>::MigrationInProgress,
		);
	});
}

#[test]
fn instantiate_and_call_and_deposit_event() {
	let (wasm, code_hash) = compile_module::<Test>("event_and_return_on_deploy").unwrap();

	ExtBuilder::default().existential_deposit(1).build().execute_with(|| {
		let _ = <Test as Config>::Currency::set_balance(&ALICE, 1_000_000);
		let min_balance = Contracts::min_balance();
		let value = 100;
		let meter_storage_balance = 131;

		// We determine the storage deposit limit after uploading because it depends on ALICEs free
		// balance which is changed by uploading a module.
		assert_ok!(Contracts::upload_code(
			RuntimeOrigin::signed(ALICE),
			wasm,
			None,
			Determinism::Enforced
		));

		// Drop previous events
		initialize_block(2);

		// Check at the end to get hash on error easily
		let addr = Contracts::bare_instantiate(
			ALICE,
			value,
			GAS_LIMIT,
			None,
			Code::Existing(code_hash),
			vec![],
			vec![],
			DebugInfo::Skip,
			CollectEvents::Skip,
		)
		.result
		.unwrap()
		.account_id;
		assert!(ContractInfoOf::<Test>::contains_key(&addr));

		assert_eq!(
			System::events(),
			vec![
				EventRecord {
					phase: Phase::Initialization,
					event: RuntimeEvent::System(frame_system::Event::NewAccount {
<<<<<<< HEAD
=======
						account: deposit_account.clone(),
					}),
					topics: vec![],
				},
				EventRecord {
					phase: Phase::Initialization,
					event: RuntimeEvent::Balances(pallet_balances::Event::Endowed {
						account: deposit_account.clone(),
						free_balance: 132,
					}),
					topics: vec![],
				},
				EventRecord {
					phase: Phase::Initialization,
					event: RuntimeEvent::Balances(pallet_balances::Event::Transfer {
						from: ALICE,
						to: deposit_account.clone(),
						amount: 132,
					}),
					topics: vec![],
				},
				EventRecord {
					phase: Phase::Initialization,
					event: RuntimeEvent::System(frame_system::Event::NewAccount {
>>>>>>> 2ed2c852
						account: addr.clone()
					}),
					topics: vec![],
				},
				EventRecord {
					phase: Phase::Initialization,
					event: RuntimeEvent::Balances(pallet_balances::Event::Endowed {
						account: addr.clone(),
						free_balance: min_balance,
					}),
					topics: vec![],
				},
				EventRecord {
					phase: Phase::Initialization,
					event: RuntimeEvent::Balances(pallet_balances::Event::Transfer {
						from: ALICE,
						to: addr.clone(),
						amount: min_balance,
					}),
					topics: vec![],
				},
				EventRecord {
					phase: Phase::Initialization,
					event: RuntimeEvent::Contracts(
						pallet_contracts::Event::StorageDepositTransferredAndHeld {
							from: ALICE,
							to: addr.clone(),
							amount: meter_storage_balance,
						}
					),
					topics: vec![hash(&ALICE), hash(&addr)],
				},
				EventRecord {
					phase: Phase::Initialization,
					event: RuntimeEvent::Balances(pallet_balances::Event::Transfer {
						from: ALICE,
						to: addr.clone(),
						amount: value,
					}),
					topics: vec![],
				},
				EventRecord {
					phase: Phase::Initialization,
					event: RuntimeEvent::Contracts(crate::Event::ContractEmitted {
						contract: addr.clone(),
						data: vec![1, 2, 3, 4]
					}),
					topics: vec![],
				},
				EventRecord {
					phase: Phase::Initialization,
					event: RuntimeEvent::Contracts(crate::Event::Instantiated {
						deployer: ALICE,
						contract: addr.clone()
					}),
					topics: vec![hash(&ALICE), hash(&addr)],
				},
			]
		);
	});
}

#[test]
fn deposit_event_max_value_limit() {
	let (wasm, _code_hash) = compile_module::<Test>("event_size").unwrap();

	ExtBuilder::default().existential_deposit(50).build().execute_with(|| {
		// Create
		let _ = <Test as Config>::Currency::set_balance(&ALICE, 1_000_000);
		let addr = Contracts::bare_instantiate(
			ALICE,
			30_000,
			GAS_LIMIT,
			None,
			Code::Upload(wasm),
			vec![],
			vec![],
			DebugInfo::Skip,
			CollectEvents::Skip,
		)
		.result
		.unwrap()
		.account_id;

		// Call contract with allowed storage value.
		assert_ok!(Contracts::call(
			RuntimeOrigin::signed(ALICE),
			addr.clone(),
			0,
			GAS_LIMIT.set_ref_time(GAS_LIMIT.ref_time() * 2), // we are copying a huge buffer,
			None,
			<Test as Config>::Schedule::get().limits.payload_len.encode(),
		));

		// Call contract with too large a storage value.
		assert_err_ignore_postinfo!(
			Contracts::call(
				RuntimeOrigin::signed(ALICE),
				addr,
				0,
				GAS_LIMIT,
				None,
				(<Test as Config>::Schedule::get().limits.payload_len + 1).encode(),
			),
			Error::<Test>::ValueTooLarge,
		);
	});
}

// Fail out of fuel (ref_time weight) in the engine.
#[test]
fn run_out_of_fuel_engine() {
	let (wasm, _code_hash) = compile_module::<Test>("run_out_of_gas").unwrap();
	ExtBuilder::default().existential_deposit(50).build().execute_with(|| {
		let min_balance = Contracts::min_balance();
		let _ = <Test as Config>::Currency::set_balance(&ALICE, 1_000_000);

		let addr = Contracts::bare_instantiate(
			ALICE,
			100 * min_balance,
			GAS_LIMIT,
			None,
			Code::Upload(wasm),
			vec![],
			vec![],
			DebugInfo::Skip,
			CollectEvents::Skip,
		)
		.result
		.unwrap()
		.account_id;

		// Call the contract with a fixed gas limit. It must run out of gas because it just
		// loops forever.
		assert_err_ignore_postinfo!(
			Contracts::call(
				RuntimeOrigin::signed(ALICE),
				addr, // newly created account
				0,
				Weight::from_parts(1_000_000_000_000, u64::MAX),
				None,
				vec![],
			),
			Error::<Test>::OutOfGas,
		);
	});
}

// Fail out of fuel (ref_time weight) in the host.
#[test]
fn run_out_of_fuel_host() {
	let (code, _hash) = compile_module::<Test>("chain_extension").unwrap();
	ExtBuilder::default().existential_deposit(50).build().execute_with(|| {
		let min_balance = Contracts::min_balance();
		let _ = <Test as Config>::Currency::set_balance(&ALICE, 1000 * min_balance);

		let addr = Contracts::bare_instantiate(
			ALICE,
			min_balance * 100,
			GAS_LIMIT,
			None,
			Code::Upload(code),
			vec![],
			vec![],
			DebugInfo::Skip,
			CollectEvents::Skip,
		)
		.result
		.unwrap()
		.account_id;

		let gas_limit = Weight::from_parts(u32::MAX as u64, GAS_LIMIT.proof_size());

		// Use chain extension to charge more ref_time than it is available.
		let result = Contracts::bare_call(
			ALICE,
			addr.clone(),
			0,
			gas_limit,
			None,
			ExtensionInput { extension_id: 0, func_id: 2, extra: &u32::MAX.encode() }.into(),
			DebugInfo::Skip,
			CollectEvents::Skip,
			Determinism::Enforced,
		)
		.result;
		assert_err!(result, <Error<Test>>::OutOfGas);
	});
}

#[test]
fn gas_syncs_work() {
	let (wasm0, _code_hash) = compile_module::<Test>("seal_input_noop").unwrap();
	let (wasm1, _code_hash) = compile_module::<Test>("seal_input_once").unwrap();
	let (wasm2, _code_hash) = compile_module::<Test>("seal_input_twice").unwrap();
	ExtBuilder::default().existential_deposit(200).build().execute_with(|| {
		let _ = <Test as Config>::Currency::set_balance(&ALICE, 1_000_000);
		// Instantiate noop contract.
		let addr0 = Contracts::bare_instantiate(
			ALICE,
			0,
			GAS_LIMIT,
			None,
			Code::Upload(wasm0),
			vec![],
			vec![],
			DebugInfo::Skip,
			CollectEvents::Skip,
		)
		.result
		.unwrap()
		.account_id;

		// Instantiate 1st contract.
		let addr1 = Contracts::bare_instantiate(
			ALICE,
			0,
			GAS_LIMIT,
			None,
			Code::Upload(wasm1),
			vec![],
			vec![],
			DebugInfo::Skip,
			CollectEvents::Skip,
		)
		.result
		.unwrap()
		.account_id;

		// Instantiate 2nd contract.
		let addr2 = Contracts::bare_instantiate(
			ALICE,
			0,
			GAS_LIMIT,
			None,
			Code::Upload(wasm2),
			vec![],
			vec![],
			DebugInfo::Skip,
			CollectEvents::Skip,
		)
		.result
		.unwrap()
		.account_id;

		let result = Contracts::bare_call(
			ALICE,
			addr0,
			0,
			GAS_LIMIT,
			None,
			1u8.to_le_bytes().to_vec(),
			DebugInfo::Skip,
			CollectEvents::Skip,
			Determinism::Enforced,
		);
		assert_ok!(result.result);
		let engine_consumed_noop = result.gas_consumed.ref_time();

		let result = Contracts::bare_call(
			ALICE,
			addr1,
			0,
			GAS_LIMIT,
			None,
			1u8.to_le_bytes().to_vec(),
			DebugInfo::Skip,
			CollectEvents::Skip,
			Determinism::Enforced,
		);
		assert_ok!(result.result);
		let gas_consumed_once = result.gas_consumed.ref_time();
		let host_consumed_once = <Test as Config>::Schedule::get().host_fn_weights.input.ref_time();
		let engine_consumed_once = gas_consumed_once - host_consumed_once - engine_consumed_noop;

		let result = Contracts::bare_call(
			ALICE,
			addr2,
			0,
			GAS_LIMIT,
			None,
			1u8.to_le_bytes().to_vec(),
			DebugInfo::Skip,
			CollectEvents::Skip,
			Determinism::Enforced,
		);
		assert_ok!(result.result);
		let gas_consumed_twice = result.gas_consumed.ref_time();
		let host_consumed_twice = host_consumed_once * 2;
		let engine_consumed_twice = gas_consumed_twice - host_consumed_twice - engine_consumed_noop;

		// Second contract just repeats first contract's instructions twice.
		// If runtime syncs gas with the engine properly, this should pass.
		assert_eq!(engine_consumed_twice, engine_consumed_once * 2);
	});
}

/// Check that contracts with the same account id have different trie ids.
/// Check the `Nonce` storage item for more information.
#[test]
fn instantiate_unique_trie_id() {
	let (wasm, code_hash) = compile_module::<Test>("self_destruct").unwrap();

	ExtBuilder::default().existential_deposit(500).build().execute_with(|| {
		let _ = <Test as Config>::Currency::set_balance(&ALICE, 1_000_000);
		Contracts::upload_code(RuntimeOrigin::signed(ALICE), wasm, None, Determinism::Enforced)
			.unwrap();

		// Instantiate the contract and store its trie id for later comparison.
		let addr = Contracts::bare_instantiate(
			ALICE,
			0,
			GAS_LIMIT,
			None,
			Code::Existing(code_hash),
			vec![],
			vec![],
			DebugInfo::Skip,
			CollectEvents::Skip,
		)
		.result
		.unwrap()
		.account_id;
		let trie_id = get_contract(&addr).trie_id;

		// Try to instantiate it again without termination should yield an error.
		assert_err_ignore_postinfo!(
			Contracts::instantiate(
				RuntimeOrigin::signed(ALICE),
				0,
				GAS_LIMIT,
				None,
				code_hash,
				vec![],
				vec![],
			),
			<Error<Test>>::DuplicateContract,
		);

		// Terminate the contract.
		assert_ok!(Contracts::call(
			RuntimeOrigin::signed(ALICE),
			addr.clone(),
			0,
			GAS_LIMIT,
			None,
			vec![]
		));

		// Re-Instantiate after termination.
		assert_ok!(Contracts::instantiate(
			RuntimeOrigin::signed(ALICE),
			0,
			GAS_LIMIT,
			None,
			code_hash,
			vec![],
			vec![],
		));

		// Trie ids shouldn't match or we might have a collision
		assert_ne!(trie_id, get_contract(&addr).trie_id);
	});
}

#[test]
fn storage_max_value_limit() {
	let (wasm, _code_hash) = compile_module::<Test>("storage_size").unwrap();

	ExtBuilder::default().existential_deposit(50).build().execute_with(|| {
		// Create
		let _ = <Test as Config>::Currency::set_balance(&ALICE, 1_000_000);
		let addr = Contracts::bare_instantiate(
			ALICE,
			30_000,
			GAS_LIMIT,
			None,
			Code::Upload(wasm),
			vec![],
			vec![],
			DebugInfo::Skip,
			CollectEvents::Skip,
		)
		.result
		.unwrap()
		.account_id;
		get_contract(&addr);

		// Call contract with allowed storage value.
		assert_ok!(Contracts::call(
			RuntimeOrigin::signed(ALICE),
			addr.clone(),
			0,
			GAS_LIMIT.set_ref_time(GAS_LIMIT.ref_time() * 2), // we are copying a huge buffer
			None,
			<Test as Config>::Schedule::get().limits.payload_len.encode(),
		));

		// Call contract with too large a storage value.
		assert_err_ignore_postinfo!(
			Contracts::call(
				RuntimeOrigin::signed(ALICE),
				addr,
				0,
				GAS_LIMIT,
				None,
				(<Test as Config>::Schedule::get().limits.payload_len + 1).encode(),
			),
			Error::<Test>::ValueTooLarge,
		);
	});
}

#[test]
fn deploy_and_call_other_contract() {
	let (caller_wasm, _caller_code_hash) = compile_module::<Test>("caller_contract").unwrap();
	let (callee_wasm, callee_code_hash) = compile_module::<Test>("return_with_data").unwrap();

	ExtBuilder::default().existential_deposit(1).build().execute_with(|| {
		let min_balance = Contracts::min_balance();
		let meter_storage_deposit = 131;

		// Create
		let _ = <Test as Config>::Currency::set_balance(&ALICE, 1_000_000);
		let caller_addr = Contracts::bare_instantiate(
			ALICE,
			100_000,
			GAS_LIMIT,
			None,
			Code::Upload(caller_wasm),
			vec![],
			vec![],
			DebugInfo::Skip,
			CollectEvents::Skip,
		)
		.result
		.unwrap()
		.account_id;
		Contracts::bare_upload_code(ALICE, callee_wasm, None, Determinism::Enforced).unwrap();

		let callee_addr = Contracts::contract_address(
			&caller_addr,
			&callee_code_hash,
			&[0, 1, 34, 51, 68, 85, 102, 119], // hard coded in wasm
			&[],
		);

		// Drop previous events
		initialize_block(2);

		// Call BOB contract, which attempts to instantiate and call the callee contract and
		// makes various assertions on the results from those calls.
		assert_ok!(Contracts::call(
			RuntimeOrigin::signed(ALICE),
			caller_addr.clone(),
			0,
			GAS_LIMIT,
			None,
			callee_code_hash.as_ref().to_vec(),
		));

		assert_eq!(
			System::events(),
			vec![
				EventRecord {
					phase: Phase::Initialization,
					event: RuntimeEvent::System(frame_system::Event::NewAccount {
<<<<<<< HEAD
=======
						account: deposit_account.clone(),
					}),
					topics: vec![],
				},
				EventRecord {
					phase: Phase::Initialization,
					event: RuntimeEvent::Balances(pallet_balances::Event::Endowed {
						account: deposit_account.clone(),
						free_balance: 132,
					}),
					topics: vec![],
				},
				EventRecord {
					phase: Phase::Initialization,
					event: RuntimeEvent::Balances(pallet_balances::Event::Transfer {
						from: ALICE,
						to: deposit_account.clone(),
						amount: 132,
					}),
					topics: vec![],
				},
				EventRecord {
					phase: Phase::Initialization,
					event: RuntimeEvent::System(frame_system::Event::NewAccount {
>>>>>>> 2ed2c852
						account: callee_addr.clone()
					}),
					topics: vec![],
				},
				EventRecord {
					phase: Phase::Initialization,
					event: RuntimeEvent::Balances(pallet_balances::Event::Endowed {
						account: callee_addr.clone(),
						free_balance: min_balance,
					}),
					topics: vec![],
				},
				EventRecord {
					phase: Phase::Initialization,
					event: RuntimeEvent::Balances(pallet_balances::Event::Transfer {
						from: ALICE,
						to: callee_addr.clone(),
						amount: min_balance,
					}),
					topics: vec![],
				},
				EventRecord {
					phase: Phase::Initialization,
					event: RuntimeEvent::Contracts(
						pallet_contracts::Event::StorageDepositTransferredAndHeld {
							from: ALICE,
							to: callee_addr.clone(),
							amount: meter_storage_deposit,
						}
					),
					topics: vec![hash(&ALICE), hash(&callee_addr)],
				},
				EventRecord {
					phase: Phase::Initialization,
					event: RuntimeEvent::Balances(pallet_balances::Event::Transfer {
						from: caller_addr.clone(),
						to: callee_addr.clone(),
						amount: 32768 // hardcoded in wasm
					}),
					topics: vec![],
				},
				EventRecord {
					phase: Phase::Initialization,
					event: RuntimeEvent::Contracts(crate::Event::Instantiated {
						deployer: caller_addr.clone(),
						contract: callee_addr.clone(),
					}),
					topics: vec![hash(&caller_addr), hash(&callee_addr)],
				},
				EventRecord {
					phase: Phase::Initialization,
					event: RuntimeEvent::Balances(pallet_balances::Event::Transfer {
						from: caller_addr.clone(),
						to: callee_addr.clone(),
						amount: 32768,
					}),
					topics: vec![],
				},
				EventRecord {
					phase: Phase::Initialization,
					event: RuntimeEvent::Contracts(crate::Event::Called {
						caller: Origin::from_account_id(caller_addr.clone()),
						contract: callee_addr.clone(),
					}),
					topics: vec![
						hash(&Origin::<Test>::from_account_id(caller_addr.clone())),
						hash(&callee_addr)
					],
				},
				EventRecord {
					phase: Phase::Initialization,
					event: RuntimeEvent::Contracts(crate::Event::Called {
						caller: Origin::from_account_id(ALICE),
						contract: caller_addr.clone(),
					}),
					topics: vec![hash(&Origin::<Test>::from_account_id(ALICE)), hash(&caller_addr)],
				},
			]
		);
	});
}

#[test]
fn delegate_call() {
	let (caller_wasm, _caller_code_hash) = compile_module::<Test>("delegate_call").unwrap();
	let (callee_wasm, callee_code_hash) = compile_module::<Test>("delegate_call_lib").unwrap();

	ExtBuilder::default().existential_deposit(500).build().execute_with(|| {
		let _ = <Test as Config>::Currency::set_balance(&ALICE, 1_000_000);

		// Instantiate the 'caller'
		let caller_addr = Contracts::bare_instantiate(
			ALICE,
			300_000,
			GAS_LIMIT,
			None,
			Code::Upload(caller_wasm),
			vec![],
			vec![],
			DebugInfo::Skip,
			CollectEvents::Skip,
		)
		.result
		.unwrap()
		.account_id;
		// Only upload 'callee' code
		assert_ok!(Contracts::upload_code(
			RuntimeOrigin::signed(ALICE),
			callee_wasm,
			Some(codec::Compact(100_000)),
			Determinism::Enforced,
		));

		assert_ok!(Contracts::call(
			RuntimeOrigin::signed(ALICE),
			caller_addr.clone(),
			1337,
			GAS_LIMIT,
			None,
			callee_code_hash.as_ref().to_vec(),
		));
	});
}

#[test]
fn transfer_allow_death_cannot_kill_account() {
	let (wasm, _code_hash) = compile_module::<Test>("dummy").unwrap();
	ExtBuilder::default().existential_deposit(200).build().execute_with(|| {
		let _ = <Test as Config>::Currency::set_balance(&ALICE, 1_000_000);

		// Instantiate the BOB contract.
		let addr = Contracts::bare_instantiate(
			ALICE,
			1_000,
			GAS_LIMIT,
			None,
			Code::Upload(wasm),
			vec![],
			vec![],
			DebugInfo::Skip,
			CollectEvents::Skip,
		)
		.result
		.unwrap()
		.account_id;

		// Check that the BOB contract has been instantiated.
		get_contract(&addr);

		let total_balance = <Test as Config>::Currency::total_balance(&addr);

		assert_err!(
			<<Test as Config>::Currency as Mutate<AccountId32>>::transfer(
				&addr,
				&ALICE,
				total_balance,
				Preservation::Expendable,
			),
			TokenError::Frozen,
		);

		assert_eq!(<Test as Config>::Currency::total_balance(&addr), total_balance);
	});
}

#[test]
fn cannot_self_destruct_through_draning() {
	let (wasm, _code_hash) = compile_module::<Test>("drain").unwrap();
	ExtBuilder::default().existential_deposit(200).build().execute_with(|| {
		let _ = <Test as Config>::Currency::set_balance(&ALICE, 1_000_000);
		let value = 1_000;
		let meter_storage_deposit = 131;
		let min_balance = Contracts::min_balance();

		// Instantiate the BOB contract.
		let addr = Contracts::bare_instantiate(
			ALICE,
			value,
			GAS_LIMIT,
			None,
			Code::Upload(wasm),
			vec![],
			vec![],
			DebugInfo::Skip,
			CollectEvents::Skip,
		)
		.result
		.unwrap()
		.account_id;

		// Check that the BOB contract has been instantiated.
		get_contract(&addr);

		// Call BOB which makes it send all funds to the zero address
		// The contract code asserts that the transfer fails with the correct error code
		assert_ok!(Contracts::call(
			RuntimeOrigin::signed(ALICE),
			addr.clone(),
			0,
			GAS_LIMIT,
			None,
			vec![]
		));

		// Make sure the account wasn't remove by sending all free balance away.
		assert_eq!(
			<Test as Config>::Currency::total_balance(&addr),
			value + meter_storage_deposit + min_balance,
		);
	});
}

#[test]
fn cannot_self_destruct_through_storage_refund_after_price_change() {
	let (wasm, _code_hash) = compile_module::<Test>("store_call").unwrap();
	ExtBuilder::default().existential_deposit(200).build().execute_with(|| {
		let _ = <Test as Config>::Currency::set_balance(&ALICE, 1_000_000);
		let meter_storage_deposit = 131;
		let min_balance = Contracts::min_balance();

		// Instantiate the BOB contract.
		let addr = Contracts::bare_instantiate(
			ALICE,
			0,
			GAS_LIMIT,
			None,
			Code::Upload(wasm),
			vec![],
			vec![],
			DebugInfo::Skip,
			CollectEvents::Skip,
		)
		.result
		.unwrap()
		.account_id;

		// Check that the contract has been instantiated and has the minimum balance
		assert_eq!(get_contract(&addr).total_deposit(), meter_storage_deposit);
		assert_eq!(get_contract(&addr).extra_deposit(), 0);
		assert_eq!(
			<Test as Config>::Currency::total_balance(&addr),
			meter_storage_deposit + min_balance
		);

		// Create 100 bytes of storage with a price of per byte and a single storage item of price 2
		assert_ok!(Contracts::call(
			RuntimeOrigin::signed(ALICE),
			addr.clone(),
			0,
			GAS_LIMIT,
			None,
			100u32.to_le_bytes().to_vec()
		));
		assert_eq!(get_contract(&addr).total_deposit(), meter_storage_deposit + 102);

		// Increase the byte price and trigger a refund. This should not have any influence because
		// the removal is pro rata and exactly those 100 bytes should have been removed.
		DEPOSIT_PER_BYTE.with(|c| *c.borrow_mut() = 500);
		assert_ok!(Contracts::call(
			RuntimeOrigin::signed(ALICE),
			addr.clone(),
			0,
			GAS_LIMIT,
			None,
			0u32.to_le_bytes().to_vec()
		));

		// Make sure the account wasn't removed by the refund
		assert_eq!(
			<Test as Config>::Currency::total_balance(&addr),
			get_contract(&addr).total_deposit() + min_balance,
		);
		assert_eq!(get_contract(&addr).extra_deposit(), 2);
	});
}

#[test]
fn cannot_self_destruct_while_live() {
	let (wasm, _code_hash) = compile_module::<Test>("self_destruct").unwrap();
	ExtBuilder::default().existential_deposit(50).build().execute_with(|| {
		let _ = <Test as Config>::Currency::set_balance(&ALICE, 1_000_000);

		// Instantiate the BOB contract.
		let addr = Contracts::bare_instantiate(
			ALICE,
			100_000,
			GAS_LIMIT,
			None,
			Code::Upload(wasm),
			vec![],
			vec![],
			DebugInfo::Skip,
			CollectEvents::Skip,
		)
		.result
		.unwrap()
		.account_id;

		// Check that the BOB contract has been instantiated.
		get_contract(&addr);

		// Call BOB with input data, forcing it make a recursive call to itself to
		// self-destruct, resulting in a trap.
		assert_err_ignore_postinfo!(
			Contracts::call(
				RuntimeOrigin::signed(ALICE),
				addr.clone(),
				0,
				GAS_LIMIT,
				None,
				vec![0],
			),
			Error::<Test>::ContractTrapped,
		);

		// Check that BOB is still there.
		get_contract(&addr);
	});
}

#[test]
fn self_destruct_works() {
	let (wasm, code_hash) = compile_module::<Test>("self_destruct").unwrap();
	ExtBuilder::default().existential_deposit(1_000).build().execute_with(|| {
		let _ = <Test as Config>::Currency::set_balance(&ALICE, 1_000_000);
		let _ = <Test as Config>::Currency::set_balance(&DJANGO, 1_000_000);
		let min_balance = Contracts::min_balance();
		let meter_storage_deposit = 131;

		// Instantiate the BOB contract.
		let addr = Contracts::bare_instantiate(
			ALICE,
			100_000,
			GAS_LIMIT,
			None,
			Code::Upload(wasm),
			vec![],
			vec![],
			DebugInfo::Skip,
			CollectEvents::Skip,
		)
		.result
		.unwrap()
		.account_id;

		// Check that the BOB contract has been instantiated.
		// let contract = get_contract(&addr);

		// Drop all previous events
		initialize_block(2);

		// Call BOB without input data which triggers termination.
		assert_matches!(
			Contracts::call(RuntimeOrigin::signed(ALICE), addr.clone(), 0, GAS_LIMIT, None, vec![],),
			Ok(_)
		);

		// Check that code is still there but refcount dropped to zero.
		assert_refcount!(&code_hash, 0);

		// Check that account is gone
		assert!(get_contract_checked(&addr).is_none());
		assert_eq!(<Test as Config>::Currency::total_balance(&addr), 0);

		// check that the beneficiary (django) got remaining balance
		assert_eq!(
			<Test as Config>::Currency::free_balance(DJANGO),
			1_000_000 + 100_000 + min_balance
		);

		// check that the Alice is missing Django's benefit
		assert_eq!(
			<Test as Config>::Currency::free_balance(ALICE),
			1_000_000 - (100_000 + min_balance)
		);

		pretty_assertions::assert_eq!(
			System::events(),
			vec![
				EventRecord {
					phase: Phase::Initialization,
					event: RuntimeEvent::Balances(pallet_balances::Event::Transfer {
						from: addr.clone(),
						to: DJANGO,
						amount: 100_000 + min_balance,
					}),
					topics: vec![],
				},
				EventRecord {
					phase: Phase::Initialization,
					event: RuntimeEvent::Contracts(crate::Event::Terminated {
						contract: addr.clone(),
						beneficiary: DJANGO
					}),
					topics: vec![hash(&addr), hash(&DJANGO)],
				},
				EventRecord {
					phase: Phase::Initialization,
					event: RuntimeEvent::Contracts(crate::Event::Called {
						caller: Origin::from_account_id(ALICE),
						contract: addr.clone(),
					}),
					topics: vec![hash(&Origin::<Test>::from_account_id(ALICE)), hash(&addr)],
				},
				EventRecord {
					phase: Phase::Initialization,
					event: RuntimeEvent::Contracts(
						pallet_contracts::Event::StorageDepositTransferredAndReleased {
							from: addr.clone(),
							to: ALICE,
							amount: meter_storage_deposit,
						}
					),
					topics: vec![hash(&addr), hash(&ALICE)],
				},
				EventRecord {
					phase: Phase::Initialization,
					event: RuntimeEvent::System(frame_system::Event::KilledAccount {
						account: addr.clone()
					}),
					topics: vec![],
				},
			],
		);
	});
}

// This tests that one contract cannot prevent another from self-destructing by sending it
// additional funds after it has been drained.
#[test]
fn destroy_contract_and_transfer_funds() {
	let (callee_wasm, callee_code_hash) = compile_module::<Test>("self_destruct").unwrap();
	let (caller_wasm, _caller_code_hash) = compile_module::<Test>("destroy_and_transfer").unwrap();

	ExtBuilder::default().existential_deposit(50).build().execute_with(|| {
		// Create code hash for bob to instantiate
		let _ = <Test as Config>::Currency::set_balance(&ALICE, 1_000_000);
		Contracts::bare_upload_code(ALICE, callee_wasm, None, Determinism::Enforced).unwrap();

		// This deploys the BOB contract, which in turn deploys the CHARLIE contract during
		// construction.
		let addr_bob = Contracts::bare_instantiate(
			ALICE,
			200_000,
			GAS_LIMIT,
			None,
			Code::Upload(caller_wasm),
			callee_code_hash.as_ref().to_vec(),
			vec![],
			DebugInfo::Skip,
			CollectEvents::Skip,
		)
		.result
		.unwrap()
		.account_id;

		// Check that the CHARLIE contract has been instantiated.
		let addr_charlie =
			Contracts::contract_address(&addr_bob, &callee_code_hash, &[], &[0x47, 0x11]);
		get_contract(&addr_charlie);

		// Call BOB, which calls CHARLIE, forcing CHARLIE to self-destruct.
		assert_ok!(Contracts::call(
			RuntimeOrigin::signed(ALICE),
			addr_bob,
			0,
			GAS_LIMIT,
			None,
			addr_charlie.encode(),
		));

		// Check that CHARLIE has moved on to the great beyond (ie. died).
		assert!(get_contract_checked(&addr_charlie).is_none());
	});
}

#[test]
fn cannot_self_destruct_in_constructor() {
	let (wasm, _) = compile_module::<Test>("self_destructing_constructor").unwrap();
	ExtBuilder::default().existential_deposit(50).build().execute_with(|| {
		let _ = <Test as Config>::Currency::set_balance(&ALICE, 1_000_000);

		// Fail to instantiate the BOB because the contructor calls seal_terminate.
		assert_err_ignore_postinfo!(
			Contracts::instantiate_with_code(
				RuntimeOrigin::signed(ALICE),
				100_000,
				GAS_LIMIT,
				None,
				wasm,
				vec![],
				vec![],
			),
			Error::<Test>::TerminatedInConstructor,
		);
	});
}

#[test]
fn crypto_hashes() {
	let (wasm, _code_hash) = compile_module::<Test>("crypto_hashes").unwrap();

	ExtBuilder::default().existential_deposit(50).build().execute_with(|| {
		let _ = <Test as Config>::Currency::set_balance(&ALICE, 1_000_000);

		// Instantiate the CRYPTO_HASHES contract.
		let addr = Contracts::bare_instantiate(
			ALICE,
			100_000,
			GAS_LIMIT,
			None,
			Code::Upload(wasm),
			vec![],
			vec![],
			DebugInfo::Skip,
			CollectEvents::Skip,
		)
		.result
		.unwrap()
		.account_id;
		// Perform the call.
		let input = b"_DEAD_BEEF";
		use sp_io::hashing::*;
		// Wraps a hash function into a more dynamic form usable for testing.
		macro_rules! dyn_hash_fn {
			($name:ident) => {
				Box::new(|input| $name(input).as_ref().to_vec().into_boxed_slice())
			};
		}
		// All hash functions and their associated output byte lengths.
		let test_cases: &[(Box<dyn Fn(&[u8]) -> Box<[u8]>>, usize)] = &[
			(dyn_hash_fn!(sha2_256), 32),
			(dyn_hash_fn!(keccak_256), 32),
			(dyn_hash_fn!(blake2_256), 32),
			(dyn_hash_fn!(blake2_128), 16),
		];
		// Test the given hash functions for the input: "_DEAD_BEEF"
		for (n, (hash_fn, expected_size)) in test_cases.iter().enumerate() {
			// We offset data in the contract tables by 1.
			let mut params = vec![(n + 1) as u8];
			params.extend_from_slice(input);
			let result = <Pallet<Test>>::bare_call(
				ALICE,
				addr.clone(),
				0,
				GAS_LIMIT,
				None,
				params,
				DebugInfo::Skip,
				CollectEvents::Skip,
				Determinism::Enforced,
			)
			.result
			.unwrap();
			assert!(!result.did_revert());
			let expected = hash_fn(input.as_ref());
			assert_eq!(&result.data[..*expected_size], &*expected);
		}
	})
}

#[test]
fn transfer_return_code() {
	let (wasm, _code_hash) = compile_module::<Test>("transfer_return_code").unwrap();
	ExtBuilder::default().existential_deposit(50).build().execute_with(|| {
		let min_balance = Contracts::min_balance();
		let _ = <Test as Config>::Currency::set_balance(&ALICE, 1000 * min_balance);

		let addr = Contracts::bare_instantiate(
			ALICE,
			min_balance * 100,
			GAS_LIMIT,
			None,
			Code::Upload(wasm),
			vec![],
			vec![],
			DebugInfo::Skip,
			CollectEvents::Skip,
		)
		.result
		.unwrap()
		.account_id;

		// Contract has only the minimal balance so any transfer will fail.
		<Test as Config>::Currency::set_balance(&addr, min_balance);
		let result = Contracts::bare_call(
			ALICE,
			addr.clone(),
			0,
			GAS_LIMIT,
			None,
			vec![],
			DebugInfo::Skip,
			CollectEvents::Skip,
			Determinism::Enforced,
		)
		.result
		.unwrap();
		assert_return_code!(result, RuntimeReturnCode::TransferFailed);
	});
}

#[test]
fn call_return_code() {
	let (caller_code, _caller_hash) = compile_module::<Test>("call_return_code").unwrap();
	let (callee_code, _callee_hash) = compile_module::<Test>("ok_trap_revert").unwrap();
	ExtBuilder::default().existential_deposit(50).build().execute_with(|| {
		let min_balance = Contracts::min_balance();
		let _ = <Test as Config>::Currency::set_balance(&ALICE, 1000 * min_balance);
		let _ = <Test as Config>::Currency::set_balance(&CHARLIE, 1000 * min_balance);

		let addr_bob = Contracts::bare_instantiate(
			ALICE,
			min_balance * 100,
			GAS_LIMIT,
			None,
			Code::Upload(caller_code),
			vec![0],
			vec![],
			DebugInfo::Skip,
			CollectEvents::Skip,
		)
		.result
		.unwrap()
		.account_id;
		<Test as Config>::Currency::set_balance(&addr_bob, min_balance);

		// Contract calls into Django which is no valid contract
		let result = Contracts::bare_call(
			ALICE,
			addr_bob.clone(),
			0,
			GAS_LIMIT,
			None,
			AsRef::<[u8]>::as_ref(&DJANGO).to_vec(),
			DebugInfo::Skip,
			CollectEvents::Skip,
			Determinism::Enforced,
		)
		.result
		.unwrap();
		assert_return_code!(result, RuntimeReturnCode::NotCallable);

		let addr_django = Contracts::bare_instantiate(
			CHARLIE,
			min_balance * 100,
			GAS_LIMIT,
			None,
			Code::Upload(callee_code),
			vec![0],
			vec![],
			DebugInfo::Skip,
			CollectEvents::Skip,
		)
		.result
		.unwrap()
		.account_id;
		<Test as Config>::Currency::set_balance(&addr_django, min_balance);

		// Contract has only the minimal balance so any transfer will fail.
		let result = Contracts::bare_call(
			ALICE,
			addr_bob.clone(),
			0,
			GAS_LIMIT,
			None,
			AsRef::<[u8]>::as_ref(&addr_django)
				.iter()
				.chain(&0u32.to_le_bytes())
				.cloned()
				.collect(),
			DebugInfo::Skip,
			CollectEvents::Skip,
			Determinism::Enforced,
		)
		.result
		.unwrap();
		assert_return_code!(result, RuntimeReturnCode::TransferFailed);

		// Contract has enough balance but callee reverts because "1" is passed.
		<Test as Config>::Currency::set_balance(&addr_bob, min_balance + 1000);
		let result = Contracts::bare_call(
			ALICE,
			addr_bob.clone(),
			0,
			GAS_LIMIT,
			None,
			AsRef::<[u8]>::as_ref(&addr_django)
				.iter()
				.chain(&1u32.to_le_bytes())
				.cloned()
				.collect(),
			DebugInfo::Skip,
			CollectEvents::Skip,
			Determinism::Enforced,
		)
		.result
		.unwrap();
		assert_return_code!(result, RuntimeReturnCode::CalleeReverted);

		// Contract has enough balance but callee traps because "2" is passed.
		let result = Contracts::bare_call(
			ALICE,
			addr_bob,
			0,
			GAS_LIMIT,
			None,
			AsRef::<[u8]>::as_ref(&addr_django)
				.iter()
				.chain(&2u32.to_le_bytes())
				.cloned()
				.collect(),
			DebugInfo::Skip,
			CollectEvents::Skip,
			Determinism::Enforced,
		)
		.result
		.unwrap();
		assert_return_code!(result, RuntimeReturnCode::CalleeTrapped);
	});
}

#[test]
fn instantiate_return_code() {
	let (caller_code, _caller_hash) = compile_module::<Test>("instantiate_return_code").unwrap();
	let (callee_code, callee_hash) = compile_module::<Test>("ok_trap_revert").unwrap();
	ExtBuilder::default().existential_deposit(50).build().execute_with(|| {
		let min_balance = Contracts::min_balance();
		let _ = <Test as Config>::Currency::set_balance(&ALICE, 1000 * min_balance);
		let _ = <Test as Config>::Currency::set_balance(&CHARLIE, 1000 * min_balance);
		let callee_hash = callee_hash.as_ref().to_vec();

		assert_ok!(Contracts::instantiate_with_code(
			RuntimeOrigin::signed(ALICE),
			min_balance * 100,
			GAS_LIMIT,
			None,
			callee_code,
			vec![],
			vec![],
		));

		let addr = Contracts::bare_instantiate(
			ALICE,
			min_balance * 100,
			GAS_LIMIT,
			None,
			Code::Upload(caller_code),
			vec![],
			vec![],
			DebugInfo::Skip,
			CollectEvents::Skip,
		)
		.result
		.unwrap()
		.account_id;

		// Contract has only the minimal balance so any transfer will fail.
		<Test as Config>::Currency::set_balance(&addr, min_balance);
		let result = Contracts::bare_call(
			ALICE,
			addr.clone(),
			0,
			GAS_LIMIT,
			None,
			callee_hash.clone(),
			DebugInfo::Skip,
			CollectEvents::Skip,
			Determinism::Enforced,
		)
		.result
		.unwrap();
		assert_return_code!(result, RuntimeReturnCode::TransferFailed);

		// Contract has enough balance but the passed code hash is invalid
		<Test as Config>::Currency::set_balance(&addr, min_balance + 10_000);
		let result = Contracts::bare_call(
			ALICE,
			addr.clone(),
			0,
			GAS_LIMIT,
			None,
			vec![0; 33],
			DebugInfo::Skip,
			CollectEvents::Skip,
			Determinism::Enforced,
		)
		.result
		.unwrap();
		assert_return_code!(result, RuntimeReturnCode::CodeNotFound);

		// Contract has enough balance but callee reverts because "1" is passed.
		let result = Contracts::bare_call(
			ALICE,
			addr.clone(),
			0,
			GAS_LIMIT,
			None,
			callee_hash.iter().chain(&1u32.to_le_bytes()).cloned().collect(),
			DebugInfo::Skip,
			CollectEvents::Skip,
			Determinism::Enforced,
		)
		.result
		.unwrap();
		assert_return_code!(result, RuntimeReturnCode::CalleeReverted);

		// Contract has enough balance but callee traps because "2" is passed.
		let result = Contracts::bare_call(
			ALICE,
			addr,
			0,
			GAS_LIMIT,
			None,
			callee_hash.iter().chain(&2u32.to_le_bytes()).cloned().collect(),
			DebugInfo::Skip,
			CollectEvents::Skip,
			Determinism::Enforced,
		)
		.result
		.unwrap();
		assert_return_code!(result, RuntimeReturnCode::CalleeTrapped);
	});
}

#[test]
fn disabled_chain_extension_wont_deploy() {
	let (code, _hash) = compile_module::<Test>("chain_extension").unwrap();
	ExtBuilder::default().existential_deposit(50).build().execute_with(|| {
		let min_balance = Contracts::min_balance();
		let _ = <Test as Config>::Currency::set_balance(&ALICE, 1000 * min_balance);
		TestExtension::disable();
		assert_err_ignore_postinfo!(
			Contracts::instantiate_with_code(
				RuntimeOrigin::signed(ALICE),
				3 * min_balance,
				GAS_LIMIT,
				None,
				code,
				vec![],
				vec![],
			),
			<Error<Test>>::CodeRejected,
		);
	});
}

#[test]
fn disabled_chain_extension_errors_on_call() {
	let (code, _hash) = compile_module::<Test>("chain_extension").unwrap();
	ExtBuilder::default().existential_deposit(50).build().execute_with(|| {
		let min_balance = Contracts::min_balance();
		let _ = <Test as Config>::Currency::set_balance(&ALICE, 1000 * min_balance);
		let addr = Contracts::bare_instantiate(
			ALICE,
			min_balance * 100,
			GAS_LIMIT,
			None,
			Code::Upload(code),
			vec![],
			vec![],
			DebugInfo::Skip,
			CollectEvents::Skip,
		)
		.result
		.unwrap()
		.account_id;
		TestExtension::disable();
		assert_err_ignore_postinfo!(
			Contracts::call(RuntimeOrigin::signed(ALICE), addr.clone(), 0, GAS_LIMIT, None, vec![],),
			Error::<Test>::CodeRejected,
		);
	});
}

#[test]
fn chain_extension_works() {
	let (code, _hash) = compile_module::<Test>("chain_extension").unwrap();
	ExtBuilder::default().existential_deposit(50).build().execute_with(|| {
		let min_balance = Contracts::min_balance();
		let _ = <Test as Config>::Currency::set_balance(&ALICE, 1000 * min_balance);
		let addr = Contracts::bare_instantiate(
			ALICE,
			min_balance * 100,
			GAS_LIMIT,
			None,
			Code::Upload(code),
			vec![],
			vec![],
			DebugInfo::Skip,
			CollectEvents::Skip,
		)
		.result
		.unwrap()
		.account_id;

		// 0 = read input buffer and pass it through as output
		let input: Vec<u8> = ExtensionInput { extension_id: 0, func_id: 0, extra: &[99] }.into();
		let result = Contracts::bare_call(
			ALICE,
			addr.clone(),
			0,
			GAS_LIMIT,
			None,
			input.clone(),
			DebugInfo::Skip,
			CollectEvents::Skip,
			Determinism::Enforced,
		);
		assert_eq!(TestExtension::last_seen_buffer(), input);
		assert_eq!(result.result.unwrap().data, input);

		// 1 = treat inputs as integer primitives and store the supplied integers
		Contracts::bare_call(
			ALICE,
			addr.clone(),
			0,
			GAS_LIMIT,
			None,
			ExtensionInput { extension_id: 0, func_id: 1, extra: &[] }.into(),
			DebugInfo::Skip,
			CollectEvents::Skip,
			Determinism::Enforced,
		)
		.result
		.unwrap();
		// those values passed in the fixture
		assert_eq!(TestExtension::last_seen_inputs(), (4, 4, 16, 12));

		// 2 = charge some extra weight (amount supplied in the fifth byte)
		let result = Contracts::bare_call(
			ALICE,
			addr.clone(),
			0,
			GAS_LIMIT,
			None,
			ExtensionInput { extension_id: 0, func_id: 2, extra: &0u32.encode() }.into(),
			DebugInfo::Skip,
			CollectEvents::Skip,
			Determinism::Enforced,
		);
		assert_ok!(result.result);
		let gas_consumed = result.gas_consumed;
		let result = Contracts::bare_call(
			ALICE,
			addr.clone(),
			0,
			GAS_LIMIT,
			None,
			ExtensionInput { extension_id: 0, func_id: 2, extra: &42u32.encode() }.into(),
			DebugInfo::Skip,
			CollectEvents::Skip,
			Determinism::Enforced,
		);
		assert_ok!(result.result);
		assert_eq!(result.gas_consumed.ref_time(), gas_consumed.ref_time() + 42);
		let result = Contracts::bare_call(
			ALICE,
			addr.clone(),
			0,
			GAS_LIMIT,
			None,
			ExtensionInput { extension_id: 0, func_id: 2, extra: &95u32.encode() }.into(),
			DebugInfo::Skip,
			CollectEvents::Skip,
			Determinism::Enforced,
		);
		assert_ok!(result.result);
		assert_eq!(result.gas_consumed.ref_time(), gas_consumed.ref_time() + 95);

		// 3 = diverging chain extension call that sets flags to 0x1 and returns a fixed buffer
		let result = Contracts::bare_call(
			ALICE,
			addr.clone(),
			0,
			GAS_LIMIT,
			None,
			ExtensionInput { extension_id: 0, func_id: 3, extra: &[] }.into(),
			DebugInfo::Skip,
			CollectEvents::Skip,
			Determinism::Enforced,
		)
		.result
		.unwrap();
		assert_eq!(result.flags, ReturnFlags::REVERT);
		assert_eq!(result.data, vec![42, 99]);

		// diverging to second chain extension that sets flags to 0x1 and returns a fixed buffer
		// We set the MSB part to 1 (instead of 0) which routes the request into the second
		// extension
		let result = Contracts::bare_call(
			ALICE,
			addr.clone(),
			0,
			GAS_LIMIT,
			None,
			ExtensionInput { extension_id: 1, func_id: 0, extra: &[] }.into(),
			DebugInfo::Skip,
			CollectEvents::Skip,
			Determinism::Enforced,
		)
		.result
		.unwrap();
		assert_eq!(result.flags, ReturnFlags::REVERT);
		assert_eq!(result.data, vec![0x4B, 0x1D]);

		// Diverging to third chain extension that is disabled
		// We set the MSB part to 2 (instead of 0) which routes the request into the third extension
		assert_err_ignore_postinfo!(
			Contracts::call(
				RuntimeOrigin::signed(ALICE),
				addr.clone(),
				0,
				GAS_LIMIT,
				None,
				ExtensionInput { extension_id: 2, func_id: 0, extra: &[] }.into(),
			),
			Error::<Test>::NoChainExtension,
		);
	});
}

#[test]
fn chain_extension_temp_storage_works() {
	let (code, _hash) = compile_module::<Test>("chain_extension_temp_storage").unwrap();
	ExtBuilder::default().existential_deposit(50).build().execute_with(|| {
		let min_balance = Contracts::min_balance();
		let _ = <Test as Config>::Currency::set_balance(&ALICE, 1000 * min_balance);
		let addr = Contracts::bare_instantiate(
			ALICE,
			min_balance * 100,
			GAS_LIMIT,
			None,
			Code::Upload(code),
			vec![],
			vec![],
			DebugInfo::Skip,
			CollectEvents::Skip,
		)
		.result
		.unwrap()
		.account_id;

		// Call func 0 and func 1 back to back.
		let stop_recursion = 0u8;
		let mut input: Vec<u8> = ExtensionInput { extension_id: 3, func_id: 0, extra: &[] }.into();
		input.extend_from_slice(
			ExtensionInput { extension_id: 3, func_id: 1, extra: &[stop_recursion] }
				.to_vec()
				.as_ref(),
		);

		assert_ok!(
			Contracts::bare_call(
				ALICE,
				addr.clone(),
				0,
				GAS_LIMIT,
				None,
				input.clone(),
				DebugInfo::Skip,
				CollectEvents::Skip,
				Determinism::Enforced,
			)
			.result
		);
	})
}

#[test]
fn lazy_removal_works() {
	let (code, _hash) = compile_module::<Test>("self_destruct").unwrap();
	ExtBuilder::default().existential_deposit(50).build().execute_with(|| {
		let min_balance = Contracts::min_balance();
		let _ = <Test as Config>::Currency::set_balance(&ALICE, 1000 * min_balance);

		let addr = Contracts::bare_instantiate(
			ALICE,
			min_balance * 100,
			GAS_LIMIT,
			None,
			Code::Upload(code),
			vec![],
			vec![],
			DebugInfo::Skip,
			CollectEvents::Skip,
		)
		.result
		.unwrap()
		.account_id;

		let info = get_contract(&addr);
		let trie = &info.child_trie_info();

		// Put value into the contracts child trie
		child::put(trie, &[99], &42);

		// Terminate the contract
		assert_ok!(Contracts::call(
			RuntimeOrigin::signed(ALICE),
			addr.clone(),
			0,
			GAS_LIMIT,
			None,
			vec![]
		));

		// Contract info should be gone
		assert!(!<ContractInfoOf::<Test>>::contains_key(&addr));

		// But value should be still there as the lazy removal did not run, yet.
		assert_matches!(child::get(trie, &[99]), Some(42));

		// Run the lazy removal
		Contracts::on_idle(System::block_number(), Weight::MAX);

		// Value should be gone now
		assert_matches!(child::get::<i32>(trie, &[99]), None);
	});
}

#[test]
fn lazy_batch_removal_works() {
	let (code, _hash) = compile_module::<Test>("self_destruct").unwrap();
	ExtBuilder::default().existential_deposit(50).build().execute_with(|| {
		let min_balance = Contracts::min_balance();
		let _ = <Test as Config>::Currency::set_balance(&ALICE, 1000 * min_balance);
		let mut tries: Vec<child::ChildInfo> = vec![];

		for i in 0..3u8 {
			let addr = Contracts::bare_instantiate(
				ALICE,
				min_balance * 100,
				GAS_LIMIT,
				None,
				Code::Upload(code.clone()),
				vec![],
				vec![i],
				DebugInfo::Skip,
				CollectEvents::Skip,
			)
			.result
			.unwrap()
			.account_id;

			let info = get_contract(&addr);
			let trie = &info.child_trie_info();

			// Put value into the contracts child trie
			child::put(trie, &[99], &42);

			// Terminate the contract. Contract info should be gone, but value should be still there
			// as the lazy removal did not run, yet.
			assert_ok!(Contracts::call(
				RuntimeOrigin::signed(ALICE),
				addr.clone(),
				0,
				GAS_LIMIT,
				None,
				vec![]
			));

			assert!(!<ContractInfoOf::<Test>>::contains_key(&addr));
			assert_matches!(child::get(trie, &[99]), Some(42));

			tries.push(trie.clone())
		}

		// Run single lazy removal
		Contracts::on_idle(System::block_number(), Weight::MAX);

		// The single lazy removal should have removed all queued tries
		for trie in tries.iter() {
			assert_matches!(child::get::<i32>(trie, &[99]), None);
		}
	});
}

#[test]
fn lazy_removal_partial_remove_works() {
	let (code, _hash) = compile_module::<Test>("self_destruct").unwrap();

	// We create a contract with some extra keys above the weight limit
	let extra_keys = 7u32;
	let weight_limit = Weight::from_parts(5_000_000_000, 0);
	let (_, max_keys) = ContractInfo::<Test>::deletion_budget(weight_limit);
	let vals: Vec<_> = (0..max_keys + extra_keys)
		.map(|i| (blake2_256(&i.encode()), (i as u32), (i as u32).encode()))
		.collect();

	let mut ext = ExtBuilder::default().existential_deposit(50).build();

	let trie = ext.execute_with(|| {
		let min_balance = Contracts::min_balance();
		let _ = <Test as Config>::Currency::set_balance(&ALICE, 1000 * min_balance);

		let addr = Contracts::bare_instantiate(
			ALICE,
			min_balance * 100,
			GAS_LIMIT,
			None,
			Code::Upload(code),
			vec![],
			vec![],
			DebugInfo::Skip,
			CollectEvents::Skip,
		)
		.result
		.unwrap()
		.account_id;

		let info = get_contract(&addr);

		// Put value into the contracts child trie
		for val in &vals {
			info.write(&Key::Fix(val.0), Some(val.2.clone()), None, false).unwrap();
		}
		<ContractInfoOf<Test>>::insert(&addr, info.clone());

		// Terminate the contract
		assert_ok!(Contracts::call(
			RuntimeOrigin::signed(ALICE),
			addr.clone(),
			0,
			GAS_LIMIT,
			None,
			vec![]
		));

		// Contract info should be gone
		assert!(!<ContractInfoOf::<Test>>::contains_key(&addr));

		let trie = info.child_trie_info();

		// But value should be still there as the lazy removal did not run, yet.
		for val in &vals {
			assert_eq!(child::get::<u32>(&trie, &blake2_256(&val.0)), Some(val.1));
		}

		trie.clone()
	});

	// The lazy removal limit only applies to the backend but not to the overlay.
	// This commits all keys from the overlay to the backend.
	ext.commit_all().unwrap();

	ext.execute_with(|| {
		// Run the lazy removal
		let weight_used = ContractInfo::<Test>::process_deletion_queue_batch(weight_limit);

		// Weight should be exhausted because we could not even delete all keys
		assert_eq!(weight_used, weight_limit);

		let mut num_deleted = 0u32;
		let mut num_remaining = 0u32;

		for val in &vals {
			match child::get::<u32>(&trie, &blake2_256(&val.0)) {
				None => num_deleted += 1,
				Some(x) if x == val.1 => num_remaining += 1,
				Some(_) => panic!("Unexpected value in contract storage"),
			}
		}

		// All but one key is removed
		assert_eq!(num_deleted + num_remaining, vals.len() as u32);
		assert_eq!(num_deleted, max_keys);
		assert_eq!(num_remaining, extra_keys);
	});
}

#[test]
fn lazy_removal_does_no_run_on_low_remaining_weight() {
	let (code, _hash) = compile_module::<Test>("self_destruct").unwrap();
	ExtBuilder::default().existential_deposit(50).build().execute_with(|| {
		let min_balance = Contracts::min_balance();
		let _ = <Test as Config>::Currency::set_balance(&ALICE, 1000 * min_balance);

		let addr = Contracts::bare_instantiate(
			ALICE,
			min_balance * 100,
			GAS_LIMIT,
			None,
			Code::Upload(code),
			vec![],
			vec![],
			DebugInfo::Skip,
			CollectEvents::Skip,
		)
		.result
		.unwrap()
		.account_id;

		let info = get_contract(&addr);
		let trie = &info.child_trie_info();

		// Put value into the contracts child trie
		child::put(trie, &[99], &42);

		// Terminate the contract
		assert_ok!(Contracts::call(
			RuntimeOrigin::signed(ALICE),
			addr.clone(),
			0,
			GAS_LIMIT,
			None,
			vec![]
		));

		// Contract info should be gone
		assert!(!<ContractInfoOf::<Test>>::contains_key(&addr));

		// But value should be still there as the lazy removal did not run, yet.
		assert_matches!(child::get(trie, &[99]), Some(42));

		// Assign a remaining weight which is too low for a successful deletion of the contract
		let low_remaining_weight =
			<<Test as Config>::WeightInfo as WeightInfo>::on_process_deletion_queue_batch();

		// Run the lazy removal
		Contracts::on_idle(System::block_number(), low_remaining_weight);

		// Value should still be there, since remaining weight was too low for removal
		assert_matches!(child::get::<i32>(trie, &[99]), Some(42));

		// Run the lazy removal while deletion_queue is not full
		Contracts::on_initialize(System::block_number());

		// Value should still be there, since deletion_queue was not full
		assert_matches!(child::get::<i32>(trie, &[99]), Some(42));

		// Run on_idle with max remaining weight, this should remove the value
		Contracts::on_idle(System::block_number(), Weight::MAX);

		// Value should be gone
		assert_matches!(child::get::<i32>(trie, &[99]), None);
	});
}

#[test]
fn lazy_removal_does_not_use_all_weight() {
	let (code, _hash) = compile_module::<Test>("self_destruct").unwrap();

	let weight_limit = Weight::from_parts(5_000_000_000, 100 * 1024);
	let mut ext = ExtBuilder::default().existential_deposit(50).build();

	let (trie, vals, weight_per_key) = ext.execute_with(|| {
		let min_balance = Contracts::min_balance();
		let _ = <Test as Config>::Currency::set_balance(&ALICE, 1000 * min_balance);

		let addr = Contracts::bare_instantiate(
			ALICE,
			min_balance * 100,
			GAS_LIMIT,
			None,
			Code::Upload(code),
			vec![],
			vec![],
			DebugInfo::Skip,
			CollectEvents::Skip,
		)
		.result
		.unwrap()
		.account_id;

		let info = get_contract(&addr);
		let (weight_per_key, max_keys) = ContractInfo::<Test>::deletion_budget(weight_limit);

		// We create a contract with one less storage item than we can remove within the limit
		let vals: Vec<_> = (0..max_keys - 1)
			.map(|i| (blake2_256(&i.encode()), (i as u32), (i as u32).encode()))
			.collect();

		// Put value into the contracts child trie
		for val in &vals {
			info.write(&Key::Fix(val.0), Some(val.2.clone()), None, false).unwrap();
		}
		<ContractInfoOf<Test>>::insert(&addr, info.clone());

		// Terminate the contract
		assert_ok!(Contracts::call(
			RuntimeOrigin::signed(ALICE),
			addr.clone(),
			0,
			GAS_LIMIT,
			None,
			vec![]
		));

		// Contract info should be gone
		assert!(!<ContractInfoOf::<Test>>::contains_key(&addr));

		let trie = info.child_trie_info();

		// But value should be still there as the lazy removal did not run, yet.
		for val in &vals {
			assert_eq!(child::get::<u32>(&trie, &blake2_256(&val.0)), Some(val.1));
		}

		(trie, vals, weight_per_key)
	});

	// The lazy removal limit only applies to the backend but not to the overlay.
	// This commits all keys from the overlay to the backend.
	ext.commit_all().unwrap();

	ext.execute_with(|| {
		// Run the lazy removal
		let weight_used = ContractInfo::<Test>::process_deletion_queue_batch(weight_limit);

		// We have one less key in our trie than our weight limit suffices for
		assert_eq!(weight_used, weight_limit - weight_per_key);

		// All the keys are removed
		for val in vals {
			assert_eq!(child::get::<u32>(&trie, &blake2_256(&val.0)), None);
		}
	});
}

#[test]
fn deletion_queue_ring_buffer_overflow() {
	let (code, _hash) = compile_module::<Test>("self_destruct").unwrap();
	let mut ext = ExtBuilder::default().existential_deposit(50).build();

	// setup the deletion queue with custom counters
	ext.execute_with(|| {
		let queue = DeletionQueueManager::from_test_values(u32::MAX - 1, u32::MAX - 1);
		<DeletionQueueCounter<Test>>::set(queue);
	});

	// commit the changes to the storage
	ext.commit_all().unwrap();

	ext.execute_with(|| {
		let min_balance = Contracts::min_balance();
		let _ = <Test as Config>::Currency::set_balance(&ALICE, 1000 * min_balance);
		let mut tries: Vec<child::ChildInfo> = vec![];

		// add 3 contracts to the deletion queue
		for i in 0..3u8 {
			let addr = Contracts::bare_instantiate(
				ALICE,
				min_balance * 100,
				GAS_LIMIT,
				None,
				Code::Upload(code.clone()),
				vec![],
				vec![i],
				DebugInfo::Skip,
				CollectEvents::Skip,
			)
			.result
			.unwrap()
			.account_id;

			let info = get_contract(&addr);
			let trie = &info.child_trie_info();

			// Put value into the contracts child trie
			child::put(trie, &[99], &42);

			// Terminate the contract. Contract info should be gone, but value should be still
			// there as the lazy removal did not run, yet.
			assert_ok!(Contracts::call(
				RuntimeOrigin::signed(ALICE),
				addr.clone(),
				0,
				GAS_LIMIT,
				None,
				vec![]
			));

			assert!(!<ContractInfoOf::<Test>>::contains_key(&addr));
			assert_matches!(child::get(trie, &[99]), Some(42));

			tries.push(trie.clone())
		}

		// Run single lazy removal
		Contracts::on_idle(System::block_number(), Weight::MAX);

		// The single lazy removal should have removed all queued tries
		for trie in tries.iter() {
			assert_matches!(child::get::<i32>(trie, &[99]), None);
		}

		// insert and delete counter values should go from u32::MAX - 1 to 1
		assert_eq!(<DeletionQueueCounter<Test>>::get().as_test_tuple(), (1, 1));
	})
}
#[test]
fn refcounter() {
	let (wasm, code_hash) = compile_module::<Test>("self_destruct").unwrap();
	ExtBuilder::default().existential_deposit(50).build().execute_with(|| {
		let _ = <Test as Config>::Currency::set_balance(&ALICE, 1_000_000);
		let min_balance = Contracts::min_balance();

		// Create two contracts with the same code and check that they do in fact share it.
		let addr0 = Contracts::bare_instantiate(
			ALICE,
			min_balance * 100,
			GAS_LIMIT,
			None,
			Code::Upload(wasm.clone()),
			vec![],
			vec![0],
			DebugInfo::Skip,
			CollectEvents::Skip,
		)
		.result
		.unwrap()
		.account_id;
		let addr1 = Contracts::bare_instantiate(
			ALICE,
			min_balance * 100,
			GAS_LIMIT,
			None,
			Code::Upload(wasm.clone()),
			vec![],
			vec![1],
			DebugInfo::Skip,
			CollectEvents::Skip,
		)
		.result
		.unwrap()
		.account_id;
		assert_refcount!(code_hash, 2);

		// Sharing should also work with the usual instantiate call
		let addr2 = Contracts::bare_instantiate(
			ALICE,
			min_balance * 100,
			GAS_LIMIT,
			None,
			Code::Existing(code_hash),
			vec![],
			vec![2],
			DebugInfo::Skip,
			CollectEvents::Skip,
		)
		.result
		.unwrap()
		.account_id;
		assert_refcount!(code_hash, 3);

		// Terminating one contract should decrement the refcount
		assert_ok!(Contracts::call(
			RuntimeOrigin::signed(ALICE),
			addr0,
			0,
			GAS_LIMIT,
			None,
			vec![]
		));
		assert_refcount!(code_hash, 2);

		// remove another one
		assert_ok!(Contracts::call(
			RuntimeOrigin::signed(ALICE),
			addr1,
			0,
			GAS_LIMIT,
			None,
			vec![]
		));
		assert_refcount!(code_hash, 1);

		// Pristine code should still be there
		PristineCode::<Test>::get(code_hash).unwrap();

		// remove the last contract
		assert_ok!(Contracts::call(
			RuntimeOrigin::signed(ALICE),
			addr2,
			0,
			GAS_LIMIT,
			None,
			vec![]
		));
		assert_refcount!(code_hash, 0);

		// refcount is `0` but code should still exists because it needs to be removed manually
		assert!(crate::PristineCode::<Test>::contains_key(&code_hash));
	});
}

#[test]
fn debug_message_works() {
	let (wasm, _code_hash) = compile_module::<Test>("debug_message_works").unwrap();

	ExtBuilder::default().existential_deposit(50).build().execute_with(|| {
		let _ = <Test as Config>::Currency::set_balance(&ALICE, 1_000_000);
		let addr = Contracts::bare_instantiate(
			ALICE,
			30_000,
			GAS_LIMIT,
			None,
			Code::Upload(wasm),
			vec![],
			vec![],
			DebugInfo::Skip,
			CollectEvents::Skip,
		)
		.result
		.unwrap()
		.account_id;
		let result = Contracts::bare_call(
			ALICE,
			addr,
			0,
			GAS_LIMIT,
			None,
			vec![],
			DebugInfo::UnsafeDebug,
			CollectEvents::Skip,
			Determinism::Enforced,
		);

		assert_matches!(result.result, Ok(_));
		assert_eq!(std::str::from_utf8(&result.debug_message).unwrap(), "Hello World!");
	});
}

#[test]
fn debug_message_logging_disabled() {
	let (wasm, _code_hash) = compile_module::<Test>("debug_message_logging_disabled").unwrap();

	ExtBuilder::default().existential_deposit(50).build().execute_with(|| {
		let _ = <Test as Config>::Currency::set_balance(&ALICE, 1_000_000);
		let addr = Contracts::bare_instantiate(
			ALICE,
			30_000,
			GAS_LIMIT,
			None,
			Code::Upload(wasm),
			vec![],
			vec![],
			DebugInfo::Skip,
			CollectEvents::Skip,
		)
		.result
		.unwrap()
		.account_id;
		// disable logging by passing `false`
		let result = Contracts::bare_call(
			ALICE,
			addr.clone(),
			0,
			GAS_LIMIT,
			None,
			vec![],
			DebugInfo::Skip,
			CollectEvents::Skip,
			Determinism::Enforced,
		);
		assert_matches!(result.result, Ok(_));
		// the dispatchables always run without debugging
		assert_ok!(Contracts::call(RuntimeOrigin::signed(ALICE), addr, 0, GAS_LIMIT, None, vec![]));
		assert!(result.debug_message.is_empty());
	});
}

#[test]
fn debug_message_invalid_utf8() {
	let (wasm, _code_hash) = compile_module::<Test>("debug_message_invalid_utf8").unwrap();

	ExtBuilder::default().existential_deposit(50).build().execute_with(|| {
		let _ = <Test as Config>::Currency::set_balance(&ALICE, 1_000_000);
		let addr = Contracts::bare_instantiate(
			ALICE,
			30_000,
			GAS_LIMIT,
			None,
			Code::Upload(wasm),
			vec![],
			vec![],
			DebugInfo::Skip,
			CollectEvents::Skip,
		)
		.result
		.unwrap()
		.account_id;
		let result = Contracts::bare_call(
			ALICE,
			addr,
			0,
			GAS_LIMIT,
			None,
			vec![],
			DebugInfo::UnsafeDebug,
			CollectEvents::Skip,
			Determinism::Enforced,
		);
		assert_ok!(result.result);
		assert!(result.debug_message.is_empty());
	});
}

#[test]
fn gas_estimation_nested_call_fixed_limit() {
	let (caller_code, _caller_hash) = compile_module::<Test>("call_with_limit").unwrap();
	let (callee_code, _callee_hash) = compile_module::<Test>("dummy").unwrap();
	ExtBuilder::default().existential_deposit(50).build().execute_with(|| {
		let min_balance = Contracts::min_balance();
		let _ = <Test as Config>::Currency::set_balance(&ALICE, 1000 * min_balance);

		let addr_caller = Contracts::bare_instantiate(
			ALICE,
			min_balance * 100,
			GAS_LIMIT,
			None,
			Code::Upload(caller_code),
			vec![],
			vec![0],
			DebugInfo::Skip,
			CollectEvents::Skip,
		)
		.result
		.unwrap()
		.account_id;

		let addr_callee = Contracts::bare_instantiate(
			ALICE,
			min_balance * 100,
			GAS_LIMIT,
			None,
			Code::Upload(callee_code),
			vec![],
			vec![1],
			DebugInfo::Skip,
			CollectEvents::Skip,
		)
		.result
		.unwrap()
		.account_id;

		let input: Vec<u8> = AsRef::<[u8]>::as_ref(&addr_callee)
			.iter()
			.cloned()
			.chain((GAS_LIMIT / 5).ref_time().to_le_bytes())
			.chain((GAS_LIMIT / 5).proof_size().to_le_bytes())
			.collect();

		// Call in order to determine the gas that is required for this call
		let result = Contracts::bare_call(
			ALICE,
			addr_caller.clone(),
			0,
			GAS_LIMIT,
			None,
			input.clone(),
			DebugInfo::Skip,
			CollectEvents::Skip,
			Determinism::Enforced,
		);
		assert_ok!(&result.result);

		// We have a subcall with a fixed gas limit. This constitutes precharging.
		assert!(result.gas_required.all_gt(result.gas_consumed));

		// Make the same call using the estimated gas. Should succeed.
		assert_ok!(
			Contracts::bare_call(
				ALICE,
				addr_caller.clone(),
				0,
				result.gas_required,
				Some(result.storage_deposit.charge_or_zero()),
				input.clone(),
				DebugInfo::Skip,
				CollectEvents::Skip,
				Determinism::Enforced,
			)
			.result
		);

		// Make the same call using proof_size but less than estimated. Should fail with OutOfGas.
		let result = Contracts::bare_call(
			ALICE,
			addr_caller,
			0,
			result.gas_required.sub_proof_size(1),
			Some(result.storage_deposit.charge_or_zero()),
			input,
			DebugInfo::Skip,
			CollectEvents::Skip,
			Determinism::Enforced,
		)
		.result;
		assert_err!(result, <Error<Test>>::OutOfGas);
	});
}

#[test]
fn gas_estimation_call_runtime() {
	use codec::Decode;
	let (caller_code, _caller_hash) = compile_module::<Test>("call_runtime").unwrap();
	let (callee_code, _callee_hash) = compile_module::<Test>("dummy").unwrap();
	ExtBuilder::default().existential_deposit(50).build().execute_with(|| {
		let min_balance = Contracts::min_balance();
		let _ = <Test as Config>::Currency::set_balance(&ALICE, 1000 * min_balance);
		let _ = <Test as Config>::Currency::set_balance(&CHARLIE, 1000 * min_balance);

		let addr_caller = Contracts::bare_instantiate(
			ALICE,
			min_balance * 100,
			GAS_LIMIT,
			None,
			Code::Upload(caller_code),
			vec![],
			vec![0],
			DebugInfo::Skip,
			CollectEvents::Skip,
		)
		.result
		.unwrap()
		.account_id;

		Contracts::bare_instantiate(
			ALICE,
			min_balance * 100,
			GAS_LIMIT,
			None,
			Code::Upload(callee_code),
			vec![],
			vec![1],
			DebugInfo::Skip,
			CollectEvents::Skip,
		)
		.result
		.unwrap();

		// Call something trivial with a huge gas limit so that we can observe the effects
		// of pre-charging. This should create a difference between consumed and required.
		let call = RuntimeCall::Dummy(pallet_dummy::Call::overestimate_pre_charge {
			pre_charge: Weight::from_parts(10_000_000, 0),
			actual_weight: Weight::from_parts(100, 0),
		});
		let result = Contracts::bare_call(
			ALICE,
			addr_caller.clone(),
			0,
			GAS_LIMIT,
			None,
			call.encode(),
			DebugInfo::Skip,
			CollectEvents::Skip,
			Determinism::Enforced,
		);
		// contract encodes the result of the dispatch runtime
		let outcome = u32::decode(&mut result.result.unwrap().data.as_ref()).unwrap();
		assert_eq!(outcome, 0);
		assert!(result.gas_required.ref_time() > result.gas_consumed.ref_time());

		// Make the same call using the required gas. Should succeed.
		assert_ok!(
			Contracts::bare_call(
				ALICE,
				addr_caller,
				0,
				result.gas_required,
				None,
				call.encode(),
				DebugInfo::Skip,
				CollectEvents::Skip,
				Determinism::Enforced,
			)
			.result
		);
	});
}

#[test]
fn call_runtime_reentrancy_guarded() {
	let (caller_code, _caller_hash) = compile_module::<Test>("call_runtime").unwrap();
	let (callee_code, _callee_hash) = compile_module::<Test>("dummy").unwrap();
	ExtBuilder::default().existential_deposit(50).build().execute_with(|| {
		let min_balance = Contracts::min_balance();
		let _ = <Test as Config>::Currency::set_balance(&ALICE, 1000 * min_balance);
		let _ = <Test as Config>::Currency::set_balance(&CHARLIE, 1000 * min_balance);

		let addr_caller = Contracts::bare_instantiate(
			ALICE,
			min_balance * 100,
			GAS_LIMIT,
			None,
			Code::Upload(caller_code),
			vec![],
			vec![0],
			DebugInfo::Skip,
			CollectEvents::Skip,
		)
		.result
		.unwrap()
		.account_id;

		let addr_callee = Contracts::bare_instantiate(
			ALICE,
			min_balance * 100,
			GAS_LIMIT,
			None,
			Code::Upload(callee_code),
			vec![],
			vec![1],
			DebugInfo::Skip,
			CollectEvents::Skip,
		)
		.result
		.unwrap()
		.account_id;

		// Call pallet_contracts call() dispatchable
		let call = RuntimeCall::Contracts(crate::Call::call {
			dest: addr_callee,
			value: 0,
			gas_limit: GAS_LIMIT / 3,
			storage_deposit_limit: None,
			data: vec![],
		});

		// Call runtime to re-enter back to contracts engine by
		// calling dummy contract
		let result = Contracts::bare_call(
			ALICE,
			addr_caller.clone(),
			0,
			GAS_LIMIT,
			None,
			call.encode(),
			DebugInfo::Skip,
			CollectEvents::Skip,
			Determinism::Enforced,
		)
		.result
		.unwrap();
		// Call to runtime should fail because of the re-entrancy guard
		assert_return_code!(result, RuntimeReturnCode::CallRuntimeFailed);
	});
}

#[test]
fn ecdsa_recover() {
	let (wasm, _code_hash) = compile_module::<Test>("ecdsa_recover").unwrap();

	ExtBuilder::default().existential_deposit(50).build().execute_with(|| {
		let _ = <Test as Config>::Currency::set_balance(&ALICE, 1_000_000);

		// Instantiate the ecdsa_recover contract.
		let addr = Contracts::bare_instantiate(
			ALICE,
			100_000,
			GAS_LIMIT,
			None,
			Code::Upload(wasm),
			vec![],
			vec![],
			DebugInfo::Skip,
			CollectEvents::Skip,
		)
		.result
		.unwrap()
		.account_id;

		#[rustfmt::skip]
		let signature: [u8; 65] = [
			161, 234, 203,  74, 147, 96,  51, 212,   5, 174, 231,   9, 142,  48, 137, 201,
			162, 118, 192,  67, 239, 16,  71, 216, 125,  86, 167, 139,  70,   7,  86, 241,
			 33,  87, 154, 251,  81, 29, 160,   4, 176, 239,  88, 211, 244, 232, 232,  52,
			211, 234, 100, 115, 230, 47,  80,  44, 152, 166,  62,  50,   8,  13,  86, 175,
			 28,
		];
		#[rustfmt::skip]
		let message_hash: [u8; 32] = [
			162, 28, 244, 179, 96, 76, 244, 178, 188,  83, 230, 248, 143, 106,  77, 117,
			239, 95, 244, 171, 65, 95,  62, 153, 174, 166, 182,  28, 130,  73, 196, 208
		];
		#[rustfmt::skip]
		const EXPECTED_COMPRESSED_PUBLIC_KEY: [u8; 33] = [
			  2, 121, 190, 102, 126, 249, 220, 187, 172, 85, 160,  98, 149, 206, 135, 11,
			  7,   2, 155, 252, 219,  45, 206,  40, 217, 89, 242, 129,  91,  22, 248, 23,
			152,
		];
		let mut params = vec![];
		params.extend_from_slice(&signature);
		params.extend_from_slice(&message_hash);
		assert!(params.len() == 65 + 32);
		let result = <Pallet<Test>>::bare_call(
			ALICE,
			addr.clone(),
			0,
			GAS_LIMIT,
			None,
			params,
			DebugInfo::Skip,
			CollectEvents::Skip,
			Determinism::Enforced,
		)
		.result
		.unwrap();
		assert!(!result.did_revert());
		assert_eq!(result.data, EXPECTED_COMPRESSED_PUBLIC_KEY);
	})
}

#[test]
fn bare_instantiate_returns_events() {
	let (wasm, _code_hash) = compile_module::<Test>("transfer_return_code").unwrap();
	ExtBuilder::default().existential_deposit(50).build().execute_with(|| {
		let min_balance = Contracts::min_balance();
		let _ = <Test as Config>::Currency::set_balance(&ALICE, 1000 * min_balance);

		let result = Contracts::bare_instantiate(
			ALICE,
			min_balance * 100,
			GAS_LIMIT,
			None,
			Code::Upload(wasm),
			vec![],
			vec![],
			DebugInfo::Skip,
			CollectEvents::UnsafeCollect,
		);

		let events = result.events.unwrap();
		assert!(!events.is_empty());
		assert_eq!(events, System::events());
	});
}

#[test]
fn bare_instantiate_does_not_return_events() {
	let (wasm, _code_hash) = compile_module::<Test>("transfer_return_code").unwrap();
	ExtBuilder::default().existential_deposit(50).build().execute_with(|| {
		let min_balance = Contracts::min_balance();
		let _ = <Test as Config>::Currency::set_balance(&ALICE, 1000 * min_balance);

		let result = Contracts::bare_instantiate(
			ALICE,
			min_balance * 100,
			GAS_LIMIT,
			None,
			Code::Upload(wasm),
			vec![],
			vec![],
			DebugInfo::Skip,
			CollectEvents::Skip,
		);

		let events = result.events;
		assert!(!System::events().is_empty());
		assert!(events.is_none());
	});
}

#[test]
fn bare_call_returns_events() {
	let (wasm, _code_hash) = compile_module::<Test>("transfer_return_code").unwrap();
	ExtBuilder::default().existential_deposit(50).build().execute_with(|| {
		let min_balance = Contracts::min_balance();
		let _ = <Test as Config>::Currency::set_balance(&ALICE, 1000 * min_balance);

		let addr = Contracts::bare_instantiate(
			ALICE,
			min_balance * 100,
			GAS_LIMIT,
			None,
			Code::Upload(wasm),
			vec![],
			vec![],
			DebugInfo::Skip,
			CollectEvents::Skip,
		)
		.result
		.unwrap()
		.account_id;

		let result = Contracts::bare_call(
			ALICE,
			addr.clone(),
			0,
			GAS_LIMIT,
			None,
			vec![],
			DebugInfo::Skip,
			CollectEvents::UnsafeCollect,
			Determinism::Enforced,
		);

		let events = result.events.unwrap();
		assert_return_code!(&result.result.unwrap(), RuntimeReturnCode::Success);
		assert!(!events.is_empty());
		assert_eq!(events, System::events());
	});
}

#[test]
fn bare_call_does_not_return_events() {
	let (wasm, _code_hash) = compile_module::<Test>("transfer_return_code").unwrap();
	ExtBuilder::default().existential_deposit(50).build().execute_with(|| {
		let min_balance = Contracts::min_balance();
		let _ = <Test as Config>::Currency::set_balance(&ALICE, 1000 * min_balance);

		let addr = Contracts::bare_instantiate(
			ALICE,
			min_balance * 100,
			GAS_LIMIT,
			None,
			Code::Upload(wasm),
			vec![],
			vec![],
			DebugInfo::Skip,
			CollectEvents::Skip,
		)
		.result
		.unwrap()
		.account_id;

		let result = Contracts::bare_call(
			ALICE,
			addr.clone(),
			0,
			GAS_LIMIT,
			None,
			vec![],
			DebugInfo::Skip,
			CollectEvents::Skip,
			Determinism::Enforced,
		);

		let events = result.events;
		assert_return_code!(&result.result.unwrap(), RuntimeReturnCode::Success);
		assert!(!System::events().is_empty());
		assert!(events.is_none());
	});
}

#[test]
fn sr25519_verify() {
	let (wasm, _code_hash) = compile_module::<Test>("sr25519_verify").unwrap();

	ExtBuilder::default().existential_deposit(50).build().execute_with(|| {
		let _ = <Test as Config>::Currency::set_balance(&ALICE, 1_000_000);

		// Instantiate the sr25519_verify contract.
		let addr = Contracts::bare_instantiate(
			ALICE,
			100_000,
			GAS_LIMIT,
			None,
			Code::Upload(wasm),
			vec![],
			vec![],
			DebugInfo::Skip,
			CollectEvents::Skip,
		)
		.result
		.unwrap()
		.account_id;

		let call_with = |message: &[u8; 11]| {
			// Alice's signature for "hello world"
			#[rustfmt::skip]
			let signature: [u8; 64] = [
				184, 49, 74, 238, 78, 165, 102, 252, 22, 92, 156, 176, 124, 118, 168, 116, 247,
				99, 0, 94, 2, 45, 9, 170, 73, 222, 182, 74, 60, 32, 75, 64, 98, 174, 69, 55, 83,
				85, 180, 98, 208, 75, 231, 57, 205, 62, 4, 105, 26, 136, 172, 17, 123, 99, 90, 255,
				228, 54, 115, 63, 30, 207, 205, 131,
			];

			// Alice's public key
			#[rustfmt::skip]
			let public_key: [u8; 32] = [
				212, 53, 147, 199, 21, 253, 211, 28, 97, 20, 26, 189, 4, 169, 159, 214, 130, 44,
				133, 88, 133, 76, 205, 227, 154, 86, 132, 231, 165, 109, 162, 125,
			];

			let mut params = vec![];
			params.extend_from_slice(&signature);
			params.extend_from_slice(&public_key);
			params.extend_from_slice(message);

			<Pallet<Test>>::bare_call(
				ALICE,
				addr.clone(),
				0,
				GAS_LIMIT,
				None,
				params,
				DebugInfo::Skip,
				CollectEvents::Skip,
				Determinism::Enforced,
			)
			.result
			.unwrap()
		};

		// verification should succeed for "hello world"
		assert_return_code!(call_with(&b"hello world"), RuntimeReturnCode::Success);

		// verification should fail for other messages
		assert_return_code!(call_with(&b"hello worlD"), RuntimeReturnCode::Sr25519VerifyFailed);
	});
}

#[test]
fn failed_deposit_charge_should_roll_back_call() {
	let (wasm_caller, _) = compile_module::<Test>("call_runtime_and_call").unwrap();
	let (wasm_callee, _) = compile_module::<Test>("store_call").unwrap();
	const ED: u64 = 200;

	let execute = || {
		ExtBuilder::default().existential_deposit(ED).build().execute_with(|| {
			let _ = <Test as Config>::Currency::set_balance(&ALICE, 1_000_000);

			// Instantiate both contracts.
			let addr_caller = Contracts::bare_instantiate(
				ALICE,
				0,
				GAS_LIMIT,
				None,
				Code::Upload(wasm_caller.clone()),
				vec![],
				vec![],
				DebugInfo::Skip,
				CollectEvents::Skip,
			)
			.result
			.unwrap()
			.account_id;
			let addr_callee = Contracts::bare_instantiate(
				ALICE,
				0,
				GAS_LIMIT,
				None,
				Code::Upload(wasm_callee.clone()),
				vec![],
				vec![],
				DebugInfo::Skip,
				CollectEvents::Skip,
			)
			.result
			.unwrap()
			.account_id;

			// Give caller proxy access to Alice.
			assert_ok!(Proxy::add_proxy(RuntimeOrigin::signed(ALICE), addr_caller.clone(), (), 0));

			// Create a Proxy call that will attempt to transfer away Alice's balance.
			let transfer_call =
				Box::new(RuntimeCall::Balances(pallet_balances::Call::transfer_allow_death {
					dest: CHARLIE,
					value: pallet_balances::Pallet::<Test>::free_balance(&ALICE) - 2 * ED,
				}));

			// Wrap the transfer call in a proxy call.
			let transfer_proxy_call = RuntimeCall::Proxy(pallet_proxy::Call::proxy {
				real: ALICE,
				force_proxy_type: Some(()),
				call: transfer_call,
			});

			let data = (
				(ED - DepositPerItem::get()) as u32, // storage length
				addr_callee,
				transfer_proxy_call,
			);

			<Pallet<Test>>::call(
				RuntimeOrigin::signed(ALICE),
				addr_caller.clone(),
				0,
				GAS_LIMIT,
				None,
				data.encode(),
			)
		})
	};

	// With a low enough deposit per byte, the call should succeed.
	let result = execute().unwrap();

	// Bump the deposit per byte to a high value to trigger a FundsUnavailable error.
	DEPOSIT_PER_BYTE.with(|c| *c.borrow_mut() = ED);
	assert_err_with_weight!(execute(), TokenError::FundsUnavailable, result.actual_weight);
}

#[test]
fn upload_code_works() {
	let (wasm, code_hash) = compile_module::<Test>("dummy").unwrap();

	ExtBuilder::default().existential_deposit(100).build().execute_with(|| {
		let _ = <Test as Config>::Currency::set_balance(&ALICE, 1_000_000);

		// Drop previous events
		initialize_block(2);

		assert!(!PristineCode::<Test>::contains_key(&code_hash));

		assert_ok!(Contracts::upload_code(
			RuntimeOrigin::signed(ALICE),
			wasm,
			Some(codec::Compact(1_000)),
			Determinism::Enforced,
		));
		// Ensure the contract was stored and get expected deposit amount to be reserved.
		let deposit_expected = expected_deposit(ensure_stored(code_hash));

		assert_eq!(
			System::events(),
			vec![EventRecord {
				phase: Phase::Initialization,
				event: RuntimeEvent::Contracts(crate::Event::CodeStored {
					code_hash,
					deposit_held: deposit_expected
				}),
				topics: vec![code_hash],
			},]
		);
	});
}

#[test]
fn upload_code_limit_too_low() {
	let (wasm, _code_hash) = compile_module::<Test>("dummy").unwrap();
	let deposit_expected = expected_deposit(wasm.len());
	let deposit_insufficient = deposit_expected.saturating_sub(1);

	ExtBuilder::default().existential_deposit(100).build().execute_with(|| {
		let _ = <Test as Config>::Currency::set_balance(&ALICE, 1_000_000);

		// Drop previous events
		initialize_block(2);

		assert_noop!(
			Contracts::upload_code(
				RuntimeOrigin::signed(ALICE),
				wasm,
				Some(codec::Compact(deposit_insufficient)),
				Determinism::Enforced
			),
			<Error<Test>>::StorageDepositLimitExhausted,
		);

		assert_eq!(System::events(), vec![]);
	});
}

#[test]
fn upload_code_not_enough_balance() {
	let (wasm, _code_hash) = compile_module::<Test>("dummy").unwrap();
	let deposit_expected = expected_deposit(wasm.len());
	let deposit_insufficient = deposit_expected.saturating_sub(1);

	ExtBuilder::default().existential_deposit(100).build().execute_with(|| {
		let _ = <Test as Config>::Currency::set_balance(&ALICE, deposit_insufficient);

		// Drop previous events
		initialize_block(2);

		assert_noop!(
			Contracts::upload_code(
				RuntimeOrigin::signed(ALICE),
				wasm,
				Some(codec::Compact(1_000)),
				Determinism::Enforced
			),
			<Error<Test>>::StorageDepositNotEnoughFunds,
		);

		assert_eq!(System::events(), vec![]);
	});
}

#[test]
fn remove_code_works() {
	let (wasm, code_hash) = compile_module::<Test>("dummy").unwrap();

	ExtBuilder::default().existential_deposit(100).build().execute_with(|| {
		let _ = <Test as Config>::Currency::set_balance(&ALICE, 1_000_000);

		// Drop previous events
		initialize_block(2);

		assert_ok!(Contracts::upload_code(
			RuntimeOrigin::signed(ALICE),
			wasm,
			Some(codec::Compact(1_000)),
			Determinism::Enforced,
		));
		// Ensure the contract was stored and get expected deposit amount to be reserved.
		let deposit_expected = expected_deposit(ensure_stored(code_hash));

		assert_ok!(Contracts::remove_code(RuntimeOrigin::signed(ALICE), code_hash));
		assert_eq!(
			System::events(),
			vec![
				EventRecord {
					phase: Phase::Initialization,
					event: RuntimeEvent::Contracts(crate::Event::CodeStored {
						code_hash,
						deposit_held: deposit_expected
					}),
					topics: vec![code_hash],
				},
				EventRecord {
					phase: Phase::Initialization,
					event: RuntimeEvent::Contracts(crate::Event::CodeRemoved {
						code_hash,
						deposit_released: deposit_expected
					}),
					topics: vec![code_hash],
				},
			]
		);
	});
}

#[test]
fn remove_code_wrong_origin() {
	let (wasm, code_hash) = compile_module::<Test>("dummy").unwrap();

	ExtBuilder::default().existential_deposit(100).build().execute_with(|| {
		let _ = <Test as Config>::Currency::set_balance(&ALICE, 1_000_000);

		// Drop previous events
		initialize_block(2);

		assert_ok!(Contracts::upload_code(
			RuntimeOrigin::signed(ALICE),
			wasm,
			Some(codec::Compact(1_000)),
			Determinism::Enforced,
		));
		// Ensure the contract was stored and get expected deposit amount to be reserved.
		let deposit_expected = expected_deposit(ensure_stored(code_hash));

		assert_noop!(
			Contracts::remove_code(RuntimeOrigin::signed(BOB), code_hash),
			sp_runtime::traits::BadOrigin,
		);

		assert_eq!(
			System::events(),
			vec![EventRecord {
				phase: Phase::Initialization,
				event: RuntimeEvent::Contracts(crate::Event::CodeStored {
					code_hash,
					deposit_held: deposit_expected
				}),
				topics: vec![code_hash],
			},]
		);
	});
}

#[test]
fn remove_code_in_use() {
	let (wasm, code_hash) = compile_module::<Test>("dummy").unwrap();

	ExtBuilder::default().existential_deposit(100).build().execute_with(|| {
		let _ = <Test as Config>::Currency::set_balance(&ALICE, 1_000_000);

		assert_ok!(Contracts::instantiate_with_code(
			RuntimeOrigin::signed(ALICE),
			0,
			GAS_LIMIT,
			None,
			wasm,
			vec![],
			vec![],
		));

		// Drop previous events
		initialize_block(2);

		assert_noop!(
			Contracts::remove_code(RuntimeOrigin::signed(ALICE), code_hash),
			<Error<Test>>::CodeInUse,
		);

		assert_eq!(System::events(), vec![]);
	});
}

#[test]
fn remove_code_not_found() {
	let (_wasm, code_hash) = compile_module::<Test>("dummy").unwrap();

	ExtBuilder::default().existential_deposit(100).build().execute_with(|| {
		let _ = <Test as Config>::Currency::set_balance(&ALICE, 1_000_000);

		// Drop previous events
		initialize_block(2);

		assert_noop!(
			Contracts::remove_code(RuntimeOrigin::signed(ALICE), code_hash),
			<Error<Test>>::CodeNotFound,
		);

		assert_eq!(System::events(), vec![]);
	});
}

#[test]
fn instantiate_with_zero_balance_works() {
	let (wasm, code_hash) = compile_module::<Test>("dummy").unwrap();
	ExtBuilder::default().existential_deposit(200).build().execute_with(|| {
		let _ = <Test as Config>::Currency::set_balance(&ALICE, 1_000_000);
		let min_balance = Contracts::min_balance();
		let meter_storage_deposit = 131;

		// Drop previous events
		initialize_block(2);

		// Instantiate the BOB contract.
		let addr = Contracts::bare_instantiate(
			ALICE,
			0,
			GAS_LIMIT,
			None,
			Code::Upload(wasm),
			vec![],
			vec![],
			DebugInfo::Skip,
			CollectEvents::Skip,
		)
		.result
		.unwrap()
		.account_id;

		// Ensure the contract was stored and get expected deposit amount to be reserved.
		let deposit_expected = expected_deposit(ensure_stored(code_hash));

		// Make sure the account exists even though no free balance was send
		assert_eq!(<Test as Config>::Currency::free_balance(&addr), min_balance);
		assert_eq!(
			<Test as Config>::Currency::total_balance(&addr),
			min_balance + meter_storage_deposit
		);

		assert_eq!(
			System::events(),
			vec![
				EventRecord {
					phase: Phase::Initialization,
					event: RuntimeEvent::Contracts(crate::Event::CodeStored {
						code_hash,
						deposit_held: deposit_expected
					}),
					topics: vec![code_hash],
				},
				EventRecord {
					phase: Phase::Initialization,
					event: RuntimeEvent::System(frame_system::Event::NewAccount {
						account: addr.clone(),
					}),
					topics: vec![],
				},
				EventRecord {
					phase: Phase::Initialization,
					event: RuntimeEvent::Balances(pallet_balances::Event::Endowed {
						account: addr.clone(),
						free_balance: min_balance,
					}),
					topics: vec![],
				},
				EventRecord {
					phase: Phase::Initialization,
					event: RuntimeEvent::Balances(pallet_balances::Event::Transfer {
						from: ALICE,
						to: addr.clone(),
						amount: min_balance,
					}),
					topics: vec![],
				},
				EventRecord {
					phase: Phase::Initialization,
					event: RuntimeEvent::Contracts(
						pallet_contracts::Event::StorageDepositTransferredAndHeld {
							from: ALICE,
							to: addr.clone(),
							amount: meter_storage_deposit,
						}
					),
					topics: vec![hash(&ALICE), hash(&addr)],
				},
				EventRecord {
					phase: Phase::Initialization,
					event: RuntimeEvent::Contracts(crate::Event::Instantiated {
						deployer: ALICE,
						contract: addr.clone(),
					}),
					topics: vec![hash(&ALICE), hash(&addr)],
				},
			]
		);
	});
}

#[test]
fn instantiate_with_below_existential_deposit_works() {
	let (wasm, code_hash) = compile_module::<Test>("dummy").unwrap();
	ExtBuilder::default().existential_deposit(200).build().execute_with(|| {
		let _ = <Test as Config>::Currency::set_balance(&ALICE, 1_000_000);
		let min_balance = Contracts::min_balance();
		let value = 50;
		let meter_storage_deposit = 131;

		// Drop previous events
		initialize_block(2);

		// Instantiate the BOB contract.
		let addr = Contracts::bare_instantiate(
			ALICE,
			value,
			GAS_LIMIT,
			None,
			Code::Upload(wasm),
			vec![],
			vec![],
			DebugInfo::Skip,
			CollectEvents::Skip,
		)
		.result
		.unwrap()
		.account_id;

		// Ensure the contract was stored and get expected deposit amount to be reserved.
		let deposit_expected = expected_deposit(ensure_stored(code_hash));
		// Make sure the account exists even though not enough free balance was send
		assert_eq!(<Test as Config>::Currency::free_balance(&addr), min_balance + value);
		assert_eq!(
			<Test as Config>::Currency::total_balance(&addr),
			min_balance + value + meter_storage_deposit
		);

		assert_eq!(
			System::events(),
			vec![
				EventRecord {
					phase: Phase::Initialization,
					event: RuntimeEvent::Contracts(crate::Event::CodeStored {
						code_hash,
						deposit_held: deposit_expected
					}),
					topics: vec![code_hash],
				},
				EventRecord {
					phase: Phase::Initialization,
					event: RuntimeEvent::System(frame_system::Event::NewAccount {
						account: addr.clone()
					}),
					topics: vec![],
				},
				EventRecord {
					phase: Phase::Initialization,
					event: RuntimeEvent::Balances(pallet_balances::Event::Endowed {
						account: addr.clone(),
						free_balance: min_balance,
					}),
					topics: vec![],
				},
				EventRecord {
					phase: Phase::Initialization,
					event: RuntimeEvent::Balances(pallet_balances::Event::Transfer {
						from: ALICE,
						to: addr.clone(),
						amount: min_balance,
					}),
					topics: vec![],
				},
				EventRecord {
					phase: Phase::Initialization,
					event: RuntimeEvent::Contracts(
						pallet_contracts::Event::StorageDepositTransferredAndHeld {
							from: ALICE,
							to: addr.clone(),
							amount: meter_storage_deposit,
						}
					),
					topics: vec![hash(&ALICE), hash(&addr)],
				},
				EventRecord {
					phase: Phase::Initialization,
					event: RuntimeEvent::Balances(pallet_balances::Event::Transfer {
						from: ALICE,
						to: addr.clone(),
						amount: 50,
					}),
					topics: vec![],
				},
				EventRecord {
					phase: Phase::Initialization,
					event: RuntimeEvent::Contracts(crate::Event::Instantiated {
						deployer: ALICE,
						contract: addr.clone(),
					}),
					topics: vec![hash(&ALICE), hash(&addr)],
				},
			]
		);
	});
}

#[test]
fn storage_deposit_works() {
	let (wasm, _code_hash) = compile_module::<Test>("multi_store").unwrap();
	ExtBuilder::default().existential_deposit(200).build().execute_with(|| {
		let _ = <Test as Config>::Currency::set_balance(&ALICE, 1_000_000);
		let meter_storage_deposit = 131;
		let mut deposit = meter_storage_deposit;

		let addr = Contracts::bare_instantiate(
			ALICE,
			0,
			GAS_LIMIT,
			None,
			Code::Upload(wasm),
			vec![],
			vec![],
			DebugInfo::Skip,
			CollectEvents::Skip,
		)
		.result
		.unwrap()
		.account_id;

		// Drop previous events
		initialize_block(2);

		// Create storage
		assert_ok!(Contracts::call(
			RuntimeOrigin::signed(ALICE),
			addr.clone(),
			42,
			GAS_LIMIT,
			None,
			(1_000u32, 5_000u32).encode(),
		));
		// 4 is for creating 2 storage items
		let charged0 = 4 + 1_000 + 5_000;
		deposit += charged0;
		assert_eq!(get_contract(&addr).total_deposit(), deposit);

		// Add more storage (but also remove some)
		assert_ok!(Contracts::call(
			RuntimeOrigin::signed(ALICE),
			addr.clone(),
			0,
			GAS_LIMIT,
			None,
			(2_000u32, 4_900u32).encode(),
		));
		let charged1 = 1_000 - 100;
		deposit += charged1;
		assert_eq!(get_contract(&addr).total_deposit(), deposit);

		// Remove more storage (but also add some)
		assert_ok!(Contracts::call(
			RuntimeOrigin::signed(ALICE),
			addr.clone(),
			0,
			GAS_LIMIT,
			None,
			(2_100u32, 900u32).encode(),
		));
		// -1 for numeric instability
		let refunded0 = 4_000 - 100 - 1;
		deposit -= refunded0;
		assert_eq!(get_contract(&addr).total_deposit(), deposit);

		assert_eq!(
			System::events(),
			vec![
				EventRecord {
					phase: Phase::Initialization,
					event: RuntimeEvent::Balances(pallet_balances::Event::Transfer {
						from: ALICE,
						to: addr.clone(),
						amount: 42,
					}),
					topics: vec![],
				},
				EventRecord {
					phase: Phase::Initialization,
					event: RuntimeEvent::Contracts(crate::Event::Called {
						caller: Origin::from_account_id(ALICE),
						contract: addr.clone(),
					}),
					topics: vec![hash(&Origin::<Test>::from_account_id(ALICE)), hash(&addr)],
				},
				EventRecord {
					phase: Phase::Initialization,
					event: RuntimeEvent::Contracts(
						pallet_contracts::Event::StorageDepositTransferredAndHeld {
							from: ALICE,
							to: addr.clone(),
							amount: charged0,
						}
					),
					topics: vec![hash(&ALICE), hash(&addr)],
				},
				EventRecord {
					phase: Phase::Initialization,
					event: RuntimeEvent::Contracts(crate::Event::Called {
						caller: Origin::from_account_id(ALICE),
						contract: addr.clone(),
					}),
					topics: vec![hash(&Origin::<Test>::from_account_id(ALICE)), hash(&addr)],
				},
				EventRecord {
					phase: Phase::Initialization,
					event: RuntimeEvent::Contracts(
						pallet_contracts::Event::StorageDepositTransferredAndHeld {
							from: ALICE,
							to: addr.clone(),
							amount: charged1,
						}
					),
					topics: vec![hash(&ALICE), hash(&addr)],
				},
				EventRecord {
					phase: Phase::Initialization,
					event: RuntimeEvent::Contracts(crate::Event::Called {
						caller: Origin::from_account_id(ALICE),
						contract: addr.clone(),
					}),
					topics: vec![hash(&Origin::<Test>::from_account_id(ALICE)), hash(&addr)],
				},
				EventRecord {
					phase: Phase::Initialization,
					event: RuntimeEvent::Contracts(
						pallet_contracts::Event::StorageDepositTransferredAndReleased {
							from: addr.clone(),
							to: ALICE,
							amount: refunded0,
						}
					),
					topics: vec![hash(&addr.clone()), hash(&ALICE)],
				},
			]
		);
	});
}

#[test]
fn storage_deposit_callee_works() {
	let (wasm_caller, _code_hash_caller) = compile_module::<Test>("call").unwrap();
	let (wasm_callee, _code_hash_callee) = compile_module::<Test>("store_call").unwrap();
	ExtBuilder::default().existential_deposit(200).build().execute_with(|| {
		let _ = <Test as Config>::Currency::set_balance(&ALICE, 1_000_000);
		let meter_storage_deposit = 131;
		let min_balance = Contracts::min_balance();

		// Create both contracts: Constructors do nothing.
		let addr_caller = Contracts::bare_instantiate(
			ALICE,
			0,
			GAS_LIMIT,
			None,
			Code::Upload(wasm_caller),
			vec![],
			vec![],
			DebugInfo::Skip,
			CollectEvents::Skip,
		)
		.result
		.unwrap()
		.account_id;
		let addr_callee = Contracts::bare_instantiate(
			ALICE,
			0,
			GAS_LIMIT,
			None,
			Code::Upload(wasm_callee),
			vec![],
			vec![],
			DebugInfo::Skip,
			CollectEvents::Skip,
		)
		.result
		.unwrap()
		.account_id;

		assert_ok!(Contracts::call(
			RuntimeOrigin::signed(ALICE),
			addr_caller,
			0,
			GAS_LIMIT,
			None,
			(100u32, &addr_callee).encode()
		));

		let callee = get_contract(&addr_callee);
		let deposit = DepositPerByte::get() * 100 + DepositPerItem::get() * 1;

		assert_eq!(test_utils::get_balance(&addr_callee), min_balance);
		assert_eq!(callee.total_deposit(), deposit + meter_storage_deposit);
	});
}

#[test]
fn set_code_extrinsic() {
	let (wasm, code_hash) = compile_module::<Test>("dummy").unwrap();
	let (new_wasm, new_code_hash) = compile_module::<Test>("crypto_hashes").unwrap();

	assert_ne!(code_hash, new_code_hash);

	ExtBuilder::default().existential_deposit(100).build().execute_with(|| {
		let _ = <Test as Config>::Currency::set_balance(&ALICE, 1_000_000);

		let addr = Contracts::bare_instantiate(
			ALICE,
			0,
			GAS_LIMIT,
			None,
			Code::Upload(wasm),
			vec![],
			vec![],
			DebugInfo::Skip,
			CollectEvents::Skip,
		)
		.result
		.unwrap()
		.account_id;

		assert_ok!(Contracts::upload_code(
			RuntimeOrigin::signed(ALICE),
			new_wasm,
			None,
			Determinism::Enforced
		));

		// Drop previous events
		initialize_block(2);

		assert_eq!(get_contract(&addr).code_hash, code_hash);
		assert_refcount!(&code_hash, 1);
		assert_refcount!(&new_code_hash, 0);

		// only root can execute this extrinsic
		assert_noop!(
			Contracts::set_code(RuntimeOrigin::signed(ALICE), addr.clone(), new_code_hash),
			sp_runtime::traits::BadOrigin,
		);
		assert_eq!(get_contract(&addr).code_hash, code_hash);
		assert_refcount!(&code_hash, 1);
		assert_refcount!(&new_code_hash, 0);
		assert_eq!(System::events(), vec![],);

		// contract must exist
		assert_noop!(
			Contracts::set_code(RuntimeOrigin::root(), BOB, new_code_hash),
			<Error<Test>>::ContractNotFound,
		);
		assert_eq!(get_contract(&addr).code_hash, code_hash);
		assert_refcount!(&code_hash, 1);
		assert_refcount!(&new_code_hash, 0);
		assert_eq!(System::events(), vec![],);

		// new code hash must exist
		assert_noop!(
			Contracts::set_code(RuntimeOrigin::root(), addr.clone(), Default::default()),
			<Error<Test>>::CodeNotFound,
		);
		assert_eq!(get_contract(&addr).code_hash, code_hash);
		assert_refcount!(&code_hash, 1);
		assert_refcount!(&new_code_hash, 0);
		assert_eq!(System::events(), vec![],);

		// successful call
		assert_ok!(Contracts::set_code(RuntimeOrigin::root(), addr.clone(), new_code_hash));
		assert_eq!(get_contract(&addr).code_hash, new_code_hash);
		assert_refcount!(&code_hash, 0);
		assert_refcount!(&new_code_hash, 1);
		assert_eq!(
			System::events(),
			vec![EventRecord {
				phase: Phase::Initialization,
				event: RuntimeEvent::Contracts(pallet_contracts::Event::ContractCodeUpdated {
					contract: addr.clone(),
					new_code_hash,
					old_code_hash: code_hash,
				}),
				topics: vec![hash(&addr), new_code_hash, code_hash],
			},]
		);
	});
}

#[test]
fn slash_cannot_kill_account() {
	let (wasm, _code_hash) = compile_module::<Test>("dummy").unwrap();
	ExtBuilder::default().existential_deposit(200).build().execute_with(|| {
		let value = 700;
		let meter_storage_deposit = 131;
		let _ = <Test as Config>::Currency::set_balance(&ALICE, 1_000_000);
		let min_balance = Contracts::min_balance();

		let addr = Contracts::bare_instantiate(
			ALICE,
			value,
			GAS_LIMIT,
			None,
			Code::Upload(wasm),
			vec![],
			vec![],
			DebugInfo::Skip,
			CollectEvents::Skip,
		)
		.result
		.unwrap()
		.account_id;

		// Drop previous events
		initialize_block(2);

<<<<<<< HEAD
		assert_eq!(<Test as Config>::Currency::total_balance_on_hold(&addr), meter_storage_deposit);
=======
		// We need to hold some balances in order to have something to slash. As slashing can only
		// affect balances held under certain HoldReason.
		<Test as Config>::Currency::hold(
			&HoldReason::CodeUploadDepositReserve.into(),
			&addr,
			balance_held,
		)
		.unwrap();
>>>>>>> 2ed2c852

		assert_eq!(
			<Test as Config>::Currency::total_balance(&addr),
			meter_storage_deposit + value + min_balance
		);

		// Try to destroy the account of the contract by slashing the total balance.
		// The account does not get destroyed because of the consumer reference.
		// Slashing can for example happen if the contract takes part in staking.
		let _ = <Test as Config>::Currency::slash(
			&HoldReason::CodeUploadDepositReserve.into(),
			&addr,
			<Test as Config>::Currency::total_balance(&addr),
		);

		// Slashing only removed the balance held.
		assert_eq!(<Test as Config>::Currency::total_balance(&addr), value + min_balance);
	});
}

#[test]
fn contract_reverted() {
	let (wasm, code_hash) = compile_module::<Test>("return_with_data").unwrap();

	ExtBuilder::default().existential_deposit(100).build().execute_with(|| {
		let _ = <Test as Config>::Currency::set_balance(&ALICE, 1_000_000);
		let flags = ReturnFlags::REVERT;
		let buffer = [4u8, 8, 15, 16, 23, 42];
		let input = (flags.bits(), buffer).encode();

		// We just upload the code for later use
		assert_ok!(Contracts::upload_code(
			RuntimeOrigin::signed(ALICE),
			wasm.clone(),
			None,
			Determinism::Enforced
		));

		// Calling extrinsic: revert leads to an error
		assert_err_ignore_postinfo!(
			Contracts::instantiate(
				RuntimeOrigin::signed(ALICE),
				0,
				GAS_LIMIT,
				None,
				code_hash,
				input.clone(),
				vec![],
			),
			<Error<Test>>::ContractReverted,
		);

		// Calling extrinsic: revert leads to an error
		assert_err_ignore_postinfo!(
			Contracts::instantiate_with_code(
				RuntimeOrigin::signed(ALICE),
				0,
				GAS_LIMIT,
				None,
				wasm,
				input.clone(),
				vec![],
			),
			<Error<Test>>::ContractReverted,
		);

		// Calling directly: revert leads to success but the flags indicate the error
		// This is just a different way of transporting the error that allows the read out
		// the `data` which is only there on success. Obviously, the contract isn't
		// instantiated.
		let result = Contracts::bare_instantiate(
			ALICE,
			0,
			GAS_LIMIT,
			None,
			Code::Existing(code_hash),
			input.clone(),
			vec![],
			DebugInfo::Skip,
			CollectEvents::Skip,
		)
		.result
		.unwrap();
		assert_eq!(result.result.flags, flags);
		assert_eq!(result.result.data, buffer);
		assert!(!<ContractInfoOf<Test>>::contains_key(result.account_id));

		// Pass empty flags and therefore successfully instantiate the contract for later use.
		let addr = Contracts::bare_instantiate(
			ALICE,
			0,
			GAS_LIMIT,
			None,
			Code::Existing(code_hash),
			ReturnFlags::empty().bits().encode(),
			vec![],
			DebugInfo::Skip,
			CollectEvents::Skip,
		)
		.result
		.unwrap()
		.account_id;

		// Calling extrinsic: revert leads to an error
		assert_err_ignore_postinfo!(
			Contracts::call(
				RuntimeOrigin::signed(ALICE),
				addr.clone(),
				0,
				GAS_LIMIT,
				None,
				input.clone()
			),
			<Error<Test>>::ContractReverted,
		);

		// Calling directly: revert leads to success but the flags indicate the error
		let result = Contracts::bare_call(
			ALICE,
			addr.clone(),
			0,
			GAS_LIMIT,
			None,
			input,
			DebugInfo::Skip,
			CollectEvents::Skip,
			Determinism::Enforced,
		)
		.result
		.unwrap();
		assert_eq!(result.flags, flags);
		assert_eq!(result.data, buffer);
	});
}

#[test]
fn code_rejected_error_works() {
	ExtBuilder::default().existential_deposit(200).build().execute_with(|| {
		let _ = <Test as Config>::Currency::set_balance(&ALICE, 1_000_000);

		let (wasm, _) = compile_module::<Test>("invalid_module").unwrap();
		assert_noop!(
			Contracts::upload_code(
				RuntimeOrigin::signed(ALICE),
				wasm.clone(),
				None,
				Determinism::Enforced
			),
			<Error<Test>>::CodeRejected,
		);
		let result = Contracts::bare_instantiate(
			ALICE,
			0,
			GAS_LIMIT,
			None,
			Code::Upload(wasm),
			vec![],
			vec![],
			DebugInfo::UnsafeDebug,
			CollectEvents::Skip,
		);
		assert_err!(result.result, <Error<Test>>::CodeRejected);
		assert_eq!(
			std::str::from_utf8(&result.debug_message).unwrap(),
			"Can't load the module into wasmi!"
		);

		let (wasm, _) = compile_module::<Test>("invalid_contract_no_call").unwrap();
		assert_noop!(
			Contracts::upload_code(
				RuntimeOrigin::signed(ALICE),
				wasm.clone(),
				None,
				Determinism::Enforced
			),
			<Error<Test>>::CodeRejected,
		);

		let result = Contracts::bare_instantiate(
			ALICE,
			0,
			GAS_LIMIT,
			None,
			Code::Upload(wasm),
			vec![],
			vec![],
			DebugInfo::UnsafeDebug,
			CollectEvents::Skip,
		);
		assert_err!(result.result, <Error<Test>>::CodeRejected);
		assert_eq!(
			std::str::from_utf8(&result.debug_message).unwrap(),
			"call function isn't exported"
		);

		let (wasm, _) = compile_module::<Test>("invalid_contract_no_memory").unwrap();
		assert_noop!(
			Contracts::upload_code(
				RuntimeOrigin::signed(ALICE),
				wasm.clone(),
				None,
				Determinism::Enforced
			),
			<Error<Test>>::CodeRejected,
		);

		let result = Contracts::bare_instantiate(
			ALICE,
			0,
			GAS_LIMIT,
			None,
			Code::Upload(wasm),
			vec![],
			vec![],
			DebugInfo::UnsafeDebug,
			CollectEvents::Skip,
		);
		assert_err!(result.result, <Error<Test>>::CodeRejected);
		assert_eq!(
			std::str::from_utf8(&result.debug_message).unwrap(),
			"No memory import found in the module"
		);
	});
}

#[test]
fn set_code_hash() {
	let (wasm, code_hash) = compile_module::<Test>("set_code_hash").unwrap();
	let (new_wasm, new_code_hash) = compile_module::<Test>("new_set_code_hash_contract").unwrap();

	ExtBuilder::default().existential_deposit(100).build().execute_with(|| {
		let _ = <Test as Config>::Currency::set_balance(&ALICE, 1_000_000);

		// Instantiate the 'caller'
		let contract_addr = Contracts::bare_instantiate(
			ALICE,
			300_000,
			GAS_LIMIT,
			None,
			Code::Upload(wasm),
			vec![],
			vec![],
			DebugInfo::Skip,
			CollectEvents::Skip,
		)
		.result
		.unwrap()
		.account_id;
		// upload new code
		assert_ok!(Contracts::upload_code(
			RuntimeOrigin::signed(ALICE),
			new_wasm.clone(),
			None,
			Determinism::Enforced
		));

		System::reset_events();

		// First call sets new code_hash and returns 1
		let result = Contracts::bare_call(
			ALICE,
			contract_addr.clone(),
			0,
			GAS_LIMIT,
			None,
			new_code_hash.as_ref().to_vec(),
			DebugInfo::UnsafeDebug,
			CollectEvents::Skip,
			Determinism::Enforced,
		)
		.result
		.unwrap();
		assert_return_code!(result, 1);

		// Second calls new contract code that returns 2
		let result = Contracts::bare_call(
			ALICE,
			contract_addr.clone(),
			0,
			GAS_LIMIT,
			None,
			vec![],
			DebugInfo::UnsafeDebug,
			CollectEvents::Skip,
			Determinism::Enforced,
		)
		.result
		.unwrap();
		assert_return_code!(result, 2);

		// Checking for the last event only
		assert_eq!(
			&System::events(),
			&[
				EventRecord {
					phase: Phase::Initialization,
					event: RuntimeEvent::Contracts(crate::Event::ContractCodeUpdated {
						contract: contract_addr.clone(),
						new_code_hash,
						old_code_hash: code_hash,
					}),
					topics: vec![hash(&contract_addr), new_code_hash, code_hash],
				},
				EventRecord {
					phase: Phase::Initialization,
					event: RuntimeEvent::Contracts(crate::Event::Called {
						caller: Origin::from_account_id(ALICE),
						contract: contract_addr.clone(),
					}),
					topics: vec![
						hash(&Origin::<Test>::from_account_id(ALICE)),
						hash(&contract_addr)
					],
				},
				EventRecord {
					phase: Phase::Initialization,
					event: RuntimeEvent::Contracts(crate::Event::Called {
						caller: Origin::from_account_id(ALICE),
						contract: contract_addr.clone(),
					}),
					topics: vec![
						hash(&Origin::<Test>::from_account_id(ALICE)),
						hash(&contract_addr)
					],
				},
			],
		);
	});
}

#[test]
fn storage_deposit_limit_is_enforced() {
	let (wasm, _code_hash) = compile_module::<Test>("store_call").unwrap();
	ExtBuilder::default().existential_deposit(200).build().execute_with(|| {
		let _ = <Test as Config>::Currency::set_balance(&ALICE, 1_000_000);
		let meter_storage_deposit = 131;
		let min_balance = Contracts::min_balance();

		// Setting insufficient storage_deposit should fail.
		assert_err!(
			Contracts::bare_instantiate(
				ALICE,
				0,
				GAS_LIMIT,
				Some((2 * min_balance + 3 - 1).into()), /* expected deposit is 2 * ed + 3 for
				                                         * the call */
				Code::Upload(wasm.clone()),
				vec![],
				vec![],
				DebugInfo::Skip,
				CollectEvents::Skip,
			)
			.result,
			<Error<Test>>::StorageDepositLimitExhausted,
		);

		// Instantiate the BOB contract.
		let addr = Contracts::bare_instantiate(
			ALICE,
			0,
			GAS_LIMIT,
			None,
			Code::Upload(wasm),
			vec![],
			vec![],
			DebugInfo::Skip,
			CollectEvents::Skip,
		)
		.result
		.unwrap()
		.account_id;

		// Check that the BOB contract has been instantiated and has the minimum balance
		assert_eq!(get_contract(&addr).total_deposit(), meter_storage_deposit);
		assert_eq!(
			<Test as Config>::Currency::total_balance(&addr),
			meter_storage_deposit + min_balance
		);

		// Create 1 byte of storage with a price of per byte,
		// setting insufficient deposit limit, as it requires 3 Balance:
		// 2 for the item added + 1 for the new storage item.
		assert_err_ignore_postinfo!(
			Contracts::call(
				RuntimeOrigin::signed(ALICE),
				addr.clone(),
				0,
				GAS_LIMIT,
				Some(codec::Compact(2)),
				1u32.to_le_bytes().to_vec()
			),
			<Error<Test>>::StorageDepositLimitExhausted,
		);

		// To check that deposit limit fallbacks to DefaultDepositLimit,
		// we customize it here.
		DEFAULT_DEPOSIT_LIMIT.with(|c| *c.borrow_mut() = 3);

		// Create 1 byte of storage, should cost 3 Balance:
		// 2 for the item added + 1 for the new storage item.
		// Should pass as it fallbacks to DefaultDepositLimit.
		assert_ok!(Contracts::call(
			RuntimeOrigin::signed(ALICE),
			addr.clone(),
			0,
			GAS_LIMIT,
			None,
			1u32.to_le_bytes().to_vec()
		));

		// Use 4 more bytes of the storage for the same item, which requires 4 Balance.
		// Should fail as DefaultDepositLimit is 3 and hence isn't enough.
		assert_err_ignore_postinfo!(
			Contracts::call(
				RuntimeOrigin::signed(ALICE),
				addr.clone(),
				0,
				GAS_LIMIT,
				None,
				5u32.to_le_bytes().to_vec()
			),
			<Error<Test>>::StorageDepositLimitExhausted,
		);
	});
}

#[test]
fn deposit_limit_in_nested_calls() {
	let (wasm_caller, _code_hash_caller) =
		compile_module::<Test>("create_storage_and_call").unwrap();
	let (wasm_callee, _code_hash_callee) = compile_module::<Test>("store_call").unwrap();
	ExtBuilder::default().existential_deposit(200).build().execute_with(|| {
		let _ = <Test as Config>::Currency::set_balance(&ALICE, 1_000_000);

		// Create both contracts: Constructors do nothing.
		let addr_caller = Contracts::bare_instantiate(
			ALICE,
			0,
			GAS_LIMIT,
			None,
			Code::Upload(wasm_caller),
			vec![],
			vec![],
			DebugInfo::Skip,
			CollectEvents::Skip,
		)
		.result
		.unwrap()
		.account_id;
		let addr_callee = Contracts::bare_instantiate(
			ALICE,
			0,
			GAS_LIMIT,
			None,
			Code::Upload(wasm_callee),
			vec![],
			vec![],
			DebugInfo::Skip,
			CollectEvents::Skip,
		)
		.result
		.unwrap()
		.account_id;

		// Create 100 bytes of storage with a price of per byte
		// This is 100 Balance + 2 Balance for the item
		assert_ok!(Contracts::call(
			RuntimeOrigin::signed(ALICE),
			addr_callee.clone(),
			0,
			GAS_LIMIT,
			Some(codec::Compact(102)),
			100u32.to_le_bytes().to_vec()
		));

		// We do not remove any storage but add a storage item of 12 bytes in the caller
		// contract. This would cost 12 + 2 = 14 Balance.
		// The nested call doesn't get a special limit, which is set by passing 0 to it.
		// This should fail as the specified parent's limit is less than the cost: 13 <
		// 14.
		assert_err_ignore_postinfo!(
			Contracts::call(
				RuntimeOrigin::signed(ALICE),
				addr_caller.clone(),
				0,
				GAS_LIMIT,
				Some(codec::Compact(13)),
				(100u32, &addr_callee, 0u64).encode(),
			),
			<Error<Test>>::StorageDepositLimitExhausted,
		);
		// Now we specify the parent's limit high enough to cover the caller's storage additions.
		// However, we use a single byte more in the callee, hence the storage deposit should be 15
		// Balance.
		// The nested call doesn't get a special limit, which is set by passing 0 to it.
		// This should fail as the specified parent's limit is less than the cost: 14
		// < 15.
		assert_err_ignore_postinfo!(
			Contracts::call(
				RuntimeOrigin::signed(ALICE),
				addr_caller.clone(),
				0,
				GAS_LIMIT,
				Some(codec::Compact(14)),
				(101u32, &addr_callee, 0u64).encode(),
			),
			<Error<Test>>::StorageDepositLimitExhausted,
		);

		// Now we specify the parent's limit high enough to cover both the caller's and callee's
		// storage additions. However, we set a special deposit limit of 1 Balance for the nested
		// call. This should fail as callee adds up 2 bytes to the storage, meaning that the nested
		// call should have a deposit limit of at least 2 Balance. The sub-call should be rolled
		// back, which is covered by the next test case.
		assert_err_ignore_postinfo!(
			Contracts::call(
				RuntimeOrigin::signed(ALICE),
				addr_caller.clone(),
				0,
				GAS_LIMIT,
				Some(codec::Compact(16)),
				(102u32, &addr_callee, 1u64).encode(),
			),
			<Error<Test>>::StorageDepositLimitExhausted,
		);

		// Refund in the callee contract but not enough to cover the 14 Balance required by the
		// caller. Note that if previous sub-call wouldn't roll back, this call would pass making
		// the test case fail. We don't set a special limit for the nested call here.
		assert_err_ignore_postinfo!(
			Contracts::call(
				RuntimeOrigin::signed(ALICE),
				addr_caller.clone(),
				0,
				GAS_LIMIT,
				Some(codec::Compact(0)),
				(87u32, &addr_callee, 0u64).encode(),
			),
			<Error<Test>>::StorageDepositLimitExhausted,
		);

		let _ = <Test as Config>::Currency::set_balance(&ALICE, 1_000);

		// Require more than the sender's balance.
		// We don't set a special limit for the nested call.
		assert_err_ignore_postinfo!(
			Contracts::call(
				RuntimeOrigin::signed(ALICE),
				addr_caller.clone(),
				0,
				GAS_LIMIT,
				None,
				(1200u32, &addr_callee, 1u64).encode(),
			),
			<Error<Test>>::StorageDepositLimitExhausted,
		);

		// Same as above but allow for the additional deposit of 1 Balance in parent.
		// We set the special deposit limit of 1 Balance for the nested call, which isn't
		// enforced as callee frees up storage. This should pass.
		assert_ok!(Contracts::call(
			RuntimeOrigin::signed(ALICE),
			addr_caller.clone(),
			0,
			GAS_LIMIT,
			Some(codec::Compact(1)),
			(87u32, &addr_callee, 1u64).encode(),
		));
	});
}

#[test]
fn deposit_limit_in_nested_instantiate() {
	let (wasm_caller, _code_hash_caller) =
		compile_module::<Test>("create_storage_and_instantiate").unwrap();
	let (wasm_callee, code_hash_callee) = compile_module::<Test>("store_deploy").unwrap();
	const ED: u64 = 5;
	ExtBuilder::default().existential_deposit(ED).build().execute_with(|| {
		let _ = <Test as Config>::Currency::set_balance(&ALICE, 1_000_000);
		let _ = <Test as Config>::Currency::set_balance(&BOB, 1_000_000);
		// Create caller contract
		let addr_caller = Contracts::bare_instantiate(
			ALICE,
			10_000u64, // this balance is later passed to the deployed contract
			GAS_LIMIT,
			None,
			Code::Upload(wasm_caller),
			vec![],
			vec![],
			DebugInfo::Skip,
			CollectEvents::Skip,
		)
		.result
		.unwrap()
		.account_id;
		// Deploy a contract to get its occupied storage size
		let addr = Contracts::bare_instantiate(
			ALICE,
			0,
			GAS_LIMIT,
			None,
			Code::Upload(wasm_callee),
			vec![0, 0, 0, 0],
			vec![],
			DebugInfo::Skip,
			CollectEvents::Skip,
		)
		.result
		.unwrap()
		.account_id;

		let callee_info_len = ContractInfoOf::<Test>::get(&addr).unwrap().encoded_size() as u64;

		// We don't set a special deposit limit for the nested instantiation.
		//
		// The deposit limit set for the parent is insufficient for the instantiation, which
		// requires:
		// - callee_info_len + 2 for storing the new contract info,
		// - ED for deployed contract account,
		// - 2 for the storage item of 0 bytes being created in the callee constructor
		// or (callee_info_len + 2 + ED + 2) Balance in total.
		//
		// Provided the limit is set to be 1 Balance less,
		// this call should fail on the return from the caller contract.
		assert_err_ignore_postinfo!(
			Contracts::call(
				RuntimeOrigin::signed(BOB),
				addr_caller.clone(),
				0,
				GAS_LIMIT,
				Some(codec::Compact(callee_info_len + 2 + ED + 1)),
				(0u32, &code_hash_callee, 0u64).encode(),
			),
			<Error<Test>>::StorageDepositLimitExhausted,
		);
		// The charges made on instantiation should be rolled back.
		assert_eq!(<Test as Config>::Currency::free_balance(&BOB), 1_000_000);

		// Now we give enough limit for the instantiation itself, but require for 1 more storage
		// byte in the constructor. Hence +1 Balance to the limit is needed. This should fail on the
		// return from constructor.
		assert_err_ignore_postinfo!(
			Contracts::call(
				RuntimeOrigin::signed(BOB),
				addr_caller.clone(),
				0,
				GAS_LIMIT,
				Some(codec::Compact(callee_info_len + 2 + ED + 2)),
				(1u32, &code_hash_callee, 0u64).encode(),
			),
			<Error<Test>>::StorageDepositLimitExhausted,
		);
		// The charges made on the instantiation should be rolled back.
		assert_eq!(<Test as Config>::Currency::free_balance(&BOB), 1_000_000);

		// Now we set enough limit in parent call, but an insufficient limit for child instantiate.
		// This should fail during the charging for the instantiation in
		// `RawMeter::charge_instantiate()`
		assert_err_ignore_postinfo!(
			Contracts::call(
				RuntimeOrigin::signed(BOB),
				addr_caller.clone(),
				0,
				GAS_LIMIT,
				Some(codec::Compact(callee_info_len + 2 + ED + 2)),
				(0u32, &code_hash_callee, callee_info_len + 2 + ED + 1).encode(),
			),
			<Error<Test>>::StorageDepositLimitExhausted,
		);
		// The charges made on the instantiation should be rolled back.
		assert_eq!(<Test as Config>::Currency::free_balance(&BOB), 1_000_000);

		// Same as above but requires for single added storage
		// item of 1 byte to be covered by the limit, which implies 3 more Balance.
		// Now we set enough limit for the parent call, but insufficient limit for child
		// instantiate. This should fail right after the constructor execution.
		assert_err_ignore_postinfo!(
			Contracts::call(
				RuntimeOrigin::signed(BOB),
				addr_caller.clone(),
				0,
				GAS_LIMIT,
				Some(codec::Compact(callee_info_len + 2 + ED + 3)), // enough parent limit
				(1u32, &code_hash_callee, callee_info_len + 2 + ED + 2).encode(),
			),
			<Error<Test>>::StorageDepositLimitExhausted,
		);
		// The charges made on the instantiation should be rolled back.
		assert_eq!(<Test as Config>::Currency::free_balance(&BOB), 1_000_000);

		// Set enough deposit limit for the child instantiate. This should succeed.
		let result = Contracts::bare_call(
			BOB,
			addr_caller.clone(),
			0,
			GAS_LIMIT,
			Some(codec::Compact(callee_info_len + 2 + ED + 4).into()),
			(1u32, &code_hash_callee, callee_info_len + 2 + ED + 3).encode(),
			DebugInfo::Skip,
			CollectEvents::Skip,
			Determinism::Enforced,
		);

		let returned = result.result.unwrap();
		// All balance of the caller except ED has been transferred to the callee.
		// No deposit has been taken from it.
		assert_eq!(<Test as Config>::Currency::free_balance(&addr_caller), ED);
		// Get address of the deployed contract.
		let addr_callee = AccountId32::from_slice(&returned.data[0..32]).unwrap();
		// 10_000 should be sent to callee from the caller contract, plus ED to be sent from the
		// origin.
		assert_eq!(<Test as Config>::Currency::free_balance(&addr_callee), 10_000 + ED);
		// The origin should be charged with:
		//  - callee instantiation deposit = (callee_info_len + 2)
		//  - callee account ED
		//  - for writing an item of 1 byte to storage = 3 Balance
		assert_eq!(
			<Test as Config>::Currency::free_balance(&BOB),
			1_000_000 - (callee_info_len + 2 + ED + 3)
		);
		// Check that deposit due to be charged still includes these 3 Balance
		assert_eq!(result.storage_deposit.charge_or_zero(), (callee_info_len + 2 + ED + 3),)
	});
}

#[test]
fn deposit_limit_honors_liquidity_restrictions() {
	let (wasm, _code_hash) = compile_module::<Test>("store_call").unwrap();
	ExtBuilder::default().existential_deposit(200).build().execute_with(|| {
		let bobs_balance = 1_000;
		let _ = <Test as Config>::Currency::set_balance(&ALICE, 1_000_000);
		let _ = <Test as Config>::Currency::set_balance(&BOB, bobs_balance);
		let meter_storage_deposit = 131;
		let min_balance = Contracts::min_balance();

		// Instantiate the BOB contract.
		let addr = Contracts::bare_instantiate(
			ALICE,
			0,
			GAS_LIMIT,
			None,
			Code::Upload(wasm),
			vec![],
			vec![],
			DebugInfo::Skip,
			CollectEvents::Skip,
		)
		.result
		.unwrap()
		.account_id;

		// Check that the contract has been instantiated and has the minimum balance
		assert_eq!(get_contract(&addr).total_deposit(), meter_storage_deposit);
		assert_eq!(
			<Test as Config>::Currency::total_balance(&addr),
			meter_storage_deposit + min_balance
		);

		// check that the hold is honored
		<Test as Config>::Currency::hold(
			&HoldReason::CodeUploadDepositReserve.into(),
			&BOB,
			bobs_balance - min_balance,
		)
		.unwrap();
		assert_err_ignore_postinfo!(
			Contracts::call(
				RuntimeOrigin::signed(BOB),
				addr.clone(),
				0,
				GAS_LIMIT,
				Some(codec::Compact(200)),
				100u32.to_le_bytes().to_vec()
			),
			<Error<Test>>::StorageDepositNotEnoughFunds,
		);
		assert_eq!(<Test as Config>::Currency::free_balance(&BOB), min_balance);
	});
}

#[test]
fn deposit_limit_honors_existential_deposit() {
	let (wasm, _code_hash) = compile_module::<Test>("store_call").unwrap();
	ExtBuilder::default().existential_deposit(200).build().execute_with(|| {
		let _ = <Test as Config>::Currency::set_balance(&ALICE, 1_000_000);
		let _ = <Test as Config>::Currency::set_balance(&BOB, 1_000);
		let meter_storage_deposit = 131;
		let min_balance = Contracts::min_balance();

		// Instantiate the BOB contract.
		let addr = Contracts::bare_instantiate(
			ALICE,
			0,
			GAS_LIMIT,
			None,
			Code::Upload(wasm),
			vec![],
			vec![],
			DebugInfo::Skip,
			CollectEvents::Skip,
		)
		.result
		.unwrap()
		.account_id;

		// Check that the contract has been instantiated and has the minimum balance
		assert_eq!(get_contract(&addr).total_deposit(), meter_storage_deposit);
		assert_eq!(
			<Test as Config>::Currency::total_balance(&addr),
			min_balance + meter_storage_deposit
		);

		// check that the deposit can't bring the account below the existential deposit
		assert_err_ignore_postinfo!(
			Contracts::call(
				RuntimeOrigin::signed(BOB),
				addr.clone(),
				0,
				GAS_LIMIT,
				Some(codec::Compact(900)),
				100u32.to_le_bytes().to_vec()
			),
			<Error<Test>>::StorageDepositNotEnoughFunds,
		);
		assert_eq!(<Test as Config>::Currency::free_balance(&BOB), 1_000);
	});
}

#[test]
fn deposit_limit_honors_min_leftover() {
	let (wasm, _code_hash) = compile_module::<Test>("store_call").unwrap();
	ExtBuilder::default().existential_deposit(200).build().execute_with(|| {
		let _ = <Test as Config>::Currency::set_balance(&ALICE, 1_000_000);
		let _ = <Test as Config>::Currency::set_balance(&BOB, 1_000);
		let meter_storage_deposit = 131;
		let min_balance = Contracts::min_balance();

		// Instantiate the BOB contract.
		let addr = Contracts::bare_instantiate(
			ALICE,
			0,
			GAS_LIMIT,
			None,
			Code::Upload(wasm),
			vec![],
			vec![],
			DebugInfo::Skip,
			CollectEvents::Skip,
		)
		.result
		.unwrap()
		.account_id;

		// Check that the contract has been instantiated and has the minimum balance and the storage
		// deposit
		assert_eq!(get_contract(&addr).total_deposit(), meter_storage_deposit);
		assert_eq!(
			<Test as Config>::Currency::total_balance(&addr),
			meter_storage_deposit + min_balance
		);

		// check that the minimum leftover (value send) is considered
		assert_err_ignore_postinfo!(
			Contracts::call(
				RuntimeOrigin::signed(BOB),
				addr.clone(),
				499,
				GAS_LIMIT,
				Some(codec::Compact(500)),
				100u32.to_le_bytes().to_vec()
			),
			<Error<Test>>::StorageDepositNotEnoughFunds,
		);
		assert_eq!(<Test as Config>::Currency::free_balance(&BOB), 1_000);
	});
}

#[test]
fn cannot_instantiate_indeterministic_code() {
	let (wasm, code_hash) = compile_module::<Test>("float_instruction").unwrap();
	let (caller_wasm, _) = compile_module::<Test>("instantiate_return_code").unwrap();
	ExtBuilder::default().existential_deposit(200).build().execute_with(|| {
		let _ = <Test as Config>::Currency::set_balance(&ALICE, 1_000_000);

		// Try to instantiate directly from code
		assert_err_ignore_postinfo!(
			Contracts::instantiate_with_code(
				RuntimeOrigin::signed(ALICE),
				0,
				GAS_LIMIT,
				None,
				wasm.clone(),
				vec![],
				vec![],
			),
			<Error<Test>>::CodeRejected,
		);
		assert_err!(
			Contracts::bare_instantiate(
				ALICE,
				0,
				GAS_LIMIT,
				None,
				Code::Upload(wasm.clone()),
				vec![],
				vec![],
				DebugInfo::Skip,
				CollectEvents::Skip,
			)
			.result,
			<Error<Test>>::CodeRejected,
		);

		// Try to upload a non deterministic code as deterministic
		assert_err!(
			Contracts::upload_code(
				RuntimeOrigin::signed(ALICE),
				wasm.clone(),
				None,
				Determinism::Enforced
			),
			<Error<Test>>::CodeRejected,
		);

		// Try to instantiate from already stored indeterministic code hash
		assert_ok!(Contracts::upload_code(
			RuntimeOrigin::signed(ALICE),
			wasm,
			None,
			Determinism::Relaxed,
		));

		assert_err_ignore_postinfo!(
			Contracts::instantiate(
				RuntimeOrigin::signed(ALICE),
				0,
				GAS_LIMIT,
				None,
				code_hash,
				vec![],
				vec![],
			),
			<Error<Test>>::Indeterministic,
		);
		assert_err!(
			Contracts::bare_instantiate(
				ALICE,
				0,
				GAS_LIMIT,
				None,
				Code::Existing(code_hash),
				vec![],
				vec![],
				DebugInfo::Skip,
				CollectEvents::Skip,
			)
			.result,
			<Error<Test>>::Indeterministic,
		);

		// Deploy contract which instantiates another contract
		let addr = Contracts::bare_instantiate(
			ALICE,
			0,
			GAS_LIMIT,
			None,
			Code::Upload(caller_wasm),
			vec![],
			vec![],
			DebugInfo::Skip,
			CollectEvents::Skip,
		)
		.result
		.unwrap()
		.account_id;

		// Try to instantiate `code_hash` from another contract in deterministic mode
		assert_err!(
			<Pallet<Test>>::bare_call(
				ALICE,
				addr.clone(),
				0,
				GAS_LIMIT,
				None,
				code_hash.encode(),
				DebugInfo::Skip,
				CollectEvents::Skip,
				Determinism::Enforced,
			)
			.result,
			<Error<Test>>::Indeterministic,
		);

		// Instantiations are not allowed even in non determinism mode
		assert_err!(
			<Pallet<Test>>::bare_call(
				ALICE,
				addr.clone(),
				0,
				GAS_LIMIT,
				None,
				code_hash.encode(),
				DebugInfo::Skip,
				CollectEvents::Skip,
				Determinism::Relaxed,
			)
			.result,
			<Error<Test>>::Indeterministic,
		);
	});
}

#[test]
fn cannot_set_code_indeterministic_code() {
	let (wasm, code_hash) = compile_module::<Test>("float_instruction").unwrap();
	let (caller_wasm, _) = compile_module::<Test>("set_code_hash").unwrap();
	ExtBuilder::default().existential_deposit(200).build().execute_with(|| {
		let _ = <Test as Config>::Currency::set_balance(&ALICE, 1_000_000);

		// Put the non deterministic contract on-chain
		assert_ok!(Contracts::upload_code(
			RuntimeOrigin::signed(ALICE),
			wasm,
			None,
			Determinism::Relaxed,
		));

		// Create the contract that will call `seal_set_code_hash`
		let caller_addr = Contracts::bare_instantiate(
			ALICE,
			0,
			GAS_LIMIT,
			None,
			Code::Upload(caller_wasm),
			vec![],
			vec![],
			DebugInfo::Skip,
			CollectEvents::Skip,
		)
		.result
		.unwrap()
		.account_id;

		// We do not allow to set the code hash to a non determinstic wasm
		assert_err!(
			<Pallet<Test>>::bare_call(
				ALICE,
				caller_addr.clone(),
				0,
				GAS_LIMIT,
				None,
				code_hash.encode(),
				DebugInfo::Skip,
				CollectEvents::Skip,
				Determinism::Relaxed,
			)
			.result,
			<Error<Test>>::Indeterministic,
		);
	});
}

#[test]
fn delegate_call_indeterministic_code() {
	let (wasm, code_hash) = compile_module::<Test>("float_instruction").unwrap();
	let (caller_wasm, _) = compile_module::<Test>("delegate_call_simple").unwrap();
	ExtBuilder::default().existential_deposit(200).build().execute_with(|| {
		let _ = <Test as Config>::Currency::set_balance(&ALICE, 1_000_000);

		// Put the non deterministic contract on-chain
		assert_ok!(Contracts::upload_code(
			RuntimeOrigin::signed(ALICE),
			wasm,
			None,
			Determinism::Relaxed,
		));

		// Create the contract that will call `seal_delegate_call`
		let caller_addr = Contracts::bare_instantiate(
			ALICE,
			0,
			GAS_LIMIT,
			None,
			Code::Upload(caller_wasm),
			vec![],
			vec![],
			DebugInfo::Skip,
			CollectEvents::Skip,
		)
		.result
		.unwrap()
		.account_id;

		// The delegate call will fail in deterministic mode
		assert_err!(
			<Pallet<Test>>::bare_call(
				ALICE,
				caller_addr.clone(),
				0,
				GAS_LIMIT,
				None,
				code_hash.encode(),
				DebugInfo::Skip,
				CollectEvents::Skip,
				Determinism::Enforced,
			)
			.result,
			<Error<Test>>::Indeterministic,
		);

		// The delegate call will work on non deterministic mode
		assert_ok!(
			<Pallet<Test>>::bare_call(
				ALICE,
				caller_addr.clone(),
				0,
				GAS_LIMIT,
				None,
				code_hash.encode(),
				DebugInfo::Skip,
				CollectEvents::Skip,
				Determinism::Relaxed,
			)
			.result
		);
	});
}

#[test]
fn add_remove_delegate_dependency_works() {
	// set hash lock up deposit to 30%, to test deposit calculation.
	CODE_HASH_LOCKUP_DEPOSIT_PERCENT.with(|c| *c.borrow_mut() = Perbill::from_percent(30));
	MAX_DELEGATE_DEPENDENCIES.with(|c| *c.borrow_mut() = 1);

	let (wasm_caller, self_code_hash) =
		compile_module::<Test>("add_remove_delegate_dependency").unwrap();
	let (wasm_callee, code_hash) = compile_module::<Test>("dummy").unwrap();
	let (wasm_other, other_code_hash) = compile_module::<Test>("call").unwrap();

	// Define inputs with various actions to test adding / removing delegate_dependencies.
	// See the contract for more details.
	let noop_input = (0u32, code_hash);
	let add_delegate_dependency_input = (1u32, code_hash);
	let remove_delegate_dependency_input = (2u32, code_hash);
	let terminate_input = (3u32, code_hash);

	// Instantiate the caller contract with the given input.
	let instantiate = |input: &(u32, H256)| {
		Contracts::bare_instantiate(
			ALICE,
			0,
			GAS_LIMIT,
			None,
			Code::Upload(wasm_caller.clone()),
			input.encode(),
			vec![],
			DebugInfo::Skip,
			CollectEvents::Skip,
		)
	};

	// Call contract with the given input.
	let call = |addr_caller: &AccountId32, input: &(u32, H256)| {
		<Pallet<Test>>::bare_call(
			ALICE,
			addr_caller.clone(),
			0,
			GAS_LIMIT,
			None,
			input.encode(),
			DebugInfo::UnsafeDebug,
			CollectEvents::Skip,
			Determinism::Enforced,
		)
	};

	const ED: u64 = 2000;
	ExtBuilder::default().existential_deposit(ED).build().execute_with(|| {
		let _ = Balances::set_balance(&ALICE, 1_000_000);

		// Instantiate with add_delegate_dependency should fail since the code is not yet on chain.
		assert_err!(
			instantiate(&add_delegate_dependency_input).result,
			Error::<Test>::CodeNotFound
		);

		// Upload the delegated code.
		let CodeUploadReturnValue { deposit, .. } =
			Contracts::bare_upload_code(ALICE, wasm_callee.clone(), None, Determinism::Enforced)
				.unwrap();

		// Instantiate should now work.
		let addr_caller = instantiate(&add_delegate_dependency_input).result.unwrap().account_id;

		// There should be a dependency and a deposit.
		let contract = test_utils::get_contract(&addr_caller);

		let dependency_deposit = &CodeHashLockupDepositPercent::get().mul_ceil(deposit);
		assert_eq!(contract.delegate_dependencies().get(&code_hash), Some(dependency_deposit));
		assert_eq!(test_utils::get_balance(contract.deposit_account()), ED + dependency_deposit);

		// Removing the code should fail, since we have added a dependency.
		assert_err!(
			Contracts::remove_code(RuntimeOrigin::signed(ALICE), code_hash),
			<Error<Test>>::CodeInUse
		);

		// Adding an already existing dependency should fail.
		assert_err!(
			call(&addr_caller, &add_delegate_dependency_input).result,
			Error::<Test>::DelegateDependencyAlreadyExists
		);

		// Adding a dependency to self should fail.
		assert_err!(
			call(&addr_caller, &(1u32, self_code_hash)).result,
			Error::<Test>::CannotAddSelfAsDelegateDependency
		);

		// Adding more than the maximum allowed delegate_dependencies should fail.
		Contracts::bare_upload_code(ALICE, wasm_other, None, Determinism::Enforced).unwrap();
		assert_err!(
			call(&addr_caller, &(1u32, other_code_hash)).result,
			Error::<Test>::MaxDelegateDependenciesReached
		);

		// Removing dependency should work.
		assert_ok!(call(&addr_caller, &remove_delegate_dependency_input).result);

		// Dependency should be removed, and deposit should be returned.
		let contract = test_utils::get_contract(&addr_caller);
		assert!(contract.delegate_dependencies().is_empty());
		assert_eq!(test_utils::get_balance(contract.deposit_account()), ED);

		// Removing an unexisting dependency should fail.
		assert_err!(
			call(&addr_caller, &remove_delegate_dependency_input).result,
			Error::<Test>::DelegateDependencyNotFound
		);

		// Adding a dependency with a storage limit too low should fail.
		DEFAULT_DEPOSIT_LIMIT.with(|c| *c.borrow_mut() = dependency_deposit - 1);
		assert_err!(
			call(&addr_caller, &add_delegate_dependency_input).result,
			Error::<Test>::StorageDepositLimitExhausted
		);

		// Since we removed the dependency we should now be able to remove the code.
		assert_ok!(Contracts::remove_code(RuntimeOrigin::signed(ALICE), code_hash));

		// Calling should fail since the delegated contract is not on chain anymore.
		assert_err!(call(&addr_caller, &noop_input).result, Error::<Test>::ContractTrapped);

		// Restore initial deposit limit and add the dependency back.
		DEFAULT_DEPOSIT_LIMIT.with(|c| *c.borrow_mut() = 10_000_000);
		Contracts::bare_upload_code(ALICE, wasm_callee, None, Determinism::Enforced).unwrap();
		call(&addr_caller, &add_delegate_dependency_input).result.unwrap();

		// Call terminate should work, and return the deposit.
		let balance_before = test_utils::get_balance(&ALICE);
		assert_ok!(call(&addr_caller, &terminate_input).result);
		assert_eq!(test_utils::get_balance(&ALICE), balance_before + 2 * ED + dependency_deposit);

		// Terminate should also remove the dependency, so we can remove the code.
		assert_ok!(Contracts::remove_code(RuntimeOrigin::signed(ALICE), code_hash));
	});
}

#[test]
fn native_dependency_deposit_works() {
	let (wasm, code_hash) = compile_module::<Test>("set_code_hash").unwrap();
	let (dummy_wasm, dummy_code_hash) = compile_module::<Test>("dummy").unwrap();

	// Set hash lock up deposit to 30%, to test deposit calculation.
	CODE_HASH_LOCKUP_DEPOSIT_PERCENT.with(|c| *c.borrow_mut() = Perbill::from_percent(30));

	// Set a low existential deposit so that the base storage deposit is based on the contract
	// storage deposit rather than the existential deposit.
	const ED: u64 = 10;

	// Test with both existing and uploaded code
	for code in [Code::Upload(wasm.clone()), Code::Existing(code_hash)] {
		ExtBuilder::default().existential_deposit(ED).build().execute_with(|| {
			let _ = Balances::set_balance(&ALICE, 1_000_000);
			let lockup_deposit_percent = CodeHashLockupDepositPercent::get();
			let per_byte = DepositPerByte::get();
			let per_item = DepositPerItem::get();

			// Upload the dummy contract,
			Contracts::upload_code(
				RuntimeOrigin::signed(ALICE),
				dummy_wasm.clone(),
				None,
				Determinism::Enforced,
			)
			.unwrap();

			// Upload `set_code_hash` contracts if using Code::Existing.
			let add_upload_deposit = match code {
				Code::Existing(_) => {
					Contracts::upload_code(
						RuntimeOrigin::signed(ALICE),
						wasm.clone(),
						None,
						Determinism::Enforced,
					)
					.unwrap();
					false
				},
				Code::Upload(_) => true,
			};

			// Instantiate the set_code_hash contract.
			let res = Contracts::bare_instantiate(
				ALICE,
				0,
				GAS_LIMIT,
				None,
				code,
				vec![],
				vec![],
				DebugInfo::Skip,
				CollectEvents::Skip,
			);

			let addr = res.result.unwrap().account_id;
			let info = ContractInfoOf::<Test>::get(&addr).unwrap();
			let info_len = info.encoded_size() as u64;
			let base_deposit = ED + per_byte * info_len + per_item * 1;
			let upload_deposit = test_utils::get_code_deposit(&code_hash);
			let extra_deposit = add_upload_deposit.then(|| upload_deposit).unwrap_or_default();

			// Check initial storage_deposit
			// The base deposit should be: ED + info_len * per_byte + 1 * per_item + 30% * deposit
			let deposit =
				extra_deposit + base_deposit + lockup_deposit_percent.mul_ceil(upload_deposit);

			assert_eq!(res.storage_deposit.charge_or_zero(), deposit);

			// call set_code_hash
			<Pallet<Test>>::bare_call(
				ALICE,
				addr.clone(),
				0,
				GAS_LIMIT,
				None,
				dummy_code_hash.encode(),
				DebugInfo::Skip,
				CollectEvents::Skip,
				Determinism::Enforced,
			)
			.result
			.unwrap();

			// Check updated storage_deposit
			let code_deposit = test_utils::get_code_deposit(&dummy_code_hash);
			let deposit = base_deposit + lockup_deposit_percent.mul_ceil(code_deposit);
			assert_eq!(test_utils::get_contract(&addr).storage_base_deposit(), deposit);
			assert_eq!(test_utils::get_balance(&info.deposit_account()), deposit - ED);
		});
	}
}

#[test]
fn reentrance_count_works_with_call() {
	let (wasm, _code_hash) = compile_module::<Test>("reentrance_count_call").unwrap();

	ExtBuilder::default().existential_deposit(100).build().execute_with(|| {
		let _ = <Test as Config>::Currency::set_balance(&ALICE, 1_000_000);

		let contract_addr = Contracts::bare_instantiate(
			ALICE,
			300_000,
			GAS_LIMIT,
			None,
			Code::Upload(wasm),
			vec![],
			vec![],
			DebugInfo::Skip,
			CollectEvents::Skip,
		)
		.result
		.unwrap()
		.account_id;

		// passing reentrant count to the input
		let input = 0.encode();

		Contracts::bare_call(
			ALICE,
			contract_addr,
			0,
			GAS_LIMIT,
			None,
			input,
			DebugInfo::UnsafeDebug,
			CollectEvents::Skip,
			Determinism::Enforced,
		)
		.result
		.unwrap();
	});
}

#[test]
fn reentrance_count_works_with_delegated_call() {
	let (wasm, code_hash) = compile_module::<Test>("reentrance_count_delegated_call").unwrap();

	ExtBuilder::default().existential_deposit(100).build().execute_with(|| {
		let _ = <Test as Config>::Currency::set_balance(&ALICE, 1_000_000);

		let contract_addr = Contracts::bare_instantiate(
			ALICE,
			300_000,
			GAS_LIMIT,
			None,
			Code::Upload(wasm),
			vec![],
			vec![],
			DebugInfo::Skip,
			CollectEvents::Skip,
		)
		.result
		.unwrap()
		.account_id;

		// adding a callstack height to the input
		let input = (code_hash, 1).encode();

		Contracts::bare_call(
			ALICE,
			contract_addr.clone(),
			0,
			GAS_LIMIT,
			None,
			input,
			DebugInfo::UnsafeDebug,
			CollectEvents::Skip,
			Determinism::Enforced,
		)
		.result
		.unwrap();
	});
}

#[test]
fn account_reentrance_count_works() {
	let (wasm, _code_hash) = compile_module::<Test>("account_reentrance_count_call").unwrap();
	let (wasm_reentrance_count, _code_hash_reentrance_count) =
		compile_module::<Test>("reentrance_count_call").unwrap();

	ExtBuilder::default().existential_deposit(100).build().execute_with(|| {
		let _ = <Test as Config>::Currency::set_balance(&ALICE, 1_000_000);

		let contract_addr = Contracts::bare_instantiate(
			ALICE,
			300_000,
			GAS_LIMIT,
			None,
			Code::Upload(wasm),
			vec![],
			vec![],
			DebugInfo::Skip,
			CollectEvents::Skip,
		)
		.result
		.unwrap()
		.account_id;

		let another_contract_addr = Contracts::bare_instantiate(
			ALICE,
			300_000,
			GAS_LIMIT,
			None,
			Code::Upload(wasm_reentrance_count),
			vec![],
			vec![],
			DebugInfo::Skip,
			CollectEvents::Skip,
		)
		.result
		.unwrap()
		.account_id;

		let result1 = Contracts::bare_call(
			ALICE,
			contract_addr.clone(),
			0,
			GAS_LIMIT,
			None,
			contract_addr.encode(),
			DebugInfo::UnsafeDebug,
			CollectEvents::Skip,
			Determinism::Enforced,
		)
		.result
		.unwrap();

		let result2 = Contracts::bare_call(
			ALICE,
			contract_addr.clone(),
			0,
			GAS_LIMIT,
			None,
			another_contract_addr.encode(),
			DebugInfo::UnsafeDebug,
			CollectEvents::Skip,
			Determinism::Enforced,
		)
		.result
		.unwrap();

		assert_eq!(result1.data, 1.encode());
		assert_eq!(result2.data, 0.encode());
	});
}

#[test]
fn root_cannot_upload_code() {
	let (wasm, _) = compile_module::<Test>("dummy").unwrap();

	ExtBuilder::default().build().execute_with(|| {
		assert_noop!(
			Contracts::upload_code(RuntimeOrigin::root(), wasm, None, Determinism::Enforced),
			DispatchError::BadOrigin,
		);
	});
}

#[test]
fn root_cannot_remove_code() {
	let (_, code_hash) = compile_module::<Test>("dummy").unwrap();

	ExtBuilder::default().build().execute_with(|| {
		assert_noop!(
			Contracts::remove_code(RuntimeOrigin::root(), code_hash),
			DispatchError::BadOrigin,
		);
	});
}

#[test]
fn signed_cannot_set_code() {
	let (_, code_hash) = compile_module::<Test>("dummy").unwrap();

	ExtBuilder::default().build().execute_with(|| {
		assert_noop!(
			Contracts::set_code(RuntimeOrigin::signed(ALICE), BOB, code_hash),
			DispatchError::BadOrigin,
		);
	});
}

#[test]
fn none_cannot_call_code() {
	ExtBuilder::default().build().execute_with(|| {
		assert_noop!(
			Contracts::call(RuntimeOrigin::none(), BOB, 0, GAS_LIMIT, None, Vec::new()),
			DispatchError::BadOrigin,
		);
	});
}

#[test]
fn root_can_call() {
	let (wasm, _) = compile_module::<Test>("dummy").unwrap();

	ExtBuilder::default().existential_deposit(100).build().execute_with(|| {
		let _ = <Test as Config>::Currency::set_balance(&ALICE, 1_000_000);

		let addr = Contracts::bare_instantiate(
			ALICE,
			0,
			GAS_LIMIT,
			None,
			Code::Upload(wasm),
			vec![],
			vec![],
			DebugInfo::Skip,
			CollectEvents::Skip,
		)
		.result
		.unwrap()
		.account_id;

		// Call the contract.
		assert_ok!(Contracts::call(
			RuntimeOrigin::root(),
			addr.clone(),
			0,
			GAS_LIMIT,
			None,
			vec![]
		));
	});
}

#[test]
fn root_cannot_instantiate_with_code() {
	let (wasm, _) = compile_module::<Test>("dummy").unwrap();

	ExtBuilder::default().build().execute_with(|| {
		assert_err_ignore_postinfo!(
			Contracts::instantiate_with_code(
				RuntimeOrigin::root(),
				0,
				GAS_LIMIT,
				None,
				wasm,
				vec![],
				vec![],
			),
			DispatchError::BadOrigin
		);
	});
}

#[test]
fn root_cannot_instantiate() {
	let (_, code_hash) = compile_module::<Test>("dummy").unwrap();

	ExtBuilder::default().build().execute_with(|| {
		assert_err_ignore_postinfo!(
			Contracts::instantiate(
				RuntimeOrigin::root(),
				0,
				GAS_LIMIT,
				None,
				code_hash,
				vec![],
				vec![],
			),
			DispatchError::RootNotAllowed
		);
	});
}<|MERGE_RESOLUTION|>--- conflicted
+++ resolved
@@ -57,7 +57,6 @@
 	traits::{BlakeTwo256, Convert, Hash, IdentityLookup},
 	AccountId32, BuildStorage, Perbill, TokenError,
 };
-use std::ops::Deref;
 
 type Block = frame_system::mocking::MockBlock<Test>;
 
@@ -92,14 +91,10 @@
 
 	use super::{Contracts, DepositPerByte, DepositPerItem, Hash, SysConfig, Test};
 	use crate::{
-<<<<<<< HEAD
 		exec::AccountIdOf,
 		tests::sp_api_hidden_includes_construct_runtime::hidden_include::traits::fungible::Inspect,
-		CodeHash, CodeInfo, CodeInfoOf, Config, ContractInfo, ContractInfoOf, Nonce, PristineCode,
-=======
-		exec::AccountIdOf, BalanceOf, CodeHash, CodeInfo, CodeInfoOf, Config, ContractInfo,
-		ContractInfoOf, Nonce, PristineCode,
->>>>>>> 2ed2c852
+		BalanceOf, CodeHash, CodeInfo, CodeInfoOf, Config, ContractInfo, ContractInfoOf, Nonce,
+		PristineCode,
 	};
 	use codec::{Encode, MaxEncodedLen};
 	use frame_support::traits::fungible::Mutate;
@@ -109,12 +104,8 @@
 			*counter += 1;
 			*counter
 		});
-<<<<<<< HEAD
 		set_balance(address, Contracts::min_balance() * 10);
-=======
-		set_balance(address, <Test as Config>::Currency::minimum_balance() * 10);
 		<CodeInfoOf<Test>>::insert(code_hash, CodeInfo::new(address.clone()));
->>>>>>> 2ed2c852
 		let contract = <ContractInfo<Test>>::new(&address, nonce, code_hash).unwrap();
 		<ContractInfoOf<Test>>::insert(address, contract);
 	}
@@ -738,33 +729,32 @@
 				EventRecord {
 					phase: Phase::Initialization,
 					event: RuntimeEvent::System(frame_system::Event::NewAccount {
-<<<<<<< HEAD
-=======
-						account: deposit_account.clone(),
-					}),
-					topics: vec![],
-				},
-				EventRecord {
-					phase: Phase::Initialization,
-					event: RuntimeEvent::Balances(pallet_balances::Event::Endowed {
-						account: deposit_account.clone(),
-						free_balance: 132,
-					}),
-					topics: vec![],
-				},
-				EventRecord {
-					phase: Phase::Initialization,
-					event: RuntimeEvent::Balances(pallet_balances::Event::Transfer {
-						from: ALICE,
-						to: deposit_account.clone(),
-						amount: 132,
-					}),
-					topics: vec![],
-				},
-				EventRecord {
-					phase: Phase::Initialization,
-					event: RuntimeEvent::System(frame_system::Event::NewAccount {
->>>>>>> 2ed2c852
+						// =======
+						// 						account: deposit_account.clone(),
+						// 					}),
+						// 					topics: vec![],
+						// 				},
+						// 				EventRecord {
+						// 					phase: Phase::Initialization,
+						// 					event: RuntimeEvent::Balances(pallet_balances::Event::Endowed {
+						// 						account: deposit_account.clone(),
+						// 						free_balance: 132,
+						// 					}),
+						// 					topics: vec![],
+						// 				},
+						// 				EventRecord {
+						// 					phase: Phase::Initialization,
+						// 					event: RuntimeEvent::Balances(pallet_balances::Event::Transfer {
+						// 						from: ALICE,
+						// 						to: deposit_account.clone(),
+						// 						amount: 132,
+						// 					}),
+						// 					topics: vec![],
+						// 				},
+						// 				EventRecord {
+						// 					phase: Phase::Initialization,
+						// 					event: RuntimeEvent::System(frame_system::Event::NewAccount {
+						// >>>>>>> jg/13643-contracts-migrate-to-fungible-traits
 						account: addr.clone()
 					}),
 					topics: vec![],
@@ -1232,33 +1222,32 @@
 				EventRecord {
 					phase: Phase::Initialization,
 					event: RuntimeEvent::System(frame_system::Event::NewAccount {
-<<<<<<< HEAD
-=======
-						account: deposit_account.clone(),
-					}),
-					topics: vec![],
-				},
-				EventRecord {
-					phase: Phase::Initialization,
-					event: RuntimeEvent::Balances(pallet_balances::Event::Endowed {
-						account: deposit_account.clone(),
-						free_balance: 132,
-					}),
-					topics: vec![],
-				},
-				EventRecord {
-					phase: Phase::Initialization,
-					event: RuntimeEvent::Balances(pallet_balances::Event::Transfer {
-						from: ALICE,
-						to: deposit_account.clone(),
-						amount: 132,
-					}),
-					topics: vec![],
-				},
-				EventRecord {
-					phase: Phase::Initialization,
-					event: RuntimeEvent::System(frame_system::Event::NewAccount {
->>>>>>> 2ed2c852
+						// =======
+						// 						account: deposit_account.clone(),
+						// 					}),
+						// 					topics: vec![],
+						// 				},
+						// 				EventRecord {
+						// 					phase: Phase::Initialization,
+						// 					event: RuntimeEvent::Balances(pallet_balances::Event::Endowed {
+						// 						account: deposit_account.clone(),
+						// 						free_balance: 132,
+						// 					}),
+						// 					topics: vec![],
+						// 				},
+						// 				EventRecord {
+						// 					phase: Phase::Initialization,
+						// 					event: RuntimeEvent::Balances(pallet_balances::Event::Transfer {
+						// 						from: ALICE,
+						// 						to: deposit_account.clone(),
+						// 						amount: 132,
+						// 					}),
+						// 					topics: vec![],
+						// 				},
+						// 				EventRecord {
+						// 					phase: Phase::Initialization,
+						// 					event: RuntimeEvent::System(frame_system::Event::NewAccount {
+						// >>>>>>> jg/13643-contracts-migrate-to-fungible-traits
 						account: callee_addr.clone()
 					}),
 					topics: vec![],
@@ -4277,18 +4266,18 @@
 		// Drop previous events
 		initialize_block(2);
 
-<<<<<<< HEAD
+		// <<<<<<< HEAD
 		assert_eq!(<Test as Config>::Currency::total_balance_on_hold(&addr), meter_storage_deposit);
-=======
+		// =======
 		// We need to hold some balances in order to have something to slash. As slashing can only
 		// affect balances held under certain HoldReason.
-		<Test as Config>::Currency::hold(
-			&HoldReason::CodeUploadDepositReserve.into(),
-			&addr,
-			balance_held,
-		)
-		.unwrap();
->>>>>>> 2ed2c852
+		// <Test as Config>::Currency::hold(
+		// 	&HoldReason::CodeUploadDepositReserve.into(),
+		// 	&addr,
+		// 	balance_held,
+		// )
+		// .unwrap();
+		// >>>>>>> jg/13643-contracts-migrate-to-fungible-traits
 
 		assert_eq!(
 			<Test as Config>::Currency::total_balance(&addr),
