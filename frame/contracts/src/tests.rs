// This file is part of Substrate.

// Copyright (C) 2018-2021 Parity Technologies (UK) Ltd.
// SPDX-License-Identifier: Apache-2.0

// Licensed under the Apache License, Version 2.0 (the "License");
// you may not use this file except in compliance with the License.
// You may obtain a copy of the License at
//
// 	http://www.apache.org/licenses/LICENSE-2.0
//
// Unless required by applicable law or agreed to in writing, software
// distributed under the License is distributed on an "AS IS" BASIS,
// WITHOUT WARRANTIES OR CONDITIONS OF ANY KIND, either express or implied.
// See the License for the specific language governing permissions and
// limitations under the License.

use crate::{
	BalanceOf, ContractInfo, ContractInfoOf, Pallet,
	Config, Schedule,
	Error, storage::Storage,
	chain_extension::{
		Result as ExtensionResult, Environment, ChainExtension, Ext, SysConfig, RetVal,
		UncheckedFrom, InitState, ReturnFlags,
	},
	exec::{AccountIdOf, Executable, Frame}, wasm::PrefabWasmModule,
	weights::WeightInfo,
	wasm::ReturnCode as RuntimeReturnCode,
	storage::RawAliveContractInfo,
};
use assert_matches::assert_matches;
use codec::Encode;
use sp_core::Bytes;
use sp_runtime::{
	traits::{BlakeTwo256, Hash, IdentityLookup, Convert},
	testing::{Header, H256},
	AccountId32, Perbill,
};
use sp_io::hashing::blake2_256;
use frame_support::{
	assert_ok, assert_err, assert_err_ignore_postinfo,
	parameter_types, assert_storage_noop,
	traits::{Currency, ReservableCurrency, OnInitialize},
	weights::{Weight, PostDispatchInfo, DispatchClass, constants::WEIGHT_PER_SECOND},
	dispatch::DispatchErrorWithPostInfo,
	storage::child,
};
use frame_system::{self as system, EventRecord, Phase};
use pretty_assertions::assert_eq;

use crate as pallet_contracts;

type UncheckedExtrinsic = frame_system::mocking::MockUncheckedExtrinsic<Test>;
type Block = frame_system::mocking::MockBlock<Test>;

frame_support::construct_runtime!(
	pub enum Test where
		Block = Block,
		NodeBlock = Block,
		UncheckedExtrinsic = UncheckedExtrinsic,
	{
		System: frame_system::{Pallet, Call, Config, Storage, Event<T>},
		Balances: pallet_balances::{Pallet, Call, Storage, Config<T>, Event<T>},
		Timestamp: pallet_timestamp::{Pallet, Call, Storage, Inherent},
		Randomness: pallet_randomness_collective_flip::{Pallet, Call, Storage},
		Contracts: pallet_contracts::{Pallet, Call, Storage, Event<T>},
	}
);

#[macro_use]
pub mod test_utils {
	use super::{Test, Balances, System};
	use crate::{
		ContractInfoOf, CodeHash,
		storage::{Storage, ContractInfo},
		exec::{StorageKey, AccountIdOf},
		Pallet as Contracts,
		TrieId, AccountCounter,
	};
	use frame_support::traits::Currency;

	pub fn set_storage(addr: &AccountIdOf<Test>, key: &StorageKey, value: Option<Vec<u8>>) {
		let mut contract_info = <ContractInfoOf::<Test>>::get(&addr).unwrap().get_alive().unwrap();
		let block_number = System::block_number();
		Storage::<Test>::write(block_number, &mut contract_info, key, value).unwrap();
	}
	pub fn get_storage(addr: &AccountIdOf<Test>, key: &StorageKey) -> Option<Vec<u8>> {
		let contract_info = <ContractInfoOf::<Test>>::get(&addr).unwrap().get_alive().unwrap();
		Storage::<Test>::read(&contract_info.trie_id, key)
	}
	pub fn generate_trie_id(address: &AccountIdOf<Test>) -> TrieId {
		let seed = <AccountCounter<Test>>::mutate(|counter| {
			*counter += 1;
			*counter
		});
		Storage::<Test>::generate_trie_id(address, seed)
	}
	pub fn place_contract(address: &AccountIdOf<Test>, code_hash: CodeHash<Test>) {
		let trie_id = generate_trie_id(address);
		set_balance(address, Contracts::<Test>::subsistence_threshold() * 10);
		let contract = Storage::<Test>::new_contract(&address, trie_id, code_hash).unwrap();
		<ContractInfoOf<Test>>::insert(address, ContractInfo::Alive(contract));
	}
	pub fn set_balance(who: &AccountIdOf<Test>, amount: u64) {
		let imbalance = Balances::deposit_creating(who, amount);
		drop(imbalance);
	}
	pub fn get_balance(who: &AccountIdOf<Test>) -> u64 {
		Balances::free_balance(who)
	}
	macro_rules! assert_return_code {
		( $x:expr , $y:expr $(,)? ) => {{
			use sp_std::convert::TryInto;
			assert_eq!(u32::from_le_bytes($x.data[..].try_into().unwrap()), $y as u32);
		}}
	}
	macro_rules! assert_refcount {
		( $code_hash:expr , $should:expr $(,)? ) => {{
			let is = crate::CodeStorage::<Test>::get($code_hash)
				.map(|m| m.refcount())
				.unwrap_or(0);
			assert_eq!(is, $should);
		}}
	}
}

thread_local! {
	static TEST_EXTENSION: sp_std::cell::RefCell<TestExtension> = Default::default();
}

pub struct TestExtension {
	enabled: bool,
	last_seen_buffer: Vec<u8>,
	last_seen_inputs: (u32, u32, u32, u32),
}

impl TestExtension {
	fn disable() {
		TEST_EXTENSION.with(|e| e.borrow_mut().enabled = false)
	}

	fn last_seen_buffer() -> Vec<u8> {
		TEST_EXTENSION.with(|e| e.borrow().last_seen_buffer.clone())
	}

	fn last_seen_inputs() -> (u32, u32, u32, u32) {
		TEST_EXTENSION.with(|e| e.borrow().last_seen_inputs.clone())
	}
}

impl Default for TestExtension {
	fn default() -> Self {
		Self {
			enabled: true,
			last_seen_buffer: vec![],
			last_seen_inputs: (0, 0, 0, 0),
		}
	}
}

impl ChainExtension<Test> for TestExtension {
	fn call<E>(func_id: u32, env: Environment<E, InitState>) -> ExtensionResult<RetVal>
	where
		E: Ext<T = Test>,
		<E::T as SysConfig>::AccountId: UncheckedFrom<<E::T as SysConfig>::Hash> + AsRef<[u8]>,
	{
		match func_id {
			0 => {
				let mut env = env.buf_in_buf_out();
				let input = env.read(2)?;
				env.write(&input, false, None)?;
				TEST_EXTENSION.with(|e| e.borrow_mut().last_seen_buffer = input);
				Ok(RetVal::Converging(func_id))
			},
			1 => {
				let env = env.only_in();
				TEST_EXTENSION.with(|e|
					e.borrow_mut().last_seen_inputs = (
						env.val0(), env.val1(), env.val2(), env.val3()
					)
				);
				Ok(RetVal::Converging(func_id))
			},
			2 => {
				let mut env = env.buf_in_buf_out();
				let weight = env.read(2)?[1].into();
				env.charge_weight(weight)?;
				Ok(RetVal::Converging(func_id))
			},
			3 => {
				Ok(RetVal::Diverging{
					flags: ReturnFlags::REVERT,
					data: vec![42, 99],
				})
			},
			_ => {
				panic!("Passed unknown func_id to test chain extension: {}", func_id);
			}
		}
	}

	fn enabled() -> bool {
		TEST_EXTENSION.with(|e| e.borrow().enabled)
	}
}

parameter_types! {
	pub const BlockHashCount: u64 = 250;
	pub BlockWeights: frame_system::limits::BlockWeights =
		frame_system::limits::BlockWeights::simple_max(2 * WEIGHT_PER_SECOND);
	pub static ExistentialDeposit: u64 = 0;
}
impl frame_system::Config for Test {
	type BaseCallFilter = ();
	type BlockWeights = BlockWeights;
	type BlockLength = ();
	type DbWeight = ();
	type Origin = Origin;
	type Index = u64;
	type BlockNumber = u64;
	type Hash = H256;
	type Call = Call;
	type Hashing = BlakeTwo256;
	type AccountId = AccountId32;
	type Lookup = IdentityLookup<Self::AccountId>;
	type Header = Header;
	type Event = Event;
	type BlockHashCount = BlockHashCount;
	type Version = ();
	type PalletInfo = PalletInfo;
	type AccountData = pallet_balances::AccountData<u64>;
	type OnNewAccount = ();
	type OnKilledAccount = ();
	type SystemWeightInfo = ();
	type SS58Prefix = ();
	type OnSetCode = ();
}
impl pallet_balances::Config for Test {
	type MaxLocks = ();
	type MaxReserves = ();
	type ReserveIdentifier = [u8; 8];
	type Balance = u64;
	type Event = Event;
	type DustRemoval = ();
	type ExistentialDeposit = ExistentialDeposit;
	type AccountStore = System;
	type WeightInfo = ();
}
parameter_types! {
	pub const MinimumPeriod: u64 = 1;
}
impl pallet_timestamp::Config for Test {
	type Moment = u64;
	type OnTimestampSet = ();
	type MinimumPeriod = MinimumPeriod;
	type WeightInfo = ();
}
parameter_types! {
	pub const SignedClaimHandicap: u64 = 2;
	pub const TombstoneDeposit: u64 = 16;
	pub const DepositPerContract: u64 = 8 * DepositPerStorageByte::get();
	pub const DepositPerStorageByte: u64 = 10_000;
	pub const DepositPerStorageItem: u64 = 10_000;
	pub RentFraction: Perbill = Perbill::from_rational(4u32, 10_000u32);
	pub const SurchargeReward: u64 = 500_000;
	pub const MaxValueSize: u32 = 16_384;
	pub const DeletionQueueDepth: u32 = 1024;
	pub const DeletionWeightLimit: Weight = 500_000_000_000;
	pub const MaxCodeSize: u32 = 2 * 1024;
	pub MySchedule: Schedule<Test> = <Schedule<Test>>::default();
}

parameter_types! {
	pub const TransactionByteFee: u64 = 0;
}

impl Convert<Weight, BalanceOf<Self>> for Test {
	fn convert(w: Weight) -> BalanceOf<Self> {
		w
	}
}

impl Config for Test {
	type Time = Timestamp;
	type Randomness = Randomness;
	type Currency = Balances;
	type Event = Event;
	type RentPayment = ();
	type SignedClaimHandicap = SignedClaimHandicap;
	type TombstoneDeposit = TombstoneDeposit;
	type DepositPerContract = DepositPerContract;
	type DepositPerStorageByte = DepositPerStorageByte;
	type DepositPerStorageItem = DepositPerStorageItem;
	type RentFraction = RentFraction;
	type SurchargeReward = SurchargeReward;
	type CallStack = [Frame<Self>; 31];
	type WeightPrice = Self;
	type WeightInfo = ();
	type ChainExtension = TestExtension;
	type DeletionQueueDepth = DeletionQueueDepth;
	type DeletionWeightLimit = DeletionWeightLimit;
	type Schedule = MySchedule;
}

pub const ALICE: AccountId32 = AccountId32::new([1u8; 32]);
pub const BOB: AccountId32 = AccountId32::new([2u8; 32]);
pub const CHARLIE: AccountId32 = AccountId32::new([3u8; 32]);
pub const DJANGO: AccountId32 = AccountId32::new([4u8; 32]);

const GAS_LIMIT: Weight = 10_000_000_000;

pub struct ExtBuilder {
	existential_deposit: u64,
}
impl Default for ExtBuilder {
	fn default() -> Self {
		Self {
			existential_deposit: 1,
		}
	}
}
impl ExtBuilder {
	pub fn existential_deposit(mut self, existential_deposit: u64) -> Self {
		self.existential_deposit = existential_deposit;
		self
	}
	pub fn set_associated_consts(&self) {
		EXISTENTIAL_DEPOSIT.with(|v| *v.borrow_mut() = self.existential_deposit);
	}
	pub fn build(self) -> sp_io::TestExternalities {
		self.set_associated_consts();
		let mut t = frame_system::GenesisConfig::default().build_storage::<Test>().unwrap();
		pallet_balances::GenesisConfig::<Test> {
			balances: vec![],
		}.assimilate_storage(&mut t).unwrap();
		let mut ext = sp_io::TestExternalities::new(t);
		ext.execute_with(|| System::set_block_number(1));
		ext
	}
}

/// Load a given wasm module represented by a .wat file and returns a wasm binary contents along
/// with it's hash.
///
/// The fixture files are located under the `fixtures/` directory.
fn compile_module<T>(
	fixture_name: &str,
) -> wat::Result<(Vec<u8>, <T::Hashing as Hash>::Output)>
where
	T: frame_system::Config,
{
	let fixture_path = ["fixtures/", fixture_name, ".wat"].concat();
	let wasm_binary = wat::parse_file(fixture_path)?;
	let code_hash = T::Hashing::hash(&wasm_binary);
	Ok((wasm_binary, code_hash))
}

// Perform a call to a plain account.
// The actual transfer fails because we can only call contracts.
// Then we check that at least the base costs where charged (no runtime gas costs.)
#[test]
fn calling_plain_account_fails() {
	ExtBuilder::default().build().execute_with(|| {
		let _ = Balances::deposit_creating(&ALICE, 100_000_000);
		let base_cost = <<Test as Config>::WeightInfo as WeightInfo>::call();

		assert_eq!(
			Contracts::call(Origin::signed(ALICE), BOB, 0, GAS_LIMIT, Vec::new()),
			Err(
				DispatchErrorWithPostInfo {
					error: Error::<Test>::ContractNotFound.into(),
					post_info: PostDispatchInfo {
						actual_weight: Some(base_cost),
						pays_fee: Default::default(),
					},
				}
			)
		);
	});
}

#[test]
fn account_removal_does_not_remove_storage() {
	use self::test_utils::{set_storage, get_storage};

	ExtBuilder::default().existential_deposit(100).build().execute_with(|| {
		let trie_id1 = test_utils::generate_trie_id(&ALICE);
		let trie_id2 = test_utils::generate_trie_id(&BOB);
		let key1 = &[1; 32];
		let key2 = &[2; 32];

		// Set up two accounts with free balance above the existential threshold.
		{
			let alice_contract_info = ContractInfo::Alive(RawAliveContractInfo {
				trie_id: trie_id1.clone(),
				storage_size: 0,
				pair_count: 0,
				deduct_block: System::block_number(),
				code_hash: H256::repeat_byte(1),
				rent_allowance: 40,
				rent_paid: 0,
				last_write: None,
				_reserved: None,
			});
			let _ = Balances::deposit_creating(&ALICE, 110);
			ContractInfoOf::<Test>::insert(ALICE, &alice_contract_info);
			set_storage(&ALICE, &key1, Some(b"1".to_vec()));
			set_storage(&ALICE, &key2, Some(b"2".to_vec()));

			let bob_contract_info = ContractInfo::Alive(RawAliveContractInfo {
				trie_id: trie_id2.clone(),
				storage_size: 0,
				pair_count: 0,
				deduct_block: System::block_number(),
				code_hash: H256::repeat_byte(2),
				rent_allowance: 40,
				rent_paid: 0,
				last_write: None,
				_reserved: None,
			});
			let _ = Balances::deposit_creating(&BOB, 110);
			ContractInfoOf::<Test>::insert(BOB, &bob_contract_info);
			set_storage(&BOB, &key1, Some(b"3".to_vec()));
			set_storage(&BOB, &key2, Some(b"4".to_vec()));
		}

		// Transfer funds from ALICE account of such amount that after this transfer
		// the balance of the ALICE account will be below the existential threshold.
		//
		// This does not remove the contract storage as we are not notified about a
		// account removal. This cannot happen in reality because a contract can only
		// remove itself by `seal_terminate`. There is no external event that can remove
		// the account appart from that.
		assert_ok!(Balances::transfer(Origin::signed(ALICE), BOB, 20));

		// Verify that no entries are removed.
		{
			assert_eq!(
				get_storage(&ALICE, key1),
				Some(b"1".to_vec())
			);
			assert_eq!(
				get_storage(&ALICE, key2),
				Some(b"2".to_vec())
			);

			assert_eq!(
				get_storage(&BOB, key1),
				Some(b"3".to_vec())
			);
			assert_eq!(
				get_storage(&BOB, key2),
				Some(b"4".to_vec())
			);
		}
	});
}

#[test]
fn instantiate_and_call_and_deposit_event() {
	let (wasm, code_hash) = compile_module::<Test>("return_from_start_fn").unwrap();

	ExtBuilder::default()
		.existential_deposit(100)
		.build()
		.execute_with(|| {
			let _ = Balances::deposit_creating(&ALICE, 1_000_000);
			let subsistence = Pallet::<Test>::subsistence_threshold();

			// Check at the end to get hash on error easily
			let creation = Contracts::instantiate_with_code(
				Origin::signed(ALICE),
				subsistence * 100,
				GAS_LIMIT,
				wasm,
				vec![],
				vec![],
			);
			let addr = Contracts::contract_address(&ALICE, &code_hash, &[]);

			assert_eq!(System::events(), vec![
				EventRecord {
					phase: Phase::Initialization,
					event: Event::System(frame_system::Event::NewAccount(ALICE.clone())),
					topics: vec![],
				},
				EventRecord {
					phase: Phase::Initialization,
					event: Event::Balances(
						pallet_balances::Event::Endowed(ALICE, 1_000_000)
					),
					topics: vec![],
				},
				EventRecord {
					phase: Phase::Initialization,
					event: Event::System(frame_system::Event::NewAccount(addr.clone())),
					topics: vec![],
				},
				EventRecord {
					phase: Phase::Initialization,
					event: Event::Balances(
						pallet_balances::Event::Endowed(addr.clone(), subsistence * 100)
					),
					topics: vec![],
				},
				EventRecord {
					phase: Phase::Initialization,
					event: Event::Balances(
						pallet_balances::Event::Transfer(ALICE, addr.clone(), subsistence * 100)
					),
					topics: vec![],
				},
				EventRecord {
					phase: Phase::Initialization,
					event: Event::Contracts(crate::Event::CodeStored(code_hash.into())),
					topics: vec![],
				},
				EventRecord {
					phase: Phase::Initialization,
					event: Event::Contracts(
						crate::Event::ContractEmitted(addr.clone(), vec![1, 2, 3, 4])
					),
					topics: vec![],
				},
				EventRecord {
					phase: Phase::Initialization,
					event: Event::Contracts(crate::Event::Instantiated(ALICE, addr.clone())),
					topics: vec![],
				},
			]);

			assert_ok!(creation);
			assert!(ContractInfoOf::<Test>::contains_key(&addr));
		});
}

#[test]
fn deposit_event_max_value_limit() {
	let (wasm, code_hash) = compile_module::<Test>("event_size").unwrap();

	ExtBuilder::default()
		.existential_deposit(50)
		.build()
		.execute_with(|| {
			// Create
			let _ = Balances::deposit_creating(&ALICE, 1_000_000);
			assert_ok!(Contracts::instantiate_with_code(
				Origin::signed(ALICE),
				30_000,
				GAS_LIMIT,
				wasm,
				vec![],
				vec![],
			));
			let addr = Contracts::contract_address(&ALICE, &code_hash, &[]);

			// Call contract with allowed storage value.
			assert_ok!(Contracts::call(
				Origin::signed(ALICE),
				addr.clone(),
				0,
				GAS_LIMIT * 2, // we are copying a huge buffer,
				<Test as Config>::Schedule::get().limits.payload_len.encode(),
			));

			// Call contract with too large a storage value.
			assert_err_ignore_postinfo!(
				Contracts::call(
					Origin::signed(ALICE),
					addr,
					0,
					GAS_LIMIT,
					(<Test as Config>::Schedule::get().limits.payload_len + 1).encode(),
				),
				Error::<Test>::ValueTooLarge,
			);
		});
}

#[test]
fn run_out_of_gas() {
	let (wasm, code_hash) = compile_module::<Test>("run_out_of_gas").unwrap();
	let subsistence = Pallet::<Test>::subsistence_threshold();

	ExtBuilder::default()
		.existential_deposit(50)
		.build()
		.execute_with(|| {
			let _ = Balances::deposit_creating(&ALICE, 1_000_000);

			assert_ok!(Contracts::instantiate_with_code(
				Origin::signed(ALICE),
				100 * subsistence,
				GAS_LIMIT,
				wasm,
				vec![],
				vec![],
			));
			let addr = Contracts::contract_address(&ALICE, &code_hash, &[]);

			// Call the contract with a fixed gas limit. It must run out of gas because it just
			// loops forever.
			assert_err_ignore_postinfo!(
				Contracts::call(
					Origin::signed(ALICE),
					addr, // newly created account
					0,
					67_500_000,
					vec![],
				),
				Error::<Test>::OutOfGas,
			);
		});
}

/// Input data for each call in set_rent code
mod call {
	use super::{AccountIdOf, Test};
	pub fn set_storage_4_byte() -> Vec<u8> { 0u32.to_le_bytes().to_vec() }
	pub fn remove_storage_4_byte() -> Vec<u8> { 1u32.to_le_bytes().to_vec() }
	#[allow(dead_code)]
	pub fn transfer(to: &AccountIdOf<Test>) -> Vec<u8> {
		2u32.to_le_bytes().iter().chain(AsRef::<[u8]>::as_ref(to)).cloned().collect()
	}
	pub fn null() -> Vec<u8> { 3u32.to_le_bytes().to_vec() }
}

#[test]
fn storage_size() {
	let (wasm, code_hash) = compile_module::<Test>("set_rent").unwrap();

	// Storage size
	ExtBuilder::default()
		.existential_deposit(50)
		.build()
		.execute_with(|| {
			// Create
			let _ = Balances::deposit_creating(&ALICE, 1_000_000);
			assert_ok!(Contracts::instantiate_with_code(
				Origin::signed(ALICE),
				30_000,
				GAS_LIMIT,
				wasm,
				// rent_allowance
				<Test as pallet_balances::Config>::Balance::from(10_000u32).encode(),
				vec![],
			));
			let addr = Contracts::contract_address(&ALICE, &code_hash, &[]);
			let bob_contract = ContractInfoOf::<Test>::get(&addr)
				.unwrap()
				.get_alive()
				.unwrap();
			assert_eq!(
				bob_contract.storage_size,
				4
			);
			assert_eq!(
				bob_contract.pair_count,
				1,
			);

			assert_ok!(Contracts::call(
				Origin::signed(ALICE),
				addr.clone(),
				0,
				GAS_LIMIT,
				call::set_storage_4_byte()
			));
			let bob_contract = ContractInfoOf::<Test>::get(&addr)
				.unwrap()
				.get_alive()
				.unwrap();
			assert_eq!(
				bob_contract.storage_size,
				4 + 4
			);
			assert_eq!(
				bob_contract.pair_count,
				2,
			);

			assert_ok!(Contracts::call(
				Origin::signed(ALICE),
				addr.clone(),
				0,
				GAS_LIMIT,
				call::remove_storage_4_byte()
			));
			let bob_contract = ContractInfoOf::<Test>::get(&addr)
				.unwrap()
				.get_alive()
				.unwrap();
			assert_eq!(
				bob_contract.storage_size,
				4
			);
			assert_eq!(
				bob_contract.pair_count,
				1,
			);
		});
}

#[test]
fn empty_kv_pairs() {
	let (wasm, code_hash) = compile_module::<Test>("set_empty_storage").unwrap();

	ExtBuilder::default()
		.build()
		.execute_with(|| {
			let _ = Balances::deposit_creating(&ALICE, 1_000_000);
			assert_ok!(Contracts::instantiate_with_code(
				Origin::signed(ALICE),
				30_000,
				GAS_LIMIT,
				wasm,
				vec![],
				vec![],
			));
			let addr = Contracts::contract_address(&ALICE, &code_hash, &[]);
			let bob_contract = ContractInfoOf::<Test>::get(&addr)
				.unwrap()
				.get_alive()
				.unwrap();

			assert_eq!(
				bob_contract.storage_size,
				0,
			);
			assert_eq!(
				bob_contract.pair_count,
				1,
			);
		});
}

fn initialize_block(number: u64) {
	System::initialize(
		&number,
		&[0u8; 32].into(),
		&Default::default(),
		Default::default(),
	);
}

#[test]
fn deduct_blocks() {
	let (wasm, code_hash) = compile_module::<Test>("set_rent").unwrap();
	let endowment: BalanceOf<Test> = 100_000;
	let allowance: BalanceOf<Test> = 70_000;

	ExtBuilder::default()
		.existential_deposit(50)
		.build()
		.execute_with(|| {
			// Create
			let _ = Balances::deposit_creating(&ALICE, 1_000_000);
			assert_ok!(Contracts::instantiate_with_code(
				Origin::signed(ALICE),
				endowment,
				GAS_LIMIT,
				wasm,
				allowance.encode(),
				vec![],
			));
			let addr = Contracts::contract_address(&ALICE, &code_hash, &[]);
			let contract = ContractInfoOf::<Test>::get(&addr).unwrap().get_alive().unwrap();
			let code_len: BalanceOf<Test> =
				PrefabWasmModule::<Test>::from_storage_noinstr(contract.code_hash)
					.unwrap()
					.occupied_storage()
					.into();

			// The instantiation deducted the rent for one block immediately
			let rent0 = <Test as Config>::RentFraction::get()
				// (base_deposit(8) + bytes in storage(4) + size of code) * byte_price
				// + 1 storage item (10_000) - free_balance
				.mul_ceil((8 + 4 + code_len) * 10_000 + 10_000 - endowment)
				// blocks to rent
				* 1;
			assert!(rent0 > 0);
			assert_eq!(contract.rent_allowance, allowance - rent0);
			assert_eq!(contract.deduct_block, 1);
			assert_eq!(Balances::free_balance(&addr), endowment - rent0);

			// Advance 4 blocks
			initialize_block(5);

			// Trigger rent through call
			assert_ok!(
				Contracts::call(Origin::signed(ALICE), addr.clone(), 0, GAS_LIMIT, call::null())
			);

			// Check result
			let rent = <Test as Config>::RentFraction::get()
				.mul_ceil((8 + 4 + code_len) * 10_000 + 10_000 - (endowment - rent0))
				* 4;
			let contract = ContractInfoOf::<Test>::get(&addr).unwrap().get_alive().unwrap();
			assert_eq!(contract.rent_allowance, allowance - rent0 - rent);
			assert_eq!(contract.deduct_block, 5);
			assert_eq!(Balances::free_balance(&addr), endowment - rent0 - rent);

			// Advance 2 blocks more
			initialize_block(7);

			// Trigger rent through call
			assert_ok!(
				Contracts::call(Origin::signed(ALICE), addr.clone(), 0, GAS_LIMIT, call::null())
			);

			// Check result
			let rent_2 = <Test as Config>::RentFraction::get()
				.mul_ceil((8 + 4 + code_len) * 10_000 + 10_000 - (endowment - rent0 - rent))
				* 2;
			let contract = ContractInfoOf::<Test>::get(&addr).unwrap().get_alive().unwrap();
			assert_eq!(contract.rent_allowance, allowance - rent0 - rent - rent_2);
			assert_eq!(contract.deduct_block, 7);
			assert_eq!(Balances::free_balance(&addr), endowment - rent0 - rent - rent_2);

			// Second call on same block should have no effect on rent
			assert_ok!(
				Contracts::call(Origin::signed(ALICE), addr.clone(), 0, GAS_LIMIT, call::null())
			);
			let contract = ContractInfoOf::<Test>::get(&addr).unwrap().get_alive().unwrap();
			assert_eq!(contract.rent_allowance, allowance - rent0 - rent - rent_2);
			assert_eq!(contract.deduct_block, 7);
			assert_eq!(Balances::free_balance(&addr), endowment - rent0 - rent - rent_2)
		});
}

#[test]
fn inherent_claim_surcharge_contract_removals() {
	removals(|addr| Contracts::claim_surcharge(Origin::none(), addr, Some(ALICE)).is_ok());
}

#[test]
fn signed_claim_surcharge_contract_removals() {
	removals(|addr| Contracts::claim_surcharge(Origin::signed(ALICE), addr, None).is_ok());
}

#[test]
fn claim_surcharge_malus() {
	// Test surcharge malus for inherent
	claim_surcharge(8, |addr| Contracts::claim_surcharge(Origin::none(), addr, Some(ALICE)).is_ok(), true);
	claim_surcharge(7, |addr| Contracts::claim_surcharge(Origin::none(), addr, Some(ALICE)).is_ok(), true);
	claim_surcharge(6, |addr| Contracts::claim_surcharge(Origin::none(), addr, Some(ALICE)).is_ok(), true);
	claim_surcharge(5, |addr| Contracts::claim_surcharge(Origin::none(), addr, Some(ALICE)).is_ok(), false);

	// Test surcharge malus for signed
	claim_surcharge(8, |addr| Contracts::claim_surcharge(Origin::signed(ALICE), addr, None).is_ok(), true);
	claim_surcharge(7, |addr| Contracts::claim_surcharge(Origin::signed(ALICE), addr, None).is_ok(), false);
	claim_surcharge(6, |addr| Contracts::claim_surcharge(Origin::signed(ALICE), addr, None).is_ok(), false);
	claim_surcharge(5, |addr| Contracts::claim_surcharge(Origin::signed(ALICE), addr, None).is_ok(), false);
}

/// Claim surcharge with the given trigger_call at the given blocks.
/// If `removes` is true then assert that the contract is a tombstone.
fn claim_surcharge(blocks: u64, trigger_call: impl Fn(AccountIdOf<Test>) -> bool, removes: bool) {
	let (wasm, code_hash) = compile_module::<Test>("set_rent").unwrap();

	ExtBuilder::default()
		.existential_deposit(50)
		.build()
		.execute_with(|| {
			// Create
			let _ = Balances::deposit_creating(&ALICE, 1_000_000);
			assert_ok!(Contracts::instantiate_with_code(
				Origin::signed(ALICE),
				100_000,
				GAS_LIMIT,
				wasm,
				<Test as pallet_balances::Config>::Balance::from(30_000u32).encode(), // rent allowance
				vec![],
			));
			let addr = Contracts::contract_address(&ALICE, &code_hash, &[]);

			// Advance blocks
			initialize_block(blocks);

			// Trigger rent through call
			assert_eq!(trigger_call(addr.clone()), removes);

			if removes {
				assert!(ContractInfoOf::<Test>::get(&addr).unwrap().get_tombstone().is_some());
			} else {
				assert!(ContractInfoOf::<Test>::get(&addr).unwrap().get_alive().is_some());
			}
		});
}

/// Test for all kind of removals for the given trigger:
/// * if balance is reached and balance > subsistence threshold
/// * if allowance is exceeded
/// * if balance is reached and balance < subsistence threshold
///	    * this case cannot be triggered by a contract: we check whether a tombstone is left
fn removals(trigger_call: impl Fn(AccountIdOf<Test>) -> bool) {
	let (wasm, code_hash) = compile_module::<Test>("set_rent").unwrap();

	// Balance reached and superior to subsistence threshold
	ExtBuilder::default()
		.existential_deposit(50)
		.build()
		.execute_with(|| {
			// Create
			let _ = Balances::deposit_creating(&ALICE, 1_000_000);
			assert_ok!(Contracts::instantiate_with_code(
				Origin::signed(ALICE),
				70_000,
				GAS_LIMIT,
				wasm.clone(),
				<Test as pallet_balances::Config>::Balance::from(100_000u32).encode(), // rent allowance
				vec![],
			));
			let addr = Contracts::contract_address(&ALICE, &code_hash, &[]);
			let allowance = ContractInfoOf::<Test>::get(&addr)
				.unwrap().get_alive().unwrap().rent_allowance;
			let balance = Balances::free_balance(&addr);

			let subsistence_threshold = Pallet::<Test>::subsistence_threshold();

			// Trigger rent must have no effect
			assert!(!trigger_call(addr.clone()));
			assert_eq!(
				ContractInfoOf::<Test>::get(&addr).unwrap().get_alive().unwrap().rent_allowance,
				allowance,
			);
			assert_eq!(Balances::free_balance(&addr), balance);

			// Advance blocks
			initialize_block(27);

			// Trigger rent through call (should remove the contract)
			assert!(trigger_call(addr.clone()));
			assert!(ContractInfoOf::<Test>::get(&addr).unwrap().get_tombstone().is_some());
			assert_eq!(Balances::free_balance(&addr), subsistence_threshold);

			// Advance blocks
			initialize_block(30);

			// Trigger rent must have no effect
			assert!(!trigger_call(addr.clone()));
			assert!(ContractInfoOf::<Test>::get(&addr).unwrap().get_tombstone().is_some());
			assert_eq!(Balances::free_balance(&addr), subsistence_threshold);
		});

	// Allowance exceeded
	ExtBuilder::default()
		.existential_deposit(50)
		.build()
		.execute_with(|| {
			// Create
			let _ = Balances::deposit_creating(&ALICE, 1_000_000);
			assert_ok!(Contracts::instantiate_with_code(
				Origin::signed(ALICE),
				100_000,
				GAS_LIMIT,
				wasm.clone(),
				<Test as pallet_balances::Config>::Balance::from(70_000u32).encode(), // rent allowance
				vec![],
			));
			let addr = Contracts::contract_address(&ALICE, &code_hash, &[]);
			let allowance = ContractInfoOf::<Test>::get(&addr)
				.unwrap().get_alive().unwrap().rent_allowance;
			let balance = Balances::free_balance(&addr);

			// Trigger rent must have no effect
			assert!(!trigger_call(addr.clone()));
			assert_eq!(
				ContractInfoOf::<Test>::get(&addr)
					.unwrap()
					.get_alive()
					.unwrap()
					.rent_allowance,
				allowance,
			);
			assert_eq!(Balances::free_balance(&addr), balance);

			// Advance blocks
			initialize_block(27);

			// Trigger rent through call
			assert!(trigger_call(addr.clone()));
			assert!(ContractInfoOf::<Test>::get(&addr)
				.unwrap()
				.get_tombstone()
				.is_some());
			// Balance should be initial balance - initial rent_allowance
			assert_eq!(Balances::free_balance(&addr), 30_000);

			// Advance blocks
			initialize_block(20);

			// Trigger rent must have no effect
			assert!(!trigger_call(addr.clone()));
			assert!(ContractInfoOf::<Test>::get(&addr)
				.unwrap()
				.get_tombstone()
				.is_some());
			assert_eq!(Balances::free_balance(&addr), 30_000);
		});

	// Balance reached and inferior to subsistence threshold
	ExtBuilder::default()
		.existential_deposit(50)
		.build()
		.execute_with(|| {
			// Create
			let subsistence_threshold = Pallet::<Test>::subsistence_threshold();
			let _ = Balances::deposit_creating(&ALICE, subsistence_threshold * 1000);
			assert_ok!(Contracts::instantiate_with_code(
				Origin::signed(ALICE),
				subsistence_threshold * 100,
				GAS_LIMIT,
				wasm,
				(subsistence_threshold * 100).encode(), // rent allowance
				vec![],
			));
			let addr = Contracts::contract_address(&ALICE, &code_hash, &[]);
			let allowance = ContractInfoOf::<Test>::get(&addr)
				.unwrap().get_alive().unwrap().rent_allowance;
			let balance = Balances::free_balance(&addr);

			// Trigger rent must have no effect
			assert!(!trigger_call(addr.clone()));
			assert_eq!(
				ContractInfoOf::<Test>::get(&addr)
					.unwrap()
					.get_alive()
					.unwrap()
					.rent_allowance,
				allowance,
			);
			assert_eq!(
				Balances::free_balance(&addr),
				balance,
			);

			// Make contract have exactly the subsistence threshold
			Balances::make_free_balance_be(&addr, subsistence_threshold);
			assert_eq!(Balances::free_balance(&addr), subsistence_threshold);

			// Advance blocks (should remove as balance is exactly subsistence)
			initialize_block(10);

			// Trigger rent through call
			assert!(trigger_call(addr.clone()));
			assert_matches!(ContractInfoOf::<Test>::get(&addr), Some(ContractInfo::Tombstone(_)));
			assert_eq!(Balances::free_balance(&addr), subsistence_threshold);

			// Advance blocks
			initialize_block(20);

			// Trigger rent must have no effect
			assert!(!trigger_call(addr.clone()));
			assert_matches!(ContractInfoOf::<Test>::get(&addr), Some(ContractInfo::Tombstone(_)));
			assert_eq!(Balances::free_balance(&addr), subsistence_threshold);
		});
}

#[test]
fn call_removed_contract() {
	let (wasm, code_hash) = compile_module::<Test>("set_rent").unwrap();

	// Balance reached and superior to subsistence threshold
	ExtBuilder::default()
		.existential_deposit(50)
		.build()
		.execute_with(|| {
			// Create
			let _ = Balances::deposit_creating(&ALICE, 1_000_000);
			assert_ok!(Contracts::instantiate_with_code(
				Origin::signed(ALICE),
				30_000,
				GAS_LIMIT,
				wasm,
				// rent allowance
				<Test as pallet_balances::Config>::Balance::from(10_000u32).encode(),
				vec![],
			));
			let addr = Contracts::contract_address(&ALICE, &code_hash, &[]);

			// Calling contract should succeed.
			assert_ok!(
				Contracts::call(Origin::signed(ALICE), addr.clone(), 0, GAS_LIMIT, call::null())
			);

			// Advance blocks
			initialize_block(27);

			// Calling contract should deny access because rent cannot be paid.
			assert_err_ignore_postinfo!(
				Contracts::call(Origin::signed(ALICE), addr.clone(), 0, GAS_LIMIT, call::null()),
				Error::<Test>::RentNotPaid,
			);
			// No event is generated because the contract is not actually removed.
			assert_eq!(System::events(), vec![]);

			// Subsequent contract calls should also fail.
			assert_err_ignore_postinfo!(
				Contracts::call(Origin::signed(ALICE), addr.clone(), 0, GAS_LIMIT, call::null()),
				Error::<Test>::RentNotPaid,
			);

			// A snitch can now remove the contract
			assert_ok!(Contracts::claim_surcharge(Origin::none(), addr.clone(), Some(ALICE)));
			assert!(ContractInfoOf::<Test>::get(&addr).unwrap().get_tombstone().is_some());
		})
}

#[test]
fn default_rent_allowance_on_instantiate() {
	let (wasm, code_hash) = compile_module::<Test>("check_default_rent_allowance").unwrap();

	ExtBuilder::default()
		.existential_deposit(50)
		.build()
		.execute_with(|| {
			// Create
			let _ = Balances::deposit_creating(&ALICE, 1_000_000);
			assert_ok!(Contracts::instantiate_with_code(
				Origin::signed(ALICE),
				30_000,
				GAS_LIMIT,
				wasm,
				vec![],
				vec![],
			));
			let addr = Contracts::contract_address(&ALICE, &code_hash, &[]);
			let contract = ContractInfoOf::<Test>::get(&addr).unwrap().get_alive().unwrap();
			let code_len: BalanceOf<Test> =
			PrefabWasmModule::<Test>::from_storage_noinstr(contract.code_hash)
				.unwrap()
				.occupied_storage()
				.into();

			// The instantiation deducted the rent for one block immediately
			let first_rent = <Test as Config>::RentFraction::get()
				// (base_deposit(8) + code_len) * byte_price - free_balance
				.mul_ceil((8 + code_len) * 10_000 - 30_000)
				// blocks to rent
				* 1;
			assert_eq!(contract.rent_allowance, <BalanceOf<Test>>::max_value() - first_rent);

			// Advance blocks
			initialize_block(5);

			// Trigger rent through call
			assert_ok!(
				Contracts::call(Origin::signed(ALICE), addr.clone(), 0, GAS_LIMIT, call::null())
			);

			// Check contract is still alive
			let contract = ContractInfoOf::<Test>::get(&addr).unwrap().get_alive();
			assert!(contract.is_some())
		});
}

#[test]
fn restorations_dirty_storage_and_different_storage() {
	restoration(true, true, false);
}

#[test]
fn restorations_dirty_storage() {
	restoration(false, true, false);
}

#[test]
fn restoration_different_storage() {
	restoration(true, false, false);
}

#[test]
fn restoration_code_evicted() {
	restoration(false, false, true);
}

#[test]
fn restoration_success() {
	restoration(false, false, false);
}

fn restoration(
	test_different_storage: bool,
	test_restore_to_with_dirty_storage: bool,
	test_code_evicted: bool
) {
	let (set_rent_wasm, set_rent_code_hash) = compile_module::<Test>("set_rent").unwrap();
	let (restoration_wasm, restoration_code_hash) = compile_module::<Test>("restoration").unwrap();
	let allowance: <Test as pallet_balances::Config>::Balance = 10_000;

	ExtBuilder::default()
		.existential_deposit(50)
		.build()
		.execute_with(|| {
			let _ = Balances::deposit_creating(&ALICE, 1_000_000);

			// Create an account with address `BOB` with code `CODE_SET_RENT`.
			// The input parameter sets the rent allowance to 0.
			assert_ok!(Contracts::instantiate_with_code(
				Origin::signed(ALICE),
				30_000,
				GAS_LIMIT,
				set_rent_wasm.clone(),
				allowance.encode(),
				vec![],
			));
			let addr_bob = Contracts::contract_address(&ALICE, &set_rent_code_hash, &[]);

			let mut events = vec![
				EventRecord {
					phase: Phase::Initialization,
					event: Event::System(frame_system::Event::NewAccount(ALICE)),
					topics: vec![],
				},
				EventRecord {
					phase: Phase::Initialization,
					event: Event::Balances(
						pallet_balances::Event::Endowed(ALICE, 1_000_000)
					),
					topics: vec![],
				},
				EventRecord {
					phase: Phase::Initialization,
					event: Event::System(frame_system::Event::NewAccount(addr_bob.clone())),
					topics: vec![],
				},
				EventRecord {
					phase: Phase::Initialization,
					event: Event::Balances(
						pallet_balances::Event::Endowed(addr_bob.clone(), 30_000)
					),
					topics: vec![],
				},
				EventRecord {
					phase: Phase::Initialization,
					event: Event::Balances(
						pallet_balances::Event::Transfer(ALICE, addr_bob.clone(), 30_000)
					),
					topics: vec![],
				},
				EventRecord {
					phase: Phase::Initialization,
					event: Event::Contracts(
						crate::Event::CodeStored(set_rent_code_hash.into())
					),
					topics: vec![],
				},
				EventRecord {
					phase: Phase::Initialization,
					event: Event::Contracts(
						crate::Event::Instantiated(ALICE, addr_bob.clone())
					),
					topics: vec![],
				},
			];

			// Create another contract from the same code in order to increment the codes
			// refcounter so that it stays on chain.
			if !test_code_evicted {
				assert_ok!(Contracts::instantiate_with_code(
					Origin::signed(ALICE),
					20_000,
					GAS_LIMIT,
					set_rent_wasm,
					allowance.encode(),
					vec![1],
				));
				assert_refcount!(set_rent_code_hash, 2);
				let addr_dummy = Contracts::contract_address(&ALICE, &set_rent_code_hash, &[1]);
				events.extend([
					EventRecord {
						phase: Phase::Initialization,
						event: Event::System(frame_system::Event::NewAccount(addr_dummy.clone())),
						topics: vec![],
					},
					EventRecord {
						phase: Phase::Initialization,
						event: Event::Balances(
							pallet_balances::Event::Endowed(addr_dummy.clone(), 20_000)
						),
						topics: vec![],
					},
					EventRecord {
						phase: Phase::Initialization,
						event: Event::Balances(
							pallet_balances::Event::Transfer(ALICE, addr_dummy.clone(), 20_000)
						),
						topics: vec![],
					},
					EventRecord {
						phase: Phase::Initialization,
						event: Event::Contracts(
							crate::Event::Instantiated(ALICE, addr_dummy.clone())
						),
						topics: vec![],
					},
				].iter().cloned());
			}

			assert_eq!(System::events(), events);

			// Check if `BOB` was created successfully and that the rent allowance is below what
			// we specified as the first rent was already collected.
			let bob_contract = ContractInfoOf::<Test>::get(&addr_bob).unwrap().get_alive().unwrap();
			assert!(bob_contract.rent_allowance < allowance);

			if test_different_storage {
				assert_ok!(Contracts::call(
					Origin::signed(ALICE),
					addr_bob.clone(), 0, GAS_LIMIT,
					call::set_storage_4_byte())
				);
			}

			// Advance blocks in order to make the contract run out of money for rent.
			initialize_block(27);

			// Call `BOB`, which makes it pay rent. Since the rent allowance is set to 20_000
			// we expect that it is no longer callable but keeps existing until someone
			// calls `claim_surcharge`.
			assert_err_ignore_postinfo!(
				Contracts::call(
					Origin::signed(ALICE), addr_bob.clone(), 0, GAS_LIMIT, call::null()
				),
				Error::<Test>::RentNotPaid,
			);
			assert!(System::events().is_empty());
			assert!(ContractInfoOf::<Test>::get(&addr_bob).unwrap().get_alive().is_some());
			assert_ok!(Contracts::claim_surcharge(Origin::none(), addr_bob.clone(), Some(ALICE)));
			assert!(ContractInfoOf::<Test>::get(&addr_bob).unwrap().get_tombstone().is_some());
			if test_code_evicted {
				assert_refcount!(set_rent_code_hash, 0);
			} else {
				assert_refcount!(set_rent_code_hash, 1);
			}

			// Create another account with the address `DJANGO` with `CODE_RESTORATION`.
			//
			// Note that we can't use `ALICE` for creating `DJANGO` so we create yet another
			// account `CHARLIE` and create `DJANGO` with it.
			let _ = Balances::deposit_creating(&CHARLIE, 1_000_000);
			assert_ok!(Contracts::instantiate_with_code(
				Origin::signed(CHARLIE),
				30_000,
				GAS_LIMIT,
				restoration_wasm,
				vec![],
				vec![],
			));
			let addr_django = Contracts::contract_address(&CHARLIE, &restoration_code_hash, &[]);

			// Before performing a call to `DJANGO` save its original trie id.
			let django_trie_id = ContractInfoOf::<Test>::get(&addr_django).unwrap()
				.get_alive().unwrap().trie_id;

			// The trie is regarded as 'dirty' when it was written to in the current block.
			if !test_restore_to_with_dirty_storage {
				// Advance 1 block.
				initialize_block(28);
			}

			// Perform a call to `DJANGO`. This should either perform restoration successfully or
			// fail depending on the test parameters.
			let perform_the_restoration = || {
				Contracts::call(
					Origin::signed(ALICE),
					addr_django.clone(),
					0,
					GAS_LIMIT,
					set_rent_code_hash
						.as_ref()
						.iter()
						.chain(AsRef::<[u8]>::as_ref(&addr_bob))
						.cloned()
						.collect(),
				)
			};

			// The key that is used in the restorer contract but is not in the target contract.
			// Is supplied as delta to the restoration. We need it to check whether the key
			// is properly removed on success but still there on failure.
			let delta_key = {
				let mut key = [0u8; 32];
				key[0] = 1;
				key
			};

			if test_different_storage || test_restore_to_with_dirty_storage || test_code_evicted {
				// Parametrization of the test imply restoration failure. Check that `DJANGO` aka
				// restoration contract is still in place and also that `BOB` doesn't exist.
				let result = perform_the_restoration();
				assert!(ContractInfoOf::<Test>::get(&addr_bob).unwrap().get_tombstone().is_some());
				let django_contract = ContractInfoOf::<Test>::get(&addr_django).unwrap()
					.get_alive().unwrap();
				assert_eq!(django_contract.storage_size, 8);
				assert_eq!(django_contract.trie_id, django_trie_id);
				assert_eq!(django_contract.deduct_block, System::block_number());
				assert_eq!(
					Storage::<Test>::read(&django_trie_id, &delta_key),
					Some(vec![40, 0, 0, 0]),
				);
				match (
					test_different_storage,
					test_restore_to_with_dirty_storage,
					test_code_evicted
				) {
					(true, false, false) => {
						assert_err_ignore_postinfo!(
							result, Error::<Test>::InvalidTombstone,
						);
						assert_eq!(System::events(), vec![]);
					}
					(_, true, false) => {
						assert_err_ignore_postinfo!(
							result, Error::<Test>::InvalidContractOrigin,
						);
						assert_eq!(System::events(), vec![
							EventRecord {
								phase: Phase::Initialization,
								event: Event::Contracts(crate::Event::Evicted(addr_bob)),
								topics: vec![],
							},
							EventRecord {
								phase: Phase::Initialization,
								event: Event::System(frame_system::Event::NewAccount(CHARLIE)),
								topics: vec![],
							},
							EventRecord {
								phase: Phase::Initialization,
								event: Event::Balances(pallet_balances::Event::Endowed(CHARLIE, 1_000_000)),
								topics: vec![],
							},
							EventRecord {
								phase: Phase::Initialization,
								event: Event::System(frame_system::Event::NewAccount(addr_django.clone())),
								topics: vec![],
							},
							EventRecord {
								phase: Phase::Initialization,
								event: Event::Balances(pallet_balances::Event::Endowed(addr_django.clone(), 30_000)),
								topics: vec![],
							},
							EventRecord {
								phase: Phase::Initialization,
								event: Event::Balances(
									pallet_balances::Event::Transfer(CHARLIE, addr_django.clone(), 30_000)
								),
								topics: vec![],
							},
							EventRecord {
								phase: Phase::Initialization,
								event: Event::Contracts(
									crate::Event::CodeStored(restoration_code_hash)
								),
								topics: vec![],
							},
							EventRecord {
								phase: Phase::Initialization,
								event: Event::Contracts(
									crate::Event::Instantiated(CHARLIE, addr_django.clone())
								),
								topics: vec![],
							},

						]);
					},
					(false, false, true) => {
						assert_err_ignore_postinfo!(
							result, Error::<Test>::CodeNotFound,
						);
						assert_refcount!(set_rent_code_hash, 0);
						assert_eq!(System::events(), vec![]);
					},
					_ => unreachable!(),
				}
			} else {
				assert_ok!(perform_the_restoration());
				assert_refcount!(set_rent_code_hash, 2);

				// Here we expect that the restoration is succeeded. Check that the restoration
				// contract `DJANGO` ceased to exist and that `BOB` returned back.
				let bob_contract = ContractInfoOf::<Test>::get(&addr_bob).unwrap()
					.get_alive().unwrap();
				assert_eq!(bob_contract.rent_allowance, 50);
				assert_eq!(bob_contract.storage_size, 4);
				assert_eq!(bob_contract.trie_id, django_trie_id);
				assert_eq!(bob_contract.deduct_block, System::block_number());
				assert!(ContractInfoOf::<Test>::get(&addr_django).is_none());
				assert_matches!(Storage::<Test>::read(&django_trie_id, &delta_key), None);
				assert_eq!(System::events(), vec![
					EventRecord {
						phase: Phase::Initialization,
						event: Event::Contracts(crate::Event::CodeRemoved(restoration_code_hash)),
						topics: vec![],
					},
					EventRecord {
						phase: Phase::Initialization,
						event: Event::System(system::Event::KilledAccount(addr_django.clone())),
						topics: vec![],
					},
					EventRecord {
						phase: Phase::Initialization,
						event: Event::Contracts(
							crate::Event::Restored(
								addr_django, addr_bob, bob_contract.code_hash, 50
							)
						),
						topics: vec![],
					},
				]);
			}
		});
}

#[test]
fn storage_max_value_limit() {
	let (wasm, code_hash) = compile_module::<Test>("storage_size").unwrap();

	ExtBuilder::default()
		.existential_deposit(50)
		.build()
		.execute_with(|| {
			// Create
			let _ = Balances::deposit_creating(&ALICE, 1_000_000);
			assert_ok!(Contracts::instantiate_with_code(
				Origin::signed(ALICE),
				30_000,
				GAS_LIMIT,
				wasm,
				vec![],
				vec![],
			));
			let addr = Contracts::contract_address(&ALICE, &code_hash, &[]);
			ContractInfoOf::<Test>::get(&addr).unwrap().get_alive().unwrap();

			// Call contract with allowed storage value.
			assert_ok!(Contracts::call(
				Origin::signed(ALICE),
				addr.clone(),
				0,
				GAS_LIMIT * 2, // we are copying a huge buffer
				<Test as Config>::Schedule::get().limits.payload_len.encode(),
			));

			// Call contract with too large a storage value.
			assert_err_ignore_postinfo!(
				Contracts::call(
					Origin::signed(ALICE),
					addr,
					0,
					GAS_LIMIT,
					(<Test as Config>::Schedule::get().limits.payload_len + 1).encode(),
				),
				Error::<Test>::ValueTooLarge,
			);
		});
}

#[test]
fn deploy_and_call_other_contract() {
	let (callee_wasm, callee_code_hash) = compile_module::<Test>("return_with_data").unwrap();
	let (caller_wasm, caller_code_hash) = compile_module::<Test>("caller_contract").unwrap();

	ExtBuilder::default()
		.existential_deposit(50)
		.build()
		.execute_with(|| {
			// Create
			let _ = Balances::deposit_creating(&ALICE, 1_000_000);
			assert_ok!(Contracts::instantiate_with_code(
				Origin::signed(ALICE),
				100_000,
				GAS_LIMIT,
				caller_wasm,
				vec![],
				vec![],
			));
			assert_ok!(Contracts::instantiate_with_code(
				Origin::signed(ALICE),
				100_000,
				GAS_LIMIT,
				callee_wasm,
				0u32.to_le_bytes().encode(),
				vec![42],
			));

			// Call BOB contract, which attempts to instantiate and call the callee contract and
			// makes various assertions on the results from those calls.
			assert_ok!(Contracts::call(
				Origin::signed(ALICE),
				Contracts::contract_address(&ALICE, &caller_code_hash, &[]),
				0,
				GAS_LIMIT,
				callee_code_hash.as_ref().to_vec(),
			));
		});
}

#[test]
fn cannot_self_destruct_through_draning() {
	let (wasm, code_hash) = compile_module::<Test>("drain").unwrap();
	ExtBuilder::default()
		.existential_deposit(50)
		.build()
		.execute_with(|| {
			let _ = Balances::deposit_creating(&ALICE, 1_000_000);

			// Instantiate the BOB contract.
			assert_ok!(Contracts::instantiate_with_code(
				Origin::signed(ALICE),
				100_000,
				GAS_LIMIT,
				wasm,
				vec![],
				vec![],
			));
			let addr = Contracts::contract_address(&ALICE, &code_hash, &[]);

			// Check that the BOB contract has been instantiated.
			assert_matches!(
				ContractInfoOf::<Test>::get(&addr),
				Some(ContractInfo::Alive(_))
			);

			// Call BOB which makes it send all funds to the zero address
			// The contract code asserts that the correct error value is returned.
			assert_ok!(
				Contracts::call(
					Origin::signed(ALICE),
					addr,
					0,
					GAS_LIMIT,
					vec![],
				)
			);
		});
}

#[test]
fn cannot_self_destruct_while_live() {
	let (wasm, code_hash) = compile_module::<Test>("self_destruct").unwrap();
	ExtBuilder::default()
		.existential_deposit(50)
		.build()
		.execute_with(|| {
			let _ = Balances::deposit_creating(&ALICE, 1_000_000);

			// Instantiate the BOB contract.
			assert_ok!(Contracts::instantiate_with_code(
				Origin::signed(ALICE),
				100_000,
				GAS_LIMIT,
				wasm,
				vec![],
				vec![],
			));
			let addr = Contracts::contract_address(&ALICE, &code_hash, &[]);

			// Check that the BOB contract has been instantiated.
			assert_matches!(
				ContractInfoOf::<Test>::get(&addr),
				Some(ContractInfo::Alive(_))
			);

			// Call BOB with input data, forcing it make a recursive call to itself to
			// self-destruct, resulting in a trap.
			assert_err_ignore_postinfo!(
				Contracts::call(
					Origin::signed(ALICE),
					addr.clone(),
					0,
					GAS_LIMIT,
					vec![0],
				),
				Error::<Test>::ContractTrapped,
			);

			// Check that BOB is still alive.
			assert_matches!(
				ContractInfoOf::<Test>::get(&addr),
				Some(ContractInfo::Alive(_))
			);
		});
}

#[test]
fn self_destruct_works() {
	let (wasm, code_hash) = compile_module::<Test>("self_destruct").unwrap();
	ExtBuilder::default()
		.existential_deposit(50)
		.build()
		.execute_with(|| {
			let _ = Balances::deposit_creating(&ALICE, 1_000_000);
			let _ = Balances::deposit_creating(&DJANGO, 1_000_000);

			// Instantiate the BOB contract.
			assert_ok!(Contracts::instantiate_with_code(
				Origin::signed(ALICE),
				100_000,
				GAS_LIMIT,
				wasm,
				vec![],
				vec![],
			));
			let addr = Contracts::contract_address(&ALICE, &code_hash, &[]);

			// Check that the BOB contract has been instantiated.
			assert_matches!(
				ContractInfoOf::<Test>::get(&addr),
				Some(ContractInfo::Alive(_))
			);

			// Drop all previous events
			initialize_block(2);

			// Call BOB without input data which triggers termination.
			assert_matches!(
				Contracts::call(
					Origin::signed(ALICE),
					addr.clone(),
					0,
					GAS_LIMIT,
					vec![],
				),
				Ok(_)
			);

			// The call triggers rent collection that reduces the amount of balance
			// that remains for the beneficiary.
			let balance_after_rent = 93_078;

			pretty_assertions::assert_eq!(System::events(), vec![
				EventRecord {
					phase: Phase::Initialization,
					event: Event::System(
						frame_system::Event::KilledAccount(addr.clone())
					),
					topics: vec![],
				},
				EventRecord {
					phase: Phase::Initialization,
<<<<<<< HEAD
					event: Event::pallet_balances(
						pallet_balances::Event::Transfer(addr.clone(), DJANGO, balance_after_rent)
=======
					event: Event::Balances(
						pallet_balances::Event::Transfer(addr.clone(), DJANGO, 93_086)
>>>>>>> eb9033b8
					),
					topics: vec![],
				},
				EventRecord {
					phase: Phase::Initialization,
					event: Event::Contracts(crate::Event::CodeRemoved(code_hash)),
					topics: vec![],
				},
				EventRecord {
					phase: Phase::Initialization,
					event: Event::Contracts(
						crate::Event::Terminated(addr.clone(), DJANGO)
					),
					topics: vec![],
				},
			]);

			// Check that account is gone
			assert!(ContractInfoOf::<Test>::get(&addr).is_none());

			// check that the beneficiary (django) got remaining balance
			// some rent was deducted before termination
			assert_eq!(Balances::free_balance(DJANGO), 1_000_000 + balance_after_rent);
		});
}

// This tests that one contract cannot prevent another from self-destructing by sending it
// additional funds after it has been drained.
#[test]
fn destroy_contract_and_transfer_funds() {
	let (callee_wasm, callee_code_hash) = compile_module::<Test>("self_destruct").unwrap();
	let (caller_wasm, caller_code_hash) = compile_module::<Test>("destroy_and_transfer").unwrap();

	ExtBuilder::default()
		.existential_deposit(50)
		.build()
		.execute_with(|| {
			// Create
			let _ = Balances::deposit_creating(&ALICE, 1_000_000);
			assert_ok!(Contracts::instantiate_with_code(
				Origin::signed(ALICE),
				200_000,
				GAS_LIMIT,
				callee_wasm,
				vec![],
				vec![42]
			));

			// This deploys the BOB contract, which in turn deploys the CHARLIE contract during
			// construction.
			assert_ok!(Contracts::instantiate_with_code(
				Origin::signed(ALICE),
				200_000,
				GAS_LIMIT,
				caller_wasm,
				callee_code_hash.as_ref().to_vec(),
				vec![],
			));
			let addr_bob = Contracts::contract_address(&ALICE, &caller_code_hash, &[]);
			let addr_charlie = Contracts::contract_address(
				&addr_bob, &callee_code_hash, &[0x47, 0x11]
			);

			// Check that the CHARLIE contract has been instantiated.
			assert_matches!(
				ContractInfoOf::<Test>::get(&addr_charlie),
				Some(ContractInfo::Alive(_))
			);

			// Call BOB, which calls CHARLIE, forcing CHARLIE to self-destruct.
			assert_ok!(Contracts::call(
				Origin::signed(ALICE),
				addr_bob,
				0,
				GAS_LIMIT,
				addr_charlie.encode(),
			));

			// Check that CHARLIE has moved on to the great beyond (ie. died).
			assert!(ContractInfoOf::<Test>::get(&addr_charlie).is_none());
		});
}

#[test]
fn cannot_self_destruct_in_constructor() {
	let (wasm, _) = compile_module::<Test>("self_destructing_constructor").unwrap();
	ExtBuilder::default()
		.existential_deposit(50)
		.build()
		.execute_with(|| {
			let _ = Balances::deposit_creating(&ALICE, 1_000_000);

			// Fail to instantiate the BOB because the contructor calls seal_terminate.
			assert_err_ignore_postinfo!(
				Contracts::instantiate_with_code(
					Origin::signed(ALICE),
					100_000,
					GAS_LIMIT,
					wasm,
					vec![],
					vec![],
				),
				Error::<Test>::TerminatedInConstructor,
			);
		});
}

#[test]
fn crypto_hashes() {
	let (wasm, code_hash) = compile_module::<Test>("crypto_hashes").unwrap();

	ExtBuilder::default()
		.existential_deposit(50)
		.build()
		.execute_with(|| {
			let _ = Balances::deposit_creating(&ALICE, 1_000_000);

			// Instantiate the CRYPTO_HASHES contract.
			assert_ok!(Contracts::instantiate_with_code(
				Origin::signed(ALICE),
				100_000,
				GAS_LIMIT,
				wasm,
				vec![],
				vec![],
			));
			let addr = Contracts::contract_address(&ALICE, &code_hash, &[]);
			// Perform the call.
			let input = b"_DEAD_BEEF";
			use sp_io::hashing::*;
			// Wraps a hash function into a more dynamic form usable for testing.
			macro_rules! dyn_hash_fn {
				($name:ident) => {
					Box::new(|input| $name(input).as_ref().to_vec().into_boxed_slice())
				};
			}
			// All hash functions and their associated output byte lengths.
			let test_cases: &[(Box<dyn Fn(&[u8]) -> Box<[u8]>>, usize)] = &[
				(dyn_hash_fn!(sha2_256), 32),
				(dyn_hash_fn!(keccak_256), 32),
				(dyn_hash_fn!(blake2_256), 32),
				(dyn_hash_fn!(blake2_128), 16),
			];
			// Test the given hash functions for the input: "_DEAD_BEEF"
			for (n, (hash_fn, expected_size)) in test_cases.iter().enumerate() {
				// We offset data in the contract tables by 1.
				let mut params = vec![(n + 1) as u8];
				params.extend_from_slice(input);
				let result = <Pallet<Test>>::bare_call(
					ALICE,
					addr.clone(),
					0,
					GAS_LIMIT,
					params,
					false,
				).result.unwrap();
				assert!(result.is_success());
				let expected = hash_fn(input.as_ref());
				assert_eq!(&result.data[..*expected_size], &*expected);
			}
		})
}

#[test]
fn transfer_return_code() {
	let (wasm, code_hash) = compile_module::<Test>("transfer_return_code").unwrap();
	ExtBuilder::default().existential_deposit(50).build().execute_with(|| {
		let subsistence = Pallet::<Test>::subsistence_threshold();
		let _ = Balances::deposit_creating(&ALICE, 1000 * subsistence);

		assert_ok!(
			Contracts::instantiate_with_code(
				Origin::signed(ALICE),
				subsistence * 100,
				GAS_LIMIT,
				wasm,
				vec![],
				vec![],
			),
		);
		let addr = Contracts::contract_address(&ALICE, &code_hash, &[]);

		// Contract has only the minimal balance so any transfer will return BelowSubsistence.
		Balances::make_free_balance_be(&addr, subsistence);
		let result = Contracts::bare_call(
			ALICE,
			addr.clone(),
			0,
			GAS_LIMIT,
			vec![],
			false,
		).result.unwrap();
		assert_return_code!(result, RuntimeReturnCode::BelowSubsistenceThreshold);

		// Contract has enough total balance in order to not go below the subsistence
		// threshold when transfering 100 balance but this balance is reserved so
		// the transfer still fails but with another return code.
		Balances::make_free_balance_be(&addr, subsistence + 100);
		Balances::reserve(&addr, subsistence + 100).unwrap();
		let result = Contracts::bare_call(
			ALICE,
			addr,
			0,
			GAS_LIMIT,
			vec![],
			false,
		).result.unwrap();
		assert_return_code!(result, RuntimeReturnCode::TransferFailed);
	});
}

#[test]
fn call_return_code() {
	let (caller_code, caller_hash) = compile_module::<Test>("call_return_code").unwrap();
	let (callee_code, callee_hash) = compile_module::<Test>("ok_trap_revert").unwrap();
	ExtBuilder::default().existential_deposit(50).build().execute_with(|| {
		let subsistence = Pallet::<Test>::subsistence_threshold();
		let _ = Balances::deposit_creating(&ALICE, 1000 * subsistence);
		let _ = Balances::deposit_creating(&CHARLIE, 1000 * subsistence);

		assert_ok!(
			Contracts::instantiate_with_code(
				Origin::signed(ALICE),
				subsistence * 100,
				GAS_LIMIT,
				caller_code,
				vec![0],
				vec![],
			),
		);
		let addr_bob = Contracts::contract_address(&ALICE, &caller_hash, &[]);
		Balances::make_free_balance_be(&addr_bob, subsistence);

		// Contract calls into Django which is no valid contract
		let result = Contracts::bare_call(
			ALICE,
			addr_bob.clone(),
			0,
			GAS_LIMIT,
			AsRef::<[u8]>::as_ref(&DJANGO).to_vec(),
			false,
		).result.unwrap();
		assert_return_code!(result, RuntimeReturnCode::NotCallable);

		assert_ok!(
			Contracts::instantiate_with_code(
				Origin::signed(CHARLIE),
				subsistence * 100,
				GAS_LIMIT,
				callee_code,
				vec![0],
				vec![],
			),
		);
		let addr_django = Contracts::contract_address(&CHARLIE, &callee_hash, &[]);
		Balances::make_free_balance_be(&addr_django, subsistence);

		// Contract has only the minimal balance so any transfer will return BelowSubsistence.
		let result = Contracts::bare_call(
			ALICE,
			addr_bob.clone(),
			0,
			GAS_LIMIT,
			AsRef::<[u8]>::as_ref(&addr_django).iter().chain(&0u32.to_le_bytes()).cloned().collect(),
			false,
		).result.unwrap();
		assert_return_code!(result, RuntimeReturnCode::BelowSubsistenceThreshold);

		// Contract has enough total balance in order to not go below the subsistence
		// threshold when transfering 100 balance but this balance is reserved so
		// the transfer still fails but with another return code.
		Balances::make_free_balance_be(&addr_bob, subsistence + 100);
		Balances::reserve(&addr_bob, subsistence + 100).unwrap();
		let result = Contracts::bare_call(
			ALICE,
			addr_bob.clone(),
			0,
			GAS_LIMIT,
			AsRef::<[u8]>::as_ref(&addr_django).iter().chain(&0u32.to_le_bytes()).cloned().collect(),
			false,
		).result.unwrap();
		assert_return_code!(result, RuntimeReturnCode::TransferFailed);

		// Contract has enough balance but callee reverts because "1" is passed.
		Balances::make_free_balance_be(&addr_bob, subsistence + 1000);
		let result = Contracts::bare_call(
			ALICE,
			addr_bob.clone(),
			0,
			GAS_LIMIT,
			AsRef::<[u8]>::as_ref(&addr_django).iter().chain(&1u32.to_le_bytes()).cloned().collect(),
			false,
		).result.unwrap();
		assert_return_code!(result, RuntimeReturnCode::CalleeReverted);

		// Contract has enough balance but callee traps because "2" is passed.
		let result = Contracts::bare_call(
			ALICE,
			addr_bob,
			0,
			GAS_LIMIT,
			AsRef::<[u8]>::as_ref(&addr_django).iter().chain(&2u32.to_le_bytes()).cloned().collect(),
			false,
		).result.unwrap();
		assert_return_code!(result, RuntimeReturnCode::CalleeTrapped);

	});
}

#[test]
fn instantiate_return_code() {
	let (caller_code, caller_hash) = compile_module::<Test>("instantiate_return_code").unwrap();
	let (callee_code, callee_hash) = compile_module::<Test>("ok_trap_revert").unwrap();
	ExtBuilder::default().existential_deposit(50).build().execute_with(|| {
		let subsistence = Pallet::<Test>::subsistence_threshold();
		let _ = Balances::deposit_creating(&ALICE, 1000 * subsistence);
		let _ = Balances::deposit_creating(&CHARLIE, 1000 * subsistence);
		let callee_hash = callee_hash.as_ref().to_vec();

		assert_ok!(
			Contracts::instantiate_with_code(
				Origin::signed(ALICE),
				subsistence * 100,
				GAS_LIMIT,
				callee_code,
				vec![],
				vec![],
			),
		);

		assert_ok!(
			Contracts::instantiate_with_code(
				Origin::signed(ALICE),
				subsistence * 100,
				GAS_LIMIT,
				caller_code,
				vec![],
				vec![],
			),
		);
		let addr = Contracts::contract_address(&ALICE, &caller_hash, &[]);

		// Contract has only the minimal balance so any transfer will return BelowSubsistence.
		Balances::make_free_balance_be(&addr, subsistence);
		let result = Contracts::bare_call(
			ALICE,
			addr.clone(),
			0,
			GAS_LIMIT,
			callee_hash.clone(),
			false,
		).result.unwrap();
		assert_return_code!(result, RuntimeReturnCode::BelowSubsistenceThreshold);

		// Contract has enough total balance in order to not go below the subsistence
		// threshold when transfering the balance but this balance is reserved so
		// the transfer still fails but with another return code.
		Balances::make_free_balance_be(&addr, subsistence + 10_000);
		Balances::reserve(&addr, subsistence + 10_000).unwrap();
		let result = Contracts::bare_call(
			ALICE,
			addr.clone(),
			0,
			GAS_LIMIT,
			callee_hash.clone(),
			false,
		).result.unwrap();
		assert_return_code!(result, RuntimeReturnCode::TransferFailed);

		// Contract has enough balance but the passed code hash is invalid
		Balances::make_free_balance_be(&addr, subsistence + 10_000);
		let result = Contracts::bare_call(
			ALICE,
			addr.clone(),
			0,
			GAS_LIMIT,
			vec![0; 33],
			false,
		).result.unwrap();
		assert_return_code!(result, RuntimeReturnCode::CodeNotFound);

		// Contract has enough balance but callee reverts because "1" is passed.
		let result = Contracts::bare_call(
			ALICE,
			addr.clone(),
			0,
			GAS_LIMIT,
			callee_hash.iter().chain(&1u32.to_le_bytes()).cloned().collect(),
			false,
		).result.unwrap();
		assert_return_code!(result, RuntimeReturnCode::CalleeReverted);

		// Contract has enough balance but callee traps because "2" is passed.
		let result = Contracts::bare_call(
			ALICE,
			addr,
			0,
			GAS_LIMIT,
			callee_hash.iter().chain(&2u32.to_le_bytes()).cloned().collect(),
			false,
		).result.unwrap();
		assert_return_code!(result, RuntimeReturnCode::CalleeTrapped);

	});
}

#[test]
fn disabled_chain_extension_wont_deploy() {
	let (code, _hash) = compile_module::<Test>("chain_extension").unwrap();
	ExtBuilder::default().existential_deposit(50).build().execute_with(|| {
		let subsistence = Pallet::<Test>::subsistence_threshold();
		let _ = Balances::deposit_creating(&ALICE, 1000 * subsistence);
		TestExtension::disable();
		assert_err_ignore_postinfo!(
			Contracts::instantiate_with_code(
				Origin::signed(ALICE),
				3 * subsistence,
				GAS_LIMIT,
				code,
				vec![],
				vec![],
			),
			"module uses chain extensions but chain extensions are disabled",
		);
	});
}

#[test]
fn disabled_chain_extension_errors_on_call() {
	let (code, hash) = compile_module::<Test>("chain_extension").unwrap();
	ExtBuilder::default().existential_deposit(50).build().execute_with(|| {
		let subsistence = Pallet::<Test>::subsistence_threshold();
		let _ = Balances::deposit_creating(&ALICE, 1000 * subsistence);
		assert_ok!(
			Contracts::instantiate_with_code(
				Origin::signed(ALICE),
				subsistence * 100,
				GAS_LIMIT,
				code,
				vec![],
				vec![],
			),
		);
		let addr = Contracts::contract_address(&ALICE, &hash, &[]);
		TestExtension::disable();
		assert_err_ignore_postinfo!(
			Contracts::call(
				Origin::signed(ALICE),
				addr.clone(),
				0,
				GAS_LIMIT,
				vec![],
			),
			Error::<Test>::NoChainExtension,
		);
	});
}

#[test]
fn chain_extension_works() {
	let (code, hash) = compile_module::<Test>("chain_extension").unwrap();
	ExtBuilder::default().existential_deposit(50).build().execute_with(|| {
		let subsistence = Pallet::<Test>::subsistence_threshold();
		let _ = Balances::deposit_creating(&ALICE, 1000 * subsistence);
		assert_ok!(
			Contracts::instantiate_with_code(
				Origin::signed(ALICE),
				subsistence * 100,
				GAS_LIMIT,
				code,
				vec![],
				vec![],
			),
		);
		let addr = Contracts::contract_address(&ALICE, &hash, &[]);

		// The contract takes a up to 2 byte buffer where the first byte passed is used as
		// as func_id to the chain extension which behaves differently based on the
		// func_id.

		// 0 = read input buffer and pass it through as output
		let result = Contracts::bare_call(
			ALICE,
			addr.clone(),
			0,
			GAS_LIMIT,
			vec![0, 99],
			false,
		);
		let gas_consumed = result.gas_consumed;
		assert_eq!(TestExtension::last_seen_buffer(), vec![0, 99]);
		assert_eq!(result.result.unwrap().data, Bytes(vec![0, 99]));

		// 1 = treat inputs as integer primitives and store the supplied integers
		Contracts::bare_call(
			ALICE,
			addr.clone(),
			0,
			GAS_LIMIT,
			vec![1],
			false,
		).result.unwrap();
		// those values passed in the fixture
		assert_eq!(TestExtension::last_seen_inputs(), (4, 1, 16, 12));

		// 2 = charge some extra weight (amount supplied in second byte)
		let result = Contracts::bare_call(
			ALICE,
			addr.clone(),
			0,
			GAS_LIMIT,
			vec![2, 42],
			false,
		);
		assert_ok!(result.result);
		assert_eq!(result.gas_consumed, gas_consumed + 42);

		// 3 = diverging chain extension call that sets flags to 0x1 and returns a fixed buffer
		let result = Contracts::bare_call(
			ALICE,
			addr.clone(),
			0,
			GAS_LIMIT,
			vec![3],
			false,
		).result.unwrap();
		assert_eq!(result.flags, ReturnFlags::REVERT);
		assert_eq!(result.data, Bytes(vec![42, 99]));
	});
}

#[test]
fn lazy_removal_works() {
	let (code, hash) = compile_module::<Test>("self_destruct").unwrap();
	ExtBuilder::default().existential_deposit(50).build().execute_with(|| {
		let subsistence = Pallet::<Test>::subsistence_threshold();
		let _ = Balances::deposit_creating(&ALICE, 1000 * subsistence);

		assert_ok!(
			Contracts::instantiate_with_code(
				Origin::signed(ALICE),
				subsistence * 100,
				GAS_LIMIT,
				code,
				vec![],
				vec![],
			),
		);

		let addr = Contracts::contract_address(&ALICE, &hash, &[]);
		let info = <ContractInfoOf::<Test>>::get(&addr).unwrap().get_alive().unwrap();
		let trie = &info.child_trie_info();

		// Put value into the contracts child trie
		child::put(trie, &[99], &42);

		// Terminate the contract
		assert_ok!(Contracts::call(
			Origin::signed(ALICE),
			addr.clone(),
			0,
			GAS_LIMIT,
			vec![],
		));

		// Contract info should be gone
		assert!(!<ContractInfoOf::<Test>>::contains_key(&addr));

		// But value should be still there as the lazy removal did not run, yet.
		assert_matches!(child::get(trie, &[99]), Some(42));

		// Run the lazy removal
		Contracts::on_initialize(Weight::max_value());

		// Value should be gone now
		assert_matches!(child::get::<i32>(trie, &[99]), None);
	});
}

#[test]
fn lazy_removal_partial_remove_works() {
	let (code, hash) = compile_module::<Test>("self_destruct").unwrap();

	// We create a contract with some extra keys above the weight limit
	let extra_keys = 7u32;
	let weight_limit = 5_000_000_000;
	let (_, max_keys) = Storage::<Test>::deletion_budget(1, weight_limit);
	let vals: Vec<_> = (0..max_keys + extra_keys).map(|i| {
		(blake2_256(&i.encode()), (i as u32), (i as u32).encode())
	})
	.collect();

	let mut ext = ExtBuilder::default().existential_deposit(50).build();

	let trie = ext.execute_with(|| {
		let subsistence = Pallet::<Test>::subsistence_threshold();
		let _ = Balances::deposit_creating(&ALICE, 1000 * subsistence);

		assert_ok!(
			Contracts::instantiate_with_code(
				Origin::signed(ALICE),
				subsistence * 100,
				GAS_LIMIT,
				code,
				vec![],
				vec![],
			),
		);

		let addr = Contracts::contract_address(&ALICE, &hash, &[]);
		let mut info = <ContractInfoOf::<Test>>::get(&addr).unwrap().get_alive().unwrap();

		// Put value into the contracts child trie
		for val in &vals {
			Storage::<Test>::write(
				System::block_number(),
				&mut info,
				&val.0,
				Some(val.2.clone()),
			).unwrap();
		}
		<ContractInfoOf<Test>>::insert(&addr, ContractInfo::Alive(info.clone()));

		// Terminate the contract
		assert_ok!(Contracts::call(
			Origin::signed(ALICE),
			addr.clone(),
			0,
			GAS_LIMIT,
			vec![],
		));

		// Contract info should be gone
		assert!(!<ContractInfoOf::<Test>>::contains_key(&addr));

		let trie = info.child_trie_info();

		// But value should be still there as the lazy removal did not run, yet.
		for val in &vals {
			assert_eq!(child::get::<u32>(&trie, &blake2_256(&val.0)), Some(val.1));
		}

		trie.clone()
	});

	// The lazy removal limit only applies to the backend but not to the overlay.
	// This commits all keys from the overlay to the backend.
	ext.commit_all().unwrap();

	ext.execute_with(|| {
		// Run the lazy removal
		let weight_used = Storage::<Test>::process_deletion_queue_batch(weight_limit);

		// Weight should be exhausted because we could not even delete all keys
		assert_eq!(weight_used, weight_limit);

		let mut num_deleted = 0u32;
		let mut num_remaining = 0u32;

		for val in &vals {
			match child::get::<u32>(&trie, &blake2_256(&val.0)) {
				None => num_deleted += 1,
				Some(x) if x == val.1 => num_remaining += 1,
				Some(_) => panic!("Unexpected value in contract storage"),
			}
		}

		// All but one key is removed
		assert_eq!(num_deleted + num_remaining, vals.len() as u32);
		assert_eq!(num_deleted, max_keys);
		assert_eq!(num_remaining, extra_keys);
	});
}

#[test]
fn lazy_removal_does_no_run_on_full_block() {
	let (code, hash) = compile_module::<Test>("self_destruct").unwrap();
	ExtBuilder::default().existential_deposit(50).build().execute_with(|| {
		let subsistence = Pallet::<Test>::subsistence_threshold();
		let _ = Balances::deposit_creating(&ALICE, 1000 * subsistence);

		assert_ok!(
			Contracts::instantiate_with_code(
				Origin::signed(ALICE),
				subsistence * 100,
				GAS_LIMIT,
				code,
				vec![],
				vec![],
			),
		);

		let addr = Contracts::contract_address(&ALICE, &hash, &[]);
		let mut info = <ContractInfoOf::<Test>>::get(&addr).unwrap().get_alive().unwrap();
		let max_keys = 30;

		// Create some storage items for the contract.
		let vals: Vec<_> = (0..max_keys).map(|i| {
			(blake2_256(&i.encode()), (i as u32), (i as u32).encode())
		})
		.collect();

		// Put value into the contracts child trie
		for val in &vals {
			Storage::<Test>::write(
				System::block_number(),
				&mut info,
				&val.0,
				Some(val.2.clone()),
			).unwrap();
		}
		<ContractInfoOf<Test>>::insert(&addr, ContractInfo::Alive(info.clone()));

		// Terminate the contract
		assert_ok!(Contracts::call(
			Origin::signed(ALICE),
			addr.clone(),
			0,
			GAS_LIMIT,
			vec![],
		));

		// Contract info should be gone
		assert!(!<ContractInfoOf::<Test>>::contains_key(&addr));

		let trie = info.child_trie_info();

		// But value should be still there as the lazy removal did not run, yet.
		for val in &vals {
			assert_eq!(child::get::<u32>(&trie, &blake2_256(&val.0)), Some(val.1));
		}

		// Fill up the block which should prevent the lazy storage removal from running.
		System::register_extra_weight_unchecked(
			<Test as system::Config>::BlockWeights::get().max_block,
			DispatchClass::Mandatory,
		);

		// Run the lazy removal without any limit so that all keys would be removed if there
		// had been some weight left in the block.
		let weight_used = Contracts::on_initialize(Weight::max_value());
		let base = <<Test as Config>::WeightInfo as WeightInfo>::on_initialize();
		assert_eq!(weight_used, base);

		// All the keys are still in place
		for val in &vals {
			assert_eq!(child::get::<u32>(&trie, &blake2_256(&val.0)), Some(val.1));
		}

		// Run the lazy removal directly which disregards the block limits
		Storage::<Test>::process_deletion_queue_batch(Weight::max_value());

		// Now the keys should be gone
		for val in &vals {
			assert_eq!(child::get::<u32>(&trie, &blake2_256(&val.0)), None);
		}
	});
}


#[test]
fn lazy_removal_does_not_use_all_weight() {
	let (code, hash) = compile_module::<Test>("self_destruct").unwrap();
	ExtBuilder::default().existential_deposit(50).build().execute_with(|| {
		let subsistence = Pallet::<Test>::subsistence_threshold();
		let _ = Balances::deposit_creating(&ALICE, 1000 * subsistence);

		assert_ok!(
			Contracts::instantiate_with_code(
				Origin::signed(ALICE),
				subsistence * 100,
				GAS_LIMIT,
				code,
				vec![],
				vec![],
			),
		);

		let addr = Contracts::contract_address(&ALICE, &hash, &[]);
		let mut info = <ContractInfoOf::<Test>>::get(&addr).unwrap().get_alive().unwrap();
		let weight_limit = 5_000_000_000;
		let (weight_per_key, max_keys) = Storage::<Test>::deletion_budget(1, weight_limit);

		// We create a contract with one less storage item than we can remove within the limit
		let vals: Vec<_> = (0..max_keys - 1).map(|i| {
			(blake2_256(&i.encode()), (i as u32), (i as u32).encode())
		})
		.collect();

		// Put value into the contracts child trie
		for val in &vals {
			Storage::<Test>::write(
				System::block_number(),
				&mut info,
				&val.0,
				Some(val.2.clone()),
			).unwrap();
		}
		<ContractInfoOf<Test>>::insert(&addr, ContractInfo::Alive(info.clone()));

		// Terminate the contract
		assert_ok!(Contracts::call(
			Origin::signed(ALICE),
			addr.clone(),
			0,
			GAS_LIMIT,
			vec![],
		));

		// Contract info should be gone
		assert!(!<ContractInfoOf::<Test>>::contains_key(&addr));

		let trie = info.child_trie_info();

		// But value should be still there as the lazy removal did not run, yet.
		for val in &vals {
			assert_eq!(child::get::<u32>(&trie, &blake2_256(&val.0)), Some(val.1));
		}

		// Run the lazy removal
		let weight_used = Storage::<Test>::process_deletion_queue_batch(weight_limit);

		// We have one less key in our trie than our weight limit suffices for
		assert_eq!(weight_used, weight_limit - weight_per_key);

		// All the keys are removed
		for val in vals {
			assert_eq!(child::get::<u32>(&trie, &blake2_256(&val.0)), None);
		}
	});
}

#[test]
fn deletion_queue_full() {
	let (code, hash) = compile_module::<Test>("self_destruct").unwrap();
	ExtBuilder::default().existential_deposit(50).build().execute_with(|| {
		let subsistence = Pallet::<Test>::subsistence_threshold();
		let _ = Balances::deposit_creating(&ALICE, 1000 * subsistence);

		assert_ok!(
			Contracts::instantiate_with_code(
				Origin::signed(ALICE),
				subsistence * 100,
				GAS_LIMIT,
				code,
				vec![],
				vec![],
			),
		);

		let addr = Contracts::contract_address(&ALICE, &hash, &[]);

		// fill the deletion queue up until its limit
		Storage::<Test>::fill_queue_with_dummies();

		// Terminate the contract should fail
		assert_err_ignore_postinfo!(
			Contracts::call(
				Origin::signed(ALICE),
				addr.clone(),
				0,
				GAS_LIMIT,
				vec![],
			),
			Error::<Test>::DeletionQueueFull,
		);

		// Contract should be alive because removal failed
		<ContractInfoOf::<Test>>::get(&addr).unwrap().get_alive().unwrap();

		// make the contract ripe for eviction
		initialize_block(5);

		// eviction should fail for the same reason as termination
		assert_err!(
			Contracts::claim_surcharge(Origin::none(), addr.clone(), Some(ALICE)),
			Error::<Test>::DeletionQueueFull,
		);

		// Contract should be alive because removal failed
		<ContractInfoOf::<Test>>::get(&addr).unwrap().get_alive().unwrap();
	});
}

#[test]
fn not_deployed_if_endowment_too_low_for_first_rent() {
	let (wasm, code_hash) = compile_module::<Test>("set_rent").unwrap();

	// The instantiation deducted the rent for one block immediately
	let first_rent = <Test as Config>::RentFraction::get()
		// base_deposit + deploy_set_storage (4 bytes in 1 item) - free_balance
		.mul_ceil(80_000u32 + 40_000 + 10_000 - 30_000)
		// blocks to rent
		* 1;

	ExtBuilder::default().existential_deposit(50).build().execute_with(|| {
		// Create
		let _ = Balances::deposit_creating(&ALICE, 1_000_000);
		assert_storage_noop!(assert_err_ignore_postinfo!(
			Contracts::instantiate_with_code(
				Origin::signed(ALICE),
				30_000,
				GAS_LIMIT,
				wasm,
				(BalanceOf::<Test>::from(first_rent) - BalanceOf::<Test>::from(1u32))
					.encode(), // rent allowance
				vec![],
			),
			Error::<Test>::NewContractNotFunded,
		));
		let addr = Contracts::contract_address(&ALICE, &code_hash, &[]);
		assert_matches!(ContractInfoOf::<Test>::get(&addr), None);
	});
}

#[test]
fn surcharge_reward_is_capped() {
	let (wasm, code_hash) = compile_module::<Test>("set_rent").unwrap();
	ExtBuilder::default().existential_deposit(50).build().execute_with(|| {
		let _ = Balances::deposit_creating(&ALICE, 1_000_000);
		assert_ok!(Contracts::instantiate_with_code(
			Origin::signed(ALICE),
			30_000,
			GAS_LIMIT,
			wasm,
			<BalanceOf<Test>>::from(10_000u32).encode(), // rent allowance
			vec![],
		));
		let addr = Contracts::contract_address(&ALICE, &code_hash, &[]);
		let contract = <ContractInfoOf::<Test>>::get(&addr).unwrap().get_alive().unwrap();
		let balance = Balances::free_balance(&ALICE);
		let reward = <Test as Config>::SurchargeReward::get();

		// some rent should have paid due to instantiation
		assert_ne!(contract.rent_paid, 0);

		// the reward should be parameterized sufficiently high to make this test useful
		assert!(reward > contract.rent_paid);

		// make contract eligible for eviction
		initialize_block(40);

		// this should have removed the contract
		assert_ok!(Contracts::claim_surcharge(Origin::none(), addr.clone(), Some(ALICE)));

		// this reward does not take into account the last rent payment collected during eviction
		let capped_reward = reward.min(contract.rent_paid);

		// this is smaller than the actual reward because it does not take into account the
		// rent collected during eviction
		assert!(Balances::free_balance(&ALICE) > balance + capped_reward);

		// the full reward is not paid out because of the cap introduced by rent_paid
		assert!(Balances::free_balance(&ALICE) < balance + reward);
	});
}

#[test]
fn refcounter() {
	let (wasm, code_hash) = compile_module::<Test>("self_destruct").unwrap();
	ExtBuilder::default().existential_deposit(50).build().execute_with(|| {
		let _ = Balances::deposit_creating(&ALICE, 1_000_000);
		let subsistence = Pallet::<Test>::subsistence_threshold();

		// Create two contracts with the same code and check that they do in fact share it.
		assert_ok!(Contracts::instantiate_with_code(
			Origin::signed(ALICE),
			subsistence * 100,
			GAS_LIMIT,
			wasm.clone(),
			vec![],
			vec![0],
		));
		assert_ok!(Contracts::instantiate_with_code(
			Origin::signed(ALICE),
			subsistence * 100,
			GAS_LIMIT,
			wasm.clone(),
			vec![],
			vec![1],
		));
		assert_refcount!(code_hash, 2);

		// Sharing should also work with the usual instantiate call
		assert_ok!(Contracts::instantiate(
			Origin::signed(ALICE),
			subsistence * 100,
			GAS_LIMIT,
			code_hash,
			vec![],
			vec![2],
		));
		assert_refcount!(code_hash, 3);

		// addresses of all three existing contracts
		let addr0 = Contracts::contract_address(&ALICE, &code_hash, &[0]);
		let addr1 = Contracts::contract_address(&ALICE, &code_hash, &[1]);
		let addr2 = Contracts::contract_address(&ALICE, &code_hash, &[2]);

		// Terminating one contract should decrement the refcount
		assert_ok!(Contracts::call(
			Origin::signed(ALICE),
			addr0,
			0,
			GAS_LIMIT,
			vec![],
		));
		assert_refcount!(code_hash, 2);

		// make remaining contracts eligible for eviction
		initialize_block(40);

		// remove one of them
		assert_ok!(Contracts::claim_surcharge(Origin::none(), addr1, Some(ALICE)));
		assert_refcount!(code_hash, 1);

		// Pristine code should still be there
		crate::PristineCode::<Test>::get(code_hash).unwrap();

		// remove the last contract
		assert_ok!(Contracts::claim_surcharge(Origin::none(), addr2, Some(ALICE)));
		assert_refcount!(code_hash, 0);

		// all code should be gone
		assert_matches!(crate::PristineCode::<Test>::get(code_hash), None);
		assert_matches!(crate::CodeStorage::<Test>::get(code_hash), None);
	});
}

#[test]
fn reinstrument_does_charge() {
	let (wasm, code_hash) = compile_module::<Test>("return_with_data").unwrap();
	ExtBuilder::default().existential_deposit(50).build().execute_with(|| {
		let _ = Balances::deposit_creating(&ALICE, 1_000_000);
		let subsistence = Pallet::<Test>::subsistence_threshold();
		let zero = 0u32.to_le_bytes().encode();
		let code_len = wasm.len() as u32;

		assert_ok!(Contracts::instantiate_with_code(
			Origin::signed(ALICE),
			subsistence * 100,
			GAS_LIMIT,
			wasm,
			zero.clone(),
			vec![],
		));

		let addr = Contracts::contract_address(&ALICE, &code_hash, &[]);

		// Call the contract two times without reinstrument

		let result0 = Contracts::bare_call(
			ALICE,
			addr.clone(),
			0,
			GAS_LIMIT,
			zero.clone(),
			false,
		);
		assert!(result0.result.unwrap().is_success());

		let result1 = Contracts::bare_call(
			ALICE,
			addr.clone(),
			0,
			GAS_LIMIT,
			zero.clone(),
			false,
		);
		assert!(result1.result.unwrap().is_success());

		// They should match because both where called with the same schedule.
		assert_eq!(result0.gas_consumed, result1.gas_consumed);

		// We cannot change the schedule. Instead, we decrease the version of the deployed
		// contract below the current schedule's version.
		crate::CodeStorage::mutate(&code_hash, |code: &mut Option<PrefabWasmModule<Test>>| {
			code.as_mut().unwrap().decrement_version();
		});

		// This call should trigger reinstrumentation
		let result2 = Contracts::bare_call(
			ALICE,
			addr.clone(),
			0,
			GAS_LIMIT,
			zero.clone(),
			false,
		);
		assert!(result2.result.unwrap().is_success());
		assert!(result2.gas_consumed > result1.gas_consumed);
		assert_eq!(
			result2.gas_consumed,
			result1.gas_consumed + <Test as Config>::WeightInfo::instrument(code_len / 1024),
		);
	});
}

#[test]
#[cfg(feature = "unstable-interface")]
fn debug_message_works() {
	let (wasm, code_hash) = compile_module::<Test>("debug_message_works").unwrap();

	ExtBuilder::default().existential_deposit(50).build().execute_with(|| {
		let _ = Balances::deposit_creating(&ALICE, 1_000_000);
		assert_ok!(
			Contracts::instantiate_with_code(
				Origin::signed(ALICE),
				30_000,
				GAS_LIMIT,
				wasm,
				vec![],
				vec![],
			),
		);
		let addr = Contracts::contract_address(&ALICE, &code_hash, &[]);
		let result = Contracts::bare_call(
			ALICE,
			addr,
			0,
			GAS_LIMIT,
			vec![],
			true,
		);

		assert_matches!(result.result, Ok(_));
		assert_eq!(std::str::from_utf8(&result.debug_message).unwrap(), "Hello World!");
	});
}

#[test]
#[cfg(feature = "unstable-interface")]
fn debug_message_logging_disabled() {
	let (wasm, code_hash) = compile_module::<Test>("debug_message_logging_disabled").unwrap();

	ExtBuilder::default().existential_deposit(50).build().execute_with(|| {
		let _ = Balances::deposit_creating(&ALICE, 1_000_000);
		assert_ok!(
			Contracts::instantiate_with_code(
				Origin::signed(ALICE),
				30_000,
				GAS_LIMIT,
				wasm,
				vec![],
				vec![],
			),
		);
		let addr = Contracts::contract_address(&ALICE, &code_hash, &[]);
		// disable logging by passing `false`
		let result = Contracts::bare_call(
			ALICE,
			addr.clone(),
			0,
			GAS_LIMIT,
			vec![],
			false,
		);
		assert_matches!(result.result, Ok(_));
		// the dispatchables always run without debugging
		assert_ok!(Contracts::call(
			Origin::signed(ALICE),
			addr,
			0,
			GAS_LIMIT,
			vec![],
		));
		assert!(result.debug_message.is_empty());
	});
}

#[test]
#[cfg(feature = "unstable-interface")]
fn debug_message_invalid_utf8() {
	let (wasm, code_hash) = compile_module::<Test>("debug_message_invalid_utf8").unwrap();

	ExtBuilder::default().existential_deposit(50).build().execute_with(|| {
		let _ = Balances::deposit_creating(&ALICE, 1_000_000);
		assert_ok!(
			Contracts::instantiate_with_code(
				Origin::signed(ALICE),
				30_000,
				GAS_LIMIT,
				wasm,
				vec![],
				vec![],
			),
		);
		let addr = Contracts::contract_address(&ALICE, &code_hash, &[]);
		let result = Contracts::bare_call(
			ALICE,
			addr,
			0,
			GAS_LIMIT,
			vec![],
			true,
		);
		assert_err!(result.result, <Error<Test>>::DebugMessageInvalidUTF8);
	});
}

#[test]
fn gas_estimation_correct() {
	let (caller_code, caller_hash) = compile_module::<Test>("call_return_code").unwrap();
	let (callee_code, callee_hash) = compile_module::<Test>("dummy").unwrap();
	ExtBuilder::default().existential_deposit(50).build().execute_with(|| {
		let subsistence = Pallet::<Test>::subsistence_threshold();
		let _ = Balances::deposit_creating(&ALICE, 1000 * subsistence);
		let _ = Balances::deposit_creating(&CHARLIE, 1000 * subsistence);

		assert_ok!(
			Contracts::instantiate_with_code(
				Origin::signed(ALICE),
				subsistence * 100,
				GAS_LIMIT,
				caller_code,
				vec![],
				vec![0],
			),
		);
		let addr_caller = Contracts::contract_address(&ALICE, &caller_hash, &[0]);

		assert_ok!(
			Contracts::instantiate_with_code(
				Origin::signed(ALICE),
				subsistence * 100,
				GAS_LIMIT,
				callee_code,
				vec![],
				vec![1],
			),
		);
		let addr_callee = Contracts::contract_address(&ALICE, &callee_hash, &[1]);

		// Call in order to determine the gas that is required for this call
		let result = Contracts::bare_call(
			ALICE,
			addr_caller.clone(),
			0,
			GAS_LIMIT,
			AsRef::<[u8]>::as_ref(&addr_callee).to_vec(),
			false,
		);
		assert_ok!(result.result);

		// Make the same call using the estimated gas. Should succeed.
		assert_ok!(Contracts::bare_call(
			ALICE,
			addr_caller,
			0,
			result.gas_consumed,
			AsRef::<[u8]>::as_ref(&addr_callee).to_vec(),
			false,
		).result);
	});
}<|MERGE_RESOLUTION|>--- conflicted
+++ resolved
@@ -1740,13 +1740,8 @@
 				},
 				EventRecord {
 					phase: Phase::Initialization,
-<<<<<<< HEAD
-					event: Event::pallet_balances(
+					event: Event::Balances(
 						pallet_balances::Event::Transfer(addr.clone(), DJANGO, balance_after_rent)
-=======
-					event: Event::Balances(
-						pallet_balances::Event::Transfer(addr.clone(), DJANGO, 93_086)
->>>>>>> eb9033b8
 					),
 					topics: vec![],
 				},
