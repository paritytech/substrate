// Copyright 2018-2020 Parity Technologies (UK) Ltd.
// This file is part of Substrate.

// Substrate is free software: you can redistribute it and/or modify
// it under the terms of the GNU General Public License as published by
// the Free Software Foundation, either version 3 of the License, or
// (at your option) any later version.

// Substrate is distributed in the hope that it will be useful,
// but WITHOUT ANY WARRANTY; without even the implied warranty of
// MERCHANTABILITY or FITNESS FOR A PARTICULAR PURPOSE.  See the
// GNU General Public License for more details.

// You should have received a copy of the GNU General Public License
// along with Substrate. If not, see <http://www.gnu.org/licenses/>.

use crate::{
	BalanceOf, ContractInfo, ContractInfoOf, GenesisConfig, Module,
	RawAliveContractInfo, RawEvent, Trait, Schedule, gas::Gas,
	Error, Config, RuntimeReturnCode, storage::Storage,
	exec::AccountIdOf,
};
use assert_matches::assert_matches;
use codec::Encode;
use sp_runtime::{
	traits::{BlakeTwo256, Hash, IdentityLookup, Convert},
	testing::{Header, H256},
	AccountId32,
};
use frame_support::{
	assert_ok, assert_err_ignore_postinfo, impl_outer_dispatch, impl_outer_event,
	impl_outer_origin, parameter_types, StorageMap,
	traits::{Currency, ReservableCurrency},
	weights::{Weight, PostDispatchInfo},
	dispatch::DispatchErrorWithPostInfo,
};
use frame_system::{self as system, EventRecord, Phase};

mod contracts {
	// Re-export contents of the root. This basically
	// needs to give a name for the current crate.
	// This hack is required for `impl_outer_event!`.
	pub use super::super::*;
	pub use frame_support::impl_outer_event;
}

use pallet_balances as balances;

impl_outer_event! {
	pub enum MetaEvent for Test {
		system<T>,
		balances<T>,
		contracts<T>,
	}
}
impl_outer_origin! {
	pub enum Origin for Test where system = frame_system { }
}
impl_outer_dispatch! {
	pub enum Call for Test where origin: Origin {
		balances::Balances,
		contracts::Contracts,
	}
}

#[macro_use]
pub mod test_utils {
	use super::{Test, Balances};
	use crate::{
		ContractInfoOf, CodeHash,
		storage::Storage,
		exec::{StorageKey, AccountIdOf},
	};
	use frame_support::{StorageMap, traits::Currency};

	pub fn set_storage(addr: &AccountIdOf<Test>, key: &StorageKey, value: Option<Vec<u8>>) {
		let contract_info = <ContractInfoOf::<Test>>::get(&addr).unwrap().get_alive().unwrap();
		Storage::<Test>::write(addr, &contract_info.trie_id, key, value).unwrap();
	}
	pub fn get_storage(addr: &AccountIdOf<Test>, key: &StorageKey) -> Option<Vec<u8>> {
		let contract_info = <ContractInfoOf::<Test>>::get(&addr).unwrap().get_alive().unwrap();
		Storage::<Test>::read(&contract_info.trie_id, key)
	}
	pub fn place_contract(address: &AccountIdOf<Test>, code_hash: CodeHash<Test>) {
		let trie_id = Storage::<Test>::generate_trie_id(address);
		Storage::<Test>::place_contract(&address, trie_id, code_hash).unwrap()
	}
	pub fn set_balance(who: &AccountIdOf<Test>, amount: u64) {
		let imbalance = Balances::deposit_creating(who, amount);
		drop(imbalance);
	}
	pub fn get_balance(who: &AccountIdOf<Test>) -> u64 {
		Balances::free_balance(who)
	}
	macro_rules! assert_return_code {
		( $x:expr , $y:expr $(,)? ) => {{
			use sp_std::convert::TryInto;
			assert_eq!(u32::from_le_bytes($x.data[..].try_into().unwrap()), $y as u32);
		}}
	}
}

#[derive(Clone, Eq, PartialEq, Debug)]
pub struct Test;
parameter_types! {
	pub const BlockHashCount: u64 = 250;
<<<<<<< HEAD
	pub BlockWeights: frame_system::limits::BlockWeights =
		frame_system::limits::BlockWeights::simple_max(1024);
=======
	pub const MaximumBlockWeight: Weight = 1024;
	pub const MaximumBlockLength: u32 = 2 * 1024;
	pub const AvailableBlockRatio: Perbill = Perbill::one();
	pub static ExistentialDeposit: u64 = 0;
>>>>>>> 1ec8a7f5
}
impl frame_system::Trait for Test {
	type BaseCallFilter = ();
	type BlockWeights = BlockWeights;
	type BlockLength = ();
	type DbWeight = ();
	type Origin = Origin;
	type Index = u64;
	type BlockNumber = u64;
	type Hash = H256;
	type Call = Call;
	type Hashing = BlakeTwo256;
	type AccountId = AccountId32;
	type Lookup = IdentityLookup<Self::AccountId>;
	type Header = Header;
	type Event = MetaEvent;
	type BlockHashCount = BlockHashCount;
	type Version = ();
	type PalletInfo = ();
	type AccountData = pallet_balances::AccountData<u64>;
	type OnNewAccount = ();
	type OnKilledAccount = ();
	type SystemWeightInfo = ();
}
impl pallet_balances::Trait for Test {
	type MaxLocks = ();
	type Balance = u64;
	type Event = MetaEvent;
	type DustRemoval = ();
	type ExistentialDeposit = ExistentialDeposit;
	type AccountStore = System;
	type WeightInfo = ();
}
parameter_types! {
	pub const MinimumPeriod: u64 = 1;
}
impl pallet_timestamp::Trait for Test {
	type Moment = u64;
	type OnTimestampSet = ();
	type MinimumPeriod = MinimumPeriod;
	type WeightInfo = ();
}
parameter_types! {
	pub const SignedClaimHandicap: u64 = 2;
	pub const TombstoneDeposit: u64 = 16;
	pub const StorageSizeOffset: u32 = 8;
	pub const RentByteFee: u64 = 4;
	pub const RentDepositOffset: u64 = 10_000;
	pub const SurchargeReward: u64 = 150;
	pub const MaxDepth: u32 = 100;
	pub const MaxValueSize: u32 = 16_384;
}

parameter_types! {
	pub const TransactionByteFee: u64 = 0;
}

impl Convert<Weight, BalanceOf<Self>> for Test {
	fn convert(w: Weight) -> BalanceOf<Self> {
		w
	}
}

impl Trait for Test {
	type Time = Timestamp;
	type Randomness = Randomness;
	type Currency = Balances;
	type Event = MetaEvent;
	type RentPayment = ();
	type SignedClaimHandicap = SignedClaimHandicap;
	type TombstoneDeposit = TombstoneDeposit;
	type StorageSizeOffset = StorageSizeOffset;
	type RentByteFee = RentByteFee;
	type RentDepositOffset = RentDepositOffset;
	type SurchargeReward = SurchargeReward;
	type MaxDepth = MaxDepth;
	type MaxValueSize = MaxValueSize;
	type WeightPrice = Self;
	type WeightInfo = ();
}

type Balances = pallet_balances::Module<Test>;
type Timestamp = pallet_timestamp::Module<Test>;
type Contracts = Module<Test>;
type System = frame_system::Module<Test>;
type Randomness = pallet_randomness_collective_flip::Module<Test>;

pub const ALICE: AccountId32 = AccountId32::new([1u8; 32]);
pub const BOB: AccountId32 = AccountId32::new([2u8; 32]);
pub const CHARLIE: AccountId32 = AccountId32::new([3u8; 32]);
pub const DJANGO: AccountId32 = AccountId32::new([4u8; 32]);

const GAS_LIMIT: Gas = 10_000_000_000;

pub struct ExtBuilder {
	existential_deposit: u64,
}
impl Default for ExtBuilder {
	fn default() -> Self {
		Self {
			existential_deposit: 1,
		}
	}
}
impl ExtBuilder {
	pub fn existential_deposit(mut self, existential_deposit: u64) -> Self {
		self.existential_deposit = existential_deposit;
		self
	}
	pub fn set_associated_consts(&self) {
		EXISTENTIAL_DEPOSIT.with(|v| *v.borrow_mut() = self.existential_deposit);
	}
	pub fn build(self) -> sp_io::TestExternalities {
		self.set_associated_consts();
		let mut t = frame_system::GenesisConfig::default().build_storage::<Test>().unwrap();
		pallet_balances::GenesisConfig::<Test> {
			balances: vec![],
		}.assimilate_storage(&mut t).unwrap();
		GenesisConfig {
			current_schedule: Schedule::<Test> {
				enable_println: true,
				..Default::default()
			},
		}.assimilate_storage(&mut t).unwrap();
		let mut ext = sp_io::TestExternalities::new(t);
		ext.execute_with(|| System::set_block_number(1));
		ext
	}
}

/// Load a given wasm module represented by a .wat file and returns a wasm binary contents along
/// with it's hash.
///
/// The fixture files are located under the `fixtures/` directory.
fn compile_module<T>(
	fixture_name: &str,
) -> wat::Result<(Vec<u8>, <T::Hashing as Hash>::Output)>
where
	T: frame_system::Trait,
{
	let fixture_path = ["fixtures/", fixture_name, ".wat"].concat();
	let wasm_binary = wat::parse_file(fixture_path)?;
	let code_hash = T::Hashing::hash(&wasm_binary);
	Ok((wasm_binary, code_hash))
}

// Perform a call to a plain account.
// The actual transfer fails because we can only call contracts.
// Then we check that no gas was used because the base costs for calling are either charged
// as part of the `call` extrinsic or by `seal_call`.
#[test]
fn calling_plain_account_fails() {
	ExtBuilder::default().build().execute_with(|| {
		let _ = Balances::deposit_creating(&ALICE, 100_000_000);

		assert_eq!(
			Contracts::call(Origin::signed(ALICE), BOB, 0, GAS_LIMIT, Vec::new()),
			Err(
				DispatchErrorWithPostInfo {
					error: Error::<Test>::NotCallable.into(),
					post_info: PostDispatchInfo {
						actual_weight: Some(0),
						pays_fee: Default::default(),
					},
				}
			)
		);
	});
}

#[test]
fn account_removal_does_not_remove_storage() {
	use self::test_utils::{set_storage, get_storage};

	ExtBuilder::default().existential_deposit(100).build().execute_with(|| {
		let trie_id1 = Storage::<Test>::generate_trie_id(&ALICE);
		let trie_id2 = Storage::<Test>::generate_trie_id(&BOB);
		let key1 = &[1; 32];
		let key2 = &[2; 32];

		// Set up two accounts with free balance above the existential threshold.
		{
			let alice_contract_info = ContractInfo::Alive(RawAliveContractInfo {
				trie_id: trie_id1.clone(),
				storage_size: 0,
				empty_pair_count: 0,
				total_pair_count: 0,
				deduct_block: System::block_number(),
				code_hash: H256::repeat_byte(1),
				rent_allowance: 40,
				last_write: None,
			});
			let _ = Balances::deposit_creating(&ALICE, 110);
			ContractInfoOf::<Test>::insert(ALICE, &alice_contract_info);
			set_storage(&ALICE, &key1, Some(b"1".to_vec()));
			set_storage(&ALICE, &key2, Some(b"2".to_vec()));

			let bob_contract_info = ContractInfo::Alive(RawAliveContractInfo {
				trie_id: trie_id2.clone(),
				storage_size: 0,
				empty_pair_count: 0,
				total_pair_count: 0,
				deduct_block: System::block_number(),
				code_hash: H256::repeat_byte(2),
				rent_allowance: 40,
				last_write: None,
			});
			let _ = Balances::deposit_creating(&BOB, 110);
			ContractInfoOf::<Test>::insert(BOB, &bob_contract_info);
			set_storage(&BOB, &key1, Some(b"3".to_vec()));
			set_storage(&BOB, &key2, Some(b"4".to_vec()));
		}

		// Transfer funds from ALICE account of such amount that after this transfer
		// the balance of the ALICE account will be below the existential threshold.
		//
		// This does not remove the contract storage as we are not notified about a
		// account removal. This cannot happen in reality because a contract can only
		// remove itself by `seal_terminate`. There is no external event that can remove
		// the account appart from that.
		assert_ok!(Balances::transfer(Origin::signed(ALICE), BOB, 20));

		// Verify that no entries are removed.
		{
			assert_eq!(
				get_storage(&ALICE, key1),
				Some(b"1".to_vec())
			);
			assert_eq!(
				get_storage(&ALICE, key2),
				Some(b"2".to_vec())
			);

			assert_eq!(
				get_storage(&BOB, key1),
				Some(b"3".to_vec())
			);
			assert_eq!(
				get_storage(&BOB, key2),
				Some(b"4".to_vec())
			);
		}
	});
}

#[test]
fn instantiate_and_call_and_deposit_event() {
	let (wasm, code_hash) = compile_module::<Test>("return_from_start_fn").unwrap();

	ExtBuilder::default()
		.existential_deposit(100)
		.build()
		.execute_with(|| {
			let _ = Balances::deposit_creating(&ALICE, 1_000_000);
			let subsistence = super::Config::<Test>::subsistence_threshold_uncached();

			assert_ok!(Contracts::put_code(Origin::signed(ALICE), wasm));

			// Check at the end to get hash on error easily
			let creation = Contracts::instantiate(
				Origin::signed(ALICE),
				subsistence,
				GAS_LIMIT,
				code_hash.into(),
				vec![],
				vec![],
			);
			let addr = Contracts::contract_address(&ALICE, &code_hash, &[]);

			pretty_assertions::assert_eq!(System::events(), vec![
				EventRecord {
					phase: Phase::Initialization,
					event: MetaEvent::system(frame_system::RawEvent::NewAccount(ALICE.clone())),
					topics: vec![],
				},
				EventRecord {
					phase: Phase::Initialization,
					event: MetaEvent::balances(
						pallet_balances::RawEvent::Endowed(ALICE, 1_000_000)
					),
					topics: vec![],
				},
				EventRecord {
					phase: Phase::Initialization,
					event: MetaEvent::contracts(RawEvent::CodeStored(code_hash.into())),
					topics: vec![],
				},
				EventRecord {
					phase: Phase::Initialization,
					event: MetaEvent::system(frame_system::RawEvent::NewAccount(addr.clone())),
					topics: vec![],
				},
				EventRecord {
					phase: Phase::Initialization,
					event: MetaEvent::balances(
						pallet_balances::RawEvent::Endowed(addr.clone(), subsistence)
					),
					topics: vec![],
				},
				EventRecord {
					phase: Phase::Initialization,
					event: MetaEvent::balances(
						pallet_balances::RawEvent::Transfer(ALICE, addr.clone(), subsistence)
					),
					topics: vec![],
				},
				EventRecord {
					phase: Phase::Initialization,
					event: MetaEvent::contracts(
						RawEvent::ContractExecution(addr.clone(), vec![1, 2, 3, 4])
					),
					topics: vec![],
				},
				EventRecord {
					phase: Phase::Initialization,
					event: MetaEvent::contracts(RawEvent::Instantiated(ALICE, addr.clone())),
					topics: vec![],
				}
			]);

			assert_ok!(creation);
			assert!(ContractInfoOf::<Test>::contains_key(&addr));
		});
}

#[test]
fn deposit_event_max_value_limit() {
	let (wasm, code_hash) = compile_module::<Test>("event_size").unwrap();

	ExtBuilder::default()
		.existential_deposit(50)
		.build()
		.execute_with(|| {
			// Create
			let _ = Balances::deposit_creating(&ALICE, 1_000_000);
			assert_ok!(Contracts::put_code(Origin::signed(ALICE), wasm));
			assert_ok!(Contracts::instantiate(
				Origin::signed(ALICE),
				30_000,
				GAS_LIMIT,
				code_hash.into(),
				vec![],
				vec![],
			));
			let addr = Contracts::contract_address(&ALICE, &code_hash, &[]);

			// Check creation
			let bob_contract = ContractInfoOf::<Test>::get(addr.clone())
				.unwrap()
				.get_alive()
				.unwrap();
			assert_eq!(bob_contract.rent_allowance, <BalanceOf<Test>>::max_value());

			// Call contract with allowed storage value.
			assert_ok!(Contracts::call(
				Origin::signed(ALICE),
				addr.clone(),
				0,
				GAS_LIMIT * 2, // we are copying a huge buffer,
				<Test as Trait>::MaxValueSize::get().encode(),
			));

			// Call contract with too large a storage value.
			assert_err_ignore_postinfo!(
				Contracts::call(
					Origin::signed(ALICE),
					addr,
					0,
					GAS_LIMIT,
					(<Test as Trait>::MaxValueSize::get() + 1).encode(),
				),
				Error::<Test>::ValueTooLarge,
			);
		});
}

#[test]
fn run_out_of_gas() {
	let (wasm, code_hash) = compile_module::<Test>("run_out_of_gas").unwrap();

	ExtBuilder::default()
		.existential_deposit(50)
		.build()
		.execute_with(|| {
			let _ = Balances::deposit_creating(&ALICE, 1_000_000);

			assert_ok!(Contracts::put_code(Origin::signed(ALICE), wasm));

			assert_ok!(Contracts::instantiate(
				Origin::signed(ALICE),
				100,
				GAS_LIMIT,
				code_hash.into(),
				vec![],
				vec![],
			));
			let addr = Contracts::contract_address(&ALICE, &code_hash, &[]);

			// Call the contract with a fixed gas limit. It must run out of gas because it just
			// loops forever.
			assert_err_ignore_postinfo!(
				Contracts::call(
					Origin::signed(ALICE),
					addr, // newly created account
					0,
					67_500_000,
					vec![],
				),
				Error::<Test>::OutOfGas,
			);
		});
}

/// Input data for each call in set_rent code
mod call {
	use super::{AccountIdOf, Test};
	pub fn set_storage_4_byte() -> Vec<u8> { 0u32.to_le_bytes().to_vec() }
	pub fn remove_storage_4_byte() -> Vec<u8> { 1u32.to_le_bytes().to_vec() }
	pub fn transfer(to: &AccountIdOf<Test>) -> Vec<u8> {
		2u32.to_le_bytes().iter().chain(AsRef::<[u8]>::as_ref(to)).cloned().collect()
	}
	pub fn null() -> Vec<u8> { 3u32.to_le_bytes().to_vec() }
}

/// Test correspondence of set_rent code and its hash.
/// Also test that encoded extrinsic in code correspond to the correct transfer
#[test]
fn test_set_rent_code_and_hash() {
	let (wasm, code_hash) = compile_module::<Test>("set_rent").unwrap();

	ExtBuilder::default()
		.existential_deposit(50)
		.build()
		.execute_with(|| {
			let _ = Balances::deposit_creating(&ALICE, 1_000_000);
			assert_ok!(Contracts::put_code(Origin::signed(ALICE), wasm));

			// If you ever need to update the wasm source this test will fail
			// and will show you the actual hash.
			assert_eq!(System::events(), vec![
				EventRecord {
					phase: Phase::Initialization,
					event: MetaEvent::system(frame_system::RawEvent::NewAccount(ALICE)),
					topics: vec![],
				},
				EventRecord {
					phase: Phase::Initialization,
					event: MetaEvent::balances(pallet_balances::RawEvent::Endowed(
						ALICE, 1_000_000
					)),
					topics: vec![],
				},
				EventRecord {
					phase: Phase::Initialization,
					event: MetaEvent::contracts(RawEvent::CodeStored(code_hash.into())),
					topics: vec![],
				},
			]);
		});
}

#[test]
fn storage_size() {
	let (wasm, code_hash) = compile_module::<Test>("set_rent").unwrap();

	// Storage size
	ExtBuilder::default()
		.existential_deposit(50)
		.build()
		.execute_with(|| {
			// Create
			let _ = Balances::deposit_creating(&ALICE, 1_000_000);
			assert_ok!(Contracts::put_code(Origin::signed(ALICE), wasm));
			assert_ok!(Contracts::instantiate(
				Origin::signed(ALICE),
				30_000,
				GAS_LIMIT,
				code_hash.into(),
				<Test as pallet_balances::Trait>::Balance::from(1_000u32).encode(), // rent allowance
				vec![],
			));
			let addr = Contracts::contract_address(&ALICE, &code_hash, &[]);
			let bob_contract = ContractInfoOf::<Test>::get(&addr)
				.unwrap()
				.get_alive()
				.unwrap();
			assert_eq!(
				bob_contract.storage_size,
				4
			);
			assert_eq!(
				bob_contract.total_pair_count,
				1,
			);
			assert_eq!(
				bob_contract.empty_pair_count,
				0,
			);

			assert_ok!(Contracts::call(
				Origin::signed(ALICE),
				addr.clone(),
				0,
				GAS_LIMIT,
				call::set_storage_4_byte()
			));
			let bob_contract = ContractInfoOf::<Test>::get(&addr)
				.unwrap()
				.get_alive()
				.unwrap();
			assert_eq!(
				bob_contract.storage_size,
				4 + 4
			);
			assert_eq!(
				bob_contract.total_pair_count,
				2,
			);
			assert_eq!(
				bob_contract.empty_pair_count,
				0,
			);

			assert_ok!(Contracts::call(
				Origin::signed(ALICE),
				addr.clone(),
				0,
				GAS_LIMIT,
				call::remove_storage_4_byte()
			));
			let bob_contract = ContractInfoOf::<Test>::get(&addr)
				.unwrap()
				.get_alive()
				.unwrap();
			assert_eq!(
				bob_contract.storage_size,
				4
			);
			assert_eq!(
				bob_contract.total_pair_count,
				1,
			);
			assert_eq!(
				bob_contract.empty_pair_count,
				0,
			);
		});
}

#[test]
fn empty_kv_pairs() {
	let (wasm, code_hash) = compile_module::<Test>("set_empty_storage").unwrap();

	ExtBuilder::default()
		.build()
		.execute_with(|| {
			let _ = Balances::deposit_creating(&ALICE, 1_000_000);
			assert_ok!(Contracts::put_code(Origin::signed(ALICE), wasm));
			assert_ok!(Contracts::instantiate(
				Origin::signed(ALICE),
				30_000,
				GAS_LIMIT,
				code_hash.into(),
				vec![],
				vec![],
			));
			let addr = Contracts::contract_address(&ALICE, &code_hash, &[]);
			let bob_contract = ContractInfoOf::<Test>::get(&addr)
				.unwrap()
				.get_alive()
				.unwrap();

			assert_eq!(
				bob_contract.storage_size,
				0,
			);
			assert_eq!(
				bob_contract.total_pair_count,
				1,
			);
			assert_eq!(
				bob_contract.empty_pair_count,
				1,
			);
		});
}

fn initialize_block(number: u64) {
	System::initialize(
		&number,
		&[0u8; 32].into(),
		&[0u8; 32].into(),
		&Default::default(),
		Default::default(),
	);
}

#[test]
fn deduct_blocks() {
	let (wasm, code_hash) = compile_module::<Test>("set_rent").unwrap();

	ExtBuilder::default()
		.existential_deposit(50)
		.build()
		.execute_with(|| {
			// Create
			let _ = Balances::deposit_creating(&ALICE, 1_000_000);
			assert_ok!(Contracts::put_code(Origin::signed(ALICE), wasm));
			assert_ok!(Contracts::instantiate(
				Origin::signed(ALICE),
				30_000,
				GAS_LIMIT, code_hash.into(),
				<Test as pallet_balances::Trait>::Balance::from(1_000u32).encode(), // rent allowance
				vec![],
			));
			let addr = Contracts::contract_address(&ALICE, &code_hash, &[]);

			// Check creation
			let bob_contract = ContractInfoOf::<Test>::get(&addr).unwrap().get_alive().unwrap();
			assert_eq!(bob_contract.rent_allowance, 1_000);

			// Advance 4 blocks
			initialize_block(5);

			// Trigger rent through call
			assert_ok!(
				Contracts::call(Origin::signed(ALICE), addr.clone(), 0, GAS_LIMIT, call::null())
			);

			// Check result
			let rent = (8 + 4 - 3) // storage size = size_offset + deploy_set_storage - deposit_offset
				* 4 // rent byte price
				* 4; // blocks to rent
			let bob_contract = ContractInfoOf::<Test>::get(&addr).unwrap().get_alive().unwrap();
			assert_eq!(bob_contract.rent_allowance, 1_000 - rent);
			assert_eq!(bob_contract.deduct_block, 5);
			assert_eq!(Balances::free_balance(&addr), 30_000 - rent);

			// Advance 7 blocks more
			initialize_block(12);

			// Trigger rent through call
			assert_ok!(
				Contracts::call(Origin::signed(ALICE), addr.clone(), 0, GAS_LIMIT, call::null())
			);

			// Check result
			let rent_2 = (8 + 4 - 2) // storage size = size_offset + deploy_set_storage - deposit_offset
				* 4 // rent byte price
				* 7; // blocks to rent
			let bob_contract = ContractInfoOf::<Test>::get(&addr).unwrap().get_alive().unwrap();
			assert_eq!(bob_contract.rent_allowance, 1_000 - rent - rent_2);
			assert_eq!(bob_contract.deduct_block, 12);
			assert_eq!(Balances::free_balance(&addr), 30_000 - rent - rent_2);

			// Second call on same block should have no effect on rent
			assert_ok!(
				Contracts::call(Origin::signed(ALICE), addr.clone(), 0, GAS_LIMIT, call::null())
			);

			let bob_contract = ContractInfoOf::<Test>::get(&addr).unwrap().get_alive().unwrap();
			assert_eq!(bob_contract.rent_allowance, 1_000 - rent - rent_2);
			assert_eq!(bob_contract.deduct_block, 12);
			assert_eq!(Balances::free_balance(&addr), 30_000 - rent - rent_2);
		});
}

#[test]
fn call_contract_removals() {
	removals(|addr| {
		// Call on already-removed account might fail, and this is fine.
		let _ = Contracts::call(Origin::signed(ALICE), addr, 0, GAS_LIMIT, call::null());
		true
	});
}

#[test]
fn inherent_claim_surcharge_contract_removals() {
	removals(|addr| Contracts::claim_surcharge(Origin::none(), addr, Some(ALICE)).is_ok());
}

#[test]
fn signed_claim_surcharge_contract_removals() {
	removals(|addr| Contracts::claim_surcharge(Origin::signed(ALICE), addr, None).is_ok());
}

#[test]
fn claim_surcharge_malus() {
	// Test surcharge malus for inherent
	claim_surcharge(4, |addr| Contracts::claim_surcharge(Origin::none(), addr, Some(ALICE)).is_ok(), true);
	claim_surcharge(3, |addr| Contracts::claim_surcharge(Origin::none(), addr, Some(ALICE)).is_ok(), true);
	claim_surcharge(2, |addr| Contracts::claim_surcharge(Origin::none(), addr, Some(ALICE)).is_ok(), true);
	claim_surcharge(1, |addr| Contracts::claim_surcharge(Origin::none(), addr, Some(ALICE)).is_ok(), false);

	// Test surcharge malus for signed
	claim_surcharge(4, |addr| Contracts::claim_surcharge(Origin::signed(ALICE), addr, None).is_ok(), true);
	claim_surcharge(3, |addr| Contracts::claim_surcharge(Origin::signed(ALICE), addr, None).is_ok(), false);
	claim_surcharge(2, |addr| Contracts::claim_surcharge(Origin::signed(ALICE), addr, None).is_ok(), false);
	claim_surcharge(1, |addr| Contracts::claim_surcharge(Origin::signed(ALICE), addr, None).is_ok(), false);
}

/// Claim surcharge with the given trigger_call at the given blocks.
/// If `removes` is true then assert that the contract is a tombstone.
fn claim_surcharge(blocks: u64, trigger_call: impl Fn(AccountIdOf<Test>) -> bool, removes: bool) {
	let (wasm, code_hash) = compile_module::<Test>("set_rent").unwrap();

	ExtBuilder::default()
		.existential_deposit(50)
		.build()
		.execute_with(|| {
			// Create
			let _ = Balances::deposit_creating(&ALICE, 1_000_000);
			assert_ok!(Contracts::put_code(Origin::signed(ALICE), wasm));
			assert_ok!(Contracts::instantiate(
				Origin::signed(ALICE),
				100,
				GAS_LIMIT, code_hash.into(),
				<Test as pallet_balances::Trait>::Balance::from(1_000u32).encode(), // rent allowance
				vec![],
			));
			let addr = Contracts::contract_address(&ALICE, &code_hash, &[]);

			// Advance blocks
			initialize_block(blocks);

			// Trigger rent through call
			assert!(trigger_call(addr.clone()));

			if removes {
				assert!(ContractInfoOf::<Test>::get(&addr).unwrap().get_tombstone().is_some());
			} else {
				assert!(ContractInfoOf::<Test>::get(&addr).unwrap().get_alive().is_some());
			}
		});
}

/// Test for all kind of removals for the given trigger:
/// * if balance is reached and balance > subsistence threshold
/// * if allowance is exceeded
/// * if balance is reached and balance < subsistence threshold
///	    * this case cannot be triggered by a contract: we check whether a tombstone is left
fn removals(trigger_call: impl Fn(AccountIdOf<Test>) -> bool) {
	let (wasm, code_hash) = compile_module::<Test>("set_rent").unwrap();

	// Balance reached and superior to subsistence threshold
	ExtBuilder::default()
		.existential_deposit(50)
		.build()
		.execute_with(|| {
			// Create
			let _ = Balances::deposit_creating(&ALICE, 1_000_000);
			assert_ok!(Contracts::put_code(Origin::signed(ALICE), wasm.clone()));
			assert_ok!(Contracts::instantiate(
				Origin::signed(ALICE),
				100,
				GAS_LIMIT, code_hash.into(),
				<Test as pallet_balances::Trait>::Balance::from(1_000u32).encode(), // rent allowance
				vec![],
			));
			let addr = Contracts::contract_address(&ALICE, &code_hash, &[]);

			let subsistence_threshold = 50 /*existential_deposit*/ + 16 /*tombstone_deposit*/;

			// Trigger rent must have no effect
			assert!(trigger_call(addr.clone()));
			assert_eq!(ContractInfoOf::<Test>::get(&addr).unwrap().get_alive().unwrap().rent_allowance, 1_000);
			assert_eq!(Balances::free_balance(&addr), 100);

			// Advance blocks
			initialize_block(10);

			// Trigger rent through call
			assert!(trigger_call(addr.clone()));
			assert!(ContractInfoOf::<Test>::get(&addr).unwrap().get_tombstone().is_some());
			assert_eq!(Balances::free_balance(&addr), subsistence_threshold);

			// Advance blocks
			initialize_block(20);

			// Trigger rent must have no effect
			assert!(trigger_call(addr.clone()));
			assert!(ContractInfoOf::<Test>::get(&addr).unwrap().get_tombstone().is_some());
			assert_eq!(Balances::free_balance(&addr), subsistence_threshold);
		});

	// Allowance exceeded
	ExtBuilder::default()
		.existential_deposit(50)
		.build()
		.execute_with(|| {
			// Create
			let _ = Balances::deposit_creating(&ALICE, 1_000_000);
			assert_ok!(Contracts::put_code(Origin::signed(ALICE), wasm.clone()));
			assert_ok!(Contracts::instantiate(
				Origin::signed(ALICE),
				1_000,
				GAS_LIMIT,
				code_hash.into(),
				<Test as pallet_balances::Trait>::Balance::from(100u32).encode(), // rent allowance
				vec![],
			));
			let addr = Contracts::contract_address(&ALICE, &code_hash, &[]);

			// Trigger rent must have no effect
			assert!(trigger_call(addr.clone()));
			assert_eq!(
				ContractInfoOf::<Test>::get(&addr)
					.unwrap()
					.get_alive()
					.unwrap()
					.rent_allowance,
				100
			);
			assert_eq!(Balances::free_balance(&addr), 1_000);

			// Advance blocks
			initialize_block(10);

			// Trigger rent through call
			assert!(trigger_call(addr.clone()));
			assert!(ContractInfoOf::<Test>::get(&addr)
				.unwrap()
				.get_tombstone()
				.is_some());
			// Balance should be initial balance - initial rent_allowance
			assert_eq!(Balances::free_balance(&addr), 900);

			// Advance blocks
			initialize_block(20);

			// Trigger rent must have no effect
			assert!(trigger_call(addr.clone()));
			assert!(ContractInfoOf::<Test>::get(&addr)
				.unwrap()
				.get_tombstone()
				.is_some());
			assert_eq!(Balances::free_balance(&addr), 900);
		});

	// Balance reached and inferior to subsistence threshold
	ExtBuilder::default()
		.existential_deposit(50)
		.build()
		.execute_with(|| {
			// Create
			let _ = Balances::deposit_creating(&ALICE, 1_000_000);
			let subsistence_threshold =
				Balances::minimum_balance() + <Test as Trait>::TombstoneDeposit::get();
			assert_ok!(Contracts::put_code(Origin::signed(ALICE), wasm.clone()));
			assert_ok!(Contracts::instantiate(
				Origin::signed(ALICE),
				50 + subsistence_threshold,
				GAS_LIMIT,
				code_hash.into(),
				<Test as pallet_balances::Trait>::Balance::from(1_000u32).encode(), // rent allowance
				vec![],
			));
			let addr = Contracts::contract_address(&ALICE, &code_hash, &[]);

			// Trigger rent must have no effect
			assert!(trigger_call(addr.clone()));
			assert_eq!(
				ContractInfoOf::<Test>::get(&addr)
					.unwrap()
					.get_alive()
					.unwrap()
					.rent_allowance,
				1_000
			);
			assert_eq!(
				Balances::free_balance(&addr),
				50 + subsistence_threshold,
			);

			// Transfer funds
			assert_ok!(Contracts::call(
				Origin::signed(ALICE),
				addr.clone(),
				0,
				GAS_LIMIT,
				call::transfer(&BOB),
			));
			assert_eq!(
				ContractInfoOf::<Test>::get(&addr)
					.unwrap()
					.get_alive()
					.unwrap()
					.rent_allowance,
				1_000
			);
			assert_eq!(Balances::free_balance(&addr), subsistence_threshold);

			// Advance blocks
			initialize_block(10);

			// Trigger rent through call
			assert!(trigger_call(addr.clone()));
			assert_matches!(ContractInfoOf::<Test>::get(&addr), Some(ContractInfo::Tombstone(_)));
			assert_eq!(Balances::free_balance(&addr), subsistence_threshold);

			// Advance blocks
			initialize_block(20);

			// Trigger rent must have no effect
			assert!(trigger_call(addr.clone()));
			assert_matches!(ContractInfoOf::<Test>::get(&addr), Some(ContractInfo::Tombstone(_)));
			assert_eq!(Balances::free_balance(&addr), subsistence_threshold);
		});
}

#[test]
fn call_removed_contract() {
	let (wasm, code_hash) = compile_module::<Test>("set_rent").unwrap();

	// Balance reached and superior to subsistence threshold
	ExtBuilder::default()
		.existential_deposit(50)
		.build()
		.execute_with(|| {
			// Create
			let _ = Balances::deposit_creating(&ALICE, 1_000_000);
			assert_ok!(Contracts::put_code(Origin::signed(ALICE), wasm.clone()));
			assert_ok!(Contracts::instantiate(
				Origin::signed(ALICE),
				100,
				GAS_LIMIT, code_hash.into(),
				<Test as pallet_balances::Trait>::Balance::from(1_000u32).encode(), // rent allowance
				vec![],
			));
			let addr = Contracts::contract_address(&ALICE, &code_hash, &[]);

			// Calling contract should succeed.
			assert_ok!(
				Contracts::call(Origin::signed(ALICE), addr.clone(), 0, GAS_LIMIT, call::null())
			);

			// Advance blocks
			initialize_block(10);

			// Calling contract should remove contract and fail.
			assert_err_ignore_postinfo!(
				Contracts::call(Origin::signed(ALICE), addr.clone(), 0, GAS_LIMIT, call::null()),
				Error::<Test>::NotCallable
			);
			// Calling a contract that is about to evict shall emit an event.
			assert_eq!(System::events(), vec![
				EventRecord {
					phase: Phase::Initialization,
					event: MetaEvent::contracts(RawEvent::Evicted(addr.clone(), true)),
					topics: vec![],
				},
			]);

			// Subsequent contract calls should also fail.
			assert_err_ignore_postinfo!(
				Contracts::call(Origin::signed(ALICE), addr, 0, GAS_LIMIT, call::null()),
				Error::<Test>::NotCallable
			);
		})
}

#[test]
fn default_rent_allowance_on_instantiate() {
	let (wasm, code_hash) = compile_module::<Test>("check_default_rent_allowance").unwrap();

	ExtBuilder::default()
		.existential_deposit(50)
		.build()
		.execute_with(|| {
			// Create
			let _ = Balances::deposit_creating(&ALICE, 1_000_000);
			assert_ok!(Contracts::put_code(Origin::signed(ALICE), wasm));
			assert_ok!(Contracts::instantiate(
				Origin::signed(ALICE),
				30_000,
				GAS_LIMIT,
				code_hash.into(),
				vec![],
				vec![],
			));
			let addr = Contracts::contract_address(&ALICE, &code_hash, &[]);

			// Check creation
			let bob_contract = ContractInfoOf::<Test>::get(&addr).unwrap().get_alive().unwrap();
			assert_eq!(bob_contract.rent_allowance, <BalanceOf<Test>>::max_value());

			// Advance blocks
			initialize_block(5);

			// Trigger rent through call
			assert_ok!(
				Contracts::call(Origin::signed(ALICE), addr.clone(), 0, GAS_LIMIT, call::null())
			);

			// Check contract is still alive
			let bob_contract = ContractInfoOf::<Test>::get(&addr).unwrap().get_alive();
			assert!(bob_contract.is_some())
		});
}

#[test]
fn restorations_dirty_storage_and_different_storage() {
	restoration(true, true);
}

#[test]
fn restorations_dirty_storage() {
	restoration(false, true);
}

#[test]
fn restoration_different_storage() {
	restoration(true, false);
}

#[test]
fn restoration_success() {
	restoration(false, false);
}

fn restoration(test_different_storage: bool, test_restore_to_with_dirty_storage: bool) {
	let (set_rent_wasm, set_rent_code_hash) = compile_module::<Test>("set_rent").unwrap();
	let (restoration_wasm, restoration_code_hash) = compile_module::<Test>("restoration").unwrap();

	ExtBuilder::default()
		.existential_deposit(50)
		.build()
		.execute_with(|| {
			let _ = Balances::deposit_creating(&ALICE, 1_000_000);
			assert_ok!(Contracts::put_code(Origin::signed(ALICE), restoration_wasm));
			assert_ok!(Contracts::put_code(Origin::signed(ALICE), set_rent_wasm));

			// If you ever need to update the wasm source this test will fail
			// and will show you the actual hash.
			assert_eq!(System::events(), vec![
				EventRecord {
					phase: Phase::Initialization,
					event: MetaEvent::system(frame_system::RawEvent::NewAccount(ALICE)),
					topics: vec![],
				},
				EventRecord {
					phase: Phase::Initialization,
					event: MetaEvent::balances(pallet_balances::RawEvent::Endowed(ALICE, 1_000_000)),
					topics: vec![],
				},
				EventRecord {
					phase: Phase::Initialization,
					event: MetaEvent::contracts(RawEvent::CodeStored(restoration_code_hash.into())),
					topics: vec![],
				},
				EventRecord {
					phase: Phase::Initialization,
					event: MetaEvent::contracts(RawEvent::CodeStored(set_rent_code_hash.into())),
					topics: vec![],
				},
			]);

			// Create an account with address `BOB` with code `CODE_SET_RENT`.
			// The input parameter sets the rent allowance to 0.
			assert_ok!(Contracts::instantiate(
				Origin::signed(ALICE),
				30_000,
				GAS_LIMIT,
				set_rent_code_hash.into(),
				<Test as pallet_balances::Trait>::Balance::from(0u32).encode(),
				vec![],
			));
			let addr_bob = Contracts::contract_address(&ALICE, &set_rent_code_hash, &[]);

			// Check if `BOB` was created successfully and that the rent allowance is
			// set to 0.
			let bob_contract = ContractInfoOf::<Test>::get(&addr_bob).unwrap().get_alive().unwrap();
			assert_eq!(bob_contract.rent_allowance, 0);

			if test_different_storage {
				assert_ok!(Contracts::call(
					Origin::signed(ALICE),
					addr_bob.clone(), 0, GAS_LIMIT,
					call::set_storage_4_byte())
				);
			}

			// Advance 4 blocks, to the 5th.
			initialize_block(5);

			// Call `BOB`, which makes it pay rent. Since the rent allowance is set to 0
			// we expect that it will get removed leaving tombstone.
			assert_err_ignore_postinfo!(
				Contracts::call(
					Origin::signed(ALICE), addr_bob.clone(), 0, GAS_LIMIT, call::null()
				),
				Error::<Test>::NotCallable
			);
			assert!(ContractInfoOf::<Test>::get(&addr_bob).unwrap().get_tombstone().is_some());
			assert_eq!(System::events(), vec![
				EventRecord {
					phase: Phase::Initialization,
					event: MetaEvent::contracts(
						RawEvent::Evicted(addr_bob.clone(), true)
					),
					topics: vec![],
				},
			]);

			// Create another account with the address `DJANGO` with `CODE_RESTORATION`.
			//
			// Note that we can't use `ALICE` for creating `DJANGO` so we create yet another
			// account `CHARLIE` and create `DJANGO` with it.
			let _ = Balances::deposit_creating(&CHARLIE, 1_000_000);
			assert_ok!(Contracts::instantiate(
				Origin::signed(CHARLIE),
				30_000,
				GAS_LIMIT,
				restoration_code_hash.into(),
				<Test as pallet_balances::Trait>::Balance::from(0u32).encode(),
				vec![],
			));
			let addr_django = Contracts::contract_address(&CHARLIE, &restoration_code_hash, &[]);

			// Before performing a call to `DJANGO` save its original trie id.
			let django_trie_id = ContractInfoOf::<Test>::get(&addr_django).unwrap()
				.get_alive().unwrap().trie_id;

			// The trie is regarded as 'dirty' when it was written to in the current block.
			if !test_restore_to_with_dirty_storage {
				// Advance 1 block, to the 6th.
				initialize_block(6);
			}

			// Perform a call to `DJANGO`. This should either perform restoration successfully or
			// fail depending on the test parameters.
			let perform_the_restoration = || {
				Contracts::call(
					Origin::signed(ALICE),
					addr_django.clone(),
					0,
					GAS_LIMIT,
					set_rent_code_hash
						.as_ref()
						.iter()
						.chain(AsRef::<[u8]>::as_ref(&addr_bob))
						.cloned()
						.collect(),
				)
			};

			if test_different_storage || test_restore_to_with_dirty_storage {
				// Parametrization of the test imply restoration failure. Check that `DJANGO` aka
				// restoration contract is still in place and also that `BOB` doesn't exist.
				let result = perform_the_restoration();
				assert!(ContractInfoOf::<Test>::get(&addr_bob).unwrap().get_tombstone().is_some());
				let django_contract = ContractInfoOf::<Test>::get(&addr_django).unwrap()
					.get_alive().unwrap();
				assert_eq!(django_contract.storage_size, 8);
				assert_eq!(django_contract.trie_id, django_trie_id);
				assert_eq!(django_contract.deduct_block, System::block_number());
				match (test_different_storage, test_restore_to_with_dirty_storage) {
					(true, false) => {
						assert_err_ignore_postinfo!(
							result, Error::<Test>::InvalidTombstone,
						);
						assert_eq!(System::events(), vec![]);
					}
					(_, true) => {
						assert_err_ignore_postinfo!(
							result, Error::<Test>::InvalidContractOrigin,
						);
						pretty_assertions::assert_eq!(System::events(), vec![
							EventRecord {
								phase: Phase::Initialization,
								event: MetaEvent::contracts(RawEvent::Evicted(addr_bob, true)),
								topics: vec![],
							},
							EventRecord {
								phase: Phase::Initialization,
								event: MetaEvent::system(frame_system::RawEvent::NewAccount(CHARLIE)),
								topics: vec![],
							},
							EventRecord {
								phase: Phase::Initialization,
								event: MetaEvent::balances(pallet_balances::RawEvent::Endowed(CHARLIE, 1_000_000)),
								topics: vec![],
							},
							EventRecord {
								phase: Phase::Initialization,
								event: MetaEvent::system(frame_system::RawEvent::NewAccount(addr_django.clone())),
								topics: vec![],
							},
							EventRecord {
								phase: Phase::Initialization,
								event: MetaEvent::balances(pallet_balances::RawEvent::Endowed(addr_django.clone(), 30_000)),
								topics: vec![],
							},
							EventRecord {
								phase: Phase::Initialization,
								event: MetaEvent::balances(
									pallet_balances::RawEvent::Transfer(CHARLIE, addr_django.clone(), 30_000)
								),
								topics: vec![],
							},
							EventRecord {
								phase: Phase::Initialization,
								event: MetaEvent::contracts(RawEvent::Instantiated(CHARLIE, addr_django.clone())),
								topics: vec![],
							},
						]);
					}
					_ => unreachable!(),
				}
			} else {
				assert_ok!(perform_the_restoration());

				// Here we expect that the restoration is succeeded. Check that the restoration
				// contract `DJANGO` ceased to exist and that `BOB` returned back.
				println!("{:?}", ContractInfoOf::<Test>::get(&addr_bob));
				let bob_contract = ContractInfoOf::<Test>::get(&addr_bob).unwrap()
					.get_alive().unwrap();
				assert_eq!(bob_contract.rent_allowance, 50);
				assert_eq!(bob_contract.storage_size, 4);
				assert_eq!(bob_contract.trie_id, django_trie_id);
				assert_eq!(bob_contract.deduct_block, System::block_number());
				assert!(ContractInfoOf::<Test>::get(&addr_django).is_none());
				assert_eq!(System::events(), vec![
					EventRecord {
						phase: Phase::Initialization,
						event: MetaEvent::system(system::RawEvent::KilledAccount(addr_django.clone())),
						topics: vec![],
					},
					EventRecord {
						phase: Phase::Initialization,
						event: MetaEvent::contracts(
							RawEvent::Restored(addr_django, addr_bob, bob_contract.code_hash, 50)
						),
						topics: vec![],
					},
				]);
			}
		});
}

#[test]
fn storage_max_value_limit() {
	let (wasm, code_hash) = compile_module::<Test>("storage_size").unwrap();

	ExtBuilder::default()
		.existential_deposit(50)
		.build()
		.execute_with(|| {
			// Create
			let _ = Balances::deposit_creating(&ALICE, 1_000_000);
			assert_ok!(Contracts::put_code(Origin::signed(ALICE), wasm));
			assert_ok!(Contracts::instantiate(
				Origin::signed(ALICE),
				30_000,
				GAS_LIMIT,
				code_hash.into(),
				vec![],
				vec![],
			));
			let addr = Contracts::contract_address(&ALICE, &code_hash, &[]);

			// Check creation
			let bob_contract = ContractInfoOf::<Test>::get(&addr).unwrap().get_alive().unwrap();
			assert_eq!(bob_contract.rent_allowance, <BalanceOf<Test>>::max_value());

			// Call contract with allowed storage value.
			assert_ok!(Contracts::call(
				Origin::signed(ALICE),
				addr.clone(),
				0,
				GAS_LIMIT * 2, // we are copying a huge buffer
				<Test as Trait>::MaxValueSize::get().encode(),
			));

			// Call contract with too large a storage value.
			assert_err_ignore_postinfo!(
				Contracts::call(
					Origin::signed(ALICE),
					addr,
					0,
					GAS_LIMIT,
					(<Test as Trait>::MaxValueSize::get() + 1).encode(),
				),
				Error::<Test>::ValueTooLarge,
			);
		});
}

#[test]
fn deploy_and_call_other_contract() {
	let (callee_wasm, callee_code_hash) = compile_module::<Test>("return_with_data").unwrap();
	let (caller_wasm, caller_code_hash) = compile_module::<Test>("caller_contract").unwrap();

	ExtBuilder::default()
		.existential_deposit(50)
		.build()
		.execute_with(|| {
			// Create
			let _ = Balances::deposit_creating(&ALICE, 1_000_000);
			assert_ok!(Contracts::put_code(Origin::signed(ALICE), callee_wasm));
			assert_ok!(Contracts::put_code(Origin::signed(ALICE), caller_wasm));

			assert_ok!(Contracts::instantiate(
				Origin::signed(ALICE),
				100_000,
				GAS_LIMIT,
				caller_code_hash.into(),
				vec![],
				vec![],
			));
			let addr = Contracts::contract_address(&ALICE, &caller_code_hash, &[]);

			// Call BOB contract, which attempts to instantiate and call the callee contract and
			// makes various assertions on the results from those calls.
			assert_ok!(Contracts::call(
				Origin::signed(ALICE),
				addr,
				0,
				GAS_LIMIT,
				callee_code_hash.as_ref().to_vec(),
			));
		});
}

#[test]
fn cannot_self_destruct_through_draning() {
	let (wasm, code_hash) = compile_module::<Test>("drain").unwrap();
	ExtBuilder::default()
		.existential_deposit(50)
		.build()
		.execute_with(|| {
			let _ = Balances::deposit_creating(&ALICE, 1_000_000);
			assert_ok!(Contracts::put_code(Origin::signed(ALICE), wasm));

			// Instantiate the BOB contract.
			assert_ok!(Contracts::instantiate(
				Origin::signed(ALICE),
				100_000,
				GAS_LIMIT,
				code_hash.into(),
				vec![],
				vec![],
			));
			let addr = Contracts::contract_address(&ALICE, &code_hash, &[]);

			// Check that the BOB contract has been instantiated.
			assert_matches!(
				ContractInfoOf::<Test>::get(&addr),
				Some(ContractInfo::Alive(_))
			);

			// Call BOB which makes it send all funds to the zero address
			// The contract code asserts that the correct error value is returned.
			assert_ok!(
				Contracts::call(
					Origin::signed(ALICE),
					addr,
					0,
					GAS_LIMIT,
					vec![],
				)
			);
		});
}

#[test]
fn cannot_self_destruct_while_live() {
	let (wasm, code_hash) = compile_module::<Test>("self_destruct").unwrap();
	ExtBuilder::default()
		.existential_deposit(50)
		.build()
		.execute_with(|| {
			let _ = Balances::deposit_creating(&ALICE, 1_000_000);
			assert_ok!(Contracts::put_code(Origin::signed(ALICE), wasm));

			// Instantiate the BOB contract.
			assert_ok!(Contracts::instantiate(
				Origin::signed(ALICE),
				100_000,
				GAS_LIMIT,
				code_hash.into(),
				vec![],
				vec![],
			));
			let addr = Contracts::contract_address(&ALICE, &code_hash, &[]);

			// Check that the BOB contract has been instantiated.
			assert_matches!(
				ContractInfoOf::<Test>::get(&addr),
				Some(ContractInfo::Alive(_))
			);

			// Call BOB with input data, forcing it make a recursive call to itself to
			// self-destruct, resulting in a trap.
			assert_err_ignore_postinfo!(
				Contracts::call(
					Origin::signed(ALICE),
					addr.clone(),
					0,
					GAS_LIMIT,
					vec![0],
				),
				Error::<Test>::ContractTrapped,
			);

			// Check that BOB is still alive.
			assert_matches!(
				ContractInfoOf::<Test>::get(&addr),
				Some(ContractInfo::Alive(_))
			);
		});
}

#[test]
fn self_destruct_works() {
	let (wasm, code_hash) = compile_module::<Test>("self_destruct").unwrap();
	ExtBuilder::default()
		.existential_deposit(50)
		.build()
		.execute_with(|| {
			let _ = Balances::deposit_creating(&ALICE, 1_000_000);
			assert_ok!(Contracts::put_code(Origin::signed(ALICE), wasm));

			// Instantiate the BOB contract.
			assert_ok!(Contracts::instantiate(
				Origin::signed(ALICE),
				100_000,
				GAS_LIMIT,
				code_hash.into(),
				vec![],
				vec![],
			));
			let addr = Contracts::contract_address(&ALICE, &code_hash, &[]);

			// Check that the BOB contract has been instantiated.
			assert_matches!(
				ContractInfoOf::<Test>::get(&addr),
				Some(ContractInfo::Alive(_))
			);

			// Call BOB without input data which triggers termination.
			assert_matches!(
				Contracts::call(
					Origin::signed(ALICE),
					addr.clone(),
					0,
					GAS_LIMIT,
					vec![],
				),
				Ok(_)
			);

			// Check that account is gone
			assert!(ContractInfoOf::<Test>::get(&addr).is_none());

			// check that the beneficiary (django) got remaining balance
			assert_eq!(Balances::free_balance(DJANGO), 100_000);
		});
}

// This tests that one contract cannot prevent another from self-destructing by sending it
// additional funds after it has been drained.
#[test]
fn destroy_contract_and_transfer_funds() {
	let (callee_wasm, callee_code_hash) = compile_module::<Test>("self_destruct").unwrap();
	let (caller_wasm, caller_code_hash) = compile_module::<Test>("destroy_and_transfer").unwrap();

	ExtBuilder::default()
		.existential_deposit(50)
		.build()
		.execute_with(|| {
			// Create
			let _ = Balances::deposit_creating(&ALICE, 1_000_000);
			assert_ok!(Contracts::put_code(Origin::signed(ALICE), callee_wasm));
			assert_ok!(Contracts::put_code(Origin::signed(ALICE), caller_wasm));

			// This deploys the BOB contract, which in turn deploys the CHARLIE contract during
			// construction.
			assert_ok!(Contracts::instantiate(
				Origin::signed(ALICE),
				200_000,
				GAS_LIMIT,
				caller_code_hash.into(),
				callee_code_hash.as_ref().to_vec(),
				vec![],
			));
			let addr_bob = Contracts::contract_address(&ALICE, &caller_code_hash, &[]);
			let addr_charlie = Contracts::contract_address(
				&addr_bob, &callee_code_hash, &[0x47, 0x11]
			);

			// Check that the CHARLIE contract has been instantiated.
			assert_matches!(
				ContractInfoOf::<Test>::get(&addr_charlie),
				Some(ContractInfo::Alive(_))
			);

			// Call BOB, which calls CHARLIE, forcing CHARLIE to self-destruct.
			assert_ok!(Contracts::call(
				Origin::signed(ALICE),
				addr_bob,
				0,
				GAS_LIMIT,
				addr_charlie.encode(),
			));

			// Check that CHARLIE has moved on to the great beyond (ie. died).
			assert!(ContractInfoOf::<Test>::get(&addr_charlie).is_none());
		});
}

#[test]
fn cannot_self_destruct_in_constructor() {
	let (wasm, code_hash) = compile_module::<Test>("self_destructing_constructor").unwrap();
	ExtBuilder::default()
		.existential_deposit(50)
		.build()
		.execute_with(|| {
			let _ = Balances::deposit_creating(&ALICE, 1_000_000);
			assert_ok!(Contracts::put_code(Origin::signed(ALICE), wasm));

			// Fail to instantiate the BOB because the contructor calls seal_terminate.
			assert_err_ignore_postinfo!(
				Contracts::instantiate(
					Origin::signed(ALICE),
					100_000,
					GAS_LIMIT,
					code_hash.into(),
					vec![],
					vec![],
				),
				Error::<Test>::NewContractNotFunded,
			);
		});
}

#[test]
fn crypto_hashes() {
	let (wasm, code_hash) = compile_module::<Test>("crypto_hashes").unwrap();

	ExtBuilder::default()
		.existential_deposit(50)
		.build()
		.execute_with(|| {
			let _ = Balances::deposit_creating(&ALICE, 1_000_000);
			assert_ok!(Contracts::put_code(Origin::signed(ALICE), wasm));

			// Instantiate the CRYPTO_HASHES contract.
			assert_ok!(Contracts::instantiate(
				Origin::signed(ALICE),
				100_000,
				GAS_LIMIT,
				code_hash.into(),
				vec![],
				vec![],
			));
			let addr = Contracts::contract_address(&ALICE, &code_hash, &[]);
			// Perform the call.
			let input = b"_DEAD_BEEF";
			use sp_io::hashing::*;
			// Wraps a hash function into a more dynamic form usable for testing.
			macro_rules! dyn_hash_fn {
				($name:ident) => {
					Box::new(|input| $name(input).as_ref().to_vec().into_boxed_slice())
				};
			}
			// All hash functions and their associated output byte lengths.
			let test_cases: &[(Box<dyn Fn(&[u8]) -> Box<[u8]>>, usize)] = &[
				(dyn_hash_fn!(sha2_256), 32),
				(dyn_hash_fn!(keccak_256), 32),
				(dyn_hash_fn!(blake2_256), 32),
				(dyn_hash_fn!(blake2_128), 16),
			];
			// Test the given hash functions for the input: "_DEAD_BEEF"
			for (n, (hash_fn, expected_size)) in test_cases.iter().enumerate() {
				// We offset data in the contract tables by 1.
				let mut params = vec![(n + 1) as u8];
				params.extend_from_slice(input);
				let result = <Module<Test>>::bare_call(
					ALICE,
					addr.clone(),
					0,
					GAS_LIMIT,
					params,
				).exec_result.unwrap();
				assert!(result.is_success());
				let expected = hash_fn(input.as_ref());
				assert_eq!(&result.data[..*expected_size], &*expected);
			}
		})
}

#[test]
fn transfer_return_code() {
	let (wasm, code_hash) = compile_module::<Test>("transfer_return_code").unwrap();
	ExtBuilder::default().existential_deposit(50).build().execute_with(|| {
		let subsistence = Config::<Test>::subsistence_threshold_uncached();
		let _ = Balances::deposit_creating(&ALICE, 10 * subsistence);
		assert_ok!(Contracts::put_code(Origin::signed(ALICE), wasm));

		assert_ok!(
			Contracts::instantiate(
				Origin::signed(ALICE),
				subsistence,
				GAS_LIMIT,
				code_hash.into(),
				vec![],
				vec![],
			),
		);
		let addr = Contracts::contract_address(&ALICE, &code_hash, &[]);

		// Contract has only the minimal balance so any transfer will return BelowSubsistence.
		let result = Contracts::bare_call(
			ALICE,
			addr.clone(),
			0,
			GAS_LIMIT,
			vec![],
		).exec_result.unwrap();
		assert_return_code!(result, RuntimeReturnCode::BelowSubsistenceThreshold);

		// Contract has enough total balance in order to not go below the subsistence
		// threshold when transfering 100 balance but this balance is reserved so
		// the transfer still fails but with another return code.
		Balances::make_free_balance_be(&addr, subsistence + 100);
		Balances::reserve(&addr, subsistence + 100).unwrap();
		let result = Contracts::bare_call(
			ALICE,
			addr,
			0,
			GAS_LIMIT,
			vec![],
		).exec_result.unwrap();
		assert_return_code!(result, RuntimeReturnCode::TransferFailed);
	});
}

#[test]
fn call_return_code() {
	let (caller_code, caller_hash) = compile_module::<Test>("call_return_code").unwrap();
	let (callee_code, callee_hash) = compile_module::<Test>("ok_trap_revert").unwrap();
	ExtBuilder::default().existential_deposit(50).build().execute_with(|| {
		let subsistence = Config::<Test>::subsistence_threshold_uncached();
		let _ = Balances::deposit_creating(&ALICE, 10 * subsistence);
		let _ = Balances::deposit_creating(&CHARLIE, 10 * subsistence);
		assert_ok!(Contracts::put_code(Origin::signed(ALICE), caller_code));
		assert_ok!(Contracts::put_code(Origin::signed(ALICE), callee_code));

		assert_ok!(
			Contracts::instantiate(
				Origin::signed(ALICE),
				subsistence,
				GAS_LIMIT,
				caller_hash.into(),
				vec![0],
				vec![],
			),
		);
		let addr_bob = Contracts::contract_address(&ALICE, &caller_hash, &[]);

		// Contract calls into Django which is no valid contract
		let result = Contracts::bare_call(
			ALICE,
			addr_bob.clone(),
			0,
			GAS_LIMIT,
			AsRef::<[u8]>::as_ref(&DJANGO).to_vec(),
		).exec_result.unwrap();
		assert_return_code!(result, RuntimeReturnCode::NotCallable);

		assert_ok!(
			Contracts::instantiate(
				Origin::signed(CHARLIE),
				subsistence,
				GAS_LIMIT,
				callee_hash.into(),
				vec![0],
				vec![],
			),
		);
		let addr_django = Contracts::contract_address(&CHARLIE, &callee_hash, &[]);

		// Contract has only the minimal balance so any transfer will return BelowSubsistence.
		let result = Contracts::bare_call(
			ALICE,
			addr_bob.clone(),
			0,
			GAS_LIMIT,
			AsRef::<[u8]>::as_ref(&addr_django).iter().chain(&0u32.to_le_bytes()).cloned().collect(),
		).exec_result.unwrap();
		assert_return_code!(result, RuntimeReturnCode::BelowSubsistenceThreshold);

		// Contract has enough total balance in order to not go below the subsistence
		// threshold when transfering 100 balance but this balance is reserved so
		// the transfer still fails but with another return code.
		Balances::make_free_balance_be(&addr_bob, subsistence + 100);
		Balances::reserve(&addr_bob, subsistence + 100).unwrap();
		let result = Contracts::bare_call(
			ALICE,
			addr_bob.clone(),
			0,
			GAS_LIMIT,
			AsRef::<[u8]>::as_ref(&addr_django).iter().chain(&0u32.to_le_bytes()).cloned().collect(),
		).exec_result.unwrap();
		assert_return_code!(result, RuntimeReturnCode::TransferFailed);

		// Contract has enough balance but callee reverts because "1" is passed.
		Balances::make_free_balance_be(&addr_bob, subsistence + 1000);
		let result = Contracts::bare_call(
			ALICE,
			addr_bob.clone(),
			0,
			GAS_LIMIT,
			AsRef::<[u8]>::as_ref(&addr_django).iter().chain(&1u32.to_le_bytes()).cloned().collect(),
		).exec_result.unwrap();
		assert_return_code!(result, RuntimeReturnCode::CalleeReverted);

		// Contract has enough balance but callee traps because "2" is passed.
		let result = Contracts::bare_call(
			ALICE,
			addr_bob,
			0,
			GAS_LIMIT,
			AsRef::<[u8]>::as_ref(&addr_django).iter().chain(&2u32.to_le_bytes()).cloned().collect(),
		).exec_result.unwrap();
		assert_return_code!(result, RuntimeReturnCode::CalleeTrapped);

	});
}

#[test]
fn instantiate_return_code() {
	let (caller_code, caller_hash) = compile_module::<Test>("instantiate_return_code").unwrap();
	let (callee_code, callee_hash) = compile_module::<Test>("ok_trap_revert").unwrap();
	ExtBuilder::default().existential_deposit(50).build().execute_with(|| {
		let subsistence = Config::<Test>::subsistence_threshold_uncached();
		let _ = Balances::deposit_creating(&ALICE, 10 * subsistence);
		let _ = Balances::deposit_creating(&CHARLIE, 10 * subsistence);
		assert_ok!(Contracts::put_code(Origin::signed(ALICE), caller_code));
		assert_ok!(Contracts::put_code(Origin::signed(ALICE), callee_code));
		let callee_hash = callee_hash.as_ref().to_vec();

		assert_ok!(
			Contracts::instantiate(
				Origin::signed(ALICE),
				subsistence,
				GAS_LIMIT,
				caller_hash.into(),
				vec![],
				vec![],
			),
		);
		let addr = Contracts::contract_address(&ALICE, &caller_hash, &[]);

		// Contract has only the minimal balance so any transfer will return BelowSubsistence.
		let result = Contracts::bare_call(
			ALICE,
			addr.clone(),
			0,
			GAS_LIMIT,
			vec![0; 33],
		).exec_result.unwrap();
		assert_return_code!(result, RuntimeReturnCode::BelowSubsistenceThreshold);

		// Contract has enough total balance in order to not go below the subsistence
		// threshold when transfering 100 balance but this balance is reserved so
		// the transfer still fails but with another return code.
		Balances::make_free_balance_be(&addr, subsistence + 100);
		Balances::reserve(&addr, subsistence + 100).unwrap();
		let result = Contracts::bare_call(
			ALICE,
			addr.clone(),
			0,
			GAS_LIMIT,
			vec![0; 33],
		).exec_result.unwrap();
		assert_return_code!(result, RuntimeReturnCode::TransferFailed);

		// Contract has enough balance but the passed code hash is invalid
		Balances::make_free_balance_be(&addr, subsistence + 1000);
		let result = Contracts::bare_call(
			ALICE,
			addr.clone(),
			0,
			GAS_LIMIT,
			vec![0; 33],
		).exec_result.unwrap();
		assert_return_code!(result, RuntimeReturnCode::CodeNotFound);

		// Contract has enough balance but callee reverts because "1" is passed.
		let result = Contracts::bare_call(
			ALICE,
			addr.clone(),
			0,
			GAS_LIMIT,
			callee_hash.iter().chain(&1u32.to_le_bytes()).cloned().collect(),
		).exec_result.unwrap();
		assert_return_code!(result, RuntimeReturnCode::CalleeReverted);

		// Contract has enough balance but callee traps because "2" is passed.
		let result = Contracts::bare_call(
			ALICE,
			addr,
			0,
			GAS_LIMIT,
			callee_hash.iter().chain(&2u32.to_le_bytes()).cloned().collect(),
		).exec_result.unwrap();
		assert_return_code!(result, RuntimeReturnCode::CalleeTrapped);

	});
}<|MERGE_RESOLUTION|>--- conflicted
+++ resolved
@@ -104,15 +104,9 @@
 pub struct Test;
 parameter_types! {
 	pub const BlockHashCount: u64 = 250;
-<<<<<<< HEAD
 	pub BlockWeights: frame_system::limits::BlockWeights =
 		frame_system::limits::BlockWeights::simple_max(1024);
-=======
-	pub const MaximumBlockWeight: Weight = 1024;
-	pub const MaximumBlockLength: u32 = 2 * 1024;
-	pub const AvailableBlockRatio: Perbill = Perbill::one();
 	pub static ExistentialDeposit: u64 = 0;
->>>>>>> 1ec8a7f5
 }
 impl frame_system::Trait for Test {
 	type BaseCallFilter = ();
