// This file is part of Substrate.

// Copyright (C) Parity Technologies (UK) Ltd.
// SPDX-License-Identifier: Apache-2.0

// Licensed under the Apache License, Version 2.0 (the "License");
// you may not use this file except in compliance with the License.
// You may obtain a copy of the License at
//
// 	http://www.apache.org/licenses/LICENSE-2.0
//
// Unless required by applicable law or agreed to in writing, software
// distributed under the License is distributed on an "AS IS" BASIS,
// WITHOUT WARRANTIES OR CONDITIONS OF ANY KIND, either express or implied.
// See the License for the specific language governing permissions and
// limitations under the License.

use self::test_utils::hash;
use crate as pallet_contracts;
use crate::{
	chain_extension::{
		ChainExtension, Environment, Ext, InitState, RegisteredChainExtension,
		Result as ExtensionResult, RetVal, ReturnFlags, SysConfig,
	},
	exec::{Frame, Key},
	storage::DeletionQueueManager,
	tests::test_utils::{get_contract, get_contract_checked},
	wasm::{Determinism, PrefabWasmModule, ReturnCode as RuntimeReturnCode},
	weights::WeightInfo,
	BalanceOf, Code, CodeStorage, CollectEvents, Config, ContractInfo, ContractInfoOf, DebugInfo,
	DefaultAddressGenerator, DeletionQueueCounter, Error, Pallet, Schedule,
};
use assert_matches::assert_matches;
use codec::Encode;
use frame_support::{
	assert_err, assert_err_ignore_postinfo, assert_noop, assert_ok,
	dispatch::{DispatchErrorWithPostInfo, PostDispatchInfo},
	parameter_types,
	storage::child,
	traits::{
		ConstU32, ConstU64, Contains, Currency, ExistenceRequirement, LockableCurrency, OnIdle,
		OnInitialize, WithdrawReasons,
	},
	weights::{constants::WEIGHT_REF_TIME_PER_SECOND, Weight},
};
use frame_system::{EventRecord, Phase};
use pretty_assertions::{assert_eq, assert_ne};
use sp_core::ByteArray;
use sp_io::hashing::blake2_256;
use sp_keystore::{testing::MemoryKeystore, KeystoreExt};
use sp_runtime::{
	testing::{Header, H256},
	traits::{BlakeTwo256, Convert, Hash, IdentityLookup},
	AccountId32, TokenError,
};
use std::ops::Deref;

type UncheckedExtrinsic = frame_system::mocking::MockUncheckedExtrinsic<Test>;
type Block = frame_system::mocking::MockBlock<Test>;

frame_support::construct_runtime!(
	pub enum Test where
		Block = Block,
		NodeBlock = Block,
		UncheckedExtrinsic = UncheckedExtrinsic,
	{
		System: frame_system::{Pallet, Call, Config, Storage, Event<T>},
		Balances: pallet_balances::{Pallet, Call, Storage, Config<T>, Event<T>},
		Timestamp: pallet_timestamp::{Pallet, Call, Storage, Inherent},
		Randomness: pallet_insecure_randomness_collective_flip::{Pallet, Storage},
		Utility: pallet_utility::{Pallet, Call, Storage, Event},
		Contracts: pallet_contracts::{Pallet, Call, Storage, Event<T>},
	}
);

macro_rules! assert_return_code {
	( $x:expr , $y:expr $(,)? ) => {{
		assert_eq!(u32::from_le_bytes($x.data[..].try_into().unwrap()), $y as u32);
	}};
}

macro_rules! assert_refcount {
	( $code_hash:expr , $should:expr $(,)? ) => {{
		let is = crate::OwnerInfoOf::<Test>::get($code_hash).map(|m| m.refcount()).unwrap();
		assert_eq!(is, $should);
	}};
}

pub mod test_utils {
	use super::{Balances, Hash, SysConfig, Test};
	use crate::{exec::AccountIdOf, CodeHash, Config, ContractInfo, ContractInfoOf, Nonce};
	use codec::Encode;
	use frame_support::traits::Currency;

	pub fn place_contract(address: &AccountIdOf<Test>, code_hash: CodeHash<Test>) {
		let nonce = <Nonce<Test>>::mutate(|counter| {
			*counter += 1;
			*counter
		});
		set_balance(address, <Test as Config>::Currency::minimum_balance() * 10);
		let contract = <ContractInfo<Test>>::new(&address, nonce, code_hash).unwrap();
		<ContractInfoOf<Test>>::insert(address, contract);
	}
	pub fn set_balance(who: &AccountIdOf<Test>, amount: u64) {
		let imbalance = Balances::deposit_creating(who, amount);
		drop(imbalance);
	}
	pub fn get_balance(who: &AccountIdOf<Test>) -> u64 {
		Balances::free_balance(who)
	}
	pub fn get_contract(addr: &AccountIdOf<Test>) -> ContractInfo<Test> {
		get_contract_checked(addr).unwrap()
	}
	pub fn get_contract_checked(addr: &AccountIdOf<Test>) -> Option<ContractInfo<Test>> {
		ContractInfoOf::<Test>::get(addr)
	}
	pub fn hash<S: Encode>(s: &S) -> <<Test as SysConfig>::Hashing as Hash>::Output {
		<<Test as SysConfig>::Hashing as Hash>::hash_of(s)
	}
}

impl Test {
	pub fn set_unstable_interface(unstable_interface: bool) {
		UNSTABLE_INTERFACE.with(|v| *v.borrow_mut() = unstable_interface);
	}
}

parameter_types! {
	static TestExtensionTestValue: TestExtension = Default::default();
}

#[derive(Clone)]
pub struct TestExtension {
	enabled: bool,
	last_seen_buffer: Vec<u8>,
	last_seen_inputs: (u32, u32, u32, u32),
}

#[derive(Default)]
pub struct RevertingExtension;

#[derive(Default)]
pub struct DisabledExtension;

#[derive(Default)]
pub struct TempStorageExtension {
	storage: u32,
}

impl TestExtension {
	fn disable() {
		TestExtensionTestValue::mutate(|e| e.enabled = false)
	}

	fn last_seen_buffer() -> Vec<u8> {
		TestExtensionTestValue::get().last_seen_buffer.clone()
	}

	fn last_seen_inputs() -> (u32, u32, u32, u32) {
		TestExtensionTestValue::get().last_seen_inputs
	}
}

impl Default for TestExtension {
	fn default() -> Self {
		Self { enabled: true, last_seen_buffer: vec![], last_seen_inputs: (0, 0, 0, 0) }
	}
}

impl ChainExtension<Test> for TestExtension {
	fn call<E>(&mut self, env: Environment<E, InitState>) -> ExtensionResult<RetVal>
	where
		E: Ext<T = Test>,
	{
		let func_id = env.func_id();
		let id = env.ext_id() as u32 | func_id as u32;
		match func_id {
			0 => {
				let mut env = env.buf_in_buf_out();
				let input = env.read(8)?;
				env.write(&input, false, None)?;
				TestExtensionTestValue::mutate(|e| e.last_seen_buffer = input);
				Ok(RetVal::Converging(id))
			},
			1 => {
				let env = env.only_in();
				TestExtensionTestValue::mutate(|e| {
					e.last_seen_inputs = (env.val0(), env.val1(), env.val2(), env.val3())
				});
				Ok(RetVal::Converging(id))
			},
			2 => {
				let mut env = env.buf_in_buf_out();
				let weight = Weight::from_parts(env.read(5)?[4].into(), 0);
				env.charge_weight(weight)?;
				Ok(RetVal::Converging(id))
			},
			3 => Ok(RetVal::Diverging { flags: ReturnFlags::REVERT, data: vec![42, 99] }),
			_ => {
				panic!("Passed unknown id to test chain extension: {}", func_id);
			},
		}
	}

	fn enabled() -> bool {
		TestExtensionTestValue::get().enabled
	}
}

impl RegisteredChainExtension<Test> for TestExtension {
	const ID: u16 = 0;
}

impl ChainExtension<Test> for RevertingExtension {
	fn call<E>(&mut self, _env: Environment<E, InitState>) -> ExtensionResult<RetVal>
	where
		E: Ext<T = Test>,
	{
		Ok(RetVal::Diverging { flags: ReturnFlags::REVERT, data: vec![0x4B, 0x1D] })
	}

	fn enabled() -> bool {
		TestExtensionTestValue::get().enabled
	}
}

impl RegisteredChainExtension<Test> for RevertingExtension {
	const ID: u16 = 1;
}

impl ChainExtension<Test> for DisabledExtension {
	fn call<E>(&mut self, _env: Environment<E, InitState>) -> ExtensionResult<RetVal>
	where
		E: Ext<T = Test>,
	{
		panic!("Disabled chain extensions are never called")
	}

	fn enabled() -> bool {
		false
	}
}

impl RegisteredChainExtension<Test> for DisabledExtension {
	const ID: u16 = 2;
}

impl ChainExtension<Test> for TempStorageExtension {
	fn call<E>(&mut self, env: Environment<E, InitState>) -> ExtensionResult<RetVal>
	where
		E: Ext<T = Test>,
	{
		let func_id = env.func_id();
		match func_id {
			0 => self.storage = 42,
			1 => assert_eq!(self.storage, 42, "Storage is preserved inside the same call."),
			2 => {
				assert_eq!(self.storage, 0, "Storage is different for different calls.");
				self.storage = 99;
			},
			3 => assert_eq!(self.storage, 99, "Storage is preserved inside the same call."),
			_ => {
				panic!("Passed unknown id to test chain extension: {}", func_id);
			},
		}
		Ok(RetVal::Converging(0))
	}

	fn enabled() -> bool {
		TestExtensionTestValue::get().enabled
	}
}

impl RegisteredChainExtension<Test> for TempStorageExtension {
	const ID: u16 = 3;
}

parameter_types! {
	pub BlockWeights: frame_system::limits::BlockWeights =
		frame_system::limits::BlockWeights::simple_max(
			Weight::from_parts(2u64 * WEIGHT_REF_TIME_PER_SECOND, u64::MAX),
		);
	pub static ExistentialDeposit: u64 = 1;
}
impl frame_system::Config for Test {
	type BaseCallFilter = frame_support::traits::Everything;
	type BlockWeights = BlockWeights;
	type BlockLength = ();
	type DbWeight = ();
	type RuntimeOrigin = RuntimeOrigin;
	type Index = u64;
	type BlockNumber = u64;
	type Hash = H256;
	type RuntimeCall = RuntimeCall;
	type Hashing = BlakeTwo256;
	type AccountId = AccountId32;
	type Lookup = IdentityLookup<Self::AccountId>;
	type Header = Header;
	type RuntimeEvent = RuntimeEvent;
	type BlockHashCount = ConstU64<250>;
	type Version = ();
	type PalletInfo = PalletInfo;
	type AccountData = pallet_balances::AccountData<u64>;
	type OnNewAccount = ();
	type OnKilledAccount = ();
	type SystemWeightInfo = ();
	type SS58Prefix = ();
	type OnSetCode = ();
	type MaxConsumers = frame_support::traits::ConstU32<16>;
}
impl pallet_insecure_randomness_collective_flip::Config for Test {}
impl pallet_balances::Config for Test {
	type MaxLocks = ();
	type MaxReserves = ();
	type ReserveIdentifier = [u8; 8];
	type Balance = u64;
	type RuntimeEvent = RuntimeEvent;
	type DustRemoval = ();
	type ExistentialDeposit = ExistentialDeposit;
	type AccountStore = System;
	type WeightInfo = ();
	type FreezeIdentifier = ();
	type MaxFreezes = ();
	type HoldIdentifier = ();
	type MaxHolds = ();
}

impl pallet_timestamp::Config for Test {
	type Moment = u64;
	type OnTimestampSet = ();
	type MinimumPeriod = ConstU64<1>;
	type WeightInfo = ();
}
impl pallet_utility::Config for Test {
	type RuntimeEvent = RuntimeEvent;
	type RuntimeCall = RuntimeCall;
	type PalletsOrigin = OriginCaller;
	type WeightInfo = ();
}
parameter_types! {
	pub MySchedule: Schedule<Test> = {
		let mut schedule = <Schedule<Test>>::default();
		schedule.instruction_weights.fallback = 1;
		schedule
	};
	pub static DepositPerByte: BalanceOf<Test> = 1;
	pub const DepositPerItem: BalanceOf<Test> = 2;
	// We need this one set high enough for running benchmarks.
	pub static DefaultDepositLimit: BalanceOf<Test> = 10_000_000;
}

impl Convert<Weight, BalanceOf<Self>> for Test {
	fn convert(w: Weight) -> BalanceOf<Self> {
		w.ref_time()
	}
}

/// A filter whose filter function can be swapped at runtime.
pub struct TestFilter;

#[derive(Clone)]
pub struct Filters {
	filter: fn(&RuntimeCall) -> bool,
}

impl Default for Filters {
	fn default() -> Self {
		Filters { filter: (|_| true) }
	}
}

parameter_types! {
	static CallFilter: Filters = Default::default();
}

impl TestFilter {
	pub fn set_filter(filter: fn(&RuntimeCall) -> bool) {
		CallFilter::mutate(|fltr| fltr.filter = filter);
	}
}

impl Contains<RuntimeCall> for TestFilter {
	fn contains(call: &RuntimeCall) -> bool {
		(CallFilter::get().filter)(call)
	}
}

parameter_types! {
	pub static UnstableInterface: bool = true;
}

impl Config for Test {
	type Time = Timestamp;
	type Randomness = Randomness;
	type Currency = Balances;
	type RuntimeEvent = RuntimeEvent;
	type RuntimeCall = RuntimeCall;
	type CallFilter = TestFilter;
	type CallStack = [Frame<Self>; 5];
	type WeightPrice = Self;
	type WeightInfo = ();
	type ChainExtension =
		(TestExtension, DisabledExtension, RevertingExtension, TempStorageExtension);
	type Schedule = MySchedule;
	type DepositPerByte = DepositPerByte;
	type DepositPerItem = DepositPerItem;
	type DefaultDepositLimit = DefaultDepositLimit;
	type AddressGenerator = DefaultAddressGenerator;
	type MaxCodeLen = ConstU32<{ 123 * 1024 }>;
	type MaxStorageKeyLen = ConstU32<128>;
	type UnsafeUnstableInterface = UnstableInterface;
	type MaxDebugBufferLen = ConstU32<{ 2 * 1024 * 1024 }>;
}

pub const ALICE: AccountId32 = AccountId32::new([1u8; 32]);
pub const BOB: AccountId32 = AccountId32::new([2u8; 32]);
pub const CHARLIE: AccountId32 = AccountId32::new([3u8; 32]);
pub const DJANGO: AccountId32 = AccountId32::new([4u8; 32]);

pub const GAS_LIMIT: Weight = Weight::from_parts(100_000_000_000, 3 * 1024 * 1024);

pub struct ExtBuilder {
	existential_deposit: u64,
}
impl Default for ExtBuilder {
	fn default() -> Self {
		Self { existential_deposit: ExistentialDeposit::get() }
	}
}
impl ExtBuilder {
	pub fn existential_deposit(mut self, existential_deposit: u64) -> Self {
		self.existential_deposit = existential_deposit;
		self
	}
	pub fn set_associated_consts(&self) {
		EXISTENTIAL_DEPOSIT.with(|v| *v.borrow_mut() = self.existential_deposit);
	}
	pub fn build(self) -> sp_io::TestExternalities {
		use env_logger::{Builder, Env};
		let env = Env::new().default_filter_or("runtime=debug");
		let _ = Builder::from_env(env).is_test(true).try_init();
		self.set_associated_consts();
		let mut t = frame_system::GenesisConfig::default().build_storage::<Test>().unwrap();
		pallet_balances::GenesisConfig::<Test> { balances: vec![] }
			.assimilate_storage(&mut t)
			.unwrap();
		let mut ext = sp_io::TestExternalities::new(t);
		ext.register_extension(KeystoreExt::new(MemoryKeystore::new()));
		ext.execute_with(|| System::set_block_number(1));
		ext
	}
}

/// Load a given wasm module represented by a .wat file and returns a wasm binary contents along
/// with it's hash.
///
/// The fixture files are located under the `fixtures/` directory.
fn compile_module<T>(fixture_name: &str) -> wat::Result<(Vec<u8>, <T::Hashing as Hash>::Output)>
where
	T: frame_system::Config,
{
	let fixture_path = [
		// When `CARGO_MANIFEST_DIR` is not set, Rust resolves relative paths from the root folder
		std::env::var("CARGO_MANIFEST_DIR").as_deref().unwrap_or("frame/contracts"),
		"/fixtures/",
		fixture_name,
		".wat",
	]
	.concat();
	let wasm_binary = wat::parse_file(fixture_path)?;
	let code_hash = T::Hashing::hash(&wasm_binary);
	Ok((wasm_binary, code_hash))
}

fn initialize_block(number: u64) {
	System::reset_events();
	System::initialize(&number, &[0u8; 32].into(), &Default::default());
}

struct ExtensionInput<'a> {
	extension_id: u16,
	func_id: u16,
	extra: &'a [u8],
}

impl<'a> ExtensionInput<'a> {
	fn to_vec(&self) -> Vec<u8> {
		((self.extension_id as u32) << 16 | (self.func_id as u32))
			.to_le_bytes()
			.iter()
			.chain(self.extra)
			.cloned()
			.collect()
	}
}

impl<'a> From<ExtensionInput<'a>> for Vec<u8> {
	fn from(input: ExtensionInput) -> Vec<u8> {
		input.to_vec()
	}
}

// Perform a call to a plain account.
// The actual transfer fails because we can only call contracts.
// Then we check that at least the base costs where charged (no runtime gas costs.)
#[test]
fn calling_plain_account_fails() {
	ExtBuilder::default().build().execute_with(|| {
		let _ = Balances::deposit_creating(&ALICE, 100_000_000);
		let base_cost = <<Test as Config>::WeightInfo as WeightInfo>::call();

		assert_eq!(
			Contracts::call(RuntimeOrigin::signed(ALICE), BOB, 0, GAS_LIMIT, None, Vec::new()),
			Err(DispatchErrorWithPostInfo {
				error: Error::<Test>::ContractNotFound.into(),
				post_info: PostDispatchInfo {
					actual_weight: Some(base_cost),
					pays_fee: Default::default(),
				},
			})
		);
	});
}

#[test]
fn instantiate_and_call_and_deposit_event() {
	let (wasm, code_hash) = compile_module::<Test>("event_and_return_on_deploy").unwrap();

	ExtBuilder::default().existential_deposit(1).build().execute_with(|| {
		let _ = Balances::deposit_creating(&ALICE, 1_000_000);
		let min_balance = <Test as Config>::Currency::minimum_balance();
		let value = 100;

		// We determine the storage deposit limit after uploading because it depends on ALICEs free
		// balance which is changed by uploading a module.
		assert_ok!(Contracts::upload_code(
			RuntimeOrigin::signed(ALICE),
			wasm,
			None,
			Determinism::Enforced
		));

		// Drop previous events
		initialize_block(2);

		// Check at the end to get hash on error easily
		let addr = Contracts::bare_instantiate(
			ALICE,
			value,
			GAS_LIMIT,
			None,
			Code::Existing(code_hash),
			vec![],
			vec![],
			DebugInfo::Skip,
			CollectEvents::Skip,
		)
		.result
		.unwrap()
		.account_id;
		assert!(ContractInfoOf::<Test>::contains_key(&addr));

		let contract = get_contract(&addr);
		let deposit_account = contract.deposit_account().deref();

		assert_eq!(
			System::events(),
			vec![
				EventRecord {
					phase: Phase::Initialization,
					event: RuntimeEvent::System(frame_system::Event::NewAccount {
						account: deposit_account.clone(),
					}),
					topics: vec![],
				},
				EventRecord {
					phase: Phase::Initialization,
					event: RuntimeEvent::Balances(pallet_balances::Event::Endowed {
						account: deposit_account.clone(),
						free_balance: 131,
					}),
					topics: vec![],
				},
				EventRecord {
					phase: Phase::Initialization,
					event: RuntimeEvent::Balances(pallet_balances::Event::Transfer {
						from: ALICE,
						to: deposit_account.clone(),
						amount: 131,
					}),
					topics: vec![],
				},
				EventRecord {
					phase: Phase::Initialization,
					event: RuntimeEvent::System(frame_system::Event::NewAccount {
						account: addr.clone()
					}),
					topics: vec![],
				},
				EventRecord {
					phase: Phase::Initialization,
					event: RuntimeEvent::Balances(pallet_balances::Event::Endowed {
						account: addr.clone(),
						free_balance: min_balance,
					}),
					topics: vec![],
				},
				EventRecord {
					phase: Phase::Initialization,
					event: RuntimeEvent::Balances(pallet_balances::Event::Transfer {
						from: ALICE,
						to: addr.clone(),
						amount: min_balance,
					}),
					topics: vec![],
				},
				EventRecord {
					phase: Phase::Initialization,
					event: RuntimeEvent::Balances(pallet_balances::Event::Transfer {
						from: ALICE,
						to: addr.clone(),
						amount: value,
					}),
					topics: vec![],
				},
				EventRecord {
					phase: Phase::Initialization,
					event: RuntimeEvent::Contracts(crate::Event::ContractEmitted {
						contract: addr.clone(),
						data: vec![1, 2, 3, 4]
					}),
					topics: vec![],
				},
				EventRecord {
					phase: Phase::Initialization,
					event: RuntimeEvent::Contracts(crate::Event::Instantiated {
						deployer: ALICE,
						contract: addr.clone()
					}),
					topics: vec![hash(&ALICE), hash(&addr)],
				},
			]
		);
	});
}

#[test]
fn deposit_event_max_value_limit() {
	let (wasm, _code_hash) = compile_module::<Test>("event_size").unwrap();

	ExtBuilder::default().existential_deposit(50).build().execute_with(|| {
		// Create
		let _ = Balances::deposit_creating(&ALICE, 1_000_000);
		let addr = Contracts::bare_instantiate(
			ALICE,
			30_000,
			GAS_LIMIT,
			None,
			Code::Upload(wasm),
			vec![],
			vec![],
			DebugInfo::Skip,
			CollectEvents::Skip,
		)
		.result
		.unwrap()
		.account_id;

		// Call contract with allowed storage value.
		assert_ok!(Contracts::call(
			RuntimeOrigin::signed(ALICE),
			addr.clone(),
			0,
			GAS_LIMIT.set_ref_time(GAS_LIMIT.ref_time() * 2), // we are copying a huge buffer,
			None,
			<Test as Config>::Schedule::get().limits.payload_len.encode(),
		));

		// Call contract with too large a storage value.
		assert_err_ignore_postinfo!(
			Contracts::call(
				RuntimeOrigin::signed(ALICE),
				addr,
				0,
				GAS_LIMIT,
				None,
				(<Test as Config>::Schedule::get().limits.payload_len + 1).encode(),
			),
			Error::<Test>::ValueTooLarge,
		);
	});
}

#[test]
fn run_out_of_gas() {
	let (wasm, _code_hash) = compile_module::<Test>("run_out_of_gas").unwrap();
	ExtBuilder::default().existential_deposit(50).build().execute_with(|| {
		let min_balance = <Test as Config>::Currency::minimum_balance();
		let _ = Balances::deposit_creating(&ALICE, 1_000_000);

		let addr = Contracts::bare_instantiate(
			ALICE,
			100 * min_balance,
			GAS_LIMIT,
			None,
			Code::Upload(wasm),
			vec![],
			vec![],
			DebugInfo::Skip,
			CollectEvents::Skip,
		)
		.result
		.unwrap()
		.account_id;

		// Call the contract with a fixed gas limit. It must run out of gas because it just
		// loops forever.
		assert_err_ignore_postinfo!(
			Contracts::call(
				RuntimeOrigin::signed(ALICE),
				addr, // newly created account
				0,
				Weight::from_parts(1_000_000_000_000, u64::MAX),
				None,
				vec![],
			),
			Error::<Test>::OutOfGas,
		);
	});
}

/// Check that contracts with the same account id have different trie ids.
/// Check the `Nonce` storage item for more information.
#[test]
fn instantiate_unique_trie_id() {
	let (wasm, code_hash) = compile_module::<Test>("self_destruct").unwrap();

	ExtBuilder::default().existential_deposit(500).build().execute_with(|| {
		let _ = Balances::deposit_creating(&ALICE, 1_000_000);
		Contracts::upload_code(RuntimeOrigin::signed(ALICE), wasm, None, Determinism::Enforced)
			.unwrap();

		// Instantiate the contract and store its trie id for later comparison.
		let addr = Contracts::bare_instantiate(
			ALICE,
			0,
			GAS_LIMIT,
			None,
			Code::Existing(code_hash),
			vec![],
			vec![],
			DebugInfo::Skip,
			CollectEvents::Skip,
		)
		.result
		.unwrap()
		.account_id;
		let trie_id = get_contract(&addr).trie_id;

		// Try to instantiate it again without termination should yield an error.
		assert_err_ignore_postinfo!(
			Contracts::instantiate(
				RuntimeOrigin::signed(ALICE),
				0,
				GAS_LIMIT,
				None,
				code_hash,
				vec![],
				vec![],
			),
			<Error<Test>>::DuplicateContract,
		);

		// Terminate the contract.
		assert_ok!(Contracts::call(
			RuntimeOrigin::signed(ALICE),
			addr.clone(),
			0,
			GAS_LIMIT,
			None,
			vec![]
		));

		// Re-Instantiate after termination.
		assert_ok!(Contracts::instantiate(
			RuntimeOrigin::signed(ALICE),
			0,
			GAS_LIMIT,
			None,
			code_hash,
			vec![],
			vec![],
		));

		// Trie ids shouldn't match or we might have a collision
		assert_ne!(trie_id, get_contract(&addr).trie_id);
	});
}

#[test]
fn storage_max_value_limit() {
	let (wasm, _code_hash) = compile_module::<Test>("storage_size").unwrap();

	ExtBuilder::default().existential_deposit(50).build().execute_with(|| {
		// Create
		let _ = Balances::deposit_creating(&ALICE, 1_000_000);
		let addr = Contracts::bare_instantiate(
			ALICE,
			30_000,
			GAS_LIMIT,
			None,
			Code::Upload(wasm),
			vec![],
			vec![],
			DebugInfo::Skip,
			CollectEvents::Skip,
		)
		.result
		.unwrap()
		.account_id;
		get_contract(&addr);

		// Call contract with allowed storage value.
		assert_ok!(Contracts::call(
			RuntimeOrigin::signed(ALICE),
			addr.clone(),
			0,
			GAS_LIMIT.set_ref_time(GAS_LIMIT.ref_time() * 2), // we are copying a huge buffer
			None,
			<Test as Config>::Schedule::get().limits.payload_len.encode(),
		));

		// Call contract with too large a storage value.
		assert_err_ignore_postinfo!(
			Contracts::call(
				RuntimeOrigin::signed(ALICE),
				addr,
				0,
				GAS_LIMIT,
				None,
				(<Test as Config>::Schedule::get().limits.payload_len + 1).encode(),
			),
			Error::<Test>::ValueTooLarge,
		);
	});
}

#[test]
fn deploy_and_call_other_contract() {
	let (caller_wasm, _caller_code_hash) = compile_module::<Test>("caller_contract").unwrap();
	let (callee_wasm, callee_code_hash) = compile_module::<Test>("return_with_data").unwrap();

	ExtBuilder::default().existential_deposit(1).build().execute_with(|| {
		let min_balance = <Test as Config>::Currency::minimum_balance();

		// Create
		let _ = Balances::deposit_creating(&ALICE, 1_000_000);
		let caller_addr = Contracts::bare_instantiate(
			ALICE,
			100_000,
			GAS_LIMIT,
			None,
			Code::Upload(caller_wasm),
			vec![],
			vec![],
			DebugInfo::Skip,
			CollectEvents::Skip,
		)
		.result
		.unwrap()
		.account_id;
		Contracts::bare_upload_code(ALICE, callee_wasm, None, Determinism::Enforced).unwrap();

		let callee_addr = Contracts::contract_address(
			&caller_addr,
			&callee_code_hash,
			&[0, 1, 34, 51, 68, 85, 102, 119], // hard coded in wasm
			&[],
		);

		// Drop previous events
		initialize_block(2);

		// Call BOB contract, which attempts to instantiate and call the callee contract and
		// makes various assertions on the results from those calls.
		assert_ok!(Contracts::call(
			RuntimeOrigin::signed(ALICE),
			caller_addr.clone(),
			0,
			GAS_LIMIT,
			None,
			callee_code_hash.as_ref().to_vec(),
		));

		let callee = get_contract(&callee_addr);
		let deposit_account = callee.deposit_account().deref();

		assert_eq!(
			System::events(),
			vec![
				EventRecord {
					phase: Phase::Initialization,
					event: RuntimeEvent::System(frame_system::Event::NewAccount {
						account: deposit_account.clone(),
					}),
					topics: vec![],
				},
				EventRecord {
					phase: Phase::Initialization,
					event: RuntimeEvent::Balances(pallet_balances::Event::Endowed {
						account: deposit_account.clone(),
						free_balance: 131,
					}),
					topics: vec![],
				},
				EventRecord {
					phase: Phase::Initialization,
					event: RuntimeEvent::Balances(pallet_balances::Event::Transfer {
						from: ALICE,
						to: deposit_account.clone(),
						amount: 131,
					}),
					topics: vec![],
				},
				EventRecord {
					phase: Phase::Initialization,
					event: RuntimeEvent::System(frame_system::Event::NewAccount {
						account: callee_addr.clone()
					}),
					topics: vec![],
				},
				EventRecord {
					phase: Phase::Initialization,
					event: RuntimeEvent::Balances(pallet_balances::Event::Endowed {
						account: callee_addr.clone(),
						free_balance: min_balance,
					}),
					topics: vec![],
				},
				EventRecord {
					phase: Phase::Initialization,
					event: RuntimeEvent::Balances(pallet_balances::Event::Transfer {
						from: ALICE,
						to: callee_addr.clone(),
						amount: min_balance,
					}),
					topics: vec![],
				},
				EventRecord {
					phase: Phase::Initialization,
					event: RuntimeEvent::Balances(pallet_balances::Event::Transfer {
						from: caller_addr.clone(),
						to: callee_addr.clone(),
						amount: 32768 // hardcoded in wasm
					}),
					topics: vec![],
				},
				EventRecord {
					phase: Phase::Initialization,
					event: RuntimeEvent::Contracts(crate::Event::Instantiated {
						deployer: caller_addr.clone(),
						contract: callee_addr.clone(),
					}),
					topics: vec![hash(&caller_addr), hash(&callee_addr)],
				},
				EventRecord {
					phase: Phase::Initialization,
					event: RuntimeEvent::Balances(pallet_balances::Event::Transfer {
						from: caller_addr.clone(),
						to: callee_addr.clone(),
						amount: 32768,
					}),
					topics: vec![],
				},
				EventRecord {
					phase: Phase::Initialization,
					event: RuntimeEvent::Contracts(crate::Event::Called {
						caller: caller_addr.clone(),
						contract: callee_addr.clone(),
					}),
					topics: vec![hash(&caller_addr), hash(&callee_addr)],
				},
				EventRecord {
					phase: Phase::Initialization,
					event: RuntimeEvent::Contracts(crate::Event::Called {
						caller: ALICE,
						contract: caller_addr.clone(),
					}),
					topics: vec![hash(&ALICE), hash(&caller_addr)],
				},
			]
		);
	});
}

#[test]
fn delegate_call() {
	let (caller_wasm, _caller_code_hash) = compile_module::<Test>("delegate_call").unwrap();
	let (callee_wasm, callee_code_hash) = compile_module::<Test>("delegate_call_lib").unwrap();

	ExtBuilder::default().existential_deposit(500).build().execute_with(|| {
		let _ = Balances::deposit_creating(&ALICE, 1_000_000);

		// Instantiate the 'caller'
		let caller_addr = Contracts::bare_instantiate(
			ALICE,
			300_000,
			GAS_LIMIT,
			None,
			Code::Upload(caller_wasm),
			vec![],
			vec![],
			DebugInfo::Skip,
			CollectEvents::Skip,
		)
		.result
		.unwrap()
		.account_id;
		// Only upload 'callee' code
		assert_ok!(Contracts::upload_code(
			RuntimeOrigin::signed(ALICE),
			callee_wasm,
			Some(codec::Compact(100_000)),
			Determinism::Enforced,
		));

		assert_ok!(Contracts::call(
			RuntimeOrigin::signed(ALICE),
			caller_addr.clone(),
			1337,
			GAS_LIMIT,
			None,
			callee_code_hash.as_ref().to_vec(),
		));
	});
}

#[test]
fn transfer_allow_death_cannot_kill_account() {
	let (wasm, _code_hash) = compile_module::<Test>("dummy").unwrap();
	ExtBuilder::default().existential_deposit(200).build().execute_with(|| {
		let _ = Balances::deposit_creating(&ALICE, 1_000_000);

		// Instantiate the BOB contract.
		let addr = Contracts::bare_instantiate(
			ALICE,
			1_000,
			GAS_LIMIT,
			None,
			Code::Upload(wasm),
			vec![],
			vec![],
			DebugInfo::Skip,
			CollectEvents::Skip,
		)
		.result
		.unwrap()
		.account_id;

		// Check that the BOB contract has been instantiated.
		get_contract(&addr);

		let total_balance = <Test as Config>::Currency::total_balance(&addr);

		assert_err!(
			<<Test as Config>::Currency as Currency<AccountId32>>::transfer(
				&addr,
				&ALICE,
				total_balance,
				ExistenceRequirement::AllowDeath,
			),
			TokenError::Frozen,
		);

		assert_eq!(<Test as Config>::Currency::total_balance(&addr), total_balance);
	});
}

#[test]
fn cannot_self_destruct_through_draning() {
	let (wasm, _code_hash) = compile_module::<Test>("drain").unwrap();
	ExtBuilder::default().existential_deposit(200).build().execute_with(|| {
		let _ = Balances::deposit_creating(&ALICE, 1_000_000);

		// Instantiate the BOB contract.
		let addr = Contracts::bare_instantiate(
			ALICE,
			1_000,
			GAS_LIMIT,
			None,
			Code::Upload(wasm),
			vec![],
			vec![],
			DebugInfo::Skip,
			CollectEvents::Skip,
		)
		.result
		.unwrap()
		.account_id;

		// Check that the BOB contract has been instantiated.
		get_contract(&addr);

		// Call BOB which makes it send all funds to the zero address
		// The contract code asserts that the transfer fails with the correct error code
		assert_ok!(Contracts::call(
			RuntimeOrigin::signed(ALICE),
			addr.clone(),
			0,
			GAS_LIMIT,
			None,
			vec![]
		));

		// Make sure the account wasn't remove by sending all free balance away.
		assert_eq!(
			<Test as Config>::Currency::total_balance(&addr),
			1_000 + <Test as Config>::Currency::minimum_balance(),
		);
	});
}

#[test]
fn cannot_self_destruct_through_storage_refund_after_price_change() {
	let (wasm, _code_hash) = compile_module::<Test>("store_call").unwrap();
	ExtBuilder::default().existential_deposit(200).build().execute_with(|| {
		let _ = Balances::deposit_creating(&ALICE, 1_000_000);
		let min_balance = <Test as Config>::Currency::minimum_balance();

		// Instantiate the BOB contract.
		let addr = Contracts::bare_instantiate(
			ALICE,
			0,
			GAS_LIMIT,
			None,
			Code::Upload(wasm),
			vec![],
			vec![],
			DebugInfo::Skip,
			CollectEvents::Skip,
		)
		.result
		.unwrap()
		.account_id;

		// Check that the BOB contract has been instantiated and has the minimum balance
		assert_eq!(get_contract(&addr).total_deposit(), min_balance);
		assert_eq!(get_contract(&addr).extra_deposit(), 0);
		assert_eq!(<Test as Config>::Currency::total_balance(&addr), min_balance);

		// Create 100 bytes of storage with a price of per byte and a single storage item of price 2
		assert_ok!(Contracts::call(
			RuntimeOrigin::signed(ALICE),
			addr.clone(),
			0,
			GAS_LIMIT,
			None,
			100u32.to_le_bytes().to_vec()
		));
		assert_eq!(get_contract(&addr).total_deposit(), min_balance + 102);

		// Increase the byte price and trigger a refund. This should not have any influence because
		// the removal is pro rata and exactly those 100 bytes should have been removed.
		DEPOSIT_PER_BYTE.with(|c| *c.borrow_mut() = 500);
		assert_ok!(Contracts::call(
			RuntimeOrigin::signed(ALICE),
			addr.clone(),
			0,
			GAS_LIMIT,
			None,
			0u32.to_le_bytes().to_vec()
		));

		// Make sure the account wasn't removed by the refund
		assert_eq!(
			<Test as Config>::Currency::total_balance(get_contract(&addr).deposit_account()),
			get_contract(&addr).total_deposit(),
		);
		assert_eq!(get_contract(&addr).extra_deposit(), 2);
	});
}

#[test]
fn cannot_self_destruct_while_live() {
	let (wasm, _code_hash) = compile_module::<Test>("self_destruct").unwrap();
	ExtBuilder::default().existential_deposit(50).build().execute_with(|| {
		let _ = Balances::deposit_creating(&ALICE, 1_000_000);

		// Instantiate the BOB contract.
		let addr = Contracts::bare_instantiate(
			ALICE,
			100_000,
			GAS_LIMIT,
			None,
			Code::Upload(wasm),
			vec![],
			vec![],
			DebugInfo::Skip,
			CollectEvents::Skip,
		)
		.result
		.unwrap()
		.account_id;

		// Check that the BOB contract has been instantiated.
		get_contract(&addr);

		// Call BOB with input data, forcing it make a recursive call to itself to
		// self-destruct, resulting in a trap.
		assert_err_ignore_postinfo!(
			Contracts::call(
				RuntimeOrigin::signed(ALICE),
				addr.clone(),
				0,
				GAS_LIMIT,
				None,
				vec![0],
			),
			Error::<Test>::ContractTrapped,
		);

		// Check that BOB is still there.
		get_contract(&addr);
	});
}

#[test]
fn self_destruct_works() {
	let (wasm, code_hash) = compile_module::<Test>("self_destruct").unwrap();
	ExtBuilder::default().existential_deposit(1_000).build().execute_with(|| {
		let _ = Balances::deposit_creating(&ALICE, 1_000_000);
		let _ = Balances::deposit_creating(&DJANGO, 1_000_000);

		// Instantiate the BOB contract.
		let addr = Contracts::bare_instantiate(
			ALICE,
			100_000,
			GAS_LIMIT,
			None,
			Code::Upload(wasm),
			vec![],
			vec![],
			DebugInfo::Skip,
			CollectEvents::Skip,
		)
		.result
		.unwrap()
		.account_id;

		// Check that the BOB contract has been instantiated.
		let contract = get_contract(&addr);

		// Drop all previous events
		initialize_block(2);

		// Call BOB without input data which triggers termination.
		assert_matches!(
			Contracts::call(RuntimeOrigin::signed(ALICE), addr.clone(), 0, GAS_LIMIT, None, vec![],),
			Ok(_)
		);

		// Check that code is still there but refcount dropped to zero.
		assert_refcount!(&code_hash, 0);

		// Check that account is gone
		assert!(get_contract_checked(&addr).is_none());
		assert_eq!(Balances::total_balance(&addr), 0);

		// check that the beneficiary (django) got remaining balance
		let ed = <Test as Config>::Currency::minimum_balance();
		assert_eq!(Balances::free_balance(DJANGO), 1_000_000 + 100_000 + ed);

		pretty_assertions::assert_eq!(
			System::events(),
			vec![
				EventRecord {
					phase: Phase::Initialization,
					event: RuntimeEvent::System(frame_system::Event::KilledAccount {
						account: addr.clone()
					}),
					topics: vec![],
				},
				EventRecord {
					phase: Phase::Initialization,
					event: RuntimeEvent::Balances(pallet_balances::Event::Transfer {
						from: addr.clone(),
						to: DJANGO,
						amount: 100_000 + ed,
					}),
					topics: vec![],
				},
				EventRecord {
					phase: Phase::Initialization,
					event: RuntimeEvent::Contracts(crate::Event::Terminated {
						contract: addr.clone(),
						beneficiary: DJANGO
					}),
					topics: vec![hash(&addr), hash(&DJANGO)],
				},
				EventRecord {
					phase: Phase::Initialization,
					event: RuntimeEvent::Contracts(crate::Event::Called {
						caller: ALICE,
						contract: addr.clone(),
					}),
					topics: vec![hash(&ALICE), hash(&addr)],
				},
				EventRecord {
					phase: Phase::Initialization,
					event: RuntimeEvent::System(frame_system::Event::KilledAccount {
						account: contract.deposit_account().deref().clone(),
					}),
					topics: vec![],
				},
				EventRecord {
					phase: Phase::Initialization,
					event: RuntimeEvent::Balances(pallet_balances::Event::Transfer {
						from: contract.deposit_account().deref().clone(),
						to: ALICE,
						amount: 1_000,
					}),
					topics: vec![],
				},
			],
		);
	});
}

// This tests that one contract cannot prevent another from self-destructing by sending it
// additional funds after it has been drained.
#[test]
fn destroy_contract_and_transfer_funds() {
	let (callee_wasm, callee_code_hash) = compile_module::<Test>("self_destruct").unwrap();
	let (caller_wasm, _caller_code_hash) = compile_module::<Test>("destroy_and_transfer").unwrap();

	ExtBuilder::default().existential_deposit(50).build().execute_with(|| {
		// Create code hash for bob to instantiate
		let _ = Balances::deposit_creating(&ALICE, 1_000_000);
		Contracts::bare_upload_code(ALICE, callee_wasm, None, Determinism::Enforced).unwrap();

		// This deploys the BOB contract, which in turn deploys the CHARLIE contract during
		// construction.
		let addr_bob = Contracts::bare_instantiate(
			ALICE,
			200_000,
			GAS_LIMIT,
			None,
			Code::Upload(caller_wasm),
			callee_code_hash.as_ref().to_vec(),
			vec![],
			DebugInfo::Skip,
			CollectEvents::Skip,
		)
		.result
		.unwrap()
		.account_id;

		// Check that the CHARLIE contract has been instantiated.
		let addr_charlie =
			Contracts::contract_address(&addr_bob, &callee_code_hash, &[], &[0x47, 0x11]);
		get_contract(&addr_charlie);

		// Call BOB, which calls CHARLIE, forcing CHARLIE to self-destruct.
		assert_ok!(Contracts::call(
			RuntimeOrigin::signed(ALICE),
			addr_bob,
			0,
			GAS_LIMIT,
			None,
			addr_charlie.encode(),
		));

		// Check that CHARLIE has moved on to the great beyond (ie. died).
		assert!(get_contract_checked(&addr_charlie).is_none());
	});
}

#[test]
fn cannot_self_destruct_in_constructor() {
	let (wasm, _) = compile_module::<Test>("self_destructing_constructor").unwrap();
	ExtBuilder::default().existential_deposit(50).build().execute_with(|| {
		let _ = Balances::deposit_creating(&ALICE, 1_000_000);

		// Fail to instantiate the BOB because the contructor calls seal_terminate.
		assert_err_ignore_postinfo!(
			Contracts::instantiate_with_code(
				RuntimeOrigin::signed(ALICE),
				100_000,
				GAS_LIMIT,
				None,
				wasm,
				vec![],
				vec![],
			),
			Error::<Test>::TerminatedInConstructor,
		);
	});
}

#[test]
fn crypto_hashes() {
	let (wasm, _code_hash) = compile_module::<Test>("crypto_hashes").unwrap();

	ExtBuilder::default().existential_deposit(50).build().execute_with(|| {
		let _ = Balances::deposit_creating(&ALICE, 1_000_000);

		// Instantiate the CRYPTO_HASHES contract.
		let addr = Contracts::bare_instantiate(
			ALICE,
			100_000,
			GAS_LIMIT,
			None,
			Code::Upload(wasm),
			vec![],
			vec![],
			DebugInfo::Skip,
			CollectEvents::Skip,
		)
		.result
		.unwrap()
		.account_id;
		// Perform the call.
		let input = b"_DEAD_BEEF";
		use sp_io::hashing::*;
		// Wraps a hash function into a more dynamic form usable for testing.
		macro_rules! dyn_hash_fn {
			($name:ident) => {
				Box::new(|input| $name(input).as_ref().to_vec().into_boxed_slice())
			};
		}
		// All hash functions and their associated output byte lengths.
		let test_cases: &[(Box<dyn Fn(&[u8]) -> Box<[u8]>>, usize)] = &[
			(dyn_hash_fn!(sha2_256), 32),
			(dyn_hash_fn!(keccak_256), 32),
			(dyn_hash_fn!(blake2_256), 32),
			(dyn_hash_fn!(blake2_128), 16),
		];
		// Test the given hash functions for the input: "_DEAD_BEEF"
		for (n, (hash_fn, expected_size)) in test_cases.iter().enumerate() {
			// We offset data in the contract tables by 1.
			let mut params = vec![(n + 1) as u8];
			params.extend_from_slice(input);
			let result = <Pallet<Test>>::bare_call(
				ALICE,
				addr.clone(),
				0,
				GAS_LIMIT,
				None,
				params,
				DebugInfo::Skip,
				Determinism::Enforced,
				CollectEvents::Skip,
			)
			.result
			.unwrap();
			assert!(!result.did_revert());
			let expected = hash_fn(input.as_ref());
			assert_eq!(&result.data[..*expected_size], &*expected);
		}
	})
}

#[test]
fn transfer_return_code() {
	let (wasm, _code_hash) = compile_module::<Test>("transfer_return_code").unwrap();
	ExtBuilder::default().existential_deposit(50).build().execute_with(|| {
		let min_balance = <Test as Config>::Currency::minimum_balance();
		let _ = Balances::deposit_creating(&ALICE, 1000 * min_balance);

		let addr = Contracts::bare_instantiate(
			ALICE,
			min_balance * 100,
			GAS_LIMIT,
			None,
			Code::Upload(wasm),
			vec![],
			vec![],
			DebugInfo::Skip,
			CollectEvents::Skip,
		)
		.result
		.unwrap()
		.account_id;

		// Contract has only the minimal balance so any transfer will fail.
		Balances::make_free_balance_be(&addr, min_balance);
		let result = Contracts::bare_call(
			ALICE,
			addr.clone(),
			0,
			GAS_LIMIT,
			None,
			vec![],
			DebugInfo::Skip,
			Determinism::Enforced,
			CollectEvents::Skip,
		)
		.result
		.unwrap();
		assert_return_code!(result, RuntimeReturnCode::TransferFailed);
	});
}

#[test]
fn call_return_code() {
	let (caller_code, _caller_hash) = compile_module::<Test>("call_return_code").unwrap();
	let (callee_code, _callee_hash) = compile_module::<Test>("ok_trap_revert").unwrap();
	ExtBuilder::default().existential_deposit(50).build().execute_with(|| {
		let min_balance = <Test as Config>::Currency::minimum_balance();
		let _ = Balances::deposit_creating(&ALICE, 1000 * min_balance);
		let _ = Balances::deposit_creating(&CHARLIE, 1000 * min_balance);

		let addr_bob = Contracts::bare_instantiate(
			ALICE,
			min_balance * 100,
			GAS_LIMIT,
			None,
			Code::Upload(caller_code),
			vec![0],
			vec![],
			DebugInfo::Skip,
			CollectEvents::Skip,
		)
		.result
		.unwrap()
		.account_id;
		Balances::make_free_balance_be(&addr_bob, min_balance);

		// Contract calls into Django which is no valid contract
		let result = Contracts::bare_call(
			ALICE,
			addr_bob.clone(),
			0,
			GAS_LIMIT,
			None,
			AsRef::<[u8]>::as_ref(&DJANGO).to_vec(),
			DebugInfo::Skip,
			Determinism::Enforced,
			CollectEvents::Skip,
		)
		.result
		.unwrap();
		assert_return_code!(result, RuntimeReturnCode::NotCallable);

		let addr_django = Contracts::bare_instantiate(
			CHARLIE,
			min_balance * 100,
			GAS_LIMIT,
			None,
			Code::Upload(callee_code),
			vec![0],
			vec![],
			DebugInfo::Skip,
			CollectEvents::Skip,
		)
		.result
		.unwrap()
		.account_id;
		Balances::make_free_balance_be(&addr_django, min_balance);

		// Contract has only the minimal balance so any transfer will fail.
		let result = Contracts::bare_call(
			ALICE,
			addr_bob.clone(),
			0,
			GAS_LIMIT,
			None,
			AsRef::<[u8]>::as_ref(&addr_django)
				.iter()
				.chain(&0u32.to_le_bytes())
				.cloned()
				.collect(),
			DebugInfo::Skip,
			Determinism::Enforced,
			CollectEvents::Skip,
		)
		.result
		.unwrap();
		assert_return_code!(result, RuntimeReturnCode::TransferFailed);

		// Contract has enough balance but callee reverts because "1" is passed.
		Balances::make_free_balance_be(&addr_bob, min_balance + 1000);
		let result = Contracts::bare_call(
			ALICE,
			addr_bob.clone(),
			0,
			GAS_LIMIT,
			None,
			AsRef::<[u8]>::as_ref(&addr_django)
				.iter()
				.chain(&1u32.to_le_bytes())
				.cloned()
				.collect(),
			DebugInfo::Skip,
			Determinism::Enforced,
			CollectEvents::Skip,
		)
		.result
		.unwrap();
		assert_return_code!(result, RuntimeReturnCode::CalleeReverted);

		// Contract has enough balance but callee traps because "2" is passed.
		let result = Contracts::bare_call(
			ALICE,
			addr_bob,
			0,
			GAS_LIMIT,
			None,
			AsRef::<[u8]>::as_ref(&addr_django)
				.iter()
				.chain(&2u32.to_le_bytes())
				.cloned()
				.collect(),
			DebugInfo::Skip,
			Determinism::Enforced,
			CollectEvents::Skip,
		)
		.result
		.unwrap();
		assert_return_code!(result, RuntimeReturnCode::CalleeTrapped);
	});
}

#[test]
fn instantiate_return_code() {
	let (caller_code, _caller_hash) = compile_module::<Test>("instantiate_return_code").unwrap();
	let (callee_code, callee_hash) = compile_module::<Test>("ok_trap_revert").unwrap();
	ExtBuilder::default().existential_deposit(50).build().execute_with(|| {
		let min_balance = <Test as Config>::Currency::minimum_balance();
		let _ = Balances::deposit_creating(&ALICE, 1000 * min_balance);
		let _ = Balances::deposit_creating(&CHARLIE, 1000 * min_balance);
		let callee_hash = callee_hash.as_ref().to_vec();

		assert_ok!(Contracts::instantiate_with_code(
			RuntimeOrigin::signed(ALICE),
			min_balance * 100,
			GAS_LIMIT,
			None,
			callee_code,
			vec![],
			vec![],
		));

		let addr = Contracts::bare_instantiate(
			ALICE,
			min_balance * 100,
			GAS_LIMIT,
			None,
			Code::Upload(caller_code),
			vec![],
			vec![],
			DebugInfo::Skip,
			CollectEvents::Skip,
		)
		.result
		.unwrap()
		.account_id;

		// Contract has only the minimal balance so any transfer will fail.
		Balances::make_free_balance_be(&addr, min_balance);
		let result = Contracts::bare_call(
			ALICE,
			addr.clone(),
			0,
			GAS_LIMIT,
			None,
			callee_hash.clone(),
			DebugInfo::Skip,
			Determinism::Enforced,
			CollectEvents::Skip,
		)
		.result
		.unwrap();
		assert_return_code!(result, RuntimeReturnCode::TransferFailed);

		// Contract has enough balance but the passed code hash is invalid
		Balances::make_free_balance_be(&addr, min_balance + 10_000);
		let result = Contracts::bare_call(
			ALICE,
			addr.clone(),
			0,
			GAS_LIMIT,
			None,
			vec![0; 33],
			DebugInfo::Skip,
			Determinism::Enforced,
			CollectEvents::Skip,
		)
		.result
		.unwrap();
		assert_return_code!(result, RuntimeReturnCode::CodeNotFound);

		// Contract has enough balance but callee reverts because "1" is passed.
		let result = Contracts::bare_call(
			ALICE,
			addr.clone(),
			0,
			GAS_LIMIT,
			None,
			callee_hash.iter().chain(&1u32.to_le_bytes()).cloned().collect(),
			DebugInfo::Skip,
			Determinism::Enforced,
			CollectEvents::Skip,
		)
		.result
		.unwrap();
		assert_return_code!(result, RuntimeReturnCode::CalleeReverted);

		// Contract has enough balance but callee traps because "2" is passed.
		let result = Contracts::bare_call(
			ALICE,
			addr,
			0,
			GAS_LIMIT,
			None,
			callee_hash.iter().chain(&2u32.to_le_bytes()).cloned().collect(),
			DebugInfo::Skip,
			Determinism::Enforced,
			CollectEvents::Skip,
		)
		.result
		.unwrap();
		assert_return_code!(result, RuntimeReturnCode::CalleeTrapped);
	});
}

#[test]
fn disabled_chain_extension_wont_deploy() {
	let (code, _hash) = compile_module::<Test>("chain_extension").unwrap();
	ExtBuilder::default().existential_deposit(50).build().execute_with(|| {
		let min_balance = <Test as Config>::Currency::minimum_balance();
		let _ = Balances::deposit_creating(&ALICE, 1000 * min_balance);
		TestExtension::disable();
		assert_err_ignore_postinfo!(
			Contracts::instantiate_with_code(
				RuntimeOrigin::signed(ALICE),
				3 * min_balance,
				GAS_LIMIT,
				None,
				code,
				vec![],
				vec![],
			),
			<Error<Test>>::CodeRejected,
		);
	});
}

#[test]
fn disabled_chain_extension_errors_on_call() {
	let (code, _hash) = compile_module::<Test>("chain_extension").unwrap();
	ExtBuilder::default().existential_deposit(50).build().execute_with(|| {
		let min_balance = <Test as Config>::Currency::minimum_balance();
		let _ = Balances::deposit_creating(&ALICE, 1000 * min_balance);
		let addr = Contracts::bare_instantiate(
			ALICE,
			min_balance * 100,
			GAS_LIMIT,
			None,
			Code::Upload(code),
			vec![],
			vec![],
			DebugInfo::Skip,
			CollectEvents::Skip,
		)
		.result
		.unwrap()
		.account_id;
		TestExtension::disable();
		assert_err_ignore_postinfo!(
			Contracts::call(RuntimeOrigin::signed(ALICE), addr.clone(), 0, GAS_LIMIT, None, vec![],),
			Error::<Test>::NoChainExtension,
		);
	});
}

#[test]
fn chain_extension_works() {
	let (code, _hash) = compile_module::<Test>("chain_extension").unwrap();
	ExtBuilder::default().existential_deposit(50).build().execute_with(|| {
		let min_balance = <Test as Config>::Currency::minimum_balance();
		let _ = Balances::deposit_creating(&ALICE, 1000 * min_balance);
		let addr = Contracts::bare_instantiate(
			ALICE,
			min_balance * 100,
			GAS_LIMIT,
			None,
			Code::Upload(code),
			vec![],
			vec![],
			DebugInfo::Skip,
			CollectEvents::Skip,
		)
		.result
		.unwrap()
		.account_id;

		// 0 = read input buffer and pass it through as output
		let input: Vec<u8> = ExtensionInput { extension_id: 0, func_id: 0, extra: &[99] }.into();
		let result = Contracts::bare_call(
			ALICE,
			addr.clone(),
			0,
			GAS_LIMIT,
			None,
			input.clone(),
			DebugInfo::Skip,
			Determinism::Enforced,
			CollectEvents::Skip,
		);
		assert_eq!(TestExtension::last_seen_buffer(), input);
		assert_eq!(result.result.unwrap().data, input);

		// 1 = treat inputs as integer primitives and store the supplied integers
		Contracts::bare_call(
			ALICE,
			addr.clone(),
			0,
			GAS_LIMIT,
			None,
			ExtensionInput { extension_id: 0, func_id: 1, extra: &[] }.into(),
			DebugInfo::Skip,
			Determinism::Enforced,
			CollectEvents::Skip,
		)
		.result
		.unwrap();
		// those values passed in the fixture
		assert_eq!(TestExtension::last_seen_inputs(), (4, 4, 16, 12));

		// 2 = charge some extra weight (amount supplied in the fifth byte)
		let result = Contracts::bare_call(
			ALICE,
			addr.clone(),
			0,
			GAS_LIMIT,
			None,
			ExtensionInput { extension_id: 0, func_id: 2, extra: &[0] }.into(),
			DebugInfo::Skip,
			Determinism::Enforced,
			CollectEvents::Skip,
		);
		assert_ok!(result.result);
		let gas_consumed = result.gas_consumed;
		let result = Contracts::bare_call(
			ALICE,
			addr.clone(),
			0,
			GAS_LIMIT,
			None,
			ExtensionInput { extension_id: 0, func_id: 2, extra: &[42] }.into(),
			DebugInfo::Skip,
			Determinism::Enforced,
			CollectEvents::Skip,
		);
		assert_ok!(result.result);
		assert_eq!(result.gas_consumed.ref_time(), gas_consumed.ref_time() + 42);
		let result = Contracts::bare_call(
			ALICE,
			addr.clone(),
			0,
			GAS_LIMIT,
			None,
			ExtensionInput { extension_id: 0, func_id: 2, extra: &[95] }.into(),
			DebugInfo::Skip,
			Determinism::Enforced,
			CollectEvents::Skip,
		);
		assert_ok!(result.result);
		assert_eq!(result.gas_consumed.ref_time(), gas_consumed.ref_time() + 95);

		// 3 = diverging chain extension call that sets flags to 0x1 and returns a fixed buffer
		let result = Contracts::bare_call(
			ALICE,
			addr.clone(),
			0,
			GAS_LIMIT,
			None,
			ExtensionInput { extension_id: 0, func_id: 3, extra: &[] }.into(),
			DebugInfo::Skip,
			Determinism::Enforced,
			CollectEvents::Skip,
		)
		.result
		.unwrap();
		assert_eq!(result.flags, ReturnFlags::REVERT);
		assert_eq!(result.data, vec![42, 99]);

		// diverging to second chain extension that sets flags to 0x1 and returns a fixed buffer
		// We set the MSB part to 1 (instead of 0) which routes the request into the second
		// extension
		let result = Contracts::bare_call(
			ALICE,
			addr.clone(),
			0,
			GAS_LIMIT,
			None,
			ExtensionInput { extension_id: 1, func_id: 0, extra: &[] }.into(),
			DebugInfo::Skip,
			Determinism::Enforced,
			CollectEvents::Skip,
		)
		.result
		.unwrap();
		assert_eq!(result.flags, ReturnFlags::REVERT);
		assert_eq!(result.data, vec![0x4B, 0x1D]);

		// Diverging to third chain extension that is disabled
		// We set the MSB part to 2 (instead of 0) which routes the request into the third extension
		assert_err_ignore_postinfo!(
			Contracts::call(
				RuntimeOrigin::signed(ALICE),
				addr.clone(),
				0,
				GAS_LIMIT,
				None,
				ExtensionInput { extension_id: 2, func_id: 0, extra: &[] }.into(),
			),
			Error::<Test>::NoChainExtension,
		);
	});
}

#[test]
fn chain_extension_temp_storage_works() {
	let (code, _hash) = compile_module::<Test>("chain_extension_temp_storage").unwrap();
	ExtBuilder::default().existential_deposit(50).build().execute_with(|| {
		let min_balance = <Test as Config>::Currency::minimum_balance();
		let _ = Balances::deposit_creating(&ALICE, 1000 * min_balance);
		let addr = Contracts::bare_instantiate(
			ALICE,
			min_balance * 100,
			GAS_LIMIT,
			None,
			Code::Upload(code),
			vec![],
			vec![],
			DebugInfo::Skip,
			CollectEvents::Skip,
		)
		.result
		.unwrap()
		.account_id;

		// Call func 0 and func 1 back to back.
		let stop_recursion = 0u8;
		let mut input: Vec<u8> = ExtensionInput { extension_id: 3, func_id: 0, extra: &[] }.into();
		input.extend_from_slice(
			ExtensionInput { extension_id: 3, func_id: 1, extra: &[stop_recursion] }
				.to_vec()
				.as_ref(),
		);

		assert_ok!(
			Contracts::bare_call(
				ALICE,
				addr.clone(),
				0,
				GAS_LIMIT,
				None,
				input.clone(),
				DebugInfo::Skip,
				Determinism::Enforced,
				CollectEvents::Skip,
			)
			.result
		);
	})
}

#[test]
fn lazy_removal_works() {
	let (code, _hash) = compile_module::<Test>("self_destruct").unwrap();
	ExtBuilder::default().existential_deposit(50).build().execute_with(|| {
		let min_balance = <Test as Config>::Currency::minimum_balance();
		let _ = Balances::deposit_creating(&ALICE, 1000 * min_balance);

		let addr = Contracts::bare_instantiate(
			ALICE,
			min_balance * 100,
			GAS_LIMIT,
			None,
			Code::Upload(code),
			vec![],
			vec![],
			DebugInfo::Skip,
			CollectEvents::Skip,
		)
		.result
		.unwrap()
		.account_id;

		let info = get_contract(&addr);
		let trie = &info.child_trie_info();

		// Put value into the contracts child trie
		child::put(trie, &[99], &42);

		// Terminate the contract
		assert_ok!(Contracts::call(
			RuntimeOrigin::signed(ALICE),
			addr.clone(),
			0,
			GAS_LIMIT,
			None,
			vec![]
		));

		// Contract info should be gone
		assert!(!<ContractInfoOf::<Test>>::contains_key(&addr));

		// But value should be still there as the lazy removal did not run, yet.
		assert_matches!(child::get(trie, &[99]), Some(42));

		// Run the lazy removal
		Contracts::on_idle(System::block_number(), Weight::MAX);

		// Value should be gone now
		assert_matches!(child::get::<i32>(trie, &[99]), None);
	});
}

#[test]
fn lazy_batch_removal_works() {
	let (code, _hash) = compile_module::<Test>("self_destruct").unwrap();
	ExtBuilder::default().existential_deposit(50).build().execute_with(|| {
		let min_balance = <Test as Config>::Currency::minimum_balance();
		let _ = Balances::deposit_creating(&ALICE, 1000 * min_balance);
		let mut tries: Vec<child::ChildInfo> = vec![];

		for i in 0..3u8 {
			let addr = Contracts::bare_instantiate(
				ALICE,
				min_balance * 100,
				GAS_LIMIT,
				None,
				Code::Upload(code.clone()),
				vec![],
				vec![i],
				DebugInfo::Skip,
				CollectEvents::Skip,
			)
			.result
			.unwrap()
			.account_id;

			let info = get_contract(&addr);
			let trie = &info.child_trie_info();

			// Put value into the contracts child trie
			child::put(trie, &[99], &42);

			// Terminate the contract. Contract info should be gone, but value should be still there
			// as the lazy removal did not run, yet.
			assert_ok!(Contracts::call(
				RuntimeOrigin::signed(ALICE),
				addr.clone(),
				0,
				GAS_LIMIT,
				None,
				vec![]
			));

			assert!(!<ContractInfoOf::<Test>>::contains_key(&addr));
			assert_matches!(child::get(trie, &[99]), Some(42));

			tries.push(trie.clone())
		}

		// Run single lazy removal
		Contracts::on_idle(System::block_number(), Weight::MAX);

		// The single lazy removal should have removed all queued tries
		for trie in tries.iter() {
			assert_matches!(child::get::<i32>(trie, &[99]), None);
		}
	});
}

#[test]
fn lazy_removal_partial_remove_works() {
	let (code, _hash) = compile_module::<Test>("self_destruct").unwrap();

	// We create a contract with some extra keys above the weight limit
	let extra_keys = 7u32;
	let weight_limit = Weight::from_parts(5_000_000_000, 0);
	let (_, max_keys) = ContractInfo::<Test>::deletion_budget(weight_limit);
	let vals: Vec<_> = (0..max_keys + extra_keys)
		.map(|i| (blake2_256(&i.encode()), (i as u32), (i as u32).encode()))
		.collect();

	let mut ext = ExtBuilder::default().existential_deposit(50).build();

	let trie = ext.execute_with(|| {
		let min_balance = <Test as Config>::Currency::minimum_balance();
		let _ = Balances::deposit_creating(&ALICE, 1000 * min_balance);

		let addr = Contracts::bare_instantiate(
			ALICE,
			min_balance * 100,
			GAS_LIMIT,
			None,
			Code::Upload(code),
			vec![],
			vec![],
			DebugInfo::Skip,
			CollectEvents::Skip,
		)
		.result
		.unwrap()
		.account_id;

		let info = get_contract(&addr);

		// Put value into the contracts child trie
		for val in &vals {
			info.write(&Key::Fix(val.0), Some(val.2.clone()), None, false).unwrap();
		}
		<ContractInfoOf<Test>>::insert(&addr, info.clone());

		// Terminate the contract
		assert_ok!(Contracts::call(
			RuntimeOrigin::signed(ALICE),
			addr.clone(),
			0,
			GAS_LIMIT,
			None,
			vec![]
		));

		// Contract info should be gone
		assert!(!<ContractInfoOf::<Test>>::contains_key(&addr));

		let trie = info.child_trie_info();

		// But value should be still there as the lazy removal did not run, yet.
		for val in &vals {
			assert_eq!(child::get::<u32>(&trie, &blake2_256(&val.0)), Some(val.1));
		}

		trie.clone()
	});

	// The lazy removal limit only applies to the backend but not to the overlay.
	// This commits all keys from the overlay to the backend.
	ext.commit_all().unwrap();

	ext.execute_with(|| {
		// Run the lazy removal
		let weight_used = ContractInfo::<Test>::process_deletion_queue_batch(weight_limit);

		// Weight should be exhausted because we could not even delete all keys
		assert_eq!(weight_used, weight_limit);

		let mut num_deleted = 0u32;
		let mut num_remaining = 0u32;

		for val in &vals {
			match child::get::<u32>(&trie, &blake2_256(&val.0)) {
				None => num_deleted += 1,
				Some(x) if x == val.1 => num_remaining += 1,
				Some(_) => panic!("Unexpected value in contract storage"),
			}
		}

		// All but one key is removed
		assert_eq!(num_deleted + num_remaining, vals.len() as u32);
		assert_eq!(num_deleted, max_keys);
		assert_eq!(num_remaining, extra_keys);
	});
}

#[test]
fn lazy_removal_does_no_run_on_low_remaining_weight() {
	let (code, _hash) = compile_module::<Test>("self_destruct").unwrap();
	ExtBuilder::default().existential_deposit(50).build().execute_with(|| {
		let min_balance = <Test as Config>::Currency::minimum_balance();
		let _ = Balances::deposit_creating(&ALICE, 1000 * min_balance);

		let addr = Contracts::bare_instantiate(
			ALICE,
			min_balance * 100,
			GAS_LIMIT,
			None,
			Code::Upload(code),
			vec![],
			vec![],
			DebugInfo::Skip,
			CollectEvents::Skip,
		)
		.result
		.unwrap()
		.account_id;

		let info = get_contract(&addr);
		let trie = &info.child_trie_info();

		// Put value into the contracts child trie
		child::put(trie, &[99], &42);

		// Terminate the contract
		assert_ok!(Contracts::call(
			RuntimeOrigin::signed(ALICE),
			addr.clone(),
			0,
			GAS_LIMIT,
			None,
			vec![]
		));

		// Contract info should be gone
		assert!(!<ContractInfoOf::<Test>>::contains_key(&addr));

		// But value should be still there as the lazy removal did not run, yet.
		assert_matches!(child::get(trie, &[99]), Some(42));

		// Assign a remaining weight which is too low for a successful deletion of the contract
		let low_remaining_weight =
			<<Test as Config>::WeightInfo as WeightInfo>::on_process_deletion_queue_batch();

		// Run the lazy removal
		Contracts::on_idle(System::block_number(), low_remaining_weight);

		// Value should still be there, since remaining weight was too low for removal
		assert_matches!(child::get::<i32>(trie, &[99]), Some(42));

		// Run the lazy removal while deletion_queue is not full
		Contracts::on_initialize(System::block_number());

		// Value should still be there, since deletion_queue was not full
		assert_matches!(child::get::<i32>(trie, &[99]), Some(42));

		// Run on_idle with max remaining weight, this should remove the value
		Contracts::on_idle(System::block_number(), Weight::MAX);

		// Value should be gone
		assert_matches!(child::get::<i32>(trie, &[99]), None);
	});
}

#[test]
fn lazy_removal_does_not_use_all_weight() {
	let (code, _hash) = compile_module::<Test>("self_destruct").unwrap();

	let weight_limit = Weight::from_parts(5_000_000_000, 100 * 1024);
	let mut ext = ExtBuilder::default().existential_deposit(50).build();

	let (trie, vals, weight_per_key) = ext.execute_with(|| {
		let min_balance = <Test as Config>::Currency::minimum_balance();
		let _ = Balances::deposit_creating(&ALICE, 1000 * min_balance);

		let addr = Contracts::bare_instantiate(
			ALICE,
			min_balance * 100,
			GAS_LIMIT,
			None,
			Code::Upload(code),
			vec![],
			vec![],
			DebugInfo::Skip,
			CollectEvents::Skip,
		)
		.result
		.unwrap()
		.account_id;

		let info = get_contract(&addr);
		let (weight_per_key, max_keys) = ContractInfo::<Test>::deletion_budget(weight_limit);

		// We create a contract with one less storage item than we can remove within the limit
		let vals: Vec<_> = (0..max_keys - 1)
			.map(|i| (blake2_256(&i.encode()), (i as u32), (i as u32).encode()))
			.collect();

		// Put value into the contracts child trie
		for val in &vals {
			info.write(&Key::Fix(val.0), Some(val.2.clone()), None, false).unwrap();
		}
		<ContractInfoOf<Test>>::insert(&addr, info.clone());

		// Terminate the contract
		assert_ok!(Contracts::call(
			RuntimeOrigin::signed(ALICE),
			addr.clone(),
			0,
			GAS_LIMIT,
			None,
			vec![]
		));

		// Contract info should be gone
		assert!(!<ContractInfoOf::<Test>>::contains_key(&addr));

		let trie = info.child_trie_info();

		// But value should be still there as the lazy removal did not run, yet.
		for val in &vals {
			assert_eq!(child::get::<u32>(&trie, &blake2_256(&val.0)), Some(val.1));
		}

		(trie, vals, weight_per_key)
	});

	// The lazy removal limit only applies to the backend but not to the overlay.
	// This commits all keys from the overlay to the backend.
	ext.commit_all().unwrap();

	ext.execute_with(|| {
		// Run the lazy removal
		let weight_used = ContractInfo::<Test>::process_deletion_queue_batch(weight_limit);

		// We have one less key in our trie than our weight limit suffices for
		assert_eq!(weight_used, weight_limit - weight_per_key);

		// All the keys are removed
		for val in vals {
			assert_eq!(child::get::<u32>(&trie, &blake2_256(&val.0)), None);
		}
	});
}

#[test]
fn deletion_queue_ring_buffer_overflow() {
	let (code, _hash) = compile_module::<Test>("self_destruct").unwrap();
	let mut ext = ExtBuilder::default().existential_deposit(50).build();

	// setup the deletion queue with custom counters
	ext.execute_with(|| {
		let queue = DeletionQueueManager::from_test_values(u32::MAX - 1, u32::MAX - 1);
		<DeletionQueueCounter<Test>>::set(queue);
	});

	// commit the changes to the storage
	ext.commit_all().unwrap();

	ext.execute_with(|| {
		let min_balance = <Test as Config>::Currency::minimum_balance();
		let _ = Balances::deposit_creating(&ALICE, 1000 * min_balance);
		let mut tries: Vec<child::ChildInfo> = vec![];

		// add 3 contracts to the deletion queue
		for i in 0..3u8 {
			let addr = Contracts::bare_instantiate(
				ALICE,
				min_balance * 100,
				GAS_LIMIT,
				None,
				Code::Upload(code.clone()),
				vec![],
				vec![i],
				DebugInfo::Skip,
				CollectEvents::Skip,
			)
			.result
			.unwrap()
			.account_id;

			let info = get_contract(&addr);
			let trie = &info.child_trie_info();

			// Put value into the contracts child trie
			child::put(trie, &[99], &42);

			// Terminate the contract. Contract info should be gone, but value should be still
			// there as the lazy removal did not run, yet.
			assert_ok!(Contracts::call(
				RuntimeOrigin::signed(ALICE),
				addr.clone(),
				0,
				GAS_LIMIT,
				None,
				vec![]
			));

			assert!(!<ContractInfoOf::<Test>>::contains_key(&addr));
			assert_matches!(child::get(trie, &[99]), Some(42));

			tries.push(trie.clone())
		}

		// Run single lazy removal
		Contracts::on_idle(System::block_number(), Weight::MAX);

		// The single lazy removal should have removed all queued tries
		for trie in tries.iter() {
			assert_matches!(child::get::<i32>(trie, &[99]), None);
		}

		// insert and delete counter values should go from u32::MAX - 1 to 1
		assert_eq!(<DeletionQueueCounter<Test>>::get().as_test_tuple(), (1, 1));
	})
}
#[test]
fn refcounter() {
	let (wasm, code_hash) = compile_module::<Test>("self_destruct").unwrap();
	ExtBuilder::default().existential_deposit(50).build().execute_with(|| {
		let _ = Balances::deposit_creating(&ALICE, 1_000_000);
		let min_balance = <Test as Config>::Currency::minimum_balance();

		// Create two contracts with the same code and check that they do in fact share it.
		let addr0 = Contracts::bare_instantiate(
			ALICE,
			min_balance * 100,
			GAS_LIMIT,
			None,
			Code::Upload(wasm.clone()),
			vec![],
			vec![0],
			DebugInfo::Skip,
			CollectEvents::Skip,
		)
		.result
		.unwrap()
		.account_id;
		let addr1 = Contracts::bare_instantiate(
			ALICE,
			min_balance * 100,
			GAS_LIMIT,
			None,
			Code::Upload(wasm.clone()),
			vec![],
			vec![1],
			DebugInfo::Skip,
			CollectEvents::Skip,
		)
		.result
		.unwrap()
		.account_id;
		assert_refcount!(code_hash, 2);

		// Sharing should also work with the usual instantiate call
		let addr2 = Contracts::bare_instantiate(
			ALICE,
			min_balance * 100,
			GAS_LIMIT,
			None,
			Code::Existing(code_hash),
			vec![],
			vec![2],
			DebugInfo::Skip,
			CollectEvents::Skip,
		)
		.result
		.unwrap()
		.account_id;
		assert_refcount!(code_hash, 3);

		// Terminating one contract should decrement the refcount
		assert_ok!(Contracts::call(
			RuntimeOrigin::signed(ALICE),
			addr0,
			0,
			GAS_LIMIT,
			None,
			vec![]
		));
		assert_refcount!(code_hash, 2);

		// remove another one
		assert_ok!(Contracts::call(
			RuntimeOrigin::signed(ALICE),
			addr1,
			0,
			GAS_LIMIT,
			None,
			vec![]
		));
		assert_refcount!(code_hash, 1);

		// Pristine code should still be there
		crate::PristineCode::<Test>::get(code_hash).unwrap();

		// remove the last contract
		assert_ok!(Contracts::call(
			RuntimeOrigin::signed(ALICE),
			addr2,
			0,
			GAS_LIMIT,
			None,
			vec![]
		));
		assert_refcount!(code_hash, 0);

		// refcount is `0` but code should still exists because it needs to be removed manually
		assert!(crate::PristineCode::<Test>::contains_key(&code_hash));
		assert!(crate::CodeStorage::<Test>::contains_key(&code_hash));
	});
}

#[test]
fn reinstrument_does_charge() {
	let (wasm, code_hash) = compile_module::<Test>("return_with_data").unwrap();
	ExtBuilder::default().existential_deposit(50).build().execute_with(|| {
		let _ = Balances::deposit_creating(&ALICE, 1_000_000);
		let min_balance = <Test as Config>::Currency::minimum_balance();
		let zero = 0u32.to_le_bytes().encode();
		let code_len = wasm.len() as u32;

		let addr = Contracts::bare_instantiate(
			ALICE,
			min_balance * 100,
			GAS_LIMIT,
			None,
			Code::Upload(wasm),
			zero.clone(),
			vec![],
			DebugInfo::Skip,
			CollectEvents::Skip,
		)
		.result
		.unwrap()
		.account_id;

		// Call the contract two times without reinstrument

		let result0 = Contracts::bare_call(
			ALICE,
			addr.clone(),
			0,
			GAS_LIMIT,
			None,
			zero.clone(),
			DebugInfo::Skip,
			Determinism::Enforced,
			CollectEvents::Skip,
		);
		assert!(!result0.result.unwrap().did_revert());

		let result1 = Contracts::bare_call(
			ALICE,
			addr.clone(),
			0,
			GAS_LIMIT,
			None,
			zero.clone(),
			DebugInfo::Skip,
			Determinism::Enforced,
			CollectEvents::Skip,
		);
		assert!(!result1.result.unwrap().did_revert());

		// They should match because both where called with the same schedule.
		assert_eq!(result0.gas_consumed, result1.gas_consumed);

		// We cannot change the schedule. Instead, we decrease the version of the deployed
		// contract below the current schedule's version.
		crate::CodeStorage::mutate(&code_hash, |code: &mut Option<PrefabWasmModule<Test>>| {
			code.as_mut().unwrap().decrement_version();
		});

		// This call should trigger reinstrumentation
		let result2 = Contracts::bare_call(
			ALICE,
			addr.clone(),
			0,
			GAS_LIMIT,
			None,
			zero.clone(),
			DebugInfo::Skip,
			Determinism::Enforced,
			CollectEvents::Skip,
		);
		assert!(!result2.result.unwrap().did_revert());
		assert!(result2.gas_consumed.ref_time() > result1.gas_consumed.ref_time());
		assert_eq!(
			result2.gas_consumed.ref_time(),
			result1.gas_consumed.ref_time() +
				<Test as Config>::WeightInfo::reinstrument(code_len).ref_time(),
		);
	});
}

#[test]
fn debug_message_works() {
	let (wasm, _code_hash) = compile_module::<Test>("debug_message_works").unwrap();

	ExtBuilder::default().existential_deposit(50).build().execute_with(|| {
		let _ = Balances::deposit_creating(&ALICE, 1_000_000);
		let addr = Contracts::bare_instantiate(
			ALICE,
			30_000,
			GAS_LIMIT,
			None,
			Code::Upload(wasm),
			vec![],
			vec![],
			DebugInfo::Skip,
			CollectEvents::Skip,
		)
		.result
		.unwrap()
		.account_id;
		let result = Contracts::bare_call(
			ALICE,
			addr,
			0,
			GAS_LIMIT,
			None,
			vec![],
			DebugInfo::UnsafeDebug,
			Determinism::Enforced,
			CollectEvents::Skip,
		);

		assert_matches!(result.result, Ok(_));
		assert_eq!(std::str::from_utf8(&result.debug_message).unwrap(), "Hello World!");
	});
}

#[test]
fn debug_message_logging_disabled() {
	let (wasm, _code_hash) = compile_module::<Test>("debug_message_logging_disabled").unwrap();

	ExtBuilder::default().existential_deposit(50).build().execute_with(|| {
		let _ = Balances::deposit_creating(&ALICE, 1_000_000);
		let addr = Contracts::bare_instantiate(
			ALICE,
			30_000,
			GAS_LIMIT,
			None,
			Code::Upload(wasm),
			vec![],
			vec![],
			DebugInfo::Skip,
			CollectEvents::Skip,
		)
		.result
		.unwrap()
		.account_id;
		// disable logging by passing `false`
		let result = Contracts::bare_call(
			ALICE,
			addr.clone(),
			0,
			GAS_LIMIT,
			None,
			vec![],
			DebugInfo::Skip,
			Determinism::Enforced,
			CollectEvents::Skip,
		);
		assert_matches!(result.result, Ok(_));
		// the dispatchables always run without debugging
		assert_ok!(Contracts::call(RuntimeOrigin::signed(ALICE), addr, 0, GAS_LIMIT, None, vec![]));
		assert!(result.debug_message.is_empty());
	});
}

#[test]
fn debug_message_invalid_utf8() {
	let (wasm, _code_hash) = compile_module::<Test>("debug_message_invalid_utf8").unwrap();

	ExtBuilder::default().existential_deposit(50).build().execute_with(|| {
		let _ = Balances::deposit_creating(&ALICE, 1_000_000);
		let addr = Contracts::bare_instantiate(
			ALICE,
			30_000,
			GAS_LIMIT,
			None,
			Code::Upload(wasm),
			vec![],
			vec![],
			DebugInfo::Skip,
			CollectEvents::Skip,
		)
		.result
		.unwrap()
		.account_id;
		let result = Contracts::bare_call(
			ALICE,
			addr,
			0,
			GAS_LIMIT,
			None,
			vec![],
			DebugInfo::UnsafeDebug,
			Determinism::Enforced,
			CollectEvents::Skip,
		);
		assert_ok!(result.result);
		assert!(result.debug_message.is_empty());
	});
}

#[test]
fn gas_estimation_nested_call_fixed_limit() {
	let (caller_code, _caller_hash) = compile_module::<Test>("call_with_limit").unwrap();
	let (callee_code, _callee_hash) = compile_module::<Test>("dummy").unwrap();
	ExtBuilder::default().existential_deposit(50).build().execute_with(|| {
		let min_balance = <Test as Config>::Currency::minimum_balance();
		let _ = Balances::deposit_creating(&ALICE, 1000 * min_balance);

		let addr_caller = Contracts::bare_instantiate(
			ALICE,
			min_balance * 100,
			GAS_LIMIT,
			None,
			Code::Upload(caller_code),
			vec![],
			vec![0],
			DebugInfo::Skip,
			CollectEvents::Skip,
		)
		.result
		.unwrap()
		.account_id;

		let addr_callee = Contracts::bare_instantiate(
			ALICE,
			min_balance * 100,
			GAS_LIMIT,
			None,
			Code::Upload(callee_code),
			vec![],
			vec![1],
			DebugInfo::Skip,
			CollectEvents::Skip,
		)
		.result
		.unwrap()
		.account_id;

		let input: Vec<u8> = AsRef::<[u8]>::as_ref(&addr_callee)
			.iter()
			.cloned()
			.chain((GAS_LIMIT / 5).ref_time().to_le_bytes())
			.chain((GAS_LIMIT / 5).proof_size().to_le_bytes())
			.collect();

		// Call in order to determine the gas that is required for this call
		let result = Contracts::bare_call(
			ALICE,
			addr_caller.clone(),
			0,
			GAS_LIMIT,
			None,
			input.clone(),
			DebugInfo::Skip,
			Determinism::Enforced,
			CollectEvents::Skip,
		);
		assert_ok!(&result.result);

		// We have a subcall with a fixed gas limit. This constitutes precharging.
		assert!(result.gas_required.all_gt(result.gas_consumed));

		// Make the same call using the estimated gas. Should succeed.
		assert_ok!(
			Contracts::bare_call(
				ALICE,
				addr_caller.clone(),
				0,
				result.gas_required,
				Some(result.storage_deposit.charge_or_zero()),
<<<<<<< HEAD
				input,
				DebugInfo::Skip,
=======
				input.clone(),
				false,
>>>>>>> e94cb0da
				Determinism::Enforced,
				CollectEvents::Skip,
			)
			.result
		);

		// Make the same call using proof_size a but less than estimated. Should fail with OutOfGas.
		let result = Contracts::bare_call(
			ALICE,
			addr_caller,
			0,
			result.gas_required.sub_proof_size(1),
			Some(result.storage_deposit.charge_or_zero()),
			input,
			false,
			Determinism::Enforced,
		)
		.result;
		assert_err!(result, <Error<Test>>::OutOfGas);
	});
}

#[test]
fn gas_estimation_call_runtime() {
	use codec::Decode;
	let (caller_code, _caller_hash) = compile_module::<Test>("call_runtime").unwrap();
	let (callee_code, _callee_hash) = compile_module::<Test>("dummy").unwrap();
	ExtBuilder::default().existential_deposit(50).build().execute_with(|| {
		let min_balance = <Test as Config>::Currency::minimum_balance();
		let _ = Balances::deposit_creating(&ALICE, 1000 * min_balance);
		let _ = Balances::deposit_creating(&CHARLIE, 1000 * min_balance);

		let addr_caller = Contracts::bare_instantiate(
			ALICE,
			min_balance * 100,
			GAS_LIMIT,
			None,
			Code::Upload(caller_code),
			vec![],
			vec![0],
			DebugInfo::Skip,
			CollectEvents::Skip,
		)
		.result
		.unwrap()
		.account_id;

		let addr_callee = Contracts::bare_instantiate(
			ALICE,
			min_balance * 100,
			GAS_LIMIT,
			None,
			Code::Upload(callee_code),
			vec![],
			vec![1],
			DebugInfo::Skip,
			CollectEvents::Skip,
		)
		.result
		.unwrap()
		.account_id;

		// Call something trivial with a huge gas limit so that we can observe the effects
		// of pre-charging. This should create a difference between consumed and required.
		let call = RuntimeCall::Balances(pallet_balances::Call::transfer_allow_death {
			dest: addr_callee,
			value: min_balance * 10,
		});
		let result = Contracts::bare_call(
			ALICE,
			addr_caller.clone(),
			0,
			GAS_LIMIT,
			None,
			call.encode(),
			DebugInfo::Skip,
			Determinism::Enforced,
			CollectEvents::Skip,
		);
		// contract encodes the result of the dispatch runtime
		let outcome = u32::decode(&mut result.result.unwrap().data.as_ref()).unwrap();
		assert_eq!(outcome, 0);
		assert!(result.gas_required.ref_time() > result.gas_consumed.ref_time());

		// Make the same call using the required gas. Should succeed.
		assert_ok!(
			Contracts::bare_call(
				ALICE,
				addr_caller,
				0,
				result.gas_required,
				None,
				call.encode(),
				DebugInfo::Skip,
				Determinism::Enforced,
				CollectEvents::Skip,
			)
			.result
		);
	});
}

#[test]
fn call_runtime_reentrancy_guarded() {
	let (caller_code, _caller_hash) = compile_module::<Test>("call_runtime").unwrap();
	let (callee_code, _callee_hash) = compile_module::<Test>("dummy").unwrap();
	ExtBuilder::default().existential_deposit(50).build().execute_with(|| {
		let min_balance = <Test as Config>::Currency::minimum_balance();
		let _ = Balances::deposit_creating(&ALICE, 1000 * min_balance);
		let _ = Balances::deposit_creating(&CHARLIE, 1000 * min_balance);

		let addr_caller = Contracts::bare_instantiate(
			ALICE,
			min_balance * 100,
			GAS_LIMIT,
			None,
			Code::Upload(caller_code),
			vec![],
			vec![0],
			DebugInfo::Skip,
			CollectEvents::Skip,
		)
		.result
		.unwrap()
		.account_id;

		let addr_callee = Contracts::bare_instantiate(
			ALICE,
			min_balance * 100,
			GAS_LIMIT,
			None,
			Code::Upload(callee_code),
			vec![],
			vec![1],
			DebugInfo::Skip,
			CollectEvents::Skip,
		)
		.result
		.unwrap()
		.account_id;

		// Call pallet_contracts call() dispatchable
		let call = RuntimeCall::Contracts(crate::Call::call {
			dest: addr_callee,
			value: 0,
			gas_limit: GAS_LIMIT / 3,
			storage_deposit_limit: None,
			data: vec![],
		});

		// Call runtime to re-enter back to contracts engine by
		// calling dummy contract
		let result = Contracts::bare_call(
			ALICE,
			addr_caller.clone(),
			0,
			GAS_LIMIT,
			None,
			call.encode(),
			DebugInfo::Skip,
			Determinism::Enforced,
			CollectEvents::Skip,
		)
		.result
		.unwrap();
		// Call to runtime should fail because of the re-entrancy guard
		assert_return_code!(result, RuntimeReturnCode::CallRuntimeFailed);
	});
}

#[test]
fn ecdsa_recover() {
	let (wasm, _code_hash) = compile_module::<Test>("ecdsa_recover").unwrap();

	ExtBuilder::default().existential_deposit(50).build().execute_with(|| {
		let _ = Balances::deposit_creating(&ALICE, 1_000_000);

		// Instantiate the ecdsa_recover contract.
		let addr = Contracts::bare_instantiate(
			ALICE,
			100_000,
			GAS_LIMIT,
			None,
			Code::Upload(wasm),
			vec![],
			vec![],
			DebugInfo::Skip,
			CollectEvents::Skip,
		)
		.result
		.unwrap()
		.account_id;

		#[rustfmt::skip]
		let signature: [u8; 65] = [
			161, 234, 203,  74, 147, 96,  51, 212,   5, 174, 231,   9, 142,  48, 137, 201,
			162, 118, 192,  67, 239, 16,  71, 216, 125,  86, 167, 139,  70,   7,  86, 241,
			 33,  87, 154, 251,  81, 29, 160,   4, 176, 239,  88, 211, 244, 232, 232,  52,
			211, 234, 100, 115, 230, 47,  80,  44, 152, 166,  62,  50,   8,  13,  86, 175,
			 28,
		];
		#[rustfmt::skip]
		let message_hash: [u8; 32] = [
			162, 28, 244, 179, 96, 76, 244, 178, 188,  83, 230, 248, 143, 106,  77, 117,
			239, 95, 244, 171, 65, 95,  62, 153, 174, 166, 182,  28, 130,  73, 196, 208
		];
		#[rustfmt::skip]
		const EXPECTED_COMPRESSED_PUBLIC_KEY: [u8; 33] = [
			  2, 121, 190, 102, 126, 249, 220, 187, 172, 85, 160,  98, 149, 206, 135, 11,
			  7,   2, 155, 252, 219,  45, 206,  40, 217, 89, 242, 129,  91,  22, 248, 23,
			152,
		];
		let mut params = vec![];
		params.extend_from_slice(&signature);
		params.extend_from_slice(&message_hash);
		assert!(params.len() == 65 + 32);
		let result = <Pallet<Test>>::bare_call(
			ALICE,
			addr.clone(),
			0,
			GAS_LIMIT,
			None,
			params,
			DebugInfo::Skip,
			Determinism::Enforced,
			CollectEvents::Skip,
		)
		.result
		.unwrap();
		assert!(!result.did_revert());
		assert_eq!(result.data, EXPECTED_COMPRESSED_PUBLIC_KEY);
	})
}

#[test]
fn bare_instantiate_result_returns_events() {
	let (wasm, _code_hash) = compile_module::<Test>("transfer_return_code").unwrap();
	ExtBuilder::default().existential_deposit(50).build().execute_with(|| {
		let min_balance = <Test as Config>::Currency::minimum_balance();
		let _ = Balances::deposit_creating(&ALICE, 1000 * min_balance);

		let result = Contracts::bare_instantiate(
			ALICE,
			min_balance * 100,
			GAS_LIMIT,
			None,
			Code::Upload(wasm),
			vec![],
			vec![],
			DebugInfo::Skip,
			CollectEvents::UnsafeCollect,
		);

		let events = result.events.unwrap();
		assert!(!events.is_empty());
		assert_eq!(events, System::events());
	});
}

#[test]
fn bare_instantiate_result_does_not_return_events() {
	let (wasm, _code_hash) = compile_module::<Test>("transfer_return_code").unwrap();
	ExtBuilder::default().existential_deposit(50).build().execute_with(|| {
		let min_balance = <Test as Config>::Currency::minimum_balance();
		let _ = Balances::deposit_creating(&ALICE, 1000 * min_balance);

		let result = Contracts::bare_instantiate(
			ALICE,
			min_balance * 100,
			GAS_LIMIT,
			None,
			Code::Upload(wasm),
			vec![],
			vec![],
			DebugInfo::Skip,
			CollectEvents::Skip,
		);

		let events = result.events;
		assert!(!System::events().is_empty());
		assert!(events.is_none());
	});
}

#[test]
fn bare_call_result_returns_events() {
	let (wasm, _code_hash) = compile_module::<Test>("transfer_return_code").unwrap();
	ExtBuilder::default().existential_deposit(50).build().execute_with(|| {
		let min_balance = <Test as Config>::Currency::minimum_balance();
		let _ = Balances::deposit_creating(&ALICE, 1000 * min_balance);

		let addr = Contracts::bare_instantiate(
			ALICE,
			min_balance * 100,
			GAS_LIMIT,
			None,
			Code::Upload(wasm),
			vec![],
			vec![],
			DebugInfo::Skip,
			CollectEvents::Skip,
		)
		.result
		.unwrap()
		.account_id;

		let result = Contracts::bare_call(
			ALICE,
			addr.clone(),
			0,
			GAS_LIMIT,
			None,
			vec![],
			DebugInfo::Skip,
			Determinism::Enforced,
			CollectEvents::UnsafeCollect,
		);

		let events = result.events.unwrap();
		assert_return_code!(&result.result.unwrap(), RuntimeReturnCode::Success);
		assert!(!events.is_empty());
		assert_eq!(events, System::events());
	});
}

#[test]
fn sr25519_verify() {
	let (wasm, _code_hash) = compile_module::<Test>("sr25519_verify").unwrap();

	ExtBuilder::default().existential_deposit(50).build().execute_with(|| {
		let _ = Balances::deposit_creating(&ALICE, 1_000_000);

		// Instantiate the sr25519_verify contract.
		let addr = Contracts::bare_instantiate(
			ALICE,
			100_000,
			GAS_LIMIT,
			None,
			Code::Upload(wasm),
			vec![],
			vec![],
			DebugInfo::Skip,
			CollectEvents::Skip,
		)
		.result
		.unwrap()
		.account_id;

		let call_with = |message: &[u8; 11]| {
			// Alice's signature for "hello world"
			#[rustfmt::skip]
			let signature: [u8; 64] = [
				184, 49, 74, 238, 78, 165, 102, 252, 22, 92, 156, 176, 124, 118, 168, 116, 247,
				99, 0, 94, 2, 45, 9, 170, 73, 222, 182, 74, 60, 32, 75, 64, 98, 174, 69, 55, 83,
				85, 180, 98, 208, 75, 231, 57, 205, 62, 4, 105, 26, 136, 172, 17, 123, 99, 90, 255,
				228, 54, 115, 63, 30, 207, 205, 131,
			];

			// Alice's public key
			#[rustfmt::skip]
			let public_key: [u8; 32] = [
				212, 53, 147, 199, 21, 253, 211, 28, 97, 20, 26, 189, 4, 169, 159, 214, 130, 44,
				133, 88, 133, 76, 205, 227, 154, 86, 132, 231, 165, 109, 162, 125,
			];

			let mut params = vec![];
			params.extend_from_slice(&signature);
			params.extend_from_slice(&public_key);
			params.extend_from_slice(message);

			<Pallet<Test>>::bare_call(
				ALICE,
				addr.clone(),
				0,
				GAS_LIMIT,
				None,
				params,
				DebugInfo::Skip,
				Determinism::Enforced,
				CollectEvents::Skip,
			)
			.result
			.unwrap()
		};

		// verification should succeed for "hello world"
		assert_return_code!(call_with(&b"hello world"), RuntimeReturnCode::Success);

		// verification should fail for other messages
		assert_return_code!(call_with(&b"hello worlD"), RuntimeReturnCode::Sr25519VerifyFailed);
	});
}

#[test]
fn upload_code_works() {
	let (wasm, code_hash) = compile_module::<Test>("dummy").unwrap();

	ExtBuilder::default().existential_deposit(100).build().execute_with(|| {
		let _ = Balances::deposit_creating(&ALICE, 1_000_000);

		// Drop previous events
		initialize_block(2);

		assert!(!<CodeStorage<Test>>::contains_key(code_hash));
		assert_ok!(Contracts::upload_code(
			RuntimeOrigin::signed(ALICE),
			wasm,
			Some(codec::Compact(1_000)),
			Determinism::Enforced,
		));
		assert!(<CodeStorage<Test>>::contains_key(code_hash));

		assert_eq!(
			System::events(),
			vec![
				EventRecord {
					phase: Phase::Initialization,
					event: RuntimeEvent::Balances(pallet_balances::Event::Reserved {
						who: ALICE,
						amount: 173,
					}),
					topics: vec![],
				},
				EventRecord {
					phase: Phase::Initialization,
					event: RuntimeEvent::Contracts(crate::Event::CodeStored { code_hash }),
					topics: vec![code_hash],
				},
			]
		);
	});
}

#[test]
fn upload_code_limit_too_low() {
	let (wasm, _code_hash) = compile_module::<Test>("dummy").unwrap();

	ExtBuilder::default().existential_deposit(100).build().execute_with(|| {
		let _ = Balances::deposit_creating(&ALICE, 1_000_000);

		// Drop previous events
		initialize_block(2);

		assert_noop!(
			Contracts::upload_code(
				RuntimeOrigin::signed(ALICE),
				wasm,
				Some(codec::Compact(100)),
				Determinism::Enforced
			),
			<Error<Test>>::StorageDepositLimitExhausted,
		);

		assert_eq!(System::events(), vec![]);
	});
}

#[test]
fn upload_code_not_enough_balance() {
	let (wasm, _code_hash) = compile_module::<Test>("dummy").unwrap();

	ExtBuilder::default().existential_deposit(100).build().execute_with(|| {
		let _ = Balances::deposit_creating(&ALICE, 150);

		// Drop previous events
		initialize_block(2);

		assert_noop!(
			Contracts::upload_code(
				RuntimeOrigin::signed(ALICE),
				wasm,
				Some(codec::Compact(1_000)),
				Determinism::Enforced
			),
			<Error<Test>>::StorageDepositNotEnoughFunds,
		);

		assert_eq!(System::events(), vec![]);
	});
}

#[test]
fn remove_code_works() {
	let (wasm, code_hash) = compile_module::<Test>("dummy").unwrap();

	ExtBuilder::default().existential_deposit(100).build().execute_with(|| {
		let _ = Balances::deposit_creating(&ALICE, 1_000_000);

		// Drop previous events
		initialize_block(2);

		assert_ok!(Contracts::upload_code(
			RuntimeOrigin::signed(ALICE),
			wasm,
			Some(codec::Compact(1_000)),
			Determinism::Enforced,
		));

		assert!(<CodeStorage<Test>>::contains_key(code_hash));
		assert_ok!(Contracts::remove_code(RuntimeOrigin::signed(ALICE), code_hash));
		assert!(!<CodeStorage<Test>>::contains_key(code_hash));

		assert_eq!(
			System::events(),
			vec![
				EventRecord {
					phase: Phase::Initialization,
					event: RuntimeEvent::Balances(pallet_balances::Event::Reserved {
						who: ALICE,
						amount: 173,
					}),
					topics: vec![],
				},
				EventRecord {
					phase: Phase::Initialization,
					event: RuntimeEvent::Contracts(crate::Event::CodeStored { code_hash }),
					topics: vec![code_hash],
				},
				EventRecord {
					phase: Phase::Initialization,
					event: RuntimeEvent::Balances(pallet_balances::Event::Unreserved {
						who: ALICE,
						amount: 173,
					}),
					topics: vec![],
				},
				EventRecord {
					phase: Phase::Initialization,
					event: RuntimeEvent::Contracts(crate::Event::CodeRemoved { code_hash }),
					topics: vec![code_hash],
				},
			]
		);
	});
}

#[test]
fn remove_code_wrong_origin() {
	let (wasm, code_hash) = compile_module::<Test>("dummy").unwrap();

	ExtBuilder::default().existential_deposit(100).build().execute_with(|| {
		let _ = Balances::deposit_creating(&ALICE, 1_000_000);

		// Drop previous events
		initialize_block(2);

		assert_ok!(Contracts::upload_code(
			RuntimeOrigin::signed(ALICE),
			wasm,
			Some(codec::Compact(1_000)),
			Determinism::Enforced,
		));

		assert_noop!(
			Contracts::remove_code(RuntimeOrigin::signed(BOB), code_hash),
			sp_runtime::traits::BadOrigin,
		);

		assert_eq!(
			System::events(),
			vec![
				EventRecord {
					phase: Phase::Initialization,
					event: RuntimeEvent::Balances(pallet_balances::Event::Reserved {
						who: ALICE,
						amount: 173,
					}),
					topics: vec![],
				},
				EventRecord {
					phase: Phase::Initialization,
					event: RuntimeEvent::Contracts(crate::Event::CodeStored { code_hash }),
					topics: vec![code_hash],
				},
			]
		);
	});
}

#[test]
fn remove_code_in_use() {
	let (wasm, code_hash) = compile_module::<Test>("dummy").unwrap();

	ExtBuilder::default().existential_deposit(100).build().execute_with(|| {
		let _ = Balances::deposit_creating(&ALICE, 1_000_000);

		assert_ok!(Contracts::instantiate_with_code(
			RuntimeOrigin::signed(ALICE),
			0,
			GAS_LIMIT,
			None,
			wasm,
			vec![],
			vec![],
		));

		// Drop previous events
		initialize_block(2);

		assert_noop!(
			Contracts::remove_code(RuntimeOrigin::signed(ALICE), code_hash),
			<Error<Test>>::CodeInUse,
		);

		assert_eq!(System::events(), vec![]);
	});
}

#[test]
fn remove_code_not_found() {
	let (_wasm, code_hash) = compile_module::<Test>("dummy").unwrap();

	ExtBuilder::default().existential_deposit(100).build().execute_with(|| {
		let _ = Balances::deposit_creating(&ALICE, 1_000_000);

		// Drop previous events
		initialize_block(2);

		assert_noop!(
			Contracts::remove_code(RuntimeOrigin::signed(ALICE), code_hash),
			<Error<Test>>::CodeNotFound,
		);

		assert_eq!(System::events(), vec![]);
	});
}

#[test]
fn instantiate_with_zero_balance_works() {
	let (wasm, code_hash) = compile_module::<Test>("dummy").unwrap();
	ExtBuilder::default().existential_deposit(200).build().execute_with(|| {
		let _ = Balances::deposit_creating(&ALICE, 1_000_000);
		let min_balance = <Test as Config>::Currency::minimum_balance();

		// Drop previous events
		initialize_block(2);

		// Instantiate the BOB contract.
		let addr = Contracts::bare_instantiate(
			ALICE,
			0,
			GAS_LIMIT,
			None,
			Code::Upload(wasm),
			vec![],
			vec![],
			DebugInfo::Skip,
			CollectEvents::Skip,
		)
		.result
		.unwrap()
		.account_id;

		// Check that the BOB contract has been instantiated.
		let contract = get_contract(&addr);
		let deposit_account = contract.deposit_account().deref();

		// Make sure the account exists even though no free balance was send
		assert_eq!(<Test as Config>::Currency::free_balance(&addr), min_balance);
		assert_eq!(<Test as Config>::Currency::total_balance(&addr), min_balance,);

		assert_eq!(
			System::events(),
			vec![
				EventRecord {
					phase: Phase::Initialization,
					event: RuntimeEvent::System(frame_system::Event::NewAccount {
						account: deposit_account.clone(),
					}),
					topics: vec![],
				},
				EventRecord {
					phase: Phase::Initialization,
					event: RuntimeEvent::Balances(pallet_balances::Event::Endowed {
						account: deposit_account.clone(),
						free_balance: min_balance,
					}),
					topics: vec![],
				},
				EventRecord {
					phase: Phase::Initialization,
					event: RuntimeEvent::Balances(pallet_balances::Event::Transfer {
						from: ALICE,
						to: deposit_account.clone(),
						amount: min_balance,
					}),
					topics: vec![],
				},
				EventRecord {
					phase: Phase::Initialization,
					event: RuntimeEvent::System(frame_system::Event::NewAccount {
						account: addr.clone(),
					}),
					topics: vec![],
				},
				EventRecord {
					phase: Phase::Initialization,
					event: RuntimeEvent::Balances(pallet_balances::Event::Endowed {
						account: addr.clone(),
						free_balance: min_balance,
					}),
					topics: vec![],
				},
				EventRecord {
					phase: Phase::Initialization,
					event: RuntimeEvent::Balances(pallet_balances::Event::Transfer {
						from: ALICE,
						to: addr.clone(),
						amount: min_balance,
					}),
					topics: vec![],
				},
				EventRecord {
					phase: Phase::Initialization,
					event: RuntimeEvent::Balances(pallet_balances::Event::Reserved {
						who: ALICE,
						amount: 173,
					}),
					topics: vec![],
				},
				EventRecord {
					phase: Phase::Initialization,
					event: RuntimeEvent::Contracts(crate::Event::CodeStored { code_hash }),
					topics: vec![code_hash],
				},
				EventRecord {
					phase: Phase::Initialization,
					event: RuntimeEvent::Contracts(crate::Event::Instantiated {
						deployer: ALICE,
						contract: addr.clone(),
					}),
					topics: vec![hash(&ALICE), hash(&addr)],
				},
			]
		);
	});
}

#[test]
fn instantiate_with_below_existential_deposit_works() {
	let (wasm, code_hash) = compile_module::<Test>("dummy").unwrap();
	ExtBuilder::default().existential_deposit(200).build().execute_with(|| {
		let _ = Balances::deposit_creating(&ALICE, 1_000_000);
		let min_balance = <Test as Config>::Currency::minimum_balance();

		// Drop previous events
		initialize_block(2);

		// Instantiate the BOB contract.
		let addr = Contracts::bare_instantiate(
			ALICE,
			50,
			GAS_LIMIT,
			None,
			Code::Upload(wasm),
			vec![],
			vec![],
			DebugInfo::Skip,
			CollectEvents::Skip,
		)
		.result
		.unwrap()
		.account_id;

		// Check that the BOB contract has been instantiated.
		let contract = get_contract(&addr);
		let deposit_account = contract.deposit_account().deref();

		// Make sure the account exists even though not enough free balance was send
		assert_eq!(<Test as Config>::Currency::free_balance(&addr), min_balance + 50);
		assert_eq!(<Test as Config>::Currency::total_balance(&addr), min_balance + 50);

		assert_eq!(
			System::events(),
			vec![
				EventRecord {
					phase: Phase::Initialization,
					event: RuntimeEvent::System(frame_system::Event::NewAccount {
						account: deposit_account.clone(),
					}),
					topics: vec![],
				},
				EventRecord {
					phase: Phase::Initialization,
					event: RuntimeEvent::Balances(pallet_balances::Event::Endowed {
						account: deposit_account.clone(),
						free_balance: min_balance,
					}),
					topics: vec![],
				},
				EventRecord {
					phase: Phase::Initialization,
					event: RuntimeEvent::Balances(pallet_balances::Event::Transfer {
						from: ALICE,
						to: deposit_account.clone(),
						amount: min_balance,
					}),
					topics: vec![],
				},
				EventRecord {
					phase: Phase::Initialization,
					event: RuntimeEvent::System(frame_system::Event::NewAccount {
						account: addr.clone()
					}),
					topics: vec![],
				},
				EventRecord {
					phase: Phase::Initialization,
					event: RuntimeEvent::Balances(pallet_balances::Event::Endowed {
						account: addr.clone(),
						free_balance: min_balance,
					}),
					topics: vec![],
				},
				EventRecord {
					phase: Phase::Initialization,
					event: RuntimeEvent::Balances(pallet_balances::Event::Transfer {
						from: ALICE,
						to: addr.clone(),
						amount: min_balance,
					}),
					topics: vec![],
				},
				EventRecord {
					phase: Phase::Initialization,
					event: RuntimeEvent::Balances(pallet_balances::Event::Transfer {
						from: ALICE,
						to: addr.clone(),
						amount: 50,
					}),
					topics: vec![],
				},
				EventRecord {
					phase: Phase::Initialization,
					event: RuntimeEvent::Balances(pallet_balances::Event::Reserved {
						who: ALICE,
						amount: 173,
					}),
					topics: vec![],
				},
				EventRecord {
					phase: Phase::Initialization,
					event: RuntimeEvent::Contracts(crate::Event::CodeStored { code_hash }),
					topics: vec![code_hash],
				},
				EventRecord {
					phase: Phase::Initialization,
					event: RuntimeEvent::Contracts(crate::Event::Instantiated {
						deployer: ALICE,
						contract: addr.clone(),
					}),
					topics: vec![hash(&ALICE), hash(&addr)],
				},
			]
		);
	});
}

#[test]
fn storage_deposit_works() {
	let (wasm, _code_hash) = compile_module::<Test>("multi_store").unwrap();
	ExtBuilder::default().existential_deposit(200).build().execute_with(|| {
		let _ = Balances::deposit_creating(&ALICE, 1_000_000);
		let mut deposit = <Test as Config>::Currency::minimum_balance();

		let addr = Contracts::bare_instantiate(
			ALICE,
			0,
			GAS_LIMIT,
			None,
			Code::Upload(wasm),
			vec![],
			vec![],
			DebugInfo::Skip,
			CollectEvents::Skip,
		)
		.result
		.unwrap()
		.account_id;

		// Drop previous events
		initialize_block(2);

		// Create storage
		assert_ok!(Contracts::call(
			RuntimeOrigin::signed(ALICE),
			addr.clone(),
			42,
			GAS_LIMIT,
			None,
			(1_000u32, 5_000u32).encode(),
		));
		// 4 is for creating 2 storage items
		let charged0 = 4 + 1_000 + 5_000;
		deposit += charged0;
		assert_eq!(get_contract(&addr).total_deposit(), deposit);

		// Add more storage (but also remove some)
		assert_ok!(Contracts::call(
			RuntimeOrigin::signed(ALICE),
			addr.clone(),
			0,
			GAS_LIMIT,
			None,
			(2_000u32, 4_900u32).encode(),
		));
		let charged1 = 1_000 - 100;
		deposit += charged1;
		assert_eq!(get_contract(&addr).total_deposit(), deposit);

		// Remove more storage (but also add some)
		assert_ok!(Contracts::call(
			RuntimeOrigin::signed(ALICE),
			addr.clone(),
			0,
			GAS_LIMIT,
			None,
			(2_100u32, 900u32).encode(),
		));
		// -1 for numeric instability
		let refunded0 = 4_000 - 100 - 1;
		deposit -= refunded0;
		assert_eq!(get_contract(&addr).total_deposit(), deposit);

		let contract = get_contract(&addr);
		let deposit_account = contract.deposit_account().deref();

		assert_eq!(
			System::events(),
			vec![
				EventRecord {
					phase: Phase::Initialization,
					event: RuntimeEvent::Balances(pallet_balances::Event::Transfer {
						from: ALICE,
						to: addr.clone(),
						amount: 42,
					}),
					topics: vec![],
				},
				EventRecord {
					phase: Phase::Initialization,
					event: RuntimeEvent::Contracts(crate::Event::Called {
						caller: ALICE,
						contract: addr.clone(),
					}),
					topics: vec![hash(&ALICE), hash(&addr)],
				},
				EventRecord {
					phase: Phase::Initialization,
					event: RuntimeEvent::Balances(pallet_balances::Event::Transfer {
						from: ALICE,
						to: deposit_account.clone(),
						amount: charged0,
					}),
					topics: vec![],
				},
				EventRecord {
					phase: Phase::Initialization,
					event: RuntimeEvent::Contracts(crate::Event::Called {
						caller: ALICE,
						contract: addr.clone(),
					}),
					topics: vec![hash(&ALICE), hash(&addr)],
				},
				EventRecord {
					phase: Phase::Initialization,
					event: RuntimeEvent::Balances(pallet_balances::Event::Transfer {
						from: ALICE,
						to: deposit_account.clone(),
						amount: charged1,
					}),
					topics: vec![],
				},
				EventRecord {
					phase: Phase::Initialization,
					event: RuntimeEvent::Contracts(crate::Event::Called {
						caller: ALICE,
						contract: addr.clone(),
					}),
					topics: vec![hash(&ALICE), hash(&addr)],
				},
				EventRecord {
					phase: Phase::Initialization,
					event: RuntimeEvent::Balances(pallet_balances::Event::Transfer {
						from: deposit_account.clone(),
						to: ALICE,
						amount: refunded0,
					}),
					topics: vec![],
				},
			]
		);
	});
}

#[test]
fn storage_deposit_callee_works() {
	let (wasm_caller, _code_hash_caller) = compile_module::<Test>("call").unwrap();
	let (wasm_callee, _code_hash_callee) = compile_module::<Test>("store_call").unwrap();
	const ED: u64 = 200;
	ExtBuilder::default().existential_deposit(ED).build().execute_with(|| {
		let _ = Balances::deposit_creating(&ALICE, 1_000_000);

		// Create both contracts: Constructors do nothing.
		let addr_caller = Contracts::bare_instantiate(
			ALICE,
			0,
			GAS_LIMIT,
			None,
			Code::Upload(wasm_caller),
			vec![],
			vec![],
			false,
		)
		.result
		.unwrap()
		.account_id;
		let addr_callee = Contracts::bare_instantiate(
			ALICE,
			0,
			GAS_LIMIT,
			None,
			Code::Upload(wasm_callee),
			vec![],
			vec![],
			false,
		)
		.result
		.unwrap()
		.account_id;

		assert_ok!(Contracts::call(
			RuntimeOrigin::signed(ALICE),
			addr_caller,
			0,
			GAS_LIMIT,
			None,
			(100u32, &addr_callee).encode()
		));

		let callee = get_contract(&addr_callee);
		let deposit = ED + DepositPerByte::get() * 100 + DepositPerItem::get() * 1;

		assert_eq!(test_utils::get_balance(callee.deposit_account()), deposit);
		assert_eq!(callee.total_deposit(), deposit);
	});
}

#[test]
fn set_code_extrinsic() {
	let (wasm, code_hash) = compile_module::<Test>("dummy").unwrap();
	let (new_wasm, new_code_hash) = compile_module::<Test>("crypto_hashes").unwrap();

	assert_ne!(code_hash, new_code_hash);

	ExtBuilder::default().existential_deposit(100).build().execute_with(|| {
		let _ = Balances::deposit_creating(&ALICE, 1_000_000);

		let addr = Contracts::bare_instantiate(
			ALICE,
			0,
			GAS_LIMIT,
			None,
			Code::Upload(wasm),
			vec![],
			vec![],
			DebugInfo::Skip,
			CollectEvents::Skip,
		)
		.result
		.unwrap()
		.account_id;

		assert_ok!(Contracts::upload_code(
			RuntimeOrigin::signed(ALICE),
			new_wasm,
			None,
			Determinism::Enforced
		));

		// Drop previous events
		initialize_block(2);

		assert_eq!(get_contract(&addr).code_hash, code_hash);
		assert_refcount!(&code_hash, 1);
		assert_refcount!(&new_code_hash, 0);

		// only root can execute this extrinsic
		assert_noop!(
			Contracts::set_code(RuntimeOrigin::signed(ALICE), addr.clone(), new_code_hash),
			sp_runtime::traits::BadOrigin,
		);
		assert_eq!(get_contract(&addr).code_hash, code_hash);
		assert_refcount!(&code_hash, 1);
		assert_refcount!(&new_code_hash, 0);
		assert_eq!(System::events(), vec![],);

		// contract must exist
		assert_noop!(
			Contracts::set_code(RuntimeOrigin::root(), BOB, new_code_hash),
			<Error<Test>>::ContractNotFound,
		);
		assert_eq!(get_contract(&addr).code_hash, code_hash);
		assert_refcount!(&code_hash, 1);
		assert_refcount!(&new_code_hash, 0);
		assert_eq!(System::events(), vec![],);

		// new code hash must exist
		assert_noop!(
			Contracts::set_code(RuntimeOrigin::root(), addr.clone(), Default::default()),
			<Error<Test>>::CodeNotFound,
		);
		assert_eq!(get_contract(&addr).code_hash, code_hash);
		assert_refcount!(&code_hash, 1);
		assert_refcount!(&new_code_hash, 0);
		assert_eq!(System::events(), vec![],);

		// successful call
		assert_ok!(Contracts::set_code(RuntimeOrigin::root(), addr.clone(), new_code_hash));
		assert_eq!(get_contract(&addr).code_hash, new_code_hash);
		assert_refcount!(&code_hash, 0);
		assert_refcount!(&new_code_hash, 1);
		assert_eq!(
			System::events(),
			vec![EventRecord {
				phase: Phase::Initialization,
				event: RuntimeEvent::Contracts(pallet_contracts::Event::ContractCodeUpdated {
					contract: addr.clone(),
					new_code_hash,
					old_code_hash: code_hash,
				}),
				topics: vec![hash(&addr), new_code_hash, code_hash],
			},]
		);
	});
}

#[test]
fn slash_cannot_kill_account() {
	let (wasm, _code_hash) = compile_module::<Test>("dummy").unwrap();
	ExtBuilder::default().existential_deposit(200).build().execute_with(|| {
		let _ = Balances::deposit_creating(&ALICE, 1_000_000);

		let addr = Contracts::bare_instantiate(
			ALICE,
			700,
			GAS_LIMIT,
			None,
			Code::Upload(wasm),
			vec![],
			vec![],
			DebugInfo::Skip,
			CollectEvents::Skip,
		)
		.result
		.unwrap()
		.account_id;

		// Drop previous events
		initialize_block(2);

		// Try to destroy the account of the contract by slashing.
		// The account does not get destroyed because of the consumer reference.
		// Slashing can for example happen if the contract takes part in staking.
		let _ = <Test as Config>::Currency::slash(
			&addr,
			<Test as Config>::Currency::total_balance(&addr),
		);

		assert_eq!(
			System::events(),
			vec![EventRecord {
				phase: Phase::Initialization,
				event: RuntimeEvent::Balances(pallet_balances::Event::Slashed {
					who: addr.clone(),
					amount: 700, // slash didn't remove the minimum balance
				}),
				topics: vec![],
			},]
		);
	});
}

#[test]
fn contract_reverted() {
	let (wasm, code_hash) = compile_module::<Test>("return_with_data").unwrap();

	ExtBuilder::default().existential_deposit(100).build().execute_with(|| {
		let _ = Balances::deposit_creating(&ALICE, 1_000_000);
		let flags = ReturnFlags::REVERT;
		let buffer = [4u8, 8, 15, 16, 23, 42];
		let input = (flags.bits(), buffer).encode();

		// We just upload the code for later use
		assert_ok!(Contracts::upload_code(
			RuntimeOrigin::signed(ALICE),
			wasm.clone(),
			None,
			Determinism::Enforced
		));

		// Calling extrinsic: revert leads to an error
		assert_err_ignore_postinfo!(
			Contracts::instantiate(
				RuntimeOrigin::signed(ALICE),
				0,
				GAS_LIMIT,
				None,
				code_hash,
				input.clone(),
				vec![],
			),
			<Error<Test>>::ContractReverted,
		);

		// Calling extrinsic: revert leads to an error
		assert_err_ignore_postinfo!(
			Contracts::instantiate_with_code(
				RuntimeOrigin::signed(ALICE),
				0,
				GAS_LIMIT,
				None,
				wasm,
				input.clone(),
				vec![],
			),
			<Error<Test>>::ContractReverted,
		);

		// Calling directly: revert leads to success but the flags indicate the error
		// This is just a different way of transporting the error that allows the read out
		// the `data` which is only there on success. Obviously, the contract isn't
		// instantiated.
		let result = Contracts::bare_instantiate(
			ALICE,
			0,
			GAS_LIMIT,
			None,
			Code::Existing(code_hash),
			input.clone(),
			vec![],
			DebugInfo::Skip,
			CollectEvents::Skip,
		)
		.result
		.unwrap();
		assert_eq!(result.result.flags, flags);
		assert_eq!(result.result.data, buffer);
		assert!(!<ContractInfoOf<Test>>::contains_key(result.account_id));

		// Pass empty flags and therefore successfully instantiate the contract for later use.
		let addr = Contracts::bare_instantiate(
			ALICE,
			0,
			GAS_LIMIT,
			None,
			Code::Existing(code_hash),
			ReturnFlags::empty().bits().encode(),
			vec![],
			DebugInfo::Skip,
			CollectEvents::Skip,
		)
		.result
		.unwrap()
		.account_id;

		// Calling extrinsic: revert leads to an error
		assert_err_ignore_postinfo!(
			Contracts::call(
				RuntimeOrigin::signed(ALICE),
				addr.clone(),
				0,
				GAS_LIMIT,
				None,
				input.clone()
			),
			<Error<Test>>::ContractReverted,
		);

		// Calling directly: revert leads to success but the flags indicate the error
		let result = Contracts::bare_call(
			ALICE,
			addr.clone(),
			0,
			GAS_LIMIT,
			None,
			input,
			DebugInfo::Skip,
			Determinism::Enforced,
			CollectEvents::Skip,
		)
		.result
		.unwrap();
		assert_eq!(result.flags, flags);
		assert_eq!(result.data, buffer);
	});
}

#[test]
fn code_rejected_error_works() {
	ExtBuilder::default().existential_deposit(200).build().execute_with(|| {
		let _ = Balances::deposit_creating(&ALICE, 1_000_000);

		let (wasm, _) = compile_module::<Test>("invalid_module").unwrap();
		assert_noop!(
			Contracts::upload_code(
				RuntimeOrigin::signed(ALICE),
				wasm.clone(),
				None,
				Determinism::Enforced
			),
			<Error<Test>>::CodeRejected,
		);
		let result = Contracts::bare_instantiate(
			ALICE,
			0,
			GAS_LIMIT,
			None,
			Code::Upload(wasm),
			vec![],
			vec![],
			DebugInfo::UnsafeDebug,
			CollectEvents::Skip,
		);
		assert_err!(result.result, <Error<Test>>::CodeRejected);
		assert_eq!(
			std::str::from_utf8(&result.debug_message).unwrap(),
			"validation of new code failed"
		);

		let (wasm, _) = compile_module::<Test>("invalid_contract").unwrap();
		assert_noop!(
			Contracts::upload_code(
				RuntimeOrigin::signed(ALICE),
				wasm.clone(),
				None,
				Determinism::Enforced
			),
			<Error<Test>>::CodeRejected,
		);

		let result = Contracts::bare_instantiate(
			ALICE,
			0,
			GAS_LIMIT,
			None,
			Code::Upload(wasm),
			vec![],
			vec![],
			DebugInfo::UnsafeDebug,
			CollectEvents::Skip,
		);
		assert_err!(result.result, <Error<Test>>::CodeRejected);
		assert_eq!(
			std::str::from_utf8(&result.debug_message).unwrap(),
			"call function isn't exported"
		);
	});
}

#[test]
fn set_code_hash() {
	let (wasm, code_hash) = compile_module::<Test>("set_code_hash").unwrap();
	let (new_wasm, new_code_hash) = compile_module::<Test>("new_set_code_hash_contract").unwrap();

	ExtBuilder::default().existential_deposit(100).build().execute_with(|| {
		let _ = Balances::deposit_creating(&ALICE, 1_000_000);

		// Instantiate the 'caller'
		let contract_addr = Contracts::bare_instantiate(
			ALICE,
			300_000,
			GAS_LIMIT,
			None,
			Code::Upload(wasm),
			vec![],
			vec![],
			DebugInfo::Skip,
			CollectEvents::Skip,
		)
		.result
		.unwrap()
		.account_id;
		// upload new code
		assert_ok!(Contracts::upload_code(
			RuntimeOrigin::signed(ALICE),
			new_wasm.clone(),
			None,
			Determinism::Enforced
		));

		System::reset_events();

		// First call sets new code_hash and returns 1
		let result = Contracts::bare_call(
			ALICE,
			contract_addr.clone(),
			0,
			GAS_LIMIT,
			None,
			new_code_hash.as_ref().to_vec(),
			DebugInfo::UnsafeDebug,
			Determinism::Enforced,
			CollectEvents::Skip,
		)
		.result
		.unwrap();
		assert_return_code!(result, 1);

		// Second calls new contract code that returns 2
		let result = Contracts::bare_call(
			ALICE,
			contract_addr.clone(),
			0,
			GAS_LIMIT,
			None,
			vec![],
			DebugInfo::UnsafeDebug,
			Determinism::Enforced,
			CollectEvents::Skip,
		)
		.result
		.unwrap();
		assert_return_code!(result, 2);

		// Checking for the last event only
		assert_eq!(
			&System::events(),
			&[
				EventRecord {
					phase: Phase::Initialization,
					event: RuntimeEvent::Contracts(crate::Event::ContractCodeUpdated {
						contract: contract_addr.clone(),
						new_code_hash,
						old_code_hash: code_hash,
					}),
					topics: vec![hash(&contract_addr), new_code_hash, code_hash],
				},
				EventRecord {
					phase: Phase::Initialization,
					event: RuntimeEvent::Contracts(crate::Event::Called {
						caller: ALICE,
						contract: contract_addr.clone(),
					}),
					topics: vec![hash(&ALICE), hash(&contract_addr)],
				},
				EventRecord {
					phase: Phase::Initialization,
					event: RuntimeEvent::Contracts(crate::Event::Called {
						caller: ALICE,
						contract: contract_addr.clone(),
					}),
					topics: vec![hash(&ALICE), hash(&contract_addr)],
				},
			],
		);
	});
}

#[test]
fn storage_deposit_limit_is_enforced() {
	let (wasm, _code_hash) = compile_module::<Test>("store_call").unwrap();
	ExtBuilder::default().existential_deposit(200).build().execute_with(|| {
		let _ = Balances::deposit_creating(&ALICE, 1_000_000);
		let min_balance = <Test as Config>::Currency::minimum_balance();

		// Instantiate the BOB contract.
		let addr = Contracts::bare_instantiate(
			ALICE,
			0,
			GAS_LIMIT,
			None,
			Code::Upload(wasm),
			vec![],
			vec![],
			DebugInfo::Skip,
			CollectEvents::Skip,
		)
		.result
		.unwrap()
		.account_id;

		// Check that the BOB contract has been instantiated and has the minimum balance
		assert_eq!(get_contract(&addr).total_deposit(), min_balance);
		assert_eq!(<Test as Config>::Currency::total_balance(&addr), min_balance);

		// Create 1 byte of storage with a price of per byte,
		// setting insufficient deposit limit, as it requires 3 Balance:
		// 2 for the item added + 1 for the new storage item.
		assert_err_ignore_postinfo!(
			Contracts::call(
				RuntimeOrigin::signed(ALICE),
				addr.clone(),
				0,
				GAS_LIMIT,
				Some(codec::Compact(2)),
				1u32.to_le_bytes().to_vec()
			),
			<Error<Test>>::StorageDepositLimitExhausted,
		);

		// To check that deposit limit fallbacks to DefaultDepositLimit,
		// we customize it here.
		DEFAULT_DEPOSIT_LIMIT.with(|c| *c.borrow_mut() = 3);

		// Create 1 byte of storage, should cost 3 Balance:
		// 2 for the item added + 1 for the new storage item.
		// Should pass as it fallbacks to DefaultDepositLimit.
		assert_ok!(Contracts::call(
			RuntimeOrigin::signed(ALICE),
			addr.clone(),
			0,
			GAS_LIMIT,
			None,
			1u32.to_le_bytes().to_vec()
		));

		// Use 4 more bytes of the storage for the same item, which requires 4 Balance.
		// Should fail as DefaultDepositLimit is 3 and hence isn't enough.
		assert_err_ignore_postinfo!(
			Contracts::call(
				RuntimeOrigin::signed(ALICE),
				addr.clone(),
				0,
				GAS_LIMIT,
				None,
				5u32.to_le_bytes().to_vec()
			),
			<Error<Test>>::StorageDepositLimitExhausted,
		);
	});
}

#[test]
fn deposit_limit_in_nested_calls() {
	let (wasm_caller, _code_hash_caller) =
		compile_module::<Test>("create_storage_and_call").unwrap();
	let (wasm_callee, _code_hash_callee) = compile_module::<Test>("store_call").unwrap();
	ExtBuilder::default().existential_deposit(200).build().execute_with(|| {
		let _ = Balances::deposit_creating(&ALICE, 1_000_000);

		// Create both contracts: Constructors do nothing.
		let addr_caller = Contracts::bare_instantiate(
			ALICE,
			0,
			GAS_LIMIT,
			None,
			Code::Upload(wasm_caller),
			vec![],
			vec![],
			DebugInfo::Skip,
			CollectEvents::Skip,
		)
		.result
		.unwrap()
		.account_id;
		let addr_callee = Contracts::bare_instantiate(
			ALICE,
			0,
			GAS_LIMIT,
			None,
			Code::Upload(wasm_callee),
			vec![],
			vec![],
			DebugInfo::Skip,
			CollectEvents::Skip,
		)
		.result
		.unwrap()
		.account_id;

		// Create 100 bytes of storage with a price of per byte
		// This is 100 Balance + 2 Balance for the item
		assert_ok!(Contracts::call(
			RuntimeOrigin::signed(ALICE),
			addr_callee.clone(),
			0,
			GAS_LIMIT,
			Some(codec::Compact(102)),
			100u32.to_le_bytes().to_vec()
		));

		// We do not remove any storage but add a storage item of 12 bytes in the caller
		// contract. This would cost 12 + 2 = 14 Balance.
		// The nested call doesn't get a special limit, which is set by passing 0 to it.
		// This should fail as the specified parent's limit is less than the cost: 13 <
		// 14.
		assert_err_ignore_postinfo!(
			Contracts::call(
				RuntimeOrigin::signed(ALICE),
				addr_caller.clone(),
				0,
				GAS_LIMIT,
				Some(codec::Compact(13)),
				(100u32, &addr_callee, 0u64).encode(),
			),
			<Error<Test>>::StorageDepositLimitExhausted,
		);
		// Now we specify the parent's limit high enough to cover the caller's storage additions.
		// However, we use a single byte more in the callee, hence the storage deposit should be 15
		// Balance.
		// The nested call doesn't get a special limit, which is set by passing 0 to it.
		// This should fail as the specified parent's limit is less than the cost: 14
		// < 15.
		assert_err_ignore_postinfo!(
			Contracts::call(
				RuntimeOrigin::signed(ALICE),
				addr_caller.clone(),
				0,
				GAS_LIMIT,
				Some(codec::Compact(14)),
				(101u32, &addr_callee, 0u64).encode(),
			),
			<Error<Test>>::StorageDepositLimitExhausted,
		);

		// Now we specify the parent's limit high enough to cover both the caller's and callee's
		// storage additions. However, we set a special deposit limit of 1 Balance for the nested
		// call. This should fail as callee adds up 2 bytes to the storage, meaning that the nested
		// call should have a deposit limit of at least 2 Balance. The sub-call should be rolled
		// back, which is covered by the next test case.
		assert_err_ignore_postinfo!(
			Contracts::call(
				RuntimeOrigin::signed(ALICE),
				addr_caller.clone(),
				0,
				GAS_LIMIT,
				Some(codec::Compact(16)),
				(102u32, &addr_callee, 1u64).encode(),
			),
			<Error<Test>>::StorageDepositLimitExhausted,
		);

		// Refund in the callee contract but not enough to cover the 14 Balance required by the
		// caller. Note that if previous sub-call wouldn't roll back, this call would pass making
		// the test case fail. We don't set a special limit for the nested call here.
		assert_err_ignore_postinfo!(
			Contracts::call(
				RuntimeOrigin::signed(ALICE),
				addr_caller.clone(),
				0,
				GAS_LIMIT,
				Some(codec::Compact(0)),
				(87u32, &addr_callee, 0u64).encode(),
			),
			<Error<Test>>::StorageDepositLimitExhausted,
		);

		let _ = Balances::make_free_balance_be(&ALICE, 1_000);

		// Require more than the sender's balance.
		// We don't set a special limit for the nested call.
		assert_err_ignore_postinfo!(
			Contracts::call(
				RuntimeOrigin::signed(ALICE),
				addr_caller.clone(),
				0,
				GAS_LIMIT,
				None,
				(1200u32, &addr_callee, 1u64).encode(),
			),
			<Error<Test>>::StorageDepositLimitExhausted,
		);

		// Same as above but allow for the additional deposit of 1 Balance in parent.
		// We set the special deposit limit of 1 Balance for the nested call, which isn't
		// enforced as callee frees up storage. This should pass.
		assert_ok!(Contracts::call(
			RuntimeOrigin::signed(ALICE),
			addr_caller.clone(),
			0,
			GAS_LIMIT,
			Some(codec::Compact(1)),
			(87u32, &addr_callee, 1u64).encode(),
		));
	});
}

#[test]
fn deposit_limit_in_nested_instantiate() {
	let (wasm_caller, _code_hash_caller) =
		compile_module::<Test>("create_storage_and_instantiate").unwrap();
	let (wasm_callee, code_hash_callee) = compile_module::<Test>("store_deploy").unwrap();
	const ED: u64 = 5;
	ExtBuilder::default().existential_deposit(ED).build().execute_with(|| {
		let _ = Balances::deposit_creating(&ALICE, 1_000_000);
		let _ = Balances::deposit_creating(&BOB, 1_000_000);
		// Create caller contract
		let addr_caller = Contracts::bare_instantiate(
			ALICE,
			10_000u64, // this balance is later passed to the deployed contract
			GAS_LIMIT,
			None,
			Code::Upload(wasm_caller),
			vec![],
			vec![],
			false,
		)
		.result
		.unwrap()
		.account_id;
		// Deploy a contract to get its occupied storage size
		let addr = Contracts::bare_instantiate(
			ALICE,
			0,
			GAS_LIMIT,
			None,
			Code::Upload(wasm_callee),
			vec![0, 0, 0, 0],
			vec![],
			false,
		)
		.result
		.unwrap()
		.account_id;

		let callee_info_len = ContractInfoOf::<Test>::get(&addr).unwrap().encoded_size() as u64;

		// We don't set a special deposit limit for the nested instantiation.
		//
		// The deposit limit set for the parent is insufficient for the instantiation, which
		// requires:
		// - callee_info_len + 2 for storing the new contract info,
		// - ED for deployed contract account,
		// - 2 for the storage item of 0 bytes being created in the callee constructor
		// or (callee_info_len + 2 + ED + 2) Balance in total.
		//
		// Provided the limit is set to be 1 Balance less,
		// this call should fail on the return from the caller contract.
		assert_err_ignore_postinfo!(
			Contracts::call(
				RuntimeOrigin::signed(BOB),
				addr_caller.clone(),
				0,
				GAS_LIMIT,
				Some(codec::Compact(callee_info_len + 2 + ED + 1)),
				(0u32, &code_hash_callee, 0u64).encode(),
			),
			<Error<Test>>::StorageDepositLimitExhausted,
		);
		// The charges made on instantiation should be rolled back.
		assert_eq!(<Test as Config>::Currency::free_balance(&BOB), 1_000_000);

		// Now we give enough limit for the instantiation itself, but require for 1 more storage
		// byte in the constructor. Hence +1 Balance to the limit is needed. This should fail on the
		// return from constructor.
		assert_err_ignore_postinfo!(
			Contracts::call(
				RuntimeOrigin::signed(BOB),
				addr_caller.clone(),
				0,
				GAS_LIMIT,
				Some(codec::Compact(callee_info_len + 2 + ED + 2)),
				(1u32, &code_hash_callee, 0u64).encode(),
			),
			<Error<Test>>::StorageDepositLimitExhausted,
		);
		// The charges made on the instantiation should be rolled back.
		assert_eq!(<Test as Config>::Currency::free_balance(&BOB), 1_000_000);

		// Now we set enough limit in parent call, but an insufficient limit for child instantiate.
		// This should fail during the charging for the instantiation in
		// `RawMeter::charge_instantiate()`
		assert_err_ignore_postinfo!(
			Contracts::call(
				RuntimeOrigin::signed(BOB),
				addr_caller.clone(),
				0,
				GAS_LIMIT,
				Some(codec::Compact(callee_info_len + 2 + ED + 2)),
				(0u32, &code_hash_callee, callee_info_len + 2 + ED + 1).encode(),
			),
			<Error<Test>>::StorageDepositLimitExhausted,
		);
		// The charges made on the instantiation should be rolled back.
		assert_eq!(<Test as Config>::Currency::free_balance(&BOB), 1_000_000);

		// Same as above but requires for single added storage
		// item of 1 byte to be covered by the limit, which implies 3 more Balance.
		// Now we set enough limit for the parent call, but insufficient limit for child
		// instantiate. This should fail right after the constructor execution.
		assert_err_ignore_postinfo!(
			Contracts::call(
				RuntimeOrigin::signed(BOB),
				addr_caller.clone(),
				0,
				GAS_LIMIT,
				Some(codec::Compact(callee_info_len + 2 + ED + 3)), // enough parent limit
				(1u32, &code_hash_callee, callee_info_len + 2 + ED + 2).encode(),
			),
			<Error<Test>>::StorageDepositLimitExhausted,
		);
		// The charges made on the instantiation should be rolled back.
		assert_eq!(<Test as Config>::Currency::free_balance(&BOB), 1_000_000);

		// Set enough deposit limit for the child instantiate. This should succeed.
		let result = Contracts::bare_call(
			BOB,
			addr_caller.clone(),
			0,
			GAS_LIMIT,
			Some(codec::Compact(callee_info_len + 2 + ED + 4).into()),
			(1u32, &code_hash_callee, callee_info_len + 2 + ED + 3).encode(),
			false,
			Determinism::Enforced,
		);

		let returned = result.result.unwrap();
		// All balance of the caller except ED has been transferred to the callee.
		// No deposit has been taken from it.
		assert_eq!(<Test as Config>::Currency::free_balance(&addr_caller), ED);
		// Get address of the deployed contract.
		let addr_callee = AccountId32::from_slice(&returned.data[0..32]).unwrap();
		// 10_000 should be sent to callee from the caller contract, plus ED to be sent from the
		// origin.
		assert_eq!(<Test as Config>::Currency::free_balance(&addr_callee), 10_000 + ED);
		// The origin should be charged with:
		//  - callee instantiation deposit = (callee_info_len + 2)
		//  - callee account ED
		//  - for writing an item of 1 byte to storage = 3 Balance
		assert_eq!(
			<Test as Config>::Currency::free_balance(&BOB),
			1_000_000 - (callee_info_len + 2 + ED + 3)
		);
		// Check that deposit due to be charged still includes these 3 Balance
		assert_eq!(result.storage_deposit.charge_or_zero(), (callee_info_len + 2 + ED + 3),)
	});
}

#[test]
fn deposit_limit_honors_liquidity_restrictions() {
	let (wasm, _code_hash) = compile_module::<Test>("store_call").unwrap();
	ExtBuilder::default().existential_deposit(200).build().execute_with(|| {
		let _ = Balances::deposit_creating(&ALICE, 1_000_000);
		let _ = Balances::deposit_creating(&BOB, 1_000);
		let min_balance = <Test as Config>::Currency::minimum_balance();

		// Instantiate the BOB contract.
		let addr = Contracts::bare_instantiate(
			ALICE,
			0,
			GAS_LIMIT,
			None,
			Code::Upload(wasm),
			vec![],
			vec![],
			DebugInfo::Skip,
			CollectEvents::Skip,
		)
		.result
		.unwrap()
		.account_id;

		// Check that the contract has been instantiated and has the minimum balance
		assert_eq!(get_contract(&addr).total_deposit(), min_balance);
		assert_eq!(<Test as Config>::Currency::total_balance(&addr), min_balance);

		// check that the lock ins honored
		Balances::set_lock([0; 8], &BOB, 1_000, WithdrawReasons::TRANSFER);
		assert_err_ignore_postinfo!(
			Contracts::call(
				RuntimeOrigin::signed(BOB),
				addr.clone(),
				0,
				GAS_LIMIT,
				Some(codec::Compact(200)),
				100u32.to_le_bytes().to_vec()
			),
			<Error<Test>>::StorageDepositNotEnoughFunds,
		);
		assert_eq!(Balances::free_balance(&BOB), 1_000);
	});
}

#[test]
fn deposit_limit_honors_existential_deposit() {
	let (wasm, _code_hash) = compile_module::<Test>("store_call").unwrap();
	ExtBuilder::default().existential_deposit(200).build().execute_with(|| {
		let _ = Balances::deposit_creating(&ALICE, 1_000_000);
		let _ = Balances::deposit_creating(&BOB, 1_000);
		let min_balance = <Test as Config>::Currency::minimum_balance();

		// Instantiate the BOB contract.
		let addr = Contracts::bare_instantiate(
			ALICE,
			0,
			GAS_LIMIT,
			None,
			Code::Upload(wasm),
			vec![],
			vec![],
			DebugInfo::Skip,
			CollectEvents::Skip,
		)
		.result
		.unwrap()
		.account_id;

		// Check that the contract has been instantiated and has the minimum balance
		assert_eq!(get_contract(&addr).total_deposit(), min_balance);
		assert_eq!(<Test as Config>::Currency::total_balance(&addr), min_balance);

		// check that the deposit can't bring the account below the existential deposit
		assert_err_ignore_postinfo!(
			Contracts::call(
				RuntimeOrigin::signed(BOB),
				addr.clone(),
				0,
				GAS_LIMIT,
				Some(codec::Compact(900)),
				100u32.to_le_bytes().to_vec()
			),
			<Error<Test>>::StorageDepositNotEnoughFunds,
		);
		assert_eq!(Balances::free_balance(&BOB), 1_000);
	});
}

#[test]
fn deposit_limit_honors_min_leftover() {
	let (wasm, _code_hash) = compile_module::<Test>("store_call").unwrap();
	ExtBuilder::default().existential_deposit(200).build().execute_with(|| {
		let _ = Balances::deposit_creating(&ALICE, 1_000_000);
		let _ = Balances::deposit_creating(&BOB, 1_000);
		let min_balance = <Test as Config>::Currency::minimum_balance();

		// Instantiate the BOB contract.
		let addr = Contracts::bare_instantiate(
			ALICE,
			0,
			GAS_LIMIT,
			None,
			Code::Upload(wasm),
			vec![],
			vec![],
			DebugInfo::Skip,
			CollectEvents::Skip,
		)
		.result
		.unwrap()
		.account_id;

		// Check that the contract has been instantiated and has the minimum balance
		assert_eq!(get_contract(&addr).total_deposit(), min_balance);
		assert_eq!(<Test as Config>::Currency::total_balance(&addr), min_balance);

		// check that the minimum leftover (value send) is considered
		assert_err_ignore_postinfo!(
			Contracts::call(
				RuntimeOrigin::signed(BOB),
				addr.clone(),
				400,
				GAS_LIMIT,
				Some(codec::Compact(500)),
				100u32.to_le_bytes().to_vec()
			),
			<Error<Test>>::StorageDepositNotEnoughFunds,
		);
		assert_eq!(Balances::free_balance(&BOB), 1_000);
	});
}

#[test]
fn cannot_instantiate_indeterministic_code() {
	let (wasm, code_hash) = compile_module::<Test>("float_instruction").unwrap();
	let (caller_wasm, _) = compile_module::<Test>("instantiate_return_code").unwrap();
	ExtBuilder::default().existential_deposit(200).build().execute_with(|| {
		let _ = Balances::deposit_creating(&ALICE, 1_000_000);

		// Try to instantiate directly from code
		assert_err_ignore_postinfo!(
			Contracts::instantiate_with_code(
				RuntimeOrigin::signed(ALICE),
				0,
				GAS_LIMIT,
				None,
				wasm.clone(),
				vec![],
				vec![],
			),
			<Error<Test>>::CodeRejected,
		);
		assert_err!(
			Contracts::bare_instantiate(
				ALICE,
				0,
				GAS_LIMIT,
				None,
				Code::Upload(wasm.clone()),
				vec![],
				vec![],
				DebugInfo::Skip,
				CollectEvents::Skip,
			)
			.result,
			<Error<Test>>::CodeRejected,
		);

		// Try to upload a non deterministic code as deterministic
		assert_err!(
			Contracts::upload_code(
				RuntimeOrigin::signed(ALICE),
				wasm.clone(),
				None,
				Determinism::Enforced
			),
			<Error<Test>>::CodeRejected,
		);

		// Try to instantiate from already stored indeterministic code hash
		assert_ok!(Contracts::upload_code(
			RuntimeOrigin::signed(ALICE),
			wasm,
			None,
			Determinism::Relaxed,
		));
		assert_err_ignore_postinfo!(
			Contracts::instantiate(
				RuntimeOrigin::signed(ALICE),
				0,
				GAS_LIMIT,
				None,
				code_hash,
				vec![],
				vec![],
			),
			<Error<Test>>::Indeterministic,
		);
		assert_err!(
			Contracts::bare_instantiate(
				ALICE,
				0,
				GAS_LIMIT,
				None,
				Code::Existing(code_hash),
				vec![],
				vec![],
				DebugInfo::Skip,
				CollectEvents::Skip,
			)
			.result,
			<Error<Test>>::Indeterministic,
		);

		// Deploy contract which instantiates another contract
		let addr = Contracts::bare_instantiate(
			ALICE,
			0,
			GAS_LIMIT,
			None,
			Code::Upload(caller_wasm),
			vec![],
			vec![],
			DebugInfo::Skip,
			CollectEvents::Skip,
		)
		.result
		.unwrap()
		.account_id;

		// Try to instantiate `code_hash` from another contract in deterministic mode
		assert_err!(
			<Pallet<Test>>::bare_call(
				ALICE,
				addr.clone(),
				0,
				GAS_LIMIT,
				None,
				code_hash.encode(),
				DebugInfo::Skip,
				Determinism::Enforced,
				CollectEvents::Skip,
			)
			.result,
			<Error<Test>>::Indeterministic,
		);

		// Instantiations are not allowed even in non determinism mode
		assert_err!(
			<Pallet<Test>>::bare_call(
				ALICE,
				addr.clone(),
				0,
				GAS_LIMIT,
				None,
				code_hash.encode(),
				DebugInfo::Skip,
				Determinism::Relaxed,
				CollectEvents::Skip,
			)
			.result,
			<Error<Test>>::Indeterministic,
		);
	});
}

#[test]
fn cannot_set_code_indeterministic_code() {
	let (wasm, code_hash) = compile_module::<Test>("float_instruction").unwrap();
	let (caller_wasm, _) = compile_module::<Test>("set_code_hash").unwrap();
	ExtBuilder::default().existential_deposit(200).build().execute_with(|| {
		let _ = Balances::deposit_creating(&ALICE, 1_000_000);

		// Put the non deterministic contract on-chain
		assert_ok!(Contracts::upload_code(
			RuntimeOrigin::signed(ALICE),
			wasm,
			None,
			Determinism::Relaxed,
		));

		// Create the contract that will call `seal_set_code_hash`
		let caller_addr = Contracts::bare_instantiate(
			ALICE,
			0,
			GAS_LIMIT,
			None,
			Code::Upload(caller_wasm),
			vec![],
			vec![],
			DebugInfo::Skip,
			CollectEvents::Skip,
		)
		.result
		.unwrap()
		.account_id;

		// We do not allow to set the code hash to a non determinstic wasm
		assert_err!(
			<Pallet<Test>>::bare_call(
				ALICE,
				caller_addr.clone(),
				0,
				GAS_LIMIT,
				None,
				code_hash.encode(),
				DebugInfo::Skip,
				Determinism::Relaxed,
				CollectEvents::Skip,
			)
			.result,
			<Error<Test>>::Indeterministic,
		);
	});
}

#[test]
fn delegate_call_indeterministic_code() {
	let (wasm, code_hash) = compile_module::<Test>("float_instruction").unwrap();
	let (caller_wasm, _) = compile_module::<Test>("delegate_call_simple").unwrap();
	ExtBuilder::default().existential_deposit(200).build().execute_with(|| {
		let _ = Balances::deposit_creating(&ALICE, 1_000_000);

		// Put the non deterministic contract on-chain
		assert_ok!(Contracts::upload_code(
			RuntimeOrigin::signed(ALICE),
			wasm,
			None,
			Determinism::Relaxed,
		));

		// Create the contract that will call `seal_delegate_call`
		let caller_addr = Contracts::bare_instantiate(
			ALICE,
			0,
			GAS_LIMIT,
			None,
			Code::Upload(caller_wasm),
			vec![],
			vec![],
			DebugInfo::Skip,
			CollectEvents::Skip,
		)
		.result
		.unwrap()
		.account_id;

		// The delegate call will fail in deterministic mode
		assert_err!(
			<Pallet<Test>>::bare_call(
				ALICE,
				caller_addr.clone(),
				0,
				GAS_LIMIT,
				None,
				code_hash.encode(),
				DebugInfo::Skip,
				Determinism::Enforced,
				CollectEvents::Skip,
			)
			.result,
			<Error<Test>>::Indeterministic,
		);

		// The delegate call will work on non deterministic mode
		assert_ok!(
			<Pallet<Test>>::bare_call(
				ALICE,
				caller_addr.clone(),
				0,
				GAS_LIMIT,
				None,
				code_hash.encode(),
				DebugInfo::Skip,
				Determinism::Relaxed,
				CollectEvents::Skip,
			)
			.result
		);
	});
}

#[test]
fn reentrance_count_works_with_call() {
	let (wasm, _code_hash) = compile_module::<Test>("reentrance_count_call").unwrap();

	ExtBuilder::default().existential_deposit(100).build().execute_with(|| {
		let _ = Balances::deposit_creating(&ALICE, 1_000_000);

		let contract_addr = Contracts::bare_instantiate(
			ALICE,
			300_000,
			GAS_LIMIT,
			None,
			Code::Upload(wasm),
			vec![],
			vec![],
			DebugInfo::Skip,
			CollectEvents::Skip,
		)
		.result
		.unwrap()
		.account_id;

		// passing reentrant count to the input
		let input = 0.encode();

		Contracts::bare_call(
			ALICE,
			contract_addr,
			0,
			GAS_LIMIT,
			None,
			input,
			DebugInfo::UnsafeDebug,
			Determinism::Enforced,
			CollectEvents::Skip,
		)
		.result
		.unwrap();
	});
}

#[test]
fn reentrance_count_works_with_delegated_call() {
	let (wasm, code_hash) = compile_module::<Test>("reentrance_count_delegated_call").unwrap();

	ExtBuilder::default().existential_deposit(100).build().execute_with(|| {
		let _ = Balances::deposit_creating(&ALICE, 1_000_000);

		let contract_addr = Contracts::bare_instantiate(
			ALICE,
			300_000,
			GAS_LIMIT,
			None,
			Code::Upload(wasm),
			vec![],
			vec![],
			DebugInfo::Skip,
			CollectEvents::Skip,
		)
		.result
		.unwrap()
		.account_id;

		// adding a callstack height to the input
		let input = (code_hash, 1).encode();

		Contracts::bare_call(
			ALICE,
			contract_addr.clone(),
			0,
			GAS_LIMIT,
			None,
			input,
			DebugInfo::UnsafeDebug,
			Determinism::Enforced,
			CollectEvents::Skip,
		)
		.result
		.unwrap();
	});
}

#[test]
fn account_reentrance_count_works() {
	let (wasm, _code_hash) = compile_module::<Test>("account_reentrance_count_call").unwrap();
	let (wasm_reentrance_count, _code_hash_reentrance_count) =
		compile_module::<Test>("reentrance_count_call").unwrap();

	ExtBuilder::default().existential_deposit(100).build().execute_with(|| {
		let _ = Balances::deposit_creating(&ALICE, 1_000_000);

		let contract_addr = Contracts::bare_instantiate(
			ALICE,
			300_000,
			GAS_LIMIT,
			None,
			Code::Upload(wasm),
			vec![],
			vec![],
			DebugInfo::Skip,
			CollectEvents::Skip,
		)
		.result
		.unwrap()
		.account_id;

		let another_contract_addr = Contracts::bare_instantiate(
			ALICE,
			300_000,
			GAS_LIMIT,
			None,
			Code::Upload(wasm_reentrance_count),
			vec![],
			vec![],
			DebugInfo::Skip,
			CollectEvents::Skip,
		)
		.result
		.unwrap()
		.account_id;

		let result1 = Contracts::bare_call(
			ALICE,
			contract_addr.clone(),
			0,
			GAS_LIMIT,
			None,
			contract_addr.encode(),
			DebugInfo::UnsafeDebug,
			Determinism::Enforced,
			CollectEvents::Skip,
		)
		.result
		.unwrap();

		let result2 = Contracts::bare_call(
			ALICE,
			contract_addr.clone(),
			0,
			GAS_LIMIT,
			None,
			another_contract_addr.encode(),
			DebugInfo::UnsafeDebug,
			Determinism::Enforced,
			CollectEvents::Skip,
		)
		.result
		.unwrap();

		assert_eq!(result1.data, 1.encode());
		assert_eq!(result2.data, 0.encode());
	});
}<|MERGE_RESOLUTION|>--- conflicted
+++ resolved
@@ -2752,13 +2752,8 @@
 				0,
 				result.gas_required,
 				Some(result.storage_deposit.charge_or_zero()),
-<<<<<<< HEAD
-				input,
+				input.clone(),
 				DebugInfo::Skip,
-=======
-				input.clone(),
-				false,
->>>>>>> e94cb0da
 				Determinism::Enforced,
 				CollectEvents::Skip,
 			)
@@ -2773,8 +2768,9 @@
 			result.gas_required.sub_proof_size(1),
 			Some(result.storage_deposit.charge_or_zero()),
 			input,
-			false,
+			DebugInfo::Skip,
 			Determinism::Enforced,
+			CollectEvents::Skip,
 		)
 		.result;
 		assert_err!(result, <Error<Test>>::OutOfGas);
@@ -3771,7 +3767,8 @@
 			Code::Upload(wasm_caller),
 			vec![],
 			vec![],
-			false,
+			DebugInfo::Skip,
+			CollectEvents::Skip,
 		)
 		.result
 		.unwrap()
@@ -3784,7 +3781,8 @@
 			Code::Upload(wasm_callee),
 			vec![],
 			vec![],
-			false,
+			DebugInfo::Skip,
+			CollectEvents::Skip,
 		)
 		.result
 		.unwrap()
@@ -4455,7 +4453,8 @@
 			Code::Upload(wasm_caller),
 			vec![],
 			vec![],
-			false,
+			DebugInfo::Skip,
+			CollectEvents::Skip,
 		)
 		.result
 		.unwrap()
@@ -4469,7 +4468,8 @@
 			Code::Upload(wasm_callee),
 			vec![0, 0, 0, 0],
 			vec![],
-			false,
+			DebugInfo::Skip,
+			CollectEvents::Skip,
 		)
 		.result
 		.unwrap()
@@ -4562,8 +4562,9 @@
 			GAS_LIMIT,
 			Some(codec::Compact(callee_info_len + 2 + ED + 4).into()),
 			(1u32, &code_hash_callee, callee_info_len + 2 + ED + 3).encode(),
-			false,
+			DebugInfo::Skip,
 			Determinism::Enforced,
+			CollectEvents::Skip,
 		);
 
 		let returned = result.result.unwrap();
