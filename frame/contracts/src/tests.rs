// This file is part of Substrate.

// Copyright (C) Parity Technologies (UK) Ltd.
// SPDX-License-Identifier: Apache-2.0

// Licensed under the Apache License, Version 2.0 (the "License");
// you may not use this file except in compliance with the License.
// You may obtain a copy of the License at
//
// 	http://www.apache.org/licenses/LICENSE-2.0
//
// Unless required by applicable law or agreed to in writing, software
// distributed under the License is distributed on an "AS IS" BASIS,
// WITHOUT WARRANTIES OR CONDITIONS OF ANY KIND, either express or implied.
// See the License for the specific language governing permissions and
// limitations under the License.

use self::test_utils::hash;
use crate as pallet_contracts;
use crate::{
	chain_extension::{
		ChainExtension, Environment, Ext, InitState, RegisteredChainExtension,
		Result as ExtensionResult, RetVal, ReturnFlags, SysConfig,
	},
	exec::{Frame, Key},
	tests::test_utils::{get_contract, get_contract_checked},
	wasm::{Determinism, PrefabWasmModule, ReturnCode as RuntimeReturnCode},
	weights::WeightInfo,
	BalanceOf, Code, CodeStorage, Config, ContractInfo, ContractInfoOf, DefaultAddressGenerator,
	DeletionQueue, Error, Pallet, Schedule,
};
use assert_matches::assert_matches;
use codec::Encode;
use frame_support::{
	assert_err, assert_err_ignore_postinfo, assert_noop, assert_ok,
	dispatch::{DispatchClass, DispatchErrorWithPostInfo, PostDispatchInfo},
	parameter_types,
	storage::child,
	traits::{
		ConstU32, ConstU64, Contains, Currency, ExistenceRequirement, Get, LockableCurrency,
		OnIdle, OnInitialize, WithdrawReasons,
	},
	weights::{constants::WEIGHT_REF_TIME_PER_SECOND, Weight},
};
use frame_system::{self as system, EventRecord, Phase};
use pretty_assertions::{assert_eq, assert_ne};
use sp_core::ByteArray;
use sp_io::hashing::blake2_256;
use sp_keystore::{testing::MemoryKeystore, KeystoreExt};
use sp_runtime::{
	testing::{Header, H256},
	traits::{BlakeTwo256, Convert, Hash, IdentityLookup},
	AccountId32, TokenError,
};
use std::ops::Deref;

type UncheckedExtrinsic = frame_system::mocking::MockUncheckedExtrinsic<Test>;
type Block = frame_system::mocking::MockBlock<Test>;

frame_support::construct_runtime!(
	pub enum Test where
		Block = Block,
		NodeBlock = Block,
		UncheckedExtrinsic = UncheckedExtrinsic,
	{
		System: frame_system::{Pallet, Call, Config, Storage, Event<T>},
		Balances: pallet_balances::{Pallet, Call, Storage, Config<T>, Event<T>},
		Timestamp: pallet_timestamp::{Pallet, Call, Storage, Inherent},
		Randomness: pallet_insecure_randomness_collective_flip::{Pallet, Storage},
		Utility: pallet_utility::{Pallet, Call, Storage, Event},
		Contracts: pallet_contracts::{Pallet, Call, Storage, Event<T>},
	}
);

#[macro_use]
pub mod test_utils {
	use super::{Balances, Hash, SysConfig, Test};
	use crate::{exec::AccountIdOf, CodeHash, Config, ContractInfo, ContractInfoOf, Nonce};
	use codec::Encode;
	use frame_support::traits::Currency;

	pub fn place_contract(address: &AccountIdOf<Test>, code_hash: CodeHash<Test>) {
		let nonce = <Nonce<Test>>::mutate(|counter| {
			*counter += 1;
			*counter
		});
		set_balance(address, <Test as Config>::Currency::minimum_balance() * 10);
		let contract = <ContractInfo<Test>>::new(&address, nonce, code_hash).unwrap();
		<ContractInfoOf<Test>>::insert(address, contract);
	}
	pub fn set_balance(who: &AccountIdOf<Test>, amount: u64) {
		let imbalance = Balances::deposit_creating(who, amount);
		drop(imbalance);
	}
	pub fn get_balance(who: &AccountIdOf<Test>) -> u64 {
		Balances::free_balance(who)
	}
	pub fn get_contract(addr: &AccountIdOf<Test>) -> ContractInfo<Test> {
		get_contract_checked(addr).unwrap()
	}
	pub fn get_contract_checked(addr: &AccountIdOf<Test>) -> Option<ContractInfo<Test>> {
		ContractInfoOf::<Test>::get(addr)
	}
	pub fn hash<S: Encode>(s: &S) -> <<Test as SysConfig>::Hashing as Hash>::Output {
		<<Test as SysConfig>::Hashing as Hash>::hash_of(s)
	}
	macro_rules! assert_return_code {
		( $x:expr , $y:expr $(,)? ) => {{
			assert_eq!(u32::from_le_bytes($x.data[..].try_into().unwrap()), $y as u32);
		}};
	}

	macro_rules! assert_refcount {
		( $code_hash:expr , $should:expr $(,)? ) => {{
			let is = crate::OwnerInfoOf::<Test>::get($code_hash).map(|m| m.refcount()).unwrap();
			assert_eq!(is, $should);
		}};
	}
}

impl Test {
	pub fn set_unstable_interface(unstable_interface: bool) {
		UNSTABLE_INTERFACE.with(|v| *v.borrow_mut() = unstable_interface);
	}
}

parameter_types! {
	static TestExtensionTestValue: TestExtension = Default::default();
}

#[derive(Clone)]
pub struct TestExtension {
	enabled: bool,
	last_seen_buffer: Vec<u8>,
	last_seen_inputs: (u32, u32, u32, u32),
}

#[derive(Default)]
pub struct RevertingExtension;

#[derive(Default)]
pub struct DisabledExtension;

#[derive(Default)]
pub struct TempStorageExtension {
	storage: u32,
}

impl TestExtension {
	fn disable() {
		TestExtensionTestValue::mutate(|e| e.enabled = false)
	}

	fn last_seen_buffer() -> Vec<u8> {
		TestExtensionTestValue::get().last_seen_buffer.clone()
	}

	fn last_seen_inputs() -> (u32, u32, u32, u32) {
		TestExtensionTestValue::get().last_seen_inputs
	}
}

impl Default for TestExtension {
	fn default() -> Self {
		Self { enabled: true, last_seen_buffer: vec![], last_seen_inputs: (0, 0, 0, 0) }
	}
}

impl ChainExtension<Test> for TestExtension {
	fn call<E>(&mut self, env: Environment<E, InitState>) -> ExtensionResult<RetVal>
	where
		E: Ext<T = Test>,
	{
		let func_id = env.func_id();
		let id = env.ext_id() as u32 | func_id as u32;
		match func_id {
			0 => {
				let mut env = env.buf_in_buf_out();
				let input = env.read(8)?;
				env.write(&input, false, None)?;
				TestExtensionTestValue::mutate(|e| e.last_seen_buffer = input);
				Ok(RetVal::Converging(id))
			},
			1 => {
				let env = env.only_in();
				TestExtensionTestValue::mutate(|e| {
					e.last_seen_inputs = (env.val0(), env.val1(), env.val2(), env.val3())
				});
				Ok(RetVal::Converging(id))
			},
			2 => {
				let mut env = env.buf_in_buf_out();
				let weight = Weight::from_parts(env.read(5)?[4].into(), 0);
				env.charge_weight(weight)?;
				Ok(RetVal::Converging(id))
			},
			3 => Ok(RetVal::Diverging { flags: ReturnFlags::REVERT, data: vec![42, 99] }),
			_ => {
				panic!("Passed unknown id to test chain extension: {}", func_id);
			},
		}
	}

	fn enabled() -> bool {
		TestExtensionTestValue::get().enabled
	}
}

impl RegisteredChainExtension<Test> for TestExtension {
	const ID: u16 = 0;
}

impl ChainExtension<Test> for RevertingExtension {
	fn call<E>(&mut self, _env: Environment<E, InitState>) -> ExtensionResult<RetVal>
	where
		E: Ext<T = Test>,
	{
		Ok(RetVal::Diverging { flags: ReturnFlags::REVERT, data: vec![0x4B, 0x1D] })
	}

	fn enabled() -> bool {
		TestExtensionTestValue::get().enabled
	}
}

impl RegisteredChainExtension<Test> for RevertingExtension {
	const ID: u16 = 1;
}

impl ChainExtension<Test> for DisabledExtension {
	fn call<E>(&mut self, _env: Environment<E, InitState>) -> ExtensionResult<RetVal>
	where
		E: Ext<T = Test>,
	{
		panic!("Disabled chain extensions are never called")
	}

	fn enabled() -> bool {
		false
	}
}

impl RegisteredChainExtension<Test> for DisabledExtension {
	const ID: u16 = 2;
}

impl ChainExtension<Test> for TempStorageExtension {
	fn call<E>(&mut self, env: Environment<E, InitState>) -> ExtensionResult<RetVal>
	where
		E: Ext<T = Test>,
	{
		let func_id = env.func_id();
		match func_id {
			0 => self.storage = 42,
			1 => assert_eq!(self.storage, 42, "Storage is preserved inside the same call."),
			2 => {
				assert_eq!(self.storage, 0, "Storage is different for different calls.");
				self.storage = 99;
			},
			3 => assert_eq!(self.storage, 99, "Storage is preserved inside the same call."),
			_ => {
				panic!("Passed unknown id to test chain extension: {}", func_id);
			},
		}
		Ok(RetVal::Converging(0))
	}

	fn enabled() -> bool {
		TestExtensionTestValue::get().enabled
	}
}

impl RegisteredChainExtension<Test> for TempStorageExtension {
	const ID: u16 = 3;
}

parameter_types! {
	pub BlockWeights: frame_system::limits::BlockWeights =
		frame_system::limits::BlockWeights::simple_max(
			Weight::from_parts(2u64 * WEIGHT_REF_TIME_PER_SECOND, u64::MAX),
		);
	pub static ExistentialDeposit: u64 = 1;
}
impl frame_system::Config for Test {
	type BaseCallFilter = frame_support::traits::Everything;
	type BlockWeights = BlockWeights;
	type BlockLength = ();
	type DbWeight = ();
	type RuntimeOrigin = RuntimeOrigin;
	type Index = u64;
	type BlockNumber = u64;
	type Hash = H256;
	type RuntimeCall = RuntimeCall;
	type Hashing = BlakeTwo256;
	type AccountId = AccountId32;
	type Lookup = IdentityLookup<Self::AccountId>;
	type Header = Header;
	type RuntimeEvent = RuntimeEvent;
	type BlockHashCount = ConstU64<250>;
	type Version = ();
	type PalletInfo = PalletInfo;
	type AccountData = pallet_balances::AccountData<u64>;
	type OnNewAccount = ();
	type OnKilledAccount = ();
	type SystemWeightInfo = ();
	type SS58Prefix = ();
	type OnSetCode = ();
	type MaxConsumers = frame_support::traits::ConstU32<16>;
}
impl pallet_insecure_randomness_collective_flip::Config for Test {}
impl pallet_balances::Config for Test {
	type MaxLocks = ();
	type MaxReserves = ();
	type ReserveIdentifier = [u8; 8];
	type Balance = u64;
	type RuntimeEvent = RuntimeEvent;
	type DustRemoval = ();
	type ExistentialDeposit = ExistentialDeposit;
	type AccountStore = System;
	type WeightInfo = ();
	type FreezeIdentifier = ();
	type MaxFreezes = ();
	type HoldIdentifier = ();
	type MaxHolds = ();
}

impl pallet_timestamp::Config for Test {
	type Moment = u64;
	type OnTimestampSet = ();
	type MinimumPeriod = ConstU64<1>;
	type WeightInfo = ();
}
impl pallet_utility::Config for Test {
	type RuntimeEvent = RuntimeEvent;
	type RuntimeCall = RuntimeCall;
	type PalletsOrigin = OriginCaller;
	type WeightInfo = ();
}
parameter_types! {
	pub MySchedule: Schedule<Test> = {
		let mut schedule = <Schedule<Test>>::default();
		schedule.instruction_weights.fallback = 1;
		schedule
	};
	pub static DepositPerByte: BalanceOf<Test> = 1;
	pub const DepositPerItem: BalanceOf<Test> = 2;
	// We need this one set high enough for running benchmarks.
	pub const DefaultDepositLimit: BalanceOf<Test> = 10_000_000;
}

impl Convert<Weight, BalanceOf<Self>> for Test {
	fn convert(w: Weight) -> BalanceOf<Self> {
		w.ref_time()
	}
}

/// A filter whose filter function can be swapped at runtime.
pub struct TestFilter;

#[derive(Clone)]
pub struct Filters {
	filter: fn(&RuntimeCall) -> bool,
}

impl Default for Filters {
	fn default() -> Self {
		Filters { filter: (|_| true) }
	}
}

parameter_types! {
	static CallFilter: Filters = Default::default();
}

impl TestFilter {
	pub fn set_filter(filter: fn(&RuntimeCall) -> bool) {
		CallFilter::mutate(|fltr| fltr.filter = filter);
	}
}

impl Contains<RuntimeCall> for TestFilter {
	fn contains(call: &RuntimeCall) -> bool {
		(CallFilter::get().filter)(call)
	}
}

parameter_types! {
	pub const DeletionWeightLimit: Weight = GAS_LIMIT;
	pub static UnstableInterface: bool = true;
}

impl Config for Test {
	type Time = Timestamp;
	type Randomness = Randomness;
	type Currency = Balances;
	type RuntimeEvent = RuntimeEvent;
	type RuntimeCall = RuntimeCall;
	type CallFilter = TestFilter;
	type CallStack = [Frame<Self>; 5];
	type WeightPrice = Self;
	type WeightInfo = ();
	type ChainExtension =
		(TestExtension, DisabledExtension, RevertingExtension, TempStorageExtension);
	type DeletionQueueDepth = ConstU32<1024>;
	type DeletionWeightLimit = DeletionWeightLimit;
	type Schedule = MySchedule;
	type DepositPerByte = DepositPerByte;
	type DepositPerItem = DepositPerItem;
	type DefaultDepositLimit = DefaultDepositLimit;
	type AddressGenerator = DefaultAddressGenerator;
	type MaxCodeLen = ConstU32<{ 123 * 1024 }>;
	type MaxStorageKeyLen = ConstU32<128>;
	type UnsafeUnstableInterface = UnstableInterface;
	type MaxDebugBufferLen = ConstU32<{ 2 * 1024 * 1024 }>;
}

pub const ALICE: AccountId32 = AccountId32::new([1u8; 32]);
pub const BOB: AccountId32 = AccountId32::new([2u8; 32]);
pub const CHARLIE: AccountId32 = AccountId32::new([3u8; 32]);
pub const DJANGO: AccountId32 = AccountId32::new([4u8; 32]);

pub const GAS_LIMIT: Weight = Weight::from_parts(100_000_000_000, 3 * 1024 * 1024);

pub struct ExtBuilder {
	existential_deposit: u64,
}
impl Default for ExtBuilder {
	fn default() -> Self {
		Self { existential_deposit: ExistentialDeposit::get() }
	}
}
impl ExtBuilder {
	pub fn existential_deposit(mut self, existential_deposit: u64) -> Self {
		self.existential_deposit = existential_deposit;
		self
	}
	pub fn set_associated_consts(&self) {
		EXISTENTIAL_DEPOSIT.with(|v| *v.borrow_mut() = self.existential_deposit);
	}
	pub fn build(self) -> sp_io::TestExternalities {
		use env_logger::{Builder, Env};
		let env = Env::new().default_filter_or("runtime=debug");
		let _ = Builder::from_env(env).is_test(true).try_init();
		self.set_associated_consts();
		let mut t = frame_system::GenesisConfig::default().build_storage::<Test>().unwrap();
		pallet_balances::GenesisConfig::<Test> { balances: vec![] }
			.assimilate_storage(&mut t)
			.unwrap();
		let mut ext = sp_io::TestExternalities::new(t);
		ext.register_extension(KeystoreExt::new(MemoryKeystore::new()));
		ext.execute_with(|| System::set_block_number(1));
		ext
	}
}

/// Load a given wasm module represented by a .wat file and returns a wasm binary contents along
/// with it's hash.
///
/// The fixture files are located under the `fixtures/` directory.
fn compile_module<T>(fixture_name: &str) -> wat::Result<(Vec<u8>, <T::Hashing as Hash>::Output)>
where
	T: frame_system::Config,
{
	let fixture_path = ["fixtures/", fixture_name, ".wat"].concat();
	let wasm_binary = wat::parse_file(fixture_path)?;
	let code_hash = T::Hashing::hash(&wasm_binary);
	Ok((wasm_binary, code_hash))
}

fn initialize_block(number: u64) {
	System::reset_events();
	System::initialize(&number, &[0u8; 32].into(), &Default::default());
}

struct ExtensionInput<'a> {
	extension_id: u16,
	func_id: u16,
	extra: &'a [u8],
}

impl<'a> ExtensionInput<'a> {
	fn to_vec(&self) -> Vec<u8> {
		((self.extension_id as u32) << 16 | (self.func_id as u32))
			.to_le_bytes()
			.iter()
			.chain(self.extra)
			.cloned()
			.collect()
	}
}

impl<'a> From<ExtensionInput<'a>> for Vec<u8> {
	fn from(input: ExtensionInput) -> Vec<u8> {
		input.to_vec()
	}
}

// Perform a call to a plain account.
// The actual transfer fails because we can only call contracts.
// Then we check that at least the base costs where charged (no runtime gas costs.)
#[test]
fn calling_plain_account_fails() {
	ExtBuilder::default().build().execute_with(|| {
		let _ = Balances::deposit_creating(&ALICE, 100_000_000);
		let base_cost = <<Test as Config>::WeightInfo as WeightInfo>::call();

		assert_eq!(
			Contracts::call(RuntimeOrigin::signed(ALICE), BOB, 0, GAS_LIMIT, None, Vec::new()),
			Err(DispatchErrorWithPostInfo {
				error: Error::<Test>::ContractNotFound.into(),
				post_info: PostDispatchInfo {
					actual_weight: Some(base_cost),
					pays_fee: Default::default(),
				},
			})
		);
	});
}

#[test]
fn instantiate_and_call_and_deposit_event() {
	let (wasm, code_hash) = compile_module::<Test>("event_and_return_on_deploy").unwrap();

	ExtBuilder::default().existential_deposit(1).build().execute_with(|| {
		let _ = Balances::deposit_creating(&ALICE, 1_000_000);
		let min_balance = <Test as Config>::Currency::minimum_balance();
		let value = 100;

		// We determine the storage deposit limit after uploading because it depends on ALICEs free
		// balance which is changed by uploading a module.
		assert_ok!(Contracts::upload_code(
			RuntimeOrigin::signed(ALICE),
			wasm,
			None,
			Determinism::Enforced
		));

		// Drop previous events
		initialize_block(2);

		// Check at the end to get hash on error easily
		let addr = Contracts::bare_instantiate(
			ALICE,
			value,
			GAS_LIMIT,
			None,
			Code::Existing(code_hash),
			vec![],
			vec![],
			false,
		)
		.result
		.unwrap()
		.account_id;
		assert!(ContractInfoOf::<Test>::contains_key(&addr));

		let contract = get_contract(&addr);
		let deposit_account = contract.deposit_account().deref();

		assert_eq!(
			System::events(),
			vec![
				EventRecord {
					phase: Phase::Initialization,
					event: RuntimeEvent::System(frame_system::Event::NewAccount {
						account: deposit_account.clone(),
					}),
					topics: vec![],
				},
				EventRecord {
					phase: Phase::Initialization,
					event: RuntimeEvent::Balances(pallet_balances::Event::Endowed {
						account: deposit_account.clone(),
						free_balance: 131,
					}),
					topics: vec![],
				},
				EventRecord {
					phase: Phase::Initialization,
					event: RuntimeEvent::Balances(pallet_balances::Event::Transfer {
						from: ALICE,
						to: deposit_account.clone(),
						amount: 131,
					}),
					topics: vec![],
				},
				EventRecord {
					phase: Phase::Initialization,
					event: RuntimeEvent::System(frame_system::Event::NewAccount {
						account: addr.clone()
					}),
					topics: vec![],
				},
				EventRecord {
					phase: Phase::Initialization,
					event: RuntimeEvent::Balances(pallet_balances::Event::Endowed {
						account: addr.clone(),
						free_balance: min_balance,
					}),
					topics: vec![],
				},
				EventRecord {
					phase: Phase::Initialization,
					event: RuntimeEvent::Balances(pallet_balances::Event::Transfer {
						from: ALICE,
						to: addr.clone(),
						amount: min_balance,
					}),
					topics: vec![],
				},
				EventRecord {
					phase: Phase::Initialization,
					event: RuntimeEvent::Balances(pallet_balances::Event::Transfer {
						from: ALICE,
						to: addr.clone(),
						amount: value,
					}),
					topics: vec![],
				},
				EventRecord {
					phase: Phase::Initialization,
					event: RuntimeEvent::Contracts(crate::Event::ContractEmitted {
						contract: addr.clone(),
						data: vec![1, 2, 3, 4]
					}),
					topics: vec![],
				},
				EventRecord {
					phase: Phase::Initialization,
					event: RuntimeEvent::Contracts(crate::Event::Instantiated {
						deployer: ALICE,
						contract: addr.clone()
					}),
					topics: vec![hash(&ALICE), hash(&addr)],
				},
			]
		);
	});
}

#[test]
fn deposit_event_max_value_limit() {
	let (wasm, _code_hash) = compile_module::<Test>("event_size").unwrap();

	ExtBuilder::default().existential_deposit(50).build().execute_with(|| {
		// Create
		let _ = Balances::deposit_creating(&ALICE, 1_000_000);
		let addr = Contracts::bare_instantiate(
			ALICE,
			30_000,
			GAS_LIMIT,
			None,
			Code::Upload(wasm),
			vec![],
			vec![],
			false,
		)
		.result
		.unwrap()
		.account_id;

		// Call contract with allowed storage value.
		assert_ok!(Contracts::call(
			RuntimeOrigin::signed(ALICE),
			addr.clone(),
			0,
			GAS_LIMIT.set_ref_time(GAS_LIMIT.ref_time() * 2), // we are copying a huge buffer,
			None,
			<Test as Config>::Schedule::get().limits.payload_len.encode(),
		));

		// Call contract with too large a storage value.
		assert_err_ignore_postinfo!(
			Contracts::call(
				RuntimeOrigin::signed(ALICE),
				addr,
				0,
				GAS_LIMIT,
				None,
				(<Test as Config>::Schedule::get().limits.payload_len + 1).encode(),
			),
			Error::<Test>::ValueTooLarge,
		);
	});
}

#[test]
fn run_out_of_gas() {
	let (wasm, _code_hash) = compile_module::<Test>("run_out_of_gas").unwrap();
	ExtBuilder::default().existential_deposit(50).build().execute_with(|| {
		let min_balance = <Test as Config>::Currency::minimum_balance();
		let _ = Balances::deposit_creating(&ALICE, 1_000_000);

		let addr = Contracts::bare_instantiate(
			ALICE,
			100 * min_balance,
			GAS_LIMIT,
			None,
			Code::Upload(wasm),
			vec![],
			vec![],
			false,
		)
		.result
		.unwrap()
		.account_id;

		// Call the contract with a fixed gas limit. It must run out of gas because it just
		// loops forever.
		assert_err_ignore_postinfo!(
			Contracts::call(
				RuntimeOrigin::signed(ALICE),
				addr, // newly created account
				0,
				Weight::from_parts(1_000_000_000_000, u64::MAX),
				None,
				vec![],
			),
			Error::<Test>::OutOfGas,
		);
	});
}

/// Check that contracts with the same account id have different trie ids.
/// Check the `Nonce` storage item for more information.
#[test]
fn instantiate_unique_trie_id() {
	let (wasm, code_hash) = compile_module::<Test>("self_destruct").unwrap();

	ExtBuilder::default().existential_deposit(500).build().execute_with(|| {
		let _ = Balances::deposit_creating(&ALICE, 1_000_000);
		Contracts::upload_code(RuntimeOrigin::signed(ALICE), wasm, None, Determinism::Enforced)
			.unwrap();

		// Instantiate the contract and store its trie id for later comparison.
		let addr = Contracts::bare_instantiate(
			ALICE,
			0,
			GAS_LIMIT,
			None,
			Code::Existing(code_hash),
			vec![],
			vec![],
			false,
		)
		.result
		.unwrap()
		.account_id;
		let trie_id = get_contract(&addr).trie_id;

		// Try to instantiate it again without termination should yield an error.
		assert_err_ignore_postinfo!(
			Contracts::instantiate(
				RuntimeOrigin::signed(ALICE),
				0,
				GAS_LIMIT,
				None,
				code_hash,
				vec![],
				vec![],
			),
			<Error<Test>>::DuplicateContract,
		);

		// Terminate the contract.
		assert_ok!(Contracts::call(
			RuntimeOrigin::signed(ALICE),
			addr.clone(),
			0,
			GAS_LIMIT,
			None,
			vec![]
		));

		// Re-Instantiate after termination.
		assert_ok!(Contracts::instantiate(
			RuntimeOrigin::signed(ALICE),
			0,
			GAS_LIMIT,
			None,
			code_hash,
			vec![],
			vec![],
		));

		// Trie ids shouldn't match or we might have a collision
		assert_ne!(trie_id, get_contract(&addr).trie_id);
	});
}

#[test]
fn storage_max_value_limit() {
	let (wasm, _code_hash) = compile_module::<Test>("storage_size").unwrap();

	ExtBuilder::default().existential_deposit(50).build().execute_with(|| {
		// Create
		let _ = Balances::deposit_creating(&ALICE, 1_000_000);
		let addr = Contracts::bare_instantiate(
			ALICE,
			30_000,
			GAS_LIMIT,
			None,
			Code::Upload(wasm),
			vec![],
			vec![],
			false,
		)
		.result
		.unwrap()
		.account_id;
		get_contract(&addr);

		// Call contract with allowed storage value.
		assert_ok!(Contracts::call(
			RuntimeOrigin::signed(ALICE),
			addr.clone(),
			0,
			GAS_LIMIT.set_ref_time(GAS_LIMIT.ref_time() * 2), // we are copying a huge buffer
			None,
			<Test as Config>::Schedule::get().limits.payload_len.encode(),
		));

		// Call contract with too large a storage value.
		assert_err_ignore_postinfo!(
			Contracts::call(
				RuntimeOrigin::signed(ALICE),
				addr,
				0,
				GAS_LIMIT,
				None,
				(<Test as Config>::Schedule::get().limits.payload_len + 1).encode(),
			),
			Error::<Test>::ValueTooLarge,
		);
	});
}

#[test]
fn deploy_and_call_other_contract() {
	let (caller_wasm, _caller_code_hash) = compile_module::<Test>("caller_contract").unwrap();
	let (callee_wasm, callee_code_hash) = compile_module::<Test>("return_with_data").unwrap();

	ExtBuilder::default().existential_deposit(1).build().execute_with(|| {
		let min_balance = <Test as Config>::Currency::minimum_balance();

		// Create
		let _ = Balances::deposit_creating(&ALICE, 1_000_000);
		let caller_addr = Contracts::bare_instantiate(
			ALICE,
			100_000,
			GAS_LIMIT,
			None,
			Code::Upload(caller_wasm),
			vec![],
			vec![],
			false,
		)
		.result
		.unwrap()
		.account_id;
		Contracts::bare_upload_code(ALICE, callee_wasm, None, Determinism::Enforced).unwrap();

		let callee_addr = Contracts::contract_address(
			&caller_addr,
			&callee_code_hash,
			&[0, 1, 34, 51, 68, 85, 102, 119], // hard coded in wasm
			&[],
		);

		// Drop previous events
		initialize_block(2);

		// Call BOB contract, which attempts to instantiate and call the callee contract and
		// makes various assertions on the results from those calls.
		assert_ok!(Contracts::call(
			RuntimeOrigin::signed(ALICE),
			caller_addr.clone(),
			0,
			GAS_LIMIT,
			None,
			callee_code_hash.as_ref().to_vec(),
		));

		let callee = get_contract(&callee_addr);
		let deposit_account = callee.deposit_account().deref();

		assert_eq!(
			System::events(),
			vec![
				EventRecord {
					phase: Phase::Initialization,
					event: RuntimeEvent::System(frame_system::Event::NewAccount {
						account: deposit_account.clone(),
					}),
					topics: vec![],
				},
				EventRecord {
					phase: Phase::Initialization,
					event: RuntimeEvent::Balances(pallet_balances::Event::Endowed {
						account: deposit_account.clone(),
						free_balance: 131,
					}),
					topics: vec![],
				},
				EventRecord {
					phase: Phase::Initialization,
					event: RuntimeEvent::Balances(pallet_balances::Event::Transfer {
						from: ALICE,
						to: deposit_account.clone(),
						amount: 131,
					}),
					topics: vec![],
				},
				EventRecord {
					phase: Phase::Initialization,
					event: RuntimeEvent::System(frame_system::Event::NewAccount {
						account: callee_addr.clone()
					}),
					topics: vec![],
				},
				EventRecord {
					phase: Phase::Initialization,
					event: RuntimeEvent::Balances(pallet_balances::Event::Endowed {
						account: callee_addr.clone(),
						free_balance: min_balance,
					}),
					topics: vec![],
				},
				EventRecord {
					phase: Phase::Initialization,
					event: RuntimeEvent::Balances(pallet_balances::Event::Transfer {
						from: ALICE,
						to: callee_addr.clone(),
						amount: min_balance,
					}),
					topics: vec![],
				},
				EventRecord {
					phase: Phase::Initialization,
					event: RuntimeEvent::Balances(pallet_balances::Event::Transfer {
						from: caller_addr.clone(),
						to: callee_addr.clone(),
						amount: 32768 // hardcoded in wasm
					}),
					topics: vec![],
				},
				EventRecord {
					phase: Phase::Initialization,
					event: RuntimeEvent::Contracts(crate::Event::Instantiated {
						deployer: caller_addr.clone(),
						contract: callee_addr.clone(),
					}),
					topics: vec![hash(&caller_addr), hash(&callee_addr)],
				},
				EventRecord {
					phase: Phase::Initialization,
					event: RuntimeEvent::Balances(pallet_balances::Event::Transfer {
						from: caller_addr.clone(),
						to: callee_addr.clone(),
						amount: 32768,
					}),
					topics: vec![],
				},
				EventRecord {
					phase: Phase::Initialization,
					event: RuntimeEvent::Contracts(crate::Event::Called {
						caller: caller_addr.clone(),
						contract: callee_addr.clone(),
					}),
					topics: vec![hash(&caller_addr), hash(&callee_addr)],
				},
				EventRecord {
					phase: Phase::Initialization,
					event: RuntimeEvent::Contracts(crate::Event::Called {
						caller: ALICE,
						contract: caller_addr.clone(),
					}),
					topics: vec![hash(&ALICE), hash(&caller_addr)],
				},
			]
		);
	});
}

#[test]
fn delegate_call() {
	let (caller_wasm, _caller_code_hash) = compile_module::<Test>("delegate_call").unwrap();
	let (callee_wasm, callee_code_hash) = compile_module::<Test>("delegate_call_lib").unwrap();

	ExtBuilder::default().existential_deposit(500).build().execute_with(|| {
		let _ = Balances::deposit_creating(&ALICE, 1_000_000);

		// Instantiate the 'caller'
		let caller_addr = Contracts::bare_instantiate(
			ALICE,
			300_000,
			GAS_LIMIT,
			None,
			Code::Upload(caller_wasm),
			vec![],
			vec![],
			false,
		)
		.result
		.unwrap()
		.account_id;
		// Only upload 'callee' code
		assert_ok!(Contracts::upload_code(
			RuntimeOrigin::signed(ALICE),
			callee_wasm,
			Some(codec::Compact(100_000)),
			Determinism::Enforced,
		));

		assert_ok!(Contracts::call(
			RuntimeOrigin::signed(ALICE),
			caller_addr.clone(),
			1337,
			GAS_LIMIT,
			None,
			callee_code_hash.as_ref().to_vec(),
		));
	});
}

#[test]
fn transfer_allow_death_cannot_kill_account() {
	let (wasm, _code_hash) = compile_module::<Test>("dummy").unwrap();
	ExtBuilder::default().existential_deposit(200).build().execute_with(|| {
		let _ = Balances::deposit_creating(&ALICE, 1_000_000);

		// Instantiate the BOB contract.
		let addr = Contracts::bare_instantiate(
			ALICE,
			1_000,
			GAS_LIMIT,
			None,
			Code::Upload(wasm),
			vec![],
			vec![],
			false,
		)
		.result
		.unwrap()
		.account_id;

		// Check that the BOB contract has been instantiated.
		get_contract(&addr);

		let total_balance = <Test as Config>::Currency::total_balance(&addr);

		assert_err!(
			<<Test as Config>::Currency as Currency<AccountId32>>::transfer(
				&addr,
				&ALICE,
				total_balance,
				ExistenceRequirement::AllowDeath,
			),
			TokenError::Frozen,
		);

		assert_eq!(<Test as Config>::Currency::total_balance(&addr), total_balance);
	});
}

#[test]
fn cannot_self_destruct_through_draning() {
	let (wasm, _code_hash) = compile_module::<Test>("drain").unwrap();
	ExtBuilder::default().existential_deposit(200).build().execute_with(|| {
		let _ = Balances::deposit_creating(&ALICE, 1_000_000);

		// Instantiate the BOB contract.
		let addr = Contracts::bare_instantiate(
			ALICE,
			1_000,
			GAS_LIMIT,
			None,
			Code::Upload(wasm),
			vec![],
			vec![],
			false,
		)
		.result
		.unwrap()
		.account_id;

		// Check that the BOB contract has been instantiated.
		get_contract(&addr);

		// Call BOB which makes it send all funds to the zero address
		// The contract code asserts that the transfer fails with the correct error code
		assert_ok!(Contracts::call(
			RuntimeOrigin::signed(ALICE),
			addr.clone(),
			0,
			GAS_LIMIT,
			None,
			vec![]
		));

		// Make sure the account wasn't remove by sending all free balance away.
		assert_eq!(
			<Test as Config>::Currency::total_balance(&addr),
			1_000 + <Test as Config>::Currency::minimum_balance(),
		);
	});
}

#[test]
fn cannot_self_destruct_through_storage_refund_after_price_change() {
	let (wasm, _code_hash) = compile_module::<Test>("store_call").unwrap();
	ExtBuilder::default().existential_deposit(200).build().execute_with(|| {
		let _ = Balances::deposit_creating(&ALICE, 1_000_000);
		let min_balance = <Test as Config>::Currency::minimum_balance();

		// Instantiate the BOB contract.
		let addr = Contracts::bare_instantiate(
			ALICE,
			0,
			GAS_LIMIT,
			None,
			Code::Upload(wasm),
			vec![],
			vec![],
			false,
		)
		.result
		.unwrap()
		.account_id;

		// Check that the BOB contract has been instantiated and has the minimum balance
		assert_eq!(get_contract(&addr).total_deposit(), min_balance);
		assert_eq!(get_contract(&addr).extra_deposit(), 0);
		assert_eq!(<Test as Config>::Currency::total_balance(&addr), min_balance);

		// Create 100 bytes of storage with a price of per byte and a single storage item of price 2
		assert_ok!(Contracts::call(
			RuntimeOrigin::signed(ALICE),
			addr.clone(),
			0,
			GAS_LIMIT,
			None,
			100u32.to_le_bytes().to_vec()
		));
		assert_eq!(get_contract(&addr).total_deposit(), min_balance + 102);

		// Increase the byte price and trigger a refund. This should not have any influence because
		// the removal is pro rata and exactly those 100 bytes should have been removed.
		DEPOSIT_PER_BYTE.with(|c| *c.borrow_mut() = 500);
		assert_ok!(Contracts::call(
			RuntimeOrigin::signed(ALICE),
			addr.clone(),
			0,
			GAS_LIMIT,
			None,
			0u32.to_le_bytes().to_vec()
		));

		// Make sure the account wasn't removed by the refund
		assert_eq!(
			<Test as Config>::Currency::total_balance(get_contract(&addr).deposit_account()),
			get_contract(&addr).total_deposit(),
		);
		assert_eq!(get_contract(&addr).extra_deposit(), 2);
	});
}

#[test]
fn cannot_self_destruct_while_live() {
	let (wasm, _code_hash) = compile_module::<Test>("self_destruct").unwrap();
	ExtBuilder::default().existential_deposit(50).build().execute_with(|| {
		let _ = Balances::deposit_creating(&ALICE, 1_000_000);

		// Instantiate the BOB contract.
		let addr = Contracts::bare_instantiate(
			ALICE,
			100_000,
			GAS_LIMIT,
			None,
			Code::Upload(wasm),
			vec![],
			vec![],
			false,
		)
		.result
		.unwrap()
		.account_id;

		// Check that the BOB contract has been instantiated.
		get_contract(&addr);

		// Call BOB with input data, forcing it make a recursive call to itself to
		// self-destruct, resulting in a trap.
		assert_err_ignore_postinfo!(
			Contracts::call(
				RuntimeOrigin::signed(ALICE),
				addr.clone(),
				0,
				GAS_LIMIT,
				None,
				vec![0],
			),
			Error::<Test>::ContractTrapped,
		);

		// Check that BOB is still there.
		get_contract(&addr);
	});
}

#[test]
fn self_destruct_works() {
	let (wasm, code_hash) = compile_module::<Test>("self_destruct").unwrap();
	ExtBuilder::default().existential_deposit(1_000).build().execute_with(|| {
		let _ = Balances::deposit_creating(&ALICE, 1_000_000);
		let _ = Balances::deposit_creating(&DJANGO, 1_000_000);

		// Instantiate the BOB contract.
		let addr = Contracts::bare_instantiate(
			ALICE,
			100_000,
			GAS_LIMIT,
			None,
			Code::Upload(wasm),
			vec![],
			vec![],
			false,
		)
		.result
		.unwrap()
		.account_id;

		// Check that the BOB contract has been instantiated.
		let contract = get_contract(&addr);

		// Drop all previous events
		initialize_block(2);

		// Call BOB without input data which triggers termination.
		assert_matches!(
			Contracts::call(RuntimeOrigin::signed(ALICE), addr.clone(), 0, GAS_LIMIT, None, vec![],),
			Ok(_)
		);

		// Check that code is still there but refcount dropped to zero.
		assert_refcount!(&code_hash, 0);

		// Check that account is gone
		assert!(get_contract_checked(&addr).is_none());
		assert_eq!(Balances::total_balance(&addr), 0);

		// check that the beneficiary (django) got remaining balance
		let ed = <Test as Config>::Currency::minimum_balance();
		assert_eq!(Balances::free_balance(DJANGO), 1_000_000 + 100_000 + ed);

		pretty_assertions::assert_eq!(
			System::events(),
			vec![
				EventRecord {
					phase: Phase::Initialization,
					event: RuntimeEvent::System(frame_system::Event::KilledAccount {
						account: addr.clone()
					}),
					topics: vec![],
				},
				EventRecord {
					phase: Phase::Initialization,
					event: RuntimeEvent::Balances(pallet_balances::Event::Transfer {
						from: addr.clone(),
						to: DJANGO,
						amount: 100_000 + ed,
					}),
					topics: vec![],
				},
				EventRecord {
					phase: Phase::Initialization,
					event: RuntimeEvent::Contracts(crate::Event::Terminated {
						contract: addr.clone(),
						beneficiary: DJANGO
					}),
					topics: vec![hash(&addr), hash(&DJANGO)],
				},
				EventRecord {
					phase: Phase::Initialization,
					event: RuntimeEvent::Contracts(crate::Event::Called {
						caller: ALICE,
						contract: addr.clone(),
					}),
					topics: vec![hash(&ALICE), hash(&addr)],
				},
				EventRecord {
					phase: Phase::Initialization,
					event: RuntimeEvent::System(frame_system::Event::KilledAccount {
						account: contract.deposit_account().deref().clone(),
					}),
					topics: vec![],
				},
				EventRecord {
					phase: Phase::Initialization,
					event: RuntimeEvent::Balances(pallet_balances::Event::Transfer {
						from: contract.deposit_account().deref().clone(),
						to: ALICE,
						amount: 1_000,
					}),
					topics: vec![],
				},
			],
		);
	});
}

// This tests that one contract cannot prevent another from self-destructing by sending it
// additional funds after it has been drained.
#[test]
fn destroy_contract_and_transfer_funds() {
	let (callee_wasm, callee_code_hash) = compile_module::<Test>("self_destruct").unwrap();
	let (caller_wasm, _caller_code_hash) = compile_module::<Test>("destroy_and_transfer").unwrap();

	ExtBuilder::default().existential_deposit(50).build().execute_with(|| {
		// Create code hash for bob to instantiate
		let _ = Balances::deposit_creating(&ALICE, 1_000_000);
		Contracts::bare_upload_code(ALICE, callee_wasm, None, Determinism::Enforced).unwrap();

		// This deploys the BOB contract, which in turn deploys the CHARLIE contract during
		// construction.
		let addr_bob = Contracts::bare_instantiate(
			ALICE,
			200_000,
			GAS_LIMIT,
			None,
			Code::Upload(caller_wasm),
			callee_code_hash.as_ref().to_vec(),
			vec![],
			false,
		)
		.result
		.unwrap()
		.account_id;

		// Check that the CHARLIE contract has been instantiated.
		let addr_charlie =
			Contracts::contract_address(&addr_bob, &callee_code_hash, &[], &[0x47, 0x11]);
		get_contract(&addr_charlie);

		// Call BOB, which calls CHARLIE, forcing CHARLIE to self-destruct.
		assert_ok!(Contracts::call(
			RuntimeOrigin::signed(ALICE),
			addr_bob,
			0,
			GAS_LIMIT,
			None,
			addr_charlie.encode(),
		));

		// Check that CHARLIE has moved on to the great beyond (ie. died).
		assert!(get_contract_checked(&addr_charlie).is_none());
	});
}

#[test]
fn cannot_self_destruct_in_constructor() {
	let (wasm, _) = compile_module::<Test>("self_destructing_constructor").unwrap();
	ExtBuilder::default().existential_deposit(50).build().execute_with(|| {
		let _ = Balances::deposit_creating(&ALICE, 1_000_000);

		// Fail to instantiate the BOB because the contructor calls seal_terminate.
		assert_err_ignore_postinfo!(
			Contracts::instantiate_with_code(
				RuntimeOrigin::signed(ALICE),
				100_000,
				GAS_LIMIT,
				None,
				wasm,
				vec![],
				vec![],
			),
			Error::<Test>::TerminatedInConstructor,
		);
	});
}

#[test]
fn crypto_hashes() {
	let (wasm, _code_hash) = compile_module::<Test>("crypto_hashes").unwrap();

	ExtBuilder::default().existential_deposit(50).build().execute_with(|| {
		let _ = Balances::deposit_creating(&ALICE, 1_000_000);

		// Instantiate the CRYPTO_HASHES contract.
		let addr = Contracts::bare_instantiate(
			ALICE,
			100_000,
			GAS_LIMIT,
			None,
			Code::Upload(wasm),
			vec![],
			vec![],
			false,
		)
		.result
		.unwrap()
		.account_id;
		// Perform the call.
		let input = b"_DEAD_BEEF";
		use sp_io::hashing::*;
		// Wraps a hash function into a more dynamic form usable for testing.
		macro_rules! dyn_hash_fn {
			($name:ident) => {
				Box::new(|input| $name(input).as_ref().to_vec().into_boxed_slice())
			};
		}
		// All hash functions and their associated output byte lengths.
		let test_cases: &[(Box<dyn Fn(&[u8]) -> Box<[u8]>>, usize)] = &[
			(dyn_hash_fn!(sha2_256), 32),
			(dyn_hash_fn!(keccak_256), 32),
			(dyn_hash_fn!(blake2_256), 32),
			(dyn_hash_fn!(blake2_128), 16),
		];
		// Test the given hash functions for the input: "_DEAD_BEEF"
		for (n, (hash_fn, expected_size)) in test_cases.iter().enumerate() {
			// We offset data in the contract tables by 1.
			let mut params = vec![(n + 1) as u8];
			params.extend_from_slice(input);
			let result = <Pallet<Test>>::bare_call(
				ALICE,
				addr.clone(),
				0,
				GAS_LIMIT,
				None,
				params,
				false,
				Determinism::Enforced,
			)
			.result
			.unwrap();
			assert!(!result.did_revert());
			let expected = hash_fn(input.as_ref());
			assert_eq!(&result.data[..*expected_size], &*expected);
		}
	})
}

#[test]
fn transfer_return_code() {
	let (wasm, _code_hash) = compile_module::<Test>("transfer_return_code").unwrap();
	ExtBuilder::default().existential_deposit(50).build().execute_with(|| {
		let min_balance = <Test as Config>::Currency::minimum_balance();
		let _ = Balances::deposit_creating(&ALICE, 1000 * min_balance);

		let addr = Contracts::bare_instantiate(
			ALICE,
			min_balance * 100,
			GAS_LIMIT,
			None,
			Code::Upload(wasm),
			vec![],
			vec![],
			false,
		)
		.result
		.unwrap()
		.account_id;

		// Contract has only the minimal balance so any transfer will fail.
		Balances::make_free_balance_be(&addr, min_balance);
		let result = Contracts::bare_call(
			ALICE,
			addr.clone(),
			0,
			GAS_LIMIT,
			None,
			vec![],
			false,
			Determinism::Enforced,
		)
		.result
		.unwrap();
		assert_return_code!(result, RuntimeReturnCode::TransferFailed);
	});
}

#[test]
fn call_return_code() {
	let (caller_code, _caller_hash) = compile_module::<Test>("call_return_code").unwrap();
	let (callee_code, _callee_hash) = compile_module::<Test>("ok_trap_revert").unwrap();
	ExtBuilder::default().existential_deposit(50).build().execute_with(|| {
		let min_balance = <Test as Config>::Currency::minimum_balance();
		let _ = Balances::deposit_creating(&ALICE, 1000 * min_balance);
		let _ = Balances::deposit_creating(&CHARLIE, 1000 * min_balance);

		let addr_bob = Contracts::bare_instantiate(
			ALICE,
			min_balance * 100,
			GAS_LIMIT,
			None,
			Code::Upload(caller_code),
			vec![0],
			vec![],
			false,
		)
		.result
		.unwrap()
		.account_id;
		Balances::make_free_balance_be(&addr_bob, min_balance);

		// Contract calls into Django which is no valid contract
		let result = Contracts::bare_call(
			ALICE,
			addr_bob.clone(),
			0,
			GAS_LIMIT,
			None,
			AsRef::<[u8]>::as_ref(&DJANGO).to_vec(),
			false,
			Determinism::Enforced,
		)
		.result
		.unwrap();
		assert_return_code!(result, RuntimeReturnCode::NotCallable);

		let addr_django = Contracts::bare_instantiate(
			CHARLIE,
			min_balance * 100,
			GAS_LIMIT,
			None,
			Code::Upload(callee_code),
			vec![0],
			vec![],
			false,
		)
		.result
		.unwrap()
		.account_id;
		Balances::make_free_balance_be(&addr_django, min_balance);

		// Contract has only the minimal balance so any transfer will fail.
		let result = Contracts::bare_call(
			ALICE,
			addr_bob.clone(),
			0,
			GAS_LIMIT,
			None,
			AsRef::<[u8]>::as_ref(&addr_django)
				.iter()
				.chain(&0u32.to_le_bytes())
				.cloned()
				.collect(),
			false,
			Determinism::Enforced,
		)
		.result
		.unwrap();
		assert_return_code!(result, RuntimeReturnCode::TransferFailed);

		// Contract has enough balance but callee reverts because "1" is passed.
		Balances::make_free_balance_be(&addr_bob, min_balance + 1000);
		let result = Contracts::bare_call(
			ALICE,
			addr_bob.clone(),
			0,
			GAS_LIMIT,
			None,
			AsRef::<[u8]>::as_ref(&addr_django)
				.iter()
				.chain(&1u32.to_le_bytes())
				.cloned()
				.collect(),
			false,
			Determinism::Enforced,
		)
		.result
		.unwrap();
		assert_return_code!(result, RuntimeReturnCode::CalleeReverted);

		// Contract has enough balance but callee traps because "2" is passed.
		let result = Contracts::bare_call(
			ALICE,
			addr_bob,
			0,
			GAS_LIMIT,
			None,
			AsRef::<[u8]>::as_ref(&addr_django)
				.iter()
				.chain(&2u32.to_le_bytes())
				.cloned()
				.collect(),
			false,
			Determinism::Enforced,
		)
		.result
		.unwrap();
		assert_return_code!(result, RuntimeReturnCode::CalleeTrapped);
	});
}

#[test]
fn instantiate_return_code() {
	let (caller_code, _caller_hash) = compile_module::<Test>("instantiate_return_code").unwrap();
	let (callee_code, callee_hash) = compile_module::<Test>("ok_trap_revert").unwrap();
	ExtBuilder::default().existential_deposit(50).build().execute_with(|| {
		let min_balance = <Test as Config>::Currency::minimum_balance();
		let _ = Balances::deposit_creating(&ALICE, 1000 * min_balance);
		let _ = Balances::deposit_creating(&CHARLIE, 1000 * min_balance);
		let callee_hash = callee_hash.as_ref().to_vec();

		assert_ok!(Contracts::instantiate_with_code(
			RuntimeOrigin::signed(ALICE),
			min_balance * 100,
			GAS_LIMIT,
			None,
			callee_code,
			vec![],
			vec![],
		));

		let addr = Contracts::bare_instantiate(
			ALICE,
			min_balance * 100,
			GAS_LIMIT,
			None,
			Code::Upload(caller_code),
			vec![],
			vec![],
			false,
		)
		.result
		.unwrap()
		.account_id;

		// Contract has only the minimal balance so any transfer will fail.
		Balances::make_free_balance_be(&addr, min_balance);
		let result = Contracts::bare_call(
			ALICE,
			addr.clone(),
			0,
			GAS_LIMIT,
			None,
			callee_hash.clone(),
			false,
<<<<<<< HEAD
			Determinism::Deterministic,
		)
		.result
		.unwrap();
		assert_return_code!(result, RuntimeReturnCode::TransferFailed);

		// Contract has enough total balance in order to not go below the min_balance
		// threshold when transferring the balance but this balance is reserved so
		// the transfer still fails.
		Balances::make_free_balance_be(&addr, min_balance + 10_000);
		Balances::reserve(&addr, min_balance + 10_000).unwrap();
		let result = Contracts::bare_call(
			ALICE,
			addr.clone(),
			0,
			GAS_LIMIT,
			None,
			callee_hash.clone(),
			false,
			Determinism::Deterministic,
=======
			Determinism::Enforced,
>>>>>>> 44998291
		)
		.result
		.unwrap();
		assert_return_code!(result, RuntimeReturnCode::TransferFailed);

		// Contract has enough balance but the passed code hash is invalid
		Balances::make_free_balance_be(&addr, min_balance + 10_000);
		let result = Contracts::bare_call(
			ALICE,
			addr.clone(),
			0,
			GAS_LIMIT,
			None,
			vec![0; 33],
			false,
			Determinism::Enforced,
		)
		.result
		.unwrap();
		assert_return_code!(result, RuntimeReturnCode::CodeNotFound);

		// Contract has enough balance but callee reverts because "1" is passed.
		let result = Contracts::bare_call(
			ALICE,
			addr.clone(),
			0,
			GAS_LIMIT,
			None,
			callee_hash.iter().chain(&1u32.to_le_bytes()).cloned().collect(),
			false,
			Determinism::Enforced,
		)
		.result
		.unwrap();
		assert_return_code!(result, RuntimeReturnCode::CalleeReverted);

		// Contract has enough balance but callee traps because "2" is passed.
		let result = Contracts::bare_call(
			ALICE,
			addr,
			0,
			GAS_LIMIT,
			None,
			callee_hash.iter().chain(&2u32.to_le_bytes()).cloned().collect(),
			false,
			Determinism::Enforced,
		)
		.result
		.unwrap();
		assert_return_code!(result, RuntimeReturnCode::CalleeTrapped);
	});
}

#[test]
fn disabled_chain_extension_wont_deploy() {
	let (code, _hash) = compile_module::<Test>("chain_extension").unwrap();
	ExtBuilder::default().existential_deposit(50).build().execute_with(|| {
		let min_balance = <Test as Config>::Currency::minimum_balance();
		let _ = Balances::deposit_creating(&ALICE, 1000 * min_balance);
		TestExtension::disable();
		assert_err_ignore_postinfo!(
			Contracts::instantiate_with_code(
				RuntimeOrigin::signed(ALICE),
				3 * min_balance,
				GAS_LIMIT,
				None,
				code,
				vec![],
				vec![],
			),
			<Error<Test>>::CodeRejected,
		);
	});
}

#[test]
fn disabled_chain_extension_errors_on_call() {
	let (code, _hash) = compile_module::<Test>("chain_extension").unwrap();
	ExtBuilder::default().existential_deposit(50).build().execute_with(|| {
		let min_balance = <Test as Config>::Currency::minimum_balance();
		let _ = Balances::deposit_creating(&ALICE, 1000 * min_balance);
		let addr = Contracts::bare_instantiate(
			ALICE,
			min_balance * 100,
			GAS_LIMIT,
			None,
			Code::Upload(code),
			vec![],
			vec![],
			false,
		)
		.result
		.unwrap()
		.account_id;
		TestExtension::disable();
		assert_err_ignore_postinfo!(
			Contracts::call(RuntimeOrigin::signed(ALICE), addr.clone(), 0, GAS_LIMIT, None, vec![],),
			Error::<Test>::NoChainExtension,
		);
	});
}

#[test]
fn chain_extension_works() {
	let (code, _hash) = compile_module::<Test>("chain_extension").unwrap();
	ExtBuilder::default().existential_deposit(50).build().execute_with(|| {
		let min_balance = <Test as Config>::Currency::minimum_balance();
		let _ = Balances::deposit_creating(&ALICE, 1000 * min_balance);
		let addr = Contracts::bare_instantiate(
			ALICE,
			min_balance * 100,
			GAS_LIMIT,
			None,
			Code::Upload(code),
			vec![],
			vec![],
			false,
		)
		.result
		.unwrap()
		.account_id;

		// 0 = read input buffer and pass it through as output
		let input: Vec<u8> = ExtensionInput { extension_id: 0, func_id: 0, extra: &[99] }.into();
		let result = Contracts::bare_call(
			ALICE,
			addr.clone(),
			0,
			GAS_LIMIT,
			None,
			input.clone(),
			false,
			Determinism::Enforced,
		);
		assert_eq!(TestExtension::last_seen_buffer(), input);
		assert_eq!(result.result.unwrap().data, input);

		// 1 = treat inputs as integer primitives and store the supplied integers
		Contracts::bare_call(
			ALICE,
			addr.clone(),
			0,
			GAS_LIMIT,
			None,
			ExtensionInput { extension_id: 0, func_id: 1, extra: &[] }.into(),
			false,
			Determinism::Enforced,
		)
		.result
		.unwrap();
		// those values passed in the fixture
		assert_eq!(TestExtension::last_seen_inputs(), (4, 4, 16, 12));

		// 2 = charge some extra weight (amount supplied in the fifth byte)
		let result = Contracts::bare_call(
			ALICE,
			addr.clone(),
			0,
			GAS_LIMIT,
			None,
			ExtensionInput { extension_id: 0, func_id: 2, extra: &[0] }.into(),
			false,
			Determinism::Enforced,
		);
		assert_ok!(result.result);
		let gas_consumed = result.gas_consumed;
		let result = Contracts::bare_call(
			ALICE,
			addr.clone(),
			0,
			GAS_LIMIT,
			None,
			ExtensionInput { extension_id: 0, func_id: 2, extra: &[42] }.into(),
			false,
			Determinism::Enforced,
		);
		assert_ok!(result.result);
		assert_eq!(result.gas_consumed.ref_time(), gas_consumed.ref_time() + 42);
		let result = Contracts::bare_call(
			ALICE,
			addr.clone(),
			0,
			GAS_LIMIT,
			None,
			ExtensionInput { extension_id: 0, func_id: 2, extra: &[95] }.into(),
			false,
			Determinism::Enforced,
		);
		assert_ok!(result.result);
		assert_eq!(result.gas_consumed.ref_time(), gas_consumed.ref_time() + 95);

		// 3 = diverging chain extension call that sets flags to 0x1 and returns a fixed buffer
		let result = Contracts::bare_call(
			ALICE,
			addr.clone(),
			0,
			GAS_LIMIT,
			None,
			ExtensionInput { extension_id: 0, func_id: 3, extra: &[] }.into(),
			false,
			Determinism::Enforced,
		)
		.result
		.unwrap();
		assert_eq!(result.flags, ReturnFlags::REVERT);
		assert_eq!(result.data, vec![42, 99]);

		// diverging to second chain extension that sets flags to 0x1 and returns a fixed buffer
		// We set the MSB part to 1 (instead of 0) which routes the request into the second
		// extension
		let result = Contracts::bare_call(
			ALICE,
			addr.clone(),
			0,
			GAS_LIMIT,
			None,
			ExtensionInput { extension_id: 1, func_id: 0, extra: &[] }.into(),
			false,
			Determinism::Enforced,
		)
		.result
		.unwrap();
		assert_eq!(result.flags, ReturnFlags::REVERT);
		assert_eq!(result.data, vec![0x4B, 0x1D]);

		// Diverging to third chain extension that is disabled
		// We set the MSB part to 2 (instead of 0) which routes the request into the third extension
		assert_err_ignore_postinfo!(
			Contracts::call(
				RuntimeOrigin::signed(ALICE),
				addr.clone(),
				0,
				GAS_LIMIT,
				None,
				ExtensionInput { extension_id: 2, func_id: 0, extra: &[] }.into(),
			),
			Error::<Test>::NoChainExtension,
		);
	});
}

#[test]
fn chain_extension_temp_storage_works() {
	let (code, _hash) = compile_module::<Test>("chain_extension_temp_storage").unwrap();
	ExtBuilder::default().existential_deposit(50).build().execute_with(|| {
		let min_balance = <Test as Config>::Currency::minimum_balance();
		let _ = Balances::deposit_creating(&ALICE, 1000 * min_balance);
		let addr = Contracts::bare_instantiate(
			ALICE,
			min_balance * 100,
			GAS_LIMIT,
			None,
			Code::Upload(code),
			vec![],
			vec![],
			false,
		)
		.result
		.unwrap()
		.account_id;

		// Call func 0 and func 1 back to back.
		let stop_recursion = 0u8;
		let mut input: Vec<u8> = ExtensionInput { extension_id: 3, func_id: 0, extra: &[] }.into();
		input.extend_from_slice(
			ExtensionInput { extension_id: 3, func_id: 1, extra: &[stop_recursion] }
				.to_vec()
				.as_ref(),
		);

		assert_ok!(
			Contracts::bare_call(
				ALICE,
				addr.clone(),
				0,
				GAS_LIMIT,
				None,
				input.clone(),
				false,
				Determinism::Enforced
			)
			.result
		);
	})
}

#[test]
fn lazy_removal_works() {
	let (code, _hash) = compile_module::<Test>("self_destruct").unwrap();
	ExtBuilder::default().existential_deposit(50).build().execute_with(|| {
		let min_balance = <Test as Config>::Currency::minimum_balance();
		let _ = Balances::deposit_creating(&ALICE, 1000 * min_balance);

		let addr = Contracts::bare_instantiate(
			ALICE,
			min_balance * 100,
			GAS_LIMIT,
			None,
			Code::Upload(code),
			vec![],
			vec![],
			false,
		)
		.result
		.unwrap()
		.account_id;

		let info = get_contract(&addr);
		let trie = &info.child_trie_info();

		// Put value into the contracts child trie
		child::put(trie, &[99], &42);

		// Terminate the contract
		assert_ok!(Contracts::call(
			RuntimeOrigin::signed(ALICE),
			addr.clone(),
			0,
			GAS_LIMIT,
			None,
			vec![]
		));

		// Contract info should be gone
		assert!(!<ContractInfoOf::<Test>>::contains_key(&addr));

		// But value should be still there as the lazy removal did not run, yet.
		assert_matches!(child::get(trie, &[99]), Some(42));

		// Run the lazy removal
		Contracts::on_idle(System::block_number(), Weight::MAX);

		// Value should be gone now
		assert_matches!(child::get::<i32>(trie, &[99]), None);
	});
}

#[test]
fn lazy_removal_on_full_queue_works_on_initialize() {
	ExtBuilder::default().existential_deposit(50).build().execute_with(|| {
		// Fill the deletion queue with dummy values, so that on_initialize attempts
		// to clear the queue
		ContractInfo::<Test>::fill_queue_with_dummies();

		let queue_len_initial = <DeletionQueue<Test>>::decode_len().unwrap_or(0);

		// Run the lazy removal
		Contracts::on_initialize(System::block_number());

		let queue_len_after_on_initialize = <DeletionQueue<Test>>::decode_len().unwrap_or(0);

		// Queue length should be decreased after call of on_initialize()
		assert!(queue_len_initial - queue_len_after_on_initialize > 0);
	});
}

#[test]
fn lazy_batch_removal_works() {
	let (code, _hash) = compile_module::<Test>("self_destruct").unwrap();
	ExtBuilder::default().existential_deposit(50).build().execute_with(|| {
		let min_balance = <Test as Config>::Currency::minimum_balance();
		let _ = Balances::deposit_creating(&ALICE, 1000 * min_balance);
		let mut tries: Vec<child::ChildInfo> = vec![];

		for i in 0..3u8 {
			let addr = Contracts::bare_instantiate(
				ALICE,
				min_balance * 100,
				GAS_LIMIT,
				None,
				Code::Upload(code.clone()),
				vec![],
				vec![i],
				false,
			)
			.result
			.unwrap()
			.account_id;

			let info = get_contract(&addr);
			let trie = &info.child_trie_info();

			// Put value into the contracts child trie
			child::put(trie, &[99], &42);

			// Terminate the contract. Contract info should be gone, but value should be still there
			// as the lazy removal did not run, yet.
			assert_ok!(Contracts::call(
				RuntimeOrigin::signed(ALICE),
				addr.clone(),
				0,
				GAS_LIMIT,
				None,
				vec![]
			));

			assert!(!<ContractInfoOf::<Test>>::contains_key(&addr));
			assert_matches!(child::get(trie, &[99]), Some(42));

			tries.push(trie.clone())
		}

		// Run single lazy removal
		Contracts::on_idle(System::block_number(), Weight::MAX);

		// The single lazy removal should have removed all queued tries
		for trie in tries.iter() {
			assert_matches!(child::get::<i32>(trie, &[99]), None);
		}
	});
}

#[test]
fn lazy_removal_partial_remove_works() {
	let (code, _hash) = compile_module::<Test>("self_destruct").unwrap();

	// We create a contract with some extra keys above the weight limit
	let extra_keys = 7u32;
	let weight_limit = Weight::from_parts(5_000_000_000, 0);
	let (_, max_keys) = ContractInfo::<Test>::deletion_budget(1, weight_limit);
	let vals: Vec<_> = (0..max_keys + extra_keys)
		.map(|i| (blake2_256(&i.encode()), (i as u32), (i as u32).encode()))
		.collect();

	let mut ext = ExtBuilder::default().existential_deposit(50).build();

	let trie = ext.execute_with(|| {
		let min_balance = <Test as Config>::Currency::minimum_balance();
		let _ = Balances::deposit_creating(&ALICE, 1000 * min_balance);

		let addr = Contracts::bare_instantiate(
			ALICE,
			min_balance * 100,
			GAS_LIMIT,
			None,
			Code::Upload(code),
			vec![],
			vec![],
			false,
		)
		.result
		.unwrap()
		.account_id;

		let info = get_contract(&addr);

		// Put value into the contracts child trie
		for val in &vals {
			info.write(&Key::Fix(val.0), Some(val.2.clone()), None, false).unwrap();
		}
		<ContractInfoOf<Test>>::insert(&addr, info.clone());

		// Terminate the contract
		assert_ok!(Contracts::call(
			RuntimeOrigin::signed(ALICE),
			addr.clone(),
			0,
			GAS_LIMIT,
			None,
			vec![]
		));

		// Contract info should be gone
		assert!(!<ContractInfoOf::<Test>>::contains_key(&addr));

		let trie = info.child_trie_info();

		// But value should be still there as the lazy removal did not run, yet.
		for val in &vals {
			assert_eq!(child::get::<u32>(&trie, &blake2_256(&val.0)), Some(val.1));
		}

		trie.clone()
	});

	// The lazy removal limit only applies to the backend but not to the overlay.
	// This commits all keys from the overlay to the backend.
	ext.commit_all().unwrap();

	ext.execute_with(|| {
		// Run the lazy removal
		let weight_used = ContractInfo::<Test>::process_deletion_queue_batch(weight_limit);

		// Weight should be exhausted because we could not even delete all keys
		assert_eq!(weight_used, weight_limit);

		let mut num_deleted = 0u32;
		let mut num_remaining = 0u32;

		for val in &vals {
			match child::get::<u32>(&trie, &blake2_256(&val.0)) {
				None => num_deleted += 1,
				Some(x) if x == val.1 => num_remaining += 1,
				Some(_) => panic!("Unexpected value in contract storage"),
			}
		}

		// All but one key is removed
		assert_eq!(num_deleted + num_remaining, vals.len() as u32);
		assert_eq!(num_deleted, max_keys);
		assert_eq!(num_remaining, extra_keys);
	});
}

#[test]
fn lazy_removal_does_no_run_on_full_queue_and_full_block() {
	ExtBuilder::default().existential_deposit(50).build().execute_with(|| {
		// Fill up the block which should prevent the lazy storage removal from running.
		System::register_extra_weight_unchecked(
			<Test as system::Config>::BlockWeights::get().max_block,
			DispatchClass::Mandatory,
		);

		// Fill the deletion queue with dummy values, so that on_initialize attempts
		// to clear the queue
		ContractInfo::<Test>::fill_queue_with_dummies();

		// Check that on_initialize() tries to perform lazy removal but removes nothing
		//  as no more weight is left for that.
		let weight_used = Contracts::on_initialize(System::block_number());
		let base = <<Test as Config>::WeightInfo as WeightInfo>::on_process_deletion_queue_batch();
		assert_eq!(weight_used, base);

		// Check that the deletion queue is still full after execution of the
		// on_initialize() hook.
		let max_len: u32 = <Test as Config>::DeletionQueueDepth::get();
		let queue_len: u32 = <DeletionQueue<Test>>::decode_len().unwrap_or(0).try_into().unwrap();
		assert_eq!(max_len, queue_len);
	});
}

#[test]
fn lazy_removal_does_no_run_on_low_remaining_weight() {
	let (code, _hash) = compile_module::<Test>("self_destruct").unwrap();
	ExtBuilder::default().existential_deposit(50).build().execute_with(|| {
		let min_balance = <Test as Config>::Currency::minimum_balance();
		let _ = Balances::deposit_creating(&ALICE, 1000 * min_balance);

		let addr = Contracts::bare_instantiate(
			ALICE,
			min_balance * 100,
			GAS_LIMIT,
			None,
			Code::Upload(code),
			vec![],
			vec![],
			false,
		)
		.result
		.unwrap()
		.account_id;

		let info = get_contract(&addr);
		let trie = &info.child_trie_info();

		// Put value into the contracts child trie
		child::put(trie, &[99], &42);

		// Terminate the contract
		assert_ok!(Contracts::call(
			RuntimeOrigin::signed(ALICE),
			addr.clone(),
			0,
			GAS_LIMIT,
			None,
			vec![]
		));

		// Contract info should be gone
		assert!(!<ContractInfoOf::<Test>>::contains_key(&addr));

		// But value should be still there as the lazy removal did not run, yet.
		assert_matches!(child::get(trie, &[99]), Some(42));

		// Assign a remaining weight which is too low for a successfull deletion of the contract
		let low_remaining_weight =
			<<Test as Config>::WeightInfo as WeightInfo>::on_process_deletion_queue_batch();

		// Run the lazy removal
		Contracts::on_idle(System::block_number(), low_remaining_weight);

		// Value should still be there, since remaining weight was too low for removal
		assert_matches!(child::get::<i32>(trie, &[99]), Some(42));

		// Run the lazy removal while deletion_queue is not full
		Contracts::on_initialize(System::block_number());

		// Value should still be there, since deletion_queue was not full
		assert_matches!(child::get::<i32>(trie, &[99]), Some(42));

		// Run on_idle with max remaining weight, this should remove the value
		Contracts::on_idle(System::block_number(), Weight::MAX);

		// Value should be gone
		assert_matches!(child::get::<i32>(trie, &[99]), None);
	});
}

#[test]
fn lazy_removal_does_not_use_all_weight() {
	let (code, _hash) = compile_module::<Test>("self_destruct").unwrap();

	let weight_limit = Weight::from_parts(5_000_000_000, 100 * 1024);
	let mut ext = ExtBuilder::default().existential_deposit(50).build();

	let (trie, vals, weight_per_key) = ext.execute_with(|| {
		let min_balance = <Test as Config>::Currency::minimum_balance();
		let _ = Balances::deposit_creating(&ALICE, 1000 * min_balance);

		let addr = Contracts::bare_instantiate(
			ALICE,
			min_balance * 100,
			GAS_LIMIT,
			None,
			Code::Upload(code),
			vec![],
			vec![],
			false,
		)
		.result
		.unwrap()
		.account_id;

		let info = get_contract(&addr);
		let (weight_per_key, max_keys) = ContractInfo::<Test>::deletion_budget(1, weight_limit);

		// We create a contract with one less storage item than we can remove within the limit
		let vals: Vec<_> = (0..max_keys - 1)
			.map(|i| (blake2_256(&i.encode()), (i as u32), (i as u32).encode()))
			.collect();

		// Put value into the contracts child trie
		for val in &vals {
			info.write(&Key::Fix(val.0), Some(val.2.clone()), None, false).unwrap();
		}
		<ContractInfoOf<Test>>::insert(&addr, info.clone());

		// Terminate the contract
		assert_ok!(Contracts::call(
			RuntimeOrigin::signed(ALICE),
			addr.clone(),
			0,
			GAS_LIMIT,
			None,
			vec![]
		));

		// Contract info should be gone
		assert!(!<ContractInfoOf::<Test>>::contains_key(&addr));

		let trie = info.child_trie_info();

		// But value should be still there as the lazy removal did not run, yet.
		for val in &vals {
			assert_eq!(child::get::<u32>(&trie, &blake2_256(&val.0)), Some(val.1));
		}

		(trie, vals, weight_per_key)
	});

	// The lazy removal limit only applies to the backend but not to the overlay.
	// This commits all keys from the overlay to the backend.
	ext.commit_all().unwrap();

	ext.execute_with(|| {
		// Run the lazy removal
		let weight_used = ContractInfo::<Test>::process_deletion_queue_batch(weight_limit);

		// We have one less key in our trie than our weight limit suffices for
		assert_eq!(weight_used, weight_limit - weight_per_key);

		// All the keys are removed
		for val in vals {
			assert_eq!(child::get::<u32>(&trie, &blake2_256(&val.0)), None);
		}
	});
}

#[test]
fn deletion_queue_full() {
	let (code, _hash) = compile_module::<Test>("self_destruct").unwrap();
	ExtBuilder::default().existential_deposit(50).build().execute_with(|| {
		let min_balance = <Test as Config>::Currency::minimum_balance();
		let _ = Balances::deposit_creating(&ALICE, 1000 * min_balance);

		let addr = Contracts::bare_instantiate(
			ALICE,
			min_balance * 100,
			GAS_LIMIT,
			None,
			Code::Upload(code),
			vec![],
			vec![],
			false,
		)
		.result
		.unwrap()
		.account_id;

		// fill the deletion queue up until its limit
		ContractInfo::<Test>::fill_queue_with_dummies();

		// Terminate the contract should fail
		assert_err_ignore_postinfo!(
			Contracts::call(RuntimeOrigin::signed(ALICE), addr.clone(), 0, GAS_LIMIT, None, vec![],),
			Error::<Test>::DeletionQueueFull,
		);

		// Contract should exist because removal failed
		get_contract(&addr);
	});
}

#[test]
fn refcounter() {
	let (wasm, code_hash) = compile_module::<Test>("self_destruct").unwrap();
	ExtBuilder::default().existential_deposit(50).build().execute_with(|| {
		let _ = Balances::deposit_creating(&ALICE, 1_000_000);
		let min_balance = <Test as Config>::Currency::minimum_balance();

		// Create two contracts with the same code and check that they do in fact share it.
		let addr0 = Contracts::bare_instantiate(
			ALICE,
			min_balance * 100,
			GAS_LIMIT,
			None,
			Code::Upload(wasm.clone()),
			vec![],
			vec![0],
			false,
		)
		.result
		.unwrap()
		.account_id;
		let addr1 = Contracts::bare_instantiate(
			ALICE,
			min_balance * 100,
			GAS_LIMIT,
			None,
			Code::Upload(wasm.clone()),
			vec![],
			vec![1],
			false,
		)
		.result
		.unwrap()
		.account_id;
		assert_refcount!(code_hash, 2);

		// Sharing should also work with the usual instantiate call
		let addr2 = Contracts::bare_instantiate(
			ALICE,
			min_balance * 100,
			GAS_LIMIT,
			None,
			Code::Existing(code_hash),
			vec![],
			vec![2],
			false,
		)
		.result
		.unwrap()
		.account_id;
		assert_refcount!(code_hash, 3);

		// Terminating one contract should decrement the refcount
		assert_ok!(Contracts::call(
			RuntimeOrigin::signed(ALICE),
			addr0,
			0,
			GAS_LIMIT,
			None,
			vec![]
		));
		assert_refcount!(code_hash, 2);

		// remove another one
		assert_ok!(Contracts::call(
			RuntimeOrigin::signed(ALICE),
			addr1,
			0,
			GAS_LIMIT,
			None,
			vec![]
		));
		assert_refcount!(code_hash, 1);

		// Pristine code should still be there
		crate::PristineCode::<Test>::get(code_hash).unwrap();

		// remove the last contract
		assert_ok!(Contracts::call(
			RuntimeOrigin::signed(ALICE),
			addr2,
			0,
			GAS_LIMIT,
			None,
			vec![]
		));
		assert_refcount!(code_hash, 0);

		// refcount is `0` but code should still exists because it needs to be removed manually
		assert!(crate::PristineCode::<Test>::contains_key(&code_hash));
		assert!(crate::CodeStorage::<Test>::contains_key(&code_hash));
	});
}

#[test]
fn reinstrument_does_charge() {
	let (wasm, code_hash) = compile_module::<Test>("return_with_data").unwrap();
	ExtBuilder::default().existential_deposit(50).build().execute_with(|| {
		let _ = Balances::deposit_creating(&ALICE, 1_000_000);
		let min_balance = <Test as Config>::Currency::minimum_balance();
		let zero = 0u32.to_le_bytes().encode();
		let code_len = wasm.len() as u32;

		let addr = Contracts::bare_instantiate(
			ALICE,
			min_balance * 100,
			GAS_LIMIT,
			None,
			Code::Upload(wasm),
			zero.clone(),
			vec![],
			false,
		)
		.result
		.unwrap()
		.account_id;

		// Call the contract two times without reinstrument

		let result0 = Contracts::bare_call(
			ALICE,
			addr.clone(),
			0,
			GAS_LIMIT,
			None,
			zero.clone(),
			false,
			Determinism::Enforced,
		);
		assert!(!result0.result.unwrap().did_revert());

		let result1 = Contracts::bare_call(
			ALICE,
			addr.clone(),
			0,
			GAS_LIMIT,
			None,
			zero.clone(),
			false,
			Determinism::Enforced,
		);
		assert!(!result1.result.unwrap().did_revert());

		// They should match because both where called with the same schedule.
		assert_eq!(result0.gas_consumed, result1.gas_consumed);

		// We cannot change the schedule. Instead, we decrease the version of the deployed
		// contract below the current schedule's version.
		crate::CodeStorage::mutate(&code_hash, |code: &mut Option<PrefabWasmModule<Test>>| {
			code.as_mut().unwrap().decrement_version();
		});

		// This call should trigger reinstrumentation
		let result2 = Contracts::bare_call(
			ALICE,
			addr.clone(),
			0,
			GAS_LIMIT,
			None,
			zero.clone(),
			false,
			Determinism::Enforced,
		);
		assert!(!result2.result.unwrap().did_revert());
		assert!(result2.gas_consumed.ref_time() > result1.gas_consumed.ref_time());
		assert_eq!(
			result2.gas_consumed.ref_time(),
			result1.gas_consumed.ref_time() +
				<Test as Config>::WeightInfo::reinstrument(code_len).ref_time(),
		);
	});
}

#[test]
fn debug_message_works() {
	let (wasm, _code_hash) = compile_module::<Test>("debug_message_works").unwrap();

	ExtBuilder::default().existential_deposit(50).build().execute_with(|| {
		let _ = Balances::deposit_creating(&ALICE, 1_000_000);
		let addr = Contracts::bare_instantiate(
			ALICE,
			30_000,
			GAS_LIMIT,
			None,
			Code::Upload(wasm),
			vec![],
			vec![],
			false,
		)
		.result
		.unwrap()
		.account_id;
		let result = Contracts::bare_call(
			ALICE,
			addr,
			0,
			GAS_LIMIT,
			None,
			vec![],
			true,
			Determinism::Enforced,
		);

		assert_matches!(result.result, Ok(_));
		assert_eq!(std::str::from_utf8(&result.debug_message).unwrap(), "Hello World!");
	});
}

#[test]
fn debug_message_logging_disabled() {
	let (wasm, _code_hash) = compile_module::<Test>("debug_message_logging_disabled").unwrap();

	ExtBuilder::default().existential_deposit(50).build().execute_with(|| {
		let _ = Balances::deposit_creating(&ALICE, 1_000_000);
		let addr = Contracts::bare_instantiate(
			ALICE,
			30_000,
			GAS_LIMIT,
			None,
			Code::Upload(wasm),
			vec![],
			vec![],
			false,
		)
		.result
		.unwrap()
		.account_id;
		// disable logging by passing `false`
		let result = Contracts::bare_call(
			ALICE,
			addr.clone(),
			0,
			GAS_LIMIT,
			None,
			vec![],
			false,
			Determinism::Enforced,
		);
		assert_matches!(result.result, Ok(_));
		// the dispatchables always run without debugging
		assert_ok!(Contracts::call(RuntimeOrigin::signed(ALICE), addr, 0, GAS_LIMIT, None, vec![]));
		assert!(result.debug_message.is_empty());
	});
}

#[test]
fn debug_message_invalid_utf8() {
	let (wasm, _code_hash) = compile_module::<Test>("debug_message_invalid_utf8").unwrap();

	ExtBuilder::default().existential_deposit(50).build().execute_with(|| {
		let _ = Balances::deposit_creating(&ALICE, 1_000_000);
		let addr = Contracts::bare_instantiate(
			ALICE,
			30_000,
			GAS_LIMIT,
			None,
			Code::Upload(wasm),
			vec![],
			vec![],
			false,
		)
		.result
		.unwrap()
		.account_id;
		let result = Contracts::bare_call(
			ALICE,
			addr,
			0,
			GAS_LIMIT,
			None,
			vec![],
			true,
			Determinism::Enforced,
		);
		assert_ok!(result.result);
		assert!(result.debug_message.is_empty());
	});
}

#[test]
fn gas_estimation_nested_call_fixed_limit() {
	let (caller_code, _caller_hash) = compile_module::<Test>("call_with_limit").unwrap();
	let (callee_code, _callee_hash) = compile_module::<Test>("dummy").unwrap();
	ExtBuilder::default().existential_deposit(50).build().execute_with(|| {
		let min_balance = <Test as Config>::Currency::minimum_balance();
		let _ = Balances::deposit_creating(&ALICE, 1000 * min_balance);

		let addr_caller = Contracts::bare_instantiate(
			ALICE,
			min_balance * 100,
			GAS_LIMIT,
			None,
			Code::Upload(caller_code),
			vec![],
			vec![0],
			false,
		)
		.result
		.unwrap()
		.account_id;

		let addr_callee = Contracts::bare_instantiate(
			ALICE,
			min_balance * 100,
			GAS_LIMIT,
			None,
			Code::Upload(callee_code),
			vec![],
			vec![1],
			false,
		)
		.result
		.unwrap()
		.account_id;

		let input: Vec<u8> = AsRef::<[u8]>::as_ref(&addr_callee)
			.iter()
			.cloned()
			.chain((GAS_LIMIT / 5).ref_time().to_le_bytes())
			.chain((GAS_LIMIT / 5).proof_size().to_le_bytes())
			.collect();

		// Call in order to determine the gas that is required for this call
		let result = Contracts::bare_call(
			ALICE,
			addr_caller.clone(),
			0,
			GAS_LIMIT,
			None,
			input.clone(),
			false,
			Determinism::Enforced,
		);
		assert_ok!(&result.result);

		// We have a subcall with a fixed gas limit. This constitutes precharging.
		assert!(result.gas_required.all_gt(result.gas_consumed));

		// Make the same call using the estimated gas. Should succeed.
		assert_ok!(
			Contracts::bare_call(
				ALICE,
				addr_caller.clone(),
				0,
				result.gas_required,
				Some(result.storage_deposit.charge_or_zero()),
				input.clone(),
				false,
				Determinism::Enforced,
			)
			.result
		);

		// Make the same call using proof_size a but less than estimated. Should fail with OutOfGas.
		let result = Contracts::bare_call(
			ALICE,
			addr_caller,
			0,
			result.gas_required.sub_proof_size(1),
			Some(result.storage_deposit.charge_or_zero()),
			input,
			false,
			Determinism::Deterministic,
		)
		.result;
		assert_err!(result, <Error<Test>>::OutOfGas);
	});
}

#[test]
fn gas_estimation_call_runtime() {
	use codec::Decode;
	let (caller_code, _caller_hash) = compile_module::<Test>("call_runtime").unwrap();
	let (callee_code, _callee_hash) = compile_module::<Test>("dummy").unwrap();
	ExtBuilder::default().existential_deposit(50).build().execute_with(|| {
		let min_balance = <Test as Config>::Currency::minimum_balance();
		let _ = Balances::deposit_creating(&ALICE, 1000 * min_balance);
		let _ = Balances::deposit_creating(&CHARLIE, 1000 * min_balance);

		let addr_caller = Contracts::bare_instantiate(
			ALICE,
			min_balance * 100,
			GAS_LIMIT,
			None,
			Code::Upload(caller_code),
			vec![],
			vec![0],
			false,
		)
		.result
		.unwrap()
		.account_id;

		let addr_callee = Contracts::bare_instantiate(
			ALICE,
			min_balance * 100,
			GAS_LIMIT,
			None,
			Code::Upload(callee_code),
			vec![],
			vec![1],
			false,
		)
		.result
		.unwrap()
		.account_id;

		// Call something trivial with a huge gas limit so that we can observe the effects
		// of pre-charging. This should create a difference between consumed and required.
		let call = RuntimeCall::Balances(pallet_balances::Call::transfer_allow_death {
			dest: addr_callee,
			value: min_balance * 10,
		});
		let result = Contracts::bare_call(
			ALICE,
			addr_caller.clone(),
			0,
			GAS_LIMIT,
			None,
			call.encode(),
			false,
			Determinism::Enforced,
		);
		// contract encodes the result of the dispatch runtime
		let outcome = u32::decode(&mut result.result.unwrap().data.as_ref()).unwrap();
		assert_eq!(outcome, 0);
		assert!(result.gas_required.ref_time() > result.gas_consumed.ref_time());

		// Make the same call using the required gas. Should succeed.
		assert_ok!(
			Contracts::bare_call(
				ALICE,
				addr_caller,
				0,
				result.gas_required,
				None,
				call.encode(),
				false,
				Determinism::Enforced,
			)
			.result
		);
	});
}

#[test]
fn call_runtime_reentrancy_guarded() {
	let (caller_code, _caller_hash) = compile_module::<Test>("call_runtime").unwrap();
	let (callee_code, _callee_hash) = compile_module::<Test>("dummy").unwrap();
	ExtBuilder::default().existential_deposit(50).build().execute_with(|| {
		let min_balance = <Test as Config>::Currency::minimum_balance();
		let _ = Balances::deposit_creating(&ALICE, 1000 * min_balance);
		let _ = Balances::deposit_creating(&CHARLIE, 1000 * min_balance);

		let addr_caller = Contracts::bare_instantiate(
			ALICE,
			min_balance * 100,
			GAS_LIMIT,
			None,
			Code::Upload(caller_code),
			vec![],
			vec![0],
			false,
		)
		.result
		.unwrap()
		.account_id;

		let addr_callee = Contracts::bare_instantiate(
			ALICE,
			min_balance * 100,
			GAS_LIMIT,
			None,
			Code::Upload(callee_code),
			vec![],
			vec![1],
			false,
		)
		.result
		.unwrap()
		.account_id;

		// Call pallet_contracts call() dispatchable
		let call = RuntimeCall::Contracts(crate::Call::call {
			dest: addr_callee,
			value: 0,
			gas_limit: GAS_LIMIT / 3,
			storage_deposit_limit: None,
			data: vec![],
		});

		// Call runtime to re-enter back to contracts engine by
		// calling dummy contract
		let result = Contracts::bare_call(
			ALICE,
			addr_caller.clone(),
			0,
			GAS_LIMIT,
			None,
			call.encode(),
			false,
			Determinism::Enforced,
		)
		.result
		.unwrap();
		// Call to runtime should fail because of the re-entrancy guard
		assert_return_code!(result, RuntimeReturnCode::CallRuntimeFailed);
	});
}

#[test]
fn ecdsa_recover() {
	let (wasm, _code_hash) = compile_module::<Test>("ecdsa_recover").unwrap();

	ExtBuilder::default().existential_deposit(50).build().execute_with(|| {
		let _ = Balances::deposit_creating(&ALICE, 1_000_000);

		// Instantiate the ecdsa_recover contract.
		let addr = Contracts::bare_instantiate(
			ALICE,
			100_000,
			GAS_LIMIT,
			None,
			Code::Upload(wasm),
			vec![],
			vec![],
			false,
		)
		.result
		.unwrap()
		.account_id;

		#[rustfmt::skip]
		let signature: [u8; 65] = [
			161, 234, 203,  74, 147, 96,  51, 212,   5, 174, 231,   9, 142,  48, 137, 201,
			162, 118, 192,  67, 239, 16,  71, 216, 125,  86, 167, 139,  70,   7,  86, 241,
			 33,  87, 154, 251,  81, 29, 160,   4, 176, 239,  88, 211, 244, 232, 232,  52,
			211, 234, 100, 115, 230, 47,  80,  44, 152, 166,  62,  50,   8,  13,  86, 175,
			 28,
		];
		#[rustfmt::skip]
		let message_hash: [u8; 32] = [
			162, 28, 244, 179, 96, 76, 244, 178, 188,  83, 230, 248, 143, 106,  77, 117,
			239, 95, 244, 171, 65, 95,  62, 153, 174, 166, 182,  28, 130,  73, 196, 208
		];
		#[rustfmt::skip]
		const EXPECTED_COMPRESSED_PUBLIC_KEY: [u8; 33] = [
			  2, 121, 190, 102, 126, 249, 220, 187, 172, 85, 160,  98, 149, 206, 135, 11,
			  7,   2, 155, 252, 219,  45, 206,  40, 217, 89, 242, 129,  91,  22, 248, 23,
			152,
		];
		let mut params = vec![];
		params.extend_from_slice(&signature);
		params.extend_from_slice(&message_hash);
		assert!(params.len() == 65 + 32);
		let result = <Pallet<Test>>::bare_call(
			ALICE,
			addr.clone(),
			0,
			GAS_LIMIT,
			None,
			params,
			false,
			Determinism::Enforced,
		)
		.result
		.unwrap();
		assert!(!result.did_revert());
		assert_eq!(result.data, EXPECTED_COMPRESSED_PUBLIC_KEY);
	})
}

#[test]
fn upload_code_works() {
	let (wasm, code_hash) = compile_module::<Test>("dummy").unwrap();

	ExtBuilder::default().existential_deposit(100).build().execute_with(|| {
		let _ = Balances::deposit_creating(&ALICE, 1_000_000);

		// Drop previous events
		initialize_block(2);

		assert!(!<CodeStorage<Test>>::contains_key(code_hash));
		assert_ok!(Contracts::upload_code(
			RuntimeOrigin::signed(ALICE),
			wasm,
			Some(codec::Compact(1_000)),
			Determinism::Enforced,
		));
		assert!(<CodeStorage<Test>>::contains_key(code_hash));

		assert_eq!(
			System::events(),
			vec![
				EventRecord {
					phase: Phase::Initialization,
					event: RuntimeEvent::Balances(pallet_balances::Event::Reserved {
						who: ALICE,
						amount: 173,
					}),
					topics: vec![],
				},
				EventRecord {
					phase: Phase::Initialization,
					event: RuntimeEvent::Contracts(crate::Event::CodeStored { code_hash }),
					topics: vec![code_hash],
				},
			]
		);
	});
}

#[test]
fn upload_code_limit_too_low() {
	let (wasm, _code_hash) = compile_module::<Test>("dummy").unwrap();

	ExtBuilder::default().existential_deposit(100).build().execute_with(|| {
		let _ = Balances::deposit_creating(&ALICE, 1_000_000);

		// Drop previous events
		initialize_block(2);

		assert_noop!(
			Contracts::upload_code(
				RuntimeOrigin::signed(ALICE),
				wasm,
				Some(codec::Compact(100)),
				Determinism::Enforced
			),
			<Error<Test>>::StorageDepositLimitExhausted,
		);

		assert_eq!(System::events(), vec![]);
	});
}

#[test]
fn upload_code_not_enough_balance() {
	let (wasm, _code_hash) = compile_module::<Test>("dummy").unwrap();

	ExtBuilder::default().existential_deposit(100).build().execute_with(|| {
		let _ = Balances::deposit_creating(&ALICE, 150);

		// Drop previous events
		initialize_block(2);

		assert_noop!(
			Contracts::upload_code(
				RuntimeOrigin::signed(ALICE),
				wasm,
				Some(codec::Compact(1_000)),
				Determinism::Enforced
			),
			<Error<Test>>::StorageDepositNotEnoughFunds,
		);

		assert_eq!(System::events(), vec![]);
	});
}

#[test]
fn remove_code_works() {
	let (wasm, code_hash) = compile_module::<Test>("dummy").unwrap();

	ExtBuilder::default().existential_deposit(100).build().execute_with(|| {
		let _ = Balances::deposit_creating(&ALICE, 1_000_000);

		// Drop previous events
		initialize_block(2);

		assert_ok!(Contracts::upload_code(
			RuntimeOrigin::signed(ALICE),
			wasm,
			Some(codec::Compact(1_000)),
			Determinism::Enforced,
		));

		assert!(<CodeStorage<Test>>::contains_key(code_hash));
		assert_ok!(Contracts::remove_code(RuntimeOrigin::signed(ALICE), code_hash));
		assert!(!<CodeStorage<Test>>::contains_key(code_hash));

		assert_eq!(
			System::events(),
			vec![
				EventRecord {
					phase: Phase::Initialization,
					event: RuntimeEvent::Balances(pallet_balances::Event::Reserved {
						who: ALICE,
						amount: 173,
					}),
					topics: vec![],
				},
				EventRecord {
					phase: Phase::Initialization,
					event: RuntimeEvent::Contracts(crate::Event::CodeStored { code_hash }),
					topics: vec![code_hash],
				},
				EventRecord {
					phase: Phase::Initialization,
					event: RuntimeEvent::Balances(pallet_balances::Event::Unreserved {
						who: ALICE,
						amount: 173,
					}),
					topics: vec![],
				},
				EventRecord {
					phase: Phase::Initialization,
					event: RuntimeEvent::Contracts(crate::Event::CodeRemoved { code_hash }),
					topics: vec![code_hash],
				},
			]
		);
	});
}

#[test]
fn remove_code_wrong_origin() {
	let (wasm, code_hash) = compile_module::<Test>("dummy").unwrap();

	ExtBuilder::default().existential_deposit(100).build().execute_with(|| {
		let _ = Balances::deposit_creating(&ALICE, 1_000_000);

		// Drop previous events
		initialize_block(2);

		assert_ok!(Contracts::upload_code(
			RuntimeOrigin::signed(ALICE),
			wasm,
			Some(codec::Compact(1_000)),
			Determinism::Enforced,
		));

		assert_noop!(
			Contracts::remove_code(RuntimeOrigin::signed(BOB), code_hash),
			sp_runtime::traits::BadOrigin,
		);

		assert_eq!(
			System::events(),
			vec![
				EventRecord {
					phase: Phase::Initialization,
					event: RuntimeEvent::Balances(pallet_balances::Event::Reserved {
						who: ALICE,
						amount: 173,
					}),
					topics: vec![],
				},
				EventRecord {
					phase: Phase::Initialization,
					event: RuntimeEvent::Contracts(crate::Event::CodeStored { code_hash }),
					topics: vec![code_hash],
				},
			]
		);
	});
}

#[test]
fn remove_code_in_use() {
	let (wasm, code_hash) = compile_module::<Test>("dummy").unwrap();

	ExtBuilder::default().existential_deposit(100).build().execute_with(|| {
		let _ = Balances::deposit_creating(&ALICE, 1_000_000);

		assert_ok!(Contracts::instantiate_with_code(
			RuntimeOrigin::signed(ALICE),
			0,
			GAS_LIMIT,
			None,
			wasm,
			vec![],
			vec![],
		));

		// Drop previous events
		initialize_block(2);

		assert_noop!(
			Contracts::remove_code(RuntimeOrigin::signed(ALICE), code_hash),
			<Error<Test>>::CodeInUse,
		);

		assert_eq!(System::events(), vec![]);
	});
}

#[test]
fn remove_code_not_found() {
	let (_wasm, code_hash) = compile_module::<Test>("dummy").unwrap();

	ExtBuilder::default().existential_deposit(100).build().execute_with(|| {
		let _ = Balances::deposit_creating(&ALICE, 1_000_000);

		// Drop previous events
		initialize_block(2);

		assert_noop!(
			Contracts::remove_code(RuntimeOrigin::signed(ALICE), code_hash),
			<Error<Test>>::CodeNotFound,
		);

		assert_eq!(System::events(), vec![]);
	});
}

#[test]
fn instantiate_with_zero_balance_works() {
	let (wasm, code_hash) = compile_module::<Test>("dummy").unwrap();
	ExtBuilder::default().existential_deposit(200).build().execute_with(|| {
		let _ = Balances::deposit_creating(&ALICE, 1_000_000);
		let min_balance = <Test as Config>::Currency::minimum_balance();

		// Drop previous events
		initialize_block(2);

		// Instantiate the BOB contract.
		let addr = Contracts::bare_instantiate(
			ALICE,
			0,
			GAS_LIMIT,
			None,
			Code::Upload(wasm),
			vec![],
			vec![],
			false,
		)
		.result
		.unwrap()
		.account_id;

		// Check that the BOB contract has been instantiated.
		let contract = get_contract(&addr);
		let deposit_account = contract.deposit_account().deref();

		// Make sure the account exists even though no free balance was send
		assert_eq!(<Test as Config>::Currency::free_balance(&addr), min_balance);
		assert_eq!(<Test as Config>::Currency::total_balance(&addr), min_balance,);

		assert_eq!(
			System::events(),
			vec![
				EventRecord {
					phase: Phase::Initialization,
					event: RuntimeEvent::System(frame_system::Event::NewAccount {
						account: deposit_account.clone(),
					}),
					topics: vec![],
				},
				EventRecord {
					phase: Phase::Initialization,
					event: RuntimeEvent::Balances(pallet_balances::Event::Endowed {
						account: deposit_account.clone(),
						free_balance: min_balance,
					}),
					topics: vec![],
				},
				EventRecord {
					phase: Phase::Initialization,
					event: RuntimeEvent::Balances(pallet_balances::Event::Transfer {
						from: ALICE,
						to: deposit_account.clone(),
						amount: min_balance,
					}),
					topics: vec![],
				},
				EventRecord {
					phase: Phase::Initialization,
					event: RuntimeEvent::System(frame_system::Event::NewAccount {
						account: addr.clone(),
					}),
					topics: vec![],
				},
				EventRecord {
					phase: Phase::Initialization,
					event: RuntimeEvent::Balances(pallet_balances::Event::Endowed {
						account: addr.clone(),
						free_balance: min_balance,
					}),
					topics: vec![],
				},
				EventRecord {
					phase: Phase::Initialization,
					event: RuntimeEvent::Balances(pallet_balances::Event::Transfer {
						from: ALICE,
						to: addr.clone(),
						amount: min_balance,
					}),
					topics: vec![],
				},
				EventRecord {
					phase: Phase::Initialization,
					event: RuntimeEvent::Balances(pallet_balances::Event::Reserved {
						who: ALICE,
						amount: 173,
					}),
					topics: vec![],
				},
				EventRecord {
					phase: Phase::Initialization,
					event: RuntimeEvent::Contracts(crate::Event::CodeStored { code_hash }),
					topics: vec![code_hash],
				},
				EventRecord {
					phase: Phase::Initialization,
					event: RuntimeEvent::Contracts(crate::Event::Instantiated {
						deployer: ALICE,
						contract: addr.clone(),
					}),
					topics: vec![hash(&ALICE), hash(&addr)],
				},
			]
		);
	});
}

#[test]
fn instantiate_with_below_existential_deposit_works() {
	let (wasm, code_hash) = compile_module::<Test>("dummy").unwrap();
	ExtBuilder::default().existential_deposit(200).build().execute_with(|| {
		let _ = Balances::deposit_creating(&ALICE, 1_000_000);
		let min_balance = <Test as Config>::Currency::minimum_balance();

		// Drop previous events
		initialize_block(2);

		// Instantiate the BOB contract.
		let addr = Contracts::bare_instantiate(
			ALICE,
			50,
			GAS_LIMIT,
			None,
			Code::Upload(wasm),
			vec![],
			vec![],
			false,
		)
		.result
		.unwrap()
		.account_id;

		// Check that the BOB contract has been instantiated.
		let contract = get_contract(&addr);
		let deposit_account = contract.deposit_account().deref();

		// Make sure the account exists even though not enough free balance was send
		assert_eq!(<Test as Config>::Currency::free_balance(&addr), min_balance + 50);
		assert_eq!(<Test as Config>::Currency::total_balance(&addr), min_balance + 50);

		assert_eq!(
			System::events(),
			vec![
				EventRecord {
					phase: Phase::Initialization,
					event: RuntimeEvent::System(frame_system::Event::NewAccount {
						account: deposit_account.clone(),
					}),
					topics: vec![],
				},
				EventRecord {
					phase: Phase::Initialization,
					event: RuntimeEvent::Balances(pallet_balances::Event::Endowed {
						account: deposit_account.clone(),
						free_balance: min_balance,
					}),
					topics: vec![],
				},
				EventRecord {
					phase: Phase::Initialization,
					event: RuntimeEvent::Balances(pallet_balances::Event::Transfer {
						from: ALICE,
						to: deposit_account.clone(),
						amount: min_balance,
					}),
					topics: vec![],
				},
				EventRecord {
					phase: Phase::Initialization,
					event: RuntimeEvent::System(frame_system::Event::NewAccount {
						account: addr.clone()
					}),
					topics: vec![],
				},
				EventRecord {
					phase: Phase::Initialization,
					event: RuntimeEvent::Balances(pallet_balances::Event::Endowed {
						account: addr.clone(),
						free_balance: min_balance,
					}),
					topics: vec![],
				},
				EventRecord {
					phase: Phase::Initialization,
					event: RuntimeEvent::Balances(pallet_balances::Event::Transfer {
						from: ALICE,
						to: addr.clone(),
						amount: min_balance,
					}),
					topics: vec![],
				},
				EventRecord {
					phase: Phase::Initialization,
					event: RuntimeEvent::Balances(pallet_balances::Event::Transfer {
						from: ALICE,
						to: addr.clone(),
						amount: 50,
					}),
					topics: vec![],
				},
				EventRecord {
					phase: Phase::Initialization,
					event: RuntimeEvent::Balances(pallet_balances::Event::Reserved {
						who: ALICE,
						amount: 173,
					}),
					topics: vec![],
				},
				EventRecord {
					phase: Phase::Initialization,
					event: RuntimeEvent::Contracts(crate::Event::CodeStored { code_hash }),
					topics: vec![code_hash],
				},
				EventRecord {
					phase: Phase::Initialization,
					event: RuntimeEvent::Contracts(crate::Event::Instantiated {
						deployer: ALICE,
						contract: addr.clone(),
					}),
					topics: vec![hash(&ALICE), hash(&addr)],
				},
			]
		);
	});
}

#[test]
fn storage_deposit_works() {
	let (wasm, _code_hash) = compile_module::<Test>("multi_store").unwrap();
	ExtBuilder::default().existential_deposit(200).build().execute_with(|| {
		let _ = Balances::deposit_creating(&ALICE, 1_000_000);
		let mut deposit = <Test as Config>::Currency::minimum_balance();

		let addr = Contracts::bare_instantiate(
			ALICE,
			0,
			GAS_LIMIT,
			None,
			Code::Upload(wasm),
			vec![],
			vec![],
			false,
		)
		.result
		.unwrap()
		.account_id;

		// Drop previous events
		initialize_block(2);

		// Create storage
		assert_ok!(Contracts::call(
			RuntimeOrigin::signed(ALICE),
			addr.clone(),
			42,
			GAS_LIMIT,
			None,
			(1_000u32, 5_000u32).encode(),
		));
		// 4 is for creating 2 storage items
		let charged0 = 4 + 1_000 + 5_000;
		deposit += charged0;
		assert_eq!(get_contract(&addr).total_deposit(), deposit);

		// Add more storage (but also remove some)
		assert_ok!(Contracts::call(
			RuntimeOrigin::signed(ALICE),
			addr.clone(),
			0,
			GAS_LIMIT,
			None,
			(2_000u32, 4_900u32).encode(),
		));
		let charged1 = 1_000 - 100;
		deposit += charged1;
		assert_eq!(get_contract(&addr).total_deposit(), deposit);

		// Remove more storage (but also add some)
		assert_ok!(Contracts::call(
			RuntimeOrigin::signed(ALICE),
			addr.clone(),
			0,
			GAS_LIMIT,
			None,
			(2_100u32, 900u32).encode(),
		));
		// -1 for numeric instability
		let refunded0 = 4_000 - 100 - 1;
		deposit -= refunded0;
		assert_eq!(get_contract(&addr).total_deposit(), deposit);

		let contract = get_contract(&addr);
		let deposit_account = contract.deposit_account().deref();

		assert_eq!(
			System::events(),
			vec![
				EventRecord {
					phase: Phase::Initialization,
					event: RuntimeEvent::Balances(pallet_balances::Event::Transfer {
						from: ALICE,
						to: addr.clone(),
						amount: 42,
					}),
					topics: vec![],
				},
				EventRecord {
					phase: Phase::Initialization,
					event: RuntimeEvent::Contracts(crate::Event::Called {
						caller: ALICE,
						contract: addr.clone(),
					}),
					topics: vec![hash(&ALICE), hash(&addr)],
				},
				EventRecord {
					phase: Phase::Initialization,
					event: RuntimeEvent::Balances(pallet_balances::Event::Transfer {
						from: ALICE,
						to: deposit_account.clone(),
						amount: charged0,
					}),
					topics: vec![],
				},
				EventRecord {
					phase: Phase::Initialization,
					event: RuntimeEvent::Contracts(crate::Event::Called {
						caller: ALICE,
						contract: addr.clone(),
					}),
					topics: vec![hash(&ALICE), hash(&addr)],
				},
				EventRecord {
					phase: Phase::Initialization,
					event: RuntimeEvent::Balances(pallet_balances::Event::Transfer {
						from: ALICE,
						to: deposit_account.clone(),
						amount: charged1,
					}),
					topics: vec![],
				},
				EventRecord {
					phase: Phase::Initialization,
					event: RuntimeEvent::Contracts(crate::Event::Called {
						caller: ALICE,
						contract: addr.clone(),
					}),
					topics: vec![hash(&ALICE), hash(&addr)],
				},
				EventRecord {
					phase: Phase::Initialization,
					event: RuntimeEvent::Balances(pallet_balances::Event::Transfer {
						from: deposit_account.clone(),
						to: ALICE,
						amount: refunded0,
					}),
					topics: vec![],
				},
			]
		);
	});
}

#[test]
fn set_code_extrinsic() {
	let (wasm, code_hash) = compile_module::<Test>("dummy").unwrap();
	let (new_wasm, new_code_hash) = compile_module::<Test>("crypto_hashes").unwrap();

	assert_ne!(code_hash, new_code_hash);

	ExtBuilder::default().existential_deposit(100).build().execute_with(|| {
		let _ = Balances::deposit_creating(&ALICE, 1_000_000);

		let addr = Contracts::bare_instantiate(
			ALICE,
			0,
			GAS_LIMIT,
			None,
			Code::Upload(wasm),
			vec![],
			vec![],
			false,
		)
		.result
		.unwrap()
		.account_id;

		assert_ok!(Contracts::upload_code(
			RuntimeOrigin::signed(ALICE),
			new_wasm,
			None,
			Determinism::Enforced
		));

		// Drop previous events
		initialize_block(2);

		assert_eq!(get_contract(&addr).code_hash, code_hash);
		assert_refcount!(&code_hash, 1);
		assert_refcount!(&new_code_hash, 0);

		// only root can execute this extrinsic
		assert_noop!(
			Contracts::set_code(RuntimeOrigin::signed(ALICE), addr.clone(), new_code_hash),
			sp_runtime::traits::BadOrigin,
		);
		assert_eq!(get_contract(&addr).code_hash, code_hash);
		assert_refcount!(&code_hash, 1);
		assert_refcount!(&new_code_hash, 0);
		assert_eq!(System::events(), vec![],);

		// contract must exist
		assert_noop!(
			Contracts::set_code(RuntimeOrigin::root(), BOB, new_code_hash),
			<Error<Test>>::ContractNotFound,
		);
		assert_eq!(get_contract(&addr).code_hash, code_hash);
		assert_refcount!(&code_hash, 1);
		assert_refcount!(&new_code_hash, 0);
		assert_eq!(System::events(), vec![],);

		// new code hash must exist
		assert_noop!(
			Contracts::set_code(RuntimeOrigin::root(), addr.clone(), Default::default()),
			<Error<Test>>::CodeNotFound,
		);
		assert_eq!(get_contract(&addr).code_hash, code_hash);
		assert_refcount!(&code_hash, 1);
		assert_refcount!(&new_code_hash, 0);
		assert_eq!(System::events(), vec![],);

		// successful call
		assert_ok!(Contracts::set_code(RuntimeOrigin::root(), addr.clone(), new_code_hash));
		assert_eq!(get_contract(&addr).code_hash, new_code_hash);
		assert_refcount!(&code_hash, 0);
		assert_refcount!(&new_code_hash, 1);
		assert_eq!(
			System::events(),
			vec![EventRecord {
				phase: Phase::Initialization,
				event: RuntimeEvent::Contracts(pallet_contracts::Event::ContractCodeUpdated {
					contract: addr.clone(),
					new_code_hash,
					old_code_hash: code_hash,
				}),
				topics: vec![hash(&addr), new_code_hash, code_hash],
			},]
		);
	});
}

#[test]
fn slash_cannot_kill_account() {
	let (wasm, _code_hash) = compile_module::<Test>("dummy").unwrap();
	ExtBuilder::default().existential_deposit(200).build().execute_with(|| {
		let _ = Balances::deposit_creating(&ALICE, 1_000_000);

		let addr = Contracts::bare_instantiate(
			ALICE,
			700,
			GAS_LIMIT,
			None,
			Code::Upload(wasm),
			vec![],
			vec![],
			false,
		)
		.result
		.unwrap()
		.account_id;

		// Drop previous events
		initialize_block(2);

		// Try to destroy the account of the contract by slashing.
		// The account does not get destroyed because of the consumer reference.
		// Slashing can for example happen if the contract takes part in staking.
		let _ = <Test as Config>::Currency::slash(
			&addr,
			<Test as Config>::Currency::total_balance(&addr),
		);

		assert_eq!(
			System::events(),
			vec![EventRecord {
				phase: Phase::Initialization,
				event: RuntimeEvent::Balances(pallet_balances::Event::Slashed {
					who: addr.clone(),
					amount: 700, // slash didn't remove the minimum balance
				}),
				topics: vec![],
			},]
		);
	});
}

#[test]
fn contract_reverted() {
	let (wasm, code_hash) = compile_module::<Test>("return_with_data").unwrap();

	ExtBuilder::default().existential_deposit(100).build().execute_with(|| {
		let _ = Balances::deposit_creating(&ALICE, 1_000_000);
		let flags = ReturnFlags::REVERT;
		let buffer = [4u8, 8, 15, 16, 23, 42];
		let input = (flags.bits(), buffer).encode();

		// We just upload the code for later use
		assert_ok!(Contracts::upload_code(
			RuntimeOrigin::signed(ALICE),
			wasm.clone(),
			None,
			Determinism::Enforced
		));

		// Calling extrinsic: revert leads to an error
		assert_err_ignore_postinfo!(
			Contracts::instantiate(
				RuntimeOrigin::signed(ALICE),
				0,
				GAS_LIMIT,
				None,
				code_hash,
				input.clone(),
				vec![],
			),
			<Error<Test>>::ContractReverted,
		);

		// Calling extrinsic: revert leads to an error
		assert_err_ignore_postinfo!(
			Contracts::instantiate_with_code(
				RuntimeOrigin::signed(ALICE),
				0,
				GAS_LIMIT,
				None,
				wasm,
				input.clone(),
				vec![],
			),
			<Error<Test>>::ContractReverted,
		);

		// Calling directly: revert leads to success but the flags indicate the error
		// This is just a different way of transporting the error that allows the read out
		// the `data` which is only there on success. Obviously, the contract isn't
		// instantiated.
		let result = Contracts::bare_instantiate(
			ALICE,
			0,
			GAS_LIMIT,
			None,
			Code::Existing(code_hash),
			input.clone(),
			vec![],
			false,
		)
		.result
		.unwrap();
		assert_eq!(result.result.flags, flags);
		assert_eq!(result.result.data, buffer);
		assert!(!<ContractInfoOf<Test>>::contains_key(result.account_id));

		// Pass empty flags and therefore successfully instantiate the contract for later use.
		let addr = Contracts::bare_instantiate(
			ALICE,
			0,
			GAS_LIMIT,
			None,
			Code::Existing(code_hash),
			ReturnFlags::empty().bits().encode(),
			vec![],
			false,
		)
		.result
		.unwrap()
		.account_id;

		// Calling extrinsic: revert leads to an error
		assert_err_ignore_postinfo!(
			Contracts::call(
				RuntimeOrigin::signed(ALICE),
				addr.clone(),
				0,
				GAS_LIMIT,
				None,
				input.clone()
			),
			<Error<Test>>::ContractReverted,
		);

		// Calling directly: revert leads to success but the flags indicate the error
		let result = Contracts::bare_call(
			ALICE,
			addr.clone(),
			0,
			GAS_LIMIT,
			None,
			input,
			false,
			Determinism::Enforced,
		)
		.result
		.unwrap();
		assert_eq!(result.flags, flags);
		assert_eq!(result.data, buffer);
	});
}

#[test]
fn code_rejected_error_works() {
	ExtBuilder::default().existential_deposit(200).build().execute_with(|| {
		let _ = Balances::deposit_creating(&ALICE, 1_000_000);

		let (wasm, _) = compile_module::<Test>("invalid_module").unwrap();
		assert_noop!(
			Contracts::upload_code(
				RuntimeOrigin::signed(ALICE),
				wasm.clone(),
				None,
				Determinism::Enforced
			),
			<Error<Test>>::CodeRejected,
		);
		let result = Contracts::bare_instantiate(
			ALICE,
			0,
			GAS_LIMIT,
			None,
			Code::Upload(wasm),
			vec![],
			vec![],
			true,
		);
		assert_err!(result.result, <Error<Test>>::CodeRejected);
		assert_eq!(
			std::str::from_utf8(&result.debug_message).unwrap(),
			"validation of new code failed"
		);

		let (wasm, _) = compile_module::<Test>("invalid_contract").unwrap();
		assert_noop!(
			Contracts::upload_code(
				RuntimeOrigin::signed(ALICE),
				wasm.clone(),
				None,
				Determinism::Enforced
			),
			<Error<Test>>::CodeRejected,
		);

		let result = Contracts::bare_instantiate(
			ALICE,
			0,
			GAS_LIMIT,
			None,
			Code::Upload(wasm),
			vec![],
			vec![],
			true,
		);
		assert_err!(result.result, <Error<Test>>::CodeRejected);
		assert_eq!(
			std::str::from_utf8(&result.debug_message).unwrap(),
			"call function isn't exported"
		);
	});
}

#[test]
fn set_code_hash() {
	let (wasm, code_hash) = compile_module::<Test>("set_code_hash").unwrap();
	let (new_wasm, new_code_hash) = compile_module::<Test>("new_set_code_hash_contract").unwrap();

	ExtBuilder::default().existential_deposit(100).build().execute_with(|| {
		let _ = Balances::deposit_creating(&ALICE, 1_000_000);

		// Instantiate the 'caller'
		let contract_addr = Contracts::bare_instantiate(
			ALICE,
			300_000,
			GAS_LIMIT,
			None,
			Code::Upload(wasm),
			vec![],
			vec![],
			false,
		)
		.result
		.unwrap()
		.account_id;
		// upload new code
		assert_ok!(Contracts::upload_code(
			RuntimeOrigin::signed(ALICE),
			new_wasm.clone(),
			None,
			Determinism::Enforced
		));

		System::reset_events();

		// First call sets new code_hash and returns 1
		let result = Contracts::bare_call(
			ALICE,
			contract_addr.clone(),
			0,
			GAS_LIMIT,
			None,
			new_code_hash.as_ref().to_vec(),
			true,
			Determinism::Enforced,
		)
		.result
		.unwrap();
		assert_return_code!(result, 1);

		// Second calls new contract code that returns 2
		let result = Contracts::bare_call(
			ALICE,
			contract_addr.clone(),
			0,
			GAS_LIMIT,
			None,
			vec![],
			true,
			Determinism::Enforced,
		)
		.result
		.unwrap();
		assert_return_code!(result, 2);

		// Checking for the last event only
		assert_eq!(
			&System::events(),
			&[
				EventRecord {
					phase: Phase::Initialization,
					event: RuntimeEvent::Contracts(crate::Event::ContractCodeUpdated {
						contract: contract_addr.clone(),
						new_code_hash,
						old_code_hash: code_hash,
					}),
					topics: vec![hash(&contract_addr), new_code_hash, code_hash],
				},
				EventRecord {
					phase: Phase::Initialization,
					event: RuntimeEvent::Contracts(crate::Event::Called {
						caller: ALICE,
						contract: contract_addr.clone(),
					}),
					topics: vec![hash(&ALICE), hash(&contract_addr)],
				},
				EventRecord {
					phase: Phase::Initialization,
					event: RuntimeEvent::Contracts(crate::Event::Called {
						caller: ALICE,
						contract: contract_addr.clone(),
					}),
					topics: vec![hash(&ALICE), hash(&contract_addr)],
				},
			],
		);
	});
}

#[test]
fn storage_deposit_limit_is_enforced() {
	let (wasm, _code_hash) = compile_module::<Test>("store_call").unwrap();
	ExtBuilder::default().existential_deposit(200).build().execute_with(|| {
		let _ = Balances::deposit_creating(&ALICE, 1_000_000);
		let min_balance = <Test as Config>::Currency::minimum_balance();

		// Instantiate the BOB contract.
		let addr = Contracts::bare_instantiate(
			ALICE,
			0,
			GAS_LIMIT,
			None,
			Code::Upload(wasm),
			vec![],
			vec![],
			false,
		)
		.result
		.unwrap()
		.account_id;

		// Check that the BOB contract has been instantiated and has the minimum balance
		assert_eq!(get_contract(&addr).total_deposit(), min_balance);
		assert_eq!(<Test as Config>::Currency::total_balance(&addr), min_balance);

		// Create 100 bytes of storage with a price of per byte
		assert_err_ignore_postinfo!(
			Contracts::call(
				RuntimeOrigin::signed(ALICE),
				addr.clone(),
				0,
				GAS_LIMIT,
				Some(codec::Compact(1)),
				100u32.to_le_bytes().to_vec()
			),
			<Error<Test>>::StorageDepositLimitExhausted,
		);
	});
}

#[test]
fn deposit_limit_in_nested_calls() {
	let (wasm_caller, _code_hash_caller) =
		compile_module::<Test>("create_storage_and_call").unwrap();
	let (wasm_callee, _code_hash_callee) = compile_module::<Test>("store_call").unwrap();
	ExtBuilder::default().existential_deposit(200).build().execute_with(|| {
		let _ = Balances::deposit_creating(&ALICE, 1_000_000);

		// Create both contracts: Constructors do nothing.
		let addr_caller = Contracts::bare_instantiate(
			ALICE,
			0,
			GAS_LIMIT,
			None,
			Code::Upload(wasm_caller),
			vec![],
			vec![],
			false,
		)
		.result
		.unwrap()
		.account_id;
		let addr_callee = Contracts::bare_instantiate(
			ALICE,
			0,
			GAS_LIMIT,
			None,
			Code::Upload(wasm_callee),
			vec![],
			vec![],
			false,
		)
		.result
		.unwrap()
		.account_id;

		// Create 100 bytes of storage with a price of per byte
		// This is 100 Balance + 2 Balance for the item
		assert_ok!(Contracts::call(
			RuntimeOrigin::signed(ALICE),
			addr_callee.clone(),
			0,
			GAS_LIMIT,
			Some(codec::Compact(102)),
			100u32.to_le_bytes().to_vec()
		));

		// We do not remove any storage but add a storage item of 12 bytes in the caller
		// contract. This would cost 12 + 2 = 14 Balance.
		// The nested call doesn't get a special limit, which is set by passing 0 to it.
		// This should fail as the specified parent's limit is less than the cost: 13 <
		// 14.
		assert_err_ignore_postinfo!(
			Contracts::call(
				RuntimeOrigin::signed(ALICE),
				addr_caller.clone(),
				0,
				GAS_LIMIT,
				Some(codec::Compact(13)),
				100u32
					.to_le_bytes()
					.as_ref()
					.iter()
					.chain(<_ as AsRef<[u8]>>::as_ref(&addr_callee))
					.chain(0u64.to_le_bytes().as_ref())
					.cloned()
					.collect(),
			),
			<Error<Test>>::StorageDepositLimitExhausted,
		);

		// Now we specify the parent's limit high enough to cover the caller's storage additions.
		// However, we use a single byte more in the callee, hence the storage deposit should be 15
		// Balance.
		// The nested call doesn't get a special limit, which is set by passing 0 to it.
		// This should fail as the specified parent's limit is less than the cost: 14
		// < 15.
		assert_err_ignore_postinfo!(
			Contracts::call(
				RuntimeOrigin::signed(ALICE),
				addr_caller.clone(),
				0,
				GAS_LIMIT,
				Some(codec::Compact(14)),
				101u32
					.to_le_bytes()
					.as_ref()
					.iter()
					.chain(<_ as AsRef<[u8]>>::as_ref(&addr_callee))
					.chain(0u64.to_le_bytes().as_ref())
					.cloned()
					.collect(),
			),
			<Error<Test>>::StorageDepositLimitExhausted,
		);

		// Now we specify the parent's limit high enough to cover both the caller's and callee's
		// storage additions. However, we set a special deposit limit of 1 Balance for the nested
		// call. This should fail as callee adds up 2 bytes to the storage, meaning that the nested
		// call should have a deposit limit of at least 2 Balance. The sub-call should be rolled
		// back, which is covered by the next test case.
		assert_err_ignore_postinfo!(
			Contracts::call(
				RuntimeOrigin::signed(ALICE),
				addr_caller.clone(),
				0,
				GAS_LIMIT,
				Some(codec::Compact(16)),
				102u32
					.to_le_bytes()
					.as_ref()
					.iter()
					.chain(<_ as AsRef<[u8]>>::as_ref(&addr_callee))
					.chain(&[1u8])
					.cloned()
					.collect(),
			),
			<Error<Test>>::StorageDepositLimitExhausted,
		);

		// Refund in the callee contract but not enough to cover the 14 Balance required by the
		// caller. Note that if previous sub-call wouldn't roll back, this call would pass making
		// the test case fail. We don't set a special limit for the nested call here.
		assert_err_ignore_postinfo!(
			Contracts::call(
				RuntimeOrigin::signed(ALICE),
				addr_caller.clone(),
				0,
				GAS_LIMIT,
				Some(codec::Compact(0)),
				87u32
					.to_le_bytes()
					.as_ref()
					.iter()
					.chain(<_ as AsRef<[u8]>>::as_ref(&addr_callee))
					.chain(0u64.to_le_bytes().as_ref())
					.cloned()
					.collect(),
			),
			<Error<Test>>::StorageDepositLimitExhausted,
		);

		let _ = Balances::make_free_balance_be(&ALICE, 1_000);

		// Require more than the sender's balance.
		// We don't set a special limit for the nested call.
		assert_err_ignore_postinfo!(
			Contracts::call(
				RuntimeOrigin::signed(ALICE),
				addr_caller.clone(),
				0,
				GAS_LIMIT,
				None,
				1_200u32
					.to_le_bytes()
					.as_ref()
					.iter()
					.chain(<_ as AsRef<[u8]>>::as_ref(&addr_callee))
					.chain(0u64.to_le_bytes().as_ref())
					.cloned()
					.collect(),
			),
			<Error<Test>>::StorageDepositLimitExhausted,
		);

		// Same as above but allow for the additional deposit of 1 Balance in parent.
		// We set the special deposit limit of 1 Balance for the nested call, which isn't
		// enforced as callee frees up storage. This should pass.
		assert_ok!(Contracts::call(
			RuntimeOrigin::signed(ALICE),
			addr_caller.clone(),
			0,
			GAS_LIMIT,
			Some(codec::Compact(1)),
			87u32
				.to_le_bytes()
				.as_ref()
				.iter()
				.chain(<_ as AsRef<[u8]>>::as_ref(&addr_callee))
				.chain(&[1u8])
				.cloned()
				.collect(),
		));
	});
}

#[test]
fn deposit_limit_in_nested_instantiate() {
	let (wasm_caller, _code_hash_caller) =
		compile_module::<Test>("create_storage_and_instantiate").unwrap();
	let (wasm_callee, code_hash_callee) = compile_module::<Test>("store_deploy").unwrap();
	const ED: u64 = 5;
	ExtBuilder::default().existential_deposit(ED).build().execute_with(|| {
		let _ = Balances::deposit_creating(&ALICE, 1_000_000);
		let _ = Balances::deposit_creating(&BOB, 1_000_000);
		// Create caller contract
		let addr_caller = Contracts::bare_instantiate(
			ALICE,
			10_000u64, // this balance is later passed to the deployed contract
			GAS_LIMIT,
			None,
			Code::Upload(wasm_caller),
			vec![],
			vec![],
			false,
		)
		.result
		.unwrap()
		.account_id;
		// Deploy a contract to get its occupied storage size
		let addr = Contracts::bare_instantiate(
			ALICE,
			0,
			GAS_LIMIT,
			None,
			Code::Upload(wasm_callee),
			vec![0, 0, 0, 0],
			vec![],
			false,
		)
		.result
		.unwrap()
		.account_id;

		let callee_info_len = ContractInfoOf::<Test>::get(&addr).unwrap().encoded_size() as u64;

		// We don't set a special deposit limit for the netsted instantiation.
		//
		// The deposit limit set for the parent is insufficient for the instantiation, which
		// requires:
		// - callee_info_len + 2 for storing the new contract info,
		// - ED for deployed contract account,
		// - 2 for the storage item of 0 bytes being created in the callee constructor
		// or (callee_info_len + 2 + ED + 2) Balance in total.
		//
		// Provided the limit is set to be 1 Balance less,
		// this call should fail on the return from the caller contract.
		assert_err_ignore_postinfo!(
			Contracts::call(
				RuntimeOrigin::signed(BOB),
				addr_caller.clone(),
				0,
				GAS_LIMIT,
				Some(codec::Compact(callee_info_len + 2 + ED + 1)),
				0u32.to_le_bytes()
					.as_ref()
					.iter()
					.chain(code_hash_callee.as_ref())
					.chain(0u64.to_le_bytes().as_ref())
					.cloned()
					.collect(),
			),
			<Error<Test>>::StorageDepositLimitExhausted,
		);
		// The charges made on instantiation should be rolled back.
		assert_eq!(<Test as Config>::Currency::free_balance(&BOB), 1_000_000);

		// Now we give enough limit for the instantiation itself, but require for 1 more storage
		// byte in the constructor. Hence +1 Balance to the limit is needed. This should fail on the
		// return from constructor.
		assert_err_ignore_postinfo!(
			Contracts::call(
				RuntimeOrigin::signed(BOB),
				addr_caller.clone(),
				0,
				GAS_LIMIT,
				Some(codec::Compact(callee_info_len + 2 + ED + 2)),
				1u32.to_le_bytes()
					.as_ref()
					.iter()
					.chain(code_hash_callee.as_ref())
					.chain(0u64.to_le_bytes().as_ref())
					.cloned()
					.collect(),
			),
			<Error<Test>>::StorageDepositLimitExhausted,
		);
		// The charges made on the instantiation should be rolled back.
		assert_eq!(<Test as Config>::Currency::free_balance(&BOB), 1_000_000);

		// Now we set enough limit in parent call, but an insufficient limit for child instantiate.
		// This should fail during the charging for the instantiation in
		// `RawMeter::charge_instantiate()`
		assert_err_ignore_postinfo!(
			Contracts::call(
				RuntimeOrigin::signed(BOB),
				addr_caller.clone(),
				0,
				GAS_LIMIT,
				Some(codec::Compact(callee_info_len + 2 + ED + 2)),
				0u32.to_le_bytes()
					.as_ref()
					.iter()
					.chain(code_hash_callee.as_ref())
					.chain((callee_info_len + 2 + ED + 1).to_le_bytes().as_ref())
					.cloned()
					.collect(),
			),
			<Error<Test>>::StorageDepositLimitExhausted,
		);
		// The charges made on the instantiation should be rolled back.
		assert_eq!(<Test as Config>::Currency::free_balance(&BOB), 1_000_000);

		// Same as above but requires for single added storage
		// item of 1 byte to be covered by the limit, which implies 3 more Balance.
		// Now we set enough limit for the parent call, but insufficient limit for child
		// instantiate. This should fail right after the constructor execution.
		assert_err_ignore_postinfo!(
			Contracts::call(
				RuntimeOrigin::signed(BOB),
				addr_caller.clone(),
				0,
				GAS_LIMIT,
				Some(codec::Compact(callee_info_len + 2 + ED + 3)), // enough parent limit
				1u32.to_le_bytes()
					.as_ref()
					.iter()
					.chain(code_hash_callee.as_ref())
					.chain((callee_info_len + 2 + ED + 2).to_le_bytes().as_ref()) // not enough child limit
					.cloned()
					.collect(),
			),
			<Error<Test>>::StorageDepositLimitExhausted,
		);
		// The charges made on the instantiation should be rolled back.
		assert_eq!(<Test as Config>::Currency::free_balance(&BOB), 1_000_000);

		// Set enough deposit limit for the child instantiate. This should succeed.
		let result = Contracts::bare_call(
			BOB,
			addr_caller.clone(),
			0,
			GAS_LIMIT,
			Some(codec::Compact(callee_info_len + 2 + ED + 4).into()),
			1u32.to_le_bytes()
				.as_ref()
				.iter()
				.chain(code_hash_callee.as_ref())
				.chain((callee_info_len + 2 + ED + 3).to_le_bytes().as_ref()) // child limit is tougher but is still enough
				.cloned()
				.collect(),
			false,
			Determinism::Deterministic,
		);

		let returned = result.result.unwrap();
		// All balance of the caller except ED has been transferred to the callee.
		// No deposit has been taken from it.
		assert_eq!(<Test as Config>::Currency::free_balance(&addr_caller), ED);
		// Get address of the deployed contract.
		let addr_callee = AccountId32::from_slice(&returned.data[0..32]).unwrap();
		// 10_000 should be sent to callee from the caller contract, plus ED to be sent from the
		// origin.
		assert_eq!(<Test as Config>::Currency::free_balance(&addr_callee), 10_000 + ED);
		// The origin should be charged with:
		//  - callee instantiation deposit = (callee_info_len + 2)
		//  - callee account ED
		//  - for writing an item of 1 byte to storage = 3 Balance
		//
		//  Still, the latter is to be charged at the end of the call stack, hence
		//  only (callee_info_len + 2 + ED) is charged so far
		assert_eq!(
			<Test as Config>::Currency::free_balance(&BOB),
			1_000_000 - (callee_info_len + 2 + ED)
		);
		// Check that deposit due to be charged still includes these 3 Balance
		assert_eq!(result.storage_deposit.charge_or_zero(), (callee_info_len + 2 + ED + 3),)
	});
}

#[test]
fn deposit_limit_honors_liquidity_restrictions() {
	let (wasm, _code_hash) = compile_module::<Test>("store_call").unwrap();
	ExtBuilder::default().existential_deposit(200).build().execute_with(|| {
		let _ = Balances::deposit_creating(&ALICE, 1_000_000);
		let _ = Balances::deposit_creating(&BOB, 1_000);
		let min_balance = <Test as Config>::Currency::minimum_balance();

		// Instantiate the BOB contract.
		let addr = Contracts::bare_instantiate(
			ALICE,
			0,
			GAS_LIMIT,
			None,
			Code::Upload(wasm),
			vec![],
			vec![],
			false,
		)
		.result
		.unwrap()
		.account_id;

		// Check that the contract has been instantiated and has the minimum balance
		assert_eq!(get_contract(&addr).total_deposit(), min_balance);
		assert_eq!(<Test as Config>::Currency::total_balance(&addr), min_balance);

		// check that the lock ins honored
		Balances::set_lock([0; 8], &BOB, 1_000, WithdrawReasons::TRANSFER);
		assert_err_ignore_postinfo!(
			Contracts::call(
				RuntimeOrigin::signed(BOB),
				addr.clone(),
				0,
				GAS_LIMIT,
				Some(codec::Compact(200)),
				100u32.to_le_bytes().to_vec()
			),
			<Error<Test>>::StorageDepositNotEnoughFunds,
		);
		assert_eq!(Balances::free_balance(&BOB), 1_000);
	});
}

#[test]
fn deposit_limit_honors_existential_deposit() {
	let (wasm, _code_hash) = compile_module::<Test>("store_call").unwrap();
	ExtBuilder::default().existential_deposit(200).build().execute_with(|| {
		let _ = Balances::deposit_creating(&ALICE, 1_000_000);
		let _ = Balances::deposit_creating(&BOB, 1_000);
		let min_balance = <Test as Config>::Currency::minimum_balance();

		// Instantiate the BOB contract.
		let addr = Contracts::bare_instantiate(
			ALICE,
			0,
			GAS_LIMIT,
			None,
			Code::Upload(wasm),
			vec![],
			vec![],
			false,
		)
		.result
		.unwrap()
		.account_id;

		// Check that the contract has been instantiated and has the minimum balance
		assert_eq!(get_contract(&addr).total_deposit(), min_balance);
		assert_eq!(<Test as Config>::Currency::total_balance(&addr), min_balance);

		// check that the deposit can't bring the account below the existential deposit
		assert_err_ignore_postinfo!(
			Contracts::call(
				RuntimeOrigin::signed(BOB),
				addr.clone(),
				0,
				GAS_LIMIT,
				Some(codec::Compact(900)),
				100u32.to_le_bytes().to_vec()
			),
			<Error<Test>>::StorageDepositNotEnoughFunds,
		);
		assert_eq!(Balances::free_balance(&BOB), 1_000);
	});
}

#[test]
fn deposit_limit_honors_min_leftover() {
	let (wasm, _code_hash) = compile_module::<Test>("store_call").unwrap();
	ExtBuilder::default().existential_deposit(200).build().execute_with(|| {
		let _ = Balances::deposit_creating(&ALICE, 1_000_000);
		let _ = Balances::deposit_creating(&BOB, 1_000);
		let min_balance = <Test as Config>::Currency::minimum_balance();

		// Instantiate the BOB contract.
		let addr = Contracts::bare_instantiate(
			ALICE,
			0,
			GAS_LIMIT,
			None,
			Code::Upload(wasm),
			vec![],
			vec![],
			false,
		)
		.result
		.unwrap()
		.account_id;

		// Check that the contract has been instantiated and has the minimum balance
		assert_eq!(get_contract(&addr).total_deposit(), min_balance);
		assert_eq!(<Test as Config>::Currency::total_balance(&addr), min_balance);

		// check that the minimum leftover (value send) is considered
		assert_err_ignore_postinfo!(
			Contracts::call(
				RuntimeOrigin::signed(BOB),
				addr.clone(),
				400,
				GAS_LIMIT,
				Some(codec::Compact(500)),
				100u32.to_le_bytes().to_vec()
			),
			<Error<Test>>::StorageDepositNotEnoughFunds,
		);
		assert_eq!(Balances::free_balance(&BOB), 1_000);
	});
}

#[test]
fn cannot_instantiate_indeterministic_code() {
	let (wasm, code_hash) = compile_module::<Test>("float_instruction").unwrap();
	let (caller_wasm, _) = compile_module::<Test>("instantiate_return_code").unwrap();
	ExtBuilder::default().existential_deposit(200).build().execute_with(|| {
		let _ = Balances::deposit_creating(&ALICE, 1_000_000);

		// Try to instantiate directly from code
		assert_err_ignore_postinfo!(
			Contracts::instantiate_with_code(
				RuntimeOrigin::signed(ALICE),
				0,
				GAS_LIMIT,
				None,
				wasm.clone(),
				vec![],
				vec![],
			),
			<Error<Test>>::CodeRejected,
		);
		assert_err!(
			Contracts::bare_instantiate(
				ALICE,
				0,
				GAS_LIMIT,
				None,
				Code::Upload(wasm.clone()),
				vec![],
				vec![],
				false,
			)
			.result,
			<Error<Test>>::CodeRejected,
		);

		// Try to upload a non deterministic code as deterministic
		assert_err!(
			Contracts::upload_code(
				RuntimeOrigin::signed(ALICE),
				wasm.clone(),
				None,
				Determinism::Enforced
			),
			<Error<Test>>::CodeRejected,
		);

		// Try to instantiate from already stored indeterministic code hash
		assert_ok!(Contracts::upload_code(
			RuntimeOrigin::signed(ALICE),
			wasm,
			None,
			Determinism::Relaxed,
		));
		assert_err_ignore_postinfo!(
			Contracts::instantiate(
				RuntimeOrigin::signed(ALICE),
				0,
				GAS_LIMIT,
				None,
				code_hash,
				vec![],
				vec![],
			),
			<Error<Test>>::Indeterministic,
		);
		assert_err!(
			Contracts::bare_instantiate(
				ALICE,
				0,
				GAS_LIMIT,
				None,
				Code::Existing(code_hash),
				vec![],
				vec![],
				false,
			)
			.result,
			<Error<Test>>::Indeterministic,
		);

		// Deploy contract which instantiates another contract
		let addr = Contracts::bare_instantiate(
			ALICE,
			0,
			GAS_LIMIT,
			None,
			Code::Upload(caller_wasm),
			vec![],
			vec![],
			false,
		)
		.result
		.unwrap()
		.account_id;

		// Try to instantiate `code_hash` from another contract in deterministic mode
		assert_err!(
			<Pallet<Test>>::bare_call(
				ALICE,
				addr.clone(),
				0,
				GAS_LIMIT,
				None,
				code_hash.encode(),
				false,
				Determinism::Enforced,
			)
			.result,
			<Error<Test>>::Indeterministic,
		);

		// Instantiations are not allowed even in non determinism mode
		assert_err!(
			<Pallet<Test>>::bare_call(
				ALICE,
				addr.clone(),
				0,
				GAS_LIMIT,
				None,
				code_hash.encode(),
				false,
				Determinism::Relaxed,
			)
			.result,
			<Error<Test>>::Indeterministic,
		);
	});
}

#[test]
fn cannot_set_code_indeterministic_code() {
	let (wasm, code_hash) = compile_module::<Test>("float_instruction").unwrap();
	let (caller_wasm, _) = compile_module::<Test>("set_code_hash").unwrap();
	ExtBuilder::default().existential_deposit(200).build().execute_with(|| {
		let _ = Balances::deposit_creating(&ALICE, 1_000_000);

		// Put the non deterministic contract on-chain
		assert_ok!(Contracts::upload_code(
			RuntimeOrigin::signed(ALICE),
			wasm,
			None,
			Determinism::Relaxed,
		));

		// Create the contract that will call `seal_set_code_hash`
		let caller_addr = Contracts::bare_instantiate(
			ALICE,
			0,
			GAS_LIMIT,
			None,
			Code::Upload(caller_wasm),
			vec![],
			vec![],
			false,
		)
		.result
		.unwrap()
		.account_id;

		// We do not allow to set the code hash to a non determinstic wasm
		assert_err!(
			<Pallet<Test>>::bare_call(
				ALICE,
				caller_addr.clone(),
				0,
				GAS_LIMIT,
				None,
				code_hash.encode(),
				false,
				Determinism::Relaxed,
			)
			.result,
			<Error<Test>>::Indeterministic,
		);
	});
}

#[test]
fn delegate_call_indeterministic_code() {
	let (wasm, code_hash) = compile_module::<Test>("float_instruction").unwrap();
	let (caller_wasm, _) = compile_module::<Test>("delegate_call_simple").unwrap();
	ExtBuilder::default().existential_deposit(200).build().execute_with(|| {
		let _ = Balances::deposit_creating(&ALICE, 1_000_000);

		// Put the non deterministic contract on-chain
		assert_ok!(Contracts::upload_code(
			RuntimeOrigin::signed(ALICE),
			wasm,
			None,
			Determinism::Relaxed,
		));

		// Create the contract that will call `seal_delegate_call`
		let caller_addr = Contracts::bare_instantiate(
			ALICE,
			0,
			GAS_LIMIT,
			None,
			Code::Upload(caller_wasm),
			vec![],
			vec![],
			false,
		)
		.result
		.unwrap()
		.account_id;

		// The delegate call will fail in deterministic mode
		assert_err!(
			<Pallet<Test>>::bare_call(
				ALICE,
				caller_addr.clone(),
				0,
				GAS_LIMIT,
				None,
				code_hash.encode(),
				false,
				Determinism::Enforced,
			)
			.result,
			<Error<Test>>::Indeterministic,
		);

		// The delegate call will work on non deterministic mode
		assert_ok!(
			<Pallet<Test>>::bare_call(
				ALICE,
				caller_addr.clone(),
				0,
				GAS_LIMIT,
				None,
				code_hash.encode(),
				false,
				Determinism::Relaxed,
			)
			.result
		);
	});
}

#[test]
fn reentrance_count_works_with_call() {
	let (wasm, _code_hash) = compile_module::<Test>("reentrance_count_call").unwrap();

	ExtBuilder::default().existential_deposit(100).build().execute_with(|| {
		let _ = Balances::deposit_creating(&ALICE, 1_000_000);

		let contract_addr = Contracts::bare_instantiate(
			ALICE,
			300_000,
			GAS_LIMIT,
			None,
			Code::Upload(wasm),
			vec![],
			vec![],
			false,
		)
		.result
		.unwrap()
		.account_id;

		// passing reentrant count to the input
		let input = 0.encode();

		Contracts::bare_call(
			ALICE,
			contract_addr,
			0,
			GAS_LIMIT,
			None,
			input,
			true,
			Determinism::Enforced,
		)
		.result
		.unwrap();
	});
}

#[test]
fn reentrance_count_works_with_delegated_call() {
	let (wasm, code_hash) = compile_module::<Test>("reentrance_count_delegated_call").unwrap();

	ExtBuilder::default().existential_deposit(100).build().execute_with(|| {
		let _ = Balances::deposit_creating(&ALICE, 1_000_000);

		let contract_addr = Contracts::bare_instantiate(
			ALICE,
			300_000,
			GAS_LIMIT,
			None,
			Code::Upload(wasm),
			vec![],
			vec![],
			false,
		)
		.result
		.unwrap()
		.account_id;

		// adding a callstack height to the input
		let input = (code_hash, 1).encode();

		Contracts::bare_call(
			ALICE,
			contract_addr.clone(),
			0,
			GAS_LIMIT,
			None,
			input,
			true,
			Determinism::Enforced,
		)
		.result
		.unwrap();
	});
}

#[test]
fn account_reentrance_count_works() {
	let (wasm, _code_hash) = compile_module::<Test>("account_reentrance_count_call").unwrap();
	let (wasm_reentrance_count, _code_hash_reentrance_count) =
		compile_module::<Test>("reentrance_count_call").unwrap();

	ExtBuilder::default().existential_deposit(100).build().execute_with(|| {
		let _ = Balances::deposit_creating(&ALICE, 1_000_000);

		let contract_addr = Contracts::bare_instantiate(
			ALICE,
			300_000,
			GAS_LIMIT,
			None,
			Code::Upload(wasm),
			vec![],
			vec![],
			false,
		)
		.result
		.unwrap()
		.account_id;

		let another_contract_addr = Contracts::bare_instantiate(
			ALICE,
			300_000,
			GAS_LIMIT,
			None,
			Code::Upload(wasm_reentrance_count),
			vec![],
			vec![],
			false,
		)
		.result
		.unwrap()
		.account_id;

		let result1 = Contracts::bare_call(
			ALICE,
			contract_addr.clone(),
			0,
			GAS_LIMIT,
			None,
			contract_addr.encode(),
			true,
			Determinism::Enforced,
		)
		.result
		.unwrap();

		let result2 = Contracts::bare_call(
			ALICE,
			contract_addr.clone(),
			0,
			GAS_LIMIT,
			None,
			another_contract_addr.encode(),
			true,
			Determinism::Enforced,
		)
		.result
		.unwrap();

		assert_eq!(result1.data, 1.encode());
		assert_eq!(result2.data, 0.encode());
	});
}<|MERGE_RESOLUTION|>--- conflicted
+++ resolved
@@ -1637,30 +1637,7 @@
 			None,
 			callee_hash.clone(),
 			false,
-<<<<<<< HEAD
-			Determinism::Deterministic,
-		)
-		.result
-		.unwrap();
-		assert_return_code!(result, RuntimeReturnCode::TransferFailed);
-
-		// Contract has enough total balance in order to not go below the min_balance
-		// threshold when transferring the balance but this balance is reserved so
-		// the transfer still fails.
-		Balances::make_free_balance_be(&addr, min_balance + 10_000);
-		Balances::reserve(&addr, min_balance + 10_000).unwrap();
-		let result = Contracts::bare_call(
-			ALICE,
-			addr.clone(),
-			0,
-			GAS_LIMIT,
-			None,
-			callee_hash.clone(),
-			false,
-			Determinism::Deterministic,
-=======
 			Determinism::Enforced,
->>>>>>> 44998291
 		)
 		.result
 		.unwrap();
@@ -2736,7 +2713,7 @@
 			Some(result.storage_deposit.charge_or_zero()),
 			input,
 			false,
-			Determinism::Deterministic,
+			Determinism::Enforced,
 		)
 		.result;
 		assert_err!(result, <Error<Test>>::OutOfGas);
@@ -4329,7 +4306,7 @@
 				.cloned()
 				.collect(),
 			false,
-			Determinism::Deterministic,
+			Determinism::Enforced,
 		);
 
 		let returned = result.result.unwrap();
