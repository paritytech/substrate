// This file is part of Substrate.

// Copyright (C) 2018-2022 Parity Technologies (UK) Ltd.
// SPDX-License-Identifier: Apache-2.0

// Licensed under the Apache License, Version 2.0 (the "License");
// you may not use this file except in compliance with the License.
// You may obtain a copy of the License at
//
// 	http://www.apache.org/licenses/LICENSE-2.0
//
// Unless required by applicable law or agreed to in writing, software
// distributed under the License is distributed on an "AS IS" BASIS,
// WITHOUT WARRANTIES OR CONDITIONS OF ANY KIND, either express or implied.
// See the License for the specific language governing permissions and
// limitations under the License.

use crate::{
	chain_extension::{
		ChainExtension, Environment, Ext, InitState, Result as ExtensionResult, RetVal,
		ReturnFlags, SysConfig, UncheckedFrom,
	},
	exec::{FixSizedKey, Frame},
	storage::Storage,
	wasm::{PrefabWasmModule, ReturnCode as RuntimeReturnCode},
	weights::WeightInfo,
	BalanceOf, Code, CodeStorage, Config, ContractInfoOf, DefaultAddressGenerator,
	DefaultContractAccessWeight, DeletionQueue, Error, Pallet, Schedule,
};
use assert_matches::assert_matches;
use codec::Encode;
use frame_support::{
	assert_err, assert_err_ignore_postinfo, assert_noop, assert_ok,
	dispatch::DispatchErrorWithPostInfo,
	parameter_types,
	storage::child,
	traits::{
		BalanceStatus, ConstU32, ConstU64, Contains, Currency, Get, OnIdle, OnInitialize,
		ReservableCurrency,
	},
	weights::{constants::WEIGHT_PER_SECOND, DispatchClass, PostDispatchInfo, Weight},
};
use frame_system::{self as system, EventRecord, Phase};
use pretty_assertions::{assert_eq, assert_ne};
use sp_core::Bytes;
use sp_io::hashing::blake2_256;
use sp_keystore::{testing::KeyStore, KeystoreExt};
use sp_runtime::{
	testing::{Header, H256},
	traits::{BlakeTwo256, Convert, Hash, IdentityLookup},
	AccountId32,
};
use std::{cell::RefCell, sync::Arc};

use crate as pallet_contracts;

type UncheckedExtrinsic = frame_system::mocking::MockUncheckedExtrinsic<Test>;
type Block = frame_system::mocking::MockBlock<Test>;

frame_support::construct_runtime!(
	pub enum Test where
		Block = Block,
		NodeBlock = Block,
		UncheckedExtrinsic = UncheckedExtrinsic,
	{
		System: frame_system::{Pallet, Call, Config, Storage, Event<T>},
		Balances: pallet_balances::{Pallet, Call, Storage, Config<T>, Event<T>},
		Timestamp: pallet_timestamp::{Pallet, Call, Storage, Inherent},
		Randomness: pallet_randomness_collective_flip::{Pallet, Storage},
		Utility: pallet_utility::{Pallet, Call, Storage, Event},
		Contracts: pallet_contracts::{Pallet, Call, Storage, Event<T>},
	}
);

#[macro_use]
pub mod test_utils {
	use super::{Balances, Test};
	use crate::{exec::AccountIdOf, storage::Storage, CodeHash, Config, ContractInfoOf, Nonce};
	use frame_support::traits::Currency;

	pub fn place_contract(address: &AccountIdOf<Test>, code_hash: CodeHash<Test>) {
		let nonce = <Nonce<Test>>::mutate(|counter| {
			*counter += 1;
			*counter
		});
		let trie_id = Storage::<Test>::generate_trie_id(address, nonce);
		set_balance(address, <Test as Config>::Currency::minimum_balance() * 10);
		let contract = Storage::<Test>::new_contract(&address, trie_id, code_hash).unwrap();
		<ContractInfoOf<Test>>::insert(address, contract);
	}
	pub fn set_balance(who: &AccountIdOf<Test>, amount: u64) {
		let imbalance = Balances::deposit_creating(who, amount);
		drop(imbalance);
	}
	pub fn get_balance(who: &AccountIdOf<Test>) -> u64 {
		Balances::free_balance(who)
	}
	macro_rules! assert_return_code {
		( $x:expr , $y:expr $(,)? ) => {{
			assert_eq!(u32::from_le_bytes($x.data[..].try_into().unwrap()), $y as u32);
		}};
	}
	macro_rules! assert_refcount {
		( $code_hash:expr , $should:expr $(,)? ) => {{
			let is = crate::OwnerInfoOf::<Test>::get($code_hash).map(|m| m.refcount()).unwrap();
			assert_eq!(is, $should);
		}};
	}
}

thread_local! {
	static TEST_EXTENSION: RefCell<TestExtension> = Default::default();
}

pub struct TestExtension {
	enabled: bool,
	last_seen_buffer: Vec<u8>,
	last_seen_inputs: (u32, u32, u32, u32),
}

impl TestExtension {
	fn disable() {
		TEST_EXTENSION.with(|e| e.borrow_mut().enabled = false)
	}

	fn last_seen_buffer() -> Vec<u8> {
		TEST_EXTENSION.with(|e| e.borrow().last_seen_buffer.clone())
	}

	fn last_seen_inputs() -> (u32, u32, u32, u32) {
		TEST_EXTENSION.with(|e| e.borrow().last_seen_inputs.clone())
	}
}

impl Default for TestExtension {
	fn default() -> Self {
		Self { enabled: true, last_seen_buffer: vec![], last_seen_inputs: (0, 0, 0, 0) }
	}
}

impl ChainExtension<Test> for TestExtension {
	fn call<E>(func_id: u32, env: Environment<E, InitState>) -> ExtensionResult<RetVal>
	where
		E: Ext<T = Test>,
		<E::T as SysConfig>::AccountId: UncheckedFrom<<E::T as SysConfig>::Hash> + AsRef<[u8]>,
	{
		match func_id {
			0 => {
				let mut env = env.buf_in_buf_out();
				let input = env.read(2)?;
				env.write(&input, false, None)?;
				TEST_EXTENSION.with(|e| e.borrow_mut().last_seen_buffer = input);
				Ok(RetVal::Converging(func_id))
			},
			1 => {
				let env = env.only_in();
				TEST_EXTENSION.with(|e| {
					e.borrow_mut().last_seen_inputs =
						(env.val0(), env.val1(), env.val2(), env.val3())
				});
				Ok(RetVal::Converging(func_id))
			},
			2 => {
				let mut env = env.buf_in_buf_out();
				let weight = env.read(2)?[1].into();
				env.charge_weight(weight)?;
				Ok(RetVal::Converging(func_id))
			},
			3 => Ok(RetVal::Diverging { flags: ReturnFlags::REVERT, data: vec![42, 99] }),
			_ => {
				panic!("Passed unknown func_id to test chain extension: {}", func_id);
			},
		}
	}

	fn enabled() -> bool {
		TEST_EXTENSION.with(|e| e.borrow().enabled)
	}
}

parameter_types! {
	pub BlockWeights: frame_system::limits::BlockWeights =
		frame_system::limits::BlockWeights::simple_max(2 * WEIGHT_PER_SECOND);
	pub static ExistentialDeposit: u64 = 1;
}
impl frame_system::Config for Test {
	type BaseCallFilter = frame_support::traits::Everything;
	type BlockWeights = BlockWeights;
	type BlockLength = ();
	type DbWeight = ();
	type Origin = Origin;
	type Index = u64;
	type BlockNumber = u64;
	type Hash = H256;
	type Call = Call;
	type Hashing = BlakeTwo256;
	type AccountId = AccountId32;
	type Lookup = IdentityLookup<Self::AccountId>;
	type Header = Header;
	type Event = Event;
	type BlockHashCount = ConstU64<250>;
	type Version = ();
	type PalletInfo = PalletInfo;
	type AccountData = pallet_balances::AccountData<u64>;
	type OnNewAccount = ();
	type OnKilledAccount = ();
	type SystemWeightInfo = ();
	type SS58Prefix = ();
	type OnSetCode = ();
	type MaxConsumers = frame_support::traits::ConstU32<16>;
}
impl pallet_randomness_collective_flip::Config for Test {}
impl pallet_balances::Config for Test {
	type MaxLocks = ();
	type MaxReserves = ();
	type ReserveIdentifier = [u8; 8];
	type Balance = u64;
	type Event = Event;
	type DustRemoval = ();
	type ExistentialDeposit = ExistentialDeposit;
	type AccountStore = System;
	type WeightInfo = ();
}

impl pallet_timestamp::Config for Test {
	type Moment = u64;
	type OnTimestampSet = ();
	type MinimumPeriod = ConstU64<1>;
	type WeightInfo = ();
}
impl pallet_utility::Config for Test {
	type Event = Event;
	type Call = Call;
	type PalletsOrigin = OriginCaller;
	type WeightInfo = ();
}
parameter_types! {
	pub MySchedule: Schedule<Test> = {
		let mut schedule = <Schedule<Test>>::default();
		// We want stack height to be always enabled for tests so that this
		// instrumentation path is always tested implicitly.
		schedule.limits.stack_height = Some(512);
		schedule
	};
	pub static DepositPerByte: BalanceOf<Test> = 1;
	pub const DepositPerItem: BalanceOf<Test> = 2;
}

impl Convert<Weight, BalanceOf<Self>> for Test {
	fn convert(w: Weight) -> BalanceOf<Self> {
		w
	}
}

/// A filter whose filter function can be swapped at runtime.
pub struct TestFilter;

thread_local! {
	static CALL_FILTER: RefCell<fn(&Call) -> bool> = RefCell::new(|_| true);
}

impl TestFilter {
	pub fn set_filter(filter: fn(&Call) -> bool) {
		CALL_FILTER.with(|fltr| *fltr.borrow_mut() = filter);
	}
}

impl Contains<Call> for TestFilter {
	fn contains(call: &Call) -> bool {
		CALL_FILTER.with(|fltr| fltr.borrow()(call))
	}
}

impl Config for Test {
	type Time = Timestamp;
	type Randomness = Randomness;
	type Currency = Balances;
	type Event = Event;
	type Call = Call;
	type CallFilter = TestFilter;
	type CallStack = [Frame<Self>; 31];
	type WeightPrice = Self;
	type WeightInfo = ();
	type ChainExtension = TestExtension;
	type DeletionQueueDepth = ConstU32<1024>;
	type DeletionWeightLimit = ConstU64<500_000_000_000>;
	type Schedule = MySchedule;
	type DepositPerByte = DepositPerByte;
	type DepositPerItem = DepositPerItem;
	type AddressGenerator = DefaultAddressGenerator;
	type ContractAccessWeight = DefaultContractAccessWeight<BlockWeights>;
	type MaxCodeLen = ConstU32<{ 128 * 1024 }>;
	type RelaxedMaxCodeLen = ConstU32<{ 256 * 1024 }>;
	type MaxStorageKeyLen = ConstU32<128>;
}

pub const ALICE: AccountId32 = AccountId32::new([1u8; 32]);
pub const BOB: AccountId32 = AccountId32::new([2u8; 32]);
pub const CHARLIE: AccountId32 = AccountId32::new([3u8; 32]);
pub const DJANGO: AccountId32 = AccountId32::new([4u8; 32]);

pub const GAS_LIMIT: Weight = 100_000_000_000;

pub struct ExtBuilder {
	existential_deposit: u64,
}
impl Default for ExtBuilder {
	fn default() -> Self {
		Self { existential_deposit: ExistentialDeposit::get() }
	}
}
impl ExtBuilder {
	pub fn existential_deposit(mut self, existential_deposit: u64) -> Self {
		self.existential_deposit = existential_deposit;
		self
	}
	pub fn set_associated_consts(&self) {
		EXISTENTIAL_DEPOSIT.with(|v| *v.borrow_mut() = self.existential_deposit);
	}
	pub fn build(self) -> sp_io::TestExternalities {
		use env_logger::{Builder, Env};
		let env = Env::new().default_filter_or("runtime=debug");
		let _ = Builder::from_env(env).is_test(true).try_init();
		self.set_associated_consts();
		let mut t = frame_system::GenesisConfig::default().build_storage::<Test>().unwrap();
		pallet_balances::GenesisConfig::<Test> { balances: vec![] }
			.assimilate_storage(&mut t)
			.unwrap();
		let mut ext = sp_io::TestExternalities::new(t);
		ext.register_extension(KeystoreExt(Arc::new(KeyStore::new())));
		ext.execute_with(|| System::set_block_number(1));
		ext
	}
}

/// Load a given wasm module represented by a .wat file and returns a wasm binary contents along
/// with it's hash.
///
/// The fixture files are located under the `fixtures/` directory.
fn compile_module<T>(fixture_name: &str) -> wat::Result<(Vec<u8>, <T::Hashing as Hash>::Output)>
where
	T: frame_system::Config,
{
	let fixture_path = ["fixtures/", fixture_name, ".wat"].concat();
	let wasm_binary = wat::parse_file(fixture_path)?;
	let code_hash = T::Hashing::hash(&wasm_binary);
	Ok((wasm_binary, code_hash))
}

fn initialize_block(number: u64) {
	System::reset_events();
	System::initialize(&number, &[0u8; 32].into(), &Default::default());
}

// Perform a call to a plain account.
// The actual transfer fails because we can only call contracts.
// Then we check that at least the base costs where charged (no runtime gas costs.)
#[test]
fn calling_plain_account_fails() {
	ExtBuilder::default().build().execute_with(|| {
		let _ = Balances::deposit_creating(&ALICE, 100_000_000);
		let base_cost = <<Test as Config>::WeightInfo as WeightInfo>::call();

		assert_eq!(
			Contracts::call(Origin::signed(ALICE), BOB, 0, GAS_LIMIT, None, Vec::new()),
			Err(DispatchErrorWithPostInfo {
				error: Error::<Test>::ContractNotFound.into(),
				post_info: PostDispatchInfo {
					actual_weight: Some(base_cost),
					pays_fee: Default::default(),
				},
			})
		);
	});
}

#[test]
fn instantiate_and_call_and_deposit_event() {
	let (wasm, code_hash) = compile_module::<Test>("return_from_start_fn").unwrap();

	ExtBuilder::default().existential_deposit(500).build().execute_with(|| {
		let _ = Balances::deposit_creating(&ALICE, 1_000_000);
		let min_balance = <Test as Config>::Currency::minimum_balance();
		let value = 100;

		// We determine the storage deposit limit after uploading because it depends on ALICEs free
		// balance which is changed by uploading a module.
		assert_ok!(Contracts::upload_code(Origin::signed(ALICE), wasm, None));

		// Drop previous events
		initialize_block(2);

		// Check at the end to get hash on error easily
		assert_ok!(Contracts::instantiate(
			Origin::signed(ALICE),
			value,
			GAS_LIMIT,
			None,
			code_hash,
			vec![],
			vec![],
		));
		let addr = Contracts::contract_address(&ALICE, &code_hash, &[]);
		assert!(ContractInfoOf::<Test>::contains_key(&addr));

		assert_eq!(
			System::events(),
			vec![
				EventRecord {
					phase: Phase::Initialization,
					event: Event::System(frame_system::Event::NewAccount { account: addr.clone() }),
					topics: vec![],
				},
				EventRecord {
					phase: Phase::Initialization,
					event: Event::Balances(pallet_balances::Event::Endowed {
						account: addr.clone(),
						free_balance: min_balance,
					}),
					topics: vec![],
				},
				EventRecord {
					phase: Phase::Initialization,
					event: Event::Balances(pallet_balances::Event::Transfer {
						from: ALICE,
						to: addr.clone(),
						amount: min_balance,
					}),
					topics: vec![],
				},
				EventRecord {
					phase: Phase::Initialization,
					event: Event::Balances(pallet_balances::Event::Reserved {
						who: addr.clone(),
						amount: min_balance,
					}),
					topics: vec![],
				},
				EventRecord {
					phase: Phase::Initialization,
					event: Event::Balances(pallet_balances::Event::Transfer {
						from: ALICE,
						to: addr.clone(),
						amount: value,
					}),
					topics: vec![],
				},
				EventRecord {
					phase: Phase::Initialization,
					event: Event::Contracts(crate::Event::ContractEmitted {
						contract: addr.clone(),
						data: vec![1, 2, 3, 4]
					}),
					topics: vec![],
				},
				EventRecord {
					phase: Phase::Initialization,
					event: Event::Contracts(crate::Event::Instantiated {
						deployer: ALICE,
						contract: addr.clone()
					}),
					topics: vec![],
				},
			]
		);
	});
}

#[test]
fn deposit_event_max_value_limit() {
	let (wasm, code_hash) = compile_module::<Test>("event_size").unwrap();

	ExtBuilder::default().existential_deposit(50).build().execute_with(|| {
		// Create
		let _ = Balances::deposit_creating(&ALICE, 1_000_000);
		assert_ok!(Contracts::instantiate_with_code(
			Origin::signed(ALICE),
			30_000,
			GAS_LIMIT,
			None,
			wasm,
			vec![],
			vec![],
		));
		let addr = Contracts::contract_address(&ALICE, &code_hash, &[]);

		// Call contract with allowed storage value.
		assert_ok!(Contracts::call(
			Origin::signed(ALICE),
			addr.clone(),
			0,
			GAS_LIMIT * 2, // we are copying a huge buffer,
			None,
			<Test as Config>::Schedule::get().limits.payload_len.encode(),
		));

		// Call contract with too large a storage value.
		assert_err_ignore_postinfo!(
			Contracts::call(
				Origin::signed(ALICE),
				addr,
				0,
				GAS_LIMIT,
				None,
				(<Test as Config>::Schedule::get().limits.payload_len + 1).encode(),
			),
			Error::<Test>::ValueTooLarge,
		);
	});
}

#[test]
fn run_out_of_gas() {
	let (wasm, code_hash) = compile_module::<Test>("run_out_of_gas").unwrap();
	ExtBuilder::default().existential_deposit(50).build().execute_with(|| {
		let min_balance = <Test as Config>::Currency::minimum_balance();
		let _ = Balances::deposit_creating(&ALICE, 1_000_000);

		assert_ok!(Contracts::instantiate_with_code(
			Origin::signed(ALICE),
			100 * min_balance,
			GAS_LIMIT,
			None,
			wasm,
			vec![],
			vec![],
		));
		let addr = Contracts::contract_address(&ALICE, &code_hash, &[]);

		// Call the contract with a fixed gas limit. It must run out of gas because it just
		// loops forever.
		assert_err_ignore_postinfo!(
			Contracts::call(
				Origin::signed(ALICE),
				addr, // newly created account
				0,
				1_000_000_000_000,
				None,
				vec![],
			),
			Error::<Test>::OutOfGas,
		);
	});
}

/// Check that contracts with the same account id have different trie ids.
/// Check the `Nonce` storage item for more information.
#[test]
fn instantiate_unique_trie_id() {
	let (wasm, code_hash) = compile_module::<Test>("self_destruct").unwrap();

	ExtBuilder::default().existential_deposit(500).build().execute_with(|| {
		let _ = Balances::deposit_creating(&ALICE, 1_000_000);
		Contracts::upload_code(Origin::signed(ALICE), wasm, None).unwrap();
		let addr = Contracts::contract_address(&ALICE, &code_hash, &[]);

		// Instantiate the contract and store its trie id for later comparison.
		assert_ok!(Contracts::instantiate(
			Origin::signed(ALICE),
			0,
			GAS_LIMIT,
			None,
			code_hash,
			vec![],
			vec![],
		));
		let trie_id = ContractInfoOf::<Test>::get(&addr).unwrap().trie_id;

		// Try to instantiate it again without termination should yield an error.
		assert_err_ignore_postinfo!(
			Contracts::instantiate(
				Origin::signed(ALICE),
				0,
				GAS_LIMIT,
				None,
				code_hash,
				vec![],
				vec![],
			),
			<Error<Test>>::DuplicateContract,
		);

		// Terminate the contract.
		assert_ok!(Contracts::call(
			Origin::signed(ALICE),
			addr.clone(),
			0,
			GAS_LIMIT,
			None,
			vec![]
		));

		// Re-Instantiate after termination.
		assert_ok!(Contracts::instantiate(
			Origin::signed(ALICE),
			0,
			GAS_LIMIT,
			None,
			code_hash,
			vec![],
			vec![],
		));

		// Trie ids shouldn't match or we might have a collision
		assert_ne!(trie_id, ContractInfoOf::<Test>::get(&addr).unwrap().trie_id);
	});
}

#[test]
fn storage_max_value_limit() {
	let (wasm, code_hash) = compile_module::<Test>("storage_size").unwrap();

	ExtBuilder::default().existential_deposit(50).build().execute_with(|| {
		// Create
		let _ = Balances::deposit_creating(&ALICE, 1_000_000);
		assert_ok!(Contracts::instantiate_with_code(
			Origin::signed(ALICE),
			30_000,
			GAS_LIMIT,
			None,
			wasm,
			vec![],
			vec![],
		));
		let addr = Contracts::contract_address(&ALICE, &code_hash, &[]);
		ContractInfoOf::<Test>::get(&addr).unwrap();

		// Call contract with allowed storage value.
		assert_ok!(Contracts::call(
			Origin::signed(ALICE),
			addr.clone(),
			0,
			GAS_LIMIT * 2, // we are copying a huge buffer
			None,
			<Test as Config>::Schedule::get().limits.payload_len.encode(),
		));

		// Call contract with too large a storage value.
		assert_err_ignore_postinfo!(
			Contracts::call(
				Origin::signed(ALICE),
				addr,
				0,
				GAS_LIMIT,
				None,
				(<Test as Config>::Schedule::get().limits.payload_len + 1).encode(),
			),
			Error::<Test>::ValueTooLarge,
		);
	});
}

#[test]
fn deploy_and_call_other_contract() {
	let (caller_wasm, caller_code_hash) = compile_module::<Test>("caller_contract").unwrap();
	let (callee_wasm, callee_code_hash) = compile_module::<Test>("return_with_data").unwrap();
	let caller_addr = Contracts::contract_address(&ALICE, &caller_code_hash, &[]);
	let callee_addr = Contracts::contract_address(&caller_addr, &callee_code_hash, &[]);

	ExtBuilder::default().existential_deposit(500).build().execute_with(|| {
		let min_balance = <Test as Config>::Currency::minimum_balance();

		// Create
		let _ = Balances::deposit_creating(&ALICE, 1_000_000);
		assert_ok!(Contracts::instantiate_with_code(
			Origin::signed(ALICE),
			100_000,
			GAS_LIMIT,
			None,
			caller_wasm,
			vec![],
			vec![],
		));
		assert_ok!(Contracts::instantiate_with_code(
			Origin::signed(ALICE),
			100_000,
			GAS_LIMIT,
			None,
			callee_wasm,
			0u32.to_le_bytes().encode(),
			vec![42],
		));

		// Drop previous events
		initialize_block(2);

		// Call BOB contract, which attempts to instantiate and call the callee contract and
		// makes various assertions on the results from those calls.
		assert_ok!(Contracts::call(
			Origin::signed(ALICE),
			caller_addr.clone(),
			0,
			GAS_LIMIT,
			None,
			callee_code_hash.as_ref().to_vec(),
		));

		assert_eq!(
			System::events(),
			vec![
				EventRecord {
					phase: Phase::Initialization,
					event: Event::System(frame_system::Event::NewAccount {
						account: callee_addr.clone()
					}),
					topics: vec![],
				},
				EventRecord {
					phase: Phase::Initialization,
					event: Event::Balances(pallet_balances::Event::Endowed {
						account: callee_addr.clone(),
						free_balance: min_balance,
					}),
					topics: vec![],
				},
				EventRecord {
					phase: Phase::Initialization,
					event: Event::Balances(pallet_balances::Event::Transfer {
						from: ALICE,
						to: callee_addr.clone(),
						amount: min_balance,
					}),
					topics: vec![],
				},
				EventRecord {
					phase: Phase::Initialization,
					event: Event::Balances(pallet_balances::Event::Reserved {
						who: callee_addr.clone(),
						amount: min_balance,
					}),
					topics: vec![],
				},
				EventRecord {
					phase: Phase::Initialization,
					event: Event::Balances(pallet_balances::Event::Transfer {
						from: caller_addr.clone(),
						to: callee_addr.clone(),
						amount: 32768, // hard coded in wasm
					}),
					topics: vec![],
				},
				EventRecord {
					phase: Phase::Initialization,
					event: Event::Contracts(crate::Event::Instantiated {
						deployer: caller_addr.clone(),
						contract: callee_addr.clone(),
					}),
					topics: vec![],
				},
				EventRecord {
					phase: Phase::Initialization,
					event: Event::Balances(pallet_balances::Event::Transfer {
						from: caller_addr.clone(),
						to: callee_addr.clone(),
						amount: 32768,
					}),
					topics: vec![],
				},
			]
		);
	});
}

#[test]
fn delegate_call() {
	let (caller_wasm, caller_code_hash) = compile_module::<Test>("delegate_call").unwrap();
	let (callee_wasm, callee_code_hash) = compile_module::<Test>("delegate_call_lib").unwrap();
	let caller_addr = Contracts::contract_address(&ALICE, &caller_code_hash, &[]);

	ExtBuilder::default().existential_deposit(500).build().execute_with(|| {
		let _ = Balances::deposit_creating(&ALICE, 1_000_000);

		// Instantiate the 'caller'
		assert_ok!(Contracts::instantiate_with_code(
			Origin::signed(ALICE),
			300_000,
			GAS_LIMIT,
			None,
			caller_wasm,
			vec![],
			vec![],
		));
		// Only upload 'callee' code
		assert_ok!(Contracts::upload_code(
			Origin::signed(ALICE),
			callee_wasm,
			Some(codec::Compact(100_000)),
		));

		assert_ok!(Contracts::call(
			Origin::signed(ALICE),
			caller_addr.clone(),
			1337,
			GAS_LIMIT,
			None,
			callee_code_hash.as_ref().to_vec(),
		));
	});
}

#[test]
fn cannot_self_destruct_through_draning() {
	let (wasm, code_hash) = compile_module::<Test>("drain").unwrap();
	ExtBuilder::default().existential_deposit(200).build().execute_with(|| {
		let _ = Balances::deposit_creating(&ALICE, 1_000_000);

		// Instantiate the BOB contract.
		assert_ok!(Contracts::instantiate_with_code(
			Origin::signed(ALICE),
			1_000,
			GAS_LIMIT,
			None,
			wasm,
			vec![],
			vec![],
		));
		let addr = Contracts::contract_address(&ALICE, &code_hash, &[]);

		// Check that the BOB contract has been instantiated.
		assert_matches!(ContractInfoOf::<Test>::get(&addr), Some(_));

		// Call BOB which makes it send all funds to the zero address
		// The contract code asserts that the transfer was successful
		assert_ok!(Contracts::call(
			Origin::signed(ALICE),
			addr.clone(),
			0,
			GAS_LIMIT,
			None,
			vec![]
		));

		// Make sure the account wasn't remove by sending all free balance away.
		assert_eq!(
			<Test as Config>::Currency::total_balance(&addr),
			<Test as Config>::Currency::minimum_balance(),
		);
	});
}

#[test]
fn cannot_self_destruct_through_storage_refund_after_price_change() {
	let (wasm, code_hash) = compile_module::<Test>("store").unwrap();
	ExtBuilder::default().existential_deposit(200).build().execute_with(|| {
		let _ = Balances::deposit_creating(&ALICE, 1_000_000);
		let min_balance = <Test as Config>::Currency::minimum_balance();

		// Instantiate the BOB contract.
		assert_ok!(Contracts::instantiate_with_code(
			Origin::signed(ALICE),
			0,
			GAS_LIMIT,
			None,
			wasm,
			vec![],
			vec![],
		));
		let addr = Contracts::contract_address(&ALICE, &code_hash, &[]);

		// Check that the BOB contract has been instantiated and has the minimum balance
		let info = ContractInfoOf::<Test>::get(&addr).unwrap();
		assert_eq!(info.storage_deposit, min_balance);
		assert_eq!(<Test as Config>::Currency::total_balance(&addr), min_balance);

		// Create 100 bytes of storage with a price of per byte
		assert_ok!(Contracts::call(
			Origin::signed(ALICE),
			addr.clone(),
			0,
			GAS_LIMIT,
			None,
			100u32.to_le_bytes().to_vec()
		));

		// Increase the byte price and trigger a refund. This could potentially destroy the account
		// because the refund removes the reserved existential deposit. This should not happen.
		DEPOSIT_PER_BYTE.with(|c| *c.borrow_mut() = 500);
		assert_ok!(Contracts::call(
			Origin::signed(ALICE),
			addr.clone(),
			0,
			GAS_LIMIT,
			None,
			0u32.to_le_bytes().to_vec()
		));

		// Make sure the account wasn't removed by the refund
		assert_eq!(
			<Test as Config>::Currency::total_balance(&addr),
			<Test as Config>::Currency::minimum_balance(),
		);
	});
}

#[test]
fn cannot_self_destruct_by_refund_after_slash() {
	let (wasm, code_hash) = compile_module::<Test>("store").unwrap();
	ExtBuilder::default().existential_deposit(500).build().execute_with(|| {
		let _ = Balances::deposit_creating(&ALICE, 1_000_000);
		let min_balance = <Test as Config>::Currency::minimum_balance();

		assert_ok!(Contracts::instantiate_with_code(
			Origin::signed(ALICE),
			0,
			GAS_LIMIT,
			None,
			wasm,
			vec![],
			vec![],
		));
		let addr = Contracts::contract_address(&ALICE, &code_hash, &[]);

		// create 100 more reserved balance
		assert_ok!(Contracts::call(
			Origin::signed(ALICE),
			addr.clone(),
			0,
			GAS_LIMIT,
			None,
			98u32.encode(),
		));

		// Drop previous events
		initialize_block(2);

		// slash parts of the 100 so that the next refund ould remove the account
		// because it the value it stored for `storage_deposit` becomes out of sync
		let _ = <Test as Config>::Currency::slash(&addr, 90);
		assert_eq!(<Test as Config>::Currency::total_balance(&addr), min_balance + 10);

		// trigger a refund of 50 which would bring the contract below min when actually refunded
		assert_ok!(Contracts::call(
			Origin::signed(ALICE),
			addr.clone(),
			0,
			GAS_LIMIT,
			None,
			48u32.encode(),
		));

		// Make sure the account kept the minimum balance and was not destroyed
		assert_eq!(<Test as Config>::Currency::total_balance(&addr), min_balance);

		// even though it was not charged it is still substracted from the storage deposit tracker
		assert_eq!(ContractInfoOf::<Test>::get(&addr).unwrap().storage_deposit, 550);

		assert_eq!(
			System::events(),
			vec![
				EventRecord {
					phase: Phase::Initialization,
					event: Event::Balances(pallet_balances::Event::Slashed {
						who: addr.clone(),
						amount: 90,
					}),
					topics: vec![],
				},
				EventRecord {
					phase: Phase::Initialization,
					event: Event::Balances(pallet_balances::Event::ReserveRepatriated {
						from: addr.clone(),
						to: ALICE,
						amount: 10,
						destination_status: BalanceStatus::Free,
					}),
					topics: vec![],
				},
			]
		);
	});
}

#[test]
fn cannot_self_destruct_while_live() {
	let (wasm, code_hash) = compile_module::<Test>("self_destruct").unwrap();
	ExtBuilder::default().existential_deposit(50).build().execute_with(|| {
		let _ = Balances::deposit_creating(&ALICE, 1_000_000);

		// Instantiate the BOB contract.
		assert_ok!(Contracts::instantiate_with_code(
			Origin::signed(ALICE),
			100_000,
			GAS_LIMIT,
			None,
			wasm,
			vec![],
			vec![],
		));
		let addr = Contracts::contract_address(&ALICE, &code_hash, &[]);

		// Check that the BOB contract has been instantiated.
		assert_matches!(ContractInfoOf::<Test>::get(&addr), Some(_));

		// Call BOB with input data, forcing it make a recursive call to itself to
		// self-destruct, resulting in a trap.
		assert_err_ignore_postinfo!(
			Contracts::call(Origin::signed(ALICE), addr.clone(), 0, GAS_LIMIT, None, vec![0],),
			Error::<Test>::ContractTrapped,
		);

		// Check that BOB is still there.
		assert_matches!(ContractInfoOf::<Test>::get(&addr), Some(_));
	});
}

#[test]
fn self_destruct_works() {
	let (wasm, code_hash) = compile_module::<Test>("self_destruct").unwrap();
	ExtBuilder::default().existential_deposit(1_000).build().execute_with(|| {
		let _ = Balances::deposit_creating(&ALICE, 1_000_000);
		let _ = Balances::deposit_creating(&DJANGO, 1_000_000);

		// Instantiate the BOB contract.
		assert_ok!(Contracts::instantiate_with_code(
			Origin::signed(ALICE),
			100_000,
			GAS_LIMIT,
			None,
			wasm,
			vec![],
			vec![],
		));
		let addr = Contracts::contract_address(&ALICE, &code_hash, &[]);

		// Check that the BOB contract has been instantiated.
		assert_matches!(ContractInfoOf::<Test>::get(&addr), Some(_));

		// Drop all previous events
		initialize_block(2);

		// Call BOB without input data which triggers termination.
		assert_matches!(
			Contracts::call(Origin::signed(ALICE), addr.clone(), 0, GAS_LIMIT, None, vec![],),
			Ok(_)
		);

		// Check that code is still there but refcount dropped to zero.
		assert_refcount!(&code_hash, 0);

		// Check that account is gone
		assert!(ContractInfoOf::<Test>::get(&addr).is_none());
		assert_eq!(Balances::total_balance(&addr), 0);

		// check that the beneficiary (django) got remaining balance
		assert_eq!(Balances::free_balance(DJANGO), 1_000_000 + 100_000);

		pretty_assertions::assert_eq!(
			System::events(),
			vec![
				EventRecord {
					phase: Phase::Initialization,
					event: Event::Balances(pallet_balances::Event::Transfer {
						from: addr.clone(),
						to: DJANGO,
						amount: 100_000,
					}),
					topics: vec![],
				},
				EventRecord {
					phase: Phase::Initialization,
					event: Event::Contracts(crate::Event::Terminated {
						contract: addr.clone(),
						beneficiary: DJANGO
					}),
					topics: vec![],
				},
				EventRecord {
					phase: Phase::Initialization,
					event: Event::System(frame_system::Event::KilledAccount {
						account: addr.clone()
					}),
					topics: vec![],
				},
				EventRecord {
					phase: Phase::Initialization,
					event: Event::Balances(pallet_balances::Event::ReserveRepatriated {
						from: addr.clone(),
						to: ALICE,
						amount: 1_000,
						destination_status: BalanceStatus::Free,
					}),
					topics: vec![],
				},
			],
		);
	});
}

// This tests that one contract cannot prevent another from self-destructing by sending it
// additional funds after it has been drained.
#[test]
fn destroy_contract_and_transfer_funds() {
	let (callee_wasm, callee_code_hash) = compile_module::<Test>("self_destruct").unwrap();
	let (caller_wasm, caller_code_hash) = compile_module::<Test>("destroy_and_transfer").unwrap();

	ExtBuilder::default().existential_deposit(50).build().execute_with(|| {
		// Create
		let _ = Balances::deposit_creating(&ALICE, 1_000_000);
		assert_ok!(Contracts::instantiate_with_code(
			Origin::signed(ALICE),
			200_000,
			GAS_LIMIT,
			None,
			callee_wasm,
			vec![],
			vec![42]
		));

		// This deploys the BOB contract, which in turn deploys the CHARLIE contract during
		// construction.
		assert_ok!(Contracts::instantiate_with_code(
			Origin::signed(ALICE),
			200_000,
			GAS_LIMIT,
			None,
			caller_wasm,
			callee_code_hash.as_ref().to_vec(),
			vec![],
		));
		let addr_bob = Contracts::contract_address(&ALICE, &caller_code_hash, &[]);
		let addr_charlie = Contracts::contract_address(&addr_bob, &callee_code_hash, &[0x47, 0x11]);

		// Check that the CHARLIE contract has been instantiated.
		assert_matches!(ContractInfoOf::<Test>::get(&addr_charlie), Some(_));

		// Call BOB, which calls CHARLIE, forcing CHARLIE to self-destruct.
		assert_ok!(Contracts::call(
			Origin::signed(ALICE),
			addr_bob,
			0,
			GAS_LIMIT,
			None,
			addr_charlie.encode(),
		));

		// Check that CHARLIE has moved on to the great beyond (ie. died).
		assert!(ContractInfoOf::<Test>::get(&addr_charlie).is_none());
	});
}

#[test]
fn cannot_self_destruct_in_constructor() {
	let (wasm, _) = compile_module::<Test>("self_destructing_constructor").unwrap();
	ExtBuilder::default().existential_deposit(50).build().execute_with(|| {
		let _ = Balances::deposit_creating(&ALICE, 1_000_000);

		// Fail to instantiate the BOB because the contructor calls seal_terminate.
		assert_err_ignore_postinfo!(
			Contracts::instantiate_with_code(
				Origin::signed(ALICE),
				100_000,
				GAS_LIMIT,
				None,
				wasm,
				vec![],
				vec![],
			),
			Error::<Test>::TerminatedInConstructor,
		);
	});
}

#[test]
fn crypto_hashes() {
	let (wasm, code_hash) = compile_module::<Test>("crypto_hashes").unwrap();

	ExtBuilder::default().existential_deposit(50).build().execute_with(|| {
		let _ = Balances::deposit_creating(&ALICE, 1_000_000);

		// Instantiate the CRYPTO_HASHES contract.
		assert_ok!(Contracts::instantiate_with_code(
			Origin::signed(ALICE),
			100_000,
			GAS_LIMIT,
			None,
			wasm,
			vec![],
			vec![],
		));
		let addr = Contracts::contract_address(&ALICE, &code_hash, &[]);
		// Perform the call.
		let input = b"_DEAD_BEEF";
		use sp_io::hashing::*;
		// Wraps a hash function into a more dynamic form usable for testing.
		macro_rules! dyn_hash_fn {
			($name:ident) => {
				Box::new(|input| $name(input).as_ref().to_vec().into_boxed_slice())
			};
		}
		// All hash functions and their associated output byte lengths.
		let test_cases: &[(Box<dyn Fn(&[u8]) -> Box<[u8]>>, usize)] = &[
			(dyn_hash_fn!(sha2_256), 32),
			(dyn_hash_fn!(keccak_256), 32),
			(dyn_hash_fn!(blake2_256), 32),
			(dyn_hash_fn!(blake2_128), 16),
		];
		// Test the given hash functions for the input: "_DEAD_BEEF"
		for (n, (hash_fn, expected_size)) in test_cases.iter().enumerate() {
			// We offset data in the contract tables by 1.
			let mut params = vec![(n + 1) as u8];
			params.extend_from_slice(input);
			let result =
				<Pallet<Test>>::bare_call(ALICE, addr.clone(), 0, GAS_LIMIT, None, params, false)
					.result
					.unwrap();
			assert!(!result.did_revert());
			let expected = hash_fn(input.as_ref());
			assert_eq!(&result.data[..*expected_size], &*expected);
		}
	})
}

#[test]
fn transfer_return_code() {
	let (wasm, code_hash) = compile_module::<Test>("transfer_return_code").unwrap();
	ExtBuilder::default().existential_deposit(50).build().execute_with(|| {
		let min_balance = <Test as Config>::Currency::minimum_balance();
		let _ = Balances::deposit_creating(&ALICE, 1000 * min_balance);

		assert_ok!(Contracts::instantiate_with_code(
			Origin::signed(ALICE),
			min_balance * 100,
			GAS_LIMIT,
			None,
			wasm,
			vec![],
			vec![],
		),);
		let addr = Contracts::contract_address(&ALICE, &code_hash, &[]);

		// Contract has only the minimal balance so any transfer will fail.
		Balances::make_free_balance_be(&addr, min_balance);
		let result = Contracts::bare_call(ALICE, addr.clone(), 0, GAS_LIMIT, None, vec![], false)
			.result
			.unwrap();
		assert_return_code!(result, RuntimeReturnCode::TransferFailed);

		// Contract has enough total balance in order to not go below the min balance
		// threshold when transfering 100 balance but this balance is reserved so
		// the transfer still fails.
		Balances::make_free_balance_be(&addr, min_balance + 100);
		Balances::reserve(&addr, min_balance + 100).unwrap();
		let result = Contracts::bare_call(ALICE, addr, 0, GAS_LIMIT, None, vec![], false)
			.result
			.unwrap();
		assert_return_code!(result, RuntimeReturnCode::TransferFailed);
	});
}

#[test]
fn call_return_code() {
	let (caller_code, caller_hash) = compile_module::<Test>("call_return_code").unwrap();
	let (callee_code, callee_hash) = compile_module::<Test>("ok_trap_revert").unwrap();
	ExtBuilder::default().existential_deposit(50).build().execute_with(|| {
		let min_balance = <Test as Config>::Currency::minimum_balance();
		let _ = Balances::deposit_creating(&ALICE, 1000 * min_balance);
		let _ = Balances::deposit_creating(&CHARLIE, 1000 * min_balance);

		assert_ok!(Contracts::instantiate_with_code(
			Origin::signed(ALICE),
			min_balance * 100,
			GAS_LIMIT,
			None,
			caller_code,
			vec![0],
			vec![],
		),);
		let addr_bob = Contracts::contract_address(&ALICE, &caller_hash, &[]);
		Balances::make_free_balance_be(&addr_bob, min_balance);

		// Contract calls into Django which is no valid contract
		let result = Contracts::bare_call(
			ALICE,
			addr_bob.clone(),
			0,
			GAS_LIMIT,
			None,
			AsRef::<[u8]>::as_ref(&DJANGO).to_vec(),
			false,
		)
		.result
		.unwrap();
		assert_return_code!(result, RuntimeReturnCode::NotCallable);

		assert_ok!(Contracts::instantiate_with_code(
			Origin::signed(CHARLIE),
			min_balance * 100,
			GAS_LIMIT,
			None,
			callee_code,
			vec![0],
			vec![],
		),);
		let addr_django = Contracts::contract_address(&CHARLIE, &callee_hash, &[]);
		Balances::make_free_balance_be(&addr_django, min_balance);

		// Contract has only the minimal balance so any transfer will fail.
		let result = Contracts::bare_call(
			ALICE,
			addr_bob.clone(),
			0,
			GAS_LIMIT,
			None,
			AsRef::<[u8]>::as_ref(&addr_django)
				.iter()
				.chain(&0u32.to_le_bytes())
				.cloned()
				.collect(),
			false,
		)
		.result
		.unwrap();
		assert_return_code!(result, RuntimeReturnCode::TransferFailed);

		// Contract has enough total balance in order to not go below the min balance
		// threshold when transfering 100 balance but this balance is reserved so
		// the transfer still fails.
		Balances::make_free_balance_be(&addr_bob, min_balance + 100);
		Balances::reserve(&addr_bob, min_balance + 100).unwrap();
		let result = Contracts::bare_call(
			ALICE,
			addr_bob.clone(),
			0,
			GAS_LIMIT,
			None,
			AsRef::<[u8]>::as_ref(&addr_django)
				.iter()
				.chain(&0u32.to_le_bytes())
				.cloned()
				.collect(),
			false,
		)
		.result
		.unwrap();
		assert_return_code!(result, RuntimeReturnCode::TransferFailed);

		// Contract has enough balance but callee reverts because "1" is passed.
		Balances::make_free_balance_be(&addr_bob, min_balance + 1000);
		let result = Contracts::bare_call(
			ALICE,
			addr_bob.clone(),
			0,
			GAS_LIMIT,
			None,
			AsRef::<[u8]>::as_ref(&addr_django)
				.iter()
				.chain(&1u32.to_le_bytes())
				.cloned()
				.collect(),
			false,
		)
		.result
		.unwrap();
		assert_return_code!(result, RuntimeReturnCode::CalleeReverted);

		// Contract has enough balance but callee traps because "2" is passed.
		let result = Contracts::bare_call(
			ALICE,
			addr_bob,
			0,
			GAS_LIMIT,
			None,
			AsRef::<[u8]>::as_ref(&addr_django)
				.iter()
				.chain(&2u32.to_le_bytes())
				.cloned()
				.collect(),
			false,
		)
		.result
		.unwrap();
		assert_return_code!(result, RuntimeReturnCode::CalleeTrapped);
	});
}

#[test]
fn instantiate_return_code() {
	let (caller_code, caller_hash) = compile_module::<Test>("instantiate_return_code").unwrap();
	let (callee_code, callee_hash) = compile_module::<Test>("ok_trap_revert").unwrap();
	ExtBuilder::default().existential_deposit(50).build().execute_with(|| {
		let min_balance = <Test as Config>::Currency::minimum_balance();
		let _ = Balances::deposit_creating(&ALICE, 1000 * min_balance);
		let _ = Balances::deposit_creating(&CHARLIE, 1000 * min_balance);
		let callee_hash = callee_hash.as_ref().to_vec();

		assert_ok!(Contracts::instantiate_with_code(
			Origin::signed(ALICE),
			min_balance * 100,
			GAS_LIMIT,
			None,
			callee_code,
			vec![],
			vec![],
		),);

		assert_ok!(Contracts::instantiate_with_code(
			Origin::signed(ALICE),
			min_balance * 100,
			GAS_LIMIT,
			None,
			caller_code,
			vec![],
			vec![],
		),);
		let addr = Contracts::contract_address(&ALICE, &caller_hash, &[]);

		// Contract has only the minimal balance so any transfer will fail.
		Balances::make_free_balance_be(&addr, min_balance);
		let result = Contracts::bare_call(
			ALICE,
			addr.clone(),
			0,
			GAS_LIMIT,
			None,
			callee_hash.clone(),
			false,
		)
		.result
		.unwrap();
		assert_return_code!(result, RuntimeReturnCode::TransferFailed);

		// Contract has enough total balance in order to not go below the min_balance
		// threshold when transfering the balance but this balance is reserved so
		// the transfer still fails.
		Balances::make_free_balance_be(&addr, min_balance + 10_000);
		Balances::reserve(&addr, min_balance + 10_000).unwrap();
		let result = Contracts::bare_call(
			ALICE,
			addr.clone(),
			0,
			GAS_LIMIT,
			None,
			callee_hash.clone(),
			false,
		)
		.result
		.unwrap();
		assert_return_code!(result, RuntimeReturnCode::TransferFailed);

		// Contract has enough balance but the passed code hash is invalid
		Balances::make_free_balance_be(&addr, min_balance + 10_000);
		let result =
			Contracts::bare_call(ALICE, addr.clone(), 0, GAS_LIMIT, None, vec![0; 33], false)
				.result
				.unwrap();
		assert_return_code!(result, RuntimeReturnCode::CodeNotFound);

		// Contract has enough balance but callee reverts because "1" is passed.
		let result = Contracts::bare_call(
			ALICE,
			addr.clone(),
			0,
			GAS_LIMIT,
			None,
			callee_hash.iter().chain(&1u32.to_le_bytes()).cloned().collect(),
			false,
		)
		.result
		.unwrap();
		assert_return_code!(result, RuntimeReturnCode::CalleeReverted);

		// Contract has enough balance but callee traps because "2" is passed.
		let result = Contracts::bare_call(
			ALICE,
			addr,
			0,
			GAS_LIMIT,
			None,
			callee_hash.iter().chain(&2u32.to_le_bytes()).cloned().collect(),
			false,
		)
		.result
		.unwrap();
		assert_return_code!(result, RuntimeReturnCode::CalleeTrapped);
	});
}

#[test]
fn disabled_chain_extension_wont_deploy() {
	let (code, _hash) = compile_module::<Test>("chain_extension").unwrap();
	ExtBuilder::default().existential_deposit(50).build().execute_with(|| {
		let min_balance = <Test as Config>::Currency::minimum_balance();
		let _ = Balances::deposit_creating(&ALICE, 1000 * min_balance);
		TestExtension::disable();
		assert_err_ignore_postinfo!(
			Contracts::instantiate_with_code(
				Origin::signed(ALICE),
				3 * min_balance,
				GAS_LIMIT,
				None,
				code,
				vec![],
				vec![],
			),
			<Error<Test>>::CodeRejected,
		);
	});
}

#[test]
fn disabled_chain_extension_errors_on_call() {
	let (code, hash) = compile_module::<Test>("chain_extension").unwrap();
	ExtBuilder::default().existential_deposit(50).build().execute_with(|| {
		let min_balance = <Test as Config>::Currency::minimum_balance();
		let _ = Balances::deposit_creating(&ALICE, 1000 * min_balance);
		assert_ok!(Contracts::instantiate_with_code(
			Origin::signed(ALICE),
			min_balance * 100,
			GAS_LIMIT,
			None,
			code,
			vec![],
			vec![],
		),);
		let addr = Contracts::contract_address(&ALICE, &hash, &[]);
		TestExtension::disable();
		assert_err_ignore_postinfo!(
			Contracts::call(Origin::signed(ALICE), addr.clone(), 0, GAS_LIMIT, None, vec![],),
			Error::<Test>::NoChainExtension,
		);
	});
}

#[test]
fn chain_extension_works() {
	let (code, hash) = compile_module::<Test>("chain_extension").unwrap();
	ExtBuilder::default().existential_deposit(50).build().execute_with(|| {
		let min_balance = <Test as Config>::Currency::minimum_balance();
		let _ = Balances::deposit_creating(&ALICE, 1000 * min_balance);
		assert_ok!(Contracts::instantiate_with_code(
			Origin::signed(ALICE),
			min_balance * 100,
			GAS_LIMIT,
			None,
			code,
			vec![],
			vec![],
		),);
		let addr = Contracts::contract_address(&ALICE, &hash, &[]);

		// The contract takes a up to 2 byte buffer where the first byte passed is used as
		// as func_id to the chain extension which behaves differently based on the
		// func_id.

		// 0 = read input buffer and pass it through as output
		let result =
			Contracts::bare_call(ALICE, addr.clone(), 0, GAS_LIMIT, None, vec![0, 99], false);
		let gas_consumed = result.gas_consumed;
		assert_eq!(TestExtension::last_seen_buffer(), vec![0, 99]);
		assert_eq!(result.result.unwrap().data, Bytes(vec![0, 99]));

		// 1 = treat inputs as integer primitives and store the supplied integers
		Contracts::bare_call(ALICE, addr.clone(), 0, GAS_LIMIT, None, vec![1], false)
			.result
			.unwrap();
		// those values passed in the fixture
		assert_eq!(TestExtension::last_seen_inputs(), (4, 1, 16, 12));

		// 2 = charge some extra weight (amount supplied in second byte)
		let result =
			Contracts::bare_call(ALICE, addr.clone(), 0, GAS_LIMIT, None, vec![2, 42], false);
		assert_ok!(result.result);
		assert_eq!(result.gas_consumed, gas_consumed + 42);

		// 3 = diverging chain extension call that sets flags to 0x1 and returns a fixed buffer
		let result = Contracts::bare_call(ALICE, addr.clone(), 0, GAS_LIMIT, None, vec![3], false)
			.result
			.unwrap();
		assert_eq!(result.flags, ReturnFlags::REVERT);
		assert_eq!(result.data, Bytes(vec![42, 99]));
	});
}

#[test]
fn lazy_removal_works() {
	let (code, hash) = compile_module::<Test>("self_destruct").unwrap();
	ExtBuilder::default().existential_deposit(50).build().execute_with(|| {
		let min_balance = <Test as Config>::Currency::minimum_balance();
		let _ = Balances::deposit_creating(&ALICE, 1000 * min_balance);

		assert_ok!(Contracts::instantiate_with_code(
			Origin::signed(ALICE),
			min_balance * 100,
			GAS_LIMIT,
			None,
			code,
			vec![],
			vec![],
		),);

		let addr = Contracts::contract_address(&ALICE, &hash, &[]);
		let info = <ContractInfoOf<Test>>::get(&addr).unwrap();
		let trie = &info.child_trie_info();

		// Put value into the contracts child trie
		child::put(trie, &[99], &42);

		// Terminate the contract
		assert_ok!(Contracts::call(
			Origin::signed(ALICE),
			addr.clone(),
			0,
			GAS_LIMIT,
			None,
			vec![]
		));

		// Contract info should be gone
		assert!(!<ContractInfoOf::<Test>>::contains_key(&addr));

		// But value should be still there as the lazy removal did not run, yet.
		assert_matches!(child::get(trie, &[99]), Some(42));

		// Run the lazy removal
		Contracts::on_idle(System::block_number(), Weight::max_value());

		// Value should be gone now
		assert_matches!(child::get::<i32>(trie, &[99]), None);
	});
}

#[test]
fn lazy_removal_on_full_queue_works_on_initialize() {
	ExtBuilder::default().existential_deposit(50).build().execute_with(|| {
		// Fill the deletion queue with dummy values, so that on_initialize attempts
		// to clear the queue
		Storage::<Test>::fill_queue_with_dummies();

		let queue_len_initial = <DeletionQueue<Test>>::decode_len().unwrap_or(0);

		// Run the lazy removal
		Contracts::on_initialize(System::block_number());

		let queue_len_after_on_initialize = <DeletionQueue<Test>>::decode_len().unwrap_or(0);

		// Queue length should be decreased after call of on_initialize()
		assert!(queue_len_initial - queue_len_after_on_initialize > 0);
	});
}

#[test]
fn lazy_batch_removal_works() {
	let (code, hash) = compile_module::<Test>("self_destruct").unwrap();
	ExtBuilder::default().existential_deposit(50).build().execute_with(|| {
		let min_balance = <Test as Config>::Currency::minimum_balance();
		let _ = Balances::deposit_creating(&ALICE, 1000 * min_balance);
		let mut tries: Vec<child::ChildInfo> = vec![];

		for i in 0..3u8 {
			assert_ok!(Contracts::instantiate_with_code(
				Origin::signed(ALICE),
				min_balance * 100,
				GAS_LIMIT,
				None,
				code.clone(),
				vec![],
				vec![i],
			),);

			let addr = Contracts::contract_address(&ALICE, &hash, &[i]);
			let info = <ContractInfoOf<Test>>::get(&addr).unwrap();
			let trie = &info.child_trie_info();

			// Put value into the contracts child trie
			child::put(trie, &[99], &42);

			// Terminate the contract. Contract info should be gone, but value should be still there
			// as the lazy removal did not run, yet.
			assert_ok!(Contracts::call(
				Origin::signed(ALICE),
				addr.clone(),
				0,
				GAS_LIMIT,
				None,
				vec![]
			));

			assert!(!<ContractInfoOf::<Test>>::contains_key(&addr));
			assert_matches!(child::get(trie, &[99]), Some(42));

			tries.push(trie.clone())
		}

		// Run single lazy removal
		Contracts::on_idle(System::block_number(), Weight::max_value());

		// The single lazy removal should have removed all queued tries
		for trie in tries.iter() {
			assert_matches!(child::get::<i32>(trie, &[99]), None);
		}
	});
}

#[test]
fn lazy_removal_partial_remove_works() {
	let (code, hash) = compile_module::<Test>("self_destruct").unwrap();

	// We create a contract with some extra keys above the weight limit
	let extra_keys = 7u32;
	let weight_limit = 5_000_000_000;
	let (_, max_keys) = Storage::<Test>::deletion_budget(1, weight_limit);
	let vals: Vec<_> = (0..max_keys + extra_keys)
		.map(|i| (blake2_256(&i.encode()), (i as u32), (i as u32).encode()))
		.collect();

	let mut ext = ExtBuilder::default().existential_deposit(50).build();

	let trie = ext.execute_with(|| {
		let min_balance = <Test as Config>::Currency::minimum_balance();
		let _ = Balances::deposit_creating(&ALICE, 1000 * min_balance);

		assert_ok!(Contracts::instantiate_with_code(
			Origin::signed(ALICE),
			min_balance * 100,
			GAS_LIMIT,
			None,
			code,
			vec![],
			vec![],
		),);

		let addr = Contracts::contract_address(&ALICE, &hash, &[]);
		let info = <ContractInfoOf<Test>>::get(&addr).unwrap();

		// Put value into the contracts child trie
		for val in &vals {
			Storage::<Test>::write(
				&info.trie_id,
				val.0 as FixSizedKey,
				Some(val.2.clone()),
				None,
				false,
			)
			.unwrap();
		}
		<ContractInfoOf<Test>>::insert(&addr, info.clone());

		// Terminate the contract
		assert_ok!(Contracts::call(
			Origin::signed(ALICE),
			addr.clone(),
			0,
			GAS_LIMIT,
			None,
			vec![]
		));

		// Contract info should be gone
		assert!(!<ContractInfoOf::<Test>>::contains_key(&addr));

		let trie = info.child_trie_info();

		// But value should be still there as the lazy removal did not run, yet.
		for val in &vals {
			assert_eq!(child::get::<u32>(&trie, &blake2_256(&val.0)), Some(val.1));
		}

		trie.clone()
	});

	// The lazy removal limit only applies to the backend but not to the overlay.
	// This commits all keys from the overlay to the backend.
	ext.commit_all().unwrap();

	ext.execute_with(|| {
		// Run the lazy removal
		let weight_used = Storage::<Test>::process_deletion_queue_batch(weight_limit);

		// Weight should be exhausted because we could not even delete all keys
		assert_eq!(weight_used, weight_limit);

		let mut num_deleted = 0u32;
		let mut num_remaining = 0u32;

		for val in &vals {
			match child::get::<u32>(&trie, &blake2_256(&val.0)) {
				None => num_deleted += 1,
				Some(x) if x == val.1 => num_remaining += 1,
				Some(_) => panic!("Unexpected value in contract storage"),
			}
		}

		// All but one key is removed
		assert_eq!(num_deleted + num_remaining, vals.len() as u32);
		assert_eq!(num_deleted, max_keys);
		assert_eq!(num_remaining, extra_keys);
	});
}

#[test]
fn lazy_removal_does_no_run_on_full_queue_and_full_block() {
	ExtBuilder::default().existential_deposit(50).build().execute_with(|| {
		// Fill up the block which should prevent the lazy storage removal from running.
		System::register_extra_weight_unchecked(
			<Test as system::Config>::BlockWeights::get().max_block,
			DispatchClass::Mandatory,
		);

		// Fill the deletion queue with dummy values, so that on_initialize attempts
		// to clear the queue
		Storage::<Test>::fill_queue_with_dummies();

		// Check that on_initialize() tries to perform lazy removal but removes nothing
		//  as no more weight is left for that.
		let weight_used = Contracts::on_initialize(System::block_number());
		let base = <<Test as Config>::WeightInfo as WeightInfo>::on_process_deletion_queue_batch();
		assert_eq!(weight_used, base);

		// Check that the deletion queue is still full after execution of the
		// on_initialize() hook.
		let max_len: u32 = <Test as Config>::DeletionQueueDepth::get();
		let queue_len: u32 = <DeletionQueue<Test>>::decode_len().unwrap_or(0).try_into().unwrap();
		assert_eq!(max_len, queue_len);
	});
}

#[test]
fn lazy_removal_does_no_run_on_low_remaining_weight() {
	let (code, hash) = compile_module::<Test>("self_destruct").unwrap();
	ExtBuilder::default().existential_deposit(50).build().execute_with(|| {
		let min_balance = <Test as Config>::Currency::minimum_balance();
		let _ = Balances::deposit_creating(&ALICE, 1000 * min_balance);

		assert_ok!(Contracts::instantiate_with_code(
			Origin::signed(ALICE),
			min_balance * 100,
			GAS_LIMIT,
			None,
			code,
			vec![],
			vec![],
		),);

		let addr = Contracts::contract_address(&ALICE, &hash, &[]);
		let info = <ContractInfoOf<Test>>::get(&addr).unwrap();
		let trie = &info.child_trie_info();

		// Put value into the contracts child trie
<<<<<<< HEAD
		for val in &vals {
			Storage::<Test>::write(
				&info.trie_id,
				val.0 as FixSizedKey,
				Some(val.2.clone()),
				None,
				false,
			)
			.unwrap();
		}
		<ContractInfoOf<Test>>::insert(&addr, info.clone());
=======
		child::put(trie, &[99], &42);
>>>>>>> fe5bf492

		// Terminate the contract
		assert_ok!(Contracts::call(
			Origin::signed(ALICE),
			addr.clone(),
			0,
			GAS_LIMIT,
			None,
			vec![]
		));

		// Contract info should be gone
		assert!(!<ContractInfoOf::<Test>>::contains_key(&addr));

		// But value should be still there as the lazy removal did not run, yet.
		assert_matches!(child::get(trie, &[99]), Some(42));

		// Assign a remaining weight which is too low for a successfull deletion of the contract
		let low_remaining_weight =
			<<Test as Config>::WeightInfo as WeightInfo>::on_process_deletion_queue_batch();

		// Run the lazy removal
		Contracts::on_idle(System::block_number(), low_remaining_weight);

		// Value should still be there, since remaining weight was too low for removal
		assert_matches!(child::get::<i32>(trie, &[99]), Some(42));

		// Run the lazy removal while deletion_queue is not full
		Contracts::on_initialize(System::block_number());

		// Value should still be there, since deletion_queue was not full
		assert_matches!(child::get::<i32>(trie, &[99]), Some(42));

		// Run on_idle with max remaining weight, this should remove the value
		Contracts::on_idle(System::block_number(), Weight::max_value());

		// Value should be gone
		assert_matches!(child::get::<i32>(trie, &[99]), None);
	});
}

#[test]
fn lazy_removal_does_not_use_all_weight() {
	let (code, hash) = compile_module::<Test>("self_destruct").unwrap();

	let weight_limit = 5_000_000_000;
	let mut ext = ExtBuilder::default().existential_deposit(50).build();

	let (trie, vals, weight_per_key) = ext.execute_with(|| {
		let min_balance = <Test as Config>::Currency::minimum_balance();
		let _ = Balances::deposit_creating(&ALICE, 1000 * min_balance);

		assert_ok!(Contracts::instantiate_with_code(
			Origin::signed(ALICE),
			min_balance * 100,
			GAS_LIMIT,
			None,
			code,
			vec![],
			vec![],
		),);

		let addr = Contracts::contract_address(&ALICE, &hash, &[]);
		let info = <ContractInfoOf<Test>>::get(&addr).unwrap();
		let (weight_per_key, max_keys) = Storage::<Test>::deletion_budget(1, weight_limit);

		// We create a contract with one less storage item than we can remove within the limit
		let vals: Vec<_> = (0..max_keys - 1)
			.map(|i| (blake2_256(&i.encode()), (i as u32), (i as u32).encode()))
			.collect();

		// Put value into the contracts child trie
		for val in &vals {
			Storage::<Test>::write(
				&info.trie_id,
				val.0 as FixSizedKey,
				Some(val.2.clone()),
				None,
				false,
			)
			.unwrap();
		}
		<ContractInfoOf<Test>>::insert(&addr, info.clone());

		// Terminate the contract
		assert_ok!(Contracts::call(
			Origin::signed(ALICE),
			addr.clone(),
			0,
			GAS_LIMIT,
			None,
			vec![]
		));

		// Contract info should be gone
		assert!(!<ContractInfoOf::<Test>>::contains_key(&addr));

		let trie = info.child_trie_info();

		// But value should be still there as the lazy removal did not run, yet.
		for val in &vals {
			assert_eq!(child::get::<u32>(&trie, &blake2_256(&val.0)), Some(val.1));
		}

		(trie, vals, weight_per_key)
	});

	// The lazy removal limit only applies to the backend but not to the overlay.
	// This commits all keys from the overlay to the backend.
	ext.commit_all().unwrap();

	ext.execute_with(|| {
		// Run the lazy removal
		let weight_used = Storage::<Test>::process_deletion_queue_batch(weight_limit);

		// We have one less key in our trie than our weight limit suffices for
		assert_eq!(weight_used, weight_limit - weight_per_key);

		// All the keys are removed
		for val in vals {
			assert_eq!(child::get::<u32>(&trie, &blake2_256(&val.0)), None);
		}
	});
}

#[test]
fn deletion_queue_full() {
	let (code, hash) = compile_module::<Test>("self_destruct").unwrap();
	ExtBuilder::default().existential_deposit(50).build().execute_with(|| {
		let min_balance = <Test as Config>::Currency::minimum_balance();
		let _ = Balances::deposit_creating(&ALICE, 1000 * min_balance);

		assert_ok!(Contracts::instantiate_with_code(
			Origin::signed(ALICE),
			min_balance * 100,
			GAS_LIMIT,
			None,
			code,
			vec![],
			vec![],
		),);

		let addr = Contracts::contract_address(&ALICE, &hash, &[]);

		// fill the deletion queue up until its limit
		Storage::<Test>::fill_queue_with_dummies();

		// Terminate the contract should fail
		assert_err_ignore_postinfo!(
			Contracts::call(Origin::signed(ALICE), addr.clone(), 0, GAS_LIMIT, None, vec![],),
			Error::<Test>::DeletionQueueFull,
		);

		// Contract should exist because removal failed
		<ContractInfoOf<Test>>::get(&addr).unwrap();
	});
}

#[test]
fn refcounter() {
	let (wasm, code_hash) = compile_module::<Test>("self_destruct").unwrap();
	ExtBuilder::default().existential_deposit(50).build().execute_with(|| {
		let _ = Balances::deposit_creating(&ALICE, 1_000_000);
		let min_balance = <Test as Config>::Currency::minimum_balance();

		// Create two contracts with the same code and check that they do in fact share it.
		assert_ok!(Contracts::instantiate_with_code(
			Origin::signed(ALICE),
			min_balance * 100,
			GAS_LIMIT,
			None,
			wasm.clone(),
			vec![],
			vec![0],
		));
		assert_ok!(Contracts::instantiate_with_code(
			Origin::signed(ALICE),
			min_balance * 100,
			GAS_LIMIT,
			None,
			wasm.clone(),
			vec![],
			vec![1],
		));
		assert_refcount!(code_hash, 2);

		// Sharing should also work with the usual instantiate call
		assert_ok!(Contracts::instantiate(
			Origin::signed(ALICE),
			min_balance * 100,
			GAS_LIMIT,
			None,
			code_hash,
			vec![],
			vec![2],
		));
		assert_refcount!(code_hash, 3);

		// addresses of all three existing contracts
		let addr0 = Contracts::contract_address(&ALICE, &code_hash, &[0]);
		let addr1 = Contracts::contract_address(&ALICE, &code_hash, &[1]);
		let addr2 = Contracts::contract_address(&ALICE, &code_hash, &[2]);

		// Terminating one contract should decrement the refcount
		assert_ok!(Contracts::call(Origin::signed(ALICE), addr0, 0, GAS_LIMIT, None, vec![]));
		assert_refcount!(code_hash, 2);

		// remove another one
		assert_ok!(Contracts::call(Origin::signed(ALICE), addr1, 0, GAS_LIMIT, None, vec![]));
		assert_refcount!(code_hash, 1);

		// Pristine code should still be there
		crate::PristineCode::<Test>::get(code_hash).unwrap();

		// remove the last contract
		assert_ok!(Contracts::call(Origin::signed(ALICE), addr2, 0, GAS_LIMIT, None, vec![]));
		assert_refcount!(code_hash, 0);

		// refcount is `0` but code should still exists because it needs to be removed manually
		assert!(crate::PristineCode::<Test>::contains_key(&code_hash));
		assert!(crate::CodeStorage::<Test>::contains_key(&code_hash));
	});
}

#[test]
fn reinstrument_does_charge() {
	let (wasm, code_hash) = compile_module::<Test>("return_with_data").unwrap();
	ExtBuilder::default().existential_deposit(50).build().execute_with(|| {
		let _ = Balances::deposit_creating(&ALICE, 1_000_000);
		let min_balance = <Test as Config>::Currency::minimum_balance();
		let zero = 0u32.to_le_bytes().encode();
		let code_len = wasm.len() as u32;

		assert_ok!(Contracts::instantiate_with_code(
			Origin::signed(ALICE),
			min_balance * 100,
			GAS_LIMIT,
			None,
			wasm,
			zero.clone(),
			vec![],
		));

		let addr = Contracts::contract_address(&ALICE, &code_hash, &[]);

		// Call the contract two times without reinstrument

		let result0 =
			Contracts::bare_call(ALICE, addr.clone(), 0, GAS_LIMIT, None, zero.clone(), false);
		assert!(!result0.result.unwrap().did_revert());

		let result1 =
			Contracts::bare_call(ALICE, addr.clone(), 0, GAS_LIMIT, None, zero.clone(), false);
		assert!(!result1.result.unwrap().did_revert());

		// They should match because both where called with the same schedule.
		assert_eq!(result0.gas_consumed, result1.gas_consumed);

		// We cannot change the schedule. Instead, we decrease the version of the deployed
		// contract below the current schedule's version.
		crate::CodeStorage::mutate(&code_hash, |code: &mut Option<PrefabWasmModule<Test>>| {
			code.as_mut().unwrap().decrement_version();
		});

		// This call should trigger reinstrumentation
		let result2 =
			Contracts::bare_call(ALICE, addr.clone(), 0, GAS_LIMIT, None, zero.clone(), false);
		assert!(!result2.result.unwrap().did_revert());
		assert!(result2.gas_consumed > result1.gas_consumed);
		assert_eq!(
			result2.gas_consumed,
			result1.gas_consumed + <Test as Config>::WeightInfo::reinstrument(code_len),
		);
	});
}

#[test]
fn debug_message_works() {
	let (wasm, code_hash) = compile_module::<Test>("debug_message_works").unwrap();

	ExtBuilder::default().existential_deposit(50).build().execute_with(|| {
		let _ = Balances::deposit_creating(&ALICE, 1_000_000);
		assert_ok!(Contracts::instantiate_with_code(
			Origin::signed(ALICE),
			30_000,
			GAS_LIMIT,
			None,
			wasm,
			vec![],
			vec![],
		),);
		let addr = Contracts::contract_address(&ALICE, &code_hash, &[]);
		let result = Contracts::bare_call(ALICE, addr, 0, GAS_LIMIT, None, vec![], true);

		assert_matches!(result.result, Ok(_));
		assert_eq!(std::str::from_utf8(&result.debug_message).unwrap(), "Hello World!");
	});
}

#[test]
fn debug_message_logging_disabled() {
	let (wasm, code_hash) = compile_module::<Test>("debug_message_logging_disabled").unwrap();

	ExtBuilder::default().existential_deposit(50).build().execute_with(|| {
		let _ = Balances::deposit_creating(&ALICE, 1_000_000);
		assert_ok!(Contracts::instantiate_with_code(
			Origin::signed(ALICE),
			30_000,
			GAS_LIMIT,
			None,
			wasm,
			vec![],
			vec![],
		),);
		let addr = Contracts::contract_address(&ALICE, &code_hash, &[]);
		// disable logging by passing `false`
		let result = Contracts::bare_call(ALICE, addr.clone(), 0, GAS_LIMIT, None, vec![], false);
		assert_matches!(result.result, Ok(_));
		// the dispatchables always run without debugging
		assert_ok!(Contracts::call(Origin::signed(ALICE), addr, 0, GAS_LIMIT, None, vec![]));
		assert!(result.debug_message.is_empty());
	});
}

#[test]
fn debug_message_invalid_utf8() {
	let (wasm, code_hash) = compile_module::<Test>("debug_message_invalid_utf8").unwrap();

	ExtBuilder::default().existential_deposit(50).build().execute_with(|| {
		let _ = Balances::deposit_creating(&ALICE, 1_000_000);
		assert_ok!(Contracts::instantiate_with_code(
			Origin::signed(ALICE),
			30_000,
			GAS_LIMIT,
			None,
			wasm,
			vec![],
			vec![],
		),);
		let addr = Contracts::contract_address(&ALICE, &code_hash, &[]);
		let result = Contracts::bare_call(ALICE, addr, 0, GAS_LIMIT, None, vec![], true);
		assert_err!(result.result, <Error<Test>>::DebugMessageInvalidUTF8);
	});
}

#[test]
fn gas_estimation_nested_call_fixed_limit() {
	let (caller_code, caller_hash) = compile_module::<Test>("call_with_limit").unwrap();
	let (callee_code, callee_hash) = compile_module::<Test>("dummy").unwrap();
	ExtBuilder::default().existential_deposit(50).build().execute_with(|| {
		let min_balance = <Test as Config>::Currency::minimum_balance();
		let _ = Balances::deposit_creating(&ALICE, 1000 * min_balance);
		let _ = Balances::deposit_creating(&CHARLIE, 1000 * min_balance);

		assert_ok!(Contracts::instantiate_with_code(
			Origin::signed(ALICE),
			min_balance * 100,
			GAS_LIMIT,
			None,
			caller_code,
			vec![],
			vec![0],
		),);
		let addr_caller = Contracts::contract_address(&ALICE, &caller_hash, &[0]);

		assert_ok!(Contracts::instantiate_with_code(
			Origin::signed(ALICE),
			min_balance * 100,
			GAS_LIMIT,
			None,
			callee_code,
			vec![],
			vec![1],
		),);
		let addr_callee = Contracts::contract_address(&ALICE, &callee_hash, &[1]);

		let input: Vec<u8> = AsRef::<[u8]>::as_ref(&addr_callee)
			.iter()
			.cloned()
			.chain((GAS_LIMIT / 5).to_le_bytes())
			.collect();

		// Call in order to determine the gas that is required for this call
		let result = Contracts::bare_call(
			ALICE,
			addr_caller.clone(),
			0,
			GAS_LIMIT,
			None,
			input.clone(),
			false,
		);
		assert_ok!(&result.result);

		// We have a subcall with a fixed gas limit. This constitutes precharging.
		assert!(result.gas_required > result.gas_consumed);

		// Make the same call using the estimated gas. Should succeed.
		assert_ok!(
			Contracts::bare_call(
				ALICE,
				addr_caller,
				0,
				result.gas_required,
				Some(result.storage_deposit.charge_or_zero()),
				input,
				false,
			)
			.result
		);
	});
}

#[test]
#[cfg(feature = "unstable-interface")]
fn gas_estimation_call_runtime() {
	let (caller_code, caller_hash) = compile_module::<Test>("call_runtime").unwrap();
	let (callee_code, callee_hash) = compile_module::<Test>("dummy").unwrap();
	ExtBuilder::default().existential_deposit(50).build().execute_with(|| {
		let min_balance = <Test as Config>::Currency::minimum_balance();
		let _ = Balances::deposit_creating(&ALICE, 1000 * min_balance);
		let _ = Balances::deposit_creating(&CHARLIE, 1000 * min_balance);

		assert_ok!(Contracts::instantiate_with_code(
			Origin::signed(ALICE),
			min_balance * 100,
			GAS_LIMIT,
			None,
			caller_code,
			vec![],
			vec![0],
		),);
		let addr_caller = Contracts::contract_address(&ALICE, &caller_hash, &[0]);

		assert_ok!(Contracts::instantiate_with_code(
			Origin::signed(ALICE),
			min_balance * 100,
			GAS_LIMIT,
			None,
			callee_code,
			vec![],
			vec![1],
		),);
		let addr_callee = Contracts::contract_address(&ALICE, &callee_hash, &[1]);

		// Call something trivial with a huge gas limit so that we can observe the effects
		// of pre-charging. This should create a difference between consumed and required.
		let call = Call::Contracts(crate::Call::call {
			dest: addr_callee,
			value: 0,
			gas_limit: GAS_LIMIT / 3,
			storage_deposit_limit: None,
			data: vec![],
		});
		let result = Contracts::bare_call(
			ALICE,
			addr_caller.clone(),
			0,
			GAS_LIMIT,
			None,
			call.encode(),
			false,
		);
		assert_ok!(&result.result);

		assert!(result.gas_required > result.gas_consumed);

		// Make the same call using the required gas. Should succeed.
		assert_ok!(
			Contracts::bare_call(
				ALICE,
				addr_caller,
				0,
				result.gas_required,
				None,
				call.encode(),
				false,
			)
			.result
		);
	});
}

#[test]
fn ecdsa_recover() {
	let (wasm, code_hash) = compile_module::<Test>("ecdsa_recover").unwrap();

	ExtBuilder::default().existential_deposit(50).build().execute_with(|| {
		let _ = Balances::deposit_creating(&ALICE, 1_000_000);

		// Instantiate the ecdsa_recover contract.
		assert_ok!(Contracts::instantiate_with_code(
			Origin::signed(ALICE),
			100_000,
			GAS_LIMIT,
			None,
			wasm,
			vec![],
			vec![],
		));
		let addr = Contracts::contract_address(&ALICE, &code_hash, &[]);

		#[rustfmt::skip]
		let signature: [u8; 65] = [
			161, 234, 203,  74, 147, 96,  51, 212,   5, 174, 231,   9, 142,  48, 137, 201,
			162, 118, 192,  67, 239, 16,  71, 216, 125,  86, 167, 139,  70,   7,  86, 241,
			 33,  87, 154, 251,  81, 29, 160,   4, 176, 239,  88, 211, 244, 232, 232,  52,
			211, 234, 100, 115, 230, 47,  80,  44, 152, 166,  62,  50,   8,  13,  86, 175,
			 28,
		];
		#[rustfmt::skip]
		let message_hash: [u8; 32] = [
			162, 28, 244, 179, 96, 76, 244, 178, 188,  83, 230, 248, 143, 106,  77, 117,
			239, 95, 244, 171, 65, 95,  62, 153, 174, 166, 182,  28, 130,  73, 196, 208
		];
		#[rustfmt::skip]
		const EXPECTED_COMPRESSED_PUBLIC_KEY: [u8; 33] = [
			  2, 121, 190, 102, 126, 249, 220, 187, 172, 85, 160,  98, 149, 206, 135, 11,
			  7,   2, 155, 252, 219,  45, 206,  40, 217, 89, 242, 129,  91,  22, 248, 23,
			152,
		];
		let mut params = vec![];
		params.extend_from_slice(&signature);
		params.extend_from_slice(&message_hash);
		assert!(params.len() == 65 + 32);
		let result =
			<Pallet<Test>>::bare_call(ALICE, addr.clone(), 0, GAS_LIMIT, None, params, false)
				.result
				.unwrap();
		assert!(!result.did_revert());
		assert_eq!(result.data.as_ref(), &EXPECTED_COMPRESSED_PUBLIC_KEY);
	})
}

#[test]
fn upload_code_works() {
	let (wasm, code_hash) = compile_module::<Test>("dummy").unwrap();

	ExtBuilder::default().existential_deposit(100).build().execute_with(|| {
		let _ = Balances::deposit_creating(&ALICE, 1_000_000);

		// Drop previous events
		initialize_block(2);

		assert!(!<CodeStorage<Test>>::contains_key(code_hash));
		assert_ok!(Contracts::upload_code(
			Origin::signed(ALICE),
			wasm,
			Some(codec::Compact(1_000))
		));
		assert!(<CodeStorage<Test>>::contains_key(code_hash));

		assert_eq!(
			System::events(),
			vec![
				EventRecord {
					phase: Phase::Initialization,
					event: Event::Balances(pallet_balances::Event::Reserved {
						who: ALICE,
						amount: 240,
					}),
					topics: vec![],
				},
				EventRecord {
					phase: Phase::Initialization,
					event: Event::Contracts(crate::Event::CodeStored { code_hash }),
					topics: vec![],
				},
			]
		);
	});
}

#[test]
fn upload_code_limit_too_low() {
	let (wasm, _code_hash) = compile_module::<Test>("dummy").unwrap();

	ExtBuilder::default().existential_deposit(100).build().execute_with(|| {
		let _ = Balances::deposit_creating(&ALICE, 1_000_000);

		// Drop previous events
		initialize_block(2);

		assert_noop!(
			Contracts::upload_code(Origin::signed(ALICE), wasm, Some(codec::Compact(100))),
			<Error<Test>>::StorageDepositLimitExhausted,
		);

		assert_eq!(System::events(), vec![]);
	});
}

#[test]
fn upload_code_not_enough_balance() {
	let (wasm, _code_hash) = compile_module::<Test>("dummy").unwrap();

	ExtBuilder::default().existential_deposit(100).build().execute_with(|| {
		let _ = Balances::deposit_creating(&ALICE, 150);

		// Drop previous events
		initialize_block(2);

		assert_noop!(
			Contracts::upload_code(Origin::signed(ALICE), wasm, Some(codec::Compact(1_000))),
			<Error<Test>>::StorageDepositNotEnoughFunds,
		);

		assert_eq!(System::events(), vec![]);
	});
}

#[test]
fn remove_code_works() {
	let (wasm, code_hash) = compile_module::<Test>("dummy").unwrap();

	ExtBuilder::default().existential_deposit(100).build().execute_with(|| {
		let _ = Balances::deposit_creating(&ALICE, 1_000_000);

		// Drop previous events
		initialize_block(2);

		assert_ok!(Contracts::upload_code(
			Origin::signed(ALICE),
			wasm,
			Some(codec::Compact(1_000))
		));

		assert!(<CodeStorage<Test>>::contains_key(code_hash));
		assert_ok!(Contracts::remove_code(Origin::signed(ALICE), code_hash));
		assert!(!<CodeStorage<Test>>::contains_key(code_hash));

		assert_eq!(
			System::events(),
			vec![
				EventRecord {
					phase: Phase::Initialization,
					event: Event::Balances(pallet_balances::Event::Reserved {
						who: ALICE,
						amount: 240,
					}),
					topics: vec![],
				},
				EventRecord {
					phase: Phase::Initialization,
					event: Event::Contracts(crate::Event::CodeStored { code_hash }),
					topics: vec![],
				},
				EventRecord {
					phase: Phase::Initialization,
					event: Event::Balances(pallet_balances::Event::Unreserved {
						who: ALICE,
						amount: 240,
					}),
					topics: vec![],
				},
				EventRecord {
					phase: Phase::Initialization,
					event: Event::Contracts(crate::Event::CodeRemoved { code_hash }),
					topics: vec![],
				},
			]
		);
	});
}

#[test]
fn remove_code_wrong_origin() {
	let (wasm, code_hash) = compile_module::<Test>("dummy").unwrap();

	ExtBuilder::default().existential_deposit(100).build().execute_with(|| {
		let _ = Balances::deposit_creating(&ALICE, 1_000_000);

		// Drop previous events
		initialize_block(2);

		assert_ok!(Contracts::upload_code(
			Origin::signed(ALICE),
			wasm,
			Some(codec::Compact(1_000))
		));

		assert_noop!(
			Contracts::remove_code(Origin::signed(BOB), code_hash),
			sp_runtime::traits::BadOrigin,
		);

		assert_eq!(
			System::events(),
			vec![
				EventRecord {
					phase: Phase::Initialization,
					event: Event::Balances(pallet_balances::Event::Reserved {
						who: ALICE,
						amount: 240,
					}),
					topics: vec![],
				},
				EventRecord {
					phase: Phase::Initialization,
					event: Event::Contracts(crate::Event::CodeStored { code_hash }),
					topics: vec![],
				},
			]
		);
	});
}

#[test]
fn remove_code_in_use() {
	let (wasm, code_hash) = compile_module::<Test>("dummy").unwrap();

	ExtBuilder::default().existential_deposit(100).build().execute_with(|| {
		let _ = Balances::deposit_creating(&ALICE, 1_000_000);

		assert_ok!(Contracts::instantiate_with_code(
			Origin::signed(ALICE),
			0,
			GAS_LIMIT,
			None,
			wasm,
			vec![],
			vec![],
		));

		// Drop previous events
		initialize_block(2);

		assert_noop!(
			Contracts::remove_code(Origin::signed(ALICE), code_hash),
			<Error<Test>>::CodeInUse,
		);

		assert_eq!(System::events(), vec![]);
	});
}

#[test]
fn remove_code_not_found() {
	let (_wasm, code_hash) = compile_module::<Test>("dummy").unwrap();

	ExtBuilder::default().existential_deposit(100).build().execute_with(|| {
		let _ = Balances::deposit_creating(&ALICE, 1_000_000);

		// Drop previous events
		initialize_block(2);

		assert_noop!(
			Contracts::remove_code(Origin::signed(ALICE), code_hash),
			<Error<Test>>::CodeNotFound,
		);

		assert_eq!(System::events(), vec![]);
	});
}

#[test]
fn instantiate_with_zero_balance_works() {
	let (wasm, code_hash) = compile_module::<Test>("dummy").unwrap();
	ExtBuilder::default().existential_deposit(200).build().execute_with(|| {
		let _ = Balances::deposit_creating(&ALICE, 1_000_000);
		let min_balance = <Test as Config>::Currency::minimum_balance();

		// Drop previous events
		initialize_block(2);

		// Instantiate the BOB contract.
		assert_ok!(Contracts::instantiate_with_code(
			Origin::signed(ALICE),
			0,
			GAS_LIMIT,
			None,
			wasm,
			vec![],
			vec![],
		));
		let addr = Contracts::contract_address(&ALICE, &code_hash, &[]);

		// Check that the BOB contract has been instantiated.
		assert_matches!(ContractInfoOf::<Test>::get(&addr), Some(_));

		// Make sure the account exists even though no free balance was send
		assert_eq!(<Test as Config>::Currency::free_balance(&addr), 0,);
		assert_eq!(
			<Test as Config>::Currency::total_balance(&addr),
			<Test as Config>::Currency::minimum_balance(),
		);

		assert_eq!(
			System::events(),
			vec![
				EventRecord {
					phase: Phase::Initialization,
					event: Event::System(frame_system::Event::NewAccount { account: addr.clone() }),
					topics: vec![],
				},
				EventRecord {
					phase: Phase::Initialization,
					event: Event::Balances(pallet_balances::Event::Endowed {
						account: addr.clone(),
						free_balance: min_balance,
					}),
					topics: vec![],
				},
				EventRecord {
					phase: Phase::Initialization,
					event: Event::Balances(pallet_balances::Event::Transfer {
						from: ALICE,
						to: addr.clone(),
						amount: min_balance,
					}),
					topics: vec![],
				},
				EventRecord {
					phase: Phase::Initialization,
					event: Event::Balances(pallet_balances::Event::Reserved {
						who: addr.clone(),
						amount: min_balance,
					}),
					topics: vec![],
				},
				EventRecord {
					phase: Phase::Initialization,
					event: Event::Balances(pallet_balances::Event::Reserved {
						who: ALICE,
						amount: 240,
					}),
					topics: vec![],
				},
				EventRecord {
					phase: Phase::Initialization,
					event: Event::Contracts(crate::Event::CodeStored { code_hash }),
					topics: vec![],
				},
				EventRecord {
					phase: Phase::Initialization,
					event: Event::Contracts(crate::Event::Instantiated {
						deployer: ALICE,
						contract: addr.clone(),
					}),
					topics: vec![],
				},
			]
		);
	});
}

#[test]
fn instantiate_with_below_existential_deposit_works() {
	let (wasm, code_hash) = compile_module::<Test>("dummy").unwrap();
	ExtBuilder::default().existential_deposit(200).build().execute_with(|| {
		let _ = Balances::deposit_creating(&ALICE, 1_000_000);
		let min_balance = <Test as Config>::Currency::minimum_balance();

		// Drop previous events
		initialize_block(2);

		// Instantiate the BOB contract.
		assert_ok!(Contracts::instantiate_with_code(
			Origin::signed(ALICE),
			50,
			GAS_LIMIT,
			None,
			wasm,
			vec![],
			vec![],
		));
		let addr = Contracts::contract_address(&ALICE, &code_hash, &[]);

		// Check that the BOB contract has been instantiated.
		assert_matches!(ContractInfoOf::<Test>::get(&addr), Some(_));

		// Make sure the account exists even though no free balance was send
		assert_eq!(<Test as Config>::Currency::free_balance(&addr), 50,);
		assert_eq!(
			<Test as Config>::Currency::total_balance(&addr),
			<Test as Config>::Currency::minimum_balance() + 50,
		);

		assert_eq!(
			System::events(),
			vec![
				EventRecord {
					phase: Phase::Initialization,
					event: Event::System(frame_system::Event::NewAccount { account: addr.clone() }),
					topics: vec![],
				},
				EventRecord {
					phase: Phase::Initialization,
					event: Event::Balances(pallet_balances::Event::Endowed {
						account: addr.clone(),
						free_balance: min_balance,
					}),
					topics: vec![],
				},
				EventRecord {
					phase: Phase::Initialization,
					event: Event::Balances(pallet_balances::Event::Transfer {
						from: ALICE,
						to: addr.clone(),
						amount: min_balance,
					}),
					topics: vec![],
				},
				EventRecord {
					phase: Phase::Initialization,
					event: Event::Balances(pallet_balances::Event::Reserved {
						who: addr.clone(),
						amount: min_balance,
					}),
					topics: vec![],
				},
				EventRecord {
					phase: Phase::Initialization,
					event: Event::Balances(pallet_balances::Event::Transfer {
						from: ALICE,
						to: addr.clone(),
						amount: 50,
					}),
					topics: vec![],
				},
				EventRecord {
					phase: Phase::Initialization,
					event: Event::Balances(pallet_balances::Event::Reserved {
						who: ALICE,
						amount: 240,
					}),
					topics: vec![],
				},
				EventRecord {
					phase: Phase::Initialization,
					event: Event::Contracts(crate::Event::CodeStored { code_hash }),
					topics: vec![],
				},
				EventRecord {
					phase: Phase::Initialization,
					event: Event::Contracts(crate::Event::Instantiated {
						deployer: ALICE,
						contract: addr.clone(),
					}),
					topics: vec![],
				},
			]
		);
	});
}

#[test]
fn storage_deposit_works() {
	let (wasm, code_hash) = compile_module::<Test>("multi_store").unwrap();
	ExtBuilder::default().existential_deposit(200).build().execute_with(|| {
		let _ = Balances::deposit_creating(&ALICE, 1_000_000);
		let mut deposit = <Test as Config>::Currency::minimum_balance();

		assert_ok!(Contracts::instantiate_with_code(
			Origin::signed(ALICE),
			0,
			GAS_LIMIT,
			None,
			wasm,
			vec![],
			vec![],
		));
		let addr = Contracts::contract_address(&ALICE, &code_hash, &[]);

		// Drop previous events
		initialize_block(2);

		// Create storage
		assert_ok!(Contracts::call(
			Origin::signed(ALICE),
			addr.clone(),
			42,
			GAS_LIMIT,
			None,
			(1_000u32, 5_000u32).encode(),
		));
		// 4 is for creating 2 storage items
		let charged0 = 4 + 1_000 + 5_000;
		deposit += charged0;
		assert_eq!(<ContractInfoOf<Test>>::get(&addr).unwrap().storage_deposit, deposit);

		// Add more storage (but also remove some)
		assert_ok!(Contracts::call(
			Origin::signed(ALICE),
			addr.clone(),
			0,
			GAS_LIMIT,
			None,
			(2_000u32, 4_900u32).encode(),
		));
		let charged1 = 1_000 - 100;
		deposit += charged1;
		assert_eq!(<ContractInfoOf<Test>>::get(&addr).unwrap().storage_deposit, deposit);

		// Remove more storage (but also add some)
		assert_ok!(Contracts::call(
			Origin::signed(ALICE),
			addr.clone(),
			0,
			GAS_LIMIT,
			None,
			(2_100u32, 900u32).encode(),
		));
		let refunded0 = 4_000 - 100;
		deposit -= refunded0;
		assert_eq!(<ContractInfoOf<Test>>::get(&addr).unwrap().storage_deposit, deposit);

		assert_eq!(
			System::events(),
			vec![
				EventRecord {
					phase: Phase::Initialization,
					event: Event::Balances(pallet_balances::Event::Transfer {
						from: ALICE,
						to: addr.clone(),
						amount: 42,
					}),
					topics: vec![],
				},
				EventRecord {
					phase: Phase::Initialization,
					event: Event::Balances(pallet_balances::Event::Transfer {
						from: ALICE,
						to: addr.clone(),
						amount: charged0,
					}),
					topics: vec![],
				},
				EventRecord {
					phase: Phase::Initialization,
					event: Event::Balances(pallet_balances::Event::Reserved {
						who: addr.clone(),
						amount: charged0,
					}),
					topics: vec![],
				},
				EventRecord {
					phase: Phase::Initialization,
					event: Event::Balances(pallet_balances::Event::Transfer {
						from: ALICE,
						to: addr.clone(),
						amount: charged1,
					}),
					topics: vec![],
				},
				EventRecord {
					phase: Phase::Initialization,
					event: Event::Balances(pallet_balances::Event::Reserved {
						who: addr.clone(),
						amount: charged1,
					}),
					topics: vec![],
				},
				EventRecord {
					phase: Phase::Initialization,
					event: Event::Balances(pallet_balances::Event::ReserveRepatriated {
						from: addr.clone(),
						to: ALICE,
						amount: refunded0,
						destination_status: BalanceStatus::Free,
					}),
					topics: vec![],
				},
			]
		);
	});
}

#[test]
fn set_code_extrinsic() {
	let (wasm, code_hash) = compile_module::<Test>("dummy").unwrap();
	let (new_wasm, new_code_hash) = compile_module::<Test>("crypto_hashes").unwrap();

	assert_ne!(code_hash, new_code_hash);

	ExtBuilder::default().existential_deposit(100).build().execute_with(|| {
		let _ = Balances::deposit_creating(&ALICE, 1_000_000);

		assert_ok!(Contracts::instantiate_with_code(
			Origin::signed(ALICE),
			0,
			GAS_LIMIT,
			None,
			wasm,
			vec![],
			vec![],
		));
		let addr = Contracts::contract_address(&ALICE, &code_hash, &[]);

		assert_ok!(Contracts::upload_code(Origin::signed(ALICE), new_wasm, None,));

		// Drop previous events
		initialize_block(2);

		assert_eq!(<ContractInfoOf<Test>>::get(&addr).unwrap().code_hash, code_hash);
		assert_refcount!(&code_hash, 1);
		assert_refcount!(&new_code_hash, 0);

		// only root can execute this extrinsic
		assert_noop!(
			Contracts::set_code(Origin::signed(ALICE), addr.clone(), new_code_hash),
			sp_runtime::traits::BadOrigin,
		);
		assert_eq!(<ContractInfoOf<Test>>::get(&addr).unwrap().code_hash, code_hash);
		assert_refcount!(&code_hash, 1);
		assert_refcount!(&new_code_hash, 0);
		assert_eq!(System::events(), vec![],);

		// contract must exist
		assert_noop!(
			Contracts::set_code(Origin::root(), BOB, new_code_hash),
			<Error<Test>>::ContractNotFound,
		);
		assert_eq!(<ContractInfoOf<Test>>::get(&addr).unwrap().code_hash, code_hash);
		assert_refcount!(&code_hash, 1);
		assert_refcount!(&new_code_hash, 0);
		assert_eq!(System::events(), vec![],);

		// new code hash must exist
		assert_noop!(
			Contracts::set_code(Origin::root(), addr.clone(), Default::default()),
			<Error<Test>>::CodeNotFound,
		);
		assert_eq!(<ContractInfoOf<Test>>::get(&addr).unwrap().code_hash, code_hash);
		assert_refcount!(&code_hash, 1);
		assert_refcount!(&new_code_hash, 0);
		assert_eq!(System::events(), vec![],);

		// successful call
		assert_ok!(Contracts::set_code(Origin::root(), addr.clone(), new_code_hash));
		assert_eq!(<ContractInfoOf<Test>>::get(&addr).unwrap().code_hash, new_code_hash);
		assert_refcount!(&code_hash, 0);
		assert_refcount!(&new_code_hash, 1);
		assert_eq!(
			System::events(),
			vec![EventRecord {
				phase: Phase::Initialization,
				event: Event::Contracts(pallet_contracts::Event::ContractCodeUpdated {
					contract: addr,
					new_code_hash,
					old_code_hash: code_hash,
				}),
				topics: vec![],
			},]
		);
	});
}

#[test]
fn call_after_killed_account_needs_funding() {
	let (wasm, code_hash) = compile_module::<Test>("dummy").unwrap();
	ExtBuilder::default().existential_deposit(200).build().execute_with(|| {
		let _ = Balances::deposit_creating(&ALICE, 1_000_000);
		let min_balance = <Test as Config>::Currency::minimum_balance();

		assert_ok!(Contracts::instantiate_with_code(
			Origin::signed(ALICE),
			700,
			GAS_LIMIT,
			None,
			wasm,
			vec![],
			vec![],
		));
		let addr = Contracts::contract_address(&ALICE, &code_hash, &[]);

		// Drop previous events
		initialize_block(2);

		// Destroy the account of the contract by slashing.
		// Slashing can actually happen if the contract takes part in staking.
		// It is a corner case and we except the destruction of the account.
		let _ = <Test as Config>::Currency::slash(
			&addr,
			<Test as Config>::Currency::total_balance(&addr),
		);

		// Sending below the minimum balance will fail the call because it needs to create the
		// account in order to send balance there.
		assert_err_ignore_postinfo!(
			Contracts::call(
				Origin::signed(ALICE),
				addr.clone(),
				min_balance - 1,
				GAS_LIMIT,
				None,
				vec![],
			),
			<Error<Test>>::TransferFailed
		);

		// Sending zero should work as it does not do a transfer
		assert_ok!(Contracts::call(
			Origin::signed(ALICE),
			addr.clone(),
			0,
			GAS_LIMIT,
			None,
			vec![],
		));

		// Sending minimum balance should work
		assert_ok!(Contracts::call(
			Origin::signed(ALICE),
			addr.clone(),
			min_balance,
			GAS_LIMIT,
			None,
			vec![],
		));

		assert_eq!(
			System::events(),
			vec![
				EventRecord {
					phase: Phase::Initialization,
					event: Event::System(frame_system::Event::KilledAccount {
						account: addr.clone()
					}),
					topics: vec![],
				},
				EventRecord {
					phase: Phase::Initialization,
					event: Event::Balances(pallet_balances::Event::Slashed {
						who: addr.clone(),
						amount: min_balance + 700
					}),
					topics: vec![],
				},
				EventRecord {
					phase: Phase::Initialization,
					event: Event::System(frame_system::Event::NewAccount { account: addr.clone() }),
					topics: vec![],
				},
				EventRecord {
					phase: Phase::Initialization,
					event: Event::Balances(pallet_balances::Event::Endowed {
						account: addr.clone(),
						free_balance: min_balance
					}),
					topics: vec![],
				},
				EventRecord {
					phase: Phase::Initialization,
					event: Event::Balances(pallet_balances::Event::Transfer {
						from: ALICE,
						to: addr.clone(),
						amount: min_balance
					}),
					topics: vec![],
				},
			]
		);
	});
}

#[test]
fn contract_reverted() {
	let (wasm, code_hash) = compile_module::<Test>("return_with_data").unwrap();

	ExtBuilder::default().existential_deposit(100).build().execute_with(|| {
		let _ = Balances::deposit_creating(&ALICE, 1_000_000);
		let flags = ReturnFlags::REVERT;
		let buffer = [4u8, 8, 15, 16, 23, 42];
		let input = (flags.bits(), buffer).encode();

		// We just upload the code for later use
		assert_ok!(Contracts::upload_code(Origin::signed(ALICE), wasm.clone(), None));

		// Calling extrinsic: revert leads to an error
		assert_err_ignore_postinfo!(
			Contracts::instantiate(
				Origin::signed(ALICE),
				0,
				GAS_LIMIT,
				None,
				code_hash,
				input.clone(),
				vec![],
			),
			<Error<Test>>::ContractReverted,
		);

		// Calling extrinsic: revert leads to an error
		assert_err_ignore_postinfo!(
			Contracts::instantiate_with_code(
				Origin::signed(ALICE),
				0,
				GAS_LIMIT,
				None,
				wasm,
				input.clone(),
				vec![],
			),
			<Error<Test>>::ContractReverted,
		);

		// Calling directly: revert leads to success but the flags indicate the error
		// This is just a different way of transporting the error that allows the read out
		// the `data` which is only there on success. Obviously, the contract isn't
		// instantiated.
		let result = Contracts::bare_instantiate(
			ALICE,
			0,
			GAS_LIMIT,
			None,
			Code::Existing(code_hash),
			input.clone(),
			vec![],
			false,
		)
		.result
		.unwrap();
		assert_eq!(result.result.flags, flags);
		assert_eq!(result.result.data.0, buffer);
		assert!(!<ContractInfoOf<Test>>::contains_key(result.account_id));

		// Pass empty flags and therefore successfully instantiate the contract for later use.
		let addr = Contracts::bare_instantiate(
			ALICE,
			0,
			GAS_LIMIT,
			None,
			Code::Existing(code_hash),
			ReturnFlags::empty().bits().encode(),
			vec![],
			false,
		)
		.result
		.unwrap()
		.account_id;

		// Calling extrinsic: revert leads to an error
		assert_err_ignore_postinfo!(
			Contracts::call(Origin::signed(ALICE), addr.clone(), 0, GAS_LIMIT, None, input.clone()),
			<Error<Test>>::ContractReverted,
		);

		// Calling directly: revert leads to success but the flags indicate the error
		let result = Contracts::bare_call(ALICE, addr.clone(), 0, GAS_LIMIT, None, input, false)
			.result
			.unwrap();
		assert_eq!(result.flags, flags);
		assert_eq!(result.data.0, buffer);
	});
}

#[test]
fn code_rejected_error_works() {
	let (wasm, _) = compile_module::<Test>("invalid_import").unwrap();
	ExtBuilder::default().existential_deposit(200).build().execute_with(|| {
		let _ = Balances::deposit_creating(&ALICE, 1_000_000);

		assert_noop!(
			Contracts::upload_code(Origin::signed(ALICE), wasm.clone(), None),
			<Error<Test>>::CodeRejected,
		);

		let result = Contracts::bare_instantiate(
			ALICE,
			0,
			GAS_LIMIT,
			None,
			Code::Upload(Bytes(wasm)),
			vec![],
			vec![],
			true,
		);
		assert_err!(result.result, <Error<Test>>::CodeRejected);
		assert_eq!(
			std::str::from_utf8(&result.debug_message).unwrap(),
			"module imports a non-existent function"
		);
	});
}

#[test]
fn set_code_hash() {
	let (wasm, code_hash) = compile_module::<Test>("set_code_hash").unwrap();
	let (new_wasm, new_code_hash) = compile_module::<Test>("new_set_code_hash_contract").unwrap();

	let contract_addr = Contracts::contract_address(&ALICE, &code_hash, &[]);

	ExtBuilder::default().existential_deposit(100).build().execute_with(|| {
		let _ = Balances::deposit_creating(&ALICE, 1_000_000);

		// Instantiate the 'caller'
		assert_ok!(Contracts::instantiate_with_code(
			Origin::signed(ALICE),
			300_000,
			GAS_LIMIT,
			None,
			wasm,
			vec![],
			vec![],
		));
		// upload new code
		assert_ok!(Contracts::upload_code(Origin::signed(ALICE), new_wasm.clone(), None));

		// First call sets new code_hash and returns 1
		let result = Contracts::bare_call(
			ALICE,
			contract_addr.clone(),
			0,
			GAS_LIMIT,
			None,
			new_code_hash.as_ref().to_vec(),
			true,
		)
		.result
		.unwrap();
		assert_return_code!(result, 1);

		// Second calls new contract code that returns 2
		let result =
			Contracts::bare_call(ALICE, contract_addr.clone(), 0, GAS_LIMIT, None, vec![], true)
				.result
				.unwrap();
		assert_return_code!(result, 2);

		// Checking for the last event only
		assert_eq!(
			System::events().pop().unwrap(),
			EventRecord {
				phase: Phase::Initialization,
				event: Event::Contracts(crate::Event::ContractCodeUpdated {
					contract: contract_addr.clone(),
					new_code_hash: new_code_hash.clone(),
					old_code_hash: code_hash.clone(),
				}),
				topics: vec![],
			},
		);
	});
}<|MERGE_RESOLUTION|>--- conflicted
+++ resolved
@@ -1836,21 +1836,7 @@
 		let trie = &info.child_trie_info();
 
 		// Put value into the contracts child trie
-<<<<<<< HEAD
-		for val in &vals {
-			Storage::<Test>::write(
-				&info.trie_id,
-				val.0 as FixSizedKey,
-				Some(val.2.clone()),
-				None,
-				false,
-			)
-			.unwrap();
-		}
-		<ContractInfoOf<Test>>::insert(&addr, info.clone());
-=======
 		child::put(trie, &[99], &42);
->>>>>>> fe5bf492
 
 		// Terminate the contract
 		assert_ok!(Contracts::call(
