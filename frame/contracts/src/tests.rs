--- conflicted
+++ resolved
@@ -482,13 +482,8 @@
 	type Migrations = crate::migration::codegen::BenchMigrations;
 	type CodeHashLockupDepositPercent = CodeHashLockupDepositPercent;
 	type MaxDelegateDependencies = MaxDelegateDependencies;
-<<<<<<< HEAD
 	type Debug = TestDebug;
-=======
-	#[cfg(feature = "unsafe-debug")]
-	type Debug = unsafe_debug::TestDebugger;
 	type Environment = ();
->>>>>>> 1631c8e1
 }
 
 pub const ALICE: AccountId32 = AccountId32::new([1u8; 32]);
