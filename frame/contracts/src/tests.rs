// This file is part of Substrate.

// Copyright (C) Parity Technologies (UK) Ltd.
// SPDX-License-Identifier: Apache-2.0

// Licensed under the Apache License, Version 2.0 (the "License");
// you may not use this file except in compliance with the License.
// You may obtain a copy of the License at
//
// 	http://www.apache.org/licenses/LICENSE-2.0
//
// Unless required by applicable law or agreed to in writing, software
// distributed under the License is distributed on an "AS IS" BASIS,
// WITHOUT WARRANTIES OR CONDITIONS OF ANY KIND, either express or implied.
// See the License for the specific language governing permissions and
// limitations under the License.

use self::test_utils::{ensure_stored, expected_deposit, hash};
use crate as pallet_contracts;
use crate::{
	chain_extension::{
		ChainExtension, Environment, Ext, InitState, RegisteredChainExtension,
		Result as ExtensionResult, RetVal, ReturnFlags, SysConfig,
	},
	exec::{Frame, Key},
	storage::DeletionQueueManager,
	tests::test_utils::{get_contract, get_contract_checked},
	wasm::{Determinism, ReturnCode as RuntimeReturnCode},
	weights::WeightInfo,
<<<<<<< HEAD
	BalanceOf, Code, CodeStorage, CollectEvents, Config, ContractInfo, ContractInfoOf, DebugInfo,
	DefaultAddressGenerator, DeletionQueueCounter, Error, HoldReason, MigrationInProgress,
	NoopMigration, Origin, Pallet, Schedule,
=======
	BalanceOf, Code, CollectEvents, Config, ContractInfo, ContractInfoOf, DebugInfo,
	DefaultAddressGenerator, DeletionQueueCounter, Error, MigrationInProgress, NoopMigration,
	Origin, Pallet, PristineCode, Schedule,
>>>>>>> dfd82860
};
use assert_matches::assert_matches;
use codec::Encode;
use frame_support::{
	assert_err, assert_err_ignore_postinfo, assert_err_with_weight, assert_noop, assert_ok,
	dispatch::{DispatchError, DispatchErrorWithPostInfo, PostDispatchInfo},
	parameter_types,
	storage::child,
	traits::{
		fungible::{BalancedHold, Inspect, InspectHold, Mutate, MutateHold},
		tokens::Preservation,
		ConstU32, ConstU64, Contains, OnIdle, OnInitialize, StorageVersion,
	},
	weights::{constants::WEIGHT_REF_TIME_PER_SECOND, Weight},
};
use frame_system::{EventRecord, Phase};
use pretty_assertions::{assert_eq, assert_ne};
use sp_core::ByteArray;
use sp_io::hashing::blake2_256;
use sp_keystore::{testing::MemoryKeystore, KeystoreExt};
use sp_runtime::{
	testing::{Header, H256},
	traits::{BlakeTwo256, Convert, Hash, IdentityLookup},
	AccountId32, TokenError,
};
use std::ops::Deref;

type UncheckedExtrinsic = frame_system::mocking::MockUncheckedExtrinsic<Test>;
type Block = frame_system::mocking::MockBlock<Test>;

frame_support::construct_runtime!(
	pub enum Test where
		Block = Block,
		NodeBlock = Block,
		UncheckedExtrinsic = UncheckedExtrinsic,
	{
		System: frame_system::{Pallet, Call, Config, Storage, Event<T>},
		Balances: pallet_balances::{Pallet, Call, Storage, Config<T>, Event<T>},
		Timestamp: pallet_timestamp::{Pallet, Call, Storage, Inherent},
		Randomness: pallet_insecure_randomness_collective_flip::{Pallet, Storage},
		Utility: pallet_utility::{Pallet, Call, Storage, Event},
		Contracts: pallet_contracts::{Pallet, Call, Storage, Event<T>, HoldReason},
		Proxy: pallet_proxy::{Pallet, Call, Storage, Event<T>},
	}
);

macro_rules! assert_return_code {
	( $x:expr , $y:expr $(,)? ) => {{
		assert_eq!(u32::from_le_bytes($x.data[..].try_into().unwrap()), $y as u32);
	}};
}

macro_rules! assert_refcount {
	( $code_hash:expr , $should:expr $(,)? ) => {{
		let is = crate::CodeInfoOf::<Test>::get($code_hash).map(|m| m.refcount()).unwrap();
		assert_eq!(is, $should);
	}};
}

pub mod test_utils {
<<<<<<< HEAD
	use super::{Hash, SysConfig, Test};
	use crate::{exec::AccountIdOf, CodeHash, Config, ContractInfo, ContractInfoOf, Nonce};
	use codec::Encode;
	use frame_support::traits::fungible::{Inspect, Mutate};
=======
	use super::{Balances, DepositPerByte, DepositPerItem, Hash, SysConfig, Test};
	use crate::{
		exec::AccountIdOf, CodeHash, CodeInfo, CodeInfoOf, Config, ContractInfo, ContractInfoOf,
		Nonce, PristineCode,
	};
	use codec::{Encode, MaxEncodedLen};
	use frame_support::traits::Currency;
>>>>>>> dfd82860

	pub fn place_contract(address: &AccountIdOf<Test>, code_hash: CodeHash<Test>) {
		let nonce = <Nonce<Test>>::mutate(|counter| {
			*counter += 1;
			*counter
		});
		set_balance(address, <Test as Config>::Currency::minimum_balance() * 10);
		let contract = <ContractInfo<Test>>::new(&address, nonce, code_hash).unwrap();
		<ContractInfoOf<Test>>::insert(address, contract);
	}
	pub fn set_balance(who: &AccountIdOf<Test>, amount: u64) {
		let imbalance = <Test as Config>::Currency::set_balance(who, amount);
		drop(imbalance);
	}
	pub fn get_balance(who: &AccountIdOf<Test>) -> u64 {
		<Test as Config>::Currency::free_balance(who)
	}
	pub fn get_contract(addr: &AccountIdOf<Test>) -> ContractInfo<Test> {
		get_contract_checked(addr).unwrap()
	}
	pub fn get_contract_checked(addr: &AccountIdOf<Test>) -> Option<ContractInfo<Test>> {
		ContractInfoOf::<Test>::get(addr)
	}
	pub fn hash<S: Encode>(s: &S) -> <<Test as SysConfig>::Hashing as Hash>::Output {
		<<Test as SysConfig>::Hashing as Hash>::hash_of(s)
	}
	pub fn expected_deposit(code_len: usize) -> u64 {
		// For code_info, the deposit for max_encoded_len is taken.
		let code_info_len = CodeInfo::<Test>::max_encoded_len() as u64;
		// Calculate deposit to be reserved.
		// We add 2 storage items: one for code, other for code_info
		DepositPerByte::get().saturating_mul(code_len as u64 + code_info_len) +
			DepositPerItem::get().saturating_mul(2)
	}
	pub fn ensure_stored(code_hash: CodeHash<Test>) -> usize {
		// Assert that code_info is stored
		assert!(CodeInfoOf::<Test>::contains_key(&code_hash));
		// Assert that contract code is stored, and get its size.
		PristineCode::<Test>::try_get(&code_hash).unwrap().len()
	}
}

impl Test {
	pub fn set_unstable_interface(unstable_interface: bool) {
		UNSTABLE_INTERFACE.with(|v| *v.borrow_mut() = unstable_interface);
	}
}

parameter_types! {
	static TestExtensionTestValue: TestExtension = Default::default();
}

#[derive(Clone)]
pub struct TestExtension {
	enabled: bool,
	last_seen_buffer: Vec<u8>,
	last_seen_inputs: (u32, u32, u32, u32),
}

#[derive(Default)]
pub struct RevertingExtension;

#[derive(Default)]
pub struct DisabledExtension;

#[derive(Default)]
pub struct TempStorageExtension {
	storage: u32,
}

impl TestExtension {
	fn disable() {
		TestExtensionTestValue::mutate(|e| e.enabled = false)
	}

	fn last_seen_buffer() -> Vec<u8> {
		TestExtensionTestValue::get().last_seen_buffer.clone()
	}

	fn last_seen_inputs() -> (u32, u32, u32, u32) {
		TestExtensionTestValue::get().last_seen_inputs
	}
}

impl Default for TestExtension {
	fn default() -> Self {
		Self { enabled: true, last_seen_buffer: vec![], last_seen_inputs: (0, 0, 0, 0) }
	}
}

impl ChainExtension<Test> for TestExtension {
	fn call<E>(&mut self, env: Environment<E, InitState>) -> ExtensionResult<RetVal>
	where
		E: Ext<T = Test>,
	{
		use codec::Decode;

		let func_id = env.func_id();
		let id = env.ext_id() as u32 | func_id as u32;
		match func_id {
			0 => {
				let mut env = env.buf_in_buf_out();
				let input = env.read(8)?;
				env.write(&input, false, None)?;
				TestExtensionTestValue::mutate(|e| e.last_seen_buffer = input);
				Ok(RetVal::Converging(id))
			},
			1 => {
				let env = env.only_in();
				TestExtensionTestValue::mutate(|e| {
					e.last_seen_inputs = (env.val0(), env.val1(), env.val2(), env.val3())
				});
				Ok(RetVal::Converging(id))
			},
			2 => {
				let mut env = env.buf_in_buf_out();
				let mut enc = &env.read(9)?[4..8];
				let weight = Weight::from_parts(
					u32::decode(&mut enc).map_err(|_| Error::<Test>::ContractTrapped)?.into(),
					0,
				);
				env.charge_weight(weight)?;
				Ok(RetVal::Converging(id))
			},
			3 => Ok(RetVal::Diverging { flags: ReturnFlags::REVERT, data: vec![42, 99] }),
			_ => {
				panic!("Passed unknown id to test chain extension: {}", func_id);
			},
		}
	}

	fn enabled() -> bool {
		TestExtensionTestValue::get().enabled
	}
}

impl RegisteredChainExtension<Test> for TestExtension {
	const ID: u16 = 0;
}

impl ChainExtension<Test> for RevertingExtension {
	fn call<E>(&mut self, _env: Environment<E, InitState>) -> ExtensionResult<RetVal>
	where
		E: Ext<T = Test>,
	{
		Ok(RetVal::Diverging { flags: ReturnFlags::REVERT, data: vec![0x4B, 0x1D] })
	}

	fn enabled() -> bool {
		TestExtensionTestValue::get().enabled
	}
}

impl RegisteredChainExtension<Test> for RevertingExtension {
	const ID: u16 = 1;
}

impl ChainExtension<Test> for DisabledExtension {
	fn call<E>(&mut self, _env: Environment<E, InitState>) -> ExtensionResult<RetVal>
	where
		E: Ext<T = Test>,
	{
		panic!("Disabled chain extensions are never called")
	}

	fn enabled() -> bool {
		false
	}
}

impl RegisteredChainExtension<Test> for DisabledExtension {
	const ID: u16 = 2;
}

impl ChainExtension<Test> for TempStorageExtension {
	fn call<E>(&mut self, env: Environment<E, InitState>) -> ExtensionResult<RetVal>
	where
		E: Ext<T = Test>,
	{
		let func_id = env.func_id();
		match func_id {
			0 => self.storage = 42,
			1 => assert_eq!(self.storage, 42, "Storage is preserved inside the same call."),
			2 => {
				assert_eq!(self.storage, 0, "Storage is different for different calls.");
				self.storage = 99;
			},
			3 => assert_eq!(self.storage, 99, "Storage is preserved inside the same call."),
			_ => {
				panic!("Passed unknown id to test chain extension: {}", func_id);
			},
		}
		Ok(RetVal::Converging(0))
	}

	fn enabled() -> bool {
		TestExtensionTestValue::get().enabled
	}
}

impl RegisteredChainExtension<Test> for TempStorageExtension {
	const ID: u16 = 3;
}

parameter_types! {
	pub BlockWeights: frame_system::limits::BlockWeights =
		frame_system::limits::BlockWeights::simple_max(
			Weight::from_parts(2u64 * WEIGHT_REF_TIME_PER_SECOND, u64::MAX),
		);
	pub static ExistentialDeposit: u64 = 1;
}
impl frame_system::Config for Test {
	type BaseCallFilter = frame_support::traits::Everything;
	type BlockWeights = BlockWeights;
	type BlockLength = ();
	type DbWeight = ();
	type RuntimeOrigin = RuntimeOrigin;
	type Index = u64;
	type BlockNumber = u64;
	type Hash = H256;
	type RuntimeCall = RuntimeCall;
	type Hashing = BlakeTwo256;
	type AccountId = AccountId32;
	type Lookup = IdentityLookup<Self::AccountId>;
	type Header = Header;
	type RuntimeEvent = RuntimeEvent;
	type BlockHashCount = ConstU64<250>;
	type Version = ();
	type PalletInfo = PalletInfo;
	type AccountData = pallet_balances::AccountData<u64>;
	type OnNewAccount = ();
	type OnKilledAccount = ();
	type SystemWeightInfo = ();
	type SS58Prefix = ();
	type OnSetCode = ();
	type MaxConsumers = frame_support::traits::ConstU32<16>;
}
impl pallet_insecure_randomness_collective_flip::Config for Test {}
impl pallet_balances::Config for Test {
	type MaxLocks = ();
	type MaxReserves = ();
	type ReserveIdentifier = [u8; 8];
	type Balance = u64;
	type RuntimeEvent = RuntimeEvent;
	type DustRemoval = ();
	type ExistentialDeposit = ExistentialDeposit;
	type AccountStore = System;
	type WeightInfo = ();
	type FreezeIdentifier = ();
	type MaxFreezes = ();
	type RuntimeHoldReason = RuntimeHoldReason;
	type MaxHolds = ConstU32<1>;
}

impl pallet_timestamp::Config for Test {
	type Moment = u64;
	type OnTimestampSet = ();
	type MinimumPeriod = ConstU64<1>;
	type WeightInfo = ();
}
impl pallet_utility::Config for Test {
	type RuntimeEvent = RuntimeEvent;
	type RuntimeCall = RuntimeCall;
	type PalletsOrigin = OriginCaller;
	type WeightInfo = ();
}

impl pallet_proxy::Config for Test {
	type RuntimeEvent = RuntimeEvent;
	type RuntimeCall = RuntimeCall;
	type Currency = Balances;
	type ProxyType = ();
	type ProxyDepositBase = ConstU64<1>;
	type ProxyDepositFactor = ConstU64<1>;
	type MaxProxies = ConstU32<32>;
	type WeightInfo = ();
	type MaxPending = ConstU32<32>;
	type CallHasher = BlakeTwo256;
	type AnnouncementDepositBase = ConstU64<1>;
	type AnnouncementDepositFactor = ConstU64<1>;
}

parameter_types! {
	pub MySchedule: Schedule<Test> = {
		let schedule = <Schedule<Test>>::default();
		schedule
	};
	pub static DepositPerByte: BalanceOf<Test> = 1;
	pub const DepositPerItem: BalanceOf<Test> = 2;
	// We need this one set high enough for running benchmarks.
	pub static DefaultDepositLimit: BalanceOf<Test> = 10_000_000;
}

impl Convert<Weight, BalanceOf<Self>> for Test {
	fn convert(w: Weight) -> BalanceOf<Self> {
		w.ref_time()
	}
}

/// A filter whose filter function can be swapped at runtime.
pub struct TestFilter;

#[derive(Clone)]
pub struct Filters {
	filter: fn(&RuntimeCall) -> bool,
}

impl Default for Filters {
	fn default() -> Self {
		Filters { filter: (|_| true) }
	}
}

parameter_types! {
	static CallFilter: Filters = Default::default();
}

impl TestFilter {
	pub fn set_filter(filter: fn(&RuntimeCall) -> bool) {
		CallFilter::mutate(|fltr| fltr.filter = filter);
	}
}

impl Contains<RuntimeCall> for TestFilter {
	fn contains(call: &RuntimeCall) -> bool {
		(CallFilter::get().filter)(call)
	}
}

parameter_types! {
	pub static UnstableInterface: bool = true;
}

impl Config for Test {
	type Time = Timestamp;
	type Randomness = Randomness;
	type Currency = Balances;
	type RuntimeEvent = RuntimeEvent;
	type RuntimeCall = RuntimeCall;
	type CallFilter = TestFilter;
	type CallStack = [Frame<Self>; 5];
	type WeightPrice = Self;
	type WeightInfo = ();
	type ChainExtension =
		(TestExtension, DisabledExtension, RevertingExtension, TempStorageExtension);
	type Schedule = MySchedule;
	type DepositPerByte = DepositPerByte;
	type DepositPerItem = DepositPerItem;
	type DefaultDepositLimit = DefaultDepositLimit;
	type AddressGenerator = DefaultAddressGenerator;
	type MaxCodeLen = ConstU32<{ 123 * 1024 }>;
	type MaxStorageKeyLen = ConstU32<128>;
	type UnsafeUnstableInterface = UnstableInterface;
	type MaxDebugBufferLen = ConstU32<{ 2 * 1024 * 1024 }>;
	type RuntimeHoldReason = RuntimeHoldReason;
	type Migrations = (NoopMigration<1>, NoopMigration<2>);
}

pub const ALICE: AccountId32 = AccountId32::new([1u8; 32]);
pub const BOB: AccountId32 = AccountId32::new([2u8; 32]);
pub const CHARLIE: AccountId32 = AccountId32::new([3u8; 32]);
pub const DJANGO: AccountId32 = AccountId32::new([4u8; 32]);

pub const GAS_LIMIT: Weight = Weight::from_parts(100_000_000_000, 3 * 1024 * 1024);

pub struct ExtBuilder {
	existential_deposit: u64,
	storage_version: Option<StorageVersion>,
}
impl Default for ExtBuilder {
	fn default() -> Self {
		Self { existential_deposit: ExistentialDeposit::get(), storage_version: None }
	}
}
impl ExtBuilder {
	pub fn existential_deposit(mut self, existential_deposit: u64) -> Self {
		self.existential_deposit = existential_deposit;
		self
	}
	pub fn set_associated_consts(&self) {
		EXISTENTIAL_DEPOSIT.with(|v| *v.borrow_mut() = self.existential_deposit);
	}
	pub fn set_storage_version(mut self, version: u16) -> Self {
		self.storage_version = Some(StorageVersion::new(version));
		self
	}
	pub fn build(self) -> sp_io::TestExternalities {
		use env_logger::{Builder, Env};
		let env = Env::new().default_filter_or("runtime=debug");
		let _ = Builder::from_env(env).is_test(true).try_init();
		self.set_associated_consts();
		let mut t = frame_system::GenesisConfig::default().build_storage::<Test>().unwrap();
		pallet_balances::GenesisConfig::<Test> { balances: vec![] }
			.assimilate_storage(&mut t)
			.unwrap();
		let mut ext = sp_io::TestExternalities::new(t);
		ext.register_extension(KeystoreExt::new(MemoryKeystore::new()));
		ext.execute_with(|| {
			use frame_support::traits::OnGenesis;

			Pallet::<Test>::on_genesis();
			if let Some(storage_version) = self.storage_version {
				storage_version.put::<Pallet<Test>>();
			}
			System::set_block_number(1)
		});
		ext
	}
}

/// Load a given wasm module represented by a .wat file and returns a wasm binary contents along
/// with it's hash.
///
/// The fixture files are located under the `fixtures/` directory.
fn compile_module<T>(fixture_name: &str) -> wat::Result<(Vec<u8>, <T::Hashing as Hash>::Output)>
where
	T: frame_system::Config,
{
	let fixture_path = [
		// When `CARGO_MANIFEST_DIR` is not set, Rust resolves relative paths from the root folder
		std::env::var("CARGO_MANIFEST_DIR").as_deref().unwrap_or("frame/contracts"),
		"/fixtures/",
		fixture_name,
		".wat",
	]
	.concat();
	let wasm_binary = wat::parse_file(fixture_path)?;
	let code_hash = T::Hashing::hash(&wasm_binary);
	Ok((wasm_binary, code_hash))
}

fn initialize_block(number: u64) {
	System::reset_events();
	System::initialize(&number, &[0u8; 32].into(), &Default::default());
}

struct ExtensionInput<'a> {
	extension_id: u16,
	func_id: u16,
	extra: &'a [u8],
}

impl<'a> ExtensionInput<'a> {
	fn to_vec(&self) -> Vec<u8> {
		((self.extension_id as u32) << 16 | (self.func_id as u32))
			.to_le_bytes()
			.iter()
			.chain(self.extra)
			.cloned()
			.collect()
	}
}

impl<'a> From<ExtensionInput<'a>> for Vec<u8> {
	fn from(input: ExtensionInput) -> Vec<u8> {
		input.to_vec()
	}
}

impl Default for Origin<Test> {
	fn default() -> Self {
		Self::Signed(ALICE)
	}
}
// Perform a call to a plain account.
// The actual transfer fails because we can only call contracts.
// Then we check that at least the base costs where charged (no runtime gas costs.)
#[test]
fn calling_plain_account_fails() {
	ExtBuilder::default().build().execute_with(|| {
		let _ = <Test as Config>::Currency::set_balance(&ALICE, 100_000_000);
		let base_cost = <<Test as Config>::WeightInfo as WeightInfo>::call();

		assert_eq!(
			Contracts::call(RuntimeOrigin::signed(ALICE), BOB, 0, GAS_LIMIT, None, Vec::new()),
			Err(DispatchErrorWithPostInfo {
				error: Error::<Test>::ContractNotFound.into(),
				post_info: PostDispatchInfo {
					actual_weight: Some(base_cost),
					pays_fee: Default::default(),
				},
			})
		);
	});
}

#[test]
fn migration_on_idle_hooks_works() {
	// Defines expectations of how many migration steps can be done given the weight limit.
	let tests = [
		(Weight::zero(), 0),
		(<Test as Config>::WeightInfo::migrate() + 1.into(), 1),
		(Weight::MAX, 2),
	];

	for (weight, expected_version) in tests {
		ExtBuilder::default().set_storage_version(0).build().execute_with(|| {
			MigrationInProgress::<Test>::set(Some(Default::default()));
			Contracts::on_idle(System::block_number(), weight);
			assert_eq!(StorageVersion::get::<Pallet<Test>>(), expected_version);
		});
	}
}

#[test]
fn migration_in_progress_works() {
	let (wasm, code_hash) = compile_module::<Test>("dummy").unwrap();

	ExtBuilder::default().existential_deposit(1).build().execute_with(|| {
		let _ = <Test as Config>::Currency::set_balance(&ALICE, 1_000_000);
		MigrationInProgress::<Test>::set(Some(Default::default()));

		assert_err!(
			Contracts::upload_code(
				RuntimeOrigin::signed(ALICE),
				vec![],
				None,
				Determinism::Enforced
			),
			Error::<Test>::MigrationInProgress,
		);
		assert_err!(
			Contracts::remove_code(RuntimeOrigin::signed(ALICE), code_hash),
			Error::<Test>::MigrationInProgress,
		);
		assert_err!(
			Contracts::set_code(RuntimeOrigin::signed(ALICE), BOB.clone(), code_hash),
			Error::<Test>::MigrationInProgress,
		);
		assert_err_ignore_postinfo!(
			Contracts::call(RuntimeOrigin::signed(ALICE), BOB, 0, GAS_LIMIT, None, vec![],),
			Error::<Test>::MigrationInProgress,
		);
		assert_err_ignore_postinfo!(
			Contracts::instantiate_with_code(
				RuntimeOrigin::signed(ALICE),
				100_000,
				GAS_LIMIT,
				None,
				wasm,
				vec![],
				vec![],
			),
			Error::<Test>::MigrationInProgress,
		);
		assert_err_ignore_postinfo!(
			Contracts::instantiate(
				RuntimeOrigin::signed(ALICE),
				100_000,
				GAS_LIMIT,
				None,
				code_hash,
				vec![],
				vec![],
			),
			Error::<Test>::MigrationInProgress,
		);
	});
}

#[test]
fn instantiate_and_call_and_deposit_event() {
	let (wasm, code_hash) = compile_module::<Test>("event_and_return_on_deploy").unwrap();

	ExtBuilder::default().existential_deposit(1).build().execute_with(|| {
		let _ = <Test as Config>::Currency::set_balance(&ALICE, 1_000_000);
		let min_balance = <Test as Config>::Currency::minimum_balance();
		let value = 100;

		// We determine the storage deposit limit after uploading because it depends on ALICEs free
		// balance which is changed by uploading a module.
		assert_ok!(Contracts::upload_code(
			RuntimeOrigin::signed(ALICE),
			wasm,
			None,
			Determinism::Enforced
		));

		// Drop previous events
		initialize_block(2);

		// Check at the end to get hash on error easily
		let addr = Contracts::bare_instantiate(
			ALICE,
			value,
			GAS_LIMIT,
			None,
			Code::Existing(code_hash),
			vec![],
			vec![],
			DebugInfo::Skip,
			CollectEvents::Skip,
		)
		.result
		.unwrap()
		.account_id;
		assert!(ContractInfoOf::<Test>::contains_key(&addr));

		let contract = get_contract(&addr);
		let deposit_account = contract.deposit_account().deref();

		assert_eq!(
			System::events(),
			vec![
				EventRecord {
					phase: Phase::Initialization,
					event: RuntimeEvent::System(frame_system::Event::NewAccount {
						account: deposit_account.clone(),
					}),
					topics: vec![],
				},
				EventRecord {
					phase: Phase::Initialization,
					event: RuntimeEvent::Balances(pallet_balances::Event::Endowed {
						account: deposit_account.clone(),
						free_balance: 131,
					}),
					topics: vec![],
				},
				EventRecord {
					phase: Phase::Initialization,
					event: RuntimeEvent::Balances(pallet_balances::Event::Transfer {
						from: ALICE,
						to: deposit_account.clone(),
						amount: 131,
					}),
					topics: vec![],
				},
				EventRecord {
					phase: Phase::Initialization,
					event: RuntimeEvent::System(frame_system::Event::NewAccount {
						account: addr.clone()
					}),
					topics: vec![],
				},
				EventRecord {
					phase: Phase::Initialization,
					event: RuntimeEvent::Balances(pallet_balances::Event::Endowed {
						account: addr.clone(),
						free_balance: min_balance,
					}),
					topics: vec![],
				},
				EventRecord {
					phase: Phase::Initialization,
					event: RuntimeEvent::Balances(pallet_balances::Event::Transfer {
						from: ALICE,
						to: addr.clone(),
						amount: min_balance,
					}),
					topics: vec![],
				},
				EventRecord {
					phase: Phase::Initialization,
					event: RuntimeEvent::Balances(pallet_balances::Event::Transfer {
						from: ALICE,
						to: addr.clone(),
						amount: value,
					}),
					topics: vec![],
				},
				EventRecord {
					phase: Phase::Initialization,
					event: RuntimeEvent::Contracts(crate::Event::ContractEmitted {
						contract: addr.clone(),
						data: vec![1, 2, 3, 4]
					}),
					topics: vec![],
				},
				EventRecord {
					phase: Phase::Initialization,
					event: RuntimeEvent::Contracts(crate::Event::Instantiated {
						deployer: ALICE,
						contract: addr.clone()
					}),
					topics: vec![hash(&ALICE), hash(&addr)],
				},
			]
		);
	});
}

#[test]
fn deposit_event_max_value_limit() {
	let (wasm, _code_hash) = compile_module::<Test>("event_size").unwrap();

	ExtBuilder::default().existential_deposit(50).build().execute_with(|| {
		// Create
		let _ = <Test as Config>::Currency::set_balance(&ALICE, 1_000_000);
		let addr = Contracts::bare_instantiate(
			ALICE,
			30_000,
			GAS_LIMIT,
			None,
			Code::Upload(wasm),
			vec![],
			vec![],
			DebugInfo::Skip,
			CollectEvents::Skip,
		)
		.result
		.unwrap()
		.account_id;

		// Call contract with allowed storage value.
		assert_ok!(Contracts::call(
			RuntimeOrigin::signed(ALICE),
			addr.clone(),
			0,
			GAS_LIMIT.set_ref_time(GAS_LIMIT.ref_time() * 2), // we are copying a huge buffer,
			None,
			<Test as Config>::Schedule::get().limits.payload_len.encode(),
		));

		// Call contract with too large a storage value.
		assert_err_ignore_postinfo!(
			Contracts::call(
				RuntimeOrigin::signed(ALICE),
				addr,
				0,
				GAS_LIMIT,
				None,
				(<Test as Config>::Schedule::get().limits.payload_len + 1).encode(),
			),
			Error::<Test>::ValueTooLarge,
		);
	});
}

// Fail out of fuel (ref_time weight) in the engine.
#[test]
fn run_out_of_fuel_engine() {
	let (wasm, _code_hash) = compile_module::<Test>("run_out_of_gas").unwrap();
	ExtBuilder::default().existential_deposit(50).build().execute_with(|| {
		let min_balance = <Test as Config>::Currency::minimum_balance();
		let _ = <Test as Config>::Currency::set_balance(&ALICE, 1_000_000);

		let addr = Contracts::bare_instantiate(
			ALICE,
			100 * min_balance,
			GAS_LIMIT,
			None,
			Code::Upload(wasm),
			vec![],
			vec![],
			DebugInfo::Skip,
			CollectEvents::Skip,
		)
		.result
		.unwrap()
		.account_id;

		// Call the contract with a fixed gas limit. It must run out of gas because it just
		// loops forever.
		assert_err_ignore_postinfo!(
			Contracts::call(
				RuntimeOrigin::signed(ALICE),
				addr, // newly created account
				0,
				Weight::from_parts(1_000_000_000_000, u64::MAX),
				None,
				vec![],
			),
			Error::<Test>::OutOfGas,
		);
	});
}

// Fail out of fuel (ref_time weight) in the host.
#[test]
fn run_out_of_fuel_host() {
	let (code, _hash) = compile_module::<Test>("chain_extension").unwrap();
	ExtBuilder::default().existential_deposit(50).build().execute_with(|| {
		let min_balance = <Test as Config>::Currency::minimum_balance();
		let _ = Balances::deposit_creating(&ALICE, 1000 * min_balance);

		let addr = Contracts::bare_instantiate(
			ALICE,
			min_balance * 100,
			GAS_LIMIT,
			None,
			Code::Upload(code),
			vec![],
			vec![],
			DebugInfo::Skip,
			CollectEvents::Skip,
		)
		.result
		.unwrap()
		.account_id;

		let gas_limit = Weight::from_parts(u32::MAX as u64, GAS_LIMIT.proof_size());

		// Use chain extension to charge more ref_time than it is available.
		let result = Contracts::bare_call(
			ALICE,
			addr.clone(),
			0,
			gas_limit,
			None,
			ExtensionInput { extension_id: 0, func_id: 2, extra: &u32::MAX.encode() }.into(),
			DebugInfo::Skip,
			CollectEvents::Skip,
			Determinism::Enforced,
		)
		.result;
		assert_err!(result, <Error<Test>>::OutOfGas);
	});
}

#[test]
fn gas_syncs_work() {
	let (wasm0, _code_hash) = compile_module::<Test>("seal_input_noop").unwrap();
	let (wasm1, _code_hash) = compile_module::<Test>("seal_input_once").unwrap();
	let (wasm2, _code_hash) = compile_module::<Test>("seal_input_twice").unwrap();
	ExtBuilder::default().existential_deposit(200).build().execute_with(|| {
		let _ = Balances::deposit_creating(&ALICE, 1_000_000);
		// Instantiate noop contract.
		let addr0 = Contracts::bare_instantiate(
			ALICE,
			0,
			GAS_LIMIT,
			None,
			Code::Upload(wasm0),
			vec![],
			vec![],
			DebugInfo::Skip,
			CollectEvents::Skip,
		)
		.result
		.unwrap()
		.account_id;

		// Instantiate 1st contract.
		let addr1 = Contracts::bare_instantiate(
			ALICE,
			0,
			GAS_LIMIT,
			None,
			Code::Upload(wasm1),
			vec![],
			vec![],
			DebugInfo::Skip,
			CollectEvents::Skip,
		)
		.result
		.unwrap()
		.account_id;

		// Instantiate 2nd contract.
		let addr2 = Contracts::bare_instantiate(
			ALICE,
			0,
			GAS_LIMIT,
			None,
			Code::Upload(wasm2),
			vec![],
			vec![],
			DebugInfo::Skip,
			CollectEvents::Skip,
		)
		.result
		.unwrap()
		.account_id;

		let result = Contracts::bare_call(
			ALICE,
			addr0,
			0,
			GAS_LIMIT,
			None,
			1u8.to_le_bytes().to_vec(),
			DebugInfo::Skip,
			CollectEvents::Skip,
			Determinism::Enforced,
		);
		assert_ok!(result.result);
		let engine_consumed_noop = result.gas_consumed.ref_time();

		let result = Contracts::bare_call(
			ALICE,
			addr1,
			0,
			GAS_LIMIT,
			None,
			1u8.to_le_bytes().to_vec(),
			DebugInfo::Skip,
			CollectEvents::Skip,
			Determinism::Enforced,
		);
		assert_ok!(result.result);
		let gas_consumed_once = result.gas_consumed.ref_time();
		let host_consumed_once = <Test as Config>::Schedule::get().host_fn_weights.input.ref_time();
		let engine_consumed_once = gas_consumed_once - host_consumed_once - engine_consumed_noop;

		let result = Contracts::bare_call(
			ALICE,
			addr2,
			0,
			GAS_LIMIT,
			None,
			1u8.to_le_bytes().to_vec(),
			DebugInfo::Skip,
			CollectEvents::Skip,
			Determinism::Enforced,
		);
		assert_ok!(result.result);
		let gas_consumed_twice = result.gas_consumed.ref_time();
		let host_consumed_twice = host_consumed_once * 2;
		let engine_consumed_twice = gas_consumed_twice - host_consumed_twice - engine_consumed_noop;

		// Second contract just repeats first contract's instructions twice.
		// If runtime syncs gas with the engine properly, this should pass.
		assert_eq!(engine_consumed_twice, engine_consumed_once * 2);
	});
}

/// Check that contracts with the same account id have different trie ids.
/// Check the `Nonce` storage item for more information.
#[test]
fn instantiate_unique_trie_id() {
	let (wasm, code_hash) = compile_module::<Test>("self_destruct").unwrap();

	ExtBuilder::default().existential_deposit(500).build().execute_with(|| {
		let _ = <Test as Config>::Currency::set_balance(&ALICE, 1_000_000);
		Contracts::upload_code(RuntimeOrigin::signed(ALICE), wasm, None, Determinism::Enforced)
			.unwrap();

		// Instantiate the contract and store its trie id for later comparison.
		let addr = Contracts::bare_instantiate(
			ALICE,
			0,
			GAS_LIMIT,
			None,
			Code::Existing(code_hash),
			vec![],
			vec![],
			DebugInfo::Skip,
			CollectEvents::Skip,
		)
		.result
		.unwrap()
		.account_id;
		let trie_id = get_contract(&addr).trie_id;

		// Try to instantiate it again without termination should yield an error.
		assert_err_ignore_postinfo!(
			Contracts::instantiate(
				RuntimeOrigin::signed(ALICE),
				0,
				GAS_LIMIT,
				None,
				code_hash,
				vec![],
				vec![],
			),
			<Error<Test>>::DuplicateContract,
		);

		// Terminate the contract.
		assert_ok!(Contracts::call(
			RuntimeOrigin::signed(ALICE),
			addr.clone(),
			0,
			GAS_LIMIT,
			None,
			vec![]
		));

		// Re-Instantiate after termination.
		assert_ok!(Contracts::instantiate(
			RuntimeOrigin::signed(ALICE),
			0,
			GAS_LIMIT,
			None,
			code_hash,
			vec![],
			vec![],
		));

		// Trie ids shouldn't match or we might have a collision
		assert_ne!(trie_id, get_contract(&addr).trie_id);
	});
}

#[test]
fn storage_max_value_limit() {
	let (wasm, _code_hash) = compile_module::<Test>("storage_size").unwrap();

	ExtBuilder::default().existential_deposit(50).build().execute_with(|| {
		// Create
		let _ = <Test as Config>::Currency::set_balance(&ALICE, 1_000_000);
		let addr = Contracts::bare_instantiate(
			ALICE,
			30_000,
			GAS_LIMIT,
			None,
			Code::Upload(wasm),
			vec![],
			vec![],
			DebugInfo::Skip,
			CollectEvents::Skip,
		)
		.result
		.unwrap()
		.account_id;
		get_contract(&addr);

		// Call contract with allowed storage value.
		assert_ok!(Contracts::call(
			RuntimeOrigin::signed(ALICE),
			addr.clone(),
			0,
			GAS_LIMIT.set_ref_time(GAS_LIMIT.ref_time() * 2), // we are copying a huge buffer
			None,
			<Test as Config>::Schedule::get().limits.payload_len.encode(),
		));

		// Call contract with too large a storage value.
		assert_err_ignore_postinfo!(
			Contracts::call(
				RuntimeOrigin::signed(ALICE),
				addr,
				0,
				GAS_LIMIT,
				None,
				(<Test as Config>::Schedule::get().limits.payload_len + 1).encode(),
			),
			Error::<Test>::ValueTooLarge,
		);
	});
}

#[test]
fn deploy_and_call_other_contract() {
	let (caller_wasm, _caller_code_hash) = compile_module::<Test>("caller_contract").unwrap();
	let (callee_wasm, callee_code_hash) = compile_module::<Test>("return_with_data").unwrap();

	ExtBuilder::default().existential_deposit(1).build().execute_with(|| {
		let min_balance = <Test as Config>::Currency::minimum_balance();

		// Create
		let _ = <Test as Config>::Currency::set_balance(&ALICE, 1_000_000);
		let caller_addr = Contracts::bare_instantiate(
			ALICE,
			100_000,
			GAS_LIMIT,
			None,
			Code::Upload(caller_wasm),
			vec![],
			vec![],
			DebugInfo::Skip,
			CollectEvents::Skip,
		)
		.result
		.unwrap()
		.account_id;
		Contracts::bare_upload_code(ALICE, callee_wasm, None, Determinism::Enforced).unwrap();

		let callee_addr = Contracts::contract_address(
			&caller_addr,
			&callee_code_hash,
			&[0, 1, 34, 51, 68, 85, 102, 119], // hard coded in wasm
			&[],
		);

		// Drop previous events
		initialize_block(2);

		// Call BOB contract, which attempts to instantiate and call the callee contract and
		// makes various assertions on the results from those calls.
		assert_ok!(Contracts::call(
			RuntimeOrigin::signed(ALICE),
			caller_addr.clone(),
			0,
			GAS_LIMIT,
			None,
			callee_code_hash.as_ref().to_vec(),
		));

		let callee = get_contract(&callee_addr);
		let deposit_account = callee.deposit_account().deref();

		assert_eq!(
			System::events(),
			vec![
				EventRecord {
					phase: Phase::Initialization,
					event: RuntimeEvent::System(frame_system::Event::NewAccount {
						account: deposit_account.clone(),
					}),
					topics: vec![],
				},
				EventRecord {
					phase: Phase::Initialization,
					event: RuntimeEvent::Balances(pallet_balances::Event::Endowed {
						account: deposit_account.clone(),
						free_balance: 131,
					}),
					topics: vec![],
				},
				EventRecord {
					phase: Phase::Initialization,
					event: RuntimeEvent::Balances(pallet_balances::Event::Transfer {
						from: ALICE,
						to: deposit_account.clone(),
						amount: 131,
					}),
					topics: vec![],
				},
				EventRecord {
					phase: Phase::Initialization,
					event: RuntimeEvent::System(frame_system::Event::NewAccount {
						account: callee_addr.clone()
					}),
					topics: vec![],
				},
				EventRecord {
					phase: Phase::Initialization,
					event: RuntimeEvent::Balances(pallet_balances::Event::Endowed {
						account: callee_addr.clone(),
						free_balance: min_balance,
					}),
					topics: vec![],
				},
				EventRecord {
					phase: Phase::Initialization,
					event: RuntimeEvent::Balances(pallet_balances::Event::Transfer {
						from: ALICE,
						to: callee_addr.clone(),
						amount: min_balance,
					}),
					topics: vec![],
				},
				EventRecord {
					phase: Phase::Initialization,
					event: RuntimeEvent::Balances(pallet_balances::Event::Transfer {
						from: caller_addr.clone(),
						to: callee_addr.clone(),
						amount: 32768 // hardcoded in wasm
					}),
					topics: vec![],
				},
				EventRecord {
					phase: Phase::Initialization,
					event: RuntimeEvent::Contracts(crate::Event::Instantiated {
						deployer: caller_addr.clone(),
						contract: callee_addr.clone(),
					}),
					topics: vec![hash(&caller_addr), hash(&callee_addr)],
				},
				EventRecord {
					phase: Phase::Initialization,
					event: RuntimeEvent::Balances(pallet_balances::Event::Transfer {
						from: caller_addr.clone(),
						to: callee_addr.clone(),
						amount: 32768,
					}),
					topics: vec![],
				},
				EventRecord {
					phase: Phase::Initialization,
					event: RuntimeEvent::Contracts(crate::Event::Called {
						caller: Origin::from_account_id(caller_addr.clone()),
						contract: callee_addr.clone(),
					}),
					topics: vec![
						hash(&Origin::<Test>::from_account_id(caller_addr.clone())),
						hash(&callee_addr)
					],
				},
				EventRecord {
					phase: Phase::Initialization,
					event: RuntimeEvent::Contracts(crate::Event::Called {
						caller: Origin::from_account_id(ALICE),
						contract: caller_addr.clone(),
					}),
					topics: vec![hash(&Origin::<Test>::from_account_id(ALICE)), hash(&caller_addr)],
				},
			]
		);
	});
}

#[test]
fn delegate_call() {
	let (caller_wasm, _caller_code_hash) = compile_module::<Test>("delegate_call").unwrap();
	let (callee_wasm, callee_code_hash) = compile_module::<Test>("delegate_call_lib").unwrap();

	ExtBuilder::default().existential_deposit(500).build().execute_with(|| {
		let _ = <Test as Config>::Currency::set_balance(&ALICE, 1_000_000);

		// Instantiate the 'caller'
		let caller_addr = Contracts::bare_instantiate(
			ALICE,
			300_000,
			GAS_LIMIT,
			None,
			Code::Upload(caller_wasm),
			vec![],
			vec![],
			DebugInfo::Skip,
			CollectEvents::Skip,
		)
		.result
		.unwrap()
		.account_id;
		// Only upload 'callee' code
		assert_ok!(Contracts::upload_code(
			RuntimeOrigin::signed(ALICE),
			callee_wasm,
			Some(codec::Compact(100_000)),
			Determinism::Enforced,
		));

		assert_ok!(Contracts::call(
			RuntimeOrigin::signed(ALICE),
			caller_addr.clone(),
			1337,
			GAS_LIMIT,
			None,
			callee_code_hash.as_ref().to_vec(),
		));
	});
}

#[test]
fn transfer_allow_death_cannot_kill_account() {
	let (wasm, _code_hash) = compile_module::<Test>("dummy").unwrap();
	ExtBuilder::default().existential_deposit(200).build().execute_with(|| {
		let _ = <Test as Config>::Currency::set_balance(&ALICE, 1_000_000);

		// Instantiate the BOB contract.
		let addr = Contracts::bare_instantiate(
			ALICE,
			1_000,
			GAS_LIMIT,
			None,
			Code::Upload(wasm),
			vec![],
			vec![],
			DebugInfo::Skip,
			CollectEvents::Skip,
		)
		.result
		.unwrap()
		.account_id;

		// Check that the BOB contract has been instantiated.
		get_contract(&addr);

		let total_balance = <Test as Config>::Currency::total_balance(&addr);

		assert_err!(
			<<Test as Config>::Currency as Mutate<AccountId32>>::transfer(
				&addr,
				&ALICE,
				total_balance,
				Preservation::Expendable,
			),
			TokenError::Frozen,
		);

		assert_eq!(<Test as Config>::Currency::total_balance(&addr), total_balance);
	});
}

#[test]
fn cannot_self_destruct_through_draning() {
	let (wasm, _code_hash) = compile_module::<Test>("drain").unwrap();
	ExtBuilder::default().existential_deposit(200).build().execute_with(|| {
		let _ = <Test as Config>::Currency::set_balance(&ALICE, 1_000_000);

		// Instantiate the BOB contract.
		let addr = Contracts::bare_instantiate(
			ALICE,
			1_000,
			GAS_LIMIT,
			None,
			Code::Upload(wasm),
			vec![],
			vec![],
			DebugInfo::Skip,
			CollectEvents::Skip,
		)
		.result
		.unwrap()
		.account_id;

		// Check that the BOB contract has been instantiated.
		get_contract(&addr);

		// Call BOB which makes it send all funds to the zero address
		// The contract code asserts that the transfer fails with the correct error code
		assert_ok!(Contracts::call(
			RuntimeOrigin::signed(ALICE),
			addr.clone(),
			0,
			GAS_LIMIT,
			None,
			vec![]
		));

		// Make sure the account wasn't remove by sending all free balance away.
		assert_eq!(
			<Test as Config>::Currency::total_balance(&addr),
			1_000 + <Test as Config>::Currency::minimum_balance(),
		);
	});
}

#[test]
fn cannot_self_destruct_through_storage_refund_after_price_change() {
	let (wasm, _code_hash) = compile_module::<Test>("store_call").unwrap();
	ExtBuilder::default().existential_deposit(200).build().execute_with(|| {
		let _ = <Test as Config>::Currency::set_balance(&ALICE, 1_000_000);
		let min_balance = <Test as Config>::Currency::minimum_balance();

		// Instantiate the BOB contract.
		let addr = Contracts::bare_instantiate(
			ALICE,
			0,
			GAS_LIMIT,
			None,
			Code::Upload(wasm),
			vec![],
			vec![],
			DebugInfo::Skip,
			CollectEvents::Skip,
		)
		.result
		.unwrap()
		.account_id;

		// Check that the BOB contract has been instantiated and has the minimum balance
		assert_eq!(get_contract(&addr).total_deposit(), min_balance);
		assert_eq!(get_contract(&addr).extra_deposit(), 0);
		assert_eq!(<Test as Config>::Currency::total_balance(&addr), min_balance);

		// Create 100 bytes of storage with a price of per byte and a single storage item of price 2
		assert_ok!(Contracts::call(
			RuntimeOrigin::signed(ALICE),
			addr.clone(),
			0,
			GAS_LIMIT,
			None,
			100u32.to_le_bytes().to_vec()
		));
		assert_eq!(get_contract(&addr).total_deposit(), min_balance + 102);

		// Increase the byte price and trigger a refund. This should not have any influence because
		// the removal is pro rata and exactly those 100 bytes should have been removed.
		DEPOSIT_PER_BYTE.with(|c| *c.borrow_mut() = 500);
		assert_ok!(Contracts::call(
			RuntimeOrigin::signed(ALICE),
			addr.clone(),
			0,
			GAS_LIMIT,
			None,
			0u32.to_le_bytes().to_vec()
		));

		// Make sure the account wasn't removed by the refund
		assert_eq!(
			<Test as Config>::Currency::total_balance(get_contract(&addr).deposit_account()),
			get_contract(&addr).total_deposit(),
		);
		assert_eq!(get_contract(&addr).extra_deposit(), 2);
	});
}

#[test]
fn cannot_self_destruct_while_live() {
	let (wasm, _code_hash) = compile_module::<Test>("self_destruct").unwrap();
	ExtBuilder::default().existential_deposit(50).build().execute_with(|| {
		let _ = <Test as Config>::Currency::set_balance(&ALICE, 1_000_000);

		// Instantiate the BOB contract.
		let addr = Contracts::bare_instantiate(
			ALICE,
			100_000,
			GAS_LIMIT,
			None,
			Code::Upload(wasm),
			vec![],
			vec![],
			DebugInfo::Skip,
			CollectEvents::Skip,
		)
		.result
		.unwrap()
		.account_id;

		// Check that the BOB contract has been instantiated.
		get_contract(&addr);

		// Call BOB with input data, forcing it make a recursive call to itself to
		// self-destruct, resulting in a trap.
		assert_err_ignore_postinfo!(
			Contracts::call(
				RuntimeOrigin::signed(ALICE),
				addr.clone(),
				0,
				GAS_LIMIT,
				None,
				vec![0],
			),
			Error::<Test>::ContractTrapped,
		);

		// Check that BOB is still there.
		get_contract(&addr);
	});
}

#[test]
fn self_destruct_works() {
	let (wasm, code_hash) = compile_module::<Test>("self_destruct").unwrap();
	ExtBuilder::default().existential_deposit(1_000).build().execute_with(|| {
		let _ = <Test as Config>::Currency::set_balance(&ALICE, 1_000_000);
		let _ = <Test as Config>::Currency::set_balance(&DJANGO, 1_000_000);

		// Instantiate the BOB contract.
		let addr = Contracts::bare_instantiate(
			ALICE,
			100_000,
			GAS_LIMIT,
			None,
			Code::Upload(wasm),
			vec![],
			vec![],
			DebugInfo::Skip,
			CollectEvents::Skip,
		)
		.result
		.unwrap()
		.account_id;

		// Check that the BOB contract has been instantiated.
		let contract = get_contract(&addr);

		// Drop all previous events
		initialize_block(2);

		// Call BOB without input data which triggers termination.
		assert_matches!(
			Contracts::call(RuntimeOrigin::signed(ALICE), addr.clone(), 0, GAS_LIMIT, None, vec![],),
			Ok(_)
		);

		// Check that code is still there but refcount dropped to zero.
		assert_refcount!(&code_hash, 0);

		// Check that account is gone
		assert!(get_contract_checked(&addr).is_none());
		assert_eq!(<Test as Config>::Currency::total_balance(&addr), 0);

		// check that the beneficiary (django) got remaining balance
		let ed = <Test as Config>::Currency::minimum_balance();
		assert_eq!(<Test as Config>::Currency::free_balance(DJANGO), 1_000_000 + 100_000 + ed);

		pretty_assertions::assert_eq!(
			System::events(),
			vec![
				EventRecord {
					phase: Phase::Initialization,
					event: RuntimeEvent::System(frame_system::Event::KilledAccount {
						account: addr.clone()
					}),
					topics: vec![],
				},
				EventRecord {
					phase: Phase::Initialization,
					event: RuntimeEvent::Balances(pallet_balances::Event::Transfer {
						from: addr.clone(),
						to: DJANGO,
						amount: 100_000 + ed,
					}),
					topics: vec![],
				},
				EventRecord {
					phase: Phase::Initialization,
					event: RuntimeEvent::Contracts(crate::Event::Terminated {
						contract: addr.clone(),
						beneficiary: DJANGO
					}),
					topics: vec![hash(&addr), hash(&DJANGO)],
				},
				EventRecord {
					phase: Phase::Initialization,
					event: RuntimeEvent::Contracts(crate::Event::Called {
						caller: Origin::from_account_id(ALICE),
						contract: addr.clone(),
					}),
					topics: vec![hash(&Origin::<Test>::from_account_id(ALICE)), hash(&addr)],
				},
				EventRecord {
					phase: Phase::Initialization,
					event: RuntimeEvent::System(frame_system::Event::KilledAccount {
						account: contract.deposit_account().deref().clone(),
					}),
					topics: vec![],
				},
				EventRecord {
					phase: Phase::Initialization,
					event: RuntimeEvent::Balances(pallet_balances::Event::Transfer {
						from: contract.deposit_account().deref().clone(),
						to: ALICE,
						amount: 1_000,
					}),
					topics: vec![],
				},
			],
		);
	});
}

// This tests that one contract cannot prevent another from self-destructing by sending it
// additional funds after it has been drained.
#[test]
fn destroy_contract_and_transfer_funds() {
	let (callee_wasm, callee_code_hash) = compile_module::<Test>("self_destruct").unwrap();
	let (caller_wasm, _caller_code_hash) = compile_module::<Test>("destroy_and_transfer").unwrap();

	ExtBuilder::default().existential_deposit(50).build().execute_with(|| {
		// Create code hash for bob to instantiate
		let _ = <Test as Config>::Currency::set_balance(&ALICE, 1_000_000);
		Contracts::bare_upload_code(ALICE, callee_wasm, None, Determinism::Enforced).unwrap();

		// This deploys the BOB contract, which in turn deploys the CHARLIE contract during
		// construction.
		let addr_bob = Contracts::bare_instantiate(
			ALICE,
			200_000,
			GAS_LIMIT,
			None,
			Code::Upload(caller_wasm),
			callee_code_hash.as_ref().to_vec(),
			vec![],
			DebugInfo::Skip,
			CollectEvents::Skip,
		)
		.result
		.unwrap()
		.account_id;

		// Check that the CHARLIE contract has been instantiated.
		let addr_charlie =
			Contracts::contract_address(&addr_bob, &callee_code_hash, &[], &[0x47, 0x11]);
		get_contract(&addr_charlie);

		// Call BOB, which calls CHARLIE, forcing CHARLIE to self-destruct.
		assert_ok!(Contracts::call(
			RuntimeOrigin::signed(ALICE),
			addr_bob,
			0,
			GAS_LIMIT,
			None,
			addr_charlie.encode(),
		));

		// Check that CHARLIE has moved on to the great beyond (ie. died).
		assert!(get_contract_checked(&addr_charlie).is_none());
	});
}

#[test]
fn cannot_self_destruct_in_constructor() {
	let (wasm, _) = compile_module::<Test>("self_destructing_constructor").unwrap();
	ExtBuilder::default().existential_deposit(50).build().execute_with(|| {
		let _ = <Test as Config>::Currency::set_balance(&ALICE, 1_000_000);

		// Fail to instantiate the BOB because the contructor calls seal_terminate.
		assert_err_ignore_postinfo!(
			Contracts::instantiate_with_code(
				RuntimeOrigin::signed(ALICE),
				100_000,
				GAS_LIMIT,
				None,
				wasm,
				vec![],
				vec![],
			),
			Error::<Test>::TerminatedInConstructor,
		);
	});
}

#[test]
fn crypto_hashes() {
	let (wasm, _code_hash) = compile_module::<Test>("crypto_hashes").unwrap();

	ExtBuilder::default().existential_deposit(50).build().execute_with(|| {
		let _ = <Test as Config>::Currency::set_balance(&ALICE, 1_000_000);

		// Instantiate the CRYPTO_HASHES contract.
		let addr = Contracts::bare_instantiate(
			ALICE,
			100_000,
			GAS_LIMIT,
			None,
			Code::Upload(wasm),
			vec![],
			vec![],
			DebugInfo::Skip,
			CollectEvents::Skip,
		)
		.result
		.unwrap()
		.account_id;
		// Perform the call.
		let input = b"_DEAD_BEEF";
		use sp_io::hashing::*;
		// Wraps a hash function into a more dynamic form usable for testing.
		macro_rules! dyn_hash_fn {
			($name:ident) => {
				Box::new(|input| $name(input).as_ref().to_vec().into_boxed_slice())
			};
		}
		// All hash functions and their associated output byte lengths.
		let test_cases: &[(Box<dyn Fn(&[u8]) -> Box<[u8]>>, usize)] = &[
			(dyn_hash_fn!(sha2_256), 32),
			(dyn_hash_fn!(keccak_256), 32),
			(dyn_hash_fn!(blake2_256), 32),
			(dyn_hash_fn!(blake2_128), 16),
		];
		// Test the given hash functions for the input: "_DEAD_BEEF"
		for (n, (hash_fn, expected_size)) in test_cases.iter().enumerate() {
			// We offset data in the contract tables by 1.
			let mut params = vec![(n + 1) as u8];
			params.extend_from_slice(input);
			let result = <Pallet<Test>>::bare_call(
				ALICE,
				addr.clone(),
				0,
				GAS_LIMIT,
				None,
				params,
				DebugInfo::Skip,
				CollectEvents::Skip,
				Determinism::Enforced,
			)
			.result
			.unwrap();
			assert!(!result.did_revert());
			let expected = hash_fn(input.as_ref());
			assert_eq!(&result.data[..*expected_size], &*expected);
		}
	})
}

#[test]
fn transfer_return_code() {
	let (wasm, _code_hash) = compile_module::<Test>("transfer_return_code").unwrap();
	ExtBuilder::default().existential_deposit(50).build().execute_with(|| {
		let min_balance = <Test as Config>::Currency::minimum_balance();
		let _ = <Test as Config>::Currency::set_balance(&ALICE, 1000 * min_balance);

		let addr = Contracts::bare_instantiate(
			ALICE,
			min_balance * 100,
			GAS_LIMIT,
			None,
			Code::Upload(wasm),
			vec![],
			vec![],
			DebugInfo::Skip,
			CollectEvents::Skip,
		)
		.result
		.unwrap()
		.account_id;

		// Contract has only the minimal balance so any transfer will fail.
		<Test as Config>::Currency::set_balance(&addr, min_balance);
		let result = Contracts::bare_call(
			ALICE,
			addr.clone(),
			0,
			GAS_LIMIT,
			None,
			vec![],
			DebugInfo::Skip,
			CollectEvents::Skip,
			Determinism::Enforced,
		)
		.result
		.unwrap();
		assert_return_code!(result, RuntimeReturnCode::TransferFailed);
	});
}

#[test]
fn call_return_code() {
	let (caller_code, _caller_hash) = compile_module::<Test>("call_return_code").unwrap();
	let (callee_code, _callee_hash) = compile_module::<Test>("ok_trap_revert").unwrap();
	ExtBuilder::default().existential_deposit(50).build().execute_with(|| {
		let min_balance = <Test as Config>::Currency::minimum_balance();
		let _ = <Test as Config>::Currency::set_balance(&ALICE, 1000 * min_balance);
		let _ = <Test as Config>::Currency::set_balance(&CHARLIE, 1000 * min_balance);

		let addr_bob = Contracts::bare_instantiate(
			ALICE,
			min_balance * 100,
			GAS_LIMIT,
			None,
			Code::Upload(caller_code),
			vec![0],
			vec![],
			DebugInfo::Skip,
			CollectEvents::Skip,
		)
		.result
		.unwrap()
		.account_id;
		<Test as Config>::Currency::set_balance(&addr_bob, min_balance);

		// Contract calls into Django which is no valid contract
		let result = Contracts::bare_call(
			ALICE,
			addr_bob.clone(),
			0,
			GAS_LIMIT,
			None,
			AsRef::<[u8]>::as_ref(&DJANGO).to_vec(),
			DebugInfo::Skip,
			CollectEvents::Skip,
			Determinism::Enforced,
		)
		.result
		.unwrap();
		assert_return_code!(result, RuntimeReturnCode::NotCallable);

		let addr_django = Contracts::bare_instantiate(
			CHARLIE,
			min_balance * 100,
			GAS_LIMIT,
			None,
			Code::Upload(callee_code),
			vec![0],
			vec![],
			DebugInfo::Skip,
			CollectEvents::Skip,
		)
		.result
		.unwrap()
		.account_id;
		<Test as Config>::Currency::set_balance(&addr_django, min_balance);

		// Contract has only the minimal balance so any transfer will fail.
		let result = Contracts::bare_call(
			ALICE,
			addr_bob.clone(),
			0,
			GAS_LIMIT,
			None,
			AsRef::<[u8]>::as_ref(&addr_django)
				.iter()
				.chain(&0u32.to_le_bytes())
				.cloned()
				.collect(),
			DebugInfo::Skip,
			CollectEvents::Skip,
			Determinism::Enforced,
		)
		.result
		.unwrap();
		assert_return_code!(result, RuntimeReturnCode::TransferFailed);

		// Contract has enough balance but callee reverts because "1" is passed.
		<Test as Config>::Currency::set_balance(&addr_bob, min_balance + 1000);
		let result = Contracts::bare_call(
			ALICE,
			addr_bob.clone(),
			0,
			GAS_LIMIT,
			None,
			AsRef::<[u8]>::as_ref(&addr_django)
				.iter()
				.chain(&1u32.to_le_bytes())
				.cloned()
				.collect(),
			DebugInfo::Skip,
			CollectEvents::Skip,
			Determinism::Enforced,
		)
		.result
		.unwrap();
		assert_return_code!(result, RuntimeReturnCode::CalleeReverted);

		// Contract has enough balance but callee traps because "2" is passed.
		let result = Contracts::bare_call(
			ALICE,
			addr_bob,
			0,
			GAS_LIMIT,
			None,
			AsRef::<[u8]>::as_ref(&addr_django)
				.iter()
				.chain(&2u32.to_le_bytes())
				.cloned()
				.collect(),
			DebugInfo::Skip,
			CollectEvents::Skip,
			Determinism::Enforced,
		)
		.result
		.unwrap();
		assert_return_code!(result, RuntimeReturnCode::CalleeTrapped);
	});
}

#[test]
fn instantiate_return_code() {
	let (caller_code, _caller_hash) = compile_module::<Test>("instantiate_return_code").unwrap();
	let (callee_code, callee_hash) = compile_module::<Test>("ok_trap_revert").unwrap();
	ExtBuilder::default().existential_deposit(50).build().execute_with(|| {
		let min_balance = <Test as Config>::Currency::minimum_balance();
		let _ = <Test as Config>::Currency::set_balance(&ALICE, 1000 * min_balance);
		let _ = <Test as Config>::Currency::set_balance(&CHARLIE, 1000 * min_balance);
		let callee_hash = callee_hash.as_ref().to_vec();

		assert_ok!(Contracts::instantiate_with_code(
			RuntimeOrigin::signed(ALICE),
			min_balance * 100,
			GAS_LIMIT,
			None,
			callee_code,
			vec![],
			vec![],
		));

		let addr = Contracts::bare_instantiate(
			ALICE,
			min_balance * 100,
			GAS_LIMIT,
			None,
			Code::Upload(caller_code),
			vec![],
			vec![],
			DebugInfo::Skip,
			CollectEvents::Skip,
		)
		.result
		.unwrap()
		.account_id;

		// Contract has only the minimal balance so any transfer will fail.
		<Test as Config>::Currency::set_balance(&addr, min_balance);
		let result = Contracts::bare_call(
			ALICE,
			addr.clone(),
			0,
			GAS_LIMIT,
			None,
			callee_hash.clone(),
			DebugInfo::Skip,
			CollectEvents::Skip,
			Determinism::Enforced,
		)
		.result
		.unwrap();
		assert_return_code!(result, RuntimeReturnCode::TransferFailed);

		// Contract has enough balance but the passed code hash is invalid
		<Test as Config>::Currency::set_balance(&addr, min_balance + 10_000);
		let result = Contracts::bare_call(
			ALICE,
			addr.clone(),
			0,
			GAS_LIMIT,
			None,
			vec![0; 33],
			DebugInfo::Skip,
			CollectEvents::Skip,
			Determinism::Enforced,
		)
		.result
		.unwrap();
		assert_return_code!(result, RuntimeReturnCode::CodeNotFound);

		// Contract has enough balance but callee reverts because "1" is passed.
		let result = Contracts::bare_call(
			ALICE,
			addr.clone(),
			0,
			GAS_LIMIT,
			None,
			callee_hash.iter().chain(&1u32.to_le_bytes()).cloned().collect(),
			DebugInfo::Skip,
			CollectEvents::Skip,
			Determinism::Enforced,
		)
		.result
		.unwrap();
		assert_return_code!(result, RuntimeReturnCode::CalleeReverted);

		// Contract has enough balance but callee traps because "2" is passed.
		let result = Contracts::bare_call(
			ALICE,
			addr,
			0,
			GAS_LIMIT,
			None,
			callee_hash.iter().chain(&2u32.to_le_bytes()).cloned().collect(),
			DebugInfo::Skip,
			CollectEvents::Skip,
			Determinism::Enforced,
		)
		.result
		.unwrap();
		assert_return_code!(result, RuntimeReturnCode::CalleeTrapped);
	});
}

#[test]
fn disabled_chain_extension_wont_deploy() {
	let (code, _hash) = compile_module::<Test>("chain_extension").unwrap();
	ExtBuilder::default().existential_deposit(50).build().execute_with(|| {
		let min_balance = <Test as Config>::Currency::minimum_balance();
		let _ = <Test as Config>::Currency::set_balance(&ALICE, 1000 * min_balance);
		TestExtension::disable();
		assert_err_ignore_postinfo!(
			Contracts::instantiate_with_code(
				RuntimeOrigin::signed(ALICE),
				3 * min_balance,
				GAS_LIMIT,
				None,
				code,
				vec![],
				vec![],
			),
			<Error<Test>>::CodeRejected,
		);
	});
}

#[test]
fn disabled_chain_extension_errors_on_call() {
	let (code, _hash) = compile_module::<Test>("chain_extension").unwrap();
	ExtBuilder::default().existential_deposit(50).build().execute_with(|| {
		let min_balance = <Test as Config>::Currency::minimum_balance();
		let _ = <Test as Config>::Currency::set_balance(&ALICE, 1000 * min_balance);
		let addr = Contracts::bare_instantiate(
			ALICE,
			min_balance * 100,
			GAS_LIMIT,
			None,
			Code::Upload(code),
			vec![],
			vec![],
			DebugInfo::Skip,
			CollectEvents::Skip,
		)
		.result
		.unwrap()
		.account_id;
		TestExtension::disable();
		assert_err_ignore_postinfo!(
			Contracts::call(RuntimeOrigin::signed(ALICE), addr.clone(), 0, GAS_LIMIT, None, vec![],),
			Error::<Test>::NoChainExtension,
		);
	});
}

#[test]
fn chain_extension_works() {
	let (code, _hash) = compile_module::<Test>("chain_extension").unwrap();
	ExtBuilder::default().existential_deposit(50).build().execute_with(|| {
		let min_balance = <Test as Config>::Currency::minimum_balance();
		let _ = <Test as Config>::Currency::set_balance(&ALICE, 1000 * min_balance);
		let addr = Contracts::bare_instantiate(
			ALICE,
			min_balance * 100,
			GAS_LIMIT,
			None,
			Code::Upload(code),
			vec![],
			vec![],
			DebugInfo::Skip,
			CollectEvents::Skip,
		)
		.result
		.unwrap()
		.account_id;

		// 0 = read input buffer and pass it through as output
		let input: Vec<u8> = ExtensionInput { extension_id: 0, func_id: 0, extra: &[99] }.into();
		let result = Contracts::bare_call(
			ALICE,
			addr.clone(),
			0,
			GAS_LIMIT,
			None,
			input.clone(),
			DebugInfo::Skip,
			CollectEvents::Skip,
			Determinism::Enforced,
		);
		assert_eq!(TestExtension::last_seen_buffer(), input);
		assert_eq!(result.result.unwrap().data, input);

		// 1 = treat inputs as integer primitives and store the supplied integers
		Contracts::bare_call(
			ALICE,
			addr.clone(),
			0,
			GAS_LIMIT,
			None,
			ExtensionInput { extension_id: 0, func_id: 1, extra: &[] }.into(),
			DebugInfo::Skip,
			CollectEvents::Skip,
			Determinism::Enforced,
		)
		.result
		.unwrap();
		// those values passed in the fixture
		assert_eq!(TestExtension::last_seen_inputs(), (4, 4, 16, 12));

		// 2 = charge some extra weight (amount supplied in the fifth byte)
		let result = Contracts::bare_call(
			ALICE,
			addr.clone(),
			0,
			GAS_LIMIT,
			None,
			ExtensionInput { extension_id: 0, func_id: 2, extra: &0u32.encode() }.into(),
			DebugInfo::Skip,
			CollectEvents::Skip,
			Determinism::Enforced,
		);
		assert_ok!(result.result);
		let gas_consumed = result.gas_consumed;
		let result = Contracts::bare_call(
			ALICE,
			addr.clone(),
			0,
			GAS_LIMIT,
			None,
			ExtensionInput { extension_id: 0, func_id: 2, extra: &42u32.encode() }.into(),
			DebugInfo::Skip,
			CollectEvents::Skip,
			Determinism::Enforced,
		);
		assert_ok!(result.result);
		assert_eq!(result.gas_consumed.ref_time(), gas_consumed.ref_time() + 42);
		let result = Contracts::bare_call(
			ALICE,
			addr.clone(),
			0,
			GAS_LIMIT,
			None,
			ExtensionInput { extension_id: 0, func_id: 2, extra: &95u32.encode() }.into(),
			DebugInfo::Skip,
			CollectEvents::Skip,
			Determinism::Enforced,
		);
		assert_ok!(result.result);
		assert_eq!(result.gas_consumed.ref_time(), gas_consumed.ref_time() + 95);

		// 3 = diverging chain extension call that sets flags to 0x1 and returns a fixed buffer
		let result = Contracts::bare_call(
			ALICE,
			addr.clone(),
			0,
			GAS_LIMIT,
			None,
			ExtensionInput { extension_id: 0, func_id: 3, extra: &[] }.into(),
			DebugInfo::Skip,
			CollectEvents::Skip,
			Determinism::Enforced,
		)
		.result
		.unwrap();
		assert_eq!(result.flags, ReturnFlags::REVERT);
		assert_eq!(result.data, vec![42, 99]);

		// diverging to second chain extension that sets flags to 0x1 and returns a fixed buffer
		// We set the MSB part to 1 (instead of 0) which routes the request into the second
		// extension
		let result = Contracts::bare_call(
			ALICE,
			addr.clone(),
			0,
			GAS_LIMIT,
			None,
			ExtensionInput { extension_id: 1, func_id: 0, extra: &[] }.into(),
			DebugInfo::Skip,
			CollectEvents::Skip,
			Determinism::Enforced,
		)
		.result
		.unwrap();
		assert_eq!(result.flags, ReturnFlags::REVERT);
		assert_eq!(result.data, vec![0x4B, 0x1D]);

		// Diverging to third chain extension that is disabled
		// We set the MSB part to 2 (instead of 0) which routes the request into the third extension
		assert_err_ignore_postinfo!(
			Contracts::call(
				RuntimeOrigin::signed(ALICE),
				addr.clone(),
				0,
				GAS_LIMIT,
				None,
				ExtensionInput { extension_id: 2, func_id: 0, extra: &[] }.into(),
			),
			Error::<Test>::NoChainExtension,
		);
	});
}

#[test]
fn chain_extension_temp_storage_works() {
	let (code, _hash) = compile_module::<Test>("chain_extension_temp_storage").unwrap();
	ExtBuilder::default().existential_deposit(50).build().execute_with(|| {
		let min_balance = <Test as Config>::Currency::minimum_balance();
		let _ = <Test as Config>::Currency::set_balance(&ALICE, 1000 * min_balance);
		let addr = Contracts::bare_instantiate(
			ALICE,
			min_balance * 100,
			GAS_LIMIT,
			None,
			Code::Upload(code),
			vec![],
			vec![],
			DebugInfo::Skip,
			CollectEvents::Skip,
		)
		.result
		.unwrap()
		.account_id;

		// Call func 0 and func 1 back to back.
		let stop_recursion = 0u8;
		let mut input: Vec<u8> = ExtensionInput { extension_id: 3, func_id: 0, extra: &[] }.into();
		input.extend_from_slice(
			ExtensionInput { extension_id: 3, func_id: 1, extra: &[stop_recursion] }
				.to_vec()
				.as_ref(),
		);

		assert_ok!(
			Contracts::bare_call(
				ALICE,
				addr.clone(),
				0,
				GAS_LIMIT,
				None,
				input.clone(),
				DebugInfo::Skip,
				CollectEvents::Skip,
				Determinism::Enforced,
			)
			.result
		);
	})
}

#[test]
fn lazy_removal_works() {
	let (code, _hash) = compile_module::<Test>("self_destruct").unwrap();
	ExtBuilder::default().existential_deposit(50).build().execute_with(|| {
		let min_balance = <Test as Config>::Currency::minimum_balance();
		let _ = <Test as Config>::Currency::set_balance(&ALICE, 1000 * min_balance);

		let addr = Contracts::bare_instantiate(
			ALICE,
			min_balance * 100,
			GAS_LIMIT,
			None,
			Code::Upload(code),
			vec![],
			vec![],
			DebugInfo::Skip,
			CollectEvents::Skip,
		)
		.result
		.unwrap()
		.account_id;

		let info = get_contract(&addr);
		let trie = &info.child_trie_info();

		// Put value into the contracts child trie
		child::put(trie, &[99], &42);

		// Terminate the contract
		assert_ok!(Contracts::call(
			RuntimeOrigin::signed(ALICE),
			addr.clone(),
			0,
			GAS_LIMIT,
			None,
			vec![]
		));

		// Contract info should be gone
		assert!(!<ContractInfoOf::<Test>>::contains_key(&addr));

		// But value should be still there as the lazy removal did not run, yet.
		assert_matches!(child::get(trie, &[99]), Some(42));

		// Run the lazy removal
		Contracts::on_idle(System::block_number(), Weight::MAX);

		// Value should be gone now
		assert_matches!(child::get::<i32>(trie, &[99]), None);
	});
}

#[test]
fn lazy_batch_removal_works() {
	let (code, _hash) = compile_module::<Test>("self_destruct").unwrap();
	ExtBuilder::default().existential_deposit(50).build().execute_with(|| {
		let min_balance = <Test as Config>::Currency::minimum_balance();
		let _ = <Test as Config>::Currency::set_balance(&ALICE, 1000 * min_balance);
		let mut tries: Vec<child::ChildInfo> = vec![];

		for i in 0..3u8 {
			let addr = Contracts::bare_instantiate(
				ALICE,
				min_balance * 100,
				GAS_LIMIT,
				None,
				Code::Upload(code.clone()),
				vec![],
				vec![i],
				DebugInfo::Skip,
				CollectEvents::Skip,
			)
			.result
			.unwrap()
			.account_id;

			let info = get_contract(&addr);
			let trie = &info.child_trie_info();

			// Put value into the contracts child trie
			child::put(trie, &[99], &42);

			// Terminate the contract. Contract info should be gone, but value should be still there
			// as the lazy removal did not run, yet.
			assert_ok!(Contracts::call(
				RuntimeOrigin::signed(ALICE),
				addr.clone(),
				0,
				GAS_LIMIT,
				None,
				vec![]
			));

			assert!(!<ContractInfoOf::<Test>>::contains_key(&addr));
			assert_matches!(child::get(trie, &[99]), Some(42));

			tries.push(trie.clone())
		}

		// Run single lazy removal
		Contracts::on_idle(System::block_number(), Weight::MAX);

		// The single lazy removal should have removed all queued tries
		for trie in tries.iter() {
			assert_matches!(child::get::<i32>(trie, &[99]), None);
		}
	});
}

#[test]
fn lazy_removal_partial_remove_works() {
	let (code, _hash) = compile_module::<Test>("self_destruct").unwrap();

	// We create a contract with some extra keys above the weight limit
	let extra_keys = 7u32;
	let weight_limit = Weight::from_parts(5_000_000_000, 0);
	let (_, max_keys) = ContractInfo::<Test>::deletion_budget(weight_limit);
	let vals: Vec<_> = (0..max_keys + extra_keys)
		.map(|i| (blake2_256(&i.encode()), (i as u32), (i as u32).encode()))
		.collect();

	let mut ext = ExtBuilder::default().existential_deposit(50).build();

	let trie = ext.execute_with(|| {
		let min_balance = <Test as Config>::Currency::minimum_balance();
		let _ = <Test as Config>::Currency::set_balance(&ALICE, 1000 * min_balance);

		let addr = Contracts::bare_instantiate(
			ALICE,
			min_balance * 100,
			GAS_LIMIT,
			None,
			Code::Upload(code),
			vec![],
			vec![],
			DebugInfo::Skip,
			CollectEvents::Skip,
		)
		.result
		.unwrap()
		.account_id;

		let info = get_contract(&addr);

		// Put value into the contracts child trie
		for val in &vals {
			info.write(&Key::Fix(val.0), Some(val.2.clone()), None, false).unwrap();
		}
		<ContractInfoOf<Test>>::insert(&addr, info.clone());

		// Terminate the contract
		assert_ok!(Contracts::call(
			RuntimeOrigin::signed(ALICE),
			addr.clone(),
			0,
			GAS_LIMIT,
			None,
			vec![]
		));

		// Contract info should be gone
		assert!(!<ContractInfoOf::<Test>>::contains_key(&addr));

		let trie = info.child_trie_info();

		// But value should be still there as the lazy removal did not run, yet.
		for val in &vals {
			assert_eq!(child::get::<u32>(&trie, &blake2_256(&val.0)), Some(val.1));
		}

		trie.clone()
	});

	// The lazy removal limit only applies to the backend but not to the overlay.
	// This commits all keys from the overlay to the backend.
	ext.commit_all().unwrap();

	ext.execute_with(|| {
		// Run the lazy removal
		let weight_used = ContractInfo::<Test>::process_deletion_queue_batch(weight_limit);

		// Weight should be exhausted because we could not even delete all keys
		assert_eq!(weight_used, weight_limit);

		let mut num_deleted = 0u32;
		let mut num_remaining = 0u32;

		for val in &vals {
			match child::get::<u32>(&trie, &blake2_256(&val.0)) {
				None => num_deleted += 1,
				Some(x) if x == val.1 => num_remaining += 1,
				Some(_) => panic!("Unexpected value in contract storage"),
			}
		}

		// All but one key is removed
		assert_eq!(num_deleted + num_remaining, vals.len() as u32);
		assert_eq!(num_deleted, max_keys);
		assert_eq!(num_remaining, extra_keys);
	});
}

#[test]
fn lazy_removal_does_no_run_on_low_remaining_weight() {
	let (code, _hash) = compile_module::<Test>("self_destruct").unwrap();
	ExtBuilder::default().existential_deposit(50).build().execute_with(|| {
		let min_balance = <Test as Config>::Currency::minimum_balance();
		let _ = <Test as Config>::Currency::set_balance(&ALICE, 1000 * min_balance);

		let addr = Contracts::bare_instantiate(
			ALICE,
			min_balance * 100,
			GAS_LIMIT,
			None,
			Code::Upload(code),
			vec![],
			vec![],
			DebugInfo::Skip,
			CollectEvents::Skip,
		)
		.result
		.unwrap()
		.account_id;

		let info = get_contract(&addr);
		let trie = &info.child_trie_info();

		// Put value into the contracts child trie
		child::put(trie, &[99], &42);

		// Terminate the contract
		assert_ok!(Contracts::call(
			RuntimeOrigin::signed(ALICE),
			addr.clone(),
			0,
			GAS_LIMIT,
			None,
			vec![]
		));

		// Contract info should be gone
		assert!(!<ContractInfoOf::<Test>>::contains_key(&addr));

		// But value should be still there as the lazy removal did not run, yet.
		assert_matches!(child::get(trie, &[99]), Some(42));

		// Assign a remaining weight which is too low for a successful deletion of the contract
		let low_remaining_weight =
			<<Test as Config>::WeightInfo as WeightInfo>::on_process_deletion_queue_batch();

		// Run the lazy removal
		Contracts::on_idle(System::block_number(), low_remaining_weight);

		// Value should still be there, since remaining weight was too low for removal
		assert_matches!(child::get::<i32>(trie, &[99]), Some(42));

		// Run the lazy removal while deletion_queue is not full
		Contracts::on_initialize(System::block_number());

		// Value should still be there, since deletion_queue was not full
		assert_matches!(child::get::<i32>(trie, &[99]), Some(42));

		// Run on_idle with max remaining weight, this should remove the value
		Contracts::on_idle(System::block_number(), Weight::MAX);

		// Value should be gone
		assert_matches!(child::get::<i32>(trie, &[99]), None);
	});
}

#[test]
fn lazy_removal_does_not_use_all_weight() {
	let (code, _hash) = compile_module::<Test>("self_destruct").unwrap();

	let weight_limit = Weight::from_parts(5_000_000_000, 100 * 1024);
	let mut ext = ExtBuilder::default().existential_deposit(50).build();

	let (trie, vals, weight_per_key) = ext.execute_with(|| {
		let min_balance = <Test as Config>::Currency::minimum_balance();
		let _ = <Test as Config>::Currency::set_balance(&ALICE, 1000 * min_balance);

		let addr = Contracts::bare_instantiate(
			ALICE,
			min_balance * 100,
			GAS_LIMIT,
			None,
			Code::Upload(code),
			vec![],
			vec![],
			DebugInfo::Skip,
			CollectEvents::Skip,
		)
		.result
		.unwrap()
		.account_id;

		let info = get_contract(&addr);
		let (weight_per_key, max_keys) = ContractInfo::<Test>::deletion_budget(weight_limit);

		// We create a contract with one less storage item than we can remove within the limit
		let vals: Vec<_> = (0..max_keys - 1)
			.map(|i| (blake2_256(&i.encode()), (i as u32), (i as u32).encode()))
			.collect();

		// Put value into the contracts child trie
		for val in &vals {
			info.write(&Key::Fix(val.0), Some(val.2.clone()), None, false).unwrap();
		}
		<ContractInfoOf<Test>>::insert(&addr, info.clone());

		// Terminate the contract
		assert_ok!(Contracts::call(
			RuntimeOrigin::signed(ALICE),
			addr.clone(),
			0,
			GAS_LIMIT,
			None,
			vec![]
		));

		// Contract info should be gone
		assert!(!<ContractInfoOf::<Test>>::contains_key(&addr));

		let trie = info.child_trie_info();

		// But value should be still there as the lazy removal did not run, yet.
		for val in &vals {
			assert_eq!(child::get::<u32>(&trie, &blake2_256(&val.0)), Some(val.1));
		}

		(trie, vals, weight_per_key)
	});

	// The lazy removal limit only applies to the backend but not to the overlay.
	// This commits all keys from the overlay to the backend.
	ext.commit_all().unwrap();

	ext.execute_with(|| {
		// Run the lazy removal
		let weight_used = ContractInfo::<Test>::process_deletion_queue_batch(weight_limit);

		// We have one less key in our trie than our weight limit suffices for
		assert_eq!(weight_used, weight_limit - weight_per_key);

		// All the keys are removed
		for val in vals {
			assert_eq!(child::get::<u32>(&trie, &blake2_256(&val.0)), None);
		}
	});
}

#[test]
fn deletion_queue_ring_buffer_overflow() {
	let (code, _hash) = compile_module::<Test>("self_destruct").unwrap();
	let mut ext = ExtBuilder::default().existential_deposit(50).build();

	// setup the deletion queue with custom counters
	ext.execute_with(|| {
		let queue = DeletionQueueManager::from_test_values(u32::MAX - 1, u32::MAX - 1);
		<DeletionQueueCounter<Test>>::set(queue);
	});

	// commit the changes to the storage
	ext.commit_all().unwrap();

	ext.execute_with(|| {
		let min_balance = <Test as Config>::Currency::minimum_balance();
		let _ = <Test as Config>::Currency::set_balance(&ALICE, 1000 * min_balance);
		let mut tries: Vec<child::ChildInfo> = vec![];

		// add 3 contracts to the deletion queue
		for i in 0..3u8 {
			let addr = Contracts::bare_instantiate(
				ALICE,
				min_balance * 100,
				GAS_LIMIT,
				None,
				Code::Upload(code.clone()),
				vec![],
				vec![i],
				DebugInfo::Skip,
				CollectEvents::Skip,
			)
			.result
			.unwrap()
			.account_id;

			let info = get_contract(&addr);
			let trie = &info.child_trie_info();

			// Put value into the contracts child trie
			child::put(trie, &[99], &42);

			// Terminate the contract. Contract info should be gone, but value should be still
			// there as the lazy removal did not run, yet.
			assert_ok!(Contracts::call(
				RuntimeOrigin::signed(ALICE),
				addr.clone(),
				0,
				GAS_LIMIT,
				None,
				vec![]
			));

			assert!(!<ContractInfoOf::<Test>>::contains_key(&addr));
			assert_matches!(child::get(trie, &[99]), Some(42));

			tries.push(trie.clone())
		}

		// Run single lazy removal
		Contracts::on_idle(System::block_number(), Weight::MAX);

		// The single lazy removal should have removed all queued tries
		for trie in tries.iter() {
			assert_matches!(child::get::<i32>(trie, &[99]), None);
		}

		// insert and delete counter values should go from u32::MAX - 1 to 1
		assert_eq!(<DeletionQueueCounter<Test>>::get().as_test_tuple(), (1, 1));
	})
}
#[test]
fn refcounter() {
	let (wasm, code_hash) = compile_module::<Test>("self_destruct").unwrap();
	ExtBuilder::default().existential_deposit(50).build().execute_with(|| {
		let _ = <Test as Config>::Currency::set_balance(&ALICE, 1_000_000);
		let min_balance = <Test as Config>::Currency::minimum_balance();

		// Create two contracts with the same code and check that they do in fact share it.
		let addr0 = Contracts::bare_instantiate(
			ALICE,
			min_balance * 100,
			GAS_LIMIT,
			None,
			Code::Upload(wasm.clone()),
			vec![],
			vec![0],
			DebugInfo::Skip,
			CollectEvents::Skip,
		)
		.result
		.unwrap()
		.account_id;
		let addr1 = Contracts::bare_instantiate(
			ALICE,
			min_balance * 100,
			GAS_LIMIT,
			None,
			Code::Upload(wasm.clone()),
			vec![],
			vec![1],
			DebugInfo::Skip,
			CollectEvents::Skip,
		)
		.result
		.unwrap()
		.account_id;
		assert_refcount!(code_hash, 2);

		// Sharing should also work with the usual instantiate call
		let addr2 = Contracts::bare_instantiate(
			ALICE,
			min_balance * 100,
			GAS_LIMIT,
			None,
			Code::Existing(code_hash),
			vec![],
			vec![2],
			DebugInfo::Skip,
			CollectEvents::Skip,
		)
		.result
		.unwrap()
		.account_id;
		assert_refcount!(code_hash, 3);

		// Terminating one contract should decrement the refcount
		assert_ok!(Contracts::call(
			RuntimeOrigin::signed(ALICE),
			addr0,
			0,
			GAS_LIMIT,
			None,
			vec![]
		));
		assert_refcount!(code_hash, 2);

		// remove another one
		assert_ok!(Contracts::call(
			RuntimeOrigin::signed(ALICE),
			addr1,
			0,
			GAS_LIMIT,
			None,
			vec![]
		));
		assert_refcount!(code_hash, 1);

		// Pristine code should still be there
		PristineCode::<Test>::get(code_hash).unwrap();

		// remove the last contract
		assert_ok!(Contracts::call(
			RuntimeOrigin::signed(ALICE),
			addr2,
			0,
			GAS_LIMIT,
			None,
			vec![]
		));
		assert_refcount!(code_hash, 0);

		// refcount is `0` but code should still exists because it needs to be removed manually
		assert!(crate::PristineCode::<Test>::contains_key(&code_hash));
<<<<<<< HEAD
		assert!(crate::CodeStorage::<Test>::contains_key(&code_hash));
	});
}

#[test]
fn reinstrument_does_charge() {
	let (wasm, code_hash) = compile_module::<Test>("return_with_data").unwrap();
	ExtBuilder::default().existential_deposit(50).build().execute_with(|| {
		let _ = <Test as Config>::Currency::set_balance(&ALICE, 1_000_000);
		let min_balance = <Test as Config>::Currency::minimum_balance();
		let zero = 0u32.to_le_bytes().encode();
		let code_len = wasm.len() as u32;

		let addr = Contracts::bare_instantiate(
			ALICE,
			min_balance * 100,
			GAS_LIMIT,
			None,
			Code::Upload(wasm),
			zero.clone(),
			vec![],
			DebugInfo::Skip,
			CollectEvents::Skip,
		)
		.result
		.unwrap()
		.account_id;

		// Call the contract two times without reinstrument

		let result0 = Contracts::bare_call(
			ALICE,
			addr.clone(),
			0,
			GAS_LIMIT,
			None,
			zero.clone(),
			DebugInfo::Skip,
			CollectEvents::Skip,
			Determinism::Enforced,
		);
		assert!(!result0.result.unwrap().did_revert());

		let result1 = Contracts::bare_call(
			ALICE,
			addr.clone(),
			0,
			GAS_LIMIT,
			None,
			zero.clone(),
			DebugInfo::Skip,
			CollectEvents::Skip,
			Determinism::Enforced,
		);
		assert!(!result1.result.unwrap().did_revert());

		// They should match because both where called with the same schedule.
		assert_eq!(result0.gas_consumed, result1.gas_consumed);

		// We cannot change the schedule. Instead, we decrease the version of the deployed
		// contract below the current schedule's version.
		crate::CodeStorage::mutate(&code_hash, |code: &mut Option<PrefabWasmModule<Test>>| {
			code.as_mut().unwrap().decrement_version();
		});

		// This call should trigger reinstrumentation
		let result2 = Contracts::bare_call(
			ALICE,
			addr.clone(),
			0,
			GAS_LIMIT,
			None,
			zero.clone(),
			DebugInfo::Skip,
			CollectEvents::Skip,
			Determinism::Enforced,
		);
		assert!(!result2.result.unwrap().did_revert());
		assert!(result2.gas_consumed.ref_time() > result1.gas_consumed.ref_time());
		assert_eq!(
			result2.gas_consumed.ref_time(),
			result1.gas_consumed.ref_time() +
				<Test as Config>::WeightInfo::reinstrument(code_len).ref_time(),
		);
=======
>>>>>>> dfd82860
	});
}

#[test]
fn debug_message_works() {
	let (wasm, _code_hash) = compile_module::<Test>("debug_message_works").unwrap();

	ExtBuilder::default().existential_deposit(50).build().execute_with(|| {
		let _ = <Test as Config>::Currency::set_balance(&ALICE, 1_000_000);
		let addr = Contracts::bare_instantiate(
			ALICE,
			30_000,
			GAS_LIMIT,
			None,
			Code::Upload(wasm),
			vec![],
			vec![],
			DebugInfo::Skip,
			CollectEvents::Skip,
		)
		.result
		.unwrap()
		.account_id;
		let result = Contracts::bare_call(
			ALICE,
			addr,
			0,
			GAS_LIMIT,
			None,
			vec![],
			DebugInfo::UnsafeDebug,
			CollectEvents::Skip,
			Determinism::Enforced,
		);

		assert_matches!(result.result, Ok(_));
		assert_eq!(std::str::from_utf8(&result.debug_message).unwrap(), "Hello World!");
	});
}

#[test]
fn debug_message_logging_disabled() {
	let (wasm, _code_hash) = compile_module::<Test>("debug_message_logging_disabled").unwrap();

	ExtBuilder::default().existential_deposit(50).build().execute_with(|| {
		let _ = <Test as Config>::Currency::set_balance(&ALICE, 1_000_000);
		let addr = Contracts::bare_instantiate(
			ALICE,
			30_000,
			GAS_LIMIT,
			None,
			Code::Upload(wasm),
			vec![],
			vec![],
			DebugInfo::Skip,
			CollectEvents::Skip,
		)
		.result
		.unwrap()
		.account_id;
		// disable logging by passing `false`
		let result = Contracts::bare_call(
			ALICE,
			addr.clone(),
			0,
			GAS_LIMIT,
			None,
			vec![],
			DebugInfo::Skip,
			CollectEvents::Skip,
			Determinism::Enforced,
		);
		assert_matches!(result.result, Ok(_));
		// the dispatchables always run without debugging
		assert_ok!(Contracts::call(RuntimeOrigin::signed(ALICE), addr, 0, GAS_LIMIT, None, vec![]));
		assert!(result.debug_message.is_empty());
	});
}

#[test]
fn debug_message_invalid_utf8() {
	let (wasm, _code_hash) = compile_module::<Test>("debug_message_invalid_utf8").unwrap();

	ExtBuilder::default().existential_deposit(50).build().execute_with(|| {
		let _ = <Test as Config>::Currency::set_balance(&ALICE, 1_000_000);
		let addr = Contracts::bare_instantiate(
			ALICE,
			30_000,
			GAS_LIMIT,
			None,
			Code::Upload(wasm),
			vec![],
			vec![],
			DebugInfo::Skip,
			CollectEvents::Skip,
		)
		.result
		.unwrap()
		.account_id;
		let result = Contracts::bare_call(
			ALICE,
			addr,
			0,
			GAS_LIMIT,
			None,
			vec![],
			DebugInfo::UnsafeDebug,
			CollectEvents::Skip,
			Determinism::Enforced,
		);
		assert_ok!(result.result);
		assert!(result.debug_message.is_empty());
	});
}

#[test]
fn gas_estimation_nested_call_fixed_limit() {
	let (caller_code, _caller_hash) = compile_module::<Test>("call_with_limit").unwrap();
	let (callee_code, _callee_hash) = compile_module::<Test>("dummy").unwrap();
	ExtBuilder::default().existential_deposit(50).build().execute_with(|| {
		let min_balance = <Test as Config>::Currency::minimum_balance();
		let _ = <Test as Config>::Currency::set_balance(&ALICE, 1000 * min_balance);

		let addr_caller = Contracts::bare_instantiate(
			ALICE,
			min_balance * 100,
			GAS_LIMIT,
			None,
			Code::Upload(caller_code),
			vec![],
			vec![0],
			DebugInfo::Skip,
			CollectEvents::Skip,
		)
		.result
		.unwrap()
		.account_id;

		let addr_callee = Contracts::bare_instantiate(
			ALICE,
			min_balance * 100,
			GAS_LIMIT,
			None,
			Code::Upload(callee_code),
			vec![],
			vec![1],
			DebugInfo::Skip,
			CollectEvents::Skip,
		)
		.result
		.unwrap()
		.account_id;

		let input: Vec<u8> = AsRef::<[u8]>::as_ref(&addr_callee)
			.iter()
			.cloned()
			.chain((GAS_LIMIT / 5).ref_time().to_le_bytes())
			.chain((GAS_LIMIT / 5).proof_size().to_le_bytes())
			.collect();

		// Call in order to determine the gas that is required for this call
		let result = Contracts::bare_call(
			ALICE,
			addr_caller.clone(),
			0,
			GAS_LIMIT,
			None,
			input.clone(),
			DebugInfo::Skip,
			CollectEvents::Skip,
			Determinism::Enforced,
		);
		assert_ok!(&result.result);

		// We have a subcall with a fixed gas limit. This constitutes precharging.
		assert!(result.gas_required.all_gt(result.gas_consumed));

		// Make the same call using the estimated gas. Should succeed.
		assert_ok!(
			Contracts::bare_call(
				ALICE,
				addr_caller.clone(),
				0,
				result.gas_required,
				Some(result.storage_deposit.charge_or_zero()),
				input.clone(),
				DebugInfo::Skip,
				CollectEvents::Skip,
				Determinism::Enforced,
			)
			.result
		);

		// Make the same call using proof_size but less than estimated. Should fail with OutOfGas.
		let result = Contracts::bare_call(
			ALICE,
			addr_caller,
			0,
			result.gas_required.sub_proof_size(1),
			Some(result.storage_deposit.charge_or_zero()),
			input,
			DebugInfo::Skip,
			CollectEvents::Skip,
			Determinism::Enforced,
		)
		.result;
		assert_err!(result, <Error<Test>>::OutOfGas);
	});
}

#[test]
fn gas_estimation_call_runtime() {
	use codec::Decode;
	let (caller_code, _caller_hash) = compile_module::<Test>("call_runtime").unwrap();
	let (callee_code, _callee_hash) = compile_module::<Test>("dummy").unwrap();
	ExtBuilder::default().existential_deposit(50).build().execute_with(|| {
		let min_balance = <Test as Config>::Currency::minimum_balance();
		let _ = <Test as Config>::Currency::set_balance(&ALICE, 1000 * min_balance);
		let _ = <Test as Config>::Currency::set_balance(&CHARLIE, 1000 * min_balance);

		let addr_caller = Contracts::bare_instantiate(
			ALICE,
			min_balance * 100,
			GAS_LIMIT,
			None,
			Code::Upload(caller_code),
			vec![],
			vec![0],
			DebugInfo::Skip,
			CollectEvents::Skip,
		)
		.result
		.unwrap()
		.account_id;

		let addr_callee = Contracts::bare_instantiate(
			ALICE,
			min_balance * 100,
			GAS_LIMIT,
			None,
			Code::Upload(callee_code),
			vec![],
			vec![1],
			DebugInfo::Skip,
			CollectEvents::Skip,
		)
		.result
		.unwrap()
		.account_id;

		// Call something trivial with a huge gas limit so that we can observe the effects
		// of pre-charging. This should create a difference between consumed and required.
		let call = RuntimeCall::Balances(pallet_balances::Call::transfer_allow_death {
			dest: addr_callee,
			value: min_balance * 10,
		});
		let result = Contracts::bare_call(
			ALICE,
			addr_caller.clone(),
			0,
			GAS_LIMIT,
			None,
			call.encode(),
			DebugInfo::Skip,
			CollectEvents::Skip,
			Determinism::Enforced,
		);
		// contract encodes the result of the dispatch runtime
		let outcome = u32::decode(&mut result.result.unwrap().data.as_ref()).unwrap();
		assert_eq!(outcome, 0);
		assert!(result.gas_required.ref_time() > result.gas_consumed.ref_time());

		// Make the same call using the required gas. Should succeed.
		assert_ok!(
			Contracts::bare_call(
				ALICE,
				addr_caller,
				0,
				result.gas_required,
				None,
				call.encode(),
				DebugInfo::Skip,
				CollectEvents::Skip,
				Determinism::Enforced,
			)
			.result
		);
	});
}

#[test]
fn call_runtime_reentrancy_guarded() {
	let (caller_code, _caller_hash) = compile_module::<Test>("call_runtime").unwrap();
	let (callee_code, _callee_hash) = compile_module::<Test>("dummy").unwrap();
	ExtBuilder::default().existential_deposit(50).build().execute_with(|| {
		let min_balance = <Test as Config>::Currency::minimum_balance();
		let _ = <Test as Config>::Currency::set_balance(&ALICE, 1000 * min_balance);
		let _ = <Test as Config>::Currency::set_balance(&CHARLIE, 1000 * min_balance);

		let addr_caller = Contracts::bare_instantiate(
			ALICE,
			min_balance * 100,
			GAS_LIMIT,
			None,
			Code::Upload(caller_code),
			vec![],
			vec![0],
			DebugInfo::Skip,
			CollectEvents::Skip,
		)
		.result
		.unwrap()
		.account_id;

		let addr_callee = Contracts::bare_instantiate(
			ALICE,
			min_balance * 100,
			GAS_LIMIT,
			None,
			Code::Upload(callee_code),
			vec![],
			vec![1],
			DebugInfo::Skip,
			CollectEvents::Skip,
		)
		.result
		.unwrap()
		.account_id;

		// Call pallet_contracts call() dispatchable
		let call = RuntimeCall::Contracts(crate::Call::call {
			dest: addr_callee,
			value: 0,
			gas_limit: GAS_LIMIT / 3,
			storage_deposit_limit: None,
			data: vec![],
		});

		// Call runtime to re-enter back to contracts engine by
		// calling dummy contract
		let result = Contracts::bare_call(
			ALICE,
			addr_caller.clone(),
			0,
			GAS_LIMIT,
			None,
			call.encode(),
			DebugInfo::Skip,
			CollectEvents::Skip,
			Determinism::Enforced,
		)
		.result
		.unwrap();
		// Call to runtime should fail because of the re-entrancy guard
		assert_return_code!(result, RuntimeReturnCode::CallRuntimeFailed);
	});
}

#[test]
fn ecdsa_recover() {
	let (wasm, _code_hash) = compile_module::<Test>("ecdsa_recover").unwrap();

	ExtBuilder::default().existential_deposit(50).build().execute_with(|| {
		let _ = <Test as Config>::Currency::set_balance(&ALICE, 1_000_000);

		// Instantiate the ecdsa_recover contract.
		let addr = Contracts::bare_instantiate(
			ALICE,
			100_000,
			GAS_LIMIT,
			None,
			Code::Upload(wasm),
			vec![],
			vec![],
			DebugInfo::Skip,
			CollectEvents::Skip,
		)
		.result
		.unwrap()
		.account_id;

		#[rustfmt::skip]
		let signature: [u8; 65] = [
			161, 234, 203,  74, 147, 96,  51, 212,   5, 174, 231,   9, 142,  48, 137, 201,
			162, 118, 192,  67, 239, 16,  71, 216, 125,  86, 167, 139,  70,   7,  86, 241,
			 33,  87, 154, 251,  81, 29, 160,   4, 176, 239,  88, 211, 244, 232, 232,  52,
			211, 234, 100, 115, 230, 47,  80,  44, 152, 166,  62,  50,   8,  13,  86, 175,
			 28,
		];
		#[rustfmt::skip]
		let message_hash: [u8; 32] = [
			162, 28, 244, 179, 96, 76, 244, 178, 188,  83, 230, 248, 143, 106,  77, 117,
			239, 95, 244, 171, 65, 95,  62, 153, 174, 166, 182,  28, 130,  73, 196, 208
		];
		#[rustfmt::skip]
		const EXPECTED_COMPRESSED_PUBLIC_KEY: [u8; 33] = [
			  2, 121, 190, 102, 126, 249, 220, 187, 172, 85, 160,  98, 149, 206, 135, 11,
			  7,   2, 155, 252, 219,  45, 206,  40, 217, 89, 242, 129,  91,  22, 248, 23,
			152,
		];
		let mut params = vec![];
		params.extend_from_slice(&signature);
		params.extend_from_slice(&message_hash);
		assert!(params.len() == 65 + 32);
		let result = <Pallet<Test>>::bare_call(
			ALICE,
			addr.clone(),
			0,
			GAS_LIMIT,
			None,
			params,
			DebugInfo::Skip,
			CollectEvents::Skip,
			Determinism::Enforced,
		)
		.result
		.unwrap();
		assert!(!result.did_revert());
		assert_eq!(result.data, EXPECTED_COMPRESSED_PUBLIC_KEY);
	})
}

#[test]
fn bare_instantiate_returns_events() {
	let (wasm, _code_hash) = compile_module::<Test>("transfer_return_code").unwrap();
	ExtBuilder::default().existential_deposit(50).build().execute_with(|| {
		let min_balance = <Test as Config>::Currency::minimum_balance();
		let _ = <Test as Config>::Currency::set_balance(&ALICE, 1000 * min_balance);

		let result = Contracts::bare_instantiate(
			ALICE,
			min_balance * 100,
			GAS_LIMIT,
			None,
			Code::Upload(wasm),
			vec![],
			vec![],
			DebugInfo::Skip,
			CollectEvents::UnsafeCollect,
		);

		let events = result.events.unwrap();
		assert!(!events.is_empty());
		assert_eq!(events, System::events());
	});
}

#[test]
fn bare_instantiate_does_not_return_events() {
	let (wasm, _code_hash) = compile_module::<Test>("transfer_return_code").unwrap();
	ExtBuilder::default().existential_deposit(50).build().execute_with(|| {
		let min_balance = <Test as Config>::Currency::minimum_balance();
		let _ = <Test as Config>::Currency::set_balance(&ALICE, 1000 * min_balance);

		let result = Contracts::bare_instantiate(
			ALICE,
			min_balance * 100,
			GAS_LIMIT,
			None,
			Code::Upload(wasm),
			vec![],
			vec![],
			DebugInfo::Skip,
			CollectEvents::Skip,
		);

		let events = result.events;
		assert!(!System::events().is_empty());
		assert!(events.is_none());
	});
}

#[test]
fn bare_call_returns_events() {
	let (wasm, _code_hash) = compile_module::<Test>("transfer_return_code").unwrap();
	ExtBuilder::default().existential_deposit(50).build().execute_with(|| {
		let min_balance = <Test as Config>::Currency::minimum_balance();
		let _ = <Test as Config>::Currency::set_balance(&ALICE, 1000 * min_balance);

		let addr = Contracts::bare_instantiate(
			ALICE,
			min_balance * 100,
			GAS_LIMIT,
			None,
			Code::Upload(wasm),
			vec![],
			vec![],
			DebugInfo::Skip,
			CollectEvents::Skip,
		)
		.result
		.unwrap()
		.account_id;

		let result = Contracts::bare_call(
			ALICE,
			addr.clone(),
			0,
			GAS_LIMIT,
			None,
			vec![],
			DebugInfo::Skip,
			CollectEvents::UnsafeCollect,
			Determinism::Enforced,
		);

		let events = result.events.unwrap();
		assert_return_code!(&result.result.unwrap(), RuntimeReturnCode::Success);
		assert!(!events.is_empty());
		assert_eq!(events, System::events());
	});
}

#[test]
fn bare_call_does_not_return_events() {
	let (wasm, _code_hash) = compile_module::<Test>("transfer_return_code").unwrap();
	ExtBuilder::default().existential_deposit(50).build().execute_with(|| {
		let min_balance = <Test as Config>::Currency::minimum_balance();
		let _ = <Test as Config>::Currency::set_balance(&ALICE, 1000 * min_balance);

		let addr = Contracts::bare_instantiate(
			ALICE,
			min_balance * 100,
			GAS_LIMIT,
			None,
			Code::Upload(wasm),
			vec![],
			vec![],
			DebugInfo::Skip,
			CollectEvents::Skip,
		)
		.result
		.unwrap()
		.account_id;

		let result = Contracts::bare_call(
			ALICE,
			addr.clone(),
			0,
			GAS_LIMIT,
			None,
			vec![],
			DebugInfo::Skip,
			CollectEvents::Skip,
			Determinism::Enforced,
		);

		let events = result.events;
		assert_return_code!(&result.result.unwrap(), RuntimeReturnCode::Success);
		assert!(!System::events().is_empty());
		assert!(events.is_none());
	});
}

#[test]
fn sr25519_verify() {
	let (wasm, _code_hash) = compile_module::<Test>("sr25519_verify").unwrap();

	ExtBuilder::default().existential_deposit(50).build().execute_with(|| {
		let _ = <Test as Config>::Currency::set_balance(&ALICE, 1_000_000);

		// Instantiate the sr25519_verify contract.
		let addr = Contracts::bare_instantiate(
			ALICE,
			100_000,
			GAS_LIMIT,
			None,
			Code::Upload(wasm),
			vec![],
			vec![],
			DebugInfo::Skip,
			CollectEvents::Skip,
		)
		.result
		.unwrap()
		.account_id;

		let call_with = |message: &[u8; 11]| {
			// Alice's signature for "hello world"
			#[rustfmt::skip]
			let signature: [u8; 64] = [
				184, 49, 74, 238, 78, 165, 102, 252, 22, 92, 156, 176, 124, 118, 168, 116, 247,
				99, 0, 94, 2, 45, 9, 170, 73, 222, 182, 74, 60, 32, 75, 64, 98, 174, 69, 55, 83,
				85, 180, 98, 208, 75, 231, 57, 205, 62, 4, 105, 26, 136, 172, 17, 123, 99, 90, 255,
				228, 54, 115, 63, 30, 207, 205, 131,
			];

			// Alice's public key
			#[rustfmt::skip]
			let public_key: [u8; 32] = [
				212, 53, 147, 199, 21, 253, 211, 28, 97, 20, 26, 189, 4, 169, 159, 214, 130, 44,
				133, 88, 133, 76, 205, 227, 154, 86, 132, 231, 165, 109, 162, 125,
			];

			let mut params = vec![];
			params.extend_from_slice(&signature);
			params.extend_from_slice(&public_key);
			params.extend_from_slice(message);

			<Pallet<Test>>::bare_call(
				ALICE,
				addr.clone(),
				0,
				GAS_LIMIT,
				None,
				params,
				DebugInfo::Skip,
				CollectEvents::Skip,
				Determinism::Enforced,
			)
			.result
			.unwrap()
		};

		// verification should succeed for "hello world"
		assert_return_code!(call_with(&b"hello world"), RuntimeReturnCode::Success);

		// verification should fail for other messages
		assert_return_code!(call_with(&b"hello worlD"), RuntimeReturnCode::Sr25519VerifyFailed);
	});
}

#[test]
fn failed_deposit_charge_should_roll_back_call() {
	let (wasm_caller, _) = compile_module::<Test>("call_runtime_and_call").unwrap();
	let (wasm_callee, _) = compile_module::<Test>("store_call").unwrap();
	const ED: u64 = 200;

	let execute = || {
		ExtBuilder::default().existential_deposit(ED).build().execute_with(|| {
			let _ = <Test as Config>::Currency::set_balance(&ALICE, 1_000_000);

			// Instantiate both contracts.
			let addr_caller = Contracts::bare_instantiate(
				ALICE,
				0,
				GAS_LIMIT,
				None,
				Code::Upload(wasm_caller.clone()),
				vec![],
				vec![],
				DebugInfo::Skip,
				CollectEvents::Skip,
			)
			.result
			.unwrap()
			.account_id;
			let addr_callee = Contracts::bare_instantiate(
				ALICE,
				0,
				GAS_LIMIT,
				None,
				Code::Upload(wasm_callee.clone()),
				vec![],
				vec![],
				DebugInfo::Skip,
				CollectEvents::Skip,
			)
			.result
			.unwrap()
			.account_id;

			// Give caller proxy access to Alice.
			assert_ok!(Proxy::add_proxy(RuntimeOrigin::signed(ALICE), addr_caller.clone(), (), 0));

			// Create a Proxy call that will attempt to transfer away Alice's balance.
			let transfer_call =
				Box::new(RuntimeCall::Balances(pallet_balances::Call::transfer_allow_death {
					dest: CHARLIE,
					value: pallet_balances::Pallet::<Test>::free_balance(&ALICE) - 2 * ED,
				}));

			// Wrap the transfer call in a proxy call.
			let transfer_proxy_call = RuntimeCall::Proxy(pallet_proxy::Call::proxy {
				real: ALICE,
				force_proxy_type: Some(()),
				call: transfer_call,
			});

			let data = (
				(ED - DepositPerItem::get()) as u32, // storage length
				addr_callee,
				transfer_proxy_call,
			);

			<Pallet<Test>>::call(
				RuntimeOrigin::signed(ALICE),
				addr_caller.clone(),
				0,
				GAS_LIMIT,
				None,
				data.encode(),
			)
		})
	};

	// With a low enough deposit per byte, the call should succeed.
	let result = execute().unwrap();

	// Bump the deposit per byte to a high value to trigger a FundsUnavailable error.
	DEPOSIT_PER_BYTE.with(|c| *c.borrow_mut() = ED);
	assert_err_with_weight!(execute(), TokenError::FundsUnavailable, result.actual_weight);
}

#[test]
fn upload_code_works() {
	let (wasm, code_hash) = compile_module::<Test>("dummy").unwrap();

	ExtBuilder::default().existential_deposit(100).build().execute_with(|| {
		let _ = <Test as Config>::Currency::set_balance(&ALICE, 1_000_000);

		// Drop previous events
		initialize_block(2);

<<<<<<< HEAD
		let deposit_amount = 173;

		assert!(!<CodeStorage<Test>>::contains_key(code_hash));
=======
		assert!(!PristineCode::<Test>::contains_key(&code_hash));

>>>>>>> dfd82860
		assert_ok!(Contracts::upload_code(
			RuntimeOrigin::signed(ALICE),
			wasm,
			Some(codec::Compact(1_000)),
			Determinism::Enforced,
		));
		// Ensure the contract was stored and get expected deposit amount to be reserved.
		let deposit_expected = expected_deposit(ensure_stored(code_hash));

		assert_eq!(
			System::events(),
			vec![
				EventRecord {
					phase: Phase::Initialization,
					event: RuntimeEvent::Contracts(pallet_contracts::Event::StorageDepositHeld {
						who: ALICE,
<<<<<<< HEAD
						amount: deposit_amount,
=======
						amount: deposit_expected,
>>>>>>> dfd82860
					}),
					topics: vec![hash(&ALICE), hash(&deposit_amount)],
				},
				EventRecord {
					phase: Phase::Initialization,
					event: RuntimeEvent::Contracts(crate::Event::CodeStored { code_hash }),
					topics: vec![code_hash],
				},
			]
		);
	});
}

#[test]
fn upload_code_limit_too_low() {
	let (wasm, _code_hash) = compile_module::<Test>("dummy").unwrap();
	let deposit_expected = expected_deposit(wasm.len());
	let deposit_insufficient = deposit_expected.saturating_sub(1);

	ExtBuilder::default().existential_deposit(100).build().execute_with(|| {
		let _ = <Test as Config>::Currency::set_balance(&ALICE, 1_000_000);

		// Drop previous events
		initialize_block(2);

		assert_noop!(
			Contracts::upload_code(
				RuntimeOrigin::signed(ALICE),
				wasm,
				Some(codec::Compact(deposit_insufficient)),
				Determinism::Enforced
			),
			<Error<Test>>::StorageDepositLimitExhausted,
		);

		assert_eq!(System::events(), vec![]);
	});
}

#[test]
fn upload_code_not_enough_balance() {
	let (wasm, _code_hash) = compile_module::<Test>("dummy").unwrap();
	let deposit_expected = expected_deposit(wasm.len());
	let deposit_insufficient = deposit_expected.saturating_sub(1);

	ExtBuilder::default().existential_deposit(100).build().execute_with(|| {
<<<<<<< HEAD
		let _ = <Test as Config>::Currency::set_balance(&ALICE, 150);
=======
		let _ = Balances::deposit_creating(&ALICE, deposit_insufficient);
>>>>>>> dfd82860

		// Drop previous events
		initialize_block(2);

		assert_noop!(
			Contracts::upload_code(
				RuntimeOrigin::signed(ALICE),
				wasm,
				Some(codec::Compact(1_000)),
				Determinism::Enforced
			),
			<Error<Test>>::StorageDepositNotEnoughFunds,
		);

		assert_eq!(System::events(), vec![]);
	});
}

#[test]
fn remove_code_works() {
	let (wasm, code_hash) = compile_module::<Test>("dummy").unwrap();

	ExtBuilder::default().existential_deposit(100).build().execute_with(|| {
		let _ = <Test as Config>::Currency::set_balance(&ALICE, 1_000_000);

		// Drop previous events
		initialize_block(2);

		let deposit_amount = 173;

		assert_ok!(Contracts::upload_code(
			RuntimeOrigin::signed(ALICE),
			wasm,
			Some(codec::Compact(1_000)),
			Determinism::Enforced,
		));
		// Ensure the contract was stored and get expected deposit amount to be reserved.
		let deposit_expected = expected_deposit(ensure_stored(code_hash));

		assert_ok!(Contracts::remove_code(RuntimeOrigin::signed(ALICE), code_hash));
		assert_eq!(
			System::events(),
			vec![
				EventRecord {
					phase: Phase::Initialization,
					event: RuntimeEvent::Contracts(pallet_contracts::Event::StorageDepositHeld {
						who: ALICE,
<<<<<<< HEAD
						amount: deposit_amount,
=======
						amount: deposit_expected,
>>>>>>> dfd82860
					}),
					topics: vec![hash(&ALICE), hash(&deposit_amount)],
				},
				EventRecord {
					phase: Phase::Initialization,
					event: RuntimeEvent::Contracts(crate::Event::CodeStored { code_hash }),
					topics: vec![code_hash],
				},
				EventRecord {
					phase: Phase::Initialization,
<<<<<<< HEAD
					event: RuntimeEvent::Contracts(
						pallet_contracts::Event::StorageDepositReleased {
							who: ALICE,
							amount: deposit_amount,
						}
					),
					topics: vec![hash(&ALICE), hash(&deposit_amount)],
=======
					event: RuntimeEvent::Balances(pallet_balances::Event::Unreserved {
						who: ALICE,
						amount: deposit_expected,
					}),
					topics: vec![],
>>>>>>> dfd82860
				},
				EventRecord {
					phase: Phase::Initialization,
					event: RuntimeEvent::Contracts(crate::Event::CodeRemoved { code_hash }),
					topics: vec![code_hash],
				},
			]
		);
	});
}

#[test]
fn remove_code_wrong_origin() {
	let (wasm, code_hash) = compile_module::<Test>("dummy").unwrap();

	ExtBuilder::default().existential_deposit(100).build().execute_with(|| {
		let _ = <Test as Config>::Currency::set_balance(&ALICE, 1_000_000);

		// Drop previous events
		initialize_block(2);

		let deposit_amount = 173;

		assert_ok!(Contracts::upload_code(
			RuntimeOrigin::signed(ALICE),
			wasm,
			Some(codec::Compact(1_000)),
			Determinism::Enforced,
		));
		// Ensure the contract was stored and get expected deposit amount to be reserved.
		let deposit_expected = expected_deposit(ensure_stored(code_hash));

		assert_noop!(
			Contracts::remove_code(RuntimeOrigin::signed(BOB), code_hash),
			sp_runtime::traits::BadOrigin,
		);

		assert_eq!(
			System::events(),
			vec![
				EventRecord {
					phase: Phase::Initialization,
					event: RuntimeEvent::Contracts(pallet_contracts::Event::StorageDepositHeld {
						who: ALICE,
<<<<<<< HEAD
						amount: deposit_amount,
=======
						amount: deposit_expected,
>>>>>>> dfd82860
					}),
					topics: vec![hash(&ALICE), hash(&deposit_amount)],
				},
				EventRecord {
					phase: Phase::Initialization,
					event: RuntimeEvent::Contracts(crate::Event::CodeStored { code_hash }),
					topics: vec![code_hash],
				},
			]
		);
	});
}

#[test]
fn remove_code_in_use() {
	let (wasm, code_hash) = compile_module::<Test>("dummy").unwrap();

	ExtBuilder::default().existential_deposit(100).build().execute_with(|| {
		let _ = <Test as Config>::Currency::set_balance(&ALICE, 1_000_000);

		assert_ok!(Contracts::instantiate_with_code(
			RuntimeOrigin::signed(ALICE),
			0,
			GAS_LIMIT,
			None,
			wasm,
			vec![],
			vec![],
		));

		// Drop previous events
		initialize_block(2);

		assert_noop!(
			Contracts::remove_code(RuntimeOrigin::signed(ALICE), code_hash),
			<Error<Test>>::CodeInUse,
		);

		assert_eq!(System::events(), vec![]);
	});
}

#[test]
fn remove_code_not_found() {
	let (_wasm, code_hash) = compile_module::<Test>("dummy").unwrap();

	ExtBuilder::default().existential_deposit(100).build().execute_with(|| {
		let _ = <Test as Config>::Currency::set_balance(&ALICE, 1_000_000);

		// Drop previous events
		initialize_block(2);

		assert_noop!(
			Contracts::remove_code(RuntimeOrigin::signed(ALICE), code_hash),
			<Error<Test>>::CodeNotFound,
		);

		assert_eq!(System::events(), vec![]);
	});
}

#[test]
fn instantiate_with_zero_balance_works() {
	let (wasm, code_hash) = compile_module::<Test>("dummy").unwrap();
	ExtBuilder::default().existential_deposit(200).build().execute_with(|| {
		let _ = <Test as Config>::Currency::set_balance(&ALICE, 1_000_000);
		let min_balance = <Test as Config>::Currency::minimum_balance();

		// Drop previous events
		initialize_block(2);

		let deposit_amount = 173;

		// Instantiate the BOB contract.
		let addr = Contracts::bare_instantiate(
			ALICE,
			0,
			GAS_LIMIT,
			None,
			Code::Upload(wasm),
			vec![],
			vec![],
			DebugInfo::Skip,
			CollectEvents::Skip,
		)
		.result
		.unwrap()
		.account_id;

		// Check that the BOB contract has been instantiated.
		let contract = get_contract(&addr);
		let deposit_account = contract.deposit_account().deref();
		// Ensure the contract was stored and get expected deposit amount to be reserved.
		let deposit_expected = expected_deposit(ensure_stored(code_hash));

		// Make sure the account exists even though no free balance was send
		assert_eq!(<Test as Config>::Currency::free_balance(&addr), min_balance);
		assert_eq!(<Test as Config>::Currency::total_balance(&addr), min_balance,);

		assert_eq!(
			System::events(),
			vec![
				EventRecord {
					phase: Phase::Initialization,
					event: RuntimeEvent::System(frame_system::Event::NewAccount {
						account: deposit_account.clone(),
					}),
					topics: vec![],
				},
				EventRecord {
					phase: Phase::Initialization,
					event: RuntimeEvent::Balances(pallet_balances::Event::Endowed {
						account: deposit_account.clone(),
						free_balance: min_balance,
					}),
					topics: vec![],
				},
				EventRecord {
					phase: Phase::Initialization,
					event: RuntimeEvent::Balances(pallet_balances::Event::Transfer {
						from: ALICE,
						to: deposit_account.clone(),
						amount: min_balance,
					}),
					topics: vec![],
				},
				EventRecord {
					phase: Phase::Initialization,
					event: RuntimeEvent::System(frame_system::Event::NewAccount {
						account: addr.clone(),
					}),
					topics: vec![],
				},
				EventRecord {
					phase: Phase::Initialization,
					event: RuntimeEvent::Balances(pallet_balances::Event::Endowed {
						account: addr.clone(),
						free_balance: min_balance,
					}),
					topics: vec![],
				},
				EventRecord {
					phase: Phase::Initialization,
					event: RuntimeEvent::Balances(pallet_balances::Event::Transfer {
						from: ALICE,
						to: addr.clone(),
						amount: min_balance,
					}),
					topics: vec![],
				},
				EventRecord {
					phase: Phase::Initialization,
					event: RuntimeEvent::Contracts(pallet_contracts::Event::StorageDepositHeld {
						who: ALICE,
<<<<<<< HEAD
						amount: deposit_amount,
=======
						amount: deposit_expected,
>>>>>>> dfd82860
					}),
					topics: vec![hash(&ALICE), hash(&deposit_amount)],
				},
				EventRecord {
					phase: Phase::Initialization,
					event: RuntimeEvent::Contracts(crate::Event::CodeStored { code_hash }),
					topics: vec![code_hash],
				},
				EventRecord {
					phase: Phase::Initialization,
					event: RuntimeEvent::Contracts(crate::Event::Instantiated {
						deployer: ALICE,
						contract: addr.clone(),
					}),
					topics: vec![hash(&ALICE), hash(&addr)],
				},
			]
		);
	});
}

#[test]
fn instantiate_with_below_existential_deposit_works() {
	let (wasm, code_hash) = compile_module::<Test>("dummy").unwrap();
	ExtBuilder::default().existential_deposit(200).build().execute_with(|| {
		let _ = <Test as Config>::Currency::set_balance(&ALICE, 1_000_000);
		let min_balance = <Test as Config>::Currency::minimum_balance();

		// Drop previous events
		initialize_block(2);

		let deposit_amount = 173;

		// Instantiate the BOB contract.
		let addr = Contracts::bare_instantiate(
			ALICE,
			50,
			GAS_LIMIT,
			None,
			Code::Upload(wasm),
			vec![],
			vec![],
			DebugInfo::Skip,
			CollectEvents::Skip,
		)
		.result
		.unwrap()
		.account_id;

		// Check that the BOB contract has been instantiated.
		let contract = get_contract(&addr);
		let deposit_account = contract.deposit_account().deref();
		// Ensure the contract was stored and get expected deposit amount to be reserved.
		let deposit_expected = expected_deposit(ensure_stored(code_hash));
		// Make sure the account exists even though not enough free balance was send
		assert_eq!(<Test as Config>::Currency::free_balance(&addr), min_balance + 50);
		assert_eq!(<Test as Config>::Currency::total_balance(&addr), min_balance + 50);

		assert_eq!(
			System::events(),
			vec![
				EventRecord {
					phase: Phase::Initialization,
					event: RuntimeEvent::System(frame_system::Event::NewAccount {
						account: deposit_account.clone(),
					}),
					topics: vec![],
				},
				EventRecord {
					phase: Phase::Initialization,
					event: RuntimeEvent::Balances(pallet_balances::Event::Endowed {
						account: deposit_account.clone(),
						free_balance: min_balance,
					}),
					topics: vec![],
				},
				EventRecord {
					phase: Phase::Initialization,
					event: RuntimeEvent::Balances(pallet_balances::Event::Transfer {
						from: ALICE,
						to: deposit_account.clone(),
						amount: min_balance,
					}),
					topics: vec![],
				},
				EventRecord {
					phase: Phase::Initialization,
					event: RuntimeEvent::System(frame_system::Event::NewAccount {
						account: addr.clone()
					}),
					topics: vec![],
				},
				EventRecord {
					phase: Phase::Initialization,
					event: RuntimeEvent::Balances(pallet_balances::Event::Endowed {
						account: addr.clone(),
						free_balance: min_balance,
					}),
					topics: vec![],
				},
				EventRecord {
					phase: Phase::Initialization,
					event: RuntimeEvent::Balances(pallet_balances::Event::Transfer {
						from: ALICE,
						to: addr.clone(),
						amount: min_balance,
					}),
					topics: vec![],
				},
				EventRecord {
					phase: Phase::Initialization,
					event: RuntimeEvent::Balances(pallet_balances::Event::Transfer {
						from: ALICE,
						to: addr.clone(),
						amount: 50,
					}),
					topics: vec![],
				},
				EventRecord {
					phase: Phase::Initialization,
					event: RuntimeEvent::Contracts(pallet_contracts::Event::StorageDepositHeld {
						who: ALICE,
<<<<<<< HEAD
						amount: deposit_amount,
=======
						amount: deposit_expected,
>>>>>>> dfd82860
					}),
					topics: vec![hash(&ALICE), hash(&deposit_amount)],
				},
				EventRecord {
					phase: Phase::Initialization,
					event: RuntimeEvent::Contracts(crate::Event::CodeStored { code_hash }),
					topics: vec![code_hash],
				},
				EventRecord {
					phase: Phase::Initialization,
					event: RuntimeEvent::Contracts(crate::Event::Instantiated {
						deployer: ALICE,
						contract: addr.clone(),
					}),
					topics: vec![hash(&ALICE), hash(&addr)],
				},
			]
		);
	});
}

#[test]
fn storage_deposit_works() {
	let (wasm, _code_hash) = compile_module::<Test>("multi_store").unwrap();
	ExtBuilder::default().existential_deposit(200).build().execute_with(|| {
		let _ = <Test as Config>::Currency::set_balance(&ALICE, 1_000_000);
		let mut deposit = <Test as Config>::Currency::minimum_balance();

		let addr = Contracts::bare_instantiate(
			ALICE,
			0,
			GAS_LIMIT,
			None,
			Code::Upload(wasm),
			vec![],
			vec![],
			DebugInfo::Skip,
			CollectEvents::Skip,
		)
		.result
		.unwrap()
		.account_id;

		// Drop previous events
		initialize_block(2);

		// Create storage
		assert_ok!(Contracts::call(
			RuntimeOrigin::signed(ALICE),
			addr.clone(),
			42,
			GAS_LIMIT,
			None,
			(1_000u32, 5_000u32).encode(),
		));
		// 4 is for creating 2 storage items
		let charged0 = 4 + 1_000 + 5_000;
		deposit += charged0;
		assert_eq!(get_contract(&addr).total_deposit(), deposit);

		// Add more storage (but also remove some)
		assert_ok!(Contracts::call(
			RuntimeOrigin::signed(ALICE),
			addr.clone(),
			0,
			GAS_LIMIT,
			None,
			(2_000u32, 4_900u32).encode(),
		));
		let charged1 = 1_000 - 100;
		deposit += charged1;
		assert_eq!(get_contract(&addr).total_deposit(), deposit);

		// Remove more storage (but also add some)
		assert_ok!(Contracts::call(
			RuntimeOrigin::signed(ALICE),
			addr.clone(),
			0,
			GAS_LIMIT,
			None,
			(2_100u32, 900u32).encode(),
		));
		// -1 for numeric instability
		let refunded0 = 4_000 - 100 - 1;
		deposit -= refunded0;
		assert_eq!(get_contract(&addr).total_deposit(), deposit);

		let contract = get_contract(&addr);
		let deposit_account = contract.deposit_account().deref();

		assert_eq!(
			System::events(),
			vec![
				EventRecord {
					phase: Phase::Initialization,
					event: RuntimeEvent::Balances(pallet_balances::Event::Transfer {
						from: ALICE,
						to: addr.clone(),
						amount: 42,
					}),
					topics: vec![],
				},
				EventRecord {
					phase: Phase::Initialization,
					event: RuntimeEvent::Contracts(crate::Event::Called {
						caller: Origin::from_account_id(ALICE),
						contract: addr.clone(),
					}),
					topics: vec![hash(&Origin::<Test>::from_account_id(ALICE)), hash(&addr)],
				},
				EventRecord {
					phase: Phase::Initialization,
					event: RuntimeEvent::Balances(pallet_balances::Event::Transfer {
						from: ALICE,
						to: deposit_account.clone(),
						amount: charged0,
					}),
					topics: vec![],
				},
				EventRecord {
					phase: Phase::Initialization,
					event: RuntimeEvent::Contracts(crate::Event::Called {
						caller: Origin::from_account_id(ALICE),
						contract: addr.clone(),
					}),
					topics: vec![hash(&Origin::<Test>::from_account_id(ALICE)), hash(&addr)],
				},
				EventRecord {
					phase: Phase::Initialization,
					event: RuntimeEvent::Balances(pallet_balances::Event::Transfer {
						from: ALICE,
						to: deposit_account.clone(),
						amount: charged1,
					}),
					topics: vec![],
				},
				EventRecord {
					phase: Phase::Initialization,
					event: RuntimeEvent::Contracts(crate::Event::Called {
						caller: Origin::from_account_id(ALICE),
						contract: addr.clone(),
					}),
					topics: vec![hash(&Origin::<Test>::from_account_id(ALICE)), hash(&addr)],
				},
				EventRecord {
					phase: Phase::Initialization,
					event: RuntimeEvent::Balances(pallet_balances::Event::Transfer {
						from: deposit_account.clone(),
						to: ALICE,
						amount: refunded0,
					}),
					topics: vec![],
				},
			]
		);
	});
}

#[test]
fn storage_deposit_callee_works() {
	let (wasm_caller, _code_hash_caller) = compile_module::<Test>("call").unwrap();
	let (wasm_callee, _code_hash_callee) = compile_module::<Test>("store_call").unwrap();
	const ED: u64 = 200;
	ExtBuilder::default().existential_deposit(ED).build().execute_with(|| {
		let _ = <Test as Config>::Currency::set_balance(&ALICE, 1_000_000);

		// Create both contracts: Constructors do nothing.
		let addr_caller = Contracts::bare_instantiate(
			ALICE,
			0,
			GAS_LIMIT,
			None,
			Code::Upload(wasm_caller),
			vec![],
			vec![],
			DebugInfo::Skip,
			CollectEvents::Skip,
		)
		.result
		.unwrap()
		.account_id;
		let addr_callee = Contracts::bare_instantiate(
			ALICE,
			0,
			GAS_LIMIT,
			None,
			Code::Upload(wasm_callee),
			vec![],
			vec![],
			DebugInfo::Skip,
			CollectEvents::Skip,
		)
		.result
		.unwrap()
		.account_id;

		assert_ok!(Contracts::call(
			RuntimeOrigin::signed(ALICE),
			addr_caller,
			0,
			GAS_LIMIT,
			None,
			(100u32, &addr_callee).encode()
		));

		let callee = get_contract(&addr_callee);
		let deposit = ED + DepositPerByte::get() * 100 + DepositPerItem::get() * 1;

		assert_eq!(test_utils::get_balance(callee.deposit_account()), deposit);
		assert_eq!(callee.total_deposit(), deposit);
	});
}

#[test]
fn set_code_extrinsic() {
	let (wasm, code_hash) = compile_module::<Test>("dummy").unwrap();
	let (new_wasm, new_code_hash) = compile_module::<Test>("crypto_hashes").unwrap();

	assert_ne!(code_hash, new_code_hash);

	ExtBuilder::default().existential_deposit(100).build().execute_with(|| {
		let _ = <Test as Config>::Currency::set_balance(&ALICE, 1_000_000);

		let addr = Contracts::bare_instantiate(
			ALICE,
			0,
			GAS_LIMIT,
			None,
			Code::Upload(wasm),
			vec![],
			vec![],
			DebugInfo::Skip,
			CollectEvents::Skip,
		)
		.result
		.unwrap()
		.account_id;

		assert_ok!(Contracts::upload_code(
			RuntimeOrigin::signed(ALICE),
			new_wasm,
			None,
			Determinism::Enforced
		));

		// Drop previous events
		initialize_block(2);

		assert_eq!(get_contract(&addr).code_hash, code_hash);
		assert_refcount!(&code_hash, 1);
		assert_refcount!(&new_code_hash, 0);

		// only root can execute this extrinsic
		assert_noop!(
			Contracts::set_code(RuntimeOrigin::signed(ALICE), addr.clone(), new_code_hash),
			sp_runtime::traits::BadOrigin,
		);
		assert_eq!(get_contract(&addr).code_hash, code_hash);
		assert_refcount!(&code_hash, 1);
		assert_refcount!(&new_code_hash, 0);
		assert_eq!(System::events(), vec![],);

		// contract must exist
		assert_noop!(
			Contracts::set_code(RuntimeOrigin::root(), BOB, new_code_hash),
			<Error<Test>>::ContractNotFound,
		);
		assert_eq!(get_contract(&addr).code_hash, code_hash);
		assert_refcount!(&code_hash, 1);
		assert_refcount!(&new_code_hash, 0);
		assert_eq!(System::events(), vec![],);

		// new code hash must exist
		assert_noop!(
			Contracts::set_code(RuntimeOrigin::root(), addr.clone(), Default::default()),
			<Error<Test>>::CodeNotFound,
		);
		assert_eq!(get_contract(&addr).code_hash, code_hash);
		assert_refcount!(&code_hash, 1);
		assert_refcount!(&new_code_hash, 0);
		assert_eq!(System::events(), vec![],);

		// successful call
		assert_ok!(Contracts::set_code(RuntimeOrigin::root(), addr.clone(), new_code_hash));
		assert_eq!(get_contract(&addr).code_hash, new_code_hash);
		assert_refcount!(&code_hash, 0);
		assert_refcount!(&new_code_hash, 1);
		assert_eq!(
			System::events(),
			vec![EventRecord {
				phase: Phase::Initialization,
				event: RuntimeEvent::Contracts(pallet_contracts::Event::ContractCodeUpdated {
					contract: addr.clone(),
					new_code_hash,
					old_code_hash: code_hash,
				}),
				topics: vec![hash(&addr), new_code_hash, code_hash],
			},]
		);
	});
}

#[test]
fn slash_cannot_kill_account() {
	let (wasm, _code_hash) = compile_module::<Test>("dummy").unwrap();
	const ED: u64 = 200;
	ExtBuilder::default().existential_deposit(ED).build().execute_with(|| {
		let value = 700;
		let balance_held = 500;
		let _ = <Test as Config>::Currency::set_balance(&ALICE, 1_000_000);

		let addr = Contracts::bare_instantiate(
			ALICE,
			value,
			GAS_LIMIT,
			None,
			Code::Upload(wasm),
			vec![],
			vec![],
			DebugInfo::Skip,
			CollectEvents::Skip,
		)
		.result
		.unwrap()
		.account_id;

		// Drop previous events
		initialize_block(2);

		// We need to hold some balances in order to have something to slash. As slashing can only
		// affect balances held under certain HoldReason.
		<Test as Config>::Currency::hold(
			&HoldReason::StorageDepositReserve.into(),
			&addr,
			balance_held,
		)
		.unwrap();

		assert_eq!(<Test as Config>::Currency::total_balance_on_hold(&addr), balance_held);

		// Try to destroy the account of the contract by slashing the total balance.
		// The account does not get destroyed because of the consumer reference.
		// Slashing can for example happen if the contract takes part in staking.
		let _ = <Test as Config>::Currency::slash(
			&HoldReason::StorageDepositReserve.into(),
			&addr,
			<Test as Config>::Currency::total_balance(&addr),
		);

		// Slashing only removed the balance held.
		assert_eq!(<Test as Config>::Currency::total_balance(&addr), value + ED - balance_held,);
	});
}

#[test]
fn contract_reverted() {
	let (wasm, code_hash) = compile_module::<Test>("return_with_data").unwrap();

	ExtBuilder::default().existential_deposit(100).build().execute_with(|| {
		let _ = <Test as Config>::Currency::set_balance(&ALICE, 1_000_000);
		let flags = ReturnFlags::REVERT;
		let buffer = [4u8, 8, 15, 16, 23, 42];
		let input = (flags.bits(), buffer).encode();

		// We just upload the code for later use
		assert_ok!(Contracts::upload_code(
			RuntimeOrigin::signed(ALICE),
			wasm.clone(),
			None,
			Determinism::Enforced
		));

		// Calling extrinsic: revert leads to an error
		assert_err_ignore_postinfo!(
			Contracts::instantiate(
				RuntimeOrigin::signed(ALICE),
				0,
				GAS_LIMIT,
				None,
				code_hash,
				input.clone(),
				vec![],
			),
			<Error<Test>>::ContractReverted,
		);

		// Calling extrinsic: revert leads to an error
		assert_err_ignore_postinfo!(
			Contracts::instantiate_with_code(
				RuntimeOrigin::signed(ALICE),
				0,
				GAS_LIMIT,
				None,
				wasm,
				input.clone(),
				vec![],
			),
			<Error<Test>>::ContractReverted,
		);

		// Calling directly: revert leads to success but the flags indicate the error
		// This is just a different way of transporting the error that allows the read out
		// the `data` which is only there on success. Obviously, the contract isn't
		// instantiated.
		let result = Contracts::bare_instantiate(
			ALICE,
			0,
			GAS_LIMIT,
			None,
			Code::Existing(code_hash),
			input.clone(),
			vec![],
			DebugInfo::Skip,
			CollectEvents::Skip,
		)
		.result
		.unwrap();
		assert_eq!(result.result.flags, flags);
		assert_eq!(result.result.data, buffer);
		assert!(!<ContractInfoOf<Test>>::contains_key(result.account_id));

		// Pass empty flags and therefore successfully instantiate the contract for later use.
		let addr = Contracts::bare_instantiate(
			ALICE,
			0,
			GAS_LIMIT,
			None,
			Code::Existing(code_hash),
			ReturnFlags::empty().bits().encode(),
			vec![],
			DebugInfo::Skip,
			CollectEvents::Skip,
		)
		.result
		.unwrap()
		.account_id;

		// Calling extrinsic: revert leads to an error
		assert_err_ignore_postinfo!(
			Contracts::call(
				RuntimeOrigin::signed(ALICE),
				addr.clone(),
				0,
				GAS_LIMIT,
				None,
				input.clone()
			),
			<Error<Test>>::ContractReverted,
		);

		// Calling directly: revert leads to success but the flags indicate the error
		let result = Contracts::bare_call(
			ALICE,
			addr.clone(),
			0,
			GAS_LIMIT,
			None,
			input,
			DebugInfo::Skip,
			CollectEvents::Skip,
			Determinism::Enforced,
		)
		.result
		.unwrap();
		assert_eq!(result.flags, flags);
		assert_eq!(result.data, buffer);
	});
}

#[test]
fn code_rejected_error_works() {
	ExtBuilder::default().existential_deposit(200).build().execute_with(|| {
		let _ = <Test as Config>::Currency::set_balance(&ALICE, 1_000_000);

		let (wasm, _) = compile_module::<Test>("invalid_module").unwrap();
		assert_noop!(
			Contracts::upload_code(
				RuntimeOrigin::signed(ALICE),
				wasm.clone(),
				None,
				Determinism::Enforced
			),
			<Error<Test>>::CodeRejected,
		);
		let result = Contracts::bare_instantiate(
			ALICE,
			0,
			GAS_LIMIT,
			None,
			Code::Upload(wasm),
			vec![],
			vec![],
			DebugInfo::UnsafeDebug,
			CollectEvents::Skip,
		);
		assert_err!(result.result, <Error<Test>>::CodeRejected);
		assert_eq!(
			std::str::from_utf8(&result.debug_message).unwrap(),
			"Validation of new code failed!"
		);

		let (wasm, _) = compile_module::<Test>("invalid_contract").unwrap();
		assert_noop!(
			Contracts::upload_code(
				RuntimeOrigin::signed(ALICE),
				wasm.clone(),
				None,
				Determinism::Enforced
			),
			<Error<Test>>::CodeRejected,
		);

		let result = Contracts::bare_instantiate(
			ALICE,
			0,
			GAS_LIMIT,
			None,
			Code::Upload(wasm),
			vec![],
			vec![],
			DebugInfo::UnsafeDebug,
			CollectEvents::Skip,
		);
		assert_err!(result.result, <Error<Test>>::CodeRejected);
		assert_eq!(
			std::str::from_utf8(&result.debug_message).unwrap(),
			"call function isn't exported"
		);
	});
}

#[test]
fn set_code_hash() {
	let (wasm, code_hash) = compile_module::<Test>("set_code_hash").unwrap();
	let (new_wasm, new_code_hash) = compile_module::<Test>("new_set_code_hash_contract").unwrap();

	ExtBuilder::default().existential_deposit(100).build().execute_with(|| {
		let _ = <Test as Config>::Currency::set_balance(&ALICE, 1_000_000);

		// Instantiate the 'caller'
		let contract_addr = Contracts::bare_instantiate(
			ALICE,
			300_000,
			GAS_LIMIT,
			None,
			Code::Upload(wasm),
			vec![],
			vec![],
			DebugInfo::Skip,
			CollectEvents::Skip,
		)
		.result
		.unwrap()
		.account_id;
		// upload new code
		assert_ok!(Contracts::upload_code(
			RuntimeOrigin::signed(ALICE),
			new_wasm.clone(),
			None,
			Determinism::Enforced
		));

		System::reset_events();

		// First call sets new code_hash and returns 1
		let result = Contracts::bare_call(
			ALICE,
			contract_addr.clone(),
			0,
			GAS_LIMIT,
			None,
			new_code_hash.as_ref().to_vec(),
			DebugInfo::UnsafeDebug,
			CollectEvents::Skip,
			Determinism::Enforced,
		)
		.result
		.unwrap();
		assert_return_code!(result, 1);

		// Second calls new contract code that returns 2
		let result = Contracts::bare_call(
			ALICE,
			contract_addr.clone(),
			0,
			GAS_LIMIT,
			None,
			vec![],
			DebugInfo::UnsafeDebug,
			CollectEvents::Skip,
			Determinism::Enforced,
		)
		.result
		.unwrap();
		assert_return_code!(result, 2);

		// Checking for the last event only
		assert_eq!(
			&System::events(),
			&[
				EventRecord {
					phase: Phase::Initialization,
					event: RuntimeEvent::Contracts(crate::Event::ContractCodeUpdated {
						contract: contract_addr.clone(),
						new_code_hash,
						old_code_hash: code_hash,
					}),
					topics: vec![hash(&contract_addr), new_code_hash, code_hash],
				},
				EventRecord {
					phase: Phase::Initialization,
					event: RuntimeEvent::Contracts(crate::Event::Called {
						caller: Origin::from_account_id(ALICE),
						contract: contract_addr.clone(),
					}),
					topics: vec![
						hash(&Origin::<Test>::from_account_id(ALICE)),
						hash(&contract_addr)
					],
				},
				EventRecord {
					phase: Phase::Initialization,
					event: RuntimeEvent::Contracts(crate::Event::Called {
						caller: Origin::from_account_id(ALICE),
						contract: contract_addr.clone(),
					}),
					topics: vec![
						hash(&Origin::<Test>::from_account_id(ALICE)),
						hash(&contract_addr)
					],
				},
			],
		);
	});
}

#[test]
fn storage_deposit_limit_is_enforced() {
	let (wasm, _code_hash) = compile_module::<Test>("store_call").unwrap();
	ExtBuilder::default().existential_deposit(200).build().execute_with(|| {
		let _ = <Test as Config>::Currency::set_balance(&ALICE, 1_000_000);
		let min_balance = <Test as Config>::Currency::minimum_balance();

		// Instantiate the BOB contract.
		let addr = Contracts::bare_instantiate(
			ALICE,
			0,
			GAS_LIMIT,
			None,
			Code::Upload(wasm),
			vec![],
			vec![],
			DebugInfo::Skip,
			CollectEvents::Skip,
		)
		.result
		.unwrap()
		.account_id;

		// Check that the BOB contract has been instantiated and has the minimum balance
		assert_eq!(get_contract(&addr).total_deposit(), min_balance);
		assert_eq!(<Test as Config>::Currency::total_balance(&addr), min_balance);

		// Create 1 byte of storage with a price of per byte,
		// setting insufficient deposit limit, as it requires 3 Balance:
		// 2 for the item added + 1 for the new storage item.
		assert_err_ignore_postinfo!(
			Contracts::call(
				RuntimeOrigin::signed(ALICE),
				addr.clone(),
				0,
				GAS_LIMIT,
				Some(codec::Compact(2)),
				1u32.to_le_bytes().to_vec()
			),
			<Error<Test>>::StorageDepositLimitExhausted,
		);

		// To check that deposit limit fallbacks to DefaultDepositLimit,
		// we customize it here.
		DEFAULT_DEPOSIT_LIMIT.with(|c| *c.borrow_mut() = 3);

		// Create 1 byte of storage, should cost 3 Balance:
		// 2 for the item added + 1 for the new storage item.
		// Should pass as it fallbacks to DefaultDepositLimit.
		assert_ok!(Contracts::call(
			RuntimeOrigin::signed(ALICE),
			addr.clone(),
			0,
			GAS_LIMIT,
			None,
			1u32.to_le_bytes().to_vec()
		));

		// Use 4 more bytes of the storage for the same item, which requires 4 Balance.
		// Should fail as DefaultDepositLimit is 3 and hence isn't enough.
		assert_err_ignore_postinfo!(
			Contracts::call(
				RuntimeOrigin::signed(ALICE),
				addr.clone(),
				0,
				GAS_LIMIT,
				None,
				5u32.to_le_bytes().to_vec()
			),
			<Error<Test>>::StorageDepositLimitExhausted,
		);
	});
}

#[test]
fn deposit_limit_in_nested_calls() {
	let (wasm_caller, _code_hash_caller) =
		compile_module::<Test>("create_storage_and_call").unwrap();
	let (wasm_callee, _code_hash_callee) = compile_module::<Test>("store_call").unwrap();
	ExtBuilder::default().existential_deposit(200).build().execute_with(|| {
		let _ = <Test as Config>::Currency::set_balance(&ALICE, 1_000_000);

		// Create both contracts: Constructors do nothing.
		let addr_caller = Contracts::bare_instantiate(
			ALICE,
			0,
			GAS_LIMIT,
			None,
			Code::Upload(wasm_caller),
			vec![],
			vec![],
			DebugInfo::Skip,
			CollectEvents::Skip,
		)
		.result
		.unwrap()
		.account_id;
		let addr_callee = Contracts::bare_instantiate(
			ALICE,
			0,
			GAS_LIMIT,
			None,
			Code::Upload(wasm_callee),
			vec![],
			vec![],
			DebugInfo::Skip,
			CollectEvents::Skip,
		)
		.result
		.unwrap()
		.account_id;

		// Create 100 bytes of storage with a price of per byte
		// This is 100 Balance + 2 Balance for the item
		assert_ok!(Contracts::call(
			RuntimeOrigin::signed(ALICE),
			addr_callee.clone(),
			0,
			GAS_LIMIT,
			Some(codec::Compact(102)),
			100u32.to_le_bytes().to_vec()
		));

		// We do not remove any storage but add a storage item of 12 bytes in the caller
		// contract. This would cost 12 + 2 = 14 Balance.
		// The nested call doesn't get a special limit, which is set by passing 0 to it.
		// This should fail as the specified parent's limit is less than the cost: 13 <
		// 14.
		assert_err_ignore_postinfo!(
			Contracts::call(
				RuntimeOrigin::signed(ALICE),
				addr_caller.clone(),
				0,
				GAS_LIMIT,
				Some(codec::Compact(13)),
				(100u32, &addr_callee, 0u64).encode(),
			),
			<Error<Test>>::StorageDepositLimitExhausted,
		);
		// Now we specify the parent's limit high enough to cover the caller's storage additions.
		// However, we use a single byte more in the callee, hence the storage deposit should be 15
		// Balance.
		// The nested call doesn't get a special limit, which is set by passing 0 to it.
		// This should fail as the specified parent's limit is less than the cost: 14
		// < 15.
		assert_err_ignore_postinfo!(
			Contracts::call(
				RuntimeOrigin::signed(ALICE),
				addr_caller.clone(),
				0,
				GAS_LIMIT,
				Some(codec::Compact(14)),
				(101u32, &addr_callee, 0u64).encode(),
			),
			<Error<Test>>::StorageDepositLimitExhausted,
		);

		// Now we specify the parent's limit high enough to cover both the caller's and callee's
		// storage additions. However, we set a special deposit limit of 1 Balance for the nested
		// call. This should fail as callee adds up 2 bytes to the storage, meaning that the nested
		// call should have a deposit limit of at least 2 Balance. The sub-call should be rolled
		// back, which is covered by the next test case.
		assert_err_ignore_postinfo!(
			Contracts::call(
				RuntimeOrigin::signed(ALICE),
				addr_caller.clone(),
				0,
				GAS_LIMIT,
				Some(codec::Compact(16)),
				(102u32, &addr_callee, 1u64).encode(),
			),
			<Error<Test>>::StorageDepositLimitExhausted,
		);

		// Refund in the callee contract but not enough to cover the 14 Balance required by the
		// caller. Note that if previous sub-call wouldn't roll back, this call would pass making
		// the test case fail. We don't set a special limit for the nested call here.
		assert_err_ignore_postinfo!(
			Contracts::call(
				RuntimeOrigin::signed(ALICE),
				addr_caller.clone(),
				0,
				GAS_LIMIT,
				Some(codec::Compact(0)),
				(87u32, &addr_callee, 0u64).encode(),
			),
			<Error<Test>>::StorageDepositLimitExhausted,
		);

		let _ = <Test as Config>::Currency::set_balance(&ALICE, 1_000);

		// Require more than the sender's balance.
		// We don't set a special limit for the nested call.
		assert_err_ignore_postinfo!(
			Contracts::call(
				RuntimeOrigin::signed(ALICE),
				addr_caller.clone(),
				0,
				GAS_LIMIT,
				None,
				(1200u32, &addr_callee, 1u64).encode(),
			),
			<Error<Test>>::StorageDepositLimitExhausted,
		);

		// Same as above but allow for the additional deposit of 1 Balance in parent.
		// We set the special deposit limit of 1 Balance for the nested call, which isn't
		// enforced as callee frees up storage. This should pass.
		assert_ok!(Contracts::call(
			RuntimeOrigin::signed(ALICE),
			addr_caller.clone(),
			0,
			GAS_LIMIT,
			Some(codec::Compact(1)),
			(87u32, &addr_callee, 1u64).encode(),
		));
	});
}

#[test]
fn deposit_limit_in_nested_instantiate() {
	let (wasm_caller, _code_hash_caller) =
		compile_module::<Test>("create_storage_and_instantiate").unwrap();
	let (wasm_callee, code_hash_callee) = compile_module::<Test>("store_deploy").unwrap();
	const ED: u64 = 5;
	ExtBuilder::default().existential_deposit(ED).build().execute_with(|| {
		let _ = <Test as Config>::Currency::set_balance(&ALICE, 1_000_000);
		let _ = <Test as Config>::Currency::set_balance(&BOB, 1_000_000);
		// Create caller contract
		let addr_caller = Contracts::bare_instantiate(
			ALICE,
			10_000u64, // this balance is later passed to the deployed contract
			GAS_LIMIT,
			None,
			Code::Upload(wasm_caller),
			vec![],
			vec![],
			DebugInfo::Skip,
			CollectEvents::Skip,
		)
		.result
		.unwrap()
		.account_id;
		// Deploy a contract to get its occupied storage size
		let addr = Contracts::bare_instantiate(
			ALICE,
			0,
			GAS_LIMIT,
			None,
			Code::Upload(wasm_callee),
			vec![0, 0, 0, 0],
			vec![],
			DebugInfo::Skip,
			CollectEvents::Skip,
		)
		.result
		.unwrap()
		.account_id;

		let callee_info_len = ContractInfoOf::<Test>::get(&addr).unwrap().encoded_size() as u64;

		// We don't set a special deposit limit for the nested instantiation.
		//
		// The deposit limit set for the parent is insufficient for the instantiation, which
		// requires:
		// - callee_info_len + 2 for storing the new contract info,
		// - ED for deployed contract account,
		// - 2 for the storage item of 0 bytes being created in the callee constructor
		// or (callee_info_len + 2 + ED + 2) Balance in total.
		//
		// Provided the limit is set to be 1 Balance less,
		// this call should fail on the return from the caller contract.
		assert_err_ignore_postinfo!(
			Contracts::call(
				RuntimeOrigin::signed(BOB),
				addr_caller.clone(),
				0,
				GAS_LIMIT,
				Some(codec::Compact(callee_info_len + 2 + ED + 1)),
				(0u32, &code_hash_callee, 0u64).encode(),
			),
			<Error<Test>>::StorageDepositLimitExhausted,
		);
		// The charges made on instantiation should be rolled back.
		assert_eq!(<Test as Config>::Currency::free_balance(&BOB), 1_000_000);

		// Now we give enough limit for the instantiation itself, but require for 1 more storage
		// byte in the constructor. Hence +1 Balance to the limit is needed. This should fail on the
		// return from constructor.
		assert_err_ignore_postinfo!(
			Contracts::call(
				RuntimeOrigin::signed(BOB),
				addr_caller.clone(),
				0,
				GAS_LIMIT,
				Some(codec::Compact(callee_info_len + 2 + ED + 2)),
				(1u32, &code_hash_callee, 0u64).encode(),
			),
			<Error<Test>>::StorageDepositLimitExhausted,
		);
		// The charges made on the instantiation should be rolled back.
		assert_eq!(<Test as Config>::Currency::free_balance(&BOB), 1_000_000);

		// Now we set enough limit in parent call, but an insufficient limit for child instantiate.
		// This should fail during the charging for the instantiation in
		// `RawMeter::charge_instantiate()`
		assert_err_ignore_postinfo!(
			Contracts::call(
				RuntimeOrigin::signed(BOB),
				addr_caller.clone(),
				0,
				GAS_LIMIT,
				Some(codec::Compact(callee_info_len + 2 + ED + 2)),
				(0u32, &code_hash_callee, callee_info_len + 2 + ED + 1).encode(),
			),
			<Error<Test>>::StorageDepositLimitExhausted,
		);
		// The charges made on the instantiation should be rolled back.
		assert_eq!(<Test as Config>::Currency::free_balance(&BOB), 1_000_000);

		// Same as above but requires for single added storage
		// item of 1 byte to be covered by the limit, which implies 3 more Balance.
		// Now we set enough limit for the parent call, but insufficient limit for child
		// instantiate. This should fail right after the constructor execution.
		assert_err_ignore_postinfo!(
			Contracts::call(
				RuntimeOrigin::signed(BOB),
				addr_caller.clone(),
				0,
				GAS_LIMIT,
				Some(codec::Compact(callee_info_len + 2 + ED + 3)), // enough parent limit
				(1u32, &code_hash_callee, callee_info_len + 2 + ED + 2).encode(),
			),
			<Error<Test>>::StorageDepositLimitExhausted,
		);
		// The charges made on the instantiation should be rolled back.
		assert_eq!(<Test as Config>::Currency::free_balance(&BOB), 1_000_000);

		// Set enough deposit limit for the child instantiate. This should succeed.
		let result = Contracts::bare_call(
			BOB,
			addr_caller.clone(),
			0,
			GAS_LIMIT,
			Some(codec::Compact(callee_info_len + 2 + ED + 4).into()),
			(1u32, &code_hash_callee, callee_info_len + 2 + ED + 3).encode(),
			DebugInfo::Skip,
			CollectEvents::Skip,
			Determinism::Enforced,
		);

		let returned = result.result.unwrap();
		// All balance of the caller except ED has been transferred to the callee.
		// No deposit has been taken from it.
		assert_eq!(<Test as Config>::Currency::free_balance(&addr_caller), ED);
		// Get address of the deployed contract.
		let addr_callee = AccountId32::from_slice(&returned.data[0..32]).unwrap();
		// 10_000 should be sent to callee from the caller contract, plus ED to be sent from the
		// origin.
		assert_eq!(<Test as Config>::Currency::free_balance(&addr_callee), 10_000 + ED);
		// The origin should be charged with:
		//  - callee instantiation deposit = (callee_info_len + 2)
		//  - callee account ED
		//  - for writing an item of 1 byte to storage = 3 Balance
		assert_eq!(
			<Test as Config>::Currency::free_balance(&BOB),
			1_000_000 - (callee_info_len + 2 + ED + 3)
		);
		// Check that deposit due to be charged still includes these 3 Balance
		assert_eq!(result.storage_deposit.charge_or_zero(), (callee_info_len + 2 + ED + 3),)
	});
}

#[test]
fn deposit_limit_honors_liquidity_restrictions() {
	let (wasm, _code_hash) = compile_module::<Test>("store_call").unwrap();
	const ED: u64 = 200;
	ExtBuilder::default().existential_deposit(ED).build().execute_with(|| {
		let bobs_balance = 1_000;
		let _ = <Test as Config>::Currency::set_balance(&ALICE, 1_000_000);
		let _ = <Test as Config>::Currency::set_balance(&BOB, bobs_balance);
		let min_balance = <Test as Config>::Currency::minimum_balance();

		// Instantiate the BOB contract.
		let addr = Contracts::bare_instantiate(
			ALICE,
			0,
			GAS_LIMIT,
			None,
			Code::Upload(wasm),
			vec![],
			vec![],
			DebugInfo::Skip,
			CollectEvents::Skip,
		)
		.result
		.unwrap()
		.account_id;

		// Check that the contract has been instantiated and has the minimum balance
		assert_eq!(get_contract(&addr).total_deposit(), min_balance);
		assert_eq!(<Test as Config>::Currency::total_balance(&addr), min_balance);

		// check that the hold is honored
		<Test as Config>::Currency::hold(
			&HoldReason::StorageDepositReserve.into(),
			&BOB,
			bobs_balance - ED,
		)
		.unwrap();
		assert_err_ignore_postinfo!(
			Contracts::call(
				RuntimeOrigin::signed(BOB),
				addr.clone(),
				0,
				GAS_LIMIT,
				Some(codec::Compact(200)),
				100u32.to_le_bytes().to_vec()
			),
			<Error<Test>>::StorageDepositNotEnoughFunds,
		);
		assert_eq!(<Test as Config>::Currency::free_balance(&BOB), ED);
	});
}

#[test]
fn deposit_limit_honors_existential_deposit() {
	let (wasm, _code_hash) = compile_module::<Test>("store_call").unwrap();
	ExtBuilder::default().existential_deposit(200).build().execute_with(|| {
		let _ = <Test as Config>::Currency::set_balance(&ALICE, 1_000_000);
		let _ = <Test as Config>::Currency::set_balance(&BOB, 1_000);
		let min_balance = <Test as Config>::Currency::minimum_balance();

		// Instantiate the BOB contract.
		let addr = Contracts::bare_instantiate(
			ALICE,
			0,
			GAS_LIMIT,
			None,
			Code::Upload(wasm),
			vec![],
			vec![],
			DebugInfo::Skip,
			CollectEvents::Skip,
		)
		.result
		.unwrap()
		.account_id;

		// Check that the contract has been instantiated and has the minimum balance
		assert_eq!(get_contract(&addr).total_deposit(), min_balance);
		assert_eq!(<Test as Config>::Currency::total_balance(&addr), min_balance);

		// check that the deposit can't bring the account below the existential deposit
		assert_err_ignore_postinfo!(
			Contracts::call(
				RuntimeOrigin::signed(BOB),
				addr.clone(),
				0,
				GAS_LIMIT,
				Some(codec::Compact(900)),
				100u32.to_le_bytes().to_vec()
			),
			<Error<Test>>::StorageDepositNotEnoughFunds,
		);
		assert_eq!(<Test as Config>::Currency::free_balance(&BOB), 1_000);
	});
}

#[test]
fn deposit_limit_honors_min_leftover() {
	let (wasm, _code_hash) = compile_module::<Test>("store_call").unwrap();
	ExtBuilder::default().existential_deposit(200).build().execute_with(|| {
		let _ = <Test as Config>::Currency::set_balance(&ALICE, 1_000_000);
		let _ = <Test as Config>::Currency::set_balance(&BOB, 1_000);
		let min_balance = <Test as Config>::Currency::minimum_balance();

		// Instantiate the BOB contract.
		let addr = Contracts::bare_instantiate(
			ALICE,
			0,
			GAS_LIMIT,
			None,
			Code::Upload(wasm),
			vec![],
			vec![],
			DebugInfo::Skip,
			CollectEvents::Skip,
		)
		.result
		.unwrap()
		.account_id;

		// Check that the contract has been instantiated and has the minimum balance
		assert_eq!(get_contract(&addr).total_deposit(), min_balance);
		assert_eq!(<Test as Config>::Currency::total_balance(&addr), min_balance);

		// check that the minimum leftover (value send) is considered
		assert_err_ignore_postinfo!(
			Contracts::call(
				RuntimeOrigin::signed(BOB),
				addr.clone(),
				400,
				GAS_LIMIT,
				Some(codec::Compact(500)),
				100u32.to_le_bytes().to_vec()
			),
			<Error<Test>>::StorageDepositNotEnoughFunds,
		);
		assert_eq!(<Test as Config>::Currency::free_balance(&BOB), 1_000);
	});
}

#[test]
fn cannot_instantiate_indeterministic_code() {
	let (wasm, code_hash) = compile_module::<Test>("float_instruction").unwrap();
	let (caller_wasm, _) = compile_module::<Test>("instantiate_return_code").unwrap();
	ExtBuilder::default().existential_deposit(200).build().execute_with(|| {
		let _ = <Test as Config>::Currency::set_balance(&ALICE, 1_000_000);

		// Try to instantiate directly from code
		assert_err_ignore_postinfo!(
			Contracts::instantiate_with_code(
				RuntimeOrigin::signed(ALICE),
				0,
				GAS_LIMIT,
				None,
				wasm.clone(),
				vec![],
				vec![],
			),
			<Error<Test>>::CodeRejected,
		);
		assert_err!(
			Contracts::bare_instantiate(
				ALICE,
				0,
				GAS_LIMIT,
				None,
				Code::Upload(wasm.clone()),
				vec![],
				vec![],
				DebugInfo::Skip,
				CollectEvents::Skip,
			)
			.result,
			<Error<Test>>::CodeRejected,
		);

		// Try to upload a non deterministic code as deterministic
		assert_err!(
			Contracts::upload_code(
				RuntimeOrigin::signed(ALICE),
				wasm.clone(),
				None,
				Determinism::Enforced
			),
			<Error<Test>>::CodeRejected,
		);

		// Try to instantiate from already stored indeterministic code hash
		assert_ok!(Contracts::upload_code(
			RuntimeOrigin::signed(ALICE),
			wasm,
			None,
			Determinism::Relaxed,
		));
		assert_err_ignore_postinfo!(
			Contracts::instantiate(
				RuntimeOrigin::signed(ALICE),
				0,
				GAS_LIMIT,
				None,
				code_hash,
				vec![],
				vec![],
			),
			<Error<Test>>::Indeterministic,
		);
		assert_err!(
			Contracts::bare_instantiate(
				ALICE,
				0,
				GAS_LIMIT,
				None,
				Code::Existing(code_hash),
				vec![],
				vec![],
				DebugInfo::Skip,
				CollectEvents::Skip,
			)
			.result,
			<Error<Test>>::Indeterministic,
		);

		// Deploy contract which instantiates another contract
		let addr = Contracts::bare_instantiate(
			ALICE,
			0,
			GAS_LIMIT,
			None,
			Code::Upload(caller_wasm),
			vec![],
			vec![],
			DebugInfo::Skip,
			CollectEvents::Skip,
		)
		.result
		.unwrap()
		.account_id;

		// Try to instantiate `code_hash` from another contract in deterministic mode
		assert_err!(
			<Pallet<Test>>::bare_call(
				ALICE,
				addr.clone(),
				0,
				GAS_LIMIT,
				None,
				code_hash.encode(),
				DebugInfo::Skip,
				CollectEvents::Skip,
				Determinism::Enforced,
			)
			.result,
			<Error<Test>>::Indeterministic,
		);

		// Instantiations are not allowed even in non determinism mode
		assert_err!(
			<Pallet<Test>>::bare_call(
				ALICE,
				addr.clone(),
				0,
				GAS_LIMIT,
				None,
				code_hash.encode(),
				DebugInfo::Skip,
				CollectEvents::Skip,
				Determinism::Relaxed,
			)
			.result,
			<Error<Test>>::Indeterministic,
		);
	});
}

#[test]
fn cannot_set_code_indeterministic_code() {
	let (wasm, code_hash) = compile_module::<Test>("float_instruction").unwrap();
	let (caller_wasm, _) = compile_module::<Test>("set_code_hash").unwrap();
	ExtBuilder::default().existential_deposit(200).build().execute_with(|| {
		let _ = <Test as Config>::Currency::set_balance(&ALICE, 1_000_000);

		// Put the non deterministic contract on-chain
		assert_ok!(Contracts::upload_code(
			RuntimeOrigin::signed(ALICE),
			wasm,
			None,
			Determinism::Relaxed,
		));

		// Create the contract that will call `seal_set_code_hash`
		let caller_addr = Contracts::bare_instantiate(
			ALICE,
			0,
			GAS_LIMIT,
			None,
			Code::Upload(caller_wasm),
			vec![],
			vec![],
			DebugInfo::Skip,
			CollectEvents::Skip,
		)
		.result
		.unwrap()
		.account_id;

		// We do not allow to set the code hash to a non determinstic wasm
		assert_err!(
			<Pallet<Test>>::bare_call(
				ALICE,
				caller_addr.clone(),
				0,
				GAS_LIMIT,
				None,
				code_hash.encode(),
				DebugInfo::Skip,
				CollectEvents::Skip,
				Determinism::Relaxed,
			)
			.result,
			<Error<Test>>::Indeterministic,
		);
	});
}

#[test]
fn delegate_call_indeterministic_code() {
	let (wasm, code_hash) = compile_module::<Test>("float_instruction").unwrap();
	let (caller_wasm, _) = compile_module::<Test>("delegate_call_simple").unwrap();
	ExtBuilder::default().existential_deposit(200).build().execute_with(|| {
		let _ = <Test as Config>::Currency::set_balance(&ALICE, 1_000_000);

		// Put the non deterministic contract on-chain
		assert_ok!(Contracts::upload_code(
			RuntimeOrigin::signed(ALICE),
			wasm,
			None,
			Determinism::Relaxed,
		));

		// Create the contract that will call `seal_delegate_call`
		let caller_addr = Contracts::bare_instantiate(
			ALICE,
			0,
			GAS_LIMIT,
			None,
			Code::Upload(caller_wasm),
			vec![],
			vec![],
			DebugInfo::Skip,
			CollectEvents::Skip,
		)
		.result
		.unwrap()
		.account_id;

		// The delegate call will fail in deterministic mode
		assert_err!(
			<Pallet<Test>>::bare_call(
				ALICE,
				caller_addr.clone(),
				0,
				GAS_LIMIT,
				None,
				code_hash.encode(),
				DebugInfo::Skip,
				CollectEvents::Skip,
				Determinism::Enforced,
			)
			.result,
			<Error<Test>>::Indeterministic,
		);

		// The delegate call will work on non deterministic mode
		assert_ok!(
			<Pallet<Test>>::bare_call(
				ALICE,
				caller_addr.clone(),
				0,
				GAS_LIMIT,
				None,
				code_hash.encode(),
				DebugInfo::Skip,
				CollectEvents::Skip,
				Determinism::Relaxed,
			)
			.result
		);
	});
}

#[test]
fn reentrance_count_works_with_call() {
	let (wasm, _code_hash) = compile_module::<Test>("reentrance_count_call").unwrap();

	ExtBuilder::default().existential_deposit(100).build().execute_with(|| {
		let _ = <Test as Config>::Currency::set_balance(&ALICE, 1_000_000);

		let contract_addr = Contracts::bare_instantiate(
			ALICE,
			300_000,
			GAS_LIMIT,
			None,
			Code::Upload(wasm),
			vec![],
			vec![],
			DebugInfo::Skip,
			CollectEvents::Skip,
		)
		.result
		.unwrap()
		.account_id;

		// passing reentrant count to the input
		let input = 0.encode();

		Contracts::bare_call(
			ALICE,
			contract_addr,
			0,
			GAS_LIMIT,
			None,
			input,
			DebugInfo::UnsafeDebug,
			CollectEvents::Skip,
			Determinism::Enforced,
		)
		.result
		.unwrap();
	});
}

#[test]
fn reentrance_count_works_with_delegated_call() {
	let (wasm, code_hash) = compile_module::<Test>("reentrance_count_delegated_call").unwrap();

	ExtBuilder::default().existential_deposit(100).build().execute_with(|| {
		let _ = <Test as Config>::Currency::set_balance(&ALICE, 1_000_000);

		let contract_addr = Contracts::bare_instantiate(
			ALICE,
			300_000,
			GAS_LIMIT,
			None,
			Code::Upload(wasm),
			vec![],
			vec![],
			DebugInfo::Skip,
			CollectEvents::Skip,
		)
		.result
		.unwrap()
		.account_id;

		// adding a callstack height to the input
		let input = (code_hash, 1).encode();

		Contracts::bare_call(
			ALICE,
			contract_addr.clone(),
			0,
			GAS_LIMIT,
			None,
			input,
			DebugInfo::UnsafeDebug,
			CollectEvents::Skip,
			Determinism::Enforced,
		)
		.result
		.unwrap();
	});
}

#[test]
fn account_reentrance_count_works() {
	let (wasm, _code_hash) = compile_module::<Test>("account_reentrance_count_call").unwrap();
	let (wasm_reentrance_count, _code_hash_reentrance_count) =
		compile_module::<Test>("reentrance_count_call").unwrap();

	ExtBuilder::default().existential_deposit(100).build().execute_with(|| {
		let _ = <Test as Config>::Currency::set_balance(&ALICE, 1_000_000);

		let contract_addr = Contracts::bare_instantiate(
			ALICE,
			300_000,
			GAS_LIMIT,
			None,
			Code::Upload(wasm),
			vec![],
			vec![],
			DebugInfo::Skip,
			CollectEvents::Skip,
		)
		.result
		.unwrap()
		.account_id;

		let another_contract_addr = Contracts::bare_instantiate(
			ALICE,
			300_000,
			GAS_LIMIT,
			None,
			Code::Upload(wasm_reentrance_count),
			vec![],
			vec![],
			DebugInfo::Skip,
			CollectEvents::Skip,
		)
		.result
		.unwrap()
		.account_id;

		let result1 = Contracts::bare_call(
			ALICE,
			contract_addr.clone(),
			0,
			GAS_LIMIT,
			None,
			contract_addr.encode(),
			DebugInfo::UnsafeDebug,
			CollectEvents::Skip,
			Determinism::Enforced,
		)
		.result
		.unwrap();

		let result2 = Contracts::bare_call(
			ALICE,
			contract_addr.clone(),
			0,
			GAS_LIMIT,
			None,
			another_contract_addr.encode(),
			DebugInfo::UnsafeDebug,
			CollectEvents::Skip,
			Determinism::Enforced,
		)
		.result
		.unwrap();

		assert_eq!(result1.data, 1.encode());
		assert_eq!(result2.data, 0.encode());
	});
}

#[test]
fn root_cannot_upload_code() {
	let (wasm, _) = compile_module::<Test>("dummy").unwrap();

	ExtBuilder::default().build().execute_with(|| {
		assert_noop!(
			Contracts::upload_code(RuntimeOrigin::root(), wasm, None, Determinism::Enforced),
			DispatchError::BadOrigin,
		);
	});
}

#[test]
fn root_cannot_remove_code() {
	let (_, code_hash) = compile_module::<Test>("dummy").unwrap();

	ExtBuilder::default().build().execute_with(|| {
		assert_noop!(
			Contracts::remove_code(RuntimeOrigin::root(), code_hash),
			DispatchError::BadOrigin,
		);
	});
}

#[test]
fn signed_cannot_set_code() {
	let (_, code_hash) = compile_module::<Test>("dummy").unwrap();

	ExtBuilder::default().build().execute_with(|| {
		assert_noop!(
			Contracts::set_code(RuntimeOrigin::signed(ALICE), BOB, code_hash),
			DispatchError::BadOrigin,
		);
	});
}

#[test]
fn none_cannot_call_code() {
	ExtBuilder::default().build().execute_with(|| {
		assert_noop!(
			Contracts::call(RuntimeOrigin::none(), BOB, 0, GAS_LIMIT, None, Vec::new()),
			DispatchError::BadOrigin,
		);
	});
}

#[test]
fn root_can_call() {
	let (wasm, _) = compile_module::<Test>("dummy").unwrap();

	ExtBuilder::default().existential_deposit(100).build().execute_with(|| {
		let _ = <Test as Config>::Currency::set_balance(&ALICE, 1_000_000);

		let addr = Contracts::bare_instantiate(
			ALICE,
			0,
			GAS_LIMIT,
			None,
			Code::Upload(wasm),
			vec![],
			vec![],
			DebugInfo::Skip,
			CollectEvents::Skip,
		)
		.result
		.unwrap()
		.account_id;

		// Call the contract.
		assert_ok!(Contracts::call(
			RuntimeOrigin::root(),
			addr.clone(),
			0,
			GAS_LIMIT,
			None,
			vec![]
		));
	});
}

#[test]
fn root_cannot_instantiate_with_code() {
	let (wasm, _) = compile_module::<Test>("dummy").unwrap();

	ExtBuilder::default().build().execute_with(|| {
		assert_err_ignore_postinfo!(
			Contracts::instantiate_with_code(
				RuntimeOrigin::root(),
				0,
				GAS_LIMIT,
				None,
				wasm,
				vec![],
				vec![],
			),
			DispatchError::RootNotAllowed,
		);
	});
}

#[test]
fn root_cannot_instantiate() {
	let (_, code_hash) = compile_module::<Test>("dummy").unwrap();

	ExtBuilder::default().build().execute_with(|| {
		assert_err_ignore_postinfo!(
			Contracts::instantiate(
				RuntimeOrigin::root(),
				0,
				GAS_LIMIT,
				None,
				code_hash,
				vec![],
				vec![],
			),
			DispatchError::RootNotAllowed
		);
	});
}<|MERGE_RESOLUTION|>--- conflicted
+++ resolved
@@ -27,15 +27,9 @@
 	tests::test_utils::{get_contract, get_contract_checked},
 	wasm::{Determinism, ReturnCode as RuntimeReturnCode},
 	weights::WeightInfo,
-<<<<<<< HEAD
-	BalanceOf, Code, CodeStorage, CollectEvents, Config, ContractInfo, ContractInfoOf, DebugInfo,
+	BalanceOf, Code, CollectEvents, Config, ContractInfo, ContractInfoOf, DebugInfo,
 	DefaultAddressGenerator, DeletionQueueCounter, Error, HoldReason, MigrationInProgress,
-	NoopMigration, Origin, Pallet, Schedule,
-=======
-	BalanceOf, Code, CollectEvents, Config, ContractInfo, ContractInfoOf, DebugInfo,
-	DefaultAddressGenerator, DeletionQueueCounter, Error, MigrationInProgress, NoopMigration,
-	Origin, Pallet, PristineCode, Schedule,
->>>>>>> dfd82860
+	NoopMigration, Origin, Pallet, PristineCode, Schedule,
 };
 use assert_matches::assert_matches;
 use codec::Encode;
@@ -96,20 +90,14 @@
 }
 
 pub mod test_utils {
-<<<<<<< HEAD
-	use super::{Hash, SysConfig, Test};
-	use crate::{exec::AccountIdOf, CodeHash, Config, ContractInfo, ContractInfoOf, Nonce};
-	use codec::Encode;
-	use frame_support::traits::fungible::{Inspect, Mutate};
-=======
-	use super::{Balances, DepositPerByte, DepositPerItem, Hash, SysConfig, Test};
+
+	use super::{DepositPerByte, DepositPerItem, Hash, SysConfig, Test};
 	use crate::{
 		exec::AccountIdOf, CodeHash, CodeInfo, CodeInfoOf, Config, ContractInfo, ContractInfoOf,
 		Nonce, PristineCode,
 	};
 	use codec::{Encode, MaxEncodedLen};
-	use frame_support::traits::Currency;
->>>>>>> dfd82860
+	use frame_support::traits::{fungible::Mutate, Currency};
 
 	pub fn place_contract(address: &AccountIdOf<Test>, code_hash: CodeHash<Test>) {
 		let nonce = <Nonce<Test>>::mutate(|counter| {
@@ -884,7 +872,7 @@
 	let (code, _hash) = compile_module::<Test>("chain_extension").unwrap();
 	ExtBuilder::default().existential_deposit(50).build().execute_with(|| {
 		let min_balance = <Test as Config>::Currency::minimum_balance();
-		let _ = Balances::deposit_creating(&ALICE, 1000 * min_balance);
+		let _ = <Test as Config>::Currency::set_balance(&ALICE, 1000 * min_balance);
 
 		let addr = Contracts::bare_instantiate(
 			ALICE,
@@ -926,7 +914,7 @@
 	let (wasm1, _code_hash) = compile_module::<Test>("seal_input_once").unwrap();
 	let (wasm2, _code_hash) = compile_module::<Test>("seal_input_twice").unwrap();
 	ExtBuilder::default().existential_deposit(200).build().execute_with(|| {
-		let _ = Balances::deposit_creating(&ALICE, 1_000_000);
+		let _ = <Test as Config>::Currency::set_balance(&ALICE, 1_000_000);
 		// Instantiate noop contract.
 		let addr0 = Contracts::bare_instantiate(
 			ALICE,
@@ -2784,93 +2772,6 @@
 
 		// refcount is `0` but code should still exists because it needs to be removed manually
 		assert!(crate::PristineCode::<Test>::contains_key(&code_hash));
-<<<<<<< HEAD
-		assert!(crate::CodeStorage::<Test>::contains_key(&code_hash));
-	});
-}
-
-#[test]
-fn reinstrument_does_charge() {
-	let (wasm, code_hash) = compile_module::<Test>("return_with_data").unwrap();
-	ExtBuilder::default().existential_deposit(50).build().execute_with(|| {
-		let _ = <Test as Config>::Currency::set_balance(&ALICE, 1_000_000);
-		let min_balance = <Test as Config>::Currency::minimum_balance();
-		let zero = 0u32.to_le_bytes().encode();
-		let code_len = wasm.len() as u32;
-
-		let addr = Contracts::bare_instantiate(
-			ALICE,
-			min_balance * 100,
-			GAS_LIMIT,
-			None,
-			Code::Upload(wasm),
-			zero.clone(),
-			vec![],
-			DebugInfo::Skip,
-			CollectEvents::Skip,
-		)
-		.result
-		.unwrap()
-		.account_id;
-
-		// Call the contract two times without reinstrument
-
-		let result0 = Contracts::bare_call(
-			ALICE,
-			addr.clone(),
-			0,
-			GAS_LIMIT,
-			None,
-			zero.clone(),
-			DebugInfo::Skip,
-			CollectEvents::Skip,
-			Determinism::Enforced,
-		);
-		assert!(!result0.result.unwrap().did_revert());
-
-		let result1 = Contracts::bare_call(
-			ALICE,
-			addr.clone(),
-			0,
-			GAS_LIMIT,
-			None,
-			zero.clone(),
-			DebugInfo::Skip,
-			CollectEvents::Skip,
-			Determinism::Enforced,
-		);
-		assert!(!result1.result.unwrap().did_revert());
-
-		// They should match because both where called with the same schedule.
-		assert_eq!(result0.gas_consumed, result1.gas_consumed);
-
-		// We cannot change the schedule. Instead, we decrease the version of the deployed
-		// contract below the current schedule's version.
-		crate::CodeStorage::mutate(&code_hash, |code: &mut Option<PrefabWasmModule<Test>>| {
-			code.as_mut().unwrap().decrement_version();
-		});
-
-		// This call should trigger reinstrumentation
-		let result2 = Contracts::bare_call(
-			ALICE,
-			addr.clone(),
-			0,
-			GAS_LIMIT,
-			None,
-			zero.clone(),
-			DebugInfo::Skip,
-			CollectEvents::Skip,
-			Determinism::Enforced,
-		);
-		assert!(!result2.result.unwrap().did_revert());
-		assert!(result2.gas_consumed.ref_time() > result1.gas_consumed.ref_time());
-		assert_eq!(
-			result2.gas_consumed.ref_time(),
-			result1.gas_consumed.ref_time() +
-				<Test as Config>::WeightInfo::reinstrument(code_len).ref_time(),
-		);
-=======
->>>>>>> dfd82860
 	});
 }
 
@@ -3585,14 +3486,8 @@
 		// Drop previous events
 		initialize_block(2);
 
-<<<<<<< HEAD
-		let deposit_amount = 173;
-
-		assert!(!<CodeStorage<Test>>::contains_key(code_hash));
-=======
 		assert!(!PristineCode::<Test>::contains_key(&code_hash));
 
->>>>>>> dfd82860
 		assert_ok!(Contracts::upload_code(
 			RuntimeOrigin::signed(ALICE),
 			wasm,
@@ -3609,13 +3504,9 @@
 					phase: Phase::Initialization,
 					event: RuntimeEvent::Contracts(pallet_contracts::Event::StorageDepositHeld {
 						who: ALICE,
-<<<<<<< HEAD
-						amount: deposit_amount,
-=======
 						amount: deposit_expected,
->>>>>>> dfd82860
 					}),
-					topics: vec![hash(&ALICE), hash(&deposit_amount)],
+					topics: vec![hash(&ALICE), hash(&deposit_expected)],
 				},
 				EventRecord {
 					phase: Phase::Initialization,
@@ -3660,11 +3551,7 @@
 	let deposit_insufficient = deposit_expected.saturating_sub(1);
 
 	ExtBuilder::default().existential_deposit(100).build().execute_with(|| {
-<<<<<<< HEAD
-		let _ = <Test as Config>::Currency::set_balance(&ALICE, 150);
-=======
-		let _ = Balances::deposit_creating(&ALICE, deposit_insufficient);
->>>>>>> dfd82860
+		let _ = <Test as Config>::Currency::set_balance(&ALICE, deposit_insufficient);
 
 		// Drop previous events
 		initialize_block(2);
@@ -3712,11 +3599,7 @@
 					phase: Phase::Initialization,
 					event: RuntimeEvent::Contracts(pallet_contracts::Event::StorageDepositHeld {
 						who: ALICE,
-<<<<<<< HEAD
-						amount: deposit_amount,
-=======
 						amount: deposit_expected,
->>>>>>> dfd82860
 					}),
 					topics: vec![hash(&ALICE), hash(&deposit_amount)],
 				},
@@ -3727,21 +3610,13 @@
 				},
 				EventRecord {
 					phase: Phase::Initialization,
-<<<<<<< HEAD
 					event: RuntimeEvent::Contracts(
 						pallet_contracts::Event::StorageDepositReleased {
 							who: ALICE,
-							amount: deposit_amount,
+							amount: deposit_expected,
 						}
 					),
-					topics: vec![hash(&ALICE), hash(&deposit_amount)],
-=======
-					event: RuntimeEvent::Balances(pallet_balances::Event::Unreserved {
-						who: ALICE,
-						amount: deposit_expected,
-					}),
-					topics: vec![],
->>>>>>> dfd82860
+					topics: vec![hash(&ALICE), hash(&deposit_expected)],
 				},
 				EventRecord {
 					phase: Phase::Initialization,
@@ -3786,11 +3661,7 @@
 					phase: Phase::Initialization,
 					event: RuntimeEvent::Contracts(pallet_contracts::Event::StorageDepositHeld {
 						who: ALICE,
-<<<<<<< HEAD
-						amount: deposit_amount,
-=======
 						amount: deposit_expected,
->>>>>>> dfd82860
 					}),
 					topics: vec![hash(&ALICE), hash(&deposit_amount)],
 				},
@@ -3945,11 +3816,7 @@
 					phase: Phase::Initialization,
 					event: RuntimeEvent::Contracts(pallet_contracts::Event::StorageDepositHeld {
 						who: ALICE,
-<<<<<<< HEAD
-						amount: deposit_amount,
-=======
 						amount: deposit_expected,
->>>>>>> dfd82860
 					}),
 					topics: vec![hash(&ALICE), hash(&deposit_amount)],
 				},
@@ -4072,11 +3939,7 @@
 					phase: Phase::Initialization,
 					event: RuntimeEvent::Contracts(pallet_contracts::Event::StorageDepositHeld {
 						who: ALICE,
-<<<<<<< HEAD
-						amount: deposit_amount,
-=======
 						amount: deposit_expected,
->>>>>>> dfd82860
 					}),
 					topics: vec![hash(&ALICE), hash(&deposit_amount)],
 				},
