// This file is part of Substrate.

// Copyright (C) 2018-2022 Parity Technologies (UK) Ltd.
// SPDX-License-Identifier: Apache-2.0

// Licensed under the Apache License, Version 2.0 (the "License");
// you may not use this file except in compliance with the License.
// You may obtain a copy of the License at
//
// 	http://www.apache.org/licenses/LICENSE-2.0
//
// Unless required by applicable law or agreed to in writing, software
// distributed under the License is distributed on an "AS IS" BASIS,
// WITHOUT WARRANTIES OR CONDITIONS OF ANY KIND, either express or implied.
// See the License for the specific language governing permissions and
// limitations under the License.

use crate::{
	chain_extension::{
		ChainExtension, Environment, Ext, InitState, Result as ExtensionResult, RetVal,
		ReturnFlags, SysConfig, UncheckedFrom,
	},
	exec::Frame,
	storage::Storage,
	wasm::{PrefabWasmModule, ReturnCode as RuntimeReturnCode},
	weights::WeightInfo,
	BalanceOf, Code, CodeStorage, Config, ContractInfoOf, DefaultAddressGenerator, Error, Pallet,
	Schedule,
};
use assert_matches::assert_matches;
use codec::Encode;
use frame_support::{
	assert_err, assert_err_ignore_postinfo, assert_noop, assert_ok,
	dispatch::DispatchErrorWithPostInfo,
	parameter_types,
	storage::child,
	traits::{
		BalanceStatus, ConstU32, ConstU64, Contains, Currency, OnInitialize, ReservableCurrency,
	},
	weights::{constants::WEIGHT_PER_SECOND, DispatchClass, PostDispatchInfo, Weight},
};
use frame_system::{self as system, EventRecord, Phase};
use pretty_assertions::assert_eq;
use sp_core::Bytes;
use sp_io::hashing::blake2_256;
use sp_runtime::{
	testing::{Header, H256},
	traits::{BlakeTwo256, Convert, Hash, IdentityLookup},
	AccountId32,
};
use std::cell::RefCell;

use crate as pallet_contracts;

type UncheckedExtrinsic = frame_system::mocking::MockUncheckedExtrinsic<Test>;
type Block = frame_system::mocking::MockBlock<Test>;

frame_support::construct_runtime!(
	pub enum Test where
		Block = Block,
		NodeBlock = Block,
		UncheckedExtrinsic = UncheckedExtrinsic,
	{
		System: frame_system::{Pallet, Call, Config, Storage, Event<T>},
		Balances: pallet_balances::{Pallet, Call, Storage, Config<T>, Event<T>},
		Timestamp: pallet_timestamp::{Pallet, Call, Storage, Inherent},
		Randomness: pallet_randomness_collective_flip::{Pallet, Storage},
		Utility: pallet_utility::{Pallet, Call, Storage, Event},
		Contracts: pallet_contracts::{Pallet, Call, Storage, Event<T>},
	}
);

#[macro_use]
pub mod test_utils {
	use super::{Balances, Test};
	use crate::{
		exec::AccountIdOf, storage::Storage, AccountCounter, CodeHash, Config, ContractInfoOf,
	};
	use frame_support::traits::Currency;

	pub fn place_contract(address: &AccountIdOf<Test>, code_hash: CodeHash<Test>) {
		let seed = <AccountCounter<Test>>::mutate(|counter| {
			*counter += 1;
			*counter
		});
		let trie_id = Storage::<Test>::generate_trie_id(address, seed);
		set_balance(address, <Test as Config>::Currency::minimum_balance() * 10);
		let contract = Storage::<Test>::new_contract(&address, trie_id, code_hash).unwrap();
		<ContractInfoOf<Test>>::insert(address, contract);
	}
	pub fn set_balance(who: &AccountIdOf<Test>, amount: u64) {
		let imbalance = Balances::deposit_creating(who, amount);
		drop(imbalance);
	}
	pub fn get_balance(who: &AccountIdOf<Test>) -> u64 {
		Balances::free_balance(who)
	}
	macro_rules! assert_return_code {
		( $x:expr , $y:expr $(,)? ) => {{
			use sp_std::convert::TryInto;
			assert_eq!(u32::from_le_bytes($x.data[..].try_into().unwrap()), $y as u32);
		}};
	}
	macro_rules! assert_refcount {
		( $code_hash:expr , $should:expr $(,)? ) => {{
			let is = crate::OwnerInfoOf::<Test>::get($code_hash).map(|m| m.refcount()).unwrap();
			assert_eq!(is, $should);
		}};
	}
}

thread_local! {
	static TEST_EXTENSION: RefCell<TestExtension> = Default::default();
}

pub struct TestExtension {
	enabled: bool,
	last_seen_buffer: Vec<u8>,
	last_seen_inputs: (u32, u32, u32, u32),
}

impl TestExtension {
	fn disable() {
		TEST_EXTENSION.with(|e| e.borrow_mut().enabled = false)
	}

	fn last_seen_buffer() -> Vec<u8> {
		TEST_EXTENSION.with(|e| e.borrow().last_seen_buffer.clone())
	}

	fn last_seen_inputs() -> (u32, u32, u32, u32) {
		TEST_EXTENSION.with(|e| e.borrow().last_seen_inputs.clone())
	}
}

impl Default for TestExtension {
	fn default() -> Self {
		Self { enabled: true, last_seen_buffer: vec![], last_seen_inputs: (0, 0, 0, 0) }
	}
}

impl ChainExtension<Test> for TestExtension {
	fn call<E>(func_id: u32, env: Environment<E, InitState>) -> ExtensionResult<RetVal>
	where
		E: Ext<T = Test>,
		<E::T as SysConfig>::AccountId: UncheckedFrom<<E::T as SysConfig>::Hash> + AsRef<[u8]>,
	{
		match func_id {
			0 => {
				let mut env = env.buf_in_buf_out();
				let input = env.read(2)?;
				env.write(&input, false, None)?;
				TEST_EXTENSION.with(|e| e.borrow_mut().last_seen_buffer = input);
				Ok(RetVal::Converging(func_id))
			},
			1 => {
				let env = env.only_in();
				TEST_EXTENSION.with(|e| {
					e.borrow_mut().last_seen_inputs =
						(env.val0(), env.val1(), env.val2(), env.val3())
				});
				Ok(RetVal::Converging(func_id))
			},
			2 => {
				let mut env = env.buf_in_buf_out();
				let weight = env.read(2)?[1].into();
				env.charge_weight(weight)?;
				Ok(RetVal::Converging(func_id))
			},
			3 => Ok(RetVal::Diverging { flags: ReturnFlags::REVERT, data: vec![42, 99] }),
			_ => {
				panic!("Passed unknown func_id to test chain extension: {}", func_id);
			},
		}
	}

	fn enabled() -> bool {
		TEST_EXTENSION.with(|e| e.borrow().enabled)
	}
}

parameter_types! {
	pub BlockWeights: frame_system::limits::BlockWeights =
		frame_system::limits::BlockWeights::simple_max(2 * WEIGHT_PER_SECOND);
	pub static ExistentialDeposit: u64 = 1;
}
impl frame_system::Config for Test {
	type BaseCallFilter = frame_support::traits::Everything;
	type BlockWeights = BlockWeights;
	type BlockLength = ();
	type DbWeight = ();
	type Origin = Origin;
	type Index = u64;
	type BlockNumber = u64;
	type Hash = H256;
	type Call = Call;
	type Hashing = BlakeTwo256;
	type AccountId = AccountId32;
	type Lookup = IdentityLookup<Self::AccountId>;
	type Header = Header;
	type Event = Event;
	type BlockHashCount = ConstU64<250>;
	type Version = ();
	type PalletInfo = PalletInfo;
	type AccountData = pallet_balances::AccountData<u64>;
	type OnNewAccount = ();
	type OnKilledAccount = ();
	type SystemWeightInfo = ();
	type SS58Prefix = ();
	type OnSetCode = ();
	type MaxConsumers = frame_support::traits::ConstU32<16>;
}
impl pallet_randomness_collective_flip::Config for Test {}
impl pallet_balances::Config for Test {
	type MaxLocks = ();
	type MaxReserves = ();
	type ReserveIdentifier = [u8; 8];
	type Balance = u64;
	type Event = Event;
	type DustRemoval = ();
	type ExistentialDeposit = ExistentialDeposit;
	type AccountStore = System;
	type WeightInfo = ();
}

impl pallet_timestamp::Config for Test {
	type Moment = u64;
	type OnTimestampSet = ();
	type MinimumPeriod = ConstU64<1>;
	type WeightInfo = ();
}
impl pallet_utility::Config for Test {
	type Event = Event;
	type Call = Call;
	type PalletsOrigin = OriginCaller;
	type WeightInfo = ();
}
parameter_types! {
	pub const MaxValueSize: u32 = 16_384;
	pub const DeletionWeightLimit: Weight = 500_000_000_000;
	pub const MaxCodeSize: u32 = 2 * 1024;
	pub MySchedule: Schedule<Test> = <Schedule<Test>>::default();
	pub const TransactionByteFee: u64 = 0;
	pub static DepositPerByte: BalanceOf<Test> = 1;
	pub const DepositPerItem: BalanceOf<Test> = 2;
}

impl Convert<Weight, BalanceOf<Self>> for Test {
	fn convert(w: Weight) -> BalanceOf<Self> {
		w
	}
}

/// A filter whose filter function can be swapped at runtime.
pub struct TestFilter;

thread_local! {
	static CALL_FILTER: RefCell<fn(&Call) -> bool> = RefCell::new(|_| true);
}

impl TestFilter {
	pub fn set_filter(filter: fn(&Call) -> bool) {
		CALL_FILTER.with(|fltr| *fltr.borrow_mut() = filter);
	}
}

impl Contains<Call> for TestFilter {
	fn contains(call: &Call) -> bool {
		CALL_FILTER.with(|fltr| fltr.borrow()(call))
	}
}

impl Config for Test {
	type Time = Timestamp;
	type Randomness = Randomness;
	type Currency = Balances;
	type Event = Event;
	type Call = Call;
	type CallFilter = TestFilter;
	type CallStack = [Frame<Self>; 31];
	type WeightPrice = Self;
	type WeightInfo = ();
	type ChainExtension = TestExtension;
	type DeletionQueueDepth = ConstU32<1024>;
	type DeletionWeightLimit = DeletionWeightLimit;
	type Schedule = MySchedule;
	type DepositPerByte = DepositPerByte;
	type DepositPerItem = DepositPerItem;
	type AddressGenerator = DefaultAddressGenerator;
}

pub const ALICE: AccountId32 = AccountId32::new([1u8; 32]);
pub const BOB: AccountId32 = AccountId32::new([2u8; 32]);
pub const CHARLIE: AccountId32 = AccountId32::new([3u8; 32]);
pub const DJANGO: AccountId32 = AccountId32::new([4u8; 32]);

pub const GAS_LIMIT: Weight = 10_000_000_000;

pub struct ExtBuilder {
	existential_deposit: u64,
}
impl Default for ExtBuilder {
	fn default() -> Self {
		Self { existential_deposit: ExistentialDeposit::get() }
	}
}
impl ExtBuilder {
	pub fn existential_deposit(mut self, existential_deposit: u64) -> Self {
		self.existential_deposit = existential_deposit;
		self
	}
	pub fn set_associated_consts(&self) {
		EXISTENTIAL_DEPOSIT.with(|v| *v.borrow_mut() = self.existential_deposit);
	}
	pub fn build(self) -> sp_io::TestExternalities {
		use env_logger::{Builder, Env};
		let env = Env::new().default_filter_or("runtime=debug");
		let _ = Builder::from_env(env).is_test(true).try_init();
		self.set_associated_consts();
		let mut t = frame_system::GenesisConfig::default().build_storage::<Test>().unwrap();
		pallet_balances::GenesisConfig::<Test> { balances: vec![] }
			.assimilate_storage(&mut t)
			.unwrap();
		let mut ext = sp_io::TestExternalities::new(t);
		ext.execute_with(|| System::set_block_number(1));
		ext
	}
}

/// Load a given wasm module represented by a .wat file and returns a wasm binary contents along
/// with it's hash.
///
/// The fixture files are located under the `fixtures/` directory.
fn compile_module<T>(fixture_name: &str) -> wat::Result<(Vec<u8>, <T::Hashing as Hash>::Output)>
where
	T: frame_system::Config,
{
	let fixture_path = ["fixtures/", fixture_name, ".wat"].concat();
	let wasm_binary = wat::parse_file(fixture_path)?;
	let code_hash = T::Hashing::hash(&wasm_binary);
	Ok((wasm_binary, code_hash))
}

// Perform a call to a plain account.
// The actual transfer fails because we can only call contracts.
// Then we check that at least the base costs where charged (no runtime gas costs.)
#[test]
fn calling_plain_account_fails() {
	ExtBuilder::default().build().execute_with(|| {
		let _ = Balances::deposit_creating(&ALICE, 100_000_000);
		let base_cost = <<Test as Config>::WeightInfo as WeightInfo>::call();

		assert_eq!(
			Contracts::call(Origin::signed(ALICE), BOB, 0, GAS_LIMIT, None, Vec::new()),
			Err(DispatchErrorWithPostInfo {
				error: Error::<Test>::ContractNotFound.into(),
				post_info: PostDispatchInfo {
					actual_weight: Some(base_cost),
					pays_fee: Default::default(),
				},
			})
		);
	});
}

#[test]
fn instantiate_and_call_and_deposit_event() {
	let (wasm, code_hash) = compile_module::<Test>("return_from_start_fn").unwrap();

	ExtBuilder::default().existential_deposit(500).build().execute_with(|| {
		let _ = Balances::deposit_creating(&ALICE, 1_000_000);
		let min_balance = <Test as Config>::Currency::minimum_balance();
		let value = 100;

		// We determine the storage deposit limit after uploading because it depends on ALICEs free
		// balance which is changed by uploading a module.
		assert_ok!(Contracts::upload_code(Origin::signed(ALICE), wasm, None));

		// Drop previous events
		initialize_block(2);

		// Check at the end to get hash on error easily
		assert_ok!(Contracts::instantiate(
			Origin::signed(ALICE),
			value,
			GAS_LIMIT,
			None,
			code_hash,
			vec![],
			vec![],
		));
		let addr = Contracts::contract_address(&ALICE, &code_hash, &[]);
		assert!(ContractInfoOf::<Test>::contains_key(&addr));

		assert_eq!(
			System::events(),
			vec![
				EventRecord {
					phase: Phase::Initialization,
					event: Event::System(frame_system::Event::NewAccount { account: addr.clone() }),
					topics: vec![],
				},
				EventRecord {
					phase: Phase::Initialization,
					event: Event::Balances(pallet_balances::Event::Endowed {
						account: addr.clone(),
						free_balance: min_balance,
					}),
					topics: vec![],
				},
				EventRecord {
					phase: Phase::Initialization,
					event: Event::Balances(pallet_balances::Event::Transfer {
						from: ALICE,
						to: addr.clone(),
						amount: min_balance,
					}),
					topics: vec![],
				},
				EventRecord {
					phase: Phase::Initialization,
					event: Event::Balances(pallet_balances::Event::Reserved {
						who: addr.clone(),
						amount: min_balance,
					}),
					topics: vec![],
				},
				EventRecord {
					phase: Phase::Initialization,
					event: Event::Balances(pallet_balances::Event::Transfer {
						from: ALICE,
						to: addr.clone(),
						amount: value,
					}),
					topics: vec![],
				},
				EventRecord {
					phase: Phase::Initialization,
					event: Event::Contracts(crate::Event::ContractEmitted {
						contract: addr.clone(),
						data: vec![1, 2, 3, 4]
					}),
					topics: vec![],
				},
				EventRecord {
					phase: Phase::Initialization,
					event: Event::Contracts(crate::Event::Instantiated {
						deployer: ALICE,
						contract: addr.clone()
					}),
					topics: vec![],
				},
			]
		);
	});
}

#[test]
fn deposit_event_max_value_limit() {
	let (wasm, code_hash) = compile_module::<Test>("event_size").unwrap();

	ExtBuilder::default().existential_deposit(50).build().execute_with(|| {
		// Create
		let _ = Balances::deposit_creating(&ALICE, 1_000_000);
		assert_ok!(Contracts::instantiate_with_code(
			Origin::signed(ALICE),
			30_000,
			GAS_LIMIT,
			None,
			wasm,
			vec![],
			vec![],
		));
		let addr = Contracts::contract_address(&ALICE, &code_hash, &[]);

		// Call contract with allowed storage value.
		assert_ok!(Contracts::call(
			Origin::signed(ALICE),
			addr.clone(),
			0,
			GAS_LIMIT * 2, // we are copying a huge buffer,
			None,
			<Test as Config>::Schedule::get().limits.payload_len.encode(),
		));

		// Call contract with too large a storage value.
		assert_err_ignore_postinfo!(
			Contracts::call(
				Origin::signed(ALICE),
				addr,
				0,
				GAS_LIMIT,
				None,
				(<Test as Config>::Schedule::get().limits.payload_len + 1).encode(),
			),
			Error::<Test>::ValueTooLarge,
		);
	});
}

#[test]
fn run_out_of_gas() {
	let (wasm, code_hash) = compile_module::<Test>("run_out_of_gas").unwrap();
	ExtBuilder::default().existential_deposit(50).build().execute_with(|| {
		let min_balance = <Test as Config>::Currency::minimum_balance();
		let _ = Balances::deposit_creating(&ALICE, 1_000_000);

		assert_ok!(Contracts::instantiate_with_code(
			Origin::signed(ALICE),
			100 * min_balance,
			GAS_LIMIT,
			None,
			wasm,
			vec![],
			vec![],
		));
		let addr = Contracts::contract_address(&ALICE, &code_hash, &[]);

		// Call the contract with a fixed gas limit. It must run out of gas because it just
		// loops forever.
		assert_err_ignore_postinfo!(
			Contracts::call(
				Origin::signed(ALICE),
				addr, // newly created account
				0,
				1_000_000_000_000,
				None,
				vec![],
			),
			Error::<Test>::OutOfGas,
		);
	});
}

fn initialize_block(number: u64) {
	System::reset_events();
	System::initialize(&number, &[0u8; 32].into(), &Default::default());
}

#[test]
fn storage_max_value_limit() {
	let (wasm, code_hash) = compile_module::<Test>("storage_size").unwrap();

	ExtBuilder::default().existential_deposit(50).build().execute_with(|| {
		// Create
		let _ = Balances::deposit_creating(&ALICE, 1_000_000);
		assert_ok!(Contracts::instantiate_with_code(
			Origin::signed(ALICE),
			30_000,
			GAS_LIMIT,
			None,
			wasm,
			vec![],
			vec![],
		));
		let addr = Contracts::contract_address(&ALICE, &code_hash, &[]);
		ContractInfoOf::<Test>::get(&addr).unwrap();

		// Call contract with allowed storage value.
		assert_ok!(Contracts::call(
			Origin::signed(ALICE),
			addr.clone(),
			0,
			GAS_LIMIT * 2, // we are copying a huge buffer
			None,
			<Test as Config>::Schedule::get().limits.payload_len.encode(),
		));

		// Call contract with too large a storage value.
		assert_err_ignore_postinfo!(
			Contracts::call(
				Origin::signed(ALICE),
				addr,
				0,
				GAS_LIMIT,
				None,
				(<Test as Config>::Schedule::get().limits.payload_len + 1).encode(),
			),
			Error::<Test>::ValueTooLarge,
		);
	});
}

#[test]
fn deploy_and_call_other_contract() {
	let (caller_wasm, caller_code_hash) = compile_module::<Test>("caller_contract").unwrap();
	let (callee_wasm, callee_code_hash) = compile_module::<Test>("return_with_data").unwrap();
	let caller_addr = Contracts::contract_address(&ALICE, &caller_code_hash, &[]);
	let callee_addr = Contracts::contract_address(&caller_addr, &callee_code_hash, &[]);

	ExtBuilder::default().existential_deposit(500).build().execute_with(|| {
		let min_balance = <Test as Config>::Currency::minimum_balance();

		// Create
		let _ = Balances::deposit_creating(&ALICE, 1_000_000);
		assert_ok!(Contracts::instantiate_with_code(
			Origin::signed(ALICE),
			100_000,
			GAS_LIMIT,
			None,
			caller_wasm,
			vec![],
			vec![],
		));
		assert_ok!(Contracts::instantiate_with_code(
			Origin::signed(ALICE),
			100_000,
			GAS_LIMIT,
			None,
			callee_wasm,
			0u32.to_le_bytes().encode(),
			vec![42],
		));

		// Drop previous events
		initialize_block(2);

		// Call BOB contract, which attempts to instantiate and call the callee contract and
		// makes various assertions on the results from those calls.
		assert_ok!(Contracts::call(
			Origin::signed(ALICE),
			caller_addr.clone(),
			0,
			GAS_LIMIT,
			None,
			callee_code_hash.as_ref().to_vec(),
		));

		assert_eq!(
			System::events(),
			vec![
				EventRecord {
					phase: Phase::Initialization,
					event: Event::System(frame_system::Event::NewAccount {
						account: callee_addr.clone()
					}),
					topics: vec![],
				},
				EventRecord {
					phase: Phase::Initialization,
					event: Event::Balances(pallet_balances::Event::Endowed {
						account: callee_addr.clone(),
						free_balance: min_balance,
					}),
					topics: vec![],
				},
				EventRecord {
					phase: Phase::Initialization,
					event: Event::Balances(pallet_balances::Event::Transfer {
						from: ALICE,
						to: callee_addr.clone(),
						amount: min_balance,
					}),
					topics: vec![],
				},
				EventRecord {
					phase: Phase::Initialization,
					event: Event::Balances(pallet_balances::Event::Reserved {
						who: callee_addr.clone(),
						amount: min_balance,
					}),
					topics: vec![],
				},
				EventRecord {
					phase: Phase::Initialization,
					event: Event::Balances(pallet_balances::Event::Transfer {
						from: caller_addr.clone(),
						to: callee_addr.clone(),
						amount: 32768, // hard coded in wasm
					}),
					topics: vec![],
				},
				EventRecord {
					phase: Phase::Initialization,
					event: Event::Contracts(crate::Event::Instantiated {
						deployer: caller_addr.clone(),
						contract: callee_addr.clone(),
					}),
					topics: vec![],
				},
				EventRecord {
					phase: Phase::Initialization,
					event: Event::Balances(pallet_balances::Event::Transfer {
						from: caller_addr.clone(),
						to: callee_addr.clone(),
						amount: 32768,
					}),
					topics: vec![],
				},
			]
		);
	});
}

#[test]
#[cfg(feature = "unstable-interface")]
fn set_code_hash() {
	let (wasm, code_hash) = compile_module::<Test>("set_code_hash").unwrap();
	let (new_wasm, new_code_hash) = compile_module::<Test>("new_set_code_hash_contract").unwrap();

	let contract_addr = Contracts::contract_address(&ALICE, &code_hash, &[]);

	ExtBuilder::default().existential_deposit(100).build().execute_with(|| {
		let _ = Balances::deposit_creating(&ALICE, 1_000_000);

		// Instantiate the 'caller'
		assert_ok!(Contracts::instantiate_with_code(
			Origin::signed(ALICE),
			300_000,
			GAS_LIMIT,
			None,
			wasm,
			vec![],
			vec![],
		));
		// upload new code
		assert_ok!(Contracts::upload_code(Origin::signed(ALICE), new_wasm.clone(), None));

		// First call sets new code_hash and returns 1
		let result = Contracts::bare_call(
			ALICE,
			contract_addr.clone(),
			0,
			GAS_LIMIT,
			None,
			new_code_hash.as_ref().to_vec(),
			true,
		)
		.result
		.unwrap();
		assert_return_code!(result, 1);

		// Second calls new contract code that returns 2
		let result =
			Contracts::bare_call(ALICE, contract_addr.clone(), 0, GAS_LIMIT, None, vec![], true)
				.result
				.unwrap();
		assert_return_code!(result, 2);

		// Checking for the last event only
		assert_eq!(
			System::events()[13],
			EventRecord {
				phase: Phase::Initialization,
				event: Event::Contracts(crate::Event::ContractCodeUpdated {
					contract: contract_addr.clone(),
					code_hash: new_code_hash.clone(),
				}),
				topics: vec![],
			},
		);
	});
}

#[test]
fn cannot_self_destruct_through_draning() {
	let (wasm, code_hash) = compile_module::<Test>("drain").unwrap();
	ExtBuilder::default().existential_deposit(200).build().execute_with(|| {
		let _ = Balances::deposit_creating(&ALICE, 1_000_000);

		// Instantiate the BOB contract.
		assert_ok!(Contracts::instantiate_with_code(
			Origin::signed(ALICE),
			1_000,
			GAS_LIMIT,
			None,
			wasm,
			vec![],
			vec![],
		));
		let addr = Contracts::contract_address(&ALICE, &code_hash, &[]);

		// Check that the BOB contract has been instantiated.
		assert_matches!(ContractInfoOf::<Test>::get(&addr), Some(_));

		// Call BOB which makes it send all funds to the zero address
		// The contract code asserts that the transfer was successful
		assert_ok!(Contracts::call(
			Origin::signed(ALICE),
			addr.clone(),
			0,
			GAS_LIMIT,
			None,
			vec![]
		));

		// Make sure the account wasn't remove by sending all free balance away.
		assert_eq!(
			<Test as Config>::Currency::total_balance(&addr),
			<Test as Config>::Currency::minimum_balance(),
		);
	});
}

#[test]
fn cannot_self_destruct_through_storage_refund_after_price_change() {
	let (wasm, code_hash) = compile_module::<Test>("store").unwrap();
	ExtBuilder::default().existential_deposit(200).build().execute_with(|| {
		let _ = Balances::deposit_creating(&ALICE, 1_000_000);
		let min_balance = <Test as Config>::Currency::minimum_balance();

		// Instantiate the BOB contract.
		assert_ok!(Contracts::instantiate_with_code(
			Origin::signed(ALICE),
			0,
			GAS_LIMIT,
			None,
			wasm,
			vec![],
			vec![],
		));
		let addr = Contracts::contract_address(&ALICE, &code_hash, &[]);

		// Check that the BOB contract has been instantiated and has the minimum balance
		let info = ContractInfoOf::<Test>::get(&addr).unwrap();
		assert_eq!(info.storage_deposit, min_balance);
		assert_eq!(<Test as Config>::Currency::total_balance(&addr), min_balance);

		// Create 100 bytes of storage with a price of per byte
		assert_ok!(Contracts::call(
			Origin::signed(ALICE),
			addr.clone(),
			0,
			GAS_LIMIT,
			None,
			100u32.to_le_bytes().to_vec()
		));

		// Increase the byte price and trigger a refund. This could potentially destroy the account
		// because the refund removes the reserved existential deposit. This should not happen.
		DEPOSIT_PER_BYTE.with(|c| *c.borrow_mut() = 500);
		assert_ok!(Contracts::call(
			Origin::signed(ALICE),
			addr.clone(),
			0,
			GAS_LIMIT,
			None,
			0u32.to_le_bytes().to_vec()
		));

		// Make sure the account wasn't removed by the refund
		assert_eq!(
			<Test as Config>::Currency::total_balance(&addr),
			<Test as Config>::Currency::minimum_balance(),
		);
	});
}

#[test]
fn cannot_self_destruct_by_refund_after_slash() {
	let (wasm, code_hash) = compile_module::<Test>("store").unwrap();
	ExtBuilder::default().existential_deposit(500).build().execute_with(|| {
		let _ = Balances::deposit_creating(&ALICE, 1_000_000);
		let min_balance = <Test as Config>::Currency::minimum_balance();

		assert_ok!(Contracts::instantiate_with_code(
			Origin::signed(ALICE),
			0,
			GAS_LIMIT,
			None,
			wasm,
			vec![],
			vec![],
		));
		let addr = Contracts::contract_address(&ALICE, &code_hash, &[]);

		// create 100 more reserved balance
		assert_ok!(Contracts::call(
			Origin::signed(ALICE),
			addr.clone(),
			0,
			GAS_LIMIT,
			None,
			98u32.encode(),
		));

		// Drop previous events
		initialize_block(2);

		// slash parts of the 100 so that the next refund ould remove the account
		// because it the value it stored for `storage_deposit` becomes out of sync
		let _ = <Test as Config>::Currency::slash(&addr, 90);
		assert_eq!(<Test as Config>::Currency::total_balance(&addr), min_balance + 10);

		// trigger a refund of 50 which would bring the contract below min when actually refunded
		assert_ok!(Contracts::call(
			Origin::signed(ALICE),
			addr.clone(),
			0,
			GAS_LIMIT,
			None,
			48u32.encode(),
		));

		// Make sure the account kept the minimum balance and was not destroyed
		assert_eq!(<Test as Config>::Currency::total_balance(&addr), min_balance);

		// even though it was not charged it is still substracted from the storage deposit tracker
		assert_eq!(ContractInfoOf::<Test>::get(&addr).unwrap().storage_deposit, 550);

		assert_eq!(
			System::events(),
			vec![
				EventRecord {
					phase: Phase::Initialization,
					event: Event::Balances(pallet_balances::Event::Slashed {
						who: addr.clone(),
						amount: 90,
					}),
					topics: vec![],
				},
				EventRecord {
					phase: Phase::Initialization,
					event: Event::Balances(pallet_balances::Event::ReserveRepatriated {
						from: addr.clone(),
						to: ALICE,
						amount: 10,
						destination_status: BalanceStatus::Free,
					}),
					topics: vec![],
				},
			]
		);
	});
}

#[test]
fn cannot_self_destruct_while_live() {
	let (wasm, code_hash) = compile_module::<Test>("self_destruct").unwrap();
	ExtBuilder::default().existential_deposit(50).build().execute_with(|| {
		let _ = Balances::deposit_creating(&ALICE, 1_000_000);

		// Instantiate the BOB contract.
		assert_ok!(Contracts::instantiate_with_code(
			Origin::signed(ALICE),
			100_000,
			GAS_LIMIT,
			None,
			wasm,
			vec![],
			vec![],
		));
		let addr = Contracts::contract_address(&ALICE, &code_hash, &[]);

		// Check that the BOB contract has been instantiated.
		assert_matches!(ContractInfoOf::<Test>::get(&addr), Some(_));

		// Call BOB with input data, forcing it make a recursive call to itself to
		// self-destruct, resulting in a trap.
		assert_err_ignore_postinfo!(
			Contracts::call(Origin::signed(ALICE), addr.clone(), 0, GAS_LIMIT, None, vec![0],),
			Error::<Test>::ContractTrapped,
		);

		// Check that BOB is still there.
		assert_matches!(ContractInfoOf::<Test>::get(&addr), Some(_));
	});
}

#[test]
fn self_destruct_works() {
	let (wasm, code_hash) = compile_module::<Test>("self_destruct").unwrap();
	ExtBuilder::default().existential_deposit(1_000).build().execute_with(|| {
		let _ = Balances::deposit_creating(&ALICE, 1_000_000);
		let _ = Balances::deposit_creating(&DJANGO, 1_000_000);

		// Instantiate the BOB contract.
		assert_ok!(Contracts::instantiate_with_code(
			Origin::signed(ALICE),
			100_000,
			GAS_LIMIT,
			None,
			wasm,
			vec![],
			vec![],
		));
		let addr = Contracts::contract_address(&ALICE, &code_hash, &[]);

		// Check that the BOB contract has been instantiated.
		assert_matches!(ContractInfoOf::<Test>::get(&addr), Some(_));

		// Drop all previous events
		initialize_block(2);

		// Call BOB without input data which triggers termination.
		assert_matches!(
			Contracts::call(Origin::signed(ALICE), addr.clone(), 0, GAS_LIMIT, None, vec![],),
			Ok(_)
		);

		// Check that code is still there but refcount dropped to zero.
		assert_refcount!(&code_hash, 0);

		// Check that account is gone
		assert!(ContractInfoOf::<Test>::get(&addr).is_none());
		assert_eq!(Balances::total_balance(&addr), 0);

		// check that the beneficiary (django) got remaining balance
		assert_eq!(Balances::free_balance(DJANGO), 1_000_000 + 100_000);

		pretty_assertions::assert_eq!(
			System::events(),
			vec![
				EventRecord {
					phase: Phase::Initialization,
					event: Event::Balances(pallet_balances::Event::Transfer {
						from: addr.clone(),
						to: DJANGO,
						amount: 100_000,
					}),
					topics: vec![],
				},
				EventRecord {
					phase: Phase::Initialization,
					event: Event::Contracts(crate::Event::Terminated {
						contract: addr.clone(),
						beneficiary: DJANGO
					}),
					topics: vec![],
				},
				EventRecord {
					phase: Phase::Initialization,
					event: Event::System(frame_system::Event::KilledAccount {
						account: addr.clone()
					}),
					topics: vec![],
				},
				EventRecord {
					phase: Phase::Initialization,
					event: Event::Balances(pallet_balances::Event::ReserveRepatriated {
						from: addr.clone(),
						to: ALICE,
						amount: 1_000,
						destination_status: BalanceStatus::Free,
					}),
					topics: vec![],
				},
			],
		);
	});
}

// This tests that one contract cannot prevent another from self-destructing by sending it
// additional funds after it has been drained.
#[test]
fn destroy_contract_and_transfer_funds() {
	let (callee_wasm, callee_code_hash) = compile_module::<Test>("self_destruct").unwrap();
	let (caller_wasm, caller_code_hash) = compile_module::<Test>("destroy_and_transfer").unwrap();

	ExtBuilder::default().existential_deposit(50).build().execute_with(|| {
		// Create
		let _ = Balances::deposit_creating(&ALICE, 1_000_000);
		assert_ok!(Contracts::instantiate_with_code(
			Origin::signed(ALICE),
			200_000,
			GAS_LIMIT,
			None,
			callee_wasm,
			vec![],
			vec![42]
		));

		// This deploys the BOB contract, which in turn deploys the CHARLIE contract during
		// construction.
		assert_ok!(Contracts::instantiate_with_code(
			Origin::signed(ALICE),
			200_000,
			GAS_LIMIT,
			None,
			caller_wasm,
			callee_code_hash.as_ref().to_vec(),
			vec![],
		));
		let addr_bob = Contracts::contract_address(&ALICE, &caller_code_hash, &[]);
		let addr_charlie = Contracts::contract_address(&addr_bob, &callee_code_hash, &[0x47, 0x11]);

		// Check that the CHARLIE contract has been instantiated.
		assert_matches!(ContractInfoOf::<Test>::get(&addr_charlie), Some(_));

		// Call BOB, which calls CHARLIE, forcing CHARLIE to self-destruct.
		assert_ok!(Contracts::call(
			Origin::signed(ALICE),
			addr_bob,
			0,
			GAS_LIMIT,
			None,
			addr_charlie.encode(),
		));

		// Check that CHARLIE has moved on to the great beyond (ie. died).
		assert!(ContractInfoOf::<Test>::get(&addr_charlie).is_none());
	});
}

#[test]
fn cannot_self_destruct_in_constructor() {
	let (wasm, _) = compile_module::<Test>("self_destructing_constructor").unwrap();
	ExtBuilder::default().existential_deposit(50).build().execute_with(|| {
		let _ = Balances::deposit_creating(&ALICE, 1_000_000);

		// Fail to instantiate the BOB because the contructor calls seal_terminate.
		assert_err_ignore_postinfo!(
			Contracts::instantiate_with_code(
				Origin::signed(ALICE),
				100_000,
				GAS_LIMIT,
				None,
				wasm,
				vec![],
				vec![],
			),
			Error::<Test>::TerminatedInConstructor,
		);
	});
}

#[test]
fn crypto_hashes() {
	let (wasm, code_hash) = compile_module::<Test>("crypto_hashes").unwrap();

	ExtBuilder::default().existential_deposit(50).build().execute_with(|| {
		let _ = Balances::deposit_creating(&ALICE, 1_000_000);

		// Instantiate the CRYPTO_HASHES contract.
		assert_ok!(Contracts::instantiate_with_code(
			Origin::signed(ALICE),
			100_000,
			GAS_LIMIT,
			None,
			wasm,
			vec![],
			vec![],
		));
		let addr = Contracts::contract_address(&ALICE, &code_hash, &[]);
		// Perform the call.
		let input = b"_DEAD_BEEF";
		use sp_io::hashing::*;
		// Wraps a hash function into a more dynamic form usable for testing.
		macro_rules! dyn_hash_fn {
			($name:ident) => {
				Box::new(|input| $name(input).as_ref().to_vec().into_boxed_slice())
			};
		}
		// All hash functions and their associated output byte lengths.
		let test_cases: &[(Box<dyn Fn(&[u8]) -> Box<[u8]>>, usize)] = &[
			(dyn_hash_fn!(sha2_256), 32),
			(dyn_hash_fn!(keccak_256), 32),
			(dyn_hash_fn!(blake2_256), 32),
			(dyn_hash_fn!(blake2_128), 16),
		];
		// Test the given hash functions for the input: "_DEAD_BEEF"
		for (n, (hash_fn, expected_size)) in test_cases.iter().enumerate() {
			// We offset data in the contract tables by 1.
			let mut params = vec![(n + 1) as u8];
			params.extend_from_slice(input);
			let result =
				<Pallet<Test>>::bare_call(ALICE, addr.clone(), 0, GAS_LIMIT, None, params, false)
					.result
					.unwrap();
			assert!(!result.did_revert());
			let expected = hash_fn(input.as_ref());
			assert_eq!(&result.data[..*expected_size], &*expected);
		}
	})
}

#[test]
fn transfer_return_code() {
	let (wasm, code_hash) = compile_module::<Test>("transfer_return_code").unwrap();
	ExtBuilder::default().existential_deposit(50).build().execute_with(|| {
		let min_balance = <Test as Config>::Currency::minimum_balance();
		let _ = Balances::deposit_creating(&ALICE, 1000 * min_balance);

		assert_ok!(Contracts::instantiate_with_code(
			Origin::signed(ALICE),
			min_balance * 100,
			GAS_LIMIT,
			None,
			wasm,
			vec![],
			vec![],
		),);
		let addr = Contracts::contract_address(&ALICE, &code_hash, &[]);

		// Contract has only the minimal balance so any transfer will fail.
		Balances::make_free_balance_be(&addr, min_balance);
		let result = Contracts::bare_call(ALICE, addr.clone(), 0, GAS_LIMIT, None, vec![], false)
			.result
			.unwrap();
		assert_return_code!(result, RuntimeReturnCode::TransferFailed);

		// Contract has enough total balance in order to not go below the min balance
		// threshold when transfering 100 balance but this balance is reserved so
		// the transfer still fails.
		Balances::make_free_balance_be(&addr, min_balance + 100);
		Balances::reserve(&addr, min_balance + 100).unwrap();
		let result = Contracts::bare_call(ALICE, addr, 0, GAS_LIMIT, None, vec![], false)
			.result
			.unwrap();
		assert_return_code!(result, RuntimeReturnCode::TransferFailed);
	});
}

#[test]
fn call_return_code() {
	let (caller_code, caller_hash) = compile_module::<Test>("call_return_code").unwrap();
	let (callee_code, callee_hash) = compile_module::<Test>("ok_trap_revert").unwrap();
	ExtBuilder::default().existential_deposit(50).build().execute_with(|| {
		let min_balance = <Test as Config>::Currency::minimum_balance();
		let _ = Balances::deposit_creating(&ALICE, 1000 * min_balance);
		let _ = Balances::deposit_creating(&CHARLIE, 1000 * min_balance);

		assert_ok!(Contracts::instantiate_with_code(
			Origin::signed(ALICE),
			min_balance * 100,
			GAS_LIMIT,
			None,
			caller_code,
			vec![0],
			vec![],
		),);
		let addr_bob = Contracts::contract_address(&ALICE, &caller_hash, &[]);
		Balances::make_free_balance_be(&addr_bob, min_balance);

		// Contract calls into Django which is no valid contract
		let result = Contracts::bare_call(
			ALICE,
			addr_bob.clone(),
			0,
			GAS_LIMIT,
			None,
			AsRef::<[u8]>::as_ref(&DJANGO).to_vec(),
			false,
		)
		.result
		.unwrap();
		assert_return_code!(result, RuntimeReturnCode::NotCallable);

		assert_ok!(Contracts::instantiate_with_code(
			Origin::signed(CHARLIE),
			min_balance * 100,
			GAS_LIMIT,
			None,
			callee_code,
			vec![0],
			vec![],
		),);
		let addr_django = Contracts::contract_address(&CHARLIE, &callee_hash, &[]);
		Balances::make_free_balance_be(&addr_django, min_balance);

		// Contract has only the minimal balance so any transfer will fail.
		let result = Contracts::bare_call(
			ALICE,
			addr_bob.clone(),
			0,
			GAS_LIMIT,
			None,
			AsRef::<[u8]>::as_ref(&addr_django)
				.iter()
				.chain(&0u32.to_le_bytes())
				.cloned()
				.collect(),
			false,
		)
		.result
		.unwrap();
		assert_return_code!(result, RuntimeReturnCode::TransferFailed);

		// Contract has enough total balance in order to not go below the min balance
		// threshold when transfering 100 balance but this balance is reserved so
		// the transfer still fails.
		Balances::make_free_balance_be(&addr_bob, min_balance + 100);
		Balances::reserve(&addr_bob, min_balance + 100).unwrap();
		let result = Contracts::bare_call(
			ALICE,
			addr_bob.clone(),
			0,
			GAS_LIMIT,
			None,
			AsRef::<[u8]>::as_ref(&addr_django)
				.iter()
				.chain(&0u32.to_le_bytes())
				.cloned()
				.collect(),
			false,
		)
		.result
		.unwrap();
		assert_return_code!(result, RuntimeReturnCode::TransferFailed);

		// Contract has enough balance but callee reverts because "1" is passed.
		Balances::make_free_balance_be(&addr_bob, min_balance + 1000);
		let result = Contracts::bare_call(
			ALICE,
			addr_bob.clone(),
			0,
			GAS_LIMIT,
			None,
			AsRef::<[u8]>::as_ref(&addr_django)
				.iter()
				.chain(&1u32.to_le_bytes())
				.cloned()
				.collect(),
			false,
		)
		.result
		.unwrap();
		assert_return_code!(result, RuntimeReturnCode::CalleeReverted);

		// Contract has enough balance but callee traps because "2" is passed.
		let result = Contracts::bare_call(
			ALICE,
			addr_bob,
			0,
			GAS_LIMIT,
			None,
			AsRef::<[u8]>::as_ref(&addr_django)
				.iter()
				.chain(&2u32.to_le_bytes())
				.cloned()
				.collect(),
			false,
		)
		.result
		.unwrap();
		assert_return_code!(result, RuntimeReturnCode::CalleeTrapped);
	});
}

#[test]
fn instantiate_return_code() {
	let (caller_code, caller_hash) = compile_module::<Test>("instantiate_return_code").unwrap();
	let (callee_code, callee_hash) = compile_module::<Test>("ok_trap_revert").unwrap();
	ExtBuilder::default().existential_deposit(50).build().execute_with(|| {
		let min_balance = <Test as Config>::Currency::minimum_balance();
		let _ = Balances::deposit_creating(&ALICE, 1000 * min_balance);
		let _ = Balances::deposit_creating(&CHARLIE, 1000 * min_balance);
		let callee_hash = callee_hash.as_ref().to_vec();

		assert_ok!(Contracts::instantiate_with_code(
			Origin::signed(ALICE),
			min_balance * 100,
			GAS_LIMIT,
			None,
			callee_code,
			vec![],
			vec![],
		),);

		assert_ok!(Contracts::instantiate_with_code(
			Origin::signed(ALICE),
			min_balance * 100,
			GAS_LIMIT,
			None,
			caller_code,
			vec![],
			vec![],
		),);
		let addr = Contracts::contract_address(&ALICE, &caller_hash, &[]);

		// Contract has only the minimal balance so any transfer will fail.
		Balances::make_free_balance_be(&addr, min_balance);
		let result = Contracts::bare_call(
			ALICE,
			addr.clone(),
			0,
			GAS_LIMIT,
			None,
			callee_hash.clone(),
			false,
		)
		.result
		.unwrap();
		assert_return_code!(result, RuntimeReturnCode::TransferFailed);

		// Contract has enough total balance in order to not go below the min_balance
		// threshold when transfering the balance but this balance is reserved so
		// the transfer still fails.
		Balances::make_free_balance_be(&addr, min_balance + 10_000);
		Balances::reserve(&addr, min_balance + 10_000).unwrap();
		let result = Contracts::bare_call(
			ALICE,
			addr.clone(),
			0,
			GAS_LIMIT,
			None,
			callee_hash.clone(),
			false,
		)
		.result
		.unwrap();
		assert_return_code!(result, RuntimeReturnCode::TransferFailed);

		// Contract has enough balance but the passed code hash is invalid
		Balances::make_free_balance_be(&addr, min_balance + 10_000);
		let result =
			Contracts::bare_call(ALICE, addr.clone(), 0, GAS_LIMIT, None, vec![0; 33], false)
				.result
				.unwrap();
		assert_return_code!(result, RuntimeReturnCode::CodeNotFound);

		// Contract has enough balance but callee reverts because "1" is passed.
		let result = Contracts::bare_call(
			ALICE,
			addr.clone(),
			0,
			GAS_LIMIT,
			None,
			callee_hash.iter().chain(&1u32.to_le_bytes()).cloned().collect(),
			false,
		)
		.result
		.unwrap();
		assert_return_code!(result, RuntimeReturnCode::CalleeReverted);

		// Contract has enough balance but callee traps because "2" is passed.
		let result = Contracts::bare_call(
			ALICE,
			addr,
			0,
			GAS_LIMIT,
			None,
			callee_hash.iter().chain(&2u32.to_le_bytes()).cloned().collect(),
			false,
		)
		.result
		.unwrap();
		assert_return_code!(result, RuntimeReturnCode::CalleeTrapped);
	});
}

#[test]
fn disabled_chain_extension_wont_deploy() {
	let (code, _hash) = compile_module::<Test>("chain_extension").unwrap();
	ExtBuilder::default().existential_deposit(50).build().execute_with(|| {
		let min_balance = <Test as Config>::Currency::minimum_balance();
		let _ = Balances::deposit_creating(&ALICE, 1000 * min_balance);
		TestExtension::disable();
		assert_err_ignore_postinfo!(
			Contracts::instantiate_with_code(
				Origin::signed(ALICE),
				3 * min_balance,
				GAS_LIMIT,
				None,
				code,
				vec![],
				vec![],
			),
			<Error<Test>>::CodeRejected,
		);
	});
}

#[test]
fn disabled_chain_extension_errors_on_call() {
	let (code, hash) = compile_module::<Test>("chain_extension").unwrap();
	ExtBuilder::default().existential_deposit(50).build().execute_with(|| {
		let min_balance = <Test as Config>::Currency::minimum_balance();
		let _ = Balances::deposit_creating(&ALICE, 1000 * min_balance);
		assert_ok!(Contracts::instantiate_with_code(
			Origin::signed(ALICE),
			min_balance * 100,
			GAS_LIMIT,
			None,
			code,
			vec![],
			vec![],
		),);
		let addr = Contracts::contract_address(&ALICE, &hash, &[]);
		TestExtension::disable();
		assert_err_ignore_postinfo!(
			Contracts::call(Origin::signed(ALICE), addr.clone(), 0, GAS_LIMIT, None, vec![],),
			Error::<Test>::NoChainExtension,
		);
	});
}

#[test]
fn chain_extension_works() {
	let (code, hash) = compile_module::<Test>("chain_extension").unwrap();
	ExtBuilder::default().existential_deposit(50).build().execute_with(|| {
		let min_balance = <Test as Config>::Currency::minimum_balance();
		let _ = Balances::deposit_creating(&ALICE, 1000 * min_balance);
		assert_ok!(Contracts::instantiate_with_code(
			Origin::signed(ALICE),
			min_balance * 100,
			GAS_LIMIT,
			None,
			code,
			vec![],
			vec![],
		),);
		let addr = Contracts::contract_address(&ALICE, &hash, &[]);

		// The contract takes a up to 2 byte buffer where the first byte passed is used as
		// as func_id to the chain extension which behaves differently based on the
		// func_id.

		// 0 = read input buffer and pass it through as output
		let result =
			Contracts::bare_call(ALICE, addr.clone(), 0, GAS_LIMIT, None, vec![0, 99], false);
		let gas_consumed = result.gas_consumed;
		assert_eq!(TestExtension::last_seen_buffer(), vec![0, 99]);
		assert_eq!(result.result.unwrap().data, Bytes(vec![0, 99]));

		// 1 = treat inputs as integer primitives and store the supplied integers
		Contracts::bare_call(ALICE, addr.clone(), 0, GAS_LIMIT, None, vec![1], false)
			.result
			.unwrap();
		// those values passed in the fixture
		assert_eq!(TestExtension::last_seen_inputs(), (4, 1, 16, 12));

		// 2 = charge some extra weight (amount supplied in second byte)
		let result =
			Contracts::bare_call(ALICE, addr.clone(), 0, GAS_LIMIT, None, vec![2, 42], false);
		assert_ok!(result.result);
		assert_eq!(result.gas_consumed, gas_consumed + 42);

		// 3 = diverging chain extension call that sets flags to 0x1 and returns a fixed buffer
		let result = Contracts::bare_call(ALICE, addr.clone(), 0, GAS_LIMIT, None, vec![3], false)
			.result
			.unwrap();
		assert_eq!(result.flags, ReturnFlags::REVERT);
		assert_eq!(result.data, Bytes(vec![42, 99]));
	});
}

#[test]
fn lazy_removal_works() {
	let (code, hash) = compile_module::<Test>("self_destruct").unwrap();
	ExtBuilder::default().existential_deposit(50).build().execute_with(|| {
		let min_balance = <Test as Config>::Currency::minimum_balance();
		let _ = Balances::deposit_creating(&ALICE, 1000 * min_balance);

		assert_ok!(Contracts::instantiate_with_code(
			Origin::signed(ALICE),
			min_balance * 100,
			GAS_LIMIT,
			None,
			code,
			vec![],
			vec![],
		),);

		let addr = Contracts::contract_address(&ALICE, &hash, &[]);
		let info = <ContractInfoOf<Test>>::get(&addr).unwrap();
		let trie = &info.child_trie_info();

		// Put value into the contracts child trie
		child::put(trie, &[99], &42);

		// Terminate the contract
		assert_ok!(Contracts::call(
			Origin::signed(ALICE),
			addr.clone(),
			0,
			GAS_LIMIT,
			None,
			vec![]
		));

		// Contract info should be gone
		assert!(!<ContractInfoOf::<Test>>::contains_key(&addr));

		// But value should be still there as the lazy removal did not run, yet.
		assert_matches!(child::get(trie, &[99]), Some(42));

		// Run the lazy removal
		Contracts::on_initialize(Weight::max_value());

		// Value should be gone now
		assert_matches!(child::get::<i32>(trie, &[99]), None);
	});
}

#[test]
fn lazy_removal_partial_remove_works() {
	let (code, hash) = compile_module::<Test>("self_destruct").unwrap();

	// We create a contract with some extra keys above the weight limit
	let extra_keys = 7u32;
	let weight_limit = 5_000_000_000;
	let (_, max_keys) = Storage::<Test>::deletion_budget(1, weight_limit);
	let vals: Vec<_> = (0..max_keys + extra_keys)
		.map(|i| (blake2_256(&i.encode()), (i as u32), (i as u32).encode()))
		.collect();

	let mut ext = ExtBuilder::default().existential_deposit(50).build();

	let trie = ext.execute_with(|| {
		let min_balance = <Test as Config>::Currency::minimum_balance();
		let _ = Balances::deposit_creating(&ALICE, 1000 * min_balance);

		assert_ok!(Contracts::instantiate_with_code(
			Origin::signed(ALICE),
			min_balance * 100,
			GAS_LIMIT,
			None,
			code,
			vec![],
			vec![],
		),);

		let addr = Contracts::contract_address(&ALICE, &hash, &[]);
		let info = <ContractInfoOf<Test>>::get(&addr).unwrap();

		// Put value into the contracts child trie
		for val in &vals {
			Storage::<Test>::write(&info.trie_id, &val.0, Some(val.2.clone()), None, false)
				.unwrap();
		}
		<ContractInfoOf<Test>>::insert(&addr, info.clone());

		// Terminate the contract
		assert_ok!(Contracts::call(
			Origin::signed(ALICE),
			addr.clone(),
			0,
			GAS_LIMIT,
			None,
			vec![]
		));

		// Contract info should be gone
		assert!(!<ContractInfoOf::<Test>>::contains_key(&addr));

		let trie = info.child_trie_info();

		// But value should be still there as the lazy removal did not run, yet.
		for val in &vals {
			assert_eq!(child::get::<u32>(&trie, &blake2_256(&val.0)), Some(val.1));
		}

		trie.clone()
	});

	// The lazy removal limit only applies to the backend but not to the overlay.
	// This commits all keys from the overlay to the backend.
	ext.commit_all().unwrap();

	ext.execute_with(|| {
		// Run the lazy removal
		let weight_used = Storage::<Test>::process_deletion_queue_batch(weight_limit);

		// Weight should be exhausted because we could not even delete all keys
		assert_eq!(weight_used, weight_limit);

		let mut num_deleted = 0u32;
		let mut num_remaining = 0u32;

		for val in &vals {
			match child::get::<u32>(&trie, &blake2_256(&val.0)) {
				None => num_deleted += 1,
				Some(x) if x == val.1 => num_remaining += 1,
				Some(_) => panic!("Unexpected value in contract storage"),
			}
		}

		// All but one key is removed
		assert_eq!(num_deleted + num_remaining, vals.len() as u32);
		assert_eq!(num_deleted, max_keys);
		assert_eq!(num_remaining, extra_keys);
	});
}

#[test]
fn lazy_removal_does_no_run_on_full_block() {
	let (code, hash) = compile_module::<Test>("self_destruct").unwrap();
	ExtBuilder::default().existential_deposit(50).build().execute_with(|| {
		let min_balance = <Test as Config>::Currency::minimum_balance();
		let _ = Balances::deposit_creating(&ALICE, 1000 * min_balance);

		assert_ok!(Contracts::instantiate_with_code(
			Origin::signed(ALICE),
			min_balance * 100,
			GAS_LIMIT,
			None,
			code,
			vec![],
			vec![],
		),);

		let addr = Contracts::contract_address(&ALICE, &hash, &[]);
		let info = <ContractInfoOf<Test>>::get(&addr).unwrap();
		let max_keys = 30;

		// Create some storage items for the contract.
		let vals: Vec<_> = (0..max_keys)
			.map(|i| (blake2_256(&i.encode()), (i as u32), (i as u32).encode()))
			.collect();

		// Put value into the contracts child trie
		for val in &vals {
			Storage::<Test>::write(&info.trie_id, &val.0, Some(val.2.clone()), None, false)
				.unwrap();
		}
		<ContractInfoOf<Test>>::insert(&addr, info.clone());

		// Terminate the contract
		assert_ok!(Contracts::call(
			Origin::signed(ALICE),
			addr.clone(),
			0,
			GAS_LIMIT,
			None,
			vec![]
		));

		// Contract info should be gone
		assert!(!<ContractInfoOf::<Test>>::contains_key(&addr));

		let trie = info.child_trie_info();

		// But value should be still there as the lazy removal did not run, yet.
		for val in &vals {
			assert_eq!(child::get::<u32>(&trie, &blake2_256(&val.0)), Some(val.1));
		}

		// Fill up the block which should prevent the lazy storage removal from running.
		System::register_extra_weight_unchecked(
			<Test as system::Config>::BlockWeights::get().max_block,
			DispatchClass::Mandatory,
		);

		// Run the lazy removal without any limit so that all keys would be removed if there
		// had been some weight left in the block.
		let weight_used = Contracts::on_initialize(Weight::max_value());
		let base = <<Test as Config>::WeightInfo as WeightInfo>::on_initialize();
		assert_eq!(weight_used, base);

		// All the keys are still in place
		for val in &vals {
			assert_eq!(child::get::<u32>(&trie, &blake2_256(&val.0)), Some(val.1));
		}

		// Run the lazy removal directly which disregards the block limits
		Storage::<Test>::process_deletion_queue_batch(Weight::max_value());

		// Now the keys should be gone
		for val in &vals {
			assert_eq!(child::get::<u32>(&trie, &blake2_256(&val.0)), None);
		}
	});
}

#[test]
fn lazy_removal_does_not_use_all_weight() {
	let (code, hash) = compile_module::<Test>("self_destruct").unwrap();

	let weight_limit = 5_000_000_000;
	let mut ext = ExtBuilder::default().existential_deposit(50).build();

	let (trie, vals, weight_per_key) = ext.execute_with(|| {
		let min_balance = <Test as Config>::Currency::minimum_balance();
		let _ = Balances::deposit_creating(&ALICE, 1000 * min_balance);

		assert_ok!(Contracts::instantiate_with_code(
			Origin::signed(ALICE),
			min_balance * 100,
			GAS_LIMIT,
			None,
			code,
			vec![],
			vec![],
		),);

		let addr = Contracts::contract_address(&ALICE, &hash, &[]);
		let info = <ContractInfoOf<Test>>::get(&addr).unwrap();
		let (weight_per_key, max_keys) = Storage::<Test>::deletion_budget(1, weight_limit);

		// We create a contract with one less storage item than we can remove within the limit
		let vals: Vec<_> = (0..max_keys - 1)
			.map(|i| (blake2_256(&i.encode()), (i as u32), (i as u32).encode()))
			.collect();

		// Put value into the contracts child trie
		for val in &vals {
			Storage::<Test>::write(&info.trie_id, &val.0, Some(val.2.clone()), None, false)
				.unwrap();
		}
		<ContractInfoOf<Test>>::insert(&addr, info.clone());

		// Terminate the contract
		assert_ok!(Contracts::call(
			Origin::signed(ALICE),
			addr.clone(),
			0,
			GAS_LIMIT,
			None,
			vec![]
		));

		// Contract info should be gone
		assert!(!<ContractInfoOf::<Test>>::contains_key(&addr));

		let trie = info.child_trie_info();

		// But value should be still there as the lazy removal did not run, yet.
		for val in &vals {
			assert_eq!(child::get::<u32>(&trie, &blake2_256(&val.0)), Some(val.1));
		}

		(trie, vals, weight_per_key)
	});

	// The lazy removal limit only applies to the backend but not to the overlay.
	// This commits all keys from the overlay to the backend.
	ext.commit_all().unwrap();

	ext.execute_with(|| {
		// Run the lazy removal
		let weight_used = Storage::<Test>::process_deletion_queue_batch(weight_limit);

		// We have one less key in our trie than our weight limit suffices for
		assert_eq!(weight_used, weight_limit - weight_per_key);

		// All the keys are removed
		for val in vals {
			assert_eq!(child::get::<u32>(&trie, &blake2_256(&val.0)), None);
		}
	});
}

#[test]
fn deletion_queue_full() {
	let (code, hash) = compile_module::<Test>("self_destruct").unwrap();
	ExtBuilder::default().existential_deposit(50).build().execute_with(|| {
		let min_balance = <Test as Config>::Currency::minimum_balance();
		let _ = Balances::deposit_creating(&ALICE, 1000 * min_balance);

		assert_ok!(Contracts::instantiate_with_code(
			Origin::signed(ALICE),
			min_balance * 100,
			GAS_LIMIT,
			None,
			code,
			vec![],
			vec![],
		),);

		let addr = Contracts::contract_address(&ALICE, &hash, &[]);

		// fill the deletion queue up until its limit
		Storage::<Test>::fill_queue_with_dummies();

		// Terminate the contract should fail
		assert_err_ignore_postinfo!(
			Contracts::call(Origin::signed(ALICE), addr.clone(), 0, GAS_LIMIT, None, vec![],),
			Error::<Test>::DeletionQueueFull,
		);

		// Contract should exist because removal failed
		<ContractInfoOf<Test>>::get(&addr).unwrap();
	});
}

#[test]
fn refcounter() {
	let (wasm, code_hash) = compile_module::<Test>("self_destruct").unwrap();
	ExtBuilder::default().existential_deposit(50).build().execute_with(|| {
		let _ = Balances::deposit_creating(&ALICE, 1_000_000);
		let min_balance = <Test as Config>::Currency::minimum_balance();

		// Create two contracts with the same code and check that they do in fact share it.
		assert_ok!(Contracts::instantiate_with_code(
			Origin::signed(ALICE),
			min_balance * 100,
			GAS_LIMIT,
			None,
			wasm.clone(),
			vec![],
			vec![0],
		));
		assert_ok!(Contracts::instantiate_with_code(
			Origin::signed(ALICE),
			min_balance * 100,
			GAS_LIMIT,
			None,
			wasm.clone(),
			vec![],
			vec![1],
		));
		assert_refcount!(code_hash, 2);

		// Sharing should also work with the usual instantiate call
		assert_ok!(Contracts::instantiate(
			Origin::signed(ALICE),
			min_balance * 100,
			GAS_LIMIT,
			None,
			code_hash,
			vec![],
			vec![2],
		));
		assert_refcount!(code_hash, 3);

		// addresses of all three existing contracts
		let addr0 = Contracts::contract_address(&ALICE, &code_hash, &[0]);
		let addr1 = Contracts::contract_address(&ALICE, &code_hash, &[1]);
		let addr2 = Contracts::contract_address(&ALICE, &code_hash, &[2]);

		// Terminating one contract should decrement the refcount
		assert_ok!(Contracts::call(Origin::signed(ALICE), addr0, 0, GAS_LIMIT, None, vec![]));
		assert_refcount!(code_hash, 2);

		// remove another one
		assert_ok!(Contracts::call(Origin::signed(ALICE), addr1, 0, GAS_LIMIT, None, vec![]));
		assert_refcount!(code_hash, 1);

		// Pristine code should still be there
		crate::PristineCode::<Test>::get(code_hash).unwrap();

		// remove the last contract
		assert_ok!(Contracts::call(Origin::signed(ALICE), addr2, 0, GAS_LIMIT, None, vec![]));
		assert_refcount!(code_hash, 0);

		// refcount is `0` but code should still exists because it needs to be removed manually
		assert!(crate::PristineCode::<Test>::contains_key(&code_hash));
		assert!(crate::CodeStorage::<Test>::contains_key(&code_hash));
	});
}

#[test]
fn reinstrument_does_charge() {
	let (wasm, code_hash) = compile_module::<Test>("return_with_data").unwrap();
	ExtBuilder::default().existential_deposit(50).build().execute_with(|| {
		let _ = Balances::deposit_creating(&ALICE, 1_000_000);
		let min_balance = <Test as Config>::Currency::minimum_balance();
		let zero = 0u32.to_le_bytes().encode();
		let code_len = wasm.len() as u32;

		assert_ok!(Contracts::instantiate_with_code(
			Origin::signed(ALICE),
			min_balance * 100,
			GAS_LIMIT,
			None,
			wasm,
			zero.clone(),
			vec![],
		));

		let addr = Contracts::contract_address(&ALICE, &code_hash, &[]);

		// Call the contract two times without reinstrument

		let result0 =
			Contracts::bare_call(ALICE, addr.clone(), 0, GAS_LIMIT, None, zero.clone(), false);
		assert!(!result0.result.unwrap().did_revert());

		let result1 =
			Contracts::bare_call(ALICE, addr.clone(), 0, GAS_LIMIT, None, zero.clone(), false);
		assert!(!result1.result.unwrap().did_revert());

		// They should match because both where called with the same schedule.
		assert_eq!(result0.gas_consumed, result1.gas_consumed);

		// We cannot change the schedule. Instead, we decrease the version of the deployed
		// contract below the current schedule's version.
		crate::CodeStorage::mutate(&code_hash, |code: &mut Option<PrefabWasmModule<Test>>| {
			code.as_mut().unwrap().decrement_version();
		});

		// This call should trigger reinstrumentation
		let result2 =
			Contracts::bare_call(ALICE, addr.clone(), 0, GAS_LIMIT, None, zero.clone(), false);
		assert!(!result2.result.unwrap().did_revert());
		assert!(result2.gas_consumed > result1.gas_consumed);
		assert_eq!(
			result2.gas_consumed,
			result1.gas_consumed + <Test as Config>::WeightInfo::reinstrument(code_len / 1024),
		);
	});
}

#[test]
fn debug_message_works() {
	let (wasm, code_hash) = compile_module::<Test>("debug_message_works").unwrap();

	ExtBuilder::default().existential_deposit(50).build().execute_with(|| {
		let _ = Balances::deposit_creating(&ALICE, 1_000_000);
		assert_ok!(Contracts::instantiate_with_code(
			Origin::signed(ALICE),
			30_000,
			GAS_LIMIT,
			None,
			wasm,
			vec![],
			vec![],
		),);
		let addr = Contracts::contract_address(&ALICE, &code_hash, &[]);
		let result = Contracts::bare_call(ALICE, addr, 0, GAS_LIMIT, None, vec![], true);

		assert_matches!(result.result, Ok(_));
		assert_eq!(std::str::from_utf8(&result.debug_message).unwrap(), "Hello World!");
	});
}

#[test]
fn debug_message_logging_disabled() {
	let (wasm, code_hash) = compile_module::<Test>("debug_message_logging_disabled").unwrap();

	ExtBuilder::default().existential_deposit(50).build().execute_with(|| {
		let _ = Balances::deposit_creating(&ALICE, 1_000_000);
		assert_ok!(Contracts::instantiate_with_code(
			Origin::signed(ALICE),
			30_000,
			GAS_LIMIT,
			None,
			wasm,
			vec![],
			vec![],
		),);
		let addr = Contracts::contract_address(&ALICE, &code_hash, &[]);
		// disable logging by passing `false`
		let result = Contracts::bare_call(ALICE, addr.clone(), 0, GAS_LIMIT, None, vec![], false);
		assert_matches!(result.result, Ok(_));
		// the dispatchables always run without debugging
		assert_ok!(Contracts::call(Origin::signed(ALICE), addr, 0, GAS_LIMIT, None, vec![]));
		assert!(result.debug_message.is_empty());
	});
}

#[test]
fn debug_message_invalid_utf8() {
	let (wasm, code_hash) = compile_module::<Test>("debug_message_invalid_utf8").unwrap();

	ExtBuilder::default().existential_deposit(50).build().execute_with(|| {
		let _ = Balances::deposit_creating(&ALICE, 1_000_000);
		assert_ok!(Contracts::instantiate_with_code(
			Origin::signed(ALICE),
			30_000,
			GAS_LIMIT,
			None,
			wasm,
			vec![],
			vec![],
		),);
		let addr = Contracts::contract_address(&ALICE, &code_hash, &[]);
		let result = Contracts::bare_call(ALICE, addr, 0, GAS_LIMIT, None, vec![], true);
		assert_err!(result.result, <Error<Test>>::DebugMessageInvalidUTF8);
	});
}

#[test]
fn gas_estimation_nested_call_fixed_limit() {
	let (caller_code, caller_hash) = compile_module::<Test>("call_with_limit").unwrap();
	let (callee_code, callee_hash) = compile_module::<Test>("dummy").unwrap();
	ExtBuilder::default().existential_deposit(50).build().execute_with(|| {
		let min_balance = <Test as Config>::Currency::minimum_balance();
		let _ = Balances::deposit_creating(&ALICE, 1000 * min_balance);
		let _ = Balances::deposit_creating(&CHARLIE, 1000 * min_balance);

		assert_ok!(Contracts::instantiate_with_code(
			Origin::signed(ALICE),
			min_balance * 100,
			GAS_LIMIT,
			None,
			caller_code,
			vec![],
			vec![0],
		),);
		let addr_caller = Contracts::contract_address(&ALICE, &caller_hash, &[0]);

		assert_ok!(Contracts::instantiate_with_code(
			Origin::signed(ALICE),
			min_balance * 100,
			GAS_LIMIT,
			None,
			callee_code,
			vec![],
			vec![1],
		),);
		let addr_callee = Contracts::contract_address(&ALICE, &callee_hash, &[1]);

		let input: Vec<u8> = AsRef::<[u8]>::as_ref(&addr_callee)
			.iter()
			.cloned()
			.chain((GAS_LIMIT / 5).to_le_bytes())
			.collect();

		// Call in order to determine the gas that is required for this call
		let result = Contracts::bare_call(
			ALICE,
			addr_caller.clone(),
			0,
			GAS_LIMIT,
			None,
			input.clone(),
			false,
		);
		assert_ok!(&result.result);

		// We have a subcall with a fixed gas limit. This constitutes precharging.
		assert!(result.gas_required > result.gas_consumed);

		// Make the same call using the estimated gas. Should succeed.
		assert_ok!(
			Contracts::bare_call(
				ALICE,
				addr_caller,
				0,
				result.gas_required,
				Some(result.storage_deposit.charge_or_zero()),
				input,
				false,
			)
			.result
		);
	});
}

#[test]
#[cfg(feature = "unstable-interface")]
fn gas_estimation_call_runtime() {
	let (caller_code, caller_hash) = compile_module::<Test>("call_runtime").unwrap();
	let (callee_code, callee_hash) = compile_module::<Test>("dummy").unwrap();
	ExtBuilder::default().existential_deposit(50).build().execute_with(|| {
		let min_balance = <Test as Config>::Currency::minimum_balance();
		let _ = Balances::deposit_creating(&ALICE, 1000 * min_balance);
		let _ = Balances::deposit_creating(&CHARLIE, 1000 * min_balance);

		assert_ok!(Contracts::instantiate_with_code(
			Origin::signed(ALICE),
			min_balance * 100,
			GAS_LIMIT,
			None,
			caller_code,
			vec![],
			vec![0],
		),);
		let addr_caller = Contracts::contract_address(&ALICE, &caller_hash, &[0]);

		assert_ok!(Contracts::instantiate_with_code(
			Origin::signed(ALICE),
			min_balance * 100,
			GAS_LIMIT,
			None,
			callee_code,
			vec![],
			vec![1],
		),);
		let addr_callee = Contracts::contract_address(&ALICE, &callee_hash, &[1]);

		// Call something trivial with a huge gas limit so that we can observe the effects
		// of pre-charging. This should create a difference between consumed and required.
		let call = Call::Contracts(crate::Call::call {
			dest: addr_callee,
			value: 0,
			gas_limit: GAS_LIMIT / 3,
			storage_deposit_limit: None,
			data: vec![],
		});
		let result = Contracts::bare_call(
			ALICE,
			addr_caller.clone(),
			0,
			GAS_LIMIT,
			None,
			call.encode(),
			false,
		);
		assert_ok!(&result.result);

		assert!(result.gas_required > result.gas_consumed);

		// Make the same call using the required gas. Should succeed.
		assert_ok!(
			Contracts::bare_call(
				ALICE,
				addr_caller,
				0,
				result.gas_required,
				None,
				call.encode(),
				false,
			)
			.result
		);
	});
}

#[test]
#[cfg(feature = "unstable-interface")]
fn ecdsa_recover() {
	let (wasm, code_hash) = compile_module::<Test>("ecdsa_recover").unwrap();

	ExtBuilder::default().existential_deposit(50).build().execute_with(|| {
		let _ = Balances::deposit_creating(&ALICE, 1_000_000);

		// Instantiate the ecdsa_recover contract.
		assert_ok!(Contracts::instantiate_with_code(
			Origin::signed(ALICE),
			100_000,
			GAS_LIMIT,
			None,
			wasm,
			vec![],
			vec![],
		));
		let addr = Contracts::contract_address(&ALICE, &code_hash, &[]);

		#[rustfmt::skip]
		let signature: [u8; 65] = [
			161, 234, 203,  74, 147, 96,  51, 212,   5, 174, 231,   9, 142,  48, 137, 201,
			162, 118, 192,  67, 239, 16,  71, 216, 125,  86, 167, 139,  70,   7,  86, 241,
			 33,  87, 154, 251,  81, 29, 160,   4, 176, 239,  88, 211, 244, 232, 232,  52,
			211, 234, 100, 115, 230, 47,  80,  44, 152, 166,  62,  50,   8,  13,  86, 175,
			 28,
		];
		#[rustfmt::skip]
		let message_hash: [u8; 32] = [
			162, 28, 244, 179, 96, 76, 244, 178, 188,  83, 230, 248, 143, 106,  77, 117,
			239, 95, 244, 171, 65, 95,  62, 153, 174, 166, 182,  28, 130,  73, 196, 208
		];
		#[rustfmt::skip]
		const EXPECTED_COMPRESSED_PUBLIC_KEY: [u8; 33] = [
			  2, 121, 190, 102, 126, 249, 220, 187, 172, 85, 160,  98, 149, 206, 135, 11,
			  7,   2, 155, 252, 219,  45, 206,  40, 217, 89, 242, 129,  91,  22, 248, 23,
			152,
		];
		let mut params = vec![];
		params.extend_from_slice(&signature);
		params.extend_from_slice(&message_hash);
		assert!(params.len() == 65 + 32);
		let result =
			<Pallet<Test>>::bare_call(ALICE, addr.clone(), 0, GAS_LIMIT, None, params, false)
				.result
				.unwrap();
		assert!(!result.did_revert());
		assert_eq!(result.data.as_ref(), &EXPECTED_COMPRESSED_PUBLIC_KEY);
	})
}

#[test]
fn upload_code_works() {
	let (wasm, code_hash) = compile_module::<Test>("dummy").unwrap();

	ExtBuilder::default().existential_deposit(100).build().execute_with(|| {
		let _ = Balances::deposit_creating(&ALICE, 1_000_000);

		// Drop previous events
		initialize_block(2);

		assert!(!<CodeStorage<Test>>::contains_key(code_hash));
		assert_ok!(Contracts::upload_code(
			Origin::signed(ALICE),
			wasm,
			Some(codec::Compact(1_000))
		));
		assert!(<CodeStorage<Test>>::contains_key(code_hash));

		assert_eq!(
			System::events(),
			vec![
				EventRecord {
					phase: Phase::Initialization,
					event: Event::Balances(pallet_balances::Event::Reserved {
						who: ALICE,
						amount: 180,
					}),
					topics: vec![],
				},
				EventRecord {
					phase: Phase::Initialization,
					event: Event::Contracts(crate::Event::CodeStored { code_hash }),
					topics: vec![],
				},
			]
		);
	});
}

#[test]
fn upload_code_limit_too_low() {
	let (wasm, _code_hash) = compile_module::<Test>("dummy").unwrap();

	ExtBuilder::default().existential_deposit(100).build().execute_with(|| {
		let _ = Balances::deposit_creating(&ALICE, 1_000_000);

		// Drop previous events
		initialize_block(2);

		assert_noop!(
			Contracts::upload_code(Origin::signed(ALICE), wasm, Some(codec::Compact(100))),
			<Error<Test>>::StorageDepositLimitExhausted,
		);

		assert_eq!(System::events(), vec![]);
	});
}

#[test]
fn upload_code_not_enough_balance() {
	let (wasm, _code_hash) = compile_module::<Test>("dummy").unwrap();

	ExtBuilder::default().existential_deposit(100).build().execute_with(|| {
		let _ = Balances::deposit_creating(&ALICE, 150);

		// Drop previous events
		initialize_block(2);

		assert_noop!(
			Contracts::upload_code(Origin::signed(ALICE), wasm, Some(codec::Compact(1_000))),
			<Error<Test>>::StorageDepositNotEnoughFunds,
		);

		assert_eq!(System::events(), vec![]);
	});
}

#[test]
fn remove_code_works() {
	let (wasm, code_hash) = compile_module::<Test>("dummy").unwrap();

	ExtBuilder::default().existential_deposit(100).build().execute_with(|| {
		let _ = Balances::deposit_creating(&ALICE, 1_000_000);

		// Drop previous events
		initialize_block(2);

		assert_ok!(Contracts::upload_code(
			Origin::signed(ALICE),
			wasm,
			Some(codec::Compact(1_000))
		));

		assert!(<CodeStorage<Test>>::contains_key(code_hash));
		assert_ok!(Contracts::remove_code(Origin::signed(ALICE), code_hash));
		assert!(!<CodeStorage<Test>>::contains_key(code_hash));

		assert_eq!(
			System::events(),
			vec![
				EventRecord {
					phase: Phase::Initialization,
					event: Event::Balances(pallet_balances::Event::Reserved {
						who: ALICE,
						amount: 180,
					}),
					topics: vec![],
				},
				EventRecord {
					phase: Phase::Initialization,
					event: Event::Contracts(crate::Event::CodeStored { code_hash }),
					topics: vec![],
				},
				EventRecord {
					phase: Phase::Initialization,
					event: Event::Balances(pallet_balances::Event::Unreserved {
						who: ALICE,
						amount: 180,
					}),
					topics: vec![],
				},
				EventRecord {
					phase: Phase::Initialization,
					event: Event::Contracts(crate::Event::CodeRemoved { code_hash }),
					topics: vec![],
				},
			]
		);
	});
}

#[test]
fn remove_code_wrong_origin() {
	let (wasm, code_hash) = compile_module::<Test>("dummy").unwrap();

	ExtBuilder::default().existential_deposit(100).build().execute_with(|| {
		let _ = Balances::deposit_creating(&ALICE, 1_000_000);

		// Drop previous events
		initialize_block(2);

		assert_ok!(Contracts::upload_code(
			Origin::signed(ALICE),
			wasm,
			Some(codec::Compact(1_000))
		));

		assert_noop!(
			Contracts::remove_code(Origin::signed(BOB), code_hash),
			sp_runtime::traits::BadOrigin,
		);

		assert_eq!(
			System::events(),
			vec![
				EventRecord {
					phase: Phase::Initialization,
					event: Event::Balances(pallet_balances::Event::Reserved {
						who: ALICE,
						amount: 180,
					}),
					topics: vec![],
				},
				EventRecord {
					phase: Phase::Initialization,
					event: Event::Contracts(crate::Event::CodeStored { code_hash }),
					topics: vec![],
				},
			]
		);
	});
}

#[test]
fn remove_code_in_use() {
	let (wasm, code_hash) = compile_module::<Test>("dummy").unwrap();

	ExtBuilder::default().existential_deposit(100).build().execute_with(|| {
		let _ = Balances::deposit_creating(&ALICE, 1_000_000);

		assert_ok!(Contracts::instantiate_with_code(
			Origin::signed(ALICE),
			0,
			GAS_LIMIT,
			None,
			wasm,
			vec![],
			vec![],
		));

		// Drop previous events
		initialize_block(2);

		assert_noop!(
			Contracts::remove_code(Origin::signed(ALICE), code_hash),
			<Error<Test>>::CodeInUse,
		);

		assert_eq!(System::events(), vec![]);
	});
}

#[test]
fn remove_code_not_found() {
	let (_wasm, code_hash) = compile_module::<Test>("dummy").unwrap();

	ExtBuilder::default().existential_deposit(100).build().execute_with(|| {
		let _ = Balances::deposit_creating(&ALICE, 1_000_000);

		// Drop previous events
		initialize_block(2);

		assert_noop!(
			Contracts::remove_code(Origin::signed(ALICE), code_hash),
			<Error<Test>>::CodeNotFound,
		);

		assert_eq!(System::events(), vec![]);
	});
}

#[test]
fn instantiate_with_zero_balance_works() {
	let (wasm, code_hash) = compile_module::<Test>("dummy").unwrap();
	ExtBuilder::default().existential_deposit(200).build().execute_with(|| {
		let _ = Balances::deposit_creating(&ALICE, 1_000_000);
		let min_balance = <Test as Config>::Currency::minimum_balance();

		// Drop previous events
		initialize_block(2);

		// Instantiate the BOB contract.
		assert_ok!(Contracts::instantiate_with_code(
			Origin::signed(ALICE),
			0,
			GAS_LIMIT,
			None,
			wasm,
			vec![],
			vec![],
		));
		let addr = Contracts::contract_address(&ALICE, &code_hash, &[]);

		// Check that the BOB contract has been instantiated.
		assert_matches!(ContractInfoOf::<Test>::get(&addr), Some(_));

		// Make sure the account exists even though no free balance was send
		assert_eq!(<Test as Config>::Currency::free_balance(&addr), 0,);
		assert_eq!(
			<Test as Config>::Currency::total_balance(&addr),
			<Test as Config>::Currency::minimum_balance(),
		);

		assert_eq!(
			System::events(),
			vec![
				EventRecord {
					phase: Phase::Initialization,
					event: Event::System(frame_system::Event::NewAccount { account: addr.clone() }),
					topics: vec![],
				},
				EventRecord {
					phase: Phase::Initialization,
					event: Event::Balances(pallet_balances::Event::Endowed {
						account: addr.clone(),
						free_balance: min_balance,
					}),
					topics: vec![],
				},
				EventRecord {
					phase: Phase::Initialization,
					event: Event::Balances(pallet_balances::Event::Transfer {
						from: ALICE,
						to: addr.clone(),
						amount: min_balance,
					}),
					topics: vec![],
				},
				EventRecord {
					phase: Phase::Initialization,
					event: Event::Balances(pallet_balances::Event::Reserved {
						who: addr.clone(),
						amount: min_balance,
					}),
					topics: vec![],
				},
				EventRecord {
					phase: Phase::Initialization,
					event: Event::Balances(pallet_balances::Event::Reserved {
						who: ALICE,
						amount: 180,
					}),
					topics: vec![],
				},
				EventRecord {
					phase: Phase::Initialization,
					event: Event::Contracts(crate::Event::CodeStored { code_hash }),
					topics: vec![],
				},
				EventRecord {
					phase: Phase::Initialization,
					event: Event::Contracts(crate::Event::Instantiated {
						deployer: ALICE,
						contract: addr.clone(),
					}),
					topics: vec![],
				},
			]
		);
	});
}

#[test]
fn instantiate_with_below_existential_deposit_works() {
	let (wasm, code_hash) = compile_module::<Test>("dummy").unwrap();
	ExtBuilder::default().existential_deposit(200).build().execute_with(|| {
		let _ = Balances::deposit_creating(&ALICE, 1_000_000);
		let min_balance = <Test as Config>::Currency::minimum_balance();

		// Drop previous events
		initialize_block(2);

		// Instantiate the BOB contract.
		assert_ok!(Contracts::instantiate_with_code(
			Origin::signed(ALICE),
			50,
			GAS_LIMIT,
			None,
			wasm,
			vec![],
			vec![],
		));
		let addr = Contracts::contract_address(&ALICE, &code_hash, &[]);

		// Check that the BOB contract has been instantiated.
		assert_matches!(ContractInfoOf::<Test>::get(&addr), Some(_));

		// Make sure the account exists even though no free balance was send
		assert_eq!(<Test as Config>::Currency::free_balance(&addr), 50,);
		assert_eq!(
			<Test as Config>::Currency::total_balance(&addr),
			<Test as Config>::Currency::minimum_balance() + 50,
		);

		assert_eq!(
			System::events(),
			vec![
				EventRecord {
					phase: Phase::Initialization,
					event: Event::System(frame_system::Event::NewAccount { account: addr.clone() }),
					topics: vec![],
				},
				EventRecord {
					phase: Phase::Initialization,
					event: Event::Balances(pallet_balances::Event::Endowed {
						account: addr.clone(),
						free_balance: min_balance,
					}),
					topics: vec![],
				},
				EventRecord {
					phase: Phase::Initialization,
					event: Event::Balances(pallet_balances::Event::Transfer {
						from: ALICE,
						to: addr.clone(),
						amount: min_balance,
					}),
					topics: vec![],
				},
				EventRecord {
					phase: Phase::Initialization,
					event: Event::Balances(pallet_balances::Event::Reserved {
						who: addr.clone(),
						amount: min_balance,
					}),
					topics: vec![],
				},
				EventRecord {
					phase: Phase::Initialization,
					event: Event::Balances(pallet_balances::Event::Transfer {
						from: ALICE,
						to: addr.clone(),
						amount: 50,
					}),
					topics: vec![],
				},
				EventRecord {
					phase: Phase::Initialization,
					event: Event::Balances(pallet_balances::Event::Reserved {
						who: ALICE,
						amount: 180,
					}),
					topics: vec![],
				},
				EventRecord {
					phase: Phase::Initialization,
					event: Event::Contracts(crate::Event::CodeStored { code_hash }),
					topics: vec![],
				},
				EventRecord {
					phase: Phase::Initialization,
					event: Event::Contracts(crate::Event::Instantiated {
						deployer: ALICE,
						contract: addr.clone(),
					}),
					topics: vec![],
				},
			]
		);
	});
}

#[test]
fn storage_deposit_works() {
	let (wasm, code_hash) = compile_module::<Test>("multi_store").unwrap();
	ExtBuilder::default().existential_deposit(200).build().execute_with(|| {
		let _ = Balances::deposit_creating(&ALICE, 1_000_000);
		let mut deposit = <Test as Config>::Currency::minimum_balance();

		assert_ok!(Contracts::instantiate_with_code(
			Origin::signed(ALICE),
			0,
			GAS_LIMIT,
			None,
			wasm,
			vec![],
			vec![],
		));
		let addr = Contracts::contract_address(&ALICE, &code_hash, &[]);

		// Drop previous events
		initialize_block(2);

		// Create storage
		assert_ok!(Contracts::call(
			Origin::signed(ALICE),
			addr.clone(),
			42,
			GAS_LIMIT,
			None,
			(1_000u32, 5_000u32).encode(),
		));
		// 4 is for creating 2 storage items
		let charged0 = 4 + 1_000 + 5_000;
		deposit += charged0;
		assert_eq!(<ContractInfoOf<Test>>::get(&addr).unwrap().storage_deposit, deposit);

		// Add more storage (but also remove some)
		assert_ok!(Contracts::call(
			Origin::signed(ALICE),
			addr.clone(),
			0,
			GAS_LIMIT,
			None,
			(2_000u32, 4_900u32).encode(),
		));
		let charged1 = 1_000 - 100;
		deposit += charged1;
		assert_eq!(<ContractInfoOf<Test>>::get(&addr).unwrap().storage_deposit, deposit);

		// Remove more storage (but also add some)
		assert_ok!(Contracts::call(
			Origin::signed(ALICE),
			addr.clone(),
			0,
			GAS_LIMIT,
			None,
			(2_100u32, 900u32).encode(),
		));
		let refunded0 = 4_000 - 100;
		deposit -= refunded0;
		assert_eq!(<ContractInfoOf<Test>>::get(&addr).unwrap().storage_deposit, deposit);

		assert_eq!(
			System::events(),
			vec![
				EventRecord {
					phase: Phase::Initialization,
					event: Event::Balances(pallet_balances::Event::Transfer {
						from: ALICE,
						to: addr.clone(),
						amount: 42,
					}),
					topics: vec![],
				},
				EventRecord {
					phase: Phase::Initialization,
					event: Event::Balances(pallet_balances::Event::Transfer {
						from: ALICE,
						to: addr.clone(),
						amount: charged0,
					}),
					topics: vec![],
				},
				EventRecord {
					phase: Phase::Initialization,
					event: Event::Balances(pallet_balances::Event::Reserved {
						who: addr.clone(),
						amount: charged0,
					}),
					topics: vec![],
				},
				EventRecord {
					phase: Phase::Initialization,
					event: Event::Balances(pallet_balances::Event::Transfer {
						from: ALICE,
						to: addr.clone(),
						amount: charged1,
					}),
					topics: vec![],
				},
				EventRecord {
					phase: Phase::Initialization,
					event: Event::Balances(pallet_balances::Event::Reserved {
						who: addr.clone(),
						amount: charged1,
					}),
					topics: vec![],
				},
				EventRecord {
					phase: Phase::Initialization,
					event: Event::Balances(pallet_balances::Event::ReserveRepatriated {
						from: addr.clone(),
						to: ALICE,
						amount: refunded0,
						destination_status: BalanceStatus::Free,
					}),
					topics: vec![],
				},
			]
		);
	});
}

#[test]
fn call_after_killed_account_needs_funding() {
	let (wasm, code_hash) = compile_module::<Test>("dummy").unwrap();
	ExtBuilder::default().existential_deposit(200).build().execute_with(|| {
		let _ = Balances::deposit_creating(&ALICE, 1_000_000);
		let min_balance = <Test as Config>::Currency::minimum_balance();

		assert_ok!(Contracts::instantiate_with_code(
			Origin::signed(ALICE),
			700,
			GAS_LIMIT,
			None,
			wasm,
			vec![],
			vec![],
		));
		let addr = Contracts::contract_address(&ALICE, &code_hash, &[]);

		// Drop previous events
		initialize_block(2);

		// Destroy the account of the contract by slashing.
		// Slashing can actually happen if the contract takes part in staking.
		// It is a corner case and we except the destruction of the account.
		let _ = <Test as Config>::Currency::slash(
			&addr,
			<Test as Config>::Currency::total_balance(&addr),
		);

		// Sending below the minimum balance will fail the call because it needs to create the
		// account in order to send balance there.
		assert_err_ignore_postinfo!(
			Contracts::call(
				Origin::signed(ALICE),
				addr.clone(),
				min_balance - 1,
				GAS_LIMIT,
				None,
				vec![],
			),
			<Error<Test>>::TransferFailed
		);

		// Sending zero should work as it does not do a transfer
		assert_ok!(Contracts::call(
			Origin::signed(ALICE),
			addr.clone(),
			0,
			GAS_LIMIT,
			None,
			vec![],
		));

		// Sending minimum balance should work
		assert_ok!(Contracts::call(
			Origin::signed(ALICE),
			addr.clone(),
			min_balance,
			GAS_LIMIT,
			None,
			vec![],
		));

		assert_eq!(
			System::events(),
			vec![
				EventRecord {
					phase: Phase::Initialization,
					event: Event::System(frame_system::Event::KilledAccount {
						account: addr.clone()
					}),
					topics: vec![],
				},
				EventRecord {
					phase: Phase::Initialization,
					event: Event::Balances(pallet_balances::Event::Slashed {
						who: addr.clone(),
						amount: min_balance + 700
					}),
					topics: vec![],
				},
				EventRecord {
					phase: Phase::Initialization,
					event: Event::System(frame_system::Event::NewAccount { account: addr.clone() }),
					topics: vec![],
				},
				EventRecord {
					phase: Phase::Initialization,
					event: Event::Balances(pallet_balances::Event::Endowed {
						account: addr.clone(),
						free_balance: min_balance
					}),
					topics: vec![],
				},
				EventRecord {
					phase: Phase::Initialization,
					event: Event::Balances(pallet_balances::Event::Transfer {
						from: ALICE,
						to: addr.clone(),
						amount: min_balance
					}),
					topics: vec![],
				},
			]
		);
	});
}

#[test]
fn contract_reverted() {
	let (wasm, code_hash) = compile_module::<Test>("return_with_data").unwrap();

	ExtBuilder::default().existential_deposit(100).build().execute_with(|| {
		let _ = Balances::deposit_creating(&ALICE, 1_000_000);
		let flags = ReturnFlags::REVERT;
		let buffer = [4u8, 8, 15, 16, 23, 42];
		let input = (flags.bits(), buffer).encode();

		// We just upload the code for later use
		assert_ok!(Contracts::upload_code(Origin::signed(ALICE), wasm.clone(), None));

		// Calling extrinsic: revert leads to an error
		assert_err_ignore_postinfo!(
			Contracts::instantiate(
				Origin::signed(ALICE),
				0,
				GAS_LIMIT,
				None,
				code_hash,
				input.clone(),
				vec![],
			),
			<Error<Test>>::ContractReverted,
		);

		// Calling extrinsic: revert leads to an error
		assert_err_ignore_postinfo!(
			Contracts::instantiate_with_code(
				Origin::signed(ALICE),
				0,
				GAS_LIMIT,
				None,
				wasm,
				input.clone(),
				vec![],
			),
			<Error<Test>>::ContractReverted,
		);

		// Calling directly: revert leads to success but the flags indicate the error
		// This is just a different way of transporting the error that allows the read out
		// the `data` which is only there on success. Obviously, the contract isn't
		// instantiated.
		let result = Contracts::bare_instantiate(
			ALICE,
			0,
			GAS_LIMIT,
			None,
			Code::Existing(code_hash),
			input.clone(),
			vec![],
			false,
		)
		.result
		.unwrap();
		assert_eq!(result.result.flags, flags);
		assert_eq!(result.result.data.0, buffer);
		assert!(!<ContractInfoOf<Test>>::contains_key(result.account_id));

		// Pass empty flags and therefore successfully instantiate the contract for later use.
		let addr = Contracts::bare_instantiate(
			ALICE,
			0,
			GAS_LIMIT,
			None,
			Code::Existing(code_hash),
			ReturnFlags::empty().bits().encode(),
			vec![],
			false,
		)
		.result
		.unwrap()
		.account_id;

		// Calling extrinsic: revert leads to an error
		assert_err_ignore_postinfo!(
			Contracts::call(Origin::signed(ALICE), addr.clone(), 0, GAS_LIMIT, None, input.clone()),
			<Error<Test>>::ContractReverted,
		);

		// Calling directly: revert leads to success but the flags indicate the error
		let result = Contracts::bare_call(ALICE, addr.clone(), 0, GAS_LIMIT, None, input, false)
			.result
			.unwrap();
		assert_eq!(result.flags, flags);
		assert_eq!(result.data.0, buffer);
	});
}

#[test]
<<<<<<< HEAD
#[cfg(feature = "unstable-interface")]
fn set_code_hash() {
	let (wasm, code_hash) = compile_module::<Test>("set_code_hash").unwrap();
	let (new_wasm, new_code_hash) = compile_module::<Test>("new_set_code_hash_contract").unwrap();

	let contract_addr = Contracts::contract_address(&ALICE, &code_hash, &[]);

	ExtBuilder::default().existential_deposit(100).build().execute_with(|| {
		let _ = Balances::deposit_creating(&ALICE, 1_000_000);

		// Instantiate the 'caller'
		assert_ok!(Contracts::instantiate_with_code(
			Origin::signed(ALICE),
			300_000,
			GAS_LIMIT,
			None,
			wasm,
			vec![],
			vec![],
		));
		// upload new code
		assert_ok!(Contracts::upload_code(Origin::signed(ALICE), new_wasm.clone(), None));

		// First call sets new code_hash and returns 1
		let result = Contracts::bare_call(
			ALICE,
			contract_addr.clone(),
			0,
			GAS_LIMIT,
			None,
			new_code_hash.as_ref().to_vec(),
			true,
		)
		.result
		.unwrap();
		assert_return_code!(result, 1);

		// Second calls new contract code that returns 2
		let result =
			Contracts::bare_call(ALICE, contract_addr.clone(), 0, GAS_LIMIT, None, vec![], true)
				.result
				.unwrap();
		assert_return_code!(result, 2);

		// Checking for the last event only
		assert_eq!(
			System::events()[13],
			EventRecord {
				phase: Phase::Initialization,
				event: Event::Contracts(crate::Event::ContractCodeUpdated {
					contract: contract_addr.clone(),
					code_hash: new_code_hash.clone(),
				}),
				topics: vec![],
			},
=======
fn code_rejected_error_works() {
	let (wasm, _) = compile_module::<Test>("invalid_import").unwrap();
	ExtBuilder::default().existential_deposit(200).build().execute_with(|| {
		let _ = Balances::deposit_creating(&ALICE, 1_000_000);

		assert_noop!(
			Contracts::upload_code(Origin::signed(ALICE), wasm.clone(), None),
			<Error<Test>>::CodeRejected,
		);

		let result = Contracts::bare_instantiate(
			ALICE,
			0,
			GAS_LIMIT,
			None,
			Code::Upload(Bytes(wasm)),
			vec![],
			vec![],
			true,
		);
		assert_err!(result.result, <Error<Test>>::CodeRejected);
		assert_eq!(
			std::str::from_utf8(&result.debug_message).unwrap(),
			"module imports a non-existent function"
>>>>>>> 48e0b415
		);
	});
}<|MERGE_RESOLUTION|>--- conflicted
+++ resolved
@@ -693,66 +693,6 @@
 }
 
 #[test]
-#[cfg(feature = "unstable-interface")]
-fn set_code_hash() {
-	let (wasm, code_hash) = compile_module::<Test>("set_code_hash").unwrap();
-	let (new_wasm, new_code_hash) = compile_module::<Test>("new_set_code_hash_contract").unwrap();
-
-	let contract_addr = Contracts::contract_address(&ALICE, &code_hash, &[]);
-
-	ExtBuilder::default().existential_deposit(100).build().execute_with(|| {
-		let _ = Balances::deposit_creating(&ALICE, 1_000_000);
-
-		// Instantiate the 'caller'
-		assert_ok!(Contracts::instantiate_with_code(
-			Origin::signed(ALICE),
-			300_000,
-			GAS_LIMIT,
-			None,
-			wasm,
-			vec![],
-			vec![],
-		));
-		// upload new code
-		assert_ok!(Contracts::upload_code(Origin::signed(ALICE), new_wasm.clone(), None));
-
-		// First call sets new code_hash and returns 1
-		let result = Contracts::bare_call(
-			ALICE,
-			contract_addr.clone(),
-			0,
-			GAS_LIMIT,
-			None,
-			new_code_hash.as_ref().to_vec(),
-			true,
-		)
-		.result
-		.unwrap();
-		assert_return_code!(result, 1);
-
-		// Second calls new contract code that returns 2
-		let result =
-			Contracts::bare_call(ALICE, contract_addr.clone(), 0, GAS_LIMIT, None, vec![], true)
-				.result
-				.unwrap();
-		assert_return_code!(result, 2);
-
-		// Checking for the last event only
-		assert_eq!(
-			System::events()[13],
-			EventRecord {
-				phase: Phase::Initialization,
-				event: Event::Contracts(crate::Event::ContractCodeUpdated {
-					contract: contract_addr.clone(),
-					code_hash: new_code_hash.clone(),
-				}),
-				topics: vec![],
-			},
-		);
-	});
-}
-
-#[test]
 fn cannot_self_destruct_through_draning() {
 	let (wasm, code_hash) = compile_module::<Test>("drain").unwrap();
 	ExtBuilder::default().existential_deposit(200).build().execute_with(|| {
@@ -2965,7 +2905,35 @@
 }
 
 #[test]
-<<<<<<< HEAD
+fn code_rejected_error_works() {
+	let (wasm, _) = compile_module::<Test>("invalid_import").unwrap();
+	ExtBuilder::default().existential_deposit(200).build().execute_with(|| {
+		let _ = Balances::deposit_creating(&ALICE, 1_000_000);
+
+		assert_noop!(
+			Contracts::upload_code(Origin::signed(ALICE), wasm.clone(), None),
+			<Error<Test>>::CodeRejected,
+		);
+
+		let result = Contracts::bare_instantiate(
+			ALICE,
+			0,
+			GAS_LIMIT,
+			None,
+			Code::Upload(Bytes(wasm)),
+			vec![],
+			vec![],
+			true,
+		);
+		assert_err!(result.result, <Error<Test>>::CodeRejected);
+		assert_eq!(
+			std::str::from_utf8(&result.debug_message).unwrap(),
+			"module imports a non-existent function"
+		);
+	});
+}
+
+#[test]
 #[cfg(feature = "unstable-interface")]
 fn set_code_hash() {
 	let (wasm, code_hash) = compile_module::<Test>("set_code_hash").unwrap();
@@ -3021,32 +2989,6 @@
 				}),
 				topics: vec![],
 			},
-=======
-fn code_rejected_error_works() {
-	let (wasm, _) = compile_module::<Test>("invalid_import").unwrap();
-	ExtBuilder::default().existential_deposit(200).build().execute_with(|| {
-		let _ = Balances::deposit_creating(&ALICE, 1_000_000);
-
-		assert_noop!(
-			Contracts::upload_code(Origin::signed(ALICE), wasm.clone(), None),
-			<Error<Test>>::CodeRejected,
-		);
-
-		let result = Contracts::bare_instantiate(
-			ALICE,
-			0,
-			GAS_LIMIT,
-			None,
-			Code::Upload(Bytes(wasm)),
-			vec![],
-			vec![],
-			true,
-		);
-		assert_err!(result.result, <Error<Test>>::CodeRejected);
-		assert_eq!(
-			std::str::from_utf8(&result.debug_message).unwrap(),
-			"module imports a non-existent function"
->>>>>>> 48e0b415
 		);
 	});
 }