--- conflicted
+++ resolved
@@ -1254,7 +1254,6 @@
 		)
 	}
 
-<<<<<<< HEAD
 	/// Make a call to another contract.
 	///
 	/// The callees output buffer is copied to `output_ptr` and its length to `output_len_ptr`.
@@ -1287,39 +1286,6 @@
 	#[version(1)]
 	fn seal_call(
 		ctx: Runtime<E: Ext>,
-=======
-	// Make a call to another contract.
-	//
-	// The callees output buffer is copied to `output_ptr` and its length to `output_len_ptr`.
-	// The copy of the output buffer can be skipped by supplying the sentinel value
-	// of `SENTINEL` to `output_ptr`.
-	//
-	// # Parameters
-	//
-	// - flags: See [`CallFlags`] for a documentation of the supported flags.
-	// - callee_ptr: a pointer to the address of the callee contract.
-	//   Should be decodable as an `T::AccountId`. Traps otherwise.
-	// - gas: how much gas to devote to the execution.
-	// - value_ptr: a pointer to the buffer with value, how much value to send.
-	//   Should be decodable as a `T::Balance`. Traps otherwise.
-	// - input_data_ptr: a pointer to a buffer to be used as input data to the callee.
-	// - input_data_len: length of the input data buffer.
-	// - output_ptr: a pointer where the output buffer is copied to.
-	// - output_len_ptr: in-out pointer to where the length of the buffer is read from
-	//   and the actual length is written to.
-	//
-	// # Errors
-	//
-	// An error means that the call wasn't successful output buffer is returned unless
-	// stated otherwise.
-	//
-	// `ReturnCode::CalleeReverted`: Output buffer is returned.
-	// `ReturnCode::CalleeTrapped`
-	// `ReturnCode::TransferFailed`
-	// `ReturnCode::NotCallable`
-	[seal1] seal_call(
-		ctx,
->>>>>>> 6b855351
 		flags: u32,
 		callee_ptr: u32,
 		gas: u64,
@@ -1339,7 +1305,7 @@
 		)
 	}
 
-	// 	// Execute code in the context (storage, caller, value) of the current contract.
+	/// Execute code in the context (storage, caller, value) of the current contract.
 	///
 	/// Reentrancy protection is always disabled since the callee is allowed
 	/// to modify the callers storage. This makes going through a reentrancy attack
@@ -1943,7 +1909,6 @@
 		Ok(ctx.write_sandbox_output(out_ptr, out_len_ptr, &deposit, false, already_charged)?)
 	}
 
-<<<<<<< HEAD
 	/// Was used to restore the given destination contract sacrificing the caller.
 	///
 	/// # Note
@@ -1952,16 +1917,6 @@
 	/// backwards compatiblity
 	fn seal_restore_to(
 		ctx: Runtime<E: Ext>,
-=======
-	// Was used to restore the given destination contract sacrificing the caller.
-	//
-	// # Note
-	//
-	// The state rent functionality was removed. This is stub only exists for
-	// backwards compatibility
-	[seal0] seal_restore_to(
-		ctx,
->>>>>>> 6b855351
 		_dest_ptr: u32,
 		_dest_len: u32,
 		_code_hash_ptr: u32,
@@ -1975,7 +1930,6 @@
 		Ok(())
 	}
 
-<<<<<<< HEAD
 	/// Was used to restore the given destination contract sacrificing the caller.
 	///
 	/// # Note
@@ -1985,16 +1939,6 @@
 	#[version(1)]
 	fn seal_restore_to(
 		ctx: Runtime<E: Ext>,
-=======
-	// Was used to restore the given destination contract sacrificing the caller.
-	//
-	// # Note
-	//
-	// The state rent functionality was removed. This is stub only exists for
-	// backwards compatibility
-	[seal1] seal_restore_to(
-		ctx,
->>>>>>> 6b855351
 		_dest_ptr: u32,
 		_code_hash_ptr: u32,
 		_rent_allowance_ptr: u32,
@@ -2065,7 +2009,6 @@
 		Ok(())
 	}
 
-<<<<<<< HEAD
 	/// Was used to set rent allowance of the contract.
 	///
 	/// # Note
@@ -2077,20 +2020,10 @@
 		_value_ptr: u32,
 		_value_len: u32,
 	) -> Result<(), TrapReason> {
-=======
-	// Was used to set rent allowance of the contract.
-	//
-	// # Note
-	//
-	// The state rent functionality was removed. This is stub only exists for
-	// backwards compatibility.
-	[seal0] seal_set_rent_allowance(ctx, _value_ptr: u32, _value_len: u32) => {
->>>>>>> 6b855351
 		ctx.charge_gas(RuntimeCosts::DebugMessage)?;
 		Ok(())
 	}
 
-<<<<<<< HEAD
 	/// Was used to set rent allowance of the contract.
 	///
 	/// # Note
@@ -2099,20 +2032,10 @@
 	/// backwards compatiblity.
 	#[version(1)]
 	fn seal_set_rent_allowance(ctx: Runtime<E: Ext>, _value_ptr: u32) -> Result<(), TrapReason> {
-=======
-	// Was used to set rent allowance of the contract.
-	//
-	// # Note
-	//
-	// The state rent functionality was removed. This is stub only exists for
-	// backwards compatibility.
-	[seal1] seal_set_rent_allowance(ctx, _value_ptr: u32) => {
->>>>>>> 6b855351
 		ctx.charge_gas(RuntimeCosts::DebugMessage)?;
 		Ok(())
 	}
 
-<<<<<<< HEAD
 	/// Was used to store the rent allowance into the supplied buffer.
 	///
 	/// # Note
@@ -2124,15 +2047,6 @@
 		out_ptr: u32,
 		out_len_ptr: u32,
 	) -> Result<(), TrapReason> {
-=======
-	// Was used to store the rent allowance into the supplied buffer.
-	//
-	// # Note
-	//
-	// The state rent functionality was removed. This is stub only exists for
-	// backwards compatibility.
-	[seal0] seal_rent_allowance(ctx, out_ptr: u32, out_len_ptr: u32) => {
->>>>>>> 6b855351
 		ctx.charge_gas(RuntimeCosts::Balance)?;
 		let rent_allowance = <BalanceOf<E::T>>::max_value().encode();
 		Ok(ctx.write_sandbox_output(
@@ -2343,7 +2257,6 @@
 		Ok(ReturnCode::LoggingDisabled)
 	}
 
-<<<<<<< HEAD
 	/// Call some dispatchable of the runtime.
 	///
 	/// This function decodes the passed in data as the overarching `Call` type of the
@@ -2387,46 +2300,6 @@
 		call_ptr: u32,
 		call_len: u32,
 	) -> Result<ReturnCode, TrapReason> {
-=======
-	// Call some dispatchable of the runtime.
-	//
-	// This function decodes the passed in data as the overarching `Call` type of the
-	// runtime and dispatches it. The weight as specified in the runtime is charged
-	// from the gas meter. Any weight refunds made by the dispatchable are considered.
-	//
-	// The filter specified by `Config::CallFilter` is attached to the origin of
-	// the dispatched call.
-	//
-	// # Parameters
-	//
-	// - `input_ptr`: the pointer into the linear memory where the input data is placed.
-	// - `input_len`: the length of the input data in bytes.
-	//
-	// # Return Value
-	//
-	// Returns `ReturnCode::Success` when the dispatchable was successfully executed and
-	// returned `Ok`. When the dispatchable was executed but returned an error
-	// `ReturnCode::CallRuntimeReturnedError` is returned. The full error is not
-	// provided because it is not guaranteed to be stable.
-	//
-	// # Comparison with `ChainExtension`
-	//
-	// Just as a chain extension this API allows the runtime to extend the functionality
-	// of contracts. While making use of this function is generally easier it cannot be
-	// used in call cases. Consider writing a chain extension if you need to do perform
-	// one of the following tasks:
-	//
-	// - Return data.
-	// - Provide functionality **exclusively** to contracts.
-	// - Provide custom weights.
-	// - Avoid the need to keep the `Call` data structure stable.
-	//
-	// # Unstable
-	//
-	// This function is unstable and subject to change (or removal) in the future. Do not
-	// deploy a contract using it to a production chain.
-	[__unstable__] seal_call_runtime(ctx, call_ptr: u32, call_len: u32) -> ReturnCode => {
->>>>>>> 6b855351
 		use frame_support::{dispatch::GetDispatchInfo, weights::extract_actual_weight};
 		ctx.charge_gas(RuntimeCosts::CopyFromContract(call_len))?;
 		let call: <E::T as Config>::Call =
