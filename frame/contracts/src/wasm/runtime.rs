--- conflicted
+++ resolved
@@ -2453,7 +2453,6 @@
 			},
 			Err(_) => Ok(ReturnCode::EcdsaRecoverFailed),
 		}
-<<<<<<< HEAD
 	},
 
 	// Returns the number of times the currently executing contract exists on the call stack in addition
@@ -2482,8 +2481,4 @@
 		let account_id: <<E as Ext>::T as frame_system::Config>::AccountId = ctx.read_sandbox_memory_as(account_ptr)?;
 		Ok(ctx.ext.account_entrance_count(&account_id))
 	},
-);
-=======
-	}
-}
->>>>>>> 7763a32b
+);