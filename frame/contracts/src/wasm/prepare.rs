// This file is part of Substrate.

// Copyright (C) Parity Technologies (UK) Ltd.
// SPDX-License-Identifier: Apache-2.0

// Licensed under the Apache License, Version 2.0 (the "License");
// you may not use this file except in compliance with the License.
// You may obtain a copy of the License at
//
// 	http://www.apache.org/licenses/LICENSE-2.0
//
// Unless required by applicable law or agreed to in writing, software
// distributed under the License is distributed on an "AS IS" BASIS,
// WITHOUT WARRANTIES OR CONDITIONS OF ANY KIND, either express or implied.
// See the License for the specific language governing permissions and
// limitations under the License.

//! This module takes care of loading, checking and preprocessing of a
//! wasm module before execution. It also extracts some essential information
//! from a module.

use crate::{
	chain_extension::ChainExtension,
	storage::meter::Diff,
<<<<<<< HEAD
	wasm::{
		runtime::AllowDeprecatedInterface, CodeInfo, Determinism, Environment, WasmBlob,
		BYTES_PER_PAGE,
	},
=======
	wasm::{runtime::AllowDeprecatedInterface, CodeInfo, Determinism, Environment, WasmBlob},
>>>>>>> ffbc02fe
	AccountIdOf, CodeVec, Config, Error, Schedule, LOG_TARGET,
};
use codec::MaxEncodedLen;
use sp_runtime::{traits::Hash, DispatchError};
#[cfg(any(test, feature = "runtime-benchmarks"))]
use sp_std::prelude::Vec;
<<<<<<< HEAD
use wasmi::{
	core::ValueType as WasmiValueType, Config as WasmiConfig, Engine, ExternType,
	FuelConsumptionMode, Module, StackLimits,
=======
use wasm_instrument::parity_wasm::elements::{
	self, External, Internal, MemoryType, Type, ValueType,
>>>>>>> ffbc02fe
};

/// Imported memory must be located inside this module. The reason for hardcoding is that current
/// compiler toolchains might not support specifying other modules than "env" for memory imports.
pub const IMPORT_MODULE_MEMORY: &str = "env";

/// Determines whether a module should be instantiated during preparation.
pub enum TryInstantiate {
	/// Do the instantiation to make sure that the module is valid.
	///
	/// This should be used if a module is only uploaded but not executed. We need
	/// to make sure that it can be actually instantiated.
	Instantiate,
	/// Skip the instantiation during preparation.
	///
	/// This makes sense when the preparation takes place as part of an instantiation. Then
	/// this instantiation would fail the whole transaction and an extra check is not
	/// necessary.
	Skip,
}

<<<<<<< HEAD
/// The inner deserialized module is valid and contains only allowed WebAssembly features.
/// This is checked by loading it into wasmi interpreter `engine`.
pub struct LoadedModule {
	pub module: Module,
	pub engine: Engine,
}

impl LoadedModule {
	/// Creates a new instance of `LoadedModule`.
	///
	/// The inner Wasm module is checked not to have restricted WebAssembly proposals.
	/// Returns `Err` if the `code` cannot be deserialized or if it contains an invalid module.
	pub fn new<T>(
		code: &[u8],
		determinism: Determinism,
		stack_limits: Option<StackLimits>,
	) -> Result<Self, &'static str> {
		// Do not enable any features here. Any additional feature needs to be carefully
		// checked for potential security issues. For example, enabling multi value could lead
		// to a DoS vector: It breaks our assumption that branch instructions are of constant time.
		// Depending on the implementation they can linearly depend on the amount of values returned
		// from a block.
		//
		// NOTE: wasmi does not support unstable WebAssembly features. The module is implicitly
		// checked for not having those ones when creating `wasmi::Module` below.
		let mut config = WasmiConfig::default();
		config
			.wasm_multi_value(false)
			.wasm_mutable_global(false)
			.wasm_sign_extension(false)
			.wasm_bulk_memory(false)
			.wasm_reference_types(false)
			.wasm_tail_call(false)
			.wasm_extended_const(false)
			.wasm_saturating_float_to_int(false)
			// This is not our only defense: All instructions explicitly need to have weights
			// assigned or the deployment will fail. We have none assigned for float instructions.
			.floats(matches!(determinism, Determinism::Relaxed))
			.consume_fuel(true)
			.fuel_consumption_mode(FuelConsumptionMode::Eager);

		if let Some(stack_limits) = stack_limits {
			config.set_stack_limits(stack_limits);
=======
/// The inner deserialized module is valid (this is guaranteed by `new` method).
pub struct ContractModule(elements::Module);

impl ContractModule {
	/// Creates a new instance of `ContractModule`.
	///
	/// Returns `Err` if the `code` couldn't be decoded or
	/// if it contains an invalid module.
	pub fn new(code: &[u8]) -> Result<Self, &'static str> {
		let module = elements::deserialize_buffer(code).map_err(|_| "Can't decode Wasm code")?;

		// Return a `ContractModule` instance with
		// __valid__ module.
		Ok(ContractModule(module))
	}

	/// Ensures that module doesn't declare internal memories.
	///
	/// In this runtime we only allow wasm module to import memory from the environment.
	/// Memory section contains declarations of internal linear memories, so if we find one
	/// we reject such a module.
	fn ensure_no_internal_memory(&self) -> Result<(), &'static str> {
		if self.0.memory_section().map_or(false, |ms| ms.entries().len() > 0) {
			return Err("module declares internal memory")
		}
		Ok(())
	}

	/// Ensures that tables declared in the module are not too big.
	fn ensure_table_size_limit(&self, limit: u32) -> Result<(), &'static str> {
		if let Some(table_section) = self.0.table_section() {
			// In Wasm MVP spec, there may be at most one table declared. Double check this
			// explicitly just in case the Wasm version changes.
			if table_section.entries().len() > 1 {
				return Err("multiple tables declared")
			}
			if let Some(table_type) = table_section.entries().first() {
				// Check the table's initial size as there is no instruction or environment function
				// capable of growing the table.
				if table_type.limits().initial() > limit {
					return Err("table exceeds maximum size allowed")
				}
			}
		}
		Ok(())
	}

	/// Ensure that any `br_table` instruction adheres to its immediate value limit.
	fn ensure_br_table_size_limit(&self, limit: u32) -> Result<(), &'static str> {
		let code_section = if let Some(type_section) = self.0.code_section() {
			type_section
		} else {
			return Ok(())
		};
		for instr in code_section.bodies().iter().flat_map(|body| body.code().elements()) {
			use self::elements::Instruction::BrTable;
			if let BrTable(table) = instr {
				if table.table.len() > limit as usize {
					return Err("BrTable's immediate value is too big.")
				}
			}
		}
		Ok(())
	}

	fn ensure_global_variable_limit(&self, limit: u32) -> Result<(), &'static str> {
		if let Some(global_section) = self.0.global_section() {
			if global_section.entries().len() > limit as usize {
				return Err("module declares too many globals")
			}
		}
		Ok(())
	}

	fn ensure_local_variable_limit(&self, limit: u32) -> Result<(), &'static str> {
		if let Some(code_section) = self.0.code_section() {
			for func_body in code_section.bodies() {
				let locals_count: u32 =
					func_body.locals().iter().map(|val_type| val_type.count()).sum();
				if locals_count > limit {
					return Err("single function declares too many locals")
				}
			}
		}
		Ok(())
	}

	/// Ensure that no function exists that has more parameters than allowed.
	fn ensure_parameter_limit(&self, limit: u32) -> Result<(), &'static str> {
		let type_section = if let Some(type_section) = self.0.type_section() {
			type_section
		} else {
			return Ok(())
		};

		for Type::Function(func) in type_section.types() {
			if func.params().len() > limit as usize {
				return Err("Use of a function type with too many parameters.")
			}
>>>>>>> ffbc02fe
		}

		let engine = Engine::new(&config);
		let module =
			Module::new(&engine, code.clone()).map_err(|_| "Can't load the module to wasmi!")?;

<<<<<<< HEAD
		// Return a `LoadedModule` instance with
		// __valid__ module.
		Ok(LoadedModule { module, engine })
	}

=======
>>>>>>> ffbc02fe
	/// Check that the module has required exported functions. For now
	/// these are just entrypoints:
	///
	/// - 'call'
	/// - 'deploy'
	///
	/// Any other exports are not allowed.
	fn scan_exports(&self) -> Result<(), &'static str> {
		let mut deploy_found = false;
		let mut call_found = false;
<<<<<<< HEAD
		let module = &self.module;
		let exports = module.exports();

		for export in exports {
			match export.ty() {
				ExternType::Func(ft) => {
					match export.name() {
						"call" => call_found = true,
						"deploy" => deploy_found = true,
						_ =>
							return Err(
								"unknown function export: expecting only deploy and call functions",
							),
					}
					// Check the signature.
					// Both "call" and "deploy" have the () -> () function type.
					// We still support () -> (i32) for backwards compatibility.
					if !(ft.params().is_empty() &&
						(ft.results().is_empty() || ft.results() == [WasmiValueType::I32]))
					{
						return Err("entry point has wrong signature")
					}
=======

		let module = &self.0;

		let types = module.type_section().map(|ts| ts.types()).unwrap_or(&[]);
		let export_entries = module.export_section().map(|is| is.entries()).unwrap_or(&[]);
		let func_entries = module.function_section().map(|fs| fs.entries()).unwrap_or(&[]);

		// Function index space consists of imported function following by
		// declared functions. Calculate the total number of imported functions so
		// we can use it to convert indexes from function space to declared function space.
		let fn_space_offset = module
			.import_section()
			.map(|is| is.entries())
			.unwrap_or(&[])
			.iter()
			.filter(|entry| matches!(*entry.external(), External::Function(_)))
			.count();

		for export in export_entries {
			match export.field() {
				"call" => call_found = true,
				"deploy" => deploy_found = true,
				_ => return Err("unknown export: expecting only deploy and call functions"),
			}

			// Then check the export kind. "call" and "deploy" are
			// functions.
			let fn_idx = match export.internal() {
				Internal::Function(ref fn_idx) => *fn_idx,
				_ => return Err("expected a function"),
			};

			// convert index from function index space to declared index space.
			let fn_idx = match fn_idx.checked_sub(fn_space_offset as u32) {
				Some(fn_idx) => fn_idx,
				None => {
					// Underflow here means fn_idx points to imported function which we don't allow!
					return Err("entry point points to an imported function")
>>>>>>> ffbc02fe
				},
				ExternType::Memory(_) => return Err("memory export is forbidden"),
				ExternType::Global(_) => return Err("global export is forbidden"),
				ExternType::Table(_) => return Err("table export is forbidden"),
			}
		}

		if !deploy_found {
			return Err("deploy function isn't exported")
		}
		if !call_found {
			return Err("call function isn't exported")
		}

		Ok(())
	}

	/// Scan an import section if any.
	///
<<<<<<< HEAD
	/// This makes sure that:
	/// - The import section looks as we expect it from a contract.
	/// - The limits of the memory type declared by the contract comply with the Schedule.
	///
	/// Returns the checked memory limits back to caller.
	///
	/// This method fails if:
	///
	/// - Tables or globals found among imports.
	/// - `call_chain_extension` host function is imported, while chain extensions are disabled.
	/// - No valid memory import found in the module.
	///
	/// NOTE that only single memory instance is allowed for contract modules, which is enforced by
	/// this check combined with multi_memory proposal disabled in the engine.
	pub fn scan_imports<T: Config>(
		&self,
		schedule: &Schedule<T>,
		require_memory_import: bool,
	) -> Result<(u32, u32), &'static str> {
		let module = &self.module;
		let imports = module.imports();
		let mut memory_limits = None;

		for import in imports {
			match *import.ty() {
				ExternType::Table(_) => return Err("Cannot import tables"),
				ExternType::Global(_) => return Err("Cannot import globals"),
				ExternType::Func(_) => {
					let _ = import.ty().func().ok_or("expected a function")?;

					if !<T as Config>::ChainExtension::enabled() &&
						import.name().as_bytes() == b"seal_call_chain_extension" ||
						import.name().as_bytes() == b"call_chain_extension"
					{
						return Err("Module uses chain extensions but chain extensions are disabled")
=======
	/// This makes sure that the import section looks as we expect it from a contract
	/// and enforces and returns the memory type declared by the contract if any.
	pub fn scan_imports<T: Config>(&self) -> Result<Option<&MemoryType>, &'static str> {
		let module = &self.0;
		let import_entries = module.import_section().map(|is| is.entries()).unwrap_or(&[]);
		let mut imported_mem_type = None;

		for import in import_entries {
			match *import.external() {
				External::Table(_) => return Err("Cannot import tables"),
				External::Global(_) => return Err("Cannot import globals"),
				External::Function(_) => {
					if !<T as Config>::ChainExtension::enabled() &&
						import.field().as_bytes() == b"seal_call_chain_extension"
					{
						return Err("module uses chain extensions but chain extensions are disabled")
>>>>>>> ffbc02fe
					}
				},
				ExternType::Memory(mt) => {
					if import.module().as_bytes() != IMPORT_MODULE_MEMORY.as_bytes() {
						return Err("Invalid module for imported memory")
					}
					if import.name().as_bytes() != b"memory" {
						return Err("Memory import must have the field name 'memory'")
					}
					if memory_limits.is_some() {
						return Err("Multiple memory imports defined")
					}
					// Parse memory limits defaulting it to (0,0).
					// Any access to it will then lead to out of bounds trap.
					let (initial, maximum) = (
						mt.initial_pages().to_bytes().unwrap_or(0).saturating_div(BYTES_PER_PAGE)
							as u32,
						mt.maximum_pages().map_or(schedule.limits.memory_pages, |p| {
							p.to_bytes().unwrap_or(0).saturating_div(BYTES_PER_PAGE) as u32
						}),
					);
					if initial > maximum {
						return Err(
						"Requested initial number of memory pages should not exceed the requested maximum",
					)
					}
					if maximum > schedule.limits.memory_pages {
						return Err("Maximum number of memory pages should not exceed the maximum configured in the Schedule")
					}

					memory_limits = Some((initial, maximum));
					continue
				},
			}
		}

<<<<<<< HEAD
		// If we don't require module to have a memory import,
		// then we return (0,0) for the module not having such an import.
		// Any access to it will lead to out of bounds trap.
		if !require_memory_import { memory_limits.or(Default::default()) } else { memory_limits }
			.ok_or("No memory import found in the module")
=======
		Ok(imported_mem_type)
	}
}
#[cfg(any(test, feature = "runtime-benchmarks"))]
fn get_memory_limits<T: Config>(
	module: Option<&MemoryType>,
	schedule: &Schedule<T>,
) -> Result<(u32, u32), &'static str> {
	if let Some(memory_type) = module {
		// Inspect the module to extract the initial and maximum page count.
		let limits = memory_type.limits();
		match (limits.initial(), limits.maximum()) {
			(initial, Some(maximum)) if initial > maximum =>
				Err("Requested initial number of memory pages should not exceed the requested maximum"),
			(_, Some(maximum)) if maximum > schedule.limits.memory_pages =>
				Err("Maximum number of memory pages should not exceed the maximum configured in the Schedule."),
			(initial, Some(maximum)) => Ok((initial, maximum)),
			(initial, None) => {
				Ok((initial, schedule.limits.memory_pages))
			},
		}
	} else {
		// None memory imported in the Wasm module,
		// any access to it will lead to out of bounds trap.
		Ok((0, 0))
>>>>>>> ffbc02fe
	}
}

/// Check that given `code` satisfies constraints required for the contract Wasm module.
<<<<<<< HEAD
/// This includes two groups of checks:
///
/// 1. General engine-side validation makes sure the module is consistent and does not contain
///    forbidden WebAssembly features.
/// 2. Additional checks which are specific to smart contracts eligible for this pallet.
///
/// We need to fo this check only once when uploading a new code.
=======
///
/// On success it returns back the code.
>>>>>>> ffbc02fe
fn validate<E, T>(
	code: &[u8],
	schedule: &Schedule<T>,
	determinism: Determinism,
	try_instantiate: TryInstantiate,
) -> Result<(), (DispatchError, &'static str)>
where
	E: Environment<()>,
	T: Config,
{
<<<<<<< HEAD
	(|| {
		// We check that the module is generally valid,
		// and does not have restricted WebAssembly features, here.
		let contract_module = LoadedModule::new::<T>(code, determinism, None)?;
		// Checks that module satisfies constraints required for contracts.
		contract_module.scan_exports()?;
		// We check module imports contstraints including the memory import which is obligatory to
		// have for the newly uploaded contracts.
		contract_module.scan_imports::<T>(schedule, true)?;
		Ok(())
	})()
	.map_err(|msg: &str| {
		log::debug!(target: LOG_TARGET, "New code rejected on validation: {}", msg);
=======
	// Do not enable any features here. Any additional feature needs to be carefully
	// checked for potential security issues. For example, enabling multi value could lead
	// to a DoS vector: It breaks our assumption that branch instructions are of constant time.
	// Depending on the implementation they can linearly depend on the amount of values returned
	// from a block.
	Validator::new_with_features(WasmFeatures {
		relaxed_simd: false,
		threads: false,
		tail_call: false,
		multi_memory: false,
		exceptions: false,
		memory64: false,
		extended_const: false,
		component_model: false,
		// This is not our only defense: All instructions explicitly need to have weights assigned
		// or the deployment will fail. We have none assigned for float instructions.
		floats: matches!(determinism, Determinism::Relaxed),
		mutable_global: false,
		saturating_float_to_int: false,
		sign_extension: false,
		bulk_memory: false,
		multi_value: false,
		reference_types: false,
		simd: false,
		memory_control: false,
	})
	.validate_all(code)
	.map_err(|err| {
		log::debug!(target: LOG_TARGET, "{}", err);
		(Error::<T>::CodeRejected.into(), "Validation of new code failed!")
	})?;

	(|| {
		let contract_module = ContractModule::new(code)?;
		contract_module.scan_exports()?;
		contract_module.scan_imports::<T>()?;
		contract_module.ensure_no_internal_memory()?;
		contract_module.ensure_table_size_limit(schedule.limits.table_size)?;
		contract_module.ensure_global_variable_limit(schedule.limits.globals)?;
		contract_module.ensure_local_variable_limit(schedule.limits.locals)?;
		contract_module.ensure_parameter_limit(schedule.limits.parameters)?;
		contract_module.ensure_br_table_size_limit(schedule.limits.br_table_size)?;
		// Extract memory limits from the module.
		// This also checks that module's memory import satisfies the schedule.
		Ok(())
	})()
	.map_err(|msg: &str| {
		log::debug!(target: LOG_TARGET, "New code rejected: {}", msg);
>>>>>>> ffbc02fe
		(Error::<T>::CodeRejected.into(), msg)
	})?;

	// This will make sure that the module can be actually run within wasmi:
	//
	// - It doesn't use any unknown imports.
	// - It doesn't explode the wasmi bytecode generation.
	if matches!(try_instantiate, TryInstantiate::Instantiate) {
		// We don't actually ever run any code so we can get away with a minimal stack which
		// reduces the amount of memory that needs to be zeroed.
		let stack_limits = StackLimits::new(1, 1, 0).expect("initial <= max; qed");
		WasmBlob::<T>::instantiate::<E, _>(
			&code,
			(),
			schedule,
<<<<<<< HEAD
			determinism,
=======
>>>>>>> ffbc02fe
			stack_limits,
			AllowDeprecatedInterface::No,
		)
		.map_err(|err| {
			log::debug!(target: LOG_TARGET, "{}", err);
			(Error::<T>::CodeRejected.into(), "New code rejected on wasmi instantiation!")
		})?;
	}
<<<<<<< HEAD

=======
>>>>>>> ffbc02fe
	Ok(())
}

/// Validates the given binary `code` is a valid Wasm module satisfying following constraints:
<<<<<<< HEAD
///
/// - The module doesn't export any memory.
/// - The module does imports memory, which limits lay within the limits permitted by the
///   `schedule`.
/// - All imported functions from the external environment match defined by `env` module.
///
=======
///
/// - The module doesn't define an internal memory instance.
/// - Imported memory (if any) doesn't reserve more memory than permitted by the `schedule`.
/// - All imported functions from the external environment match defined by `env` module.
///
>>>>>>> ffbc02fe
/// Also constructs contract `code_info` by calculating the storage deposit.
pub fn prepare<E, T>(
	code: CodeVec<T>,
	schedule: &Schedule<T>,
	owner: AccountIdOf<T>,
	determinism: Determinism,
	try_instantiate: TryInstantiate,
) -> Result<WasmBlob<T>, (DispatchError, &'static str)>
where
	E: Environment<()>,
	T: Config,
{
	validate::<E, T>(code.as_ref(), schedule, determinism, try_instantiate)?;

	// Calculate deposit for storing contract code and `code_info` in two different storage items.
	let bytes_added = code.len().saturating_add(<CodeInfo<T>>::max_encoded_len()) as u32;
	let deposit = Diff { bytes_added, items_added: 2, ..Default::default() }
		.update_contract::<T>(None)
		.charge_or_zero();
	let code_info = CodeInfo { owner, deposit, determinism, refcount: 0 };
	let code_hash = T::Hashing::hash(&code);

<<<<<<< HEAD
=======
	let code_info = CodeInfo { owner, deposit, determinism, refcount: 0 };
	let code_hash = T::Hashing::hash(&code);

>>>>>>> ffbc02fe
	Ok(WasmBlob { code, code_info, code_hash })
}

/// Alternate (possibly unsafe) preparation functions used only for benchmarking and testing.
///
/// For benchmarking we need to construct special contracts that might not pass our
/// sanity checks. We hide functions allowing this behind a feature that is only set during
/// benchmarking or testing to prevent usage in production code.
#[cfg(any(test, feature = "runtime-benchmarks"))]
pub mod benchmarking {
	use super::*;

<<<<<<< HEAD
	/// Prepare function that does not perform export section checks on the passed in code.
=======
	/// Prepare function that does not perform most checks on the passed in code.
>>>>>>> ffbc02fe
	pub fn prepare<T: Config>(
		code: Vec<u8>,
		schedule: &Schedule<T>,
		owner: AccountIdOf<T>,
	) -> Result<WasmBlob<T>, DispatchError> {
<<<<<<< HEAD
		let determinism = Determinism::Enforced;
		let contract_module = LoadedModule::new::<T>(&code, determinism, None)?;
		let _ = contract_module.scan_imports::<T>(schedule, true)?;
		let code: CodeVec<T> = code.try_into().map_err(|_| <Error<T>>::CodeTooLarge)?;
=======
		let contract_module = ContractModule::new(&code)?;
		let _ = get_memory_limits(contract_module.scan_imports::<T>()?, schedule)?;
		let code_hash = T::Hashing::hash(&code);
		let code = code.try_into().map_err(|_| <Error<T>>::CodeTooLarge)?;
>>>>>>> ffbc02fe
		let code_info = CodeInfo {
			owner,
			// this is a helper function for benchmarking which skips deposit collection
			deposit: Default::default(),
			refcount: 0,
<<<<<<< HEAD
			determinism,
		};
		let code_hash = T::Hashing::hash(&code);
=======
			determinism: Determinism::Enforced,
		};
>>>>>>> ffbc02fe

		Ok(WasmBlob { code, code_info, code_hash })
	}
}

#[cfg(test)]
mod tests {
	use super::*;
	use crate::{
		exec::Ext,
		schedule::Limits,
		tests::{Test, ALICE},
	};
	use pallet_contracts_proc_macro::define_env;
	use std::fmt;

	impl fmt::Debug for WasmBlob<Test> {
		fn fmt(&self, f: &mut fmt::Formatter) -> fmt::Result {
			write!(f, "ContractCode {{ .. }}")
		}
	}

	/// Using unreachable statements triggers unreachable warnings in the generated code
	#[allow(unreachable_code)]
	mod env {
		use super::*;
		use crate::wasm::runtime::{AllowDeprecatedInterface, AllowUnstableInterface, TrapReason};

		// Define test environment for tests. We need ImportSatisfyCheck
		// implementation from it. So actual implementations doesn't matter.
		#[define_env]
		pub mod test_env {
			fn panic(_ctx: _, _memory: _) -> Result<(), TrapReason> {
				Ok(())
			}

			// gas is an implementation defined function and a contract can't import it.
			fn gas(_ctx: _, _memory: _, _amount: u64) -> Result<(), TrapReason> {
				Ok(())
			}

			fn nop(_ctx: _, _memory: _, _unused: u64) -> Result<(), TrapReason> {
				Ok(())
			}

			// new version of nop with other data type for argument
			#[version(1)]
			fn nop(_ctx: _, _memory: _, _unused: i32) -> Result<(), TrapReason> {
				Ok(())
			}
		}
	}

	macro_rules! prepare_test {
		($name:ident, $wat:expr, $($expected:tt)*) => {
			#[test]
			fn $name() {
				let wasm = wat::parse_str($wat).unwrap().try_into().unwrap();
				let schedule = Schedule {
					limits: Limits {
					    globals: 3,
					    locals: 3,
						parameters: 3,
						memory_pages: 16,
						table_size: 3,
						br_table_size: 3,
						.. Default::default()
					},
					.. Default::default()
				};
				let r = prepare::<env::Env, Test>(
					wasm,
					&schedule,
					ALICE,
					Determinism::Enforced,
					TryInstantiate::Instantiate,
				);
				assert_matches::assert_matches!(r.map_err(|(_, msg)| msg), $($expected)*);
			}
		};
	}

	prepare_test!(
		no_floats,
		r#"
		(module
			(func (export "call")
				(drop
					(f32.add
						(f32.const 0)
						(f32.const 1)
					)
				)
			)
			(func (export "deploy"))
		)"#,
<<<<<<< HEAD
		Err("Can't load the module to wasmi!")
=======
		Err("Validation of new code failed!")
>>>>>>> ffbc02fe
	);

	mod memories {
		use super::*;

		prepare_test!(
			memory_with_one_page,
			r#"
			(module
				(import "env" "memory" (memory 1 1))

				(func (export "call"))
				(func (export "deploy"))
			)
			"#,
			Ok(_)
		);

		prepare_test!(
			internal_memory_declaration,
			r#"
			(module
				(memory 1 1)

				(func (export "call"))
				(func (export "deploy"))
			)
			"#,
			Err("No memory import found in the module")
		);

		prepare_test!(
			no_memory_import,
			r#"
			(module
				;; no memory imported

				(func (export "call"))
				(func (export "deploy"))
			)"#,
			Err("No memory import found in the module")
		);

		prepare_test!(
			initial_exceeds_maximum,
			r#"
			(module
				(import "env" "memory" (memory 16 1))

				(func (export "call"))
				(func (export "deploy"))
			)
			"#,
<<<<<<< HEAD
			Err("Can't load the module to wasmi!")
=======
			Err("Validation of new code failed!")
>>>>>>> ffbc02fe
		);

		prepare_test!(
			requested_maximum_valid,
			r#"
			(module
				(import "env" "memory" (memory 1 16))

				(func (export "call"))
				(func (export "deploy"))
			)
			"#,
			Ok(_)
		);

		prepare_test!(
			requested_maximum_exceeds_configured_maximum,
			r#"
			(module
				(import "env" "memory" (memory 1 17))

				(func (export "call"))
				(func (export "deploy"))
			)
			"#,
<<<<<<< HEAD
			Err("Maximum number of memory pages should not exceed the maximum configured in the Schedule")
=======
			Err("New code rejected on wasmi instantiation!")
>>>>>>> ffbc02fe
		);

		prepare_test!(
			field_name_not_memory,
			r#"
			(module
				(import "env" "forgetit" (memory 1 1))

				(func (export "call"))
				(func (export "deploy"))
			)
			"#,
			Err("Memory import must have the field name 'memory'")
		);

		prepare_test!(
			multiple_memory_imports,
			r#"
			(module
				(import "env" "memory" (memory 1 1))
				(import "env" "memory" (memory 1 1))

				(func (export "call"))
				(func (export "deploy"))
			)
			"#,
<<<<<<< HEAD
			Err("Can't load the module to wasmi!")
=======
			Err("Validation of new code failed!")
>>>>>>> ffbc02fe
		);

		prepare_test!(
			table_import,
			r#"
			(module
				(import "seal0" "table" (table 1 anyfunc))

				(func (export "call"))
				(func (export "deploy"))
			)
			"#,
			Err("Cannot import tables")
		);

		prepare_test!(
			global_import,
			r#"
			(module
				(global $g (import "seal0" "global") i32)
				(func (export "call"))
				(func (export "deploy"))
			)
			"#,
			Err("Cannot import globals")
		);
	}

	mod imports {
		use super::*;

		prepare_test!(
			can_import_legit_function,
			r#"
			(module
				(import "seal0" "nop" (func (param i64)))
				(import "env" "memory" (memory 1 1))

				(func (export "call"))
				(func (export "deploy"))
			)
			"#,
			Ok(_)
		);

		// memory is in "env" and not in "seal0"
		prepare_test!(
			memory_not_in_seal0,
			r#"
			(module
				(import "seal0" "memory" (memory 1 1))

				(func (export "call"))
				(func (export "deploy"))
			)
			"#,
			Err("Invalid module for imported memory")
		);

		// Memory is in "env" and not in some arbitrary module
		prepare_test!(
			memory_not_in_arbitrary_module,
			r#"
			(module
				(import "any_module" "memory" (memory 1 1))

				(func (export "call"))
				(func (export "deploy"))
			)
			"#,
			Err("Invalid module for imported memory")
		);

		prepare_test!(
			function_in_other_module_works,
			r#"
			(module
				(import "seal1" "nop" (func (param i32)))
				(import "env" "memory" (memory 1 1))


				(func (export "call"))
				(func (export "deploy"))
			)
			"#,
			Ok(_)
		);

		prepare_test!(
			wrong_signature,
			r#"
			(module
				(import "seal0" "input" (func (param i64)))
<<<<<<< HEAD
				(import "env" "memory" (memory 1 1))
=======
>>>>>>> ffbc02fe

				(func (export "call"))
				(func (export "deploy"))
			)
			"#,
			Err("New code rejected on wasmi instantiation!")
		);

		prepare_test!(
			unknown_func_name,
			r#"
			(module
				(import "seal0" "unknown_func" (func))

				(func (export "call"))
				(func (export "deploy"))
			)
			"#,
<<<<<<< HEAD
			Err("No memory import found in the module")
		);

		// Try to import function from not a "seal*" module.
		prepare_test!(
			try_import_from_wrong_module,
			r#"
			(module
				(import "env" "panic" (func))
				(import "env" "memory" (memory 1 1))

				(func (export "call"))
				(func (export "deploy"))
			)
			"#,
=======
>>>>>>> ffbc02fe
			Err("New code rejected on wasmi instantiation!")
		);
	}

	mod entrypoints {
		use super::*;

		prepare_test!(
			it_works,
			r#"
			(module
				(import "env" "memory" (memory 1 1))
				(func (export "call"))
				(func (export "deploy"))
			)
			"#,
			Ok(_)
		);

		prepare_test!(
			omit_memory,
			r#"
			(module
				(func (export "call"))
				(func (export "deploy"))
			)
			"#,
			Err("No memory import found in the module")
		);

		prepare_test!(
			omit_deploy,
			r#"
			(module
				(func (export "call"))
			)
			"#,
			Err("deploy function isn't exported")
		);

		prepare_test!(
			omit_call,
			r#"
			(module
				(func (export "deploy"))
			)
			"#,
			Err("call function isn't exported")
		);

		// Try to use imported function as an entry point.
		// This is allowed.
		prepare_test!(
			try_sneak_export_as_entrypoint,
			r#"
			(module
				(import "seal0" "panic" (func))
				(import "env" "memory" (memory 1 1))

				(func (export "deploy"))

				(export "call" (func 0))
			)
			"#,
			Ok(_)
		);

		// Try to use global as an entry point.
		prepare_test!(
			try_sneak_export_as_global,
			r#"
			(module
				(func (export "deploy"))
				(global (export "call") i32 (i32.const 0))
			)
			"#,
			Err("global export is forbidden")
		);

		prepare_test!(
			wrong_signature,
			r#"
			(module
				(func (export "deploy"))
				(func (export "call") (param i32))
			)
			"#,
			Err("entry point has wrong signature")
		);

		prepare_test!(
			unknown_exports,
			r#"
			(module
				(func (export "call"))
				(func (export "deploy"))
				(func (export "whatevs"))
			)
			"#,
			Err("unknown function export: expecting only deploy and call functions")
		);

		prepare_test!(
			global_float,
			r#"
			(module
				(global $x f32 (f32.const 0))
				(func (export "call"))
				(func (export "deploy"))
			)
			"#,
<<<<<<< HEAD
			Err("Can't load the module to wasmi!")
=======
			Err("Validation of new code failed!")
>>>>>>> ffbc02fe
		);

		prepare_test!(
			local_float,
			r#"
			(module
				(func $foo (local f32))
				(func (export "call"))
				(func (export "deploy"))
			)
			"#,
<<<<<<< HEAD
			Err("Can't load the module to wasmi!")
=======
			Err("Validation of new code failed!")
>>>>>>> ffbc02fe
		);

		prepare_test!(
			param_float,
			r#"
			(module
				(func $foo (param f32))
				(func (export "call"))
				(func (export "deploy"))
			)
			"#,
<<<<<<< HEAD
			Err("Can't load the module to wasmi!")
=======
			Err("Validation of new code failed!")
>>>>>>> ffbc02fe
		);

		prepare_test!(
			result_float,
			r#"
			(module
				(func $foo (result f32) (f32.const 0))
				(func (export "call"))
				(func (export "deploy"))
			)
			"#,
<<<<<<< HEAD
			Err("Can't load the module to wasmi!")
=======
			Err("Validation of new code failed!")
>>>>>>> ffbc02fe
		);
	}
}<|MERGE_RESOLUTION|>--- conflicted
+++ resolved
@@ -22,28 +22,19 @@
 use crate::{
 	chain_extension::ChainExtension,
 	storage::meter::Diff,
-<<<<<<< HEAD
 	wasm::{
 		runtime::AllowDeprecatedInterface, CodeInfo, Determinism, Environment, WasmBlob,
 		BYTES_PER_PAGE,
 	},
-=======
-	wasm::{runtime::AllowDeprecatedInterface, CodeInfo, Determinism, Environment, WasmBlob},
->>>>>>> ffbc02fe
 	AccountIdOf, CodeVec, Config, Error, Schedule, LOG_TARGET,
 };
 use codec::MaxEncodedLen;
 use sp_runtime::{traits::Hash, DispatchError};
 #[cfg(any(test, feature = "runtime-benchmarks"))]
 use sp_std::prelude::Vec;
-<<<<<<< HEAD
 use wasmi::{
 	core::ValueType as WasmiValueType, Config as WasmiConfig, Engine, ExternType,
 	FuelConsumptionMode, Module, StackLimits,
-=======
-use wasm_instrument::parity_wasm::elements::{
-	self, External, Internal, MemoryType, Type, ValueType,
->>>>>>> ffbc02fe
 };
 
 /// Imported memory must be located inside this module. The reason for hardcoding is that current
@@ -65,7 +56,6 @@
 	Skip,
 }
 
-<<<<<<< HEAD
 /// The inner deserialized module is valid and contains only allowed WebAssembly features.
 /// This is checked by loading it into wasmi interpreter `engine`.
 pub struct LoadedModule {
@@ -109,121 +99,17 @@
 
 		if let Some(stack_limits) = stack_limits {
 			config.set_stack_limits(stack_limits);
-=======
-/// The inner deserialized module is valid (this is guaranteed by `new` method).
-pub struct ContractModule(elements::Module);
-
-impl ContractModule {
-	/// Creates a new instance of `ContractModule`.
-	///
-	/// Returns `Err` if the `code` couldn't be decoded or
-	/// if it contains an invalid module.
-	pub fn new(code: &[u8]) -> Result<Self, &'static str> {
-		let module = elements::deserialize_buffer(code).map_err(|_| "Can't decode Wasm code")?;
-
-		// Return a `ContractModule` instance with
-		// __valid__ module.
-		Ok(ContractModule(module))
-	}
-
-	/// Ensures that module doesn't declare internal memories.
-	///
-	/// In this runtime we only allow wasm module to import memory from the environment.
-	/// Memory section contains declarations of internal linear memories, so if we find one
-	/// we reject such a module.
-	fn ensure_no_internal_memory(&self) -> Result<(), &'static str> {
-		if self.0.memory_section().map_or(false, |ms| ms.entries().len() > 0) {
-			return Err("module declares internal memory")
-		}
-		Ok(())
-	}
-
-	/// Ensures that tables declared in the module are not too big.
-	fn ensure_table_size_limit(&self, limit: u32) -> Result<(), &'static str> {
-		if let Some(table_section) = self.0.table_section() {
-			// In Wasm MVP spec, there may be at most one table declared. Double check this
-			// explicitly just in case the Wasm version changes.
-			if table_section.entries().len() > 1 {
-				return Err("multiple tables declared")
-			}
-			if let Some(table_type) = table_section.entries().first() {
-				// Check the table's initial size as there is no instruction or environment function
-				// capable of growing the table.
-				if table_type.limits().initial() > limit {
-					return Err("table exceeds maximum size allowed")
-				}
-			}
-		}
-		Ok(())
-	}
-
-	/// Ensure that any `br_table` instruction adheres to its immediate value limit.
-	fn ensure_br_table_size_limit(&self, limit: u32) -> Result<(), &'static str> {
-		let code_section = if let Some(type_section) = self.0.code_section() {
-			type_section
-		} else {
-			return Ok(())
-		};
-		for instr in code_section.bodies().iter().flat_map(|body| body.code().elements()) {
-			use self::elements::Instruction::BrTable;
-			if let BrTable(table) = instr {
-				if table.table.len() > limit as usize {
-					return Err("BrTable's immediate value is too big.")
-				}
-			}
-		}
-		Ok(())
-	}
-
-	fn ensure_global_variable_limit(&self, limit: u32) -> Result<(), &'static str> {
-		if let Some(global_section) = self.0.global_section() {
-			if global_section.entries().len() > limit as usize {
-				return Err("module declares too many globals")
-			}
-		}
-		Ok(())
-	}
-
-	fn ensure_local_variable_limit(&self, limit: u32) -> Result<(), &'static str> {
-		if let Some(code_section) = self.0.code_section() {
-			for func_body in code_section.bodies() {
-				let locals_count: u32 =
-					func_body.locals().iter().map(|val_type| val_type.count()).sum();
-				if locals_count > limit {
-					return Err("single function declares too many locals")
-				}
-			}
-		}
-		Ok(())
-	}
-
-	/// Ensure that no function exists that has more parameters than allowed.
-	fn ensure_parameter_limit(&self, limit: u32) -> Result<(), &'static str> {
-		let type_section = if let Some(type_section) = self.0.type_section() {
-			type_section
-		} else {
-			return Ok(())
-		};
-
-		for Type::Function(func) in type_section.types() {
-			if func.params().len() > limit as usize {
-				return Err("Use of a function type with too many parameters.")
-			}
->>>>>>> ffbc02fe
 		}
 
 		let engine = Engine::new(&config);
 		let module =
 			Module::new(&engine, code.clone()).map_err(|_| "Can't load the module to wasmi!")?;
 
-<<<<<<< HEAD
 		// Return a `LoadedModule` instance with
 		// __valid__ module.
 		Ok(LoadedModule { module, engine })
 	}
 
-=======
->>>>>>> ffbc02fe
 	/// Check that the module has required exported functions. For now
 	/// these are just entrypoints:
 	///
@@ -234,7 +120,6 @@
 	fn scan_exports(&self) -> Result<(), &'static str> {
 		let mut deploy_found = false;
 		let mut call_found = false;
-<<<<<<< HEAD
 		let module = &self.module;
 		let exports = module.exports();
 
@@ -257,46 +142,6 @@
 					{
 						return Err("entry point has wrong signature")
 					}
-=======
-
-		let module = &self.0;
-
-		let types = module.type_section().map(|ts| ts.types()).unwrap_or(&[]);
-		let export_entries = module.export_section().map(|is| is.entries()).unwrap_or(&[]);
-		let func_entries = module.function_section().map(|fs| fs.entries()).unwrap_or(&[]);
-
-		// Function index space consists of imported function following by
-		// declared functions. Calculate the total number of imported functions so
-		// we can use it to convert indexes from function space to declared function space.
-		let fn_space_offset = module
-			.import_section()
-			.map(|is| is.entries())
-			.unwrap_or(&[])
-			.iter()
-			.filter(|entry| matches!(*entry.external(), External::Function(_)))
-			.count();
-
-		for export in export_entries {
-			match export.field() {
-				"call" => call_found = true,
-				"deploy" => deploy_found = true,
-				_ => return Err("unknown export: expecting only deploy and call functions"),
-			}
-
-			// Then check the export kind. "call" and "deploy" are
-			// functions.
-			let fn_idx = match export.internal() {
-				Internal::Function(ref fn_idx) => *fn_idx,
-				_ => return Err("expected a function"),
-			};
-
-			// convert index from function index space to declared index space.
-			let fn_idx = match fn_idx.checked_sub(fn_space_offset as u32) {
-				Some(fn_idx) => fn_idx,
-				None => {
-					// Underflow here means fn_idx points to imported function which we don't allow!
-					return Err("entry point points to an imported function")
->>>>>>> ffbc02fe
 				},
 				ExternType::Memory(_) => return Err("memory export is forbidden"),
 				ExternType::Global(_) => return Err("global export is forbidden"),
@@ -316,7 +161,6 @@
 
 	/// Scan an import section if any.
 	///
-<<<<<<< HEAD
 	/// This makes sure that:
 	/// - The import section looks as we expect it from a contract.
 	/// - The limits of the memory type declared by the contract comply with the Schedule.
@@ -327,10 +171,11 @@
 	///
 	/// - Tables or globals found among imports.
 	/// - `call_chain_extension` host function is imported, while chain extensions are disabled.
-	/// - No valid memory import found in the module.
+	/// - Memory import required but found in the module.
 	///
 	/// NOTE that only single memory instance is allowed for contract modules, which is enforced by
-	/// this check combined with multi_memory proposal disabled in the engine.
+	/// this check run with `require_memory_import: true` combined with multi_memory proposal
+	/// disabled in the engine.
 	pub fn scan_imports<T: Config>(
 		&self,
 		schedule: &Schedule<T>,
@@ -352,24 +197,6 @@
 						import.name().as_bytes() == b"call_chain_extension"
 					{
 						return Err("Module uses chain extensions but chain extensions are disabled")
-=======
-	/// This makes sure that the import section looks as we expect it from a contract
-	/// and enforces and returns the memory type declared by the contract if any.
-	pub fn scan_imports<T: Config>(&self) -> Result<Option<&MemoryType>, &'static str> {
-		let module = &self.0;
-		let import_entries = module.import_section().map(|is| is.entries()).unwrap_or(&[]);
-		let mut imported_mem_type = None;
-
-		for import in import_entries {
-			match *import.external() {
-				External::Table(_) => return Err("Cannot import tables"),
-				External::Global(_) => return Err("Cannot import globals"),
-				External::Function(_) => {
-					if !<T as Config>::ChainExtension::enabled() &&
-						import.field().as_bytes() == b"seal_call_chain_extension"
-					{
-						return Err("module uses chain extensions but chain extensions are disabled")
->>>>>>> ffbc02fe
 					}
 				},
 				ExternType::Memory(mt) => {
@@ -406,44 +233,15 @@
 			}
 		}
 
-<<<<<<< HEAD
 		// If we don't require module to have a memory import,
 		// then we return (0,0) for the module not having such an import.
 		// Any access to it will lead to out of bounds trap.
 		if !require_memory_import { memory_limits.or(Default::default()) } else { memory_limits }
 			.ok_or("No memory import found in the module")
-=======
-		Ok(imported_mem_type)
 	}
 }
-#[cfg(any(test, feature = "runtime-benchmarks"))]
-fn get_memory_limits<T: Config>(
-	module: Option<&MemoryType>,
-	schedule: &Schedule<T>,
-) -> Result<(u32, u32), &'static str> {
-	if let Some(memory_type) = module {
-		// Inspect the module to extract the initial and maximum page count.
-		let limits = memory_type.limits();
-		match (limits.initial(), limits.maximum()) {
-			(initial, Some(maximum)) if initial > maximum =>
-				Err("Requested initial number of memory pages should not exceed the requested maximum"),
-			(_, Some(maximum)) if maximum > schedule.limits.memory_pages =>
-				Err("Maximum number of memory pages should not exceed the maximum configured in the Schedule."),
-			(initial, Some(maximum)) => Ok((initial, maximum)),
-			(initial, None) => {
-				Ok((initial, schedule.limits.memory_pages))
-			},
-		}
-	} else {
-		// None memory imported in the Wasm module,
-		// any access to it will lead to out of bounds trap.
-		Ok((0, 0))
->>>>>>> ffbc02fe
-	}
-}
 
 /// Check that given `code` satisfies constraints required for the contract Wasm module.
-<<<<<<< HEAD
 /// This includes two groups of checks:
 ///
 /// 1. General engine-side validation makes sure the module is consistent and does not contain
@@ -451,10 +249,6 @@
 /// 2. Additional checks which are specific to smart contracts eligible for this pallet.
 ///
 /// We need to fo this check only once when uploading a new code.
-=======
-///
-/// On success it returns back the code.
->>>>>>> ffbc02fe
 fn validate<E, T>(
 	code: &[u8],
 	schedule: &Schedule<T>,
@@ -465,7 +259,6 @@
 	E: Environment<()>,
 	T: Config,
 {
-<<<<<<< HEAD
 	(|| {
 		// We check that the module is generally valid,
 		// and does not have restricted WebAssembly features, here.
@@ -479,56 +272,6 @@
 	})()
 	.map_err(|msg: &str| {
 		log::debug!(target: LOG_TARGET, "New code rejected on validation: {}", msg);
-=======
-	// Do not enable any features here. Any additional feature needs to be carefully
-	// checked for potential security issues. For example, enabling multi value could lead
-	// to a DoS vector: It breaks our assumption that branch instructions are of constant time.
-	// Depending on the implementation they can linearly depend on the amount of values returned
-	// from a block.
-	Validator::new_with_features(WasmFeatures {
-		relaxed_simd: false,
-		threads: false,
-		tail_call: false,
-		multi_memory: false,
-		exceptions: false,
-		memory64: false,
-		extended_const: false,
-		component_model: false,
-		// This is not our only defense: All instructions explicitly need to have weights assigned
-		// or the deployment will fail. We have none assigned for float instructions.
-		floats: matches!(determinism, Determinism::Relaxed),
-		mutable_global: false,
-		saturating_float_to_int: false,
-		sign_extension: false,
-		bulk_memory: false,
-		multi_value: false,
-		reference_types: false,
-		simd: false,
-		memory_control: false,
-	})
-	.validate_all(code)
-	.map_err(|err| {
-		log::debug!(target: LOG_TARGET, "{}", err);
-		(Error::<T>::CodeRejected.into(), "Validation of new code failed!")
-	})?;
-
-	(|| {
-		let contract_module = ContractModule::new(code)?;
-		contract_module.scan_exports()?;
-		contract_module.scan_imports::<T>()?;
-		contract_module.ensure_no_internal_memory()?;
-		contract_module.ensure_table_size_limit(schedule.limits.table_size)?;
-		contract_module.ensure_global_variable_limit(schedule.limits.globals)?;
-		contract_module.ensure_local_variable_limit(schedule.limits.locals)?;
-		contract_module.ensure_parameter_limit(schedule.limits.parameters)?;
-		contract_module.ensure_br_table_size_limit(schedule.limits.br_table_size)?;
-		// Extract memory limits from the module.
-		// This also checks that module's memory import satisfies the schedule.
-		Ok(())
-	})()
-	.map_err(|msg: &str| {
-		log::debug!(target: LOG_TARGET, "New code rejected: {}", msg);
->>>>>>> ffbc02fe
 		(Error::<T>::CodeRejected.into(), msg)
 	})?;
 
@@ -544,10 +287,7 @@
 			&code,
 			(),
 			schedule,
-<<<<<<< HEAD
 			determinism,
-=======
->>>>>>> ffbc02fe
 			stack_limits,
 			AllowDeprecatedInterface::No,
 		)
@@ -556,28 +296,17 @@
 			(Error::<T>::CodeRejected.into(), "New code rejected on wasmi instantiation!")
 		})?;
 	}
-<<<<<<< HEAD
-
-=======
->>>>>>> ffbc02fe
+
 	Ok(())
 }
 
 /// Validates the given binary `code` is a valid Wasm module satisfying following constraints:
-<<<<<<< HEAD
 ///
 /// - The module doesn't export any memory.
 /// - The module does imports memory, which limits lay within the limits permitted by the
 ///   `schedule`.
 /// - All imported functions from the external environment match defined by `env` module.
 ///
-=======
-///
-/// - The module doesn't define an internal memory instance.
-/// - Imported memory (if any) doesn't reserve more memory than permitted by the `schedule`.
-/// - All imported functions from the external environment match defined by `env` module.
-///
->>>>>>> ffbc02fe
 /// Also constructs contract `code_info` by calculating the storage deposit.
 pub fn prepare<E, T>(
 	code: CodeVec<T>,
@@ -600,12 +329,6 @@
 	let code_info = CodeInfo { owner, deposit, determinism, refcount: 0 };
 	let code_hash = T::Hashing::hash(&code);
 
-<<<<<<< HEAD
-=======
-	let code_info = CodeInfo { owner, deposit, determinism, refcount: 0 };
-	let code_hash = T::Hashing::hash(&code);
-
->>>>>>> ffbc02fe
 	Ok(WasmBlob { code, code_info, code_hash })
 }
 
@@ -618,40 +341,24 @@
 pub mod benchmarking {
 	use super::*;
 
-<<<<<<< HEAD
 	/// Prepare function that does not perform export section checks on the passed in code.
-=======
-	/// Prepare function that does not perform most checks on the passed in code.
->>>>>>> ffbc02fe
 	pub fn prepare<T: Config>(
 		code: Vec<u8>,
 		schedule: &Schedule<T>,
 		owner: AccountIdOf<T>,
 	) -> Result<WasmBlob<T>, DispatchError> {
-<<<<<<< HEAD
 		let determinism = Determinism::Enforced;
 		let contract_module = LoadedModule::new::<T>(&code, determinism, None)?;
 		let _ = contract_module.scan_imports::<T>(schedule, true)?;
 		let code: CodeVec<T> = code.try_into().map_err(|_| <Error<T>>::CodeTooLarge)?;
-=======
-		let contract_module = ContractModule::new(&code)?;
-		let _ = get_memory_limits(contract_module.scan_imports::<T>()?, schedule)?;
-		let code_hash = T::Hashing::hash(&code);
-		let code = code.try_into().map_err(|_| <Error<T>>::CodeTooLarge)?;
->>>>>>> ffbc02fe
 		let code_info = CodeInfo {
 			owner,
 			// this is a helper function for benchmarking which skips deposit collection
 			deposit: Default::default(),
 			refcount: 0,
-<<<<<<< HEAD
 			determinism,
 		};
 		let code_hash = T::Hashing::hash(&code);
-=======
-			determinism: Determinism::Enforced,
-		};
->>>>>>> ffbc02fe
 
 		Ok(WasmBlob { code, code_info, code_hash })
 	}
@@ -748,11 +455,7 @@
 			)
 			(func (export "deploy"))
 		)"#,
-<<<<<<< HEAD
 		Err("Can't load the module to wasmi!")
-=======
-		Err("Validation of new code failed!")
->>>>>>> ffbc02fe
 	);
 
 	mod memories {
@@ -806,11 +509,7 @@
 				(func (export "deploy"))
 			)
 			"#,
-<<<<<<< HEAD
 			Err("Can't load the module to wasmi!")
-=======
-			Err("Validation of new code failed!")
->>>>>>> ffbc02fe
 		);
 
 		prepare_test!(
@@ -836,11 +535,7 @@
 				(func (export "deploy"))
 			)
 			"#,
-<<<<<<< HEAD
 			Err("Maximum number of memory pages should not exceed the maximum configured in the Schedule")
-=======
-			Err("New code rejected on wasmi instantiation!")
->>>>>>> ffbc02fe
 		);
 
 		prepare_test!(
@@ -867,11 +562,7 @@
 				(func (export "deploy"))
 			)
 			"#,
-<<<<<<< HEAD
 			Err("Can't load the module to wasmi!")
-=======
-			Err("Validation of new code failed!")
->>>>>>> ffbc02fe
 		);
 
 		prepare_test!(
@@ -965,10 +656,7 @@
 			r#"
 			(module
 				(import "seal0" "input" (func (param i64)))
-<<<<<<< HEAD
 				(import "env" "memory" (memory 1 1))
-=======
->>>>>>> ffbc02fe
 
 				(func (export "call"))
 				(func (export "deploy"))
@@ -987,7 +675,6 @@
 				(func (export "deploy"))
 			)
 			"#,
-<<<<<<< HEAD
 			Err("No memory import found in the module")
 		);
 
@@ -1003,8 +690,6 @@
 				(func (export "deploy"))
 			)
 			"#,
-=======
->>>>>>> ffbc02fe
 			Err("New code rejected on wasmi instantiation!")
 		);
 	}
@@ -1116,11 +801,7 @@
 				(func (export "deploy"))
 			)
 			"#,
-<<<<<<< HEAD
 			Err("Can't load the module to wasmi!")
-=======
-			Err("Validation of new code failed!")
->>>>>>> ffbc02fe
 		);
 
 		prepare_test!(
@@ -1132,11 +813,7 @@
 				(func (export "deploy"))
 			)
 			"#,
-<<<<<<< HEAD
 			Err("Can't load the module to wasmi!")
-=======
-			Err("Validation of new code failed!")
->>>>>>> ffbc02fe
 		);
 
 		prepare_test!(
@@ -1148,11 +825,7 @@
 				(func (export "deploy"))
 			)
 			"#,
-<<<<<<< HEAD
 			Err("Can't load the module to wasmi!")
-=======
-			Err("Validation of new code failed!")
->>>>>>> ffbc02fe
 		);
 
 		prepare_test!(
@@ -1164,11 +837,7 @@
 				(func (export "deploy"))
 			)
 			"#,
-<<<<<<< HEAD
 			Err("Can't load the module to wasmi!")
-=======
-			Err("Validation of new code failed!")
->>>>>>> ffbc02fe
 		);
 	}
 }