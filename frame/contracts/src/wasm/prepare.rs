// This file is part of Substrate.

// Copyright (C) Parity Technologies (UK) Ltd.
// SPDX-License-Identifier: Apache-2.0

// Licensed under the Apache License, Version 2.0 (the "License");
// you may not use this file except in compliance with the License.
// You may obtain a copy of the License at
//
// 	http://www.apache.org/licenses/LICENSE-2.0
//
// Unless required by applicable law or agreed to in writing, software
// distributed under the License is distributed on an "AS IS" BASIS,
// WITHOUT WARRANTIES OR CONDITIONS OF ANY KIND, either express or implied.
// See the License for the specific language governing permissions and
// limitations under the License.

//! This module takes care of loading, checking and preprocessing of a
//! wasm module before execution. It also extracts some essential information
//! from a module.

use crate::{
	chain_extension::ChainExtension,
	ensure,
	storage::meter::Diff,
	wasm::{runtime::AllowDeprecatedInterface, CodeInfo, Determinism, Environment, WasmBlob},
	AccountIdOf, CodeVec, Config, Error, Schedule, LOG_TARGET,
};
use codec::MaxEncodedLen;
use sp_runtime::DispatchError;
use sp_std::prelude::*;
use wasm_instrument::parity_wasm::elements::{self, External, Internal, MemoryType, Type};
use wasmi::{
	core::ValueType, Config as WasmiConfig, Engine, FuelConsumptionMode, Module, StackLimits, Store,
};

/// Imported memory must be located inside this module. The reason for hardcoding is that current
/// compiler toolchains might not support specifying other modules than "env" for memory imports.
pub const IMPORT_MODULE_MEMORY: &str = "env";

/// Determines whether a module should be instantiated during preparation.
pub enum TryInstantiate {
	/// Do the instantiation to make sure that the module is valid.
	///
	/// This should be used if a module is only uploaded but not executed. We need
	/// to make sure that it can be actually instantiated.
	Instantiate,
	/// Skip the instantiation during preparation.
	///
	/// This makes sense when the preparation takes place as part of an instantiation. Then
	/// this instantiation would fail the whole transaction and an extra check is not
	/// necessary.
	Skip,
}

/// The inner deserialized module is valid (this is guaranteed by `new` method).
pub struct ContractModule(Module);

impl ContractModule {
	/// Creates a new instance of `ContractModule`.
	///
	/// The inner Wasm module is checked not the have restricted WebAssembly proposals.
	/// Returns `Err` if the `code` couldn't be decoded or
	/// if it contains an invalid module.
	pub fn new<T: Config>(code: &[u8], determinism: Determinism) -> Result<Self, &'static str> {
		// TODO DRY as it's (almost) the same as in WasmBlob::instantiate
		// Do not enable any features here. Any additional feature needs to be carefully
		// checked for potential security issues. For example, enabling multi value could lead
		// to a DoS vector: It breaks our assumption that branch instructions are of constant time.
		// Depending on the implementation they can linearly depend on the amount of values returned
		// from a block.
		// NOTE: wasmi does not support unstable WebAssembly features. The module is implicitly
		// checked for not having those when creating wasmi::Module below.
		let mut config = WasmiConfig::default();
		config
			// TODO shoudnd't we put it to Schedule.limits?
			//			.set_stack_limits(stack_limits)
			.wasm_multi_value(false)
			.wasm_mutable_global(false)
			.wasm_sign_extension(false)
			.wasm_bulk_memory(false)
			.wasm_reference_types(false)
			.wasm_tail_call(false)
			.wasm_extended_const(false)
			.wasm_saturating_float_to_int(false)
			// This is not our only defense: All instructions explicitly need to have weights
			// assigned or the deployment will fail. We have none assigned for float instructions.
			.floats(matches!(determinism, Determinism::Relaxed))
			.consume_fuel(true)
			.fuel_consumption_mode(FuelConsumptionMode::Eager);

		let engine = Engine::new(&config);
		let module =
			Module::new(&engine, code.clone()).map_err(|_| "Validation of new code failed!")?;

		// Return a `ContractModule` instance with
		// __valid__ module.
		Ok(ContractModule(module))
	}

	/// Ensures that module doesn't declare internal memories.
	///
	/// In this runtime we only allow wasm module to import memory from the environment.
	/// Memory section contains declarations of internal linear memories, so if we find one
	/// we reject such a module.
	// TODO we need instantiate the module to check this, first
	// fn ensure_no_internal_memory(&self) -> Result<(), &'static str> {
	// 	if self.0.memory_section().map_or(false, |ms| ms.entries().len() > 0) {
	// 		return Err("module declares internal memory")
	// 	}
	// 	Ok(())
	// }

	/// Ensures that tables declared in the module are not too big.
	// fn ensure_table_size_limit(&self, limit: u32) -> Result<(), &'static str> {
	// 	if let Some(table_section) = self.0.table_section() {
	// 		// In Wasm MVP spec, there may be at most one table declared. Double check this
	// 		// explicitly just in case the Wasm version changes.
	// 		if table_section.entries().len() > 1 {
	// 			return Err("multiple tables declared")
	// 		}
	// 		if let Some(table_type) = table_section.entries().first() {
	// 			// Check the table's initial size as there is no instruction or environment function
	// 			// capable of growing the table.
	// 			if table_type.limits().initial() > limit {
	// 				return Err("table exceeds maximum size allowed")
	// 			}
	// 		}
	// 	}
	// 	Ok(())
	// }

	/// Ensure that any `br_table` instruction adheres to its immediate value limit.
	// fn ensure_br_table_size_limit(&self, limit: u32) -> Result<(), &'static str> {
	// 	let code_section = if let Some(type_section) = self.0.code_section() {
	// 		type_section
	// 	} else {
	// 		return Ok(())
	// 	};
	// 	for instr in code_section.bodies().iter().flat_map(|body| body.code().elements()) {
	// 		use self::elements::Instruction::BrTable;
	// 		if let BrTable(table) = instr {
	// 			if table.table.len() > limit as usize {
	// 				return Err("BrTable's immediate value is too big.")
	// 			}
	// 		}
	// 	}
	// 	Ok(())
	// }

	// fn ensure_global_variable_limit(&self, limit: u32) -> Result<(), &'static str> {
	// 	if let Some(global_section) = self.0.global_section() {
	// 		if global_section.entries().len() > limit as usize {
	// 			return Err("module declares too many globals")
	// 		}
	// 	}
	// 	Ok(())
	// }

	// fn ensure_local_variable_limit(&self, limit: u32) -> Result<(), &'static str> {
	// 	if let Some(code_section) = self.0.code_section() {
	// 		for func_body in code_section.bodies() {
	// 			let locals_count: u32 =
	// 				func_body.locals().iter().map(|val_type| val_type.count()).sum();
	// 			if locals_count > limit {
	// 				return Err("single function declares too many locals")
	// 			}
	// 		}
	// 	}
	// 	Ok(())
	// }

	/// Ensure that no function exists that has more parameters than allowed.
	// fn ensure_parameter_limit(&self, limit: u32) -> Result<(), &'static str> {
	// 	let type_section = if let Some(type_section) = self.0.type_section() {
	// 		type_section
	// 	} else {
	// 		return Ok(())
	// 	};

	// 	for Type::Function(func) in type_section.types() {
	// 		if func.params().len() > limit as usize {
	// 			return Err("Use of a function type with too many parameters.")
	// 		}
	// 	}

	// 	Ok(())
	// }

	/// Check that the module has required exported functions. For now
	/// these are just entrypoints:
	///
	/// - 'call'
	/// - 'deploy'
	///
	/// Any other exports are not allowed.
	fn scan_exports(&self) -> Result<(), &'static str> {
		let mut deploy_found = false;
		let mut call_found = false;
		let module = &self.0;

		//		let types = module.type_section().map(|ts| ts.types()).unwrap_or(&[]);
		let exports = module.exports();
		//		let func_entries = module.function_section().map(|fs| fs.entries()).unwrap_or(&[]);

		// Function index space consists of imported function following by
		// declared functions. Calculate the total number of imported functions so
		// we can use it to convert indexes from function space to declared function space.
		// let fn_space_offset = module
		// 	.import_section()
		// 	.map(|is| is.entries())
		// 	.unwrap_or(&[])
		// 	.iter()
		// 	.filter(|entry| matches!(*entry.external(), External::Function(_)))
		// 	.count();
		for export in exports {
			match export.name() {
				"call" => call_found = true,
				"deploy" => deploy_found = true,
				_ => return Err("unknown export: expecting only deploy and call functions"),
			}

			// Then check the export kind. "call" and "deploy" are
			// functions.
			let func_ty = export.ty().func().ok_or("expected a function")?;
			// TODO add a test where fn_idx could point to an imported fn?
			// let fn_idx = match export.internal() {
			// 	Internal::Function(ref fn_idx) => *fn_idx,
			// 	_ => return Err("expected a function"),
			// };
			// convert index from function index space to declared index space.
			// let fn_idx = match fn_idx.checked_sub(fn_space_offset as u32) {
			// 	Some(fn_idx) => fn_idx,
			// 	None => {
			// 		// Underflow here means fn_idx points to imported function which we don't allow!
			// 		return Err("entry point points to an imported function")
			// 	},
			// };

			// Then check the signature.
			// Both "call" and "deploy" has a () -> () function type.
			// We still support () -> (i32) for backwards compatibility.
			if !(func_ty.params().is_empty() &&
				(func_ty.results().is_empty() || func_ty.results() == [ValueType::I32]))
			{
				return Err("entry point has wrong signature")
			}
		}

		if !deploy_found {
			return Err("deploy function isn't exported")
		}
		if !call_found {
			return Err("call function isn't exported")
		}

		Ok(())
	}

	/// Scan an import section if any.
	///
	/// This makes sure that the import section looks as we expect it from a contract
	/// and enforces and returns the memory type declared by the contract if any.
	///
	/// `import_fn_banlist`: list of function names that are disallowed to be imported
	#[cfg(any(test, feature = "runtime-benchmarks"))]
	pub fn scan_imports<T: Config>(
		&self,
		import_fn_banlist: &[&[u8]],
	) -> Result<Option<&MemoryType>, &'static str> {
		let module = &self.0;
		let import_entries = module.import_section().map(|is| is.entries()).unwrap_or(&[]);
		let mut imported_mem_type = None;

		for import in import_entries {
			match *import.external() {
				External::Table(_) => return Err("Cannot import tables"),
				External::Global(_) => return Err("Cannot import globals"),
				External::Function(_) => {
					if !<T as Config>::ChainExtension::enabled() &&
						import.field().as_bytes() == b"seal_call_chain_extension"
					{
						return Err("module uses chain extensions but chain extensions are disabled")
					}

					if import_fn_banlist.iter().any(|f| import.field().as_bytes() == *f) {
						return Err("module imports a banned function")
					}
				},
				External::Memory(ref memory_type) => {
					if import.module() != IMPORT_MODULE_MEMORY {
						return Err("Invalid module for imported memory")
					}
					if import.field() != "memory" {
						return Err("Memory import must have the field name 'memory'")
					}
					if imported_mem_type.is_some() {
						return Err("Multiple memory imports defined")
					}
					imported_mem_type = Some(memory_type);
					continue
				},
			}
		}

		Ok(imported_mem_type)
	}

	// fn into_wasm_code(self) -> Result<Vec<u8>, &'static str> {
	// 	elements::serialize(self.0).map_err(|_| "error serializing contract module")
	// }
}
#[cfg(any(test, feature = "runtime-benchmarks"))]
pub fn get_memory_limits<T: Config>(
	module: Option<&MemoryType>,
	schedule: &Schedule<T>,
) -> Result<(u32, u32), &'static str> {
	if let Some(memory_type) = module {
		// Inspect the module to extract the initial and maximum page count.
		let limits = memory_type.limits();
		match (limits.initial(), limits.maximum()) {
			(initial, Some(maximum)) if initial > maximum =>
				Err("Requested initial number of memory pages should not exceed the requested maximum"),
			(_, Some(maximum)) if maximum > schedule.limits.memory_pages =>
				Err("Maximum number of memory pages should not exceed the maximum configured in the Schedule."),
			(initial, Some(maximum)) => Ok((initial, maximum)),
			(initial, None) => {
				Ok((initial, schedule.limits.memory_pages))
			},
		}
	} else {
		// None memory imported in the Wasm module,
		// any access to it will lead to out of bounds trap.
		Ok((0, 0))
	}
}

/// Check that given `code` satisfies constraints required for the contract Wasm module.
/// This includes two groups of checks:
///
/// 1. General engine-side validation makes sure the module is consistent and does not contain
///    forbidden WebAssembly features.
/// 2. Additional checks which are specific to smart contracts eligible for this pallet.
///
/// On success it returns back the code.
fn validate<E, T>(
	code: &[u8],
	schedule: &Schedule<T>,
	determinism: Determinism,
	try_instantiate: TryInstantiate,
) -> Result<Vec<u8>, (DispatchError, &'static str)>
where
	E: Environment<()>,
	T: Config,
{
<<<<<<< HEAD
	let code = (|| {
		// We check that the module is generally valid,
		// and does not have restricted WebAssembly features, here.
		let contract_module = ContractModule::new::<T>(code, determinism)?;
		// Below go further checks required by our pallet.
=======
	// Do not enable any features here. Any additional feature needs to be carefully
	// checked for potential security issues. For example, enabling multi value could lead
	// to a DoS vector: It breaks our assumption that branch instructions are of constant time.
	// Depending on the implementation they can linearly depend on the amount of values returned
	// from a block.
	Validator::new_with_features(WasmFeatures {
		relaxed_simd: false,
		threads: false,
		tail_call: false,
		multi_memory: false,
		exceptions: false,
		memory64: false,
		extended_const: false,
		component_model: false,
		// This is not our only defense: All instructions explicitly need to have weights assigned
		// or the deployment will fail. We have none assigned for float instructions.
		floats: matches!(determinism, Determinism::Relaxed),
		mutable_global: false,
		saturating_float_to_int: false,
		sign_extension: false,
		bulk_memory: false,
		multi_value: false,
		reference_types: false,
		simd: false,
		memory_control: false,
	})
	.validate_all(code)
	.map_err(|err| {
		log::debug!(target: LOG_TARGET, "{}", err);
		(Error::<T>::CodeRejected.into(), "Validation of new code failed!")
	})?;

	let code = (|| {
		let contract_module = ContractModule::new(code)?;
>>>>>>> f42db5d7
		contract_module.scan_exports()?;
		contract_module.scan_imports::<T>(&[])?;
		contract_module.ensure_no_internal_memory()?;
		// contract_module.ensure_table_size_limit(schedule.limits.table_size)?;
		// contract_module.ensure_global_variable_limit(schedule.limits.globals)?;
		// contract_module.ensure_local_variable_limit(schedule.limits.locals)?;
		// contract_module.ensure_parameter_limit(schedule.limits.parameters)?;
		// contract_module.ensure_br_table_size_limit(schedule.limits.br_table_size)?;
		// Extract memory limits from the module.
		// This also checks that module's memory import satisfies the schedule.
<<<<<<< HEAD
		// TODO: there is no way to serialize wasmi::Module?
		//	let code = contract_module.into_wasm_code()?;
		Ok(code.to_vec())
=======
		let code = contract_module.into_wasm_code()?;
		Ok(code)
>>>>>>> f42db5d7
	})()
	.map_err(|msg: &str| {
		log::debug!(target: LOG_TARGET, "New code rejected: {}", msg);
		(Error::<T>::CodeRejected.into(), msg)
	})?;

	// This will make sure that the module can be actually run within wasmi:
	//
	// - It doesn't use any unknown imports.
	// - It doesn't explode the wasmi bytecode generation.
	if matches!(try_instantiate, TryInstantiate::Instantiate) {
		// We don't actually ever run any code so we can get away with a minimal stack which
		// reduces the amount of memory that needs to be zeroed.
		let stack_limits = StackLimits::new(1, 1, 0).expect("initial <= max; qed");
		WasmBlob::<T>::instantiate::<E, _>(
			&code,
			(),
			schedule,
			stack_limits,
			AllowDeprecatedInterface::No,
		)
		.map_err(|err| {
			log::debug!(target: LOG_TARGET, "{}", err);
			(Error::<T>::CodeRejected.into(), "New code rejected on wasmi instantiation!")
		})?;
	}
	Ok(code)
}

/// Validates the given binary `code` is a valid Wasm module satisfying following constraints:
///
/// - The module doesn't define an internal memory instance.
/// - Imported memory (if any) doesn't reserve more memory than permitted by the `schedule`.
/// - All imported functions from the external environment match defined by `env` module.
///
/// Also constructs contract `code_info` by calculating the storage deposit.
pub fn prepare<E, T>(
	code: CodeVec<T>,
	schedule: &Schedule<T>,
	owner: AccountIdOf<T>,
	determinism: Determinism,
	try_instantiate: TryInstantiate,
) -> Result<WasmBlob<T>, (DispatchError, &'static str)>
where
	E: Environment<()>,
	T: Config,
{
	let checked_code = validate::<E, T>(code.as_ref(), schedule, determinism, try_instantiate)?;
	let err = |_| (<Error<T>>::CodeTooLarge.into(), "Validation enlarged the code size!");
	let checked_code: CodeVec<T> = checked_code.try_into().map_err(err)?;
	ensure!(
		code == checked_code,
		(<Error<T>>::CodeRejected.into(), "Validation altered the code!")
	);

	// Calculate deposit for storing contract code and `code_info` in two different storage items.
	let bytes_added = code.len().saturating_add(<CodeInfo<T>>::max_encoded_len()) as u32;
	let deposit = Diff { bytes_added, items_added: 2, ..Default::default() }
		.update_contract::<T>(None)
		.charge_or_zero();

	let code_info = CodeInfo { owner, deposit, determinism, refcount: 0 };

	Ok(WasmBlob { code, code_info })
}

/// Alternate (possibly unsafe) preparation functions used only for benchmarking and testing.
///
/// For benchmarking we need to construct special contracts that might not pass our
/// sanity checks. We hide functions allowing this behind a feature that is only set during
/// benchmarking or testing to prevent usage in production code.
#[cfg(any(test, feature = "runtime-benchmarks"))]
pub mod benchmarking {
	use super::*;

	/// Prepare function that does not perform most checks on the passed in code.
	pub fn prepare<T: Config>(
		code: Vec<u8>,
		schedule: &Schedule<T>,
		owner: AccountIdOf<T>,
	) -> Result<WasmBlob<T>, DispatchError> {
		let contract_module = ContractModule::new(&code)?;
<<<<<<< HEAD
		println!("benchmarking::prepare----------->");
=======
>>>>>>> f42db5d7
		let _ = get_memory_limits(contract_module.scan_imports::<T>(&[])?, schedule)?;
		let code = code.try_into().map_err(|_| <Error<T>>::CodeTooLarge)?;
		let code_info = CodeInfo {
			owner,
			// this is a helper function for benchmarking which skips deposit collection
			deposit: Default::default(),
			refcount: 0,
			determinism: Determinism::Enforced,
		};
		Ok(WasmBlob { code, code_info })
	}
}

#[cfg(test)]
mod tests {
	use super::*;
	use crate::{
		exec::Ext,
		schedule::Limits,
		tests::{Test, ALICE},
	};
	use pallet_contracts_proc_macro::define_env;
	use std::fmt;

	impl fmt::Debug for WasmBlob<Test> {
		fn fmt(&self, f: &mut fmt::Formatter) -> fmt::Result {
			write!(f, "ContractCode {{ .. }}")
		}
	}

	/// Using unreachable statements triggers unreachable warnings in the generated code
	#[allow(unreachable_code)]
	mod env {
		use super::*;
		use crate::wasm::runtime::{AllowDeprecatedInterface, AllowUnstableInterface, TrapReason};

		// Define test environment for tests. We need ImportSatisfyCheck
		// implementation from it. So actual implementations doesn't matter.
		#[define_env]
		pub mod test_env {
			fn panic(_ctx: _, _memory: _) -> Result<(), TrapReason> {
				Ok(())
			}

			// gas is an implementation defined function and a contract can't import it.
			fn gas(_ctx: _, _memory: _, _amount: u64) -> Result<(), TrapReason> {
				Ok(())
			}

			fn nop(_ctx: _, _memory: _, _unused: u64) -> Result<(), TrapReason> {
				Ok(())
			}

			// new version of nop with other data type for argument
			#[version(1)]
			fn nop(_ctx: _, _memory: _, _unused: i32) -> Result<(), TrapReason> {
				Ok(())
			}
		}
	}

	macro_rules! prepare_test {
		($name:ident, $wat:expr, $($expected:tt)*) => {
			#[test]
			fn $name() {
				let wasm = wat::parse_str($wat).unwrap().try_into().unwrap();
				let schedule = Schedule {
					limits: Limits {
					    globals: 3,
					    locals: 3,
						parameters: 3,
						memory_pages: 16,
						table_size: 3,
						br_table_size: 3,
						.. Default::default()
					},
					.. Default::default()
				};
				let r = prepare::<env::Env, Test>(
					wasm,
					&schedule,
					ALICE,
					Determinism::Enforced,
					TryInstantiate::Instantiate,
				);
				assert_matches::assert_matches!(r.map_err(|(_, msg)| msg), $($expected)*);
			}
		};
	}

	prepare_test!(
		no_floats,
		r#"
		(module
			(func (export "call")
				(drop
					(f32.add
						(f32.const 0)
						(f32.const 1)
					)
				)
			)
			(func (export "deploy"))
		)"#,
		Err("Validation of new code failed!")
	);

	mod functions {
		use super::*;

		prepare_test!(
			param_number_valid,
			r#"
			(module
				(func (export "call"))
				(func (export "deploy"))
				(func (param i32 i32 i32))
			)
			"#,
			Ok(_)
		);

		prepare_test!(
			param_number_invalid,
			r#"
			(module
				(func (export "call"))
				(func (export "deploy"))
				(func (param i32 i32 i32 i32))
				(func (param i32))
			)
			"#,
			Err("Use of a function type with too many parameters.")
		);
	}

	mod globals {
		use super::*;

		prepare_test!(
			global_number_valid,
			r#"
			(module
				(global i64 (i64.const 0))
				(global i64 (i64.const 0))
				(global i64 (i64.const 0))
				(func (export "call"))
				(func (export "deploy"))
			)
			"#,
			Ok(_)
		);

		prepare_test!(
			global_number_too_high,
			r#"
			(module
				(global i64 (i64.const 0))
				(global i64 (i64.const 0))
				(global i64 (i64.const 0))
				(global i64 (i64.const 0))
				(func (export "call"))
				(func (export "deploy"))
			)
			"#,
			Err("module declares too many globals")
		);
	}

	mod locals {
		use super::*;

		prepare_test!(
			local_number_valid,
			r#"
			(module
				(func
					(local i32)
					(local i32)
					(local i32)
				)
				(func (export "call"))
				(func (export "deploy"))
			)
			"#,
			Ok(_)
		);

		prepare_test!(
			local_number_too_high,
			r#"
			(module
				(func
					(local i32)
					(local i32)
					(local i32)
					(local i32)
				)
				(func (export "call"))
				(func (export "deploy"))
			)
			"#,
			Err("single function declares too many locals")
		);
	}

	mod memories {
		use super::*;

		prepare_test!(
			memory_with_one_page,
			r#"
			(module
				(import "env" "memory" (memory 1 1))

				(func (export "call"))
				(func (export "deploy"))
			)
			"#,
			Ok(_)
		);

		prepare_test!(
			internal_memory_declaration,
			r#"
			(module
				(memory 1 1)

				(func (export "call"))
				(func (export "deploy"))
			)
			"#,
			Err("module declares internal memory")
		);

		prepare_test!(
			no_memory_import,
			r#"
			(module
				;; no memory imported

				(func (export "call"))
				(func (export "deploy"))
			)"#,
			Ok(_)
		);

		prepare_test!(
			initial_exceeds_maximum,
			r#"
			(module
				(import "env" "memory" (memory 16 1))

				(func (export "call"))
				(func (export "deploy"))
			)
			"#,
			Err("Validation of new code failed!")
		);

		prepare_test!(
			requested_maximum_valid,
			r#"
			(module
				(import "env" "memory" (memory 1 16))

				(func (export "call"))
				(func (export "deploy"))
			)
			"#,
			Ok(_)
		);

		prepare_test!(
			requested_maximum_exceeds_configured_maximum,
			r#"
			(module
				(import "env" "memory" (memory 1 17))

				(func (export "call"))
				(func (export "deploy"))
			)
			"#,
			Err("New code rejected on wasmi instantiation!")
		);

		prepare_test!(
			field_name_not_memory,
			r#"
			(module
				(import "env" "forgetit" (memory 1 1))

				(func (export "call"))
				(func (export "deploy"))
			)
			"#,
			Err("New code rejected on wasmi instantiation!")
		);

		prepare_test!(
			multiple_memory_imports,
			r#"
			(module
				(import "env" "memory" (memory 1 1))
				(import "env" "memory" (memory 1 1))

				(func (export "call"))
				(func (export "deploy"))
			)
			"#,
			Err("Validation of new code failed!")
		);

		prepare_test!(
			table_import,
			r#"
			(module
				(import "seal0" "table" (table 1 anyfunc))

				(func (export "call"))
				(func (export "deploy"))
			)
			"#,
			Err("New code rejected on wasmi instantiation!")
		);

		prepare_test!(
			global_import,
			r#"
			(module
				(global $g (import "seal0" "global") i32)
				(func (export "call"))
				(func (export "deploy"))
			)
			"#,
			Err("New code rejected on wasmi instantiation!")
		);
	}

	mod tables {
		use super::*;

		prepare_test!(
			no_tables,
			r#"
			(module
				(func (export "call"))
				(func (export "deploy"))
			)
			"#,
			Ok(_)
		);

		prepare_test!(
			table_valid_size,
			r#"
			(module
				(table 3 funcref)

				(func (export "call"))
				(func (export "deploy"))
			)
			"#,
			Ok(_)
		);

		prepare_test!(
			table_too_big,
			r#"
			(module
				(table 4 funcref)

				(func (export "call"))
				(func (export "deploy"))
			)"#,
			Err("table exceeds maximum size allowed")
		);

		prepare_test!(
			br_table_valid_size,
			r#"
			(module
				(func (export "call"))
				(func (export "deploy"))
				(func
					i32.const 0
					br_table 0 0 0 0
				)
			)
			"#,
			Ok(_)
		);

		prepare_test!(
			br_table_too_big,
			r#"
			(module
				(func (export "call"))
				(func (export "deploy"))
				(func
					i32.const 0
					br_table 0 0 0 0 0
				)
			)"#,
			Err("BrTable's immediate value is too big.")
		);
	}

	mod imports {
		use super::*;

		prepare_test!(
			can_import_legit_function,
			r#"
			(module
				(import "seal0" "nop" (func (param i64)))

				(func (export "call"))
				(func (export "deploy"))
			)
			"#,
			Ok(_)
		);

		// memory is in "env" and not in "seal0"
		prepare_test!(
			memory_not_in_seal0,
			r#"
			(module
				(import "seal0" "memory" (memory 1 1))

				(func (export "call"))
				(func (export "deploy"))
			)
			"#,
			Err("New code rejected on wasmi instantiation!")
		);

		// memory is in "env" and not in some arbitrary module
		prepare_test!(
			memory_not_in_arbitrary_module,
			r#"
			(module
				(import "any_module" "memory" (memory 1 1))

				(func (export "call"))
				(func (export "deploy"))
			)
			"#,
			Err("New code rejected on wasmi instantiation!")
		);

		prepare_test!(
			function_in_other_module_works,
			r#"
			(module
				(import "seal1" "nop" (func (param i32)))

				(func (export "call"))
				(func (export "deploy"))
			)
			"#,
			Ok(_)
		);

		prepare_test!(
			unknown_func_name,
			r#"
			(module
				(import "seal0" "unknown_func" (func))

				(func (export "call"))
				(func (export "deploy"))
			)
			"#,
			Err("New code rejected on wasmi instantiation!")
		);
	}

	mod entrypoints {
		use super::*;

		prepare_test!(
			it_works,
			r#"
			(module
				(func (export "call"))
				(func (export "deploy"))
			)
			"#,
			Ok(_)
		);

		prepare_test!(
			omit_deploy,
			r#"
			(module
				(func (export "call"))
			)
			"#,
			Err("deploy function isn't exported")
		);

		prepare_test!(
			omit_call,
			r#"
			(module
				(func (export "deploy"))
			)
			"#,
			Err("call function isn't exported")
		);

		// Try to use imported function as an entry point.
		prepare_test!(
			try_sneak_export_as_entrypoint,
			r#"
			(module
				(import "seal0" "panic" (func))

				(func (export "deploy"))

				(export "call" (func 0))
			)
			"#,
			Err("entry point points to an imported function")
		);

		// Try to use imported function as an entry point.
		prepare_test!(
			try_sneak_export_as_global,
			r#"
			(module
				(func (export "deploy"))
				(global (export "call") i32 (i32.const 0))
			)
			"#,
			Err("expected a function")
		);

		prepare_test!(
			wrong_signature,
			r#"
			(module
				(func (export "deploy"))
				(func (export "call") (param i32))
			)
			"#,
			Err("entry point has wrong signature")
		);

		prepare_test!(
			unknown_exports,
			r#"
			(module
				(func (export "call"))
				(func (export "deploy"))
				(func (export "whatevs"))
			)
			"#,
			Err("unknown export: expecting only deploy and call functions")
		);

		prepare_test!(
			global_float,
			r#"
			(module
				(global $x f32 (f32.const 0))
				(func (export "call"))
				(func (export "deploy"))
			)
			"#,
			Err("Validation of new code failed!")
		);

		prepare_test!(
			local_float,
			r#"
			(module
				(func $foo (local f32))
				(func (export "call"))
				(func (export "deploy"))
			)
			"#,
			Err("Validation of new code failed!")
		);

		prepare_test!(
			param_float,
			r#"
			(module
				(func $foo (param f32))
				(func (export "call"))
				(func (export "deploy"))
			)
			"#,
			Err("Validation of new code failed!")
		);

		prepare_test!(
			result_float,
			r#"
			(module
				(func $foo (result f32) (f32.const 0))
				(func (export "call"))
				(func (export "deploy"))
			)
			"#,
			Err("Validation of new code failed!")
		);
	}
}<|MERGE_RESOLUTION|>--- conflicted
+++ resolved
@@ -353,48 +353,11 @@
 	E: Environment<()>,
 	T: Config,
 {
-<<<<<<< HEAD
 	let code = (|| {
 		// We check that the module is generally valid,
 		// and does not have restricted WebAssembly features, here.
 		let contract_module = ContractModule::new::<T>(code, determinism)?;
 		// Below go further checks required by our pallet.
-=======
-	// Do not enable any features here. Any additional feature needs to be carefully
-	// checked for potential security issues. For example, enabling multi value could lead
-	// to a DoS vector: It breaks our assumption that branch instructions are of constant time.
-	// Depending on the implementation they can linearly depend on the amount of values returned
-	// from a block.
-	Validator::new_with_features(WasmFeatures {
-		relaxed_simd: false,
-		threads: false,
-		tail_call: false,
-		multi_memory: false,
-		exceptions: false,
-		memory64: false,
-		extended_const: false,
-		component_model: false,
-		// This is not our only defense: All instructions explicitly need to have weights assigned
-		// or the deployment will fail. We have none assigned for float instructions.
-		floats: matches!(determinism, Determinism::Relaxed),
-		mutable_global: false,
-		saturating_float_to_int: false,
-		sign_extension: false,
-		bulk_memory: false,
-		multi_value: false,
-		reference_types: false,
-		simd: false,
-		memory_control: false,
-	})
-	.validate_all(code)
-	.map_err(|err| {
-		log::debug!(target: LOG_TARGET, "{}", err);
-		(Error::<T>::CodeRejected.into(), "Validation of new code failed!")
-	})?;
-
-	let code = (|| {
-		let contract_module = ContractModule::new(code)?;
->>>>>>> f42db5d7
 		contract_module.scan_exports()?;
 		contract_module.scan_imports::<T>(&[])?;
 		contract_module.ensure_no_internal_memory()?;
@@ -405,14 +368,9 @@
 		// contract_module.ensure_br_table_size_limit(schedule.limits.br_table_size)?;
 		// Extract memory limits from the module.
 		// This also checks that module's memory import satisfies the schedule.
-<<<<<<< HEAD
 		// TODO: there is no way to serialize wasmi::Module?
 		//	let code = contract_module.into_wasm_code()?;
 		Ok(code.to_vec())
-=======
-		let code = contract_module.into_wasm_code()?;
-		Ok(code)
->>>>>>> f42db5d7
 	})()
 	.map_err(|msg: &str| {
 		log::debug!(target: LOG_TARGET, "New code rejected: {}", msg);
@@ -495,10 +453,6 @@
 		owner: AccountIdOf<T>,
 	) -> Result<WasmBlob<T>, DispatchError> {
 		let contract_module = ContractModule::new(&code)?;
-<<<<<<< HEAD
-		println!("benchmarking::prepare----------->");
-=======
->>>>>>> f42db5d7
 		let _ = get_memory_limits(contract_module.scan_imports::<T>(&[])?, schedule)?;
 		let code = code.try_into().map_err(|_| <Error<T>>::CodeTooLarge)?;
 		let code_info = CodeInfo {
