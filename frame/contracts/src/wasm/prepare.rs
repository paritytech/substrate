--- conflicted
+++ resolved
@@ -22,29 +22,28 @@
 use crate::{
 	chain_extension::ChainExtension,
 	storage::meter::Diff,
-	wasm::{runtime::AllowDeprecatedInterface, CodeInfo, Determinism, Environment, WasmBlob},
+	wasm::{
+		runtime::AllowDeprecatedInterface, CodeInfo, Determinism, Environment, WasmBlob,
+		BYTES_PER_PAGE,
+	},
 	AccountIdOf, CodeVec, Config, Error, Schedule, LOG_TARGET,
 };
 use codec::MaxEncodedLen;
-<<<<<<< HEAD
-use sp_runtime::DispatchError;
-use sp_std::prelude::*;
-use wasmi::{
-	core::ValueType, Config as WasmiConfig, Engine, ExternType, FuelConsumptionMode, Module,
-	StackLimits,
-=======
 use sp_runtime::{traits::Hash, DispatchError};
 #[cfg(any(test, feature = "runtime-benchmarks"))]
 use sp_std::prelude::Vec;
+#[cfg(any(test, feature = "runtime-benchmarks"))]
 use wasm_instrument::parity_wasm::elements::{
 	self, External, Internal, MemoryType, Type, ValueType,
->>>>>>> 670ff1a2
+};
+use wasmi::{
+	core::ValueType as WasmiValueType, Config as WasmiConfig, Engine, ExternType,
+	FuelConsumptionMode, Module, StackLimits,
 };
 
 /// Imported memory must be located inside this module. The reason for hardcoding is that current
 /// compiler toolchains might not support specifying other modules than "env" for memory imports.
 pub const IMPORT_MODULE_MEMORY: &str = "env";
-const BYTES_PER_PAGE: usize = 64 * 1024;
 
 /// Determines whether a module should be instantiated during preparation.
 pub enum TryInstantiate {
@@ -143,7 +142,7 @@
 					// Both "call" and "deploy" have the () -> () function type.
 					// We still support () -> (i32) for backwards compatibility.
 					if !(ft.params().is_empty() &&
-						(ft.results().is_empty() || ft.results() == [ValueType::I32]))
+						(ft.results().is_empty() || ft.results() == [WasmiValueType::I32]))
 					{
 						return Err("entry point has wrong signature")
 					}
@@ -166,25 +165,22 @@
 
 	/// Scan an import section if any.
 	///
-<<<<<<< HEAD
-	/// This makes sure that the import section looks as we expect it from a contract.
-	/// Makes sure the limits of the memory type declared by the contract comply with the Schedule.
+	/// This makes sure that:
+	/// - The import section looks as we expect it from a contract.
+	/// - The limits of the memory type declared by the contract comply with the Schedule.
+	///
 	/// Returns the checked memory limits back to caller.
 	///
-	/// `import_fn_banlist`: list of function names that are disallowed to be imported.
-	///
 	/// This method fails if:
 	///
-	/// - banned function found among imports,
-	/// - tables or globals found among imports,
-	/// - call_chain_extension host function is imported, while chain extensions are disabled,
-	/// - no valid memory import found in the module,
+	/// - Tables or globals found among imports.
+	/// - `call_chain_extension` host function is imported, while chain extensions are disabled.
+	/// - No valid memory import found in the module.
 	///
 	/// NOTE that only single memory instance is allowed for contract modules, which is enforced by
-	/// this check combined with multi_memory proposal disabling in the engine.
+	/// this check combined with multi_memory proposal disabled in the engine.
 	pub fn scan_imports<T: Config>(
 		&self,
-		import_fn_banlist: &[&[u8]],
 		schedule: &Schedule<T>,
 	) -> Result<(u32, u32), &'static str> {
 		let module = &self.module;
@@ -198,32 +194,12 @@
 				ExternType::Func(_) => {
 					let _ = import.ty().func().ok_or("expected a function")?;
 
-=======
-	/// This makes sure that the import section looks as we expect it from a contract
-	/// and enforces and returns the memory type declared by the contract if any.
-	pub fn scan_imports<T: Config>(&self) -> Result<Option<&MemoryType>, &'static str> {
-		let module = &self.0;
-		let import_entries = module.import_section().map(|is| is.entries()).unwrap_or(&[]);
-		let mut imported_mem_type = None;
-
-		for import in import_entries {
-			match *import.external() {
-				External::Table(_) => return Err("Cannot import tables"),
-				External::Global(_) => return Err("Cannot import globals"),
-				External::Function(_) => {
->>>>>>> 670ff1a2
 					if !<T as Config>::ChainExtension::enabled() &&
 						import.name().as_bytes() == b"seal_call_chain_extension" ||
 						import.name().as_bytes() == b"call_chain_extension"
 					{
 						return Err("Module uses chain extensions but chain extensions are disabled")
 					}
-<<<<<<< HEAD
-					if import_fn_banlist.iter().any(|f| import.name().as_bytes() == *f) {
-						return Err("Module imports a banned function")
-					}
-=======
->>>>>>> 670ff1a2
 				},
 				ExternType::Memory(mt) => {
 					if import.module().as_bytes() != IMPORT_MODULE_MEMORY.as_bytes() {
@@ -259,12 +235,10 @@
 			}
 		}
 
-<<<<<<< HEAD
 		memory_limits.ok_or("No memory import found in the module")
-=======
-		Ok(imported_mem_type)
 	}
 }
+
 #[cfg(any(test, feature = "runtime-benchmarks"))]
 fn get_memory_limits<T: Config>(
 	module: Option<&MemoryType>,
@@ -287,7 +261,6 @@
 		// None memory imported in the Wasm module,
 		// any access to it will lead to out of bounds trap.
 		Ok((0, 0))
->>>>>>> 670ff1a2
 	}
 }
 
@@ -307,60 +280,13 @@
 	E: Environment<()>,
 	T: Config,
 {
-<<<<<<< HEAD
 	(|| {
 		// We check that the module is generally valid,
 		// and does not have restricted WebAssembly features, here.
 		let contract_module = LoadedModule::new::<T>(code, determinism, None)?;
 		// Checks that module satisfies constraints required for contracts.
 		contract_module.scan_exports()?;
-		contract_module.scan_imports::<T>(&[], schedule)?;
-=======
-	// Do not enable any features here. Any additional feature needs to be carefully
-	// checked for potential security issues. For example, enabling multi value could lead
-	// to a DoS vector: It breaks our assumption that branch instructions are of constant time.
-	// Depending on the implementation they can linearly depend on the amount of values returned
-	// from a block.
-	Validator::new_with_features(WasmFeatures {
-		relaxed_simd: false,
-		threads: false,
-		tail_call: false,
-		multi_memory: false,
-		exceptions: false,
-		memory64: false,
-		extended_const: false,
-		component_model: false,
-		// This is not our only defense: All instructions explicitly need to have weights assigned
-		// or the deployment will fail. We have none assigned for float instructions.
-		floats: matches!(determinism, Determinism::Relaxed),
-		mutable_global: false,
-		saturating_float_to_int: false,
-		sign_extension: false,
-		bulk_memory: false,
-		multi_value: false,
-		reference_types: false,
-		simd: false,
-		memory_control: false,
-	})
-	.validate_all(code)
-	.map_err(|err| {
-		log::debug!(target: LOG_TARGET, "{}", err);
-		(Error::<T>::CodeRejected.into(), "Validation of new code failed!")
-	})?;
-
-	(|| {
-		let contract_module = ContractModule::new(code)?;
-		contract_module.scan_exports()?;
-		contract_module.scan_imports::<T>()?;
-		contract_module.ensure_no_internal_memory()?;
-		contract_module.ensure_table_size_limit(schedule.limits.table_size)?;
-		contract_module.ensure_global_variable_limit(schedule.limits.globals)?;
-		contract_module.ensure_local_variable_limit(schedule.limits.locals)?;
-		contract_module.ensure_parameter_limit(schedule.limits.parameters)?;
-		contract_module.ensure_br_table_size_limit(schedule.limits.br_table_size)?;
-		// Extract memory limits from the module.
-		// This also checks that module's memory import satisfies the schedule.
->>>>>>> 670ff1a2
+		contract_module.scan_imports::<T>(schedule)?;
 		Ok(())
 	})()
 	.map_err(|msg: &str| {
@@ -389,10 +315,7 @@
 			(Error::<T>::CodeRejected.into(), "New code rejected on wasmi instantiation!")
 		})?;
 	}
-<<<<<<< HEAD
-
-=======
->>>>>>> 670ff1a2
+
 	Ok(())
 }
 
@@ -442,15 +365,9 @@
 		schedule: &Schedule<T>,
 		owner: AccountIdOf<T>,
 	) -> Result<WasmBlob<T>, DispatchError> {
-<<<<<<< HEAD
 		let determinism = Determinism::Enforced;
 		let contract_module = LoadedModule::new::<T>(&code, determinism, None)?;
-		let _ = contract_module.scan_imports::<T>(&[], schedule)?;
-=======
-		let contract_module = ContractModule::new(&code)?;
-		let _ = get_memory_limits(contract_module.scan_imports::<T>()?, schedule)?;
-		let code_hash = T::Hashing::hash(&code);
->>>>>>> 670ff1a2
+		let _ = contract_module.scan_imports::<T>(schedule)?;
 		let code = code.try_into().map_err(|_| <Error<T>>::CodeTooLarge)?;
 		let code_info = CodeInfo {
 			owner,
@@ -460,7 +377,7 @@
 			determinism,
 		};
 
-		Ok(WasmBlob { code, code_info, code_hash })
+		Ok(WasmBlob { code, code_info, code_hash: Default::default() })
 	}
 }
 
@@ -756,6 +673,7 @@
 			r#"
 			(module
 				(import "seal0" "input" (func (param i64)))
+				(import "env" "memory" (memory 1 1))
 
 				(func (export "call"))
 				(func (export "deploy"))
