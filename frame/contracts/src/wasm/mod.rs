// This file is part of Substrate.

// Copyright (C) Parity Technologies (UK) Ltd.
// SPDX-License-Identifier: Apache-2.0

// Licensed under the Apache License, Version 2.0 (the "License");
// you may not use this file except in compliance with the License.
// You may obtain a copy of the License at
//
// 	http://www.apache.org/licenses/LICENSE-2.0
//
// Unless required by applicable law or agreed to in writing, software
// distributed under the License is distributed on an "AS IS" BASIS,
// WITHOUT WARRANTIES OR CONDITIONS OF ANY KIND, either express or implied.
// See the License for the specific language governing permissions and
// limitations under the License.

//! This module provides a means for executing contracts
//! represented in wasm.

mod code_cache;
mod prepare;
mod runtime;

#[cfg(feature = "runtime-benchmarks")]
pub use crate::wasm::code_cache::reinstrument;

#[cfg(doc)]
pub use crate::wasm::runtime::api_doc;

#[cfg(test)]
pub use tests::MockExt;

pub use crate::wasm::{
	prepare::TryInstantiate,
	runtime::{
		AllowDeprecatedInterface, AllowUnstableInterface, CallFlags, Environment, ReturnCode,
		Runtime, RuntimeCosts,
	},
};

use crate::{
	exec::{ExecResult, Executable, ExportedFunction, Ext},
	gas::GasMeter,
	AccountIdOf, BalanceOf, CodeHash, CodeVec, Config, Error, OwnerInfoOf, RelaxedCodeVec,
	Schedule, LOG_TARGET,
};
use codec::{Decode, Encode, MaxEncodedLen};
use frame_support::dispatch::{DispatchError, DispatchResult};
use sp_core::Get;
use sp_runtime::RuntimeDebug;
use sp_std::prelude::*;
use wasmi::{
	Config as WasmiConfig, Engine, Instance, Linker, Memory, MemoryType, Module, StackLimits, Store,
};

/// A prepared wasm module ready for execution.
///
/// # Note
///
/// This data structure is mostly immutable once created and stored. The exceptions that
/// can be changed by calling a contract are `instruction_weights_version` and `code`.
/// `instruction_weights_version` and `code` change when a contract with an outdated instrumentation
/// is called. Therefore one must be careful when holding any in-memory representation of this
/// type while calling into a contract as those fields can get out of date.
#[derive(Clone, Encode, Decode, scale_info::TypeInfo, MaxEncodedLen)]
#[codec(mel_bound())]
#[scale_info(skip_type_params(T))]
pub struct PrefabWasmModule<T: Config> {
	/// Version of the instruction weights with which the code was instrumented.
	#[codec(compact)]
	instruction_weights_version: u32,
	/// Initial memory size of a contract's sandbox.
	#[codec(compact)]
	initial: u32,
	/// The maximum memory size of a contract's sandbox.
	#[codec(compact)]
	maximum: u32,
	/// Code instrumented with the latest schedule.
	code: RelaxedCodeVec<T>,
	/// A code that might contain non deterministic features and is therefore never allowed
	/// to be run on chain. Specifically this code can never be instantiated into a contract
	/// and can just be used through a delegate call.
	determinism: Determinism,
	/// The uninstrumented, pristine version of the code.
	///
	/// It is not stored because the pristine code has its own storage item. The value
	/// is only `Some` when this module was created from an `original_code` and `None` if
	/// it was loaded from storage.
	#[codec(skip)]
	original_code: Option<CodeVec<T>>,
	/// The code hash of the stored code which is defined as the hash over the `original_code`.
	///
	/// As the map key there is no need to store the hash in the value, too. It is set manually
	/// when loading the module from storage.
	#[codec(skip)]
	code_hash: CodeHash<T>,
	// This isn't needed for contract execution and does not get loaded from storage by default.
	// It is `Some` if and only if this struct was generated from code.
	#[codec(skip)]
	owner_info: Option<OwnerInfo<T>>,
}

/// Information that belongs to a [`PrefabWasmModule`] but is stored separately.
///
/// It is stored in a separate storage entry to avoid loading the code when not necessary.
#[derive(Clone, Encode, Decode, scale_info::TypeInfo, MaxEncodedLen)]
#[codec(mel_bound())]
#[scale_info(skip_type_params(T))]
pub struct OwnerInfo<T: Config> {
	/// The account that has deployed the contract and hence is allowed to remove it.
	owner: AccountIdOf<T>,
	/// The amount of balance that was deposited by the owner in order to deploy it.
	#[codec(compact)]
	deposit: BalanceOf<T>,
	/// The number of contracts that use this as their code.
	#[codec(compact)]
	refcount: u64,
}

/// Defines the required determinism level of a wasm blob when either running or uploading code.
#[derive(
	Clone, Copy, Encode, Decode, scale_info::TypeInfo, MaxEncodedLen, RuntimeDebug, PartialEq, Eq,
)]
pub enum Determinism {
	/// The execution should be deterministic and hence no indeterministic instructions are
	/// allowed.
	///
	/// Dispatchables always use this mode in order to make on-chain execution deterministic.
	Enforced,
	/// Allow calling or uploading an indeterministic code.
	///
	/// This is only possible when calling into `pallet-contracts` directly via
	/// [`crate::Pallet::bare_call`].
	///
	/// # Note
	///
	/// **Never** use this mode for on-chain execution.
	Relaxed,
}

impl ExportedFunction {
	/// The wasm export name for the function.
	fn identifier(&self) -> &str {
		match self {
			Self::Constructor => "deploy",
			Self::Call => "call",
		}
	}
}

impl<T: Config> PrefabWasmModule<T> {
	/// Create the module by checking and instrumenting `original_code`.
	///
	/// This does **not** store the module. For this one need to either call [`Self::store`]
	/// or [`<Self as Executable>::execute`][`Executable::execute`].
	pub fn from_code(
		original_code: Vec<u8>,
		schedule: &Schedule<T>,
		owner: AccountIdOf<T>,
		determinism: Determinism,
		try_instantiate: TryInstantiate,
	) -> Result<Self, (DispatchError, &'static str)> {
		let module = prepare::prepare::<runtime::Env, T>(
			original_code.try_into().map_err(|_| (<Error<T>>::CodeTooLarge.into(), ""))?,
			schedule,
			owner,
			determinism,
			try_instantiate,
		)?;
		Ok(module)
	}

	/// Store the code without instantiating it.
	///
	/// Otherwise the code is stored when [`<Self as Executable>::execute`][`Executable::execute`]
	/// is called.
	pub fn store(self) -> DispatchResult {
		code_cache::store(self, false)
	}

	/// Remove the code from storage and refund the deposit to its owner.
	///
	/// Applies all necessary checks before removing the code.
	pub fn remove(origin: &T::AccountId, code_hash: CodeHash<T>) -> DispatchResult {
		code_cache::try_remove::<T>(origin, code_hash)
	}

	/// Returns whether there is a deposit to be paid for this module.
	///
	/// Returns `0` if the module is already in storage and hence no deposit will
	/// be charged when storing it.
	pub fn open_deposit(&self) -> BalanceOf<T> {
		if <OwnerInfoOf<T>>::contains_key(&self.code_hash) {
			0u32.into()
		} else {
			// Only already in-storage contracts have their `owner_info` set to `None`.
			// Therefore it is correct to return `0` in this case.
			self.owner_info.as_ref().map(|i| i.deposit).unwrap_or_default()
		}
	}

	/// Creates and returns an instance of the supplied code.
	///
	/// This is either used for later executing a contract or for validation of a contract.
	/// When validating we pass `()` as `host_state`. Please note that such a dummy instance must
	/// **never** be called/executed since it will panic the executor.
	pub fn instantiate<E, H>(
		code: &[u8],
		host_state: H,
		memory: (u32, u32),
		stack_limits: StackLimits,
		allow_deprecated: AllowDeprecatedInterface,
	) -> Result<(Store<H>, Memory, Instance), wasmi::Error>
	where
		E: Environment<H>,
	{
		let mut config = WasmiConfig::default();
		config
			.set_stack_limits(stack_limits)
			.wasm_multi_value(false)
			.wasm_mutable_global(false)
			.wasm_sign_extension(false)
			.wasm_saturating_float_to_int(false);
		let engine = Engine::new(&config);
		let module = Module::new(&engine, code)?;
		let mut store = Store::new(&engine, host_state);
		let mut linker = Linker::new(&engine);
		E::define(
			&mut store,
			&mut linker,
			if T::UnsafeUnstableInterface::get() {
				AllowUnstableInterface::Yes
			} else {
				AllowUnstableInterface::No
			},
			allow_deprecated,
		)?;
		let memory = Memory::new(&mut store, MemoryType::new(memory.0, Some(memory.1))?).expect(
			"The limits defined in our `Schedule` limit the amount of memory well below u32::MAX; qed",
		);
		linker
			.define("env", "memory", memory)
			.expect("We just created the linker. It has no define with this name attached; qed");

		let instance = linker.instantiate(&mut store, &module)?.ensure_no_start(&mut store)?;

		Ok((store, memory, instance))
	}

	/// See [`Self::from_code_unchecked`].
	#[cfg(feature = "runtime-benchmarks")]
	pub fn store_code_unchecked(
		original_code: Vec<u8>,
		schedule: &Schedule<T>,
		owner: T::AccountId,
	) -> DispatchResult {
		let executable = Self::from_code_unchecked(original_code, schedule, owner)?;
		code_cache::store(executable, false)
	}

	/// Decrement instruction_weights_version by 1. Panics if it is already 0.
	#[cfg(test)]
	pub fn decrement_version(&mut self) {
		self.instruction_weights_version = self.instruction_weights_version.checked_sub(1).unwrap();
	}

	/// Create the module without checking nor instrumenting the passed code.
	///
	/// # Note
	///
	/// This is useful for benchmarking where we don't want instrumentation to skew
	/// our results. This also does not collect any deposit from the `owner`. Also useful
	/// during testing when we want to deploy codes that do not pass the instantiation checks.
	#[cfg(any(test, feature = "runtime-benchmarks"))]
	fn from_code_unchecked(
		original_code: Vec<u8>,
		schedule: &Schedule<T>,
		owner: T::AccountId,
	) -> Result<Self, DispatchError> {
		prepare::benchmarking::prepare(original_code, schedule, owner)
			.map_err::<DispatchError, _>(Into::into)
	}
}

impl<T: Config> OwnerInfo<T> {
	/// Return the refcount of the module.
	#[cfg(test)]
	pub fn refcount(&self) -> u64 {
		self.refcount
	}
}

impl<T: Config> Executable<T> for PrefabWasmModule<T> {
	fn from_storage(
		code_hash: CodeHash<T>,
		schedule: &Schedule<T>,
		gas_meter: &mut GasMeter<T>,
	) -> Result<Self, DispatchError> {
		code_cache::load(code_hash, schedule, gas_meter)
	}

	fn add_user(code_hash: CodeHash<T>) -> Result<(), DispatchError> {
		code_cache::increment_refcount::<T>(code_hash)
	}

	fn remove_user(code_hash: CodeHash<T>) {
		code_cache::decrement_refcount::<T>(code_hash)
	}

	fn execute<E: Ext<T = T>>(
		self,
		ext: &mut E,
		function: &ExportedFunction,
		input_data: Vec<u8>,
	) -> ExecResult {
		let runtime = Runtime::new(ext, input_data);
		let (mut store, memory, instance) = Self::instantiate::<crate::wasm::runtime::Env, _>(
			self.code.as_slice(),
			runtime,
			(self.initial, self.maximum),
			StackLimits::default(),
			match function {
				ExportedFunction::Constructor => AllowDeprecatedInterface::No,
				ExportedFunction::Call => AllowDeprecatedInterface::Yes,
			},
		)
		.map_err(|msg| {
			log::debug!(target: LOG_TARGET, "failed to instantiate code: {}", msg);
			Error::<T>::CodeRejected
		})?;
		store.data_mut().set_memory(memory);

		let exported_func = instance
			.get_export(&store, function.identifier())
			.and_then(|export| export.into_func())
			.ok_or_else(|| {
				log::error!(target: LOG_TARGET, "failed to find entry point");
				Error::<T>::CodeRejected
			})?;

		// We store before executing so that the code hash is available in the constructor.
		if let &ExportedFunction::Constructor = function {
			code_cache::store(self, true)?;
		}

		let result = exported_func.call(&mut store, &[], &mut []);

		store.into_data().to_execution_result(result)
	}

	fn code_hash(&self) -> &CodeHash<T> {
		&self.code_hash
	}

	fn code_len(&self) -> u32 {
		self.code.len() as u32
	}

	fn is_deterministic(&self) -> bool {
		matches!(self.determinism, Determinism::Enforced)
	}
}

#[cfg(test)]
mod tests {
	use super::*;
	use crate::{
		exec::{AccountIdOf, BlockNumberOf, ErrorOrigin, ExecError, Executable, Ext, Key, SeedOf},
		gas::GasMeter,
		storage::WriteOutcome,
		tests::{RuntimeCall, Test, ALICE, BOB},
<<<<<<< HEAD
		BalanceOf, CodeHash, Error, OldWeight, Origin, Pallet as Contracts,
=======
		BalanceOf, CodeHash, Error, Pallet as Contracts,
>>>>>>> 7ddfdfbd
	};
	use assert_matches::assert_matches;
	use frame_support::{
		assert_err, assert_ok, dispatch::DispatchResultWithPostInfo, weights::Weight,
	};
	use pallet_contracts_primitives::{ExecReturnValue, ReturnFlags};
	use pretty_assertions::assert_eq;
	use sp_core::H256;
	use sp_runtime::DispatchError;
	use std::{
		borrow::BorrowMut,
		cell::RefCell,
		collections::hash_map::{Entry, HashMap},
	};

	#[derive(Debug, PartialEq, Eq)]
	struct InstantiateEntry {
		code_hash: H256,
		value: u64,
		data: Vec<u8>,
		gas_left: u64,
		salt: Vec<u8>,
	}

	#[derive(Debug, PartialEq, Eq)]
	struct TerminationEntry {
		beneficiary: AccountIdOf<Test>,
	}

	#[derive(Debug, PartialEq, Eq)]
	struct TransferEntry {
		to: AccountIdOf<Test>,
		value: u64,
	}

	#[derive(Debug, PartialEq, Eq)]
	struct CallEntry {
		to: AccountIdOf<Test>,
		value: u64,
		data: Vec<u8>,
		allows_reentry: bool,
	}

	#[derive(Debug, PartialEq, Eq)]
	struct CallCodeEntry {
		code_hash: H256,
		data: Vec<u8>,
	}

	pub struct MockExt {
		storage: HashMap<Vec<u8>, Vec<u8>>,
		instantiates: Vec<InstantiateEntry>,
		terminations: Vec<TerminationEntry>,
		calls: Vec<CallEntry>,
		code_calls: Vec<CallCodeEntry>,
		transfers: Vec<TransferEntry>,
		// (topics, data)
		events: Vec<(Vec<H256>, Vec<u8>)>,
		runtime_calls: RefCell<Vec<RuntimeCall>>,
		schedule: Schedule<Test>,
		gas_meter: GasMeter<Test>,
		debug_buffer: Vec<u8>,
		ecdsa_recover: RefCell<Vec<([u8; 65], [u8; 32])>>,
		sr25519_verify: RefCell<Vec<([u8; 64], Vec<u8>, [u8; 32])>>,
		code_hashes: Vec<CodeHash<Test>>,
		caller: Origin<Test>,
	}

	/// The call is mocked and just returns this hardcoded value.
	fn call_return_data() -> Vec<u8> {
		vec![0xDE, 0xAD, 0xBE, 0xEF]
	}

	impl Default for MockExt {
		fn default() -> Self {
			Self {
				code_hashes: Default::default(),
				storage: Default::default(),
				instantiates: Default::default(),
				terminations: Default::default(),
				calls: Default::default(),
				code_calls: Default::default(),
				transfers: Default::default(),
				events: Default::default(),
				runtime_calls: Default::default(),
				schedule: Default::default(),
				gas_meter: GasMeter::new(Weight::from_parts(10_000_000_000, 10 * 1024 * 1024)),
				debug_buffer: Default::default(),
				ecdsa_recover: Default::default(),
				caller: Origin::Signed(ALICE),
				sr25519_verify: Default::default(),
			}
		}
	}

	impl Ext for MockExt {
		type T = Test;

		fn call(
			&mut self,
			_gas_limit: Weight,
			_deposit_limit: BalanceOf<Self::T>,
			to: AccountIdOf<Self::T>,
			value: u64,
			data: Vec<u8>,
			allows_reentry: bool,
		) -> Result<ExecReturnValue, ExecError> {
			self.calls.push(CallEntry { to, value, data, allows_reentry });
			Ok(ExecReturnValue { flags: ReturnFlags::empty(), data: call_return_data() })
		}
		fn delegate_call(
			&mut self,
			code_hash: CodeHash<Self::T>,
			data: Vec<u8>,
		) -> Result<ExecReturnValue, ExecError> {
			self.code_calls.push(CallCodeEntry { code_hash, data });
			Ok(ExecReturnValue { flags: ReturnFlags::empty(), data: call_return_data() })
		}
		fn instantiate(
			&mut self,
			gas_limit: Weight,
			_deposit_limit: BalanceOf<Self::T>,
			code_hash: CodeHash<Test>,
			value: u64,
			data: Vec<u8>,
			salt: &[u8],
		) -> Result<(AccountIdOf<Self::T>, ExecReturnValue), ExecError> {
			self.instantiates.push(InstantiateEntry {
				code_hash,
				value,
				data: data.to_vec(),
				gas_left: gas_limit.ref_time(),
				salt: salt.to_vec(),
			});
			Ok((
				Contracts::<Test>::contract_address(&ALICE, &code_hash, &data, salt),
				ExecReturnValue { flags: ReturnFlags::empty(), data: Vec::new() },
			))
		}
		fn set_code_hash(&mut self, hash: CodeHash<Self::T>) -> Result<(), DispatchError> {
			self.code_hashes.push(hash);
			Ok(())
		}
		fn transfer(&mut self, to: &AccountIdOf<Self::T>, value: u64) -> Result<(), DispatchError> {
			self.transfers.push(TransferEntry { to: to.clone(), value });
			Ok(())
		}
		fn terminate(&mut self, beneficiary: &AccountIdOf<Self::T>) -> Result<(), DispatchError> {
			self.terminations.push(TerminationEntry { beneficiary: beneficiary.clone() });
			Ok(())
		}
		fn get_storage(&mut self, key: &Key<Self::T>) -> Option<Vec<u8>> {
			self.storage.get(&key.to_vec()).cloned()
		}
		fn get_storage_size(&mut self, key: &Key<Self::T>) -> Option<u32> {
			self.storage.get(&key.to_vec()).map(|val| val.len() as u32)
		}
		fn set_storage(
			&mut self,
			key: &Key<Self::T>,
			value: Option<Vec<u8>>,
			take_old: bool,
		) -> Result<WriteOutcome, DispatchError> {
			let key = key.to_vec();
			let entry = self.storage.entry(key.clone());
			let result = match (entry, take_old) {
				(Entry::Vacant(_), _) => WriteOutcome::New,
				(Entry::Occupied(entry), false) =>
					WriteOutcome::Overwritten(entry.remove().len() as u32),
				(Entry::Occupied(entry), true) => WriteOutcome::Taken(entry.remove()),
			};
			if let Some(value) = value {
				self.storage.insert(key, value);
			}
			Ok(result)
		}
		fn caller(&self) -> Origin<Self::T> {
			self.caller.clone()
		}
		fn is_contract(&self, _address: &AccountIdOf<Self::T>) -> bool {
			true
		}
		fn code_hash(&self, _address: &AccountIdOf<Self::T>) -> Option<CodeHash<Self::T>> {
			Some(H256::from_slice(&[0x11; 32]))
		}
		fn own_code_hash(&mut self) -> &CodeHash<Self::T> {
			const HASH: H256 = H256::repeat_byte(0x10);
			&HASH
		}
		fn caller_is_origin(&self) -> bool {
			false
		}
		fn caller_is_root(&self) -> bool {
			false
		}
		fn address(&self) -> &AccountIdOf<Self::T> {
			&BOB
		}
		fn balance(&self) -> u64 {
			228
		}
		fn value_transferred(&self) -> u64 {
			1337
		}
		fn now(&self) -> &u64 {
			&1111
		}
		fn minimum_balance(&self) -> u64 {
			666
		}
		fn random(&self, subject: &[u8]) -> (SeedOf<Self::T>, BlockNumberOf<Self::T>) {
			(H256::from_slice(subject), 42)
		}
		fn deposit_event(&mut self, topics: Vec<H256>, data: Vec<u8>) {
			self.events.push((topics, data))
		}
		fn block_number(&self) -> u64 {
			121
		}
		fn max_value_size(&self) -> u32 {
			16_384
		}
		fn get_weight_price(&self, weight: Weight) -> BalanceOf<Self::T> {
			BalanceOf::<Self::T>::from(1312_u32)
				.saturating_mul(weight.ref_time().into())
				.saturating_add(
					BalanceOf::<Self::T>::from(103_u32).saturating_mul(weight.proof_size()),
				)
		}
		fn schedule(&self) -> &Schedule<Self::T> {
			&self.schedule
		}
		fn gas_meter(&mut self) -> &mut GasMeter<Self::T> {
			&mut self.gas_meter
		}
		fn append_debug_buffer(&mut self, msg: &str) -> bool {
			self.debug_buffer.extend(msg.as_bytes());
			true
		}
		fn call_runtime(
			&self,
			call: <Self::T as Config>::RuntimeCall,
		) -> DispatchResultWithPostInfo {
			self.runtime_calls.borrow_mut().push(call);
			Ok(Default::default())
		}
		fn ecdsa_recover(
			&self,
			signature: &[u8; 65],
			message_hash: &[u8; 32],
		) -> Result<[u8; 33], ()> {
			self.ecdsa_recover.borrow_mut().push((*signature, *message_hash));
			Ok([3; 33])
		}
		fn sr25519_verify(&self, signature: &[u8; 64], message: &[u8], pub_key: &[u8; 32]) -> bool {
			self.sr25519_verify.borrow_mut().push((*signature, message.to_vec(), *pub_key));
			true
		}
		fn contract_info(&mut self) -> &mut crate::ContractInfo<Self::T> {
			unimplemented!()
		}
		fn ecdsa_to_eth_address(&self, _pk: &[u8; 33]) -> Result<[u8; 20], ()> {
			Ok([2u8; 20])
		}
		fn reentrance_count(&self) -> u32 {
			12
		}
		fn account_reentrance_count(&self, _account_id: &AccountIdOf<Self::T>) -> u32 {
			12
		}
		fn nonce(&mut self) -> u64 {
			995
		}
	}

	/// Execute the supplied code.
	///
	/// Not used directly but through the wrapper functions defined below.
	fn execute_internal<E: BorrowMut<MockExt>>(
		wat: &str,
		input_data: Vec<u8>,
		mut ext: E,
		entry_point: &ExportedFunction,
		unstable_interface: bool,
		skip_checks: bool,
	) -> ExecResult {
		type RuntimeConfig = <MockExt as Ext>::T;
		RuntimeConfig::set_unstable_interface(unstable_interface);
		let wasm = wat::parse_str(wat).unwrap();
		let schedule = crate::Schedule::default();
		let executable = if skip_checks {
			PrefabWasmModule::<RuntimeConfig>::from_code_unchecked(wasm, &schedule, ALICE)?
		} else {
			PrefabWasmModule::<RuntimeConfig>::from_code(
				wasm,
				&schedule,
				ALICE,
				Determinism::Enforced,
				TryInstantiate::Instantiate,
			)
			.map_err(|err| err.0)?
		};
		executable.execute(ext.borrow_mut(), entry_point, input_data)
	}

	/// Execute the supplied code.
	fn execute<E: BorrowMut<MockExt>>(wat: &str, input_data: Vec<u8>, ext: E) -> ExecResult {
		execute_internal(wat, input_data, ext, &ExportedFunction::Call, true, false)
	}

	/// Execute the supplied code with disabled unstable functions.
	///
	/// In our test config unstable functions are disabled so that we can test them.
	/// In order to test that code using them is properly rejected we temporarily disable
	/// them when this test is run.
	#[cfg(not(feature = "runtime-benchmarks"))]
	fn execute_no_unstable<E: BorrowMut<MockExt>>(
		wat: &str,
		input_data: Vec<u8>,
		ext: E,
	) -> ExecResult {
		execute_internal(wat, input_data, ext, &ExportedFunction::Call, false, false)
	}

	/// Execute code without validating it first.
	///
	/// This is mainly useful in order to test code which uses deprecated functions. Those
	/// would fail when validating the code.
	fn execute_unvalidated<E: BorrowMut<MockExt>>(
		wat: &str,
		input_data: Vec<u8>,
		ext: E,
	) -> ExecResult {
		execute_internal(wat, input_data, ext, &ExportedFunction::Call, false, true)
	}

	/// Execute instantiation entry point of code without validating it first.
	///
	/// Same as `execute_unvalidated` except that the `deploy` entry point is ran.
	#[cfg(not(feature = "runtime-benchmarks"))]
	fn execute_instantiate_unvalidated<E: BorrowMut<MockExt>>(
		wat: &str,
		input_data: Vec<u8>,
		ext: E,
	) -> ExecResult {
		execute_internal(wat, input_data, ext, &ExportedFunction::Constructor, false, true)
	}

	const CODE_TRANSFER: &str = r#"
(module
	;; seal_transfer(
	;;    account_ptr: u32,
	;;    account_len: u32,
	;;    value_ptr: u32,
	;;    value_len: u32,
	;;) -> u32
	(import "seal0" "seal_transfer" (func $seal_transfer (param i32 i32 i32 i32) (result i32)))
	(import "env" "memory" (memory 1 1))
	(func (export "call")
		(drop
			(call $seal_transfer
				(i32.const 4)  ;; Pointer to "account" address.
				(i32.const 32)  ;; Length of "account" address.
				(i32.const 36) ;; Pointer to the buffer with value to transfer
				(i32.const 8)  ;; Length of the buffer with value to transfer.
			)
		)
	)
	(func (export "deploy"))

	;; Destination AccountId (ALICE)
	(data (i32.const 4)
		"\01\01\01\01\01\01\01\01\01\01\01\01\01\01\01\01"
		"\01\01\01\01\01\01\01\01\01\01\01\01\01\01\01\01"
	)

	;; Amount of value to transfer.
	;; Represented by u64 (8 bytes long) in little endian.
	(data (i32.const 36) "\99\00\00\00\00\00\00\00")
)
"#;

	#[test]
	fn contract_transfer() {
		let mut mock_ext = MockExt::default();
		assert_ok!(execute(CODE_TRANSFER, vec![], &mut mock_ext));

		assert_eq!(&mock_ext.transfers, &[TransferEntry { to: ALICE, value: 153 }]);
	}

	const CODE_CALL: &str = r#"
(module
	;; seal_call(
	;;    callee_ptr: u32,
	;;    callee_len: u32,
	;;    gas: u64,
	;;    value_ptr: u32,
	;;    value_len: u32,
	;;    input_data_ptr: u32,
	;;    input_data_len: u32,
	;;    output_ptr: u32,
	;;    output_len_ptr: u32
	;;) -> u32
	(import "seal0" "seal_call" (func $seal_call (param i32 i32 i64 i32 i32 i32 i32 i32 i32) (result i32)))
	(import "env" "memory" (memory 1 1))
	(func (export "call")
		(drop
			(call $seal_call
				(i32.const 4)  ;; Pointer to "callee" address.
				(i32.const 32)  ;; Length of "callee" address.
				(i64.const 0)  ;; How much gas to devote for the execution. 0 = all.
				(i32.const 36) ;; Pointer to the buffer with value to transfer
				(i32.const 8)  ;; Length of the buffer with value to transfer.
				(i32.const 44) ;; Pointer to input data buffer address
				(i32.const 4)  ;; Length of input data buffer
				(i32.const 4294967295) ;; u32 max value is the sentinel value: do not copy output
				(i32.const 0) ;; Length is ignored in this case
			)
		)
	)
	(func (export "deploy"))

	;; Destination AccountId (ALICE)
	(data (i32.const 4)
		"\01\01\01\01\01\01\01\01\01\01\01\01\01\01\01\01"
		"\01\01\01\01\01\01\01\01\01\01\01\01\01\01\01\01"
	)

	;; Amount of value to transfer.
	;; Represented by u64 (8 bytes long) in little endian.
	(data (i32.const 36) "\06\00\00\00\00\00\00\00")

	(data (i32.const 44) "\01\02\03\04")
)
"#;

	#[test]
	fn contract_call() {
		let mut mock_ext = MockExt::default();
		assert_ok!(execute(CODE_CALL, vec![], &mut mock_ext));

		assert_eq!(
			&mock_ext.calls,
			&[CallEntry { to: ALICE, value: 6, data: vec![1, 2, 3, 4], allows_reentry: true }]
		);
	}

	#[test]
	fn contract_delegate_call() {
		const CODE: &str = r#"
(module
	;; seal_delegate_call(
	;;    flags: u32,
	;;    code_hash_ptr: u32,
	;;    input_data_ptr: u32,
	;;    input_data_len: u32,
	;;    output_ptr: u32,
	;;    output_len_ptr: u32
	;;) -> u32
	(import "seal0" "seal_delegate_call" (func $seal_delegate_call (param i32 i32 i32 i32 i32 i32) (result i32)))
	(import "env" "memory" (memory 1 1))
	(func (export "call")
		(drop
			(call $seal_delegate_call
				(i32.const 0) ;; No flags are set
				(i32.const 4)  ;; Pointer to "callee" code_hash.
				(i32.const 36) ;; Pointer to input data buffer address
				(i32.const 4)  ;; Length of input data buffer
				(i32.const 4294967295) ;; u32 max value is the sentinel value: do not copy output
				(i32.const 0) ;; Length is ignored in this case
			)
		)
	)
	(func (export "deploy"))

	;; Callee code_hash
	(data (i32.const 4)
		"\11\11\11\11\11\11\11\11\11\11\11\11\11\11\11\11"
		"\11\11\11\11\11\11\11\11\11\11\11\11\11\11\11\11"
	)

	(data (i32.const 36) "\01\02\03\04")
)
"#;
		let mut mock_ext = MockExt::default();
		assert_ok!(execute(CODE, vec![], &mut mock_ext));

		assert_eq!(
			&mock_ext.code_calls,
			&[CallCodeEntry { code_hash: [0x11; 32].into(), data: vec![1, 2, 3, 4] }]
		);
	}

	#[test]
	fn contract_call_forward_input() {
		const CODE: &str = r#"
(module
	(import "seal1" "seal_call" (func $seal_call (param i32 i32 i64 i32 i32 i32 i32 i32) (result i32)))
	(import "seal0" "seal_input" (func $seal_input (param i32 i32)))
	(import "env" "memory" (memory 1 1))
	(func (export "call")
		(drop
			(call $seal_call
				(i32.const 1) ;; Set FORWARD_INPUT bit
				(i32.const 4)  ;; Pointer to "callee" address.
				(i64.const 0)  ;; How much gas to devote for the execution. 0 = all.
				(i32.const 36) ;; Pointer to the buffer with value to transfer
				(i32.const 44) ;; Pointer to input data buffer address
				(i32.const 4)  ;; Length of input data buffer
				(i32.const 4294967295) ;; u32 max value is the sentinel value: do not copy output
				(i32.const 0) ;; Length is ignored in this case
			)
		)

		;; triggers a trap because we already forwarded the input
		(call $seal_input (i32.const 1) (i32.const 44))
	)

	(func (export "deploy"))

	;; Destination AccountId (ALICE)
	(data (i32.const 4)
		"\01\01\01\01\01\01\01\01\01\01\01\01\01\01\01\01"
		"\01\01\01\01\01\01\01\01\01\01\01\01\01\01\01\01"
	)

	;; Amount of value to transfer.
	;; Represented by u64 (8 bytes long) in little endian.
	(data (i32.const 36) "\2A\00\00\00\00\00\00\00")

	;; The input is ignored because we forward our own input
	(data (i32.const 44) "\01\02\03\04")
)
"#;
		let mut mock_ext = MockExt::default();
		let input = vec![0xff, 0x2a, 0x99, 0x88];
		assert_err!(execute(CODE, input.clone(), &mut mock_ext), <Error<Test>>::InputForwarded,);

		assert_eq!(
			&mock_ext.calls,
			&[CallEntry { to: ALICE, value: 0x2a, data: input, allows_reentry: false }]
		);
	}

	#[test]
	fn contract_call_clone_input() {
		const CODE: &str = r#"
(module
	(import "seal1" "seal_call" (func $seal_call (param i32 i32 i64 i32 i32 i32 i32 i32) (result i32)))
	(import "seal0" "seal_input" (func $seal_input (param i32 i32)))
	(import "seal0" "seal_return" (func $seal_return (param i32 i32 i32)))
	(import "env" "memory" (memory 1 1))
	(func (export "call")
		(drop
			(call $seal_call
				(i32.const 11) ;; Set FORWARD_INPUT | CLONE_INPUT | ALLOW_REENTRY bits
				(i32.const 4)  ;; Pointer to "callee" address.
				(i64.const 0)  ;; How much gas to devote for the execution. 0 = all.
				(i32.const 36) ;; Pointer to the buffer with value to transfer
				(i32.const 44) ;; Pointer to input data buffer address
				(i32.const 4)  ;; Length of input data buffer
				(i32.const 4294967295) ;; u32 max value is the sentinel value: do not copy output
				(i32.const 0) ;; Length is ignored in this case
			)
		)

		;; works because the input was cloned
		(call $seal_input (i32.const 0) (i32.const 44))

		;; return the input to caller for inspection
		(call $seal_return (i32.const 0) (i32.const 0) (i32.load (i32.const 44)))
	)

	(func (export "deploy"))

	;; Destination AccountId (ALICE)
	(data (i32.const 4)
		"\01\01\01\01\01\01\01\01\01\01\01\01\01\01\01\01"
		"\01\01\01\01\01\01\01\01\01\01\01\01\01\01\01\01"
	)

	;; Amount of value to transfer.
	;; Represented by u64 (8 bytes long) in little endian.
	(data (i32.const 36) "\2A\00\00\00\00\00\00\00")

	;; The input is ignored because we forward our own input
	(data (i32.const 44) "\01\02\03\04")
)
"#;
		let mut mock_ext = MockExt::default();
		let input = vec![0xff, 0x2a, 0x99, 0x88];
		let result = execute(CODE, input.clone(), &mut mock_ext).unwrap();
		assert_eq!(result.data, input);
		assert_eq!(
			&mock_ext.calls,
			&[CallEntry { to: ALICE, value: 0x2a, data: input, allows_reentry: true }]
		);
	}

	#[test]
	fn contract_call_tail_call() {
		const CODE: &str = r#"
(module
	(import "seal1" "seal_call" (func $seal_call (param i32 i32 i64 i32 i32 i32 i32 i32) (result i32)))
	(import "env" "memory" (memory 1 1))
	(func (export "call")
		(drop
			(call $seal_call
				(i32.const 5) ;; Set FORWARD_INPUT | TAIL_CALL bit
				(i32.const 4)  ;; Pointer to "callee" address.
				(i64.const 0)  ;; How much gas to devote for the execution. 0 = all.
				(i32.const 36) ;; Pointer to the buffer with value to transfer
				(i32.const 0) ;; Pointer to input data buffer address
				(i32.const 0)  ;; Length of input data buffer
				(i32.const 4294967295) ;; u32 max value is the sentinel value: do not copy output
				(i32.const 0) ;; Length is ignored in this case
			)
		)

		;; a tail call never returns
		(unreachable)
	)

	(func (export "deploy"))

	;; Destination AccountId (ALICE)
	(data (i32.const 4)
		"\01\01\01\01\01\01\01\01\01\01\01\01\01\01\01\01"
		"\01\01\01\01\01\01\01\01\01\01\01\01\01\01\01\01"
	)

	;; Amount of value to transfer.
	;; Represented by u64 (8 bytes long) in little endian.
	(data (i32.const 36) "\2A\00\00\00\00\00\00\00")
)
"#;
		let mut mock_ext = MockExt::default();
		let input = vec![0xff, 0x2a, 0x99, 0x88];
		let result = execute(CODE, input.clone(), &mut mock_ext).unwrap();
		assert_eq!(result.data, call_return_data());
		assert_eq!(
			&mock_ext.calls,
			&[CallEntry { to: ALICE, value: 0x2a, data: input, allows_reentry: false }]
		);
	}

	#[test]
	fn contains_storage_works() {
		const CODE: &str = r#"
(module
	(import "seal0" "seal_return" (func $seal_return (param i32 i32 i32)))
	(import "seal0" "seal_input" (func $seal_input (param i32 i32)))
	(import "seal1" "contains_storage" (func $contains_storage (param i32 i32) (result i32)))
	(import "env" "memory" (memory 1 1))


	;; size of input buffer
	;; [0, 4) size of input buffer (128+32 = 160 bytes = 0xA0)
	(data (i32.const 0) "\A0")

	;; [4, 164) input buffer

	(func (export "call")
		;; Receive key
		(call $seal_input
			(i32.const 4)	;; Where we take input and store it
			(i32.const 0)	;; Where we take and store the length of the data
		)
		;; Call seal_clear_storage and save what it returns at 0
		(i32.store (i32.const 0)
			(call $contains_storage
				(i32.const 8)			;; key_ptr
				(i32.load (i32.const 4))	;; key_len
			)
		)
		(call $seal_return
			(i32.const 0)	;; flags
			(i32.const 0)	;; returned value
			(i32.const 4)	;; length of returned value
		)
	)

	(func (export "deploy"))
)
"#;

		let mut ext = MockExt::default();
		ext.set_storage(
			&Key::<Test>::try_from_var([1u8; 64].to_vec()).unwrap(),
			Some(vec![42u8]),
			false,
		)
		.unwrap();
		ext.set_storage(
			&Key::<Test>::try_from_var([2u8; 19].to_vec()).unwrap(),
			Some(vec![]),
			false,
		)
		.unwrap();

		//value does not exist (wrong key length)
		let input = (63, [1u8; 64]).encode();
		let result = execute(CODE, input, &mut ext).unwrap();
		// sentinel returned
		assert_eq!(u32::from_le_bytes(result.data.try_into().unwrap()), crate::SENTINEL);

		// value exists
		let input = (64, [1u8; 64]).encode();
		let result = execute(CODE, input, &mut ext).unwrap();
		// true as u32 returned
		assert_eq!(u32::from_le_bytes(result.data.try_into().unwrap()), 1);
		// getter does not remove the value from storage
		assert_eq!(ext.storage.get(&[1u8; 64].to_vec()).unwrap(), &[42u8]);

		// value exists (test for 0 sized)
		let input = (19, [2u8; 19]).encode();
		let result = execute(CODE, input, &mut ext).unwrap();
		// true as u32 returned
		assert_eq!(u32::from_le_bytes(result.data.try_into().unwrap()), 0);
		// getter does not remove the value from storage
		assert_eq!(ext.storage.get(&[2u8; 19].to_vec()).unwrap(), &([] as [u8; 0]));
	}

	const CODE_INSTANTIATE: &str = r#"
(module
	;; seal_instantiate(
	;;     code_ptr: u32,
	;;     code_len: u32,
	;;     gas: u64,
	;;     value_ptr: u32,
	;;     value_len: u32,
	;;     input_data_ptr: u32,
	;;     input_data_len: u32,
	;;     input_data_len: u32,
	;;     address_ptr: u32,
	;;     address_len_ptr: u32,
	;;     output_ptr: u32,
	;;     output_len_ptr: u32
	;; ) -> u32
	(import "seal0" "seal_instantiate" (func $seal_instantiate
		(param i32 i32 i64 i32 i32 i32 i32 i32 i32 i32 i32 i32 i32) (result i32)
	))
	(import "env" "memory" (memory 1 1))
	(func (export "call")
		(drop
			(call $seal_instantiate
				(i32.const 16)   ;; Pointer to `code_hash`
				(i32.const 32)   ;; Length of `code_hash`
				(i64.const 0)    ;; How much gas to devote for the execution. 0 = all.
				(i32.const 4)    ;; Pointer to the buffer with value to transfer
				(i32.const 8)    ;; Length of the buffer with value to transfer
				(i32.const 12)   ;; Pointer to input data buffer address
				(i32.const 4)    ;; Length of input data buffer
				(i32.const 4294967295) ;; u32 max value is the sentinel value: do not copy address
				(i32.const 0) ;; Length is ignored in this case
				(i32.const 4294967295) ;; u32 max value is the sentinel value: do not copy output
				(i32.const 0) ;; Length is ignored in this case
				(i32.const 0) ;; salt_ptr
				(i32.const 4) ;; salt_len
			)
		)
	)
	(func (export "deploy"))

	;; Salt
	(data (i32.const 0) "\42\43\44\45")
	;; Amount of value to transfer.
	;; Represented by u64 (8 bytes long) in little endian.
	(data (i32.const 4) "\03\00\00\00\00\00\00\00")
	;; Input data to pass to the contract being instantiated.
	(data (i32.const 12) "\01\02\03\04")
	;; Hash of code.
	(data (i32.const 16)
		"\11\11\11\11\11\11\11\11\11\11\11\11\11\11\11\11"
		"\11\11\11\11\11\11\11\11\11\11\11\11\11\11\11\11"
	)
)
"#;

	#[test]
	fn contract_instantiate() {
		let mut mock_ext = MockExt::default();
		assert_ok!(execute(CODE_INSTANTIATE, vec![], &mut mock_ext));

		assert_matches!(
			&mock_ext.instantiates[..],
			[InstantiateEntry {
				code_hash,
				value: 3,
				data,
				gas_left: _,
				salt,
			}] if
				code_hash == &[0x11; 32].into() &&
				data == &vec![1, 2, 3, 4] &&
				salt == &vec![0x42, 0x43, 0x44, 0x45]
		);
	}

	const CODE_TERMINATE: &str = r#"
(module
	;; seal_terminate(
	;;     beneficiary_ptr: u32,
	;;     beneficiary_len: u32,
	;; )
	(import "seal0" "seal_terminate" (func $seal_terminate (param i32 i32)))
	(import "env" "memory" (memory 1 1))
	(func (export "call")
		(call $seal_terminate
			(i32.const 4)  ;; Pointer to "beneficiary" address.
			(i32.const 32)  ;; Length of "beneficiary" address.
		)
	)
	(func (export "deploy"))

	;; Beneficiary AccountId to transfer the funds.
	(data (i32.const 4)
		"\01\01\01\01\01\01\01\01\01\01\01\01\01\01\01\01"
		"\01\01\01\01\01\01\01\01\01\01\01\01\01\01\01\01"
	)
)
"#;

	#[test]
	fn contract_terminate() {
		let mut mock_ext = MockExt::default();
		execute(CODE_TERMINATE, vec![], &mut mock_ext).unwrap();

		assert_eq!(&mock_ext.terminations, &[TerminationEntry { beneficiary: ALICE }]);
	}

	const CODE_TRANSFER_LIMITED_GAS: &str = r#"
(module
	;; seal_call(
	;;    callee_ptr: u32,
	;;    callee_len: u32,
	;;    gas: u64,
	;;    value_ptr: u32,
	;;    value_len: u32,
	;;    input_data_ptr: u32,
	;;    input_data_len: u32,
	;;    output_ptr: u32,
	;;    output_len_ptr: u32
	;;) -> u32
	(import "seal0" "seal_call" (func $seal_call (param i32 i32 i64 i32 i32 i32 i32 i32 i32) (result i32)))
	(import "env" "memory" (memory 1 1))
	(func (export "call")
		(drop
			(call $seal_call
				(i32.const 4)  ;; Pointer to "callee" address.
				(i32.const 32)  ;; Length of "callee" address.
				(i64.const 228)  ;; How much gas to devote for the execution.
				(i32.const 36)  ;; Pointer to the buffer with value to transfer
				(i32.const 8)   ;; Length of the buffer with value to transfer.
				(i32.const 44)   ;; Pointer to input data buffer address
				(i32.const 4)   ;; Length of input data buffer
				(i32.const 4294967295) ;; u32 max value is the sentinel value: do not copy output
				(i32.const 0) ;; Length is ignored in this cas
			)
		)
	)
	(func (export "deploy"))

	;; Destination AccountId to transfer the funds.
	(data (i32.const 4)
		"\01\01\01\01\01\01\01\01\01\01\01\01\01\01\01\01"
		"\01\01\01\01\01\01\01\01\01\01\01\01\01\01\01\01"
	)
	;; Amount of value to transfer.
	;; Represented by u64 (8 bytes long) in little endian.
	(data (i32.const 36) "\06\00\00\00\00\00\00\00")

	(data (i32.const 44) "\01\02\03\04")
)
"#;

	#[test]
	fn contract_call_limited_gas() {
		let mut mock_ext = MockExt::default();
		assert_ok!(execute(&CODE_TRANSFER_LIMITED_GAS, vec![], &mut mock_ext));

		assert_eq!(
			&mock_ext.calls,
			&[CallEntry { to: ALICE, value: 6, data: vec![1, 2, 3, 4], allows_reentry: true }]
		);
	}

	const CODE_ECDSA_RECOVER: &str = r#"
(module
	;; seal_ecdsa_recover(
	;;    signature_ptr: u32,
	;;    message_hash_ptr: u32,
	;;    output_ptr: u32
	;; ) -> u32
	(import "seal0" "seal_ecdsa_recover" (func $seal_ecdsa_recover (param i32 i32 i32) (result i32)))
	(import "env" "memory" (memory 1 1))
	(func (export "call")
		(drop
			(call $seal_ecdsa_recover
				(i32.const 36) ;; Pointer to signature.
				(i32.const 4)  ;; Pointer to message hash.
				(i32.const 36) ;; Pointer for output - public key.
			)
		)
	)
	(func (export "deploy"))

	;; Hash of message.
	(data (i32.const 4)
		"\01\01\01\01\01\01\01\01\01\01\01\01\01\01\01\01"
		"\01\01\01\01\01\01\01\01\01\01\01\01\01\01\01\01"
	)
	;; Signature
	(data (i32.const 36)
		"\01\01\01\01\01\01\01\01\01\01\01\01\01\01\01\01"
		"\01\01\01\01\01\01\01\01\01\01\01\01\01\01\01\01"
		"\01\01\01\01\01\01\01\01\01\01\01\01\01\01\01\01"
		"\01\01\01\01\01\01\01\01\01\01\01\01\01\01\01\01"
		"\01"
	)
)
"#;

	#[test]
	fn contract_ecdsa_recover() {
		let mut mock_ext = MockExt::default();
		assert_ok!(execute(&CODE_ECDSA_RECOVER, vec![], &mut mock_ext));
		assert_eq!(mock_ext.ecdsa_recover.into_inner(), [([1; 65], [1; 32])]);
	}

	#[test]
	fn contract_ecdsa_to_eth_address() {
		/// calls `seal_ecdsa_to_eth_address` for the contstant and ensures the result equals the
		/// expected one.
		const CODE_ECDSA_TO_ETH_ADDRESS: &str = r#"
(module
	(import "seal0" "seal_ecdsa_to_eth_address" (func $seal_ecdsa_to_eth_address (param i32 i32) (result i32)))
	(import "seal0" "seal_return" (func $seal_return (param i32 i32 i32)))
	(import "env" "memory" (memory 1 1))

	(func (export "call")
		;; fill the buffer with the eth address.
		(call $seal_ecdsa_to_eth_address (i32.const 0) (i32.const 0))

		;; Return the contents of the buffer
		(call $seal_return
			(i32.const 0)
			(i32.const 0)
			(i32.const 20)
		)

		;; seal_return doesn't return, so this is effectively unreachable.
		(unreachable)
	)
	(func (export "deploy"))
)
"#;

		let output = execute(CODE_ECDSA_TO_ETH_ADDRESS, vec![], MockExt::default()).unwrap();
		assert_eq!(
			output,
			ExecReturnValue { flags: ReturnFlags::empty(), data: [0x02; 20].to_vec() }
		);
	}

	#[test]
	fn contract_sr25519() {
		const CODE_SR25519: &str = r#"
(module
	(import "seal0" "sr25519_verify" (func $sr25519_verify (param i32 i32 i32 i32) (result i32)))
	(import "env" "memory" (memory 1 1))
	(func (export "call")
		(drop
			(call $sr25519_verify
				(i32.const 0) ;; Pointer to signature.
				(i32.const 64) ;; Pointer to public key.
				(i32.const 16) ;; message length.
				(i32.const 96) ;; Pointer to message.
			)
		)
	)
	(func (export "deploy"))

	;; Signature (64 bytes)
	(data (i32.const 0)
		"\01\01\01\01\01\01\01\01\01\01\01\01\01\01\01\01"
		"\01\01\01\01\01\01\01\01\01\01\01\01\01\01\01\01"
		"\01\01\01\01\01\01\01\01\01\01\01\01\01\01\01\01"
		"\01\01\01\01\01\01\01\01\01\01\01\01\01\01\01\01"
	)

	;;  public key (32 bytes)
	(data (i32.const 64)
		"\01\01\01\01\01\01\01\01\01\01\01\01\01\01\01\01"
		"\01\01\01\01\01\01\01\01\01\01\01\01\01\01\01\01"
	)

	;;  message. (16 bytes)
	(data (i32.const 96)
		"\01\01\01\01\01\01\01\01\01\01\01\01\01\01\01\01"
	)
)
"#;
		let mut mock_ext = MockExt::default();
		assert_ok!(execute(&CODE_SR25519, vec![], &mut mock_ext));
		assert_eq!(mock_ext.sr25519_verify.into_inner(), [([1; 64], [1; 16].to_vec(), [1; 32])]);
	}

	const CODE_GET_STORAGE: &str = r#"
(module
	(import "seal0" "seal_get_storage" (func $seal_get_storage (param i32 i32 i32) (result i32)))
	(import "seal0" "seal_return" (func $seal_return (param i32 i32 i32)))
	(import "env" "memory" (memory 1 1))

	;; [0, 32) key for get storage
	(data (i32.const 0)
		"\11\11\11\11\11\11\11\11\11\11\11\11\11\11\11\11"
		"\11\11\11\11\11\11\11\11\11\11\11\11\11\11\11\11"
	)

	;; [32, 36) buffer size = 4k in little endian
	(data (i32.const 32) "\00\10")

	;; [36; inf) buffer where the result is copied

	(func $assert (param i32)
		(block $ok
			(br_if $ok
				(get_local 0)
			)
			(unreachable)
		)
	)

	(func (export "call")
		(local $buf_size i32)

		;; Load a storage value into contract memory.
		(call $assert
			(i32.eq
				(call $seal_get_storage
					(i32.const 0)		;; The pointer to the storage key to fetch
					(i32.const 36)		;; Pointer to the output buffer
					(i32.const 32)		;; Pointer to the size of the buffer
				)

				;; Return value 0 means that the value is found and there were
				;; no errors.
				(i32.const 0)
			)
		)

		;; Find out the size of the buffer
		(set_local $buf_size
			(i32.load (i32.const 32))
		)

		;; Return the contents of the buffer
		(call $seal_return
			(i32.const 0)
			(i32.const 36)
			(get_local $buf_size)
		)

		;; env:seal_return doesn't return, so this is effectively unreachable.
		(unreachable)
	)

	(func (export "deploy"))
)
"#;

	#[test]
	fn get_storage_puts_data_into_buf() {
		let mut mock_ext = MockExt::default();
		mock_ext.storage.insert([0x11; 32].to_vec(), [0x22; 32].to_vec());

		let output = execute(CODE_GET_STORAGE, vec![], mock_ext).unwrap();

		assert_eq!(
			output,
			ExecReturnValue { flags: ReturnFlags::empty(), data: [0x22; 32].to_vec() }
		);
	}

	/// calls `seal_caller` and compares the result with the constant (ALICE's address part).
	const CODE_CALLER: &str = r#"
(module
	(import "seal0" "seal_caller" (func $seal_caller (param i32 i32)))
	(import "env" "memory" (memory 1 1))

	;; size of our buffer is 32 bytes
	(data (i32.const 32) "\20")

	(func $assert (param i32)
		(block $ok
			(br_if $ok
				(get_local 0)
			)
			(unreachable)
		)
	)

	(func (export "call")
		;; fill the buffer with the caller.
		(call $seal_caller (i32.const 0) (i32.const 32))

		;; assert len == 32
		(call $assert
			(i32.eq
				(i32.load (i32.const 32))
				(i32.const 32)
			)
		)

		;; assert that the first 8 bytes are the beginning of "ALICE"
		(call $assert
			(i64.eq
				(i64.load (i32.const 0))
				(i64.const 0x0101010101010101)
			)
		)
	)

	(func (export "deploy"))
)
"#;

	#[test]
	fn caller() {
		assert_ok!(execute(CODE_CALLER, vec![], MockExt::default()));
	}

	#[test]
	fn caller_traps_when_no_account_id() {
		let mut ext = MockExt::default();
		ext.caller = Origin::Root;
		assert_eq!(
			execute(CODE_CALLER, vec![], ext),
			Err(ExecError { error: DispatchError::RootNotAllowed, origin: ErrorOrigin::Caller })
		);
	}

	/// calls `seal_address` and compares the result with the constant (BOB's address part).
	const CODE_ADDRESS: &str = r#"
(module
	(import "seal0" "seal_address" (func $seal_address (param i32 i32)))
	(import "env" "memory" (memory 1 1))

	;; size of our buffer is 32 bytes
	(data (i32.const 32) "\20")

	(func $assert (param i32)
		(block $ok
			(br_if $ok
				(get_local 0)
			)
			(unreachable)
		)
	)

	(func (export "call")
		;; fill the buffer with the self address.
		(call $seal_address (i32.const 0) (i32.const 32))

		;; assert size == 32
		(call $assert
			(i32.eq
				(i32.load (i32.const 32))
				(i32.const 32)
			)
		)

		;; assert that the first 8 bytes are the beginning of "BOB"
		(call $assert
			(i64.eq
				(i64.load (i32.const 0))
				(i64.const 0x0202020202020202)
			)
		)
	)

	(func (export "deploy"))
)
"#;

	#[test]
	fn address() {
		assert_ok!(execute(CODE_ADDRESS, vec![], MockExt::default()));
	}

	const CODE_BALANCE: &str = r#"
(module
	(import "seal0" "seal_balance" (func $seal_balance (param i32 i32)))
	(import "env" "memory" (memory 1 1))

	;; size of our buffer is 32 bytes
	(data (i32.const 32) "\20")

	(func $assert (param i32)
		(block $ok
			(br_if $ok
				(get_local 0)
			)
			(unreachable)
		)
	)

	(func (export "call")
		;; This stores the balance in the buffer
		(call $seal_balance (i32.const 0) (i32.const 32))

		;; assert len == 8
		(call $assert
			(i32.eq
				(i32.load (i32.const 32))
				(i32.const 8)
			)
		)

		;; assert that contents of the buffer is equal to the i64 value of 228.
		(call $assert
			(i64.eq
				(i64.load (i32.const 0))
				(i64.const 228)
			)
		)
	)
	(func (export "deploy"))
)
"#;

	#[test]
	fn balance() {
		assert_ok!(execute(CODE_BALANCE, vec![], MockExt::default()));
	}

	const CODE_GAS_PRICE: &str = r#"
(module
	(import "seal1" "weight_to_fee" (func $seal_weight_to_fee (param i64 i64 i32 i32)))
	(import "env" "memory" (memory 1 1))

	;; size of our buffer is 32 bytes
	(data (i32.const 32) "\20")

	(func $assert (param i32)
		(block $ok
			(br_if $ok
				(get_local 0)
			)
			(unreachable)
		)
	)

	(func (export "call")
		;; This stores the gas price in the buffer
		(call $seal_weight_to_fee (i64.const 2) (i64.const 1) (i32.const 0) (i32.const 32))

		;; assert len == 8
		(call $assert
			(i32.eq
				(i32.load (i32.const 32))
				(i32.const 8)
			)
		)

		;; assert that contents of the buffer is equal to the i64 value of 2 * 1312 + 103 = 2727.
		(call $assert
			(i64.eq
				(i64.load (i32.const 0))
				(i64.const 2727)
			)
		)
	)
	(func (export "deploy"))
)
"#;

	#[test]
	fn gas_price() {
		assert_ok!(execute(CODE_GAS_PRICE, vec![], MockExt::default()));
	}

	const CODE_GAS_LEFT: &str = r#"
(module
	(import "seal1" "gas_left" (func $seal_gas_left (param i32 i32)))
	(import "seal0" "seal_return" (func $seal_return (param i32 i32 i32)))
	(import "env" "memory" (memory 1 1))

	;; Make output buffer size 20 bytes
	(data (i32.const 20) "\14")

	(func $assert (param i32)
		(block $ok
			(br_if $ok
				(get_local 0)
			)
			(unreachable)
		)
	)

	(func (export "call")
		;; This stores the weight left to the buffer
		(call $seal_gas_left (i32.const 0) (i32.const 20))

		;; Assert len <= 16 (max encoded Weight len)
		(call $assert
			(i32.le_u
				(i32.load (i32.const 20))
				(i32.const 16)
			)
		)

		;; Return weight left and its encoded value len
		(call $seal_return (i32.const 0) (i32.const 0) (i32.load (i32.const 20)))

		(unreachable)
	)
	(func (export "deploy"))
)
"#;

	#[test]
	fn gas_left() {
		let mut ext = MockExt::default();
		let gas_limit = ext.gas_meter.gas_left();

		let output = execute(CODE_GAS_LEFT, vec![], &mut ext).unwrap();

		let weight_left = Weight::decode(&mut &*output.data).unwrap();
		let actual_left = ext.gas_meter.gas_left();

		assert!(weight_left.all_lt(gas_limit), "gas_left must be less than initial");
		assert!(weight_left.all_gt(actual_left), "gas_left must be greater than final");
	}

	/// Test that [`frame_support::weights::OldWeight`] en/decodes the same as our
	/// [`crate::OldWeight`].
	#[test]
	fn old_weight_decode() {
		#![allow(deprecated)]
		let sp = frame_support::weights::OldWeight(42).encode();
		let our = crate::OldWeight::decode(&mut &*sp).unwrap();

		assert_eq!(our, 42);
	}

	const CODE_VALUE_TRANSFERRED: &str = r#"
(module
	(import "seal0" "seal_value_transferred" (func $seal_value_transferred (param i32 i32)))
	(import "env" "memory" (memory 1 1))

	;; size of our buffer is 32 bytes
	(data (i32.const 32) "\20")

	(func $assert (param i32)
		(block $ok
			(br_if $ok
				(get_local 0)
			)
			(unreachable)
		)
	)

	(func (export "call")
		;; This stores the value transferred in the buffer
		(call $seal_value_transferred (i32.const 0) (i32.const 32))

		;; assert len == 8
		(call $assert
			(i32.eq
				(i32.load (i32.const 32))
				(i32.const 8)
			)
		)

		;; assert that contents of the buffer is equal to the i64 value of 1337.
		(call $assert
			(i64.eq
				(i64.load (i32.const 0))
				(i64.const 1337)
			)
		)
	)
	(func (export "deploy"))
)
"#;

	#[test]
	fn value_transferred() {
		assert_ok!(execute(CODE_VALUE_TRANSFERRED, vec![], MockExt::default()));
	}

	const START_FN_ILLEGAL: &str = r#"
(module
	(import "seal0" "seal_return" (func $seal_return (param i32 i32 i32)))
	(import "env" "memory" (memory 1 1))

	(start $start)
	(func $start
		(unreachable)
	)

	(func (export "call")
		(unreachable)
	)

	(func (export "deploy")
		(unreachable)
	)

	(data (i32.const 8) "\01\02\03\04")
)
"#;

	#[test]
	fn start_fn_illegal() {
		let output = execute(START_FN_ILLEGAL, vec![], MockExt::default());
		assert_err!(output, <Error<Test>>::CodeRejected,);
	}

	const CODE_TIMESTAMP_NOW: &str = r#"
(module
	(import "seal0" "seal_now" (func $seal_now (param i32 i32)))
	(import "env" "memory" (memory 1 1))

	;; size of our buffer is 32 bytes
	(data (i32.const 32) "\20")

	(func $assert (param i32)
		(block $ok
			(br_if $ok
				(get_local 0)
			)
			(unreachable)
		)
	)

	(func (export "call")
		;; This stores the block timestamp in the buffer
		(call $seal_now (i32.const 0) (i32.const 32))

		;; assert len == 8
		(call $assert
			(i32.eq
				(i32.load (i32.const 32))
				(i32.const 8)
			)
		)

		;; assert that contents of the buffer is equal to the i64 value of 1111.
		(call $assert
			(i64.eq
				(i64.load (i32.const 0))
				(i64.const 1111)
			)
		)
	)
	(func (export "deploy"))
)
"#;

	const CODE_TIMESTAMP_NOW_UNPREFIXED: &str = r#"
(module
	(import "seal0" "now" (func $now (param i32 i32)))
	(import "env" "memory" (memory 1 1))

	;; size of our buffer is 32 bytes
	(data (i32.const 32) "\20")

	(func $assert (param i32)
		(block $ok
			(br_if $ok
				(get_local 0)
			)
			(unreachable)
		)
	)

	(func (export "call")
		;; This stores the block timestamp in the buffer
		(call $now (i32.const 0) (i32.const 32))

		;; assert len == 8
		(call $assert
			(i32.eq
				(i32.load (i32.const 32))
				(i32.const 8)
			)
		)

		;; assert that contents of the buffer is equal to the i64 value of 1111.
		(call $assert
			(i64.eq
				(i64.load (i32.const 0))
				(i64.const 1111)
			)
		)
	)
	(func (export "deploy"))
)
"#;

	#[test]
	fn now() {
		assert_ok!(execute(CODE_TIMESTAMP_NOW, vec![], MockExt::default()));
		assert_ok!(execute(CODE_TIMESTAMP_NOW_UNPREFIXED, vec![], MockExt::default()));
	}

	const CODE_MINIMUM_BALANCE: &str = r#"
(module
	(import "seal0" "seal_minimum_balance" (func $seal_minimum_balance (param i32 i32)))
	(import "env" "memory" (memory 1 1))

	;; size of our buffer is 32 bytes
	(data (i32.const 32) "\20")

	(func $assert (param i32)
		(block $ok
			(br_if $ok
				(get_local 0)
			)
			(unreachable)
		)
	)

	(func (export "call")
		(call $seal_minimum_balance (i32.const 0) (i32.const 32))

		;; assert len == 8
		(call $assert
			(i32.eq
				(i32.load (i32.const 32))
				(i32.const 8)
			)
		)

		;; assert that contents of the buffer is equal to the i64 value of 666.
		(call $assert
			(i64.eq
				(i64.load (i32.const 0))
				(i64.const 666)
			)
		)
	)
	(func (export "deploy"))
)
"#;

	#[test]
	fn minimum_balance() {
		assert_ok!(execute(CODE_MINIMUM_BALANCE, vec![], MockExt::default()));
	}

	const CODE_RANDOM: &str = r#"
(module
	(import "seal0" "seal_random" (func $seal_random (param i32 i32 i32 i32)))
	(import "seal0" "seal_return" (func $seal_return (param i32 i32 i32)))
	(import "env" "memory" (memory 1 1))

	;; [0,128) is reserved for the result of PRNG.

	;; the subject used for the PRNG. [128,160)
	(data (i32.const 128)
		"\00\01\02\03\04\05\06\07\08\09\0A\0B\0C\0D\0E\0F"
		"\00\01\02\03\04\05\06\07\08\09\0A\0B\0C\0D\0E\0F"
	)

	;; size of our buffer is 128 bytes
	(data (i32.const 160) "\80")

	(func $assert (param i32)
		(block $ok
			(br_if $ok
				(get_local 0)
			)
			(unreachable)
		)
	)

	(func (export "call")
		;; This stores the block random seed in the buffer
		(call $seal_random
			(i32.const 128) ;; Pointer in memory to the start of the subject buffer
			(i32.const 32) ;; The subject buffer's length
			(i32.const 0) ;; Pointer to the output buffer
			(i32.const 160) ;; Pointer to the output buffer length
		)

		;; assert len == 32
		(call $assert
			(i32.eq
				(i32.load (i32.const 160))
				(i32.const 32)
			)
		)

		;; return the random data
		(call $seal_return
			(i32.const 0)
			(i32.const 0)
			(i32.const 32)
		)
	)
	(func (export "deploy"))
)
"#;

	#[test]
	fn random() {
		let output = execute_unvalidated(CODE_RANDOM, vec![], MockExt::default()).unwrap();

		// The mock ext just returns the same data that was passed as the subject.
		assert_eq!(
			output,
			ExecReturnValue {
				flags: ReturnFlags::empty(),
				data: array_bytes::hex_into_unchecked(
					"000102030405060708090A0B0C0D0E0F000102030405060708090A0B0C0D0E0F"
				)
			},
		);
	}

	const CODE_RANDOM_V1: &str = r#"
(module
	(import "seal1" "seal_random" (func $seal_random (param i32 i32 i32 i32)))
	(import "seal0" "seal_return" (func $seal_return (param i32 i32 i32)))
	(import "env" "memory" (memory 1 1))

	;; [0,128) is reserved for the result of PRNG.

	;; the subject used for the PRNG. [128,160)
	(data (i32.const 128)
		"\00\01\02\03\04\05\06\07\08\09\0A\0B\0C\0D\0E\0F"
		"\00\01\02\03\04\05\06\07\08\09\0A\0B\0C\0D\0E\0F"
	)

	;; size of our buffer is 128 bytes
	(data (i32.const 160) "\80")

	(func $assert (param i32)
		(block $ok
			(br_if $ok
				(get_local 0)
			)
			(unreachable)
		)
	)

	(func (export "call")
		;; This stores the block random seed in the buffer
		(call $seal_random
			(i32.const 128) ;; Pointer in memory to the start of the subject buffer
			(i32.const 32) ;; The subject buffer's length
			(i32.const 0) ;; Pointer to the output buffer
			(i32.const 160) ;; Pointer to the output buffer length
		)

		;; assert len == 32
		(call $assert
			(i32.eq
				(i32.load (i32.const 160))
				(i32.const 40)
			)
		)

		;; return the random data
		(call $seal_return
			(i32.const 0)
			(i32.const 0)
			(i32.const 40)
		)
	)
	(func (export "deploy"))
)
"#;

	#[test]
	fn random_v1() {
		let output = execute_unvalidated(CODE_RANDOM_V1, vec![], MockExt::default()).unwrap();

		// The mock ext just returns the same data that was passed as the subject.
		assert_eq!(
			output,
			ExecReturnValue {
				flags: ReturnFlags::empty(),
				data: (
					array_bytes::hex2array_unchecked::<32>(
						"000102030405060708090A0B0C0D0E0F000102030405060708090A0B0C0D0E0F"
					),
					42u64,
				)
					.encode()
			},
		);
	}

	const CODE_DEPOSIT_EVENT: &str = r#"
(module
	(import "seal0" "seal_deposit_event" (func $seal_deposit_event (param i32 i32 i32 i32)))
	(import "env" "memory" (memory 1 1))

	(func (export "call")
		(call $seal_deposit_event
			(i32.const 32) ;; Pointer to the start of topics buffer
			(i32.const 33) ;; The length of the topics buffer.
			(i32.const 8) ;; Pointer to the start of the data buffer
			(i32.const 13) ;; Length of the buffer
		)
	)
	(func (export "deploy"))

	(data (i32.const 8) "\00\01\2A\00\00\00\00\00\00\00\E5\14\00")

	;; Encoded Vec<TopicOf<T>>, the buffer has length of 33 bytes.
	(data (i32.const 32) "\04\33\33\33\33\33\33\33\33\33\33\33\33\33\33\33\33\33\33\33\33\33\33\33"
	"\33\33\33\33\33\33\33\33\33")
)
"#;

	#[test]
	fn deposit_event() {
		let mut mock_ext = MockExt::default();
		assert_ok!(execute(CODE_DEPOSIT_EVENT, vec![], &mut mock_ext));

		assert_eq!(
			mock_ext.events,
			vec![(
				vec![H256::repeat_byte(0x33)],
				vec![0x00, 0x01, 0x2a, 0x00, 0x00, 0x00, 0x00, 0x00, 0x00, 0x00, 0xe5, 0x14, 0x00]
			)]
		);

		assert!(mock_ext.gas_meter.gas_left().ref_time() > 0);
	}

	const CODE_DEPOSIT_EVENT_DUPLICATES: &str = r#"
(module
	(import "seal0" "seal_deposit_event" (func $seal_deposit_event (param i32 i32 i32 i32)))
	(import "env" "memory" (memory 1 1))

	(func (export "call")
		(call $seal_deposit_event
			(i32.const 32) ;; Pointer to the start of topics buffer
			(i32.const 129) ;; The length of the topics buffer.
			(i32.const 8) ;; Pointer to the start of the data buffer
			(i32.const 13) ;; Length of the buffer
		)
	)
	(func (export "deploy"))

	(data (i32.const 8) "\00\01\2A\00\00\00\00\00\00\00\E5\14\00")

	;; Encoded Vec<TopicOf<T>>, the buffer has length of 129 bytes.
	(data (i32.const 32) "\10"
"\01\01\01\01\01\01\01\01\01\01\01\01\01\01\01\01\01\01\01\01\01\01\01\01\01\01\01\01\01\01\01\01"
"\02\02\02\02\02\02\02\02\02\02\02\02\02\02\02\02\02\02\02\02\02\02\02\02\02\02\02\02\02\02\02\02"
"\01\01\01\01\01\01\01\01\01\01\01\01\01\01\01\01\01\01\01\01\01\01\01\01\01\01\01\01\01\01\01\01"
"\04\04\04\04\04\04\04\04\04\04\04\04\04\04\04\04\04\04\04\04\04\04\04\04\04\04\04\04\04\04\04\04")
)
"#;

	/// Checks that the runtime allows duplicate topics.
	#[test]
	fn deposit_event_duplicates_allowed() {
		let mut mock_ext = MockExt::default();
		assert_ok!(execute(CODE_DEPOSIT_EVENT_DUPLICATES, vec![], &mut mock_ext,));

		assert_eq!(
			mock_ext.events,
			vec![(
				vec![
					H256::repeat_byte(0x01),
					H256::repeat_byte(0x02),
					H256::repeat_byte(0x01),
					H256::repeat_byte(0x04)
				],
				vec![0x00, 0x01, 0x2a, 0x00, 0x00, 0x00, 0x00, 0x00, 0x00, 0x00, 0xe5, 0x14, 0x00]
			)]
		);
	}

	const CODE_DEPOSIT_EVENT_MAX_TOPICS: &str = r#"
(module
	(import "seal0" "seal_deposit_event" (func $seal_deposit_event (param i32 i32 i32 i32)))
	(import "env" "memory" (memory 1 1))

	(func (export "call")
		(call $seal_deposit_event
			(i32.const 32) ;; Pointer to the start of topics buffer
			(i32.const 161) ;; The length of the topics buffer.
			(i32.const 8) ;; Pointer to the start of the data buffer
			(i32.const 13) ;; Length of the buffer
		)
	)
	(func (export "deploy"))

	(data (i32.const 8) "\00\01\2A\00\00\00\00\00\00\00\E5\14\00")

	;; Encoded Vec<TopicOf<T>>, the buffer has length of 161 bytes.
	(data (i32.const 32) "\14"
"\01\01\01\01\01\01\01\01\01\01\01\01\01\01\01\01\01\01\01\01\01\01\01\01\01\01\01\01\01\01\01\01"
"\02\02\02\02\02\02\02\02\02\02\02\02\02\02\02\02\02\02\02\02\02\02\02\02\02\02\02\02\02\02\02\02"
"\03\03\03\03\03\03\03\03\03\03\03\03\03\03\03\03\03\03\03\03\03\03\03\03\03\03\03\03\03\03\03\03"
"\04\04\04\04\04\04\04\04\04\04\04\04\04\04\04\04\04\04\04\04\04\04\04\04\04\04\04\04\04\04\04\04"
"\05\05\05\05\05\05\05\05\05\05\05\05\05\05\05\05\05\05\05\05\05\05\05\05\05\05\05\05\05\05\05\05")
)
"#;

	/// Checks that the runtime traps if there are more than `max_topic_events` topics.
	#[test]
	fn deposit_event_max_topics() {
		assert_eq!(
			execute(CODE_DEPOSIT_EVENT_MAX_TOPICS, vec![], MockExt::default(),),
			Err(ExecError {
				error: Error::<Test>::TooManyTopics.into(),
				origin: ErrorOrigin::Caller,
			})
		);
	}

	/// calls `seal_block_number` compares the result with the constant 121.
	const CODE_BLOCK_NUMBER: &str = r#"
(module
	(import "seal0" "seal_block_number" (func $seal_block_number (param i32 i32)))
	(import "env" "memory" (memory 1 1))

	;; size of our buffer is 32 bytes
	(data (i32.const 32) "\20")

	(func $assert (param i32)
		(block $ok
			(br_if $ok
				(get_local 0)
			)
			(unreachable)
		)
	)

	(func (export "call")
		;; This stores the block height in the buffer
		(call $seal_block_number (i32.const 0) (i32.const 32))

		;; assert len == 8
		(call $assert
			(i32.eq
				(i32.load (i32.const 32))
				(i32.const 8)
			)
		)

		;; assert that contents of the buffer is equal to the i64 value of 121.
		(call $assert
			(i64.eq
				(i64.load (i32.const 0))
				(i64.const 121)
			)
		)
	)

	(func (export "deploy"))
)
"#;

	#[test]
	fn block_number() {
		let _ = execute(CODE_BLOCK_NUMBER, vec![], MockExt::default()).unwrap();
	}

	const CODE_RETURN_WITH_DATA: &str = r#"
(module
	(import "seal0" "seal_input" (func $seal_input (param i32 i32)))
	(import "seal0" "seal_return" (func $seal_return (param i32 i32 i32)))
	(import "env" "memory" (memory 1 1))

	(data (i32.const 32) "\20")

	;; Deploy routine is the same as call.
	(func (export "deploy")
		(call $call)
	)

	;; Call reads the first 4 bytes (LE) as the exit status and returns the rest as output data.
	(func $call (export "call")
		;; Copy input data this contract memory.
		(call $seal_input
			(i32.const 0)	;; Pointer where to store input
			(i32.const 32)	;; Pointer to the length of the buffer
		)

		;; Copy all but the first 4 bytes of the input data as the output data.
		(call $seal_return
			(i32.load (i32.const 0))
			(i32.const 4)
			(i32.sub (i32.load (i32.const 32)) (i32.const 4))
		)
		(unreachable)
	)
)
"#;

	#[test]
	fn seal_return_with_success_status() {
		let output = execute(
			CODE_RETURN_WITH_DATA,
			array_bytes::hex2bytes_unchecked("00000000445566778899"),
			MockExt::default(),
		)
		.unwrap();

		assert_eq!(
			output,
			ExecReturnValue {
				flags: ReturnFlags::empty(),
				data: array_bytes::hex2bytes_unchecked("445566778899"),
			}
		);
		assert!(!output.did_revert());
	}

	#[test]
	fn return_with_revert_status() {
		let output = execute(
			CODE_RETURN_WITH_DATA,
			array_bytes::hex2bytes_unchecked("010000005566778899"),
			MockExt::default(),
		)
		.unwrap();

		assert_eq!(
			output,
			ExecReturnValue {
				flags: ReturnFlags::REVERT,
				data: array_bytes::hex2bytes_unchecked("5566778899"),
			}
		);
		assert!(output.did_revert());
	}

	const CODE_OUT_OF_BOUNDS_ACCESS: &str = r#"
(module
	(import "seal0" "seal_terminate" (func $seal_terminate (param i32 i32)))
	(import "env" "memory" (memory 1 1))

	(func (export "deploy"))

	(func (export "call")
		(call $seal_terminate
			(i32.const 65536)  ;; Pointer to "account" address (out of bound).
			(i32.const 8)  ;; Length of "account" address.
		)
	)
)
"#;

	#[test]
	fn contract_out_of_bounds_access() {
		let mut mock_ext = MockExt::default();
		let result = execute(CODE_OUT_OF_BOUNDS_ACCESS, vec![], &mut mock_ext);

		assert_eq!(
			result,
			Err(ExecError {
				error: Error::<Test>::OutOfBounds.into(),
				origin: ErrorOrigin::Caller,
			})
		);
	}

	const CODE_DECODE_FAILURE: &str = r#"
(module
	(import "seal0" "seal_terminate" (func $seal_terminate (param i32 i32)))
	(import "env" "memory" (memory 1 1))

	(func (export "deploy"))

	(func (export "call")
		(call $seal_terminate
			(i32.const 0)  ;; Pointer to "account" address.
			(i32.const 4)  ;; Length of "account" address (too small -> decode fail).
		)
	)
)
"#;

	#[test]
	fn contract_decode_length_ignored() {
		let mut mock_ext = MockExt::default();
		let result = execute(CODE_DECODE_FAILURE, vec![], &mut mock_ext);
		// AccountID implements `MaxEncodeLen` and therefore the supplied length is
		// no longer needed nor used to determine how much is read from contract memory.
		assert_ok!(result);
	}

	#[test]
	fn debug_message_works() {
		const CODE_DEBUG_MESSAGE: &str = r#"
(module
	(import "seal0" "seal_debug_message" (func $seal_debug_message (param i32 i32) (result i32)))
	(import "env" "memory" (memory 1 1))

	(data (i32.const 0) "Hello World!")

	(func (export "call")
		(call $seal_debug_message
			(i32.const 0)	;; Pointer to the text buffer
			(i32.const 12)	;; The size of the buffer
		)
		drop
	)

	(func (export "deploy"))
)
"#;
		let mut ext = MockExt::default();
		execute(CODE_DEBUG_MESSAGE, vec![], &mut ext).unwrap();

		assert_eq!(std::str::from_utf8(&ext.debug_buffer).unwrap(), "Hello World!");
	}

	#[test]
	fn debug_message_invalid_utf8_fails() {
		const CODE_DEBUG_MESSAGE_FAIL: &str = r#"
(module
	(import "seal0" "seal_debug_message" (func $seal_debug_message (param i32 i32) (result i32)))
	(import "env" "memory" (memory 1 1))

	(data (i32.const 0) "\fc")

	(func (export "call")
		(call $seal_debug_message
			(i32.const 0)	;; Pointer to the text buffer
			(i32.const 1)	;; The size of the buffer
		)
		drop
	)

	(func (export "deploy"))
)
"#;
		let mut ext = MockExt::default();
		let result = execute(CODE_DEBUG_MESSAGE_FAIL, vec![], &mut ext);
		assert_ok!(result);
		assert!(ext.debug_buffer.is_empty());
	}

	const CODE_CALL_RUNTIME: &str = r#"
(module
	(import "seal0" "call_runtime" (func $call_runtime (param i32 i32) (result i32)))
	(import "seal0" "seal_input" (func $seal_input (param i32 i32)))
	(import "seal0" "seal_return" (func $seal_return (param i32 i32 i32)))
	(import "env" "memory" (memory 1 1))

	;; 0x1000 = 4k in little endian
	;; size of input buffer
	(data (i32.const 0) "\00\10")

	(func (export "call")
		;; Receive the encoded call
		(call $seal_input
			(i32.const 4)	;; Pointer to the input buffer
			(i32.const 0)	;; Size of the length buffer
		)
		;; Just use the call passed as input and store result to memory
		(i32.store (i32.const 0)
			(call $call_runtime
				(i32.const 4)				;; Pointer where the call is stored
				(i32.load (i32.const 0))	;; Size of the call
			)
		)
		(call $seal_return
			(i32.const 0)	;; flags
			(i32.const 0)	;; returned value
			(i32.const 4)	;; length of returned value
		)
	)

	(func (export "deploy"))
)
"#;

	#[test]
	fn call_runtime_works() {
		let call =
			RuntimeCall::System(frame_system::Call::remark { remark: b"Hello World".to_vec() });
		let mut ext = MockExt::default();
		let result = execute(CODE_CALL_RUNTIME, call.encode(), &mut ext).unwrap();
		assert_eq!(*ext.runtime_calls.borrow(), vec![call]);
		// 0 = ReturnCode::Success
		assert_eq!(u32::from_le_bytes(result.data.try_into().unwrap()), 0);
	}

	#[test]
	fn call_runtime_panics_on_invalid_call() {
		let mut ext = MockExt::default();
		let result = execute(CODE_CALL_RUNTIME, vec![0x42], &mut ext);
		assert_eq!(
			result,
			Err(ExecError {
				error: Error::<Test>::DecodingFailed.into(),
				origin: ErrorOrigin::Caller,
			})
		);
		assert_eq!(*ext.runtime_calls.borrow(), vec![]);
	}

	#[test]
	fn set_storage_works() {
		const CODE: &str = r#"
(module
	(import "seal0" "seal_input" (func $seal_input (param i32 i32)))
	(import "seal0" "seal_return" (func $seal_return (param i32 i32 i32)))
	(import "seal2" "set_storage" (func $set_storage (param i32 i32 i32 i32) (result i32)))
	(import "env" "memory" (memory 1 1))

	;; [0, 4) size of input buffer
	;; 4k in little endian
	(data (i32.const 0) "\00\10")

	;; [4, 4100) input buffer

	(func (export "call")
		;; Receive (key ++ value_to_write)
		(call $seal_input
			(i32.const 4)	;; Pointer to the input buffer
			(i32.const 0)	;; Size of the input buffer
		)
		;; Store the passed value to the passed key and store result to memory
		(i32.store (i32.const 168)
			(call $set_storage
				(i32.const 8)				;; key_ptr
				(i32.load (i32.const 4))		;; key_len
				(i32.add				;; value_ptr = 8 + key_len
					(i32.const 8)
					(i32.load (i32.const 4)))
				(i32.sub				;; value_len (input_size - (key_len + key_len_len))
					(i32.load (i32.const 0))
					(i32.add
						(i32.load (i32.const 4))
						(i32.const 4)
					)
				)
			)
		)
		(call $seal_return
			(i32.const 0)	;; flags
			(i32.const 168)	;; ptr to returned value
			(i32.const 4)	;; length of returned value
		)
	)

	(func (export "deploy"))
)
"#;

		let mut ext = MockExt::default();

		// value did not exist before -> sentinel returned
		let input = (32, [1u8; 32], [42u8, 48]).encode();
		let result = execute(CODE, input, &mut ext).unwrap();
		assert_eq!(u32::from_le_bytes(result.data.try_into().unwrap()), crate::SENTINEL);
		assert_eq!(ext.storage.get(&[1u8; 32].to_vec()).unwrap(), &[42u8, 48]);

		// value do exist -> length of old value returned
		let input = (32, [1u8; 32], [0u8; 0]).encode();
		let result = execute(CODE, input, &mut ext).unwrap();
		assert_eq!(u32::from_le_bytes(result.data.try_into().unwrap()), 2);
		assert_eq!(ext.storage.get(&[1u8; 32].to_vec()).unwrap(), &[0u8; 0]);

		// value do exist -> length of old value returned (test for zero sized val)
		let input = (32, [1u8; 32], [99u8]).encode();
		let result = execute(CODE, input, &mut ext).unwrap();
		assert_eq!(u32::from_le_bytes(result.data.try_into().unwrap()), 0);
		assert_eq!(ext.storage.get(&[1u8; 32].to_vec()).unwrap(), &[99u8]);
	}

	#[test]
	fn get_storage_works() {
		const CODE: &str = r#"
(module
	(import "seal0" "seal_input" (func $seal_input (param i32 i32)))
	(import "seal0" "seal_return" (func $seal_return (param i32 i32 i32)))
	(import "seal1" "get_storage" (func $get_storage (param i32 i32 i32 i32) (result i32)))
	(import "env" "memory" (memory 1 1))

	;; [0, 4) size of input buffer (160 bytes as we copy the key+len here)
	(data (i32.const 0) "\A0")

	;; [4, 8) size of output buffer
	;; 4k in little endian
	(data (i32.const 4) "\00\10")

	;; [8, 168) input buffer
	;; [168, 4264) output buffer

	(func (export "call")
		;; Receive (key ++ value_to_write)
		(call $seal_input
			(i32.const 8)	;; Pointer to the input buffer
			(i32.const 0)	;; Size of the input buffer
		)
		;; Load a storage value and result of this call into the output buffer
		(i32.store (i32.const 168)
			(call $get_storage
				(i32.const 12)			;; key_ptr
				(i32.load (i32.const 8))	;; key_len
				(i32.const 172)			;; Pointer to the output buffer
				(i32.const 4)			;; Pointer to the size of the buffer
			)
		)
		(call $seal_return
			(i32.const 0)				;; flags
			(i32.const 168)				;; output buffer ptr
			(i32.add				;; length: output size + 4 (retval)
				(i32.load (i32.const 4))
				(i32.const 4)
			)
		)
	)

	(func (export "deploy"))
)
"#;

		let mut ext = MockExt::default();

		ext.set_storage(
			&Key::<Test>::try_from_var([1u8; 64].to_vec()).unwrap(),
			Some(vec![42u8]),
			false,
		)
		.unwrap();

		ext.set_storage(
			&Key::<Test>::try_from_var([2u8; 19].to_vec()).unwrap(),
			Some(vec![]),
			false,
		)
		.unwrap();

		// value does not exist
		let input = (63, [1u8; 64]).encode();
		let result = execute(CODE, input, &mut ext).unwrap();
		assert_eq!(
			u32::from_le_bytes(result.data[0..4].try_into().unwrap()),
			ReturnCode::KeyNotFound as u32
		);

		// value exists
		let input = (64, [1u8; 64]).encode();
		let result = execute(CODE, input, &mut ext).unwrap();
		assert_eq!(
			u32::from_le_bytes(result.data[0..4].try_into().unwrap()),
			ReturnCode::Success as u32
		);
		assert_eq!(ext.storage.get(&[1u8; 64].to_vec()).unwrap(), &[42u8]);
		assert_eq!(&result.data[4..], &[42u8]);

		// value exists (test for 0 sized)
		let input = (19, [2u8; 19]).encode();
		let result = execute(CODE, input, &mut ext).unwrap();
		assert_eq!(
			u32::from_le_bytes(result.data[0..4].try_into().unwrap()),
			ReturnCode::Success as u32
		);
		assert_eq!(ext.storage.get(&[2u8; 19].to_vec()), Some(&vec![]));
		assert_eq!(&result.data[4..], &([] as [u8; 0]));
	}

	#[test]
	fn clear_storage_works() {
		const CODE: &str = r#"
(module
	(import "seal0" "seal_input" (func $seal_input (param i32 i32)))
	(import "seal0" "seal_return" (func $seal_return (param i32 i32 i32)))
	(import "seal1" "clear_storage" (func $clear_storage (param i32 i32) (result i32)))
	(import "env" "memory" (memory 1 1))

	;; size of input buffer
	;; [0, 4) size of input buffer (128+32 = 160 bytes = 0xA0)
	(data (i32.const 0) "\A0")

	;; [4, 164) input buffer

	(func (export "call")
		;; Receive key
		(call $seal_input
			(i32.const 4)	;; Where we take input and store it
			(i32.const 0)	;; Where we take and store the length of thedata
		)
		;; Call seal_clear_storage and save what it returns at 0
		(i32.store (i32.const 0)
			(call $clear_storage
				(i32.const 8)			;; key_ptr
				(i32.load (i32.const 4))	;; key_len
			)
		)
		(call $seal_return
			(i32.const 0)	;; flags
			(i32.const 0)	;; returned value
			(i32.const 4)	;; length of returned value
		)
	)

	(func (export "deploy"))
)
"#;

		let mut ext = MockExt::default();

		ext.set_storage(
			&Key::<Test>::try_from_var([1u8; 64].to_vec()).unwrap(),
			Some(vec![42u8]),
			false,
		)
		.unwrap();
		ext.set_storage(
			&Key::<Test>::try_from_var([2u8; 19].to_vec()).unwrap(),
			Some(vec![]),
			false,
		)
		.unwrap();

		// value did not exist
		let input = (32, [3u8; 32]).encode();
		let result = execute(CODE, input, &mut ext).unwrap();
		// sentinel returned
		assert_eq!(u32::from_le_bytes(result.data.try_into().unwrap()), crate::SENTINEL);
		assert_eq!(ext.storage.get(&[3u8; 32].to_vec()), None);

		// value did exist
		let input = (64, [1u8; 64]).encode();
		let result = execute(CODE, input, &mut ext).unwrap();
		// length returned
		assert_eq!(u32::from_le_bytes(result.data.try_into().unwrap()), 1);
		// value cleared
		assert_eq!(ext.storage.get(&[1u8; 64].to_vec()), None);

		//value did not exist (wrong key length)
		let input = (63, [1u8; 64]).encode();
		let result = execute(CODE, input, &mut ext).unwrap();
		// sentinel returned
		assert_eq!(u32::from_le_bytes(result.data.try_into().unwrap()), crate::SENTINEL);
		assert_eq!(ext.storage.get(&[1u8; 64].to_vec()), None);

		// value exists
		let input = (19, [2u8; 19]).encode();
		let result = execute(CODE, input, &mut ext).unwrap();
		// length returned (test for 0 sized)
		assert_eq!(u32::from_le_bytes(result.data.try_into().unwrap()), 0);
		// value cleared
		assert_eq!(ext.storage.get(&[2u8; 19].to_vec()), None);
	}

	#[test]
	fn take_storage_works() {
		const CODE: &str = r#"
(module
	(import "seal0" "seal_return" (func $seal_return (param i32 i32 i32)))
	(import "seal0" "seal_input" (func $seal_input (param i32 i32)))
	(import "seal0" "take_storage" (func $take_storage (param i32 i32 i32 i32) (result i32)))
	(import "env" "memory" (memory 1 1))

	;; [0, 4) size of input buffer (160 bytes as we copy the key+len here)
	(data (i32.const 0) "\A0")

	;; [4, 8) size of output buffer
	;; 4k in little endian
	(data (i32.const 4) "\00\10")

	;; [8, 168) input buffer
	;; [168, 4264) output buffer

	(func (export "call")
		;; Receive key
		(call $seal_input
			(i32.const 8)	;; Pointer to the input buffer
			(i32.const 0)	;; Size of the length buffer
		)

		;; Load a storage value and result of this call into the output buffer
		(i32.store (i32.const 168)
			(call $take_storage
				(i32.const 12)			;; key_ptr
				(i32.load (i32.const 8))	;; key_len
				(i32.const 172)			;; Pointer to the output buffer
				(i32.const 4)			;; Pointer to the size of the buffer
			)
		)

		;; Return the contents of the buffer
		(call $seal_return
			(i32.const 0)				;; flags
			(i32.const 168)				;; output buffer ptr
			(i32.add				;; length: storage size + 4 (retval)
				(i32.load (i32.const 4))
				(i32.const 4)
			)
		)
	)

	(func (export "deploy"))
)
"#;

		let mut ext = MockExt::default();

		ext.set_storage(
			&Key::<Test>::try_from_var([1u8; 64].to_vec()).unwrap(),
			Some(vec![42u8]),
			false,
		)
		.unwrap();

		ext.set_storage(
			&Key::<Test>::try_from_var([2u8; 19].to_vec()).unwrap(),
			Some(vec![]),
			false,
		)
		.unwrap();

		// value does not exist -> error returned
		let input = (63, [1u8; 64]).encode();
		let result = execute(CODE, input, &mut ext).unwrap();
		assert_eq!(
			u32::from_le_bytes(result.data[0..4].try_into().unwrap()),
			ReturnCode::KeyNotFound as u32
		);

		// value did exist -> value returned
		let input = (64, [1u8; 64]).encode();
		let result = execute(CODE, input, &mut ext).unwrap();
		assert_eq!(
			u32::from_le_bytes(result.data[0..4].try_into().unwrap()),
			ReturnCode::Success as u32
		);
		assert_eq!(ext.storage.get(&[1u8; 64].to_vec()), None);
		assert_eq!(&result.data[4..], &[42u8]);

		// value did exist -> length returned (test for 0 sized)
		let input = (19, [2u8; 19]).encode();
		let result = execute(CODE, input, &mut ext).unwrap();
		assert_eq!(
			u32::from_le_bytes(result.data[0..4].try_into().unwrap()),
			ReturnCode::Success as u32
		);
		assert_eq!(ext.storage.get(&[2u8; 19].to_vec()), None);
		assert_eq!(&result.data[4..], &[0u8; 0]);
	}

	#[test]
	fn is_contract_works() {
		const CODE_IS_CONTRACT: &str = r#"
;; This runs `is_contract` check on zero account address
(module
	(import "seal0" "seal_is_contract" (func $seal_is_contract (param i32) (result i32)))
	(import "seal0" "seal_return" (func $seal_return (param i32 i32 i32)))
	(import "env" "memory" (memory 1 1))

	;; [0, 32) zero-adress
	(data (i32.const 0)
		"\00\00\00\00\00\00\00\00\00\00\00\00\00\00\00\00"
		"\00\00\00\00\00\00\00\00\00\00\00\00\00\00\00\00"
	)

	;; [32, 36) here we store the return code of the `seal_is_contract`

	(func (export "deploy"))

	(func (export "call")
		(i32.store
			(i32.const 32)
			(call $seal_is_contract
				(i32.const 0) ;; ptr to destination address
			)
		)
		;; exit with success and take `seal_is_contract` return code to the output buffer
		(call $seal_return (i32.const 0) (i32.const 32) (i32.const 4))
	)
)
"#;
		let output = execute(CODE_IS_CONTRACT, vec![], MockExt::default()).unwrap();

		// The mock ext just always returns 1u32 (`true`).
		assert_eq!(output, ExecReturnValue { flags: ReturnFlags::empty(), data: 1u32.encode() },);
	}

	#[test]
	fn code_hash_works() {
		/// calls `seal_code_hash` and compares the result with the constant.
		const CODE_CODE_HASH: &str = r#"
(module
	(import "seal0" "seal_code_hash" (func $seal_code_hash (param i32 i32 i32) (result i32)))
	(import "env" "memory" (memory 1 1))

	;; size of our buffer is 32 bytes
	(data (i32.const 32) "\20")

	(func $assert (param i32)
		(block $ok
			(br_if $ok
				(get_local 0)
			)
			(unreachable)
		)
	)

	(func (export "call")
		;; fill the buffer with the code hash.
		(call $seal_code_hash
			(i32.const 0) ;; input: address_ptr (before call)
			(i32.const 0) ;; output: code_hash_ptr (after call)
			(i32.const 32) ;; same 32 bytes length for input and output
		)

		;; assert size == 32
		(call $assert
			(i32.eq
				(i32.load (i32.const 32))
				(i32.const 32)
			)
		)

		;; assert that the first 8 bytes are "1111111111111111"
		(call $assert
			(i64.eq
				(i64.load (i32.const 0))
				(i64.const 0x1111111111111111)
			)
		)
		drop
	)

	(func (export "deploy"))
)
"#;
		assert_ok!(execute(CODE_CODE_HASH, vec![], MockExt::default()));
	}

	#[test]
	fn own_code_hash_works() {
		/// calls `seal_own_code_hash` and compares the result with the constant.
		const CODE_OWN_CODE_HASH: &str = r#"
(module
	(import "seal0" "seal_own_code_hash" (func $seal_own_code_hash (param i32 i32)))
	(import "env" "memory" (memory 1 1))

	;; size of our buffer is 32 bytes
	(data (i32.const 32) "\20")

	(func $assert (param i32)
		(block $ok
			(br_if $ok
				(get_local 0)
			)
			(unreachable)
		)
	)

	(func (export "call")
		;; fill the buffer with the code hash
		(call $seal_own_code_hash
			(i32.const 0)  ;; output: code_hash_ptr
			(i32.const 32) ;; 32 bytes length of code_hash output
		)

		;; assert size == 32
		(call $assert
			(i32.eq
				(i32.load (i32.const 32))
				(i32.const 32)
			)
		)

		;; assert that the first 8 bytes are "1010101010101010"
		(call $assert
			(i64.eq
				(i64.load (i32.const 0))
				(i64.const 0x1010101010101010)
			)
		)
	)

	(func (export "deploy"))
)
"#;
		assert_ok!(execute(CODE_OWN_CODE_HASH, vec![], MockExt::default()));
	}

	#[test]
	fn caller_is_origin_works() {
		const CODE_CALLER_IS_ORIGIN: &str = r#"
;; This runs `caller_is_origin` check on zero account address
(module
	(import "seal0" "seal_caller_is_origin" (func $seal_caller_is_origin (result i32)))
	(import "seal0" "seal_return" (func $seal_return (param i32 i32 i32)))
	(import "env" "memory" (memory 1 1))

	;; [0, 4) here the return code of the `seal_caller_is_origin` will be stored
	;; we initialize it with non-zero value to be sure that it's being overwritten below
	(data (i32.const 0) "\10\10\10\10")

	(func (export "deploy"))

	(func (export "call")
		(i32.store
			(i32.const 0)
			(call $seal_caller_is_origin)
		)
		;; exit with success and take `seal_caller_is_origin` return code to the output buffer
		(call $seal_return (i32.const 0) (i32.const 0) (i32.const 4))
	)
)
"#;
		let output = execute(CODE_CALLER_IS_ORIGIN, vec![], MockExt::default()).unwrap();

		// The mock ext just always returns 0u32 (`false`)
		assert_eq!(output, ExecReturnValue { flags: ReturnFlags::empty(), data: 0u32.encode() },);
	}

	#[test]
	fn caller_is_root_works() {
		const CODE_CALLER_IS_ROOT: &str = r#"
;; This runs `caller_is_root` check on zero account address
(module
	(import "seal0" "caller_is_root" (func $caller_is_root (result i32)))
	(import "seal0" "seal_return" (func $seal_return (param i32 i32 i32)))
	(import "env" "memory" (memory 1 1))

	;; [0, 4) here the return code of the `caller_is_root` will be stored
	;; we initialize it with non-zero value to be sure that it's being overwritten below
	(data (i32.const 0) "\10\10\10\10")

	(func (export "deploy"))

	(func (export "call")
		(i32.store
			(i32.const 0)
			(call $caller_is_root)
		)
		;; exit with success and take `caller_is_root` return code to the output buffer
		(call $seal_return (i32.const 0) (i32.const 0) (i32.const 4))
	)
)
"#;
		let output = execute(CODE_CALLER_IS_ROOT, vec![], MockExt::default()).unwrap();

		// The mock ext just always returns 0u32 (`false`)
		assert_eq!(output, ExecReturnValue { flags: ReturnFlags::empty(), data: 0u32.encode() },);
	}

	#[test]
	fn set_code_hash() {
		const CODE: &str = r#"
(module
	(import "seal0" "seal_set_code_hash" (func $seal_set_code_hash (param i32) (result i32)))
	(import "env" "memory" (memory 1 1))
	(func $assert (param i32)
		(block $ok
			(br_if $ok
				(get_local 0)
			)
			(unreachable)
		)
	)
	(func (export "call")
		(local $exit_code i32)
		(set_local $exit_code
			(call $seal_set_code_hash (i32.const 0))
		)
		(call $assert
			(i32.eq (get_local $exit_code) (i32.const 0)) ;; ReturnCode::Success
		)
	)

	(func (export "deploy"))

	;; Hash of code.
	(data (i32.const 0)
		"\11\11\11\11\11\11\11\11\11\11\11\11\11\11\11\11"
		"\11\11\11\11\11\11\11\11\11\11\11\11\11\11\11\11"
	)
)
"#;

		let mut mock_ext = MockExt::default();
		execute(CODE, [0u8; 32].encode(), &mut mock_ext).unwrap();

		assert_eq!(mock_ext.code_hashes.pop().unwrap(), H256::from_slice(&[17u8; 32]));
	}

	#[test]
	fn reentrance_count_works() {
		const CODE: &str = r#"
(module
	(import "seal0" "reentrance_count" (func $reentrance_count (result i32)))
	(import "env" "memory" (memory 1 1))
	(func $assert (param i32)
		(block $ok
			(br_if $ok
				(get_local 0)
			)
			(unreachable)
		)
	)
	(func (export "call")
		(local $return_val i32)
		(set_local $return_val
			(call $reentrance_count)
		)
		(call $assert
			(i32.eq (get_local $return_val) (i32.const 12))
		)
	)

	(func (export "deploy"))
)
"#;

		let mut mock_ext = MockExt::default();
		execute(CODE, vec![], &mut mock_ext).unwrap();
	}

	#[test]
	fn account_reentrance_count_works() {
		const CODE: &str = r#"
(module
	(import "seal0" "account_reentrance_count" (func $account_reentrance_count (param i32) (result i32)))
	(import "env" "memory" (memory 1 1))
	(func $assert (param i32)
		(block $ok
			(br_if $ok
				(get_local 0)
			)
			(unreachable)
		)
	)
	(func (export "call")
		(local $return_val i32)
		(set_local $return_val
			(call $account_reentrance_count (i32.const 0))
		)
		(call $assert
			(i32.eq (get_local $return_val) (i32.const 12))
		)
	)

	(func (export "deploy"))
)
"#;

		let mut mock_ext = MockExt::default();
		execute(CODE, vec![], &mut mock_ext).unwrap();
	}

	#[test]
	fn instantiation_nonce_works() {
		const CODE: &str = r#"
(module
	(import "seal0" "instantiation_nonce" (func $nonce (result i64)))
	(func $assert (param i32)
		(block $ok
			(br_if $ok
				(get_local 0)
			)
			(unreachable)
		)
	)
	(func (export "call")
		(call $assert
			(i64.eq (call $nonce) (i64.const 995))
		)
	)
	(func (export "deploy"))
)
"#;

		let mut mock_ext = MockExt::default();
		execute(CODE, vec![], &mut mock_ext).unwrap();
	}

	/// Code with deprecated functions cannot be uploaded or instantiated. However, we
	/// need to make sure that it still can be re-instrumented.
	#[test]
	fn can_reinstrument_deprecated() {
		const CODE_RANDOM: &str = r#"
(module
	(import "seal0" "random" (func $seal_random (param i32 i32 i32 i32)))
	(func (export "call"))
	(func (export "deploy"))
)
	"#;
		let wasm = wat::parse_str(CODE_RANDOM).unwrap();
		let schedule = crate::Schedule::<Test>::default();
		#[cfg(not(feature = "runtime-benchmarks"))]
		assert_err!(execute(CODE_RANDOM, vec![], MockExt::default()), <Error<Test>>::CodeRejected);
		self::prepare::reinstrument::<runtime::Env, Test>(&wasm, &schedule, Determinism::Enforced)
			.unwrap();
	}

	/// This test check that an unstable interface cannot be deployed. In case of runtime
	/// benchmarks we always allow unstable interfaces. This is why this test does not
	/// work when this feature is enabled.
	#[cfg(not(feature = "runtime-benchmarks"))]
	#[test]
	fn cannot_deploy_unstable() {
		const CANNOT_DEPLOY_UNSTABLE: &str = r#"
(module
	(import "seal0" "reentrance_count" (func $reentrance_count (result i32)))
	(func (export "call"))
	(func (export "deploy"))
)
"#;
		assert_err!(
			execute_no_unstable(CANNOT_DEPLOY_UNSTABLE, vec![], MockExt::default()),
			<Error<Test>>::CodeRejected,
		);
		assert_ok!(execute(CANNOT_DEPLOY_UNSTABLE, vec![], MockExt::default()));
	}

	/// The random interface is deprecated and hence new contracts using it should not be deployed.
	/// In case of runtime benchmarks we always allow deprecated interfaces. This is why this
	/// test doesn't work if this feature is enabled.
	#[cfg(not(feature = "runtime-benchmarks"))]
	#[test]
	fn cannot_deploy_deprecated() {
		const CODE_RANDOM_0: &str = r#"
(module
	(import "seal0" "seal_random" (func $seal_random (param i32 i32 i32 i32)))
	(func (export "call"))
	(func (export "deploy"))
)
	"#;
		const CODE_RANDOM_1: &str = r#"
(module
	(import "seal1" "seal_random" (func $seal_random (param i32 i32 i32 i32)))
	(func (export "call"))
	(func (export "deploy"))
)
	"#;
		const CODE_RANDOM_2: &str = r#"
(module
	(import "seal0" "random" (func $seal_random (param i32 i32 i32 i32)))
	(func (export "call"))
	(func (export "deploy"))
)
	"#;
		const CODE_RANDOM_3: &str = r#"
(module
	(import "seal1" "random" (func $seal_random (param i32 i32 i32 i32)))
	(func (export "call"))
	(func (export "deploy"))
)
	"#;

		assert_ok!(execute_unvalidated(CODE_RANDOM_0, vec![], MockExt::default()));
		assert_err!(
			execute_instantiate_unvalidated(CODE_RANDOM_0, vec![], MockExt::default()),
			<Error<Test>>::CodeRejected,
		);
		assert_err!(
			execute(CODE_RANDOM_0, vec![], MockExt::default()),
			<Error<Test>>::CodeRejected,
		);

		assert_ok!(execute_unvalidated(CODE_RANDOM_1, vec![], MockExt::default()));
		assert_err!(
			execute_instantiate_unvalidated(CODE_RANDOM_1, vec![], MockExt::default()),
			<Error<Test>>::CodeRejected,
		);
		assert_err!(
			execute(CODE_RANDOM_1, vec![], MockExt::default()),
			<Error<Test>>::CodeRejected,
		);

		assert_ok!(execute_unvalidated(CODE_RANDOM_2, vec![], MockExt::default()));
		assert_err!(
			execute_instantiate_unvalidated(CODE_RANDOM_2, vec![], MockExt::default()),
			<Error<Test>>::CodeRejected,
		);
		assert_err!(
			execute(CODE_RANDOM_2, vec![], MockExt::default()),
			<Error<Test>>::CodeRejected,
		);

		assert_ok!(execute_unvalidated(CODE_RANDOM_3, vec![], MockExt::default()));
		assert_err!(
			execute_instantiate_unvalidated(CODE_RANDOM_3, vec![], MockExt::default()),
			<Error<Test>>::CodeRejected,
		);
		assert_err!(
			execute(CODE_RANDOM_3, vec![], MockExt::default()),
			<Error<Test>>::CodeRejected,
		);
	}
}<|MERGE_RESOLUTION|>--- conflicted
+++ resolved
@@ -370,11 +370,7 @@
 		gas::GasMeter,
 		storage::WriteOutcome,
 		tests::{RuntimeCall, Test, ALICE, BOB},
-<<<<<<< HEAD
-		BalanceOf, CodeHash, Error, OldWeight, Origin, Pallet as Contracts,
-=======
-		BalanceOf, CodeHash, Error, Pallet as Contracts,
->>>>>>> 7ddfdfbd
+		BalanceOf, CodeHash, Error, Origin, Pallet as Contracts,
 	};
 	use assert_matches::assert_matches;
 	use frame_support::{
