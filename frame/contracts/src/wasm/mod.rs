// This file is part of Substrate.

// Copyright (C) Parity Technologies (UK) Ltd.
// SPDX-License-Identifier: Apache-2.0

// Licensed under the Apache License, Version 2.0 (the "License");
// you may not use this file except in compliance with the License.
// You may obtain a copy of the License at
//
// 	http://www.apache.org/licenses/LICENSE-2.0
//
// Unless required by applicable law or agreed to in writing, software
// distributed under the License is distributed on an "AS IS" BASIS,
// WITHOUT WARRANTIES OR CONDITIONS OF ANY KIND, either express or implied.
// See the License for the specific language governing permissions and
// limitations under the License.

//! This module provides a means for executing contracts
//! represented in wasm.

mod prepare;
mod runtime;

#[cfg(doc)]
pub use crate::wasm::runtime::api_doc;

#[cfg(test)]
pub use tests::MockExt;

pub use crate::wasm::{
	prepare::TryInstantiate,
	runtime::{
		AllowDeprecatedInterface, AllowUnstableInterface, CallFlags, Environment, ReturnCode,
		Runtime, RuntimeCosts,
	},
};

use crate::{
	exec::{ExecResult, Executable, ExportedFunction, Ext},
	gas::{GasMeter, Token},
	wasm::prepare::IMPORT_MODULE_MEMORY,
	weights::WeightInfo,
	AccountIdOf, BadOrigin, BalanceOf, CodeHash, CodeInfoOf, CodeVec, Config, Error, Event, Pallet,
	PristineCode, Schedule, Weight, LOG_TARGET,
};
use codec::{Decode, Encode, MaxEncodedLen};
use frame_support::{
	dispatch::{DispatchError, DispatchResult},
	ensure,
	traits::ReservableCurrency,
};
use sp_core::Get;
use sp_runtime::{FixedPointOperand, RuntimeDebug};
use sp_std::prelude::*;
use wasmi::{
	Config as WasmiConfig, Engine, ExternType, FuelConsumptionMode, Instance, Linker, Memory,
	MemoryType, Module, StackLimits, Store,
};
const BYTES_PER_PAGE: usize = 64 * 1024;

/// Validated Wasm module ready for execution.
/// This data structure is immutable once created and stored.
#[derive(Encode, Decode, scale_info::TypeInfo)]
#[codec(mel_bound())]
#[scale_info(skip_type_params(T))]
pub struct WasmBlob<T: Config> {
	code: CodeVec<T>,
	// This isn't needed for contract execution and is not stored alongside it.
	#[codec(skip)]
	code_info: CodeInfo<T>,
	// This is for not calculating the hash every time we need it.
	#[codec(skip)]
	code_hash: CodeHash<T>,
}

/// Contract code related data, such as:
///
/// - owner of the contract, i.e. account uploaded its code,
/// - storage deposit amount,
/// - reference count,
/// - determinism marker.
///
/// It is stored in a separate storage entry to avoid loading the code when not necessary.
#[derive(Clone, Encode, Decode, scale_info::TypeInfo, MaxEncodedLen)]
#[codec(mel_bound())]
#[scale_info(skip_type_params(T))]
pub struct CodeInfo<T: Config> {
	/// The account that has uploaded the contract code and hence is allowed to remove it.
	owner: AccountIdOf<T>,
	/// The amount of balance that was deposited by the owner in order to store it on-chain.
	#[codec(compact)]
	deposit: BalanceOf<T>,
	/// The number of instantiated contracts that use this as their code.
	#[codec(compact)]
	refcount: u64,
	/// Marks if the code might contain non-deterministic features and is therefore never allowed
	/// to be run on-chain. Specifically, such a code can never be instantiated into a contract
	/// and can just be used through a delegate call.
	determinism: Determinism,
}

/// Defines the required determinism level of a wasm blob when either running or uploading code.
#[derive(
	Clone, Copy, Encode, Decode, scale_info::TypeInfo, MaxEncodedLen, RuntimeDebug, PartialEq, Eq,
)]
pub enum Determinism {
	/// The execution should be deterministic and hence no indeterministic instructions are
	/// allowed.
	///
	/// Dispatchables always use this mode in order to make on-chain execution deterministic.
	Enforced,
	/// Allow calling or uploading an indeterministic code.
	///
	/// This is only possible when calling into `pallet-contracts` directly via
	/// [`crate::Pallet::bare_call`].
	///
	/// # Note
	///
	/// **Never** use this mode for on-chain execution.
	Relaxed,
}

impl ExportedFunction {
	/// The wasm export name for the function.
	fn identifier(&self) -> &str {
		match self {
			Self::Constructor => "deploy",
			Self::Call => "call",
		}
	}
}

/// Cost of code loading from storage.
#[cfg_attr(test, derive(Debug, PartialEq, Eq))]
#[derive(Clone, Copy)]
struct CodeLoadToken(u32);

impl<T: Config> Token<T> for CodeLoadToken {
	fn weight(&self) -> Weight {
		// When loading the contract, we already covered the general costs of
		// calling the storage but still need to account for the actual size of the
		// contract code. This is why we subtract `T::*::(0)`. We need to do this at this
		// point because when charging the general weight for calling the contract we don't know the
		// size of the contract.
		T::WeightInfo::call_with_code_per_byte(self.0)
			.saturating_sub(T::WeightInfo::call_with_code_per_byte(0))
	}
}

impl<T: Config> WasmBlob<T> {
	/// Create the module by checking the `code`.
	///
	/// This does **not** store the module. For this one need to either call [`Self::store`]
	/// or [`<Self as Executable>::execute`][`Executable::execute`].
	pub fn from_code(
		code: Vec<u8>,
		schedule: &Schedule<T>,
		owner: AccountIdOf<T>,
		determinism: Determinism,
		try_instantiate: TryInstantiate,
<<<<<<< HEAD
	) -> Result<Self, (DispatchError, &'static str)>
	where
		BalanceOf<T>: FixedPointOperand,
	{
		let module = prepare::prepare::<runtime::Env, T>(
			original_code.try_into().map_err(|_| (<Error<T>>::CodeTooLarge.into(), ""))?,
=======
	) -> Result<Self, (DispatchError, &'static str)> {
		prepare::prepare::<runtime::Env, T>(
			code.try_into().map_err(|_| (<Error<T>>::CodeTooLarge.into(), ""))?,
>>>>>>> dfd82860
			schedule,
			owner,
			determinism,
			try_instantiate,
		)
	}

	/// Store the code without instantiating it.
	///
	/// Otherwise the code is stored when [`<Self as Executable>::execute`][`Executable::execute`]
	/// is called.
	pub fn store(self) -> DispatchResult {
		Self::store_code(self, false)
	}

	/// Remove the code from storage and refund the deposit to its owner.
	///
	/// Applies all necessary checks before removing the code.
	pub fn remove(origin: &T::AccountId, code_hash: CodeHash<T>) -> DispatchResult {
		Self::try_remove_code(origin, code_hash)
	}

	/// Returns whether there is a deposit to be paid for this module.
	///
	/// Returns `0` if the module is already in storage and hence no deposit will
	/// be charged for storing it.
	pub fn open_deposit(&self, code_info: &CodeInfo<T>) -> BalanceOf<T> {
		if <CodeInfoOf<T>>::contains_key(self.code_hash()) {
			0u32.into()
		} else {
			code_info.deposit
		}
	}

	/// Creates and returns an instance of the supplied code.
	///
	/// This is either used for later executing a contract or for validation of a contract.
	/// When validating we pass `()` as `host_state`. Please note that such a dummy instance must
	/// **never** be called/executed, since it will panic the executor.
	pub fn instantiate<E, H>(
		code: &[u8],
		host_state: H,
		schedule: &Schedule<T>,
		stack_limits: StackLimits,
		allow_deprecated: AllowDeprecatedInterface,
	) -> Result<(Store<H>, Memory, Instance), &'static str>
	where
		E: Environment<H>,
	{
		let mut config = WasmiConfig::default();
		config
			.set_stack_limits(stack_limits)
			.wasm_multi_value(false)
			.wasm_mutable_global(false)
			.wasm_sign_extension(false)
			.wasm_saturating_float_to_int(false)
			.consume_fuel(true)
			.fuel_consumption_mode(FuelConsumptionMode::Eager);

		let engine = Engine::new(&config);
		let module = Module::new(&engine, code.clone()).map_err(|_| "can't decode Wasm module")?;
		let mut store = Store::new(&engine, host_state);
		let mut linker = Linker::new(&engine);
		E::define(
			&mut store,
			&mut linker,
			if T::UnsafeUnstableInterface::get() {
				AllowUnstableInterface::Yes
			} else {
				AllowUnstableInterface::No
			},
			allow_deprecated,
		)
		.map_err(|_| "can't define host functions to Linker")?;
		// Query wasmi for memory limits specified in the module's import entry.
		let memory_limits = Self::get_memory_limits(module.imports(), schedule)?;
		// Here we allocate this memory in the _store_. It allocates _inital_ value, but allows it
		// to grow up to maximum number of memory pages, if neccesary.
		let qed = "We checked the limits versus our Schedule,
					 which specifies the max amount of memory pages
					 well below u16::MAX; qed";
		let memory = Memory::new(
			&mut store,
			MemoryType::new(memory_limits.0, Some(memory_limits.1)).expect(qed),
		)
		.expect(qed);
		linker
			.define("env", "memory", memory)
			.expect("We just created the Linker. It has no definitions with this name; qed");

		let instance = linker
			.instantiate(&mut store, &module)
			.map_err(|_| "can't instantiate module with provided definitions")?
			.ensure_no_start(&mut store)
			.map_err(|_| "start function is forbidden but found in the module")?;

		Ok((store, memory, instance))
	}

	/// Query wasmi for memory limits specified for the import in Wasm module.
	fn get_memory_limits(
		imports: wasmi::ModuleImportsIter,
		schedule: &Schedule<T>,
	) -> Result<(u32, u32), &'static str> {
		let mut mem_type = None;
		for import in imports {
			match *import.ty() {
				ExternType::Memory(mt) => {
					if import.module() != IMPORT_MODULE_MEMORY {
						return Err("Invalid module for imported memory")
					}
					if import.name() != "memory" {
						return Err("Memory import must have the field name 'memory'")
					}
					mem_type = Some(mt);
					break
				},
				_ => continue,
			}
		}
		// We don't need to check here if module memory limits satisfy the schedule,
		// as this was already done during the code uploading.
		// If none memory imported then set its limits to (0,0).
		// Any access to it will then lead to out of bounds trap.
		let (initial, maximum) = mem_type.map_or(Default::default(), |mt| {
			(
				mt.initial_pages().to_bytes().unwrap_or(0).saturating_div(BYTES_PER_PAGE) as u32,
				mt.maximum_pages().map_or(schedule.limits.memory_pages, |p| {
					p.to_bytes().unwrap_or(0).saturating_div(BYTES_PER_PAGE) as u32
				}),
			)
		});
		if initial > maximum {
			return Err(
				"Requested initial number of memory pages should not exceed the requested maximum",
			)
		}
		if maximum > schedule.limits.memory_pages {
			return Err("Maximum number of memory pages should not exceed the maximum configured in the Schedule.")
		}
		Ok((initial, maximum))
	}

	/// Getter method for the code_info.
	pub fn code_info(&self) -> &CodeInfo<T> {
		&self.code_info
	}

	/// Put the module blob into storage.
	///
	/// Increments the reference count of the in-storage `WasmBlob`, if it already exists in
	/// storage.
	fn store_code(mut module: Self, instantiated: bool) -> DispatchResult {
		let code_hash = &module.code_hash().clone();
		<CodeInfoOf<T>>::mutate(code_hash, |stored_code_info| {
			match stored_code_info {
				// Instantiate existing contract.
				Some(stored_code_info) if instantiated => {
					stored_code_info.refcount = stored_code_info.refcount.checked_add(1).expect(
						"
					 refcount is 64bit. Generating this overflow would require to store
					 _at least_ 18 exabyte of data assuming that a contract consumes only
					 one byte of data. Any node would run out of storage space before hitting
					 this overflow;
					 qed
					",
					);
					Ok(())
				},
				// Contract code is already stored in storage. Nothing to be done here.
				Some(_) => Ok(()),
				// Upload a new contract code.
				//
				// We need to store the code and its code_info, and collect the deposit.
				None => {
					// This `None` case happens only in freshly uploaded modules. This means that
					// the `owner` is always the origin of the current transaction.
					T::Currency::reserve(&module.code_info.owner, module.code_info.deposit)
						.map_err(|_| <Error<T>>::StorageDepositNotEnoughFunds)?;
					module.code_info.refcount = if instantiated { 1 } else { 0 };
					<PristineCode<T>>::insert(code_hash, module.code);
					*stored_code_info = Some(module.code_info);
					<Pallet<T>>::deposit_event(
						vec![*code_hash],
						Event::CodeStored { code_hash: *code_hash },
					);
					Ok(())
				},
			}
		})
	}

	/// Try to remove code together with all associated information.
	fn try_remove_code(origin: &T::AccountId, code_hash: CodeHash<T>) -> DispatchResult {
		<CodeInfoOf<T>>::try_mutate_exists(&code_hash, |existing| {
			if let Some(code_info) = existing {
				ensure!(code_info.refcount == 0, <Error<T>>::CodeInUse);
				ensure!(&code_info.owner == origin, BadOrigin);
				T::Currency::unreserve(&code_info.owner, code_info.deposit);
				*existing = None;
				<PristineCode<T>>::remove(&code_hash);
				<Pallet<T>>::deposit_event(vec![code_hash], Event::CodeRemoved { code_hash });
				Ok(())
			} else {
				Err(<Error<T>>::CodeNotFound.into())
			}
		})
	}

	/// Load code with the given code hash.
	fn load_code(
		code_hash: CodeHash<T>,
		gas_meter: &mut GasMeter<T>,
	) -> Result<CodeVec<T>, DispatchError> {
		let max_code_len = T::MaxCodeLen::get();
		let charged = gas_meter.charge(CodeLoadToken(max_code_len))?;

		let code = <PristineCode<T>>::get(code_hash).ok_or(Error::<T>::CodeNotFound)?;
		let code_len = code.len() as u32;
		gas_meter.adjust_gas(charged, CodeLoadToken(code_len));

		Ok(code)
	}

	/// See [`Self::from_code_unchecked`].
	#[cfg(feature = "runtime-benchmarks")]
	pub fn store_code_unchecked(
		code: Vec<u8>,
		schedule: &Schedule<T>,
		owner: T::AccountId,
	) -> DispatchResult {
		let executable = Self::from_code_unchecked(code, schedule, owner)?;
		Self::store_code(executable, false)
	}

	/// Create the module without checking the passed code.
	///
	/// # Note
	///
	/// This is useful for benchmarking where we don't want validation of the module to skew
	/// our results. This also does not collect any deposit from the `owner`. Also useful
	/// during testing when we want to deploy codes that do not pass the instantiation checks.
	#[cfg(any(test, feature = "runtime-benchmarks"))]
	fn from_code_unchecked(
		code: Vec<u8>,
		schedule: &Schedule<T>,
		owner: T::AccountId,
	) -> Result<Self, DispatchError> {
		prepare::benchmarking::prepare(code, schedule, owner)
	}
}

impl<T: Config> CodeInfo<T> {
	/// Return the refcount of the module.
	#[cfg(test)]
	pub fn refcount(&self) -> u64 {
		self.refcount
	}
}

impl<T: Config> Executable<T> for WasmBlob<T> {
	fn from_storage(
		code_hash: CodeHash<T>,
		gas_meter: &mut GasMeter<T>,
	) -> Result<Self, DispatchError> {
		let code = Self::load_code(code_hash, gas_meter)?;
		// We store `code_info` at the same time as contract code,
		// therefore this query shouldn't really fail.
		// We consider its failure equal to `CodeNotFound`, as contract code without
		// `code_info` is unusable in this pallet.
		let code_info = <CodeInfoOf<T>>::get(code_hash).ok_or(Error::<T>::CodeNotFound)?;

		Ok(Self { code, code_info, code_hash })
	}

	fn increment_refcount(code_hash: CodeHash<T>) -> Result<(), DispatchError> {
		<CodeInfoOf<T>>::mutate(code_hash, |existing| -> Result<(), DispatchError> {
			if let Some(info) = existing {
				info.refcount = info.refcount.saturating_add(1);
				Ok(())
			} else {
				Err(Error::<T>::CodeNotFound.into())
			}
		})
	}

	fn decrement_refcount(code_hash: CodeHash<T>) {
		<CodeInfoOf<T>>::mutate(code_hash, |existing| {
			if let Some(info) = existing {
				info.refcount = info.refcount.saturating_sub(1);
			}
		});
	}

	fn execute<E: Ext<T = T>>(
		self,
		ext: &mut E,
		function: &ExportedFunction,
		input_data: Vec<u8>,
<<<<<<< HEAD
	) -> ExecResult where BalanceOf<T>: FixedPointOperand{
=======
	) -> ExecResult {
		let code = self.code.as_slice();
		// Instantiate the Wasm module to the engine.
>>>>>>> dfd82860
		let runtime = Runtime::new(ext, input_data);
		let schedule = <T>::Schedule::get();
		let (mut store, memory, instance) = Self::instantiate::<crate::wasm::runtime::Env, _>(
			code,
			runtime,
			&schedule,
			StackLimits::default(),
			match function {
				ExportedFunction::Call => AllowDeprecatedInterface::Yes,
				ExportedFunction::Constructor => AllowDeprecatedInterface::No,
			},
		)
		.map_err(|msg| {
			log::debug!(target: LOG_TARGET, "failed to instantiate code to wasmi: {}", msg);
			Error::<T>::CodeRejected
		})?;
		store.data_mut().set_memory(memory);

		// Set fuel limit for the wasmi execution.
		// We normalize it by the base instruction weight, as its cost in wasmi engine is `1`.
		let fuel_limit = store
			.data_mut()
			.ext()
			.gas_meter_mut()
			.gas_left()
			.ref_time()
			.checked_div(T::Schedule::get().instruction_weights.base as u64)
			.ok_or(Error::<T>::InvalidSchedule)?;
		store
			.add_fuel(fuel_limit)
			.expect("We've set up engine to fuel consuming mode; qed");

		let exported_func = instance
			.get_export(&store, function.identifier())
			.and_then(|export| export.into_func())
			.ok_or_else(|| {
				log::error!(target: LOG_TARGET, "failed to find entry point");
				Error::<T>::CodeRejected
			})?;

		// We store before executing so that the code hash is available in the constructor.
		if let &ExportedFunction::Constructor = function {
			Self::store_code(self, true)?;
		}

		let result = exported_func.call(&mut store, &[], &mut []);
		let engine_consumed_total = store.fuel_consumed().expect("Fuel metering is enabled; qed");
		// Sync this frame's gas meter with the engine's one.
		let gas_meter = store.data_mut().ext().gas_meter_mut();
		gas_meter.charge_fuel(engine_consumed_total)?;

		store.into_data().to_execution_result(result)
	}

	fn code_hash(&self) -> &CodeHash<T> {
		&self.code_hash
	}

	fn code_len(&self) -> u32 {
		self.code.len() as u32
	}

	fn is_deterministic(&self) -> bool {
		matches!(self.code_info.determinism, Determinism::Enforced)
	}
}

#[cfg(test)]
mod tests {
	use super::*;
	use crate::{
		exec::{AccountIdOf, BlockNumberOf, ErrorOrigin, ExecError, Executable, Ext, Key, SeedOf},
		gas::GasMeter,
		storage::WriteOutcome,
		tests::{RuntimeCall, Test, ALICE, BOB},
		BalanceOf, CodeHash, Error, Origin, Pallet as Contracts,
	};
	use assert_matches::assert_matches;
	use frame_support::{
		assert_err, assert_ok, dispatch::DispatchResultWithPostInfo, weights::Weight,
	};
	use pallet_contracts_primitives::{ExecReturnValue, ReturnFlags};
	use pretty_assertions::assert_eq;
	use sp_core::H256;
	use sp_runtime::DispatchError;
	use std::{
		borrow::BorrowMut,
		cell::RefCell,
		collections::hash_map::{Entry, HashMap},
	};

	#[derive(Debug, PartialEq, Eq)]
	struct InstantiateEntry {
		code_hash: H256,
		value: u64,
		data: Vec<u8>,
		gas_left: u64,
		salt: Vec<u8>,
	}

	#[derive(Debug, PartialEq, Eq)]
	struct TerminationEntry {
		beneficiary: AccountIdOf<Test>,
	}

	#[derive(Debug, PartialEq, Eq)]
	struct TransferEntry {
		to: AccountIdOf<Test>,
		value: u64,
	}

	#[derive(Debug, PartialEq, Eq)]
	struct CallEntry {
		to: AccountIdOf<Test>,
		value: u64,
		data: Vec<u8>,
		allows_reentry: bool,
	}

	#[derive(Debug, PartialEq, Eq)]
	struct CallCodeEntry {
		code_hash: H256,
		data: Vec<u8>,
	}

	pub struct MockExt {
		storage: HashMap<Vec<u8>, Vec<u8>>,
		instantiates: Vec<InstantiateEntry>,
		terminations: Vec<TerminationEntry>,
		calls: Vec<CallEntry>,
		code_calls: Vec<CallCodeEntry>,
		transfers: Vec<TransferEntry>,
		// (topics, data)
		events: Vec<(Vec<H256>, Vec<u8>)>,
		runtime_calls: RefCell<Vec<RuntimeCall>>,
		schedule: Schedule<Test>,
		gas_meter: GasMeter<Test>,
		debug_buffer: Vec<u8>,
		ecdsa_recover: RefCell<Vec<([u8; 65], [u8; 32])>>,
		sr25519_verify: RefCell<Vec<([u8; 64], Vec<u8>, [u8; 32])>>,
		code_hashes: Vec<CodeHash<Test>>,
		caller: Origin<Test>,
	}

	/// The call is mocked and just returns this hardcoded value.
	fn call_return_data() -> Vec<u8> {
		vec![0xDE, 0xAD, 0xBE, 0xEF]
	}

	impl Default for MockExt {
		fn default() -> Self {
			Self {
				code_hashes: Default::default(),
				storage: Default::default(),
				instantiates: Default::default(),
				terminations: Default::default(),
				calls: Default::default(),
				code_calls: Default::default(),
				transfers: Default::default(),
				events: Default::default(),
				runtime_calls: Default::default(),
				schedule: Default::default(),
				gas_meter: GasMeter::new(Weight::from_parts(10_000_000_000, 10 * 1024 * 1024)),
				debug_buffer: Default::default(),
				ecdsa_recover: Default::default(),
				caller: Default::default(),
				sr25519_verify: Default::default(),
			}
		}
	}

	impl Ext for MockExt {
		type T = Test;

		fn call(
			&mut self,
			_gas_limit: Weight,
			_deposit_limit: BalanceOf<Self::T>,
			to: AccountIdOf<Self::T>,
			value: u64,
			data: Vec<u8>,
			allows_reentry: bool,
		) -> Result<ExecReturnValue, ExecError>
		where
			BalanceOf<Self::T>: FixedPointOperand,
		{
			self.calls.push(CallEntry { to, value, data, allows_reentry });
			Ok(ExecReturnValue { flags: ReturnFlags::empty(), data: call_return_data() })
		}
		fn delegate_call(
			&mut self,
			code_hash: CodeHash<Self::T>,
			data: Vec<u8>,
		) -> Result<ExecReturnValue, ExecError> {
			self.code_calls.push(CallCodeEntry { code_hash, data });
			Ok(ExecReturnValue { flags: ReturnFlags::empty(), data: call_return_data() })
		}
		fn instantiate(
			&mut self,
			gas_limit: Weight,
			_deposit_limit: BalanceOf<Self::T>,
			code_hash: CodeHash<Test>,
			value: u64,
			data: Vec<u8>,
			salt: &[u8],
		) -> Result<(AccountIdOf<Self::T>, ExecReturnValue), ExecError>
		where
			BalanceOf<Self::T>: FixedPointOperand,
		{
			self.instantiates.push(InstantiateEntry {
				code_hash,
				value,
				data: data.to_vec(),
				gas_left: gas_limit.ref_time(),
				salt: salt.to_vec(),
			});
			Ok((
				Contracts::<Test>::contract_address(&ALICE, &code_hash, &data, salt),
				ExecReturnValue { flags: ReturnFlags::empty(), data: Vec::new() },
			))
		}
		fn set_code_hash(&mut self, hash: CodeHash<Self::T>) -> Result<(), DispatchError> {
			self.code_hashes.push(hash);
			Ok(())
		}
		fn transfer(&mut self, to: &AccountIdOf<Self::T>, value: u64) -> Result<(), DispatchError> {
			self.transfers.push(TransferEntry { to: to.clone(), value });
			Ok(())
		}
		fn terminate(&mut self, beneficiary: &AccountIdOf<Self::T>) -> Result<(), DispatchError> {
			self.terminations.push(TerminationEntry { beneficiary: beneficiary.clone() });
			Ok(())
		}
		fn get_storage(&mut self, key: &Key<Self::T>) -> Option<Vec<u8>> {
			self.storage.get(&key.to_vec()).cloned()
		}
		fn get_storage_size(&mut self, key: &Key<Self::T>) -> Option<u32> {
			self.storage.get(&key.to_vec()).map(|val| val.len() as u32)
		}
		fn set_storage(
			&mut self,
			key: &Key<Self::T>,
			value: Option<Vec<u8>>,
			take_old: bool,
		) -> Result<WriteOutcome, DispatchError> {
			let key = key.to_vec();
			let entry = self.storage.entry(key.clone());
			let result = match (entry, take_old) {
				(Entry::Vacant(_), _) => WriteOutcome::New,
				(Entry::Occupied(entry), false) =>
					WriteOutcome::Overwritten(entry.remove().len() as u32),
				(Entry::Occupied(entry), true) => WriteOutcome::Taken(entry.remove()),
			};
			if let Some(value) = value {
				self.storage.insert(key, value);
			}
			Ok(result)
		}
		fn caller(&self) -> Origin<Self::T> {
			self.caller.clone()
		}
		fn is_contract(&self, _address: &AccountIdOf<Self::T>) -> bool {
			true
		}
		fn code_hash(&self, _address: &AccountIdOf<Self::T>) -> Option<CodeHash<Self::T>> {
			Some(H256::from_slice(&[0x11; 32]))
		}
		fn own_code_hash(&mut self) -> &CodeHash<Self::T> {
			const HASH: H256 = H256::repeat_byte(0x10);
			&HASH
		}
		fn caller_is_origin(&self) -> bool {
			false
		}
		fn caller_is_root(&self) -> bool {
			&self.caller == &Origin::Root
		}
		fn address(&self) -> &AccountIdOf<Self::T> {
			&BOB
		}
		fn balance(&self) -> u64 {
			228
		}
		fn value_transferred(&self) -> u64 {
			1337
		}
		fn now(&self) -> &u64 {
			&1111
		}
		fn minimum_balance(&self) -> u64 {
			666
		}
		fn random(&self, subject: &[u8]) -> (SeedOf<Self::T>, BlockNumberOf<Self::T>) {
			(H256::from_slice(subject), 42)
		}
		fn deposit_event(&mut self, topics: Vec<H256>, data: Vec<u8>) {
			self.events.push((topics, data))
		}
		fn block_number(&self) -> u64 {
			121
		}
		fn max_value_size(&self) -> u32 {
			16_384
		}
		fn get_weight_price(&self, weight: Weight) -> BalanceOf<Self::T> {
			BalanceOf::<Self::T>::from(1312_u32)
				.saturating_mul(weight.ref_time().into())
				.saturating_add(
					BalanceOf::<Self::T>::from(103_u32).saturating_mul(weight.proof_size()),
				)
		}
		fn schedule(&self) -> &Schedule<Self::T> {
			&self.schedule
		}
		fn gas_meter(&self) -> &GasMeter<Self::T> {
			&self.gas_meter
		}
		fn gas_meter_mut(&mut self) -> &mut GasMeter<Self::T> {
			&mut self.gas_meter
		}
		fn append_debug_buffer(&mut self, msg: &str) -> bool {
			self.debug_buffer.extend(msg.as_bytes());
			true
		}
		fn call_runtime(
			&self,
			call: <Self::T as Config>::RuntimeCall,
		) -> DispatchResultWithPostInfo {
			self.runtime_calls.borrow_mut().push(call);
			Ok(Default::default())
		}
		fn ecdsa_recover(
			&self,
			signature: &[u8; 65],
			message_hash: &[u8; 32],
		) -> Result<[u8; 33], ()> {
			self.ecdsa_recover.borrow_mut().push((*signature, *message_hash));
			Ok([3; 33])
		}
		fn sr25519_verify(&self, signature: &[u8; 64], message: &[u8], pub_key: &[u8; 32]) -> bool {
			self.sr25519_verify.borrow_mut().push((*signature, message.to_vec(), *pub_key));
			true
		}
		fn contract_info(&mut self) -> &mut crate::ContractInfo<Self::T> {
			unimplemented!()
		}
		fn ecdsa_to_eth_address(&self, _pk: &[u8; 33]) -> Result<[u8; 20], ()> {
			Ok([2u8; 20])
		}
		fn reentrance_count(&self) -> u32 {
			12
		}
		fn account_reentrance_count(&self, _account_id: &AccountIdOf<Self::T>) -> u32 {
			12
		}
		fn nonce(&mut self) -> u64 {
			995
		}
	}

	/// Execute the supplied code.
	///
	/// Not used directly but through the wrapper functions defined below.
	fn execute_internal<E: BorrowMut<MockExt>>(
		wat: &str,
		input_data: Vec<u8>,
		mut ext: E,
		entry_point: &ExportedFunction,
		unstable_interface: bool,
		skip_checks: bool,
	) -> ExecResult {
		type RuntimeConfig = <MockExt as Ext>::T;
		RuntimeConfig::set_unstable_interface(unstable_interface);
		let wasm = wat::parse_str(wat).unwrap();
		let executable = if skip_checks {
			WasmBlob::<RuntimeConfig>::from_code_unchecked(
				wasm,
				ext.borrow_mut().schedule(),
				ALICE,
			)?
		} else {
			WasmBlob::<RuntimeConfig>::from_code(
				wasm,
				ext.borrow_mut().schedule(),
				ALICE,
				Determinism::Enforced,
				TryInstantiate::Instantiate,
			)
			.map_err(|err| err.0)?
		};
		executable.execute(ext.borrow_mut(), entry_point, input_data)
	}

	/// Execute the supplied code.
	fn execute<E: BorrowMut<MockExt>>(wat: &str, input_data: Vec<u8>, ext: E) -> ExecResult {
		execute_internal(wat, input_data, ext, &ExportedFunction::Call, true, false)
	}

	/// Execute the supplied code with disabled unstable functions.
	///
	/// In our test config unstable functions are disabled so that we can test them.
	/// In order to test that code using them is properly rejected we temporarily disable
	/// them when this test is run.
	#[cfg(not(feature = "runtime-benchmarks"))]
	fn execute_no_unstable<E: BorrowMut<MockExt>>(
		wat: &str,
		input_data: Vec<u8>,
		ext: E,
	) -> ExecResult {
		execute_internal(wat, input_data, ext, &ExportedFunction::Call, false, false)
	}

	/// Execute code without validating it first.
	///
	/// This is mainly useful in order to test code which uses deprecated functions. Those
	/// would fail when validating the code.
	fn execute_unvalidated<E: BorrowMut<MockExt>>(
		wat: &str,
		input_data: Vec<u8>,
		ext: E,
	) -> ExecResult {
		execute_internal(wat, input_data, ext, &ExportedFunction::Call, false, true)
	}

	/// Execute instantiation entry point of code without validating it first.
	///
	/// Same as `execute_unvalidated` except that the `deploy` entry point is ran.
	#[cfg(not(feature = "runtime-benchmarks"))]
	fn execute_instantiate_unvalidated<E: BorrowMut<MockExt>>(
		wat: &str,
		input_data: Vec<u8>,
		ext: E,
	) -> ExecResult {
		execute_internal(wat, input_data, ext, &ExportedFunction::Constructor, false, true)
	}

	const CODE_TRANSFER: &str = r#"
(module
	;; seal_transfer(
	;;    account_ptr: u32,
	;;    account_len: u32,
	;;    value_ptr: u32,
	;;    value_len: u32,
	;;) -> u32
	(import "seal0" "seal_transfer" (func $seal_transfer (param i32 i32 i32 i32) (result i32)))
	(import "env" "memory" (memory 1 1))
	(func (export "call")
		(drop
			(call $seal_transfer
				(i32.const 4)  ;; Pointer to "account" address.
				(i32.const 32)  ;; Length of "account" address.
				(i32.const 36) ;; Pointer to the buffer with value to transfer
				(i32.const 8)  ;; Length of the buffer with value to transfer.
			)
		)
	)
	(func (export "deploy"))

	;; Destination AccountId (ALICE)
	(data (i32.const 4)
		"\01\01\01\01\01\01\01\01\01\01\01\01\01\01\01\01"
		"\01\01\01\01\01\01\01\01\01\01\01\01\01\01\01\01"
	)

	;; Amount of value to transfer.
	;; Represented by u64 (8 bytes long) in little endian.
	(data (i32.const 36) "\99\00\00\00\00\00\00\00")
)
"#;

	#[test]
	fn contract_transfer() {
		let mut mock_ext = MockExt::default();
		assert_ok!(execute(CODE_TRANSFER, vec![], &mut mock_ext));

		assert_eq!(&mock_ext.transfers, &[TransferEntry { to: ALICE, value: 153 }]);
	}

	const CODE_CALL: &str = r#"
(module
	;; seal_call(
	;;    callee_ptr: u32,
	;;    callee_len: u32,
	;;    gas: u64,
	;;    value_ptr: u32,
	;;    value_len: u32,
	;;    input_data_ptr: u32,
	;;    input_data_len: u32,
	;;    output_ptr: u32,
	;;    output_len_ptr: u32
	;;) -> u32
	(import "seal0" "seal_call" (func $seal_call (param i32 i32 i64 i32 i32 i32 i32 i32 i32) (result i32)))
	(import "env" "memory" (memory 1 1))
	(func (export "call")
		(drop
			(call $seal_call
				(i32.const 4)  ;; Pointer to "callee" address.
				(i32.const 32)  ;; Length of "callee" address.
				(i64.const 0)  ;; How much gas to devote for the execution. 0 = all.
				(i32.const 36) ;; Pointer to the buffer with value to transfer
				(i32.const 8)  ;; Length of the buffer with value to transfer.
				(i32.const 44) ;; Pointer to input data buffer address
				(i32.const 4)  ;; Length of input data buffer
				(i32.const 4294967295) ;; u32 max value is the sentinel value: do not copy output
				(i32.const 0) ;; Length is ignored in this case
			)
		)
	)
	(func (export "deploy"))

	;; Destination AccountId (ALICE)
	(data (i32.const 4)
		"\01\01\01\01\01\01\01\01\01\01\01\01\01\01\01\01"
		"\01\01\01\01\01\01\01\01\01\01\01\01\01\01\01\01"
	)

	;; Amount of value to transfer.
	;; Represented by u64 (8 bytes long) in little endian.
	(data (i32.const 36) "\06\00\00\00\00\00\00\00")

	(data (i32.const 44) "\01\02\03\04")
)
"#;

	#[test]
	fn contract_call() {
		let mut mock_ext = MockExt::default();
		assert_ok!(execute(CODE_CALL, vec![], &mut mock_ext));

		assert_eq!(
			&mock_ext.calls,
			&[CallEntry { to: ALICE, value: 6, data: vec![1, 2, 3, 4], allows_reentry: true }]
		);
	}

	#[test]
	fn contract_delegate_call() {
		const CODE: &str = r#"
(module
	;; seal_delegate_call(
	;;    flags: u32,
	;;    code_hash_ptr: u32,
	;;    input_data_ptr: u32,
	;;    input_data_len: u32,
	;;    output_ptr: u32,
	;;    output_len_ptr: u32
	;;) -> u32
	(import "seal0" "seal_delegate_call" (func $seal_delegate_call (param i32 i32 i32 i32 i32 i32) (result i32)))
	(import "env" "memory" (memory 1 1))
	(func (export "call")
		(drop
			(call $seal_delegate_call
				(i32.const 0) ;; No flags are set
				(i32.const 4)  ;; Pointer to "callee" code_hash.
				(i32.const 36) ;; Pointer to input data buffer address
				(i32.const 4)  ;; Length of input data buffer
				(i32.const 4294967295) ;; u32 max value is the sentinel value: do not copy output
				(i32.const 0) ;; Length is ignored in this case
			)
		)
	)
	(func (export "deploy"))

	;; Callee code_hash
	(data (i32.const 4)
		"\11\11\11\11\11\11\11\11\11\11\11\11\11\11\11\11"
		"\11\11\11\11\11\11\11\11\11\11\11\11\11\11\11\11"
	)

	(data (i32.const 36) "\01\02\03\04")
)
"#;
		let mut mock_ext = MockExt::default();
		assert_ok!(execute(CODE, vec![], &mut mock_ext));

		assert_eq!(
			&mock_ext.code_calls,
			&[CallCodeEntry { code_hash: [0x11; 32].into(), data: vec![1, 2, 3, 4] }]
		);
	}

	#[test]
	fn contract_call_forward_input() {
		const CODE: &str = r#"
(module
	(import "seal1" "seal_call" (func $seal_call (param i32 i32 i64 i32 i32 i32 i32 i32) (result i32)))
	(import "seal0" "seal_input" (func $seal_input (param i32 i32)))
	(import "env" "memory" (memory 1 1))
	(func (export "call")
		(drop
			(call $seal_call
				(i32.const 1) ;; Set FORWARD_INPUT bit
				(i32.const 4)  ;; Pointer to "callee" address.
				(i64.const 0)  ;; How much gas to devote for the execution. 0 = all.
				(i32.const 36) ;; Pointer to the buffer with value to transfer
				(i32.const 44) ;; Pointer to input data buffer address
				(i32.const 4)  ;; Length of input data buffer
				(i32.const 4294967295) ;; u32 max value is the sentinel value: do not copy output
				(i32.const 0) ;; Length is ignored in this case
			)
		)

		;; triggers a trap because we already forwarded the input
		(call $seal_input (i32.const 1) (i32.const 44))
	)

	(func (export "deploy"))

	;; Destination AccountId (ALICE)
	(data (i32.const 4)
		"\01\01\01\01\01\01\01\01\01\01\01\01\01\01\01\01"
		"\01\01\01\01\01\01\01\01\01\01\01\01\01\01\01\01"
	)

	;; Amount of value to transfer.
	;; Represented by u64 (8 bytes long) in little endian.
	(data (i32.const 36) "\2A\00\00\00\00\00\00\00")

	;; The input is ignored because we forward our own input
	(data (i32.const 44) "\01\02\03\04")
)
"#;
		let mut mock_ext = MockExt::default();
		let input = vec![0xff, 0x2a, 0x99, 0x88];
		assert_err!(execute(CODE, input.clone(), &mut mock_ext), <Error<Test>>::InputForwarded,);

		assert_eq!(
			&mock_ext.calls,
			&[CallEntry { to: ALICE, value: 0x2a, data: input, allows_reentry: false }]
		);
	}

	#[test]
	fn contract_call_clone_input() {
		const CODE: &str = r#"
(module
	(import "seal1" "seal_call" (func $seal_call (param i32 i32 i64 i32 i32 i32 i32 i32) (result i32)))
	(import "seal0" "seal_input" (func $seal_input (param i32 i32)))
	(import "seal0" "seal_return" (func $seal_return (param i32 i32 i32)))
	(import "env" "memory" (memory 1 1))
	(func (export "call")
		(drop
			(call $seal_call
				(i32.const 11) ;; Set FORWARD_INPUT | CLONE_INPUT | ALLOW_REENTRY bits
				(i32.const 4)  ;; Pointer to "callee" address.
				(i64.const 0)  ;; How much gas to devote for the execution. 0 = all.
				(i32.const 36) ;; Pointer to the buffer with value to transfer
				(i32.const 44) ;; Pointer to input data buffer address
				(i32.const 4)  ;; Length of input data buffer
				(i32.const 4294967295) ;; u32 max value is the sentinel value: do not copy output
				(i32.const 0) ;; Length is ignored in this case
			)
		)

		;; works because the input was cloned
		(call $seal_input (i32.const 0) (i32.const 44))

		;; return the input to caller for inspection
		(call $seal_return (i32.const 0) (i32.const 0) (i32.load (i32.const 44)))
	)

	(func (export "deploy"))

	;; Destination AccountId (ALICE)
	(data (i32.const 4)
		"\01\01\01\01\01\01\01\01\01\01\01\01\01\01\01\01"
		"\01\01\01\01\01\01\01\01\01\01\01\01\01\01\01\01"
	)

	;; Amount of value to transfer.
	;; Represented by u64 (8 bytes long) in little endian.
	(data (i32.const 36) "\2A\00\00\00\00\00\00\00")

	;; The input is ignored because we forward our own input
	(data (i32.const 44) "\01\02\03\04")
)
"#;
		let mut mock_ext = MockExt::default();
		let input = vec![0xff, 0x2a, 0x99, 0x88];
		let result = execute(CODE, input.clone(), &mut mock_ext).unwrap();
		assert_eq!(result.data, input);
		assert_eq!(
			&mock_ext.calls,
			&[CallEntry { to: ALICE, value: 0x2a, data: input, allows_reentry: true }]
		);
	}

	#[test]
	fn contract_call_tail_call() {
		const CODE: &str = r#"
(module
	(import "seal1" "seal_call" (func $seal_call (param i32 i32 i64 i32 i32 i32 i32 i32) (result i32)))
	(import "env" "memory" (memory 1 1))
	(func (export "call")
		(drop
			(call $seal_call
				(i32.const 5) ;; Set FORWARD_INPUT | TAIL_CALL bit
				(i32.const 4)  ;; Pointer to "callee" address.
				(i64.const 0)  ;; How much gas to devote for the execution. 0 = all.
				(i32.const 36) ;; Pointer to the buffer with value to transfer
				(i32.const 0) ;; Pointer to input data buffer address
				(i32.const 0)  ;; Length of input data buffer
				(i32.const 4294967295) ;; u32 max value is the sentinel value: do not copy output
				(i32.const 0) ;; Length is ignored in this case
			)
		)

		;; a tail call never returns
		(unreachable)
	)

	(func (export "deploy"))

	;; Destination AccountId (ALICE)
	(data (i32.const 4)
		"\01\01\01\01\01\01\01\01\01\01\01\01\01\01\01\01"
		"\01\01\01\01\01\01\01\01\01\01\01\01\01\01\01\01"
	)

	;; Amount of value to transfer.
	;; Represented by u64 (8 bytes long) in little endian.
	(data (i32.const 36) "\2A\00\00\00\00\00\00\00")
)
"#;
		let mut mock_ext = MockExt::default();
		let input = vec![0xff, 0x2a, 0x99, 0x88];
		let result = execute(CODE, input.clone(), &mut mock_ext).unwrap();
		assert_eq!(result.data, call_return_data());
		assert_eq!(
			&mock_ext.calls,
			&[CallEntry { to: ALICE, value: 0x2a, data: input, allows_reentry: false }]
		);
	}

	#[test]
	fn contains_storage_works() {
		const CODE: &str = r#"
(module
	(import "seal0" "seal_return" (func $seal_return (param i32 i32 i32)))
	(import "seal0" "seal_input" (func $seal_input (param i32 i32)))
	(import "seal1" "contains_storage" (func $contains_storage (param i32 i32) (result i32)))
	(import "env" "memory" (memory 1 1))


	;; size of input buffer
	;; [0, 4) size of input buffer (128+32 = 160 bytes = 0xA0)
	(data (i32.const 0) "\A0")

	;; [4, 164) input buffer

	(func (export "call")
		;; Receive key
		(call $seal_input
			(i32.const 4)	;; Where we take input and store it
			(i32.const 0)	;; Where we take and store the length of the data
		)
		;; Call seal_clear_storage and save what it returns at 0
		(i32.store (i32.const 0)
			(call $contains_storage
				(i32.const 8)			;; key_ptr
				(i32.load (i32.const 4))	;; key_len
			)
		)
		(call $seal_return
			(i32.const 0)	;; flags
			(i32.const 0)	;; returned value
			(i32.const 4)	;; length of returned value
		)
	)

	(func (export "deploy"))
)
"#;

		let mut ext = MockExt::default();
		ext.set_storage(
			&Key::<Test>::try_from_var([1u8; 64].to_vec()).unwrap(),
			Some(vec![42u8]),
			false,
		)
		.unwrap();
		ext.set_storage(
			&Key::<Test>::try_from_var([2u8; 19].to_vec()).unwrap(),
			Some(vec![]),
			false,
		)
		.unwrap();

		//value does not exist (wrong key length)
		let input = (63, [1u8; 64]).encode();
		let result = execute(CODE, input, &mut ext).unwrap();
		// sentinel returned
		assert_eq!(u32::from_le_bytes(result.data.try_into().unwrap()), crate::SENTINEL);

		// value exists
		let input = (64, [1u8; 64]).encode();
		let result = execute(CODE, input, &mut ext).unwrap();
		// true as u32 returned
		assert_eq!(u32::from_le_bytes(result.data.try_into().unwrap()), 1);
		// getter does not remove the value from storage
		assert_eq!(ext.storage.get(&[1u8; 64].to_vec()).unwrap(), &[42u8]);

		// value exists (test for 0 sized)
		let input = (19, [2u8; 19]).encode();
		let result = execute(CODE, input, &mut ext).unwrap();
		// true as u32 returned
		assert_eq!(u32::from_le_bytes(result.data.try_into().unwrap()), 0);
		// getter does not remove the value from storage
		assert_eq!(ext.storage.get(&[2u8; 19].to_vec()).unwrap(), &([] as [u8; 0]));
	}

	const CODE_INSTANTIATE: &str = r#"
(module
	;; seal_instantiate(
	;;     code_ptr: u32,
	;;     code_len: u32,
	;;     gas: u64,
	;;     value_ptr: u32,
	;;     value_len: u32,
	;;     input_data_ptr: u32,
	;;     input_data_len: u32,
	;;     input_data_len: u32,
	;;     address_ptr: u32,
	;;     address_len_ptr: u32,
	;;     output_ptr: u32,
	;;     output_len_ptr: u32
	;; ) -> u32
	(import "seal0" "seal_instantiate" (func $seal_instantiate
		(param i32 i32 i64 i32 i32 i32 i32 i32 i32 i32 i32 i32 i32) (result i32)
	))
	(import "env" "memory" (memory 1 1))
	(func (export "call")
		(drop
			(call $seal_instantiate
				(i32.const 16)   ;; Pointer to `code_hash`
				(i32.const 32)   ;; Length of `code_hash`
				(i64.const 0)    ;; How much gas to devote for the execution. 0 = all.
				(i32.const 4)    ;; Pointer to the buffer with value to transfer
				(i32.const 8)    ;; Length of the buffer with value to transfer
				(i32.const 12)   ;; Pointer to input data buffer address
				(i32.const 4)    ;; Length of input data buffer
				(i32.const 4294967295) ;; u32 max value is the sentinel value: do not copy address
				(i32.const 0) ;; Length is ignored in this case
				(i32.const 4294967295) ;; u32 max value is the sentinel value: do not copy output
				(i32.const 0) ;; Length is ignored in this case
				(i32.const 0) ;; salt_ptr
				(i32.const 4) ;; salt_len
			)
		)
	)
	(func (export "deploy"))

	;; Salt
	(data (i32.const 0) "\42\43\44\45")
	;; Amount of value to transfer.
	;; Represented by u64 (8 bytes long) in little endian.
	(data (i32.const 4) "\03\00\00\00\00\00\00\00")
	;; Input data to pass to the contract being instantiated.
	(data (i32.const 12) "\01\02\03\04")
	;; Hash of code.
	(data (i32.const 16)
		"\11\11\11\11\11\11\11\11\11\11\11\11\11\11\11\11"
		"\11\11\11\11\11\11\11\11\11\11\11\11\11\11\11\11"
	)
)
"#;

	#[test]
	fn contract_instantiate() {
		let mut mock_ext = MockExt::default();
		assert_ok!(execute(CODE_INSTANTIATE, vec![], &mut mock_ext));

		assert_matches!(
			&mock_ext.instantiates[..],
			[InstantiateEntry {
				code_hash,
				value: 3,
				data,
				gas_left: _,
				salt,
			}] if
				code_hash == &[0x11; 32].into() &&
				data == &vec![1, 2, 3, 4] &&
				salt == &vec![0x42, 0x43, 0x44, 0x45]
		);
	}

	const CODE_TERMINATE: &str = r#"
(module
	;; seal_terminate(
	;;     beneficiary_ptr: u32,
	;;     beneficiary_len: u32,
	;; )
	(import "seal0" "seal_terminate" (func $seal_terminate (param i32 i32)))
	(import "env" "memory" (memory 1 1))
	(func (export "call")
		(call $seal_terminate
			(i32.const 4)  ;; Pointer to "beneficiary" address.
			(i32.const 32)  ;; Length of "beneficiary" address.
		)
	)
	(func (export "deploy"))

	;; Beneficiary AccountId to transfer the funds.
	(data (i32.const 4)
		"\01\01\01\01\01\01\01\01\01\01\01\01\01\01\01\01"
		"\01\01\01\01\01\01\01\01\01\01\01\01\01\01\01\01"
	)
)
"#;

	#[test]
	fn contract_terminate() {
		let mut mock_ext = MockExt::default();
		execute(CODE_TERMINATE, vec![], &mut mock_ext).unwrap();

		assert_eq!(&mock_ext.terminations, &[TerminationEntry { beneficiary: ALICE }]);
	}

	const CODE_TRANSFER_LIMITED_GAS: &str = r#"
(module
	;; seal_call(
	;;    callee_ptr: u32,
	;;    callee_len: u32,
	;;    gas: u64,
	;;    value_ptr: u32,
	;;    value_len: u32,
	;;    input_data_ptr: u32,
	;;    input_data_len: u32,
	;;    output_ptr: u32,
	;;    output_len_ptr: u32
	;;) -> u32
	(import "seal0" "seal_call" (func $seal_call (param i32 i32 i64 i32 i32 i32 i32 i32 i32) (result i32)))
	(import "env" "memory" (memory 1 1))
	(func (export "call")
		(drop
			(call $seal_call
				(i32.const 4)  ;; Pointer to "callee" address.
				(i32.const 32)  ;; Length of "callee" address.
				(i64.const 228)  ;; How much gas to devote for the execution.
				(i32.const 36)  ;; Pointer to the buffer with value to transfer
				(i32.const 8)   ;; Length of the buffer with value to transfer.
				(i32.const 44)   ;; Pointer to input data buffer address
				(i32.const 4)   ;; Length of input data buffer
				(i32.const 4294967295) ;; u32 max value is the sentinel value: do not copy output
				(i32.const 0) ;; Length is ignored in this cas
			)
		)
	)
	(func (export "deploy"))

	;; Destination AccountId to transfer the funds.
	(data (i32.const 4)
		"\01\01\01\01\01\01\01\01\01\01\01\01\01\01\01\01"
		"\01\01\01\01\01\01\01\01\01\01\01\01\01\01\01\01"
	)
	;; Amount of value to transfer.
	;; Represented by u64 (8 bytes long) in little endian.
	(data (i32.const 36) "\06\00\00\00\00\00\00\00")

	(data (i32.const 44) "\01\02\03\04")
)
"#;

	#[test]
	fn contract_call_limited_gas() {
		let mut mock_ext = MockExt::default();
		assert_ok!(execute(&CODE_TRANSFER_LIMITED_GAS, vec![], &mut mock_ext));

		assert_eq!(
			&mock_ext.calls,
			&[CallEntry { to: ALICE, value: 6, data: vec![1, 2, 3, 4], allows_reentry: true }]
		);
	}

	const CODE_ECDSA_RECOVER: &str = r#"
(module
	;; seal_ecdsa_recover(
	;;    signature_ptr: u32,
	;;    message_hash_ptr: u32,
	;;    output_ptr: u32
	;; ) -> u32
	(import "seal0" "seal_ecdsa_recover" (func $seal_ecdsa_recover (param i32 i32 i32) (result i32)))
	(import "env" "memory" (memory 1 1))
	(func (export "call")
		(drop
			(call $seal_ecdsa_recover
				(i32.const 36) ;; Pointer to signature.
				(i32.const 4)  ;; Pointer to message hash.
				(i32.const 36) ;; Pointer for output - public key.
			)
		)
	)
	(func (export "deploy"))

	;; Hash of message.
	(data (i32.const 4)
		"\01\01\01\01\01\01\01\01\01\01\01\01\01\01\01\01"
		"\01\01\01\01\01\01\01\01\01\01\01\01\01\01\01\01"
	)
	;; Signature
	(data (i32.const 36)
		"\01\01\01\01\01\01\01\01\01\01\01\01\01\01\01\01"
		"\01\01\01\01\01\01\01\01\01\01\01\01\01\01\01\01"
		"\01\01\01\01\01\01\01\01\01\01\01\01\01\01\01\01"
		"\01\01\01\01\01\01\01\01\01\01\01\01\01\01\01\01"
		"\01"
	)
)
"#;

	#[test]
	fn contract_ecdsa_recover() {
		let mut mock_ext = MockExt::default();
		assert_ok!(execute(&CODE_ECDSA_RECOVER, vec![], &mut mock_ext));
		assert_eq!(mock_ext.ecdsa_recover.into_inner(), [([1; 65], [1; 32])]);
	}

	#[test]
	fn contract_ecdsa_to_eth_address() {
		/// calls `seal_ecdsa_to_eth_address` for the contstant and ensures the result equals the
		/// expected one.
		const CODE_ECDSA_TO_ETH_ADDRESS: &str = r#"
(module
	(import "seal0" "seal_ecdsa_to_eth_address" (func $seal_ecdsa_to_eth_address (param i32 i32) (result i32)))
	(import "seal0" "seal_return" (func $seal_return (param i32 i32 i32)))
	(import "env" "memory" (memory 1 1))

	(func (export "call")
		;; fill the buffer with the eth address.
		(call $seal_ecdsa_to_eth_address (i32.const 0) (i32.const 0))

		;; Return the contents of the buffer
		(call $seal_return
			(i32.const 0)
			(i32.const 0)
			(i32.const 20)
		)

		;; seal_return doesn't return, so this is effectively unreachable.
		(unreachable)
	)
	(func (export "deploy"))
)
"#;

		let output = execute(CODE_ECDSA_TO_ETH_ADDRESS, vec![], MockExt::default()).unwrap();
		assert_eq!(
			output,
			ExecReturnValue { flags: ReturnFlags::empty(), data: [0x02; 20].to_vec() }
		);
	}

	#[test]
	fn contract_sr25519() {
		const CODE_SR25519: &str = r#"
(module
	(import "seal0" "sr25519_verify" (func $sr25519_verify (param i32 i32 i32 i32) (result i32)))
	(import "env" "memory" (memory 1 1))
	(func (export "call")
		(drop
			(call $sr25519_verify
				(i32.const 0) ;; Pointer to signature.
				(i32.const 64) ;; Pointer to public key.
				(i32.const 16) ;; message length.
				(i32.const 96) ;; Pointer to message.
			)
		)
	)
	(func (export "deploy"))

	;; Signature (64 bytes)
	(data (i32.const 0)
		"\01\01\01\01\01\01\01\01\01\01\01\01\01\01\01\01"
		"\01\01\01\01\01\01\01\01\01\01\01\01\01\01\01\01"
		"\01\01\01\01\01\01\01\01\01\01\01\01\01\01\01\01"
		"\01\01\01\01\01\01\01\01\01\01\01\01\01\01\01\01"
	)

	;;  public key (32 bytes)
	(data (i32.const 64)
		"\01\01\01\01\01\01\01\01\01\01\01\01\01\01\01\01"
		"\01\01\01\01\01\01\01\01\01\01\01\01\01\01\01\01"
	)

	;;  message. (16 bytes)
	(data (i32.const 96)
		"\01\01\01\01\01\01\01\01\01\01\01\01\01\01\01\01"
	)
)
"#;
		let mut mock_ext = MockExt::default();
		assert_ok!(execute(&CODE_SR25519, vec![], &mut mock_ext));
		assert_eq!(mock_ext.sr25519_verify.into_inner(), [([1; 64], [1; 16].to_vec(), [1; 32])]);
	}

	const CODE_GET_STORAGE: &str = r#"
(module
	(import "seal0" "seal_get_storage" (func $seal_get_storage (param i32 i32 i32) (result i32)))
	(import "seal0" "seal_return" (func $seal_return (param i32 i32 i32)))
	(import "env" "memory" (memory 1 1))

	;; [0, 32) key for get storage
	(data (i32.const 0)
		"\11\11\11\11\11\11\11\11\11\11\11\11\11\11\11\11"
		"\11\11\11\11\11\11\11\11\11\11\11\11\11\11\11\11"
	)

	;; [32, 36) buffer size = 4k in little endian
	(data (i32.const 32) "\00\10")

	;; [36; inf) buffer where the result is copied

	(func $assert (param i32)
		(block $ok
			(br_if $ok
				(get_local 0)
			)
			(unreachable)
		)
	)

	(func (export "call")
		(local $buf_size i32)

		;; Load a storage value into contract memory.
		(call $assert
			(i32.eq
				(call $seal_get_storage
					(i32.const 0)		;; The pointer to the storage key to fetch
					(i32.const 36)		;; Pointer to the output buffer
					(i32.const 32)		;; Pointer to the size of the buffer
				)

				;; Return value 0 means that the value is found and there were
				;; no errors.
				(i32.const 0)
			)
		)

		;; Find out the size of the buffer
		(set_local $buf_size
			(i32.load (i32.const 32))
		)

		;; Return the contents of the buffer
		(call $seal_return
			(i32.const 0)
			(i32.const 36)
			(get_local $buf_size)
		)

		;; env:seal_return doesn't return, so this is effectively unreachable.
		(unreachable)
	)

	(func (export "deploy"))
)
"#;

	#[test]
	fn get_storage_puts_data_into_buf() {
		let mut mock_ext = MockExt::default();
		mock_ext.storage.insert([0x11; 32].to_vec(), [0x22; 32].to_vec());

		let output = execute(CODE_GET_STORAGE, vec![], mock_ext).unwrap();

		assert_eq!(
			output,
			ExecReturnValue { flags: ReturnFlags::empty(), data: [0x22; 32].to_vec() }
		);
	}

	/// calls `seal_caller` and compares the result with the constant (ALICE's address part).
	const CODE_CALLER: &str = r#"
(module
	(import "seal0" "seal_caller" (func $seal_caller (param i32 i32)))
	(import "env" "memory" (memory 1 1))

	;; size of our buffer is 32 bytes
	(data (i32.const 32) "\20")

	(func $assert (param i32)
		(block $ok
			(br_if $ok
				(get_local 0)
			)
			(unreachable)
		)
	)

	(func (export "call")
		;; fill the buffer with the caller.
		(call $seal_caller (i32.const 0) (i32.const 32))

		;; assert len == 32
		(call $assert
			(i32.eq
				(i32.load (i32.const 32))
				(i32.const 32)
			)
		)

		;; assert that the first 8 bytes are the beginning of "ALICE"
		(call $assert
			(i64.eq
				(i64.load (i32.const 0))
				(i64.const 0x0101010101010101)
			)
		)
	)

	(func (export "deploy"))
)
"#;

	#[test]
	fn caller() {
		assert_ok!(execute(CODE_CALLER, vec![], MockExt::default()));
	}

	#[test]
	fn caller_traps_when_no_account_id() {
		let mut ext = MockExt::default();
		ext.caller = Origin::Root;
		assert_eq!(
			execute(CODE_CALLER, vec![], ext),
			Err(ExecError { error: DispatchError::RootNotAllowed, origin: ErrorOrigin::Caller })
		);
	}

	/// calls `seal_address` and compares the result with the constant (BOB's address part).
	const CODE_ADDRESS: &str = r#"
(module
	(import "seal0" "seal_address" (func $seal_address (param i32 i32)))
	(import "env" "memory" (memory 1 1))

	;; size of our buffer is 32 bytes
	(data (i32.const 32) "\20")

	(func $assert (param i32)
		(block $ok
			(br_if $ok
				(get_local 0)
			)
			(unreachable)
		)
	)

	(func (export "call")
		;; fill the buffer with the self address.
		(call $seal_address (i32.const 0) (i32.const 32))

		;; assert size == 32
		(call $assert
			(i32.eq
				(i32.load (i32.const 32))
				(i32.const 32)
			)
		)

		;; assert that the first 8 bytes are the beginning of "BOB"
		(call $assert
			(i64.eq
				(i64.load (i32.const 0))
				(i64.const 0x0202020202020202)
			)
		)
	)

	(func (export "deploy"))
)
"#;

	#[test]
	fn address() {
		assert_ok!(execute(CODE_ADDRESS, vec![], MockExt::default()));
	}

	const CODE_BALANCE: &str = r#"
(module
	(import "seal0" "seal_balance" (func $seal_balance (param i32 i32)))
	(import "env" "memory" (memory 1 1))

	;; size of our buffer is 32 bytes
	(data (i32.const 32) "\20")

	(func $assert (param i32)
		(block $ok
			(br_if $ok
				(get_local 0)
			)
			(unreachable)
		)
	)

	(func (export "call")
		;; This stores the balance in the buffer
		(call $seal_balance (i32.const 0) (i32.const 32))

		;; assert len == 8
		(call $assert
			(i32.eq
				(i32.load (i32.const 32))
				(i32.const 8)
			)
		)

		;; assert that contents of the buffer is equal to the i64 value of 228.
		(call $assert
			(i64.eq
				(i64.load (i32.const 0))
				(i64.const 228)
			)
		)
	)
	(func (export "deploy"))
)
"#;

	#[test]
	fn balance() {
		assert_ok!(execute(CODE_BALANCE, vec![], MockExt::default()));
	}

	const CODE_GAS_PRICE: &str = r#"
(module
	(import "seal1" "weight_to_fee" (func $seal_weight_to_fee (param i64 i64 i32 i32)))
	(import "env" "memory" (memory 1 1))

	;; size of our buffer is 32 bytes
	(data (i32.const 32) "\20")

	(func $assert (param i32)
		(block $ok
			(br_if $ok
				(get_local 0)
			)
			(unreachable)
		)
	)

	(func (export "call")
		;; This stores the gas price in the buffer
		(call $seal_weight_to_fee (i64.const 2) (i64.const 1) (i32.const 0) (i32.const 32))

		;; assert len == 8
		(call $assert
			(i32.eq
				(i32.load (i32.const 32))
				(i32.const 8)
			)
		)

		;; assert that contents of the buffer is equal to the i64 value of 2 * 1312 + 103 = 2727.
		(call $assert
			(i64.eq
				(i64.load (i32.const 0))
				(i64.const 2727)
			)
		)
	)
	(func (export "deploy"))
)
"#;

	#[test]
	fn gas_price() {
		assert_ok!(execute(CODE_GAS_PRICE, vec![], MockExt::default()));
	}

	const CODE_GAS_LEFT: &str = r#"
(module
	(import "seal1" "gas_left" (func $seal_gas_left (param i32 i32)))
	(import "seal0" "seal_return" (func $seal_return (param i32 i32 i32)))
	(import "env" "memory" (memory 1 1))

	;; Make output buffer size 20 bytes
	(data (i32.const 20) "\14")

	(func $assert (param i32)
		(block $ok
			(br_if $ok
				(get_local 0)
			)
			(unreachable)
		)
	)

	(func (export "call")
		;; This stores the weight left to the buffer
		(call $seal_gas_left (i32.const 0) (i32.const 20))

		;; Assert len <= 16 (max encoded Weight len)
		(call $assert
			(i32.le_u
				(i32.load (i32.const 20))
				(i32.const 16)
			)
		)

		;; Return weight left and its encoded value len
		(call $seal_return (i32.const 0) (i32.const 0) (i32.load (i32.const 20)))

		(unreachable)
	)
	(func (export "deploy"))
)
"#;

	#[test]
	fn gas_left() {
		let mut ext = MockExt::default();
		let gas_limit = ext.gas_meter.gas_left();

		let output = execute(CODE_GAS_LEFT, vec![], &mut ext).unwrap();

		let weight_left = Weight::decode(&mut &*output.data).unwrap();
		let actual_left = ext.gas_meter.gas_left();

		assert!(weight_left.all_lt(gas_limit), "gas_left must be less than initial");
		assert!(weight_left.all_gt(actual_left), "gas_left must be greater than final");
	}

	/// Test that [`frame_support::weights::OldWeight`] en/decodes the same as our
	/// [`crate::OldWeight`].
	#[test]
	fn old_weight_decode() {
		#![allow(deprecated)]
		let sp = frame_support::weights::OldWeight(42).encode();
		let our = crate::OldWeight::decode(&mut &*sp).unwrap();

		assert_eq!(our, 42);
	}

	const CODE_VALUE_TRANSFERRED: &str = r#"
(module
	(import "seal0" "seal_value_transferred" (func $seal_value_transferred (param i32 i32)))
	(import "env" "memory" (memory 1 1))

	;; size of our buffer is 32 bytes
	(data (i32.const 32) "\20")

	(func $assert (param i32)
		(block $ok
			(br_if $ok
				(get_local 0)
			)
			(unreachable)
		)
	)

	(func (export "call")
		;; This stores the value transferred in the buffer
		(call $seal_value_transferred (i32.const 0) (i32.const 32))

		;; assert len == 8
		(call $assert
			(i32.eq
				(i32.load (i32.const 32))
				(i32.const 8)
			)
		)

		;; assert that contents of the buffer is equal to the i64 value of 1337.
		(call $assert
			(i64.eq
				(i64.load (i32.const 0))
				(i64.const 1337)
			)
		)
	)
	(func (export "deploy"))
)
"#;

	#[test]
	fn value_transferred() {
		assert_ok!(execute(CODE_VALUE_TRANSFERRED, vec![], MockExt::default()));
	}

	const START_FN_ILLEGAL: &str = r#"
(module
	(import "seal0" "seal_return" (func $seal_return (param i32 i32 i32)))
	(import "env" "memory" (memory 1 1))

	(start $start)
	(func $start
		(unreachable)
	)

	(func (export "call")
		(unreachable)
	)

	(func (export "deploy")
		(unreachable)
	)

	(data (i32.const 8) "\01\02\03\04")
)
"#;

	#[test]
	fn start_fn_illegal() {
		let output = execute(START_FN_ILLEGAL, vec![], MockExt::default());
		assert_err!(output, <Error<Test>>::CodeRejected,);
	}

	const CODE_TIMESTAMP_NOW: &str = r#"
(module
	(import "seal0" "seal_now" (func $seal_now (param i32 i32)))
	(import "env" "memory" (memory 1 1))

	;; size of our buffer is 32 bytes
	(data (i32.const 32) "\20")

	(func $assert (param i32)
		(block $ok
			(br_if $ok
				(get_local 0)
			)
			(unreachable)
		)
	)

	(func (export "call")
		;; This stores the block timestamp in the buffer
		(call $seal_now (i32.const 0) (i32.const 32))

		;; assert len == 8
		(call $assert
			(i32.eq
				(i32.load (i32.const 32))
				(i32.const 8)
			)
		)

		;; assert that contents of the buffer is equal to the i64 value of 1111.
		(call $assert
			(i64.eq
				(i64.load (i32.const 0))
				(i64.const 1111)
			)
		)
	)
	(func (export "deploy"))
)
"#;

	const CODE_TIMESTAMP_NOW_UNPREFIXED: &str = r#"
(module
	(import "seal0" "now" (func $now (param i32 i32)))
	(import "env" "memory" (memory 1 1))

	;; size of our buffer is 32 bytes
	(data (i32.const 32) "\20")

	(func $assert (param i32)
		(block $ok
			(br_if $ok
				(get_local 0)
			)
			(unreachable)
		)
	)

	(func (export "call")
		;; This stores the block timestamp in the buffer
		(call $now (i32.const 0) (i32.const 32))

		;; assert len == 8
		(call $assert
			(i32.eq
				(i32.load (i32.const 32))
				(i32.const 8)
			)
		)

		;; assert that contents of the buffer is equal to the i64 value of 1111.
		(call $assert
			(i64.eq
				(i64.load (i32.const 0))
				(i64.const 1111)
			)
		)
	)
	(func (export "deploy"))
)
"#;

	#[test]
	fn now() {
		assert_ok!(execute(CODE_TIMESTAMP_NOW, vec![], MockExt::default()));
		assert_ok!(execute(CODE_TIMESTAMP_NOW_UNPREFIXED, vec![], MockExt::default()));
	}

	const CODE_MINIMUM_BALANCE: &str = r#"
(module
	(import "seal0" "seal_minimum_balance" (func $seal_minimum_balance (param i32 i32)))
	(import "env" "memory" (memory 1 1))

	;; size of our buffer is 32 bytes
	(data (i32.const 32) "\20")

	(func $assert (param i32)
		(block $ok
			(br_if $ok
				(get_local 0)
			)
			(unreachable)
		)
	)

	(func (export "call")
		(call $seal_minimum_balance (i32.const 0) (i32.const 32))

		;; assert len == 8
		(call $assert
			(i32.eq
				(i32.load (i32.const 32))
				(i32.const 8)
			)
		)

		;; assert that contents of the buffer is equal to the i64 value of 666.
		(call $assert
			(i64.eq
				(i64.load (i32.const 0))
				(i64.const 666)
			)
		)
	)
	(func (export "deploy"))
)
"#;

	#[test]
	fn minimum_balance() {
		assert_ok!(execute(CODE_MINIMUM_BALANCE, vec![], MockExt::default()));
	}

	const CODE_RANDOM: &str = r#"
(module
	(import "seal0" "seal_random" (func $seal_random (param i32 i32 i32 i32)))
	(import "seal0" "seal_return" (func $seal_return (param i32 i32 i32)))
	(import "env" "memory" (memory 1 1))

	;; [0,128) is reserved for the result of PRNG.

	;; the subject used for the PRNG. [128,160)
	(data (i32.const 128)
		"\00\01\02\03\04\05\06\07\08\09\0A\0B\0C\0D\0E\0F"
		"\00\01\02\03\04\05\06\07\08\09\0A\0B\0C\0D\0E\0F"
	)

	;; size of our buffer is 128 bytes
	(data (i32.const 160) "\80")

	(func $assert (param i32)
		(block $ok
			(br_if $ok
				(get_local 0)
			)
			(unreachable)
		)
	)

	(func (export "call")
		;; This stores the block random seed in the buffer
		(call $seal_random
			(i32.const 128) ;; Pointer in memory to the start of the subject buffer
			(i32.const 32) ;; The subject buffer's length
			(i32.const 0) ;; Pointer to the output buffer
			(i32.const 160) ;; Pointer to the output buffer length
		)

		;; assert len == 32
		(call $assert
			(i32.eq
				(i32.load (i32.const 160))
				(i32.const 32)
			)
		)

		;; return the random data
		(call $seal_return
			(i32.const 0)
			(i32.const 0)
			(i32.const 32)
		)
	)
	(func (export "deploy"))
)
"#;

	#[test]
	fn random() {
		let output = execute_unvalidated(CODE_RANDOM, vec![], MockExt::default()).unwrap();

		// The mock ext just returns the same data that was passed as the subject.
		assert_eq!(
			output,
			ExecReturnValue {
				flags: ReturnFlags::empty(),
				data: array_bytes::hex_into_unchecked(
					"000102030405060708090A0B0C0D0E0F000102030405060708090A0B0C0D0E0F"
				)
			},
		);
	}

	const CODE_RANDOM_V1: &str = r#"
(module
	(import "seal1" "seal_random" (func $seal_random (param i32 i32 i32 i32)))
	(import "seal0" "seal_return" (func $seal_return (param i32 i32 i32)))
	(import "env" "memory" (memory 1 1))

	;; [0,128) is reserved for the result of PRNG.

	;; the subject used for the PRNG. [128,160)
	(data (i32.const 128)
		"\00\01\02\03\04\05\06\07\08\09\0A\0B\0C\0D\0E\0F"
		"\00\01\02\03\04\05\06\07\08\09\0A\0B\0C\0D\0E\0F"
	)

	;; size of our buffer is 128 bytes
	(data (i32.const 160) "\80")

	(func $assert (param i32)
		(block $ok
			(br_if $ok
				(get_local 0)
			)
			(unreachable)
		)
	)

	(func (export "call")
		;; This stores the block random seed in the buffer
		(call $seal_random
			(i32.const 128) ;; Pointer in memory to the start of the subject buffer
			(i32.const 32) ;; The subject buffer's length
			(i32.const 0) ;; Pointer to the output buffer
			(i32.const 160) ;; Pointer to the output buffer length
		)

		;; assert len == 32
		(call $assert
			(i32.eq
				(i32.load (i32.const 160))
				(i32.const 40)
			)
		)

		;; return the random data
		(call $seal_return
			(i32.const 0)
			(i32.const 0)
			(i32.const 40)
		)
	)
	(func (export "deploy"))
)
"#;

	#[test]
	fn random_v1() {
		let output = execute_unvalidated(CODE_RANDOM_V1, vec![], MockExt::default()).unwrap();

		// The mock ext just returns the same data that was passed as the subject.
		assert_eq!(
			output,
			ExecReturnValue {
				flags: ReturnFlags::empty(),
				data: (
					array_bytes::hex2array_unchecked::<32>(
						"000102030405060708090A0B0C0D0E0F000102030405060708090A0B0C0D0E0F"
					),
					42u64,
				)
					.encode()
			},
		);
	}

	const CODE_DEPOSIT_EVENT: &str = r#"
(module
	(import "seal0" "seal_deposit_event" (func $seal_deposit_event (param i32 i32 i32 i32)))
	(import "env" "memory" (memory 1 1))

	(func (export "call")
		(call $seal_deposit_event
			(i32.const 32) ;; Pointer to the start of topics buffer
			(i32.const 33) ;; The length of the topics buffer.
			(i32.const 8) ;; Pointer to the start of the data buffer
			(i32.const 13) ;; Length of the buffer
		)
	)
	(func (export "deploy"))

	(data (i32.const 8) "\00\01\2A\00\00\00\00\00\00\00\E5\14\00")

	;; Encoded Vec<TopicOf<T>>, the buffer has length of 33 bytes.
	(data (i32.const 32) "\04\33\33\33\33\33\33\33\33\33\33\33\33\33\33\33\33\33\33\33\33\33\33\33"
	"\33\33\33\33\33\33\33\33\33")
)
"#;

	#[test]
	fn deposit_event() {
		let mut mock_ext = MockExt::default();
		assert_ok!(execute(CODE_DEPOSIT_EVENT, vec![], &mut mock_ext));

		assert_eq!(
			mock_ext.events,
			vec![(
				vec![H256::repeat_byte(0x33)],
				vec![0x00, 0x01, 0x2a, 0x00, 0x00, 0x00, 0x00, 0x00, 0x00, 0x00, 0xe5, 0x14, 0x00]
			)]
		);

		assert!(mock_ext.gas_meter.gas_left().ref_time() > 0);
	}

	const CODE_DEPOSIT_EVENT_DUPLICATES: &str = r#"
(module
	(import "seal0" "seal_deposit_event" (func $seal_deposit_event (param i32 i32 i32 i32)))
	(import "env" "memory" (memory 1 1))

	(func (export "call")
		(call $seal_deposit_event
			(i32.const 32) ;; Pointer to the start of topics buffer
			(i32.const 129) ;; The length of the topics buffer.
			(i32.const 8) ;; Pointer to the start of the data buffer
			(i32.const 13) ;; Length of the buffer
		)
	)
	(func (export "deploy"))

	(data (i32.const 8) "\00\01\2A\00\00\00\00\00\00\00\E5\14\00")

	;; Encoded Vec<TopicOf<T>>, the buffer has length of 129 bytes.
	(data (i32.const 32) "\10"
"\01\01\01\01\01\01\01\01\01\01\01\01\01\01\01\01\01\01\01\01\01\01\01\01\01\01\01\01\01\01\01\01"
"\02\02\02\02\02\02\02\02\02\02\02\02\02\02\02\02\02\02\02\02\02\02\02\02\02\02\02\02\02\02\02\02"
"\01\01\01\01\01\01\01\01\01\01\01\01\01\01\01\01\01\01\01\01\01\01\01\01\01\01\01\01\01\01\01\01"
"\04\04\04\04\04\04\04\04\04\04\04\04\04\04\04\04\04\04\04\04\04\04\04\04\04\04\04\04\04\04\04\04")
)
"#;

	/// Checks that the runtime allows duplicate topics.
	#[test]
	fn deposit_event_duplicates_allowed() {
		let mut mock_ext = MockExt::default();
		assert_ok!(execute(CODE_DEPOSIT_EVENT_DUPLICATES, vec![], &mut mock_ext,));

		assert_eq!(
			mock_ext.events,
			vec![(
				vec![
					H256::repeat_byte(0x01),
					H256::repeat_byte(0x02),
					H256::repeat_byte(0x01),
					H256::repeat_byte(0x04)
				],
				vec![0x00, 0x01, 0x2a, 0x00, 0x00, 0x00, 0x00, 0x00, 0x00, 0x00, 0xe5, 0x14, 0x00]
			)]
		);
	}

	const CODE_DEPOSIT_EVENT_MAX_TOPICS: &str = r#"
(module
	(import "seal0" "seal_deposit_event" (func $seal_deposit_event (param i32 i32 i32 i32)))
	(import "env" "memory" (memory 1 1))

	(func (export "call")
		(call $seal_deposit_event
			(i32.const 32) ;; Pointer to the start of topics buffer
			(i32.const 161) ;; The length of the topics buffer.
			(i32.const 8) ;; Pointer to the start of the data buffer
			(i32.const 13) ;; Length of the buffer
		)
	)
	(func (export "deploy"))

	(data (i32.const 8) "\00\01\2A\00\00\00\00\00\00\00\E5\14\00")

	;; Encoded Vec<TopicOf<T>>, the buffer has length of 161 bytes.
	(data (i32.const 32) "\14"
"\01\01\01\01\01\01\01\01\01\01\01\01\01\01\01\01\01\01\01\01\01\01\01\01\01\01\01\01\01\01\01\01"
"\02\02\02\02\02\02\02\02\02\02\02\02\02\02\02\02\02\02\02\02\02\02\02\02\02\02\02\02\02\02\02\02"
"\03\03\03\03\03\03\03\03\03\03\03\03\03\03\03\03\03\03\03\03\03\03\03\03\03\03\03\03\03\03\03\03"
"\04\04\04\04\04\04\04\04\04\04\04\04\04\04\04\04\04\04\04\04\04\04\04\04\04\04\04\04\04\04\04\04"
"\05\05\05\05\05\05\05\05\05\05\05\05\05\05\05\05\05\05\05\05\05\05\05\05\05\05\05\05\05\05\05\05")
)
"#;

	/// Checks that the runtime traps if there are more than `max_topic_events` topics.
	#[test]
	fn deposit_event_max_topics() {
		assert_eq!(
			execute(CODE_DEPOSIT_EVENT_MAX_TOPICS, vec![], MockExt::default(),),
			Err(ExecError {
				error: Error::<Test>::TooManyTopics.into(),
				origin: ErrorOrigin::Caller,
			})
		);
	}

	/// calls `seal_block_number` compares the result with the constant 121.
	const CODE_BLOCK_NUMBER: &str = r#"
(module
	(import "seal0" "seal_block_number" (func $seal_block_number (param i32 i32)))
	(import "env" "memory" (memory 1 1))

	;; size of our buffer is 32 bytes
	(data (i32.const 32) "\20")

	(func $assert (param i32)
		(block $ok
			(br_if $ok
				(get_local 0)
			)
			(unreachable)
		)
	)

	(func (export "call")
		;; This stores the block height in the buffer
		(call $seal_block_number (i32.const 0) (i32.const 32))

		;; assert len == 8
		(call $assert
			(i32.eq
				(i32.load (i32.const 32))
				(i32.const 8)
			)
		)

		;; assert that contents of the buffer is equal to the i64 value of 121.
		(call $assert
			(i64.eq
				(i64.load (i32.const 0))
				(i64.const 121)
			)
		)
	)

	(func (export "deploy"))
)
"#;

	#[test]
	fn block_number() {
		let _ = execute(CODE_BLOCK_NUMBER, vec![], MockExt::default()).unwrap();
	}

	const CODE_RETURN_WITH_DATA: &str = r#"
(module
	(import "seal0" "seal_input" (func $seal_input (param i32 i32)))
	(import "seal0" "seal_return" (func $seal_return (param i32 i32 i32)))
	(import "env" "memory" (memory 1 1))

	(data (i32.const 32) "\20")

	;; Deploy routine is the same as call.
	(func (export "deploy")
		(call $call)
	)

	;; Call reads the first 4 bytes (LE) as the exit status and returns the rest as output data.
	(func $call (export "call")
		;; Copy input data this contract memory.
		(call $seal_input
			(i32.const 0)	;; Pointer where to store input
			(i32.const 32)	;; Pointer to the length of the buffer
		)

		;; Copy all but the first 4 bytes of the input data as the output data.
		(call $seal_return
			(i32.load (i32.const 0))
			(i32.const 4)
			(i32.sub (i32.load (i32.const 32)) (i32.const 4))
		)
		(unreachable)
	)
)
"#;

	#[test]
	fn seal_return_with_success_status() {
		let output = execute(
			CODE_RETURN_WITH_DATA,
			array_bytes::hex2bytes_unchecked("00000000445566778899"),
			MockExt::default(),
		)
		.unwrap();

		assert_eq!(
			output,
			ExecReturnValue {
				flags: ReturnFlags::empty(),
				data: array_bytes::hex2bytes_unchecked("445566778899"),
			}
		);
		assert!(!output.did_revert());
	}

	#[test]
	fn return_with_revert_status() {
		let output = execute(
			CODE_RETURN_WITH_DATA,
			array_bytes::hex2bytes_unchecked("010000005566778899"),
			MockExt::default(),
		)
		.unwrap();

		assert_eq!(
			output,
			ExecReturnValue {
				flags: ReturnFlags::REVERT,
				data: array_bytes::hex2bytes_unchecked("5566778899"),
			}
		);
		assert!(output.did_revert());
	}

	const CODE_OUT_OF_BOUNDS_ACCESS: &str = r#"
(module
	(import "seal0" "seal_terminate" (func $seal_terminate (param i32 i32)))
	(import "env" "memory" (memory 1 1))

	(func (export "deploy"))

	(func (export "call")
		(call $seal_terminate
			(i32.const 65536)  ;; Pointer to "account" address (out of bound).
			(i32.const 8)  ;; Length of "account" address.
		)
	)
)
"#;

	#[test]
	fn contract_out_of_bounds_access() {
		let mut mock_ext = MockExt::default();
		let result = execute(CODE_OUT_OF_BOUNDS_ACCESS, vec![], &mut mock_ext);

		assert_eq!(
			result,
			Err(ExecError {
				error: Error::<Test>::OutOfBounds.into(),
				origin: ErrorOrigin::Caller,
			})
		);
	}

	const CODE_DECODE_FAILURE: &str = r#"
(module
	(import "seal0" "seal_terminate" (func $seal_terminate (param i32 i32)))
	(import "env" "memory" (memory 1 1))

	(func (export "deploy"))

	(func (export "call")
		(call $seal_terminate
			(i32.const 0)  ;; Pointer to "account" address.
			(i32.const 4)  ;; Length of "account" address (too small -> decode fail).
		)
	)
)
"#;

	#[test]
	fn contract_decode_length_ignored() {
		let mut mock_ext = MockExt::default();
		let result = execute(CODE_DECODE_FAILURE, vec![], &mut mock_ext);
		// AccountID implements `MaxEncodeLen` and therefore the supplied length is
		// no longer needed nor used to determine how much is read from contract memory.
		assert_ok!(result);
	}

	#[test]
	fn debug_message_works() {
		const CODE_DEBUG_MESSAGE: &str = r#"
(module
	(import "seal0" "seal_debug_message" (func $seal_debug_message (param i32 i32) (result i32)))
	(import "env" "memory" (memory 1 1))

	(data (i32.const 0) "Hello World!")

	(func (export "call")
		(call $seal_debug_message
			(i32.const 0)	;; Pointer to the text buffer
			(i32.const 12)	;; The size of the buffer
		)
		drop
	)

	(func (export "deploy"))
)
"#;
		let mut ext = MockExt::default();
		execute(CODE_DEBUG_MESSAGE, vec![], &mut ext).unwrap();

		assert_eq!(std::str::from_utf8(&ext.debug_buffer).unwrap(), "Hello World!");
	}

	#[test]
	fn debug_message_invalid_utf8_fails() {
		const CODE_DEBUG_MESSAGE_FAIL: &str = r#"
(module
	(import "seal0" "seal_debug_message" (func $seal_debug_message (param i32 i32) (result i32)))
	(import "env" "memory" (memory 1 1))

	(data (i32.const 0) "\fc")

	(func (export "call")
		(call $seal_debug_message
			(i32.const 0)	;; Pointer to the text buffer
			(i32.const 1)	;; The size of the buffer
		)
		drop
	)

	(func (export "deploy"))
)
"#;
		let mut ext = MockExt::default();
		let result = execute(CODE_DEBUG_MESSAGE_FAIL, vec![], &mut ext);
		assert_ok!(result);
		assert!(ext.debug_buffer.is_empty());
	}

	const CODE_CALL_RUNTIME: &str = r#"
(module
	(import "seal0" "call_runtime" (func $call_runtime (param i32 i32) (result i32)))
	(import "seal0" "seal_input" (func $seal_input (param i32 i32)))
	(import "seal0" "seal_return" (func $seal_return (param i32 i32 i32)))
	(import "env" "memory" (memory 1 1))

	;; 0x1000 = 4k in little endian
	;; size of input buffer
	(data (i32.const 0) "\00\10")

	(func (export "call")
		;; Receive the encoded call
		(call $seal_input
			(i32.const 4)	;; Pointer to the input buffer
			(i32.const 0)	;; Size of the length buffer
		)
		;; Just use the call passed as input and store result to memory
		(i32.store (i32.const 0)
			(call $call_runtime
				(i32.const 4)				;; Pointer where the call is stored
				(i32.load (i32.const 0))	;; Size of the call
			)
		)
		(call $seal_return
			(i32.const 0)	;; flags
			(i32.const 0)	;; returned value
			(i32.const 4)	;; length of returned value
		)
	)

	(func (export "deploy"))
)
"#;

	#[test]
	fn call_runtime_works() {
		let call =
			RuntimeCall::System(frame_system::Call::remark { remark: b"Hello World".to_vec() });
		let mut ext = MockExt::default();
		let result = execute(CODE_CALL_RUNTIME, call.encode(), &mut ext).unwrap();
		assert_eq!(*ext.runtime_calls.borrow(), vec![call]);
		// 0 = ReturnCode::Success
		assert_eq!(u32::from_le_bytes(result.data.try_into().unwrap()), 0);
	}

	#[test]
	fn call_runtime_panics_on_invalid_call() {
		let mut ext = MockExt::default();
		let result = execute(CODE_CALL_RUNTIME, vec![0x42], &mut ext);
		assert_eq!(
			result,
			Err(ExecError {
				error: Error::<Test>::DecodingFailed.into(),
				origin: ErrorOrigin::Caller,
			})
		);
		assert_eq!(*ext.runtime_calls.borrow(), vec![]);
	}

	#[test]
	fn set_storage_works() {
		const CODE: &str = r#"
(module
	(import "seal0" "seal_input" (func $seal_input (param i32 i32)))
	(import "seal0" "seal_return" (func $seal_return (param i32 i32 i32)))
	(import "seal2" "set_storage" (func $set_storage (param i32 i32 i32 i32) (result i32)))
	(import "env" "memory" (memory 1 1))

	;; [0, 4) size of input buffer
	;; 4k in little endian
	(data (i32.const 0) "\00\10")

	;; [4, 4100) input buffer

	(func (export "call")
		;; Receive (key ++ value_to_write)
		(call $seal_input
			(i32.const 4)	;; Pointer to the input buffer
			(i32.const 0)	;; Size of the input buffer
		)
		;; Store the passed value to the passed key and store result to memory
		(i32.store (i32.const 168)
			(call $set_storage
				(i32.const 8)				;; key_ptr
				(i32.load (i32.const 4))		;; key_len
				(i32.add				;; value_ptr = 8 + key_len
					(i32.const 8)
					(i32.load (i32.const 4)))
				(i32.sub				;; value_len (input_size - (key_len + key_len_len))
					(i32.load (i32.const 0))
					(i32.add
						(i32.load (i32.const 4))
						(i32.const 4)
					)
				)
			)
		)
		(call $seal_return
			(i32.const 0)	;; flags
			(i32.const 168)	;; ptr to returned value
			(i32.const 4)	;; length of returned value
		)
	)

	(func (export "deploy"))
)
"#;

		let mut ext = MockExt::default();

		// value did not exist before -> sentinel returned
		let input = (32, [1u8; 32], [42u8, 48]).encode();
		let result = execute(CODE, input, &mut ext).unwrap();
		assert_eq!(u32::from_le_bytes(result.data.try_into().unwrap()), crate::SENTINEL);
		assert_eq!(ext.storage.get(&[1u8; 32].to_vec()).unwrap(), &[42u8, 48]);

		// value do exist -> length of old value returned
		let input = (32, [1u8; 32], [0u8; 0]).encode();
		let result = execute(CODE, input, &mut ext).unwrap();
		assert_eq!(u32::from_le_bytes(result.data.try_into().unwrap()), 2);
		assert_eq!(ext.storage.get(&[1u8; 32].to_vec()).unwrap(), &[0u8; 0]);

		// value do exist -> length of old value returned (test for zero sized val)
		let input = (32, [1u8; 32], [99u8]).encode();
		let result = execute(CODE, input, &mut ext).unwrap();
		assert_eq!(u32::from_le_bytes(result.data.try_into().unwrap()), 0);
		assert_eq!(ext.storage.get(&[1u8; 32].to_vec()).unwrap(), &[99u8]);
	}

	#[test]
	fn get_storage_works() {
		const CODE: &str = r#"
(module
	(import "seal0" "seal_input" (func $seal_input (param i32 i32)))
	(import "seal0" "seal_return" (func $seal_return (param i32 i32 i32)))
	(import "seal1" "get_storage" (func $get_storage (param i32 i32 i32 i32) (result i32)))
	(import "env" "memory" (memory 1 1))

	;; [0, 4) size of input buffer (160 bytes as we copy the key+len here)
	(data (i32.const 0) "\A0")

	;; [4, 8) size of output buffer
	;; 4k in little endian
	(data (i32.const 4) "\00\10")

	;; [8, 168) input buffer
	;; [168, 4264) output buffer

	(func (export "call")
		;; Receive (key ++ value_to_write)
		(call $seal_input
			(i32.const 8)	;; Pointer to the input buffer
			(i32.const 0)	;; Size of the input buffer
		)
		;; Load a storage value and result of this call into the output buffer
		(i32.store (i32.const 168)
			(call $get_storage
				(i32.const 12)			;; key_ptr
				(i32.load (i32.const 8))	;; key_len
				(i32.const 172)			;; Pointer to the output buffer
				(i32.const 4)			;; Pointer to the size of the buffer
			)
		)
		(call $seal_return
			(i32.const 0)				;; flags
			(i32.const 168)				;; output buffer ptr
			(i32.add				;; length: output size + 4 (retval)
				(i32.load (i32.const 4))
				(i32.const 4)
			)
		)
	)

	(func (export "deploy"))
)
"#;

		let mut ext = MockExt::default();

		ext.set_storage(
			&Key::<Test>::try_from_var([1u8; 64].to_vec()).unwrap(),
			Some(vec![42u8]),
			false,
		)
		.unwrap();

		ext.set_storage(
			&Key::<Test>::try_from_var([2u8; 19].to_vec()).unwrap(),
			Some(vec![]),
			false,
		)
		.unwrap();

		// value does not exist
		let input = (63, [1u8; 64]).encode();
		let result = execute(CODE, input, &mut ext).unwrap();
		assert_eq!(
			u32::from_le_bytes(result.data[0..4].try_into().unwrap()),
			ReturnCode::KeyNotFound as u32
		);

		// value exists
		let input = (64, [1u8; 64]).encode();
		let result = execute(CODE, input, &mut ext).unwrap();
		assert_eq!(
			u32::from_le_bytes(result.data[0..4].try_into().unwrap()),
			ReturnCode::Success as u32
		);
		assert_eq!(ext.storage.get(&[1u8; 64].to_vec()).unwrap(), &[42u8]);
		assert_eq!(&result.data[4..], &[42u8]);

		// value exists (test for 0 sized)
		let input = (19, [2u8; 19]).encode();
		let result = execute(CODE, input, &mut ext).unwrap();
		assert_eq!(
			u32::from_le_bytes(result.data[0..4].try_into().unwrap()),
			ReturnCode::Success as u32
		);
		assert_eq!(ext.storage.get(&[2u8; 19].to_vec()), Some(&vec![]));
		assert_eq!(&result.data[4..], &([] as [u8; 0]));
	}

	#[test]
	fn clear_storage_works() {
		const CODE: &str = r#"
(module
	(import "seal0" "seal_input" (func $seal_input (param i32 i32)))
	(import "seal0" "seal_return" (func $seal_return (param i32 i32 i32)))
	(import "seal1" "clear_storage" (func $clear_storage (param i32 i32) (result i32)))
	(import "env" "memory" (memory 1 1))

	;; size of input buffer
	;; [0, 4) size of input buffer (128+32 = 160 bytes = 0xA0)
	(data (i32.const 0) "\A0")

	;; [4, 164) input buffer

	(func (export "call")
		;; Receive key
		(call $seal_input
			(i32.const 4)	;; Where we take input and store it
			(i32.const 0)	;; Where we take and store the length of thedata
		)
		;; Call seal_clear_storage and save what it returns at 0
		(i32.store (i32.const 0)
			(call $clear_storage
				(i32.const 8)			;; key_ptr
				(i32.load (i32.const 4))	;; key_len
			)
		)
		(call $seal_return
			(i32.const 0)	;; flags
			(i32.const 0)	;; returned value
			(i32.const 4)	;; length of returned value
		)
	)

	(func (export "deploy"))
)
"#;

		let mut ext = MockExt::default();

		ext.set_storage(
			&Key::<Test>::try_from_var([1u8; 64].to_vec()).unwrap(),
			Some(vec![42u8]),
			false,
		)
		.unwrap();
		ext.set_storage(
			&Key::<Test>::try_from_var([2u8; 19].to_vec()).unwrap(),
			Some(vec![]),
			false,
		)
		.unwrap();

		// value did not exist
		let input = (32, [3u8; 32]).encode();
		let result = execute(CODE, input, &mut ext).unwrap();
		// sentinel returned
		assert_eq!(u32::from_le_bytes(result.data.try_into().unwrap()), crate::SENTINEL);
		assert_eq!(ext.storage.get(&[3u8; 32].to_vec()), None);

		// value did exist
		let input = (64, [1u8; 64]).encode();
		let result = execute(CODE, input, &mut ext).unwrap();
		// length returned
		assert_eq!(u32::from_le_bytes(result.data.try_into().unwrap()), 1);
		// value cleared
		assert_eq!(ext.storage.get(&[1u8; 64].to_vec()), None);

		//value did not exist (wrong key length)
		let input = (63, [1u8; 64]).encode();
		let result = execute(CODE, input, &mut ext).unwrap();
		// sentinel returned
		assert_eq!(u32::from_le_bytes(result.data.try_into().unwrap()), crate::SENTINEL);
		assert_eq!(ext.storage.get(&[1u8; 64].to_vec()), None);

		// value exists
		let input = (19, [2u8; 19]).encode();
		let result = execute(CODE, input, &mut ext).unwrap();
		// length returned (test for 0 sized)
		assert_eq!(u32::from_le_bytes(result.data.try_into().unwrap()), 0);
		// value cleared
		assert_eq!(ext.storage.get(&[2u8; 19].to_vec()), None);
	}

	#[test]
	fn take_storage_works() {
		const CODE: &str = r#"
(module
	(import "seal0" "seal_return" (func $seal_return (param i32 i32 i32)))
	(import "seal0" "seal_input" (func $seal_input (param i32 i32)))
	(import "seal0" "take_storage" (func $take_storage (param i32 i32 i32 i32) (result i32)))
	(import "env" "memory" (memory 1 1))

	;; [0, 4) size of input buffer (160 bytes as we copy the key+len here)
	(data (i32.const 0) "\A0")

	;; [4, 8) size of output buffer
	;; 4k in little endian
	(data (i32.const 4) "\00\10")

	;; [8, 168) input buffer
	;; [168, 4264) output buffer

	(func (export "call")
		;; Receive key
		(call $seal_input
			(i32.const 8)	;; Pointer to the input buffer
			(i32.const 0)	;; Size of the length buffer
		)

		;; Load a storage value and result of this call into the output buffer
		(i32.store (i32.const 168)
			(call $take_storage
				(i32.const 12)			;; key_ptr
				(i32.load (i32.const 8))	;; key_len
				(i32.const 172)			;; Pointer to the output buffer
				(i32.const 4)			;; Pointer to the size of the buffer
			)
		)

		;; Return the contents of the buffer
		(call $seal_return
			(i32.const 0)				;; flags
			(i32.const 168)				;; output buffer ptr
			(i32.add				;; length: storage size + 4 (retval)
				(i32.load (i32.const 4))
				(i32.const 4)
			)
		)
	)

	(func (export "deploy"))
)
"#;

		let mut ext = MockExt::default();

		ext.set_storage(
			&Key::<Test>::try_from_var([1u8; 64].to_vec()).unwrap(),
			Some(vec![42u8]),
			false,
		)
		.unwrap();

		ext.set_storage(
			&Key::<Test>::try_from_var([2u8; 19].to_vec()).unwrap(),
			Some(vec![]),
			false,
		)
		.unwrap();

		// value does not exist -> error returned
		let input = (63, [1u8; 64]).encode();
		let result = execute(CODE, input, &mut ext).unwrap();
		assert_eq!(
			u32::from_le_bytes(result.data[0..4].try_into().unwrap()),
			ReturnCode::KeyNotFound as u32
		);

		// value did exist -> value returned
		let input = (64, [1u8; 64]).encode();
		let result = execute(CODE, input, &mut ext).unwrap();
		assert_eq!(
			u32::from_le_bytes(result.data[0..4].try_into().unwrap()),
			ReturnCode::Success as u32
		);
		assert_eq!(ext.storage.get(&[1u8; 64].to_vec()), None);
		assert_eq!(&result.data[4..], &[42u8]);

		// value did exist -> length returned (test for 0 sized)
		let input = (19, [2u8; 19]).encode();
		let result = execute(CODE, input, &mut ext).unwrap();
		assert_eq!(
			u32::from_le_bytes(result.data[0..4].try_into().unwrap()),
			ReturnCode::Success as u32
		);
		assert_eq!(ext.storage.get(&[2u8; 19].to_vec()), None);
		assert_eq!(&result.data[4..], &[0u8; 0]);
	}

	#[test]
	fn is_contract_works() {
		const CODE_IS_CONTRACT: &str = r#"
;; This runs `is_contract` check on zero account address
(module
	(import "seal0" "seal_is_contract" (func $seal_is_contract (param i32) (result i32)))
	(import "seal0" "seal_return" (func $seal_return (param i32 i32 i32)))
	(import "env" "memory" (memory 1 1))

	;; [0, 32) zero-adress
	(data (i32.const 0)
		"\00\00\00\00\00\00\00\00\00\00\00\00\00\00\00\00"
		"\00\00\00\00\00\00\00\00\00\00\00\00\00\00\00\00"
	)

	;; [32, 36) here we store the return code of the `seal_is_contract`

	(func (export "deploy"))

	(func (export "call")
		(i32.store
			(i32.const 32)
			(call $seal_is_contract
				(i32.const 0) ;; ptr to destination address
			)
		)
		;; exit with success and take `seal_is_contract` return code to the output buffer
		(call $seal_return (i32.const 0) (i32.const 32) (i32.const 4))
	)
)
"#;
		let output = execute(CODE_IS_CONTRACT, vec![], MockExt::default()).unwrap();

		// The mock ext just always returns 1u32 (`true`).
		assert_eq!(output, ExecReturnValue { flags: ReturnFlags::empty(), data: 1u32.encode() },);
	}

	#[test]
	fn code_hash_works() {
		/// calls `seal_code_hash` and compares the result with the constant.
		const CODE_CODE_HASH: &str = r#"
(module
	(import "seal0" "seal_code_hash" (func $seal_code_hash (param i32 i32 i32) (result i32)))
	(import "env" "memory" (memory 1 1))

	;; size of our buffer is 32 bytes
	(data (i32.const 32) "\20")

	(func $assert (param i32)
		(block $ok
			(br_if $ok
				(get_local 0)
			)
			(unreachable)
		)
	)

	(func (export "call")
		;; fill the buffer with the code hash.
		(call $seal_code_hash
			(i32.const 0) ;; input: address_ptr (before call)
			(i32.const 0) ;; output: code_hash_ptr (after call)
			(i32.const 32) ;; same 32 bytes length for input and output
		)

		;; assert size == 32
		(call $assert
			(i32.eq
				(i32.load (i32.const 32))
				(i32.const 32)
			)
		)

		;; assert that the first 8 bytes are "1111111111111111"
		(call $assert
			(i64.eq
				(i64.load (i32.const 0))
				(i64.const 0x1111111111111111)
			)
		)
		drop
	)

	(func (export "deploy"))
)
"#;
		assert_ok!(execute(CODE_CODE_HASH, vec![], MockExt::default()));
	}

	#[test]
	fn own_code_hash_works() {
		/// calls `seal_own_code_hash` and compares the result with the constant.
		const CODE_OWN_CODE_HASH: &str = r#"
(module
	(import "seal0" "seal_own_code_hash" (func $seal_own_code_hash (param i32 i32)))
	(import "env" "memory" (memory 1 1))

	;; size of our buffer is 32 bytes
	(data (i32.const 32) "\20")

	(func $assert (param i32)
		(block $ok
			(br_if $ok
				(get_local 0)
			)
			(unreachable)
		)
	)

	(func (export "call")
		;; fill the buffer with the code hash
		(call $seal_own_code_hash
			(i32.const 0)  ;; output: code_hash_ptr
			(i32.const 32) ;; 32 bytes length of code_hash output
		)

		;; assert size == 32
		(call $assert
			(i32.eq
				(i32.load (i32.const 32))
				(i32.const 32)
			)
		)

		;; assert that the first 8 bytes are "1010101010101010"
		(call $assert
			(i64.eq
				(i64.load (i32.const 0))
				(i64.const 0x1010101010101010)
			)
		)
	)

	(func (export "deploy"))
)
"#;
		assert_ok!(execute(CODE_OWN_CODE_HASH, vec![], MockExt::default()));
	}

	#[test]
	fn caller_is_origin_works() {
		const CODE_CALLER_IS_ORIGIN: &str = r#"
;; This runs `caller_is_origin` check on zero account address
(module
	(import "seal0" "seal_caller_is_origin" (func $seal_caller_is_origin (result i32)))
	(import "seal0" "seal_return" (func $seal_return (param i32 i32 i32)))
	(import "env" "memory" (memory 1 1))

	;; [0, 4) here the return code of the `seal_caller_is_origin` will be stored
	;; we initialize it with non-zero value to be sure that it's being overwritten below
	(data (i32.const 0) "\10\10\10\10")

	(func (export "deploy"))

	(func (export "call")
		(i32.store
			(i32.const 0)
			(call $seal_caller_is_origin)
		)
		;; exit with success and take `seal_caller_is_origin` return code to the output buffer
		(call $seal_return (i32.const 0) (i32.const 0) (i32.const 4))
	)
)
"#;
		let output = execute(CODE_CALLER_IS_ORIGIN, vec![], MockExt::default()).unwrap();

		// The mock ext just always returns 0u32 (`false`)
		assert_eq!(output, ExecReturnValue { flags: ReturnFlags::empty(), data: 0u32.encode() },);
	}

	#[test]
	fn caller_is_root_works() {
		const CODE_CALLER_IS_ROOT: &str = r#"
;; This runs `caller_is_root` check on zero account address
(module
	(import "seal0" "caller_is_root" (func $caller_is_root (result i32)))
	(import "seal0" "seal_return" (func $seal_return (param i32 i32 i32)))
	(import "env" "memory" (memory 1 1))

	;; [0, 4) here the return code of the `caller_is_root` will be stored
	;; we initialize it with non-zero value to be sure that it's being overwritten below
	(data (i32.const 0) "\10\10\10\10")

	(func (export "deploy"))

	(func (export "call")
		(i32.store
			(i32.const 0)
			(call $caller_is_root)
		)
		;; exit with success and take `caller_is_root` return code to the output buffer
		(call $seal_return (i32.const 0) (i32.const 0) (i32.const 4))
	)
)
"#;
		// The default `caller` is ALICE. Therefore not root.
		let output = execute(CODE_CALLER_IS_ROOT, vec![], MockExt::default()).unwrap();
		assert_eq!(output, ExecReturnValue { flags: ReturnFlags::empty(), data: 0u32.encode() },);

		// The caller is forced to be root instead of using the default ALICE.
		let output = execute(
			CODE_CALLER_IS_ROOT,
			vec![],
			MockExt { caller: Origin::Root, ..MockExt::default() },
		)
		.unwrap();
		assert_eq!(output, ExecReturnValue { flags: ReturnFlags::empty(), data: 1u32.encode() },);
	}

	#[test]
	fn set_code_hash() {
		const CODE: &str = r#"
(module
	(import "seal0" "seal_set_code_hash" (func $seal_set_code_hash (param i32) (result i32)))
	(import "env" "memory" (memory 1 1))
	(func $assert (param i32)
		(block $ok
			(br_if $ok
				(get_local 0)
			)
			(unreachable)
		)
	)
	(func (export "call")
		(local $exit_code i32)
		(set_local $exit_code
			(call $seal_set_code_hash (i32.const 0))
		)
		(call $assert
			(i32.eq (get_local $exit_code) (i32.const 0)) ;; ReturnCode::Success
		)
	)

	(func (export "deploy"))

	;; Hash of code.
	(data (i32.const 0)
		"\11\11\11\11\11\11\11\11\11\11\11\11\11\11\11\11"
		"\11\11\11\11\11\11\11\11\11\11\11\11\11\11\11\11"
	)
)
"#;

		let mut mock_ext = MockExt::default();
		execute(CODE, [0u8; 32].encode(), &mut mock_ext).unwrap();

		assert_eq!(mock_ext.code_hashes.pop().unwrap(), H256::from_slice(&[17u8; 32]));
	}

	#[test]
	fn reentrance_count_works() {
		const CODE: &str = r#"
(module
	(import "seal0" "reentrance_count" (func $reentrance_count (result i32)))
	(import "env" "memory" (memory 1 1))
	(func $assert (param i32)
		(block $ok
			(br_if $ok
				(get_local 0)
			)
			(unreachable)
		)
	)
	(func (export "call")
		(local $return_val i32)
		(set_local $return_val
			(call $reentrance_count)
		)
		(call $assert
			(i32.eq (get_local $return_val) (i32.const 12))
		)
	)

	(func (export "deploy"))
)
"#;

		let mut mock_ext = MockExt::default();
		execute(CODE, vec![], &mut mock_ext).unwrap();
	}

	#[test]
	fn account_reentrance_count_works() {
		const CODE: &str = r#"
(module
	(import "seal0" "account_reentrance_count" (func $account_reentrance_count (param i32) (result i32)))
	(import "env" "memory" (memory 1 1))
	(func $assert (param i32)
		(block $ok
			(br_if $ok
				(get_local 0)
			)
			(unreachable)
		)
	)
	(func (export "call")
		(local $return_val i32)
		(set_local $return_val
			(call $account_reentrance_count (i32.const 0))
		)
		(call $assert
			(i32.eq (get_local $return_val) (i32.const 12))
		)
	)

	(func (export "deploy"))
)
"#;

		let mut mock_ext = MockExt::default();
		execute(CODE, vec![], &mut mock_ext).unwrap();
	}

	#[test]
	fn instantiation_nonce_works() {
		const CODE: &str = r#"
(module
	(import "seal0" "instantiation_nonce" (func $nonce (result i64)))
	(func $assert (param i32)
		(block $ok
			(br_if $ok
				(get_local 0)
			)
			(unreachable)
		)
	)
	(func (export "call")
		(call $assert
			(i64.eq (call $nonce) (i64.const 995))
		)
	)
	(func (export "deploy"))
)
"#;

		let mut mock_ext = MockExt::default();
		execute(CODE, vec![], &mut mock_ext).unwrap();
	}

	/// This test check that an unstable interface cannot be deployed. In case of runtime
	/// benchmarks we always allow unstable interfaces. This is why this test does not
	/// work when this feature is enabled.
	#[cfg(not(feature = "runtime-benchmarks"))]
	#[test]
	fn cannot_deploy_unstable() {
		const CANNOT_DEPLOY_UNSTABLE: &str = r#"
(module
	(import "seal0" "reentrance_count" (func $reentrance_count (result i32)))
	(func (export "call"))
	(func (export "deploy"))
)
"#;
		assert_err!(
			execute_no_unstable(CANNOT_DEPLOY_UNSTABLE, vec![], MockExt::default()),
			<Error<Test>>::CodeRejected,
		);
		assert_ok!(execute(CANNOT_DEPLOY_UNSTABLE, vec![], MockExt::default()));
	}

	/// The random interface is deprecated and hence new contracts using it should not be deployed.
	/// In case of runtime benchmarks we always allow deprecated interfaces. This is why this
	/// test doesn't work if this feature is enabled.
	#[cfg(not(feature = "runtime-benchmarks"))]
	#[test]
	fn cannot_deploy_deprecated() {
		const CODE_RANDOM_0: &str = r#"
(module
	(import "seal0" "seal_random" (func $seal_random (param i32 i32 i32 i32)))
	(func (export "call"))
	(func (export "deploy"))
)
	"#;
		const CODE_RANDOM_1: &str = r#"
(module
	(import "seal1" "seal_random" (func $seal_random (param i32 i32 i32 i32)))
	(func (export "call"))
	(func (export "deploy"))
)
	"#;
		const CODE_RANDOM_2: &str = r#"
(module
	(import "seal0" "random" (func $seal_random (param i32 i32 i32 i32)))
	(func (export "call"))
	(func (export "deploy"))
)
	"#;
		const CODE_RANDOM_3: &str = r#"
(module
	(import "seal1" "random" (func $seal_random (param i32 i32 i32 i32)))
	(func (export "call"))
	(func (export "deploy"))
)
	"#;

		assert_ok!(execute_unvalidated(CODE_RANDOM_0, vec![], MockExt::default()));
		assert_err!(
			execute_instantiate_unvalidated(CODE_RANDOM_0, vec![], MockExt::default()),
			<Error<Test>>::CodeRejected,
		);
		assert_err!(
			execute(CODE_RANDOM_0, vec![], MockExt::default()),
			<Error<Test>>::CodeRejected,
		);

		assert_ok!(execute_unvalidated(CODE_RANDOM_1, vec![], MockExt::default()));
		assert_err!(
			execute_instantiate_unvalidated(CODE_RANDOM_1, vec![], MockExt::default()),
			<Error<Test>>::CodeRejected,
		);
		assert_err!(
			execute(CODE_RANDOM_1, vec![], MockExt::default()),
			<Error<Test>>::CodeRejected,
		);

		assert_ok!(execute_unvalidated(CODE_RANDOM_2, vec![], MockExt::default()));
		assert_err!(
			execute_instantiate_unvalidated(CODE_RANDOM_2, vec![], MockExt::default()),
			<Error<Test>>::CodeRejected,
		);
		assert_err!(
			execute(CODE_RANDOM_2, vec![], MockExt::default()),
			<Error<Test>>::CodeRejected,
		);

		assert_ok!(execute_unvalidated(CODE_RANDOM_3, vec![], MockExt::default()));
		assert_err!(
			execute_instantiate_unvalidated(CODE_RANDOM_3, vec![], MockExt::default()),
			<Error<Test>>::CodeRejected,
		);
		assert_err!(
			execute(CODE_RANDOM_3, vec![], MockExt::default()),
			<Error<Test>>::CodeRejected,
		);
	}
}<|MERGE_RESOLUTION|>--- conflicted
+++ resolved
@@ -40,17 +40,17 @@
 	gas::{GasMeter, Token},
 	wasm::prepare::IMPORT_MODULE_MEMORY,
 	weights::WeightInfo,
-	AccountIdOf, BadOrigin, BalanceOf, CodeHash, CodeInfoOf, CodeVec, Config, Error, Event, Pallet,
-	PristineCode, Schedule, Weight, LOG_TARGET,
+	AccountIdOf, BadOrigin, BalanceOf, CodeHash, CodeInfoOf, CodeVec, Config, Error, Event,
+	HoldReason, Pallet, PristineCode, Schedule, Weight, LOG_TARGET,
 };
 use codec::{Decode, Encode, MaxEncodedLen};
 use frame_support::{
 	dispatch::{DispatchError, DispatchResult},
 	ensure,
-	traits::ReservableCurrency,
+	traits::{fungible::MutateHold, tokens::Precision::BestEffort},
 };
 use sp_core::Get;
-use sp_runtime::{FixedPointOperand, RuntimeDebug};
+use sp_runtime::{FixedPointOperand, RuntimeDebug, TokenError};
 use sp_std::prelude::*;
 use wasmi::{
 	Config as WasmiConfig, Engine, ExternType, FuelConsumptionMode, Instance, Linker, Memory,
@@ -158,18 +158,12 @@
 		owner: AccountIdOf<T>,
 		determinism: Determinism,
 		try_instantiate: TryInstantiate,
-<<<<<<< HEAD
 	) -> Result<Self, (DispatchError, &'static str)>
 	where
 		BalanceOf<T>: FixedPointOperand,
 	{
-		let module = prepare::prepare::<runtime::Env, T>(
-			original_code.try_into().map_err(|_| (<Error<T>>::CodeTooLarge.into(), ""))?,
-=======
-	) -> Result<Self, (DispatchError, &'static str)> {
 		prepare::prepare::<runtime::Env, T>(
 			code.try_into().map_err(|_| (<Error<T>>::CodeTooLarge.into(), ""))?,
->>>>>>> dfd82860
 			schedule,
 			owner,
 			determinism,
@@ -347,8 +341,17 @@
 				None => {
 					// This `None` case happens only in freshly uploaded modules. This means that
 					// the `owner` is always the origin of the current transaction.
-					T::Currency::reserve(&module.code_info.owner, module.code_info.deposit)
-						.map_err(|_| <Error<T>>::StorageDepositNotEnoughFunds)?;
+					T::Currency::hold(
+						&HoldReason::StorageDepositReserve.into(),
+						&module.code_info.owner,
+						module.code_info.deposit,
+					)
+					.map_err(|e| match e {
+						DispatchError::Token(TokenError::FundsUnavailable) =>
+							<Error<T>>::StorageDepositNotEnoughFunds.into(),
+						_ => e,
+					})?;
+
 					module.code_info.refcount = if instantiated { 1 } else { 0 };
 					<PristineCode<T>>::insert(code_hash, module.code);
 					*stored_code_info = Some(module.code_info);
@@ -368,7 +371,12 @@
 			if let Some(code_info) = existing {
 				ensure!(code_info.refcount == 0, <Error<T>>::CodeInUse);
 				ensure!(&code_info.owner == origin, BadOrigin);
-				T::Currency::unreserve(&code_info.owner, code_info.deposit);
+				let _ = T::Currency::release(
+					&HoldReason::StorageDepositReserve.into(),
+					&code_info.owner,
+					code_info.deposit,
+					BestEffort,
+				);
 				*existing = None;
 				<PristineCode<T>>::remove(&code_hash);
 				<Pallet<T>>::deposit_event(vec![code_hash], Event::CodeRemoved { code_hash });
@@ -469,13 +477,12 @@
 		ext: &mut E,
 		function: &ExportedFunction,
 		input_data: Vec<u8>,
-<<<<<<< HEAD
-	) -> ExecResult where BalanceOf<T>: FixedPointOperand{
-=======
-	) -> ExecResult {
+	) -> ExecResult
+	where
+		BalanceOf<T>: FixedPointOperand,
+	{
 		let code = self.code.as_slice();
 		// Instantiate the Wasm module to the engine.
->>>>>>> dfd82860
 		let runtime = Runtime::new(ext, input_data);
 		let schedule = <T>::Schedule::get();
 		let (mut store, memory, instance) = Self::instantiate::<crate::wasm::runtime::Env, _>(
