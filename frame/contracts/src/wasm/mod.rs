// This file is part of Substrate.

// Copyright (C) Parity Technologies (UK) Ltd.
// SPDX-License-Identifier: Apache-2.0

// Licensed under the Apache License, Version 2.0 (the "License");
// you may not use this file except in compliance with the License.
// You may obtain a copy of the License at
//
// 	http://www.apache.org/licenses/LICENSE-2.0
//
// Unless required by applicable law or agreed to in writing, software
// distributed under the License is distributed on an "AS IS" BASIS,
// WITHOUT WARRANTIES OR CONDITIONS OF ANY KIND, either express or implied.
// See the License for the specific language governing permissions and
// limitations under the License.

//! This module provides a means for executing contracts
//! represented in wasm.

mod code_cache;
mod prepare;
mod runtime;

#[cfg(feature = "runtime-benchmarks")]
pub use crate::wasm::code_cache::reinstrument;

#[cfg(doc)]
pub use crate::wasm::runtime::api_doc;

#[cfg(test)]
pub use tests::MockExt;

pub use crate::wasm::{
	prepare::TryInstantiate,
	runtime::{
		AllowDeprecatedInterface, AllowUnstableInterface, CallFlags, Environment, ReturnCode,
		Runtime, RuntimeCosts,
	},
};

use crate::{
	exec::{ExecResult, Executable, ExportedFunction, Ext},
	gas::GasMeter,
	AccountIdOf, BalanceOf, CodeHash, CodeVec, Config, Error, OwnerInfoOf, RelaxedCodeVec,
	Schedule,
};
use codec::{Decode, Encode, MaxEncodedLen};
use frame_support::dispatch::{DispatchError, DispatchResult};
use sp_core::Get;
use sp_runtime::RuntimeDebug;
use sp_std::prelude::*;
use wasmi::{
	Config as WasmiConfig, Engine, Instance, Linker, Memory, MemoryType, Module, StackLimits, Store,
};

/// A prepared wasm module ready for execution.
///
/// # Note
///
/// This data structure is mostly immutable once created and stored. The exceptions that
/// can be changed by calling a contract are `instruction_weights_version` and `code`.
/// `instruction_weights_version` and `code` change when a contract with an outdated instrumentation
/// is called. Therefore one must be careful when holding any in-memory representation of this
/// type while calling into a contract as those fields can get out of date.
#[derive(Clone, Encode, Decode, scale_info::TypeInfo, MaxEncodedLen)]
#[codec(mel_bound())]
#[scale_info(skip_type_params(T))]
pub struct PrefabWasmModule<T: Config> {
	/// Version of the instruction weights with which the code was instrumented.
	#[codec(compact)]
	instruction_weights_version: u32,
	/// Initial memory size of a contract's sandbox.
	#[codec(compact)]
	initial: u32,
	/// The maximum memory size of a contract's sandbox.
	#[codec(compact)]
	maximum: u32,
	/// Code instrumented with the latest schedule.
	code: RelaxedCodeVec<T>,
	/// A code that might contain non deterministic features and is therefore never allowed
	/// to be run on chain. Specifically this code can never be instantiated into a contract
	/// and can just be used through a delegate call.
	determinism: Determinism,
	/// The uninstrumented, pristine version of the code.
	///
	/// It is not stored because the pristine code has its own storage item. The value
	/// is only `Some` when this module was created from an `original_code` and `None` if
	/// it was loaded from storage.
	#[codec(skip)]
	original_code: Option<CodeVec<T>>,
	/// The code hash of the stored code which is defined as the hash over the `original_code`.
	///
	/// As the map key there is no need to store the hash in the value, too. It is set manually
	/// when loading the module from storage.
	#[codec(skip)]
	code_hash: CodeHash<T>,
	// This isn't needed for contract execution and does not get loaded from storage by default.
	// It is `Some` if and only if this struct was generated from code.
	#[codec(skip)]
	owner_info: Option<OwnerInfo<T>>,
}

/// Information that belongs to a [`PrefabWasmModule`] but is stored separately.
///
/// It is stored in a separate storage entry to avoid loading the code when not necessary.
#[derive(Clone, Encode, Decode, scale_info::TypeInfo, MaxEncodedLen)]
#[codec(mel_bound())]
#[scale_info(skip_type_params(T))]
pub struct OwnerInfo<T: Config> {
	/// The account that has deployed the contract and hence is allowed to remove it.
	owner: AccountIdOf<T>,
	/// The amount of balance that was deposited by the owner in order to deploy it.
	#[codec(compact)]
	deposit: BalanceOf<T>,
	/// The number of contracts that use this as their code.
	#[codec(compact)]
	refcount: u64,
}

/// Defines the required determinism level of a wasm blob when either running or uploading code.
#[derive(
	Clone, Copy, Encode, Decode, scale_info::TypeInfo, MaxEncodedLen, RuntimeDebug, PartialEq, Eq,
)]
pub enum Determinism {
	/// The execution should be deterministic and hence no indeterministic instructions are
	/// allowed.
	///
	/// Dispatchables always use this mode in order to make on-chain execution deterministic.
	Enforced,
	/// Allow calling or uploading an indeterministic code.
	///
	/// This is only possible when calling into `pallet-contracts` directly via
	/// [`crate::Pallet::bare_call`].
	///
	/// # Note
	///
	/// **Never** use this mode for on-chain execution.
	Relaxed,
}

impl ExportedFunction {
	/// The wasm export name for the function.
	fn identifier(&self) -> &str {
		match self {
			Self::Constructor => "deploy",
			Self::Call => "call",
		}
	}
}

impl<T: Config> PrefabWasmModule<T> {
	/// Create the module by checking and instrumenting `original_code`.
	///
	/// This does **not** store the module. For this one need to either call [`Self::store`]
	/// or [`<Self as Executable>::execute`][`Executable::execute`].
	pub fn from_code(
		original_code: Vec<u8>,
		schedule: &Schedule<T>,
		owner: AccountIdOf<T>,
		determinism: Determinism,
		try_instantiate: TryInstantiate,
	) -> Result<Self, (DispatchError, &'static str)> {
		let module = prepare::prepare::<runtime::Env, T>(
			original_code.try_into().map_err(|_| (<Error<T>>::CodeTooLarge.into(), ""))?,
			schedule,
			owner,
			determinism,
			try_instantiate,
		)?;
		Ok(module)
	}

	/// Store the code without instantiating it.
	///
	/// Otherwise the code is stored when [`<Self as Executable>::execute`][`Executable::execute`]
	/// is called.
	pub fn store(self) -> DispatchResult {
		code_cache::store(self, false)
	}

	/// Remove the code from storage and refund the deposit to its owner.
	///
	/// Applies all necessary checks before removing the code.
	pub fn remove(origin: &T::AccountId, code_hash: CodeHash<T>) -> DispatchResult {
		code_cache::try_remove::<T>(origin, code_hash)
	}

	/// Returns whether there is a deposit to be paid for this module.
	///
	/// Returns `0` if the module is already in storage and hence no deposit will
	/// be charged when storing it.
	pub fn open_deposit(&self) -> BalanceOf<T> {
		if <OwnerInfoOf<T>>::contains_key(&self.code_hash) {
			0u32.into()
		} else {
			// Only already in-storage contracts have their `owner_info` set to `None`.
			// Therefore it is correct to return `0` in this case.
			self.owner_info.as_ref().map(|i| i.deposit).unwrap_or_default()
		}
	}

	/// Creates and returns an instance of the supplied code.
	///
	/// This is either used for later executing a contract or for validation of a contract.
	/// When validating we pass `()` as `host_state`. Please note that such a dummy instance must
	/// **never** be called/executed since it will panic the executor.
	pub fn instantiate<E, H>(
		code: &[u8],
		host_state: H,
		memory: (u32, u32),
		stack_limits: StackLimits,
		allow_deprecated: AllowDeprecatedInterface,
	) -> Result<(Store<H>, Memory, Instance), wasmi::Error>
	where
		E: Environment<H>,
	{
		let mut config = WasmiConfig::default();
		config
			.set_stack_limits(stack_limits)
			.wasm_multi_value(false)
			.wasm_mutable_global(false)
			.wasm_sign_extension(false)
			.wasm_saturating_float_to_int(false);
		let engine = Engine::new(&config);
		let module = Module::new(&engine, code)?;
		let mut store = Store::new(&engine, host_state);
		let mut linker = Linker::new(&engine);
		E::define(
			&mut store,
			&mut linker,
			if T::UnsafeUnstableInterface::get() {
				AllowUnstableInterface::Yes
			} else {
				AllowUnstableInterface::No
			},
			allow_deprecated,
		)?;
		let memory = Memory::new(&mut store, MemoryType::new(memory.0, Some(memory.1))?).expect(
			"The limits defined in our `Schedule` limit the amount of memory well below u32::MAX; qed",
		);
		linker
			.define("env", "memory", memory)
			.expect("We just created the linker. It has no define with this name attached; qed");

		let instance = linker.instantiate(&mut store, &module)?.ensure_no_start(&mut store)?;

		Ok((store, memory, instance))
	}

	/// See [`Self::from_code_unchecked`].
	#[cfg(feature = "runtime-benchmarks")]
	pub fn store_code_unchecked(
		original_code: Vec<u8>,
		schedule: &Schedule<T>,
		owner: T::AccountId,
	) -> DispatchResult {
		let executable = Self::from_code_unchecked(original_code, schedule, owner)?;
		code_cache::store(executable, false)
	}

	/// Decrement instruction_weights_version by 1. Panics if it is already 0.
	#[cfg(test)]
	pub fn decrement_version(&mut self) {
		self.instruction_weights_version = self.instruction_weights_version.checked_sub(1).unwrap();
	}

	/// Create the module without checking nor instrumenting the passed code.
	///
	/// # Note
	///
	/// This is useful for benchmarking where we don't want instrumentation to skew
	/// our results. This also does not collect any deposit from the `owner`. Also useful
	/// during testing when we want to deploy codes that do not pass the instantiation checks.
	#[cfg(any(test, feature = "runtime-benchmarks"))]
	fn from_code_unchecked(
		original_code: Vec<u8>,
		schedule: &Schedule<T>,
		owner: T::AccountId,
	) -> Result<Self, DispatchError> {
		prepare::benchmarking::prepare(original_code, schedule, owner)
			.map_err::<DispatchError, _>(Into::into)
	}
}

impl<T: Config> OwnerInfo<T> {
	/// Return the refcount of the module.
	#[cfg(test)]
	pub fn refcount(&self) -> u64 {
		self.refcount
	}
}

impl<T: Config> Executable<T> for PrefabWasmModule<T> {
	fn from_storage(
		code_hash: CodeHash<T>,
		schedule: &Schedule<T>,
		gas_meter: &mut GasMeter<T>,
	) -> Result<Self, DispatchError> {
		code_cache::load(code_hash, schedule, gas_meter)
	}

	fn add_user(code_hash: CodeHash<T>) -> Result<(), DispatchError> {
		code_cache::increment_refcount::<T>(code_hash)
	}

	fn remove_user(code_hash: CodeHash<T>) {
		code_cache::decrement_refcount::<T>(code_hash)
	}

	fn execute<E: Ext<T = T>>(
		self,
		ext: &mut E,
		function: &ExportedFunction,
		input_data: Vec<u8>,
	) -> ExecResult {
		let runtime = Runtime::new(ext, input_data);
		let (mut store, memory, instance) = Self::instantiate::<crate::wasm::runtime::Env, _>(
			self.code.as_slice(),
			runtime,
			(self.initial, self.maximum),
			StackLimits::default(),
			match function {
				ExportedFunction::Constructor => AllowDeprecatedInterface::No,
				ExportedFunction::Call => AllowDeprecatedInterface::Yes,
			},
		)
		.map_err(|msg| {
			log::debug!(target: "runtime::contracts", "failed to instantiate code: {}", msg);
			Error::<T>::CodeRejected
		})?;
		store.data_mut().set_memory(memory);

		let exported_func = instance
			.get_export(&store, function.identifier())
			.and_then(|export| export.into_func())
			.ok_or_else(|| {
				log::error!(target: "runtime::contracts", "failed to find entry point");
				Error::<T>::CodeRejected
			})?;

		// We store before executing so that the code hash is available in the constructor.
		if let &ExportedFunction::Constructor = function {
			code_cache::store(self, true)?;
		}

		let result = exported_func.call(&mut store, &[], &mut []);

		store.into_data().to_execution_result(result)
	}

	fn code_hash(&self) -> &CodeHash<T> {
		&self.code_hash
	}

	fn code_len(&self) -> u32 {
		self.code.len() as u32
	}

	fn is_deterministic(&self) -> bool {
		matches!(self.determinism, Determinism::Enforced)
	}
}

#[cfg(test)]
mod tests {
	use super::*;
	use crate::{
		exec::{AccountIdOf, BlockNumberOf, ErrorOrigin, ExecError, Executable, Ext, Key, SeedOf},
		gas::GasMeter,
		storage::WriteOutcome,
		tests::{RuntimeCall, Test, ALICE, BOB},
		BalanceOf, CodeHash, Error, OldWeight, Origin, Pallet as Contracts,
	};
	use assert_matches::assert_matches;
	use frame_support::{
		assert_err, assert_ok, dispatch::DispatchResultWithPostInfo, weights::Weight,
	};
	use pallet_contracts_primitives::{ExecReturnValue, ReturnFlags};
	use pretty_assertions::assert_eq;
	use sp_core::H256;
	use sp_runtime::DispatchError;
	use std::{
		borrow::BorrowMut,
		cell::RefCell,
		collections::hash_map::{Entry, HashMap},
	};

	#[derive(Debug, PartialEq, Eq)]
	struct InstantiateEntry {
		code_hash: H256,
		value: u64,
		data: Vec<u8>,
		gas_left: u64,
		salt: Vec<u8>,
	}

	#[derive(Debug, PartialEq, Eq)]
	struct TerminationEntry {
		beneficiary: AccountIdOf<Test>,
	}

	#[derive(Debug, PartialEq, Eq)]
	struct TransferEntry {
		to: AccountIdOf<Test>,
		value: u64,
	}

	#[derive(Debug, PartialEq, Eq)]
	struct CallEntry {
		to: AccountIdOf<Test>,
		value: u64,
		data: Vec<u8>,
		allows_reentry: bool,
	}

	#[derive(Debug, PartialEq, Eq)]
	struct CallCodeEntry {
		code_hash: H256,
		data: Vec<u8>,
	}

	pub struct MockExt {
		storage: HashMap<Vec<u8>, Vec<u8>>,
		instantiates: Vec<InstantiateEntry>,
		terminations: Vec<TerminationEntry>,
		calls: Vec<CallEntry>,
		code_calls: Vec<CallCodeEntry>,
		transfers: Vec<TransferEntry>,
		// (topics, data)
		events: Vec<(Vec<H256>, Vec<u8>)>,
		runtime_calls: RefCell<Vec<RuntimeCall>>,
		schedule: Schedule<Test>,
		gas_meter: GasMeter<Test>,
		debug_buffer: Vec<u8>,
		ecdsa_recover: RefCell<Vec<([u8; 65], [u8; 32])>>,
		sr25519_verify: RefCell<Vec<([u8; 64], Vec<u8>, [u8; 32])>>,
		code_hashes: Vec<CodeHash<Test>>,
		caller: Origin<Test>,
	}

	/// The call is mocked and just returns this hardcoded value.
	fn call_return_data() -> Vec<u8> {
		vec![0xDE, 0xAD, 0xBE, 0xEF]
	}

	impl Default for MockExt {
		fn default() -> Self {
			Self {
				code_hashes: Default::default(),
				storage: Default::default(),
				instantiates: Default::default(),
				terminations: Default::default(),
				calls: Default::default(),
				code_calls: Default::default(),
				transfers: Default::default(),
				events: Default::default(),
				runtime_calls: Default::default(),
				schedule: Default::default(),
				gas_meter: GasMeter::new(Weight::from_parts(10_000_000_000, 10 * 1024 * 1024)),
				debug_buffer: Default::default(),
				ecdsa_recover: Default::default(),
<<<<<<< HEAD
				caller: Origin::Signed(ALICE),
=======
				sr25519_verify: Default::default(),
>>>>>>> 4e93782c
			}
		}
	}

	impl Ext for MockExt {
		type T = Test;

		fn call(
			&mut self,
			_gas_limit: Weight,
			to: AccountIdOf<Self::T>,
			value: u64,
			data: Vec<u8>,
			allows_reentry: bool,
		) -> Result<ExecReturnValue, ExecError> {
			self.calls.push(CallEntry { to, value, data, allows_reentry });
			Ok(ExecReturnValue { flags: ReturnFlags::empty(), data: call_return_data() })
		}
		fn delegate_call(
			&mut self,
			code_hash: CodeHash<Self::T>,
			data: Vec<u8>,
		) -> Result<ExecReturnValue, ExecError> {
			self.code_calls.push(CallCodeEntry { code_hash, data });
			Ok(ExecReturnValue { flags: ReturnFlags::empty(), data: call_return_data() })
		}
		fn instantiate(
			&mut self,
			gas_limit: Weight,
			code_hash: CodeHash<Test>,
			value: u64,
			data: Vec<u8>,
			salt: &[u8],
		) -> Result<(AccountIdOf<Self::T>, ExecReturnValue), ExecError> {
			self.instantiates.push(InstantiateEntry {
				code_hash,
				value,
				data: data.to_vec(),
				gas_left: gas_limit.ref_time(),
				salt: salt.to_vec(),
			});
			Ok((
				Contracts::<Test>::contract_address(&ALICE, &code_hash, &data, salt),
				ExecReturnValue { flags: ReturnFlags::empty(), data: Vec::new() },
			))
		}
		fn set_code_hash(&mut self, hash: CodeHash<Self::T>) -> Result<(), DispatchError> {
			self.code_hashes.push(hash);
			Ok(())
		}
		fn transfer(&mut self, to: &AccountIdOf<Self::T>, value: u64) -> Result<(), DispatchError> {
			self.transfers.push(TransferEntry { to: to.clone(), value });
			Ok(())
		}
		fn terminate(&mut self, beneficiary: &AccountIdOf<Self::T>) -> Result<(), DispatchError> {
			self.terminations.push(TerminationEntry { beneficiary: beneficiary.clone() });
			Ok(())
		}
		fn get_storage(&mut self, key: &Key<Self::T>) -> Option<Vec<u8>> {
			self.storage.get(&key.to_vec()).cloned()
		}
		fn get_storage_size(&mut self, key: &Key<Self::T>) -> Option<u32> {
			self.storage.get(&key.to_vec()).map(|val| val.len() as u32)
		}
		fn set_storage(
			&mut self,
			key: &Key<Self::T>,
			value: Option<Vec<u8>>,
			take_old: bool,
		) -> Result<WriteOutcome, DispatchError> {
			let key = key.to_vec();
			let entry = self.storage.entry(key.clone());
			let result = match (entry, take_old) {
				(Entry::Vacant(_), _) => WriteOutcome::New,
				(Entry::Occupied(entry), false) =>
					WriteOutcome::Overwritten(entry.remove().len() as u32),
				(Entry::Occupied(entry), true) => WriteOutcome::Taken(entry.remove()),
			};
			if let Some(value) = value {
				self.storage.insert(key, value);
			}
			Ok(result)
		}
		fn caller(&self) -> Origin<Self::T> {
			self.caller.clone()
		}
		fn is_contract(&self, _address: &AccountIdOf<Self::T>) -> bool {
			true
		}
		fn code_hash(&self, _address: &AccountIdOf<Self::T>) -> Option<CodeHash<Self::T>> {
			Some(H256::from_slice(&[0x11; 32]))
		}
		fn own_code_hash(&mut self) -> &CodeHash<Self::T> {
			const HASH: H256 = H256::repeat_byte(0x10);
			&HASH
		}
		fn caller_is_origin(&self) -> bool {
			false
		}
		fn caller_is_root(&self) -> bool {
			false
		}
		fn address(&self) -> &AccountIdOf<Self::T> {
			&BOB
		}
		fn balance(&self) -> u64 {
			228
		}
		fn value_transferred(&self) -> u64 {
			1337
		}
		fn now(&self) -> &u64 {
			&1111
		}
		fn minimum_balance(&self) -> u64 {
			666
		}
		fn random(&self, subject: &[u8]) -> (SeedOf<Self::T>, BlockNumberOf<Self::T>) {
			(H256::from_slice(subject), 42)
		}
		fn deposit_event(&mut self, topics: Vec<H256>, data: Vec<u8>) {
			self.events.push((topics, data))
		}
		fn block_number(&self) -> u64 {
			121
		}
		fn max_value_size(&self) -> u32 {
			16_384
		}
		fn get_weight_price(&self, weight: Weight) -> BalanceOf<Self::T> {
			BalanceOf::<Self::T>::from(1312_u32).saturating_mul(weight.ref_time().into())
		}
		fn schedule(&self) -> &Schedule<Self::T> {
			&self.schedule
		}
		fn gas_meter(&mut self) -> &mut GasMeter<Self::T> {
			&mut self.gas_meter
		}
		fn append_debug_buffer(&mut self, msg: &str) -> bool {
			self.debug_buffer.extend(msg.as_bytes());
			true
		}
		fn call_runtime(
			&self,
			call: <Self::T as Config>::RuntimeCall,
		) -> DispatchResultWithPostInfo {
			self.runtime_calls.borrow_mut().push(call);
			Ok(Default::default())
		}
		fn ecdsa_recover(
			&self,
			signature: &[u8; 65],
			message_hash: &[u8; 32],
		) -> Result<[u8; 33], ()> {
			self.ecdsa_recover.borrow_mut().push((*signature, *message_hash));
			Ok([3; 33])
		}
		fn sr25519_verify(&self, signature: &[u8; 64], message: &[u8], pub_key: &[u8; 32]) -> bool {
			self.sr25519_verify.borrow_mut().push((*signature, message.to_vec(), *pub_key));
			true
		}
		fn contract_info(&mut self) -> &mut crate::ContractInfo<Self::T> {
			unimplemented!()
		}
		fn ecdsa_to_eth_address(&self, _pk: &[u8; 33]) -> Result<[u8; 20], ()> {
			Ok([2u8; 20])
		}
		fn reentrance_count(&self) -> u32 {
			12
		}
		fn account_reentrance_count(&self, _account_id: &AccountIdOf<Self::T>) -> u32 {
			12
		}
		fn nonce(&mut self) -> u64 {
			995
		}
	}

	/// Execute the supplied code.
	///
	/// Not used directly but through the wrapper functions defined below.
	fn execute_internal<E: BorrowMut<MockExt>>(
		wat: &str,
		input_data: Vec<u8>,
		mut ext: E,
		entry_point: &ExportedFunction,
		unstable_interface: bool,
		skip_checks: bool,
	) -> ExecResult {
		type RuntimeConfig = <MockExt as Ext>::T;
		RuntimeConfig::set_unstable_interface(unstable_interface);
		let wasm = wat::parse_str(wat).unwrap();
		let schedule = crate::Schedule::default();
		let executable = if skip_checks {
			PrefabWasmModule::<RuntimeConfig>::from_code_unchecked(wasm, &schedule, ALICE)?
		} else {
			PrefabWasmModule::<RuntimeConfig>::from_code(
				wasm,
				&schedule,
				ALICE,
				Determinism::Enforced,
				TryInstantiate::Instantiate,
			)
			.map_err(|err| err.0)?
		};
		executable.execute(ext.borrow_mut(), entry_point, input_data)
	}

	/// Execute the supplied code.
	fn execute<E: BorrowMut<MockExt>>(wat: &str, input_data: Vec<u8>, ext: E) -> ExecResult {
		execute_internal(wat, input_data, ext, &ExportedFunction::Call, true, false)
	}

	/// Execute the supplied code with disabled unstable functions.
	///
	/// In our test config unstable functions are disabled so that we can test them.
	/// In order to test that code using them is properly rejected we temporarily disable
	/// them when this test is run.
	#[cfg(not(feature = "runtime-benchmarks"))]
	fn execute_no_unstable<E: BorrowMut<MockExt>>(
		wat: &str,
		input_data: Vec<u8>,
		ext: E,
	) -> ExecResult {
		execute_internal(wat, input_data, ext, &ExportedFunction::Call, false, false)
	}

	/// Execute code without validating it first.
	///
	/// This is mainly useful in order to test code which uses deprecated functions. Those
	/// would fail when validating the code.
	fn execute_unvalidated<E: BorrowMut<MockExt>>(
		wat: &str,
		input_data: Vec<u8>,
		ext: E,
	) -> ExecResult {
		execute_internal(wat, input_data, ext, &ExportedFunction::Call, false, true)
	}

	/// Execute instantiation entry point of code without validating it first.
	///
	/// Same as `execute_unvalidated` except that the `deploy` entry point is ran.
	#[cfg(not(feature = "runtime-benchmarks"))]
	fn execute_instantiate_unvalidated<E: BorrowMut<MockExt>>(
		wat: &str,
		input_data: Vec<u8>,
		ext: E,
	) -> ExecResult {
		execute_internal(wat, input_data, ext, &ExportedFunction::Constructor, false, true)
	}

	const CODE_TRANSFER: &str = r#"
(module
	;; seal_transfer(
	;;    account_ptr: u32,
	;;    account_len: u32,
	;;    value_ptr: u32,
	;;    value_len: u32,
	;;) -> u32
	(import "seal0" "seal_transfer" (func $seal_transfer (param i32 i32 i32 i32) (result i32)))
	(import "env" "memory" (memory 1 1))
	(func (export "call")
		(drop
			(call $seal_transfer
				(i32.const 4)  ;; Pointer to "account" address.
				(i32.const 32)  ;; Length of "account" address.
				(i32.const 36) ;; Pointer to the buffer with value to transfer
				(i32.const 8)  ;; Length of the buffer with value to transfer.
			)
		)
	)
	(func (export "deploy"))

	;; Destination AccountId (ALICE)
	(data (i32.const 4)
		"\01\01\01\01\01\01\01\01\01\01\01\01\01\01\01\01"
		"\01\01\01\01\01\01\01\01\01\01\01\01\01\01\01\01"
	)

	;; Amount of value to transfer.
	;; Represented by u64 (8 bytes long) in little endian.
	(data (i32.const 36) "\99\00\00\00\00\00\00\00")
)
"#;

	#[test]
	fn contract_transfer() {
		let mut mock_ext = MockExt::default();
		assert_ok!(execute(CODE_TRANSFER, vec![], &mut mock_ext));

		assert_eq!(&mock_ext.transfers, &[TransferEntry { to: ALICE, value: 153 }]);
	}

	const CODE_CALL: &str = r#"
(module
	;; seal_call(
	;;    callee_ptr: u32,
	;;    callee_len: u32,
	;;    gas: u64,
	;;    value_ptr: u32,
	;;    value_len: u32,
	;;    input_data_ptr: u32,
	;;    input_data_len: u32,
	;;    output_ptr: u32,
	;;    output_len_ptr: u32
	;;) -> u32
	(import "seal0" "seal_call" (func $seal_call (param i32 i32 i64 i32 i32 i32 i32 i32 i32) (result i32)))
	(import "env" "memory" (memory 1 1))
	(func (export "call")
		(drop
			(call $seal_call
				(i32.const 4)  ;; Pointer to "callee" address.
				(i32.const 32)  ;; Length of "callee" address.
				(i64.const 0)  ;; How much gas to devote for the execution. 0 = all.
				(i32.const 36) ;; Pointer to the buffer with value to transfer
				(i32.const 8)  ;; Length of the buffer with value to transfer.
				(i32.const 44) ;; Pointer to input data buffer address
				(i32.const 4)  ;; Length of input data buffer
				(i32.const 4294967295) ;; u32 max value is the sentinel value: do not copy output
				(i32.const 0) ;; Length is ignored in this case
			)
		)
	)
	(func (export "deploy"))

	;; Destination AccountId (ALICE)
	(data (i32.const 4)
		"\01\01\01\01\01\01\01\01\01\01\01\01\01\01\01\01"
		"\01\01\01\01\01\01\01\01\01\01\01\01\01\01\01\01"
	)

	;; Amount of value to transfer.
	;; Represented by u64 (8 bytes long) in little endian.
	(data (i32.const 36) "\06\00\00\00\00\00\00\00")

	(data (i32.const 44) "\01\02\03\04")
)
"#;

	#[test]
	fn contract_call() {
		let mut mock_ext = MockExt::default();
		assert_ok!(execute(CODE_CALL, vec![], &mut mock_ext));

		assert_eq!(
			&mock_ext.calls,
			&[CallEntry { to: ALICE, value: 6, data: vec![1, 2, 3, 4], allows_reentry: true }]
		);
	}

	#[test]
	fn contract_delegate_call() {
		const CODE: &str = r#"
(module
	;; seal_delegate_call(
	;;    flags: u32,
	;;    code_hash_ptr: u32,
	;;    input_data_ptr: u32,
	;;    input_data_len: u32,
	;;    output_ptr: u32,
	;;    output_len_ptr: u32
	;;) -> u32
	(import "seal0" "seal_delegate_call" (func $seal_delegate_call (param i32 i32 i32 i32 i32 i32) (result i32)))
	(import "env" "memory" (memory 1 1))
	(func (export "call")
		(drop
			(call $seal_delegate_call
				(i32.const 0) ;; No flags are set
				(i32.const 4)  ;; Pointer to "callee" code_hash.
				(i32.const 36) ;; Pointer to input data buffer address
				(i32.const 4)  ;; Length of input data buffer
				(i32.const 4294967295) ;; u32 max value is the sentinel value: do not copy output
				(i32.const 0) ;; Length is ignored in this case
			)
		)
	)
	(func (export "deploy"))

	;; Callee code_hash
	(data (i32.const 4)
		"\11\11\11\11\11\11\11\11\11\11\11\11\11\11\11\11"
		"\11\11\11\11\11\11\11\11\11\11\11\11\11\11\11\11"
	)

	(data (i32.const 36) "\01\02\03\04")
)
"#;
		let mut mock_ext = MockExt::default();
		assert_ok!(execute(CODE, vec![], &mut mock_ext));

		assert_eq!(
			&mock_ext.code_calls,
			&[CallCodeEntry { code_hash: [0x11; 32].into(), data: vec![1, 2, 3, 4] }]
		);
	}

	#[test]
	fn contract_call_forward_input() {
		const CODE: &str = r#"
(module
	(import "seal1" "seal_call" (func $seal_call (param i32 i32 i64 i32 i32 i32 i32 i32) (result i32)))
	(import "seal0" "seal_input" (func $seal_input (param i32 i32)))
	(import "env" "memory" (memory 1 1))
	(func (export "call")
		(drop
			(call $seal_call
				(i32.const 1) ;; Set FORWARD_INPUT bit
				(i32.const 4)  ;; Pointer to "callee" address.
				(i64.const 0)  ;; How much gas to devote for the execution. 0 = all.
				(i32.const 36) ;; Pointer to the buffer with value to transfer
				(i32.const 44) ;; Pointer to input data buffer address
				(i32.const 4)  ;; Length of input data buffer
				(i32.const 4294967295) ;; u32 max value is the sentinel value: do not copy output
				(i32.const 0) ;; Length is ignored in this case
			)
		)

		;; triggers a trap because we already forwarded the input
		(call $seal_input (i32.const 1) (i32.const 44))
	)

	(func (export "deploy"))

	;; Destination AccountId (ALICE)
	(data (i32.const 4)
		"\01\01\01\01\01\01\01\01\01\01\01\01\01\01\01\01"
		"\01\01\01\01\01\01\01\01\01\01\01\01\01\01\01\01"
	)

	;; Amount of value to transfer.
	;; Represented by u64 (8 bytes long) in little endian.
	(data (i32.const 36) "\2A\00\00\00\00\00\00\00")

	;; The input is ignored because we forward our own input
	(data (i32.const 44) "\01\02\03\04")
)
"#;
		let mut mock_ext = MockExt::default();
		let input = vec![0xff, 0x2a, 0x99, 0x88];
		assert_err!(execute(CODE, input.clone(), &mut mock_ext), <Error<Test>>::InputForwarded,);

		assert_eq!(
			&mock_ext.calls,
			&[CallEntry { to: ALICE, value: 0x2a, data: input, allows_reentry: false }]
		);
	}

	#[test]
	fn contract_call_clone_input() {
		const CODE: &str = r#"
(module
	(import "seal1" "seal_call" (func $seal_call (param i32 i32 i64 i32 i32 i32 i32 i32) (result i32)))
	(import "seal0" "seal_input" (func $seal_input (param i32 i32)))
	(import "seal0" "seal_return" (func $seal_return (param i32 i32 i32)))
	(import "env" "memory" (memory 1 1))
	(func (export "call")
		(drop
			(call $seal_call
				(i32.const 11) ;; Set FORWARD_INPUT | CLONE_INPUT | ALLOW_REENTRY bits
				(i32.const 4)  ;; Pointer to "callee" address.
				(i64.const 0)  ;; How much gas to devote for the execution. 0 = all.
				(i32.const 36) ;; Pointer to the buffer with value to transfer
				(i32.const 44) ;; Pointer to input data buffer address
				(i32.const 4)  ;; Length of input data buffer
				(i32.const 4294967295) ;; u32 max value is the sentinel value: do not copy output
				(i32.const 0) ;; Length is ignored in this case
			)
		)

		;; works because the input was cloned
		(call $seal_input (i32.const 0) (i32.const 44))

		;; return the input to caller for inspection
		(call $seal_return (i32.const 0) (i32.const 0) (i32.load (i32.const 44)))
	)

	(func (export "deploy"))

	;; Destination AccountId (ALICE)
	(data (i32.const 4)
		"\01\01\01\01\01\01\01\01\01\01\01\01\01\01\01\01"
		"\01\01\01\01\01\01\01\01\01\01\01\01\01\01\01\01"
	)

	;; Amount of value to transfer.
	;; Represented by u64 (8 bytes long) in little endian.
	(data (i32.const 36) "\2A\00\00\00\00\00\00\00")

	;; The input is ignored because we forward our own input
	(data (i32.const 44) "\01\02\03\04")
)
"#;
		let mut mock_ext = MockExt::default();
		let input = vec![0xff, 0x2a, 0x99, 0x88];
		let result = execute(CODE, input.clone(), &mut mock_ext).unwrap();
		assert_eq!(result.data, input);
		assert_eq!(
			&mock_ext.calls,
			&[CallEntry { to: ALICE, value: 0x2a, data: input, allows_reentry: true }]
		);
	}

	#[test]
	fn contract_call_tail_call() {
		const CODE: &str = r#"
(module
	(import "seal1" "seal_call" (func $seal_call (param i32 i32 i64 i32 i32 i32 i32 i32) (result i32)))
	(import "env" "memory" (memory 1 1))
	(func (export "call")
		(drop
			(call $seal_call
				(i32.const 5) ;; Set FORWARD_INPUT | TAIL_CALL bit
				(i32.const 4)  ;; Pointer to "callee" address.
				(i64.const 0)  ;; How much gas to devote for the execution. 0 = all.
				(i32.const 36) ;; Pointer to the buffer with value to transfer
				(i32.const 0) ;; Pointer to input data buffer address
				(i32.const 0)  ;; Length of input data buffer
				(i32.const 4294967295) ;; u32 max value is the sentinel value: do not copy output
				(i32.const 0) ;; Length is ignored in this case
			)
		)

		;; a tail call never returns
		(unreachable)
	)

	(func (export "deploy"))

	;; Destination AccountId (ALICE)
	(data (i32.const 4)
		"\01\01\01\01\01\01\01\01\01\01\01\01\01\01\01\01"
		"\01\01\01\01\01\01\01\01\01\01\01\01\01\01\01\01"
	)

	;; Amount of value to transfer.
	;; Represented by u64 (8 bytes long) in little endian.
	(data (i32.const 36) "\2A\00\00\00\00\00\00\00")
)
"#;
		let mut mock_ext = MockExt::default();
		let input = vec![0xff, 0x2a, 0x99, 0x88];
		let result = execute(CODE, input.clone(), &mut mock_ext).unwrap();
		assert_eq!(result.data, call_return_data());
		assert_eq!(
			&mock_ext.calls,
			&[CallEntry { to: ALICE, value: 0x2a, data: input, allows_reentry: false }]
		);
	}

	#[test]
	fn contains_storage_works() {
		const CODE: &str = r#"
(module
	(import "seal0" "seal_return" (func $seal_return (param i32 i32 i32)))
	(import "seal0" "seal_input" (func $seal_input (param i32 i32)))
	(import "seal1" "contains_storage" (func $contains_storage (param i32 i32) (result i32)))
	(import "env" "memory" (memory 1 1))


	;; size of input buffer
	;; [0, 4) size of input buffer (128+32 = 160 bytes = 0xA0)
	(data (i32.const 0) "\A0")

	;; [4, 164) input buffer

	(func (export "call")
		;; Receive key
		(call $seal_input
			(i32.const 4)	;; Where we take input and store it
			(i32.const 0)	;; Where we take and store the length of the data
		)
		;; Call seal_clear_storage and save what it returns at 0
		(i32.store (i32.const 0)
			(call $contains_storage
				(i32.const 8)			;; key_ptr
				(i32.load (i32.const 4))	;; key_len
			)
		)
		(call $seal_return
			(i32.const 0)	;; flags
			(i32.const 0)	;; returned value
			(i32.const 4)	;; length of returned value
		)
	)

	(func (export "deploy"))
)
"#;

		let mut ext = MockExt::default();
		ext.set_storage(
			&Key::<Test>::try_from_var([1u8; 64].to_vec()).unwrap(),
			Some(vec![42u8]),
			false,
		)
		.unwrap();
		ext.set_storage(
			&Key::<Test>::try_from_var([2u8; 19].to_vec()).unwrap(),
			Some(vec![]),
			false,
		)
		.unwrap();

		//value does not exist (wrong key length)
		let input = (63, [1u8; 64]).encode();
		let result = execute(CODE, input, &mut ext).unwrap();
		// sentinel returned
		assert_eq!(u32::from_le_bytes(result.data.try_into().unwrap()), crate::SENTINEL);

		// value exists
		let input = (64, [1u8; 64]).encode();
		let result = execute(CODE, input, &mut ext).unwrap();
		// true as u32 returned
		assert_eq!(u32::from_le_bytes(result.data.try_into().unwrap()), 1);
		// getter does not remove the value from storage
		assert_eq!(ext.storage.get(&[1u8; 64].to_vec()).unwrap(), &[42u8]);

		// value exists (test for 0 sized)
		let input = (19, [2u8; 19]).encode();
		let result = execute(CODE, input, &mut ext).unwrap();
		// true as u32 returned
		assert_eq!(u32::from_le_bytes(result.data.try_into().unwrap()), 0);
		// getter does not remove the value from storage
		assert_eq!(ext.storage.get(&[2u8; 19].to_vec()).unwrap(), &([] as [u8; 0]));
	}

	const CODE_INSTANTIATE: &str = r#"
(module
	;; seal_instantiate(
	;;     code_ptr: u32,
	;;     code_len: u32,
	;;     gas: u64,
	;;     value_ptr: u32,
	;;     value_len: u32,
	;;     input_data_ptr: u32,
	;;     input_data_len: u32,
	;;     input_data_len: u32,
	;;     address_ptr: u32,
	;;     address_len_ptr: u32,
	;;     output_ptr: u32,
	;;     output_len_ptr: u32
	;; ) -> u32
	(import "seal0" "seal_instantiate" (func $seal_instantiate
		(param i32 i32 i64 i32 i32 i32 i32 i32 i32 i32 i32 i32 i32) (result i32)
	))
	(import "env" "memory" (memory 1 1))
	(func (export "call")
		(drop
			(call $seal_instantiate
				(i32.const 16)   ;; Pointer to `code_hash`
				(i32.const 32)   ;; Length of `code_hash`
				(i64.const 0)    ;; How much gas to devote for the execution. 0 = all.
				(i32.const 4)    ;; Pointer to the buffer with value to transfer
				(i32.const 8)    ;; Length of the buffer with value to transfer
				(i32.const 12)   ;; Pointer to input data buffer address
				(i32.const 4)    ;; Length of input data buffer
				(i32.const 4294967295) ;; u32 max value is the sentinel value: do not copy address
				(i32.const 0) ;; Length is ignored in this case
				(i32.const 4294967295) ;; u32 max value is the sentinel value: do not copy output
				(i32.const 0) ;; Length is ignored in this case
				(i32.const 0) ;; salt_ptr
				(i32.const 4) ;; salt_len
			)
		)
	)
	(func (export "deploy"))

	;; Salt
	(data (i32.const 0) "\42\43\44\45")
	;; Amount of value to transfer.
	;; Represented by u64 (8 bytes long) in little endian.
	(data (i32.const 4) "\03\00\00\00\00\00\00\00")
	;; Input data to pass to the contract being instantiated.
	(data (i32.const 12) "\01\02\03\04")
	;; Hash of code.
	(data (i32.const 16)
		"\11\11\11\11\11\11\11\11\11\11\11\11\11\11\11\11"
		"\11\11\11\11\11\11\11\11\11\11\11\11\11\11\11\11"
	)
)
"#;

	#[test]
	fn contract_instantiate() {
		let mut mock_ext = MockExt::default();
		assert_ok!(execute(CODE_INSTANTIATE, vec![], &mut mock_ext));

		assert_matches!(
			&mock_ext.instantiates[..],
			[InstantiateEntry {
				code_hash,
				value: 3,
				data,
				gas_left: _,
				salt,
			}] if
				code_hash == &[0x11; 32].into() &&
				data == &vec![1, 2, 3, 4] &&
				salt == &vec![0x42, 0x43, 0x44, 0x45]
		);
	}

	const CODE_TERMINATE: &str = r#"
(module
	;; seal_terminate(
	;;     beneficiary_ptr: u32,
	;;     beneficiary_len: u32,
	;; )
	(import "seal0" "seal_terminate" (func $seal_terminate (param i32 i32)))
	(import "env" "memory" (memory 1 1))
	(func (export "call")
		(call $seal_terminate
			(i32.const 4)  ;; Pointer to "beneficiary" address.
			(i32.const 32)  ;; Length of "beneficiary" address.
		)
	)
	(func (export "deploy"))

	;; Beneficiary AccountId to transfer the funds.
	(data (i32.const 4)
		"\01\01\01\01\01\01\01\01\01\01\01\01\01\01\01\01"
		"\01\01\01\01\01\01\01\01\01\01\01\01\01\01\01\01"
	)
)
"#;

	#[test]
	fn contract_terminate() {
		let mut mock_ext = MockExt::default();
		execute(CODE_TERMINATE, vec![], &mut mock_ext).unwrap();

		assert_eq!(&mock_ext.terminations, &[TerminationEntry { beneficiary: ALICE }]);
	}

	const CODE_TRANSFER_LIMITED_GAS: &str = r#"
(module
	;; seal_call(
	;;    callee_ptr: u32,
	;;    callee_len: u32,
	;;    gas: u64,
	;;    value_ptr: u32,
	;;    value_len: u32,
	;;    input_data_ptr: u32,
	;;    input_data_len: u32,
	;;    output_ptr: u32,
	;;    output_len_ptr: u32
	;;) -> u32
	(import "seal0" "seal_call" (func $seal_call (param i32 i32 i64 i32 i32 i32 i32 i32 i32) (result i32)))
	(import "env" "memory" (memory 1 1))
	(func (export "call")
		(drop
			(call $seal_call
				(i32.const 4)  ;; Pointer to "callee" address.
				(i32.const 32)  ;; Length of "callee" address.
				(i64.const 228)  ;; How much gas to devote for the execution.
				(i32.const 36)  ;; Pointer to the buffer with value to transfer
				(i32.const 8)   ;; Length of the buffer with value to transfer.
				(i32.const 44)   ;; Pointer to input data buffer address
				(i32.const 4)   ;; Length of input data buffer
				(i32.const 4294967295) ;; u32 max value is the sentinel value: do not copy output
				(i32.const 0) ;; Length is ignored in this cas
			)
		)
	)
	(func (export "deploy"))

	;; Destination AccountId to transfer the funds.
	(data (i32.const 4)
		"\01\01\01\01\01\01\01\01\01\01\01\01\01\01\01\01"
		"\01\01\01\01\01\01\01\01\01\01\01\01\01\01\01\01"
	)
	;; Amount of value to transfer.
	;; Represented by u64 (8 bytes long) in little endian.
	(data (i32.const 36) "\06\00\00\00\00\00\00\00")

	(data (i32.const 44) "\01\02\03\04")
)
"#;

	#[test]
	fn contract_call_limited_gas() {
		let mut mock_ext = MockExt::default();
		assert_ok!(execute(&CODE_TRANSFER_LIMITED_GAS, vec![], &mut mock_ext));

		assert_eq!(
			&mock_ext.calls,
			&[CallEntry { to: ALICE, value: 6, data: vec![1, 2, 3, 4], allows_reentry: true }]
		);
	}

	const CODE_ECDSA_RECOVER: &str = r#"
(module
	;; seal_ecdsa_recover(
	;;    signature_ptr: u32,
	;;    message_hash_ptr: u32,
	;;    output_ptr: u32
	;; ) -> u32
	(import "seal0" "seal_ecdsa_recover" (func $seal_ecdsa_recover (param i32 i32 i32) (result i32)))
	(import "env" "memory" (memory 1 1))
	(func (export "call")
		(drop
			(call $seal_ecdsa_recover
				(i32.const 36) ;; Pointer to signature.
				(i32.const 4)  ;; Pointer to message hash.
				(i32.const 36) ;; Pointer for output - public key.
			)
		)
	)
	(func (export "deploy"))

	;; Hash of message.
	(data (i32.const 4)
		"\01\01\01\01\01\01\01\01\01\01\01\01\01\01\01\01"
		"\01\01\01\01\01\01\01\01\01\01\01\01\01\01\01\01"
	)
	;; Signature
	(data (i32.const 36)
		"\01\01\01\01\01\01\01\01\01\01\01\01\01\01\01\01"
		"\01\01\01\01\01\01\01\01\01\01\01\01\01\01\01\01"
		"\01\01\01\01\01\01\01\01\01\01\01\01\01\01\01\01"
		"\01\01\01\01\01\01\01\01\01\01\01\01\01\01\01\01"
		"\01"
	)
)
"#;

	#[test]
	fn contract_ecdsa_recover() {
		let mut mock_ext = MockExt::default();
		assert_ok!(execute(&CODE_ECDSA_RECOVER, vec![], &mut mock_ext));
		assert_eq!(mock_ext.ecdsa_recover.into_inner(), [([1; 65], [1; 32])]);
	}

	#[test]
	fn contract_ecdsa_to_eth_address() {
		/// calls `seal_ecdsa_to_eth_address` for the contstant and ensures the result equals the
		/// expected one.
		const CODE_ECDSA_TO_ETH_ADDRESS: &str = r#"
(module
	(import "seal0" "seal_ecdsa_to_eth_address" (func $seal_ecdsa_to_eth_address (param i32 i32) (result i32)))
	(import "seal0" "seal_return" (func $seal_return (param i32 i32 i32)))
	(import "env" "memory" (memory 1 1))

	(func (export "call")
		;; fill the buffer with the eth address.
		(call $seal_ecdsa_to_eth_address (i32.const 0) (i32.const 0))

		;; Return the contents of the buffer
		(call $seal_return
			(i32.const 0)
			(i32.const 0)
			(i32.const 20)
		)

		;; seal_return doesn't return, so this is effectively unreachable.
		(unreachable)
	)
	(func (export "deploy"))
)
"#;

		let output = execute(CODE_ECDSA_TO_ETH_ADDRESS, vec![], MockExt::default()).unwrap();
		assert_eq!(
			output,
			ExecReturnValue { flags: ReturnFlags::empty(), data: [0x02; 20].to_vec() }
		);
	}

	#[test]
	fn contract_sr25519() {
		const CODE_SR25519: &str = r#"
(module
	(import "seal0" "sr25519_verify" (func $sr25519_verify (param i32 i32 i32 i32) (result i32)))
	(import "env" "memory" (memory 1 1))
	(func (export "call")
		(drop
			(call $sr25519_verify
				(i32.const 0) ;; Pointer to signature.
				(i32.const 64) ;; Pointer to public key.
				(i32.const 16) ;; message length.
				(i32.const 96) ;; Pointer to message.
			)
		)
	)
	(func (export "deploy"))

	;; Signature (64 bytes)
	(data (i32.const 0)
		"\01\01\01\01\01\01\01\01\01\01\01\01\01\01\01\01"
		"\01\01\01\01\01\01\01\01\01\01\01\01\01\01\01\01"
		"\01\01\01\01\01\01\01\01\01\01\01\01\01\01\01\01"
		"\01\01\01\01\01\01\01\01\01\01\01\01\01\01\01\01"
	)

	;;  public key (32 bytes)
	(data (i32.const 64)
		"\01\01\01\01\01\01\01\01\01\01\01\01\01\01\01\01"
		"\01\01\01\01\01\01\01\01\01\01\01\01\01\01\01\01"
	)

	;;  message. (16 bytes)
	(data (i32.const 96)
		"\01\01\01\01\01\01\01\01\01\01\01\01\01\01\01\01"
	)
)
"#;
		let mut mock_ext = MockExt::default();
		assert_ok!(execute(&CODE_SR25519, vec![], &mut mock_ext));
		assert_eq!(mock_ext.sr25519_verify.into_inner(), [([1; 64], [1; 16].to_vec(), [1; 32])]);
	}

	const CODE_GET_STORAGE: &str = r#"
(module
	(import "seal0" "seal_get_storage" (func $seal_get_storage (param i32 i32 i32) (result i32)))
	(import "seal0" "seal_return" (func $seal_return (param i32 i32 i32)))
	(import "env" "memory" (memory 1 1))

	;; [0, 32) key for get storage
	(data (i32.const 0)
		"\11\11\11\11\11\11\11\11\11\11\11\11\11\11\11\11"
		"\11\11\11\11\11\11\11\11\11\11\11\11\11\11\11\11"
	)

	;; [32, 36) buffer size = 4k in little endian
	(data (i32.const 32) "\00\10")

	;; [36; inf) buffer where the result is copied

	(func $assert (param i32)
		(block $ok
			(br_if $ok
				(get_local 0)
			)
			(unreachable)
		)
	)

	(func (export "call")
		(local $buf_size i32)

		;; Load a storage value into contract memory.
		(call $assert
			(i32.eq
				(call $seal_get_storage
					(i32.const 0)		;; The pointer to the storage key to fetch
					(i32.const 36)		;; Pointer to the output buffer
					(i32.const 32)		;; Pointer to the size of the buffer
				)

				;; Return value 0 means that the value is found and there were
				;; no errors.
				(i32.const 0)
			)
		)

		;; Find out the size of the buffer
		(set_local $buf_size
			(i32.load (i32.const 32))
		)

		;; Return the contents of the buffer
		(call $seal_return
			(i32.const 0)
			(i32.const 36)
			(get_local $buf_size)
		)

		;; env:seal_return doesn't return, so this is effectively unreachable.
		(unreachable)
	)

	(func (export "deploy"))
)
"#;

	#[test]
	fn get_storage_puts_data_into_buf() {
		let mut mock_ext = MockExt::default();
		mock_ext.storage.insert([0x11; 32].to_vec(), [0x22; 32].to_vec());

		let output = execute(CODE_GET_STORAGE, vec![], mock_ext).unwrap();

		assert_eq!(
			output,
			ExecReturnValue { flags: ReturnFlags::empty(), data: [0x22; 32].to_vec() }
		);
	}

	/// calls `seal_caller` and compares the result with the constant (ALICE's address part).
	const CODE_CALLER: &str = r#"
(module
	(import "seal0" "seal_caller" (func $seal_caller (param i32 i32)))
	(import "env" "memory" (memory 1 1))

	;; size of our buffer is 32 bytes
	(data (i32.const 32) "\20")

	(func $assert (param i32)
		(block $ok
			(br_if $ok
				(get_local 0)
			)
			(unreachable)
		)
	)

	(func (export "call")
		;; fill the buffer with the caller.
		(call $seal_caller (i32.const 0) (i32.const 32))

		;; assert len == 32
		(call $assert
			(i32.eq
				(i32.load (i32.const 32))
				(i32.const 32)
			)
		)

		;; assert that the first 8 bytes are the beginning of "ALICE"
		(call $assert
			(i64.eq
				(i64.load (i32.const 0))
				(i64.const 0x0101010101010101)
			)
		)
	)

	(func (export "deploy"))
)
"#;

	#[test]
	fn caller() {
		assert_ok!(execute(CODE_CALLER, vec![], MockExt::default()));
	}

	#[test]
	fn caller_traps_when_no_account_id() {
		let mut ext = MockExt::default();
		ext.caller = Origin::Root;
		assert_eq!(
			execute(CODE_CALLER, vec![], ext),
			Err(ExecError { error: DispatchError::RootNotAllowed, origin: ErrorOrigin::Caller })
		);
	}

	/// calls `seal_address` and compares the result with the constant (BOB's address part).
	const CODE_ADDRESS: &str = r#"
(module
	(import "seal0" "seal_address" (func $seal_address (param i32 i32)))
	(import "env" "memory" (memory 1 1))

	;; size of our buffer is 32 bytes
	(data (i32.const 32) "\20")

	(func $assert (param i32)
		(block $ok
			(br_if $ok
				(get_local 0)
			)
			(unreachable)
		)
	)

	(func (export "call")
		;; fill the buffer with the self address.
		(call $seal_address (i32.const 0) (i32.const 32))

		;; assert size == 32
		(call $assert
			(i32.eq
				(i32.load (i32.const 32))
				(i32.const 32)
			)
		)

		;; assert that the first 8 bytes are the beginning of "BOB"
		(call $assert
			(i64.eq
				(i64.load (i32.const 0))
				(i64.const 0x0202020202020202)
			)
		)
	)

	(func (export "deploy"))
)
"#;

	#[test]
	fn address() {
		assert_ok!(execute(CODE_ADDRESS, vec![], MockExt::default()));
	}

	const CODE_BALANCE: &str = r#"
(module
	(import "seal0" "seal_balance" (func $seal_balance (param i32 i32)))
	(import "env" "memory" (memory 1 1))

	;; size of our buffer is 32 bytes
	(data (i32.const 32) "\20")

	(func $assert (param i32)
		(block $ok
			(br_if $ok
				(get_local 0)
			)
			(unreachable)
		)
	)

	(func (export "call")
		;; This stores the balance in the buffer
		(call $seal_balance (i32.const 0) (i32.const 32))

		;; assert len == 8
		(call $assert
			(i32.eq
				(i32.load (i32.const 32))
				(i32.const 8)
			)
		)

		;; assert that contents of the buffer is equal to the i64 value of 228.
		(call $assert
			(i64.eq
				(i64.load (i32.const 0))
				(i64.const 228)
			)
		)
	)
	(func (export "deploy"))
)
"#;

	#[test]
	fn balance() {
		assert_ok!(execute(CODE_BALANCE, vec![], MockExt::default()));
	}

	const CODE_GAS_PRICE: &str = r#"
(module
	(import "seal0" "seal_weight_to_fee" (func $seal_weight_to_fee (param i64 i32 i32)))
	(import "env" "memory" (memory 1 1))

	;; size of our buffer is 32 bytes
	(data (i32.const 32) "\20")

	(func $assert (param i32)
		(block $ok
			(br_if $ok
				(get_local 0)
			)
			(unreachable)
		)
	)

	(func (export "call")
		;; This stores the gas price in the buffer
		(call $seal_weight_to_fee (i64.const 2) (i32.const 0) (i32.const 32))

		;; assert len == 8
		(call $assert
			(i32.eq
				(i32.load (i32.const 32))
				(i32.const 8)
			)
		)

		;; assert that contents of the buffer is equal to the i64 value of 2 * 1312.
		(call $assert
			(i64.eq
				(i64.load (i32.const 0))
				(i64.const 2624)
			)
		)
	)
	(func (export "deploy"))
)
"#;

	#[test]
	fn gas_price() {
		assert_ok!(execute(CODE_GAS_PRICE, vec![], MockExt::default()));
	}

	const CODE_GAS_LEFT: &str = r#"
(module
	(import "seal0" "seal_gas_left" (func $seal_gas_left (param i32 i32)))
	(import "seal0" "seal_return" (func $seal_return (param i32 i32 i32)))
	(import "env" "memory" (memory 1 1))

	;; size of our buffer is 32 bytes
	(data (i32.const 32) "\20")

	(func $assert (param i32)
		(block $ok
			(br_if $ok
				(get_local 0)
			)
			(unreachable)
		)
	)

	(func (export "call")
		;; This stores the gas left in the buffer
		(call $seal_gas_left (i32.const 0) (i32.const 32))

		;; assert len == 8
		(call $assert
			(i32.eq
				(i32.load (i32.const 32))
				(i32.const 8)
			)
		)

		;; return gas left
		(call $seal_return (i32.const 0) (i32.const 0) (i32.const 8))

		(unreachable)
	)
	(func (export "deploy"))
)
"#;

	#[test]
	fn gas_left() {
		let mut ext = MockExt::default();
		let gas_limit = ext.gas_meter.gas_left();

		let output = execute(CODE_GAS_LEFT, vec![], &mut ext).unwrap();

		let gas_left = OldWeight::decode(&mut &*output.data).unwrap();
		let actual_left = ext.gas_meter.gas_left();
		// TODO: account for proof size weight
		assert!(gas_left < gas_limit.ref_time(), "gas_left must be less than initial");
		assert!(gas_left > actual_left.ref_time(), "gas_left must be greater than final");
	}

	/// Test that [`frame_support::weights::OldWeight`] en/decodes the same as our
	/// [`crate::OldWeight`].
	#[test]
	fn old_weight_decode() {
		#![allow(deprecated)]
		let sp = frame_support::weights::OldWeight(42).encode();
		let our = crate::OldWeight::decode(&mut &*sp).unwrap();

		assert_eq!(our, 42);
	}

	const CODE_VALUE_TRANSFERRED: &str = r#"
(module
	(import "seal0" "seal_value_transferred" (func $seal_value_transferred (param i32 i32)))
	(import "env" "memory" (memory 1 1))

	;; size of our buffer is 32 bytes
	(data (i32.const 32) "\20")

	(func $assert (param i32)
		(block $ok
			(br_if $ok
				(get_local 0)
			)
			(unreachable)
		)
	)

	(func (export "call")
		;; This stores the value transferred in the buffer
		(call $seal_value_transferred (i32.const 0) (i32.const 32))

		;; assert len == 8
		(call $assert
			(i32.eq
				(i32.load (i32.const 32))
				(i32.const 8)
			)
		)

		;; assert that contents of the buffer is equal to the i64 value of 1337.
		(call $assert
			(i64.eq
				(i64.load (i32.const 0))
				(i64.const 1337)
			)
		)
	)
	(func (export "deploy"))
)
"#;

	#[test]
	fn value_transferred() {
		assert_ok!(execute(CODE_VALUE_TRANSFERRED, vec![], MockExt::default()));
	}

	const START_FN_ILLEGAL: &str = r#"
(module
	(import "seal0" "seal_return" (func $seal_return (param i32 i32 i32)))
	(import "env" "memory" (memory 1 1))

	(start $start)
	(func $start
		(unreachable)
	)

	(func (export "call")
		(unreachable)
	)

	(func (export "deploy")
		(unreachable)
	)

	(data (i32.const 8) "\01\02\03\04")
)
"#;

	#[test]
	fn start_fn_illegal() {
		let output = execute(START_FN_ILLEGAL, vec![], MockExt::default());
		assert_err!(output, <Error<Test>>::CodeRejected,);
	}

	const CODE_TIMESTAMP_NOW: &str = r#"
(module
	(import "seal0" "seal_now" (func $seal_now (param i32 i32)))
	(import "env" "memory" (memory 1 1))

	;; size of our buffer is 32 bytes
	(data (i32.const 32) "\20")

	(func $assert (param i32)
		(block $ok
			(br_if $ok
				(get_local 0)
			)
			(unreachable)
		)
	)

	(func (export "call")
		;; This stores the block timestamp in the buffer
		(call $seal_now (i32.const 0) (i32.const 32))

		;; assert len == 8
		(call $assert
			(i32.eq
				(i32.load (i32.const 32))
				(i32.const 8)
			)
		)

		;; assert that contents of the buffer is equal to the i64 value of 1111.
		(call $assert
			(i64.eq
				(i64.load (i32.const 0))
				(i64.const 1111)
			)
		)
	)
	(func (export "deploy"))
)
"#;

	const CODE_TIMESTAMP_NOW_UNPREFIXED: &str = r#"
(module
	(import "seal0" "now" (func $now (param i32 i32)))
	(import "env" "memory" (memory 1 1))

	;; size of our buffer is 32 bytes
	(data (i32.const 32) "\20")

	(func $assert (param i32)
		(block $ok
			(br_if $ok
				(get_local 0)
			)
			(unreachable)
		)
	)

	(func (export "call")
		;; This stores the block timestamp in the buffer
		(call $now (i32.const 0) (i32.const 32))

		;; assert len == 8
		(call $assert
			(i32.eq
				(i32.load (i32.const 32))
				(i32.const 8)
			)
		)

		;; assert that contents of the buffer is equal to the i64 value of 1111.
		(call $assert
			(i64.eq
				(i64.load (i32.const 0))
				(i64.const 1111)
			)
		)
	)
	(func (export "deploy"))
)
"#;

	#[test]
	fn now() {
		assert_ok!(execute(CODE_TIMESTAMP_NOW, vec![], MockExt::default()));
		assert_ok!(execute(CODE_TIMESTAMP_NOW_UNPREFIXED, vec![], MockExt::default()));
	}

	const CODE_MINIMUM_BALANCE: &str = r#"
(module
	(import "seal0" "seal_minimum_balance" (func $seal_minimum_balance (param i32 i32)))
	(import "env" "memory" (memory 1 1))

	;; size of our buffer is 32 bytes
	(data (i32.const 32) "\20")

	(func $assert (param i32)
		(block $ok
			(br_if $ok
				(get_local 0)
			)
			(unreachable)
		)
	)

	(func (export "call")
		(call $seal_minimum_balance (i32.const 0) (i32.const 32))

		;; assert len == 8
		(call $assert
			(i32.eq
				(i32.load (i32.const 32))
				(i32.const 8)
			)
		)

		;; assert that contents of the buffer is equal to the i64 value of 666.
		(call $assert
			(i64.eq
				(i64.load (i32.const 0))
				(i64.const 666)
			)
		)
	)
	(func (export "deploy"))
)
"#;

	#[test]
	fn minimum_balance() {
		assert_ok!(execute(CODE_MINIMUM_BALANCE, vec![], MockExt::default()));
	}

	const CODE_RANDOM: &str = r#"
(module
	(import "seal0" "seal_random" (func $seal_random (param i32 i32 i32 i32)))
	(import "seal0" "seal_return" (func $seal_return (param i32 i32 i32)))
	(import "env" "memory" (memory 1 1))

	;; [0,128) is reserved for the result of PRNG.

	;; the subject used for the PRNG. [128,160)
	(data (i32.const 128)
		"\00\01\02\03\04\05\06\07\08\09\0A\0B\0C\0D\0E\0F"
		"\00\01\02\03\04\05\06\07\08\09\0A\0B\0C\0D\0E\0F"
	)

	;; size of our buffer is 128 bytes
	(data (i32.const 160) "\80")

	(func $assert (param i32)
		(block $ok
			(br_if $ok
				(get_local 0)
			)
			(unreachable)
		)
	)

	(func (export "call")
		;; This stores the block random seed in the buffer
		(call $seal_random
			(i32.const 128) ;; Pointer in memory to the start of the subject buffer
			(i32.const 32) ;; The subject buffer's length
			(i32.const 0) ;; Pointer to the output buffer
			(i32.const 160) ;; Pointer to the output buffer length
		)

		;; assert len == 32
		(call $assert
			(i32.eq
				(i32.load (i32.const 160))
				(i32.const 32)
			)
		)

		;; return the random data
		(call $seal_return
			(i32.const 0)
			(i32.const 0)
			(i32.const 32)
		)
	)
	(func (export "deploy"))
)
"#;

	#[test]
	fn random() {
		let output = execute_unvalidated(CODE_RANDOM, vec![], MockExt::default()).unwrap();

		// The mock ext just returns the same data that was passed as the subject.
		assert_eq!(
			output,
			ExecReturnValue {
				flags: ReturnFlags::empty(),
				data: array_bytes::hex_into_unchecked(
					"000102030405060708090A0B0C0D0E0F000102030405060708090A0B0C0D0E0F"
				)
			},
		);
	}

	const CODE_RANDOM_V1: &str = r#"
(module
	(import "seal1" "seal_random" (func $seal_random (param i32 i32 i32 i32)))
	(import "seal0" "seal_return" (func $seal_return (param i32 i32 i32)))
	(import "env" "memory" (memory 1 1))

	;; [0,128) is reserved for the result of PRNG.

	;; the subject used for the PRNG. [128,160)
	(data (i32.const 128)
		"\00\01\02\03\04\05\06\07\08\09\0A\0B\0C\0D\0E\0F"
		"\00\01\02\03\04\05\06\07\08\09\0A\0B\0C\0D\0E\0F"
	)

	;; size of our buffer is 128 bytes
	(data (i32.const 160) "\80")

	(func $assert (param i32)
		(block $ok
			(br_if $ok
				(get_local 0)
			)
			(unreachable)
		)
	)

	(func (export "call")
		;; This stores the block random seed in the buffer
		(call $seal_random
			(i32.const 128) ;; Pointer in memory to the start of the subject buffer
			(i32.const 32) ;; The subject buffer's length
			(i32.const 0) ;; Pointer to the output buffer
			(i32.const 160) ;; Pointer to the output buffer length
		)

		;; assert len == 32
		(call $assert
			(i32.eq
				(i32.load (i32.const 160))
				(i32.const 40)
			)
		)

		;; return the random data
		(call $seal_return
			(i32.const 0)
			(i32.const 0)
			(i32.const 40)
		)
	)
	(func (export "deploy"))
)
"#;

	#[test]
	fn random_v1() {
		let output = execute_unvalidated(CODE_RANDOM_V1, vec![], MockExt::default()).unwrap();

		// The mock ext just returns the same data that was passed as the subject.
		assert_eq!(
			output,
			ExecReturnValue {
				flags: ReturnFlags::empty(),
				data: (
					array_bytes::hex2array_unchecked::<32>(
						"000102030405060708090A0B0C0D0E0F000102030405060708090A0B0C0D0E0F"
					),
					42u64,
				)
					.encode()
			},
		);
	}

	const CODE_DEPOSIT_EVENT: &str = r#"
(module
	(import "seal0" "seal_deposit_event" (func $seal_deposit_event (param i32 i32 i32 i32)))
	(import "env" "memory" (memory 1 1))

	(func (export "call")
		(call $seal_deposit_event
			(i32.const 32) ;; Pointer to the start of topics buffer
			(i32.const 33) ;; The length of the topics buffer.
			(i32.const 8) ;; Pointer to the start of the data buffer
			(i32.const 13) ;; Length of the buffer
		)
	)
	(func (export "deploy"))

	(data (i32.const 8) "\00\01\2A\00\00\00\00\00\00\00\E5\14\00")

	;; Encoded Vec<TopicOf<T>>, the buffer has length of 33 bytes.
	(data (i32.const 32) "\04\33\33\33\33\33\33\33\33\33\33\33\33\33\33\33\33\33\33\33\33\33\33\33"
	"\33\33\33\33\33\33\33\33\33")
)
"#;

	#[test]
	fn deposit_event() {
		let mut mock_ext = MockExt::default();
		assert_ok!(execute(CODE_DEPOSIT_EVENT, vec![], &mut mock_ext));

		assert_eq!(
			mock_ext.events,
			vec![(
				vec![H256::repeat_byte(0x33)],
				vec![0x00, 0x01, 0x2a, 0x00, 0x00, 0x00, 0x00, 0x00, 0x00, 0x00, 0xe5, 0x14, 0x00]
			)]
		);

		assert!(mock_ext.gas_meter.gas_left().ref_time() > 0);
	}

	const CODE_DEPOSIT_EVENT_DUPLICATES: &str = r#"
(module
	(import "seal0" "seal_deposit_event" (func $seal_deposit_event (param i32 i32 i32 i32)))
	(import "env" "memory" (memory 1 1))

	(func (export "call")
		(call $seal_deposit_event
			(i32.const 32) ;; Pointer to the start of topics buffer
			(i32.const 129) ;; The length of the topics buffer.
			(i32.const 8) ;; Pointer to the start of the data buffer
			(i32.const 13) ;; Length of the buffer
		)
	)
	(func (export "deploy"))

	(data (i32.const 8) "\00\01\2A\00\00\00\00\00\00\00\E5\14\00")

	;; Encoded Vec<TopicOf<T>>, the buffer has length of 129 bytes.
	(data (i32.const 32) "\10"
"\01\01\01\01\01\01\01\01\01\01\01\01\01\01\01\01\01\01\01\01\01\01\01\01\01\01\01\01\01\01\01\01"
"\02\02\02\02\02\02\02\02\02\02\02\02\02\02\02\02\02\02\02\02\02\02\02\02\02\02\02\02\02\02\02\02"
"\01\01\01\01\01\01\01\01\01\01\01\01\01\01\01\01\01\01\01\01\01\01\01\01\01\01\01\01\01\01\01\01"
"\04\04\04\04\04\04\04\04\04\04\04\04\04\04\04\04\04\04\04\04\04\04\04\04\04\04\04\04\04\04\04\04")
)
"#;

	/// Checks that the runtime allows duplicate topics.
	#[test]
	fn deposit_event_duplicates_allowed() {
		let mut mock_ext = MockExt::default();
		assert_ok!(execute(CODE_DEPOSIT_EVENT_DUPLICATES, vec![], &mut mock_ext,));

		assert_eq!(
			mock_ext.events,
			vec![(
				vec![
					H256::repeat_byte(0x01),
					H256::repeat_byte(0x02),
					H256::repeat_byte(0x01),
					H256::repeat_byte(0x04)
				],
				vec![0x00, 0x01, 0x2a, 0x00, 0x00, 0x00, 0x00, 0x00, 0x00, 0x00, 0xe5, 0x14, 0x00]
			)]
		);
	}

	const CODE_DEPOSIT_EVENT_MAX_TOPICS: &str = r#"
(module
	(import "seal0" "seal_deposit_event" (func $seal_deposit_event (param i32 i32 i32 i32)))
	(import "env" "memory" (memory 1 1))

	(func (export "call")
		(call $seal_deposit_event
			(i32.const 32) ;; Pointer to the start of topics buffer
			(i32.const 161) ;; The length of the topics buffer.
			(i32.const 8) ;; Pointer to the start of the data buffer
			(i32.const 13) ;; Length of the buffer
		)
	)
	(func (export "deploy"))

	(data (i32.const 8) "\00\01\2A\00\00\00\00\00\00\00\E5\14\00")

	;; Encoded Vec<TopicOf<T>>, the buffer has length of 161 bytes.
	(data (i32.const 32) "\14"
"\01\01\01\01\01\01\01\01\01\01\01\01\01\01\01\01\01\01\01\01\01\01\01\01\01\01\01\01\01\01\01\01"
"\02\02\02\02\02\02\02\02\02\02\02\02\02\02\02\02\02\02\02\02\02\02\02\02\02\02\02\02\02\02\02\02"
"\03\03\03\03\03\03\03\03\03\03\03\03\03\03\03\03\03\03\03\03\03\03\03\03\03\03\03\03\03\03\03\03"
"\04\04\04\04\04\04\04\04\04\04\04\04\04\04\04\04\04\04\04\04\04\04\04\04\04\04\04\04\04\04\04\04"
"\05\05\05\05\05\05\05\05\05\05\05\05\05\05\05\05\05\05\05\05\05\05\05\05\05\05\05\05\05\05\05\05")
)
"#;

	/// Checks that the runtime traps if there are more than `max_topic_events` topics.
	#[test]
	fn deposit_event_max_topics() {
		assert_eq!(
			execute(CODE_DEPOSIT_EVENT_MAX_TOPICS, vec![], MockExt::default(),),
			Err(ExecError {
				error: Error::<Test>::TooManyTopics.into(),
				origin: ErrorOrigin::Caller,
			})
		);
	}

	/// calls `seal_block_number` compares the result with the constant 121.
	const CODE_BLOCK_NUMBER: &str = r#"
(module
	(import "seal0" "seal_block_number" (func $seal_block_number (param i32 i32)))
	(import "env" "memory" (memory 1 1))

	;; size of our buffer is 32 bytes
	(data (i32.const 32) "\20")

	(func $assert (param i32)
		(block $ok
			(br_if $ok
				(get_local 0)
			)
			(unreachable)
		)
	)

	(func (export "call")
		;; This stores the block height in the buffer
		(call $seal_block_number (i32.const 0) (i32.const 32))

		;; assert len == 8
		(call $assert
			(i32.eq
				(i32.load (i32.const 32))
				(i32.const 8)
			)
		)

		;; assert that contents of the buffer is equal to the i64 value of 121.
		(call $assert
			(i64.eq
				(i64.load (i32.const 0))
				(i64.const 121)
			)
		)
	)

	(func (export "deploy"))
)
"#;

	#[test]
	fn block_number() {
		let _ = execute(CODE_BLOCK_NUMBER, vec![], MockExt::default()).unwrap();
	}

	const CODE_RETURN_WITH_DATA: &str = r#"
(module
	(import "seal0" "seal_input" (func $seal_input (param i32 i32)))
	(import "seal0" "seal_return" (func $seal_return (param i32 i32 i32)))
	(import "env" "memory" (memory 1 1))

	(data (i32.const 32) "\20")

	;; Deploy routine is the same as call.
	(func (export "deploy")
		(call $call)
	)

	;; Call reads the first 4 bytes (LE) as the exit status and returns the rest as output data.
	(func $call (export "call")
		;; Copy input data this contract memory.
		(call $seal_input
			(i32.const 0)	;; Pointer where to store input
			(i32.const 32)	;; Pointer to the length of the buffer
		)

		;; Copy all but the first 4 bytes of the input data as the output data.
		(call $seal_return
			(i32.load (i32.const 0))
			(i32.const 4)
			(i32.sub (i32.load (i32.const 32)) (i32.const 4))
		)
		(unreachable)
	)
)
"#;

	#[test]
	fn seal_return_with_success_status() {
		let output = execute(
			CODE_RETURN_WITH_DATA,
			array_bytes::hex2bytes_unchecked("00000000445566778899"),
			MockExt::default(),
		)
		.unwrap();

		assert_eq!(
			output,
			ExecReturnValue {
				flags: ReturnFlags::empty(),
				data: array_bytes::hex2bytes_unchecked("445566778899"),
			}
		);
		assert!(!output.did_revert());
	}

	#[test]
	fn return_with_revert_status() {
		let output = execute(
			CODE_RETURN_WITH_DATA,
			array_bytes::hex2bytes_unchecked("010000005566778899"),
			MockExt::default(),
		)
		.unwrap();

		assert_eq!(
			output,
			ExecReturnValue {
				flags: ReturnFlags::REVERT,
				data: array_bytes::hex2bytes_unchecked("5566778899"),
			}
		);
		assert!(output.did_revert());
	}

	const CODE_OUT_OF_BOUNDS_ACCESS: &str = r#"
(module
	(import "seal0" "seal_terminate" (func $seal_terminate (param i32 i32)))
	(import "env" "memory" (memory 1 1))

	(func (export "deploy"))

	(func (export "call")
		(call $seal_terminate
			(i32.const 65536)  ;; Pointer to "account" address (out of bound).
			(i32.const 8)  ;; Length of "account" address.
		)
	)
)
"#;

	#[test]
	fn contract_out_of_bounds_access() {
		let mut mock_ext = MockExt::default();
		let result = execute(CODE_OUT_OF_BOUNDS_ACCESS, vec![], &mut mock_ext);

		assert_eq!(
			result,
			Err(ExecError {
				error: Error::<Test>::OutOfBounds.into(),
				origin: ErrorOrigin::Caller,
			})
		);
	}

	const CODE_DECODE_FAILURE: &str = r#"
(module
	(import "seal0" "seal_terminate" (func $seal_terminate (param i32 i32)))
	(import "env" "memory" (memory 1 1))

	(func (export "deploy"))

	(func (export "call")
		(call $seal_terminate
			(i32.const 0)  ;; Pointer to "account" address.
			(i32.const 4)  ;; Length of "account" address (too small -> decode fail).
		)
	)
)
"#;

	#[test]
	fn contract_decode_length_ignored() {
		let mut mock_ext = MockExt::default();
		let result = execute(CODE_DECODE_FAILURE, vec![], &mut mock_ext);
		// AccountID implements `MaxEncodeLen` and therefore the supplied length is
		// no longer needed nor used to determine how much is read from contract memory.
		assert_ok!(result);
	}

	#[test]
	fn debug_message_works() {
		const CODE_DEBUG_MESSAGE: &str = r#"
(module
	(import "seal0" "seal_debug_message" (func $seal_debug_message (param i32 i32) (result i32)))
	(import "env" "memory" (memory 1 1))

	(data (i32.const 0) "Hello World!")

	(func (export "call")
		(call $seal_debug_message
			(i32.const 0)	;; Pointer to the text buffer
			(i32.const 12)	;; The size of the buffer
		)
		drop
	)

	(func (export "deploy"))
)
"#;
		let mut ext = MockExt::default();
		execute(CODE_DEBUG_MESSAGE, vec![], &mut ext).unwrap();

		assert_eq!(std::str::from_utf8(&ext.debug_buffer).unwrap(), "Hello World!");
	}

	#[test]
	fn debug_message_invalid_utf8_fails() {
		const CODE_DEBUG_MESSAGE_FAIL: &str = r#"
(module
	(import "seal0" "seal_debug_message" (func $seal_debug_message (param i32 i32) (result i32)))
	(import "env" "memory" (memory 1 1))

	(data (i32.const 0) "\fc")

	(func (export "call")
		(call $seal_debug_message
			(i32.const 0)	;; Pointer to the text buffer
			(i32.const 1)	;; The size of the buffer
		)
		drop
	)

	(func (export "deploy"))
)
"#;
		let mut ext = MockExt::default();
		let result = execute(CODE_DEBUG_MESSAGE_FAIL, vec![], &mut ext);
		assert_ok!(result);
		assert!(ext.debug_buffer.is_empty());
	}

	const CODE_CALL_RUNTIME: &str = r#"
(module
	(import "seal0" "call_runtime" (func $call_runtime (param i32 i32) (result i32)))
	(import "seal0" "seal_input" (func $seal_input (param i32 i32)))
	(import "seal0" "seal_return" (func $seal_return (param i32 i32 i32)))
	(import "env" "memory" (memory 1 1))

	;; 0x1000 = 4k in little endian
	;; size of input buffer
	(data (i32.const 0) "\00\10")

	(func (export "call")
		;; Receive the encoded call
		(call $seal_input
			(i32.const 4)	;; Pointer to the input buffer
			(i32.const 0)	;; Size of the length buffer
		)
		;; Just use the call passed as input and store result to memory
		(i32.store (i32.const 0)
			(call $call_runtime
				(i32.const 4)				;; Pointer where the call is stored
				(i32.load (i32.const 0))	;; Size of the call
			)
		)
		(call $seal_return
			(i32.const 0)	;; flags
			(i32.const 0)	;; returned value
			(i32.const 4)	;; length of returned value
		)
	)

	(func (export "deploy"))
)
"#;

	#[test]
	fn call_runtime_works() {
		let call =
			RuntimeCall::System(frame_system::Call::remark { remark: b"Hello World".to_vec() });
		let mut ext = MockExt::default();
		let result = execute(CODE_CALL_RUNTIME, call.encode(), &mut ext).unwrap();
		assert_eq!(*ext.runtime_calls.borrow(), vec![call]);
		// 0 = ReturnCode::Success
		assert_eq!(u32::from_le_bytes(result.data.try_into().unwrap()), 0);
	}

	#[test]
	fn call_runtime_panics_on_invalid_call() {
		let mut ext = MockExt::default();
		let result = execute(CODE_CALL_RUNTIME, vec![0x42], &mut ext);
		assert_eq!(
			result,
			Err(ExecError {
				error: Error::<Test>::DecodingFailed.into(),
				origin: ErrorOrigin::Caller,
			})
		);
		assert_eq!(*ext.runtime_calls.borrow(), vec![]);
	}

	#[test]
	fn set_storage_works() {
		const CODE: &str = r#"
(module
	(import "seal0" "seal_input" (func $seal_input (param i32 i32)))
	(import "seal0" "seal_return" (func $seal_return (param i32 i32 i32)))
	(import "seal2" "set_storage" (func $set_storage (param i32 i32 i32 i32) (result i32)))
	(import "env" "memory" (memory 1 1))

	;; [0, 4) size of input buffer
	;; 4k in little endian
	(data (i32.const 0) "\00\10")

	;; [4, 4100) input buffer

	(func (export "call")
		;; Receive (key ++ value_to_write)
		(call $seal_input
			(i32.const 4)	;; Pointer to the input buffer
			(i32.const 0)	;; Size of the input buffer
		)
		;; Store the passed value to the passed key and store result to memory
		(i32.store (i32.const 168)
			(call $set_storage
				(i32.const 8)				;; key_ptr
				(i32.load (i32.const 4))		;; key_len
				(i32.add				;; value_ptr = 8 + key_len
					(i32.const 8)
					(i32.load (i32.const 4)))
				(i32.sub				;; value_len (input_size - (key_len + key_len_len))
					(i32.load (i32.const 0))
					(i32.add
						(i32.load (i32.const 4))
						(i32.const 4)
					)
				)
			)
		)
		(call $seal_return
			(i32.const 0)	;; flags
			(i32.const 168)	;; ptr to returned value
			(i32.const 4)	;; length of returned value
		)
	)

	(func (export "deploy"))
)
"#;

		let mut ext = MockExt::default();

		// value did not exist before -> sentinel returned
		let input = (32, [1u8; 32], [42u8, 48]).encode();
		let result = execute(CODE, input, &mut ext).unwrap();
		assert_eq!(u32::from_le_bytes(result.data.try_into().unwrap()), crate::SENTINEL);
		assert_eq!(ext.storage.get(&[1u8; 32].to_vec()).unwrap(), &[42u8, 48]);

		// value do exist -> length of old value returned
		let input = (32, [1u8; 32], [0u8; 0]).encode();
		let result = execute(CODE, input, &mut ext).unwrap();
		assert_eq!(u32::from_le_bytes(result.data.try_into().unwrap()), 2);
		assert_eq!(ext.storage.get(&[1u8; 32].to_vec()).unwrap(), &[0u8; 0]);

		// value do exist -> length of old value returned (test for zero sized val)
		let input = (32, [1u8; 32], [99u8]).encode();
		let result = execute(CODE, input, &mut ext).unwrap();
		assert_eq!(u32::from_le_bytes(result.data.try_into().unwrap()), 0);
		assert_eq!(ext.storage.get(&[1u8; 32].to_vec()).unwrap(), &[99u8]);
	}

	#[test]
	fn get_storage_works() {
		const CODE: &str = r#"
(module
	(import "seal0" "seal_input" (func $seal_input (param i32 i32)))
	(import "seal0" "seal_return" (func $seal_return (param i32 i32 i32)))
	(import "seal1" "get_storage" (func $get_storage (param i32 i32 i32 i32) (result i32)))
	(import "env" "memory" (memory 1 1))

	;; [0, 4) size of input buffer (160 bytes as we copy the key+len here)
	(data (i32.const 0) "\A0")

	;; [4, 8) size of output buffer
	;; 4k in little endian
	(data (i32.const 4) "\00\10")

	;; [8, 168) input buffer
	;; [168, 4264) output buffer

	(func (export "call")
		;; Receive (key ++ value_to_write)
		(call $seal_input
			(i32.const 8)	;; Pointer to the input buffer
			(i32.const 0)	;; Size of the input buffer
		)
		;; Load a storage value and result of this call into the output buffer
		(i32.store (i32.const 168)
			(call $get_storage
				(i32.const 12)			;; key_ptr
				(i32.load (i32.const 8))	;; key_len
				(i32.const 172)			;; Pointer to the output buffer
				(i32.const 4)			;; Pointer to the size of the buffer
			)
		)
		(call $seal_return
			(i32.const 0)				;; flags
			(i32.const 168)				;; output buffer ptr
			(i32.add				;; length: output size + 4 (retval)
				(i32.load (i32.const 4))
				(i32.const 4)
			)
		)
	)

	(func (export "deploy"))
)
"#;

		let mut ext = MockExt::default();

		ext.set_storage(
			&Key::<Test>::try_from_var([1u8; 64].to_vec()).unwrap(),
			Some(vec![42u8]),
			false,
		)
		.unwrap();

		ext.set_storage(
			&Key::<Test>::try_from_var([2u8; 19].to_vec()).unwrap(),
			Some(vec![]),
			false,
		)
		.unwrap();

		// value does not exist
		let input = (63, [1u8; 64]).encode();
		let result = execute(CODE, input, &mut ext).unwrap();
		assert_eq!(
			u32::from_le_bytes(result.data[0..4].try_into().unwrap()),
			ReturnCode::KeyNotFound as u32
		);

		// value exists
		let input = (64, [1u8; 64]).encode();
		let result = execute(CODE, input, &mut ext).unwrap();
		assert_eq!(
			u32::from_le_bytes(result.data[0..4].try_into().unwrap()),
			ReturnCode::Success as u32
		);
		assert_eq!(ext.storage.get(&[1u8; 64].to_vec()).unwrap(), &[42u8]);
		assert_eq!(&result.data[4..], &[42u8]);

		// value exists (test for 0 sized)
		let input = (19, [2u8; 19]).encode();
		let result = execute(CODE, input, &mut ext).unwrap();
		assert_eq!(
			u32::from_le_bytes(result.data[0..4].try_into().unwrap()),
			ReturnCode::Success as u32
		);
		assert_eq!(ext.storage.get(&[2u8; 19].to_vec()), Some(&vec![]));
		assert_eq!(&result.data[4..], &([] as [u8; 0]));
	}

	#[test]
	fn clear_storage_works() {
		const CODE: &str = r#"
(module
	(import "seal0" "seal_input" (func $seal_input (param i32 i32)))
	(import "seal0" "seal_return" (func $seal_return (param i32 i32 i32)))
	(import "seal1" "clear_storage" (func $clear_storage (param i32 i32) (result i32)))
	(import "env" "memory" (memory 1 1))

	;; size of input buffer
	;; [0, 4) size of input buffer (128+32 = 160 bytes = 0xA0)
	(data (i32.const 0) "\A0")

	;; [4, 164) input buffer

	(func (export "call")
		;; Receive key
		(call $seal_input
			(i32.const 4)	;; Where we take input and store it
			(i32.const 0)	;; Where we take and store the length of thedata
		)
		;; Call seal_clear_storage and save what it returns at 0
		(i32.store (i32.const 0)
			(call $clear_storage
				(i32.const 8)			;; key_ptr
				(i32.load (i32.const 4))	;; key_len
			)
		)
		(call $seal_return
			(i32.const 0)	;; flags
			(i32.const 0)	;; returned value
			(i32.const 4)	;; length of returned value
		)
	)

	(func (export "deploy"))
)
"#;

		let mut ext = MockExt::default();

		ext.set_storage(
			&Key::<Test>::try_from_var([1u8; 64].to_vec()).unwrap(),
			Some(vec![42u8]),
			false,
		)
		.unwrap();
		ext.set_storage(
			&Key::<Test>::try_from_var([2u8; 19].to_vec()).unwrap(),
			Some(vec![]),
			false,
		)
		.unwrap();

		// value did not exist
		let input = (32, [3u8; 32]).encode();
		let result = execute(CODE, input, &mut ext).unwrap();
		// sentinel returned
		assert_eq!(u32::from_le_bytes(result.data.try_into().unwrap()), crate::SENTINEL);
		assert_eq!(ext.storage.get(&[3u8; 32].to_vec()), None);

		// value did exist
		let input = (64, [1u8; 64]).encode();
		let result = execute(CODE, input, &mut ext).unwrap();
		// length returned
		assert_eq!(u32::from_le_bytes(result.data.try_into().unwrap()), 1);
		// value cleared
		assert_eq!(ext.storage.get(&[1u8; 64].to_vec()), None);

		//value did not exist (wrong key length)
		let input = (63, [1u8; 64]).encode();
		let result = execute(CODE, input, &mut ext).unwrap();
		// sentinel returned
		assert_eq!(u32::from_le_bytes(result.data.try_into().unwrap()), crate::SENTINEL);
		assert_eq!(ext.storage.get(&[1u8; 64].to_vec()), None);

		// value exists
		let input = (19, [2u8; 19]).encode();
		let result = execute(CODE, input, &mut ext).unwrap();
		// length returned (test for 0 sized)
		assert_eq!(u32::from_le_bytes(result.data.try_into().unwrap()), 0);
		// value cleared
		assert_eq!(ext.storage.get(&[2u8; 19].to_vec()), None);
	}

	#[test]
	fn take_storage_works() {
		const CODE: &str = r#"
(module
	(import "seal0" "seal_return" (func $seal_return (param i32 i32 i32)))
	(import "seal0" "seal_input" (func $seal_input (param i32 i32)))
	(import "seal0" "take_storage" (func $take_storage (param i32 i32 i32 i32) (result i32)))
	(import "env" "memory" (memory 1 1))

	;; [0, 4) size of input buffer (160 bytes as we copy the key+len here)
	(data (i32.const 0) "\A0")

	;; [4, 8) size of output buffer
	;; 4k in little endian
	(data (i32.const 4) "\00\10")

	;; [8, 168) input buffer
	;; [168, 4264) output buffer

	(func (export "call")
		;; Receive key
		(call $seal_input
			(i32.const 8)	;; Pointer to the input buffer
			(i32.const 0)	;; Size of the length buffer
		)

		;; Load a storage value and result of this call into the output buffer
		(i32.store (i32.const 168)
			(call $take_storage
				(i32.const 12)			;; key_ptr
				(i32.load (i32.const 8))	;; key_len
				(i32.const 172)			;; Pointer to the output buffer
				(i32.const 4)			;; Pointer to the size of the buffer
			)
		)

		;; Return the contents of the buffer
		(call $seal_return
			(i32.const 0)				;; flags
			(i32.const 168)				;; output buffer ptr
			(i32.add				;; length: storage size + 4 (retval)
				(i32.load (i32.const 4))
				(i32.const 4)
			)
		)
	)

	(func (export "deploy"))
)
"#;

		let mut ext = MockExt::default();

		ext.set_storage(
			&Key::<Test>::try_from_var([1u8; 64].to_vec()).unwrap(),
			Some(vec![42u8]),
			false,
		)
		.unwrap();

		ext.set_storage(
			&Key::<Test>::try_from_var([2u8; 19].to_vec()).unwrap(),
			Some(vec![]),
			false,
		)
		.unwrap();

		// value does not exist -> error returned
		let input = (63, [1u8; 64]).encode();
		let result = execute(CODE, input, &mut ext).unwrap();
		assert_eq!(
			u32::from_le_bytes(result.data[0..4].try_into().unwrap()),
			ReturnCode::KeyNotFound as u32
		);

		// value did exist -> value returned
		let input = (64, [1u8; 64]).encode();
		let result = execute(CODE, input, &mut ext).unwrap();
		assert_eq!(
			u32::from_le_bytes(result.data[0..4].try_into().unwrap()),
			ReturnCode::Success as u32
		);
		assert_eq!(ext.storage.get(&[1u8; 64].to_vec()), None);
		assert_eq!(&result.data[4..], &[42u8]);

		// value did exist -> length returned (test for 0 sized)
		let input = (19, [2u8; 19]).encode();
		let result = execute(CODE, input, &mut ext).unwrap();
		assert_eq!(
			u32::from_le_bytes(result.data[0..4].try_into().unwrap()),
			ReturnCode::Success as u32
		);
		assert_eq!(ext.storage.get(&[2u8; 19].to_vec()), None);
		assert_eq!(&result.data[4..], &[0u8; 0]);
	}

	#[test]
	fn is_contract_works() {
		const CODE_IS_CONTRACT: &str = r#"
;; This runs `is_contract` check on zero account address
(module
	(import "seal0" "seal_is_contract" (func $seal_is_contract (param i32) (result i32)))
	(import "seal0" "seal_return" (func $seal_return (param i32 i32 i32)))
	(import "env" "memory" (memory 1 1))

	;; [0, 32) zero-adress
	(data (i32.const 0)
		"\00\00\00\00\00\00\00\00\00\00\00\00\00\00\00\00"
		"\00\00\00\00\00\00\00\00\00\00\00\00\00\00\00\00"
	)

	;; [32, 36) here we store the return code of the `seal_is_contract`

	(func (export "deploy"))

	(func (export "call")
		(i32.store
			(i32.const 32)
			(call $seal_is_contract
				(i32.const 0) ;; ptr to destination address
			)
		)
		;; exit with success and take `seal_is_contract` return code to the output buffer
		(call $seal_return (i32.const 0) (i32.const 32) (i32.const 4))
	)
)
"#;
		let output = execute(CODE_IS_CONTRACT, vec![], MockExt::default()).unwrap();

		// The mock ext just always returns 1u32 (`true`).
		assert_eq!(output, ExecReturnValue { flags: ReturnFlags::empty(), data: 1u32.encode() },);
	}

	#[test]
	fn code_hash_works() {
		/// calls `seal_code_hash` and compares the result with the constant.
		const CODE_CODE_HASH: &str = r#"
(module
	(import "seal0" "seal_code_hash" (func $seal_code_hash (param i32 i32 i32) (result i32)))
	(import "env" "memory" (memory 1 1))

	;; size of our buffer is 32 bytes
	(data (i32.const 32) "\20")

	(func $assert (param i32)
		(block $ok
			(br_if $ok
				(get_local 0)
			)
			(unreachable)
		)
	)

	(func (export "call")
		;; fill the buffer with the code hash.
		(call $seal_code_hash
			(i32.const 0) ;; input: address_ptr (before call)
			(i32.const 0) ;; output: code_hash_ptr (after call)
			(i32.const 32) ;; same 32 bytes length for input and output
		)

		;; assert size == 32
		(call $assert
			(i32.eq
				(i32.load (i32.const 32))
				(i32.const 32)
			)
		)

		;; assert that the first 8 bytes are "1111111111111111"
		(call $assert
			(i64.eq
				(i64.load (i32.const 0))
				(i64.const 0x1111111111111111)
			)
		)
		drop
	)

	(func (export "deploy"))
)
"#;
		assert_ok!(execute(CODE_CODE_HASH, vec![], MockExt::default()));
	}

	#[test]
	fn own_code_hash_works() {
		/// calls `seal_own_code_hash` and compares the result with the constant.
		const CODE_OWN_CODE_HASH: &str = r#"
(module
	(import "seal0" "seal_own_code_hash" (func $seal_own_code_hash (param i32 i32)))
	(import "env" "memory" (memory 1 1))

	;; size of our buffer is 32 bytes
	(data (i32.const 32) "\20")

	(func $assert (param i32)
		(block $ok
			(br_if $ok
				(get_local 0)
			)
			(unreachable)
		)
	)

	(func (export "call")
		;; fill the buffer with the code hash
		(call $seal_own_code_hash
			(i32.const 0)  ;; output: code_hash_ptr
			(i32.const 32) ;; 32 bytes length of code_hash output
		)

		;; assert size == 32
		(call $assert
			(i32.eq
				(i32.load (i32.const 32))
				(i32.const 32)
			)
		)

		;; assert that the first 8 bytes are "1010101010101010"
		(call $assert
			(i64.eq
				(i64.load (i32.const 0))
				(i64.const 0x1010101010101010)
			)
		)
	)

	(func (export "deploy"))
)
"#;
		assert_ok!(execute(CODE_OWN_CODE_HASH, vec![], MockExt::default()));
	}

	#[test]
	fn caller_is_origin_works() {
		const CODE_CALLER_IS_ORIGIN: &str = r#"
;; This runs `caller_is_origin` check on zero account address
(module
	(import "seal0" "seal_caller_is_origin" (func $seal_caller_is_origin (result i32)))
	(import "seal0" "seal_return" (func $seal_return (param i32 i32 i32)))
	(import "env" "memory" (memory 1 1))

	;; [0, 4) here the return code of the `seal_caller_is_origin` will be stored
	;; we initialize it with non-zero value to be sure that it's being overwritten below
	(data (i32.const 0) "\10\10\10\10")

	(func (export "deploy"))

	(func (export "call")
		(i32.store
			(i32.const 0)
			(call $seal_caller_is_origin)
		)
		;; exit with success and take `seal_caller_is_origin` return code to the output buffer
		(call $seal_return (i32.const 0) (i32.const 0) (i32.const 4))
	)
)
"#;
		let output = execute(CODE_CALLER_IS_ORIGIN, vec![], MockExt::default()).unwrap();

		// The mock ext just always returns 0u32 (`false`)
		assert_eq!(output, ExecReturnValue { flags: ReturnFlags::empty(), data: 0u32.encode() },);
	}

	#[test]
	fn set_code_hash() {
		const CODE: &str = r#"
(module
	(import "seal0" "seal_set_code_hash" (func $seal_set_code_hash (param i32) (result i32)))
	(import "env" "memory" (memory 1 1))
	(func $assert (param i32)
		(block $ok
			(br_if $ok
				(get_local 0)
			)
			(unreachable)
		)
	)
	(func (export "call")
		(local $exit_code i32)
		(set_local $exit_code
			(call $seal_set_code_hash (i32.const 0))
		)
		(call $assert
			(i32.eq (get_local $exit_code) (i32.const 0)) ;; ReturnCode::Success
		)
	)

	(func (export "deploy"))

	;; Hash of code.
	(data (i32.const 0)
		"\11\11\11\11\11\11\11\11\11\11\11\11\11\11\11\11"
		"\11\11\11\11\11\11\11\11\11\11\11\11\11\11\11\11"
	)
)
"#;

		let mut mock_ext = MockExt::default();
		execute(CODE, [0u8; 32].encode(), &mut mock_ext).unwrap();

		assert_eq!(mock_ext.code_hashes.pop().unwrap(), H256::from_slice(&[17u8; 32]));
	}

	#[test]
	fn reentrance_count_works() {
		const CODE: &str = r#"
(module
	(import "seal0" "reentrance_count" (func $reentrance_count (result i32)))
	(import "env" "memory" (memory 1 1))
	(func $assert (param i32)
		(block $ok
			(br_if $ok
				(get_local 0)
			)
			(unreachable)
		)
	)
	(func (export "call")
		(local $return_val i32)
		(set_local $return_val
			(call $reentrance_count)
		)
		(call $assert
			(i32.eq (get_local $return_val) (i32.const 12))
		)
	)

	(func (export "deploy"))
)
"#;

		let mut mock_ext = MockExt::default();
		execute(CODE, vec![], &mut mock_ext).unwrap();
	}

	#[test]
	fn account_reentrance_count_works() {
		const CODE: &str = r#"
(module
	(import "seal0" "account_reentrance_count" (func $account_reentrance_count (param i32) (result i32)))
	(import "env" "memory" (memory 1 1))
	(func $assert (param i32)
		(block $ok
			(br_if $ok
				(get_local 0)
			)
			(unreachable)
		)
	)
	(func (export "call")
		(local $return_val i32)
		(set_local $return_val
			(call $account_reentrance_count (i32.const 0))
		)
		(call $assert
			(i32.eq (get_local $return_val) (i32.const 12))
		)
	)

	(func (export "deploy"))
)
"#;

		let mut mock_ext = MockExt::default();
		execute(CODE, vec![], &mut mock_ext).unwrap();
	}

	#[test]
	fn instantiation_nonce_works() {
		const CODE: &str = r#"
(module
	(import "seal0" "instantiation_nonce" (func $nonce (result i64)))
	(func $assert (param i32)
		(block $ok
			(br_if $ok
				(get_local 0)
			)
			(unreachable)
		)
	)
	(func (export "call")
		(call $assert
			(i64.eq (call $nonce) (i64.const 995))
		)
	)
	(func (export "deploy"))
)
"#;

		let mut mock_ext = MockExt::default();
		execute(CODE, vec![], &mut mock_ext).unwrap();
	}

	/// Code with deprecated functions cannot be uploaded or instantiated. However, we
	/// need to make sure that it still can be re-instrumented.
	#[test]
	fn can_reinstrument_deprecated() {
		const CODE_RANDOM: &str = r#"
(module
	(import "seal0" "random" (func $seal_random (param i32 i32 i32 i32)))
	(func (export "call"))
	(func (export "deploy"))
)
	"#;
		let wasm = wat::parse_str(CODE_RANDOM).unwrap();
		let schedule = crate::Schedule::<Test>::default();
		#[cfg(not(feature = "runtime-benchmarks"))]
		assert_err!(execute(CODE_RANDOM, vec![], MockExt::default()), <Error<Test>>::CodeRejected);
		self::prepare::reinstrument::<runtime::Env, Test>(&wasm, &schedule, Determinism::Enforced)
			.unwrap();
	}

	/// This test check that an unstable interface cannot be deployed. In case of runtime
	/// benchmarks we always allow unstable interfaces. This is why this test does not
	/// work when this feature is enabled.
	#[cfg(not(feature = "runtime-benchmarks"))]
	#[test]
	fn cannot_deploy_unstable() {
		const CANNOT_DEPLOY_UNSTABLE: &str = r#"
(module
	(import "seal0" "reentrance_count" (func $reentrance_count (result i32)))
	(func (export "call"))
	(func (export "deploy"))
)
"#;
		assert_err!(
			execute_no_unstable(CANNOT_DEPLOY_UNSTABLE, vec![], MockExt::default()),
			<Error<Test>>::CodeRejected,
		);
		assert_ok!(execute(CANNOT_DEPLOY_UNSTABLE, vec![], MockExt::default()));
	}

	/// The random interface is deprecated and hence new contracts using it should not be deployed.
	/// In case of runtime benchmarks we always allow deprecated interfaces. This is why this
	/// test doesn't work if this feature is enabled.
	#[cfg(not(feature = "runtime-benchmarks"))]
	#[test]
	fn cannot_deploy_deprecated() {
		const CODE_RANDOM_0: &str = r#"
(module
	(import "seal0" "seal_random" (func $seal_random (param i32 i32 i32 i32)))
	(func (export "call"))
	(func (export "deploy"))
)
	"#;
		const CODE_RANDOM_1: &str = r#"
(module
	(import "seal1" "seal_random" (func $seal_random (param i32 i32 i32 i32)))
	(func (export "call"))
	(func (export "deploy"))
)
	"#;
		const CODE_RANDOM_2: &str = r#"
(module
	(import "seal0" "random" (func $seal_random (param i32 i32 i32 i32)))
	(func (export "call"))
	(func (export "deploy"))
)
	"#;
		const CODE_RANDOM_3: &str = r#"
(module
	(import "seal1" "random" (func $seal_random (param i32 i32 i32 i32)))
	(func (export "call"))
	(func (export "deploy"))
)
	"#;

		assert_ok!(execute_unvalidated(CODE_RANDOM_0, vec![], MockExt::default()));
		assert_err!(
			execute_instantiate_unvalidated(CODE_RANDOM_0, vec![], MockExt::default()),
			<Error<Test>>::CodeRejected,
		);
		assert_err!(
			execute(CODE_RANDOM_0, vec![], MockExt::default()),
			<Error<Test>>::CodeRejected,
		);

		assert_ok!(execute_unvalidated(CODE_RANDOM_1, vec![], MockExt::default()));
		assert_err!(
			execute_instantiate_unvalidated(CODE_RANDOM_1, vec![], MockExt::default()),
			<Error<Test>>::CodeRejected,
		);
		assert_err!(
			execute(CODE_RANDOM_1, vec![], MockExt::default()),
			<Error<Test>>::CodeRejected,
		);

		assert_ok!(execute_unvalidated(CODE_RANDOM_2, vec![], MockExt::default()));
		assert_err!(
			execute_instantiate_unvalidated(CODE_RANDOM_2, vec![], MockExt::default()),
			<Error<Test>>::CodeRejected,
		);
		assert_err!(
			execute(CODE_RANDOM_2, vec![], MockExt::default()),
			<Error<Test>>::CodeRejected,
		);

		assert_ok!(execute_unvalidated(CODE_RANDOM_3, vec![], MockExt::default()));
		assert_err!(
			execute_instantiate_unvalidated(CODE_RANDOM_3, vec![], MockExt::default()),
			<Error<Test>>::CodeRejected,
		);
		assert_err!(
			execute(CODE_RANDOM_3, vec![], MockExt::default()),
			<Error<Test>>::CodeRejected,
		);
	}
}<|MERGE_RESOLUTION|>--- conflicted
+++ resolved
@@ -460,11 +460,8 @@
 				gas_meter: GasMeter::new(Weight::from_parts(10_000_000_000, 10 * 1024 * 1024)),
 				debug_buffer: Default::default(),
 				ecdsa_recover: Default::default(),
-<<<<<<< HEAD
 				caller: Origin::Signed(ALICE),
-=======
 				sr25519_verify: Default::default(),
->>>>>>> 4e93782c
 			}
 		}
 	}
