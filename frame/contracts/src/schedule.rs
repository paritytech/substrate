--- conflicted
+++ resolved
@@ -643,7 +643,6 @@
 				seal_deposit_event_per_topic_and_kb,
 				0,
 				1
-<<<<<<< HEAD
 			)),
 			debug_message: Weight::from_ref_time(cost_batched!(seal_debug_message)),
 			set_storage: Weight::from_ref_time(cost_batched!(seal_set_storage)),
@@ -690,9 +689,10 @@
 			)),
 			instantiate: Weight::from_ref_time(cost_batched!(seal_instantiate)),
 			instantiate_transfer_surcharge: Weight::from_ref_time(cost_byte_batched_args!(
-				seal_instantiate_per_transfer_salt_kb,
+				seal_instantiate_per_transfer_input_salt_kb,
 				1,
-				0
+				0,
+				0,
 			)),
 			instantiate_per_input_byte: Weight::from_ref_time(cost_byte_batched_args!(
 				seal_instantiate_per_transfer_input_salt_kb,
@@ -701,44 +701,8 @@
 				0
 			)),
 			instantiate_per_salt_byte: Weight::from_ref_time(cost_byte_batched_args!(
-				seal_instantiate_per_transfer_salt_kb,
-=======
-			),
-			debug_message: cost_batched!(seal_debug_message),
-			set_storage: cost_batched!(seal_set_storage),
-			set_code_hash: cost_batched!(seal_set_code_hash),
-			set_storage_per_new_byte: cost_byte_batched!(seal_set_storage_per_new_kb),
-			set_storage_per_old_byte: cost_byte_batched!(seal_set_storage_per_old_kb),
-			clear_storage: cost_batched!(seal_clear_storage),
-			clear_storage_per_byte: cost_byte_batched!(seal_clear_storage_per_kb),
-			contains_storage: cost_batched!(seal_contains_storage),
-			contains_storage_per_byte: cost_byte_batched!(seal_contains_storage_per_kb),
-			get_storage: cost_batched!(seal_get_storage),
-			get_storage_per_byte: cost_byte_batched!(seal_get_storage_per_kb),
-			take_storage: cost_batched!(seal_take_storage),
-			take_storage_per_byte: cost_byte_batched!(seal_take_storage_per_kb),
-			transfer: cost_batched!(seal_transfer),
-			call: cost_batched!(seal_call),
-			delegate_call: cost_batched!(seal_delegate_call),
-			call_transfer_surcharge: cost_batched_args!(seal_call_per_transfer_clone_kb, 1, 0),
-			call_per_cloned_byte: cost_batched_args!(seal_call_per_transfer_clone_kb, 0, 1),
-			instantiate: cost_batched!(seal_instantiate),
-			instantiate_transfer_surcharge: cost_byte_batched_args!(
-				seal_instantiate_per_transfer_input_salt_kb,
-				1,
-				0,
-				0
-			),
-			instantiate_per_input_byte: cost_byte_batched_args!(
 				seal_instantiate_per_transfer_input_salt_kb,
 				0,
-				1,
-				0
-			),
-			instantiate_per_salt_byte: cost_byte_batched_args!(
-				seal_instantiate_per_transfer_input_salt_kb,
-				0,
->>>>>>> 28937302
 				0,
 				1
 			)),
