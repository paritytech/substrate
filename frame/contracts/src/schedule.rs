--- conflicted
+++ resolved
@@ -628,27 +628,9 @@
 				seal_deposit_event_per_topic_and_kb,
 				0,
 				1
-<<<<<<< HEAD
-=======
-			)),
-			debug_message: to_weight!(cost_batched!(seal_debug_message)),
-			debug_message_per_byte: to_weight!(cost_byte!(seal_debug_message_per_kb)),
-			set_storage: to_weight!(cost_batched!(seal_set_storage), 1024u64),
-			set_code_hash: to_weight!(cost_batched!(seal_set_code_hash)),
-			set_storage_per_new_byte: to_weight!(cost_byte_batched!(seal_set_storage_per_new_kb)),
-			set_storage_per_old_byte: to_weight!(
-				cost_byte_batched!(seal_set_storage_per_old_kb),
-				1u64
-			),
-			clear_storage: to_weight!(cost_batched!(seal_clear_storage), 1024u64),
-			clear_storage_per_byte: to_weight!(cost_byte_batched!(seal_clear_storage_per_kb), 1u64),
-			contains_storage: to_weight!(cost_batched!(seal_contains_storage), 1024u64),
-			contains_storage_per_byte: to_weight!(
-				cost_byte_batched!(seal_contains_storage_per_kb),
-				1u64
->>>>>>> 169c3f02
 			),
 			debug_message: cost_batched!(seal_debug_message),
+			debug_message_per_byte: cost_byte!(seal_debug_message_per_kb),
 			set_storage: cost_batched!(seal_set_storage),
 			set_code_hash: cost_batched!(seal_set_code_hash),
 			set_storage_per_new_byte: cost_byte_batched!(seal_set_storage_per_new_kb),
