--- conflicted
+++ resolved
@@ -127,30 +127,8 @@
 	}
 }
 
-<<<<<<< HEAD
-/// Describes the weight for all categories of supported wasm instructions.
-///
-/// There there is one field for each wasm instruction that describes the weight to
-/// execute one instruction of that name. There are a few exceptions:
-///
-/// 1. If there is a i64 and a i32 variant of an instruction we use the weight of the former for
-///    both.
-/// 2. The following instructions are free of charge because they merely structure the wasm module
-///    and cannot be spammed without making the module invalid (and rejected): End, Unreachable,
-///    Return, Else
-/// 3. The following instructions cannot be benchmarked because they are removed by any real world
-///    execution engine as a preprocessing step and therefore don't yield a meaningful benchmark
-///    result. However, in contrast to the instructions mentioned in 2. they can be spammed. We
-///    price them with the same weight as the "default" instruction (i64.const): Block, Loop, Nop
-/// 4. We price both i64.const and drop as InstructionWeights.i64const / 2. The reason for that is
-///    that we cannot benchmark either of them on its own but we need their individual values to
-///    derive (by subtraction) the weight of all other instructions that use them as supporting
-///    instructions. Supporting means mainly pushing arguments and dropping return values in order
-///    to maintain a valid module.
-=======
 /// Gas metering of Wasm executed instructions is being done on the engine side.
 /// This struct holds a reference value used to gas units scaling between host and engine.
->>>>>>> dfd82860
 #[cfg_attr(feature = "std", derive(Serialize, Deserialize))]
 #[derive(Clone, Encode, Decode, PartialEq, Eq, ScheduleDebug, TypeInfo)]
 #[scale_info(skip_type_params(T))]
