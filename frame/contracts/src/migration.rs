--- conflicted
+++ resolved
@@ -62,11 +62,8 @@
 pub mod v11;
 pub mod v12;
 pub mod v13;
-<<<<<<< HEAD
 pub mod v14;
-=======
 include!(concat!(env!("OUT_DIR"), "/migration_codegen.rs"));
->>>>>>> 6d19bc2d
 
 use crate::{weights::WeightInfo, Config, Error, MigrationInProgress, Pallet, Weight, LOG_TARGET};
 use codec::{Codec, Decode};
