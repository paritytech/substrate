// Copyright 2018-2020 Parity Technologies (UK) Ltd.
// This file is part of Substrate.

// Substrate is free software: you can redistribute it and/or modify
// it under the terms of the GNU General Public License as published by
// the Free Software Foundation, either version 3 of the License, or
// (at your option) any later version.

// Substrate is distributed in the hope that it will be useful,
// but WITHOUT ANY WARRANTY; without even the implied warranty of
// MERCHANTABILITY or FITNESS FOR A PARTICULAR PURPOSE.  See the
// GNU General Public License for more details.

// You should have received a copy of the GNU General Public License
// along with Substrate. If not, see <http://www.gnu.org/licenses/>.

//! Auxiliaries to help with managing partial changes to accounts state.

use super::{
	AliveContractInfo, BalanceOf, CodeHash, ContractInfo, ContractInfoOf, Trait,
	TrieIdGenerator,
};
use crate::exec::StorageKey;
use sp_std::cell::RefCell;
use sp_std::collections::btree_map::{BTreeMap, Entry};
use sp_std::prelude::*;
use sp_io::hashing::blake2_256;
use sp_runtime::traits::{Bounded, Zero};
use frame_support::traits::{Currency, Get, Imbalance, SignedImbalance};
use frame_support::{storage::child, StorageMap, storage::child::ChildInfo};
use frame_system;

// Note: we don't provide Option<Contract> because we can't create
// the trie_id in the overlay, thus we provide an overlay on the fields
// specifically.
pub struct ChangeEntry<T: Trait> {
	/// If Some(_), then the account balance is modified to the value. If None and `reset` is false,
	/// the balance unmodified. If None and `reset` is true, the balance is reset to 0.
	balance: Option<BalanceOf<T>>,
	/// If Some(_), then a contract is instantiated with the code hash. If None and `reset` is false,
	/// then the contract code is unmodified. If None and `reset` is true, the contract is deleted.
	code_hash: Option<CodeHash<T>>,
	/// If Some(_), then the rent allowance is set to the value. If None and `reset` is false, then
	/// the rent allowance is unmodified. If None and `reset` is true, the contract is deleted.
	rent_allowance: Option<BalanceOf<T>>,
	storage: BTreeMap<StorageKey, Option<Vec<u8>>>,
	/// If true, indicates that the existing contract and all its storage entries should be removed
	/// and replaced with the fields on this change entry. Otherwise, the fields on this change
	/// entry are updates merged into the existing contract info and storage.
	reset: bool,
}

impl<T: Trait> ChangeEntry<T> {
	fn balance(&self) -> Option<BalanceOf<T>> {
		self.balance.or_else(|| {
			if self.reset {
				Some(<BalanceOf<T>>::zero())
			} else {
				None
			}
		})
	}

	fn code_hash(&self) -> Option<Option<CodeHash<T>>> {
		if self.reset {
			Some(self.code_hash)
		} else {
			self.code_hash.map(Some)
		}
	}

	fn rent_allowance(&self) -> Option<Option<BalanceOf<T>>> {
		if self.reset {
			Some(self.rent_allowance)
		} else {
			self.rent_allowance.map(Some)
		}
	}

	fn storage(&self, location: &StorageKey) -> Option<Option<Vec<u8>>> {
		let value = self.storage.get(location).cloned();
		if self.reset {
			Some(value.unwrap_or(None))
		} else {
			value
		}
	}
}

// Cannot derive(Default) since it erroneously bounds T by Default.
impl<T: Trait> Default for ChangeEntry<T> {
	fn default() -> Self {
		ChangeEntry {
			rent_allowance: Default::default(),
			balance: Default::default(),
			code_hash: Default::default(),
			storage: Default::default(),
			reset: false,
		}
	}
}

pub type ChangeSet<T> = BTreeMap<<T as frame_system::Trait>::AccountId, ChangeEntry<T>>;

pub trait AccountDb<T: Trait> {
	/// Account is used when overlayed otherwise trie_id must be provided.
	/// This is for performance reason.
	///
	/// Trie id is None iff account doesn't have an associated trie id in <ContractInfoOf<T>>.
	/// Because DirectAccountDb bypass the lookup for this association.
	fn get_storage(
		&self,
		account: &T::AccountId,
		trie_id: Option<&ChildInfo>,
		location: &StorageKey
	) -> Option<Vec<u8>>;
	/// If account has an alive contract then return the code hash associated.
	fn get_code_hash(&self, account: &T::AccountId) -> Option<CodeHash<T>>;
	/// If account has an alive contract then return the rent allowance associated.
	fn get_rent_allowance(&self, account: &T::AccountId) -> Option<BalanceOf<T>>;
	/// Returns false iff account has no alive contract nor tombstone.
	fn contract_exists(&self, account: &T::AccountId) -> bool;
	fn get_balance(&self, account: &T::AccountId) -> BalanceOf<T>;

	fn commit(&mut self, change_set: ChangeSet<T>);
}

pub struct DirectAccountDb;
impl<T: Trait> AccountDb<T> for DirectAccountDb {
	fn get_storage(
		&self,
		_account: &T::AccountId,
		trie_id: Option<&ChildInfo>,
		location: &StorageKey
	) -> Option<Vec<u8>> {
<<<<<<< HEAD
		trie_id.and_then(|child_info| child::get_raw(child_info, &blake2_256(location)))
=======
		trie_id.and_then(|id| child::get_raw(&crate::child_trie_info(&id[..]), &blake2_256(location)))
>>>>>>> 217c19b9
	}
	fn get_code_hash(&self, account: &T::AccountId) -> Option<CodeHash<T>> {
		<ContractInfoOf<T>>::get(account).and_then(|i| i.as_alive().map(|i| i.code_hash))
	}
	fn get_rent_allowance(&self, account: &T::AccountId) -> Option<BalanceOf<T>> {
		<ContractInfoOf<T>>::get(account).and_then(|i| i.as_alive().map(|i| i.rent_allowance))
	}
	fn contract_exists(&self, account: &T::AccountId) -> bool {
		<ContractInfoOf<T>>::contains_key(account)
	}
	fn get_balance(&self, account: &T::AccountId) -> BalanceOf<T> {
		T::Currency::free_balance(account)
	}
	fn commit(&mut self, s: ChangeSet<T>) {
		let mut total_imbalance = SignedImbalance::zero();
		for (address, changed) in s.into_iter() {
			if let Some(balance) = changed.balance() {
				let imbalance = T::Currency::make_free_balance_be(&address, balance);
				total_imbalance = total_imbalance.merge(imbalance);
			}

			if changed.code_hash().is_some()
				|| changed.rent_allowance().is_some()
				|| !changed.storage.is_empty()
				|| changed.reset
			{
				let old_info = match <ContractInfoOf<T>>::get(&address) {
					Some(ContractInfo::Alive(alive)) => Some(alive),
					None => None,
					// Cannot commit changes to tombstone contract
					Some(ContractInfo::Tombstone(_)) => continue,
				};

				let mut new_info = match (changed.reset, old_info.clone(), changed.code_hash) {
					// Existing contract is being modified.
					(false, Some(info), _) => info,
					// Existing contract is being removed.
					(true, Some(info), None) => {
						child::kill_storage(&info.child_trie_info());
						<ContractInfoOf<T>>::remove(&address);
						continue;
					}
					// Existing contract is being replaced by a new one.
					(true, Some(info), Some(code_hash)) => {
						child::kill_storage(&info.child_trie_info());
						AliveContractInfo::<T> {
							code_hash,
							storage_size: T::StorageSizeOffset::get(),
							trie_id: <T as Trait>::TrieIdGenerator::trie_id(&address),
							deduct_block: <frame_system::Module<T>>::block_number(),
							rent_allowance: <BalanceOf<T>>::max_value(),
							last_write: None,
						}
					}
					// New contract is being instantiated.
					(_, None, Some(code_hash)) => {
						AliveContractInfo::<T> {
							code_hash,
							storage_size: T::StorageSizeOffset::get(),
							trie_id: <T as Trait>::TrieIdGenerator::trie_id(&address),
							deduct_block: <frame_system::Module<T>>::block_number(),
							rent_allowance: <BalanceOf<T>>::max_value(),
							last_write: None,
						}
					}
					// There is no existing at the address nor a new one to be instantiated.
					(_, None, None) => continue,
				};

				if let Some(rent_allowance) = changed.rent_allowance {
					new_info.rent_allowance = rent_allowance;
				}

				if let Some(code_hash) = changed.code_hash {
					new_info.code_hash = code_hash;
				}

				if !changed.storage.is_empty() {
					new_info.last_write = Some(<frame_system::Module<T>>::block_number());
				}

				let child_info = &new_info.child_trie_unique_id();
				for (k, v) in changed.storage.into_iter() {
					if let Some(value) = child::get_raw(
<<<<<<< HEAD
						child_info,
=======
						&new_info.child_trie_info(),
>>>>>>> 217c19b9
						&blake2_256(&k),
					) {
						new_info.storage_size -= value.len() as u32;
					}
					if let Some(value) = v {
						new_info.storage_size += value.len() as u32;
<<<<<<< HEAD
						child::put_raw(child_info, &blake2_256(&k), &value[..]);
					} else {
						child::kill(child_info, &blake2_256(&k));
=======
						child::put_raw(&new_info.child_trie_info(), &blake2_256(&k), &value[..]);
					} else {
						child::kill(&new_info.child_trie_info(), &blake2_256(&k));
>>>>>>> 217c19b9
					}
				}

				if old_info
					.map(|old_info| old_info != new_info)
					.unwrap_or(true)
				{
					<ContractInfoOf<T>>::insert(&address, ContractInfo::Alive(new_info));
				}
			}
		}

		match total_imbalance {
			// If we've detected a positive imbalance as a result of our contract-level machinations
			// then it's indicative of a buggy contracts system.
			// Panicking is far from ideal as it opens up a DoS attack on block validators, however
			// it's a less bad option than allowing arbitrary value to be created.
			SignedImbalance::Positive(ref p) if !p.peek().is_zero() =>
				panic!("contract subsystem resulting in positive imbalance!"),
			_ => {}
		}
	}
}
pub struct OverlayAccountDb<'a, T: Trait + 'a> {
	local: RefCell<ChangeSet<T>>,
	underlying: &'a dyn AccountDb<T>,
}
impl<'a, T: Trait> OverlayAccountDb<'a, T> {
	pub fn new(underlying: &'a dyn AccountDb<T>) -> OverlayAccountDb<'a, T> {
		OverlayAccountDb {
			local: RefCell::new(ChangeSet::new()),
			underlying,
		}
	}

	pub fn into_change_set(self) -> ChangeSet<T> {
		self.local.into_inner()
	}

	pub fn set_storage(
		&mut self,
		account: &T::AccountId,
		location: StorageKey,
		value: Option<Vec<u8>>,
	) {
		self.local.borrow_mut()
			.entry(account.clone())
			.or_insert(Default::default())
			.storage
			.insert(location, value);
	}

	/// Return an error if contract already exists (either if it is alive or tombstone)
	pub fn instantiate_contract(
		&mut self,
		account: &T::AccountId,
		code_hash: CodeHash<T>,
	) -> Result<(), &'static str> {
		if self.contract_exists(account) {
			return Err("Alive contract or tombstone already exists");
		}

		let mut local = self.local.borrow_mut();
		let contract = local.entry(account.clone()).or_insert_with(|| Default::default());

		contract.code_hash = Some(code_hash);
		contract.rent_allowance = Some(<BalanceOf<T>>::max_value());

		Ok(())
	}

	/// Mark a contract as deleted.
	pub fn destroy_contract(&mut self, account: &T::AccountId) {
		let mut local = self.local.borrow_mut();
		local.insert(
			account.clone(),
			ChangeEntry {
				reset: true,
				..Default::default()
			}
		);
	}

	/// Assume contract exists
	pub fn set_rent_allowance(&mut self, account: &T::AccountId, rent_allowance: BalanceOf<T>) {
		self.local
			.borrow_mut()
			.entry(account.clone())
			.or_insert(Default::default())
			.rent_allowance = Some(rent_allowance);
	}
	pub fn set_balance(&mut self, account: &T::AccountId, balance: BalanceOf<T>) {
		self.local
			.borrow_mut()
			.entry(account.clone())
			.or_insert(Default::default())
			.balance = Some(balance);
	}
}

impl<'a, T: Trait> AccountDb<T> for OverlayAccountDb<'a, T> {
	fn get_storage(
		&self,
		account: &T::AccountId,
		trie_id: Option<&ChildInfo>,
		location: &StorageKey
	) -> Option<Vec<u8>> {
		self.local
			.borrow()
			.get(account)
			.and_then(|changes| changes.storage(location))
			.unwrap_or_else(|| self.underlying.get_storage(account, trie_id, location))
	}
	fn get_code_hash(&self, account: &T::AccountId) -> Option<CodeHash<T>> {
		self.local
			.borrow()
			.get(account)
			.and_then(|changes| changes.code_hash())
			.unwrap_or_else(|| self.underlying.get_code_hash(account))
	}
	fn get_rent_allowance(&self, account: &T::AccountId) -> Option<BalanceOf<T>> {
		self.local
			.borrow()
			.get(account)
			.and_then(|changes| changes.rent_allowance())
			.unwrap_or_else(|| self.underlying.get_rent_allowance(account))
	}
	fn contract_exists(&self, account: &T::AccountId) -> bool {
		self.local
			.borrow()
			.get(account)
			.and_then(|changes| changes.code_hash().map(|code_hash| code_hash.is_some()))
			.unwrap_or_else(|| self.underlying.contract_exists(account))
	}
	fn get_balance(&self, account: &T::AccountId) -> BalanceOf<T> {
		self.local
			.borrow()
			.get(account)
			.and_then(|changes| changes.balance())
			.unwrap_or_else(|| self.underlying.get_balance(account))
	}
	fn commit(&mut self, s: ChangeSet<T>) {
		let mut local = self.local.borrow_mut();

		for (address, changed) in s.into_iter() {
			match local.entry(address) {
				Entry::Occupied(e) => {
					let mut value = e.into_mut();
					if changed.reset {
						*value = changed;
					} else {
						value.balance = changed.balance.or(value.balance);
						value.code_hash = changed.code_hash.or(value.code_hash);
						value.rent_allowance = changed.rent_allowance.or(value.rent_allowance);
						value.storage.extend(changed.storage.into_iter());
					}
				}
				Entry::Vacant(e) => {
					e.insert(changed);
				}
			}
		}
	}
}<|MERGE_RESOLUTION|>--- conflicted
+++ resolved
@@ -133,11 +133,7 @@
 		trie_id: Option<&ChildInfo>,
 		location: &StorageKey
 	) -> Option<Vec<u8>> {
-<<<<<<< HEAD
 		trie_id.and_then(|child_info| child::get_raw(child_info, &blake2_256(location)))
-=======
-		trie_id.and_then(|id| child::get_raw(&crate::child_trie_info(&id[..]), &blake2_256(location)))
->>>>>>> 217c19b9
 	}
 	fn get_code_hash(&self, account: &T::AccountId) -> Option<CodeHash<T>> {
 		<ContractInfoOf<T>>::get(account).and_then(|i| i.as_alive().map(|i| i.code_hash))
@@ -222,26 +218,16 @@
 				let child_info = &new_info.child_trie_unique_id();
 				for (k, v) in changed.storage.into_iter() {
 					if let Some(value) = child::get_raw(
-<<<<<<< HEAD
 						child_info,
-=======
-						&new_info.child_trie_info(),
->>>>>>> 217c19b9
 						&blake2_256(&k),
 					) {
 						new_info.storage_size -= value.len() as u32;
 					}
 					if let Some(value) = v {
 						new_info.storage_size += value.len() as u32;
-<<<<<<< HEAD
 						child::put_raw(child_info, &blake2_256(&k), &value[..]);
 					} else {
 						child::kill(child_info, &blake2_256(&k));
-=======
-						child::put_raw(&new_info.child_trie_info(), &blake2_256(&k), &value[..]);
-					} else {
-						child::kill(&new_info.child_trie_info(), &blake2_256(&k));
->>>>>>> 217c19b9
 					}
 				}
 
