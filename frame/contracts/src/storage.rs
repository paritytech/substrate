--- conflicted
+++ resolved
@@ -170,7 +170,6 @@
 				return Err(Error::<T>::DuplicateContract.into());
 			}
 
-<<<<<<< HEAD
 			let contract = AliveContractInfo::<T> {
 				code_hash: ch,
 				storage_size: 0,
@@ -178,7 +177,7 @@
 				deduct_block:
 					// We want to charge rent for the first block in advance. Therefore we
 					// treat the contract as if it was created in the last block and then
-					// charge rent for it during instantation.
+					// charge rent for it during instantiation.
 					<frame_system::Module<T>>::block_number().saturating_sub(1u32.into()),
 				rent_allowance: <BalanceOf<T>>::max_value(),
 				rent_payed: <BalanceOf<T>>::zero(),
@@ -189,27 +188,6 @@
 			*existing = Some(contract.clone().into());
 
 			Ok(contract)
-=======
-			*maybe_contract_info = Some(
-				AliveContractInfo::<T> {
-					code_hash: ch,
-					storage_size: 0,
-					trie_id,
-					deduct_block:
-						// We want to charge rent for the first block in advance. Therefore we
-						// treat the contract as if it was created in the last block and then
-						// charge rent for it during instantiation.
-						<frame_system::Module<T>>::block_number().saturating_sub(1u32.into()),
-					rent_allowance: <BalanceOf<T>>::max_value(),
-					rent_payed: <BalanceOf<T>>::zero(),
-					pair_count: 0,
-					last_write: None,
-				}
-				.into(),
-			);
-
-			Ok(())
->>>>>>> 30ec0bed
 		})
 	}
 
