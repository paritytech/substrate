--- conflicted
+++ resolved
@@ -13,17 +13,12 @@
 targets = ["x86_64-unknown-linux-gnu"]
 
 [dependencies]
-<<<<<<< HEAD
-bitflags = "1.0"
-codec = { package = "parity-scale-codec", version = "2.2.0", default-features = false, features = ["derive", "max-encoded-len"] }
-scale-info = { version = "0.10.0", default-features = false, features = ["derive"] }
-=======
 bitflags = "1.3"
 codec = { package = "parity-scale-codec", version = "2.2.0", default-features = false, features = [
 	"derive",
 	"max-encoded-len",
 ] }
->>>>>>> 12079347
+scale-info = { version = "0.10.0", default-features = false, features = ["derive"] }
 log = { version = "0.4", default-features = false }
 pwasm-utils = { version = "0.18", default-features = false }
 serde = { version = "1", optional = true, features = ["derive"] }
