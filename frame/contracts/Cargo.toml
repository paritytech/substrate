[package]
name = "pallet-contracts"
version = "2.0.0"
authors = ["Parity Technologies <admin@parity.io>"]
edition = "2018"

[dependencies]
serde = { version = "1.0.101", optional = true, features = ["derive"] }
pwasm-utils = { version = "0.12.0", default-features = false }
codec = { package = "parity-scale-codec", version = "1.0.0", default-features = false, features = ["derive"] }
parity-wasm = { version = "0.41.0", default-features = false }
wasmi-validation = { version = "0.3.0", default-features = false }
primitives = { package = "sp-core",  path = "../../primitives/core", default-features = false }
sp-runtime = { path = "../../primitives/runtime", default-features = false }
<<<<<<< HEAD
sp-io = { path = "../../primitives/io", default-features = false }
rstd = { package = "sp-std", path = "../../primitives/sr-std", default-features = false }
=======
runtime-io = { package = "sp-io", path = "../../primitives/sr-io", default-features = false }
sp-std = { path = "../../primitives/std", default-features = false }
>>>>>>> f588aa53
sandbox = { package = "sp-sandbox", path = "../../primitives/sr-sandbox", default-features = false }
support = { package = "frame-support", path = "../support", default-features = false }
system = { package = "frame-system", path = "../system", default-features = false }

[dev-dependencies]
wabt = "0.9.2"
assert_matches = "1.3.0"
hex-literal = "0.2.1"
balances = { package = "pallet-balances", path = "../balances" }
timestamp = { package = "pallet-timestamp", path = "../timestamp" }
randomness-collective-flip = { package = "pallet-randomness-collective-flip", path = "../randomness-collective-flip" }

[features]
default = ["std"]
std = [
	"serde",
	"codec/std",
	"primitives/std",
	"sp-runtime/std",
<<<<<<< HEAD
	"sp-io/std",
	"rstd/std",
=======
	"runtime-io/std",
	"sp-std/std",
>>>>>>> f588aa53
	"sandbox/std",
	"support/std",
	"system/std",
	"parity-wasm/std",
	"pwasm-utils/std",
	"wasmi-validation/std",
]<|MERGE_RESOLUTION|>--- conflicted
+++ resolved
@@ -12,13 +12,8 @@
 wasmi-validation = { version = "0.3.0", default-features = false }
 primitives = { package = "sp-core",  path = "../../primitives/core", default-features = false }
 sp-runtime = { path = "../../primitives/runtime", default-features = false }
-<<<<<<< HEAD
 sp-io = { path = "../../primitives/io", default-features = false }
-rstd = { package = "sp-std", path = "../../primitives/sr-std", default-features = false }
-=======
-runtime-io = { package = "sp-io", path = "../../primitives/sr-io", default-features = false }
 sp-std = { path = "../../primitives/std", default-features = false }
->>>>>>> f588aa53
 sandbox = { package = "sp-sandbox", path = "../../primitives/sr-sandbox", default-features = false }
 support = { package = "frame-support", path = "../support", default-features = false }
 system = { package = "frame-system", path = "../system", default-features = false }
@@ -38,13 +33,8 @@
 	"codec/std",
 	"primitives/std",
 	"sp-runtime/std",
-<<<<<<< HEAD
 	"sp-io/std",
-	"rstd/std",
-=======
-	"runtime-io/std",
 	"sp-std/std",
->>>>>>> f588aa53
 	"sandbox/std",
 	"support/std",
 	"system/std",
