// This file is part of Substrate.

// Copyright (C) 2021-2022 Parity Technologies (UK) Ltd.
// SPDX-License-Identifier: Apache-2.0

// Licensed under the Apache License, Version 2.0 (the "License");
// you may not use this file except in compliance with the License.
// You may obtain a copy of the License at
//
// 	http://www.apache.org/licenses/LICENSE-2.0
//
// Unless required by applicable law or agreed to in writing, software
// distributed under the License is distributed on an "AS IS" BASIS,
// WITHOUT WARRANTIES OR CONDITIONS OF ANY KIND, either express or implied.
// See the License for the specific language governing permissions and
// limitations under the License.

use std::vec;

use beefy_primitives::mmr::MmrLeafVersion;
use codec::Encode;
use frame_support::{
	construct_runtime, parameter_types,
	sp_io::TestExternalities,
	traits::{ConstU16, ConstU32, ConstU64, GenesisBuild},
	BasicExternalities,
};
use sp_core::{Hasher, H256};
use sp_runtime::{
	app_crypto::ecdsa::Public,
	impl_opaque_keys,
	testing::Header,
	traits::{BlakeTwo256, ConvertInto, IdentityLookup, Keccak256, OpaqueKeys},
};

use crate as pallet_beefy_mmr;

pub use beefy_primitives::{
	crypto::AuthorityId as BeefyId, mmr::BeefyDataProvider, ConsensusLog, BEEFY_ENGINE_ID,
};

impl_opaque_keys! {
	pub struct MockSessionKeys {
		pub dummy: pallet_beefy::Pallet<Test>,
	}
}

type UncheckedExtrinsic = frame_system::mocking::MockUncheckedExtrinsic<Test>;
type Block = frame_system::mocking::MockBlock<Test>;

construct_runtime!(
	pub enum Test where
		Block = Block,
		NodeBlock = Block,
		UncheckedExtrinsic = UncheckedExtrinsic,
	{
		System: frame_system::{Pallet, Call, Config, Storage, Event<T>},
		Session: pallet_session::{Pallet, Call, Storage, Event, Config<T>},
		Mmr: pallet_mmr::{Pallet, Storage},
		Beefy: pallet_beefy::{Pallet, Config<T>, Storage},
		BeefyMmr: pallet_beefy_mmr::{Pallet, Storage},
	}
);

impl frame_system::Config for Test {
	type BaseCallFilter = frame_support::traits::Everything;
	type BlockWeights = ();
	type BlockLength = ();
	type DbWeight = ();
	type Origin = Origin;
	type Index = u64;
	type BlockNumber = u64;
	type Hash = H256;
	type Call = Call;
	type Hashing = BlakeTwo256;
	type AccountId = u64;
	type Lookup = IdentityLookup<Self::AccountId>;
	type Header = Header;
	type Event = Event;
	type BlockHashCount = ConstU64<250>;
	type Version = ();
	type PalletInfo = PalletInfo;
	type AccountData = ();
	type OnNewAccount = ();
	type OnKilledAccount = ();
	type SystemWeightInfo = ();
	type SS58Prefix = ConstU16<42>;
	type OnSetCode = ();
	type MaxConsumers = ConstU32<16>;
}

impl pallet_session::Config for Test {
	type Event = Event;
	type ValidatorId = u64;
	type ValidatorIdOf = ConvertInto;
	type ShouldEndSession = pallet_session::PeriodicSessions<ConstU64<1>, ConstU64<0>>;
	type NextSessionRotation = pallet_session::PeriodicSessions<ConstU64<1>, ConstU64<0>>;
	type SessionManager = MockSessionManager;
	type SessionHandler = <MockSessionKeys as OpaqueKeys>::KeyTypeIdProviders;
	type Keys = MockSessionKeys;
	type WeightInfo = ();
}

pub type MmrLeaf = beefy_primitives::mmr::MmrLeaf<
	<Test as frame_system::Config>::BlockNumber,
	<Test as frame_system::Config>::Hash,
	<Test as pallet_mmr::Config>::Hash,
	Vec<u8>,
>;

impl pallet_mmr::Config for Test {
	const INDEXING_PREFIX: &'static [u8] = b"mmr";

	type Hashing = Keccak256;

	type Hash = <Keccak256 as Hasher>::Out;

	type LeafData = BeefyMmr;

	type OnNewRoot = pallet_beefy_mmr::DepositBeefyDigest<Test>;

	type WeightInfo = ();
}

impl pallet_beefy::Config for Test {
	type BeefyId = BeefyId;
<<<<<<< HEAD
	type OnNewValidatorSet = BeefyMmr;
=======
	type MaxAuthorities = ConstU32<100>;
>>>>>>> 0fbf9176
}

parameter_types! {
	pub LeafVersion: MmrLeafVersion = MmrLeafVersion::new(1, 5);
}

impl pallet_beefy_mmr::Config for Test {
	type LeafVersion = LeafVersion;

	type BeefyAuthorityToMerkleLeaf = pallet_beefy_mmr::BeefyEcdsaToEthereum;

	type LeafExtra = Vec<u8>;

	type BeefyDataProvider = DummyDataProvider;
}

pub struct DummyDataProvider;
impl BeefyDataProvider<Vec<u8>> for DummyDataProvider {
	fn extra_data() -> Vec<u8> {
		let mut col = vec![(15, vec![1, 2, 3]), (5, vec![4, 5, 6])];
		col.sort();
		beefy_merkle_tree::merkle_root::<crate::Pallet<Test>, _, _>(
			col.into_iter().map(|pair| pair.encode()),
		)
		.to_vec()
	}
}

pub struct MockSessionManager;
impl pallet_session::SessionManager<u64> for MockSessionManager {
	fn end_session(_: sp_staking::SessionIndex) {}
	fn start_session(_: sp_staking::SessionIndex) {}
	fn new_session(idx: sp_staking::SessionIndex) -> Option<Vec<u64>> {
		if idx == 0 || idx == 1 {
			Some(vec![1, 2])
		} else if idx == 2 {
			Some(vec![3, 4])
		} else {
			None
		}
	}
}

// Note, that we can't use `UintAuthorityId` here. Reason is that the implementation
// of `to_public_key()` assumes, that a public key is 32 bytes long. This is true for
// ed25519 and sr25519 but *not* for ecdsa. A compressed ecdsa public key is 33 bytes,
// with the first one containing information to reconstruct the uncompressed key.
pub fn mock_beefy_id(id: u8) -> BeefyId {
	let mut buf: [u8; 33] = [id; 33];
	// Set to something valid.
	buf[0] = 0x02;
	let pk = Public::from_raw(buf);
	BeefyId::from(pk)
}

pub fn mock_authorities(vec: Vec<u8>) -> Vec<(u64, BeefyId)> {
	vec.into_iter().map(|id| ((id as u64), mock_beefy_id(id))).collect()
}

pub fn new_test_ext(ids: Vec<u8>) -> TestExternalities {
	new_test_ext_raw_authorities(mock_authorities(ids))
}

pub fn new_test_ext_raw_authorities(authorities: Vec<(u64, BeefyId)>) -> TestExternalities {
	let mut t = frame_system::GenesisConfig::default().build_storage::<Test>().unwrap();

	let session_keys: Vec<_> = authorities
		.iter()
		.enumerate()
		.map(|(_, id)| (id.0 as u64, id.0 as u64, MockSessionKeys { dummy: id.1.clone() }))
		.collect();

	BasicExternalities::execute_with_storage(&mut t, || {
		for (ref id, ..) in &session_keys {
			frame_system::Pallet::<Test>::inc_providers(id);
		}
	});

	pallet_session::GenesisConfig::<Test> { keys: session_keys }
		.assimilate_storage(&mut t)
		.unwrap();

	t.into()
}<|MERGE_RESOLUTION|>--- conflicted
+++ resolved
@@ -124,11 +124,8 @@
 
 impl pallet_beefy::Config for Test {
 	type BeefyId = BeefyId;
-<<<<<<< HEAD
+	type MaxAuthorities = ConstU32<100>;
 	type OnNewValidatorSet = BeefyMmr;
-=======
-	type MaxAuthorities = ConstU32<100>;
->>>>>>> 0fbf9176
 }
 
 parameter_types! {
