[package]
name = "pallet-beefy-mmr"
version = "4.0.0-dev"
authors = ["Parity Technologies <admin@parity.io>"]
edition = "2021"
license = "Apache-2.0"
description = "BEEFY + MMR runtime utilities"
repository = "https://github.com/paritytech/substrate"
homepage = "https://substrate.io"

[dependencies]
array-bytes = { version = "6.1", optional = true }
codec = { package = "parity-scale-codec", version = "3.6.1", default-features = false, features = ["derive"] }
log = { version = "0.4.17", default-features = false }
scale-info = { version = "2.5.0", default-features = false, features = ["derive"] }
serde = { version = "1.0.163", optional = true }
binary-merkle-tree = { version = "4.0.0-dev", default-features = false, path = "../../utils/binary-merkle-tree" }
frame-support = { version = "4.0.0-dev", default-features = false, path = "../support" }
frame-system = { version = "4.0.0-dev", default-features = false, path = "../system" }
pallet-beefy = { version = "4.0.0-dev", default-features = false, path = "../beefy" }
pallet-mmr = { version = "4.0.0-dev", default-features = false, path = "../merkle-mountain-range" }
pallet-session = { version = "4.0.0-dev", default-features = false, path = "../session" }
sp-consensus-beefy = { version = "4.0.0-dev", default-features = false, path = "../../primitives/consensus/beefy" }
sp-core = { version = "21.0.0", default-features = false, path = "../../primitives/core" }
sp-io = { version = "23.0.0", default-features = false, path = "../../primitives/io" }
sp-runtime = { version = "24.0.0", default-features = false, path = "../../primitives/runtime" }
sp-std = { version = "8.0.0", default-features = false, path = "../../primitives/std" }
sp-api = { version = "4.0.0-dev", default-features = false, path = "../../primitives/api" }
sp-state-machine = { version = "0.28.0", default-features = false, path = "../../primitives/state-machine" }

[dev-dependencies]
array-bytes = "6.1"
sp-staking = { version = "4.0.0-dev", path = "../../primitives/staking" }

[features]
default = [ "std" ]
std = [
	"array-bytes",
	"binary-merkle-tree/std",
	"codec/std",
	"frame-support/std",
	"frame-system/std",
	"log/std",
	"pallet-beefy/std",
	"pallet-mmr/std",
	"pallet-session/std",
	"scale-info/std",
	"serde",
	"sp-api/std",
	"sp-consensus-beefy/std",
	"sp-core/std",
	"sp-io/std",
	"sp-runtime/std",
	"sp-staking/std",
	"sp-std/std",
<<<<<<< HEAD
=======
	"sp-api/std",
	"sp-staking/std",
	"sp-state-machine/std"
>>>>>>> df383f22
]
try-runtime = [
	"frame-support/try-runtime",
	"frame-system/try-runtime",
	"pallet-beefy/try-runtime",
	"pallet-mmr/try-runtime",
	"pallet-session/try-runtime",
	"sp-runtime/try-runtime",
]<|MERGE_RESOLUTION|>--- conflicted
+++ resolved
@@ -53,12 +53,9 @@
 	"sp-runtime/std",
 	"sp-staking/std",
 	"sp-std/std",
-<<<<<<< HEAD
-=======
 	"sp-api/std",
 	"sp-staking/std",
 	"sp-state-machine/std"
->>>>>>> df383f22
 ]
 try-runtime = [
 	"frame-support/try-runtime",
