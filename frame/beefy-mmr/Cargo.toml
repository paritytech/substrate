[package]
name = "pallet-beefy-mmr"
version = "4.0.0-dev"
authors = ["Parity Technologies <admin@parity.io>"]
edition = "2021"
license = "Apache-2.0"
description = "BEEFY + MMR runtime utilities"
repository = "https://github.com/paritytech/substrate"

[dependencies]
hex = { version = "0.4", optional = true }
<<<<<<< HEAD
codec = { version = "3.0.0", package = "parity-scale-codec", default-features = false, features = ["derive"] }
libsecp256k1 = { version = "0.7.0", default-features = false }
=======
codec = { version = "2.2.0", package = "parity-scale-codec", default-features = false, features = ["derive"] }
k256 = { version = "0.10.2", default-features = false, features = ["arithmetic"] }
>>>>>>> f54e1a2f
log = { version = "0.4.13", default-features = false }
scale-info = { version = "2.0.0", default-features = false, features = ["derive"] }
serde = { version = "1.0.136", optional = true }

frame-support = { version = "4.0.0-dev", path = "../support", default-features = false }
frame-system = { version = "4.0.0-dev", path = "../system", default-features = false }
pallet-mmr = { version = "4.0.0-dev", path = "../merkle-mountain-range", default-features = false }
pallet-mmr-primitives = { version = "4.0.0-dev", path = "../merkle-mountain-range/primitives", default-features = false }
pallet-session = { version = "4.0.0-dev", path = "../session", default-features = false }

sp-core = { version = "5.0.0", path = "../../primitives/core", default-features = false }
sp-io = { version = "5.0.0", path = "../../primitives/io", default-features = false }
sp-runtime = { version = "5.0.0", path = "../../primitives/runtime", default-features = false }
sp-std = { version = "4.0.0", path = "../../primitives/std", default-features = false }

beefy-merkle-tree = { version = "4.0.0-dev", path = "./primitives", default-features = false }
beefy-primitives = { version = "4.0.0-dev", path = "../../primitives/beefy", default-features = false }
pallet-beefy = { version = "4.0.0-dev", path = "../beefy", default-features = false }

[dev-dependencies]
sp-staking = { version = "4.0.0-dev", path = "../../primitives/staking" }
hex-literal = "0.3"

[features]
default = ["std"]
std = [
    "beefy-merkle-tree/std",
    "beefy-primitives/std",
    "codec/std",
    "frame-support/std",
    "frame-system/std",
    "hex",
    "k256/std",
    "log/std",
    "pallet-beefy/std",
    "pallet-mmr-primitives/std",
    "pallet-mmr/std",
    "pallet-session/std",
    "serde",
    "sp-core/std",
    "sp-io/std",
    "sp-runtime/std",
    "sp-std/std",
]<|MERGE_RESOLUTION|>--- conflicted
+++ resolved
@@ -9,13 +9,8 @@
 
 [dependencies]
 hex = { version = "0.4", optional = true }
-<<<<<<< HEAD
 codec = { version = "3.0.0", package = "parity-scale-codec", default-features = false, features = ["derive"] }
-libsecp256k1 = { version = "0.7.0", default-features = false }
-=======
-codec = { version = "2.2.0", package = "parity-scale-codec", default-features = false, features = ["derive"] }
 k256 = { version = "0.10.2", default-features = false, features = ["arithmetic"] }
->>>>>>> f54e1a2f
 log = { version = "0.4.13", default-features = false }
 scale-info = { version = "2.0.0", default-features = false, features = ["derive"] }
 serde = { version = "1.0.136", optional = true }
