[package]
name = "pallet-beefy-mmr"
version = "4.0.0-dev"
authors = ["Parity Technologies <admin@parity.io>"]
edition = "2021"
license = "Apache-2.0"
description = "BEEFY + MMR runtime utilities"
repository = "https://github.com/paritytech/substrate"

[dependencies]
hex = { version = "0.4", optional = true }
libsecp256k1 = { version = "0.7.0", default-features = false }
codec = { version = "2.2.0", package = "parity-scale-codec", default-features = false, features = ["derive"] }
log = { version = "0.4.13", default-features = false }
scale-info = { version = "1.0", default-features = false, features = ["derive"] }
<<<<<<< HEAD
#secp256k1 = { version = "0.21.2", default-features = false }
serde = { version = "1.0.132", optional = true }
=======
serde = { version = "1.0.136", optional = true }
>>>>>>> 3aecef7e

frame-support = { version = "4.0.0-dev", path = "../support", default-features = false }
frame-system = { version = "4.0.0-dev", path = "../system", default-features = false }
pallet-mmr = { version = "4.0.0-dev", path = "../merkle-mountain-range", default-features = false }
pallet-mmr-primitives = { version = "4.0.0-dev", path = "../merkle-mountain-range/primitives", default-features = false }
pallet-session = { version = "4.0.0-dev", path = "../session", default-features = false }

sp-core = { version = "5.0.0", path = "../../primitives/core", default-features = false }
sp-io = { version = "5.0.0", path = "../../primitives/io", default-features = false }
sp-runtime = { version = "5.0.0", path = "../../primitives/runtime", default-features = false }
sp-std = { version = "4.0.0", path = "../../primitives/std", default-features = false }

beefy-merkle-tree = { version = "4.0.0-dev", path = "./primitives", default-features = false }
beefy-primitives = { version = "4.0.0-dev", path = "../../primitives/beefy", default-features = false }
pallet-beefy = { version = "4.0.0-dev", path = "../beefy", default-features = false }

[dev-dependencies]
sp-staking = { version = "4.0.0-dev", path = "../../primitives/staking" }
hex-literal = "0.3"

[features]
default = ["std"]
std = [
    "beefy-merkle-tree/std",
    "beefy-primitives/std",
    "codec/std",
    "frame-support/std",
    "frame-system/std",
    "hex",
    "libsecp256k1/std",
    "log/std",
    "pallet-beefy/std",
    "pallet-mmr-primitives/std",
    "pallet-mmr/std",
    "pallet-session/std",
    "serde",
    #"secp256k1/std",
    "sp-core/std",
    "sp-io/std",
    "sp-runtime/std",
    "sp-std/std",
]<|MERGE_RESOLUTION|>--- conflicted
+++ resolved
@@ -13,12 +13,8 @@
 codec = { version = "2.2.0", package = "parity-scale-codec", default-features = false, features = ["derive"] }
 log = { version = "0.4.13", default-features = false }
 scale-info = { version = "1.0", default-features = false, features = ["derive"] }
-<<<<<<< HEAD
 #secp256k1 = { version = "0.21.2", default-features = false }
-serde = { version = "1.0.132", optional = true }
-=======
 serde = { version = "1.0.136", optional = true }
->>>>>>> 3aecef7e
 
 frame-support = { version = "4.0.0-dev", path = "../support", default-features = false }
 frame-system = { version = "4.0.0-dev", path = "../system", default-features = false }
