[package]
name = "pallet-beefy-mmr"
version = "4.0.0-dev"
authors = ["Parity Technologies <admin@parity.io>"]
edition = "2021"
license = "Apache-2.0"
description = "BEEFY + MMR runtime utilities"
repository = "https://github.com/paritytech/substrate"

[dependencies]
hex = { version = "0.4", optional = true }
codec = { version = "2.2.0", package = "parity-scale-codec", default-features = false, features = ["derive"] }
libsecp256k1 = { version = "0.7.0", default-features = false }
log = { version = "0.4.13", default-features = false }
scale-info = { version = "1.0", default-features = false, features = ["derive"] }
serde = { version = "1.0.130", optional = true }

frame-support = { version = "4.0.0-dev", path = "../support", default-features = false }
frame-system = { version = "4.0.0-dev", path = "../system", default-features = false }
pallet-mmr = { version = "4.0.0-dev", path = "../merkle-mountain-range", default-features = false }
pallet-mmr-primitives = { version = "4.0.0-dev", path = "../merkle-mountain-range/primitives", default-features = false }
pallet-session = { version = "4.0.0-dev", path = "../session", default-features = false }

<<<<<<< HEAD
sp-core = { version = "4.0.0", path = "../../primitives/core", default-features = false }
sp-io = { version = "4.0.0", path = "../../primitives/io", default-features = false }
sp-runtime = { version = "4.0.0", path = "../../primitives/runtime", default-features = false }
=======
sp-core = { version = "4.1.0-dev", path = "../../primitives/core", default-features = false }
sp-io = { version = "4.0.0-dev", path = "../../primitives/io", default-features = false }
sp-runtime = { version = "4.0.0-dev", path = "../../primitives/runtime", default-features = false }
>>>>>>> b9cafba3
sp-std = { version = "4.0.0", path = "../../primitives/std", default-features = false }

beefy-merkle-tree = { version = "4.0.0-dev", path = "./primitives", default-features = false }
beefy-primitives = { version = "4.0.0-dev", path = "../../primitives/beefy", default-features = false }
pallet-beefy = { version = "4.0.0-dev", path = "../beefy", default-features = false }

[dev-dependencies]
sp-staking = { version = "4.0.0-dev", path = "../../primitives/staking" }
hex-literal = "0.3"

[features]
default = ["std"]
std = [
    "beefy-merkle-tree/std",
    "beefy-primitives/std",
    "codec/std",
    "frame-support/std",
    "frame-system/std",
    "hex",
    "libsecp256k1/std",
    "log/std",
    "pallet-beefy/std",
    "pallet-mmr-primitives/std",
    "pallet-mmr/std",
    "pallet-session/std",
    "serde",
    "sp-core/std",
    "sp-io/std",
    "sp-runtime/std",
    "sp-std/std",
]<|MERGE_RESOLUTION|>--- conflicted
+++ resolved
@@ -21,15 +21,9 @@
 pallet-mmr-primitives = { version = "4.0.0-dev", path = "../merkle-mountain-range/primitives", default-features = false }
 pallet-session = { version = "4.0.0-dev", path = "../session", default-features = false }
 
-<<<<<<< HEAD
-sp-core = { version = "4.0.0", path = "../../primitives/core", default-features = false }
-sp-io = { version = "4.0.0", path = "../../primitives/io", default-features = false }
-sp-runtime = { version = "4.0.0", path = "../../primitives/runtime", default-features = false }
-=======
 sp-core = { version = "4.1.0-dev", path = "../../primitives/core", default-features = false }
 sp-io = { version = "4.0.0-dev", path = "../../primitives/io", default-features = false }
-sp-runtime = { version = "4.0.0-dev", path = "../../primitives/runtime", default-features = false }
->>>>>>> b9cafba3
+sp-runtime = { version = "4.0.0", path = "../../primitives/runtime", default-features = false }
 sp-std = { version = "4.0.0", path = "../../primitives/std", default-features = false }
 
 beefy-merkle-tree = { version = "4.0.0-dev", path = "./primitives", default-features = false }
