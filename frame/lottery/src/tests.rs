--- conflicted
+++ resolved
@@ -391,12 +391,7 @@
 		// Price set to 100.
 		assert_ok!(Lottery::start_lottery(RuntimeOrigin::root(), 100, 10, 10, false));
 
-<<<<<<< HEAD
-		// Buying fails with Expendability.
 		assert_noop!(Lottery::do_buy_ticket(&1, &calls[0]), TokenError::UnwantedAccountRemoval);
-=======
-		assert_noop!(Lottery::do_buy_ticket(&1, &calls[0]), TokenError::UnwantedRemoval);
->>>>>>> 73b49d3c
 		assert!(TicketsCount::<Test>::get().is_zero());
 	});
 }
