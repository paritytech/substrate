--- conflicted
+++ resolved
@@ -27,13 +27,8 @@
 [dev-dependencies]
 frame-support-test = { version = "3.0.0", path = "../support/test" }
 pallet-balances = { version = "4.0.0-dev", path = "../balances" }
-<<<<<<< HEAD
-sp-core = { version = "4.0.0", path = "../../primitives/core" }
-sp-io = { version = "4.0.0", path = "../../primitives/io" }
-=======
 sp-core = { version = "4.1.0-dev", path = "../../primitives/core" }
 sp-io = { version = "4.0.0-dev", path = "../../primitives/io" }
->>>>>>> b9cafba3
 
 [features]
 default = ["std"]
