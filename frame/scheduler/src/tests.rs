// This file is part of Substrate.

// Copyright (C) 2017-2022 Parity Technologies (UK) Ltd.
// SPDX-License-Identifier: Apache-2.0

// Licensed under the Apache License, Version 2.0 (the "License");
// you may not use this file except in compliance with the License.
// You may obtain a copy of the License at
//
// 	http://www.apache.org/licenses/LICENSE-2.0
//
// Unless required by applicable law or agreed to in writing, software
// distributed under the License is distributed on an "AS IS" BASIS,
// WITHOUT WARRANTIES OR CONDITIONS OF ANY KIND, either express or implied.
// See the License for the specific language governing permissions and
// limitations under the License.

//! # Scheduler tests.

use super::*;
use crate::mock::{
	logger, new_test_ext, root, run_to_block, LoggerCall, RuntimeCall, Scheduler, Test, *,
};
use frame_support::{
	assert_err, assert_noop, assert_ok,
	traits::{Contains, GetStorageVersion, OnInitialize, PreimageProvider},
	Hashable,
};
use sp_runtime::traits::Hash;
use substrate_test_utils::assert_eq_uvec;

#[test]
fn basic_scheduling_works() {
	new_test_ext().execute_with(|| {
<<<<<<< HEAD
		let call = RuntimeCall::Logger(LoggerCall::log { i: 42, weight: 1000 });
=======
		let call = Call::Logger(LoggerCall::log { i: 42, weight: Weight::from_ref_time(1000) });
>>>>>>> 7c1a39f0
		assert!(!<Test as frame_system::Config>::BaseCallFilter::contains(&call));
		assert_ok!(Scheduler::do_schedule(DispatchTime::At(4), None, 127, root(), call.into()));
		run_to_block(3);
		assert!(logger::log().is_empty());
		run_to_block(4);
		assert_eq!(logger::log(), vec![(root(), 42u32)]);
		run_to_block(100);
		assert_eq!(logger::log(), vec![(root(), 42u32)]);
	});
}

#[test]
fn scheduling_with_preimages_works() {
	new_test_ext().execute_with(|| {
<<<<<<< HEAD
		let call = RuntimeCall::Logger(LoggerCall::log { i: 42, weight: 1000 });
=======
		let call = Call::Logger(LoggerCall::log { i: 42, weight: Weight::from_ref_time(1000) });
>>>>>>> 7c1a39f0
		let hash = <Test as frame_system::Config>::Hashing::hash_of(&call);
		let hashed = MaybeHashed::Hash(hash);
		assert_ok!(Preimage::note_preimage(Origin::signed(0), call.encode()));
		assert_ok!(Scheduler::do_schedule(DispatchTime::At(4), None, 127, root(), hashed));
		assert!(Preimage::preimage_requested(&hash));
		run_to_block(3);
		assert!(logger::log().is_empty());
		run_to_block(4);
		assert!(!Preimage::have_preimage(&hash));
		assert!(!Preimage::preimage_requested(&hash));
		assert_eq!(logger::log(), vec![(root(), 42u32)]);
		run_to_block(100);
		assert_eq!(logger::log(), vec![(root(), 42u32)]);
	});
}

#[test]
fn scheduling_with_preimage_postpones_correctly() {
	new_test_ext().execute_with(|| {
<<<<<<< HEAD
		let call = RuntimeCall::Logger(LoggerCall::log { i: 42, weight: 1000 });
=======
		let call = Call::Logger(LoggerCall::log { i: 42, weight: Weight::from_ref_time(1000) });
>>>>>>> 7c1a39f0
		let hash = <Test as frame_system::Config>::Hashing::hash_of(&call);
		let hashed = MaybeHashed::Hash(hash);

		assert_ok!(Scheduler::do_schedule(DispatchTime::At(4), None, 127, root(), hashed));
		assert!(Preimage::preimage_requested(&hash));

		run_to_block(4);
		// #4 empty due to no preimage
		assert!(logger::log().is_empty());

		// Register preimage.
		assert_ok!(Preimage::note_preimage(Origin::signed(0), call.encode()));

		run_to_block(5);
		// #5 empty since postponement is 2 blocks.
		assert!(logger::log().is_empty());

		run_to_block(6);
		// #6 is good.
		assert_eq!(logger::log(), vec![(root(), 42u32)]);
		assert!(!Preimage::have_preimage(&hash));
		assert!(!Preimage::preimage_requested(&hash));

		run_to_block(100);
		assert_eq!(logger::log(), vec![(root(), 42u32)]);
	});
}

#[test]
fn schedule_after_works() {
	new_test_ext().execute_with(|| {
		run_to_block(2);
<<<<<<< HEAD
		let call = RuntimeCall::Logger(LoggerCall::log { i: 42, weight: 1000 });
=======
		let call = Call::Logger(LoggerCall::log { i: 42, weight: Weight::from_ref_time(1000) });
>>>>>>> 7c1a39f0
		assert!(!<Test as frame_system::Config>::BaseCallFilter::contains(&call));
		// This will schedule the call 3 blocks after the next block... so block 3 + 3 = 6
		assert_ok!(Scheduler::do_schedule(DispatchTime::After(3), None, 127, root(), call.into()));
		run_to_block(5);
		assert!(logger::log().is_empty());
		run_to_block(6);
		assert_eq!(logger::log(), vec![(root(), 42u32)]);
		run_to_block(100);
		assert_eq!(logger::log(), vec![(root(), 42u32)]);
	});
}

#[test]
fn schedule_after_zero_works() {
	new_test_ext().execute_with(|| {
		run_to_block(2);
<<<<<<< HEAD
		let call = RuntimeCall::Logger(LoggerCall::log { i: 42, weight: 1000 });
=======
		let call = Call::Logger(LoggerCall::log { i: 42, weight: Weight::from_ref_time(1000) });
>>>>>>> 7c1a39f0
		assert!(!<Test as frame_system::Config>::BaseCallFilter::contains(&call));
		assert_ok!(Scheduler::do_schedule(DispatchTime::After(0), None, 127, root(), call.into()));
		// Will trigger on the next block.
		run_to_block(3);
		assert_eq!(logger::log(), vec![(root(), 42u32)]);
		run_to_block(100);
		assert_eq!(logger::log(), vec![(root(), 42u32)]);
	});
}

#[test]
fn periodic_scheduling_works() {
	new_test_ext().execute_with(|| {
		// at #4, every 3 blocks, 3 times.
		assert_ok!(Scheduler::do_schedule(
			DispatchTime::At(4),
			Some((3, 3)),
			127,
			root(),
<<<<<<< HEAD
			RuntimeCall::Logger(logger::Call::log { i: 42, weight: 1000 }).into()
=======
			Call::Logger(logger::Call::log { i: 42, weight: Weight::from_ref_time(1000) }).into()
>>>>>>> 7c1a39f0
		));
		run_to_block(3);
		assert!(logger::log().is_empty());
		run_to_block(4);
		assert_eq!(logger::log(), vec![(root(), 42u32)]);
		run_to_block(6);
		assert_eq!(logger::log(), vec![(root(), 42u32)]);
		run_to_block(7);
		assert_eq!(logger::log(), vec![(root(), 42u32), (root(), 42u32)]);
		run_to_block(9);
		assert_eq!(logger::log(), vec![(root(), 42u32), (root(), 42u32)]);
		run_to_block(10);
		assert_eq!(logger::log(), vec![(root(), 42u32), (root(), 42u32), (root(), 42u32)]);
		run_to_block(100);
		assert_eq!(logger::log(), vec![(root(), 42u32), (root(), 42u32), (root(), 42u32)]);
	});
}

#[test]
fn reschedule_works() {
	new_test_ext().execute_with(|| {
<<<<<<< HEAD
		let call = RuntimeCall::Logger(LoggerCall::log { i: 42, weight: 1000 });
=======
		let call = Call::Logger(LoggerCall::log { i: 42, weight: Weight::from_ref_time(1000) });
>>>>>>> 7c1a39f0
		assert!(!<Test as frame_system::Config>::BaseCallFilter::contains(&call));
		assert_eq!(
			Scheduler::do_schedule(DispatchTime::At(4), None, 127, root(), call.into()).unwrap(),
			(4, 0)
		);

		run_to_block(3);
		assert!(logger::log().is_empty());

		assert_eq!(Scheduler::do_reschedule((4, 0), DispatchTime::At(6)).unwrap(), (6, 0));

		assert_noop!(
			Scheduler::do_reschedule((6, 0), DispatchTime::At(6)),
			Error::<Test>::RescheduleNoChange
		);

		run_to_block(4);
		assert!(logger::log().is_empty());

		run_to_block(6);
		assert_eq!(logger::log(), vec![(root(), 42u32)]);

		run_to_block(100);
		assert_eq!(logger::log(), vec![(root(), 42u32)]);
	});
}

#[test]
fn reschedule_named_works() {
	new_test_ext().execute_with(|| {
<<<<<<< HEAD
		let call = RuntimeCall::Logger(LoggerCall::log { i: 42, weight: 1000 });
=======
		let call = Call::Logger(LoggerCall::log { i: 42, weight: Weight::from_ref_time(1000) });
>>>>>>> 7c1a39f0
		assert!(!<Test as frame_system::Config>::BaseCallFilter::contains(&call));
		assert_eq!(
			Scheduler::do_schedule_named(
				1u32.encode(),
				DispatchTime::At(4),
				None,
				127,
				root(),
				call.into(),
			)
			.unwrap(),
			(4, 0)
		);

		run_to_block(3);
		assert!(logger::log().is_empty());

		assert_eq!(
			Scheduler::do_reschedule_named(1u32.encode(), DispatchTime::At(6)).unwrap(),
			(6, 0)
		);

		assert_noop!(
			Scheduler::do_reschedule_named(1u32.encode(), DispatchTime::At(6)),
			Error::<Test>::RescheduleNoChange
		);

		run_to_block(4);
		assert!(logger::log().is_empty());

		run_to_block(6);
		assert_eq!(logger::log(), vec![(root(), 42u32)]);

		run_to_block(100);
		assert_eq!(logger::log(), vec![(root(), 42u32)]);
	});
}

#[test]
fn reschedule_named_perodic_works() {
	new_test_ext().execute_with(|| {
<<<<<<< HEAD
		let call = RuntimeCall::Logger(LoggerCall::log { i: 42, weight: 1000 });
=======
		let call = Call::Logger(LoggerCall::log { i: 42, weight: Weight::from_ref_time(1000) });
>>>>>>> 7c1a39f0
		assert!(!<Test as frame_system::Config>::BaseCallFilter::contains(&call));
		assert_eq!(
			Scheduler::do_schedule_named(
				1u32.encode(),
				DispatchTime::At(4),
				Some((3, 3)),
				127,
				root(),
				call.into(),
			)
			.unwrap(),
			(4, 0)
		);

		run_to_block(3);
		assert!(logger::log().is_empty());

		assert_eq!(
			Scheduler::do_reschedule_named(1u32.encode(), DispatchTime::At(5)).unwrap(),
			(5, 0)
		);
		assert_eq!(
			Scheduler::do_reschedule_named(1u32.encode(), DispatchTime::At(6)).unwrap(),
			(6, 0)
		);

		run_to_block(5);
		assert!(logger::log().is_empty());

		run_to_block(6);
		assert_eq!(logger::log(), vec![(root(), 42u32)]);

		assert_eq!(
			Scheduler::do_reschedule_named(1u32.encode(), DispatchTime::At(10)).unwrap(),
			(10, 0)
		);

		run_to_block(9);
		assert_eq!(logger::log(), vec![(root(), 42u32)]);

		run_to_block(10);
		assert_eq!(logger::log(), vec![(root(), 42u32), (root(), 42u32)]);

		run_to_block(13);
		assert_eq!(logger::log(), vec![(root(), 42u32), (root(), 42u32), (root(), 42u32)]);

		run_to_block(100);
		assert_eq!(logger::log(), vec![(root(), 42u32), (root(), 42u32), (root(), 42u32)]);
	});
}

#[test]
fn cancel_named_scheduling_works_with_normal_cancel() {
	new_test_ext().execute_with(|| {
		// at #4.
		Scheduler::do_schedule_named(
			1u32.encode(),
			DispatchTime::At(4),
			None,
			127,
			root(),
<<<<<<< HEAD
			RuntimeCall::Logger(LoggerCall::log { i: 69, weight: 1000 }).into(),
=======
			Call::Logger(LoggerCall::log { i: 69, weight: Weight::from_ref_time(1000) }).into(),
>>>>>>> 7c1a39f0
		)
		.unwrap();
		let i = Scheduler::do_schedule(
			DispatchTime::At(4),
			None,
			127,
			root(),
<<<<<<< HEAD
			RuntimeCall::Logger(LoggerCall::log { i: 42, weight: 1000 }).into(),
=======
			Call::Logger(LoggerCall::log { i: 42, weight: Weight::from_ref_time(1000) }).into(),
>>>>>>> 7c1a39f0
		)
		.unwrap();
		run_to_block(3);
		assert!(logger::log().is_empty());
		assert_ok!(Scheduler::do_cancel_named(None, 1u32.encode()));
		assert_ok!(Scheduler::do_cancel(None, i));
		run_to_block(100);
		assert!(logger::log().is_empty());
	});
}

#[test]
fn cancel_named_periodic_scheduling_works() {
	new_test_ext().execute_with(|| {
		// at #4, every 3 blocks, 3 times.
		Scheduler::do_schedule_named(
			1u32.encode(),
			DispatchTime::At(4),
			Some((3, 3)),
			127,
			root(),
<<<<<<< HEAD
			RuntimeCall::Logger(LoggerCall::log { i: 42, weight: 1000 }).into(),
=======
			Call::Logger(LoggerCall::log { i: 42, weight: Weight::from_ref_time(1000) }).into(),
>>>>>>> 7c1a39f0
		)
		.unwrap();
		// same id results in error.
		assert!(Scheduler::do_schedule_named(
			1u32.encode(),
			DispatchTime::At(4),
			None,
			127,
			root(),
<<<<<<< HEAD
			RuntimeCall::Logger(LoggerCall::log { i: 69, weight: 1000 }).into(),
=======
			Call::Logger(LoggerCall::log { i: 69, weight: Weight::from_ref_time(1000) }).into(),
>>>>>>> 7c1a39f0
		)
		.is_err());
		// different id is ok.
		Scheduler::do_schedule_named(
			2u32.encode(),
			DispatchTime::At(8),
			None,
			127,
			root(),
<<<<<<< HEAD
			RuntimeCall::Logger(LoggerCall::log { i: 69, weight: 1000 }).into(),
=======
			Call::Logger(LoggerCall::log { i: 69, weight: Weight::from_ref_time(1000) }).into(),
>>>>>>> 7c1a39f0
		)
		.unwrap();
		run_to_block(3);
		assert!(logger::log().is_empty());
		run_to_block(4);
		assert_eq!(logger::log(), vec![(root(), 42u32)]);
		run_to_block(6);
		assert_ok!(Scheduler::do_cancel_named(None, 1u32.encode()));
		run_to_block(100);
		assert_eq!(logger::log(), vec![(root(), 42u32), (root(), 69u32)]);
	});
}

#[test]
fn scheduler_respects_weight_limits() {
	new_test_ext().execute_with(|| {
		assert_ok!(Scheduler::do_schedule(
			DispatchTime::At(4),
			None,
			127,
			root(),
			RuntimeCall::Logger(LoggerCall::log {
				i: 42,
				weight: MaximumSchedulerWeight::get() / 2
			})
			.into(),
		));
		assert_ok!(Scheduler::do_schedule(
			DispatchTime::At(4),
			None,
			127,
			root(),
			RuntimeCall::Logger(LoggerCall::log {
				i: 69,
				weight: MaximumSchedulerWeight::get() / 2
			})
			.into(),
		));
		// 69 and 42 do not fit together
		run_to_block(4);
		assert_eq!(logger::log(), vec![(root(), 42u32)]);
		run_to_block(5);
		assert_eq!(logger::log(), vec![(root(), 42u32), (root(), 69u32)]);
	});
}

#[test]
fn scheduler_respects_hard_deadlines_more() {
	new_test_ext().execute_with(|| {
		assert_ok!(Scheduler::do_schedule(
			DispatchTime::At(4),
			None,
			0,
			root(),
			RuntimeCall::Logger(LoggerCall::log {
				i: 42,
				weight: MaximumSchedulerWeight::get() / 2
			})
			.into(),
		));
		assert_ok!(Scheduler::do_schedule(
			DispatchTime::At(4),
			None,
			0,
			root(),
			RuntimeCall::Logger(LoggerCall::log {
				i: 69,
				weight: MaximumSchedulerWeight::get() / 2
			})
			.into(),
		));
		// With base weights, 69 and 42 should not fit together, but do because of hard
		// deadlines
		run_to_block(4);
		assert_eq!(logger::log(), vec![(root(), 42u32), (root(), 69u32)]);
	});
}

#[test]
fn scheduler_respects_priority_ordering() {
	new_test_ext().execute_with(|| {
		assert_ok!(Scheduler::do_schedule(
			DispatchTime::At(4),
			None,
			1,
			root(),
			RuntimeCall::Logger(LoggerCall::log {
				i: 42,
				weight: MaximumSchedulerWeight::get() / 2
			})
			.into(),
		));
		assert_ok!(Scheduler::do_schedule(
			DispatchTime::At(4),
			None,
			0,
			root(),
			RuntimeCall::Logger(LoggerCall::log {
				i: 69,
				weight: MaximumSchedulerWeight::get() / 2
			})
			.into(),
		));
		run_to_block(4);
		assert_eq!(logger::log(), vec![(root(), 69u32), (root(), 42u32)]);
	});
}

#[test]
fn scheduler_respects_priority_ordering_with_soft_deadlines() {
	new_test_ext().execute_with(|| {
		let max_weight = MaximumSchedulerWeight::get() - <() as WeightInfo>::on_initialize(0);
		let item_weight =
			<() as WeightInfo>::on_initialize(1) - <() as WeightInfo>::on_initialize(0);
		assert_ok!(Scheduler::do_schedule(
			DispatchTime::At(4),
			None,
			255,
			root(),
			RuntimeCall::Logger(LoggerCall::log { i: 42, weight: max_weight / 2 - item_weight })
				.into(),
		));
		assert_ok!(Scheduler::do_schedule(
			DispatchTime::At(4),
			None,
			127,
			root(),
			RuntimeCall::Logger(LoggerCall::log { i: 69, weight: max_weight / 2 - item_weight })
				.into(),
		));
		assert_ok!(Scheduler::do_schedule(
			DispatchTime::At(4),
			None,
			126,
			root(),
<<<<<<< HEAD
			RuntimeCall::Logger(LoggerCall::log {
				i: 2600,
				weight: max_weight / 2 - item_weight + 1
=======
			Call::Logger(LoggerCall::log {
				i: 2600,
				weight: max_weight / 2 - item_weight + Weight::one()
>>>>>>> 7c1a39f0
			})
			.into(),
		));

		// 2600 does not fit with 69 or 42, but has higher priority, so will go through
		run_to_block(4);
		assert_eq!(logger::log(), vec![(root(), 2600u32)]);
		// 69 and 42 fit together
		run_to_block(5);
		assert_eq!(logger::log(), vec![(root(), 2600u32), (root(), 69u32), (root(), 42u32)]);
	});
}

#[test]
fn on_initialize_weight_is_correct() {
	new_test_ext().execute_with(|| {
		let base_weight = <() as WeightInfo>::on_initialize(0);
		let call_weight = MaximumSchedulerWeight::get() / 4;

		// Named
		assert_ok!(Scheduler::do_schedule_named(
			1u32.encode(),
			DispatchTime::At(3),
			None,
			255,
			root(),
<<<<<<< HEAD
			RuntimeCall::Logger(LoggerCall::log { i: 3, weight: call_weight + 1 }).into(),
=======
			Call::Logger(LoggerCall::log { i: 3, weight: call_weight + Weight::one() }).into(),
>>>>>>> 7c1a39f0
		));
		// Anon Periodic
		assert_ok!(Scheduler::do_schedule(
			DispatchTime::At(2),
			Some((1000, 3)),
			128,
			root(),
<<<<<<< HEAD
			RuntimeCall::Logger(LoggerCall::log { i: 42, weight: call_weight + 2 }).into(),
=======
			Call::Logger(LoggerCall::log { i: 42, weight: call_weight + Weight::from_ref_time(2) })
				.into(),
>>>>>>> 7c1a39f0
		));
		// Anon
		assert_ok!(Scheduler::do_schedule(
			DispatchTime::At(2),
			None,
			127,
			root(),
<<<<<<< HEAD
			RuntimeCall::Logger(LoggerCall::log { i: 69, weight: call_weight + 3 }).into(),
=======
			Call::Logger(LoggerCall::log { i: 69, weight: call_weight + Weight::from_ref_time(3) })
				.into(),
>>>>>>> 7c1a39f0
		));
		// Named Periodic
		assert_ok!(Scheduler::do_schedule_named(
			2u32.encode(),
			DispatchTime::At(1),
			Some((1000, 3)),
			126,
			root(),
<<<<<<< HEAD
			RuntimeCall::Logger(LoggerCall::log { i: 2600, weight: call_weight + 4 }).into(),
=======
			Call::Logger(LoggerCall::log {
				i: 2600,
				weight: call_weight + Weight::from_ref_time(4)
			})
			.into(),
>>>>>>> 7c1a39f0
		));

		// Will include the named periodic only
		let actual_weight = Scheduler::on_initialize(1);
		assert_eq!(
			actual_weight,
			base_weight +
				call_weight + Weight::from_ref_time(4) +
				<() as MarginalWeightInfo>::item(true, true, Some(false))
		);
		assert_eq!(logger::log(), vec![(root(), 2600u32)]);

		// Will include anon and anon periodic
		let actual_weight = Scheduler::on_initialize(2);
		assert_eq!(
			actual_weight,
			base_weight +
				call_weight + Weight::from_ref_time(2) +
				<() as MarginalWeightInfo>::item(false, false, Some(false)) +
				call_weight + Weight::from_ref_time(3) +
				<() as MarginalWeightInfo>::item(true, false, Some(false))
		);
		assert_eq!(logger::log(), vec![(root(), 2600u32), (root(), 69u32), (root(), 42u32)]);

		// Will include named only
		let actual_weight = Scheduler::on_initialize(3);
		assert_eq!(
			actual_weight,
			base_weight +
				call_weight + Weight::from_ref_time(1) +
				<() as MarginalWeightInfo>::item(false, true, Some(false))
		);
		assert_eq!(
			logger::log(),
			vec![(root(), 2600u32), (root(), 69u32), (root(), 42u32), (root(), 3u32)]
		);

		// Will contain none
		let actual_weight = Scheduler::on_initialize(4);
		assert_eq!(actual_weight, base_weight);
	});
}

#[test]
fn root_calls_works() {
	new_test_ext().execute_with(|| {
<<<<<<< HEAD
		let call = Box::new(RuntimeCall::Logger(LoggerCall::log { i: 69, weight: 1000 }).into());
		let call2 = Box::new(RuntimeCall::Logger(LoggerCall::log { i: 42, weight: 1000 }).into());
=======
		let call = Box::new(
			Call::Logger(LoggerCall::log { i: 69, weight: Weight::from_ref_time(1000) }).into(),
		);
		let call2 = Box::new(
			Call::Logger(LoggerCall::log { i: 42, weight: Weight::from_ref_time(1000) }).into(),
		);
>>>>>>> 7c1a39f0
		assert_ok!(Scheduler::schedule_named(Origin::root(), 1u32.encode(), 4, None, 127, call,));
		assert_ok!(Scheduler::schedule(Origin::root(), 4, None, 127, call2));
		run_to_block(3);
		// Scheduled calls are in the agenda.
		assert_eq!(Agenda::<Test>::get(4).len(), 2);
		assert!(logger::log().is_empty());
		assert_ok!(Scheduler::cancel_named(Origin::root(), 1u32.encode()));
		assert_ok!(Scheduler::cancel(Origin::root(), 4, 1));
		// Scheduled calls are made NONE, so should not effect state
		run_to_block(100);
		assert!(logger::log().is_empty());
	});
}

#[test]
fn fails_to_schedule_task_in_the_past() {
	new_test_ext().execute_with(|| {
		run_to_block(3);

<<<<<<< HEAD
		let call1 = Box::new(RuntimeCall::Logger(LoggerCall::log { i: 69, weight: 1000 }).into());
		let call2 = Box::new(RuntimeCall::Logger(LoggerCall::log { i: 42, weight: 1000 }).into());
		let call3 = Box::new(RuntimeCall::Logger(LoggerCall::log { i: 42, weight: 1000 }).into());
=======
		let call1 = Box::new(
			Call::Logger(LoggerCall::log { i: 69, weight: Weight::from_ref_time(1000) }).into(),
		);
		let call2 = Box::new(
			Call::Logger(LoggerCall::log { i: 42, weight: Weight::from_ref_time(1000) }).into(),
		);
		let call3 = Box::new(
			Call::Logger(LoggerCall::log { i: 42, weight: Weight::from_ref_time(1000) }).into(),
		);
>>>>>>> 7c1a39f0

		assert_err!(
			Scheduler::schedule_named(Origin::root(), 1u32.encode(), 2, None, 127, call1),
			Error::<Test>::TargetBlockNumberInPast,
		);

		assert_err!(
			Scheduler::schedule(Origin::root(), 2, None, 127, call2),
			Error::<Test>::TargetBlockNumberInPast,
		);

		assert_err!(
			Scheduler::schedule(Origin::root(), 3, None, 127, call3),
			Error::<Test>::TargetBlockNumberInPast,
		);
	});
}

#[test]
fn should_use_orign() {
	new_test_ext().execute_with(|| {
<<<<<<< HEAD
		let call = Box::new(RuntimeCall::Logger(LoggerCall::log { i: 69, weight: 1000 }).into());
		let call2 = Box::new(RuntimeCall::Logger(LoggerCall::log { i: 42, weight: 1000 }).into());
=======
		let call = Box::new(
			Call::Logger(LoggerCall::log { i: 69, weight: Weight::from_ref_time(1000) }).into(),
		);
		let call2 = Box::new(
			Call::Logger(LoggerCall::log { i: 42, weight: Weight::from_ref_time(1000) }).into(),
		);
>>>>>>> 7c1a39f0
		assert_ok!(Scheduler::schedule_named(
			system::RawOrigin::Signed(1).into(),
			1u32.encode(),
			4,
			None,
			127,
			call,
		));
		assert_ok!(Scheduler::schedule(system::RawOrigin::Signed(1).into(), 4, None, 127, call2,));
		run_to_block(3);
		// Scheduled calls are in the agenda.
		assert_eq!(Agenda::<Test>::get(4).len(), 2);
		assert!(logger::log().is_empty());
		assert_ok!(Scheduler::cancel_named(system::RawOrigin::Signed(1).into(), 1u32.encode()));
		assert_ok!(Scheduler::cancel(system::RawOrigin::Signed(1).into(), 4, 1));
		// Scheduled calls are made NONE, so should not effect state
		run_to_block(100);
		assert!(logger::log().is_empty());
	});
}

#[test]
fn should_check_orign() {
	new_test_ext().execute_with(|| {
<<<<<<< HEAD
		let call = Box::new(RuntimeCall::Logger(LoggerCall::log { i: 69, weight: 1000 }).into());
		let call2 = Box::new(RuntimeCall::Logger(LoggerCall::log { i: 42, weight: 1000 }).into());
=======
		let call = Box::new(
			Call::Logger(LoggerCall::log { i: 69, weight: Weight::from_ref_time(1000) }).into(),
		);
		let call2 = Box::new(
			Call::Logger(LoggerCall::log { i: 42, weight: Weight::from_ref_time(1000) }).into(),
		);
>>>>>>> 7c1a39f0
		assert_noop!(
			Scheduler::schedule_named(
				system::RawOrigin::Signed(2).into(),
				1u32.encode(),
				4,
				None,
				127,
				call
			),
			BadOrigin
		);
		assert_noop!(
			Scheduler::schedule(system::RawOrigin::Signed(2).into(), 4, None, 127, call2),
			BadOrigin
		);
	});
}

#[test]
fn should_check_orign_for_cancel() {
	new_test_ext().execute_with(|| {
		let call = Box::new(
<<<<<<< HEAD
			RuntimeCall::Logger(LoggerCall::log_without_filter { i: 69, weight: 1000 }).into(),
		);
		let call2 = Box::new(
			RuntimeCall::Logger(LoggerCall::log_without_filter { i: 42, weight: 1000 }).into(),
=======
			Call::Logger(LoggerCall::log_without_filter {
				i: 69,
				weight: Weight::from_ref_time(1000),
			})
			.into(),
		);
		let call2 = Box::new(
			Call::Logger(LoggerCall::log_without_filter {
				i: 42,
				weight: Weight::from_ref_time(1000),
			})
			.into(),
>>>>>>> 7c1a39f0
		);
		assert_ok!(Scheduler::schedule_named(
			system::RawOrigin::Signed(1).into(),
			1u32.encode(),
			4,
			None,
			127,
			call,
		));
		assert_ok!(Scheduler::schedule(system::RawOrigin::Signed(1).into(), 4, None, 127, call2,));
		run_to_block(3);
		// Scheduled calls are in the agenda.
		assert_eq!(Agenda::<Test>::get(4).len(), 2);
		assert!(logger::log().is_empty());
		assert_noop!(
			Scheduler::cancel_named(system::RawOrigin::Signed(2).into(), 1u32.encode()),
			BadOrigin
		);
		assert_noop!(Scheduler::cancel(system::RawOrigin::Signed(2).into(), 4, 1), BadOrigin);
		assert_noop!(
			Scheduler::cancel_named(system::RawOrigin::Root.into(), 1u32.encode()),
			BadOrigin
		);
		assert_noop!(Scheduler::cancel(system::RawOrigin::Root.into(), 4, 1), BadOrigin);
		run_to_block(5);
		assert_eq!(
			logger::log(),
			vec![
				(system::RawOrigin::Signed(1).into(), 69u32),
				(system::RawOrigin::Signed(1).into(), 42u32)
			]
		);
	});
}

#[test]
fn migration_to_v3_works() {
	new_test_ext().execute_with(|| {
		for i in 0..3u64 {
			let k = i.twox_64_concat();
			let old = vec![
				Some(ScheduledV1 {
					maybe_id: None,
					priority: i as u8 + 10,
<<<<<<< HEAD
					call: RuntimeCall::Logger(LoggerCall::log { i: 96, weight: 100 }),
=======
					call: Call::Logger(LoggerCall::log {
						i: 96,
						weight: Weight::from_ref_time(100),
					}),
>>>>>>> 7c1a39f0
					maybe_periodic: None,
				}),
				None,
				Some(ScheduledV1 {
					maybe_id: Some(b"test".to_vec()),
					priority: 123,
<<<<<<< HEAD
					call: RuntimeCall::Logger(LoggerCall::log { i: 69, weight: 1000 }),
=======
					call: Call::Logger(LoggerCall::log {
						i: 69,
						weight: Weight::from_ref_time(1000),
					}),
>>>>>>> 7c1a39f0
					maybe_periodic: Some((456u64, 10)),
				}),
			];
			frame_support::migration::put_storage_value(b"Scheduler", b"Agenda", &k, old);
		}

		Scheduler::migrate_v1_to_v3();

		assert_eq_uvec!(
			Agenda::<Test>::iter().collect::<Vec<_>>(),
			vec![
				(
					0,
					vec![
						Some(ScheduledV3Of::<Test> {
							maybe_id: None,
							priority: 10,
<<<<<<< HEAD
							call: RuntimeCall::Logger(LoggerCall::log { i: 96, weight: 100 })
								.into(),
=======
							call: Call::Logger(LoggerCall::log {
								i: 96,
								weight: Weight::from_ref_time(100)
							})
							.into(),
>>>>>>> 7c1a39f0
							maybe_periodic: None,
							origin: root(),
							_phantom: PhantomData::<u64>::default(),
						}),
						None,
						Some(ScheduledV3Of::<Test> {
							maybe_id: Some(b"test".to_vec()),
							priority: 123,
<<<<<<< HEAD
							call: RuntimeCall::Logger(LoggerCall::log { i: 69, weight: 1000 })
								.into(),
=======
							call: Call::Logger(LoggerCall::log {
								i: 69,
								weight: Weight::from_ref_time(1000)
							})
							.into(),
>>>>>>> 7c1a39f0
							maybe_periodic: Some((456u64, 10)),
							origin: root(),
							_phantom: PhantomData::<u64>::default(),
						}),
					]
				),
				(
					1,
					vec![
						Some(ScheduledV3Of::<Test> {
							maybe_id: None,
							priority: 11,
<<<<<<< HEAD
							call: RuntimeCall::Logger(LoggerCall::log { i: 96, weight: 100 })
								.into(),
=======
							call: Call::Logger(LoggerCall::log {
								i: 96,
								weight: Weight::from_ref_time(100)
							})
							.into(),
>>>>>>> 7c1a39f0
							maybe_periodic: None,
							origin: root(),
							_phantom: PhantomData::<u64>::default(),
						}),
						None,
						Some(ScheduledV3Of::<Test> {
							maybe_id: Some(b"test".to_vec()),
							priority: 123,
<<<<<<< HEAD
							call: RuntimeCall::Logger(LoggerCall::log { i: 69, weight: 1000 })
								.into(),
=======
							call: Call::Logger(LoggerCall::log {
								i: 69,
								weight: Weight::from_ref_time(1000)
							})
							.into(),
>>>>>>> 7c1a39f0
							maybe_periodic: Some((456u64, 10)),
							origin: root(),
							_phantom: PhantomData::<u64>::default(),
						}),
					]
				),
				(
					2,
					vec![
						Some(ScheduledV3Of::<Test> {
							maybe_id: None,
							priority: 12,
<<<<<<< HEAD
							call: RuntimeCall::Logger(LoggerCall::log { i: 96, weight: 100 })
								.into(),
=======
							call: Call::Logger(LoggerCall::log {
								i: 96,
								weight: Weight::from_ref_time(100)
							})
							.into(),
>>>>>>> 7c1a39f0
							maybe_periodic: None,
							origin: root(),
							_phantom: PhantomData::<u64>::default(),
						}),
						None,
						Some(ScheduledV3Of::<Test> {
							maybe_id: Some(b"test".to_vec()),
							priority: 123,
<<<<<<< HEAD
							call: RuntimeCall::Logger(LoggerCall::log { i: 69, weight: 1000 })
								.into(),
=======
							call: Call::Logger(LoggerCall::log {
								i: 69,
								weight: Weight::from_ref_time(1000)
							})
							.into(),
>>>>>>> 7c1a39f0
							maybe_periodic: Some((456u64, 10)),
							origin: root(),
							_phantom: PhantomData::<u64>::default(),
						}),
					]
				)
			]
		);

		assert_eq!(Scheduler::current_storage_version(), 3);
	});
}

#[test]
fn test_migrate_origin() {
	new_test_ext().execute_with(|| {
		for i in 0..3u64 {
			let k = i.twox_64_concat();
			let old: Vec<Option<Scheduled<CallOrHashOf<Test>, u64, u32, u64>>> = vec![
				Some(Scheduled {
					maybe_id: None,
					priority: i as u8 + 10,
<<<<<<< HEAD
					call: RuntimeCall::Logger(LoggerCall::log { i: 96, weight: 100 }).into(),
=======
					call: Call::Logger(LoggerCall::log {
						i: 96,
						weight: Weight::from_ref_time(100),
					})
					.into(),
>>>>>>> 7c1a39f0
					origin: 3u32,
					maybe_periodic: None,
					_phantom: Default::default(),
				}),
				None,
				Some(Scheduled {
					maybe_id: Some(b"test".to_vec()),
					priority: 123,
					origin: 2u32,
<<<<<<< HEAD
					call: RuntimeCall::Logger(LoggerCall::log { i: 69, weight: 1000 }).into(),
=======
					call: Call::Logger(LoggerCall::log {
						i: 69,
						weight: Weight::from_ref_time(1000),
					})
					.into(),
>>>>>>> 7c1a39f0
					maybe_periodic: Some((456u64, 10)),
					_phantom: Default::default(),
				}),
			];
			frame_support::migration::put_storage_value(b"Scheduler", b"Agenda", &k, old);
		}

		impl Into<OriginCaller> for u32 {
			fn into(self) -> OriginCaller {
				match self {
					3u32 => system::RawOrigin::Root.into(),
					2u32 => system::RawOrigin::None.into(),
					_ => unreachable!("test make no use of it"),
				}
			}
		}

		Scheduler::migrate_origin::<u32>();

		assert_eq_uvec!(
			Agenda::<Test>::iter().collect::<Vec<_>>(),
			vec![
				(
					0,
					vec![
						Some(ScheduledV2::<CallOrHashOf<Test>, u64, OriginCaller, u64> {
							maybe_id: None,
							priority: 10,
<<<<<<< HEAD
							call: RuntimeCall::Logger(LoggerCall::log { i: 96, weight: 100 })
								.into(),
=======
							call: Call::Logger(LoggerCall::log {
								i: 96,
								weight: Weight::from_ref_time(100)
							})
							.into(),
>>>>>>> 7c1a39f0
							maybe_periodic: None,
							origin: system::RawOrigin::Root.into(),
							_phantom: PhantomData::<u64>::default(),
						}),
						None,
						Some(ScheduledV2 {
							maybe_id: Some(b"test".to_vec()),
							priority: 123,
<<<<<<< HEAD
							call: RuntimeCall::Logger(LoggerCall::log { i: 69, weight: 1000 })
								.into(),
=======
							call: Call::Logger(LoggerCall::log {
								i: 69,
								weight: Weight::from_ref_time(1000)
							})
							.into(),
>>>>>>> 7c1a39f0
							maybe_periodic: Some((456u64, 10)),
							origin: system::RawOrigin::None.into(),
							_phantom: PhantomData::<u64>::default(),
						}),
					]
				),
				(
					1,
					vec![
						Some(ScheduledV2 {
							maybe_id: None,
							priority: 11,
<<<<<<< HEAD
							call: RuntimeCall::Logger(LoggerCall::log { i: 96, weight: 100 })
								.into(),
=======
							call: Call::Logger(LoggerCall::log {
								i: 96,
								weight: Weight::from_ref_time(100)
							})
							.into(),
>>>>>>> 7c1a39f0
							maybe_periodic: None,
							origin: system::RawOrigin::Root.into(),
							_phantom: PhantomData::<u64>::default(),
						}),
						None,
						Some(ScheduledV2 {
							maybe_id: Some(b"test".to_vec()),
							priority: 123,
<<<<<<< HEAD
							call: RuntimeCall::Logger(LoggerCall::log { i: 69, weight: 1000 })
								.into(),
=======
							call: Call::Logger(LoggerCall::log {
								i: 69,
								weight: Weight::from_ref_time(1000)
							})
							.into(),
>>>>>>> 7c1a39f0
							maybe_periodic: Some((456u64, 10)),
							origin: system::RawOrigin::None.into(),
							_phantom: PhantomData::<u64>::default(),
						}),
					]
				),
				(
					2,
					vec![
						Some(ScheduledV2 {
							maybe_id: None,
							priority: 12,
<<<<<<< HEAD
							call: RuntimeCall::Logger(LoggerCall::log { i: 96, weight: 100 })
								.into(),
=======
							call: Call::Logger(LoggerCall::log {
								i: 96,
								weight: Weight::from_ref_time(100)
							})
							.into(),
>>>>>>> 7c1a39f0
							maybe_periodic: None,
							origin: system::RawOrigin::Root.into(),
							_phantom: PhantomData::<u64>::default(),
						}),
						None,
						Some(ScheduledV2 {
							maybe_id: Some(b"test".to_vec()),
							priority: 123,
<<<<<<< HEAD
							call: RuntimeCall::Logger(LoggerCall::log { i: 69, weight: 1000 })
								.into(),
=======
							call: Call::Logger(LoggerCall::log {
								i: 69,
								weight: Weight::from_ref_time(1000)
							})
							.into(),
>>>>>>> 7c1a39f0
							maybe_periodic: Some((456u64, 10)),
							origin: system::RawOrigin::None.into(),
							_phantom: PhantomData::<u64>::default(),
						}),
					]
				)
			]
		);
	});
}<|MERGE_RESOLUTION|>--- conflicted
+++ resolved
@@ -32,11 +32,7 @@
 #[test]
 fn basic_scheduling_works() {
 	new_test_ext().execute_with(|| {
-<<<<<<< HEAD
-		let call = RuntimeCall::Logger(LoggerCall::log { i: 42, weight: 1000 });
-=======
-		let call = Call::Logger(LoggerCall::log { i: 42, weight: Weight::from_ref_time(1000) });
->>>>>>> 7c1a39f0
+		let call = RuntimeCall::Logger(LoggerCall::log { i: 42, weight: Weight::from_ref_time(1000) });
 		assert!(!<Test as frame_system::Config>::BaseCallFilter::contains(&call));
 		assert_ok!(Scheduler::do_schedule(DispatchTime::At(4), None, 127, root(), call.into()));
 		run_to_block(3);
@@ -51,11 +47,7 @@
 #[test]
 fn scheduling_with_preimages_works() {
 	new_test_ext().execute_with(|| {
-<<<<<<< HEAD
-		let call = RuntimeCall::Logger(LoggerCall::log { i: 42, weight: 1000 });
-=======
-		let call = Call::Logger(LoggerCall::log { i: 42, weight: Weight::from_ref_time(1000) });
->>>>>>> 7c1a39f0
+		let call = RuntimeCall::Logger(LoggerCall::log { i: 42, weight: Weight::from_ref_time(1000) });
 		let hash = <Test as frame_system::Config>::Hashing::hash_of(&call);
 		let hashed = MaybeHashed::Hash(hash);
 		assert_ok!(Preimage::note_preimage(Origin::signed(0), call.encode()));
@@ -75,11 +67,7 @@
 #[test]
 fn scheduling_with_preimage_postpones_correctly() {
 	new_test_ext().execute_with(|| {
-<<<<<<< HEAD
-		let call = RuntimeCall::Logger(LoggerCall::log { i: 42, weight: 1000 });
-=======
-		let call = Call::Logger(LoggerCall::log { i: 42, weight: Weight::from_ref_time(1000) });
->>>>>>> 7c1a39f0
+		let call = RuntimeCall::Logger(LoggerCall::log { i: 42, weight: Weight::from_ref_time(1000) });
 		let hash = <Test as frame_system::Config>::Hashing::hash_of(&call);
 		let hashed = MaybeHashed::Hash(hash);
 
@@ -112,11 +100,7 @@
 fn schedule_after_works() {
 	new_test_ext().execute_with(|| {
 		run_to_block(2);
-<<<<<<< HEAD
-		let call = RuntimeCall::Logger(LoggerCall::log { i: 42, weight: 1000 });
-=======
-		let call = Call::Logger(LoggerCall::log { i: 42, weight: Weight::from_ref_time(1000) });
->>>>>>> 7c1a39f0
+		let call = RuntimeCall::Logger(LoggerCall::log { i: 42, weight: Weight::from_ref_time(1000) });
 		assert!(!<Test as frame_system::Config>::BaseCallFilter::contains(&call));
 		// This will schedule the call 3 blocks after the next block... so block 3 + 3 = 6
 		assert_ok!(Scheduler::do_schedule(DispatchTime::After(3), None, 127, root(), call.into()));
@@ -133,11 +117,7 @@
 fn schedule_after_zero_works() {
 	new_test_ext().execute_with(|| {
 		run_to_block(2);
-<<<<<<< HEAD
-		let call = RuntimeCall::Logger(LoggerCall::log { i: 42, weight: 1000 });
-=======
-		let call = Call::Logger(LoggerCall::log { i: 42, weight: Weight::from_ref_time(1000) });
->>>>>>> 7c1a39f0
+		let call = RuntimeCall::Logger(LoggerCall::log { i: 42, weight: Weight::from_ref_time(1000) });
 		assert!(!<Test as frame_system::Config>::BaseCallFilter::contains(&call));
 		assert_ok!(Scheduler::do_schedule(DispatchTime::After(0), None, 127, root(), call.into()));
 		// Will trigger on the next block.
@@ -157,11 +137,7 @@
 			Some((3, 3)),
 			127,
 			root(),
-<<<<<<< HEAD
-			RuntimeCall::Logger(logger::Call::log { i: 42, weight: 1000 }).into()
-=======
-			Call::Logger(logger::Call::log { i: 42, weight: Weight::from_ref_time(1000) }).into()
->>>>>>> 7c1a39f0
+			RuntimeCall::Logger(logger::Call::log { i: 42, weight: Weight::from_ref_time(1000) }).into()
 		));
 		run_to_block(3);
 		assert!(logger::log().is_empty());
@@ -183,11 +159,7 @@
 #[test]
 fn reschedule_works() {
 	new_test_ext().execute_with(|| {
-<<<<<<< HEAD
-		let call = RuntimeCall::Logger(LoggerCall::log { i: 42, weight: 1000 });
-=======
-		let call = Call::Logger(LoggerCall::log { i: 42, weight: Weight::from_ref_time(1000) });
->>>>>>> 7c1a39f0
+		let call = RuntimeCall::Logger(LoggerCall::log { i: 42, weight: Weight::from_ref_time(1000) });
 		assert!(!<Test as frame_system::Config>::BaseCallFilter::contains(&call));
 		assert_eq!(
 			Scheduler::do_schedule(DispatchTime::At(4), None, 127, root(), call.into()).unwrap(),
@@ -218,11 +190,7 @@
 #[test]
 fn reschedule_named_works() {
 	new_test_ext().execute_with(|| {
-<<<<<<< HEAD
-		let call = RuntimeCall::Logger(LoggerCall::log { i: 42, weight: 1000 });
-=======
-		let call = Call::Logger(LoggerCall::log { i: 42, weight: Weight::from_ref_time(1000) });
->>>>>>> 7c1a39f0
+		let call = RuntimeCall::Logger(LoggerCall::log { i: 42, weight: Weight::from_ref_time(1000) });
 		assert!(!<Test as frame_system::Config>::BaseCallFilter::contains(&call));
 		assert_eq!(
 			Scheduler::do_schedule_named(
@@ -264,11 +232,7 @@
 #[test]
 fn reschedule_named_perodic_works() {
 	new_test_ext().execute_with(|| {
-<<<<<<< HEAD
-		let call = RuntimeCall::Logger(LoggerCall::log { i: 42, weight: 1000 });
-=======
-		let call = Call::Logger(LoggerCall::log { i: 42, weight: Weight::from_ref_time(1000) });
->>>>>>> 7c1a39f0
+		let call = RuntimeCall::Logger(LoggerCall::log { i: 42, weight: Weight::from_ref_time(1000) });
 		assert!(!<Test as frame_system::Config>::BaseCallFilter::contains(&call));
 		assert_eq!(
 			Scheduler::do_schedule_named(
@@ -330,11 +294,7 @@
 			None,
 			127,
 			root(),
-<<<<<<< HEAD
-			RuntimeCall::Logger(LoggerCall::log { i: 69, weight: 1000 }).into(),
-=======
-			Call::Logger(LoggerCall::log { i: 69, weight: Weight::from_ref_time(1000) }).into(),
->>>>>>> 7c1a39f0
+			RuntimeCall::Logger(LoggerCall::log { i: 69, weight: Weight::from_ref_time(1000) }).into(),
 		)
 		.unwrap();
 		let i = Scheduler::do_schedule(
@@ -342,11 +302,7 @@
 			None,
 			127,
 			root(),
-<<<<<<< HEAD
-			RuntimeCall::Logger(LoggerCall::log { i: 42, weight: 1000 }).into(),
-=======
-			Call::Logger(LoggerCall::log { i: 42, weight: Weight::from_ref_time(1000) }).into(),
->>>>>>> 7c1a39f0
+			RuntimeCall::Logger(LoggerCall::log { i: 42, weight: Weight::from_ref_time(1000) }).into(),
 		)
 		.unwrap();
 		run_to_block(3);
@@ -368,11 +324,7 @@
 			Some((3, 3)),
 			127,
 			root(),
-<<<<<<< HEAD
-			RuntimeCall::Logger(LoggerCall::log { i: 42, weight: 1000 }).into(),
-=======
-			Call::Logger(LoggerCall::log { i: 42, weight: Weight::from_ref_time(1000) }).into(),
->>>>>>> 7c1a39f0
+			RuntimeCall::Logger(LoggerCall::log { i: 42, weight: Weight::from_ref_time(1000) }).into(),
 		)
 		.unwrap();
 		// same id results in error.
@@ -382,11 +334,7 @@
 			None,
 			127,
 			root(),
-<<<<<<< HEAD
-			RuntimeCall::Logger(LoggerCall::log { i: 69, weight: 1000 }).into(),
-=======
-			Call::Logger(LoggerCall::log { i: 69, weight: Weight::from_ref_time(1000) }).into(),
->>>>>>> 7c1a39f0
+			RuntimeCall::Logger(LoggerCall::log { i: 69, weight: Weight::from_ref_time(1000) }).into(),
 		)
 		.is_err());
 		// different id is ok.
@@ -396,11 +344,7 @@
 			None,
 			127,
 			root(),
-<<<<<<< HEAD
-			RuntimeCall::Logger(LoggerCall::log { i: 69, weight: 1000 }).into(),
-=======
-			Call::Logger(LoggerCall::log { i: 69, weight: Weight::from_ref_time(1000) }).into(),
->>>>>>> 7c1a39f0
+			RuntimeCall::Logger(LoggerCall::log { i: 69, weight: Weight::from_ref_time(1000) }).into(),
 		)
 		.unwrap();
 		run_to_block(3);
@@ -536,15 +480,9 @@
 			None,
 			126,
 			root(),
-<<<<<<< HEAD
 			RuntimeCall::Logger(LoggerCall::log {
 				i: 2600,
-				weight: max_weight / 2 - item_weight + 1
-=======
-			Call::Logger(LoggerCall::log {
-				i: 2600,
 				weight: max_weight / 2 - item_weight + Weight::one()
->>>>>>> 7c1a39f0
 			})
 			.into(),
 		));
@@ -571,11 +509,7 @@
 			None,
 			255,
 			root(),
-<<<<<<< HEAD
-			RuntimeCall::Logger(LoggerCall::log { i: 3, weight: call_weight + 1 }).into(),
-=======
-			Call::Logger(LoggerCall::log { i: 3, weight: call_weight + Weight::one() }).into(),
->>>>>>> 7c1a39f0
+			RuntimeCall::Logger(LoggerCall::log { i: 3, weight: call_weight + Weight::one() }).into(),
 		));
 		// Anon Periodic
 		assert_ok!(Scheduler::do_schedule(
@@ -583,12 +517,8 @@
 			Some((1000, 3)),
 			128,
 			root(),
-<<<<<<< HEAD
-			RuntimeCall::Logger(LoggerCall::log { i: 42, weight: call_weight + 2 }).into(),
-=======
-			Call::Logger(LoggerCall::log { i: 42, weight: call_weight + Weight::from_ref_time(2) })
+			RuntimeCall::Logger(LoggerCall::log { i: 42, weight: call_weight + Weight::from_ref_time(2) })
 				.into(),
->>>>>>> 7c1a39f0
 		));
 		// Anon
 		assert_ok!(Scheduler::do_schedule(
@@ -596,12 +526,8 @@
 			None,
 			127,
 			root(),
-<<<<<<< HEAD
-			RuntimeCall::Logger(LoggerCall::log { i: 69, weight: call_weight + 3 }).into(),
-=======
-			Call::Logger(LoggerCall::log { i: 69, weight: call_weight + Weight::from_ref_time(3) })
+			RuntimeCall::Logger(LoggerCall::log { i: 69, weight: call_weight + Weight::from_ref_time(3) })
 				.into(),
->>>>>>> 7c1a39f0
 		));
 		// Named Periodic
 		assert_ok!(Scheduler::do_schedule_named(
@@ -610,15 +536,11 @@
 			Some((1000, 3)),
 			126,
 			root(),
-<<<<<<< HEAD
-			RuntimeCall::Logger(LoggerCall::log { i: 2600, weight: call_weight + 4 }).into(),
-=======
-			Call::Logger(LoggerCall::log {
+			RuntimeCall::Logger(LoggerCall::log {
 				i: 2600,
 				weight: call_weight + Weight::from_ref_time(4)
 			})
 			.into(),
->>>>>>> 7c1a39f0
 		));
 
 		// Will include the named periodic only
@@ -665,17 +587,12 @@
 #[test]
 fn root_calls_works() {
 	new_test_ext().execute_with(|| {
-<<<<<<< HEAD
-		let call = Box::new(RuntimeCall::Logger(LoggerCall::log { i: 69, weight: 1000 }).into());
-		let call2 = Box::new(RuntimeCall::Logger(LoggerCall::log { i: 42, weight: 1000 }).into());
-=======
 		let call = Box::new(
-			Call::Logger(LoggerCall::log { i: 69, weight: Weight::from_ref_time(1000) }).into(),
+			RuntimeCall::Logger(LoggerCall::log { i: 69, weight: Weight::from_ref_time(1000) }).into(),
 		);
 		let call2 = Box::new(
-			Call::Logger(LoggerCall::log { i: 42, weight: Weight::from_ref_time(1000) }).into(),
-		);
->>>>>>> 7c1a39f0
+			RuntimeCall::Logger(LoggerCall::log { i: 42, weight: Weight::from_ref_time(1000) }).into(),
+		);
 		assert_ok!(Scheduler::schedule_named(Origin::root(), 1u32.encode(), 4, None, 127, call,));
 		assert_ok!(Scheduler::schedule(Origin::root(), 4, None, 127, call2));
 		run_to_block(3);
@@ -695,22 +612,15 @@
 	new_test_ext().execute_with(|| {
 		run_to_block(3);
 
-<<<<<<< HEAD
-		let call1 = Box::new(RuntimeCall::Logger(LoggerCall::log { i: 69, weight: 1000 }).into());
-		let call2 = Box::new(RuntimeCall::Logger(LoggerCall::log { i: 42, weight: 1000 }).into());
-		let call3 = Box::new(RuntimeCall::Logger(LoggerCall::log { i: 42, weight: 1000 }).into());
-=======
 		let call1 = Box::new(
-			Call::Logger(LoggerCall::log { i: 69, weight: Weight::from_ref_time(1000) }).into(),
+			RuntimeCall::Logger(LoggerCall::log { i: 69, weight: Weight::from_ref_time(1000) }).into(),
 		);
 		let call2 = Box::new(
-			Call::Logger(LoggerCall::log { i: 42, weight: Weight::from_ref_time(1000) }).into(),
+			RuntimeCall::Logger(LoggerCall::log { i: 42, weight: Weight::from_ref_time(1000) }).into(),
 		);
 		let call3 = Box::new(
-			Call::Logger(LoggerCall::log { i: 42, weight: Weight::from_ref_time(1000) }).into(),
-		);
->>>>>>> 7c1a39f0
-
+			RuntimeCall::Logger(LoggerCall::log { i: 42, weight: Weight::from_ref_time(1000) }).into(),
+		);
 		assert_err!(
 			Scheduler::schedule_named(Origin::root(), 1u32.encode(), 2, None, 127, call1),
 			Error::<Test>::TargetBlockNumberInPast,
@@ -731,18 +641,12 @@
 #[test]
 fn should_use_orign() {
 	new_test_ext().execute_with(|| {
-<<<<<<< HEAD
-		let call = Box::new(RuntimeCall::Logger(LoggerCall::log { i: 69, weight: 1000 }).into());
-		let call2 = Box::new(RuntimeCall::Logger(LoggerCall::log { i: 42, weight: 1000 }).into());
-=======
 		let call = Box::new(
-			Call::Logger(LoggerCall::log { i: 69, weight: Weight::from_ref_time(1000) }).into(),
+			RuntimeCall::Logger(LoggerCall::log { i: 69, weight: Weight::from_ref_time(1000) }).into(),
 		);
 		let call2 = Box::new(
-			Call::Logger(LoggerCall::log { i: 42, weight: Weight::from_ref_time(1000) }).into(),
-		);
->>>>>>> 7c1a39f0
-		assert_ok!(Scheduler::schedule_named(
+			RuntimeCall::Logger(LoggerCall::log { i: 42, weight: Weight::from_ref_time(1000) }).into(),
+		);		assert_ok!(Scheduler::schedule_named(
 			system::RawOrigin::Signed(1).into(),
 			1u32.encode(),
 			4,
@@ -766,17 +670,12 @@
 #[test]
 fn should_check_orign() {
 	new_test_ext().execute_with(|| {
-<<<<<<< HEAD
-		let call = Box::new(RuntimeCall::Logger(LoggerCall::log { i: 69, weight: 1000 }).into());
-		let call2 = Box::new(RuntimeCall::Logger(LoggerCall::log { i: 42, weight: 1000 }).into());
-=======
 		let call = Box::new(
-			Call::Logger(LoggerCall::log { i: 69, weight: Weight::from_ref_time(1000) }).into(),
+			RuntimeCall::Logger(LoggerCall::log { i: 69, weight: Weight::from_ref_time(1000) }).into(),
 		);
 		let call2 = Box::new(
-			Call::Logger(LoggerCall::log { i: 42, weight: Weight::from_ref_time(1000) }).into(),
-		);
->>>>>>> 7c1a39f0
+			RuntimeCall::Logger(LoggerCall::log { i: 42, weight: Weight::from_ref_time(1000) }).into(),
+		);
 		assert_noop!(
 			Scheduler::schedule_named(
 				system::RawOrigin::Signed(2).into(),
@@ -799,25 +698,18 @@
 fn should_check_orign_for_cancel() {
 	new_test_ext().execute_with(|| {
 		let call = Box::new(
-<<<<<<< HEAD
-			RuntimeCall::Logger(LoggerCall::log_without_filter { i: 69, weight: 1000 }).into(),
-		);
-		let call2 = Box::new(
-			RuntimeCall::Logger(LoggerCall::log_without_filter { i: 42, weight: 1000 }).into(),
-=======
-			Call::Logger(LoggerCall::log_without_filter {
+			RuntimeCall::Logger(LoggerCall::log_without_filter {
 				i: 69,
 				weight: Weight::from_ref_time(1000),
 			})
 			.into(),
 		);
 		let call2 = Box::new(
-			Call::Logger(LoggerCall::log_without_filter {
+			RuntimeCall::Logger(LoggerCall::log_without_filter {
 				i: 42,
 				weight: Weight::from_ref_time(1000),
 			})
 			.into(),
->>>>>>> 7c1a39f0
 		);
 		assert_ok!(Scheduler::schedule_named(
 			system::RawOrigin::Signed(1).into(),
@@ -862,28 +754,20 @@
 				Some(ScheduledV1 {
 					maybe_id: None,
 					priority: i as u8 + 10,
-<<<<<<< HEAD
-					call: RuntimeCall::Logger(LoggerCall::log { i: 96, weight: 100 }),
-=======
-					call: Call::Logger(LoggerCall::log {
+					call: RuntimeCall::Logger(LoggerCall::log {
 						i: 96,
 						weight: Weight::from_ref_time(100),
 					}),
->>>>>>> 7c1a39f0
 					maybe_periodic: None,
 				}),
 				None,
 				Some(ScheduledV1 {
 					maybe_id: Some(b"test".to_vec()),
 					priority: 123,
-<<<<<<< HEAD
-					call: RuntimeCall::Logger(LoggerCall::log { i: 69, weight: 1000 }),
-=======
-					call: Call::Logger(LoggerCall::log {
+					call: RuntimeCall::Logger(LoggerCall::log {
 						i: 69,
 						weight: Weight::from_ref_time(1000),
 					}),
->>>>>>> 7c1a39f0
 					maybe_periodic: Some((456u64, 10)),
 				}),
 			];
@@ -901,16 +785,11 @@
 						Some(ScheduledV3Of::<Test> {
 							maybe_id: None,
 							priority: 10,
-<<<<<<< HEAD
-							call: RuntimeCall::Logger(LoggerCall::log { i: 96, weight: 100 })
-								.into(),
-=======
-							call: Call::Logger(LoggerCall::log {
+							call: RuntimeCall::Logger(LoggerCall::log {
 								i: 96,
 								weight: Weight::from_ref_time(100)
 							})
 							.into(),
->>>>>>> 7c1a39f0
 							maybe_periodic: None,
 							origin: root(),
 							_phantom: PhantomData::<u64>::default(),
@@ -919,16 +798,11 @@
 						Some(ScheduledV3Of::<Test> {
 							maybe_id: Some(b"test".to_vec()),
 							priority: 123,
-<<<<<<< HEAD
-							call: RuntimeCall::Logger(LoggerCall::log { i: 69, weight: 1000 })
-								.into(),
-=======
-							call: Call::Logger(LoggerCall::log {
+							call: RuntimeCall::Logger(LoggerCall::log {
 								i: 69,
 								weight: Weight::from_ref_time(1000)
 							})
 							.into(),
->>>>>>> 7c1a39f0
 							maybe_periodic: Some((456u64, 10)),
 							origin: root(),
 							_phantom: PhantomData::<u64>::default(),
@@ -941,16 +815,11 @@
 						Some(ScheduledV3Of::<Test> {
 							maybe_id: None,
 							priority: 11,
-<<<<<<< HEAD
-							call: RuntimeCall::Logger(LoggerCall::log { i: 96, weight: 100 })
-								.into(),
-=======
-							call: Call::Logger(LoggerCall::log {
+							call: RuntimeCall::Logger(LoggerCall::log {
 								i: 96,
 								weight: Weight::from_ref_time(100)
 							})
 							.into(),
->>>>>>> 7c1a39f0
 							maybe_periodic: None,
 							origin: root(),
 							_phantom: PhantomData::<u64>::default(),
@@ -959,16 +828,11 @@
 						Some(ScheduledV3Of::<Test> {
 							maybe_id: Some(b"test".to_vec()),
 							priority: 123,
-<<<<<<< HEAD
-							call: RuntimeCall::Logger(LoggerCall::log { i: 69, weight: 1000 })
-								.into(),
-=======
-							call: Call::Logger(LoggerCall::log {
+							call: RuntimeCall::Logger(LoggerCall::log {
 								i: 69,
 								weight: Weight::from_ref_time(1000)
 							})
 							.into(),
->>>>>>> 7c1a39f0
 							maybe_periodic: Some((456u64, 10)),
 							origin: root(),
 							_phantom: PhantomData::<u64>::default(),
@@ -981,16 +845,11 @@
 						Some(ScheduledV3Of::<Test> {
 							maybe_id: None,
 							priority: 12,
-<<<<<<< HEAD
-							call: RuntimeCall::Logger(LoggerCall::log { i: 96, weight: 100 })
-								.into(),
-=======
-							call: Call::Logger(LoggerCall::log {
+							call: RuntimeCall::Logger(LoggerCall::log {
 								i: 96,
 								weight: Weight::from_ref_time(100)
 							})
 							.into(),
->>>>>>> 7c1a39f0
 							maybe_periodic: None,
 							origin: root(),
 							_phantom: PhantomData::<u64>::default(),
@@ -999,16 +858,11 @@
 						Some(ScheduledV3Of::<Test> {
 							maybe_id: Some(b"test".to_vec()),
 							priority: 123,
-<<<<<<< HEAD
-							call: RuntimeCall::Logger(LoggerCall::log { i: 69, weight: 1000 })
-								.into(),
-=======
-							call: Call::Logger(LoggerCall::log {
+							call: RuntimeCall::Logger(LoggerCall::log {
 								i: 69,
 								weight: Weight::from_ref_time(1000)
 							})
 							.into(),
->>>>>>> 7c1a39f0
 							maybe_periodic: Some((456u64, 10)),
 							origin: root(),
 							_phantom: PhantomData::<u64>::default(),
@@ -1031,15 +885,11 @@
 				Some(Scheduled {
 					maybe_id: None,
 					priority: i as u8 + 10,
-<<<<<<< HEAD
-					call: RuntimeCall::Logger(LoggerCall::log { i: 96, weight: 100 }).into(),
-=======
-					call: Call::Logger(LoggerCall::log {
+					call: RuntimeCall::Logger(LoggerCall::log {
 						i: 96,
 						weight: Weight::from_ref_time(100),
 					})
 					.into(),
->>>>>>> 7c1a39f0
 					origin: 3u32,
 					maybe_periodic: None,
 					_phantom: Default::default(),
@@ -1049,15 +899,11 @@
 					maybe_id: Some(b"test".to_vec()),
 					priority: 123,
 					origin: 2u32,
-<<<<<<< HEAD
-					call: RuntimeCall::Logger(LoggerCall::log { i: 69, weight: 1000 }).into(),
-=======
-					call: Call::Logger(LoggerCall::log {
+					call: RuntimeCall::Logger(LoggerCall::log {
 						i: 69,
 						weight: Weight::from_ref_time(1000),
 					})
 					.into(),
->>>>>>> 7c1a39f0
 					maybe_periodic: Some((456u64, 10)),
 					_phantom: Default::default(),
 				}),
@@ -1086,16 +932,11 @@
 						Some(ScheduledV2::<CallOrHashOf<Test>, u64, OriginCaller, u64> {
 							maybe_id: None,
 							priority: 10,
-<<<<<<< HEAD
-							call: RuntimeCall::Logger(LoggerCall::log { i: 96, weight: 100 })
-								.into(),
-=======
-							call: Call::Logger(LoggerCall::log {
+							call: RuntimeCall::Logger(LoggerCall::log {
 								i: 96,
 								weight: Weight::from_ref_time(100)
 							})
 							.into(),
->>>>>>> 7c1a39f0
 							maybe_periodic: None,
 							origin: system::RawOrigin::Root.into(),
 							_phantom: PhantomData::<u64>::default(),
@@ -1104,16 +945,11 @@
 						Some(ScheduledV2 {
 							maybe_id: Some(b"test".to_vec()),
 							priority: 123,
-<<<<<<< HEAD
-							call: RuntimeCall::Logger(LoggerCall::log { i: 69, weight: 1000 })
-								.into(),
-=======
-							call: Call::Logger(LoggerCall::log {
+							call: RuntimeCall::Logger(LoggerCall::log {
 								i: 69,
 								weight: Weight::from_ref_time(1000)
 							})
 							.into(),
->>>>>>> 7c1a39f0
 							maybe_periodic: Some((456u64, 10)),
 							origin: system::RawOrigin::None.into(),
 							_phantom: PhantomData::<u64>::default(),
@@ -1126,16 +962,11 @@
 						Some(ScheduledV2 {
 							maybe_id: None,
 							priority: 11,
-<<<<<<< HEAD
-							call: RuntimeCall::Logger(LoggerCall::log { i: 96, weight: 100 })
-								.into(),
-=======
-							call: Call::Logger(LoggerCall::log {
+							call: RuntimeCall::Logger(LoggerCall::log {
 								i: 96,
 								weight: Weight::from_ref_time(100)
 							})
 							.into(),
->>>>>>> 7c1a39f0
 							maybe_periodic: None,
 							origin: system::RawOrigin::Root.into(),
 							_phantom: PhantomData::<u64>::default(),
@@ -1144,16 +975,11 @@
 						Some(ScheduledV2 {
 							maybe_id: Some(b"test".to_vec()),
 							priority: 123,
-<<<<<<< HEAD
-							call: RuntimeCall::Logger(LoggerCall::log { i: 69, weight: 1000 })
-								.into(),
-=======
-							call: Call::Logger(LoggerCall::log {
+							call: RuntimeCall::Logger(LoggerCall::log {
 								i: 69,
 								weight: Weight::from_ref_time(1000)
 							})
 							.into(),
->>>>>>> 7c1a39f0
 							maybe_periodic: Some((456u64, 10)),
 							origin: system::RawOrigin::None.into(),
 							_phantom: PhantomData::<u64>::default(),
@@ -1166,16 +992,11 @@
 						Some(ScheduledV2 {
 							maybe_id: None,
 							priority: 12,
-<<<<<<< HEAD
-							call: RuntimeCall::Logger(LoggerCall::log { i: 96, weight: 100 })
-								.into(),
-=======
-							call: Call::Logger(LoggerCall::log {
+							call: RuntimeCall::Logger(LoggerCall::log {
 								i: 96,
 								weight: Weight::from_ref_time(100)
 							})
 							.into(),
->>>>>>> 7c1a39f0
 							maybe_periodic: None,
 							origin: system::RawOrigin::Root.into(),
 							_phantom: PhantomData::<u64>::default(),
@@ -1184,16 +1005,11 @@
 						Some(ScheduledV2 {
 							maybe_id: Some(b"test".to_vec()),
 							priority: 123,
-<<<<<<< HEAD
-							call: RuntimeCall::Logger(LoggerCall::log { i: 69, weight: 1000 })
-								.into(),
-=======
-							call: Call::Logger(LoggerCall::log {
+							call: RuntimeCall::Logger(LoggerCall::log {
 								i: 69,
 								weight: Weight::from_ref_time(1000)
 							})
 							.into(),
->>>>>>> 7c1a39f0
 							maybe_periodic: Some((456u64, 10)),
 							origin: system::RawOrigin::None.into(),
 							_phantom: PhantomData::<u64>::default(),
