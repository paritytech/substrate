--- conflicted
+++ resolved
@@ -465,14 +465,9 @@
 	use super::*;
 
 	use frame_support::{
-<<<<<<< HEAD
 		impl_outer_event, impl_outer_origin, impl_outer_dispatch, parameter_types, assert_ok, ord_parameter_types,
 		assert_noop,
-		traits::{OnInitialize, OnFinalize},
-=======
-		impl_outer_event, impl_outer_origin, impl_outer_dispatch, parameter_types, assert_ok,
 		traits::{OnInitialize, OnFinalize, Filter},
->>>>>>> 80323210
 		weights::constants::RocksDbWeight,
 	};
 	use sp_core::H256;
@@ -631,15 +626,9 @@
 	#[test]
 	fn basic_scheduling_works() {
 		new_test_ext().execute_with(|| {
-<<<<<<< HEAD
-			Scheduler::do_schedule(
-				4, None, 127, root(), Call::Logger(logger::Call::log(42, 1000))
-			);
-=======
 			let call = Call::Logger(logger::Call::log(42, 1000));
 			assert!(!<Test as frame_system::Trait>::BaseCallFilter::filter(&call));
-			Scheduler::do_schedule(4, None, 127, call);
->>>>>>> 80323210
+			Scheduler::do_schedule(4, None, root(), 127, call);
 			run_to_block(3);
 			assert!(logger::log().is_empty());
 			run_to_block(4);
