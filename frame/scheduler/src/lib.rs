// This file is part of Substrate.

// Copyright (C) 2017-2020 Parity Technologies (UK) Ltd.
// SPDX-License-Identifier: Apache-2.0

// Licensed under the Apache License, Version 2.0 (the "License");
// you may not use this file except in compliance with the License.
// You may obtain a copy of the License at
//
// 	http://www.apache.org/licenses/LICENSE-2.0
//
// Unless required by applicable law or agreed to in writing, software
// distributed under the License is distributed on an "AS IS" BASIS,
// WITHOUT WARRANTIES OR CONDITIONS OF ANY KIND, either express or implied.
// See the License for the specific language governing permissions and
// limitations under the License.

//! # Scheduler
//! A module for scheduling dispatches.
//!
//! - [`scheduler::Trait`](./trait.Trait.html)
//! - [`Call`](./enum.Call.html)
//! - [`Module`](./struct.Module.html)
//!
//! ## Overview
//!
//! This module exposes capabilities for scheduling dispatches to occur at a
//! specified block number or at a specified period. These scheduled dispatches
//! may be named or anonymous and may be canceled.
//!
//! ## Interface
//!
//! ### Dispatchable Functions
//!
//! * `schedule` - schedule a dispatch, which may be periodic, to occur at a
//!   specified block and with a specified priority.
//! * `cancel` - cancel a scheduled dispatch, specified by block number and
//!   index.
//! * `schedule_named` - augments the `schedule` interface with an additional
//!   `Vec<u8>` parameter that can be used for identification.
//! * `cancel_named` - the named complement to the cancel function.

// Ensure we're `no_std` when compiling for Wasm.
#![cfg_attr(not(feature = "std"), no_std)]

mod benchmarking;

use sp_std::{prelude::*, marker::PhantomData, borrow::Borrow};
use codec::{Encode, Decode, Codec};
use sp_runtime::{RuntimeDebug, traits::{Zero, One, BadOrigin}};
use frame_support::{
	decl_module, decl_storage, decl_event, decl_error, IterableStorageMap,
	dispatch::{Dispatchable, DispatchError, DispatchResult, Parameter},
	traits::{Get, schedule, OriginTrait, EnsureOrigin, IsType},
	weights::{GetDispatchInfo, Weight},
};
use frame_system::{self as system};

/// Our pallet's configuration trait. All our types and constants go in here. If the
/// pallet is dependent on specific other pallets, then their configuration traits
/// should be added to our implied traits list.
///
/// `system::Trait` should always be included in our implied traits.
pub trait Trait: system::Trait {
	/// The overarching event type.
	type Event: From<Event<Self>> + Into<<Self as system::Trait>::Event>;

	/// The aggregated origin which the dispatch will take.
	type Origin: OriginTrait<PalletsOrigin =
		Self::PalletsOrigin> + From<Self::PalletsOrigin> + IsType<<Self as system::Trait>::Origin>;

	/// The caller origin, overarching type of all pallets origins.
	type PalletsOrigin: From<system::RawOrigin<Self::AccountId>> + Codec + Clone + Eq;

	/// The aggregated call type.
	type Call: Parameter + Dispatchable<Origin=<Self as Trait>::Origin> + GetDispatchInfo + From<system::Call<Self>>;

	/// The maximum weight that may be scheduled per block for any dispatchables of less priority
	/// than `schedule::HARD_DEADLINE`.
	type MaximumWeight: Get<Weight>;

	/// Required origin to schedule or cancel calls.
	type ScheduleOrigin: EnsureOrigin<<Self as system::Trait>::Origin>;
}

/// Just a simple index for naming period tasks.
pub type PeriodicIndex = u32;
/// The location of a scheduled task that can be used to remove it.
pub type TaskAddress<BlockNumber> = (BlockNumber, u32);

#[cfg_attr(any(feature = "std", test), derive(PartialEq, Eq))]
#[derive(Clone, RuntimeDebug, Encode, Decode)]
struct ScheduledV1<Call, BlockNumber> {
	maybe_id: Option<Vec<u8>>,
	priority: schedule::Priority,
	call: Call,
	maybe_periodic: Option<schedule::Period<BlockNumber>>,
}

/// Information regarding an item to be executed in the future.
#[cfg_attr(any(feature = "std", test), derive(PartialEq, Eq))]
#[derive(Clone, RuntimeDebug, Encode, Decode)]
pub struct ScheduledV2<Call, BlockNumber, PalletsOrigin, AccountId> {
	/// The unique identity for this task, if there is one.
	maybe_id: Option<Vec<u8>>,
	/// This task's priority.
	priority: schedule::Priority,
	/// The call to be dispatched.
	call: Call,
	/// If the call is periodic, then this points to the information concerning that.
	maybe_periodic: Option<schedule::Period<BlockNumber>>,
	/// The origin to dispatch the call.
	origin: PalletsOrigin,
	_phantom: PhantomData<AccountId>,
}

/// The current version of Scheduled struct.
pub type Scheduled<Call, BlockNumber, PalletsOrigin, AccountId> = ScheduledV2<Call, BlockNumber, PalletsOrigin, AccountId>;

// A value placed in storage that represents the current version of the Scheduler storage.
// This value is used by the `on_runtime_upgrade` logic to determine whether we run
// storage migration logic.
#[derive(Encode, Decode, Clone, Copy, PartialEq, Eq, RuntimeDebug)]
enum Releases {
	V1,
	V2,
}

impl Default for Releases {
	fn default() -> Self {
		Releases::V1
	}
}

decl_storage! {
	trait Store for Module<T: Trait> as Scheduler {
		/// Items to be executed, indexed by the block number that they should be executed on.
		pub Agenda: map hasher(twox_64_concat) T::BlockNumber
			=> Vec<Option<Scheduled<<T as Trait>::Call, T::BlockNumber, T::PalletsOrigin, T::AccountId>>>;

		/// Lookup from identity to the block number and index of the task.
		Lookup: map hasher(twox_64_concat) Vec<u8> => Option<TaskAddress<T::BlockNumber>>;

		/// Storage version of the pallet.
		///
		/// New networks start with last version.
		StorageVersion build(|_| Releases::V2): Releases;
	}
}

decl_event!(
	pub enum Event<T> where <T as system::Trait>::BlockNumber {
		Scheduled(BlockNumber, u32),
		Canceled(BlockNumber, u32),
		Dispatched(TaskAddress<BlockNumber>, Option<Vec<u8>>, DispatchResult),
	}
);

decl_error! {
	pub enum Error for Module<T: Trait> {
		/// Failed to schedule a call
		FailedToSchedule,
		/// Failed to cancel a scheduled call
		FailedToCancel,
		/// Given target block number is in the past.
		TargetBlockNumberInPast,
	}
}

decl_module! {
	/// Scheduler module declaration.
	pub struct Module<T: Trait> for enum Call where origin: <T as system::Trait>::Origin {
		type Error = Error<T>;
		fn deposit_event() = default;

		fn on_runtime_upgrade() -> Weight {
			if Self::migrate_v1_to_t2() {
				T::MaximumBlockWeight::get()
			} else {
				T::DbWeight::get().reads(1)
			}
		}

		/// Anonymously schedule a task.
		///
		/// # <weight>
		/// - S = Number of already scheduled calls
		/// - Base Weight: 22.29 + .126 * S µs
		/// - DB Weight:
		///     - Read: Agenda
		///     - Write: Agenda
		/// - Will use base weight of 25 which should be good for up to 30 scheduled calls
		/// # </weight>
		#[weight = 25_000_000 + T::DbWeight::get().reads_writes(1, 1)]
		fn schedule(origin,
			when: T::BlockNumber,
			maybe_periodic: Option<schedule::Period<T::BlockNumber>>,
			priority: schedule::Priority,
			call: Box<<T as Trait>::Call>,
		) {
<<<<<<< HEAD
			T::ScheduleOrigin::ensure_origin(origin.clone())?;
			let origin = <T as Trait>::Origin::from(origin);
			let _ = Self::do_schedule(when, maybe_periodic, priority, origin.caller().clone(), *call);
=======
			ensure_root(origin)?;
			Self::do_schedule(when, maybe_periodic, priority, *call)?;
>>>>>>> 9a9b248b
		}

		/// Cancel an anonymously scheduled task.
		///
		/// # <weight>
		/// - S = Number of already scheduled calls
		/// - Base Weight: 22.15 + 2.869 * S µs
		/// - DB Weight:
		///     - Read: Agenda
		///     - Write: Agenda, Lookup
		/// - Will use base weight of 100 which should be good for up to 30 scheduled calls
		/// # </weight>
		#[weight = 100_000_000 + T::DbWeight::get().reads_writes(1, 2)]
		fn cancel(origin, when: T::BlockNumber, index: u32) {
			T::ScheduleOrigin::ensure_origin(origin.clone())?;
			let origin = <T as Trait>::Origin::from(origin);
			Self::do_cancel(Some(origin.caller().clone()), (when, index))?;
		}

		/// Schedule a named task.
		///
		/// # <weight>
		/// - S = Number of already scheduled calls
		/// - Base Weight: 29.6 + .159 * S µs
		/// - DB Weight:
		///     - Read: Agenda, Lookup
		///     - Write: Agenda, Lookup
		/// - Will use base weight of 35 which should be good for more than 30 scheduled calls
		/// # </weight>
		#[weight = 35_000_000 + T::DbWeight::get().reads_writes(2, 2)]
		fn schedule_named(origin,
			id: Vec<u8>,
			when: T::BlockNumber,
			maybe_periodic: Option<schedule::Period<T::BlockNumber>>,
			priority: schedule::Priority,
			call: Box<<T as Trait>::Call>,
		) {
			T::ScheduleOrigin::ensure_origin(origin.clone())?;
			let origin = <T as Trait>::Origin::from(origin);
			Self::do_schedule_named(id, when, maybe_periodic, priority, origin.caller().clone(), *call)?;
		}

		/// Cancel a named scheduled task.
		///
		/// # <weight>
		/// - S = Number of already scheduled calls
		/// - Base Weight: 24.91 + 2.907 * S µs
		/// - DB Weight:
		///     - Read: Agenda, Lookup
		///     - Write: Agenda, Lookup
		/// - Will use base weight of 100 which should be good for up to 30 scheduled calls
		/// # </weight>
		#[weight = 100_000_000 + T::DbWeight::get().reads_writes(2, 2)]
		fn cancel_named(origin, id: Vec<u8>) {
			T::ScheduleOrigin::ensure_origin(origin.clone())?;
			let origin = <T as Trait>::Origin::from(origin);
			Self::do_cancel_named(Some(origin.caller().clone()), id)?;
		}

		/// Execute the scheduled calls
		///
		/// # <weight>
		/// - S = Number of already scheduled calls
		/// - N = Named scheduled calls
		/// - P = Periodic Calls
		/// - Base Weight: 9.243 + 23.45 * S µs
		/// - DB Weight:
		///     - Read: Agenda + Lookup * N + Agenda(Future) * P
		///     - Write: Agenda + Lookup * N  + Agenda(future) * P
		/// # </weight>
		fn on_initialize(now: T::BlockNumber) -> Weight {
			let limit = T::MaximumWeight::get();
			let mut queued = Agenda::<T>::take(now).into_iter()
				.enumerate()
				.filter_map(|(index, s)| s.map(|inner| (index as u32, inner)))
				.collect::<Vec<_>>();
			queued.sort_by_key(|(_, s)| s.priority);
			let base_weight: Weight = T::DbWeight::get().reads_writes(1, 2) // Agenda + Agenda(next)
				.saturating_add(10_000_000); // Base Weight
			let mut total_weight: Weight = 0;
			queued.into_iter()
				.enumerate()
				.scan(base_weight, |cumulative_weight, (order, (index, s))| {
					*cumulative_weight = cumulative_weight
						.saturating_add(s.call.get_dispatch_info().weight)
						.saturating_add(25_000_000); // Base multiplier

					if s.maybe_id.is_some() {
						// Remove/Modify Lookup
						*cumulative_weight = cumulative_weight.saturating_add(T::DbWeight::get().writes(1));
					}
					if s.maybe_periodic.is_some() {
						// Read/Write Agenda for future block
						*cumulative_weight = cumulative_weight.saturating_add(T::DbWeight::get().reads_writes(1, 1));
					}

					Some((order, index, *cumulative_weight, s))
				})
				.filter_map(|(order, index, cumulative_weight, mut s)| {
					// We allow a scheduled call if any is true:
					// - It's priority is `HARD_DEADLINE`
					// - It does not push the weight past the limit.
					// - It is the first item in the schedule
					if s.priority <= schedule::HARD_DEADLINE || cumulative_weight <= limit || order == 0 {
						let r = s.call.clone().dispatch(s.origin.clone().into());
						let maybe_id = s.maybe_id.clone();
						if let &Some((period, count)) = &s.maybe_periodic {
							if count > 1 {
								s.maybe_periodic = Some((period, count - 1));
							} else {
								s.maybe_periodic = None;
							}
							let next = now + period;
							// If scheduled is named, place it's information in `Lookup`
							if let Some(ref id) = s.maybe_id {
								let next_index = Agenda::<T>::decode_len(now + period).unwrap_or(0);
								Lookup::<T>::insert(id, (next, next_index as u32));
							}
							Agenda::<T>::append(next, Some(s));
						} else {
							if let Some(ref id) = s.maybe_id {
								Lookup::<T>::remove(id);
							}
						}
						Self::deposit_event(RawEvent::Dispatched(
							(now, index),
							maybe_id,
							r.map(|_| ()).map_err(|e| e.error)
						));
						total_weight = cumulative_weight;
						None
					} else {
						Some(Some(s))
					}
				})
				.for_each(|unused| {
					let next = now + One::one();
					Agenda::<T>::append(next, unused);
				});

			total_weight
		}
	}
}

impl<T: Trait> Module<T> {
	/// Migrate storage format from V1 to V2.
	/// Return true if migration is performed.
	pub fn migrate_v1_to_t2() -> bool {
		if StorageVersion::get() == Releases::V1 {
			StorageVersion::put(Releases::V2);

			Agenda::<T>::translate::<
				Vec<Option<ScheduledV1<<T as Trait>::Call, T::BlockNumber>>>, _
			>(|_, agenda| Some(
				agenda
					.into_iter()
					.map(|schedule| schedule.map(|schedule| ScheduledV2 {
						maybe_id: schedule.maybe_id,
						priority: schedule.priority,
						call: schedule.call,
						maybe_periodic: schedule.maybe_periodic,
						origin: system::RawOrigin::Root.into(),
						_phantom: Default::default(),
					}))
					.collect::<Vec<_>>()
			));

			true
		} else {
			false
		}
	}

	fn do_schedule(
		when: T::BlockNumber,
		maybe_periodic: Option<schedule::Period<T::BlockNumber>>,
		priority: schedule::Priority,
		origin: T::PalletsOrigin,
		call: <T as Trait>::Call
	) -> Result<TaskAddress<T::BlockNumber>, DispatchError> {
		if when <= frame_system::Module::<T>::block_number() {
			return Err(Error::<T>::TargetBlockNumberInPast.into())
		}

		// sanitize maybe_periodic
		let maybe_periodic = maybe_periodic
			.filter(|p| p.1 > 1 && !p.0.is_zero())
			// Remove one from the number of repetitions since we will schedule one now.
			.map(|(p, c)| (p, c - 1));
		let s = Some(Scheduled {
			maybe_id: None, priority, call, maybe_periodic, origin, _phantom: PhantomData::<T::AccountId>::default(),
		});
		Agenda::<T>::append(when, s);
		let index = Agenda::<T>::decode_len(when).unwrap_or(1) as u32 - 1;
		Self::deposit_event(RawEvent::Scheduled(when, index));

		Ok((when, index))
	}

	fn do_cancel(
		origin: Option<T::PalletsOrigin>,
		(when, index): TaskAddress<T::BlockNumber>
	) -> Result<(), DispatchError> {
		let scheduled = Agenda::<T>::try_mutate(
			when,
			|agenda| {
				agenda.get_mut(index as usize)
					.map_or(Ok(None), |s| -> Result<Option<Scheduled<_, _, _, _>>, DispatchError> {
						if let (Some(ref o), Some(ref s)) = (origin, s.borrow()) {
							if *o != s.origin {
								return Err(BadOrigin.into());
							}
						};
						Ok(s.take())
					})
			},
		)?;
		if let Some(s) = scheduled {
			if let Some(id) = s.maybe_id {
				Lookup::<T>::remove(id);
			}
			Self::deposit_event(RawEvent::Canceled(when, index));
			Ok(())
		} else {
			Err(Error::<T>::FailedToCancel)?
		}
	}

	fn do_schedule_named(
		id: Vec<u8>,
		when: T::BlockNumber,
		maybe_periodic: Option<schedule::Period<T::BlockNumber>>,
		priority: schedule::Priority,
		origin: T::PalletsOrigin,
		call: <T as Trait>::Call,
	) -> Result<TaskAddress<T::BlockNumber>, DispatchError> {
		// ensure id it is unique
		if Lookup::<T>::contains_key(&id) {
			return Err(Error::<T>::FailedToSchedule)?
		}

		if when <= frame_system::Module::<T>::block_number() {
			return Err(Error::<T>::TargetBlockNumberInPast.into())
		}

		// sanitize maybe_periodic
		let maybe_periodic = maybe_periodic
			.filter(|p| p.1 > 1 && !p.0.is_zero())
			// Remove one from the number of repetitions since we will schedule one now.
			.map(|(p, c)| (p, c - 1));

		let s = Scheduled {
			maybe_id: Some(id.clone()), priority, call, maybe_periodic, origin, _phantom: Default::default()
		};
		Agenda::<T>::append(when, Some(s));
		let index = Agenda::<T>::decode_len(when).unwrap_or(1) as u32 - 1;
		let address = (when, index);
		Lookup::<T>::insert(&id, &address);
		Self::deposit_event(RawEvent::Scheduled(when, index));

		Ok(address)
	}

	fn do_cancel_named(origin: Option<T::PalletsOrigin>, id: Vec<u8>) -> DispatchResult {
		Lookup::<T>::try_mutate_exists(id, |lookup| -> DispatchResult {
			if let Some((when, index)) = lookup.take() {
				let i = index as usize;
				Agenda::<T>::try_mutate(when, |agenda| -> DispatchResult {
					if let Some(s) = agenda.get_mut(i) {
						if let (Some(ref o), Some(ref s)) = (origin, s.borrow()) {
							if *o != s.origin {
								return Err(BadOrigin.into());
							}
						}
						*s = None;
					}
					Ok(())
				})?;
				Self::deposit_event(RawEvent::Canceled(when, index));
				Ok(())
			} else {
				Err(Error::<T>::FailedToCancel)?
			}
		})
	}
}

impl<T: Trait> schedule::Anon<T::BlockNumber, <T as Trait>::Call, T::PalletsOrigin> for Module<T> {
	type Address = TaskAddress<T::BlockNumber>;

	fn schedule(
		when: T::BlockNumber,
		maybe_periodic: Option<schedule::Period<T::BlockNumber>>,
		priority: schedule::Priority,
		origin: T::PalletsOrigin,
		call: <T as Trait>::Call
<<<<<<< HEAD
	) -> Self::Address {
		Self::do_schedule(when, maybe_periodic, priority, origin, call)
=======
	) -> Result<Self::Address, DispatchError> {
		Self::do_schedule(when, maybe_periodic, priority, call)
>>>>>>> 9a9b248b
	}

	fn cancel((when, index): Self::Address) -> Result<(), ()> {
		Self::do_cancel(None, (when, index)).map_err(|_| ())
	}
}

impl<T: Trait> schedule::Named<T::BlockNumber, <T as Trait>::Call, T::PalletsOrigin> for Module<T> {
	type Address = TaskAddress<T::BlockNumber>;

	fn schedule_named(
		id: Vec<u8>,
		when: T::BlockNumber,
		maybe_periodic: Option<schedule::Period<T::BlockNumber>>,
		priority: schedule::Priority,
		origin: T::PalletsOrigin,
		call: <T as Trait>::Call,
	) -> Result<Self::Address, ()> {
		Self::do_schedule_named(id, when, maybe_periodic, priority, origin, call).map_err(|_| ())
	}

	fn cancel_named(id: Vec<u8>) -> Result<(), ()> {
		Self::do_cancel_named(None, id).map_err(|_| ())
	}
}

#[cfg(test)]
mod tests {
	use super::*;

	use frame_support::{
<<<<<<< HEAD
		impl_outer_event, impl_outer_origin, impl_outer_dispatch, parameter_types, assert_ok, ord_parameter_types,
		assert_noop, Hashable,
		traits::{OnInitialize, OnFinalize, Filter},
		weights::constants::RocksDbWeight,
=======
		impl_outer_event, impl_outer_origin, impl_outer_dispatch, parameter_types, assert_ok,
		assert_err, traits::{OnInitialize, OnFinalize, Filter}, weights::constants::RocksDbWeight,
>>>>>>> 9a9b248b
	};
	use sp_core::H256;
	// The testing primitives are very useful for avoiding having to work with signatures
	// or public keys. `u64` is used as the `AccountId` and no `Signature`s are required.
	use sp_runtime::{
		Perbill,
		testing::Header,
		traits::{BlakeTwo256, IdentityLookup},
	};
	use frame_system::{EnsureOneOf, EnsureRoot, EnsureSignedBy};
	use crate as scheduler;

	mod logger {
		use super::*;
		use std::cell::RefCell;

		thread_local! {
			static LOG: RefCell<Vec<(OriginCaller, u32)>> = RefCell::new(Vec::new());
		}
		pub fn log() -> Vec<(OriginCaller, u32)> {
			LOG.with(|log| log.borrow().clone())
		}
		pub trait Trait: system::Trait {
			type Event: From<Event> + Into<<Self as system::Trait>::Event>;
		}
		decl_event! {
			pub enum Event {
				Logged(u32, Weight),
			}
		}
		decl_module! {
			pub struct Module<T: Trait> for enum Call
			where
				origin: <T as system::Trait>::Origin,
				<T as system::Trait>::Origin: OriginTrait<PalletsOrigin = OriginCaller>
			{
				fn deposit_event() = default;

				#[weight = *weight]
				fn log(origin, i: u32, weight: Weight) {
					Self::deposit_event(Event::Logged(i, weight));
					LOG.with(|log| {
						log.borrow_mut().push((origin.caller().clone(), i));
					})
				}

				#[weight = *weight]
				fn log_without_filter(origin, i: u32, weight: Weight) {
					Self::deposit_event(Event::Logged(i, weight));
					LOG.with(|log| {
						log.borrow_mut().push((origin.caller().clone(), i));
					})
				}
			}
		}
	}

	impl_outer_origin! {
		pub enum Origin for Test where system = frame_system {}
	}

	impl_outer_dispatch! {
		pub enum Call for Test where origin: Origin {
			system::System,
			logger::Logger,
		}
	}

	impl_outer_event! {
		pub enum Event for Test {
			system<T>,
			logger,
			scheduler<T>,
		}
	}

	// Scheduler must dispatch with root and no filter, this tests base filter is indeed not used.
	pub struct BaseFilter;
	impl Filter<Call> for BaseFilter {
		fn filter(call: &Call) -> bool {
			!matches!(call, Call::Logger(logger::Call::log(_, _)))
		}
	}

	// For testing the pallet, we construct most of a mock runtime. This means
	// first constructing a configuration type (`Test`) which `impl`s each of the
	// configuration traits of pallets we want to use.
	#[derive(Clone, Eq, PartialEq)]
	pub struct Test;
	parameter_types! {
		pub const BlockHashCount: u64 = 250;
		pub const MaximumBlockWeight: Weight = 2_000_000_000_000;
		pub const MaximumBlockLength: u32 = 2 * 1024;
		pub const AvailableBlockRatio: Perbill = Perbill::one();
	}
	impl system::Trait for Test {
		type BaseCallFilter = BaseFilter;
		type Origin = Origin;
		type Call = Call;
		type Index = u64;
		type BlockNumber = u64;
		type Hash = H256;
		type Hashing = BlakeTwo256;
		type AccountId = u64;
		type Lookup = IdentityLookup<Self::AccountId>;
		type Header = Header;
		type Event = ();
		type BlockHashCount = BlockHashCount;
		type MaximumBlockWeight = MaximumBlockWeight;
		type DbWeight = RocksDbWeight;
		type BlockExecutionWeight = ();
		type ExtrinsicBaseWeight = ();
		type MaximumExtrinsicWeight = MaximumBlockWeight;
		type MaximumBlockLength = MaximumBlockLength;
		type AvailableBlockRatio = AvailableBlockRatio;
		type Version = ();
		type ModuleToIndex = ();
		type AccountData = ();
		type OnNewAccount = ();
		type OnKilledAccount = ();
	}
	impl logger::Trait for Test {
		type Event = ();
	}
	parameter_types! {
		pub MaximumSchedulerWeight: Weight = Perbill::from_percent(80) * MaximumBlockWeight::get();
	}
	ord_parameter_types! {
		pub const One: u64 = 1;
	}

	impl Trait for Test {
		type Event = ();
		type Origin = Origin;
		type PalletsOrigin = OriginCaller;
		type Call = Call;
		type MaximumWeight = MaximumSchedulerWeight;
		type ScheduleOrigin = EnsureOneOf<u64, EnsureRoot<u64>, EnsureSignedBy<One, u64>>;
	}
	type System = system::Module<Test>;
	type Logger = logger::Module<Test>;
	type Scheduler = Module<Test>;

	// This function basically just builds a genesis storage key/value store according to
	// our desired mockup.
	pub fn new_test_ext() -> sp_io::TestExternalities {
		let t = system::GenesisConfig::default().build_storage::<Test>().unwrap();
		t.into()
	}

	fn run_to_block(n: u64) {
		while System::block_number() < n {
			Scheduler::on_finalize(System::block_number());
			System::set_block_number(System::block_number() + 1);
			Scheduler::on_initialize(System::block_number());
		}
	}

	fn root() -> OriginCaller {
		system::RawOrigin::Root.into()
	}

	#[test]
	fn basic_scheduling_works() {
		new_test_ext().execute_with(|| {
			let call = Call::Logger(logger::Call::log(42, 1000));
			assert!(!<Test as frame_system::Trait>::BaseCallFilter::filter(&call));
<<<<<<< HEAD
			Scheduler::do_schedule(4, None, 127, root(), call);
=======
			let _ = Scheduler::do_schedule(4, None, 127, call);
>>>>>>> 9a9b248b
			run_to_block(3);
			assert!(logger::log().is_empty());
			run_to_block(4);
			assert_eq!(logger::log(), vec![(root(), 42u32)]);
			run_to_block(100);
			assert_eq!(logger::log(), vec![(root(), 42u32)]);
		});
	}

	#[test]
	fn periodic_scheduling_works() {
		new_test_ext().execute_with(|| {
			// at #4, every 3 blocks, 3 times.
<<<<<<< HEAD
			Scheduler::do_schedule(
				4, Some((3, 3)), 127, root(), Call::Logger(logger::Call::log(42, 1000))
			);
=======
			let _ = Scheduler::do_schedule(4, Some((3, 3)), 127, Call::Logger(logger::Call::log(42, 1000)));
>>>>>>> 9a9b248b
			run_to_block(3);
			assert!(logger::log().is_empty());
			run_to_block(4);
			assert_eq!(logger::log(), vec![(root(), 42u32)]);
			run_to_block(6);
			assert_eq!(logger::log(), vec![(root(), 42u32)]);
			run_to_block(7);
			assert_eq!(logger::log(), vec![(root(), 42u32), (root(), 42u32)]);
			run_to_block(9);
			assert_eq!(logger::log(), vec![(root(), 42u32), (root(), 42u32)]);
			run_to_block(10);
			assert_eq!(logger::log(), vec![(root(), 42u32), (root(), 42u32), (root(), 42u32)]);
			run_to_block(100);
			assert_eq!(logger::log(), vec![(root(), 42u32), (root(), 42u32), (root(), 42u32)]);
		});
	}

	#[test]
	fn cancel_named_scheduling_works_with_normal_cancel() {
		new_test_ext().execute_with(|| {
			// at #4.
<<<<<<< HEAD
			Scheduler::do_schedule_named(
				1u32.encode(), 4, None, 127, root(), Call::Logger(logger::Call::log(69, 1000))
			).unwrap();
			let i = Scheduler::do_schedule(
				4, None, 127, root(), Call::Logger(logger::Call::log(42, 1000))
			);
=======
			Scheduler::do_schedule_named(1u32.encode(), 4, None, 127, Call::Logger(logger::Call::log(69, 1000))).unwrap();
			let i = Scheduler::do_schedule(4, None, 127, Call::Logger(logger::Call::log(42, 1000))).unwrap();
>>>>>>> 9a9b248b
			run_to_block(3);
			assert!(logger::log().is_empty());
			assert_ok!(Scheduler::do_cancel_named(None, 1u32.encode()));
			assert_ok!(Scheduler::do_cancel(None, i));
			run_to_block(100);
			assert!(logger::log().is_empty());
		});
	}

	#[test]
	fn cancel_named_periodic_scheduling_works() {
		new_test_ext().execute_with(|| {
			// at #4, every 3 blocks, 3 times.
			Scheduler::do_schedule_named(
				1u32.encode(), 4, Some((3, 3)), 127, root(), Call::Logger(logger::Call::log(42, 1000))
			).unwrap();
			// same id results in error.
			assert!(Scheduler::do_schedule_named(
				1u32.encode(), 4, None, 127, root(), Call::Logger(logger::Call::log(69, 1000))
			).is_err());
			// different id is ok.
			Scheduler::do_schedule_named(
				2u32.encode(), 8, None, 127, root(), Call::Logger(logger::Call::log(69, 1000))
			).unwrap();
			run_to_block(3);
			assert!(logger::log().is_empty());
			run_to_block(4);
			assert_eq!(logger::log(), vec![(root(), 42u32)]);
			run_to_block(6);
			assert_ok!(Scheduler::do_cancel_named(None, 1u32.encode()));
			run_to_block(100);
			assert_eq!(logger::log(), vec![(root(), 42u32), (root(), 69u32)]);
		});
	}

	#[test]
	fn scheduler_respects_weight_limits() {
		new_test_ext().execute_with(|| {
<<<<<<< HEAD
			Scheduler::do_schedule(
				4, None, 127, root(), Call::Logger(logger::Call::log(42, MaximumSchedulerWeight::get() / 2))
			);
			Scheduler::do_schedule(
				4, None, 127, root(), Call::Logger(logger::Call::log(69, MaximumSchedulerWeight::get() / 2))
			);
=======
			let _ = Scheduler::do_schedule(4, None, 127, Call::Logger(logger::Call::log(42, MaximumSchedulerWeight::get() / 2)));
			let _ = Scheduler::do_schedule(4, None, 127, Call::Logger(logger::Call::log(69, MaximumSchedulerWeight::get() / 2)));
>>>>>>> 9a9b248b
			// 69 and 42 do not fit together
			run_to_block(4);
			assert_eq!(logger::log(), vec![(root(), 42u32)]);
			run_to_block(5);
			assert_eq!(logger::log(), vec![(root(), 42u32), (root(), 69u32)]);
		});
	}

	#[test]
	fn scheduler_respects_hard_deadlines_more() {
		new_test_ext().execute_with(|| {
<<<<<<< HEAD
			Scheduler::do_schedule(
				4, None, 0, root(), Call::Logger(logger::Call::log(42, MaximumSchedulerWeight::get() / 2))
			);
			Scheduler::do_schedule(
				4, None, 0, root(), Call::Logger(logger::Call::log(69, MaximumSchedulerWeight::get() / 2))
			);
=======
			let _ = Scheduler::do_schedule(4, None, 0, Call::Logger(logger::Call::log(42, MaximumSchedulerWeight::get() / 2)));
			let _ = Scheduler::do_schedule(4, None, 0, Call::Logger(logger::Call::log(69, MaximumSchedulerWeight::get() / 2)));
>>>>>>> 9a9b248b
			// With base weights, 69 and 42 should not fit together, but do because of hard deadlines
			run_to_block(4);
			assert_eq!(logger::log(), vec![(root(), 42u32), (root(), 69u32)]);
		});
	}

	#[test]
	fn scheduler_respects_priority_ordering() {
		new_test_ext().execute_with(|| {
<<<<<<< HEAD
			Scheduler::do_schedule(
				4, None, 1, root(), Call::Logger(logger::Call::log(42, MaximumSchedulerWeight::get() / 2))
			);
			Scheduler::do_schedule(
				4, None, 0, root(), Call::Logger(logger::Call::log(69, MaximumSchedulerWeight::get() / 2))
			);
=======
			let _ = Scheduler::do_schedule(4, None, 1, Call::Logger(logger::Call::log(42, MaximumSchedulerWeight::get() / 2)));
			let _ = Scheduler::do_schedule(4, None, 0, Call::Logger(logger::Call::log(69, MaximumSchedulerWeight::get() / 2)));
>>>>>>> 9a9b248b
			run_to_block(4);
			assert_eq!(logger::log(), vec![(root(), 69u32), (root(), 42u32)]);
		});
	}

	#[test]
	fn scheduler_respects_priority_ordering_with_soft_deadlines() {
		new_test_ext().execute_with(|| {
<<<<<<< HEAD
			Scheduler::do_schedule(
				4, None, 255, root(), Call::Logger(logger::Call::log(42, MaximumSchedulerWeight::get() / 3))
			);
			Scheduler::do_schedule(
				4, None, 127, root(), Call::Logger(logger::Call::log(69, MaximumSchedulerWeight::get() / 2))
			);
			Scheduler::do_schedule(
				4, None, 126, root(), Call::Logger(logger::Call::log(2600, MaximumSchedulerWeight::get() / 2))
=======
			let _ = Scheduler::do_schedule(
				4,
				None,
				255,
				Call::Logger(logger::Call::log(42, MaximumSchedulerWeight::get() / 3)),
			);
			let _ = Scheduler::do_schedule(
				4,
				None,
				127,
				Call::Logger(logger::Call::log(69, MaximumSchedulerWeight::get() / 2)),
			);
			let _ = Scheduler::do_schedule(
				4,
				None,
				126,
				Call::Logger(logger::Call::log(2600, MaximumSchedulerWeight::get() / 2)),
>>>>>>> 9a9b248b
			);

			// 2600 does not fit with 69 or 42, but has higher priority, so will go through
			run_to_block(4);
			assert_eq!(logger::log(), vec![(root(), 2600u32)]);
			// 69 and 42 fit together
			run_to_block(5);
			assert_eq!(logger::log(), vec![(root(), 2600u32), (root(), 69u32), (root(), 42u32)]);
		});
	}

	#[test]
	fn on_initialize_weight_is_correct() {
		new_test_ext().execute_with(|| {
			let base_weight: Weight = <Test as frame_system::Trait>::DbWeight::get().reads_writes(1, 2) + 10_000_000;
			let base_multiplier = 25_000_000;
			let named_multiplier = <Test as frame_system::Trait>::DbWeight::get().writes(1);
			let periodic_multiplier = <Test as frame_system::Trait>::DbWeight::get().reads_writes(1, 1);

			// Named
			assert_ok!(
				Scheduler::do_schedule_named(
					1u32.encode(), 1, None, 255, root(),
					Call::Logger(logger::Call::log(3, MaximumSchedulerWeight::get() / 3))
				)
			);
			// Anon Periodic
<<<<<<< HEAD
			Scheduler::do_schedule(
				1, Some((1000, 3)), 128, root(), Call::Logger(logger::Call::log(42, MaximumSchedulerWeight::get() / 3))
			);
			// Anon
			Scheduler::do_schedule(
				1, None, 127, root(), Call::Logger(logger::Call::log(69, MaximumSchedulerWeight::get() / 2))
			);
			// Named Periodic
			assert_ok!(Scheduler::do_schedule_named(
				2u32.encode(), 1, Some((1000, 3)), 126, root(),
				Call::Logger(logger::Call::log(2600, MaximumSchedulerWeight::get() / 2)))
			);
=======
			let _ = Scheduler::do_schedule(
				1,
				Some((1000, 3)),
				128,
				Call::Logger(logger::Call::log(42, MaximumSchedulerWeight::get() / 3)),
			);
			// Anon
			let _ = Scheduler::do_schedule(
				1,
				None,
				127,
				Call::Logger(logger::Call::log(69, MaximumSchedulerWeight::get() / 2)),
			);
			// Named Periodic
			assert_ok!(Scheduler::do_schedule_named(
				2u32.encode(),
				1,
				Some((1000, 3)),
				126,
				Call::Logger(logger::Call::log(2600, MaximumSchedulerWeight::get() / 2)),
			));
>>>>>>> 9a9b248b

			// Will include the named periodic only
			let actual_weight = Scheduler::on_initialize(1);
			let call_weight = MaximumSchedulerWeight::get() / 2;
			assert_eq!(
				actual_weight, call_weight + base_weight + base_multiplier + named_multiplier + periodic_multiplier
			);
			assert_eq!(logger::log(), vec![(root(), 2600u32)]);

			// Will include anon and anon periodic
			let actual_weight = Scheduler::on_initialize(2);
			let call_weight = MaximumSchedulerWeight::get() / 2 + MaximumSchedulerWeight::get() / 3;
			assert_eq!(actual_weight, call_weight + base_weight + base_multiplier * 2 + periodic_multiplier);
			assert_eq!(logger::log(), vec![(root(), 2600u32), (root(), 69u32), (root(), 42u32)]);

			// Will include named only
			let actual_weight = Scheduler::on_initialize(3);
			let call_weight = MaximumSchedulerWeight::get() / 3;
			assert_eq!(actual_weight, call_weight + base_weight + base_multiplier + named_multiplier);
			assert_eq!(logger::log(), vec![(root(), 2600u32), (root(), 69u32), (root(), 42u32), (root(), 3u32)]);

			// Will contain none
			let actual_weight = Scheduler::on_initialize(4);
			assert_eq!(actual_weight, 0);
		});
	}

	#[test]
	fn root_calls_works() {
		new_test_ext().execute_with(|| {
			let call = Box::new(Call::Logger(logger::Call::log(69, 1000)));
			let call2 = Box::new(Call::Logger(logger::Call::log(42, 1000)));
			assert_ok!(Scheduler::schedule_named(Origin::root(), 1u32.encode(), 4, None, 127, call));
			assert_ok!(Scheduler::schedule(Origin::root(), 4, None, 127, call2));
			run_to_block(3);
			// Scheduled calls are in the agenda.
			assert_eq!(Agenda::<Test>::get(4).len(), 2);
			assert!(logger::log().is_empty());
			assert_ok!(Scheduler::cancel_named(Origin::root(), 1u32.encode()));
			assert_ok!(Scheduler::cancel(Origin::root(), 4, 1));
			// Scheduled calls are made NONE, so should not effect state
			run_to_block(100);
			assert!(logger::log().is_empty());
		});
	}

	#[test]
<<<<<<< HEAD
	fn should_use_orign() {
		new_test_ext().execute_with(|| {
			let call = Box::new(Call::Logger(logger::Call::log(69, 1000)));
			let call2 = Box::new(Call::Logger(logger::Call::log(42, 1000)));
			assert_ok!(
				Scheduler::schedule_named(system::RawOrigin::Signed(1).into(), 1u32.encode(), 4, None, 127, call)
			);
			assert_ok!(Scheduler::schedule(system::RawOrigin::Signed(1).into(), 4, None, 127, call2));
			run_to_block(3);
			// Scheduled calls are in the agenda.
			assert_eq!(Agenda::<Test>::get(4).len(), 2);
			assert!(logger::log().is_empty());
			assert_ok!(Scheduler::cancel_named(system::RawOrigin::Signed(1).into(), 1u32.encode()));
			assert_ok!(Scheduler::cancel(system::RawOrigin::Signed(1).into(), 4, 1));
			// Scheduled calls are made NONE, so should not effect state
			run_to_block(100);
			assert!(logger::log().is_empty());
		});
	}

	#[test]
	fn should_check_orign() {
		new_test_ext().execute_with(|| {
			let call = Box::new(Call::Logger(logger::Call::log(69, 1000)));
			let call2 = Box::new(Call::Logger(logger::Call::log(42, 1000)));
			assert_noop!(
				Scheduler::schedule_named(system::RawOrigin::Signed(2).into(), 1u32.encode(), 4, None, 127, call),
				BadOrigin
			);
			assert_noop!(Scheduler::schedule(system::RawOrigin::Signed(2).into(), 4, None, 127, call2), BadOrigin);
		});
	}

	#[test]
	fn should_check_orign_for_cancel() {
		new_test_ext().execute_with(|| {
			let call = Box::new(Call::Logger(logger::Call::log_without_filter(69, 1000)));
			let call2 = Box::new(Call::Logger(logger::Call::log_without_filter(42, 1000)));
			assert_ok!(
				Scheduler::schedule_named(system::RawOrigin::Signed(1).into(), 1u32.encode(), 4, None, 127, call)
			);
			assert_ok!(Scheduler::schedule(system::RawOrigin::Signed(1).into(), 4, None, 127, call2));
			run_to_block(3);
			// Scheduled calls are in the agenda.
			assert_eq!(Agenda::<Test>::get(4).len(), 2);
			assert!(logger::log().is_empty());
			assert_noop!(Scheduler::cancel_named(system::RawOrigin::Signed(2).into(), 1u32.encode()), BadOrigin);
			assert_noop!(Scheduler::cancel(system::RawOrigin::Signed(2).into(), 4, 1), BadOrigin);
			assert_noop!(Scheduler::cancel_named(system::RawOrigin::Root.into(), 1u32.encode()), BadOrigin);
			assert_noop!(Scheduler::cancel(system::RawOrigin::Root.into(), 4, 1), BadOrigin);
			run_to_block(5);
			assert_eq!(
				logger::log(),
				vec![(system::RawOrigin::Signed(1).into(), 69u32), (system::RawOrigin::Signed(1).into(), 42u32)]
			);
		});
	}

	#[test]
	fn migration_to_v2_works() {
		use frame_support::traits::OnRuntimeUpgrade;
		use substrate_test_utils::assert_eq_uvec;

		new_test_ext().execute_with(|| {
			for i in 0..3u64 {
				let k = i.twox_64_concat();
				let old = vec![
					Some(ScheduledV1 {
						maybe_id: None,
						priority: i as u8 + 10,
						call: Call::Logger(logger::Call::log(96, 100)),
						maybe_periodic: None,
					}),
					None,
					Some(ScheduledV1 {
						maybe_id: Some(b"test".to_vec()),
						priority: 123,
						call: Call::Logger(logger::Call::log(69, 1000)),
						maybe_periodic: Some((456u64, 10)),
					}),
				];
				frame_support::migration::put_storage_value(
					b"Scheduler",
					b"Agenda",
					&k,
					old,
				);
			}

			assert_eq!(StorageVersion::get(), Releases::V1);

			Scheduler::on_runtime_upgrade();

			assert_eq_uvec!(Agenda::<Test>::iter().collect::<Vec<_>>(), vec![
				(
					0,
					vec![
					Some(ScheduledV2 {
						maybe_id: None,
						priority: 10,
						call: Call::Logger(logger::Call::log(96, 100)),
						maybe_periodic: None,
						origin: root(),
						_phantom: PhantomData::<u64>::default(),
					}),
					None,
					Some(ScheduledV2 {
						maybe_id: Some(b"test".to_vec()),
						priority: 123,
						call: Call::Logger(logger::Call::log(69, 1000)),
						maybe_periodic: Some((456u64, 10)),
						origin: root(),
						_phantom: PhantomData::<u64>::default(),
					}),
				]),
				(
					1,
					vec![
						Some(ScheduledV2 {
							maybe_id: None,
							priority: 11,
							call: Call::Logger(logger::Call::log(96, 100)),
							maybe_periodic: None,
							origin: root(),
							_phantom: PhantomData::<u64>::default(),
						}),
						None,
						Some(ScheduledV2 {
							maybe_id: Some(b"test".to_vec()),
							priority: 123,
							call: Call::Logger(logger::Call::log(69, 1000)),
							maybe_periodic: Some((456u64, 10)),
							origin: root(),
							_phantom: PhantomData::<u64>::default(),
						}),
					]
				),
				(
					2,
					vec![
						Some(ScheduledV2 {
							maybe_id: None,
							priority: 12,
							call: Call::Logger(logger::Call::log(96, 100)),
							maybe_periodic: None,
							origin: root(),
							_phantom: PhantomData::<u64>::default(),
						}),
						None,
						Some(ScheduledV2 {
							maybe_id: Some(b"test".to_vec()),
							priority: 123,
							call: Call::Logger(logger::Call::log(69, 1000)),
							maybe_periodic: Some((456u64, 10)),
							origin: root(),
							_phantom: PhantomData::<u64>::default(),
						}),
					]
				)
			]);

			assert_eq!(StorageVersion::get(), Releases::V2);
=======
	fn fails_to_schedule_task_in_the_past() {
		new_test_ext().execute_with(|| {
			run_to_block(3);

			let call = Box::new(Call::Logger(logger::Call::log(69, 1000)));
			let call2 = Box::new(Call::Logger(logger::Call::log(42, 1000)));

			assert_err!(
				Scheduler::schedule_named(Origin::root(), 1u32.encode(), 2, None, 127, call),
				Error::<Test>::TargetBlockNumberInPast,
			);

			assert_err!(
				Scheduler::schedule(Origin::root(), 2, None, 127, call2.clone()),
				Error::<Test>::TargetBlockNumberInPast,
			);

			assert_err!(
				Scheduler::schedule(Origin::root(), 3, None, 127, call2),
				Error::<Test>::TargetBlockNumberInPast,
			);
>>>>>>> 9a9b248b
		});
	}
}<|MERGE_RESOLUTION|>--- conflicted
+++ resolved
@@ -198,14 +198,9 @@
 			priority: schedule::Priority,
 			call: Box<<T as Trait>::Call>,
 		) {
-<<<<<<< HEAD
 			T::ScheduleOrigin::ensure_origin(origin.clone())?;
 			let origin = <T as Trait>::Origin::from(origin);
-			let _ = Self::do_schedule(when, maybe_periodic, priority, origin.caller().clone(), *call);
-=======
-			ensure_root(origin)?;
-			Self::do_schedule(when, maybe_periodic, priority, *call)?;
->>>>>>> 9a9b248b
+			Self::do_schedule(when, maybe_periodic, priority, origin.caller().clone(), *call)?;
 		}
 
 		/// Cancel an anonymously scheduled task.
@@ -503,13 +498,8 @@
 		priority: schedule::Priority,
 		origin: T::PalletsOrigin,
 		call: <T as Trait>::Call
-<<<<<<< HEAD
-	) -> Self::Address {
+	) -> Result<Self::Address, DispatchError> {
 		Self::do_schedule(when, maybe_periodic, priority, origin, call)
-=======
-	) -> Result<Self::Address, DispatchError> {
-		Self::do_schedule(when, maybe_periodic, priority, call)
->>>>>>> 9a9b248b
 	}
 
 	fn cancel((when, index): Self::Address) -> Result<(), ()> {
@@ -541,15 +531,10 @@
 	use super::*;
 
 	use frame_support::{
-<<<<<<< HEAD
 		impl_outer_event, impl_outer_origin, impl_outer_dispatch, parameter_types, assert_ok, ord_parameter_types,
-		assert_noop, Hashable,
+		assert_noop, assert_err, Hashable,
 		traits::{OnInitialize, OnFinalize, Filter},
 		weights::constants::RocksDbWeight,
-=======
-		impl_outer_event, impl_outer_origin, impl_outer_dispatch, parameter_types, assert_ok,
-		assert_err, traits::{OnInitialize, OnFinalize, Filter}, weights::constants::RocksDbWeight,
->>>>>>> 9a9b248b
 	};
 	use sp_core::H256;
 	// The testing primitives are very useful for avoiding having to work with signatures
@@ -717,11 +702,7 @@
 		new_test_ext().execute_with(|| {
 			let call = Call::Logger(logger::Call::log(42, 1000));
 			assert!(!<Test as frame_system::Trait>::BaseCallFilter::filter(&call));
-<<<<<<< HEAD
-			Scheduler::do_schedule(4, None, 127, root(), call);
-=======
-			let _ = Scheduler::do_schedule(4, None, 127, call);
->>>>>>> 9a9b248b
+			let _ = Scheduler::do_schedule(4, None, 127, root(), call);
 			run_to_block(3);
 			assert!(logger::log().is_empty());
 			run_to_block(4);
@@ -735,13 +716,9 @@
 	fn periodic_scheduling_works() {
 		new_test_ext().execute_with(|| {
 			// at #4, every 3 blocks, 3 times.
-<<<<<<< HEAD
-			Scheduler::do_schedule(
+			let _ = Scheduler::do_schedule(
 				4, Some((3, 3)), 127, root(), Call::Logger(logger::Call::log(42, 1000))
 			);
-=======
-			let _ = Scheduler::do_schedule(4, Some((3, 3)), 127, Call::Logger(logger::Call::log(42, 1000)));
->>>>>>> 9a9b248b
 			run_to_block(3);
 			assert!(logger::log().is_empty());
 			run_to_block(4);
@@ -763,17 +740,12 @@
 	fn cancel_named_scheduling_works_with_normal_cancel() {
 		new_test_ext().execute_with(|| {
 			// at #4.
-<<<<<<< HEAD
 			Scheduler::do_schedule_named(
 				1u32.encode(), 4, None, 127, root(), Call::Logger(logger::Call::log(69, 1000))
 			).unwrap();
 			let i = Scheduler::do_schedule(
 				4, None, 127, root(), Call::Logger(logger::Call::log(42, 1000))
-			);
-=======
-			Scheduler::do_schedule_named(1u32.encode(), 4, None, 127, Call::Logger(logger::Call::log(69, 1000))).unwrap();
-			let i = Scheduler::do_schedule(4, None, 127, Call::Logger(logger::Call::log(42, 1000))).unwrap();
->>>>>>> 9a9b248b
+			).unwrap();
 			run_to_block(3);
 			assert!(logger::log().is_empty());
 			assert_ok!(Scheduler::do_cancel_named(None, 1u32.encode()));
@@ -812,17 +784,12 @@
 	#[test]
 	fn scheduler_respects_weight_limits() {
 		new_test_ext().execute_with(|| {
-<<<<<<< HEAD
-			Scheduler::do_schedule(
+			let _ = Scheduler::do_schedule(
 				4, None, 127, root(), Call::Logger(logger::Call::log(42, MaximumSchedulerWeight::get() / 2))
 			);
-			Scheduler::do_schedule(
+			let _ = Scheduler::do_schedule(
 				4, None, 127, root(), Call::Logger(logger::Call::log(69, MaximumSchedulerWeight::get() / 2))
 			);
-=======
-			let _ = Scheduler::do_schedule(4, None, 127, Call::Logger(logger::Call::log(42, MaximumSchedulerWeight::get() / 2)));
-			let _ = Scheduler::do_schedule(4, None, 127, Call::Logger(logger::Call::log(69, MaximumSchedulerWeight::get() / 2)));
->>>>>>> 9a9b248b
 			// 69 and 42 do not fit together
 			run_to_block(4);
 			assert_eq!(logger::log(), vec![(root(), 42u32)]);
@@ -834,17 +801,12 @@
 	#[test]
 	fn scheduler_respects_hard_deadlines_more() {
 		new_test_ext().execute_with(|| {
-<<<<<<< HEAD
-			Scheduler::do_schedule(
+			let _ = Scheduler::do_schedule(
 				4, None, 0, root(), Call::Logger(logger::Call::log(42, MaximumSchedulerWeight::get() / 2))
 			);
-			Scheduler::do_schedule(
+			let _ = Scheduler::do_schedule(
 				4, None, 0, root(), Call::Logger(logger::Call::log(69, MaximumSchedulerWeight::get() / 2))
 			);
-=======
-			let _ = Scheduler::do_schedule(4, None, 0, Call::Logger(logger::Call::log(42, MaximumSchedulerWeight::get() / 2)));
-			let _ = Scheduler::do_schedule(4, None, 0, Call::Logger(logger::Call::log(69, MaximumSchedulerWeight::get() / 2)));
->>>>>>> 9a9b248b
 			// With base weights, 69 and 42 should not fit together, but do because of hard deadlines
 			run_to_block(4);
 			assert_eq!(logger::log(), vec![(root(), 42u32), (root(), 69u32)]);
@@ -854,17 +816,12 @@
 	#[test]
 	fn scheduler_respects_priority_ordering() {
 		new_test_ext().execute_with(|| {
-<<<<<<< HEAD
-			Scheduler::do_schedule(
+			let _ = Scheduler::do_schedule(
 				4, None, 1, root(), Call::Logger(logger::Call::log(42, MaximumSchedulerWeight::get() / 2))
 			);
-			Scheduler::do_schedule(
+			let _ = Scheduler::do_schedule(
 				4, None, 0, root(), Call::Logger(logger::Call::log(69, MaximumSchedulerWeight::get() / 2))
 			);
-=======
-			let _ = Scheduler::do_schedule(4, None, 1, Call::Logger(logger::Call::log(42, MaximumSchedulerWeight::get() / 2)));
-			let _ = Scheduler::do_schedule(4, None, 0, Call::Logger(logger::Call::log(69, MaximumSchedulerWeight::get() / 2)));
->>>>>>> 9a9b248b
 			run_to_block(4);
 			assert_eq!(logger::log(), vec![(root(), 69u32), (root(), 42u32)]);
 		});
@@ -873,34 +830,14 @@
 	#[test]
 	fn scheduler_respects_priority_ordering_with_soft_deadlines() {
 		new_test_ext().execute_with(|| {
-<<<<<<< HEAD
-			Scheduler::do_schedule(
+			let _ = Scheduler::do_schedule(
 				4, None, 255, root(), Call::Logger(logger::Call::log(42, MaximumSchedulerWeight::get() / 3))
 			);
-			Scheduler::do_schedule(
+			let _ = Scheduler::do_schedule(
 				4, None, 127, root(), Call::Logger(logger::Call::log(69, MaximumSchedulerWeight::get() / 2))
 			);
-			Scheduler::do_schedule(
+			let _ = Scheduler::do_schedule(
 				4, None, 126, root(), Call::Logger(logger::Call::log(2600, MaximumSchedulerWeight::get() / 2))
-=======
-			let _ = Scheduler::do_schedule(
-				4,
-				None,
-				255,
-				Call::Logger(logger::Call::log(42, MaximumSchedulerWeight::get() / 3)),
-			);
-			let _ = Scheduler::do_schedule(
-				4,
-				None,
-				127,
-				Call::Logger(logger::Call::log(69, MaximumSchedulerWeight::get() / 2)),
-			);
-			let _ = Scheduler::do_schedule(
-				4,
-				None,
-				126,
-				Call::Logger(logger::Call::log(2600, MaximumSchedulerWeight::get() / 2)),
->>>>>>> 9a9b248b
 			);
 
 			// 2600 does not fit with 69 or 42, but has higher priority, so will go through
@@ -928,12 +865,11 @@
 				)
 			);
 			// Anon Periodic
-<<<<<<< HEAD
-			Scheduler::do_schedule(
+			let _ = Scheduler::do_schedule(
 				1, Some((1000, 3)), 128, root(), Call::Logger(logger::Call::log(42, MaximumSchedulerWeight::get() / 3))
 			);
 			// Anon
-			Scheduler::do_schedule(
+			let _ = Scheduler::do_schedule(
 				1, None, 127, root(), Call::Logger(logger::Call::log(69, MaximumSchedulerWeight::get() / 2))
 			);
 			// Named Periodic
@@ -941,29 +877,6 @@
 				2u32.encode(), 1, Some((1000, 3)), 126, root(),
 				Call::Logger(logger::Call::log(2600, MaximumSchedulerWeight::get() / 2)))
 			);
-=======
-			let _ = Scheduler::do_schedule(
-				1,
-				Some((1000, 3)),
-				128,
-				Call::Logger(logger::Call::log(42, MaximumSchedulerWeight::get() / 3)),
-			);
-			// Anon
-			let _ = Scheduler::do_schedule(
-				1,
-				None,
-				127,
-				Call::Logger(logger::Call::log(69, MaximumSchedulerWeight::get() / 2)),
-			);
-			// Named Periodic
-			assert_ok!(Scheduler::do_schedule_named(
-				2u32.encode(),
-				1,
-				Some((1000, 3)),
-				126,
-				Call::Logger(logger::Call::log(2600, MaximumSchedulerWeight::get() / 2)),
-			));
->>>>>>> 9a9b248b
 
 			// Will include the named periodic only
 			let actual_weight = Scheduler::on_initialize(1);
@@ -1011,7 +924,31 @@
 	}
 
 	#[test]
-<<<<<<< HEAD
+	fn fails_to_schedule_task_in_the_past() {
+		new_test_ext().execute_with(|| {
+			run_to_block(3);
+
+			let call = Box::new(Call::Logger(logger::Call::log(69, 1000)));
+			let call2 = Box::new(Call::Logger(logger::Call::log(42, 1000)));
+
+			assert_err!(
+				Scheduler::schedule_named(Origin::root(), 1u32.encode(), 2, None, 127, call),
+				Error::<Test>::TargetBlockNumberInPast,
+			);
+
+			assert_err!(
+				Scheduler::schedule(Origin::root(), 2, None, 127, call2.clone()),
+				Error::<Test>::TargetBlockNumberInPast,
+			);
+
+			assert_err!(
+				Scheduler::schedule(Origin::root(), 3, None, 127, call2),
+				Error::<Test>::TargetBlockNumberInPast,
+			);
+		});
+	}
+
+	#[test]
 	fn should_use_orign() {
 		new_test_ext().execute_with(|| {
 			let call = Box::new(Call::Logger(logger::Call::log(69, 1000)));
@@ -1174,29 +1111,6 @@
 			]);
 
 			assert_eq!(StorageVersion::get(), Releases::V2);
-=======
-	fn fails_to_schedule_task_in_the_past() {
-		new_test_ext().execute_with(|| {
-			run_to_block(3);
-
-			let call = Box::new(Call::Logger(logger::Call::log(69, 1000)));
-			let call2 = Box::new(Call::Logger(logger::Call::log(42, 1000)));
-
-			assert_err!(
-				Scheduler::schedule_named(Origin::root(), 1u32.encode(), 2, None, 127, call),
-				Error::<Test>::TargetBlockNumberInPast,
-			);
-
-			assert_err!(
-				Scheduler::schedule(Origin::root(), 2, None, 127, call2.clone()),
-				Error::<Test>::TargetBlockNumberInPast,
-			);
-
-			assert_err!(
-				Scheduler::schedule(Origin::root(), 3, None, 127, call2),
-				Error::<Test>::TargetBlockNumberInPast,
-			);
->>>>>>> 9a9b248b
 		});
 	}
 }