--- conflicted
+++ resolved
@@ -740,12 +740,8 @@
 		type Event = ();
 	}
 	parameter_types! {
-<<<<<<< HEAD
 		pub MaximumSchedulerWeight: Weight = Perbill::from_percent(80) * BlockWeights::get().max_block;
-=======
-		pub MaximumSchedulerWeight: Weight = Perbill::from_percent(80) * MaximumBlockWeight::get();
 		pub const MaxScheduledPerBlock: u32 = 10;
->>>>>>> f778556b
 	}
 	ord_parameter_types! {
 		pub const One: u64 = 1;
