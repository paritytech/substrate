--- conflicted
+++ resolved
@@ -20,12 +20,8 @@
 frame-benchmarking = { version = "2.0.0-rc4", default-features = false, path = "../benchmarking", optional = true }
 
 [dev-dependencies]
-<<<<<<< HEAD
-sp-core = { version = "2.0.0-rc3", path = "../../primitives/core", default-features = false }
-substrate-test-utils = { version = "2.0.0-rc3", path = "../../test-utils" }
-=======
 sp-core = { version = "2.0.0-rc4", path = "../../primitives/core", default-features = false }
->>>>>>> 00768a1f
+substrate-test-utils = { version = "2.0.0-rc4", path = "../../test-utils" }
 
 [features]
 default = ["std"]
