[package]
name = "pallet-scheduler"
version = "4.0.0-dev"
authors = ["Parity Technologies <admin@parity.io>"]
edition = "2021"
license = "Apache-2.0"
homepage = "https://substrate.io"
repository = "https://github.com/paritytech/substrate/"
description = "FRAME Scheduler pallet"
readme = "README.md"

[dependencies]
codec = { package = "parity-scale-codec", version = "2.0.0", default-features = false, features = ["derive"] }
scale-info = { version = "1.0", default-features = false, features = ["derive"] }
<<<<<<< HEAD
log = { version = "0.4.14", default-features = false }
sp-std = { version = "4.0.0-dev", default-features = false, path = "../../primitives/std" }
=======
frame-support = { version = "4.0.0-dev", default-features = false, path = "../support" }
frame-system = { version = "4.0.0-dev", default-features = false, path = "../system" }
sp-runtime = { version = "4.0.0-dev", default-features = false, path = "../../primitives/runtime" }
sp-std = { version = "4.0.0", default-features = false, path = "../../primitives/std" }
>>>>>>> 3dc98428
sp-io = { version = "4.0.0-dev", default-features = false, path = "../../primitives/io" }

sp-runtime = { version = "4.0.0-dev", default-features = false, path = "../../primitives/runtime" }
frame-system = { version = "4.0.0-dev", default-features = false, path = "../system" }
frame-support = { version = "4.0.0-dev", default-features = false, path = "../support" }
frame-benchmarking = { version = "4.0.0-dev", default-features = false, path = "../benchmarking", optional = true }

[dev-dependencies]
sp-core = { version = "4.0.0", path = "../../primitives/core", default-features = false }
substrate-test-utils = { version = "4.0.0-dev", path = "../../test-utils" }
pallet-preimage = { version = "4.0.0-dev", path = "../preimage" }

[features]
default = ["std"]
runtime-benchmarks = [
	"frame-benchmarking",
	"frame-support/runtime-benchmarks",
	"frame-system/runtime-benchmarks",
]
std = [
	"codec/std",
	"scale-info/std",
	"log/std",
	"sp-std/std",
	"sp-io/std",
	"sp-runtime/std",
	"frame-system/std",
	"frame-support/std",
	"frame-benchmarking/std",
]
try-runtime = ["frame-support/try-runtime"]<|MERGE_RESOLUTION|>--- conflicted
+++ resolved
@@ -12,15 +12,8 @@
 [dependencies]
 codec = { package = "parity-scale-codec", version = "2.0.0", default-features = false, features = ["derive"] }
 scale-info = { version = "1.0", default-features = false, features = ["derive"] }
-<<<<<<< HEAD
 log = { version = "0.4.14", default-features = false }
 sp-std = { version = "4.0.0-dev", default-features = false, path = "../../primitives/std" }
-=======
-frame-support = { version = "4.0.0-dev", default-features = false, path = "../support" }
-frame-system = { version = "4.0.0-dev", default-features = false, path = "../system" }
-sp-runtime = { version = "4.0.0-dev", default-features = false, path = "../../primitives/runtime" }
-sp-std = { version = "4.0.0", default-features = false, path = "../../primitives/std" }
->>>>>>> 3dc98428
 sp-io = { version = "4.0.0-dev", default-features = false, path = "../../primitives/io" }
 
 sp-runtime = { version = "4.0.0-dev", default-features = false, path = "../../primitives/runtime" }
