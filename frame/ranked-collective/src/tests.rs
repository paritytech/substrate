--- conflicted
+++ resolved
@@ -27,12 +27,7 @@
 };
 use sp_core::{Get, H256};
 use sp_runtime::{
-<<<<<<< HEAD
-	testing::Header,
 	traits::{BlakeTwo256, IdentityLookup, ReduceBy, ReplaceWithDefaultFor},
-=======
-	traits::{BlakeTwo256, IdentityLookup, ReduceBy},
->>>>>>> 5bbdcfd1
 	BuildStorage,
 };
 
