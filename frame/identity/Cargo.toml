[package]
name = "pallet-identity"
version = "2.0.0"
authors = ["Parity Technologies <admin@parity.io>"]
edition = "2018"

[dependencies]
serde = { version = "1.0.101", optional = true }
codec = { package = "parity-scale-codec", version = "1.0.0", default-features = false, features = ["derive"] }
enumflags2 = { version = "0.6.2" }
<<<<<<< HEAD
rstd = { package = "sp-std", path = "../../primitives/sr-std", default-features = false }
sp-io = { path = "../../primitives/io", default-features = false }
=======
sp-std = { path = "../../primitives/std", default-features = false }
runtime-io = { package = "sp-io", path = "../../primitives/sr-io", default-features = false }
>>>>>>> f588aa53
sp-runtime = { path = "../../primitives/runtime", default-features = false }
support = { package = "frame-support", path = "../support", default-features = false }
system = { package = "frame-system", path = "../system", default-features = false }

[dev-dependencies]
primitives = { package = "sp-core",  path = "../../primitives/core" }
balances = { package = "pallet-balances", path = "../balances" }

[features]
default = ["std"]
std = [
	"serde",
	"codec/std",
<<<<<<< HEAD
	"rstd/std",
	"sp-io/std",
=======
	"sp-std/std",
	"runtime-io/std",
>>>>>>> f588aa53
	"sp-runtime/std",
	"support/std",
	"system/std",
]<|MERGE_RESOLUTION|>--- conflicted
+++ resolved
@@ -8,13 +8,8 @@
 serde = { version = "1.0.101", optional = true }
 codec = { package = "parity-scale-codec", version = "1.0.0", default-features = false, features = ["derive"] }
 enumflags2 = { version = "0.6.2" }
-<<<<<<< HEAD
-rstd = { package = "sp-std", path = "../../primitives/sr-std", default-features = false }
 sp-io = { path = "../../primitives/io", default-features = false }
-=======
 sp-std = { path = "../../primitives/std", default-features = false }
-runtime-io = { package = "sp-io", path = "../../primitives/sr-io", default-features = false }
->>>>>>> f588aa53
 sp-runtime = { path = "../../primitives/runtime", default-features = false }
 support = { package = "frame-support", path = "../support", default-features = false }
 system = { package = "frame-system", path = "../system", default-features = false }
@@ -28,13 +23,8 @@
 std = [
 	"serde",
 	"codec/std",
-<<<<<<< HEAD
-	"rstd/std",
 	"sp-io/std",
-=======
 	"sp-std/std",
-	"runtime-io/std",
->>>>>>> f588aa53
 	"sp-runtime/std",
 	"support/std",
 	"system/std",
