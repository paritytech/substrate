// Copyright 2019 Parity Technologies (UK) Ltd.
// This file is part of Substrate.

// Substrate is free software: you can redistribute it and/or modify
// it under the terms of the GNU General Public License as published by
// the Free Software Foundation, either version 3 of the License, or
// (at your option) any later version.

// Substrate is distributed in the hope that it will be useful,
// but WITHOUT ANY WARRANTY; without even the implied warranty of
// MERCHANTABILITY or FITNESS FOR A PARTICULAR PURPOSE.  See the
// GNU General Public License for more details.

// You should have received a copy of the GNU General Public License
// along with Substrate.  If not, see <http://www.gnu.org/licenses/>.

//! # Identity Module
//!
//! - [`identity::Trait`](./trait.Trait.html)
//! - [`Call`](./enum.Call.html)
//!
//! ## Overview
//!
//! A federated naming system, allowing for multiple registrars to be added from a specified origin.
//! Registrars can set a fee to provide identity-verification service. Anyone can put forth a
//! proposed identity for a fixed deposit and ask for review by any number of registrars (paying
//! each of their fees). Registrar judgements are given as an `enum`, allowing for sophisticated,
//! multi-tier opinions.
//!
//! Some judgements are identified as *sticky*, which means they cannot be removed except by
//! complete removal of the identity, or by the registrar. Judgements are allowed to represent a
//! portion of funds that have been reserved for the registrar.
//!
//! A super-user can remove accounts and in doing so, slash the deposit.
//!
//! All accounts may also have a limited number of sub-accounts which may be specified by the owner;
//! by definition, these have equivalent ownership and each has an individual name.
//!
//! The number of registrars should be limited, and the deposit made sufficiently large, to ensure
//! no state-bloat attack is viable.
//!
//! ## Interface
//!
//! ### Dispatchable Functions
//!
//! #### For general users
//! * `set_identity` - Set the associated identity of an account; a small deposit is reserved if not
//!   already taken.
//! * `set_subs` - Set the sub-accounts of an identity.
//! * `clear_identity` - Remove an account's associated identity; the deposit is returned.
//! * `request_judgement` - Request a judgement from a registrar, paying a fee.
//! * `cancel_request` - Cancel the previous request for a judgement.
//!
//! #### For registrars
//! * `set_fee` - Set the fee required to be paid for a judgement to be given by the registrar.
//! * `set_fields` - Set the fields that a registrar cares about in their judgements.
//! * `provide_judgement` - Provide a judgement to an identity.
//!
//! #### For super-users
//! * `add_registrar` - Add a new registrar to the system.
//! * `kill_identity` - Forcibly remove the associated identity; the deposit is lost.
//!
//! [`Call`]: ./enum.Call.html
//! [`Trait`]: ./trait.Trait.html

#![cfg_attr(not(feature = "std"), no_std)]

use rstd::prelude::*;
use rstd::{fmt::Debug, ops::Add, iter::once};
use enumflags2::BitFlags;
use codec::{Encode, Decode};
use sp_runtime::{traits::{StaticLookup, EnsureOrigin, Zero}, RuntimeDebug};
use support::{
	decl_module, decl_event, decl_storage, ensure, dispatch::Result,
	traits::{Currency, ReservableCurrency, OnUnbalanced, Get},
	weights::SimpleDispatchInfo,
};
use system::{ensure_signed, ensure_root};

type BalanceOf<T> = <<T as Trait>::Currency as Currency<<T as system::Trait>::AccountId>>::Balance;
type NegativeImbalanceOf<T> = <<T as Trait>::Currency as Currency<<T as system::Trait>::AccountId>>::NegativeImbalance;

pub trait Trait: system::Trait {
	/// The overarching event type.
	type Event: From<Event<Self>> + Into<<Self as system::Trait>::Event>;

	/// The currency trait.
	type Currency: ReservableCurrency<Self::AccountId>;

	/// The amount held on deposit for a registered identity.
	type BasicDeposit: Get<BalanceOf<Self>>;

	/// The amount held on deposit per additional field for a registered identity.
	type FieldDeposit: Get<BalanceOf<Self>>;

	/// The amount held on deposit for a registered subaccount.
	type SubAccountDeposit: Get<BalanceOf<Self>>;

	/// The amount held on deposit for a registered subaccount.
	type MaximumSubAccounts: Get<u32>;

	/// What to do with slashed funds.
	type Slashed: OnUnbalanced<NegativeImbalanceOf<Self>>;

	/// The origin which may forcibly set or remove a name. Root can always do this.
	type ForceOrigin: EnsureOrigin<Self::Origin>;

	/// The origin which may add or remove registrars. Root can always do this.
	type RegistrarOrigin: EnsureOrigin<Self::Origin>;
}

/// Either underlying data blob if it is at most 32 bytes, or a hash of it. If the data is greater
/// than 32-bytes then it will be truncated when encoding.
///
/// Can also be `None`.
#[derive(Clone, Eq, PartialEq, RuntimeDebug)]
pub enum Data {
	/// No data here.
	None,
	/// The data is stored directly.
	Raw(Vec<u8>),
	/// Only the Blake2 hash of the data is stored. The preimage of the hash may be retrieved
	/// through some hash-lookup service.
	BlakeTwo256([u8; 32]),
	/// Only the SHA2-256 hash of the data is stored. The preimage of the hash may be retrieved
	/// through some hash-lookup service.
	Sha256([u8; 32]),
	/// Only the Keccak-256 hash of the data is stored. The preimage of the hash may be retrieved
	/// through some hash-lookup service.
	Keccak256([u8; 32]),
	/// Only the SHA3-256 hash of the data is stored. The preimage of the hash may be retrieved
	/// through some hash-lookup service.
	ShaThree256([u8; 32]),
}

impl Decode for Data {
	fn decode<I: codec::Input>(input: &mut I) -> rstd::result::Result<Self, codec::Error> {
		let b = input.read_byte()?;
		Ok(match b {
			0 => Data::None,
			n @ 1 ..= 33 => {
				let mut r = vec![0u8; n as usize - 1];
				input.read(&mut r[..])?;
				Data::Raw(r)
			}
			34 => Data::BlakeTwo256(<[u8; 32]>::decode(input)?),
			35 => Data::Sha256(<[u8; 32]>::decode(input)?),
			36 => Data::Keccak256(<[u8; 32]>::decode(input)?),
			37 => Data::ShaThree256(<[u8; 32]>::decode(input)?),
			_ => return Err(codec::Error::from("invalid leading byte")),
		})
	}
}

impl Encode for Data {
	fn encode(&self) -> Vec<u8> {
		match self {
			Data::None => vec![0u8; 1],
			Data::Raw(ref x) => {
				let l = x.len().min(32);
				let mut r = vec![l as u8 + 1; l + 1];
				&mut r[1..].copy_from_slice(&x[..l as usize]);
				r
			}
			Data::BlakeTwo256(ref h) => once(34u8).chain(h.iter().cloned()).collect(),
			Data::Sha256(ref h) => once(35u8).chain(h.iter().cloned()).collect(),
			Data::Keccak256(ref h) => once(36u8).chain(h.iter().cloned()).collect(),
			Data::ShaThree256(ref h) => once(37u8).chain(h.iter().cloned()).collect(),
		}
	}
}
impl codec::EncodeLike for Data {}

impl Default for Data {
	fn default() -> Self {
		Self::None
	}
}

/// An identifier for a single name registrar/identity verification service.
pub type RegistrarIndex = u32;

/// An attestation of a registrar over how accurate some `IdentityInfo` is in describing an account.
///
<<<<<<< HEAD
/// NOTE: Registrars may pay little attention to some fields. Registrars may want to make clear
/// which fields their attesttion is relevant for by off-chain means.
=======
/// NOTE: Registrars may pay little attention to come fields. Registrars may want to make clear
/// which fields their attestation is relevant for by off-chain means.
>>>>>>> b5bb3847
#[derive(Copy, Clone, Encode, Decode, Eq, PartialEq, RuntimeDebug)]
pub enum Judgement<
	Balance: Encode + Decode + Copy + Clone + Debug + Eq + PartialEq
> {
	/// The default value; no opinion is held.
	Unknown,
	/// No judgement is yet in place, but a deposit is reserved as payment for providing one.
	FeePaid(Balance),
	/// The data appears to be reasonably acceptable in terms of its accuracy, however no in depth
	/// checks (such as in-person meetings or formal KYC) have been conducted.
	Reasonable,
	/// The target is known directly by the registrar and can fully attest to being accurate.
	KnownGood,
	/// The data was once good but is currently out of date. There is no malicious intent in the
	/// inaccuracy. This judgement can be removed through updating the data.
	OutOfDate,
	/// The data is imprecise or of sufficiently low-quality to be problematic. It is not
	/// indicative of malicious intent. This judgement can be removed through updating the data.
	LowQuality,
	/// The data is erroneous. This may be indicative of malicious intent. This cannot be removed
	/// except by the registrar.
	Erroneous,
}

impl<
	Balance: Encode + Decode + Copy + Clone + Debug + Eq + PartialEq
> Judgement<Balance> {
	/// Returns `true` if this judgement is indicative of a deposit being currently held. This means
	/// it should not be cleared or replaced except by an operation which utilizes the deposit.
	fn has_deposit(&self) -> bool {
		match self {
			Judgement::FeePaid(_) => true,
			_ => false,
		}
	}

	/// Returns `true` if this judgement is one that should not be generally be replaced outside
	/// of specialized handlers. Examples include "malicious" judgements and deposit-holding
	/// judgements.
	fn is_sticky(&self) -> bool {
		match self {
			Judgement::FeePaid(_) | Judgement::Erroneous => true,
			_ => false,
		}
	}
}

/// The fields that we use to identify the owner of an account with. Each corresponds to a field
/// in the `IdentityInfo` struct.
#[repr(u64)]
#[derive(Encode, Decode, Clone, Copy, PartialEq, Eq, BitFlags, RuntimeDebug)]
pub enum IdentityField {
	Display        = 0b0000000000000000000000000000000000000000000000000000000000000001,
	Legal          = 0b0000000000000000000000000000000000000000000000000000000000000010,
	Web            = 0b0000000000000000000000000000000000000000000000000000000000000100,
	Riot           = 0b0000000000000000000000000000000000000000000000000000000000001000,
	Email          = 0b0000000000000000000000000000000000000000000000000000000000010000,
	PgpFingerprint = 0b0000000000000000000000000000000000000000000000000000000000100000,
	Image          = 0b0000000000000000000000000000000000000000000000000000000001000000,
}

/// Wrapper type for `BitFlags<IdentityField>` that implements `Codec`.
#[derive(Clone, Copy, PartialEq, Default, RuntimeDebug)]
pub struct IdentityFields(BitFlags<IdentityField>);

impl Eq for IdentityFields {}
impl Encode for IdentityFields {
	fn using_encoded<R, F: FnOnce(&[u8]) -> R>(&self, f: F) -> R {
		self.0.bits().using_encoded(f)
	}
}
impl Decode for IdentityFields {
	fn decode<I: codec::Input>(input: &mut I) -> rstd::result::Result<Self, codec::Error> {
		let field = u64::decode(input)?;
		Ok(Self(<BitFlags<IdentityField>>::from_bits(field as u64).map_err(|_| "invalid value")?))
	}
}

/// Information concerning the identity of the controller of an account.
///
/// NOTE: This should be stored at the end of the storage item to facilitate the addition of extra
/// fields in a backwards compatible way through a specialized `Decode` impl.
#[derive(Clone, Encode, Decode, Eq, PartialEq, RuntimeDebug)]
#[cfg_attr(test, derive(Default))]
pub struct IdentityInfo {
	/// Additional fields of the identity that are not catered for with the structs explicit
	/// fields.
	pub additional: Vec<(Data, Data)>,

	/// A reasonable display name for the controller of the account. This should be whatever is it
	/// that it is typically known as and should not be confusable with other entities, given
	/// reasonable context.
	///
	/// Stored as UTF-8.
	pub display: Data,

	/// The full legal name in the local jurisdiction of the entity. This might be a bit
	/// long-winded.
	///
	/// Stored as UTF-8.
	pub legal: Data,

	/// A representative website held by the controller of the account.
	///
	/// NOTE: `https://` is automatically prepended.
	///
	/// Stored as UTF-8.
	pub web: Data,

	/// The Riot handle held by the controller of the account.
	///
	/// Stored as UTF-8.
	pub riot: Data,

	/// The email address of the controller of the account.
	///
	/// Stored as UTF-8.
	pub email: Data,

	/// The PGP/GPG public key of the controller of the account.
	pub pgp_fingerprint: Option<[u8; 20]>,

	/// An graphic image representing the controller of the account. Should be a company,
	/// organization or project logo or a headshot in the case of a human.
	pub image: Data,
}

/// Information concerning the identity of the controller of an account.
///
/// NOTE: This is stored separately primarily to facilitate the addition of extra fields in a
/// backwards compatible way through a specialized `Decode` impl.
#[derive(Clone, Encode, Decode, Eq, PartialEq, RuntimeDebug)]
pub struct Registration<
	Balance: Encode + Decode + Copy + Clone + Debug + Eq + PartialEq
> {
	/// Judgements from the registrars on this identity. Stored ordered by RegistrarIndex. There
	/// may be only a single judgement from each registrar.
	pub judgements: Vec<(RegistrarIndex, Judgement<Balance>)>,

	/// Amount held on deposit for this information.
	pub deposit: Balance,

	/// Information on the identity.
	pub info: IdentityInfo,
}

impl <
	Balance: Encode + Decode + Copy + Clone + Debug + Eq + PartialEq + Zero + Add,
> Registration<Balance> {
	fn total_deposit(&self) -> Balance {
		self.deposit + self.judgements.iter()
			.map(|(_, ref j)| if let Judgement::FeePaid(fee) = j { *fee } else { Zero::zero() })
			.fold(Zero::zero(), |a, i| a + i)
	}
}

/// Information concerning the a registrar.
#[derive(Clone, Encode, Decode, Eq, PartialEq, RuntimeDebug)]
pub struct RegistrarInfo<
	Balance: Encode + Decode + Clone + Debug + Eq + PartialEq,
	AccountId: Encode + Decode + Clone + Debug + Eq + PartialEq
> {
	/// The account of the registrar.
	pub account: AccountId,

	/// Amount required to be given to the registrar for them to check the account.
	pub fee: Balance,

	/// Relevant fields for this registrar. Registrar judgements are limited to attestations on
	/// these fields.
	pub fields: IdentityFields,
}

decl_storage! {
	trait Store for Module<T: Trait> as Sudo {
<<<<<<< HEAD
		/// Information that is pertinent to identify the entity behind an account.
=======
		/// Information that is pertinent to an account. Registerer
>>>>>>> b5bb3847
		pub IdentityOf get(fn identity): map T::AccountId => Option<Registration<BalanceOf<T>>>;

		/// Alternative "sub" identities of this account.
		pub SubsOf get(fn subs): map T::AccountId => (BalanceOf<T>, Vec<(T::AccountId, Data)>);

		/// The set of registrars. Not expected to get very big as can only be added through a
		/// special origin (likely a council motion).
		///
		/// The index into this can be cast to `RegistrarIndex` to get a valid value.
		pub Registrars get(fn registrars): Vec<Option<RegistrarInfo<BalanceOf<T>, T::AccountId>>>;
	}
}

decl_event!(
	pub enum Event<T> where AccountId = <T as system::Trait>::AccountId, Balance = BalanceOf<T> {
		/// A name was set or reset (which will remove all judgements).
		IdentitySet(AccountId),
		/// A name was cleared, and the given balance returned.
		IdentityCleared(AccountId, Balance),
		/// A name was removed and the given balance slashed.
		IdentityKilled(AccountId, Balance),
		/// A judgement was asked from a registrar.
		JudgementRequested(AccountId, RegistrarIndex),
		/// A judgement request was retracted.
		JudgementUnrequested(AccountId, RegistrarIndex),
		/// A judgement was given by a registrar.
		JudgementGiven(AccountId, RegistrarIndex),
		/// A registrar was added.
		RegistrarAdded(RegistrarIndex),
	}
);

decl_module! {
	// Simple declaration of the `Module` type. Lets the macro know what it's working on.
	pub struct Module<T: Trait> for enum Call where origin: T::Origin {
		fn deposit_event() = default;

		/// Add a registrar to the system.
		///
		/// The dispatch origin for this call must be `RegistrarOrigin` or `Root`.
		///
		/// - `account`: the account of the registrar.
		///
		/// Emits `RegistrarAdded` if successful.
		///
		/// # <weight>
		/// - `O(R)` where `R` registrar-count (governance-bounded).
		/// - One storage mutation (codec `O(R)`).
		/// - One event.
		/// # </weight>
		#[weight = SimpleDispatchInfo::FixedNormal(10_000)]
		fn add_registrar(origin, account: T::AccountId) {
			T::RegistrarOrigin::try_origin(origin)
				.map(|_| ())
				.or_else(ensure_root)
				.map_err(|_| "bad origin")?;

			let i = <Registrars<T>>::mutate(|r| {
				r.push(Some(RegistrarInfo { account, fee: Zero::zero(), fields: Default::default() }));
				(r.len() - 1) as RegistrarIndex
			});

			Self::deposit_event(RawEvent::RegistrarAdded(i));
		}

		/// Set an account's identity information and reserve the appropriate deposit.
		///
		/// If the account already has identity information, the deposit is taken as part payment
		/// for the new deposit.
		///
		/// The dispatch origin for this call must be _Signed_ and the sender must have a registered
		/// identity.
		///
		/// - `info`: The identity information.
		///
		/// Emits `IdentitySet` if successful.
		///
		/// # <weight>
		/// - `O(X + R)` where `X` additional-field-count (deposit-bounded).
		/// - At most two balance operations.
		/// - One storage mutation (codec `O(X + R)`).
		/// - One event.
		/// # </weight>
		#[weight = SimpleDispatchInfo::FixedNormal(50_000)]
		fn set_identity(origin, info: IdentityInfo) {
			let sender = ensure_signed(origin)?;
			let fd = <BalanceOf<T>>::from(info.additional.len() as u32) * T::FieldDeposit::get();

			let mut id = match <IdentityOf<T>>::get(&sender) {
				Some(mut id) => {
					// Only keep non-positive judgements.
					id.judgements.retain(|j| j.1.is_sticky());
					id.info = info;
					id
				}
				None => Registration { info, judgements: Vec::new(), deposit: Zero::zero() },
			};

			let old_deposit = id.deposit;
			id.deposit = T::BasicDeposit::get() + fd;
			if id.deposit > old_deposit {
				T::Currency::reserve(&sender, id.deposit - old_deposit)?;
			}
			if old_deposit > id.deposit {
				let _ = T::Currency::unreserve(&sender, old_deposit - id.deposit);
			}

			<IdentityOf<T>>::insert(&sender, id);
			Self::deposit_event(RawEvent::IdentitySet(sender));
		}

		/// Set the sub-accounts of the sender.
		///
		/// Payment: Any aggregate balance reserved by previous `set_subs` calls will be returned
		/// and an amount `SubAccountDeposit` will be reserved for each item in `subs`.
		///
		/// The dispatch origin for this call must be _Signed_ and the sender must have a registered
		/// identity.
		///
		/// - `subs`: The identity's sub-accounts.
		///
		/// # <weight>
		/// - `O(S)` where `S` subs-count (hard- and deposit-bounded).
		/// - At most two balance operations.
		/// - One storage mutation (codec `O(S)`); one storage-exists.
		/// # </weight>
		fn set_subs(origin, subs: Vec<(T::AccountId, Data)>) {
			let sender = ensure_signed(origin)?;
			ensure!(<IdentityOf<T>>::exists(&sender), "not found");
			ensure!(subs.len() <= T::MaximumSubAccounts::get() as usize, "too many subs");

			let old_deposit = <SubsOf<T>>::get(&sender).0;
			let new_deposit = T::SubAccountDeposit::get() * <BalanceOf<T>>::from(subs.len() as u32);

			if old_deposit < new_deposit {
				T::Currency::reserve(&sender, new_deposit - old_deposit)?;
			}
			// do nothing if they're equal.
			if old_deposit > new_deposit {
				let _ = T::Currency::unreserve(&sender, old_deposit - new_deposit);
			}

			if subs.is_empty() {
				<SubsOf<T>>::remove(&sender);
			} else {
				<SubsOf<T>>::insert(&sender, (new_deposit, subs));
			}
		}

		/// Clear an account's identity info and all sub-account and return all deposits.
		///
		/// Payment: All reserved balances on the account are returned.
		///
		/// The dispatch origin for this call must be _Signed_ and the sender must have a registered
		/// identity.
		///
		/// Emits `IdentityCleared` if successful.
		///
		/// # <weight>
		/// - `O(R + S + X)`.
		/// - One balance-reserve operation.
		/// - Two storage mutations.
		/// - One event.
		/// # </weight>
		fn clear_identity(origin) {
			let sender = ensure_signed(origin)?;

			let deposit = <IdentityOf<T>>::take(&sender).ok_or("not named")?.total_deposit()
				+ <SubsOf<T>>::take(&sender).0;

			let _ = T::Currency::unreserve(&sender, deposit.clone());

			Self::deposit_event(RawEvent::IdentityCleared(sender, deposit));
		}

		/// Request a judgement from a registrar.
		///
		/// Payment: At most `max_fee` will be reserved for payment to the registrar if judgement
		/// given.
		///
		/// The dispatch origin for this call must be _Signed_ and the sender must have a
		/// registered identity.
		///
		/// - `reg_index`: The index of the registrar whose judgement is requested.
		/// - `max_fee`: The maximum fee that may be paid. This should just be auto-populated as:
		///
		/// ```nocompile
		/// Self::registrars(reg_index).uwnrap().fee
		/// ```
		///
		/// Emits `JudgementRequested` if successful.
		///
		/// # <weight>
		/// - `O(R + X)`.
		/// - One balance-reserve operation.
		/// - Storage: 1 read `O(R)`, 1 mutate `O(X + R)`.
		/// - One event.
		/// # </weight>
		#[weight = SimpleDispatchInfo::FixedNormal(50_000)]
		fn request_judgement(origin,
			#[compact] reg_index: RegistrarIndex,
			#[compact] max_fee: BalanceOf<T>,
		) {
			let sender = ensure_signed(origin)?;
			let registrars = <Registrars<T>>::get();
			let registrar = registrars.get(reg_index as usize).and_then(Option::as_ref)
				.ok_or("empty index")?;
			ensure!(max_fee >= registrar.fee, "fee changed");
			let mut id = <IdentityOf<T>>::get(&sender).ok_or("no identity")?;

			let item = (reg_index, Judgement::FeePaid(registrar.fee));
			match id.judgements.binary_search_by_key(&reg_index, |x| x.0) {
				Ok(i) => if id.judgements[i].1.is_sticky() {
					return Err("sticky judgement")
				} else {
					id.judgements[i] = item
				},
				Err(i) => id.judgements.insert(i, item),
			}

			T::Currency::reserve(&sender, registrar.fee)?;

			<IdentityOf<T>>::insert(&sender, id);

			Self::deposit_event(RawEvent::JudgementRequested(sender, reg_index));
		}

		/// Cancel a previous request.
		///
		/// Payment: A previously reserved deposit is returned on success.
		///
		/// The dispatch origin for this call must be _Signed_ and the sender must have a
		/// registered identity.
		///
		/// - `reg_index`: The index of the registrar whose judgement is no longer requested.
		///
		/// Emits `JudgementUnrequested` if successful.
		///
		/// # <weight>
		/// - `O(R + X)`.
		/// - One balance-reserve operation.
		/// - One storage mutation `O(R + X)`.
		/// - One event.
		/// # </weight>
		#[weight = SimpleDispatchInfo::FixedNormal(50_000)]
		fn cancel_request(origin, reg_index: RegistrarIndex) {
			let sender = ensure_signed(origin)?;
			let mut id = <IdentityOf<T>>::get(&sender).ok_or("no identity")?;

			let pos = id.judgements.binary_search_by_key(&reg_index, |x| x.0)
				.map_err(|_| "not found")?;
			let fee = if let Judgement::FeePaid(fee) = id.judgements.remove(pos).1 {
				fee
			} else {
				return Err("judgement given")
			};

			let _ = T::Currency::unreserve(&sender, fee);
			<IdentityOf<T>>::insert(&sender, id);

			Self::deposit_event(RawEvent::JudgementUnrequested(sender, reg_index));
		}

		/// Set the fee required for a judgement to be requested from a registrar.
		///
		/// The dispatch origin for this call must be _Signed_ and the sender must be the account
		/// of the registrar whose index is `index`.
		///
		/// - `index`: the index of the registrar whose fee is to be set.
		/// - `fee`: the new fee.
		///
		/// # <weight>
		/// - `O(R)`.
		/// - One storage mutation `O(R)`.
		/// # </weight>
		#[weight = SimpleDispatchInfo::FixedNormal(50_000)]
		fn set_fee(origin,
			#[compact] index: RegistrarIndex,
			#[compact] fee: BalanceOf<T>,
		) -> Result {
			let who = ensure_signed(origin)?;

			<Registrars<T>>::mutate(|rs|
				rs.get_mut(index as usize)
					.and_then(|x| x.as_mut())
					.and_then(|r| if r.account == who { r.fee = fee; Some(()) } else { None })
					.ok_or("invalid index")
			)
		}

		/// Set the field information for a registrar.
		///
		/// The dispatch origin for this call must be _Signed_ and the sender must be the account
		/// of the registrar whose index is `index`.
		///
		/// - `index`: the index of the registrar whose fee is to be set.
		/// - `fields`: the fields that the registrar concerns themselves with.
		///
		/// # <weight>
		/// - `O(R)`.
		/// - One storage mutation `O(R)`.
		/// # </weight>
		#[weight = SimpleDispatchInfo::FixedNormal(50_000)]
		fn set_fields(origin,
			#[compact] index: RegistrarIndex,
			fields: IdentityFields,
		) -> Result {
			let who = ensure_signed(origin)?;

			<Registrars<T>>::mutate(|rs|
				rs.get_mut(index as usize)
					.and_then(|x| x.as_mut())
					.and_then(|r| if r.account == who { r.fields = fields; Some(()) } else { None })
					.ok_or("invalid index")
			)
		}

		/// Provide a judgement for an account's identity.
		///
		/// The dispatch origin for this call must be _Signed_ and the sender must be the account
		/// of the registrar whose index is `reg_index`.
		///
		/// - `reg_index`: the index of the registrar whose judgement is being made.
		/// - `target`: the account whose identity the judgement is upon. This must be an account
		///   with a registered identity.
		/// - `judgement`: the judgement of the registrar of index `reg_index` about `target`.
		///
		/// Emits `JudgementGiven` if successful.
		///
		/// # <weight>
		/// - `O(R + X)`.
		/// - One balance-transfer operation.
		/// - Up to one account-lookup operation.
		/// - Storage: 1 read `O(R)`, 1 mutate `O(R + X)`.
		/// - One event.
		/// # </weight>
		#[weight = SimpleDispatchInfo::FixedNormal(50_000)]
		fn provide_judgement(origin,
			#[compact] reg_index: RegistrarIndex,
			target: <T::Lookup as StaticLookup>::Source,
			judgement: Judgement<BalanceOf<T>>,
		) {
			let sender = ensure_signed(origin)?;
			let target = T::Lookup::lookup(target)?;
			ensure!(!judgement.has_deposit(), "invalid judgement");
			<Registrars<T>>::get()
				.get(reg_index as usize)
				.and_then(Option::as_ref)
				.and_then(|r| if r.account == sender { Some(r) } else { None })
				.ok_or("invalid index")?;
			let mut id = <IdentityOf<T>>::get(&target).ok_or("invalid target")?;

			let item = (reg_index, judgement);
			match id.judgements.binary_search_by_key(&reg_index, |x| x.0) {
				Ok(position) => {
					if let Judgement::FeePaid(fee) = id.judgements[position].1 {
						let _ = T::Currency::repatriate_reserved(&target, &sender, fee);
					}
					id.judgements[position] = item
				}
				Err(position) => id.judgements.insert(position, item),
			}
			<IdentityOf<T>>::insert(&target, id);
			Self::deposit_event(RawEvent::JudgementGiven(target, reg_index));
		}

		/// Remove an account's identity and sub-account information and slash the deposits.
		///
		/// Payment: Reserved balances from `set_subs` and `set_identity` are slashed and handled by
		/// `Slash`. Verification request deposits are not returned; they should be cancelled
		/// manually using `cancel_request`.
		///
		/// The dispatch origin for this call must be _Root_ or match `T::ForceOrigin`.
		///
		/// - `target`: the account whose identity the judgement is upon. This must be an account
		///   with a registered identity.
		///
		/// Emits `IdentityKilled` if successful.
		///
		/// # <weight>
		/// - `O(R + S + X)`.
		/// - One balance-reserve operation.
		/// - Two storage mutations.
		/// - One event.
		/// # </weight>
		#[weight = SimpleDispatchInfo::FreeOperational]
		fn kill_identity(origin, target: <T::Lookup as StaticLookup>::Source) {
			T::ForceOrigin::try_origin(origin)
				.map(|_| ())
				.or_else(ensure_root)
				.map_err(|_| "bad origin")?;

			// Figure out who we're meant to be clearing.
			let target = T::Lookup::lookup(target)?;
			// Grab their deposit (and check that they have one).
			let deposit = <IdentityOf<T>>::take(&target).ok_or("not named")?.total_deposit()
				+ <SubsOf<T>>::take(&target).0;
			// Slash their deposit from them.
			T::Slashed::on_unbalanced(T::Currency::slash_reserved(&target, deposit).0);

			Self::deposit_event(RawEvent::IdentityKilled(target, deposit));
		}
	}
}

#[cfg(test)]
mod tests {
	use super::*;

	use support::{assert_ok, assert_noop, impl_outer_origin, parameter_types, weights::Weight};
	use primitives::H256;
	use system::EnsureSignedBy;
	// The testing primitives are very useful for avoiding having to work with signatures
	// or public keys. `u64` is used as the `AccountId` and no `Signature`s are required.
	use sp_runtime::{
		Perbill, testing::Header, traits::{BlakeTwo256, IdentityLookup},
	};

	impl_outer_origin! {
		pub enum Origin for Test {}
	}

	// For testing the module, we construct most of a mock runtime. This means
	// first constructing a configuration type (`Test`) which `impl`s each of the
	// configuration traits of modules we want to use.
	#[derive(Clone, Eq, PartialEq)]
	pub struct Test;
	parameter_types! {
		pub const BlockHashCount: u64 = 250;
		pub const MaximumBlockWeight: Weight = 1024;
		pub const MaximumBlockLength: u32 = 2 * 1024;
		pub const AvailableBlockRatio: Perbill = Perbill::one();
	}
	impl system::Trait for Test {
		type Origin = Origin;
		type Index = u64;
		type BlockNumber = u64;
		type Hash = H256;
		type Call = ();
		type Hashing = BlakeTwo256;
		type AccountId = u64;
		type Lookup = IdentityLookup<Self::AccountId>;
		type Header = Header;
		type Event = ();
		type BlockHashCount = BlockHashCount;
		type MaximumBlockWeight = MaximumBlockWeight;
		type MaximumBlockLength = MaximumBlockLength;
		type AvailableBlockRatio = AvailableBlockRatio;
		type Version = ();
	}
	parameter_types! {
		pub const ExistentialDeposit: u64 = 0;
		pub const TransferFee: u64 = 0;
		pub const CreationFee: u64 = 0;
	}
	impl balances::Trait for Test {
		type Balance = u64;
		type OnFreeBalanceZero = ();
		type OnNewAccount = ();
		type Event = ();
		type TransferPayment = ();
		type DustRemoval = ();
		type ExistentialDeposit = ExistentialDeposit;
		type TransferFee = TransferFee;
		type CreationFee = CreationFee;
	}
	parameter_types! {
		pub const BasicDeposit: u64 = 10;
		pub const FieldDeposit: u64 = 10;
		pub const SubAccountDeposit: u64 = 10;
		pub const MaximumSubAccounts: u32 = 2;
		pub const One: u64 = 1;
		pub const Two: u64 = 2;
	}
	impl Trait for Test {
		type Event = ();
		type Currency = Balances;
		type Slashed = ();
		type BasicDeposit = BasicDeposit;
		type FieldDeposit = FieldDeposit;
		type SubAccountDeposit = SubAccountDeposit;
		type MaximumSubAccounts = MaximumSubAccounts;
		type RegistrarOrigin = EnsureSignedBy<One, u64>;
		type ForceOrigin = EnsureSignedBy<Two, u64>;
	}
	type Balances = balances::Module<Test>;
	type Identity = Module<Test>;

	// This function basically just builds a genesis storage key/value store according to
	// our desired mockup.
	fn new_test_ext() -> runtime_io::TestExternalities {
		let mut t = system::GenesisConfig::default().build_storage::<Test>().unwrap();
		// We use default for brevity, but you can configure as desired if needed.
		balances::GenesisConfig::<Test> {
			balances: vec![
				(1, 10),
				(2, 10),
				(3, 10),
				(10, 100),
				(20, 100),
				(30, 100),
			],
			vesting: vec![],
		}.assimilate_storage(&mut t).unwrap();
		t.into()
	}

	fn ten() -> IdentityInfo {
		IdentityInfo {
			display: Data::Raw(b"ten".to_vec()),
			legal: Data::Raw(b"The Right Ordinal Ten, Esq.".to_vec()),
			.. Default::default()
		}
	}

	#[test]
	fn adding_registrar_should_work() {
		new_test_ext().execute_with(|| {
			assert_ok!(Identity::add_registrar(Origin::signed(1), 3));
			assert_ok!(Identity::set_fee(Origin::signed(3), 0, 10));
			let fields = IdentityFields(IdentityField::Display | IdentityField::Legal);
			assert_ok!(Identity::set_fields(Origin::signed(3), 0, fields));
			assert_eq!(Identity::registrars(), vec![
				Some(RegistrarInfo { account: 3, fee: 10, fields })
			]);
		});
	}

	#[test]
	fn registration_should_work() {
		new_test_ext().execute_with(|| {
			assert_ok!(Identity::add_registrar(Origin::signed(1), 3));
			assert_ok!(Identity::set_fee(Origin::signed(3), 0, 10));
			assert_ok!(Identity::set_identity(Origin::signed(10), ten()));
			assert_eq!(Identity::identity(10).unwrap().info, ten());
			assert_eq!(Balances::free_balance(10), 90);
			assert_ok!(Identity::clear_identity(Origin::signed(10)));
			assert_eq!(Balances::free_balance(10), 100);
			assert_noop!(Identity::clear_identity(Origin::signed(10)), "not named");
		});
	}

	#[test]
	fn uninvited_judgement_should_work() {
		new_test_ext().execute_with(|| {
			assert_noop!(
				Identity::provide_judgement(Origin::signed(3), 0, 10, Judgement::Reasonable),
				"invalid index"
			);

			assert_ok!(Identity::add_registrar(Origin::signed(1), 3));
			assert_noop!(
				Identity::provide_judgement(Origin::signed(3), 0, 10, Judgement::Reasonable),
				"invalid target"
			);

			assert_ok!(Identity::set_identity(Origin::signed(10), ten()));
			assert_noop!(
				Identity::provide_judgement(Origin::signed(10), 0, 10, Judgement::Reasonable),
				"invalid index"
			);
			assert_noop!(
				Identity::provide_judgement(Origin::signed(3), 0, 10, Judgement::FeePaid(1)),
				"invalid judgement"
			);

			assert_ok!(Identity::provide_judgement(Origin::signed(3), 0, 10, Judgement::Reasonable));
			assert_eq!(Identity::identity(10).unwrap().judgements, vec![(0, Judgement::Reasonable)]);
		});
	}

	#[test]
	fn clearing_judgement_should_work() {
		new_test_ext().execute_with(|| {
			assert_ok!(Identity::add_registrar(Origin::signed(1), 3));
			assert_ok!(Identity::set_identity(Origin::signed(10), ten()));
			assert_ok!(Identity::provide_judgement(Origin::signed(3), 0, 10, Judgement::Reasonable));
			assert_ok!(Identity::clear_identity(Origin::signed(10)));
			assert_eq!(Identity::identity(10), None);
		});
	}

	#[test]
	fn killing_slashing_should_work() {
		new_test_ext().execute_with(|| {
			assert_ok!(Identity::set_identity(Origin::signed(10), ten()));
			assert_noop!(Identity::kill_identity(Origin::signed(1), 10), "bad origin");
			assert_ok!(Identity::kill_identity(Origin::signed(2), 10));
			assert_eq!(Identity::identity(10), None);
			assert_eq!(Balances::free_balance(10), 90);
			assert_noop!(Identity::kill_identity(Origin::signed(2), 10), "not named");
		});
	}

	#[test]
	fn setting_subaccounts_should_work() {
		new_test_ext().execute_with(|| {
			let mut subs = vec![(20, Data::Raw(vec![40; 1]))];
			assert_noop!(Identity::set_subs(Origin::signed(10), subs.clone()), "not found");

			assert_ok!(Identity::set_identity(Origin::signed(10), ten()));
			assert_ok!(Identity::set_subs(Origin::signed(10), subs.clone()));
			assert_eq!(Balances::free_balance(10), 80);
			assert_eq!(Identity::subs(10), (10, subs.clone()));

			assert_ok!(Identity::set_subs(Origin::signed(10), vec![]));
			assert_eq!(Balances::free_balance(10), 90);
			assert_eq!(Identity::subs(10), (0, vec![]));

			subs.push((30, Data::Raw(vec![41; 1])));
			subs.push((40, Data::Raw(vec![42; 1])));
			assert_noop!(Identity::set_subs(Origin::signed(10), subs.clone()), "too many subs");
		});
	}

	#[test]
	fn cancelling_requested_judgement_should_work() {
		new_test_ext().execute_with(|| {
			assert_ok!(Identity::add_registrar(Origin::signed(1), 3));
			assert_ok!(Identity::set_fee(Origin::signed(3), 0, 10));
			assert_noop!(Identity::cancel_request(Origin::signed(10), 0), "no identity");
			assert_ok!(Identity::set_identity(Origin::signed(10), ten()));
			assert_ok!(Identity::request_judgement(Origin::signed(10), 0, 10));
			assert_ok!(Identity::cancel_request(Origin::signed(10), 0));
			assert_eq!(Balances::free_balance(10), 90);
			assert_noop!(Identity::cancel_request(Origin::signed(10), 0), "not found");

			assert_ok!(Identity::provide_judgement(Origin::signed(3), 0, 10, Judgement::Reasonable));
			assert_noop!(Identity::cancel_request(Origin::signed(10), 0), "judgement given");
		});
	}

	#[test]
	fn requesting_judgement_should_work() {
		new_test_ext().execute_with(|| {
			assert_ok!(Identity::add_registrar(Origin::signed(1), 3));
			assert_ok!(Identity::set_fee(Origin::signed(3), 0, 10));
			assert_ok!(Identity::set_identity(Origin::signed(10), ten()));
			assert_noop!(Identity::request_judgement(Origin::signed(10), 0, 9), "fee changed");
			assert_ok!(Identity::request_judgement(Origin::signed(10), 0, 10));
			// 10 for the judgement request, 10 for the identity.
			assert_eq!(Balances::free_balance(10), 80);

			// Re-requesting won't work as we already paid.
			assert_noop!(Identity::request_judgement(Origin::signed(10), 0, 10), "sticky judgement");
			assert_ok!(Identity::provide_judgement(Origin::signed(3), 0, 10, Judgement::Erroneous));
			// Registrar got their payment now.
			assert_eq!(Balances::free_balance(3), 20);

			// Re-requesting still won't work as it's erroneous.
			assert_noop!(Identity::request_judgement(Origin::signed(10), 0, 10), "sticky judgement");

			// Requesting from a second registrar still works.
			assert_ok!(Identity::add_registrar(Origin::signed(1), 4));
			assert_ok!(Identity::request_judgement(Origin::signed(10), 1, 10));

			// Re-requesting after the judgement has been reduced works.
			assert_ok!(Identity::provide_judgement(Origin::signed(3), 0, 10, Judgement::OutOfDate));
			assert_ok!(Identity::request_judgement(Origin::signed(10), 0, 10));
		});
	}

	#[test]
	fn field_deposit_should_work() {
		new_test_ext().execute_with(|| {
			assert_ok!(Identity::add_registrar(Origin::signed(1), 3));
			assert_ok!(Identity::set_fee(Origin::signed(3), 0, 10));
			assert_ok!(Identity::set_identity(Origin::signed(10), IdentityInfo {
				additional: vec![
					(Data::Raw(b"number".to_vec()), Data::Raw(10u32.encode())),
					(Data::Raw(b"text".to_vec()), Data::Raw(b"10".to_vec())),
				], .. Default::default()
			}));
			assert_eq!(Balances::free_balance(10), 70);
		});
	}
}<|MERGE_RESOLUTION|>--- conflicted
+++ resolved
@@ -182,13 +182,8 @@
 
 /// An attestation of a registrar over how accurate some `IdentityInfo` is in describing an account.
 ///
-<<<<<<< HEAD
 /// NOTE: Registrars may pay little attention to some fields. Registrars may want to make clear
-/// which fields their attesttion is relevant for by off-chain means.
-=======
-/// NOTE: Registrars may pay little attention to come fields. Registrars may want to make clear
 /// which fields their attestation is relevant for by off-chain means.
->>>>>>> b5bb3847
 #[derive(Copy, Clone, Encode, Decode, Eq, PartialEq, RuntimeDebug)]
 pub enum Judgement<
 	Balance: Encode + Decode + Copy + Clone + Debug + Eq + PartialEq
@@ -364,14 +359,13 @@
 
 decl_storage! {
 	trait Store for Module<T: Trait> as Sudo {
-<<<<<<< HEAD
 		/// Information that is pertinent to identify the entity behind an account.
-=======
-		/// Information that is pertinent to an account. Registerer
->>>>>>> b5bb3847
 		pub IdentityOf get(fn identity): map T::AccountId => Option<Registration<BalanceOf<T>>>;
 
 		/// Alternative "sub" identities of this account.
+		///
+		/// The first item is the deposit, the second is a vector of the accounts together with
+		/// their "local" name (i.e. in the context of the identity).
 		pub SubsOf get(fn subs): map T::AccountId => (BalanceOf<T>, Vec<(T::AccountId, Data)>);
 
 		/// The set of registrars. Not expected to get very big as can only be added through a
