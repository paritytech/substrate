--- conflicted
+++ resolved
@@ -15,23 +15,15 @@
 [dependencies]
 codec = { package = "parity-scale-codec", version = "3.2.2", default-features = false, features = ["derive"] }
 rand_chacha = { version = "0.2", default-features = false }
-<<<<<<< HEAD
-scale-info = { version = "2.1.1", default-features = false, features = ["derive"] }
-sp-std = { version = "5.0.0", default-features = false, path = "../../primitives/std" }
-sp-io = { version = "7.0.0", default-features = false, path = "../../primitives/io" }
-sp-arithmetic = { version = "6.0.0", default-features = false, path = "../../primitives/arithmetic" }
-sp-runtime = { version = "7.0.0", default-features = false, path = "../../primitives/runtime" }
+scale-info = { version = "2.5.0", default-features = false, features = ["derive"] }
+sp-std = { version = "8.0.0", default-features = false, path = "../../primitives/std" }
+sp-io = { version = "23.0.0", default-features = false, path = "../../primitives/io" }
+sp-arithmetic = { version = "16.0.0", default-features = false, path = "../../primitives/arithmetic" }
+sp-runtime = { version = "24.0.0", default-features = false, path = "../../primitives/runtime" }
 frame-benchmarking = { version = "4.0.0-dev", default-features = false, optional = true, path = "../benchmarking" }
 frame-support = { version = "4.0.0-dev", default-features = false, path = "../support" }
 frame-system = { version = "4.0.0-dev", default-features = false, path = "../system" }
 hex-literal = "0.3.4"
-=======
-scale-info = { version = "2.5.0", default-features = false, features = ["derive"] }
-frame-support = { version = "4.0.0-dev", default-features = false, path = "../support" }
-frame-system = { version = "4.0.0-dev", default-features = false, path = "../system" }
-sp-runtime = { version = "24.0.0", default-features = false, path = "../../primitives/runtime" }
-sp-std = { version = "8.0.0", default-features = false, path = "../../primitives/std" }
->>>>>>> db3d3e8e
 
 [dev-dependencies]
 frame-support-test = { version = "3.0.0", path = "../support/test" }
