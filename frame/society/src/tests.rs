--- conflicted
+++ resolved
@@ -345,7 +345,6 @@
 #[test]
 fn non_voting_skeptic_is_punished() {
 	EnvBuilder::new().execute(|| {
-<<<<<<< HEAD
 		assert_eq!(Members::<Test>::get(10).unwrap().strikes, 0);
 		assert_ok!(Society::bid(Origin::signed(20), 0));
 		next_intake();
@@ -372,22 +371,6 @@
 		run_to_block(12);
 		assert_eq!(members(), vec![10, 20, 30, 40]);
 		assert_eq!(Members::<Test>::get(skeptic).unwrap().strikes, 1);
-=======
-		// NOTE: events are not deposited in the genesis event
-		System::set_block_number(1);
-
-		assert_eq!(Strikes::<Test>::get(10), 0);
-		assert_ok!(Society::bid(RuntimeOrigin::signed(20), 0));
-		run_to_block(4);
-		assert_eq!(Society::candidates(), vec![create_bid(0, 20, BidKind::Deposit(25))]);
-		run_to_block(8);
-		assert_eq!(Society::members(), vec![10]);
-		assert_eq!(Strikes::<Test>::get(10), 1);
-
-		System::assert_last_event(mock::RuntimeEvent::Society(crate::Event::SkepticsChosen {
-			skeptics: vec![10],
-		}));
->>>>>>> db3d3e8e
 	});
 }
 
