--- conflicted
+++ resolved
@@ -1028,12 +1028,7 @@
 			Self::deposit_event(RawEvent::NewMaxMembers(max));
 		}
 
-<<<<<<< HEAD
-		#[weight = SimpleDispatchInfo::default()]
-		fn on_initialize(n: T::BlockNumber) {
-=======
 		fn on_initialize(n: T::BlockNumber) -> Weight {
->>>>>>> 3b7496c4
 			let mut members = vec![];
 
 			// Run a candidate/membership rotation
