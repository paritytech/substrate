// Copyright 2020 Parity Technologies (UK) Ltd.
// This file is part of Substrate.

// Substrate is free software: you can redistribute it and/or modify
// it under the terms of the GNU General Public License as published by
// the Free Software Foundation, either version 3 of the License, or
// (at your option) any later version.

// Substrate is distributed in the hope that it will be useful,
// but WITHOUT ANY WARRANTY; without even the implied warranty of
// MERCHANTABILITY or FITNESS FOR A PARTICULAR PURPOSE.  See the
// GNU General Public License for more details.

// You should have received a copy of the GNU General Public License
// along with Substrate.  If not, see <http://www.gnu.org/licenses/>.

//! Offences pallet benchmarking.

#![cfg_attr(not(feature = "std"), no_std)]

mod mock;

use sp_std::prelude::*;
use sp_std::vec;

use frame_system::{RawOrigin, Module as System, Trait as SystemTrait};
use frame_benchmarking::{benchmarks, account};
use frame_support::traits::{Currency, OnInitialize};

use sp_runtime::{Perbill, traits::{Convert, StaticLookup, Saturating, UniqueSaturatedInto}};
use sp_staking::offence::{ReportOffence, Offence, OffenceDetails};

use pallet_balances::{Trait as BalancesTrait};
use pallet_babe::BabeEquivocationOffence;
use pallet_grandpa::{GrandpaEquivocationOffence, GrandpaTimeSlot};
use pallet_im_online::{Trait as ImOnlineTrait, Module as ImOnline, UnresponsivenessOffence};
use pallet_offences::{Trait as OffencesTrait, Module as Offences};
use pallet_session::historical::{Trait as HistoricalTrait, IdentificationTuple};
use pallet_session::{Trait as SessionTrait, SessionManager};
use pallet_staking::{
	Module as Staking, Trait as StakingTrait, RewardDestination, ValidatorPrefs,
	Exposure, IndividualExposure, ElectionStatus, MAX_NOMINATIONS, Event as StakingEvent
};

const SEED: u32 = 0;

const MAX_REPORTERS: u32 = 100;
const MAX_OFFENDERS: u32 = 100;
const MAX_NOMINATORS: u32 = 100;
const MAX_DEFERRED_OFFENCES: u32 = 100;

pub struct Module<T: Trait>(Offences<T>);

pub trait Trait:
	SessionTrait
	+ StakingTrait
	+ OffencesTrait
	+ ImOnlineTrait
	+ HistoricalTrait
	+ BalancesTrait
	+ IdTupleConvert<Self>
{}

/// A helper trait to make sure we can convert `IdentificationTuple` coming from historical
/// and the one required by offences.
pub trait IdTupleConvert<T: HistoricalTrait + OffencesTrait> {
	/// Convert identification tuple from `historical` trait to the one expected by `offences`.
	fn convert(id: IdentificationTuple<T>) -> <T as OffencesTrait>::IdentificationTuple;
}

impl<T: HistoricalTrait + OffencesTrait> IdTupleConvert<T> for T where
	<T as OffencesTrait>::IdentificationTuple: From<IdentificationTuple<T>>
{
	fn convert(id: IdentificationTuple<T>) -> <T as OffencesTrait>::IdentificationTuple {
		id.into()
	}
}

type LookupSourceOf<T> = <<T as SystemTrait>::Lookup as StaticLookup>::Source;
type BalanceOf<T> = <<T as StakingTrait>::Currency as Currency<<T as SystemTrait>::AccountId>>::Balance;

struct Offender<T: Trait> {
	pub controller: T::AccountId,
	pub stash: T::AccountId,
	pub nominator_stashes: Vec<T::AccountId>,
}

fn bond_amount<T: Trait>() -> BalanceOf<T> {
	T::Currency::minimum_balance().saturating_mul(10_000.into())
}

fn create_offender<T: Trait>(n: u32, nominators: u32) -> Result<Offender<T>, &'static str> {
	let stash: T::AccountId = account("stash", n, SEED);
	let controller: T::AccountId = account("controller", n, SEED);
	let controller_lookup: LookupSourceOf<T> = T::Lookup::unlookup(controller.clone());
	let reward_destination = RewardDestination::Staked;
	let raw_amount = bond_amount::<T>();
	// add twice as much balance to prevent the account from being killed.
	let free_amount = raw_amount.saturating_mul(2.into());
	T::Currency::make_free_balance_be(&stash, free_amount);
	let amount: BalanceOf<T> = raw_amount.into();
	Staking::<T>::bond(
		RawOrigin::Signed(stash.clone()).into(),
		controller_lookup.clone(),
		amount.clone(),
		reward_destination.clone(),
	)?;

	let validator_prefs = ValidatorPrefs {
		commission: Perbill::from_percent(50),
	};
	Staking::<T>::validate(RawOrigin::Signed(controller.clone()).into(), validator_prefs)?;

	let mut individual_exposures = vec![];
	let mut nominator_stashes = vec![];
	// Create n nominators
	for i in 0 .. nominators {
		let nominator_stash: T::AccountId = account("nominator stash", n * MAX_NOMINATORS + i, SEED);
		let nominator_controller: T::AccountId = account("nominator controller", n * MAX_NOMINATORS + i, SEED);
		let nominator_controller_lookup: LookupSourceOf<T> = T::Lookup::unlookup(nominator_controller.clone());
		T::Currency::make_free_balance_be(&nominator_stash, free_amount.into());

		Staking::<T>::bond(
			RawOrigin::Signed(nominator_stash.clone()).into(),
			nominator_controller_lookup.clone(),
			amount.clone(),
			reward_destination,
		)?;

		let selected_validators: Vec<LookupSourceOf<T>> = vec![controller_lookup.clone()];
		Staking::<T>::nominate(RawOrigin::Signed(nominator_controller.clone()).into(), selected_validators)?;

		individual_exposures.push(IndividualExposure {
			who: nominator_stash.clone(),
			value: amount.clone(),
		});
		nominator_stashes.push(nominator_stash.clone());
	}

	let exposure = Exposure {
		total: amount.clone() * n.into(),
		own: amount,
		others: individual_exposures,
	};
	let current_era = 0u32;
	Staking::<T>::add_era_stakers(current_era.into(), stash.clone().into(), exposure);

	Ok(Offender { controller, stash, nominator_stashes })
}

fn make_offenders<T: Trait>(num_offenders: u32, num_nominators: u32) -> Result<
	(Vec<IdentificationTuple<T>>, Vec<Offender<T>>),
	&'static str
> {
	Staking::<T>::new_session(0);

	let mut offenders = vec![];
	for i in 0 .. num_offenders {
		let offender = create_offender::<T>(i + 1, num_nominators)?;
		offenders.push(offender);
	}

	Staking::<T>::start_session(0);

	let id_tuples = offenders.iter()
		.map(|offender|
			<T as SessionTrait>::ValidatorIdOf::convert(offender.controller.clone())
				.expect("failed to get validator id from account id"))
		.map(|validator_id|
			<T as HistoricalTrait>::FullIdentificationOf::convert(validator_id.clone())
			.map(|full_id| (validator_id, full_id))
			.expect("failed to convert validator id to full identification"))
		.collect::<Vec<IdentificationTuple<T>>>();
	Ok((id_tuples, offenders))
}

#[cfg(test)]
fn check_events<T: Trait, I: Iterator<Item = <T as SystemTrait>::Event>>(expected: I) {
	let events = System::<T>::events() .into_iter()
		.map(|frame_system::EventRecord { event, .. }| event).collect::<Vec<_>>();
	let expected = expected.collect::<Vec<_>>();
	let lengths = (events.len(), expected.len());
	let length_mismatch = if lengths.0 != lengths.1 {
		fn pretty<D: std::fmt::Debug>(header: &str, ev: &[D]) {
			println!("{}", header);
			for (idx, ev) in ev.iter().enumerate() {
				println!("\t[{:04}] {:?}", idx, ev);
			}
		}
		pretty("--Got:", &events);
		pretty("--Expected:", &expected);
		format!("Mismatching length. Got: {}, expected: {}", lengths.0, lengths.1)
	} else { Default::default() };

	for (idx, (a, b)) in events.into_iter().zip(expected).enumerate() {
		assert_eq!(a, b, "Mismatch at: {}. {}", idx, length_mismatch);
	}

	if !length_mismatch.is_empty() {
		panic!(length_mismatch);
	}
}

benchmarks! {
	_ { }

	report_offence_im_online {
		let r in 1 .. MAX_REPORTERS;
		// we skip 1 offender, because in such case there is no slashing
		let o in 2 .. MAX_OFFENDERS;
		let n in 0 .. MAX_NOMINATORS.min(MAX_NOMINATIONS as u32);

		// Make r reporters
		let mut reporters = vec![];
		for i in 0 .. r {
			let reporter = account("reporter", i, SEED);
			reporters.push(reporter);
		}

<<<<<<< HEAD
		// make sure reporters actually get rewarded
		Staking::<T>::set_slash_reward_fraction(Perbill::one());

		let (offenders, raw_offenders) = make_offenders::<T>(o, n)?;
=======
		let offenders = make_offenders::<T>(o, n).expect("failed to create offenders");
>>>>>>> 85984d58
		let keys =  ImOnline::<T>::keys();
		let validator_set_count = keys.len() as u32;

		let slash_fraction = UnresponsivenessOffence::<T::AccountId>::slash_fraction(
			offenders.len() as u32, validator_set_count,
		);
		let offence = UnresponsivenessOffence {
			session_index: 0,
			validator_set_count,
			offenders,
		};
		assert_eq!(System::<T>::event_count(), 0);
	}: {
		let _ = <T as ImOnlineTrait>::ReportUnresponsiveness::report_offence(
			reporters.clone(),
			offence
		);
	}
	verify {
		// make sure the report was not deferred
		assert!(Offences::<T>::deferred_offences().is_empty());
		let slash_amount = slash_fraction * bond_amount::<T>().unique_saturated_into() as u32;
		let reward_amount = slash_amount * (1 + n) / 2;
		let mut slash_events = raw_offenders.into_iter()
			.flat_map(|offender| {
				core::iter::once(offender.stash).chain(offender.nominator_stashes.into_iter())
			})
			.map(|stash| <T as StakingTrait>::Event::from(
				StakingEvent::<T>::Slash(stash, BalanceOf::<T>::from(slash_amount))
			))
			.collect::<Vec<_>>();
		let reward_events = reporters.into_iter()
			.flat_map(|reporter| vec![
				frame_system::Event::<T>::NewAccount(reporter.clone()).into(),
				<T as BalancesTrait>::Event::from(
					pallet_balances::Event::<T>::Endowed(reporter.clone(), (reward_amount / r).into())
				).into()
			]);

		// rewards are applied after first offender and it's nominators
		let slash_rest = slash_events.split_off(1 + n as usize);

		// make sure that all slashes have been applied
		#[cfg(test)]
		check_events::<T, _>(
			std::iter::empty()
				.chain(slash_events.into_iter().map(Into::into))
				.chain(reward_events)
				.chain(slash_rest.into_iter().map(Into::into))
				.chain(std::iter::once(<T as OffencesTrait>::Event::from(
					pallet_offences::Event::Offence(
						UnresponsivenessOffence::<T>::ID,
						0_u32.to_le_bytes().to_vec(),
						true
					)
				).into()))
		);
	}

	report_offence_grandpa {
		let r in 1 .. MAX_REPORTERS;
		let n in 0 .. MAX_NOMINATORS.min(MAX_NOMINATIONS as u32);
		let o = 1;

		// Make r reporters
		let mut reporters = vec![];
		for i in 0 .. r {
			let reporter = account("reporter", i, SEED);
			reporters.push(reporter);
		}

		// make sure reporters actually get rewarded
		Staking::<T>::set_slash_reward_fraction(Perbill::one());

		let (mut offenders, raw_offenders) = make_offenders::<T>(o, n)?;
		let keys = ImOnline::<T>::keys();

		let offence = GrandpaEquivocationOffence {
			time_slot: GrandpaTimeSlot { set_id: 0, round: 0 },
			session_index: 0,
			validator_set_count: keys.len() as u32,
			offender: T::convert(offenders.pop().unwrap()),
		};
		assert_eq!(System::<T>::event_count(), 0);
	}: {
		let _ = Offences::<T>::report_offence(reporters, offence);
	}
	verify {
		// make sure the report was not deferred
		assert!(Offences::<T>::deferred_offences().is_empty());
		// make sure that all slashes have been applied
		assert_eq!(
			System::<T>::event_count(), 0
			+ 1 // offence
			+ 2 * r // reporter (reward + endowment)
			+ o // offenders slashed
			+ o * n // nominators slashed
		);
	}

	report_offence_babe {
		let r in 1 .. MAX_REPORTERS;
		let n in 0 .. MAX_NOMINATORS.min(MAX_NOMINATIONS as u32);
		let o = 1;

		// Make r reporters
		let mut reporters = vec![];
		for i in 0 .. r {
			let reporter = account("reporter", i, SEED);
			reporters.push(reporter);
		}

		// make sure reporters actually get rewarded
		Staking::<T>::set_slash_reward_fraction(Perbill::one());

		let (mut offenders, raw_offenders) = make_offenders::<T>(o, n)?;
		let keys =  ImOnline::<T>::keys();

		let offence = BabeEquivocationOffence {
			slot: 0,
			session_index: 0,
			validator_set_count: keys.len() as u32,
			offender: T::convert(offenders.pop().unwrap()),
		};
		assert_eq!(System::<T>::event_count(), 0);
	}: {
		let _ = Offences::<T>::report_offence(reporters, offence);
	}
	verify {
		// make sure the report was not deferred
		assert!(Offences::<T>::deferred_offences().is_empty());
		// make sure that all slashes have been applied
		assert_eq!(
			System::<T>::event_count(), 0
			+ 1 // offence
			+ 2 * r // reporter (reward + endowment)
			+ o // offenders slashed
			+ o * n // nominators slashed
		);
	}

	on_initialize {
		let d in 1 .. MAX_DEFERRED_OFFENCES;
		let o = 10;
		let n = 100;

		Staking::<T>::put_election_status(ElectionStatus::Closed);

		let mut deferred_offences = vec![];
		let offenders = make_offenders::<T>(o, n)?.0;
		let offence_details = offenders.into_iter()
			.map(|offender| OffenceDetails {
				offender: T::convert(offender),
				reporters: vec![],
			})
			.collect::<Vec<_>>();

		for i in 0 .. d {
			let fractions = offence_details.iter()
				.map(|_| Perbill::from_percent(100 * (i + 1) / MAX_DEFERRED_OFFENCES))
				.collect::<Vec<_>>();
			deferred_offences.push((offence_details.clone(), fractions.clone(), 0u32));
		}

		Offences::<T>::set_deferred_offences(deferred_offences);
		assert!(!Offences::<T>::deferred_offences().is_empty());
	}: {
		Offences::<T>::on_initialize(0.into());
	}
	verify {
		// make sure that all deferred offences were reported with Ok status.
		assert!(Offences::<T>::deferred_offences().is_empty());
		assert_eq!(
			System::<T>::event_count(), d * (0
			+ o // offenders slashed
			+ o * n // nominators slashed
		));
	}
}

#[cfg(test)]
mod tests {
	use super::*;
	use crate::mock::{new_test_ext, Test};
	use frame_support::assert_ok;

	#[test]
	fn test_benchmarks() {
		new_test_ext().execute_with(|| {
			assert_ok!(test_benchmark_report_offence_im_online::<Test>());
			assert_ok!(test_benchmark_report_offence_grandpa::<Test>());
			assert_ok!(test_benchmark_report_offence_babe::<Test>());
			assert_ok!(test_benchmark_on_initialize::<Test>());
		});
	}
}<|MERGE_RESOLUTION|>--- conflicted
+++ resolved
@@ -217,14 +217,7 @@
 			reporters.push(reporter);
 		}
 
-<<<<<<< HEAD
-		// make sure reporters actually get rewarded
-		Staking::<T>::set_slash_reward_fraction(Perbill::one());
-
-		let (offenders, raw_offenders) = make_offenders::<T>(o, n)?;
-=======
 		let offenders = make_offenders::<T>(o, n).expect("failed to create offenders");
->>>>>>> 85984d58
 		let keys =  ImOnline::<T>::keys();
 		let validator_set_count = keys.len() as u32;
 
