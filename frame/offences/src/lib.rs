// This file is part of Substrate.

// Copyright (C) 2019-2020 Parity Technologies (UK) Ltd.
// SPDX-License-Identifier: Apache-2.0

// Licensed under the Apache License, Version 2.0 (the "License");
// you may not use this file except in compliance with the License.
// You may obtain a copy of the License at
//
// 	http://www.apache.org/licenses/LICENSE-2.0
//
// Unless required by applicable law or agreed to in writing, software
// distributed under the License is distributed on an "AS IS" BASIS,
// WITHOUT WARRANTIES OR CONDITIONS OF ANY KIND, either express or implied.
// See the License for the specific language governing permissions and
// limitations under the License.

//! # Offences Module
//!
//! Tracks reported offences

// Ensure we're `no_std` when compiling for Wasm.
#![cfg_attr(not(feature = "std"), no_std)]

mod mock;
mod tests;

use sp_std::vec::Vec;
use frame_support::{
	decl_module, decl_event, decl_storage, Parameter, debug,
	traits::Get,
	weights::Weight,
};
use sp_runtime::{traits::{Hash, Zero}, Perbill};
use sp_staking::{
	SessionIndex,
	offence::{Offence, ReportOffence, Kind, OnOffenceHandler, OffenceDetails, OffenceError},
};
use codec::{Encode, Decode};

/// A binary blob which represents a SCALE codec-encoded `O::TimeSlot`.
type OpaqueTimeSlot = Vec<u8>;

/// A type alias for a report identifier.
type ReportIdOf<T> = <T as frame_system::Trait>::Hash;

/// Type of data stored as a deferred offence
pub type DeferredOffenceOf<T> = (
	Vec<OffenceDetails<<T as frame_system::Trait>::AccountId, <T as Trait>::IdentificationTuple>>,
	Vec<Perbill>,
	SessionIndex,
);

pub trait WeightInfo {
	fn report_offence_im_online(r: u32, o: u32, n: u32, ) -> Weight;
	fn report_offence_grandpa(r: u32, n: u32, ) -> Weight;
	fn report_offence_babe(r: u32, n: u32, ) -> Weight;
	fn on_initialize(d: u32, ) -> Weight;
}

impl WeightInfo for () {
	fn report_offence_im_online(_r: u32, _o: u32, _n: u32, ) -> Weight { 1_000_000_000 }
	fn report_offence_grandpa(_r: u32, _n: u32, ) -> Weight { 1_000_000_000 }
	fn report_offence_babe(_r: u32, _n: u32, ) -> Weight { 1_000_000_000 }
	fn on_initialize(_d: u32, ) -> Weight { 1_000_000_000 }
}

/// Offences trait
pub trait Trait: frame_system::Trait {
	/// The overarching event type.
	type Event: From<Event> + Into<<Self as frame_system::Trait>::Event>;
	/// Full identification of the validator.
	type IdentificationTuple: Parameter + Ord;
	/// A handler called for every offence report.
	type OnOffenceHandler: OnOffenceHandler<Self::AccountId, Self::IdentificationTuple, Weight>;
	/// The a soft limit on maximum weight that may be consumed while dispatching deferred offences in
	/// `on_initialize`.
	/// Note it's going to be exceeded before we stop adding to it, so it has to be set conservatively.
	type WeightSoftLimit: Get<Weight>;
}

decl_storage! {
	trait Store for Module<T: Trait> as Offences {
		/// The primary structure that holds all offence records keyed by report identifiers.
		Reports get(fn reports):
			map hasher(twox_64_concat) ReportIdOf<T>
			=> Option<OffenceDetails<T::AccountId, T::IdentificationTuple>>;

		/// Deferred reports that have been rejected by the offence handler and need to be submitted
		/// at a later time.
		DeferredOffences get(fn deferred_offences): Vec<DeferredOffenceOf<T>>;

		/// A vector of reports of the same kind that happened at the same time slot.
		ConcurrentReportsIndex:
			double_map hasher(twox_64_concat) Kind, hasher(twox_64_concat) OpaqueTimeSlot
			=> Vec<ReportIdOf<T>>;

		/// Enumerates all reports of a kind along with the time they happened.
		///
		/// All reports are sorted by the time of offence.
		///
		/// Note that the actual type of this mapping is `Vec<u8>`, this is because values of
		/// different types are not supported at the moment so we are doing the manual serialization.
		ReportsByKindIndex: map hasher(twox_64_concat) Kind => Vec<u8>; // (O::TimeSlot, ReportIdOf<T>)
	}
}

decl_event!(
	pub enum Event {
		/// There is an offence reported of the given `kind` happened at the `session_index` and
		/// (kind-specific) time slot. This event is not deposited for duplicate slashes. last
<<<<<<< HEAD
		/// element indicates of the offence was applied (true) or queued (false) 
=======
		/// element indicates of the offence was applied (true) or queued (false)
>>>>>>> 85fbdc2f
		/// \[kind, timeslot, applied\].
		Offence(Kind, OpaqueTimeSlot, bool),
	}
);

decl_module! {
	pub struct Module<T: Trait> for enum Call where origin: T::Origin {
		fn deposit_event() = default;

		fn on_initialize(now: T::BlockNumber) -> Weight {
			// only decode storage if we can actually submit anything again.
			if !T::OnOffenceHandler::can_report() {
				return 0;
			}

			let limit = T::WeightSoftLimit::get();
			let mut consumed = Weight::zero();

			<DeferredOffences<T>>::mutate(|deferred| {
				deferred.retain(|(offences, perbill, session)| {
					if consumed >= limit {
						true
					} else {
						// keep those that fail to be reported again. An error log is emitted here; this
						// should not happen if staking's `can_report` is implemented properly.
						match T::OnOffenceHandler::on_offence(&offences, &perbill, *session) {
							Ok(weight) => {
								consumed += weight;
								false
							},
							Err(_) => {
								debug::native::error!(
									target: "pallet-offences",
									"re-submitting a deferred slash returned Err at {}. This should not happen with pallet-staking",
									now,
								);
								true
							},
						}
					}
				})
			});

			consumed
		}
	}
}

impl<T: Trait, O: Offence<T::IdentificationTuple>>
	ReportOffence<T::AccountId, T::IdentificationTuple, O> for Module<T>
where
	T::IdentificationTuple: Clone,
{
	fn report_offence(reporters: Vec<T::AccountId>, offence: O) -> Result<(), OffenceError> {
		let offenders = offence.offenders();
		let time_slot = offence.time_slot();
		let validator_set_count = offence.validator_set_count();

		// Go through all offenders in the offence report and find all offenders that was spotted
		// in unique reports.
		let TriageOutcome { concurrent_offenders } = match Self::triage_offence_report::<O>(
			reporters,
			&time_slot,
			offenders,
		) {
			Some(triage) => triage,
			// The report contained only duplicates, so there is no need to slash again.
			None => return Err(OffenceError::DuplicateReport),
		};

		let offenders_count = concurrent_offenders.len() as u32;

		// The amount new offenders are slashed
		let new_fraction = O::slash_fraction(offenders_count, validator_set_count);

		let slash_perbill: Vec<_> = (0..concurrent_offenders.len())
			.map(|_| new_fraction.clone()).collect();

		let applied = Self::report_or_store_offence(
			&concurrent_offenders,
			&slash_perbill,
			offence.session_index(),
		);

		// Deposit the event.
		Self::deposit_event(Event::Offence(O::ID, time_slot.encode(), applied));

		Ok(())
	}

	fn is_known_offence(offenders: &[T::IdentificationTuple], time_slot: &O::TimeSlot) -> bool {
		let any_unknown = offenders.iter().any(|offender| {
			let report_id = Self::report_id::<O>(time_slot, offender);
			!<Reports<T>>::contains_key(&report_id)
		});

		!any_unknown
	}
}

impl<T: Trait> Module<T> {
	/// Tries (without checking) to report an offence. Stores them in [`DeferredOffences`] in case
	/// it fails. Returns false in case it has to store the offence.
	fn report_or_store_offence(
		concurrent_offenders: &[OffenceDetails<T::AccountId, T::IdentificationTuple>],
		slash_perbill: &[Perbill],
		session_index: SessionIndex,
	) -> bool {
		match T::OnOffenceHandler::on_offence(
			&concurrent_offenders,
			&slash_perbill,
			session_index,
		) {
			Ok(_) => true,
			Err(_) => {
				<DeferredOffences<T>>::mutate(|d|
					d.push((concurrent_offenders.to_vec(), slash_perbill.to_vec(), session_index))
				);
				false
			}
		}
	}

	/// Compute the ID for the given report properties.
	///
	/// The report id depends on the offence kind, time slot and the id of offender.
	fn report_id<O: Offence<T::IdentificationTuple>>(
		time_slot: &O::TimeSlot,
		offender: &T::IdentificationTuple,
	) -> ReportIdOf<T> {
		(O::ID, time_slot.encode(), offender).using_encoded(T::Hashing::hash)
	}

	/// Triages the offence report and returns the set of offenders that was involved in unique
	/// reports along with the list of the concurrent offences.
	fn triage_offence_report<O: Offence<T::IdentificationTuple>>(
		reporters: Vec<T::AccountId>,
		time_slot: &O::TimeSlot,
		offenders: Vec<T::IdentificationTuple>,
	) -> Option<TriageOutcome<T>> {
		let mut storage = ReportIndexStorage::<T, O>::load(time_slot);

		let mut any_new = false;
		for offender in offenders {
			let report_id = Self::report_id::<O>(time_slot, &offender);

			if !<Reports<T>>::contains_key(&report_id) {
				any_new = true;
				<Reports<T>>::insert(
					&report_id,
					OffenceDetails {
						offender,
						reporters: reporters.clone(),
					},
				);

				storage.insert(time_slot, report_id);
			}
		}

		if any_new {
			// Load report details for the all reports happened at the same time.
			let concurrent_offenders = storage.concurrent_reports
				.iter()
				.filter_map(|report_id| <Reports<T>>::get(report_id))
				.collect::<Vec<_>>();

			storage.save();

			Some(TriageOutcome {
				concurrent_offenders,
			})
		} else {
			None
		}
	}

	#[cfg(feature = "runtime-benchmarks")]
	pub fn set_deferred_offences(offences: Vec<DeferredOffenceOf<T>>) {
		<DeferredOffences<T>>::put(offences);
	}
}

struct TriageOutcome<T: Trait> {
	/// Other reports for the same report kinds.
	concurrent_offenders: Vec<OffenceDetails<T::AccountId, T::IdentificationTuple>>,
}

/// An auxiliary struct for working with storage of indexes localized for a specific offence
/// kind (specified by the `O` type parameter).
///
/// This struct is responsible for aggregating storage writes and the underlying storage should not
/// accessed directly meanwhile.
#[must_use = "The changes are not saved without called `save`"]
struct ReportIndexStorage<T: Trait, O: Offence<T::IdentificationTuple>> {
	opaque_time_slot: OpaqueTimeSlot,
	concurrent_reports: Vec<ReportIdOf<T>>,
	same_kind_reports: Vec<(O::TimeSlot, ReportIdOf<T>)>,
}

impl<T: Trait, O: Offence<T::IdentificationTuple>> ReportIndexStorage<T, O> {
	/// Preload indexes from the storage for the specific `time_slot` and the kind of the offence.
	fn load(time_slot: &O::TimeSlot) -> Self {
		let opaque_time_slot = time_slot.encode();

		let same_kind_reports = <ReportsByKindIndex>::get(&O::ID);
		let same_kind_reports =
			Vec::<(O::TimeSlot, ReportIdOf<T>)>::decode(&mut &same_kind_reports[..])
				.unwrap_or_default();

		let concurrent_reports = <ConcurrentReportsIndex<T>>::get(&O::ID, &opaque_time_slot);

		Self {
			opaque_time_slot,
			concurrent_reports,
			same_kind_reports,
		}
	}

	/// Insert a new report to the index.
	fn insert(&mut self, time_slot: &O::TimeSlot, report_id: ReportIdOf<T>) {
		// Insert the report id into the list while maintaining the ordering by the time
		// slot.
		let pos = match self
			.same_kind_reports
			.binary_search_by_key(&time_slot, |&(ref when, _)| when)
		{
			Ok(pos) => pos,
			Err(pos) => pos,
		};
		self.same_kind_reports
			.insert(pos, (time_slot.clone(), report_id));

		// Update the list of concurrent reports.
		self.concurrent_reports.push(report_id);
	}

	/// Dump the indexes to the storage.
	fn save(self) {
		<ReportsByKindIndex>::insert(&O::ID, self.same_kind_reports.encode());
		<ConcurrentReportsIndex<T>>::insert(
			&O::ID,
			&self.opaque_time_slot,
			&self.concurrent_reports,
		);
	}
}<|MERGE_RESOLUTION|>--- conflicted
+++ resolved
@@ -109,11 +109,7 @@
 	pub enum Event {
 		/// There is an offence reported of the given `kind` happened at the `session_index` and
 		/// (kind-specific) time slot. This event is not deposited for duplicate slashes. last
-<<<<<<< HEAD
-		/// element indicates of the offence was applied (true) or queued (false) 
-=======
 		/// element indicates of the offence was applied (true) or queued (false)
->>>>>>> 85fbdc2f
 		/// \[kind, timeslot, applied\].
 		Offence(Kind, OpaqueTimeSlot, bool),
 	}
