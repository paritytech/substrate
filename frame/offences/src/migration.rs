--- conflicted
+++ resolved
@@ -53,15 +53,11 @@
 			let onchain = Pallet::<T>::on_chain_storage_version();
 			ensure!(onchain < 1, "pallet_offences::MigrateToV1 migration can be deleted");
 
-<<<<<<< HEAD
-			log::info!(target: LOG_TARGET,  "Number of reports to refund and delete: {}", v0::ReportsByKindIndex::<T>::iter().count());
-=======
 			log::info!(
 				target: LOG_TARGET,
 				"Number of reports to refund and delete: {}",
-				ReportsByKindIndex::<T>::iter().count()
+				v0::ReportsByKindIndex::<T>::iter().count()
 			);
->>>>>>> 4d4a31dd
 
 			Ok(Vec::new())
 		}
