--- conflicted
+++ resolved
@@ -53,14 +53,7 @@
 	pub struct MigrateToV1<T>(sp_std::marker::PhantomData<T>);
 	impl<T: Config> OnRuntimeUpgrade for MigrateToV1<T> {
 		#[cfg(feature = "try-runtime")]
-<<<<<<< HEAD
-		fn pre_upgrade() -> Result<Vec<u8>, &'static str> {
-=======
 		fn pre_upgrade() -> Result<Vec<u8>, TryRuntimeError> {
-			let onchain = Pallet::<T>::on_chain_storage_version();
-			ensure!(onchain < 1, "pallet_offences::MigrateToV1 migration can be deleted");
-
->>>>>>> 5032b8db
 			log::info!(
 				target: LOG_TARGET,
 				"Number of reports to refund and delete: {}",
