[package]
name = "frame-executive"
version = "4.0.0-dev"
authors = ["Parity Technologies <admin@parity.io>"]
edition = "2021"
license = "Apache-2.0"
homepage = "https://substrate.io"
repository = "https://github.com/paritytech/substrate/"
description = "FRAME executives engine"
readme = "README.md"

[package.metadata.docs.rs]
targets = ["x86_64-unknown-linux-gnu"]

[dependencies]
codec = { package = "parity-scale-codec", version = "3.0.0", default-features = false, features = [
	"derive",
] }
scale-info = { version = "2.1.1", default-features = false, features = ["derive"] }
frame-support = { version = "4.0.0-dev", default-features = false, path = "../support" }
frame-system = { version = "4.0.0-dev", default-features = false, path = "../system" }
frame-try-runtime = { version = "0.10.0-dev", default-features = false, path = "../try-runtime", optional = true }
sp-core = { version = "6.0.0", default-features = false, path = "../../primitives/core" }
sp-io = { version = "6.0.0", default-features = false, path = "../../primitives/io" }
sp-runtime = { version = "6.0.0", default-features = false, path = "../../primitives/runtime" }
sp-std = { version = "4.0.0", default-features = false, path = "../../primitives/std" }
sp-tracing = { version = "5.0.0", default-features = false, path = "../../primitives/tracing" }
schnorrkel = { version = "0.9.1", features = ["preaudit_deprecated", "u64_backend"], default-features = false}
merlin = { version = "2.0", default-features = false }
extrinsic-shuffler = { version='4.0.0-dev', default-features = false, path = '../../primitives/shuffler'}

[dev-dependencies]
<<<<<<< HEAD
hex-literal = "0.3.4"
sp-keystore = { version = "0.12.0", path = "../../primitives/keystore" }
=======
array-bytes = "4.1"
>>>>>>> 7a4e5163
pallet-balances = { version = "4.0.0-dev", path = "../balances" }
pallet-transaction-payment = { version = "4.0.0-dev", path = "../transaction-payment" }
sp-core = { version = "6.0.0", path = "../../primitives/core" }
sp-inherents = { version = "4.0.0-dev", path = "../../primitives/inherents" }
sp-io = { version = "6.0.0", path = "../../primitives/io" }
sp-version = { version = "5.0.0", path = "../../primitives/version" }

[features]
default = ["std"]
with-tracing = ["sp-tracing/with-tracing"]
std = [
	"codec/std",
	"frame-support/std",
	"frame-system/std",
	"scale-info/std",
	"sp-core/std",
	"sp-io/std",
	"sp-runtime/std",
	"sp-std/std",
	"sp-tracing/std",
	"schnorrkel/std",
	"extrinsic-shuffler/std",
]
try-runtime = ["frame-support/try-runtime", "frame-try-runtime" ]<|MERGE_RESOLUTION|>--- conflicted
+++ resolved
@@ -30,12 +30,7 @@
 extrinsic-shuffler = { version='4.0.0-dev', default-features = false, path = '../../primitives/shuffler'}
 
 [dev-dependencies]
-<<<<<<< HEAD
-hex-literal = "0.3.4"
-sp-keystore = { version = "0.12.0", path = "../../primitives/keystore" }
-=======
 array-bytes = "4.1"
->>>>>>> 7a4e5163
 pallet-balances = { version = "4.0.0-dev", path = "../balances" }
 pallet-transaction-payment = { version = "4.0.0-dev", path = "../transaction-payment" }
 sp-core = { version = "6.0.0", path = "../../primitives/core" }
