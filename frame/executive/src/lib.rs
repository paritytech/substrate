// This file is part of Substrate.

// Copyright (C) 2017-2022 Parity Technologies (UK) Ltd.
// SPDX-License-Identifier: Apache-2.0

// Licensed under the Apache License, Version 2.0 (the "License");
// you may not use this file except in compliance with the License.
// You may obtain a copy of the License at
//
// 	http://www.apache.org/licenses/LICENSE-2.0
//
// Unless required by applicable law or agreed to in writing, software
// distributed under the License is distributed on an "AS IS" BASIS,
// WITHOUT WARRANTIES OR CONDITIONS OF ANY KIND, either express or implied.
// See the License for the specific language governing permissions and
// limitations under the License.

//! # Executive Module
//!
//! The Executive module acts as the orchestration layer for the runtime. It dispatches incoming
//! extrinsic calls to the respective modules in the runtime.
//!
//! ## Overview
//!
//! The executive module is not a typical pallet providing functionality around a specific feature.
//! It is a cross-cutting framework component for the FRAME. It works in conjunction with the
//! [FRAME System module](../frame_system/index.html) to perform these cross-cutting functions.
//!
//! The Executive module provides functions to:
//!
//! - Check transaction validity.
//! - Initialize a block.
//! - Apply extrinsics.
//! - Execute a block.
//! - Finalize a block.
//! - Start an off-chain worker.
//!
//! ### Implementations
//!
//! The Executive module provides the following implementations:
//!
//! - `ExecuteBlock`: Trait that can be used to execute a block.
//! - `Executive`: Type that can be used to make the FRAME available from the runtime.
//!
//! ## Usage
//!
//! The default Substrate node template declares the [`Executive`](./struct.Executive.html) type in
//! its library.
//!
//! ### Example
//!
//! `Executive` type declaration from the node template.
//!
//! ```
//! # use sp_runtime::generic;
//! # use frame_executive as executive;
//! # pub struct UncheckedExtrinsic {};
//! # pub struct Header {};
//! # type Context = frame_system::ChainContext<Runtime>;
//! # pub type Block = generic::Block<Header, UncheckedExtrinsic>;
//! # pub type Balances = u64;
//! # pub type AllPalletsWithSystem = u64;
//! # pub enum Runtime {};
//! # use sp_runtime::transaction_validity::{
//! #    TransactionValidity, UnknownTransaction, TransactionSource,
//! # };
//! # use sp_runtime::traits::ValidateUnsigned;
//! # impl ValidateUnsigned for Runtime {
//! #     type Call = ();
//! #
//! #     fn validate_unsigned(_source: TransactionSource, _call: &Self::Call) -> TransactionValidity {
//! #         UnknownTransaction::NoUnsignedValidator.into()
//! #     }
//! # }
//! /// Executive: handles dispatch to the various modules.
//! pub type Executive = executive::Executive<Runtime, Block, Context, Runtime, AllPalletsWithSystem>;
//! ```
//!
//! ### Custom `OnRuntimeUpgrade` logic
//!
//! You can add custom logic that should be called in your runtime on a runtime upgrade. This is
//! done by setting an optional generic parameter. The custom logic will be called before
//! the on runtime upgrade logic of all modules is called.
//!
//! ```
//! # use sp_runtime::generic;
//! # use frame_executive as executive;
//! # pub struct UncheckedExtrinsic {};
//! # pub struct Header {};
//! # type Context = frame_system::ChainContext<Runtime>;
//! # pub type Block = generic::Block<Header, UncheckedExtrinsic>;
//! # pub type Balances = u64;
//! # pub type AllPalletsWithSystem = u64;
//! # pub enum Runtime {};
//! # use sp_runtime::transaction_validity::{
//! #    TransactionValidity, UnknownTransaction, TransactionSource,
//! # };
//! # use sp_runtime::traits::ValidateUnsigned;
//! # impl ValidateUnsigned for Runtime {
//! #     type Call = ();
//! #
//! #     fn validate_unsigned(_source: TransactionSource, _call: &Self::Call) -> TransactionValidity {
//! #         UnknownTransaction::NoUnsignedValidator.into()
//! #     }
//! # }
//! struct CustomOnRuntimeUpgrade;
//! impl frame_support::traits::OnRuntimeUpgrade for CustomOnRuntimeUpgrade {
//!     fn on_runtime_upgrade() -> frame_support::weights::Weight {
//!         // Do whatever you want.
//!         frame_support::weights::Weight::zero()
//!     }
//! }
//!
//! pub type Executive = executive::Executive<Runtime, Block, Context, Runtime, AllPalletsWithSystem, CustomOnRuntimeUpgrade>;
//! ```

#![cfg_attr(not(feature = "std"), no_std)]

use codec::{Codec, Encode};
use frame_support::{
	dispatch::{DispatchClass, DispatchInfo, GetDispatchInfo, PostDispatchInfo},
	traits::{
		EnsureInherentsAreFirst, ExecuteBlock, OffchainWorker, OnFinalize, OnIdle, OnInitialize,
		OnRuntimeUpgrade,
	},
	weights::Weight,
};
use sp_runtime::{
	generic::Digest,
	traits::{
		self, Applyable, CheckEqual, Checkable, Dispatchable, Header, NumberFor, One,
		ValidateUnsigned, Zero,
	},
	transaction_validity::{TransactionSource, TransactionValidity},
	ApplyExtrinsicResult,
};
use sp_std::{marker::PhantomData, prelude::*};

pub type CheckedOf<E, C> = <E as Checkable<C>>::Checked;
pub type CallOf<E, C> = <CheckedOf<E, C> as Applyable>::Call;
pub type OriginOf<E, C> = <CallOf<E, C> as Dispatchable>::RuntimeOrigin;

/// Main entry point for certain runtime actions as e.g. `execute_block`.
///
/// Generic parameters:
/// - `System`: Something that implements `frame_system::Config`
/// - `Block`: The block type of the runtime
/// - `Context`: The context that is used when checking an extrinsic.
/// - `UnsignedValidator`: The unsigned transaction validator of the runtime.
/// - `AllPalletsWithSystem`: Tuple that contains all pallets including frame system pallet. Will be
///   used to call hooks e.g. `on_initialize`.
/// - `OnRuntimeUpgrade`: Custom logic that should be called after a runtime upgrade. Modules are
///   already called by `AllPalletsWithSystem`. It will be called before all modules will be called.
pub struct Executive<
	System,
	Block,
	Context,
	UnsignedValidator,
	AllPalletsWithSystem,
	OnRuntimeUpgrade = (),
>(
	PhantomData<(
		System,
		Block,
		Context,
		UnsignedValidator,
		AllPalletsWithSystem,
		OnRuntimeUpgrade,
	)>,
);

impl<
		System: frame_system::Config + EnsureInherentsAreFirst<Block>,
		Block: traits::Block<Header = System::Header, Hash = System::Hash>,
		Context: Default,
		UnsignedValidator,
		AllPalletsWithSystem: OnRuntimeUpgrade
			+ OnInitialize<System::BlockNumber>
			+ OnIdle<System::BlockNumber>
			+ OnFinalize<System::BlockNumber>
			+ OffchainWorker<System::BlockNumber>,
		COnRuntimeUpgrade: OnRuntimeUpgrade,
	> ExecuteBlock<Block>
	for Executive<System, Block, Context, UnsignedValidator, AllPalletsWithSystem, COnRuntimeUpgrade>
where
	Block::Extrinsic: Checkable<Context> + Codec,
	CheckedOf<Block::Extrinsic, Context>: Applyable + GetDispatchInfo,
	CallOf<Block::Extrinsic, Context>:
		Dispatchable<Info = DispatchInfo, PostInfo = PostDispatchInfo>,
	OriginOf<Block::Extrinsic, Context>: From<Option<System::AccountId>>,
	UnsignedValidator: ValidateUnsigned<Call = CallOf<Block::Extrinsic, Context>>,
{
	fn execute_block(block: Block) {
		Executive::<
			System,
			Block,
			Context,
			UnsignedValidator,
			AllPalletsWithSystem,
			COnRuntimeUpgrade,
		>::execute_block(block);
	}
}

#[cfg(feature = "try-runtime")]
impl<
		System: frame_system::Config + EnsureInherentsAreFirst<Block>,
		Block: traits::Block<Header = System::Header, Hash = System::Hash>,
		Context: Default,
		UnsignedValidator,
		AllPalletsWithSystem: OnRuntimeUpgrade
			+ OnInitialize<System::BlockNumber>
			+ OnIdle<System::BlockNumber>
			+ OnFinalize<System::BlockNumber>
			+ OffchainWorker<System::BlockNumber>
			+ frame_support::traits::TryState<System::BlockNumber>,
		COnRuntimeUpgrade: OnRuntimeUpgrade,
	> Executive<System, Block, Context, UnsignedValidator, AllPalletsWithSystem, COnRuntimeUpgrade>
where
	Block::Extrinsic: Checkable<Context> + Codec,
	CheckedOf<Block::Extrinsic, Context>: Applyable + GetDispatchInfo,
	CallOf<Block::Extrinsic, Context>:
		Dispatchable<Info = DispatchInfo, PostInfo = PostDispatchInfo>,
	OriginOf<Block::Extrinsic, Context>: From<Option<System::AccountId>>,
	UnsignedValidator: ValidateUnsigned<Call = CallOf<Block::Extrinsic, Context>>,
{
	/// Execute given block, but don't as strict is the normal block execution.
	///
	/// Some consensus related checks such as the state root check can be switched off via
	/// `try_state_root`. Some additional non-consensus checks can be additionally enabled via
	/// `try_state`.
	///
	/// Should only be used for testing ONLY.
	pub fn try_execute_block(
		block: Block,
		try_state_root: bool,
		select: frame_try_runtime::TryStateSelect,
	) -> Result<frame_support::weights::Weight, &'static str> {
		use frame_support::traits::TryState;

		Self::initialize_block(block.header());
		Self::initial_checks(&block);

		let (header, extrinsics) = block.deconstruct();

		Self::execute_extrinsics_with_book_keeping(extrinsics, *header.number());

		// run the try-state checks of all pallets.
		<AllPalletsWithSystem as TryState<System::BlockNumber>>::try_state(
			*header.number(),
			select,
		)
		.map_err(|e| {
			frame_support::log::error!(target: "runtime::executive", "failure: {:?}", e);
			e
		})?;

		// do some of the checks that would normally happen in `final_checks`, but perhaps skip
		// the state root check.
		{
			let new_header = <frame_system::Pallet<System>>::finalize();
			let items_zip = header.digest().logs().iter().zip(new_header.digest().logs().iter());
			for (header_item, computed_item) in items_zip {
				header_item.check_equal(computed_item);
				assert!(header_item == computed_item, "Digest item must match that calculated.");
			}

			if try_state_root {
				let storage_root = new_header.state_root();
				header.state_root().check_equal(storage_root);
				assert!(
					header.state_root() == storage_root,
					"Storage root must match that calculated."
				);
			}

			assert!(
				header.extrinsics_root() == new_header.extrinsics_root(),
				"Transaction trie root must be valid.",
			);
		}

		Ok(frame_system::Pallet::<System>::block_weight().total())
	}

	/// Execute all `OnRuntimeUpgrade` of this runtime, including the pre and post migration checks.
	///
	/// This should only be used for testing.
	pub fn try_runtime_upgrade() -> Result<frame_support::weights::Weight, &'static str> {
		// ensure both `pre_upgrade` and `post_upgrade` won't change the storage root
		let state = {
			let _guard = frame_support::StorageNoopGuard::default();
			<(COnRuntimeUpgrade, AllPalletsWithSystem) as OnRuntimeUpgrade>::pre_upgrade().unwrap()
		};
		let weight = Self::execute_on_runtime_upgrade();
		let _guard = frame_support::StorageNoopGuard::default();
		<(COnRuntimeUpgrade, AllPalletsWithSystem) as OnRuntimeUpgrade>::post_upgrade(state)
			.unwrap();
		Ok(weight)
	}
}

impl<
		System: frame_system::Config + EnsureInherentsAreFirst<Block>,
		Block: traits::Block<Header = System::Header, Hash = System::Hash>,
		Context: Default,
		UnsignedValidator,
		AllPalletsWithSystem: OnRuntimeUpgrade
			+ OnInitialize<System::BlockNumber>
			+ OnIdle<System::BlockNumber>
			+ OnFinalize<System::BlockNumber>
			+ OffchainWorker<System::BlockNumber>,
		COnRuntimeUpgrade: OnRuntimeUpgrade,
	> Executive<System, Block, Context, UnsignedValidator, AllPalletsWithSystem, COnRuntimeUpgrade>
where
	Block::Extrinsic: Checkable<Context> + Codec,
	CheckedOf<Block::Extrinsic, Context>: Applyable + GetDispatchInfo,
	CallOf<Block::Extrinsic, Context>:
		Dispatchable<Info = DispatchInfo, PostInfo = PostDispatchInfo>,
	OriginOf<Block::Extrinsic, Context>: From<Option<System::AccountId>>,
	UnsignedValidator: ValidateUnsigned<Call = CallOf<Block::Extrinsic, Context>>,
{
	/// Execute all `OnRuntimeUpgrade` of this runtime, and return the aggregate weight.
	pub fn execute_on_runtime_upgrade() -> frame_support::weights::Weight {
		<(COnRuntimeUpgrade, AllPalletsWithSystem) as OnRuntimeUpgrade>::on_runtime_upgrade()
	}

	/// Start the execution of a particular block.
	pub fn initialize_block(header: &System::Header) {
		sp_io::init_tracing();
		sp_tracing::enter_span!(sp_tracing::Level::TRACE, "init_block");
		let digests = Self::extract_pre_digest(header);
		Self::initialize_block_impl(header.number(), header.parent_hash(), &digests);
	}

	fn extract_pre_digest(header: &System::Header) -> Digest {
		let mut digest = <Digest>::default();
		header.digest().logs().iter().for_each(|d| {
			if d.as_pre_runtime().is_some() {
				digest.push(d.clone())
			}
		});
		digest
	}

	fn initialize_block_impl(
		block_number: &System::BlockNumber,
		parent_hash: &System::Hash,
		digest: &Digest,
	) {
		// Reset events before apply runtime upgrade hook.
		// This is required to preserve events from runtime upgrade hook.
		// This means the format of all the event related storages must always be compatible.
		<frame_system::Pallet<System>>::reset_events();

		let mut weight = Weight::zero();
		if Self::runtime_upgraded() {
			weight = weight.saturating_add(Self::execute_on_runtime_upgrade());
		}
		<frame_system::Pallet<System>>::initialize(block_number, parent_hash, digest);
		weight = weight.saturating_add(<AllPalletsWithSystem as OnInitialize<
			System::BlockNumber,
		>>::on_initialize(*block_number));
		weight = weight.saturating_add(
			<System::BlockWeights as frame_support::traits::Get<_>>::get().base_block,
		);
		<frame_system::Pallet<System>>::register_extra_weight_unchecked(
			weight,
			DispatchClass::Mandatory,
		);

		frame_system::Pallet::<System>::note_finished_initialize();
	}

	/// Returns if the runtime was upgraded since the last time this function was called.
	fn runtime_upgraded() -> bool {
		let last = frame_system::LastRuntimeUpgrade::<System>::get();
		let current = <System::Version as frame_support::traits::Get<_>>::get();

		if last.map(|v| v.was_upgraded(&current)).unwrap_or(true) {
			frame_system::LastRuntimeUpgrade::<System>::put(
				frame_system::LastRuntimeUpgradeInfo::from(current),
			);
			true
		} else {
			false
		}
	}

	fn initial_checks(block: &Block) {
		sp_tracing::enter_span!(sp_tracing::Level::TRACE, "initial_checks");
		let header = block.header();

		// Check that `parent_hash` is correct.
		let n = *header.number();
		assert!(
			n > System::BlockNumber::zero() &&
				<frame_system::Pallet<System>>::block_hash(n - System::BlockNumber::one()) ==
					*header.parent_hash(),
			"Parent hash should be valid.",
		);

		if let Err(i) = System::ensure_inherents_are_first(block) {
			panic!("Invalid inherent position for extrinsic at index {}", i);
		}
	}

	/// Actually execute all transitions for `block`.
	pub fn execute_block(block: Block) {
		sp_io::init_tracing();
		sp_tracing::within_span! {
			sp_tracing::info_span!("execute_block", ?block);

			Self::initialize_block(block.header());

			// any initial checks
			Self::initial_checks(&block);

			let signature_batching = sp_runtime::SignatureBatching::start();

			// execute extrinsics
			let (header, extrinsics) = block.deconstruct();
			Self::execute_extrinsics_with_book_keeping(extrinsics, *header.number());

			if !signature_batching.verify() {
				panic!("Signature verification failed.");
			}

			// any final checks
			Self::final_checks(&header);
		}
	}

	/// Execute given extrinsics and take care of post-extrinsics book-keeping.
	fn execute_extrinsics_with_book_keeping(
		extrinsics: Vec<Block::Extrinsic>,
		block_number: NumberFor<Block>,
	) {
		extrinsics.into_iter().for_each(|e| {
			if let Err(e) = Self::apply_extrinsic(e) {
				let err: &'static str = e.into();
				panic!("{}", err)
			}
		});

		// post-extrinsics book-keeping
		<frame_system::Pallet<System>>::note_finished_extrinsics();

		Self::idle_and_finalize_hook(block_number);
	}

	/// Finalize the block - it is up the caller to ensure that all header fields are valid
	/// except state-root.
	pub fn finalize_block() -> System::Header {
		sp_io::init_tracing();
		sp_tracing::enter_span!(sp_tracing::Level::TRACE, "finalize_block");
		<frame_system::Pallet<System>>::note_finished_extrinsics();
		let block_number = <frame_system::Pallet<System>>::block_number();

		Self::idle_and_finalize_hook(block_number);

		<frame_system::Pallet<System>>::finalize()
	}

	fn idle_and_finalize_hook(block_number: NumberFor<Block>) {
		let weight = <frame_system::Pallet<System>>::block_weight();
		let max_weight = <System::BlockWeights as frame_support::traits::Get<_>>::get().max_block;
		let remaining_weight = max_weight.saturating_sub(weight.total());

		// TODO: account for proof size weight
		if remaining_weight.ref_time() > 0 {
			let used_weight = <AllPalletsWithSystem as OnIdle<System::BlockNumber>>::on_idle(
				block_number,
				remaining_weight,
			);
			<frame_system::Pallet<System>>::register_extra_weight_unchecked(
				used_weight,
				DispatchClass::Mandatory,
			);
		}

		<AllPalletsWithSystem as OnFinalize<System::BlockNumber>>::on_finalize(block_number);
	}

	/// Apply extrinsic outside of the block execution function.
	///
	/// This doesn't attempt to validate anything regarding the block, but it builds a list of uxt
	/// hashes.
	pub fn apply_extrinsic(uxt: Block::Extrinsic) -> ApplyExtrinsicResult {
		sp_io::init_tracing();
		let encoded = uxt.encode();
		let encoded_len = encoded.len();
		sp_tracing::enter_span!(sp_tracing::info_span!("apply_extrinsic",
				ext=?sp_core::hexdisplay::HexDisplay::from(&encoded)));
		// Verify that the signature is good.
		let xt = uxt.check(&Default::default())?;

		// We don't need to make sure to `note_extrinsic` only after we know it's going to be
		// executed to prevent it from leaking in storage since at this point, it will either
		// execute or panic (and revert storage changes).
		<frame_system::Pallet<System>>::note_extrinsic(encoded);

		// AUDIT: Under no circumstances may this function panic from here onwards.

		// Decode parameters and dispatch
		let dispatch_info = xt.get_dispatch_info();
		let r = Applyable::apply::<UnsignedValidator>(xt, &dispatch_info, encoded_len)?;

		<frame_system::Pallet<System>>::note_applied_extrinsic(&r, dispatch_info);

		Ok(r.map(|_| ()).map_err(|e| e.error))
	}

	fn final_checks(header: &System::Header) {
		sp_tracing::enter_span!(sp_tracing::Level::TRACE, "final_checks");
		// remove temporaries
		let new_header = <frame_system::Pallet<System>>::finalize();

		// check digest
		assert_eq!(
			header.digest().logs().len(),
			new_header.digest().logs().len(),
			"Number of digest items must match that calculated."
		);
		let items_zip = header.digest().logs().iter().zip(new_header.digest().logs().iter());
		for (header_item, computed_item) in items_zip {
			header_item.check_equal(computed_item);
			assert!(header_item == computed_item, "Digest item must match that calculated.");
		}

		// check storage root.
		let storage_root = new_header.state_root();
		header.state_root().check_equal(storage_root);
		assert!(header.state_root() == storage_root, "Storage root must match that calculated.");

		assert!(
			header.extrinsics_root() == new_header.extrinsics_root(),
			"Transaction trie root must be valid.",
		);
	}

	/// Check a given signed transaction for validity. This doesn't execute any
	/// side-effects; it merely checks whether the transaction would panic if it were included or
	/// not.
	///
	/// Changes made to storage should be discarded.
	pub fn validate_transaction(
		source: TransactionSource,
		uxt: Block::Extrinsic,
		block_hash: Block::Hash,
	) -> TransactionValidity {
		sp_io::init_tracing();
		use sp_tracing::{enter_span, within_span};

		<frame_system::Pallet<System>>::initialize(
			&(frame_system::Pallet::<System>::block_number() + One::one()),
			&block_hash,
			&Default::default(),
		);

		enter_span! { sp_tracing::Level::TRACE, "validate_transaction" };

		let encoded_len = within_span! { sp_tracing::Level::TRACE, "using_encoded";
			uxt.using_encoded(|d| d.len())
		};

		let xt = within_span! { sp_tracing::Level::TRACE, "check";
			uxt.check(&Default::default())
		}?;

		let dispatch_info = within_span! { sp_tracing::Level::TRACE, "dispatch_info";
			xt.get_dispatch_info()
		};

		within_span! {
			sp_tracing::Level::TRACE, "validate";
			xt.validate::<UnsignedValidator>(source, &dispatch_info, encoded_len)
		}
	}

	/// Start an offchain worker and generate extrinsics.
	pub fn offchain_worker(header: &System::Header) {
		sp_io::init_tracing();
		// We need to keep events available for offchain workers,
		// hence we initialize the block manually.
		// OffchainWorker RuntimeApi should skip initialization.
		let digests = header.digest().clone();

		<frame_system::Pallet<System>>::initialize(header.number(), header.parent_hash(), &digests);

		// Frame system only inserts the parent hash into the block hashes as normally we don't know
		// the hash for the header before. However, here we are aware of the hash and we can add it
		// as well.
		frame_system::BlockHash::<System>::insert(header.number(), header.hash());

		<AllPalletsWithSystem as OffchainWorker<System::BlockNumber>>::offchain_worker(
			*header.number(),
		)
	}
}

#[cfg(test)]
mod tests {
	use super::*;

	use sp_core::H256;
	use sp_runtime::{
		generic::{DigestItem, Era},
		testing::{Block, Digest, Header},
		traits::{BlakeTwo256, Block as BlockT, Header as HeaderT, IdentityLookup},
		transaction_validity::{
			InvalidTransaction, TransactionValidityError, UnknownTransaction, ValidTransaction,
		},
		DispatchError,
	};

	use frame_support::{
		assert_err, parameter_types,
		traits::{
			ConstU32, ConstU64, ConstU8, Currency, LockIdentifier, LockableCurrency,
			WithdrawReasons,
		},
		weights::{ConstantMultiplier, IdentityFee, RuntimeDbWeight, Weight, WeightToFee},
	};
	use frame_system::{Call as SystemCall, ChainContext, LastRuntimeUpgradeInfo};
	use pallet_balances::Call as BalancesCall;
	use pallet_transaction_payment::CurrencyAdapter;

	const TEST_KEY: &[u8] = b":test:key:";

	#[frame_support::pallet]
	mod custom {
		use frame_support::pallet_prelude::*;
		use frame_system::pallet_prelude::*;

		#[pallet::pallet]
		#[pallet::generate_store(pub(super) trait Store)]
		pub struct Pallet<T>(_);

		#[pallet::config]
		pub trait Config: frame_system::Config {}

		#[pallet::hooks]
		impl<T: Config> Hooks<BlockNumberFor<T>> for Pallet<T> {
			// module hooks.
			// one with block number arg and one without
			fn on_initialize(n: T::BlockNumber) -> Weight {
				println!("on_initialize({})", n);
				Weight::from_ref_time(175)
			}

			fn on_idle(n: T::BlockNumber, remaining_weight: Weight) -> Weight {
				println!("on_idle{}, {})", n, remaining_weight);
				Weight::from_ref_time(175)
			}

			fn on_finalize(n: T::BlockNumber) {
				println!("on_finalize({})", n);
			}

			fn on_runtime_upgrade() -> Weight {
				sp_io::storage::set(super::TEST_KEY, "module".as_bytes());
				Weight::from_ref_time(200)
			}

			fn offchain_worker(n: T::BlockNumber) {
				assert_eq!(T::BlockNumber::from(1u32), n);
			}
		}

		#[pallet::call]
		impl<T: Config> Pallet<T> {
			#[pallet::weight(100)]
			pub fn some_function(origin: OriginFor<T>) -> DispatchResult {
				// NOTE: does not make any different.
				frame_system::ensure_signed(origin)?;
				Ok(())
			}

			#[pallet::weight((200, DispatchClass::Operational))]
			pub fn some_root_operation(origin: OriginFor<T>) -> DispatchResult {
				frame_system::ensure_root(origin)?;
				Ok(())
			}

			#[pallet::weight(0)]
			pub fn some_unsigned_message(origin: OriginFor<T>) -> DispatchResult {
				frame_system::ensure_none(origin)?;
				Ok(())
			}

			#[pallet::weight(0)]
			pub fn allowed_unsigned(origin: OriginFor<T>) -> DispatchResult {
				frame_system::ensure_root(origin)?;
				Ok(())
			}

			#[pallet::weight(0)]
			pub fn unallowed_unsigned(origin: OriginFor<T>) -> DispatchResult {
				frame_system::ensure_root(origin)?;
				Ok(())
			}

			#[pallet::weight(0)]
			pub fn inherent_call(origin: OriginFor<T>) -> DispatchResult {
				let _ = frame_system::ensure_none(origin)?;
				Ok(())
			}

			#[pallet::weight(0)]
			pub fn calculate_storage_root(_origin: OriginFor<T>) -> DispatchResult {
				let root = sp_io::storage::root(sp_runtime::StateVersion::V1);
				sp_io::storage::set("storage_root".as_bytes(), &root);
				Ok(())
			}
		}

		#[pallet::inherent]
		impl<T: Config> ProvideInherent for Pallet<T> {
			type Call = Call<T>;

			type Error = sp_inherents::MakeFatalError<()>;

			const INHERENT_IDENTIFIER: [u8; 8] = *b"test1234";

			fn create_inherent(_data: &InherentData) -> Option<Self::Call> {
				None
			}

			fn is_inherent(call: &Self::Call) -> bool {
				*call == Call::<T>::inherent_call {}
			}
		}

		#[pallet::validate_unsigned]
		impl<T: Config> ValidateUnsigned for Pallet<T> {
			type Call = Call<T>;

			// Inherent call is accepted for being dispatched
			fn pre_dispatch(call: &Self::Call) -> Result<(), TransactionValidityError> {
				match call {
					Call::allowed_unsigned { .. } => Ok(()),
					Call::inherent_call { .. } => Ok(()),
					_ => Err(UnknownTransaction::NoUnsignedValidator.into()),
				}
			}

			// Inherent call is not validated as unsigned
			fn validate_unsigned(
				_source: TransactionSource,
				call: &Self::Call,
			) -> TransactionValidity {
				match call {
					Call::allowed_unsigned { .. } => Ok(Default::default()),
					_ => UnknownTransaction::NoUnsignedValidator.into(),
				}
			}
		}
	}

	frame_support::construct_runtime!(
		pub enum Runtime where
			Block = TestBlock,
			NodeBlock = TestBlock,
			UncheckedExtrinsic = TestUncheckedExtrinsic
		{
			System: frame_system::{Pallet, Call, Config, Storage, Event<T>},
			Balances: pallet_balances::{Pallet, Call, Storage, Config<T>, Event<T>},
			TransactionPayment: pallet_transaction_payment::{Pallet, Storage, Event<T>},
			Custom: custom::{Pallet, Call, ValidateUnsigned, Inherent},
		}
	);

	parameter_types! {
		pub BlockWeights: frame_system::limits::BlockWeights =
			frame_system::limits::BlockWeights::builder()
				.base_block(Weight::from_ref_time(10))
				.for_class(DispatchClass::all(), |weights| weights.base_extrinsic = Weight::from_ref_time(5))
				.for_class(DispatchClass::non_mandatory(), |weights| weights.max_total = Weight::from_ref_time(1024).into())
				.build_or_panic();
		pub const DbWeight: RuntimeDbWeight = RuntimeDbWeight {
			read: 10,
			write: 100,
		};
	}
	impl frame_system::Config for Runtime {
		type BaseCallFilter = frame_support::traits::Everything;
		type BlockWeights = BlockWeights;
		type BlockLength = ();
		type DbWeight = ();
		type RuntimeOrigin = RuntimeOrigin;
		type Index = u64;
		type RuntimeCall = RuntimeCall;
		type BlockNumber = u64;
		type Hash = sp_core::H256;
		type Hashing = BlakeTwo256;
		type AccountId = u64;
		type Lookup = IdentityLookup<u64>;
		type Header = Header;
		type RuntimeEvent = RuntimeEvent;
		type BlockHashCount = ConstU64<250>;
		type Version = RuntimeVersion;
		type PalletInfo = PalletInfo;
		type AccountData = pallet_balances::AccountData<Balance>;
		type OnNewAccount = ();
		type OnKilledAccount = ();
		type SystemWeightInfo = ();
		type SS58Prefix = ();
		type OnSetCode = ();
		type MaxConsumers = ConstU32<16>;
	}

	type Balance = u64;
	impl pallet_balances::Config for Runtime {
		type Balance = Balance;
		type RuntimeEvent = RuntimeEvent;
		type DustRemoval = ();
		type ExistentialDeposit = ConstU64<1>;
		type AccountStore = System;
		type MaxLocks = ();
		type MaxReserves = ();
		type ReserveIdentifier = [u8; 8];
		type WeightInfo = ();
	}

	parameter_types! {
		pub const TransactionByteFee: Balance = 0;
	}
	impl pallet_transaction_payment::Config for Runtime {
		type RuntimeEvent = RuntimeEvent;
		type OnChargeTransaction = CurrencyAdapter<Balances, ()>;
		type OperationalFeeMultiplier = ConstU8<5>;
		type WeightToFee = IdentityFee<Balance>;
		type LengthToFee = ConstantMultiplier<Balance, TransactionByteFee>;
		type FeeMultiplierUpdate = ();
	}
	impl custom::Config for Runtime {}

	pub struct RuntimeVersion;
	impl frame_support::traits::Get<sp_version::RuntimeVersion> for RuntimeVersion {
		fn get() -> sp_version::RuntimeVersion {
			RuntimeVersionTestValues::get().clone()
		}
	}

	parameter_types! {
		pub static RuntimeVersionTestValues: sp_version::RuntimeVersion =
			Default::default();
	}

	type SignedExtra = (
		frame_system::CheckEra<Runtime>,
		frame_system::CheckNonce<Runtime>,
		frame_system::CheckWeight<Runtime>,
		pallet_transaction_payment::ChargeTransactionPayment<Runtime>,
	);
	type TestXt = sp_runtime::testing::TestXt<RuntimeCall, SignedExtra>;
	type TestBlock = Block<TestXt>;
	type TestUncheckedExtrinsic = TestXt;

	// Will contain `true` when the custom runtime logic was called.
	const CUSTOM_ON_RUNTIME_KEY: &[u8] = b":custom:on_runtime";

	struct CustomOnRuntimeUpgrade;
	impl OnRuntimeUpgrade for CustomOnRuntimeUpgrade {
		fn on_runtime_upgrade() -> Weight {
			sp_io::storage::set(TEST_KEY, "custom_upgrade".as_bytes());
			sp_io::storage::set(CUSTOM_ON_RUNTIME_KEY, &true.encode());
			System::deposit_event(frame_system::Event::CodeUpdated);
			Weight::from_ref_time(100)
		}
	}

	type Executive = super::Executive<
		Runtime,
		Block<TestXt>,
		ChainContext<Runtime>,
		Runtime,
		AllPalletsWithSystem,
		CustomOnRuntimeUpgrade,
	>;

	fn extra(nonce: u64, fee: Balance) -> SignedExtra {
		(
			frame_system::CheckEra::from(Era::Immortal),
			frame_system::CheckNonce::from(nonce),
			frame_system::CheckWeight::new(),
			pallet_transaction_payment::ChargeTransactionPayment::from(fee),
		)
	}

	fn sign_extra(who: u64, nonce: u64, fee: Balance) -> Option<(u64, SignedExtra)> {
		Some((who, extra(nonce, fee)))
	}

	fn call_transfer(dest: u64, value: u64) -> RuntimeCall {
		RuntimeCall::Balances(BalancesCall::transfer { dest, value })
	}

	#[test]
	fn balance_transfer_dispatch_works() {
		let mut t = frame_system::GenesisConfig::default().build_storage::<Runtime>().unwrap();
		pallet_balances::GenesisConfig::<Runtime> { balances: vec![(1, 211)] }
			.assimilate_storage(&mut t)
			.unwrap();
		let xt = TestXt::new(call_transfer(2, 69), sign_extra(1, 0, 0));
		let weight = xt.get_dispatch_info().weight +
			<Runtime as frame_system::Config>::BlockWeights::get()
				.get(DispatchClass::Normal)
				.base_extrinsic;
		let fee: Balance =
			<Runtime as pallet_transaction_payment::Config>::WeightToFee::weight_to_fee(&weight);
		let mut t = sp_io::TestExternalities::new(t);
		t.execute_with(|| {
			Executive::initialize_block(&Header::new(
				1,
				H256::default(),
				H256::default(),
				[69u8; 32].into(),
				Digest::default(),
			));
			let r = Executive::apply_extrinsic(xt);
			assert!(r.is_ok());
			assert_eq!(<pallet_balances::Pallet<Runtime>>::total_balance(&1), 142 - fee);
			assert_eq!(<pallet_balances::Pallet<Runtime>>::total_balance(&2), 69);
		});
	}

	fn new_test_ext(balance_factor: Balance) -> sp_io::TestExternalities {
		let mut t = frame_system::GenesisConfig::default().build_storage::<Runtime>().unwrap();
		pallet_balances::GenesisConfig::<Runtime> { balances: vec![(1, 111 * balance_factor)] }
			.assimilate_storage(&mut t)
			.unwrap();
		t.into()
	}

	fn new_test_ext_v0(balance_factor: Balance) -> sp_io::TestExternalities {
		let mut t = frame_system::GenesisConfig::default().build_storage::<Runtime>().unwrap();
		pallet_balances::GenesisConfig::<Runtime> { balances: vec![(1, 111 * balance_factor)] }
			.assimilate_storage(&mut t)
			.unwrap();
		(t, sp_runtime::StateVersion::V0).into()
	}

	#[test]
	fn block_import_works() {
		block_import_works_inner(
			new_test_ext_v0(1),
<<<<<<< HEAD
			hex!("0d786e24c1f9e6ce237806a22c005bbbc7dee4edd6692b6c5442843d164392de").into(),
		);
		block_import_works_inner(
			new_test_ext(1),
			hex!("348485a4ab856467b440167e45f99b491385e8528e09b0e51f85f814a3021c93").into(),
=======
			array_bytes::hex_n_into_unchecked(
				"1039e1a4bd0cf5deefe65f313577e70169c41c7773d6acf31ca8d671397559f5",
			),
		);
		block_import_works_inner(
			new_test_ext(1),
			array_bytes::hex_n_into_unchecked(
				"75e7d8f360d375bbe91bcf8019c01ab6362448b4a89e3b329717eb9d910340e5",
			),
>>>>>>> cc4d5cc8
		);
	}
	fn block_import_works_inner(mut ext: sp_io::TestExternalities, state_root: H256) {
		ext.execute_with(|| {
			Executive::execute_block(Block {
				header: Header {
					parent_hash: [69u8; 32].into(),
					number: 1,
					state_root,
					extrinsics_root: array_bytes::hex_n_into_unchecked(
						"03170a2e7597b7b7e3d84c05391d139a62b157e78786d8c082f29dcf4c111314",
					),
					digest: Digest { logs: vec![] },
				},
				extrinsics: vec![],
			});
		});
	}

	#[test]
	#[should_panic]
	fn block_import_of_bad_state_root_fails() {
		new_test_ext(1).execute_with(|| {
			Executive::execute_block(Block {
				header: Header {
					parent_hash: [69u8; 32].into(),
					number: 1,
					state_root: [0u8; 32].into(),
					extrinsics_root: array_bytes::hex_n_into_unchecked(
						"03170a2e7597b7b7e3d84c05391d139a62b157e78786d8c082f29dcf4c111314",
					),
					digest: Digest { logs: vec![] },
				},
				extrinsics: vec![],
			});
		});
	}

	#[test]
	#[should_panic]
	fn block_import_of_bad_extrinsic_root_fails() {
		new_test_ext(1).execute_with(|| {
			Executive::execute_block(Block {
				header: Header {
					parent_hash: [69u8; 32].into(),
					number: 1,
					state_root: array_bytes::hex_n_into_unchecked(
						"75e7d8f360d375bbe91bcf8019c01ab6362448b4a89e3b329717eb9d910340e5",
					),
					extrinsics_root: [0u8; 32].into(),
					digest: Digest { logs: vec![] },
				},
				extrinsics: vec![],
			});
		});
	}

	#[test]
	fn bad_extrinsic_not_inserted() {
		let mut t = new_test_ext(1);
		// bad nonce check!
		let xt = TestXt::new(call_transfer(33, 69), sign_extra(1, 30, 0));
		t.execute_with(|| {
			Executive::initialize_block(&Header::new(
				1,
				H256::default(),
				H256::default(),
				[69u8; 32].into(),
				Digest::default(),
			));
			assert_err!(
				Executive::apply_extrinsic(xt),
				TransactionValidityError::Invalid(InvalidTransaction::Future)
			);
			assert_eq!(<frame_system::Pallet<Runtime>>::extrinsic_index(), Some(0));
		});
	}

	#[test]
	fn block_weight_limit_enforced() {
		let mut t = new_test_ext(10000);
		// given: TestXt uses the encoded len as fixed Len:
		let xt = TestXt::new(
			RuntimeCall::Balances(BalancesCall::transfer { dest: 33, value: 0 }),
			sign_extra(1, 0, 0),
		);
		let encoded = xt.encode();
		let encoded_len = encoded.len() as u64;
		// on_initialize weight + base block execution weight
		let block_weights = <Runtime as frame_system::Config>::BlockWeights::get();
		let base_block_weight = Weight::from_ref_time(175) + block_weights.base_block;
		let limit = block_weights.get(DispatchClass::Normal).max_total.unwrap() - base_block_weight;
		let num_to_exhaust_block = limit.ref_time() / (encoded_len + 5);
		t.execute_with(|| {
			Executive::initialize_block(&Header::new(
				1,
				H256::default(),
				H256::default(),
				[69u8; 32].into(),
				Digest::default(),
			));
			// Base block execution weight + `on_initialize` weight from the custom module.
			assert_eq!(<frame_system::Pallet<Runtime>>::block_weight().total(), base_block_weight);

			for nonce in 0..=num_to_exhaust_block {
				let xt = TestXt::new(
					RuntimeCall::Balances(BalancesCall::transfer { dest: 33, value: 0 }),
					sign_extra(1, nonce.into(), 0),
				);
				let res = Executive::apply_extrinsic(xt);
				if nonce != num_to_exhaust_block {
					assert!(res.is_ok());
					assert_eq!(
						<frame_system::Pallet<Runtime>>::block_weight().total(),
						//--------------------- on_initialize + block_execution + extrinsic_base weight
						Weight::from_ref_time((encoded_len + 5) * (nonce + 1)) + base_block_weight,
					);
					assert_eq!(
						<frame_system::Pallet<Runtime>>::extrinsic_index(),
						Some(nonce as u32 + 1)
					);
				} else {
					assert_eq!(res, Err(InvalidTransaction::ExhaustsResources.into()));
				}
			}
		});
	}

	#[test]
	fn block_weight_and_size_is_stored_per_tx() {
		let xt = TestXt::new(
			RuntimeCall::Balances(BalancesCall::transfer { dest: 33, value: 0 }),
			sign_extra(1, 0, 0),
		);
		let x1 = TestXt::new(
			RuntimeCall::Balances(BalancesCall::transfer { dest: 33, value: 0 }),
			sign_extra(1, 1, 0),
		);
		let x2 = TestXt::new(
			RuntimeCall::Balances(BalancesCall::transfer { dest: 33, value: 0 }),
			sign_extra(1, 2, 0),
		);
		let len = xt.clone().encode().len() as u32;
		let mut t = new_test_ext(1);
		t.execute_with(|| {
			// Block execution weight + on_initialize weight from custom module
			let base_block_weight = Weight::from_ref_time(175) +
				<Runtime as frame_system::Config>::BlockWeights::get().base_block;

			Executive::initialize_block(&Header::new(
				1,
				H256::default(),
				H256::default(),
				[69u8; 32].into(),
				Digest::default(),
			));

			assert_eq!(<frame_system::Pallet<Runtime>>::block_weight().total(), base_block_weight);
			assert_eq!(<frame_system::Pallet<Runtime>>::all_extrinsics_len(), 0);

			assert!(Executive::apply_extrinsic(xt.clone()).unwrap().is_ok());
			assert!(Executive::apply_extrinsic(x1.clone()).unwrap().is_ok());
			assert!(Executive::apply_extrinsic(x2.clone()).unwrap().is_ok());

			// default weight for `TestXt` == encoded length.
			let extrinsic_weight = Weight::from_ref_time(len as u64) +
				<Runtime as frame_system::Config>::BlockWeights::get()
					.get(DispatchClass::Normal)
					.base_extrinsic;
			assert_eq!(
				<frame_system::Pallet<Runtime>>::block_weight().total(),
				base_block_weight + 3u64 * extrinsic_weight,
			);
			assert_eq!(<frame_system::Pallet<Runtime>>::all_extrinsics_len(), 3 * len);

			let _ = <frame_system::Pallet<Runtime>>::finalize();
			// All extrinsics length cleaned on `System::finalize`
			assert_eq!(<frame_system::Pallet<Runtime>>::all_extrinsics_len(), 0);

			// New Block
			Executive::initialize_block(&Header::new(
				2,
				H256::default(),
				H256::default(),
				[69u8; 32].into(),
				Digest::default(),
			));

			// Block weight cleaned up on `System::initialize`
			assert_eq!(<frame_system::Pallet<Runtime>>::block_weight().total(), base_block_weight);
		});
	}

	#[test]
	fn validate_unsigned() {
		let valid = TestXt::new(RuntimeCall::Custom(custom::Call::allowed_unsigned {}), None);
		let invalid = TestXt::new(RuntimeCall::Custom(custom::Call::unallowed_unsigned {}), None);
		let mut t = new_test_ext(1);

		t.execute_with(|| {
			assert_eq!(
				Executive::validate_transaction(
					TransactionSource::InBlock,
					valid.clone(),
					Default::default(),
				),
				Ok(ValidTransaction::default()),
			);
			assert_eq!(
				Executive::validate_transaction(
					TransactionSource::InBlock,
					invalid.clone(),
					Default::default(),
				),
				Err(TransactionValidityError::Unknown(UnknownTransaction::NoUnsignedValidator)),
			);
			assert_eq!(Executive::apply_extrinsic(valid), Ok(Err(DispatchError::BadOrigin)));
			assert_eq!(
				Executive::apply_extrinsic(invalid),
				Err(TransactionValidityError::Unknown(UnknownTransaction::NoUnsignedValidator))
			);
		});
	}

	#[test]
	fn can_pay_for_tx_fee_on_full_lock() {
		let id: LockIdentifier = *b"0       ";
		let execute_with_lock = |lock: WithdrawReasons| {
			let mut t = new_test_ext(1);
			t.execute_with(|| {
				<pallet_balances::Pallet<Runtime> as LockableCurrency<Balance>>::set_lock(
					id, &1, 110, lock,
				);
				let xt = TestXt::new(
					RuntimeCall::System(SystemCall::remark { remark: vec![1u8] }),
					sign_extra(1, 0, 0),
				);
				let weight = xt.get_dispatch_info().weight +
					<Runtime as frame_system::Config>::BlockWeights::get()
						.get(DispatchClass::Normal)
						.base_extrinsic;
				let fee: Balance =
					<Runtime as pallet_transaction_payment::Config>::WeightToFee::weight_to_fee(
						&weight,
					);
				Executive::initialize_block(&Header::new(
					1,
					H256::default(),
					H256::default(),
					[69u8; 32].into(),
					Digest::default(),
				));

				if lock == WithdrawReasons::except(WithdrawReasons::TRANSACTION_PAYMENT) {
					assert!(Executive::apply_extrinsic(xt).unwrap().is_ok());
					// tx fee has been deducted.
					assert_eq!(<pallet_balances::Pallet<Runtime>>::total_balance(&1), 111 - fee);
				} else {
					assert_eq!(
						Executive::apply_extrinsic(xt),
						Err(InvalidTransaction::Payment.into()),
					);
					assert_eq!(<pallet_balances::Pallet<Runtime>>::total_balance(&1), 111);
				}
			});
		};

		execute_with_lock(WithdrawReasons::all());
		execute_with_lock(WithdrawReasons::except(WithdrawReasons::TRANSACTION_PAYMENT));
	}

	#[test]
	fn block_hooks_weight_is_stored() {
		new_test_ext(1).execute_with(|| {
			Executive::initialize_block(&Header::new_from_number(1));
			Executive::finalize_block();
			// NOTE: might need updates over time if new weights are introduced.
			// For now it only accounts for the base block execution weight and
			// the `on_initialize` weight defined in the custom test module.
			assert_eq!(
				<frame_system::Pallet<Runtime>>::block_weight().total(),
				Weight::from_ref_time(175 + 175 + 10)
			);
		})
	}

	#[test]
	fn runtime_upgraded_should_work() {
		new_test_ext(1).execute_with(|| {
			RuntimeVersionTestValues::mutate(|v| *v = Default::default());
			// It should be added at genesis
			assert!(frame_system::LastRuntimeUpgrade::<Runtime>::exists());
			assert!(!Executive::runtime_upgraded());

			RuntimeVersionTestValues::mutate(|v| {
				*v = sp_version::RuntimeVersion { spec_version: 1, ..Default::default() }
			});
			assert!(Executive::runtime_upgraded());
			assert_eq!(
				Some(LastRuntimeUpgradeInfo { spec_version: 1.into(), spec_name: "".into() }),
				frame_system::LastRuntimeUpgrade::<Runtime>::get(),
			);

			RuntimeVersionTestValues::mutate(|v| {
				*v = sp_version::RuntimeVersion {
					spec_version: 1,
					spec_name: "test".into(),
					..Default::default()
				}
			});
			assert!(Executive::runtime_upgraded());
			assert_eq!(
				Some(LastRuntimeUpgradeInfo { spec_version: 1.into(), spec_name: "test".into() }),
				frame_system::LastRuntimeUpgrade::<Runtime>::get(),
			);

			RuntimeVersionTestValues::mutate(|v| {
				*v = sp_version::RuntimeVersion {
					spec_version: 1,
					spec_name: "test".into(),
					impl_version: 2,
					..Default::default()
				}
			});
			assert!(!Executive::runtime_upgraded());

			frame_system::LastRuntimeUpgrade::<Runtime>::take();
			assert!(Executive::runtime_upgraded());
			assert_eq!(
				Some(LastRuntimeUpgradeInfo { spec_version: 1.into(), spec_name: "test".into() }),
				frame_system::LastRuntimeUpgrade::<Runtime>::get(),
			);
		})
	}

	#[test]
	fn last_runtime_upgrade_was_upgraded_works() {
		let test_data = vec![
			(0, "", 1, "", true),
			(1, "", 1, "", false),
			(1, "", 1, "test", true),
			(1, "", 0, "", false),
			(1, "", 0, "test", true),
		];

		for (spec_version, spec_name, c_spec_version, c_spec_name, result) in test_data {
			let current = sp_version::RuntimeVersion {
				spec_version: c_spec_version,
				spec_name: c_spec_name.into(),
				..Default::default()
			};

			let last = LastRuntimeUpgradeInfo {
				spec_version: spec_version.into(),
				spec_name: spec_name.into(),
			};

			assert_eq!(result, last.was_upgraded(&current));
		}
	}

	#[test]
	fn custom_runtime_upgrade_is_called_before_modules() {
		new_test_ext(1).execute_with(|| {
			// Make sure `on_runtime_upgrade` is called.
			RuntimeVersionTestValues::mutate(|v| {
				*v = sp_version::RuntimeVersion { spec_version: 1, ..Default::default() }
			});

			Executive::initialize_block(&Header::new(
				1,
				H256::default(),
				H256::default(),
				[69u8; 32].into(),
				Digest::default(),
			));

			assert_eq!(&sp_io::storage::get(TEST_KEY).unwrap()[..], *b"module");
			assert_eq!(sp_io::storage::get(CUSTOM_ON_RUNTIME_KEY).unwrap(), true.encode());
		});
	}

	#[test]
	fn event_from_runtime_upgrade_is_included() {
		new_test_ext(1).execute_with(|| {
			// Make sure `on_runtime_upgrade` is called.
			RuntimeVersionTestValues::mutate(|v| {
				*v = sp_version::RuntimeVersion { spec_version: 1, ..Default::default() }
			});

			// set block number to non zero so events are not excluded
			System::set_block_number(1);

			Executive::initialize_block(&Header::new(
				2,
				H256::default(),
				H256::default(),
				[69u8; 32].into(),
				Digest::default(),
			));

			System::assert_last_event(frame_system::Event::<Runtime>::CodeUpdated.into());
		});
	}

	/// Regression test that ensures that the custom on runtime upgrade is called when executive is
	/// used through the `ExecuteBlock` trait.
	#[test]
	fn custom_runtime_upgrade_is_called_when_using_execute_block_trait() {
		let xt = TestXt::new(
			RuntimeCall::Balances(BalancesCall::transfer { dest: 33, value: 0 }),
			sign_extra(1, 0, 0),
		);

		let header = new_test_ext(1).execute_with(|| {
			// Make sure `on_runtime_upgrade` is called.
			RuntimeVersionTestValues::mutate(|v| {
				*v = sp_version::RuntimeVersion { spec_version: 1, ..Default::default() }
			});

			// Let's build some fake block.
			Executive::initialize_block(&Header::new(
				1,
				H256::default(),
				H256::default(),
				[69u8; 32].into(),
				Digest::default(),
			));

			Executive::apply_extrinsic(xt.clone()).unwrap().unwrap();

			Executive::finalize_block()
		});

		// Reset to get the correct new genesis below.
		RuntimeVersionTestValues::mutate(|v| {
			*v = sp_version::RuntimeVersion { spec_version: 0, ..Default::default() }
		});

		new_test_ext(1).execute_with(|| {
			// Make sure `on_runtime_upgrade` is called.
			RuntimeVersionTestValues::mutate(|v| {
				*v = sp_version::RuntimeVersion { spec_version: 1, ..Default::default() }
			});

			<Executive as ExecuteBlock<Block<TestXt>>>::execute_block(Block::new(header, vec![xt]));

			assert_eq!(&sp_io::storage::get(TEST_KEY).unwrap()[..], *b"module");
			assert_eq!(sp_io::storage::get(CUSTOM_ON_RUNTIME_KEY).unwrap(), true.encode());
		});
	}

	#[test]
	fn all_weights_are_recorded_correctly() {
		new_test_ext(1).execute_with(|| {
			// Make sure `on_runtime_upgrade` is called for maximum complexity
			RuntimeVersionTestValues::mutate(|v| {
				*v = sp_version::RuntimeVersion { spec_version: 1, ..Default::default() }
			});

			let block_number = 1;

			Executive::initialize_block(&Header::new(
				block_number,
				H256::default(),
				H256::default(),
				[69u8; 32].into(),
				Digest::default(),
			));

			// All weights that show up in the `initialize_block_impl`
			let custom_runtime_upgrade_weight = CustomOnRuntimeUpgrade::on_runtime_upgrade();
			let runtime_upgrade_weight =
				<AllPalletsWithSystem as OnRuntimeUpgrade>::on_runtime_upgrade();
			let on_initialize_weight =
				<AllPalletsWithSystem as OnInitialize<u64>>::on_initialize(block_number);
			let base_block_weight =
				<Runtime as frame_system::Config>::BlockWeights::get().base_block;

			// Weights are recorded correctly
			assert_eq!(
				frame_system::Pallet::<Runtime>::block_weight().total(),
				custom_runtime_upgrade_weight +
					runtime_upgrade_weight +
					on_initialize_weight + base_block_weight,
			);
		});
	}

	#[test]
	fn offchain_worker_works_as_expected() {
		new_test_ext(1).execute_with(|| {
			let parent_hash = sp_core::H256::from([69u8; 32]);
			let mut digest = Digest::default();
			digest.push(DigestItem::Seal([1, 2, 3, 4], vec![5, 6, 7, 8]));

			let header =
				Header::new(1, H256::default(), H256::default(), parent_hash, digest.clone());

			Executive::offchain_worker(&header);

			assert_eq!(digest, System::digest());
			assert_eq!(parent_hash, System::block_hash(0));
			assert_eq!(header.hash(), System::block_hash(1));
		});
	}

	#[test]
	fn calculating_storage_root_twice_works() {
		let call = RuntimeCall::Custom(custom::Call::calculate_storage_root {});
		let xt = TestXt::new(call, sign_extra(1, 0, 0));

		let header = new_test_ext(1).execute_with(|| {
			// Let's build some fake block.
			Executive::initialize_block(&Header::new(
				1,
				H256::default(),
				H256::default(),
				[69u8; 32].into(),
				Digest::default(),
			));

			Executive::apply_extrinsic(xt.clone()).unwrap().unwrap();

			Executive::finalize_block()
		});

		new_test_ext(1).execute_with(|| {
			Executive::execute_block(Block::new(header, vec![xt]));
		});
	}

	#[test]
	#[should_panic(expected = "Invalid inherent position for extrinsic at index 1")]
	fn invalid_inherent_position_fail() {
		let xt1 = TestXt::new(
			RuntimeCall::Balances(BalancesCall::transfer { dest: 33, value: 0 }),
			sign_extra(1, 0, 0),
		);
		let xt2 = TestXt::new(RuntimeCall::Custom(custom::Call::inherent_call {}), None);

		let header = new_test_ext(1).execute_with(|| {
			// Let's build some fake block.
			Executive::initialize_block(&Header::new(
				1,
				H256::default(),
				H256::default(),
				[69u8; 32].into(),
				Digest::default(),
			));

			Executive::apply_extrinsic(xt1.clone()).unwrap().unwrap();
			Executive::apply_extrinsic(xt2.clone()).unwrap().unwrap();

			Executive::finalize_block()
		});

		new_test_ext(1).execute_with(|| {
			Executive::execute_block(Block::new(header, vec![xt1, xt2]));
		});
	}

	#[test]
	fn valid_inherents_position_works() {
		let xt1 = TestXt::new(RuntimeCall::Custom(custom::Call::inherent_call {}), None);
		let xt2 = TestXt::new(call_transfer(33, 0), sign_extra(1, 0, 0));

		let header = new_test_ext(1).execute_with(|| {
			// Let's build some fake block.
			Executive::initialize_block(&Header::new(
				1,
				H256::default(),
				H256::default(),
				[69u8; 32].into(),
				Digest::default(),
			));

			Executive::apply_extrinsic(xt1.clone()).unwrap().unwrap();
			Executive::apply_extrinsic(xt2.clone()).unwrap().unwrap();

			Executive::finalize_block()
		});

		new_test_ext(1).execute_with(|| {
			Executive::execute_block(Block::new(header, vec![xt1, xt2]));
		});
	}
}<|MERGE_RESOLUTION|>--- conflicted
+++ resolved
@@ -946,23 +946,15 @@
 	fn block_import_works() {
 		block_import_works_inner(
 			new_test_ext_v0(1),
-<<<<<<< HEAD
-			hex!("0d786e24c1f9e6ce237806a22c005bbbc7dee4edd6692b6c5442843d164392de").into(),
-		);
-		block_import_works_inner(
-			new_test_ext(1),
-			hex!("348485a4ab856467b440167e45f99b491385e8528e09b0e51f85f814a3021c93").into(),
-=======
 			array_bytes::hex_n_into_unchecked(
-				"1039e1a4bd0cf5deefe65f313577e70169c41c7773d6acf31ca8d671397559f5",
+				"0d786e24c1f9e6ce237806a22c005bbbc7dee4edd6692b6c5442843d164392de",
 			),
 		);
 		block_import_works_inner(
 			new_test_ext(1),
 			array_bytes::hex_n_into_unchecked(
-				"75e7d8f360d375bbe91bcf8019c01ab6362448b4a89e3b329717eb9d910340e5",
+				"348485a4ab856467b440167e45f99b491385e8528e09b0e51f85f814a3021c93",
 			),
->>>>>>> cc4d5cc8
 		);
 	}
 	fn block_import_works_inner(mut ext: sp_io::TestExternalities, state_root: H256) {
