--- conflicted
+++ resolved
@@ -497,11 +497,7 @@
 			frame_system::InitKind::Inspection,
 		);
 
-<<<<<<< HEAD
-		enter_span!{ sp_tracing::Level::TRACE, "validate_transaction" };
-=======
 		enter_span! { sp_tracing::Level::TRACE, "validate_transaction" };
->>>>>>> 91061a7d
 
 		let encoded_len = within_span! { sp_tracing::Level::TRACE, "using_encoded";
 			uxt.using_encoded(|d| d.len())
@@ -1230,15 +1226,9 @@
 
 		let header = new_test_ext(1).execute_with(|| {
 			// Make sure `on_runtime_upgrade` is called.
-<<<<<<< HEAD
-			RUNTIME_VERSION.with(|v| *v.borrow_mut() = sp_version::RuntimeVersion {
-				spec_version: 1,
-				..Default::default()
-=======
 			RUNTIME_VERSION.with(|v| {
 				*v.borrow_mut() =
 					sp_version::RuntimeVersion { spec_version: 1, ..Default::default() }
->>>>>>> 91061a7d
 			});
 
 			// Let's build some fake block.
@@ -1256,27 +1246,15 @@
 		});
 
 		// Reset to get the correct new genesis below.
-<<<<<<< HEAD
-		RUNTIME_VERSION.with(|v| *v.borrow_mut() = sp_version::RuntimeVersion {
-			spec_version: 0,
-			..Default::default()
-=======
 		RUNTIME_VERSION.with(|v| {
 			*v.borrow_mut() = sp_version::RuntimeVersion { spec_version: 0, ..Default::default() }
->>>>>>> 91061a7d
 		});
 
 		new_test_ext(1).execute_with(|| {
 			// Make sure `on_runtime_upgrade` is called.
-<<<<<<< HEAD
-			RUNTIME_VERSION.with(|v| *v.borrow_mut() = sp_version::RuntimeVersion {
-				spec_version: 1,
-				..Default::default()
-=======
 			RUNTIME_VERSION.with(|v| {
 				*v.borrow_mut() =
 					sp_version::RuntimeVersion { spec_version: 1, ..Default::default() }
->>>>>>> 91061a7d
 			});
 
 			<Executive as ExecuteBlock<Block<TestXt>>>::execute_block(Block::new(header, vec![xt]));
