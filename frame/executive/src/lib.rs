// This file is part of Substrate.

// Copyright (C) 2017-2020 Parity Technologies (UK) Ltd.
// SPDX-License-Identifier: Apache-2.0

// Licensed under the Apache License, Version 2.0 (the "License");
// you may not use this file except in compliance with the License.
// You may obtain a copy of the License at
//
// 	http://www.apache.org/licenses/LICENSE-2.0
//
// Unless required by applicable law or agreed to in writing, software
// distributed under the License is distributed on an "AS IS" BASIS,
// WITHOUT WARRANTIES OR CONDITIONS OF ANY KIND, either express or implied.
// See the License for the specific language governing permissions and
// limitations under the License.

//! # Executive Module
//!
//! The Executive module acts as the orchestration layer for the runtime. It dispatches incoming
//! extrinsic calls to the respective modules in the runtime.
//!
//! ## Overview
//!
//! The executive module is not a typical pallet providing functionality around a specific feature.
//! It is a cross-cutting framework component for the FRAME. It works in conjunction with the
//! [FRAME System module](../frame_system/index.html) to perform these cross-cutting functions.
//!
//! The Executive module provides functions to:
//!
//! - Check transaction validity.
//! - Initialize a block.
//! - Apply extrinsics.
//! - Execute a block.
//! - Finalize a block.
//! - Start an off-chain worker.
//!
//! ### Implementations
//!
//! The Executive module provides the following implementations:
//!
//! - `ExecuteBlock`: Trait that can be used to execute a block.
//! - `Executive`: Type that can be used to make the FRAME available from the runtime.
//!
//! ## Usage
//!
//! The default Substrate node template declares the [`Executive`](./struct.Executive.html) type in its library.
//!
//! ### Example
//!
//! `Executive` type declaration from the node template.
//!
//! ```
//! # use sp_runtime::generic;
//! # use frame_executive as executive;
//! # pub struct UncheckedExtrinsic {};
//! # pub struct Header {};
//! # type Context = frame_system::ChainContext<Runtime>;
//! # pub type Block = generic::Block<Header, UncheckedExtrinsic>;
//! # pub type Balances = u64;
//! # pub type AllModules = u64;
//! # pub enum Runtime {};
//! # use sp_runtime::transaction_validity::{
//! #    TransactionValidity, UnknownTransaction, TransactionSource,
//! # };
//! # use sp_runtime::traits::ValidateUnsigned;
//! # impl ValidateUnsigned for Runtime {
//! #     type Call = ();
//! #
//! #     fn validate_unsigned(_source: TransactionSource, _call: &Self::Call) -> TransactionValidity {
//! #         UnknownTransaction::NoUnsignedValidator.into()
//! #     }
//! # }
//! /// Executive: handles dispatch to the various modules.
//! pub type Executive = executive::Executive<Runtime, Block, Context, Runtime, AllModules>;
//! ```
//!
//! ### Custom `OnRuntimeUpgrade` logic
//!
//! You can add custom logic that should be called in your runtime on a runtime upgrade. This is
//! done by setting an optional generic parameter. The custom logic will be called before
//! the on runtime upgrade logic of all modules is called.
//!
//! ```
//! # use sp_runtime::generic;
//! # use frame_executive as executive;
//! # pub struct UncheckedExtrinsic {};
//! # pub struct Header {};
//! # type Context = frame_system::ChainContext<Runtime>;
//! # pub type Block = generic::Block<Header, UncheckedExtrinsic>;
//! # pub type Balances = u64;
//! # pub type AllModules = u64;
//! # pub enum Runtime {};
//! # use sp_runtime::transaction_validity::{
//! #    TransactionValidity, UnknownTransaction, TransactionSource,
//! # };
//! # use sp_runtime::traits::ValidateUnsigned;
//! # impl ValidateUnsigned for Runtime {
//! #     type Call = ();
//! #
//! #     fn validate_unsigned(_source: TransactionSource, _call: &Self::Call) -> TransactionValidity {
//! #         UnknownTransaction::NoUnsignedValidator.into()
//! #     }
//! # }
//! struct CustomOnRuntimeUpgrade;
//! impl frame_support::traits::OnRuntimeUpgrade for CustomOnRuntimeUpgrade {
//!     fn on_runtime_upgrade() -> frame_support::weights::Weight {
//!         // Do whatever you want.
//!         0
//!     }
//! }
//!
//! pub type Executive = executive::Executive<Runtime, Block, Context, Runtime, AllModules, CustomOnRuntimeUpgrade>;
//! ```

#![cfg_attr(not(feature = "std"), no_std)]

use sp_std::{prelude::*, marker::PhantomData};
use frame_support::{
	StorageValue, StorageMap, weights::{GetDispatchInfo, DispatchInfo, DispatchClass},
	traits::{OnInitialize, OnFinalize, OnRuntimeUpgrade, OffchainWorker},
	dispatch::PostDispatchInfo,
};
use sp_runtime::{
	generic::Digest, ApplyExtrinsicResult,
	traits::{
		self, Header, Zero, One, Checkable, Applyable, CheckEqual, ValidateUnsigned, NumberFor,
		Block as BlockT, Dispatchable, Saturating,
	},
	transaction_validity::{TransactionValidity, TransactionSource},
};
use codec::{Codec, Encode};
use frame_system::{extrinsics_root, DigestOf};

/// Trait that can be used to execute a block.
pub trait ExecuteBlock<Block: BlockT> {
	/// Actually execute all transitions for `block`.
	fn execute_block(block: Block);
}

pub type CheckedOf<E, C> = <E as Checkable<C>>::Checked;
pub type CallOf<E, C> = <CheckedOf<E, C> as Applyable>::Call;
pub type OriginOf<E, C> = <CallOf<E, C> as Dispatchable>::Origin;

/// Main entry point for certain runtime actions as e.g. `execute_block`.
///
/// Generic parameters:
/// - `System`: Something that implements `frame_system::Config`
/// - `Block`: The block type of the runtime
/// - `Context`: The context that is used when checking an extrinsic.
/// - `UnsignedValidator`: The unsigned transaction validator of the runtime.
/// - `AllModules`: Tuple that contains all modules. Will be used to call e.g. `on_initialize`.
/// - `OnRuntimeUpgrade`: Custom logic that should be called after a runtime upgrade. Modules are
///                       already called by `AllModules`. It will be called before all modules will
///                       be called.
pub struct Executive<System, Block, Context, UnsignedValidator, AllModules, OnRuntimeUpgrade = ()>(
	PhantomData<(System, Block, Context, UnsignedValidator, AllModules, OnRuntimeUpgrade)>
);

impl<
	System: frame_system::Config,
	Block: traits::Block<Header=System::Header, Hash=System::Hash>,
	Context: Default,
	UnsignedValidator,
	AllModules:
		OnRuntimeUpgrade +
		OnInitialize<System::BlockNumber> +
		OnFinalize<System::BlockNumber> +
		OffchainWorker<System::BlockNumber>,
	COnRuntimeUpgrade: OnRuntimeUpgrade,
> ExecuteBlock<Block> for
	Executive<System, Block, Context, UnsignedValidator, AllModules, COnRuntimeUpgrade>
where
	Block::Extrinsic: Checkable<Context> + Codec,
	CheckedOf<Block::Extrinsic, Context>:
		Applyable +
		GetDispatchInfo,
	CallOf<Block::Extrinsic, Context>: Dispatchable<Info=DispatchInfo, PostInfo=PostDispatchInfo>,
	OriginOf<Block::Extrinsic, Context>: From<Option<System::AccountId>>,
	UnsignedValidator: ValidateUnsigned<Call=CallOf<Block::Extrinsic, Context>>,
{
	fn execute_block(block: Block) {
		Executive::<System, Block, Context, UnsignedValidator, AllModules>::execute_block(block);
	}
}

impl<
	System: frame_system::Config,
	Block: traits::Block<Header=System::Header, Hash=System::Hash>,
	Context: Default,
	UnsignedValidator,
	AllModules:
		OnRuntimeUpgrade +
		OnInitialize<System::BlockNumber> +
		OnFinalize<System::BlockNumber> +
		OffchainWorker<System::BlockNumber>,
	COnRuntimeUpgrade: OnRuntimeUpgrade,
> Executive<System, Block, Context, UnsignedValidator, AllModules, COnRuntimeUpgrade>
where
	Block::Extrinsic: Checkable<Context> + Codec,
	CheckedOf<Block::Extrinsic, Context>:
		Applyable +
		GetDispatchInfo,
	CallOf<Block::Extrinsic, Context>: Dispatchable<Info=DispatchInfo, PostInfo=PostDispatchInfo>,
	OriginOf<Block::Extrinsic, Context>: From<Option<System::AccountId>>,
	UnsignedValidator: ValidateUnsigned<Call=CallOf<Block::Extrinsic, Context>>,
{
	/// Start the execution of a particular block.
	pub fn initialize_block(header: &System::Header) {
		sp_io::init_tracing();
		sp_tracing::enter_span!(sp_tracing::Level::TRACE, "init_block");
		let digests = Self::extract_pre_digest(&header);
		Self::initialize_block_impl(
			header.number(),
			header.parent_hash(),
			header.extrinsics_root(),
			&digests
		);
	}

	fn extract_pre_digest(header: &System::Header) -> DigestOf<System> {
		let mut digest = <DigestOf<System>>::default();
		header.digest().logs()
			.iter()
			.for_each(|d| if d.as_pre_runtime().is_some() {
				digest.push(d.clone())
			});
		digest
	}

	fn initialize_block_impl(
		block_number: &System::BlockNumber,
		parent_hash: &System::Hash,
		extrinsics_root: &System::Hash,
		digest: &Digest<System::Hash>,
	) {
		let mut weight = 0;
		if Self::runtime_upgraded() {
			// System is not part of `AllModules`, so we need to call this manually.
			weight = weight.saturating_add(<frame_system::Module::<System> as OnRuntimeUpgrade>::on_runtime_upgrade());
			weight = weight.saturating_add(COnRuntimeUpgrade::on_runtime_upgrade());
			weight = weight.saturating_add(<AllModules as OnRuntimeUpgrade>::on_runtime_upgrade());
		}
		<frame_system::Module<System>>::initialize(
			block_number,
			parent_hash,
			extrinsics_root,
			digest,
			frame_system::InitKind::Full,
		);
		weight = weight.saturating_add(
			<frame_system::Module<System> as OnInitialize<System::BlockNumber>>::on_initialize(*block_number)
		);
		weight = weight.saturating_add(
			<AllModules as OnInitialize<System::BlockNumber>>::on_initialize(*block_number)
		);
		weight = weight.saturating_add(
			<System::BlockWeights as frame_support::traits::Get<_>>::get().base_block
		);
		<frame_system::Module::<System>>::register_extra_weight_unchecked(weight, DispatchClass::Mandatory);

		frame_system::Module::<System>::note_finished_initialize();
	}

	/// Returns if the runtime was upgraded since the last time this function was called.
	fn runtime_upgraded() -> bool {
		let last = frame_system::LastRuntimeUpgrade::get();
		let current = <System::Version as frame_support::traits::Get<_>>::get();

		if last.map(|v| v.was_upgraded(&current)).unwrap_or(true) {
			frame_system::LastRuntimeUpgrade::put(
				frame_system::LastRuntimeUpgradeInfo::from(current),
			);
			true
		} else {
			false
		}
	}

	fn initial_checks(block: &Block) {
		sp_tracing::enter_span!(sp_tracing::Level::TRACE, "initial_checks");
		let header = block.header();

		// Check that `parent_hash` is correct.
		let n = header.number().clone();
		assert!(
			n > System::BlockNumber::zero()
			&& <frame_system::Module<System>>::block_hash(n - System::BlockNumber::one()) == *header.parent_hash(),
			"Parent hash should be valid."
		);

		// Check that transaction trie root represents the transactions.
		let xts_root = extrinsics_root::<System::Hashing, _>(&block.extrinsics());
		header.extrinsics_root().check_equal(&xts_root);
		assert!(header.extrinsics_root() == &xts_root, "Transaction trie root must be valid.");
	}

	/// Actually execute all transitions for `block`.
	pub fn execute_block(block: Block) {
		sp_io::init_tracing();
		sp_tracing::within_span! {
			sp_tracing::info_span!( "execute_block", ?block);
		{
			Self::initialize_block(block.header());

			// any initial checks
			Self::initial_checks(&block);

			let signature_batching = sp_runtime::SignatureBatching::start();

			// execute extrinsics
			let (header, extrinsics) = block.deconstruct();
			Self::execute_extrinsics_with_book_keeping(extrinsics, *header.number());

			if !signature_batching.verify() {
				panic!("Signature verification failed.");
			}

			// any final checks
			Self::final_checks(&header);
		} };
	}

	/// Execute given extrinsics and take care of post-extrinsics book-keeping.
	fn execute_extrinsics_with_book_keeping(extrinsics: Vec<Block::Extrinsic>, block_number: NumberFor<Block>) {
		extrinsics.into_iter().for_each(Self::apply_extrinsic_no_note);

		// post-extrinsics book-keeping
		<frame_system::Module<System>>::note_finished_extrinsics();
		<frame_system::Module<System> as OnFinalize<System::BlockNumber>>::on_finalize(block_number);
		<AllModules as OnFinalize<System::BlockNumber>>::on_finalize(block_number);
	}

	/// Finalize the block - it is up the caller to ensure that all header fields are valid
	/// except state-root.
	pub fn finalize_block() -> System::Header {
		sp_io::init_tracing();
		sp_tracing::enter_span!( sp_tracing::Level::TRACE, "finalize_block" );
		<frame_system::Module<System>>::note_finished_extrinsics();
		let block_number = <frame_system::Module<System>>::block_number();
		<frame_system::Module<System> as OnFinalize<System::BlockNumber>>::on_finalize(block_number);
		<AllModules as OnFinalize<System::BlockNumber>>::on_finalize(block_number);

		// set up extrinsics
		<frame_system::Module<System>>::derive_extrinsics();
		<frame_system::Module<System>>::finalize()
	}

	/// Apply extrinsic outside of the block execution function.
	///
	/// This doesn't attempt to validate anything regarding the block, but it builds a list of uxt
	/// hashes.
	pub fn apply_extrinsic(uxt: Block::Extrinsic) -> ApplyExtrinsicResult {
		sp_io::init_tracing();
		let encoded = uxt.encode();
		let encoded_len = encoded.len();
		Self::apply_extrinsic_with_len(uxt, encoded_len, Some(encoded))
	}

	/// Apply an extrinsic inside the block execution function.
	fn apply_extrinsic_no_note(uxt: Block::Extrinsic) {
		let l = uxt.encode().len();
		match Self::apply_extrinsic_with_len(uxt, l, None) {
			Ok(_) => (),
			Err(e) => { let err: &'static str = e.into(); panic!(err) },
		}
	}

	/// Actually apply an extrinsic given its `encoded_len`; this doesn't note its hash.
	fn apply_extrinsic_with_len(
		uxt: Block::Extrinsic,
		encoded_len: usize,
		to_note: Option<Vec<u8>>,
	) -> ApplyExtrinsicResult {
		sp_tracing::enter_span!(
			sp_tracing::info_span!("apply_extrinsic",
				ext=?sp_core::hexdisplay::HexDisplay::from(&uxt.encode()))
		);
		// Verify that the signature is good.
		let xt = uxt.check(&Default::default())?;

		// We don't need to make sure to `note_extrinsic` only after we know it's going to be
		// executed to prevent it from leaking in storage since at this point, it will either
		// execute or panic (and revert storage changes).
		if let Some(encoded) = to_note {
			<frame_system::Module<System>>::note_extrinsic(encoded);
		}

		// AUDIT: Under no circumstances may this function panic from here onwards.

		// Decode parameters and dispatch
		let dispatch_info = xt.get_dispatch_info();
		let r = Applyable::apply::<UnsignedValidator>(xt, &dispatch_info, encoded_len)?;

		<frame_system::Module<System>>::note_applied_extrinsic(&r, dispatch_info);

		Ok(r.map(|_| ()).map_err(|e| e.error))
	}

	fn final_checks(header: &System::Header) {
		sp_tracing::enter_span!(sp_tracing::Level::TRACE, "final_checks");
		// remove temporaries
		let new_header = <frame_system::Module<System>>::finalize();

		// check digest
		assert_eq!(
			header.digest().logs().len(),
			new_header.digest().logs().len(),
			"Number of digest items must match that calculated."
		);
		let items_zip = header.digest().logs().iter().zip(new_header.digest().logs().iter());
		for (header_item, computed_item) in items_zip {
			header_item.check_equal(&computed_item);
			assert!(header_item == computed_item, "Digest item must match that calculated.");
		}

		// check storage root.
		let storage_root = new_header.state_root();
		header.state_root().check_equal(&storage_root);
		assert!(header.state_root() == storage_root, "Storage root must match that calculated.");
	}

	/// Check a given signed transaction for validity. This doesn't execute any
	/// side-effects; it merely checks whether the transaction would panic if it were included or not.
	///
	/// Changes made to storage should be discarded.
	pub fn validate_transaction(
		source: TransactionSource,
		uxt: Block::Extrinsic,
	) -> TransactionValidity {
		sp_io::init_tracing();
		use sp_tracing::{enter_span, within_span};

		enter_span!{ sp_tracing::Level::TRACE, "validate_transaction" };

		let encoded_len = within_span!{ sp_tracing::Level::TRACE, "using_encoded";
			uxt.using_encoded(|d| d.len())
		};

		let xt = within_span!{ sp_tracing::Level::TRACE, "check";
			uxt.check(&Default::default())
		}?;

		let dispatch_info = within_span!{ sp_tracing::Level::TRACE, "dispatch_info";
			xt.get_dispatch_info()
		};

		within_span! {
			sp_tracing::Level::TRACE, "validate";
			xt.validate::<UnsignedValidator>(source, &dispatch_info, encoded_len)
		}
	}

	/// Start an offchain worker and generate extrinsics.
	pub fn offchain_worker(header: &System::Header) {
		sp_io::init_tracing();
		// We need to keep events available for offchain workers,
		// hence we initialize the block manually.
		// OffchainWorker RuntimeApi should skip initialization.
		let digests = header.digest().clone();

		<frame_system::Module<System>>::initialize(
			header.number(),
			header.parent_hash(),
			header.extrinsics_root(),
			&digests,
			frame_system::InitKind::Inspection,
		);

		// Frame system only inserts the parent hash into the block hashes as normally we don't know
		// the hash for the header before. However, here we are aware of the hash and we can add it
		// as well.
		frame_system::BlockHash::<System>::insert(header.number(), header.hash());

		// Initialize logger, so the log messages are visible
		// also when running WASM.
		frame_support::debug::RuntimeLogger::init();

		<AllModules as OffchainWorker<System::BlockNumber>>::offchain_worker(*header.number())
	}
}


#[cfg(test)]
mod tests {
	use super::*;
	use sp_core::H256;
	use sp_runtime::{
		generic::{Era, DigestItem}, DispatchError, testing::{Digest, Header, Block},
		traits::{Header as HeaderT, BlakeTwo256, IdentityLookup},
		transaction_validity::{
			InvalidTransaction, ValidTransaction, TransactionValidityError, UnknownTransaction
		},
	};
	use frame_support::{
		parameter_types,
		weights::{Weight, RuntimeDbWeight, IdentityFee, WeightToFeePolynomial},
		traits::{Currency, LockIdentifier, LockableCurrency, WithdrawReasons},
	};
	use frame_system::{
		Call as SystemCall, ChainContext, LastRuntimeUpgradeInfo,
	};
	use pallet_transaction_payment::CurrencyAdapter;
	use pallet_balances::Call as BalancesCall;
	use hex_literal::hex;
	const TEST_KEY: &[u8] = &*b":test:key:";

	mod custom {
		use frame_support::weights::{Weight, DispatchClass};
		use sp_runtime::transaction_validity::{
			UnknownTransaction, TransactionSource, TransactionValidity
		};

		pub trait Config: frame_system::Config {}

		frame_support::decl_module! {
			pub struct Module<T: Config> for enum Call where origin: T::Origin {
				#[weight = 100]
				fn some_function(origin) {
					// NOTE: does not make any different.
					let _ = frame_system::ensure_signed(origin);
				}
				#[weight = (200, DispatchClass::Operational)]
				fn some_root_operation(origin) {
					let _ = frame_system::ensure_root(origin);
				}
				#[weight = 0]
				fn some_unsigned_message(origin) {
					let _ = frame_system::ensure_none(origin);
				}

				#[weight = 0]
				fn allowed_unsigned(origin) {
					let _ = frame_system::ensure_root(origin)?;
				}

				#[weight = 0]
				fn unallowed_unsigned(origin) {
					let _ = frame_system::ensure_root(origin)?;
				}

				// module hooks.
				// one with block number arg and one without
				fn on_initialize(n: T::BlockNumber) -> Weight {
					println!("on_initialize({})", n);
					175
				}

				fn on_finalize() {
					println!("on_finalize(?)");
				}

				fn on_runtime_upgrade() -> Weight {
					sp_io::storage::set(super::TEST_KEY, "module".as_bytes());
					200
				}

				fn offchain_worker(n: T::BlockNumber) {
					assert_eq!(T::BlockNumber::from(1u32), n);
				}
			}
		}

		impl<T: Config> sp_runtime::traits::ValidateUnsigned for Module<T> {
			type Call = Call<T>;

			fn validate_unsigned(
				_source: TransactionSource,
				call: &Self::Call,
			) -> TransactionValidity {
				match call {
					Call::allowed_unsigned(..) => Ok(Default::default()),
					_ => UnknownTransaction::NoUnsignedValidator.into(),
				}
			}
		}
	}

	frame_support::construct_runtime!(
		pub enum Runtime where
			Block = TestBlock,
			NodeBlock = TestBlock,
			UncheckedExtrinsic = TestUncheckedExtrinsic
		{
			System: frame_system::{Module, Call, Config, Storage, Event<T>},
			Balances: pallet_balances::{Module, Call, Storage, Config<T>, Event<T>},
			Custom: custom::{Module, Call, ValidateUnsigned},
		}
	);

	parameter_types! {
		pub const BlockHashCount: u64 = 250;
		pub BlockWeights: frame_system::limits::BlockWeights =
			frame_system::limits::BlockWeights::builder()
				.base_block(10)
				.for_class(DispatchClass::all(), |weights| weights.base_extrinsic = 5)
				.for_class(DispatchClass::non_mandatory(), |weights| weights.max_total = 1024.into())
				.build_or_panic();
		pub const DbWeight: RuntimeDbWeight = RuntimeDbWeight {
			read: 10,
			write: 100,
		};
	}
	impl frame_system::Config for Runtime {
		type BaseCallFilter = ();
		type BlockWeights = BlockWeights;
		type BlockLength = ();
		type DbWeight = ();
		type Origin = Origin;
		type Index = u64;
		type Call = Call;
		type BlockNumber = u64;
		type Hash = sp_core::H256;
		type Hashing = BlakeTwo256;
		type AccountId = u64;
		type Lookup = IdentityLookup<u64>;
		type Header = Header;
		type Event = Event;
		type BlockHashCount = BlockHashCount;
		type Version = RuntimeVersion;
		type PalletInfo = PalletInfo;
		type AccountData = pallet_balances::AccountData<Balance>;
		type OnNewAccount = ();
		type OnKilledAccount = ();
		type SystemWeightInfo = ();
	}

	type Balance = u64;
	parameter_types! {
		pub const ExistentialDeposit: Balance = 1;
	}
	impl pallet_balances::Config for Runtime {
		type Balance = Balance;
		type Event = Event;
		type DustRemoval = ();
		type ExistentialDeposit = ExistentialDeposit;
		type AccountStore = System;
		type MaxLocks = ();
		type WeightInfo = ();
	}

	parameter_types! {
		pub const TransactionByteFee: Balance = 0;
	}
	impl pallet_transaction_payment::Config for Runtime {
		type OnChargeTransaction = CurrencyAdapter<Balances, ()>;
		type TransactionByteFee = TransactionByteFee;
		type WeightToFee = IdentityFee<Balance>;
		type FeeMultiplierUpdate = ();
	}
	impl custom::Config for Runtime {}

	pub struct RuntimeVersion;
	impl frame_support::traits::Get<sp_version::RuntimeVersion> for RuntimeVersion {
		fn get() -> sp_version::RuntimeVersion {
			RUNTIME_VERSION.with(|v| v.borrow().clone())
		}
	}

	thread_local! {
		pub static RUNTIME_VERSION: std::cell::RefCell<sp_version::RuntimeVersion> =
			Default::default();
	}

	type SignedExtra = (
		frame_system::CheckEra<Runtime>,
		frame_system::CheckNonce<Runtime>,
		frame_system::CheckWeight<Runtime>,
		pallet_transaction_payment::ChargeTransactionPayment<Runtime>,
	);
	type TestXt = sp_runtime::testing::TestXt<Call, SignedExtra>;
	type TestBlock = Block<TestXt>;
	type TestUncheckedExtrinsic = sp_runtime::generic::UncheckedExtrinsic<
		<Runtime as frame_system::Config>::AccountId,
		<Runtime as frame_system::Config>::Call,
		(),
		SignedExtra,
	>;

	// Will contain `true` when the custom runtime logic was called.
	const CUSTOM_ON_RUNTIME_KEY: &[u8] = &*b":custom:on_runtime";

	struct CustomOnRuntimeUpgrade;
	impl OnRuntimeUpgrade for CustomOnRuntimeUpgrade {
		fn on_runtime_upgrade() -> Weight {
			sp_io::storage::set(TEST_KEY, "custom_upgrade".as_bytes());
			sp_io::storage::set(CUSTOM_ON_RUNTIME_KEY, &true.encode());
			100
		}
	}

	type Executive = super::Executive<
		Runtime,
		Block<TestXt>,
		ChainContext<Runtime>,
		Runtime,
		AllModules,
		CustomOnRuntimeUpgrade
	>;

	fn extra(nonce: u64, fee: Balance) -> SignedExtra {
		(
			frame_system::CheckEra::from(Era::Immortal),
			frame_system::CheckNonce::from(nonce),
			frame_system::CheckWeight::new(),
			pallet_transaction_payment::ChargeTransactionPayment::from(fee)
		)
	}

	fn sign_extra(who: u64, nonce: u64, fee: Balance) -> Option<(u64, SignedExtra)> {
		Some((who, extra(nonce, fee)))
	}

	#[test]
	fn balance_transfer_dispatch_works() {
		let mut t = frame_system::GenesisConfig::default().build_storage::<Runtime>().unwrap();
		pallet_balances::GenesisConfig::<Runtime> {
			balances: vec![(1, 211)],
		}.assimilate_storage(&mut t).unwrap();
		let xt = TestXt::new(Call::Balances(BalancesCall::transfer(2, 69)), sign_extra(1, 0, 0));
<<<<<<< HEAD
		let weight = xt.get_dispatch_info().weight +
			<Runtime as frame_system::Trait>::BlockWeights::get().get(DispatchClass::Normal).base_extrinsic;
=======
		let weight = xt.get_dispatch_info().weight + <Runtime as frame_system::Config>::ExtrinsicBaseWeight::get();
>>>>>>> e4ae38b0
		let fee: Balance
			= <Runtime as pallet_transaction_payment::Config>::WeightToFee::calc(&weight);
		let mut t = sp_io::TestExternalities::new(t);
		t.execute_with(|| {
			Executive::initialize_block(&Header::new(
				1,
				H256::default(),
				H256::default(),
				[69u8; 32].into(),
				Digest::default(),
			));
			let r = Executive::apply_extrinsic(xt);
			assert!(r.is_ok());
			assert_eq!(<pallet_balances::Module<Runtime>>::total_balance(&1), 142 - fee);
			assert_eq!(<pallet_balances::Module<Runtime>>::total_balance(&2), 69);
		});
	}

	fn new_test_ext(balance_factor: Balance) -> sp_io::TestExternalities {
		let mut t = frame_system::GenesisConfig::default().build_storage::<Runtime>().unwrap();
		pallet_balances::GenesisConfig::<Runtime> {
			balances: vec![(1, 111 * balance_factor)],
		}.assimilate_storage(&mut t).unwrap();
		t.into()
	}

	#[test]
	fn block_import_works() {
		new_test_ext(1).execute_with(|| {
			Executive::execute_block(Block {
				header: Header {
					parent_hash: [69u8; 32].into(),
					number: 1,
					state_root: hex!("6a3ad91caba5b8ac15c325a36d7568adf6a7e49321865de7527b851d870343d4").into(),
					extrinsics_root: hex!("03170a2e7597b7b7e3d84c05391d139a62b157e78786d8c082f29dcf4c111314").into(),
					digest: Digest { logs: vec![], },
				},
				extrinsics: vec![],
			});
		});
	}

	#[test]
	#[should_panic]
	fn block_import_of_bad_state_root_fails() {
		new_test_ext(1).execute_with(|| {
			Executive::execute_block(Block {
				header: Header {
					parent_hash: [69u8; 32].into(),
					number: 1,
					state_root: [0u8; 32].into(),
					extrinsics_root: hex!("03170a2e7597b7b7e3d84c05391d139a62b157e78786d8c082f29dcf4c111314").into(),
					digest: Digest { logs: vec![], },
				},
				extrinsics: vec![],
			});
		});
	}

	#[test]
	#[should_panic]
	fn block_import_of_bad_extrinsic_root_fails() {
		new_test_ext(1).execute_with(|| {
			Executive::execute_block(Block {
				header: Header {
					parent_hash: [69u8; 32].into(),
					number: 1,
					state_root: hex!("49cd58a254ccf6abc4a023d9a22dcfc421e385527a250faec69f8ad0d8ed3e48").into(),
					extrinsics_root: [0u8; 32].into(),
					digest: Digest { logs: vec![], },
				},
				extrinsics: vec![],
			});
		});
	}

	#[test]
	fn bad_extrinsic_not_inserted() {
		let mut t = new_test_ext(1);
		// bad nonce check!
		let xt = TestXt::new(Call::Balances(BalancesCall::transfer(33, 69)), sign_extra(1, 30, 0));
		t.execute_with(|| {
			Executive::initialize_block(&Header::new(
				1,
				H256::default(),
				H256::default(),
				[69u8; 32].into(),
				Digest::default(),
			));
			assert!(Executive::apply_extrinsic(xt).is_err());
			assert_eq!(<frame_system::Module<Runtime>>::extrinsic_index(), Some(0));
		});
	}

	#[test]
	fn block_weight_limit_enforced() {
		let mut t = new_test_ext(10000);
		// given: TestXt uses the encoded len as fixed Len:
		let xt = TestXt::new(Call::Balances(BalancesCall::transfer(33, 0)), sign_extra(1, 0, 0));
		let encoded = xt.encode();
		let encoded_len = encoded.len() as Weight;
<<<<<<< HEAD
		// on_initialize weight + base block execution weight
		let block_weights = <Runtime as frame_system::Trait>::BlockWeights::get();
		let base_block_weight = 175 + block_weights.base_block;
		let limit = block_weights.get(DispatchClass::Normal).max_total.unwrap()
			- base_block_weight;
=======
		// on_initialize weight + block execution weight
		let base_block_weight = 175 + <Runtime as frame_system::Config>::BlockExecutionWeight::get();
		let limit = AvailableBlockRatio::get() * MaximumBlockWeight::get() - base_block_weight;
>>>>>>> e4ae38b0
		let num_to_exhaust_block = limit / (encoded_len + 5);
		t.execute_with(|| {
			Executive::initialize_block(&Header::new(
				1,
				H256::default(),
				H256::default(),
				[69u8; 32].into(),
				Digest::default(),
			));
			// Base block execution weight + `on_initialize` weight from the custom module.
			assert_eq!(<frame_system::Module<Runtime>>::block_weight().total(), base_block_weight);

			for nonce in 0..=num_to_exhaust_block {
				let xt = TestXt::new(
					Call::Balances(BalancesCall::transfer(33, 0)), sign_extra(1, nonce.into(), 0),
				);
				let res = Executive::apply_extrinsic(xt);
				if nonce != num_to_exhaust_block {
					assert!(res.is_ok());
					assert_eq!(
						<frame_system::Module<Runtime>>::block_weight().total(),
						//--------------------- on_initialize + block_execution + extrinsic_base weight
						(encoded_len + 5) * (nonce + 1) + base_block_weight,
					);
					assert_eq!(<frame_system::Module<Runtime>>::extrinsic_index(), Some(nonce as u32 + 1));
				} else {
					assert_eq!(res, Err(InvalidTransaction::ExhaustsResources.into()));
				}
			}
		});
	}

	#[test]
	fn block_weight_and_size_is_stored_per_tx() {
		let xt = TestXt::new(Call::Balances(BalancesCall::transfer(33, 0)), sign_extra(1, 0, 0));
		let x1 = TestXt::new(Call::Balances(BalancesCall::transfer(33, 0)), sign_extra(1, 1, 0));
		let x2 = TestXt::new(Call::Balances(BalancesCall::transfer(33, 0)), sign_extra(1, 2, 0));
		let len = xt.clone().encode().len() as u32;
		let mut t = new_test_ext(1);
		t.execute_with(|| {
			// Block execution weight + on_initialize weight from custom module
<<<<<<< HEAD
			let base_block_weight = 175 + <Runtime as frame_system::Trait>::BlockWeights::get().base_block;
=======
			let base_block_weight = 175 + <Runtime as frame_system::Config>::BlockExecutionWeight::get();
>>>>>>> e4ae38b0

			Executive::initialize_block(&Header::new(
				1,
				H256::default(),
				H256::default(),
				[69u8; 32].into(),
				Digest::default(),
			));

			assert_eq!(<frame_system::Module<Runtime>>::block_weight().total(), base_block_weight);
			assert_eq!(<frame_system::Module<Runtime>>::all_extrinsics_len(), 0);

			assert!(Executive::apply_extrinsic(xt.clone()).unwrap().is_ok());
			assert!(Executive::apply_extrinsic(x1.clone()).unwrap().is_ok());
			assert!(Executive::apply_extrinsic(x2.clone()).unwrap().is_ok());

			// default weight for `TestXt` == encoded length.
<<<<<<< HEAD
			let extrinsic_weight = len as Weight + <Runtime as frame_system::Trait>::BlockWeights
				::get().get(DispatchClass::Normal).base_extrinsic;
=======
			let extrinsic_weight = len as Weight + <Runtime as frame_system::Config>::ExtrinsicBaseWeight::get();
>>>>>>> e4ae38b0
			assert_eq!(
				<frame_system::Module<Runtime>>::block_weight().total(),
				base_block_weight + 3 * extrinsic_weight,
			);
			assert_eq!(<frame_system::Module<Runtime>>::all_extrinsics_len(), 3 * len);

			let _ = <frame_system::Module<Runtime>>::finalize();
			// All extrinsics length cleaned on `System::finalize`
			assert_eq!(<frame_system::Module<Runtime>>::all_extrinsics_len(), 0);

			// New Block
			Executive::initialize_block(&Header::new(
				2,
				H256::default(),
				H256::default(),
				[69u8; 32].into(),
				Digest::default(),
			));

			// Block weight cleaned up on `System::initialize`
			assert_eq!(<frame_system::Module<Runtime>>::block_weight().total(), base_block_weight);
		});
	}

	#[test]
	fn validate_unsigned() {
		let valid = TestXt::new(Call::Custom(custom::Call::allowed_unsigned()), None);
		let invalid = TestXt::new(Call::Custom(custom::Call::unallowed_unsigned()), None);
		let mut t = new_test_ext(1);

		let mut default_with_prio_3 = ValidTransaction::default();
		default_with_prio_3.priority = 3;
		t.execute_with(|| {
			assert_eq!(
				Executive::validate_transaction(TransactionSource::InBlock, valid.clone()),
				Ok(default_with_prio_3),
			);
			assert_eq!(
				Executive::validate_transaction(TransactionSource::InBlock, invalid.clone()),
				Err(TransactionValidityError::Unknown(UnknownTransaction::NoUnsignedValidator)),
			);
			assert_eq!(Executive::apply_extrinsic(valid), Ok(Err(DispatchError::BadOrigin)));
			assert_eq!(
				Executive::apply_extrinsic(invalid),
				Err(TransactionValidityError::Unknown(UnknownTransaction::NoUnsignedValidator))
			);
		});
	}

	#[test]
	fn can_pay_for_tx_fee_on_full_lock() {
		let id: LockIdentifier = *b"0       ";
		let execute_with_lock = |lock: WithdrawReasons| {
			let mut t = new_test_ext(1);
			t.execute_with(|| {
				<pallet_balances::Module<Runtime> as LockableCurrency<Balance>>::set_lock(
					id,
					&1,
					110,
					lock,
				);
				let xt = TestXt::new(
					Call::System(SystemCall::remark(vec![1u8])),
					sign_extra(1, 0, 0),
				);
<<<<<<< HEAD
				let weight = xt.get_dispatch_info().weight + <Runtime as frame_system::Trait>
					::BlockWeights
					::get()
					.get(DispatchClass::Normal)
					.base_extrinsic;
=======
				let weight = xt.get_dispatch_info().weight
					+ <Runtime as frame_system::Config>::ExtrinsicBaseWeight::get();
>>>>>>> e4ae38b0
				let fee: Balance =
					<Runtime as pallet_transaction_payment::Config>::WeightToFee::calc(&weight);
				Executive::initialize_block(&Header::new(
					1,
					H256::default(),
					H256::default(),
					[69u8; 32].into(),
					Digest::default(),
				));

				if lock == WithdrawReasons::except(WithdrawReasons::TRANSACTION_PAYMENT) {
					assert!(Executive::apply_extrinsic(xt).unwrap().is_ok());
					// tx fee has been deducted.
					assert_eq!(<pallet_balances::Module<Runtime>>::total_balance(&1), 111 - fee);
				} else {
					assert_eq!(
						Executive::apply_extrinsic(xt),
						Err(InvalidTransaction::Payment.into()),
					);
					assert_eq!(<pallet_balances::Module<Runtime>>::total_balance(&1), 111);
				}
			});
		};

		execute_with_lock(WithdrawReasons::all());
		execute_with_lock(WithdrawReasons::except(WithdrawReasons::TRANSACTION_PAYMENT));
	}

	#[test]
	fn block_hooks_weight_is_stored() {
		new_test_ext(1).execute_with(|| {

			Executive::initialize_block(&Header::new_from_number(1));
			// NOTE: might need updates over time if new weights are introduced.
			// For now it only accounts for the base block execution weight and
			// the `on_initialize` weight defined in the custom test module.
			assert_eq!(<frame_system::Module<Runtime>>::block_weight().total(), 175 + 10);
		})
	}

	#[test]
	fn runtime_upgraded_should_work() {
		new_test_ext(1).execute_with(|| {
			RUNTIME_VERSION.with(|v| *v.borrow_mut() = Default::default());
			// It should be added at genesis
			assert!(frame_system::LastRuntimeUpgrade::exists());
			assert!(!Executive::runtime_upgraded());

			RUNTIME_VERSION.with(|v| *v.borrow_mut() = sp_version::RuntimeVersion {
				spec_version: 1,
				..Default::default()
			});
			assert!(Executive::runtime_upgraded());
			assert_eq!(
				Some(LastRuntimeUpgradeInfo { spec_version: 1.into(), spec_name: "".into() }),
				frame_system::LastRuntimeUpgrade::get(),
			);

			RUNTIME_VERSION.with(|v| *v.borrow_mut() = sp_version::RuntimeVersion {
				spec_version: 1,
				spec_name: "test".into(),
				..Default::default()
			});
			assert!(Executive::runtime_upgraded());
			assert_eq!(
				Some(LastRuntimeUpgradeInfo { spec_version: 1.into(), spec_name: "test".into() }),
				frame_system::LastRuntimeUpgrade::get(),
			);

			RUNTIME_VERSION.with(|v| *v.borrow_mut() = sp_version::RuntimeVersion {
				spec_version: 1,
				spec_name: "test".into(),
				impl_version: 2,
				..Default::default()
			});
			assert!(!Executive::runtime_upgraded());

			frame_system::LastRuntimeUpgrade::take();
			assert!(Executive::runtime_upgraded());
			assert_eq!(
				Some(LastRuntimeUpgradeInfo { spec_version: 1.into(), spec_name: "test".into() }),
				frame_system::LastRuntimeUpgrade::get(),
			);
		})
	}

	#[test]
	fn last_runtime_upgrade_was_upgraded_works() {
		let test_data = vec![
			(0, "", 1, "", true),
			(1, "", 1, "", false),
			(1, "", 1, "test", true),
			(1, "", 0, "", false),
			(1, "", 0, "test", true),
		];

		for (spec_version, spec_name, c_spec_version, c_spec_name, result) in test_data {
			let current = sp_version::RuntimeVersion {
				spec_version: c_spec_version,
				spec_name: c_spec_name.into(),
				..Default::default()
			};

			let last = LastRuntimeUpgradeInfo {
				spec_version: spec_version.into(),
				spec_name: spec_name.into(),
			};

			assert_eq!(result, last.was_upgraded(&current));
		}
	}

	#[test]
	fn custom_runtime_upgrade_is_called_before_modules() {
		new_test_ext(1).execute_with(|| {
			// Make sure `on_runtime_upgrade` is called.
			RUNTIME_VERSION.with(|v| *v.borrow_mut() = sp_version::RuntimeVersion {
				spec_version: 1,
				..Default::default()
			});

			Executive::initialize_block(&Header::new(
				1,
				H256::default(),
				H256::default(),
				[69u8; 32].into(),
				Digest::default(),
			));

			assert_eq!(&sp_io::storage::get(TEST_KEY).unwrap()[..], *b"module");
			assert_eq!(sp_io::storage::get(CUSTOM_ON_RUNTIME_KEY).unwrap(), true.encode());
		});
	}

	#[test]
	fn all_weights_are_recorded_correctly() {
		new_test_ext(1).execute_with(|| {
			// Make sure `on_runtime_upgrade` is called for maximum complexity
			RUNTIME_VERSION.with(|v| *v.borrow_mut() = sp_version::RuntimeVersion {
				spec_version: 1,
				..Default::default()
			});

			let block_number = 1;

			Executive::initialize_block(&Header::new(
				block_number,
				H256::default(),
				H256::default(),
				[69u8; 32].into(),
				Digest::default(),
			));

			// All weights that show up in the `initialize_block_impl`
			let frame_system_upgrade_weight = frame_system::Module::<Runtime>::on_runtime_upgrade();
			let custom_runtime_upgrade_weight = CustomOnRuntimeUpgrade::on_runtime_upgrade();
			let runtime_upgrade_weight = <AllModules as OnRuntimeUpgrade>::on_runtime_upgrade();
			let frame_system_on_initialize_weight = frame_system::Module::<Runtime>::on_initialize(block_number);
			let on_initialize_weight = <AllModules as OnInitialize<u64>>::on_initialize(block_number);
<<<<<<< HEAD
			let base_block_weight = <Runtime as frame_system::Trait>::BlockWeights::get().base_block;
=======
			let base_block_weight = <Runtime as frame_system::Config>::BlockExecutionWeight::get();
>>>>>>> e4ae38b0

			// Weights are recorded correctly
			assert_eq!(
				frame_system::Module::<Runtime>::block_weight().total(),
				frame_system_upgrade_weight +
				custom_runtime_upgrade_weight +
				runtime_upgrade_weight +
				frame_system_on_initialize_weight +
				on_initialize_weight +
				base_block_weight,
			);
		});
	}

	#[test]
	fn offchain_worker_works_as_expected() {
		new_test_ext(1).execute_with(|| {
			let parent_hash = sp_core::H256::from([69u8; 32]);
			let mut digest = Digest::default();
			digest.push(DigestItem::Seal([1, 2, 3, 4], vec![5, 6, 7, 8]));

			let header = Header::new(
				1,
				H256::default(),
				H256::default(),
				parent_hash,
				digest.clone(),
			);

			Executive::offchain_worker(&header);

			assert_eq!(digest, System::digest());
			assert_eq!(parent_hash, System::block_hash(0));
			assert_eq!(header.hash(), System::block_hash(1));
		});
	}
}<|MERGE_RESOLUTION|>--- conflicted
+++ resolved
@@ -718,12 +718,8 @@
 			balances: vec![(1, 211)],
 		}.assimilate_storage(&mut t).unwrap();
 		let xt = TestXt::new(Call::Balances(BalancesCall::transfer(2, 69)), sign_extra(1, 0, 0));
-<<<<<<< HEAD
 		let weight = xt.get_dispatch_info().weight +
-			<Runtime as frame_system::Trait>::BlockWeights::get().get(DispatchClass::Normal).base_extrinsic;
-=======
-		let weight = xt.get_dispatch_info().weight + <Runtime as frame_system::Config>::ExtrinsicBaseWeight::get();
->>>>>>> e4ae38b0
+			<Runtime as frame_system::Config>::BlockWeights::get().get(DispatchClass::Normal).base_extrinsic;
 		let fee: Balance
 			= <Runtime as pallet_transaction_payment::Config>::WeightToFee::calc(&weight);
 		let mut t = sp_io::TestExternalities::new(t);
@@ -825,17 +821,11 @@
 		let xt = TestXt::new(Call::Balances(BalancesCall::transfer(33, 0)), sign_extra(1, 0, 0));
 		let encoded = xt.encode();
 		let encoded_len = encoded.len() as Weight;
-<<<<<<< HEAD
 		// on_initialize weight + base block execution weight
-		let block_weights = <Runtime as frame_system::Trait>::BlockWeights::get();
+		let block_weights = <Runtime as frame_system::Config>::BlockWeights::get();
 		let base_block_weight = 175 + block_weights.base_block;
 		let limit = block_weights.get(DispatchClass::Normal).max_total.unwrap()
 			- base_block_weight;
-=======
-		// on_initialize weight + block execution weight
-		let base_block_weight = 175 + <Runtime as frame_system::Config>::BlockExecutionWeight::get();
-		let limit = AvailableBlockRatio::get() * MaximumBlockWeight::get() - base_block_weight;
->>>>>>> e4ae38b0
 		let num_to_exhaust_block = limit / (encoded_len + 5);
 		t.execute_with(|| {
 			Executive::initialize_block(&Header::new(
@@ -877,11 +867,7 @@
 		let mut t = new_test_ext(1);
 		t.execute_with(|| {
 			// Block execution weight + on_initialize weight from custom module
-<<<<<<< HEAD
-			let base_block_weight = 175 + <Runtime as frame_system::Trait>::BlockWeights::get().base_block;
-=======
-			let base_block_weight = 175 + <Runtime as frame_system::Config>::BlockExecutionWeight::get();
->>>>>>> e4ae38b0
+			let base_block_weight = 175 + <Runtime as frame_system::Config>::BlockWeights::get().base_block;
 
 			Executive::initialize_block(&Header::new(
 				1,
@@ -899,12 +885,8 @@
 			assert!(Executive::apply_extrinsic(x2.clone()).unwrap().is_ok());
 
 			// default weight for `TestXt` == encoded length.
-<<<<<<< HEAD
-			let extrinsic_weight = len as Weight + <Runtime as frame_system::Trait>::BlockWeights
+			let extrinsic_weight = len as Weight + <Runtime as frame_system::Config>::BlockWeights
 				::get().get(DispatchClass::Normal).base_extrinsic;
-=======
-			let extrinsic_weight = len as Weight + <Runtime as frame_system::Config>::ExtrinsicBaseWeight::get();
->>>>>>> e4ae38b0
 			assert_eq!(
 				<frame_system::Module<Runtime>>::block_weight().total(),
 				base_block_weight + 3 * extrinsic_weight,
@@ -970,16 +952,11 @@
 					Call::System(SystemCall::remark(vec![1u8])),
 					sign_extra(1, 0, 0),
 				);
-<<<<<<< HEAD
-				let weight = xt.get_dispatch_info().weight + <Runtime as frame_system::Trait>
+				let weight = xt.get_dispatch_info().weight + <Runtime as frame_system::Config>
 					::BlockWeights
 					::get()
 					.get(DispatchClass::Normal)
 					.base_extrinsic;
-=======
-				let weight = xt.get_dispatch_info().weight
-					+ <Runtime as frame_system::Config>::ExtrinsicBaseWeight::get();
->>>>>>> e4ae38b0
 				let fee: Balance =
 					<Runtime as pallet_transaction_payment::Config>::WeightToFee::calc(&weight);
 				Executive::initialize_block(&Header::new(
@@ -1139,11 +1116,7 @@
 			let runtime_upgrade_weight = <AllModules as OnRuntimeUpgrade>::on_runtime_upgrade();
 			let frame_system_on_initialize_weight = frame_system::Module::<Runtime>::on_initialize(block_number);
 			let on_initialize_weight = <AllModules as OnInitialize<u64>>::on_initialize(block_number);
-<<<<<<< HEAD
-			let base_block_weight = <Runtime as frame_system::Trait>::BlockWeights::get().base_block;
-=======
-			let base_block_weight = <Runtime as frame_system::Config>::BlockExecutionWeight::get();
->>>>>>> e4ae38b0
+			let base_block_weight = <Runtime as frame_system::Config>::BlockWeights::get().base_block;
 
 			// Weights are recorded correctly
 			assert_eq!(
