// This file is part of Substrate.

// Copyright (C) 2017-2022 Parity Technologies (UK) Ltd.
// SPDX-License-Identifier: Apache-2.0

// Licensed under the Apache License, Version 2.0 (the "License");
// you may not use this file except in compliance with the License.
// You may obtain a copy of the License at
//
// 	http://www.apache.org/licenses/LICENSE-2.0
//
// Unless required by applicable law or agreed to in writing, software
// distributed under the License is distributed on an "AS IS" BASIS,
// WITHOUT WARRANTIES OR CONDITIONS OF ANY KIND, either express or implied.
// See the License for the specific language governing permissions and
// limitations under the License.

//! # Executive Module
//!
//! The Executive module acts as the orchestration layer for the runtime. It dispatches incoming
//! extrinsic calls to the respective modules in the runtime.
//!
//! ## Overview
//!
//! The executive module is not a typical pallet providing functionality around a specific feature.
//! It is a cross-cutting framework component for the FRAME. It works in conjunction with the
//! [FRAME System module](../frame_system/index.html) to perform these cross-cutting functions.
//!
//! The Executive module provides functions to:
//!
//! - Check transaction validity.
//! - Initialize a block.
//! - Apply extrinsics.
//! - Execute a block.
//! - Finalize a block.
//! - Start an off-chain worker.
//!
//! ### Implementations
//!
//! The Executive module provides the following implementations:
//!
//! - `ExecuteBlock`: Trait that can be used to execute a block.
//! - `Executive`: Type that can be used to make the FRAME available from the runtime.
//!
//! ## Usage
//!
//! The default Substrate node template declares the [`Executive`](./struct.Executive.html) type in
//! its library.
//!
//! ### Example
//!
//! `Executive` type declaration from the node template.
//!
//! ```
//! # use sp_runtime::generic;
//! # use frame_executive as executive;
//! # pub struct UncheckedExtrinsic {};
//! # pub struct Header {};
//! # type Context = frame_system::ChainContext<Runtime>;
//! # pub type Block = generic::Block<Header, UncheckedExtrinsic>;
//! # pub type Balances = u64;
//! # pub type AllPalletsWithSystem = u64;
//! # pub enum Runtime {};
//! # use sp_runtime::transaction_validity::{
//! #    TransactionValidity, UnknownTransaction, TransactionSource,
//! # };
//! # use sp_runtime::traits::ValidateUnsigned;
//! # impl ValidateUnsigned for Runtime {
//! #     type Call = ();
//! #
//! #     fn validate_unsigned(_source: TransactionSource, _call: &Self::Call) -> TransactionValidity {
//! #         UnknownTransaction::NoUnsignedValidator.into()
//! #     }
//! # }
//! /// Executive: handles dispatch to the various modules.
//! pub type Executive = executive::Executive<Runtime, Block, Context, Runtime, AllPalletsWithSystem>;
//! ```
//!
//! ### Custom `OnRuntimeUpgrade` logic
//!
//! You can add custom logic that should be called in your runtime on a runtime upgrade. This is
//! done by setting an optional generic parameter. The custom logic will be called before
//! the on runtime upgrade logic of all modules is called.
//!
//! ```
//! # use sp_runtime::generic;
//! # use frame_executive as executive;
//! # pub struct UncheckedExtrinsic {};
//! # pub struct Header {};
//! # type Context = frame_system::ChainContext<Runtime>;
//! # pub type Block = generic::Block<Header, UncheckedExtrinsic>;
//! # pub type Balances = u64;
//! # pub type AllPalletsWithSystem = u64;
//! # pub enum Runtime {};
//! # use sp_runtime::transaction_validity::{
//! #    TransactionValidity, UnknownTransaction, TransactionSource,
//! # };
//! # use sp_runtime::traits::ValidateUnsigned;
//! # impl ValidateUnsigned for Runtime {
//! #     type Call = ();
//! #
//! #     fn validate_unsigned(_source: TransactionSource, _call: &Self::Call) -> TransactionValidity {
//! #         UnknownTransaction::NoUnsignedValidator.into()
//! #     }
//! # }
//! struct CustomOnRuntimeUpgrade;
//! impl frame_support::traits::OnRuntimeUpgrade for CustomOnRuntimeUpgrade {
//!     fn on_runtime_upgrade() -> frame_support::weights::Weight {
//!         // Do whatever you want.
//!         frame_support::weights::Weight::zero()
//!     }
//! }
//!
//! pub type Executive = executive::Executive<Runtime, Block, Context, Runtime, AllPalletsWithSystem, CustomOnRuntimeUpgrade>;
//! ```

#![cfg_attr(not(feature = "std"), no_std)]

use codec::{Codec, Encode};
use frame_support::{
	dispatch::{DispatchClass, DispatchInfo, GetDispatchInfo, PostDispatchInfo},
	traits::{
		EnsureInherentsAreFirst, ExecuteBlock, OffchainWorker, OnFinalize, OnIdle, OnInitialize,
		OnRuntimeUpgrade,
	},
	weights::Weight,
};
#[cfg(not(feature = "background-signature-verification"))]
use sp_runtime::traits::Checkable;
#[cfg(feature = "background-signature-verification")]
use sp_runtime::traits::{BackgroundCheckable as Checkable, Checkable as _};
use sp_runtime::{
	generic::Digest,
	traits::{
<<<<<<< HEAD
		self, Applyable, CheckEqual, Dispatchable, Header, NumberFor, One, Saturating,
=======
		self, Applyable, CheckEqual, Checkable, Dispatchable, Header, NumberFor, One,
>>>>>>> b541b2d2
		ValidateUnsigned, Zero,
	},
	transaction_validity::{TransactionSource, TransactionValidity},
	ApplyExtrinsicResult,
};
use sp_std::{marker::PhantomData, prelude::*};

pub type CheckedOf<E, C> = <E as sp_runtime::traits::Checkable<C>>::Checked;
pub type CallOf<E, C> = <CheckedOf<E, C> as Applyable>::Call;
pub type OriginOf<E, C> = <CallOf<E, C> as Dispatchable>::Origin;

/// Main entry point for certain runtime actions as e.g. `execute_block`.
///
/// Generic parameters:
/// - `System`: Something that implements `frame_system::Config`
/// - `Block`: The block type of the runtime
/// - `Context`: The context that is used when checking an extrinsic.
/// - `UnsignedValidator`: The unsigned transaction validator of the runtime.
/// - `AllPalletsWithSystem`: Tuple that contains all pallets including frame system pallet. Will be
///   used to call hooks e.g. `on_initialize`.
/// - `OnRuntimeUpgrade`: Custom logic that should be called after a runtime upgrade. Modules are
///   already called by `AllPalletsWithSystem`. It will be called before all modules will be called.
pub struct Executive<
	System,
	Block,
	Context,
	UnsignedValidator,
	AllPalletsWithSystem,
	OnRuntimeUpgrade = (),
>(
	PhantomData<(
		System,
		Block,
		Context,
		UnsignedValidator,
		AllPalletsWithSystem,
		OnRuntimeUpgrade,
	)>,
);

impl<
		System: frame_system::Config + EnsureInherentsAreFirst<Block>,
		Block: traits::Block<Header = System::Header, Hash = System::Hash>,
		Context: Default,
		UnsignedValidator,
		AllPalletsWithSystem: OnRuntimeUpgrade
			+ OnInitialize<System::BlockNumber>
			+ OnIdle<System::BlockNumber>
			+ OnFinalize<System::BlockNumber>
			+ OffchainWorker<System::BlockNumber>,
		COnRuntimeUpgrade: OnRuntimeUpgrade,
	> ExecuteBlock<Block>
	for Executive<System, Block, Context, UnsignedValidator, AllPalletsWithSystem, COnRuntimeUpgrade>
where
	Block::Extrinsic: Checkable<Context> + Codec,
	CheckedOf<Block::Extrinsic, Context>: Applyable + GetDispatchInfo,
	CallOf<Block::Extrinsic, Context>:
		Dispatchable<Info = DispatchInfo, PostInfo = PostDispatchInfo>,
	OriginOf<Block::Extrinsic, Context>: From<Option<System::AccountId>>,
	UnsignedValidator: ValidateUnsigned<Call = CallOf<Block::Extrinsic, Context>>,
{
	fn execute_block(block: Block) {
		Executive::<
			System,
			Block,
			Context,
			UnsignedValidator,
			AllPalletsWithSystem,
			COnRuntimeUpgrade,
		>::execute_block(block);
	}
}

#[cfg(feature = "try-runtime")]
impl<
		System: frame_system::Config + EnsureInherentsAreFirst<Block>,
		Block: traits::Block<Header = System::Header, Hash = System::Hash>,
		Context: Default,
		UnsignedValidator,
		AllPalletsWithSystem: OnRuntimeUpgrade
			+ OnInitialize<System::BlockNumber>
			+ OnIdle<System::BlockNumber>
			+ OnFinalize<System::BlockNumber>
			+ OffchainWorker<System::BlockNumber>
			+ frame_support::traits::TryState<System::BlockNumber>,
		COnRuntimeUpgrade: OnRuntimeUpgrade,
	> Executive<System, Block, Context, UnsignedValidator, AllPalletsWithSystem, COnRuntimeUpgrade>
where
	Block::Extrinsic: Checkable<Context> + Codec,
	CheckedOf<Block::Extrinsic, Context>: Applyable + GetDispatchInfo,
	CallOf<Block::Extrinsic, Context>:
		Dispatchable<Info = DispatchInfo, PostInfo = PostDispatchInfo>,
	OriginOf<Block::Extrinsic, Context>: From<Option<System::AccountId>>,
	UnsignedValidator: ValidateUnsigned<Call = CallOf<Block::Extrinsic, Context>>,
{
	/// Execute given block, but don't as strict is the normal block execution.
	///
	/// Some consensus related checks such as the state root check can be switched off via
	/// `try_state_root`. Some additional non-consensus checks can be additionally enabled via
	/// `try_state`.
	///
	/// Should only be used for testing ONLY.
	pub fn try_execute_block(
		block: Block,
		try_state_root: bool,
		select: frame_try_runtime::TryStateSelect,
	) -> Result<frame_support::weights::Weight, &'static str> {
		use frame_support::traits::TryState;

		Self::initialize_block(block.header());
		Self::initial_checks(&block);

		#[cfg(feature = "background-signature-verification")]
		let signature_batching = sp_runtime::BackgroundVerifyContext::start();

		let (header, extrinsics) = block.deconstruct();
		let checked_extrinsics = Self::check_extrinsics(extrinsics);

		Self::execute_checked_extrinsics_with_book_keeping(checked_extrinsics, *header.number());

		// ensure that all background checks have been completed successfully.
		#[cfg(feature = "background-signature-verification")]
		if !signature_batching.verify() {
			panic!("Signature verification failed.");
		}

		// run the try-state checks of all pallets.
		<AllPalletsWithSystem as TryState<System::BlockNumber>>::try_state(
			*header.number(),
			select,
		)
		.map_err(|e| {
			frame_support::log::error!(target: "runtime::executive", "failure: {:?}", e);
			e
		})?;

		// do some of the checks that would normally happen in `final_checks`, but perhaps skip
		// the state root check.
		{
			let new_header = <frame_system::Pallet<System>>::finalize();
			let items_zip = header.digest().logs().iter().zip(new_header.digest().logs().iter());
			for (header_item, computed_item) in items_zip {
				header_item.check_equal(computed_item);
				assert!(header_item == computed_item, "Digest item must match that calculated.");
			}

			if try_state_root {
				let storage_root = new_header.state_root();
				header.state_root().check_equal(storage_root);
				assert!(
					header.state_root() == storage_root,
					"Storage root must match that calculated."
				);
			}

			assert!(
				header.extrinsics_root() == new_header.extrinsics_root(),
				"Transaction trie root must be valid.",
			);
		}

		Ok(frame_system::Pallet::<System>::block_weight().total())
	}

	/// Execute all `OnRuntimeUpgrade` of this runtime, including the pre and post migration checks.
	///
	/// This should only be used for testing.
	pub fn try_runtime_upgrade() -> Result<frame_support::weights::Weight, &'static str> {
		// ensure both `pre_upgrade` and `post_upgrade` won't change the storage root
		let state = {
			let _guard = frame_support::StorageNoopGuard::default();
			<(COnRuntimeUpgrade, AllPalletsWithSystem) as OnRuntimeUpgrade>::pre_upgrade().unwrap()
		};
		let weight = Self::execute_on_runtime_upgrade();
		let _guard = frame_support::StorageNoopGuard::default();
		<(COnRuntimeUpgrade, AllPalletsWithSystem) as OnRuntimeUpgrade>::post_upgrade(state)
			.unwrap();
		Ok(weight)
	}
}

impl<
		System: frame_system::Config + EnsureInherentsAreFirst<Block>,
		Block: traits::Block<Header = System::Header, Hash = System::Hash>,
		Context: Default,
		UnsignedValidator,
		AllPalletsWithSystem: OnRuntimeUpgrade
			+ OnInitialize<System::BlockNumber>
			+ OnIdle<System::BlockNumber>
			+ OnFinalize<System::BlockNumber>
			+ OffchainWorker<System::BlockNumber>,
		COnRuntimeUpgrade: OnRuntimeUpgrade,
	> Executive<System, Block, Context, UnsignedValidator, AllPalletsWithSystem, COnRuntimeUpgrade>
where
	Block::Extrinsic: Checkable<Context> + Codec,
	CheckedOf<Block::Extrinsic, Context>: Applyable + GetDispatchInfo,
	CallOf<Block::Extrinsic, Context>:
		Dispatchable<Info = DispatchInfo, PostInfo = PostDispatchInfo>,
	OriginOf<Block::Extrinsic, Context>: From<Option<System::AccountId>>,
	UnsignedValidator: ValidateUnsigned<Call = CallOf<Block::Extrinsic, Context>>,
{
	/// Execute all `OnRuntimeUpgrade` of this runtime, and return the aggregate weight.
	pub fn execute_on_runtime_upgrade() -> frame_support::weights::Weight {
		<(COnRuntimeUpgrade, AllPalletsWithSystem) as OnRuntimeUpgrade>::on_runtime_upgrade()
	}

	/// Start the execution of a particular block.
	pub fn initialize_block(header: &System::Header) {
		sp_io::init_tracing();
		sp_tracing::enter_span!(sp_tracing::Level::TRACE, "init_block");
		let digests = Self::extract_pre_digest(header);
		Self::initialize_block_impl(header.number(), header.parent_hash(), &digests);
	}

	fn extract_pre_digest(header: &System::Header) -> Digest {
		let mut digest = <Digest>::default();
		header.digest().logs().iter().for_each(|d| {
			if d.as_pre_runtime().is_some() {
				digest.push(d.clone())
			}
		});
		digest
	}

	fn initialize_block_impl(
		block_number: &System::BlockNumber,
		parent_hash: &System::Hash,
		digest: &Digest,
	) {
		// Reset events before apply runtime upgrade hook.
		// This is required to preserve events from runtime upgrade hook.
		// This means the format of all the event related storages must always be compatible.
		<frame_system::Pallet<System>>::reset_events();

		let mut weight = Weight::zero();
		if Self::runtime_upgraded() {
			weight = weight.saturating_add(Self::execute_on_runtime_upgrade());
		}
		<frame_system::Pallet<System>>::initialize(block_number, parent_hash, digest);
		weight = weight.saturating_add(<AllPalletsWithSystem as OnInitialize<
			System::BlockNumber,
		>>::on_initialize(*block_number));
		weight = weight.saturating_add(
			<System::BlockWeights as frame_support::traits::Get<_>>::get().base_block,
		);
		<frame_system::Pallet<System>>::register_extra_weight_unchecked(
			weight,
			DispatchClass::Mandatory,
		);

		frame_system::Pallet::<System>::note_finished_initialize();
	}

	/// Returns if the runtime was upgraded since the last time this function was called.
	fn runtime_upgraded() -> bool {
		let last = frame_system::LastRuntimeUpgrade::<System>::get();
		let current = <System::Version as frame_support::traits::Get<_>>::get();

		if last.map(|v| v.was_upgraded(&current)).unwrap_or(true) {
			frame_system::LastRuntimeUpgrade::<System>::put(
				frame_system::LastRuntimeUpgradeInfo::from(current),
			);
			true
		} else {
			false
		}
	}

	fn initial_checks(block: &Block) {
		sp_tracing::enter_span!(sp_tracing::Level::TRACE, "initial_checks");
		let header = block.header();

		// Check that `parent_hash` is correct.
		let n = *header.number();
		assert!(
			n > System::BlockNumber::zero() &&
				<frame_system::Pallet<System>>::block_hash(n - System::BlockNumber::one()) ==
					*header.parent_hash(),
			"Parent hash should be valid.",
		);

		if let Err(i) = System::ensure_inherents_are_first(block) {
			panic!("Invalid inherent position for extrinsic at index {}", i);
		}
	}

	fn check_extrinsics(
		extrinsics: Vec<Block::Extrinsic>,
	) -> impl Iterator<Item = (CheckedOf<Block::Extrinsic, Context>, Vec<u8>)> {
		extrinsics.into_iter().map(|extrinsic| {
			let encoded = extrinsic.encode();

			#[cfg(feature = "background-signature-verification")]
			let checked_extrinsic = extrinsic.background_check(&Default::default());
			#[cfg(not(feature = "background-signature-verification"))]
			let checked_extrinsic = extrinsic.check(&Default::default());

			match checked_extrinsic {
				Ok(checked_extrinsic) => (checked_extrinsic, encoded),
				Err(e) => {
					let err: &'static str = e.into();
					panic!("{}", err)
				},
			}
		})
	}

	/// Actually execute all transitions for `block`.
	pub fn execute_block(block: Block) {
		sp_io::init_tracing();
		sp_tracing::within_span! {
			sp_tracing::info_span!("execute_block", ?block);

			Self::initialize_block(block.header());

			// any initial checks
			Self::initial_checks(&block);

			#[cfg(feature = "background-signature-verification")]
			let signature_batching = sp_runtime::BackgroundVerifyContext::start();

			// check extrinsics in background
			let (header, extrinsics) = block.deconstruct();
			let checked_extrinsics = Self::check_extrinsics(extrinsics);

			// execute extrinsics
			Self::execute_checked_extrinsics_with_book_keeping(checked_extrinsics, *header.number());

			// ensure that all background checks have been completed successfully.
			#[cfg(feature = "background-signature-verification")]
			if !signature_batching.verify() {
				panic!("Signature verification failed.");
			}

			// any final checks
			Self::final_checks(&header);
		}
	}

	/// Execute given checked extrinsics and take care of post-extrinsics book-keeping.
	fn execute_checked_extrinsics_with_book_keeping(
		checked_extrinsics: impl Iterator<Item = (CheckedOf<Block::Extrinsic, Context>, Vec<u8>)>,
		block_number: NumberFor<Block>,
	) {
		checked_extrinsics.for_each(|(checked_extrinsic, unchecked_extrinsic_encoded)| {
			if let Err(e) =
				Self::apply_checked_extrinsic(checked_extrinsic, unchecked_extrinsic_encoded)
			{
				let err: &'static str = e.into();
				panic!("{}", err)
			}
		});

		// post-extrinsics book-keeping
		<frame_system::Pallet<System>>::note_finished_extrinsics();

		Self::idle_and_finalize_hook(block_number);
	}

	/// Finalize the block - it is up the caller to ensure that all header fields are valid
	/// except state-root.
	pub fn finalize_block() -> System::Header {
		sp_io::init_tracing();
		sp_tracing::enter_span!(sp_tracing::Level::TRACE, "finalize_block");
		<frame_system::Pallet<System>>::note_finished_extrinsics();
		let block_number = <frame_system::Pallet<System>>::block_number();

		Self::idle_and_finalize_hook(block_number);

		<frame_system::Pallet<System>>::finalize()
	}

	fn idle_and_finalize_hook(block_number: NumberFor<Block>) {
		let weight = <frame_system::Pallet<System>>::block_weight();
		let max_weight = <System::BlockWeights as frame_support::traits::Get<_>>::get().max_block;
		let remaining_weight = max_weight.saturating_sub(weight.total());

		if remaining_weight.all_gt(Weight::zero()) {
			let used_weight = <AllPalletsWithSystem as OnIdle<System::BlockNumber>>::on_idle(
				block_number,
				remaining_weight,
			);
			<frame_system::Pallet<System>>::register_extra_weight_unchecked(
				used_weight,
				DispatchClass::Mandatory,
			);
		}

		<AllPalletsWithSystem as OnFinalize<System::BlockNumber>>::on_finalize(block_number);
	}

	/// Apply extrinsic outside of the block execution function.
	///
	/// This doesn't attempt to validate anything regarding the block, but it builds a list of uxt
	/// hashes.
	pub fn apply_extrinsic(unchecked_extrinsic: Block::Extrinsic) -> ApplyExtrinsicResult {
		sp_io::init_tracing();
		let unchecked_extrinsic_encoded = unchecked_extrinsic.encode();

		// Verify that the signature is good.
		let checked_extrinsic = unchecked_extrinsic.check(&Default::default())?;

		Self::apply_checked_extrinsic(checked_extrinsic, unchecked_extrinsic_encoded)
	}

	/// Actually apply an extrinsic given its `encoded_len`; this doesn't note its hash.
	fn apply_checked_extrinsic(
		checked_extrinsic: CheckedOf<Block::Extrinsic, Context>,
		unchecked_extrinsic_encoded: Vec<u8>,
	) -> ApplyExtrinsicResult {
		sp_tracing::enter_span!(sp_tracing::info_span!("apply_extrinsic",
				ext=?sp_core::hexdisplay::HexDisplay::from(&unchecked_extrinsic_encoded)));

		let encoded_len = unchecked_extrinsic_encoded.len();

		// We don't need to make sure to `note_extrinsic` only after we know it's going to be
		// executed to prevent it from leaking in storage since at this point, it will either
		// execute or panic (and revert storage changes).
		<frame_system::Pallet<System>>::note_extrinsic(unchecked_extrinsic_encoded);

		// AUDIT: Under no circumstances may this function panic from here onwards.

		// Decode parameters and dispatch
		let dispatch_info = checked_extrinsic.get_dispatch_info();
		let r =
			Applyable::apply::<UnsignedValidator>(checked_extrinsic, &dispatch_info, encoded_len)?;

		<frame_system::Pallet<System>>::note_applied_extrinsic(&r, dispatch_info);

		Ok(r.map(|_| ()).map_err(|e| e.error))
	}

	fn final_checks(header: &System::Header) {
		sp_tracing::enter_span!(sp_tracing::Level::TRACE, "final_checks");
		// remove temporaries
		let new_header = <frame_system::Pallet<System>>::finalize();

		// check digest
		assert_eq!(
			header.digest().logs().len(),
			new_header.digest().logs().len(),
			"Number of digest items must match that calculated."
		);
		let items_zip = header.digest().logs().iter().zip(new_header.digest().logs().iter());
		for (header_item, computed_item) in items_zip {
			header_item.check_equal(computed_item);
			assert!(header_item == computed_item, "Digest item must match that calculated.");
		}

		// check storage root.
		let storage_root = new_header.state_root();
		header.state_root().check_equal(storage_root);
		assert!(header.state_root() == storage_root, "Storage root must match that calculated.");

		assert!(
			header.extrinsics_root() == new_header.extrinsics_root(),
			"Transaction trie root must be valid.",
		);
	}

	/// Check a given signed transaction for validity. This doesn't execute any
	/// side-effects; it merely checks whether the transaction would panic if it were included or
	/// not.
	///
	/// Changes made to storage should be discarded.
	pub fn validate_transaction(
		source: TransactionSource,
		uxt: Block::Extrinsic,
		block_hash: Block::Hash,
	) -> TransactionValidity {
		sp_io::init_tracing();
		use sp_tracing::{enter_span, within_span};

		<frame_system::Pallet<System>>::initialize(
			&(frame_system::Pallet::<System>::block_number() + One::one()),
			&block_hash,
			&Default::default(),
		);

		enter_span! { sp_tracing::Level::TRACE, "validate_transaction" };

		let encoded_len = within_span! { sp_tracing::Level::TRACE, "using_encoded";
			uxt.using_encoded(|d| d.len())
		};

		let xt = within_span! { sp_tracing::Level::TRACE, "check";
			uxt.check(&Default::default())
		}?;

		let dispatch_info = within_span! { sp_tracing::Level::TRACE, "dispatch_info";
			xt.get_dispatch_info()
		};

		within_span! {
			sp_tracing::Level::TRACE, "validate";
			xt.validate::<UnsignedValidator>(source, &dispatch_info, encoded_len)
		}
	}

	/// Start an offchain worker and generate extrinsics.
	pub fn offchain_worker(header: &System::Header) {
		sp_io::init_tracing();
		// We need to keep events available for offchain workers,
		// hence we initialize the block manually.
		// OffchainWorker RuntimeApi should skip initialization.
		let digests = header.digest().clone();

		<frame_system::Pallet<System>>::initialize(header.number(), header.parent_hash(), &digests);

		// Frame system only inserts the parent hash into the block hashes as normally we don't know
		// the hash for the header before. However, here we are aware of the hash and we can add it
		// as well.
		frame_system::BlockHash::<System>::insert(header.number(), header.hash());

		<AllPalletsWithSystem as OffchainWorker<System::BlockNumber>>::offchain_worker(
			*header.number(),
		)
	}
}

#[cfg(test)]
mod tests {
	use super::*;

	use hex_literal::hex;

	use sp_core::H256;
	use sp_runtime::{
		generic::{DigestItem, Era},
		testing::{Block, Digest, Header},
		traits::{BlakeTwo256, Block as BlockT, Header as HeaderT, IdentityLookup},
		transaction_validity::{
			InvalidTransaction, TransactionValidityError, UnknownTransaction, ValidTransaction,
		},
		DispatchError,
	};

	use frame_support::{
		assert_err, parameter_types,
		traits::{
			ConstU32, ConstU64, ConstU8, Currency, LockIdentifier, LockableCurrency,
			WithdrawReasons,
		},
		weights::{ConstantMultiplier, IdentityFee, RuntimeDbWeight, Weight, WeightToFee},
	};
	use frame_system::{Call as SystemCall, ChainContext, LastRuntimeUpgradeInfo};
	use pallet_balances::Call as BalancesCall;
	use pallet_transaction_payment::CurrencyAdapter;

	const TEST_KEY: &[u8] = b":test:key:";

	#[frame_support::pallet]
	mod custom {
		use frame_support::pallet_prelude::*;
		use frame_system::pallet_prelude::*;

		#[pallet::pallet]
		#[pallet::generate_store(pub(super) trait Store)]
		pub struct Pallet<T>(_);

		#[pallet::config]
		pub trait Config: frame_system::Config {}

		#[pallet::hooks]
		impl<T: Config> Hooks<BlockNumberFor<T>> for Pallet<T> {
			// module hooks.
			// one with block number arg and one without
			fn on_initialize(n: T::BlockNumber) -> Weight {
				println!("on_initialize({})", n);
				Weight::from_ref_time(175)
			}

			fn on_idle(n: T::BlockNumber, remaining_weight: Weight) -> Weight {
				println!("on_idle{}, {})", n, remaining_weight);
				Weight::from_ref_time(175)
			}

			fn on_finalize(n: T::BlockNumber) {
				println!("on_finalize({})", n);
			}

			fn on_runtime_upgrade() -> Weight {
				sp_io::storage::set(super::TEST_KEY, "module".as_bytes());
				Weight::from_ref_time(200)
			}

			fn offchain_worker(n: T::BlockNumber) {
				assert_eq!(T::BlockNumber::from(1u32), n);
			}
		}

		#[pallet::call]
		impl<T: Config> Pallet<T> {
			#[pallet::weight(100)]
			pub fn some_function(origin: OriginFor<T>) -> DispatchResult {
				// NOTE: does not make any different.
				frame_system::ensure_signed(origin)?;
				Ok(())
			}

			#[pallet::weight((200, DispatchClass::Operational))]
			pub fn some_root_operation(origin: OriginFor<T>) -> DispatchResult {
				frame_system::ensure_root(origin)?;
				Ok(())
			}

			#[pallet::weight(0)]
			pub fn some_unsigned_message(origin: OriginFor<T>) -> DispatchResult {
				frame_system::ensure_none(origin)?;
				Ok(())
			}

			#[pallet::weight(0)]
			pub fn allowed_unsigned(origin: OriginFor<T>) -> DispatchResult {
				frame_system::ensure_root(origin)?;
				Ok(())
			}

			#[pallet::weight(0)]
			pub fn unallowed_unsigned(origin: OriginFor<T>) -> DispatchResult {
				frame_system::ensure_root(origin)?;
				Ok(())
			}

			#[pallet::weight(0)]
			pub fn inherent_call(origin: OriginFor<T>) -> DispatchResult {
				let _ = frame_system::ensure_none(origin)?;
				Ok(())
			}

			#[pallet::weight(0)]
			pub fn calculate_storage_root(_origin: OriginFor<T>) -> DispatchResult {
				let root = sp_io::storage::root(sp_runtime::StateVersion::V1);
				sp_io::storage::set("storage_root".as_bytes(), &root);
				Ok(())
			}
		}

		#[pallet::inherent]
		impl<T: Config> ProvideInherent for Pallet<T> {
			type Call = Call<T>;

			type Error = sp_inherents::MakeFatalError<()>;

			const INHERENT_IDENTIFIER: [u8; 8] = *b"test1234";

			fn create_inherent(_data: &InherentData) -> Option<Self::Call> {
				None
			}

			fn is_inherent(call: &Self::Call) -> bool {
				*call == Call::<T>::inherent_call {}
			}
		}

		#[pallet::validate_unsigned]
		impl<T: Config> ValidateUnsigned for Pallet<T> {
			type Call = Call<T>;

			// Inherent call is accepted for being dispatched
			fn pre_dispatch(call: &Self::Call) -> Result<(), TransactionValidityError> {
				match call {
					Call::allowed_unsigned { .. } => Ok(()),
					Call::inherent_call { .. } => Ok(()),
					_ => Err(UnknownTransaction::NoUnsignedValidator.into()),
				}
			}

			// Inherent call is not validated as unsigned
			fn validate_unsigned(
				_source: TransactionSource,
				call: &Self::Call,
			) -> TransactionValidity {
				match call {
					Call::allowed_unsigned { .. } => Ok(Default::default()),
					_ => UnknownTransaction::NoUnsignedValidator.into(),
				}
			}
		}
	}

	frame_support::construct_runtime!(
		pub enum Runtime where
			Block = TestBlock,
			NodeBlock = TestBlock,
			UncheckedExtrinsic = TestUncheckedExtrinsic
		{
			System: frame_system::{Pallet, Call, Config, Storage, Event<T>},
			Balances: pallet_balances::{Pallet, Call, Storage, Config<T>, Event<T>},
			TransactionPayment: pallet_transaction_payment::{Pallet, Storage, Event<T>},
			Custom: custom::{Pallet, Call, ValidateUnsigned, Inherent},
		}
	);

	parameter_types! {
		pub BlockWeights: frame_system::limits::BlockWeights =
			frame_system::limits::BlockWeights::builder()
				.base_block(Weight::from_ref_time(10))
				.for_class(DispatchClass::all(), |weights| weights.base_extrinsic = Weight::from_ref_time(5))
				.for_class(DispatchClass::non_mandatory(), |weights| weights.max_total = Weight::from_ref_time(1024).into())
				.build_or_panic();
		pub const DbWeight: RuntimeDbWeight = RuntimeDbWeight {
			read: 10,
			write: 100,
		};
	}
	impl frame_system::Config for Runtime {
		type BaseCallFilter = frame_support::traits::Everything;
		type BlockWeights = BlockWeights;
		type BlockLength = ();
		type DbWeight = ();
		type Origin = Origin;
		type Index = u64;
		type RuntimeCall = RuntimeCall;
		type BlockNumber = u64;
		type Hash = sp_core::H256;
		type Hashing = BlakeTwo256;
		type AccountId = u64;
		type Lookup = IdentityLookup<u64>;
		type Header = Header;
		type RuntimeEvent = RuntimeEvent;
		type BlockHashCount = ConstU64<250>;
		type Version = RuntimeVersion;
		type PalletInfo = PalletInfo;
		type AccountData = pallet_balances::AccountData<Balance>;
		type OnNewAccount = ();
		type OnKilledAccount = ();
		type SystemWeightInfo = ();
		type SS58Prefix = ();
		type OnSetCode = ();
		type MaxConsumers = ConstU32<16>;
	}

	type Balance = u64;
	impl pallet_balances::Config for Runtime {
		type Balance = Balance;
		type RuntimeEvent = RuntimeEvent;
		type DustRemoval = ();
		type ExistentialDeposit = ConstU64<1>;
		type AccountStore = System;
		type MaxLocks = ();
		type MaxReserves = ();
		type ReserveIdentifier = [u8; 8];
		type WeightInfo = ();
	}

	parameter_types! {
		pub const TransactionByteFee: Balance = 0;
	}
	impl pallet_transaction_payment::Config for Runtime {
		type RuntimeEvent = RuntimeEvent;
		type OnChargeTransaction = CurrencyAdapter<Balances, ()>;
		type OperationalFeeMultiplier = ConstU8<5>;
		type WeightToFee = IdentityFee<Balance>;
		type LengthToFee = ConstantMultiplier<Balance, TransactionByteFee>;
		type FeeMultiplierUpdate = ();
	}
	impl custom::Config for Runtime {}

	pub struct RuntimeVersion;
	impl frame_support::traits::Get<sp_version::RuntimeVersion> for RuntimeVersion {
		fn get() -> sp_version::RuntimeVersion {
			RuntimeVersionTestValues::get().clone()
		}
	}

	parameter_types! {
		pub static RuntimeVersionTestValues: sp_version::RuntimeVersion =
			Default::default();
	}

	type SignedExtra = (
		frame_system::CheckEra<Runtime>,
		frame_system::CheckNonce<Runtime>,
		frame_system::CheckWeight<Runtime>,
		pallet_transaction_payment::ChargeTransactionPayment<Runtime>,
	);
	type TestXt = sp_runtime::testing::TestXt<RuntimeCall, SignedExtra>;
	type TestBlock = Block<TestXt>;
	type TestUncheckedExtrinsic = TestXt;

	// Will contain `true` when the custom runtime logic was called.
	const CUSTOM_ON_RUNTIME_KEY: &[u8] = b":custom:on_runtime";

	struct CustomOnRuntimeUpgrade;
	impl OnRuntimeUpgrade for CustomOnRuntimeUpgrade {
		fn on_runtime_upgrade() -> Weight {
			sp_io::storage::set(TEST_KEY, "custom_upgrade".as_bytes());
			sp_io::storage::set(CUSTOM_ON_RUNTIME_KEY, &true.encode());
			System::deposit_event(frame_system::Event::CodeUpdated);
			Weight::from_ref_time(100)
		}
	}

	type Executive = super::Executive<
		Runtime,
		Block<TestXt>,
		ChainContext<Runtime>,
		Runtime,
		AllPalletsWithSystem,
		CustomOnRuntimeUpgrade,
	>;

	fn extra(nonce: u64, fee: Balance) -> SignedExtra {
		(
			frame_system::CheckEra::from(Era::Immortal),
			frame_system::CheckNonce::from(nonce),
			frame_system::CheckWeight::new(),
			pallet_transaction_payment::ChargeTransactionPayment::from(fee),
		)
	}

	fn sign_extra(who: u64, nonce: u64, fee: Balance) -> Option<(u64, SignedExtra)> {
		Some((who, extra(nonce, fee)))
	}

	fn call_transfer(dest: u64, value: u64) -> RuntimeCall {
		RuntimeCall::Balances(BalancesCall::transfer { dest, value })
	}

	#[test]
	fn balance_transfer_dispatch_works() {
		let mut t = frame_system::GenesisConfig::default().build_storage::<Runtime>().unwrap();
		pallet_balances::GenesisConfig::<Runtime> { balances: vec![(1, 211)] }
			.assimilate_storage(&mut t)
			.unwrap();
		let xt = TestXt::new(call_transfer(2, 69), sign_extra(1, 0, 0));
		let weight = xt.get_dispatch_info().weight +
			<Runtime as frame_system::Config>::BlockWeights::get()
				.get(DispatchClass::Normal)
				.base_extrinsic;
		let fee: Balance =
			<Runtime as pallet_transaction_payment::Config>::WeightToFee::weight_to_fee(&weight);
		let mut t = sp_io::TestExternalities::new(t);
		t.execute_with(|| {
			Executive::initialize_block(&Header::new(
				1,
				H256::default(),
				H256::default(),
				[69u8; 32].into(),
				Digest::default(),
			));
			let r = Executive::apply_extrinsic(xt);
			assert!(r.is_ok());
			assert_eq!(<pallet_balances::Pallet<Runtime>>::total_balance(&1), 142 - fee);
			assert_eq!(<pallet_balances::Pallet<Runtime>>::total_balance(&2), 69);
		});
	}

	fn new_test_ext(balance_factor: Balance) -> sp_io::TestExternalities {
		let mut t = frame_system::GenesisConfig::default().build_storage::<Runtime>().unwrap();
		pallet_balances::GenesisConfig::<Runtime> { balances: vec![(1, 111 * balance_factor)] }
			.assimilate_storage(&mut t)
			.unwrap();
		t.into()
	}

	fn new_test_ext_v0(balance_factor: Balance) -> sp_io::TestExternalities {
		let mut t = frame_system::GenesisConfig::default().build_storage::<Runtime>().unwrap();
		pallet_balances::GenesisConfig::<Runtime> { balances: vec![(1, 111 * balance_factor)] }
			.assimilate_storage(&mut t)
			.unwrap();
		(t, sp_runtime::StateVersion::V0).into()
	}

	#[test]
	fn block_import_works() {
		block_import_works_inner(
			new_test_ext_v0(1),
			hex!("1039e1a4bd0cf5deefe65f313577e70169c41c7773d6acf31ca8d671397559f5").into(),
		);
		block_import_works_inner(
			new_test_ext(1),
			hex!("75e7d8f360d375bbe91bcf8019c01ab6362448b4a89e3b329717eb9d910340e5").into(),
		);
	}
	fn block_import_works_inner(mut ext: sp_io::TestExternalities, state_root: H256) {
		ext.execute_with(|| {
			Executive::execute_block(Block {
				header: Header {
					parent_hash: [69u8; 32].into(),
					number: 1,
					state_root,
					extrinsics_root: hex!(
						"03170a2e7597b7b7e3d84c05391d139a62b157e78786d8c082f29dcf4c111314"
					)
					.into(),
					digest: Digest { logs: vec![] },
				},
				extrinsics: vec![],
			});
		});
	}

	#[test]
	#[should_panic]
	fn block_import_of_bad_state_root_fails() {
		new_test_ext(1).execute_with(|| {
			Executive::execute_block(Block {
				header: Header {
					parent_hash: [69u8; 32].into(),
					number: 1,
					state_root: [0u8; 32].into(),
					extrinsics_root: hex!(
						"03170a2e7597b7b7e3d84c05391d139a62b157e78786d8c082f29dcf4c111314"
					)
					.into(),
					digest: Digest { logs: vec![] },
				},
				extrinsics: vec![],
			});
		});
	}

	#[test]
	#[should_panic]
	fn block_import_of_bad_extrinsic_root_fails() {
		new_test_ext(1).execute_with(|| {
			Executive::execute_block(Block {
				header: Header {
					parent_hash: [69u8; 32].into(),
					number: 1,
					state_root: hex!(
						"75e7d8f360d375bbe91bcf8019c01ab6362448b4a89e3b329717eb9d910340e5"
					)
					.into(),
					extrinsics_root: [0u8; 32].into(),
					digest: Digest { logs: vec![] },
				},
				extrinsics: vec![],
			});
		});
	}

	#[test]
	fn bad_extrinsic_not_inserted() {
		let mut t = new_test_ext(1);
		// bad nonce check!
		let xt = TestXt::new(call_transfer(33, 69), sign_extra(1, 30, 0));
		t.execute_with(|| {
			Executive::initialize_block(&Header::new(
				1,
				H256::default(),
				H256::default(),
				[69u8; 32].into(),
				Digest::default(),
			));
			assert_err!(
				Executive::apply_extrinsic(xt),
				TransactionValidityError::Invalid(InvalidTransaction::Future)
			);
			assert_eq!(<frame_system::Pallet<Runtime>>::extrinsic_index(), Some(0));
		});
	}

	#[test]
	fn block_weight_limit_enforced() {
		let mut t = new_test_ext(10000);
		// given: TestXt uses the encoded len as fixed Len:
		let xt = TestXt::new(
			RuntimeCall::Balances(BalancesCall::transfer { dest: 33, value: 0 }),
			sign_extra(1, 0, 0),
		);
		let encoded = xt.encode();
		let encoded_len = encoded.len() as u64;
		// on_initialize weight + base block execution weight
		let block_weights = <Runtime as frame_system::Config>::BlockWeights::get();
		let base_block_weight = Weight::from_ref_time(175) + block_weights.base_block;
		let limit = block_weights.get(DispatchClass::Normal).max_total.unwrap() - base_block_weight;
		let num_to_exhaust_block = limit.ref_time() / (encoded_len + 5);
		t.execute_with(|| {
			Executive::initialize_block(&Header::new(
				1,
				H256::default(),
				H256::default(),
				[69u8; 32].into(),
				Digest::default(),
			));
			// Base block execution weight + `on_initialize` weight from the custom module.
			assert_eq!(<frame_system::Pallet<Runtime>>::block_weight().total(), base_block_weight);

			for nonce in 0..=num_to_exhaust_block {
				let xt = TestXt::new(
					RuntimeCall::Balances(BalancesCall::transfer { dest: 33, value: 0 }),
					sign_extra(1, nonce.into(), 0),
				);
				let res = Executive::apply_extrinsic(xt);
				if nonce != num_to_exhaust_block {
					assert!(res.is_ok());
					assert_eq!(
						<frame_system::Pallet<Runtime>>::block_weight().total(),
						//--------------------- on_initialize + block_execution + extrinsic_base weight
						Weight::from_ref_time((encoded_len + 5) * (nonce + 1)) + base_block_weight,
					);
					assert_eq!(
						<frame_system::Pallet<Runtime>>::extrinsic_index(),
						Some(nonce as u32 + 1)
					);
				} else {
					assert_eq!(res, Err(InvalidTransaction::ExhaustsResources.into()));
				}
			}
		});
	}

	#[test]
	fn block_weight_and_size_is_stored_per_tx() {
		let xt = TestXt::new(
			RuntimeCall::Balances(BalancesCall::transfer { dest: 33, value: 0 }),
			sign_extra(1, 0, 0),
		);
		let x1 = TestXt::new(
			RuntimeCall::Balances(BalancesCall::transfer { dest: 33, value: 0 }),
			sign_extra(1, 1, 0),
		);
		let x2 = TestXt::new(
			RuntimeCall::Balances(BalancesCall::transfer { dest: 33, value: 0 }),
			sign_extra(1, 2, 0),
		);
		let len = xt.clone().encode().len() as u32;
		let mut t = new_test_ext(1);
		t.execute_with(|| {
			// Block execution weight + on_initialize weight from custom module
			let base_block_weight = Weight::from_ref_time(175) +
				<Runtime as frame_system::Config>::BlockWeights::get().base_block;

			Executive::initialize_block(&Header::new(
				1,
				H256::default(),
				H256::default(),
				[69u8; 32].into(),
				Digest::default(),
			));

			assert_eq!(<frame_system::Pallet<Runtime>>::block_weight().total(), base_block_weight);
			assert_eq!(<frame_system::Pallet<Runtime>>::all_extrinsics_len(), 0);

			assert!(Executive::apply_extrinsic(xt.clone()).unwrap().is_ok());
			assert!(Executive::apply_extrinsic(x1.clone()).unwrap().is_ok());
			assert!(Executive::apply_extrinsic(x2.clone()).unwrap().is_ok());

			// default weight for `TestXt` == encoded length.
			let extrinsic_weight = Weight::from_ref_time(len as u64) +
				<Runtime as frame_system::Config>::BlockWeights::get()
					.get(DispatchClass::Normal)
					.base_extrinsic;
			assert_eq!(
				<frame_system::Pallet<Runtime>>::block_weight().total(),
				base_block_weight + 3u64 * extrinsic_weight,
			);
			assert_eq!(<frame_system::Pallet<Runtime>>::all_extrinsics_len(), 3 * len);

			let _ = <frame_system::Pallet<Runtime>>::finalize();
			// All extrinsics length cleaned on `System::finalize`
			assert_eq!(<frame_system::Pallet<Runtime>>::all_extrinsics_len(), 0);

			// New Block
			Executive::initialize_block(&Header::new(
				2,
				H256::default(),
				H256::default(),
				[69u8; 32].into(),
				Digest::default(),
			));

			// Block weight cleaned up on `System::initialize`
			assert_eq!(<frame_system::Pallet<Runtime>>::block_weight().total(), base_block_weight);
		});
	}

	#[test]
	fn validate_unsigned() {
		let valid = TestXt::new(RuntimeCall::Custom(custom::Call::allowed_unsigned {}), None);
		let invalid = TestXt::new(RuntimeCall::Custom(custom::Call::unallowed_unsigned {}), None);
		let mut t = new_test_ext(1);

		t.execute_with(|| {
			assert_eq!(
				Executive::validate_transaction(
					TransactionSource::InBlock,
					valid.clone(),
					Default::default(),
				),
				Ok(ValidTransaction::default()),
			);
			assert_eq!(
				Executive::validate_transaction(
					TransactionSource::InBlock,
					invalid.clone(),
					Default::default(),
				),
				Err(TransactionValidityError::Unknown(UnknownTransaction::NoUnsignedValidator)),
			);
			assert_eq!(Executive::apply_extrinsic(valid), Ok(Err(DispatchError::BadOrigin)));
			assert_eq!(
				Executive::apply_extrinsic(invalid),
				Err(TransactionValidityError::Unknown(UnknownTransaction::NoUnsignedValidator))
			);
		});
	}

	#[test]
	fn can_pay_for_tx_fee_on_full_lock() {
		let id: LockIdentifier = *b"0       ";
		let execute_with_lock = |lock: WithdrawReasons| {
			let mut t = new_test_ext(1);
			t.execute_with(|| {
				<pallet_balances::Pallet<Runtime> as LockableCurrency<Balance>>::set_lock(
					id, &1, 110, lock,
				);
				let xt = TestXt::new(
					RuntimeCall::System(SystemCall::remark { remark: vec![1u8] }),
					sign_extra(1, 0, 0),
				);
				let weight = xt.get_dispatch_info().weight +
					<Runtime as frame_system::Config>::BlockWeights::get()
						.get(DispatchClass::Normal)
						.base_extrinsic;
				let fee: Balance =
					<Runtime as pallet_transaction_payment::Config>::WeightToFee::weight_to_fee(
						&weight,
					);
				Executive::initialize_block(&Header::new(
					1,
					H256::default(),
					H256::default(),
					[69u8; 32].into(),
					Digest::default(),
				));

				if lock == WithdrawReasons::except(WithdrawReasons::TRANSACTION_PAYMENT) {
					assert!(Executive::apply_extrinsic(xt).unwrap().is_ok());
					// tx fee has been deducted.
					assert_eq!(<pallet_balances::Pallet<Runtime>>::total_balance(&1), 111 - fee);
				} else {
					assert_eq!(
						Executive::apply_extrinsic(xt),
						Err(InvalidTransaction::Payment.into()),
					);
					assert_eq!(<pallet_balances::Pallet<Runtime>>::total_balance(&1), 111);
				}
			});
		};

		execute_with_lock(WithdrawReasons::all());
		execute_with_lock(WithdrawReasons::except(WithdrawReasons::TRANSACTION_PAYMENT));
	}

	#[test]
	fn block_hooks_weight_is_stored() {
		new_test_ext(1).execute_with(|| {
			Executive::initialize_block(&Header::new_from_number(1));
			Executive::finalize_block();
			// NOTE: might need updates over time if new weights are introduced.
			// For now it only accounts for the base block execution weight and
			// the `on_initialize` weight defined in the custom test module.
			assert_eq!(
				<frame_system::Pallet<Runtime>>::block_weight().total(),
				Weight::from_ref_time(175 + 175 + 10)
			);
		})
	}

	#[test]
	fn runtime_upgraded_should_work() {
		new_test_ext(1).execute_with(|| {
			RuntimeVersionTestValues::mutate(|v| *v = Default::default());
			// It should be added at genesis
			assert!(frame_system::LastRuntimeUpgrade::<Runtime>::exists());
			assert!(!Executive::runtime_upgraded());

			RuntimeVersionTestValues::mutate(|v| {
				*v = sp_version::RuntimeVersion { spec_version: 1, ..Default::default() }
			});
			assert!(Executive::runtime_upgraded());
			assert_eq!(
				Some(LastRuntimeUpgradeInfo { spec_version: 1.into(), spec_name: "".into() }),
				frame_system::LastRuntimeUpgrade::<Runtime>::get(),
			);

			RuntimeVersionTestValues::mutate(|v| {
				*v = sp_version::RuntimeVersion {
					spec_version: 1,
					spec_name: "test".into(),
					..Default::default()
				}
			});
			assert!(Executive::runtime_upgraded());
			assert_eq!(
				Some(LastRuntimeUpgradeInfo { spec_version: 1.into(), spec_name: "test".into() }),
				frame_system::LastRuntimeUpgrade::<Runtime>::get(),
			);

			RuntimeVersionTestValues::mutate(|v| {
				*v = sp_version::RuntimeVersion {
					spec_version: 1,
					spec_name: "test".into(),
					impl_version: 2,
					..Default::default()
				}
			});
			assert!(!Executive::runtime_upgraded());

			frame_system::LastRuntimeUpgrade::<Runtime>::take();
			assert!(Executive::runtime_upgraded());
			assert_eq!(
				Some(LastRuntimeUpgradeInfo { spec_version: 1.into(), spec_name: "test".into() }),
				frame_system::LastRuntimeUpgrade::<Runtime>::get(),
			);
		})
	}

	#[test]
	fn last_runtime_upgrade_was_upgraded_works() {
		let test_data = vec![
			(0, "", 1, "", true),
			(1, "", 1, "", false),
			(1, "", 1, "test", true),
			(1, "", 0, "", false),
			(1, "", 0, "test", true),
		];

		for (spec_version, spec_name, c_spec_version, c_spec_name, result) in test_data {
			let current = sp_version::RuntimeVersion {
				spec_version: c_spec_version,
				spec_name: c_spec_name.into(),
				..Default::default()
			};

			let last = LastRuntimeUpgradeInfo {
				spec_version: spec_version.into(),
				spec_name: spec_name.into(),
			};

			assert_eq!(result, last.was_upgraded(&current));
		}
	}

	#[test]
	fn custom_runtime_upgrade_is_called_before_modules() {
		new_test_ext(1).execute_with(|| {
			// Make sure `on_runtime_upgrade` is called.
			RuntimeVersionTestValues::mutate(|v| {
				*v = sp_version::RuntimeVersion { spec_version: 1, ..Default::default() }
			});

			Executive::initialize_block(&Header::new(
				1,
				H256::default(),
				H256::default(),
				[69u8; 32].into(),
				Digest::default(),
			));

			assert_eq!(&sp_io::storage::get(TEST_KEY).unwrap()[..], *b"module");
			assert_eq!(sp_io::storage::get(CUSTOM_ON_RUNTIME_KEY).unwrap(), true.encode());
		});
	}

	#[test]
	fn event_from_runtime_upgrade_is_included() {
		new_test_ext(1).execute_with(|| {
			// Make sure `on_runtime_upgrade` is called.
			RuntimeVersionTestValues::mutate(|v| {
				*v = sp_version::RuntimeVersion { spec_version: 1, ..Default::default() }
			});

			// set block number to non zero so events are not excluded
			System::set_block_number(1);

			Executive::initialize_block(&Header::new(
				2,
				H256::default(),
				H256::default(),
				[69u8; 32].into(),
				Digest::default(),
			));

			System::assert_last_event(frame_system::Event::<Runtime>::CodeUpdated.into());
		});
	}

	/// Regression test that ensures that the custom on runtime upgrade is called when executive is
	/// used through the `ExecuteBlock` trait.
	#[test]
	fn custom_runtime_upgrade_is_called_when_using_execute_block_trait() {
		let xt = TestXt::new(
			RuntimeCall::Balances(BalancesCall::transfer { dest: 33, value: 0 }),
			sign_extra(1, 0, 0),
		);

		let header = new_test_ext(1).execute_with(|| {
			// Make sure `on_runtime_upgrade` is called.
			RuntimeVersionTestValues::mutate(|v| {
				*v = sp_version::RuntimeVersion { spec_version: 1, ..Default::default() }
			});

			// Let's build some fake block.
			Executive::initialize_block(&Header::new(
				1,
				H256::default(),
				H256::default(),
				[69u8; 32].into(),
				Digest::default(),
			));

			Executive::apply_extrinsic(xt.clone()).unwrap().unwrap();

			Executive::finalize_block()
		});

		// Reset to get the correct new genesis below.
		RuntimeVersionTestValues::mutate(|v| {
			*v = sp_version::RuntimeVersion { spec_version: 0, ..Default::default() }
		});

		new_test_ext(1).execute_with(|| {
			// Make sure `on_runtime_upgrade` is called.
			RuntimeVersionTestValues::mutate(|v| {
				*v = sp_version::RuntimeVersion { spec_version: 1, ..Default::default() }
			});

			<Executive as ExecuteBlock<Block<TestXt>>>::execute_block(Block::new(header, vec![xt]));

			assert_eq!(&sp_io::storage::get(TEST_KEY).unwrap()[..], *b"module");
			assert_eq!(sp_io::storage::get(CUSTOM_ON_RUNTIME_KEY).unwrap(), true.encode());
		});
	}

	#[test]
	fn all_weights_are_recorded_correctly() {
		new_test_ext(1).execute_with(|| {
			// Make sure `on_runtime_upgrade` is called for maximum complexity
			RuntimeVersionTestValues::mutate(|v| {
				*v = sp_version::RuntimeVersion { spec_version: 1, ..Default::default() }
			});

			let block_number = 1;

			Executive::initialize_block(&Header::new(
				block_number,
				H256::default(),
				H256::default(),
				[69u8; 32].into(),
				Digest::default(),
			));

			// All weights that show up in the `initialize_block_impl`
			let custom_runtime_upgrade_weight = CustomOnRuntimeUpgrade::on_runtime_upgrade();
			let runtime_upgrade_weight =
				<AllPalletsWithSystem as OnRuntimeUpgrade>::on_runtime_upgrade();
			let on_initialize_weight =
				<AllPalletsWithSystem as OnInitialize<u64>>::on_initialize(block_number);
			let base_block_weight =
				<Runtime as frame_system::Config>::BlockWeights::get().base_block;

			// Weights are recorded correctly
			assert_eq!(
				frame_system::Pallet::<Runtime>::block_weight().total(),
				custom_runtime_upgrade_weight +
					runtime_upgrade_weight +
					on_initialize_weight + base_block_weight,
			);
		});
	}

	#[test]
	fn offchain_worker_works_as_expected() {
		new_test_ext(1).execute_with(|| {
			let parent_hash = sp_core::H256::from([69u8; 32]);
			let mut digest = Digest::default();
			digest.push(DigestItem::Seal([1, 2, 3, 4], vec![5, 6, 7, 8]));

			let header =
				Header::new(1, H256::default(), H256::default(), parent_hash, digest.clone());

			Executive::offchain_worker(&header);

			assert_eq!(digest, System::digest());
			assert_eq!(parent_hash, System::block_hash(0));
			assert_eq!(header.hash(), System::block_hash(1));
		});
	}

	#[test]
	fn calculating_storage_root_twice_works() {
		let call = RuntimeCall::Custom(custom::Call::calculate_storage_root {});
		let xt = TestXt::new(call, sign_extra(1, 0, 0));

		let header = new_test_ext(1).execute_with(|| {
			// Let's build some fake block.
			Executive::initialize_block(&Header::new(
				1,
				H256::default(),
				H256::default(),
				[69u8; 32].into(),
				Digest::default(),
			));

			Executive::apply_extrinsic(xt.clone()).unwrap().unwrap();

			Executive::finalize_block()
		});

		new_test_ext(1).execute_with(|| {
			Executive::execute_block(Block::new(header, vec![xt]));
		});
	}

	#[test]
	#[should_panic(expected = "Invalid inherent position for extrinsic at index 1")]
	fn invalid_inherent_position_fail() {
		let xt1 = TestXt::new(
			RuntimeCall::Balances(BalancesCall::transfer { dest: 33, value: 0 }),
			sign_extra(1, 0, 0),
		);
		let xt2 = TestXt::new(RuntimeCall::Custom(custom::Call::inherent_call {}), None);

		let header = new_test_ext(1).execute_with(|| {
			// Let's build some fake block.
			Executive::initialize_block(&Header::new(
				1,
				H256::default(),
				H256::default(),
				[69u8; 32].into(),
				Digest::default(),
			));

			Executive::apply_extrinsic(xt1.clone()).unwrap().unwrap();
			Executive::apply_extrinsic(xt2.clone()).unwrap().unwrap();

			Executive::finalize_block()
		});

		new_test_ext(1).execute_with(|| {
			Executive::execute_block(Block::new(header, vec![xt1, xt2]));
		});
	}

	#[test]
	fn valid_inherents_position_works() {
		let xt1 = TestXt::new(RuntimeCall::Custom(custom::Call::inherent_call {}), None);
		let xt2 = TestXt::new(call_transfer(33, 0), sign_extra(1, 0, 0));

		let header = new_test_ext(1).execute_with(|| {
			// Let's build some fake block.
			Executive::initialize_block(&Header::new(
				1,
				H256::default(),
				H256::default(),
				[69u8; 32].into(),
				Digest::default(),
			));

			Executive::apply_extrinsic(xt1.clone()).unwrap().unwrap();
			Executive::apply_extrinsic(xt2.clone()).unwrap().unwrap();

			Executive::finalize_block()
		});

		new_test_ext(1).execute_with(|| {
			Executive::execute_block(Block::new(header, vec![xt1, xt2]));
		});
	}
}<|MERGE_RESOLUTION|>--- conflicted
+++ resolved
@@ -132,12 +132,7 @@
 use sp_runtime::{
 	generic::Digest,
 	traits::{
-<<<<<<< HEAD
-		self, Applyable, CheckEqual, Dispatchable, Header, NumberFor, One, Saturating,
-=======
-		self, Applyable, CheckEqual, Checkable, Dispatchable, Header, NumberFor, One,
->>>>>>> b541b2d2
-		ValidateUnsigned, Zero,
+		self, Applyable, CheckEqual, Dispatchable, Header, NumberFor, One, ValidateUnsigned, Zero,
 	},
 	transaction_validity::{TransactionSource, TransactionValidity},
 	ApplyExtrinsicResult,
