--- conflicted
+++ resolved
@@ -176,27 +176,11 @@
 	}
 
 	swap_exact_tokens_for_tokens {
-<<<<<<< HEAD
-		let asset1 = T::MultiAssetIdConverter::get_native();
-		let asset2 = T::BenchmarkHelper::multiasset_id(0);
-		let asset3 = T::BenchmarkHelper::multiasset_id(1);
-		let asset4 = T::BenchmarkHelper::multiasset_id(2);
-
-		let (_, caller, _) = create_asset_and_pool::<T>(&asset1, &asset2);
-		let (_, _) = create_asset::<T>(&asset3);
-		AssetConversion::<T>::create_pool(SystemOrigin::Signed(caller.clone()).into(), asset2.clone(), asset3.clone())?;
-		let (_, _) = create_asset::<T>(&asset4);
-		AssetConversion::<T>::create_pool(SystemOrigin::Signed(caller.clone()).into(), asset3.clone(), asset4.clone())?;
-
-		let path: BoundedVec<_, T::MaxSwapPathLength> =
-			BoundedVec::try_from(vec![asset1.clone(), asset2.clone(), asset3.clone(), asset4.clone()]).unwrap();
-=======
 		let native = T::MultiAssetIdConverter::get_native();
-		let asset1 = T::MultiAssetIdConverter::into_multiasset_id(&T::BenchmarkHelper::asset_id(1));
-		let asset2 = T::MultiAssetIdConverter::into_multiasset_id(&T::BenchmarkHelper::asset_id(2));
+		let asset1 = T::BenchmarkHelper::multiasset_id(1);
+		let asset2 = T::BenchmarkHelper::multiasset_id(2);
 		let (_, caller, _) = create_asset_and_pool::<T>(&native, &asset1);
 		let (_, _) = create_asset::<T>(&asset2);
->>>>>>> d6b45e55
 		let ed: u128 = T::Currency::minimum_balance().into();
 
 		AssetConversion::<T>::add_liquidity(
@@ -227,7 +211,7 @@
 			)?;
 			path = vec![asset1.clone(), native.clone(), asset2.clone()];
 		} else {
-			let asset3 = T::MultiAssetIdConverter::into_multiasset_id(&T::BenchmarkHelper::asset_id(3));
+			let asset3 = T::BenchmarkHelper::multiasset_id(3);
 			AssetConversion::<T>::create_pool(SystemOrigin::Signed(caller.clone()).into(), asset1.clone(), asset2.clone())?;
 			let (_, _) = create_asset::<T>(&asset3);
 			AssetConversion::<T>::create_pool(SystemOrigin::Signed(caller.clone()).into(), asset2.clone(), asset3.clone())?;
@@ -270,27 +254,11 @@
 	}
 
 	swap_tokens_for_exact_tokens {
-<<<<<<< HEAD
-		let asset1 = T::MultiAssetIdConverter::get_native();
-		let asset2 = T::BenchmarkHelper::multiasset_id(0);
-		let asset3 = T::BenchmarkHelper::multiasset_id(1);
-		let asset4 = T::BenchmarkHelper::multiasset_id(2);
-
-		let (_, caller, _) = create_asset_and_pool::<T>(&asset1, &asset2);
-		let (_, _) = create_asset::<T>(&asset3);
-		AssetConversion::<T>::create_pool(SystemOrigin::Signed(caller.clone()).into(), asset2.clone(), asset3.clone())?;
-		let (_, _) = create_asset::<T>(&asset4);
-		AssetConversion::<T>::create_pool(SystemOrigin::Signed(caller.clone()).into(), asset3.clone(), asset4.clone())?;
-
-		let path: BoundedVec<_, T::MaxSwapPathLength> =
-			BoundedVec::try_from(vec![asset1.clone(), asset2.clone(), asset3.clone(), asset4.clone()]).unwrap();
-=======
 		let native = T::MultiAssetIdConverter::get_native();
-		let asset1 = T::MultiAssetIdConverter::into_multiasset_id(&T::BenchmarkHelper::asset_id(1));
-		let asset2 = T::MultiAssetIdConverter::into_multiasset_id(&T::BenchmarkHelper::asset_id(2));
+		let asset1 = T::BenchmarkHelper::multiasset_id(1);
+		let asset2 = T::BenchmarkHelper::multiasset_id(2);
 		let (_, caller, _) = create_asset_and_pool::<T>(&native, &asset1);
 		let (_, _) = create_asset::<T>(&asset2);
->>>>>>> d6b45e55
 		let ed: u128 = T::Currency::minimum_balance().into();
 		let add_native = 1000 + ed;
 
@@ -323,7 +291,7 @@
 			path = vec![asset1.clone(), native.clone(), asset2.clone()];
 		} else {
 			AssetConversion::<T>::create_pool(SystemOrigin::Signed(caller.clone()).into(), asset1.clone(), asset2.clone())?;
-			let asset3 = T::MultiAssetIdConverter::into_multiasset_id(&T::BenchmarkHelper::asset_id(3));
+			let asset3 = T::BenchmarkHelper::multiasset_id(3);
 			let (_, _) = create_asset::<T>(&asset3);
 			AssetConversion::<T>::create_pool(SystemOrigin::Signed(caller.clone()).into(), asset2.clone(), asset3.clone())?;
 
