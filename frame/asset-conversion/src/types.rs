--- conflicted
+++ resolved
@@ -42,10 +42,6 @@
 	fn try_convert(asset: &MultiAssetId) -> MultiAssetIdConversionResult<MultiAssetId, AssetId>;
 }
 
-<<<<<<< HEAD
-	/// Wraps an AssetId as a MultiAssetId.
-	fn into_multiasset_id(asset: &AssetId) -> MultiAssetId;
-=======
 /// Result of `MultiAssetIdConverter::try_convert`.
 #[cfg_attr(feature = "std", derive(PartialEq, Debug))]
 pub enum MultiAssetIdConversionResult<MultiAssetId, AssetId> {
@@ -56,7 +52,6 @@
 	Native,
 	/// Means input asset is not supported for pool.
 	Unsupported(MultiAssetId),
->>>>>>> 10fa2b34
 }
 
 /// Benchmark Helper
@@ -186,48 +181,4 @@
 			NativeOrAssetId::Native => MultiAssetIdConversionResult::Native,
 		}
 	}
-<<<<<<< HEAD
-
-	fn into_multiasset_id(asset: &AssetId) -> NativeOrAssetId<AssetId> {
-		NativeOrAssetId::Asset((*asset).clone())
-	}
-}
-
-/// Trait for providing methods to swap between the various asset classes.
-pub trait Swap<AccountId, Balance, MultiAssetId> {
-	/// Swap exactly `amount_in` of asset `path[0]` for asset `path[1]`.
-	/// If an `amount_out_min` is specified, it will return an error if it is unable to acquire
-	/// the amount desired.
-	///
-	/// Withdraws the `path[0]` asset from `sender`, deposits the `path[1]` asset to `send_to`,
-	/// respecting `keep_alive`.
-	///
-	/// If successful, returns the amount of `path[1]` acquired for the `amount_in`.
-	fn swap_exact_tokens_for_tokens(
-		sender: AccountId,
-		path: Vec<MultiAssetId>,
-		amount_in: Balance,
-		amount_out_min: Option<Balance>,
-		send_to: AccountId,
-		keep_alive: bool,
-	) -> Result<Balance, DispatchError>;
-
-	/// Take the `path[0]` asset and swap some amount for `amount_out` of the `path[1]`. If an
-	/// `amount_in_max` is specified, it will return an error if acquiring `amount_out` would be
-	/// too costly.
-	///
-	/// Withdraws `path[0]` asset from `sender`, deposits `path[1]` asset to `send_to`,
-	/// respecting `keep_alive`.
-	///
-	/// If successful returns the amount of the `path[0]` taken to provide `path[1]`.
-	fn swap_tokens_for_exact_tokens(
-		sender: AccountId,
-		path: Vec<MultiAssetId>,
-		amount_out: Balance,
-		amount_in_max: Option<Balance>,
-		send_to: AccountId,
-		keep_alive: bool,
-	) -> Result<Balance, DispatchError>;
-=======
->>>>>>> 10fa2b34
 }