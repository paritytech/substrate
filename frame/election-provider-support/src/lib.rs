// This file is part of Substrate.

// Copyright (C) 2020-2022 Parity Technologies (UK) Ltd.
// SPDX-License-Identifier: Apache-2.0

// Licensed under the Apache License, Version 2.0 (the "License");
// you may not use this file except in compliance with the License.
// You may obtain a copy of the License at
//
// 	http://www.apache.org/licenses/LICENSE-2.0
//
// Unless required by applicable law or agreed to in writing, software
// distributed under the License is distributed on an "AS IS" BASIS,
// WITHOUT WARRANTIES OR CONDITIONS OF ANY KIND, either express or implied.
// See the License for the specific language governing permissions and
// limitations under the License.

//! Primitive traits for providing election functionality.
//!
//! This crate provides two traits that could interact to enable extensible election functionality
//! within FRAME pallets.
//!
//! Something that will provide the functionality of election will implement
//! [`ElectionProvider`] and its parent-trait [`ElectionProviderBase`], whilst needing an
//! associated [`ElectionProviderBase::DataProvider`], which needs to be
//! fulfilled by an entity implementing [`ElectionDataProvider`]. Most often, *the data provider is*
//! the receiver of the election, resulting in a diagram as below:
//!
//! ```ignore
//!                                         ElectionDataProvider
//!                          <------------------------------------------+
//!                          |                                          |
//!                          v                                          |
//!                    +-----+----+                              +------+---+
//!                    |          |                              |          |
//! pallet-do-election |          |                              |          | pallet-needs-election
//!                    |          |                              |          |
//!                    |          |                              |          |
//!                    +-----+----+                              +------+---+
//!                          |                                          ^
//!                          |                                          |
//!                          +------------------------------------------+
//!                                         ElectionProvider
//! ```
//!
//! > It could also be possible that a third party pallet (C), provides the data of election to an
//! > election provider (B), which then passes the election result to another pallet (A).
//!
//! ## Election Types
//!
//! Typically, two types of elections exist:
//!
//! 1. **Stateless**: Election data is provided, and the election result is immediately ready.
//! 2. **Stateful**: Election data is is queried ahead of time, and the election result might be
//!    ready some number of blocks in the future.
//!
//! To accommodate both type of elections in one trait, the traits lean toward **stateful
//! election**, as it is more general than the stateless. This is why [`ElectionProvider::elect`]
//! has no parameters. All value and type parameter must be provided by the [`ElectionDataProvider`]
//! trait, even if the election happens immediately.
//!
//! ## Election Data
//!
//! The data associated with an election, essentially what the [`ElectionDataProvider`] must convey
//! is as follows:
//!
//! 1. A list of voters, with their stake.
//! 2. A list of targets (i.e. _candidates_).
//! 3. A number of desired targets to be elected (i.e. _winners_)
//!
//! In addition to that, the [`ElectionDataProvider`] must also hint [`ElectionProvider`] at when
//! the next election might happen ([`ElectionDataProvider::next_election_prediction`]). A stateless
//! election provider would probably ignore this. A stateful election provider can use this to
//! prepare the election result in advance.
//!
//! Nonetheless, an [`ElectionProvider`] shan't rely on this and should preferably provide some
//! means of fallback election as well, in case the `elect` was called immaturely early.
//!
//! ## Example
//!
//! ```rust
//! # use frame_election_provider_support::{*, data_provider};
//! # use sp_npos_elections::{Support, Assignment};
//! # use frame_support::traits::ConstU32;
//! # use frame_support::bounded_vec;
//!
//! type AccountId = u64;
//! type Balance = u64;
//! type BlockNumber = u32;
//!
//! mod data_provider_mod {
//!     use super::*;
//!
//!     pub trait Config: Sized {
//!         type ElectionProvider: ElectionProvider<
//!             AccountId = AccountId,
//!             BlockNumber = BlockNumber,
//!             DataProvider = Pallet<Self>,
//!         >;
//!     }
//!
//!     pub struct Pallet<T: Config>(std::marker::PhantomData<T>);
//!
//!     impl<T: Config> ElectionDataProvider for Pallet<T> {
//!         type AccountId = AccountId;
//!         type BlockNumber = BlockNumber;
//!         type MaxVotesPerVoter = ConstU32<1>;
//!
//!         fn desired_targets() -> data_provider::Result<u32> {
//!             Ok(1)
//!         }
//!         fn electing_voters(maybe_max_len: Option<usize>)
//!           -> data_provider::Result<Vec<VoterOf<Self>>>
//!         {
//!             Ok(Default::default())
//!         }
//!         fn electable_targets(maybe_max_len: Option<usize>) -> data_provider::Result<Vec<AccountId>> {
//!             Ok(vec![10, 20, 30])
//!         }
//!         fn next_election_prediction(now: BlockNumber) -> BlockNumber {
//!             0
//!         }
//!     }
//! }
//!
//!
//! mod generic_election_provider {
//!     use super::*;
//!
//!     pub struct GenericElectionProvider<T: Config>(std::marker::PhantomData<T>);
//!
//!     pub trait Config {
//!         type DataProvider: ElectionDataProvider<AccountId=AccountId, BlockNumber = BlockNumber>;
//!     }
//!
//!     impl<T: Config> ElectionProviderBase for GenericElectionProvider<T> {
//!         type AccountId = AccountId;
//!         type BlockNumber = BlockNumber;
//!         type Error = &'static str;
//!         type DataProvider = T::DataProvider;
//!         type MaxWinners = ConstU32<{ u32::MAX }>;
//!
//!     }
//!
//!     impl<T: Config> ElectionProvider for GenericElectionProvider<T> {
//!         fn ongoing() -> bool { false }
//!         fn elect() -> Result<BoundedSupportsOf<Self>, Self::Error> {
//!             Self::DataProvider::electable_targets(None)
//!                 .map_err(|_| "failed to elect")
//!                 .map(|t| bounded_vec![(t[0], Support::default())])
//!         }
//!     }
//! }
//!
//! mod runtime {
//!     use super::generic_election_provider;
//!     use super::data_provider_mod;
//!     use super::AccountId;
//!
//!     struct Runtime;
//!     impl generic_election_provider::Config for Runtime {
//!         type DataProvider = data_provider_mod::Pallet<Runtime>;
//!     }
//!
//!     impl data_provider_mod::Config for Runtime {
//!         type ElectionProvider = generic_election_provider::GenericElectionProvider<Runtime>;
//!     }
//!
//! }
//!
//! # fn main() {}
//! ```

#![cfg_attr(not(feature = "std"), no_std)]

pub mod onchain;
pub mod traits;
use sp_runtime::traits::{Bounded, Saturating, Zero};
use sp_std::{fmt::Debug, prelude::*};

/// Re-export the solution generation macro.
pub use frame_election_provider_solution_type::generate_solution_type;
pub use frame_support::{traits::Get, weights::Weight, BoundedVec, RuntimeDebug};
/// Re-export some type as they are used in the interface.
pub use sp_arithmetic::PerThing;
pub use sp_npos_elections::{
	Assignment, BalancingConfig, BoundedSupports, ElectionResult, Error, ExtendedBalance,
	IdentifierT, PerThing128, Support, Supports, VoteWeight,
};
pub use traits::NposSolution;

// re-export for the solution macro, with the dependencies of the macro.
#[doc(hidden)]
pub use codec;
#[doc(hidden)]
pub use scale_info;
#[doc(hidden)]
pub use sp_arithmetic;
#[doc(hidden)]
pub use sp_std;

pub mod weights;
pub use weights::WeightInfo;

#[cfg(test)]
mod mock;
#[cfg(test)]
mod tests;
// Simple Extension trait to easily convert `None` from index closures to `Err`.
//
// This is only generated and re-exported for the solution code to use.
#[doc(hidden)]
pub trait __OrInvalidIndex<T> {
	fn or_invalid_index(self) -> Result<T, Error>;
}

impl<T> __OrInvalidIndex<T> for Option<T> {
	fn or_invalid_index(self) -> Result<T, Error> {
		self.ok_or(Error::SolutionInvalidIndex)
	}
}

/// The [`IndexAssignment`] type is an intermediate between the assignments list
/// ([`&[Assignment<T>]`][Assignment]) and `SolutionOf<T>`.
///
/// The voter and target identifiers have already been replaced with appropriate indices,
/// making it fast to repeatedly encode into a `SolutionOf<T>`. This property turns out
/// to be important when trimming for solution length.
#[derive(RuntimeDebug, Clone, Default)]
#[cfg_attr(feature = "std", derive(PartialEq, Eq, codec::Encode, codec::Decode))]
pub struct IndexAssignment<VoterIndex, TargetIndex, P: PerThing> {
	/// Index of the voter among the voters list.
	pub who: VoterIndex,
	/// The distribution of the voter's stake among winning targets.
	///
	/// Targets are identified by their index in the canonical list.
	pub distribution: Vec<(TargetIndex, P)>,
}

impl<VoterIndex, TargetIndex, P: PerThing> IndexAssignment<VoterIndex, TargetIndex, P> {
	pub fn new<AccountId: IdentifierT>(
		assignment: &Assignment<AccountId, P>,
		voter_index: impl Fn(&AccountId) -> Option<VoterIndex>,
		target_index: impl Fn(&AccountId) -> Option<TargetIndex>,
	) -> Result<Self, Error> {
		Ok(Self {
			who: voter_index(&assignment.who).or_invalid_index()?,
			distribution: assignment
				.distribution
				.iter()
				.map(|(target, proportion)| Some((target_index(target)?, *proportion)))
				.collect::<Option<Vec<_>>>()
				.or_invalid_index()?,
		})
	}
}

/// A type alias for [`IndexAssignment`] made from [`NposSolution`].
pub type IndexAssignmentOf<C> = IndexAssignment<
	<C as NposSolution>::VoterIndex,
	<C as NposSolution>::TargetIndex,
	<C as NposSolution>::Accuracy,
>;

/// Types that are used by the data provider trait.
pub mod data_provider {
	/// Alias for the result type of the election data provider.
	pub type Result<T> = sp_std::result::Result<T, &'static str>;
}

/// Something that can provide the data to an [`ElectionProvider`].
pub trait ElectionDataProvider {
	/// The account identifier type.
	type AccountId;

	/// The block number type.
	type BlockNumber;

	/// Maximum number of votes per voter that this data provider is providing.
	type MaxVotesPerVoter: Get<u32>;

	/// All possible targets for the election, i.e. the targets that could become elected, thus
	/// "electable".
	///
	/// If `maybe_max_len` is `Some(v)` then the resulting vector MUST NOT be longer than `v` items
	/// long.
	///
	/// This should be implemented as a self-weighing function. The implementor should register its
	/// appropriate weight at the end of execution with the system pallet directly.
	fn electable_targets(
		maybe_max_len: Option<usize>,
	) -> data_provider::Result<Vec<Self::AccountId>>;

	/// All the voters that participate in the election, thus "electing".
	///
	/// Note that if a notion of self-vote exists, it should be represented here.
	///
	/// If `maybe_max_len` is `Some(v)` then the resulting vector MUST NOT be longer than `v` items
	/// long.
	///
	/// This should be implemented as a self-weighing function. The implementor should register its
	/// appropriate weight at the end of execution with the system pallet directly.
	fn electing_voters(maybe_max_len: Option<usize>) -> data_provider::Result<Vec<VoterOf<Self>>>;

	/// The number of targets to elect.
	///
	/// This should be implemented as a self-weighing function. The implementor should register its
	/// appropriate weight at the end of execution with the system pallet directly.
	///
	/// A sensible implementation should use the minimum between this value and
	/// [`Self::targets().len()`], since desiring a winner set larger than candidates is not
	/// feasible.
	///
	/// This is documented further in issue: <https://github.com/paritytech/substrate/issues/9478>
	fn desired_targets() -> data_provider::Result<u32>;

	/// Provide a best effort prediction about when the next election is about to happen.
	///
	/// In essence, the implementor should predict with this function when it will trigger the
	/// [`ElectionProvider::elect`].
	///
	/// This is only useful for stateful election providers.
	fn next_election_prediction(now: Self::BlockNumber) -> Self::BlockNumber;

	/// Utility function only to be used in benchmarking scenarios, to be implemented optionally,
	/// else a noop.
	#[cfg(any(feature = "runtime-benchmarks", test))]
	fn put_snapshot(
		_voters: Vec<VoterOf<Self>>,
		_targets: Vec<Self::AccountId>,
		_target_stake: Option<VoteWeight>,
	) {
	}

	/// Utility function only to be used in benchmarking scenarios, to be implemented optionally,
	/// else a noop.
	///
	/// Same as `put_snapshot`, but can add a single voter one by one.
	#[cfg(any(feature = "runtime-benchmarks", test))]
	fn add_voter(
		_voter: Self::AccountId,
		_weight: VoteWeight,
		_targets: BoundedVec<Self::AccountId, Self::MaxVotesPerVoter>,
	) {
	}

	/// Utility function only to be used in benchmarking scenarios, to be implemented optionally,
	/// else a noop.
	///
	/// Same as `put_snapshot`, but can add a single voter one by one.
	#[cfg(any(feature = "runtime-benchmarks", test))]
	fn add_target(_target: Self::AccountId) {}

	/// Clear all voters and targets.
	#[cfg(any(feature = "runtime-benchmarks", test))]
	fn clear() {}
}

/// Base trait for types that can provide election
pub trait ElectionProviderBase {
	/// The account identifier type.
	type AccountId;

	/// The block number type.
	type BlockNumber;

	/// The error type that is returned by the provider.
	type Error: Debug;

	/// The upper bound on election winners that can be returned.
	///
	/// # WARNING
	///
	/// when communicating with the data provider, one must ensure that
	/// `DataProvider::desired_targets` returns a value less than this bound. An
	/// implementation can chose to either return an error and/or sort and
	/// truncate the output to meet this bound.
	type MaxWinners: Get<u32>;

	/// The data provider of the election.
	type DataProvider: ElectionDataProvider<
		AccountId = Self::AccountId,
		BlockNumber = Self::BlockNumber,
	>;

	/// checked call to `Self::DataProvider::desired_targets()` ensuring the value never exceeds
	/// [`Self::MaxWinners`].
	fn desired_targets_checked() -> data_provider::Result<u32> {
<<<<<<< HEAD
		match Self::DataProvider::desired_targets() {
			Ok(desired_targets) =>
				if desired_targets <= Self::MaxWinners::get() {
					Ok(desired_targets)
				} else {
					Err("desired_targets should never be greater than MaxWinners")
				},
			Err(e) => Err(e),
		}
=======
		Self::DataProvider::desired_targets().and_then(|desired_targets| {
			if desired_targets <= Self::MaxWinners::get() {
				Ok(desired_targets)
			} else {
				Err("desired_targets must not be greater than MaxWinners.")
			}
		})
>>>>>>> 1f0865c4
	}
}

/// Elect a new set of winners, bounded by `MaxWinners`.
///
/// It must always use [`ElectionProviderBase::DataProvider`] to fetch the data it needs.
///
/// This election provider that could function asynchronously. This implies that this election might
/// needs data ahead of time (ergo, receives no arguments to `elect`), and might be `ongoing` at
/// times.
pub trait ElectionProvider: ElectionProviderBase {
	/// Indicate if this election provider is currently ongoing an asynchronous election or not.
	fn ongoing() -> bool;

	/// Performs the election. This should be implemented as a self-weighing function. The
	/// implementor should register its appropriate weight at the end of execution with the
	/// system pallet directly.
	fn elect() -> Result<BoundedSupportsOf<Self>, Self::Error>;
}

/// A (almost) marker trait that signifies an election provider as working synchronously. i.e. being
/// *instant*.
///
/// This must still use the same data provider as with [`ElectionProviderBase::DataProvider`].
/// However, it can optionally overwrite the amount of voters and targets that are fetched from the
/// data provider at runtime via `forced_input_voters_bound` and `forced_input_target_bound`.
pub trait InstantElectionProvider: ElectionProviderBase {
	fn instant_elect(
		forced_input_voters_bound: Option<u32>,
		forced_input_target_bound: Option<u32>,
	) -> Result<BoundedSupportsOf<Self>, Self::Error>;
}

/// An election provider that does nothing whatsoever.
pub struct NoElection<X>(sp_std::marker::PhantomData<X>);

impl<AccountId, BlockNumber, DataProvider, MaxWinners> ElectionProviderBase
	for NoElection<(AccountId, BlockNumber, DataProvider, MaxWinners)>
where
	DataProvider: ElectionDataProvider<AccountId = AccountId, BlockNumber = BlockNumber>,
	MaxWinners: Get<u32>,
{
	type AccountId = AccountId;
	type BlockNumber = BlockNumber;
	type Error = &'static str;
	type MaxWinners = MaxWinners;
	type DataProvider = DataProvider;
}

impl<AccountId, BlockNumber, DataProvider, MaxWinners> ElectionProvider
	for NoElection<(AccountId, BlockNumber, DataProvider, MaxWinners)>
where
	DataProvider: ElectionDataProvider<AccountId = AccountId, BlockNumber = BlockNumber>,
	MaxWinners: Get<u32>,
{
	fn ongoing() -> bool {
		false
	}

	fn elect() -> Result<BoundedSupportsOf<Self>, Self::Error> {
		Err("`NoElection` cannot do anything.")
	}
}

impl<AccountId, BlockNumber, DataProvider, MaxWinners> InstantElectionProvider
	for NoElection<(AccountId, BlockNumber, DataProvider, MaxWinners)>
where
	DataProvider: ElectionDataProvider<AccountId = AccountId, BlockNumber = BlockNumber>,
	MaxWinners: Get<u32>,
{
	fn instant_elect(
		_: Option<u32>,
		_: Option<u32>,
	) -> Result<BoundedSupportsOf<Self>, Self::Error> {
		Err("`NoElection` cannot do anything.")
	}
}

/// A utility trait for something to implement `ElectionDataProvider` in a sensible way.
///
/// This is generic over `AccountId` and it can represent a validator, a nominator, or any other
/// entity.
///
/// The scores (see [`Self::Score`]) are ascending, the higher, the better.
///
/// Something that implements this trait will do a best-effort sort over ids, and thus can be
/// used on the implementing side of [`ElectionDataProvider`].
pub trait SortedListProvider<AccountId> {
	/// The list's error type.
	type Error: sp_std::fmt::Debug;

	/// The type used by the list to compare nodes for ordering.
	type Score: Bounded + Saturating + Zero;

	/// An iterator over the list, which can have `take` called on it.
	fn iter() -> Box<dyn Iterator<Item = AccountId>>;

	/// Returns an iterator over the list, starting right after from the given voter.
	///
	/// May return an error if `start` is invalid.
	fn iter_from(start: &AccountId) -> Result<Box<dyn Iterator<Item = AccountId>>, Self::Error>;

	/// The current count of ids in the list.
	fn count() -> u32;

	/// Return true if the list already contains `id`.
	fn contains(id: &AccountId) -> bool;

	/// Hook for inserting a new id.
	///
	/// Implementation should return an error if duplicate item is being inserted.
	fn on_insert(id: AccountId, score: Self::Score) -> Result<(), Self::Error>;

	/// Hook for updating a single id.
	///
	/// The `new` score is given.
	///
	/// Returns `Ok(())` iff it successfully updates an item, an `Err(_)` otherwise.
	fn on_update(id: &AccountId, score: Self::Score) -> Result<(), Self::Error>;

	/// Get the score of `id`.
	fn get_score(id: &AccountId) -> Result<Self::Score, Self::Error>;

	/// Same as `on_update`, but incorporate some increased score.
	fn on_increase(id: &AccountId, additional: Self::Score) -> Result<(), Self::Error> {
		let old_score = Self::get_score(id)?;
		let new_score = old_score.saturating_add(additional);
		Self::on_update(id, new_score)
	}

	/// Same as `on_update`, but incorporate some decreased score.
	///
	/// If the new score of the item is `Zero`, it is removed.
	fn on_decrease(id: &AccountId, decreased: Self::Score) -> Result<(), Self::Error> {
		let old_score = Self::get_score(id)?;
		let new_score = old_score.saturating_sub(decreased);
		if new_score.is_zero() {
			Self::on_remove(id)
		} else {
			Self::on_update(id, new_score)
		}
	}

	/// Hook for removing am id from the list.
	///
	/// Returns `Ok(())` iff it successfully removes an item, an `Err(_)` otherwise.
	fn on_remove(id: &AccountId) -> Result<(), Self::Error>;

	/// Regenerate this list from scratch. Returns the count of items inserted.
	///
	/// This should typically only be used at a runtime upgrade.
	///
	/// ## WARNING
	///
	/// This function should be called with care, regenerate will remove the current list write the
	/// new list, which can lead to too many storage accesses, exhausting the block weight.
	fn unsafe_regenerate(
		all: impl IntoIterator<Item = AccountId>,
		score_of: Box<dyn Fn(&AccountId) -> Self::Score>,
	) -> u32;

	/// Remove all items from the list.
	///
	/// ## WARNING
	///
	/// This function should never be called in production settings because it can lead to an
	/// unbounded amount of storage accesses.
	fn unsafe_clear();

	/// Check internal state of list. Only meant for debugging.
	fn try_state() -> Result<(), &'static str>;

	/// If `who` changes by the returned amount they are guaranteed to have a worst case change
	/// in their list position.
	#[cfg(feature = "runtime-benchmarks")]
	fn score_update_worst_case(_who: &AccountId, _is_increase: bool) -> Self::Score;
}

/// Something that can provide the `Score` of an account. Similar to [`ElectionProvider`] and
/// [`ElectionDataProvider`], this should typically be implementing by whoever is supposed to *use*
/// `SortedListProvider`.
pub trait ScoreProvider<AccountId> {
	type Score;

	/// Get the current `Score` of `who`.
	fn score(who: &AccountId) -> Self::Score;

	/// For tests, benchmarks and fuzzing, set the `score`.
	#[cfg(any(feature = "runtime-benchmarks", feature = "fuzz", test))]
	fn set_score_of(_: &AccountId, _: Self::Score) {}
}

/// Something that can compute the result to an NPoS solution.
pub trait NposSolver {
	/// The account identifier type of this solver.
	type AccountId: sp_npos_elections::IdentifierT;
	/// The accuracy of this solver. This will affect the accuracy of the output.
	type Accuracy: PerThing128;
	/// The error type of this implementation.
	type Error: sp_std::fmt::Debug + sp_std::cmp::PartialEq;

	/// Solve an NPoS solution with the given `voters`, `targets`, and select `to_elect` count
	/// of `targets`.
	fn solve(
		to_elect: usize,
		targets: Vec<Self::AccountId>,
		voters: Vec<(Self::AccountId, VoteWeight, impl IntoIterator<Item = Self::AccountId>)>,
	) -> Result<ElectionResult<Self::AccountId, Self::Accuracy>, Self::Error>;

	/// Measure the weight used in the calculation of the solver.
	/// - `voters` is the number of voters.
	/// - `targets` is the number of targets.
	/// - `vote_degree` is the degree ie the maximum numbers of votes per voter.
	fn weight<T: WeightInfo>(voters: u32, targets: u32, vote_degree: u32) -> Weight;
}

/// A wrapper for [`sp_npos_elections::seq_phragmen`] that implements [`NposSolver`]. See the
/// documentation of [`sp_npos_elections::seq_phragmen`] for more info.
pub struct SequentialPhragmen<AccountId, Accuracy, Balancing = ()>(
	sp_std::marker::PhantomData<(AccountId, Accuracy, Balancing)>,
);

impl<AccountId: IdentifierT, Accuracy: PerThing128, Balancing: Get<Option<BalancingConfig>>>
	NposSolver for SequentialPhragmen<AccountId, Accuracy, Balancing>
{
	type AccountId = AccountId;
	type Accuracy = Accuracy;
	type Error = sp_npos_elections::Error;
	fn solve(
		winners: usize,
		targets: Vec<Self::AccountId>,
		voters: Vec<(Self::AccountId, VoteWeight, impl IntoIterator<Item = Self::AccountId>)>,
	) -> Result<ElectionResult<Self::AccountId, Self::Accuracy>, Self::Error> {
		sp_npos_elections::seq_phragmen(winners, targets, voters, Balancing::get())
	}

	fn weight<T: WeightInfo>(voters: u32, targets: u32, vote_degree: u32) -> Weight {
		T::phragmen(voters, targets, vote_degree)
	}
}

/// A wrapper for [`sp_npos_elections::phragmms()`] that implements [`NposSolver`]. See the
/// documentation of [`sp_npos_elections::phragmms()`] for more info.
pub struct PhragMMS<AccountId, Accuracy, Balancing = ()>(
	sp_std::marker::PhantomData<(AccountId, Accuracy, Balancing)>,
);

impl<AccountId: IdentifierT, Accuracy: PerThing128, Balancing: Get<Option<BalancingConfig>>>
	NposSolver for PhragMMS<AccountId, Accuracy, Balancing>
{
	type AccountId = AccountId;
	type Accuracy = Accuracy;
	type Error = sp_npos_elections::Error;
	fn solve(
		winners: usize,
		targets: Vec<Self::AccountId>,
		voters: Vec<(Self::AccountId, VoteWeight, impl IntoIterator<Item = Self::AccountId>)>,
	) -> Result<ElectionResult<Self::AccountId, Self::Accuracy>, Self::Error> {
		sp_npos_elections::phragmms(winners, targets, voters, Balancing::get())
	}

	fn weight<T: WeightInfo>(voters: u32, targets: u32, vote_degree: u32) -> Weight {
		T::phragmms(voters, targets, vote_degree)
	}
}

/// A voter, at the level of abstraction of this crate.
pub type Voter<AccountId, Bound> = (AccountId, VoteWeight, BoundedVec<AccountId, Bound>);

/// Same as [`Voter`], but parameterized by an [`ElectionDataProvider`].
pub type VoterOf<D> =
	Voter<<D as ElectionDataProvider>::AccountId, <D as ElectionDataProvider>::MaxVotesPerVoter>;

/// Same as `BoundedSupports` but parameterized by a `ElectionProviderBase`.
pub type BoundedSupportsOf<E> = BoundedSupports<
	<E as ElectionProviderBase>::AccountId,
	<E as ElectionProviderBase>::MaxWinners,
>;

sp_core::generate_feature_enabled_macro!(runtime_benchmarks_enabled, feature = "runtime-benchmarks", $);
sp_core::generate_feature_enabled_macro!(runtime_benchmarks_or_fuzz_enabled, any(feature = "runtime-benchmarks", feature = "fuzzing"), $);<|MERGE_RESOLUTION|>--- conflicted
+++ resolved
@@ -386,17 +386,6 @@
 	/// checked call to `Self::DataProvider::desired_targets()` ensuring the value never exceeds
 	/// [`Self::MaxWinners`].
 	fn desired_targets_checked() -> data_provider::Result<u32> {
-<<<<<<< HEAD
-		match Self::DataProvider::desired_targets() {
-			Ok(desired_targets) =>
-				if desired_targets <= Self::MaxWinners::get() {
-					Ok(desired_targets)
-				} else {
-					Err("desired_targets should never be greater than MaxWinners")
-				},
-			Err(e) => Err(e),
-		}
-=======
 		Self::DataProvider::desired_targets().and_then(|desired_targets| {
 			if desired_targets <= Self::MaxWinners::get() {
 				Ok(desired_targets)
@@ -404,7 +393,6 @@
 				Err("desired_targets must not be greater than MaxWinners.")
 			}
 		})
->>>>>>> 1f0865c4
 	}
 }
 
