// This file is part of Substrate.

// Copyright (C) 2020-2022 Parity Technologies (UK) Ltd.
// SPDX-License-Identifier: Apache-2.0

// Licensed under the Apache License, Version 2.0 (the "License");
// you may not use this file except in compliance with the License.
// You may obtain a copy of the License at
//
// 	http://www.apache.org/licenses/LICENSE-2.0
//
// Unless required by applicable law or agreed to in writing, software
// distributed under the License is distributed on an "AS IS" BASIS,
// WITHOUT WARRANTIES OR CONDITIONS OF ANY KIND, either express or implied.
// See the License for the specific language governing permissions and
// limitations under the License.

//! Primitive traits for providing election functionality.
//!
//! This crate provides two traits that could interact to enable extensible election functionality
//! within FRAME pallets.
//!
//! Something that will provide the functionality of election will implement [`ElectionProvider`],
//! whilst needing an associated [`ElectionProvider::DataProvider`], which needs to be fulfilled by
//! an entity implementing [`ElectionDataProvider`]. Most often, *the data provider is* the receiver
//! of the election, resulting in a diagram as below:
//!
//! ```ignore
//!                                         ElectionDataProvider
//!                          <------------------------------------------+
//!                          |                                          |
//!                          v                                          |
//!                    +-----+----+                              +------+---+
//!                    |          |                              |          |
//! pallet-do-election |          |                              |          | pallet-needs-election
//!                    |          |                              |          |
//!                    |          |                              |          |
//!                    +-----+----+                              +------+---+
//!                          |                                          ^
//!                          |                                          |
//!                          +------------------------------------------+
//!                                         ElectionProvider
//! ```
//!
//! > It could also be possible that a third party pallet (C), provides the data of election to an
//! > election provider (B), which then passes the election result to another pallet (A).
//!
//! ## Election Types
//!
//! Typically, two types of elections exist:
//!
//! 1. **Stateless**: Election data is provided, and the election result is immediately ready.
//! 2. **Stateful**: Election data is is queried ahead of time, and the election result might be
//!    ready some number of blocks in the future.
//!
//! To accommodate both type of elections in one trait, the traits lean toward **stateful
//! election**, as it is more general than the stateless. This is why [`ElectionProvider::elect`]
//! has no parameters. All value and type parameter must be provided by the [`ElectionDataProvider`]
//! trait, even if the election happens immediately.
//!
//! ## Election Data
//!
//! The data associated with an election, essentially what the [`ElectionDataProvider`] must convey
//! is as follows:
//!
//! 1. A list of voters, with their stake.
//! 2. A list of targets (i.e. _candidates_).
//! 3. A number of desired targets to be elected (i.e. _winners_)
//!
//! In addition to that, the [`ElectionDataProvider`] must also hint [`ElectionProvider`] at when
//! the next election might happen ([`ElectionDataProvider::next_election_prediction`]). A stateless
//! election provider would probably ignore this. A stateful election provider can use this to
//! prepare the election result in advance.
//!
//! Nonetheless, an [`ElectionProvider`] shan't rely on this and should preferably provide some
//! means of fallback election as well, in case the `elect` was called immaturely early.
//!
//! ## Example
//!
//! ```rust
//! # use frame_election_provider_support::{*, data_provider};
//! # use sp_npos_elections::{Support, Assignment};
//! # use frame_support::traits::ConstU32;
//!
//! type AccountId = u64;
//! type Balance = u64;
//! type BlockNumber = u32;
//!
//! mod data_provider_mod {
//!     use super::*;
//!
//!     pub trait Config: Sized {
//!         type ElectionProvider: ElectionProvider<
//!             AccountId = AccountId,
//!             BlockNumber = BlockNumber,
//!             DataProvider = Pallet<Self>,
//!         >;
//!     }
//!
//!     pub struct Pallet<T: Config>(std::marker::PhantomData<T>);
//!
//!     impl<T: Config> ElectionDataProvider for Pallet<T> {
//!         type AccountId = AccountId;
//!         type BlockNumber = BlockNumber;
//!         type MaxVotesPerVoter = ConstU32<1>;
//!
//!         fn desired_targets() -> data_provider::Result<u32> {
//!             Ok(1)
//!         }
//!         fn voters(maybe_max_len: Option<usize>)
//!           -> data_provider::Result<Vec<VoterOf<Self>>>
//!         {
//!             Ok(Default::default())
//!         }
//!         fn targets(maybe_max_len: Option<usize>) -> data_provider::Result<Vec<AccountId>> {
//!             Ok(vec![10, 20, 30])
//!         }
//!         fn next_election_prediction(now: BlockNumber) -> BlockNumber {
//!             0
//!         }
//!     }
//! }
//!
//!
//! mod generic_election_provider {
//!     use super::*;
//!
//!     pub struct GenericElectionProvider<T: Config>(std::marker::PhantomData<T>);
//!
//!     pub trait Config {
//!         type DataProvider: ElectionDataProvider<AccountId=AccountId, BlockNumber = BlockNumber>;
//!     }
//!
//!     impl<T: Config> ElectionProvider for GenericElectionProvider<T> {
//!         type AccountId = AccountId;
//!         type BlockNumber = BlockNumber;
//!         type Error = &'static str;
//!         type DataProvider = T::DataProvider;
//!
//!         fn elect() -> Result<Supports<AccountId>, Self::Error> {
//!             Self::DataProvider::targets(None)
//!                 .map_err(|_| "failed to elect")
//!                 .map(|t| vec![(t[0], Support::default())])
//!         }
//!     }
//! }
//!
//! mod runtime {
//!     use super::generic_election_provider;
//!     use super::data_provider_mod;
//!     use super::AccountId;
//!
//!     struct Runtime;
//!     impl generic_election_provider::Config for Runtime {
//!         type DataProvider = data_provider_mod::Pallet<Runtime>;
//!     }
//!
//!     impl data_provider_mod::Config for Runtime {
//!         type ElectionProvider = generic_election_provider::GenericElectionProvider<Runtime>;
//!     }
//!
//! }
//!
//! # fn main() {}
//! ```

#![cfg_attr(not(feature = "std"), no_std)]

pub mod onchain;
pub mod traits;
<<<<<<< HEAD
use frame_support::{traits::Get, BoundedVec};
=======
use codec::{Decode, Encode};
use frame_support::{traits::Get, BoundedVec, RuntimeDebug};
>>>>>>> cf69667d
use sp_runtime::traits::Bounded;
use sp_std::{fmt::Debug, prelude::*};

/// Re-export the solution generation macro.
pub use frame_election_provider_solution_type::generate_solution_type;
/// Re-export some type as they are used in the interface.
pub use sp_arithmetic::PerThing;
pub use sp_npos_elections::{
	Assignment, ElectionResult, Error, ExtendedBalance, IdentifierT, PerThing128, Support,
	Supports, VoteWeight,
};
pub use traits::NposSolution;
<<<<<<< HEAD
=======

// re-export for the solution macro, with the dependencies of the macro.
#[doc(hidden)]
pub use codec;
#[doc(hidden)]
pub use scale_info;
#[doc(hidden)]
pub use sp_arithmetic;
#[doc(hidden)]
pub use sp_std;
// Simple Extension trait to easily convert `None` from index closures to `Err`.
//
// This is only generated and re-exported for the solution code to use.
#[doc(hidden)]
pub trait __OrInvalidIndex<T> {
	fn or_invalid_index(self) -> Result<T, Error>;
}

impl<T> __OrInvalidIndex<T> for Option<T> {
	fn or_invalid_index(self) -> Result<T, Error> {
		self.ok_or(Error::SolutionInvalidIndex)
	}
}

/// The [`IndexAssignment`] type is an intermediate between the assignments list
/// ([`&[Assignment<T>]`][Assignment]) and `SolutionOf<T>`.
///
/// The voter and target identifiers have already been replaced with appropriate indices,
/// making it fast to repeatedly encode into a `SolutionOf<T>`. This property turns out
/// to be important when trimming for solution length.
#[derive(RuntimeDebug, Clone, Default)]
#[cfg_attr(feature = "std", derive(PartialEq, Eq, Encode, Decode))]
pub struct IndexAssignment<VoterIndex, TargetIndex, P: PerThing> {
	/// Index of the voter among the voters list.
	pub who: VoterIndex,
	/// The distribution of the voter's stake among winning targets.
	///
	/// Targets are identified by their index in the canonical list.
	pub distribution: Vec<(TargetIndex, P)>,
}

impl<VoterIndex, TargetIndex, P: PerThing> IndexAssignment<VoterIndex, TargetIndex, P> {
	pub fn new<AccountId: IdentifierT>(
		assignment: &Assignment<AccountId, P>,
		voter_index: impl Fn(&AccountId) -> Option<VoterIndex>,
		target_index: impl Fn(&AccountId) -> Option<TargetIndex>,
	) -> Result<Self, Error> {
		Ok(Self {
			who: voter_index(&assignment.who).or_invalid_index()?,
			distribution: assignment
				.distribution
				.iter()
				.map(|(target, proportion)| Some((target_index(target)?, proportion.clone())))
				.collect::<Option<Vec<_>>>()
				.or_invalid_index()?,
		})
	}
}

/// A type alias for [`IndexAssignment`] made from [`NposSolution`].
pub type IndexAssignmentOf<C> = IndexAssignment<
	<C as NposSolution>::VoterIndex,
	<C as NposSolution>::TargetIndex,
	<C as NposSolution>::Accuracy,
>;
>>>>>>> cf69667d

/// Types that are used by the data provider trait.
pub mod data_provider {
	/// Alias for the result type of the election data provider.
	pub type Result<T> = sp_std::result::Result<T, &'static str>;
}

/// Something that can provide the data to an [`ElectionProvider`].
pub trait ElectionDataProvider {
	/// The account identifier type.
	type AccountId;

	/// The block number type.
	type BlockNumber;

	/// Maximum number of votes per voter that this data provider is providing.
	type MaxVotesPerVoter: Get<u32>;

	/// All possible targets for the election, i.e. the candidates.
	///
	/// If `maybe_max_len` is `Some(v)` then the resulting vector MUST NOT be longer than `v` items
	/// long.
	///
	/// This should be implemented as a self-weighing function. The implementor should register its
	/// appropriate weight at the end of execution with the system pallet directly.
	fn targets(maybe_max_len: Option<usize>) -> data_provider::Result<Vec<Self::AccountId>>;

	/// All possible voters for the election.
	///
	/// Note that if a notion of self-vote exists, it should be represented here.
	///
	/// If `maybe_max_len` is `Some(v)` then the resulting vector MUST NOT be longer than `v` items
	/// long.
	///
	/// This should be implemented as a self-weighing function. The implementor should register its
	/// appropriate weight at the end of execution with the system pallet directly.
	fn voters(maybe_max_len: Option<usize>) -> data_provider::Result<Vec<VoterOf<Self>>>;

	/// The number of targets to elect.
	///
	/// This should be implemented as a self-weighing function. The implementor should register its
	/// appropriate weight at the end of execution with the system pallet directly.
	fn desired_targets() -> data_provider::Result<u32>;

	/// Provide a best effort prediction about when the next election is about to happen.
	///
	/// In essence, the implementor should predict with this function when it will trigger the
	/// [`ElectionProvider::elect`].
	///
	/// This is only useful for stateful election providers.
	fn next_election_prediction(now: Self::BlockNumber) -> Self::BlockNumber;

	/// Utility function only to be used in benchmarking scenarios, to be implemented optionally,
	/// else a noop.
	#[cfg(any(feature = "runtime-benchmarks", test))]
	fn put_snapshot(
		_voters: Vec<VoterOf<Self>>,
		_targets: Vec<Self::AccountId>,
		_target_stake: Option<VoteWeight>,
	) {
	}

	/// Utility function only to be used in benchmarking scenarios, to be implemented optionally,
	/// else a noop.
	///
	/// Same as `put_snapshot`, but can add a single voter one by one.
	#[cfg(any(feature = "runtime-benchmarks", test))]
	fn add_voter(
		_voter: Self::AccountId,
		_weight: VoteWeight,
		_targets: BoundedVec<Self::AccountId, Self::MaxVotesPerVoter>,
	) {
	}

	/// Utility function only to be used in benchmarking scenarios, to be implemented optionally,
	/// else a noop.
	///
	/// Same as `put_snapshot`, but can add a single voter one by one.
	#[cfg(any(feature = "runtime-benchmarks", test))]
	fn add_target(_target: Self::AccountId) {}

	/// Clear all voters and targets.
	#[cfg(any(feature = "runtime-benchmarks", test))]
	fn clear() {}
}

/// Something that can compute the result of an election and pass it back to the caller.
///
/// This trait only provides an interface to _request_ an election, i.e.
/// [`ElectionProvider::elect`]. That data required for the election need to be passed to the
/// implemented of this trait through [`ElectionProvider::DataProvider`].
pub trait ElectionProvider {
	/// The account identifier type.
	type AccountId;

	/// The block number type.
	type BlockNumber;

	/// The error type that is returned by the provider.
	type Error: Debug;

	/// The data provider of the election.
	type DataProvider: ElectionDataProvider<
		AccountId = Self::AccountId,
		BlockNumber = Self::BlockNumber,
	>;

	/// Elect a new set of winners.
	///
	/// The result is returned in a target major format, namely as vector of supports.
	///
	/// This should be implemented as a self-weighing function. The implementor should register its
	/// appropriate weight at the end of execution with the system pallet directly.
	fn elect() -> Result<Supports<Self::AccountId>, Self::Error>;
}

/// A sub-trait of the [`ElectionProvider`] for cases where we need to be sure an election needs to
/// happen instantly, not asynchronously.
///
/// The same `DataProvider` is assumed to be used.
///
/// Consequently, allows for control over the amount of data that is being fetched from the
/// [`ElectionProvider::DataProvider`].
pub trait InstantElectionProvider: ElectionProvider {
	/// Elect a new set of winners, instantly, with the given given limits set on the
	/// `DataProvider`.
	fn instant_elect(
		maybe_max_voters: Option<usize>,
		maybe_max_targets: Option<usize>,
	) -> Result<Supports<Self::AccountId>, Self::Error>;
}

/// An election provider to be used only for testing.
#[cfg(feature = "std")]
pub struct NoElection<X>(sp_std::marker::PhantomData<X>);

#[cfg(feature = "std")]
impl<AccountId, BlockNumber, DataProvider> ElectionProvider
	for NoElection<(AccountId, BlockNumber, DataProvider)>
where
	DataProvider: ElectionDataProvider<AccountId = AccountId, BlockNumber = BlockNumber>,
{
	type AccountId = AccountId;
	type BlockNumber = BlockNumber;
	type Error = &'static str;
	type DataProvider = DataProvider;

	fn elect() -> Result<Supports<AccountId>, Self::Error> {
		Err("<NoElection as ElectionProvider> cannot do anything.")
	}
}

/// A utility trait for something to implement `ElectionDataProvider` in a sensible way.
///
/// This is generic over `AccountId` and it can represent a validator, a nominator, or any other
/// entity.
///
/// The scores (see [`Self::Score`]) are ascending, the higher, the better.
///
/// Something that implements this trait will do a best-effort sort over ids, and thus can be
/// used on the implementing side of [`ElectionDataProvider`].
pub trait SortedListProvider<AccountId> {
	/// The list's error type.
	type Error: sp_std::fmt::Debug;

	/// The type used by the list to compare nodes for ordering.
	type Score: Bounded;

	/// An iterator over the list, which can have `take` called on it.
	fn iter() -> Box<dyn Iterator<Item = AccountId>>;

	/// The current count of ids in the list.
	fn count() -> u32;

	/// Return true if the list already contains `id`.
	fn contains(id: &AccountId) -> bool;

	/// Hook for inserting a new id.
	fn on_insert(id: AccountId, score: Self::Score) -> Result<(), Self::Error>;

	/// Hook for updating a single id.
	fn on_update(id: &AccountId, score: Self::Score);

	/// Hook for removing am id from the list.
	fn on_remove(id: &AccountId);

	/// Regenerate this list from scratch. Returns the count of items inserted.
	///
	/// This should typically only be used at a runtime upgrade.
	///
	/// ## WARNING
	///
	/// This function should be called with care, regenerate will remove the current list write the
	/// new list, which can lead to too many storage accesses, exhausting the block weight.
	fn unsafe_regenerate(
		all: impl IntoIterator<Item = AccountId>,
		score_of: Box<dyn Fn(&AccountId) -> Self::Score>,
	) -> u32;

	/// Remove all items from the list.
	///
	/// ## WARNING
	///
	/// This function should never be called in production settings because it can lead to an
	/// unbounded amount of storage accesses.
	fn unsafe_clear();

	/// Sanity check internal state of list. Only meant for debug compilation.
	fn sanity_check() -> Result<(), &'static str>;

	/// If `who` changes by the returned amount they are guaranteed to have a worst case change
	/// in their list position.
	#[cfg(feature = "runtime-benchmarks")]
	fn score_update_worst_case(_who: &AccountId, _is_increase: bool) -> Self::Score {
		Self::Score::max_value()
	}
}

/// Something that can provide the `VoteWeight` of an account. Similar to [`ElectionProvider`] and
/// [`ElectionDataProvider`], this should typically be implementing by whoever is supposed to *use*
/// `SortedListProvider`.
pub trait ScoreProvider<AccountId> {
	type Score;

	/// Get the current `Score` of `who`.
	fn score(who: &AccountId) -> Self::Score;

	/// For tests and benchmarks, set the `VoteWeight`.
	#[cfg(any(feature = "runtime-benchmarks", test))]
	fn set_score_of(_: &AccountId, _: Self::Score) {}
}

/// Something that can compute the result to an NPoS solution.
pub trait NposSolver {
	/// The account identifier type of this solver.
	type AccountId: sp_npos_elections::IdentifierT;
	/// The accuracy of this solver. This will affect the accuracy of the output.
	type Accuracy: PerThing128;
	/// The error type of this implementation.
	type Error: sp_std::fmt::Debug + sp_std::cmp::PartialEq;

	/// Solve an NPoS solution with the given `voters`, `targets`, and select `to_elect` count
	/// of `targets`.
	fn solve(
		to_elect: usize,
		targets: Vec<Self::AccountId>,
		voters: Vec<(Self::AccountId, VoteWeight, impl IntoIterator<Item = Self::AccountId>)>,
	) -> Result<ElectionResult<Self::AccountId, Self::Accuracy>, Self::Error>;
}

/// A wrapper for [`sp_npos_elections::seq_phragmen`] that implements [`NposSolver`]. See the
/// documentation of [`sp_npos_elections::seq_phragmen`] for more info.
pub struct SequentialPhragmen<AccountId, Accuracy, Balancing = ()>(
	sp_std::marker::PhantomData<(AccountId, Accuracy, Balancing)>,
);

impl<
		AccountId: IdentifierT,
		Accuracy: PerThing128,
		Balancing: Get<Option<(usize, ExtendedBalance)>>,
	> NposSolver for SequentialPhragmen<AccountId, Accuracy, Balancing>
{
	type AccountId = AccountId;
	type Accuracy = Accuracy;
	type Error = sp_npos_elections::Error;
	fn solve(
		winners: usize,
		targets: Vec<Self::AccountId>,
		voters: Vec<(Self::AccountId, VoteWeight, impl IntoIterator<Item = Self::AccountId>)>,
	) -> Result<ElectionResult<Self::AccountId, Self::Accuracy>, Self::Error> {
		sp_npos_elections::seq_phragmen(winners, targets, voters, Balancing::get())
	}
}

/// A wrapper for [`sp_npos_elections::phragmms()`] that implements [`NposSolver`]. See the
/// documentation of [`sp_npos_elections::phragmms()`] for more info.
pub struct PhragMMS<AccountId, Accuracy, Balancing = ()>(
	sp_std::marker::PhantomData<(AccountId, Accuracy, Balancing)>,
);

impl<
		AccountId: IdentifierT,
		Accuracy: PerThing128,
		Balancing: Get<Option<(usize, ExtendedBalance)>>,
	> NposSolver for PhragMMS<AccountId, Accuracy, Balancing>
{
	type AccountId = AccountId;
	type Accuracy = Accuracy;
	type Error = sp_npos_elections::Error;
	fn solve(
		winners: usize,
		targets: Vec<Self::AccountId>,
		voters: Vec<(Self::AccountId, VoteWeight, impl IntoIterator<Item = Self::AccountId>)>,
	) -> Result<ElectionResult<Self::AccountId, Self::Accuracy>, Self::Error> {
		sp_npos_elections::phragmms(winners, targets, voters, Balancing::get())
	}
}

/// A voter, at the level of abstraction of this crate.
pub type Voter<AccountId, Bound> = (AccountId, VoteWeight, BoundedVec<AccountId, Bound>);

/// Same as [`Voter`], but parameterized by an [`ElectionDataProvider`].
pub type VoterOf<D> =
	Voter<<D as ElectionDataProvider>::AccountId, <D as ElectionDataProvider>::MaxVotesPerVoter>;<|MERGE_RESOLUTION|>--- conflicted
+++ resolved
@@ -168,12 +168,8 @@
 
 pub mod onchain;
 pub mod traits;
-<<<<<<< HEAD
-use frame_support::{traits::Get, BoundedVec};
-=======
 use codec::{Decode, Encode};
 use frame_support::{traits::Get, BoundedVec, RuntimeDebug};
->>>>>>> cf69667d
 use sp_runtime::traits::Bounded;
 use sp_std::{fmt::Debug, prelude::*};
 
@@ -186,8 +182,6 @@
 	Supports, VoteWeight,
 };
 pub use traits::NposSolution;
-<<<<<<< HEAD
-=======
 
 // re-export for the solution macro, with the dependencies of the macro.
 #[doc(hidden)]
@@ -253,7 +247,6 @@
 	<C as NposSolution>::TargetIndex,
 	<C as NposSolution>::Accuracy,
 >;
->>>>>>> cf69667d
 
 /// Types that are used by the data provider trait.
 pub mod data_provider {
