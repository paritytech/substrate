// This file is part of Substrate.

// Copyright (C) Parity Technologies (UK) Ltd.
// SPDX-License-Identifier: Apache-2.0

// Licensed under the Apache License, Version 2.0 (the "License");
// you may not use this file except in compliance with the License.
// You may obtain a copy of the License at
//
// 	http://www.apache.org/licenses/LICENSE-2.0
//
// Unless required by applicable law or agreed to in writing, software
// distributed under the License is distributed on an "AS IS" BASIS,
// WITHOUT WARRANTIES OR CONDITIONS OF ANY KIND, either express or implied.
// See the License for the specific language governing permissions and
// limitations under the License.

//! An implementation of [`ElectionProvider`] that uses an `NposSolver` to do the election. As the
//! name suggests, this is meant to be used onchain. Given how heavy the calculations are, please be
//! careful when using it onchain.

use crate::{
	BoundedSupportsOf, Debug, ElectionDataProvider, ElectionProvider, ElectionProviderBase,
	InstantElectionProvider, NposSolver, WeightInfo,
};
use frame_support::{dispatch::DispatchClass, traits::Get};
use sp_npos_elections::{
	assignment_ratio_to_staked_normalized, to_supports, BoundedSupports, ElectionResult, VoteWeight,
};
use sp_std::{collections::btree_map::BTreeMap, marker::PhantomData, prelude::*};

/// Errors of the on-chain election.
#[derive(Eq, PartialEq, Debug)]
pub enum Error {
	/// An internal error in the NPoS elections crate.
	NposElections(sp_npos_elections::Error),
	/// Errors from the data provider.
	DataProvider(&'static str),
	/// Configurational error caused by `desired_targets` requested by data provider exceeding
	/// `MaxWinners`.
	TooManyWinners,
}

impl From<sp_npos_elections::Error> for Error {
	fn from(e: sp_npos_elections::Error) -> Self {
		Error::NposElections(e)
	}
}

/// A simple on-chain implementation of the election provider trait.
///
/// This implements both `ElectionProvider` and `InstantElectionProvider`.
///
/// This type has some utilities to make it safe. Nonetheless, it should be used with utmost care. A
/// thoughtful value must be set as [`Config::VotersBound`] and [`Config::TargetsBound`] to ensure
/// the size of the input is sensible.
pub struct OnChainExecution<T: Config>(PhantomData<T>);

#[deprecated(note = "use OnChainExecution, which is bounded by default")]
pub type BoundedExecution<T> = OnChainExecution<T>;

/// Configuration trait for an onchain election execution.
pub trait Config {
	/// Needed for weight registration.
	type System: frame_system::Config;

	/// `NposSolver` that should be used, an example would be `PhragMMS`.
	type Solver: NposSolver<
		AccountId = <Self::System as frame_system::Config>::AccountId,
		Error = sp_npos_elections::Error,
	>;

	/// Something that provides the data for election.
	type DataProvider: ElectionDataProvider<
		AccountId = <Self::System as frame_system::Config>::AccountId,
		BlockNumber = frame_system::pallet_prelude::BlockNumberFor<Self::System>,
	>;

	/// Weight information for extrinsics in this pallet.
	type WeightInfo: WeightInfo;

	/// Upper bound on maximum winners from electable targets.
	///
	/// As noted in the documentation of [`ElectionProviderBase::MaxWinners`], this value should
	/// always be more than `DataProvider::desired_target`.
	type MaxWinners: Get<u32>;

	/// Bounds the number of voters, when calling into [`Config::DataProvider`]. It might be
	/// overwritten in the `InstantElectionProvider` impl.
	type VotersBound: Get<u32>;

	/// Bounds the number of targets, when calling into [`Config::DataProvider`]. It might be
	/// overwritten in the `InstantElectionProvider` impl.
	type TargetsBound: Get<u32>;
}

/// Same as `BoundedSupportsOf` but for `onchain::Config`.
pub type OnChainBoundedSupportsOf<E> = BoundedSupports<
	<<E as Config>::System as frame_system::Config>::AccountId,
	<E as Config>::MaxWinners,
>;

fn elect_with_input_bounds<T: Config>(
	maybe_max_voters: Option<usize>,
	maybe_max_targets: Option<usize>,
) -> Result<OnChainBoundedSupportsOf<T>, Error> {
	let voters = T::DataProvider::electing_voters(maybe_max_voters).map_err(Error::DataProvider)?;
	let targets =
		T::DataProvider::electable_targets(maybe_max_targets).map_err(Error::DataProvider)?;
	let desired_targets = T::DataProvider::desired_targets().map_err(Error::DataProvider)?;

	if desired_targets > T::MaxWinners::get() {
		// early exit
		return Err(Error::TooManyWinners)
	}

	let voters_len = voters.len() as u32;
	let targets_len = targets.len() as u32;

	let stake_map: BTreeMap<_, _> = voters
		.iter()
		.map(|(validator, vote_weight, _)| (validator.clone(), *vote_weight))
		.collect();

	let stake_of = |w: &<T::System as frame_system::Config>::AccountId| -> VoteWeight {
		stake_map.get(w).cloned().unwrap_or_default()
	};

	let ElectionResult { winners: _, assignments } =
		T::Solver::solve(desired_targets as usize, targets, voters).map_err(Error::from)?;

	let staked = assignment_ratio_to_staked_normalized(assignments, &stake_of)?;

	let weight = T::Solver::weight::<T::WeightInfo>(
		voters_len,
		targets_len,
		<T::DataProvider as ElectionDataProvider>::MaxVotesPerVoter::get(),
	);
	frame_system::Pallet::<T::System>::register_extra_weight_unchecked(
		weight,
		DispatchClass::Mandatory,
	);

	// defensive: Since npos solver returns a result always bounded by `desired_targets`, this is
	// never expected to happen as long as npos solver does what is expected for it to do.
	let supports: OnChainBoundedSupportsOf<T> =
		to_supports(&staked).try_into().map_err(|_| Error::TooManyWinners)?;

	Ok(supports)
}

impl<T: Config> ElectionProviderBase for OnChainExecution<T> {
	type AccountId = <T::System as frame_system::Config>::AccountId;
	type BlockNumber = frame_system::pallet_prelude::BlockNumberFor<T::System>;
	type Error = Error;
	type MaxWinners = T::MaxWinners;
	type DataProvider = T::DataProvider;
}

impl<T: Config> InstantElectionProvider for OnChainExecution<T> {
	fn instant_elect(
		forced_input_voters_bound: Option<u32>,
		forced_input_target_bound: Option<u32>,
	) -> Result<BoundedSupportsOf<Self>, Self::Error> {
		elect_with_input_bounds::<T>(
			Some(T::VotersBound::get().min(forced_input_voters_bound.unwrap_or(u32::MAX)) as usize),
			Some(T::TargetsBound::get().min(forced_input_target_bound.unwrap_or(u32::MAX)) as usize),
		)
	}
}

impl<T: Config> ElectionProvider for OnChainExecution<T> {
	fn ongoing() -> bool {
		false
	}

	fn elect() -> Result<BoundedSupportsOf<Self>, Self::Error> {
		elect_with_input_bounds::<T>(
			Some(T::VotersBound::get() as usize),
			Some(T::TargetsBound::get() as usize),
		)
	}
}

#[cfg(test)]
mod tests {
	use super::*;
	use crate::{ElectionProvider, PhragMMS, SequentialPhragmen};
	use frame_support::{assert_noop, parameter_types, traits::ConstU32};
	use sp_npos_elections::Support;
	use sp_runtime::Perbill;
	type AccountId = u64;
	type Nonce = u64;
	type BlockNumber = u64;

	pub type Header = sp_runtime::generic::Header<BlockNumber, sp_runtime::traits::BlakeTwo256>;
	pub type UncheckedExtrinsic = sp_runtime::generic::UncheckedExtrinsic<AccountId, (), (), ()>;
	pub type Block = sp_runtime::generic::Block<Header, UncheckedExtrinsic>;

	frame_support::construct_runtime!(
		pub struct Runtime
		{
			System: frame_system::{Pallet, Call, Event<T>},
		}
	);

	impl frame_system::Config for Runtime {
		type SS58Prefix = ();
		type BaseCallFilter = frame_support::traits::Everything;
		type RuntimeOrigin = RuntimeOrigin;
<<<<<<< HEAD
		type Nonce = Nonce;
		type BlockNumber = BlockNumber;
=======
		type Index = AccountId;
>>>>>>> ec3bedd5
		type RuntimeCall = RuntimeCall;
		type Hash = sp_core::H256;
		type Hashing = sp_runtime::traits::BlakeTwo256;
		type AccountId = AccountId;
		type Lookup = sp_runtime::traits::IdentityLookup<Self::AccountId>;
		type Block = Block;
		type RuntimeEvent = ();
		type BlockHashCount = ();
		type DbWeight = ();
		type BlockLength = ();
		type BlockWeights = ();
		type Version = ();
		type PalletInfo = PalletInfo;
		type AccountData = ();
		type OnNewAccount = ();
		type OnKilledAccount = ();
		type SystemWeightInfo = ();
		type OnSetCode = ();
		type MaxConsumers = frame_support::traits::ConstU32<16>;
	}

	struct PhragmenParams;
	struct PhragMMSParams;

	parameter_types! {
		pub static MaxWinners: u32 = 10;
		pub static DesiredTargets: u32 = 2;
	}

	impl Config for PhragmenParams {
		type System = Runtime;
		type Solver = SequentialPhragmen<AccountId, Perbill>;
		type DataProvider = mock_data_provider::DataProvider;
		type WeightInfo = ();
		type MaxWinners = MaxWinners;
		type VotersBound = ConstU32<600>;
		type TargetsBound = ConstU32<400>;
	}

	impl Config for PhragMMSParams {
		type System = Runtime;
		type Solver = PhragMMS<AccountId, Perbill>;
		type DataProvider = mock_data_provider::DataProvider;
		type WeightInfo = ();
		type MaxWinners = MaxWinners;
		type VotersBound = ConstU32<600>;
		type TargetsBound = ConstU32<400>;
	}

	mod mock_data_provider {
		use frame_support::{bounded_vec, traits::ConstU32};

		use super::*;
		use crate::{data_provider, VoterOf};

		pub struct DataProvider;
		impl ElectionDataProvider for DataProvider {
			type AccountId = AccountId;
			type BlockNumber = BlockNumber;
			type MaxVotesPerVoter = ConstU32<2>;
			fn electing_voters(_: Option<usize>) -> data_provider::Result<Vec<VoterOf<Self>>> {
				Ok(vec![
					(1, 10, bounded_vec![10, 20]),
					(2, 20, bounded_vec![30, 20]),
					(3, 30, bounded_vec![10, 30]),
				])
			}

			fn electable_targets(_: Option<usize>) -> data_provider::Result<Vec<AccountId>> {
				Ok(vec![10, 20, 30])
			}

			fn desired_targets() -> data_provider::Result<u32> {
				Ok(DesiredTargets::get())
			}

			fn next_election_prediction(_: BlockNumber) -> BlockNumber {
				0
			}
		}
	}

	#[test]
	fn onchain_seq_phragmen_works() {
		sp_io::TestExternalities::new_empty().execute_with(|| {
			assert_eq!(
				<OnChainExecution::<PhragmenParams> as ElectionProvider>::elect().unwrap(),
				vec![
					(10, Support { total: 25, voters: vec![(1, 10), (3, 15)] }),
					(30, Support { total: 35, voters: vec![(2, 20), (3, 15)] })
				]
			);
		})
	}

	#[test]
	fn too_many_winners_when_desired_targets_exceed_max_winners() {
		sp_io::TestExternalities::new_empty().execute_with(|| {
			// given desired targets larger than max winners
			DesiredTargets::set(10);
			MaxWinners::set(9);

			assert_noop!(
				<OnChainExecution::<PhragmenParams> as ElectionProvider>::elect(),
				Error::TooManyWinners,
			);
		})
	}

	#[test]
	fn onchain_phragmms_works() {
		sp_io::TestExternalities::new_empty().execute_with(|| {
			assert_eq!(
				<OnChainExecution::<PhragMMSParams> as ElectionProvider>::elect().unwrap(),
				vec![
					(10, Support { total: 25, voters: vec![(1, 10), (3, 15)] }),
					(30, Support { total: 35, voters: vec![(2, 20), (3, 15)] })
				]
			);
		})
	}
}<|MERGE_RESOLUTION|>--- conflicted
+++ resolved
@@ -208,12 +208,7 @@
 		type SS58Prefix = ();
 		type BaseCallFilter = frame_support::traits::Everything;
 		type RuntimeOrigin = RuntimeOrigin;
-<<<<<<< HEAD
 		type Nonce = Nonce;
-		type BlockNumber = BlockNumber;
-=======
-		type Index = AccountId;
->>>>>>> ec3bedd5
 		type RuntimeCall = RuntimeCall;
 		type Hash = sp_core::H256;
 		type Hashing = sp_runtime::traits::BlakeTwo256;
