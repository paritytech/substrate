// This file is part of Substrate.

// Copyright (C) 2020 Parity Technologies (UK) Ltd.
// SPDX-License-Identifier: Apache-2.0

// Licensed under the Apache License, Version 2.0 (the "License");
// you may not use this file except in compliance with the License.
// You may obtain a copy of the License at
//
// 	http://www.apache.org/licenses/LICENSE-2.0
//
// Unless required by applicable law or agreed to in writing, software
// distributed under the License is distributed on an "AS IS" BASIS,
// WITHOUT WARRANTIES OR CONDITIONS OF ANY KIND, either express or implied.
// See the License for the specific language governing permissions and
// limitations under the License.

//! An implementation of [`ElectionProvider`] that does an on-chain sequential phragmen.

use crate::{ElectionDataProvider, ElectionProvider};
use frame_support::{traits::Get, weights::DispatchClass};
use sp_npos_elections::*;
use sp_std::{collections::btree_map::BTreeMap, marker::PhantomData, prelude::*};

/// Errors of the on-chain election.
#[derive(Eq, PartialEq, Debug)]
pub enum Error {
	/// An internal error in the NPoS elections crate.
	NposElections(sp_npos_elections::Error),
	/// Errors from the data provider.
	DataProvider(&'static str),
}

impl From<sp_npos_elections::Error> for Error {
	fn from(e: sp_npos_elections::Error) -> Self {
		Error::NposElections(e)
	}
}

/// A simple on-chain implementation of the election provider trait.
///
/// This will accept voting data on the fly and produce the results immediately.
///
/// ### Warning
///
/// This can be very expensive to run frequently on-chain. Use with care. Moreover, this
/// implementation ignores the additional data of the election data provider and gives no insight on
/// how much weight was consumed.
///
/// Finally, this implementation does not impose any limits on the number of voters and targets that
/// are provided.
pub struct OnChainSequentialPhragmen<T: Config>(PhantomData<T>);

/// Configuration trait of [`OnChainSequentialPhragmen`].
///
/// Note that this is similar to a pallet traits, but [`OnChainSequentialPhragmen`] is not a pallet.
///
/// WARNING: the user of this pallet must ensure that the `Accuracy` type will work nicely with the
/// normalization operation done inside `seq_phragmen`. See
/// [`sp_npos_elections::assignment::try_normalize`] for more info.
pub trait Config: frame_system::Config {
	/// The accuracy used to compute the election:
	type Accuracy: PerThing128;
	/// Something that provides the data for election.
	type DataProvider: ElectionDataProvider<Self::AccountId, Self::BlockNumber>;
}

impl<T: Config> ElectionProvider<T::AccountId, T::BlockNumber> for OnChainSequentialPhragmen<T> {
	type Error = Error;
	type DataProvider = T::DataProvider;

	fn elect() -> Result<Supports<T::AccountId>, Self::Error> {
		let voters = Self::DataProvider::voters(None).map_err(Error::DataProvider)?;
		let targets = Self::DataProvider::targets(None).map_err(Error::DataProvider)?;
		let desired_targets = Self::DataProvider::desired_targets().map_err(Error::DataProvider)?;

		let stake_map: BTreeMap<T::AccountId, VoteWeight> = voters
			.iter()
			.map(|(validator, vote_weight, _)| (validator.clone(), *vote_weight))
			.collect();

		let stake_of =
			|w: &T::AccountId| -> VoteWeight { stake_map.get(w).cloned().unwrap_or_default() };

		let ElectionResult { winners: _, assignments } =
			seq_phragmen::<_, T::Accuracy>(desired_targets as usize, targets, voters, None)
				.map_err(Error::from)?;

		let staked = assignment_ratio_to_staked_normalized(assignments, &stake_of)?;

<<<<<<< HEAD
		let weight = T::BlockWeights::get().max_block;
		frame_system::Pallet::<T>::register_extra_weight_unchecked(
			weight,
			DispatchClass::Mandatory,
		);

		to_supports(&winners, &staked).map_err(Error::from)
=======
		Ok(to_supports(&staked))
>>>>>>> 9b15da90
	}
}

#[cfg(test)]
mod tests {
	use super::*;
	use sp_npos_elections::Support;
	use sp_runtime::Perbill;

	type AccountId = u64;
	type BlockNumber = u64;

	pub type Header = sp_runtime::generic::Header<BlockNumber, sp_runtime::traits::BlakeTwo256>;
	pub type UncheckedExtrinsic = sp_runtime::generic::UncheckedExtrinsic<AccountId, (), (), ()>;
	pub type Block = sp_runtime::generic::Block<Header, UncheckedExtrinsic>;

	frame_support::construct_runtime!(
		pub enum Runtime where
			Block = Block,
			NodeBlock = Block,
			UncheckedExtrinsic = UncheckedExtrinsic
		{
			System: frame_system::{Pallet, Call, Event<T>},
		}
	);

	impl frame_system::Config for Runtime {
		type SS58Prefix = ();
		type BaseCallFilter = frame_support::traits::Everything;
		type Origin = Origin;
		type Index = AccountId;
		type BlockNumber = BlockNumber;
		type Call = Call;
		type Hash = sp_core::H256;
		type Hashing = sp_runtime::traits::BlakeTwo256;
		type AccountId = AccountId;
		type Lookup = sp_runtime::traits::IdentityLookup<Self::AccountId>;
		type Header = sp_runtime::testing::Header;
		type Event = ();
		type BlockHashCount = ();
		type DbWeight = ();
		type BlockLength = ();
		type BlockWeights = ();
		type Version = ();
		type PalletInfo = PalletInfo;
		type AccountData = ();
		type OnNewAccount = ();
		type OnKilledAccount = ();
		type SystemWeightInfo = ();
		type OnSetCode = ();
	}

	impl Config for Runtime {
		type Accuracy = Perbill;
		type DataProvider = mock_data_provider::DataProvider;
	}

	type OnChainPhragmen = OnChainSequentialPhragmen<Runtime>;

	mod mock_data_provider {
		use super::*;
		use crate::data_provider;

		pub struct DataProvider;
		impl ElectionDataProvider<AccountId, BlockNumber> for DataProvider {
			const MAXIMUM_VOTES_PER_VOTER: u32 = 2;
			fn voters(
				_: Option<usize>,
			) -> data_provider::Result<Vec<(AccountId, VoteWeight, Vec<AccountId>)>> {
				Ok(vec![(1, 10, vec![10, 20]), (2, 20, vec![30, 20]), (3, 30, vec![10, 30])])
			}

			fn targets(_: Option<usize>) -> data_provider::Result<Vec<AccountId>> {
				Ok(vec![10, 20, 30])
			}

			fn desired_targets() -> data_provider::Result<u32> {
				Ok(2)
			}

			fn next_election_prediction(_: BlockNumber) -> BlockNumber {
				0
			}
		}
	}

	#[test]
	fn onchain_seq_phragmen_works() {
		sp_io::TestExternalities::new_empty().execute_with(|| {
			assert_eq!(
				OnChainPhragmen::elect().unwrap(),
				vec![
					(10, Support { total: 25, voters: vec![(1, 10), (3, 15)] }),
					(30, Support { total: 35, voters: vec![(2, 20), (3, 15)] })
				]
			);
		})
	}
}<|MERGE_RESOLUTION|>--- conflicted
+++ resolved
@@ -88,17 +88,13 @@
 
 		let staked = assignment_ratio_to_staked_normalized(assignments, &stake_of)?;
 
-<<<<<<< HEAD
 		let weight = T::BlockWeights::get().max_block;
 		frame_system::Pallet::<T>::register_extra_weight_unchecked(
 			weight,
 			DispatchClass::Mandatory,
 		);
 
-		to_supports(&winners, &staked).map_err(Error::from)
-=======
-		Ok(to_supports(&staked))
->>>>>>> 9b15da90
+		to_supports(&staked).map_err(Error::from)
 	}
 }
 
