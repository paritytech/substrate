--- conflicted
+++ resolved
@@ -208,11 +208,7 @@
 		type SS58Prefix = ();
 		type BaseCallFilter = frame_support::traits::Everything;
 		type RuntimeOrigin = RuntimeOrigin;
-<<<<<<< HEAD
-		type Index = AccountId;
-=======
 		type Nonce = Nonce;
->>>>>>> c446786a
 		type RuntimeCall = RuntimeCall;
 		type Hash = sp_core::H256;
 		type Hashing = sp_runtime::traits::BlakeTwo256;
