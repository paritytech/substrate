// This file is part of Substrate.

// Copyright (C) 2020 Parity Technologies (UK) Ltd.
// SPDX-License-Identifier: Apache-2.0

// Licensed under the Apache License, Version 2.0 (the "License");
// you may not use this file except in compliance with the License.
// You may obtain a copy of the License at
//
// 	http://www.apache.org/licenses/LICENSE-2.0
//
// Unless required by applicable law or agreed to in writing, software
// distributed under the License is distributed on an "AS IS" BASIS,
// WITHOUT WARRANTIES OR CONDITIONS OF ANY KIND, either express or implied.
// See the License for the specific language governing permissions and
// limitations under the License.

//! An implementation of [`ElectionProvider`] that does an on-chain sequential phragmen.

use crate::{ElectionDataProvider, ElectionProvider};
use frame_support::{traits::Get, weights::DispatchClass};
use sp_npos_elections::*;
use sp_std::{collections::btree_map::BTreeMap, marker::PhantomData, prelude::*};

/// Errors of the on-chain election.
#[derive(Eq, PartialEq, Debug)]
pub enum Error {
	/// An internal error in the NPoS elections crate.
	NposElections(sp_npos_elections::Error),
	/// Errors from the data provider.
	DataProvider(&'static str),
}

impl From<sp_npos_elections::Error> for Error {
	fn from(e: sp_npos_elections::Error) -> Self {
		Error::NposElections(e)
	}
}

/// A simple on-chain implementation of the election provider trait.
///
/// This will accept voting data on the fly and produce the results immediately.
///
/// ### Warning
///
/// This can be very expensive to run frequently on-chain. Use with care. Moreover, this
/// implementation ignores the additional data of the election data provider and gives no insight on
/// how much weight was consumed.
///
/// Finally, this implementation does not impose any limits on the number of voters and targets that
/// are provided.
pub struct OnChainSequentialPhragmen<T: Config>(PhantomData<T>);

/// Configuration trait of [`OnChainSequentialPhragmen`].
///
/// Note that this is similar to a pallet traits, but [`OnChainSequentialPhragmen`] is not a pallet.
///
/// WARNING: the user of this pallet must ensure that the `Accuracy` type will work nicely with the
/// normalization operation done inside `seq_phragmen`. See
/// [`sp_npos_elections::Assignment::try_normalize`] for more info.
pub trait Config: frame_system::Config {
	/// The accuracy used to compute the election:
	type Accuracy: PerThing128;
	/// Something that provides the data for election.
	type DataProvider: ElectionDataProvider<
		AccountId = Self::AccountId,
		BlockNumber = Self::BlockNumber,
	>;
}

impl<T: Config> ElectionProvider for OnChainSequentialPhragmen<T> {
	type AccountId = T::AccountId;
	type BlockNumber = T::BlockNumber;
	type Error = Error;
	type DataProvider = T::DataProvider;

	fn elect() -> Result<Supports<T::AccountId>, Self::Error> {
		let voters = Self::DataProvider::voters(None).map_err(Error::DataProvider)?;
		let targets = Self::DataProvider::targets(None).map_err(Error::DataProvider)?;
		let desired_targets = Self::DataProvider::desired_targets().map_err(Error::DataProvider)?;

		let stake_map: BTreeMap<T::AccountId, VoteWeight> = voters
			.iter()
			.map(|(validator, vote_weight, _)| (validator.clone(), *vote_weight))
			.collect();

		let stake_of =
			|w: &T::AccountId| -> VoteWeight { stake_map.get(w).cloned().unwrap_or_default() };

		let ElectionResult { winners: _, assignments } =
			seq_phragmen::<_, T::Accuracy>(desired_targets as usize, targets, voters, None)
				.map_err(Error::from)?;

		let staked = assignment_ratio_to_staked_normalized(assignments, &stake_of)?;

		let weight = T::BlockWeights::get().max_block;
		frame_system::Pallet::<T>::register_extra_weight_unchecked(
			weight,
			DispatchClass::Mandatory,
		);

		Ok(to_supports(&staked))
	}
}

#[cfg(test)]
mod tests {
	use super::*;
	use sp_npos_elections::Support;
	use sp_runtime::Perbill;

	type AccountId = u64;
	type BlockNumber = u64;

	pub type Header = sp_runtime::generic::Header<BlockNumber, sp_runtime::traits::BlakeTwo256>;
	pub type UncheckedExtrinsic = sp_runtime::generic::UncheckedExtrinsic<AccountId, (), (), ()>;
	pub type Block = sp_runtime::generic::Block<Header, UncheckedExtrinsic>;

	frame_support::construct_runtime!(
		pub enum Runtime where
			Block = Block,
			NodeBlock = Block,
			UncheckedExtrinsic = UncheckedExtrinsic
		{
			System: frame_system::{Pallet, Call, Event<T>},
		}
	);

	impl frame_system::Config for Runtime {
		type SS58Prefix = ();
		type BaseCallFilter = frame_support::traits::Everything;
		type Origin = Origin;
		type Index = AccountId;
		type BlockNumber = BlockNumber;
		type Call = Call;
		type Hash = sp_core::H256;
		type Hashing = sp_runtime::traits::BlakeTwo256;
		type AccountId = AccountId;
		type Lookup = sp_runtime::traits::IdentityLookup<Self::AccountId>;
		type Header = sp_runtime::testing::Header;
		type Event = ();
		type BlockHashCount = ();
		type DbWeight = ();
		type BlockLength = ();
		type BlockWeights = ();
		type Version = ();
		type PalletInfo = PalletInfo;
		type AccountData = ();
		type OnNewAccount = ();
		type OnKilledAccount = ();
		type SystemWeightInfo = ();
		type OnSetCode = ();
		type MaxConsumers = frame_support::traits::ConstU32<16>;
	}

	impl Config for Runtime {
		type Accuracy = Perbill;
		type DataProvider = mock_data_provider::DataProvider;
	}

	type OnChainPhragmen = OnChainSequentialPhragmen<Runtime>;

	mod mock_data_provider {
		use super::*;
		use crate::data_provider;

		pub struct DataProvider;
<<<<<<< HEAD
		impl ElectionDataProvider<AccountId, BlockNumber> for DataProvider {
			type MaximumVotesPerVoter = frame_support::pallet_prelude::ConstU32<2>;
=======
		impl ElectionDataProvider for DataProvider {
			type AccountId = AccountId;
			type BlockNumber = BlockNumber;
			const MAXIMUM_VOTES_PER_VOTER: u32 = 2;
>>>>>>> 88a00328
			fn voters(
				_: Option<usize>,
			) -> data_provider::Result<Vec<(AccountId, VoteWeight, Vec<AccountId>)>> {
				Ok(vec![(1, 10, vec![10, 20]), (2, 20, vec![30, 20]), (3, 30, vec![10, 30])])
			}

			fn targets(_: Option<usize>) -> data_provider::Result<Vec<AccountId>> {
				Ok(vec![10, 20, 30])
			}

			fn desired_targets() -> data_provider::Result<u32> {
				Ok(2)
			}

			fn next_election_prediction(_: BlockNumber) -> BlockNumber {
				0
			}
		}
	}

	#[test]
	fn onchain_seq_phragmen_works() {
		sp_io::TestExternalities::new_empty().execute_with(|| {
			assert_eq!(
				OnChainPhragmen::elect().unwrap(),
				vec![
					(10, Support { total: 25, voters: vec![(1, 10), (3, 15)] }),
					(30, Support { total: 35, voters: vec![(2, 20), (3, 15)] })
				]
			);
		})
	}
}<|MERGE_RESOLUTION|>--- conflicted
+++ resolved
@@ -165,15 +165,12 @@
 		use crate::data_provider;
 
 		pub struct DataProvider;
-<<<<<<< HEAD
-		impl ElectionDataProvider<AccountId, BlockNumber> for DataProvider {
-			type MaximumVotesPerVoter = frame_support::pallet_prelude::ConstU32<2>;
-=======
+
 		impl ElectionDataProvider for DataProvider {
 			type AccountId = AccountId;
 			type BlockNumber = BlockNumber;
-			const MAXIMUM_VOTES_PER_VOTER: u32 = 2;
->>>>>>> 88a00328
+			type MaximumVotesPerVoter = frame_support::pallet_prelude::ConstU32<2>;
+
 			fn voters(
 				_: Option<usize>,
 			) -> data_provider::Result<Vec<(AccountId, VoteWeight, Vec<AccountId>)>> {
