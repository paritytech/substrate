--- conflicted
+++ resolved
@@ -23,15 +23,9 @@
 
 [dev-dependencies]
 sp-npos-elections = { version = "4.0.0-dev", path = "../../primitives/npos-elections" }
-<<<<<<< HEAD
 sp-runtime = { version = "4.0.0", path = "../../primitives/runtime" }
-sp-core = { version = "4.0.0", path = "../../primitives/core" }
-sp-io = { version = "4.0.0", path = "../../primitives/io" }
-=======
-sp-runtime = { version = "4.0.0-dev", path = "../../primitives/runtime" }
 sp-core = { version = "4.1.0-dev", path = "../../primitives/core" }
 sp-io = { version = "4.0.0-dev", path = "../../primitives/io" }
->>>>>>> b9cafba3
 
 [features]
 default = ["std"]
