--- conflicted
+++ resolved
@@ -380,11 +380,7 @@
 		/// The chunk size of the approval vector.
 		const APPROVAL_SET_SIZE: u32 = APPROVAL_SET_SIZE as u32;
 
-<<<<<<< HEAD
-		const MouduleId: LockIdentifier = T::ModuleId::get();
-=======
 		const ModuleId: LockIdentifier = T::ModuleId::get();
->>>>>>> 067e5df2
 
 		fn deposit_event() = default;
 
