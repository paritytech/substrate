// Copyright 2017-2020 Parity Technologies (UK) Ltd.
// This file is part of Substrate.

// Substrate is free software: you can redistribute it and/or modify
// it under the terms of the GNU General Public License as published by
// the Free Software Foundation, either version 3 of the License, or
// (at your option) any later version.

// Substrate is distributed in the hope that it will be useful,
// but WITHOUT ANY WARRANTY; without even the implied warranty of
// MERCHANTABILITY or FITNESS FOR A PARTICULAR PURPOSE.  See the
// GNU General Public License for more details.

// You should have received a copy of the GNU General Public License
// along with Substrate.  If not, see <http://www.gnu.org/licenses/>.

//! Election module for stake-weighted membership selection of a collective.
//!
//! The composition of a set of account IDs works according to one or more approval votes
//! weighted by stake. There is a partial carry-over facility to give greater weight to those
//! whose voting is serially unsuccessful.

#![cfg_attr(not(feature = "std"), no_std)]
#![recursion_limit="128"]

use sp_std::prelude::*;
use sp_runtime::{
	RuntimeDebug, DispatchResult, print,
	traits::{Zero, One, StaticLookup, Saturating},
};
use frame_support::{
	decl_storage, decl_event, ensure, decl_module, decl_error,
	weights::{Weight, DispatchClass},
	traits::{
		Currency, ExistenceRequirement, Get, LockableCurrency, LockIdentifier, BalanceStatus,
<<<<<<< HEAD
        OnUnbalanced, ReservableCurrency, WithdrawReason, WithdrawReasons, ChangeMembers,
=======
		OnUnbalanced, ReservableCurrency, WithdrawReason, WithdrawReasons, ChangeMembers,
>>>>>>> 7817e571
	}
};
use codec::{Encode, Decode};
use frame_system::{self as system, ensure_signed, ensure_root};

mod mock;
mod tests;

// no polynomial attacks:
//
// all unbonded public operations should be constant time.
// all other public operations must be linear time in terms of prior public operations and:
// - those "valid" ones that cost nothing be limited to a constant number per single protected
//   operation
// - the rest costing the same order as the computational complexity
// all protected operations must complete in at most O(public operations)
//
// we assume "beneficial" transactions will have the same access as attack transactions.
//
// any storage requirements should be bonded by the same order as the volume.

// public operations:
// - express approvals (you pay in a "voter" bond the first time you do this; O(1); one extra DB
//   entry, one DB change)
// - remove active voter (you get your "voter" bond back; O(1); one fewer DB entry, one DB change)
// - remove inactive voter (either you or the target is removed; if the target, you get their
//   "voter" bond back; O(1); one fewer DB entry, one DB change)
// - submit candidacy (you pay a "candidate" bond; O(1); one extra DB entry, two DB changes)
// - present winner/runner-up (you may pay a "presentation" bond of O(voters) if the presentation
//   is invalid; O(voters) compute; ) protected operations:
// - remove candidacy (remove all votes for a candidate) (one fewer DB entry, two DB changes)

// to avoid a potentially problematic case of not-enough approvals prior to voting causing a
// back-to-back votes that have no way of ending, then there's a forced grace period between votes.
// to keep the system as stateless as possible (making it a bit easier to reason about), we just
// restrict when votes can begin to blocks that lie on boundaries (`voting_period`).

// for an approval vote of C members:

// top K runners-up are maintained between votes. all others are discarded.
// - candidate removed & bond returned when elected.
// - candidate removed & bond burned when discarded.

// at the point that the vote ends (), all voters' balances are snapshotted.

// for B blocks following, there's a counting period whereby each of the candidates that believe
// they fall in the top K+C voted can present themselves. they get the total stake
// recorded (based on the snapshot); an ordered list is maintained (the leaderboard). No one may
// present themselves that, if elected, would result in being included twice in the collective
// (important since existing members will have their approval votes as it may be that they
// don't get removed), nor if existing presenters would mean they're not in the top K+C.

// following B blocks, the top C candidates are elected and have their bond returned. the top C
// candidates and all other candidates beyond the top C+K are cleared.

// vote-clearing happens lazily; for an approval to count, the most recent vote at the time of the
// voter's most recent vote must be no later than the most recent vote at the time that the
// candidate in the approval position was registered there. as candidates are removed from the
// register and others join in their place, this prevents an approval meant for an earlier candidate
// being used to elect a new candidate.

// the candidate list increases as needed, but the contents (though not really the capacity) reduce
// after each vote as all but K entries are cleared. newly registering candidates must use cleared
// entries before they increase the capacity.

/// The activity status of a voter.
#[derive(PartialEq, Eq, Copy, Clone, Encode, Decode, Default, RuntimeDebug)]
pub struct VoterInfo<Balance> {
	/// Last VoteIndex in which this voter assigned (or initialized) approvals.
	last_active: VoteIndex,
	/// Last VoteIndex in which one of this voter's approvals won.
	/// Note that `last_win = N` indicates a last win at index `N-1`, hence `last_win = 0` means no
	/// win ever.
	last_win: VoteIndex,
	/// The amount of stored weight as a result of not winning but changing approvals.
	pot: Balance,
	/// Current staked amount. A lock equal to this value always exists.
	stake: Balance,
}

/// Used to demonstrate the status of a particular index in the global voter list.
#[derive(PartialEq, Eq, RuntimeDebug)]
pub enum CellStatus {
	/// Any out of bound index. Means a push a must happen to the chunk pointed by `NextVoterSet<T>`.
	/// Voting fee is applied in case a new chunk is created.
	Head,
	/// Already occupied by another voter. Voting fee is applied.
	Occupied,
	/// Empty hole which should be filled. No fee will be applied.
	Hole,
}

/// Number of voters grouped in one chunk.
pub const VOTER_SET_SIZE: usize = 64;
/// NUmber of approvals grouped in one chunk.
pub const APPROVAL_SET_SIZE: usize = 8;

type BalanceOf<T> = <<T as Trait>::Currency as Currency<<T as frame_system::Trait>::AccountId>>::Balance;
type NegativeImbalanceOf<T> =
	<<T as Trait>::Currency as Currency<<T as frame_system::Trait>::AccountId>>::NegativeImbalance;

/// Index used to access chunks.
type SetIndex = u32;
/// Index used to count voting rounds.
pub type VoteIndex = u32;
/// Underlying data type of the approvals.
type ApprovalFlag = u32;
/// Number of approval flags that can fit into [`ApprovalFlag`] type.
const APPROVAL_FLAG_LEN: usize = 32;

pub trait Trait: frame_system::Trait {
    type ModuleId: Get<LockIdentifier>;

	type Event: From<Event<Self>> + Into<<Self as frame_system::Trait>::Event>;

	/// Identifier for the elections pallet's lock
	type ModuleId: Get<LockIdentifier>;

	/// The currency that people are electing with.
	type Currency:
		LockableCurrency<Self::AccountId, Moment=Self::BlockNumber>
		+ ReservableCurrency<Self::AccountId>;

	/// Handler for the unbalanced reduction when slashing a validator.
	type BadPresentation: OnUnbalanced<NegativeImbalanceOf<Self>>;

	/// Handler for the unbalanced reduction when slashing an invalid reaping attempt.
	type BadReaper: OnUnbalanced<NegativeImbalanceOf<Self>>;

	/// Handler for the unbalanced reduction when submitting a bad `voter_index`.
	type BadVoterIndex: OnUnbalanced<NegativeImbalanceOf<Self>>;

	/// Handler for the unbalanced reduction when a candidate has lost (and is not a runner up)
	type LoserCandidate: OnUnbalanced<NegativeImbalanceOf<Self>>;

	/// What to do when the members change.
	type ChangeMembers: ChangeMembers<Self::AccountId>;

	/// How much should be locked up in order to submit one's candidacy. A reasonable
	/// default value is 9.
	type CandidacyBond: Get<BalanceOf<Self>>;

	/// How much should be locked up in order to be able to submit votes.
	type VotingBond: Get<BalanceOf<Self>>;

	/// The amount of fee paid upon each vote submission, unless if they submit a
	/// _hole_ index and replace it.
	type VotingFee: Get<BalanceOf<Self>>;

	/// Minimum about that can be used as the locked value for voting.
	type MinimumVotingLock: Get<BalanceOf<Self>>;

	/// The punishment, per voter, if you provide an invalid presentation. A
	/// reasonable default value is 1.
	type PresentSlashPerVoter: Get<BalanceOf<Self>>;

	/// How many runners-up should have their approvals persist until the next
	/// vote. A reasonable default value is 2.
	type CarryCount: Get<u32>;

	/// How many vote indices need to go by after a target voter's last vote before
	/// they can be reaped if their approvals are moot. A reasonable default value
	/// is 1.
	type InactiveGracePeriod: Get<VoteIndex>;

	/// How often (in blocks) to check for new votes. A reasonable default value
	/// is 1000.
	type VotingPeriod: Get<Self::BlockNumber>;

	/// Decay factor of weight when being accumulated. It should typically be set to
	/// __at least__ `membership_size -1` to keep the collective secure.
	/// When set to `N`, it indicates `(1/N)^t` of staked is decayed at weight
	/// increment step `t`. 0 will result in no weight being added at all (normal
	/// approval voting). A reasonable default value is 24.
	type DecayRatio: Get<u32>;
}

decl_storage! {
	trait Store for Module<T: Trait> as Elections {
		// ---- parameters

		/// How long to give each top candidate to present themselves after the vote ends.
		pub PresentationDuration get(fn presentation_duration) config(): T::BlockNumber;
		/// How long each position is active for.
		pub TermDuration get(fn term_duration) config(): T::BlockNumber;
		/// Number of accounts that should constitute the collective.
		pub DesiredSeats get(fn desired_seats) config(): u32;

		// ---- permanent state (always relevant, changes only at the finalization of voting)

		///  The current membership. When there's a vote going on, this should still be used for
		///  executive matters. The block number (second element in the tuple) is the block that
		///  their position is active until (calculated by the sum of the block number when the
		///  member was elected and their term duration).
		pub Members get(fn members) config(): Vec<(T::AccountId, T::BlockNumber)>;
		/// The total number of vote rounds that have happened or are in progress.
		pub VoteCount get(fn vote_index): VoteIndex;

		// ---- persistent state (always relevant, changes constantly)

		// A list of votes for each voter. The votes are stored as numeric values and parsed in a
		// bit-wise manner. In order to get a human-readable representation (`Vec<bool>`), use
		// [`all_approvals_of`]. Furthermore, each vector of scalars is chunked with the cap of
		// `APPROVAL_SET_SIZE`.
		pub ApprovalsOf get(fn approvals_of):
			map hasher(twox_64_concat) (T::AccountId, SetIndex) => Vec<ApprovalFlag>;
		/// The vote index and list slot that the candidate `who` was registered or `None` if they
		/// are not currently registered.
		pub RegisterInfoOf get(fn candidate_reg_info):
			map hasher(twox_64_concat) T::AccountId => Option<(VoteIndex, u32)>;
		/// Basic information about a voter.
		pub VoterInfoOf get(fn voter_info):
			map hasher(twox_64_concat) T::AccountId => Option<VoterInfo<BalanceOf<T>>>;
		/// The present voter list (chunked and capped at [`VOTER_SET_SIZE`]).
		pub Voters get(fn voters): map hasher(twox_64_concat) SetIndex => Vec<Option<T::AccountId>>;
		/// the next free set to store a voter in. This will keep growing.
		pub NextVoterSet get(fn next_nonfull_voter_set): SetIndex = 0;
		/// Current number of Voters.
		pub VoterCount get(fn voter_count): SetIndex = 0;
		/// The present candidate list.
		pub Candidates get(fn candidates): Vec<T::AccountId>; // has holes
		/// Current number of active candidates
		pub CandidateCount get(fn candidate_count): u32;

		// ---- temporary state (only relevant during finalization/presentation)

		/// The accounts holding the seats that will become free on the next tally.
		pub NextFinalize get(fn next_finalize): Option<(T::BlockNumber, u32, Vec<T::AccountId>)>;
		/// Get the leaderboard if we're in the presentation phase. The first element is the weight
		/// of each entry; It may be the direct summed approval stakes, or a weighted version of it.
		/// Sorted from low to high.
		pub Leaderboard get(fn leaderboard): Option<Vec<(BalanceOf<T>, T::AccountId)> >;

		/// Who is able to vote for whom. Value is the fund-holding account, key is the
		/// vote-transaction-sending account.
		pub Proxy get(fn proxy): map hasher(blake2_128_concat) T::AccountId => Option<T::AccountId>;
	}
}

decl_error! {
	/// Error for the elections module.
	pub enum Error for Module<T: Trait> {
		/// Reporter must be a voter.
		NotVoter,
		/// Target for inactivity cleanup must be active.
		InactiveTarget,
		/// Cannot reap during presentation period.
		CannotReapPresenting,
		/// Cannot reap during grace period.
		ReapGrace,
		/// Not a proxy.
		NotProxy,
		/// Invalid reporter index.
		InvalidReporterIndex,
		/// Invalid target index.
		InvalidTargetIndex,
		/// Invalid vote index.
		InvalidVoteIndex,
		/// Cannot retract when presenting.
		CannotRetractPresenting,
		/// Cannot retract non-voter.
		RetractNonVoter,
		/// Invalid retraction index.
		InvalidRetractionIndex,
		/// Duplicate candidate submission.
		DuplicatedCandidate,
		/// Invalid candidate slot.
		InvalidCandidateSlot,
		/// Candidate has not enough funds.
		InsufficientCandidateFunds,
		/// Presenter must have sufficient slashable funds.
		InsufficientPresenterFunds,
		/// Stake deposited to present winner and be added to leaderboard should be non-zero.
		ZeroDeposit,
		/// Candidate not worthy of leaderboard.
		UnworthyCandidate,
		/// Leaderboard must exist while present phase active.
		LeaderboardMustExist,
		/// Cannot present outside of presentation period.
		NotPresentationPeriod,
		/// Presented candidate must be current.
		InvalidCandidate,
		/// Duplicated presentation.
		DuplicatedPresentation,
		/// Incorrect total.
		IncorrectTotal,
		/// Invalid voter index.
		InvalidVoterIndex,
		/// New voter must have sufficient funds to pay the bond.
		InsufficientVoterFunds,
		/// Locked value must be more than limit.
		InsufficientLockedValue,
		/// Amount of candidate votes cannot exceed amount of candidates.
		TooManyVotes,
		/// Amount of candidates to receive approval votes should be non-zero.
		ZeroCandidates,
		/// No approval changes during presentation period.
		ApprovalPresentation,
	}
}

decl_module! {
	pub struct Module<T: Trait> for enum Call where origin: T::Origin {
		type Error = Error<T>;

		/// How much should be locked up in order to submit one's candidacy. A reasonable
		/// default value is 9.
		const CandidacyBond: BalanceOf<T> = T::CandidacyBond::get();

		/// How much should be locked up in order to be able to submit votes.
		const VotingBond: BalanceOf<T> = T::VotingBond::get();

		/// The amount of fee paid upon each vote submission, unless if they submit a
		/// _hole_ index and replace it.
		const VotingFee: BalanceOf<T> = T::VotingFee::get();

		/// The punishment, per voter, if you provide an invalid presentation. A
		/// reasonable default value is 1.
		const PresentSlashPerVoter: BalanceOf<T> = T::PresentSlashPerVoter::get();

		/// How many runners-up should have their approvals persist until the next
		/// vote. A reasonable default value is 2.
		const CarryCount: u32 = T::CarryCount::get();

		/// How many vote indices need to go by after a target voter's last vote before
		/// they can be reaped if their approvals are moot. A reasonable default value
		/// is 1.
		const InactiveGracePeriod: VoteIndex = T::InactiveGracePeriod::get();

		/// How often (in blocks) to check for new votes. A reasonable default value
		/// is 1000.
		const VotingPeriod: T::BlockNumber = T::VotingPeriod::get();

		/// Minimum about that can be used as the locked value for voting.
		const MinimumVotingLock: BalanceOf<T> = T::MinimumVotingLock::get();

		/// Decay factor of weight when being accumulated. It should typically be set to
		/// __at least__ `membership_size -1` to keep the collective secure.
		/// When set to `N`, it indicates `(1/N)^t` of staked is decayed at weight
		/// increment step `t`. 0 will result in no weight being added at all (normal
		/// approval voting). A reasonable default value is 24.
		const DecayRatio: u32 = T::DecayRatio::get();

		/// The chunk size of the voter vector.
		const VOTER_SET_SIZE: u32 = VOTER_SET_SIZE as u32;
		/// The chunk size of the approval vector.
        const APPROVAL_SET_SIZE: u32 = APPROVAL_SET_SIZE as u32;
        
        const MouduleId: LockIdentifier  = T::ModuleId::get();

		const ModuleId: LockIdentifier = T::ModuleId::get();

		fn deposit_event() = default;

		/// Set candidate approvals. Approval slots stay valid as long as candidates in those slots
		/// are registered.
		///
		/// Locks `value` from the balance of `origin` indefinitely. Only [`retract_voter`] or
		/// [`reap_inactive_voter`] can unlock the balance.
		///
		/// `hint` argument is interpreted differently based on:
		/// - if `origin` is setting approvals for the first time: The index will be checked for
		///   being a valid _hole_ in the voter list.
		///   - if the hint is correctly pointing to a hole, no fee is deducted from `origin`.
		///   - Otherwise, the call will succeed but the index is ignored and simply a push to the
		///     last chunk with free space happens. If the new push causes a new chunk to be
		///     created, a fee indicated by [`VotingFee`] is deducted.
		/// - if `origin` is already a voter: the index __must__ be valid and point to the correct
		///   position of the `origin` in the current voters list.
		///
		/// Note that any trailing `false` votes in `votes` is ignored; In approval voting, not
		/// voting for a candidate and voting false, are equal.
		///
		/// # <weight>
		/// - O(1).
		/// - Two extra DB entries, one DB change.
		/// - Argument `votes` is limited in length to number of candidates.
		/// # </weight>
		#[weight = 2_500_000_000]
		fn set_approvals(
			origin,
			votes: Vec<bool>,
			#[compact] index: VoteIndex,
			hint: SetIndex,
			#[compact] value: BalanceOf<T>,
		) -> DispatchResult {
			let who = ensure_signed(origin)?;
			Self::do_set_approvals(who, votes, index, hint, value)
		}

		/// Set candidate approvals from a proxy. Approval slots stay valid as long as candidates in
		/// those slots are registered.
		///
		/// # <weight>
		/// - Same as `set_approvals` with one additional storage read.
		/// # </weight>
		#[weight = 2_500_000_000]
		fn proxy_set_approvals(origin,
			votes: Vec<bool>,
			#[compact] index: VoteIndex,
			hint: SetIndex,
			#[compact] value: BalanceOf<T>,
		) -> DispatchResult {
			let who = Self::proxy(ensure_signed(origin)?).ok_or(Error::<T>::NotProxy)?;
			Self::do_set_approvals(who, votes, index, hint, value)
		}

		/// Remove a voter. For it not to be a bond-consuming no-op, all approved candidate indices
		/// must now be either unregistered or registered to a candidate that registered the slot
		/// after the voter gave their last approval set.
		///
		/// Both indices must be provided as explained in [`voter_at`] function.
		///
		/// May be called by anyone. Returns the voter deposit to `signed`.
		///
		/// # <weight>
		/// - O(1).
		/// - Two fewer DB entries, one DB change.
		/// # </weight>
		#[weight = 2_500_000_000]
		fn reap_inactive_voter(
			origin,
			#[compact] reporter_index: u32,
			who: <T::Lookup as StaticLookup>::Source,
			#[compact] who_index: u32,
			#[compact] assumed_vote_index: VoteIndex,
		) {
			let reporter = ensure_signed(origin)?;
			let who = T::Lookup::lookup(who)?;

			ensure!(!Self::presentation_active(), Error::<T>::CannotReapPresenting);
			ensure!(Self::voter_info(&reporter).is_some(), Error::<T>::NotVoter);

			let info = Self::voter_info(&who).ok_or(Error::<T>::InactiveTarget)?;
			let last_active = info.last_active;

			ensure!(assumed_vote_index == Self::vote_index(), Error::<T>::InvalidVoteIndex);
			ensure!(
				assumed_vote_index > last_active + T::InactiveGracePeriod::get(),
				Error::<T>::ReapGrace,
			);

			let reporter_index = reporter_index as usize;
			let who_index = who_index as usize;
			let assumed_reporter = Self::voter_at(reporter_index).ok_or(Error::<T>::InvalidReporterIndex)?;
			let assumed_who = Self::voter_at(who_index).ok_or(Error::<T>::InvalidTargetIndex)?;

			ensure!(assumed_reporter == reporter, Error::<T>::InvalidReporterIndex);
			ensure!(assumed_who == who, Error::<T>::InvalidTargetIndex);

			// will definitely kill one of reporter or who now.

			let valid = !Self::all_approvals_of(&who).iter()
				.zip(Self::candidates().iter())
				.any(|(&appr, addr)|
					 appr &&
					 *addr != T::AccountId::default() &&
					 // defensive only: all items in candidates list are registered
					 Self::candidate_reg_info(addr).map_or(false, |x| x.0 <= last_active)
				);

			Self::remove_voter(
				if valid { &who } else { &reporter },
				if valid { who_index } else { reporter_index }
			);

			T::Currency::remove_lock(
<<<<<<< HEAD
                T::ModuleId::get(),
=======
				T::ModuleId::get(),
>>>>>>> 7817e571
				if valid { &who } else { &reporter }
			);

			if valid {
				// This only fails if `reporter` doesn't exist, which it clearly must do since its
				// the origin. Still, it's no more harmful to propagate any error at this point.
				T::Currency::repatriate_reserved(&who, &reporter, T::VotingBond::get(), BalanceStatus::Free)?;
				Self::deposit_event(RawEvent::VoterReaped(who, reporter));
			} else {
				let imbalance = T::Currency::slash_reserved(&reporter, T::VotingBond::get()).0;
				T::BadReaper::on_unbalanced(imbalance);
				Self::deposit_event(RawEvent::BadReaperSlashed(reporter));
			}
		}

		/// Remove a voter. All votes are cancelled and the voter deposit is returned.
		///
		/// The index must be provided as explained in [`voter_at`] function.
		///
		/// Also removes the lock on the balance of the voter. See [`do_set_approvals()`].
		///
		/// # <weight>
		/// - O(1).
		/// - Two fewer DB entries, one DB change.
		/// # </weight>
		#[weight = 1_250_000_000]
		fn retract_voter(origin, #[compact] index: u32) {
			let who = ensure_signed(origin)?;

			ensure!(!Self::presentation_active(), Error::<T>::CannotRetractPresenting);
			ensure!(<VoterInfoOf<T>>::contains_key(&who), Error::<T>::RetractNonVoter);
			let index = index as usize;
			let voter = Self::voter_at(index).ok_or(Error::<T>::InvalidRetractionIndex)?;
			ensure!(voter == who, Error::<T>::InvalidRetractionIndex);

			Self::remove_voter(&who, index);
			T::Currency::unreserve(&who, T::VotingBond::get());
<<<<<<< HEAD
            T::Currency::remove_lock(T::ModuleId::get(), &who);
=======
			T::Currency::remove_lock(T::ModuleId::get(), &who);
>>>>>>> 7817e571
		}

		/// Submit oneself for candidacy.
		///
		/// Account must have enough transferrable funds in it to pay the bond.
		///
		/// NOTE: if `origin` has already assigned approvals via [`set_approvals`],
		/// it will NOT have any usable funds to pass candidacy bond and must first retract.
		/// Note that setting approvals will lock the entire balance of the voter until
		/// retraction or being reported.
		///
		/// # <weight>
		/// - Independent of input.
		/// - Three DB changes.
		/// # </weight>
		#[weight = 2_500_000_000]
		fn submit_candidacy(origin, #[compact] slot: u32) {
			let who = ensure_signed(origin)?;

			ensure!(!Self::is_a_candidate(&who), Error::<T>::DuplicatedCandidate);
			let slot = slot as usize;
			let count = Self::candidate_count() as usize;
			let candidates = Self::candidates();
			ensure!(
				(slot == count && count == candidates.len()) ||
					(slot < candidates.len() && candidates[slot] == T::AccountId::default()),
				Error::<T>::InvalidCandidateSlot,
			);
			// NOTE: This must be last as it has side-effects.
			T::Currency::reserve(&who, T::CandidacyBond::get())
				.map_err(|_| Error::<T>::InsufficientCandidateFunds)?;

			<RegisterInfoOf<T>>::insert(&who, (Self::vote_index(), slot as u32));
			let mut candidates = candidates;
			if slot == candidates.len() {
				candidates.push(who);
			} else {
				candidates[slot] = who;
			}
			<Candidates<T>>::put(candidates);
			CandidateCount::put(count as u32 + 1);
		}

		/// Claim that `candidate` is one of the top `carry_count + desired_seats` candidates. Only
		/// works iff the presentation period is active. `candidate` should have at least collected
		/// some non-zero `total` votes and `origin` must have enough funds to pay for a potential
		/// slash.
		///
		/// # <weight>
		/// - O(voters) compute.
		/// - One DB change.
		/// # </weight>
		#[weight = 10_000_000_000]
		fn present_winner(
			origin,
			candidate: <T::Lookup as StaticLookup>::Source,
			#[compact] total: BalanceOf<T>,
			#[compact] index: VoteIndex,
		) -> DispatchResult {
			let who = ensure_signed(origin)?;
			ensure!(
				!total.is_zero(),
				Error::<T>::ZeroDeposit,
			);

			let candidate = T::Lookup::lookup(candidate)?;
			ensure!(index == Self::vote_index(), Error::<T>::InvalidVoteIndex);
			let (_, _, expiring) = Self::next_finalize()
				.ok_or(Error::<T>::NotPresentationPeriod)?;
			let bad_presentation_punishment =
				T::PresentSlashPerVoter::get()
				* BalanceOf::<T>::from(Self::voter_count() as u32);
			ensure!(
				T::Currency::can_slash(&who, bad_presentation_punishment),
				Error::<T>::InsufficientPresenterFunds,
			);

			let mut leaderboard = Self::leaderboard()
				.ok_or(Error::<T>::LeaderboardMustExist)?;
			ensure!(total > leaderboard[0].0, Error::<T>::UnworthyCandidate);

			if let Some(p) = Self::members().iter().position(|&(ref c, _)| c == &candidate) {
				ensure!(
					p < expiring.len(),
					Error::<T>::DuplicatedCandidate,
				);
			}

			let voters = Self::all_voters();
			let (registered_since, candidate_index): (VoteIndex, u32) =
				Self::candidate_reg_info(&candidate).ok_or(Error::<T>::InvalidCandidate)?;
			let actual_total = voters.iter()
				.filter_map(|maybe_voter| maybe_voter.as_ref())
				.filter_map(|voter| match Self::voter_info(voter) {
					Some(b) if b.last_active >= registered_since => {
						let last_win = b.last_win;
						let now = Self::vote_index();
						let stake = b.stake;
						let offset = Self::get_offset(stake, now - last_win);
						let weight = stake + offset + b.pot;
						if Self::approvals_of_at(voter, candidate_index as usize) {
							Some(weight)
						} else { None }
					},
					_ => None,
				})
				.fold(Zero::zero(), |acc, n| acc + n);
			let dupe = leaderboard.iter().find(|&&(_, ref c)| c == &candidate).is_some();
			if total == actual_total && !dupe {
				// insert into leaderboard
				leaderboard[0] = (total, candidate);
				leaderboard.sort_by_key(|&(t, _)| t);
				<Leaderboard<T>>::put(leaderboard);
				Ok(())
			} else {
				// we can rest assured it will be Ok since we checked `can_slash` earlier; still
				// better safe than sorry.
				let imbalance = T::Currency::slash(&who, bad_presentation_punishment).0;
				T::BadPresentation::on_unbalanced(imbalance);
				Err(if dupe { Error::<T>::DuplicatedPresentation } else { Error::<T>::IncorrectTotal })?
			}
		}

		/// Set the desired member count; if lower than the current count, then seats will not be up
		/// election when they expire. If more, then a new vote will be started if one is not
		/// already in progress.
		#[weight = (0, DispatchClass::Operational)]
		fn set_desired_seats(origin, #[compact] count: u32) {
			ensure_root(origin)?;
			DesiredSeats::put(count);
		}

		/// Remove a particular member from the set. This is effective immediately.
		///
		/// Note: A tally should happen instantly (if not already in a presentation
		/// period) to fill the seat if removal means that the desired members are not met.
		#[weight = (0, DispatchClass::Operational)]
		fn remove_member(origin, who: <T::Lookup as StaticLookup>::Source) {
			ensure_root(origin)?;
			let who = T::Lookup::lookup(who)?;
			let new_set: Vec<(T::AccountId, T::BlockNumber)> = Self::members()
				.into_iter()
				.filter(|i| i.0 != who)
				.collect();
			<Members<T>>::put(&new_set);
			let new_set = new_set.into_iter().map(|x| x.0).collect::<Vec<_>>();
			T::ChangeMembers::change_members(&[], &[who], new_set);
		}

		/// Set the presentation duration. If there is currently a vote being presented for, will
		/// invoke `finalize_vote`.
		#[weight = (0, DispatchClass::Operational)]
		fn set_presentation_duration(origin, #[compact] count: T::BlockNumber) {
			ensure_root(origin)?;
			<PresentationDuration<T>>::put(count);
		}

		/// Set the presentation duration. If there is current a vote being presented for, will
		/// invoke `finalize_vote`.
		#[weight = (0, DispatchClass::Operational)]
		fn set_term_duration(origin, #[compact] count: T::BlockNumber) {
			ensure_root(origin)?;
			<TermDuration<T>>::put(count);
		}

		fn on_initialize(n: T::BlockNumber) -> Weight {
			if let Err(e) = Self::end_block(n) {
				print("Guru meditation");
				print(e);
			}
			0
		}
	}
}

decl_event!(
	pub enum Event<T> where <T as frame_system::Trait>::AccountId {
		/// reaped voter, reaper
		VoterReaped(AccountId, AccountId),
		/// slashed reaper
		BadReaperSlashed(AccountId),
		/// A tally (for approval votes of seat(s)) has started.
		TallyStarted(u32),
		/// A tally (for approval votes of seat(s)) has ended (with one or more new members).
		TallyFinalized(Vec<AccountId>, Vec<AccountId>),
	}
);

impl<T: Trait> Module<T> {
	// exposed immutables.

	/// True if we're currently in a presentation period.
	pub fn presentation_active() -> bool {
		<NextFinalize<T>>::exists()
	}

	/// If `who` a candidate at the moment?
	pub fn is_a_candidate(who: &T::AccountId) -> bool {
		<RegisterInfoOf<T>>::contains_key(who)
	}

	/// Iff the member `who` still has a seat at blocknumber `n` returns `true`.
	pub fn will_still_be_member_at(who: &T::AccountId, n: T::BlockNumber) -> bool {
		Self::members().iter()
			.find(|&&(ref a, _)| a == who)
			.map(|&(_, expires)| expires > n)
			.unwrap_or(false)
	}

	/// Determine the block that a vote can happen on which is no less than `n`.
	pub fn next_vote_from(n: T::BlockNumber) -> T::BlockNumber {
		let voting_period = T::VotingPeriod::get();
		(n + voting_period - One::one()) / voting_period * voting_period
	}

	/// The block number on which the tally for the next election will happen. `None` only if the
	/// desired seats of the set is zero.
	pub fn next_tally() -> Option<T::BlockNumber> {
		let desired_seats = Self::desired_seats();
		if desired_seats == 0 {
			None
		} else {
			let c = Self::members();
			let (next_possible, count, coming) =
				if let Some((tally_end, comers, leavers)) = Self::next_finalize() {
					// if there's a tally in progress, then next tally can begin immediately afterwards
					(tally_end, c.len() - leavers.len() + comers as usize, comers)
				} else {
					(<frame_system::Module<T>>::block_number(), c.len(), 0)
				};
			if count < desired_seats as usize {
				Some(next_possible)
			} else {
				// next tally begins once enough members expire to bring members below desired.
				if desired_seats <= coming {
					// the entire amount of desired seats is less than those new members - we'll
					// have to wait until they expire.
					Some(next_possible + Self::term_duration())
				} else {
					Some(c[c.len() - (desired_seats - coming) as usize].1)
				}
			}.map(Self::next_vote_from)
		}
	}

	// Private
	/// Check there's nothing to do this block
	fn end_block(block_number: T::BlockNumber) -> DispatchResult {
		if (block_number % T::VotingPeriod::get()).is_zero() {
			if let Some(number) = Self::next_tally() {
				if block_number == number {
					Self::start_tally();
				}
			}
		}
		if let Some((number, _, _)) = Self::next_finalize() {
			if block_number == number {
				Self::finalize_tally()?
			}
		}
		Ok(())
	}

	/// Remove a voter at a specified index from the system.
	fn remove_voter(voter: &T::AccountId, index: usize) {
		let (set_index, vec_index) = Self::split_index(index, VOTER_SET_SIZE);
		let mut set = Self::voters(set_index);
		set[vec_index] = None;
		<Voters<T>>::insert(set_index, set);
		VoterCount::mutate(|c| *c = *c - 1);
		Self::remove_all_approvals_of(voter);
		<VoterInfoOf<T>>::remove(voter);
	}

	/// Actually do the voting.
	///
	/// The voter index must be provided as explained in [`voter_at`] function.
	fn do_set_approvals(
		who: T::AccountId,
		votes: Vec<bool>,
		index: VoteIndex,
		hint: SetIndex,
		value: BalanceOf<T>,
	) -> DispatchResult {
		let candidates_len = <Self as Store>::Candidates::decode_len().unwrap_or(0_usize);

		ensure!(!Self::presentation_active(), Error::<T>::ApprovalPresentation);
		ensure!(index == Self::vote_index(), Error::<T>::InvalidVoteIndex);
		ensure!(
			!candidates_len.is_zero(),
			Error::<T>::ZeroCandidates,
		);
		// Prevent a vote from voters that provide a list of votes that exceeds the candidates
		// length since otherwise an attacker may be able to submit a very long list of `votes` that
		// far exceeds the amount of candidates and waste more computation than a reasonable voting
		// bond would cover.
		ensure!(
			candidates_len >= votes.len(),
			Error::<T>::TooManyVotes,
		);
		ensure!(value >= T::MinimumVotingLock::get(), Error::<T>::InsufficientLockedValue);

		// Amount to be locked up.
		let mut locked_balance = value.min(T::Currency::total_balance(&who));
		let mut pot_to_set = Zero::zero();
		let hint = hint as usize;

		if let Some(info) = Self::voter_info(&who) {
			// already a voter. Index must be valid. No fee. update pot. O(1)
			let voter = Self::voter_at(hint).ok_or(Error::<T>::InvalidVoterIndex)?;
			ensure!(voter == who, Error::<T>::InvalidVoterIndex);

			// write new accumulated offset.
			let last_win = info.last_win;
			let now = index;
			let offset = Self::get_offset(info.stake, now - last_win);
			pot_to_set = info.pot + offset;
		} else {
			// not yet a voter. Index _could be valid_. Fee might apply. Bond will be reserved O(1).
			ensure!(
				T::Currency::free_balance(&who) > T::VotingBond::get(),
				Error::<T>::InsufficientVoterFunds,
			);

			let (set_index, vec_index) = Self::split_index(hint, VOTER_SET_SIZE);
			match Self::cell_status(set_index, vec_index) {
				CellStatus::Hole => {
					// requested cell was a valid hole.
					<Voters<T>>::mutate(set_index, |set| set[vec_index] = Some(who.clone()));
				},
				CellStatus::Head | CellStatus::Occupied => {
					// Either occupied or out-of-range.
					let next = Self::next_nonfull_voter_set();
					let set_len = <Voters<T>>::decode_len(next).unwrap_or(0_usize);
					// Caused a new set to be created. Pay for it.
					// This is the last potential error. Writes will begin afterwards.
					if set_len == 0 {
						let imbalance = T::Currency::withdraw(
							&who,
							T::VotingFee::get(),
							WithdrawReason::Fee.into(),
							ExistenceRequirement::KeepAlive,
						)?;
						T::BadVoterIndex::on_unbalanced(imbalance);
						// NOTE: this is safe since the `withdraw()` will check this.
						locked_balance -= T::VotingFee::get();
					}
					if set_len + 1 == VOTER_SET_SIZE {
						NextVoterSet::put(next + 1);
					}
					<Voters<T>>::append(next, Some(who.clone()));
				}
			}

			T::Currency::reserve(&who, T::VotingBond::get())?;
			VoterCount::mutate(|c| *c = *c + 1);
		}

		T::Currency::set_lock(
<<<<<<< HEAD
            T::ModuleId::get(),
=======
			T::ModuleId::get(),
>>>>>>> 7817e571
			&who,
			locked_balance,
			WithdrawReasons::all(),
        );

		<VoterInfoOf<T>>::insert(
			&who,
			VoterInfo::<BalanceOf<T>> {
				last_active: index,
				last_win: index,
				stake: locked_balance,
				pot: pot_to_set,
			}
		);
		Self::set_approvals_chunked(&who, votes);

		Ok(())
	}

	/// Close the voting, record the number of seats that are actually up for grabs.
	fn start_tally() {
		let members = Self::members();
		let desired_seats = Self::desired_seats() as usize;
		let number = <frame_system::Module<T>>::block_number();
		let expiring =
			members.iter().take_while(|i| i.1 <= number).map(|i| i.0.clone()).collect::<Vec<_>>();
		let retaining_seats = members.len() - expiring.len();
		if retaining_seats < desired_seats {
			let empty_seats = desired_seats - retaining_seats;
			<NextFinalize<T>>::put(
				(number + Self::presentation_duration(), empty_seats as u32, expiring)
			);

			// initialize leaderboard.
			let leaderboard_size = empty_seats + T::CarryCount::get() as usize;
			<Leaderboard<T>>::put(vec![(BalanceOf::<T>::zero(), T::AccountId::default()); leaderboard_size]);

			Self::deposit_event(RawEvent::TallyStarted(empty_seats as u32));
		}
	}

	/// Finalize the vote, removing each of the `removals` and inserting `seats` of the most
	/// approved candidates in their place. If the total number of members is less than the desired
	/// membership a new vote is started. Clears all presented candidates, returning the bond of the
	/// elected ones.
	fn finalize_tally() -> DispatchResult {
		let (_, coming, expiring): (T::BlockNumber, u32, Vec<T::AccountId>) =
			<NextFinalize<T>>::take()
				.ok_or("finalize can only be called after a tally is started.")?;
		let leaderboard: Vec<(BalanceOf<T>, T::AccountId)> = <Leaderboard<T>>::take()
			.unwrap_or_default();
		let new_expiry = <frame_system::Module<T>>::block_number() + Self::term_duration();

		// return bond to winners.
		let candidacy_bond = T::CandidacyBond::get();
		let incoming: Vec<_> = leaderboard.iter()
			.rev()
			.take_while(|&&(b, _)| !b.is_zero())
			.take(coming as usize)
			.map(|(_, a)| a)
			.cloned()
			.inspect(|a| { T::Currency::unreserve(a, candidacy_bond); })
			.collect();

		// Update last win index for anyone voted for any of the incomings.
		incoming.iter().filter_map(|i| Self::candidate_reg_info(i)).for_each(|r| {
			let index = r.1 as usize;
			Self::all_voters()
				.iter()
				.filter_map(|mv| mv.as_ref())
				.filter(|v| Self::approvals_of_at(*v, index))
				.for_each(|v| <VoterInfoOf<T>>::mutate(v, |a| {
					if let Some(activity) = a { activity.last_win = Self::vote_index() + 1; }
				}));
		});
		let members = Self::members();
		let outgoing: Vec<_> = members.iter()
			.take(expiring.len())
			.map(|a| a.0.clone()).collect();

		// set the new membership set.
		let mut new_set: Vec<_> = members
			.into_iter()
			.skip(expiring.len())
			.chain(incoming.iter().cloned().map(|a| (a, new_expiry)))
			.collect();
		new_set.sort_by_key(|&(_, expiry)| expiry);
		<Members<T>>::put(&new_set);

		let new_set = new_set.into_iter().map(|x| x.0).collect::<Vec<_>>();
		T::ChangeMembers::change_members(&incoming, &outgoing, new_set);

		// clear all except runners-up from candidate list.
		let candidates = Self::candidates();
		let mut new_candidates = vec![T::AccountId::default(); candidates.len()];	// shrink later.
		let runners_up = leaderboard.into_iter()
			.rev()
			.take_while(|&(b, _)| !b.is_zero())
			.skip(coming as usize)
			.filter_map(|(_, a)| Self::candidate_reg_info(&a).map(|i| (a, i.1)));
		let mut count = 0u32;
		for (address, slot) in runners_up {
			new_candidates[slot as usize] = address;
			count += 1;
		}
		for (old, new) in candidates.iter().zip(new_candidates.iter()) {
			// candidate is not a runner up.
			if old != new {
				// removed - kill it
				<RegisterInfoOf<T>>::remove(old);

				// and candidate is not a winner.
				if incoming.iter().find(|e| *e == old).is_none() {
					// slash the bond.
					let (imbalance, _) = T::Currency::slash_reserved(&old, T::CandidacyBond::get());
					T::LoserCandidate::on_unbalanced(imbalance);
				}
			}
		}
		// discard any superfluous slots.
		if let Some(last_index) = new_candidates
			.iter()
			.rposition(|c| *c != T::AccountId::default()) {
				new_candidates.truncate(last_index + 1);
			}

		Self::deposit_event(RawEvent::TallyFinalized(incoming, outgoing));

		<Candidates<T>>::put(new_candidates);
		CandidateCount::put(count);
		VoteCount::put(Self::vote_index() + 1);
		Ok(())
	}

	/// Get the set and vector index of a global voter index.
	///
	/// Note that this function does not take holes into account.
	/// See [`voter_at`].
	fn split_index(index: usize, scale: usize) -> (SetIndex, usize) {
		let set_index = (index / scale) as u32;
		let vec_index = index % scale;
		(set_index, vec_index)
	}

	/// Return a concatenated vector over all voter sets.
	fn all_voters() -> Vec<Option<T::AccountId>> {
		let mut all = <Voters<T>>::get(0);
		let mut index = 1;
		// NOTE: we could also use `Self::next_nonfull_voter_set()` here but that might change based
		// on how we do chunking. This is more generic.
		loop {
			let next_set = <Voters<T>>::get(index);
			if next_set.is_empty() {
				break;
			} else {
				index += 1;
				all.extend(next_set);
			}
		}
		all
	}

	/// Shorthand for fetching a voter at a specific (global) index.
	///
	/// NOTE: this function is used for checking indices. Yet, it does not take holes into account.
	/// This means that any account submitting an index at any point in time should submit:
	/// `VOTER_SET_SIZE * set_index + local_index`, meaning that you are ignoring all holes in the
	/// first `set_index` sets.
	fn voter_at(index: usize) -> Option<T::AccountId> {
		let (set_index, vec_index) = Self::split_index(index, VOTER_SET_SIZE);
		let set = Self::voters(set_index);
		if vec_index < set.len() {
			set[vec_index].clone()
		} else {
			None
		}
	}

	/// A more sophisticated version of `voter_at`. Will be kept separate as most often it is an
	/// overdue compared to `voter_at`. Only used when setting approvals.
	fn cell_status(set_index: SetIndex, vec_index: usize) -> CellStatus {
		let set = Self::voters(set_index);
		if vec_index < set.len() {
			if let Some(_) = set[vec_index] {
				CellStatus::Occupied
			} else {
				CellStatus::Hole
			}
		} else {
			CellStatus::Head
		}
	}

	/// Sets the approval of a voter in a chunked manner.
	fn set_approvals_chunked(who: &T::AccountId, approvals: Vec<bool>) {
		let approvals_flag_vec = Self::bool_to_flag(approvals);
		approvals_flag_vec
			.chunks(APPROVAL_SET_SIZE)
			.enumerate()
			.for_each(|(index, slice)| <ApprovalsOf<T>>::insert(
				(&who, index as SetIndex), slice)
			);
	}

	/// shorthand for fetching a specific approval of a voter at a specific (global) index.
	///
	/// Using this function to read a vote is preferred as it reads `APPROVAL_SET_SIZE` items of
	/// type `ApprovalFlag` from storage at most; not all of them.
	///
	/// Note that false is returned in case of no-vote or an explicit `false`.
	fn approvals_of_at(who: &T::AccountId, index: usize) -> bool {
		let (flag_index, bit) = Self::split_index(index, APPROVAL_FLAG_LEN);
		let (set_index, vec_index) = Self::split_index(flag_index as usize, APPROVAL_SET_SIZE);
		let set = Self::approvals_of((who.clone(), set_index));
		if vec_index < set.len() {
			// This is because bit_at treats numbers in lsb -> msb order.
			let reversed_index = set.len() - 1 - vec_index;
			Self::bit_at(set[reversed_index], bit)
		} else {
			false
		}
	}

	/// Return true of the bit `n` of scalar `x` is set to `1` and false otherwise.
	fn bit_at(x: ApprovalFlag, n: usize) -> bool {
		if n < APPROVAL_FLAG_LEN {
			x & ( 1 << n ) != 0
		} else {
			false
		}
	}

	/// Convert a vec of boolean approval flags to a vec of integers, as denoted by
	/// the type `ApprovalFlag`. see `bool_to_flag_should_work` test for examples.
	pub fn bool_to_flag(x: Vec<bool>) -> Vec<ApprovalFlag> {
		let mut result: Vec<ApprovalFlag> = Vec::with_capacity(x.len() / APPROVAL_FLAG_LEN);
		if x.is_empty() {
			return result;
		}
		result.push(0);
		let mut index = 0;
		let mut counter = 0;
		loop {
			let shl_index = counter % APPROVAL_FLAG_LEN;
			result[index] += (if x[counter] { 1 } else { 0 }) << shl_index;
			counter += 1;
			if counter > x.len() - 1 { break; }
			if counter % APPROVAL_FLAG_LEN == 0 {
				result.push(0);
				index += 1;
			}
		}
		result
	}

	/// Convert a vec of flags (u32) to boolean.
	pub fn flag_to_bool(chunk: Vec<ApprovalFlag>) -> Vec<bool> {
		let mut result = Vec::with_capacity(chunk.len());
		if chunk.is_empty() { return vec![] }
		chunk.into_iter()
			.map(|num|
				(0..APPROVAL_FLAG_LEN).map(|bit| Self::bit_at(num, bit)).collect::<Vec<bool>>()
			)
			.for_each(|c| {
				let last_approve = match c.iter().rposition(|n| *n) {
					Some(index) => index + 1,
					None => 0
				};
				result.extend(c.into_iter().take(last_approve));
			});
		result
	}

	/// Return a concatenated vector over all approvals of a voter as boolean.
	/// The trailing zeros are removed.
	fn all_approvals_of(who: &T::AccountId) -> Vec<bool> {
		let mut all: Vec<bool> = vec![];
		let mut index = 0_u32;
		loop {
			let chunk = Self::approvals_of((who.clone(), index));
			if chunk.is_empty() { break; }
			all.extend(Self::flag_to_bool(chunk));
			index += 1;
		}
		all
	}

	/// Remove all approvals associated with one account.
	fn remove_all_approvals_of(who: &T::AccountId) {
		let mut index = 0;
		loop {
			let set = Self::approvals_of((who.clone(), index));
			if set.len() > 0 {
				<ApprovalsOf<T>>::remove((who.clone(), index));
				index += 1;
			} else {
				break
			}
		}
	}

	/// Calculates the offset value (stored pot) of a stake, based on the distance
	/// to the last win_index, `t`. Regardless of the internal implementation,
	/// it should always be used with the following structure:
	///
	/// Given Stake of voter `V` being `x` and distance to last_win index `t`, the new weight
	/// of `V` is `x + get_offset(x, t)`.
	///
	/// In other words, this function returns everything extra that should be added
	/// to a voter's stake value to get the correct weight. Indeed, zero is
	/// returned if `t` is zero.
	fn get_offset(stake: BalanceOf<T>, t: VoteIndex) -> BalanceOf<T> {
		let decay_ratio: BalanceOf<T> = T::DecayRatio::get().into();
		if t > 150 { return stake * decay_ratio }
		let mut offset = stake;
		let mut r = Zero::zero();
		let decay = decay_ratio + One::one();
		for _ in 0..t {
			offset = offset.saturating_sub(offset / decay);
			r += offset
		}
		r
	}
}<|MERGE_RESOLUTION|>--- conflicted
+++ resolved
@@ -33,11 +33,7 @@
 	weights::{Weight, DispatchClass},
 	traits::{
 		Currency, ExistenceRequirement, Get, LockableCurrency, LockIdentifier, BalanceStatus,
-<<<<<<< HEAD
-        OnUnbalanced, ReservableCurrency, WithdrawReason, WithdrawReasons, ChangeMembers,
-=======
 		OnUnbalanced, ReservableCurrency, WithdrawReason, WithdrawReasons, ChangeMembers,
->>>>>>> 7817e571
 	}
 };
 use codec::{Encode, Decode};
@@ -505,11 +501,7 @@
 			);
 
 			T::Currency::remove_lock(
-<<<<<<< HEAD
-                T::ModuleId::get(),
-=======
 				T::ModuleId::get(),
->>>>>>> 7817e571
 				if valid { &who } else { &reporter }
 			);
 
@@ -547,11 +539,7 @@
 
 			Self::remove_voter(&who, index);
 			T::Currency::unreserve(&who, T::VotingBond::get());
-<<<<<<< HEAD
-            T::Currency::remove_lock(T::ModuleId::get(), &who);
-=======
 			T::Currency::remove_lock(T::ModuleId::get(), &who);
->>>>>>> 7817e571
 		}
 
 		/// Submit oneself for candidacy.
@@ -911,11 +899,7 @@
 		}
 
 		T::Currency::set_lock(
-<<<<<<< HEAD
-            T::ModuleId::get(),
-=======
 			T::ModuleId::get(),
->>>>>>> 7817e571
 			&who,
 			locked_balance,
 			WithdrawReasons::all(),
