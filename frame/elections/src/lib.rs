// This file is part of Substrate.

// Copyright (C) 2017-2020 Parity Technologies (UK) Ltd.
// SPDX-License-Identifier: Apache-2.0

// Licensed under the Apache License, Version 2.0 (the "License");
// you may not use this file except in compliance with the License.
// You may obtain a copy of the License at
//
// 	http://www.apache.org/licenses/LICENSE-2.0
//
// Unless required by applicable law or agreed to in writing, software
// distributed under the License is distributed on an "AS IS" BASIS,
// WITHOUT WARRANTIES OR CONDITIONS OF ANY KIND, either express or implied.
// See the License for the specific language governing permissions and
// limitations under the License.

//! # WARNING: NOT ACTIVELY MAINTAINED
//!
//! This pallet is currently not maintained and should not be used in production until further
//! notice.
//!
//! ---
//!
//! Election module for stake-weighted membership selection of a collective.
//!
//! The composition of a set of account IDs works according to one or more approval votes
//! weighted by stake. There is a partial carry-over facility to give greater weight to those
//! whose voting is serially unsuccessful.

#![cfg_attr(not(feature = "std"), no_std)]
#![recursion_limit="128"]

use sp_std::prelude::*;
use sp_runtime::{
	RuntimeDebug, DispatchResult, print,
	traits::{Zero, One, StaticLookup, Saturating},
};
use frame_support::{
	decl_storage, decl_event, ensure, decl_module, decl_error,
	weights::{Weight, DispatchClass},
	traits::{
		Currency, ExistenceRequirement, Get, LockableCurrency, LockIdentifier, BalanceStatus,
		OnUnbalanced, ReservableCurrency, WithdrawReason, WithdrawReasons, ChangeMembers,
	}
};
use codec::{Encode, Decode};
use frame_system::{ensure_signed, ensure_root};

mod mock;
mod tests;

// no polynomial attacks:
//
// all unbonded public operations should be constant time.
// all other public operations must be linear time in terms of prior public operations and:
// - those "valid" ones that cost nothing be limited to a constant number per single protected
//   operation
// - the rest costing the same order as the computational complexity
// all protected operations must complete in at most O(public operations)
//
// we assume "beneficial" transactions will have the same access as attack transactions.
//
// any storage requirements should be bonded by the same order as the volume.

// public operations:
// - express approvals (you pay in a "voter" bond the first time you do this; O(1); one extra DB
//   entry, one DB change)
// - remove active voter (you get your "voter" bond back; O(1); one fewer DB entry, one DB change)
// - remove inactive voter (either you or the target is removed; if the target, you get their
//   "voter" bond back; O(1); one fewer DB entry, one DB change)
// - submit candidacy (you pay a "candidate" bond; O(1); one extra DB entry, two DB changes)
// - present winner/runner-up (you may pay a "presentation" bond of O(voters) if the presentation
//   is invalid; O(voters) compute; ) protected operations:
// - remove candidacy (remove all votes for a candidate) (one fewer DB entry, two DB changes)

// to avoid a potentially problematic case of not-enough approvals prior to voting causing a
// back-to-back votes that have no way of ending, then there's a forced grace period between votes.
// to keep the system as stateless as possible (making it a bit easier to reason about), we just
// restrict when votes can begin to blocks that lie on boundaries (`voting_period`).

// for an approval vote of C members:

// top K runners-up are maintained between votes. all others are discarded.
// - candidate removed & bond returned when elected.
// - candidate removed & bond burned when discarded.

// at the point that the vote ends (), all voters' balances are snapshotted.

// for B blocks following, there's a counting period whereby each of the candidates that believe
// they fall in the top K+C voted can present themselves. they get the total stake
// recorded (based on the snapshot); an ordered list is maintained (the leaderboard). No one may
// present themselves that, if elected, would result in being included twice in the collective
// (important since existing members will have their approval votes as it may be that they
// don't get removed), nor if existing presenters would mean they're not in the top K+C.

// following B blocks, the top C candidates are elected and have their bond returned. the top C
// candidates and all other candidates beyond the top C+K are cleared.

// vote-clearing happens lazily; for an approval to count, the most recent vote at the time of the
// voter's most recent vote must be no later than the most recent vote at the time that the
// candidate in the approval position was registered there. as candidates are removed from the
// register and others join in their place, this prevents an approval meant for an earlier candidate
// being used to elect a new candidate.

// the candidate list increases as needed, but the contents (though not really the capacity) reduce
// after each vote as all but K entries are cleared. newly registering candidates must use cleared
// entries before they increase the capacity.

/// The activity status of a voter.
#[derive(PartialEq, Eq, Copy, Clone, Encode, Decode, Default, RuntimeDebug)]
pub struct VoterInfo<Balance> {
	/// Last VoteIndex in which this voter assigned (or initialized) approvals.
	last_active: VoteIndex,
	/// Last VoteIndex in which one of this voter's approvals won.
	/// Note that `last_win = N` indicates a last win at index `N-1`, hence `last_win = 0` means no
	/// win ever.
	last_win: VoteIndex,
	/// The amount of stored weight as a result of not winning but changing approvals.
	pot: Balance,
	/// Current staked amount. A lock equal to this value always exists.
	stake: Balance,
}

/// Used to demonstrate the status of a particular index in the global voter list.
#[derive(PartialEq, Eq, RuntimeDebug)]
pub enum CellStatus {
	/// Any out of bound index. Means a push a must happen to the chunk pointed by `NextVoterSet<T>`.
	/// Voting fee is applied in case a new chunk is created.
	Head,
	/// Already occupied by another voter. Voting fee is applied.
	Occupied,
	/// Empty hole which should be filled. No fee will be applied.
	Hole,
}

/// Number of voters grouped in one chunk.
pub const VOTER_SET_SIZE: usize = 64;
/// NUmber of approvals grouped in one chunk.
pub const APPROVAL_SET_SIZE: usize = 8;

type BalanceOf<T> = <<T as Trait>::Currency as Currency<<T as frame_system::Trait>::AccountId>>::Balance;
type NegativeImbalanceOf<T> =
	<<T as Trait>::Currency as Currency<<T as frame_system::Trait>::AccountId>>::NegativeImbalance;

/// Index used to access chunks.
type SetIndex = u32;
/// Index used to count voting rounds.
pub type VoteIndex = u32;
/// Underlying data type of the approvals.
type ApprovalFlag = u32;
/// Number of approval flags that can fit into [`ApprovalFlag`] type.
const APPROVAL_FLAG_LEN: usize = 32;

pub trait Trait: frame_system::Trait {
	type Event: From<Event<Self>> + Into<<Self as frame_system::Trait>::Event>;

	/// Identifier for the elections pallet's lock
	type ModuleId: Get<LockIdentifier>;

	/// The currency that people are electing with.
	type Currency:
		LockableCurrency<Self::AccountId, Moment=Self::BlockNumber>
		+ ReservableCurrency<Self::AccountId>;

	/// Handler for the unbalanced reduction when slashing a validator.
	type BadPresentation: OnUnbalanced<NegativeImbalanceOf<Self>>;

	/// Handler for the unbalanced reduction when slashing an invalid reaping attempt.
	type BadReaper: OnUnbalanced<NegativeImbalanceOf<Self>>;

	/// Handler for the unbalanced reduction when submitting a bad `voter_index`.
	type BadVoterIndex: OnUnbalanced<NegativeImbalanceOf<Self>>;

	/// Handler for the unbalanced reduction when a candidate has lost (and is not a runner up)
	type LoserCandidate: OnUnbalanced<NegativeImbalanceOf<Self>>;

	/// What to do when the members change.
	type ChangeMembers: ChangeMembers<Self::AccountId>;

	/// How much should be locked up in order to submit one's candidacy. A reasonable
	/// default value is 9.
	type CandidacyBond: Get<BalanceOf<Self>>;

	/// How much should be locked up in order to be able to submit votes.
	type VotingBond: Get<BalanceOf<Self>>;

	/// The amount of fee paid upon each vote submission, unless if they submit a
	/// _hole_ index and replace it.
	type VotingFee: Get<BalanceOf<Self>>;

	/// Minimum about that can be used as the locked value for voting.
	type MinimumVotingLock: Get<BalanceOf<Self>>;

	/// The punishment, per voter, if you provide an invalid presentation. A
	/// reasonable default value is 1.
	type PresentSlashPerVoter: Get<BalanceOf<Self>>;

	/// How many runners-up should have their approvals persist until the next
	/// vote. A reasonable default value is 2.
	type CarryCount: Get<u32>;

	/// How many vote indices need to go by after a target voter's last vote before
	/// they can be reaped if their approvals are moot. A reasonable default value
	/// is 1.
	type InactiveGracePeriod: Get<VoteIndex>;

	/// How often (in blocks) to check for new votes. A reasonable default value
	/// is 1000.
	type VotingPeriod: Get<Self::BlockNumber>;

	/// Decay factor of weight when being accumulated. It should typically be set to
	/// __at least__ `membership_size -1` to keep the collective secure.
	/// When set to `N`, it indicates `(1/N)^t` of staked is decayed at weight
	/// increment step `t`. 0 will result in no weight being added at all (normal
	/// approval voting). A reasonable default value is 24.
	type DecayRatio: Get<u32>;
}

decl_storage! {
	trait Store for Module<T: Trait> as Elections {
		// ---- parameters

		/// How long to give each top candidate to present themselves after the vote ends.
		pub PresentationDuration get(fn presentation_duration) config(): T::BlockNumber;
		/// How long each position is active for.
		pub TermDuration get(fn term_duration) config(): T::BlockNumber;
		/// Number of accounts that should constitute the collective.
		pub DesiredSeats get(fn desired_seats) config(): u32;

		// ---- permanent state (always relevant, changes only at the finalization of voting)

		///  The current membership. When there's a vote going on, this should still be used for
		///  executive matters. The block number (second element in the tuple) is the block that
		///  their position is active until (calculated by the sum of the block number when the
		///  member was elected and their term duration).
		pub Members get(fn members) config(): Vec<(T::AccountId, T::BlockNumber)>;
		/// The total number of vote rounds that have happened or are in progress.
		pub VoteCount get(fn vote_index): VoteIndex;

		// ---- persistent state (always relevant, changes constantly)

		// A list of votes for each voter. The votes are stored as numeric values and parsed in a
		// bit-wise manner. In order to get a human-readable representation (`Vec<bool>`), use
		// [`all_approvals_of`]. Furthermore, each vector of scalars is chunked with the cap of
		// `APPROVAL_SET_SIZE`.
		///
		/// TWOX-NOTE: SAFE as `AccountId` is a crypto hash and `SetIndex` is not
		/// attacker-controlled.
		pub ApprovalsOf get(fn approvals_of):
			map hasher(twox_64_concat) (T::AccountId, SetIndex) => Vec<ApprovalFlag>;
		/// The vote index and list slot that the candidate `who` was registered or `None` if they
		/// are not currently registered.
		///
		/// TWOX-NOTE: SAFE as `AccountId` is a crypto hash.
		pub RegisterInfoOf get(fn candidate_reg_info):
			map hasher(twox_64_concat) T::AccountId => Option<(VoteIndex, u32)>;
		/// Basic information about a voter.
		///
		/// TWOX-NOTE: SAFE as `AccountId` is a crypto hash.
		pub VoterInfoOf get(fn voter_info):
			map hasher(twox_64_concat) T::AccountId => Option<VoterInfo<BalanceOf<T>>>;
		/// The present voter list (chunked and capped at [`VOTER_SET_SIZE`]).
		///
		/// TWOX-NOTE: OKAY ― `SetIndex` is not user-controlled data.
		pub Voters get(fn voters): map hasher(twox_64_concat) SetIndex => Vec<Option<T::AccountId>>;
		/// the next free set to store a voter in. This will keep growing.
		pub NextVoterSet get(fn next_nonfull_voter_set): SetIndex = 0;
		/// Current number of Voters.
		pub VoterCount get(fn voter_count): SetIndex = 0;
		/// The present candidate list.
		pub Candidates get(fn candidates): Vec<T::AccountId>; // has holes
		/// Current number of active candidates
		pub CandidateCount get(fn candidate_count): u32;

		// ---- temporary state (only relevant during finalization/presentation)

		/// The accounts holding the seats that will become free on the next tally.
		pub NextFinalize get(fn next_finalize): Option<(T::BlockNumber, u32, Vec<T::AccountId>)>;
		/// Get the leaderboard if we're in the presentation phase. The first element is the weight
		/// of each entry; It may be the direct summed approval stakes, or a weighted version of it.
		/// Sorted from low to high.
		pub Leaderboard get(fn leaderboard): Option<Vec<(BalanceOf<T>, T::AccountId)> >;
	}
}

decl_error! {
	/// Error for the elections module.
	pub enum Error for Module<T: Trait> {
		/// Reporter must be a voter.
		NotVoter,
		/// Target for inactivity cleanup must be active.
		InactiveTarget,
		/// Cannot reap during presentation period.
		CannotReapPresenting,
		/// Cannot reap during grace period.
		ReapGrace,
		/// Invalid reporter index.
		InvalidReporterIndex,
		/// Invalid target index.
		InvalidTargetIndex,
		/// Invalid vote index.
		InvalidVoteIndex,
		/// Cannot retract when presenting.
		CannotRetractPresenting,
		/// Cannot retract non-voter.
		RetractNonVoter,
		/// Invalid retraction index.
		InvalidRetractionIndex,
		/// Duplicate candidate submission.
		DuplicatedCandidate,
		/// Invalid candidate slot.
		InvalidCandidateSlot,
		/// Candidate has not enough funds.
		InsufficientCandidateFunds,
		/// Presenter must have sufficient slashable funds.
		InsufficientPresenterFunds,
		/// Stake deposited to present winner and be added to leaderboard should be non-zero.
		ZeroDeposit,
		/// Candidate not worthy of leaderboard.
		UnworthyCandidate,
		/// Leaderboard must exist while present phase active.
		LeaderboardMustExist,
		/// Cannot present outside of presentation period.
		NotPresentationPeriod,
		/// Presented candidate must be current.
		InvalidCandidate,
		/// Duplicated presentation.
		DuplicatedPresentation,
		/// Incorrect total.
		IncorrectTotal,
		/// Invalid voter index.
		InvalidVoterIndex,
		/// New voter must have sufficient funds to pay the bond.
		InsufficientVoterFunds,
		/// Locked value must be more than limit.
		InsufficientLockedValue,
		/// Amount of candidate votes cannot exceed amount of candidates.
		TooManyVotes,
		/// Amount of candidates to receive approval votes should be non-zero.
		ZeroCandidates,
		/// No approval changes during presentation period.
		ApprovalPresentation,
	}
}

decl_module! {
	pub struct Module<T: Trait> for enum Call where origin: T::Origin {
		type Error = Error<T>;

		/// How much should be locked up in order to submit one's candidacy. A reasonable
		/// default value is 9.
		const CandidacyBond: BalanceOf<T> = T::CandidacyBond::get();

		/// How much should be locked up in order to be able to submit votes.
		const VotingBond: BalanceOf<T> = T::VotingBond::get();

		/// The amount of fee paid upon each vote submission, unless if they submit a
		/// _hole_ index and replace it.
		const VotingFee: BalanceOf<T> = T::VotingFee::get();

		/// The punishment, per voter, if you provide an invalid presentation. A
		/// reasonable default value is 1.
		const PresentSlashPerVoter: BalanceOf<T> = T::PresentSlashPerVoter::get();

		/// How many runners-up should have their approvals persist until the next
		/// vote. A reasonable default value is 2.
		const CarryCount: u32 = T::CarryCount::get();

		/// How many vote indices need to go by after a target voter's last vote before
		/// they can be reaped if their approvals are moot. A reasonable default value
		/// is 1.
		const InactiveGracePeriod: VoteIndex = T::InactiveGracePeriod::get();

		/// How often (in blocks) to check for new votes. A reasonable default value
		/// is 1000.
		const VotingPeriod: T::BlockNumber = T::VotingPeriod::get();

		/// Minimum about that can be used as the locked value for voting.
		const MinimumVotingLock: BalanceOf<T> = T::MinimumVotingLock::get();

		/// Decay factor of weight when being accumulated. It should typically be set to
		/// __at least__ `membership_size -1` to keep the collective secure.
		/// When set to `N`, it indicates `(1/N)^t` of staked is decayed at weight
		/// increment step `t`. 0 will result in no weight being added at all (normal
		/// approval voting). A reasonable default value is 24.
		const DecayRatio: u32 = T::DecayRatio::get();

		/// The chunk size of the voter vector.
		const VOTER_SET_SIZE: u32 = VOTER_SET_SIZE as u32;
		/// The chunk size of the approval vector.
		const APPROVAL_SET_SIZE: u32 = APPROVAL_SET_SIZE as u32;

		const ModuleId: LockIdentifier = T::ModuleId::get();

		fn deposit_event() = default;

		/// Set candidate approvals. Approval slots stay valid as long as candidates in those slots
		/// are registered.
		///
		/// Locks `value` from the balance of `origin` indefinitely. Only [`retract_voter`] or
		/// [`reap_inactive_voter`] can unlock the balance.
		///
		/// `hint` argument is interpreted differently based on:
		/// - if `origin` is setting approvals for the first time: The index will be checked for
		///   being a valid _hole_ in the voter list.
		///   - if the hint is correctly pointing to a hole, no fee is deducted from `origin`.
		///   - Otherwise, the call will succeed but the index is ignored and simply a push to the
		///     last chunk with free space happens. If the new push causes a new chunk to be
		///     created, a fee indicated by [`VotingFee`] is deducted.
		/// - if `origin` is already a voter: the index __must__ be valid and point to the correct
		///   position of the `origin` in the current voters list.
		///
		/// Note that any trailing `false` votes in `votes` is ignored; In approval voting, not
		/// voting for a candidate and voting false, are equal.
		///
		/// # <weight>
		/// - O(1).
		/// - Two extra DB entries, one DB change.
		/// - Argument `votes` is limited in length to number of candidates.
		/// # </weight>
		#[weight = 2_500_000_000]
		fn set_approvals(
			origin,
			votes: Vec<bool>,
			#[compact] index: VoteIndex,
			hint: SetIndex,
			#[compact] value: BalanceOf<T>,
		) -> DispatchResult {
			let who = ensure_signed(origin)?;
			Self::do_set_approvals(who, votes, index, hint, value)
		}

		/// Remove a voter. For it not to be a bond-consuming no-op, all approved candidate indices
		/// must now be either unregistered or registered to a candidate that registered the slot
		/// after the voter gave their last approval set.
		///
		/// Both indices must be provided as explained in [`voter_at`] function.
		///
		/// May be called by anyone. Returns the voter deposit to `signed`.
		///
		/// # <weight>
		/// - O(1).
		/// - Two fewer DB entries, one DB change.
		/// # </weight>
		#[weight = 2_500_000_000]
		fn reap_inactive_voter(
			origin,
			#[compact] reporter_index: u32,
			who: <T::Lookup as StaticLookup>::Source,
			#[compact] who_index: u32,
			#[compact] assumed_vote_index: VoteIndex,
		) {
			let reporter = ensure_signed(origin)?;
			let who = T::Lookup::lookup(who)?;

			ensure!(!Self::presentation_active(), Error::<T>::CannotReapPresenting);
			ensure!(Self::voter_info(&reporter).is_some(), Error::<T>::NotVoter);

			let info = Self::voter_info(&who).ok_or(Error::<T>::InactiveTarget)?;
			let last_active = info.last_active;

			ensure!(assumed_vote_index == Self::vote_index(), Error::<T>::InvalidVoteIndex);
			ensure!(
				assumed_vote_index > last_active + T::InactiveGracePeriod::get(),
				Error::<T>::ReapGrace,
			);

			let reporter_index = reporter_index as usize;
			let who_index = who_index as usize;
			let assumed_reporter = Self::voter_at(reporter_index).ok_or(Error::<T>::InvalidReporterIndex)?;
			let assumed_who = Self::voter_at(who_index).ok_or(Error::<T>::InvalidTargetIndex)?;

			ensure!(assumed_reporter == reporter, Error::<T>::InvalidReporterIndex);
			ensure!(assumed_who == who, Error::<T>::InvalidTargetIndex);

			// will definitely kill one of reporter or who now.

			let valid = !Self::all_approvals_of(&who).iter()
				.zip(Self::candidates().iter())
				.any(|(&appr, addr)|
					 appr &&
					 *addr != T::AccountId::default() &&
					 // defensive only: all items in candidates list are registered
					 Self::candidate_reg_info(addr).map_or(false, |x| x.0 <= last_active)
				);

			Self::remove_voter(
				if valid { &who } else { &reporter },
				if valid { who_index } else { reporter_index }
			);

			T::Currency::remove_lock(
				T::ModuleId::get(),
				if valid { &who } else { &reporter }
			);

			if valid {
				// This only fails if `reporter` doesn't exist, which it clearly must do since its
				// the origin. Still, it's no more harmful to propagate any error at this point.
				T::Currency::repatriate_reserved(&who, &reporter, T::VotingBond::get(), BalanceStatus::Free)?;
				Self::deposit_event(RawEvent::VoterReaped(who, reporter));
			} else {
				let imbalance = T::Currency::slash_reserved(&reporter, T::VotingBond::get()).0;
				T::BadReaper::on_unbalanced(imbalance);
				Self::deposit_event(RawEvent::BadReaperSlashed(reporter));
			}
		}

		/// Remove a voter. All votes are cancelled and the voter deposit is returned.
		///
		/// The index must be provided as explained in [`voter_at`] function.
		///
		/// Also removes the lock on the balance of the voter. See [`do_set_approvals()`].
		///
		/// # <weight>
		/// - O(1).
		/// - Two fewer DB entries, one DB change.
		/// # </weight>
		#[weight = 1_250_000_000]
		fn retract_voter(origin, #[compact] index: u32) {
			let who = ensure_signed(origin)?;

			ensure!(!Self::presentation_active(), Error::<T>::CannotRetractPresenting);
			ensure!(<VoterInfoOf<T>>::contains_key(&who), Error::<T>::RetractNonVoter);
			let index = index as usize;
			let voter = Self::voter_at(index).ok_or(Error::<T>::InvalidRetractionIndex)?;
			ensure!(voter == who, Error::<T>::InvalidRetractionIndex);

			Self::remove_voter(&who, index);
			T::Currency::unreserve(&who, T::VotingBond::get());
			T::Currency::remove_lock(T::ModuleId::get(), &who);
		}

		/// Submit oneself for candidacy.
		///
		/// Account must have enough transferrable funds in it to pay the bond.
		///
		/// NOTE: if `origin` has already assigned approvals via [`set_approvals`],
		/// it will NOT have any usable funds to pass candidacy bond and must first retract.
		/// Note that setting approvals will lock the entire balance of the voter until
		/// retraction or being reported.
		///
		/// # <weight>
		/// - Independent of input.
		/// - Three DB changes.
		/// # </weight>
		#[weight = 2_500_000_000]
		fn submit_candidacy(origin, #[compact] slot: u32) {
			let who = ensure_signed(origin)?;

			ensure!(!Self::is_a_candidate(&who), Error::<T>::DuplicatedCandidate);
			let slot = slot as usize;
			let count = Self::candidate_count() as usize;
			let candidates = Self::candidates();
			ensure!(
				(slot == count && count == candidates.len()) ||
					(slot < candidates.len() && candidates[slot] == T::AccountId::default()),
				Error::<T>::InvalidCandidateSlot,
			);
			// NOTE: This must be last as it has side-effects.
			T::Currency::reserve(&who, T::CandidacyBond::get())
				.map_err(|_| Error::<T>::InsufficientCandidateFunds)?;

			<RegisterInfoOf<T>>::insert(&who, (Self::vote_index(), slot as u32));
			let mut candidates = candidates;
			if slot == candidates.len() {
				candidates.push(who);
			} else {
				candidates[slot] = who;
			}
			<Candidates<T>>::put(candidates);
			CandidateCount::put(count as u32 + 1);
		}

		/// Claim that `candidate` is one of the top `carry_count + desired_seats` candidates. Only
		/// works iff the presentation period is active. `candidate` should have at least collected
		/// some non-zero `total` votes and `origin` must have enough funds to pay for a potential
		/// slash.
		///
		/// # <weight>
		/// - O(voters) compute.
		/// - One DB change.
		/// # </weight>
		#[weight = 10_000_000_000]
		fn present_winner(
			origin,
			candidate: <T::Lookup as StaticLookup>::Source,
			#[compact] total: BalanceOf<T>,
			#[compact] index: VoteIndex,
		) -> DispatchResult {
			let who = ensure_signed(origin)?;
			ensure!(
				!total.is_zero(),
				Error::<T>::ZeroDeposit,
			);

			let candidate = T::Lookup::lookup(candidate)?;
			ensure!(index == Self::vote_index(), Error::<T>::InvalidVoteIndex);
			let (_, _, expiring) = Self::next_finalize()
				.ok_or(Error::<T>::NotPresentationPeriod)?;
			let bad_presentation_punishment =
				T::PresentSlashPerVoter::get()
				* BalanceOf::<T>::from(Self::voter_count() as u32);
			ensure!(
				T::Currency::can_slash(&who, bad_presentation_punishment),
				Error::<T>::InsufficientPresenterFunds,
			);

			let mut leaderboard = Self::leaderboard()
				.ok_or(Error::<T>::LeaderboardMustExist)?;
			ensure!(total > leaderboard[0].0, Error::<T>::UnworthyCandidate);

			if let Some(p) = Self::members().iter().position(|&(ref c, _)| c == &candidate) {
				ensure!(
					p < expiring.len(),
					Error::<T>::DuplicatedCandidate,
				);
			}

			let voters = Self::all_voters();
			let (registered_since, candidate_index): (VoteIndex, u32) =
				Self::candidate_reg_info(&candidate).ok_or(Error::<T>::InvalidCandidate)?;
			let actual_total = voters.iter()
				.filter_map(|maybe_voter| maybe_voter.as_ref())
				.filter_map(|voter| match Self::voter_info(voter) {
					Some(b) if b.last_active >= registered_since => {
						let last_win = b.last_win;
						let now = Self::vote_index();
						let stake = b.stake;
						let offset = Self::get_offset(stake, now - last_win);
						let weight = stake + offset + b.pot;
						if Self::approvals_of_at(voter, candidate_index as usize) {
							Some(weight)
						} else { None }
					},
					_ => None,
				})
				.fold(Zero::zero(), |acc, n| acc + n);
			let dupe = leaderboard.iter().find(|&&(_, ref c)| c == &candidate).is_some();
			if total == actual_total && !dupe {
				// insert into leaderboard
				leaderboard[0] = (total, candidate);
				leaderboard.sort_by_key(|&(t, _)| t);
				<Leaderboard<T>>::put(leaderboard);
				Ok(())
			} else {
				// we can rest assured it will be Ok since we checked `can_slash` earlier; still
				// better safe than sorry.
				let imbalance = T::Currency::slash(&who, bad_presentation_punishment).0;
				T::BadPresentation::on_unbalanced(imbalance);
				Err(if dupe { Error::<T>::DuplicatedPresentation } else { Error::<T>::IncorrectTotal })?
			}
		}

		/// Set the desired member count; if lower than the current count, then seats will not be up
		/// election when they expire. If more, then a new vote will be started if one is not
		/// already in progress.
		#[weight = (0, DispatchClass::Operational)]
		fn set_desired_seats(origin, #[compact] count: u32) {
			ensure_root(origin)?;
			DesiredSeats::put(count);
		}

		/// Remove a particular member from the set. This is effective immediately.
		///
		/// Note: A tally should happen instantly (if not already in a presentation
		/// period) to fill the seat if removal means that the desired members are not met.
		#[weight = (0, DispatchClass::Operational)]
		fn remove_member(origin, who: <T::Lookup as StaticLookup>::Source) {
			ensure_root(origin)?;
			let who = T::Lookup::lookup(who)?;
			let new_set: Vec<(T::AccountId, T::BlockNumber)> = Self::members()
				.into_iter()
				.filter(|i| i.0 != who)
				.collect();
			<Members<T>>::put(&new_set);
			let new_set = new_set.into_iter().map(|x| x.0).collect::<Vec<_>>();
			T::ChangeMembers::change_members(&[], &[who], new_set);
		}

		/// Set the presentation duration. If there is currently a vote being presented for, will
		/// invoke `finalize_vote`.
		#[weight = (0, DispatchClass::Operational)]
		fn set_presentation_duration(origin, #[compact] count: T::BlockNumber) {
			ensure_root(origin)?;
			<PresentationDuration<T>>::put(count);
		}

		/// Set the presentation duration. If there is current a vote being presented for, will
		/// invoke `finalize_vote`.
		#[weight = (0, DispatchClass::Operational)]
		fn set_term_duration(origin, #[compact] count: T::BlockNumber) {
			ensure_root(origin)?;
			<TermDuration<T>>::put(count);
		}

		fn on_initialize(n: T::BlockNumber) -> Weight {
			if let Err(e) = Self::end_block(n) {
				print("Guru meditation");
				print(e);
			}
			0
		}
	}
}

decl_event!(
	pub enum Event<T> where <T as frame_system::Trait>::AccountId {
		/// Reaped \[voter, reaper\].
		VoterReaped(AccountId, AccountId),
		/// Slashed \[reaper\].
		BadReaperSlashed(AccountId),
		/// A tally (for approval votes of \[seats\]) has started.
		TallyStarted(u32),
<<<<<<< HEAD
		/// A tally (for approval votes of seat(s)) has ended (with one or more new members).
		/// [incoming, outgoing]
=======
		/// A tally (for approval votes of seat(s)) has ended (with one or more new members). 
		/// \[incoming, outgoing\]
>>>>>>> 55d55f5a
		TallyFinalized(Vec<AccountId>, Vec<AccountId>),
	}
);

impl<T: Trait> Module<T> {
	// exposed immutables.

	/// True if we're currently in a presentation period.
	pub fn presentation_active() -> bool {
		<NextFinalize<T>>::exists()
	}

	/// If `who` a candidate at the moment?
	pub fn is_a_candidate(who: &T::AccountId) -> bool {
		<RegisterInfoOf<T>>::contains_key(who)
	}

	/// Iff the member `who` still has a seat at blocknumber `n` returns `true`.
	pub fn will_still_be_member_at(who: &T::AccountId, n: T::BlockNumber) -> bool {
		Self::members().iter()
			.find(|&&(ref a, _)| a == who)
			.map(|&(_, expires)| expires > n)
			.unwrap_or(false)
	}

	/// Determine the block that a vote can happen on which is no less than `n`.
	pub fn next_vote_from(n: T::BlockNumber) -> T::BlockNumber {
		let voting_period = T::VotingPeriod::get();
		(n + voting_period - One::one()) / voting_period * voting_period
	}

	/// The block number on which the tally for the next election will happen. `None` only if the
	/// desired seats of the set is zero.
	pub fn next_tally() -> Option<T::BlockNumber> {
		let desired_seats = Self::desired_seats();
		if desired_seats == 0 {
			None
		} else {
			let c = Self::members();
			let (next_possible, count, coming) =
				if let Some((tally_end, comers, leavers)) = Self::next_finalize() {
					// if there's a tally in progress, then next tally can begin immediately afterwards
					(tally_end, c.len() - leavers.len() + comers as usize, comers)
				} else {
					(<frame_system::Module<T>>::block_number(), c.len(), 0)
				};
			if count < desired_seats as usize {
				Some(next_possible)
			} else {
				// next tally begins once enough members expire to bring members below desired.
				if desired_seats <= coming {
					// the entire amount of desired seats is less than those new members - we'll
					// have to wait until they expire.
					Some(next_possible + Self::term_duration())
				} else {
					Some(c[c.len() - (desired_seats - coming) as usize].1)
				}
			}.map(Self::next_vote_from)
		}
	}

	// Private
	/// Check there's nothing to do this block
	fn end_block(block_number: T::BlockNumber) -> DispatchResult {
		if (block_number % T::VotingPeriod::get()).is_zero() {
			if let Some(number) = Self::next_tally() {
				if block_number == number {
					Self::start_tally();
				}
			}
		}
		if let Some((number, _, _)) = Self::next_finalize() {
			if block_number == number {
				Self::finalize_tally()?
			}
		}
		Ok(())
	}

	/// Remove a voter at a specified index from the system.
	fn remove_voter(voter: &T::AccountId, index: usize) {
		let (set_index, vec_index) = Self::split_index(index, VOTER_SET_SIZE);
		let mut set = Self::voters(set_index);
		set[vec_index] = None;
		<Voters<T>>::insert(set_index, set);
		VoterCount::mutate(|c| *c = *c - 1);
		Self::remove_all_approvals_of(voter);
		<VoterInfoOf<T>>::remove(voter);
	}

	/// Actually do the voting.
	///
	/// The voter index must be provided as explained in [`voter_at`] function.
	fn do_set_approvals(
		who: T::AccountId,
		votes: Vec<bool>,
		index: VoteIndex,
		hint: SetIndex,
		value: BalanceOf<T>,
	) -> DispatchResult {
		let candidates_len = <Self as Store>::Candidates::decode_len().unwrap_or(0_usize);

		ensure!(!Self::presentation_active(), Error::<T>::ApprovalPresentation);
		ensure!(index == Self::vote_index(), Error::<T>::InvalidVoteIndex);
		ensure!(
			!candidates_len.is_zero(),
			Error::<T>::ZeroCandidates,
		);
		// Prevent a vote from voters that provide a list of votes that exceeds the candidates
		// length since otherwise an attacker may be able to submit a very long list of `votes` that
		// far exceeds the amount of candidates and waste more computation than a reasonable voting
		// bond would cover.
		ensure!(
			candidates_len >= votes.len(),
			Error::<T>::TooManyVotes,
		);
		ensure!(value >= T::MinimumVotingLock::get(), Error::<T>::InsufficientLockedValue);

		// Amount to be locked up.
		let mut locked_balance = value.min(T::Currency::total_balance(&who));
		let mut pot_to_set = Zero::zero();
		let hint = hint as usize;

		if let Some(info) = Self::voter_info(&who) {
			// already a voter. Index must be valid. No fee. update pot. O(1)
			let voter = Self::voter_at(hint).ok_or(Error::<T>::InvalidVoterIndex)?;
			ensure!(voter == who, Error::<T>::InvalidVoterIndex);

			// write new accumulated offset.
			let last_win = info.last_win;
			let now = index;
			let offset = Self::get_offset(info.stake, now - last_win);
			pot_to_set = info.pot + offset;
		} else {
			// not yet a voter. Index _could be valid_. Fee might apply. Bond will be reserved O(1).
			ensure!(
				T::Currency::free_balance(&who) > T::VotingBond::get(),
				Error::<T>::InsufficientVoterFunds,
			);

			let (set_index, vec_index) = Self::split_index(hint, VOTER_SET_SIZE);
			match Self::cell_status(set_index, vec_index) {
				CellStatus::Hole => {
					// requested cell was a valid hole.
					<Voters<T>>::mutate(set_index, |set| set[vec_index] = Some(who.clone()));
				},
				CellStatus::Head | CellStatus::Occupied => {
					// Either occupied or out-of-range.
					let next = Self::next_nonfull_voter_set();
					let set_len = <Voters<T>>::decode_len(next).unwrap_or(0_usize);
					// Caused a new set to be created. Pay for it.
					// This is the last potential error. Writes will begin afterwards.
					if set_len == 0 {
						let imbalance = T::Currency::withdraw(
							&who,
							T::VotingFee::get(),
							WithdrawReason::Fee.into(),
							ExistenceRequirement::KeepAlive,
						)?;
						T::BadVoterIndex::on_unbalanced(imbalance);
						// NOTE: this is safe since the `withdraw()` will check this.
						locked_balance -= T::VotingFee::get();
					}
					if set_len + 1 == VOTER_SET_SIZE {
						NextVoterSet::put(next + 1);
					}
					<Voters<T>>::append(next, Some(who.clone()));
				}
			}

			T::Currency::reserve(&who, T::VotingBond::get())?;
			VoterCount::mutate(|c| *c = *c + 1);
		}

		T::Currency::set_lock(
			T::ModuleId::get(),
			&who,
			locked_balance,
			WithdrawReasons::all(),
		);

		<VoterInfoOf<T>>::insert(
			&who,
			VoterInfo::<BalanceOf<T>> {
				last_active: index,
				last_win: index,
				stake: locked_balance,
				pot: pot_to_set,
			}
		);
		Self::set_approvals_chunked(&who, votes);

		Ok(())
	}

	/// Close the voting, record the number of seats that are actually up for grabs.
	fn start_tally() {
		let members = Self::members();
		let desired_seats = Self::desired_seats() as usize;
		let number = <frame_system::Module<T>>::block_number();
		let expiring =
			members.iter().take_while(|i| i.1 <= number).map(|i| i.0.clone()).collect::<Vec<_>>();
		let retaining_seats = members.len() - expiring.len();
		if retaining_seats < desired_seats {
			let empty_seats = desired_seats - retaining_seats;
			<NextFinalize<T>>::put(
				(number + Self::presentation_duration(), empty_seats as u32, expiring)
			);

			// initialize leaderboard.
			let leaderboard_size = empty_seats + T::CarryCount::get() as usize;
			<Leaderboard<T>>::put(vec![(BalanceOf::<T>::zero(), T::AccountId::default()); leaderboard_size]);

			Self::deposit_event(RawEvent::TallyStarted(empty_seats as u32));
		}
	}

	/// Finalize the vote, removing each of the `removals` and inserting `seats` of the most
	/// approved candidates in their place. If the total number of members is less than the desired
	/// membership a new vote is started. Clears all presented candidates, returning the bond of the
	/// elected ones.
	fn finalize_tally() -> DispatchResult {
		let (_, coming, expiring): (T::BlockNumber, u32, Vec<T::AccountId>) =
			<NextFinalize<T>>::take()
				.ok_or("finalize can only be called after a tally is started.")?;
		let leaderboard: Vec<(BalanceOf<T>, T::AccountId)> = <Leaderboard<T>>::take()
			.unwrap_or_default();
		let new_expiry = <frame_system::Module<T>>::block_number() + Self::term_duration();

		// return bond to winners.
		let candidacy_bond = T::CandidacyBond::get();
		let incoming: Vec<_> = leaderboard.iter()
			.rev()
			.take_while(|&&(b, _)| !b.is_zero())
			.take(coming as usize)
			.map(|(_, a)| a)
			.cloned()
			.inspect(|a| { T::Currency::unreserve(a, candidacy_bond); })
			.collect();

		// Update last win index for anyone voted for any of the incomings.
		incoming.iter().filter_map(|i| Self::candidate_reg_info(i)).for_each(|r| {
			let index = r.1 as usize;
			Self::all_voters()
				.iter()
				.filter_map(|mv| mv.as_ref())
				.filter(|v| Self::approvals_of_at(*v, index))
				.for_each(|v| <VoterInfoOf<T>>::mutate(v, |a| {
					if let Some(activity) = a { activity.last_win = Self::vote_index() + 1; }
				}));
		});
		let members = Self::members();
		let outgoing: Vec<_> = members.iter()
			.take(expiring.len())
			.map(|a| a.0.clone()).collect();

		// set the new membership set.
		let mut new_set: Vec<_> = members
			.into_iter()
			.skip(expiring.len())
			.chain(incoming.iter().cloned().map(|a| (a, new_expiry)))
			.collect();
		new_set.sort_by_key(|&(_, expiry)| expiry);
		<Members<T>>::put(&new_set);

		let new_set = new_set.into_iter().map(|x| x.0).collect::<Vec<_>>();
		T::ChangeMembers::change_members(&incoming, &outgoing, new_set);

		// clear all except runners-up from candidate list.
		let candidates = Self::candidates();
		let mut new_candidates = vec![T::AccountId::default(); candidates.len()];	// shrink later.
		let runners_up = leaderboard.into_iter()
			.rev()
			.take_while(|&(b, _)| !b.is_zero())
			.skip(coming as usize)
			.filter_map(|(_, a)| Self::candidate_reg_info(&a).map(|i| (a, i.1)));
		let mut count = 0u32;
		for (address, slot) in runners_up {
			new_candidates[slot as usize] = address;
			count += 1;
		}
		for (old, new) in candidates.iter().zip(new_candidates.iter()) {
			// candidate is not a runner up.
			if old != new {
				// removed - kill it
				<RegisterInfoOf<T>>::remove(old);

				// and candidate is not a winner.
				if incoming.iter().find(|e| *e == old).is_none() {
					// slash the bond.
					let (imbalance, _) = T::Currency::slash_reserved(&old, T::CandidacyBond::get());
					T::LoserCandidate::on_unbalanced(imbalance);
				}
			}
		}
		// discard any superfluous slots.
		if let Some(last_index) = new_candidates
			.iter()
			.rposition(|c| *c != T::AccountId::default()) {
				new_candidates.truncate(last_index + 1);
			}

		Self::deposit_event(RawEvent::TallyFinalized(incoming, outgoing));

		<Candidates<T>>::put(new_candidates);
		CandidateCount::put(count);
		VoteCount::put(Self::vote_index() + 1);
		Ok(())
	}

	/// Get the set and vector index of a global voter index.
	///
	/// Note that this function does not take holes into account.
	/// See [`voter_at`].
	fn split_index(index: usize, scale: usize) -> (SetIndex, usize) {
		let set_index = (index / scale) as u32;
		let vec_index = index % scale;
		(set_index, vec_index)
	}

	/// Return a concatenated vector over all voter sets.
	fn all_voters() -> Vec<Option<T::AccountId>> {
		let mut all = <Voters<T>>::get(0);
		let mut index = 1;
		// NOTE: we could also use `Self::next_nonfull_voter_set()` here but that might change based
		// on how we do chunking. This is more generic.
		loop {
			let next_set = <Voters<T>>::get(index);
			if next_set.is_empty() {
				break;
			} else {
				index += 1;
				all.extend(next_set);
			}
		}
		all
	}

	/// Shorthand for fetching a voter at a specific (global) index.
	///
	/// NOTE: this function is used for checking indices. Yet, it does not take holes into account.
	/// This means that any account submitting an index at any point in time should submit:
	/// `VOTER_SET_SIZE * set_index + local_index`, meaning that you are ignoring all holes in the
	/// first `set_index` sets.
	fn voter_at(index: usize) -> Option<T::AccountId> {
		let (set_index, vec_index) = Self::split_index(index, VOTER_SET_SIZE);
		let set = Self::voters(set_index);
		if vec_index < set.len() {
			set[vec_index].clone()
		} else {
			None
		}
	}

	/// A more sophisticated version of `voter_at`. Will be kept separate as most often it is an
	/// overdue compared to `voter_at`. Only used when setting approvals.
	fn cell_status(set_index: SetIndex, vec_index: usize) -> CellStatus {
		let set = Self::voters(set_index);
		if vec_index < set.len() {
			if let Some(_) = set[vec_index] {
				CellStatus::Occupied
			} else {
				CellStatus::Hole
			}
		} else {
			CellStatus::Head
		}
	}

	/// Sets the approval of a voter in a chunked manner.
	fn set_approvals_chunked(who: &T::AccountId, approvals: Vec<bool>) {
		let approvals_flag_vec = Self::bool_to_flag(approvals);
		approvals_flag_vec
			.chunks(APPROVAL_SET_SIZE)
			.enumerate()
			.for_each(|(index, slice)| <ApprovalsOf<T>>::insert(
				(&who, index as SetIndex), slice)
			);
	}

	/// shorthand for fetching a specific approval of a voter at a specific (global) index.
	///
	/// Using this function to read a vote is preferred as it reads `APPROVAL_SET_SIZE` items of
	/// type `ApprovalFlag` from storage at most; not all of them.
	///
	/// Note that false is returned in case of no-vote or an explicit `false`.
	fn approvals_of_at(who: &T::AccountId, index: usize) -> bool {
		let (flag_index, bit) = Self::split_index(index, APPROVAL_FLAG_LEN);
		let (set_index, vec_index) = Self::split_index(flag_index as usize, APPROVAL_SET_SIZE);
		let set = Self::approvals_of((who.clone(), set_index));
		if vec_index < set.len() {
			// This is because bit_at treats numbers in lsb -> msb order.
			let reversed_index = set.len() - 1 - vec_index;
			Self::bit_at(set[reversed_index], bit)
		} else {
			false
		}
	}

	/// Return true of the bit `n` of scalar `x` is set to `1` and false otherwise.
	fn bit_at(x: ApprovalFlag, n: usize) -> bool {
		if n < APPROVAL_FLAG_LEN {
			x & ( 1 << n ) != 0
		} else {
			false
		}
	}

	/// Convert a vec of boolean approval flags to a vec of integers, as denoted by
	/// the type `ApprovalFlag`. see `bool_to_flag_should_work` test for examples.
	pub fn bool_to_flag(x: Vec<bool>) -> Vec<ApprovalFlag> {
		let mut result: Vec<ApprovalFlag> = Vec::with_capacity(x.len() / APPROVAL_FLAG_LEN);
		if x.is_empty() {
			return result;
		}
		result.push(0);
		let mut index = 0;
		let mut counter = 0;
		loop {
			let shl_index = counter % APPROVAL_FLAG_LEN;
			result[index] += (if x[counter] { 1 } else { 0 }) << shl_index;
			counter += 1;
			if counter > x.len() - 1 { break; }
			if counter % APPROVAL_FLAG_LEN == 0 {
				result.push(0);
				index += 1;
			}
		}
		result
	}

	/// Convert a vec of flags (u32) to boolean.
	pub fn flag_to_bool(chunk: Vec<ApprovalFlag>) -> Vec<bool> {
		let mut result = Vec::with_capacity(chunk.len());
		if chunk.is_empty() { return vec![] }
		chunk.into_iter()
			.map(|num|
				(0..APPROVAL_FLAG_LEN).map(|bit| Self::bit_at(num, bit)).collect::<Vec<bool>>()
			)
			.for_each(|c| {
				let last_approve = match c.iter().rposition(|n| *n) {
					Some(index) => index + 1,
					None => 0
				};
				result.extend(c.into_iter().take(last_approve));
			});
		result
	}

	/// Return a concatenated vector over all approvals of a voter as boolean.
	/// The trailing zeros are removed.
	fn all_approvals_of(who: &T::AccountId) -> Vec<bool> {
		let mut all: Vec<bool> = vec![];
		let mut index = 0_u32;
		loop {
			let chunk = Self::approvals_of((who.clone(), index));
			if chunk.is_empty() { break; }
			all.extend(Self::flag_to_bool(chunk));
			index += 1;
		}
		all
	}

	/// Remove all approvals associated with one account.
	fn remove_all_approvals_of(who: &T::AccountId) {
		let mut index = 0;
		loop {
			let set = Self::approvals_of((who.clone(), index));
			if set.len() > 0 {
				<ApprovalsOf<T>>::remove((who.clone(), index));
				index += 1;
			} else {
				break
			}
		}
	}

	/// Calculates the offset value (stored pot) of a stake, based on the distance
	/// to the last win_index, `t`. Regardless of the internal implementation,
	/// it should always be used with the following structure:
	///
	/// Given Stake of voter `V` being `x` and distance to last_win index `t`, the new weight
	/// of `V` is `x + get_offset(x, t)`.
	///
	/// In other words, this function returns everything extra that should be added
	/// to a voter's stake value to get the correct weight. Indeed, zero is
	/// returned if `t` is zero.
	fn get_offset(stake: BalanceOf<T>, t: VoteIndex) -> BalanceOf<T> {
		let decay_ratio: BalanceOf<T> = T::DecayRatio::get().into();
		if t > 150 { return stake * decay_ratio }
		let mut offset = stake;
		let mut r = Zero::zero();
		let decay = decay_ratio + One::one();
		for _ in 0..t {
			offset = offset.saturating_sub(offset / decay);
			r += offset
		}
		r
	}
}<|MERGE_RESOLUTION|>--- conflicted
+++ resolved
@@ -713,13 +713,8 @@
 		BadReaperSlashed(AccountId),
 		/// A tally (for approval votes of \[seats\]) has started.
 		TallyStarted(u32),
-<<<<<<< HEAD
-		/// A tally (for approval votes of seat(s)) has ended (with one or more new members).
-		/// [incoming, outgoing]
-=======
 		/// A tally (for approval votes of seat(s)) has ended (with one or more new members). 
 		/// \[incoming, outgoing\]
->>>>>>> 55d55f5a
 		TallyFinalized(Vec<AccountId>, Vec<AccountId>),
 	}
 );
