// This file is part of Substrate.

// Copyright (C) 2022 Parity Technologies (UK) Ltd.
// SPDX-License-Identifier: Apache-2.0

// Licensed under the Apache License, Version 2.0 (the "License");
// you may not use this file except in compliance with the License.
// You may obtain a copy of the License at
//
// 	http://www.apache.org/licenses/LICENSE-2.0
//
// Unless required by applicable law or agreed to in writing, software
// distributed under the License is distributed on an "AS IS" BASIS,
// WITHOUT WARRANTIES OR CONDITIONS OF ANY KIND, either express or implied.
// See the License for the specific language governing permissions and
// limitations under the License.

#![allow(dead_code)]

use _feps::ExtendedBalance;
<<<<<<< HEAD
use frame_support::{
	parameter_types, traits,
	traits::{GenesisBuild, Hooks, UnfilteredDispatchable},
	weights::constants,
};
=======
use frame_support::{parameter_types, traits, traits::Hooks, weights::constants};
>>>>>>> f9e67cda
use frame_system::EnsureRoot;
use sp_core::{ConstU32, Get};
use sp_npos_elections::{ElectionScore, VoteWeight};
use sp_runtime::{
	offchain::{
		testing::{OffchainState, PoolState, TestOffchainExt, TestTransactionPoolExt},
		OffchainDbExt, OffchainWorkerExt, TransactionPoolExt,
	},
	testing,
<<<<<<< HEAD
	traits::Zero,
	transaction_validity, PerU16, Perbill,
=======
	traits::{IdentityLookup, Zero},
	transaction_validity, BuildStorage, PerU16, Perbill,
>>>>>>> f9e67cda
};
use sp_staking::{
	offence::{DisableStrategy, OffenceDetails, OnOffenceHandler},
	EraIndex, SessionIndex,
};
use sp_std::prelude::*;
use std::collections::BTreeMap;

use codec::Decode;
use frame_election_provider_support::{onchain, ElectionDataProvider, SequentialPhragmen, Weight};
use pallet_election_provider_multi_phase::{
	unsigned::MinerConfig, Call, ElectionCompute, QueuedSolution, SolutionAccuracyOf,
};
use pallet_staking::StakerStatus;
use parking_lot::RwLock;
use std::sync::Arc;

use frame_support::derive_impl;

use crate::{log, log_current_time};

pub const INIT_TIMESTAMP: BlockNumber = 30_000;
pub const BLOCK_TIME: BlockNumber = 1000;

type Block = frame_system::mocking::MockBlock<Runtime>;

type Extrinsic = testing::TestXt<RuntimeCall, ()>;

frame_support::construct_runtime!(
	pub enum Runtime
	{
		System: frame_system,
		ElectionProviderMultiPhase: pallet_election_provider_multi_phase,
		Staking: pallet_staking,
		Balances: pallet_balances,
		BagsList: pallet_bags_list,
		Session: pallet_session,
		Historical: pallet_session::historical,
		Timestamp: pallet_timestamp,
	}
);

<<<<<<< HEAD
pub(crate) type AccountId = u64;
pub(crate) type AccountIndex = u32;
pub(crate) type BlockNumber = u32;
=======
pub(crate) type AccountId = u128;
pub(crate) type Nonce = u32;
pub(crate) type BlockNumber = u64;
>>>>>>> f9e67cda
pub(crate) type Balance = u64;
pub(crate) type VoterIndex = u32;
pub(crate) type TargetIndex = u16;
pub(crate) type Moment = u32;

#[derive_impl(frame_system::config_preludes::TestDefaultConfig as frame_system::DefaultConfig)]
impl frame_system::Config for Runtime {
	type BaseCallFilter = traits::Everything;
	type RuntimeOrigin = RuntimeOrigin;
<<<<<<< HEAD
	type RuntimeCall = RuntimeCall;
=======
	type Nonce = Nonce;
	type RuntimeCall = RuntimeCall;
	type Hash = H256;
	type Hashing = sp_runtime::traits::BlakeTwo256;
	type AccountId = AccountId;
	type Lookup = IdentityLookup<Self::AccountId>;
	type Block = Block;
>>>>>>> f9e67cda
	type RuntimeEvent = RuntimeEvent;
	type PalletInfo = PalletInfo;
	type OnSetCode = ();

	type AccountData = pallet_balances::AccountData<Balance>;
}

const NORMAL_DISPATCH_RATIO: Perbill = Perbill::from_percent(75);
parameter_types! {
	pub static ExistentialDeposit: Balance = 1;
	pub BlockWeights: frame_system::limits::BlockWeights = frame_system::limits::BlockWeights
		::with_sensible_defaults(
			Weight::from_parts(2u64 * constants::WEIGHT_REF_TIME_PER_SECOND, u64::MAX),
			NORMAL_DISPATCH_RATIO,
		);
}

impl pallet_balances::Config for Runtime {
	type MaxLocks = traits::ConstU32<1024>;
	type MaxReserves = ();
	type ReserveIdentifier = [u8; 8];
	type Balance = Balance;
	type RuntimeEvent = RuntimeEvent;
	type DustRemoval = ();
	type ExistentialDeposit = ExistentialDeposit;
	type AccountStore = System;
	type MaxHolds = ConstU32<1>;
	type MaxFreezes = traits::ConstU32<1>;
	type RuntimeHoldReason = RuntimeHoldReason;
	type FreezeIdentifier = ();
	type WeightInfo = ();
}

impl pallet_timestamp::Config for Runtime {
	type Moment = Moment;
	type OnTimestampSet = ();
	type MinimumPeriod = traits::ConstU32<5>;
	type WeightInfo = ();
}

parameter_types! {
	pub static Period: BlockNumber = 30;
	pub static Offset: BlockNumber = 0;
}

sp_runtime::impl_opaque_keys! {
	pub struct SessionKeys {
		pub other: OtherSessionHandler,
	}
}

impl pallet_session::Config for Runtime {
	type SessionManager = pallet_session::historical::NoteHistoricalRoot<Runtime, Staking>;
	type Keys = SessionKeys;
	type ShouldEndSession = pallet_session::PeriodicSessions<Period, Offset>;
	type NextSessionRotation = pallet_session::PeriodicSessions<Period, Offset>;
	type SessionHandler = (OtherSessionHandler,);
	type RuntimeEvent = RuntimeEvent;
	type ValidatorId = AccountId;
	type ValidatorIdOf = pallet_staking::StashOf<Runtime>;
	type WeightInfo = ();
}
impl pallet_session::historical::Config for Runtime {
	type FullIdentification = pallet_staking::Exposure<AccountId, Balance>;
	type FullIdentificationOf = pallet_staking::ExposureOf<Runtime>;
}

frame_election_provider_support::generate_solution_type!(
	#[compact]
	pub struct MockNposSolution::<
		VoterIndex = VoterIndex,
		TargetIndex = TargetIndex,
		Accuracy = PerU16,
		MaxVoters = ConstU32::<2_000>
	>(16)
);

parameter_types! {
	pub static SignedPhase: BlockNumber = 10;
	pub static UnsignedPhase: BlockNumber = 10;
	// we expect a minimum of 3 blocks in signed phase and unsigned phases before trying
	// enetering in emergency phase after the election failed.
	pub static MinBlocksBeforeEmergency: BlockNumber = 3;
	pub static MaxElectingVoters: VoterIndex = 1000;
	pub static MaxElectableTargets: TargetIndex = 1000;
	pub static MaxActiveValidators: u32 = 1000;
	pub static OffchainRepeat: u32 = 5;
	pub static MinerMaxLength: u32 = 256;
	pub static MinerMaxWeight: Weight = BlockWeights::get().max_block;
	pub static TransactionPriority: transaction_validity::TransactionPriority = 1;
	pub static MaxWinners: u32 = 100;
	pub static MaxVotesPerVoter: u32 = 16;
	pub static MaxNominations: u32 = 16;
}

impl pallet_election_provider_multi_phase::Config for Runtime {
	type RuntimeEvent = RuntimeEvent;
	type Currency = Balances;
	type EstimateCallFee = frame_support::traits::ConstU32<8>;
	type SignedPhase = SignedPhase;
	type UnsignedPhase = UnsignedPhase;
	type BetterSignedThreshold = ();
	type BetterUnsignedThreshold = ();
	type OffchainRepeat = OffchainRepeat;
	type MinerTxPriority = TransactionPriority;
	type MinerConfig = Self;
	type SignedMaxSubmissions = ConstU32<10>;
	type SignedRewardBase = ();
	type SignedDepositBase = ();
	type SignedDepositByte = ();
	type SignedMaxRefunds = ConstU32<3>;
	type SignedDepositWeight = ();
	type SignedMaxWeight = ();
	type SlashHandler = ();
	type RewardHandler = ();
	type DataProvider = Staking;
	type Fallback =
		frame_election_provider_support::NoElection<(AccountId, BlockNumber, Staking, MaxWinners)>;
	type GovernanceFallback = onchain::OnChainExecution<OnChainSeqPhragmen>;
	type Solver = SequentialPhragmen<AccountId, SolutionAccuracyOf<Runtime>, ()>;
	type ForceOrigin = EnsureRoot<AccountId>;
	type MaxElectableTargets = MaxElectableTargets;
	type MaxElectingVoters = MaxElectingVoters;
	type MaxWinners = MaxWinners;
	type BenchmarkingConfig = NoopElectionProviderBenchmarkConfig;
	type WeightInfo = ();
}

impl MinerConfig for Runtime {
	type AccountId = AccountId;
	type Solution = MockNposSolution;
	type MaxVotesPerVoter =
	<<Self as pallet_election_provider_multi_phase::Config>::DataProvider as ElectionDataProvider>::MaxVotesPerVoter;
	type MaxLength = MinerMaxLength;
	type MaxWeight = MinerMaxWeight;
	type MaxWinners = MaxWinners;

	fn solution_weight(_v: u32, _t: u32, _a: u32, _d: u32) -> Weight {
		Weight::zero()
	}
}

const THRESHOLDS: [VoteWeight; 9] = [10, 20, 30, 40, 50, 60, 1_000, 2_000, 10_000];

parameter_types! {
	pub static BagThresholds: &'static [sp_npos_elections::VoteWeight] = &THRESHOLDS;
	pub const SessionsPerEra: sp_staking::SessionIndex = 2;
	pub const BondingDuration: sp_staking::EraIndex = 28;
	pub const SlashDeferDuration: sp_staking::EraIndex = 7; // 1/4 the bonding duration.
	pub const MaxNominatorRewardedPerValidator: u32 = 256;
	pub const OffendingValidatorsThreshold: Perbill = Perbill::from_percent(40);
	pub HistoryDepth: u32 = 84;
}

impl pallet_bags_list::Config for Runtime {
	type RuntimeEvent = RuntimeEvent;
	type WeightInfo = ();
	type ScoreProvider = Staking;
	type BagThresholds = BagThresholds;
	type Score = VoteWeight;
}

impl pallet_staking::Config for Runtime {
	type MaxNominations = MaxNominations;
	type Currency = Balances;
	type CurrencyBalance = Balance;
	type UnixTime = Timestamp;
	type CurrencyToVote = ();
	type RewardRemainder = ();
	type RuntimeEvent = RuntimeEvent;
	type Slash = (); // burn slashes
	type Reward = (); // rewards are minted from the void
	type SessionsPerEra = SessionsPerEra;
	type BondingDuration = BondingDuration;
	type SlashDeferDuration = SlashDeferDuration;
	type AdminOrigin = EnsureRoot<AccountId>; // root can cancel slashes
	type SessionInterface = Self;
	type EraPayout = ();
	type NextNewSession = Session;
	type MaxNominatorRewardedPerValidator = MaxNominatorRewardedPerValidator;
	type OffendingValidatorsThreshold = OffendingValidatorsThreshold;
	type ElectionProvider = ElectionProviderMultiPhase;
	type GenesisElectionProvider = onchain::OnChainExecution<OnChainSeqPhragmen>;
	type VoterList = BagsList;
	type TargetList = pallet_staking::UseValidatorsMap<Self>;
	type MaxUnlockingChunks = ConstU32<32>;
	type HistoryDepth = HistoryDepth;
	type EventListeners = ();
	type WeightInfo = pallet_staking::weights::SubstrateWeight<Runtime>;
	type BenchmarkingConfig = pallet_staking::TestBenchmarkingConfig;
}

impl<LocalCall> frame_system::offchain::SendTransactionTypes<LocalCall> for Runtime
where
	RuntimeCall: From<LocalCall>,
{
	type OverarchingCall = RuntimeCall;
	type Extrinsic = Extrinsic;
}

pub struct OnChainSeqPhragmen;

parameter_types! {
	pub static VotersBound: u32 = 600;
	pub static TargetsBound: u32 = 400;
}

impl onchain::Config for OnChainSeqPhragmen {
	type System = Runtime;
	type Solver = SequentialPhragmen<
		AccountId,
		pallet_election_provider_multi_phase::SolutionAccuracyOf<Runtime>,
	>;
	type DataProvider = Staking;
	type WeightInfo = ();
	type MaxWinners = MaxWinners;
	type VotersBound = VotersBound;
	type TargetsBound = TargetsBound;
}

pub struct NoopElectionProviderBenchmarkConfig;

impl pallet_election_provider_multi_phase::BenchmarkingConfig
	for NoopElectionProviderBenchmarkConfig
{
	const VOTERS: [u32; 2] = [0, 0];
	const TARGETS: [u32; 2] = [0, 0];
	const ACTIVE_VOTERS: [u32; 2] = [0, 0];
	const DESIRED_TARGETS: [u32; 2] = [0, 0];
	const SNAPSHOT_MAXIMUM_VOTERS: u32 = 0;
	const MINER_MAXIMUM_VOTERS: u32 = 0;
	const MAXIMUM_TARGETS: u32 = 0;
}

pub struct OtherSessionHandler;
impl traits::OneSessionHandler<AccountId> for OtherSessionHandler {
	type Key = testing::UintAuthorityId;

	fn on_genesis_session<'a, I: 'a>(_: I)
	where
		I: Iterator<Item = (&'a AccountId, Self::Key)>,
		AccountId: 'a,
	{
	}

	fn on_new_session<'a, I: 'a>(_: bool, _: I, _: I)
	where
		I: Iterator<Item = (&'a AccountId, Self::Key)>,
		AccountId: 'a,
	{
	}

	fn on_disabled(_validator_index: u32) {}
}

impl sp_runtime::BoundToRuntimeAppPublic for OtherSessionHandler {
	type Public = testing::UintAuthorityId;
}

pub struct StakingExtBuilder {
	validator_count: u32,
	minimum_validator_count: u32,
	min_nominator_bond: Balance,
	min_validator_bond: Balance,
	status: BTreeMap<AccountId, StakerStatus<AccountId>>,
	stakes: BTreeMap<AccountId, Balance>,
	stakers: Vec<(AccountId, AccountId, Balance, StakerStatus<AccountId>)>,
}

impl Default for StakingExtBuilder {
	fn default() -> Self {
		let stakers = vec![
			// (stash, ctrl, stake, status)
			// these two will be elected in the default test where we elect 2.
			(11, 11, 1000, StakerStatus::<AccountId>::Validator),
			(21, 21, 1000, StakerStatus::<AccountId>::Validator),
			// loser validators if validator_count() is default.
			(31, 31, 500, StakerStatus::<AccountId>::Validator),
			(41, 41, 1500, StakerStatus::<AccountId>::Validator),
			(51, 51, 1500, StakerStatus::<AccountId>::Validator),
			(61, 61, 1500, StakerStatus::<AccountId>::Validator),
			(71, 71, 1500, StakerStatus::<AccountId>::Validator),
			(81, 81, 1500, StakerStatus::<AccountId>::Validator),
			(91, 91, 1500, StakerStatus::<AccountId>::Validator),
			(101, 101, 500, StakerStatus::<AccountId>::Validator),
			// an idle validator
			(201, 201, 1000, StakerStatus::<AccountId>::Idle),
		];

		Self {
			validator_count: 2,
			minimum_validator_count: 0,
			min_nominator_bond: ExistentialDeposit::get(),
			min_validator_bond: ExistentialDeposit::get(),
			status: Default::default(),
			stakes: Default::default(),
			stakers,
		}
	}
}

impl StakingExtBuilder {
	pub fn validator_count(mut self, n: u32) -> Self {
		self.validator_count = n;
		self
	}
}

pub struct EpmExtBuilder {}

impl Default for EpmExtBuilder {
	fn default() -> Self {
		EpmExtBuilder {}
	}
}

impl EpmExtBuilder {
	pub fn disable_emergency_throttling(self) -> Self {
		<MinBlocksBeforeEmergency>::set(0);
		self
	}

	pub fn phases(self, signed: BlockNumber, unsigned: BlockNumber) -> Self {
		<SignedPhase>::set(signed);
		<UnsignedPhase>::set(unsigned);
		self
	}
}

pub struct BalancesExtBuilder {
	balances: Vec<(AccountId, Balance)>,
}

impl Default for BalancesExtBuilder {
	fn default() -> Self {
		let balances = vec![
			// (account_id, balance)
			(1, 10),
			(2, 20),
			(3, 300),
			(4, 400),
			// controllers (still used in some tests. Soon to be deprecated).
			(10, 100),
			(20, 100),
			(30, 100),
			(40, 100),
			(50, 100),
			(60, 100),
			(70, 100),
			(80, 100),
			(90, 100),
			(100, 100),
			(200, 100),
			// stashes
			(11, 1000),
			(21, 2000),
			(31, 3000),
			(41, 4000),
			(51, 5000),
			(61, 6000),
			(71, 7000),
			(81, 8000),
			(91, 9000),
			(101, 10000),
			(201, 20000),
			// This allows us to have a total_payout different from 0.
			(999, 1_000_000_000_000),
		];
		Self { balances }
	}
}

pub struct ExtBuilder {
	staking_builder: StakingExtBuilder,
	epm_builder: EpmExtBuilder,
	balances_builder: BalancesExtBuilder,
}

impl Default for ExtBuilder {
	fn default() -> Self {
		Self {
			staking_builder: StakingExtBuilder::default(),
			epm_builder: EpmExtBuilder::default(),
			balances_builder: BalancesExtBuilder::default(),
		}
	}
}

impl ExtBuilder {
	pub fn build(&self) -> sp_io::TestExternalities {
		sp_tracing::try_init_simple();
		let mut storage =
			frame_system::GenesisConfig::<Runtime>::default().build_storage().unwrap();

		let _ = pallet_balances::GenesisConfig::<Runtime> {
			balances: self.balances_builder.balances.clone(),
		}
		.assimilate_storage(&mut storage);

		let mut stakers = self.staking_builder.stakers.clone();
		self.staking_builder.status.clone().into_iter().for_each(|(stash, status)| {
			let (_, _, _, ref mut prev_status) = stakers
				.iter_mut()
				.find(|s| s.0 == stash)
				.expect("set_status staker should exist; qed");
			*prev_status = status;
		});
		// replaced any of the stakes if needed.
		self.staking_builder.stakes.clone().into_iter().for_each(|(stash, stake)| {
			let (_, _, ref mut prev_stake, _) = stakers
				.iter_mut()
				.find(|s| s.0 == stash)
				.expect("set_stake staker should exits; qed.");
			*prev_stake = stake;
		});

		let _ = pallet_staking::GenesisConfig::<Runtime> {
			stakers: stakers.clone(),
			validator_count: self.staking_builder.validator_count,
			minimum_validator_count: self.staking_builder.minimum_validator_count,
			slash_reward_fraction: Perbill::from_percent(10),
			min_nominator_bond: self.staking_builder.min_nominator_bond,
			min_validator_bond: self.staking_builder.min_validator_bond,
			..Default::default()
		}
		.assimilate_storage(&mut storage);

		let _ = pallet_session::GenesisConfig::<Runtime> {
			// set the keys for the first session.
			keys: stakers
				.into_iter()
				.map(|(id, ..)| (id, id, SessionKeys { other: (id as u64).into() }))
				.collect(),
		}
		.assimilate_storage(&mut storage);

		let mut ext = sp_io::TestExternalities::from(storage);

		// We consider all test to start after timestamp is initialized This must be ensured by
		// having `timestamp::on_initialize` called before `staking::on_initialize`.
		ext.execute_with(|| {
			System::set_block_number(1);
			Session::on_initialize(1);
			<Staking as Hooks<u32>>::on_initialize(1);
			Timestamp::set_timestamp(INIT_TIMESTAMP);
		});

		ext
	}

	pub fn staking(mut self, builder: StakingExtBuilder) -> Self {
		self.staking_builder = builder;
		self
	}

	pub fn epm(mut self, builder: EpmExtBuilder) -> Self {
		self.epm_builder = builder;
		self
	}

	pub fn balances(mut self, builder: BalancesExtBuilder) -> Self {
		self.balances_builder = builder;
		self
	}

	pub fn build_offchainify(
		self,
	) -> (sp_io::TestExternalities, Arc<RwLock<PoolState>>, Arc<RwLock<OffchainState>>) {
		// add offchain and pool externality extensions.
		let mut ext = self.build();
		let (offchain, offchain_state) = TestOffchainExt::new();
		let (pool, pool_state) = TestTransactionPoolExt::new();

		ext.register_extension(OffchainDbExt::new(offchain.clone()));
		ext.register_extension(OffchainWorkerExt::new(offchain));
		ext.register_extension(TransactionPoolExt::new(pool));

		(ext, pool_state, offchain_state)
	}

	pub fn build_and_execute(self, test: impl FnOnce() -> ()) {
		let mut ext = self.build();
		ext.execute_with(test);

		#[cfg(feature = "try-runtime")]
		ext.execute_with(|| {
			let bn = System::block_number();

			assert_ok!(<MultiPhase as Hooks<u64>>::try_state(bn));
			assert_ok!(<Staking as Hooks<u64>>::try_state(bn));
			assert_ok!(<Session as Hooks<u64>>::try_state(bn));
		});
	}
}

// Progress to given block, triggering session and era changes as we progress and ensuring that
// there is a solution queued when expected.
pub fn roll_to(n: BlockNumber, delay_solution: bool) {
	for b in (System::block_number()) + 1..=n {
		System::set_block_number(b);
		Session::on_initialize(b);
		Timestamp::set_timestamp(System::block_number() * BLOCK_TIME + INIT_TIMESTAMP);

		// TODO(gpestana): implement a realistic OCW worker insted of simulating it
		// https://github.com/paritytech/substrate/issues/13589
		// if there's no solution queued and the solution should not be delayed, try mining and
		// queue a solution.
		if ElectionProviderMultiPhase::current_phase().is_signed() && !delay_solution {
			let _ = try_queue_solution(ElectionCompute::Signed).map_err(|e| {
				log!(info, "failed to mine/queue solution: {:?}", e);
			});
		}
		ElectionProviderMultiPhase::on_initialize(b);

		Staking::on_initialize(b);
		if b != n {
			Staking::on_finalize(System::block_number());
		}

		log_current_time();
	}
}

// Progress to given block, triggering session and era changes as we progress and ensuring that
// there is a solution queued when expected.
pub fn roll_to_with_ocw(n: BlockNumber, pool: Arc<RwLock<PoolState>>, delay_solution: bool) {
	for b in (System::block_number()) + 1..=n {
		System::set_block_number(b);
		Session::on_initialize(b);
		Timestamp::set_timestamp(System::block_number() * BLOCK_TIME + INIT_TIMESTAMP);

		ElectionProviderMultiPhase::on_initialize(b);
		ElectionProviderMultiPhase::offchain_worker(b);

		if !delay_solution && pool.read().transactions.len() > 0 {
			// decode submit_unsigned callable that may be queued in the pool by ocw. skip all
			// other extrinsics in the pool.
			for encoded in &pool.read().transactions {
				let extrinsic = Extrinsic::decode(&mut &encoded[..]).unwrap();

				let _ = match extrinsic.call {
					RuntimeCall::ElectionProviderMultiPhase(
						call @ Call::submit_unsigned { .. },
					) => {
						// call submit_unsigned callable in OCW pool.
						crate::assert_ok!(call.dispatch_bypass_filter(RuntimeOrigin::none()));
					},
					_ => (),
				};
			}

			pool.try_write().unwrap().transactions.clear();
		}

		Staking::on_initialize(b);
		if b != n {
			Staking::on_finalize(System::block_number());
		}

		log_current_time();
	}
}
// helper to progress one block ahead.
pub fn roll_one(pool: Arc<RwLock<PoolState>>, delay_solution: bool) {
	let bn = System::block_number().saturating_add(1);
	roll_to_with_ocw(bn, pool, delay_solution);
}

/// Progresses from the current block number (whatever that may be) to the block where the session
/// `session_index` starts.
pub(crate) fn start_session(
	session_index: SessionIndex,
	pool: Arc<RwLock<PoolState>>,
	delay_solution: bool,
) {
	let end = if Offset::get().is_zero() {
		Period::get() * session_index
	} else {
		Offset::get() * session_index + Period::get() * session_index
	};

	assert!(end >= System::block_number());

	roll_to_with_ocw(end, pool, delay_solution);

	// session must have progressed properly.
	assert_eq!(
		Session::current_index(),
		session_index,
		"current session index = {}, expected = {}",
		Session::current_index(),
		session_index,
	);
}

/// Go one session forward.
pub(crate) fn advance_session(pool: Arc<RwLock<PoolState>>) {
	let current_index = Session::current_index();
	start_session(current_index + 1, pool, false);
}

pub(crate) fn advance_session_delayed_solution(pool: Arc<RwLock<PoolState>>) {
	let current_index = Session::current_index();
	start_session(current_index + 1, pool, true);
}

pub(crate) fn start_next_active_era(pool: Arc<RwLock<PoolState>>) -> Result<(), ()> {
	start_active_era(active_era() + 1, pool, false)
}

pub(crate) fn start_next_active_era_delayed_solution(
	pool: Arc<RwLock<PoolState>>,
) -> Result<(), ()> {
	start_active_era(active_era() + 1, pool, true)
}

/// Progress until the given era.
pub(crate) fn start_active_era(
	era_index: EraIndex,
	pool: Arc<RwLock<PoolState>>,
	delay_solution: bool,
) -> Result<(), ()> {
	let era_before = current_era();

	start_session((era_index * <SessionsPerEra as Get<u32>>::get()).into(), pool, delay_solution);

	log!(
		info,
		"start_active_era - era_before: {}, current era: {} -> progress to: {} -> after era: {}",
		era_before,
		active_era(),
		era_index,
		current_era(),
	);

	// if the solution was not delayed, era should have progressed.
	if !delay_solution && (active_era() != era_index || current_era() != active_era()) {
		Err(())
	} else {
		Ok(())
	}
}

pub(crate) fn active_era() -> EraIndex {
	Staking::active_era().unwrap().index
}

pub(crate) fn current_era() -> EraIndex {
	Staking::current_era().unwrap()
}

// Fast forward until EPM signed phase.
pub fn roll_to_epm_signed() {
	while !matches!(
		ElectionProviderMultiPhase::current_phase(),
		pallet_election_provider_multi_phase::Phase::Signed
	) {
		roll_to(System::block_number() + 1, false);
	}
}

// Fast forward until EPM unsigned phase.
pub fn roll_to_epm_unsigned() {
	while !matches!(
		ElectionProviderMultiPhase::current_phase(),
		pallet_election_provider_multi_phase::Phase::Unsigned(_)
	) {
		roll_to(System::block_number() + 1, false);
	}
}

// Fast forward until EPM off.
pub fn roll_to_epm_off() {
	while !matches!(
		ElectionProviderMultiPhase::current_phase(),
		pallet_election_provider_multi_phase::Phase::Off
	) {
		roll_to(System::block_number() + 1, false);
	}
}

// Queue a solution based on the current snapshot.
pub(crate) fn try_queue_solution(when: ElectionCompute) -> Result<(), String> {
	let raw_solution = ElectionProviderMultiPhase::mine_solution()
		.map_err(|e| format!("error mining solution: {:?}", e))?;

	ElectionProviderMultiPhase::feasibility_check(raw_solution.0, when)
		.map(|ready| {
			QueuedSolution::<Runtime>::put(ready);
		})
		.map_err(|e| format!("error in solution feasibility: {:?}", e))
}

pub(crate) fn on_offence_now(
	offenders: &[OffenceDetails<
		AccountId,
		pallet_session::historical::IdentificationTuple<Runtime>,
	>],
	slash_fraction: &[Perbill],
) {
	let now = Staking::active_era().unwrap().index;
	let _ = Staking::on_offence(
		offenders,
		slash_fraction,
		Staking::eras_start_session_index(now).unwrap(),
		DisableStrategy::WhenSlashed,
	);
}

// Add offence to validator, slash it.
pub(crate) fn add_slash(who: &AccountId) {
	on_offence_now(
		&[OffenceDetails {
			offender: (*who, Staking::eras_stakers(active_era(), *who)),
			reporters: vec![],
		}],
		&[Perbill::from_percent(10)],
	);
}

// Slashes enough validators to cross the `Staking::OffendingValidatorsThreshold`.
pub(crate) fn slash_through_offending_threshold() {
	let validators = Session::validators();
	let mut remaining_slashes =
		<Runtime as pallet_staking::Config>::OffendingValidatorsThreshold::get() *
			validators.len() as u32;

	for v in validators.into_iter() {
		if remaining_slashes != 0 {
			add_slash(&v);
			remaining_slashes -= 1;
		}
	}
}

// Slashes a percentage of the active nominators that haven't been slashed yet, with
// a minimum of 1 validator slash.
pub(crate) fn slash_percentage(percentage: Perbill) -> Vec<AccountId> {
	let validators = Session::validators();
	let mut remaining_slashes = (percentage * validators.len() as u32).max(1);
	let mut slashed = vec![];

	for v in validators.into_iter() {
		if remaining_slashes != 0 {
			add_slash(&v);
			slashed.push(v);
			remaining_slashes -= 1;
		}
	}
	slashed
}

pub(crate) fn set_minimum_election_score(
	minimal_stake: ExtendedBalance,
	sum_stake: ExtendedBalance,
	sum_stake_squared: ExtendedBalance,
) -> Result<(), ()> {
	let election_score = ElectionScore { minimal_stake, sum_stake, sum_stake_squared };
	ElectionProviderMultiPhase::set_minimum_untrusted_score(
		RuntimeOrigin::root(),
		Some(election_score),
	)
	.map(|_| ())
	.map_err(|_| ())
}

pub(crate) fn staking_events() -> Vec<pallet_staking::Event<Runtime>> {
	System::events()
		.into_iter()
		.map(|r| r.event)
		.filter_map(|e| if let RuntimeEvent::Staking(inner) = e { Some(inner) } else { None })
		.collect::<Vec<_>>()
}

pub(crate) fn epm_events() -> Vec<pallet_election_provider_multi_phase::Event<Runtime>> {
	System::events()
		.into_iter()
		.map(|r| r.event)
		.filter_map(|e| {
			if let RuntimeEvent::ElectionProviderMultiPhase(inner) = e {
				Some(inner)
			} else {
				None
			}
		})
		.collect::<Vec<_>>()
}<|MERGE_RESOLUTION|>--- conflicted
+++ resolved
@@ -18,15 +18,9 @@
 #![allow(dead_code)]
 
 use _feps::ExtendedBalance;
-<<<<<<< HEAD
 use frame_support::{
-	parameter_types, traits,
-	traits::{GenesisBuild, Hooks, UnfilteredDispatchable},
-	weights::constants,
+	dispatch::UnfilteredDispatchable, parameter_types, traits, traits::Hooks, weights::constants,
 };
-=======
-use frame_support::{parameter_types, traits, traits::Hooks, weights::constants};
->>>>>>> f9e67cda
 use frame_system::EnsureRoot;
 use sp_core::{ConstU32, Get};
 use sp_npos_elections::{ElectionScore, VoteWeight};
@@ -36,13 +30,8 @@
 		OffchainDbExt, OffchainWorkerExt, TransactionPoolExt,
 	},
 	testing,
-<<<<<<< HEAD
 	traits::Zero,
-	transaction_validity, PerU16, Perbill,
-=======
-	traits::{IdentityLookup, Zero},
 	transaction_validity, BuildStorage, PerU16, Perbill,
->>>>>>> f9e67cda
 };
 use sp_staking::{
 	offence::{DisableStrategy, OffenceDetails, OnOffenceHandler},
@@ -67,8 +56,7 @@
 pub const INIT_TIMESTAMP: BlockNumber = 30_000;
 pub const BLOCK_TIME: BlockNumber = 1000;
 
-type Block = frame_system::mocking::MockBlock<Runtime>;
-
+type Block = frame_system::mocking::MockBlockU32<Runtime>;
 type Extrinsic = testing::TestXt<RuntimeCall, ()>;
 
 frame_support::construct_runtime!(
@@ -85,35 +73,21 @@
 	}
 );
 
-<<<<<<< HEAD
 pub(crate) type AccountId = u64;
 pub(crate) type AccountIndex = u32;
 pub(crate) type BlockNumber = u32;
-=======
-pub(crate) type AccountId = u128;
-pub(crate) type Nonce = u32;
-pub(crate) type BlockNumber = u64;
->>>>>>> f9e67cda
 pub(crate) type Balance = u64;
-pub(crate) type VoterIndex = u32;
+pub(crate) type VoterIndex = u16;
 pub(crate) type TargetIndex = u16;
 pub(crate) type Moment = u32;
 
 #[derive_impl(frame_system::config_preludes::TestDefaultConfig as frame_system::DefaultConfig)]
 impl frame_system::Config for Runtime {
-	type BaseCallFilter = traits::Everything;
+	type Block = Block;
+	type BlockHashCount = ConstU32<10>;
+	type BaseCallFilter = frame_support::traits::Everything;
 	type RuntimeOrigin = RuntimeOrigin;
-<<<<<<< HEAD
 	type RuntimeCall = RuntimeCall;
-=======
-	type Nonce = Nonce;
-	type RuntimeCall = RuntimeCall;
-	type Hash = H256;
-	type Hashing = sp_runtime::traits::BlakeTwo256;
-	type AccountId = AccountId;
-	type Lookup = IdentityLookup<Self::AccountId>;
-	type Block = Block;
->>>>>>> f9e67cda
 	type RuntimeEvent = RuntimeEvent;
 	type PalletInfo = PalletInfo;
 	type OnSetCode = ();
@@ -155,8 +129,8 @@
 }
 
 parameter_types! {
-	pub static Period: BlockNumber = 30;
-	pub static Offset: BlockNumber = 0;
+	pub static Period: u32 = 30;
+	pub static Offset: u32 = 0;
 }
 
 sp_runtime::impl_opaque_keys! {
