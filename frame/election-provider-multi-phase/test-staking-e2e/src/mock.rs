--- conflicted
+++ resolved
@@ -124,11 +124,8 @@
 	type DustRemoval = ();
 	type ExistentialDeposit = ExistentialDeposit;
 	type AccountStore = System;
-<<<<<<< HEAD
-=======
 	type MaxHolds = ConstU32<1>;
 	type MaxFreezes = traits::ConstU32<1>;
->>>>>>> 2000147a
 	type HoldIdentifier = ();
 	type WeightInfo = ();
 	type FreezeIdentifier = ();
