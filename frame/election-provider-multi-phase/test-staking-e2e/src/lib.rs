// This file is part of Substrate.

// Copyright (C) Parity Technologies (UK) Ltd.
// SPDX-License-Identifier: Apache-2.0

// Licensed under the Apache License, Version 2.0 (the "License");
// you may not use this file except in compliance with the License.
// You may obtain a copy of the License at
//
// 	http://www.apache.org/licenses/LICENSE-2.0
//
// Unless required by applicable law or agreed to in writing, software
// distributed under the License is distributed on an "AS IS" BASIS,
// WITHOUT WARRANTIES OR CONDITIONS OF ANY KIND, either express or implied.
// See the License for the specific language governing permissions and
// limitations under the License.

#![cfg(test)]
mod mock;

pub(crate) const LOG_TARGET: &str = "tests::e2e-epm";

use frame_support::{assert_err, assert_noop, assert_ok};
use mock::*;
use sp_core::Get;
use sp_npos_elections::{to_supports, StakedAssignment};
use sp_runtime::Perbill;

use crate::mock::RuntimeOrigin;

// syntactic sugar for logging.
#[macro_export]
macro_rules! log {
	($level:tt, $patter:expr $(, $values:expr)* $(,)?) => {
		log::$level!(
			target: crate::LOG_TARGET,
			concat!("🛠️  ", $patter)  $(, $values)*
		)
	};
}

fn log_current_time() {
	log!(
		trace,
		"block: {:?}, session: {:?}, era: {:?}, EPM phase: {:?} ts: {:?}",
		System::block_number(),
		Session::current_index(),
		Staking::current_era(),
		ElectionProviderMultiPhase::current_phase(),
		Timestamp::now()
	);
}

#[test]
fn block_progression_works() {
	let (mut ext, pool_state, _) = ExtBuilder::default().build_offchainify();

	ext.execute_with(|| {
		assert_eq!(active_era(), 0);
		assert_eq!(Session::current_index(), 0);
		assert!(ElectionProviderMultiPhase::current_phase().is_off());

		assert!(start_next_active_era(pool_state.clone()).is_ok());
		assert_eq!(active_era(), 1);
		assert_eq!(Session::current_index(), <SessionsPerEra as Get<u32>>::get());

		assert!(ElectionProviderMultiPhase::current_phase().is_off());

		roll_to_epm_signed();
		assert!(ElectionProviderMultiPhase::current_phase().is_signed());
	});

	let (mut ext, pool_state, _) = ExtBuilder::default().build_offchainify();

	ext.execute_with(|| {
		assert_eq!(active_era(), 0);
		assert_eq!(Session::current_index(), 0);
		assert!(ElectionProviderMultiPhase::current_phase().is_off());

		assert!(start_next_active_era_delayed_solution(pool_state).is_ok());
		// if the solution is delayed, EPM will end up in emergency mode..
		assert!(ElectionProviderMultiPhase::current_phase().is_emergency());
		// .. era won't progress..
		assert_eq!(active_era(), 0);
		// .. but session does.
		assert_eq!(Session::current_index(), 2);
	})
}

#[test]
fn offchainify_works() {
	use pallet_election_provider_multi_phase::QueuedSolution;

	let staking_builder = StakingExtBuilder::default();
	let epm_builder = EpmExtBuilder::default();
	let (mut ext, pool_state, _) = ExtBuilder::default()
		.epm(epm_builder)
		.staking(staking_builder)
		.build_offchainify();

	ext.execute_with(|| {
		// test ocw progression and solution queue if submission when unsigned phase submission is
		// not delayed.
		for _ in 0..100 {
			roll_one(pool_state.clone(), false);
			let current_phase = ElectionProviderMultiPhase::current_phase();

			assert!(
				match QueuedSolution::<Runtime>::get() {
					Some(_) => current_phase.is_unsigned(),
					None => !current_phase.is_unsigned(),
				},
				"solution must be queued *only* in unsigned phase"
			);
		}

		// test ocw solution queue if submission in unsigned phase is delayed.
		for _ in 0..100 {
			roll_one(pool_state.clone(), true);
			assert_eq!(
				QueuedSolution::<Runtime>::get(),
				None,
				"solution must never be submitted and stored since it is delayed"
			);
		}
	})
}

#[test]
/// Replicates the Kusama incident of 8th Dec 2022 and its resolution through the governance
/// fallback.
///
/// After enough slashes exceeded the `Staking::OffendingValidatorsThreshold`, the staking pallet
/// set `Forcing::ForceNew`. When a new session starts, staking will start to force a new era and
/// calls <EPM as election_provider>::elect(). If at this point EPM and the staking miners did not
/// have enough time to queue a new solution (snapshot + solution submission), the election request
/// fails. If there is no election fallback mechanism in place, EPM enters in emergency mode.
/// Recovery: Once EPM is in emergency mode, subsequent calls to `elect()` will fail until a new
/// solution is added to EPM's `QueuedSolution` queue. This can be achieved through
/// `Call::set_emergency_election_result` or `Call::governance_fallback` dispatchables. Once a new
/// solution is added to the queue, EPM phase transitions to `Phase::Off` and the election flow
/// restarts. Note that in this test case, the emergency throttling is disabled.
fn enters_emergency_phase_after_forcing_before_elect() {
	let epm_builder = EpmExtBuilder::default().disable_emergency_throttling();
	let (mut ext, pool_state, _) = ExtBuilder::default().epm(epm_builder).build_offchainify();

	ext.execute_with(|| {
		log!(
			trace,
			"current validators (staking): {:?}",
			<Runtime as pallet_staking::SessionInterface<AccountId>>::validators()
		);
		let session_validators_before = Session::validators();

		roll_to_epm_off();
		assert!(ElectionProviderMultiPhase::current_phase().is_off());

		assert_eq!(pallet_staking::ForceEra::<Runtime>::get(), pallet_staking::Forcing::NotForcing);
		// slashes so that staking goes into `Forcing::ForceNew`.
		slash_through_offending_threshold();

		assert_eq!(pallet_staking::ForceEra::<Runtime>::get(), pallet_staking::Forcing::ForceNew);

		advance_session_delayed_solution(pool_state.clone());
		assert!(ElectionProviderMultiPhase::current_phase().is_emergency());
		log_current_time();

		let era_before_delayed_next = Staking::current_era();
		// try to advance 2 eras.
		assert!(start_next_active_era_delayed_solution(pool_state.clone()).is_ok());
		assert_eq!(Staking::current_era(), era_before_delayed_next);
		assert!(start_next_active_era(pool_state).is_err());
		assert_eq!(Staking::current_era(), era_before_delayed_next);

		// EPM is still in emergency phase.
		assert!(ElectionProviderMultiPhase::current_phase().is_emergency());

		// session validator set remains the same.
		assert_eq!(Session::validators(), session_validators_before);

		// performs recovery through the set emergency result.
		let supports = to_supports(&vec![
			StakedAssignment { who: 21, distribution: vec![(21, 10)] },
			StakedAssignment { who: 31, distribution: vec![(21, 10), (31, 10)] },
			StakedAssignment { who: 41, distribution: vec![(41, 10)] },
		]);
		assert!(ElectionProviderMultiPhase::set_emergency_election_result(
			RuntimeOrigin::root(),
			supports
		)
		.is_ok());

		// EPM can now roll to signed phase to proceed with elections. The validator set is the
		// expected (ie. set through `set_emergency_election_result`).
		roll_to_epm_signed();
		//assert!(ElectionProviderMultiPhase::current_phase().is_signed());
		assert_eq!(Session::validators(), vec![21, 31, 41]);
		assert_eq!(Staking::current_era(), era_before_delayed_next.map(|e| e + 1));
	});
}

#[test]
/// Continuously slash 10% of the active validators per era.
///
/// Since the `OffendingValidatorsThreshold` is only checked per era staking does not force a new
/// era even as the number of active validators is decreasing across eras. When processing a new
/// slash, staking calculates the offending threshold based on the length of the current list of
/// active validators. Thus, slashing a percentage of the current validators that is lower than
/// `OffendingValidatorsThreshold` will never force a new era. However, as the slashes progress, if
/// the subsequent elections do not meet the minimum election untrusted score, the election will
/// fail and enter in emenergency mode.
fn continous_slashes_below_offending_threshold() {
	let staking_builder = StakingExtBuilder::default().validator_count(10);
	let epm_builder = EpmExtBuilder::default().disable_emergency_throttling();

	let (mut ext, pool_state, _) = ExtBuilder::default()
		.epm(epm_builder)
		.staking(staking_builder)
		.build_offchainify();

	ext.execute_with(|| {
		assert_eq!(Session::validators().len(), 10);
		let mut active_validator_set = Session::validators();

		roll_to_epm_signed();

		// set a minimum election score.
		assert!(set_minimum_election_score(500, 1000, 500).is_ok());

		// slash 10% of the active validators and progress era until the minimum trusted score
		// is reached.
		while active_validator_set.len() > 0 {
			let slashed = slash_percentage(Perbill::from_percent(10));
			assert_eq!(slashed.len(), 1);

			// break loop when era does not progress; EPM is in emergency phase as election
			// failed due to election minimum score.
			if start_next_active_era(pool_state.clone()).is_err() {
				assert!(ElectionProviderMultiPhase::current_phase().is_emergency());
				break
			}

			active_validator_set = Session::validators();

			log!(
				trace,
				"slashed 10% of active validators ({:?}). After slash: {:?}",
				slashed,
				active_validator_set
			);
		}
	});
}

#[test]
/// Slashed validator sets intentions in the same era of slashing.
///
/// When validators are slashed, they are chilled and removed from the current `VoterList`. Thus,
/// the slashed validator should not be considered in the next validator set. However, if the
/// slashed validator sets its intention to validate again in the same era when it was slashed and
/// chilled, the validator may not be removed from the active validator set across eras, provided
/// it would selected in the subsequent era if there was no slash. Nominators of the slashed
/// validator will also be slashed and chilled, as expected, but the nomination intentions will
/// remain after the validator re-set the intention to be validating again.
///
/// This behaviour is due to removing implicit chill upon slash
/// <https://github.com/paritytech/substrate/pull/12420>.
///
/// Related to <https://github.com/paritytech/substrate/issues/13714>.
fn set_validation_intention_after_chilled() {
	use frame_election_provider_support::SortedListProvider;
	use pallet_staking::{Event, Forcing, Nominators};

	let (mut ext, pool_state, _) = ExtBuilder::default()
		.epm(EpmExtBuilder::default())
		.staking(StakingExtBuilder::default())
		.build_offchainify();

	ext.execute_with(|| {
		assert_eq!(active_era(), 0);
		// validator is part of the validator set.
		assert!(Session::validators().contains(&41));
		assert!(<Runtime as pallet_staking::Config>::VoterList::contains(&41));

		// nominate validator 81.
		assert_ok!(Staking::nominate(RuntimeOrigin::signed(21), vec![41]));
		assert_eq!(Nominators::<Runtime>::get(21).unwrap().targets, vec![41]);

		// validator is slashed. it is removed from the `VoterList` through chilling but in the
		// current era, the validator is still part of the active validator set.
		add_slash(&41);
		assert!(Session::validators().contains(&41));
		assert!(!<Runtime as pallet_staking::Config>::VoterList::contains(&41));
		assert_eq!(
			staking_events(),
			[
				Event::Chilled { stash: 41 },
				Event::ForceEra { mode: Forcing::ForceNew },
				Event::SlashReported {
					validator: 41,
					slash_era: 0,
					fraction: Perbill::from_percent(10)
				}
			],
		);

		// after the nominator is slashed and chilled, the nominations remain.
		assert_eq!(Nominators::<Runtime>::get(21).unwrap().targets, vec![41]);

		// validator sets intention to stake again in the same era it was chilled.
		assert_ok!(Staking::validate(RuntimeOrigin::signed(41), Default::default()));

		// progress era and check that the slashed validator is still part of the validator
		// set.
		assert!(start_next_active_era(pool_state).is_ok());
		assert_eq!(active_era(), 1);
		assert!(Session::validators().contains(&41));
		assert!(<Runtime as pallet_staking::Config>::VoterList::contains(&41));

<<<<<<< HEAD
			// nominations are still active as before the slash.
			assert_eq!(Nominators::<Runtime>::get(21).unwrap().targets, vec![81]);
		})
}

#[test]
/// Active ledger balance may fall below ED if account chills before unbounding.
///
/// Unbonding call fails if the remaining ledger's stash balance falls below the existential
/// deposit. However, if the stash is chilled before unbonding, the ledger's active balance may
/// be below ED. In that case, only the stash (or root) can kill the ledger entry by calling
/// `withdraw_unbonded` after the bonding period has passed.
///
/// Related to <https://github.com/paritytech/substrate/issues/14246>.
fn ledger_consistency_active_balance_below_ed() {
	use pallet_staking::{Error, Event};

	ExtBuilder::default()
		.staking(StakingExtBuilder::default())
		.build_and_execute(|| {
			assert_eq!(Staking::ledger(&11).unwrap().active, 1000);

			// unbonding total of active stake fails because the active ledger balance would fall
			// below the `MinNominatorBond`.
			assert_noop!(
				Staking::unbond(RuntimeOrigin::signed(11), 1000),
				Error::<Runtime>::InsufficientBond
			);

			// however, chilling works as expected.
			assert_ok!(Staking::chill(RuntimeOrigin::signed(11)));

			// now unbonding the full active balance works, since remainer of the active balance is
			// not enforced to be below `MinNominatorBond` if the stash has been chilled.
			assert_ok!(Staking::unbond(RuntimeOrigin::signed(11), 1000));

			// the active balance of the ledger entry is 0, while total balance is 1000 until
			// `withdraw_unbonded` is called.
			assert_eq!(Staking::ledger(&11).unwrap().active, 0);
			assert_eq!(Staking::ledger(&11).unwrap().total, 1000);

			// trying to withdraw the unbonded balance won't work yet because not enough bonding
			// eras have passed.
			assert_ok!(Staking::withdraw_unbonded(RuntimeOrigin::signed(11), 0));
			assert_eq!(Staking::ledger(&11).unwrap().total, 1000);

			// tries to reap stash after chilling, which fails since the stash total balance is
			// above ED.
			assert_err!(
				Staking::reap_stash(RuntimeOrigin::signed(11), 21, 0),
				Error::<Runtime>::FundedTarget,
			);

			// check the events so far: 1x Chilled and 1x Unbounded
			assert_eq!(
				staking_events(),
				[Event::Chilled { stash: 11 }, Event::Unbonded { stash: 11, amount: 1000 }]
			);

			// after advancing `BondingDuration` eras, the `withdraw_unbonded` will unlock the
			// chunks and the ledger entry will be cleared, since the ledger active balance is 0.
			advance_eras(<Runtime as pallet_staking::Config>::BondingDuration::get() as usize);
			assert_ok!(Staking::withdraw_unbonded(RuntimeOrigin::signed(11), 0));
			assert_eq!(Staking::ledger(&11), None);
		});
=======
		// nominations are still active as before the slash.
		assert_eq!(Nominators::<Runtime>::get(21).unwrap().targets, vec![41]);
	})
>>>>>>> cfe2432f
}<|MERGE_RESOLUTION|>--- conflicted
+++ resolved
@@ -317,10 +317,9 @@
 		assert!(Session::validators().contains(&41));
 		assert!(<Runtime as pallet_staking::Config>::VoterList::contains(&41));
 
-<<<<<<< HEAD
-			// nominations are still active as before the slash.
-			assert_eq!(Nominators::<Runtime>::get(21).unwrap().targets, vec![81]);
-		})
+		// nominations are still active as before the slash.
+		assert_eq!(Nominators::<Runtime>::get(21).unwrap().targets, vec![41]);
+	})
 }
 
 #[test]
@@ -335,57 +334,56 @@
 fn ledger_consistency_active_balance_below_ed() {
 	use pallet_staking::{Error, Event};
 
-	ExtBuilder::default()
-		.staking(StakingExtBuilder::default())
-		.build_and_execute(|| {
-			assert_eq!(Staking::ledger(&11).unwrap().active, 1000);
-
-			// unbonding total of active stake fails because the active ledger balance would fall
-			// below the `MinNominatorBond`.
-			assert_noop!(
-				Staking::unbond(RuntimeOrigin::signed(11), 1000),
-				Error::<Runtime>::InsufficientBond
-			);
-
-			// however, chilling works as expected.
-			assert_ok!(Staking::chill(RuntimeOrigin::signed(11)));
-
-			// now unbonding the full active balance works, since remainer of the active balance is
-			// not enforced to be below `MinNominatorBond` if the stash has been chilled.
-			assert_ok!(Staking::unbond(RuntimeOrigin::signed(11), 1000));
-
-			// the active balance of the ledger entry is 0, while total balance is 1000 until
-			// `withdraw_unbonded` is called.
-			assert_eq!(Staking::ledger(&11).unwrap().active, 0);
-			assert_eq!(Staking::ledger(&11).unwrap().total, 1000);
-
-			// trying to withdraw the unbonded balance won't work yet because not enough bonding
-			// eras have passed.
-			assert_ok!(Staking::withdraw_unbonded(RuntimeOrigin::signed(11), 0));
-			assert_eq!(Staking::ledger(&11).unwrap().total, 1000);
-
-			// tries to reap stash after chilling, which fails since the stash total balance is
-			// above ED.
-			assert_err!(
-				Staking::reap_stash(RuntimeOrigin::signed(11), 21, 0),
-				Error::<Runtime>::FundedTarget,
-			);
-
-			// check the events so far: 1x Chilled and 1x Unbounded
-			assert_eq!(
-				staking_events(),
-				[Event::Chilled { stash: 11 }, Event::Unbonded { stash: 11, amount: 1000 }]
-			);
-
-			// after advancing `BondingDuration` eras, the `withdraw_unbonded` will unlock the
-			// chunks and the ledger entry will be cleared, since the ledger active balance is 0.
-			advance_eras(<Runtime as pallet_staking::Config>::BondingDuration::get() as usize);
-			assert_ok!(Staking::withdraw_unbonded(RuntimeOrigin::signed(11), 0));
-			assert_eq!(Staking::ledger(&11), None);
-		});
-=======
-		// nominations are still active as before the slash.
-		assert_eq!(Nominators::<Runtime>::get(21).unwrap().targets, vec![41]);
-	})
->>>>>>> cfe2432f
+	let (mut ext, pool_state, _) =
+		ExtBuilder::default().staking(StakingExtBuilder::default()).build_offchainify();
+
+	ext.execute_with(|| {
+		assert_eq!(Staking::ledger(&11).unwrap().active, 1000);
+
+		// unbonding total of active stake fails because the active ledger balance would fall
+		// below the `MinNominatorBond`.
+		assert_noop!(
+			Staking::unbond(RuntimeOrigin::signed(11), 1000),
+			Error::<Runtime>::InsufficientBond
+		);
+
+		// however, chilling works as expected.
+		assert_ok!(Staking::chill(RuntimeOrigin::signed(11)));
+
+		// now unbonding the full active balance works, since remainer of the active balance is
+		// not enforced to be below `MinNominatorBond` if the stash has been chilled.
+		assert_ok!(Staking::unbond(RuntimeOrigin::signed(11), 1000));
+
+		// the active balance of the ledger entry is 0, while total balance is 1000 until
+		// `withdraw_unbonded` is called.
+		assert_eq!(Staking::ledger(&11).unwrap().active, 0);
+		assert_eq!(Staking::ledger(&11).unwrap().total, 1000);
+
+		// trying to withdraw the unbonded balance won't work yet because not enough bonding
+		// eras have passed.
+		assert_ok!(Staking::withdraw_unbonded(RuntimeOrigin::signed(11), 0));
+		assert_eq!(Staking::ledger(&11).unwrap().total, 1000);
+
+		// tries to reap stash after chilling, which fails since the stash total balance is
+		// above ED.
+		assert_err!(
+			Staking::reap_stash(RuntimeOrigin::signed(11), 21, 0),
+			Error::<Runtime>::FundedTarget,
+		);
+
+		// check the events so far: 1x Chilled and 1x Unbounded
+		assert_eq!(
+			staking_events(),
+			[Event::Chilled { stash: 11 }, Event::Unbonded { stash: 11, amount: 1000 }]
+		);
+
+		// after advancing `BondingDuration` eras, the `withdraw_unbonded` will unlock the
+		// chunks and the ledger entry will be cleared, since the ledger active balance is 0.
+		advance_eras(
+			<Runtime as pallet_staking::Config>::BondingDuration::get() as usize,
+			pool_state,
+		);
+		assert_ok!(Staking::withdraw_unbonded(RuntimeOrigin::signed(11), 0));
+		assert_eq!(Staking::ledger(&11), None);
+	});
 }