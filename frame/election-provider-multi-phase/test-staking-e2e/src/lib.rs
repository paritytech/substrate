// This file is part of Substrate.

// Copyright (C) Parity Technologies (UK) Ltd.
// SPDX-License-Identifier: Apache-2.0

// Licensed under the Apache License, Version 2.0 (the "License");
// you may not use this file except in compliance with the License.
// You may obtain a copy of the License at
//
// 	http://www.apache.org/licenses/LICENSE-2.0
//
// Unless required by applicable law or agreed to in writing, software
// distributed under the License is distributed on an "AS IS" BASIS,
// WITHOUT WARRANTIES OR CONDITIONS OF ANY KIND, either express or implied.
// See the License for the specific language governing permissions and
// limitations under the License.

#![cfg(test)]
mod mock;

pub(crate) const LOG_TARGET: &str = "tests::e2e-epm";

use frame_support::{assert_err, assert_noop, assert_ok};
use mock::*;
use sp_core::Get;
use sp_npos_elections::{to_supports, StakedAssignment};
use sp_runtime::Perbill;

use crate::mock::RuntimeOrigin;

// syntactic sugar for logging.
#[macro_export]
macro_rules! log {
	($level:tt, $patter:expr $(, $values:expr)* $(,)?) => {
		log::$level!(
			target: crate::LOG_TARGET,
			concat!("🛠️  ", $patter)  $(, $values)*
		)
	};
}

fn log_current_time() {
	log!(
		trace,
		"block: {:?}, session: {:?}, era: {:?}, EPM phase: {:?} ts: {:?}",
		System::block_number(),
		Session::current_index(),
		Staking::current_era(),
		ElectionProviderMultiPhase::current_phase(),
		Timestamp::now()
	);
}

#[test]
fn block_progression_works() {
	let (mut ext, pool_state, _) = ExtBuilder::default().build_offchainify();

	ext.execute_with(|| {
		assert_eq!(active_era(), 0);
		assert_eq!(Session::current_index(), 0);
		assert!(ElectionProviderMultiPhase::current_phase().is_off());

		assert!(start_next_active_era(pool_state.clone()).is_ok());
		assert_eq!(active_era(), 1);
		assert_eq!(Session::current_index(), <SessionsPerEra as Get<u32>>::get());

		assert!(ElectionProviderMultiPhase::current_phase().is_off());

		roll_to_epm_signed();
		assert!(ElectionProviderMultiPhase::current_phase().is_signed());
	});

	let (mut ext, pool_state, _) = ExtBuilder::default().build_offchainify();

	ext.execute_with(|| {
		assert_eq!(active_era(), 0);
		assert_eq!(Session::current_index(), 0);
		assert!(ElectionProviderMultiPhase::current_phase().is_off());

		assert!(start_next_active_era_delayed_solution(pool_state).is_ok());
		// if the solution is delayed, EPM will end up in emergency mode..
		assert!(ElectionProviderMultiPhase::current_phase().is_emergency());
		// .. era won't progress..
		assert_eq!(active_era(), 0);
		// .. but session does.
		assert_eq!(Session::current_index(), 2);
	})
}

#[test]
fn offchainify_works() {
	use pallet_election_provider_multi_phase::QueuedSolution;

	let staking_builder = StakingExtBuilder::default();
	let epm_builder = EpmExtBuilder::default();
	let (mut ext, pool_state, _) = ExtBuilder::default()
		.epm(epm_builder)
		.staking(staking_builder)
		.build_offchainify();

	ext.execute_with(|| {
		// test ocw progression and solution queue if submission when unsigned phase submission is
		// not delayed.
		for _ in 0..100 {
			roll_one(pool_state.clone(), false);
			let current_phase = ElectionProviderMultiPhase::current_phase();

			assert!(
				match QueuedSolution::<Runtime>::get() {
					Some(_) => current_phase.is_unsigned(),
					None => !current_phase.is_unsigned(),
				},
				"solution must be queued *only* in unsigned phase"
			);
		}

		// test ocw solution queue if submission in unsigned phase is delayed.
		for _ in 0..100 {
			roll_one(pool_state.clone(), true);
			assert_eq!(
				QueuedSolution::<Runtime>::get(),
				None,
				"solution must never be submitted and stored since it is delayed"
			);
		}
	})
}

#[test]
/// Replicates the Kusama incident of 8th Dec 2022 and its resolution through the governance
/// fallback.
///
/// After enough slashes exceeded the `Staking::OffendingValidatorsThreshold`, the staking pallet
/// set `Forcing::ForceNew`. When a new session starts, staking will start to force a new era and
/// calls <EPM as election_provider>::elect(). If at this point EPM and the staking miners did not
/// have enough time to queue a new solution (snapshot + solution submission), the election request
/// fails. If there is no election fallback mechanism in place, EPM enters in emergency mode.
/// Recovery: Once EPM is in emergency mode, subsequent calls to `elect()` will fail until a new
/// solution is added to EPM's `QueuedSolution` queue. This can be achieved through
/// `Call::set_emergency_election_result` or `Call::governance_fallback` dispatchables. Once a new
/// solution is added to the queue, EPM phase transitions to `Phase::Off` and the election flow
/// restarts. Note that in this test case, the emergency throttling is disabled.
fn enters_emergency_phase_after_forcing_before_elect() {
	let epm_builder = EpmExtBuilder::default().disable_emergency_throttling();
	let (mut ext, pool_state, _) = ExtBuilder::default().epm(epm_builder).build_offchainify();

	ext.execute_with(|| {
		log!(
			trace,
			"current validators (staking): {:?}",
			<Runtime as pallet_staking::SessionInterface<AccountId>>::validators()
		);
		let session_validators_before = Session::validators();

		roll_to_epm_off();
		assert!(ElectionProviderMultiPhase::current_phase().is_off());

		assert_eq!(pallet_staking::ForceEra::<Runtime>::get(), pallet_staking::Forcing::NotForcing);
		// slashes so that staking goes into `Forcing::ForceNew`.
		slash_through_offending_threshold();

		assert_eq!(pallet_staking::ForceEra::<Runtime>::get(), pallet_staking::Forcing::ForceNew);

		advance_session_delayed_solution(pool_state.clone());
		assert!(ElectionProviderMultiPhase::current_phase().is_emergency());
		log_current_time();

		let era_before_delayed_next = Staking::current_era();
		// try to advance 2 eras.
		assert!(start_next_active_era_delayed_solution(pool_state.clone()).is_ok());
		assert_eq!(Staking::current_era(), era_before_delayed_next);
		assert!(start_next_active_era(pool_state).is_err());
		assert_eq!(Staking::current_era(), era_before_delayed_next);

		// EPM is still in emergency phase.
		assert!(ElectionProviderMultiPhase::current_phase().is_emergency());

		// session validator set remains the same.
		assert_eq!(Session::validators(), session_validators_before);

		// performs recovery through the set emergency result.
		let supports = to_supports(&vec![
			StakedAssignment { who: 21, distribution: vec![(21, 10)] },
			StakedAssignment { who: 31, distribution: vec![(21, 10), (31, 10)] },
			StakedAssignment { who: 41, distribution: vec![(41, 10)] },
		]);
		assert!(ElectionProviderMultiPhase::set_emergency_election_result(
			RuntimeOrigin::root(),
			supports
		)
		.is_ok());

		// EPM can now roll to signed phase to proceed with elections. The validator set is the
		// expected (ie. set through `set_emergency_election_result`).
		roll_to_epm_signed();
		//assert!(ElectionProviderMultiPhase::current_phase().is_signed());
		assert_eq!(Session::validators(), vec![21, 31, 41]);
		assert_eq!(Staking::current_era(), era_before_delayed_next.map(|e| e + 1));
	});
}

#[test]
/// Continuously slash 10% of the active validators per era.
///
/// Since the `OffendingValidatorsThreshold` is only checked per era staking does not force a new
/// era even as the number of active validators is decreasing across eras. When processing a new
/// slash, staking calculates the offending threshold based on the length of the current list of
/// active validators. Thus, slashing a percentage of the current validators that is lower than
/// `OffendingValidatorsThreshold` will never force a new era. However, as the slashes progress, if
/// the subsequent elections do not meet the minimum election untrusted score, the election will
/// fail and enter in emenergency mode.
fn continous_slashes_below_offending_threshold() {
	let staking_builder = StakingExtBuilder::default().validator_count(10);
	let epm_builder = EpmExtBuilder::default().disable_emergency_throttling();

	let (mut ext, pool_state, _) = ExtBuilder::default()
		.epm(epm_builder)
		.staking(staking_builder)
		.build_offchainify();

	ext.execute_with(|| {
		assert_eq!(Session::validators().len(), 10);
		let mut active_validator_set = Session::validators();

		roll_to_epm_signed();

		// set a minimum election score.
		assert!(set_minimum_election_score(500, 1000, 500).is_ok());

		// slash 10% of the active validators and progress era until the minimum trusted score
		// is reached.
		while active_validator_set.len() > 0 {
			let slashed = slash_percentage(Perbill::from_percent(10));
			assert_eq!(slashed.len(), 1);

			// break loop when era does not progress; EPM is in emergency phase as election
			// failed due to election minimum score.
			if start_next_active_era(pool_state.clone()).is_err() {
				assert!(ElectionProviderMultiPhase::current_phase().is_emergency());
				break
			}

			active_validator_set = Session::validators();

			log!(
				trace,
				"slashed 10% of active validators ({:?}). After slash: {:?}",
				slashed,
				active_validator_set
			);
		}
	});
}

#[test]
/// Slashed validator sets intentions in the same era of slashing.
///
/// When validators are slashed, they are chilled and removed from the current `VoterList`. Thus,
/// the slashed validator should not be considered in the next validator set. However, if the
/// slashed validator sets its intention to validate again in the same era when it was slashed and
/// chilled, the validator may not be removed from the active validator set across eras, provided
/// it would selected in the subsequent era if there was no slash. Nominators of the slashed
/// validator will also be slashed and chilled, as expected, but the nomination intentions will
/// remain after the validator re-set the intention to be validating again.
///
/// This behaviour is due to removing implicit chill upon slash
/// <https://github.com/paritytech/substrate/pull/12420>.
///
/// Related to <https://github.com/paritytech/substrate/issues/13714>.
fn set_validation_intention_after_chilled() {
	use frame_election_provider_support::SortedListProvider;
	use pallet_staking::{Event, Forcing, Nominators};

	let (mut ext, pool_state, _) = ExtBuilder::default()
		.epm(EpmExtBuilder::default())
		.staking(StakingExtBuilder::default())
		.build_offchainify();

	ext.execute_with(|| {
		assert_eq!(active_era(), 0);
		// validator is part of the validator set.
		assert!(Session::validators().contains(&41));
		assert!(<Runtime as pallet_staking::Config>::VoterList::contains(&41));

		// nominate validator 81.
		assert_ok!(Staking::nominate(RuntimeOrigin::signed(21), vec![41]));
		assert_eq!(Nominators::<Runtime>::get(21).unwrap().targets, vec![41]);

		// validator is slashed. it is removed from the `VoterList` through chilling but in the
		// current era, the validator is still part of the active validator set.
		add_slash(&41);
		assert!(Session::validators().contains(&41));
		assert!(!<Runtime as pallet_staking::Config>::VoterList::contains(&41));
		assert_eq!(
			staking_events(),
			[
				Event::Chilled { stash: 41 },
				Event::ForceEra { mode: Forcing::ForceNew },
				Event::SlashReported {
					validator: 41,
					slash_era: 0,
					fraction: Perbill::from_percent(10)
				}
			],
		);

		// after the nominator is slashed and chilled, the nominations remain.
		assert_eq!(Nominators::<Runtime>::get(21).unwrap().targets, vec![41]);

		// validator sets intention to stake again in the same era it was chilled.
		assert_ok!(Staking::validate(RuntimeOrigin::signed(41), Default::default()));

		// progress era and check that the slashed validator is still part of the validator
		// set.
		assert!(start_next_active_era(pool_state).is_ok());
		assert_eq!(active_era(), 1);
		assert!(Session::validators().contains(&41));
		assert!(<Runtime as pallet_staking::Config>::VoterList::contains(&41));

		// nominations are still active as before the slash.
		assert_eq!(Nominators::<Runtime>::get(21).unwrap().targets, vec![41]);
	})
}

#[test]
/// Active ledger balance may fall below ED if account chills before unbounding.
///
/// Unbonding call fails if the remaining ledger's stash balance falls below the existential
/// deposit. However, if the stash is chilled before unbonding, the ledger's active balance may
/// be below ED. In that case, only the stash (or root) can kill the ledger entry by calling
/// `withdraw_unbonded` after the bonding period has passed.
///
/// Related to <https://github.com/paritytech/substrate/issues/14246>.
fn ledger_consistency_active_balance_below_ed() {
	use pallet_staking::{Error, Event};

	let (mut ext, pool_state, _) =
		ExtBuilder::default().staking(StakingExtBuilder::default()).build_offchainify();

	ext.execute_with(|| {
<<<<<<< HEAD
		assert_eq!(Staking::ledger(&11).unwrap().active, 1000);
=======
		assert_eq!(Staking::ledger(11.into()).unwrap().active, 1000);
>>>>>>> 10fa2b34

		// unbonding total of active stake fails because the active ledger balance would fall
		// below the `MinNominatorBond`.
		assert_noop!(
			Staking::unbond(RuntimeOrigin::signed(11), 1000),
			Error::<Runtime>::InsufficientBond
		);

		// however, chilling works as expected.
		assert_ok!(Staking::chill(RuntimeOrigin::signed(11)));

		// now unbonding the full active balance works, since remainer of the active balance is
		// not enforced to be below `MinNominatorBond` if the stash has been chilled.
		assert_ok!(Staking::unbond(RuntimeOrigin::signed(11), 1000));

		// the active balance of the ledger entry is 0, while total balance is 1000 until
		// `withdraw_unbonded` is called.
<<<<<<< HEAD
		assert_eq!(Staking::ledger(&11).unwrap().active, 0);
		assert_eq!(Staking::ledger(&11).unwrap().total, 1000);
=======
		assert_eq!(Staking::ledger(11.into()).unwrap().active, 0);
		assert_eq!(Staking::ledger(11.into()).unwrap().total, 1000);
>>>>>>> 10fa2b34

		// trying to withdraw the unbonded balance won't work yet because not enough bonding
		// eras have passed.
		assert_ok!(Staking::withdraw_unbonded(RuntimeOrigin::signed(11), 0));
<<<<<<< HEAD
		assert_eq!(Staking::ledger(&11).unwrap().total, 1000);
=======
		assert_eq!(Staking::ledger(11.into()).unwrap().total, 1000);
>>>>>>> 10fa2b34

		// tries to reap stash after chilling, which fails since the stash total balance is
		// above ED.
		assert_err!(
			Staking::reap_stash(RuntimeOrigin::signed(11), 21, 0),
			Error::<Runtime>::FundedTarget,
		);

		// check the events so far: 1x Chilled and 1x Unbounded
		assert_eq!(
			staking_events(),
			[Event::Chilled { stash: 11 }, Event::Unbonded { stash: 11, amount: 1000 }]
		);

		// after advancing `BondingDuration` eras, the `withdraw_unbonded` will unlock the
		// chunks and the ledger entry will be cleared, since the ledger active balance is 0.
		advance_eras(
			<Runtime as pallet_staking::Config>::BondingDuration::get() as usize,
			pool_state,
		);
		assert_ok!(Staking::withdraw_unbonded(RuntimeOrigin::signed(11), 0));
<<<<<<< HEAD
		assert_eq!(Staking::ledger(&11), None);
=======
		assert!(Staking::ledger(11.into()).is_err());
>>>>>>> 10fa2b34
	});
}<|MERGE_RESOLUTION|>--- conflicted
+++ resolved
@@ -338,11 +338,7 @@
 		ExtBuilder::default().staking(StakingExtBuilder::default()).build_offchainify();
 
 	ext.execute_with(|| {
-<<<<<<< HEAD
-		assert_eq!(Staking::ledger(&11).unwrap().active, 1000);
-=======
 		assert_eq!(Staking::ledger(11.into()).unwrap().active, 1000);
->>>>>>> 10fa2b34
 
 		// unbonding total of active stake fails because the active ledger balance would fall
 		// below the `MinNominatorBond`.
@@ -360,22 +356,13 @@
 
 		// the active balance of the ledger entry is 0, while total balance is 1000 until
 		// `withdraw_unbonded` is called.
-<<<<<<< HEAD
-		assert_eq!(Staking::ledger(&11).unwrap().active, 0);
-		assert_eq!(Staking::ledger(&11).unwrap().total, 1000);
-=======
 		assert_eq!(Staking::ledger(11.into()).unwrap().active, 0);
 		assert_eq!(Staking::ledger(11.into()).unwrap().total, 1000);
->>>>>>> 10fa2b34
 
 		// trying to withdraw the unbonded balance won't work yet because not enough bonding
 		// eras have passed.
 		assert_ok!(Staking::withdraw_unbonded(RuntimeOrigin::signed(11), 0));
-<<<<<<< HEAD
-		assert_eq!(Staking::ledger(&11).unwrap().total, 1000);
-=======
 		assert_eq!(Staking::ledger(11.into()).unwrap().total, 1000);
->>>>>>> 10fa2b34
 
 		// tries to reap stash after chilling, which fails since the stash total balance is
 		// above ED.
@@ -397,10 +384,6 @@
 			pool_state,
 		);
 		assert_ok!(Staking::withdraw_unbonded(RuntimeOrigin::signed(11), 0));
-<<<<<<< HEAD
-		assert_eq!(Staking::ledger(&11), None);
-=======
 		assert!(Staking::ledger(11.into()).is_err());
->>>>>>> 10fa2b34
 	});
 }