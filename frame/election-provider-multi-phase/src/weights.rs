// This file is part of Substrate.

// Copyright (C) 2021 Parity Technologies (UK) Ltd.
// SPDX-License-Identifier: Apache-2.0

// Licensed under the Apache License, Version 2.0 (the "License");
// you may not use this file except in compliance with the License.
// You may obtain a copy of the License at
//
// http://www.apache.org/licenses/LICENSE-2.0
//
// Unless required by applicable law or agreed to in writing, software
// distributed under the License is distributed on an "AS IS" BASIS,
// WITHOUT WARRANTIES OR CONDITIONS OF ANY KIND, either express or implied.
// See the License for the specific language governing permissions and
// limitations under the License.

//! Autogenerated weights for pallet_election_provider_multi_phase
//!
//! THIS FILE WAS AUTO-GENERATED USING THE SUBSTRATE BENCHMARK CLI VERSION 4.0.0-dev
//! DATE: 2021-09-21, STEPS: `50`, REPEAT: 20, LOW RANGE: `[]`, HIGH RANGE: `[]`
//! EXECUTION: Some(Wasm), WASM-EXECUTION: Compiled, CHAIN: Some("dev"), DB CACHE: 128

// Executed Command:
// target/release/substrate
// benchmark
// --chain=dev
// --steps=50
// --repeat=20
// --pallet=pallet_election_provider_multi_phase
// --extrinsic=*
// --execution=wasm
// --wasm-execution=compiled
// --heap-pages=4096
// --output=./frame/election-provider-multi-phase/src/weights.rs
// --template=./.maintain/frame-weight-template.hbs


#![cfg_attr(rustfmt, rustfmt_skip)]
#![allow(unused_parens)]
#![allow(unused_imports)]

use frame_support::{traits::Get, weights::{Weight, constants::RocksDbWeight}};
use sp_std::marker::PhantomData;

/// Weight functions needed for pallet_election_provider_multi_phase.
pub trait WeightInfo {
	fn on_initialize_nothing() -> Weight;
	fn on_initialize_open_signed() -> Weight;
	fn on_initialize_open_unsigned() -> Weight;
	fn finalize_signed_phase_accept_solution() -> Weight;
	fn finalize_signed_phase_reject_solution() -> Weight;
	fn create_snapshot_internal(v: u32, t: u32) -> Weight;
	fn elect_queued(a: u32, d: u32, ) -> Weight;
	fn submit(c: u32, ) -> Weight;
	fn submit_unsigned(v: u32, t: u32, a: u32, d: u32, ) -> Weight;
	fn feasibility_check(v: u32, t: u32, a: u32, d: u32, ) -> Weight;
}

/// Weights for pallet_election_provider_multi_phase using the Substrate node and recommended hardware.
pub struct SubstrateWeight<T>(PhantomData<T>);
impl<T: frame_system::Config> WeightInfo for SubstrateWeight<T> {
	// Storage: Staking CurrentEra (r:1 w:0)
	// Storage: Staking CurrentPlannedSession (r:1 w:0)
	// Storage: Staking ErasStartSessionIndex (r:1 w:0)
	// Storage: Babe EpochIndex (r:1 w:0)
	// Storage: Babe GenesisSlot (r:1 w:0)
	// Storage: Babe CurrentSlot (r:1 w:0)
	// Storage: Staking ForceEra (r:1 w:0)
	// Storage: ElectionProviderMultiPhase CurrentPhase (r:1 w:0)
	fn on_initialize_nothing() -> Weight {
		(23_558_000 as Weight)
			.saturating_add(T::DbWeight::get().reads(8 as Weight))
	}
	// Storage: ElectionProviderMultiPhase Round (r:1 w:0)
	// Storage: ElectionProviderMultiPhase CurrentPhase (r:0 w:1)
	fn on_initialize_open_signed() -> Weight {
		(33_085_000 as Weight)
			.saturating_add(T::DbWeight::get().reads(1 as Weight))
			.saturating_add(T::DbWeight::get().writes(1 as Weight))
	}
	// Storage: ElectionProviderMultiPhase Round (r:1 w:0)
	// Storage: ElectionProviderMultiPhase CurrentPhase (r:0 w:1)
	fn on_initialize_open_unsigned() -> Weight {
		(31_137_000 as Weight)
			.saturating_add(T::DbWeight::get().reads(1 as Weight))
			.saturating_add(T::DbWeight::get().writes(1 as Weight))
	}
	// Storage: System Account (r:1 w:1)
	// Storage: ElectionProviderMultiPhase QueuedSolution (r:0 w:1)
	fn finalize_signed_phase_accept_solution() -> Weight {
		(50_517_000 as Weight)
			.saturating_add(T::DbWeight::get().reads(1 as Weight))
			.saturating_add(T::DbWeight::get().writes(2 as Weight))
	}
	// Storage: System Account (r:1 w:1)
	fn finalize_signed_phase_reject_solution() -> Weight {
		(33_134_000 as Weight)
			.saturating_add(T::DbWeight::get().reads(1 as Weight))
			.saturating_add(T::DbWeight::get().writes(1 as Weight))
	}
	// Storage: ElectionProviderMultiPhase SnapshotMetadata (r:0 w:1)
	// Storage: ElectionProviderMultiPhase DesiredTargets (r:0 w:1)
	// Storage: ElectionProviderMultiPhase Snapshot (r:0 w:1)
<<<<<<< HEAD
	fn create_snapshot_internal(v: u32, t: u32) -> Weight {
		(9_132_480_000 as Weight)
=======
	fn create_snapshot_internal() -> Weight {
		(1_757_810_000 as Weight)
>>>>>>> df9f0ea9
			.saturating_add(T::DbWeight::get().writes(3 as Weight))
	}
	// Storage: ElectionProviderMultiPhase SignedSubmissionIndices (r:1 w:1)
	// Storage: ElectionProviderMultiPhase SignedSubmissionNextIndex (r:1 w:1)
	// Storage: ElectionProviderMultiPhase SnapshotMetadata (r:1 w:1)
	// Storage: ElectionProviderMultiPhase SignedSubmissionsMap (r:1 w:0)
	// Storage: ElectionProviderMultiPhase QueuedSolution (r:1 w:1)
	// Storage: ElectionProviderMultiPhase Round (r:1 w:1)
	// Storage: ElectionProviderMultiPhase DesiredTargets (r:0 w:1)
	// Storage: ElectionProviderMultiPhase Snapshot (r:0 w:1)
	// Storage: ElectionProviderMultiPhase CurrentPhase (r:0 w:1)
	fn elect_queued(a: u32, d: u32, ) -> Weight {
		(0 as Weight)
			// Standard Error: 3_000
			.saturating_add((1_633_000 as Weight).saturating_mul(a as Weight))
			// Standard Error: 16_000
			.saturating_add((535_000 as Weight).saturating_mul(d as Weight))
			.saturating_add(T::DbWeight::get().reads(6 as Weight))
			.saturating_add(T::DbWeight::get().writes(8 as Weight))
	}
	// Storage: ElectionProviderMultiPhase SignedSubmissionIndices (r:1 w:1)
	// Storage: ElectionProviderMultiPhase CurrentPhase (r:1 w:0)
	// Storage: ElectionProviderMultiPhase SnapshotMetadata (r:1 w:0)
	// Storage: TransactionPayment NextFeeMultiplier (r:1 w:0)
	// Storage: ElectionProviderMultiPhase SignedSubmissionNextIndex (r:1 w:1)
	// Storage: ElectionProviderMultiPhase SignedSubmissionsMap (r:0 w:1)
	fn submit(c: u32, ) -> Weight {
		(76_548_000 as Weight)
			// Standard Error: 101_000
			.saturating_add((648_000 as Weight).saturating_mul(c as Weight))
			.saturating_add(T::DbWeight::get().reads(5 as Weight))
			.saturating_add(T::DbWeight::get().writes(3 as Weight))
	}
	// Storage: ElectionProviderMultiPhase CurrentPhase (r:1 w:0)
	// Storage: ElectionProviderMultiPhase Round (r:1 w:0)
	// Storage: ElectionProviderMultiPhase DesiredTargets (r:1 w:0)
	// Storage: ElectionProviderMultiPhase QueuedSolution (r:1 w:1)
	// Storage: ElectionProviderMultiPhase SnapshotMetadata (r:1 w:0)
	// Storage: ElectionProviderMultiPhase MinimumUntrustedScore (r:1 w:0)
	// Storage: ElectionProviderMultiPhase Snapshot (r:1 w:0)
	fn submit_unsigned(v: u32, _t: u32, a: u32, d: u32, ) -> Weight {
		(0 as Weight)
			// Standard Error: 9_000
			.saturating_add((1_928_000 as Weight).saturating_mul(v as Weight))
			// Standard Error: 9_000
			.saturating_add((9_883_000 as Weight).saturating_mul(a as Weight))
			// Standard Error: 47_000
			.saturating_add((2_954_000 as Weight).saturating_mul(d as Weight))
			.saturating_add(T::DbWeight::get().reads(7 as Weight))
			.saturating_add(T::DbWeight::get().writes(1 as Weight))
	}
	// Storage: ElectionProviderMultiPhase Round (r:1 w:0)
	// Storage: ElectionProviderMultiPhase DesiredTargets (r:1 w:0)
	// Storage: ElectionProviderMultiPhase MinimumUntrustedScore (r:1 w:0)
	// Storage: ElectionProviderMultiPhase Snapshot (r:1 w:0)
	fn feasibility_check(v: u32, _t: u32, a: u32, d: u32, ) -> Weight {
		(0 as Weight)
			// Standard Error: 4_000
			.saturating_add((1_946_000 as Weight).saturating_mul(v as Weight))
			// Standard Error: 4_000
			.saturating_add((8_134_000 as Weight).saturating_mul(a as Weight))
			// Standard Error: 22_000
			.saturating_add((2_932_000 as Weight).saturating_mul(d as Weight))
			.saturating_add(T::DbWeight::get().reads(4 as Weight))
	}
}

// For backwards compatibility and tests
impl WeightInfo for () {
	// Storage: Staking CurrentEra (r:1 w:0)
	// Storage: Staking CurrentPlannedSession (r:1 w:0)
	// Storage: Staking ErasStartSessionIndex (r:1 w:0)
	// Storage: Babe EpochIndex (r:1 w:0)
	// Storage: Babe GenesisSlot (r:1 w:0)
	// Storage: Babe CurrentSlot (r:1 w:0)
	// Storage: Staking ForceEra (r:1 w:0)
	// Storage: ElectionProviderMultiPhase CurrentPhase (r:1 w:0)
	fn on_initialize_nothing() -> Weight {
		(23_558_000 as Weight)
			.saturating_add(RocksDbWeight::get().reads(8 as Weight))
	}
	// Storage: ElectionProviderMultiPhase Round (r:1 w:0)
	// Storage: ElectionProviderMultiPhase CurrentPhase (r:0 w:1)
	fn on_initialize_open_signed() -> Weight {
		(33_085_000 as Weight)
			.saturating_add(RocksDbWeight::get().reads(1 as Weight))
			.saturating_add(RocksDbWeight::get().writes(1 as Weight))
	}
	// Storage: ElectionProviderMultiPhase Round (r:1 w:0)
	// Storage: ElectionProviderMultiPhase CurrentPhase (r:0 w:1)
	fn on_initialize_open_unsigned() -> Weight {
		(31_137_000 as Weight)
			.saturating_add(RocksDbWeight::get().reads(1 as Weight))
			.saturating_add(RocksDbWeight::get().writes(1 as Weight))
	}
	// Storage: System Account (r:1 w:1)
	// Storage: ElectionProviderMultiPhase QueuedSolution (r:0 w:1)
	fn finalize_signed_phase_accept_solution() -> Weight {
		(50_517_000 as Weight)
			.saturating_add(RocksDbWeight::get().reads(1 as Weight))
			.saturating_add(RocksDbWeight::get().writes(2 as Weight))
	}
	// Storage: System Account (r:1 w:1)
	fn finalize_signed_phase_reject_solution() -> Weight {
		(33_134_000 as Weight)
			.saturating_add(RocksDbWeight::get().reads(1 as Weight))
			.saturating_add(RocksDbWeight::get().writes(1 as Weight))
	}
	// Storage: ElectionProviderMultiPhase SnapshotMetadata (r:0 w:1)
	// Storage: ElectionProviderMultiPhase DesiredTargets (r:0 w:1)
	// Storage: ElectionProviderMultiPhase Snapshot (r:0 w:1)
<<<<<<< HEAD
	fn create_snapshot_internal(v: u32, t: u32) -> Weight {
		(9_132_480_000 as Weight)
=======
	fn create_snapshot_internal() -> Weight {
		(1_757_810_000 as Weight)
>>>>>>> df9f0ea9
			.saturating_add(RocksDbWeight::get().writes(3 as Weight))
	}
	// Storage: ElectionProviderMultiPhase SignedSubmissionIndices (r:1 w:1)
	// Storage: ElectionProviderMultiPhase SignedSubmissionNextIndex (r:1 w:1)
	// Storage: ElectionProviderMultiPhase SnapshotMetadata (r:1 w:1)
	// Storage: ElectionProviderMultiPhase SignedSubmissionsMap (r:1 w:0)
	// Storage: ElectionProviderMultiPhase QueuedSolution (r:1 w:1)
	// Storage: ElectionProviderMultiPhase Round (r:1 w:1)
	// Storage: ElectionProviderMultiPhase DesiredTargets (r:0 w:1)
	// Storage: ElectionProviderMultiPhase Snapshot (r:0 w:1)
	// Storage: ElectionProviderMultiPhase CurrentPhase (r:0 w:1)
	fn elect_queued(a: u32, d: u32, ) -> Weight {
		(0 as Weight)
			// Standard Error: 3_000
			.saturating_add((1_633_000 as Weight).saturating_mul(a as Weight))
			// Standard Error: 16_000
			.saturating_add((535_000 as Weight).saturating_mul(d as Weight))
			.saturating_add(RocksDbWeight::get().reads(6 as Weight))
			.saturating_add(RocksDbWeight::get().writes(8 as Weight))
	}
	// Storage: ElectionProviderMultiPhase SignedSubmissionIndices (r:1 w:1)
	// Storage: ElectionProviderMultiPhase CurrentPhase (r:1 w:0)
	// Storage: ElectionProviderMultiPhase SnapshotMetadata (r:1 w:0)
	// Storage: TransactionPayment NextFeeMultiplier (r:1 w:0)
	// Storage: ElectionProviderMultiPhase SignedSubmissionNextIndex (r:1 w:1)
	// Storage: ElectionProviderMultiPhase SignedSubmissionsMap (r:0 w:1)
	fn submit(c: u32, ) -> Weight {
		(76_548_000 as Weight)
			// Standard Error: 101_000
			.saturating_add((648_000 as Weight).saturating_mul(c as Weight))
			.saturating_add(RocksDbWeight::get().reads(5 as Weight))
			.saturating_add(RocksDbWeight::get().writes(3 as Weight))
	}
	// Storage: ElectionProviderMultiPhase CurrentPhase (r:1 w:0)
	// Storage: ElectionProviderMultiPhase Round (r:1 w:0)
	// Storage: ElectionProviderMultiPhase DesiredTargets (r:1 w:0)
	// Storage: ElectionProviderMultiPhase QueuedSolution (r:1 w:1)
	// Storage: ElectionProviderMultiPhase SnapshotMetadata (r:1 w:0)
	// Storage: ElectionProviderMultiPhase MinimumUntrustedScore (r:1 w:0)
	// Storage: ElectionProviderMultiPhase Snapshot (r:1 w:0)
	fn submit_unsigned(v: u32, _t: u32, a: u32, d: u32, ) -> Weight {
		(0 as Weight)
			// Standard Error: 9_000
			.saturating_add((1_928_000 as Weight).saturating_mul(v as Weight))
			// Standard Error: 9_000
			.saturating_add((9_883_000 as Weight).saturating_mul(a as Weight))
			// Standard Error: 47_000
			.saturating_add((2_954_000 as Weight).saturating_mul(d as Weight))
			.saturating_add(RocksDbWeight::get().reads(7 as Weight))
			.saturating_add(RocksDbWeight::get().writes(1 as Weight))
	}
	// Storage: ElectionProviderMultiPhase Round (r:1 w:0)
	// Storage: ElectionProviderMultiPhase DesiredTargets (r:1 w:0)
	// Storage: ElectionProviderMultiPhase MinimumUntrustedScore (r:1 w:0)
	// Storage: ElectionProviderMultiPhase Snapshot (r:1 w:0)
	fn feasibility_check(v: u32, _t: u32, a: u32, d: u32, ) -> Weight {
		(0 as Weight)
			// Standard Error: 4_000
			.saturating_add((1_946_000 as Weight).saturating_mul(v as Weight))
			// Standard Error: 4_000
			.saturating_add((8_134_000 as Weight).saturating_mul(a as Weight))
			// Standard Error: 22_000
			.saturating_add((2_932_000 as Weight).saturating_mul(d as Weight))
			.saturating_add(RocksDbWeight::get().reads(4 as Weight))
	}
}<|MERGE_RESOLUTION|>--- conflicted
+++ resolved
@@ -102,13 +102,8 @@
 	// Storage: ElectionProviderMultiPhase SnapshotMetadata (r:0 w:1)
 	// Storage: ElectionProviderMultiPhase DesiredTargets (r:0 w:1)
 	// Storage: ElectionProviderMultiPhase Snapshot (r:0 w:1)
-<<<<<<< HEAD
 	fn create_snapshot_internal(v: u32, t: u32) -> Weight {
 		(9_132_480_000 as Weight)
-=======
-	fn create_snapshot_internal() -> Weight {
-		(1_757_810_000 as Weight)
->>>>>>> df9f0ea9
 			.saturating_add(T::DbWeight::get().writes(3 as Weight))
 	}
 	// Storage: ElectionProviderMultiPhase SignedSubmissionIndices (r:1 w:1)
@@ -220,13 +215,8 @@
 	// Storage: ElectionProviderMultiPhase SnapshotMetadata (r:0 w:1)
 	// Storage: ElectionProviderMultiPhase DesiredTargets (r:0 w:1)
 	// Storage: ElectionProviderMultiPhase Snapshot (r:0 w:1)
-<<<<<<< HEAD
 	fn create_snapshot_internal(v: u32, t: u32) -> Weight {
 		(9_132_480_000 as Weight)
-=======
-	fn create_snapshot_internal() -> Weight {
-		(1_757_810_000 as Weight)
->>>>>>> df9f0ea9
 			.saturating_add(RocksDbWeight::get().writes(3 as Weight))
 	}
 	// Storage: ElectionProviderMultiPhase SignedSubmissionIndices (r:1 w:1)
