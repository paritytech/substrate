// This file is part of Substrate.

// Copyright (C) 2020 Parity Technologies (UK) Ltd.
// SPDX-License-Identifier: Apache-2.0

// Licensed under the Apache License, Version 2.0 (the "License");
// you may not use this file except in compliance with the License.
// You may obtain a copy of the License at
//
// 	http://www.apache.org/licenses/LICENSE-2.0
//
// Unless required by applicable law or agreed to in writing, software
// distributed under the License is distributed on an "AS IS" BASIS,
// WITHOUT WARRANTIES OR CONDITIONS OF ANY KIND, either express or implied.
// See the License for the specific language governing permissions and
// limitations under the License.

//! The unsigned phase, and its miner.

use crate::{
	helpers, Call, CompactAccuracyOf, CompactOf, Config, ElectionCompute, Error, FeasibilityError,
	Pallet, RawSolution, ReadySolution, RoundSnapshot, SolutionOrSnapshotSize, Weight, WeightInfo,
};
use codec::{Decode, Encode};
use frame_support::{dispatch::DispatchResult, ensure, traits::Get};
use frame_system::offchain::SubmitTransaction;
use sp_arithmetic::Perbill;
use sp_npos_elections::{
	assignment_ratio_to_staked_normalized, assignment_staked_to_ratio_normalized, is_score_better,
	seq_phragmen, CompactSolution, ElectionResult,
};
use sp_runtime::{
	offchain::storage::{MutateStorageError, StorageValueRef},
	traits::TrailingZeroInput,
	DispatchError, SaturatedConversion,
};
use sp_std::{cmp::Ordering, convert::TryFrom, vec::Vec};

/// Storage key used to store the last block number at which offchain worker ran.
pub(crate) const OFFCHAIN_LAST_BLOCK: &[u8] = b"parity/multi-phase-unsigned-election";
/// Storage key used to store the offchain worker running status.
pub(crate) const OFFCHAIN_LOCK: &[u8] = b"parity/multi-phase-unsigned-election/lock";

/// Storage key used to cache the solution `call`.
pub(crate) const OFFCHAIN_CACHED_CALL: &[u8] = b"parity/multi-phase-unsigned-election/call";

/// A voter's fundamental data: their ID, their stake, and the list of candidates for whom they
/// voted.
pub type Voter<T> = (
	<T as frame_system::Config>::AccountId,
	sp_npos_elections::VoteWeight,
	Vec<<T as frame_system::Config>::AccountId>,
);

/// The relative distribution of a voter's stake among the winning targets.
pub type Assignment<T> =
	sp_npos_elections::Assignment<<T as frame_system::Config>::AccountId, CompactAccuracyOf<T>>;

/// The [`IndexAssignment`][sp_npos_elections::IndexAssignment] type specialized for a particular
/// runtime `T`.
pub type IndexAssignmentOf<T> = sp_npos_elections::IndexAssignmentOf<CompactOf<T>>;

#[derive(Debug, Eq, PartialEq)]
pub enum MinerError {
	/// An internal error in the NPoS elections crate.
	NposElections(sp_npos_elections::Error),
	/// Snapshot data was unavailable unexpectedly.
	SnapshotUnAvailable,
	/// Submitting a transaction to the pool failed.
	PoolSubmissionFailed,
	/// The pre-dispatch checks failed for the mined solution.
	PreDispatchChecksFailed(DispatchError),
	/// The solution generated from the miner is not feasible.
	Feasibility(FeasibilityError),
	/// Something went wrong fetching the lock.
	Lock(&'static str),
	/// Cannot restore a solution that was not stored.
	NoStoredSolution,
	/// Cached solution is not a `submit_unsigned` call.
	SolutionCallInvalid,
	/// Failed to store a solution.
	FailedToStoreSolution,
	/// There are no more voters to remove to trim the solution.
	NoMoreVoters,
}

impl From<sp_npos_elections::Error> for MinerError {
	fn from(e: sp_npos_elections::Error) -> Self {
		MinerError::NposElections(e)
	}
}

impl From<FeasibilityError> for MinerError {
	fn from(e: FeasibilityError) -> Self {
		MinerError::Feasibility(e)
	}
}

/// Save a given call into OCW storage.
fn save_solution<T: Config>(call: &Call<T>) -> Result<(), MinerError> {
	log!(debug, "saving a call to the offchain storage.");
	let storage = StorageValueRef::persistent(&OFFCHAIN_CACHED_CALL);
	match storage.mutate::<_, (), _>(|_| Ok(call.clone())) {
		Ok(_) => Ok(()),
		Err(MutateStorageError::ConcurrentModification(_)) =>
			Err(MinerError::FailedToStoreSolution),
		Err(MutateStorageError::ValueFunctionFailed(_)) => {
			// this branch should be unreachable according to the definition of
			// `StorageValueRef::mutate`: that function should only ever `Err` if the closure we
			// pass it returns an error. however, for safety in case the definition changes, we do
			// not optimize the branch away or panic.
			Err(MinerError::FailedToStoreSolution)
		},
	}
}

/// Get a saved solution from OCW storage if it exists.
fn restore_solution<T: Config>() -> Result<Call<T>, MinerError> {
	StorageValueRef::persistent(&OFFCHAIN_CACHED_CALL)
		.get()
		.ok()
		.flatten()
		.ok_or(MinerError::NoStoredSolution)
}

/// Clear a saved solution from OCW storage.
pub(super) fn kill_ocw_solution<T: Config>() {
	log!(debug, "clearing offchain call cache storage.");
	let mut storage = StorageValueRef::persistent(&OFFCHAIN_CACHED_CALL);
	storage.clear();
}

/// Clear the offchain repeat storage.
///
/// After calling this, the next offchain worker is guaranteed to work, with respect to the
/// frequency repeat.
fn clear_offchain_repeat_frequency() {
	let mut last_block = StorageValueRef::persistent(&OFFCHAIN_LAST_BLOCK);
	last_block.clear();
}

/// `true` when OCW storage contains a solution
#[cfg(test)]
fn ocw_solution_exists<T: Config>() -> bool {
	matches!(StorageValueRef::persistent(&OFFCHAIN_CACHED_CALL).get::<Call<T>>(), Ok(Some(_)))
}

impl<T: Config> Pallet<T> {
	/// Attempt to restore a solution from cache. Otherwise, compute it fresh. Either way, submit
	/// if our call's score is greater than that of the cached solution.
	pub fn restore_or_compute_then_maybe_submit() -> Result<(), MinerError> {
		log!(debug, "miner attempting to restore or compute an unsigned solution.");

		let call = restore_solution::<T>()
			.and_then(|call| {
				// ensure the cached call is still current before submitting
<<<<<<< HEAD
				if let Call::submit_unsigned { solution, .. } = &call {
=======
				if let Call::submit_unsigned(solution, _) = &call {
>>>>>>> 1d5abf01
					// prevent errors arising from state changes in a forkful chain
					Self::basic_checks(solution, "restored")?;
					Ok(call)
				} else {
					Err(MinerError::SolutionCallInvalid)
				}
			})
			.or_else::<MinerError, _>(|error| {
				log!(debug, "restoring solution failed due to {:?}", error);
				match error {
					MinerError::NoStoredSolution => {
						log!(trace, "mining a new solution.");
						// if not present or cache invalidated due to feasibility, regenerate.
						// note that failing `Feasibility` can only mean that the solution was
						// computed over a snapshot that has changed due to a fork.
						let call = Self::mine_checked_call()?;
						save_solution(&call)?;
						Ok(call)
					},
					MinerError::Feasibility(_) => {
						log!(trace, "wiping infeasible solution.");
						// kill the infeasible solution, hopefully in the next runs (whenever they
						// may be) we mine a new one.
						kill_ocw_solution::<T>();
						clear_offchain_repeat_frequency();
						Err(error)
					},
					_ => {
						// nothing to do. Return the error as-is.
						Err(error)
					},
				}
			})?;

		Self::submit_call(call)
	}

	/// Mine a new solution, cache it, and submit it back to the chain as an unsigned transaction.
	pub fn mine_check_save_submit() -> Result<(), MinerError> {
		log!(debug, "miner attempting to compute an unsigned solution.");

		let call = Self::mine_checked_call()?;
		save_solution(&call)?;
		Self::submit_call(call)
	}

	/// Mine a new solution as a call. Performs all checks.
	pub fn mine_checked_call() -> Result<Call<T>, MinerError> {
		let iters = Self::get_balancing_iters();
		// get the solution, with a load of checks to ensure if submitted, IT IS ABSOLUTELY VALID.
		let (solution, witness) = Self::mine_and_check(iters)?;

		let score = solution.score.clone();
		let call: Call<T> = Call::submit_unsigned { solution, witness }.into();

		log!(
			debug,
			"mined a solution with score {:?} and size {}",
			score,
			call.using_encoded(|b| b.len())
		);

		Ok(call)
	}

	fn submit_call(call: Call<T>) -> Result<(), MinerError> {
		log!(debug, "miner submitting a solution as an unsigned transaction");

		SubmitTransaction::<T, Call<T>>::submit_unsigned_transaction(call.into())
			.map_err(|_| MinerError::PoolSubmissionFailed)
	}

	// perform basic checks of a solution's validity
	//
	// Performance: note that it internally clones the provided solution.
	pub fn basic_checks(
		raw_solution: &RawSolution<CompactOf<T>>,
		solution_type: &str,
	) -> Result<(), MinerError> {
		Self::unsigned_pre_dispatch_checks(raw_solution).map_err(|err| {
			log!(debug, "pre-dispatch checks failed for {} solution: {:?}", solution_type, err);
			MinerError::PreDispatchChecksFailed(err)
		})?;

		Self::feasibility_check(raw_solution.clone(), ElectionCompute::Unsigned).map_err(
			|err| {
				log!(debug, "feasibility check failed for {} solution: {:?}", solution_type, err);
				err
			},
		)?;

		Ok(())
	}

	/// Mine a new npos solution, with all the relevant checks to make sure that it will be accepted
	/// to the chain.
	///
	/// If you want an unchecked solution, use [`Pallet::mine_solution`].
	/// If you want a checked solution and submit it at the same time, use
	/// [`Pallet::mine_check_save_submit`].
	pub fn mine_and_check(
		iters: usize,
	) -> Result<(RawSolution<CompactOf<T>>, SolutionOrSnapshotSize), MinerError> {
		let (raw_solution, witness) = Self::mine_solution(iters)?;
		Self::basic_checks(&raw_solution, "mined")?;
		Ok((raw_solution, witness))
	}

	/// Mine a new npos solution.
	pub fn mine_solution(
		iters: usize,
	) -> Result<(RawSolution<CompactOf<T>>, SolutionOrSnapshotSize), MinerError> {
		let RoundSnapshot { voters, targets } =
			Self::snapshot().ok_or(MinerError::SnapshotUnAvailable)?;
		let desired_targets = Self::desired_targets().ok_or(MinerError::SnapshotUnAvailable)?;

		seq_phragmen::<_, CompactAccuracyOf<T>>(
			desired_targets as usize,
			targets,
			voters,
			Some((iters, 0)),
		)
		.map_err(Into::into)
		.and_then(Self::prepare_election_result)
	}

	/// Convert a raw solution from [`sp_npos_elections::ElectionResult`] to [`RawSolution`], which
	/// is ready to be submitted to the chain.
	///
	/// Will always reduce the solution as well.
	pub fn prepare_election_result(
		election_result: ElectionResult<T::AccountId, CompactAccuracyOf<T>>,
	) -> Result<(RawSolution<CompactOf<T>>, SolutionOrSnapshotSize), MinerError> {
		// NOTE: This code path is generally not optimized as it is run offchain. Could use some at
		// some point though.

		// storage items. Note: we have already read this from storage, they must be in cache.
		let RoundSnapshot { voters, targets } =
			Self::snapshot().ok_or(MinerError::SnapshotUnAvailable)?;
		let desired_targets = Self::desired_targets().ok_or(MinerError::SnapshotUnAvailable)?;

		// now make some helper closures.
		let cache = helpers::generate_voter_cache::<T>(&voters);
		let voter_index = helpers::voter_index_fn::<T>(&cache);
		let target_index = helpers::target_index_fn::<T>(&targets);
		let voter_at = helpers::voter_at_fn::<T>(&voters);
		let target_at = helpers::target_at_fn::<T>(&targets);
		let stake_of = helpers::stake_of_fn::<T>(&voters, &cache);

		// Compute the size of a compact solution comprised of the selected arguments.
		//
		// This function completes in `O(edges)`; it's expensive, but linear.
		let encoded_size_of = |assignments: &[IndexAssignmentOf<T>]| {
			CompactOf::<T>::try_from(assignments).map(|compact| compact.encoded_size())
		};

		let ElectionResult { assignments, winners } = election_result;

		// Reduce (requires round-trip to staked form)
		let sorted_assignments = {
			// convert to staked and reduce.
			let mut staked = assignment_ratio_to_staked_normalized(assignments, &stake_of)?;

			// we reduce before sorting in order to ensure that the reduction process doesn't
			// accidentally change the sort order
			sp_npos_elections::reduce(&mut staked);

			// Sort the assignments by reversed voter stake. This ensures that we can efficiently
			// truncate the list.
			staked.sort_by_key(
				|sp_npos_elections::StakedAssignment::<T::AccountId> { who, .. }| {
					// though staked assignments are expressed in terms of absolute stake, we'd
					// still need to iterate over all votes in order to actually compute the total
					// stake. it should be faster to look it up from the cache.
					let stake = cache
						.get(who)
						.map(|idx| {
							let (_, stake, _) = voters[*idx];
							stake
						})
						.unwrap_or_default();
					sp_std::cmp::Reverse(stake)
				},
			);

			// convert back.
			assignment_staked_to_ratio_normalized(staked)?
		};

		// convert to `IndexAssignment`. This improves the runtime complexity of repeatedly
		// converting to `Compact`.
		let mut index_assignments = sorted_assignments
			.into_iter()
			.map(|assignment| IndexAssignmentOf::<T>::new(&assignment, &voter_index, &target_index))
			.collect::<Result<Vec<_>, _>>()?;

		// trim assignments list for weight and length.
		let size =
			SolutionOrSnapshotSize { voters: voters.len() as u32, targets: targets.len() as u32 };
		Self::trim_assignments_weight(
			desired_targets,
			size,
			T::MinerMaxWeight::get(),
			&mut index_assignments,
		);
		Self::trim_assignments_length(
			T::MinerMaxLength::get(),
			&mut index_assignments,
			&encoded_size_of,
		)?;

		// now make compact.
		let compact = CompactOf::<T>::try_from(&index_assignments)?;

		// re-calc score.
		let winners = sp_npos_elections::to_without_backing(winners);
		let score = compact.clone().score(&winners, stake_of, voter_at, target_at)?;

		let round = Self::round();
		Ok((RawSolution { compact, score, round }, size))
	}

	/// Get a random number of iterations to run the balancing in the OCW.
	///
	/// Uses the offchain seed to generate a random number, maxed with
	/// [`Config::MinerMaxIterations`].
	pub fn get_balancing_iters() -> usize {
		match T::MinerMaxIterations::get() {
			0 => 0,
			max @ _ => {
				let seed = sp_io::offchain::random_seed();
				let random = <u32>::decode(&mut TrailingZeroInput::new(seed.as_ref()))
					.expect("input is padded with zeroes; qed") %
					max.saturating_add(1);
				random as usize
			},
		}
	}

	/// Greedily reduce the size of the solution to fit into the block w.r.t. weight.
	///
	/// The weight of the solution is foremost a function of the number of voters (i.e.
	/// `assignments.len()`). Aside from this, the other components of the weight are invariant. The
	/// number of winners shall not be changed (otherwise the solution is invalid) and the
	/// `ElectionSize` is merely a representation of the total number of stakers.
	///
	/// Thus, we reside to stripping away some voters from the `assignments`.
	///
	/// Note that the solution is already computed, and the winners are elected based on the merit
	/// of the entire stake in the system. Nonetheless, some of the voters will be removed further
	/// down the line.
	///
	/// Indeed, the score must be computed **after** this step. If this step reduces the score too
	/// much or remove a winner, then the solution must be discarded **after** this step.
	pub fn trim_assignments_weight(
		desired_targets: u32,
		size: SolutionOrSnapshotSize,
		max_weight: Weight,
		assignments: &mut Vec<IndexAssignmentOf<T>>,
	) {
		let maximum_allowed_voters =
			Self::maximum_voter_for_weight::<T::WeightInfo>(desired_targets, size, max_weight);
		let removing: usize =
			assignments.len().saturating_sub(maximum_allowed_voters.saturated_into());
		log!(
			debug,
			"from {} assignments, truncating to {} for weight, removing {}",
			assignments.len(),
			maximum_allowed_voters,
			removing,
		);
		assignments.truncate(maximum_allowed_voters as usize);
	}

	/// Greedily reduce the size of the solution to fit into the block w.r.t length.
	///
	/// The length of the solution is largely a function of the number of voters. The number of
	/// winners cannot be changed. Thus, to reduce the solution size, we need to strip voters.
	///
	/// Note that this solution is already computed, and winners are elected based on the merit of
	/// the total stake in the system. Nevertheless, some of the voters may be removed here.
	///
	/// Sometimes, removing a voter can cause a validator to also be implicitly removed, if
	/// that voter was the only backer of that winner. In such cases, this solution is invalid,
	/// which will be caught prior to submission.
	///
	/// The score must be computed **after** this step. If this step reduces the score too much,
	/// then the solution must be discarded.
	pub fn trim_assignments_length(
		max_allowed_length: u32,
		assignments: &mut Vec<IndexAssignmentOf<T>>,
		encoded_size_of: impl Fn(&[IndexAssignmentOf<T>]) -> Result<usize, sp_npos_elections::Error>,
	) -> Result<(), MinerError> {
		// Perform a binary search for the max subset of which can fit into the allowed
		// length. Having discovered that, we can truncate efficiently.
		let max_allowed_length: usize = max_allowed_length.saturated_into();
		let mut high = assignments.len();
		let mut low = 0;

		// not much we can do if assignments are already empty.
		if high == low {
			return Ok(())
		}

		while high - low > 1 {
			let test = (high + low) / 2;
			if encoded_size_of(&assignments[..test])? <= max_allowed_length {
				low = test;
			} else {
				high = test;
			}
		}
		let maximum_allowed_voters = if low < assignments.len() &&
			encoded_size_of(&assignments[..low + 1])? <= max_allowed_length
		{
			low + 1
		} else {
			low
		};

		// ensure our post-conditions are correct
		debug_assert!(
			encoded_size_of(&assignments[..maximum_allowed_voters]).unwrap() <= max_allowed_length
		);
		debug_assert!(if maximum_allowed_voters < assignments.len() {
			encoded_size_of(&assignments[..maximum_allowed_voters + 1]).unwrap() >
				max_allowed_length
		} else {
			true
		});

		// NOTE: before this point, every access was immutable.
		// after this point, we never error.
		// check before edit.

		log!(
			debug,
			"from {} assignments, truncating to {} for length, removing {}",
			assignments.len(),
			maximum_allowed_voters,
			assignments.len().saturating_sub(maximum_allowed_voters),
		);
		assignments.truncate(maximum_allowed_voters);

		Ok(())
	}

	/// Find the maximum `len` that a compact can have in order to fit into the block weight.
	///
	/// This only returns a value between zero and `size.nominators`.
	pub fn maximum_voter_for_weight<W: WeightInfo>(
		desired_winners: u32,
		size: SolutionOrSnapshotSize,
		max_weight: Weight,
	) -> u32 {
		if size.voters < 1 {
			return size.voters
		}

		let max_voters = size.voters.max(1);
		let mut voters = max_voters;

		// helper closures.
		let weight_with = |active_voters: u32| -> Weight {
			W::submit_unsigned(size.voters, size.targets, active_voters, desired_winners)
		};

		let next_voters = |current_weight: Weight, voters: u32, step: u32| -> Result<u32, ()> {
			match current_weight.cmp(&max_weight) {
				Ordering::Less => {
					let next_voters = voters.checked_add(step);
					match next_voters {
						Some(voters) if voters < max_voters => Ok(voters),
						_ => Err(()),
					}
				},
				Ordering::Greater => voters.checked_sub(step).ok_or(()),
				Ordering::Equal => Ok(voters),
			}
		};

		// First binary-search the right amount of voters
		let mut step = voters / 2;
		let mut current_weight = weight_with(voters);

		while step > 0 {
			match next_voters(current_weight, voters, step) {
				// proceed with the binary search
				Ok(next) if next != voters => {
					voters = next;
				},
				// we are out of bounds, break out of the loop.
<<<<<<< HEAD
				Err(()) => {
					break
				},
=======
				Err(()) => break,
>>>>>>> 1d5abf01
				// we found the right value - early exit the function.
				Ok(next) => return next,
			}
			step = step / 2;
			current_weight = weight_with(voters);
		}

		// Time to finish. We might have reduced less than expected due to rounding error. Increase
		// one last time if we have any room left, the reduce until we are sure we are below limit.
		while voters + 1 <= max_voters && weight_with(voters + 1) < max_weight {
			voters += 1;
		}
		while voters.checked_sub(1).is_some() && weight_with(voters) > max_weight {
			voters -= 1;
		}

		let final_decision = voters.min(size.voters);
		debug_assert!(
			weight_with(final_decision) <= max_weight,
			"weight_with({}) <= {}",
			final_decision,
			max_weight,
		);
		final_decision
	}

	/// Checks if an execution of the offchain worker is permitted at the given block number, or
	/// not.
	///
	/// This makes sure that
	/// 1. we don't run on previous blocks in case of a re-org
	/// 2. we don't run twice within a window of length `T::OffchainRepeat`.
	///
	/// Returns `Ok(())` if offchain worker limit is respected, `Err(reason)` otherwise. If `Ok()`
	/// is returned, `now` is written in storage and will be used in further calls as the baseline.
	pub fn ensure_offchain_repeat_frequency(now: T::BlockNumber) -> Result<(), MinerError> {
		let threshold = T::OffchainRepeat::get();
		let last_block = StorageValueRef::persistent(&OFFCHAIN_LAST_BLOCK);

		let mutate_stat = last_block.mutate::<_, &'static str, _>(
			|maybe_head: Result<Option<T::BlockNumber>, _>| {
				match maybe_head {
					Ok(Some(head)) if now < head => Err("fork."),
					Ok(Some(head)) if now >= head && now <= head + threshold =>
						Err("recently executed."),
					Ok(Some(head)) if now > head + threshold => {
						// we can run again now. Write the new head.
						Ok(now)
					},
					_ => {
						// value doesn't exists. Probably this node just booted up. Write, and run
						Ok(now)
					},
				}
			},
		);

		match mutate_stat {
			// all good
			Ok(_) => Ok(()),
			// failed to write.
			Err(MutateStorageError::ConcurrentModification(_)) =>
				Err(MinerError::Lock("failed to write to offchain db (concurrent modification).")),
			// fork etc.
			Err(MutateStorageError::ValueFunctionFailed(why)) => Err(MinerError::Lock(why)),
		}
	}

	/// Do the basics checks that MUST happen during the validation and pre-dispatch of an unsigned
	/// transaction.
	///
	/// Can optionally also be called during dispatch, if needed.
	///
	/// NOTE: Ideally, these tests should move more and more outside of this and more to the miner's
	/// code, so that we do less and less storage reads here.
	pub fn unsigned_pre_dispatch_checks(solution: &RawSolution<CompactOf<T>>) -> DispatchResult {
		// ensure solution is timely. Don't panic yet. This is a cheap check.
		ensure!(Self::current_phase().is_unsigned_open(), Error::<T>::PreDispatchEarlySubmission);

		// ensure round is current
		ensure!(Self::round() == solution.round, Error::<T>::OcwCallWrongEra);

		// ensure correct number of winners.
		ensure!(
			Self::desired_targets().unwrap_or_default() ==
				solution.compact.unique_targets().len() as u32,
			Error::<T>::PreDispatchWrongWinnerCount,
		);

		// ensure score is being improved. Panic henceforth.
		ensure!(
			Self::queued_solution().map_or(true, |q: ReadySolution<_>| is_score_better::<Perbill>(
				solution.score,
				q.score,
				T::SolutionImprovementThreshold::get()
			)),
			Error::<T>::PreDispatchWeakSubmission,
		);

		Ok(())
	}
}

#[cfg(test)]
mod max_weight {
	#![allow(unused_variables)]
	use super::*;
	use crate::mock::MultiPhase;

	struct TestWeight;
	impl crate::weights::WeightInfo for TestWeight {
		fn on_initialize_nothing() -> Weight {
			unreachable!()
		}
		fn on_initialize_open_signed() -> Weight {
			unreachable!()
		}
		fn on_initialize_open_unsigned_with_snapshot() -> Weight {
			unreachable!()
		}
		fn elect_queued(_v: u32, _t: u32, _a: u32, _d: u32) -> Weight {
			0
		}
		fn on_initialize_open_unsigned_without_snapshot() -> Weight {
			unreachable!()
		}
		fn finalize_signed_phase_accept_solution() -> Weight {
			unreachable!()
		}
		fn finalize_signed_phase_reject_solution() -> Weight {
			unreachable!()
		}
		fn submit(c: u32) -> Weight {
			unreachable!()
		}
		fn submit_unsigned(v: u32, t: u32, a: u32, d: u32) -> Weight {
			(0 * v + 0 * t + 1000 * a + 0 * d) as Weight
		}
		fn feasibility_check(v: u32, _t: u32, a: u32, d: u32) -> Weight {
			unreachable!()
		}
	}

	#[test]
	fn find_max_voter_binary_search_works() {
		let w = SolutionOrSnapshotSize { voters: 10, targets: 0 };

		assert_eq!(MultiPhase::maximum_voter_for_weight::<TestWeight>(0, w, 0), 0);
		assert_eq!(MultiPhase::maximum_voter_for_weight::<TestWeight>(0, w, 1), 0);
		assert_eq!(MultiPhase::maximum_voter_for_weight::<TestWeight>(0, w, 999), 0);
		assert_eq!(MultiPhase::maximum_voter_for_weight::<TestWeight>(0, w, 1000), 1);
		assert_eq!(MultiPhase::maximum_voter_for_weight::<TestWeight>(0, w, 1001), 1);
		assert_eq!(MultiPhase::maximum_voter_for_weight::<TestWeight>(0, w, 1990), 1);
		assert_eq!(MultiPhase::maximum_voter_for_weight::<TestWeight>(0, w, 1999), 1);
		assert_eq!(MultiPhase::maximum_voter_for_weight::<TestWeight>(0, w, 2000), 2);
		assert_eq!(MultiPhase::maximum_voter_for_weight::<TestWeight>(0, w, 2001), 2);
		assert_eq!(MultiPhase::maximum_voter_for_weight::<TestWeight>(0, w, 2010), 2);
		assert_eq!(MultiPhase::maximum_voter_for_weight::<TestWeight>(0, w, 2990), 2);
		assert_eq!(MultiPhase::maximum_voter_for_weight::<TestWeight>(0, w, 2999), 2);
		assert_eq!(MultiPhase::maximum_voter_for_weight::<TestWeight>(0, w, 3000), 3);
		assert_eq!(MultiPhase::maximum_voter_for_weight::<TestWeight>(0, w, 3333), 3);
		assert_eq!(MultiPhase::maximum_voter_for_weight::<TestWeight>(0, w, 5500), 5);
		assert_eq!(MultiPhase::maximum_voter_for_weight::<TestWeight>(0, w, 7777), 7);
		assert_eq!(MultiPhase::maximum_voter_for_weight::<TestWeight>(0, w, 9999), 9);
		assert_eq!(MultiPhase::maximum_voter_for_weight::<TestWeight>(0, w, 10_000), 10);
		assert_eq!(MultiPhase::maximum_voter_for_weight::<TestWeight>(0, w, 10_999), 10);
		assert_eq!(MultiPhase::maximum_voter_for_weight::<TestWeight>(0, w, 11_000), 10);
		assert_eq!(MultiPhase::maximum_voter_for_weight::<TestWeight>(0, w, 22_000), 10);

		let w = SolutionOrSnapshotSize { voters: 1, targets: 0 };

		assert_eq!(MultiPhase::maximum_voter_for_weight::<TestWeight>(0, w, 0), 0);
		assert_eq!(MultiPhase::maximum_voter_for_weight::<TestWeight>(0, w, 1), 0);
		assert_eq!(MultiPhase::maximum_voter_for_weight::<TestWeight>(0, w, 999), 0);
		assert_eq!(MultiPhase::maximum_voter_for_weight::<TestWeight>(0, w, 1000), 1);
		assert_eq!(MultiPhase::maximum_voter_for_weight::<TestWeight>(0, w, 1001), 1);
		assert_eq!(MultiPhase::maximum_voter_for_weight::<TestWeight>(0, w, 1990), 1);
		assert_eq!(MultiPhase::maximum_voter_for_weight::<TestWeight>(0, w, 1999), 1);
		assert_eq!(MultiPhase::maximum_voter_for_weight::<TestWeight>(0, w, 2000), 1);
		assert_eq!(MultiPhase::maximum_voter_for_weight::<TestWeight>(0, w, 2001), 1);
		assert_eq!(MultiPhase::maximum_voter_for_weight::<TestWeight>(0, w, 2010), 1);
		assert_eq!(MultiPhase::maximum_voter_for_weight::<TestWeight>(0, w, 3333), 1);

		let w = SolutionOrSnapshotSize { voters: 2, targets: 0 };

		assert_eq!(MultiPhase::maximum_voter_for_weight::<TestWeight>(0, w, 0), 0);
		assert_eq!(MultiPhase::maximum_voter_for_weight::<TestWeight>(0, w, 1), 0);
		assert_eq!(MultiPhase::maximum_voter_for_weight::<TestWeight>(0, w, 999), 0);
		assert_eq!(MultiPhase::maximum_voter_for_weight::<TestWeight>(0, w, 1000), 1);
		assert_eq!(MultiPhase::maximum_voter_for_weight::<TestWeight>(0, w, 1001), 1);
		assert_eq!(MultiPhase::maximum_voter_for_weight::<TestWeight>(0, w, 1999), 1);
		assert_eq!(MultiPhase::maximum_voter_for_weight::<TestWeight>(0, w, 2000), 2);
		assert_eq!(MultiPhase::maximum_voter_for_weight::<TestWeight>(0, w, 2001), 2);
		assert_eq!(MultiPhase::maximum_voter_for_weight::<TestWeight>(0, w, 2010), 2);
		assert_eq!(MultiPhase::maximum_voter_for_weight::<TestWeight>(0, w, 3333), 2);
	}
}

#[cfg(test)]
mod tests {
	use super::*;
	use crate::{
		mock::{
			roll_to, roll_to_with_ocw, trim_helpers, witness, BlockNumber, Call as OuterCall,
			ExtBuilder, Extrinsic, MinerMaxWeight, MultiPhase, Origin, Runtime, System,
			TestCompact, TrimHelpers, UnsignedPhase,
		},
		CurrentPhase, InvalidTransaction, Phase, QueuedSolution, TransactionSource,
		TransactionValidityError,
	};
	use frame_benchmarking::Zero;
	use frame_support::{assert_noop, assert_ok, dispatch::Dispatchable, traits::OffchainWorker};
	use sp_npos_elections::IndexAssignment;
	use sp_runtime::{
		offchain::storage_lock::{BlockAndTime, StorageLock},
		traits::ValidateUnsigned,
		PerU16,
	};

	type Assignment = crate::unsigned::Assignment<Runtime>;

	#[test]
	fn validate_unsigned_retracts_wrong_phase() {
		ExtBuilder::default().desired_targets(0).build_and_execute(|| {
			let solution = RawSolution::<TestCompact> { score: [5, 0, 0], ..Default::default() };
			let call = Call::submit_unsigned(solution.clone(), witness());

			// initial
			assert_eq!(MultiPhase::current_phase(), Phase::Off);
			assert!(matches!(
				<MultiPhase as ValidateUnsigned>::validate_unsigned(
					TransactionSource::Local,
					&call
				)
				.unwrap_err(),
				TransactionValidityError::Invalid(InvalidTransaction::Custom(0))
			));
			assert!(matches!(
				<MultiPhase as ValidateUnsigned>::pre_dispatch(&call).unwrap_err(),
				TransactionValidityError::Invalid(InvalidTransaction::Custom(0))
			));

			// signed
			roll_to(15);
			assert_eq!(MultiPhase::current_phase(), Phase::Signed);
			assert!(matches!(
				<MultiPhase as ValidateUnsigned>::validate_unsigned(
					TransactionSource::Local,
					&call
				)
				.unwrap_err(),
				TransactionValidityError::Invalid(InvalidTransaction::Custom(0))
			));
			assert!(matches!(
				<MultiPhase as ValidateUnsigned>::pre_dispatch(&call).unwrap_err(),
				TransactionValidityError::Invalid(InvalidTransaction::Custom(0))
			));

			// unsigned
			roll_to(25);
			assert!(MultiPhase::current_phase().is_unsigned());

			assert!(<MultiPhase as ValidateUnsigned>::validate_unsigned(
				TransactionSource::Local,
				&call
			)
			.is_ok());
			assert!(<MultiPhase as ValidateUnsigned>::pre_dispatch(&call).is_ok());

			// unsigned -- but not enabled.
			<CurrentPhase<Runtime>>::put(Phase::Unsigned((false, 25)));
			assert!(MultiPhase::current_phase().is_unsigned());
			assert!(matches!(
				<MultiPhase as ValidateUnsigned>::validate_unsigned(
					TransactionSource::Local,
					&call
				)
				.unwrap_err(),
				TransactionValidityError::Invalid(InvalidTransaction::Custom(0))
			));
			assert!(matches!(
				<MultiPhase as ValidateUnsigned>::pre_dispatch(&call).unwrap_err(),
				TransactionValidityError::Invalid(InvalidTransaction::Custom(0))
			));
		})
	}

	#[test]
	fn validate_unsigned_retracts_low_score() {
		ExtBuilder::default().desired_targets(0).build_and_execute(|| {
			roll_to(25);
			assert!(MultiPhase::current_phase().is_unsigned());

			let solution = RawSolution::<TestCompact> { score: [5, 0, 0], ..Default::default() };
			let call = Call::submit_unsigned(solution.clone(), witness());

			// initial
			assert!(<MultiPhase as ValidateUnsigned>::validate_unsigned(
				TransactionSource::Local,
				&call
			)
			.is_ok());
			assert!(<MultiPhase as ValidateUnsigned>::pre_dispatch(&call).is_ok());

			// set a better score
			let ready = ReadySolution { score: [10, 0, 0], ..Default::default() };
			<QueuedSolution<Runtime>>::put(ready);

			// won't work anymore.
			assert!(matches!(
				<MultiPhase as ValidateUnsigned>::validate_unsigned(
					TransactionSource::Local,
					&call
				)
				.unwrap_err(),
				TransactionValidityError::Invalid(InvalidTransaction::Custom(2))
			));
			assert!(matches!(
				<MultiPhase as ValidateUnsigned>::pre_dispatch(&call).unwrap_err(),
				TransactionValidityError::Invalid(InvalidTransaction::Custom(2))
			));
		})
	}

	#[test]
	fn validate_unsigned_retracts_incorrect_winner_count() {
		ExtBuilder::default().desired_targets(1).build_and_execute(|| {
			roll_to(25);
			assert!(MultiPhase::current_phase().is_unsigned());

			let solution = RawSolution::<TestCompact> { score: [5, 0, 0], ..Default::default() };
			let call = Call::submit_unsigned(solution.clone(), witness());
			assert_eq!(solution.compact.unique_targets().len(), 0);

			// won't work anymore.
			assert!(matches!(
				<MultiPhase as ValidateUnsigned>::validate_unsigned(
					TransactionSource::Local,
					&call
				)
				.unwrap_err(),
				TransactionValidityError::Invalid(InvalidTransaction::Custom(1))
			));
		})
	}

	#[test]
	fn priority_is_set() {
		ExtBuilder::default()
			.miner_tx_priority(20)
			.desired_targets(0)
			.build_and_execute(|| {
				roll_to(25);
				assert!(MultiPhase::current_phase().is_unsigned());

				let solution =
					RawSolution::<TestCompact> { score: [5, 0, 0], ..Default::default() };
				let call = Call::submit_unsigned(solution.clone(), witness());

				assert_eq!(
					<MultiPhase as ValidateUnsigned>::validate_unsigned(
						TransactionSource::Local,
						&call
					)
					.unwrap()
					.priority,
					25
				);
			})
	}

	#[test]
	#[should_panic(expected = "Invalid unsigned submission must produce invalid block and \
	                           deprive validator from their authoring reward.: \
	                           Module { index: 2, error: 1, message: \
	                           Some(\"PreDispatchWrongWinnerCount\") }")]
	fn unfeasible_solution_panics() {
		ExtBuilder::default().build_and_execute(|| {
			roll_to(25);
			assert!(MultiPhase::current_phase().is_unsigned());

			// This is in itself an invalid BS solution.
			let solution = RawSolution::<TestCompact> { score: [5, 0, 0], ..Default::default() };
			let call = Call::submit_unsigned(solution.clone(), witness());
			let outer_call: OuterCall = call.into();
			let _ = outer_call.dispatch(Origin::none());
		})
	}

	#[test]
	#[should_panic(expected = "Invalid unsigned submission must produce invalid block and \
	                           deprive validator from their authoring reward.")]
	fn wrong_witness_panics() {
		ExtBuilder::default().build_and_execute(|| {
			roll_to(25);
			assert!(MultiPhase::current_phase().is_unsigned());

			// This solution is unfeasible as well, but we won't even get there.
			let solution = RawSolution::<TestCompact> { score: [5, 0, 0], ..Default::default() };

			let mut correct_witness = witness();
			correct_witness.voters += 1;
			correct_witness.targets -= 1;
			let call = Call::submit_unsigned(solution.clone(), correct_witness);
			let outer_call: OuterCall = call.into();
			let _ = outer_call.dispatch(Origin::none());
		})
	}

	#[test]
	fn miner_works() {
		ExtBuilder::default().build_and_execute(|| {
			roll_to(25);
			assert!(MultiPhase::current_phase().is_unsigned());

			// ensure we have snapshots in place.
			assert!(MultiPhase::snapshot().is_some());
			assert_eq!(MultiPhase::desired_targets().unwrap(), 2);

			// mine seq_phragmen solution with 2 iters.
			let (solution, witness) = MultiPhase::mine_solution(2).unwrap();

			// ensure this solution is valid.
			assert!(MultiPhase::queued_solution().is_none());
			assert_ok!(MultiPhase::submit_unsigned(Origin::none(), solution, witness));
			assert!(MultiPhase::queued_solution().is_some());
		})
	}

	#[test]
	fn miner_trims_weight() {
		ExtBuilder::default()
			.miner_weight(100)
			.mock_weight_info(true)
			.build_and_execute(|| {
				roll_to(25);
				assert!(MultiPhase::current_phase().is_unsigned());

				let (solution, witness) = MultiPhase::mine_solution(2).unwrap();
				let solution_weight = <Runtime as Config>::WeightInfo::submit_unsigned(
					witness.voters,
					witness.targets,
					solution.compact.voter_count() as u32,
					solution.compact.unique_targets().len() as u32,
				);
				// default solution will have 5 edges (5 * 5 + 10)
				assert_eq!(solution_weight, 35);
				assert_eq!(solution.compact.voter_count(), 5);

				// now reduce the max weight
				<MinerMaxWeight>::set(25);

				let (solution, witness) = MultiPhase::mine_solution(2).unwrap();
				let solution_weight = <Runtime as Config>::WeightInfo::submit_unsigned(
					witness.voters,
					witness.targets,
					solution.compact.voter_count() as u32,
					solution.compact.unique_targets().len() as u32,
				);
				// default solution will have 5 edges (5 * 5 + 10)
				assert_eq!(solution_weight, 25);
				assert_eq!(solution.compact.voter_count(), 3);
			})
	}

	#[test]
	fn miner_will_not_submit_if_not_enough_winners() {
		let (mut ext, _) = ExtBuilder::default().desired_targets(8).build_offchainify(0);
		ext.execute_with(|| {
			roll_to(25);
			assert!(MultiPhase::current_phase().is_unsigned());

			assert_eq!(
				MultiPhase::mine_check_save_submit().unwrap_err(),
				MinerError::PreDispatchChecksFailed(DispatchError::Module {
					index: 2,
					error: 1,
					message: Some("PreDispatchWrongWinnerCount"),
				}),
			);
		})
	}

	#[test]
	fn unsigned_per_dispatch_checks_can_only_submit_threshold_better() {
		ExtBuilder::default()
			.desired_targets(1)
			.add_voter(7, 2, vec![10])
			.add_voter(8, 5, vec![10])
			.solution_improvement_threshold(Perbill::from_percent(50))
			.build_and_execute(|| {
				roll_to(25);
				assert!(MultiPhase::current_phase().is_unsigned());
				assert_eq!(MultiPhase::desired_targets().unwrap(), 1);

				// an initial solution
				let result = ElectionResult {
					// note: This second element of backing stake is not important here.
					winners: vec![(10, 10)],
					assignments: vec![Assignment {
						who: 10,
						distribution: vec![(10, PerU16::one())],
					}],
				};
				let (solution, witness) = MultiPhase::prepare_election_result(result).unwrap();
				assert_ok!(MultiPhase::unsigned_pre_dispatch_checks(&solution));
				assert_ok!(MultiPhase::submit_unsigned(Origin::none(), solution, witness));
				assert_eq!(MultiPhase::queued_solution().unwrap().score[0], 10);

				// trial 1: a solution who's score is only 2, i.e. 20% better in the first element.
				let result = ElectionResult {
					winners: vec![(10, 12)],
					assignments: vec![
						Assignment { who: 10, distribution: vec![(10, PerU16::one())] },
						Assignment {
							who: 7,
							// note: this percent doesn't even matter, in compact it is 100%.
							distribution: vec![(10, PerU16::one())],
						},
					],
				};
				let (solution, _) = MultiPhase::prepare_election_result(result).unwrap();
				// 12 is not 50% more than 10
				assert_eq!(solution.score[0], 12);
				assert_noop!(
					MultiPhase::unsigned_pre_dispatch_checks(&solution),
					Error::<Runtime>::PreDispatchWeakSubmission,
				);
				// submitting this will actually panic.

				// trial 2: a solution who's score is only 7, i.e. 70% better in the first element.
				let result = ElectionResult {
					winners: vec![(10, 12)],
					assignments: vec![
						Assignment { who: 10, distribution: vec![(10, PerU16::one())] },
						Assignment { who: 7, distribution: vec![(10, PerU16::one())] },
						Assignment {
							who: 8,
							// note: this percent doesn't even matter, in compact it is 100%.
							distribution: vec![(10, PerU16::one())],
						},
					],
				};
				let (solution, witness) = MultiPhase::prepare_election_result(result).unwrap();
				assert_eq!(solution.score[0], 17);

				// and it is fine
				assert_ok!(MultiPhase::unsigned_pre_dispatch_checks(&solution));
				assert_ok!(MultiPhase::submit_unsigned(Origin::none(), solution, witness));
			})
	}

	#[test]
	fn ocw_lock_prevents_frequent_execution() {
		let (mut ext, _) = ExtBuilder::default().build_offchainify(0);
		ext.execute_with(|| {
			let offchain_repeat = <Runtime as Config>::OffchainRepeat::get();

			roll_to(25);
			assert!(MultiPhase::current_phase().is_unsigned());

			// first execution -- okay.
			assert!(MultiPhase::ensure_offchain_repeat_frequency(25).is_ok());

			// next block: rejected.
			assert_noop!(
				MultiPhase::ensure_offchain_repeat_frequency(26),
				MinerError::Lock("recently executed.")
			);

			// allowed after `OFFCHAIN_REPEAT`
			assert!(
				MultiPhase::ensure_offchain_repeat_frequency((26 + offchain_repeat).into()).is_ok()
			);

			// a fork like situation: re-execute last 3.
			assert!(MultiPhase::ensure_offchain_repeat_frequency(
				(26 + offchain_repeat - 3).into()
			)
			.is_err());
			assert!(MultiPhase::ensure_offchain_repeat_frequency(
				(26 + offchain_repeat - 2).into()
			)
			.is_err());
			assert!(MultiPhase::ensure_offchain_repeat_frequency(
				(26 + offchain_repeat - 1).into()
			)
			.is_err());
		})
	}

	#[test]
	fn ocw_lock_released_after_successful_execution() {
		// first, ensure that a successful execution releases the lock
		let (mut ext, pool) = ExtBuilder::default().build_offchainify(0);
		ext.execute_with(|| {
			let guard = StorageValueRef::persistent(&OFFCHAIN_LOCK);
			let last_block = StorageValueRef::persistent(OFFCHAIN_LAST_BLOCK);

			roll_to(25);
			assert!(MultiPhase::current_phase().is_unsigned());

			// initially, the lock is not set.
			assert!(guard.get::<bool>().unwrap().is_none());

			// a successful a-z execution.
			MultiPhase::offchain_worker(25);
			assert_eq!(pool.read().transactions.len(), 1);

			// afterwards, the lock is not set either..
			assert!(guard.get::<bool>().unwrap().is_none());
			assert_eq!(last_block.get::<BlockNumber>().unwrap(), Some(25));
		});
	}

	#[test]
	fn ocw_lock_prevents_overlapping_execution() {
		// ensure that if the guard is in hold, a new execution is not allowed.
		let (mut ext, pool) = ExtBuilder::default().build_offchainify(0);
		ext.execute_with(|| {
			roll_to(25);
			assert!(MultiPhase::current_phase().is_unsigned());

			// artificially set the value, as if another thread is mid-way.
			let mut lock = StorageLock::<BlockAndTime<System>>::with_block_deadline(
				OFFCHAIN_LOCK,
				UnsignedPhase::get().saturated_into(),
			);
			let guard = lock.lock();

			// nothing submitted.
			MultiPhase::offchain_worker(25);
			assert_eq!(pool.read().transactions.len(), 0);
			MultiPhase::offchain_worker(26);
			assert_eq!(pool.read().transactions.len(), 0);

			drop(guard);

			// 🎉 !
			MultiPhase::offchain_worker(25);
			assert_eq!(pool.read().transactions.len(), 1);
		});
	}

	#[test]
	fn ocw_only_runs_when_unsigned_open_now() {
		let (mut ext, pool) = ExtBuilder::default().build_offchainify(0);
		ext.execute_with(|| {
			roll_to(25);
			assert_eq!(MultiPhase::current_phase(), Phase::Unsigned((true, 25)));

			// we must clear the offchain storage to ensure the offchain execution check doesn't get
			// in the way.
			let mut storage = StorageValueRef::persistent(&OFFCHAIN_LAST_BLOCK);

			MultiPhase::offchain_worker(24);
			assert!(pool.read().transactions.len().is_zero());
			storage.clear();

			// creates, caches, submits without expecting previous cache value
			MultiPhase::offchain_worker(25);
			assert_eq!(pool.read().transactions.len(), 1);
			// assume that the tx has been processed
			pool.try_write().unwrap().transactions.clear();

			// locked, but also, has previously cached.
			MultiPhase::offchain_worker(26);
			assert!(pool.read().transactions.len().is_zero());
		})
	}

	#[test]
	fn ocw_clears_cache_after_election() {
		let (mut ext, _pool) = ExtBuilder::default().build_offchainify(0);
		ext.execute_with(|| {
			roll_to(25);
			assert_eq!(MultiPhase::current_phase(), Phase::Unsigned((true, 25)));

			// we must clear the offchain storage to ensure the offchain execution check doesn't get
			// in the way.
			let mut storage = StorageValueRef::persistent(&OFFCHAIN_LAST_BLOCK);
			storage.clear();

			assert!(
				!ocw_solution_exists::<Runtime>(),
				"no solution should be present before we mine one",
			);

			// creates and cache a solution
			MultiPhase::offchain_worker(25);
			assert!(
				ocw_solution_exists::<Runtime>(),
				"a solution must be cached after running the worker",
			);

			// after an election, the solution must be cleared
			// we don't actually care about the result of the election
			roll_to(26);
			let _ = MultiPhase::do_elect();
			MultiPhase::offchain_worker(26);
			assert!(!ocw_solution_exists::<Runtime>(), "elections must clear the ocw cache");
		})
	}

	#[test]
	fn ocw_resubmits_after_offchain_repeat() {
		let (mut ext, pool) = ExtBuilder::default().build_offchainify(0);
		ext.execute_with(|| {
			const BLOCK: u64 = 25;
			let block_plus = |delta: i32| ((BLOCK as i32) + delta) as u64;
			let offchain_repeat = <Runtime as Config>::OffchainRepeat::get();

			roll_to(BLOCK);
			assert_eq!(MultiPhase::current_phase(), Phase::Unsigned((true, BLOCK)));

			// we must clear the offchain storage to ensure the offchain execution check doesn't get
			// in the way.
			let mut storage = StorageValueRef::persistent(&OFFCHAIN_LAST_BLOCK);

			MultiPhase::offchain_worker(block_plus(-1));
			assert!(pool.read().transactions.len().is_zero());
			storage.clear();

			// creates, caches, submits without expecting previous cache value
			MultiPhase::offchain_worker(BLOCK);
			assert_eq!(pool.read().transactions.len(), 1);
			let tx_cache = pool.read().transactions[0].clone();
			// assume that the tx has been processed
			pool.try_write().unwrap().transactions.clear();

			// attempts to resubmit the tx after the threshold has expired
			// note that we have to add 1: the semantics forbid resubmission at
			// BLOCK + offchain_repeat
			MultiPhase::offchain_worker(block_plus(1 + offchain_repeat as i32));
			assert_eq!(pool.read().transactions.len(), 1);

			// resubmitted tx is identical to first submission
			let tx = &pool.read().transactions[0];
			assert_eq!(&tx_cache, tx);
		})
	}

	#[test]
	fn ocw_regenerates_and_resubmits_after_offchain_repeat() {
		let (mut ext, pool) = ExtBuilder::default().build_offchainify(0);
		ext.execute_with(|| {
			const BLOCK: u64 = 25;
			let block_plus = |delta: i32| ((BLOCK as i32) + delta) as u64;
			let offchain_repeat = <Runtime as Config>::OffchainRepeat::get();

			roll_to(BLOCK);
			assert_eq!(MultiPhase::current_phase(), Phase::Unsigned((true, BLOCK)));

			// we must clear the offchain storage to ensure the offchain execution check doesn't get
			// in the way.
			let mut storage = StorageValueRef::persistent(&OFFCHAIN_LAST_BLOCK);

			MultiPhase::offchain_worker(block_plus(-1));
			assert!(pool.read().transactions.len().is_zero());
			storage.clear();

			// creates, caches, submits without expecting previous cache value
			MultiPhase::offchain_worker(BLOCK);
			assert_eq!(pool.read().transactions.len(), 1);
			let tx_cache = pool.read().transactions[0].clone();
			// assume that the tx has been processed
			pool.try_write().unwrap().transactions.clear();

			// remove the cached submitted tx
			// this ensures that when the resubmit window rolls around, we're ready to regenerate
			// from scratch if necessary
			let mut call_cache = StorageValueRef::persistent(&OFFCHAIN_CACHED_CALL);
			assert!(matches!(call_cache.get::<Call<Runtime>>(), Ok(Some(_call))));
			call_cache.clear();

			// attempts to resubmit the tx after the threshold has expired
			// note that we have to add 1: the semantics forbid resubmission at
			// BLOCK + offchain_repeat
			MultiPhase::offchain_worker(block_plus(1 + offchain_repeat as i32));
			assert_eq!(pool.read().transactions.len(), 1);

			// resubmitted tx is identical to first submission
			let tx = &pool.read().transactions[0];
			assert_eq!(&tx_cache, tx);
		})
	}

	#[test]
	fn ocw_can_submit_to_pool() {
		let (mut ext, pool) = ExtBuilder::default().build_offchainify(0);
		ext.execute_with(|| {
			roll_to_with_ocw(25);
			assert_eq!(MultiPhase::current_phase(), Phase::Unsigned((true, 25)));
			// OCW must have submitted now

			let encoded = pool.read().transactions[0].clone();
			let extrinsic: Extrinsic = Decode::decode(&mut &*encoded).unwrap();
			let call = extrinsic.call;
			assert!(matches!(call, OuterCall::MultiPhase(Call::submit_unsigned(..))));
		})
	}

	#[test]
	fn ocw_solution_must_have_correct_round() {
		let (mut ext, pool) = ExtBuilder::default().build_offchainify(0);
		ext.execute_with(|| {
			roll_to_with_ocw(25);
			assert_eq!(MultiPhase::current_phase(), Phase::Unsigned((true, 25)));
			// OCW must have submitted now
			// now, before we check the call, update the round
			<crate::Round<Runtime>>::mutate(|round| *round += 1);

			let encoded = pool.read().transactions[0].clone();
			let extrinsic = Extrinsic::decode(&mut &*encoded).unwrap();
			let call = match extrinsic.call {
				OuterCall::MultiPhase(call @ Call::submit_unsigned(..)) => call,
				_ => panic!("bad call: unexpected submission"),
			};

			// Custom(7) maps to PreDispatchChecksFailed
			let pre_dispatch_check_error =
				TransactionValidityError::Invalid(InvalidTransaction::Custom(7));
			assert_eq!(
				<MultiPhase as ValidateUnsigned>::validate_unsigned(
					TransactionSource::Local,
					&call,
				)
				.unwrap_err(),
				pre_dispatch_check_error,
			);
			assert_eq!(
				<MultiPhase as ValidateUnsigned>::pre_dispatch(&call).unwrap_err(),
				pre_dispatch_check_error,
			);
		})
	}

	#[test]
	fn trim_assignments_length_does_not_modify_when_short_enough() {
		ExtBuilder::default().build_and_execute(|| {
			roll_to(25);

			// given
			let TrimHelpers { mut assignments, encoded_size_of, .. } = trim_helpers();
			let compact = CompactOf::<Runtime>::try_from(assignments.as_slice()).unwrap();
			let encoded_len = compact.encoded_size() as u32;
			let compact_clone = compact.clone();

			// when
			MultiPhase::trim_assignments_length(encoded_len, &mut assignments, encoded_size_of)
				.unwrap();

			// then
			let compact = CompactOf::<Runtime>::try_from(assignments.as_slice()).unwrap();
			assert_eq!(compact, compact_clone);
		});
	}

	#[test]
	fn trim_assignments_length_modifies_when_too_long() {
		ExtBuilder::default().build().execute_with(|| {
			roll_to(25);

			// given
			let TrimHelpers { mut assignments, encoded_size_of, .. } = trim_helpers();
			let compact = CompactOf::<Runtime>::try_from(assignments.as_slice()).unwrap();
			let encoded_len = compact.encoded_size();
			let compact_clone = compact.clone();

			// when
			MultiPhase::trim_assignments_length(
				encoded_len as u32 - 1,
				&mut assignments,
				encoded_size_of,
			)
			.unwrap();

			// then
			let compact = CompactOf::<Runtime>::try_from(assignments.as_slice()).unwrap();
			assert_ne!(compact, compact_clone);
			assert!(compact.encoded_size() < encoded_len);
		});
	}

	#[test]
	fn trim_assignments_length_trims_lowest_stake() {
		ExtBuilder::default().build().execute_with(|| {
			roll_to(25);

			// given
			let TrimHelpers { voters, mut assignments, encoded_size_of, voter_index } =
				trim_helpers();
			let compact = CompactOf::<Runtime>::try_from(assignments.as_slice()).unwrap();
			let encoded_len = compact.encoded_size() as u32;
			let count = assignments.len();
			let min_stake_voter = voters
				.iter()
				.map(|(id, weight, _)| (weight, id))
				.min()
				.and_then(|(_, id)| voter_index(id))
				.unwrap();

			// when
			MultiPhase::trim_assignments_length(encoded_len - 1, &mut assignments, encoded_size_of)
				.unwrap();

			// then
			assert_eq!(assignments.len(), count - 1, "we must have removed exactly one assignment");
			assert!(
				assignments.iter().all(|IndexAssignment { who, .. }| *who != min_stake_voter),
				"min_stake_voter must no longer be in the set of voters",
			);
		});
	}

	#[test]
	fn trim_assignments_length_wont_panic() {
		// we shan't panic if assignments are initially empty.
		ExtBuilder::default().build_and_execute(|| {
			let encoded_size_of = Box::new(|assignments: &[IndexAssignmentOf<Runtime>]| {
				CompactOf::<Runtime>::try_from(assignments).map(|compact| compact.encoded_size())
			});

			let mut assignments = vec![];

			// since we have 16 fields, we need to store the length fields of 16 vecs, thus 16 bytes
			// minimum.
			let min_compact_size = encoded_size_of(&assignments).unwrap();
			assert_eq!(min_compact_size, CompactOf::<Runtime>::LIMIT);

			// all of this should not panic.
			MultiPhase::trim_assignments_length(0, &mut assignments, encoded_size_of.clone())
				.unwrap();
			MultiPhase::trim_assignments_length(1, &mut assignments, encoded_size_of.clone())
				.unwrap();
			MultiPhase::trim_assignments_length(
				min_compact_size as u32,
				&mut assignments,
				encoded_size_of,
			)
			.unwrap();
		});

		// or when we trim it to zero.
		ExtBuilder::default().build_and_execute(|| {
			// we need snapshot for `trim_helpers` to work.
			roll_to(25);
			let TrimHelpers { mut assignments, encoded_size_of, .. } = trim_helpers();
			assert!(assignments.len() > 0);

			// trim to min compact size.
			let min_compact_size = CompactOf::<Runtime>::LIMIT as u32;
			MultiPhase::trim_assignments_length(
				min_compact_size,
				&mut assignments,
				encoded_size_of,
			)
			.unwrap();
			assert_eq!(assignments.len(), 0);
		});
	}

	// all the other solution-generation functions end up delegating to `mine_solution`, so if we
	// demonstrate that `mine_solution` solutions are all trimmed to an acceptable length, then
	// we know that higher-level functions will all also have short-enough solutions.
	#[test]
	fn mine_solution_solutions_always_within_acceptable_length() {
		ExtBuilder::default().build_and_execute(|| {
			roll_to(25);

			// how long would the default solution be?
			let solution = MultiPhase::mine_solution(0).unwrap();
			let max_length = <Runtime as Config>::MinerMaxLength::get();
			let solution_size = solution.0.compact.encoded_size();
			assert!(solution_size <= max_length as usize);

			// now set the max size to less than the actual size and regenerate
			<Runtime as Config>::MinerMaxLength::set(solution_size as u32 - 1);
			let solution = MultiPhase::mine_solution(0).unwrap();
			let max_length = <Runtime as Config>::MinerMaxLength::get();
			let solution_size = solution.0.compact.encoded_size();
			assert!(solution_size <= max_length as usize);
		});
	}
}<|MERGE_RESOLUTION|>--- conflicted
+++ resolved
@@ -154,11 +154,7 @@
 		let call = restore_solution::<T>()
 			.and_then(|call| {
 				// ensure the cached call is still current before submitting
-<<<<<<< HEAD
-				if let Call::submit_unsigned { solution, .. } = &call {
-=======
 				if let Call::submit_unsigned(solution, _) = &call {
->>>>>>> 1d5abf01
 					// prevent errors arising from state changes in a forkful chain
 					Self::basic_checks(solution, "restored")?;
 					Ok(call)
@@ -551,13 +547,7 @@
 					voters = next;
 				},
 				// we are out of bounds, break out of the loop.
-<<<<<<< HEAD
-				Err(()) => {
-					break
-				},
-=======
 				Err(()) => break,
->>>>>>> 1d5abf01
 				// we found the right value - early exit the function.
 				Ok(next) => return next,
 			}
