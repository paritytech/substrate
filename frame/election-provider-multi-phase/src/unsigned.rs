--- conflicted
+++ resolved
@@ -178,18 +178,14 @@
 			size,
 			maximum_allowed_voters,
 		);
-<<<<<<< HEAD
+
+		// trim length and weight
 		let compact = Self::trim_compact_weight(maximum_allowed_voters, compact, &voter_index)?;
 		let compact = Self::trim_compact_length(
 			T::MinerMaxLength::get(),
 			compact,
 			&voter_index,
 		)?;
-=======
-
-		// trim weight.
-		let compact = Self::trim_compact(maximum_allowed_voters, compact, &voter_index)?;
->>>>>>> 2125b50b
 
 		// re-calc score.
 		let winners = sp_npos_elections::to_without_backing(winners);
