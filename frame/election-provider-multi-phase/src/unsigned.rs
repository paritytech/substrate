--- conflicted
+++ resolved
@@ -1050,15 +1050,9 @@
 	use super::*;
 	use crate::{
 		mock::{
-<<<<<<< HEAD
-			multi_phase_events, roll_to, roll_to_with_ocw, trim_helpers, witness, BlockNumber,
-			ExtBuilder, Extrinsic, MinerMaxWeight, MultiPhase, Runtime, RuntimeCall as OuterCall,
-			RuntimeOrigin, System, TestNposSolution, TrimHelpers, UnsignedPhase,
-=======
-			roll_to, roll_to_with_ocw, trim_helpers, witness, BlockNumber, ExtBuilder, Extrinsic,
+			multi_phase_events, roll_to, roll_to_with_ocw, trim_helpers, witness, BlockNumber, ExtBuilder, Extrinsic,
 			MinerMaxWeight, MultiPhase, Runtime, RuntimeCall, RuntimeOrigin, System,
 			TestNposSolution, TrimHelpers, UnsignedPhase,
->>>>>>> 37664fe5
 		},
 		CurrentPhase, Event, InvalidTransaction, Phase, QueuedSolution, TransactionSource,
 		TransactionValidityError,
