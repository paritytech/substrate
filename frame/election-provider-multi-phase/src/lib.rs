--- conflicted
+++ resolved
@@ -1305,11 +1305,7 @@
 		<DesiredTargets<T>>::put(desired_targets);
 
 		// instead of using storage APIs, we do a manual encoding into a fixed-size buffer.
-<<<<<<< HEAD
-		// encode it without storing it anywhere, this should not cause any allocation.
-=======
 		// `encoded_size` encodes it without storing it anywhere, this should not cause any allocation.
->>>>>>> 3adee7c3
 		let snapshot = RoundSnapshot { voters, targets };
 		let size = snapshot.encoded_size();
 		log!(info, "snapshot pre-calculated size {:?}", size);
