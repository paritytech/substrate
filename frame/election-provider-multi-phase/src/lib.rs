--- conflicted
+++ resolved
@@ -1002,12 +1002,7 @@
 			let deposit = Self::deposit_for(&raw_solution, size);
 			let call_fee = {
 				let call = Call::submit { raw_solution: raw_solution.clone() };
-<<<<<<< HEAD
-				let call_fee = T::EstimateCallFee::estimate_call_fee(&call, None::<Weight>.into());
-				T::SignedRewardBase::get().saturating_add(call_fee)
-=======
 				T::EstimateCallFee::estimate_call_fee(&call, None.into())
->>>>>>> fa778cc1
 			};
 
 			let submission = SignedSubmission {
